export

SHELL = /bin/bash

ARCH = @ARCH@
OS   = @OS@

HOST = @HOST@
SITE = @SITE@

srcdir = @srcdir@
VPATH = @srcdir@

prefix = @prefix@
exec_prefix = @exec_prefix@

bindir = @bindir@
libdir = @libdir@

NETCDFFROOT    = @NETCDFFROOT@
NETCDFROOT     = @NETCDFROOT@
NETCDFLIBPATH  = @NETCDFLIBPATH@
NETCDF_LIB     = @NETCDF_LIB@
NETCDF_INCLUDE = @NETCDF_INCLUDE@

CDIROOT     = @CDIROOT@
CDILIBPATH  = @CDILIBPATH@
CDI_LIB     = @CDI_LIB@
CDI_INCLUDE = @CDI_INCLUDE@

HDF5ROOT       = @HDF5ROOT@
HDF5_LIB       = @HDF5_LIB@
HDF5_INCLUDE   = @HDF5_INCLUDE@

SZIPROOT       = @SZIPROOT@
SZIP_LIB       = @SZIP_LIB@
SZIP_INCLUDE   = @SZIP_INCLUDE@

ZLIBROOT       = @ZLIBROOT@
ZLIB_LIB       = @ZLIB_LIB@
ZLIB_INCLUDE   = @ZLIB_INCLUDE@

SCTROOT        = @SCTROOT@
SCT_LIB        = @SCT_LIB@
SCT_INCLUDE    = @SCT_INCLUDE@

XML2ROOT       = @XML2ROOT@
XML2_LIB       = @XML2_LIB@
XML2_INCLUDE   = @XML2_INCLUDE@

MPIROOT        = @MPIROOT@
MPI_LIB        = @MPI_LIB@
MPI_INCLUDE    = @MPI_INCLUDE@

LAPACKROOT     = @LAPACKROOT@
LAPACK_LIB_PATH= @LAPACK_LIB_PATH@
LAPACK_LIB     = @LAPACK_LIB@

PROFILE_LIB     = @PROFILE_LIB@
PROFILE_INCLUDE = @PROFILE_INCLUDE@

OTHER_LIBS     = @OTHER_LIBS@

<<<<<<< HEAD
LIBS           = @LIB@ $(LAPACK_LIB) $(NETCDF_LIB) $(CDI_LIB) $(HDF5_LIB) $(SZIP_LIB) $(ZLIB_LIB) $(XML2_LIB) $(MPI_LIB) $(PROFILE_LIB) $(SCT_LIB) $(OTHER_LIBS)
INCLUDE        = -I../include -I../../../src/include $(MPI_INCLUDE) $(NETCDF_INCLUDE) $(CDI_INCLUDE) $(HDF5_INCLUDE) $(SZIP_INCLUDE) $(ZLIB_INCLUDE) $(XML2_INCLUDE) $(PROFILE_INCLUDE) $(SCT_INCLUDE)
=======
LIBS           = @LIB@ $(LAPACK_LIB) $(NETCDF_LIB) $(CDI_LIB) $(HDF5_LIB) $(SZIP_LIB) $(ZLIB_LIB) $(XML2_LIB) $(MPI_LIB) $(METIS_LIB) $(PROFILE_LIB) $(SCT_LIB) $(OTHER_LIBS)
INCLUDE        = -I../include -I../../../src/include  $(MPI_INCLUDE) $(NETCDF_INCLUDE) $(CDI_INCLUDE) $(HDF5_INCLUDE) $(SZIP_INCLUDE) $(ZLIB_INCLUDE) $(XML2_INCLUDE) $(PROFILE_INCLUDE) $(SCT_INCLUDE)
>>>>>>> 140e17a9
INCLUDES       = $(INCLUDE)

AS             = @AS@

CC             = @CC@
CFLAGS         = $(INCLUDE) @CFLAGS@
FC             = @FC@
FFLAGS         = $(INCLUDES) @MODDIR@ @FFLAGS@
FlibFLAGS      = $(INCLUDES) @MODDIR@ @FlibFLAGS@
F77            = @F77@
F77FLAGS       = @F77FLAGS@

AR             = @AR@
ARFLAGS        = @ARFLAGS@

LDFLAGS        = @LDFLAGS@

SRCDIRS        = @SRCDIRS@
OBJDIRS        = @OBJDIRS@

ECHO_N = @ECHO_N@

.PHONY: doc

all:
	@for DIR in $(OBJDIRS) ;\
	  do \
	    back=`pwd`; \
	    cd $$DIR && $(MAKE) ; status=$$? ; \
	    if [ $$status != 0 ] ; then \
	      echo "Exit status from make was $$status" ; exit $$status ; \
	    fi ; \
	    cd $$back ; \
	  done 
model:
	@for DIR in $(OBJDIRS) ;\
	  do LASTDIR=$$DIR ;\
	done ;\
	back=`pwd` ;\
	cd $$LASTDIR && $(MAKE) icon  ;\
	cd $$back

one:
	@for DIR in $(OBJDIRS) ;\
	  do LASTDIR=$$DIR ;\
	done ;\
	back=`pwd` ;\
	cd $$LASTDIR && $(MAKE) $(name)  ;\
	cd $$back


install:
	@for DIR in $(OBJDIRS) ;\
	  do \
	  (cd $$DIR && $(MAKE) install ; if [ $$? != 0 ] ; then \
	        echo "Exit status from make was $$?" ; exit 1 ; fi ;) ;\
	  done

clean:
	@for DIR in $(OBJDIRS) ;\
	  do \
	  (cd $$DIR && $(MAKE) clean ; if [ $$? != 0 ] ; then \
	        echo "Exit status from make was $$?" ; exit 1 ; fi ;) ;\
	  done
	-rm -f ${exec_prefix}/bin/*
	-rm -f ${exec_prefix}/lib/*.a
	-rm -f ${exec_prefix}/module/*.mod  
	-rm -f ${exec_prefix}/src/*.o   
	-rm -rf html/[a-z]*

distclean:
	-rm -rf build
	-rm Makefile
	-rm build_command
	-rm config.log
	-rm config.status
	-rm config/config.h
	-rm config/mh-config-use
	-rm config/set-up.info
	-rm -rf doc/html
	-rm -rf doc/latex
	-rm -rf html/[a-z]*
	-rm -f src/messy_interface

doc:
	doxygen doc/resources/doxyfile_icon_html
	@echo 
	@echo "Start of HTML documentation: doc/html/index.html"
	@echo 

pdf: 
	doxygen doc/resources/doxyfile_icon_pdf

index:
	-rm -rf html/[a-z]*
	scripts/f2html_scripts/f2html.pl -f scripts/f2html_scripts/fgenrc -d html $(SRCDIRS)

checkstyle:
	scripts/code_processing/process_src -v


check:
	@. config/set-up.info ; \
	mpi_total_procs=4 ; \
	for testprog in $(exec_prefix)/bin/test_* ; do \
	echo $(ECHO_N) "$$testprog: " | sed -e 's/^.*\///'; \
	case "$$testprog" in  *_mp|*_mpi) \
	eval $$use_mpi_startrun \"\$$testprog\" && echo "SUCCESS" \
	|| echo "ERROR" ;; \
	*) "$$testprog" && echo "SUCCESS" || echo "ERROR" ;; \
	esac ; done<|MERGE_RESOLUTION|>--- conflicted
+++ resolved
@@ -61,13 +61,8 @@
 
 OTHER_LIBS     = @OTHER_LIBS@
 
-<<<<<<< HEAD
 LIBS           = @LIB@ $(LAPACK_LIB) $(NETCDF_LIB) $(CDI_LIB) $(HDF5_LIB) $(SZIP_LIB) $(ZLIB_LIB) $(XML2_LIB) $(MPI_LIB) $(PROFILE_LIB) $(SCT_LIB) $(OTHER_LIBS)
-INCLUDE        = -I../include -I../../../src/include $(MPI_INCLUDE) $(NETCDF_INCLUDE) $(CDI_INCLUDE) $(HDF5_INCLUDE) $(SZIP_INCLUDE) $(ZLIB_INCLUDE) $(XML2_INCLUDE) $(PROFILE_INCLUDE) $(SCT_INCLUDE)
-=======
-LIBS           = @LIB@ $(LAPACK_LIB) $(NETCDF_LIB) $(CDI_LIB) $(HDF5_LIB) $(SZIP_LIB) $(ZLIB_LIB) $(XML2_LIB) $(MPI_LIB) $(METIS_LIB) $(PROFILE_LIB) $(SCT_LIB) $(OTHER_LIBS)
 INCLUDE        = -I../include -I../../../src/include  $(MPI_INCLUDE) $(NETCDF_INCLUDE) $(CDI_INCLUDE) $(HDF5_INCLUDE) $(SZIP_INCLUDE) $(ZLIB_INCLUDE) $(XML2_INCLUDE) $(PROFILE_INCLUDE) $(SCT_INCLUDE)
->>>>>>> 140e17a9
 INCLUDES       = $(INCLUDE)
 
 AS             = @AS@
