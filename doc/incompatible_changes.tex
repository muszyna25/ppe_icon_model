% -------------------------------------------------------------------
\section{Changes incompatible with former versions of the model code}
% -------------------------------------------------------------------
\noindent
% In this section we propose to document all namelist changes that are incompatible with former versions of the model code.
% Such changes are
%
%    renaming namelist parameters or changing the data type
%    removing existing namelist parameters
%    changing default settings
%    changing the scope of the namelist parameter
%    introducing new cross-check rules.

% --------------------------------------------------------------------------------------------
%                   <namelist parameter>                               <date>        <revision>
\begin{changeitem}{ var\_names\_map\_file, out\_varnames\_map\_file }{ 2013-04-25 }{ 12016 }
  \begin{itemize}
   \item Renamed \textbf{var\_names\_map\_file} $\rightarrow$ \textbf{output\_nml\_dict}.
   \item Renamed \textbf{out\_varnames\_map\_file} $\rightarrow$ \textbf{netcdf\_dict}.
   \item The dictionary in \emph{netcdf\_dict} is now reversed, s.t.\ the same map file
         as in output\_nml\_dict can be used to translate variable names to the ICON internal
         names and back.
  \end{itemize}
\end{changeitem}


\begin{changeitem}{output\_nml: namespace}{ 2013-04-26 }{ 12051 }
  \begin{itemize}
   \item Removed obsolete namelist variable \textbf{namespace} from \textbf{output\_nml}.
  \end{itemize}
\end{changeitem}

\begin{changeitem}{gribout\_nml: generatingCenter, generatingSubcenter}{ 2013-04-26 }{ 12051 }
  \begin{itemize}
   \item Introduced new namelist variables \textbf{generatingCenter} and \textbf{generatingSubcenter}.
   \item If not set explicitly, center and subcenter information is copied from the input grid file
  \end{itemize}
\end{changeitem}

\begin{changeitem}{radiation\_nml: albedo\_type}{ 2013-05-03 }{ 12118 }
  \begin{itemize}
   \item Introduced new namelist variable \textbf{albedo\_type}
   \item If set to $2$, the surface albedo will be based on the MODIS data set.
  \end{itemize}
\end{changeitem}

\begin{changeitem}{initicon\_nml: dwdinc\_filename}{ 2013-05-24 }{ 12266 }
  \begin{itemize}
   \item Renamed dwdinc\_filename to dwdana\_filename
  \end{itemize}
\end{changeitem}

\begin{changeitem}{initicon\_nml: l\_ana\_sfc}{ 2013-06-25 }{ 12582 }
  \begin{itemize}
   \item Introduced new namelist flag \textbf{l\_ana\_sfc}
   \item If true, soil/surface analysis fields are read from the analysis fiel dwdfg\_filename.
         If false, surface analyis fields are not read. Soil and surface are initialized with the first guess instead.
  \end{itemize}
\end{changeitem}

\begin{changeitem}{new\_nwp\_phy\_tend\_list: output names consistent with variable names}{ 2013-06-25 }{ 12590 }
  \begin{itemize}
   \item temp\_tend\_radlw $\rightarrow$ ddt\_temp\_radlw
   \item temp\_tend\_turb $\rightarrow$ ddt\_temp\_turb
   \item temp\_tend\_drag $\rightarrow$ ddt\_temp\_drag
  \end{itemize}
\end{changeitem}

\begin{changeitem}{prepicon\_nml, remap\_nml, input\_field\_nml}{ 2013-06-25 }{ 12597 }
  \begin{itemize}
   \item Removed the sources for the "prepicon" binary!
   \item The "prepicon" functionality (and most of its code) has become part of the ICON tools.
  \end{itemize}
\end{changeitem}

\begin{changeitem}{initicon\_nml}{ 2013-08-19 }{ 13311 }
  \begin{itemize}
   \item The number of vertical input levels is now read from file.
         The namelist parameter \textbf{nlev\_in} has become obsolete in r12700 and has been removed.
  \end{itemize}
\end{changeitem}

\begin{changeitem}{parallel\_nml}{ 2013-10-14 }{ 14160 }
  \begin{itemize}
   \item The namelist parameter exch\_msgsize has been removed together with the option iorder\_sendrecv=4.
  \end{itemize}
\end{changeitem}

\begin{changeitem}{parallel\_nml}{ 2013-08-14 }{ 14164 }
  \begin{itemize}
   \item The namelist parameter \textbf{use\_sp\_output} has been replaced by an equivalent switch \textbf{use\_dp\_mpi2io}
         (with an inverse meaning, i.e. we have \textbf{use\_dp\_mpi2io = .NOT. use\_sp\_output}).
  \end{itemize}
\end{changeitem}

\begin{changeitem}{parallel\_nml}{ 2013-08-15 }{ 14175 }
  \begin{itemize}
   \item The above-mentioned namelist parameter \textbf{use\_dp\_mpi2io} got the default
         .FALSE. By this, the output data are sent now in single precision to the output processes.
  \end{itemize}
\end{changeitem}

\begin{changeitem}{initicon\_nml: l\_ana\_sfc}{ 2013-10-21 }{ 14280 }
  \begin{itemize}
   \item The above-mentioned namelist parameter \textbf{l\_ana\_sfc} has been replaced by \textbf{lread\_ana}. The default 
         is set to .TRUE., meaning that analysis fields are required and read on default. With lread\_ana=.FALSE. ICON is able to start from 
         first guess fields only.
  \end{itemize}
\end{changeitem}

\begin{changeitem}{output\_nml: lwrite\_ready, ready\_directory}{ 2013-10-25 }{ 14391 }
  \begin{itemize}
   \item The namelist parameters \textbf{lwrite\_ready} and \textbf{ready\_directory} have been replaced
         by a single namelist parameter \textbf{ready\_file}, where \texttt{ready\_file /= 'default'} enables
         writing ready files. 
   \item Different \texttt{output\_nml}'s may be joined together to form a single ready file event -- they
         share the same \texttt{ready\_file}.
  \end{itemize}
\end{changeitem}

\begin{changeitem}{output\_nml: output\_bounds }{ 2013-10-25 }{ 14391 }
  \begin{itemize}
   \item The namelist parameter \textbf{output\_bounds} specifies a start, end, and increment of 
         output invervals.
         It does no longer allow multiple triples.
  \end{itemize}
\end{changeitem}

\begin{changeitem}{output\_nml: steps\_per\_file }{ 2013-10-30 }{ 14422 }
  \begin{itemize}
   \item The default value of the namelist parameter \textbf{steps\_per\_file} has been changed to \texttt{-1}.
  \end{itemize}
\end{changeitem}

\begin{changeitem}{run\_nml}{ 2013-11-13 }{ 14759 }
  \begin{itemize}
   \item The dump/restore functionality for domain decompositions and interpolation coefficients has
         been removed from the model code.
         This means, that the parameters
         \begin{itemize}
           \item \texttt{ldump\_states},
           \item \texttt{lrestore\_states},
           \item \texttt{ldump\_dd}, 
           \item \texttt{lread\_dd},  
           \item \texttt{nproc\_dd},  
           \item \texttt{dd\_filename},
           \item \texttt{dump\_filename},
           \item \texttt{l\_one\_file\_per\_patch}
         \end{itemize}
         have been removed together with the corresponding functionality from the ICON model code.
  \end{itemize}
\end{changeitem}

\begin{changeitem}{output\_nml: filename\_format }{ 2013-12-02 }{ 15068 }
  \begin{itemize}
   \item The string token \texttt{<ddhhmmss>} is now substituted by the \emph{relative} day-hour-minute-second
         string, whereas the absolute date-time stamp can be inserted using \texttt{<datetime>}.
  \end{itemize}
\end{changeitem}

\begin{changeitem}{output\_nml: ready\_file }{ 2013-12-03 }{ 15081 }
  \begin{itemize}
   \item The ready file name has been changed and may now contain
     string tokens \texttt{<path>}, \texttt{<datetime>},
     \texttt{<ddhhmmss>} which are substituted as described for the
     namelist parameter \texttt{filename\_format}.
  \end{itemize}
\end{changeitem}

\begin{changeitem}{interpl\_nml: rbf\_vec\_scale\_ll }{ 2013-12-06 }{ 15156 }
  \begin{itemize}
   \item The real-valued namelist parameter \texttt{rbf\_vec\_scale\_ll} has been removed.
   \item Now, there exists a new integer-valued namelist parameter, \texttt{rbf\_scale\_mode\_ll}
         which specifies the mode, how the RBF shape parameter is
         determined for lon-lat interpolation.
  \end{itemize}
\end{changeitem}

\begin{changeitem}{io\_nml }{ 2013-12-06 }{ 15161 }
  \begin{itemize}
   \item Removed remaining vlist-related namelist parameter. This means that the parameters
         \begin{itemize}
            \item out\_filetype
            \item out\_expname
            \item dt\_data
            \item dt\_file
            \item lwrite\_dblprec, lwrite\_decomposition, lwrite\_vorticity, lwrite\_divergence, lwrite\_pres, 
                  lwrite\_z3, lwrite\_tracer, lwrite\_tend\_phy, lwrite\_radiation, lwrite\_precip, lwrite\_cloud, 
                  lwrite\_tke, lwrite\_surface, lwrite\_omega, lwrite\_initial, lwrite\_oce\_timestepping
         \end{itemize}
         are no longer available.
  \end{itemize}
\end{changeitem}

\begin{changeitem}{gridref\_nml}{ 2014-01-07 }{ 15436 }
  \begin{itemize}
   \item Changed namelist defaults for nesting: \texttt{grf\_intmethod\_e}, \texttt{l\_mass\_consvcorr}, \texttt{l\_density\_nudging}.
  \end{itemize}
\end{changeitem}


\begin{changeitem}{interpol\_nml}{ 2014-02-10 }{ 16047 }
  \begin{itemize}
   \item Changed namelist default for \texttt{rbf\_scale\_mode\_ll}: The RBF scale factor for lat-lon interpolation is now
      determined automatically by default.
  \end{itemize}
\end{changeitem}


\begin{changeitem}{echam\_phy\_nml}{ 2014-02-27 }{ 16313 }
  \begin{itemize}
   \item Replace the logical switch \texttt{ lcover } by the integer switch \texttt{ icover } that is used in ECHAM-6.2. Values are transferred as follows: .FALSE. = 1 (=default), .TRUE. = 2.
  \end{itemize}
\end{changeitem}

\begin{changeitem}{turbdiff\_nml}{2014-03-12 }{16527 }
  \begin{itemize}
   \item Change constant minimum vertical diffusion coefficients to variable ones proportional to $1/\sqrt{Ri}$ for inwp\_turb = 10; at the same time
         the defaults for tkhmin and tkmmin are increased from $0.2 \, \mathrm{m^2/s}$ to $0.75 \, \mathrm{m^2/s}$.
  \end{itemize}
\end{changeitem}

\begin{changeitem}{nwp\_phy\_nml}{2014-03-13 }{16560 }
  \begin{itemize}
   \item Removed namelist parameter \texttt{dt\_ccov}, since practically it had no effect. For the  quasi-operational NWP-setup, the calling frequency of the cloud cover scheme is the same as that of the convection scheme. I.e. both are synchronized.
  \end{itemize}
\end{changeitem}

\begin{changeitem}{nwp\_phy\_nml}{2014-03-24 }{16668 }
  \begin{itemize}
   \item Changed namelist default for \textbf{itype\_z0}: use land cover related roughness only (itype\_z0=2).
  \end{itemize}
\end{changeitem}

\begin{changeitem}{nonhydrostatic\_nml}{2014-05-16 }{17293 }
  \begin{itemize}
   \item Removed switch for vertical TKE advection in the dynamical core (\textbf{lvadv\_tke}). TKE advection has been moved into the
   transport scheme and can be activated with \textbf{iadv\_tke=1} in the \textbf{transport\_nml}.
  \end{itemize}
\end{changeitem}

\begin{changeitem}{nonhydrostatic\_nml}{2014-05-27 }{17492}
  \begin{itemize}
   \item Removed namelist parameter \texttt{model\_restart\_info\_filename} in namelist
         \texttt{master\_model\_nml}.
  \end{itemize}
\end{changeitem}

\begin{changeitem}{transport\_nml}{2014-06-05 }{17654}
  \begin{itemize}
   \item Changed namelist default for \texttt{itype\_hlimit} from monotonous limiter (3) to positive definite limiter (4).
  \end{itemize}
\end{changeitem}

\begin{changeitem}{nh\_pzlev\_nml}{2014-08-28 }{18795}
  \begin{itemize}
   \item Removed namelist \texttt{nh\_pzlev\_nml}.
         Instead, each output namelist specifies its separate list of \texttt{p\_levels}, \texttt{h\_levels},
         and \texttt{i\_levels}.
  \end{itemize}
\end{changeitem}

\begin{changeitem}{nonhydrostatic\_nml}{2014-10-27 }{19670}
  \begin{itemize}
   \item Removed namelist parameter \texttt{l\_nest\_rcf} in namelist
         \texttt{nonhydrostatic\_nml}.
  \end{itemize}
\end{changeitem}

\begin{changeitem}{nonhydrostatic\_nml}{2014-11-24 }{20073}
  \begin{itemize}
   \item Removed namelist parameter \texttt{iadv\_rcf} in namelist
         \texttt{nonhydrostatic\_nml}. The number of dynamics substeps per advective step are now specified 
         via \texttt{ndyn\_substeps}. 
         The meaning of \texttt{run\_nml:dtime} has changed and denotes the advective time step.
  \end{itemize}
\end{changeitem}

\begin{changeitem}{io\_nml}{2015-03-25 }{21501}
  \begin{itemize}
   \item Namelist parameter \texttt{lzaxis\_reference} is deprecated and has no effect anymore.
         However, users are not forced to modify their scripts instantaneously: \texttt{lzaxis\_reference=.FALSE.} 
         is still a valid namelist setting, but it has no effect and a warning will be issued. 
         \texttt{lzaxis\_reference} finally removed in \texttt{r24606}.
  \end{itemize}
\end{changeitem}

\begin{changeitem}{limarea\_nml}{2016-02-08 }{26390}
  \begin{itemize}
   \item Namelist parameter \texttt{dt\_latbc} has been removed. Its value is now
         identical to the namelist parameter \texttt{dtime\_latbc}.
  \end{itemize}
\end{changeitem}

\begin{changeitem}{interpol\_nml}{2016-02-11}{26423}
  \begin{itemize}
   \item Namelist parameter \texttt{l\_intp\_c2l} is deprecated and has no effect anymore.
  \end{itemize}
\end{changeitem}

<<<<<<< HEAD
\begin{changeitem}{lnd\_nml}{2016-07-21}{28536}
  \begin{itemize}
   \item For the namelist parameter \texttt{sstice\_mode} the numering of the various options has changed. Former option $2$ became $3$, 
   former option $3$ became $4$, and former option $4$ became $5$. This was necessary, because a new option was introduced (option $2$).
=======
\begin{changeitem}{initicon\_nml}{2016-07-22}{28556}
  \begin{itemize}
   \item Namelist parameter \texttt{latbc\_varnames\_map\_file} has
     been moved to the namelist \texttt{limarea\_nml}.
>>>>>>> 3a74af26
  \end{itemize}
\end{changeitem}

% --------------------------------------------------------------------------------------------<|MERGE_RESOLUTION|>--- conflicted
+++ resolved
@@ -298,17 +298,17 @@
   \end{itemize}
 \end{changeitem}
 
-<<<<<<< HEAD
 \begin{changeitem}{lnd\_nml}{2016-07-21}{28536}
   \begin{itemize}
-   \item For the namelist parameter \texttt{sstice\_mode} the numering of the various options has changed. Former option $2$ became $3$, 
+   \item The numbering of the various options for \texttt{sstice\_mode} has changed. Former option $2$ became $3$, 
    former option $3$ became $4$, and former option $4$ became $5$. This was necessary, because a new option was introduced (option $2$).
-=======
+  \end{itemize}
+\end{changeitem}
+
 \begin{changeitem}{initicon\_nml}{2016-07-22}{28556}
   \begin{itemize}
    \item Namelist parameter \texttt{latbc\_varnames\_map\_file} has
      been moved to the namelist \texttt{limarea\_nml}.
->>>>>>> 3a74af26
   \end{itemize}
 \end{changeitem}
 
