% -------------------------------------------------------------------
\section{Changes incompatible with former versions of the model code}
% -------------------------------------------------------------------
\noindent
% In this section we propose to document all namelist changes that are incompatible with former versions of the model code.
% Such changes are
%
%    renaming namelist parameters or changing the data type
%    removing existing namelist parameters
%    changing default settings
%    changing the scope of the namelist parameter
%    introducing new cross-check rules.

% --------------------------------------------------------------------------------------------
%                   <namelist parameter>                               <date>        <revision>
\begin{changeitem}{ var\_names\_map\_file, out\_varnames\_map\_file }{ 2013-04-25 }{ 12016 }
  \begin{itemize}
   \item Renamed \textbf{var\_names\_map\_file} $\rightarrow$ \textbf{output\_nml\_dict}.
   \item Renamed \textbf{out\_varnames\_map\_file} $\rightarrow$ \textbf{netcdf\_dict}.
   \item The dictionary in \emph{netcdf\_dict} is now reversed, s.t.\ the same map file
         as in output\_nml\_dict can be used to translate variable names to the ICON internal
         names and back.
  \end{itemize}
\end{changeitem}


\begin{changeitem}{output\_nml: namespace}{ 2013-04-26 }{ 12051 }
  \begin{itemize}
   \item Removed obsolete namelist variable \textbf{namespace} from \textbf{output\_nml}.
  \end{itemize}
\end{changeitem}

\begin{changeitem}{gribout\_nml: generatingCenter, generatingSubcenter}{ 2013-04-26 }{ 12051 }
  \begin{itemize}
   \item Introduced new namelist variables \textbf{generatingCenter} and \textbf{generatingSubcenter}.
   \item If not set explicitly, center and subcenter information is copied from the input grid file
  \end{itemize}
\end{changeitem}

\begin{changeitem}{radiation\_nml: albedo\_type}{ 2013-05-03 }{ 12118 }
  \begin{itemize}
   \item Introduced new namelist variable \textbf{albedo\_type}
   \item If set to $2$, the surface albedo will be based on the MODIS data set.
  \end{itemize}
\end{changeitem}

\begin{changeitem}{initicon\_nml: dwdinc\_filename}{ 2013-05-24 }{ 12266 }
  \begin{itemize}
   \item Renamed dwdinc\_filename to dwdana\_filename
  \end{itemize}
\end{changeitem}

\begin{changeitem}{initicon\_nml: l\_ana\_sfc}{ 2013-06-25 }{ 12582 }
  \begin{itemize}
   \item Introduced new namelist flag \textbf{l\_ana\_sfc}
   \item If true, soil/surface analysis fields are read from the analysis fiel dwdfg\_filename.
         If false, surface analyis fields are not read. Soil and surface are initialized with the first guess instead.
  \end{itemize}
\end{changeitem}

\begin{changeitem}{new\_nwp\_phy\_tend\_list: output names consistent with variable names}{ 2013-06-25 }{ 12590 }
  \begin{itemize}
   \item temp\_tend\_radlw $\rightarrow$ ddt\_temp\_radlw
   \item temp\_tend\_turb $\rightarrow$ ddt\_temp\_turb
   \item temp\_tend\_drag $\rightarrow$ ddt\_temp\_drag
  \end{itemize}
\end{changeitem}

\begin{changeitem}{prepicon\_nml, remap\_nml, input\_field\_nml}{ 2013-06-25 }{ 12597 }
  \begin{itemize}
   \item Removed the sources for the "prepicon" binary!
   \item The "prepicon" functionality (and most of its code) has become part of the ICON tools.
  \end{itemize}
\end{changeitem}

\begin{changeitem}{initicon\_nml}{ 2013-08-19 }{ 13311 }
  \begin{itemize}
   \item The number of vertical input levels is now read from file.
         The namelist parameter \textbf{nlev\_in} has become obsolete in r12700 and has been removed.
  \end{itemize}
\end{changeitem}

\begin{changeitem}{parallel\_nml}{ 2013-10-14 }{ 14160 }
  \begin{itemize}
   \item The namelist parameter exch\_msgsize has been removed together with the option iorder\_sendrecv=4.
  \end{itemize}
\end{changeitem}

\begin{changeitem}{parallel\_nml}{ 2013-08-14 }{ 14164 }
  \begin{itemize}
   \item The namelist parameter \textbf{use\_sp\_output} has been replaced by an equivalent switch \textbf{use\_dp\_mpi2io}
         (with an inverse meaning, i.e. we have \textbf{use\_dp\_mpi2io = .NOT. use\_sp\_output}).
  \end{itemize}
\end{changeitem}

\begin{changeitem}{parallel\_nml}{ 2013-08-15 }{ 14175 }
  \begin{itemize}
   \item The above-mentioned namelist parameter \textbf{use\_dp\_mpi2io} got the default
         .FALSE. By this, the output data are sent now in single precision to the output processes.
  \end{itemize}
\end{changeitem}

\begin{changeitem}{initicon\_nml: l\_ana\_sfc}{ 2013-10-21 }{ 14280 }
  \begin{itemize}
   \item The above-mentioned namelist parameter \textbf{l\_ana\_sfc} has been replaced by \textbf{lread\_ana}. The default 
         is set to .TRUE., meaning that analysis fields are required and read on default. With lread\_ana=.FALSE. ICON is able to start from 
         first guess fields only.
  \end{itemize}
\end{changeitem}

\begin{changeitem}{output\_nml: lwrite\_ready, ready\_directory}{ 2013-10-25 }{ 14391 }
  \begin{itemize}
   \item The namelist parameters \textbf{lwrite\_ready} and \textbf{ready\_directory} have been replaced
         by a single namelist parameter \textbf{ready\_file}, where \texttt{ready\_file /= 'default'} enables
         writing ready files. 
   \item Different \texttt{output\_nml}'s may be joined together to form a single ready file event -- they
         share the same \texttt{ready\_file}.
  \end{itemize}
\end{changeitem}

\begin{changeitem}{output\_nml: output\_bounds }{ 2013-10-25 }{ 14391 }
  \begin{itemize}
   \item The namelist parameter \textbf{output\_bounds} specifies a start, end, and increment of 
         output invervals.
         It does no longer allow multiple triples.
  \end{itemize}
\end{changeitem}

\begin{changeitem}{output\_nml: steps\_per\_file }{ 2013-10-30 }{ 14422 }
  \begin{itemize}
   \item The default value of the namelist parameter \textbf{steps\_per\_file} has been changed to \texttt{-1}.
  \end{itemize}
\end{changeitem}

\begin{changeitem}{run\_nml}{ 2013-11-13 }{ 14759 }
  \begin{itemize}
   \item The dump/restore functionality for domain decompositions and interpolation coefficients has
         been removed from the model code.
         This means, that the parameters
         \begin{itemize}
           \item \texttt{ldump\_states},
           \item \texttt{lrestore\_states},
           \item \texttt{ldump\_dd}, 
           \item \texttt{lread\_dd},  
           \item \texttt{nproc\_dd},  
           \item \texttt{dd\_filename},
           \item \texttt{dump\_filename},
           \item \texttt{l\_one\_file\_per\_patch}
         \end{itemize}
         have been removed together with the corresponding functionality from the ICON model code.
  \end{itemize}
\end{changeitem}

\begin{changeitem}{output\_nml: filename\_format }{ 2013-12-02 }{ 15068 }
  \begin{itemize}
   \item The string token \texttt{<ddhhmmss>} is now substituted by the \emph{relative} day-hour-minute-second
         string, whereas the absolute date-time stamp can be inserted using \texttt{<datetime>}.
  \end{itemize}
\end{changeitem}

\begin{changeitem}{output\_nml: ready\_file }{ 2013-12-03 }{ 15081 }
  \begin{itemize}
   \item The ready file name has been changed and may now contain
     string tokens \texttt{<path>}, \texttt{<datetime>},
     \texttt{<ddhhmmss>} which are substituted as described for the
     namelist parameter \texttt{filename\_format}.
  \end{itemize}
\end{changeitem}

\begin{changeitem}{interpl\_nml: rbf\_vec\_scale\_ll }{ 2013-12-06 }{ 15156 }
  \begin{itemize}
   \item The real-valued namelist parameter \texttt{rbf\_vec\_scale\_ll} has been removed.
   \item Now, there exists a new integer-valued namelist parameter, \texttt{rbf\_scale\_mode\_ll}
         which specifies the mode, how the RBF shape parameter is
         determined for lon-lat interpolation.
  \end{itemize}
\end{changeitem}

\begin{changeitem}{io\_nml }{ 2013-12-06 }{ 15161 }
  \begin{itemize}
   \item Removed remaining vlist-related namelist parameter. This means that the parameters
         \begin{itemize}
            \item out\_filetype
            \item out\_expname
            \item dt\_data
            \item dt\_file
            \item lwrite\_dblprec, lwrite\_decomposition, lwrite\_vorticity, lwrite\_divergence, lwrite\_pres, 
                  lwrite\_z3, lwrite\_tracer, lwrite\_tend\_phy, lwrite\_radiation, lwrite\_precip, lwrite\_cloud, 
                  lwrite\_tke, lwrite\_surface, lwrite\_omega, lwrite\_initial, lwrite\_oce\_timestepping
         \end{itemize}
         are no longer available.
  \end{itemize}
\end{changeitem}

\begin{changeitem}{gridref\_nml}{ 2014-01-07 }{ 15436 }
  \begin{itemize}
   \item Changed namelist defaults for nesting: \texttt{grf\_intmethod\_e}, \texttt{l\_mass\_consvcorr}, \texttt{l\_density\_nudging}.
  \end{itemize}
\end{changeitem}


\begin{changeitem}{interpol\_nml}{ 2014-02-10 }{ 16047 }
  \begin{itemize}
   \item Changed namelist default for \texttt{rbf\_scale\_mode\_ll}: The RBF scale factor for lat-lon interpolation is now
      determined automatically by default.
  \end{itemize}
\end{changeitem}


\begin{changeitem}{echam\_phy\_nml}{ 2014-02-27 }{ 16313 }
  \begin{itemize}
   \item Replace the logical switch \texttt{ lcover } by the integer switch \texttt{ icover } that is used in ECHAM-6.2. Values are transferred as follows: .FALSE. = 1 (=default), .TRUE. = 2.
  \end{itemize}
\end{changeitem}

\begin{changeitem}{turbdiff\_nml}{2014-03-12 }{16527 }
  \begin{itemize}
   \item Change constant minimum vertical diffusion coefficients to variable ones proportional to $1/\sqrt{Ri}$ for inwp\_turb = 10; at the same time
         the defaults for tkhmin and tkmmin are increased from $0.2 \, \mathrm{m^2/s}$ to $0.75 \, \mathrm{m^2/s}$.
  \end{itemize}
\end{changeitem}

\begin{changeitem}{nwp\_phy\_nml}{2014-03-13 }{16560 }
  \begin{itemize}
   \item Removed namelist parameter \texttt{dt\_ccov}, since practically it had no effect. For the  quasi-operational NWP-setup, the calling frequency of the cloud cover scheme is the same as that of the convection scheme. I.e. both are synchronized.
  \end{itemize}
\end{changeitem}

\begin{changeitem}{nwp\_phy\_nml}{2014-03-24 }{16668 }
  \begin{itemize}
   \item Changed namelist default for \textbf{itype\_z0}: use land cover related roughness only (itype\_z0=2).
  \end{itemize}
\end{changeitem}

\begin{changeitem}{nonhydrostatic\_nml}{2014-05-16 }{17293 }
  \begin{itemize}
   \item Removed switch for vertical TKE advection in the dynamical core (\textbf{lvadv\_tke}). TKE advection has been moved into the
   transport scheme and can be activated with \textbf{iadv\_tke=1} in the \textbf{transport\_nml}.
  \end{itemize}
\end{changeitem}

\begin{changeitem}{nonhydrostatic\_nml}{2014-05-27 }{17492}
  \begin{itemize}
   \item Removed namelist parameter \texttt{model\_restart\_info\_filename} in namelist
         \texttt{master\_model\_nml}.
  \end{itemize}
\end{changeitem}

\begin{changeitem}{transport\_nml}{2014-06-05 }{17654}
  \begin{itemize}
   \item Changed namelist default for \texttt{itype\_hlimit} from monotonous limiter (3) to positive definite limiter (4).
  \end{itemize}
\end{changeitem}

\begin{changeitem}{nh\_pzlev\_nml}{2014-08-28 }{18795}
  \begin{itemize}
   \item Removed namelist \texttt{nh\_pzlev\_nml}.
         Instead, each output namelist specifies its separate list of \texttt{p\_levels}, \texttt{h\_levels},
         and \texttt{i\_levels}.
  \end{itemize}
\end{changeitem}

\begin{changeitem}{nonhydrostatic\_nml}{2014-10-27 }{19670}
  \begin{itemize}
   \item Removed namelist parameter \texttt{l\_nest\_rcf} in namelist
         \texttt{nonhydrostatic\_nml}.
  \end{itemize}
\end{changeitem}

\begin{changeitem}{nonhydrostatic\_nml}{2014-11-24 }{20073}
  \begin{itemize}
   \item Removed namelist parameter \texttt{iadv\_rcf} in namelist
         \texttt{nonhydrostatic\_nml}. The number of dynamics substeps per advective step are now specified 
         via \texttt{ndyn\_substeps}. 
         The meaning of \texttt{run\_nml:dtime} has changed and denotes the advective time step.
  \end{itemize}
\end{changeitem}

\begin{changeitem}{io\_nml}{2015-03-25 }{21501}
  \begin{itemize}
   \item Namelist parameter \texttt{lzaxis\_reference} is deprecated and has no effect anymore.
         However, users are not forced to modify their scripts instantaneously: \texttt{lzaxis\_reference=.FALSE.} 
         is still a valid namelist setting, but it has no effect and a warning will be issued. 
         \texttt{lzaxis\_reference} finally removed in \texttt{r24606}.
  \end{itemize}
\end{changeitem}

<<<<<<< HEAD
\begin{changeitem}{interpol\_nml}{2016-02-11}{26423}
  \begin{itemize}
   \item Namelist parameter \texttt{l\_intp\_c2l} is deprecated and has no effect anymore.
=======
\begin{changeitem}{limarea\_nml}{2016-02-08 }{26390}
  \begin{itemize}
   \item Namelist parameter \texttt{dt\_latbc} has been removed. Its value is now
         identical to the namelist parameter \texttt{dtime\_latbc}.
>>>>>>> 5e6a23ef
  \end{itemize}
\end{changeitem}
% --------------------------------------------------------------------------------------------<|MERGE_RESOLUTION|>--- conflicted
+++ resolved
@@ -285,16 +285,17 @@
   \end{itemize}
 \end{changeitem}
 
-<<<<<<< HEAD
-\begin{changeitem}{interpol\_nml}{2016-02-11}{26423}
-  \begin{itemize}
-   \item Namelist parameter \texttt{l\_intp\_c2l} is deprecated and has no effect anymore.
-=======
 \begin{changeitem}{limarea\_nml}{2016-02-08 }{26390}
   \begin{itemize}
    \item Namelist parameter \texttt{dt\_latbc} has been removed. Its value is now
          identical to the namelist parameter \texttt{dtime\_latbc}.
->>>>>>> 5e6a23ef
-  \end{itemize}
-\end{changeitem}
+  \end{itemize}
+\end{changeitem}
+
+\begin{changeitem}{interpol\_nml}{2016-02-11}{26423}
+  \begin{itemize}
+   \item Namelist parameter \texttt{l\_intp\_c2l} is deprecated and has no effect anymore.
+  \end{itemize}
+\end{changeitem}
+
 % --------------------------------------------------------------------------------------------