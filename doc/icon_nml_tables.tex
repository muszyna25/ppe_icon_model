--- conflicted
+++ resolved
@@ -7,11 +7,7 @@
 the specified Fortran namelists. Programs are stored in $<$ icon home$>$/build/$<$architecture$>$/bin/.
 
 
-<<<<<<< HEAD
-\begin{table}[htb]
-=======
 \begin{table}[ht]
->>>>>>> fe91812d
 \caption{Namelist files}
 \begin{center}
 \begin{tabular}{llll}\hline
@@ -4899,11 +4895,7 @@
 Switches for the concentration of radiative agents\par
 irad\_xyz = 0: set to zero\par
 irad\_h2o = 1: vapor, cloud water and cloud ice from tracer variables\par
-<<<<<<< HEAD
-irad\_co2 = 1: CO\_2 from tracer variable\par
-=======
 irad\_co2 = 1: CO$_2$ from tracer variable\par
->>>>>>> fe91812d
 irad\_co2/ch4/n2o/o2/cfc11/cfc12 = 2: concentration given by vmr\_co2/ch4/n2o/o2/cfc11/cfc12\par
 irad\_ch4/n2o = 3: tanh-profile with surface concentration given by vmr\_ch4/n2o\par
 irad\_co2/cfc11/cfc12 = 4: time dependent concentration from greenhouse gas file
