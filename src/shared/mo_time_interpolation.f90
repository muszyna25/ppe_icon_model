--- conflicted
+++ resolved
@@ -43,14 +43,11 @@
     REAL(wp)                     :: zcmlen2, znmlen2 !half of current/nearest month length
     TYPE(t_datetime)             :: znevent_date
     
-<<<<<<< HEAD
-=======
     INTEGER :: seconds_in_month, seconds_in_middle_of_month
     INTEGER :: seconds_in_middle_of_next_month, seconds_in_middle_of_previous_month
 
     IF (wi%time == event_date) RETURN
 
->>>>>>> ea94fee1
     wi%time=event_date !save event_date in wi
     zcmonfrc=event_date%monfrc
     zevent_tim=event_date%montim ! event time since first of month in frac. days
