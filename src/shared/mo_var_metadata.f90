!>
!! Utility funtions for handling field specific meta information
!!
!! Contains utility funtions which are used for defining variable specific
!! meta information. These have nothing to do with var lists itself. That's
!! why they have been moved here from mo_var_list.
!!
!! @author Daniel Reinert, DWD
!!
!!
!! @par Revision History
!! Initial revision by Daniel Reinert, DWD (2014-01-22)
!!
!! @par Copyright and License
!!
!! This code is subject to the DWD and MPI-M-Software-License-Agreement in
!! its most recent form.
!! Please see the file LICENSE in the root of the source tree for this code.
!! Where software is supplied by third parties, it is indicated in the
!! headers of the routines.
!!
MODULE mo_var_metadata

  USE mo_kind,               ONLY: wp, sp
  USE mo_exception,          ONLY: finish
  USE mo_impl_constants,     ONLY: VINTP_METHOD_LIN, HINTP_TYPE_LONLAT_RBF, &
    &                              MAX_CHAR_LENGTH, VARNAME_LEN
  USE mo_cf_convention,      ONLY: t_cf_var
  USE mo_grib2,              ONLY: t_grib2_var
  USE mo_var_metadata_types, ONLY: t_hor_interp_meta, t_vert_interp_meta, &
    &                              t_union_vals,                          &
    &                              t_post_op_meta, VAR_GROUPS,            &
    &                              MAX_GROUPS, var_groups_dyn,            &
    &                              VINTP_TYPE_LIST, POST_OP_NONE
  USE mo_action_types,       ONLY: t_var_action_element, t_var_action
  USE mo_util_string,        ONLY: toupper
  USE mo_fortran_tools,      ONLY: assign_if_present, resize_arr_c1d
  USE mo_time_config,        ONLY: time_config
  USE mtime,                 ONLY: datetime, newDatetime, deallocateDatetime,    &
    &                              timedelta, newTimedelta, deallocateTimedelta, &
    &                              OPERATOR(+), dateTimeToString, MAX_DATETIME_STR_LEN

  IMPLICIT NONE

  PRIVATE

  !> module name string
  CHARACTER(LEN=*), PARAMETER :: modname = 'mo_var_metadata'
  CHARACTER(LEN=3), PARAMETER :: TIMELEVEL_SUFFIX = '.TL'        ! separator for varname and time level

  PUBLIC  :: create_hor_interp_metadata
  PUBLIC  :: create_vert_interp_metadata
  PUBLIC  :: groups
  PUBLIC  :: group_id
  PUBLIC  :: post_op
  PUBLIC  :: vintp_types
  PUBLIC  :: vintp_type_id
  PUBLIC  :: new_action
  PUBLIC  :: actions
  PUBLIC  :: add_member_to_vargroup

<<<<<<< HEAD
  PUBLIC  :: TIMELEVEL_SUFFIX
=======
  INTERFACE groups
    MODULE PROCEDURE groups_arg
    MODULE PROCEDURE groups_vec
  END INTERFACE

>>>>>>> 57719034
CONTAINS


  !------------------------------------------------------------------------------------------------
  !
  ! Quasi-constructor for horizontal interpolation meta data
  !
  ! Fills data structure with default values (unless set otherwise).
  FUNCTION create_hor_interp_metadata(hor_intp_type, fallback_type, lonlat_id)    &
    RESULT(hor_interp_meta)

    TYPE(t_hor_interp_meta) :: hor_interp_meta
    INTEGER, INTENT(IN), OPTIONAL      :: &
      &  hor_intp_type, fallback_type, lonlat_id

    ! set default values
    hor_interp_meta%hor_intp_type    = HINTP_TYPE_LONLAT_RBF
    hor_interp_meta%fallback_type    = HINTP_TYPE_LONLAT_RBF
    hor_interp_meta%lonlat_id        = 0 ! invalid ID

    ! supersede with user definitions
    CALL assign_if_present(hor_interp_meta%hor_intp_type, hor_intp_type)
    CALL assign_if_present(hor_interp_meta%fallback_type, fallback_type)
    CALL assign_if_present(hor_interp_meta%lonlat_id,     lonlat_id)

  END FUNCTION create_hor_interp_metadata


  !------------------------------------------------------------------------------------------------
  ! HANDLING OF VERTICAL INTERPOLATION MODES
  !------------------------------------------------------------------------------------------------

  !> Implements a (somewhat randomly chosen) one-to-one mapping
  !  between a string and an integer ID number between 1 and
  !  MAX_VINTP_TYPES.
  !
  FUNCTION vintp_type_id(in_str)
    INTEGER                      :: vintp_type_id, ivintp_type
    CHARACTER(LEN=*), INTENT(IN) :: in_str
    CHARACTER(*), PARAMETER :: routine = TRIM("mo_var_list:vintp_type_id")

    vintp_type_id = 0
    LOOP_VINTP_TYPES : DO ivintp_type=1,SIZE(VINTP_TYPE_LIST)
      IF (toupper(TRIM(in_str)) == toupper(TRIM(VINTP_TYPE_LIST(ivintp_type)))) THEN
        vintp_type_id = ivintp_type
        EXIT LOOP_VINTP_TYPES
      END IF
    END DO LOOP_VINTP_TYPES
    ! paranoia:
    IF ((vintp_type_id < 1) .OR. (vintp_type_id > SIZE(VINTP_TYPE_LIST))) &
      &  CALL finish(routine, "Invalid vertical interpolation type!")
  END FUNCTION vintp_type_id


  !> Utility function with *a lot* of optional string parameters v1,
  !  v2, v3, v4, ...; mapping those onto a
  !  LOGICAL(DIMENSION=MAX_VAR_GROUPS) according to the "group_id"
  !  function.
  !
  FUNCTION vintp_types(v01, v02, v03, v04, v05, v06, v07, v08, v09, v10)
    LOGICAL :: vintp_types(SIZE(VINTP_TYPE_LIST))
    CHARACTER(LEN=*), INTENT(IN), OPTIONAL :: &
      &   v01, v02, v03, v04, v05, v06, v07, v08, v09, v10

    vintp_types(:) = .FALSE.
    IF (PRESENT(v01)) vintp_types(vintp_type_id(v01)) = .TRUE.
    IF (PRESENT(v02)) vintp_types(vintp_type_id(v02)) = .TRUE.
    IF (PRESENT(v03)) vintp_types(vintp_type_id(v03)) = .TRUE.
    IF (PRESENT(v04)) vintp_types(vintp_type_id(v04)) = .TRUE.
    IF (PRESENT(v05)) vintp_types(vintp_type_id(v05)) = .TRUE.
    IF (PRESENT(v06)) vintp_types(vintp_type_id(v06)) = .TRUE.
    IF (PRESENT(v07)) vintp_types(vintp_type_id(v07)) = .TRUE.
    IF (PRESENT(v08)) vintp_types(vintp_type_id(v08)) = .TRUE.
    IF (PRESENT(v09)) vintp_types(vintp_type_id(v09)) = .TRUE.
    IF (PRESENT(v10)) vintp_types(vintp_type_id(v10)) = .TRUE.
  END FUNCTION vintp_types


  !------------------------------------------------------------------------------------------------
  !
  ! Quasi-constructor for vertical interpolation meta data
  !
  ! Fills data structure with default values (unless set otherwise).
  FUNCTION create_vert_interp_metadata(vert_intp_type, vert_intp_method,                     &
    &  l_hires_intp, l_restore_fricred, l_loglin, l_extrapol, l_satlimit, l_restore_pbldev,  &
    &  l_pd_limit, lower_limit)               &
    RESULT(vert_interp_meta)

    TYPE(t_vert_interp_meta) :: vert_interp_meta
    LOGICAL, INTENT(IN), OPTIONAL      :: &
      &  vert_intp_type(SIZE(VINTP_TYPE_LIST))
    INTEGER, INTENT(IN), OPTIONAL      :: &
      &  vert_intp_method
    LOGICAL, INTENT(IN), OPTIONAL      :: &
      &  l_hires_intp, l_restore_fricred, l_loglin, &
      &  l_extrapol, l_satlimit, l_restore_pbldev,  &
      &  l_pd_limit
    REAL(wp), INTENT(IN), OPTIONAL     :: &
      &  lower_limit

    ! set default values
    vert_interp_meta%vert_intp_type(:) = .FALSE.
    vert_interp_meta%vert_intp_method  = VINTP_METHOD_LIN
    vert_interp_meta%l_hires_intp      = .FALSE.
    vert_interp_meta%l_restore_fricred = .FALSE.
    vert_interp_meta%l_loglin          = .FALSE.
    vert_interp_meta%l_extrapol        = .TRUE.
    vert_interp_meta%l_satlimit        = .FALSE.
    vert_interp_meta%l_restore_pbldev  = .FALSE.
    vert_interp_meta%l_pd_limit        = .FALSE.
    vert_interp_meta%lower_limit       = 0._wp
    ! supersede with user definitions
    CALL assign_if_present(vert_interp_meta%vert_intp_type     , vert_intp_type    )
    CALL assign_if_present(vert_interp_meta%vert_intp_method   , vert_intp_method  )
    CALL assign_if_present(vert_interp_meta%l_hires_intp       , l_hires_intp      )
    CALL assign_if_present(vert_interp_meta%l_restore_fricred  , l_restore_fricred )
    CALL assign_if_present(vert_interp_meta%l_loglin           , l_loglin          )
    CALL assign_if_present(vert_interp_meta%l_extrapol         , l_extrapol        )
    CALL assign_if_present(vert_interp_meta%l_satlimit         , l_satlimit        )
    CALL assign_if_present(vert_interp_meta%l_restore_pbldev   , l_restore_pbldev  )
    CALL assign_if_present(vert_interp_meta%l_pd_limit         , l_pd_limit        )
    CALL assign_if_present(vert_interp_meta%lower_limit        , lower_limit       )

  END FUNCTION create_vert_interp_metadata


  !------------------------------------------------------------------------------------------------
  ! HANDLING OF VARIABLE GROUPS
  !------------------------------------------------------------------------------------------------

  !> Implements a (somewhat randomly chosen) one-to-one mapping
  !  between a string and an integer ID number between 1 and
  !  MAX_VAR_GROUPS + MAX_VAR_GROUPS_DYN.
  !
  FUNCTION group_id(in_str,opt_lcheck)
    INTEGER                       :: group_id, igrp
    CHARACTER(LEN=*) , INTENT(IN) :: in_str
    LOGICAL, OPTIONAL, INTENT(IN) :: opt_lcheck           
    CHARACTER(*), PARAMETER :: routine = TRIM("mo_var_metadata:group_id")
    !
    ! Local
    LOGICAL :: lcheck
    INTEGER :: max_size

    IF (PRESENT(opt_lcheck)) THEN
      lcheck = opt_lcheck
    ELSE
      lcheck = .TRUE.
    ENDIF

    group_id = 0
    LOOP_GROUPS : DO igrp=1,SIZE(VAR_GROUPS)
      IF (toupper(TRIM(in_str)) == toupper(TRIM(VAR_GROUPS(igrp)))) THEN
        group_id = igrp
        EXIT LOOP_GROUPS
      END IF
    END DO LOOP_GROUPS
    !
    ! If no matching name was found, search the dynamic variable group
    IF (group_id == 0 .AND. ALLOCATED(var_groups_dyn)) THEN
      LOOP_DYN_GROUPS : DO igrp=1,SIZE(var_groups_dyn)
        IF (toupper(TRIM(in_str)) == toupper(TRIM(var_groups_dyn(igrp)))) THEN
          ! includes offset from static VAR_GROUP.
          group_id = igrp + SIZE(VAR_GROUPS)
          EXIT LOOP_DYN_GROUPS
        END IF
      END DO LOOP_DYN_GROUPS
    ENDIF  ! group_id == 0

    ! If the group does not exist, create it.
    IF (group_id == 0) THEN
      !
      ! increase dynamic groups array by one element
      CALL resize_arr_c1d(var_groups_dyn,1)
      !
      ! add new group
      var_groups_dyn(SIZE(var_groups_dyn)) = toupper(TRIM(in_str))
      !
      ! return its group ID (including offset from static groups array)
      group_id = SIZE(var_groups_dyn) + SIZE(VAR_GROUPS)
    ENDIF
    !
    ! paranoia:
    IF (lcheck) THEN
      IF (ALLOCATED(var_groups_dyn)) THEN
        max_size = SIZE(VAR_GROUPS) + SIZE(var_groups_dyn)
      ELSE
        max_size = SIZE(VAR_GROUPS)
      ENDIF
      IF ((group_id < 1) .OR. (group_id > max_size)) &
        &  CALL finish(routine, "Invalid group ID: "//TRIM(in_str))
    ENDIF

  END FUNCTION group_id



  !----------------------------------------------------------------------------------------
  !
  !> Utility function with *a lot* of optional string parameters g1,
  !  g2, g3, g4, ...; mapping those onto a
  !  LOGICAL(DIMENSION=MAX_GROUPS) according to the "group_id"
  !  function.
  !
  FUNCTION groups_arg(g01, g02, g03, g04, g05, g06, g07, g08, g09, g10, g11)
    LOGICAL :: groups_arg(MAX_GROUPS)
    CHARACTER(LEN=*), INTENT(IN), OPTIONAL :: &
      &   g01, g02, g03, g04, g05, g06, g07, g08, g09, g10, g11

    groups_arg(:) = .FALSE.
    groups_arg(group_id("ALL")) = .TRUE.
    IF (PRESENT(g01)) groups_arg(group_id(g01)) = .TRUE.
    IF (PRESENT(g02)) groups_arg(group_id(g02)) = .TRUE.
    IF (PRESENT(g03)) groups_arg(group_id(g03)) = .TRUE.
    IF (PRESENT(g04)) groups_arg(group_id(g04)) = .TRUE.
    IF (PRESENT(g05)) groups_arg(group_id(g05)) = .TRUE.
    IF (PRESENT(g06)) groups_arg(group_id(g06)) = .TRUE.
    IF (PRESENT(g07)) groups_arg(group_id(g07)) = .TRUE.
    IF (PRESENT(g08)) groups_arg(group_id(g08)) = .TRUE.
    IF (PRESENT(g09)) groups_arg(group_id(g09)) = .TRUE.
    IF (PRESENT(g10)) groups_arg(group_id(g10)) = .TRUE.
    IF (PRESENT(g11)) groups_arg(group_id(g11)) = .TRUE.
  END FUNCTION groups_arg

  !> The same, but provide list of groups as one character vector of group names.
  !  Attention: the strings passed in group_list must be of length VARNAME_LEN !
  !
  FUNCTION groups_vec(group_list)
    LOGICAL :: groups_vec(MAX_GROUPS)
    CHARACTER(LEN=VARNAME_LEN), INTENT(IN) :: group_list(:)

    INTEGER :: i

    groups_vec(:) = .FALSE.
    groups_vec(group_id("ALL")) = .TRUE.
    DO i=1,SIZE(group_list)
      IF (TRIM(group_list(i)) == "ALL") CYCLE
      groups_vec(group_id(TRIM(group_list(i)))) = .TRUE.
    END DO

  END FUNCTION groups_vec

  !>
  !! Add new (tile) member to variable group
  !!
  !! Adds new tile member to variable-specific tile-group. 
  !! If the group does not exist, a group (named after the 
  !! corresponding container) is added to the dynamic variable 
  !! groups list var_groups_dyn first.
  !!
  !! @par Revision History
  !! Initial revision by Daniel Reinert, DWD (2015-01-29)
  !!
  SUBROUTINE add_member_to_vargroup(group_name, in_group_new, opt_in_group)
    CHARACTER(len=*) , INTENT(in)   :: group_name
    LOGICAL          , INTENT(out)  :: in_group_new(:)
    LOGICAL, OPTIONAL, INTENT(in)   :: opt_in_group(:)
    !
    ! Local
    INTEGER  :: idx
    INTEGER  :: grp_id
    CHARACTER(len=LEN(group_name)) ::  group_name_plain

    ! check whether a group with name 'group_name_plain' exists and return its ID.
    !
    ! remove time level string from group name
    idx = INDEX(group_name,TIMELEVEL_SUFFIX)
    IF (idx > 0) THEN
      group_name_plain = TRIM(group_name(1:idx-1))
    ELSE
      group_name_plain = TRIM(group_name)
    ENDIF
    grp_id = group_id(TRIM(group_name_plain),opt_lcheck=.FALSE.)
    !
    ! update in_group metainfo
    in_group_new(:) = groups()   ! initialization
    IF (PRESENT(opt_in_group)) THEN
      in_group_new(1:SIZE(opt_in_group)) = opt_in_group(:)
    ENDIF
    !
    IF (grp_id > MAX_GROUPS) THEN
      CALL finish('add_member_to_vargroup: grp_id exceeds MAX_GROUPS for ', TRIM(group_name))
    ENDIF
    in_group_new(grp_id) = .TRUE.

  END SUBROUTINE add_member_to_vargroup

  !----------------------------------------------------------------------------------------
  !
  !> Utility function with *a lot* of optional string parameters g1,
  !  g2, g3, g4, ...; mapping those onto a
  !  LOGICAL(DIMENSION=MAX_VAR_GROUPS) according to the "group_id"
  !  function.
  !
  FUNCTION post_op(ipost_op_type, new_cf, new_grib2, arg1)
    TYPE(t_post_op_meta) :: post_op
    INTEGER,           INTENT(IN), OPTIONAL :: ipost_op_type    !< type of post-processing operation
    TYPE(t_cf_var),    INTENT(IN), OPTIONAL :: new_cf           !< CF information of modified field
    TYPE(t_grib2_var), INTENT(IN), OPTIONAL :: new_grib2        !< GRIB2 information of modified field
    CLASS(*),          INTENT(IN), OPTIONAL :: arg1             !< post-op argument (e.g. scaling factor)


    post_op%ipost_op_type = POST_OP_NONE
    post_op%lnew_cf       = .FALSE.
    post_op%lnew_grib2    = .FALSE.
    post_op%arg1          = t_union_vals( 0._wp, 0._sp, 0, .FALSE.)

    IF (PRESENT(ipost_op_type)) post_op%ipost_op_type = ipost_op_type

    IF (PRESENT(arg1)) THEN
      SELECT TYPE(arg1)
      TYPE is (INTEGER)
        post_op%arg1 = t_union_vals( 0.0_wp, 0.0_sp, arg1, .FALSE.)
      TYPE is (REAL(wp))
        post_op%arg1 = t_union_vals( arg1  , 0.0_sp,    0, .FALSE.)
      TYPE is (REAL(sp))
        post_op%arg1 = t_union_vals( 0.0_wp,   arg1,    0, .FALSE.)
      END SELECT
    ENDIF

    IF (PRESENT(new_cf)) THEN
      post_op%lnew_cf = .TRUE.
      post_op%new_cf  = new_cf
    END IF
    IF (PRESENT(new_grib2)) THEN
      post_op%lnew_grib2 = .TRUE.
      post_op%new_grib2  = new_grib2
    END IF
  END FUNCTION post_op


  !------------------------------------------------------------------------------------------------
  ! HANDLING OF ACTION EVENTS
  !------------------------------------------------------------------------------------------------
  !>
  !! Initialize single variable specific action
  !!
  !! Initialize single variable specific action. A variable named 'var_action'
  !! of type t_var_action_element is initialized.
  !!
  !! @par Revision History
  !! Initial revision by Daniel Reinert, DWD (2014-01-13)
  !! Modification by Daniel Reinert, DWD (2014-12-03)
  !! - add optional start and end time arguments
  !!
  FUNCTION new_action(actionTyp, intvl, opt_start, opt_end, opt_ref) RESULT(var_action)

    INTEGER                   , INTENT(IN) :: actionTyp ! type of action
    CHARACTER(LEN=*)          , INTENT(IN) :: intvl     ! action interval [ISO_8601]
    CHARACTER(LEN=*), OPTIONAL, INTENT(IN) :: opt_start ! action start time [ISO_8601]
    CHARACTER(LEN=*), OPTIONAL, INTENT(IN) :: opt_end   ! action end time [ISO_8601]
    CHARACTER(LEN=*), OPTIONAL, INTENT(IN) :: opt_ref   ! action reference time [ISO_8601]

    ! local variables
    CHARACTER(len=MAX_CHAR_LENGTH), PARAMETER :: routine = modname//':new_action'
    TYPE(timedelta), POINTER              :: start_offset, end_offset, ref_offset
    TYPE(datetime), TARGET                :: startdatetime, enddatetime, refdatetime
    TYPE(datetime), POINTER               :: dummy_ptr
    TYPE(t_var_action_element)            :: var_action
    TYPE(datetime), POINTER               :: inidatetime
    CHARACTER(LEN=MAX_DATETIME_STR_LEN)   :: iso8601_ini_datetime ! ISO_8601
    CHARACTER(LEN=MAX_DATETIME_STR_LEN)   :: iso8601_end_datetime ! ISO_8601
    CHARACTER(LEN=MAX_DATETIME_STR_LEN)   :: start, end, ref      ! start, end, and reference time
                                                                  ! in ISO_8601 format
    CHARACTER(LEN=MAX_DATETIME_STR_LEN)   :: start0, end0, ref0   ! start, end, and reference time
                                                                  ! in ISO_8601 format
    !---------------------------------------------------------------------------------

    ! create model ini_datetime in ISO_8601 format
    CALL dateTimeToString(time_config%tc_startdate, iso8601_ini_datetime)
    ! create model end_datetime in ISO_8601 format
    CALL dateTimeToString(time_config%tc_stopdate, iso8601_end_datetime)

    ! default start time = model initialization time
    start0 = TRIM(iso8601_ini_datetime)
    ! default end time = model end time
    end0 = TRIM(iso8601_end_datetime)
    ! default reference time = model initialization time
    ref0 = TRIM(iso8601_ini_datetime)


    ! assign modified start time if offset opt_start is present
    IF (PRESENT(opt_start)) THEN
      !
      ! convert model ini datetime from ISO_8601 format to type datetime
      inidatetime  => newDatetime(TRIM(iso8601_ini_datetime))
      !
      ! convert start offset from ISO_8601 to TYPE timedelta
      start_offset => newTimedelta(TRIM(opt_start))
      !
      ! add start offset to model ini date
      startdatetime = inidatetime + start_offset
      ! transform back from TYPE datetime to ISO_8601
      dummy_ptr => startdatetime
      CALL dateTimeToString(dummy_ptr, start0)
      ! cleanup
      CALL deallocateDatetime(inidatetime)
      CALL deallocateTimeDelta(start_offset)
    ENDIF


    ! assign modified end time if offset opt_end is present
    IF (PRESENT(opt_end)) THEN
      !
      ! convert model ini datetime from ISO_8601 format to type datetime
      inidatetime  => newDatetime(TRIM(iso8601_ini_datetime))
      !
      ! convert end offset from ISO_8601 to TYPE timedelta
      end_offset => newTimedelta(TRIM(opt_end))
      !
      ! add end offset to model ini date
      enddatetime = inidatetime + end_offset
      ! transform back from TYPE datetime to ISO_8601
      dummy_ptr => enddatetime
      CALL dateTimeToString(dummy_ptr, end0)
      ! cleanup
      CALL deallocateDatetime(inidatetime)
      CALL deallocateTimeDelta(end_offset)
    ENDIF

    ! assign modified reference time if offset opt_ref is present
    IF (PRESENT(opt_ref)) THEN
      !
      ! convert model ini datetime from ISO_8601 format to type datetime
      inidatetime  => newDatetime(TRIM(iso8601_ini_datetime))
      !
      ! convert ref offset from ISO_8601 to TYPE timedelta
      ref_offset => newTimedelta(TRIM(opt_ref))
      !
      ! add ref offset to model ini date
      refdatetime = inidatetime + ref_offset
      ! transform back from TYPE datetime to ISO_8601
      dummy_ptr => refdatetime
      CALL dateTimeToString(dummy_ptr, ref0)
      ! cleanup
      CALL deallocateDatetime(inidatetime)
      CALL deallocateTimeDelta(ref_offset)
    ENDIF

    ! default start time = model initialization time
    start = TRIM(iso8601_ini_datetime)
    ! default end time = model end time
    end = TRIM(iso8601_end_datetime)
    ! default reference time = model initialization time
    ref = TRIM(iso8601_ini_datetime)

    !---------------------------------------------------------------------------------

#ifdef _MTIME_DEBUG

    ! CONSISTENCY CHECK: compares the implementation above with an
    ! mtime-based implementation

    ! assign modified start time if offset opt_start is present
    IF (PRESENT(opt_start)) THEN
      !
      ! convert start offset from ISO_8601 to TYPE timedelta
      start_offset => newTimedelta(TRIM(opt_start))
      !
      ! add start offset to model ini date
      startdatetime = time_config%tc_startdate + start_offset
      ! transform back from TYPE datetime to ISO_8601
      dummy_ptr => startdatetime
      CALL dateTimeToString(dummy_ptr, start)
      ! cleanup
      CALL deallocateTimeDelta(start_offset)
    ENDIF


    ! assign modified end time if offset opt_end is present
    IF (PRESENT(opt_end)) THEN
      !
      ! convert end offset from ISO_8601 to TYPE timedelta
      end_offset => newTimedelta(TRIM(opt_end))
      !
      ! add end offset to model ini date
      enddatetime = time_config%tc_startdate + end_offset
      ! transform back from TYPE datetime to ISO_8601
      dummy_ptr => enddatetime
      CALL dateTimeToString(dummy_ptr, end)
      ! cleanup
      CALL deallocateTimeDelta(end_offset)
    ENDIF

    ! assign modified reference time if offset opt_ref is present
    IF (PRESENT(opt_ref)) THEN
      !
      ! convert ref offset from ISO_8601 to TYPE timedelta
      ref_offset => newTimedelta(TRIM(opt_ref))
      !
      ! add ref offset to model ini date
      refdatetime = time_config%tc_startdate + ref_offset
      ! transform back from TYPE datetime to ISO_8601
      dummy_ptr => refdatetime
      CALL dateTimeToString(dummy_ptr, ref)
      ! cleanup
      CALL deallocateTimeDelta(ref_offset)
    ENDIF

    IF ((TRIM(start0) /= TRIM(start)) .OR.   &
      & (TRIM(end0)   /= TRIM(end))   .OR.   &
      & (TRIM(ref0)   /= TRIM(ref))) THEN
      CALL finish(routine, "Error in mtime consistency check!")
    END IF

#endif

    !---------------------------------------------------------------------------------

    ! define var_action
    var_action%actionTyp  = actionTyp
    var_action%intvl      = TRIM(intvl)               ! interval
    var_action%start      = TRIM(start)               ! start
    var_action%end        = TRIM(end)                 ! end
    var_action%ref        = TRIM(ref)                 ! ref date
    var_action%lastActive = TRIM(start)               ! arbitrary init

    !
    ! convert start datetime from ISO_8601 format to type datetime
    dummy_ptr => newDatetime(TRIM(start))
    IF (.NOT. ASSOCIATED(dummy_ptr)) THEN
      CALL finish(routine, "date/time conversion error: "//TRIM(start))
    END IF
    var_Action%EventLastTriggerDate = dummy_ptr    ! arbitrary init

    ! cleanup
    CALL deallocateDatetime(dummy_ptr)

  END FUNCTION new_action


  !>
  !! Generate list (array) of variable specific actions
  !!
  !! Generate list (array) of variable specific actions.
  !! Creates array 'action_list' of type t_var_action
  !
  !! @par Revision History
  !! Initial revision by Daniel Reinert, DWD (2014-01-13)
  !!
  FUNCTION actions(a01, a02, a03, a04, a05)  RESULT(action_list)

    TYPE(t_var_action_element), INTENT(IN), OPTIONAL :: a01, a02, a03, a04, a05
    TYPE(t_var_action)             :: action_list

    INTEGER :: n_act             ! action counter

    ! create action list
    !
    n_act = 0
    IF (PRESENT(a01))  THEN
      n_act = n_act + 1
      action_list%action(n_act) = a01
    ENDIF

    IF (PRESENT(a02))  THEN
      n_act = n_act + 1
      action_list%action(n_act) = a02
    ENDIF

    IF (PRESENT(a03))  THEN
      n_act = n_act + 1
      action_list%action(n_act) = a03
    ENDIF

    IF (PRESENT(a04))  THEN
      n_act = n_act + 1
      action_list%action(n_act) = a04
    ENDIF

    IF (PRESENT(a05))  THEN
      n_act = n_act + 1
      action_list%action(n_act) = a05
    ENDIF

    action_list%n_actions = n_act

  END FUNCTION actions

END MODULE mo_var_metadata
<|MERGE_RESOLUTION|>--- conflicted
+++ resolved
@@ -58,16 +58,13 @@
   PUBLIC  :: new_action
   PUBLIC  :: actions
   PUBLIC  :: add_member_to_vargroup
-
-<<<<<<< HEAD
   PUBLIC  :: TIMELEVEL_SUFFIX
-=======
+
   INTERFACE groups
     MODULE PROCEDURE groups_arg
     MODULE PROCEDURE groups_vec
   END INTERFACE
 
->>>>>>> 57719034
 CONTAINS
 
 
