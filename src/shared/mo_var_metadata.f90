--- conflicted
+++ resolved
@@ -29,17 +29,11 @@
     &  t_post_op_meta, VINTP_TYPE_LIST, t_var_metadata, t_union_vals, &
     &  t_var_metadata_dynamic
   USE mo_util_string,        ONLY: toupper
-<<<<<<< HEAD
-  USE mo_fortran_tools,      ONLY: assign_if_present
-  USE mo_time_config,        ONLY: time_config
-  USE mtime,                 ONLY: datetime, timedelta, newTimedelta, deallocateTimedelta, &
-    &                              OPERATOR(+), dateTimeToString, MAX_DATETIME_STR_LEN
-=======
   USE mo_action_types,       ONLY: t_var_action
   USE mo_tracer_metadata_types, ONLY: t_tracer_meta
   USE mo_tracer_metadata,    ONLY: create_tracer_metadata
   USE mo_impl_constants,     ONLY: TIMELEVEL_SUFFIX, MAX_TIME_LEVELS, vname_len
->>>>>>> 7eb632d6
+
 
   IMPLICIT NONE
   PRIVATE
