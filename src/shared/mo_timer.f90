--- conflicted
+++ resolved
@@ -246,8 +246,6 @@
        &    timer_radar_out      , & 
        &    timer_radar_barrier
 
-<<<<<<< HEAD
-=======
   ! Timers for optional diagnostics
   ! Model atmosphere
   PUBLIC :: timer_opt_diag_atmo,             &
@@ -255,7 +253,6 @@
     &       timer_opt_diag_atmo_bvf2,        &
     &       timer_opt_diag_atmo_parcelfreq2
 
->>>>>>> 7bf0032e
   ! low level timing routine
   PUBLIC :: tic, toc
   PUBLIC :: timer_ls_forcing 
@@ -474,8 +471,6 @@
        &     timer_radar_out      , & 
        &     timer_radar_barrier
 
-<<<<<<< HEAD
-=======
   ! Timers for optional diagnostics
   ! Model atmosphere
   INTEGER :: timer_opt_diag_atmo,             &
@@ -483,7 +478,6 @@
     &        timer_opt_diag_atmo_bvf2,        &
     &        timer_opt_diag_atmo_parcelfreq2
 
->>>>>>> 7bf0032e
 
 CONTAINS
 
@@ -946,8 +940,6 @@
       timer_radar_barrier   = new_timer("EMVORADO_barrier_waiting")
     END IF
 
-<<<<<<< HEAD
-=======
     ! Timers for optional diagnostics
     ! Model atmosphere
     timer_opt_diag_atmo             = new_timer("optional_diagnostics_atmosphere")
@@ -955,7 +947,6 @@
     timer_opt_diag_atmo_bvf2        = new_timer("opt_diag_atmo_bruntvaisala")
     timer_opt_diag_atmo_parcelfreq2 = new_timer("opt_diag_atmo_parcelfrequency")
 
->>>>>>> 7bf0032e
   END SUBROUTINE init_timer
 
 
