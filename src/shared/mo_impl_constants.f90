!>
!!  Module contains some constants relevant for implementational issues.
!!
!!
!! @par Revision History
!!  Developed  by Peter Korn (2005)
!!  Modification by Thomas Heinze (2006-02-21):
!!  - renamed m_modules to mo_modules
!!  Modification by Peter Korn (2006-08):
!!  - added identifier for edges, cells, vertices (used for memory allocation)
!! @par
!!  Modification by Peter Korn (2006-12):
!!   - added identifier for variables (used for land-sea mask application)
!!  Modification by Hui Wan (2007-02):
!!  - added "nproma" and some comments
!!  Modification by Guenther Zaengl (2008-10-23):
!!  - added parameters defining the range of the refin_ctrl flags
!!    (these are also set in the patch generator and must match each other)
!! @par
!!  Modification by Hui Wan (2009-08-07)
!!  - added identifiers for time stepping methods.
!!  Modifications by Daniel Reinert (2010-10-06)
!!  - added identifiers for NWP physics time control
!!
!! @par Copyright and License
!!
!! This code is subject to the DWD and MPI-M-Software-License-Agreement in
!! its most recent form.
!! Please see the file LICENSE in the root of the source tree for this code.
!! Where software is supplied by third parties, it is indicated in the
!! headers of the routines.
!!
!!
MODULE mo_impl_constants
!-------------------------------------------------------------------------
!
!    ProTeX FORTRAN source: Style 2
!    modified for ICON project, DWD/MPI-M 2006
!
!-------------------------------------------------------------------------
!
!
!
  USE mo_kind,               ONLY: wp
  USE mtime,                 ONLY: MAX_TIMEDELTA_STR_LEN
  USE mo_impl_constants_grf, ONLY: grf_bdywidth_c, grf_bdywidth_e

  IMPLICIT NONE

  PUBLIC

  ! define model name and version
  CHARACTER(len=*), PARAMETER :: modelname    = 'icon'
  CHARACTER(len=*), PARAMETER :: modelversion = 'dev'

  INTEGER, PARAMETER :: MAX_CHAR_LENGTH     = 1024

  INTEGER, PARAMETER :: SUCCESS             = 0
  INTEGER, PARAMETER :: CELLS               = 123
  INTEGER, PARAMETER :: EDGES               = 345
  INTEGER, PARAMETER :: VERTS               = 678
  
  INTEGER, PARAMETER :: ON_CELLS            = 1
  INTEGER, PARAMETER :: ON_EDGES            = 2
  INTEGER, PARAMETER :: ON_VERTICES         = 3
  INTEGER, PARAMETER :: HALO_LEVELS_CEILING = 256 ! should be greater than the max level
                                         ! of halo levels
!-------------------------------------------------------------------------------
! Comments by Hui:
! According to Luis' explanation, the declarations above related to the blocking
! are not correct. There should be a single NPROMA, and different NBLKS values
! for edges, cells and vertices.
!
! Take the triangular cells for example. Considering that the number of cells is
! different from patch to patch, it may be a good idea NOT to declare "nblks_c" as
! a 2D array HERE, but as a component of the "patch" type. Since we want to do
! calculations ONLY for the internal cells, we also need to know how many blocks
! (e.g. "nblks_i_c") we have for the internal cells. Furthermore, it is also
! necessary to define a a parameter "npromz_i_c" for each patch, which stores the
! number of valid items in the last block of the internal cells.
!   At the very beginning of the execution of the program, "nproma" can be read
! from the namelist file. Then, after reading in the number of cells and external halo
! cells of a certain patch, we calculate the value of "nblks_c", "nblks_i_c"
! and "npromz_i_c" for that patch by:
!
!   n_patch_cell_all     = ptr_patch%ncells + ptr_patch%n_e_halo_cells
!   ptr_patch%nblks_c    = ( n_patch_cell_all - 1 )/nproma + 1
!
!   ptr_patch%nblks_i_c  = ( ptr_patch%ncell - 1 )/nproma + 1
!   ptr_patch%npromz_i_c = ptr_patch%ncell - (ptr_patch%nblks_i_c - 1)*nproma
!
!   (cf. echam5, mo_decomposition.f90,
!        the last few lines of SUBROUTINE decompose_grid)
!
! These calculations can be done in {\it mo\_model\_domain\_import} .
!-------------------------------------------------------------------------------

  !identifiers for prognostic and diagnostic variables
  ! required for mask application
  !
  !prognostic
  INTEGER, PARAMETER :: VELOCITY_NORMAL     = 1
  INTEGER, PARAMETER :: VELOCITY_TANGENTIAL = 2
  INTEGER, PARAMETER :: HEIGHT              = 3
  INTEGER, PARAMETER :: TRACER              = 4
  !
  !diagnostic
  INTEGER, PARAMETER :: VORTICITY           = 5
  INTEGER, PARAMETER :: DIVERGENCE          = 6
  INTEGER, PARAMETER :: KINETIC_ENERGY      = 7
  INTEGER, PARAMETER :: THICK_ED            = 8

  ! external
  ! #slo# changed 2010-08-03
  INTEGER,PARAMETER :: LAND          =  2  !  inner land
  INTEGER,PARAMETER :: LAND_BOUNDARY =  1  !  e.g. land cell with neighbouring wet cell
  INTEGER,PARAMETER :: BOUNDARY      =  0  !  edge where cells are differing
  INTEGER,PARAMETER :: SEA_BOUNDARY  = -1  !  e.g. wet cell with neighbouring land cell
  INTEGER,PARAMETER :: SEA           = -2  !  inner sea

  INTEGER,PARAMETER :: ZERO_CORIOLIS       = 0
  INTEGER,PARAMETER :: FULL_CORIOLIS       = 1
  INTEGER,PARAMETER :: BETA_PLANE_CORIOLIS = 2
  INTEGER,PARAMETER :: F_PLANE_CORIOLIS    = 3


  ! dimensions of index list fields and index ranges for which grid points are reordered
  ! according to the refin_ctrl values
  ! Specifically:
  ! max_rl* indicates the number of cell/edge/vertex rows along the lateral boundary of nested
  !   domains for which grid points are reordered, i.e. moved to the beginning of the index lists;
  !   the number of cell rows for which the refin_ctrl flag is set is determined by the variable
  !   bdy_indexing_depth in prepare_gridref; it is in general larger than max_rlcell
  !  (the refin_ctrl flag here counts the distance from the lateral boundary in units of cell rows)
  ! ABS(min_rl*_int)-1 indicates the number of cell/edge/vertex rows overlapping with the lateral boundary
  !   of a nested domain for which grid points are reordered, i.e. moved to the end of the index lists;
  !   min_rl*_int refers to grid points overlapping with interior points of nested domains
  ! Finally, the indices between min_rl*_int-1 and min_rl*_int are reserved for halo points emerging
  !   from the MPI domain decomposition; these parts of the index lists are empty on exit of the
  !   grid generator and are filled only on mo_subdivision. However, the index list fields are always
  !   dimensioned with (min_rl*:max_rl*). The values set below are sufficient for a halo
  !   width of two full cell rows; normally we use one, but stencils for high-order schemes may
  !   sometime require a halo width of two full rows
!
!   ------------------------------------------
!   LL: copied from the icon_flowcontrol as described by Guenther:
!
!   The ordering of the halo points is as follows:
!   min_rlcell_int- 1: halo cells having a prognostic cell as neighbor
!   min_rlcell_int- 2: halo cells in the first cell row having no prognostic cell as neighbor
!   and analogously for the second halo cell row if present. For n_ghost_rows = 1, the index segments
!   corresponding to min_rlcell_int - 3 and min_rlcell_int - 4 (= min_rlcell) are empty.
! 
!   For edges and vertices, one needs to be aware of the fact that outer boundary edges/vertices of a prognostic
!   cell may not be owned by the current PE because the PE of the neighboring cell has the ownership (otherwise
!   there would be double-counting). There are, however, operations for which even such edges/vertices can be 
!   excluded from prognostic computation because a halo synchronization follows immediately afterwards (and
!   has to be there anyway). Thus, the following ordering is applied:
!   min_rledge_int - 1: outer boundary edges of a prognostic cell not owned by the current PE\\
!   min_rledge_int - 2: edges connecting halo cells of the first row
!   min_rledge_int - 3: outer boundary edges of the first halo cells row, or edges connecting cells
!   of the first halo cell row with cells of the second halo cell row.
!   For n_ghost_rows = 2, an analogous setting applies to min_rledge_int - 4 and
!   min_rledge_int - 5 (= min_rledge). For vertices, we have
!   min_rlvert_int - 1: outer boundary vertices of a prognostic cell not owned by the current PE
!   min_rlvert_int - 2: outer boundary vertices of the first halo cells row, or vertices connecting cells
!   of the first halo cell row with cells of the second halo cell row.
!   For n_ghost_rows = 2, an analogous setting applies to min_rlvert_int - 3  (= min_rlvert).
  !---------------------------------------------
  !
  ! Ordering Scheme:
  !
  ! Following is the order of the grid entities (an all the associated variables)
  ! in ascending order.
  !
  ! A. The indices from 1 to max_rl
  !    Mark the lateral boundaries of the patch
  !    start_idx(1) = start of the first boundary level. It is always 1
  !    end_idx(1)   = end of the first boundary level end_idx(1)
  !    start_idx(2) = start of the second boundary level, it is always end_idx(1)+1
  !    ..... etc until end_idx(max_rl) which the the end of the lateral boundary levels
  !
  ! B. The index 0
  !    Marks the internal entities, that do not overlap with child patches
  !    start_idx(0) = end_idx(max_rl) + 1
  !    end_idx(0)   = start_idx(-1) -1
  !
  ! C. The indices from -1 to min_rl_int
  !    Mark the internal entities that overlap with child patches
  !    (they are defined for each child patch)
  !    start_idx(-1) = start of the internal entities overlapping with the first (two) levels
  !                    of the lateral boundaries of the child patch
  !    end_idx(-1)   = end of the internal entities overlapping with the first (two) levels
  !                    of the lateral boundaries of the child patch
  !    start_idx(-2) = start of the internal entities overlapping with the next (two) levels
  !                    of the lateral boundaries of the child patch = end_idx(-1) + 1
  !    ... etc
  !    end_idx(minrl_int) = end of all the internal entities overlapping with the the child patch
  !
  ! D. The indices from min_rl_int-1 to min_rl
  !    Mark the halo entities, when they do not overlap with a child patch
  !    Note: See above
  !
  !---------------------------------------------
  !
  ! Examples:
  !  A. Get all entities in the grid:    start_idx(1) -- end_idx(min_rl)
  !     This is the default range for most operators
  !  B. Get all owned enitities: start_idx(1) -- end_idx(min_rl_int)
  !     Note that this may still contain halo entities if they ovelap with child patches
  !  C. Get all enitities, except halos: for cells: start_idx(1) -- end_idx(min_rl_int)
  !        For verts/edges: start_idx(1) -- end_idx(min_rl_int - 1)
  !
  !---------------------------------------------

  INTEGER, PARAMETER :: max_hw         = 2                         ! maximum halo width (n_ghost_rows)
  !
  INTEGER, PARAMETER :: min_rlcell_int = -4                        ! previously -6
  INTEGER, PARAMETER :: min_rlcell     = min_rlcell_int - 2*max_hw ! = -8
  INTEGER, PARAMETER :: max_rlcell     = 5                         ! previously 8
  INTEGER, PARAMETER :: min_rlvert_int = min_rlcell_int
  INTEGER, PARAMETER :: min_rlvert     = min_rlvert_int - (max_hw+1)
  INTEGER, PARAMETER :: max_rlvert     = max_rlcell
  INTEGER, PARAMETER :: min_rledge_int = 2*min_rlcell_int          ! -8
  INTEGER, PARAMETER :: min_rledge     = min_rledge_int - (2*max_hw+1)  ! -13
  INTEGER, PARAMETER :: max_rledge     = 2*max_rlcell              ! 10

  ! Aliases for loop control
  !
  ! start index level for prognostic cells (excluding a possible nest boundary interpolation zone)
  INTEGER, PARAMETER :: start_prog_cells = grf_bdywidth_c+1
  ! start index level for prognostic edges (excluding a possible nest boundary interpolation zone)
  INTEGER, PARAMETER :: start_prog_edges = grf_bdywidth_e+1
  ! remark: the corresponding parameter for vertices would be unused
  !
  ! end index level for computations excluding all halo cells
  INTEGER, PARAMETER :: end_prog_cells = min_rlcell_int
  ! end index level for computations including halo level 1 cells (direct neighbors, i.e. halo cells 
  ! sharing an edge with a prognostic cell)
  INTEGER, PARAMETER :: end_halo_lev1_cells = min_rlcell_int - 1
  ! end index for computations including all halo cells (this adds indirect neighbors, i.e.
  ! halo cells sharing only a vertex with a prognostic cell)
  ! remark: n_ghost_rows=2, i.e. using a full second row of halo cells, is currently not foreseen in the code,
  ! so an end index level of min_rlcell_int - 2 is equivalent to min_rlcell
  INTEGER, PARAMETER :: end_all_cells = min_rlcell
  !
  ! end index level for computations excluding all halo edges
  INTEGER, PARAMETER :: end_prog_edges = min_rledge_int
  ! end index level for edges of prognostic cells (including those not owned by the current PE)
  INTEGER, PARAMETER :: end_edges_of_prog_cells = min_rledge_int - 1
  ! end index level for computations including all edges of halo level 1 cells
  INTEGER, PARAMETER :: end_halo_lev1_edges = min_rledge_int - 2
  ! end index for computations including all halo edges (remark: consistent with what has been said above,
  ! min_rledge is equivalent to min_rledge_int - 3)
  INTEGER, PARAMETER :: end_all_edges = min_rledge
  !
  ! end index level for computations excluding all halo verices
  INTEGER, PARAMETER :: end_prog_verts = min_rlvert_int
  ! end index level for vertices of prognostic cells (including those not owned by the current PE)
  INTEGER, PARAMETER :: end_verts_of_prog_cells = min_rlvert_int - 1
  ! end index for computations including all halo vertices (remark: consistent with what has been said above,
  ! min_rledge is equivalent to min_rlvert_int - 2)
  INTEGER, PARAMETER :: end_all_verts = min_rlvert


  ! maximum allowed number of model domains (10 should be enough for the time being)
  INTEGER, PARAMETER :: max_dom = 10

  ! Maximum allowed number of physical model domains
  INTEGER, PARAMETER :: max_phys_dom = 30

  ! Maximum number of extra model levels added to the reduced radiation grid in case of vertical nesting
  INTEGER, PARAMETER :: nexlevs_rrg_vnest = 8

  ! maximum allowed number of tracers (20 should be enough for the time being) ! DRIEG: For ART, more than 20 tracers are needed
  INTEGER, PARAMETER :: max_ntracer = 200

  ! identifiers for model initialization
  INTEGER, PARAMETER :: ianalytic      =  0 ! - from analytical functions
  INTEGER, PARAMETER :: irestart       =  1 ! - from restart file

  ! identifiers for atm time stepping schemes
  INTEGER,PARAMETER :: TRACER_ONLY   = 1 ! pure tracer advection

  ! the hydrostatic model
  INTEGER,PARAMETER :: TWO_TL_SI     = 12 ! semi-implicit two time level
  INTEGER,PARAMETER :: LEAPFROG_EXPL = 13 ! explicit leapfrog
  INTEGER,PARAMETER :: LEAPFROG_SI   = 14 ! semi-implicit leapfrog
  INTEGER,PARAMETER :: RK4           = 15 ! standard 4th-order Runge-Kutta method
  INTEGER,PARAMETER :: SSPRK54       = 16 ! SSP RK(5,4)

  ! Scheme for the "slow" component in the TWO_TL_SI time stepping
  INTEGER,PARAMETER :: EULER_FORWARD = 1
  INTEGER,PARAMETER :: AB2           = 2

  ! Rayleigh damping identifiers
  INTEGER,PARAMETER :: RAYLEIGH_CLASSIC = 1  ! classical Rayleigh damping, which makes use of 
                                             ! a reference state.
  INTEGER,PARAMETER :: RAYLEIGH_KLEMP   = 2  ! Klemp (2008) type Rayleigh damping

  ! identifiers for NWP time control variables lcall_phy, dt_phy, t_elapsed_phy
  INTEGER, PARAMETER :: itconv   =  1
  INTEGER, PARAMETER :: itccov   =  2
  INTEGER, PARAMETER :: itrad    =  3
  INTEGER, PARAMETER :: itsso    =  4
  INTEGER, PARAMETER :: itgwd    =  5
  INTEGER, PARAMETER :: itsatad  =  6
  INTEGER, PARAMETER :: itturb   =  7
  INTEGER, PARAMETER :: itgscp   =  8
  INTEGER, PARAMETER :: itsfc    =  9
  INTEGER, PARAMETER :: itradheat=  10 !calculation of radiative heating rates from radiative
                                       !fluxes with updated solar zenith angle

  INTEGER, PARAMETER :: itfastphy=  6  !index for accessing fast physics

  INTEGER, PARAMETER :: iphysproc = 10! for NWP:
                                      ! number of physical processes:
                                      ! convection, cloud cover, radiation, radheat, sso,
                                      ! microphysics, saturation adjustment, gwd, 
                                      ! turbulence, surface

  INTEGER, PARAMETER :: iphysproc_short = 6 ! for NWP:
                                            ! number of physical processes:
                                            ! convection, cloud cover, radiation,
                                            ! sso, gwd, fastphysics
                                            ! i.e. fastphysics processes are treated 
                                            ! as a combined process


  ! identifiers for different NWP turbulent schemes
  INTEGER, PARAMETER :: icosmo  =  1
  INTEGER, PARAMETER :: igme    =  2
  INTEGER, PARAMETER :: iedmf   =  3
  INTEGER, PARAMETER :: ismag   =  5

  ! identifiers for aerosol classes of Tegen climatology 
  INTEGER, PARAMETER :: iss   =  1
  INTEGER, PARAMETER :: iorg  =  2
  INTEGER, PARAMETER :: ibc   =  3
  INTEGER, PARAMETER :: iso4  =  4
  INTEGER, PARAMETER :: idu   =  5
  INTEGER, PARAMETER :: nclass_aero = 5

  ! external parameter for radiation

  INTEGER, PARAMETER :: io3_clim     =  2
  INTEGER, PARAMETER :: io3_ape      =  4
  INTEGER, PARAMETER :: io3_amip     =  8
  INTEGER, PARAMETER :: iaero_kinne  =  3

  ! identifier for landcover classification
  INTEGER, PARAMETER :: GLOBCOVER2009 =  1
  INTEGER, PARAMETER :: GLC2000       =  2

  !
  ! transport identifiers
  !
  ! identifier for horizontal transport scheme
  INTEGER, PARAMETER :: NO_HADV = 0
  INTEGER, PARAMETER :: UP      = 1
  INTEGER, PARAMETER :: MIURA   = 2
  INTEGER, PARAMETER :: MIURA3  = 3
  INTEGER, PARAMETER :: FFSL    = 4
  INTEGER, PARAMETER :: FFSL_HYB= 5
  INTEGER, PARAMETER :: UP3     = 6
  INTEGER, PARAMETER :: MCYCL   = 20
  INTEGER, PARAMETER :: MIURA_MCYCL  = 22
  INTEGER, PARAMETER :: MIURA3_MCYCL = 32
  INTEGER, PARAMETER :: FFSL_MCYCL = 42
  INTEGER, PARAMETER :: FFSL_HYB_MCYCL = 52

  ! identifier for vertical transport scheme
  INTEGER, PARAMETER :: ino_vadv    = 0
  INTEGER, PARAMETER :: iup_v       = 1
  INTEGER, PARAMETER :: ippm_vcfl   = 3
  INTEGER, PARAMETER :: ippm_v      = 30

  ! identifier for horizontal limiter
  INTEGER, PARAMETER :: inol       = 0
  INTEGER, PARAMETER :: ifluxl_m   = 3
  INTEGER, PARAMETER :: ifluxl_sm  = 4

  ! identifier for vertical limiter
  INTEGER, PARAMETER :: inol_v      = 0
  INTEGER, PARAMETER :: islopel_vsm = 1
  INTEGER, PARAMETER :: islopel_vm  = 2
  INTEGER, PARAMETER :: ifluxl_vpd  = 4

  ! identifier for upper boundary condition (ubc)
  INTEGER, PARAMETER :: ino_flx     = 0
  INTEGER, PARAMETER :: izero_grad  = 1
  INTEGER, PARAMETER :: iparent_flx = 2


  ! equations to be solved
  INTEGER, PARAMETER :: ihs_atm_temp   =  1 ! - hydrostatic atmosphere, T as progn. var.
  INTEGER, PARAMETER :: ihs_atm_theta  =  2 ! - hydrostatic atmosphere, Theta as progn. var.
  INTEGER, PARAMETER :: inh_atmosphere =  3 ! - non-hydrost.atm.
  INTEGER, PARAMETER :: ishallow_water =  0 ! - shallow water model
  INTEGER, PARAMETER :: ihs_ocean      = -1 ! - hydrostatic ocean

  ! cell geometry
  INTEGER, PARAMETER :: itri           =  3 ! - triangles
  INTEGER, PARAMETER :: ihex           =  6 ! - hexagons/pentagons

  ! parameterized forcing (right hand side) of dynamics
  INTEGER, PARAMETER :: inoforcing     =  0 ! - no forcing
                                            ! - atmosphere
  INTEGER, PARAMETER :: iheldsuarez    =  1 !   - Held-Suarez test
  INTEGER, PARAMETER :: iecham         =  2 !   - ECHAM physics
  INTEGER, PARAMETER :: inwp           =  3 !   - NWP physics
  INTEGER, PARAMETER :: ildf_dry       =  4 !   - local diabatic forcing test without physics
  INTEGER, PARAMETER :: ildf_echam     =  5 !   - local diabatic forcing test with physics
                                            ! - ocean
  INTEGER, PARAMETER :: impiom         = -1 !   - MPIOM physics

  

  !---------------------!
  !        LAND         !
  !---------------------!

  ! full level heights [m]
  REAL(wp), PARAMETER, DIMENSION(8)::                               &
    & zml_soil=(/ 0.005_wp,0.02_wp,0.06_wp,0.18_wp,0.54_wp,1.62_wp, &
    & 4.86_wp,14.58_wp /)

  ! Soil layer thicknesses [m]
  REAL(wp), PARAMETER, DIMENSION(8)::                               &
    & dzsoil=(/ 0.01_wp,0.02_wp,0.06_wp,0.18_wp,0.54_wp,1.62_wp,    &
    & 4.86_wp,14.58_wp/)

  ! identifier for MODIS albedo
  INTEGER, PARAMETER :: MODIS   = 2


  !---------------------!
  !        OCEAN        !
  !---------------------!

  ! identifier for parameterized forcing of the ocean model (iforc_oce)
  INTEGER, PARAMETER :: analyt_stat    = 11   ! stationary harmonic wind forcing
  INTEGER, PARAMETER :: core_forc      = 12   ! forcing from CORE database
  INTEGER, PARAMETER :: core_annwind   = 13   ! annual mean CORE winds
  INTEGER, PARAMETER :: full_forc      = 14   ! mpiom-type forcing

  ! identifier for ocean model test cases (itestcase_oce)
  ! (should probably be moved to some testcase-module)
  INTEGER, PARAMETER :: oce_testcase_zero  =  0   ! no or zero forcing
  INTEGER, PARAMETER :: oce_testcase_init  = 21   ! simply defined test case
  INTEGER, PARAMETER :: oce_testcase_file  = 22   ! test case read from file

  ! number of tracers used in ocean state
  INTEGER, PARAMETER :: ntrac_oce = 2
  ! ocean surface level
  INTEGER, PARAMETER :: toplev  = 1
  INTEGER, PARAMETER :: MIN_DOLIC=2  !mimal number of vertical layers that have to be present in 3D
                                     !ocean. Not relevant for shallow-water.

  !---------------------!
  !  PARALLELIZATION    !
  !---------------------!

  ! Division method for area subdivision
  INTEGER, PARAMETER :: div_geometric = 1  ! Geometric subdivision

  !-----  horizontal interpolation: type of interpolation
  CHARACTER(len=32), PARAMETER :: STR_HINTP_TYPE(4) = &
    (/ "HINTP_TYPE_NONE       ",  &
    &  "HINTP_TYPE_LONLAT_RBF ",  &
    &  "HINTP_TYPE_LONLAT_NNB ",  &
    &  "HINTP_TYPE_LONLAT_BCTR" /)
  INTEGER, PARAMETER :: HINTP_TYPE_NONE        = 1
  INTEGER, PARAMETER :: HINTP_TYPE_LONLAT_RBF  = 2
  INTEGER, PARAMETER :: HINTP_TYPE_LONLAT_NNB  = 3
  INTEGER, PARAMETER :: HINTP_TYPE_LONLAT_BCTR = 4

  !-----  vertical interpolation algorithms
  INTEGER, PARAMETER :: VINTP_METHOD_VN    = 1
  INTEGER, PARAMETER :: VINTP_METHOD_LIN   = 2
  INTEGER, PARAMETER :: VINTP_METHOD_QV    = 3
  INTEGER, PARAMETER :: VINTP_METHOD_PRES  = 4
  INTEGER, PARAMETER :: VINTP_METHOD_LIN_NLEVP1 = 5

  !----- RBF lon-lat interpolation: shape parameter mode
  INTEGER, PARAMETER :: SCALE_MODE_TABLE   = 1
  INTEGER, PARAMETER :: SCALE_MODE_AUTO    = 2
  INTEGER, PARAMETER :: SCALE_MODE_PRESET  = 3

  !----- init ICON operation modes -----
  INTEGER, PARAMETER :: MODE_DWDANA      = 1
  INTEGER, PARAMETER :: MODE_IFSANA      = 2
  INTEGER, PARAMETER :: MODE_COMBINED    = 3
  INTEGER, PARAMETER :: MODE_COSMODE     = 4
  INTEGER, PARAMETER :: MODE_IAU         = 5
  INTEGER, PARAMETER :: MODE_IAU_OLD     = 6
  INTEGER, PARAMETER :: MODE_ICONVREMAP  = 7

  !----- MPI parallelization -----
  INTEGER, PARAMETER :: MAX_NUM_IO_PROCS = 100      !< max. number of output ranks


  !----------------!
  !  MODEL OUTPUT  !
  !----------------!

  INTEGER, PARAMETER :: &
    max_var_lists  = 256, & ! max number of output var_lists
    MAX_NVARS      = 999, & ! maximum number of output variables (total)
    max_var_ml     = 999, & ! maximum number of output model-level variables
    max_var_pl     = 150, & ! maximum number of pressure-level variables
    max_var_hl     = 150, & ! maximum number of height-level variables
    max_var_il     = 150, & ! maximum number of variables on isentropes
    vname_len      = 256    ! variable name length in I/O namelists

  INTEGER, PARAMETER :: &
    MAX_TIME_INTERVALS = 10 ! maximum number of time intervals specified in "output_nml"

  ! Method for computation of mean sea level pressure:
  INTEGER, PARAMETER :: &
    PRES_MSL_METHOD_GME = 1,  &   ! GME-type extrapolation
    PRES_MSL_METHOD_SAI = 2,  &   ! stepwise analytical integration 
    PRES_MSL_METHOD_IFS = 3,  &   ! current IFS method
    PRES_MSL_METHOD_IFS_CORR = 4  ! modified IFS method that is consistent with 
                                  ! geopotential computation 

  ! Method for computation of relative humidity:
  INTEGER, PARAMETER :: &
    RH_METHOD_WMO      = 1,  &   ! WMO-type: e_s=e_s_water (water only)
    RH_METHOD_IFS      = 2,  &   ! IFS-type: (mixed phases, water and ice)
    RH_METHOD_IFS_CLIP = 3       ! IFS-type + clipping to rh<=100%

  ! Max number of time levels:
  INTEGER, PARAMETER :: MAX_TIME_LEVELS = 5

  INTEGER, PARAMETER :: MAX_NPLEVS = 100 !< max. no. of pressure levels
  INTEGER, PARAMETER :: MAX_NZLEVS = 100 !< max. no. of height levels
  INTEGER, PARAMETER :: MAX_NILEVS = 100 !< max. no. of isentropic levels

  !-----------------------------------!
  !  POST PROCESSING SCHEDULER TASKS  !
  !-----------------------------------!

  INTEGER, PARAMETER, PUBLIC :: TASK_NONE              = 0 
  !------ setup tasks (coefficients,...)
  INTEGER, PARAMETER, PUBLIC :: TASK_INIT_VER_Z        = 1  !< task: setup z-interpolation
  INTEGER, PARAMETER, PUBLIC :: TASK_INIT_VER_P        = 2  !< task: setup p-interpolation
  INTEGER, PARAMETER, PUBLIC :: TASK_INIT_VER_I        = 3  !< task: setup i-interpolation
  INTEGER, PARAMETER, PUBLIC :: TASK_FINALIZE_IPZ      = 5  !< task: deallocate ipz-interpolation
  !------ interpolation tasks:
  INTEGER, PARAMETER, PUBLIC :: TASK_INTP_HOR_LONLAT   = 6  !< task: lon-lat
  INTEGER, PARAMETER, PUBLIC :: TASK_INTP_VER_PLEV     = 7  !< task: vertical p-levels
  INTEGER, PARAMETER, PUBLIC :: TASK_INTP_VER_ZLEV     = 8  !< task: vertical z-levels
  INTEGER, PARAMETER, PUBLIC :: TASK_INTP_VER_ILEV     = 9  !< task: vertical isentropic levels
  INTEGER, PARAMETER, PUBLIC :: TASK_INTP_SYNC         = 10 !< task: synchronizes halo regions
  INTEGER, PARAMETER, PUBLIC :: TASK_INTP_MSL          = 11 !< task: intp. to mean sea level
  INTEGER, PARAMETER, PUBLIC :: TASK_INTP_EDGE2CELL    = 12 !< task: intp. from edge midpoints to cell centers
  !------ computation of optional diagnostic fields
  INTEGER, PARAMETER, PUBLIC :: TASK_COMPUTE_RH        = 13 !< task: compute relative humidity
  INTEGER, PARAMETER, PUBLIC :: TASK_COMPUTE_OMEGA     = 14 !< task: compute vertical velocity
  INTEGER, PARAMETER, PUBLIC :: TASK_COMPUTE_PV        = 15 !< task: compute potential vorticity

  !--------------------------------------------------------------------!
  !  VARIABLE TIMELEVEL SPECIFICATION (FOR POST-PROCESSING SCHEDULER)  !
  !--------------------------------------------------------------------!

  INTEGER, PARAMETER, PUBLIC :: UNDEF_TIMELEVEL        = -2 !< means "undefined time level"
  INTEGER, PARAMETER, PUBLIC :: ALL_TIMELEVELS         = -1 !< means "active at all time levels"

  !-----------------------------!
  !  PROFILING OUTPUT VERBOSITY !
  !-----------------------------!

  INTEGER, PARAMETER, PUBLIC :: TIMER_MODE_AGGREGATED  = 1
  INTEGER, PARAMETER, PUBLIC :: TIMER_MODE_DETAILED    = 2
  INTEGER, PARAMETER, PUBLIC :: TIMER_MODE_WRITE_FILES = 3

  !-------------------------------------------------!
  !  TIME LEVEL SOURCE (WHICH "NNOW"/"NNEW" TO USE) !
  !-------------------------------------------------!

  INTEGER, PARAMETER, PUBLIC :: TLEV_NNOW     = 0
  INTEGER, PARAMETER, PUBLIC :: TLEV_NNOW_RCF = 1
  INTEGER, PARAMETER, PUBLIC :: TLEV_NNEW     = 2
  INTEGER, PARAMETER, PUBLIC :: TLEV_NNEW_RCF = 3

  !-------------------------!
  !  RTTOV FIELD CATEGORIES !
  !-------------------------!

  INTEGER, PARAMETER, PUBLIC :: RTTOV_BT_CL  = 1
  INTEGER, PARAMETER, PUBLIC :: RTTOV_BT_CS  = 2
  INTEGER, PARAMETER, PUBLIC :: RTTOV_RAD_CL = 3
  INTEGER, PARAMETER, PUBLIC :: RTTOV_RAD_CS = 4

<<<<<<< HEAD
  !------------------------!
  !  DEFAULT DATE SETTINGS !
  !------------------------!

  CHARACTER(len=MAX_TIMEDELTA_STR_LEN) :: DEFAULT_RESTART_INTVL = "P30D"
  CHARACTER(len=MAX_TIMEDELTA_STR_LEN) :: DEFAULT_CHECKPT_INTVL = "P30D"

  !------------------------!
  !  CALENDAR TYPES        !
  !------------------------!

  INTEGER,  PARAMETER :: julian_gregorian    = 0 !< historic Julian / Gregorian
  INTEGER,  PARAMETER :: proleptic_gregorian = 1 !< proleptic Gregorian
  INTEGER,  PARAMETER :: cly360              = 2 !< constant 30 dy/mo and 360 dy/yr
=======
  !------------------------------------------------!
  !  MISSING VALUE FOR BOUNDARY INTERPOLATION ZONE !
  !------------------------------------------------!

  REAL(WP), PARAMETER, PUBLIC :: BOUNDARY_MISSVAL = -999.e-10

>>>>>>> e8c9488b

!--------------------------------------------------------------------
END MODULE mo_impl_constants<|MERGE_RESOLUTION|>--- conflicted
+++ resolved
@@ -593,7 +593,6 @@
   INTEGER, PARAMETER, PUBLIC :: RTTOV_RAD_CL = 3
   INTEGER, PARAMETER, PUBLIC :: RTTOV_RAD_CS = 4
 
-<<<<<<< HEAD
   !------------------------!
   !  DEFAULT DATE SETTINGS !
   !------------------------!
@@ -608,14 +607,12 @@
   INTEGER,  PARAMETER :: julian_gregorian    = 0 !< historic Julian / Gregorian
   INTEGER,  PARAMETER :: proleptic_gregorian = 1 !< proleptic Gregorian
   INTEGER,  PARAMETER :: cly360              = 2 !< constant 30 dy/mo and 360 dy/yr
-=======
   !------------------------------------------------!
   !  MISSING VALUE FOR BOUNDARY INTERPOLATION ZONE !
   !------------------------------------------------!
 
   REAL(WP), PARAMETER, PUBLIC :: BOUNDARY_MISSVAL = -999.e-10
 
->>>>>>> e8c9488b
 
 !--------------------------------------------------------------------
 END MODULE mo_impl_constants