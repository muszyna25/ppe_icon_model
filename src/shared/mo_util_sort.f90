!! Module containing basic sorting algorithms (required until
!! a Fortran STL has been invented).
!!
!! Initial revision: F. Prill, DWD (10/2012)
!!
!! @par Copyright and License
!!
!! This code is subject to the DWD and MPI-M-Software-License-Agreement in
!! its most recent form.
!! Please see the file LICENSE in the root of the source tree for this code.
!! Where software is supplied by third parties, it is indicated in the
!! headers of the routines.
!!
MODULE mo_util_sort
  USE mo_exception, ONLY: finish
  USE mo_impl_constants, ONLY: SUCCESS

#ifdef __ICON__
  USE mo_kind,   ONLY: wp
#else
  USE mo_utilities, ONLY: wp
#endif

  IMPLICIT NONE

  PRIVATE
  PUBLIC :: quicksort
  PUBLIC :: insertion_sort
  PUBLIC :: t_Permutation

  ! generic interface for in-situ QuickSort sorting routine
  INTERFACE quicksort
    MODULE PROCEDURE quicksort_real
    MODULE PROCEDURE quicksort_int
<<<<<<< HEAD
    MODULE PROCEDURE quicksort_string
  END INTERFACE
=======
    MODULE PROCEDURE quicksort_permutation_int
  END INTERFACE quicksort

  INTERFACE swap
    MODULE PROCEDURE swap_permutation_int
    MODULE PROCEDURE swap_int
  END INTERFACE swap
>>>>>>> 4d74d7e0

  INTERFACE insertion_sort
    MODULE PROCEDURE insertion_sort_int
  END INTERFACE insertion_sort

  ! A simple tool to reorder DATA.
  TYPE t_Permutation
    INTEGER, ALLOCATABLE :: indexTranslation(:), inverseTranslation(:)
  CONTAINS
    PROCEDURE :: construct => permutation_construct
    PROCEDURE :: permute => permutation_permute
    PROCEDURE :: reverse => permutation_reverse
    PROCEDURE :: destruct => permutation_destruct
  END TYPE t_Permutation

  CHARACTER(*), PARAMETER :: modname = "mo_util_sort"

CONTAINS

  ! --------------------------------------------------------------------
  !> Simple recursive implementation of Hoare's QuickSort algorithm
  !  for a 1D array of REAL values.
  ! 
  !  Ordering after the sorting process: smallest...largest.
  !
  RECURSIVE SUBROUTINE quicksort_real(a, permutation, l_in, r_in)
    REAL(wp), INTENT(INOUT)           :: a(:)           !< array for in-situ sorting
    INTEGER,  INTENT(INOUT), OPTIONAL :: permutation(:) !< (optional) permutation of indices
    INTEGER , INTENT(IN),    OPTIONAL :: l_in,r_in      !< left, right partition indices
    ! local variables
    INTEGER  :: i,j,l,r,t_p
    REAL(wp) :: t,v

    IF (PRESENT(l_in)) THEN
      l = l_in
    ELSE
      l = 1
    END IF
    IF (PRESENT(r_in)) THEN
      r = r_in
    ELSE
      r = SIZE(a,1)
    END IF
    IF (r>l) THEN
      v   = a(r)
      i   = l-1
      j   = r
      LOOP : DO
        CNTLOOP1 : DO
          i = i+1
          IF (a(i) >= v) EXIT CNTLOOP1
        END DO CNTLOOP1
        CNTLOOP2 : DO
          j = j-1
          IF ((a(j) <= v) .OR. (j==1)) EXIT CNTLOOP2
        END DO CNTLOOP2
        t    = a(i)
        a(i) = a(j)
        a(j) = t
        IF (PRESENT(permutation)) THEN
          t_p            = permutation(i)
          permutation(i) = permutation(j)
          permutation(j) = t_p
        END IF
        IF (j <= i) EXIT LOOP
      END DO LOOP
      a(j) = a(i)
      a(i) = a(r)
      a(r) = t
      IF (PRESENT(permutation)) THEN
        permutation(j) = permutation(i)
        permutation(i) = permutation(r)
        permutation(r) = t_p
      END IF
      CALL quicksort(a,permutation,l,i-1)
      CALL quicksort(a,permutation,i+1,r)
    END IF
  END SUBROUTINE quicksort_real


  SUBROUTINE swap_int(a, i,j)
    !> array for in-situ sorting
    INTEGER,  INTENT(INOUT)           :: a(:)
    !> indices to be exchanged
    INTEGER,  INTENT(IN)              :: i,j
    ! local variables
    INTEGER :: t, t_p

    t    = a(i)
    a(i) = a(j)
    a(j) = t
  END SUBROUTINE swap_int


  ! --------------------------------------------------------------------
  !> Simple recursive implementation of Hoare's QuickSort algorithm
  !  for a 1D array of INTEGER values.
  ! 
  !  Ordering after the sorting process: smallest...largest.
  !
  RECURSIVE SUBROUTINE quicksort_int(a, l_in, r_in)
    INTEGER,  INTENT(INOUT)           :: a(:)           !< array for in-situ sorting
    INTEGER,  INTENT(IN),    OPTIONAL :: l_in,r_in      !< left, right partition indices
    ! local variables
    INTEGER :: i,j,l,r,t_p,t,v,m

    IF (PRESENT(l_in)) THEN
      l = l_in
    ELSE
      l = 1
    END IF
    IF (PRESENT(r_in)) THEN
      r = r_in
    ELSE
      r = SIZE(a,1)
    END IF
    IF (r>l) THEN
      i = l-1
      j = r

      ! median-of-three selection of partitioning element
      IF ((r-l) > 3) THEN
        m = (l+r)/2
        IF (a(l)>a(m)) CALL swap(a, l,m)
        IF (a(l)>a(r)) THEN
          CALL swap(a, l,r)
        ELSE IF (a(r)>a(m)) THEN
          CALL swap(a, r,m)
        END IF
      END IF

      v = a(r)
      LOOP : DO
        CNTLOOP1 : DO
          i = i+1
          IF (a(i) >= v) EXIT CNTLOOP1
        END DO CNTLOOP1
        CNTLOOP2 : DO
          j = j-1
          IF ((a(j) <= v) .OR. (j==1)) EXIT CNTLOOP2
        END DO CNTLOOP2
        t    = a(i)
        a(i) = a(j)
        a(j) = t
        IF (j <= i) EXIT LOOP
      END DO LOOP
      a(j) = a(i)
      a(i) = a(r)
      a(r) = t
      CALL quicksort(a,l,i-1)
      CALL quicksort(a,i+1,r)
    END IF
  END SUBROUTINE quicksort_int

  SUBROUTINE swap_permutation_int(a, i,j, permutation)
    !> array for in-situ sorting
    INTEGER,  INTENT(INOUT)           :: a(:)
    !> indices to be exchanged
    INTEGER,  INTENT(IN)              :: i,j
    !> (optional) permutation of indices
    INTEGER,  INTENT(INOUT)           :: permutation(:)
    ! local variables
    INTEGER :: t, t_p

    t    = a(i)
    a(i) = a(j)
    a(j) = t
    t_p            = permutation(i)
    permutation(i) = permutation(j)
    permutation(j) = t_p
  END SUBROUTINE swap_permutation_int

  ! --------------------------------------------------------------------
  !> Simple recursive implementation of Hoare's QuickSort algorithm
  !  for a 1D array of INTEGER values.
  ! 
  !  Ordering after the sorting process: smallest...largest.
  !
  RECURSIVE SUBROUTINE quicksort_permutation_int(a, permutation, l_in, r_in)
    INTEGER,  INTENT(INOUT)           :: a(:)           !< array for in-situ sorting
    INTEGER,  INTENT(INOUT)           :: permutation(:) !< (optional) permutation of indices
    INTEGER,  INTENT(IN),    OPTIONAL :: l_in,r_in      !< left, right partition indices
    ! local variables
    INTEGER :: i,j,l,r,t_p,t,v,m

    IF (PRESENT(l_in)) THEN
      l = l_in
    ELSE
      l = 1
    END IF
    IF (PRESENT(r_in)) THEN
      r = r_in
    ELSE
      r = SIZE(a,1)
    END IF
    IF (r>l) THEN
      i = l-1
      j = r
      
      ! median-of-three selection of partitioning element
      IF ((r-l) > 3) THEN 
        m = (l+r)/2
        IF (a(l)>a(m))  CALL swap(a, l,m, permutation)
        IF (a(l)>a(r)) THEN
          CALL swap(a, l,r, permutation)
        ELSE IF (a(r)>a(m)) THEN
          CALL swap(a, r,m, permutation)
        END IF
      END IF

      v = a(r)
      LOOP : DO
        CNTLOOP1 : DO
          i = i+1
          IF (a(i) >= v) EXIT CNTLOOP1
        END DO CNTLOOP1
        CNTLOOP2 : DO
          j = j-1
          IF ((a(j) <= v) .OR. (j==1)) EXIT CNTLOOP2
        END DO CNTLOOP2
        t    = a(i)
        a(i) = a(j)
        a(j) = t

        t_p            = permutation(i)
        permutation(i) = permutation(j)
        permutation(j) = t_p

        IF (j <= i) EXIT LOOP
      END DO LOOP
      a(j) = a(i)
      a(i) = a(r)
      a(r) = t

      permutation(j) = permutation(i)
      permutation(i) = permutation(r)
      permutation(r) = t_p
      CALL quicksort(a,permutation,l,i-1)
      CALL quicksort(a,permutation,i+1,r)
    END IF
  END SUBROUTINE quicksort_permutation_int


  SUBROUTINE swap_string(a, b, dummy)
    CHARACTER(LEN=*),  INTENT(INOUT)  :: a,b,dummy  !< strings for in-situ swap
    dummy = a
    a     = b
    b     = dummy
  END SUBROUTINE swap_string


  ! --------------------------------------------------------------------
  !> Simple recursive implementation of Hoare's QuickSort algorithm
  !  for a 1D array of INTEGER values.
  ! 
  !  Ordering after the sorting process: smallest...largest.
  !
  RECURSIVE SUBROUTINE quicksort_string(a, l_in, r_in)
    CHARACTER(LEN=*), INTENT(INOUT)           :: a(:)           !< array for in-situ sorting
    INTEGER,          INTENT(IN),    OPTIONAL :: l_in,r_in      !< left, right partition indices
    ! local variables
    INTEGER :: i,j,l,r,m
    CHARACTER(len=:), ALLOCATABLE :: dummy, v, t

    ALLOCATE(CHARACTER(LEN(a(1))) :: dummy)
    ALLOCATE(CHARACTER(LEN(a(1))) :: v)
    ALLOCATE(CHARACTER(LEN(a(1))) :: t)
    
    IF (PRESENT(l_in)) THEN
      l = l_in
    ELSE
      l = 1
    END IF
    IF (PRESENT(r_in)) THEN
      r = r_in
    ELSE
      r = SIZE(a,1)
    END IF
    IF (r>l) THEN
      i = l-1
      j = r
      
      ! median-of-three selection of partitioning element
      IF ((r-l) > 3) THEN 
        m = (l+r)/2
        IF (a(l)>a(m))  CALL swap_string(a(l), a(m), dummy)
        IF (a(l)>a(r)) THEN
          CALL swap_string(a(l),a(r), dummy)
        ELSE IF (a(r)>a(m)) THEN
          CALL swap_string(a(r),a(m), dummy)
        END IF
      END IF

      v = a(r)
      LOOP : DO
        CNTLOOP1 : DO
          i = i+1
          IF (a(i) >= v) EXIT CNTLOOP1
        END DO CNTLOOP1
        CNTLOOP2 : DO
          j = j-1
          IF ((a(j) <= v) .OR. (j==1)) EXIT CNTLOOP2
        END DO CNTLOOP2
        t    = a(i)
        a(i) = a(j)
        a(j) = t
        IF (j <= i) EXIT LOOP
      END DO LOOP
      a(j) = a(i)
      a(i) = a(r)
      a(r) = t
      CALL quicksort(a,l,i-1)
      CALL quicksort(a,i+1,r)
    END IF

    DEALLOCATE(dummy, v, t)
  END SUBROUTINE quicksort_string


  SUBROUTINE insertion_sort_int(a)
    INTEGER, INTENT(inout) :: a(:)

    INTEGER :: t, h
    INTEGER :: i, n

    n = SIZE(a)

    DO i = 2, n
      t = a(i)
      DO h = i - 1, 1, -1
        IF (t >= a(h)) EXIT
        a(h + 1) = a(h)
      END DO
      a(h + 1) = t
    END DO
  END SUBROUTINE insertion_sort_int

  ! Constructs a permutation on the length of the supplied INTEGER
  ! array such that permutating that same array results IN a sorted
  ! array.  There IS no requirement on the supplied array itself: It
  ! may USE non-consecutive numbers AND/OR contain repetitions, AND
  ! the number range IS NOT restricted IN ANY way.  IF two OR more
  ! entries of the supplied array are equal, the resulting FUNCTION IS
  ! NOT injective: permute() will ignore all but one of each input
  ! corresponding to the same order VALUE, AND its output array IS
  ! expected to be smaller than the input array.  reverse() will
  ! output more points than it has input by multiplexing each entry to
  ! all positions that correspond to its VALUE IN the order array.
  !     Thus, the sequence
  !         CALL permutation%reverse(a, b);
  !         CALL permutation%permute(b, c);
  !     IS guaranteed to RESULT IN `a == c`. However, the sequence
  !         CALL permutation%permute(a, b);
  !         CALL permutation%reverse(b, c);
  !     does NOT provide the same guarantee as information IS lost within the smaller array `b`.
  SUBROUTINE permutation_construct(me, order)
    CLASS(t_Permutation), INTENT(INOUT) :: me
    INTEGER, INTENT(IN) :: order(:)

    INTEGER :: inputSize, outputSize, i, error
    INTEGER, ALLOCATABLE :: sorted(:), inversePermutation(:), outputReductionTranslation(:)
    CHARACTER(*), PARAMETER :: routine = modname//":permutation_construct"

    ! ALLOCATE memory AND handle the trivial CASE that the permutation SIZE IS zero
    inputSize = SIZE(order)
    ALLOCATE(me%indexTranslation(inputSize), STAT = error)
    IF(error /= SUCCESS) CALL finish(routine, "memory allocation failure")
    IF(inputSize == 0) THEN
        ! normaly, this IS ALLOCATED later, but we should ALLOCATE it before returning
        ALLOCATE(me%inverseTranslation(inputSize), STAT = error)
        IF(error /= SUCCESS) CALL finish(routine, "memory allocation failure")
        RETURN
    END IF

    ALLOCATE(inversePermutation(inputSize), STAT = error)
    IF(error /= SUCCESS) CALL finish(routine, "memory allocation failure")
    ALLOCATE(sorted(inputSize), STAT = error)
    IF(error /= SUCCESS) CALL finish(routine, "memory allocation failure")
    ALLOCATE(outputReductionTranslation(inputSize), STAT = error)
    IF(error /= SUCCESS) CALL finish(routine, "memory allocation failure")

    ! compute an inverse permutation first as this IS easily achieved using the quicksort() FUNCTION
    DO i = 1, inputSize
        inversePermutation(i) = i
    END DO
    sorted(:) = order(:)
    CALL quicksort(sorted, inversePermutation)

    ! derive a forward permutation from the inverse translation
    ! this IS NOT the FINAL forward translation as that has to remove the duplicates
    me%indexTranslation(:) = -1
    DO i = 1, inputSize
        me%indexTranslation(inversePermutation(i)) = i
    END DO

    ! assert that every element of indexTranslation was initialized correctly
    IF(ANY(me%indexTranslation < 1)) CALL finish(routine, "assertion failed")

    ! determine how we have to reduce the output
    outputReductionTranslation(1) = 1
    DO i = 2, inputSize
        IF(sorted(i-1) == sorted(i)) THEN
            outputReductionTranslation(i) = outputReductionTranslation(i-1)
        ELSE
            outputReductionTranslation(i) = outputReductionTranslation(i-1) + 1
        END IF
    END DO
    outputSize = outputReductionTranslation(inputSize)

    ! update the forward translation accordingly
    DO i = 1, inputSize
        me%indexTranslation(i) = outputReductionTranslation(me%indexTranslation(i))
    END DO

    ! derive the backward translation from the forward translation
    ALLOCATE(me%inverseTranslation(outputSize), STAT = error)
    IF(error /= SUCCESS) CALL finish(routine, "memory allocation failure")
    me%inverseTranslation(:) = -1
    DO i = 1, inputSize
        me%inverseTranslation(me%indexTranslation(i)) = i
    END DO

    ! assert that every element of inverseTranslation was initialized correctly
    IF(ANY(me%inverseTranslation < 1)) CALL finish(routine, "assertion failed")

    ! cleanup
    DEALLOCATE(sorted, inversePermutation, outputReductionTranslation)
  END SUBROUTINE permutation_construct

  SUBROUTINE permutation_permute(me, input, output)
    CLASS(t_Permutation), INTENT(INOUT) :: me
    INTEGER, INTENT(IN) :: input(:)
    INTEGER, INTENT(OUT) :: output(:)

    INTEGER :: i
    CHARACTER(*), PARAMETER :: routine = modname//":permutation_permute"
    CHARACTER(len=1000) :: message_text = ''

    ! check preconditions
    IF(SIZE(input) /= SIZE(me%indexTranslation)) THEN
      WRITE (message_text, *)  "illegal argument: input size (= ", SIZE(input), ") ", &
        & "must match input size of the permutation (= ", SIZE(me%indexTranslation), ")"
      CALL finish(routine, message_text)
    END IF
    IF(SIZE(output) /= SIZE(me%inverseTranslation)) THEN
      WRITE (message_text, *)  "illegal argument: output size (= ", SIZE(output), ") ", &
        & "must match output size of the permutation (= ", SIZE(me%inverseTranslation), &
        & ") (which may be smaller than the input size of the permutation)"
      CALL finish(routine, message_text)
    END IF

    DO i = 1, SIZE(output)
        output(i) = input(me%inverseTranslation(i))
    END DO
  END SUBROUTINE permutation_permute

  SUBROUTINE permutation_reverse(me, input, output)
    CLASS(t_Permutation), INTENT(INOUT) :: me
    INTEGER, INTENT(IN) :: input(:)
    INTEGER, INTENT(OUT) :: output(:)

    INTEGER :: i
    CHARACTER(*), PARAMETER :: routine = modname//":permutation_reverse"
    CHARACTER(len=1000) :: message_text = ''

    ! check preconditions
    IF(SIZE(output) /= SIZE(me%indexTranslation)) THEN
      WRITE (message_text, *) "illegal argument: output size (= ", SIZE(output), ") ", &
        & "must match input size of the permutation (= ", SIZE(me%indexTranslation), ")"
      CALL finish(routine, message_text)
    END IF
    IF(SIZE(input) /= SIZE(me%inverseTranslation)) THEN
      WRITE (message_text, *) "illegal argument: input size (= ", SIZE(input), ") ", &
        & "must match output size of the permutation (= ", SIZE(me%inverseTranslation), &
        & ") (which may be smaller than the input size of the permutation)"
      CALL finish(routine, message_text)
    END IF

    DO i = 1, SIZE(output)
        output(i) = input(me%indexTranslation(i))
    END DO
  END SUBROUTINE permutation_reverse

  SUBROUTINE permutation_destruct(me)
    CLASS(t_Permutation), INTENT(INOUT) :: me

    DEALLOCATE(me%indexTranslation, me%inverseTranslation)
  END SUBROUTINE permutation_destruct

END MODULE mo_util_sort<|MERGE_RESOLUTION|>--- conflicted
+++ resolved
@@ -32,18 +32,14 @@
   INTERFACE quicksort
     MODULE PROCEDURE quicksort_real
     MODULE PROCEDURE quicksort_int
-<<<<<<< HEAD
+    MODULE PROCEDURE quicksort_permutation_int
     MODULE PROCEDURE quicksort_string
-  END INTERFACE
-=======
-    MODULE PROCEDURE quicksort_permutation_int
   END INTERFACE quicksort
 
   INTERFACE swap
     MODULE PROCEDURE swap_permutation_int
     MODULE PROCEDURE swap_int
   END INTERFACE swap
->>>>>>> 4d74d7e0
 
   INTERFACE insertion_sort
     MODULE PROCEDURE insertion_sort_int
