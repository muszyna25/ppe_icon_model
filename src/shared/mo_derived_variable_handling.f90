!>
!! Routines for handling proxy variables e.g. accumulation buffers
!!
MODULE mo_derived_variable_handling

  USE self_object
  USE self_vector_ref
  USE self_vector
  USE self_map
  USE self_assert

  USE mo_kind, ONLY: wp
  USE mo_model_domain, ONLY: t_patch
  USE mo_io_config, ONLY: lnetcdf_flt64_output
  USE mo_dynamics_config, ONLY: nnow, nnew, nold
  USE mo_statistics, ONLY: add_fields
  USE mo_var_metadata_types, ONLY: VARNAME_LEN
  USE mo_impl_constants, ONLY: vname_len, SUCCESS, max_char_length, TLEV_NNOW, TLEV_NNEW, TLEV_NNOW_RCF, TLEV_NNEW_RCF
  USE mo_name_list_output_types, ONLY: t_output_name_list
  USE mo_mpi, ONLY: my_process_is_stdio
  USE mo_var_list_element, ONLY: level_type_ml, level_type_pl, level_type_hl, level_type_il
  USE mo_name_list_output_metadata, ONLY: metainfo_get_timelevel
  USE mo_var_list, ONLY: new_var_list,&
       total_number_of_variables, &
       get_var_name, default_var_list_settings, add_var, REAL_T, find_element, find_list_element, &
       & get_varname_with_timelevel, delete_var_list
  USE mo_linked_list, ONLY: t_var_list, t_list_element
  USE mo_exception, ONLY: finish, message, message_text
  USE mtime, ONLY: MAX_DATETIME_STR_LEN, newEvent, event, isCurrentEventActive,&
    & newDatetime, datetime, eventToString, divideDatetimeDifferenceInSeconds, &
    & divisionquotientTimespan
  USE mo_output_event_types,  ONLY: t_sim_step_info
  USE mo_time_config,         ONLY: time_config
  USE mo_cdi,                 ONLY: DATATYPE_FLT32, DATATYPE_FLT64
  USE mo_cdi_constants, ONLY: GRID_UNSTRUCTURED_CELL, GRID_UNSTRUCTURED_EDGE, GRID_UNSTRUCTURED_VERT

  IMPLICIT NONE

  PRIVATE

  CHARACTER(LEN=*), PARAMETER :: modname = 'mo_derived_variable_handling'

  TYPE(map), SAVE    :: meanMap, meanEvents, meanEventsActivity, meanVarCounter, meanPrognosticPointers
  TYPE(vector), SAVE :: meanPrognostics
  TYPE(t_var_list)   :: mean_stream_list

  PUBLIC :: init_mean_stream
  PUBLIC :: finish_mean_stream
  PUBLIC :: perform_accumulation
  PUBLIC :: reset_accumulation
  PUBLIC :: process_mean_stream

  TYPE :: t_accumulation_pair
    TYPE(t_list_element), POINTER :: source
    TYPE(t_list_element), POINTER :: destination
    INTEGER                       :: counter = 0
  END TYPE t_accumulation_pair

  !>
  ! wrapper for bind_c event type - needed because bind_c types are not allowed
  ! in "select type"
  type :: t_event_wrapper
    type(event), pointer :: this
  end type

CONTAINS

  !>
  !! Print contents of a vector, just giving the name for t_list_elements
  !!
  !! Optional label is printed first, on a line by its own
  !!
  SUBROUTINE var_print(this, label)
    class(vector_ref) , INTENT(in) :: this
    CHARACTER(*), INTENT(in), OPTIONAL :: label
    
    TYPE(vector_iterator) :: my_iter
    CLASS(*), POINTER :: my_buffer
    INTEGER :: i

    IF (PRESENT(label)) PRINT *, label

    my_iter = this%iter()
    DO WHILE(my_iter%next(my_buffer))
      SELECT TYPE(my_buffer)
      TYPE is (t_list_element)
        PRINT *,'t_list_element:varname:',         trim(my_buffer%field%info%name)
      TYPE is (t_accumulation_pair)
        PRINT *,'t_accumulation_pair:source     :',trim(my_buffer%source%field%info%name)
        PRINT *,'t_accumulation_pair:destination:',trim(my_buffer%destination%field%info%name)
      CLASS default
        PRINT *,' default class print  :'
        print *,object_string (my_buffer)
      END SELECT
    END DO
  END SUBROUTINE var_print

  !>
  !! function to check if a varable is prognostic and saved for accumulation
  !!
  logical function is_meanPrognosticVariable(variable)
    type(t_list_element), intent(in) :: variable
    is_meanPrognosticVariable = meanPrognostics%includes(variable%field%info%cf%short_name)
  end function is_meanPrognosticVariable

  !>
  !! return pointer to prognostic accumulation copy for given timelevel
  !!
  function get_prognostics_source_pointer(destinationVariable, timelevelIndex) result(sourcePointer)
    type(t_list_element), pointer :: sourcePointer
    type(t_list_element)          :: destinationVariable
    INTEGER , INTENT(IN) :: timelevelIndex

    class(*), pointer :: dummy

    dummy => meanPrognosticPointers%get( &
      & get_varname_with_timelevel( &
      &   destinationVariable%field%info%cf%short_name, &
      &   timelevelIndex) &
      & )

    select type (dummy)
    type is (t_list_element)
      sourcePointer => dummy
    end select
  end function get_prognostics_source_pointer

  !>
  !! The current mean values are supported 
  !!   * on the global domain (dom = 1)
  !!   * without stream partitioning
  !! the model should abort under these circumstances
  SUBROUTINE meanStreamCrossCheck(p_onl)
    TYPE(t_output_name_list) :: p_onl

    CHARACTER(LEN=*), PARAMETER :: routine =  modname//"::meanStreamCrossCheck"
    LOGICAL :: abort

    abort = .FALSE.

    IF (MAXVAL(p_onl%dom) > 1) abort = .TRUE.

    IF (  p_onl%stream_partitions_ml > 1 .OR. &
      &   p_onl%stream_partitions_pl > 1 .OR. &
      &   p_onl%stream_partitions_hl > 1 .OR. &
      &   p_onl%stream_partitions_il > 1 ) abort = .TRUE.

    IF (abort) THEN
      call finish(routine,"meanValues are only supported on global domain 1 and without stream partitioning!")
    END IF
  END SUBROUTINE meanStreamCrossCheck

  !>
  !! Create a variable list
  !!
  SUBROUTINE init_mean_stream(patch_2d)
    TYPE(t_patch), TARGET, INTENT(in) :: patch_2d
    
    CHARACTER(LEN=max_char_length) :: listname
    
    meanMap            = map(verbose=.false.)
    meanEvents         = map(verbose=.false.)
    meanEventsActivity = map(verbose=.false.)
    meanVarCounter     = map(verbose=.false.)
    meanPrognostics    = vector(verbose=.false.)
    meanPrognosticPointers    = map(verbose=.false.)

    listname = 'mean_stream_list'
    CALL new_var_list(mean_stream_list, listname, patch_id=patch_2d%id)
    CALL default_var_list_settings( mean_stream_list,lrestart=.FALSE.,loutput=.TRUE.)
  END SUBROUTINE init_mean_stream

  !>
  !! Delete internal mean value fields
  !!
  SUBROUTINE finish_mean_stream()

#ifdef DEBUG
    IF (my_process_is_stdio()) CALL print_summary('destruct mean stream variables')
#endif

    CALL delete_var_list(mean_stream_list)
  END SUBROUTINE finish_mean_stream

  integer function output_varlist_length(in_varlist)
    CHARACTER(LEN=vname_len), intent(in) :: in_varlist(:)

    output_varlist_length = 0
    DO
      IF (in_varlist(output_varlist_length+1) == ' ') EXIT
      output_varlist_length = output_varlist_length + 1
    END DO
  end function output_varlist_length

  !>
  !! Go through the output namelists and create events and accumulation fields if needed
  !!
  SUBROUTINE process_mean_stream(p_onl,i_typ, sim_step_info, patch_2d)
    TYPE (t_output_name_list), target  :: p_onl
    INTEGER                            :: i_typ
    TYPE (t_sim_step_info), INTENT(IN) :: sim_step_info
    TYPE(t_patch), INTENT(IN)          :: patch_2d

    CHARACTER(LEN=vname_len), POINTER :: in_varlist(:)
    INTEGER :: ntotal_vars, output_variables,i,ierrstat, dataType
    INTEGER :: timelevel, timelevels(3)
    type(vector_ref) :: meanVariables, prognosticVariables
    CHARACTER(LEN=100) :: eventKey
    type(t_event_wrapper) :: event_wrapper
    class(*), pointer :: myBuffer
    TYPE(t_list_element), POINTER :: src_element, dest_element
    CHARACTER(LEN=VARNAME_LEN), ALLOCATABLE :: varlist(:)
    CHARACTER(LEN=VARNAME_LEN) :: dest_element_name
    LOGICAL :: foundPrognostic
    CHARACTER(LEN=*), PARAMETER :: routine =  modname//"::process_mean_stream"

#ifdef DEBUG
    if (my_process_is_stdio()) call print_routine(routine,'start')
#endif

    IF ("mean" .EQ. TRIM(p_onl%operation)) THEN

      call meanStreamCrossCheck(p_onl)

      ntotal_vars = total_number_of_variables()
      ! temporary variables needed for variable group parsing
      ALLOCATE(varlist(ntotal_vars), STAT=ierrstat)
      IF (ierrstat /= SUCCESS) CALL finish (routine, 'ALLOCATE failed.')

      IF (i_typ == level_type_ml) in_varlist => p_onl%ml_varlist
      IF (i_typ == level_type_pl) in_varlist => p_onl%pl_varlist
      IF (i_typ == level_type_hl) in_varlist => p_onl%hl_varlist
      IF (i_typ == level_type_il) in_varlist => p_onl%il_varlist

      ! count variables {{{
      output_variables = 0
      DO
        IF (in_varlist(output_variables+1) == ' ') EXIT
        output_variables = output_variables + 1
      END DO

      IF (output_variables > 0)  varlist(1:output_variables) = in_varlist(1:output_variables)
      varlist((output_variables+1):ntotal_vars) = " "
      ! }}}

      eventKey = get_event_key(p_onl)
<<<<<<< HEAD
!DEBUG     if (my_process_is_stdio()) call print_summary('eventKey:'//trim(eventKey))
=======

#ifdef DEBUG
      if (my_process_is_stdio()) call print_summary('eventKey:'//trim(eventKey))
#endif

>>>>>>> 0d975b87
      IF ( meanMap%has_key(eventKey) ) THEN
        myBuffer => meanMap%get(eventKey)
        select type (myBuffer)
        type is (vector_ref)
          meanVariables = myBuffer
        end select
      ELSE
        meanVariables = vector_ref()

        event_wrapper = t_event_wrapper(this=newEvent(eventKey, &
          &                 p_onl%output_start(1), &
          &                 p_onl%output_start(1), &
          &                 p_onl%output_end(1), &
          &                 p_onl%output_interval(1) &
          &                ))


        call meanEvents%add(eventKey,event_wrapper)
      END IF
      call meanEventsActivity%add(eventKey,.false.)

      ! create adhoc copies of all variables for later accumulation
      DO i=1, output_variables
        ! collect data variables only, there variables names like
        ! 'grid:clon' which should be excluded
        IF ( INDEX(varlist(i),':') > 0) CYCLE
 
        ! check for already create meanStream variable (maybe from another output_nml with the same output_interval)
        dest_element_name = get_accumulation_varname(varlist(i),p_onl)

#ifdef DEBUG
        if (my_process_is_stdio()) call print_summary('destination variable NAME:'//TRIM(dest_element_name))
#endif

        dest_element => find_list_element(mean_stream_list, trim(dest_element_name))
        IF (.not. ASSOCIATED(dest_element) ) THEN !not found -->> create a new on
          ! find existing source variable
          src_element => find_element ( TRIM(varlist(i)),opt_hgrid=GRID_UNSTRUCTURED_CELL)
          IF (.not. ASSOCIATED (src_element)) THEN
            ! try to find timelevel variables 
            foundPrognostic = .false.
            timelevels = (/nold(1),nnow(1),nnew(1)/)
            do timelevel=1,3

#ifdef DEBUG
              if (my_process_is_stdio()) call print_error(get_varname_with_timelevel(varlist(i),timelevels(timelevel)))
#endif
              src_element => find_element(get_varname_with_timelevel(varlist(i),timelevels(timelevel)))
              if ( ASSOCIATED(src_element) ) then
                if ( .not. foundPrognostic ) then
                  call meanPrognostics%add(varlist(i))
                  foundPrognostic = .true.
                end if
                call meanPrognosticPointers%add(get_varname_with_timelevel(varlist(i),timelevels(timelevel)),src_element)
              end if
            end do
          END IF
          IF (.not. ASSOCIATED (src_element)) THEN
            call finish(routine,'Could not find source variable:'//TRIM(varlist(i)))
          END IF

#ifdef DEBUG
          if (my_process_is_stdio()) CALL print_summary('src(name)     :|'//trim(src_element%field%info%name)//'|')
          if (my_process_is_stdio()) CALL print_summary('varlist(name) :|'//trim(in_varlist(i))//'|')
          if (my_process_is_stdio()) CALL print_summary('new name      :|'//trim(dest_element_name)//'|')
#endif

          ! add new variable, copy the meta-data from the existing variable
          ! 1. copy the source variable to destination pointer
          dest_element => copy_var_to_list(mean_stream_list,dest_element_name,src_element, patch_2d)

          ! set output to double precission if necessary
          dest_element%field%info%cf%datatype = MERGE(DATATYPE_FLT64, DATATYPE_FLT32, lnetcdf_flt64_output)

#ifdef DEBUG
          if ( my_process_is_stdio()) print *,'copy_varr_to_list successfully CALLED'
#endif
          ! 2. update the nc-shortname to internal name of the source variable
          dest_element%field%info%cf%short_name = get_var_name(src_element%field)

          ! Collect variable pointers {{{
          CALL meanVariables%add(src_element)
          CALL meanVariables%add(dest_element)
          CALL meanVarCounter%add(dest_element%field%info%name,0)

        ! replace existince varname in output_nml with the meanStream Variable
#ifdef DEBUG
          if ( my_process_is_stdio()) CALL print_summary('dst(name)     :|'//trim(dest_element%field%info%name)//'|')
          if ( my_process_is_stdio()) CALL print_summary('dst(shortname):|'//trim(dest_element%field%info%cf%short_name)//'|')
#endif
        END IF
        in_varlist(i) = trim(dest_element%field%info%name)
      END DO

      call meanMap%add(eventKey,meanVariables)
    ELSE
      RETURN
    END IF

#ifdef DEBUG
    if (my_process_is_stdio()) call print_routine(routine,'end')
#endif

  END SUBROUTINE process_mean_stream

  !>
  !! copy varlist element (source_element) to target varlist (list) with given name
  !! lrestart = .true.
  !!
  FUNCTION copy_var_to_list(list,name,source_element,patch_2d) RESULT(dest_element)
    TYPE(t_var_list) :: list
    CHARACTER(LEN=VARNAME_LEN) :: name
    TYPE(t_list_element),POINTER :: source_element
    TYPE(t_patch),TARGET, INTENT(in)    :: patch_2d

    TYPE(t_list_element), POINTER :: dest_element

    integer :: dataType = -1
    CHARACTER(LEN=*), PARAMETER :: routine =  modname//"::copy_var_to_list"

    dataType = MERGE(DATATYPE_FLT64, DATATYPE_FLT32, lnetcdf_flt64_output)
#ifdef DEBUG
call print_summary("COPY variable:"//TRIM(name))
#endif
    CALL add_var(source_element%field%info%ndims, &
      & REAL_T, &
      & list, name, &
      & source_element%field%info%hgrid, source_element%field%info%vgrid, &
      & source_element%field%info%cf, source_element%field%info%grib2,  &
      & source_element%field%info%used_dimensions, &
      & dest_element, &
      & tlev_source=source_element%field%info%tlev_source, &
      & isteptype=source_element%field%info%isteptype, &
      & post_op=source_element%field%info%post_op, &
      & initval_r=source_element%field%info%initval%rval, &
      & resetval_r=source_element%field%info%resetval%rval, &
      & lmiss=source_element%field%info%lmiss, &
      & missval_r=source_element%field%info%missval%rval, &
      & action_list=source_element%field%info%action_list, &
      & vert_interp=source_element%field%info%vert_interp, &
      & hor_interp=source_element%field%info%hor_interp, &
      & in_group=source_element%field%info%in_group, &
      & l_pp_scheduler_task=source_element%field%info%l_pp_scheduler_task, &
      & loutput=.TRUE., lrestart=.FALSE., &
      & var_class=source_element%field%info%var_class )

    ! copy user defined vertical axes
    dest_element%field%info%cdiZaxisID = source_element%field%info%cdiZaxisID

    ! add the subset for later accumulation on all types of horizontal grids
    select case (source_element%field%info%hgrid)
    case (GRID_UNSTRUCTURED_CELL)
      dest_element%field%info%subset = patch_2d%cells%owned
    case (GRID_UNSTRUCTURED_EDGE)
      dest_element%field%info%subset = patch_2d%edges%owned
    case (GRID_UNSTRUCTURED_VERT)
      dest_element%field%info%subset = patch_2d%verts%owned
    end select
  END FUNCTION copy_var_to_list

  !>
  !! return internal name for accumulation variables
  !!
  FUNCTION get_accumulation_varname(varname,output_setup)
    CHARACTER(LEN=VARNAME_LEN)  :: varname
    type(t_output_name_list) :: output_setup

    CHARACTER(LEN=VARNAME_LEN)  :: get_accumulation_varname
    CHARACTER(LEN=1)            :: separator

    separator = '_'
    get_accumulation_varname = &
      &TRIM(varname)//separator//&
      &trim(output_setup%operation)//separator//&
      &TRIM(output_setup%output_interval(1))//separator//&
      &trim(output_setup%output_start(1))

  END FUNCTION get_accumulation_varname

  !>
  !! implement addition for source fields to the internal accumulation fields
  !!
  SUBROUTINE accumulation_add(source, destination, counter)
    type(t_list_element) , INTENT(IN)    :: source
    type(t_list_element) , INTENT(INOUT) :: destination
    integer, intent(inout)               :: counter

    integer :: index

    index = -1
    if (source%field%info%lcontained) then
      index = source%field%info%ncontained

      ! tackle 4d containers
      SELECT CASE(source%field%info%var_ref_pos)
      CASE(1)
        destination%field%r_ptr(:,:,:,:,:) = &
          & destination%field%r_ptr (:,:,:,:,:) + source%field%r_ptr(index:index,:,:,:,:)
      CASE(2)
        destination%field%r_ptr(:,:,:,:,:) = &
          & destination%field%r_ptr (:,:,:,:,:) + source%field%r_ptr(:,index:index,:,:,:)
      CASE(3)
        destination%field%r_ptr(:,:,:,:,:) = &
          & destination%field%r_ptr (:,:,:,:,:) + source%field%r_ptr(:,:,index:index,:,:) 
      CASE(4)
        destination%field%r_ptr(:,:,:,:,:) = &
          & destination%field%r_ptr (:,:,:,:,:) + source%field%r_ptr(:,:,:,index:index,:)
      END SELECT
    else
      ! tackle 1d, 2d and 3d
      SELECT CASE(destination%field%info%ndims)
      CASE(3)
        call add_fields(destination%field%r_ptr(:,:,:,1,1), &
          &             source%field%r_ptr(:,:,:,1,1), &
          &             destination%field%info%subset, &
          &             has_missvals=destination%field%info%lmiss, &
          &             missval=destination%field%info%missval%rval)
      CASE(2)
        call add_fields(destination%field%r_ptr(:,:,1,1,1), &
          &             source%field%r_ptr(:,:,1,1,1), &
          &             destination%field%info%subset, &
          &             has_missvals=destination%field%info%lmiss, &
          &             missval=destination%field%info%missval%rval)
      CASE DEFAULT
        destination%field%r_ptr(:,:,:,:,:) = destination%field%r_ptr (:,:,:,:,:) + source%field%r_ptr(:,:,:,:,:)
      END SELECT
    endif
    counter                 = counter + 1
  END SUBROUTINE accumulation_add

  !>
  !! Execute the accumulation forall internal variables and compute mean values
  !! if the corresponding event is active
  !!
  SUBROUTINE perform_accumulation(timelevelIndex, timelevelIndex_rcf)
    INTEGER :: timelevelIndex
    INTEGER :: timelevelIndex_rcf

    INTEGER :: element_counter
    class(*),pointer :: varListForMeanEvent, meanEventKey
    class(*),pointer :: sourceVariable, destinationVariable, sourceVariable4Prognostics
    class(*),pointer :: counter, meanEvent, myItem
    class(*),pointer :: eventActive
    type(t_list_element), pointer :: source, destination
    type(vector_iterator) :: meanMapIterator, meanEventIterator
    TYPE(datetime), POINTER :: mtime_date 
    logical :: isactive
    integer :: varcounter
    integer :: timelevel

    TYPE(divisionquotienttimespan) :: quot

    CHARACTER(LEN=*), PARAMETER :: routine =  modname//"::perform_accumulation"

#ifdef DEBUG
    if (my_process_is_stdio()) call print_routine(routine,'start')
#endif

    meanMapIterator   = meanMap%iter()
    meanEventIterator = meanEvents%iter()

    ! Check events first {{{
    ! this is necessary because of mtime internals
    isactive   = .false.
    mtime_date => newDatetime(time_config%tc_current_date)

#ifdef DEBUG
    if (my_process_is_stdio()) call print_summary('Current mtime timestamp:'//trim(mtime_cur_datetime))
#endif

    ! Save results for (not so much) later
    do while (meanEventIterator%next(myItem))
      select type (myItem)
      type is (map_item)
        meanEventKey => myItem%key
        meanEvent    => myItem%value
        select type (meanEvent)
        type is (t_event_wrapper)
          isactive = LOGICAL(isCurrentEventActive(meanEvent%this,mtime_date))
        end select
        call meanEventsActivity%add(meanEventKey,isactive)
      end select
    end do

#ifdef DEBUG
    if (my_process_is_stdio()) call print_error(meanEventsActivity%to_string())
#endif
    ! }}}

    do while (meanMapIterator%next(myItem))

      select type (myItem)
      type is (map_item)

        meanEventKey        => myItem%key
        varListForMeanEvent => myItem%value

#ifdef DEBUG
        if (my_process_is_stdio()) call print_summary(object_pointer_string(meanEventKey)//"PERFORM ACCU") !TODO
#endif

        select type(varListForMeanEvent)
        class is (vector_ref)
      !IF ( my_process_is_stdio() ) write(0,*)'type: vector' !TODO
          do element_counter=1,varListForMeanEvent%length(),2

#ifdef DEBUG
          if (my_process_is_stdio()) call print_routine("perform_accumulation",object_string(element_counter))
#endif

            sourceVariable      => varListForMeanEvent%at(element_counter)
            destinationVariable => varListForMeanEvent%at(element_counter+1)

            if (associated(sourceVariable) .and. associated(destinationVariable)) then
              select type (sourceVariable)
              type is (t_list_element)
                select type (destinationVariable)
                type is (t_list_element)
                  ! check for prognostics, pointer must be shifted according to given timelevelIndex {{{
                  if (is_meanPrognosticVariable(destinationVariable)) then
                    ! find the correct pointer:
                    ! check f reduced calling freq. variables are used for
                    ! output? if true, theses variables should be used for
                    ! accumulation, too

#ifdef DEBUG
                    if (my_process_is_stdio()) &
                      & call print_error("show meanPrognostic:"//TRIM(destinationVariable%field%info%name))
#endif

                    timelevel =  metainfo_get_timelevel(destinationVariable%field%info, 1)
                    source    => get_prognostics_source_pointer (destinationVariable, timelevel)
                    
                  else
                  ! }}}
                    source    => sourceVariable
                  end if
                  destination => destinationVariable
                  counter     => meanVarCounter%get(destination%field%info%name)
                  select type (counter)
                  type is (integer)

#ifdef DEBUG
                    IF ( my_process_is_stdio() ) call print_summary('sourceName : '//trim(source%field%info%name))
                    IF ( my_process_is_stdio() ) call print_summary('destName   : '//trim(destination%field%info%name))
                    IF ( my_process_is_stdio() ) call print_summary('destNameOut: '//trim(destination%field%info%cf%short_name))
                    IF ( my_process_is_stdio() ) write (0,*)'old counter: ',counter
#endif

                    ! FIELD ACCUMULATION {{
                    varcounter = counter !TODO work around for integer pointer, ugly
                    CALL accumulation_add(source, destination, varcounter)
                    counter = varcounter
                    ! }}}
#ifdef DEBUG
                    IF ( my_process_is_stdio() )  write (0,*)'new counter: ',counter
#endif

                  end select

                  ! MEAN VALUE COMPUTAION {{{
                  ! check if the field will be written to disk this timestep {{{
                  eventActive => meanEventsActivity%get(meanEventKey)
                  select type (eventActive)
                  type is (logical)
                    isactive = eventActive
                    if ( isactive ) then

#ifdef DEBUG
                    if (my_process_is_stdio()) CALL print_summary(" --> PERFORM MEAN VALUE COMP!!!!")
#endif

                      counter => meanVarCounter%get(destination%field%info%name)
                      select type(counter)
                      type is (integer)
                        destination%field%r_ptr = destination%field%r_ptr / REAL(counter,wp)
                        counter = 0
                      end select
                    end if
                  end select
                  ! }}}
                end select
                ! ! }}}
              class default
                call finish('perform_accumulation','Found unknown source variable type')
              end select
            else
              call finish(routine,'source or destination variable cannot be found')
            end if
          end do
        end select 
      end select 
    end do

#ifdef DEBUG
    if (my_process_is_stdio()) call print_routine(routine,'finish')
#endif

  END SUBROUTINE perform_accumulation

  !>
  !! reset internal fields to zero, if the corresponding event is active
  !!
  SUBROUTINE reset_accumulation
    INTEGER :: element_counter
    type(t_list_element), pointer :: destination
    class(*),pointer :: varListForMeanEvent, meanEventKey
    class(*),pointer :: destinationVariable
    class(*),pointer :: meanEvent, myItem
    class(*), pointer :: eventActive
    type(vector_iterator) :: meanMapIterator

    CHARACTER(LEN=*), PARAMETER :: routine =  modname//"::reset_accumulation"

#ifdef DEBUG
    if (my_process_is_stdio()) call print_routine(routine,'start')
#endif

    meanMapIterator   = meanMap%iter()

    do while (meanMapIterator%next(myItem))

#ifdef DEBUG
      if (my_process_is_stdio()) call print_error("started event loop")
#endif
      select type (myItem)
      type is (map_item)

        meanEventKey        => myItem%key
        varListForMeanEvent => myItem%value

        select type(varListForMeanEvent)
        class is (vector_ref)

          do element_counter=1,varListForMeanEvent%length(),2 !start at 2 because the event is at index 1

            destinationVariable => varListForMeanEvent%at(element_counter+1)

#ifdef DEBUG
            if (my_process_is_stdio()) call print_error("got destinationVariable")
#endif

            if (associated(destinationVariable)) then

#ifdef DEBUG
            if (my_process_is_stdio()) call print_error("    destinationVariable is associated")
#endif

              select type (destinationVariable)
              type is (t_list_element)
                  destination => destinationVariable

#ifdef DEBUG
                  if (my_process_is_stdio()) call print_error("    destinationVariable is t_list_element")
#endif

                  eventActive => meanEventsActivity%get(meanEventKey)

#ifdef DEBUG
                  if (.not.associated(eventActive)) then
                    if (my_process_is_stdio()) call print_error("       eventActive not associated")
                  end if
#endif

                  select type (eventActive)
                  type is (logical)

#ifdef DEBUG
                    if (my_process_is_stdio()) call print_error("       eventActive is logical")
#endif

                    if ( LOGICAL(eventActive) ) then

#ifdef DEBUG
                      if (my_process_is_stdio()) call print_error("       eventActive is true")
                      if (my_process_is_stdio()) call print_error(object_string(meanEventKey)//' : --> PERFORM RESET')
#endif

                      destination%field%r_ptr = 0.0_wp
#ifdef DEBUG
                    else
                      if (my_process_is_stdio()) call print_error("       eventActive is false")
#endif
                    end if
                  class default
                      if (my_process_is_stdio()) call print_error("       eventActive has wrong type")
                  end select
              class default
                  if (my_process_is_stdio()) call print_error("     destinationVariable is not t_list_element")
              end select
            else
              if (my_process_is_stdio()) call print_error(routine//TRIM(": cannot find destination variable!"))
            end if
          end do
        end select 
      end select 
    end do

#ifdef DEBUG
    if (my_process_is_stdio()) call print_routine(routine,'finish')
#endif

  END SUBROUTINE reset_accumulation

  !>
  !! return the event string from given output name list, based on output_start, -end and -interval
  !!
  FUNCTION get_event_key(output_name_list) RESULT(event_key)
    TYPE(t_output_name_list) :: output_name_list
    CHARACTER(LEN=1000) :: event_key
    CHARACTER(LEN=1)    :: separator

    separator = '_'
    event_key = &
      &trim(output_name_list%output_start(1))//separator//&
      &trim(output_name_list%output_end(1))//separator//&
      &trim(output_name_list%output_interval(1))
  END FUNCTION get_event_key

END MODULE mo_derived_variable_handling

! vim:tw=0<|MERGE_RESOLUTION|>--- conflicted
+++ resolved
@@ -244,15 +244,11 @@
       ! }}}
 
       eventKey = get_event_key(p_onl)
-<<<<<<< HEAD
-!DEBUG     if (my_process_is_stdio()) call print_summary('eventKey:'//trim(eventKey))
-=======
 
 #ifdef DEBUG
       if (my_process_is_stdio()) call print_summary('eventKey:'//trim(eventKey))
 #endif
 
->>>>>>> 0d975b87
       IF ( meanMap%has_key(eventKey) ) THEN
         myBuffer => meanMap%get(eventKey)
         select type (myBuffer)
