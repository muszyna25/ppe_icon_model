!! Routines for handling proxy variables e.g. accumulation buffers
<<<<<<< HEAD
!!
!! @author: ralf mueller, ralf.mueller@dkrz.de
!!
MODULE mo_derived_variable_handling
=======
#include <omp_definitions.inc>
>>>>>>> 7eb632d6

MODULE mo_derived_variable_handling

  USE mo_kind,                ONLY: wp, sp
  USE mo_model_domain,        ONLY: t_patch
  USE mo_io_config,           ONLY: lnetcdf_flt64_output
  USE mo_dynamics_config,     ONLY: nnow, nnew, nold
  USE mo_impl_constants,      ONLY: vname_len, REAL_T, TIMELEVEL_SUFFIX
  USE mo_cdi_constants,       ONLY: GRID_UNSTRUCTURED_CELL, GRID_UNSTRUCTURED_EDGE, &
                              & GRID_ZONAL, GRID_UNSTRUCTURED_VERT
  USE mo_name_list_output_types, ONLY: t_output_name_list
  USE mo_zaxis_type,          ONLY: ZA_OCEAN_SEDIMENT
  USE mo_name_list_output_metadata, ONLY: metainfo_get_timelevel
  USE mo_var_list,            ONLY: add_var, t_var_list_ptr
  USE mo_var,                 ONLY: t_var, t_var_ptr
  USE mo_var_metadata,        ONLY: get_var_name
  USE mo_var_metadata_types,  ONLY: t_var_metadata
  USE mo_var_list_register_utils, ONLY: vlr_find
  USE mo_exception,           ONLY: finish
  USE mtime,                  ONLY: newEvent, event, isCurrentEventActive, datetime
  USE mo_time_config,         ONLY: time_config
  USE mo_cdi,                 ONLY: DATATYPE_FLT32, DATATYPE_FLT64, GRID_LONLAT, TSTEP_CONSTANT
  USE mo_util_texthash,       ONLY: text_hash_c
  USE mo_mpi,                 ONLY: p_bcast
! HB: commented openACC stuff for now -- due to weird memory issues, if nproma is large
#ifdef _OPENACC
  USE mo_mpi,                 ONLY: i_am_accel_node
#endif
!#include "add_var_acc_macro.inc"

  IMPLICIT NONE
  PRIVATE

  PUBLIC :: init_statistics, update_statistics

  TYPE :: t_derivate_var
    TYPE(t_var_ptr) :: dst, src(3)
    INTEGER :: tls(3) = -999, counter = 0
  END TYPE t_derivate_var

  TYPE :: t_derivate_var_alloctble
    TYPE(t_derivate_var), ALLOCATABLE :: a
  END TYPE t_derivate_var_alloctble

  TYPE :: t_derivate_event
    TYPE(t_derivate_var_alloctble), ALLOCATABLE :: vars(:)
    TYPE(event), POINTER :: mtime_event
    CHARACTER(LEN=vname_len) :: eString
    INTEGER :: eKey = 0
  END TYPE t_derivate_event

  TYPE :: t_derivate_event_alloctble
    TYPE(t_derivate_event), ALLOCATABLE :: a
  END TYPE t_derivate_event_alloctble

  TYPE :: t_derivate_op
    TYPE(t_derivate_event_alloctble), ALLOCATABLE :: events(:)
  END TYPE t_derivate_op

  INTEGER, PARAMETER :: nops = 4
  TYPE(t_derivate_op), TARGET :: ops(nops)
  CHARACTER(*), PARAMETER :: dlim = '|'
  CHARACTER(*), PARAMETER :: modname = 'mo_derived_variable_handling'
  CHARACTER(*), PARAMETER :: opnames(nops) = ["mean  ", "max   ", "min   ", "square"]
  INTEGER, PARAMETER :: oplen(nops) = [4, 3, 3, 6]

CONTAINS

  ! wire up namelist mvstream associations
  SUBROUTINE init_statistics(p_onl, need_bc, root, comm, patch_2d)
    TYPE(t_output_name_list), POINTER, INTENT(IN) :: p_onl
    TYPE(t_patch), INTENT(IN), OPTIONAL :: patch_2d
    LOGICAL, INTENT(IN) :: need_bc
    INTEGER, INTENT(IN) :: root, comm
    TYPE t_vl_arr
      CHARACTER(LEN=vname_len), POINTER :: p(:)
    END TYPE t_vl_arr
    TYPE(t_vl_arr) :: vls(4)
    INTEGER :: iop, jop, loplen, ivl

    iop = 0
    loplen = LEN_TRIM(p_onl%operation)
    DO jop = 1, nops
      IF (loplen .NE. oplen(jop)) CYCLE
      IF (p_onl%operation(1:loplen) /= opnames(jop)(1:oplen(jop))) CYCLE
      iop = jop
      EXIT
    END DO
    vls(1)%p => p_onl%ml_varlist
    vls(2)%p => p_onl%pl_varlist
    vls(3)%p => p_onl%hl_varlist
    vls(4)%p => p_onl%il_varlist
    IF (iop .NE. 0) THEN
      DO ivl = 1, 4
        IF (vls(ivl)%p(1)(1:1) /= ' ') THEN
          IF (PRESENT(patch_2d)) &
            & CALL init_op(iop, p_onl, vls(ivl)%p, patch_2d)
          IF (need_bc) CALL p_bcast(vls(ivl)%p, root, comm)
        END IF
      END DO
    END IF
  END SUBROUTINE init_statistics

  SUBROUTINE init_op(iop, p_onl, vlist, patch_2d)
    INTEGER, INTENT(IN) :: iop
    TYPE(t_output_name_list), TARGET :: p_onl
    CHARACTER(LEN=vname_len), INTENT(INOUT) :: vlist(:)
    TYPE(t_patch), INTENT(IN), TARGET :: patch_2d
    INTEGER :: eKey, ie, iv, nv_scan, nv_new, nv_old, ne, dns_len, it_len, st_len
    TYPE(t_derivate_event), POINTER :: ederiv
    TYPE(t_derivate_event_alloctble), ALLOCATABLE :: etmp(:)
    TYPE(t_derivate_var_alloctble), ALLOCATABLE :: vderiv(:), vtmp(:)
    TYPE(t_var), POINTER :: vl_elem
    CHARACTER(LEN=vname_len) :: dname, eString, dname_suffix
    TYPE(t_var_list_ptr) :: src_list
    CHARACTER(*), PARAMETER :: routine = modname//"::process_mvstream"

    IF (ANY(1 < [p_onl%stream_partitions_ml, p_onl%stream_partitions_pl,  &
      &          p_onl%stream_partitions_hl, p_onl%stream_partitions_il])) &
      & CALL finish(routine, "only supported on global domain 1 " // &
      &                      "and without stream partitioning!")
    nv_scan = 1
    DO WHILE(.NOT.(vlist(nv_scan + 1)(1:1) == ' '))
      nv_scan = nv_scan + 1
    END DO
    ALLOCATE(vderiv(nv_scan))
    ! uniq identifier for an event based on output start/end/interval
    st_len = LEN_TRIM(p_onl%output_start(1))
    it_len = LEN_TRIM(p_onl%output_interval(1))
    WRITE(eString, "(5a)") p_onl%output_start(1)(:st_len), '_', &
      & TRIM(p_onl%output_end(1)), '_', p_onl%output_interval(1)(:it_len)
    WRITE(dname_suffix, "(8a,i0)") dlim, opnames(iop)(1:oplen(iop)), dlim, &
        & p_onl%output_interval(1)(:it_len), dlim, &
        & p_onl%output_start(1)(:st_len), dlim, 'DOM', p_onl%dom
    dns_len = LEN_TRIM(dname_suffix)
    ! this has the advantage that we can compute a uniq id without creating the event itself
    ! fill main dictionary of variables for different event
    eKey = text_hash_c(eString)
    NULLIFY(ederiv)
    ne = 0
    IF (ALLOCATED(ops(iop)%events)) ne = SIZE(ops(iop)%events)
    DO ie = 2, ne
      IF (ops(iop)%events(ie)%a%eKey .EQ. eKey) THEN
        IF (ops(iop)%events(ie)%a%eString /= eString) THEN
          ederiv => ops(iop)%events(ie)%a
          EXIT
        END IF
      END IF
    END DO
    nv_old = 0
    IF (.NOT.ASSOCIATED(ederiv)) THEN
      IF (ne .GT. 0) CALL MOVE_ALLOC(ops(iop)%events, etmp)
      ALLOCATE(ops(iop)%events(ne + 1))
      DO ie = 1, ne
        CALL MOVE_ALLOC(etmp(ie)%a, ops(iop)%events(ie)%a)
      END DO
      ne = ne + 1
      ALLOCATE(ops(iop)%events(ne)%a)
      ederiv => ops(iop)%events(ne)%a
      ederiv%eString = eString
      ederiv%eKey = eKey
      ederiv%mtime_event => newEvent(eString, p_onl%output_start(1), &
        & p_onl%output_start(1), p_onl%output_end(1), p_onl%output_interval(1))
    ELSE
      IF (ALLOCATED(ederiv%vars)) THEN
        CALL MOVE_ALLOC(ederiv%vars, vtmp)
        nv_old = SIZE(vtmp)
      END IF
    END IF
    nv_new = 0
    DO iv = 1, nv_scan
      ! collect data variables only
      IF (INDEX(vlist(iv),':') > 0) CYCLE ! to avoid e.g. "grid:clon" stuff
      ! check for already created meanStream variable (maybe from another output_nml with the same output_interval)
      ! names consist of original spot-value names PLUS event information (start + interval of output)
      WRITE(dname, "(2a)") TRIM(vlist(iv)), dname_suffix(:dns_len)
      vl_elem => vlr_find(dname, opt_patch_id=p_onl%dom)
      IF (.NOT.ASSOCIATED(vl_elem)) THEN !not found -->> create a new one
        ALLOCATE(vderiv(nv_new+1)%a) ! staging a new var entry
        CALL find_src_element(TRIM(vlist(iv)), vderiv(nv_new+1)%a)
        IF (TSTEP_CONSTANT .EQ. vderiv(nv_new+1)%a%src(1)%p%info%isteptype) THEN
          DEALLOCATE(vderiv(nv_new+1)%a) ! discard staged entry
          dname = vlist(iv) ! no aggregation needed, since constant
        ELSE
          nv_new = nv_new + 1 ! new entry is valid, so keep
          CALL copy_var_to_list(vderiv(nv_new)%a) ! add_var to store accumulation
        END IF
      END IF
      vlist(iv) = dname
    END DO
    ALLOCATE(ederiv%vars(nv_new + nv_old))
    DO iv = 1, nv_old
      CALL MOVE_ALLOC(vtmp(iv)%a, ederiv%vars(iv)%a)
    END DO
    DO iv = 1, nv_new
      CALL MOVE_ALLOC(vderiv(iv)%a, ederiv%vars(iv+nv_old)%a)
    END DO
  CONTAINS

  SUBROUTINE find_src_element(vname, deriv)
    CHARACTER(*), INTENT(IN) :: vname
    TYPE(t_derivate_var), INTENT(INOUT) :: deriv
    INTEGER :: k, l, tls(3)
    CHARACTER(4) :: tl_suff
    INTEGER, PARAMETER :: grids(5) = [GRID_UNSTRUCTURED_CELL, GRID_UNSTRUCTURED_EDGE, &
      & GRID_UNSTRUCTURED_VERT, GRID_LONLAT, GRID_ZONAL]

    DO k = 1, 5 ! scan for simple (instant) variable
      vl_elem => vlr_find(vname, opt_patch_id=p_onl%dom, &
        & opt_hgrid=grids(k), opt_list=src_list, opt_cs=.FALSE., opt_output=.TRUE.)
      IF (ASSOCIATED(vl_elem)) THEN
        deriv%tls(1) = -1
        deriv%src(1)%p => vl_elem
        RETURN
      END IF
    END DO
    l = 0
    tls = [nold(1), nnow(1), nnew(1)]
    DO k = 1, 3 ! scan for time-levels of variable
      WRITE(tl_suff, '(a3,i1)') TIMELEVEL_SUFFIX, tls(k)
      vl_elem => vlr_find(vname//tl_suff, &
        & opt_patch_id=p_onl%dom, opt_list=src_list, opt_output=.TRUE.)
      IF (ASSOCIATED(vl_elem)) THEN
        l = l + 1
        deriv%src(l)%p => vl_elem
        deriv%tls(l) = tls(k)
      END IF
    END DO
    IF (l .EQ. 0) &
      & CALL finish(routine, 'Could not find source variable: '//TRIM(vname))
  END SUBROUTINE find_src_element

  SUBROUTINE copy_var_to_list(deriv)
    TYPE(t_derivate_var), INTENT(INOUT) :: deriv
    TYPE(t_var_metadata), POINTER :: info

    info => deriv%src(1)%p%info
    CALL add_var(REAL_T, src_list, dname, info%hgrid, info%vgrid, info%cf, &
      & info%grib2, info%used_dimensions(1:info%ndims), vl_elem, &
      & tlev_source=info%tlev_source, isteptype=info%isteptype, &
      & post_op=info%post_op, initval_r=info%initval%rval, &
      & resetval_r=info%resetval%rval, lmiss=info%lmiss, &
      & missval_r=info%missval%rval, action_list=info%action_list, &
      & vert_interp=info%vert_interp, hor_interp=info%hor_interp, &
      & in_group=info%in_group, l_pp_scheduler_task=info%l_pp_scheduler_task, &
      & loutput=.TRUE., lrestart=.FALSE., var_class=info%var_class, &
      & lopenacc = .FALSE. )
!    __acc_attach(vl_elem%r_ptr)
    SELECT CASE(info%hgrid)
    CASE(GRID_UNSTRUCTURED_CELL)
      vl_elem%info%subset = patch_2d%cells%owned
    CASE(GRID_UNSTRUCTURED_EDGE)
      vl_elem%info%subset = patch_2d%edges%owned
    CASE(GRID_UNSTRUCTURED_VERT)
      vl_elem%info%subset = patch_2d%verts%owned
    END SELECT
    vl_elem%info%cf%datatype = &
      & MERGE(DATATYPE_FLT64, DATATYPE_FLT32, lnetcdf_flt64_output)
    IF ("" == info%cf%short_name) &
      & vl_elem%info%cf%short_name = get_var_name(deriv%src(1)%p%info)
    deriv%dst%p => vl_elem
  END SUBROUTINE copy_var_to_list

  END SUBROUTINE init_op

  SUBROUTINE perform_op(src, dest, opcode, weight, miss, miss_s)
    TYPE(t_var), POINTER, INTENT(IN) :: src
    TYPE(t_var), POINTER, INTENT(INOUT) :: dest
    INTEGER, INTENT(IN) :: opcode
    REAL(wp), INTENT(IN), OPTIONAL :: weight, miss
    REAL(sp), INTENT(IN), OPTIONAL :: miss_s
    REAL(wp) :: miss_src
    INTEGER :: ic, sb, eb, br
    REAL(wp), POINTER :: sd5d(:,:,:,:,:)
    REAL(sp), POINTER :: ss5d(:,:,:,:,:)
    CHARACTER(*), PARAMETER :: routine = modname//":perform_op"

    IF (.NOT.PRESENT(weight) .AND. opcode .EQ. 7) THEN
      CALL finish(routine, "no weight factor provided")
    ELSE IF (PRESENT(weight) .AND. opcode .NE. 7) THEN
      CALL finish(routine, "no weight factor allowed for this op")
    END IF
    IF (opcode .EQ. 8 .AND. .NOT.(PRESENT(miss) .AND. PRESENT(miss_s))) THEN
      CALL finish(routine, "no missing values provided")
    ELSE IF((PRESENT(miss) .OR. PRESENT(miss_s)) .AND. opcode .NE. 8) THEN
      CALL finish(routine, "no missing values allowed for this op")
    END IF
    br = 0
    NULLIFY(sd5d, ss5d)
    IF (opcode .NE. 8) THEN
      sb = dest%info%subset%start_block
      eb = dest%info%subset%end_block
      IF (src%info%lcontained) THEN
        ic = src%info%ncontained
        SELECT CASE(src%info%var_ref_pos)
        CASE(1)
          IF (ASSOCIATED(src%r_ptr)) sd5d => src%r_ptr(ic:ic,:,:,:,:)
          IF (ASSOCIATED(src%s_ptr)) ss5d => src%s_ptr(ic:ic,:,:,:,:)
        CASE(2)
          IF (ASSOCIATED(src%r_ptr)) sd5d => src%r_ptr(:,ic:ic,:,:,:)
          IF (ASSOCIATED(src%s_ptr)) ss5d => src%s_ptr(:,ic:ic,:,:,:)
        CASE(3)
          IF (ASSOCIATED(src%r_ptr)) sd5d => src%r_ptr(:,:,ic:ic,:,:)
          IF (ASSOCIATED(src%s_ptr)) ss5d => src%s_ptr(:,:,ic:ic,:,:)
        CASE(4)
          IF (ASSOCIATED(src%r_ptr)) sd5d => src%r_ptr(:,:,:,ic:ic,:)
          IF (ASSOCIATED(src%s_ptr)) ss5d => src%s_ptr(:,:,:,ic:ic,:)
        END SELECT
      ELSE
        SELECT CASE(dest%info%ndims)
        CASE(3)
          br = 3
          ic = dest%info%used_dimensions(2)
          IF (ZA_OCEAN_SEDIMENT .EQ. dest%info%vgrid .OR. 1 .EQ. ic) THEN
            IF (ASSOCIATED(src%r_ptr)) sd5d => src%r_ptr(:,1:ic,sb:eb,1:1,1:1)
            IF (ASSOCIATED(src%s_ptr)) ss5d => src%s_ptr(:,1:ic,sb:eb,1:1,1:1)
          ELSE
            IF (ASSOCIATED(src%r_ptr)) sd5d => src%r_ptr(:,:,sb:eb,1:1,1:1)
            IF (ASSOCIATED(src%s_ptr)) ss5d => src%s_ptr(:,:,sb:eb,1:1,1:1)
          END IF
        CASE(2)
          IF (GRID_ZONAL .EQ. dest%info%hgrid) THEN
            IF (ASSOCIATED(src%r_ptr)) sd5d => src%r_ptr(:,:,1:1,1:1,1:1)
            IF (ASSOCIATED(src%s_ptr)) ss5d => src%s_ptr(:,:,1:1,1:1,1:1)
          ELSE
            br = 2
            IF (ASSOCIATED(src%r_ptr)) sd5d => src%r_ptr(:,sb:eb,1:1,1:1,1:1)
            IF (ASSOCIATED(src%s_ptr)) ss5d => src%s_ptr(:,sb:eb,1:1,1:1,1:1)
          END IF
        CASE DEFAULT
          IF (ASSOCIATED(src%r_ptr)) sd5d => src%r_ptr(:,:,:,:,:)
          IF (ASSOCIATED(src%s_ptr)) ss5d => src%s_ptr(:,:,:,:,:)
        END SELECT
      END IF
      eb = eb + 1 - sb
    ELSE
      miss_src = MERGE(miss, REAL(miss_s, wp), ASSOCIATED(src%r_ptr))
      IF (ASSOCIATED(src%r_ptr)) sd5d => src%r_ptr(:,:,:,:,:)
      IF (ASSOCIATED(src%s_ptr)) ss5d => src%s_ptr(:,:,:,:,:)
    END IF
    CALL perform_op_5d()
  CONTAINS

  SUBROUTINE perform_op_5d()
    INTEGER :: ni, j, k, l, m, lsi, lei, blk, si, ei, joff, koff
    LOGICAL :: ls, blk_is3
    REAL(wp), POINTER :: tmp1(:,:,:,:,:), tmp2(:,:,:,:,:)
    REAL(wp) :: miss__, weight__

    ls = br .NE. 0
    blk_is3 = br .EQ. 3
    joff = MERGE(sb - 1, 0, ls .AND. .NOT.blk_is3)
    koff = MERGE(sb - 1, 0, ls .AND. blk_is3)
    si = dest%info%subset%start_index
    ei = dest%info%subset%end_index
    ni = SIZE(dest%r_ptr, 1)
    IF (ASSOCIATED(sd5d)) THEN
      !$ACC UPDATE HOST(src%r_ptr) IF(src%info%lopenacc .AND. i_am_accel_node)
      tmp1 => sd5d
    ELSE
      !$ACC UPDATE HOST(src%s_ptr) IF(src%info%lopenacc .AND. i_am_accel_node)
      ALLOCATE(tmp1(SIZE(ss5d,1), SIZE(ss5d,2), SIZE(ss5d,3), SIZE(ss5d,4), SIZE(ss5d,5)))
!ICON_OMP PARALLEL PRIVATE(j,k,l,m,blk,lsi,lei)
!ICON_OMP DO COLLAPSE(4)
!!$ACC PARALLEL LOOP PRESENT(tmp1, tmp2) GANG VECTOR COLLAPSE(4) ASYNC(1) IF(i_am_accel_node)
      DO m = 1, SIZE(tmp1,5)
        DO l = 1, SIZE(tmp1,4)
          DO k = 1, SIZE(tmp1,3)
            DO j = 1, SIZE(tmp1,2)
              blk = MERGE(k, j, blk_is3)
              lsi = MERGE(si, 1,  ls .AND. blk .EQ. 1)
              lei = MERGE(ei, ni, ls .AND. blk .EQ. eb)
              tmp1(lsi:lei,j,k,l,m) = REAL(ss5d(lsi:lei,j,k,l,m), wp)
            END DO
          END DO
        END DO
      END DO
!ICON_OMP END DO NOWAIT
!ICON_OMP END PARALLEL
    END IF
    tmp2 => dest%r_ptr
!ICON_OMP PARALLEL PRIVATE(j,k,l,m,blk,lsi,lei)
    SELECT CASE(opcode)
    CASE(1)
!ICON_OMP DO COLLAPSE(4)
!!$ACC PARALLEL LOOP PRESENT(tmp1, tmp2) GANG VECTOR COLLAPSE(4) ASYNC(1) IF(i_am_accel_node)
      DO m = 1, SIZE(tmp1,5)
        DO l = 1, SIZE(tmp1,4)
          DO k = 1, SIZE(tmp1,3)
            DO j = 1, SIZE(tmp1,2)
              blk = MERGE(k, j, blk_is3)
              lsi = MERGE(si, 1,  ls .AND. blk .EQ. 1)
              lei = MERGE(ei, ni, ls .AND. blk .EQ. eb)
              tmp2(lsi:lei,j+joff,k+koff,l,m) = &
                & tmp2(lsi:lei,j+joff,k+koff,l,m) + tmp1(lsi:lei,j,k,l,m)
            END DO
          END DO
        END DO
      END DO
!ICON_OMP END DO NOWAIT
    CASE(2)
!ICON_OMP DO COLLAPSE(4)
!!$ACC PARALLEL LOOP PRESENT(tmp1, tmp2) GANG VECTOR COLLAPSE(4) ASYNC(1) IF(i_am_accel_node)
      DO m = 1, SIZE(tmp1,5)
        DO l = 1, SIZE(tmp1,4)
          DO k = 1, SIZE(tmp1,3)
            DO j = 1, SIZE(tmp1,2)
              blk = MERGE(k, j, blk_is3)
              lsi = MERGE(si, 1,  ls .AND. blk .EQ. 1)
              lei = MERGE(ei, ni, ls .AND. blk .EQ. eb)
              WHERE(tmp1(lsi:lei,j,k,l,m) .GT. tmp2(lsi:lei,j+joff,k+koff,l,m)) &
                & tmp2(lsi:lei,j+joff,k+koff,l,m) = tmp1(lsi:lei,j,k,l,m)
            END DO
          END DO
        END DO
      END DO
!ICON_OMP END DO NOWAIT
    CASE(3)
!ICON_OMP DO COLLAPSE(4)
!!$ACC PARALLEL LOOP PRESENT(tmp1, tmp2) GANG VECTOR COLLAPSE(4) ASYNC(1) IF(i_am_accel_node)
      DO m = 1, SIZE(tmp1,5)
        DO l = 1, SIZE(tmp1,4)
          DO k = 1, SIZE(tmp1,3)
            DO j = 1, SIZE(tmp1,2)
              blk = MERGE(k, j, blk_is3)
              lsi = MERGE(si, 1,  ls .AND. blk .EQ. 1)
              lei = MERGE(ei, ni, ls .AND. blk .EQ. eb)
              WHERE(tmp1(lsi:lei,j,k,l,m) .LT. tmp2(lsi:lei,j+joff,k+koff,l,m)) &
                & tmp2(lsi:lei,j+joff,k+koff,l,m) = tmp1(lsi:lei,j,k,l,m)
            END DO
          END DO
        END DO
      END DO
!ICON_OMP END DO NOWAIT
    CASE(4)
!ICON_OMP DO COLLAPSE(4)
!!$ACC PARALLEL LOOP PRESENT(tmp1, tmp2) GANG VECTOR COLLAPSE(4) ASYNC(1) IF(i_am_accel_node)
      DO m = 1, SIZE(tmp1,5)
        DO l = 1, SIZE(tmp1,4)
          DO k = 1, SIZE(tmp1,3)
            DO j = 1, SIZE(tmp1,2)
              blk = MERGE(k, j, blk_is3)
              lsi = MERGE(si, 1,  ls .AND. blk .EQ. 1)
              lei = MERGE(ei, ni, ls .AND. blk .EQ. eb)
              tmp2(lsi:lei,j+joff,k+koff,l,m) = tmp2(lsi:lei,j+joff,k+koff,l,m) + &
                & tmp1(lsi:lei,j,k,l,m) * tmp1(lsi:lei,j,k,l,m)
            END DO
          END DO
        END DO
      END DO
!ICON_OMP END DO NOWAIT
    CASE(5)
!ICON_OMP DO COLLAPSE(4)
!!$ACC PARALLEL LOOP PRESENT(tmp1, tmp2) GANG VECTOR COLLAPSE(4) ASYNC(1) IF(i_am_accel_node)
      DO m = 1, SIZE(tmp1,5)
        DO l = 1, SIZE(tmp1,4)
          DO k = 1, SIZE(tmp1,3)
            DO j = 1, SIZE(tmp1,2)
              blk = MERGE(k, j, blk_is3)
              lsi = MERGE(si, 1,  ls .AND. blk .EQ. 1)
              lei = MERGE(ei, ni, ls .AND. blk .EQ. eb)
              tmp2(lsi:lei,j+joff,k+koff,l,m) = tmp1(lsi:lei,j,k,l,m)
            END DO
          END DO
        END DO
      END DO
!ICON_OMP END DO NOWAIT
    CASE(6)
!ICON_OMP DO COLLAPSE(4)
!!$ACC PARALLEL LOOP PRESENT(tmp1, tmp2) GANG VECTOR COLLAPSE(4) ASYNC(1) IF(i_am_accel_node)
      DO m = 1, SIZE(tmp1,5)
        DO l = 1, SIZE(tmp1,4)
          DO k = 1, SIZE(tmp1,3)
            DO j = 1, SIZE(tmp1,2)
              blk = MERGE(k, j, blk_is3)
              lsi = MERGE(si, 1,  ls .AND. blk .EQ. 1)
              lei = MERGE(ei, ni, ls .AND. blk .EQ. eb)
              tmp2(lsi:lei,j+joff,k+koff,l,m) = &
                & tmp1(lsi:lei,j,k,l,m) * tmp1(lsi:lei,j,k,l,m)
            END DO
          END DO
        END DO
      END DO
!ICON_OMP END DO NOWAIT
    CASE(7)
      weight__ = weight
!ICON_OMP DO COLLAPSE(4)
!!$ACC PARALLEL LOOP PRESENT(tmp1, tmp2) GANG VECTOR COLLAPSE(4) ASYNC(1) IF(i_am_accel_node)
      DO m = 1, SIZE(tmp1,5)
        DO l = 1, SIZE(tmp1,4)
          DO k = 1, SIZE(tmp1,3)
            DO j = 1, SIZE(tmp1,2)
              blk = MERGE(k, j, blk_is3)
              lsi = MERGE(si, 1,  ls .AND. blk .EQ. 1)
              lei = MERGE(ei, ni, ls .AND. blk .EQ. eb)
              tmp2(lsi:lei,j+joff,k+koff,l,m) = &
                & tmp2(lsi:lei,j+joff,k+koff,l,m) * weight__
            END DO
          END DO
        END DO
      END DO
!ICON_OMP END DO NOWAIT
    CASE(8)
      miss__ = miss
!ICON_OMP DO COLLAPSE(4)
!!$ACC PARALLEL LOOP PRESENT(tmp1, tmp2) GANG VECTOR COLLAPSE(4) ASYNC(1) IF(i_am_accel_node)
      DO m = 1, SIZE(tmp2,5)
        DO l = 1, SIZE(tmp2,4)
          DO k = 1, SIZE(tmp2,3)
            DO j = 1, SIZE(tmp2,2)
              WHERE(tmp1(:,j,k,l,m) .EQ. miss_src) &
                tmp2(:,j,k,l,m) = miss__
            END DO
          END DO
        END DO
      END DO
!ICON_OMP END DO NOWAIT
    END SELECT
!ICON_OMP END PARALLEL
    IF (ASSOCIATED(ss5d)) DEALLOCATE(tmp1)
  END SUBROUTINE perform_op_5d

  END SUBROUTINE perform_op

  !! Execute the accumulation forall internal variables and compute mean values
  !! if the corresponding event is active
  SUBROUTINE update_statistics()
    INTEGER :: iop

    DO iop = 1, nops
      IF (ALLOCATED(ops(iop)%events)) &
        CALL update_op()
    END DO
  CONTAINS

  SUBROUTINE update_op()
    INTEGER :: tl, iv, ie, it, ne, nv
    INTEGER, POINTER :: ct
    TYPE(t_var), POINTER :: src, dst
    TYPE(t_derivate_event), POINTER :: ederiv
    TYPE(datetime) :: mtime_date
    LOGICAL :: isactive

    ne = SIZE(ops(iop)%events)
    mtime_date = time_config%tc_current_date
    DO ie = 1, ne
      ederiv => ops(iop)%events(ie)%a
      isactive = LOGICAL(isCurrentEventActive(ederiv%mtime_event, mtime_date))
      nv = 0
      IF (ALLOCATED(ederiv%vars)) nv = SIZE(ederiv%vars)
      DO iv = 1, nv
        dst => ederiv%vars(iv)%a%dst%p
        ct => ederiv%vars(iv)%a%counter
        src => ederiv%vars(iv)%a%src(1)%p
        IF (ederiv%vars(iv)%a%tls(1) .NE. -1) THEN
          tl = metainfo_get_timelevel(dst%info, dst%info%dom)
          it = MAXLOC(MERGE(1, 0, tl .EQ. ederiv%vars(iv)%a%tls(:)), 1)
          src => ederiv%vars(iv)%a%src(it)%p
        END IF
        IF (ct .EQ. 0) THEN ! initial assignment
          CALL perform_op(src, dst, MERGE(6, 5, iop .EQ. 4))
        ELSE ! actual update
          CALL perform_op(src, dst, iop)
        END IF
        ct = ct + 1
        IF (isactive) THEN ! output step, so weighting is applied this time
          IF ((1 .EQ. iop .OR. 4 .EQ. iop) .AND. ct .GT. 0) &
            & CALL perform_op(src, dst, 7, weight=(1._wp / REAL(ct, wp)))
          IF (dst%info%lmiss) & ! (re)set missval where applicable
            & CALL perform_op(src, dst, 8, miss=dst%info%missval%rval, &
                &             miss_s=src%info%missval%sval)
          ct = 0
        END IF
      END DO
    END DO
  END SUBROUTINE update_op

  END SUBROUTINE update_statistics

END MODULE mo_derived_variable_handling<|MERGE_RESOLUTION|>--- conflicted
+++ resolved
@@ -1,12 +1,5 @@
 !! Routines for handling proxy variables e.g. accumulation buffers
-<<<<<<< HEAD
-!!
-!! @author: ralf mueller, ralf.mueller@dkrz.de
-!!
-MODULE mo_derived_variable_handling
-=======
 #include <omp_definitions.inc>
->>>>>>> 7eb632d6
 
 MODULE mo_derived_variable_handling
 
