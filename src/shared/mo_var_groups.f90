!! Group information for ICON variables.
!!
!! @par Copyright and License
!!
!! This code is subject to the DWD and MPI-M-Software-License-Agreement in
!! its most recent form.
!! Please see the file LICENSE in the root of the source tree for this code.
!! Where software is supplied by third parties, it is indicated in the
!! headers of the routines.
!!
MODULE mo_var_groups

  USE mo_impl_constants,        ONLY: VARNAME_LEN, TIMELEVEL_SUFFIX
  USE mo_exception,             ONLY: finish
  USE mo_util_string,           ONLY: toupper, int2string
  USE mo_fortran_tools,         ONLY: resize_arr_c1d
  USE mo_util_sort,             ONLY: quicksort


  IMPLICIT NONE

  PRIVATE

  !> module name string
  CHARACTER(LEN=*), PARAMETER :: modname = 'mo_var_groups'


  ! maximum number of variable groups supported by a single info state
  INTEGER, PARAMETER :: MAX_GROUPS = 120





  ! ---------------------------------------------------------------
  ! STATICALLY DEFINED VARIABLE GROUPS
  ! ---------------------------------------------------------------

  ! List of *static* variable groups.
  ! 
  ! A variable can have any combination of this which means that it is
  ! part of each of these different variable sets.
  ! A variable is added to an existing group by setting the meta-data
  ! information "in_group" as follows
  !
  !   CALL add_var( p_prog_list, ..., in_group=groups("nh_prog_vars") )
  !
  ! It is also possible to add a variable to more than one group:
  !
  !   CALL add_var( diag_list, ...,   &
  !                 in_group=groups("multisnow_vars", "snow_vars"))
  !
  ! New groups can be added by extending the VAR_GROUPS list.
  !
  ! Note that the statically defined group list "var_groups" is
  ! non-public. Its contents are copied to a dynamically growing list
  ! "var_groups_dyn".

<<<<<<< HEAD
  CHARACTER(len=VARNAME_LEN), PARAMETER :: VAR_GROUPS_STATIC(59) = &
=======
  CHARACTER(len=VARNAME_LEN), PARAMETER :: VAR_GROUPS_STATIC(58) = &
>>>>>>> be262981
    (/ "ALL                   ",  &
    &  "ATMO_ML_VARS          ",  &
    &  "ATMO_PL_VARS          ",  &
    &  "ATMO_ZL_VARS          ",  &
    &  "NH_PROG_VARS          ",  &
    &  "ATMO_DERIVED_VARS     ",  &
    &  "RAD_VARS              ",  &
    &  "PRECIP_VARS           ",  &
    &  "CLOUD_DIAG            ",  &
    &  "PBL_VARS              ",  &
    &  "PHYS_TENDENCIES       ",  &
    &  "PROG_TIMEMEAN         ",  &
    &  "ECHAM_TIMEMEAN        ",  &
    &  "TRACER_TIMEMEAN       ",  &
    &  "ATMO_TIMEMEAN         ",  &
    &  "LAND_VARS             ",  &
    &  "LAND_TILE_VARS        ",  &
    &  "MULTISNOW_VARS        ",  &
    &  "ADDITIONAL_PRECIP_VARS",  &
    &  "SNOW_VARS             ",  &
    &  "DWD_FG_ATM_VARS       ",  &  ! DWD First Guess (atmosphere) 
    &  "DWD_FG_SFC_VARS       ",  &  ! DWD First Guess (surface/soil)
    &  "DWD_FG_SFC_VARS_T     ",  &  ! DWD First Guess (surface/soil) tiles
    &  "MODE_DWD_FG_IN        ",  &  ! Input first guess fields for MODE_DWD
    &  "MODE_DWD_ANA_IN       ",  &  ! Input analysis fields for MODE_DWD
    &  "MODE_IAU_FG_IN        ",  &  ! First guess input for IAU
    &  "MODE_IAU_ANA_IN       ",  &  ! Analysis input for IAU
    &  "MODE_IAU_ANAATM_IN    ",  &  ! Atmospheric analysis input for (old/new) IAU
    &  "MODE_IAU_OLD_FG_IN    ",  &  ! First guess input for old IAU mode
    &  "MODE_IAU_OLD_ANA_IN   ",  &  ! Analysis input for old IAU mode
    &  "MODE_COMBINED_IN      ",  &  ! Input fields for MODE_COMBINED
    &  "MODE_COSMO_IN         ",  &  ! Input fields for MODE_COSMO
    &  "OCE_PROG              ",  &
    &  "OCE_DIAG              ",  &
    &  "OCE_EDDY              ",  &
    &  "OCE_DEFAULT           ",  &
    &  "OCEAN_MOC             ",  &  ! meant o hold all kinds of overturning fields (atl, pac, global,...)
    &  "OCEAN_FLOWS           ",  &  ! meant o hold all through flows
    &  "HAMOCC_BASE           ",  &
    &  "HAMOCC_TEND           ",  &
    &  "HAMOCC_MONI           ",  &
    &  "HAMOCC_SED            ",  &
    &  "oce_essentials        ",  &
    &  "oce_force_essentials  ",  &
    &  "OCE_AUX               ",  &
    &  "OCEAN_MONITOR         ",  &
    &  "OCE_GEOMETRY          ",  &
    &  "OCE_PHYSICS           ",  &
    &  "OCE_COEFFS            ",  &
    &  "ICE_DEFAULT           ",  &
    &  "ICE_BUDGETS           ",  &
    &  "ICE_DIAG              ",  &
    &  "LATBC_PREFETCH_VARS   ",  &
    &  "ICON_INI_OUT          ",  &  ! Variable set needed to initialize ICON (including optional variables)
    &  "ICON_LBC_OUT          ",  &  ! Variable set needed for ICON-LAM lateral boundary conditions
    &  "ART_AEROSOL           ",  &  ! ICON-ART fields for aerosol particles
    &  "ART_CHEMISTRY         ",  &  ! ICON-ART fields for chemical tracers
    &  "ART_PASSIVE           ",  &  ! ICON-ART fields for passive tracers
    &  "ART_DIAGNOSTICS       ",  &  ! ICON-ART fields for diagnostic fields
    &  "RTTOV                 " /)


  ! ---------------------------------------------------------------
  ! DYNAMICALLY DEFINED VARIABLE GROUPS
  ! ---------------------------------------------------------------

  TYPE t_var_groups
    ! variable group names. The list ordering is important, since the
    ! entry #i (= ID #i) corresponds to the i'th LOGICAL entry in the
    ! "in_group" of the t_var_metadata type below.
    !
    CHARACTER(len=VARNAME_LEN), ALLOCATABLE :: name(:)

  CONTAINS

    PROCEDURE :: init              => t_var_groups_init
    PROCEDURE :: finalize          => t_var_groups_finalize
    PROCEDURE :: group_id          => t_var_groups_group_id
    PROCEDURE :: add               => t_var_groups_add
    PROCEDURE :: alphabetical_list => t_var_groups_alphabetical_list
  END TYPE t_var_groups


  ! List of variable groups - including the statically defined group
  ! names from VAR_GROUPS as well as dynamic variable groups, used,
  ! e.g., for tiles.
  !
  TYPE(t_var_groups) :: var_groups_dyn


  INTERFACE groups
    MODULE PROCEDURE groups_arg
    MODULE PROCEDURE groups_vec
  END INTERFACE


  PUBLIC :: MAX_GROUPS
  PUBLIC :: t_var_groups
  PUBLIC :: var_groups_dyn
  PUBLIC :: groups


CONTAINS

  !----------------------------------------------------------------------------------------
  !> Copy all statically defined variable group names into the
  !  "var_groups_dyn" data structure. The statically defined group
  !  list is non-public.
  SUBROUTINE t_var_groups_init(var_groups)
    CLASS(t_var_groups), INTENT(INOUT) :: var_groups

    CHARACTER(*), PARAMETER :: routine = modname//"::t_var_groups_init"
    INTEGER :: istat ! status

    IF (ALLOCATED(var_groups%name)) THEN
      CALL finish(routine, "Internal error!")
    END IF
    ALLOCATE(var_groups%name(SIZE(VAR_GROUPS_STATIC)), STAT=istat)
    IF (istat /= 0)  CALL finish(routine, 'ALLOCATE failed!')
    ! add static groups
    var_groups%name(1:SIZE(VAR_GROUPS_STATIC)) = VAR_GROUPS_STATIC(1:SIZE(VAR_GROUPS_STATIC))
  END SUBROUTINE t_var_groups_init


  !----------------------------------------------------------------------------------------
  !> Destructor.
  !
  SUBROUTINE t_var_groups_finalize(var_groups)
    CLASS(t_var_groups), INTENT(INOUT) :: var_groups

    CHARACTER(*), PARAMETER :: routine = modname//"::t_var_groups_finalize"
    INTEGER :: istat ! status

    IF (ALLOCATED(var_groups%name)) THEN
      DEALLOCATE(var_groups%name, STAT=istat)
      IF (istat /= 0)  CALL finish(routine, 'DEALLOCATE failed!')
    END IF
  END SUBROUTINE t_var_groups_finalize


  !----------------------------------------------------------------------------------------
  !> Implements a (somewhat randomly chosen) one-to-one mapping
  !  between a string and an integer ID number between 1 and
  !  size(var_groups%name).
  !
  FUNCTION t_var_groups_group_id(var_groups, in_str, opt_lcheck)  RESULT(group_id)
    INTEGER                            :: group_id
    CLASS(t_var_groups), INTENT(INOUT) :: var_groups
    CHARACTER(LEN=*) ,   INTENT(IN)    :: in_str
    LOGICAL, OPTIONAL,   INTENT(IN)    :: opt_lcheck           
    !
    ! Local
    CHARACTER(*), PARAMETER :: routine = modname//"::t_var_groups_group_id"
    LOGICAL :: lcheck
    INTEGER :: max_size, igrp

    IF (.NOT. ALLOCATED(var_groups%name))  CALL var_groups%init()

    ! search the variable groups (which includes the statically
    ! defined groups and the dynamically defined ones):
    group_id = 0
    LOOP_GROUPS : DO igrp=1,SIZE(var_groups%name)
      IF (toupper(TRIM(in_str)) == toupper(TRIM(var_groups%name(igrp)))) THEN
        group_id = igrp
        EXIT LOOP_GROUPS
      END IF
    END DO LOOP_GROUPS

    ! If the group does not exist, create it.
    IF (group_id == 0) THEN
      !
      ! increase dynamic groups array by one element
      CALL resize_arr_c1d(var_groups%name,1)
      !
      ! add new group
      var_groups%name(SIZE(var_groups%name)) = toupper(TRIM(in_str))
      !
      ! return its group ID (including offset from static groups array)
      group_id = SIZE(var_groups%name)
    ENDIF

    ! paranoia:
    lcheck = .TRUE.
    IF (PRESENT(opt_lcheck))  lcheck = opt_lcheck
    IF (lcheck) THEN
      max_size = SIZE(var_groups%name)
      IF ((group_id < 1) .OR. (group_id > max_size)) &
        &  CALL finish(routine, "Invalid group ID: "//TRIM(in_str)//" = "//TRIM(int2string(group_id,"(i0)")))
    ENDIF
  END FUNCTION t_var_groups_group_id


  !----------------------------------------------------------------------------------------
  !> Add new (tile) member to variable group
  !
  !  Adds new tile member to variable-specific tile-group. 
  !  If the group does not exist, a group (named after the 
  !  corresponding container) is added to the dynamic variable 
  !  groups list first.
  ! 
  !  @par Revision History
  !  Initial revision by Daniel Reinert, DWD (2015-01-29)
  ! 
  SUBROUTINE t_var_groups_add(var_groups, group_name, in_group_new, opt_in_group)
    CLASS(t_var_groups), INTENT(INOUT) :: var_groups
    CHARACTER(len=*) ,   INTENT(in)    :: group_name
    LOGICAL          ,   INTENT(out)   :: in_group_new(:)
    LOGICAL, OPTIONAL,   INTENT(in)    :: opt_in_group(:)
    !
    ! Local
    CHARACTER(*), PARAMETER :: routine = modname//"::t_var_groups_group_add"
    INTEGER  :: idx, grp_id
    CHARACTER(len=LEN(group_name)) ::  group_name_plain

    ! check whether a group with name 'group_name_plain' exists and return its ID.
    !
    ! remove time level string from group name
    idx = INDEX(group_name, TIMELEVEL_SUFFIX)
    IF (idx > 0) THEN
      group_name_plain = TRIM(group_name(1:idx-1))
    ELSE
      group_name_plain = TRIM(group_name)
    ENDIF
    grp_id = var_groups%group_id(TRIM(group_name_plain), opt_lcheck=.FALSE.)

    ! If the group does not exist, create it.
    IF (grp_id == 0) THEN
      !
      ! increase dynamic groups array by one element
      CALL resize_arr_c1d(var_groups%name,1)
      !
      ! add new group
      var_groups%name(SIZE(var_groups%name)) = toupper(TRIM(group_name_plain))
      !
      ! return its group ID (including offset from static groups array)
      grp_id = var_groups%group_id(TRIM(group_name_plain))
    ENDIF

    !
    ! update in_group metainfo
    in_group_new(:) = groups()   ! initialization
    IF (PRESENT(opt_in_group)) THEN
      in_group_new(1:SIZE(opt_in_group)) = opt_in_group(:)
    ENDIF
    !
    IF (grp_id > MAX_GROUPS)  CALL finish(routine, TRIM(group_name))
    in_group_new(grp_id) = .TRUE.

  END SUBROUTINE t_var_groups_add


  !----------------------------------------------------------------------------------------
  !> Returns an alphabetically sorted list of all groups.
  ! 
  FUNCTION t_var_groups_alphabetical_list(var_groups)  RESULT(sorted_list)
    CHARACTER(len=VARNAME_LEN), ALLOCATABLE :: sorted_list(:)
    CLASS(t_var_groups), INTENT(IN) :: var_groups
    INTEGER :: i

    ALLOCATE(CHARACTER(VARNAME_LEN) :: sorted_list(SIZE(var_groups%name)))
    DO i=1,SIZE(var_groups%name(:))
      sorted_list(i) = toupper(var_groups%name(i))
    END DO
    CALL quicksort(sorted_list)
  END FUNCTION t_var_groups_alphabetical_list


  !----------------------------------------------------------------------------------------
  !> Utility function with *a lot* of optional string parameters g1,
  !  g2, g3, g4, ...; mapping those onto a
  !  LOGICAL(DIMENSION=MAX_GROUPS) according to the "group_id"
  !  function.
  !
  FUNCTION groups_arg(g01, g02, g03, g04, g05, g06, g07, g08, g09, g10, g11, g12, g13)
    LOGICAL :: groups_arg(MAX_GROUPS)
    CHARACTER(LEN=*), INTENT(IN), OPTIONAL :: &
      &   g01, g02, g03, g04, g05, g06, g07, g08, g09, g10, g11, g12, g13

    groups_arg(:) = .FALSE.
    groups_arg(var_groups_dyn%group_id("ALL")) = .TRUE.
    IF (PRESENT(g01)) groups_arg(var_groups_dyn%group_id(g01)) = .TRUE.
    IF (PRESENT(g02)) groups_arg(var_groups_dyn%group_id(g02)) = .TRUE.
    IF (PRESENT(g03)) groups_arg(var_groups_dyn%group_id(g03)) = .TRUE.
    IF (PRESENT(g04)) groups_arg(var_groups_dyn%group_id(g04)) = .TRUE.
    IF (PRESENT(g05)) groups_arg(var_groups_dyn%group_id(g05)) = .TRUE.
    IF (PRESENT(g06)) groups_arg(var_groups_dyn%group_id(g06)) = .TRUE.
    IF (PRESENT(g07)) groups_arg(var_groups_dyn%group_id(g07)) = .TRUE.
    IF (PRESENT(g08)) groups_arg(var_groups_dyn%group_id(g08)) = .TRUE.
    IF (PRESENT(g09)) groups_arg(var_groups_dyn%group_id(g09)) = .TRUE.
    IF (PRESENT(g10)) groups_arg(var_groups_dyn%group_id(g10)) = .TRUE.
    IF (PRESENT(g11)) groups_arg(var_groups_dyn%group_id(g11)) = .TRUE.
    IF (PRESENT(g12)) groups_arg(var_groups_dyn%group_id(g12)) = .TRUE.
    IF (PRESENT(g13)) groups_arg(var_groups_dyn%group_id(g13)) = .TRUE.
  END FUNCTION groups_arg


  !----------------------------------------------------------------------------------------
  !> The same, but provide list of groups as one character vector of group names.
  !  Attention: the strings passed in group_list must be of length VARNAME_LEN !
  !
  FUNCTION groups_vec(group_list)
    LOGICAL :: groups_vec(MAX_GROUPS)
    CHARACTER(LEN=VARNAME_LEN), INTENT(IN) :: group_list(:)

    CHARACTER(*), PARAMETER :: routine = modname//"::groups_vec"
    INTEGER :: i, grp_id

    groups_vec(:) = .FALSE.
    groups_vec(var_groups_dyn%group_id("ALL")) = .TRUE.
    DO i=1,SIZE(group_list)
      IF (TRIM(group_list(i)) == "ALL") CYCLE
      grp_id = var_groups_dyn%group_id(TRIM(group_list(i)))
      IF (grp_id > MAX_GROUPS)  CALL finish(routine, TRIM(group_list(i)))
      groups_vec(grp_id) = .TRUE.
    END DO
  END FUNCTION groups_vec

END MODULE mo_var_groups<|MERGE_RESOLUTION|>--- conflicted
+++ resolved
@@ -56,11 +56,7 @@
   ! non-public. Its contents are copied to a dynamically growing list
   ! "var_groups_dyn".
 
-<<<<<<< HEAD
-  CHARACTER(len=VARNAME_LEN), PARAMETER :: VAR_GROUPS_STATIC(59) = &
-=======
-  CHARACTER(len=VARNAME_LEN), PARAMETER :: VAR_GROUPS_STATIC(58) = &
->>>>>>> be262981
+  CHARACTER(len=VARNAME_LEN), PARAMETER :: VAR_GROUPS_STATIC(60) = &
     (/ "ALL                   ",  &
     &  "ATMO_ML_VARS          ",  &
     &  "ATMO_PL_VARS          ",  &
