!! @par Copyright and License
!!
!! This code is subject to the DWD and MPI-M-Software-License-Agreement in
!! its most recent form.
!! Please see the file LICENSE in the root of the source tree for this code.
!! Where software is supplied by third parties, it is indicated in the
!! headers of the routines.
MODULE mo_var_metadata_types

  USE mo_kind,           ONLY: dp, wp
  USE mo_grib2,          ONLY: t_grib2_var
  USE mo_action_types,   ONLY: t_var_action
  USE mo_cf_convention,  ONLY: t_cf_var

  IMPLICIT NONE

  PRIVATE

  ! ---------------------------------------------------------------
  ! CONSTANTS
  ! ---------------------------------------------------------------


  ! maximum string length for variable names
  INTEGER, PARAMETER :: VARNAME_LEN = 32

  ! List of variable groups
  ! 
  ! A variable can have any combination of this which means that it is
  ! part of each of these different variable sets.
  ! A variable is added to an existing group by setting the meta-data
  ! information "in_group" as follows
  !
  !   CALL add_var( p_prog_list, ..., in_group=groups("nh_prog_vars") )
  !
  ! It is also possible to add a variable to more than one group:
  !
  !   CALL add_var( diag_list, ...,   &
  !                 in_group=groups("multisnow_vars", "snow_vars"))
  !
  ! New groups can be added by extending the VAR_GROUPS list.
  !
<<<<<<< HEAD
  CHARACTER(len=VARNAME_LEN), PARAMETER :: var_groups(41) = &
=======
  CHARACTER(len=VARNAME_LEN), PARAMETER :: var_groups(38) = &
>>>>>>> b5fd9e84
    (/ "ALL                   ",  &
    &  "ATMO_ML_VARS          ",  &
    &  "ATMO_PL_VARS          ",  &
    &  "ATMO_ZL_VARS          ",  &
    &  "NH_PROG_VARS          ",  &
    &  "ATMO_DERIVED_VARS     ",  &
    &  "RAD_VARS              ",  &
    &  "PRECIP_VARS           ",  &
    &  "CLOUD_DIAG            ",  &
    &  "PBL_VARS              ",  &
    &  "PHYS_TENDENCIES       ",  &
    &  "LAND_VARS             ",  &
    &  "LAND_TILE_VARS        ",  &
    &  "MULTISNOW_VARS        ",  &
    &  "ADDITIONAL_PRECIP_VARS",  &
    &  "SNOW_VARS             ",  &
    &  "DWD_FG_ATM_VARS       ",  &  ! DWD First Guess (atmosphere) 
    &  "DWD_FG_SFC_VARS       ",  &  ! DWD First Guess (surface/soil)
    &  "MODE_DWD_FG_IN        ",  &  ! Input first guess fields for MODE_DWD
    &  "MODE_DWD_ANA_IN       ",  &  ! Input analysis fields for MODE_DWD
    &  "MODE_IAU_FG_IN        ",  &  ! First guess input for IAU
    &  "MODE_IAU_ANA_IN       ",  &  ! Analysis input for IAU
    &  "MODE_COMBINED_IN      ",  &  ! Input fields for MODE_COMBINED
    &  "MODE_COSMODE_IN       ",  &  ! Input fields for MODE_COSMODE
    &  "OCE_PROG              ",  &
    &  "OCE_DIAG              ",  &
    &  "OCE_DEFAULT           ",  &
    &  "oce_essentials        ",  &
    &  "oce_force_essentials  ",  &
    &  "OCE_AUX               ",  &
    &  "OCEAN_MONITOR         ",  &
    &  "OCE_GEOMETRY          ",  &
    &  "OCE_PHYSICS           ",  &
    &  "OCE_COEFFS            ",  &
    &  "ICE_DEFAULT           ",  &
    &  "ICE_BUDGETS           ",  &
    &  "ICE_DIAG              ",  &
    &  "LATBC_PREFETCH_VARS   ",  &
    &  "ART_AERO_VOLC         ",  &  ! ICON-ART fields for volcanic ash
    &  "ART_AERO_RADIO        ",  &  ! ICON-ART fields for radioactive tracers
    &  "ART_AERO_DUST         ",  &  ! ICON-ART fields for mineral dust aerosol
    &  "ART_AERO_SEAS         " /)   ! ICON-ART fields for sea salt aerosol

  ! list of vertical interpolation types
  ! 
  ! A variable can have any combination of this which means that it
  ! can be interpolated vertically in these different ways.
  CHARACTER(len=VARNAME_LEN), PARAMETER :: VINTP_TYPE_LIST(3) = &
    (/ "Z                     ",  &
    &  "P                     ",  &
    &  "I                     " /)


  ! list of available post-op's (small arithmetic operations on
  ! fields). The implementation is placed in "mo_post_op.f90".o
  INTEGER, PARAMETER, PUBLIC   :: POST_OP_NONE      = -1  !< trivial post-op ("do nothing")
  INTEGER, PARAMETER, PUBLIC   :: POST_OP_SCALE     =  1  !< multiply by scalar factor "arg1"
  INTEGER, PARAMETER, PUBLIC   :: POST_OP_RHO       =  2  !< multiply by rho to get densities instead

  ! ---------------------------------------------------------------
  ! TYPE DEFINITIONS
  ! ---------------------------------------------------------------


  TYPE t_union_vals
    REAL(dp) :: rval
    INTEGER  :: ival
    LOGICAL  :: lval
  END type t_union_vals


  TYPE t_tracer_meta
    !
    LOGICAL :: lis_tracer         ! this is a tracer field (TRUE/FALSE)
    CHARACTER(len=VARNAME_LEN) :: tracer_class ! type of tracer
    !  
    INTEGER :: ihadv_tracer       ! method for horizontal transport
    INTEGER :: ivadv_tracer       ! method for vertical transport
    !
    LOGICAL :: lturb_tracer       ! turbulent transport (TRUE/FALSE)
    LOGICAL :: lsed_tracer        ! sedimentation (TRUE/FALSE)
    LOGICAL :: ldep_tracer        ! dry deposition (TRUE/FALSE)  
    LOGICAL :: lconv_tracer       ! convection  (TRUE/FALSE)
    LOGICAL :: lwash_tracer       ! washout (TRUE/FALSE)
    !
    REAL(wp) :: rdiameter_tracer  ! particle diameter in m
    REAL(wp) :: rrho_tracer       ! particle density in kg m^-3
    !
    REAL(wp) :: halflife_tracer   ! radioactive half-life in s^-1
    INTEGER  :: imis_tracer       ! IMIS number
    REAL(wp) :: lifetime_tracer   ! lifetime of a chemical tracer
    !
  END TYPE t_tracer_meta


  !> data specific for pz-level interpolation.
  TYPE t_vert_interp_meta
    ! meta data containing the groups to which a variable belongs
    LOGICAL  :: vert_intp_type(SIZE(VINTP_TYPE_LIST))
    INTEGER  :: vert_intp_method
    LOGICAL  :: l_hires_intp, l_restore_fricred, l_loglin, &
         &      l_extrapol, l_satlimit, l_restore_pbldev,  &
         &      l_pd_limit, l_restore_sfcinv, l_hires_corr
    REAL(wp) :: lower_limit, extrapol_dist
  END TYPE t_vert_interp_meta


  !> data specific for horizontal interpolation.
  TYPE t_hor_interp_meta
    INTEGER :: hor_intp_type ! NONE/RBF/Nearest-Neighbor/...
    INTEGER :: fallback_type ! replaces "hor_intp_type" if this is not feasible
    INTEGER :: lonlat_id     ! lon-lat grid (ID in global list)
  END TYPE t_hor_interp_meta


  !> This type defines small arithmetic operations ("post-ops") as
  !  post-processing tasks.
  !
  !  These post-processing tasks are restricted to point-wise
  !  operations (no halo synchronization) of a single field, like
  !  value scaling.
  !
  !  @note The "post-ops" are performed at output time and DO NOT
  !        MODIFY THE FIELD ITSELF.
  !
  TYPE t_post_op_meta
    INTEGER                    :: ipost_op_type         !< type of post-processing operation
    !
    LOGICAL                    :: lnew_cf
    TYPE(t_cf_var)             :: new_cf                !< CF information of modified field
    LOGICAL                    :: lnew_grib2
    TYPE(t_grib2_var)          :: new_grib2             !< GRIB2 information of modified field
    !
    REAL(wp)                   :: arg1                  !< post-op argument (e.g. scaling factor)
  END TYPE t_post_op_meta


  TYPE t_var_metadata
    !
    INTEGER                    :: key                   ! hash value of name
    CHARACTER(len=VARNAME_LEN) :: name                  ! variable name  
    !
    TYPE(t_cf_var)             :: cf                    ! CF convention information 
    TYPE(t_grib2_var)          :: grib2                 ! GRIB2 related information
    !
    LOGICAL                    :: allocated             ! allocation status
    INTEGER                    :: ndims                 ! number of dimensions used
    INTEGER                    :: used_dimensions(5)    ! final dimensions of variable
    ! 
    LOGICAL                    :: lrestart              ! write field to restart
    LOGICAL                    :: loutput               ! write field to output
    INTEGER                    :: isteptype             ! Type of statistical processing
    !                                         
    TYPE(t_union_vals)         :: resetval              ! reset value for accumulated fields
    LOGICAL                    :: lmiss                 ! missing value flag
    TYPE(t_union_vals)         :: missval               ! missing value
    LOGICAL                    :: lrestart_cont         ! continue if not in restart file     
    LOGICAL                    :: lrestart_read         ! field has been set from restart file
    TYPE(t_union_vals)         :: initval               ! value if not in restart file
    !     
    LOGICAL                    :: lcontainer            ! true, if this is a container
    LOGICAL                    :: lcontained            ! true, if this is in a container
    INTEGER                    :: ncontained            ! index in container   
    !
    INTEGER                    :: hgrid                 ! CDI horizontal grid type
    INTEGER                    :: vgrid                 ! CDI vertical grid type
    !
    INTEGER                    :: tlev_source           ! Information where to find the actual
    !                                                     timelevel for timelevel dependent variables:        
    !                                                      = 0 : nnow
    !                                                      = 1 : nnow_rcf
    !                                                      ... more may follow
    !
    INTEGER                    :: cdiVarID
    INTEGER                    :: cdiVarID_2            ! for 2nd vector component in LatLon interpolation
    INTEGER                    :: cdiGridID
    INTEGER                    :: cdiZaxisID
    INTEGER                    :: cdiDataType
    !
    TYPE(t_tracer_meta)        :: tracer                ! metadata for tracer fields
    !
    ! Metadata for "post-ops" (small arithmetic operations)
    !
    TYPE(t_post_op_meta)       :: post_op               !<  "post-op" (small arithmetic operations) for this variable
    !
    ! Metadata for "actions" (regularly triggered events)
    !
    TYPE(t_var_action)         :: action_list
    !
    ! Metadata for vertical/horizontal interpolation
    !
    ! Note that setting these parameters to non-default values does
    ! not mean that interpolation is actually performed for this
    ! variables (this is controlled by namelist settings) but only
    ! that this is possible!
    !
    TYPE(t_vert_interp_meta)   :: vert_interp 
    TYPE(t_hor_interp_meta)    :: hor_interp 
    !
    ! meta data containing the groups to which a variable belongs
    LOGICAL :: in_group(SIZE(var_groups))

    ! Flag: defines, if this field is updated by the internal
    ! post-processing scheduler
    INTEGER :: l_pp_scheduler_task

  END TYPE t_var_metadata

  PUBLIC :: VINTP_TYPE_LIST
  PUBLIC :: VARNAME_LEN

  PUBLIC :: t_union_vals
  PUBLIC :: t_var_metadata
  PUBLIC :: t_tracer_meta
  PUBLIC :: t_vert_interp_meta
  PUBLIC :: t_hor_interp_meta
  PUBLIC :: t_post_op_meta

  PUBLIC :: var_groups

END MODULE mo_var_metadata_types<|MERGE_RESOLUTION|>--- conflicted
+++ resolved
@@ -40,11 +40,7 @@
   !
   ! New groups can be added by extending the VAR_GROUPS list.
   !
-<<<<<<< HEAD
-  CHARACTER(len=VARNAME_LEN), PARAMETER :: var_groups(41) = &
-=======
-  CHARACTER(len=VARNAME_LEN), PARAMETER :: var_groups(38) = &
->>>>>>> b5fd9e84
+  CHARACTER(len=VARNAME_LEN), PARAMETER :: var_groups(42) = &
     (/ "ALL                   ",  &
     &  "ATMO_ML_VARS          ",  &
     &  "ATMO_PL_VARS          ",  &
