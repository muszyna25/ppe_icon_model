--- conflicted
+++ resolved
@@ -40,11 +40,8 @@
   !
   ! New groups can be added by extending the VAR_GROUPS list.
   !
-<<<<<<< HEAD
-  CHARACTER(len=VARNAME_LEN), PARAMETER :: var_groups(39) = &
-=======
-  CHARACTER(len=VARNAME_LEN), PARAMETER :: var_groups(42) = &
->>>>>>> 9c769920
+
+  CHARACTER(len=VARNAME_LEN), PARAMETER :: var_groups(44) = &
     (/ "ALL                   ",  &
     &  "ATMO_ML_VARS          ",  &
     &  "ATMO_PL_VARS          ",  &
