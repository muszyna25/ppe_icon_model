!! @par Copyright and License
!!
!! This code is subject to the DWD and MPI-M-Software-License-Agreement in
!! its most recent form.
!! Please see the file LICENSE in the root of the source tree for this code.
!! Where software is supplied by third parties, it is indicated in the
!! headers of the routines.
MODULE mo_var_metadata_types

  USE mo_kind,           ONLY: dp, wp
  USE mo_grib2,          ONLY: t_grib2_var
  USE mo_action_types,   ONLY: t_var_action
  USE mo_cf_convention,  ONLY: t_cf_var

  IMPLICIT NONE

  PRIVATE

  ! ---------------------------------------------------------------
  ! CONSTANTS
  ! ---------------------------------------------------------------


  ! maximum string length for variable names
  INTEGER, PARAMETER :: VARNAME_LEN = 32

  ! maximum number of variable groups supported by info state
  INTEGER, PARAMETER :: MAX_GROUPS = 99

  ! List of variable groups
  ! 
  ! A variable can have any combination of this which means that it is
  ! part of each of these different variable sets.
  ! A variable is added to an existing group by setting the meta-data
  ! information "in_group" as follows
  !
  !   CALL add_var( p_prog_list, ..., in_group=groups("nh_prog_vars") )
  !
  ! It is also possible to add a variable to more than one group:
  !
  !   CALL add_var( diag_list, ...,   &
  !                 in_group=groups("multisnow_vars", "snow_vars"))
  !
  ! New groups can be added by extending the VAR_GROUPS list.
  !
<<<<<<< HEAD

=======
>>>>>>> bdce6d8c
  CHARACTER(len=VARNAME_LEN), PARAMETER :: var_groups(45) = &
    (/ "ALL                   ",  &
    &  "ATMO_ML_VARS          ",  &
    &  "ATMO_PL_VARS          ",  &
    &  "ATMO_ZL_VARS          ",  &
    &  "NH_PROG_VARS          ",  &
    &  "ATMO_DERIVED_VARS     ",  &
    &  "RAD_VARS              ",  &
    &  "PRECIP_VARS           ",  &
    &  "CLOUD_DIAG            ",  &
    &  "PBL_VARS              ",  &
    &  "PHYS_TENDENCIES       ",  &
    &  "LAND_VARS             ",  &
    &  "LAND_TILE_VARS        ",  &
    &  "MULTISNOW_VARS        ",  &
    &  "ADDITIONAL_PRECIP_VARS",  &
    &  "SNOW_VARS             ",  &
    &  "DWD_FG_ATM_VARS       ",  &  ! DWD First Guess (atmosphere) 
    &  "DWD_FG_SFC_VARS       ",  &  ! DWD First Guess (surface/soil)
    &  "DWD_FG_SFC_VARS_T     ",  &  ! DWD First Guess (surface/soil) tiles
    &  "MODE_DWD_FG_IN        ",  &  ! Input first guess fields for MODE_DWD
    &  "MODE_DWD_ANA_IN       ",  &  ! Input analysis fields for MODE_DWD
    &  "MODE_IAU_FG_IN        ",  &  ! First guess input for IAU
    &  "MODE_IAU_ANA_IN       ",  &  ! Analysis input for IAU
    &  "MODE_IAU_OLD_FG_IN    ",  &  ! First guess input for old IAU mode
    &  "MODE_IAU_OLD_ANA_IN   ",  &  ! Analysis input for old IAU mode
    &  "MODE_COMBINED_IN      ",  &  ! Input fields for MODE_COMBINED
    &  "MODE_COSMODE_IN       ",  &  ! Input fields for MODE_COSMODE
    &  "OCE_PROG              ",  &
    &  "OCE_DIAG              ",  &
    &  "OCE_DEFAULT           ",  &
    &  "oce_essentials        ",  &
    &  "oce_force_essentials  ",  &
    &  "OCE_AUX               ",  &
    &  "OCEAN_MONITOR         ",  &
    &  "OCE_GEOMETRY          ",  &
    &  "OCE_PHYSICS           ",  &
    &  "OCE_COEFFS            ",  &
    &  "ICE_DEFAULT           ",  &
    &  "ICE_BUDGETS           ",  &
    &  "ICE_DIAG              ",  &
    &  "LATBC_PREFETCH_VARS   ",  &
    &  "ART_AERO_VOLC         ",  &  ! ICON-ART fields for volcanic ash
    &  "ART_AERO_RADIO        ",  &  ! ICON-ART fields for radioactive tracers
    &  "ART_AERO_DUST         ",  &  ! ICON-ART fields for mineral dust aerosol
    &  "ART_AERO_SEAS         ",  &  ! ICON-ART fields for sea salt aerosol
    &  "RTTOV                 " /)

  ! List of dynamic variable groups, which are used for tiles
  !
  CHARACTER(len=VARNAME_LEN), ALLOCATABLE :: var_groups_dyn(:)


  ! list of vertical interpolation types
  ! 
  ! A variable can have any combination of this which means that it
  ! can be interpolated vertically in these different ways.
  CHARACTER(len=VARNAME_LEN), PARAMETER :: VINTP_TYPE_LIST(3) = &
    (/ "Z                     ",  &
    &  "P                     ",  &
    &  "I                     " /)


  ! list of available post-op's (small arithmetic operations on
  ! fields). The implementation is placed in "mo_post_op.f90".o
  INTEGER, PARAMETER, PUBLIC   :: POST_OP_NONE      = -1  !< trivial post-op ("do nothing")
  INTEGER, PARAMETER, PUBLIC   :: POST_OP_SCALE     =  1  !< multiply by scalar factor "arg1"
  INTEGER, PARAMETER, PUBLIC   :: POST_OP_RHO       =  2  !< multiply by rho to get densities instead
  INTEGER, PARAMETER, PUBLIC   :: POST_OP_LUC       =  3  !< convert landuse classes from internal values 
                                                          !< to GRIB2 values (table 4.243) and vice versa. 

  ! list of available variable classes
  INTEGER, PARAMETER, PUBLIC :: CLASS_DEFAULT       = 0
  INTEGER, PARAMETER, PUBLIC :: CLASS_TILE          = 1   !< variable contains tile-specific information
  INTEGER, PARAMETER, PUBLIC :: CLASS_TILE_LAND     = 2   !< variable contains tile-specific information
                                                          !< but is restricted to land-tiles only

  ! ---------------------------------------------------------------
  ! TYPE DEFINITIONS
  ! ---------------------------------------------------------------


  TYPE t_union_vals
    REAL(dp) :: rval
    INTEGER  :: ival
    LOGICAL  :: lval
  END type t_union_vals


  TYPE t_tracer_meta
    !
    LOGICAL :: lis_tracer         ! this is a tracer field (TRUE/FALSE)
    CHARACTER(len=VARNAME_LEN) :: tracer_class ! type of tracer
    !  
    INTEGER :: ihadv_tracer       ! method for horizontal transport
    INTEGER :: ivadv_tracer       ! method for vertical transport
    !
    LOGICAL :: lturb_tracer       ! turbulent transport (TRUE/FALSE)
    LOGICAL :: lsed_tracer        ! sedimentation (TRUE/FALSE)
    LOGICAL :: ldep_tracer        ! dry deposition (TRUE/FALSE)  
    LOGICAL :: lconv_tracer       ! convection  (TRUE/FALSE)
    LOGICAL :: lwash_tracer       ! washout (TRUE/FALSE)
    !
    REAL(wp) :: rdiameter_tracer  ! particle diameter in m
    REAL(wp) :: rrho_tracer       ! particle density in kg m^-3
    !
    REAL(wp) :: halflife_tracer   ! radioactive half-life in s^-1
    INTEGER  :: imis_tracer       ! IMIS number
    REAL(wp) :: lifetime_tracer   ! lifetime of a chemical tracer
    !
  END TYPE t_tracer_meta


  !> data specific for pz-level interpolation.
  TYPE t_vert_interp_meta
    ! meta data containing the groups to which a variable belongs
    LOGICAL  :: vert_intp_type(SIZE(VINTP_TYPE_LIST))
    INTEGER  :: vert_intp_method
    LOGICAL  :: l_hires_intp, l_restore_fricred, l_loglin, &
         &      l_extrapol, l_satlimit, l_restore_pbldev,  &
         &      l_pd_limit, l_restore_sfcinv, l_hires_corr
    REAL(wp) :: lower_limit, extrapol_dist
  END TYPE t_vert_interp_meta


  !> data specific for horizontal interpolation.
  TYPE t_hor_interp_meta
    INTEGER :: hor_intp_type ! NONE/RBF/Nearest-Neighbor/...
    INTEGER :: fallback_type ! replaces "hor_intp_type" if this is not feasible
    INTEGER :: lonlat_id     ! lon-lat grid (ID in global list)
  END TYPE t_hor_interp_meta


  !> This type defines small arithmetic operations ("post-ops") as
  !  post-processing tasks.
  !
  !  These post-processing tasks are restricted to point-wise
  !  operations (no halo synchronization) of a single field, like
  !  value scaling.
  !
  !  @note The "post-ops" are performed at output time and DO NOT
  !        MODIFY THE FIELD ITSELF.
  !
  TYPE t_post_op_meta
    INTEGER                    :: ipost_op_type         !< type of post-processing operation
    !
    LOGICAL                    :: lnew_cf
    TYPE(t_cf_var)             :: new_cf                !< CF information of modified field
    LOGICAL                    :: lnew_grib2
    TYPE(t_grib2_var)          :: new_grib2             !< GRIB2 information of modified field
    !
    TYPE(t_union_vals)         :: arg1                  !< post-op argument (e.g. scaling factor)
  END TYPE t_post_op_meta


  TYPE t_var_metadata
    !
    INTEGER                    :: key                   ! hash value of name
    CHARACTER(len=VARNAME_LEN) :: name                  ! variable name
    INTEGER                    :: var_class             ! variable type
    !                                                   ! 0: CLASS_DEFAULT, 1: CLASS_TILE, ... 
    !
    TYPE(t_cf_var)             :: cf                    ! CF convention information 
    TYPE(t_grib2_var)          :: grib2                 ! GRIB2 related information
    !
    LOGICAL                    :: allocated             ! allocation status
    INTEGER                    :: ndims                 ! number of dimensions used
    INTEGER                    :: used_dimensions(5)    ! final dimensions of variable
    ! 
    LOGICAL                    :: lrestart              ! write field to restart
    LOGICAL                    :: loutput               ! write field to output
    INTEGER                    :: isteptype             ! Type of statistical processing
    !                                         
    TYPE(t_union_vals)         :: resetval              ! reset value for accumulated fields
    LOGICAL                    :: lmiss                 ! missing value flag
    TYPE(t_union_vals)         :: missval               ! missing value
    LOGICAL                    :: lrestart_cont         ! continue if not in restart file     
    LOGICAL                    :: lrestart_read         ! field has been set from restart file
    TYPE(t_union_vals)         :: initval               ! value if not in restart file
    !     
    LOGICAL                    :: lcontainer            ! true, if this is a container
    LOGICAL                    :: lcontained            ! true, if this is in a container
<<<<<<< HEAD
    INTEGER                    :: ncontained            ! index in container   
    INTEGER                    :: var_ref_pos           ! for containers: dimension index for references
=======
    INTEGER                    :: ncontained            ! index in container
    INTEGER                    :: maxcontained          ! container size   
>>>>>>> bdce6d8c
    !
    INTEGER                    :: hgrid                 ! CDI horizontal grid type
    INTEGER                    :: vgrid                 ! CDI vertical grid type
    !
    INTEGER                    :: tlev_source           ! Information where to find the actual
    !                                                     timelevel for timelevel dependent variables:        
    !                                                      = 0 : nnow
    !                                                      = 1 : nnow_rcf
    !                                                      ... more may follow
    !
    INTEGER                    :: cdiVarID
    INTEGER                    :: cdiVarID_2            ! for 2nd vector component in LatLon interpolation
    INTEGER                    :: cdiGridID
    INTEGER                    :: cdiZaxisID
    INTEGER                    :: cdiDataType
    !
    TYPE(t_tracer_meta)        :: tracer                ! metadata for tracer fields
    !
    ! Metadata for "post-ops" (small arithmetic operations)
    !
    TYPE(t_post_op_meta)       :: post_op               !<  "post-op" (small arithmetic operations) for this variable
    !
    ! Metadata for "actions" (regularly triggered events)
    !
    TYPE(t_var_action)         :: action_list
    !
    ! Metadata for vertical/horizontal interpolation
    !
    ! Note that setting these parameters to non-default values does
    ! not mean that interpolation is actually performed for this
    ! variables (this is controlled by namelist settings) but only
    ! that this is possible!
    !
    TYPE(t_vert_interp_meta)   :: vert_interp 
    TYPE(t_hor_interp_meta)    :: hor_interp 
    !
    ! meta data containing the groups to which a variable belongs
    LOGICAL :: in_group(MAX_GROUPS)

    ! Flag: defines, if this field is updated by the internal
    ! post-processing scheduler
    INTEGER :: l_pp_scheduler_task

  END TYPE t_var_metadata

  PUBLIC :: VINTP_TYPE_LIST
  PUBLIC :: VARNAME_LEN
  PUBLIC :: MAX_GROUPS

  PUBLIC :: t_union_vals
  PUBLIC :: t_var_metadata
  PUBLIC :: t_tracer_meta
  PUBLIC :: t_vert_interp_meta
  PUBLIC :: t_hor_interp_meta
  PUBLIC :: t_post_op_meta

  PUBLIC :: var_groups
  PUBLIC :: var_groups_dyn

END MODULE mo_var_metadata_types<|MERGE_RESOLUTION|>--- conflicted
+++ resolved
@@ -24,9 +24,6 @@
   ! maximum string length for variable names
   INTEGER, PARAMETER :: VARNAME_LEN = 32
 
-  ! maximum number of variable groups supported by info state
-  INTEGER, PARAMETER :: MAX_GROUPS = 99
-
   ! List of variable groups
   ! 
   ! A variable can have any combination of this which means that it is
@@ -43,11 +40,8 @@
   !
   ! New groups can be added by extending the VAR_GROUPS list.
   !
-<<<<<<< HEAD
-
-=======
->>>>>>> bdce6d8c
-  CHARACTER(len=VARNAME_LEN), PARAMETER :: var_groups(45) = &
+
+  CHARACTER(len=VARNAME_LEN), PARAMETER :: var_groups(46) = &
     (/ "ALL                   ",  &
     &  "ATMO_ML_VARS          ",  &
     &  "ATMO_PL_VARS          ",  &
@@ -95,6 +89,9 @@
     &  "ART_AERO_SEAS         ",  &  ! ICON-ART fields for sea salt aerosol
     &  "RTTOV                 " /)
 
+  ! maximum number of variable groups supported by info state
+  INTEGER, PARAMETER :: MAX_GROUPS = SIZE(var_groups)
+
   ! List of dynamic variable groups, which are used for tiles
   !
   CHARACTER(len=VARNAME_LEN), ALLOCATABLE :: var_groups_dyn(:)
@@ -229,13 +226,9 @@
     !     
     LOGICAL                    :: lcontainer            ! true, if this is a container
     LOGICAL                    :: lcontained            ! true, if this is in a container
-<<<<<<< HEAD
-    INTEGER                    :: ncontained            ! index in container   
-    INTEGER                    :: var_ref_pos           ! for containers: dimension index for references
-=======
     INTEGER                    :: ncontained            ! index in container
     INTEGER                    :: maxcontained          ! container size   
->>>>>>> bdce6d8c
+    INTEGER                    :: var_ref_pos           ! for containers: dimension index for references
     !
     INTEGER                    :: hgrid                 ! CDI horizontal grid type
     INTEGER                    :: vgrid                 ! CDI vertical grid type
