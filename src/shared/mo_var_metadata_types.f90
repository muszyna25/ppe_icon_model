--- conflicted
+++ resolved
@@ -43,11 +43,7 @@
   !
   ! New groups can be added by extending the VAR_GROUPS list.
   !
-<<<<<<< HEAD
-  CHARACTER(len=VARNAME_LEN), PARAMETER :: var_groups(38) = &
-=======
   CHARACTER(len=VARNAME_LEN), PARAMETER :: var_groups(42) = &
->>>>>>> 739c568b
     (/ "ALL                   ",  &
     &  "ATMO_ML_VARS          ",  &
     &  "ATMO_PL_VARS          ",  &
