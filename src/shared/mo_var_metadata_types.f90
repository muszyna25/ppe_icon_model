!! Meta-data type definitions for ICON variables.
!!
!! @par Copyright and License
!!
!! This code is subject to the DWD and MPI-M-Software-License-Agreement in
!! its most recent form.
!! Please see the file LICENSE in the root of the source tree for this code.
!! Where software is supplied by third parties, it is indicated in the
!! headers of the routines.
MODULE mo_var_metadata_types

  USE mo_kind,                  ONLY: dp, wp, sp
  USE mo_impl_constants,        ONLY: VARNAME_LEN
  USE mo_grib2,                 ONLY: t_grib2_var
  USE mo_action_types,          ONLY: t_var_action
  USE mo_cf_convention,         ONLY: t_cf_var
  USE mo_tracer_metadata_types, ONLY: t_tracer_meta
  USE mo_model_domain,          ONLY: t_subset_range
  USE mo_var_groups,            ONLY: MAX_GROUPS

  IMPLICIT NONE

  PRIVATE

  !> module name string
  CHARACTER(LEN=*), PARAMETER :: modname = 'mo_var_metadata_types'


  ! ---------------------------------------------------------------
  ! CONSTANTS
  ! ---------------------------------------------------------------

<<<<<<< HEAD
=======

  ! List of variable groups
  ! 
  ! A variable can have any combination of this which means that it is
  ! part of each of these different variable sets.
  ! A variable is added to an existing group by setting the meta-data
  ! information "in_group" as follows
  !
  !   CALL add_var( p_prog_list, ..., in_group=groups("nh_prog_vars") )
  !
  ! It is also possible to add a variable to more than one group:
  !
  !   CALL add_var( diag_list, ...,   &
  !                 in_group=groups("multisnow_vars", "snow_vars"))
  !
  ! New groups can be added by extending the VAR_GROUPS list.
  !

  CHARACTER(len=VARNAME_LEN), PARAMETER :: var_groups(57) = &
    (/ "ALL                   ",  &
    &  "ATMO_ML_VARS          ",  &
    &  "ATMO_PL_VARS          ",  &
    &  "ATMO_ZL_VARS          ",  &
    &  "NH_PROG_VARS          ",  &
    &  "ATMO_DERIVED_VARS     ",  &
    &  "RAD_VARS              ",  &
    &  "PRECIP_VARS           ",  &
    &  "CLOUD_DIAG            ",  &
    &  "PBL_VARS              ",  &
    &  "PHYS_TENDENCIES       ",  &
    &  "PROG_TIMEMEAN         ",  &
    &  "ECHAM_TIMEMEAN        ",  &
    &  "TRACER_TIMEMEAN       ",  &
    &  "ATMO_TIMEMEAN         ",  &
    &  "LAND_VARS             ",  &
    &  "LAND_TILE_VARS        ",  &
    &  "MULTISNOW_VARS        ",  &
    &  "ADDITIONAL_PRECIP_VARS",  &
    &  "SNOW_VARS             ",  &
    &  "DWD_FG_ATM_VARS       ",  &  ! DWD First Guess (atmosphere) 
    &  "DWD_FG_SFC_VARS       ",  &  ! DWD First Guess (surface/soil)
    &  "DWD_FG_SFC_VARS_T     ",  &  ! DWD First Guess (surface/soil) tiles
    &  "MODE_DWD_FG_IN        ",  &  ! Input first guess fields for MODE_DWD
    &  "MODE_DWD_ANA_IN       ",  &  ! Input analysis fields for MODE_DWD
    &  "MODE_IAU_FG_IN        ",  &  ! First guess input for IAU
    &  "MODE_IAU_ANA_IN       ",  &  ! Analysis input for IAU
    &  "MODE_IAU_ANAATM_IN    ",  &  ! Atmospheric analysis input for (old/new) IAU
    &  "MODE_IAU_OLD_FG_IN    ",  &  ! First guess input for old IAU mode
    &  "MODE_IAU_OLD_ANA_IN   ",  &  ! Analysis input for old IAU mode
    &  "MODE_COMBINED_IN      ",  &  ! Input fields for MODE_COMBINED
    &  "MODE_COSMO_IN         ",  &  ! Input fields for MODE_COSMO
    &  "OCE_PROG              ",  &
    &  "OCE_DIAG              ",  &
    &  "OCE_DEFAULT           ",  &
    &  "HAMOCC_BASE           ",  &
    &  "HAMOCC_TEND           ",  &
    &  "HAMOCC_MONI           ",  &
    &  "HAMOCC_SED            ",  &
    &  "oce_essentials        ",  &
    &  "oce_force_essentials  ",  &
    &  "OCE_AUX               ",  &
    &  "OCEAN_MONITOR         ",  &
    &  "OCEAN_MOC             ",  &  ! meant o hold all kinds of overturning fields (atl, pac, global,...)
    &  "OCEAN_FLOWS           ",  &  ! meant o hold all through flows
    &  "OCE_GEOMETRY          ",  &
    &  "OCE_PHYSICS           ",  &
    &  "OCE_COEFFS            ",  &
    &  "ICE_DEFAULT           ",  &
    &  "ICE_BUDGETS           ",  &
    &  "ICE_DIAG              ",  &
    &  "LATBC_PREFETCH_VARS   ",  &
    &  "ART_AEROSOL           ",  &  ! ICON-ART fields for aerosol particles
    &  "ART_CHEMISTRY         ",  &  ! ICON-ART fields for chemical tracers
    &  "ART_PASSIVE           ",  &  ! ICON-ART fields for passive tracers
    &  "ART_DIAGNOSTICS       ",  &  ! ICON-ART fields for diagnostic fields
    &  "RTTOV                 " /)

  ! maximum number of variable groups supported by info state
  INTEGER, PARAMETER :: MAX_GROUPS = 120

  ! List of dynamic variable groups, which are used for tiles
  !
  CHARACTER(len=VARNAME_LEN), ALLOCATABLE :: var_groups_dyn(:)


>>>>>>> 70be23a6
  ! list of vertical interpolation types
  ! 
  ! A variable can have any combination of this which means that it
  ! can be interpolated vertically in these different ways.
  CHARACTER(len=VARNAME_LEN), PARAMETER :: VINTP_TYPE_LIST(3) = &
    (/ "Z                     ",  &
    &  "P                     ",  &
    &  "I                     " /)


  ! list of available post-op's (small arithmetic operations on
  ! fields). The implementation is placed in "mo_post_op.f90".o
  INTEGER, PARAMETER, PUBLIC   :: POST_OP_NONE      = -1  !< trivial post-op ("do nothing")
  INTEGER, PARAMETER, PUBLIC   :: POST_OP_SCALE     =  1  !< multiply by scalar factor "arg1"
  INTEGER, PARAMETER, PUBLIC   :: POST_OP_RHO       =  2  !< multiply by rho to get densities instead
  INTEGER, PARAMETER, PUBLIC   :: POST_OP_LUC       =  3  !< convert landuse classes from internal values 
                                                          !< to GRIB2 values (table 4.243) and vice versa. 

  ! list of available variable classes
  INTEGER, PARAMETER, PUBLIC :: CLASS_DEFAULT       = 0
  INTEGER, PARAMETER, PUBLIC :: CLASS_TILE          = 1   !< variable contains tile-specific information
  INTEGER, PARAMETER, PUBLIC :: CLASS_TILE_LAND     = 2   !< variable contains tile-specific information
                                                          !< but is restricted to land-tiles only
  INTEGER, PARAMETER, PUBLIC :: CLASS_SYNSAT        = 3
  INTEGER, PARAMETER, PUBLIC :: CLASS_CHEM          = 4   !< atmospheric chemical constituent (PDT 40)
  INTEGER, PARAMETER, PUBLIC :: CLASS_CHEM_STAT     = 5   !< atmospheric chemical constituent (PDT 42)
                                                          !< statistical process
  INTEGER, PARAMETER, PUBLIC :: CLASS_CHEM_OPTP     = 6   !< atmospheric chemical constituent (PDT 48)
                                                          !< optical properties
  INTEGER, PARAMETER, PUBLIC :: CLASS_DISTR         = 7   !< variable based on a distribuition function (PDT 57)
  INTEGER, PARAMETER, PUBLIC :: CLASS_DISTR_STAT    = 8   !< variable based on a distribuition function (PDT 40467)
                                                          !< statistical process


  ! ---------------------------------------------------------------
  ! META-DATA TYPE DEFINITIONS
  ! ---------------------------------------------------------------

  TYPE t_union_vals
    REAL(dp) :: rval
    REAL(sp) :: sval
    INTEGER  :: ival
    LOGICAL  :: lval
  END type t_union_vals


  !> data specific for pz-level interpolation.
  TYPE t_vert_interp_meta
    ! meta data containing the groups to which a variable belongs
    LOGICAL  :: vert_intp_type(SIZE(VINTP_TYPE_LIST))
    INTEGER  :: vert_intp_method
    LOGICAL  :: l_hires_intp, l_restore_fricred, l_loglin, &
         &      l_extrapol, l_satlimit, l_restore_pbldev,  &
         &      l_pd_limit, l_restore_sfcinv, l_hires_corr
    REAL(wp) :: lower_limit, extrapol_dist
  END TYPE t_vert_interp_meta


  !> data specific for horizontal interpolation.
  TYPE t_hor_interp_meta
    INTEGER :: hor_intp_type ! NONE/RBF/Nearest-Neighbor/...
    INTEGER :: fallback_type ! replaces "hor_intp_type" if this is not feasible
    INTEGER :: lonlat_id     ! lon-lat grid (ID in global list)
  END TYPE t_hor_interp_meta


  !> This type defines small arithmetic operations ("post-ops") as
  !  post-processing tasks.
  !
  !  These post-processing tasks are restricted to point-wise
  !  operations (no halo synchronization) of a single field, like
  !  value scaling.
  !
  !  @note The "post-ops" are performed at output time and DO NOT
  !        MODIFY THE FIELD ITSELF.
  !
  TYPE t_post_op_meta
    INTEGER                    :: ipost_op_type         !< type of post-processing operation
    !
    LOGICAL                    :: lnew_cf
    TYPE(t_cf_var)             :: new_cf                !< CF information of modified field
    LOGICAL                    :: lnew_grib2
    TYPE(t_grib2_var)          :: new_grib2             !< GRIB2 information of modified field
    !
    TYPE(t_union_vals)         :: arg1                  !< post-op argument (e.g. scaling factor)
  END TYPE t_post_op_meta


  TYPE t_var_metadata
    !
    INTEGER                    :: key                   ! hash value of name
    CHARACTER(len=VARNAME_LEN) :: name                  ! variable name
    INTEGER                    :: var_class             ! variable type
    !                                                   ! 0: CLASS_DEFAULT, 1: CLASS_TILE, ... 
    INTEGER                    :: data_type             ! variable data type: REAL_T, SINGLE_T, INT_T, BOOL_T
    !
    TYPE(t_cf_var)             :: cf                    ! CF convention information 
    TYPE(t_grib2_var)          :: grib2                 ! GRIB2 related information
    !
    LOGICAL                    :: allocated             ! allocation status
    INTEGER                    :: ndims                 ! number of dimensions used
    INTEGER                    :: used_dimensions(5)    ! final dimensions of variable
    ! 
    LOGICAL                    :: lrestart              ! write field to restart
    LOGICAL                    :: loutput               ! write field to output
    INTEGER                    :: isteptype             ! Type of statistical processing
    !                                         
    TYPE(t_union_vals)         :: resetval              ! reset value for accumulated fields
    LOGICAL                    :: lrestart_cont         ! continue if not in restart file     
    LOGICAL                    :: lrestart_read         ! field has been set from restart file
    TYPE(t_union_vals)         :: initval               ! value if not in restart file
    !     
    LOGICAL                    :: lcontainer            ! true, if this is a container
    LOGICAL                    :: lcontained            ! true, if this is in a container
    INTEGER                    :: ncontained            ! index in container
    INTEGER                    :: maxcontained          ! container size   
    INTEGER                    :: var_ref_pos           ! for containers: dimension index for references
    !
    INTEGER                    :: hgrid                 ! CDI horizontal grid type
    INTEGER                    :: vgrid                 ! CDI vertical grid type
    TYPE(t_subset_range)       :: subset             ! subset for latter field access
    !
    INTEGER                    :: tlev_source           ! Information where to find the actual
    !                                                     timelevel for timelevel dependent variables:        
    !                                                      = 0 : nnow
    !                                                      = 1 : nnow_rcf
    !                                                      ... more may follow
    !
    INTEGER                    :: cdiVarID
    INTEGER                    :: cdiGridID
    !
    ! Metadata for "post-ops" (small arithmetic operations)
    !
    TYPE(t_post_op_meta)       :: post_op               !<  "post-op" (small arithmetic operations) for this variable
    !
    ! Metadata for "actions" (regularly triggered events)
    !
    TYPE(t_var_action)         :: action_list
    !
    ! Metadata for vertical/horizontal interpolation
    !
    ! Note that setting these parameters to non-default values does
    ! not mean that interpolation is actually performed for this
    ! variables (this is controlled by namelist settings) but only
    ! that this is possible!
    !
    TYPE(t_vert_interp_meta)   :: vert_interp 
    TYPE(t_hor_interp_meta)    :: hor_interp 
    !
    ! meta data containing the groups to which a variable belongs
    LOGICAL :: in_group(MAX_GROUPS)

    ! Flag: defines, if this field is updated by the internal
    ! post-processing scheduler
    INTEGER :: l_pp_scheduler_task

    ! Metadata for missing value masking

    LOGICAL                    :: lmiss          ! flag: true, if variable should be initialized with missval
    TYPE(t_union_vals)         :: missval        ! missing value
    LOGICAL                    :: lmask_boundary ! flag: true, if interpolation zone should be masked *in output*

  END TYPE t_var_metadata

  ! The type t_var_metadata_dynamic is (in contrast to t_var_metadata) not transfered to the output PE.
  ! This allows for dynamical objects inside t_var_metadata_dynamic like pointers or allocatables.
  TYPE t_var_metadata_dynamic
    CLASS(t_tracer_meta), POINTER       :: tracer      ! Tracer-specific metadata
  END TYPE t_var_metadata_dynamic


  PUBLIC :: VINTP_TYPE_LIST
  PUBLIC :: VARNAME_LEN
  PUBLIC :: MAX_GROUPS

  PUBLIC :: t_union_vals
  PUBLIC :: t_var_metadata
  PUBLIC :: t_var_metadata_dynamic
  PUBLIC :: t_vert_interp_meta
  PUBLIC :: t_hor_interp_meta
  PUBLIC :: t_post_op_meta

END MODULE mo_var_metadata_types<|MERGE_RESOLUTION|>--- conflicted
+++ resolved
@@ -30,94 +30,7 @@
   ! CONSTANTS
   ! ---------------------------------------------------------------
 
-<<<<<<< HEAD
-=======
-
-  ! List of variable groups
-  ! 
-  ! A variable can have any combination of this which means that it is
-  ! part of each of these different variable sets.
-  ! A variable is added to an existing group by setting the meta-data
-  ! information "in_group" as follows
-  !
-  !   CALL add_var( p_prog_list, ..., in_group=groups("nh_prog_vars") )
-  !
-  ! It is also possible to add a variable to more than one group:
-  !
-  !   CALL add_var( diag_list, ...,   &
-  !                 in_group=groups("multisnow_vars", "snow_vars"))
-  !
-  ! New groups can be added by extending the VAR_GROUPS list.
-  !
-
-  CHARACTER(len=VARNAME_LEN), PARAMETER :: var_groups(57) = &
-    (/ "ALL                   ",  &
-    &  "ATMO_ML_VARS          ",  &
-    &  "ATMO_PL_VARS          ",  &
-    &  "ATMO_ZL_VARS          ",  &
-    &  "NH_PROG_VARS          ",  &
-    &  "ATMO_DERIVED_VARS     ",  &
-    &  "RAD_VARS              ",  &
-    &  "PRECIP_VARS           ",  &
-    &  "CLOUD_DIAG            ",  &
-    &  "PBL_VARS              ",  &
-    &  "PHYS_TENDENCIES       ",  &
-    &  "PROG_TIMEMEAN         ",  &
-    &  "ECHAM_TIMEMEAN        ",  &
-    &  "TRACER_TIMEMEAN       ",  &
-    &  "ATMO_TIMEMEAN         ",  &
-    &  "LAND_VARS             ",  &
-    &  "LAND_TILE_VARS        ",  &
-    &  "MULTISNOW_VARS        ",  &
-    &  "ADDITIONAL_PRECIP_VARS",  &
-    &  "SNOW_VARS             ",  &
-    &  "DWD_FG_ATM_VARS       ",  &  ! DWD First Guess (atmosphere) 
-    &  "DWD_FG_SFC_VARS       ",  &  ! DWD First Guess (surface/soil)
-    &  "DWD_FG_SFC_VARS_T     ",  &  ! DWD First Guess (surface/soil) tiles
-    &  "MODE_DWD_FG_IN        ",  &  ! Input first guess fields for MODE_DWD
-    &  "MODE_DWD_ANA_IN       ",  &  ! Input analysis fields for MODE_DWD
-    &  "MODE_IAU_FG_IN        ",  &  ! First guess input for IAU
-    &  "MODE_IAU_ANA_IN       ",  &  ! Analysis input for IAU
-    &  "MODE_IAU_ANAATM_IN    ",  &  ! Atmospheric analysis input for (old/new) IAU
-    &  "MODE_IAU_OLD_FG_IN    ",  &  ! First guess input for old IAU mode
-    &  "MODE_IAU_OLD_ANA_IN   ",  &  ! Analysis input for old IAU mode
-    &  "MODE_COMBINED_IN      ",  &  ! Input fields for MODE_COMBINED
-    &  "MODE_COSMO_IN         ",  &  ! Input fields for MODE_COSMO
-    &  "OCE_PROG              ",  &
-    &  "OCE_DIAG              ",  &
-    &  "OCE_DEFAULT           ",  &
-    &  "HAMOCC_BASE           ",  &
-    &  "HAMOCC_TEND           ",  &
-    &  "HAMOCC_MONI           ",  &
-    &  "HAMOCC_SED            ",  &
-    &  "oce_essentials        ",  &
-    &  "oce_force_essentials  ",  &
-    &  "OCE_AUX               ",  &
-    &  "OCEAN_MONITOR         ",  &
-    &  "OCEAN_MOC             ",  &  ! meant o hold all kinds of overturning fields (atl, pac, global,...)
-    &  "OCEAN_FLOWS           ",  &  ! meant o hold all through flows
-    &  "OCE_GEOMETRY          ",  &
-    &  "OCE_PHYSICS           ",  &
-    &  "OCE_COEFFS            ",  &
-    &  "ICE_DEFAULT           ",  &
-    &  "ICE_BUDGETS           ",  &
-    &  "ICE_DIAG              ",  &
-    &  "LATBC_PREFETCH_VARS   ",  &
-    &  "ART_AEROSOL           ",  &  ! ICON-ART fields for aerosol particles
-    &  "ART_CHEMISTRY         ",  &  ! ICON-ART fields for chemical tracers
-    &  "ART_PASSIVE           ",  &  ! ICON-ART fields for passive tracers
-    &  "ART_DIAGNOSTICS       ",  &  ! ICON-ART fields for diagnostic fields
-    &  "RTTOV                 " /)
-
-  ! maximum number of variable groups supported by info state
-  INTEGER, PARAMETER :: MAX_GROUPS = 120
-
-  ! List of dynamic variable groups, which are used for tiles
-  !
-  CHARACTER(len=VARNAME_LEN), ALLOCATABLE :: var_groups_dyn(:)
-
-
->>>>>>> 70be23a6
+
   ! list of vertical interpolation types
   ! 
   ! A variable can have any combination of this which means that it
