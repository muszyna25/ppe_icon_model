!! @par Copyright and License
!!
!! This code is subject to the DWD and MPI-M-Software-License-Agreement in
!! its most recent form.
!! Please see the file LICENSE in the root of the source tree for this code.
!! Where software is supplied by third parties, it is indicated in the
!! headers of the routines.
MODULE mo_var_metadata_types

  USE mo_kind,           ONLY: dp, wp
  USE mo_grib2,          ONLY: t_grib2_var
  USE mo_action_types,   ONLY: t_var_action
  USE mo_cf_convention,  ONLY: t_cf_var

  IMPLICIT NONE

  PRIVATE

  ! ---------------------------------------------------------------
  ! CONSTANTS
  ! ---------------------------------------------------------------


  ! maximum string length for variable names
  INTEGER, PARAMETER :: VARNAME_LEN = 32

  ! maximum number of variable groups supported by info state
  INTEGER, PARAMETER :: MAX_GROUPS = 99

  ! List of variable groups
  ! 
  ! A variable can have any combination of this which means that it is
  ! part of each of these different variable sets.
  ! A variable is added to an existing group by setting the meta-data
  ! information "in_group" as follows
  !
  !   CALL add_var( p_prog_list, ..., in_group=groups("nh_prog_vars") )
  !
  ! It is also possible to add a variable to more than one group:
  !
  !   CALL add_var( diag_list, ...,   &
  !                 in_group=groups("multisnow_vars", "snow_vars"))
  !
  ! New groups can be added by extending the VAR_GROUPS list.
  !
<<<<<<< HEAD
  CHARACTER(len=VARNAME_LEN), PARAMETER :: var_groups(43) = &
=======

  CHARACTER(len=VARNAME_LEN), PARAMETER :: var_groups(44) = &
>>>>>>> ac78dcef
    (/ "ALL                   ",  &
    &  "ATMO_ML_VARS          ",  &
    &  "ATMO_PL_VARS          ",  &
    &  "ATMO_ZL_VARS          ",  &
    &  "NH_PROG_VARS          ",  &
    &  "ATMO_DERIVED_VARS     ",  &
    &  "RAD_VARS              ",  &
    &  "PRECIP_VARS           ",  &
    &  "CLOUD_DIAG            ",  &
    &  "PBL_VARS              ",  &
    &  "PHYS_TENDENCIES       ",  &
    &  "LAND_VARS             ",  &
    &  "LAND_TILE_VARS        ",  &
    &  "MULTISNOW_VARS        ",  &
    &  "ADDITIONAL_PRECIP_VARS",  &
    &  "SNOW_VARS             ",  &
    &  "DWD_FG_ATM_VARS       ",  &  ! DWD First Guess (atmosphere) 
    &  "DWD_FG_SFC_VARS       ",  &  ! DWD First Guess (surface/soil)
    &  "DWD_FG_SFC_VARS_T     ",  &  ! DWD First Guess (surface/soil) tiles
    &  "MODE_DWD_FG_IN        ",  &  ! Input first guess fields for MODE_DWD
    &  "MODE_DWD_ANA_IN       ",  &  ! Input analysis fields for MODE_DWD
    &  "MODE_IAU_FG_IN        ",  &  ! First guess input for IAU
    &  "MODE_IAU_ANA_IN       ",  &  ! Analysis input for IAU
    &  "MODE_IAU_OLD_FG_IN    ",  &  ! First guess input for old IAU mode
    &  "MODE_IAU_OLD_ANA_IN   ",  &  ! Analysis input for old IAU mode
    &  "MODE_COMBINED_IN      ",  &  ! Input fields for MODE_COMBINED
    &  "MODE_COSMODE_IN       ",  &  ! Input fields for MODE_COSMODE
    &  "OCE_PROG              ",  &
    &  "OCE_DIAG              ",  &
    &  "OCE_DEFAULT           ",  &
    &  "oce_essentials        ",  &
    &  "oce_force_essentials  ",  &
    &  "OCE_AUX               ",  &
    &  "OCEAN_MONITOR         ",  &
    &  "OCE_GEOMETRY          ",  &
    &  "OCE_PHYSICS           ",  &
    &  "OCE_COEFFS            ",  &
    &  "ICE_DEFAULT           ",  &
    &  "ICE_BUDGETS           ",  &
    &  "ICE_DIAG              ",  &
    &  "LATBC_PREFETCH_VARS   ",  &
    &  "ART_AERO_VOLC         ",  &  ! ICON-ART fields for volcanic ash
    &  "ART_AERO_RADIO        ",  &  ! ICON-ART fields for radioactive tracers
    &  "ART_AERO_DUST         ",  &  ! ICON-ART fields for mineral dust aerosol
    &  "ART_AERO_SEAS         " /)   ! ICON-ART fields for sea salt aerosol

  ! List of dynamic variable groups, which are used for tiles
  !
  CHARACTER(len=VARNAME_LEN), ALLOCATABLE :: var_groups_dyn(:)


  ! list of vertical interpolation types
  ! 
  ! A variable can have any combination of this which means that it
  ! can be interpolated vertically in these different ways.
  CHARACTER(len=VARNAME_LEN), PARAMETER :: VINTP_TYPE_LIST(3) = &
    (/ "Z                     ",  &
    &  "P                     ",  &
    &  "I                     " /)


  ! list of available post-op's (small arithmetic operations on
  ! fields). The implementation is placed in "mo_post_op.f90".o
  INTEGER, PARAMETER, PUBLIC   :: POST_OP_NONE      = -1  !< trivial post-op ("do nothing")
  INTEGER, PARAMETER, PUBLIC   :: POST_OP_SCALE     =  1  !< multiply by scalar factor "arg1"
  INTEGER, PARAMETER, PUBLIC   :: POST_OP_RHO       =  2  !< multiply by rho to get densities instead
  INTEGER, PARAMETER, PUBLIC   :: POST_OP_LUC       =  3  !< convert landuse classes from internal values 
                                                          !< to GRIB2 values (table 4.243) and vice versa. 

  ! list of available variable classes
  INTEGER, PARAMETER, PUBLIC :: CLASS_DEFAULT       = 0
  INTEGER, PARAMETER, PUBLIC :: CLASS_TILE          = 1   !< variable contains tile-specific information
  INTEGER, PARAMETER, PUBLIC :: CLASS_TILE_LAND     = 2   !< variable contains tile-specific information
                                                          !< but is restricted to land-tiles only

  ! ---------------------------------------------------------------
  ! TYPE DEFINITIONS
  ! ---------------------------------------------------------------


  TYPE t_union_vals
    REAL(dp) :: rval
    INTEGER  :: ival
    LOGICAL  :: lval
  END type t_union_vals


  TYPE t_tracer_meta
    !
    LOGICAL :: lis_tracer         ! this is a tracer field (TRUE/FALSE)
    CHARACTER(len=VARNAME_LEN) :: tracer_class ! type of tracer
    !  
    INTEGER :: ihadv_tracer       ! method for horizontal transport
    INTEGER :: ivadv_tracer       ! method for vertical transport
    !
    LOGICAL :: lturb_tracer       ! turbulent transport (TRUE/FALSE)
    LOGICAL :: lsed_tracer        ! sedimentation (TRUE/FALSE)
    LOGICAL :: ldep_tracer        ! dry deposition (TRUE/FALSE)  
    LOGICAL :: lconv_tracer       ! convection  (TRUE/FALSE)
    LOGICAL :: lwash_tracer       ! washout (TRUE/FALSE)
    !
    REAL(wp) :: rdiameter_tracer  ! particle diameter in m
    REAL(wp) :: rrho_tracer       ! particle density in kg m^-3
    !
    REAL(wp) :: halflife_tracer   ! radioactive half-life in s^-1
    INTEGER  :: imis_tracer       ! IMIS number
    REAL(wp) :: lifetime_tracer   ! lifetime of a chemical tracer
    !
  END TYPE t_tracer_meta


  !> data specific for pz-level interpolation.
  TYPE t_vert_interp_meta
    ! meta data containing the groups to which a variable belongs
    LOGICAL  :: vert_intp_type(SIZE(VINTP_TYPE_LIST))
    INTEGER  :: vert_intp_method
    LOGICAL  :: l_hires_intp, l_restore_fricred, l_loglin, &
         &      l_extrapol, l_satlimit, l_restore_pbldev,  &
         &      l_pd_limit, l_restore_sfcinv, l_hires_corr
    REAL(wp) :: lower_limit, extrapol_dist
  END TYPE t_vert_interp_meta


  !> data specific for horizontal interpolation.
  TYPE t_hor_interp_meta
    INTEGER :: hor_intp_type ! NONE/RBF/Nearest-Neighbor/...
    INTEGER :: fallback_type ! replaces "hor_intp_type" if this is not feasible
    INTEGER :: lonlat_id     ! lon-lat grid (ID in global list)
  END TYPE t_hor_interp_meta


  !> This type defines small arithmetic operations ("post-ops") as
  !  post-processing tasks.
  !
  !  These post-processing tasks are restricted to point-wise
  !  operations (no halo synchronization) of a single field, like
  !  value scaling.
  !
  !  @note The "post-ops" are performed at output time and DO NOT
  !        MODIFY THE FIELD ITSELF.
  !
  TYPE t_post_op_meta
    INTEGER                    :: ipost_op_type         !< type of post-processing operation
    !
    LOGICAL                    :: lnew_cf
    TYPE(t_cf_var)             :: new_cf                !< CF information of modified field
    LOGICAL                    :: lnew_grib2
    TYPE(t_grib2_var)          :: new_grib2             !< GRIB2 information of modified field
    !
    TYPE(t_union_vals)         :: arg1                  !< post-op argument (e.g. scaling factor)
  END TYPE t_post_op_meta


  TYPE t_var_metadata
    !
    INTEGER                    :: key                   ! hash value of name
    CHARACTER(len=VARNAME_LEN) :: name                  ! variable name
    INTEGER                    :: var_class             ! variable type
    !                                                   ! 0: CLASS_DEFAULT, 1: CLASS_TILE, ... 
    !
    TYPE(t_cf_var)             :: cf                    ! CF convention information 
    TYPE(t_grib2_var)          :: grib2                 ! GRIB2 related information
    !
    LOGICAL                    :: allocated             ! allocation status
    INTEGER                    :: ndims                 ! number of dimensions used
    INTEGER                    :: used_dimensions(5)    ! final dimensions of variable
    ! 
    LOGICAL                    :: lrestart              ! write field to restart
    LOGICAL                    :: loutput               ! write field to output
    INTEGER                    :: isteptype             ! Type of statistical processing
    !                                         
    TYPE(t_union_vals)         :: resetval              ! reset value for accumulated fields
    LOGICAL                    :: lmiss                 ! missing value flag
    TYPE(t_union_vals)         :: missval               ! missing value
    LOGICAL                    :: lrestart_cont         ! continue if not in restart file     
    LOGICAL                    :: lrestart_read         ! field has been set from restart file
    TYPE(t_union_vals)         :: initval               ! value if not in restart file
    !     
    LOGICAL                    :: lcontainer            ! true, if this is a container
    LOGICAL                    :: lcontained            ! true, if this is in a container
    INTEGER                    :: ncontained            ! index in container
    INTEGER                    :: maxcontained          ! container size   
    !
    INTEGER                    :: hgrid                 ! CDI horizontal grid type
    INTEGER                    :: vgrid                 ! CDI vertical grid type
    !
    INTEGER                    :: tlev_source           ! Information where to find the actual
    !                                                     timelevel for timelevel dependent variables:        
    !                                                      = 0 : nnow
    !                                                      = 1 : nnow_rcf
    !                                                      ... more may follow
    !
    INTEGER                    :: cdiVarID
    INTEGER                    :: cdiVarID_2            ! for 2nd vector component in LatLon interpolation
    INTEGER                    :: cdiGridID
    INTEGER                    :: cdiZaxisID
    INTEGER                    :: cdiDataType
    !
    TYPE(t_tracer_meta)        :: tracer                ! metadata for tracer fields
    !
    ! Metadata for "post-ops" (small arithmetic operations)
    !
    TYPE(t_post_op_meta)       :: post_op               !<  "post-op" (small arithmetic operations) for this variable
    !
    ! Metadata for "actions" (regularly triggered events)
    !
    TYPE(t_var_action)         :: action_list
    !
    ! Metadata for vertical/horizontal interpolation
    !
    ! Note that setting these parameters to non-default values does
    ! not mean that interpolation is actually performed for this
    ! variables (this is controlled by namelist settings) but only
    ! that this is possible!
    !
    TYPE(t_vert_interp_meta)   :: vert_interp 
    TYPE(t_hor_interp_meta)    :: hor_interp 
    !
    ! meta data containing the groups to which a variable belongs
    LOGICAL :: in_group(MAX_GROUPS)

    ! Flag: defines, if this field is updated by the internal
    ! post-processing scheduler
    INTEGER :: l_pp_scheduler_task

  END TYPE t_var_metadata

  PUBLIC :: VINTP_TYPE_LIST
  PUBLIC :: VARNAME_LEN
  PUBLIC :: MAX_GROUPS

  PUBLIC :: t_union_vals
  PUBLIC :: t_var_metadata
  PUBLIC :: t_tracer_meta
  PUBLIC :: t_vert_interp_meta
  PUBLIC :: t_hor_interp_meta
  PUBLIC :: t_post_op_meta

  PUBLIC :: var_groups
  PUBLIC :: var_groups_dyn

END MODULE mo_var_metadata_types<|MERGE_RESOLUTION|>--- conflicted
+++ resolved
@@ -43,12 +43,7 @@
   !
   ! New groups can be added by extending the VAR_GROUPS list.
   !
-<<<<<<< HEAD
-  CHARACTER(len=VARNAME_LEN), PARAMETER :: var_groups(43) = &
-=======
-
-  CHARACTER(len=VARNAME_LEN), PARAMETER :: var_groups(44) = &
->>>>>>> ac78dcef
+  CHARACTER(len=VARNAME_LEN), PARAMETER :: var_groups(45) = &
     (/ "ALL                   ",  &
     &  "ATMO_ML_VARS          ",  &
     &  "ATMO_PL_VARS          ",  &
