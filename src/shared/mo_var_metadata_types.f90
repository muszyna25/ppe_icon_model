!! @par Copyright and License
!!
!! This code is subject to the DWD and MPI-M-Software-License-Agreement in
!! its most recent form.
!! Please see the file LICENSE in the root of the source tree for this code.
!! Where software is supplied by third parties, it is indicated in the
!! headers of the routines.
MODULE mo_var_metadata_types

  USE mo_kind,           ONLY: dp, wp
  USE mo_grib2,          ONLY: t_grib2_var
  USE mo_action_types,   ONLY: t_var_action
  USE mo_cf_convention,  ONLY: t_cf_var

  IMPLICIT NONE

  PRIVATE

  ! ---------------------------------------------------------------
  ! CONSTANTS
  ! ---------------------------------------------------------------


  ! maximum string length for variable names
  INTEGER, PARAMETER :: VARNAME_LEN = 32

  ! List of variable groups
  ! 
  ! A variable can have any combination of this which means that it is
  ! part of each of these different variable sets.
  ! A variable is added to an existing group by setting the meta-data
  ! information "in_group" as follows
  !
  !   CALL add_var( p_prog_list, ..., in_group=groups("nh_prog_vars") )
  !
  ! It is also possible to add a variable to more than one group:
  !
  !   CALL add_var( diag_list, ...,   &
  !                 in_group=groups("multisnow_vars", "snow_vars"))
  !
  ! New groups can be added by extending the VAR_GROUPS list.
  !

<<<<<<< HEAD
  CHARACTER(len=VARNAME_LEN), PARAMETER :: var_groups(48) = &
=======
  CHARACTER(len=VARNAME_LEN), PARAMETER :: var_groups(46) = &
>>>>>>> 99c08751
    (/ "ALL                   ",  &
    &  "ATMO_ML_VARS          ",  &
    &  "ATMO_PL_VARS          ",  &
    &  "ATMO_ZL_VARS          ",  &
    &  "NH_PROG_VARS          ",  &
    &  "ATMO_DERIVED_VARS     ",  &
    &  "RAD_VARS              ",  &
    &  "PRECIP_VARS           ",  &
    &  "CLOUD_DIAG            ",  &
    &  "PBL_VARS              ",  &
    &  "PHYS_TENDENCIES       ",  &
    &  "PROG_TIMEMEAN         ",  &
    &  "ECHAM_TIMEMEAN        ",  &
    &  "TRACER_TIMEMEAN       ",  &
    &  "ATMO_TIMEMEAN         ",  &
    &  "LAND_VARS             ",  &
    &  "LAND_TILE_VARS        ",  &
    &  "MULTISNOW_VARS        ",  &
    &  "ADDITIONAL_PRECIP_VARS",  &
    &  "SNOW_VARS             ",  &
    &  "DWD_FG_ATM_VARS       ",  &  ! DWD First Guess (atmosphere) 
    &  "DWD_FG_SFC_VARS       ",  &  ! DWD First Guess (surface/soil)
    &  "DWD_FG_SFC_VARS_T     ",  &  ! DWD First Guess (surface/soil) tiles
    &  "MODE_DWD_FG_IN        ",  &  ! Input first guess fields for MODE_DWD
    &  "MODE_DWD_ANA_IN       ",  &  ! Input analysis fields for MODE_DWD
    &  "MODE_IAU_FG_IN        ",  &  ! First guess input for IAU
    &  "MODE_IAU_ANA_IN       ",  &  ! Analysis input for IAU
    &  "MODE_IAU_OLD_FG_IN    ",  &  ! First guess input for old IAU mode
    &  "MODE_IAU_OLD_ANA_IN   ",  &  ! Analysis input for old IAU mode
    &  "MODE_COMBINED_IN      ",  &  ! Input fields for MODE_COMBINED
    &  "MODE_COSMODE_IN       ",  &  ! Input fields for MODE_COSMODE
    &  "OCE_PROG              ",  &
    &  "OCE_DIAG              ",  &
    &  "OCE_DEFAULT           ",  &
    &  "oce_essentials        ",  &
    &  "oce_force_essentials  ",  &
    &  "OCE_AUX               ",  &
    &  "OCEAN_MONITOR         ",  &
    &  "OCE_GEOMETRY          ",  &
    &  "OCE_PHYSICS           ",  &
    &  "OCE_COEFFS            ",  &
    &  "ICE_DEFAULT           ",  &
    &  "ICE_BUDGETS           ",  &
    &  "ICE_DIAG              ",  &
    &  "LATBC_PREFETCH_VARS   ",  &
    &  "ART_AERO_VOLC         ",  &  ! ICON-ART fields for volcanic ash
    &  "ART_AERO_RADIO        ",  &  ! ICON-ART fields for radioactive tracers
    &  "ART_AERO_DUST         ",  &  ! ICON-ART fields for mineral dust aerosol
    &  "ART_AERO_SEAS         ",  &  ! ICON-ART fields for sea salt aerosol
    &  "RTTOV                 " /)

  ! maximum number of variable groups supported by info state
  INTEGER, PARAMETER :: MAX_GROUPS = 99

  ! List of dynamic variable groups, which are used for tiles
  !
  CHARACTER(len=VARNAME_LEN), ALLOCATABLE :: var_groups_dyn(:)


  ! list of vertical interpolation types
  ! 
  ! A variable can have any combination of this which means that it
  ! can be interpolated vertically in these different ways.
  CHARACTER(len=VARNAME_LEN), PARAMETER :: VINTP_TYPE_LIST(3) = &
    (/ "Z                     ",  &
    &  "P                     ",  &
    &  "I                     " /)


  ! list of available post-op's (small arithmetic operations on
  ! fields). The implementation is placed in "mo_post_op.f90".o
  INTEGER, PARAMETER, PUBLIC   :: POST_OP_NONE      = -1  !< trivial post-op ("do nothing")
  INTEGER, PARAMETER, PUBLIC   :: POST_OP_SCALE     =  1  !< multiply by scalar factor "arg1"
  INTEGER, PARAMETER, PUBLIC   :: POST_OP_RHO       =  2  !< multiply by rho to get densities instead
  INTEGER, PARAMETER, PUBLIC   :: POST_OP_LUC       =  3  !< convert landuse classes from internal values 
                                                          !< to GRIB2 values (table 4.243) and vice versa. 

  ! list of available variable classes
  INTEGER, PARAMETER, PUBLIC :: CLASS_DEFAULT       = 0
  INTEGER, PARAMETER, PUBLIC :: CLASS_TILE          = 1   !< variable contains tile-specific information
  INTEGER, PARAMETER, PUBLIC :: CLASS_TILE_LAND     = 2   !< variable contains tile-specific information
                                                          !< but is restricted to land-tiles only
  INTEGER, PARAMETER, PUBLIC :: CLASS_SYNSAT        = 3

  ! ---------------------------------------------------------------
  ! TYPE DEFINITIONS
  ! ---------------------------------------------------------------


  TYPE t_union_vals
    REAL(dp) :: rval
    INTEGER  :: ival
    LOGICAL  :: lval
  END type t_union_vals


  TYPE t_tracer_meta
    !
    LOGICAL :: lis_tracer         ! this is a tracer field (TRUE/FALSE)
    CHARACTER(len=VARNAME_LEN) :: tracer_class ! type of tracer
    !  
    INTEGER :: ihadv_tracer       ! method for horizontal transport
    INTEGER :: ivadv_tracer       ! method for vertical transport
    !
    LOGICAL :: lturb_tracer       ! turbulent transport (TRUE/FALSE)
    LOGICAL :: lsed_tracer        ! sedimentation (TRUE/FALSE)
    LOGICAL :: ldep_tracer        ! dry deposition (TRUE/FALSE)  
    LOGICAL :: lconv_tracer       ! convection  (TRUE/FALSE)
    LOGICAL :: lwash_tracer       ! washout (TRUE/FALSE)
    !
    REAL(wp) :: rdiameter_tracer  ! particle diameter in m
    REAL(wp) :: rrho_tracer       ! particle density in kg m^-3
    !
    REAL(wp) :: halflife_tracer   ! radioactive half-life in s^-1
    INTEGER  :: imis_tracer       ! IMIS number
    REAL(wp) :: lifetime_tracer   ! lifetime of a chemical tracer
    !
  END TYPE t_tracer_meta


  !> data specific for pz-level interpolation.
  TYPE t_vert_interp_meta
    ! meta data containing the groups to which a variable belongs
    LOGICAL  :: vert_intp_type(SIZE(VINTP_TYPE_LIST))
    INTEGER  :: vert_intp_method
    LOGICAL  :: l_hires_intp, l_restore_fricred, l_loglin, &
         &      l_extrapol, l_satlimit, l_restore_pbldev,  &
         &      l_pd_limit, l_restore_sfcinv, l_hires_corr
    REAL(wp) :: lower_limit, extrapol_dist
  END TYPE t_vert_interp_meta


  !> data specific for horizontal interpolation.
  TYPE t_hor_interp_meta
    INTEGER :: hor_intp_type ! NONE/RBF/Nearest-Neighbor/...
    INTEGER :: fallback_type ! replaces "hor_intp_type" if this is not feasible
    INTEGER :: lonlat_id     ! lon-lat grid (ID in global list)
  END TYPE t_hor_interp_meta


  !> This type defines small arithmetic operations ("post-ops") as
  !  post-processing tasks.
  !
  !  These post-processing tasks are restricted to point-wise
  !  operations (no halo synchronization) of a single field, like
  !  value scaling.
  !
  !  @note The "post-ops" are performed at output time and DO NOT
  !        MODIFY THE FIELD ITSELF.
  !
  TYPE t_post_op_meta
    INTEGER                    :: ipost_op_type         !< type of post-processing operation
    !
    LOGICAL                    :: lnew_cf
    TYPE(t_cf_var)             :: new_cf                !< CF information of modified field
    LOGICAL                    :: lnew_grib2
    TYPE(t_grib2_var)          :: new_grib2             !< GRIB2 information of modified field
    !
    TYPE(t_union_vals)         :: arg1                  !< post-op argument (e.g. scaling factor)
  END TYPE t_post_op_meta


  TYPE t_var_metadata
    !
    INTEGER                    :: key                   ! hash value of name
    CHARACTER(len=VARNAME_LEN) :: name                  ! variable name
    INTEGER                    :: var_class             ! variable type
    !                                                   ! 0: CLASS_DEFAULT, 1: CLASS_TILE, ... 
    !
    TYPE(t_cf_var)             :: cf                    ! CF convention information 
    TYPE(t_grib2_var)          :: grib2                 ! GRIB2 related information
    !
    LOGICAL                    :: allocated             ! allocation status
    INTEGER                    :: ndims                 ! number of dimensions used
    INTEGER                    :: used_dimensions(5)    ! final dimensions of variable
    ! 
    LOGICAL                    :: lrestart              ! write field to restart
    LOGICAL                    :: loutput               ! write field to output
    INTEGER                    :: isteptype             ! Type of statistical processing
    !                                         
    TYPE(t_union_vals)         :: resetval              ! reset value for accumulated fields
    LOGICAL                    :: lmiss                 ! missing value flag
    TYPE(t_union_vals)         :: missval               ! missing value
    LOGICAL                    :: lrestart_cont         ! continue if not in restart file     
    LOGICAL                    :: lrestart_read         ! field has been set from restart file
    TYPE(t_union_vals)         :: initval               ! value if not in restart file
    !     
    LOGICAL                    :: lcontainer            ! true, if this is a container
    LOGICAL                    :: lcontained            ! true, if this is in a container
    INTEGER                    :: ncontained            ! index in container
    INTEGER                    :: maxcontained          ! container size   
    INTEGER                    :: var_ref_pos           ! for containers: dimension index for references
    !
    INTEGER                    :: hgrid                 ! CDI horizontal grid type
    INTEGER                    :: vgrid                 ! CDI vertical grid type
    !
    INTEGER                    :: tlev_source           ! Information where to find the actual
    !                                                     timelevel for timelevel dependent variables:        
    !                                                      = 0 : nnow
    !                                                      = 1 : nnow_rcf
    !                                                      ... more may follow
    !
    INTEGER                    :: cdiVarID
    INTEGER                    :: cdiVarID_2            ! for 2nd vector component in LatLon interpolation
    INTEGER                    :: cdiGridID
    INTEGER                    :: cdiZaxisID
    INTEGER                    :: cdiDataType
    !
    TYPE(t_tracer_meta)        :: tracer                ! metadata for tracer fields
    !
    ! Metadata for "post-ops" (small arithmetic operations)
    !
    TYPE(t_post_op_meta)       :: post_op               !<  "post-op" (small arithmetic operations) for this variable
    !
    ! Metadata for "actions" (regularly triggered events)
    !
    TYPE(t_var_action)         :: action_list
    !
    ! Metadata for vertical/horizontal interpolation
    !
    ! Note that setting these parameters to non-default values does
    ! not mean that interpolation is actually performed for this
    ! variables (this is controlled by namelist settings) but only
    ! that this is possible!
    !
    TYPE(t_vert_interp_meta)   :: vert_interp 
    TYPE(t_hor_interp_meta)    :: hor_interp 
    !
    ! meta data containing the groups to which a variable belongs
    LOGICAL :: in_group(MAX_GROUPS)

    ! Flag: defines, if this field is updated by the internal
    ! post-processing scheduler
    INTEGER :: l_pp_scheduler_task

  END TYPE t_var_metadata

  PUBLIC :: VINTP_TYPE_LIST
  PUBLIC :: VARNAME_LEN
  PUBLIC :: MAX_GROUPS

  PUBLIC :: t_union_vals
  PUBLIC :: t_var_metadata
  PUBLIC :: t_tracer_meta
  PUBLIC :: t_vert_interp_meta
  PUBLIC :: t_hor_interp_meta
  PUBLIC :: t_post_op_meta

  PUBLIC :: var_groups
  PUBLIC :: var_groups_dyn

END MODULE mo_var_metadata_types<|MERGE_RESOLUTION|>--- conflicted
+++ resolved
@@ -41,11 +41,7 @@
   ! New groups can be added by extending the VAR_GROUPS list.
   !
 
-<<<<<<< HEAD
-  CHARACTER(len=VARNAME_LEN), PARAMETER :: var_groups(48) = &
-=======
-  CHARACTER(len=VARNAME_LEN), PARAMETER :: var_groups(46) = &
->>>>>>> 99c08751
+  CHARACTER(len=VARNAME_LEN), PARAMETER :: var_groups(50) = &
     (/ "ALL                   ",  &
     &  "ATMO_ML_VARS          ",  &
     &  "ATMO_PL_VARS          ",  &
