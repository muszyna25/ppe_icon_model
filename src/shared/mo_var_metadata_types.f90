!! @par Copyright and License
!!
!! This code is subject to the DWD and MPI-M-Software-License-Agreement in
!! its most recent form.
!! Please see the file LICENSE in the root of the source tree for this code.
!! Where software is supplied by third parties, it is indicated in the
!! headers of the routines.
MODULE mo_var_metadata_types

  USE mo_kind,           ONLY: dp, wp
  USE mo_grib2,          ONLY: t_grib2_var
  USE mo_action_types,   ONLY: t_var_action
  USE mo_cf_convention,  ONLY: t_cf_var
  USE mo_model_domain,   ONLY: t_subset_range

  IMPLICIT NONE

  PRIVATE

  ! ---------------------------------------------------------------
  ! CONSTANTS
  ! ---------------------------------------------------------------


  ! maximum string length for variable names
  INTEGER, PARAMETER :: VARNAME_LEN = 256

  ! List of variable groups
  ! 
  ! A variable can have any combination of this which means that it is
  ! part of each of these different variable sets.
  ! A variable is added to an existing group by setting the meta-data
  ! information "in_group" as follows
  !
  !   CALL add_var( p_prog_list, ..., in_group=groups("nh_prog_vars") )
  !
  ! It is also possible to add a variable to more than one group:
  !
  !   CALL add_var( diag_list, ...,   &
  !                 in_group=groups("multisnow_vars", "snow_vars"))
  !
  ! New groups can be added by extending the VAR_GROUPS list.
  !

<<<<<<< HEAD
  CHARACTER(len=VARNAME_LEN), PARAMETER :: var_groups(53) = &
=======
  CHARACTER(len=VARNAME_LEN), PARAMETER :: var_groups(56) = &
>>>>>>> 4a22e29c
    (/ "ALL                   ",  &
    &  "ATMO_ML_VARS          ",  &
    &  "ATMO_PL_VARS          ",  &
    &  "ATMO_ZL_VARS          ",  &
    &  "NH_PROG_VARS          ",  &
    &  "ATMO_DERIVED_VARS     ",  &
    &  "RAD_VARS              ",  &
    &  "PRECIP_VARS           ",  &
    &  "CLOUD_DIAG            ",  &
    &  "PBL_VARS              ",  &
    &  "PHYS_TENDENCIES       ",  &
    &  "PROG_TIMEMEAN         ",  &
    &  "ECHAM_TIMEMEAN        ",  &
    &  "TRACER_TIMEMEAN       ",  &
    &  "ATMO_TIMEMEAN         ",  &
    &  "LAND_VARS             ",  &
    &  "LAND_TILE_VARS        ",  &
    &  "MULTISNOW_VARS        ",  &
    &  "ADDITIONAL_PRECIP_VARS",  &
    &  "SNOW_VARS             ",  &
    &  "DWD_FG_ATM_VARS       ",  &  ! DWD First Guess (atmosphere) 
    &  "DWD_FG_SFC_VARS       ",  &  ! DWD First Guess (surface/soil)
    &  "DWD_FG_SFC_VARS_T     ",  &  ! DWD First Guess (surface/soil) tiles
    &  "MODE_DWD_FG_IN        ",  &  ! Input first guess fields for MODE_DWD
    &  "MODE_DWD_ANA_IN       ",  &  ! Input analysis fields for MODE_DWD
    &  "MODE_IAU_FG_IN        ",  &  ! First guess input for IAU
    &  "MODE_IAU_ANA_IN       ",  &  ! Analysis input for IAU
    &  "MODE_IAU_ANAATM_IN    ",  &  ! Atmospheric analysis input for (old/new) IAU
    &  "MODE_IAU_OLD_FG_IN    ",  &  ! First guess input for old IAU mode
    &  "MODE_IAU_OLD_ANA_IN   ",  &  ! Analysis input for old IAU mode
    &  "MODE_COMBINED_IN      ",  &  ! Input fields for MODE_COMBINED
    &  "MODE_COSMODE_IN       ",  &  ! Input fields for MODE_COSMODE
    &  "OCE_PROG              ",  &
    &  "OCE_DIAG              ",  &
    &  "OCE_DEFAULT           ",  &
    &  "HAMOCC_BASE           ",  &
    &  "HAMOCC_TEND           ",  &
    &  "HAMOCC_MONI           ",  &
    &  "HAMOCC_SED            ",  &
    &  "oce_essentials        ",  &
    &  "oce_force_essentials  ",  &
    &  "OCE_AUX               ",  &
    &  "OCEAN_MONITOR         ",  &
    &  "OCE_GEOMETRY          ",  &
    &  "OCE_PHYSICS           ",  &
    &  "OCE_COEFFS            ",  &
    &  "ICE_DEFAULT           ",  &
    &  "ICE_BUDGETS           ",  &
    &  "ICE_DIAG              ",  &
    &  "LATBC_PREFETCH_VARS   ",  &
    &  "ART_AERO_VOLC         ",  &  ! ICON-ART fields for volcanic ash
    &  "ART_AERO_RADIO        ",  &  ! ICON-ART fields for radioactive tracers
    &  "ART_AERO_DUST         ",  &  ! ICON-ART fields for mineral dust aerosol
    &  "ART_AERO_SEAS         ",  &  ! ICON-ART fields for sea salt aerosol
    &  "ART_CHEMTRACER        ",  &  ! ICON-ART fields for lifetime based chemical tracer
    &  "ART_ARTIFICIAL        ",  &  ! ICON-ART fields for lifetime based chemical tracer
    &  "RTTOV                 " /)


  ! maximum number of variable groups supported by info state
  INTEGER, PARAMETER :: MAX_GROUPS = 99

  ! List of dynamic variable groups, which are used for tiles
  !
  CHARACTER(len=VARNAME_LEN), ALLOCATABLE :: var_groups_dyn(:)


  ! list of vertical interpolation types
  ! 
  ! A variable can have any combination of this which means that it
  ! can be interpolated vertically in these different ways.
  CHARACTER(len=VARNAME_LEN), PARAMETER :: VINTP_TYPE_LIST(3) = &
    (/ "Z                     ",  &
    &  "P                     ",  &
    &  "I                     " /)


  ! list of available post-op's (small arithmetic operations on
  ! fields). The implementation is placed in "mo_post_op.f90".o
  INTEGER, PARAMETER, PUBLIC   :: POST_OP_NONE      = -1  !< trivial post-op ("do nothing")
  INTEGER, PARAMETER, PUBLIC   :: POST_OP_SCALE     =  1  !< multiply by scalar factor "arg1"
  INTEGER, PARAMETER, PUBLIC   :: POST_OP_RHO       =  2  !< multiply by rho to get densities instead
  INTEGER, PARAMETER, PUBLIC   :: POST_OP_LUC       =  3  !< convert landuse classes from internal values 
                                                          !< to GRIB2 values (table 4.243) and vice versa. 

  ! list of available variable classes
  INTEGER, PARAMETER, PUBLIC :: CLASS_DEFAULT       = 0
  INTEGER, PARAMETER, PUBLIC :: CLASS_TILE          = 1   !< variable contains tile-specific information
  INTEGER, PARAMETER, PUBLIC :: CLASS_TILE_LAND     = 2   !< variable contains tile-specific information
                                                          !< but is restricted to land-tiles only
  INTEGER, PARAMETER, PUBLIC :: CLASS_SYNSAT        = 3
  INTEGER, PARAMETER, PUBLIC :: CLASS_CHEM          = 3   !< atmospheric chemical constituent

  ! ---------------------------------------------------------------
  ! TYPE DEFINITIONS
  ! ---------------------------------------------------------------


  TYPE t_union_vals
    REAL(dp) :: rval
    INTEGER  :: ival
    LOGICAL  :: lval
  END type t_union_vals


  TYPE t_tracer_meta
    !
    LOGICAL :: lis_tracer         ! this is a tracer field (TRUE/FALSE)
    CHARACTER(len=VARNAME_LEN) :: tracer_class ! type of tracer
    !  
    INTEGER :: ihadv_tracer       ! method for horizontal transport
    INTEGER :: ivadv_tracer       ! method for vertical transport
    !
    LOGICAL :: lturb_tracer       ! turbulent transport (TRUE/FALSE)
    LOGICAL :: lsed_tracer        ! sedimentation (TRUE/FALSE)
    LOGICAL :: ldep_tracer        ! dry deposition (TRUE/FALSE)  
    LOGICAL :: lconv_tracer       ! convection  (TRUE/FALSE)
    LOGICAL :: lwash_tracer       ! washout (TRUE/FALSE)
    !
    REAL(wp) :: rdiameter_tracer  ! particle diameter in m
    REAL(wp) :: rrho_tracer       ! particle density in kg m^-3
    !
    REAL(wp) :: halflife_tracer   ! radioactive half-life in s^-1
    INTEGER  :: imis_tracer       ! IMIS number
    REAL(wp) :: lifetime_tracer   ! lifetime of a chemical tracer
    !
    INTEGER :: mode_number        ! number of mode                   for GRIB2 output
    INTEGER :: diameter           ! diameter of ash particle         for GRIB2 output
    INTEGER :: variance           ! variance of aerosol mode         for GRIB2 output
    INTEGER :: constituent        ! constituent type of tracer       for GRIB2 output
    INTEGER :: tau_wavelength     ! wavelength of diagnostic AOD     for GRIB2 output
    !
  END TYPE t_tracer_meta


  !> data specific for pz-level interpolation.
  TYPE t_vert_interp_meta
    ! meta data containing the groups to which a variable belongs
    LOGICAL  :: vert_intp_type(SIZE(VINTP_TYPE_LIST))
    INTEGER  :: vert_intp_method
    LOGICAL  :: l_hires_intp, l_restore_fricred, l_loglin, &
         &      l_extrapol, l_satlimit, l_restore_pbldev,  &
         &      l_pd_limit, l_restore_sfcinv, l_hires_corr
    REAL(wp) :: lower_limit, extrapol_dist
  END TYPE t_vert_interp_meta


  !> data specific for horizontal interpolation.
  TYPE t_hor_interp_meta
    INTEGER :: hor_intp_type ! NONE/RBF/Nearest-Neighbor/...
    INTEGER :: fallback_type ! replaces "hor_intp_type" if this is not feasible
    INTEGER :: lonlat_id     ! lon-lat grid (ID in global list)
  END TYPE t_hor_interp_meta


  !> This type defines small arithmetic operations ("post-ops") as
  !  post-processing tasks.
  !
  !  These post-processing tasks are restricted to point-wise
  !  operations (no halo synchronization) of a single field, like
  !  value scaling.
  !
  !  @note The "post-ops" are performed at output time and DO NOT
  !        MODIFY THE FIELD ITSELF.
  !
  TYPE t_post_op_meta
    INTEGER                    :: ipost_op_type         !< type of post-processing operation
    !
    LOGICAL                    :: lnew_cf
    TYPE(t_cf_var)             :: new_cf                !< CF information of modified field
    LOGICAL                    :: lnew_grib2
    TYPE(t_grib2_var)          :: new_grib2             !< GRIB2 information of modified field
    !
    TYPE(t_union_vals)         :: arg1                  !< post-op argument (e.g. scaling factor)
  END TYPE t_post_op_meta


  TYPE t_var_metadata
    !
    INTEGER                    :: key                   ! hash value of name
    CHARACTER(len=VARNAME_LEN) :: name                  ! variable name
    INTEGER                    :: var_class             ! variable type
    !                                                   ! 0: CLASS_DEFAULT, 1: CLASS_TILE, ... 
    !
    TYPE(t_cf_var)             :: cf                    ! CF convention information 
    TYPE(t_grib2_var)          :: grib2                 ! GRIB2 related information
    !
    LOGICAL                    :: allocated             ! allocation status
    INTEGER                    :: ndims                 ! number of dimensions used
    INTEGER                    :: used_dimensions(5)    ! final dimensions of variable
    ! 
    LOGICAL                    :: lrestart              ! write field to restart
    LOGICAL                    :: loutput               ! write field to output
    INTEGER                    :: isteptype             ! Type of statistical processing
    !                                         
    TYPE(t_union_vals)         :: resetval              ! reset value for accumulated fields
    LOGICAL                    :: lmiss                 ! missing value flag
    TYPE(t_union_vals)         :: missval               ! missing value
    LOGICAL                    :: lrestart_cont         ! continue if not in restart file     
    LOGICAL                    :: lrestart_read         ! field has been set from restart file
    TYPE(t_union_vals)         :: initval               ! value if not in restart file
    !     
    LOGICAL                    :: lcontainer            ! true, if this is a container
    LOGICAL                    :: lcontained            ! true, if this is in a container
    INTEGER                    :: ncontained            ! index in container
    INTEGER                    :: maxcontained          ! container size   
    INTEGER                    :: var_ref_pos           ! for containers: dimension index for references
    !
    INTEGER                    :: hgrid                 ! CDI horizontal grid type
    INTEGER                    :: vgrid                 ! CDI vertical grid type
    TYPE(t_subset_range)       :: subset             ! subset for latter field access
    !
    INTEGER                    :: tlev_source           ! Information where to find the actual
    !                                                     timelevel for timelevel dependent variables:        
    !                                                      = 0 : nnow
    !                                                      = 1 : nnow_rcf
    !                                                      ... more may follow
    !
    INTEGER                    :: cdiVarID
    INTEGER                    :: cdiVarID_2            ! for 2nd vector component in LatLon interpolation
    INTEGER                    :: cdiGridID
    INTEGER                    :: cdiZaxisID
    INTEGER                    :: cdiDataType
    !
    TYPE(t_tracer_meta)        :: tracer                ! metadata for tracer fields
    !
    ! Metadata for "post-ops" (small arithmetic operations)
    !
    TYPE(t_post_op_meta)       :: post_op               !<  "post-op" (small arithmetic operations) for this variable
    !
    ! Metadata for "actions" (regularly triggered events)
    !
    TYPE(t_var_action)         :: action_list
    !
    ! Metadata for vertical/horizontal interpolation
    !
    ! Note that setting these parameters to non-default values does
    ! not mean that interpolation is actually performed for this
    ! variables (this is controlled by namelist settings) but only
    ! that this is possible!
    !
    TYPE(t_vert_interp_meta)   :: vert_interp 
    TYPE(t_hor_interp_meta)    :: hor_interp 
    !
    ! meta data containing the groups to which a variable belongs
    LOGICAL :: in_group(MAX_GROUPS)

    ! Flag: defines, if this field is updated by the internal
    ! post-processing scheduler
    INTEGER :: l_pp_scheduler_task

  END TYPE t_var_metadata

  PUBLIC :: VINTP_TYPE_LIST
  PUBLIC :: VARNAME_LEN
  PUBLIC :: MAX_GROUPS

  PUBLIC :: t_union_vals
  PUBLIC :: t_var_metadata
  PUBLIC :: t_tracer_meta
  PUBLIC :: t_vert_interp_meta
  PUBLIC :: t_hor_interp_meta
  PUBLIC :: t_post_op_meta

  PUBLIC :: var_groups
  PUBLIC :: var_groups_dyn

END MODULE mo_var_metadata_types<|MERGE_RESOLUTION|>--- conflicted
+++ resolved
@@ -42,11 +42,7 @@
   ! New groups can be added by extending the VAR_GROUPS list.
   !
 
-<<<<<<< HEAD
-  CHARACTER(len=VARNAME_LEN), PARAMETER :: var_groups(53) = &
-=======
-  CHARACTER(len=VARNAME_LEN), PARAMETER :: var_groups(56) = &
->>>>>>> 4a22e29c
+  CHARACTER(len=VARNAME_LEN), PARAMETER :: var_groups(57) = &
     (/ "ALL                   ",  &
     &  "ATMO_ML_VARS          ",  &
     &  "ATMO_PL_VARS          ",  &
