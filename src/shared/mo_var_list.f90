! @par Copyright and License
!!
!! This code is subject to the DWD and MPI-M-Software-License-Agreement in
!! its most recent form.
!! Please see the file LICENSE in the root of the source tree for this code.
!! Where software is supplied by third parties, it is indicated in the
!! headers of the routines.
MODULE mo_var_list

#if defined (__INTEL_COMPILER) || defined (__PGI) || defined (NAGFOR)
#ifdef VARLIST_INITIZIALIZE_WITH_NAN
  USE, INTRINSIC :: ieee_features
  USE, INTRINSIC :: ieee_arithmetic
  USE, INTRINSIC :: ieee_exceptions
#endif
#endif

  USE mo_kind,             ONLY: wp, i8, sp
  USE mo_cdi,              ONLY: DATATYPE_FLT64,                    &
       &                         DATATYPE_FLT32,                    &
       &                         DATATYPE_INT32,                    &
       &                         DATATYPE_INT8,                     &
       &                         TSTEP_INSTANT,                     &
       &                         CDI_UNDEFID
  USE mo_cdi_constants,    ONLY: GRID_UNSTRUCTURED_CELL, GRID_REGULAR_LONLAT
  USE mo_cf_convention,    ONLY: t_cf_var
  USE mo_grib2,            ONLY: t_grib2_var, grib2_var
  USE mo_var_metadata_types,ONLY: t_var_metadata, t_union_vals,     &
    &                            t_var_metadata_dynamic,            &
    &                            t_vert_interp_meta,                &
    &                            t_hor_interp_meta,                 &
    &                            VARNAME_LEN, VAR_GROUPS,           &
    &                            MAX_GROUPS,                        &
    &                            VINTP_TYPE_LIST,                   &
    &                            t_post_op_meta,                    &
    &                            CLASS_DEFAULT, CLASS_TILE,         &
    &                            CLASS_TILE_LAND
  USE mo_var_metadata,     ONLY: create_vert_interp_metadata,       &
    &                            create_hor_interp_metadata,        &
    &                            post_op, groups, group_id,         &
    &                            actions, add_member_to_vargroup
  USE mo_tracer_metadata,  ONLY: create_tracer_metadata
  USE mo_tracer_metadata_types,ONLY: t_tracer_meta
  USE mo_var_list_element, ONLY: t_var_list_element
  USE mo_linked_list,      ONLY: t_var_list, t_list_element,        &
       &                         new_list, delete_list,             &
       &                         append_list_element,               &
       &                         delete_list_element
  USE mo_exception,        ONLY: message, message_text, finish
  USE mo_util_hash,        ONLY: util_hashword
  USE mo_util_string,      ONLY: remove_duplicates, toupper
  USE mo_impl_constants,   ONLY: max_var_lists, vname_len,          &
    &                            STR_HINTP_TYPE, MAX_TIME_LEVELS,   &
    &                            TLEV_NNOW
  USE mo_fortran_tools,    ONLY: assign_if_present
  USE mo_action_types,     ONLY: t_var_action
  USE mo_io_config,        ONLY: restart_file_type

  IMPLICIT NONE

  CHARACTER(LEN=*), PARAMETER :: modname = 'mo_var_list'

  PRIVATE

  PUBLIC :: new_var_list              ! get a pointer to a new output var_list
  PUBLIC :: delete_var_list           ! delete an output var_list
  PUBLIC :: delete_var_lists          ! delete all output var_lists
  PUBLIC :: get_var_list              ! get a pointer to an existing output var_list
  PUBLIC :: set_var_list              ! set default parameters of an output var_list
  PUBLIC :: print_var_list
  PUBLIC :: print_memory_use

  PUBLIC :: default_var_list_settings ! set default settings for a whole list
  PUBLIC :: collect_group

  PUBLIC :: var_lists                 ! vector of output var_lists
  PUBLIC :: nvar_lists                ! number of output var_lists defined so far
  PUBLIC :: max_var_lists

  PUBLIC :: add_var                   ! create/allocate a new var_list list entry
  PUBLIC :: add_var_list_reference
  PUBLIC :: add_ref                   ! create/reference a new var_list list entry
  PUBLIC :: get_var                   ! obtain reference to existing list entry
  PUBLIC :: get_all_var_names         ! obtain a list of variables names

  PUBLIC :: get_var_name              ! return plain variable name (without timelevel)
  PUBLIC :: get_var_timelevel         ! return variable timelevel (or "-1")
  PUBLIC :: get_var_tileidx           ! return variable tile index
  PUBLIC :: get_var_list_element_info ! return a copy of the metadata for a var_list element
  PUBLIC :: get_timelevel_string      ! return the default string with timelevel encoded
  PUBLIC :: get_varname_with_timelevel! join varname with timelevel string

  PUBLIC :: total_number_of_variables ! returns total number of defined variables

  PUBLIC :: fget_var_list_element_r1d
  PUBLIC :: fget_var_list_element_r2d
  PUBLIC :: fget_var_list_element_r3d
  PUBLIC :: fget_var_list_element_s1d
  PUBLIC :: fget_var_list_element_s2d
  PUBLIC :: fget_var_list_element_s3d

  PUBLIC :: find_list_element   ! find an element in the list
  PUBLIC :: find_element   ! find an element in the list

  INTERFACE find_element
    MODULE PROCEDURE find_list_element
    MODULE PROCEDURE find_element_from_all
  END INTERFACE find_element

 INTERFACE add_var  ! create a new list entry
    MODULE PROCEDURE add_var_list_element_5d
    MODULE PROCEDURE add_var_list_element_r4d
    MODULE PROCEDURE add_var_list_element_r3d
    MODULE PROCEDURE add_var_list_element_r2d
    MODULE PROCEDURE add_var_list_element_r1d
    MODULE PROCEDURE add_var_list_element_s4d
    MODULE PROCEDURE add_var_list_element_s3d
    MODULE PROCEDURE add_var_list_element_s2d
    MODULE PROCEDURE add_var_list_element_s1d
    MODULE PROCEDURE add_var_list_element_i4d
    MODULE PROCEDURE add_var_list_element_i3d
    MODULE PROCEDURE add_var_list_element_i2d
    MODULE PROCEDURE add_var_list_element_i1d
    MODULE PROCEDURE add_var_list_element_l4d
    MODULE PROCEDURE add_var_list_element_l3d
    MODULE PROCEDURE add_var_list_element_l2d
    MODULE PROCEDURE add_var_list_element_l1d
  END INTERFACE add_var

  INTERFACE add_ref
    MODULE PROCEDURE add_var_list_reference_r3d
    MODULE PROCEDURE add_var_list_reference_r2d
    MODULE PROCEDURE add_var_list_reference_s3d
    MODULE PROCEDURE add_var_list_reference_s2d
    MODULE PROCEDURE add_var_list_reference_i2d
  END INTERFACE add_ref

  INTERFACE get_var  ! obtain reference to a list entry
    MODULE PROCEDURE get_var_list_element_r5d
    MODULE PROCEDURE get_var_list_element_r4d
    MODULE PROCEDURE get_var_list_element_r3d
    MODULE PROCEDURE get_var_list_element_r2d
    MODULE PROCEDURE get_var_list_element_r1d
    MODULE PROCEDURE get_var_list_element_s5d
    MODULE PROCEDURE get_var_list_element_s4d
    MODULE PROCEDURE get_var_list_element_s3d
    MODULE PROCEDURE get_var_list_element_s2d
    MODULE PROCEDURE get_var_list_element_s1d
    MODULE PROCEDURE get_var_list_element_i5d
    MODULE PROCEDURE get_var_list_element_i4d
    MODULE PROCEDURE get_var_list_element_i3d
    MODULE PROCEDURE get_var_list_element_i2d
    MODULE PROCEDURE get_var_list_element_i1d
    MODULE PROCEDURE get_var_list_element_l5d
    MODULE PROCEDURE get_var_list_element_l4d
    MODULE PROCEDURE get_var_list_element_l3d
    MODULE PROCEDURE get_var_list_element_l2d
    MODULE PROCEDURE get_var_list_element_l1d
  END INTERFACE get_var

  INTERFACE struct_assign_if_present  ! purely internal
    MODULE PROCEDURE assign_if_present_cf
    MODULE PROCEDURE assign_if_present_grib2
    MODULE PROCEDURE assign_if_present_union
    MODULE PROCEDURE assign_if_present_tracer_meta
    MODULE PROCEDURE assign_if_present_vert_interp
    MODULE PROCEDURE assign_if_present_hor_interp
    MODULE PROCEDURE assign_if_present_post_op
    MODULE PROCEDURE assign_if_present_action_list
  END INTERFACE struct_assign_if_present

  ! named constants for specifying data types
  ENUM, BIND(C)
    ENUMERATOR :: REAL_T, SINGLE_T, BOOL_T, INT_T
  END ENUM
  PUBLIC  :: REAL_T, SINGLE_T, BOOL_T, INT_T
  
  INTEGER,                  SAVE :: nvar_lists     =   0      ! var_lists allocated so far
  !
  TYPE(t_var_list), TARGET, SAVE :: var_lists(max_var_lists)  ! memory buffer array
  !
CONTAINS
  !------------------------------------------------------------------------------------------------
  !
  ! Create a new memory buffer / output var_list
  ! Get a pointer to the new var_list
  !
  SUBROUTINE new_var_list (this_list, name, output_type, restart_type,      &
       &                   post_suf, rest_suf, init_suf, loutput, lrestart, &
       &                   linitial, patch_id, vlevel_type)
    !
    TYPE(t_var_list), INTENT(inout)        :: this_list    ! anchor
    CHARACTER(len=*), INTENT(in)           :: name         ! name of output var_list
    INTEGER,          INTENT(in), OPTIONAL :: output_type  ! 'GRIB2' or 'NetCDF'
    INTEGER,          INTENT(in), OPTIONAL :: restart_type ! 'GRIB2' or 'NetCDF'
    CHARACTER(len=*), INTENT(in), OPTIONAL :: post_suf     ! suffix of output file
    CHARACTER(len=*), INTENT(in), OPTIONAL :: rest_suf     ! suffix of restart file
    CHARACTER(len=*), INTENT(in), OPTIONAL :: init_suf     ! suffix of initial file
    LOGICAL,          INTENT(in), OPTIONAL :: loutput      ! write to  output file
    LOGICAL,          INTENT(in), OPTIONAL :: lrestart     ! write to restart file
    LOGICAL,          INTENT(in), OPTIONAL :: linitial     ! read from initial file
    INTEGER,          INTENT(in), OPTIONAL :: patch_id     ! patch ID
    INTEGER,          INTENT(in), OPTIONAL :: vlevel_type  ! 1/2/3 for model/pres./height levels
    !
    INTEGER :: i
    !
    ! look, if name exists already in list
    !
    DO i = 1, nvar_lists
      IF (var_lists(i)%p%name == name) THEN
        CALL finish('new_list', 'output var_list '//TRIM(name)//' already used.')
      ENDIF
    ENDDO
    !
    this_list%p => NULL()
    !
    ! - check, if there is an entry without name in the existing vector
    !
    DO i = 1, nvar_lists
      IF (var_lists(i)%p%name == '') THEN
        this_list%p => var_lists(i)%p
        EXIT
      ENDIF
    END DO
    !
    ! - if not successful, append to vector of lists
    !
    IF(.NOT. ASSOCIATED(this_list%p)) THEN
      nvar_lists = nvar_lists + 1
      IF (nvar_lists > max_var_lists) THEN
        CALL finish('new_list', &
             &      'var_lists container overflow, increase "max_var_lists" in mo_var_list.f90')
      ENDIF
    ENDIF
    !
    CALL new_list (var_lists(nvar_lists))
    !
    ! connect anchor and backbone by referencing
    !
    this_list%p => var_lists(nvar_lists)%p
    !
    ! set default list characteristics
    !
    this_list%p%name     = name
    this_list%p%post_suf = '_'//TRIM(name)
    this_list%p%rest_suf = this_list%p%post_suf
    this_list%p%init_suf = this_list%p%post_suf
    this_list%p%loutput  = .TRUE.
    !
    ! set non-default list characteristics
    !
    this_list%p%restart_type = restart_file_type

    CALL assign_if_present(this_list%p%output_type,  output_type)
    CALL assign_if_present(this_list%p%restart_type, restart_type)
    CALL assign_if_present(this_list%p%post_suf,     post_suf)
    CALL assign_if_present(this_list%p%rest_suf,     rest_suf)
    CALL assign_if_present(this_list%p%init_suf,     init_suf)
    CALL assign_if_present(this_list%p%loutput,      loutput)
    CALL assign_if_present(this_list%p%lrestart,     lrestart)
    CALL assign_if_present(this_list%p%linitial,     linitial)
    CALL assign_if_present(this_list%p%patch_id,     patch_id)
    CALL assign_if_present(this_list%p%vlevel_type,  vlevel_type)
    !
    CALL message('','')
    CALL message('','adding new var_list '//TRIM(name))
    !
  END SUBROUTINE new_var_list
  !------------------------------------------------------------------------------------------------
  !
  ! Get a reference to a memory buffer/output var_list
  !
  SUBROUTINE get_var_list (this_list, name)
    !
    TYPE(t_var_list), POINTER    :: this_list ! pointer
    CHARACTER(len=*), INTENT(in) :: name      ! name of output var_list
    !
    INTEGER :: i
    !
    NULLIFY (this_list)
    !
    DO i = 1, nvar_lists
      IF (var_lists(i)%p%name == name) THEN
        this_list => var_lists(i)
        EXIT
      ENDIF
    END DO
    !
  END SUBROUTINE get_var_list

  !------------------------------------------------------------------------------------------------
  !
  ! @return total number of variables
  !
  FUNCTION total_number_of_variables()
    INTEGER :: total_number_of_variables
    ! local variables
    INTEGER :: i
    TYPE(t_list_element), POINTER :: element

    total_number_of_variables = 0
    !- loop over variables

    ! Note that there may be several variables with different time
    ! levels, we just add unconditionally all
    DO i = 1,nvar_lists
      element => NULL()
      LOOPVAR : DO
        IF(.NOT.ASSOCIATED(element)) THEN
          element => var_lists(i)%p%first_list_element
        ELSE
          element => element%next_list_element
        ENDIF
        IF(.NOT.ASSOCIATED(element)) EXIT LOOPVAR
        ! Do not inspect element if it is a container
        IF (element%field%info%lcontainer) CYCLE LOOPVAR

        total_number_of_variables = total_number_of_variables + 1
      ENDDO LOOPVAR ! loop over vlist "i"
    ENDDO ! i = 1,nvar_lists
  END FUNCTION total_number_of_variables

  !------------------------------------------------------------------------------------------------
  !
  ! Get a list of variable names matching a given criterion.
  !
  SUBROUTINE get_all_var_names (varlist, ivar, opt_vlevel_type,                          &
    &                           opt_vert_intp_type,                                      &
    &                           opt_hor_intp_type, opt_lcontainer,                       &
    &                           opt_loutput, opt_patch_id)
    CHARACTER(LEN=vname_len), INTENT(INOUT) :: varlist(:)
    INTEGER,                  INTENT(OUT)   :: ivar
    LOGICAL, OPTIONAL, INTENT(IN)  :: opt_vert_intp_type(SIZE(VINTP_TYPE_LIST))
    INTEGER, OPTIONAL, INTENT(IN)  :: opt_vlevel_type, opt_patch_id,   &
      &                               opt_hor_intp_type
    LOGICAL, OPTIONAL, INTENT(IN)  :: opt_lcontainer, opt_loutput
    ! local variables
    INTEGER                       :: i, ivintp_type
    LOGICAL                       :: lcontainer
    TYPE(t_list_element), POINTER :: element
    TYPE(t_var_metadata), POINTER :: info

    ! clear result
    DO i=1,SIZE(varlist)
      varlist(i) = ' '
    END DO

    ! default values for some criteria:
    lcontainer = .FALSE.
    CALL assign_if_present(lcontainer, opt_lcontainer)

    !- loop over variables
    ivar = 0
    ! Note that there may be several variables with different time
    ! levels, we just add unconditionally all
    LOOP_VARLISTS : DO i = 1,nvar_lists
      IF (PRESENT(opt_patch_id)) THEN
        IF (var_lists(i)%p%patch_id /= opt_patch_id) CYCLE LOOP_VARLISTS
      END IF
      IF (PRESENT(opt_vlevel_type)) THEN
        IF(var_lists(i)%p%vlevel_type /= opt_vlevel_type) CYCLE LOOP_VARLISTS
      END IF
      IF (PRESENT(opt_loutput)) THEN
        ! Skip var_lists for which loutput .NEQV. opt_loutput
        IF (opt_loutput .NEQV. var_lists(i)%p%loutput) CYCLE LOOP_VARLISTS
      END IF
      element => NULL()
      LOOPVAR : DO
        IF(.NOT.ASSOCIATED(element)) THEN
          element => var_lists(i)%p%first_list_element
        ELSE
          element => element%next_list_element
        ENDIF
        IF(.NOT.ASSOCIATED(element)) EXIT LOOPVAR

        info => element%field%info
        ! Do not inspect element if it is a container
        IF (info%lcontainer .NEQV. lcontainer) CYCLE LOOPVAR
        ! Do not inspect element if "loutput=.false."
        IF (PRESENT(opt_loutput)) THEN
          IF (opt_loutput .NEQV. info%loutput) CYCLE LOOPVAR
        END IF
        ! Do not inspect element if it does not contain info for
        ! vertical interpolation
        IF (PRESENT(opt_vert_intp_type)) THEN
          LOOP_VINTP_TYPES : DO ivintp_type=1,SIZE(VINTP_TYPE_LIST)
            IF (opt_vert_intp_type(ivintp_type) .AND. &
              & .NOT. info%vert_interp%vert_intp_type(ivintp_type)) CYCLE LOOPVAR
          END DO LOOP_VINTP_TYPES
        END IF
        ! Do not inspect element if it does not contain info for
        ! horizontal interpolation
        IF (PRESENT(opt_hor_intp_type)) THEN
          IF (info%hor_interp%hor_intp_type /= opt_hor_intp_type) CYCLE LOOPVAR
        END IF

        ! Check for time level suffix:
        ivar = ivar+1
        varlist(ivar) = TRIM(get_var_name(element%field))
      ENDDO LOOPVAR ! loop over vlist "i"
    ENDDO LOOP_VARLISTS ! i = 1,nvar_lists

    CALL remove_duplicates(varlist, ivar)

  END SUBROUTINE get_all_var_names


  !------------------------------------------------------------------------------------------------
  !> @return Plain variable name (i.e. without time level suffix ".TL")
  !
  FUNCTION get_var_name(var)
    CHARACTER(LEN=VARNAME_LEN) :: get_var_name
    TYPE(t_var_list_element)   :: var
    ! local variable
    INTEGER :: idx

    idx = INDEX(var%info%name,'.TL')
    IF (idx==0) THEN
      get_var_name = TRIM(var%info%name)
    ELSE
      get_var_name = TRIM(var%info%name(1:idx-1))
    END IF
  END FUNCTION get_var_name

  !------------------------------------------------------------------------------------------------
  ! construct varname  with timelevel
  !
  FUNCTION get_varname_with_timelevel(varname,timelevel)
    CHARACTER(LEN=VARNAME_LEN) :: varname
    INTEGER, INTENT(IN)        :: timelevel

    CHARACTER(LEN=VARNAME_LEN) :: get_varname_with_timelevel

    get_varname_with_timelevel = TRIM(varname)//get_timelevel_string(timelevel)
  END FUNCTION get_varname_with_timelevel

  !------------------------------------------------------------------------------------------------
  ! construct string for timelevel encoding into variable names
  !
  FUNCTION get_timelevel_string(timelevel) RESULT(suffix)
    INTEGER, INTENT(IN) :: timelevel

    CHARACTER(len=4) :: suffix

    WRITE(suffix,'(".TL",i1)') timelevel
  END FUNCTION get_timelevel_string

  !------------------------------------------------------------------------------------------------
  !> @return time level (extracted from time level suffix ".TL") or "-1"
  !
  FUNCTION get_var_timelevel(info)
    INTEGER :: get_var_timelevel
    TYPE(t_var_metadata), INTENT(IN) :: info
    ! local variable
    CHARACTER(LEN=*), PARAMETER :: routine = 'mo_var_list:get_var_timelevel'
    INTEGER :: idx

    idx = INDEX(info%name,'.TL')
    IF (idx == 0) THEN
      get_var_timelevel = -1
      RETURN
    END IF

    ! Get time level
    get_var_timelevel = ICHAR(info%name(idx+3:idx+3)) - ICHAR('0')
    IF(get_var_timelevel<=0 .OR. get_var_timelevel>max_time_levels) &
      CALL finish(routine, 'Illegal time level in '//TRIM(info%name))
  END FUNCTION get_var_timelevel


  !------------------------------------------------------------------------------------------------
  !> @return tile index (extracted from tile index suffix "t_") or "-1"
  !
  FUNCTION get_var_tileidx(varname)
    INTEGER :: get_var_tileidx
    CHARACTER(LEN=*) :: varname
    ! local variable
    CHARACTER(LEN=*), PARAMETER :: routine = 'mo_var_list:get_var_tileidx'
    INTEGER :: idx

    idx = INDEX(varname,'_t_')
    IF (idx == 0) THEN
      get_var_tileidx = 0
      RETURN
    END IF

    ! Get time level
    get_var_tileidx = ICHAR(varname(idx+3:idx+3)) - ICHAR('0')
    IF (get_var_tileidx<=0) &
      CALL finish(routine, 'Illegal time level in '//TRIM(varname))
  END FUNCTION get_var_tileidx


  !------------------------------------------------------------------------------------------------
  !
  ! Change parameters of an already existent output var_list
  !
  SUBROUTINE set_var_list (this_list, output_type, restart_type,  &
       &                   post_suf, rest_suf, init_suf, loutput, &
       &                   lrestart, linitial, patch_id,          &
       &                   vlevel_type)
    !
    TYPE(t_var_list), INTENT(inout)        :: this_list      ! output var_list to change
    INTEGER,          INTENT(in), OPTIONAL :: output_type    ! 'GRIB' or 'NetCDF'
    INTEGER,          INTENT(in), OPTIONAL :: restart_type   ! 'GRIB' or 'NetCDF'
    CHARACTER(len=*), INTENT(in), OPTIONAL :: post_suf       ! suffix of output  file
    CHARACTER(len=*), INTENT(in), OPTIONAL :: rest_suf       ! suffix of restart file
    CHARACTER(len=*), INTENT(in), OPTIONAL :: init_suf       ! suffix of initial file
    LOGICAL,          INTENT(in), OPTIONAL :: loutput        ! in standard output file
    LOGICAL,          INTENT(in), OPTIONAL :: lrestart       ! in standard restartfile
    LOGICAL,          INTENT(in), OPTIONAL :: linitial       ! in standard initialfile
    INTEGER,          INTENT(in), OPTIONAL :: patch_id       ! patch ID
    INTEGER,          INTENT(in), OPTIONAL :: vlevel_type    ! 1/2/3 for model/pres./height levels
    !
    this_list%p%restart_type = restart_file_type

    CALL assign_if_present(this_list%p%output_type,  output_type)
    CALL assign_if_present(this_list%p%restart_type, restart_type)
    CALL assign_if_present(this_list%p%post_suf,     post_suf)
    CALL assign_if_present(this_list%p%rest_suf,     rest_suf)
    CALL assign_if_present(this_list%p%init_suf,     init_suf)
    CALL assign_if_present(this_list%p%loutput,      loutput)
    CALL assign_if_present(this_list%p%lrestart,     lrestart)
    CALL assign_if_present(this_list%p%linitial,     linitial)
    CALL assign_if_present(this_list%p%patch_id,     patch_id)
    CALL assign_if_present(this_list%p%vlevel_type,  vlevel_type)
    !
  END SUBROUTINE set_var_list
  !------------------------------------------------------------------------------------------------
  !
  ! Delete an output var_list, nullify the associated pointer
  !
  SUBROUTINE delete_var_list(this_list)
    !
    TYPE(t_var_list) :: this_list
    !
    IF (ASSOCIATED(this_list%p)) THEN
      CALL delete_list(this_list)
      DEALLOCATE(this_list%p)
    ENDIF
    !
  END SUBROUTINE delete_var_list
  !------------------------------------------------------------------------------------------------
  !
  ! Delete all output var_lists
  !
  SUBROUTINE delete_var_lists
    !
    TYPE(t_var_list), POINTER :: this_list
    !
    INTEGER :: i
    !
    DO i = 1, nvar_lists
      this_list => var_lists(i)
      CALL delete_var_list (this_list)
    END DO
    !
  END SUBROUTINE delete_var_lists
  !------------------------------------------------------------------------------------------------
  !
  ! Get a copy of the metadata concerning a var_list element
  !
  SUBROUTINE get_var_list_element_info (this_list, name, info)
    !
    TYPE(t_var_list),     INTENT(in)  :: this_list    ! list
    CHARACTER(len=*),     INTENT(in)  :: name         ! name of variable
    TYPE(t_var_metadata), INTENT(out) :: info         ! variable meta data
    !
    TYPE(t_list_element), POINTER :: element
    !
    element => find_list_element (this_list, name)
    IF (ASSOCIATED (element)) THEN
      info = element%field%info
    ENDIF
    !
  END SUBROUTINE get_var_list_element_info
  !------------------------------------------------------------------------------------------------
  !
  ! Set default meta data of output var_list
  !
  SUBROUTINE default_var_list_settings (this_list,                                   &
       &                                filename,                                    &
       &                                loutput, lrestart, linitial,                 &
       &                                post_suf, rest_suf, init_suf,                &
       &                                output_type, restart_type, compression_type, &
       &                                model_type)
    !
    TYPE(t_var_list),   INTENT(inout)        :: this_list        ! output var_list
    LOGICAL,            INTENT(in), OPTIONAL :: loutput          ! to output
    LOGICAL,            INTENT(in), OPTIONAL :: lrestart         ! from/to restart
    LOGICAL,            INTENT(in), OPTIONAL :: linitial         ! from initial
    CHARACTER(len=*),   INTENT(in), OPTIONAL :: filename         ! name of output file
    CHARACTER(len=*),   INTENT(in), OPTIONAL :: post_suf         ! suffix of output  file
    CHARACTER(len=*),   INTENT(in), OPTIONAL :: rest_suf         ! suffix of restart file
    CHARACTER(len=*),   INTENT(in), OPTIONAL :: init_suf         ! suffix of initial file
    INTEGER,            INTENT(in), OPTIONAL :: output_type      ! output file type
    INTEGER,            INTENT(in), OPTIONAL :: restart_type     ! restart file type
    INTEGER,            INTENT(in), OPTIONAL :: compression_type ! compression type
    CHARACTER(len=*),   INTENT(in), OPTIONAL :: model_type       ! output file associated
    !
    this_list%p%restart_type = restart_file_type

    CALL assign_if_present (this_list%p%loutput,          loutput)
    CALL assign_if_present (this_list%p%lrestart,         lrestart)
    CALL assign_if_present (this_list%p%linitial,         linitial)
    CALL assign_if_present (this_list%p%filename,         filename)
    CALL assign_if_present (this_list%p%post_suf,         post_suf)
    CALL assign_if_present (this_list%p%rest_suf,         rest_suf)
    CALL assign_if_present (this_list%p%init_suf,         init_suf)
    CALL assign_if_present (this_list%p%output_type,      output_type)
    CALL assign_if_present (this_list%p%restart_type,     restart_type)
    CALL assign_if_present (this_list%p%compression_type, compression_type)
    CALL assign_if_present (this_list%p%model_type,       model_type)
    !
  END SUBROUTINE default_var_list_settings
  !------------------------------------------------------------------------------------------------
  FUNCTION default_var_list_metadata(this_list) RESULT(this_info)
    !
    TYPE(t_var_metadata)         :: this_info        ! memory info structure
    !
    TYPE(t_var_list), INTENT(in) :: this_list        ! output var_list
    !
    this_info%key                 = 0
    this_info%name                = ''
    this_info%var_class           = CLASS_DEFAULT
    !
    this_info%cf                  = t_cf_var('', '', '', -1)
    this_info%grib2               = grib2_var(-1, -1, -1, -1, -1, -1)
    !
    this_info%allocated           = .FALSE.
    this_info%ndims               = 0
    this_info%used_dimensions(:)  = 0
    !
    ! RJ: Set default loutput to .TRUE., regardless of this_list%p%loutput
    this_info%loutput             = .TRUE.
    this_info%isteptype           = TSTEP_INSTANT
    this_info%resetval            = t_union_vals( 0.0_wp, 0.0_sp, 0, .FALSE.)
    this_info%lrestart            = this_list%p%lrestart
    this_info%lrestart_cont       = .FALSE.
    this_info%lrestart_read       = .FALSE.

    this_info%lmiss               = this_list%p%lmiss
    this_info%missval             = t_union_vals( 0.0_wp, 0.0_sp, 0, .FALSE.)
    this_info%lmask_boundary      = this_list%p%lmask_boundary

    this_info%initval             = t_union_vals( 0.0_wp, 0.0_sp, 0, .FALSE.)
    !
    this_info%lcontainer          = .FALSE.
    this_info%lcontained          = .FALSE.
    this_info%ncontained          = 0
    this_info%var_ref_pos         = -1 ! UNDEFINED
    this_info%maxcontained        = 0
    !
    this_info%hgrid               = -1
    this_info%vgrid               = -1
    !
    this_info%tlev_source         = TLEV_NNOW
    !
    this_info%cdiVarID            = CDI_UNDEFID
    this_info%cdiVarID_2          = CDI_UNDEFID
    this_info%cdiGridID           = CDI_UNDEFID
    this_info%cdiZaxisID          = CDI_UNDEFID
    this_info%cdiDataType         = CDI_UNDEFID
    !
    this_info%vert_interp         = create_vert_interp_metadata()
    this_info%hor_interp          = create_hor_interp_metadata()
    !
    this_info%post_op             = post_op()
    !
    this_info%in_group(:)         = groups()
    !
    this_info%action_list         = actions()
    !
    this_info%l_pp_scheduler_task = 0

  END FUNCTION default_var_list_metadata



  !------------------------------------------------------------------------------------------------
  !
  ! Set parameters of list element already created
  ! (private routine within this module)
  !
  ! Set each parameter in data type var_metadata if the respective
  ! optional parameter is present.
  !
  SUBROUTINE set_var_metadata (info,                                           &
         &                     name, hgrid, vgrid, cf, grib2, ldims,           &
         &                     loutput, lcontainer, lrestart, lrestart_cont,   &
         &                     initval, isteptype, resetval, lmiss, missval,   &
         &                     tlev_source, vert_interp,                       &
         &                     hor_interp, in_group, verbose,                  &
         &                     l_pp_scheduler_task, post_op, action_list,      &
         &                     var_class)
    !
    TYPE(t_var_metadata),    INTENT(inout)        :: info          ! memory info struct.
    CHARACTER(len=*),        INTENT(in), OPTIONAL :: name          ! variable name
    INTEGER,                 INTENT(in), OPTIONAL :: hgrid         ! horizontal grid type used
    INTEGER,                 INTENT(in), OPTIONAL :: vgrid         ! vertical grid type used
    TYPE(t_cf_var),          INTENT(in), OPTIONAL :: cf            ! CF convention
    TYPE(t_grib2_var),       INTENT(in), OPTIONAL :: grib2         ! GRIB2
    INTEGER,                 INTENT(in)           :: ldims(:)      ! used dimensions
    LOGICAL,                 INTENT(in), OPTIONAL :: loutput       ! into output var_list
    LOGICAL,                 INTENT(in), OPTIONAL :: lcontainer    ! true if container
    LOGICAL,                 INTENT(in), OPTIONAL :: lrestart      ! restart file flag
    LOGICAL,                 INTENT(in), OPTIONAL :: lrestart_cont ! continue on restart
    TYPE(t_union_vals),      INTENT(in), OPTIONAL :: initval       ! value if var not available
    INTEGER,                 INTENT(in), OPTIONAL :: isteptype     ! type of statistical processing
    TYPE(t_union_vals),      INTENT(in), OPTIONAL :: resetval      ! reset value
    LOGICAL,                 INTENT(in), OPTIONAL :: lmiss         ! missing value flag
    TYPE(t_union_vals),      INTENT(in), OPTIONAL :: missval       ! missing value
    INTEGER,                 INTENT(in), OPTIONAL :: tlev_source   ! actual TL for TL dependent vars
    TYPE(t_vert_interp_meta),INTENT(in), OPTIONAL :: vert_interp   ! vertical interpolation metadata
    TYPE(t_hor_interp_meta), INTENT(in), OPTIONAL :: hor_interp    ! horizontal interpolation metadata
    LOGICAL, INTENT(in), OPTIONAL :: in_group(:)          ! groups to which a variable belongs
    LOGICAL,                 INTENT(in), OPTIONAL :: verbose
    INTEGER,                 INTENT(in), OPTIONAL :: l_pp_scheduler_task ! .TRUE., if field is updated by pp scheduler
    TYPE(t_post_op_meta),    INTENT(in), OPTIONAL :: post_op       !< "post-op" (small arithmetic operations) for this variable
    TYPE(t_var_action),      INTENT(in), OPTIONAL :: action_list   !< regularly triggered events
    INTEGER,                 INTENT(in), OPTIONAL :: var_class     ! variable class/species
    !
    LOGICAL :: lverbose
    !
    ! set flags from optional parameters
    !
    lverbose = .FALSE.
    CALL assign_if_present (lverbose, verbose)
    !
    ! set components describing the 'Content of the field'
    !
    CALL assign_if_present (info%name,  name)
    CALL assign_if_present (info%var_class,  var_class)
    CALL struct_assign_if_present (info%cf,    cf)
    CALL struct_assign_if_present (info%grib2, grib2)
    !
    ! hash variable name for fast search
    !
    IF (PRESENT(name)) info%key = util_hashword(name, LEN_TRIM(name), 0)
    !
!!$    CALL assign_if_present (info%used_dimensions(1:SIZE(ldims)), ldims)
    CALL assign_if_present (info%used_dimensions, ldims)
    !
    ! set grid type
    !
    CALL assign_if_present (info%hgrid, hgrid)
    CALL assign_if_present (info%vgrid, vgrid)
    !
    ! set flags concerning I/O
    !
    CALL assign_if_present (info%loutput,       loutput)
    CALL assign_if_present (info%lcontainer,    lcontainer)
    IF (info%lcontainer) THEN
      info%ncontained   =  0
      info%var_ref_pos  = -1 ! UNDEFINED
    END IF
    CALL struct_assign_if_present (info%resetval,resetval)
    CALL assign_if_present (info%isteptype,     isteptype)
    CALL assign_if_present (info%lmiss,         lmiss)
    CALL struct_assign_if_present (info%missval,       missval)
    CALL assign_if_present (info%lrestart,      lrestart)
    CALL assign_if_present (info%lrestart_cont, lrestart_cont)
    CALL struct_assign_if_present (info%initval,       initval)
    CALL assign_if_present (info%tlev_source,   tlev_source)
    !
    ! set flags concerning vertical interpolation
    CALL struct_assign_if_present (info%vert_interp,   vert_interp )

    ! set flags concerning horizontal interpolation
    CALL struct_assign_if_present (info%hor_interp,    hor_interp )

    ! set meta data containing the groups to which a variable belongs
    IF (PRESENT(in_group)) THEN
      info%in_group(1:SIZE(in_group)) = in_group(:)
    END IF

    CALL assign_if_present (info%l_pp_scheduler_task, l_pp_scheduler_task)

    CALL struct_assign_if_present (info%post_op, post_op)

    CALL struct_assign_if_present (info%action_list, action_list)

    !
    ! printout (optional)
    !

    !LK    IF (lverbose) CALL print_var_metadata (info)
    !
  END SUBROUTINE set_var_metadata


  !------------------------------------------------------------------------------------------------
  !
  ! Set dynamic metadata, i.e. polymorphic tracer metadata
  ! (private routine within this module)
  !
  SUBROUTINE set_var_metadata_dyn(this_info_dyn,tracer_info)
    TYPE(t_var_metadata_dynamic),INTENT(OUT) :: this_info_dyn
    CLASS(t_tracer_meta),INTENT(IN),OPTIONAL :: tracer_info

    CALL assign_if_present_tracer_meta(this_info_dyn%tracer,tracer_info)

  END SUBROUTINE set_var_metadata_dyn


  ! Auxiliary routine: initialize array, REAL(wp) variant
  SUBROUTINE init_array_r5d(ptr, linit, initval, lmiss, missval)
    REAL(wp),           POINTER     :: ptr(:,:,:,:,:)      ! pointer to field
    LOGICAL,            INTENT(IN)  :: linit, lmiss
    TYPE(t_union_vals), INTENT(IN)  :: initval, missval    ! optional initialization value

    IF (lmiss) THEN
      ptr = missval%rval
    ELSE
#if defined (__INTEL_COMPILER) || defined (__PGI) || defined (NAGFOR)
#ifdef VARLIST_INITIZIALIZE_WITH_NAN
      ptr = ieee_value(ptr, ieee_signaling_nan)
#else
      ptr = 0.0_wp
#endif
#else
      ptr = 0.0_wp
#endif
    END IF
    IF (linit)  ptr = initval%rval
  END SUBROUTINE init_array_r5d

  ! Auxiliary routine: initialize array, REAL(sp) variant
  SUBROUTINE init_array_s5d(ptr, linit, initval, lmiss, missval)
    REAL(sp),           POINTER     :: ptr(:,:,:,:,:)      ! pointer to field
    LOGICAL,            INTENT(IN)  :: linit, lmiss
    TYPE(t_union_vals), INTENT(IN)  :: initval, missval    ! optional initialization value

    IF (lmiss) THEN
      ptr = missval%sval
    ELSE
#if defined (__INTEL_COMPILER) || defined (__PGI) || defined (NAGFOR)
#ifdef VARLIST_INITIZIALIZE_WITH_NAN
      ptr = ieee_value(ptr, ieee_signaling_nan)
#else
      ptr = 0.0_sp
#endif
#else
      ptr = 0.0_sp
#endif
    END IF
    IF (linit)  ptr = initval%sval
  END SUBROUTINE init_array_s5d


  ! Auxiliary routine: initialize array, INTEGER variant
  SUBROUTINE init_array_i5d(ptr, linit, initval, lmiss, missval)
    INTEGER, POINTER                :: ptr(:,:,:,:,:)      ! pointer to field
    LOGICAL,            INTENT(IN)  :: linit, lmiss
    TYPE(t_union_vals), INTENT(IN)  :: initval, missval    ! optional initialization value

    IF (lmiss) THEN
      ptr = missval%ival
    ELSE
      ptr = 0
    END IF
    IF (linit)  ptr = initval%ival
  END SUBROUTINE init_array_i5d


  ! Auxiliary routine: initialize array, REAL(wp) variant
  SUBROUTINE init_array_l5d(ptr, linit, initval, lmiss, missval)
    LOGICAL, POINTER                :: ptr(:,:,:,:,:)      ! pointer to field
    LOGICAL,            INTENT(IN)  :: linit, lmiss
    TYPE(t_union_vals), INTENT(IN)  :: initval, missval    ! optional initialization value

    IF (lmiss) THEN
      ptr = missval%lval
    ELSE
      ptr = .FALSE.
    END IF
    IF (linit)  ptr = initval%lval
  END SUBROUTINE init_array_l5d


  !------------------------------------------------------------------------------------------------
  !
  ! Create a list new entry
  !
  ! Specific routines for pointers of different rank
  !
  ! create (allocate) a new table entry
  ! optionally obtain pointer to 5d-field
  ! optionally overwrite default meta data
  !
  SUBROUTINE add_var_list_element_5d(ndims, data_type, this_list, name,         &
    &   hgrid, vgrid, cf, grib2, ldims, new_list_element, loutput, lcontainer,  &
    &   lrestart, lrestart_cont, isteptype, lmiss, tlev_source,                 &
    &   info, vert_interp, hor_interp, in_group, verbose,                       &
    &   l_pp_scheduler_task, post_op, action_list, tracer_info,                 &
<<<<<<< HEAD
    &   p5_r, p5_s, p5_i, p5_l, initval_r, initval_s, initval_i, initval_l,     &
    &   resetval_r, resetval_s, resetval_i, resetval_l,                         &
    &   missval_r, missval_s, missval_i, missval_l, var_class )
    !
=======
    &   p5_r, p5_i, p5_l, initval_r, initval_i, initval_l,                      &
    &   resetval_r, resetval_i, resetval_l, missval_r, missval_i, missval_l,    &
    &   var_class )

>>>>>>> 8b0c9e0d
    INTEGER,                 INTENT(IN)           :: ndims                        ! used dimensions (1...5)
    INTEGER,                 INTENT(IN)           :: data_type
    TYPE(t_var_list),        INTENT(inout)        :: this_list                    ! list
    CHARACTER(len=*),        INTENT(in)           :: name                         ! name of variable
    INTEGER,                 INTENT(in)           :: hgrid                        ! horizontal grid type used
    INTEGER,                 INTENT(in)           :: vgrid                        ! vertical grid type used
    TYPE(t_cf_var),          INTENT(in)           :: cf                           ! CF related metadata
    TYPE(t_grib2_var),       INTENT(in)           :: grib2                        ! GRIB2 related metadata
    INTEGER,                 INTENT(in)           :: ldims(5)                     ! local dimensions
    TYPE(t_list_element),    POINTER              :: new_list_element             ! pointer to new var list element
    LOGICAL,                 INTENT(in), OPTIONAL :: loutput                      ! output flag
    LOGICAL,                 INTENT(in), OPTIONAL :: lcontainer                   ! container flag
    LOGICAL,                 INTENT(in), OPTIONAL :: lrestart                     ! restart flag
    LOGICAL,                 INTENT(in), OPTIONAL :: lrestart_cont                ! continue restart if var not available
    INTEGER,                 INTENT(in), OPTIONAL :: isteptype                    ! type of statistical processing
    LOGICAL,                 INTENT(in), OPTIONAL :: lmiss                        ! missing value flag
    INTEGER,                 INTENT(in), OPTIONAL :: tlev_source                  ! actual TL for TL dependent vars
    TYPE(t_var_metadata),    POINTER,    OPTIONAL :: info                         ! returns reference to metadata
    REAL(wp),                POINTER,    OPTIONAL :: p5_r(:,:,:,:,:)              ! provided pointer
    REAL(sp),                POINTER,    OPTIONAL :: p5_s(:,:,:,:,:)              ! provided pointer
    INTEGER,                 POINTER,    OPTIONAL :: p5_i(:,:,:,:,:)              ! provided pointer
    LOGICAL,                 POINTER,    OPTIONAL :: p5_l(:,:,:,:,:)              ! provided pointer
    TYPE(t_vert_interp_meta),INTENT(in), OPTIONAL :: vert_interp                  ! vertical interpolation metadata
    TYPE(t_hor_interp_meta), INTENT(in), OPTIONAL :: hor_interp                   ! horizontal interpolation metadata
    LOGICAL,                 INTENT(in), OPTIONAL :: in_group(SIZE(VAR_GROUPS))   ! groups to which a variable belongs
    LOGICAL,                 INTENT(in), OPTIONAL :: verbose                      ! print information
    INTEGER,                 INTENT(in), OPTIONAL :: l_pp_scheduler_task          ! .TRUE., if field is updated by pp scheduler
    TYPE(t_post_op_meta),    INTENT(IN), OPTIONAL :: post_op                      ! "post-op" (small arithmetic operations) for this variable
    TYPE(t_var_action),      INTENT(IN), OPTIONAL :: action_list                  ! regularly triggered events
    CLASS(t_tracer_meta),    INTENT(in), OPTIONAL :: tracer_info                  ! tracer meta data
    REAL(wp),                INTENT(in), OPTIONAL :: initval_r                    ! value if var not available
    REAL(sp),                INTENT(in), OPTIONAL :: initval_s                    ! value if var not available
    INTEGER,                 INTENT(in), OPTIONAL :: initval_i                    ! value if var not available
    LOGICAL,                 INTENT(in), OPTIONAL :: initval_l                    ! value if var not available
    REAL(wp),                INTENT(in), OPTIONAL :: resetval_r                   ! reset value (after accumulation)
    REAL(sp),                INTENT(in), OPTIONAL :: resetval_s                   ! reset value (after accumulation)
    INTEGER,                 INTENT(in), OPTIONAL :: resetval_i                   ! reset value (after accumulation)
    LOGICAL,                 INTENT(in), OPTIONAL :: resetval_l                   ! reset value (after accumulation)
    REAL(wp),                INTENT(in), OPTIONAL :: missval_r                    ! missing value
    REAL(sp),                INTENT(in), OPTIONAL :: missval_s                    ! missing value
    INTEGER,                 INTENT(in), OPTIONAL :: missval_i                    ! missing value
    LOGICAL,                 INTENT(in), OPTIONAL :: missval_l                    ! missing value
    INTEGER,                 INTENT(in), OPTIONAL :: var_class                    !< variable type/species

    ! local variables
    TYPE(t_union_vals) :: missval, initval, resetval
    INTEGER :: idims(5), istat
    LOGICAL :: referenced
    CHARACTER(LEN = *), PARAMETER :: routine = modname//":add_var_list_element_5d"

    ! consistency check for restart and output

    IF (PRESENT(lrestart)) THEN
      IF (.NOT. this_list%p%lrestart .AND. lrestart) THEN
        CALL finish(routine, 'for list '//TRIM(this_list%p%name)//' restarting not enabled, '// &
                           & 'but restart of '//TRIM(name)//' requested.')
      ENDIF
      IF(lrestart .AND. data_type /= REAL_T) CALL finish(routine, 'unsupported data_type for "'//TRIM(NAME)//'": '// &
                                                                & 'data_type of restart variables must be REAL_T')
    ENDIF

    ! add list entry

    CALL append_list_element (this_list, new_list_element)
    new_list_element%field%info = default_var_list_metadata(this_list)

    ! init local fields

    missval = new_list_element%field%info%missval
    initval = new_list_element%field%info%initval
    resetval= new_list_element%field%info%resetval

    ! and set meta data
<<<<<<< HEAD
    !
    IF (PRESENT(p5_r) .OR. PRESENT(p5_s) .OR. PRESENT(p5_i) .OR. PRESENT(p5_l)) THEN
=======

    IF (PRESENT(p5_r) .OR. PRESENT(p5_i) .OR. PRESENT(p5_l)) THEN
>>>>>>> 8b0c9e0d
      referenced = .TRUE.
      new_list_element%field%info%allocated = .TRUE.
    ELSE
      referenced = .FALSE.
    ENDIF

    CALL assign_if_present(missval%rval, missval_r)
    CALL assign_if_present(missval%sval, missval_s)
    CALL assign_if_present(missval%ival, missval_i)
    CALL assign_if_present(missval%lval, missval_l)

    CALL assign_if_present(initval%rval, initval_r)
    CALL assign_if_present(initval%sval, initval_s)
    CALL assign_if_present(initval%ival, initval_i)
    CALL assign_if_present(initval%lval, initval_l)

    CALL assign_if_present(resetval%rval, resetval_r)
    CALL assign_if_present(resetval%sval, resetval_s)
    CALL assign_if_present(resetval%ival, resetval_i)
    CALL assign_if_present(resetval%lval, resetval_l)

    CALL set_var_metadata( new_list_element%field%info,                      &
         name=name, hgrid=hgrid, vgrid=vgrid, cf=cf, grib2=grib2,            &
         ldims=ldims(1:ndims), loutput=loutput, lcontainer=lcontainer,       &
         lrestart=lrestart, lrestart_cont=lrestart_cont, initval=initval,    &
         isteptype=isteptype, resetval=resetval, lmiss=lmiss,                &
         missval=missval, tlev_source=tlev_source,                           &
         vert_interp=vert_interp, hor_interp=hor_interp, in_group=in_group,  &
         verbose=verbose, l_pp_scheduler_task=l_pp_scheduler_task,           &
         post_op=post_op, action_list=action_list, var_class=var_class )
    ! set dynamic metadata, i.e. polymorphic tracer metadata
    CALL set_var_metadata_dyn (new_list_element%field%info_dyn,              &
                               tracer_info=tracer_info)

    IF (.NOT. referenced) THEN
      new_list_element%field%info%ndims                    = ndims
      new_list_element%field%info%used_dimensions(1:ndims) = ldims(1:ndims)
      idims(1:ndims)    = new_list_element%field%info%used_dimensions(1:ndims)
      idims((ndims+1):) = 1
      NULLIFY(new_list_element%field%r_ptr)
      NULLIFY(new_list_element%field%s_ptr)
      NULLIFY(new_list_element%field%i_ptr)
      NULLIFY(new_list_element%field%l_ptr)
      SELECT CASE(data_type)
      CASE (REAL_T)
        new_list_element%field%var_base_size    = 8
        new_list_element%field%info%cdiDataType = DATATYPE_FLT64
        ALLOCATE(new_list_element%field%r_ptr(idims(1), idims(2), idims(3), idims(4), idims(5)), STAT=istat)
        new_list_element%field%r_ptr(:,:,:,:,:) = 0._wp
      CASE (SINGLE_T)
        new_list_element%field%var_base_size    = 4
        new_list_element%field%info%cdiDataType = DATATYPE_FLT32
        ALLOCATE(new_list_element%field%s_ptr(idims(1), idims(2), idims(3), idims(4), idims(5)), STAT=istat)
        new_list_element%field%s_ptr(:,:,:,:,:) = 0._sp
      CASE (INT_T)
        new_list_element%field%var_base_size    = 4
        new_list_element%field%info%cdiDataType = DATATYPE_INT32
        ALLOCATE(new_list_element%field%i_ptr(idims(1), idims(2), idims(3), idims(4), idims(5)), STAT=istat)
        new_list_element%field%i_ptr(:,:,:,:,:) = 0
      CASE (BOOL_T)
        new_list_element%field%var_base_size    = 4
        new_list_element%field%info%cdiDataType = DATATYPE_INT8
        ALLOCATE(new_list_element%field%l_ptr(idims(1), idims(2), idims(3), idims(4), idims(5)), STAT=istat)
        new_list_element%field%l_ptr(:,:,:,:,:) = .FALSE.
      END SELECT

      IF (istat /= 0) THEN
        CALL finish(routine, 'allocation of array '//TRIM(name)//' failed')
      ELSE
        new_list_element%field%info%allocated = .TRUE.
      ENDIF
      this_list%p%memory_used = this_list%p%memory_used &
           + INT(new_list_element%field%var_base_size, i8) &
           & * INT(PRODUCT(idims(1:5)),i8)
    ELSE
      SELECT CASE(data_type)
      CASE (REAL_T)
        new_list_element%field%r_ptr => p5_r
      CASE (SINGLE_T)
        new_list_element%field%s_ptr => p5_s
      CASE (INT_T)
        new_list_element%field%i_ptr => p5_i
      CASE (BOOL_T)
        new_list_element%field%l_ptr => p5_l
      END SELECT
    ENDIF

    IF(PRESENT(info)) info => new_list_element%field%info

    ! initialize the new array
    SELECT CASE(data_type)
    CASE (REAL_T)
      CALL init_array_r5d(new_list_element%field%r_ptr, linit=PRESENT(initval_r), initval=initval, &
        &                 lmiss=PRESENT(lmiss), missval=missval)
    CASE (SINGLE_T)
      CALL init_array_s5d(new_list_element%field%s_ptr, linit=PRESENT(initval_s), initval=initval, &
        &                 lmiss=PRESENT(lmiss), missval=missval)
    CASE (INT_T)
      CALL init_array_i5d(new_list_element%field%i_ptr, linit=PRESENT(initval_i), initval=initval, &
        &                 lmiss=PRESENT(lmiss), missval=missval)
    CASE (BOOL_T)
      CALL init_array_l5d(new_list_element%field%l_ptr, linit=PRESENT(initval_l), initval=initval, &
        &                 lmiss=PRESENT(lmiss), missval=missval)
    END SELECT
  END SUBROUTINE add_var_list_element_5d


  !------------------------------------------------------------------------------------------------
  ! create (allocate) a new table entry
  ! optionally obtain pointer to 4d-field
  ! optionally overwrite default meta data
  !
  SUBROUTINE add_var_list_element_r4d(this_list, name, ptr,       &
    &   hgrid, vgrid, cf, grib2, ldims, loutput, lcontainer,      &
    &   lrestart, lrestart_cont, initval, isteptype,              &
    &   resetval, lmiss, missval, tlev_source, info, p5,          &
    &   vert_interp, hor_interp, in_group, verbose, new_element,  &
    &   l_pp_scheduler_task, post_op, action_list, var_class)
    !
    TYPE(t_var_list),        INTENT(inout)        :: this_list                    ! list
    CHARACTER(len=*),        INTENT(in)           :: name                         ! name of variable
    REAL(wp),                POINTER              :: ptr(:,:,:,:)                 ! reference to field
    INTEGER,                 INTENT(in)           :: hgrid                        ! horizontal grid type used
    INTEGER,                 INTENT(in)           :: vgrid                        ! vertical grid type used
    TYPE(t_cf_var),          INTENT(in)           :: cf                           ! CF related metadata
    TYPE(t_grib2_var),       INTENT(in)           :: grib2                        ! GRIB2 related metadata
    INTEGER,                 INTENT(in)           :: ldims(:)                     ! local dimensions
    LOGICAL,                 INTENT(in), OPTIONAL :: loutput                      ! output flag
    LOGICAL,                 INTENT(in), OPTIONAL :: lcontainer                   ! container flag
    LOGICAL,                 INTENT(in), OPTIONAL :: lrestart                     ! restart flag
    LOGICAL,                 INTENT(in), OPTIONAL :: lrestart_cont                ! continue restart if var not available
    REAL(wp),                INTENT(in), OPTIONAL :: initval                      ! value if var not available
    INTEGER,                 INTENT(in), OPTIONAL :: isteptype                    ! type of statistical processing
    REAL(wp),                INTENT(in), OPTIONAL :: resetval                     ! reset value (after accumulation)
    LOGICAL,                 INTENT(in), OPTIONAL :: lmiss                        ! missing value flag
    REAL(wp),                INTENT(in), OPTIONAL :: missval                      ! missing value
    INTEGER,                 INTENT(in), OPTIONAL :: tlev_source                  ! actual TL for TL dependent vars
    TYPE(t_var_metadata),    POINTER,    OPTIONAL :: info                         ! returns reference to metadata
    REAL(wp),                POINTER,    OPTIONAL :: p5(:,:,:,:,:)                ! provided pointer
    TYPE(t_vert_interp_meta),INTENT(in), OPTIONAL :: vert_interp                  ! vertical interpolation metadata
    TYPE(t_hor_interp_meta), INTENT(in), OPTIONAL :: hor_interp                   ! horizontal interpolation metadata
    LOGICAL,                 INTENT(in), OPTIONAL :: in_group(SIZE(VAR_GROUPS))   ! groups to which a variable belongs
    LOGICAL,                 INTENT(in), OPTIONAL :: verbose                      ! print information
    TYPE(t_list_element),    POINTER,    OPTIONAL :: new_element                  ! pointer to new var list element
    INTEGER,                 INTENT(in), OPTIONAL :: l_pp_scheduler_task          ! .TRUE., if field is updated by pp scheduler
    TYPE(t_post_op_meta),    INTENT(IN), OPTIONAL :: post_op                      ! "post-op" (small arithmetic operations) for this variable
    TYPE(t_var_action),      INTENT(IN), OPTIONAL :: action_list                  ! regularly triggered events
    INTEGER,                 INTENT(in), OPTIONAL :: var_class                    !< variable type/species
    ! local variables
    TYPE(t_list_element), POINTER :: element
    INTEGER                       :: idims(5), ndims

    ndims = 4
    idims(1:ndims) = ldims(1:ndims)
    CALL add_var_list_element_5d(ndims, REAL_T, this_list, name,           &
      &   hgrid, vgrid, cf, grib2, idims, element, loutput, lcontainer,    &
      &   lrestart, lrestart_cont, isteptype, lmiss, tlev_source, info,    &
      &   vert_interp, hor_interp, in_group, verbose,                      &
      &   l_pp_scheduler_task, post_op, action_list, p5_r=p5,              &
      &   initval_r=initval, resetval_r=resetval, missval_r=missval,       &
      &   var_class=var_class)
    ptr => element%field%r_ptr(:,:,:,:,1)
    IF (PRESENT(new_element))  new_element => element
  END SUBROUTINE add_var_list_element_r4d


  !------------------------------------------------------------------------------------------------
  ! create (allocate) a new table entry
  ! optionally obtain pointer to 3d-field
  ! optionally overwrite default meta data
  !
  SUBROUTINE add_var_list_element_r3d(this_list, name, ptr,            &
    &   hgrid, vgrid, cf, grib2, ldims, loutput, lcontainer,           &
    &   lrestart, lrestart_cont, initval, isteptype,                   &
    &   resetval, lmiss, missval, tlev_source, tracer_info, info, p5,  &
    &   vert_interp, hor_interp, in_group, verbose, new_element,       &
    &   l_pp_scheduler_task, post_op, action_list, var_class)
    !
    TYPE(t_var_list),        INTENT(inout)        :: this_list                    ! list
    CHARACTER(len=*),        INTENT(in)           :: name                         ! name of variable
    REAL(wp),                POINTER              :: ptr(:,:,:)                   ! reference to field
    INTEGER,                 INTENT(in)           :: hgrid                        ! horizontal grid type used
    INTEGER,                 INTENT(in)           :: vgrid                        ! vertical grid type used
    TYPE(t_cf_var),          INTENT(in)           :: cf                           ! CF related metadata
    TYPE(t_grib2_var),       INTENT(in)           :: grib2                        ! GRIB2 related metadata
    INTEGER,                 INTENT(in)           :: ldims(:)                     ! local dimensions
    LOGICAL,                 INTENT(in), OPTIONAL :: loutput                      ! output flag
    LOGICAL,                 INTENT(in), OPTIONAL :: lcontainer                   ! container flag
    LOGICAL,                 INTENT(in), OPTIONAL :: lrestart                     ! restart flag
    LOGICAL,                 INTENT(in), OPTIONAL :: lrestart_cont                ! continue restart if var not available
    REAL(wp),                INTENT(in), OPTIONAL :: initval                      ! value if var not available
    INTEGER,                 INTENT(in), OPTIONAL :: isteptype                    ! type of statistical processing
    REAL(wp),                INTENT(in), OPTIONAL :: resetval                     ! reset value (after accumulation)
    LOGICAL,                 INTENT(in), OPTIONAL :: lmiss                        ! missing value flag
    REAL(wp),                INTENT(in), OPTIONAL :: missval                      ! missing value
    INTEGER,                 INTENT(in), OPTIONAL :: tlev_source                  ! actual TL for TL dependent vars
    CLASS(t_tracer_meta),    INTENT(in), OPTIONAL :: tracer_info                  ! tracer meta data
    TYPE(t_var_metadata),    POINTER,    OPTIONAL :: info                         ! returns reference to metadata
    REAL(wp),                POINTER,    OPTIONAL :: p5(:,:,:,:,:)                ! provided pointer
    TYPE(t_vert_interp_meta),INTENT(in), OPTIONAL :: vert_interp                  ! vertical interpolation metadata
    TYPE(t_hor_interp_meta), INTENT(in), OPTIONAL :: hor_interp                   ! horizontal interpolation metadata
    LOGICAL,                 INTENT(in), OPTIONAL :: in_group(SIZE(VAR_GROUPS))   ! groups to which a variable belongs
    LOGICAL,                 INTENT(in), OPTIONAL :: verbose                      ! print information
    TYPE(t_list_element),    POINTER,    OPTIONAL :: new_element                  ! pointer to new var list element
    INTEGER,                 INTENT(in), OPTIONAL :: l_pp_scheduler_task          ! .TRUE., if field is updated by pp scheduler
    TYPE(t_post_op_meta),    INTENT(IN), OPTIONAL :: post_op                      ! "post-op" (small arithmetic operations) for this variable
    TYPE(t_var_action),      INTENT(IN), OPTIONAL :: action_list                  ! regularly triggered events
    INTEGER,                 INTENT(in), OPTIONAL :: var_class                    !< variable type/species
    ! local variables
    TYPE(t_list_element), POINTER :: element
    INTEGER                       :: idims(5), ndims

    ndims = 3
    idims(1:ndims) = ldims(1:ndims)
    CALL add_var_list_element_5d(ndims, REAL_T, this_list, name,               &
      &   hgrid, vgrid, cf, grib2, idims, element, loutput, lcontainer,        &
      &   lrestart, lrestart_cont, isteptype, lmiss, tlev_source,              &
      &   info, vert_interp, hor_interp, in_group, verbose,                    &
      &   l_pp_scheduler_task, post_op, action_list, tracer_info=tracer_info,  &
      &   p5_r=p5, initval_r=initval, resetval_r=resetval, missval_r=missval,  &
      &   var_class=var_class)
    ptr => element%field%r_ptr(:,:,:,1,1)
    IF (PRESENT(new_element))  new_element => element
  END SUBROUTINE add_var_list_element_r3d


  !------------------------------------------------------------------------------------------------
  ! create (allocate) a new table entry
  ! optionally obtain pointer to 2d-field
  ! optionally overwrite default meta data
  !
  SUBROUTINE add_var_list_element_r2d(this_list, name, ptr,            &
    &   hgrid, vgrid, cf, grib2, ldims, loutput, lcontainer,           &
    &   lrestart, lrestart_cont, initval, isteptype,                   &
    &   resetval, lmiss, missval, tlev_source, tracer_info, info, p5,  &
    &   vert_interp, hor_interp, in_group, verbose, new_element,       &
    &   l_pp_scheduler_task, post_op, action_list, var_class)
    !
    TYPE(t_var_list),        INTENT(inout)        :: this_list                    ! list
    CHARACTER(len=*),        INTENT(in)           :: name                         ! name of variable
    REAL(wp),                POINTER              :: ptr(:,:)                     ! reference to field
    INTEGER,                 INTENT(in)           :: hgrid                        ! horizontal grid type used
    INTEGER,                 INTENT(in)           :: vgrid                        ! vertical grid type used
    TYPE(t_cf_var),          INTENT(in)           :: cf                           ! CF related metadata
    TYPE(t_grib2_var),       INTENT(in)           :: grib2                        ! GRIB2 related metadata
    INTEGER,                 INTENT(in)           :: ldims(:)                     ! local dimensions
    LOGICAL,                 INTENT(in), OPTIONAL :: loutput                      ! output flag
    LOGICAL,                 INTENT(in), OPTIONAL :: lcontainer                   ! container flag
    LOGICAL,                 INTENT(in), OPTIONAL :: lrestart                     ! restart flag
    LOGICAL,                 INTENT(in), OPTIONAL :: lrestart_cont                ! continue restart if var not available
    REAL(wp),                INTENT(in), OPTIONAL :: initval                      ! value if var not available
    INTEGER,                 INTENT(in), OPTIONAL :: isteptype                    ! type of statistical processing
    REAL(wp),                INTENT(in), OPTIONAL :: resetval                     ! reset value (after accumulation)
    LOGICAL,                 INTENT(in), OPTIONAL :: lmiss                        ! missing value flag
    REAL(wp),                INTENT(in), OPTIONAL :: missval                      ! missing value
    INTEGER,                 INTENT(in), OPTIONAL :: tlev_source                  ! actual TL for TL dependent vars
    CLASS(t_tracer_meta),    INTENT(in), OPTIONAL :: tracer_info                  ! tracer meta data
    TYPE(t_var_metadata),    POINTER,    OPTIONAL :: info                         ! returns reference to metadata
    REAL(wp),                POINTER,    OPTIONAL :: p5(:,:,:,:,:)                ! provided pointer
    TYPE(t_vert_interp_meta),INTENT(in), OPTIONAL :: vert_interp                  ! vertical interpolation metadata
    TYPE(t_hor_interp_meta), INTENT(in), OPTIONAL :: hor_interp                   ! horizontal interpolation metadata
    LOGICAL,                 INTENT(in), OPTIONAL :: in_group(SIZE(VAR_GROUPS))   ! groups to which a variable belongs
    LOGICAL,                 INTENT(in), OPTIONAL :: verbose                      ! print information
    TYPE(t_list_element),    POINTER,    OPTIONAL :: new_element                  ! pointer to new var list element
    INTEGER,                 INTENT(in), OPTIONAL :: l_pp_scheduler_task          ! .TRUE., if field is updated by pp scheduler
    TYPE(t_post_op_meta),    INTENT(IN), OPTIONAL :: post_op                      ! "post-op" (small arithmetic operations) for this variable
    TYPE(t_var_action),      INTENT(IN), OPTIONAL :: action_list                  ! regularly triggered events
    INTEGER,                 INTENT(in), OPTIONAL :: var_class                    !< variable type/species
    ! local variables
    TYPE(t_list_element), POINTER :: element
    INTEGER                       :: idims(5), ndims

    ndims = 2
    idims(1:ndims) = ldims(1:ndims)
    CALL add_var_list_element_5d(ndims, REAL_T, this_list, name,               &
      &   hgrid, vgrid, cf, grib2, idims, element, loutput, lcontainer,        &
      &   lrestart, lrestart_cont, isteptype, lmiss, tlev_source,              &
      &   info, vert_interp, hor_interp, in_group, verbose,                    &
      &   l_pp_scheduler_task, post_op, action_list, tracer_info=tracer_info,  &
      &   p5_r=p5, initval_r=initval, resetval_r=resetval, missval_r=missval,  &
      &   var_class=var_class)
    ptr => element%field%r_ptr(:,:,1,1,1)
    IF (PRESENT(new_element))  new_element => element
  END SUBROUTINE add_var_list_element_r2d


  !------------------------------------------------------------------------------------------------
  ! create (allocate) a new table entry
  ! optionally obtain pointer to 1d-field
  ! optionally overwrite default meta data
  !
  SUBROUTINE add_var_list_element_r1d(this_list, name, ptr,       &
    &   hgrid, vgrid, cf, grib2, ldims, loutput, lcontainer,      &
    &   lrestart, lrestart_cont, initval, isteptype,              &
    &   resetval, lmiss, missval, tlev_source, info, p5,          &
    &   vert_interp, hor_interp, in_group, verbose, new_element,  &
    &   l_pp_scheduler_task, post_op, action_list, var_class)
    !
    TYPE(t_var_list),        INTENT(inout)        :: this_list                    ! list
    CHARACTER(len=*),        INTENT(in)           :: name                         ! name of variable
    REAL(wp),                POINTER              :: ptr(:)                       ! reference to field
    INTEGER,                 INTENT(in)           :: hgrid                        ! horizontal grid type used
    INTEGER,                 INTENT(in)           :: vgrid                        ! vertical grid type used
    TYPE(t_cf_var),          INTENT(in)           :: cf                           ! CF related metadata
    TYPE(t_grib2_var),       INTENT(in)           :: grib2                        ! GRIB2 related metadata
    INTEGER,                 INTENT(in)           :: ldims(:)                     ! local dimensions
    LOGICAL,                 INTENT(in), OPTIONAL :: loutput                      ! output flag
    LOGICAL,                 INTENT(in), OPTIONAL :: lcontainer                   ! container flag
    LOGICAL,                 INTENT(in), OPTIONAL :: lrestart                     ! restart flag
    LOGICAL,                 INTENT(in), OPTIONAL :: lrestart_cont                ! continue restart if var not available
    REAL(wp),                INTENT(in), OPTIONAL :: initval                      ! value if var not available
    INTEGER,                 INTENT(in), OPTIONAL :: isteptype                    ! type of statistical processing
    REAL(wp),                INTENT(in), OPTIONAL :: resetval                     ! reset value (after accumulation)
    LOGICAL,                 INTENT(in), OPTIONAL :: lmiss                        ! missing value flag
    REAL(wp),                INTENT(in), OPTIONAL :: missval                      ! missing value
    INTEGER,                 INTENT(in), OPTIONAL :: tlev_source                  ! actual TL for TL dependent vars
    TYPE(t_var_metadata),    POINTER,    OPTIONAL :: info                         ! returns reference to metadata
    REAL(wp),                POINTER,    OPTIONAL :: p5(:,:,:,:,:)                ! provided pointer
    TYPE(t_vert_interp_meta),INTENT(in), OPTIONAL :: vert_interp                  ! vertical interpolation metadata
    TYPE(t_hor_interp_meta), INTENT(in), OPTIONAL :: hor_interp                   ! horizontal interpolation metadata
    LOGICAL,                 INTENT(in), OPTIONAL :: in_group(SIZE(VAR_GROUPS))   ! groups to which a variable belongs
    LOGICAL,                 INTENT(in), OPTIONAL :: verbose                      ! print information
    TYPE(t_list_element),    POINTER,    OPTIONAL :: new_element                  ! pointer to new var list element
    INTEGER,                 INTENT(in), OPTIONAL :: l_pp_scheduler_task          ! .TRUE., if field is updated by pp scheduler
    TYPE(t_post_op_meta),    INTENT(IN), OPTIONAL :: post_op                      ! "post-op" (small arithmetic operations) for this variable
    TYPE(t_var_action),      INTENT(IN), OPTIONAL :: action_list                  ! regularly triggered events
    INTEGER,                 INTENT(in), OPTIONAL :: var_class                    !< variable type/species
    ! local variables
    TYPE(t_list_element), POINTER :: element
    INTEGER                       :: idims(5), ndims

    ndims = 1
    idims(1:ndims) = ldims(1:ndims)
    CALL add_var_list_element_5d(ndims, REAL_T, this_list, name,        &
      &   hgrid, vgrid, cf, grib2, idims, element, loutput, lcontainer, &
      &   lrestart, lrestart_cont, isteptype, lmiss, tlev_source, info, &
      &   vert_interp, hor_interp, in_group, verbose,                   &
      &   l_pp_scheduler_task, post_op, action_list, p5_r=p5,           &
      &   initval_r=initval, resetval_r=resetval, missval_r=missval,    &
      &   var_class=var_class)
    ptr => element%field%r_ptr(:,1,1,1,1)
    IF (PRESENT(new_element))  new_element => element

  END SUBROUTINE add_var_list_element_r1d

  !------------------------------------------------------------------------------------------------
  ! create (allocate) a new table entry
  ! optionally obtain pointer to 4d-field
  ! optionally overwrite default meta data
  !
  SUBROUTINE add_var_list_element_s4d(this_list, name, ptr,       &
    &   hgrid, vgrid, cf, grib2, ldims, loutput, lcontainer,      &
    &   lrestart, lrestart_cont, initval, isteptype,              &
    &   resetval, lmiss, missval, tlev_source, info, p5,          &
    &   vert_interp, hor_interp, in_group, verbose, new_element,  &
    &   l_pp_scheduler_task, post_op, action_list, var_class)
    !
    TYPE(t_var_list),        INTENT(inout)        :: this_list                    ! list
    CHARACTER(len=*),        INTENT(in)           :: name                         ! name of variable
    REAL(sp),                POINTER              :: ptr(:,:,:,:)                 ! reference to field
    INTEGER,                 INTENT(in)           :: hgrid                        ! horizontal grid type used
    INTEGER,                 INTENT(in)           :: vgrid                        ! vertical grid type used
    TYPE(t_cf_var),          INTENT(in)           :: cf                           ! CF related metadata
    TYPE(t_grib2_var),       INTENT(in)           :: grib2                        ! GRIB2 related metadata
    INTEGER,                 INTENT(in)           :: ldims(:)                     ! local dimensions
    LOGICAL,                 INTENT(in), OPTIONAL :: loutput                      ! output flag
    LOGICAL,                 INTENT(in), OPTIONAL :: lcontainer                   ! container flag
    LOGICAL,                 INTENT(in), OPTIONAL :: lrestart                     ! restart flag
    LOGICAL,                 INTENT(in), OPTIONAL :: lrestart_cont                ! continue restart if var not available
    REAL(sp),                INTENT(in), OPTIONAL :: initval                      ! value if var not available
    INTEGER,                 INTENT(in), OPTIONAL :: isteptype                    ! type of statistical processing
    REAL(sp),                INTENT(in), OPTIONAL :: resetval                     ! reset value (after accumulation)
    LOGICAL,                 INTENT(in), OPTIONAL :: lmiss                        ! missing value flag
    REAL(sp),                INTENT(in), OPTIONAL :: missval                      ! missing value
    INTEGER,                 INTENT(in), OPTIONAL :: tlev_source                  ! actual TL for TL dependent vars
    TYPE(t_var_metadata),    POINTER,    OPTIONAL :: info                         ! returns reference to metadata
    REAL(sp),                POINTER,    OPTIONAL :: p5(:,:,:,:,:)                ! provided pointer
    TYPE(t_vert_interp_meta),INTENT(in), OPTIONAL :: vert_interp                  ! vertical interpolation metadata
    TYPE(t_hor_interp_meta), INTENT(in), OPTIONAL :: hor_interp                   ! horizontal interpolation metadata
    LOGICAL,                 INTENT(in), OPTIONAL :: in_group(SIZE(VAR_GROUPS))   ! groups to which a variable belongs
    LOGICAL,                 INTENT(in), OPTIONAL :: verbose                      ! print information
    TYPE(t_list_element),    POINTER,    OPTIONAL :: new_element                  ! pointer to new var list element
    INTEGER,                 INTENT(in), OPTIONAL :: l_pp_scheduler_task          ! .TRUE., if field is updated by pp scheduler
    TYPE(t_post_op_meta),    INTENT(IN), OPTIONAL :: post_op                      ! "post-op" (small arithmetic operations) for this variable
    TYPE(t_var_action),      INTENT(IN), OPTIONAL :: action_list                  ! regularly triggered events
    INTEGER,                 INTENT(in), OPTIONAL :: var_class                    !< variable type/species
    ! local variables
    TYPE(t_list_element), POINTER :: element
    INTEGER                       :: idims(5), ndims

    ndims = 4
    idims(1:ndims) = ldims(1:ndims)
    CALL add_var_list_element_5d(ndims, SINGLE_T, this_list, name,         &
      &   hgrid, vgrid, cf, grib2, idims, element, loutput, lcontainer,    &
      &   lrestart, lrestart_cont, isteptype, lmiss, tlev_source, info,    &
      &   vert_interp, hor_interp, in_group, verbose,                      &
      &   l_pp_scheduler_task, post_op, action_list, p5_s=p5,              &
      &   initval_s=initval, resetval_s=resetval, missval_s=missval,       &
      &   var_class=var_class)
    ptr => element%field%s_ptr(:,:,:,:,1)
    IF (PRESENT(new_element))  new_element => element
  END SUBROUTINE add_var_list_element_s4d


  !------------------------------------------------------------------------------------------------
  ! create (allocate) a new table entry
  ! optionally obtain pointer to 3d-field
  ! optionally overwrite default meta data
  !
  SUBROUTINE add_var_list_element_s3d(this_list, name, ptr,            &
    &   hgrid, vgrid, cf, grib2, ldims, loutput, lcontainer,           &
    &   lrestart, lrestart_cont, initval, isteptype,                   &
    &   resetval, lmiss, missval, tlev_source, tracer_info, info, p5,  &
    &   vert_interp, hor_interp, in_group, verbose, new_element,       &
    &   l_pp_scheduler_task, post_op, action_list, var_class)
    !
    TYPE(t_var_list),        INTENT(inout)        :: this_list                    ! list
    CHARACTER(len=*),        INTENT(in)           :: name                         ! name of variable
    REAL(sp),                POINTER              :: ptr(:,:,:)                   ! reference to field
    INTEGER,                 INTENT(in)           :: hgrid                        ! horizontal grid type used
    INTEGER,                 INTENT(in)           :: vgrid                        ! vertical grid type used
    TYPE(t_cf_var),          INTENT(in)           :: cf                           ! CF related metadata
    TYPE(t_grib2_var),       INTENT(in)           :: grib2                        ! GRIB2 related metadata
    INTEGER,                 INTENT(in)           :: ldims(:)                     ! local dimensions
    LOGICAL,                 INTENT(in), OPTIONAL :: loutput                      ! output flag
    LOGICAL,                 INTENT(in), OPTIONAL :: lcontainer                   ! container flag
    LOGICAL,                 INTENT(in), OPTIONAL :: lrestart                     ! restart flag
    LOGICAL,                 INTENT(in), OPTIONAL :: lrestart_cont                ! continue restart if var not available
    REAL(sp),                INTENT(in), OPTIONAL :: initval                      ! value if var not available
    INTEGER,                 INTENT(in), OPTIONAL :: isteptype                    ! type of statistical processing
    REAL(sp),                INTENT(in), OPTIONAL :: resetval                     ! reset value (after accumulation)
    LOGICAL,                 INTENT(in), OPTIONAL :: lmiss                        ! missing value flag
    REAL(sp),                INTENT(in), OPTIONAL :: missval                      ! missing value
    INTEGER,                 INTENT(in), OPTIONAL :: tlev_source                  ! actual TL for TL dependent vars
    CLASS(t_tracer_meta),    INTENT(in), OPTIONAL :: tracer_info                  ! tracer meta data
    TYPE(t_var_metadata),    POINTER,    OPTIONAL :: info                         ! returns reference to metadata
    REAL(sp),                POINTER,    OPTIONAL :: p5(:,:,:,:,:)                ! provided pointer
    TYPE(t_vert_interp_meta),INTENT(in), OPTIONAL :: vert_interp                  ! vertical interpolation metadata
    TYPE(t_hor_interp_meta), INTENT(in), OPTIONAL :: hor_interp                   ! horizontal interpolation metadata
    LOGICAL,                 INTENT(in), OPTIONAL :: in_group(SIZE(VAR_GROUPS))   ! groups to which a variable belongs
    LOGICAL,                 INTENT(in), OPTIONAL :: verbose                      ! print information
    TYPE(t_list_element),    POINTER,    OPTIONAL :: new_element                  ! pointer to new var list element
    INTEGER,                 INTENT(in), OPTIONAL :: l_pp_scheduler_task          ! .TRUE., if field is updated by pp scheduler
    TYPE(t_post_op_meta),    INTENT(IN), OPTIONAL :: post_op                      ! "post-op" (small arithmetic operations) for this variable
    TYPE(t_var_action),      INTENT(IN), OPTIONAL :: action_list                  ! regularly triggered events
    INTEGER,                 INTENT(in), OPTIONAL :: var_class                    !< variable type/species
    ! local variables
    TYPE(t_list_element), POINTER :: element
    INTEGER                       :: idims(5), ndims

    ndims = 3
    idims(1:ndims) = ldims(1:ndims)
    CALL add_var_list_element_5d(ndims, SINGLE_T, this_list, name,             &
      &   hgrid, vgrid, cf, grib2, idims, element, loutput, lcontainer,        &
      &   lrestart, lrestart_cont, isteptype, lmiss, tlev_source,              &
      &   info, vert_interp, hor_interp, in_group, verbose,                    &
      &   l_pp_scheduler_task, post_op, action_list, tracer_info=tracer_info,  &
      &   p5_s=p5, initval_s=initval, resetval_s=resetval, missval_s=missval,  &
      &   var_class=var_class)
    ptr => element%field%s_ptr(:,:,:,1,1)
    IF (PRESENT(new_element))  new_element => element
  END SUBROUTINE add_var_list_element_s3d


  !------------------------------------------------------------------------------------------------
  ! create (allocate) a new table entry
  ! optionally obtain pointer to 2d-field
  ! optionally overwrite default meta data
  !
  SUBROUTINE add_var_list_element_s2d(this_list, name, ptr,            &
    &   hgrid, vgrid, cf, grib2, ldims, loutput, lcontainer,           &
    &   lrestart, lrestart_cont, initval, isteptype,                   &
    &   resetval, lmiss, missval, tlev_source, tracer_info, info, p5,  &
    &   vert_interp, hor_interp, in_group, verbose, new_element,       &
    &   l_pp_scheduler_task, post_op, action_list, var_class)
    !
    TYPE(t_var_list),        INTENT(inout)        :: this_list                    ! list
    CHARACTER(len=*),        INTENT(in)           :: name                         ! name of variable
    REAL(sp),                POINTER              :: ptr(:,:)                     ! reference to field
    INTEGER,                 INTENT(in)           :: hgrid                        ! horizontal grid type used
    INTEGER,                 INTENT(in)           :: vgrid                        ! vertical grid type used
    TYPE(t_cf_var),          INTENT(in)           :: cf                           ! CF related metadata
    TYPE(t_grib2_var),       INTENT(in)           :: grib2                        ! GRIB2 related metadata
    INTEGER,                 INTENT(in)           :: ldims(:)                     ! local dimensions
    LOGICAL,                 INTENT(in), OPTIONAL :: loutput                      ! output flag
    LOGICAL,                 INTENT(in), OPTIONAL :: lcontainer                   ! container flag
    LOGICAL,                 INTENT(in), OPTIONAL :: lrestart                     ! restart flag
    LOGICAL,                 INTENT(in), OPTIONAL :: lrestart_cont                ! continue restart if var not available
    REAL(sp),                INTENT(in), OPTIONAL :: initval                      ! value if var not available
    INTEGER,                 INTENT(in), OPTIONAL :: isteptype                    ! type of statistical processing
    REAL(sp),                INTENT(in), OPTIONAL :: resetval                     ! reset value (after accumulation)
    LOGICAL,                 INTENT(in), OPTIONAL :: lmiss                        ! missing value flag
    REAL(sp),                INTENT(in), OPTIONAL :: missval                      ! missing value
    INTEGER,                 INTENT(in), OPTIONAL :: tlev_source                  ! actual TL for TL dependent vars
    CLASS(t_tracer_meta),    INTENT(in), OPTIONAL :: tracer_info                  ! tracer meta data
    TYPE(t_var_metadata),    POINTER,    OPTIONAL :: info                         ! returns reference to metadata
    REAL(sp),                POINTER,    OPTIONAL :: p5(:,:,:,:,:)                ! provided pointer
    TYPE(t_vert_interp_meta),INTENT(in), OPTIONAL :: vert_interp                  ! vertical interpolation metadata
    TYPE(t_hor_interp_meta), INTENT(in), OPTIONAL :: hor_interp                   ! horizontal interpolation metadata
    LOGICAL,                 INTENT(in), OPTIONAL :: in_group(SIZE(VAR_GROUPS))   ! groups to which a variable belongs
    LOGICAL,                 INTENT(in), OPTIONAL :: verbose                      ! print information
    TYPE(t_list_element),    POINTER,    OPTIONAL :: new_element                  ! pointer to new var list element
    INTEGER,                 INTENT(in), OPTIONAL :: l_pp_scheduler_task          ! .TRUE., if field is updated by pp scheduler
    TYPE(t_post_op_meta),    INTENT(IN), OPTIONAL :: post_op                      ! "post-op" (small arithmetic operations) for this variable
    TYPE(t_var_action),      INTENT(IN), OPTIONAL :: action_list                  ! regularly triggered events
    INTEGER,                 INTENT(in), OPTIONAL :: var_class                    !< variable type/species
    ! local variables
    TYPE(t_list_element), POINTER :: element
    INTEGER                       :: idims(5), ndims

    ndims = 2
    idims(1:ndims) = ldims(1:ndims)
    CALL add_var_list_element_5d(ndims, SINGLE_T, this_list, name,             &
      &   hgrid, vgrid, cf, grib2, idims, element, loutput, lcontainer,        &
      &   lrestart, lrestart_cont, isteptype, lmiss, tlev_source,              &
      &   info, vert_interp, hor_interp, in_group, verbose,                    &
      &   l_pp_scheduler_task, post_op, action_list, tracer_info=tracer_info,  &
      &   p5_s=p5, initval_s=initval, resetval_s=resetval, missval_s=missval,  &
      &   var_class=var_class)
    ptr => element%field%s_ptr(:,:,1,1,1)
    IF (PRESENT(new_element))  new_element => element
  END SUBROUTINE add_var_list_element_s2d


  !------------------------------------------------------------------------------------------------
  ! create (allocate) a new table entry
  ! optionally obtain pointer to 1d-field
  ! optionally overwrite default meta data
  !
  SUBROUTINE add_var_list_element_s1d(this_list, name, ptr,       &
    &   hgrid, vgrid, cf, grib2, ldims, loutput, lcontainer,      &
    &   lrestart, lrestart_cont, initval, isteptype,              &
    &   resetval, lmiss, missval, tlev_source, info, p5,          &
    &   vert_interp, hor_interp, in_group, verbose, new_element,  &
    &   l_pp_scheduler_task, post_op, action_list, var_class)
    !
    TYPE(t_var_list),        INTENT(inout)        :: this_list                    ! list
    CHARACTER(len=*),        INTENT(in)           :: name                         ! name of variable
    REAL(sp),                POINTER              :: ptr(:)                       ! reference to field
    INTEGER,                 INTENT(in)           :: hgrid                        ! horizontal grid type used
    INTEGER,                 INTENT(in)           :: vgrid                        ! vertical grid type used
    TYPE(t_cf_var),          INTENT(in)           :: cf                           ! CF related metadata
    TYPE(t_grib2_var),       INTENT(in)           :: grib2                        ! GRIB2 related metadata
    INTEGER,                 INTENT(in)           :: ldims(:)                     ! local dimensions
    LOGICAL,                 INTENT(in), OPTIONAL :: loutput                      ! output flag
    LOGICAL,                 INTENT(in), OPTIONAL :: lcontainer                   ! container flag
    LOGICAL,                 INTENT(in), OPTIONAL :: lrestart                     ! restart flag
    LOGICAL,                 INTENT(in), OPTIONAL :: lrestart_cont                ! continue restart if var not available
    REAL(sp),                INTENT(in), OPTIONAL :: initval                      ! value if var not available
    INTEGER,                 INTENT(in), OPTIONAL :: isteptype                    ! type of statistical processing
    REAL(sp),                INTENT(in), OPTIONAL :: resetval                     ! reset value (after accumulation)
    LOGICAL,                 INTENT(in), OPTIONAL :: lmiss                        ! missing value flag
    REAL(sp),                INTENT(in), OPTIONAL :: missval                      ! missing value
    INTEGER,                 INTENT(in), OPTIONAL :: tlev_source                  ! actual TL for TL dependent vars
    TYPE(t_var_metadata),    POINTER,    OPTIONAL :: info                         ! returns reference to metadata
    REAL(sp),                POINTER,    OPTIONAL :: p5(:,:,:,:,:)                ! provided pointer
    TYPE(t_vert_interp_meta),INTENT(in), OPTIONAL :: vert_interp                  ! vertical interpolation metadata
    TYPE(t_hor_interp_meta), INTENT(in), OPTIONAL :: hor_interp                   ! horizontal interpolation metadata
    LOGICAL,                 INTENT(in), OPTIONAL :: in_group(SIZE(VAR_GROUPS))   ! groups to which a variable belongs
    LOGICAL,                 INTENT(in), OPTIONAL :: verbose                      ! print information
    TYPE(t_list_element),    POINTER,    OPTIONAL :: new_element                  ! pointer to new var list element
    INTEGER,                 INTENT(in), OPTIONAL :: l_pp_scheduler_task          ! .TRUE., if field is updated by pp scheduler
    TYPE(t_post_op_meta),    INTENT(IN), OPTIONAL :: post_op                      ! "post-op" (small arithmetic operations) for this variable
    TYPE(t_var_action),      INTENT(IN), OPTIONAL :: action_list                  ! regularly triggered events
    INTEGER,                 INTENT(in), OPTIONAL :: var_class                    !< variable type/species
    ! local variables
    TYPE(t_list_element), POINTER :: element
    INTEGER                       :: idims(5), ndims

    ndims = 1
    idims(1:ndims) = ldims(1:ndims)
    CALL add_var_list_element_5d(ndims, SINGLE_T, this_list, name,      &
      &   hgrid, vgrid, cf, grib2, idims, element, loutput, lcontainer, &
      &   lrestart, lrestart_cont, isteptype, lmiss, tlev_source, info, &
      &   vert_interp, hor_interp, in_group, verbose,                   &
      &   l_pp_scheduler_task, post_op, action_list, p5_s=p5,           &
      &   initval_s=initval, resetval_s=resetval, missval_s=missval,    &
      &   var_class=var_class)
    ptr => element%field%s_ptr(:,1,1,1,1)
    IF (PRESENT(new_element))  new_element => element

  END SUBROUTINE add_var_list_element_s1d

  !------------------------------------------------------------------------------------------------
  ! create (allocate) a new table entry
  ! optionally obtain pointer to 4d-field
  ! optionally overwrite default meta data
  !
  SUBROUTINE add_var_list_element_i4d(this_list, name, ptr,       &
    &   hgrid, vgrid, cf, grib2, ldims, loutput, lcontainer,      &
    &   lrestart, lrestart_cont, initval, isteptype,              &
    &   resetval, lmiss, missval, tlev_source, info, p5,          &
    &   vert_interp, hor_interp, in_group, verbose, new_element,  &
    &   l_pp_scheduler_task, post_op, action_list, var_class)
    !
    TYPE(t_var_list),        INTENT(inout)        :: this_list                    ! list
    CHARACTER(len=*),        INTENT(in)           :: name                         ! name of variable
    INTEGER,                 POINTER              :: ptr(:,:,:,:)                 ! reference to field
    INTEGER,                 INTENT(in)           :: hgrid                        ! horizontal grid type used
    INTEGER,                 INTENT(in)           :: vgrid                        ! vertical grid type used
    TYPE(t_cf_var),          INTENT(in)           :: cf                           ! CF related metadata
    TYPE(t_grib2_var),       INTENT(in)           :: grib2                        ! GRIB2 related metadata
    INTEGER,                 INTENT(in)           :: ldims(:)                     ! local dimensions
    LOGICAL,                 INTENT(in), OPTIONAL :: loutput                      ! output flag
    LOGICAL,                 INTENT(in), OPTIONAL :: lcontainer                   ! container flag
    LOGICAL,                 INTENT(in), OPTIONAL :: lrestart                     ! restart flag
    LOGICAL,                 INTENT(in), OPTIONAL :: lrestart_cont                ! continue restart if var not available
    INTEGER,                 INTENT(in), OPTIONAL :: initval                      ! value if var not available
    INTEGER,                 INTENT(in), OPTIONAL :: isteptype                    ! type of statistical processing
    INTEGER,                 INTENT(in), OPTIONAL :: resetval                     ! reset value (after accumulation)
    LOGICAL,                 INTENT(in), OPTIONAL :: lmiss                        ! missing value flag
    INTEGER,                 INTENT(in), OPTIONAL :: missval                      ! missing value
    INTEGER,                 INTENT(in), OPTIONAL :: tlev_source                  ! actual TL for TL dependent vars
    TYPE(t_var_metadata),    POINTER,    OPTIONAL :: info                         ! returns reference to metadata
    INTEGER,                 POINTER,    OPTIONAL :: p5(:,:,:,:,:)                ! provided pointer
    TYPE(t_vert_interp_meta),INTENT(in), OPTIONAL :: vert_interp                  ! vertical interpolation metadata
    TYPE(t_hor_interp_meta), INTENT(in), OPTIONAL :: hor_interp                   ! horizontal interpolation metadata
    LOGICAL,                 INTENT(in), OPTIONAL :: in_group(SIZE(VAR_GROUPS))   ! groups to which a variable belongs
    LOGICAL,                 INTENT(in), OPTIONAL :: verbose                      ! print information
    TYPE(t_list_element),    POINTER,    OPTIONAL :: new_element                  ! pointer to new var list element
    INTEGER,                 INTENT(in), OPTIONAL :: l_pp_scheduler_task          ! .TRUE., if field is updated by pp scheduler
    TYPE(t_post_op_meta),    INTENT(IN), OPTIONAL :: post_op                      ! "post-op" (small arithmetic operations) for this variable
    TYPE(t_var_action),      INTENT(IN), OPTIONAL :: action_list                  ! regularly triggered events
    INTEGER,                 INTENT(in), OPTIONAL :: var_class                    !< variable type/species
    ! local variables
    TYPE(t_list_element), POINTER :: element
    INTEGER                       :: idims(5), ndims

    ndims = 4
    idims(1:ndims) = ldims(1:ndims)
    CALL add_var_list_element_5d(ndims, INT_T, this_list, name,         &
      &   hgrid, vgrid, cf, grib2, idims, element, loutput, lcontainer, &
      &   lrestart, lrestart_cont, isteptype, lmiss, tlev_source, info, &
      &   vert_interp, hor_interp, in_group, verbose,                   &
      &   l_pp_scheduler_task, post_op, action_list, p5_i=p5,           &
      &   initval_i=initval, resetval_i=resetval, missval_i=missval,    &
      &   var_class=var_class)
    ptr => element%field%i_ptr(:,:,:,:,1)
    IF (PRESENT(new_element))  new_element => element
  END SUBROUTINE add_var_list_element_i4d


  !------------------------------------------------------------------------------------------------
  ! create (allocate) a new table entry
  ! optionally obtain pointer to 3d-field
  ! optionally overwrite default meta data
  !
  SUBROUTINE add_var_list_element_i3d(this_list, name, ptr,       &
    &   hgrid, vgrid, cf, grib2, ldims, loutput, lcontainer,      &
    &   lrestart, lrestart_cont, initval, isteptype,              &
    &   resetval, lmiss, missval, tlev_source, info, p5,          &
    &   vert_interp, hor_interp, in_group, verbose, new_element,  &
    &   l_pp_scheduler_task, post_op, action_list, var_class)
    !
    TYPE(t_var_list),        INTENT(inout)        :: this_list                    ! list
    CHARACTER(len=*),        INTENT(in)           :: name                         ! name of variable
    INTEGER,                 POINTER              :: ptr(:,:,:)                   ! reference to field
    INTEGER,                 INTENT(in)           :: hgrid                        ! horizontal grid type used
    INTEGER,                 INTENT(in)           :: vgrid                        ! vertical grid type used
    TYPE(t_cf_var),          INTENT(in)           :: cf                           ! CF related metadata
    TYPE(t_grib2_var),       INTENT(in)           :: grib2                        ! GRIB2 related metadata
    INTEGER,                 INTENT(in)           :: ldims(:)                     ! local dimensions
    LOGICAL,                 INTENT(in), OPTIONAL :: loutput                      ! output flag
    LOGICAL,                 INTENT(in), OPTIONAL :: lcontainer                   ! container flag
    LOGICAL,                 INTENT(in), OPTIONAL :: lrestart                     ! restart flag
    LOGICAL,                 INTENT(in), OPTIONAL :: lrestart_cont                ! continue restart if var not available
    INTEGER,                 INTENT(in), OPTIONAL :: initval                      ! value if var not available
    INTEGER,                 INTENT(in), OPTIONAL :: isteptype                    ! type of statistical processing
    INTEGER,                 INTENT(in), OPTIONAL :: resetval                     ! reset value (after accumulation)
    LOGICAL,                 INTENT(in), OPTIONAL :: lmiss                        ! missing value flag
    INTEGER,                 INTENT(in), OPTIONAL :: missval                      ! missing value
    INTEGER,                 INTENT(in), OPTIONAL :: tlev_source                  ! actual TL for TL dependent vars
    TYPE(t_var_metadata),    POINTER,    OPTIONAL :: info                         ! returns reference to metadata
    INTEGER,                 POINTER,    OPTIONAL :: p5(:,:,:,:,:)                ! provided pointer
    TYPE(t_vert_interp_meta),INTENT(in), OPTIONAL :: vert_interp                  ! vertical interpolation metadata
    TYPE(t_hor_interp_meta), INTENT(in), OPTIONAL :: hor_interp                   ! horizontal interpolation metadata
    LOGICAL,                 INTENT(in), OPTIONAL :: in_group(SIZE(VAR_GROUPS))   ! groups to which a variable belongs
    LOGICAL,                 INTENT(in), OPTIONAL :: verbose                      ! print information
    TYPE(t_list_element),    POINTER,    OPTIONAL :: new_element                  ! pointer to new var list element
    INTEGER,                 INTENT(in), OPTIONAL :: l_pp_scheduler_task          ! .TRUE., if field is updated by pp scheduler
    TYPE(t_post_op_meta),    INTENT(IN), OPTIONAL :: post_op                      ! "post-op" (small arithmetic operations) for this variable
    TYPE(t_var_action),      INTENT(IN), OPTIONAL :: action_list                  ! regularly triggered events
    INTEGER,                 INTENT(in), OPTIONAL :: var_class                    !< variable type/species
    ! local variables
    TYPE(t_list_element), POINTER :: element
    INTEGER                       :: idims(5), ndims

    ndims = 3
    idims(1:ndims) = ldims(1:ndims)
    CALL add_var_list_element_5d(ndims, INT_T, this_list, name,         &
      &   hgrid, vgrid, cf, grib2, idims, element, loutput, lcontainer, &
      &   lrestart, lrestart_cont, isteptype, lmiss, tlev_source, info, &
      &   vert_interp, hor_interp, in_group, verbose,                   &
      &   l_pp_scheduler_task, post_op, action_list, p5_i=p5,           &
      &   initval_i=initval, resetval_i=resetval, missval_i=missval,    &
      &   var_class=var_class)
    ptr => element%field%i_ptr(:,:,:,1,1)
    IF (PRESENT(new_element))  new_element => element
  END SUBROUTINE add_var_list_element_i3d


  !------------------------------------------------------------------------------------------------
  ! create (allocate) a new table entry
  ! optionally obtain pointer to 2d-field
  ! optionally overwrite default meta data
  !
  SUBROUTINE add_var_list_element_i2d(this_list, name, ptr,       &
    &   hgrid, vgrid, cf, grib2, ldims, loutput, lcontainer,      &
    &   lrestart, lrestart_cont, initval, isteptype,              &
    &   resetval, lmiss, missval, tlev_source, info, p5,          &
    &   vert_interp, hor_interp, in_group, verbose, new_element,  &
    &   l_pp_scheduler_task, post_op, action_list, var_class)
    !
    TYPE(t_var_list),        INTENT(inout)        :: this_list                    ! list
    CHARACTER(len=*),        INTENT(in)           :: name                         ! name of variable
    INTEGER,                 POINTER              :: ptr(:,:)                     ! reference to field
    INTEGER,                 INTENT(in)           :: hgrid                        ! horizontal grid type used
    INTEGER,                 INTENT(in)           :: vgrid                        ! vertical grid type used
    TYPE(t_cf_var),          INTENT(in)           :: cf                           ! CF related metadata
    TYPE(t_grib2_var),       INTENT(in)           :: grib2                        ! GRIB2 related metadata
    INTEGER,                 INTENT(in)           :: ldims(:)                     ! local dimensions
    LOGICAL,                 INTENT(in), OPTIONAL :: loutput                      ! output flag
    LOGICAL,                 INTENT(in), OPTIONAL :: lcontainer                   ! container flag
    LOGICAL,                 INTENT(in), OPTIONAL :: lrestart                     ! restart flag
    LOGICAL,                 INTENT(in), OPTIONAL :: lrestart_cont                ! continue restart if var not available
    INTEGER,                 INTENT(in), OPTIONAL :: initval                      ! value if var not available
    INTEGER,                 INTENT(in), OPTIONAL :: isteptype                    ! type of statistical processing
    INTEGER,                 INTENT(in), OPTIONAL :: resetval                     ! reset value (after accumulation)
    LOGICAL,                 INTENT(in), OPTIONAL :: lmiss                        ! missing value flag
    INTEGER,                 INTENT(in), OPTIONAL :: missval                      ! missing value
    INTEGER,                 INTENT(in), OPTIONAL :: tlev_source                  ! actual TL for TL dependent vars
    TYPE(t_var_metadata),    POINTER,    OPTIONAL :: info                         ! returns reference to metadata
    INTEGER,                 POINTER,    OPTIONAL :: p5(:,:,:,:,:)                ! provided pointer
    TYPE(t_vert_interp_meta),INTENT(in), OPTIONAL :: vert_interp                  ! vertical interpolation metadata
    TYPE(t_hor_interp_meta), INTENT(in), OPTIONAL :: hor_interp                   ! horizontal interpolation metadata
    LOGICAL,                 INTENT(in), OPTIONAL :: in_group(SIZE(VAR_GROUPS))   ! groups to which a variable belongs
    LOGICAL,                 INTENT(in), OPTIONAL :: verbose                      ! print information
    TYPE(t_list_element),    POINTER,    OPTIONAL :: new_element                  ! pointer to new var list element
    INTEGER,                 INTENT(in), OPTIONAL :: l_pp_scheduler_task          ! .TRUE., if field is updated by pp scheduler
    TYPE(t_post_op_meta),    INTENT(IN), OPTIONAL :: post_op                      ! "post-op" (small arithmetic operations) for this variable
    TYPE(t_var_action),      INTENT(IN), OPTIONAL :: action_list                  ! regularly triggered events
    INTEGER,                 INTENT(in), OPTIONAL :: var_class                    !< variable type/species
    ! local variables
    TYPE(t_list_element), POINTER :: element
    INTEGER                       :: idims(5), ndims

    ndims = 2
    idims(1:ndims) = ldims(1:ndims)
    CALL add_var_list_element_5d(ndims, INT_T, this_list, name,         &
      &   hgrid, vgrid, cf, grib2, idims, element, loutput, lcontainer, &
      &   lrestart, lrestart_cont, isteptype, lmiss, tlev_source, info, &
      &   vert_interp, hor_interp, in_group, verbose,                   &
      &   l_pp_scheduler_task, post_op, action_list, p5_i=p5,           &
      &   initval_i=initval, resetval_i=resetval, missval_i=missval,    &
      &   var_class=var_class)
    ptr => element%field%i_ptr(:,:,1,1,1)
    IF (PRESENT(new_element))  new_element => element
  END SUBROUTINE add_var_list_element_i2d


  !------------------------------------------------------------------------------------------------
  ! create (allocate) a new table entry
  ! optionally obtain pointer to 1d-field
  ! optionally overwrite default meta data
  !
  SUBROUTINE add_var_list_element_i1d(this_list, name, ptr,       &
    &   hgrid, vgrid, cf, grib2, ldims, loutput, lcontainer,      &
    &   lrestart, lrestart_cont, initval, isteptype,              &
    &   resetval, lmiss, missval, tlev_source, info, p5,          &
    &   vert_interp, hor_interp, in_group, verbose, new_element,  &
    &   l_pp_scheduler_task, post_op, action_list, var_class)
    !
    TYPE(t_var_list),        INTENT(inout)        :: this_list                    ! list
    CHARACTER(len=*),        INTENT(in)           :: name                         ! name of variable
    INTEGER,                 POINTER              :: ptr(:)                       ! reference to field
    INTEGER,                 INTENT(in)           :: hgrid                        ! horizontal grid type used
    INTEGER,                 INTENT(in)           :: vgrid                        ! vertical grid type used
    TYPE(t_cf_var),          INTENT(in)           :: cf                           ! CF related metadata
    TYPE(t_grib2_var),       INTENT(in)           :: grib2                        ! GRIB2 related metadata
    INTEGER,                 INTENT(in)           :: ldims(:)                     ! local dimensions
    LOGICAL,                 INTENT(in), OPTIONAL :: loutput                      ! output flag
    LOGICAL,                 INTENT(in), OPTIONAL :: lcontainer                   ! container flag
    LOGICAL,                 INTENT(in), OPTIONAL :: lrestart                     ! restart flag
    LOGICAL,                 INTENT(in), OPTIONAL :: lrestart_cont                ! continue restart if var not available
    INTEGER,                 INTENT(in), OPTIONAL :: initval                      ! value if var not available
    INTEGER,                 INTENT(in), OPTIONAL :: isteptype                    ! type of statistical processing
    INTEGER,                 INTENT(in), OPTIONAL :: resetval                     ! reset value (after accumulation)
    LOGICAL,                 INTENT(in), OPTIONAL :: lmiss                        ! missing value flag
    INTEGER,                 INTENT(in), OPTIONAL :: missval                      ! missing value
    INTEGER,                 INTENT(in), OPTIONAL :: tlev_source                  ! actual TL for TL dependent vars
    TYPE(t_var_metadata),    POINTER,    OPTIONAL :: info                         ! returns reference to metadata
    INTEGER,                 POINTER,    OPTIONAL :: p5(:,:,:,:,:)                ! provided pointer
    TYPE(t_vert_interp_meta),INTENT(in), OPTIONAL :: vert_interp                  ! vertical interpolation metadata
    TYPE(t_hor_interp_meta), INTENT(in), OPTIONAL :: hor_interp                   ! horizontal interpolation metadata
    LOGICAL,                 INTENT(in), OPTIONAL :: in_group(SIZE(VAR_GROUPS))   ! groups to which a variable belongs
    LOGICAL,                 INTENT(in), OPTIONAL :: verbose                      ! print information
    TYPE(t_list_element),    POINTER,    OPTIONAL :: new_element                  ! pointer to new var list element
    INTEGER,                 INTENT(in), OPTIONAL :: l_pp_scheduler_task          ! .TRUE., if field is updated by pp scheduler
    TYPE(t_post_op_meta),    INTENT(IN), OPTIONAL :: post_op                      ! "post-op" (small arithmetic operations) for this variable
    TYPE(t_var_action),      INTENT(IN), OPTIONAL :: action_list                  ! regularly triggered events
    INTEGER,                 INTENT(in), OPTIONAL :: var_class                    !< variable type/species
    ! local variables
    TYPE(t_list_element), POINTER :: element
    INTEGER                       :: idims(5), ndims

    ndims = 1
    idims(1:ndims) = ldims(1:ndims)
    CALL add_var_list_element_5d(ndims, INT_T, this_list, name,         &
      &   hgrid, vgrid, cf, grib2, idims, element, loutput, lcontainer, &
      &   lrestart, lrestart_cont, isteptype, lmiss, tlev_source, info, &
      &   vert_interp, hor_interp, in_group, verbose,                   &
      &   l_pp_scheduler_task, post_op, action_list, p5_i=p5,           &
      &   initval_i=initval, resetval_i=resetval, missval_i=missval,    &
      &   var_class=var_class)
    ptr => element%field%i_ptr(:,1,1,1,1)
    IF (PRESENT(new_element))  new_element => element
  END SUBROUTINE add_var_list_element_i1d

  !------------------------------------------------------------------------------------------------
  ! create (allocate) a new table entry
  ! optionally obtain pointer to 4d-field
  ! optionally overwrite default meta data
  !
  SUBROUTINE add_var_list_element_l4d(this_list, name, ptr,       &
    &   hgrid, vgrid, cf, grib2, ldims, loutput, lcontainer,      &
    &   lrestart, lrestart_cont, initval, isteptype,              &
    &   resetval, lmiss, missval, tlev_source, info, p5,          &
    &   vert_interp, hor_interp, in_group, verbose, new_element,  &
    &   l_pp_scheduler_task, post_op, action_list, var_class)
    !
    TYPE(t_var_list),        INTENT(inout)        :: this_list                    ! list
    CHARACTER(len=*),        INTENT(in)           :: name                         ! name of variable
    LOGICAL,                 POINTER              :: ptr(:,:,:,:)                 ! reference to field
    INTEGER,                 INTENT(in)           :: hgrid                        ! horizontal grid type used
    INTEGER,                 INTENT(in)           :: vgrid                        ! vertical grid type used
    TYPE(t_cf_var),          INTENT(in)           :: cf                           ! CF related metadata
    TYPE(t_grib2_var),       INTENT(in)           :: grib2                        ! GRIB2 related metadata
    INTEGER,                 INTENT(in)           :: ldims(:)                     ! local dimensions
    LOGICAL,                 INTENT(in), OPTIONAL :: loutput                      ! output flag
    LOGICAL,                 INTENT(in), OPTIONAL :: lcontainer                   ! container flag
    LOGICAL,                 INTENT(in), OPTIONAL :: lrestart                     ! restart flag
    LOGICAL,                 INTENT(in), OPTIONAL :: lrestart_cont                ! continue restart if var not available
    LOGICAL,                 INTENT(in), OPTIONAL :: initval                      ! value if var not available
    INTEGER,                 INTENT(in), OPTIONAL :: isteptype                    ! type of statistical processing
    LOGICAL,                 INTENT(in), OPTIONAL :: resetval                     ! reset value (after accumulation)
    LOGICAL,                 INTENT(in), OPTIONAL :: lmiss                        ! missing value flag
    LOGICAL,                 INTENT(in), OPTIONAL :: missval                      ! missing value
    INTEGER,                 INTENT(in), OPTIONAL :: tlev_source                  ! actual TL for TL dependent vars
    TYPE(t_var_metadata),    POINTER,    OPTIONAL :: info                         ! returns reference to metadata
    LOGICAL,                 POINTER,    OPTIONAL :: p5(:,:,:,:,:)                ! provided pointer
    TYPE(t_vert_interp_meta),INTENT(in), OPTIONAL :: vert_interp                  ! vertical interpolation metadata
    TYPE(t_hor_interp_meta), INTENT(in), OPTIONAL :: hor_interp                   ! horizontal interpolation metadata
    LOGICAL,                 INTENT(in), OPTIONAL :: in_group(SIZE(VAR_GROUPS))   ! groups to which a variable belongs
    LOGICAL,                 INTENT(in), OPTIONAL :: verbose                      ! print information
    TYPE(t_list_element),    POINTER,    OPTIONAL :: new_element                  ! pointer to new var list element
    INTEGER,                 INTENT(in), OPTIONAL :: l_pp_scheduler_task          ! .TRUE., if field is updated by pp scheduler
    TYPE(t_post_op_meta),    INTENT(IN), OPTIONAL :: post_op                      ! "post-op" (small arithmetic operations) for this variable
    TYPE(t_var_action),      INTENT(IN), OPTIONAL :: action_list                  ! regularly triggered events
    INTEGER,                 INTENT(in), OPTIONAL :: var_class                    !< variable type/species
    ! local variables
    TYPE(t_list_element), POINTER :: element
    INTEGER                       :: idims(5), ndims

    ndims = 4
    idims(1:ndims) = ldims(1:ndims)
    CALL add_var_list_element_5d(ndims, BOOL_T, this_list, name,        &
      &   hgrid, vgrid, cf, grib2, idims, element, loutput, lcontainer, &
      &   lrestart, lrestart_cont, isteptype, lmiss, tlev_source, info, &
      &   vert_interp, hor_interp, in_group, verbose,                   &
      &   l_pp_scheduler_task, post_op, action_list, p5_l=p5,           &
      &   initval_l=initval, resetval_l=resetval, missval_l=missval,    &
      &   var_class=var_class)
    ptr => element%field%l_ptr(:,:,:,:,1)
    IF (PRESENT(new_element))  new_element => element
  END SUBROUTINE add_var_list_element_l4d


  !------------------------------------------------------------------------------------------------
  ! create (allocate) a new table entry
  ! optionally obtain pointer to 3d-field
  ! optionally overwrite default meta data
  !
  SUBROUTINE add_var_list_element_l3d(this_list, name, ptr,       &
    &   hgrid, vgrid, cf, grib2, ldims, loutput, lcontainer,      &
    &   lrestart, lrestart_cont, initval, isteptype,              &
    &   resetval, lmiss, missval, tlev_source, info, p5,          &
    &   vert_interp, hor_interp, in_group, verbose, new_element,  &
    &   l_pp_scheduler_task, post_op, action_list, var_class)
    !
    TYPE(t_var_list),        INTENT(inout)        :: this_list                    ! list
    CHARACTER(len=*),        INTENT(in)           :: name                         ! name of variable
    LOGICAL,                 POINTER              :: ptr(:,:,:)                   ! reference to field
    INTEGER,                 INTENT(in)           :: hgrid                        ! horizontal grid type used
    INTEGER,                 INTENT(in)           :: vgrid                        ! vertical grid type used
    TYPE(t_cf_var),          INTENT(in)           :: cf                           ! CF related metadata
    TYPE(t_grib2_var),       INTENT(in)           :: grib2                        ! GRIB2 related metadata
    INTEGER,                 INTENT(in)           :: ldims(:)                     ! local dimensions
    LOGICAL,                 INTENT(in), OPTIONAL :: loutput                      ! output flag
    LOGICAL,                 INTENT(in), OPTIONAL :: lcontainer                   ! container flag
    LOGICAL,                 INTENT(in), OPTIONAL :: lrestart                     ! restart flag
    LOGICAL,                 INTENT(in), OPTIONAL :: lrestart_cont                ! continue restart if var not available
    LOGICAL,                 INTENT(in), OPTIONAL :: initval                      ! value if var not available
    INTEGER,                 INTENT(in), OPTIONAL :: isteptype                    ! type of statistical processing
    LOGICAL,                 INTENT(in), OPTIONAL :: resetval                     ! reset value (after accumulation)
    LOGICAL,                 INTENT(in), OPTIONAL :: lmiss                        ! missing value flag
    LOGICAL,                 INTENT(in), OPTIONAL :: missval                      ! missing value
    INTEGER,                 INTENT(in), OPTIONAL :: tlev_source                  ! actual TL for TL dependent vars
    TYPE(t_var_metadata),    POINTER,    OPTIONAL :: info                         ! returns reference to metadata
    LOGICAL,                 POINTER,    OPTIONAL :: p5(:,:,:,:,:)                ! provided pointer
    TYPE(t_vert_interp_meta),INTENT(in), OPTIONAL :: vert_interp                  ! vertical interpolation metadata
    TYPE(t_hor_interp_meta), INTENT(in), OPTIONAL :: hor_interp                   ! horizontal interpolation metadata
    LOGICAL,                 INTENT(in), OPTIONAL :: in_group(SIZE(VAR_GROUPS))   ! groups to which a variable belongs
    LOGICAL,                 INTENT(in), OPTIONAL :: verbose                      ! print information
    TYPE(t_list_element),    POINTER,    OPTIONAL :: new_element                  ! pointer to new var list element
    INTEGER,                 INTENT(in), OPTIONAL :: l_pp_scheduler_task          ! .TRUE., if field is updated by pp scheduler
    TYPE(t_post_op_meta),    INTENT(IN), OPTIONAL :: post_op                      ! "post-op" (small arithmetic operations) for this variable
    TYPE(t_var_action),      INTENT(IN), OPTIONAL :: action_list                  ! regularly triggered events
    INTEGER,                 INTENT(in), OPTIONAL :: var_class                    !< variable type/species
    ! local variables
    TYPE(t_list_element), POINTER :: element
    INTEGER                       :: idims(5), ndims

    ndims = 3
    idims(1:ndims) = ldims(1:ndims)
    CALL add_var_list_element_5d(ndims, BOOL_T, this_list, name,        &
      &   hgrid, vgrid, cf, grib2, idims, element, loutput, lcontainer, &
      &   lrestart, lrestart_cont, isteptype, lmiss, tlev_source, info, &
      &   vert_interp, hor_interp, in_group, verbose,                   &
      &   l_pp_scheduler_task, post_op, action_list, p5_l=p5,           &
      &   initval_l=initval, resetval_l=resetval, missval_l=missval,    &
      &   var_class=var_class)
    ptr => element%field%l_ptr(:,:,:,1,1)
    IF (PRESENT(new_element))  new_element => element
  END SUBROUTINE add_var_list_element_l3d


  !------------------------------------------------------------------------------------------------
  ! create (allocate) a new table entry
  ! optionally obtain pointer to 2d-field
  ! optionally overwrite default meta data
  !
  SUBROUTINE add_var_list_element_l2d(this_list, name, ptr,       &
    &   hgrid, vgrid, cf, grib2, ldims, loutput, lcontainer,      &
    &   lrestart, lrestart_cont, initval, isteptype,              &
    &   resetval, lmiss, missval, tlev_source, info, p5,          &
    &   vert_interp, hor_interp, in_group, verbose, new_element,  &
    &   l_pp_scheduler_task, post_op, action_list, var_class)
    !
    TYPE(t_var_list),        INTENT(inout)        :: this_list                    ! list
    CHARACTER(len=*),        INTENT(in)           :: name                         ! name of variable
    LOGICAL,                 POINTER              :: ptr(:,:)                     ! reference to field
    INTEGER,                 INTENT(in)           :: hgrid                        ! horizontal grid type used
    INTEGER,                 INTENT(in)           :: vgrid                        ! vertical grid type used
    TYPE(t_cf_var),          INTENT(in)           :: cf                           ! CF related metadata
    TYPE(t_grib2_var),       INTENT(in)           :: grib2                        ! GRIB2 related metadata
    INTEGER,                 INTENT(in)           :: ldims(:)                     ! local dimensions
    LOGICAL,                 INTENT(in), OPTIONAL :: loutput                      ! output flag
    LOGICAL,                 INTENT(in), OPTIONAL :: lcontainer                   ! container flag
    LOGICAL,                 INTENT(in), OPTIONAL :: lrestart                     ! restart flag
    LOGICAL,                 INTENT(in), OPTIONAL :: lrestart_cont                ! continue restart if var not available
    LOGICAL,                 INTENT(in), OPTIONAL :: initval                      ! value if var not available
    INTEGER,                 INTENT(in), OPTIONAL :: isteptype                    ! type of statistical processing
    LOGICAL,                 INTENT(in), OPTIONAL :: resetval                     ! reset value (after accumulation)
    LOGICAL,                 INTENT(in), OPTIONAL :: lmiss                        ! missing value flag
    LOGICAL,                 INTENT(in), OPTIONAL :: missval                      ! missing value
    INTEGER,                 INTENT(in), OPTIONAL :: tlev_source                  ! actual TL for TL dependent vars
    TYPE(t_var_metadata),    POINTER,    OPTIONAL :: info                         ! returns reference to metadata
    LOGICAL,                 POINTER,    OPTIONAL :: p5(:,:,:,:,:)                ! provided pointer
    TYPE(t_vert_interp_meta),INTENT(in), OPTIONAL :: vert_interp                  ! vertical interpolation metadata
    TYPE(t_hor_interp_meta), INTENT(in), OPTIONAL :: hor_interp                   ! horizontal interpolation metadata
    LOGICAL,                 INTENT(in), OPTIONAL :: in_group(SIZE(VAR_GROUPS))   ! groups to which a variable belongs
    LOGICAL,                 INTENT(in), OPTIONAL :: verbose                      ! print information
    TYPE(t_list_element),    POINTER,    OPTIONAL :: new_element                  ! pointer to new var list element
    INTEGER,                 INTENT(in), OPTIONAL :: l_pp_scheduler_task          ! .TRUE., if field is updated by pp scheduler
    TYPE(t_post_op_meta),    INTENT(IN), OPTIONAL :: post_op                      ! "post-op" (small arithmetic operations) for this variable
    TYPE(t_var_action),      INTENT(IN), OPTIONAL :: action_list                  ! regularly triggered events
    INTEGER,                 INTENT(in), OPTIONAL :: var_class                    !< variable type/species
    ! local variables
    TYPE(t_list_element), POINTER :: element
    INTEGER                       :: idims(5), ndims

    ndims = 2
    idims(1:ndims) = ldims(1:ndims)
    CALL add_var_list_element_5d(ndims, BOOL_T, this_list, name,        &
      &   hgrid, vgrid, cf, grib2, idims, element, loutput, lcontainer, &
      &   lrestart, lrestart_cont, isteptype, lmiss, tlev_source, info, &
      &   vert_interp, hor_interp, in_group, verbose,                   &
      &   l_pp_scheduler_task, post_op, action_list, p5_l=p5,           &
      &   initval_l=initval, resetval_l=resetval, missval_l=missval,    &
      &   var_class=var_class)
    ptr => element%field%l_ptr(:,:,1,1,1)
    IF (PRESENT(new_element))  new_element => element
  END SUBROUTINE add_var_list_element_l2d


  !------------------------------------------------------------------------------------------------
  ! create (allocate) a new table entry
  ! optionally obtain pointer to 1d-field
  ! optionally overwrite default meta data
  !
  SUBROUTINE add_var_list_element_l1d(this_list, name, ptr,       &
    &   hgrid, vgrid, cf, grib2, ldims, loutput, lcontainer,      &
    &   lrestart, lrestart_cont, initval, isteptype,              &
    &   resetval, lmiss, missval, tlev_source, info, p5,          &
    &   vert_interp, hor_interp, in_group, verbose, new_element,  &
    &   l_pp_scheduler_task, post_op, action_list, var_class)
    !
    TYPE(t_var_list),        INTENT(inout)        :: this_list                    ! list
    CHARACTER(len=*),        INTENT(in)           :: name                         ! name of variable
    LOGICAL,                 POINTER              :: ptr(:)                       ! reference to field
    INTEGER,                 INTENT(in)           :: hgrid                        ! horizontal grid type used
    INTEGER,                 INTENT(in)           :: vgrid                        ! vertical grid type used
    TYPE(t_cf_var),          INTENT(in)           :: cf                           ! CF related metadata
    TYPE(t_grib2_var),       INTENT(in)           :: grib2                        ! GRIB2 related metadata
    INTEGER,                 INTENT(in)           :: ldims(:)                     ! local dimensions
    LOGICAL,                 INTENT(in), OPTIONAL :: loutput                      ! output flag
    LOGICAL,                 INTENT(in), OPTIONAL :: lcontainer                   ! container flag
    LOGICAL,                 INTENT(in), OPTIONAL :: lrestart                     ! restart flag
    LOGICAL,                 INTENT(in), OPTIONAL :: lrestart_cont                ! continue restart if var not available
    LOGICAL,                 INTENT(in), OPTIONAL :: initval                      ! value if var not available
    INTEGER,                 INTENT(in), OPTIONAL :: isteptype                    ! type of statistical processing
    LOGICAL,                 INTENT(in), OPTIONAL :: resetval                     ! reset value (after accumulation)
    LOGICAL,                 INTENT(in), OPTIONAL :: lmiss                        ! missing value flag
    LOGICAL,                 INTENT(in), OPTIONAL :: missval                      ! missing value
    INTEGER,                 INTENT(in), OPTIONAL :: tlev_source                  ! actual TL for TL dependent vars
    TYPE(t_var_metadata),    POINTER,    OPTIONAL :: info                         ! returns reference to metadata
    LOGICAL,                 POINTER,    OPTIONAL :: p5(:,:,:,:,:)                ! provided pointer
    TYPE(t_vert_interp_meta),INTENT(in), OPTIONAL :: vert_interp                  ! vertical interpolation metadata
    TYPE(t_hor_interp_meta), INTENT(in), OPTIONAL :: hor_interp                   ! horizontal interpolation metadata
    LOGICAL,                 INTENT(in), OPTIONAL :: in_group(SIZE(VAR_GROUPS))   ! groups to which a variable belongs
    LOGICAL,                 INTENT(in), OPTIONAL :: verbose                      ! print information
    TYPE(t_list_element),    POINTER,    OPTIONAL :: new_element                  ! pointer to new var list element
    INTEGER,                 INTENT(in), OPTIONAL :: l_pp_scheduler_task          ! .TRUE., if field is updated by pp scheduler
    TYPE(t_post_op_meta),    INTENT(IN), OPTIONAL :: post_op                      ! "post-op" (small arithmetic operations) for this variable
    TYPE(t_var_action),      INTENT(IN), OPTIONAL :: action_list                  ! regularly triggered events
    INTEGER,                 INTENT(in), OPTIONAL :: var_class                    !< variable type/species
    ! local variables
    TYPE(t_list_element), POINTER :: element
    INTEGER                       :: idims(5), ndims

    ndims = 1
    idims(1:ndims) = ldims(1:ndims)
    CALL add_var_list_element_5d(ndims, BOOL_T, this_list, name,        &
      &   hgrid, vgrid, cf, grib2, idims, element, loutput, lcontainer, &
      &   lrestart, lrestart_cont, isteptype, lmiss, tlev_source, info, &
      &   vert_interp, hor_interp, in_group, verbose,                   &
      &   l_pp_scheduler_task, post_op, action_list, p5_l=p5,           &
      &   initval_l=initval, resetval_l=resetval, missval_l=missval,    &
      &   var_class=var_class)
    ptr => element%field%l_ptr(:,1,1,1,1)
    IF (PRESENT(new_element))  new_element => element
  END SUBROUTINE add_var_list_element_l1d


  !================================================================================================
  !------------------------------------------------------------------------------------------------
  !
  ! Get element of a list
  !
  ! Specific routines for pointers of different rank
  !
  !================================================================================================
  ! REAL SECTION ----------------------------------------------------------------------------------
  !
  ! obtain pointer to 4d-field
  !
  SUBROUTINE get_var_list_element_r5d (this_list, name, ptr)
    TYPE(t_var_list), INTENT(in) :: this_list      ! list
    CHARACTER(len=*), INTENT(in) :: name           ! name of variable
    REAL(wp),         POINTER    :: ptr(:,:,:,:,:) ! reference to allocated field
    !
    TYPE(t_list_element), POINTER :: element
    !
    element => find_list_element (this_list, name)
    NULLIFY (ptr)
    IF (ASSOCIATED (element)) ptr => element%field%r_ptr(:,:,:,:,:)
    !
  END SUBROUTINE get_var_list_element_r5d
  !------------------------------------------------------------------------------------------------
  !
  ! obtain pointer to 4d-field
  !
  SUBROUTINE get_var_list_element_r4d (this_list, name, ptr)
    TYPE(t_var_list), INTENT(in) :: this_list    ! list
    CHARACTER(len=*), INTENT(in) :: name         ! name of variable
    REAL(wp),         POINTER    :: ptr(:,:,:,:) ! reference to allocated field
    !
    TYPE(t_list_element), POINTER :: element
    !
    element => find_list_element (this_list, name)
    NULLIFY (ptr)
    IF (ASSOCIATED (element)) ptr => element%field%r_ptr(:,:,:,:,1)
    !
  END SUBROUTINE get_var_list_element_r4d
  !------------------------------------------------------------------------------------------------
  !
  ! obtain pointer to 3d-field
  !
  SUBROUTINE get_var_list_element_r3d (this_list, name, ptr)
    TYPE(t_var_list), INTENT(in) :: this_list    ! list
    CHARACTER(len=*), INTENT(in) :: name         ! name of variable
    REAL(wp),         POINTER    :: ptr(:,:,:)   ! reference to allocated field
    !
    TYPE(t_list_element), POINTER :: element
    element => find_list_element (this_list, name)
    NULLIFY (ptr)
    IF (ASSOCIATED (element)) ptr => element%field%r_ptr(:,:,:,1,1)
    !
  END SUBROUTINE get_var_list_element_r3d
  !------------------------------------------------------------------------------------------------
  !
  ! obtain pointer to 2d-field
  !
  SUBROUTINE get_var_list_element_r2d (this_list, name, ptr)
    TYPE(t_var_list), INTENT(in) :: this_list  ! list
    CHARACTER(len=*), INTENT(in) :: name       ! name of variable
    REAL(wp),         POINTER    :: ptr(:,:)   ! reference to allocated field
    !
    TYPE(t_list_element), POINTER :: element
    !
    element => find_list_element (this_list, name)
    NULLIFY (ptr)
    IF (ASSOCIATED (element)) ptr => element%field%r_ptr(:,:,1,1,1)
    !
  END SUBROUTINE get_var_list_element_r2d
  !------------------------------------------------------------------------------------------------
  !
  ! obtain pointer to 1d-field
  !
  SUBROUTINE get_var_list_element_r1d (this_list, name, ptr)
    TYPE(t_var_list), INTENT(in) :: this_list ! list
    CHARACTER(len=*), INTENT(in) :: name      ! name of variable
    REAL(wp),         POINTER    :: ptr(:)    ! reference to allocated field
    !
    TYPE(t_list_element), POINTER :: element
    element => find_list_element (this_list, name)
    NULLIFY (ptr)
    IF (ASSOCIATED (element)) ptr => element%field%r_ptr(:,1,1,1,1)
    !
  END SUBROUTINE get_var_list_element_r1d


  ! Obtain pointer to 2D REAL field
  !
  FUNCTION fget_var_list_element_r1d (this_list, name) RESULT(ptr)
    TYPE(t_var_list), INTENT(in) :: this_list   ! list
    CHARACTER(len=*), INTENT(in) :: name        ! name of variable
    REAL(wp),         POINTER    :: ptr(:)      ! reference to allocated field
    !
    TYPE(t_list_element), POINTER :: element
    element => find_list_element (this_list, name)
    NULLIFY (ptr)
    IF (element%field%info%lcontained) THEN
      IF (ASSOCIATED (element)) ptr => element%field%r_ptr(:,element%field%info%ncontained,1,1,1)
    ELSE
      IF (ASSOCIATED (element)) ptr => element%field%r_ptr(:,1,1,1,1)
    ENDIF
    !
  END FUNCTION fget_var_list_element_r1d


  ! Obtain pointer to 2D REAL field
  !
  FUNCTION fget_var_list_element_r2d (this_list, name) RESULT(ptr)
    TYPE(t_var_list), INTENT(in) :: this_list   ! list
    CHARACTER(len=*), INTENT(in) :: name        ! name of variable
    REAL(wp),         POINTER    :: ptr(:,:)    ! reference to allocated field
    !
    TYPE(t_list_element), POINTER :: element
    element => find_list_element (this_list, name)
    NULLIFY (ptr)
    IF (element%field%info%lcontained) THEN
      IF (ASSOCIATED (element)) ptr => element%field%r_ptr(:,:,element%field%info%ncontained,1,1)
    ELSE
      IF (ASSOCIATED (element)) ptr => element%field%r_ptr(:,:,1,1,1)
    ENDIF
    !
  END FUNCTION fget_var_list_element_r2d


  ! Obtain pointer to 3D REAL field
  !
  FUNCTION fget_var_list_element_r3d (this_list, name) RESULT(ptr)
    TYPE(t_var_list), INTENT(in) :: this_list    ! list
    CHARACTER(len=*), INTENT(in) :: name         ! name of variable
    REAL(wp),         POINTER    :: ptr(:,:,:)   ! reference to allocated field
    !
    TYPE(t_list_element), POINTER :: element
    element => find_list_element (this_list, name)
    NULLIFY (ptr)
    IF (element%field%info%lcontained) THEN
      IF (ASSOCIATED (element)) ptr => element%field%r_ptr(:,:,:,element%field%info%ncontained,1)
    ELSE
      IF (ASSOCIATED (element)) ptr => element%field%r_ptr(:,:,:,1,1)
    ENDIF
    !
  END FUNCTION fget_var_list_element_r3d

  !================================================================================================
  ! REAL(sp) SECTION ----------------------------------------------------------------------------------
  !
  ! obtain pointer to 4d-field
  !
  SUBROUTINE get_var_list_element_s5d (this_list, name, ptr)
    TYPE(t_var_list), INTENT(in) :: this_list      ! list
    CHARACTER(len=*), INTENT(in) :: name           ! name of variable
    REAL(sp),         POINTER    :: ptr(:,:,:,:,:) ! reference to allocated field
    !
    TYPE(t_list_element), POINTER :: element
    !
    element => find_list_element (this_list, name)
    NULLIFY (ptr)
    IF (ASSOCIATED (element)) ptr => element%field%s_ptr(:,:,:,:,:)
    !
  END SUBROUTINE get_var_list_element_s5d
  !------------------------------------------------------------------------------------------------
  !
  ! obtain pointer to 4d-field
  !
  SUBROUTINE get_var_list_element_s4d (this_list, name, ptr)
    TYPE(t_var_list), INTENT(in) :: this_list    ! list
    CHARACTER(len=*), INTENT(in) :: name         ! name of variable
    REAL(sp),         POINTER    :: ptr(:,:,:,:) ! reference to allocated field
    !
    TYPE(t_list_element), POINTER :: element
    !
    element => find_list_element (this_list, name)
    NULLIFY (ptr)
    IF (ASSOCIATED (element)) ptr => element%field%s_ptr(:,:,:,:,1)
    !
  END SUBROUTINE get_var_list_element_s4d
  !------------------------------------------------------------------------------------------------
  !
  ! obtain pointer to 3d-field
  !
  SUBROUTINE get_var_list_element_s3d (this_list, name, ptr)
    TYPE(t_var_list), INTENT(in) :: this_list    ! list
    CHARACTER(len=*), INTENT(in) :: name         ! name of variable
    REAL(sp),         POINTER    :: ptr(:,:,:)   ! reference to allocated field
    !
    TYPE(t_list_element), POINTER :: element
    element => find_list_element (this_list, name)
    NULLIFY (ptr)
    IF (ASSOCIATED (element)) ptr => element%field%s_ptr(:,:,:,1,1)
    !
  END SUBROUTINE get_var_list_element_s3d
  !------------------------------------------------------------------------------------------------
  !
  ! obtain pointer to 2d-field
  !
  SUBROUTINE get_var_list_element_s2d (this_list, name, ptr)
    TYPE(t_var_list), INTENT(in) :: this_list  ! list
    CHARACTER(len=*), INTENT(in) :: name       ! name of variable
    REAL(sp),         POINTER    :: ptr(:,:)   ! reference to allocated field
    !
    TYPE(t_list_element), POINTER :: element
    !
    element => find_list_element (this_list, name)
    NULLIFY (ptr)
    IF (ASSOCIATED (element)) ptr => element%field%s_ptr(:,:,1,1,1)
    !
  END SUBROUTINE get_var_list_element_s2d
  !------------------------------------------------------------------------------------------------
  !
  ! obtain pointer to 1d-field
  !
  SUBROUTINE get_var_list_element_s1d (this_list, name, ptr)
    TYPE(t_var_list), INTENT(in) :: this_list ! list
    CHARACTER(len=*), INTENT(in) :: name      ! name of variable
    REAL(sp),         POINTER    :: ptr(:)    ! reference to allocated field
    !
    TYPE(t_list_element), POINTER :: element
    element => find_list_element (this_list, name)
    NULLIFY (ptr)
    IF (ASSOCIATED (element)) ptr => element%field%s_ptr(:,1,1,1,1)
    !
  END SUBROUTINE get_var_list_element_s1d


  ! Obtain pointer to 2D REAL field
  !
  FUNCTION fget_var_list_element_s1d (this_list, name) RESULT(ptr)
    TYPE(t_var_list), INTENT(in) :: this_list   ! list
    CHARACTER(len=*), INTENT(in) :: name        ! name of variable
    REAL(sp),         POINTER    :: ptr(:)      ! reference to allocated field
    !
    TYPE(t_list_element), POINTER :: element
    element => find_list_element (this_list, name)
    NULLIFY (ptr)
    IF (element%field%info%lcontained) THEN
      IF (ASSOCIATED (element)) ptr => element%field%s_ptr(:,element%field%info%ncontained,1,1,1)
    ELSE
      IF (ASSOCIATED (element)) ptr => element%field%s_ptr(:,1,1,1,1)
    ENDIF
    !
  END FUNCTION fget_var_list_element_s1d


  ! Obtain pointer to 2D REAL field
  !
  FUNCTION fget_var_list_element_s2d (this_list, name) RESULT(ptr)
    TYPE(t_var_list), INTENT(in) :: this_list   ! list
    CHARACTER(len=*), INTENT(in) :: name        ! name of variable
    REAL(sp),         POINTER    :: ptr(:,:)    ! reference to allocated field
    !
    TYPE(t_list_element), POINTER :: element
    element => find_list_element (this_list, name)
    NULLIFY (ptr)
    IF (element%field%info%lcontained) THEN
      IF (ASSOCIATED (element)) ptr => element%field%s_ptr(:,:,element%field%info%ncontained,1,1)
    ELSE
      IF (ASSOCIATED (element)) ptr => element%field%s_ptr(:,:,1,1,1)
    ENDIF
    !
  END FUNCTION fget_var_list_element_s2d


  ! Obtain pointer to 3D REAL field
  !
  FUNCTION fget_var_list_element_s3d (this_list, name) RESULT(ptr)
    TYPE(t_var_list), INTENT(in) :: this_list    ! list
    CHARACTER(len=*), INTENT(in) :: name         ! name of variable
    REAL(sp),         POINTER    :: ptr(:,:,:)   ! reference to allocated field
    !
    TYPE(t_list_element), POINTER :: element
    element => find_list_element (this_list, name)
    NULLIFY (ptr)
    IF (element%field%info%lcontained) THEN
      IF (ASSOCIATED (element)) ptr => element%field%s_ptr(:,:,:,element%field%info%ncontained,1)
    ELSE
      IF (ASSOCIATED (element)) ptr => element%field%s_ptr(:,:,:,1,1)
    ENDIF
    !
  END FUNCTION fget_var_list_element_s3d


  !================================================================================================
  ! INTEGER SECTION -------------------------------------------------------------------------------
  !
  ! obtain pointer to 5d-field
  !
  SUBROUTINE get_var_list_element_i5d (this_list, name, ptr)
    TYPE(t_var_list), INTENT(in) :: this_list      ! list
    CHARACTER(len=*), INTENT(in) :: name           ! name of variable
    INTEGER,          POINTER    :: ptr(:,:,:,:,:) ! reference to allocated field
    !
    TYPE(t_list_element), POINTER :: element
    !
    element => find_list_element (this_list, name)
    NULLIFY (ptr)
    IF (ASSOCIATED (element)) ptr => element%field%i_ptr(:,:,:,:,:)
    !
  END SUBROUTINE get_var_list_element_i5d
  !------------------------------------------------------------------------------------------------
  !
  ! obtain pointer to 4d-field
  !
  SUBROUTINE get_var_list_element_i4d (this_list, name, ptr)
    TYPE(t_var_list), INTENT(in) :: this_list    ! list
    CHARACTER(len=*), INTENT(in) :: name         ! name of variable
    INTEGER,          POINTER    :: ptr(:,:,:,:) ! reference to allocated field
    !
    TYPE(t_list_element), POINTER :: element
    !
    element => find_list_element (this_list, name)
    NULLIFY (ptr)
    IF (ASSOCIATED (element)) ptr => element%field%i_ptr(:,:,:,:,1)
    !
  END SUBROUTINE get_var_list_element_i4d
  !------------------------------------------------------------------------------------------------
  !
  ! obtain pointer to 3d-field
  !
  SUBROUTINE get_var_list_element_i3d (this_list, name, ptr)
    TYPE(t_var_list), INTENT(in) :: this_list    ! list
    CHARACTER(len=*), INTENT(in) :: name         ! name of variable
    INTEGER,          POINTER    :: ptr(:,:,:)   ! reference to allocated field
    !
    TYPE(t_list_element), POINTER :: element
    element => find_list_element (this_list, name)
    NULLIFY (ptr)
    IF (ASSOCIATED (element)) ptr => element%field%i_ptr(:,:,:,1,1)
    !
  END SUBROUTINE get_var_list_element_i3d
  !------------------------------------------------------------------------------------------------
  !
  ! obtain pointer to 2d-field
  !
  SUBROUTINE get_var_list_element_i2d (this_list, name, ptr)
    TYPE(t_var_list), INTENT(in) :: this_list  ! list
    CHARACTER(len=*), INTENT(in) :: name       ! name of variable
    INTEGER,          POINTER    :: ptr(:,:)   ! reference to allocated field
    !
    TYPE(t_list_element), POINTER :: element
    !
    element => find_list_element (this_list, name)
    NULLIFY (ptr)
    IF (ASSOCIATED (element)) ptr => element%field%i_ptr(:,:,1,1,1)
    !
  END SUBROUTINE get_var_list_element_i2d
  !------------------------------------------------------------------------------------------------
  !
  ! obtain pointer to 1d-field
  !
  SUBROUTINE get_var_list_element_i1d (this_list, name, ptr)
    TYPE(t_var_list), INTENT(in) :: this_list ! list
    CHARACTER(len=*), INTENT(in) :: name      ! name of variable
    INTEGER,          POINTER    :: ptr(:)    ! reference to allocated field
    !
    TYPE(t_list_element), POINTER :: element
    element => find_list_element (this_list, name)
    NULLIFY (ptr)
    IF (ASSOCIATED (element)) ptr => element%field%i_ptr(:,1,1,1,1)
    !
  END SUBROUTINE get_var_list_element_i1d
  !================================================================================================
  ! LOGICAL SECTION -------------------------------------------------------------------------------
  !
  ! obtain pointer to 5d-field
  !
  SUBROUTINE get_var_list_element_l5d (this_list, name, ptr)
    TYPE(t_var_list), INTENT(in) :: this_list      ! list
    CHARACTER(len=*), INTENT(in) :: name           ! name of variable
    LOGICAL,          POINTER    :: ptr(:,:,:,:,:) ! reference to allocated field
    !
    TYPE(t_list_element), POINTER :: element
    !
    element => find_list_element (this_list, name)
    NULLIFY (ptr)
    IF (ASSOCIATED (element)) ptr => element%field%l_ptr(:,:,:,:,:)
    !
  END SUBROUTINE get_var_list_element_l5d
  !------------------------------------------------------------------------------------------------
  !
  ! obtain pointer to 4d-field
  !
  SUBROUTINE get_var_list_element_l4d (this_list, name, ptr)
    TYPE(t_var_list), INTENT(in) :: this_list    ! list
    CHARACTER(len=*), INTENT(in) :: name         ! name of variable
    LOGICAL,          POINTER    :: ptr(:,:,:,:) ! reference to allocated field
    !
    TYPE(t_list_element), POINTER :: element
    !
    element => find_list_element (this_list, name)
    NULLIFY (ptr)
    IF (ASSOCIATED (element)) ptr => element%field%l_ptr(:,:,:,:,1)
    !
  END SUBROUTINE get_var_list_element_l4d
  !------------------------------------------------------------------------------------------------
  !
  ! obtain pointer to 3d-field
  !
  SUBROUTINE get_var_list_element_l3d (this_list, name, ptr)
    TYPE(t_var_list), INTENT(in) :: this_list    ! list
    CHARACTER(len=*), INTENT(in) :: name         ! name of variable
    LOGICAL,          POINTER    :: ptr(:,:,:)   ! reference to allocated field
    !
    TYPE(t_list_element), POINTER :: element
    element => find_list_element (this_list, name)
    NULLIFY (ptr)
    IF (ASSOCIATED (element)) ptr => element%field%l_ptr(:,:,:,1,1)
    !
  END SUBROUTINE get_var_list_element_l3d
  !------------------------------------------------------------------------------------------------
  !
  ! obtain pointer to 2d-field
  !
  SUBROUTINE get_var_list_element_l2d (this_list, name, ptr)
    TYPE(t_var_list), INTENT(in) :: this_list  ! list
    CHARACTER(len=*), INTENT(in) :: name       ! name of variable
    LOGICAL,          POINTER    :: ptr(:,:)   ! reference to allocated field
    !
    TYPE(t_list_element), POINTER :: element
    !
    element => find_list_element (this_list, name)
    NULLIFY (ptr)
    IF (ASSOCIATED (element)) ptr => element%field%l_ptr(:,:,1,1,1)
    !
  END SUBROUTINE get_var_list_element_l2d
  !------------------------------------------------------------------------------------------------
  !
  ! obtain pointer to 1d-field
  !
  SUBROUTINE get_var_list_element_l1d (this_list, name, ptr)
    TYPE(t_var_list), INTENT(in) :: this_list ! list
    CHARACTER(len=*), INTENT(in) :: name      ! name of variable
    LOGICAL,          POINTER    :: ptr(:)    ! reference to allocated field
    !
    TYPE(t_list_element), POINTER :: element
    element => find_list_element (this_list, name)
    NULLIFY (ptr)
    IF (ASSOCIATED (element)) ptr => element%field%l_ptr(:,1,1,1,1)
    !
  END SUBROUTINE get_var_list_element_l1d
  !================================================================================================
  !------------------------------------------------------------------------------------------------
  !
  ! Create a refernce to a list entry
  !
  ! Specific routines for pointers of different rank
  !
  !================================================================================================
  ! REAL SECTION ----------------------------------------------------------------------------------
  !
  ! create (allocate) a new table entry
  ! reference to an existing pointer to 3d-field
  ! optionally overwrite some default meta data
  !
  SUBROUTINE add_var_list_reference_r3d (this_list, target_name, name, ptr,                      &
       &                                 hgrid, vgrid, cf, grib2, ref_idx, ldims, loutput,       &
       &                                 lrestart, lrestart_cont, initval, isteptype,            &
       &                                 resetval, lmiss, missval, tlev_source, tracer_info,     &
       &                                 info, vert_interp, hor_interp, in_group, verbose,       &
       &                                 new_element, l_pp_scheduler_task, post_op, action_list, &
       &                                 opt_var_ref_pos, var_class)
    !
    TYPE(t_var_list),        INTENT(inout)           :: this_list
    CHARACTER(len=*),        INTENT(in)              :: target_name
    CHARACTER(len=*),        INTENT(in)              :: name
    REAL(wp), POINTER                                :: ptr(:,:,:)
    INTEGER,                 INTENT(in)              :: hgrid                      ! horizontal grid type used
    INTEGER,                 INTENT(in)              :: vgrid                      ! vertical grid type used
    TYPE(t_cf_var),          INTENT(in)              :: cf                         ! CF related metadata
    TYPE(t_grib2_var),       INTENT(in)              :: grib2                      ! GRIB2 related metadata
    INTEGER,                 INTENT(in),    OPTIONAL :: ref_idx                    ! idx of slice to be referenced
    INTEGER,                 INTENT(in)              :: ldims(3)                   ! local dimensions, for checking
    LOGICAL,                 INTENT(in),    OPTIONAL :: loutput                    ! output flag
    LOGICAL,                 INTENT(in),    OPTIONAL :: lrestart                   ! restart flag
    LOGICAL,                 INTENT(in),    OPTIONAL :: lrestart_cont              ! continue restart if var not available
    REAL(wp),                INTENT(in),    OPTIONAL :: initval                    ! value if var not available
    INTEGER,                 INTENT(in),    OPTIONAL :: isteptype                  ! type of statistical processing
    REAL(wp),                INTENT(in),    OPTIONAL :: resetval                   ! reset value (after accumulation)
    LOGICAL,                 INTENT(in),    OPTIONAL :: lmiss                      ! missing value flag
    REAL(wp),                INTENT(in),    OPTIONAL :: missval                    ! missing value
    INTEGER,                 INTENT(in),    OPTIONAL :: tlev_source                ! actual TL for TL dependent vars
    CLASS(t_tracer_meta),    INTENT(in),    OPTIONAL :: tracer_info                ! tracer meta data
    TYPE(t_var_metadata), POINTER,          OPTIONAL :: info                       ! returns reference to metadata
    TYPE(t_vert_interp_meta),INTENT(in),    OPTIONAL :: vert_interp                ! vertical interpolation metadata
    TYPE(t_hor_interp_meta), INTENT(in),    OPTIONAL :: hor_interp                 ! horizontal interpolation metadata
    LOGICAL,                 INTENT(in),    OPTIONAL :: in_group(SIZE(VAR_GROUPS)) ! groups to which a variable belongs
    LOGICAL,                 INTENT(in),    OPTIONAL :: verbose
    TYPE(t_list_element), POINTER,          OPTIONAL :: new_element                ! pointer to new var list element
    INTEGER,                 INTENT(in),    OPTIONAL :: l_pp_scheduler_task        ! .TRUE., if field is updated by pp scheduler
    TYPE(t_post_op_meta),    INTENT(IN),    OPTIONAL :: post_op                    !< "post-op" (small arithmetic operations) for this variable
    TYPE(t_var_action),      INTENT(IN),    OPTIONAL :: action_list                !< regularly triggered events
    INTEGER,                 INTENT(IN),    OPTIONAL :: opt_var_ref_pos            !< (optional:) position of container index
    INTEGER,                 INTENT(in),    OPTIONAL :: var_class                  !< variable type/species
    ! local variables
    CHARACTER(*), PARAMETER :: routine = modname//"::add_var_list_reference_r3d"
    !
    TYPE(t_list_element), POINTER :: target_element
    TYPE(t_var_metadata), POINTER :: target_info, ref_info
    TYPE(t_list_element), POINTER :: new_list_element
    TYPE(t_union_vals)            :: missvalt, initvalt, resetvalt
    INTEGER                       :: ndims, var_ref_pos, dim_indices(5), index
    LOGICAL :: in_group_new(MAX_GROUPS)             ! groups to which a variable belongs
                                                    ! (for taking into account tile groups)
    !
    ndims = 3
    target_element => find_list_element (this_list, target_name)
    target_info    => target_element%field%info
    IF (.NOT. ASSOCIATED(target_element%field%r_ptr))  CALL finish(routine, TRIM(name)//' not created.')

    !
    ! The parameter "var_ref_pos" contains the dimension index which
    ! points to the reference slice. Usually, this is "ndims+1", such
    ! that 3D slices, e.g., are stored in a 4D array as (:,:,:,1),
    ! (:,:,:,2), (:,:,:,3), etc.
    IF (PRESENT(opt_var_ref_pos)) THEN
      var_ref_pos    = opt_var_ref_pos
      IF (.NOT. target_info%lcontainer) &
        &  CALL finish(routine, "Container index does not make sense: Target is not a container variable!")
      IF ((target_info%var_ref_pos /= var_ref_pos) .AND. (target_info%var_ref_pos /= -1)) THEN
        CALL finish(routine, "Container index does not match the previously set value!")
      END IF
      target_info%var_ref_pos = var_ref_pos
    ELSE
      var_ref_pos    = ndims + 1
    END IF
    SELECT CASE(var_ref_pos)
    CASE (1)
      dim_indices    = (/ 2, 3, 4, 0, 0 /)
    CASE (2)
      dim_indices    = (/ 1, 3, 4, 0, 0 /)
    CASE (3)
      dim_indices    = (/ 1, 2, 4, 0, 0 /)
    CASE (4)
      dim_indices    = (/ 1, 2, 3, 0, 0 /)
    CASE DEFAULT
      CALL finish(routine, "Internal error!")
    END SELECT

    IF (target_info%lcontainer) THEN
      ! Counting the number of existing references is deactivated, if the slice index
      ! to be referenced is given explicitly.
      IF ( PRESENT(ref_idx) ) THEN
        ! only check validity of given slice index
        IF ( (ref_idx > SIZE(target_element%field%r_ptr, var_ref_pos)) .OR. (ref_idx < 1)) THEN
          WRITE (message_text, *) &
            &  'Slice idx ', ref_idx, ' for ', TRIM(name), &
            &  ' out of allowable range [1,',SIZE(target_element%field%r_ptr, var_ref_pos),']'
          CALL finish(routine, message_text)
        ENDIF
      ELSE
        target_info%ncontained = target_info%ncontained+1
        IF (SIZE(target_element%field%r_ptr, var_ref_pos) < target_info%ncontained) THEN
          WRITE (message_text, *) &
            &  TRIM(name), ' exceeds the number of predefined entries in container:', &
            &  SIZE(target_element%field%r_ptr, var_ref_pos)
          CALL finish(routine, message_text)
        ENDIF
      ENDIF
      IF ( ANY(ldims(1:ndims) /=  target_info%used_dimensions(dim_indices(1:ndims))) ) THEN
        CALL finish(routine, TRIM(name)//' dimensions requested and available differ.')
      ENDIF
    ENDIF
    !
    ! add list entry
    !
    CALL append_list_element (this_list, new_list_element)
    IF (PRESENT(new_element)) new_element=>new_list_element
    ref_info => new_list_element%field%info
    ref_info =  default_var_list_metadata(this_list)

    !
    ! init local fields
    !
    missvalt = ref_info%missval
    initvalt = ref_info%initval
    resetvalt= ref_info%resetval
    !
    CALL assign_if_present(missvalt%rval,  missval)
    CALL assign_if_present(initvalt%rval,  initval)
    CALL assign_if_present(resetvalt%rval, resetval)
    !
    CALL set_var_metadata (new_list_element%field%info,                      &
         name=name, hgrid=hgrid, vgrid=vgrid,                                &
         cf=cf, grib2=grib2, ldims=ldims, loutput=loutput,                   &
         lrestart=lrestart, lrestart_cont=lrestart_cont, initval=initvalt,   &
         isteptype=isteptype, resetval=resetvalt, lmiss=lmiss,               &
         missval=missvalt, tlev_source=tlev_source,                          &
         vert_interp=vert_interp, hor_interp=hor_interp,                     &
         in_group=in_group, verbose=verbose,                                 &
         l_pp_scheduler_task=l_pp_scheduler_task,                            &
         post_op=post_op, action_list=action_list, var_class=var_class)
    ! set dynamic metadata, i.e. polymorphic tracer metadata
    CALL set_var_metadata_dyn (new_list_element%field%info_dyn,              &
                               tracer_info=tracer_info)

    ref_info%ndims = ndims
    ref_info%used_dimensions(:)       = 0
    ref_info%used_dimensions(1:ndims) = target_element%field%info%used_dimensions(dim_indices(1:ndims))

    index = 1
    !
    IF (PRESENT(var_class)) THEN
      IF ( ANY((/CLASS_TILE, CLASS_TILE_LAND/) == var_class)) THEN
        ! automatically add tile to its variable specific tile-group
        CALL add_member_to_vargroup(group_name=target_name, in_group_new=in_group_new, opt_in_group=in_group)
        !
        ! update in_group metainfo
        new_list_element%field%info%in_group(:) = in_group_new(:)
      ENDIF
    END IF
    !
    IF (target_info%lcontainer) THEN
      ref_info%lcontained                   = .TRUE.
      ref_info%used_dimensions(ndims+1)     = 1
      ref_info%var_ref_pos                  = var_ref_pos
      !
      ref_info%maxcontained = SIZE(target_element%field%r_ptr,var_ref_pos)
      !
      IF ( PRESENT(ref_idx) ) THEN
        ref_info%ncontained = ref_idx
      ELSE
        ref_info%ncontained = target_info%ncontained
      ENDIF
      index = ref_info%ncontained
    ENDIF
    SELECT CASE(var_ref_pos)
    CASE(1)
      ptr => target_element%field%r_ptr(index,:,:,:,1)
    CASE(2)
      ptr => target_element%field%r_ptr(:,index,:,:,1)
    CASE(3)
      ptr => target_element%field%r_ptr(:,:,index,:,1)
    CASE(4)
      ptr => target_element%field%r_ptr(:,:,:,index,1)
    CASE default
      CALL finish(routine, "internal error!")
    END SELECT
    new_list_element%field%r_ptr => target_element%field%r_ptr
    !
    IF (.NOT. ASSOCIATED(new_list_element%field%r_ptr)) THEN
      WRITE (0,*) 'problem with association of ptr for '//TRIM(name)
    ENDIF
    !
    IF(PRESENT(info)) info => new_list_element%field%info
    !
    IF (PRESENT(lmiss)) THEN
      ptr = new_list_element%field%info%missval%rval
    ELSE
      ptr = 0.0_wp
    END IF
    !
  END SUBROUTINE add_var_list_reference_r3d


  !------------------------------------------------------------------------------------------------
  !
  ! create (allocate) a new table entry
  ! reference to an existing pointer to 2d-field
  ! optionally overwrite some default meta data
  !
  SUBROUTINE add_var_list_reference_r2d (this_list, target_name, name, ptr,                      &
       &                                 hgrid, vgrid, cf, grib2, ref_idx, ldims, loutput,       &
       &                                 lrestart, lrestart_cont, initval, isteptype,            &
       &                                 resetval, lmiss, missval, tlev_source, tracer_info,     &
       &                                 info, vert_interp, hor_interp, in_group,                &
       &                                 verbose, new_element, l_pp_scheduler_task,              &
       &                                 post_op, action_list, opt_var_ref_pos, var_class)

    TYPE(t_var_list),        INTENT(inout)        :: this_list
    CHARACTER(len=*),        INTENT(in)           :: target_name
    CHARACTER(len=*),        INTENT(in)           :: name
    REAL(wp), POINTER                             :: ptr(:,:)
    INTEGER,                 INTENT(in)           :: hgrid                       ! horizontal grid type used
    INTEGER,                 INTENT(in)           :: vgrid                       ! vertical grid type used
    TYPE(t_cf_var),          INTENT(in)           :: cf                          ! CF related metadata
    TYPE(t_grib2_var),       INTENT(in)           :: grib2                       ! GRIB2 related metadata
    INTEGER,                 INTENT(in), OPTIONAL :: ref_idx                     ! idx of slice to be referenced
    INTEGER,                 INTENT(in)           :: ldims(2)                    ! local dimensions, for checking
    LOGICAL,                 INTENT(in), OPTIONAL :: loutput                     ! output flag
    LOGICAL,                 INTENT(in), OPTIONAL :: lrestart                    ! restart flag
    LOGICAL,                 INTENT(in), OPTIONAL :: lrestart_cont               ! continue restart if var not available
    REAL(wp),                INTENT(in), OPTIONAL :: initval                     ! value if var not available
    INTEGER,                 INTENT(in), OPTIONAL :: isteptype                   ! type of statistical processing
    REAL(wp),                INTENT(in), OPTIONAL :: resetval                    ! reset value (after accumulation)
    LOGICAL,                 INTENT(in), OPTIONAL :: lmiss                       ! missing value flag
    REAL(wp),                INTENT(in), OPTIONAL :: missval                     ! missing value
    INTEGER,                 INTENT(in), OPTIONAL :: tlev_source                 ! actual TL for TL dependent vars
    CLASS(t_tracer_meta),    INTENT(in), OPTIONAL :: tracer_info                 ! tracer meta data
    TYPE(t_var_metadata), POINTER,       OPTIONAL :: info                        ! returns reference to metadata
    TYPE(t_vert_interp_meta),INTENT(in), OPTIONAL :: vert_interp                 ! vertical interpolation metadata
    TYPE(t_hor_interp_meta), INTENT(in), OPTIONAL :: hor_interp                  ! horizontal interpolation metadata
    LOGICAL,                 INTENT(in), OPTIONAL :: in_group(SIZE(VAR_GROUPS))  ! groups to which a variable belongs
    LOGICAL,                 INTENT(in), OPTIONAL :: verbose
    TYPE(t_list_element), POINTER,       OPTIONAL :: new_element                 ! pointer to new var list element
    INTEGER,                 INTENT(in), OPTIONAL :: l_pp_scheduler_task         ! .TRUE., if field is updated by pp scheduler
    TYPE(t_post_op_meta),    INTENT(IN), OPTIONAL :: post_op                     !< "post-op" (small arithmetic operations) for this variable
    TYPE(t_var_action),      INTENT(IN), OPTIONAL :: action_list                 !< regularly triggered events
    INTEGER,                 INTENT(IN), OPTIONAL :: opt_var_ref_pos             !< (optional:) position of container index
    INTEGER,                 INTENT(in), OPTIONAL :: var_class                   !< variable type/species
    ! local variables
    CHARACTER(*), PARAMETER :: routine = modname//"::add_var_list_reference_r2d"
    !
    TYPE(t_list_element), POINTER :: target_element
    TYPE(t_var_metadata), POINTER :: target_info, ref_info
    TYPE(t_list_element), POINTER :: new_list_element
    TYPE(t_union_vals)            :: missvalt, initvalt, resetvalt
    INTEGER                       :: ndims, var_ref_pos, dim_indices(5), index
    LOGICAL :: in_group_new(MAX_GROUPS)             ! groups to which a variable belongs
                                                    ! (for taking into account tile groups)
    !
    ndims = 2

    target_element => find_list_element (this_list, target_name)
    target_info => target_element%field%info
    IF (.NOT. ASSOCIATED(target_element%field%r_ptr))  CALL finish(routine, TRIM(name)//' not created.')
    !
    ! The parameter "var_ref_pos" contains the dimension index which
    ! points to the reference slice. Usually, this is "ndims+1", such
    ! that 3D slices, e.g., are stored in a 4D array as (:,:,:,1),
    ! (:,:,:,2), (:,:,:,3), etc.
    IF (PRESENT(opt_var_ref_pos)) THEN
      var_ref_pos    = opt_var_ref_pos
      IF (.NOT. target_info%lcontainer) &
        &  CALL finish(routine, "Container index does not make sense: Target is not a container variable!")
      IF ((target_info%var_ref_pos /= var_ref_pos) .AND. (target_info%var_ref_pos /= -1)) THEN
        CALL finish(routine, "Container index does not match the previously set value!")
      END IF
      target_info%var_ref_pos = var_ref_pos
    ELSE
      var_ref_pos    = ndims + 1
    END IF
    SELECT CASE(var_ref_pos)
    CASE (1)
      dim_indices    = (/ 2, 3, 0, 0, 0 /)
    CASE (2)
      dim_indices    = (/ 1, 3, 0, 0, 0 /)
    CASE (3)
      dim_indices    = (/ 1, 2, 0, 0, 0 /)
    CASE DEFAULT
      CALL finish(routine, "Internal error!")
    END SELECT

    IF (target_info%lcontainer) THEN
      ! Counting the number of existing references is deactivated, if the slice index
      ! to be referenced is given explicitly.
      IF ( PRESENT(ref_idx) ) THEN
        ! only check validity of given slice index
        IF ( (ref_idx > SIZE(target_element%field%r_ptr, var_ref_pos)) .OR. (ref_idx < 1)) THEN
          WRITE (message_text, *) &
            &  'Slice idx ', ref_idx, ' for ', TRIM(name), &
            &  ' out of allowable range [1,',SIZE(target_element%field%r_ptr, var_ref_pos),']'
          CALL finish(routine, message_text)
        ENDIF
      ELSE
        target_info%ncontained = target_info%ncontained+1
        IF (SIZE(target_element%field%r_ptr, var_ref_pos) < target_info%ncontained) THEN
          WRITE (message_text, *) &
            &  TRIM(name), ' exceeds the number of predefined entries in container:', &
            &  SIZE(target_element%field%r_ptr, var_ref_pos)
          CALL finish(routine, message_text)
        ENDIF
      ENDIF
      IF (ANY(ldims(1:ndims) /=  target_info%used_dimensions(dim_indices(1:ndims)))) THEN
        CALL finish(routine, TRIM(name)//' dimensions requested and available differ.')
      ENDIF
    ENDIF
    !
    ! add list entry
    !
    CALL append_list_element (this_list, new_list_element)
    IF (PRESENT(new_element)) new_element=>new_list_element
    ref_info => new_list_element%field%info
    ref_info = default_var_list_metadata(this_list)
    !
    ! init local fields
    !
    missvalt = ref_info%missval
    initvalt = ref_info%initval
    resetvalt= ref_info%resetval
    !
    CALL assign_if_present(missvalt%rval,  missval)
    CALL assign_if_present(initvalt%rval,  initval)
    CALL assign_if_present(resetvalt%rval, resetval)
    !
    CALL set_var_metadata (new_list_element%field%info,                      &
         name=name, hgrid=hgrid, vgrid=vgrid,                                &
         cf=cf, grib2=grib2, ldims=ldims, loutput=loutput,                   &
         lrestart=lrestart, lrestart_cont=lrestart_cont, initval=initvalt,   &
         isteptype=isteptype, resetval=resetvalt, lmiss=lmiss,               &
         missval=missvalt, tlev_source=tlev_source,                          &
         vert_interp=vert_interp, hor_interp=hor_interp,                     &
         in_group=in_group, verbose=verbose,                                 &
         l_pp_scheduler_task=l_pp_scheduler_task,                            &
         post_op=post_op, action_list=action_list, var_class=var_class)
    ! set dynamic metadata, i.e. polymorphic tracer metadata
    CALL set_var_metadata_dyn (new_list_element%field%info_dyn,              &
                               tracer_info=tracer_info)

    ref_info%ndims = ndims
    ref_info%used_dimensions(:)       = 0
    ref_info%used_dimensions(1:ndims) = target_element%field%info%used_dimensions(dim_indices(1:ndims))

    index = 1
    !
    IF (PRESENT(var_class)) THEN
      IF ( ANY((/CLASS_TILE, CLASS_TILE_LAND/) == var_class)) THEN
        ! automatically add tile to its variable specific tile-group
        CALL add_member_to_vargroup(group_name=target_name, in_group_new=in_group_new, opt_in_group=in_group)
        !
        ! update in_group metainfo
        new_list_element%field%info%in_group(:) = in_group_new(:)
      ENDIF
    END IF

    IF (target_info%lcontainer) THEN
      ref_info%lcontained                   = .TRUE.
      ref_info%used_dimensions(ndims+1)     = 1
      ref_info%var_ref_pos                  = var_ref_pos
      !
      ref_info%maxcontained = SIZE(target_element%field%r_ptr,var_ref_pos)
      !
      IF ( PRESENT(ref_idx) ) THEN
        ref_info%ncontained = ref_idx
      ELSE
        ref_info%ncontained = target_info%ncontained
      ENDIF
      index = ref_info%ncontained
    ENDIF
    SELECT CASE(var_ref_pos)
    CASE(1)
      ptr => target_element%field%r_ptr(index,:,:,1,1)
    CASE(2)
      ptr => target_element%field%r_ptr(:,index,:,1,1)
    CASE(3)
      ptr => target_element%field%r_ptr(:,:,index,1,1)
    CASE default
      CALL finish(routine, "internal error!")
    END SELECT
    new_list_element%field%r_ptr => target_element%field%r_ptr
    !
    IF (.NOT. ASSOCIATED(new_list_element%field%r_ptr)) THEN
      WRITE (0,*) 'problem with association of ptr for '//TRIM(name)
    ENDIF
    !
    IF(PRESENT(info)) info => new_list_element%field%info
    !
    IF (PRESENT(lmiss)) THEN
      ptr = new_list_element%field%info%missval%rval
    ELSE
      ptr = 0.0_wp
    END IF
    !
  END SUBROUTINE add_var_list_reference_r2d

  SUBROUTINE add_var_list_reference_s3d (this_list, target_name, name, ptr,                      &
       &                                 hgrid, vgrid, cf, grib2, ref_idx, ldims, loutput,       &
       &                                 lrestart, lrestart_cont, initval, isteptype,            &
       &                                 resetval, lmiss, missval, tlev_source, tracer_info,     &
       &                                 info, vert_interp, hor_interp, in_group, verbose,       &
       &                                 new_element, l_pp_scheduler_task, post_op, action_list, &
       &                                 opt_var_ref_pos, var_class)
    !
    TYPE(t_var_list),        INTENT(inout)           :: this_list
    CHARACTER(len=*),        INTENT(in)              :: target_name
    CHARACTER(len=*),        INTENT(in)              :: name
    REAL(sp), POINTER                                :: ptr(:,:,:)
    INTEGER,                 INTENT(in)              :: hgrid                      ! horizontal grid type used
    INTEGER,                 INTENT(in)              :: vgrid                      ! vertical grid type used
    TYPE(t_cf_var),          INTENT(in)              :: cf                         ! CF related metadata
    TYPE(t_grib2_var),       INTENT(in)              :: grib2                      ! GRIB2 related metadata
    INTEGER,                 INTENT(in),    OPTIONAL :: ref_idx                    ! idx of slice to be referenced
    INTEGER,                 INTENT(in)              :: ldims(3)                   ! local dimensions, for checking
    LOGICAL,                 INTENT(in),    OPTIONAL :: loutput                    ! output flag
    LOGICAL,                 INTENT(in),    OPTIONAL :: lrestart                   ! restart flag
    LOGICAL,                 INTENT(in),    OPTIONAL :: lrestart_cont              ! continue restart if var not available
    REAL(sp),                INTENT(in),    OPTIONAL :: initval                    ! value if var not available
    INTEGER,                 INTENT(in),    OPTIONAL :: isteptype                  ! type of statistical processing
    REAL(sp),                INTENT(in),    OPTIONAL :: resetval                   ! reset value (after accumulation)
    LOGICAL,                 INTENT(in),    OPTIONAL :: lmiss                      ! missing value flag
    REAL(sp),                INTENT(in),    OPTIONAL :: missval                    ! missing value
    INTEGER,                 INTENT(in),    OPTIONAL :: tlev_source                ! actual TL for TL dependent vars
    CLASS(t_tracer_meta),    INTENT(in),    OPTIONAL :: tracer_info                ! tracer meta data
    TYPE(t_var_metadata), POINTER,          OPTIONAL :: info                       ! returns reference to metadata
    TYPE(t_vert_interp_meta),INTENT(in),    OPTIONAL :: vert_interp                ! vertical interpolation metadata
    TYPE(t_hor_interp_meta), INTENT(in),    OPTIONAL :: hor_interp                 ! horizontal interpolation metadata
    LOGICAL,                 INTENT(in),    OPTIONAL :: in_group(SIZE(VAR_GROUPS)) ! groups to which a variable belongs
    LOGICAL,                 INTENT(in),    OPTIONAL :: verbose
    TYPE(t_list_element), POINTER,          OPTIONAL :: new_element                ! pointer to new var list element
    INTEGER,                 INTENT(in),    OPTIONAL :: l_pp_scheduler_task        ! .TRUE., if field is updated by pp scheduler
    TYPE(t_post_op_meta),    INTENT(IN),    OPTIONAL :: post_op                    !< "post-op" (small arithmetic operations) for this variable
    TYPE(t_var_action),      INTENT(IN),    OPTIONAL :: action_list                !< regularly triggered events
    INTEGER,                 INTENT(IN),    OPTIONAL :: opt_var_ref_pos            !< (optional:) position of container index
    INTEGER,                 INTENT(in),    OPTIONAL :: var_class                  !< variable type/species
    ! local variables
    CHARACTER(*), PARAMETER :: routine = modname//"::add_var_list_reference_s3d"
    !
    TYPE(t_list_element), POINTER :: target_element
    TYPE(t_var_metadata), POINTER :: target_info, ref_info
    TYPE(t_list_element), POINTER :: new_list_element
    TYPE(t_union_vals)            :: missvalt, initvalt, resetvalt
    INTEGER                       :: ndims, var_ref_pos, dim_indices(5), index
    LOGICAL :: in_group_new(MAX_GROUPS)             ! groups to which a variable belongs
                                                    ! (for taking into account tile groups)
    !
    ndims = 3
    target_element => find_list_element (this_list, target_name)
    target_info    => target_element%field%info
    IF (.NOT. ASSOCIATED(target_element%field%s_ptr))  CALL finish(routine, TRIM(name)//' not created.')

    !
    ! The parameter "var_ref_pos" contains the dimension index which
    ! points to the reference slice. Usually, this is "ndims+1", such
    ! that 3D slices, e.g., are stored in a 4D array as (:,:,:,1),
    ! (:,:,:,2), (:,:,:,3), etc.
    IF (PRESENT(opt_var_ref_pos)) THEN
      var_ref_pos    = opt_var_ref_pos
      IF (.NOT. target_info%lcontainer) &
        &  CALL finish(routine, "Container index does not make sense: Target is not a container variable!")
      IF ((target_info%var_ref_pos /= var_ref_pos) .AND. (target_info%var_ref_pos /= -1)) THEN
        CALL finish(routine, "Container index does not match the previously set value!")
      END IF
      target_info%var_ref_pos = var_ref_pos
    ELSE
      var_ref_pos    = ndims + 1
    END IF
    SELECT CASE(var_ref_pos)
    CASE (1)
      dim_indices    = (/ 2, 3, 4, 0, 0 /)
    CASE (2)
      dim_indices    = (/ 1, 3, 4, 0, 0 /)
    CASE (3)
      dim_indices    = (/ 1, 2, 4, 0, 0 /)
    CASE (4)
      dim_indices    = (/ 1, 2, 3, 0, 0 /)
    CASE DEFAULT
      CALL finish(routine, "Internal error!")
    END SELECT

    IF (target_info%lcontainer) THEN
      ! Counting the number of existing references is deactivated, if the slice index
      ! to be referenced is given explicitly.
      IF ( PRESENT(ref_idx) ) THEN
        ! only check validity of given slice index
        IF ( (ref_idx > SIZE(target_element%field%s_ptr, var_ref_pos)) .OR. (ref_idx < 1)) THEN
          WRITE (message_text, *) &
            &  'Slice idx ', ref_idx, ' for ', TRIM(name), &
            &  ' out of allowable range [1,',SIZE(target_element%field%s_ptr, var_ref_pos),']'
          CALL finish(routine, message_text)
        ENDIF
      ELSE
        target_info%ncontained = target_info%ncontained+1
        IF (SIZE(target_element%field%s_ptr, var_ref_pos) < target_info%ncontained) THEN
          WRITE (message_text, *) &
            &  TRIM(name), ' exceeds the number of predefined entries in container:', &
            &  SIZE(target_element%field%s_ptr, var_ref_pos)
          CALL finish(routine, message_text)
        ENDIF
      ENDIF
      IF ( ANY(ldims(1:ndims) /=  target_info%used_dimensions(dim_indices(1:ndims))) ) THEN
        CALL finish(routine, TRIM(name)//' dimensions requested and available differ.')
      ENDIF
    ENDIF
    !
    ! add list entry
    !
    CALL append_list_element (this_list, new_list_element)
    IF (PRESENT(new_element)) new_element=>new_list_element
    ref_info => new_list_element%field%info
    ref_info =  default_var_list_metadata(this_list)

    !
    ! init local fields
    !
    missvalt = ref_info%missval
    initvalt = ref_info%initval
    resetvalt= ref_info%resetval
    !
    CALL assign_if_present(missvalt%sval,  missval)
    CALL assign_if_present(initvalt%sval,  initval)
    CALL assign_if_present(resetvalt%sval, resetval)
    !
    CALL set_var_metadata (new_list_element%field%info,                      &
         name=name, hgrid=hgrid, vgrid=vgrid,                                &
         cf=cf, grib2=grib2, ldims=ldims, loutput=loutput,                   &
         lrestart=lrestart, lrestart_cont=lrestart_cont, initval=initvalt,   &
         isteptype=isteptype, resetval=resetvalt, lmiss=lmiss,               &
         missval=missvalt, tlev_source=tlev_source,                          &
         vert_interp=vert_interp, hor_interp=hor_interp,                     &
         in_group=in_group, verbose=verbose,                                 &
         l_pp_scheduler_task=l_pp_scheduler_task,                            &
         post_op=post_op, action_list=action_list, var_class=var_class)
    ! set dynamic metadata, i.e. polymorphic tracer metadata
    CALL set_var_metadata_dyn (new_list_element%field%info_dyn,              &
                               tracer_info=tracer_info)

    ref_info%ndims = ndims
    ref_info%used_dimensions(:)       = 0
    ref_info%used_dimensions(1:ndims) = target_element%field%info%used_dimensions(dim_indices(1:ndims))

    index = 1
    !
    IF (PRESENT(var_class)) THEN
      IF ( ANY((/CLASS_TILE, CLASS_TILE_LAND/) == var_class)) THEN
        ! automatically add tile to its variable specific tile-group
        CALL add_member_to_vargroup(group_name=target_name, in_group_new=in_group_new, opt_in_group=in_group)
        !
        ! update in_group metainfo
        new_list_element%field%info%in_group(:) = in_group_new(:)
      ENDIF
    END IF
    !
    IF (target_info%lcontainer) THEN
      ref_info%lcontained                   = .TRUE.
      ref_info%used_dimensions(ndims+1)     = 1
      ref_info%var_ref_pos                  = var_ref_pos
      !
      ref_info%maxcontained = SIZE(target_element%field%s_ptr,var_ref_pos)
      !
      IF ( PRESENT(ref_idx) ) THEN
        ref_info%ncontained = ref_idx
      ELSE
        ref_info%ncontained = target_info%ncontained
      ENDIF
      index = ref_info%ncontained
    ENDIF
    SELECT CASE(var_ref_pos)
    CASE(1)
      ptr => target_element%field%s_ptr(index,:,:,:,1)
    CASE(2)
      ptr => target_element%field%s_ptr(:,index,:,:,1)
    CASE(3)
      ptr => target_element%field%s_ptr(:,:,index,:,1)
    CASE(4)
      ptr => target_element%field%s_ptr(:,:,:,index,1)
    CASE default
      CALL finish(routine, "internal error!")
    END SELECT
    new_list_element%field%s_ptr => target_element%field%s_ptr
    !
    IF (.NOT. ASSOCIATED(new_list_element%field%s_ptr)) THEN
      WRITE (0,*) 'problem with association of ptr for '//TRIM(name)
    ENDIF
    !
    IF(PRESENT(info)) info => new_list_element%field%info
    !
    IF (PRESENT(lmiss)) THEN
      ptr = new_list_element%field%info%missval%sval
    ELSE
      ptr = 0.0_sp
    END IF
    !
  END SUBROUTINE add_var_list_reference_s3d


  !------------------------------------------------------------------------------------------------
  !
  ! create (allocate) a new table entry
  ! reference to an existing pointer to 2d-field
  ! optionally overwrite some default meta data
  !
  SUBROUTINE add_var_list_reference_s2d (this_list, target_name, name, ptr,                      &
       &                                 hgrid, vgrid, cf, grib2, ref_idx, ldims, loutput,       &
       &                                 lrestart, lrestart_cont, initval, isteptype,            &
       &                                 resetval, lmiss, missval, tlev_source, tracer_info,     &
       &                                 info, vert_interp, hor_interp, in_group,                &
       &                                 verbose, new_element, l_pp_scheduler_task,              &
       &                                 post_op, action_list, opt_var_ref_pos, var_class)

    TYPE(t_var_list),        INTENT(inout)        :: this_list
    CHARACTER(len=*),        INTENT(in)           :: target_name
    CHARACTER(len=*),        INTENT(in)           :: name
    REAL(sp), POINTER                             :: ptr(:,:)
    INTEGER,                 INTENT(in)           :: hgrid                       ! horizontal grid type used
    INTEGER,                 INTENT(in)           :: vgrid                       ! vertical grid type used
    TYPE(t_cf_var),          INTENT(in)           :: cf                          ! CF related metadata
    TYPE(t_grib2_var),       INTENT(in)           :: grib2                       ! GRIB2 related metadata
    INTEGER,                 INTENT(in), OPTIONAL :: ref_idx                     ! idx of slice to be referenced
    INTEGER,                 INTENT(in)           :: ldims(2)                    ! local dimensions, for checking
    LOGICAL,                 INTENT(in), OPTIONAL :: loutput                     ! output flag
    LOGICAL,                 INTENT(in), OPTIONAL :: lrestart                    ! restart flag
    LOGICAL,                 INTENT(in), OPTIONAL :: lrestart_cont               ! continue restart if var not available
    REAL(sp),                INTENT(in), OPTIONAL :: initval                     ! value if var not available
    INTEGER,                 INTENT(in), OPTIONAL :: isteptype                   ! type of statistical processing
    REAL(sp),                INTENT(in), OPTIONAL :: resetval                    ! reset value (after accumulation)
    LOGICAL,                 INTENT(in), OPTIONAL :: lmiss                       ! missing value flag
    REAL(sp),                INTENT(in), OPTIONAL :: missval                     ! missing value
    INTEGER,                 INTENT(in), OPTIONAL :: tlev_source                 ! actual TL for TL dependent vars
    CLASS(t_tracer_meta),    INTENT(in), OPTIONAL :: tracer_info                 ! tracer meta data
    TYPE(t_var_metadata), POINTER,       OPTIONAL :: info                        ! returns reference to metadata
    TYPE(t_vert_interp_meta),INTENT(in), OPTIONAL :: vert_interp                 ! vertical interpolation metadata
    TYPE(t_hor_interp_meta), INTENT(in), OPTIONAL :: hor_interp                  ! horizontal interpolation metadata
    LOGICAL,                 INTENT(in), OPTIONAL :: in_group(SIZE(VAR_GROUPS))  ! groups to which a variable belongs
    LOGICAL,                 INTENT(in), OPTIONAL :: verbose
    TYPE(t_list_element), POINTER,       OPTIONAL :: new_element                 ! pointer to new var list element
    INTEGER,                 INTENT(in), OPTIONAL :: l_pp_scheduler_task         ! .TRUE., if field is updated by pp scheduler
    TYPE(t_post_op_meta),    INTENT(IN), OPTIONAL :: post_op                     !< "post-op" (small arithmetic operations) for this variable
    TYPE(t_var_action),      INTENT(IN), OPTIONAL :: action_list                 !< regularly triggered events
    INTEGER,                 INTENT(IN), OPTIONAL :: opt_var_ref_pos             !< (optional:) position of container index
    INTEGER,                 INTENT(in), OPTIONAL :: var_class                   !< variable type/species
    ! local variables
    CHARACTER(*), PARAMETER :: routine = modname//"::add_var_list_reference_s2d"
    !
    TYPE(t_list_element), POINTER :: target_element
    TYPE(t_var_metadata), POINTER :: target_info, ref_info
    TYPE(t_list_element), POINTER :: new_list_element
    TYPE(t_union_vals)            :: missvalt, initvalt, resetvalt
    INTEGER                       :: ndims, var_ref_pos, dim_indices(5), index
    LOGICAL :: in_group_new(MAX_GROUPS)             ! groups to which a variable belongs
                                                    ! (for taking into account tile groups)
    !
    ndims = 2

    target_element => find_list_element (this_list, target_name)
    target_info => target_element%field%info
    IF (.NOT. ASSOCIATED(target_element%field%s_ptr))  CALL finish(routine, TRIM(name)//' not created.')
    !
    ! The parameter "var_ref_pos" contains the dimension index which
    ! points to the reference slice. Usually, this is "ndims+1", such
    ! that 3D slices, e.g., are stored in a 4D array as (:,:,:,1),
    ! (:,:,:,2), (:,:,:,3), etc.
    IF (PRESENT(opt_var_ref_pos)) THEN
      var_ref_pos    = opt_var_ref_pos
      IF (.NOT. target_info%lcontainer) &
        &  CALL finish(routine, "Container index does not make sense: Target is not a container variable!")
      IF ((target_info%var_ref_pos /= var_ref_pos) .AND. (target_info%var_ref_pos /= -1)) THEN
        CALL finish(routine, "Container index does not match the previously set value!")
      END IF
      target_info%var_ref_pos = var_ref_pos
    ELSE
      var_ref_pos    = ndims + 1
    END IF
    SELECT CASE(var_ref_pos)
    CASE (1)
      dim_indices    = (/ 2, 3, 0, 0, 0 /)
    CASE (2)
      dim_indices    = (/ 1, 3, 0, 0, 0 /)
    CASE (3)
      dim_indices    = (/ 1, 2, 0, 0, 0 /)
    CASE DEFAULT
      CALL finish(routine, "Internal error!")
    END SELECT

    IF (target_info%lcontainer) THEN
      ! Counting the number of existing references is deactivated, if the slice index
      ! to be referenced is given explicitly.
      IF ( PRESENT(ref_idx) ) THEN
        ! only check validity of given slice index
        IF ( (ref_idx > SIZE(target_element%field%s_ptr, var_ref_pos)) .OR. (ref_idx < 1)) THEN
          WRITE (message_text, *) &
            &  'Slice idx ', ref_idx, ' for ', TRIM(name), &
            &  ' out of allowable range [1,',SIZE(target_element%field%s_ptr, var_ref_pos),']'
          CALL finish(routine, message_text)
        ENDIF
      ELSE
        target_info%ncontained = target_info%ncontained+1
        IF (SIZE(target_element%field%s_ptr, var_ref_pos) < target_info%ncontained) THEN
          WRITE (message_text, *) &
            &  TRIM(name), ' exceeds the number of predefined entries in container:', &
            &  SIZE(target_element%field%s_ptr, var_ref_pos)
          CALL finish(routine, message_text)
        ENDIF
      ENDIF
      IF (ANY(ldims(1:ndims) /=  target_info%used_dimensions(dim_indices(1:ndims)))) THEN
        CALL finish(routine, TRIM(name)//' dimensions requested and available differ.')
      ENDIF
    ENDIF
    !
    ! add list entry
    !
    CALL append_list_element (this_list, new_list_element)
    IF (PRESENT(new_element)) new_element=>new_list_element
    ref_info => new_list_element%field%info
    ref_info = default_var_list_metadata(this_list)
    !
    ! init local fields
    !
    missvalt = ref_info%missval
    initvalt = ref_info%initval
    resetvalt= ref_info%resetval
    !
    CALL assign_if_present(missvalt%sval,  missval)
    CALL assign_if_present(initvalt%sval,  initval)
    CALL assign_if_present(resetvalt%sval, resetval)
    !
    CALL set_var_metadata (new_list_element%field%info,                      &
         name=name, hgrid=hgrid, vgrid=vgrid,                                &
         cf=cf, grib2=grib2, ldims=ldims, loutput=loutput,                   &
         lrestart=lrestart, lrestart_cont=lrestart_cont, initval=initvalt,   &
         isteptype=isteptype, resetval=resetvalt, lmiss=lmiss,               &
         missval=missvalt, tlev_source=tlev_source,                          &
         vert_interp=vert_interp, hor_interp=hor_interp,                     &
         in_group=in_group, verbose=verbose,                                 &
         l_pp_scheduler_task=l_pp_scheduler_task,                            &
         post_op=post_op, action_list=action_list, var_class=var_class)
    ! set dynamic metadata, i.e. polymorphic tracer metadata
    CALL set_var_metadata_dyn (new_list_element%field%info_dyn,              &
                               tracer_info=tracer_info)

    ref_info%ndims = ndims
    ref_info%used_dimensions(:)       = 0
    ref_info%used_dimensions(1:ndims) = target_element%field%info%used_dimensions(dim_indices(1:ndims))

    index = 1
    !
    IF (PRESENT(var_class)) THEN
      IF ( ANY((/CLASS_TILE, CLASS_TILE_LAND/) == var_class)) THEN
        ! automatically add tile to its variable specific tile-group
        CALL add_member_to_vargroup(group_name=target_name, in_group_new=in_group_new, opt_in_group=in_group)
        !
        ! update in_group metainfo
        new_list_element%field%info%in_group(:) = in_group_new(:)
      ENDIF
    END IF

    IF (target_info%lcontainer) THEN
      ref_info%lcontained                   = .TRUE.
      ref_info%used_dimensions(ndims+1)     = 1
      ref_info%var_ref_pos                  = var_ref_pos
      !
      ref_info%maxcontained = SIZE(target_element%field%s_ptr,var_ref_pos)
      !
      IF ( PRESENT(ref_idx) ) THEN
        ref_info%ncontained = ref_idx
      ELSE
        ref_info%ncontained = target_info%ncontained
      ENDIF
      index = ref_info%ncontained
    ENDIF
    SELECT CASE(var_ref_pos)
    CASE(1)
      ptr => target_element%field%s_ptr(index,:,:,1,1)
    CASE(2)
      ptr => target_element%field%s_ptr(:,index,:,1,1)
    CASE(3)
      ptr => target_element%field%s_ptr(:,:,index,1,1)
    CASE default
      CALL finish(routine, "internal error!")
    END SELECT
    new_list_element%field%s_ptr => target_element%field%s_ptr
    !
    IF (.NOT. ASSOCIATED(new_list_element%field%s_ptr)) THEN
      WRITE (0,*) 'problem with association of ptr for '//TRIM(name)
    ENDIF
    !
    IF(PRESENT(info)) info => new_list_element%field%info
    !
    IF (PRESENT(lmiss)) THEN
      ptr = new_list_element%field%info%missval%sval
    ELSE
      ptr = 0.0_sp
    END IF
    !
  END SUBROUTINE add_var_list_reference_s2d



  ! INTEGER SECTION ----------------------------------------------------------------------------------
  !
  ! create (allocate) a new table entry
  ! reference to an existing pointer to 3d-field
  ! optionally overwrite some default meta data
  !
  SUBROUTINE add_var_list_reference_i2d (this_list, target_name, name, ptr,                      &
       &                                 hgrid, vgrid, cf, grib2, ref_idx, ldims, loutput,       &
       &                                 lrestart, lrestart_cont, initval, isteptype,            &
       &                                 resetval, lmiss, missval, tlev_source, tracer_info,     &
       &                                 info, vert_interp, hor_interp, in_group, verbose,       &
       &                                 new_element, l_pp_scheduler_task, post_op, action_list, &
       &                                 opt_var_ref_pos, var_class)
    !
    TYPE(t_var_list),        INTENT(inout)        :: this_list
    CHARACTER(len=*),        INTENT(in)           :: target_name
    CHARACTER(len=*),        INTENT(in)           :: name
    INTEGER, POINTER                              :: ptr(:,:)
    INTEGER,                 INTENT(in)           :: hgrid                        ! horizontal grid type used
    INTEGER,                 INTENT(in)           :: vgrid                        ! vertical grid type used
    TYPE(t_cf_var),          INTENT(in)           :: cf                           ! CF related metadata
    TYPE(t_grib2_var),       INTENT(in)           :: grib2                        ! GRIB2 related metadata
    INTEGER,                 INTENT(in), OPTIONAL :: ref_idx                      ! idx of slice to be referenced
    INTEGER,                 INTENT(in)           :: ldims(2)                     ! local dimensions, for checking
    LOGICAL,                 INTENT(in), OPTIONAL :: loutput                      ! output flag
    LOGICAL,                 INTENT(in), OPTIONAL :: lrestart                     ! restart flag
    LOGICAL,                 INTENT(in), OPTIONAL :: lrestart_cont                ! continue restart if var not available
    INTEGER,                 INTENT(in), OPTIONAL :: initval                      ! value if var not available
    INTEGER,                 INTENT(in), OPTIONAL :: isteptype                    ! type of statistical processing
    INTEGER,                 INTENT(in), OPTIONAL :: resetval                     ! reset value (after accumulation)
    LOGICAL,                 INTENT(in), OPTIONAL :: lmiss                        ! missing value flag
    INTEGER,                 INTENT(in), OPTIONAL :: missval                      ! missing value
    INTEGER,                 INTENT(in), OPTIONAL :: tlev_source                  ! actual TL for TL dependent vars
    CLASS(t_tracer_meta),    INTENT(in), OPTIONAL :: tracer_info                  ! tracer meta data
    TYPE(t_var_metadata), POINTER,       OPTIONAL :: info                         ! returns reference to metadata
    TYPE(t_vert_interp_meta),INTENT(in), OPTIONAL :: vert_interp                  ! vertical interpolation metadata
    TYPE(t_hor_interp_meta), INTENT(in), OPTIONAL :: hor_interp                   ! horizontal interpolation metadata
    LOGICAL,                 INTENT(in), OPTIONAL :: in_group(SIZE(VAR_GROUPS))   ! groups to which a variable belongs
    LOGICAL,                 INTENT(in), OPTIONAL :: verbose
    TYPE(t_list_element), POINTER,       OPTIONAL :: new_element                  ! pointer to new var list element
    INTEGER,                 INTENT(in), OPTIONAL :: l_pp_scheduler_task          ! .TRUE., if field is updated by pp scheduler
    TYPE(t_post_op_meta),    INTENT(IN), OPTIONAL :: post_op                      !< "post-op" (small arithmetic operations) for this variable
    TYPE(t_var_action),      INTENT(IN), OPTIONAL :: action_list                  !< regularly triggered events
    INTEGER,                 INTENT(IN), OPTIONAL :: opt_var_ref_pos              !< (optional:) position of container index
    INTEGER,                 INTENT(in), OPTIONAL :: var_class                    !< variable type/species
    ! local variables
    CHARACTER(*), PARAMETER :: routine = modname//"::add_var_list_reference_i2d"
    !
    TYPE(t_list_element), POINTER :: target_element
    TYPE(t_var_metadata), POINTER :: target_info, ref_info
    TYPE(t_list_element), POINTER :: new_list_element
    TYPE(t_union_vals)            :: missvalt, initvalt, resetvalt
    INTEGER                       :: ndims, var_ref_pos, dim_indices(5), index
    LOGICAL :: in_group_new(MAX_GROUPS)             ! groups to which a variable belongs
                                                    ! (for taking into account tile groups)
    !
    ndims = 2

    target_element => find_list_element (this_list, target_name)
    target_info => target_element%field%info
    IF (.NOT. ASSOCIATED(target_element%field%i_ptr))  CALL finish(routine, TRIM(name)//' not created.')
    !
    ! The parameter "var_ref_pos" contains the dimension index which
    ! points to the reference slice. Usually, this is "ndims+1", such
    ! that 3D slices, e.g., are stored in a 4D array as (:,:,:,1),
    ! (:,:,:,2), (:,:,:,3), etc.
    IF (PRESENT(opt_var_ref_pos)) THEN
      var_ref_pos    = opt_var_ref_pos
      IF (.NOT. target_info%lcontainer) &
        &  CALL finish(routine, "Container index does not make sense: Target is not a container variable!")
      IF ((target_info%var_ref_pos /= var_ref_pos) .AND. (target_info%var_ref_pos /= -1)) THEN
        CALL finish(routine, "Container index does not match the previously set value!")
      END IF
      target_info%var_ref_pos = var_ref_pos
    ELSE
      var_ref_pos    = ndims + 1
    END IF
    SELECT CASE(var_ref_pos)
    CASE (1)
      dim_indices    = (/ 2, 3, 0, 0, 0 /)
    CASE (2)
      dim_indices    = (/ 1, 3, 0, 0, 0 /)
    CASE (3)
      dim_indices    = (/ 1, 2, 0, 0, 0 /)
    CASE DEFAULT
      CALL finish(routine, "Internal error!")
    END SELECT

    IF (target_info%lcontainer) THEN
      ! Counting the number of existing references is deactivated, if the slice index
      ! to be referenced is given explicitly.
      IF ( PRESENT(ref_idx) ) THEN
        ! only check validity of given slice index
        IF ( (ref_idx > SIZE(target_element%field%i_ptr, var_ref_pos)) .OR. (ref_idx < 1)) THEN
          WRITE (message_text, *) &
            &  'Slice idx ', ref_idx, ' for ', TRIM(name), &
            &  ' out of allowable range [1,',SIZE(target_element%field%i_ptr, var_ref_pos),']'
          CALL finish(routine, message_text)
        ENDIF
      ELSE
        target_info%ncontained = target_info%ncontained+1
        IF (SIZE(target_element%field%i_ptr, var_ref_pos) < target_info%ncontained) THEN
          WRITE (message_text, *) &
            &  TRIM(name), ' exceeds the number of predefined entries in container:', &
            &  SIZE(target_element%field%i_ptr, var_ref_pos)
          CALL finish(routine, message_text)
        ENDIF
      ENDIF
      IF (any(ldims(1:ndims) /=  target_info%used_dimensions(dim_indices(1:ndims)))) THEN
        CALL finish(routine, TRIM(name)//' dimensions requested and available differ.')
      ENDIF
    ENDIF
    !
    ! add list entry
    !
    CALL append_list_element (this_list, new_list_element)
    IF (PRESENT(new_element)) new_element=>new_list_element
    ref_info => new_list_element%field%info
    ref_info = default_var_list_metadata(this_list)
    !
    ! init local fields
    !
    missvalt = ref_info%missval
    initvalt = ref_info%initval
    resetvalt= ref_info%resetval
    !
    CALL assign_if_present(missvalt%ival,  missval)
    CALL assign_if_present(initvalt%ival,  initval)
    CALL assign_if_present(resetvalt%ival, resetval)
    !
    CALL set_var_metadata (new_list_element%field%info,                      &
         name=name, hgrid=hgrid, vgrid=vgrid,                                &
         cf=cf, grib2=grib2, ldims=ldims, loutput=loutput,                   &
         lrestart=lrestart, lrestart_cont=lrestart_cont, initval=initvalt,   &
         isteptype=isteptype, resetval=resetvalt, lmiss=lmiss,               &
         missval=missvalt, tlev_source=tlev_source,                          &
         vert_interp=vert_interp, hor_interp=hor_interp,                     &
         in_group=in_group, verbose=verbose,                                 &
         l_pp_scheduler_task=l_pp_scheduler_task,                            &
         post_op=post_op, action_list=action_list, var_class=var_class)
    ! set dynamic metadata, i.e. polymorphic tracer metadata
    CALL set_var_metadata_dyn (new_list_element%field%info_dyn,              &
                               tracer_info=tracer_info)
    !
    ref_info%ndims = ndims
    ref_info%used_dimensions(:)       = 0
    ref_info%used_dimensions(1:ndims) = target_element%field%info%used_dimensions(dim_indices(1:ndims))

    IF (PRESENT(var_class)) THEN
      IF ( ANY((/CLASS_TILE, CLASS_TILE_LAND/) == var_class)) THEN
        ! automatically add tile to its variable specific tile-group
        CALL add_member_to_vargroup(group_name=target_name, in_group_new=in_group_new, opt_in_group=in_group)
        !
        ! update in_group metainfo
        new_list_element%field%info%in_group(:) = in_group_new(:)
      ENDIF
    END IF
    !
    index = 1
    IF (target_info%lcontainer) THEN
      ref_info%lcontained                   = .TRUE.
      ref_info%used_dimensions(ndims+1)     = 1
      ref_info%var_ref_pos                  = var_ref_pos
      !
      ref_info%maxcontained = SIZE(target_element%field%i_ptr,var_ref_pos)
      !
      IF ( PRESENT(ref_idx) ) THEN
        ref_info%ncontained = ref_idx
      ELSE
        ref_info%ncontained = target_info%ncontained
      ENDIF
      index = ref_info%ncontained
    ENDIF
    SELECT CASE(var_ref_pos)
    CASE(1)
      ptr => target_element%field%i_ptr(index,:,:,1,1)
    CASE(2)
      ptr => target_element%field%i_ptr(:,index,:,1,1)
    CASE(3)
      ptr => target_element%field%i_ptr(:,:,index,1,1)
    CASE default
      CALL finish(routine, "internal error!")
    END SELECT
    new_list_element%field%i_ptr => target_element%field%i_ptr
    !
    IF (.NOT. ASSOCIATED(new_list_element%field%i_ptr)) THEN
      WRITE (0,*) 'problem with association of ptr for '//TRIM(name)
    ENDIF
    !
    IF(PRESENT(info)) info => new_list_element%field%info
    !
    IF (PRESENT(lmiss)) THEN
      ptr = new_list_element%field%info%missval%ival
    ELSE
      ptr = 0
    END IF
  END SUBROUTINE add_var_list_reference_i2d



  !================================================================================================
  !------------------------------------------------------------------------------------------------
  !
  ! add supplementary fields to a different var list (eg. geopotential, surface pressure, ...)
  !
  SUBROUTINE add_var_list_reference (to_var_list, name, from_var_list, loutput, bit_precision, in_group)
    TYPE(t_var_list), INTENT(inout)          :: to_var_list
    CHARACTER(len=*), INTENT(in)             :: name
    CHARACTER(len=*), INTENT(in)             :: from_var_list
    LOGICAL,          INTENT(in),   OPTIONAL :: loutput
    INTEGER,          INTENT(in),   OPTIONAL :: bit_precision
    LOGICAL,          INTENT(in),   OPTIONAL :: in_group(MAX_GROUPS)  ! groups to which a variable belongs
    !
    TYPE(t_var_list_element), POINTER :: source
    TYPE(t_list_element),     POINTER :: new_list_element
    !
    CALL locate (source, name, from_var_list)
    IF (ASSOCIATED(source)) THEN
      CALL append_list_element (to_var_list, new_list_element)
      new_list_element%field                = source
      new_list_element%field%info%allocated = .FALSE.
      new_list_element%field%info%lrestart  = .FALSE.
      CALL assign_if_present(new_list_element%field%info%loutput, loutput)
      CALL assign_if_present(new_list_element%field%info%grib2%bits, bit_precision)
      if (present(in_group)) then
        new_list_element%field%info%in_group(:)=in_group(:)
      end if
    ENDIF
    !
  CONTAINS
    !----------------------------------------------------------------------------------------------
    !
    ! find an entry
    !
    SUBROUTINE locate (element, name, in_var_list)
      TYPE(t_var_list_element), POINTER        :: element
      CHARACTER(len=*), INTENT(in)           :: name
      CHARACTER(len=*), INTENT(in), OPTIONAL :: in_var_list
      !
      INTEGER                     :: i
      TYPE(t_list_element), POINTER :: link
      !
      NULLIFY (element)
      !
      DO i = 1, nvar_lists
        IF (PRESENT(in_var_list)) THEN
          IF (in_var_list /= var_lists(i)%p%name) CYCLE
        ENDIF
        link => find_list_element (var_lists(i), name)
        IF (ASSOCIATED(link)) THEN
          element => link%field
          EXIT
        ENDIF
      END DO
      !
    END SUBROUTINE locate
    !
  END SUBROUTINE add_var_list_reference
  !------------------------------------------------------------------------------------------------
  !
  ! remove one element from the list
  ! the element is identified by its name
  !
  SUBROUTINE delete_var_list_element (this_list, name)
    TYPE(t_var_list), INTENT(inout) :: this_list
    CHARACTER(len=*), INTENT(in)    :: name
    !
    TYPE(t_list_element), POINTER :: ptr
    !
    IF (this_list%p%first_list_element%field%info%name == name) THEN
      CALL delete_list_element (this_list, this_list%p%first_list_element)
      RETURN
    ELSE
      ptr => this_list%p%first_list_element
      DO
        IF (.NOT.ASSOCIATED (ptr%next_list_element)) EXIT
        IF (ptr%next_list_element%field%info%name == name) THEN
          CALL delete_list_element (this_list, ptr%next_list_element)
          EXIT
        ENDIF
        ptr => ptr%next_list_element
      END DO
    ENDIF
    !
  END SUBROUTINE delete_var_list_element
  !------------------------------------------------------------------------------------------------
  !
  ! Print routines for control output and debuggung
  !
  SUBROUTINE print_memory_use (this_list, ldetailed)
    TYPE(t_var_list) ,INTENT(in) :: this_list ! list
    LOGICAL, INTENT(in), OPTIONAL :: ldetailed
    !
    IF (PRESENT(ldetailed)) THEN
      WRITE (message_text,'(a32,a,a,i10,a,i4,a)')                    &
           TRIM(this_list%p%name), '-buffer: ',                      &
           'Memory in use: ', this_list%p%memory_used, ' bytes in ', &
           this_list%p%list_elements, ' fields.'
    ELSE
      WRITE (message_text,'(a32,a,a,i10,a,i6,a)')                         &
           TRIM(this_list%p%name), '-buffer: ',                           &
           'Memory in use: ', this_list%p%memory_used/1024_i8, ' kb in ', &
           this_list%p%list_elements, ' fields.'
    ENDIF
    CALL message('',message_text)
    !
  END SUBROUTINE print_memory_use
  !------------------------------------------------------------------------------------------------
  !
  ! print current memory table
  !
  SUBROUTINE print_var_list (this_list, lshort)
    TYPE(t_var_list),  INTENT(in) :: this_list ! list
    LOGICAL, OPTIONAL :: lshort
    !
    TYPE(t_list_element), POINTER :: this_list_element
    CHARACTER(len=32) :: dimension_text, dtext
    INTEGER :: i, igrp, ivintp_type
    CHARACTER(len=4) :: localMode = '----'

    CALL message('','')
    CALL message('','')
    CALL message('','Status of variable list '//TRIM(this_list%p%name)//':')
    CALL message('','')
    !
    this_list_element => this_list%p%first_list_element
    !
    DO WHILE (ASSOCIATED(this_list_element))
      !
      IF (lshort) THEN

        IF (this_list_element%field%info%name /= '' .AND. &
             .NOT. this_list_element%field%info%lcontainer) THEN
          IF (this_list_element%field%info%lrestart) localMode(1:1) = 'r'
          IF (this_list_element%field%info%lcontained) localMode(2:2) = 't'
          SELECT CASE (this_list_element%field%info%isteptype)
          CASE (1)
            localMode(3:3) = 'i'
          CASE (2)
            localMode(3:3) = 'm'
          CASE (3)
            localMode(3:3) = 'a'
          END SELECT
          SELECT CASE (this_list_element%field%info%hgrid)
          CASE (1)
            localMode(4:4) = 'c'
          CASE (2)
            localMode(4:4) = 'v'
          CASE (3)
            localMode(4:4) = 'e'
          END SELECT

          WRITE(message_text, '(a4,3i4,a24,a40)') localMode,                                 &
               &                              this_list_element%field%info%grib2%discipline, &
               &                              this_list_element%field%info%grib2%category,   &
               &                              this_list_element%field%info%grib2%number,     &
               &                              TRIM(this_list_element%field%info%name),       &
               &                              TRIM(this_list_element%field%info%cf%standard_name)
          CALL message('', message_text)

          localMode = '----'
        ENDIF

      ELSE

      IF (this_list_element%field%info%name /= '' .AND. &
           .NOT. this_list_element%field%info%lcontainer) THEN
        !
        WRITE (message_text,'(a,a)')       &
             'Table entry name                            : ', &
             TRIM(this_list_element%field%info%name)
        CALL message('', message_text)
        !
        IF (ASSOCIATED(this_list_element%field%r_ptr) .OR. &
          & ASSOCIATED(this_list_element%field%s_ptr) .OR. &
          & ASSOCIATED(this_list_element%field%i_ptr) .OR. &
          & ASSOCIATED(this_list_element%field%l_ptr)) THEN
          CALL message ('','Pointer status                              : in use.')
          dimension_text = '('
          DO i = 1, this_list_element%field%info%ndims
            WRITE(dtext,'(i0)') this_list_element%field%info%used_dimensions(i)
            IF (this_list_element%field%info%ndims == i) THEN
              dimension_text = TRIM(dimension_text)//TRIM(dtext)//')'
            ELSE
              dimension_text = TRIM(dimension_text)//TRIM(dtext)//','
            ENDIF
          ENDDO
          WRITE (message_text,'(a,a)') &
               'Local field dimensions                      : ', TRIM(dimension_text)
          CALL message('', message_text)
        ELSE
          CALL message('', 'Pointer status                              : not in use.')
        ENDIF
        !
        WRITE (message_text,'(a,3i4)') &
             'Assigned GRIB discipline/category/parameter : ', &
             this_list_element%field%info%grib2%discipline,    &
             this_list_element%field%info%grib2%category,      &
             this_list_element%field%info%grib2%number
        CALL message('', message_text)
        !
        WRITE (message_text,'(a,a,a,a)')                          &
             'CF convention standard name/unit            : ',    &
             TRIM(this_list_element%field%info%cf%standard_name), &
             '     ',                                             &
             TRIM(this_list_element%field%info%cf%units)
        CALL message('', message_text)
        !
        WRITE (message_text,'(2a)') &
             'CF convention long name                     : ', &
             TRIM(this_list_element%field%info%cf%long_name)
        !
        IF (this_list_element%field%info%lcontained) THEN
          CALL message('', 'Field is in a container                     : yes.')
          WRITE (message_text,'(a,i2)')                        &
             ' Index in container                          : ',&
             this_list_element%field%info%ncontained
          CALL message('', message_text)
        ELSE
          CALL message('', 'Field is in a container                     : no.')
          WRITE (message_text,'(a)')                           &
             ' Index in container                          : --'
          CALL message('', message_text)
        ENDIF
        !
        WRITE (message_text,'(a,i2)')                          &
             ' horizontal grid type used (C=1,V=2,E=3)     : ',&
             this_list_element%field%info%hgrid
        CALL message('', message_text)
        !
        WRITE (message_text,'(a,i2)')                          &
             ' vertical grid type used (see cdilib.c)      : ',&
             this_list_element%field%info%vgrid
        CALL message('', message_text)
        !
        WRITE (message_text,'(a,i2)')                          &
             ' type of stat. processing (I=1,AVG=2,ACC=3...: ',&
             this_list_element%field%info%isteptype
        CALL message('', message_text)
        !
        IF (this_list_element%field%info%lmiss) THEN
          IF (ASSOCIATED(this_list_element%field%r_ptr)) THEN
            WRITE (message_text,'(a,e20.12)')      &
                 'Missing value                               : ', &
                 this_list_element%field%info%missval%rval
          ELSE IF (ASSOCIATED(this_list_element%field%s_ptr)) THEN
            WRITE (message_text,'(a,e20.12)')      &
                 'Missing value                               : ', &
                 this_list_element%field%info%missval%sval
          ELSE IF (ASSOCIATED(this_list_element%field%i_ptr)) THEN
            WRITE (message_text,'(a,i8)')      &
                 'Missing value                               : ', &
                 this_list_element%field%info%missval%ival
          ELSE IF (ASSOCIATED(this_list_element%field%l_ptr)) THEN
            WRITE (message_text,'(a,l8)')      &
                 'Missing value                               : ', &
                 this_list_element%field%info%missval%lval
          ENDIF
          CALL message('', message_text)
        ELSE
          CALL message('', 'Missing values                              : off.')
        ENDIF
        !
        IF (this_list_element%field%info%lrestart) THEN
          CALL message('', 'Added to restart                            : yes.')
        ELSE
          CALL message('', 'Added to Restart                            : no.')
        ENDIF
        !
        IF (this_list_element%field%info_dyn%tracer%lis_tracer) THEN
          CALL message('', 'Tracer field                                : yes.')

          WRITE (message_text,'(a,3i3)') &
             'Horizontal transport method                 : ', &
             this_list_element%field%info_dyn%tracer%ihadv_tracer
          CALL message('', message_text)

          WRITE (message_text,'(a,3i3)') &
             'Vertical transport method                   : ', &
             this_list_element%field%info_dyn%tracer%ivadv_tracer
          CALL message('', message_text)

          IF (this_list_element%field%info_dyn%tracer%lturb_tracer) THEN
            CALL message('', 'Turbulent transport                         : yes.')
          ELSE
            CALL message('', 'Turbulent transport                         : no.')
          ENDIF

          IF (this_list_element%field%info_dyn%tracer%ised_tracer > 0) THEN
            CALL message('', 'Sedimentation                               : yes.')
          ELSE
            CALL message('', 'Sedimentation                               : no.')
          ENDIF

          IF (this_list_element%field%info_dyn%tracer%ldep_tracer) THEN
            CALL message('', 'Dry deposition                              : yes.')
          ELSE
            CALL message('', 'Dry deposition                              : no.')
          ENDIF

          IF (this_list_element%field%info_dyn%tracer%lconv_tracer) THEN
            CALL message('', 'Convection                                  : yes.')
          ELSE
            CALL message('', 'Convection                                  : no.')
          ENDIF

          IF (this_list_element%field%info_dyn%tracer%iwash_tracer > 0) THEN
            CALL message('', 'Washout                                     : yes.')
          ELSE
            CALL message('', 'Washout                                     : no.')
          ENDIF

        ELSE
          CALL message('', 'Tracer field                                : no.')
        ENDIF !lis_tracer

        ! print variable class/species
        WRITE (message_text,'(a,i2)')       &
             'Variable class/species                      : ', &
             this_list_element%field%info%var_class
        CALL message('', message_text)

        !
        ! print groups, to which this variable belongs:
        IF (ANY(this_list_element%field%info%in_group(:))) THEN
          WRITE (message_text,'(a)')  'Variable group(s)                           :'
          DO igrp=1,SIZE(var_groups)
            IF (this_list_element%field%info%in_group(igrp)) THEN
              IF (igrp == 1) THEN
                message_text = TRIM(message_text)//" "//TRIM(var_groups(igrp))
              ELSE
                message_text = TRIM(message_text)//", "//TRIM(var_groups(igrp))
              END IF
            ENDIF
          END DO
          CALL message('', message_text)
        END IF

        !
        ! print horizontal and vertical interpolation method(s):
        WRITE (message_text,'(a)')  &
          &  'Horizontal interpolation                    : '//  &
          &  TRIM(STR_HINTP_TYPE(this_list_element%field%info%hor_interp%hor_intp_type))
        CALL message('', message_text)

        LOOP_VINTP_TYPES : DO ivintp_type=1,SIZE(VINTP_TYPE_LIST)
          IF (this_list_element%field%info%vert_interp%vert_intp_type(ivintp_type)) THEN
            WRITE (message_text,'(a)')  &
              &  'Vertical interpolation                      : '//  &
              &  toupper(TRIM(VINTP_TYPE_LIST(ivintp_type)))
            CALL message('', message_text)
          END IF
        END DO LOOP_VINTP_TYPES
        CALL message('', '')
      ENDIF

      ENDIF
      !
      ! select next element in linked list
      !
      this_list_element => this_list_element%next_list_element
    ENDDO

    !
  END SUBROUTINE print_var_list
  !------------------------------------------------------------------------------------------------
  !
  ! print current stat table
  !
  SUBROUTINE print_sinfo (this_list)
    TYPE(t_var_list),  INTENT(in) :: this_list
    !
    WRITE (message_text,'(a16,a)') TRIM(this_list%p%name), '-buffer: '
    CALL message('',message_text)
    CALL message('','')
    CALL message('','')
    CALL message('','Statistic of base memory:')
    CALL message('','')
    !
    !LK    CALL print_sinfo_list (this_list)
    !
  END SUBROUTINE print_sinfo



  !> Loops over all variables and collects the variables names
  !  corresponding to the group @p grp_name
  !
  SUBROUTINE collect_group(grp_name, var_name, nvars, &
    &                      loutputvars_only, lremap_lonlat, opt_vlevel_type)
    CHARACTER(LEN=*),           INTENT(IN)    :: grp_name
    CHARACTER(LEN=VARNAME_LEN), INTENT(INOUT) :: var_name(:)
    INTEGER,                    INTENT(OUT)   :: nvars
    ! loutputvars_only: If set to .TRUE. all variables in the group
    ! which have the the loutput flag equal to .FALSE. are skipped.
    LOGICAL,                    INTENT(IN)    :: loutputvars_only
    ! lremap_lonlat: If set to .TRUE. only variables in the group
    ! which can be interpolated onto lon-lat grids are considered.
    LOGICAL,                    INTENT(IN)    :: lremap_lonlat

    ! 1: model levels, 2: pressure levels, 3: height level
    INTEGER, OPTIONAL,          INTENT(IN)    :: opt_vlevel_type

    ! local variables
    CHARACTER(*), PARAMETER :: routine = TRIM("mo_var_list:collect_group")
    INTEGER :: i, grp_id
    TYPE(t_list_element), POINTER :: element
    TYPE(t_var_metadata), POINTER :: info
    CHARACTER(LEN=VARNAME_LEN)    :: name

    nvars  = 0
    grp_id = group_id(grp_name)

    ! loop over all variable lists and variables
    DO i = 1,nvar_lists
      element => NULL()

      IF (PRESENT(opt_vlevel_type)) THEN
        IF (var_lists(i)%p%vlevel_type /= opt_vlevel_type) CYCLE
      ENDIF

      LOOPVAR : DO
        IF(.NOT.ASSOCIATED(element)) THEN
          element => var_lists(i)%p%first_list_element
        ELSE
          element => element%next_list_element
        ENDIF
        IF(.NOT.ASSOCIATED(element)) EXIT LOOPVAR
        info => element%field%info
        ! Do not inspect element if it is a container
        IF (info%lcontainer) CYCLE LOOPVAR

        IF (info%in_group(grp_id)) THEN
          name = TRIM(get_var_name(element%field))

          ! Skip element if we need only output variables:
          IF (loutputvars_only .AND. &
            & (.NOT. info%loutput) .OR. (.NOT. var_lists(i)%p%loutput)) THEN
            CALL message(routine, "Skipping variable "//TRIM(name)//" for output.")
            CYCLE LOOPVAR
          END IF

          IF (lremap_lonlat) THEN
            IF (info%hgrid /= GRID_UNSTRUCTURED_CELL) THEN
              CALL message(routine, "Skipping variable "//TRIM(name)//" for lon-lat output.")
              CYCLE LOOPVAR
            ENDIF
          ELSE IF (.NOT. lremap_lonlat) THEN
            ! If no lon-lat interpolation is requested for this output file,
            ! skip all variables of this kind:
            IF (info%hgrid == GRID_REGULAR_LONLAT) THEN
              CALL message(routine, "Skipping variable "//TRIM(name)//" for output.")
              CYCLE LOOPVAR
            ENDIF
          END IF

          nvars = nvars + 1
          var_name(nvars) = name
        END IF
      ENDDO LOOPVAR ! loop over vlist "i"
    ENDDO ! i = 1,nvar_lists

    CALL remove_duplicates(var_name, nvars)

  END SUBROUTINE collect_group


  !------------------------------------------------------------------------------------------------
  SUBROUTINE assign_if_present_cf (y,x)
    TYPE(t_cf_var), INTENT(inout)        :: y
    TYPE(t_cf_var), INTENT(in) ,OPTIONAL :: x
    IF (.NOT.PRESENT(x)) RETURN
    y = x
  END SUBROUTINE assign_if_present_cf
  !------------------------------------------------------------------------------------------------
  SUBROUTINE assign_if_present_grib2 (y,x)
    TYPE(t_grib2_var), INTENT(inout)        :: y
    TYPE(t_grib2_var) ,INTENT(in) ,OPTIONAL :: x
    IF (.NOT.PRESENT(x)) RETURN
    y = x
  END SUBROUTINE assign_if_present_grib2
  !------------------------------------------------------------------------------------------------
  SUBROUTINE assign_if_present_union (y,x)
    TYPE(t_union_vals), INTENT(inout)        :: y
    TYPE(t_union_vals) ,INTENT(in) ,OPTIONAL :: x
    IF (.NOT.PRESENT(x)) RETURN
    y = x
  END SUBROUTINE assign_if_present_union
  !------------------------------------------------------------------------------------------------
  SUBROUTINE assign_if_present_tracer_meta (y,x)
    CLASS(t_tracer_meta), POINTER, INTENT(out) :: y
    CLASS(t_tracer_meta) ,INTENT(in) ,OPTIONAL :: x
    IF (PRESENT(x)) THEN
      ALLOCATE(y, source=x)
    ELSE
      ALLOCATE(t_tracer_meta :: y)
      SELECT TYPE(y)
        TYPE IS(t_tracer_meta)
          y = create_tracer_metadata(lis_tracer=.FALSE.)
      END SELECT
    ENDIF
  END SUBROUTINE assign_if_present_tracer_meta
  !------------------------------------------------------------------------------------------------
  SUBROUTINE assign_if_present_vert_interp (y,x)
    TYPE(t_vert_interp_meta), INTENT(inout)        :: y
    TYPE(t_vert_interp_meta) ,INTENT(in) ,OPTIONAL :: x
    IF (.NOT.PRESENT(x)) RETURN
    y = x
  END SUBROUTINE assign_if_present_vert_interp
  !------------------------------------------------------------------------------------------------
  SUBROUTINE assign_if_present_hor_interp (y,x)
    TYPE(t_hor_interp_meta), INTENT(inout)        :: y
    TYPE(t_hor_interp_meta) ,INTENT(in) ,OPTIONAL :: x
    IF (.NOT.PRESENT(x)) RETURN
    y = x
  END SUBROUTINE assign_if_present_hor_interp
  !------------------------------------------------------------------------------------------------
  SUBROUTINE assign_if_present_post_op (y,x)
    TYPE(t_post_op_meta), INTENT(inout)        :: y
    TYPE(t_post_op_meta) ,INTENT(in) ,OPTIONAL :: x
    IF (.NOT.PRESENT(x)) RETURN
    y = x
  END SUBROUTINE assign_if_present_post_op
  !------------------------------------------------------------------------------------------------
  SUBROUTINE assign_if_present_action_list (y,x)
    TYPE(t_var_action), INTENT(inout)        :: y
    TYPE(t_var_action) ,INTENT(in) ,OPTIONAL :: x
    IF (.NOT.PRESENT(x)) RETURN
    y = x
  END SUBROUTINE assign_if_present_action_list
  !------------------------------------------------------------------------------------------------
  !-----------------------------------------------------------------------------
  !
  ! Should be overloaded to be able to search for the different information 
  ! In the proposed structure for the linked list, in the example only
  ! A character string is used so it is straight forward only one find
  !
  FUNCTION find_list_element (this_list, name) RESULT(this_list_element)
    !
    TYPE(t_var_list),   INTENT(in) :: this_list
    CHARACTER(len=*),   INTENT(in) :: name
    !
    TYPE(t_list_element), POINTER :: this_list_element
    INTEGER :: key
    !
    key = util_hashword(name, LEN_TRIM(name), 0)
    !
    this_list_element => this_list%p%first_list_element
    DO WHILE (ASSOCIATED(this_list_element))
      IF (key == this_list_element%field%info%key) THEN
        RETURN
      ENDIF
      this_list_element => this_list_element%next_list_element
    ENDDO
    !
    NULLIFY (this_list_element)
    !
  END FUNCTION find_list_element
  
  !-----------------------------------------------------------------------------
  !
  ! Find named list element accross all knows variable lists
  !
  FUNCTION find_element_from_all (name) RESULT(this_list_element)
    CHARACTER(len=*),   INTENT(in) :: name

    TYPE(t_list_element), POINTER :: this_list_element
    INTEGER :: i

    DO i=1,nvar_lists
      this_list_element => find_list_element(var_lists(i),name)
      IF (ASSOCIATED (this_list_element)) RETURN
    END DO
  END FUNCTION! find_element_from_all_lists
END MODULE mo_var_list<|MERGE_RESOLUTION|>--- conflicted
+++ resolved
@@ -893,17 +893,10 @@
     &   lrestart, lrestart_cont, isteptype, lmiss, tlev_source,                 &
     &   info, vert_interp, hor_interp, in_group, verbose,                       &
     &   l_pp_scheduler_task, post_op, action_list, tracer_info,                 &
-<<<<<<< HEAD
     &   p5_r, p5_s, p5_i, p5_l, initval_r, initval_s, initval_i, initval_l,     &
     &   resetval_r, resetval_s, resetval_i, resetval_l,                         &
     &   missval_r, missval_s, missval_i, missval_l, var_class )
-    !
-=======
-    &   p5_r, p5_i, p5_l, initval_r, initval_i, initval_l,                      &
-    &   resetval_r, resetval_i, resetval_l, missval_r, missval_i, missval_l,    &
-    &   var_class )
-
->>>>>>> 8b0c9e0d
+
     INTEGER,                 INTENT(IN)           :: ndims                        ! used dimensions (1...5)
     INTEGER,                 INTENT(IN)           :: data_type
     TYPE(t_var_list),        INTENT(inout)        :: this_list                    ! list
@@ -977,13 +970,8 @@
     resetval= new_list_element%field%info%resetval
 
     ! and set meta data
-<<<<<<< HEAD
-    !
+
     IF (PRESENT(p5_r) .OR. PRESENT(p5_s) .OR. PRESENT(p5_i) .OR. PRESENT(p5_l)) THEN
-=======
-
-    IF (PRESENT(p5_r) .OR. PRESENT(p5_i) .OR. PRESENT(p5_l)) THEN
->>>>>>> 8b0c9e0d
       referenced = .TRUE.
       new_list_element%field%info%allocated = .TRUE.
     ELSE
