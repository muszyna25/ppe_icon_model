! @par Copyright and License
!!
!! This code is subject to the DWD and MPI-M-Software-License-Agreement in
!! its most recent form.
!! Please see the file LICENSE in the root of the source tree for this code.
!! Where software is supplied by third parties, it is indicated in the
!! headers of the routines.
MODULE mo_var_list

#if defined (__INTEL_COMPILER) || defined (__PGI) || defined (NAGFOR)
#ifdef VARLIST_INITIZIALIZE_WITH_NAN
  USE, INTRINSIC :: ieee_features
  USE, INTRINSIC :: ieee_arithmetic
  USE, INTRINSIC :: ieee_exceptions
#endif
#endif

  USE mo_kind,             ONLY: wp, i8
  USE mo_cdi,              ONLY: DATATYPE_FLT64,                    &
       &                         DATATYPE_INT32,                    &
       &                         DATATYPE_INT8,                     &
       &                         TSTEP_INSTANT,                     &
       &                         CDI_UNDEFID
  USE mo_cdi_constants,    ONLY: GRID_UNSTRUCTURED_CELL, GRID_REGULAR_LONLAT
  USE mo_cf_convention,    ONLY: t_cf_var
  USE mo_grib2,            ONLY: t_grib2_var, grib2_var
  USE mo_var_metadata_types,ONLY: t_var_metadata, t_union_vals,     &
    &                            t_tracer_meta,                     &
    &                            t_vert_interp_meta,                &
    &                            t_hor_interp_meta,                 &
    &                            VARNAME_LEN, VAR_GROUPS,           &
    &                            MAX_GROUPS,                        &
    &                            VINTP_TYPE_LIST,                   &
    &                            t_post_op_meta,                    &
    &                            CLASS_DEFAULT, CLASS_TILE,         &
    &                            CLASS_TILE_LAND
  USE mo_var_metadata,     ONLY: create_tracer_metadata,            &
    &                            create_vert_interp_metadata,       &
    &                            create_hor_interp_metadata,        &
    &                            post_op, groups, group_id,         &
    &                            actions, add_member_to_vargroup
  USE mo_var_list_element, ONLY: t_var_list_element
  USE mo_linked_list,      ONLY: t_var_list, t_list_element,        &
       &                         new_list, delete_list,             &
       &                         append_list_element,               &
       &                         find_list_element,                 &
       &                         delete_list_element
  USE mo_exception,        ONLY: message, message_text, finish
  USE mo_util_hash,        ONLY: util_hashword
  USE mo_util_string,      ONLY: remove_duplicates, toupper
  USE mo_impl_constants,   ONLY: max_var_lists, vname_len,          &
    &                            STR_HINTP_TYPE, MAX_TIME_LEVELS
  USE mo_fortran_tools,    ONLY: assign_if_present
  USE mo_action_types,     ONLY: t_var_action
  USE mo_io_config,        ONLY: restart_file_type

  IMPLICIT NONE

  CHARACTER(LEN=*), PARAMETER :: modname = 'mo_var_list'

  PRIVATE

  PUBLIC :: new_var_list              ! get a pointer to a new output var_list
  PUBLIC :: delete_var_list           ! delete an output var_list
  PUBLIC :: delete_var_lists          ! delete all output var_lists
  PUBLIC :: get_var_list              ! get a pointer to an existing output var_list
  PUBLIC :: set_var_list              ! set default parameters of an output var_list
  PUBLIC :: print_var_list
  PUBLIC :: print_memory_use

  PUBLIC :: default_var_list_settings ! set default settings for a whole list
  PUBLIC :: collect_group

  PUBLIC :: var_lists                 ! vector of output var_lists
  PUBLIC :: nvar_lists                ! number of output var_lists defined so far
  PUBLIC :: max_var_lists

  PUBLIC :: add_var                   ! create/allocate a new var_list list entry
  PUBLIC :: add_var_list_reference
  PUBLIC :: add_ref                   ! create/reference a new var_list list entry
  PUBLIC :: get_var                   ! obtain reference to existing list entry
  PUBLIC :: get_all_var_names         ! obtain a list of variables names

  PUBLIC :: get_var_name              ! return plain variable name (without timelevel)
  PUBLIC :: get_var_timelevel         ! return variable timelevel (or "-1")
  PUBLIC :: get_var_tileidx           ! return variable tile index
  PUBLIC :: get_var_list_element_info ! return a copy of the metadata for a var_list element

  PUBLIC :: total_number_of_variables ! returns total number of defined variables

  PUBLIC :: fget_var_list_element_r1d
  PUBLIC :: fget_var_list_element_r2d
  PUBLIC :: fget_var_list_element_r3d

 INTERFACE add_var  ! create a new list entry
    MODULE PROCEDURE add_var_list_element_5d
    MODULE PROCEDURE add_var_list_element_r4d
    MODULE PROCEDURE add_var_list_element_r3d
    MODULE PROCEDURE add_var_list_element_r2d
    MODULE PROCEDURE add_var_list_element_r1d
    MODULE PROCEDURE add_var_list_element_i4d
    MODULE PROCEDURE add_var_list_element_i3d
    MODULE PROCEDURE add_var_list_element_i2d
    MODULE PROCEDURE add_var_list_element_i1d
    MODULE PROCEDURE add_var_list_element_l4d
    MODULE PROCEDURE add_var_list_element_l3d
    MODULE PROCEDURE add_var_list_element_l2d
    MODULE PROCEDURE add_var_list_element_l1d
  END INTERFACE add_var

  INTERFACE add_ref
    MODULE PROCEDURE add_var_list_reference_r3d
    MODULE PROCEDURE add_var_list_reference_r2d
    MODULE PROCEDURE add_var_list_reference_i2d
  END INTERFACE add_ref

  INTERFACE get_var  ! obtain reference to a list entry
    MODULE PROCEDURE get_var_list_element_r5d
    MODULE PROCEDURE get_var_list_element_r4d
    MODULE PROCEDURE get_var_list_element_r3d
    MODULE PROCEDURE get_var_list_element_r2d
    MODULE PROCEDURE get_var_list_element_r1d
    MODULE PROCEDURE get_var_list_element_i5d
    MODULE PROCEDURE get_var_list_element_i4d
    MODULE PROCEDURE get_var_list_element_i3d
    MODULE PROCEDURE get_var_list_element_i2d
    MODULE PROCEDURE get_var_list_element_i1d
    MODULE PROCEDURE get_var_list_element_l5d
    MODULE PROCEDURE get_var_list_element_l4d
    MODULE PROCEDURE get_var_list_element_l3d
    MODULE PROCEDURE get_var_list_element_l2d
    MODULE PROCEDURE get_var_list_element_l1d
  END INTERFACE get_var

  INTERFACE struct_assign_if_present  ! purely internal
    MODULE PROCEDURE assign_if_present_cf
    MODULE PROCEDURE assign_if_present_grib2
    MODULE PROCEDURE assign_if_present_union
    MODULE PROCEDURE assign_if_present_tracer_meta
    MODULE PROCEDURE assign_if_present_vert_interp
    MODULE PROCEDURE assign_if_present_hor_interp
    MODULE PROCEDURE assign_if_present_post_op
    MODULE PROCEDURE assign_if_present_action_list
  END INTERFACE struct_assign_if_present

  ! named constants for specifying data types
  ENUM, BIND(C)
    ENUMERATOR :: REAL_T, BOOL_T, INT_T
  END ENUM
<<<<<<< HEAD
  PUBLIC  :: REAL_T, BOOL_T, INT_T
  
=======

>>>>>>> 8e03a267
  INTEGER,                  SAVE :: nvar_lists     =   0      ! var_lists allocated so far
  !
  TYPE(t_var_list), TARGET, SAVE :: var_lists(max_var_lists)  ! memory buffer array
  !
CONTAINS
  !------------------------------------------------------------------------------------------------
  !
  ! Create a new memory buffer / output var_list
  ! Get a pointer to the new var_list
  !
  SUBROUTINE new_var_list (this_list, name, output_type, restart_type,      &
       &                   post_suf, rest_suf, init_suf, loutput, lrestart, &
       &                   linitial, patch_id, vlevel_type)
    !
    TYPE(t_var_list), INTENT(inout)        :: this_list    ! anchor
    CHARACTER(len=*), INTENT(in)           :: name         ! name of output var_list
    INTEGER,          INTENT(in), OPTIONAL :: output_type  ! 'GRIB2' or 'NetCDF'
    INTEGER,          INTENT(in), OPTIONAL :: restart_type ! 'GRIB2' or 'NetCDF'
    CHARACTER(len=*), INTENT(in), OPTIONAL :: post_suf     ! suffix of output file
    CHARACTER(len=*), INTENT(in), OPTIONAL :: rest_suf     ! suffix of restart file
    CHARACTER(len=*), INTENT(in), OPTIONAL :: init_suf     ! suffix of initial file
    LOGICAL,          INTENT(in), OPTIONAL :: loutput      ! write to  output file
    LOGICAL,          INTENT(in), OPTIONAL :: lrestart     ! write to restart file
    LOGICAL,          INTENT(in), OPTIONAL :: linitial     ! read from initial file
    INTEGER,          INTENT(in), OPTIONAL :: patch_id     ! patch ID
    INTEGER,          INTENT(in), OPTIONAL :: vlevel_type  ! 1/2/3 for model/pres./height levels
    !
    INTEGER :: i
    !
    ! look, if name exists already in list
    !
    DO i = 1, nvar_lists
      IF (var_lists(i)%p%name == name) THEN
        CALL finish('new_list', 'output var_list '//TRIM(name)//' already used.')
      ENDIF
    ENDDO
    !
    this_list%p => NULL()
    !
    ! - check, if there is an entry without name in the existing vector
    !
    DO i = 1, nvar_lists
      IF (var_lists(i)%p%name == '') THEN
        this_list%p => var_lists(i)%p
        EXIT
      ENDIF
    END DO
    !
    ! - if not successful, append to vector of lists
    !
    IF(.NOT. ASSOCIATED(this_list%p)) THEN
      nvar_lists = nvar_lists + 1
      IF (nvar_lists > max_var_lists) THEN
        CALL finish('new_list', &
             &      'var_lists container overflow, increase "max_var_lists" in mo_var_list.f90')
      ENDIF
    ENDIF
    !
    CALL new_list (var_lists(nvar_lists))
    !
    ! connect anchor and backbone by referencing
    !
    this_list%p => var_lists(nvar_lists)%p
    !
    ! set default list characteristics
    !
    this_list%p%name     = name
    this_list%p%post_suf = '_'//TRIM(name)
    this_list%p%rest_suf = this_list%p%post_suf
    this_list%p%init_suf = this_list%p%post_suf
    this_list%p%loutput  = .TRUE.
    !
    ! set non-default list characteristics
    !
    this_list%p%restart_type = restart_file_type

    CALL assign_if_present(this_list%p%output_type,  output_type)
    CALL assign_if_present(this_list%p%restart_type, restart_type)
    CALL assign_if_present(this_list%p%post_suf,     post_suf)
    CALL assign_if_present(this_list%p%rest_suf,     rest_suf)
    CALL assign_if_present(this_list%p%init_suf,     init_suf)
    CALL assign_if_present(this_list%p%loutput,      loutput)
    CALL assign_if_present(this_list%p%lrestart,     lrestart)
    CALL assign_if_present(this_list%p%linitial,     linitial)
    CALL assign_if_present(this_list%p%patch_id,     patch_id)
    CALL assign_if_present(this_list%p%vlevel_type,  vlevel_type)
    !
    CALL message('','')
    CALL message('','adding new var_list '//TRIM(name))
    !
  END SUBROUTINE new_var_list
  !------------------------------------------------------------------------------------------------
  !
  ! Get a reference to a memory buffer/output var_list
  !
  SUBROUTINE get_var_list (this_list, name)
    !
    TYPE(t_var_list), POINTER    :: this_list ! pointer
    CHARACTER(len=*), INTENT(in) :: name      ! name of output var_list
    !
    INTEGER :: i
    !
    NULLIFY (this_list)
    !
    DO i = 1, nvar_lists
      IF (var_lists(i)%p%name == name) THEN
        this_list => var_lists(i)
        EXIT
      ENDIF
    END DO
    !
  END SUBROUTINE get_var_list

  !------------------------------------------------------------------------------------------------
  !
  ! @return total number of variables
  !
  FUNCTION total_number_of_variables()
    INTEGER :: total_number_of_variables
    ! local variables
    INTEGER :: i
    TYPE(t_list_element), POINTER :: element

    total_number_of_variables = 0
    !- loop over variables

    ! Note that there may be several variables with different time
    ! levels, we just add unconditionally all
    DO i = 1,nvar_lists
      element => NULL()
      LOOPVAR : DO
        IF(.NOT.ASSOCIATED(element)) THEN
          element => var_lists(i)%p%first_list_element
        ELSE
          element => element%next_list_element
        ENDIF
        IF(.NOT.ASSOCIATED(element)) EXIT LOOPVAR
        ! Do not inspect element if it is a container
        IF (element%field%info%lcontainer) CYCLE LOOPVAR

        total_number_of_variables = total_number_of_variables + 1
      ENDDO LOOPVAR ! loop over vlist "i"
    ENDDO ! i = 1,nvar_lists
  END FUNCTION total_number_of_variables

  !------------------------------------------------------------------------------------------------
  !
  ! Get a list of variable names matching a given criterion.
  !
  SUBROUTINE get_all_var_names (varlist, ivar, opt_vlevel_type,                          &
    &                           opt_vert_intp_type,                                      &
    &                           opt_hor_intp_type, opt_lcontainer,                       &
    &                           opt_loutput, opt_patch_id)
    CHARACTER(LEN=vname_len), INTENT(INOUT) :: varlist(:)
    INTEGER,                  INTENT(OUT)   :: ivar
    LOGICAL, OPTIONAL, INTENT(IN)  :: opt_vert_intp_type(SIZE(VINTP_TYPE_LIST))
    INTEGER, OPTIONAL, INTENT(IN)  :: opt_vlevel_type, opt_patch_id,   &
      &                               opt_hor_intp_type
    LOGICAL, OPTIONAL, INTENT(IN)  :: opt_lcontainer, opt_loutput
    ! local variables
    INTEGER                       :: i, ivintp_type
    LOGICAL                       :: lcontainer
    TYPE(t_list_element), POINTER :: element
    TYPE(t_var_metadata), POINTER :: info

    ! clear result
    DO i=1,SIZE(varlist)
      varlist(i) = ' '
    END DO

    ! default values for some criteria:
    lcontainer = .FALSE.
    CALL assign_if_present(lcontainer, opt_lcontainer)

    !- loop over variables
    ivar = 0
    ! Note that there may be several variables with different time
    ! levels, we just add unconditionally all
    LOOP_VARLISTS : DO i = 1,nvar_lists
      IF (PRESENT(opt_patch_id)) THEN
        IF (var_lists(i)%p%patch_id /= opt_patch_id) CYCLE LOOP_VARLISTS
      END IF
      IF (PRESENT(opt_vlevel_type)) THEN
        IF(var_lists(i)%p%vlevel_type /= opt_vlevel_type) CYCLE LOOP_VARLISTS
      END IF
      IF (PRESENT(opt_loutput)) THEN
        ! Skip var_lists for which loutput .NEQV. opt_loutput
        IF (opt_loutput .NEQV. var_lists(i)%p%loutput) CYCLE LOOP_VARLISTS
      END IF
      element => NULL()
      LOOPVAR : DO
        IF(.NOT.ASSOCIATED(element)) THEN
          element => var_lists(i)%p%first_list_element
        ELSE
          element => element%next_list_element
        ENDIF
        IF(.NOT.ASSOCIATED(element)) EXIT LOOPVAR

        info => element%field%info
        ! Do not inspect element if it is a container
        IF (info%lcontainer .NEQV. lcontainer) CYCLE LOOPVAR
        ! Do not inspect element if "loutput=.false."
        IF (PRESENT(opt_loutput)) THEN
          IF (opt_loutput .NEQV. info%loutput) CYCLE LOOPVAR
        END IF
        ! Do not inspect element if it does not contain info for
        ! vertical interpolation
        IF (PRESENT(opt_vert_intp_type)) THEN
          LOOP_VINTP_TYPES : DO ivintp_type=1,SIZE(VINTP_TYPE_LIST)
            IF (opt_vert_intp_type(ivintp_type) .AND. &
              & .NOT. info%vert_interp%vert_intp_type(ivintp_type)) CYCLE LOOPVAR
          END DO LOOP_VINTP_TYPES
        END IF
        ! Do not inspect element if it does not contain info for
        ! horizontal interpolation
        IF (PRESENT(opt_hor_intp_type)) THEN
          IF (info%hor_interp%hor_intp_type /= opt_hor_intp_type) CYCLE LOOPVAR
        END IF

        ! Check for time level suffix:
        ivar = ivar+1
        varlist(ivar) = TRIM(get_var_name(element%field))
      ENDDO LOOPVAR ! loop over vlist "i"
    ENDDO LOOP_VARLISTS ! i = 1,nvar_lists

    CALL remove_duplicates(varlist, ivar)

  END SUBROUTINE get_all_var_names


  !------------------------------------------------------------------------------------------------
  !> @return Plain variable name (i.e. without time level suffix ".TL")
  !
  FUNCTION get_var_name(var)
    CHARACTER(LEN=VARNAME_LEN) :: get_var_name
    TYPE(t_var_list_element)   :: var
    ! local variable
    INTEGER :: idx

    idx = INDEX(var%info%name,'.TL')
    IF (idx==0) THEN
      get_var_name = TRIM(var%info%name)
    ELSE
      get_var_name = TRIM(var%info%name(1:idx-1))
    END IF
  END FUNCTION get_var_name


  !------------------------------------------------------------------------------------------------
  !> @return time level (extracted from time level suffix ".TL") or "-1"
  !
  FUNCTION get_var_timelevel(var)
    INTEGER :: get_var_timelevel
    TYPE(t_var_list_element)   :: var
    ! local variable
    CHARACTER(LEN=*), PARAMETER :: routine = 'mo_var_list:get_var_timelevel'
    INTEGER :: idx

    idx = INDEX(var%info%name,'.TL')
    IF (idx == 0) THEN
      get_var_timelevel = -1
      RETURN
    END IF

    ! Get time level
    get_var_timelevel = ICHAR(var%info%name(idx+3:idx+3)) - ICHAR('0')
    IF(get_var_timelevel<=0 .OR. get_var_timelevel>max_time_levels) &
      CALL finish(routine, 'Illegal time level in '//TRIM(var%info%name))
  END FUNCTION get_var_timelevel


  !------------------------------------------------------------------------------------------------
  !> @return tile index (extracted from tile index suffix "t_") or "-1"
  !
  FUNCTION get_var_tileidx(varname)
    INTEGER :: get_var_tileidx
    CHARACTER(LEN=*) :: varname
    ! local variable
    CHARACTER(LEN=*), PARAMETER :: routine = 'mo_var_list:get_var_tileidx'
    INTEGER :: idx

    idx = INDEX(varname,'_t_')
    IF (idx == 0) THEN
      get_var_tileidx = 0
      RETURN
    END IF

    ! Get time level
    get_var_tileidx = ICHAR(varname(idx+3:idx+3)) - ICHAR('0')
    IF (get_var_tileidx<=0) &
      CALL finish(routine, 'Illegal time level in '//TRIM(varname))
  END FUNCTION get_var_tileidx


  !------------------------------------------------------------------------------------------------
  !
  ! Change parameters of an already existent output var_list
  !
  SUBROUTINE set_var_list (this_list, output_type, restart_type,  &
       &                   post_suf, rest_suf, init_suf, loutput, &
       &                   lrestart, linitial, patch_id,          &
       &                   vlevel_type)
    !
    TYPE(t_var_list), INTENT(inout)        :: this_list      ! output var_list to change
    INTEGER,          INTENT(in), OPTIONAL :: output_type    ! 'GRIB' or 'NetCDF'
    INTEGER,          INTENT(in), OPTIONAL :: restart_type   ! 'GRIB' or 'NetCDF'
    CHARACTER(len=*), INTENT(in), OPTIONAL :: post_suf       ! suffix of output  file
    CHARACTER(len=*), INTENT(in), OPTIONAL :: rest_suf       ! suffix of restart file
    CHARACTER(len=*), INTENT(in), OPTIONAL :: init_suf       ! suffix of initial file
    LOGICAL,          INTENT(in), OPTIONAL :: loutput        ! in standard output file
    LOGICAL,          INTENT(in), OPTIONAL :: lrestart       ! in standard restartfile
    LOGICAL,          INTENT(in), OPTIONAL :: linitial       ! in standard initialfile
    INTEGER,          INTENT(in), OPTIONAL :: patch_id       ! patch ID
    INTEGER,          INTENT(in), OPTIONAL :: vlevel_type    ! 1/2/3 for model/pres./height levels
    !
    this_list%p%restart_type = restart_file_type

    CALL assign_if_present(this_list%p%output_type,  output_type)
    CALL assign_if_present(this_list%p%restart_type, restart_type)
    CALL assign_if_present(this_list%p%post_suf,     post_suf)
    CALL assign_if_present(this_list%p%rest_suf,     rest_suf)
    CALL assign_if_present(this_list%p%init_suf,     init_suf)
    CALL assign_if_present(this_list%p%loutput,      loutput)
    CALL assign_if_present(this_list%p%lrestart,     lrestart)
    CALL assign_if_present(this_list%p%linitial,     linitial)
    CALL assign_if_present(this_list%p%patch_id,     patch_id)
    CALL assign_if_present(this_list%p%vlevel_type,  vlevel_type)
    !
  END SUBROUTINE set_var_list
  !------------------------------------------------------------------------------------------------
  !
  ! Delete an output var_list, nullify the associated pointer
  !
  SUBROUTINE delete_var_list(this_list)
    !
    TYPE(t_var_list) :: this_list
    !
    IF (ASSOCIATED(this_list%p)) THEN
      CALL delete_list(this_list)
      DEALLOCATE(this_list%p)
    ENDIF
    !
  END SUBROUTINE delete_var_list
  !------------------------------------------------------------------------------------------------
  !
  ! Delete all output var_lists
  !
  SUBROUTINE delete_var_lists
    !
    TYPE(t_var_list), POINTER :: this_list
    !
    INTEGER :: i
    !
    DO i = 1, nvar_lists
      this_list => var_lists(i)
      CALL delete_var_list (this_list)
    END DO
    !
  END SUBROUTINE delete_var_lists
  !------------------------------------------------------------------------------------------------
  !
  ! Get a copy of the metadata concerning a var_list element
  !
  SUBROUTINE get_var_list_element_info (this_list, name, info)
    !
    TYPE(t_var_list),     INTENT(in)  :: this_list    ! list
    CHARACTER(len=*),     INTENT(in)  :: name         ! name of variable
    TYPE(t_var_metadata), INTENT(out) :: info         ! variable meta data
    !
    TYPE(t_list_element), POINTER :: element
    !
    element => find_list_element (this_list, name)
    IF (ASSOCIATED (element)) THEN
      info = element%field%info
    ENDIF
    !
  END SUBROUTINE get_var_list_element_info
  !------------------------------------------------------------------------------------------------
  !
  ! Set default meta data of output var_list
  !
  SUBROUTINE default_var_list_settings (this_list,                                   &
       &                                filename,                                    &
       &                                loutput, lrestart, linitial,                 &
       &                                post_suf, rest_suf, init_suf,                &
       &                                output_type, restart_type, compression_type, &
       &                                model_type)
    !
    TYPE(t_var_list),   INTENT(inout)        :: this_list        ! output var_list
    LOGICAL,            INTENT(in), OPTIONAL :: loutput          ! to output
    LOGICAL,            INTENT(in), OPTIONAL :: lrestart         ! from/to restart
    LOGICAL,            INTENT(in), OPTIONAL :: linitial         ! from initial
    CHARACTER(len=*),   INTENT(in), OPTIONAL :: filename         ! name of output file
    CHARACTER(len=*),   INTENT(in), OPTIONAL :: post_suf         ! suffix of output  file
    CHARACTER(len=*),   INTENT(in), OPTIONAL :: rest_suf         ! suffix of restart file
    CHARACTER(len=*),   INTENT(in), OPTIONAL :: init_suf         ! suffix of initial file
    INTEGER,            INTENT(in), OPTIONAL :: output_type      ! output file type
    INTEGER,            INTENT(in), OPTIONAL :: restart_type     ! restart file type
    INTEGER,            INTENT(in), OPTIONAL :: compression_type ! compression type
    CHARACTER(len=*),   INTENT(in), OPTIONAL :: model_type       ! output file associated
    !
    this_list%p%restart_type = restart_file_type

    CALL assign_if_present (this_list%p%loutput,          loutput)
    CALL assign_if_present (this_list%p%lrestart,         lrestart)
    CALL assign_if_present (this_list%p%linitial,         linitial)
    CALL assign_if_present (this_list%p%filename,         filename)
    CALL assign_if_present (this_list%p%post_suf,         post_suf)
    CALL assign_if_present (this_list%p%rest_suf,         rest_suf)
    CALL assign_if_present (this_list%p%init_suf,         init_suf)
    CALL assign_if_present (this_list%p%output_type,      output_type)
    CALL assign_if_present (this_list%p%restart_type,     restart_type)
    CALL assign_if_present (this_list%p%compression_type, compression_type)
    CALL assign_if_present (this_list%p%model_type,       model_type)
    !
  END SUBROUTINE default_var_list_settings
  !------------------------------------------------------------------------------------------------
  FUNCTION default_var_list_metadata(this_list) RESULT(this_info)
    !
    TYPE(t_var_metadata)         :: this_info        ! memory info structure
    !
    TYPE(t_var_list), INTENT(in) :: this_list        ! output var_list
    !
    this_info%key                 = 0
    this_info%name                = ''
    this_info%var_class           = CLASS_DEFAULT
    !
    this_info%cf                  = t_cf_var('', '', '', -1)
    this_info%grib2               = grib2_var(-1, -1, -1, -1, -1, -1)
    !
    this_info%allocated           = .FALSE.
    this_info%ndims               = 0
    this_info%used_dimensions(:)  = 0
    !
    ! RJ: Set default loutput to .TRUE., regardless of this_list%p%loutput
    this_info%loutput             = .TRUE.
    this_info%isteptype           = TSTEP_INSTANT
    this_info%resetval            = t_union_vals( 0.0_wp, 0, .FALSE.)
    this_info%lrestart            = this_list%p%lrestart
    this_info%lrestart_cont       = .FALSE.
    this_info%lrestart_read       = .FALSE.
    this_info%lmiss               = this_list%p%lmiss
    this_info%missval             = t_union_vals( 0.0_wp, 0, .FALSE.)
    this_info%initval             = t_union_vals( 0.0_wp, 0, .FALSE.)
    !
    this_info%lcontainer          = .FALSE.
    this_info%lcontained          = .FALSE.
    this_info%ncontained          = 0
    this_info%var_ref_pos         = -1 ! UNDEFINED
    this_info%maxcontained        = 0
    !
    this_info%hgrid               = -1
    this_info%vgrid               = -1
    !
    this_info%tlev_source         = 0
    !
    this_info%cdiVarID            = CDI_UNDEFID
    this_info%cdiVarID_2          = CDI_UNDEFID
    this_info%cdiGridID           = CDI_UNDEFID
    this_info%cdiZaxisID          = CDI_UNDEFID
    this_info%cdiDataType         = CDI_UNDEFID
    !
    this_info%tracer              = create_tracer_metadata()
    this_info%vert_interp         = create_vert_interp_metadata()
    this_info%hor_interp          = create_hor_interp_metadata()
    !
    this_info%post_op             = post_op()
    !
    this_info%in_group(:)         = groups()
    !
    this_info%action_list         = actions()
    !
    this_info%l_pp_scheduler_task = 0

  END FUNCTION default_var_list_metadata



  !------------------------------------------------------------------------------------------------
  !
  ! Set parameters of list element already created
  ! (private routine within this module)
  !
  ! Set each parameter in data type var_metadata if the respective
  ! optional parameter is present.
  !
  SUBROUTINE set_var_metadata (info,                                           &
         &                     name, hgrid, vgrid, cf, grib2, ldims,           &
         &                     loutput, lcontainer, lrestart, lrestart_cont,   &
         &                     initval, isteptype, resetval, lmiss, missval,   &
         &                     tlev_source, tracer_info, vert_interp,          &
         &                     hor_interp, in_group, verbose,                  &
         &                     l_pp_scheduler_task, post_op, action_list,      &
         &                     var_class)
    !
    TYPE(t_var_metadata),    INTENT(inout)        :: info          ! memory info struct.
    CHARACTER(len=*),        INTENT(in), OPTIONAL :: name          ! variable name
    INTEGER,                 INTENT(in), OPTIONAL :: hgrid         ! horizontal grid type used
    INTEGER,                 INTENT(in), OPTIONAL :: vgrid         ! vertical grid type used
    TYPE(t_cf_var),          INTENT(in), OPTIONAL :: cf            ! CF convention
    TYPE(t_grib2_var),       INTENT(in), OPTIONAL :: grib2         ! GRIB2
    INTEGER,                 INTENT(in)           :: ldims(:)      ! used dimensions
    LOGICAL,                 INTENT(in), OPTIONAL :: loutput       ! into output var_list
    LOGICAL,                 INTENT(in), OPTIONAL :: lcontainer    ! true if container
    LOGICAL,                 INTENT(in), OPTIONAL :: lrestart      ! restart file flag
    LOGICAL,                 INTENT(in), OPTIONAL :: lrestart_cont ! continue on restart
    TYPE(t_union_vals),      INTENT(in), OPTIONAL :: initval       ! value if var not available
    INTEGER,                 INTENT(in), OPTIONAL :: isteptype     ! type of statistical processing
    TYPE(t_union_vals),      INTENT(in), OPTIONAL :: resetval      ! reset value
    LOGICAL,                 INTENT(in), OPTIONAL :: lmiss         ! missing value flag
    TYPE(t_union_vals),      INTENT(in), OPTIONAL :: missval       ! missing value
    INTEGER,                 INTENT(in), OPTIONAL :: tlev_source   ! actual TL for TL dependent vars
    TYPE(t_tracer_meta),     INTENT(in), OPTIONAL :: tracer_info   ! tracer meta data
    TYPE(t_vert_interp_meta),INTENT(in), OPTIONAL :: vert_interp   ! vertical interpolation metadata
    TYPE(t_hor_interp_meta), INTENT(in), OPTIONAL :: hor_interp    ! horizontal interpolation metadata
    LOGICAL, INTENT(in), OPTIONAL :: in_group(:)          ! groups to which a variable belongs
    LOGICAL,                 INTENT(in), OPTIONAL :: verbose
    INTEGER,                 INTENT(in), OPTIONAL :: l_pp_scheduler_task ! .TRUE., if field is updated by pp scheduler
    TYPE(t_post_op_meta),    INTENT(in), OPTIONAL :: post_op       !< "post-op" (small arithmetic operations) for this variable
    TYPE(t_var_action),      INTENT(in), OPTIONAL :: action_list   !< regularly triggered events
    INTEGER,                 INTENT(in), OPTIONAL :: var_class     ! variable class/species
    !
    LOGICAL :: lverbose
    !
    ! set flags from optional parameters
    !
    lverbose = .FALSE.
    CALL assign_if_present (lverbose, verbose)
    !
    ! set components describing the 'Content of the field'
    !
    CALL assign_if_present (info%name,  name)
    CALL assign_if_present (info%var_class,  var_class)
    CALL struct_assign_if_present (info%cf,    cf)
    CALL struct_assign_if_present (info%grib2, grib2)
    !
    ! hash variable name for fast search
    !
    IF (PRESENT(name)) info%key = util_hashword(name, LEN_TRIM(name), 0)
    !
!!$    CALL assign_if_present (info%used_dimensions(1:SIZE(ldims)), ldims)
    CALL assign_if_present (info%used_dimensions, ldims)
    !
    ! set grid type
    !
    CALL assign_if_present (info%hgrid, hgrid)
    CALL assign_if_present (info%vgrid, vgrid)
    !
    ! set flags concerning I/O
    !
    CALL assign_if_present (info%loutput,       loutput)
    CALL assign_if_present (info%lcontainer,    lcontainer)
    IF (info%lcontainer) THEN
      info%ncontained   =  0
      info%var_ref_pos  = -1 ! UNDEFINED
    END IF
    CALL struct_assign_if_present (info%resetval,resetval)
    CALL assign_if_present (info%isteptype,     isteptype)
    CALL assign_if_present (info%lmiss,         lmiss)
    CALL struct_assign_if_present (info%missval,       missval)
    CALL assign_if_present (info%lrestart,      lrestart)
    CALL assign_if_present (info%lrestart_cont, lrestart_cont)
    CALL struct_assign_if_present (info%initval,       initval)
    CALL assign_if_present (info%tlev_source,   tlev_source)
    !
    ! set flags concerning tracer fields
    !
    CALL struct_assign_if_present (info%tracer,   tracer_info)
    !
    ! set flags concerning vertical interpolation
    CALL struct_assign_if_present (info%vert_interp,   vert_interp )

    ! set flags concerning horizontal interpolation
    CALL struct_assign_if_present (info%hor_interp,    hor_interp )

    ! set meta data containing the groups to which a variable belongs
    IF (PRESENT(in_group)) THEN
      info%in_group(1:SIZE(in_group)) = in_group(:)
    END IF

    CALL assign_if_present (info%l_pp_scheduler_task, l_pp_scheduler_task)

    CALL struct_assign_if_present (info%post_op, post_op)

    CALL struct_assign_if_present (info%action_list, action_list)

    !
    ! printout (optional)
    !

    !LK    IF (lverbose) CALL print_var_metadata (info)
    !
  END SUBROUTINE set_var_metadata


  ! Auxiliary routine: initialize array, REAL(wp) variant
  SUBROUTINE init_array_r5d(ptr, linit, initval, lmiss, missval)
    REAL(wp),           POINTER     :: ptr(:,:,:,:,:)      ! pointer to field
    LOGICAL,            INTENT(IN)  :: linit, lmiss
    TYPE(t_union_vals), INTENT(IN)  :: initval, missval    ! optional initialization value

    IF (lmiss) THEN
      ptr = missval%rval
    ELSE
#if defined (__INTEL_COMPILER) || defined (__PGI) || defined (NAGFOR)
#ifdef VARLIST_INITIZIALIZE_WITH_NAN
      ptr = ieee_value(ptr, ieee_signaling_nan)
#else
      ptr = 0.0_wp
#endif
#else
      ptr = 0.0_wp
#endif
    END IF
    IF (linit)  ptr = initval%rval
  END SUBROUTINE init_array_r5d


  ! Auxiliary routine: initialize array, INTEGER variant
  SUBROUTINE init_array_i5d(ptr, linit, initval, lmiss, missval)
    INTEGER, POINTER                :: ptr(:,:,:,:,:)      ! pointer to field
    LOGICAL,            INTENT(IN)  :: linit, lmiss
    TYPE(t_union_vals), INTENT(IN)  :: initval, missval    ! optional initialization value

    IF (lmiss) THEN
      ptr = missval%ival
    ELSE
      ptr = 0
    END IF
    IF (linit)  ptr = initval%ival
  END SUBROUTINE init_array_i5d


  ! Auxiliary routine: initialize array, REAL(wp) variant
  SUBROUTINE init_array_l5d(ptr, linit, initval, lmiss, missval)
    LOGICAL, POINTER                :: ptr(:,:,:,:,:)      ! pointer to field
    LOGICAL,            INTENT(IN)  :: linit, lmiss
    TYPE(t_union_vals), INTENT(IN)  :: initval, missval    ! optional initialization value

    IF (lmiss) THEN
      ptr = missval%lval
    ELSE
      ptr = .FALSE.
    END IF
    IF (linit)  ptr = initval%lval
  END SUBROUTINE init_array_l5d


  !------------------------------------------------------------------------------------------------
  !
  ! Create a list new entry
  !
  ! Specific routines for pointers of different rank
  !
  ! create (allocate) a new table entry
  ! optionally obtain pointer to 5d-field
  ! optionally overwrite default meta data
  !
  SUBROUTINE add_var_list_element_5d(ndims, data_type, this_list, name,        &
    &   hgrid, vgrid, cf, grib2, ldims, new_list_element, loutput, lcontainer, &
    &   lrestart, lrestart_cont, isteptype, lmiss, tlev_source,                &
    &   info, vert_interp, hor_interp, in_group, verbose,                      &
    &   l_pp_scheduler_task, post_op, action_list,                             &
    &   p5_r, p5_i, p5_l,                                                      &
    &   initval_r, initval_i, initval_l,                                       &
    &   resetval_r, resetval_i, resetval_l,                                    &
    &   missval_r, missval_i, missval_l,                                       &
    &   var_class )
    !
    INTEGER,                 INTENT(IN)           :: ndims                        ! used dimensions (1...5)
    INTEGER,                 INTENT(IN)           :: data_type
    TYPE(t_var_list),        INTENT(inout)        :: this_list                    ! list
    CHARACTER(len=*),        INTENT(in)           :: name                         ! name of variable
    INTEGER,                 INTENT(in)           :: hgrid                        ! horizontal grid type used
    INTEGER,                 INTENT(in)           :: vgrid                        ! vertical grid type used
    TYPE(t_cf_var),          INTENT(in)           :: cf                           ! CF related metadata
    TYPE(t_grib2_var),       INTENT(in)           :: grib2                        ! GRIB2 related metadata
    INTEGER,                 INTENT(in)           :: ldims(5)                     ! local dimensions
    TYPE(t_list_element),    POINTER              :: new_list_element             ! pointer to new var list element
    LOGICAL,                 INTENT(in), OPTIONAL :: loutput                      ! output flag
    LOGICAL,                 INTENT(in), OPTIONAL :: lcontainer                   ! container flag
    LOGICAL,                 INTENT(in), OPTIONAL :: lrestart                     ! restart flag
    LOGICAL,                 INTENT(in), OPTIONAL :: lrestart_cont                ! continue restart if var not available
    INTEGER,                 INTENT(in), OPTIONAL :: isteptype                    ! type of statistical processing
    LOGICAL,                 INTENT(in), OPTIONAL :: lmiss                        ! missing value flag
    INTEGER,                 INTENT(in), OPTIONAL :: tlev_source                  ! actual TL for TL dependent vars
    TYPE(t_var_metadata),    POINTER,    OPTIONAL :: info                         ! returns reference to metadata
    REAL(wp),                POINTER,    OPTIONAL :: p5_r(:,:,:,:,:)              ! provided pointer
    INTEGER,                 POINTER,    OPTIONAL :: p5_i(:,:,:,:,:)              ! provided pointer
    LOGICAL,                 POINTER,    OPTIONAL :: p5_l(:,:,:,:,:)              ! provided pointer
    TYPE(t_vert_interp_meta),INTENT(in), OPTIONAL :: vert_interp                  ! vertical interpolation metadata
    TYPE(t_hor_interp_meta), INTENT(in), OPTIONAL :: hor_interp                   ! horizontal interpolation metadata
    LOGICAL,                 INTENT(in), OPTIONAL :: in_group(SIZE(VAR_GROUPS))   ! groups to which a variable belongs
    LOGICAL,                 INTENT(in), OPTIONAL :: verbose                      ! print information
    INTEGER,                 INTENT(in), OPTIONAL :: l_pp_scheduler_task          ! .TRUE., if field is updated by pp scheduler
    TYPE(t_post_op_meta),    INTENT(IN), OPTIONAL :: post_op                      ! "post-op" (small arithmetic operations) for this variable
    TYPE(t_var_action),      INTENT(IN), OPTIONAL :: action_list                  ! regularly triggered events
    REAL(wp),                INTENT(in), OPTIONAL :: initval_r                    ! value if var not available
    INTEGER,                 INTENT(in), OPTIONAL :: initval_i                    ! value if var not available
    LOGICAL,                 INTENT(in), OPTIONAL :: initval_l                    ! value if var not available
    REAL(wp),                INTENT(in), OPTIONAL :: resetval_r                   ! reset value (after accumulation)
    INTEGER,                 INTENT(in), OPTIONAL :: resetval_i                   ! reset value (after accumulation)
    LOGICAL,                 INTENT(in), OPTIONAL :: resetval_l                   ! reset value (after accumulation)
    REAL(wp),                INTENT(in), OPTIONAL :: missval_r                    ! missing value
    INTEGER,                 INTENT(in), OPTIONAL :: missval_i                    ! missing value
    LOGICAL,                 INTENT(in), OPTIONAL :: missval_l                    ! missing value
    INTEGER,                 INTENT(in), OPTIONAL :: var_class                    !< variable type/species
    ! local variables
    TYPE(t_union_vals) :: missval, initval, resetval
    INTEGER :: idims(5), istat
    LOGICAL :: referenced
    !
    ! consistency check for restart and output
    !
    IF (PRESENT(lrestart)) THEN
      IF (.NOT. this_list%p%lrestart .AND. lrestart) THEN
        CALL finish('mo_var_list:add_var_list_element_5d',                             &
             &      'for list '//TRIM(this_list%p%name)//' restarting not enabled, '// &
             &      'but restart of '//TRIM(name)//' requested.')
      ENDIF
    ENDIF
    !
    ! add list entry
    !
    CALL append_list_element (this_list, new_list_element)
    new_list_element%field%info = default_var_list_metadata(this_list)
    !
    ! init local fields
    !
    missval = new_list_element%field%info%missval
    initval = new_list_element%field%info%initval
    resetval= new_list_element%field%info%resetval
    !
    ! and set meta data
    !
    IF (PRESENT(p5_r) .OR. PRESENT(p5_i) .OR. PRESENT(p5_l)) THEN
      referenced = .TRUE.
      new_list_element%field%info%allocated = .TRUE.
    ELSE
      referenced = .FALSE.
    ENDIF
    !
    CALL assign_if_present(missval%rval, missval_r)
    CALL assign_if_present(missval%ival, missval_i)
    CALL assign_if_present(missval%lval, missval_l)

    CALL assign_if_present(initval%rval, initval_r)
    CALL assign_if_present(initval%ival, initval_i)
    CALL assign_if_present(initval%lval, initval_l)

    CALL assign_if_present(resetval%rval, resetval_r)
    CALL assign_if_present(resetval%ival, resetval_i)
    CALL assign_if_present(resetval%lval, resetval_l)

    CALL set_var_metadata (new_list_element%field%info,                           &
         name=name, hgrid=hgrid, vgrid=vgrid, cf=cf, grib2=grib2,                 &
         ldims=ldims(1:ndims), loutput=loutput, lcontainer=lcontainer,            &
         lrestart=lrestart, lrestart_cont=lrestart_cont, initval=initval,         &
         isteptype=isteptype, resetval=resetval, lmiss=lmiss,                     &
         missval=missval, tlev_source=tlev_source, vert_interp=vert_interp,       &
         hor_interp=hor_interp, in_group=in_group, verbose=verbose,               &
         l_pp_scheduler_task=l_pp_scheduler_task, post_op=post_op,                &
         action_list=action_list, var_class=var_class )
    !
    IF (.NOT. referenced) THEN
      new_list_element%field%info%ndims                    = ndims
      new_list_element%field%info%used_dimensions(1:ndims) = ldims(1:ndims)
      idims(1:ndims)    = new_list_element%field%info%used_dimensions(1:ndims)
      idims((ndims+1):) = 1
      NULLIFY(new_list_element%field%r_ptr)
      NULLIFY(new_list_element%field%i_ptr)
      NULLIFY(new_list_element%field%l_ptr)
      SELECT CASE(data_type)
      CASE (REAL_T)
        new_list_element%field%var_base_size    = 8
        new_list_element%field%info%cdiDataType = DATATYPE_FLT64
        ALLOCATE(new_list_element%field%r_ptr(idims(1), idims(2), idims(3), idims(4), idims(5)), STAT=istat)
      CASE (INT_T)
        new_list_element%field%var_base_size    = 4
        new_list_element%field%info%cdiDataType = DATATYPE_INT32
        ALLOCATE(new_list_element%field%i_ptr(idims(1), idims(2), idims(3), idims(4), idims(5)), STAT=istat)
      CASE (BOOL_T)
        new_list_element%field%var_base_size    = 4
        new_list_element%field%info%cdiDataType = DATATYPE_INT8
        ALLOCATE(new_list_element%field%l_ptr(idims(1), idims(2), idims(3), idims(4), idims(5)), STAT=istat)
      END SELECT

      IF (istat /= 0) THEN
        CALL finish('mo_var_list:add_var_list_element_5d', &
             &      'allocation of array '//TRIM(name)//' failed')
      ELSE
        new_list_element%field%info%allocated = .TRUE.
      ENDIF
      this_list%p%memory_used = this_list%p%memory_used &
           + INT(new_list_element%field%var_base_size, i8) &
           & * INT(PRODUCT(idims(1:5)),i8)
    ELSE
      SELECT CASE(data_type)
      CASE (REAL_T)
        new_list_element%field%r_ptr => p5_r
      CASE (INT_T)
        new_list_element%field%i_ptr => p5_i
      CASE (BOOL_T)
        new_list_element%field%l_ptr => p5_l
      END SELECT
    ENDIF

    IF(PRESENT(info)) info => new_list_element%field%info

    ! initialize the new array
    SELECT CASE(data_type)
    CASE (REAL_T)
      CALL init_array_r5d(new_list_element%field%r_ptr, linit=PRESENT(initval_r), initval=initval, &
        &                 lmiss=PRESENT(lmiss), missval=missval)
    CASE (INT_T)
      CALL init_array_i5d(new_list_element%field%i_ptr, linit=PRESENT(initval_i), initval=initval, &
        &                 lmiss=PRESENT(lmiss), missval=missval)
    CASE (BOOL_T)
      CALL init_array_l5d(new_list_element%field%l_ptr, linit=PRESENT(initval_l), initval=initval, &
        &                 lmiss=PRESENT(lmiss), missval=missval)
    END SELECT
  END SUBROUTINE add_var_list_element_5d


  !------------------------------------------------------------------------------------------------
  ! create (allocate) a new table entry
  ! optionally obtain pointer to 4d-field
  ! optionally overwrite default meta data
  !
  SUBROUTINE add_var_list_element_r4d(this_list, name, ptr,       &
    &   hgrid, vgrid, cf, grib2, ldims, loutput, lcontainer,      &
    &   lrestart, lrestart_cont, initval, isteptype,              &
    &   resetval, lmiss, missval, tlev_source, info, p5,          &
    &   vert_interp, hor_interp, in_group, verbose, new_element,  &
    &   l_pp_scheduler_task, post_op, action_list, var_class)
    !
    TYPE(t_var_list),        INTENT(inout)        :: this_list                    ! list
    CHARACTER(len=*),        INTENT(in)           :: name                         ! name of variable
    REAL(wp),                POINTER              :: ptr(:,:,:,:)                 ! reference to field
    INTEGER,                 INTENT(in)           :: hgrid                        ! horizontal grid type used
    INTEGER,                 INTENT(in)           :: vgrid                        ! vertical grid type used
    TYPE(t_cf_var),          INTENT(in)           :: cf                           ! CF related metadata
    TYPE(t_grib2_var),       INTENT(in)           :: grib2                        ! GRIB2 related metadata
    INTEGER,                 INTENT(in)           :: ldims(:)                     ! local dimensions
    LOGICAL,                 INTENT(in), OPTIONAL :: loutput                      ! output flag
    LOGICAL,                 INTENT(in), OPTIONAL :: lcontainer                   ! container flag
    LOGICAL,                 INTENT(in), OPTIONAL :: lrestart                     ! restart flag
    LOGICAL,                 INTENT(in), OPTIONAL :: lrestart_cont                ! continue restart if var not available
    REAL(wp),                INTENT(in), OPTIONAL :: initval                      ! value if var not available
    INTEGER,                 INTENT(in), OPTIONAL :: isteptype                    ! type of statistical processing
    REAL(wp),                INTENT(in), OPTIONAL :: resetval                     ! reset value (after accumulation)
    LOGICAL,                 INTENT(in), OPTIONAL :: lmiss                        ! missing value flag
    REAL(wp),                INTENT(in), OPTIONAL :: missval                      ! missing value
    INTEGER,                 INTENT(in), OPTIONAL :: tlev_source                  ! actual TL for TL dependent vars
    TYPE(t_var_metadata),    POINTER,    OPTIONAL :: info                         ! returns reference to metadata
    REAL(wp),                POINTER,    OPTIONAL :: p5(:,:,:,:,:)                ! provided pointer
    TYPE(t_vert_interp_meta),INTENT(in), OPTIONAL :: vert_interp                  ! vertical interpolation metadata
    TYPE(t_hor_interp_meta), INTENT(in), OPTIONAL :: hor_interp                   ! horizontal interpolation metadata
    LOGICAL,                 INTENT(in), OPTIONAL :: in_group(SIZE(VAR_GROUPS))   ! groups to which a variable belongs
    LOGICAL,                 INTENT(in), OPTIONAL :: verbose                      ! print information
    TYPE(t_list_element),    POINTER,    OPTIONAL :: new_element                  ! pointer to new var list element
    INTEGER,                 INTENT(in), OPTIONAL :: l_pp_scheduler_task          ! .TRUE., if field is updated by pp scheduler
    TYPE(t_post_op_meta),    INTENT(IN), OPTIONAL :: post_op                      ! "post-op" (small arithmetic operations) for this variable
    TYPE(t_var_action),      INTENT(IN), OPTIONAL :: action_list                  ! regularly triggered events
    INTEGER,                 INTENT(in), OPTIONAL :: var_class                    !< variable type/species
    ! local variables
    TYPE(t_list_element), POINTER :: element
    INTEGER                       :: idims(5), ndims

    ndims = 4
    idims(1:ndims) = ldims(1:ndims)
    CALL add_var_list_element_5d(ndims, REAL_T, this_list, name,           &
      &   hgrid, vgrid, cf, grib2, idims, element, loutput, lcontainer,    &
      &   lrestart, lrestart_cont, isteptype, lmiss, tlev_source, info,    &
      &   vert_interp, hor_interp, in_group, verbose,                      &
      &   l_pp_scheduler_task, post_op, action_list, p5_r=p5,              &
      &   initval_r=initval, resetval_r=resetval, missval_r=missval,       &
      &   var_class=var_class)
    ptr => element%field%r_ptr(:,:,:,:,1)
    IF (PRESENT(new_element))  new_element => element
  END SUBROUTINE add_var_list_element_r4d


  !------------------------------------------------------------------------------------------------
  ! create (allocate) a new table entry
  ! optionally obtain pointer to 3d-field
  ! optionally overwrite default meta data
  !
  SUBROUTINE add_var_list_element_r3d(this_list, name, ptr,       &
    &   hgrid, vgrid, cf, grib2, ldims, loutput, lcontainer,      &
    &   lrestart, lrestart_cont, initval, isteptype,              &
    &   resetval, lmiss, missval, tlev_source, info, p5,          &
    &   vert_interp, hor_interp, in_group, verbose, new_element,  &
    &   l_pp_scheduler_task, post_op, action_list, var_class)
    !
    TYPE(t_var_list),        INTENT(inout)        :: this_list                    ! list
    CHARACTER(len=*),        INTENT(in)           :: name                         ! name of variable
    REAL(wp),                POINTER              :: ptr(:,:,:)                   ! reference to field
    INTEGER,                 INTENT(in)           :: hgrid                        ! horizontal grid type used
    INTEGER,                 INTENT(in)           :: vgrid                        ! vertical grid type used
    TYPE(t_cf_var),          INTENT(in)           :: cf                           ! CF related metadata
    TYPE(t_grib2_var),       INTENT(in)           :: grib2                        ! GRIB2 related metadata
    INTEGER,                 INTENT(in)           :: ldims(:)                     ! local dimensions
    LOGICAL,                 INTENT(in), OPTIONAL :: loutput                      ! output flag
    LOGICAL,                 INTENT(in), OPTIONAL :: lcontainer                   ! container flag
    LOGICAL,                 INTENT(in), OPTIONAL :: lrestart                     ! restart flag
    LOGICAL,                 INTENT(in), OPTIONAL :: lrestart_cont                ! continue restart if var not available
    REAL(wp),                INTENT(in), OPTIONAL :: initval                      ! value if var not available
    INTEGER,                 INTENT(in), OPTIONAL :: isteptype                    ! type of statistical processing
    REAL(wp),                INTENT(in), OPTIONAL :: resetval                     ! reset value (after accumulation)
    LOGICAL,                 INTENT(in), OPTIONAL :: lmiss                        ! missing value flag
    REAL(wp),                INTENT(in), OPTIONAL :: missval                      ! missing value
    INTEGER,                 INTENT(in), OPTIONAL :: tlev_source                  ! actual TL for TL dependent vars
    TYPE(t_var_metadata),    POINTER,    OPTIONAL :: info                         ! returns reference to metadata
    REAL(wp),                POINTER,    OPTIONAL :: p5(:,:,:,:,:)                ! provided pointer
    TYPE(t_vert_interp_meta),INTENT(in), OPTIONAL :: vert_interp                  ! vertical interpolation metadata
    TYPE(t_hor_interp_meta), INTENT(in), OPTIONAL :: hor_interp                   ! horizontal interpolation metadata
    LOGICAL,                 INTENT(in), OPTIONAL :: in_group(SIZE(VAR_GROUPS))   ! groups to which a variable belongs
    LOGICAL,                 INTENT(in), OPTIONAL :: verbose                      ! print information
    TYPE(t_list_element),    POINTER,    OPTIONAL :: new_element                  ! pointer to new var list element
    INTEGER,                 INTENT(in), OPTIONAL :: l_pp_scheduler_task          ! .TRUE., if field is updated by pp scheduler
    TYPE(t_post_op_meta),    INTENT(IN), OPTIONAL :: post_op                      ! "post-op" (small arithmetic operations) for this variable
    TYPE(t_var_action),      INTENT(IN), OPTIONAL :: action_list                  ! regularly triggered events
    INTEGER,                 INTENT(in), OPTIONAL :: var_class                    !< variable type/species
    ! local variables
    TYPE(t_list_element), POINTER :: element
    INTEGER                       :: idims(5), ndims

    ndims = 3
    idims(1:ndims) = ldims(1:ndims)
    CALL add_var_list_element_5d(ndims, REAL_T, this_list, name,        &
      &   hgrid, vgrid, cf, grib2, idims, element, loutput, lcontainer, &
      &   lrestart, lrestart_cont, isteptype, lmiss, tlev_source, info, &
      &   vert_interp, hor_interp, in_group, verbose,                   &
      &   l_pp_scheduler_task, post_op, action_list, p5_r=p5,           &
      &   initval_r=initval, resetval_r=resetval, missval_r=missval,    &
      &   var_class=var_class)
    ptr => element%field%r_ptr(:,:,:,1,1)
    IF (PRESENT(new_element))  new_element => element
  END SUBROUTINE add_var_list_element_r3d


  !------------------------------------------------------------------------------------------------
  ! create (allocate) a new table entry
  ! optionally obtain pointer to 2d-field
  ! optionally overwrite default meta data
  !
  SUBROUTINE add_var_list_element_r2d(this_list, name, ptr,       &
    &   hgrid, vgrid, cf, grib2, ldims, loutput, lcontainer,      &
    &   lrestart, lrestart_cont, initval, isteptype,              &
    &   resetval, lmiss, missval, tlev_source, info, p5,          &
    &   vert_interp, hor_interp, in_group, verbose, new_element,  &
    &   l_pp_scheduler_task, post_op, action_list, var_class)
    !
    TYPE(t_var_list),        INTENT(inout)        :: this_list                    ! list
    CHARACTER(len=*),        INTENT(in)           :: name                         ! name of variable
    REAL(wp),                POINTER              :: ptr(:,:)                     ! reference to field
    INTEGER,                 INTENT(in)           :: hgrid                        ! horizontal grid type used
    INTEGER,                 INTENT(in)           :: vgrid                        ! vertical grid type used
    TYPE(t_cf_var),          INTENT(in)           :: cf                           ! CF related metadata
    TYPE(t_grib2_var),       INTENT(in)           :: grib2                        ! GRIB2 related metadata
    INTEGER,                 INTENT(in)           :: ldims(:)                     ! local dimensions
    LOGICAL,                 INTENT(in), OPTIONAL :: loutput                      ! output flag
    LOGICAL,                 INTENT(in), OPTIONAL :: lcontainer                   ! container flag
    LOGICAL,                 INTENT(in), OPTIONAL :: lrestart                     ! restart flag
    LOGICAL,                 INTENT(in), OPTIONAL :: lrestart_cont                ! continue restart if var not available
    REAL(wp),                INTENT(in), OPTIONAL :: initval                      ! value if var not available
    INTEGER,                 INTENT(in), OPTIONAL :: isteptype                    ! type of statistical processing
    REAL(wp),                INTENT(in), OPTIONAL :: resetval                     ! reset value (after accumulation)
    LOGICAL,                 INTENT(in), OPTIONAL :: lmiss                        ! missing value flag
    REAL(wp),                INTENT(in), OPTIONAL :: missval                      ! missing value
    INTEGER,                 INTENT(in), OPTIONAL :: tlev_source                  ! actual TL for TL dependent vars
    TYPE(t_var_metadata),    POINTER,    OPTIONAL :: info                         ! returns reference to metadata
    REAL(wp),                POINTER,    OPTIONAL :: p5(:,:,:,:,:)                ! provided pointer
    TYPE(t_vert_interp_meta),INTENT(in), OPTIONAL :: vert_interp                  ! vertical interpolation metadata
    TYPE(t_hor_interp_meta), INTENT(in), OPTIONAL :: hor_interp                   ! horizontal interpolation metadata
    LOGICAL,                 INTENT(in), OPTIONAL :: in_group(SIZE(VAR_GROUPS))   ! groups to which a variable belongs
    LOGICAL,                 INTENT(in), OPTIONAL :: verbose                      ! print information
    TYPE(t_list_element),    POINTER,    OPTIONAL :: new_element                  ! pointer to new var list element
    INTEGER,                 INTENT(in), OPTIONAL :: l_pp_scheduler_task          ! .TRUE., if field is updated by pp scheduler
    TYPE(t_post_op_meta),    INTENT(IN), OPTIONAL :: post_op                      ! "post-op" (small arithmetic operations) for this variable
    TYPE(t_var_action),      INTENT(IN), OPTIONAL :: action_list                  ! regularly triggered events
    INTEGER,                 INTENT(in), OPTIONAL :: var_class                    !< variable type/species
    ! local variables
    TYPE(t_list_element), POINTER :: element
    INTEGER                       :: idims(5), ndims

    ndims = 2
    idims(1:ndims) = ldims(1:ndims)
    CALL add_var_list_element_5d(ndims, REAL_T, this_list, name,        &
      &   hgrid, vgrid, cf, grib2, idims, element, loutput, lcontainer, &
      &   lrestart, lrestart_cont, isteptype, lmiss, tlev_source, info, &
      &   vert_interp, hor_interp, in_group, verbose,                   &
      &   l_pp_scheduler_task, post_op, action_list, p5_r=p5,           &
      &   initval_r=initval, resetval_r=resetval, missval_r=missval,    &
      &   var_class=var_class)
    ptr => element%field%r_ptr(:,:,1,1,1)
    IF (PRESENT(new_element))  new_element => element
  END SUBROUTINE add_var_list_element_r2d


  !------------------------------------------------------------------------------------------------
  ! create (allocate) a new table entry
  ! optionally obtain pointer to 1d-field
  ! optionally overwrite default meta data
  !
  SUBROUTINE add_var_list_element_r1d(this_list, name, ptr,       &
    &   hgrid, vgrid, cf, grib2, ldims, loutput, lcontainer,      &
    &   lrestart, lrestart_cont, initval, isteptype,              &
    &   resetval, lmiss, missval, tlev_source, info, p5,          &
    &   vert_interp, hor_interp, in_group, verbose, new_element,  &
    &   l_pp_scheduler_task, post_op, action_list, var_class)
    !
    TYPE(t_var_list),        INTENT(inout)        :: this_list                    ! list
    CHARACTER(len=*),        INTENT(in)           :: name                         ! name of variable
    REAL(wp),                POINTER              :: ptr(:)                       ! reference to field
    INTEGER,                 INTENT(in)           :: hgrid                        ! horizontal grid type used
    INTEGER,                 INTENT(in)           :: vgrid                        ! vertical grid type used
    TYPE(t_cf_var),          INTENT(in)           :: cf                           ! CF related metadata
    TYPE(t_grib2_var),       INTENT(in)           :: grib2                        ! GRIB2 related metadata
    INTEGER,                 INTENT(in)           :: ldims(:)                     ! local dimensions
    LOGICAL,                 INTENT(in), OPTIONAL :: loutput                      ! output flag
    LOGICAL,                 INTENT(in), OPTIONAL :: lcontainer                   ! container flag
    LOGICAL,                 INTENT(in), OPTIONAL :: lrestart                     ! restart flag
    LOGICAL,                 INTENT(in), OPTIONAL :: lrestart_cont                ! continue restart if var not available
    REAL(wp),                INTENT(in), OPTIONAL :: initval                      ! value if var not available
    INTEGER,                 INTENT(in), OPTIONAL :: isteptype                    ! type of statistical processing
    REAL(wp),                INTENT(in), OPTIONAL :: resetval                     ! reset value (after accumulation)
    LOGICAL,                 INTENT(in), OPTIONAL :: lmiss                        ! missing value flag
    REAL(wp),                INTENT(in), OPTIONAL :: missval                      ! missing value
    INTEGER,                 INTENT(in), OPTIONAL :: tlev_source                  ! actual TL for TL dependent vars
    TYPE(t_var_metadata),    POINTER,    OPTIONAL :: info                         ! returns reference to metadata
    REAL(wp),                POINTER,    OPTIONAL :: p5(:,:,:,:,:)                ! provided pointer
    TYPE(t_vert_interp_meta),INTENT(in), OPTIONAL :: vert_interp                  ! vertical interpolation metadata
    TYPE(t_hor_interp_meta), INTENT(in), OPTIONAL :: hor_interp                   ! horizontal interpolation metadata
    LOGICAL,                 INTENT(in), OPTIONAL :: in_group(SIZE(VAR_GROUPS))   ! groups to which a variable belongs
    LOGICAL,                 INTENT(in), OPTIONAL :: verbose                      ! print information
    TYPE(t_list_element),    POINTER,    OPTIONAL :: new_element                  ! pointer to new var list element
    INTEGER,                 INTENT(in), OPTIONAL :: l_pp_scheduler_task          ! .TRUE., if field is updated by pp scheduler
    TYPE(t_post_op_meta),    INTENT(IN), OPTIONAL :: post_op                      ! "post-op" (small arithmetic operations) for this variable
    TYPE(t_var_action),      INTENT(IN), OPTIONAL :: action_list                  ! regularly triggered events
    INTEGER,                 INTENT(in), OPTIONAL :: var_class                    !< variable type/species
    ! local variables
    TYPE(t_list_element), POINTER :: element
    INTEGER                       :: idims(5), ndims

    ndims = 1
    idims(1:ndims) = ldims(1:ndims)
    CALL add_var_list_element_5d(ndims, REAL_T, this_list, name,        &
      &   hgrid, vgrid, cf, grib2, idims, element, loutput, lcontainer, &
      &   lrestart, lrestart_cont, isteptype, lmiss, tlev_source, info, &
      &   vert_interp, hor_interp, in_group, verbose,                   &
      &   l_pp_scheduler_task, post_op, action_list, p5_r=p5,           &
      &   initval_r=initval, resetval_r=resetval, missval_r=missval,    &
      &   var_class=var_class)
    ptr => element%field%r_ptr(:,1,1,1,1)
    IF (PRESENT(new_element))  new_element => element

  END SUBROUTINE add_var_list_element_r1d

  !------------------------------------------------------------------------------------------------
  ! create (allocate) a new table entry
  ! optionally obtain pointer to 4d-field
  ! optionally overwrite default meta data
  !
  SUBROUTINE add_var_list_element_i4d(this_list, name, ptr,       &
    &   hgrid, vgrid, cf, grib2, ldims, loutput, lcontainer,      &
    &   lrestart, lrestart_cont, initval, isteptype,              &
    &   resetval, lmiss, missval, tlev_source, info, p5,          &
    &   vert_interp, hor_interp, in_group, verbose, new_element,  &
    &   l_pp_scheduler_task, post_op, action_list, var_class)
    !
    TYPE(t_var_list),        INTENT(inout)        :: this_list                    ! list
    CHARACTER(len=*),        INTENT(in)           :: name                         ! name of variable
    INTEGER,                 POINTER              :: ptr(:,:,:,:)                 ! reference to field
    INTEGER,                 INTENT(in)           :: hgrid                        ! horizontal grid type used
    INTEGER,                 INTENT(in)           :: vgrid                        ! vertical grid type used
    TYPE(t_cf_var),          INTENT(in)           :: cf                           ! CF related metadata
    TYPE(t_grib2_var),       INTENT(in)           :: grib2                        ! GRIB2 related metadata
    INTEGER,                 INTENT(in)           :: ldims(:)                     ! local dimensions
    LOGICAL,                 INTENT(in), OPTIONAL :: loutput                      ! output flag
    LOGICAL,                 INTENT(in), OPTIONAL :: lcontainer                   ! container flag
    LOGICAL,                 INTENT(in), OPTIONAL :: lrestart                     ! restart flag
    LOGICAL,                 INTENT(in), OPTIONAL :: lrestart_cont                ! continue restart if var not available
    INTEGER,                 INTENT(in), OPTIONAL :: initval                      ! value if var not available
    INTEGER,                 INTENT(in), OPTIONAL :: isteptype                    ! type of statistical processing
    INTEGER,                 INTENT(in), OPTIONAL :: resetval                     ! reset value (after accumulation)
    LOGICAL,                 INTENT(in), OPTIONAL :: lmiss                        ! missing value flag
    INTEGER,                 INTENT(in), OPTIONAL :: missval                      ! missing value
    INTEGER,                 INTENT(in), OPTIONAL :: tlev_source                  ! actual TL for TL dependent vars
    TYPE(t_var_metadata),    POINTER,    OPTIONAL :: info                         ! returns reference to metadata
    INTEGER,                 POINTER,    OPTIONAL :: p5(:,:,:,:,:)                ! provided pointer
    TYPE(t_vert_interp_meta),INTENT(in), OPTIONAL :: vert_interp                  ! vertical interpolation metadata
    TYPE(t_hor_interp_meta), INTENT(in), OPTIONAL :: hor_interp                   ! horizontal interpolation metadata
    LOGICAL,                 INTENT(in), OPTIONAL :: in_group(SIZE(VAR_GROUPS))   ! groups to which a variable belongs
    LOGICAL,                 INTENT(in), OPTIONAL :: verbose                      ! print information
    TYPE(t_list_element),    POINTER,    OPTIONAL :: new_element                  ! pointer to new var list element
    INTEGER,                 INTENT(in), OPTIONAL :: l_pp_scheduler_task          ! .TRUE., if field is updated by pp scheduler
    TYPE(t_post_op_meta),    INTENT(IN), OPTIONAL :: post_op                      ! "post-op" (small arithmetic operations) for this variable
    TYPE(t_var_action),      INTENT(IN), OPTIONAL :: action_list                  ! regularly triggered events
    INTEGER,                 INTENT(in), OPTIONAL :: var_class                    !< variable type/species
    ! local variables
    TYPE(t_list_element), POINTER :: element
    INTEGER                       :: idims(5), ndims

    ndims = 4
    idims(1:ndims) = ldims(1:ndims)
    CALL add_var_list_element_5d(ndims, INT_T, this_list, name,         &
      &   hgrid, vgrid, cf, grib2, idims, element, loutput, lcontainer, &
      &   lrestart, lrestart_cont, isteptype, lmiss, tlev_source, info, &
      &   vert_interp, hor_interp, in_group, verbose,                   &
      &   l_pp_scheduler_task, post_op, action_list, p5_i=p5,           &
      &   initval_i=initval, resetval_i=resetval, missval_i=missval,    &
      &   var_class=var_class)
    ptr => element%field%i_ptr(:,:,:,:,1)
    IF (PRESENT(new_element))  new_element => element
  END SUBROUTINE add_var_list_element_i4d


  !------------------------------------------------------------------------------------------------
  ! create (allocate) a new table entry
  ! optionally obtain pointer to 3d-field
  ! optionally overwrite default meta data
  !
  SUBROUTINE add_var_list_element_i3d(this_list, name, ptr,       &
    &   hgrid, vgrid, cf, grib2, ldims, loutput, lcontainer,      &
    &   lrestart, lrestart_cont, initval, isteptype,              &
    &   resetval, lmiss, missval, tlev_source, info, p5,          &
    &   vert_interp, hor_interp, in_group, verbose, new_element,  &
    &   l_pp_scheduler_task, post_op, action_list, var_class)
    !
    TYPE(t_var_list),        INTENT(inout)        :: this_list                    ! list
    CHARACTER(len=*),        INTENT(in)           :: name                         ! name of variable
    INTEGER,                 POINTER              :: ptr(:,:,:)                   ! reference to field
    INTEGER,                 INTENT(in)           :: hgrid                        ! horizontal grid type used
    INTEGER,                 INTENT(in)           :: vgrid                        ! vertical grid type used
    TYPE(t_cf_var),          INTENT(in)           :: cf                           ! CF related metadata
    TYPE(t_grib2_var),       INTENT(in)           :: grib2                        ! GRIB2 related metadata
    INTEGER,                 INTENT(in)           :: ldims(:)                     ! local dimensions
    LOGICAL,                 INTENT(in), OPTIONAL :: loutput                      ! output flag
    LOGICAL,                 INTENT(in), OPTIONAL :: lcontainer                   ! container flag
    LOGICAL,                 INTENT(in), OPTIONAL :: lrestart                     ! restart flag
    LOGICAL,                 INTENT(in), OPTIONAL :: lrestart_cont                ! continue restart if var not available
    INTEGER,                 INTENT(in), OPTIONAL :: initval                      ! value if var not available
    INTEGER,                 INTENT(in), OPTIONAL :: isteptype                    ! type of statistical processing
    INTEGER,                 INTENT(in), OPTIONAL :: resetval                     ! reset value (after accumulation)
    LOGICAL,                 INTENT(in), OPTIONAL :: lmiss                        ! missing value flag
    INTEGER,                 INTENT(in), OPTIONAL :: missval                      ! missing value
    INTEGER,                 INTENT(in), OPTIONAL :: tlev_source                  ! actual TL for TL dependent vars
    TYPE(t_var_metadata),    POINTER,    OPTIONAL :: info                         ! returns reference to metadata
    INTEGER,                 POINTER,    OPTIONAL :: p5(:,:,:,:,:)                ! provided pointer
    TYPE(t_vert_interp_meta),INTENT(in), OPTIONAL :: vert_interp                  ! vertical interpolation metadata
    TYPE(t_hor_interp_meta), INTENT(in), OPTIONAL :: hor_interp                   ! horizontal interpolation metadata
    LOGICAL,                 INTENT(in), OPTIONAL :: in_group(SIZE(VAR_GROUPS))   ! groups to which a variable belongs
    LOGICAL,                 INTENT(in), OPTIONAL :: verbose                      ! print information
    TYPE(t_list_element),    POINTER,    OPTIONAL :: new_element                  ! pointer to new var list element
    INTEGER,                 INTENT(in), OPTIONAL :: l_pp_scheduler_task          ! .TRUE., if field is updated by pp scheduler
    TYPE(t_post_op_meta),    INTENT(IN), OPTIONAL :: post_op                      ! "post-op" (small arithmetic operations) for this variable
    TYPE(t_var_action),      INTENT(IN), OPTIONAL :: action_list                  ! regularly triggered events
    INTEGER,                 INTENT(in), OPTIONAL :: var_class                    !< variable type/species
    ! local variables
    TYPE(t_list_element), POINTER :: element
    INTEGER                       :: idims(5), ndims

    ndims = 3
    idims(1:ndims) = ldims(1:ndims)
    CALL add_var_list_element_5d(ndims, INT_T, this_list, name,         &
      &   hgrid, vgrid, cf, grib2, idims, element, loutput, lcontainer, &
      &   lrestart, lrestart_cont, isteptype, lmiss, tlev_source, info, &
      &   vert_interp, hor_interp, in_group, verbose,                   &
      &   l_pp_scheduler_task, post_op, action_list, p5_i=p5,           &
      &   initval_i=initval, resetval_i=resetval, missval_i=missval,    &
      &   var_class=var_class)
    ptr => element%field%i_ptr(:,:,:,1,1)
    IF (PRESENT(new_element))  new_element => element
  END SUBROUTINE add_var_list_element_i3d


  !------------------------------------------------------------------------------------------------
  ! create (allocate) a new table entry
  ! optionally obtain pointer to 2d-field
  ! optionally overwrite default meta data
  !
  SUBROUTINE add_var_list_element_i2d(this_list, name, ptr,       &
    &   hgrid, vgrid, cf, grib2, ldims, loutput, lcontainer,      &
    &   lrestart, lrestart_cont, initval, isteptype,              &
    &   resetval, lmiss, missval, tlev_source, info, p5,          &
    &   vert_interp, hor_interp, in_group, verbose, new_element,  &
    &   l_pp_scheduler_task, post_op, action_list, var_class)
    !
    TYPE(t_var_list),        INTENT(inout)        :: this_list                    ! list
    CHARACTER(len=*),        INTENT(in)           :: name                         ! name of variable
    INTEGER,                 POINTER              :: ptr(:,:)                     ! reference to field
    INTEGER,                 INTENT(in)           :: hgrid                        ! horizontal grid type used
    INTEGER,                 INTENT(in)           :: vgrid                        ! vertical grid type used
    TYPE(t_cf_var),          INTENT(in)           :: cf                           ! CF related metadata
    TYPE(t_grib2_var),       INTENT(in)           :: grib2                        ! GRIB2 related metadata
    INTEGER,                 INTENT(in)           :: ldims(:)                     ! local dimensions
    LOGICAL,                 INTENT(in), OPTIONAL :: loutput                      ! output flag
    LOGICAL,                 INTENT(in), OPTIONAL :: lcontainer                   ! container flag
    LOGICAL,                 INTENT(in), OPTIONAL :: lrestart                     ! restart flag
    LOGICAL,                 INTENT(in), OPTIONAL :: lrestart_cont                ! continue restart if var not available
    INTEGER,                 INTENT(in), OPTIONAL :: initval                      ! value if var not available
    INTEGER,                 INTENT(in), OPTIONAL :: isteptype                    ! type of statistical processing
    INTEGER,                 INTENT(in), OPTIONAL :: resetval                     ! reset value (after accumulation)
    LOGICAL,                 INTENT(in), OPTIONAL :: lmiss                        ! missing value flag
    INTEGER,                 INTENT(in), OPTIONAL :: missval                      ! missing value
    INTEGER,                 INTENT(in), OPTIONAL :: tlev_source                  ! actual TL for TL dependent vars
    TYPE(t_var_metadata),    POINTER,    OPTIONAL :: info                         ! returns reference to metadata
    INTEGER,                 POINTER,    OPTIONAL :: p5(:,:,:,:,:)                ! provided pointer
    TYPE(t_vert_interp_meta),INTENT(in), OPTIONAL :: vert_interp                  ! vertical interpolation metadata
    TYPE(t_hor_interp_meta), INTENT(in), OPTIONAL :: hor_interp                   ! horizontal interpolation metadata
    LOGICAL,                 INTENT(in), OPTIONAL :: in_group(SIZE(VAR_GROUPS))   ! groups to which a variable belongs
    LOGICAL,                 INTENT(in), OPTIONAL :: verbose                      ! print information
    TYPE(t_list_element),    POINTER,    OPTIONAL :: new_element                  ! pointer to new var list element
    INTEGER,                 INTENT(in), OPTIONAL :: l_pp_scheduler_task          ! .TRUE., if field is updated by pp scheduler
    TYPE(t_post_op_meta),    INTENT(IN), OPTIONAL :: post_op                      ! "post-op" (small arithmetic operations) for this variable
    TYPE(t_var_action),      INTENT(IN), OPTIONAL :: action_list                  ! regularly triggered events
    INTEGER,                 INTENT(in), OPTIONAL :: var_class                    !< variable type/species
    ! local variables
    TYPE(t_list_element), POINTER :: element
    INTEGER                       :: idims(5), ndims

    ndims = 2
    idims(1:ndims) = ldims(1:ndims)
    CALL add_var_list_element_5d(ndims, INT_T, this_list, name,         &
      &   hgrid, vgrid, cf, grib2, idims, element, loutput, lcontainer, &
      &   lrestart, lrestart_cont, isteptype, lmiss, tlev_source, info, &
      &   vert_interp, hor_interp, in_group, verbose,                   &
      &   l_pp_scheduler_task, post_op, action_list, p5_i=p5,           &
      &   initval_i=initval, resetval_i=resetval, missval_i=missval,    &
      &   var_class=var_class)
    ptr => element%field%i_ptr(:,:,1,1,1)
    IF (PRESENT(new_element))  new_element => element
  END SUBROUTINE add_var_list_element_i2d


  !------------------------------------------------------------------------------------------------
  ! create (allocate) a new table entry
  ! optionally obtain pointer to 1d-field
  ! optionally overwrite default meta data
  !
  SUBROUTINE add_var_list_element_i1d(this_list, name, ptr,       &
    &   hgrid, vgrid, cf, grib2, ldims, loutput, lcontainer,      &
    &   lrestart, lrestart_cont, initval, isteptype,              &
    &   resetval, lmiss, missval, tlev_source, info, p5,          &
    &   vert_interp, hor_interp, in_group, verbose, new_element,  &
    &   l_pp_scheduler_task, post_op, action_list, var_class)
    !
    TYPE(t_var_list),        INTENT(inout)        :: this_list                    ! list
    CHARACTER(len=*),        INTENT(in)           :: name                         ! name of variable
    INTEGER,                 POINTER              :: ptr(:)                       ! reference to field
    INTEGER,                 INTENT(in)           :: hgrid                        ! horizontal grid type used
    INTEGER,                 INTENT(in)           :: vgrid                        ! vertical grid type used
    TYPE(t_cf_var),          INTENT(in)           :: cf                           ! CF related metadata
    TYPE(t_grib2_var),       INTENT(in)           :: grib2                        ! GRIB2 related metadata
    INTEGER,                 INTENT(in)           :: ldims(:)                     ! local dimensions
    LOGICAL,                 INTENT(in), OPTIONAL :: loutput                      ! output flag
    LOGICAL,                 INTENT(in), OPTIONAL :: lcontainer                   ! container flag
    LOGICAL,                 INTENT(in), OPTIONAL :: lrestart                     ! restart flag
    LOGICAL,                 INTENT(in), OPTIONAL :: lrestart_cont                ! continue restart if var not available
    INTEGER,                 INTENT(in), OPTIONAL :: initval                      ! value if var not available
    INTEGER,                 INTENT(in), OPTIONAL :: isteptype                    ! type of statistical processing
    INTEGER,                 INTENT(in), OPTIONAL :: resetval                     ! reset value (after accumulation)
    LOGICAL,                 INTENT(in), OPTIONAL :: lmiss                        ! missing value flag
    INTEGER,                 INTENT(in), OPTIONAL :: missval                      ! missing value
    INTEGER,                 INTENT(in), OPTIONAL :: tlev_source                  ! actual TL for TL dependent vars
    TYPE(t_var_metadata),    POINTER,    OPTIONAL :: info                         ! returns reference to metadata
    INTEGER,                 POINTER,    OPTIONAL :: p5(:,:,:,:,:)                ! provided pointer
    TYPE(t_vert_interp_meta),INTENT(in), OPTIONAL :: vert_interp                  ! vertical interpolation metadata
    TYPE(t_hor_interp_meta), INTENT(in), OPTIONAL :: hor_interp                   ! horizontal interpolation metadata
    LOGICAL,                 INTENT(in), OPTIONAL :: in_group(SIZE(VAR_GROUPS))   ! groups to which a variable belongs
    LOGICAL,                 INTENT(in), OPTIONAL :: verbose                      ! print information
    TYPE(t_list_element),    POINTER,    OPTIONAL :: new_element                  ! pointer to new var list element
    INTEGER,                 INTENT(in), OPTIONAL :: l_pp_scheduler_task          ! .TRUE., if field is updated by pp scheduler
    TYPE(t_post_op_meta),    INTENT(IN), OPTIONAL :: post_op                      ! "post-op" (small arithmetic operations) for this variable
    TYPE(t_var_action),      INTENT(IN), OPTIONAL :: action_list                  ! regularly triggered events
    INTEGER,                 INTENT(in), OPTIONAL :: var_class                    !< variable type/species
    ! local variables
    TYPE(t_list_element), POINTER :: element
    INTEGER                       :: idims(5), ndims

    ndims = 1
    idims(1:ndims) = ldims(1:ndims)
    CALL add_var_list_element_5d(ndims, INT_T, this_list, name,         &
      &   hgrid, vgrid, cf, grib2, idims, element, loutput, lcontainer, &
      &   lrestart, lrestart_cont, isteptype, lmiss, tlev_source, info, &
      &   vert_interp, hor_interp, in_group, verbose,                   &
      &   l_pp_scheduler_task, post_op, action_list, p5_i=p5,           &
      &   initval_i=initval, resetval_i=resetval, missval_i=missval,    &
      &   var_class=var_class)
    ptr => element%field%i_ptr(:,1,1,1,1)
    IF (PRESENT(new_element))  new_element => element
  END SUBROUTINE add_var_list_element_i1d

  !------------------------------------------------------------------------------------------------
  ! create (allocate) a new table entry
  ! optionally obtain pointer to 4d-field
  ! optionally overwrite default meta data
  !
  SUBROUTINE add_var_list_element_l4d(this_list, name, ptr,       &
    &   hgrid, vgrid, cf, grib2, ldims, loutput, lcontainer,      &
    &   lrestart, lrestart_cont, initval, isteptype,              &
    &   resetval, lmiss, missval, tlev_source, info, p5,          &
    &   vert_interp, hor_interp, in_group, verbose, new_element,  &
    &   l_pp_scheduler_task, post_op, action_list, var_class)
    !
    TYPE(t_var_list),        INTENT(inout)        :: this_list                    ! list
    CHARACTER(len=*),        INTENT(in)           :: name                         ! name of variable
    LOGICAL,                 POINTER              :: ptr(:,:,:,:)                 ! reference to field
    INTEGER,                 INTENT(in)           :: hgrid                        ! horizontal grid type used
    INTEGER,                 INTENT(in)           :: vgrid                        ! vertical grid type used
    TYPE(t_cf_var),          INTENT(in)           :: cf                           ! CF related metadata
    TYPE(t_grib2_var),       INTENT(in)           :: grib2                        ! GRIB2 related metadata
    INTEGER,                 INTENT(in)           :: ldims(:)                     ! local dimensions
    LOGICAL,                 INTENT(in), OPTIONAL :: loutput                      ! output flag
    LOGICAL,                 INTENT(in), OPTIONAL :: lcontainer                   ! container flag
    LOGICAL,                 INTENT(in), OPTIONAL :: lrestart                     ! restart flag
    LOGICAL,                 INTENT(in), OPTIONAL :: lrestart_cont                ! continue restart if var not available
    LOGICAL,                 INTENT(in), OPTIONAL :: initval                      ! value if var not available
    INTEGER,                 INTENT(in), OPTIONAL :: isteptype                    ! type of statistical processing
    LOGICAL,                 INTENT(in), OPTIONAL :: resetval                     ! reset value (after accumulation)
    LOGICAL,                 INTENT(in), OPTIONAL :: lmiss                        ! missing value flag
    LOGICAL,                 INTENT(in), OPTIONAL :: missval                      ! missing value
    INTEGER,                 INTENT(in), OPTIONAL :: tlev_source                  ! actual TL for TL dependent vars
    TYPE(t_var_metadata),    POINTER,    OPTIONAL :: info                         ! returns reference to metadata
    LOGICAL,                 POINTER,    OPTIONAL :: p5(:,:,:,:,:)                ! provided pointer
    TYPE(t_vert_interp_meta),INTENT(in), OPTIONAL :: vert_interp                  ! vertical interpolation metadata
    TYPE(t_hor_interp_meta), INTENT(in), OPTIONAL :: hor_interp                   ! horizontal interpolation metadata
    LOGICAL,                 INTENT(in), OPTIONAL :: in_group(SIZE(VAR_GROUPS))   ! groups to which a variable belongs
    LOGICAL,                 INTENT(in), OPTIONAL :: verbose                      ! print information
    TYPE(t_list_element),    POINTER,    OPTIONAL :: new_element                  ! pointer to new var list element
    INTEGER,                 INTENT(in), OPTIONAL :: l_pp_scheduler_task          ! .TRUE., if field is updated by pp scheduler
    TYPE(t_post_op_meta),    INTENT(IN), OPTIONAL :: post_op                      ! "post-op" (small arithmetic operations) for this variable
    TYPE(t_var_action),      INTENT(IN), OPTIONAL :: action_list                  ! regularly triggered events
    INTEGER,                 INTENT(in), OPTIONAL :: var_class                    !< variable type/species
    ! local variables
    TYPE(t_list_element), POINTER :: element
    INTEGER                       :: idims(5), ndims

    ndims = 4
    idims(1:ndims) = ldims(1:ndims)
    CALL add_var_list_element_5d(ndims, BOOL_T, this_list, name,        &
      &   hgrid, vgrid, cf, grib2, idims, element, loutput, lcontainer, &
      &   lrestart, lrestart_cont, isteptype, lmiss, tlev_source, info, &
      &   vert_interp, hor_interp, in_group, verbose,                   &
      &   l_pp_scheduler_task, post_op, action_list, p5_l=p5,           &
      &   initval_l=initval, resetval_l=resetval, missval_l=missval,    &
      &   var_class=var_class)
    ptr => element%field%l_ptr(:,:,:,:,1)
    IF (PRESENT(new_element))  new_element => element
  END SUBROUTINE add_var_list_element_l4d


  !------------------------------------------------------------------------------------------------
  ! create (allocate) a new table entry
  ! optionally obtain pointer to 3d-field
  ! optionally overwrite default meta data
  !
  SUBROUTINE add_var_list_element_l3d(this_list, name, ptr,       &
    &   hgrid, vgrid, cf, grib2, ldims, loutput, lcontainer,      &
    &   lrestart, lrestart_cont, initval, isteptype,              &
    &   resetval, lmiss, missval, tlev_source, info, p5,          &
    &   vert_interp, hor_interp, in_group, verbose, new_element,  &
    &   l_pp_scheduler_task, post_op, action_list, var_class)
    !
    TYPE(t_var_list),        INTENT(inout)        :: this_list                    ! list
    CHARACTER(len=*),        INTENT(in)           :: name                         ! name of variable
    LOGICAL,                 POINTER              :: ptr(:,:,:)                   ! reference to field
    INTEGER,                 INTENT(in)           :: hgrid                        ! horizontal grid type used
    INTEGER,                 INTENT(in)           :: vgrid                        ! vertical grid type used
    TYPE(t_cf_var),          INTENT(in)           :: cf                           ! CF related metadata
    TYPE(t_grib2_var),       INTENT(in)           :: grib2                        ! GRIB2 related metadata
    INTEGER,                 INTENT(in)           :: ldims(:)                     ! local dimensions
    LOGICAL,                 INTENT(in), OPTIONAL :: loutput                      ! output flag
    LOGICAL,                 INTENT(in), OPTIONAL :: lcontainer                   ! container flag
    LOGICAL,                 INTENT(in), OPTIONAL :: lrestart                     ! restart flag
    LOGICAL,                 INTENT(in), OPTIONAL :: lrestart_cont                ! continue restart if var not available
    LOGICAL,                 INTENT(in), OPTIONAL :: initval                      ! value if var not available
    INTEGER,                 INTENT(in), OPTIONAL :: isteptype                    ! type of statistical processing
    LOGICAL,                 INTENT(in), OPTIONAL :: resetval                     ! reset value (after accumulation)
    LOGICAL,                 INTENT(in), OPTIONAL :: lmiss                        ! missing value flag
    LOGICAL,                 INTENT(in), OPTIONAL :: missval                      ! missing value
    INTEGER,                 INTENT(in), OPTIONAL :: tlev_source                  ! actual TL for TL dependent vars
    TYPE(t_var_metadata),    POINTER,    OPTIONAL :: info                         ! returns reference to metadata
    LOGICAL,                 POINTER,    OPTIONAL :: p5(:,:,:,:,:)                ! provided pointer
    TYPE(t_vert_interp_meta),INTENT(in), OPTIONAL :: vert_interp                  ! vertical interpolation metadata
    TYPE(t_hor_interp_meta), INTENT(in), OPTIONAL :: hor_interp                   ! horizontal interpolation metadata
    LOGICAL,                 INTENT(in), OPTIONAL :: in_group(SIZE(VAR_GROUPS))   ! groups to which a variable belongs
    LOGICAL,                 INTENT(in), OPTIONAL :: verbose                      ! print information
    TYPE(t_list_element),    POINTER,    OPTIONAL :: new_element                  ! pointer to new var list element
    INTEGER,                 INTENT(in), OPTIONAL :: l_pp_scheduler_task          ! .TRUE., if field is updated by pp scheduler
    TYPE(t_post_op_meta),    INTENT(IN), OPTIONAL :: post_op                      ! "post-op" (small arithmetic operations) for this variable
    TYPE(t_var_action),      INTENT(IN), OPTIONAL :: action_list                  ! regularly triggered events
    INTEGER,                 INTENT(in), OPTIONAL :: var_class                    !< variable type/species
    ! local variables
    TYPE(t_list_element), POINTER :: element
    INTEGER                       :: idims(5), ndims

    ndims = 3
    idims(1:ndims) = ldims(1:ndims)
    CALL add_var_list_element_5d(ndims, BOOL_T, this_list, name,        &
      &   hgrid, vgrid, cf, grib2, idims, element, loutput, lcontainer, &
      &   lrestart, lrestart_cont, isteptype, lmiss, tlev_source, info, &
      &   vert_interp, hor_interp, in_group, verbose,                   &
      &   l_pp_scheduler_task, post_op, action_list, p5_l=p5,           &
      &   initval_l=initval, resetval_l=resetval, missval_l=missval,    &
      &   var_class=var_class)
    ptr => element%field%l_ptr(:,:,:,1,1)
    IF (PRESENT(new_element))  new_element => element
  END SUBROUTINE add_var_list_element_l3d


  !------------------------------------------------------------------------------------------------
  ! create (allocate) a new table entry
  ! optionally obtain pointer to 2d-field
  ! optionally overwrite default meta data
  !
  SUBROUTINE add_var_list_element_l2d(this_list, name, ptr,       &
    &   hgrid, vgrid, cf, grib2, ldims, loutput, lcontainer,      &
    &   lrestart, lrestart_cont, initval, isteptype,              &
    &   resetval, lmiss, missval, tlev_source, info, p5,          &
    &   vert_interp, hor_interp, in_group, verbose, new_element,  &
    &   l_pp_scheduler_task, post_op, action_list, var_class)
    !
    TYPE(t_var_list),        INTENT(inout)        :: this_list                    ! list
    CHARACTER(len=*),        INTENT(in)           :: name                         ! name of variable
    LOGICAL,                 POINTER              :: ptr(:,:)                     ! reference to field
    INTEGER,                 INTENT(in)           :: hgrid                        ! horizontal grid type used
    INTEGER,                 INTENT(in)           :: vgrid                        ! vertical grid type used
    TYPE(t_cf_var),          INTENT(in)           :: cf                           ! CF related metadata
    TYPE(t_grib2_var),       INTENT(in)           :: grib2                        ! GRIB2 related metadata
    INTEGER,                 INTENT(in)           :: ldims(:)                     ! local dimensions
    LOGICAL,                 INTENT(in), OPTIONAL :: loutput                      ! output flag
    LOGICAL,                 INTENT(in), OPTIONAL :: lcontainer                   ! container flag
    LOGICAL,                 INTENT(in), OPTIONAL :: lrestart                     ! restart flag
    LOGICAL,                 INTENT(in), OPTIONAL :: lrestart_cont                ! continue restart if var not available
    LOGICAL,                 INTENT(in), OPTIONAL :: initval                      ! value if var not available
    INTEGER,                 INTENT(in), OPTIONAL :: isteptype                    ! type of statistical processing
    LOGICAL,                 INTENT(in), OPTIONAL :: resetval                     ! reset value (after accumulation)
    LOGICAL,                 INTENT(in), OPTIONAL :: lmiss                        ! missing value flag
    LOGICAL,                 INTENT(in), OPTIONAL :: missval                      ! missing value
    INTEGER,                 INTENT(in), OPTIONAL :: tlev_source                  ! actual TL for TL dependent vars
    TYPE(t_var_metadata),    POINTER,    OPTIONAL :: info                         ! returns reference to metadata
    LOGICAL,                 POINTER,    OPTIONAL :: p5(:,:,:,:,:)                ! provided pointer
    TYPE(t_vert_interp_meta),INTENT(in), OPTIONAL :: vert_interp                  ! vertical interpolation metadata
    TYPE(t_hor_interp_meta), INTENT(in), OPTIONAL :: hor_interp                   ! horizontal interpolation metadata
    LOGICAL,                 INTENT(in), OPTIONAL :: in_group(SIZE(VAR_GROUPS))   ! groups to which a variable belongs
    LOGICAL,                 INTENT(in), OPTIONAL :: verbose                      ! print information
    TYPE(t_list_element),    POINTER,    OPTIONAL :: new_element                  ! pointer to new var list element
    INTEGER,                 INTENT(in), OPTIONAL :: l_pp_scheduler_task          ! .TRUE., if field is updated by pp scheduler
    TYPE(t_post_op_meta),    INTENT(IN), OPTIONAL :: post_op                      ! "post-op" (small arithmetic operations) for this variable
    TYPE(t_var_action),      INTENT(IN), OPTIONAL :: action_list                  ! regularly triggered events
    INTEGER,                 INTENT(in), OPTIONAL :: var_class                    !< variable type/species
    ! local variables
    TYPE(t_list_element), POINTER :: element
    INTEGER                       :: idims(5), ndims

    ndims = 2
    idims(1:ndims) = ldims(1:ndims)
    CALL add_var_list_element_5d(ndims, BOOL_T, this_list, name,        &
      &   hgrid, vgrid, cf, grib2, idims, element, loutput, lcontainer, &
      &   lrestart, lrestart_cont, isteptype, lmiss, tlev_source, info, &
      &   vert_interp, hor_interp, in_group, verbose,                   &
      &   l_pp_scheduler_task, post_op, action_list, p5_l=p5,           &
      &   initval_l=initval, resetval_l=resetval, missval_l=missval,    &
      &   var_class=var_class)
    ptr => element%field%l_ptr(:,:,1,1,1)
    IF (PRESENT(new_element))  new_element => element
  END SUBROUTINE add_var_list_element_l2d


  !------------------------------------------------------------------------------------------------
  ! create (allocate) a new table entry
  ! optionally obtain pointer to 1d-field
  ! optionally overwrite default meta data
  !
  SUBROUTINE add_var_list_element_l1d(this_list, name, ptr,       &
    &   hgrid, vgrid, cf, grib2, ldims, loutput, lcontainer,      &
    &   lrestart, lrestart_cont, initval, isteptype,              &
    &   resetval, lmiss, missval, tlev_source, info, p5,          &
    &   vert_interp, hor_interp, in_group, verbose, new_element,  &
    &   l_pp_scheduler_task, post_op, action_list, var_class)
    !
    TYPE(t_var_list),        INTENT(inout)        :: this_list                    ! list
    CHARACTER(len=*),        INTENT(in)           :: name                         ! name of variable
    LOGICAL,                 POINTER              :: ptr(:)                       ! reference to field
    INTEGER,                 INTENT(in)           :: hgrid                        ! horizontal grid type used
    INTEGER,                 INTENT(in)           :: vgrid                        ! vertical grid type used
    TYPE(t_cf_var),          INTENT(in)           :: cf                           ! CF related metadata
    TYPE(t_grib2_var),       INTENT(in)           :: grib2                        ! GRIB2 related metadata
    INTEGER,                 INTENT(in)           :: ldims(:)                     ! local dimensions
    LOGICAL,                 INTENT(in), OPTIONAL :: loutput                      ! output flag
    LOGICAL,                 INTENT(in), OPTIONAL :: lcontainer                   ! container flag
    LOGICAL,                 INTENT(in), OPTIONAL :: lrestart                     ! restart flag
    LOGICAL,                 INTENT(in), OPTIONAL :: lrestart_cont                ! continue restart if var not available
    LOGICAL,                 INTENT(in), OPTIONAL :: initval                      ! value if var not available
    INTEGER,                 INTENT(in), OPTIONAL :: isteptype                    ! type of statistical processing
    LOGICAL,                 INTENT(in), OPTIONAL :: resetval                     ! reset value (after accumulation)
    LOGICAL,                 INTENT(in), OPTIONAL :: lmiss                        ! missing value flag
    LOGICAL,                 INTENT(in), OPTIONAL :: missval                      ! missing value
    INTEGER,                 INTENT(in), OPTIONAL :: tlev_source                  ! actual TL for TL dependent vars
    TYPE(t_var_metadata),    POINTER,    OPTIONAL :: info                         ! returns reference to metadata
    LOGICAL,                 POINTER,    OPTIONAL :: p5(:,:,:,:,:)                ! provided pointer
    TYPE(t_vert_interp_meta),INTENT(in), OPTIONAL :: vert_interp                  ! vertical interpolation metadata
    TYPE(t_hor_interp_meta), INTENT(in), OPTIONAL :: hor_interp                   ! horizontal interpolation metadata
    LOGICAL,                 INTENT(in), OPTIONAL :: in_group(SIZE(VAR_GROUPS))   ! groups to which a variable belongs
    LOGICAL,                 INTENT(in), OPTIONAL :: verbose                      ! print information
    TYPE(t_list_element),    POINTER,    OPTIONAL :: new_element                  ! pointer to new var list element
    INTEGER,                 INTENT(in), OPTIONAL :: l_pp_scheduler_task          ! .TRUE., if field is updated by pp scheduler
    TYPE(t_post_op_meta),    INTENT(IN), OPTIONAL :: post_op                      ! "post-op" (small arithmetic operations) for this variable
    TYPE(t_var_action),      INTENT(IN), OPTIONAL :: action_list                  ! regularly triggered events
    INTEGER,                 INTENT(in), OPTIONAL :: var_class                    !< variable type/species
    ! local variables
    TYPE(t_list_element), POINTER :: element
    INTEGER                       :: idims(5), ndims

    ndims = 1
    idims(1:ndims) = ldims(1:ndims)
    CALL add_var_list_element_5d(ndims, BOOL_T, this_list, name,        &
      &   hgrid, vgrid, cf, grib2, idims, element, loutput, lcontainer, &
      &   lrestart, lrestart_cont, isteptype, lmiss, tlev_source, info, &
      &   vert_interp, hor_interp, in_group, verbose,                   &
      &   l_pp_scheduler_task, post_op, action_list, p5_l=p5,           &
      &   initval_l=initval, resetval_l=resetval, missval_l=missval,    &
      &   var_class=var_class)
    ptr => element%field%l_ptr(:,1,1,1,1)
    IF (PRESENT(new_element))  new_element => element
  END SUBROUTINE add_var_list_element_l1d


  !================================================================================================
  !------------------------------------------------------------------------------------------------
  !
  ! Get element of a list
  !
  ! Specific routines for pointers of different rank
  !
  !================================================================================================
  ! REAL SECTION ----------------------------------------------------------------------------------
  !
  ! obtain pointer to 4d-field
  !
  SUBROUTINE get_var_list_element_r5d (this_list, name, ptr)
    TYPE(t_var_list), INTENT(in) :: this_list      ! list
    CHARACTER(len=*), INTENT(in) :: name           ! name of variable
    REAL(wp),         POINTER    :: ptr(:,:,:,:,:) ! reference to allocated field
    !
    TYPE(t_list_element), POINTER :: element
    !
    element => find_list_element (this_list, name)
    NULLIFY (ptr)
    IF (ASSOCIATED (element)) ptr => element%field%r_ptr(:,:,:,:,:)
    !
  END SUBROUTINE get_var_list_element_r5d
  !------------------------------------------------------------------------------------------------
  !
  ! obtain pointer to 4d-field
  !
  SUBROUTINE get_var_list_element_r4d (this_list, name, ptr)
    TYPE(t_var_list), INTENT(in) :: this_list    ! list
    CHARACTER(len=*), INTENT(in) :: name         ! name of variable
    REAL(wp),         POINTER    :: ptr(:,:,:,:) ! reference to allocated field
    !
    TYPE(t_list_element), POINTER :: element
    !
    element => find_list_element (this_list, name)
    NULLIFY (ptr)
    IF (ASSOCIATED (element)) ptr => element%field%r_ptr(:,:,:,:,1)
    !
  END SUBROUTINE get_var_list_element_r4d
  !------------------------------------------------------------------------------------------------
  !
  ! obtain pointer to 3d-field
  !
  SUBROUTINE get_var_list_element_r3d (this_list, name, ptr)
    TYPE(t_var_list), INTENT(in) :: this_list    ! list
    CHARACTER(len=*), INTENT(in) :: name         ! name of variable
    REAL(wp),         POINTER    :: ptr(:,:,:)   ! reference to allocated field
    !
    TYPE(t_list_element), POINTER :: element
    element => find_list_element (this_list, name)
    NULLIFY (ptr)
    IF (ASSOCIATED (element)) ptr => element%field%r_ptr(:,:,:,1,1)
    !
  END SUBROUTINE get_var_list_element_r3d
  !------------------------------------------------------------------------------------------------
  !
  ! obtain pointer to 2d-field
  !
  SUBROUTINE get_var_list_element_r2d (this_list, name, ptr)
    TYPE(t_var_list), INTENT(in) :: this_list  ! list
    CHARACTER(len=*), INTENT(in) :: name       ! name of variable
    REAL(wp),         POINTER    :: ptr(:,:)   ! reference to allocated field
    !
    TYPE(t_list_element), POINTER :: element
    !
    element => find_list_element (this_list, name)
    NULLIFY (ptr)
    IF (ASSOCIATED (element)) ptr => element%field%r_ptr(:,:,1,1,1)
    !
  END SUBROUTINE get_var_list_element_r2d
  !------------------------------------------------------------------------------------------------
  !
  ! obtain pointer to 1d-field
  !
  SUBROUTINE get_var_list_element_r1d (this_list, name, ptr)
    TYPE(t_var_list), INTENT(in) :: this_list ! list
    CHARACTER(len=*), INTENT(in) :: name      ! name of variable
    REAL(wp),         POINTER    :: ptr(:)    ! reference to allocated field
    !
    TYPE(t_list_element), POINTER :: element
    element => find_list_element (this_list, name)
    NULLIFY (ptr)
    IF (ASSOCIATED (element)) ptr => element%field%r_ptr(:,1,1,1,1)
    !
  END SUBROUTINE get_var_list_element_r1d


  ! Obtain pointer to 2D REAL field
  !
  FUNCTION fget_var_list_element_r1d (this_list, name) RESULT(ptr)
    TYPE(t_var_list), INTENT(in) :: this_list   ! list
    CHARACTER(len=*), INTENT(in) :: name        ! name of variable
    REAL(wp),         POINTER    :: ptr(:)      ! reference to allocated field
    !
    TYPE(t_list_element), POINTER :: element
    element => find_list_element (this_list, name)
    NULLIFY (ptr)
    IF (element%field%info%lcontained) THEN
      IF (ASSOCIATED (element)) ptr => element%field%r_ptr(:,element%field%info%ncontained,1,1,1)
    ELSE
      IF (ASSOCIATED (element)) ptr => element%field%r_ptr(:,1,1,1,1)
    ENDIF
    !
  END FUNCTION fget_var_list_element_r1d


  ! Obtain pointer to 2D REAL field
  !
  FUNCTION fget_var_list_element_r2d (this_list, name) RESULT(ptr)
    TYPE(t_var_list), INTENT(in) :: this_list   ! list
    CHARACTER(len=*), INTENT(in) :: name        ! name of variable
    REAL(wp),         POINTER    :: ptr(:,:)    ! reference to allocated field
    !
    TYPE(t_list_element), POINTER :: element
    element => find_list_element (this_list, name)
    NULLIFY (ptr)
    IF (element%field%info%lcontained) THEN
      IF (ASSOCIATED (element)) ptr => element%field%r_ptr(:,:,element%field%info%ncontained,1,1)
    ELSE
      IF (ASSOCIATED (element)) ptr => element%field%r_ptr(:,:,1,1,1)
    ENDIF
    !
  END FUNCTION fget_var_list_element_r2d


  ! Obtain pointer to 3D REAL field
  !
  FUNCTION fget_var_list_element_r3d (this_list, name) RESULT(ptr)
    TYPE(t_var_list), INTENT(in) :: this_list    ! list
    CHARACTER(len=*), INTENT(in) :: name         ! name of variable
    REAL(wp),         POINTER    :: ptr(:,:,:)   ! reference to allocated field
    !
    TYPE(t_list_element), POINTER :: element
    element => find_list_element (this_list, name)
    NULLIFY (ptr)
    IF (element%field%info%lcontained) THEN
      IF (ASSOCIATED (element)) ptr => element%field%r_ptr(:,:,:,element%field%info%ncontained,1)
    ELSE
      IF (ASSOCIATED (element)) ptr => element%field%r_ptr(:,:,:,1,1)
    ENDIF
    !
  END FUNCTION fget_var_list_element_r3d

  !================================================================================================
  ! INTEGER SECTION -------------------------------------------------------------------------------
  !
  ! obtain pointer to 5d-field
  !
  SUBROUTINE get_var_list_element_i5d (this_list, name, ptr)
    TYPE(t_var_list), INTENT(in) :: this_list      ! list
    CHARACTER(len=*), INTENT(in) :: name           ! name of variable
    INTEGER,          POINTER    :: ptr(:,:,:,:,:) ! reference to allocated field
    !
    TYPE(t_list_element), POINTER :: element
    !
    element => find_list_element (this_list, name)
    NULLIFY (ptr)
    IF (ASSOCIATED (element)) ptr => element%field%i_ptr(:,:,:,:,:)
    !
  END SUBROUTINE get_var_list_element_i5d
  !------------------------------------------------------------------------------------------------
  !
  ! obtain pointer to 4d-field
  !
  SUBROUTINE get_var_list_element_i4d (this_list, name, ptr)
    TYPE(t_var_list), INTENT(in) :: this_list    ! list
    CHARACTER(len=*), INTENT(in) :: name         ! name of variable
    INTEGER,          POINTER    :: ptr(:,:,:,:) ! reference to allocated field
    !
    TYPE(t_list_element), POINTER :: element
    !
    element => find_list_element (this_list, name)
    NULLIFY (ptr)
    IF (ASSOCIATED (element)) ptr => element%field%i_ptr(:,:,:,:,1)
    !
  END SUBROUTINE get_var_list_element_i4d
  !------------------------------------------------------------------------------------------------
  !
  ! obtain pointer to 3d-field
  !
  SUBROUTINE get_var_list_element_i3d (this_list, name, ptr)
    TYPE(t_var_list), INTENT(in) :: this_list    ! list
    CHARACTER(len=*), INTENT(in) :: name         ! name of variable
    INTEGER,          POINTER    :: ptr(:,:,:)   ! reference to allocated field
    !
    TYPE(t_list_element), POINTER :: element
    element => find_list_element (this_list, name)
    NULLIFY (ptr)
    IF (ASSOCIATED (element)) ptr => element%field%i_ptr(:,:,:,1,1)
    !
  END SUBROUTINE get_var_list_element_i3d
  !------------------------------------------------------------------------------------------------
  !
  ! obtain pointer to 2d-field
  !
  SUBROUTINE get_var_list_element_i2d (this_list, name, ptr)
    TYPE(t_var_list), INTENT(in) :: this_list  ! list
    CHARACTER(len=*), INTENT(in) :: name       ! name of variable
    INTEGER,          POINTER    :: ptr(:,:)   ! reference to allocated field
    !
    TYPE(t_list_element), POINTER :: element
    !
    element => find_list_element (this_list, name)
    NULLIFY (ptr)
    IF (ASSOCIATED (element)) ptr => element%field%i_ptr(:,:,1,1,1)
    !
  END SUBROUTINE get_var_list_element_i2d
  !------------------------------------------------------------------------------------------------
  !
  ! obtain pointer to 1d-field
  !
  SUBROUTINE get_var_list_element_i1d (this_list, name, ptr)
    TYPE(t_var_list), INTENT(in) :: this_list ! list
    CHARACTER(len=*), INTENT(in) :: name      ! name of variable
    INTEGER,          POINTER    :: ptr(:)    ! reference to allocated field
    !
    TYPE(t_list_element), POINTER :: element
    element => find_list_element (this_list, name)
    NULLIFY (ptr)
    IF (ASSOCIATED (element)) ptr => element%field%i_ptr(:,1,1,1,1)
    !
  END SUBROUTINE get_var_list_element_i1d
  !================================================================================================
  ! LOGICAL SECTION -------------------------------------------------------------------------------
  !
  ! obtain pointer to 5d-field
  !
  SUBROUTINE get_var_list_element_l5d (this_list, name, ptr)
    TYPE(t_var_list), INTENT(in) :: this_list      ! list
    CHARACTER(len=*), INTENT(in) :: name           ! name of variable
    LOGICAL,          POINTER    :: ptr(:,:,:,:,:) ! reference to allocated field
    !
    TYPE(t_list_element), POINTER :: element
    !
    element => find_list_element (this_list, name)
    NULLIFY (ptr)
    IF (ASSOCIATED (element)) ptr => element%field%l_ptr(:,:,:,:,:)
    !
  END SUBROUTINE get_var_list_element_l5d
  !------------------------------------------------------------------------------------------------
  !
  ! obtain pointer to 4d-field
  !
  SUBROUTINE get_var_list_element_l4d (this_list, name, ptr)
    TYPE(t_var_list), INTENT(in) :: this_list    ! list
    CHARACTER(len=*), INTENT(in) :: name         ! name of variable
    LOGICAL,          POINTER    :: ptr(:,:,:,:) ! reference to allocated field
    !
    TYPE(t_list_element), POINTER :: element
    !
    element => find_list_element (this_list, name)
    NULLIFY (ptr)
    IF (ASSOCIATED (element)) ptr => element%field%l_ptr(:,:,:,:,1)
    !
  END SUBROUTINE get_var_list_element_l4d
  !------------------------------------------------------------------------------------------------
  !
  ! obtain pointer to 3d-field
  !
  SUBROUTINE get_var_list_element_l3d (this_list, name, ptr)
    TYPE(t_var_list), INTENT(in) :: this_list    ! list
    CHARACTER(len=*), INTENT(in) :: name         ! name of variable
    LOGICAL,          POINTER    :: ptr(:,:,:)   ! reference to allocated field
    !
    TYPE(t_list_element), POINTER :: element
    element => find_list_element (this_list, name)
    NULLIFY (ptr)
    IF (ASSOCIATED (element)) ptr => element%field%l_ptr(:,:,:,1,1)
    !
  END SUBROUTINE get_var_list_element_l3d
  !------------------------------------------------------------------------------------------------
  !
  ! obtain pointer to 2d-field
  !
  SUBROUTINE get_var_list_element_l2d (this_list, name, ptr)
    TYPE(t_var_list), INTENT(in) :: this_list  ! list
    CHARACTER(len=*), INTENT(in) :: name       ! name of variable
    LOGICAL,          POINTER    :: ptr(:,:)   ! reference to allocated field
    !
    TYPE(t_list_element), POINTER :: element
    !
    element => find_list_element (this_list, name)
    NULLIFY (ptr)
    IF (ASSOCIATED (element)) ptr => element%field%l_ptr(:,:,1,1,1)
    !
  END SUBROUTINE get_var_list_element_l2d
  !------------------------------------------------------------------------------------------------
  !
  ! obtain pointer to 1d-field
  !
  SUBROUTINE get_var_list_element_l1d (this_list, name, ptr)
    TYPE(t_var_list), INTENT(in) :: this_list ! list
    CHARACTER(len=*), INTENT(in) :: name      ! name of variable
    LOGICAL,          POINTER    :: ptr(:)    ! reference to allocated field
    !
    TYPE(t_list_element), POINTER :: element
    element => find_list_element (this_list, name)
    NULLIFY (ptr)
    IF (ASSOCIATED (element)) ptr => element%field%l_ptr(:,1,1,1,1)
    !
  END SUBROUTINE get_var_list_element_l1d
  !================================================================================================
  !------------------------------------------------------------------------------------------------
  !
  ! Create a refernce to a list entry
  !
  ! Specific routines for pointers of different rank
  !
  !================================================================================================
  ! REAL SECTION ----------------------------------------------------------------------------------
  !
  ! create (allocate) a new table entry
  ! reference to an existing pointer to 3d-field
  ! optionally overwrite some default meta data
  !
  SUBROUTINE add_var_list_reference_r3d (this_list, target_name, name, ptr,                      &
       &                                 hgrid, vgrid, cf, grib2, ref_idx, ldims, loutput,       &
       &                                 lrestart, lrestart_cont, initval, isteptype,            &
       &                                 resetval, lmiss, missval, tlev_source, tracer_info,     &
       &                                 info, vert_interp, hor_interp, in_group, verbose,       &
       &                                 new_element, l_pp_scheduler_task, post_op, action_list, &
       &                                 opt_var_ref_pos, var_class)
    !
    TYPE(t_var_list),        INTENT(inout)           :: this_list
    CHARACTER(len=*),        INTENT(in)              :: target_name
    CHARACTER(len=*),        INTENT(in)              :: name
    REAL(wp), POINTER                                :: ptr(:,:,:)
    INTEGER,                 INTENT(in)              :: hgrid                      ! horizontal grid type used
    INTEGER,                 INTENT(in)              :: vgrid                      ! vertical grid type used
    TYPE(t_cf_var),          INTENT(in)              :: cf                         ! CF related metadata
    TYPE(t_grib2_var),       INTENT(in)              :: grib2                      ! GRIB2 related metadata
    INTEGER,                 INTENT(in),    OPTIONAL :: ref_idx                    ! idx of slice to be referenced
    INTEGER,                 INTENT(in)              :: ldims(3)                   ! local dimensions, for checking
    LOGICAL,                 INTENT(in),    OPTIONAL :: loutput                    ! output flag
    LOGICAL,                 INTENT(in),    OPTIONAL :: lrestart                   ! restart flag
    LOGICAL,                 INTENT(in),    OPTIONAL :: lrestart_cont              ! continue restart if var not available
    REAL(wp),                INTENT(in),    OPTIONAL :: initval                    ! value if var not available
    INTEGER,                 INTENT(in),    OPTIONAL :: isteptype                  ! type of statistical processing
    REAL(wp),                INTENT(in),    OPTIONAL :: resetval                   ! reset value (after accumulation)
    LOGICAL,                 INTENT(in),    OPTIONAL :: lmiss                      ! missing value flag
    REAL(wp),                INTENT(in),    OPTIONAL :: missval                    ! missing value
    INTEGER,                 INTENT(in),    OPTIONAL :: tlev_source                ! actual TL for TL dependent vars
    TYPE(t_tracer_meta),     INTENT(in),    OPTIONAL :: tracer_info                ! tracer meta data
    TYPE(t_var_metadata), POINTER,          OPTIONAL :: info                       ! returns reference to metadata
    TYPE(t_vert_interp_meta),INTENT(in),    OPTIONAL :: vert_interp                ! vertical interpolation metadata
    TYPE(t_hor_interp_meta), INTENT(in),    OPTIONAL :: hor_interp                 ! horizontal interpolation metadata
    LOGICAL,                 INTENT(in),    OPTIONAL :: in_group(SIZE(VAR_GROUPS)) ! groups to which a variable belongs
    LOGICAL,                 INTENT(in),    OPTIONAL :: verbose
    TYPE(t_list_element), POINTER,          OPTIONAL :: new_element                ! pointer to new var list element
    INTEGER,                 INTENT(in),    OPTIONAL :: l_pp_scheduler_task        ! .TRUE., if field is updated by pp scheduler
    TYPE(t_post_op_meta),    INTENT(IN),    OPTIONAL :: post_op                    !< "post-op" (small arithmetic operations) for this variable
    TYPE(t_var_action),      INTENT(IN),    OPTIONAL :: action_list                !< regularly triggered events
    INTEGER,                 INTENT(IN),    OPTIONAL :: opt_var_ref_pos            !< (optional:) position of container index
    INTEGER,                 INTENT(in),    OPTIONAL :: var_class                  !< variable type/species
    ! local variables
    CHARACTER(*), PARAMETER :: routine = modname//"::add_var_list_reference_r3d"
    !
    TYPE(t_list_element), POINTER :: target_element
    TYPE(t_var_metadata), POINTER :: target_info, ref_info
    TYPE(t_list_element), POINTER :: new_list_element
    TYPE(t_union_vals)            :: missvalt, initvalt, resetvalt
    INTEGER                       :: ndims, var_ref_pos, dim_indices(5), index
    LOGICAL :: in_group_new(MAX_GROUPS)             ! groups to which a variable belongs
                                                    ! (for taking into account tile groups)
    !
    ndims = 3
    target_element => find_list_element (this_list, target_name)
    target_info    => target_element%field%info
    IF (.NOT. ASSOCIATED(target_element%field%r_ptr))  CALL finish(routine, TRIM(name)//' not created.')

    !
    ! The parameter "var_ref_pos" contains the dimension index which
    ! points to the reference slice. Usually, this is "ndims+1", such
    ! that 3D slices, e.g., are stored in a 4D array as (:,:,:,1),
    ! (:,:,:,2), (:,:,:,3), etc.
    IF (PRESENT(opt_var_ref_pos)) THEN
      var_ref_pos    = opt_var_ref_pos
      IF (.NOT. target_info%lcontainer) &
        &  CALL finish(routine, "Container index does not make sense: Target is not a container variable!")
      IF ((target_info%var_ref_pos /= var_ref_pos) .AND. (target_info%var_ref_pos /= -1)) THEN
        CALL finish(routine, "Container index does not match the previously set value!")
      END IF
      target_info%var_ref_pos = var_ref_pos
    ELSE
      var_ref_pos    = ndims + 1
    END IF
    SELECT CASE(var_ref_pos)
    CASE (1)
      dim_indices    = (/ 2, 3, 4, 0, 0 /)
    CASE (2)
      dim_indices    = (/ 1, 3, 4, 0, 0 /)
    CASE (3)
      dim_indices    = (/ 1, 2, 4, 0, 0 /)
    CASE (4)
      dim_indices    = (/ 1, 2, 3, 0, 0 /)
    CASE DEFAULT
      CALL finish(routine, "Internal error!")
    END SELECT

    IF (target_info%lcontainer) THEN
      ! Counting the number of existing references is deactivated, if the slice index
      ! to be referenced is given explicitly.
      IF ( PRESENT(ref_idx) ) THEN
        ! only check validity of given slice index
        IF ( (ref_idx > SIZE(target_element%field%r_ptr, var_ref_pos)) .OR. (ref_idx < 1)) THEN
          WRITE (message_text, *) &
            &  'Slice idx ', ref_idx, ' for ', TRIM(name), &
            &  ' out of allowable range [1,',SIZE(target_element%field%r_ptr, var_ref_pos),']'
          CALL finish(routine, message_text)
        ENDIF
      ELSE
        target_info%ncontained = target_info%ncontained+1
        IF (SIZE(target_element%field%r_ptr, var_ref_pos) < target_info%ncontained) THEN
          WRITE (message_text, *) &
            &  TRIM(name), ' exceeds the number of predefined entries in container:', &
            &  SIZE(target_element%field%r_ptr, var_ref_pos)
          CALL finish(routine, message_text)
        ENDIF
      ENDIF
      IF ( ANY(ldims(1:ndims) /=  target_info%used_dimensions(dim_indices(1:ndims))) ) THEN
        CALL finish(routine, TRIM(name)//' dimensions requested and available differ.')
      ENDIF
    ENDIF
    !
    ! add list entry
    !
    CALL append_list_element (this_list, new_list_element)
    IF (PRESENT(new_element)) new_element=>new_list_element
    ref_info => new_list_element%field%info
    ref_info =  default_var_list_metadata(this_list)

    !
    ! init local fields
    !
    missvalt = ref_info%missval
    initvalt = ref_info%initval
    resetvalt= ref_info%resetval
    !
    CALL assign_if_present(missvalt%rval,  missval)
    CALL assign_if_present(initvalt%rval,  initval)
    CALL assign_if_present(resetvalt%rval, resetval)
    !
    CALL set_var_metadata (new_list_element%field%info,                      &
         name=name, hgrid=hgrid, vgrid=vgrid,                                &
         cf=cf, grib2=grib2, ldims=ldims, loutput=loutput,                   &
         lrestart=lrestart, lrestart_cont=lrestart_cont, initval=initvalt,   &
         isteptype=isteptype, resetval=resetvalt, lmiss=lmiss,               &
         missval=missvalt, tlev_source=tlev_source, tracer_info=tracer_info, &
         vert_interp=vert_interp, hor_interp=hor_interp,                     &
         in_group=in_group, verbose=verbose,                                 &
         l_pp_scheduler_task=l_pp_scheduler_task,                            &
         post_op=post_op, action_list=action_list, var_class=var_class)

    ref_info%ndims = ndims
    ref_info%used_dimensions(:)       = 0
    ref_info%used_dimensions(1:ndims) = target_element%field%info%used_dimensions(dim_indices(1:ndims))

    index = 1
    !
    IF (PRESENT(var_class)) THEN
      IF ( ANY((/CLASS_TILE, CLASS_TILE_LAND/) == var_class)) THEN
        ! automatically add tile to its variable specific tile-group
        CALL add_member_to_vargroup(group_name=target_name, in_group_new=in_group_new, opt_in_group=in_group)
        !
        ! update in_group metainfo
        new_list_element%field%info%in_group(:) = in_group_new(:)
      ENDIF
    END IF
    !
    IF (target_info%lcontainer) THEN
      ref_info%lcontained                   = .TRUE.
      ref_info%used_dimensions(ndims+1)     = 1
      ref_info%var_ref_pos                  = var_ref_pos
      !
      ref_info%maxcontained = SIZE(target_element%field%r_ptr,var_ref_pos)
      !
      IF ( PRESENT(ref_idx) ) THEN
        ref_info%ncontained = ref_idx
      ELSE
        ref_info%ncontained = target_info%ncontained
      ENDIF
      index = ref_info%ncontained
    ENDIF
    SELECT CASE(var_ref_pos)
    CASE(1)
      ptr => target_element%field%r_ptr(index,:,:,:,1)
    CASE(2)
      ptr => target_element%field%r_ptr(:,index,:,:,1)
    CASE(3)
      ptr => target_element%field%r_ptr(:,:,index,:,1)
    CASE(4)
      ptr => target_element%field%r_ptr(:,:,:,index,1)
    CASE default
      CALL finish(routine, "internal error!")
    END SELECT
    new_list_element%field%r_ptr => target_element%field%r_ptr
    !
    IF (.NOT. ASSOCIATED(new_list_element%field%r_ptr)) THEN
      WRITE (0,*) 'problem with association of ptr for '//TRIM(name)
    ENDIF
    !
    IF(PRESENT(info)) info => new_list_element%field%info
    !
    IF (PRESENT(lmiss)) THEN
      ptr = new_list_element%field%info%missval%rval
    ELSE
      ptr = 0.0_wp
    END IF
    !
  END SUBROUTINE add_var_list_reference_r3d


  !------------------------------------------------------------------------------------------------
  !
  ! create (allocate) a new table entry
  ! reference to an existing pointer to 2d-field
  ! optionally overwrite some default meta data
  !
  SUBROUTINE add_var_list_reference_r2d (this_list, target_name, name, ptr,                      &
       &                                 hgrid, vgrid, cf, grib2, ref_idx, ldims, loutput,       &
       &                                 lrestart, lrestart_cont, initval, isteptype,            &
       &                                 resetval, lmiss, missval, tlev_source, tracer_info,     &
       &                                 info, vert_interp, hor_interp, in_group,                &
       &                                 verbose, new_element, l_pp_scheduler_task,              &
       &                                 post_op, action_list, opt_var_ref_pos, var_class)

    TYPE(t_var_list),        INTENT(inout)        :: this_list
    CHARACTER(len=*),        INTENT(in)           :: target_name
    CHARACTER(len=*),        INTENT(in)           :: name
    REAL(wp), POINTER                             :: ptr(:,:)
    INTEGER,                 INTENT(in)           :: hgrid                       ! horizontal grid type used
    INTEGER,                 INTENT(in)           :: vgrid                       ! vertical grid type used
    TYPE(t_cf_var),          INTENT(in)           :: cf                          ! CF related metadata
    TYPE(t_grib2_var),       INTENT(in)           :: grib2                       ! GRIB2 related metadata
    INTEGER,                 INTENT(in), OPTIONAL :: ref_idx                     ! idx of slice to be referenced
    INTEGER,                 INTENT(in)           :: ldims(2)                    ! local dimensions, for checking
    LOGICAL,                 INTENT(in), OPTIONAL :: loutput                     ! output flag
    LOGICAL,                 INTENT(in), OPTIONAL :: lrestart                    ! restart flag
    LOGICAL,                 INTENT(in), OPTIONAL :: lrestart_cont               ! continue restart if var not available
    REAL(wp),                INTENT(in), OPTIONAL :: initval                     ! value if var not available
    INTEGER,                 INTENT(in), OPTIONAL :: isteptype                   ! type of statistical processing
    REAL(wp),                INTENT(in), OPTIONAL :: resetval                    ! reset value (after accumulation)
    LOGICAL,                 INTENT(in), OPTIONAL :: lmiss                       ! missing value flag
    REAL(wp),                INTENT(in), OPTIONAL :: missval                     ! missing value
    INTEGER,                 INTENT(in), OPTIONAL :: tlev_source                 ! actual TL for TL dependent vars
    TYPE(t_tracer_meta),     INTENT(in), OPTIONAL :: tracer_info                 ! tracer meta data
    TYPE(t_var_metadata), POINTER,       OPTIONAL :: info                        ! returns reference to metadata
    TYPE(t_vert_interp_meta),INTENT(in), OPTIONAL :: vert_interp                 ! vertical interpolation metadata
    TYPE(t_hor_interp_meta), INTENT(in), OPTIONAL :: hor_interp                  ! horizontal interpolation metadata
    LOGICAL,                 INTENT(in), OPTIONAL :: in_group(SIZE(VAR_GROUPS))  ! groups to which a variable belongs
    LOGICAL,                 INTENT(in), OPTIONAL :: verbose
    TYPE(t_list_element), POINTER,       OPTIONAL :: new_element                 ! pointer to new var list element
    INTEGER,                 INTENT(in), OPTIONAL :: l_pp_scheduler_task         ! .TRUE., if field is updated by pp scheduler
    TYPE(t_post_op_meta),    INTENT(IN), OPTIONAL :: post_op                     !< "post-op" (small arithmetic operations) for this variable
    TYPE(t_var_action),      INTENT(IN), OPTIONAL :: action_list                 !< regularly triggered events
    INTEGER,                 INTENT(IN), OPTIONAL :: opt_var_ref_pos             !< (optional:) position of container index
    INTEGER,                 INTENT(in), OPTIONAL :: var_class                   !< variable type/species
    ! local variables
    CHARACTER(*), PARAMETER :: routine = modname//"::add_var_list_reference_r2d"
    !
    TYPE(t_list_element), POINTER :: target_element
    TYPE(t_var_metadata), POINTER :: target_info, ref_info
    TYPE(t_list_element), POINTER :: new_list_element
    TYPE(t_union_vals)            :: missvalt, initvalt, resetvalt
    INTEGER                       :: ndims, var_ref_pos, dim_indices(5), index
    LOGICAL :: in_group_new(MAX_GROUPS)             ! groups to which a variable belongs
                                                    ! (for taking into account tile groups)
    !
    ndims = 2

    target_element => find_list_element (this_list, target_name)
    target_info => target_element%field%info
    IF (.NOT. ASSOCIATED(target_element%field%r_ptr))  CALL finish(routine, TRIM(name)//' not created.')
    !
    ! The parameter "var_ref_pos" contains the dimension index which
    ! points to the reference slice. Usually, this is "ndims+1", such
    ! that 3D slices, e.g., are stored in a 4D array as (:,:,:,1),
    ! (:,:,:,2), (:,:,:,3), etc.
    IF (PRESENT(opt_var_ref_pos)) THEN
      var_ref_pos    = opt_var_ref_pos
      IF (.NOT. target_info%lcontainer) &
        &  CALL finish(routine, "Container index does not make sense: Target is not a container variable!")
      IF ((target_info%var_ref_pos /= var_ref_pos) .AND. (target_info%var_ref_pos /= -1)) THEN
        CALL finish(routine, "Container index does not match the previously set value!")
      END IF
      target_info%var_ref_pos = var_ref_pos
    ELSE
      var_ref_pos    = ndims + 1
    END IF
    SELECT CASE(var_ref_pos)
    CASE (1)
      dim_indices    = (/ 2, 3, 0, 0, 0 /)
    CASE (2)
      dim_indices    = (/ 1, 3, 0, 0, 0 /)
    CASE (3)
      dim_indices    = (/ 1, 2, 0, 0, 0 /)
    CASE DEFAULT
      CALL finish(routine, "Internal error!")
    END SELECT

    IF (target_info%lcontainer) THEN
      ! Counting the number of existing references is deactivated, if the slice index
      ! to be referenced is given explicitly.
      IF ( PRESENT(ref_idx) ) THEN
        ! only check validity of given slice index
        IF ( (ref_idx > SIZE(target_element%field%r_ptr, var_ref_pos)) .OR. (ref_idx < 1)) THEN
          WRITE (message_text, *) &
            &  'Slice idx ', ref_idx, ' for ', TRIM(name), &
            &  ' out of allowable range [1,',SIZE(target_element%field%r_ptr, var_ref_pos),']'
          CALL finish(routine, message_text)
        ENDIF
      ELSE
        target_info%ncontained = target_info%ncontained+1
        IF (SIZE(target_element%field%r_ptr, var_ref_pos) < target_info%ncontained) THEN
          WRITE (message_text, *) &
            &  TRIM(name), ' exceeds the number of predefined entries in container:', &
            &  SIZE(target_element%field%r_ptr, var_ref_pos)
          CALL finish(routine, message_text)
        ENDIF
      ENDIF
      IF (ANY(ldims(1:ndims) /=  target_info%used_dimensions(dim_indices(1:ndims)))) THEN
        CALL finish(routine, TRIM(name)//' dimensions requested and available differ.')
      ENDIF
    ENDIF
    !
    ! add list entry
    !
    CALL append_list_element (this_list, new_list_element)
    IF (PRESENT(new_element)) new_element=>new_list_element
    ref_info => new_list_element%field%info
    ref_info = default_var_list_metadata(this_list)
    !
    ! init local fields
    !
    missvalt = ref_info%missval
    initvalt = ref_info%initval
    resetvalt= ref_info%resetval
    !
    CALL assign_if_present(missvalt%rval,  missval)
    CALL assign_if_present(initvalt%rval,  initval)
    CALL assign_if_present(resetvalt%rval, resetval)
    !
    CALL set_var_metadata (new_list_element%field%info,                      &
         name=name, hgrid=hgrid, vgrid=vgrid,                                &
         cf=cf, grib2=grib2, ldims=ldims, loutput=loutput,                   &
         lrestart=lrestart, lrestart_cont=lrestart_cont, initval=initvalt,   &
         isteptype=isteptype, resetval=resetvalt, lmiss=lmiss,               &
         missval=missvalt, tlev_source=tlev_source, tracer_info=tracer_info, &
         vert_interp=vert_interp, hor_interp=hor_interp,                     &
         in_group=in_group, verbose=verbose,                                 &
         l_pp_scheduler_task=l_pp_scheduler_task,                            &
         post_op=post_op, action_list=action_list, var_class=var_class)

    ref_info%ndims = ndims
    ref_info%used_dimensions(:)       = 0
    ref_info%used_dimensions(1:ndims) = target_element%field%info%used_dimensions(dim_indices(1:ndims))

    index = 1
    !
    IF (PRESENT(var_class)) THEN
      IF ( ANY((/CLASS_TILE, CLASS_TILE_LAND/) == var_class)) THEN
        ! automatically add tile to its variable specific tile-group
        CALL add_member_to_vargroup(group_name=target_name, in_group_new=in_group_new, opt_in_group=in_group)
        !
        ! update in_group metainfo
        new_list_element%field%info%in_group(:) = in_group_new(:)
      ENDIF
    END IF

    IF (target_info%lcontainer) THEN
      ref_info%lcontained                   = .TRUE.
      ref_info%used_dimensions(ndims+1)     = 1
      ref_info%var_ref_pos                  = var_ref_pos
      !
      ref_info%maxcontained = SIZE(target_element%field%r_ptr,var_ref_pos)
      !
      IF ( PRESENT(ref_idx) ) THEN
        ref_info%ncontained = ref_idx
      ELSE
        ref_info%ncontained = target_info%ncontained
      ENDIF
      index = ref_info%ncontained
    ENDIF
    SELECT CASE(var_ref_pos)
    CASE(1)
      ptr => target_element%field%r_ptr(index,:,:,1,1)
    CASE(2)
      ptr => target_element%field%r_ptr(:,index,:,1,1)
    CASE(3)
      ptr => target_element%field%r_ptr(:,:,index,1,1)
    CASE default
      CALL finish(routine, "internal error!")
    END SELECT
    new_list_element%field%r_ptr => target_element%field%r_ptr
    !
    IF (.NOT. ASSOCIATED(new_list_element%field%r_ptr)) THEN
      WRITE (0,*) 'problem with association of ptr for '//TRIM(name)
    ENDIF
    !
    IF(PRESENT(info)) info => new_list_element%field%info
    !
    IF (PRESENT(lmiss)) THEN
      ptr = new_list_element%field%info%missval%rval
    ELSE
      ptr = 0.0_wp
    END IF
    !
  END SUBROUTINE add_var_list_reference_r2d



  ! INTEGER SECTION ----------------------------------------------------------------------------------
  !
  ! create (allocate) a new table entry
  ! reference to an existing pointer to 3d-field
  ! optionally overwrite some default meta data
  !
  SUBROUTINE add_var_list_reference_i2d (this_list, target_name, name, ptr,                      &
       &                                 hgrid, vgrid, cf, grib2, ref_idx, ldims, loutput,       &
       &                                 lrestart, lrestart_cont, initval, isteptype,            &
       &                                 resetval, lmiss, missval, tlev_source, tracer_info,     &
       &                                 info, vert_interp, hor_interp, in_group, verbose,       &
       &                                 new_element, l_pp_scheduler_task, post_op, action_list, &
       &                                 opt_var_ref_pos, var_class)
    !
    TYPE(t_var_list),        INTENT(inout)        :: this_list
    CHARACTER(len=*),        INTENT(in)           :: target_name
    CHARACTER(len=*),        INTENT(in)           :: name
    INTEGER, POINTER                              :: ptr(:,:)
    INTEGER,                 INTENT(in)           :: hgrid                        ! horizontal grid type used
    INTEGER,                 INTENT(in)           :: vgrid                        ! vertical grid type used
    TYPE(t_cf_var),          INTENT(in)           :: cf                           ! CF related metadata
    TYPE(t_grib2_var),       INTENT(in)           :: grib2                        ! GRIB2 related metadata
    INTEGER,                 INTENT(in), OPTIONAL :: ref_idx                      ! idx of slice to be referenced
    INTEGER,                 INTENT(in)           :: ldims(2)                     ! local dimensions, for checking
    LOGICAL,                 INTENT(in), OPTIONAL :: loutput                      ! output flag
    LOGICAL,                 INTENT(in), OPTIONAL :: lrestart                     ! restart flag
    LOGICAL,                 INTENT(in), OPTIONAL :: lrestart_cont                ! continue restart if var not available
    INTEGER,                 INTENT(in), OPTIONAL :: initval                      ! value if var not available
    INTEGER,                 INTENT(in), OPTIONAL :: isteptype                    ! type of statistical processing
    INTEGER,                 INTENT(in), OPTIONAL :: resetval                     ! reset value (after accumulation)
    LOGICAL,                 INTENT(in), OPTIONAL :: lmiss                        ! missing value flag
    INTEGER,                 INTENT(in), OPTIONAL :: missval                      ! missing value
    INTEGER,                 INTENT(in), OPTIONAL :: tlev_source                  ! actual TL for TL dependent vars
    TYPE(t_tracer_meta),     INTENT(in), OPTIONAL :: tracer_info                  ! tracer meta data
    TYPE(t_var_metadata), POINTER,       OPTIONAL :: info                         ! returns reference to metadata
    TYPE(t_vert_interp_meta),INTENT(in), OPTIONAL :: vert_interp                  ! vertical interpolation metadata
    TYPE(t_hor_interp_meta), INTENT(in), OPTIONAL :: hor_interp                   ! horizontal interpolation metadata
    LOGICAL,                 INTENT(in), OPTIONAL :: in_group(SIZE(VAR_GROUPS))   ! groups to which a variable belongs
    LOGICAL,                 INTENT(in), OPTIONAL :: verbose
    TYPE(t_list_element), POINTER,       OPTIONAL :: new_element                  ! pointer to new var list element
    INTEGER,                 INTENT(in), OPTIONAL :: l_pp_scheduler_task          ! .TRUE., if field is updated by pp scheduler
    TYPE(t_post_op_meta),    INTENT(IN), OPTIONAL :: post_op                      !< "post-op" (small arithmetic operations) for this variable
    TYPE(t_var_action),      INTENT(IN), OPTIONAL :: action_list                  !< regularly triggered events
    INTEGER,                 INTENT(IN), OPTIONAL :: opt_var_ref_pos              !< (optional:) position of container index
    INTEGER,                 INTENT(in), OPTIONAL :: var_class                    !< variable type/species
    ! local variables
    CHARACTER(*), PARAMETER :: routine = modname//"::add_var_list_reference_i2d"
    !
    TYPE(t_list_element), POINTER :: target_element
    TYPE(t_var_metadata), POINTER :: target_info, ref_info
    TYPE(t_list_element), POINTER :: new_list_element
    TYPE(t_union_vals)            :: missvalt, initvalt, resetvalt
    INTEGER                       :: ndims, var_ref_pos, dim_indices(5), index
    LOGICAL :: in_group_new(MAX_GROUPS)             ! groups to which a variable belongs
                                                    ! (for taking into account tile groups)
    !
    ndims = 2

    target_element => find_list_element (this_list, target_name)
    target_info => target_element%field%info
    IF (.NOT. ASSOCIATED(target_element%field%i_ptr))  CALL finish(routine, TRIM(name)//' not created.')
    !
    ! The parameter "var_ref_pos" contains the dimension index which
    ! points to the reference slice. Usually, this is "ndims+1", such
    ! that 3D slices, e.g., are stored in a 4D array as (:,:,:,1),
    ! (:,:,:,2), (:,:,:,3), etc.
    IF (PRESENT(opt_var_ref_pos)) THEN
      var_ref_pos    = opt_var_ref_pos
      IF (.NOT. target_info%lcontainer) &
        &  CALL finish(routine, "Container index does not make sense: Target is not a container variable!")
      IF ((target_info%var_ref_pos /= var_ref_pos) .AND. (target_info%var_ref_pos /= -1)) THEN
        CALL finish(routine, "Container index does not match the previously set value!")
      END IF
      target_info%var_ref_pos = var_ref_pos
    ELSE
      var_ref_pos    = ndims + 1
    END IF
    SELECT CASE(var_ref_pos)
    CASE (1)
      dim_indices    = (/ 2, 3, 0, 0, 0 /)
    CASE (2)
      dim_indices    = (/ 1, 3, 0, 0, 0 /)
    CASE (3)
      dim_indices    = (/ 1, 2, 0, 0, 0 /)
    CASE DEFAULT
      CALL finish(routine, "Internal error!")
    END SELECT

    IF (target_info%lcontainer) THEN
      ! Counting the number of existing references is deactivated, if the slice index
      ! to be referenced is given explicitly.
      IF ( PRESENT(ref_idx) ) THEN
        ! only check validity of given slice index
        IF ( (ref_idx > SIZE(target_element%field%i_ptr, var_ref_pos)) .OR. (ref_idx < 1)) THEN
          WRITE (message_text, *) &
            &  'Slice idx ', ref_idx, ' for ', TRIM(name), &
            &  ' out of allowable range [1,',SIZE(target_element%field%i_ptr, var_ref_pos),']'
          CALL finish(routine, message_text)
        ENDIF
      ELSE
        target_info%ncontained = target_info%ncontained+1
        IF (SIZE(target_element%field%i_ptr, var_ref_pos) < target_info%ncontained) THEN
          WRITE (message_text, *) &
            &  TRIM(name), ' exceeds the number of predefined entries in container:', &
            &  SIZE(target_element%field%i_ptr, var_ref_pos)
          CALL finish(routine, message_text)
        ENDIF
      ENDIF
      IF (any(ldims(1:ndims) /=  target_info%used_dimensions(dim_indices(1:ndims)))) THEN
        CALL finish(routine, TRIM(name)//' dimensions requested and available differ.')
      ENDIF
    ENDIF
    !
    ! add list entry
    !
    CALL append_list_element (this_list, new_list_element)
    IF (PRESENT(new_element)) new_element=>new_list_element
    ref_info => new_list_element%field%info
    ref_info = default_var_list_metadata(this_list)
    !
    ! init local fields
    !
    missvalt = ref_info%missval
    initvalt = ref_info%initval
    resetvalt= ref_info%resetval
    !
    CALL assign_if_present(missvalt%ival,  missval)
    CALL assign_if_present(initvalt%ival,  initval)
    CALL assign_if_present(resetvalt%ival, resetval)
    !
    CALL set_var_metadata (new_list_element%field%info,                      &
         name=name, hgrid=hgrid, vgrid=vgrid,                                &
         cf=cf, grib2=grib2, ldims=ldims, loutput=loutput,                   &
         lrestart=lrestart, lrestart_cont=lrestart_cont, initval=initvalt,   &
         isteptype=isteptype, resetval=resetvalt, lmiss=lmiss,               &
         missval=missvalt, tlev_source=tlev_source, tracer_info=tracer_info, &
         vert_interp=vert_interp, hor_interp=hor_interp,                     &
         in_group=in_group, verbose=verbose,                                 &
         l_pp_scheduler_task=l_pp_scheduler_task,                            &
         post_op=post_op, action_list=action_list, var_class=var_class)
    !
    ref_info%ndims = ndims
    ref_info%used_dimensions(:)       = 0
    ref_info%used_dimensions(1:ndims) = target_element%field%info%used_dimensions(dim_indices(1:ndims))

    IF (PRESENT(var_class)) THEN
      IF ( ANY((/CLASS_TILE, CLASS_TILE_LAND/) == var_class)) THEN
        ! automatically add tile to its variable specific tile-group
        CALL add_member_to_vargroup(group_name=target_name, in_group_new=in_group_new, opt_in_group=in_group)
        !
        ! update in_group metainfo
        new_list_element%field%info%in_group(:) = in_group_new(:)
      ENDIF
    END IF
    !
    index = 1
    IF (target_info%lcontainer) THEN
      ref_info%lcontained                   = .TRUE.
      ref_info%used_dimensions(ndims+1)     = 1
      ref_info%var_ref_pos                  = var_ref_pos
      !
      ref_info%maxcontained = SIZE(target_element%field%i_ptr,var_ref_pos)
      !
      IF ( PRESENT(ref_idx) ) THEN
        ref_info%ncontained = ref_idx
      ELSE
        ref_info%ncontained = target_info%ncontained
      ENDIF
      index = ref_info%ncontained
    ENDIF
    SELECT CASE(var_ref_pos)
    CASE(1)
      ptr => target_element%field%i_ptr(index,:,:,1,1)
    CASE(2)
      ptr => target_element%field%i_ptr(:,index,:,1,1)
    CASE(3)
      ptr => target_element%field%i_ptr(:,:,index,1,1)
    CASE default
      CALL finish(routine, "internal error!")
    END SELECT
    new_list_element%field%i_ptr => target_element%field%i_ptr
    !
    IF (.NOT. ASSOCIATED(new_list_element%field%i_ptr)) THEN
      WRITE (0,*) 'problem with association of ptr for '//TRIM(name)
    ENDIF
    !
    IF(PRESENT(info)) info => new_list_element%field%info
    !
    IF (PRESENT(lmiss)) THEN
      ptr = new_list_element%field%info%missval%ival
    ELSE
      ptr = 0
    END IF
  END SUBROUTINE add_var_list_reference_i2d



  !================================================================================================
  !------------------------------------------------------------------------------------------------
  !
  ! add supplementary fields to a different var list (eg. geopotential, surface pressure, ...)
  !
  SUBROUTINE add_var_list_reference (to_var_list, name, from_var_list, loutput, bit_precision, in_group)
    TYPE(t_var_list), INTENT(inout)          :: to_var_list
    CHARACTER(len=*), INTENT(in)             :: name
    CHARACTER(len=*), INTENT(in)             :: from_var_list
    LOGICAL,          INTENT(in),   OPTIONAL :: loutput
    INTEGER,          INTENT(in),   OPTIONAL :: bit_precision
    LOGICAL,          INTENT(in),   OPTIONAL :: in_group(MAX_GROUPS)  ! groups to which a variable belongs
    !
    TYPE(t_var_list_element), POINTER :: source
    TYPE(t_list_element),     POINTER :: new_list_element
    !
    CALL locate (source, name, from_var_list)
    IF (ASSOCIATED(source)) THEN
      CALL append_list_element (to_var_list, new_list_element)
      new_list_element%field                = source
      new_list_element%field%info%allocated = .FALSE.
      new_list_element%field%info%lrestart  = .FALSE.
      CALL assign_if_present(new_list_element%field%info%loutput, loutput)
      CALL assign_if_present(new_list_element%field%info%grib2%bits, bit_precision)
      if (present(in_group)) then
        new_list_element%field%info%in_group(:)=in_group(:)
      end if
    ENDIF
    !
  CONTAINS
    !----------------------------------------------------------------------------------------------
    !
    ! find an entry
    !
    SUBROUTINE locate (element, name, in_var_list)
      TYPE(t_var_list_element), POINTER        :: element
      CHARACTER(len=*), INTENT(in)           :: name
      CHARACTER(len=*), INTENT(in), OPTIONAL :: in_var_list
      !
      INTEGER                     :: i
      TYPE(t_list_element), POINTER :: link
      !
      NULLIFY (element)
      !
      DO i = 1, nvar_lists
        IF (PRESENT(in_var_list)) THEN
          IF (in_var_list /= var_lists(i)%p%name) CYCLE
        ENDIF
        link => find_list_element (var_lists(i), name)
        IF (ASSOCIATED(link)) THEN
          element => link%field
          EXIT
        ENDIF
      END DO
      !
    END SUBROUTINE locate
    !
  END SUBROUTINE add_var_list_reference
  !------------------------------------------------------------------------------------------------
  !
  ! remove one element from the list
  ! the element is identified by its name
  !
  SUBROUTINE delete_var_list_element (this_list, name)
    TYPE(t_var_list), INTENT(inout) :: this_list
    CHARACTER(len=*), INTENT(in)    :: name
    !
    TYPE(t_list_element), POINTER :: ptr
    !
    IF (this_list%p%first_list_element%field%info%name == name) THEN
      CALL delete_list_element (this_list, this_list%p%first_list_element)
      RETURN
    ELSE
      ptr => this_list%p%first_list_element
      DO
        IF (.NOT.ASSOCIATED (ptr%next_list_element)) EXIT
        IF (ptr%next_list_element%field%info%name == name) THEN
          CALL delete_list_element (this_list, ptr%next_list_element)
          EXIT
        ENDIF
        ptr => ptr%next_list_element
      END DO
    ENDIF
    !
  END SUBROUTINE delete_var_list_element
  !------------------------------------------------------------------------------------------------
  !
  ! Print routines for control output and debuggung
  !
  SUBROUTINE print_memory_use (this_list, ldetailed)
    TYPE(t_var_list) ,INTENT(in) :: this_list ! list
    LOGICAL, INTENT(in), OPTIONAL :: ldetailed
    !
    IF (PRESENT(ldetailed)) THEN
      WRITE (message_text,'(a32,a,a,i10,a,i4,a)')                    &
           TRIM(this_list%p%name), '-buffer: ',                      &
           'Memory in use: ', this_list%p%memory_used, ' bytes in ', &
           this_list%p%list_elements, ' fields.'
    ELSE
      WRITE (message_text,'(a32,a,a,i10,a,i6,a)')                         &
           TRIM(this_list%p%name), '-buffer: ',                           &
           'Memory in use: ', this_list%p%memory_used/1024_i8, ' kb in ', &
           this_list%p%list_elements, ' fields.'
    ENDIF
    CALL message('',message_text)
    !
  END SUBROUTINE print_memory_use
  !------------------------------------------------------------------------------------------------
  !
  ! print current memory table
  !
  SUBROUTINE print_var_list (this_list, lshort)
    TYPE(t_var_list),  INTENT(in) :: this_list ! list
    LOGICAL, OPTIONAL :: lshort
    !
    TYPE(t_list_element), POINTER :: this_list_element
    CHARACTER(len=32) :: dimension_text, dtext
    INTEGER :: i, igrp, ivintp_type
    CHARACTER(len=4) :: localMode = '----'

    CALL message('','')
    CALL message('','')
    CALL message('','Status of variable list '//TRIM(this_list%p%name)//':')
    CALL message('','')
    !
    this_list_element => this_list%p%first_list_element
    !
    DO WHILE (ASSOCIATED(this_list_element))
      !
      IF (lshort) THEN

        IF (this_list_element%field%info%name /= '' .AND. &
             .NOT. this_list_element%field%info%lcontainer) THEN
          IF (this_list_element%field%info%lrestart) localMode(1:1) = 'r'
          IF (this_list_element%field%info%lcontained) localMode(2:2) = 't'
          SELECT CASE (this_list_element%field%info%isteptype)
          CASE (1)
            localMode(3:3) = 'i'
          CASE (2)
            localMode(3:3) = 'm'
          CASE (3)
            localMode(3:3) = 'a'
          END SELECT
          SELECT CASE (this_list_element%field%info%hgrid)
          CASE (1)
            localMode(4:4) = 'c'
          CASE (2)
            localMode(4:4) = 'v'
          CASE (3)
            localMode(4:4) = 'e'
          END SELECT

          WRITE(message_text, '(a4,3i4,a16,a48)') localMode,                                 &
               &                              this_list_element%field%info%grib2%discipline, &
               &                              this_list_element%field%info%grib2%category,   &
               &                              this_list_element%field%info%grib2%number,     &
               &                              TRIM(this_list_element%field%info%name),       &
               &                              TRIM(this_list_element%field%info%cf%standard_name)
          CALL message('', message_text)

          localMode = '----'
        ENDIF

      ELSE

      IF (this_list_element%field%info%name /= '' .AND. &
           .NOT. this_list_element%field%info%lcontainer) THEN
        !
        WRITE (message_text,'(a,a)')       &
             'Table entry name                            : ', &
             TRIM(this_list_element%field%info%name)
        CALL message('', message_text)
        !
        IF (ASSOCIATED(this_list_element%field%r_ptr) .OR. &
          & ASSOCIATED(this_list_element%field%i_ptr) .OR. &
          & ASSOCIATED(this_list_element%field%l_ptr)) THEN
          CALL message ('','Pointer status                              : in use.')
          dimension_text = '('
          DO i = 1, this_list_element%field%info%ndims
            WRITE(dtext,'(i0)') this_list_element%field%info%used_dimensions(i)
            IF (this_list_element%field%info%ndims == i) THEN
              dimension_text = TRIM(dimension_text)//TRIM(dtext)//')'
            ELSE
              dimension_text = TRIM(dimension_text)//TRIM(dtext)//','
            ENDIF
          ENDDO
          WRITE (message_text,'(a,a)') &
               'Local field dimensions                      : ', TRIM(dimension_text)
          CALL message('', message_text)
        ELSE
          CALL message('', 'Pointer status                              : not in use.')
        ENDIF
        !
        WRITE (message_text,'(a,3i4)') &
             'Assigned GRIB discipline/category/parameter : ', &
             this_list_element%field%info%grib2%discipline,    &
             this_list_element%field%info%grib2%category,      &
             this_list_element%field%info%grib2%number
        CALL message('', message_text)
        !
        WRITE (message_text,'(a,a,a,a)')                          &
             'CF convention standard name/unit            : ',    &
             TRIM(this_list_element%field%info%cf%standard_name), &
             '     ',                                             &
             TRIM(this_list_element%field%info%cf%units)
        CALL message('', message_text)
        !
        WRITE (message_text,'(2a)') &
             'CF convention long name                     : ', &
             TRIM(this_list_element%field%info%cf%long_name)
        !
        IF (this_list_element%field%info%lcontained) THEN
          CALL message('', 'Field is in a container                     : yes.')
          WRITE (message_text,'(a,i2)')                        &
             ' Index in container                          : ',&
             this_list_element%field%info%ncontained
          CALL message('', message_text)
        ELSE
          CALL message('', 'Field is in a container                     : no.')
          WRITE (message_text,'(a)')                           &
             ' Index in container                          : --'
          CALL message('', message_text)
        ENDIF
        !
        WRITE (message_text,'(a,i2)')                          &
             ' horizontal grid type used (C=1,V=2,E=3)     : ',&
             this_list_element%field%info%hgrid
        CALL message('', message_text)
        !
        WRITE (message_text,'(a,i2)')                          &
             ' vertical grid type used (see cdilib.c)      : ',&
             this_list_element%field%info%vgrid
        CALL message('', message_text)
        !
        WRITE (message_text,'(a,i2)')                          &
             ' type of stat. processing (I=1,AVG=2,ACC=3...: ',&
             this_list_element%field%info%isteptype
        CALL message('', message_text)
        !
        IF (this_list_element%field%info%lmiss) THEN
          IF (ASSOCIATED(this_list_element%field%r_ptr)) THEN
            WRITE (message_text,'(a,e20.12)')      &
                 'Missing value                               : ', &
                 this_list_element%field%info%missval%rval
          ELSE IF (ASSOCIATED(this_list_element%field%i_ptr)) THEN
            WRITE (message_text,'(a,i8)')      &
                 'Missing value                               : ', &
                 this_list_element%field%info%missval%ival
          ELSE IF (ASSOCIATED(this_list_element%field%l_ptr)) THEN
            WRITE (message_text,'(a,l8)')      &
                 'Missing value                               : ', &
                 this_list_element%field%info%missval%lval
          ENDIF
          CALL message('', message_text)
        ELSE
          CALL message('', 'Missing values                              : off.')
        ENDIF
        !
        IF (this_list_element%field%info%lrestart) THEN
          CALL message('', 'Added to restart                            : yes.')
        ELSE
          CALL message('', 'Added to Restart                            : no.')
        ENDIF
        !
        IF (this_list_element%field%info%tracer%lis_tracer) THEN
          CALL message('', 'Tracer field                                : yes.')

          WRITE (message_text,'(a,a)') &
             'Tracer class                                : ', &
             this_list_element%field%info%tracer%tracer_class
          CALL message('', message_text)


          WRITE (message_text,'(a,3i3)') &
             'Horizontal transport method                 : ', &
             this_list_element%field%info%tracer%ihadv_tracer
          CALL message('', message_text)

          WRITE (message_text,'(a,3i3)') &
             'Vertical transport method                   : ', &
             this_list_element%field%info%tracer%ivadv_tracer
          CALL message('', message_text)

          IF (this_list_element%field%info%tracer%lturb_tracer) THEN
            CALL message('', 'Turbulent transport                         : yes.')
          ELSE
            CALL message('', 'Turbulent transport                         : no.')
          ENDIF

          IF (this_list_element%field%info%tracer%lsed_tracer) THEN
            CALL message('', 'Sedimentation                               : yes.')
          ELSE
            CALL message('', 'Sedimentation                               : no.')
          ENDIF

          IF (this_list_element%field%info%tracer%ldep_tracer) THEN
            CALL message('', 'Dry deposition                              : yes.')
          ELSE
            CALL message('', 'Dry deposition                              : no.')
          ENDIF

          IF (this_list_element%field%info%tracer%lconv_tracer) THEN
            CALL message('', 'Convection                                  : yes.')
          ELSE
            CALL message('', 'Convection                                  : no.')
          ENDIF

          IF (this_list_element%field%info%tracer%lwash_tracer) THEN
            CALL message('', 'Washout                                     : yes.')
          ELSE
            CALL message('', 'Washout                                     : no.')
          ENDIF

          WRITE (message_text,'(a,e18.12)') &
             'Particle diameter in m                      : ', &
             this_list_element%field%info%tracer%rdiameter_tracer
          CALL message('', message_text)

          WRITE (message_text,'(a,e18.12)') &
             'particle density in kg m^-3                 : ', &
             this_list_element%field%info%tracer%rrho_tracer
          CALL message('', message_text)

        WRITE (message_text,'(a,e18.12)') &
             'Radioactive half-life in s^-1                      : ', &
             this_list_element%field%info%tracer%halflife_tracer
          CALL message('', message_text)

        WRITE (message_text,'(a,i3)') &
             'IMIS number                      : ', &
             this_list_element%field%info%tracer%imis_tracer
          CALL message('', message_text)


        ELSE
          CALL message('', 'Tracer field                                : no.')
        ENDIF

        ! print variable class/species
        WRITE (message_text,'(a,i2)')       &
             'Variable class/species                      : ', &
             this_list_element%field%info%var_class
        CALL message('', message_text)

        !
        ! print groups, to which this variable belongs:
        IF (ANY(this_list_element%field%info%in_group(:))) THEN
          WRITE (message_text,'(a)')  'Variable group(s)                           :'
          DO igrp=1,SIZE(var_groups)
            IF (this_list_element%field%info%in_group(igrp)) THEN
              IF (igrp == 1) THEN
                message_text = TRIM(message_text)//" "//TRIM(var_groups(igrp))
              ELSE
                message_text = TRIM(message_text)//", "//TRIM(var_groups(igrp))
              END IF
            ENDIF
          END DO
          CALL message('', message_text)
        END IF

        !
        ! print horizontal and vertical interpolation method(s):
        WRITE (message_text,'(a)')  &
          &  'Horizontal interpolation                    : '//  &
          &  TRIM(STR_HINTP_TYPE(this_list_element%field%info%hor_interp%hor_intp_type))
        CALL message('', message_text)

        LOOP_VINTP_TYPES : DO ivintp_type=1,SIZE(VINTP_TYPE_LIST)
          IF (this_list_element%field%info%vert_interp%vert_intp_type(ivintp_type)) THEN
            WRITE (message_text,'(a)')  &
              &  'Vertical interpolation                      : '//  &
              &  toupper(TRIM(VINTP_TYPE_LIST(ivintp_type)))
            CALL message('', message_text)
          END IF
        END DO LOOP_VINTP_TYPES
        CALL message('', '')
      ENDIF

      ENDIF
      !
      ! select next element in linked list
      !
      this_list_element => this_list_element%next_list_element
    ENDDO

    !
  END SUBROUTINE print_var_list
  !------------------------------------------------------------------------------------------------
  !
  ! print current stat table
  !
  SUBROUTINE print_sinfo (this_list)
    TYPE(t_var_list),  INTENT(in) :: this_list
    !
    WRITE (message_text,'(a16,a)') TRIM(this_list%p%name), '-buffer: '
    CALL message('',message_text)
    CALL message('','')
    CALL message('','')
    CALL message('','Statistic of base memory:')
    CALL message('','')
    !
    !LK    CALL print_sinfo_list (this_list)
    !
  END SUBROUTINE print_sinfo



  !> Loops over all variables and collects the variables names
  !  corresponding to the group @p grp_name
  !
  SUBROUTINE collect_group(grp_name, var_name, nvars, &
    &                      loutputvars_only, lremap_lonlat, opt_vlevel_type)
    CHARACTER(LEN=*),           INTENT(IN)    :: grp_name
    CHARACTER(LEN=VARNAME_LEN), INTENT(INOUT) :: var_name(:)
    INTEGER,                    INTENT(OUT)   :: nvars
    ! loutputvars_only: If set to .TRUE. all variables in the group
    ! which have the the loutput flag equal to .FALSE. are skipped.
    LOGICAL,                    INTENT(IN)    :: loutputvars_only
    ! lremap_lonlat: If set to .TRUE. only variables in the group
    ! which can be interpolated onto lon-lat grids are considered.
    LOGICAL,                    INTENT(IN)    :: lremap_lonlat

    ! 1: model levels, 2: pressure levels, 3: height level
    INTEGER, OPTIONAL,          INTENT(IN)    :: opt_vlevel_type

    ! local variables
    CHARACTER(*), PARAMETER :: routine = TRIM("mo_var_list:collect_group")
    INTEGER :: i, grp_id
    TYPE(t_list_element), POINTER :: element
    TYPE(t_var_metadata), POINTER :: info
    CHARACTER(LEN=VARNAME_LEN)    :: name

    nvars  = 0
    grp_id = group_id(grp_name)

    ! loop over all variable lists and variables
    DO i = 1,nvar_lists
      element => NULL()

      IF (PRESENT(opt_vlevel_type)) THEN
        IF (var_lists(i)%p%vlevel_type /= opt_vlevel_type) CYCLE
      ENDIF

      LOOPVAR : DO
        IF(.NOT.ASSOCIATED(element)) THEN
          element => var_lists(i)%p%first_list_element
        ELSE
          element => element%next_list_element
        ENDIF
        IF(.NOT.ASSOCIATED(element)) EXIT LOOPVAR
        info => element%field%info
        ! Do not inspect element if it is a container
        IF (info%lcontainer) CYCLE LOOPVAR

        IF (info%in_group(grp_id)) THEN
          name = TRIM(get_var_name(element%field))

          ! Skip element if we need only output variables:
          IF (loutputvars_only .AND. &
            & (.NOT. info%loutput) .OR. (.NOT. var_lists(i)%p%loutput)) THEN
            CALL message(routine, "Skipping variable "//TRIM(name)//" for output.")
            CYCLE LOOPVAR
          END IF

          IF (lremap_lonlat) THEN
            IF (info%hgrid /= GRID_UNSTRUCTURED_CELL) THEN
              CALL message(routine, "Skipping variable "//TRIM(name)//" for lon-lat output.")
              CYCLE LOOPVAR
            ENDIF
          ELSE IF (.NOT. lremap_lonlat) THEN
            ! If no lon-lat interpolation is requested for this output file,
            ! skip all variables of this kind:
            IF (info%hgrid == GRID_REGULAR_LONLAT) THEN
              CALL message(routine, "Skipping variable "//TRIM(name)//" for output.")
              CYCLE LOOPVAR
            ENDIF
          END IF

          nvars = nvars + 1
          var_name(nvars) = name
        END IF
      ENDDO LOOPVAR ! loop over vlist "i"
    ENDDO ! i = 1,nvar_lists

    CALL remove_duplicates(var_name, nvars)

  END SUBROUTINE collect_group


  !------------------------------------------------------------------------------------------------
  SUBROUTINE assign_if_present_cf (y,x)
    TYPE(t_cf_var), INTENT(inout)        :: y
    TYPE(t_cf_var), INTENT(in) ,OPTIONAL :: x
    IF (.NOT.PRESENT(x)) RETURN
    y = x
  END SUBROUTINE assign_if_present_cf
  !------------------------------------------------------------------------------------------------
  SUBROUTINE assign_if_present_grib2 (y,x)
    TYPE(t_grib2_var), INTENT(inout)        :: y
    TYPE(t_grib2_var) ,INTENT(in) ,OPTIONAL :: x
    IF (.NOT.PRESENT(x)) RETURN
    y = x
  END SUBROUTINE assign_if_present_grib2
  !------------------------------------------------------------------------------------------------
  SUBROUTINE assign_if_present_union (y,x)
    TYPE(t_union_vals), INTENT(inout)        :: y
    TYPE(t_union_vals) ,INTENT(in) ,OPTIONAL :: x
    IF (.NOT.PRESENT(x)) RETURN
    y = x
  END SUBROUTINE assign_if_present_union
  !------------------------------------------------------------------------------------------------
  SUBROUTINE assign_if_present_tracer_meta (y,x)
    TYPE(t_tracer_meta), INTENT(inout)        :: y
    TYPE(t_tracer_meta) ,INTENT(in) ,OPTIONAL :: x
    IF (.NOT.PRESENT(x)) RETURN
    y = x
  END SUBROUTINE assign_if_present_tracer_meta
  !------------------------------------------------------------------------------------------------
  SUBROUTINE assign_if_present_vert_interp (y,x)
    TYPE(t_vert_interp_meta), INTENT(inout)        :: y
    TYPE(t_vert_interp_meta) ,INTENT(in) ,OPTIONAL :: x
    IF (.NOT.PRESENT(x)) RETURN
    y = x
  END SUBROUTINE assign_if_present_vert_interp
  !------------------------------------------------------------------------------------------------
  SUBROUTINE assign_if_present_hor_interp (y,x)
    TYPE(t_hor_interp_meta), INTENT(inout)        :: y
    TYPE(t_hor_interp_meta) ,INTENT(in) ,OPTIONAL :: x
    IF (.NOT.PRESENT(x)) RETURN
    y = x
  END SUBROUTINE assign_if_present_hor_interp
  !------------------------------------------------------------------------------------------------
  SUBROUTINE assign_if_present_post_op (y,x)
    TYPE(t_post_op_meta), INTENT(inout)        :: y
    TYPE(t_post_op_meta) ,INTENT(in) ,OPTIONAL :: x
    IF (.NOT.PRESENT(x)) RETURN
    y = x
  END SUBROUTINE assign_if_present_post_op
  !------------------------------------------------------------------------------------------------
  SUBROUTINE assign_if_present_action_list (y,x)
    TYPE(t_var_action), INTENT(inout)        :: y
    TYPE(t_var_action) ,INTENT(in) ,OPTIONAL :: x
    IF (.NOT.PRESENT(x)) RETURN
    y = x
  END SUBROUTINE assign_if_present_action_list
  !------------------------------------------------------------------------------------------------
END MODULE mo_var_list<|MERGE_RESOLUTION|>--- conflicted
+++ resolved
@@ -147,12 +147,8 @@
   ENUM, BIND(C)
     ENUMERATOR :: REAL_T, BOOL_T, INT_T
   END ENUM
-<<<<<<< HEAD
   PUBLIC  :: REAL_T, BOOL_T, INT_T
   
-=======
-
->>>>>>> 8e03a267
   INTEGER,                  SAVE :: nvar_lists     =   0      ! var_lists allocated so far
   !
   TYPE(t_var_list), TARGET, SAVE :: var_lists(max_var_lists)  ! memory buffer array
