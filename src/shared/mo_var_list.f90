--- conflicted
+++ resolved
@@ -1094,25 +1094,10 @@
     CASE default
       CALL finish(routine, "internal error!")
     END SELECT
-<<<<<<< HEAD
-    new_list_element%field%r_ptr => target_element%field%r_ptr
-    !
-    IF (.NOT. ASSOCIATED(new_list_element%field%r_ptr)) THEN
-      WRITE (0,*) 'problem with association of ptr for '//TRIM(name)
-    ENDIF
-    !
-    IF(PRESENT(info)) info => new_list_element%field%info
-    !
-    IF (PRESENT(lmiss)) THEN
-      ptr = new_list_element%field%info%missval%rval
-    END IF
-    !
-=======
     new_list_element%r_ptr => target_element%r_ptr
     IF (.NOT. ASSOCIATED(new_list_element%r_ptr)) &
       & WRITE (0,*) 'problem with association of ptr for '//TRIM(refname)
     IF (PRESENT(lmiss)) ptr = new_list_element%info%missval%rval
->>>>>>> c115bdc4
   END SUBROUTINE add_var_list_reference_r3d
 
   SUBROUTINE add_var_list_reference_r2d(this_list, target_name, refname, ptr,    &
@@ -1166,25 +1151,10 @@
     CASE default
       CALL finish(routine, "internal error!")
     END SELECT
-<<<<<<< HEAD
-    new_list_element%field%r_ptr => target_element%field%r_ptr
-    !
-    IF (.NOT. ASSOCIATED(new_list_element%field%r_ptr)) THEN
-      WRITE (0,*) 'problem with association of ptr for '//TRIM(name)
-    ENDIF
-    !
-    IF(PRESENT(info)) info => new_list_element%field%info
-    !
-    IF (PRESENT(lmiss)) THEN
-      ptr = new_list_element%field%info%missval%rval
-    END IF
-    !
-=======
     new_list_element%r_ptr => target_element%r_ptr
     IF (.NOT. ASSOCIATED(new_list_element%r_ptr)) &
       & WRITE (0,*) 'problem with association of ptr for '//TRIM(refname)
     IF (PRESENT(lmiss)) ptr = new_list_element%info%missval%rval
->>>>>>> c115bdc4
   END SUBROUTINE add_var_list_reference_r2d
 
   SUBROUTINE add_var_list_reference_s3d(this_list, target_name, refname, ptr,    &
@@ -1238,25 +1208,10 @@
     CASE default
       CALL finish(routine, "internal error!")
     END SELECT
-<<<<<<< HEAD
-    new_list_element%field%s_ptr => target_element%field%s_ptr
-    !
-    IF (.NOT. ASSOCIATED(new_list_element%field%s_ptr)) THEN
-      WRITE (0,*) 'problem with association of ptr for '//TRIM(name)
-    ENDIF
-    !
-    IF(PRESENT(info)) info => new_list_element%field%info
-    !
-    IF (PRESENT(lmiss)) THEN
-      ptr = new_list_element%field%info%missval%sval
-    END IF
-    !
-=======
     new_list_element%s_ptr => target_element%s_ptr
     IF (.NOT. ASSOCIATED(new_list_element%s_ptr)) &
       & WRITE (0,*) 'problem with association of ptr for '//TRIM(refname)
     IF (PRESENT(lmiss)) ptr = new_list_element%info%missval%sval
->>>>>>> c115bdc4
   END SUBROUTINE add_var_list_reference_s3d
 
   SUBROUTINE add_var_list_reference_s2d(this_list, target_name, refname, ptr,    &
@@ -1308,25 +1263,10 @@
     CASE default
       CALL finish(routine, "internal error!")
     END SELECT
-<<<<<<< HEAD
-    new_list_element%field%s_ptr => target_element%field%s_ptr
-    !
-    IF (.NOT. ASSOCIATED(new_list_element%field%s_ptr)) THEN
-      WRITE (0,*) 'problem with association of ptr for '//TRIM(name)
-    ENDIF
-    !
-    IF(PRESENT(info)) info => new_list_element%field%info
-    !
-    IF (PRESENT(lmiss)) THEN
-      ptr = new_list_element%field%info%missval%sval
-    END IF
-    !
-=======
     new_list_element%s_ptr => target_element%s_ptr
     IF (.NOT. ASSOCIATED(new_list_element%s_ptr)) &
       & WRITE (0,*) 'problem with association of ptr for '//TRIM(refname)
     IF (PRESENT(lmiss)) ptr = new_list_element%info%missval%sval
->>>>>>> c115bdc4
   END SUBROUTINE add_var_list_reference_s2d
 
   SUBROUTINE add_var_list_reference_i2d(this_list, target_name, refname, ptr,    &
@@ -1377,24 +1317,10 @@
     CASE default
       CALL finish(routine, "internal error!")
     END SELECT
-<<<<<<< HEAD
-    new_list_element%field%i_ptr => target_element%field%i_ptr
-    !
-    IF (.NOT. ASSOCIATED(new_list_element%field%i_ptr)) THEN
-      WRITE (0,*) 'problem with association of ptr for '//TRIM(name)
-    ENDIF
-    !
-    IF(PRESENT(info)) info => new_list_element%field%info
-    !
-    IF (PRESENT(lmiss)) THEN
-      ptr = new_list_element%field%info%missval%ival
-    END IF
-=======
     new_list_element%i_ptr => target_element%i_ptr
     IF (.NOT. ASSOCIATED(new_list_element%i_ptr)) &
       & WRITE (0,*) 'problem with association of ptr for '//TRIM(refname)
     IF (PRESENT(lmiss)) ptr = new_list_element%info%missval%ival
->>>>>>> c115bdc4
   END SUBROUTINE add_var_list_reference_i2d
 
   SUBROUTINE print_var_list(this, lshort)
