! @par Copyright and License
!!
!! This code is subject to the DWD and MPI-M-Software-License-Agreement in
!! its most recent form.
!! Please see the file LICENSE in the root of the source tree for this code.
!! Where software is supplied by third parties, it is indicated in the
!! headers of the routines.
<<<<<<< HEAD
=======
#include "icon_contiguous_defines.inc"
>>>>>>> 6ec79550
MODULE mo_var_list

#include <icon_contiguous_defines.h>
#include <omp_definitions.inc>

#if defined (__INTEL_COMPILER) || defined (__PGI) || defined (NAGFOR)
#ifdef VARLIST_INITIZIALIZE_WITH_NAN
  USE, INTRINSIC :: ieee_arithmetic
#endif
#endif

  USE mo_kind,             ONLY: sp, dp, i8
  USE mo_cf_convention,    ONLY: t_cf_var
  USE mo_grib2,            ONLY: t_grib2_var, grib2_var
  USE mo_var_groups,       ONLY: var_groups_dyn, groups
  USE mo_var_metadata_types,ONLY: t_var_metadata, t_vert_interp_meta, &
    & t_union_vals, CLASS_TILE, t_hor_interp_meta, t_post_op_meta,    &
    & CLASS_TILE_LAND
  USE mo_var_metadata,     ONLY: create_vert_interp_metadata,       &
    & create_hor_interp_metadata, get_var_timelevel, get_var_name,  &
    & set_var_metadata, set_var_metadata_dyn
  USE mo_tracer_metadata_types, ONLY: t_tracer_meta
  USE mo_var,              ONLY: t_var, t_var_ptr, level_type_ml
  USE mo_exception,        ONLY: message, finish, message_text
  USE mo_util_texthash,    ONLY: text_hash_c
  USE mo_util_string,      ONLY: tolower
  USE mo_impl_constants,   ONLY: REAL_T, SINGLE_T, BOOL_T, INT_T, &
    & vlname_len, vname_len, TIMELEVEL_SUFFIX
  USE mo_fortran_tools,    ONLY: init_contiguous_dp, init_contiguous_sp, &
    &                            init_contiguous_i4, init_contiguous_l
  USE mo_action_types,     ONLY: t_var_action

  IMPLICIT NONE
  PRIVATE

  PUBLIC :: add_var, add_ref, find_list_element
  PUBLIC :: t_var_list_ptr

  TYPE :: t_var_list
    CHARACTER(len=256) :: filename = ''
    CHARACTER(len=vlname_len) :: vlname = ''
    INTEGER(i8) :: memory_used = 0_i8
    CHARACTER(len=8) :: post_suf = '', rest_suf = '', init_suf = '', &
      & model_type = 'atm' ! model type (default is 'atm' for reasons)
    INTEGER :: patch_id = -1, nvars = 0, vlevel_type = level_type_ml, &
      & output_type = -1, restart_type = -1, compression_type = -1
    LOGICAL :: loutput = .TRUE., lrestart = .FALSE., linitial = .FALSE., &
      & restart_opened = .FALSE., output_opened = .FALSE., lmiss = .FALSE., &
      & lmask_boundary = .TRUE. , first = .FALSE.
    INTEGER, ALLOCATABLE :: tl(:), hgrid(:), key(:), key_notl(:)
    LOGICAL, ALLOCATABLE :: lout(:)
    TYPE(t_var_ptr), ALLOCATABLE :: vl(:)
  END TYPE t_var_list

  TYPE :: t_var_list_ptr
    TYPE(t_var_list), POINTER :: p => NULL()
  CONTAINS
    PROCEDURE :: register => register_list_element
    PROCEDURE :: delete => delete_list
    PROCEDURE :: print => print_var_list
  END TYPE t_var_list_ptr

 INTERFACE add_var  ! create a new list entry
    MODULE PROCEDURE add_var_list_element_5d
    MODULE PROCEDURE add_var_list_element_r4d
    MODULE PROCEDURE add_var_list_element_r3d
    MODULE PROCEDURE add_var_list_element_r2d
    MODULE PROCEDURE add_var_list_element_r1d
    MODULE PROCEDURE add_var_list_element_s4d
    MODULE PROCEDURE add_var_list_element_s3d
    MODULE PROCEDURE add_var_list_element_s2d
    MODULE PROCEDURE add_var_list_element_s1d
    MODULE PROCEDURE add_var_list_element_i4d
    MODULE PROCEDURE add_var_list_element_i3d
    MODULE PROCEDURE add_var_list_element_i2d
    MODULE PROCEDURE add_var_list_element_i1d
    MODULE PROCEDURE add_var_list_element_l4d
    MODULE PROCEDURE add_var_list_element_l3d
    MODULE PROCEDURE add_var_list_element_l2d
    MODULE PROCEDURE add_var_list_element_l1d
  END INTERFACE add_var

  INTERFACE add_ref
    MODULE PROCEDURE add_var_list_reference_r3d
    MODULE PROCEDURE add_var_list_reference_r2d
    MODULE PROCEDURE add_var_list_reference_s3d
    MODULE PROCEDURE add_var_list_reference_s2d
    MODULE PROCEDURE add_var_list_reference_i2d
  END INTERFACE add_ref

  CHARACTER(*), PARAMETER :: modname = "mo_var_list"

CONTAINS

  ! remove all elements of a linked list
  SUBROUTINE delete_list(this)
    CLASS(t_var_list_ptr), INTENT(INOUT) :: this
    INTEGER :: i, n

    IF (ASSOCIATED(this%p)) THEN
      IF (ALLOCATED(this%p%vl)) THEN
        n = SIZE(this%p%vl)
        DO i = 1, n
          IF (ASSOCIATED(this%p%vl(i)%p)) THEN
            IF (this%p%vl(i)%p%info%allocated) THEN
              SELECT CASE(this%p%vl(i)%p%info%data_type)
              CASE(REAL_T)
!$ACC EXIT DATA DELETE(this%p%vl(i)%p%r_ptr) IF(this%p%vl(i)%p%info%lopenacc)
                DEALLOCATE(this%p%vl(i)%p%r_ptr)
              CASE(SINGLE_T)
!$ACC EXIT DATA DELETE(this%p%vl(i)%p%s_ptr) IF(this%p%vl(i)%p%info%lopenacc)
                DEALLOCATE(this%p%vl(i)%p%s_ptr)
              CASE(INT_T)
!$ACC EXIT DATA DELETE(this%p%vl(i)%p%i_ptr) IF(this%p%vl(i)%p%info%lopenacc)
                DEALLOCATE(this%p%vl(i)%p%i_ptr)
              CASE(BOOL_T)
!$ACC EXIT DATA DELETE(this%p%vl(i)%p%l_ptr) IF(this%p%vl(i)%p%info%lopenacc)
                DEALLOCATE(this%p%vl(i)%p%l_ptr)
              END SELECT
            END IF
            DEALLOCATE(this%p%vl(i)%p)
          END IF
        END DO
      END IF
    END IF
  END SUBROUTINE delete_list

  !-----------------------------------------------------------------------------
  ! add a list element to the linked list
  SUBROUTINE register_list_element(this, varp)
    CLASS(t_var_list_ptr), INTENT(INOUT) :: this
    TYPE(t_var), INTENT(IN), POINTER :: varp
    INTEGER :: iv, na , nv
    TYPE(t_var_ptr), ALLOCATABLE :: vtmp(:)
    CHARACTER(*), PARAMETER :: routine = modname//":register_list_element"
    INTEGER, ALLOCATABLE :: itmp1(:), itmp2(:), itmp3(:), itmp4(:)
    LOGICAL, ALLOCATABLE :: ltmp(:)

    IF (.NOT.ASSOCIATED(this%p)) CALL finish(routine, "not a valid var_list")
    IF (.NOT.ASSOCIATED(varp)) CALL finish(routine, "not a valid var")
    na = 0
    nv = this%p%nvars
    IF (nv .EQ. 0) THEN
      na = 16
    ELSE IF (SIZE(this%p%vl) .EQ. nv) THEN
      na = nv + MAX(8, nv / 8)
    END IF
    IF (na .GT. 0) THEN
      ALLOCATE(itmp1(na), itmp2(na), itmp3(na), itmp4(na), ltmp(na), vtmp(na))
      IF (nv .GT. 0) THEN
        itmp1(1:nv) = this%p%tl(1:nv)
        itmp2(1:nv) = this%p%hgrid(1:nv)
        itmp3(1:nv) = this%p%key(1:nv)
        itmp4(1:nv) = this%p%key_notl(1:nv)
        ltmp(1:nv) = this%p%lout(1:nv)
        DO iv = 1, nv
          vtmp(iv)%p => this%p%vl(iv)%p
        END DO
      END IF
      CALL MOVE_ALLOC(itmp1, this%p%tl)
      CALL MOVE_ALLOC(itmp2, this%p%hgrid)
      CALL MOVE_ALLOC(itmp3, this%p%key)
      CALL MOVE_ALLOC(itmp4, this%p%key_notl)
      CALL MOVE_ALLOC(ltmp, this%p%lout)
      CALL MOVE_ALLOC(vtmp, this%p%vl)
    END IF
    nv = nv + 1
    this%p%vl(nv)%p => varp
    this%p%tl(nv) = get_var_timelevel(varp%info%name)
    this%p%hgrid(nv) = varp%info%hgrid
    this%p%key(nv) = text_hash_c(TRIM(varp%info%name))
    this%p%key_notl(nv) = text_hash_c(tolower(get_var_name(varp%info)))
    this%p%lout(nv) = varp%info%loutput
    this%p%nvars = nv
  END SUBROUTINE register_list_element

  SUBROUTINE inherit_var_list_metadata(this, info)
    CLASS(t_var_list_ptr), INTENT(IN) :: this
    TYPE(t_var_metadata), INTENT(OUT) :: info

    info%grib2               = grib2_var(-1, -1, -1, -1, -1, -1)
    info%lrestart            = this%p%lrestart
    info%lmiss               = this%p%lmiss
    info%lmask_boundary      = this%p%lmask_boundary
    info%vert_interp         = create_vert_interp_metadata()
    info%hor_interp          = create_hor_interp_metadata()
    info%in_group(:)         = groups()
  END SUBROUTINE inherit_var_list_metadata

  !------------------------------------------------------------------------------------------------
  ! Create a list new entry
  SUBROUTINE add_var_list_element_5d(data_type, list, varname, hgrid, vgrid, &
    & cf, grib2, ldims, new_elem, loutput, lcontainer, lrestart,             &
    & lrestart_cont, isteptype, lmiss, tlev_source, info, vert_interp,       &
    & hor_interp, in_group, l_pp_scheduler_task, post_op, action_list,       &
    & tracer_info, p5_r, p5_s, p5_i, p5_l, initval_r, initval_s, initval_i,  &
    & initval_l, resetval_r, resetval_s, resetval_i, resetval_l, new_element,&
    & missval_r, missval_s, missval_i, missval_l, var_class, lopenacc)
    INTEGER, INTENT(IN) :: data_type, hgrid, vgrid, ldims(:)
    TYPE(t_var_list_ptr), INTENT(INOUT) :: list
    CHARACTER(*), INTENT(IN) :: varname
    TYPE(t_cf_var), INTENT(IN) :: cf
    TYPE(t_grib2_var), INTENT(IN) :: grib2
    TYPE(t_var), POINTER, INTENT(OUT) :: new_elem
    LOGICAL, INTENT(IN), OPTIONAL :: loutput, lcontainer, lrestart, lrestart_cont, &
      & lmiss, in_group(:), initval_l, resetval_l, missval_l, lopenacc
    INTEGER, INTENT(IN), OPTIONAL :: isteptype, tlev_source, l_pp_scheduler_task, &
      & initval_i, resetval_i, missval_i, var_class
    TYPE(t_var_metadata), POINTER, OPTIONAL :: info
    REAL(dp), CONTIGUOUS_TARGET, OPTIONAL :: p5_r(:,:,:,:,:)
    REAL(sp), CONTIGUOUS_TARGET, OPTIONAL :: p5_s(:,:,:,:,:)
    INTEGER, CONTIGUOUS_TARGET, OPTIONAL :: p5_i(:,:,:,:,:)
    LOGICAL, CONTIGUOUS_TARGET, OPTIONAL :: p5_l(:,:,:,:,:)
    TYPE(t_vert_interp_meta), INTENT(IN), OPTIONAL :: vert_interp
    TYPE(t_hor_interp_meta), INTENT(IN), OPTIONAL :: hor_interp
    TYPE(t_post_op_meta), INTENT(IN), OPTIONAL :: post_op
    TYPE(t_var_action), INTENT(IN), OPTIONAL :: action_list
    CLASS(t_tracer_meta), INTENT(IN), OPTIONAL :: tracer_info
    REAL(dp), INTENT(IN), OPTIONAL :: initval_r, resetval_r, missval_r
    REAL(sp), INTENT(IN), OPTIONAL :: initval_s, resetval_s, missval_s
    TYPE(t_var), POINTER, INTENT(OUT), OPTIONAL :: new_element
    TYPE(t_union_vals) :: missval, initval, resetval, ivals
    INTEGER :: d(5), istat, ndims
    LOGICAL :: referenced, is_restart_var
    CHARACTER(*), PARAMETER :: routine = modname//":add_var_list_element_5d"

    ndims = SIZE(ldims)
    ! Check for a variable of the same name in this list
    ! This consistency check only makes sense inside individual lists.
    ! For single-domain setups and/or when using internal post-processing 
    ! (e.g. lon-lat or vertically interpolated output)  
    ! duplicate names may exist in different lists
    IF (ASSOCIATED(find_list_element(list, varname))) &
      & CALL finish(routine, "duplicate entry ("//TRIM(varname)//") in var_list ("//TRIM(list%p%vlname)//")")
    is_restart_var = list%p%lrestart
    IF (PRESENT(lrestart)) THEN
      is_restart_var = lrestart
      IF (.NOT.list%p%lrestart .AND. lrestart) &
        & CALL finish(routine, 'for list '//TRIM(list%p%vlname)//' restarting not enabled, '// &
                           & 'but restart of '//TRIM(varname)//' requested.')
    ENDIF
    IF (is_restart_var .AND. (.NOT. ANY(data_type == (/REAL_T, SINGLE_T, INT_T/)))) &
      & CALL finish(routine, 'unsupported data_type for "'//TRIM(varname)//'": '// &
        & 'data_type of restart variables must be floating-point or integer type.')
    ALLOCATE(new_elem)
    CALL inherit_var_list_metadata(list, new_elem%info)
    ! init local fields
    missval = new_elem%info%missval
    initval = new_elem%info%initval
    resetval= new_elem%info%resetval
    ! and set meta data
    referenced = ANY([PRESENT(p5_r), PRESENT(p5_s), PRESENT(p5_i), PRESENT(p5_l)])
    IF (PRESENT(missval_r))  missval%rval  = missval_r
    IF (PRESENT(missval_s))  missval%sval  = missval_s
    IF (PRESENT(missval_i))  missval%ival  = missval_i
    IF (PRESENT(missval_l))  missval%lval  = missval_l
    IF (PRESENT(initval_r))  initval%rval  = initval_r
    IF (PRESENT(initval_s))  initval%sval  = initval_s
    IF (PRESENT(initval_i))  initval%ival  = initval_i
    IF (PRESENT(initval_l))  initval%lval  = initval_l
    IF (PRESENT(resetval_r)) resetval%rval = resetval_r
    IF (PRESENT(resetval_s)) resetval%sval = resetval_s
    IF (PRESENT(resetval_i)) resetval%ival = resetval_i
    IF (PRESENT(resetval_l)) resetval%lval = resetval_l
    CALL set_var_metadata(new_elem%info, ldims, name=varname,       &
      & hgrid=hgrid, vgrid=vgrid, cf=cf, grib2=grib2, loutput=loutput,       &
      & lcontainer=lcontainer, lrestart=lrestart, missval=missval,           &
      & lrestart_cont=lrestart_cont, initval=initval, isteptype=isteptype,   &
      & resetval=resetval, tlev_source=tlev_source, vert_interp=vert_interp, &
      & hor_interp=hor_interp, l_pp_scheduler_task=l_pp_scheduler_task,      &
      & post_op=post_op, action_list=action_list, var_class=var_class,       &
      & data_type=data_type, lopenacc=lopenacc, lmiss=lmiss, in_group=in_group)
    ! set dynamic metadata, i.e. polymorphic tracer metadata
    CALL set_var_metadata_dyn (new_elem%info_dyn, tracer_info=tracer_info)
    new_elem%info%ndims = ndims
    new_elem%info%used_dimensions(1:ndims) = ldims(1:ndims)
    new_elem%info%dom = list%p%patch_id
    IF(PRESENT(info)) info => new_elem%info
    NULLIFY(new_elem%r_ptr, new_elem%s_ptr, new_elem%i_ptr, new_elem%l_ptr)
    d(1:ndims)    = new_elem%info%used_dimensions(1:ndims)
    d((ndims+1):) = 1
#if    defined (VARLIST_INITIZIALIZE_WITH_NAN) \
    && (defined (__INTEL_COMPILER) || defined (__PGI) || defined (NAGFOR))
    ivals%rval = ieee_value(ptr, ieee_signaling_nan)
    ivals%sval = ieee_value(ptr, ieee_signaling_nan)
#endif
    IF (ANY([PRESENT(initval_r), PRESENT(initval_s), PRESENT(initval_i), PRESENT(initval_l)])) THEN
      ivals = initval
    ELSE IF (PRESENT(lmiss)) THEN
      ivals = missval
    END IF
    SELECT CASE(data_type)
    CASE(REAL_T)
      IF (referenced) THEN
        new_elem%r_ptr => p5_r
      ELSE
        new_elem%var_base_size = 8
        ALLOCATE(new_elem%r_ptr(d(1), d(2), d(3), d(4), d(5)), STAT=istat)
        IF (istat /= 0) CALL finish(routine, 'allocation of array '//TRIM(varname)//' failed')
        !$ACC ENTER DATA CREATE(new_elem%r_ptr) IF(new_elem%info%lopenacc)
      END IF
      !ICON_OMP PARALLEL
      CALL init_contiguous_dp(new_elem%r_ptr, PRODUCT(d(1:5)), ivals%rval)
      !ICON_OMP END PARALLEL
      !$ACC UPDATE DEVICE(new_elem%r_ptr) IF(new_elem%info%lopenacc)
    CASE(SINGLE_T)
      IF (referenced) THEN
        new_elem%s_ptr => p5_s
      ELSE
        new_elem%var_base_size = 4
        ALLOCATE(new_elem%s_ptr(d(1), d(2), d(3), d(4), d(5)), STAT=istat)
        IF (istat /= 0) CALL finish(routine, 'allocation of array '//TRIM(varname)//' failed')
        !$ACC ENTER DATA CREATE(new_elem%s_ptr) IF(new_elem%info%lopenacc)
      END IF
      !ICON_OMP PARALLEL
      CALL init_contiguous_sp(new_elem%s_ptr, PRODUCT(d(1:5)), ivals%sval)
      !ICON_OMP END PARALLEL
      !$ACC UPDATE DEVICE(new_elem%s_ptr) IF(new_elem%info%lopenacc)
    CASE(INT_T)
      IF (referenced) THEN
        new_elem%i_ptr => p5_i
      ELSE
        new_elem%var_base_size = 4
        ALLOCATE(new_elem%i_ptr(d(1), d(2), d(3), d(4), d(5)), STAT=istat)
        IF (istat /= 0) CALL finish(routine, 'allocation of arrayb'//TRIM(varname)//' failed')
        !$ACC ENTER DATA CREATE(new_elem%i_ptr) IF(new_elem%info%lopenacc)
      END IF
      !ICON_OMP PARALLEL
      CALL init_contiguous_i4(new_elem%i_ptr, PRODUCT(d(1:5)), ivals%ival)
      !ICON_OMP END PARALLEL
      !$ACC UPDATE DEVICE(new_elem%i_ptr) IF(new_elem%info%lopenacc)
    CASE(BOOL_T)
      IF (referenced) THEN
        new_elem%l_ptr => p5_l
      ELSE
        new_elem%var_base_size = 4
        ALLOCATE(new_elem%l_ptr(d(1), d(2), d(3), d(4), d(5)), STAT=istat)
        IF (istat /= 0) CALL finish(routine, 'allocation of array '//TRIM(varname)//' failed')
        !$ACC ENTER DATA CREATE(new_elem%l_ptr) IF(new_elem%info%lopenacc)
      END IF
      !ICON_OMP PARALLEL
      CALL init_contiguous_l(new_elem%l_ptr, PRODUCT(d(1:5)), ivals%lval)
      !ICON_OMP END PARALLEL
      !$ACC UPDATE DEVICE(new_elem%l_ptr) IF(new_elem%info%lopenacc)
    END SELECT
    CALL register_list_element(list, new_elem)
    IF (.NOT.referenced) list%p%memory_used = list%p%memory_used + &
      & INT(new_elem%var_base_size, i8) * INT(PRODUCT(d(1:5)),i8)
    new_elem%info%allocated = .TRUE.
    IF (PRESENT(new_element)) new_element => new_elem
  END SUBROUTINE add_var_list_element_5d

  SUBROUTINE add_var_list_element_r4d(this_list, varname, ptr, hgrid, vgrid, &
    & cf, grib2, ldims, loutput, lcontainer, lrestart, lrestart_cont,     &
    & initval, isteptype, resetval, lmiss, missval, tlev_source, info,    &
    & p5, vert_interp, hor_interp, in_group, new_element,        &
    & l_pp_scheduler_task, post_op, action_list, var_class, lopenacc)
    TYPE(t_var_list_ptr), INTENT(INOUT) :: this_list
    CHARACTER(*), INTENT(IN) :: varname
    REAL(dp), POINTER, INTENT(OUT) :: ptr(:,:,:,:)
    INTEGER, INTENT(IN) :: hgrid, vgrid, ldims(4)
    TYPE(t_cf_var), INTENT(IN) :: cf
    TYPE(t_grib2_var), INTENT(IN) :: grib2
    LOGICAL, INTENT(IN), OPTIONAL :: loutput, lcontainer, lrestart, &
      & lrestart_cont, lmiss, in_group(:), lopenacc
    INTEGER, INTENT(IN), OPTIONAL :: isteptype, l_pp_scheduler_task, &
      & tlev_source, var_class
    REAL(dp), INTENT(IN), OPTIONAL :: initval, resetval, missval
    TYPE(t_var_metadata), POINTER, OPTIONAL :: info
    REAL(dp), CONTIGUOUS_TARGET, OPTIONAL :: p5(:,:,:,:,:)
    TYPE(t_vert_interp_meta), INTENT(IN), OPTIONAL :: vert_interp
    TYPE(t_hor_interp_meta), INTENT(IN), OPTIONAL :: hor_interp
    TYPE(t_var), POINTER, OPTIONAL :: new_element
    TYPE(t_post_op_meta), INTENT(IN), OPTIONAL :: post_op
    TYPE(t_var_action), INTENT(IN), OPTIONAL :: action_list
    TYPE(t_var), POINTER :: element

    CALL add_var_list_element_5d(REAL_T, this_list, varname, hgrid, vgrid, &
      & cf, grib2, ldims, element, loutput, lcontainer, lrestart,          &
      & lrestart_cont, isteptype, lmiss, tlev_source, info, vert_interp,   &
      & hor_interp, in_group, l_pp_scheduler_task, post_op, action_list,   &
      & p5_r=p5, initval_r=initval, resetval_r=resetval, missval_r=missval,&
      & var_class=var_class, lopenacc=lopenacc, new_element=new_element)
    ptr => element%r_ptr(:,:,:,:,1)
  END SUBROUTINE add_var_list_element_r4d

  SUBROUTINE add_var_list_element_r3d(this_list, varname, ptr, hgrid, vgrid, &
    & cf, grib2, ldims, loutput, lcontainer, lrestart, lrestart_cont,     &
    & initval, isteptype, resetval, lmiss, missval, tlev_source, info,    &
    & p5, vert_interp, hor_interp, in_group, new_element, tracer_info, &
    & l_pp_scheduler_task, post_op, action_list, var_class, lopenacc)
    TYPE(t_var_list_ptr), INTENT(INOUT) :: this_list
    CHARACTER(*), INTENT(IN) :: varname
    REAL(dp), POINTER, INTENT(OUT) :: ptr(:,:,:)
    INTEGER, INTENT(IN) :: hgrid, vgrid, ldims(3)
    TYPE(t_cf_var), INTENT(IN) :: cf
    TYPE(t_grib2_var), INTENT(IN) :: grib2
    LOGICAL, INTENT(IN), OPTIONAL :: loutput, lcontainer, lrestart, &
      & lrestart_cont, lmiss, in_group(:), lopenacc
    INTEGER, INTENT(IN), OPTIONAL :: isteptype, l_pp_scheduler_task, &
      & tlev_source, var_class
    REAL(dp), INTENT(IN), OPTIONAL :: initval, resetval, missval
    TYPE(t_var_metadata), POINTER, OPTIONAL :: info
    CLASS(t_tracer_meta), INTENT(in), OPTIONAL :: tracer_info
    REAL(dp), CONTIGUOUS_TARGET, OPTIONAL :: p5(:,:,:,:,:)
    TYPE(t_vert_interp_meta), INTENT(IN), OPTIONAL :: vert_interp
    TYPE(t_hor_interp_meta), INTENT(IN), OPTIONAL :: hor_interp
    TYPE(t_var), POINTER, OPTIONAL :: new_element
    TYPE(t_post_op_meta), INTENT(IN), OPTIONAL :: post_op
    TYPE(t_var_action), INTENT(IN), OPTIONAL :: action_list
    TYPE(t_var), POINTER :: element

    CALL add_var_list_element_5d(REAL_T, this_list, varname, hgrid, vgrid, &
      & cf, grib2, ldims, element, loutput, lcontainer, lrestart,          &
      & lrestart_cont, isteptype, lmiss, tlev_source, info, vert_interp,   &
      & hor_interp, in_group, l_pp_scheduler_task, post_op, action_list,   &
      & p5_r=p5, initval_r=initval, resetval_r=resetval, missval_r=missval,&
      & var_class=var_class, lopenacc=lopenacc, new_element=new_element,   &
      & tracer_info=tracer_info)
    ptr => element%r_ptr(:,:,:,1,1)
  END SUBROUTINE add_var_list_element_r3d

  SUBROUTINE add_var_list_element_r2d(this_list, varname, ptr, hgrid, vgrid, &
    & cf, grib2, ldims, loutput, lcontainer, lrestart, lrestart_cont,     &
    & initval, isteptype, resetval, lmiss, missval, tlev_source, info,    &
    & p5, vert_interp, hor_interp, in_group, new_element, tracer_info, &
    & l_pp_scheduler_task, post_op, action_list, var_class, lopenacc)
    TYPE(t_var_list_ptr), INTENT(INOUT) :: this_list
    CHARACTER(*), INTENT(IN) :: varname
    REAL(dp), POINTER, INTENT(OUT) :: ptr(:,:)
    INTEGER, INTENT(IN) :: hgrid, vgrid, ldims(2)
    TYPE(t_cf_var), INTENT(IN) :: cf
    TYPE(t_grib2_var), INTENT(IN) :: grib2
    LOGICAL, INTENT(IN), OPTIONAL :: loutput, lcontainer, lrestart, &
      & lrestart_cont, lmiss, in_group(:), lopenacc
    INTEGER, INTENT(IN), OPTIONAL :: isteptype, l_pp_scheduler_task, &
      & tlev_source, var_class
    REAL(dp), INTENT(IN), OPTIONAL :: initval, resetval, missval
    TYPE(t_var_metadata), POINTER, OPTIONAL :: info
    CLASS(t_tracer_meta), INTENT(IN), OPTIONAL :: tracer_info
    REAL(dp), CONTIGUOUS_TARGET, OPTIONAL :: p5(:,:,:,:,:)
    TYPE(t_vert_interp_meta), INTENT(IN), OPTIONAL :: vert_interp
    TYPE(t_hor_interp_meta), INTENT(IN), OPTIONAL :: hor_interp
    TYPE(t_var), POINTER, OPTIONAL :: new_element
    TYPE(t_post_op_meta), INTENT(IN), OPTIONAL :: post_op
    TYPE(t_var_action), INTENT(IN), OPTIONAL :: action_list
    TYPE(t_var), POINTER :: element

    CALL add_var_list_element_5d(REAL_T, this_list, varname, hgrid, vgrid, &
      & cf, grib2, ldims, element, loutput, lcontainer, lrestart,          &
      & lrestart_cont, isteptype, lmiss, tlev_source, info, vert_interp,   &
      & hor_interp, in_group, l_pp_scheduler_task, post_op, action_list,   &
      & p5_r=p5, initval_r=initval, resetval_r=resetval, missval_r=missval,&
      & var_class=var_class, lopenacc=lopenacc, new_element=new_element,   &
      & tracer_info=tracer_info)
    ptr => element%r_ptr(:,:,1,1,1)
  END SUBROUTINE add_var_list_element_r2d

  SUBROUTINE add_var_list_element_r1d(this_list, varname, ptr, hgrid, vgrid, &
    & cf, grib2, ldims, loutput, lcontainer, lrestart, lrestart_cont,     &
    & initval, isteptype, resetval, lmiss, missval, tlev_source, info,    &
    & p5, vert_interp, hor_interp, in_group, new_element,        &
    & l_pp_scheduler_task, post_op, action_list, var_class, lopenacc)
    TYPE(t_var_list_ptr), INTENT(INOUT) :: this_list
    CHARACTER(*), INTENT(IN) :: varname
    REAL(dp), POINTER, INTENT(OUT) :: ptr(:)
    INTEGER, INTENT(IN) :: hgrid, vgrid, ldims(1)
    TYPE(t_cf_var), INTENT(IN) :: cf
    TYPE(t_grib2_var), INTENT(IN) :: grib2
    LOGICAL, INTENT(IN), OPTIONAL :: loutput, lcontainer, lrestart, &
      & lrestart_cont, lmiss, in_group(:), lopenacc
    INTEGER, INTENT(IN), OPTIONAL :: isteptype, l_pp_scheduler_task, &
      & tlev_source, var_class
    REAL(dp), INTENT(IN), OPTIONAL :: initval, resetval, missval
    TYPE(t_var_metadata), POINTER, OPTIONAL :: info
    REAL(dp), CONTIGUOUS_TARGET, OPTIONAL :: p5(:,:,:,:,:)
    TYPE(t_vert_interp_meta), INTENT(IN), OPTIONAL :: vert_interp
    TYPE(t_hor_interp_meta), INTENT(IN), OPTIONAL :: hor_interp
    TYPE(t_var), POINTER, OPTIONAL :: new_element
    TYPE(t_post_op_meta), INTENT(IN), OPTIONAL :: post_op
    TYPE(t_var_action), INTENT(IN), OPTIONAL :: action_list
    TYPE(t_var), POINTER :: element

    CALL add_var_list_element_5d(REAL_T, this_list, varname, hgrid, vgrid, &
      & cf, grib2, ldims, element, loutput, lcontainer, lrestart,          &
      & lrestart_cont, isteptype, lmiss, tlev_source, info, vert_interp,   &
      & hor_interp, in_group, l_pp_scheduler_task, post_op, action_list,   &
      & p5_r=p5, initval_r=initval, resetval_r=resetval, missval_r=missval,&
      & var_class=var_class, lopenacc=lopenacc, new_element=new_element)
    ptr => element%r_ptr(:,1,1,1,1)
  END SUBROUTINE add_var_list_element_r1d

  SUBROUTINE add_var_list_element_s4d(this_list, varname, ptr, hgrid, vgrid, &
    & cf, grib2, ldims, loutput, lcontainer, lrestart, lrestart_cont,     &
    & initval, isteptype, resetval, lmiss, missval, tlev_source, info,    &
    & p5, vert_interp, hor_interp, in_group, new_element,        &
    & l_pp_scheduler_task, post_op, action_list, var_class, lopenacc)
    TYPE(t_var_list_ptr), INTENT(INOUT) :: this_list
    CHARACTER(*), INTENT(IN) :: varname
    REAL(sp), POINTER, INTENT(OUT) :: ptr(:,:,:,:)
    INTEGER, INTENT(IN) :: hgrid, vgrid, ldims(4)
    TYPE(t_cf_var), INTENT(IN) :: cf
    TYPE(t_grib2_var), INTENT(IN) :: grib2
    LOGICAL, INTENT(IN), OPTIONAL :: loutput, lcontainer, lrestart, &
      & lrestart_cont, lmiss, in_group(:), lopenacc
    INTEGER, INTENT(IN), OPTIONAL :: isteptype, l_pp_scheduler_task, &
      & tlev_source, var_class
    REAL(sp), INTENT(IN), OPTIONAL :: initval, resetval, missval
    TYPE(t_var_metadata), POINTER, OPTIONAL :: info
    REAL(sp), CONTIGUOUS_TARGET, OPTIONAL :: p5(:,:,:,:,:)
    TYPE(t_vert_interp_meta), INTENT(IN), OPTIONAL :: vert_interp
    TYPE(t_hor_interp_meta), INTENT(IN), OPTIONAL :: hor_interp
    TYPE(t_var), POINTER, OPTIONAL :: new_element
    TYPE(t_post_op_meta), INTENT(IN), OPTIONAL :: post_op
    TYPE(t_var_action), INTENT(IN), OPTIONAL :: action_list
    TYPE(t_var), POINTER :: element

    CALL add_var_list_element_5d(SINGLE_T, this_list, varname, hgrid, vgrid,&
      & cf, grib2, ldims, element, loutput, lcontainer, lrestart,          &
      & lrestart_cont, isteptype, lmiss, tlev_source, info, vert_interp,   &
      & hor_interp, in_group, l_pp_scheduler_task, post_op, action_list,   &
      & p5_s=p5, initval_s=initval, resetval_s=resetval, missval_s=missval,&
      & var_class=var_class, lopenacc=lopenacc, new_element=new_element)
    ptr => element%s_ptr(:,:,:,:,1)
  END SUBROUTINE add_var_list_element_s4d

  SUBROUTINE add_var_list_element_s3d(this_list, varname, ptr, hgrid, vgrid, &
    & cf, grib2, ldims, loutput, lcontainer, lrestart, lrestart_cont,     &
    & initval, isteptype, resetval, lmiss, missval, tlev_source, info,    &
    & p5, vert_interp, hor_interp, in_group, new_element, tracer_info, &
    & l_pp_scheduler_task, post_op, action_list, var_class, lopenacc)
    TYPE(t_var_list_ptr), INTENT(INOUT) :: this_list
    CHARACTER(*), INTENT(IN) :: varname
    REAL(sp), POINTER, INTENT(OUT) :: ptr(:,:,:)
    INTEGER, INTENT(IN) :: hgrid, vgrid, ldims(:)
    TYPE(t_cf_var), INTENT(IN) :: cf
    TYPE(t_grib2_var), INTENT(IN) :: grib2
    LOGICAL, INTENT(IN), OPTIONAL :: loutput, lcontainer, lrestart, &
      & lrestart_cont, lmiss, in_group(:), lopenacc
    INTEGER, INTENT(IN), OPTIONAL :: isteptype, l_pp_scheduler_task, &
      & tlev_source, var_class
    REAL(sp), INTENT(IN), OPTIONAL :: initval, resetval, missval
    TYPE(t_var_metadata), POINTER, OPTIONAL :: info
    CLASS(t_tracer_meta),    INTENT(in), OPTIONAL :: tracer_info
    REAL(sp), CONTIGUOUS_TARGET, OPTIONAL :: p5(:,:,:,:,:)
    TYPE(t_vert_interp_meta), INTENT(IN), OPTIONAL :: vert_interp
    TYPE(t_hor_interp_meta), INTENT(IN), OPTIONAL :: hor_interp
    TYPE(t_var), POINTER, OPTIONAL :: new_element
    TYPE(t_post_op_meta), INTENT(IN), OPTIONAL :: post_op
    TYPE(t_var_action), INTENT(IN), OPTIONAL :: action_list
    TYPE(t_var), POINTER :: element

    CALL add_var_list_element_5d(SINGLE_T, this_list, varname, hgrid, vgrid,&
      & cf, grib2, ldims, element, loutput, lcontainer, lrestart,          &
      & lrestart_cont, isteptype, lmiss, tlev_source, info, vert_interp,   &
      & hor_interp, in_group, l_pp_scheduler_task, post_op, action_list,   &
      & p5_s=p5, initval_s=initval, resetval_s=resetval, missval_s=missval,&
      & var_class=var_class, lopenacc=lopenacc, new_element=new_element,   &
      & tracer_info=tracer_info)
    ptr => element%s_ptr(:,:,:,1,1)
  END SUBROUTINE add_var_list_element_s3d

  SUBROUTINE add_var_list_element_s2d(this_list, varname, ptr, hgrid, vgrid, &
    & cf, grib2, ldims, loutput, lcontainer, lrestart, lrestart_cont,     &
    & initval, isteptype, resetval, lmiss, missval, tlev_source, info,    &
    & p5, vert_interp, hor_interp, in_group, new_element, tracer_info, &
    & l_pp_scheduler_task, post_op, action_list, var_class, lopenacc)
    TYPE(t_var_list_ptr), INTENT(INOUT) :: this_list
    CHARACTER(*), INTENT(IN) :: varname
    REAL(sp), POINTER, INTENT(OUT) :: ptr(:,:)
    INTEGER, INTENT(IN) :: hgrid, vgrid, ldims(2)
    TYPE(t_cf_var), INTENT(IN) :: cf
    TYPE(t_grib2_var), INTENT(IN) :: grib2
    LOGICAL, INTENT(IN), OPTIONAL :: loutput, lcontainer, lrestart, &
      & lrestart_cont, lmiss, in_group(:), lopenacc
    INTEGER, INTENT(IN), OPTIONAL :: isteptype, l_pp_scheduler_task, &
      & tlev_source, var_class
    REAL(sp), INTENT(IN), OPTIONAL :: initval, resetval, missval
    TYPE(t_var_metadata), POINTER, OPTIONAL :: info
    CLASS(t_tracer_meta),    INTENT(in), OPTIONAL :: tracer_info
    REAL(sp), CONTIGUOUS_TARGET, OPTIONAL :: p5(:,:,:,:,:)
    TYPE(t_vert_interp_meta), INTENT(IN), OPTIONAL :: vert_interp
    TYPE(t_hor_interp_meta), INTENT(IN), OPTIONAL :: hor_interp
    TYPE(t_var), POINTER, OPTIONAL :: new_element
    TYPE(t_post_op_meta), INTENT(IN), OPTIONAL :: post_op
    TYPE(t_var_action), INTENT(IN), OPTIONAL :: action_list
    TYPE(t_var), POINTER :: element

    CALL add_var_list_element_5d(SINGLE_T, this_list, varname, hgrid, vgrid,&
      & cf, grib2, ldims, element, loutput, lcontainer, lrestart,          &
      & lrestart_cont, isteptype, lmiss, tlev_source, info, vert_interp,   &
      & hor_interp, in_group, l_pp_scheduler_task, post_op, action_list,   &
      & p5_s=p5, initval_s=initval, resetval_s=resetval, missval_s=missval,&
      & var_class=var_class, lopenacc=lopenacc, new_element=new_element,   &
      & tracer_info=tracer_info)
    ptr => element%s_ptr(:,:,1,1,1)
  END SUBROUTINE add_var_list_element_s2d

  SUBROUTINE add_var_list_element_s1d(this_list, varname, ptr, hgrid, vgrid, &
    & cf, grib2, ldims, loutput, lcontainer, lrestart, lrestart_cont,     &
    & initval, isteptype, resetval, lmiss, missval, tlev_source, info,    &
    & p5, vert_interp, hor_interp, in_group, new_element,        &
    & l_pp_scheduler_task, post_op, action_list, var_class, lopenacc)
    TYPE(t_var_list_ptr), INTENT(INOUT) :: this_list
    CHARACTER(*), INTENT(IN) :: varname
    REAL(sp), POINTER, INTENT(OUT) :: ptr(:)
    INTEGER, INTENT(IN) :: hgrid, vgrid, ldims(1)
    TYPE(t_cf_var), INTENT(IN) :: cf
    TYPE(t_grib2_var), INTENT(IN) :: grib2
    LOGICAL, INTENT(IN), OPTIONAL :: loutput, lcontainer, lrestart, &
      & lrestart_cont, lmiss, in_group(:), lopenacc
    INTEGER, INTENT(IN), OPTIONAL :: isteptype, l_pp_scheduler_task, &
      & tlev_source, var_class
    REAL(sp), INTENT(IN), OPTIONAL :: initval, resetval, missval
    TYPE(t_var_metadata), POINTER, OPTIONAL :: info
    REAL(sp), CONTIGUOUS_TARGET, OPTIONAL :: p5(:,:,:,:,:)
    TYPE(t_vert_interp_meta), INTENT(IN), OPTIONAL :: vert_interp
    TYPE(t_hor_interp_meta), INTENT(IN), OPTIONAL :: hor_interp
    TYPE(t_var), POINTER, OPTIONAL :: new_element
    TYPE(t_post_op_meta), INTENT(IN), OPTIONAL :: post_op
    TYPE(t_var_action), INTENT(IN), OPTIONAL :: action_list
    TYPE(t_var), POINTER :: element

    CALL add_var_list_element_5d(SINGLE_T, this_list, varname, hgrid, vgrid,& 
      & cf, grib2, ldims, element, loutput, lcontainer, lrestart,          &
      & lrestart_cont, isteptype, lmiss, tlev_source, info, vert_interp,   &
      & hor_interp, in_group, l_pp_scheduler_task, post_op, action_list,   &
      & p5_s=p5, initval_s=initval, resetval_s=resetval, missval_s=missval,&
      & var_class=var_class, lopenacc=lopenacc, new_element=new_element)
    ptr => element%s_ptr(:,1,1,1,1)
  END SUBROUTINE add_var_list_element_s1d

  SUBROUTINE add_var_list_element_i4d(this_list, varname, ptr, hgrid, vgrid, &
    & cf, grib2, ldims, loutput, lcontainer, lrestart, lrestart_cont,     &
    & initval, isteptype, resetval, lmiss, missval, tlev_source, info,    &
    & p5, vert_interp, hor_interp, in_group, new_element,        &
    & l_pp_scheduler_task, post_op, action_list, var_class, lopenacc)
    TYPE(t_var_list_ptr), INTENT(INOUT) :: this_list
    CHARACTER(*), INTENT(IN) :: varname
    INTEGER, POINTER, INTENT(OUT) :: ptr(:,:,:,:)
    INTEGER, INTENT(IN) :: hgrid, vgrid, ldims(4)
    TYPE(t_cf_var), INTENT(IN) :: cf
    TYPE(t_grib2_var), INTENT(IN) :: grib2
    LOGICAL, INTENT(IN), OPTIONAL :: loutput, lcontainer, lrestart, &
      & lrestart_cont, lmiss, in_group(:), lopenacc
    INTEGER, INTENT(IN), OPTIONAL :: isteptype, l_pp_scheduler_task, &
      & tlev_source, var_class, initval, resetval, missval
    TYPE(t_var_metadata), POINTER, OPTIONAL :: info
    INTEGER, CONTIGUOUS_TARGET, OPTIONAL :: p5(:,:,:,:,:)
    TYPE(t_vert_interp_meta), INTENT(IN), OPTIONAL :: vert_interp
    TYPE(t_hor_interp_meta), INTENT(IN), OPTIONAL :: hor_interp
    TYPE(t_var), POINTER, OPTIONAL :: new_element
    TYPE(t_post_op_meta), INTENT(IN), OPTIONAL :: post_op
    TYPE(t_var_action), INTENT(IN), OPTIONAL :: action_list
    TYPE(t_var), POINTER :: element

    CALL add_var_list_element_5d(INT_T, this_list, varname, hgrid, vgrid,  & 
      & cf, grib2, ldims, element, loutput, lcontainer, lrestart,          &
      & lrestart_cont, isteptype, lmiss, tlev_source, info, vert_interp,   &
      & hor_interp, in_group, l_pp_scheduler_task, post_op, action_list,   &
      & p5_i=p5, initval_i=initval, resetval_i=resetval, missval_i=missval,&
      & var_class=var_class, lopenacc=lopenacc, new_element=new_element)
    ptr => element%i_ptr(:,:,:,:,1)
  END SUBROUTINE add_var_list_element_i4d

  SUBROUTINE add_var_list_element_i3d(this_list, varname, ptr, hgrid, vgrid, &
    & cf, grib2, ldims, loutput, lcontainer, lrestart, lrestart_cont,     &
    & initval, isteptype, resetval, lmiss, missval, tlev_source, info,    &
    & p5, vert_interp, hor_interp, in_group, new_element,        &
    & l_pp_scheduler_task, post_op, action_list, var_class, lopenacc)
    TYPE(t_var_list_ptr), INTENT(INOUT) :: this_list
    CHARACTER(*), INTENT(IN) :: varname
    INTEGER, POINTER, INTENT(OUT) :: ptr(:,:,:)
    INTEGER, INTENT(IN) :: hgrid, vgrid, ldims(3)
    TYPE(t_cf_var), INTENT(IN) :: cf
    TYPE(t_grib2_var), INTENT(IN) :: grib2
    LOGICAL, INTENT(IN), OPTIONAL :: loutput, lcontainer, lrestart, &
      & lrestart_cont, lmiss, in_group(:), lopenacc
    INTEGER, INTENT(IN), OPTIONAL :: isteptype, l_pp_scheduler_task, &
      & tlev_source, var_class, initval, resetval, missval
    TYPE(t_var_metadata), POINTER, OPTIONAL :: info
    INTEGER, CONTIGUOUS_TARGET, OPTIONAL :: p5(:,:,:,:,:)
    TYPE(t_vert_interp_meta), INTENT(IN), OPTIONAL :: vert_interp
    TYPE(t_hor_interp_meta), INTENT(IN), OPTIONAL :: hor_interp
    TYPE(t_var), POINTER, OPTIONAL :: new_element
    TYPE(t_post_op_meta), INTENT(IN), OPTIONAL :: post_op
    TYPE(t_var_action), INTENT(IN), OPTIONAL :: action_list
    TYPE(t_var), POINTER :: element

    CALL add_var_list_element_5d(INT_T, this_list, varname, hgrid, vgrid,  & 
      & cf, grib2, ldims, element, loutput, lcontainer, lrestart,          &
      & lrestart_cont, isteptype, lmiss, tlev_source, info, vert_interp,   &
      & hor_interp, in_group, l_pp_scheduler_task, post_op, action_list,   &
      & p5_i=p5, initval_i=initval, resetval_i=resetval, missval_i=missval,&
      & var_class=var_class, lopenacc=lopenacc, new_element=new_element)
    ptr => element%i_ptr(:,:,:,1,1)
  END SUBROUTINE add_var_list_element_i3d

  SUBROUTINE add_var_list_element_i2d(this_list, varname, ptr, hgrid, vgrid, &
    & cf, grib2, ldims, loutput, lcontainer, lrestart, lrestart_cont,     &
    & initval, isteptype, resetval, lmiss, missval, tlev_source, info,    &
    & p5, vert_interp, hor_interp, in_group, new_element,        &
    & l_pp_scheduler_task, post_op, action_list, var_class, lopenacc)
    TYPE(t_var_list_ptr), INTENT(INOUT) :: this_list
    CHARACTER(*), INTENT(IN) :: varname
    INTEGER, POINTER, INTENT(OUT) :: ptr(:,:)
    INTEGER, INTENT(IN) :: hgrid, vgrid, ldims(2)
    TYPE(t_cf_var), INTENT(IN) :: cf
    TYPE(t_grib2_var), INTENT(IN) :: grib2
    LOGICAL, INTENT(IN), OPTIONAL :: loutput, lcontainer, lrestart, &
      & lrestart_cont, lmiss, in_group(:), lopenacc
    INTEGER, INTENT(IN), OPTIONAL :: isteptype, l_pp_scheduler_task, &
      & tlev_source, var_class, initval, resetval, missval
    TYPE(t_var_metadata), POINTER, OPTIONAL :: info
    INTEGER, CONTIGUOUS_TARGET, OPTIONAL :: p5(:,:,:,:,:)
    TYPE(t_vert_interp_meta), INTENT(IN), OPTIONAL :: vert_interp
    TYPE(t_hor_interp_meta), INTENT(IN), OPTIONAL :: hor_interp
    TYPE(t_var), POINTER, OPTIONAL :: new_element
    TYPE(t_post_op_meta), INTENT(IN), OPTIONAL :: post_op
    TYPE(t_var_action), INTENT(IN), OPTIONAL :: action_list
    TYPE(t_var), POINTER :: element

    CALL add_var_list_element_5d(INT_T, this_list, varname, hgrid, vgrid,  & 
      & cf, grib2, ldims, element, loutput, lcontainer, lrestart,          &
      & lrestart_cont, isteptype, lmiss, tlev_source, info, vert_interp,   &
      & hor_interp, in_group, l_pp_scheduler_task, post_op, action_list,   &
      & p5_i=p5, initval_i=initval, resetval_i=resetval, missval_i=missval,&
      & var_class=var_class, lopenacc=lopenacc, new_element=new_element)
    ptr => element%i_ptr(:,:,1,1,1)
  END SUBROUTINE add_var_list_element_i2d

  SUBROUTINE add_var_list_element_i1d(this_list, varname, ptr, hgrid, vgrid, &
    & cf, grib2, ldims, loutput, lcontainer, lrestart, lrestart_cont,     &
    & initval, isteptype, resetval, lmiss, missval, tlev_source, info,    &
    & p5, vert_interp, hor_interp, in_group, new_element,        &
    & l_pp_scheduler_task, post_op, action_list, var_class, lopenacc)
    TYPE(t_var_list_ptr), INTENT(INOUT) :: this_list
    CHARACTER(*), INTENT(IN) :: varname
    INTEGER, POINTER, INTENT(OUT) :: ptr(:)
    INTEGER, INTENT(IN) :: hgrid, vgrid, ldims(1)
    TYPE(t_cf_var), INTENT(IN) :: cf
    TYPE(t_grib2_var), INTENT(IN) :: grib2
    LOGICAL, INTENT(IN), OPTIONAL :: loutput, lcontainer, lrestart, &
      & lrestart_cont, lmiss, in_group(:), lopenacc
    INTEGER, INTENT(IN), OPTIONAL :: isteptype, l_pp_scheduler_task, &
      & tlev_source, var_class, initval, resetval, missval
    TYPE(t_var_metadata), POINTER, OPTIONAL :: info
    INTEGER, CONTIGUOUS_TARGET, OPTIONAL :: p5(:,:,:,:,:)
    TYPE(t_vert_interp_meta), INTENT(IN), OPTIONAL :: vert_interp
    TYPE(t_hor_interp_meta), INTENT(IN), OPTIONAL :: hor_interp
    TYPE(t_var), POINTER, OPTIONAL :: new_element
    TYPE(t_post_op_meta), INTENT(IN), OPTIONAL :: post_op
    TYPE(t_var_action), INTENT(IN), OPTIONAL :: action_list
    TYPE(t_var), POINTER :: element

    CALL add_var_list_element_5d(INT_T, this_list, varname, hgrid, vgrid,  &
      & cf, grib2, ldims, element, loutput, lcontainer, lrestart,          &
      & lrestart_cont, isteptype, lmiss, tlev_source, info, vert_interp,   &
      & hor_interp, in_group, l_pp_scheduler_task, post_op, action_list,   &
      & p5_i=p5, initval_i=initval, resetval_i=resetval, missval_i=missval,&
      & var_class=var_class, lopenacc=lopenacc, new_element=new_element)
    ptr => element%i_ptr(:,1,1,1,1)
  END SUBROUTINE add_var_list_element_i1d

  SUBROUTINE add_var_list_element_l4d(this_list, varname, ptr, hgrid, vgrid, &
    & cf, grib2, ldims, loutput, lcontainer, lrestart, lrestart_cont,     &
    & initval, isteptype, resetval, lmiss, missval, tlev_source, info,    &
    & p5, vert_interp, hor_interp, in_group, new_element,        &
    & l_pp_scheduler_task, post_op, action_list, var_class, lopenacc)
    TYPE(t_var_list_ptr), INTENT(INOUT) :: this_list
    CHARACTER(*), INTENT(IN) :: varname
    LOGICAL, POINTER, INTENT(OUT) :: ptr(:,:,:,:)
    INTEGER, INTENT(IN) :: hgrid, vgrid, ldims(4)
    TYPE(t_cf_var), INTENT(IN) :: cf
    TYPE(t_grib2_var), INTENT(IN) :: grib2
    LOGICAL, INTENT(IN), OPTIONAL :: loutput, lcontainer, lrestart, &
      & lrestart_cont, initval, resetval, lmiss, missval, in_group(:), &
      & lopenacc
    INTEGER, INTENT(IN), OPTIONAL :: isteptype, l_pp_scheduler_task, &
      & tlev_source, var_class
    TYPE(t_var_metadata), POINTER, OPTIONAL :: info
    LOGICAL, CONTIGUOUS_TARGET, OPTIONAL :: p5(:,:,:,:,:)
    TYPE(t_vert_interp_meta), INTENT(IN), OPTIONAL :: vert_interp
    TYPE(t_hor_interp_meta), INTENT(IN), OPTIONAL :: hor_interp
    TYPE(t_var), POINTER, OPTIONAL :: new_element
    TYPE(t_post_op_meta), INTENT(IN), OPTIONAL :: post_op
    TYPE(t_var_action), INTENT(IN), OPTIONAL :: action_list
    TYPE(t_var), POINTER :: element

    CALL add_var_list_element_5d(BOOL_T, this_list, varname, hgrid, vgrid, & 
      & cf, grib2, ldims, element, loutput, lcontainer, lrestart,          &
      & lrestart_cont, isteptype, lmiss, tlev_source, info, vert_interp,   &
      & hor_interp, in_group, l_pp_scheduler_task, post_op, action_list,   &
      & p5_l=p5, initval_l=initval, resetval_l=resetval, missval_l=missval,&
      & var_class=var_class, lopenacc=lopenacc, new_element=new_element)
    ptr => element%l_ptr(:,:,:,:,1)
  END SUBROUTINE add_var_list_element_l4d

  SUBROUTINE add_var_list_element_l3d(this_list, varname, ptr, hgrid, vgrid, &
    & cf, grib2, ldims, loutput, lcontainer, lrestart, lrestart_cont,     &
    & initval, isteptype, resetval, lmiss, missval, tlev_source, info,    &
    & p5, vert_interp, hor_interp, in_group, new_element,        &
    & l_pp_scheduler_task, post_op, action_list, var_class, lopenacc)
    TYPE(t_var_list_ptr), INTENT(INOUT) :: this_list
    CHARACTER(*), INTENT(IN) :: varname
    LOGICAL, POINTER, INTENT(OUT) :: ptr(:,:,:)
    INTEGER, INTENT(IN) :: hgrid, vgrid, ldims(3)
    TYPE(t_cf_var), INTENT(IN) :: cf
    TYPE(t_grib2_var), INTENT(IN) :: grib2
    LOGICAL, INTENT(IN), OPTIONAL :: loutput, lcontainer, lrestart, &
      & lrestart_cont, initval, resetval, lmiss, missval, in_group(:), &
      & lopenacc
    INTEGER, INTENT(IN), OPTIONAL :: isteptype, l_pp_scheduler_task, &
      & tlev_source, var_class
    TYPE(t_var_metadata), POINTER, OPTIONAL :: info
    LOGICAL, CONTIGUOUS_TARGET, OPTIONAL :: p5(:,:,:,:,:)
    TYPE(t_vert_interp_meta), INTENT(IN), OPTIONAL :: vert_interp
    TYPE(t_hor_interp_meta), INTENT(IN), OPTIONAL :: hor_interp
    TYPE(t_var), POINTER, OPTIONAL :: new_element
    TYPE(t_post_op_meta), INTENT(IN), OPTIONAL :: post_op
    TYPE(t_var_action), INTENT(IN), OPTIONAL :: action_list
    TYPE(t_var), POINTER :: element

    CALL add_var_list_element_5d(BOOL_T, this_list, varname, hgrid, vgrid, & 
      & cf, grib2, ldims, element, loutput, lcontainer, lrestart,          &
      & lrestart_cont, isteptype, lmiss, tlev_source, info, vert_interp,   &
      & hor_interp, in_group, l_pp_scheduler_task, post_op, action_list,   &
      & p5_l=p5, initval_l=initval, resetval_l=resetval, missval_l=missval,&
      & var_class=var_class, lopenacc=lopenacc, new_element=new_element)
    ptr => element%l_ptr(:,:,:,1,1)
  END SUBROUTINE add_var_list_element_l3d

  SUBROUTINE add_var_list_element_l2d(this_list, varname, ptr, hgrid, vgrid, &
    & cf, grib2, ldims, loutput, lcontainer, lrestart, lrestart_cont,     &
    & initval, isteptype, resetval, lmiss, missval, tlev_source, info,    &
    & p5, vert_interp, hor_interp, in_group, new_element,        &
    & l_pp_scheduler_task, post_op, action_list, var_class, lopenacc)
    TYPE(t_var_list_ptr), INTENT(INOUT) :: this_list
    CHARACTER(*), INTENT(IN) :: varname
    LOGICAL, POINTER, INTENT(OUT) :: ptr(:,:)
    INTEGER, INTENT(IN) :: hgrid, vgrid, ldims(2)
    TYPE(t_cf_var), INTENT(IN) :: cf
    TYPE(t_grib2_var), INTENT(IN) :: grib2
    LOGICAL, INTENT(IN), OPTIONAL :: loutput, lcontainer, lrestart, &
      & lrestart_cont, initval, resetval, lmiss, missval, in_group(:), &
      & lopenacc
    INTEGER, INTENT(IN), OPTIONAL :: isteptype, l_pp_scheduler_task, &
      & tlev_source, var_class
    TYPE(t_var_metadata), POINTER, OPTIONAL :: info
    LOGICAL, CONTIGUOUS_TARGET, OPTIONAL :: p5(:,:,:,:,:)
    TYPE(t_vert_interp_meta), INTENT(IN), OPTIONAL :: vert_interp
    TYPE(t_hor_interp_meta), INTENT(IN), OPTIONAL :: hor_interp
    TYPE(t_var), POINTER, OPTIONAL :: new_element
    TYPE(t_post_op_meta), INTENT(IN), OPTIONAL :: post_op
    TYPE(t_var_action), INTENT(IN), OPTIONAL :: action_list
    TYPE(t_var), POINTER :: element

    CALL add_var_list_element_5d(BOOL_T, this_list, varname, hgrid, vgrid, & 
      & cf, grib2, ldims, element, loutput, lcontainer, lrestart,          &
      & lrestart_cont, isteptype, lmiss, tlev_source, info, vert_interp,   &
      & hor_interp, in_group, l_pp_scheduler_task, post_op, action_list,   &
      & p5_l=p5, initval_l=initval, resetval_l=resetval, missval_l=missval,&
      & var_class=var_class, lopenacc=lopenacc, new_element=new_element)
    ptr => element%l_ptr(:,:,1,1,1)
  END SUBROUTINE add_var_list_element_l2d

  SUBROUTINE add_var_list_element_l1d(this_list, varname, ptr, hgrid, vgrid, &
    & cf, grib2, ldims, loutput, lcontainer, lrestart, lrestart_cont,     &
    & initval, isteptype, resetval, lmiss, missval, tlev_source, info,    &
    & p5, vert_interp, hor_interp, in_group, new_element,        &
    & l_pp_scheduler_task, post_op, action_list, var_class, lopenacc)
    TYPE(t_var_list_ptr), INTENT(INOUT) :: this_list
    CHARACTER(*), INTENT(IN) :: varname
    LOGICAL, POINTER, INTENT(OUT) :: ptr(:)
    INTEGER, INTENT(IN) :: hgrid, vgrid, ldims(1)
    TYPE(t_cf_var), INTENT(IN) :: cf
    TYPE(t_grib2_var), INTENT(IN) :: grib2
    LOGICAL, INTENT(IN), OPTIONAL :: loutput, lcontainer, lrestart, &
      & lrestart_cont, initval, resetval, lmiss, missval, in_group(:), &
      & lopenacc
    INTEGER, INTENT(IN), OPTIONAL :: isteptype, l_pp_scheduler_task, &
      & tlev_source, var_class
    TYPE(t_var_metadata), POINTER, OPTIONAL :: info
    LOGICAL, CONTIGUOUS_TARGET, OPTIONAL :: p5(:,:,:,:,:)
    TYPE(t_vert_interp_meta), INTENT(IN), OPTIONAL :: vert_interp
    TYPE(t_hor_interp_meta), INTENT(IN), OPTIONAL :: hor_interp
    TYPE(t_var), POINTER, OPTIONAL :: new_element
    TYPE(t_post_op_meta), INTENT(IN), OPTIONAL :: post_op
    TYPE(t_var_action), INTENT(IN), OPTIONAL :: action_list
    TYPE(t_var), POINTER :: element

    CALL add_var_list_element_5d(BOOL_T, this_list, varname, hgrid, vgrid, & 
      & cf, grib2, ldims, element, loutput, lcontainer, lrestart,          &
      & lrestart_cont, isteptype, lmiss, tlev_source, info, vert_interp,   &
      & hor_interp, in_group, l_pp_scheduler_task, post_op, action_list,   &
      & p5_l=p5, initval_l=initval, resetval_l=resetval, missval_l=missval,&
      & var_class=var_class, lopenacc=lopenacc, new_element=new_element)
    ptr => element%l_ptr(:,1,1,1,1)
  END SUBROUTINE add_var_list_element_l1d

  SUBROUTINE add_var_list_reference_util(target_element, new_list_element,      &
    & this_list, target_name, refname, hgrid, vgrid, cf, grib2, ref_idx, ldims, &
    & dtype, icontainer, vrp, loutput, lrestart, lrestart_cont, isteptype,      &
    & lmiss, tlev_source, tracer_info, info, vert_interp, hor_interp, in_group, &
    & new_element, l_pp_scheduler_task, post_op, action_list, idx_diag,         &
    & var_class, opt_var_ref_pos, initval_r, initval_s, initval_i, missval_r,   &
    & missval_s, missval_i, resetval_r, resetval_s, resetval_i, idx_tracer)
    TYPE(t_var_list_ptr), INTENT(INOUT) :: this_list
    TYPE(t_var), INTENT(OUT), POINTER :: target_element, new_list_element
    CHARACTER(*), INTENT(IN) :: target_name, refname
    INTEGER, INTENT(IN) :: hgrid, vgrid, ref_idx, ldims(:), dtype
    INTEGER, INTENT(OUT) :: icontainer, vrp
    TYPE(t_cf_var), INTENT(IN) :: cf
    TYPE(t_grib2_var), INTENT(IN) :: grib2
    LOGICAL, INTENT(IN), OPTIONAL :: loutput, lrestart, lrestart_cont, &
      & lmiss, in_group(:)
    INTEGER, INTENT(IN), OPTIONAL :: isteptype, tlev_source, var_class, &
      & l_pp_scheduler_task, opt_var_ref_pos, idx_tracer, idx_diag
    REAL(dp), INTENT(IN), OPTIONAL :: initval_r, resetval_r, missval_r
    REAL(sp), INTENT(IN), OPTIONAL :: initval_s, resetval_s, missval_s
    INTEGER, INTENT(IN), OPTIONAL :: initval_i, resetval_i, missval_i
    CLASS(t_tracer_meta), INTENT(IN), OPTIONAL :: tracer_info
    TYPE(t_var_metadata), POINTER, OPTIONAL :: info
    TYPE(t_vert_interp_meta),INTENT(IN), OPTIONAL :: vert_interp
    TYPE(t_hor_interp_meta), INTENT(IN), OPTIONAL :: hor_interp
    TYPE(t_var), POINTER, OPTIONAL :: new_element
    TYPE(t_post_op_meta), INTENT(IN), OPTIONAL :: post_op
    TYPE(t_var_action), INTENT(IN), OPTIONAL :: action_list
    TYPE(t_var_metadata), POINTER :: target_info, ref_info
    TYPE(t_union_vals) :: missvalt, initvalt, resetvalt
    CHARACTER(*), PARAMETER :: routine = modname//":add_var_list_reference_util"
    INTEGER :: var_ref_pos, ndims, di(5), di3, max_ref, ts_pos

    ndims = SIZE(ldims)
    target_element => find_list_element(this_list, target_name)
    target_info => target_element%info
    IF (PRESENT(opt_var_ref_pos)) THEN
      var_ref_pos = opt_var_ref_pos
      IF (.NOT. target_info%lcontainer) &
        &  CALL finish(routine, "invalid container index: Target is not a container variable!")
      IF ((target_info%var_ref_pos /= var_ref_pos) .AND. &
        & (target_info%var_ref_pos /= -1)) THEN
        CALL finish(routine, "Container index does not match the previously set value!")
      END IF
      target_info%var_ref_pos = var_ref_pos
    ELSE
      var_ref_pos = ndims + 1
    END IF
    di3 = MERGE(4, 0, ndims.EQ.3)
    IF (.NOT. ANY(NDIMS .EQ. (/ 2, 3 /))) CALL finish(routine, "Internal error!")
    SELECT CASE(var_ref_pos)
    CASE(1)
      di = (/ 2, 3, di3, 0, 0 /)
    CASE(2)
      di = (/ 1, 3, di3, 0, 0 /)
    CASE(3)
      di = (/ 1, 2, di3, 0, 0 /)
    CASE(4)
      IF (NDIMS.EQ.2) CALL finish(routine, "Internal error!")
      di = (/ 1, 2, 3, 0, 0 /)
    CASE DEFAULT
      CALL finish(routine, "Internal error!")
    END SELECT
    IF (target_info%lcontainer) THEN
      max_ref = 0
      IF (ASSOCIATED(target_element%r_ptr)) THEN
        max_ref = SIZE(target_element%r_ptr, var_ref_pos)
      ELSE IF (ASSOCIATED(target_element%s_ptr)) THEN
        max_ref = SIZE(target_element%s_ptr, var_ref_pos)
      ELSE IF (ASSOCIATED(target_element%i_ptr)) THEN
        max_ref = SIZE(target_element%i_ptr, var_ref_pos)
      ELSE IF (ASSOCIATED(target_element%l_ptr)) THEN
        max_ref = SIZE(target_element%l_ptr, var_ref_pos)
      END IF
      ! Counting the number of existing references is deactivated, 
      ! if the slice index to be referenced is given explicitly.
        target_info%ncontained = target_info%ncontained+1
        ! only check validity of given slice index
        IF ( (ref_idx > max_ref) .OR. (ref_idx < 1)) THEN
          WRITE (message_text, "(2(a,i3),a)") 'Slice idx ', ref_idx, ' for ' // &
            & TRIM(refname) // ' out of allowable range [1,',max_ref,']'
          CALL finish(routine, message_text)
        ENDIF
      IF (ANY(ldims(1:ndims) /= target_info%used_dimensions(di(1:ndims)))) &
        & CALL finish(routine, TRIM(refname)//' dimensions requested and available differ.')
    ENDIF
    ! add list entry
    ALLOCATE(new_list_element)
    IF (PRESENT(new_element)) new_element=>new_list_element
    new_list_element%ref_to => target_element
    ref_info => new_list_element%info
    CALL inherit_var_list_metadata(this_list, ref_info)
    ! init local fields
    missvalt  = ref_info%missval
    initvalt  = ref_info%initval
    resetvalt = ref_info%resetval
    IF (PRESENT(missval_r))  missvalt%rval  = missval_r
    IF (PRESENT(missval_s))  missvalt%sval  = missval_s
    IF (PRESENT(missval_i))  missvalt%ival  = missval_i
    IF (PRESENT(initval_r))  initvalt%rval  = initval_r
    IF (PRESENT(initval_s))  initvalt%sval  = initval_s
    IF (PRESENT(initval_i))  initvalt%ival  = initval_i
    IF (PRESENT(resetval_r)) resetvalt%rval = resetval_r
    IF (PRESENT(resetval_s)) resetvalt%sval = resetval_s
    IF (PRESENT(resetval_i)) resetvalt%ival = resetval_i
    CALL set_var_metadata(ref_info, ldims, name=refname, hgrid=hgrid, &
      & vgrid=vgrid, cf=cf, grib2=grib2, loutput=loutput, lrestart=lrestart,   &
      & missval=missvalt, lrestart_cont=lrestart_cont, initval=initvalt,       &
      & isteptype=isteptype, resetval=resetvalt, tlev_source=tlev_source,      &
      & vert_interp=vert_interp, hor_interp=hor_interp, post_op=post_op,       &
      & l_pp_scheduler_task=l_pp_scheduler_task, action_list=action_list,      &
      & var_class=var_class, data_type=dtype, lmiss=lmiss, in_group=in_group,  &
      & idx_tracer=idx_tracer, idx_diag=idx_diag)
    ! set dynamic metadata, i.e. polymorphic tracer metadata
    CALL set_var_metadata_dyn(new_list_element%info_dyn, tracer_info=tracer_info)
    ref_info%ndims = ndims
    ref_info%used_dimensions(:) = 0
    ref_info%used_dimensions(1:ndims) = target_info%used_dimensions(di(1:ndims))
    IF (PRESENT(var_class)) THEN
      IF (ANY((/CLASS_TILE, CLASS_TILE_LAND/) == var_class)) THEN
        ! automatically add tile to its variable specific tile-group
        ts_pos = INDEX(target_info%name, TIMELEVEL_SUFFIX)
        ts_pos = MERGE(ts_pos-1, vname_len, ts_pos .GT. 0)
        ref_info%in_group = groups(target_info%name(1:ts_pos), groups_in=in_group)
      END IF
    END IF
    IF (target_info%lcontainer) THEN
      ref_info%lcontained                   = .TRUE.
      ref_info%used_dimensions(ndims+1)     = 1
      ref_info%var_ref_pos = var_ref_pos
      ref_info%maxcontained = max_ref
      ref_info%ncontained = ref_idx
    ENDIF
    icontainer = MERGE(ref_info%ncontained, 1, target_info%lcontainer)
    vrp = var_ref_pos
    IF(PRESENT(info)) info => ref_info
    CALL register_list_element(this_list, new_list_element)
  END SUBROUTINE add_var_list_reference_util

  SUBROUTINE add_var_list_reference_r3d(this_list, target_name, refname, ptr,       &
    & hgrid, vgrid, cf, grib2, ref_idx, ldims, loutput, lrestart, lrestart_cont, &
    & initval, isteptype, resetval, lmiss, missval, tlev_source, tracer_info,    &
    & info, vert_interp, hor_interp, in_group, new_element,             &
    & l_pp_scheduler_task, post_op, action_list, opt_var_ref_pos, var_class)
    TYPE(t_var_list_ptr), INTENT(INOUT) :: this_list
    CHARACTER(*), INTENT(IN) :: target_name, refname
    REAL(dp), POINTER :: ptr(:,:,:)
    INTEGER, INTENT(IN) :: hgrid, vgrid, ref_idx, ldims(3)
    TYPE(t_cf_var), INTENT(IN) :: cf
    TYPE(t_grib2_var), INTENT(IN) :: grib2
    LOGICAL, INTENT(IN), OPTIONAL :: loutput, lrestart, lrestart_cont, &
      & lmiss, in_group(:)
    INTEGER, INTENT(IN), OPTIONAL :: isteptype, tlev_source, var_class, &
      & l_pp_scheduler_task, opt_var_ref_pos
    REAL(dp), INTENT(IN), OPTIONAL :: initval, resetval, missval
    CLASS(t_tracer_meta), INTENT(IN), OPTIONAL :: tracer_info
    TYPE(t_var_metadata), POINTER, OPTIONAL :: info
    TYPE(t_vert_interp_meta),INTENT(IN), OPTIONAL :: vert_interp
    TYPE(t_hor_interp_meta), INTENT(IN), OPTIONAL :: hor_interp
    TYPE(t_var), POINTER, OPTIONAL :: new_element
    TYPE(t_post_op_meta), INTENT(IN), OPTIONAL :: post_op
    TYPE(t_var_action), INTENT(IN), OPTIONAL :: action_list
    CHARACTER(*), PARAMETER :: routine = modname//"::add_var_list_reference_r3d"
    TYPE(t_var), POINTER :: target_element, new_list_element
    INTEGER :: icontainer, vrp

    CALL add_var_list_reference_util(target_element, new_list_element,     &
      & this_list, target_name, refname, hgrid, vgrid, cf, grib2, ref_idx, &
      & ldims, REAL_T, icontainer, vrp, loutput=loutput, lrestart=lrestart,&
      & lrestart_cont=lrestart_cont, isteptype=isteptype, lmiss=lmiss,     &
      & tlev_source=tlev_source, tracer_info=tracer_info, info=info,       &
      & vert_interp=vert_interp, hor_interp=hor_interp, in_group=in_group, &
      & new_element=new_element, l_pp_scheduler_task=l_pp_scheduler_task,  &
      & post_op=post_op, action_list=action_list, var_class=var_class,     &
      & opt_var_ref_pos=opt_var_ref_pos, initval_r=initval,                &
      & missval_r=missval, resetval_r=resetval)
    IF (.NOT. ASSOCIATED(target_element%r_ptr)) &
      & CALL finish(routine, TRIM(refname)//' not created.')
    SELECT CASE(vrp)
    CASE(1)
      ptr => target_element%r_ptr(icontainer,:,:,:,1)
    CASE(2)
      ptr => target_element%r_ptr(:,icontainer,:,:,1)
    CASE(3)
      ptr => target_element%r_ptr(:,:,icontainer,:,1)
    CASE(4)
      ptr => target_element%r_ptr(:,:,:,icontainer,1)
    CASE default
      CALL finish(routine, "internal error!")
    END SELECT
    new_list_element%r_ptr => target_element%r_ptr
    IF (.NOT. ASSOCIATED(new_list_element%r_ptr)) &
      & WRITE (0,*) 'problem with association of ptr for '//TRIM(refname)
    IF (PRESENT(lmiss)) ptr = new_list_element%info%missval%rval
  END SUBROUTINE add_var_list_reference_r3d

  SUBROUTINE add_var_list_reference_r2d(this_list, target_name, refname, ptr,    &
    & hgrid, vgrid, cf, grib2, ref_idx, ldims, loutput, lrestart, lrestart_cont, &
    & initval, isteptype, resetval, lmiss, missval, tlev_source, tracer_info,    &
    & info, vert_interp, hor_interp, in_group, new_element,             &
    & l_pp_scheduler_task, post_op, action_list, opt_var_ref_pos, var_class,     &
    & idx_tracer, idx_diag)
    TYPE(t_var_list_ptr), INTENT(INOUT) :: this_list
    CHARACTER(*), INTENT(IN) :: target_name, refname
    REAL(dp), POINTER :: ptr(:,:)
    INTEGER, INTENT(IN) :: hgrid, vgrid, ref_idx, ldims(2)
    TYPE(t_cf_var), INTENT(IN) :: cf                  
    TYPE(t_grib2_var), INTENT(IN) :: grib2               
    LOGICAL, INTENT(IN), OPTIONAL :: loutput, lrestart, lrestart_cont, &
      & lmiss, in_group(:)
    INTEGER, INTENT(IN), OPTIONAL :: isteptype, tlev_source, var_class, &
      & l_pp_scheduler_task, opt_var_ref_pos, idx_tracer, idx_diag
    REAL(dp), INTENT(IN), OPTIONAL :: initval, resetval, missval
    CLASS(t_tracer_meta), INTENT(IN), OPTIONAL :: tracer_info         
    TYPE(t_var_metadata), POINTER, OPTIONAL :: info                
    TYPE(t_vert_interp_meta),INTENT(IN), OPTIONAL :: vert_interp         
    TYPE(t_hor_interp_meta), INTENT(IN), OPTIONAL :: hor_interp          
    TYPE(t_var), POINTER, OPTIONAL :: new_element         
    TYPE(t_post_op_meta), INTENT(IN), OPTIONAL :: post_op            
    TYPE(t_var_action), INTENT(IN), OPTIONAL :: action_list         
    CHARACTER(*), PARAMETER :: routine = modname//"::add_var_list_reference_r2d"
    TYPE(t_var), POINTER :: target_element, new_list_element
    INTEGER :: icontainer, vrp

    CALL add_var_list_reference_util(target_element, new_list_element,     &
      & this_list, target_name, refname, hgrid, vgrid, cf, grib2, ref_idx, &
      & ldims, REAL_T, icontainer, vrp, loutput=loutput, lrestart=lrestart,&
      & lrestart_cont=lrestart_cont, isteptype=isteptype, lmiss=lmiss,     &
      & tlev_source=tlev_source, tracer_info=tracer_info, info=info,       &
      & vert_interp=vert_interp, hor_interp=hor_interp, in_group=in_group, &
      & new_element=new_element, l_pp_scheduler_task=l_pp_scheduler_task,  &
      & post_op=post_op, action_list=action_list, var_class=var_class,     &
      & opt_var_ref_pos=opt_var_ref_pos, initval_r=initval,                &
      & missval_r=missval, resetval_r=resetval, idx_tracer=idx_tracer,     &
      & idx_diag=idx_diag)
    IF (.NOT. ASSOCIATED(target_element%r_ptr)) &
      & CALL finish(routine, TRIM(refname)//' not created.')
    SELECT CASE(vrp)
    CASE(1)
      ptr => target_element%r_ptr(icontainer,:,:,1,1)
    CASE(2)
      ptr => target_element%r_ptr(:,icontainer,:,1,1)
    CASE(3)
      ptr => target_element%r_ptr(:,:,icontainer,1,1)
    CASE default
      CALL finish(routine, "internal error!")
    END SELECT
    new_list_element%r_ptr => target_element%r_ptr
    IF (.NOT. ASSOCIATED(new_list_element%r_ptr)) &
      & WRITE (0,*) 'problem with association of ptr for '//TRIM(refname)
    IF (PRESENT(lmiss)) ptr = new_list_element%info%missval%rval
  END SUBROUTINE add_var_list_reference_r2d

  SUBROUTINE add_var_list_reference_s3d(this_list, target_name, refname, ptr,    &
    & hgrid, vgrid, cf, grib2, ref_idx, ldims, loutput, lrestart, lrestart_cont, &
    & initval, isteptype, resetval, lmiss, missval, tlev_source, tracer_info,    &
    & info, vert_interp, hor_interp, in_group, new_element,             &
    & l_pp_scheduler_task, post_op, action_list, opt_var_ref_pos, var_class)
    TYPE(t_var_list_ptr), INTENT(INOUT) :: this_list
    CHARACTER(*), INTENT(IN) :: target_name, refname
    REAL(sp), POINTER :: ptr(:,:,:)
    INTEGER, INTENT(IN) :: hgrid, vgrid, ref_idx, ldims(3)
    TYPE(t_cf_var), INTENT(IN) :: cf
    TYPE(t_grib2_var), INTENT(IN) :: grib2
    LOGICAL, INTENT(IN), OPTIONAL :: loutput, lrestart, lrestart_cont, &
      & lmiss, in_group(:)
    INTEGER, INTENT(IN), OPTIONAL :: isteptype, tlev_source, var_class, &
      & l_pp_scheduler_task, opt_var_ref_pos
    REAL(sp), INTENT(IN), OPTIONAL :: initval, resetval, missval
    CLASS(t_tracer_meta), INTENT(IN), OPTIONAL :: tracer_info
    TYPE(t_var_metadata), POINTER, OPTIONAL :: info
    TYPE(t_vert_interp_meta),INTENT(IN), OPTIONAL :: vert_interp
    TYPE(t_hor_interp_meta), INTENT(IN), OPTIONAL :: hor_interp
    TYPE(t_var), POINTER, OPTIONAL :: new_element
    TYPE(t_post_op_meta), INTENT(IN), OPTIONAL :: post_op
    TYPE(t_var_action), INTENT(IN), OPTIONAL :: action_list
    CHARACTER(*), PARAMETER :: routine = modname//"::add_var_list_reference_s3d"
    TYPE(t_var), POINTER :: target_element, new_list_element
    INTEGER :: icontainer, vrp

    CALL add_var_list_reference_util(target_element, new_list_element,     &
      & this_list, target_name, refname, hgrid, vgrid, cf, grib2, ref_idx, &
      & ldims, SINGLE_T, icontainer, vrp, loutput=loutput, lrestart=lrestart, &
      & lrestart_cont=lrestart_cont, isteptype=isteptype, lmiss=lmiss,     &
      & tlev_source=tlev_source, tracer_info=tracer_info, info=info,       &
      & vert_interp=vert_interp, hor_interp=hor_interp, in_group=in_group, &
      & new_element=new_element, l_pp_scheduler_task=l_pp_scheduler_task,  &
      & post_op=post_op, action_list=action_list, var_class=var_class,     &
      & opt_var_ref_pos=opt_var_ref_pos, initval_s=initval,                &
      & missval_s=missval, resetval_s=resetval)
    IF (.NOT. ASSOCIATED(target_element%s_ptr)) &
      & CALL finish(routine, TRIM(refname)//' not created.')
    SELECT CASE(vrp)
    CASE(1)
      ptr => target_element%s_ptr(icontainer,:,:,:,1)
    CASE(2)
      ptr => target_element%s_ptr(:,icontainer,:,:,1)
    CASE(3)
      ptr => target_element%s_ptr(:,:,icontainer,:,1)
    CASE(4)
      ptr => target_element%s_ptr(:,:,:,icontainer,1)
    CASE default
      CALL finish(routine, "internal error!")
    END SELECT
    new_list_element%s_ptr => target_element%s_ptr
    IF (.NOT. ASSOCIATED(new_list_element%s_ptr)) &
      & WRITE (0,*) 'problem with association of ptr for '//TRIM(refname)
    IF (PRESENT(lmiss)) ptr = new_list_element%info%missval%sval
  END SUBROUTINE add_var_list_reference_s3d

  SUBROUTINE add_var_list_reference_s2d(this_list, target_name, refname, ptr,    &
    & hgrid, vgrid, cf, grib2, ref_idx, ldims, loutput, lrestart, lrestart_cont, &
    & initval, isteptype, resetval, lmiss, missval, tlev_source, tracer_info,    &
    & info, vert_interp, hor_interp, in_group, new_element,             &
    & l_pp_scheduler_task, post_op, action_list, opt_var_ref_pos, var_class)
    TYPE(t_var_list_ptr), INTENT(INOUT) :: this_list
    CHARACTER(*), INTENT(IN) :: target_name, refname
    REAL(sp), POINTER :: ptr(:,:)
    INTEGER, INTENT(IN) :: hgrid, vgrid, ref_idx, ldims(2)
    TYPE(t_cf_var), INTENT(IN) :: cf
    TYPE(t_grib2_var), INTENT(IN) :: grib2
    LOGICAL, INTENT(IN), OPTIONAL :: loutput, lrestart, lrestart_cont, &
      & lmiss, in_group(:)
    INTEGER, INTENT(IN), OPTIONAL :: isteptype, tlev_source, var_class, &
      & l_pp_scheduler_task, opt_var_ref_pos
    REAL(sp), INTENT(IN), OPTIONAL :: initval, resetval, missval
    CLASS(t_tracer_meta), INTENT(IN), OPTIONAL :: tracer_info
    TYPE(t_var_metadata), POINTER, OPTIONAL :: info
    TYPE(t_vert_interp_meta),INTENT(IN), OPTIONAL :: vert_interp
    TYPE(t_hor_interp_meta), INTENT(IN), OPTIONAL :: hor_interp
    TYPE(t_var), POINTER, OPTIONAL :: new_element
    TYPE(t_post_op_meta), INTENT(IN), OPTIONAL :: post_op
    TYPE(t_var_action), INTENT(IN), OPTIONAL :: action_list
    CHARACTER(*), PARAMETER :: routine = modname//"::add_var_list_reference_s2d"
    TYPE(t_var), POINTER :: target_element, new_list_element
    INTEGER :: icontainer, vrp

    CALL add_var_list_reference_util(target_element, new_list_element,     &
      & this_list, target_name, refname, hgrid, vgrid, cf, grib2, ref_idx, &
      & ldims, SINGLE_T, icontainer, vrp, loutput=loutput, lrestart=lrestart, &
      & lrestart_cont=lrestart_cont, isteptype=isteptype, lmiss=lmiss,     &
      & tlev_source=tlev_source, tracer_info=tracer_info, info=info,       &
      & vert_interp=vert_interp, hor_interp=hor_interp, in_group=in_group, &
      & new_element=new_element, l_pp_scheduler_task=l_pp_scheduler_task,  &
      & post_op=post_op, action_list=action_list, var_class=var_class,     &
      & opt_var_ref_pos=opt_var_ref_pos, initval_s=initval,                &
      & missval_s=missval, resetval_s=resetval)
    IF (.NOT. ASSOCIATED(target_element%s_ptr)) &
      & CALL finish(routine, TRIM(refname)//' not created.')
    SELECT CASE(vrp)
    CASE(1)
      ptr => target_element%s_ptr(icontainer,:,:,1,1)
    CASE(2)
      ptr => target_element%s_ptr(:,icontainer,:,1,1)
    CASE(3)
      ptr => target_element%s_ptr(:,:,icontainer,1,1)
    CASE default
      CALL finish(routine, "internal error!")
    END SELECT
    new_list_element%s_ptr => target_element%s_ptr
    IF (.NOT. ASSOCIATED(new_list_element%s_ptr)) &
      & WRITE (0,*) 'problem with association of ptr for '//TRIM(refname)
    IF (PRESENT(lmiss)) ptr = new_list_element%info%missval%sval
  END SUBROUTINE add_var_list_reference_s2d

  SUBROUTINE add_var_list_reference_i2d(this_list, target_name, refname, ptr,    &
    & hgrid, vgrid, cf, grib2, ref_idx, ldims, loutput, lrestart, lrestart_cont, &
    & initval, isteptype, resetval, lmiss, missval, tlev_source, tracer_info,    &
    & info, vert_interp, hor_interp, in_group, new_element,             &
    & l_pp_scheduler_task, post_op, action_list, opt_var_ref_pos, var_class)
    TYPE(t_var_list_ptr), INTENT(INOUT) :: this_list
    CHARACTER(*), INTENT(IN) :: target_name, refname
    INTEGER, POINTER :: ptr(:,:)
    INTEGER, INTENT(IN) :: hgrid, vgrid, ref_idx, ldims(2)
    TYPE(t_cf_var), INTENT(IN) :: cf
    TYPE(t_grib2_var), INTENT(IN) :: grib2
    LOGICAL, INTENT(IN), OPTIONAL :: loutput, lrestart, lrestart_cont, &
      & lmiss, in_group(:)
    INTEGER, INTENT(IN), OPTIONAL :: isteptype, tlev_source, var_class, &
      & l_pp_scheduler_task, opt_var_ref_pos, initval, resetval, missval
    CLASS(t_tracer_meta), INTENT(IN), OPTIONAL :: tracer_info
    TYPE(t_var_metadata), POINTER, OPTIONAL :: info
    TYPE(t_vert_interp_meta),INTENT(IN), OPTIONAL :: vert_interp
    TYPE(t_hor_interp_meta), INTENT(IN), OPTIONAL :: hor_interp
    TYPE(t_var), POINTER, OPTIONAL :: new_element
    TYPE(t_post_op_meta), INTENT(IN), OPTIONAL :: post_op
    TYPE(t_var_action), INTENT(IN), OPTIONAL :: action_list
    CHARACTER(*), PARAMETER :: routine = modname//"::add_var_list_reference_i2d"
    TYPE(t_var), POINTER :: target_element, new_list_element
    INTEGER :: icontainer, vrp

    CALL add_var_list_reference_util(target_element, new_list_element,     &
      & this_list, target_name, refname, hgrid, vgrid, cf, grib2, ref_idx, &
      & ldims, INT_T, icontainer, vrp, loutput=loutput, lrestart=lrestart, &
      & lrestart_cont=lrestart_cont, isteptype=isteptype, lmiss=lmiss,     &
      & tlev_source=tlev_source, tracer_info=tracer_info, info=info,       &
      & vert_interp=vert_interp, hor_interp=hor_interp, in_group=in_group, &
      & new_element=new_element, l_pp_scheduler_task=l_pp_scheduler_task,  &
      & post_op=post_op, action_list=action_list, var_class=var_class,     &
      & opt_var_ref_pos=opt_var_ref_pos, initval_i=initval,                &
      & missval_i=missval, resetval_i=resetval)
    IF (.NOT. ASSOCIATED(target_element%i_ptr)) &
      & CALL finish(routine, TRIM(refname)//' not created.')
    SELECT CASE(vrp)
    CASE(1)
      ptr => target_element%i_ptr(icontainer,:,:,1,1)
    CASE(2)
      ptr => target_element%i_ptr(:,icontainer,:,1,1)
    CASE(3)
      ptr => target_element%i_ptr(:,:,icontainer,1,1)
    CASE default
      CALL finish(routine, "internal error!")
    END SELECT
    new_list_element%i_ptr => target_element%i_ptr
    IF (.NOT. ASSOCIATED(new_list_element%i_ptr)) &
      & WRITE (0,*) 'problem with association of ptr for '//TRIM(refname)
    IF (PRESENT(lmiss)) ptr = new_list_element%info%missval%ival
  END SUBROUTINE add_var_list_reference_i2d

  SUBROUTINE print_var_list(this, lshort)
    CLASS(t_var_list_ptr), INTENT(IN) :: this
    LOGICAL, OPTIONAL, INTENT(IN) :: lshort
    TYPE(t_var), POINTER :: le
    INTEGER :: j
    LOGICAL :: short

    short = .FALSE.
    IF (PRESENT(lshort)) short = lshort
    CALL message('','')
    CALL message('','')
    CALL message('','Status of variable list '//TRIM(this%p%vlname)//':')
    CALL message('','')
    DO j = 1, this%p%nvars
      le => this%p%vl(j)%p
      IF (le%info%lcontainer) CYCLE
      IF (le%info%name == '') CYCLE
      IF (short) THEN
        CALL le%print_short()
      ELSE
        CALL le%print_rigorous()
      END IF
    END DO
  END SUBROUTINE print_var_list

  FUNCTION find_list_element(this, vname, opt_hgrid, opt_with_tl, opt_output) RESULT(element)
    TYPE(t_var_list_ptr), INTENT(IN) :: this
    CHARACTER(*), INTENT(IN) :: vname
    INTEGER, OPTIONAL, INTENT(IN) :: opt_hgrid
    LOGICAL, OPTIONAL, INTENT(IN) :: opt_with_tl, opt_output
    TYPE(t_var), POINTER :: element
    INTEGER :: key, hgrid, time_lev, iv
    LOGICAL :: with_tl, omit_output, with_output

    NULLIFY(element)
    with_tl = .TRUE.
    IF (PRESENT(opt_with_tl)) with_tl = opt_with_tl
    hgrid = -1
    IF (PRESENT(opt_hgrid)) hgrid = opt_hgrid
    IF (with_tl) THEN
      key = text_hash_c(TRIM(vname))
    ELSE
      key = text_hash_c(tolower(vname))
    END IF
    with_output = .TRUE.
    omit_output = .NOT.PRESENT(opt_output)
    IF (.NOT.omit_output) with_output = opt_output
    time_lev = get_var_timelevel(vname)
    DO iv = 1, this%p%nvars
      IF (-1 .NE. hgrid .AND. this%p%hgrid(iv) .NE. hgrid) CYCLE
      IF (MERGE(.FALSE., with_output .NEQV. this%p%lout(iv), omit_output)) CYCLE
      IF (time_lev .NE. this%p%tl(iv)) CYCLE
      IF (key .NE. MERGE(this%p%key(iv), this%p%key_notl(iv), with_tl)) CYCLE
      element => this%p%vl(iv)%p
    ENDDO
  END FUNCTION find_list_element
  
END MODULE mo_var_list<|MERGE_RESOLUTION|>--- conflicted
+++ resolved
@@ -5,21 +5,16 @@
 !! Please see the file LICENSE in the root of the source tree for this code.
 !! Where software is supplied by third parties, it is indicated in the
 !! headers of the routines.
-<<<<<<< HEAD
-=======
 #include "icon_contiguous_defines.inc"
->>>>>>> 6ec79550
+#include "omp_definitions.inc"
+
 MODULE mo_var_list
-
-#include <icon_contiguous_defines.h>
-#include <omp_definitions.inc>
 
 #if defined (__INTEL_COMPILER) || defined (__PGI) || defined (NAGFOR)
 #ifdef VARLIST_INITIZIALIZE_WITH_NAN
   USE, INTRINSIC :: ieee_arithmetic
 #endif
 #endif
-
   USE mo_kind,             ONLY: sp, dp, i8
   USE mo_cf_convention,    ONLY: t_cf_var
   USE mo_grib2,            ONLY: t_grib2_var, grib2_var
