--- conflicted
+++ resolved
@@ -89,13 +89,10 @@
 
   PUBLIC :: total_number_of_variables ! returns total number of defined variables
 
-<<<<<<< HEAD
   PUBLIC :: fget_var_list_element_r1d
   PUBLIC :: fget_var_list_element_r2d
   PUBLIC :: fget_var_list_element_r3d
 
-=======
->>>>>>> 46919cb0
  INTERFACE add_var  ! create a new list entry
     MODULE PROCEDURE add_var_list_element_5d
     MODULE PROCEDURE add_var_list_element_r4d
