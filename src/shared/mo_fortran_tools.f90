!>
!! This module contains often-used Fortran language constructs.
!!
!! The small functions and subroutines in this module should depend
!! only on most basic types and should not call other model-specific
!! subroutines.
!!
!! @par Revision History
!!    Initial implementation : F. Prill, DWD (2012-07-04)
!!    moved routines from "mo_var_list.f90"
!!
!! @par Copyright and License
!!
!! This code is subject to the DWD and MPI-M-Software-License-Agreement in
!! its most recent form.
!! Please see the file LICENSE in the root of the source tree for this code.
!! Where software is supplied by third parties, it is indicated in the
!! headers of the routines.
!!
!!
MODULE mo_fortran_tools

  USE mo_exception,               ONLY: finish
<<<<<<< HEAD
  USE mo_impl_constants,          ONLY: SUCCESS
  USE mo_kind,                    ONLY: wp, sp, dp, ik4 => i4
  USE mo_impl_constants,          ONLY: VARNAME_LEN
=======
  USE mo_var_metadata_types,      ONLY: VARNAME_LEN
#ifdef _OPENACC
  USE mo_mpi,                     ONLY: i_am_accel_node
#endif
>>>>>>> d496539f

  IMPLICIT NONE

  PUBLIC :: t_Destructible
  PUBLIC :: assign_if_present
  PUBLIC :: assign_if_present_allocatable
  PUBLIC :: ensureSize
  PUBLIC :: t_ptr_2d
  PUBLIC :: t_ptr_3d
  PUBLIC :: t_ptr_2d3d
  PUBLIC :: t_ptr_i2d3d
  PUBLIC :: t_ptr_tracer
  PUBLIC :: copy, init, swap, var_scale, negative2zero
  PUBLIC :: init_zero_contiguous_dp, init_zero_contiguous_sp
  PUBLIC :: resize_arr_c1d

  PRIVATE

  !> Just a small base CLASS for anything that needs a destructor.
  !> XXX: This will become unnecessary once all relevant compilers support the FINAL keyword.
  TYPE, ABSTRACT :: t_Destructible
  CONTAINS
    PROCEDURE(interface_destructor), DEFERRED :: destruct
  END TYPE t_Destructible

  TYPE t_ptr_2d
    REAL(wp),POINTER :: p(:,:)  ! pointer to 2D (spatial) array
  END TYPE t_ptr_2d

  TYPE t_ptr_3d
    REAL(wp),POINTER :: p(:,:,:)  ! pointer to 3D (spatial) array
  END TYPE t_ptr_3d

  TYPE t_ptr_2d3d
    REAL(wp),POINTER :: p_3d(:,:,:)  ! REAL pointer to 3D (spatial) array
    REAL(wp),POINTER :: p_2d(:,:)    ! REAL pointer to 2D (spatial) array
  END TYPE t_ptr_2d3d

  TYPE t_ptr_i2d3d
    INTEGER,POINTER :: p_3d(:,:,:)  ! INTEGER pointer to 3D (spatial) array
    INTEGER,POINTER :: p_2d(:,:)    ! INTEGER pointer to 2D (spatial) array
  END TYPE t_ptr_i2d3d

  ! Type to pass pointer arrays to convection and turbulent diffusion subroutines
  TYPE t_ptr_tracer
    REAL(wp), POINTER :: ptr(:,:)
    INTEGER           :: idx_tracer
  END TYPE t_ptr_tracer

  INTERFACE assign_if_present
    MODULE PROCEDURE assign_if_present_character
    MODULE PROCEDURE assign_if_present_logical
    MODULE PROCEDURE assign_if_present_logicals
    MODULE PROCEDURE assign_if_present_integer
    MODULE PROCEDURE assign_if_present_integers
    MODULE PROCEDURE assign_if_present_real
  END INTERFACE assign_if_present

  INTERFACE assign_if_present_allocatable
    MODULE PROCEDURE assign_if_present_logical_allocatable_1d
    MODULE PROCEDURE assign_if_present_integer_allocatable
    MODULE PROCEDURE assign_if_present_integer_allocatable_1d
    MODULE PROCEDURE assign_if_present_real_allocatable
    MODULE PROCEDURE assign_if_present_real_allocatable_1d
  END INTERFACE assign_if_present_allocatable

  ! This handles the recuring CASE of growing a buffer to match possibly increasing needs.
  ! We USE a POINTER to pass the buffer because that allows us to avoid an extra copy when reallocating the buffer.
  ! The association status of the POINTER that IS passed IN must be defined.
  INTERFACE ensureSize
    MODULE PROCEDURE ensureSize_dp_1d
  END INTERFACE ensureSize

  !> this is meant to make it easier for compilers to circumvent
  !! temporaries as are too often created in a(:, :, :) = b(:, :, :)
  !! uses omp orphaning
  INTERFACE copy
    MODULE PROCEDURE copy_2d_dp
    MODULE PROCEDURE copy_3d_dp
    MODULE PROCEDURE copy_4d_dp
    MODULE PROCEDURE copy_5d_dp
    MODULE PROCEDURE copy_5d_sp
    MODULE PROCEDURE copy_5d_spdp
    MODULE PROCEDURE copy_2d_i4
    MODULE PROCEDURE copy_3d_i4
    MODULE PROCEDURE copy_5d_i4
  END INTERFACE copy

  INTERFACE init
    MODULE PROCEDURE init_zero_1d_dp
    MODULE PROCEDURE init_zero_2d_dp
    MODULE PROCEDURE init_zero_2d_i4
    MODULE PROCEDURE init_zero_3d_dp
    MODULE PROCEDURE init_zero_3d_sp
    MODULE PROCEDURE init_zero_3d_i4
    MODULE PROCEDURE init_zero_4d_i4
    MODULE PROCEDURE init_zero_4d_dp
    MODULE PROCEDURE init_zero_4d_sp
    MODULE PROCEDURE init_3d_dp
    MODULE PROCEDURE init_3d_spdp
    MODULE PROCEDURE init_5d_dp
    MODULE PROCEDURE init_5d_i4
  END INTERFACE init

  INTERFACE negative2zero
    MODULE PROCEDURE negative2zero_4d_dp
  END INTERFACE negative2zero

  INTERFACE var_scale
    MODULE PROCEDURE var_scale_3d_dp
  END INTERFACE var_scale

  INTERFACE swap
    MODULE PROCEDURE swap_int
  END INTERFACE swap

  ABSTRACT INTERFACE
    !> destructor interface
    SUBROUTINE interface_destructor(me)
        IMPORT t_Destructible
        CLASS(t_Destructible), INTENT(INOUT) :: me
    END SUBROUTINE interface_destructor
  END INTERFACE

<<<<<<< HEAD
  CHARACTER(LEN = *), PARAMETER :: modname = "mo_fortran_tools"
=======
#if defined( _OPENACC )
#define ACC_DEBUG $ACC
#if defined(__FORTRAN_TOOLS_NOACC)
  LOGICAL, PARAMETER ::  acc_on = .FALSE.
#else
  LOGICAL, PARAMETER ::  acc_on = .TRUE.
#endif
#endif

>>>>>>> d496539f

CONTAINS

  ! routines to assign values if actual parameters are present
  !
  SUBROUTINE assign_if_present_character (y,x)
    CHARACTER(len=*), INTENT(inout)        :: y
    CHARACTER(len=*), INTENT(in) ,OPTIONAL :: x
    IF (.NOT. PRESENT(x)) RETURN
    IF ( x == ' ' )       RETURN
    y = x
  END SUBROUTINE assign_if_present_character

  SUBROUTINE assign_if_present_logical (y,x)
    LOGICAL, INTENT(inout)        :: y
    LOGICAL, INTENT(in) ,OPTIONAL :: x
    IF (PRESENT(x)) y = x
  END SUBROUTINE assign_if_present_logical

  SUBROUTINE assign_if_present_logicals (y,x)
    LOGICAL, INTENT(inout)        :: y(:)
    LOGICAL, INTENT(in) ,OPTIONAL :: x(:)
    INTEGER :: n
    IF (PRESENT(x)) THEN
      n = MIN(SIZE(x), SIZE(y))
      y(1:n) = x(1:n)
    ENDIF
  END SUBROUTINE assign_if_present_logicals

  SUBROUTINE assign_if_present_integer (y,x)
    INTEGER, INTENT(inout)        :: y
    INTEGER, INTENT(in) ,OPTIONAL :: x
    IF (.NOT. PRESENT(x)) RETURN
    IF ( x == -HUGE(x)  ) RETURN
    y = x
  END SUBROUTINE assign_if_present_integer

  SUBROUTINE assign_if_present_integers (y,x)
    INTEGER, INTENT(inout)        :: y (:)
    INTEGER, INTENT(in) ,OPTIONAL :: x (:)
    INTEGER :: n
    IF (PRESENT(x)) THEN
      n = MIN(SIZE(x), SIZE(y))
      y(1:n) = x(1:n)
    ENDIF
  END SUBROUTINE assign_if_present_integers

  SUBROUTINE assign_if_present_real (y,x)
    REAL(wp), INTENT(inout)        :: y
    REAL(wp), INTENT(in) ,OPTIONAL :: x
    IF (.NOT.PRESENT(x)) RETURN
    IF ( x == -HUGE(x) ) RETURN
    y = x
  END SUBROUTINE assign_if_present_real


  SUBROUTINE assign_if_present_logical_allocatable_1d(y, x)
    LOGICAL, ALLOCATABLE, INTENT(INOUT) :: y(:)
    LOGICAL, OPTIONAL, INTENT(IN) :: x(:)

    INTEGER :: error
    CHARACTER(LEN = *), PARAMETER :: routine = modname//":assign_if_present_logical_allocatable_1d"

    IF(.NOT.PRESENT(x)) RETURN
    IF(ALLOCATED(y)) THEN
        IF(SIZE(y) /= SIZE(x)) DEALLOCATE(y)
    END IF
    IF(.NOT.ALLOCATED(y)) THEN
        ALLOCATE(y(SIZE(x)), STAT = error)
        IF(error /= SUCCESS) CALL finish(routine, "memory allocation error")
    END IF
    y(:) = x(:)
  END SUBROUTINE assign_if_present_logical_allocatable_1d

  SUBROUTINE assign_if_present_integer_allocatable(y, x)
    INTEGER, ALLOCATABLE, INTENT(INOUT) :: y
    INTEGER, OPTIONAL, INTENT(IN) :: x

    INTEGER :: error
    CHARACTER(LEN = *), PARAMETER :: routine = modname//":assign_if_present_integer_allocatable"

    IF(.NOT.PRESENT(x)) RETURN
    IF(.NOT.ALLOCATED(y)) THEN
        ALLOCATE(y, STAT = error)
        IF(error /= SUCCESS) CALL finish(routine, "memory allocation error")
    END IF
    y = x
  END SUBROUTINE assign_if_present_integer_allocatable

  SUBROUTINE assign_if_present_integer_allocatable_1d(y, x)
    INTEGER, ALLOCATABLE, INTENT(INOUT) :: y(:)
    INTEGER, OPTIONAL, INTENT(IN) :: x(:)

    INTEGER :: error
    CHARACTER(LEN = *), PARAMETER :: routine = modname//":assign_if_present_integer_allocatable_1d"

    IF(.NOT.PRESENT(x)) RETURN
    IF(ALLOCATED(y)) THEN
        IF(SIZE(y) /= SIZE(x)) DEALLOCATE(y)
    END IF
    IF(.NOT.ALLOCATED(y)) THEN
        ALLOCATE(y(SIZE(x)), STAT = error)
        IF(error /= SUCCESS) CALL finish(routine, "memory allocation error")
    END IF
    y(:) = x(:)
  END SUBROUTINE assign_if_present_integer_allocatable_1d

  SUBROUTINE assign_if_present_real_allocatable(y, x)
    REAL(wp), ALLOCATABLE, INTENT(INOUT) :: y
    REAL(wp), OPTIONAL, INTENT(IN) :: x

    INTEGER :: error
    CHARACTER(LEN = *), PARAMETER :: routine = modname//":assign_if_present_real_allocatable"

    IF(.NOT.PRESENT(x)) RETURN
    IF(.NOT.ALLOCATED(y)) THEN
        ALLOCATE(y, STAT = error)
        IF(error /= SUCCESS) CALL finish(routine, "memory allocation error")
    END IF
    y = x
  END SUBROUTINE assign_if_present_real_allocatable

  SUBROUTINE assign_if_present_real_allocatable_1d(y, x)
    REAL(wp), ALLOCATABLE, INTENT(INOUT) :: y(:)
    REAL(wp), OPTIONAL, INTENT(IN) :: x(:)

    INTEGER :: error
    CHARACTER(LEN = *), PARAMETER :: routine = modname//":assign_if_present_real_allocatable_1d"

    IF(.NOT.PRESENT(x)) RETURN
    IF(ALLOCATED(y)) THEN
        IF(SIZE(y) /= SIZE(x)) DEALLOCATE(y)
    END IF
    IF(.NOT.ALLOCATED(y)) THEN
        ALLOCATE(y(SIZE(x)), STAT = error)
        IF(error /= SUCCESS) CALL finish(routine, "memory allocation error")
    END IF
    y(:) = x(:)
  END SUBROUTINE assign_if_present_real_allocatable_1d

  SUBROUTINE ensureSize_dp_1d(buffer, requiredSize)
    REAL(wp), POINTER, INTENT(INOUT) :: buffer(:)
    INTEGER, VALUE ::requiredSize

    REAL(wp), POINTER :: newBuffer(:)
    INTEGER :: oldSize, error
    CHARACTER(LEN = *), PARAMETER :: routine = modname//":ensureSize_dp_1d"

    IF(ASSOCIATED(buffer)) THEN
        oldSize = SIZE(buffer, 1)
        IF(oldSize >= requiredSize) RETURN  ! nothing to DO IF it's already big enough
        requiredSize = MAX(requiredSize, 2*oldSize) ! avoid quadratic complexity

        ALLOCATE(newBuffer(requiredSize), STAT = error)
        IF(error /= SUCCESS) CALL finish(routine, "memory allocation error")

        newBuffer(1:oldSize) = buffer(1:oldSize)
        newBuffer(oldSize + 1:requiredSize) = 0.0

        DEALLOCATE(buffer)
        buffer => newBuffer
        newBuffer => NULL()
    ELSE
        ALLOCATE(buffer(requiredSize), STAT = error)
        IF(error /= SUCCESS) CALL finish(routine, "memory allocation error")

        buffer(1:requiredSize) = 0.0
    END IF
  END SUBROUTINE ensureSize_dp_1d


  !>
  !! Swap content of two Integers
  !!
  !! Swap content of two Integers
  !!
  !! @par Revision History
  !! Initial revision by Daniel Reinert, DWD (2014-10-28)
  !!
  SUBROUTINE swap_int(a,b)
    INTEGER, INTENT(INOUT) :: a
    INTEGER, INTENT(INOUT) :: b

    ! local variables
    INTEGER :: temp
  !-----------------------------
    temp = a
    a    = b
    b    = temp
  END SUBROUTINE swap_int



  !>
  !! Expand array by given size
  !!
  !! Expand a 1D character array by given size.
  !!
  !! @par Revision History
  !! Initial revision by Daniel Reinert, DWD (2014-10-28)
  !!
  SUBROUTINE resize_arr_c1d(arr,nelem)
    ! GCC 4.9.0 complained about CHARACTER(:); Cray did not!
    CHARACTER(len=VARNAME_LEN), ALLOCATABLE, INTENT(INOUT) :: arr(:)   ! array to be resized
    INTEGER                  , INTENT(IN)    :: nelem    ! number of elements to expand
    !
    ! local variables
    CHARACTER(len=VARNAME_LEN), ALLOCATABLE :: tmp_arr(:)
    INTEGER :: istat                   ! status
    !-----------------------------

    ! If arr has not yet been allocated, do it.
    IF (.NOT. ALLOCATED(arr)) THEN
      ALLOCATE(arr(1), STAT=istat)
      IF (istat /= 0) THEN
        CALL finish('mo_fortran_tools:resize_arr_c1d', &
             &      ' initial allocation of array arr failed')
      ENDIF
    ELSE
      ! check for appropriate nelem
      IF ( nelem < 0) CALL finish('mo_fortran_tools:resize_arr_c1d', &
        &                         ' nelem must be > 0')

      ! allocate temporary array of size SIZE(arr)+nelem
      ALLOCATE(tmp_arr(1:SIZE(arr)+nelem), STAT=istat)
      IF (istat /= 0) THEN
        CALL finish('mo_fortran_tools:resize_char_arr_1d', &
             &      'allocation of array tmp_arr failed')
      ENDIF

      ! copy
      tmp_arr(1:SIZE(arr)) = arr(1:SIZE(arr))

      CALL move_alloc(tmp_arr, arr)
      ! now arr has been resized to the size of tmp_arr,
      ! and tmp_arr is deallocated.
    ENDIF

  END SUBROUTINE resize_arr_c1d

  !> copy state, omp parallel, does not wait for other threads to complete
  SUBROUTINE copy_2d_dp(src, dest)
    REAL(dp), INTENT(in) :: src(:, :)
    REAL(dp), INTENT(out) :: dest(:, :)
    INTEGER :: i1, i2, m1, m2
    m1 = SIZE(dest, 1)
    m2 = SIZE(dest, 2)
#ifdef _OPENACC
!$ACC DATA PCOPYIN( src ), PCOPYOUT( dest ), IF( i_am_accel_node .AND. acc_on )
!ACC_DEBUG UPDATE DEVICE( src ), IF( i_am_accel_node .AND. acc_on )
!$ACC PARALLEL PRESENT( src, dest ), IF( i_am_accel_node .AND. acc_on )
!$ACC LOOP COLLAPSE(2)
#else
!$omp do collapse(2)
#endif
    DO i2 = 1, m2
      DO i1 = 1, m1
        dest(i1, i2) = src(i1, i2)
      END DO
    END DO
#ifdef _OPENACC
!$ACC END PARALLEL
!ACC_DEBUG UPDATE HOST( dest ), IF( i_am_accel_node .AND. acc_on )
!$ACC END DATA
#else
!$omp end do nowait
#endif

  END SUBROUTINE copy_2d_dp

  !> copy state, omp parallel, does not wait for other threads to complete
  SUBROUTINE copy_3d_dp(src, dest)
    REAL(dp), INTENT(in) :: src(:, :, :)
    REAL(dp), INTENT(out) :: dest(:, :, :)
    INTEGER :: i1, i2, i3, m1, m2, m3
    m1 = SIZE(dest, 1)
    m2 = SIZE(dest, 2)
    m3 = SIZE(dest, 3)
#ifdef _OPENACC
!$ACC DATA PCOPYIN( src ), PCOPYOUT( dest ), IF( i_am_accel_node .AND. acc_on )
!ACC_DEBUG UPDATE DEVICE( src ), IF( i_am_accel_node .AND. acc_on )
!$ACC PARALLEL PRESENT( src, dest ), IF( i_am_accel_node .AND. acc_on )
!$ACC LOOP COLLAPSE(3)
#else
#ifdef _CRAYFTN
!$omp do
#else
!$omp do collapse(3)
#endif
#endif
    DO i3 = 1, m3
      DO i2 = 1, m2
        DO i1 = 1, m1
          dest(i1, i2, i3) = src(i1, i2, i3)
        END DO
      END DO
    END DO
#ifdef _OPENACC
!$ACC END PARALLEL
!ACC_DEBUG UPDATE HOST( dest ), IF( i_am_accel_node .AND. acc_on )
!$ACC END DATA
#else
!$omp end do nowait
#endif
  END SUBROUTINE copy_3d_dp

  !> copy state, omp parallel, does not wait for other threads to complete
  SUBROUTINE copy_4d_dp(src, dest)
    REAL(dp), INTENT(in) :: src(:, :, :, :)
    REAL(dp), INTENT(out) :: dest(:, :, :, :)
    INTEGER :: i1, i2, i3, i4, m1, m2, m3, m4
    m1 = SIZE(dest, 1)
    m2 = SIZE(dest, 2)
    m3 = SIZE(dest, 3)
    m4 = SIZE(dest, 4)
#ifdef _CRAYFTN
!$omp do
#else
!$omp do collapse(4)
#endif
    DO i4 = 1, m4
      DO i3 = 1, m3
        DO i2 = 1, m2
          DO i1 = 1, m1
            dest(i1, i2, i3, i4) = src(i1, i2, i3, i4)
          END DO
        END DO
      END DO
    END DO
!$omp end do nowait
  END SUBROUTINE copy_4d_dp

  !> copy state, omp parallel, does not wait for other threads to complete
  SUBROUTINE copy_5d_dp(src, dest)
    REAL(dp), INTENT(in) :: src(:, :, :, :, :)
    REAL(dp), INTENT(out) :: dest(:, :, :, :, :)
    INTEGER :: i1, i2, i3, i4, i5, m1, m2, m3, m4, m5
    m1 = SIZE(dest, 1)
    m2 = SIZE(dest, 2)
    m3 = SIZE(dest, 3)
    m4 = SIZE(dest, 4)
    m5 = SIZE(dest, 5)
#ifdef _OPENACC
!$ACC DATA PCOPYIN( src ), PCOPYOUT( dest ), IF( i_am_accel_node .AND. acc_on )
!ACC_DEBUG UPDATE DEVICE( src ), IF( i_am_accel_node .AND. acc_on )
!$ACC PARALLEL PRESENT( src, dest ), IF( i_am_accel_node .AND. acc_on )
!$ACC LOOP COLLAPSE(5)
#else
!$omp do collapse(5)
#endif
    DO i5 = 1, m5
      DO i4 = 1, m4
        DO i3 = 1, m3
          DO i2 = 1, m2
            DO i1 = 1, m1
              dest(i1, i2, i3, i4, i5) = src(i1, i2, i3, i4, i5)
            END DO
          END DO
        END DO
      END DO
    END DO
#ifdef _OPENACC
!$ACC END PARALLEL
!ACC_DEBUG UPDATE HOST( dest ), IF( i_am_accel_node .AND. acc_on )
!$ACC END DATA
#else
!$omp end do nowait
#endif
  END SUBROUTINE copy_5d_dp

  !> copy state, omp parallel, does not wait for other threads to complete
  SUBROUTINE copy_5d_sp(src, dest)
    REAL(sp), INTENT(in) :: src(:, :, :, :, :)
    REAL(sp), INTENT(out) :: dest(:, :, :, :, :)
    INTEGER :: i1, i2, i3, i4, i5, m1, m2, m3, m4, m5
    m1 = SIZE(dest, 1)
    m2 = SIZE(dest, 2)
    m3 = SIZE(dest, 3)
    m4 = SIZE(dest, 4)
    m5 = SIZE(dest, 5)
#ifdef _OPENACC
!$ACC DATA PCOPYIN( src ), PCOPYOUT( dest ), IF( i_am_accel_node .AND. acc_on )
!ACC_DEBUG UPDATE DEVICE( src ), IF( i_am_accel_node .AND. acc_on )
!$ACC PARALLEL PRESENT( src, dest ), IF( i_am_accel_node .AND. acc_on )
!$ACC LOOP COLLAPSE(5)
#else
!$omp do collapse(5)
#endif
    DO i5 = 1, m5
      DO i4 = 1, m4
        DO i3 = 1, m3
          DO i2 = 1, m2
            DO i1 = 1, m1
              dest(i1, i2, i3, i4, i5) = src(i1, i2, i3, i4, i5)
            END DO
          END DO
        END DO
      END DO
    END DO
#ifdef _OPENACC
!$ACC END PARALLEL
!ACC_DEBUG UPDATE HOST( dest ), IF( i_am_accel_node .AND. acc_on )
!$ACC END DATA
#else
!$omp end do nowait
#endif
  END SUBROUTINE copy_5d_sp

  !> copy state, omp parallel, does not wait for other threads to complete
  SUBROUTINE copy_5d_spdp(src, dest)
    REAL(sp), INTENT(in) :: src(:, :, :, :, :)
    REAL(dp), INTENT(out) :: dest(:, :, :, :, :)
    INTEGER :: i1, i2, i3, i4, i5, m1, m2, m3, m4, m5
    m1 = SIZE(dest, 1)
    m2 = SIZE(dest, 2)
    m3 = SIZE(dest, 3)
    m4 = SIZE(dest, 4)
    m5 = SIZE(dest, 5)
#ifdef _OPENACC
!$ACC DATA PCOPYIN( src ), PCOPYOUT( dest ), IF( i_am_accel_node .AND. acc_on )
!ACC_DEBUG UPDATE DEVICE( src ), IF( i_am_accel_node .AND. acc_on )
!$ACC PARALLEL PRESENT( src, dest ), IF( i_am_accel_node .AND. acc_on )
!$ACC LOOP COLLAPSE(5)
#else
!$omp do collapse(5)
#endif
    DO i5 = 1, m5
      DO i4 = 1, m4
        DO i3 = 1, m3
          DO i2 = 1, m2
            DO i1 = 1, m1
              dest(i1, i2, i3, i4, i5) = REAL(src(i1, i2, i3, i4, i5),KIND=dp)
            END DO
          END DO
        END DO
      END DO
    END DO
#ifdef _OPENACC
!$ACC END PARALLEL
!ACC_DEBUG UPDATE HOST( dest ), IF( i_am_accel_node .AND. acc_on )
!$ACC END DATA
#else
!$omp end do nowait
#endif
  END SUBROUTINE copy_5d_spdp

  !> copy state, omp parallel, does not wait for other threads to complete
  SUBROUTINE copy_2d_i4(src, dest)
    INTEGER(ik4), INTENT(in) :: src(:, :)
    INTEGER(ik4), INTENT(out) :: dest(:, :)
    INTEGER :: i1, i2, m1, m2
    m1 = SIZE(dest, 1)
    m2 = SIZE(dest, 2)
#ifdef _OPENACC
!$ACC DATA PCOPYIN( src ), PCOPYOUT( dest ), IF( i_am_accel_node .AND. acc_on )
!ACC_DEBUG UPDATE DEVICE( src ), IF( i_am_accel_node .AND. acc_on )
!$ACC PARALLEL PRESENT( src, dest ), IF( i_am_accel_node .AND. acc_on )
!$ACC LOOP COLLAPSE(2)
#else
!$omp do collapse(2)
#endif
    DO i2 = 1, m2
      DO i1 = 1, m1
        dest(i1, i2) = src(i1, i2)
      END DO
    END DO
#ifdef _OPENACC
!$ACC END PARALLEL
!ACC_DEBUG UPDATE HOST( dest ), IF( i_am_accel_node .AND. acc_on )
!$ACC END DATA
#else
!$omp end do nowait
#endif
  END SUBROUTINE copy_2d_i4

  !> copy state, omp parallel, does not wait for other threads to complete
  SUBROUTINE copy_5d_i4(src, dest)
    INTEGER(ik4), INTENT(in) :: src(:, :, :, :, :)
    INTEGER(ik4), INTENT(out) :: dest(:, :, :, :, :)
    INTEGER :: i1, i2, i3, i4, i5, m1, m2, m3, m4, m5
    m1 = SIZE(dest, 1)
    m2 = SIZE(dest, 2)
    m3 = SIZE(dest, 3)
    m4 = SIZE(dest, 4)
    m5 = SIZE(dest, 5)

#ifdef _OPENACC
!$ACC DATA PCOPYIN( src ), PCOPYOUT( dest ), IF( i_am_accel_node .AND. acc_on )
!ACC_DEBUG UPDATE DEVICE( src ), IF( i_am_accel_node .AND. acc_on )
!$ACC PARALLEL PRESENT( src, dest ), IF( i_am_accel_node .AND. acc_on )
!$ACC LOOP COLLAPSE(5)
#else
!$omp do collapse(5)
#endif
    DO i5 = 1, m5
      DO i4 = 1, m4
        DO i3 = 1, m3
          DO i2 = 1, m2
            DO i1 = 1, m1
              dest(i1, i2, i3, i4, i5) = src(i1, i2, i3, i4, i5)
            END DO
          END DO
        END DO
      END DO
    END DO
#ifdef _OPENACC
!$ACC END PARALLEL
!ACC_DEBUG UPDATE HOST( dest ), IF( i_am_accel_node .AND. acc_on )
!$ACC END DATA
#else
!$omp end do nowait
#endif
  END SUBROUTINE copy_5d_i4

  !> copy state, omp parallel, does not wait for other threads to complete
  SUBROUTINE copy_3d_i4(src, dest)
    INTEGER(ik4), INTENT(in) :: src(:, :, :)
    INTEGER(ik4), INTENT(out) :: dest(:, :, :)
    INTEGER :: i1, i2, i3, m1, m2, m3
    m1 = SIZE(dest, 1)
    m2 = SIZE(dest, 2)
    m3 = SIZE(dest, 3)
#ifdef _OPENACC
!$ACC DATA PCOPYIN( src ), PCOPYOUT( dest ), IF( i_am_accel_node .AND. acc_on )
!ACC_DEBUG UPDATE DEVICE( src ), IF( i_am_accel_node .AND. acc_on )
!$ACC PARALLEL PRESENT( src, dest ), IF( i_am_accel_node .AND. acc_on )
!$ACC LOOP COLLAPSE(3)
#else
!$omp do collapse(3)
#endif
    DO i3 = 1, m3
      DO i2 = 1, m2
        DO i1 = 1, m1
          dest(i1, i2, i3) = src(i1, i2, i3)
        END DO
      END DO
    END DO
#ifdef _OPENACC
!$ACC END PARALLEL
!ACC_DEBUG UPDATE HOST( dest ), IF( i_am_accel_node .AND. acc_on )
!$ACC END DATA
#else
!$omp end do nowait
#endif
  END SUBROUTINE copy_3d_i4


  SUBROUTINE init_zero_3d_dp(init_var)
    REAL(dp), INTENT(out) :: init_var(:, :, :)
    INTEGER :: i1, i2, i3, m1, m2, m3

    m1 = SIZE(init_var, 1)
    m2 = SIZE(init_var, 2)
    m3 = SIZE(init_var, 3)
#ifdef _OPENACC
!$ACC DATA PCOPYOUT( init_var ), IF( i_am_accel_node .AND. acc_on )
!$ACC PARALLEL PRESENT( init_var ), IF( i_am_accel_node .AND. acc_on )
!$ACC LOOP COLLAPSE(3)
#else
#ifdef _CRAYFTN
!$omp do
#else
!$omp do collapse(3)
#endif
#endif
    DO i3 = 1, m3
      DO i2 = 1, m2
        DO i1 = 1, m1
          init_var(i1, i2, i3) = 0.0_dp
        END DO
      END DO
    END DO
#ifdef _OPENACC
!$ACC END PARALLEL
!ACC_DEBUG UPDATE HOST( init_var ), IF( i_am_accel_node .AND. acc_on )
!$ACC END DATA
#else
!$omp end do nowait
#endif
  END SUBROUTINE init_zero_3d_dp

  SUBROUTINE init_zero_4d_dp(init_var)
    REAL(dp), INTENT(out) :: init_var(:, :, :, :)
    INTEGER :: i1, i2, i3, i4, m1, m2, m3, m4

    m1 = SIZE(init_var, 1)
    m2 = SIZE(init_var, 2)
    m3 = SIZE(init_var, 3)
    m4 = SIZE(init_var, 4)
#ifdef _OPENACC
!$ACC DATA PCOPYOUT( init_var ), IF( i_am_accel_node .AND. acc_on )
!$ACC PARALLEL PRESENT( init_var ), IF( i_am_accel_node .AND. acc_on )
!$ACC LOOP COLLAPSE(4)
#else
#ifdef _CRAYFTN
!$omp do
#else
!$omp do collapse(4)
#endif
#endif
    DO i4 = 1, m4
      DO i3 = 1, m3
        DO i2 = 1, m2
          DO i1 = 1, m1
            init_var(i1, i2, i3, i4) = 0.0_dp
          END DO
        END DO
      END DO
    END DO
#ifdef _OPENACC
!$ACC END PARALLEL
!ACC_DEBUG UPDATE HOST( init_var ), IF( i_am_accel_node .AND. acc_on )
!$ACC END DATA
#else
!$omp end do nowait
#endif
  END SUBROUTINE init_zero_4d_dp

  SUBROUTINE init_zero_4d_sp(init_var)
    REAL(sp), INTENT(out) :: init_var(:, :, :, :)
    INTEGER :: i1, i2, i3, i4, m1, m2, m3, m4

    m1 = SIZE(init_var, 1)
    m2 = SIZE(init_var, 2)
    m3 = SIZE(init_var, 3)
    m4 = SIZE(init_var, 4)
#ifdef _OPENACC
!$ACC DATA PCOPYOUT( init_var ), IF( i_am_accel_node .AND. acc_on )
!$ACC PARALLEL PRESENT( init_var ), IF( i_am_accel_node .AND. acc_on )
!$ACC LOOP COLLAPSE(4)
#else
#ifdef _CRAYFTN
!$omp do
#else
!$omp do collapse(4)
#endif
#endif
    DO i4 = 1, m4
      DO i3 = 1, m3
        DO i2 = 1, m2
          DO i1 = 1, m1
            init_var(i1, i2, i3, i4) = 0.0_sp
          END DO
        END DO
      END DO
    END DO
#ifdef _OPENACC
!$ACC END PARALLEL
!ACC_DEBUG UPDATE HOST( init_var ), IF( i_am_accel_node .AND. acc_on )
!$ACC END DATA
#else
!$omp end do nowait
#endif
  END SUBROUTINE init_zero_4d_sp

  SUBROUTINE init_zero_3d_sp(init_var)
    REAL(sp), INTENT(out) :: init_var(:, :, :)
    INTEGER :: i1, i2, i3, m1, m2, m3

    m1 = SIZE(init_var, 1)
    m2 = SIZE(init_var, 2)
    m3 = SIZE(init_var, 3)
#ifdef _OPENACC
!$ACC DATA PCOPYOUT( init_var ), IF( i_am_accel_node .AND. acc_on )
!$ACC PARALLEL PRESENT( init_var ), IF( i_am_accel_node .AND. acc_on )
!$ACC LOOP COLLAPSE(3)
#else
!$omp do collapse(3)
#endif
    DO i3 = 1, m3
      DO i2 = 1, m2
        DO i1 = 1, m1
          init_var(i1, i2, i3) = 0.0_sp
        END DO
      END DO
    END DO
#ifdef _OPENACC
!$ACC END PARALLEL
!ACC_DEBUG UPDATE HOST( init_var ), IF( i_am_accel_node .AND. acc_on )
!$ACC END DATA
#else
!$omp end do nowait
#endif

  END SUBROUTINE init_zero_3d_sp

  SUBROUTINE init_zero_2d_i4(init_var)
    INTEGER(ik4), INTENT(out) :: init_var(:, :)
    INTEGER :: i1, i2, m1, m2

    m1 = SIZE(init_var, 1)
    m2 = SIZE(init_var, 2)

#ifdef _OPENACC
!$ACC DATA PCOPYOUT( init_var ), IF( i_am_accel_node .AND. acc_on )
!$ACC PARALLEL PRESENT( init_var ), IF( i_am_accel_node .AND. acc_on )
!$ACC LOOP COLLAPSE(2)
#else
!$omp do collapse(2)
#endif
    DO i2 = 1, m2
      DO i1 = 1, m1
        init_var(i1, i2) = 0_ik4
      END DO
    END DO
#ifdef _OPENACC
!$ACC END PARALLEL
!ACC_DEBUG UPDATE HOST( init_var ), IF( i_am_accel_node .AND. acc_on )
!$ACC END DATA
#else
!$omp end do nowait
#endif
  END SUBROUTINE init_zero_2d_i4

  SUBROUTINE init_zero_3d_i4(init_var)
    INTEGER(ik4), INTENT(out) :: init_var(:, :, :)
    INTEGER :: i1, i2, i3, m1, m2, m3

    m1 = SIZE(init_var, 1)
    m2 = SIZE(init_var, 2)
    m3 = SIZE(init_var, 3)
#ifdef _OPENACC
!$ACC DATA PCOPYOUT( init_var ), IF( i_am_accel_node .AND. acc_on )
!$ACC PARALLEL PRESENT( init_var ), IF( i_am_accel_node .AND. acc_on )
!$ACC LOOP COLLAPSE(3)
#else
!$omp do collapse(3)
#endif
    DO i3 = 1, m3
      DO i2 = 1, m2
        DO i1 = 1, m1
          init_var(i1, i2, i3) = 0_ik4
        END DO
      END DO
    END DO
#ifdef _OPENACC
!$ACC END PARALLEL
!ACC_DEBUG UPDATE HOST( init_var ), IF( i_am_accel_node .AND. acc_on )
!$ACC END DATA
#else
!$omp end do nowait
#endif
  END SUBROUTINE init_zero_3d_i4

  SUBROUTINE init_zero_4d_i4(init_var)
    INTEGER(ik4), INTENT(out) :: init_var(:, :, :, :)
    INTEGER :: i1, i2, i3, i4, m1, m2, m3, m4

    m1 = SIZE(init_var, 1)
    m2 = SIZE(init_var, 2)
    m3 = SIZE(init_var, 3)
    m4 = SIZE(init_var, 4)
#ifdef _OPENACC
!$ACC DATA PCOPY( init_var ), IF( i_am_accel_node .AND. acc_on )
!$ACC PARALLEL PRESENT( init_var ), IF( i_am_accel_node .AND. acc_on )
!$ACC LOOP COLLAPSE(4)
#else
!$omp do collapse(4)
#endif
    DO i4 = 1, m4
      DO i3 = 1, m3
        DO i2 = 1, m2
          DO i1 = 1, m1
            init_var(i1, i2, i3, i4) = 0_ik4
          END DO
        END DO
      END DO
    END DO
#ifdef _OPENACC
!$ACC END PARALLEL
!ACC_DEBUG UPDATE HOST( init_var ), IF( i_am_accel_node .AND. acc_on )
!$ACC END DATA
#else
!$omp end do nowait
#endif
  END SUBROUTINE init_zero_4d_i4

  SUBROUTINE init_zero_1d_dp(init_var)
    REAL(dp), INTENT(out) :: init_var(:)
    INTEGER :: i1, m1

    m1 = SIZE(init_var, 1)
#ifdef _OPENACC
!$ACC DATA PCOPYOUT( init_var ), IF( i_am_accel_node .AND. acc_on )
!$ACC PARALLEL PRESENT( init_var ), IF( i_am_accel_node .AND. acc_on )
!$ACC LOOP 
#else
!$omp do
#endif
    DO i1 = 1, m1
      init_var(i1) = 0.0_dp
    END DO
#ifdef _OPENACC
!$ACC END PARALLEL
!ACC_DEBUG UPDATE HOST( init_var ), IF( i_am_accel_node .AND. acc_on )
!$ACC END DATA
#else
!$omp end do nowait
#endif
  END SUBROUTINE init_zero_1d_dp

  SUBROUTINE init_zero_2d_dp(init_var)
    REAL(dp), INTENT(out) :: init_var(:, :)
    INTEGER :: i1, i2, m1, m2

    m1 = SIZE(init_var, 1)
    m2 = SIZE(init_var, 2)
#ifdef _OPENACC
!$ACC DATA PCOPYOUT( init_var ), IF( i_am_accel_node .AND. acc_on )
!$ACC PARALLEL PRESENT( init_var ), IF( i_am_accel_node .AND. acc_on )
!$ACC LOOP COLLAPSE(2)
#else
!$omp do collapse(2)
#endif
    DO i2 = 1, m2
      DO i1 = 1, m1
        init_var(i1, i2) = 0.0_dp
      END DO
    END DO
#ifdef _OPENACC
!$ACC END PARALLEL
!ACC_DEBUG UPDATE HOST( init_var ), IF( i_am_accel_node .AND. acc_on )
!$ACC END DATA
#else
!$omp end do nowait
#endif
  END SUBROUTINE init_zero_2d_dp

  SUBROUTINE init_3d_dp(init_var, init_val)
    REAL(dp), INTENT(out) :: init_var(:, :, :)
    REAL(dp), INTENT(in) :: init_val

    INTEGER :: i1, i2, i3, m1, m2, m3

    m1 = SIZE(init_var, 1)
    m2 = SIZE(init_var, 2)
    m3 = SIZE(init_var, 3)
#ifdef _OPENACC
!$ACC DATA PCOPYOUT( init_var ), IF( i_am_accel_node .AND. acc_on )
!$ACC PARALLEL PRESENT( init_var ), IF( i_am_accel_node .AND. acc_on )
!$ACC LOOP COLLAPSE(3)
#else
!$omp do collapse(3)
#endif
    DO i3 = 1, m3
      DO i2 = 1, m2
        DO i1 = 1, m1
          init_var(i1, i2, i3) = init_val
        END DO
      END DO
    END DO
#ifdef _OPENACC
!$ACC END PARALLEL
!ACC_DEBUG UPDATE HOST( init_var ), IF( i_am_accel_node .AND. acc_on )
!$ACC END DATA
#else
!$omp end do nowait
#endif
  END SUBROUTINE init_3d_dp

  SUBROUTINE init_3d_spdp(init_var, init_val)
    REAL(sp), INTENT(out) :: init_var(:, :, :)
    REAL(dp), INTENT(in) :: init_val

    INTEGER :: i1, i2, i3, m1, m2, m3

    m1 = SIZE(init_var, 1)
    m2 = SIZE(init_var, 2)
    m3 = SIZE(init_var, 3)
#ifdef _OPENACC
!$ACC DATA PCOPYOUT( init_var ), IF( i_am_accel_node .AND. acc_on )
!$ACC PARALLEL PRESENT( init_var ), IF( i_am_accel_node .AND. acc_on )
!$ACC LOOP COLLAPSE(3)
#else
!$omp do collapse(3)
#endif
    DO i3 = 1, m3
      DO i2 = 1, m2
        DO i1 = 1, m1
          init_var(i1, i2, i3) = REAL(init_val,KIND=sp)
        END DO
      END DO
    END DO
#ifdef _OPENACC
!$ACC END PARALLEL
!ACC_DEBUG UPDATE HOST( init_var ), IF( i_am_accel_node .AND. acc_on )
!$ACC END DATA
#else
!$omp end do nowait
#endif
  END SUBROUTINE init_3d_spdp

  SUBROUTINE init_5d_dp(init_var, init_val)
    REAL(dp), INTENT(out) :: init_var(:, :, :, :, :)
    REAL(dp), INTENT(in) :: init_val

    INTEGER :: i1, i2, i3, i4, i5, m1, m2, m3, m4, m5

    m1 = SIZE(init_var, 1)
    m2 = SIZE(init_var, 2)
    m3 = SIZE(init_var, 3)
    m4 = SIZE(init_var, 4)
    m5 = SIZE(init_var, 5)
#ifdef _OPENACC
!$ACC DATA PCOPYOUT( init_var ), IF( i_am_accel_node .AND. acc_on )
!$ACC PARALLEL PRESENT( init_var ), IF( i_am_accel_node .AND. acc_on )
!$ACC LOOP COLLAPSE(5)
#else
!$omp do collapse(5)
#endif
    DO i5 = 1, m5
      DO i4 = 1, m4
        DO i3 = 1, m3
          DO i2 = 1, m2
            DO i1 = 1, m1
              init_var(i1, i2, i3, i4, i5) = init_val
            END DO
          END DO
        END DO
      END DO
    END DO
#ifdef _OPENACC
!$ACC END PARALLEL
!ACC_DEBUG UPDATE HOST( init_var ), IF( i_am_accel_node .AND. acc_on )
!$ACC END DATA
#else
!$omp end do nowait
#endif
  END SUBROUTINE init_5d_dp

  SUBROUTINE init_5d_i4(init_var, init_val)
    INTEGER(ik4), INTENT(out) :: init_var(:, :, :, :, :)
    INTEGER(ik4), INTENT(in) :: init_val

    INTEGER :: i1, i2, i3, i4, i5, m1, m2, m3, m4, m5

    m1 = SIZE(init_var, 1)
    m2 = SIZE(init_var, 2)
    m3 = SIZE(init_var, 3)
    m4 = SIZE(init_var, 4)
    m5 = SIZE(init_var, 5)
#ifdef _OPENACC
!$ACC DATA PCOPYOUT( init_var ), IF( i_am_accel_node .AND. acc_on )
!$ACC PARALLEL PRESENT( init_var ), IF( i_am_accel_node .AND. acc_on )
!$ACC LOOP COLLAPSE(5)
#else
!$omp do collapse(5)
#endif
    DO i5 = 1, m5
      DO i4 = 1, m4
        DO i3 = 1, m3
          DO i2 = 1, m2
            DO i1 = 1, m1
              init_var(i1, i2, i3, i4, i5) = init_val
            END DO
          END DO
        END DO
      END DO
    END DO
#ifdef _OPENACC
!$ACC END PARALLEL
!ACC_DEBUG UPDATE HOST( init_var ), IF( i_am_accel_node .AND. acc_on )
!$ACC END DATA
#else
!$omp end do nowait
#endif
  END SUBROUTINE init_5d_i4


  SUBROUTINE var_scale_3d_dp(var, scale_val)
    REAL(dp), INTENT(inout) :: var(:, :, :)
    REAL(dp), INTENT(in) :: scale_val

    INTEGER :: i1, i2, i3, m1, m2, m3

    m1 = SIZE(var, 1)
    m2 = SIZE(var, 2)
    m3 = SIZE(var, 3)

#ifdef _OPENACC
!$ACC DATA PCOPYOUT( var ), IF( i_am_accel_node .AND. acc_on )
!ACC_DEBUG UPDATE DEVICE( var ), IF( i_am_accel_node .AND. acc_on )
!$ACC PARALLEL PRESENT( var ), IF( i_am_accel_node .AND. acc_on )
!$ACC LOOP COLLAPSE(3)
#else
!$omp do collapse(3)
#endif
    DO i3 = 1, m3
      DO i2 = 1, m2
        DO i1 = 1, m1
          var(i1, i2, i3) = var(i1, i2, i3) * scale_val
        END DO
      END DO
    END DO
#ifdef _OPENACC
!$ACC END PARALLEL
!ACC_DEBUG UPDATE HOST( var ), IF( i_am_accel_node .AND. acc_on )
!$ACC END DATA
#else
!$omp end do nowait
#endif
  END SUBROUTINE var_scale_3d_dp

  SUBROUTINE negative2zero_4d_dp(var)
    REAL(dp), INTENT(inout) :: var(:, :, :, :)

    INTEGER :: i1, i2, i3, i4, m1, m2, m3, m4
    REAL(dp) :: v

    m1 = SIZE(var, 1)
    m2 = SIZE(var, 2)
    m3 = SIZE(var, 3)
    m4 = SIZE(var, 4)

#ifdef _OPENACC
!$ACC DATA PCOPY( var ), IF( i_am_accel_node .AND. acc_on )
!ACC_DEBUG UPDATE DEVICE( var ), IF( i_am_accel_node .AND. acc_on )
!$ACC PARALLEL PRESENT( var ), IF( i_am_accel_node .AND. acc_on )
!$ACC LOOP COLLAPSE(4)
#else
!$omp do collapse(4)
#endif
    DO i4 = 1, m4
      DO i3 = 1, m3
        DO i2 = 1, m2
          DO i1 = 1, m1
            v = var(i1, i2, i3, i4)
            var(i1, i2, i3, i4) = (ABS(v) + v) * 0.5_dp
          END DO
        END DO
      END DO
    END DO
#ifdef _OPENACC
!$ACC END PARALLEL
!ACC_DEBUG UPDATE HOST( var ), IF( i_am_accel_node .AND. acc_on )
!$ACC END DATA
#else
!$omp end do nowait
#endif
  END SUBROUTINE negative2zero_4d_dp

  SUBROUTINE init_zero_contiguous_dp(var, n)
    INTEGER, INTENT(in) :: n
    REAL(dp), INTENT(out) :: var(n)

    INTEGER :: i
#ifdef _OPENACC
!$ACC DATA PCOPYOUT( var ), IF( i_am_accel_node .AND. acc_on )
!$ACC PARALLEL PRESENT( var ), IF( i_am_accel_node .AND. acc_on )
!$ACC LOOP
#else
!$omp do
#endif
    DO i = 1, n
      var(i) = 0.0_dp
    END DO
#ifdef _OPENACC
!$ACC END PARALLEL
!ACC_DEBUG UPDATE HOST( var ), IF( i_am_accel_node .AND. acc_on )
!$ACC END DATA
#else
!$omp end do nowait
#endif
  END SUBROUTINE init_zero_contiguous_dp

  SUBROUTINE init_zero_contiguous_sp(var, n)
    INTEGER, INTENT(in) :: n
    REAL(sp), INTENT(out) :: var(n)

    INTEGER :: i
#ifdef _OPENACC
!$ACC DATA PCOPYOUT( var ), IF( i_am_accel_node .AND. acc_on )
!$ACC PARALLEL PRESENT( var ), IF( i_am_accel_node .AND. acc_on )
!$ACC LOOP
#else
!$omp do
#endif
    DO i = 1, n
      var(i) = 0.0_sp
    END DO
#ifdef _OPENACC
!$ACC END PARALLEL
!ACC_DEBUG UPDATE HOST( var ), IF( i_am_accel_node .AND. acc_on )
!$ACC END DATA
#else
!$omp end do nowait
#endif
  END SUBROUTINE init_zero_contiguous_sp


END MODULE mo_fortran_tools<|MERGE_RESOLUTION|>--- conflicted
+++ resolved
@@ -21,16 +21,12 @@
 MODULE mo_fortran_tools
 
   USE mo_exception,               ONLY: finish
-<<<<<<< HEAD
   USE mo_impl_constants,          ONLY: SUCCESS
   USE mo_kind,                    ONLY: wp, sp, dp, ik4 => i4
   USE mo_impl_constants,          ONLY: VARNAME_LEN
-=======
-  USE mo_var_metadata_types,      ONLY: VARNAME_LEN
 #ifdef _OPENACC
   USE mo_mpi,                     ONLY: i_am_accel_node
 #endif
->>>>>>> d496539f
 
   IMPLICIT NONE
 
@@ -155,9 +151,8 @@
     END SUBROUTINE interface_destructor
   END INTERFACE
 
-<<<<<<< HEAD
   CHARACTER(LEN = *), PARAMETER :: modname = "mo_fortran_tools"
-=======
+
 #if defined( _OPENACC )
 #define ACC_DEBUG $ACC
 #if defined(__FORTRAN_TOOLS_NOACC)
@@ -167,7 +162,6 @@
 #endif
 #endif
 
->>>>>>> d496539f
 
 CONTAINS
 
