--- conflicted
+++ resolved
@@ -20,13 +20,9 @@
 !!
 MODULE mo_fortran_tools
 
-<<<<<<< HEAD
   USE mo_kind,                    ONLY: wp, sp, vp, dp, ik4 => i4
-=======
->>>>>>> 8b0c9e0d
   USE mo_exception,               ONLY: finish
   USE mo_impl_constants,          ONLY: SUCCESS
-  USE mo_kind,                    ONLY: wp, sp, dp, ik4 => i4
   USE mo_impl_constants,          ONLY: VARNAME_LEN
 #ifdef _OPENACC
   USE mo_mpi,                     ONLY: i_am_accel_node
@@ -36,15 +32,11 @@
 
   PUBLIC :: t_Destructible
   PUBLIC :: assign_if_present
-<<<<<<< HEAD
   PUBLIC :: t_ptr_2d3d, t_ptr_2d3d_vp
-=======
   PUBLIC :: assign_if_present_allocatable
   PUBLIC :: ensureSize
   PUBLIC :: t_ptr_2d
   PUBLIC :: t_ptr_3d
-  PUBLIC :: t_ptr_2d3d
->>>>>>> 8b0c9e0d
   PUBLIC :: t_ptr_i2d3d
   PUBLIC :: t_ptr_tracer
   PUBLIC :: copy, init, swap, var_scale, negative2zero
@@ -232,8 +224,6 @@
     y = x
   END SUBROUTINE assign_if_present_real
 
-
-<<<<<<< HEAD
   SUBROUTINE assign_if_present_real_sp (y,x)
     REAL(sp), INTENT(inout)        :: y
     REAL(sp), INTENT(in) ,OPTIONAL :: x
@@ -241,7 +231,7 @@
     IF ( x == -HUGE(x) ) RETURN
     y = x
   END SUBROUTINE assign_if_present_real_sp
-=======
+
   SUBROUTINE assign_if_present_logical_allocatable_1d(y, x)
     LOGICAL, ALLOCATABLE, INTENT(INOUT) :: y(:)
     LOGICAL, OPTIONAL, INTENT(IN) :: x(:)
@@ -355,7 +345,6 @@
         buffer(1:requiredSize) = 0.0
     END IF
   END SUBROUTINE ensureSize_dp_1d
->>>>>>> 8b0c9e0d
 
 
   !>
