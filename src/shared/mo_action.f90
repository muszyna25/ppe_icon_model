!>
!! Routines for defining, initializing and executing action events
!!
!! Routines for defining, initializing and executing action events
!!
!! *****************************************************************
!!            RECIPE FOR CREATING A NEW ACTION EVENT
!! *****************************************************************
!! 1. Define a new actionTyp in mo_action
!! 2. Assign new actionTyp to variables of your choice.
!!    E.g. add the following code snippet to an add_var/add_ref of your choice:
!!    action_list=actions(new_action(ACTION_XXX,'PTXXH'), new_action(...), ...)
!!    ACTION_XXX is the actionTyp defined in step 1, and PTXXH is the 
!!    interval at which the action should be triggered.  
!! 3. Create an extension of the abstract type t_action_obj and overwrite 
!!    the deferred procedure 'kernel' with your action-specific kernel-routine 
!!    (to be defined in step 5).
!! 4. Create a variable (object) of the type defined in step 3.
!! 5. Write your own action-Routine (action-kernel). This is the routine which actually does 
!!    the work. (see e.g. routine 'reset_kernel' for actionTyp=ACTION_RESET)
!! 6. Initialize the new action object by invoking the type-bound procedure 'initialize'.
!!    (CALL act_obj%initialize(actionTyp)). The actiontyp defines the specific action to be 
!!    initialized. By this, you assign all matching fields to your particular action. 
!!    I.e. this is the reverse operation of assigning actions to fields as done in step 2.
!! 7. Execute your newly defined action object at a suitable place by invoking the 
!!    type-bound procedure 'execute' (CALL act_obj%execute(slack)). 'Slack' is the user-defined 
!!    maximum allowed time mismatch for executing the action.  
!!    
!!
!! @author Daniel Reinert, DWD
!!
!!
!! @par Revision History
!! Initial revision by Daniel Reinert, DWD (2014-01-09)
!!
!! @par Copyright and License
!!
!! This code is subject to the DWD and MPI-M-Software-License-Agreement in
!! its most recent form.
!! Please see the file LICENSE in the root of the source tree for this code.
!! Where software is supplied by third parties, it is indicated in the
!! headers of the routines.
!!
MODULE mo_action

  USE mo_kind,               ONLY: wp, i8
  USE mo_mpi,                ONLY: my_process_is_stdio
  USE mo_exception,          ONLY: message, message_text, finish
  USE mo_impl_constants,     ONLY: vname_len, MAX_CHAR_LENGTH
<<<<<<< HEAD
  USE mtime,                 ONLY: event, newEvent, datetime, newDatetime,           &
    &                              isCurrentEventActive, deallocateDatetime,         &
    &                              MAX_DATETIME_STR_LEN, PROLEPTIC_GREGORIAN,        &
    &                              MAX_EVENTNAME_STR_LEN, timedelta,                 &
    &                              newTimedelta, deallocateTimedelta,                &
    &                              setCalendar, getTriggeredPreviousEventAtDateTime, &
    &                              getPTStringFromMS
  USE mo_mtime_extensions,   ONLY: get_datetime_string
=======
  USE mtime,                 ONLY: event, newEvent, datetime, newDatetime,    &
    &                              isCurrentEventActive, deallocateDatetime,  &
    &                              MAX_DATETIME_STR_LEN, PROLEPTIC_GREGORIAN, &
    &                              MAX_EVENTNAME_STR_LEN, timedelta,          &
    &                              newTimedelta, deallocateTimedelta,         &
    &                              setCalendar, OPERATOR(>=), OPERATOR(<=)
  USE mo_mtime_extensions,   ONLY: get_datetime_string, getPTStringFromMS,    &
    &                              getTriggeredPreviousEventAtDateTime
>>>>>>> eda05526
  USE mo_util_string,        ONLY: remove_duplicates
  USE mo_util_table,         ONLY: initialize_table, finalize_table, add_table_column, &
    &                              set_table_entry, print_table, t_table
  USE mo_action_types,       ONLY: t_var_action
  USE mo_grid_config,        ONLY: n_dom
  USE mo_run_config,         ONLY: msg_level
  USE mo_time_config,        ONLY: time_config
  USE mo_var_list,           ONLY: nvar_lists, var_lists
  USE mo_linked_list,        ONLY: t_list_element
  USE mo_var_list_element,   ONLY: t_var_list_element
  USE mo_var_metadata_types, ONLY: t_var_metadata

  IMPLICIT NONE

  PRIVATE

  ! VARIABLES/OBJECTS
  PUBLIC :: reset_act

  ! Functions/Subroutines
  PUBLIC :: getActiveAction
  !!!! temporary workaround for gfortran 4.5 and potentially others !!!!!!
  PUBLIC :: action_init    ! wrapper for CALL reset_act%initialize
  PUBLIC :: reset_action   ! wrapper for CALL reset_act%execute

  ! PARAMETER
  PUBLIC :: ACTION_NAMES

  INTEGER, PARAMETER :: NMAX_VARS = 50  ! maximum number of fields that can be 
                                        ! assigned to a single action


  ! List of available action types
  !
  INTEGER, PARAMETER, PUBLIC :: ACTION_RESET = 1   ! re-set field to 0
  !
  ! corresponding array of action names
  CHARACTER(LEN=10), PARAMETER :: ACTION_NAMES(1) =(/"RESET     "/)



  ! type for generating an array of pointers of type t_var_list_element
  !
  TYPE t_var_element_ptr
    TYPE(t_var_list_element), POINTER :: p
    TYPE(event)             , POINTER :: event     ! event from mtime library
    INTEGER                           :: patch_id  ! patch on which field lives 
  END TYPE t_var_element_ptr


  ! base type for action objects
  !
  TYPE, abstract:: t_action_obj
    INTEGER                    :: actionTyp                   ! Type of action
    TYPE(t_var_element_ptr)    :: var_element_ptr(NMAX_VARS)  ! assigned variables
    INTEGER                    :: var_action_index(NMAX_VARS) ! index in var_element_ptr(10)%action

    INTEGER                    :: nvars                 ! number of variables for which 
                                                        ! this action is to be performed
  CONTAINS

    PROCEDURE :: initialize => action_collect_vars  ! initialize action object
    PROCEDURE :: execute    => action_execute       ! execute action object
    PROCEDURE :: print_setup=> action_print_setup   ! Screen print out of action object setup
    !
    ! deferred routine for action specific kernel (to be defined in extended type)
    PROCEDURE(kernel), deferred :: kernel
  END TYPE t_action_obj
  !
  ! kernel interface
  abstract INTERFACE
    SUBROUTINE kernel(act_obj, ivar)
      IMPORT                    :: t_action_obj
      CLASS(t_action_obj)       :: act_obj
      INTEGER, INTENT(IN)       :: ivar
    END SUBROUTINE kernel
  END INTERFACE



  ! extension of the action base type for the purpose of creating objects of that type.
  !
  ! create specific type for reset-action
  !
  TYPE, extends(t_action_obj) :: t_reset_obj
  CONTAINS
    PROCEDURE :: kernel => reset_kernel     ! type-specific action kernel (to be defined by user)
  END TYPE t_reset_obj


  ! create action object
  !
  TYPE(t_reset_obj) :: reset_act  ! action which resets field to resetval%rval

CONTAINS

  !> 
  !! Initialize action object
  !!
  !! Assign variables to specific actions/initialize action-object.
  !! When generating a new field via add_var, it is possible to assign various 
  !! actions to this field. Here, we go the other way around. For a specific 
  !! action, we loop over all fields and check, whether this action must 
  !! be performed for the particular field. If this is the case, this field 
  !! is assigned to the action.
  !! The action to be initialized is identified via the actionTyp.
  !!
  !! Loop over all variables and collect the variables names
  !! corresponding to the action @p action%actionTyp
  !!
  !! @par Revision History
  !! Initial revision by Daniel Reinert, DWD (2014-01-13)
  !!
  SUBROUTINE action_collect_vars(act_obj, actionTyp) 
    CLASS(t_action_obj)         :: act_obj
    INTEGER      , INTENT(IN)   :: actionTyp

    ! local variables
    INTEGER :: i, iact
    INTEGER :: nvars                        ! number of variables assigned to action

    TYPE(t_list_element), POINTER       :: element
    TYPE(t_var_action)  , POINTER       :: action_list
    CHARACTER(LEN=2)                    :: str_actionTyp
    CHARACTER(LEN=MAX_EVENTNAME_STR_LEN):: event_name
    CHARACTER(LEN=vname_len)            :: varlist(NMAX_VARS)
  !-------------------------------------------------------------------------

    ! init nvars
    nvars = 0

    CALL setCalendar(PROLEPTIC_GREGORIAN)


    ! store actionTyp
    act_obj%actionTyp = actionTyp

    ! loop over all variable lists and variables
    !
    DO i = 1,nvar_lists
      element => NULL()

      LOOPVAR : DO
        IF(.NOT.ASSOCIATED(element)) THEN
          element => var_lists(i)%p%first_list_element
        ELSE
          element => element%next_list_element
        ENDIF
        IF(.NOT.ASSOCIATED(element)) EXIT LOOPVAR

        ! point to variable specific action list
        action_list => element%field%info%action_list

        ! Loop over all variable-specific actions
        !
        LOOPACTION: DO iact = 1,action_list%n_actions
 
          ! If the variable specific action fits, assign variable 
          ! to the corresponding action.
          IF (action_list%action(iact)%actionTyp == actionTyp) THEN

            ! Add field to action object
            nvars = nvars + 1
            act_obj%var_element_ptr(nvars)%p => element%field
            act_obj%var_action_index(nvars) = iact
            act_obj%var_element_ptr(nvars)%patch_id = var_lists(i)%p%patch_id


            ! Create event for this specific field
            write(str_actionTyp,'(i2)') actionTyp 
            event_name = 'act_TYP'//TRIM(str_actionTyp)//'_'//TRIM(action_list%action(iact)%intvl)
            act_obj%var_element_ptr(nvars)%event =>newEvent(                            &
              &                                    TRIM(event_name),                    &
              &                                    TRIM(action_list%action(iact)%ref),  &
              &                                    TRIM(action_list%action(iact)%start),&
              &                                    TRIM(action_list%action(iact)%end  ),&
              &                                    TRIM(action_list%action(iact)%intvl))

          END IF
        ENDDO  LOOPACTION ! loop over variable-specific actions

        IF(ASSOCIATED(action_list)) action_list => NULL()

      ENDDO LOOPVAR ! loop over vlist "i"
    ENDDO ! i = 1,nvar_lists

    ! set nvars
    act_obj%nvars = nvars


    IF (msg_level >= 11) THEN

      ! remove duplicate variable names
      DO i=1,act_obj%nvars
        varlist(i) = TRIM(act_obj%var_element_ptr(i)%p%info%name)
      ENDDO
      CALL remove_duplicates(varlist,nvars)

      WRITE(message_text,'(a,a,a)') 'Variables assigned to action ',TRIM(ACTION_NAMES(act_obj%actionTyp)),':'
      DO i=1, nvars
        IF (i==1) THEN
          WRITE(message_text,'(a,a,a)') TRIM(message_text), " ",  TRIM(varlist(i))
        ELSE
          WRITE(message_text,'(a,a,a)') TRIM(message_text), ", ", TRIM(varlist(i))
        END IF
      ENDDO
      CALL message('',message_text)

      IF(my_process_is_stdio()) THEN
        CALL act_obj%print_setup()
      ENDIF
    ENDIF

  END SUBROUTINE action_collect_vars



  !>
  !! Screen print out of action event setup
  !!
  !! Screen print out of action event setup.
  !!
  !! @par Revision History
  !! Initial revision by Daniel Reinert, DWD (2015-01-06)
  !!
  SUBROUTINE action_print_setup (act_obj)

    CLASS(t_action_obj)  :: act_obj  !< action for which setup will be printed

    ! local variables
    TYPE(t_table)   :: table
    INTEGER         :: ivar            ! loop counter
    INTEGER         :: irow            ! row to fill
    INTEGER         :: var_action_idx  ! index of current action in variable-specific action list
    INTEGER         :: jg              ! patch loop counter
    CHARACTER(LEN=2):: str_patch_id
    !--------------------------------------------------------------------------

    ! table-based output
    CALL initialize_table(table)
    ! the latter is no longer mandatory
    CALL add_table_column(table, "VarName")
    CALL add_table_column(table, "PID")
    CALL add_table_column(table, "Ref date")
    CALL add_table_column(table, "Start date")
    CALL add_table_column(table, "End date")
    CALL add_table_column(table, "Interval")

    irow = 0
    ! print event info sorted by patch ID in ascending order
    DO jg = 1, n_dom
      DO ivar=1,act_obj%nvars

        IF (act_obj%var_element_ptr(ivar)%patch_id /= jg) CYCLE

        var_action_idx = act_obj%var_action_index(ivar)

        irow = irow + 1 
        CALL set_table_entry(table,irow,"VarName", TRIM(act_obj%var_element_ptr(ivar)%p%info%name))
        write(str_patch_id,'(i2)')  act_obj%var_element_ptr(ivar)%patch_id
        CALL set_table_entry(table,irow,"PID", TRIM(str_patch_id))
        CALL set_table_entry(table,irow,"Ref date", &
          &  TRIM(act_obj%var_element_ptr(ivar)%p%info%action_list%action(var_action_idx)%ref))
        CALL set_table_entry(table,irow,"Start date", &
          &  TRIM(act_obj%var_element_ptr(ivar)%p%info%action_list%action(var_action_idx)%start))
        CALL set_table_entry(table,irow,"End date", &
          &  TRIM(act_obj%var_element_ptr(ivar)%p%info%action_list%action(var_action_idx)%end))
        CALL set_table_entry(table,irow,"Interval", &
          &  TRIM(act_obj%var_element_ptr(ivar)%p%info%action_list%action(var_action_idx)%intvl))
      ENDDO
    ENDDO  ! jg

    CALL print_table(table, opt_delimiter=' | ')
    CALL finalize_table(table)

    WRITE (0,*) " " ! newline
  END SUBROUTINE action_print_setup



  !>
  !! Execute action
  !!
  !! For each field attached to this action it is checked, whether the action should 
  !! be executed at the datetime given. This routine does not make any assumption 
  !! about the details of the action to be executed. The action itself is encapsulated 
  !! in the kernel-routine.
  !!
  !! @par Revision History
  !! Initial revision by Daniel Reinert, DWD (2014-09-11)
  !!
  SUBROUTINE action_execute(act_obj, slack)
    !
    CLASS(t_action_obj)       :: act_obj
    REAL(wp), INTENT(IN)      :: slack     !< allowed slack for event triggering  [s]
    ! local variables
    INTEGER :: ivar                        !< loop index for fields
    INTEGER :: var_action_idx              !< Index of this particular action in 
                                           !< field-specific action list

    TYPE(t_var_list_element), POINTER :: & !< Pointer to particular field
      &  field
    TYPE(event)             , POINTER :: & !< Pointer to variable specific event info
      &  this_event 
    TYPE(datetime),           POINTER :: & !< Current date in mtime format
      &  mtime_date 

    LOGICAL :: isactive

    CHARACTER(LEN=MAX_DATETIME_STR_LEN) :: mtime_cur_datetime
    CHARACTER(LEN=MAX_DATETIME_STR_LEN) :: str_slack       ! slack as string

    TYPE(timedelta), POINTER :: p_slack                    ! slack in 'timedelta'-Format

    CHARACTER(*), PARAMETER :: routine = TRIM("mo_action:")

    TYPE(datetime) :: lastTrigger_datetime  ! latest intended triggering date

  !-------------------------------------------------------------------------

    ! compute current datetime in a format appropriate for mtime
    CALL get_datetime_string(mtime_cur_datetime, time_config%cur_datetime)
    mtime_date  => newDatetime(TRIM(mtime_cur_datetime)) 

    ! compute allowed slack in PT-Format
    ! Use factor 999 instead of 1000, since no open interval is available
    ! needed [trigger_date, trigger_date + slack[
    ! used   [trigger_date, trigger_date + slack]
    CALL getPTStringFromMS(INT(999.0_wp*slack,i8),str_slack)
    ! get slack in 'timedelta'-format appropriate for isCurrentEventActive
    p_slack => newTimedelta(str_slack)


! openMP parallelization currently does not work as expected. Maybe this is only 
! because of a non-threadsave message routine. Thus, we stick to a poor mens kernel
! parallelization for the time being.
!!$OMP PARALLEL
    ! Loop over all fields attached to this action
!!$OMP DO PRIVATE(ivar,var_action_idx,field,this_event,isactive,lastTrigger_datetime,message_text)
    DO ivar = 1, act_obj%nvars

      var_action_idx = act_obj%var_action_index(ivar)

      field      => act_obj%var_element_ptr(ivar)%p
      this_event => act_obj%var_element_ptr(ivar)%event


      ! Check whether event-pointer is associated.
      IF (.NOT. ASSOCIATED(this_event)) THEN
        WRITE (message_text,'(a,i2,a,a,a)')                           &
             'WARNING: action event ', var_action_idx, ' of field ',  &
              TRIM(field%info%name),': Event-Ptr is disassociated!'
        CALL message(routine,message_text)
      ENDIF


      ! Note that a second call to isCurrentEventActive will lead to 
      ! a different result! Is this a bug or a feature?
      ! triggers in interval [trigger_date + slack]
      isactive = LOGICAL(isCurrentEventActive(this_event,mtime_date, plus_slack=p_slack))



      ! Check wheter the action should be triggered for variable
      ! under consideration
      IF (isactive) THEN

        ! store latest true triggering date
        field%info%action_list%action(var_action_idx)%lastActive = TRIM(mtime_cur_datetime)
        ! store latest intended triggering date
        CALL getTriggeredPreviousEventAtDateTime(this_event, lastTrigger_datetime)
        field%info%action_list%action(var_action_idx)%EventLastTriggerDate = lastTrigger_datetime 


        IF (msg_level >= 12) THEN
          WRITE(message_text,'(5a,i2,a,a)') 'action ',TRIM(ACTION_NAMES(act_obj%actionTyp)),&
            &  ' triggered for ', TRIM(field%info%name),' (PID ',               &
            &  act_obj%var_element_ptr(ivar)%patch_id,') at ',                  &
            &  TRIM(mtime_cur_datetime)
          CALL message(TRIM(routine),message_text)
        ENDIF

        ! perform action on element number 'ivar'
        CALL act_obj%kernel(ivar)

      ENDIF

    ENDDO
!!$OMP END DO
!!$OMP END PARALLEL

    ! cleanup
    !
    CALL deallocateDatetime(mtime_date)
    CALL deallocateTimedelta(p_slack)

  END SUBROUTINE action_execute


  !>
  !! Reset-action kernel
  !!
  !! @par Revision History
  !! Initial revision by Daniel Reinert, DWD (2014-09-12)
  !! Modification by Daniel Reinert, DWD (2014-12-17)
  !! - extend reset kernel to integer fields
  !!
  SUBROUTINE reset_kernel(act_obj, ivar)
    ! usually, we have "t_reset_obj" as PASS type for this deferred
    ! subroutine, however, the PGI 12.3 expects the base class type...
#if defined (__PGI) 
    CLASS (t_action_obj) :: act_obj
#else
    CLASS (t_reset_obj)  :: act_obj
#endif
    INTEGER, INTENT(IN) :: ivar    ! element number 

    CHARACTER(len=MAX_CHAR_LENGTH), PARAMETER ::  &
      &  routine = 'mo_action:reset_kernel'
    !-------------------------------------------------------------------

    ! re-set field to its pre-defined reset-value
    IF (ASSOCIATED(act_obj%var_element_ptr(ivar)%p%r_ptr)) THEN
!$OMP PARALLEL WORKSHARE
      act_obj%var_element_ptr(ivar)%p%r_ptr = act_obj%var_element_ptr(ivar)%p%info%resetval%rval
!$OMP END PARALLEL WORKSHARE
    ELSE IF (ASSOCIATED(act_obj%var_element_ptr(ivar)%p%i_ptr)) THEN
!$OMP PARALLEL WORKSHARE
      act_obj%var_element_ptr(ivar)%p%i_ptr = act_obj%var_element_ptr(ivar)%p%info%resetval%ival
!$OMP END PARALLEL WORKSHARE
    ELSE
      CALL finish (routine, 'Field not allocated for '//TRIM(act_obj%var_element_ptr(ivar)%p%info%name))
    ENDIF

  END SUBROUTINE reset_kernel


  !>
  !! Get index of potentially active action-event
  !!
  !! For a specific variable, 
  !! get index of potentially active action-event of selected action-type.
  !!
  !! The variable's info state and the action-type must be given.
  !! The function returns the active action index within the variable's array 
  !! of actions. If no matching action is found, the function returns 
  !! the result -1.
  !!
  !! @par Revision History
  !! Initial revision by Daniel Reinert, DWD (2015-04-08)
  !!
  FUNCTION getActiveAction(var_info, actionTyp, cur_date) RESULT(actionId)
    TYPE(t_var_metadata), INTENT(IN)  :: var_info      ! var metadata
    INTEGER             , INTENT(IN)  :: actionTyp     ! type of action to be searched for
    TYPE(datetime)      , INTENT(IN)  :: cur_date      ! current datetime (mtime format)
    !
    ! local
    INTEGER :: actionId
    INTEGER :: iact             ! loop counter
    TYPE(datetime), POINTER :: start_date       ! action-event start datetime
    TYPE(datetime), POINTER :: end_date         ! action-event end datetime
    !-------------------------------------------------------------------

    actionId = -1

    ! loop over all variable-specific actions
    !
    ! We unconditionally take the first active one found, even if there are more active ones. 
    ! (which however would normally make little sense) 
    DO iact = 1,var_info%action_list%n_actions
      IF (var_info%action_list%action(iact)%actionTyp /= actionTyp ) CYCLE  ! skip all non-matching action types
      
      start_date => newDatetime(TRIM(var_info%action_list%action(iact)%start))
      end_date   => newDatetime(TRIM(var_info%action_list%action(iact)%end))

      IF ((cur_date >= start_date) .AND. (cur_date <= end_date)) THEN
        actionId = iact   ! found active action
        CALL deallocateDatetime(start_date)
        CALL deallocateDatetime(end_date)
        EXIT      ! exit loop
      ENDIF
      CALL deallocateDatetime(start_date)
      CALL deallocateDatetime(end_date)
    ENDDO

  END FUNCTION getActiveAction



  !=================================================================================!
  !       WORKAROUND for GFORTRAN 4.5 and potentially other ancient compilers       !
  !=================================================================================!
  !
  ! wrapper for reset_act%initialize
  !
  SUBROUTINE action_init(actionTyp)
    INTEGER, INTENT(IN) :: actionTyp

    ! Initialize reset-Action, i.e. assign variables to action object
    CALL reset_act%initialize(actionTyp)
  END SUBROUTINE action_init

  !
  ! wrapper for reset_act%execute
  !
  SUBROUTINE reset_action(slack)
    REAL(wp), INTENT(IN) :: slack

    ! execute reset action
    CALL reset_act%execute(slack)
  END SUBROUTINE reset_action

END MODULE mo_action
<|MERGE_RESOLUTION|>--- conflicted
+++ resolved
@@ -47,25 +47,14 @@
   USE mo_mpi,                ONLY: my_process_is_stdio
   USE mo_exception,          ONLY: message, message_text, finish
   USE mo_impl_constants,     ONLY: vname_len, MAX_CHAR_LENGTH
-<<<<<<< HEAD
   USE mtime,                 ONLY: event, newEvent, datetime, newDatetime,           &
     &                              isCurrentEventActive, deallocateDatetime,         &
     &                              MAX_DATETIME_STR_LEN, PROLEPTIC_GREGORIAN,        &
     &                              MAX_EVENTNAME_STR_LEN, timedelta,                 &
     &                              newTimedelta, deallocateTimedelta,                &
     &                              setCalendar, getTriggeredPreviousEventAtDateTime, &
-    &                              getPTStringFromMS
+    &                              getPTStringFromMS, OPERATOR(>=), OPERATOR(<=)
   USE mo_mtime_extensions,   ONLY: get_datetime_string
-=======
-  USE mtime,                 ONLY: event, newEvent, datetime, newDatetime,    &
-    &                              isCurrentEventActive, deallocateDatetime,  &
-    &                              MAX_DATETIME_STR_LEN, PROLEPTIC_GREGORIAN, &
-    &                              MAX_EVENTNAME_STR_LEN, timedelta,          &
-    &                              newTimedelta, deallocateTimedelta,         &
-    &                              setCalendar, OPERATOR(>=), OPERATOR(<=)
-  USE mo_mtime_extensions,   ONLY: get_datetime_string, getPTStringFromMS,    &
-    &                              getTriggeredPreviousEventAtDateTime
->>>>>>> eda05526
   USE mo_util_string,        ONLY: remove_duplicates
   USE mo_util_table,         ONLY: initialize_table, finalize_table, add_table_column, &
     &                              set_table_entry, print_table, t_table
