!>
!!    This module holds string conversion utilities.
!!
!!
!! @par Revision History
!!    Original version from the ECHAM5 model (version 5.3.01).
!!    Modified to the ProTeX-style by Hui Wan, MPI-M (2007-01-17)
!!
!! @par Copyright and License
!!
!! This code is subject to the DWD and MPI-M-Software-License-Agreement in
!! its most recent form.
!! Please see the file LICENSE in the root of the source tree for this code.
!! Where software is supplied by third parties, it is indicated in the
!! headers of the routines.
!!
!!

! String conversion utilities
MODULE mo_util_string

  USE ISO_C_BINDING,     ONLY: C_INT8_T, C_CHAR
  ! Note: This file must not use mo_exception:finish() to avoid a circular dependency.
  USE mo_impl_constants, ONLY: MAX_CHAR_LENGTH
  USE mo_util_sort,      ONLY: quicksort
  IMPLICIT NONE
  !
  PRIVATE
  !
  PUBLIC :: tolower              ! Conversion   : 'ABCXYZ' -> 'abcxyz'   
  PUBLIC :: toupper              ! Conversion   : 'abcxyz' -> 'ABCXYZ'
  PUBLIC :: separator            ! Format string: (/"-----...-----"/)
  PUBLIC :: int2string           ! returns integer n as a string
  PUBLIC :: real2string          ! returns real n as a string
  PUBLIC :: logical2string       ! returns logical n as a string
  PUBLIC :: split_string         ! splits string into words
  PUBLIC :: string_contains_word ! searches in a string list
  PUBLIC :: tocompact            ! remove gaps in string
  PUBLIC :: str_replace          ! replace any occurrence of keyword by substring
  PUBLIC :: t_keyword_list
  PUBLIC :: associate_keyword    ! add a pair (keyword -> substitution) to a keyword list
  PUBLIC :: with_keywords        ! subroutine for keyword substitution
  PUBLIC :: remove_duplicates
  PUBLIC :: difference
  PUBLIC :: add_to_list
  PUBLIC :: one_of
  PUBLIC :: insert_group
  PUBLIC :: delete_keyword_list
  PUBLIC :: sort_and_compress_list
  PUBLIC :: tohex                ! For debugging: Produce a hex dump of the given string, revealing any unprintable characters.
  PUBLIC :: remove_whitespace

  !functions to handle character arrays as strings
  PUBLIC :: toCharArray     ! convert a fortran string to a character array of kind = c_char
  PUBLIC :: toCharacter     ! convert a character array of kind = c_char back to a fortran string
  PUBLIC :: charArray_dup   ! make a copy of a character array
  PUBLIC :: charArray_equal ! compare two character arrays for equality
  PUBLIC :: charArray_toLower   ! canonicalize to lower case

  !
  PUBLIC :: normal, bold
  PUBLIC :: fg_black, fg_red, fg_green, fg_blue, fg_magenta, fg_cyan, fg_white, fg_default
  PUBLIC :: bg_black, bg_red, bg_green, bg_blue, bg_magenta, bg_cyan, bg_white, bg_default
  !
  INTERFACE real2string
    MODULE PROCEDURE float2string
    MODULE PROCEDURE double2string
  END INTERFACE real2string
  !
  ! ANSI color sequences 
  !
  CHARACTER(len=1), PARAMETER :: esc = ACHAR(27)
  CHARACTER(len=1), PARAMETER :: orb = ACHAR(91)
  !  
  CHARACTER(len=5) :: normal = esc//orb//'22m'
  CHARACTER(len=4) :: bold   = esc//orb//'1m'
  !
  CHARACTER(len=5) :: fg_black   = esc//orb//'30m'
  CHARACTER(len=5) :: fg_red     = esc//orb//'31m'
  CHARACTER(len=5) :: fg_green   = esc//orb//'32m'
  CHARACTER(len=5) :: fg_yellow  = esc//orb//'33m'
  CHARACTER(len=5) :: fg_blue    = esc//orb//'34m'
  CHARACTER(len=5) :: fg_magenta = esc//orb//'35m'
  CHARACTER(len=5) :: fg_cyan    = esc//orb//'36m'
  CHARACTER(len=5) :: fg_white   = esc//orb//'37m'
  CHARACTER(len=5) :: fg_default = esc//orb//'39m'
  !
  CHARACTER(len=5) :: bg_black   = esc//orb//'40m'
  CHARACTER(len=5) :: bg_red     = esc//orb//'41m'
  CHARACTER(len=5) :: bg_green   = esc//orb//'42m'
  CHARACTER(len=5) :: bg_yellow  = esc//orb//'43m'
  CHARACTER(len=5) :: bg_blue    = esc//orb//'44m'
  CHARACTER(len=5) :: bg_magenta = esc//orb//'45m'
  CHARACTER(len=5) :: bg_cyan    = esc//orb//'46m'
  CHARACTER(len=5) :: bg_white   = esc//orb//'47m'
  CHARACTER(len=5) :: bg_default = esc//orb//'49m'
  !
  CHARACTER(len=*), PARAMETER :: separator = REPEAT('-',100)

  ! Linked list used for keyword substitution in strings
  TYPE t_keyword_list
    CHARACTER(len=MAX_CHAR_LENGTH) :: keyword    !< keyword string ...
    CHARACTER(len=MAX_CHAR_LENGTH) :: subst      !< ... will be substituted by "subst"
    TYPE(t_keyword_list), POINTER  :: next
  END TYPE t_keyword_list

  CHARACTER(LEN = *), PARAMETER :: modname = "mo_util_string"

CONTAINS
  !
  !------------------------------------------------------------------------------------------------
  !
  ! Conversion: Uppercase -> Lowercase
  !
  FUNCTION tolower (uppercase)
    CHARACTER(len=*), INTENT(in) :: uppercase
    CHARACTER(len=LEN_TRIM(uppercase)) :: tolower
    !
    INTEGER, PARAMETER :: idel = ICHAR('a')-ICHAR('A')
    INTEGER :: i
    !
    DO i = 1, LEN_TRIM(uppercase)
      IF (ICHAR(uppercase(i:i)) >= ICHAR('A') .AND. ICHAR(uppercase(i:i)) <= ICHAR('Z')) THEN
        tolower(i:i) = CHAR( ICHAR(uppercase(i:i)) + idel )
      ELSE
        tolower(i:i) = uppercase(i:i)
      ENDIF
    ENDDO
    !
  END FUNCTION tolower
  !------------------------------------------------------------------------------------------------
  !
  ! Conversion: Lowercase -> Uppercase
  !
  FUNCTION toupper (lowercase)
    CHARACTER(len=*), INTENT(in) :: lowercase
    CHARACTER(len=LEN_TRIM(lowercase)) :: toupper
    !
    INTEGER, PARAMETER :: idel = ICHAR('A')-ICHAR('a')
    INTEGER :: i
    !
    DO i = 1, LEN_TRIM(lowercase)
      IF (ICHAR(lowercase(i:i)) >= ICHAR('a') .AND. ICHAR(lowercase(i:i)) <= ICHAR('z')) THEN
        toupper(i:i) = CHAR( ICHAR(lowercase(i:i)) + idel )
      ELSE
        toupper(i:i) = lowercase(i:i)
      ENDIF
    ENDDO
    !
  END FUNCTION toupper

  !------------------------------------------------------------------------------------------------
  !
  ! Converts multiple spaces and tabs to single spaces and removes
  ! leading spaces.
  !
  SUBROUTINE tocompact(string)
    CHARACTER(len=*), INTENT(inout) :: string
    ! local variables
    INTEGER   :: offset, i, i_max
    CHARACTER :: char
    LOGICAL   :: lspaces

    offset = 0
    i      = 0
    i_max  = LEN_TRIM(string)
    LOOP : DO 
      i = i + 1       ! current write pos
      IF ((i+offset) > i_max) EXIT LOOP
      lspaces = .FALSE.
      LOOKAHEAD : DO
        char = string((i+offset):(i+offset))
        SELECT CASE(IACHAR(char))
      ! To eliminate LF and CR generates error reading namelists in restart file by gfortran and NAG!
      ! CASE (9,32,10,13)     ! SPACE and TAB, LF and CR
        CASE (9,32)           ! SPACE and TAB
          offset  = offset + 1
          IF ((i+offset) > i_max) EXIT LOOP
          lspaces = (i>1)
        CASE default
          IF (lspaces) THEN
            string(i:i) = ' '
            i      = i      + 1
            offset = offset - 1
          END IF
          string(i:i) = char
          EXIT LOOKAHEAD
        END SELECT
      END DO LOOKAHEAD
    END DO LOOP
    string = string(1:(i-1))
  END SUBROUTINE tocompact


  !------------------------------------------------------------------------------------------------
  !
  ! returns integer n as a string (often needed in printing messages)
  !
  FUNCTION int2string(n, opt_fmt)
    CHARACTER(len=10) :: int2string ! result
    INTEGER, INTENT(in) :: n
    CHARACTER(len=*), INTENT(in), OPTIONAL :: opt_fmt
    !
    CHARACTER(len=10) :: fmt

    IF (PRESENT(opt_fmt)) THEN
      fmt = opt_fmt
    ELSE
      fmt = '(I10)'
    END IF
    WRITE(int2string,fmt) n
    int2string = ADJUSTL(int2string)
    !
  END FUNCTION int2string
  !------------------------------------------------------------------------------------------------
  !
  ! returns real n as a string (often needed in printing messages)
  !
  FUNCTION float2string(n, opt_fmt) 
    CHARACTER(len=32) :: float2string ! result
    REAL, INTENT(in) :: n
    CHARACTER(len=*), INTENT(in), OPTIONAL :: opt_fmt
    !
    CHARACTER(len=10) :: fmt
    !
    IF (PRESENT(opt_fmt)) THEN
      fmt = opt_fmt
    ELSE
      fmt = '(g32.5)'
    END IF
    WRITE(float2string,fmt) n
    float2string = ADJUSTL(float2string)
    !
  END FUNCTION float2string
  !
  FUNCTION double2string(n, opt_fmt) 
    CHARACTER(len=32) :: double2string ! result
    DOUBLE PRECISION, INTENT(in) :: n
    CHARACTER(len=*), INTENT(in), OPTIONAL :: opt_fmt
    !
    CHARACTER(len=10) :: fmt
    !
    IF (PRESENT(opt_fmt)) THEN
      fmt = opt_fmt
    ELSE
      fmt = '(g32.5)'
    END IF
    WRITE(double2string,fmt) n
    double2string = ADJUSTL(double2string)
    !
  END FUNCTION double2string
  !------------------------------------------------------------------------------------------------
  !
  ! returns integer n as a string (often needed in printing messages)
  !
  FUNCTION logical2string(n)
    CHARACTER(len=10) :: logical2string ! result
    LOGICAL, INTENT(in) :: n
    !
    WRITE(logical2string,'(l10)') n
    logical2string = ADJUSTL(logical2string)
    !
  END FUNCTION logical2string


  !> Function for convenience 
  !
  !  If "in_str" is matching one of the arguments "arg(i)" return the
  !  index "i". Returns "-1" if none of the strings matches.
  !  
  FUNCTION one_of(in_str, arg)
    INTEGER :: one_of
    CHARACTER(len=*), INTENT(IN)           :: in_str    ! input string
    CHARACTER(len=*), INTENT(IN)           :: arg(:)
    ! local variables:
    INTEGER :: i
    
    one_of = -1
    DO i=1,SIZE(arg)
      IF (toupper(TRIM(in_str)) == toupper(TRIM(arg(i)))) THEN
        one_of=i
        EXIT
      ENDIF
    END DO
  END FUNCTION one_of


  !> parses a character string, splits string into words.
  !  This routine takes a comma-separated string like
  !  str = "iconR2B02-grid_DOM01-grid.nc , iconR2B02-grid.nc"
  !  as input and splits it into the components, returning the
  !  number of parts, the start indices and the respective
  !  lengths.
  !  Whitespace is ignored.
  
  SUBROUTINE split_string(zline, n, pos, ilength)

    CHARACTER, PARAMETER :: delim = ',' ! delimiter

    CHARACTER(len=*), INTENT(IN)      :: zline              ! string containing list
    INTEGER,          INTENT(OUT)     :: n                  ! number of parts
    INTEGER,          INTENT(INOUT)   :: pos(:), ilength(:) ! position, lengths of parts
    ! local variables
    INTEGER       :: i           ! index position
    LOGICAL       :: l_word_open ! flag. if true, index "i" is part of a word
    INTEGER       :: istart

    l_word_open = .FALSE.
    n           = 0
    istart      = 1
    DO i=1,LEN(zline)
      IF (.NOT. ((IACHAR(zline(i:i)) ==  9) .OR.  &
        &        (IACHAR(zline(i:i)) == 32) .OR.  &
        &        (zline(i:i) == "'")        .OR.  &
        &        (zline(i:i) == '"')        .OR.  &
        &        (zline(i:i) == delim) )) THEN
        l_word_open = .TRUE.
      ELSE
        IF (l_word_open) THEN
          n = n + 1
          pos(n)  = istart
          ilength(n) = LEN(TRIM(zline(istart:(i-1))))
        END IF
        istart = i+1
        l_word_open = .FALSE.
      END IF
    END DO

  END SUBROUTINE split_string


  !> searches in a string list that has been previously parsed by
  !> "split_string"

  FUNCTION string_contains_word(zword, zline, n, pos, ilength) RESULT(lflag)

    LOGICAL                       :: lflag              ! result
    CHARACTER(len=*), INTENT(IN)  :: zword              ! search word
    CHARACTER(len=*), INTENT(IN)  :: zline              ! string containing list
    INTEGER,          INTENT(IN)  :: n                  ! number of parts
    INTEGER,          INTENT(IN)  :: pos(:), ilength(:) ! position, lengths of parts
    ! local variables
    INTEGER :: i, iwordlen

    lflag     = .FALSE.
    iwordlen  = LEN_TRIM(ADJUSTL(zword))

    DO i=1,n
      IF (ilength(i) /= iwordlen) CYCLE
      lflag = lflag .OR.   &
        &     (zline(pos(i):(pos(i)+ilength(i)-1)) == TRIM(ADJUSTL(zword)))
      IF (lflag) EXIT
    END DO

  END FUNCTION string_contains_word
  !

  !==============================================================================
  !+ Utility function: Insert (keyword, substitution) pair into keyword list
  !------------------------------------------------------------------------------
  SUBROUTINE keyword_list_push(keyword, subst, list_head)
    ! Parameters
    CHARACTER(len=*),        INTENT(IN) :: keyword, subst
    TYPE(t_keyword_list),    POINTER    :: list_head
    ! Local parameters
    TYPE (t_keyword_list),   POINTER    :: tmp
    INTEGER                             :: errstat

    ! throw error if keyword, subst are too long
    ! note: we don't call "finish" to avoid circular dep
    IF ((LEN_TRIM(keyword) > MAX_CHAR_LENGTH) .OR.  &
      & (LEN_TRIM(subst)   > MAX_CHAR_LENGTH))      &
      &  WRITE (0,*) "ERROR: keyword_list_push: keyword too long"

    ! insert element into linked list
    tmp => list_head
    ALLOCATE(list_head, stat=errstat)
    IF (errstat /= 0) &
      & WRITE (0,*) "ERROR: keyword_list_push: ALLOCATE"
    list_head%keyword = keyword
    list_head%subst   = subst
    list_head%next    => tmp

  END SUBROUTINE keyword_list_push
  

  !==============================================================================
  !+ Utility function: Get (keyword, substitution) pair from keyword list
  !------------------------------------------------------------------------------
  SUBROUTINE keyword_list_pop(list_head, keyword, subst)
    ! Parameters
    CHARACTER(len=*),   INTENT(OUT) :: keyword
    CHARACTER(len=*),   INTENT(OUT) :: subst
    TYPE(t_keyword_list),            POINTER     :: list_head
    ! Local parameters
    TYPE (t_keyword_list),   POINTER    :: tmp
    INTEGER                             :: errstat
    
    IF (.NOT. ASSOCIATED(list_head)) THEN
      keyword = ""
      subst   = ""
    ELSE
      ! remove list head
      keyword =  list_head%keyword
      subst   =  list_head%subst
      tmp     => list_head%next
      DEALLOCATE(list_head, STAT=errstat)
      ! note: we don't call "finish" to avoid circular dep
      IF (errstat /= 0) &
        & WRITE (0,*) "ERROR: keyword_list_pop: DEALLOCATE"
      list_head => tmp
    END IF
    
  END SUBROUTINE keyword_list_pop


  !==============================================================================
  !+ Utility function: replace any occurrence of keyword by substring
  !------------------------------------------------------------------------------
  FUNCTION str_replace(in_str, keyword, subst) RESULT(out_str)
    ! Parameters
    CHARACTER(len=*), INTENT(IN)           :: keyword, subst
    CHARACTER(len=*), INTENT(IN)           :: in_str
    CHARACTER(len=MAX_CHAR_LENGTH)          :: out_str
    ! Local parameters
    INTEGER :: kw_len, in_len, subs_len, pos, out_pos, upper

    out_str = ""
    kw_len   = LEN_TRIM(keyword)
    subs_len = LEN_TRIM(subst)
    in_len   = LEN_TRIM(in_str)
    pos      = 1
    out_pos  = 1
    DO
      IF (pos > in_len) EXIT
      upper = MIN((pos+kw_len-1), in_len)
      IF (in_str(pos:upper) == keyword) THEN
        pos     = pos + kw_len
        ! note: we don't call "finish" to avoid circular dep
        IF ((out_pos+subs_len+in_len-pos-kw_len) > MAX_CHAR_LENGTH) THEN
          WRITE (0,*) "ERROR: str_replace: string too long"
        END IF
        out_str(out_pos:(out_pos+subs_len-1)) = subst(1:subs_len)
        out_pos = out_pos + subs_len
      ELSE
        IF ((out_pos+in_len-pos) > MAX_CHAR_LENGTH) THEN
          WRITE (0,*) "ERROR: str_replace: string too long"
        END IF
        out_str(out_pos:out_pos) = in_str(pos:pos)
        pos     = pos + 1
        out_pos = out_pos + 1
      END IF
    END DO  

  END FUNCTION str_replace


  !==============================================================================
  !+ Remove duplicate entries from a list of strings.
  !
  ! @note This is a very crude implementation, quadratic complexity.
  !
  SUBROUTINE remove_duplicates(str_list, nitems)
    CHARACTER(len=*),          INTENT(INOUT) :: str_list(:)
    INTEGER,                   INTENT(INOUT) :: nitems
    ! local variables
    INTEGER :: iwrite, iread, nitems_old, i
    LOGICAL :: l_duplicate
    
    nitems_old = nitems
    
    iwrite = 1
    DO iread=1,nitems
      ! check if item already in string list (1:iwrite-1):
      l_duplicate = .FALSE.
      CHECK_LOOP : DO i=1,(iwrite-1)
        IF (TRIM(str_list(i)) == TRIM(str_list(iread))) THEN
          l_duplicate = .TRUE.
          EXIT CHECK_LOOP
        END IF
      END DO CHECK_LOOP
      IF (.NOT. l_duplicate) THEN
        str_list(iwrite) = str_list(iread)
        iwrite = iwrite + 1
      END IF
    END DO
    nitems = iwrite-1
    
    ! clear the rest of the list
    DO iwrite=(nitems+1),nitems_old
      str_list(iwrite) = ' '
    END DO
  END SUBROUTINE remove_duplicates


  !==============================================================================
  !+ Remove entries from a list of strings which occur in a second list.
  !
  ! @note This is a very crude implementation, quadratic complexity.
  !
  SUBROUTINE difference(str_list1, nitems1, str_list2, nitems2)
    CHARACTER(len=*),          INTENT(INOUT) :: str_list1(:)
    INTEGER,                   INTENT(INOUT) :: nitems1
    CHARACTER(len=*),          INTENT(IN)    :: str_list2(:)
    INTEGER,                   INTENT(IN)    :: nitems2
    ! local variables
    INTEGER :: iwrite, iread, nitems_old, i
    LOGICAL :: l_duplicate
    
    nitems_old = nitems1
    
    iwrite = 1
    DO iread=1,nitems1
      ! check if item is in string list 2:
      l_duplicate = .FALSE.
      CHECK_LOOP : DO i=1,nitems2
        IF (TRIM(str_list2(i)) == TRIM(str_list1(iread))) THEN
          l_duplicate = .TRUE.
          EXIT CHECK_LOOP
        END IF
      END DO CHECK_LOOP
      IF (.NOT. l_duplicate) THEN
        str_list1(iwrite) = str_list1(iread)
        iwrite = iwrite + 1
      END IF
    END DO
    nitems1 = iwrite-1
    
    ! clear the rest of the list
    DO iwrite=(nitems1+1),nitems_old
      str_list1(iwrite) = ' '
    END DO
  END SUBROUTINE difference




  !==============================================================================
  !+ Add entries from list 2 to list 1, if they are not already present 
  !+ in list 1.
  !
  ! @note This is a very crude implementation, quadratic complexity.
  !
  SUBROUTINE add_to_list(str_list1, nitems1, str_list2, nitems2)
    CHARACTER(len=*),          INTENT(INOUT) :: str_list1(:)
    INTEGER,                   INTENT(INOUT) :: nitems1
    CHARACTER(len=*),          INTENT(IN)    :: str_list2(:)
    INTEGER,                   INTENT(IN)    :: nitems2
    ! local variables
    INTEGER :: iread, i
    LOGICAL :: l_duplicate
    

    ! Loop over all items that should potentially be added    
    DO iread=1,nitems2
      ! check if item is already in string list 1:
      l_duplicate = .FALSE.
      ! Loop over all items in the target list (list 1)
      CHECK_LOOP : DO i=1,nitems1
        IF (TRIM(str_list1(i)) == TRIM(str_list2(iread))) THEN
          l_duplicate = .TRUE.
          EXIT CHECK_LOOP
        END IF
      END DO CHECK_LOOP
      IF (.NOT. l_duplicate) THEN
        str_list1(nitems1+1) = str_list2(iread)
        nitems1 = nitems1+1
      END IF
    END DO
    
  END SUBROUTINE add_to_list


  !==============================================================================
  !+ Add a pair (keyword -> substitution) to a keyword list
  ! see FUNCTION with_keywords for further documentation.
  !------------------------------------------------------------------------------
  SUBROUTINE associate_keyword(keyword, subst, keyword_list)
    CHARACTER(len=*), INTENT(IN)   :: keyword, subst
    TYPE(t_keyword_list), POINTER  :: keyword_list
    
    CALL keyword_list_push(keyword, subst, keyword_list)
  END SUBROUTINE associate_keyword


  !==============================================================================
  !+ Subroutine for keyword substitution
  ! Usage example: Consider the following code snippet:
  ! \code
  !    CHARACTER(len=*), PARAMETER    :: filename = "<path>/bin/<prefix>grid.nc"
  !    TYPE (t_keyword_list), POINTER :: keywords => NULL()
  !    CALL associate_keyword("<path>",   "/usr/local", keywords)
  !    CALL associate_keyword("<prefix>", "exp01_",     keywords)
  ! \endcode
  ! Then, by calling 'with_keywords(keywords, filename)',
  ! the filename is transformed into '/usr/local/bin/exp01_grid.nc'.
  ! 
  !------------------------------------------------------------------------------
  FUNCTION with_keywords(keyword_list, in_str) RESULT(result_str)
    TYPE(t_keyword_list), POINTER  :: keyword_list
    CHARACTER(len=*), INTENT(IN)   :: in_str
    CHARACTER(len=MAX_CHAR_LENGTH) :: result_str, subst, keyword
    
    ! note: we don't call "finish" to avoid circular dep
    IF (LEN_TRIM(in_str) > MAX_CHAR_LENGTH) &
      & WRITE (0,*) "ERROR: with_keywords: string too long"
    result_str = in_str
    IF (.NOT. ASSOCIATED(keyword_list)) RETURN
    DO
      CALL keyword_list_pop(keyword_list, keyword, subst)
      result_str = str_replace(result_str, keyword, subst)
      IF (.NOT. ASSOCIATED(keyword_list)) RETURN
    END DO
  END FUNCTION with_keywords


  !==============================================================================
  !+ Subroutine for keyword substitution
  !
  ! If we have a list of strings, for example "u", "v", "tracers",
  ! then we can use this function to replace a keyword that denotes a
  ! whole group of variables (like "tracers"), for example by
  ! group_list="Q1", "Q2", etc.
  ! 
  ! @param[in]  varlist    original array of strings (variable names)
  ! @param[in]  vname_len  length of each string
  ! @param[in]  n          length of list
  ! @param[in]  group_name substitution keyword (i.e. variable group name)
  ! @param[in]  group_list array of strings that will be inserted
  ! 
  ! @return     contents of @p varlist where @p group_name has been replaced.
  !------------------------------------------------------------------------------
  SUBROUTINE insert_group(varlist, vname_len, n, group_name, group_list, result_list)
    INTEGER,                        INTENT(IN)    :: vname_len, n
    CHARACTER(LEN=vname_len),       INTENT(INOUT) :: result_list(n)
    CHARACTER(LEN=*),               INTENT(IN)    :: varlist(:), group_list(:)
    CHARACTER(LEN=*),               INTENT(IN)    :: group_name
    ! local variables
    INTEGER :: i,j,k

    k=0
    DO i=1,SIZE(varlist)
      IF (varlist(i) == ' ') EXIT
      IF (TRIM(toupper(varlist(i))) == TRIM(toupper(group_name))) THEN
        DO j=1,SIZE(group_list)
          k = k+1
          result_list(k) = TRIM(group_list(j))
        END DO
      ELSE
        k = k+1
        result_list(k) = TRIM(varlist(i))
      END IF
    END DO
    CALL remove_duplicates(result_list, k )
    DO i=k+1,n
      result_list(i) = " "
    END DO

  END SUBROUTINE insert_group

  !==============================================================================
  RECURSIVE SUBROUTINE delete_keyword_list(list_head)
    ! Parameters
    TYPE(t_keyword_list),    POINTER    :: list_head

    IF (ASSOCIATED(list_head)) THEN
      CALL delete_keyword_list(list_head%next)
      DEALLOCATE(list_head)
    ENDIF

  END SUBROUTINE delete_keyword_list
  !==============================================================================


  !> Utility function: Takes a list of integer values as an input
  !> (without duplicates) and returns a string containing this list in
  !> an ordered, compressed fashion.
  !
  !  E.g., the list
  !     ( 1, 10, 9, 8, 3, 5, 6 )
  !  is transformed into
  !      1,3,5,6,8-10
  !
  !  Initial implementation: 2014-02-14   F. Prill (DWD)
  !
  SUBROUTINE sort_and_compress_list(idx_list, dst)
    INTEGER,          INTENT(IN)  :: idx_list(:)
    CHARACTER(LEN=*), INTENT(OUT) :: dst
    ! local variables
    INTEGER :: list(SIZE(idx_list)),  &  ! sorted copy
      &        nnext(SIZE(idx_list))
    INTEGER :: i, j, N

    dst = " "
    N = SIZE(idx_list)
    list(:) = idx_list(:)
    ! sort the list
    CALL quicksort(list)
    ! find out, how many direct successors follow:
    j        = 1
    nnext(:) = 0
    nnext(1) = 1
    DO i=2,N
      IF (list(i) == list(i-1)) THEN
        WRITE (0,*) "ERROR: sort_and_compress_list operates on non-unique list entries"
      END IF
      IF (list(i) == (list(i-1)+1)) THEN
        nnext(j) = nnext(j) + 1
      ELSE
        j = i
        nnext(j) = 1
      END IF
    END DO
    ! build the result string:
    i = 1
    DO
      IF (i>N) EXIT
      IF (nnext(i) > 1) THEN
        IF (nnext(i) == 2) THEN
          dst = TRIM(dst)//TRIM(int2string(list(i)))//","//TRIM(int2string(list(i+1)))
        ELSE
          dst = TRIM(dst)//TRIM(int2string(list(i)))//"-"//TRIM(int2string(list(i+nnext(i)-1)))
        END IF
        i = i + nnext(i)
      ELSE
        dst = TRIM(dst)//TRIM(int2string(list(i)))
        i = i + 1
      END IF
      IF (i <= N)  dst = TRIM(dst)//", "
    END DO
  END SUBROUTINE sort_and_compress_list

  FUNCTION tohex_internal(inData) RESULT(RESULT)
    INTEGER(KIND = C_INT8_T), INTENT(IN) :: inData(:)
    CHARACTER(LEN = 3*SIZE(inData, 1) - 1) :: RESULT

    CHARACTER(LEN = 16), PARAMETER :: nibbles = "0123456789abcdef"
    INTEGER :: inputIndex, outputIndex, curChar, nibble1, nibble2

    outputIndex = 1
    DO inputIndex = 1, SIZE(inData, 1)
        IF(inputIndex /= 1) THEN
            RESULT(outputIndex:outputIndex) = " "
            outputIndex = outputIndex + 1
        END IF
        curChar = inData(inputIndex)
        IF(curChar < 0) curChar = curChar + 256
        nibble1 = ISHFT(curChar, -4) + 1
        nibble2 = IAND(curChar, 15) + 1
        RESULT(outputIndex:outputIndex) = nibbles(nibble1:nibble1)
        RESULT(outputIndex+1:outputIndex+1) = nibbles(nibble2:nibble2)
        outputIndex = outputIndex + 2
    END DO
  END FUNCTION tohex_internal

  FUNCTION tohex(string) RESULT(RESULT)
    CHARACTER(LEN = *), INTENT(IN) :: string
    CHARACTER(LEN = 3*LEN(string) - 1) :: RESULT

    INTEGER(KIND = C_INT8_T) :: mold(1)
    CHARACTER(LEN = *), PARAMETER :: routine = modname//":tohex"

    IF(LEN(RESULT) /= LEN(tohex_internal(TRANSFER(string, mold)))) THEN
        ! throw error if the returned SIZE is wrong
        ! note: we don't call "finish" to avoid circular dep
        WRITE(0,*) "fatal error: "//modname//":tohex_internal() returned string of unexpected length"
        RESULT = "fatal error: "//modname//":tohex_internal() returned string of unexpected length"
    ELSE
        RESULT = tohex_internal(TRANSFER(string, mold))
    END IF
  END FUNCTION tohex

<<<<<<< HEAD

  !------------------------------------------------------------------------------------------------
  !> Remove all white space from a string (also between "words").
  !
  FUNCTION remove_whitespace(in_str)
    CHARACTER(len=*), INTENT(in)    :: in_str
    CHARACTER(len=LEN_TRIM(in_str)) :: remove_whitespace
    ! local variables
    INTEGER   :: i,j, ichar

    remove_whitespace = " "
    j = 0
    DO i = 1,LEN(in_str)
      ichar = IACHAR(in_str(i:i))
      IF ((ichar /= 9) .AND. (ichar /= 32)) THEN
        j = j + 1
        remove_whitespace(j:j) = in_str(i:i)
      END IF
    END DO
  END FUNCTION remove_whitespace
=======
  FUNCTION toCharArray(string) RESULT(result)
    CHARACTER(LEN = *), INTENT(IN) :: string
    CHARACTER(KIND = C_CHAR), POINTER :: result(:)
    INTEGER :: i, error

    CHARACTER(LEN = *), PARAMETER :: routine = modName//":toCharArray"

    ALLOCATE(result(LEN(string)), STAT = error)
    ! note: we don't call "finish" to avoid circular dependency
    IF(error /= 0) WRITE(0,*) "memory allocation error"
    DO i = 1, LEN(string)
        result(i) = string(i:i)
    END DO
  END FUNCTION toCharArray

  FUNCTION toCharacter(charArray) RESULT(result)
    CHARACTER(KIND = C_CHAR), INTENT(IN) :: charArray(:)
    CHARACTER(LEN = :), POINTER :: result
    INTEGER :: i, error, stringSize

    CHARACTER(LEN = *), PARAMETER :: routine = modName//":toCharacter"

    stringSize = SIZE(charArray, 1) !XXX: This may not be merged into the next line, because that triggers a bug in gfortran
    ALLOCATE(CHARACTER(LEN = stringSize) :: result, STAT = error)
    ! note: we don't call "finish" to avoid circular dependency
    IF(error /= 0) WRITE(0,*) "memory allocation error"
    DO i = 1, SIZE(charArray, 1)
        result(i:i) = charArray(i)
    END DO
  END FUNCTION toCharacter

  FUNCTION charArray_dup(charArray) RESULT(result)
    CHARACTER(KIND = C_CHAR), INTENT(IN) :: charArray(:)
    CHARACTER(KIND = C_CHAR), POINTER :: result(:)
    INTEGER :: i, error

    CHARACTER(LEN = *), PARAMETER :: routine = modName//":charArray_dup"

    ALLOCATE(result(SIZE(charArray, 1)), STAT = error)
    ! note: we don't call "finish" to avoid circular dependency
    IF(error /= 0) WRITE(0,*) "memory allocation error"
    result(:) = charArray(:)
  END FUNCTION charArray_dup

  LOGICAL FUNCTION charArray_equal(stringA, stringB) RESULT(result)
    CHARACTER(KIND = C_CHAR), INTENT(IN) :: stringA(:), stringB(:)
    INTEGER :: i

    result = .FALSE.
    IF(SIZE(stringA, 1) /= SIZE(stringB, 1)) RETURN
    DO i = 1, SIZE(stringA, 1)
        IF(stringA(i) /= stringB(i)) RETURN
    END DO
    result = .TRUE.
  END FUNCTION charArray_equal

  SUBROUTINE charArray_toLower(string)
    CHARACTER(KIND = C_CHAR), INTENT(INOUT) :: string(:)
    INTEGER :: i, curChar

    DO i = 1, SIZE(string, 1)
        curChar = IACHAR(string(i))
        IF(curChar >= IACHAR('A') .AND. curChar <= IACHAR('Z')) THEN
            curChar = curChar - IACHAR('A') + IACHAR('a')
            string(i) = ACHAR(curChar)
        END IF
    END DO
  END SUBROUTINE charArray_toLower
>>>>>>> e8c9488b

END MODULE mo_util_string<|MERGE_RESOLUTION|>--- conflicted
+++ resolved
@@ -770,7 +770,6 @@
     END IF
   END FUNCTION tohex
 
-<<<<<<< HEAD
 
   !------------------------------------------------------------------------------------------------
   !> Remove all white space from a string (also between "words").
@@ -791,7 +790,7 @@
       END IF
     END DO
   END FUNCTION remove_whitespace
-=======
+
   FUNCTION toCharArray(string) RESULT(result)
     CHARACTER(LEN = *), INTENT(IN) :: string
     CHARACTER(KIND = C_CHAR), POINTER :: result(:)
@@ -860,6 +859,5 @@
         END IF
     END DO
   END SUBROUTINE charArray_toLower
->>>>>>> e8c9488b
 
 END MODULE mo_util_string