!>
!! This class implements the asynchronous communication of the payload data to the restart processes.
!!
!!
!! 2018-08: Major revision / revamp / refactoring : Harald Braun (Atos SE)
!!
!! @par Copyright and License
!!
!! This code is subject to the DWD and MPI-M-Software-License-Agreement in
!! its most recent form.
!! Please see the file LICENSE in the root of the source tree for this code.
!! Where software is supplied by third parties, it is indicated in the
!! headers of the routines.

MODULE mo_async_restart_comm_data
! There is no point in pretending this module is usable if NOMPI is defined.
#ifndef NOMPI

  USE ISO_C_BINDING,           ONLY: C_PTR, C_INTPTR_T, C_F_POINTER
  USE mo_async_restart_packer, ONLY: t_AsyncRestartPacker
  USE mo_cdi_constants,        ONLY: GRID_UNSTRUCTURED_EDGE, GRID_UNSTRUCTURED_VERT, GRID_UNSTRUCTURED_CELL
  USE mo_decomposition_tools,  ONLY: t_grid_domain_decomp_info
  USE mo_exception,            ONLY: finish, message, em_warn
  USE mo_fortran_tools,        ONLY: t_ptr_2d, t_ptr_2d_sp, t_ptr_2d_int, ensureSize, no_copy
  USE mo_kind,                 ONLY: dp, i8, sp
  USE mo_model_domain,         ONLY: p_patch
  USE mo_mpi,                  ONLY: p_real_dp, p_comm_work_restart, num_work_procs, &
    &                                p_mpi_wtime, my_process_is_work
  USE mo_restart_var_data,     ONLY: t_RestartVarData
  USE mo_timer,                ONLY: timer_start, timer_stop, timer_write_restart_communication, timers_level
  USE mo_util_string,          ONLY: int2string
  USE mpi,                     ONLY: MPI_ADDRESS_KIND, MPI_INFO_NULL, MPI_WIN_NULL, MPI_SUCCESS, MPI_INTEGER, &
    &                                MPI_REQUEST_NULL, MPI_STATUS_IGNORE, MPI_UNDEFINED
#ifdef DEBUG
  USE mo_mpi,                  ONLY: p_pe
#endif

  IMPLICIT NONE

  PUBLIC :: t_AsyncRestartCommData

  PRIVATE

  INTEGER, PARAMETER        :: max_inflight = 32
  INTEGER, PARAMETER        :: reset_hard   = 1

  TYPE inbuffer_t
    PRIVATE
    INTEGER                             :: srcProc, itype, levelCount
    REAL(sp),                   POINTER :: dest_sp(:,:)
    REAL(dp),                   POINTER :: dest_dp(:,:)
    TYPE(t_AsyncRestartPacker), POINTER :: reorderData
    REAL(dp),                   POINTER :: inbuffer(:)
  CONTAINS
    PROCEDURE :: reset => asyncRestartCommData_inbuffer_reset
  END TYPE inbuffer_t


  TYPE inbufhandler_t
    PRIVATE
    INTEGER                   :: in_use, domain, win
    INTEGER                   :: req_pool(max_inflight)
    TYPE(inbuffer_t)          :: inbuffers(max_inflight)
    LOGICAL                   :: handshaked, is_init
  CONTAINS
    PROCEDURE         :: prepare   => asyncRestartCommData_inbuffer_prepare
    PROCEDURE         :: clear     => asyncRestartCommData_inbuffer_clear
    PROCEDURE         :: aquire    => asyncRestartCommData_inbuffer_aquire
    PROCEDURE         :: waitall   => asyncRestartCommData_inbuffer_waitall
    PROCEDURE         :: apply     => asyncRestartCommData_inbuffer_apply
    PROCEDURE         :: iterate   => asyncRestartCommData_inbuffer_iterate
    PROCEDURE         :: sync      => asyncRestartCommData_inbuffer_sync
  END TYPE inbufhandler_t


  ! this combines all the DATA that's relevant for transfering the
  ! payload DATA from the worker PEs to the restart PEs
  TYPE t_AsyncRestartCommData
    PRIVATE
    ! DATA for remote memory access
    INTEGER           :: win
    REAL(dp), POINTER :: win_buf(:)
    TYPE(inbufhandler_t), ALLOCATABLE :: inbufhandler
    ! reorder data
    TYPE(t_AsyncRestartPacker), PUBLIC :: cells
    TYPE(t_AsyncRestartPacker), PUBLIC :: edges
    TYPE(t_AsyncRestartPacker), PUBLIC :: verts
  CONTAINS
    PROCEDURE :: construct    => asyncRestartCommData_construct
    ! called to get the required buffer SIZE on the restart processes:
    PROCEDURE :: maxLevelSize => asyncRestartCommData_maxLevelSize
    ! RETURN the relevant t_AsyncRestartPacker object
    PROCEDURE :: getPacker    => asyncRestartCommData_getPacker
    ! called by the compute processes to write their data to their memory window:
    PROCEDURE :: postData_dp  => asyncRestartCommData_postData_dp  
    PROCEDURE :: postData_sp  => asyncRestartCommData_postData_sp  
    PROCEDURE :: postData_int => asyncRestartCommData_postData_int
    GENERIC, PUBLIC :: postData => postData_dp, postData_sp, postData_int
    ! called by the restart processes to fetch the DATA from the
    ! compute processes:
    PROCEDURE :: collectData_dp  => asyncRestartCommData_collectData_dp 
    PROCEDURE :: collectData_sp  => asyncRestartCommData_collectData_sp 
    GENERIC, PUBLIC :: collectData => collectData_dp, collectData_sp
    PROCEDURE, PUBLIC :: sync => asyncRestartCommData_sync
    PROCEDURE :: destruct     => asyncRestartCommData_destruct
  END TYPE t_AsyncRestartCommData

  CHARACTER(LEN = *), PARAMETER :: modname = "mo_async_restart_comm_data"

CONTAINS

  SUBROUTINE asyncRestartCommData_inbuffer_iterate(this,                       &
                                                   reorderData_in, levelCount, &
                                                   elapsedTime, bytesFetched,  &
                                                   offsets,                    &
                                                   dest_sp_in, dest_dp_in)
    CLASS(inbufhandler_t), TARGET,       INTENT(INOUT) :: this
    TYPE(t_AsyncRestartPacker), POINTER, INTENT(IN)    :: reorderData_in
    INTEGER,                             INTENT(IN)    :: levelCount
    REAL(KIND=dp),                       INTENT(INOUT) :: elapsedTime
    INTEGER(KIND=i8),                    INTENT(INOUT) :: bytesFetched
    INTEGER(KIND=MPI_ADDRESS_KIND),      INTENT(INOUT) :: offsets(0:num_work_procs-1)
    REAL(KIND=sp), DIMENSION(:,:), POINTER, INTENT(INOUT) :: dest_sp_in
    REAL(KIND=dp), DIMENSION(:,:), POINTER, INTENT(INOUT) :: dest_dp_in
    CHARACTER(LEN=*), PARAMETER                        :: procedure_name = &
                                modname//'::inbufferhandler_iterate'
    INTEGER                                            :: srcProc
    REAL(KIND=sp), DIMENSION(:,:), POINTER                :: dest_sp
    REAL(KIND=dp), DIMENSION(:,:), POINTER                :: dest_dp

    IF(ASSOCIATED(dest_sp_in)) THEN
      dest_sp => dest_sp_in
      NULLIFY(dest_dp)
    ENDIF
    IF(ASSOCIATED(dest_dp_in)) THEN
      dest_dp => dest_dp_in
      NULLIFY(dest_sp)
    ENDIF
    DO srcProc = 0, num_work_procs-1
      IF(reorderData_in%pe_own(srcProc) == 0) CYCLE
      CALL this%aquire(srcProc, levelCount, elapsedTime, bytesFetched, &
       &               offsets, reorderData_in, dest_sp, dest_dp)
    ENDDO
    CALL this%waitall(elapsedTime)
  END SUBROUTINE asyncRestartCommData_inbuffer_iterate

  SUBROUTINE asyncRestartCommData_inbuffer_reset(this, hard)
    CLASS(inbuffer_t),        INTENT(INOUT)          :: this
    INTEGER,                  INTENT(IN),   OPTIONAL :: hard

    this%srcProc = -1
    this%itype        = -1
    this%levelCount   = 0
    NULLIFY(this%dest_sp)
    NULLIFY(this%dest_dp)
    NULLIFY(this%reorderData)
    IF (PRESENT(hard)) THEN
      IF (hard .EQ. reset_hard) THEN
        IF (ASSOCIATED(this%inbuffer)) THEN
          DEALLOCATE(this%inbuffer)
        ENDIF
        NULLIFY(this%inbuffer)
      ENDIF
    ENDIF
  END SUBROUTINE asyncRestartCommData_inbuffer_reset

  SUBROUTINE asyncRestartCommData_inbuffer_waitall(this, elapsedTime)
    CLASS(inbufhandler_t), TARGET,  INTENT(INOUT) :: this
    REAL(dp),                       INTENT(INOUT) :: elapsedTime
    INTEGER                                       :: i_slot, my_slot, remaining, &
     &                                               err, inbuffer_map(this%in_use)
    CHARACTER(LEN=*), PARAMETER                   :: procedure_name = &
     &                          modname//'::inbufferhandler_waitall'
    REAL(KIND=dp)                                 :: time_start, time_mpi

    DO i_slot = 1, this%in_use
      inbuffer_map(i_slot) = i_slot
    ENDDO
    time_mpi = 0._dp
    DO remaining = this%in_use, 1, -1
      time_start = p_mpi_wtime()
      CALL MPI_Waitany(remaining, this%req_pool, my_slot, &
       &               MPI_STATUS_IGNORE, err)
      CALL ar_checkmpi(err, procedure_name, ': MPI_Waitany failed')
      time_mpi = time_mpi + (p_mpi_wtime() - time_start)
      CALL this%apply(inbuffer_map(my_slot))
      CALL this%inbuffers(inbuffer_map(my_slot))%reset()
      i_slot = inbuffer_map(my_slot)
      inbuffer_map(my_slot) = inbuffer_map(remaining) 
      inbuffer_map(remaining) = i_slot
      this%req_pool(my_slot) = this%req_pool(remaining)
      this%req_pool(remaining) = MPI_REQUEST_NULL
    ENDDO
    elapsedTime = elapsedTime + time_mpi
    this%in_use = 0
  END SUBROUTINE asyncRestartCommData_inbuffer_waitall

  SUBROUTINE asyncRestartCommData_inbuffer_apply(this, my_slot)
    CLASS(inbufhandler_t), TARGET,  INTENT(INOUT) :: this
    TYPE(inbuffer_t), POINTER                     :: my_inbuf
    INTEGER,                        INTENT(IN)    :: my_slot
    INTEGER                                       :: rordOff, ilevel, rordOffN
    CHARACTER(LEN=*), PARAMETER                   :: procedure_name = &
     &                          modname//'::inbufferhandler_apply'

    rordOff = 1
    my_inbuf => this%inbuffers(my_slot)
    DO ilevel = 1, my_inbuf%levelCount
      rordOffN = rordOff + my_inbuf%reorderData%pe_own(my_inbuf%srcProc)
      SELECT CASE(my_inbuf%itype)
      CASE(1)
        CALL my_inbuf%reorderData%unpackLevelFromPe( &
          &       ilevel, my_inbuf%srcProc,          &
          &       my_inbuf%inbuffer(rordOff:rordOffN-1), &
          &       my_inbuf%dest_sp)
      CASE(2)
        CALL my_inbuf%reorderData%unpackLevelFromPe( &
          &       ilevel, my_inbuf%srcProc,          &
          &       my_inbuf%inbuffer(rordOff:rordOffN-1), &
          &       my_inbuf%dest_dp)
      END SELECT
      rordOff = rordOffN
    ENDDO
  END SUBROUTINE asyncRestartCommData_inbuffer_apply

  SUBROUTINE ar_checkmpi(mpierr, caller, msg)
    INTEGER,                        INTENT(IN) :: mpierr
    CHARACTER(LEN=*),               INTENT(IN) :: caller, msg

    IF (MPI_SUCCESS .NE. mpierr) THEN
      CALL finish(caller, msg)
    ENDIF
  END SUBROUTINE ar_checkmpi

  SUBROUTINE asyncRestartCommData_inbuffer_aquire(this, srcProc_in, levelCount_in, elapsedTime, bytesFetched, &
   &                                              offsets, reorderData_in, dest_sp, dest_dp)
    CLASS(inbufhandler_t), TARGET,          INTENT(INOUT)   :: this
    REAL(KIND=sp), DIMENSION(:,:), POINTER, INTENT(INOUT)   :: dest_sp
    REAL(KIND=dp), DIMENSION(:,:), POINTER, INTENT(INOUT)   :: dest_dp
    INTEGER,                                INTENT(IN)      :: srcProc_in, levelCount_in
    REAL(KIND=dp),                          INTENT(INOUT)   :: elapsedTime
    INTEGER(KIND=i8),                       INTENT(INOUT)   :: bytesFetched
    INTEGER(KIND=MPI_ADDRESS_KIND),         INTENT(INOUT)   :: offsets(0:num_work_procs-1)
    TYPE(t_AsyncRestartPacker),    POINTER                  :: reorderData_in
    CHARACTER(LEN=*), PARAMETER                             :: procedure_name = &
     &                          modname//'::inbufferhandler_aquire'
    INTEGER                                                 :: rx_size, my_slot, mpierr
    REAL(KIND=dp) :: time_mpi,time_start
    TYPE(inbuffer_t),             POINTER                   :: inbuf_selected
    NULLIFY(inbuf_selected)
    IF (.NOT.this%is_init) THEN
      CALL ar_checkmpi(-99, procedure_name, ': cannot use uninitialized buffer')
    ENDIF
    time_mpi = 0._dp
    IF (this%in_use .LT. max_inflight) THEN
      IF (srcProc_in .GE. 0) THEN
        this%in_use = this%in_use  + 1
        my_slot = this%in_use
      ENDIF
    ELSE
      time_start = p_mpi_wtime()
      CALL MPI_Waitany(max_inflight, this%req_pool, my_slot, &
       &               MPI_STATUS_IGNORE, mpierr)
      CALL ar_checkmpi(mpierr, procedure_name, ': MPI_Waitany failed')
      time_mpi = p_mpi_wtime() - time_start
      CALL this%apply(my_slot)
      CALL this%inbuffers(my_slot)%reset()
    ENDIF
    inbuf_selected => this%inbuffers(my_slot)
    rx_size = reorderData_in%pe_own(srcProc_in) * levelCount_in
    CALL ensureSize(inbuf_selected%inbuffer, rx_size, no_copy)
    inbuf_selected%srcProc = srcProc_in
    inbuf_selected%levelCount   = levelCount_in
    time_start = p_mpi_wtime()
    CALL MPI_Rget(inbuf_selected%inbuffer(1),      rx_size, p_real_dp, &
     &            srcProc_in, offsets(srcProc_in), rx_size, p_real_dp, &
     &            this%win, this%req_pool(my_slot), mpierr)
    CALL ar_checkmpi(mpierr, procedure_name, ': MPI_Rget failed')
    offsets(srcProc_in) = offsets(srcProc_in) + INT(rx_size, MPI_ADDRESS_KIND)
    time_mpi = time_mpi + (p_mpi_wtime() - time_start)
    IF (ASSOCIATED(dest_sp)) THEN
      inbuf_selected%itype = 1
      inbuf_selected%dest_sp => dest_sp
      NULLIFY(inbuf_selected%dest_dp)
    ELSE IF (ASSOCIATED(dest_dp)) THEN
      inbuf_selected%itype = 2
      inbuf_selected%dest_dp => dest_dp
      NULLIFY(inbuf_selected%dest_sp)
    ELSE
      CALL ar_checkmpi(-99, procedure_name, ': no destiation pointer')
    ENDIF
    IF(ASSOCIATED(reorderData_in)) THEN
      inbuf_selected%reorderData => reorderData_in
    ELSE
      CALL ar_checkmpi(-99, procedure_name, ': no reorderData pointer')
    ENDIF
    elapsedTime = elapsedTime + time_mpi
    bytesFetched = bytesFetched + INT(rx_size,i8) * 8_i8
  END SUBROUTINE asyncRestartCommData_inbuffer_aquire

  SUBROUTINE asyncRestartCommData_inbuffer_prepare(this, win_in, domain)
    CLASS(inbufhandler_t), TARGET, INTENT(INOUT) :: this
    INTEGER,               TARGET, INTENT(IN)    :: win_in
    INTEGER,                       INTENT(IN)    :: domain
    CHARACTER(LEN=*), PARAMETER                  :: procedure_name = &
     &                          modname//'::inbufferhandler_prepare'
    INTEGER                                      :: i
    IF (this%is_init) THEN
      CALL ar_checkmpi(-99, procedure_name, ': buffer already initialized')
    ENDIF
    this%win        = win_in
    this%in_use     = 0
    this%handshaked = .true.
    this%domain     = domain
    DO i = 1, max_inflight
      this%req_pool(i) = MPI_REQUEST_NULL
      CALL this%inbuffers(i)%reset()
      NULLIFY(this%inbuffers(i)%inbuffer)
    ENDDO
    this%is_init = .true.
  END SUBROUTINE asyncRestartCommData_inbuffer_prepare

  SUBROUTINE asyncRestartCommData_inbuffer_clear(this)
    CLASS(inbufhandler_t), TARGET, INTENT(INOUT) :: this
    CHARACTER(LEN=*), PARAMETER :: procedure_name = &
     &                          modname//'::inbufferhandler_clear'
    INTEGER                                      :: i
    IF (this%in_use .NE. 0) THEN
      CALL ar_checkmpi(-99, procedure_name, ' dirty buffer')
    ENDIF
    this%win = MPI_WIN_NULL
    DO i = 1, max_inflight
      this%req_pool(i) = MPI_REQUEST_NULL
      CALL this%inbuffers(i)%reset(reset_hard)
    ENDDO
    this%is_init = .false.
  END SUBROUTINE asyncRestartCommData_inbuffer_clear

  ! Opens an MPI memory window for the given amount of double
  ! values, returning both the ALLOCATED buffer AND the MPI window
  ! handle.
  SUBROUTINE openMpiWindow(doubleCount, communicator, mem_ptr_dp, the_win)
    INTEGER(KIND=MPI_ADDRESS_KIND), VALUE :: doubleCount   ! the requested memory window SIZE IN doubles
    INTEGER, VALUE :: communicator
    REAL(dp), POINTER, INTENT(OUT) :: mem_ptr_dp(:) ! this returns a fortran POINTER to the memory buffer
    INTEGER, INTENT(OUT) :: the_win ! this returns the handle to the MPI window
#ifdef __xlC__
    INTEGER :: rma_cache_hint
#endif
<<<<<<< HEAD
        INTEGER :: mpi_error
        INTEGER(KIND=MPI_ADDRESS_KIND) :: mem_bytes, nbytes_real, typeLB
        TYPE(C_PTR) :: c_mem_ptr
        CHARACTER(LEN=*), PARAMETER :: routine = modname//':openMpiWindow'
=======
    INTEGER :: nbytes_real, mpi_error
    INTEGER(KIND=MPI_ADDRESS_KIND) :: mem_bytes
    TYPE(C_PTR) :: c_mem_ptr
    CHARACTER(LEN=*), PARAMETER :: routine = modname//':openMpiWindow'
>>>>>>> be262981

#ifdef DEBUG
    WRITE(nerr, FORMAT_VALS3)routine, ' is called for p_pe=', p_pe
#endif
<<<<<<< HEAD

        mpi_win = MPI_WIN_NULL

        ! doubleCount is calculated as number of variables above, get number of bytes
        ! get the amount of bytes per REAL*8 variable (as used in MPI communication)
        CALL MPI_TYPE_GET_EXTENT(p_real_dp, typeLB, nbytes_real, mpi_error)
        IF(mpi_error /= MPI_SUCCESS) THEN
          CALL finish(routine, 'MPI_GET_TYPE_EXTENT returned error '//TRIM(int2string(mpi_error)))
        END IF

        ! for the restart PEs the amount of memory needed is 0 - allocate at least 1 word there:
        mem_bytes = MAX(doubleCount, 1_i8) * nbytes_real

        ! allocate amount of memory needed with MPI_Alloc_mem
        ! 
        ! Depending on wether the Fortran 2003 C interoperability features
        ! are available, one needs to use non-standard language extensions
        ! for calls from Fortran, namely Cray Pointers, since
        ! MPI_Alloc_mem wants a C pointer argument.
        !
        ! see, for example: http://www.lrz.de/services/software/parallel/mpi/onesided/
        ! TYPE(C_PTR) and INTEGER(KIND=MPI_ADDRESS_KIND) do NOT necessarily have the same size!!!
        ! So check if at least C_INTPTR_T and MPI_ADDRESS_KIND are the same, else we may get
        ! into deep, deep troubles!
        ! There is still a slight probability that TYPE(C_PTR) does not have the size indicated
        ! by C_INTPTR_T since the standard only requires C_INTPTR_T is big enough to hold pointers
        ! (so it may be bigger than a pointer), but I hope no vendor screws up its ISO_C_BINDING
        ! in such a way!!!
        ! If C_INTPTR_T<=0, this type is not defined and we can't do this check, of course.
        IF(C_INTPTR_T > 0 .AND. C_INTPTR_T /= MPI_ADDRESS_KIND) THEN
            CALL finish(routine, 'C_INTPTR_T /= MPI_ADDRESS_KIND, too dangerous to proceed!')
        END IF

        CALL MPI_Alloc_mem(mem_bytes, MPI_INFO_NULL, c_mem_ptr, mpi_error)
        IF(mpi_error /= MPI_SUCCESS) THEN
          CALL finish(routine, 'MPI_Alloc_mem returned error '//TRIM(int2string(mpi_error)))
        END IF

        NULLIFY(mem_ptr_dp)
        CALL C_F_POINTER(c_mem_ptr, mem_ptr_dp, [doubleCount] )

=======
    the_win = MPI_WIN_NULL
    ! doubleCount is calculated as number of variables above, get number of bytes
    ! get the amount of bytes per REAL*8 variable (as used in MPI communication)
    CALL MPI_Type_extent(p_real_dp, nbytes_real, mpi_error)
    CALL ar_checkmpi(mpi_error, routine, 'MPI_Type_extent returned error '//TRIM(int2string(mpi_error)))
    ! for the restart PEs the amount of memory needed is 0 - allocate at least 1 word there:
    mem_bytes = MAX(doubleCount, 1_i8)*INT(nbytes_real, i8)
    ! allocate amount of memory needed with MPI_Alloc_mem
    ! 
    ! Depending on wether the Fortran 2003 C interoperability features
    ! are available, one needs to use non-standard language extensions
    ! for calls from Fortran, namely Cray Pointers, since
    ! MPI_Alloc_mem wants a C pointer argument.
    !
    ! see, for example: http://www.lrz.de/services/software/parallel/mpi/onesided/
    ! TYPE(C_PTR) and INTEGER(KIND=MPI_ADDRESS_KIND) do NOT necessarily have the same size!!!
    ! So check if at least C_INTPTR_T and MPI_ADDRESS_KIND are the same, else we may get
    ! into deep, deep troubles!
    ! There is still a slight probability that TYPE(C_PTR) does not have the size indicated
    ! by C_INTPTR_T since the standard only requires C_INTPTR_T is big enough to hold pointers
    ! (so it may be bigger than a pointer), but I hope no vendor screws up its ISO_C_BINDING
    ! in such a way!!!
    ! If C_INTPTR_T<=0, this type is not defined and we can't do this check, of course.
    IF(C_INTPTR_T > 0 .AND. C_INTPTR_T /= MPI_ADDRESS_KIND) THEN
        CALL finish(routine, 'C_INTPTR_T /= MPI_ADDRESS_KIND, too dangerous to proceed!')
    END IF
    CALL MPI_Alloc_mem(mem_bytes, MPI_INFO_NULL, c_mem_ptr, mpi_error)
    CALL ar_checkmpi(mpi_error, routine, 'MPI_Alloc_mem returned error '//TRIM(int2string(mpi_error)))
    NULLIFY(mem_ptr_dp)
    CALL C_F_POINTER(c_mem_ptr, mem_ptr_dp, [doubleCount] )
>>>>>>> be262981
#ifdef __xlC__
    ! IBM specific RMA hint, that we don't want window caching
    rma_cache_hint = MPI_INFO_NULL
    CALL MPI_Info_create(rma_cache_hint, mpi_error);
    CALL ar_checkmpi(mpi_error, routine, 'MPI_Info_create returned error '//TRIM(int2string(mpi_error)))
    CALL MPI_Info_set(rma_cache_hint, "IBM_win_cache", "0", mpi_error)
    CALL ar_checkmpi(mpi_error, routine, 'MPI_Info_set returned error '//TRIM(int2string(mpi_error)))
#endif
<<<<<<< HEAD

        ! create memory window for communication
        mem_ptr_dp(:) = 0._dp
        CALL MPI_Win_create(mem_ptr_dp, mem_bytes, INT(nbytes_real), MPI_INFO_NULL, communicator, &
          &                 mpi_win, mpi_error)
        IF(mpi_error /= MPI_SUCCESS) THEN
          CALL finish(routine, 'MPI_Win_create returned error '//TRIM(int2string(mpi_error)))
        END IF

=======
    ! create memory window for communication
    mem_ptr_dp(:) = 0._dp
    CALL MPI_Win_create(mem_ptr_dp, mem_bytes, nbytes_real, MPI_INFO_NULL, communicator, the_win, mpi_error)
    CALL ar_checkmpi(mpi_error, routine, 'MPI_Win_create returned error '//TRIM(int2string(mpi_error)))
>>>>>>> be262981
#ifdef __xlC__
    CALL MPI_Info_free(rma_cache_hint, mpi_error);
    ar_checkmpi(mpi_error, CALL finish(routine, 'MPI_Info_free returned error '//TRIM(int2string(mpi_error)))
#endif
  END SUBROUTINE openMpiWindow

  SUBROUTINE closeMpiWindow(windowPtr, mpiWindow)
    REAL(dp), POINTER, INTENT(INOUT) :: windowPtr(:)
    INTEGER, INTENT(INOUT) :: mpiWindow
    INTEGER :: mpi_error
    CHARACTER(LEN = *), PARAMETER :: routine = modname//":closeMpiWindow"

    CALL MPI_Win_free(mpiWindow, mpi_error)
    CALL warnMpiError('MPI_Win_free')
    CALL MPI_Free_mem(windowPtr, mpi_error)
    CALL warnMpiError('MPI_Free_mem')
    mpiWindow = MPI_WIN_NULL
    NULLIFY(windowPtr)
  CONTAINS
    SUBROUTINE warnMpiError(mpiCall)
      CHARACTER(LEN = *), INTENT(IN) :: mpiCall
      IF(mpi_error /= MPI_SUCCESS) THEN
        CALL message(routine, mpiCall//"() returned error "//TRIM(int2string(mpi_error)), &
          &          level = em_warn, all_print = .TRUE.)
      END IF
    END SUBROUTINE warnMpiError
  END SUBROUTINE closeMpiWindow

  ! collective across restart AND worker PEs
  ! returns the memory window offset for the next t_AsyncRestartCommData object
  SUBROUTINE asyncRestartCommData_construct(me, jg, var_data)
    CLASS(t_AsyncRestartCommData), TARGET, INTENT(INOUT) :: me
    INTEGER, VALUE :: jg
    TYPE(t_RestartVarData), POINTER, INTENT(IN) :: var_data(:)
    INTEGER :: iv, nlevs
    TYPE(t_grid_domain_decomp_info) :: dummyInfo
    INTEGER(KIND = MPI_ADDRESS_KIND) :: memWindowSize
    TYPE(t_AsyncRestartPacker), POINTER :: reorderData
    CHARACTER(LEN = *), PARAMETER :: routine = modname//":asyncRestartCommData_construct"

    ! initialize the reorder info
    IF(my_process_is_work()) THEN
      CALL me%cells%construct(p_patch(jg)%n_patch_cells_g, p_patch(jg)%n_patch_cells, &
        &                     p_patch(jg)%cells%decomp_info)
      CALL me%edges%construct(p_patch(jg)%n_patch_edges_g, p_patch(jg)%n_patch_edges, &
        &                     p_patch(jg)%edges%decomp_info)
      CALL me%verts%construct(p_patch(jg)%n_patch_verts_g, p_patch(jg)%n_patch_verts, &
        &                     p_patch(jg)%verts%decomp_info)
    ELSE
      !must not access p_patch on the restart processes,
      !nevertheless the restart processes need to take part in
      !the collective calls
      CALL me%cells%construct(0, 0, dummyInfo)
      CALL me%edges%construct(0, 0, dummyInfo)
      CALL me%verts%construct(0, 0, dummyInfo)
    END IF
    ! initialize the memory window offsets
    memWindowSize = 0
    IF(ASSOCIATED(var_data)) THEN
      ! compute the SIZE of the memory window
      DO iv = 1, SIZE(var_data)
        nlevs = 1
        IF(var_data(iv)%info%ndims /= 2) nlevs = var_data(iv)%info%used_dimensions(2)
        reorderData => me%getPacker(var_data(iv)%info%hgrid, routine)
        memWindowSize = memWindowSize + INT(nlevs*reorderData%n_own, i8)
      END DO
    END IF
    ! actually open the memory window
    CALL openMpiWindow(memWindowSize, p_comm_work_restart, me%win_buf, me%win)
    ALLOCATE(me%inbufhandler)
    me%inbufhandler%is_init = .false.
    CALL me%inbufhandler%prepare(me%win,jg)
  END SUBROUTINE asyncRestartCommData_construct

  INTEGER FUNCTION asyncRestartCommData_maxLevelSize(me) RESULT(resultVar)
    CLASS(t_AsyncRestartCommData), INTENT(IN) :: me

    resultVar = MAX(me%cells%n_glb, me%edges%n_glb, me%verts%n_glb)
  END FUNCTION asyncRestartCommData_maxLevelSize

  ! Returns the pointer of the reorder data for the given field.
  FUNCTION asyncRestartCommData_getPacker(me, hgridType, routine) RESULT(resultVar)
    CLASS(t_AsyncRestartCommData), TARGET, INTENT(IN) :: me
    INTEGER, VALUE :: hgridType
    CHARACTER(LEN=*), INTENT(IN) :: routine
    TYPE(t_AsyncRestartPacker), POINTER :: resultVar

    NULLIFY(resultVar)
    SELECT CASE(hgridType)
      CASE(GRID_UNSTRUCTURED_CELL)
        resultVar => me%cells
      CASE(GRID_UNSTRUCTURED_EDGE)
        resultVar => me%edges
      CASE(GRID_UNSTRUCTURED_VERT)
        resultVar => me%verts
      CASE default
        CALL finish(routine, "assertion failed: unexpected grid type")
    END SELECT
  END FUNCTION asyncRestartCommData_getPacker

  SUBROUTINE asyncRestartCommData_postData_dp(me, hgridType, dataPointers, offset)
    CLASS(t_AsyncRestartCommData), TARGET, INTENT(INOUT) :: me
    INTEGER, VALUE :: hgridType
    TYPE(t_ptr_2d), ALLOCATABLE, INTENT(IN) :: dataPointers(:)
    INTEGER(i8), INTENT(INOUT) :: offset
    TYPE(t_AsyncRestartPacker), POINTER :: reorderData
    INTEGER :: i
    CHARACTER(LEN = *), PARAMETER :: routine = modname//":asyncRestartCommData_postData_dp"

    reorderData => me%getPacker(hgridType, routine)
    DO i = 1, SIZE(dataPointers)
      CALL reorderData%packLevel(dataPointers(i)%p, me%win_buf, offset)
    END DO
  END SUBROUTINE asyncRestartCommData_postData_dp

  SUBROUTINE asyncRestartCommData_postData_sp(me, hgridType, dataPointers, offset)
    CLASS(t_AsyncRestartCommData), TARGET, INTENT(INOUT) :: me
    INTEGER, VALUE :: hgridType
    TYPE(t_ptr_2d_sp), ALLOCATABLE, INTENT(IN) :: dataPointers(:)
    INTEGER(i8), INTENT(INOUT) :: offset
    TYPE(t_AsyncRestartPacker), POINTER :: reorderData
    INTEGER :: i
    CHARACTER(LEN = *), PARAMETER :: routine = modname//":asyncRestartCommData_postData_sp"

    reorderData => me%getPacker(hgridType, routine)
    DO i = 1, SIZE(dataPointers)
        CALL reorderData%packLevel(dataPointers(i)%p, me%win_buf, offset)
    END DO
  END SUBROUTINE asyncRestartCommData_postData_sp

  SUBROUTINE asyncRestartCommData_postData_int(me, hgridType, dataPointers, offset)
    CLASS(t_AsyncRestartCommData), TARGET, INTENT(INOUT) :: me
    INTEGER, VALUE :: hgridType
    TYPE(t_ptr_2d_int), ALLOCATABLE, INTENT(IN) :: dataPointers(:)
    INTEGER(i8), INTENT(INOUT) :: offset
    TYPE(t_AsyncRestartPacker), POINTER :: reorderData
    INTEGER :: i
    CHARACTER(LEN = *), PARAMETER :: routine = modname//":asyncRestartCommData_postData_int"

    reorderData => me%getPacker(hgridType, routine)
    DO i = 1, SIZE(dataPointers)
        CALL reorderData%packLevel(dataPointers(i)%p, me%win_buf, offset)
    END DO
  END SUBROUTINE asyncRestartCommData_postData_int

  SUBROUTINE asyncRestartCommData_collectData_dp(me, hgridType, levelCount, dest, offsets, &
    &                                            elapsedTime, bytesFetched)
    CLASS(t_AsyncRestartCommData), TARGET, INTENT(INOUT) :: me
    INTEGER, VALUE :: hgridType, levelCount
    REAL(dp), TARGET, INTENT(INOUT) :: dest(:,:)
    INTEGER(KIND=MPI_ADDRESS_KIND), INTENT(INOUT) :: offsets(0:num_work_procs-1)
    REAL(dp), INTENT(INOUT) :: elapsedTime
    INTEGER(i8), INTENT(INOUT) :: bytesFetched
    TYPE(t_AsyncRestartPacker), POINTER :: reorderData
    CHARACTER(LEN = *), PARAMETER :: routine = modname//":asyncRestartCommData_collectData_dp"
    REAL(KIND=sp), DIMENSION(:,:), POINTER                :: dest_sp
    REAL(KIND=dp), DIMENSION(:,:), POINTER                :: dest_dp

    dest_dp => dest
    NULLIFY(dest_sp)
    IF(timers_level >= 7) CALL timer_start(timer_write_restart_communication)
    reorderData => me%getPacker(hgridType, routine)
    CALL me%inbufhandler%iterate(reorderData, levelCount, elapsedTime, bytesFetched, offsets, dest_sp, dest_dp)
    IF(timers_level >= 7) CALL timer_stop(timer_write_restart_communication)
  END SUBROUTINE asyncRestartCommData_collectData_dp

  SUBROUTINE asyncRestartCommData_collectData_sp(me, hgridType, levelCount, dest, offsets, &
    &                                            elapsedTime, bytesFetched)
    CLASS(t_AsyncRestartCommData), TARGET, INTENT(INOUT) :: me
    INTEGER, VALUE :: hgridType, levelCount
    REAL(sp), TARGET, INTENT(INOUT) :: dest(:,:)
    INTEGER(KIND=MPI_ADDRESS_KIND), INTENT(INOUT) :: offsets(0:num_work_procs-1)
    REAL(dp), INTENT(INOUT) :: elapsedTime
    INTEGER(i8), INTENT(INOUT) :: bytesFetched
    TYPE(t_AsyncRestartPacker), POINTER :: reorderData
    CHARACTER(LEN = *), PARAMETER :: routine = modname//":asyncRestartCommData_collectData_sp"
    REAL(KIND=sp), DIMENSION(:,:), POINTER                :: dest_sp
    REAL(KIND=dp), DIMENSION(:,:), POINTER                :: dest_dp

    dest_sp => dest
    NULLIFY(dest_dp)
    IF(timers_level >= 7) CALL timer_start(timer_write_restart_communication)
    reorderData => me%getPacker(hgridType, routine)
    CALL me%inbufhandler%iterate(reorderData, levelCount, elapsedTime, bytesFetched, offsets, dest_sp, dest_dp)
    IF(timers_level >= 7) CALL timer_stop(timer_write_restart_communication)
  END SUBROUTINE asyncRestartCommData_collectData_sp

  SUBROUTINE asyncRestartCommData_destruct(this)
    CLASS(t_AsyncRestartCommData), INTENT(INOUT) :: this
    CALL this%inbufhandler%sync(.NOT.my_process_is_work(), .NOT.my_process_is_work(), .true.)
    CALL closeMpiWindow(this%win_buf, this%win)
    IF (ALLOCATED(this%inbufhandler)) THEN
      CALL this%inbufhandler%clear()
      DEALLOCATE(this%inbufhandler)
    ENDIF
    CALL this%cells%destruct()
    CALL this%verts%destruct()
    CALL this%edges%destruct()
  END SUBROUTINE asyncRestartCommData_destruct

  SUBROUTINE asyncRestartCommData_sync(this, i_are_baboon, after_update, goodbye)
    CLASS(t_AsyncRestartCommData), INTENT(INOUT) :: this
    LOGICAL,                       INTENT(IN)    :: i_are_baboon, after_update
    LOGICAL,      OPTIONAL,        INTENT(IN)    :: goodbye
    LOGICAL                                      :: goodbye_l

    IF (PRESENT(goodbye)) THEN
      goodbye_l = goodbye
    ELSE
      goodbye_l = .false.
    ENDIF
    CALL this%inbufhandler%sync(i_are_baboon, after_update, goodbye_l)
  END SUBROUTINE asyncRestartCommData_sync

  SUBROUTINE asyncRestartCommData_inbuffer_sync(this, i_are_baboon, after_update, goodbye)
    CLASS(inbufhandler_t),         INTENT(INOUT) :: this
    LOGICAL,                       INTENT(IN)    :: i_are_baboon, after_update, goodbye
    INTEGER                                      :: err
    CHARACTER(LEN=*), PARAMETER                  :: procedure_name = &
     &                          modname//'::inbufferhandler_sync'
    CHARACTER(LEN=64)                            :: occasion

    WRITE(occasion,'(a,i2)') 'DOM', this%domain
    IF (goodbye) THEN
      occasion = TRIM(occasion)//'<last>'
    ENDIF
    IF (i_are_baboon .AND. .NOT.goodbye) THEN
      occasion = TRIM(occasion)//'<server>'
      IF (after_update) THEN
        occasion = TRIM(occasion)//'<ready_for_unexpose>'
        CALL MPI_Win_unlock_all(this%win, err)
        CALL ar_checkmpi(err, procedure_name, ': MPI_Win_complete('//TRIM(occasion)//') failed')
      ELSE
        occasion = TRIM(occasion)//'<ready_for_expose>'
        CALL MPI_Win_lock_all(0, this%win, err)
        CALL ar_checkmpi(err, procedure_name, ': MPI_Win_start('//TRIM(occasion)//') failed')
      ENDIF
    ENDIF
    IF (goodbye) THEN
      this%handshaked = .false.
    ENDIF
  END SUBROUTINE asyncRestartCommData_inbuffer_sync

#endif
END MODULE mo_async_restart_comm_data<|MERGE_RESOLUTION|>--- conflicted
+++ resolved
@@ -92,14 +92,14 @@
     ! RETURN the relevant t_AsyncRestartPacker object
     PROCEDURE :: getPacker    => asyncRestartCommData_getPacker
     ! called by the compute processes to write their data to their memory window:
-    PROCEDURE :: postData_dp  => asyncRestartCommData_postData_dp  
-    PROCEDURE :: postData_sp  => asyncRestartCommData_postData_sp  
+    PROCEDURE :: postData_dp  => asyncRestartCommData_postData_dp
+    PROCEDURE :: postData_sp  => asyncRestartCommData_postData_sp
     PROCEDURE :: postData_int => asyncRestartCommData_postData_int
     GENERIC, PUBLIC :: postData => postData_dp, postData_sp, postData_int
     ! called by the restart processes to fetch the DATA from the
     ! compute processes:
-    PROCEDURE :: collectData_dp  => asyncRestartCommData_collectData_dp 
-    PROCEDURE :: collectData_sp  => asyncRestartCommData_collectData_sp 
+    PROCEDURE :: collectData_dp  => asyncRestartCommData_collectData_dp
+    PROCEDURE :: collectData_sp  => asyncRestartCommData_collectData_sp
     GENERIC, PUBLIC :: collectData => collectData_dp, collectData_sp
     PROCEDURE, PUBLIC :: sync => asyncRestartCommData_sync
     PROCEDURE :: destruct     => asyncRestartCommData_destruct
@@ -186,7 +186,7 @@
       CALL this%apply(inbuffer_map(my_slot))
       CALL this%inbuffers(inbuffer_map(my_slot))%reset()
       i_slot = inbuffer_map(my_slot)
-      inbuffer_map(my_slot) = inbuffer_map(remaining) 
+      inbuffer_map(my_slot) = inbuffer_map(remaining)
       inbuffer_map(remaining) = i_slot
       this%req_pool(my_slot) = this%req_pool(remaining)
       this%req_pool(remaining) = MPI_REQUEST_NULL
@@ -347,73 +347,24 @@
 #ifdef __xlC__
     INTEGER :: rma_cache_hint
 #endif
-<<<<<<< HEAD
-        INTEGER :: mpi_error
-        INTEGER(KIND=MPI_ADDRESS_KIND) :: mem_bytes, nbytes_real, typeLB
-        TYPE(C_PTR) :: c_mem_ptr
-        CHARACTER(LEN=*), PARAMETER :: routine = modname//':openMpiWindow'
-=======
-    INTEGER :: nbytes_real, mpi_error
-    INTEGER(KIND=MPI_ADDRESS_KIND) :: mem_bytes
+    INTEGER :: mpi_error
+    INTEGER(KIND=MPI_ADDRESS_KIND) :: mem_bytes, nbytes_real, typeLB
     TYPE(C_PTR) :: c_mem_ptr
     CHARACTER(LEN=*), PARAMETER :: routine = modname//':openMpiWindow'
->>>>>>> be262981
 
 #ifdef DEBUG
     WRITE(nerr, FORMAT_VALS3)routine, ' is called for p_pe=', p_pe
 #endif
-<<<<<<< HEAD
-
-        mpi_win = MPI_WIN_NULL
-
-        ! doubleCount is calculated as number of variables above, get number of bytes
-        ! get the amount of bytes per REAL*8 variable (as used in MPI communication)
-        CALL MPI_TYPE_GET_EXTENT(p_real_dp, typeLB, nbytes_real, mpi_error)
-        IF(mpi_error /= MPI_SUCCESS) THEN
-          CALL finish(routine, 'MPI_GET_TYPE_EXTENT returned error '//TRIM(int2string(mpi_error)))
-        END IF
-
-        ! for the restart PEs the amount of memory needed is 0 - allocate at least 1 word there:
-        mem_bytes = MAX(doubleCount, 1_i8) * nbytes_real
-
-        ! allocate amount of memory needed with MPI_Alloc_mem
-        ! 
-        ! Depending on wether the Fortran 2003 C interoperability features
-        ! are available, one needs to use non-standard language extensions
-        ! for calls from Fortran, namely Cray Pointers, since
-        ! MPI_Alloc_mem wants a C pointer argument.
-        !
-        ! see, for example: http://www.lrz.de/services/software/parallel/mpi/onesided/
-        ! TYPE(C_PTR) and INTEGER(KIND=MPI_ADDRESS_KIND) do NOT necessarily have the same size!!!
-        ! So check if at least C_INTPTR_T and MPI_ADDRESS_KIND are the same, else we may get
-        ! into deep, deep troubles!
-        ! There is still a slight probability that TYPE(C_PTR) does not have the size indicated
-        ! by C_INTPTR_T since the standard only requires C_INTPTR_T is big enough to hold pointers
-        ! (so it may be bigger than a pointer), but I hope no vendor screws up its ISO_C_BINDING
-        ! in such a way!!!
-        ! If C_INTPTR_T<=0, this type is not defined and we can't do this check, of course.
-        IF(C_INTPTR_T > 0 .AND. C_INTPTR_T /= MPI_ADDRESS_KIND) THEN
-            CALL finish(routine, 'C_INTPTR_T /= MPI_ADDRESS_KIND, too dangerous to proceed!')
-        END IF
-
-        CALL MPI_Alloc_mem(mem_bytes, MPI_INFO_NULL, c_mem_ptr, mpi_error)
-        IF(mpi_error /= MPI_SUCCESS) THEN
-          CALL finish(routine, 'MPI_Alloc_mem returned error '//TRIM(int2string(mpi_error)))
-        END IF
-
-        NULLIFY(mem_ptr_dp)
-        CALL C_F_POINTER(c_mem_ptr, mem_ptr_dp, [doubleCount] )
-
-=======
+
     the_win = MPI_WIN_NULL
     ! doubleCount is calculated as number of variables above, get number of bytes
     ! get the amount of bytes per REAL*8 variable (as used in MPI communication)
-    CALL MPI_Type_extent(p_real_dp, nbytes_real, mpi_error)
-    CALL ar_checkmpi(mpi_error, routine, 'MPI_Type_extent returned error '//TRIM(int2string(mpi_error)))
+    CALL MPI_TYPE_GET_EXTENT(p_real_dp, typeLB, nbytes_real, mpi_error)
+    CALL ar_checkmpi(mpi_error, routine, 'MPI_TYPE_GET_EXTEND returned error '//TRIM(int2string(mpi_error)))
     ! for the restart PEs the amount of memory needed is 0 - allocate at least 1 word there:
-    mem_bytes = MAX(doubleCount, 1_i8)*INT(nbytes_real, i8)
+    mem_bytes = MAX(doubleCount, 1_i8) * nbytes_real
     ! allocate amount of memory needed with MPI_Alloc_mem
-    ! 
+    !
     ! Depending on wether the Fortran 2003 C interoperability features
     ! are available, one needs to use non-standard language extensions
     ! for calls from Fortran, namely Cray Pointers, since
@@ -435,7 +386,7 @@
     CALL ar_checkmpi(mpi_error, routine, 'MPI_Alloc_mem returned error '//TRIM(int2string(mpi_error)))
     NULLIFY(mem_ptr_dp)
     CALL C_F_POINTER(c_mem_ptr, mem_ptr_dp, [doubleCount] )
->>>>>>> be262981
+
 #ifdef __xlC__
     ! IBM specific RMA hint, that we don't want window caching
     rma_cache_hint = MPI_INFO_NULL
@@ -444,22 +395,12 @@
     CALL MPI_Info_set(rma_cache_hint, "IBM_win_cache", "0", mpi_error)
     CALL ar_checkmpi(mpi_error, routine, 'MPI_Info_set returned error '//TRIM(int2string(mpi_error)))
 #endif
-<<<<<<< HEAD
-
-        ! create memory window for communication
-        mem_ptr_dp(:) = 0._dp
-        CALL MPI_Win_create(mem_ptr_dp, mem_bytes, INT(nbytes_real), MPI_INFO_NULL, communicator, &
-          &                 mpi_win, mpi_error)
-        IF(mpi_error /= MPI_SUCCESS) THEN
-          CALL finish(routine, 'MPI_Win_create returned error '//TRIM(int2string(mpi_error)))
-        END IF
-
-=======
+
     ! create memory window for communication
     mem_ptr_dp(:) = 0._dp
-    CALL MPI_Win_create(mem_ptr_dp, mem_bytes, nbytes_real, MPI_INFO_NULL, communicator, the_win, mpi_error)
+    CALL MPI_Win_create(mem_ptr_dp, mem_bytes, INT(nbytes_real), MPI_INFO_NULL, communicator, &
+      &                 the_win, mpi_error)
     CALL ar_checkmpi(mpi_error, routine, 'MPI_Win_create returned error '//TRIM(int2string(mpi_error)))
->>>>>>> be262981
 #ifdef __xlC__
     CALL MPI_Info_free(rma_cache_hint, mpi_error);
     ar_checkmpi(mpi_error, CALL finish(routine, 'MPI_Info_free returned error '//TRIM(int2string(mpi_error)))
