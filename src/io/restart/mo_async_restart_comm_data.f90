--- conflicted
+++ resolved
@@ -364,10 +364,7 @@
     ! for the restart PEs the amount of memory needed is 0 - allocate at least 1 word there:
     mem_bytes = MAX(doubleCount, 1_i8) * nbytes_real
     ! allocate amount of memory needed with MPI_Alloc_mem
-<<<<<<< HEAD
-=======
-
->>>>>>> 1881fdd0
+
     CALL MPI_Alloc_mem(mem_bytes, MPI_INFO_NULL, c_mem_ptr, mpi_error)
     CALL ar_checkmpi(mpi_error, routine, 'MPI_Alloc_mem returned error '//TRIM(int2string(mpi_error)))
     NULLIFY(mem_ptr_dp)
