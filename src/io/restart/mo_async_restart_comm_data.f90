--- conflicted
+++ resolved
@@ -364,27 +364,7 @@
     ! for the restart PEs the amount of memory needed is 0 - allocate at least 1 word there:
     mem_bytes = MAX(doubleCount, 1_i8) * nbytes_real
     ! allocate amount of memory needed with MPI_Alloc_mem
-<<<<<<< HEAD
-    !
-    ! Depending on wether the Fortran 2003 C interoperability features
-    ! are available, one needs to use non-standard language extensions
-    ! for calls from Fortran, namely Cray Pointers, since
-    ! MPI_Alloc_mem wants a C pointer argument.
-    !
-    ! see, for example: http://www.lrz.de/services/software/parallel/mpi/onesided/
-    ! TYPE(C_PTR) and INTEGER(KIND=MPI_ADDRESS_KIND) do NOT necessarily have the same size!!!
-    ! So check if at least C_INTPTR_T and MPI_ADDRESS_KIND are the same, else we may get
-    ! into deep, deep troubles!
-    ! There is still a slight probability that TYPE(C_PTR) does not have the size indicated
-    ! by C_INTPTR_T since the standard only requires C_INTPTR_T is big enough to hold pointers
-    ! (so it may be bigger than a pointer), but I hope no vendor screws up its ISO_C_BINDING
-    ! in such a way!!!
-    ! If C_INTPTR_T<=0, this type is not defined and we can't do this check, of course.
-    IF(C_INTPTR_T > 0 .AND. C_INTPTR_T /= MPI_ADDRESS_KIND) THEN
-        CALL finish(routine, 'C_INTPTR_T /= MPI_ADDRESS_KIND, too dangerous to proceed!')
-    END IF
-=======
->>>>>>> 0b2cb1d1
+
     CALL MPI_Alloc_mem(mem_bytes, MPI_INFO_NULL, c_mem_ptr, mpi_error)
     CALL ar_checkmpi(mpi_error, routine, 'MPI_Alloc_mem returned error '//TRIM(int2string(mpi_error)))
     NULLIFY(mem_ptr_dp)
