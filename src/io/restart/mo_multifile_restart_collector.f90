!> Module for collecting the payload data onto the respective restart
!> processes.
!!
!! Initial implementation: Nathanael Hübbe
!! 2018-08: Major revision / revamp / refactoring : Harald Braun (Atos SE)
!!
!! @par Copyright and License
!!
!! This code is subject to the DWD and MPI-M-Software-License-Agreement in
!! its most recent form.
!! Please see the file LICENSE in the root of the source tree for this code.
!! Where software is supplied by third parties, it is indicated in the
!! headers of the routines.
#include <handle_mpi_error.inc>
#include <omp_definitions.inc>
MODULE mo_multifile_restart_collector

  USE, INTRINSIC :: ISO_C_BINDING, ONLY: c_ptr, C_F_POINTER, C_LOC

#ifndef NOMPI
  HANDLE_MPI_ERROR_USE
  USE mpi, ONLY: addr => MPI_ADDRESS_KIND, MPI_DATATYPE_NULL, MPI_STATUS_IGNORE, &
    & MPI_STATUSES_IGNORE, MPI_TYPECLASS_INTEGER, MPI_COMM_NULL, MPI_INFO_NULL, &
    & MPI_MODE_NOCHECK, MPI_LOCK_EXCLUSIVE, MPI_WIN_NULL, MPI_Sizeof
#else
  USE mo_kind, ONLY: addr => i8
#endif
  USE mo_communication, ONLY: idx_no, blk_no
  USE mo_decomposition_tools, ONLY: t_grid_domain_decomp_info
  USE mo_model_domain, ONLY: p_patch
  USE mo_exception, ONLY: finish
  USE mo_impl_constants, ONLY: SUCCESS, SINGLE_T, REAL_T, INT_T
  USE mo_kind, ONLY: dp, sp, i8
  USE mo_mpi, ONLY: p_comm_work_restart, p_comm_rank, p_send, p_recv, &
    & p_int, my_process_is_work, p_barrier
  USE mo_multifile_restart_util, ONLY: iAmRestartWriter, commonBuf_t, &
    & typeMax, typeID, typeByte, typeMap, mpiDtype, facTtoSP
  USE mo_timer, ONLY: timer_start, timer_stop, timer_restart_collector_setup, &
    & timer_restart_indices_setup, timers_level
 
  IMPLICIT NONE
  
  PUBLIC :: t_MultifileRestartCollector

  PRIVATE

  TYPE t_ptr_1d_dp
    REAL(dp),POINTER :: p(:)
  END TYPE t_ptr_1d_dp

  TYPE :: t_CollectorIndices
    INTEGER :: nRecv, nSend
    INTEGER, ALLOCATABLE :: nSrcRecv(:), sIdx(:), sBlk(:)
  END TYPE t_CollectorIndices

  INTEGER, PARAMETER :: nOpenReqMax = 16
  REAL(dp), TARGET :: dummy_d(0)
  REAL(sp), TARGET :: dummy_s(0)
  INTEGER,  TARGET :: dummy_i(0)

  TYPE :: t_MultifileRestartCollector
    PRIVATE
    TYPE(commonBuf_t) :: sBuf, rBuf
    INTEGER(addr), ALLOCATABLE :: tOffSv(:)
    INTEGER(addr) :: rBuf_size
    INTEGER :: wComm, win, nVar, destPE, nSrcPE
    LOGICAL :: allocd, wPosted, wStarted, shortcut
    TYPE(t_CollectorIndices), PUBLIC :: idx(3)
    TYPE(t_ptr_1d_dp), PUBLIC :: glb_idx(3)
    TYPE(t_ptr_1d_dp) ::  wptr
    INTEGER, ALLOCATABLE :: vGrid(:), vType(:), vLevs(:), srcPE(:)
  CONTAINS
    PROCEDURE :: construct     => multifileRestartCollector_construct
    PROCEDURE :: init_win      => multifileRestartCollector_init_win
    PROCEDURE :: defVar        => multifileRestartCollector_defVar
    PROCEDURE :: finalize      => multifileRestartCollector_finalize
    PROCEDURE :: sendField_dp  => multifileRestartCollector_sendField_dp
    PROCEDURE :: sendField_sp  => multifileRestartCollector_sendField_sp
    PROCEDURE :: sendField_i   => multifileRestartCollector_sendField_i
    GENERIC :: sendField => sendField_dp, sendField_sp, sendField_i
    PROCEDURE :: fetch         => multifileRestartCollector_fetch
    PROCEDURE :: local_access  => multifileRestartCollector_local_access
    PROCEDURE :: remote_access => multifileRestartCollector_remote_access
  END TYPE t_MultifileRestartCollector

  CHARACTER(*), PARAMETER :: modname = "mo_multifile_restart_collector"

CONTAINS

  ! On the restart writers, this returns an array with the global
  ! indices of the points collected by this PE. The return value is
  ! not allocated on pure worker procs.
  FUNCTION collectorIndices_init(me, nLoc, decompInfo, destPE, srcPE, lactive) &
    & RESULT(globalIndices)
    REAL(dp), POINTER :: globalIndices(:)
    CLASS(t_CollectorIndices),       INTENT(INOUT) :: me
    INTEGER,                         INTENT(IN) :: nLoc, destPE, srcPE(:)
    TYPE(t_grid_domain_decomp_info), INTENT(IN), POINTER :: decompInfo
    LOGICAL,                         INTENT(IN) :: lactive
    CHARACTER(*), PARAMETER :: routine = modname//":CollectorIndices_init"    
    INTEGER :: myRank, ierr, i, j, nSrcPE
    REAL(dp), ALLOCATABLE :: sBuf_d(:)
    IF (timers_level >= 10)  CALL timer_start(timer_restart_indices_setup)
    myRank = p_comm_rank(p_comm_work_restart)
    nSrcPE = SIZE(srcPE)
    me%nSend = 0
    IF (my_process_is_work() .AND. lactive) THEN
      DO i = 1, nLoc
        IF(decompInfo%owner_mask(idx_no(i), blk_no(i))) &
          & me%nSend = me%nSend + 1
      END DO
    END IF
    ALLOCATE(me%sIdx(me%nSend), me%sBlk(me%nSend), sBuf_d(me%nSend), &
      & me%nSrcRecv(nSrcPE), STAT=ierr)
    IF(ierr /= SUCCESS) CALL finish(routine, "memory allocation failure")
    IF (my_process_is_work() .AND. lactive) THEN
      j = 1
      DO i = 1, nLoc
        IF (decompInfo%owner_mask(idx_no(i), blk_no(i))) THEN
          me%sIdx(j) = idx_no(i)
          me%sBlk(j) = blk_no(i)
          sBuf_d(j) = decompInfo%glb_index(i)
          j = j + 1
        END IF
      END DO
    END IF
    IF (iAmRestartWriter()) THEN
      DO i = 1, nSrcPE
        IF(srcPE(i) == myRank) THEN
          me%nSrcRecv(i) = me%nSend
        ELSE
          CALL p_recv(me%nSrcRecv(i), srcPE(i), 0, comm=p_comm_work_restart)
        END IF
      END DO
    END IF
    IF (destPE /= myRank .AND. lactive) &
      & CALL p_send(me%nSend, destPE, 0, comm=p_comm_work_restart)
    me%nRecv = SUM(me%nSrcRecv(1:nSrcPE))
    ALLOCATE(globalIndices(me%nRecv), STAT=ierr)
    IF (lactive) THEN
      IF(destPE .NE. myRank .AND. me%nSend .GT. 0) &
          CALL p_send(sBuf_d, destPE, 0, comm=p_comm_work_restart)
      j = 1
      globalIndices(:) = 0._dp
      DO i = 1, nSrcPE
        IF(srcPE(i) .EQ. myRank) THEN
          globalIndices(j:j-1+me%nSrcRecv(i)) = sBuf_d(1:me%nSend)
        ELSE
          IF (me%nSrcRecv(i) > 0) &
            & CALL p_recv(globalIndices(j:j-1+me%nSrcRecv(i)), srcPE(i), 0, &
              &          comm = p_comm_work_restart)
        END IF
        j = j + me%nSrcRecv(i)
      END DO
    END IF
    IF (timers_level >= 10)  CALL timer_stop(timer_restart_indices_setup)
  END FUNCTION collectorIndices_init

  SUBROUTINE MultifileRestartCollector_construct(this, jg, nVar, destPE, srcPE, lactive)
    CLASS(t_MultifileRestartCollector),  INTENT(INOUT) :: this
    INTEGER, INTENT(IN) :: jg, nVar, destPE, srcPE(:)
    LOGICAL, INTENT(IN) :: lactive
    CHARACTER(*), PARAMETER :: routine = modname//":multifileRestartCollector_construct"
#ifndef NOMPI
    TYPE(t_grid_domain_decomp_info), POINTER :: deco
    INTEGER :: i, nElem

    this%nSrcPE = SIZE(srcPE)
    ALLOCATE(this%srcPE(this%nSrcPE))
    this%srcPE(:) = srcPE(:)
    this%destPE = destPE
    IF (timers_level >= 10)  CALL timer_start(timer_restart_collector_setup)
    DO i = 1, 3
      nElem = 0
      NULLIFY(deco)
      IF (my_process_is_work()) THEN
        SELECT CASE(i)
        CASE(1)
          nElem = p_patch(jg)%n_patch_cells
          deco => p_patch(jg)%cells%decomp_info
        CASE(2)
          nElem = p_patch(jg)%n_patch_verts
          deco => p_patch(jg)%verts%decomp_info
        CASE(3)
          nElem = p_patch(jg)%n_patch_edges
          deco => p_patch(jg)%edges%decomp_info
        END SELECT
      END IF
      this%glb_idx(i)%p => collectorIndices_init(this%idx(i), nElem, deco, destPE, srcPE, lactive)
    END DO
    this%sBuf%d => dummy_d
    this%sBuf%s => dummy_s
    this%sBuf%i => dummy_i
    this%rBuf%d => dummy_d
    this%rBuf%s => dummy_s
    this%rBuf%i => dummy_i
    this%rBuf_size = 0_addr
    this%nVar = nVar
    this%win = MPI_WIN_NULL
    this%wComm = MPI_COMM_NULL
    ALLOCATE(this%vGrid(nVar), this%vType(nVar), this%vLevs(nVar))
    IF (timers_level >= 10)  CALL timer_stop(timer_restart_collector_setup)
#else
    CALL finish(routine, "Not implemented!")
#endif
  END SUBROUTINE multifileRestartCollector_construct

  SUBROUTINE multifileRestartCollector_defVar(this, iVar, nLevs, iType, iGrid, iOffset)
    CLASS(t_MultifileRestartCollector), INTENT(INOUT) :: this
    INTEGER,                            INTENT(IN   ) :: iVar, nLevs, iType, iGrid
    INTEGER(KIND=i8),                   INTENT(INOUT) :: iOffset(:)
    CHARACTER(*), PARAMETER :: routine = modname//":multifileRestartCollector_defVar"

    IF (timers_level >= 10)  CALL timer_start(timer_restart_collector_setup)
    this%vGrid(iVar) = igrid
    this%vType(iVar) = iType
    this%vLevs(iVar) = nLevs
    ioffset(itype) = ioffset(itype) + this%idx(this%vGrid(iVar))%nSend * nLevs
    IF (timers_level >= 10)  CALL timer_stop(timer_restart_collector_setup)
  END SUBROUTINE multifileRestartCollector_defVar

  SUBROUTINE multifileRestartCollector_finalize(this)
    CLASS(t_MultifileRestartCollector), INTENT(INOUT) :: this
    CHARACTER(*), PARAMETER :: routine = modname//":multifileRestartCollector_finalize"
#ifndef NOMPI
    INTEGER :: rRank, ierr, i

    IF (ALLOCATED(this%srcPE)) DEALLOCATE(this%srcPE)
    DO i = 1, 3
      IF (ALLOCATED(this%idx(i)%nSrcRecv)) &
        & DEALLOCATE(this%idx(i)%nSrcRecv, this%glb_idx(i)%p)
      IF (ALLOCATED(this%idx(i)%sIdx)) DEALLOCATE(this%idx(i)%sIdx, this%idx(i)%sBlk)
    END DO
    IF (ALLOCATED(this%vGrid)) DEALLOCATE(this%vGrid, this%vType, this%vLevs)
    IF (this%allocd) THEN
      IF (.NOT.this%shortcut) THEN
        IF (this%wStarted .OR. this%wPosted) &
          & CALL this%local_access()
        IF (my_process_is_work()) THEN
          rrank = p_comm_rank(this%wComm)
          CALL MPI_Win_unlock(rrank, this%win, ierr)
          HANDLE_MPI_ERROR(ierr, 'MPI_Win_unlock')
        END IF
      END IF
      IF (this%win .NE. MPI_WIN_NULL) THEN
        CALL MPI_Win_free(this%win, ierr)
        HANDLE_MPI_ERROR(ierr, 'MPI_Win_free')
      END IF
      CALL MPI_Free_mem(this%wptr%p, ierr)
      HANDLE_MPI_ERROR(ierr, 'MPI_Free_mem')
      NULLIFY(this%wptr%p, this%sBuf%d, this%sBuf%s, this%sBuf%i)
      this%allocd = .false.
    END IF
    IF (this%wComm .NE. MPI_COMM_NULL) THEN
      CALL MPI_Comm_free(this%wComm, ierr)
      HANDLE_MPI_ERROR(ierr, 'MPI_Comm_free')
      this%wComm = MPI_COMM_NULL
    END IF
    IF (ALLOCATED(this%tOffSv)) DEALLOCATE(this%tOffSv)
    this%wStarted = .false.
    this%wPosted = .false.
    this%win = MPI_WIN_NULL
    IF (this%rBuf_size .GT. 0) THEN
      CALL MPI_Free_mem(this%rBuf%d, ierr)
      HANDLE_MPI_ERROR(ierr, 'MPI_Free_mem')
      NULLIFY(this%rBuf%d, this%rBuf%s, this%rBuf%i)
      this%rBuf_size = 0_addr
    END IF
#else
    CALL finish(routine, "Not implemented!")
#endif
  END SUBROUTINE multifileRestartCollector_finalize

  SUBROUTINE multifileRestartCollector_fetch(me, vWrNow, sub, vSize, cBuf, srcOffset)
    CLASS(t_MultifileRestartCollector), INTENT(INOUT) :: me
    INTEGER,           INTENT(IN   ) :: vWrNow(:), sub(3)
    INTEGER, ALLOCATABLE, INTENT(INOUT) :: vSize(:)
    TYPE(commonBuf_t), INTENT(  OUT) :: cBuf
    INTEGER(i8), ALLOCATABLE, INTENT(INOUT) :: srcOffset(:,:)
    CHARACTER(*), PARAMETER :: routine = &
      & modname//":multifileRestartCollector_receiveBuffer_generic"
#ifndef NOMPI
    INTEGER(addr) :: t_dsp, fDsp, tBy, bSizeB
    INTEGER :: i, ierr, o_dTy, dTy, n_oReq, iReq, iTy, iV, iV_o, bSize, nL, nV
#ifndef NO_MPI_RGET
    INTEGER :: getReq(nOpenReqMax)
#endif
    INTEGER(addr), DIMENSION(SIZE(vWrNow)) :: rDsp, rD
    INTEGER, DIMENSION(SIZE(vWrNow)) :: ones, tmp_ddt, stride
    INTEGER :: pct(me%nSrcPE,SIZE(vWrNow)), t_cnt(me%nSrcPE)
    TYPE(c_ptr) :: cptr

    bSize = 0
    ones(:) = 1
    stride(:) = 0
    t_cnt(:) = 0
    rDsp(:) = 0_addr
    nV = SIZE(vWrNow)
    IF (.NOT.ALLOCATED(srcOffset)) THEN
      ALLOCATE(srcOffset(me%nSrcPE, 3))
      srcOffset(:,:) = 0_i8
    END IF
    IF (ALLOCATED(vSize)) DEALLOCATE(vSize)
    ALLOCATE(vSize(nV))
    vSize(:) = 0
    DO iV_o = 1, nV
      iV = vWrNow(iV_o)
      iTy = me%vType(iV)
      pct(:,iV_o) = me%idx(me%vGrid(iV))%nSrcRecv(:)
      stride(iV_o) = SUM(pct(:,iV_o))
      rDsp(iV_o) = INT(bSize, addr)
      nL = MERGE(me%vLevs(iV), sub(2) - sub(1), sub(3) .NE. iV)
      t_cnt(:) = t_cnt(:) + pct(:,iV_o) * nL
      bSize = bSize + stride(iV_o) * nL
      vSize(iV_o) = stride(iV_o) * nL
    END DO
    IF (me%shortcut) THEN
      cBuf%d => me%sBuf%d
      cBuf%s => me%sBuf%s
      cBuf%i => me%sBuf%i
    ELSE
      fDsp = facTtoSp(typeMap(iTy))
      dTy = mpiDtype(typeMap(iTy))
      tBy = typeByte(typeMap(iTy))
      bSizeB = INT(bSize, addr) * tBy
      IF (me%rBuf_size .LT. bSizeB) THEN
        IF (me%rBuf_size .GT. 0_addr) THEN
          CALL MPI_Free_mem(me%rBuf%d, ierr)
          HANDLE_MPI_ERROR(ierr, 'MPI_Free_mem')
        END IF
        me%rBuf_size = MAX(bSizeB, MAXVAL(typeByte))
        CALL MPI_Alloc_mem(me%rBuf_size,  MPI_INFO_NULL, cptr, ierr)
        HANDLE_MPI_ERROR(ierr, 'MPI_Alloc_mem')
        CALL C_F_POINTER(cptr, me%rBuf%d, [me%rBuf_size/typeByte(typeMap(REAL_T))])
        CALL C_F_POINTER(cptr, me%rBuf%s, [me%rBuf_size/typeByte(typeMap(SINGLE_T))])
        CALL C_F_POINTER(cptr, me%rBuf%i, [me%rBuf_size/typeByte(typeMap(INT_T))])
      END IF
      n_oReq = 0
      DO i = 1, me%nSrcPE
        o_dTy = MPI_DATATYPE_NULL
        IF (t_cnt(i) > 0) THEN
          DO iV_o = 1, nV
            iV = vWrNow(iV_o)
            nL = MERGE(me%vLevs(iV), sub(2) - sub(1), sub(3) .NE. iV)
            CALL MPI_Type_vector(nL, pct(i,iV_o), stride(iV_o), dTy, tmp_ddt(iV_o), ierr)
            HANDLE_MPI_ERROR(ierr, 'MPI_Type_vector')
            rD(iV_o) = rDsp(iV_o) * tBy
          END DO
          CALL MPI_Type_create_struct(nV, ones, rD, tmp_ddt, o_dTy, ierr)
          HANDLE_MPI_ERROR(ierr, 'MPI_Type_create_struct')
          DO iV_o = 1, nV
            CALL MPI_Type_free(tmp_ddt(iV_o), ierr)
            HANDLE_MPI_ERROR(ierr, 'MPI_Type_free')
          END DO
          CALL MPI_Type_commit(o_dTy, ierr)
          t_dsp = srcOffset(i, typeMap(iTy)) * fDsp + me%tOffSv(4*(i-1)+typeMap(iTy))
          IF (n_oReq .LT. nOpenReqMax) THEN
            n_oReq = n_oReq + 1
            iReq = n_oReq
          ELSE
#ifndef NO_MPI_RGET
            CALL MPI_Waitany(n_oReq, getReq, iReq, MPI_STATUS_IGNORE, ierr)
            HANDLE_MPI_ERROR(ierr, 'MPI_Waitany')
#else
            CALL MPI_Win_unlock(me%srcPE(i-nOpenReqMax), me%win, ierr)
            HANDLE_MPI_ERROR(ierr, 'MPI_Win_unlock')
#endif
          END IF
#ifdef NO_MPI_RGET
          CALL MPI_Win_lock(MPI_LOCK_EXCLUSIVE, me%srcPE(i), MPI_MODE_NOCHECK, me%win, ierr)
          HANDLE_MPI_ERROR(ierr, 'MPI_Win_lock')
#endif
          SELECT CASE(iTy)
          CASE(REAL_T)
#ifndef NO_MPI_RGET
            CALL MPI_Rget(me%rBuf%d(1:bSize), 1, o_dTy, me%srcPE(i), t_dsp, &
              &           t_cnt(i), dTy, me%win, getReq(iReq), ierr)
#else
            CALL MPI_Get(me%rBuf%d(1:bSize), 1, o_dTy, me%srcPE(i), t_dsp, &
              &          t_cnt(i), dTy, me%win, ierr)
#endif
          CASE(SINGLE_T)
#ifndef NO_MPI_RGET
            CALL MPI_Rget(me%rBuf%s(1:bSize), 1, o_dTy, me%srcPE(i), t_dsp, &
              &           t_cnt(i), dTy, me%win, getReq(iReq), ierr)
#else
            CALL MPI_Get(me%rBuf%s(1:bSize), 1, o_dType, me%srcPE(i), t_dsp, &
              &          t_cnt(i), dTy, me%win, ierr)
#endif
          CASE(INT_T)
#ifndef NO_MPI_RGET
            CALL MPI_Rget(me%rBuf%i(1:bSize), 1, o_dTy, me%srcPE(i), t_dsp, &
              &           t_cnt(i), dTy, me%win, getReq(iReq), ierr)
#else
            CALL MPI_Get(me%rBuf%i(1:bSize), 1, o_dTy, me%srcPE(i), t_dsp, &
              &          t_cnt(i), dTy, me%win, ierr)
#endif
           END SELECT
#ifndef NO_MPI_RGET
          HANDLE_MPI_ERROR(ierr, 'MPI_Rget')
#else
          HANDLE_MPI_ERROR(ierr, 'MPI_Get')
#endif
          CALL MPI_Type_free(o_dTy, ierr)
          rDsp(:) = rDsp(:) + pct(i,:)
        END IF
      END DO
#ifndef NO_MPI_RGET
      CALL MPI_Waitall(n_oReq, getReq ,MPI_STATUSES_IGNORE, ierr)
      HANDLE_MPI_ERROR(ierr, 'MPI_Waitall')
#else
      DO i = 1, n_oReq
        CALL MPI_Win_unlock(me%srcPE(me%nSrcPE - i + 1), me%win, ierr)
        HANDLE_MPI_ERROR(ierr, 'MPI_Win_unlock')
      END DO
#endif
      srcOffset(:, typeMap(iTy)) = srcOffset(:, typeMap(iTy)) + INT(t_cnt(:), i8)
      cBuf%d => me%rBuf%d
      cBuf%s => me%rBuf%s
      cBuf%i => me%rBuf%i
    END IF
#else
    CALL finish(routine, "Not implemented!")
#endif
  END SUBROUTINE multifileRestartCollector_fetch

  SUBROUTINE multifileRestartCollector_sendField_dp(me, iV, input, ioffset)
    CLASS(t_multifileRestartCollector), INTENT(INOUT) :: me
    INTEGER,     INTENT(IN)    :: iV
    REAL(dp),    INTENT(IN)    :: input(:,:,:)
    INTEGER(i8), INTENT(INOUT) :: ioffset
    CHARACTER(*), PARAMETER :: routine = modname//":multifileRestartCollector_sendField"
#ifndef NOMPI
    INTEGER(i8) :: offset, i, iLev, nPnt, iG

    iG = me%vGrid(iV)
    nPnt = INT(me%idx(iG)%nSend, i8)
    IF (.NOT. ASSOCIATED(me%sBuf%d)) &
      & CALL finish(routine, "Unassociated send buffer!")
    IF (me%idx(ig)%nSend > 0) THEN
!ICON_OMP PARALLEL DO PRIVATE(offset) SCHEDULE(STATIC) COLLAPSE(2)
      DO iLev = 1_i8, INT(me%vLevs(iV), i8)
        DO i = 1_i8, nPnt
          offset = i + (iLev - 1_i8) * nPnt + ioffset
          me%sBuf%d(offset) = input(me%idx(iG)%sIdx(i), iLev, me%idx(iG)%sBlk(i))
        END DO
      END DO
      ioffset = ioffset + nPnt * INT(me%vLevs(iV), i8)
    END IF
#else
    CALL finish(routine, "Not implemented!")
#endif
  END SUBROUTINE multifileRestartCollector_sendField_dp

    SUBROUTINE multifileRestartCollector_sendField_sp(me, iV, input, ioffset)
    CLASS(t_multifileRestartCollector), INTENT(INOUT) :: me
    INTEGER,     INTENT(IN   ) :: iV
    REAL(sp),    INTENT(IN   ) :: input(:,:,:)
    INTEGER(i8), INTENT(INOUT) :: ioffset
    CHARACTER(*), PARAMETER :: routine = modname//":multifileRestartCollector_sendField"
#ifndef NOMPI
    INTEGER(i8) :: i, iLev, offset, nPnt, iG

    iG = me%vGrid(iV)
    nPnt = INT(me%idx(iG)%nSend, i8)
    IF (.NOT. ASSOCIATED(me%sBuf%s)) &
      & CALL finish(routine, "Unassociated send buffer!")
    IF (me%idx(iG)%nSend > 0) THEN
!ICON_OMP PARALLEL DO PRIVATE(offset) SCHEDULE(STATIC) COLLAPSE(2)
      DO iLev = 1_i8, me%vLevs(iV)
        DO i = 1_i8, nPnt
          offset = i + (iLev - 1_i8) * nPnt + ioffset
          me%sBuf%s(offset) = input(me%idx(iG)%sIdx(i), iLev, me%idx(iG)%sBlk(i))
        END DO
      END DO
      ioffset = ioffset + nPnt * INT(me%vLevs(iV), i8)
    END IF
#else
    CALL finish(routine, "Not implemented!")
#endif
  END SUBROUTINE multifileRestartCollector_sendField_sp

  SUBROUTINE multifileRestartCollector_sendField_i(me, iV, input, ioffset)
    CLASS(t_multifileRestartCollector), INTENT(INOUT) :: me
    INTEGER,          INTENT(IN   ) :: iV, input(:,:,:)
    INTEGER(i8),      INTENT(INOUT) :: ioffset
    CHARACTER(*), PARAMETER :: routine = modname//":multifileRestartCollector_sendField"
#ifndef NOMPI
    INTEGER(i8) :: i, iLev, offset, nPnt, iG
    
    iG = me%vGrid(iV)
    nPnt = me%idx(iG)%nSend
    IF (.NOT. ASSOCIATED(me%sBuf%i)) &
      & CALL finish(routine, "Unassociated send buffer!")
    IF (me%idx(iG)%nSend > 0) THEN
!ICON_OMP PARALLEL DO PRIVATE(offset) SCHEDULE(STATIC) COLLAPSE(2)
      DO iLev = 1, INT(me%vLevs(iV), i8)
        DO i = 1, nPnt
          offset = i + (iLev - 1_i8) * nPnt + ioffset
          me%sBuf%i(offset) = input(me%idx(iG)%sIdx(i), iLev, me%idx(iG)%sBlk(i))
        END DO
      END DO
      ioffset = ioffset + nPnt * INT(me%vLevs(iV), i8)
    END IF
#else
    CALL finish(routine, "Not implemented!")
#endif
  END SUBROUTINE multifileRestartCollector_sendField_i

  SUBROUTINE multifileRestartCollector_init_win(this, isize, shortcut)
    CLASS(t_multifileRestartCollector), INTENT(INOUT) :: this
    INTEGER(i8), INTENT(IN)    :: isize(typeMax)
    LOGICAL, INTENT(IN) :: shortcut
    CHARACTER(*), PARAMETER :: routine = modname//":CollectorSendBuffer_add_domain"
#ifdef NOMPI
    CALL finish(routine, "Not implemented!")
#else
    INTEGER :: ierr, splitKey, wComm_size, i, j, ii, myRank, &
      &        p_addr, addrBytes
    INTEGER, ALLOCATABLE, DIMENSION(:) :: rank_map
    INTEGER(addr) :: memBytes, wSizes(3), tOffCl(4)
    INTEGER(KIND=addr), ALLOCATABLE :: tmpOffSv(:)
    TYPE(c_ptr) :: cMemPtr
    REAL(KIND=sp), POINTER :: tmp_sp(:)

    this%shortcut = shortcut
    this%allocd   = .false.
    this%wPosted  = .false.
    this%wStarted = .false.
    NULLIFY(this%wptr%p)
    FORALL(i = 1:3) wSizes(i) = isize(typeID(i))
    tOffCl(:) = 0_addr
    IF (my_process_is_work()) THEN
<<<<<<< HEAD
      this%tOffCl(2) = this%tOffCl(1) + INT(this%wSizes(1), addr) * this%facDpSp
      this%tOffCl(3) = this%tOffCl(2) + INT(this%wSizes(2), addr)
      this%tOffCl(4) = this%tOffCl(3) + INT(this%wSizes(3), addr) * this%facIntSp
=======
      tOffCl(2) = tOffCl(1) + wSizes(1) * facTtoSp(1)
      tOffCl(3) = tOffCl(2) + wSizes(2) * facTtoSp(2)
      tOffCl(4) = tOffCl(3) + wSizes(3) * facTtoSp(3)
>>>>>>> 63eeb334
    END IF
    IF (shortcut) THEN
      ALLOCATE(this%tOffSv(4))
      this%srcPE(1) = 0
      this%tOffSv(:) = tOffCl(:)
    ELSE
      myRank = p_comm_rank(p_comm_work_restart)
      splitKey = MERGE(1, myRank + 2, iAmRestartWriter())
      CALL MPI_Comm_split(p_comm_work_restart, this%destPE, splitKey, this%wComm, ierr)
      HANDLE_MPI_ERROR(ierr, 'MPI_Comm_split')
      CALL MPI_Comm_size(this%wComm, wComm_size, ierr)
      IF (iAmRestartWriter()) THEN
        ALLOCATE(tmpOffSv(4*wComm_size), rank_map(wComm_size))
      ELSE
        ALLOCATE(tmpOffSv(1), rank_map(1))
      END IF
      CALL MPI_Gather(myRank, 1, p_int, rank_map, 1, p_int, 0, this%wComm, ierr)
      HANDLE_MPI_ERROR(ierr, 'MPI_Gather')
      CALL MPI_Sizeof(1_addr, addrBytes, ierr)
      HANDLE_MPI_ERROR(ierr, 'MPI_Sizeof')
      CALL MPI_Type_match_size(MPI_TYPECLASS_INTEGER, addrBytes, p_addr, ierr)
      HANDLE_MPI_ERROR(ierr, 'MPI_Type_match_size')
      CALL MPI_Gather(tOffCl, 4, p_addr, tmpOffSv, 4, p_addr, 0, this%wComm, ierr)
      HANDLE_MPI_ERROR(ierr, 'MPI_Gather')
      IF (iAmRestartWriter()) THEN
        ALLOCATE(this%tOffSv(4 * this%nSrcPE))
        DO i = 1, this%nSrcPE
          DO j = 1, wComm_size
            IF (rank_map(j) .EQ. this%srcPE(i)) ii = j - 1
          END DO
          this%srcPE(i) = ii
          this%tOffSv((i-1)*4+1:i*4) = tmpOffSv(ii*4+1:(ii+1)*4)
        END DO
      END IF
      DEALLOCATE(rank_map, tmpOffSv)
    END IF
    this%destPE = 0
    memBytes = tOffCl(4) * typeByte(2)
! as of MPI3.0 standard the following MPI_Alloc_mem interface must be 
! present, if the compiler provides ISO_C_BINDING
    CALL MPI_Alloc_mem(MAX(memBytes, 64_addr), MPI_INFO_NULL, cMemPtr, ierr)
    HANDLE_MPI_ERROR(ierr, 'MPI_Alloc_mem')
    CALL C_F_POINTER(cMemPtr, this%wptr%p, [1_addr])
    CALL C_F_POINTER(cMemPtr, tmp_sp, [MAX(1_addr, tOffCl(4))])
    IF (.NOT.shortcut) THEN
      CALL MPI_Win_create(tmp_sp, memBytes, INT(typeByte(2)), MPI_INFO_NULL, &
        & this%wComm, this%win, ierr)
      HANDLE_MPI_ERROR(ierr, 'MPI_Win_create')
      IF (my_process_is_work()) THEN ! begin with local access
        CALL MPI_Win_lock(MPI_LOCK_EXCLUSIVE, p_comm_rank(this%wComm), &
          & MPI_MODE_NOCHECK, this%win, ierr)
        HANDLE_MPI_ERROR(ierr, 'mpi_win_lock')
      END IF
    END IF
    tOffCl(1:3) = tOffCl(1:3) + 1_addr
    IF (wSizes(1) .GT. 0_addr) &
      & CALL C_F_POINTER(C_LOC(tmp_sp(tOffCl(1))), this%sBuf%d, [wSizes(1)])
    IF (wSizes(2) .GT. 0_addr) &
      & CALL C_F_POINTER(C_LOC(tmp_sp(tOffCl(2))), this%sBuf%s, [wSizes(2)])
    IF (wSizes(3) .GT. 0_addr) &
      & CALL C_F_POINTER(C_LOC(tmp_sp(tOffCl(3))), this%sBuf%i, [wSizes(3)])
    this%allocd = .true.
#endif
  END SUBROUTINE multifileRestartCollector_init_win

  SUBROUTINE multifileRestartCollector_local_access(this)
    CLASS(t_multifileRestartCollector), INTENT(INOUT) :: this
    CHARACTER(LEN=*), PARAMETER :: routine = modname//"::multifileRestartCollector_local_access"
#ifndef NOMPI
    INTEGER :: rrank, ierr

    IF (.NOT.this%allocd) CALL finish(routine, "there is no buffer allocd to fill!")
    IF (this%shortcut) RETURN
    IF (this%wStarted) THEN
#ifndef NO_MPI_RGET
      CALL MPI_Win_unlock_all(this%win, ierr)
      HANDLE_MPI_ERROR(ierr, 'MPI_Win_unlock_all')
#endif
      CALL p_barrier(comm=this%wComm)
    END IF
    IF (this%wPosted) THEN
      IF (.NOT.this%wStarted) CALL p_barrier(comm=this%wComm)
      rrank = p_comm_rank(this%wComm)
      CALL MPI_Win_lock(MPI_LOCK_EXCLUSIVE, rrank, &
        & MPI_MODE_NOCHECK, this%win, ierr)
      HANDLE_MPI_ERROR(ierr, 'mpi_win_lock')
    END IF
    this%wPosted = .false.
    this%wStarted = .false.
#else
    CALL finish(routine, "Not implemented!")
#endif
  END SUBROUTINE multifileRestartCollector_local_access

  SUBROUTINE multifileRestartCollector_remote_access(this)
    CLASS(t_multifileRestartCollector), INTENT(INOUT) :: this
    CHARACTER(LEN=*), PARAMETER :: routine = modname//"::multifileRestartCollector_remote_access"
#ifndef NOMPI
    INTEGER :: rrank, ierr

    IF (.NOT.this%allocd) CALL finish(routine, "there is no window to expose!")
    IF (this%shortcut) RETURN
    rrank = -1
    IF (my_process_is_work() .AND. .NOT.this%wPosted) THEN
      rrank = p_comm_rank(this%wComm)
      CALL MPI_Win_unlock(rrank, this%win, ierr)
      HANDLE_MPI_ERROR(ierr, 'MPI_Win_unlock')
      CALL p_barrier(this%wComm)
      this%wPosted = .true.
    END IF
    IF (iAmRestartWriter() .AND. .NOT.this%wStarted) THEN
      IF (rrank .EQ. -1) CALL p_barrier(this%wComm)
#ifndef NO_MPI_RGET
      CALL MPI_Win_lock_all(MPI_MODE_NOCHECK, this%win, ierr)
      HANDLE_MPI_ERROR(ierr, 'MPI_Win_lock_all')
#endif
      this%wStarted = .true.
    END IF
#else
    CALL finish(routine, "Not implemented!")
#endif
  END SUBROUTINE multifileRestartCollector_remote_access

END MODULE mo_multifile_restart_collector<|MERGE_RESOLUTION|>--- conflicted
+++ resolved
@@ -531,15 +531,9 @@
     FORALL(i = 1:3) wSizes(i) = isize(typeID(i))
     tOffCl(:) = 0_addr
     IF (my_process_is_work()) THEN
-<<<<<<< HEAD
-      this%tOffCl(2) = this%tOffCl(1) + INT(this%wSizes(1), addr) * this%facDpSp
-      this%tOffCl(3) = this%tOffCl(2) + INT(this%wSizes(2), addr)
-      this%tOffCl(4) = this%tOffCl(3) + INT(this%wSizes(3), addr) * this%facIntSp
-=======
       tOffCl(2) = tOffCl(1) + wSizes(1) * facTtoSp(1)
       tOffCl(3) = tOffCl(2) + wSizes(2) * facTtoSp(2)
       tOffCl(4) = tOffCl(3) + wSizes(3) * facTtoSp(3)
->>>>>>> 63eeb334
     END IF
     IF (shortcut) THEN
       ALLOCATE(this%tOffSv(4))
