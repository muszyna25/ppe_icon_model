!> Module for writing restart as a multifile (synchronously)
!!
!! Note: Other implementations of the restart writing interface can be
!! found in mo_sync_restart and mo_async_restart.
!!
!! Initial implementation: Nathanael Huebbe
!! Refactoring (point-to-point comm. replaced by one-sided comm.): F. Prill
!! 2018-08: Major revision / revamp / refactoring : Harald Braun (Atos SE)
!!
!! @par Copyright and License
!!
!! This code is subject to the DWD and MPI-M-Software-License-Agreement in
!! its most recent form.
!! Please see the file LICENSE in the root of the source tree for this code.
!! Where software is supplied by third parties, it is indicated in the
!! headers of the routines.
!!
!! --------------------------------------------------------------------------------
!!
!! Generated files:
!! ================
!!
!! Each restart is contained within a dedicated directory. The
!! directory itself is called the restart file.  The structure within
!! the directory is entirely internal to ICON and should be of no
!! concern to users.  By default, this directory is given the filename
!! extension "mfr" for "MultiFile Restart".
!!
!! The internal structure is as follows:
!!
!!   * restartFile.mfr/attributes.nc: 
!!     NetCDF file that contains the restart attributes and serialized
!!     namelists, this contains the domain count
!!
!!   * restartFile.mfr/patch<JG>_<N>.nc: 
!!     Data, stored as 2D or 3D arrays of doubles/singles. Each
!!     generating process streams its data to exactly one restart
!!     process, which writes it to exactly one file. Each file
!!     contains data from exactly one restart process, which received
!!     it from floor(num_work_procs/num_restart_procs) to
!!     ceil(num_work_procs/num_restart_procs) generating processes.
!!     Three integer arrays are added with the global indices for each
!!     cell/vert/edge.
!!
!!     Note: CDI does not allow writing of integer data, so those
!!     index arrays are written as double precision floats.
!!
!!     TODO: Add the NetCDF attribute 'icon-restart-uuid' to all files
!!     (same value everywhere), and sanity check their values when
!!     loading the restart.
!!
!! An alternative approach would be to include a tree of hashes with
!! its root in restartFile.mfr/attributes.nc, however this would add
!! considerable complexity to both the restart writing and reading, so
!! the simpler UUID approach should be used.
!!
!! A symbolic link to the latest successfully written restart file (=
!! the *.mfr directory) is added/updated.
!!
!!
!! Restart writing procedure:
!! ==========================
!!
!!  1. The current patch descriptions are transferred to the restart
!!     processes.  This is a two step process where the first step is
!!     to aggregate full up-to-date information on the work master
!!     (processor splitting!), the second step broadcasts the
!!     resulting descriptions to the restart processes.
!!
!!  2. The restart master process creates the restartFile.mfr/
!!     directory and ensures that it's empty.  If the directory
!!     contains only parts of an old multifile restart, we silently
!!     delete the contents, providing a warning if the multifile was
!!     incomplete.  If any unknown file is encountered in the process,
!!     we immediately fail with a hard error to avoid clobbering data.
!!
!!  3. The restart master process writes the restartFile.mfr/attributes.nc .
!!
!!  4. The restart processes write the
!!     restartFile.mfr/patch<JG>_metadata files.  This happens in
!!     round-robin fashion, restart process 1 writes
!!     restartFile.mfr/patch1_metadata, process 2 writes
!!     restartFile.mfr/patch2_metadata, and so on.  Since process 0 is
!!     generally not a part of this, this happens in parallel to the
!!     writing of the restartFile.mfr/attributes.nc file.
!!
!!  5. For each patch in order:
!!
!!      1. The restart processes write the global indices of the
!!         cells/verts/edges they handle to the the
!!         restartFile.mfr/patch<JG>_<N> files.
!!
!!      2. Data is transferred from the work processes to their
!!         respective restart process via direct one-sided MPI
!!         communication and written to the
!!         restartFile.mfr/patch<JG>_<N> files.
!!         See the notes on MPI communication below for details.
!!
!!
!! Restart reading procedure:
!! ==========================
!!
!! There may be a different count of reading work processes than there
!! were writing restart processes, so each reading work process may
!! need to handle the files produced by 0 to n writing restart
!! processes.
!!
!!  1. The restart master process reads and broadcasts the contents of
!!     restartFile.mfr/attributes.nc, the
!!     restartFile.mfr/patch<JG>_metadata files are ignored.  This
!!     step actually reuses the single-file restart loading code.
!!
!!  2. Each writing restart process is associated with exactly one
!!     reading work process in round robin fashion.  That is, if there
!!     were N writing restart processes and there are M reading work
!!     processes, then each reading work process will handle the data
!!     from floor(N/M) to ceil(N/M) writing restart processes.
!!
!!     Note that the reading is always done by the work processes only.
!!
!!  3. For each patch in order:
!!
!!      1. Each reading work process reads the integer arrays
!!         containing the global indices of the points in its files.
!!
!!      2. A t_comm_pattern is created that redistributes the data
!!         according to the global indices provided from the restart
!!         files and the global indices required by each work PE.
!!         This is implemented via the t_BrokerCommunicationPattern
!!         which uses an implicit naive domain decomposition to
!!         mediate the necessary information from the reading
!!         processes to the work processes that need the data.  This
!!         step shows reasonable performance on the Cray at the DWD.
!!
!!      3. The restart processes read their files and forward the
!!         contained data via the t_comm_pattern to their respective work
!!         processes.
!!
!! Notes on the MPI data transfer:
!! ===============================
!!
!! SENDER SIDE:
!!
!! All worker processes (i.e. the data senders) allocate local buffers
!! for every restart variable and every level. Thus, by a call of the
!! subroutine "multifilePatchData_exposeData", the restart data can be
!! completely copied from the prognostic fields to these buffers and -
!! in "dedicated proc mode" - the worker PEs can immediately proceed
!! with the next time step.
!!
!! Note: The send buffer type "t_CollectorSendBuffer" is identified
!! with an MPI memory window. When accessing the buffer locally for a
!! specific variable and level, we use objects of type
!! "t_MultifileRestartCollector" which point into this buffer.
!!
!! RECEIVER SIDE:
!!
!! On the writer PEs a receive buffer is allocated
!! ("t_CollectorRecvBuffer"). The size of this buffer corresponds to a
!! single vertical level and a horizontal chunk of the grid, see the
!! notes on the generated files above.  Such a buffer exists for
!! cell-based, edge-based and vertex-based variables each. When
!! calling "multifilePatchData_collectData", then a one-sided MPI_GET
!! is launched which fetches the data from the remote send buffers.
!!
!! The writer PEs then write the received level to the file via CDI
!! calls. In "dedicated proc mode" this does not halt the other PEs,
!! these may proceed with their work. In "joint proc mode", workers
!! and restart writers are the same PEs, which means that the process
!! is blocked until the data has been received and written to file.
!!
!!
MODULE mo_multifile_restart
  USE mo_c_restart_util,               ONLY: createEmptyMultifileDir
  USE mo_cdi,                          ONLY: streamOpenWrite, vlistCreate, streamDefVlist, streamClose, &
    &                                        vlistDestroy, FILETYPE_NC4, streamDefRecord, CDI_UNDEFID,  &
    &                                        gridCreate, GRID_GENERIC, zaxisCreate, ZAXIS_GENERIC,      &
    &                                        vlistDefVar, TSTEP_CONSTANT, gridDestroy, zaxisDestroy
  USE mo_cdi_ids,                      ONLY: t_CdiIds
  USE mo_exception,                    ONLY: finish, message
  USE mo_grid_config,                  ONLY: n_dom
  USE mo_impl_constants,               ONLY: SUCCESS
  USE mo_io_config,                    ONLY: restartWritingParameters
  USE mo_kind,                         ONLY: dp, i8
  USE mtime,                           ONLY: datetime
<<<<<<< HEAD
  USE mo_mpi,                          ONLY: my_process_is_work, my_process_is_restart,                 &
=======
  USE mo_mpi,                          ONLY: my_process_is_work, my_process_is_restart,        &
>>>>>>> 63eeb334
    &                                        p_comm_work_2_restart, p_comm_work, p_comm_rank,           &
    &                                        p_mpi_wtime, p_comm_work_restart, num_work_procs,          &
    &                                        my_process_is_mpi_workroot, p_reduce, mpi_sum, p_barrier
  USE mo_multifile_restart_util,       ONLY: createMultifileRestartLink, isAsync, rBuddy, rGroup, &
    &                                        initUtil, iAmRestartMaster, iAmRestartWriter, restartProcCount
  USE mo_packed_message,               ONLY: t_PackedMessage, kPackOp, kUnpackOp
  USE mo_key_value_store,              ONLY: t_key_value_store
  USE mo_restart_descriptor,           ONLY: t_RestartDescriptor
  USE mo_restart_util,                 ONLY: t_restart_args, getRestartFilename, restartBcastRoot
  USE mo_timer,                        ONLY: timer_start, timer_stop, timer_write_restart,               &
    &                                        timer_write_restart_communication, timer_write_restart_io,  &
    &                                        timers_level, timer_write_restart_setup,                    &
    &                                        timer_write_restart_wait
  USE mo_util_string,                  ONLY: int2string, real2string

  IMPLICIT NONE

  PUBLIC :: t_MultifileRestartDescriptor
  PUBLIC :: multifileRestart_mainLoop

  PRIVATE

  TYPE, EXTENDS(t_RestartDescriptor) :: t_MultifileRestartDescriptor
  CONTAINS
    PROCEDURE :: construct => multifileRestartDescriptor_construct
    PROCEDURE :: writeRestart => multifileRestartDescriptor_writeRestart
    PROCEDURE :: destruct => multifileRestartDescriptor_destruct
    PROCEDURE, PRIVATE :: writeRestartInternal => multifileRestartDescriptor_writeRestartInternal
  END TYPE t_MultifileRestartDescriptor

  !Constants for communicating the current operation to the restart processes.
  ENUM, BIND(C)
    ENUMERATOR :: kIllegalOp = 1, kWriteRestartOp, kShutdownOp
  END ENUM
  CHARACTER(*), PARAMETER :: modname = "mo_multifile_restart"

CONTAINS

  !Multifile restart initialization. This IS called at the very
  !beginning via mo_restart:createRestartDescriptor().
  !
  !This initializes the restart writers, assigning their roles IN
  !the joint procs case, AND creates the restart patch DATA
  !structures.
  SUBROUTINE multifileRestartDescriptor_construct(me, modelType)
    CLASS(t_MultifileRestartDescriptor), INTENT(INOUT), TARGET :: me
    CHARACTER(*), INTENT(IN) :: modelType
    CHARACTER(*), PARAMETER             :: routine = modname//":multifileRestartDescriptor_construct"
    LOGICAL                             :: lthis_pe_active
    INTEGER, ALLOCATABLE                :: srcRanks(:)
    INTEGER                             :: error, jg, myProcId, myWrt, i, sRStrt, sREnd, jg0, &
      &                                    jfile, nStreams, nSrcRanks, ckSize

    IF(.NOT.my_process_is_work() .AND. .NOT.my_process_is_restart()) RETURN
    IF(timers_level >= 5) CALL timer_start(timer_write_restart)
    CALL initUtil()
    me%modelType = modelType
    CALL restartWritingParameters(opt_nrestart_streams = nStreams)
    IF(isAsync()) CALL me%transferGlobalParameters()
    !set some local variables describing the communication that needs to be done
    myProcId = p_comm_rank(p_comm_work_restart)
    myWrt  = rBuddy() 
    nSrcRanks = COUNT((/(rBuddy(pe_in=i) == myWrt, i = 0, num_work_procs -1)/))
    ALLOCATE(srcRanks(nSrcRanks))
    srcRanks = PACK((/(i, i=0,num_work_procs-1)/), &
                     (/(rBuddy(pe_in=i)==myWrt, i=0,num_work_procs-1)/))
    IF (nStreams > nSrcRanks) &
      CALL finish(routine, "more horizontal multifile chunks than worker ranks requested!")
    ! allocate patch data structure
    ALLOCATE(me%mPatchData(n_dom*nStreams), STAT = error)
    IF(error /= SUCCESS) CALL finish(routine, "memory allocation failure")
    me%patchData => me%mPatchData
    ckSize = (nSrcRanks + nStreams - 1)/nStreams
    DO jfile = 1, nStreams
      sRStrt = (jfile-1)*ckSize + 1
      sREnd  = MIN(nSrcRanks, jfile*ckSize)
      ! restart writer #writerRank: putting ranks
      ! sourceRank_start:sourceRank_end into a separate file.
      jg0 = (jfile-1)*n_dom
      DO jg = 1, n_dom
        CALL me%mPatchData(jg0+jg)%construct(me%modelType, jg)
        ! initialize the patch DATA structures
        IF (.NOT.iAmRestartWriter()) THEN
          lthis_pe_active = ANY(myProcId == srcRanks(sRStrt:sREnd))
          CALL me%mPatchData(jg0+jg)%createCollectors(myWrt, srcRanks(1:0), lthis_pe_active)
          ! to keep mo_timer happy
          IF (timers_level >= 7) CALL timer_start(timer_write_restart_communication)
          IF (timers_level >= 7) CALL timer_stop(timer_write_restart_communication)
        ELSE
          CALL me%mPatchData(jg0+jg)%createCollectors(myWrt, srcRanks(sRStrt:sREnd), .TRUE.)
        END IF
      END DO
    END DO
    IF(timers_level >= 5) CALL timer_stop(timer_write_restart)
  END SUBROUTINE multifileRestartDescriptor_construct

  !The entry point to restart writing for the work processes.
  SUBROUTINE multifileRestartDescriptor_writeRestart(me, this_datetime, jstep, opt_output_jfile)
    CLASS(t_MultifileRestartDescriptor), INTENT(INOUT), TARGET :: me
    TYPE(datetime), POINTER, INTENT(IN) :: this_datetime
    INTEGER, INTENT(IN) :: jstep
    INTEGER, INTENT(IN), OPTIONAL :: opt_output_jfile(:)
    TYPE(t_restart_args) :: rArgs

    IF(timers_level >= 5) CALL timer_start(timer_write_restart)
    CALL createRestartArgs_compute()
    CALL me%writeRestartInternal(rArgs)
    CALL rArgs%destruct()
    IF(timers_level >= 5) CALL timer_stop(timer_write_restart)
  CONTAINS

    SUBROUTINE createRestartArgs_compute()
      TYPE(t_PackedMessage) :: pmsg
      CHARACTER(*), PARAMETER :: routine = modname//":createRestartArgs_compute"
      REAL(KIND=dp) :: timing

      CALL rArgs%construct(this_datetime, jstep, me%modelType, opt_output_jfile)
#ifndef NOMPI
      IF(isAsync()) THEN
        IF (timers_level >= 7) CALL timer_start(timer_write_restart_wait)
        CALL pmsg%pack(kWriteRestartOp)
        CALL rArgs%packer(kPackOp, pmsg)
        IF (my_process_is_mpi_workroot()) timing = p_mpi_wtime()
        CALL pmsg%bcast(restartBcastRoot(), p_comm_work_2_restart)
        IF (timers_level >= 7) CALL timer_stop(timer_write_restart_wait)
        IF (my_process_is_mpi_workroot()) &
          & CALL message(routine, 'compute procs waited ' // &
            & TRIM(real2string(p_mpi_wtime() - timing))//' sec for dedicated restart procs to be ready...')
      END IF
#endif
    END SUBROUTINE createRestartArgs_compute
  END SUBROUTINE multifileRestartDescriptor_writeRestart

  SUBROUTINE multifileRestartDescriptor_writeRestartInternal(me, restartArgs)
    CLASS(t_MultifileRestartDescriptor), INTENT(INOUT), TARGET :: me
    TYPE(t_restart_args), INTENT(IN) :: restartArgs
    CHARACTER(*), PARAMETER               :: routine = ":writeRestartInternal"
    INTEGER                               :: jg, n_rstreams, findex
    INTEGER(i8)                           :: totBWritten, bWritten
    REAL(dp)                              :: gbWritten, dpTime
    CHARACTER(:), ALLOCATABLE             :: filename
    TYPE(t_CdiIds)                        :: cdiIds(SIZE(me%mPatchData))

    dpTime = p_mpi_wtime()
    bWritten = 0_i8
    CALL restartWritingParameters(opt_nrestart_streams=n_rstreams)
    CALL updatePatchData()
    DO jg = 1, SIZE(me%mPatchData)
      IF (me%mPatchData(jg)%description%l_dom_active) &
        & CALL me%mPatchData(jg)%start_local_access()
    END DO
    IF (my_process_is_work()) THEN
      DO jg = 1, SIZE(me%mPatchData)
        IF (me%mPatchData(jg)%description%l_dom_active) THEN
          CALL me%mPatchData(jg)%exposeData()
        END IF
      END DO
    END IF
    DO jg = 1, SIZE(me%mPatchData)
      IF (me%mPatchData(jg)%description%l_dom_active) THEN
        CALL me%mPatchData(jg)%start_remote_access()
      END IF
    END DO
    IF(iAmRestartMaster()) THEN
      CALL getRestartFilename('multifile', 0, restartArgs, filename)
      IF (createEmptyMultifileDir(filename) /= SUCCESS) &
        & CALL finish(routine, "error creating multifile-dir")
      CALL p_barrier(p_comm_work)
      CALL writeAttributeFile()
    ELSE IF(.NOT.isAsync().OR.iAmRestartWriter()) THEN
      CALL p_barrier(p_comm_work)
    ELSE 
      dpTime = p_mpi_wtime() - dpTime
      IF(my_process_is_mpi_workroot()) &
        CALL message(routine, "restart: preparing checkpoint-data took " &
          & //TRIM(real2string(dpTime))//"s")
    END IF
    IF (iAmRestartWriter()) THEN
      CALL getRestartFilename('multifile', 0, restartArgs, filename)
      DO jg = 1, SIZE(me%mPatchData)
        IF (me%mPatchData(jg)%description%l_dom_active .AND. SIZE(me%mPatchData(jg)%varData) > 0) THEN
          findex = n_rstreams*rGroup() + (jg-1)/n_dom
          cdiIds(jg) = me%mPatchData(jg)%openPayloadFile(filename, findex, &
            & restartArgs%restart_datetime, bWritten)
          CALL me%mPatchData(jg)%collectData(cdiIds(jg)%fHndl, bWritten)
          CALL cdiIds(jg)%closeAndDestroyIds()
        END IF
      END DO
    END IF
    IF(iAmRestartMaster()) CALL createMultifileRestartLink(filename, TRIM(restartArgs%modelType))
#ifndef NOMPI
    IF(.NOT.(isAsync().AND.my_process_is_work())) THEN
      IF(timers_level >= 7) CALL timer_start(timer_write_restart_wait)
      IF(my_process_is_restart()) THEN
        !dedicated proc mode: restart processes
        totBWritten = p_reduce(bWritten, mpi_sum, 0, p_comm_work)
      ELSE
        !joint proc mode: all processes
        totBWritten = p_reduce(bWritten, mpi_sum, 0, p_comm_work_restart)
      END IF
      IF(timers_level >= 7) CALL timer_stop(timer_write_restart_wait)
      dpTime = p_mpi_wtime() - dpTime
      IF(iAmRestartMaster()) THEN
        gbWritten = REAL(totBWritten, dp)/1024.0_dp/1024.0_dp/1024.0_dp
        CALL message(routine, "restart: finished: " // TRIM(real2string(gbWritten)) // &
          & "GB of data in " // TRIM(real2string(dpTime)) // "s (" // &
          & TRIM(real2string(gbWritten/dpTime)) // "GB/s)", all_print=.true.)
      END IF
    END IF
#endif
  CONTAINS

    SUBROUTINE writeAttributeFile()
      INTEGER :: metaFile, grid, zaxis, var, vlist, n_dom_active
      CHARACTER(:), ALLOCATABLE :: mafname
      CHARACTER(*), PARAMETER :: routine = modname//":writeAttributeFile"
      TYPE(t_key_value_store), POINTER :: rAttribs

      CALL me%defineRestartAttributes(rAttribs, restartArgs)
      CALL rAttribs%put('multifile_file_count', n_rstreams*restartProcCount())
      n_dom_active = COUNT(me%mPatchData(:)%description%l_dom_active)
      CALL rAttribs%put('multifile_n_dom_active', n_dom_active)
      IF(timers_level >= 7) CALL timer_start(timer_write_restart_io)
      mafname = filename//"/attributes.nc"
      metaFile = streamOpenWrite(mafname, FILETYPE_NC4)
      IF (metaFile .EQ. CDI_UNDEFID) &
        & CALL finish(routine, "error opening file '" // mafname // "'")
      vlist = vlistCreate() ! ... to keep CDI happy ...
      grid = gridCreate(GRID_GENERIC, 1)
      zaxis = zaxisCreate(ZAXIS_GENERIC, 1)
      var = vlistDefVar(vlist, grid, zaxis, TSTEP_CONSTANT)
      CALL rAttribs%output(vlistID=vlist)
      CALL streamDefVlist(metaFile, vlist)
      CALL streamDefRecord(metaFile, var, 0)
      CALL streamClose(metaFile)
      CALL vlistDestroy(vlist)
      CALL gridDestroy(grid)
      CALL zaxisDestroy(zaxis)
      IF(timers_level >= 7) CALL timer_stop(timer_write_restart_io)
      CALL rAttribs%destruct()
      DEALLOCATE(rAttribs)
    END SUBROUTINE writeAttributeFile

    SUBROUTINE updatePatchData()
      INTEGER :: i
      TYPE(t_PackedMessage) :: packedMessage

      IF(timers_level >= 7) CALL timer_start(timer_write_restart_setup)
      IF (.NOT.isAsync() .OR. .NOT. my_process_is_restart()) THEN
        DO i = 1, SIZE(me%mPatchData)
          CALL me%mPatchData(i)%description%updateOnMaster()
        END DO
      END IF
      IF(my_process_is_mpi_workroot()) THEN
         DO i = 1, SIZE(me%mPatchData)
           CALL me%mPatchData(i)%description%packer(kPackOp, packedMessage)
         END DO
      END IF
      IF(my_process_is_work()) CALL packedMessage%bcast(0, p_comm_work)
#ifndef NOMPI
      IF(isAsync()) CALL packedMessage%bcast(restartBcastRoot(), p_comm_work_2_restart)
#endif
      DO i = 1, SIZE(me%mPatchData)
         CALL me%mPatchData(i)%description%packer(kUnpackOp, packedMessage)
      END DO
      IF(timers_level >= 7) CALL timer_stop(timer_write_restart_setup)
      DO i = 1, SIZE(me%mPatchData)
        CALL me%mPatchData(i)%description%updateVGrids()
      END DO
    END SUBROUTINE updatePatchData
  END SUBROUTINE multifileRestartDescriptor_writeRestartInternal

  !Shuts down the dedicated restart writers IF they exist. And does some cleanup.
  SUBROUTINE multifileRestartDescriptor_destruct(me)
    CLASS(t_MultifileRestartDescriptor), INTENT(INOUT) :: me
    INTEGER :: i

    IF(timers_level >= 5) CALL timer_start(timer_write_restart)
    IF(my_process_is_work()) CALL sendStopToRestart()
    DO i = 1, SIZE(me%mPatchData)
      CALL me%mPatchData(i)%destruct()
    END DO
    IF(timers_level >= 5) CALL timer_stop(timer_write_restart)
  CONTAINS

    SUBROUTINE sendStopToRestart()
      TYPE(t_PackedMessage) :: pmsg
      CHARACTER(*), PARAMETER :: routine = modname//":sendStopToRestart"
      REAL(KIND=dp) :: timing

#ifndef NOMPI
      IF(.NOT.isAsync()) RETURN
      IF(timers_level >= 7) CALL timer_start(timer_write_restart_wait)
      CALL pmsg%pack(kShutdownOp)
      IF(my_process_is_mpi_workroot()) timing = p_mpi_wtime()
      CALL pmsg%bcast(restartBcastRoot(), p_comm_work_2_restart)
      IF(timers_level >= 7) CALL timer_stop(timer_write_restart_wait)
      IF(my_process_is_mpi_workroot()) THEN
        timing = p_mpi_wtime() - timing
        CALL message(routine, 'compute procs waited ' // TRIM(real2string(timing)) // &
                              ' sec for dedicated restart procs to finish...')
      END IF
#endif
    END SUBROUTINE sendStopToRestart
  END SUBROUTINE multifileRestartDescriptor_destruct

  ! This IS ONLY called on dedicated restart writers. It's an event
  ! loop that's driven by the messages from the compute processes.
  SUBROUTINE multifileRestart_mainLoop()
#ifndef NOMPI
    TYPE(t_MultifileRestartDescriptor) :: restartDescriptor
    INTEGER :: op_code
    TYPE(t_restart_args) :: rArgs
    CHARACTER(*), PARAMETER :: routine = modname//":multifileRestart_mainLoop"
    LOGICAL :: atService

    IF(.NOT.my_process_is_restart()) CALL finish(routine, "should not be here")
    CALL restartDescriptor%construct('')    !the model TYPE will be supplied by the work processes
    atService = .true.
    DO WHILE(atService)
      CALL createRestartArgs_restart()
      SELECT CASE(op_code)
      CASE(kWriteRestartOp)
        IF(timers_level >= 5) CALL timer_start(timer_write_restart)
        CALL restartDescriptor%writeRestartInternal(rArgs)
        IF(timers_level >= 5) CALL timer_stop(timer_write_restart)
      CASE(kShutdownOp)
        atService = .false.
      CASE DEFAULT
        CALL finish(routine, "illegal restart operation received from work processes (the received &
                             &value is "//TRIM(int2string(op_code))//")")
      END SELECT
    END DO
    CALL restartDescriptor%destruct()
  CONTAINS

    SUBROUTINE createRestartArgs_restart()
      TYPE(t_PackedMessage) :: pmsg
      REAL(dp) :: timing
  
      IF(timers_level >= 7) CALL timer_start(timer_write_restart_wait)
      IF(iAmRestartMaster()) timing = p_mpi_wtime()
      CALL pmsg%bcast(restartBcastRoot(), p_comm_work_2_restart)
      op_code = kIllegalOp
      CALL pmsg%unpack(op_code)
      IF (op_code == kWriteRestartOp) CALL rArgs%packer(kUnpackOp, pmsg)
      IF(iAmRestartMaster()) THEN
        timing = p_mpi_wtime() - timing
        CALL message(routine, 'dedicated restart procs waited ' // &
          & TRIM(real2string(timing)) // ' s for next event triggered by computes...')
      END IF
      IF(timers_level >= 7) CALL timer_stop(timer_write_restart_wait)
    END SUBROUTINE createRestartArgs_restart
#endif
  END SUBROUTINE multifileRestart_mainLoop

END MODULE mo_multifile_restart<|MERGE_RESOLUTION|>--- conflicted
+++ resolved
@@ -183,11 +183,7 @@
   USE mo_io_config,                    ONLY: restartWritingParameters
   USE mo_kind,                         ONLY: dp, i8
   USE mtime,                           ONLY: datetime
-<<<<<<< HEAD
   USE mo_mpi,                          ONLY: my_process_is_work, my_process_is_restart,                 &
-=======
-  USE mo_mpi,                          ONLY: my_process_is_work, my_process_is_restart,        &
->>>>>>> 63eeb334
     &                                        p_comm_work_2_restart, p_comm_work, p_comm_rank,           &
     &                                        p_mpi_wtime, p_comm_work_restart, num_work_procs,          &
     &                                        my_process_is_mpi_workroot, p_reduce, mpi_sum, p_barrier
