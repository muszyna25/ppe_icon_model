!>
!! Contains routines for asynchronous restart Output
!! --------------------------------------------------------
!!
!! Note: The synchronous implementation of the restart output can be
!!       found in the module "mo_sync_restart". See module header for
!!       more details on generated files.
!!
!! @par Revision History
!! Initial implementation by Joerg Benkenstein (2013-01-15)
!!
!! @par Copyright and License
!!
!! This code is subject to the DWD and MPI-M-Software-License-Agreement in
!! its most recent form.
!! Please see the file LICENSE in the root of the source tree for this code.
!! Where software is supplied by third parties, it is indicated in the
!! headers of the routines.
!!
!!

MODULE mo_async_restart
! There is no point in pretending this module is usable if NOMPI is defined.
#ifndef NOMPI

  USE mo_async_restart_comm_data,   ONLY: t_AsyncRestartCommData
<<<<<<< HEAD
  USE mo_exception,                 ONLY: finish
=======
  USE mo_exception,                 ONLY: finish, message
>>>>>>> 73dfd985
  USE mo_fortran_tools,             ONLY: t_ptr_2d, t_ptr_2d_sp, t_ptr_2d_int
  USE mo_kind,                      ONLY: wp, i8, dp, sp
  USE mtime,                        ONLY: datetime
  USE mo_io_units,                  ONLY: nerr
  USE mo_restart_attributes,        ONLY: t_RestartAttributeList, RestartAttributeList_make
  USE mo_impl_constants,            ONLY: SUCCESS, SINGLE_T, REAL_T, INT_T
  USE mo_cdi_constants,             ONLY: GRID_UNSTRUCTURED_CELL, GRID_UNSTRUCTURED_VERT, GRID_UNSTRUCTURED_EDGE
  USE mo_restart_file,              ONLY: t_RestartFile
#ifdef DEBUG
  USE mo_restart_namelist,          ONLY: t_NamelistArchive, namelistArchive
#endif
  USE mo_parallel_config,           ONLY: restart_chunk_size
  USE mo_grid_config,               ONLY: n_dom
  USE mo_run_config,                ONLY: msg_level
  USE mo_packed_message,            ONLY: t_PackedMessage, kPackOp, kUnpackOp
  USE mo_restart_descriptor,        ONLY: t_RestartDescriptor, t_RestartPatchData
  USE mo_restart_util,              ONLY: t_restart_args
  USE mo_restart_var_data,          ONLY: t_RestartVarData, getLevelPointers, has_valid_time_level
  USE mo_timer,                     ONLY: timer_start, timer_stop, timer_write_restart, timer_write_restart_io, &
                                        & timer_write_restart_communication, timers_level
  USE mo_mpi,                       ONLY: p_pe, p_pe_work, p_restart_pe0, p_comm_work, p_work_pe0,       &
    &                                     num_work_procs, MPI_SUCCESS, p_send, p_recv,         &
    &                                     p_barrier, my_process_is_restart, my_process_is_work, &
    &                                     process_mpi_restart_size, p_mpi_wtime,  &
    &                                     process_mpi_all_comm
#ifdef __SUNPRO_F95
  INCLUDE "mpif.h"
#else
  USE mpi,                          ONLY: MPI_ADDRESS_KIND
#endif

  IMPLICIT NONE

  ! public routines
  PUBLIC :: t_AsyncRestartDescriptor
  PUBLIC :: asyncRestart_mainLoop

  PRIVATE

  ! byte sizes for double and single precision floats
  INTEGER, PARAMETER :: BYTES_DP                  = 8
  INTEGER, PARAMETER :: BYTES_SP                  = 4

  ! tags for communication between compute PEs and restart PEs
  INTEGER, PARAMETER :: MSG_RESTART_START         = 111111
  INTEGER, PARAMETER :: MSG_RESTART_DONE          = 222222
  INTEGER, PARAMETER :: MSG_RESTART_SHUTDOWN      = 999999

  ! common constant strings
  CHARACTER(LEN=*), PARAMETER :: modname                  = 'mo_async_restart'

  CHARACTER(LEN=*), PARAMETER :: NET_CDF_ERROR_FORMAT     = '(a,i5,a)'
  CHARACTER(LEN=*), PARAMETER :: FORMAT_VALS3             = '(a,a,i3)'
  CHARACTER(LEN=*), PARAMETER :: FORMAT_VALS5             = '(a,a,i3,a,i3)'
  CHARACTER(LEN=*), PARAMETER :: FORMAT_VALS5I            = '(a,a,i3,a,a)'
  CHARACTER(LEN=*), PARAMETER :: FORMAT_VALS7             = '(a,a,i3,a,i6,a,i3)'
  CHARACTER(LEN=*), PARAMETER :: FORMAT_VALS7I            = '(a,a,i3,a,a,a,i8)'

  ! combine the DATA that describes a patch for restart purposes with
  ! the infos required for the asynchronous fetching of the DATA from
  ! the compute PEs
  TYPE, EXTENDS(t_RestartPatchData) :: t_AsyncPatchData
    TYPE(t_AsyncRestartCommData) :: commData
  CONTAINS
    PROCEDURE          :: construct         => asyncPatchData_construct   ! override
    PROCEDURE          :: writeData         => asyncPatchData_writeData   ! override
    PROCEDURE          :: destruct          => asyncPatchData_destruct    ! override
  END TYPE t_AsyncPatchData

  ! This IS the actual INTERFACE to the restart writing code (apart
  ! from the asyncRestart_mainLoop PROCEDURE). Its USE IS as follows:
  !
  ! First, AND ONLY once during a run, a t_AsyncRestartDescriptor IS constructed.
  !
  ! Then, for each restart that IS to be written, the updatePatch()
  ! method IS used to set the current time dependend information for
  ! each patch.
  ! Once all patches are updated, a single CALL to writeRestart() triggers the actual restart writing.
  ! The updatePatch() - writeRestart() sequence can be repeated ANY number of times.
  !
  ! Finally, destruct() must be called to signal the restart PEs to
  ! finish their work, AND to wait for them to stop.
  TYPE, EXTENDS(t_RestartDescriptor) :: t_AsyncRestartDescriptor
  CONTAINS
    PROCEDURE :: construct => asyncRestartDescriptor_construct  ! override
    PROCEDURE :: writeRestart => asyncRestartDescriptor_writeRestart    ! override
    PROCEDURE :: destruct => asyncRestartDescriptor_destruct    ! override

    ! methods called ONLY by the restart processes
    PROCEDURE, PRIVATE :: restartWriteAsyncRestart => asyncRestartDescriptor_restartWriteAsyncRestart
  END TYPE t_AsyncRestartDescriptor

CONTAINS

  ! collective across restart AND worker PEs
  SUBROUTINE asyncPatchData_construct(me, modelType, domain)
    CLASS(t_AsyncPatchData), INTENT(INOUT) :: me
    CHARACTER(*), INTENT(IN) :: modelType
    INTEGER, INTENT(IN) :: domain

    CHARACTER(*), PARAMETER :: routine = modname//":asyncPatchData_construct"

    CALL me%t_RestartPatchData%construct(modelType, domain)
    CALL me%commData%construct(domain, me%varData)

    CALL me%transferToRestart()

    ! consistency checks
    IF(me%description%n_patch_cells_g /= me%commData%cells%n_glb) THEN
        CALL finish(routine, "assertion failed: mismatch of global cell count")
    END IF
    IF(me%description%n_patch_verts_g /= me%commData%verts%n_glb) THEN
        CALL finish(routine, "assertion failed: mismatch of global vert count")
    END IF
    IF(me%description%n_patch_edges_g /= me%commData%edges%n_glb) THEN
        CALL finish(routine, "assertion failed: mismatch of global edge count")
    END IF
  END SUBROUTINE asyncPatchData_construct

  SUBROUTINE asyncPatchData_destruct(me)
    CLASS(t_AsyncPatchData), INTENT(INOUT) :: me

    CALL me%commData%destruct()
    CALL me%t_RestartPatchData%destruct()
  END SUBROUTINE asyncPatchData_destruct

  FUNCTION toAsyncPatchData(patchData) RESULT(resultVar)
    CLASS(t_RestartPatchData), TARGET :: patchData
    TYPE(t_AsyncPatchData), POINTER :: resultVar

    resultVar => NULL()
    SELECT TYPE(patchData)
        TYPE IS(t_AsyncPatchData)
            resultVar => patchData
    END SELECT
  END FUNCTION toAsyncPatchData

  !------------------------------------------------------------------------------------------------
  !
  !> Prepare the asynchronous restart (collective call).
  !
  SUBROUTINE asyncRestartDescriptor_construct(me, modelType)
    CLASS(t_AsyncRestartDescriptor), INTENT(INOUT) :: me
    CHARACTER(*), INTENT(IN) :: modelType

    INTEGER :: jg, error
    CHARACTER(LEN=*), PARAMETER :: routine = modname//':asyncRestartDescriptor_construct'

    IF(.NOT. (my_process_is_work() .OR. my_process_is_restart())) RETURN

    IF(timers_level >= 5) CALL timer_start(timer_write_restart)

    ! ensure that our subtimers are consistently seen as subtimers
    IF(timers_level >= 7) THEN
        CALL timer_start(timer_write_restart_io)
        CALL timer_stop(timer_write_restart_io)
        CALL timer_start(timer_write_restart_communication)
        CALL timer_stop(timer_write_restart_communication)
    END IF

    CALL me%restartDescriptor_construct(modelType)
    CALL me%transferGlobalParameters()

    ! allocate patch data structure
    ALLOCATE(t_AsyncPatchData :: me%patchData(n_dom), STAT = error)
    IF(error /= SUCCESS) CALL finish(routine, "memory allocation failure")

    ! initialize the patch data structures
    DO jg = 1, n_dom
        CALL me%patchData(jg)%construct(me%modelType, jg)
    END DO

    IF(timers_level >= 5) CALL timer_stop(timer_write_restart)
  END SUBROUTINE asyncRestartDescriptor_construct

  !------------------------------------------------------------------------------------------------
  !
  !> Set patch-dependent dynamic data for asynchronous restart.
  !
  !------------------------------------------------------------------------------------------------
  !
  !> Writes all restart data into one or more files (one file per patch, collective across work processes).
  !
  SUBROUTINE asyncRestartDescriptor_writeRestart(me, this_datetime, jstep, opt_output_jfile)
    CLASS(t_AsyncRestartDescriptor), INTENT(INOUT) :: me
    TYPE(datetime), POINTER, INTENT(IN) :: this_datetime
    INTEGER, INTENT(IN) :: jstep
    INTEGER, INTENT(IN), OPTIONAL :: opt_output_jfile(:)

    INTEGER :: idx
    TYPE(t_restart_args) :: restart_args
    TYPE(t_PackedMessage) :: packedMessage
    CHARACTER(LEN=*), PARAMETER :: routine = modname//':asyncRestartDescriptor_writeRestart'

    IF(timers_level >= 5) CALL timer_start(timer_write_restart)

#ifdef DEBUG
    WRITE (nerr,FORMAT_VALS3)routine,' p_pe=',p_pe
#endif

    ! check kind of process
    IF(.NOT. my_process_is_work()) RETURN

    CALL compute_wait_for_restart()
    CALL restart_args%construct(this_datetime, jstep, me%modelType, opt_output_jfile)
    CALL compute_start_restart(restart_args, me%patchData, packedMessage)
    CALL restart_args%destruct()

    ! do the restart output
    DO idx = 1, SIZE(me%patchData)
      ! collective call to write the restart variables
      IF(me%patchData(idx)%description%l_dom_active) CALL compute_write_var_list(me%patchData(idx))
    END DO
<<<<<<< HEAD
=======
    ! make sure all buffers are ready
    CALL p_barrier(comm=p_comm_work)
    IF (p_pe_work == 0) THEN
      CALL packedMessage%send(p_restart_pe0, 0, process_mpi_all_comm)
      CALL packedMessage%destruct()
    END IF
>>>>>>> 73dfd985

    IF(timers_level >= 5) CALL timer_stop(timer_write_restart)
  END SUBROUTINE asyncRestartDescriptor_writeRestart

  SUBROUTINE restart_write_patch(restart_args, patchData, restartAttributes, modelType)
    TYPE(t_restart_args), INTENT(IN) :: restart_args
    CLASS(t_RestartPatchData), INTENT(INOUT) :: patchData
    TYPE(t_RestartAttributeList), INTENT(INOUT) :: restartAttributes
    CHARACTER(*), INTENT(IN) :: modelType

    CHARACTER(*), PARAMETER :: routine = modname//":restart_write_patch"
#ifdef DEBUG
    TYPE(t_NamelistArchive), POINTER :: namelists
    namelists => namelistArchive()
#endif

    ! check if the patch is active
    IF(.NOT. patchData%description%l_dom_active) RETURN

    ! consider the right restart process
    IF(p_pe - p_restart_pe0 == MOD(patchData%description%id-1, process_mpi_restart_size)) THEN
#ifdef DEBUG
        CALL print_restart_arguments(restart_args, patchData)
        CALL restartAttributes%printAttributes()
        CALL namelists%print()
#endif
        CALL patchData%writeFile(restartAttributes, restart_args, .TRUE.)
    END IF
  END SUBROUTINE restart_write_patch

  !> Writes all restart data into one or more files (one file per patch, collective across restart processes).
  SUBROUTINE asyncRestartDescriptor_restartWriteAsyncRestart(me, restart_args)
    CLASS(t_AsyncRestartDescriptor), INTENT(INOUT) :: me
    TYPE(t_restart_args), INTENT(IN) :: restart_args

    INTEGER :: idx
    TYPE(t_RestartAttributeList), POINTER :: restartAttributes
    CHARACTER(LEN=*), PARAMETER :: routine = modname//':asyncRestartDescriptor_restartWriteAsyncRestart'

#ifdef DEBUG
    WRITE (nerr,FORMAT_VALS3)routine,' p_pe=',p_pe
#endif

    ! check kind of process
    IF(.NOT. my_process_is_restart()) CALL finish(routine, "assertion failed: "//routine//"() called by non-restart process")

    restartAttributes => RestartAttributeList_make()
    CALL me%defineRestartAttributes(restartAttributes, restart_args)

    ! do the restart output
    DO idx = 1, SIZE(me%patchData)
        CALL restart_write_patch(restart_args, me%patchData(idx), restartAttributes, me%modelType)
    END DO

    CALL restartAttributes%destruct()
    DEALLOCATE(restartAttributes)
  END SUBROUTINE asyncRestartDescriptor_restartWriteAsyncRestart

  !------------------------------------------------------------------------------------------------
  !
  !> Closes asynchronous restart (collective call).
  !
  SUBROUTINE asyncRestartDescriptor_destruct(me)
    CLASS(t_AsyncRestartDescriptor), INTENT(INOUT) :: me

    INTEGER :: i
    CHARACTER(LEN=*), PARAMETER :: routine = modname//':asyncRestartDescriptor_destruct'

    IF(timers_level >= 5) CALL timer_start(timer_write_restart)

    ! check kind of process
    IF (.NOT. my_process_is_work() .AND. .NOT. my_process_is_restart()) RETURN

    IF (my_process_is_work()) THEN

      CALL compute_wait_for_restart()
      CALL compute_shutdown_restart

    ENDIF

    DO i = 1, SIZE(me%patchData, 1)
        CALL me%patchData(i)%destruct()
    END DO
    DEALLOCATE(me%patchData)

    IF(timers_level >= 5) CALL timer_stop(timer_write_restart)
  END SUBROUTINE asyncRestartDescriptor_destruct

  !-------------------------------------------------------------------------------------------------
  !>
  !! Main routine for restart PEs.
  SUBROUTINE asyncRestart_mainLoop
    LOGICAL :: done
    TYPE(t_AsyncRestartDescriptor) :: restartDescriptor
    TYPE(t_restart_args) :: restart_args
    CHARACTER(LEN=*), PARAMETER :: routine = modname//':asyncRestart_mainLoop'

#ifdef DEBUG
    WRITE (nerr,FORMAT_VALS3)routine,' p_pe=',p_pe
#endif

    ! check kind of process
    IF (.NOT. my_process_is_restart()) RETURN

    ! prepare restart (collective call)
    CALL restartDescriptor%construct('')    ! the model TYPE will be supplied by the work processes

    ! tell the compute PEs that we are ready to work
    CALL restart_send_ready

    ! enter restart loop
    done = .FALSE.
    DO
      ! wait for a message from the compute PEs to start
      CALL restart_wait_for_start(restart_args, restartDescriptor, done)   ! this constructs the restart_args

      IF(done) EXIT ! leave loop, we are done

      ! read and write restart variable lists (collective call)
      IF(timers_level >= 5) CALL timer_start(timer_write_restart)
      CALL restartDescriptor%restartWriteAsyncRestart(restart_args)
      CALL restart_args%destruct()
      IF(timers_level >= 5) CALL timer_stop(timer_write_restart)

      ! inform compute PEs that the restart is done
      CALL restart_send_ready
    ENDDO

    ! finalization sequence (collective call)
    CALL restartDescriptor%destruct()
  END SUBROUTINE asyncRestart_mainLoop

  !-------------------------------------------------------------------------------------------------
  !-------------------------------------------------------------------------------------------------
  !-------------------------------------------------------------------------------------------------
  ! Flow control routines between compute and restart procs ...
  !-------------------------------------------------------------------------------------------------
  !-------------------------------------------------------------------------------------------------
  !-------------------------------------------------------------------------------------------------

  !-------------------------------------------------------------------------------------------------
  ! ... called on restart procs:
  !-------------------------------------------------------------------------------------------------
  !>
  !! restart_send_ready: Send a message to the compute PEs that the restart is ready.
  !! The counterpart on the compute side is compute_wait_for_restart.
  !
  SUBROUTINE restart_send_ready

    REAL(wp) :: msg

#ifdef DEBUG
    CHARACTER(LEN=*), PARAMETER :: routine = modname//':restart_send_ready'

    WRITE (nerr,FORMAT_VALS5)routine,' p_pe=',p_pe, &
      & ' call p_barrier with communicator=',p_comm_work
#endif
    ! make sure all are done
    CALL p_barrier(comm=p_comm_work)

    ! simply send a message from restart PE 0 to compute PE 0
    IF (p_pe_work == 0) THEN
      msg = REAL(MSG_RESTART_DONE, wp)
#ifdef DEBUG
      WRITE (nerr,FORMAT_VALS7)routine,' p_pe=',p_pe, &
        & ' send message=',INT(msg),' to pe=',p_work_pe0
#endif
      CALL p_send(msg, p_work_pe0, 0)
    ENDIF

  END SUBROUTINE restart_send_ready

  SUBROUTINE restartMetadataPacker(operation, restart_args, patchData, packedMessage)
    INTEGER, VALUE :: operation
    TYPE(t_restart_args), INTENT(INOUT) :: restart_args
    CLASS(t_RestartPatchData), INTENT(INOUT) :: patchData(:)
    TYPE(t_PackedMessage), INTENT(INOUT) :: packedMessage

    INTEGER :: i
    CHARACTER(LEN = *), PARAMETER :: routine = modname//":restartMetadataPacker"

    ! (un)pack patch independent arguments
    CALL restart_args%packer(operation, packedMessage)

    ! (un)pack the patch descriptions
    DO i = 1, SIZE(patchData)
        CALL patchData(i)%description%packer(operation, packedMessage)
    END DO
  END SUBROUTINE restartMetadataPacker

  !-------------------------------------------------------------------------------------------------
  !>
  !! restart_wait_for_start: Wait for a message from compute PEs that we should start restart or finish.
  !! The counterpart on the compute side is compute_start_restart/compute_shutdown_restart.
  !
  SUBROUTINE restart_wait_for_start(restart_args, restartDescriptor, done)
    TYPE(t_restart_args), INTENT(INOUT) :: restart_args
    CLASS(t_AsyncRestartDescriptor), INTENT(INOUT) :: restartDescriptor
    LOGICAL, INTENT(OUT)           :: done ! flag if we should shut down

    INTEGER :: iheader
    TYPE(t_PackedMessage) :: packedMessage
    CHARACTER(LEN=*), PARAMETER :: routine = modname//':restart_wait_for_start'

#ifdef DEBUG
    WRITE (nerr,FORMAT_VALS3)routine,' is called, p_pe=',p_pe
#endif

    IF(timers_level >= 7) CALL timer_start(timer_write_restart_communication)

    CALL packedMessage%construct()

    ! receive message that we may start restart (or should finish)
    IF(p_pe_work == 0) CALL packedMessage%recv(p_work_pe0, 0, process_mpi_all_comm)
    CALL packedMessage%bcast(0, p_comm_work)

    ! unpack AND interpret the message
    CALL packedMessage%unpack(iheader)
    SELECT CASE(iheader)
      CASE(MSG_RESTART_START)
        CALL restartMetadataPacker(kUnpackOp, restart_args, restartDescriptor%patchData, packedMessage)
        done = .FALSE.

      CASE(MSG_RESTART_SHUTDOWN)
        done = .TRUE.

      CASE DEFAULT
        ! anything else is an error
        CALL finish(routine,'restart PE: Got illegal restart tag')

    END SELECT

    CALL packedMessage%destruct() ! cleanup

    IF(timers_level >= 7) CALL timer_stop(timer_write_restart_communication)
  END SUBROUTINE restart_wait_for_start

  !-------------------------------------------------------------------------------------------------
  ! ... called on compute procs:
  !-------------------------------------------------------------------------------------------------
  !>
  !! compute_wait_for_restart: Wait for a message that the restart is ready.
  !! The counterpart on the restart side is restart_send_ready.
  !
  SUBROUTINE compute_wait_for_restart

    REAL(wp) :: msg

    CHARACTER(LEN=*), PARAMETER :: routine = modname//':compute_wait_for_restart'

#ifdef DEBUG
    WRITE (nerr,FORMAT_VALS3)routine,' is called, p_pe=',p_pe
#endif

    IF(timers_level >= 7) CALL timer_start(timer_write_restart_communication)

    ! first compute PE receives message from restart leader
    IF(p_pe_work == 0) THEN
      CALL message(routine, "Waiting for restart to finish (might take a while)")
      CALL p_recv(msg, p_restart_pe0, 0)
#ifdef DEBUG
      WRITE (nerr,FORMAT_VALS7)routine,' p_pe=',p_pe, &
        & ' p_recv got msg=',INT(msg),' from pe=',p_restart_pe0
#endif
      ! just for safety: Check if we got the correct tag
      IF(INT(msg) /= MSG_RESTART_DONE) THEN
        CALL finish(routine,'Compute PE: Got illegal restart tag')
      ENDIF
    ENDIF

#ifdef DEBUG
    WRITE (nerr,FORMAT_VALS5)routine,' p_pe=',p_pe, &
      & ' call p_barrier with communicator=',p_comm_work
#endif
    ! wait in barrier until message is here
    CALL p_barrier(comm=p_comm_work)

    IF(timers_level >= 7) CALL timer_stop(timer_write_restart_communication)
  END SUBROUTINE compute_wait_for_restart

  !-------------------------------------------------------------------------------------------------
  !>
  !! compute_start_restart: Send a message to restart PEs that they should start restart.
  !! The counterpart on the restart side is restart_wait_for_start.
  !
  SUBROUTINE compute_start_restart(restart_args, patchData, packedMessage)
    TYPE(t_restart_args), INTENT(INOUT) :: restart_args
    CLASS(t_RestartPatchData), INTENT(INOUT) :: patchData(:)
    TYPE(t_PackedMessage), INTENT(inout) :: packedMessage

    INTEGER :: i, trash
    CHARACTER(LEN=*), PARAMETER :: routine = modname//':compute_start_restart'

#ifdef DEBUG
    WRITE (nerr,FORMAT_VALS5)routine,' p_pe=',p_pe, ' call p_barrier with communicator=',p_comm_work
#endif

    IF(timers_level >= 7) CALL timer_start(timer_write_restart_communication)
<<<<<<< HEAD

    ! make sure all are here
    CALL p_barrier(comm=p_comm_work)
=======
>>>>>>> 73dfd985

    ! if processor splitting is applied, the time-dependent data need to be transferred
    ! from the subset master PE to PE0, from where they are communicated to the output PE(s)
    DO i = 1, SIZE(patchData)
      CALL patchData(i)%description%updateOnMaster()
    END DO

    CALL packedMessage%construct()
    IF(p_pe_work == 0) THEN
      ! send the DATA to the restart master
      CALL packedMessage%pack(MSG_RESTART_START)  ! set command id
      CALL restartMetadataPacker(kPackOp, restart_args, patchData, packedMessage)    ! all the other DATA
    ENDIF
    ! broadcast a copy among the compute processes, so that all
    ! processes have a consistent view of the restart patch
    ! descriptions
    CALL packedMessage%bcast(0, p_comm_work)
    CALL packedMessage%unpack(trash)  ! ignore the command id
    CALL restartMetadataPacker(kUnpackOp, restart_args, patchData, packedMessage)

<<<<<<< HEAD
    CALL packedMessage%destruct()
=======
    IF (p_pe_work /= 0) CALL packedMessage%destruct()
>>>>>>> 73dfd985

    IF(timers_level >= 7) CALL timer_stop(timer_write_restart_communication)
  END SUBROUTINE compute_start_restart

  !-------------------------------------------------------------------------------------------------
  !>
  !! compute_shutdown_restart: Send a message to restart PEs that they should shut down.
  !! The counterpart on the restart side is restart_wait_for_start.
  !
  SUBROUTINE compute_shutdown_restart
    TYPE(t_PackedMessage) :: packedMessage
    CHARACTER(LEN=*), PARAMETER :: routine = modname//':compute_shutdown_restart'

#ifdef DEBUG
    WRITE (nerr,FORMAT_VALS5)routine,' p_pe=',p_pe, &
      & ' call p_barrier with communicator=',p_comm_work
#endif

    IF(timers_level >= 7) CALL timer_start(timer_write_restart_communication)

    ! make sure all are here
    CALL p_barrier(comm=p_comm_work)

    IF(p_pe_work == 0) THEN
      CALL packedMessage%construct()  ! create message array

      ! sent the shutdown message
      CALL packedMessage%pack(MSG_RESTART_SHUTDOWN)
      CALL packedMessage%send(p_restart_pe0, 0, process_mpi_all_comm)

      CALL packedMessage%destruct()   ! cleanup
    ENDIF

    IF(timers_level >= 7) CALL timer_stop(timer_write_restart_communication)
  END SUBROUTINE compute_shutdown_restart

  !------------------------------------------------------------------------------------------------
  !
  ! Common helper routines for error handling and releasing of resources.
  !
  !------------------------------------------------------------------------------------------------
  !
  !  A simple helper routine to check the result of the last MPI call.
  !
  SUBROUTINE check_mpi_error(routine, mpi_call, mpi_error, l_finish)

    CHARACTER(LEN=*), INTENT(IN)    :: routine, mpi_call
    INTEGER, INTENT(IN)             :: mpi_error
    LOGICAL, INTENT(IN)             :: l_finish

    CHARACTER(LEN = 256) :: error_message

    IF (mpi_error /= MPI_SUCCESS) THEN
      IF (l_finish) THEN
        WRITE (error_message, '(2a,i5)')TRIM(mpi_call), &
          &                    ' returned with error=',mpi_error
        CALL finish(routine, TRIM(error_message))
      ELSE
        WRITE (error_message, '(4a,i5)')TRIM(routine), ".", TRIM(mpi_call), &
          &                    ' returned with error=',mpi_error
        WRITE (nerr, TRIM(error_message))
      ENDIF
    ENDIF

  END SUBROUTINE check_mpi_error

  !------------------------------------------------------------------------------------------------
  !
  ! Common helper routines to processing lists.
  !

  !------------------------------------------------------------------------------------------------
  !
  !  Print restart arguments.
  !
  SUBROUTINE print_restart_arguments(restart_args, patchData)
    TYPE(t_restart_args), INTENT(IN) :: restart_args
    CLASS(t_RestartPatchData), INTENT(IN) :: patchData
    CHARACTER(LEN=*), PARAMETER   :: routine = modname//':print_restart_arguments'

    WRITE (nerr,FORMAT_VALS3)routine,' is called for p_pe=',p_pe

    !LK removed because arguments do not exist anymore:    CALL restart_args%print(routine//": ")

    ! patch informations
    PRINT *,routine, ' SIZE(patchData%description%opt_pvct) = ', SIZE(patchData%description%opt_pvct)
    PRINT *,routine, ' SIZE(patchData%description%opt_t_elapsed_phy) =', SIZE(patchData%description%opt_t_elapsed_phy)
  END SUBROUTINE print_restart_arguments

  !------------------------------------------------------------------------------------------------
  !
  ! Common helper routines to preparing the restart.
  !
  !-------------------------------------------------------------------------------------------------

  !------------------------------------------------------------------------------------------------
  !
  ! Write restart variable list for a restart PE.
  !
  SUBROUTINE asyncPatchData_writeData(me, file)
    CLASS(t_AsyncPatchData), INTENT(INOUT) :: me
    TYPE(t_RestartFile), INTENT(INOUT) :: file

    INTEGER                         :: iv, nval, ierrstat, nlevs, ilev, pointCount
    INTEGER(KIND=MPI_ADDRESS_KIND)  :: ioff(0:num_work_procs-1)
    REAL(dp), ALLOCATABLE           :: buffer_dp(:,:)
    REAL(sp), ALLOCATABLE           :: buffer_sp(:,:)
    INTEGER                         :: ichunk, nchunks, chunk_start, chunk_end

    ! For timing
    REAL(dp) :: t_get, t_write
    INTEGER(i8) :: bytesGet, bytesWrite
    LOGICAL :: flag_dp

    CHARACTER(LEN=*), PARAMETER     :: routine = modname//':asyncPatchData_writeData'

#ifdef DEBUG
    WRITE (nerr,FORMAT_VALS3)routine,' p_pe=',p_pe
#endif

    ! check process
    IF (.NOT. my_process_is_restart()) CALL finish(routine, 'Must be called on a restart PE!')

    t_get   = 0.d0
    t_write = 0.d0
    bytesGet = 0_i8
    bytesWrite = 0_i8

    ! check the contained array of restart variables
    IF (.NOT. ASSOCIATED(me%varData)) RETURN

    ! get maximum number of data points in a slice and allocate tmp. variables
    nval = me%commData%maxLevelSize()

    ! allocate RMA memory
    !
    ! TODO[FP] avoid allocating two of these buffers , e.g. by looping
    ! twice over the variables, first over double precision, then over
    ! single precision.
    ! 
    ALLOCATE(buffer_dp(nval,restart_chunk_size), &
      &      buffer_sp(nval,restart_chunk_size), STAT=ierrstat)
    IF (ierrstat /= SUCCESS) CALL finish (routine, "memory allocation failure")

    ioff(:) = 0

    ! go over the all restart variables in the associated array
    VAR_LOOP : DO iv = 1, SIZE(me%varData)

#ifdef DEBUG
      WRITE (nerr,FORMAT_VALS5I) routine,' p_pe=',p_pe,' restart pe processes field=', &
        &                        TRIM(me%varData(iv)%info%name)
#endif

      ! check time level of the field
      IF (.NOT. has_valid_time_level(me%varData(iv)%info, me%description%id, &
        &                            me%description%nnew, me%description%nnew_rcf)) CYCLE

      ! get current level
      IF(me%varData(iv)%info%ndims == 2) THEN
        nlevs = 1
      ELSE
        nlevs = me%varData(iv)%info%used_dimensions(2)
      ENDIF

      ! get pointer to reorder data
      IF(me%varData(iv)%info%hgrid == GRID_UNSTRUCTURED_CELL) pointCount = me%description%n_patch_cells_g
      IF(me%varData(iv)%info%hgrid == GRID_UNSTRUCTURED_VERT) pointCount = me%description%n_patch_verts_g
      IF(me%varData(iv)%info%hgrid == GRID_UNSTRUCTURED_EDGE) pointCount = me%description%n_patch_edges_g

      ! check if this is single or double precision:
      SELECT CASE(me%varData(iv)%getDatatype())
      CASE(REAL_T, INT_T)
        ! INTEGER fields: we write them as REAL-valued arrays
        flag_dp = .TRUE.
      CASE(SINGLE_T)
        flag_dp = .FALSE.
      CASE DEFAULT
        CALL finish(routine, "Internal error! Variable "//TRIM(me%varData(iv)%info%name))
      END SELECT

      ! no. of chunks of levels (each of size "restart_chunk_size"):
      nchunks = (nlevs-1)/restart_chunk_size + 1
      ! loop over all chunks (of levels)
      LEVELS : DO ichunk=1,nchunks
        chunk_start = (ichunk-1)*restart_chunk_size + 1
        chunk_end = MIN(chunk_start+restart_chunk_size-1, nlevs)
        IF (flag_dp) THEN
          CALL me%commData%collectData(me%varData(iv)%info%hgrid, chunk_end - chunk_start + 1, &
            &                          buffer_dp, ioff, t_get, bytesGet)
        ELSE
          CALL me%commData%collectData(me%varData(iv)%info%hgrid, chunk_end - chunk_start + 1, &
            &                          buffer_sp, ioff, t_get, bytesGet)
        END IF

        ! write field content into a file
        t_write = t_write - p_mpi_wtime()
        IF (flag_dp) THEN
          DO ilev=chunk_start, chunk_end
            CALL file%writeLevel(me%varData(iv)%info%cdiVarID, (ilev-1), buffer_dp(:, ilev - chunk_start + 1))
            bytesWrite = bytesWrite + pointCount*BYTES_DP
          END DO
        ELSE
          ! single precision data
          DO ilev=chunk_start, chunk_end
            CALL file%writeLevel(me%varData(iv)%info%cdiVarID, (ilev-1), buffer_sp(:, ilev - chunk_start + 1))
            bytesWrite = bytesWrite + pointCount*BYTES_SP
          END DO
        END IF
        t_write = t_write + p_mpi_wtime()

      ENDDO LEVELS

#ifdef DEBUG
      WRITE(nerr, FORMAT_VALS7I) routine, ' p_pe=', p_pe, ' restart pe writes field=', &
        &                        TRIM(me%varData(iv)%info%name), ' data=', pointCount*nlevs
#endif
    ENDDO VAR_LOOP

    IF (ALLOCATED(buffer_dp)) THEN
      DEALLOCATE(buffer_dp, STAT=ierrstat)
      IF (ierrstat /= SUCCESS) CALL finish (routine, 'DEALLOCATE failed!')
    END IF
    IF (ALLOCATED(buffer_sp)) THEN
      DEALLOCATE(buffer_sp, STAT=ierrstat)
      IF (ierrstat /= SUCCESS) CALL finish (routine, 'DEALLOCATE failed!')
    END IF

    IF (msg_level >= 12) THEN
      WRITE (0,'(10(a,f10.3))') ' Restart: Got ', REAL(bytesGet, dp)*1.d-6, ' MB, time get: ', t_get, ' s [', &
           & REAL(bytesGet, dp)*1.d-6/MAX(1.e-6_wp, t_get), ' MB/s], time write: ', t_write, ' s [', &
           & REAL(bytesWrite, dp)*1.d-6/MAX(1.e-6_wp,t_write), ' MB/s]'
    ENDIF
  END SUBROUTINE asyncPatchData_writeData


  !------------------------------------------------------------------------------------------------
  !
  ! Write restart variable lists for a compute PE.
  !
  SUBROUTINE compute_write_var_list(patchData)
    CLASS(t_RestartPatchData), TARGET, INTENT(INOUT) :: patchData

    TYPE(t_AsyncPatchData), POINTER :: asyncPatchData
    TYPE(t_RestartVarData), POINTER :: p_vars(:)
    TYPE(t_ptr_2d),     ALLOCATABLE :: dataPointers_dp(:)
    TYPE(t_ptr_2d_sp) , ALLOCATABLE :: dataPointers_sp(:)
    TYPE(t_ptr_2d_int), ALLOCATABLE :: dataPointers_int(:)
    INTEGER                         :: iv
    INTEGER(i8)                     :: offset
    CHARACTER(LEN=*), PARAMETER     :: routine = modname//':compute_write_var_list'

#ifdef DEBUG
    WRITE (nerr,FORMAT_VALS3)routine,' p_pe=',p_pe
#endif

    ! check process
    IF (.NOT. my_process_is_work()) CALL finish(routine, 'Must be called on a compute PE!')

    ! dynamic downcast of patchData argument
    asyncPatchData => toAsyncPatchData(patchData)
    IF(.NOT.ASSOCIATED(asyncPatchData)) CALL finish(routine, "assertion failed: wrong type of patchData")

    ! check the array of restart variables
    p_vars => asyncPatchData%varData
    IF (.NOT. ASSOCIATED(p_vars)) RETURN

    ! offset in RMA window for async restart
    offset = 0

    ! go over the all restart variables in the associated array
    DO iv = 1, SIZE(p_vars)
#ifdef DEBUG
        WRITE (nerr,FORMAT_VALS5I)routine,' p_pe=',p_pe,' compute pe processes field=',TRIM(p_vars(iv)%info%name)
#endif

        ! check time level of the field
        IF (has_valid_time_level(p_vars(iv)%info, asyncPatchData%description%id, &
          &                      asyncPatchData%description%nnew,                &
          &                      asyncPatchData%description%nnew_rcf)) THEN

          SELECT CASE(p_vars(iv)%getDatatype())
          CASE(REAL_T)
            CALL getLevelPointers(p_vars(iv)%info, p_vars(iv)%r_ptr, dataPointers_dp)
            CALL asyncPatchData%commData%postData(p_vars(iv)%info%hgrid, dataPointers_dp, offset)
          CASE(SINGLE_T)
            CALL getLevelPointers(p_vars(iv)%info, p_vars(iv)%s_ptr, dataPointers_sp)
            CALL asyncPatchData%commData%postData(p_vars(iv)%info%hgrid, dataPointers_sp, offset)
          CASE(INT_T)
            CALL getLevelPointers(p_vars(iv)%info, p_vars(iv)%i_ptr, dataPointers_int)
            CALL asyncPatchData%commData%postData(p_vars(iv)%info%hgrid, dataPointers_int, offset)
          CASE DEFAULT
            CALL finish(routine, "Internal error! Variable "//TRIM(p_vars(iv)%info%name))
          END SELECT

          ! no deallocation of dataPointers, so that the next
          ! invocation of getLevelPointers() may reuse the last
          ! allocation
        END IF
    END DO
  END SUBROUTINE compute_write_var_list

#endif
END MODULE mo_async_restart<|MERGE_RESOLUTION|>--- conflicted
+++ resolved
@@ -24,11 +24,7 @@
 #ifndef NOMPI
 
   USE mo_async_restart_comm_data,   ONLY: t_AsyncRestartCommData
-<<<<<<< HEAD
-  USE mo_exception,                 ONLY: finish
-=======
   USE mo_exception,                 ONLY: finish, message
->>>>>>> 73dfd985
   USE mo_fortran_tools,             ONLY: t_ptr_2d, t_ptr_2d_sp, t_ptr_2d_int
   USE mo_kind,                      ONLY: wp, i8, dp, sp
   USE mtime,                        ONLY: datetime
@@ -242,15 +238,12 @@
       ! collective call to write the restart variables
       IF(me%patchData(idx)%description%l_dom_active) CALL compute_write_var_list(me%patchData(idx))
     END DO
-<<<<<<< HEAD
-=======
     ! make sure all buffers are ready
     CALL p_barrier(comm=p_comm_work)
     IF (p_pe_work == 0) THEN
       CALL packedMessage%send(p_restart_pe0, 0, process_mpi_all_comm)
       CALL packedMessage%destruct()
     END IF
->>>>>>> 73dfd985
 
     IF(timers_level >= 5) CALL timer_stop(timer_write_restart)
   END SUBROUTINE asyncRestartDescriptor_writeRestart
@@ -549,12 +542,6 @@
 #endif
 
     IF(timers_level >= 7) CALL timer_start(timer_write_restart_communication)
-<<<<<<< HEAD
-
-    ! make sure all are here
-    CALL p_barrier(comm=p_comm_work)
-=======
->>>>>>> 73dfd985
 
     ! if processor splitting is applied, the time-dependent data need to be transferred
     ! from the subset master PE to PE0, from where they are communicated to the output PE(s)
@@ -575,11 +562,7 @@
     CALL packedMessage%unpack(trash)  ! ignore the command id
     CALL restartMetadataPacker(kUnpackOp, restart_args, patchData, packedMessage)
 
-<<<<<<< HEAD
-    CALL packedMessage%destruct()
-=======
     IF (p_pe_work /= 0) CALL packedMessage%destruct()
->>>>>>> 73dfd985
 
     IF(timers_level >= 7) CALL timer_stop(timer_write_restart_communication)
   END SUBROUTINE compute_start_restart
