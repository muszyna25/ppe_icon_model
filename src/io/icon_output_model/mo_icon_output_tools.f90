--- conflicted
+++ resolved
@@ -34,11 +34,6 @@
     &                                 create_vertical_axes, output_file
   USE mo_name_list_output_config,  ONLY: use_async_name_list_io
   USE mo_level_selection, ONLY: create_mipz_level_selections
-<<<<<<< HEAD
-  USE mo_zaxis_type,          ONLY: zaxisTypeList, t_zaxisTypeList
-
-=======
->>>>>>> 7eb632d6
   USE mo_run_config,          ONLY: output_mode, dtime
   USE mo_restart_nml_and_att,  ONLY: getAttributesForRestarting
   USE mo_output_event_types,   ONLY: t_sim_step_info
