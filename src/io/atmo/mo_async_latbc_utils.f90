--- conflicted
+++ resolved
@@ -74,40 +74,21 @@
     USE mo_sync,                ONLY: sync_patch_array, sync_patch_array_mult, SYNC_E, SYNC_C
     USE mo_initicon_types,      ONLY: t_initicon_state
     USE mo_loopindices,         ONLY: get_indices_c, get_indices_e
-<<<<<<< HEAD
     USE mtime,                  ONLY: timedelta, newTimedelta, deallocateTimedelta, &
-         &                            event, newEvent, deallocateEvent,             &
-         &                            isCurrentEventActive,                         &
-         &                            datetime, newDatetime, deallocateDatetime,    &
-         &                            datetimeToString,                             &
-         &                            MAX_DATETIME_STR_LEN, MAX_EVENTNAME_STR_LEN,  &
-         &                            MAX_TIMEDELTA_STR_LEN, getPTStringFromMS,     &
-         &                            OPERATOR(>=), OPERATOR(>),                    &
-         &                            OPERATOR(-), OPERATOR(+)
-=======
-    USE mtime,                  ONLY: event, newEvent, datetime, newDatetime,      &
+         &                            event, newEvent, datetime, newDatetime,      &
          &                            isCurrentEventActive, deallocateDatetime,    &
          &                            MAX_DATETIME_STR_LEN, MAX_EVENTNAME_STR_LEN, &
          &                            MAX_TIMEDELTA_STR_LEN, getPTStringFromMS,    &
          &                            OPERATOR(>=), OPERATOR(-), OPERATOR(>),      &
-         &                            OPERATOR(/=), datetimeToString
-    USE mo_mtime_extensions,    ONLY: get_datetime_string, get_duration_string_real
-    USE mo_datetime,            ONLY: t_datetime
->>>>>>> ddade415
+         &                            OPERATOR(/=), datetimeToString, deallocateEvent, &
+         &                            OPERATOR(+)
     USE mo_time_config,         ONLY: time_config
     USE mo_limarea_config,      ONLY: latbc_config, generate_filename_mtime
     USE mo_ext_data_types,      ONLY: t_external_data
     USE mo_run_config,          ONLY: iqv, iqc, iqi, iqr, iqs, ltransport, dtime, nsteps, msg_level
     USE mo_initicon_config,     ONLY: init_mode
-<<<<<<< HEAD
-    USE mo_cdi,                 ONLY: streamOpenRead, streamClose
-=======
-    USE mtime_events,           ONLY: deallocateEvent
-    USE mtime_timedelta,        ONLY: timedelta, newTimedelta, deallocateTimedelta, &
-         &                            operator(+)
     USE mo_cdi,                 ONLY: streamOpenRead, streamClose, streamInqVlist, vlistInqTaxis, &
       &                               taxisInqVDate, taxisInqVTime
->>>>>>> ddade415
     USE mo_cdi_constants,       ONLY: GRID_UNSTRUCTURED_CELL, GRID_UNSTRUCTURED_EDGE
     USE mo_util_cdi,            ONLY: cdiGetStringError
     USE mo_master_config,       ONLY: isRestart
