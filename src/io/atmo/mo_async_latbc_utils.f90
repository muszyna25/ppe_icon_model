  !>
  !! This module contains the asynchronous I/O routine for lateral boundary nudging
  !!
  !! @author M. Pondkule (DWD)
  !!
  !!
  !! @par Revision History
  !! Initial version by M. Pondkule, DWD (2014-01-27)
  !! Allow boundary data from the ICON output by S. Brdar, DWD (2013-07-19)
  !!
  !! @par Copyright
  !! 2002-2013 by DWD and MPI-M
  !! This software is provided for non-commercial use only.
  !! See the LICENSE and the WARRANTY conditions.
  !!
  !! @par License
  !! The use of ICON is hereby granted free of charge for an unlimited time,
  !! provided the following rules are accepted and applied:
  !! <ol>
  !! <li> You may use or modify this code for your own non commercial and non
  !!    violent purposes.
  !! <li> The code may not be re-distributed without the consent of the authors.
  !! <li> The copyright notice and statement of authorship must appear in all
  !!    copies.
  !! <li> You accept the warranty conditions (see WARRANTY).
  !! <li> In case you intend to use the code commercially, we oblige you to sign
  !!    an according license agreement with DWD and MPI-M.
  !! </ol>
  !!
  !! @par Warranty
  !! This code has been tested up to a certain level. Defects and weaknesses,
  !! which may be included in the code, do not establish any warranties by the
  !! authors.
  !! The authors do not make any warranty, express or implied, or assume any
  !! liability or responsibility for the use, acquisition or application of this
  !! software.
  !!
  !!
  !----------------------------
#include "omp_definitions.inc"
  !----------------------------

  MODULE mo_async_latbc_utils

#ifndef NOMPI
    USE mpi
    USE mo_mpi,                 ONLY: my_process_is_mpi_test, &
         &                            my_process_is_pref, my_process_is_work,   &
         &                            my_process_is_io, p_comm_work
    ! Processor numbers
    USE mo_mpi,                 ONLY: p_pref_pe0, p_pe_work, p_work_pe0, num_work_procs
    ! MPI Communication routines
    USE mo_mpi,                 ONLY: p_isend, p_irecv, p_barrier, p_wait, &
         &                            p_send, p_recv
    USE mo_latbc_read_recv,     ONLY: prefetch_cdi_2d, prefetch_cdi_3d, compute_data_receive
#endif

    USE mo_async_latbc_types,   ONLY: t_patch_data, t_reorder_data, latbc_buffer ! for testing win_put
    USE mo_kind,                ONLY: wp, sp, i8
    USE mo_parallel_config,     ONLY: nproma
    USE mo_model_domain,        ONLY: t_patch
    USE mo_grid_config,         ONLY: nroot
    USE mo_exception,           ONLY: message, message_text, finish
    USE mo_impl_constants,      ONLY: MAX_CHAR_LENGTH, MODE_COSMODE, MODE_DWDANA, MODE_ICONVREMAP, &
                                      MODE_IAU_OLD, MODE_IAU
    USE mo_impl_constants_grf,  ONLY: grf_bdywidth_c, grf_bdywidth_e
    USE mo_io_units,            ONLY: filename_max
    USE mo_nonhydro_types,      ONLY: t_nh_state
    USE mo_intp_data_strc,      ONLY: t_int_state
    USE mo_nh_vert_interp,      ONLY: vert_interp
    USE mo_physical_constants,  ONLY: cpd, rd, cvd_o_rd, p0ref, vtmpc1
    USE mo_util_phys,           ONLY: virtual_temp
    USE mo_nh_init_utils,       ONLY: interp_uv_2_vn, convert_thdvars
    USE mo_sync,                ONLY: sync_patch_array, sync_patch_array_mult, SYNC_E, SYNC_C
    USE mo_initicon_types,      ONLY: t_initicon_state
    USE mo_loopindices,         ONLY: get_indices_c, get_indices_e
    USE mtime,                  ONLY: event, newEvent, datetime, newDatetime,      &
         &                            isCurrentEventActive, deallocateDatetime,    &
         &                            MAX_DATETIME_STR_LEN, MAX_EVENTNAME_STR_LEN, &
         &                            MAX_TIMEDELTA_STR_LEN,                       &
         &                            OPERATOR(>=), OPERATOR(-), OPERATOR(>)
    USE mo_mtime_extensions,    ONLY: get_datetime_string, get_duration_string_real
    USE mo_datetime,            ONLY: t_datetime
    USE mo_time_config,         ONLY: time_config
    USE mo_limarea_config,      ONLY: latbc_config, generate_filename_mtime
    USE mo_ext_data_types,      ONLY: t_external_data
    USE mo_run_config,          ONLY: iqv, iqc, iqi, iqr, iqs, ltransport, dtime
    USE mo_initicon_config,     ONLY: init_mode
    USE mtime_events,           ONLY: deallocateEvent
    USE mtime_timedelta,        ONLY: timedelta, newTimedelta, deallocateTimedelta, &
         &                            operator(+)
    USE mo_cdi,                 ONLY: streamOpenRead, streamClose, cdiGetStringError
    USE mo_cdi_constants,       ONLY: GRID_UNSTRUCTURED_CELL, GRID_UNSTRUCTURED_EDGE
    USE mo_master_config,       ONLY: isRestart
    USE mo_run_config,          ONLY: nsteps, dtime
    USE mo_fortran_tools,       ONLY: copy, init
    IMPLICIT NONE

    PRIVATE

    ! constants :
    PUBLIC :: msg_pref_start
    PUBLIC :: msg_pref_done
    PUBLIC :: msg_pref_shutdown
    PUBLIC :: msg_latbc_done
    ! handshake subroutines
    PUBLIC :: async_pref_send_handshake
    PUBLIC :: compute_wait_for_async_pref
    PUBLIC :: async_pref_wait_for_start
    PUBLIC :: compute_start_async_pref
    PUBLIC :: compute_shutdown_async_pref

    PUBLIC ::  prepare_pref_latbc_data, pref_latbc_data, &
<<<<<<< HEAD
         &     latbc_data, latbc_fileid, new_latbc_tlev, prev_latbc_tlev,  &
         &     update_lin_interpolation, deallocate_pref_latbc_data, mtime_read
=======
         &     latbc_data, latbc_fileID, start_latbc_tlev, end_latbc_tlev,  &
         &     update_lin_interpolation, deallocate_pref_latbc_data, &
         &     get_field_index, prefetch_latbc_icon_data, &
         &     prefetch_latbc_ifs_data, mtime_read
>>>>>>> bc1c91c9

    !------------------------------------------------------------------------------------------------
    ! CONSTANTS
    !------------------------------------------------------------------------------------------------

    ! Tags for communication between compute PEs and prefetching PEs

    INTEGER, PARAMETER :: msg_pref_start    = 56984
    INTEGER, PARAMETER :: msg_pref_done     = 26884
    INTEGER, PARAMETER :: msg_pref_shutdown = 48965
    INTEGER, PARAMETER :: msg_latbc_done    = 20883
    CHARACTER(len=*), PARAMETER :: version = '$Id$'
    CHARACTER(LEN=*), PARAMETER :: modname = 'mo_async_latbc_utils'
<<<<<<< HEAD
    INTEGER                :: latbc_fileid, &
         new_latbc_tlev, &  ! time level indices for  latbc_data. can be 1 or 2.
         prev_latbc_tlev    ! new_latbc_tlev is the time level index carrying the most recent data
=======
    INTEGER                :: latbc_fileID, &
         start_latbc_tlev, &  ! time level indices for  latbc_data. can be 1 or 2.
         end_latbc_tlev     ! last_ext_tlev is the last written time level index
>>>>>>> bc1c91c9
    TYPE(t_initicon_state) :: latbc_data(2)     ! storage for two time-level boundary data
    INTEGER                :: nlev_in             ! number of vertical levels in the boundary data
    CHARACTER(LEN=MAX_DATETIME_STR_LEN) :: sim_start, sim_end, sim_cur, sim_cur_read
    CHARACTER(LEN=MAX_EVENTNAME_STR_LEN) :: event_name
    TYPE(timedelta), pointer :: my_duration_slack
    TYPE(datetime), pointer :: mtime_date
    TYPE(datetime), pointer :: mtime_read
    TYPE(datetime), pointer :: mtime_end
    TYPE(event), pointer :: prefetchEvent
    TYPE(timedelta), pointer :: delta_dtime
    LOGICAL :: isactive


  CONTAINS

    !--------------------------------------------------------------------------

    !-------------------------------------------------------------------------
    !>
    !! @par Revision History
    !! Initial version by S. Brdar, DWD (2013-06-13)
    !! Initial version by M.Pondkule, DWD (2014-01-27)
    !!
    SUBROUTINE allocate_pref_latbc_data(opt_p_nh_state, opt_ext_data,opt_p_patch)

      TYPE(t_nh_state), OPTIONAL,      INTENT(INOUT):: opt_p_nh_state  !< nonhydrostatic state on the global domain
      TYPE(t_external_data), OPTIONAL, INTENT(IN)   :: opt_ext_data    !< external data on the global domain
      TYPE(t_patch),OPTIONAL,  INTENT(IN)   :: opt_p_patch

#ifndef NOMPI
      ! local variables
      INTEGER       :: tlev, nlev, nlevp1, nblks_c, nblks_e
      INTEGER       :: ioper_mode

      CHARACTER(MAX_CHAR_LENGTH), PARAMETER :: routine = &
           "mo_async_latbc_utils::allocate_pref_latbc_data"

      !  CALL message(TRIM(routine),'start')

      nlev_in = latbc_config%nlev_in
      IF(nlev_in == 0) THEN
         CALL finish(TRIM(routine), "Number of input levels <nlev_in> not yet initialized.")
      END IF

      ! Select operation mode determining the set of input fields to be allocated and read
      SELECT CASE (init_mode)
      CASE (MODE_COSMODE)
        ioper_mode = 2
      CASE (MODE_DWDANA, MODE_ICONVREMAP, MODE_IAU_OLD, MODE_IAU)
        ioper_mode = 3
      CASE DEFAULT
        ioper_mode = 1
      END SELECT

      ! Allocate memory for variables (3D and 2D) on work processors
      nlev    = opt_p_patch%nlev
      nlevp1  = opt_p_patch%nlevp1
      nblks_c = opt_p_patch%nblks_c
      nblks_e = opt_p_patch%nblks_e

      DO tlev = 1, 2
         ! Basic icon_remap data
         ALLOCATE(latbc_data(tlev)%topography_c(nproma,nblks_c),     &
              latbc_data(tlev)%z_ifc       (nproma,nlevp1,nblks_c),  &
              latbc_data(tlev)%z_mc        (nproma,nlev,nblks_c)   )

         ! Allocate atmospheric input data
         ALLOCATE(latbc_data(tlev)%atm_in%psfc(nproma,     nblks_c), &
              latbc_data(tlev)%atm_in%phi_sfc(nproma,      nblks_c), &
              latbc_data(tlev)%atm_in%pres (nproma,nlev_in,nblks_c), &
              latbc_data(tlev)%atm_in%z3d  (nproma,nlev_in,nblks_c), &
              latbc_data(tlev)%atm_in%temp (nproma,nlev_in,nblks_c), &
              latbc_data(tlev)%atm_in%u    (nproma,nlev_in,nblks_c), &
              latbc_data(tlev)%atm_in%v    (nproma,nlev_in,nblks_c), &
              latbc_data(tlev)%atm_in%w    (nproma,nlev_in,nblks_c), &
              latbc_data(tlev)%atm_in%omega(nproma,nlev_in,nblks_c), &
              latbc_data(tlev)%atm_in%qv   (nproma,nlev_in,nblks_c), &
              latbc_data(tlev)%atm_in%qc   (nproma,nlev_in,nblks_c), &
              latbc_data(tlev)%atm_in%qi   (nproma,nlev_in,nblks_c), &
              latbc_data(tlev)%atm_in%qr   (nproma,nlev_in,nblks_c), &
              latbc_data(tlev)%atm_in%qs   (nproma,nlev_in,nblks_c)  )

         ! allocate also vn (though sometimes not needed)
         ALLOCATE(latbc_data(tlev)%atm_in%vn(nproma, nlev_in, nblks_e))

         IF (ioper_mode >= 2) THEN
           ALLOCATE(latbc_data(tlev)%atm_in%w_ifc(nproma,nlev_in+1,nblks_c), &
                    latbc_data(tlev)%atm_in%z3d_ifc(nproma,nlev_in+1,nblks_c))
         ENDIF
         IF (ioper_mode == 3) THEN
           ALLOCATE(latbc_data(tlev)%atm_in%rho(nproma,nlev_in,nblks_c),   &
                    latbc_data(tlev)%atm_in%theta_v(nproma,nlev_in,nblks_c))
         ENDIF

         ! For safety; tke is checked for being associated in vert_interp
         NULLIFY(latbc_data(tlev)%atm_in%tke)

         ! Allocate atmospheric output data
         ALLOCATE(latbc_data(tlev)%atm%vn   (nproma,nlev,nblks_e), &
              latbc_data(tlev)%atm%u        (nproma,nlev,nblks_c), &
              latbc_data(tlev)%atm%v        (nproma,nlev,nblks_c), &
              latbc_data(tlev)%atm%w        (nproma,nlevp1,nblks_c), &
              latbc_data(tlev)%atm%temp     (nproma,nlev,nblks_c), &
              latbc_data(tlev)%atm%exner    (nproma,nlev,nblks_c), &
              latbc_data(tlev)%atm%pres     (nproma,nlev,nblks_c), &
              latbc_data(tlev)%atm%rho      (nproma,nlev,nblks_c), &
              latbc_data(tlev)%atm%theta_v  (nproma,nlev,nblks_c), &
              latbc_data(tlev)%atm%qv       (nproma,nlev,nblks_c), &
              latbc_data(tlev)%atm%qc       (nproma,nlev,nblks_c), &
              latbc_data(tlev)%atm%qi       (nproma,nlev,nblks_c), &
              latbc_data(tlev)%atm%qr       (nproma,nlev,nblks_c), &
              latbc_data(tlev)%atm%qs       (nproma,nlev,nblks_c)  )

         ! topography and metrics are time independent
!$OMP PARALLEL
         CALL copy(opt_ext_data%atm%topography_c(:,:), &
              latbc_data(tlev)%topography_c(:,:))
         CALL copy(opt_p_nh_state%metrics%z_ifc(:,:,:), &
              latbc_data(tlev)%z_ifc(:,:,:))
         CALL copy(opt_p_nh_state%metrics%z_mc (:,:,:), &
              latbc_data(tlev)%z_mc (:,:,:))
!$OMP END PARALLEL

      END DO

#endif
    END SUBROUTINE allocate_pref_latbc_data

    !-------------------------------------------------------------------------
    !>
    !! @par Revision History
    !! Initial version by S. Brdar, DWD (2013-06-13)
    !! Modified version by M.Pondkule, DWD (2014-01-27)
    !!

    SUBROUTINE prepare_pref_latbc_data(patch_data, p_patch, p_int_state, p_nh_state, ext_data)
      TYPE(t_patch_data),     INTENT(IN)   :: patch_data
      TYPE(t_patch),          OPTIONAL,INTENT(IN)   :: p_patch
      TYPE(t_int_state),      OPTIONAL,INTENT(IN)   :: p_int_state
      TYPE(t_nh_state),       OPTIONAL,INTENT(INOUT):: p_nh_state  !< nonhydrostatic state on the global domain
      TYPE(t_external_data),  OPTIONAL,INTENT(IN)   :: ext_data    !< external data on the global domain

#ifndef NOMPI
      ! local variables
      REAL(wp)     :: delta_tstep_secs, delta_dtime_secs, end_date
      TYPE(timedelta), pointer :: delta_tstep
      TYPE(timedelta), pointer :: delta_tend
      TYPE(datetime), pointer :: mtime_current
      TYPE(datetime), pointer :: mtime_finish
      LOGICAL       :: done
      INTEGER       :: i, add_delta, end_delta, finish_delta
      REAL(wp)      :: tdiff
      CHARACTER(LEN=MAX_TIMEDELTA_STR_LEN)  :: tdiff_string
      CHARACTER(MAX_CHAR_LENGTH), PARAMETER :: routine = &
           "mo_async_latbc_utils::prepare_pref_latbc_data"

      !   CALL message(TRIM(routine),'start')

      IF( my_process_is_work() ) THEN
         ! allocate input data for lateral boundary nudging
         CALL allocate_pref_latbc_data( opt_p_nh_state=p_nh_state, opt_ext_data=ext_data, opt_p_patch=p_patch)
      ENDIF

      ! compute sim_start, sim_end in a formate appropriate for mtime
      CALL get_datetime_string(sim_start, time_config%ini_datetime)
      CALL get_datetime_string(sim_end, time_config%end_datetime)
      CALL get_datetime_string(sim_cur_read, time_config%cur_datetime)

      event_name = 'Prefetch input'

      prefetchEvent => newEvent(TRIM(event_name), TRIM(sim_start), &
           TRIM(sim_cur_read), TRIM(sim_end), TRIM(latbc_config%dt_latbc))

      tdiff = (0.5_wp*dtime)
      CALL get_duration_string_real(tdiff, tdiff_string)
      my_duration_slack => newTimedelta(tdiff_string)

      delta_dtime => newTimedelta(latbc_config%dt_latbc)

      mtime_read  => newDatetime(TRIM(sim_start))

      ! time interval delta_dtime_secs in seconds
      delta_dtime_secs = 86400 *INT(delta_dtime%day)    &
           &                  + 3600  *INT(delta_dtime%hour)   &
           &                  + 60    *INT(delta_dtime%minute) &
           &                  +        INT(delta_dtime%second)

      ! a check so that prefetch processor checks whether to
      ! read the boundary data from a file
      IF(nsteps /= 0) THEN
         mtime_end => newDatetime(TRIM(sim_start))

         end_date = nsteps * dtime

         add_delta = FLOOR(end_date / delta_dtime_secs)

         DO i = 1, add_delta+1
            mtime_end = mtime_end + delta_dtime
         ENDDO

      ELSE
         mtime_finish => newDatetime(TRIM(sim_end))
         delta_tend => newTimedelta(latbc_config%dt_latbc)

         delta_tend = mtime_finish - mtime_read

         finish_delta = 86400 *INT(delta_tend%day)    &
              &                  + 3600  *INT(delta_tend%hour)   &
              &                  + 60    *INT(delta_tend%minute) &
              &                  +        INT(delta_tend%second)

         end_delta = FLOOR(finish_delta/delta_dtime_secs) * delta_dtime_secs
         ! check if the difference is less than zero than
         ! point mtime_end to time sim_end
         IF((finish_delta - end_delta) < 1e-15) THEN
            mtime_end => newDatetime(TRIM(sim_end))
         ELSE
            ! deallocating mtime and deltatime
            mtime_end => newDatetime(TRIM(sim_end))
            mtime_end = mtime_end + delta_dtime
         ENDIF
         CALL deallocateDatetime(mtime_finish)
         CALL deallocateTimedelta(delta_tend)
      ENDIF

      ! if there is lrestart flag than prefetch processor needs to start reading
      ! the data from the new date time of restart file. Below the time at which
      ! restart file starts is calculated and added to mtime_read which is the
      ! time step for reading the boundary data
      IF(isRestart()) THEN
         mtime_current => newDatetime(TRIM(sim_cur_read))
         delta_tstep => newTimedelta(latbc_config%dt_latbc)
         delta_tstep = mtime_read - mtime_current

         ! time interval delta_tstep_secs in seconds
         delta_tstep_secs = 86400 *INT(delta_tstep%day)    &
              &                  + 3600  *INT(delta_tstep%hour)   &
              &                  + 60    *INT(delta_tstep%minute) &
              &                  +        INT(delta_tstep%second)

         add_delta = FLOOR(delta_tstep_secs / delta_dtime_secs)
         ! no of times delta_dtime needs to be added to get the current time to
         ! read the boundary data file
         DO i = 1, add_delta
            mtime_read = mtime_read + delta_dtime
         ENDDO
         ! deallocating mtime and deltatime
         CALL deallocateTimedelta(delta_tstep)
         CALL deallocateDatetime(mtime_current)
      ENDIF

      ! prepare read/last indices
      new_latbc_tlev = 1   ! read in the first time-level slot
      prev_latbc_tlev = 2

      ! read first two time steps
      IF( my_process_is_work()) THEN  ! IF (PRESENT(p_patch)) THEN
         CALL pref_latbc_data( patch_data, p_patch, p_nh_state, p_int_state, &
              &                   time_config%cur_datetime, lopt_check_read=.FALSE., lopt_time_incr=.FALSE.)
      ELSE IF( my_process_is_pref()) THEN
         CALL pref_latbc_data( patch_data, datetime=time_config%cur_datetime, &
              &                   lopt_check_read=.FALSE., lopt_time_incr=.FALSE. )
         ! Inform compute PEs that we are done
         CALL async_pref_send_handshake()
         ! Wait for a message from the compute PEs to start
         CALL async_pref_wait_for_start(done)
      END IF

      IF( my_process_is_work()) THEN  !IF (PRESENT(p_patch)) THEN
         CALL pref_latbc_data( patch_data, p_patch, p_nh_state, p_int_state, &
              &                   time_config%cur_datetime, lopt_check_read=.FALSE., lopt_time_incr=.TRUE.)
      ELSE IF( my_process_is_pref()) THEN
         CALL pref_latbc_data( patch_data,datetime=time_config%cur_datetime, &
              &                   lopt_check_read=.FALSE., lopt_time_incr=.TRUE.)
         ! Inform compute PEs that we are done
         CALL async_pref_send_handshake()
      END IF

      CALL message(TRIM(routine),'done')
#endif
    END SUBROUTINE prepare_pref_latbc_data

    !-------------------------------------------------------------------------
    !>
    !! Read horizontally interpolated atmospheric boundary data
    !!
    !! The subroutine reads atmospheric boundary data and projects on
    !! the ICON global grid
    !!
    !! @par Revision History
    !! Initial version by S. Brdar, DWD (2013-07-19)
    !! Modified version by M. Pondkule, DWD (2014-02-11)
    !!

    SUBROUTINE pref_latbc_data( patch_data, p_patch, p_nh_state, p_int, datetime,&
         &                   lopt_check_read, lopt_time_incr)
      TYPE(t_patch_data),     INTENT(IN), TARGET     :: patch_data
      TYPE(t_patch),          OPTIONAL,INTENT(IN)    :: p_patch
      TYPE(t_nh_state),       OPTIONAL,INTENT(INOUT) :: p_nh_state  !< nonhydrostatic state on the global domain
      TYPE(t_int_state),      OPTIONAL,INTENT(IN)    :: p_int
      TYPE(t_datetime),       OPTIONAL,INTENT(INOUT) :: datetime       !< current time
      LOGICAL,      INTENT(IN), OPTIONAL    :: lopt_check_read
      LOGICAL,      INTENT(IN), OPTIONAL    :: lopt_time_incr  !< increment latbc_datetime

#ifndef NOMPI
      ! local variables
      LOGICAL                               :: lcheck_read
      LOGICAL                               :: ltime_incr
      CHARACTER(MAX_CHAR_LENGTH), PARAMETER :: routine = "mo_async_latbc_utils::pref_latbc_data"

      IF( my_process_is_work()) THEN
         ! compute current datetime in a format appropriate for mtime
         CALL get_datetime_string(sim_cur, datetime) ! time_config%cur_datetime)
         mtime_date  => newDatetime(TRIM(sim_cur))

         ! check for event been active
         isactive = isCurrentEventActive(prefetchEvent, mtime_date, my_duration_slack)
      ENDIF

      ! flag to set wether compute processor need to read boundary
      ! data or need not and than they will return
      IF (PRESENT(lopt_check_read)) THEN
         lcheck_read = lopt_check_read
      ELSE
         lcheck_read = .TRUE.
      ENDIF

      ! flag to increment present datetime to next time level
      IF (PRESENT(lopt_time_incr)) THEN
         ltime_incr = lopt_time_incr
      ELSE
         ltime_incr = .TRUE.
      ENDIF

      !
      ! do we need to read boundary data
      !
      IF (.NOT. my_process_is_pref()) THEN
         IF ((lcheck_read .AND. (.NOT. isactive))) THEN
            RETURN
         ENDIF
      ENDIF

      ! compute processors wait for msg from
      ! prefetch processor that they can start
      ! reading latbc data from memory window
      IF((.NOT. my_process_is_io() .AND. &
           & .NOT. my_process_is_pref()) .AND. &
           & .NOT. my_process_is_mpi_test()) THEN
         CALL compute_wait_for_async_pref()
      END IF

      ! Prepare the mtime_read for the next time level
      IF(ltime_incr ) THEN
         mtime_read = mtime_read + delta_dtime
      ENDIF

      ! Adjust read/last indices
      !
      ! New boundary data time-level is always read in latbc_data(new_latbc_tlev),
      ! whereas latbc_data(prev_latbc_tlev) always holds the last read boundary data
      !
      new_latbc_tlev = prev_latbc_tlev
      prev_latbc_tlev = 3 - new_latbc_tlev

      !
      ! start reading boundary data
      !
      IF (latbc_config%itype_latbc == 1) THEN
         IF( my_process_is_pref()) THEN
            CALL prefetch_latbc_intp_data( patch_data )
         ELSE IF( my_process_is_work()) THEN
            CALL compute_latbc_intp_data( p_patch, patch_data, p_nh_state, p_int )
            ! NOMPI
            ! Compute tendencies for nest boundary update
            IF (ltime_incr) CALL compute_boundary_tendencies(p_patch, p_nh_state)
         ENDIF
      ELSE
         IF( my_process_is_pref()) THEN
            CALL prefetch_latbc_icon_data( patch_data )
         ELSE IF( my_process_is_work()) THEN
            CALL compute_latbc_icon_data( p_patch, patch_data, p_int )
            ! NOMPI
            ! Compute tendencies for nest boundary update
            IF (ltime_incr) CALL compute_boundary_tendencies(p_patch, p_nh_state)
         ENDIF
      ENDIF
#endif
    END SUBROUTINE pref_latbc_data

    !-------------------------------------------------------------------------
    !>
    !! Read atmospheric ICON output provided on the same vertical (and horizontal) grid
    !! as used in the limited-area run. This in practice means that the data need to come
    !! from a nested global or larger-scale ICON run whose nested domain is identical to
    !! the limited-area domain considered here. Thus, the functionality of this routine is
    !! restricted to a very specific test configuration.
    !!
    !! This subroutine is called by prefetch processor.
    !! The following steps are performed:
    !! - read atmospheric input data,
    !! - Write input data to memory window buffer. The offset for data
    !!   is set such that each of dataset belongs to the respective compute processor,

    !! @par Revision History
    !! Initial version by M. Pondkule, DWD (2014-05-07)
    !!
    SUBROUTINE prefetch_latbc_icon_data( patch_data )
      TYPE(t_patch_data), INTENT(IN)      :: patch_data

#ifndef NOMPI
      INTEGER(KIND=MPI_ADDRESS_KIND)      :: ioff(0:num_work_procs-1)
      ! local variables
      INTEGER                             :: jm, latbc_fileID
      LOGICAL                             :: l_exist
      CHARACTER(MAX_CHAR_LENGTH), PARAMETER :: routine = "mo_async_latbc_utils::prefetch_latbc_icon_data"
      CHARACTER(LEN=filename_max)           :: latbc_filename, latbc_full_filename
      CHARACTER(len=132)             :: message_text
      CHARACTER(LEN=MAX_CHAR_LENGTH) :: cdiErrorText

      ! if mtime_read is same as mtime_end the prefetch processor returns without further
      ! proceeding to generate filename and than looking for boundary data file
      IF(mtime_read >= mtime_end) &
           RETURN
      latbc_filename = generate_filename_mtime(nroot, patch_data%level, mtime_read)
      latbc_full_filename = TRIM(latbc_config%latbc_path)//TRIM(latbc_filename)
      WRITE(0,*) 'reading boundary data: ', TRIM(latbc_filename)
      INQUIRE (FILE=TRIM(ADJUSTL(latbc_full_filename)), EXIST=l_exist)
      IF (.NOT. l_exist) THEN
         WRITE (message_text,'(a,a)') 'file not found:', TRIM(latbc_filename)
         CALL finish(TRIM(routine), message_text)
      ENDIF
      !
      ! open file
      !
      latbc_fileID  = streamOpenRead(TRIM(latbc_full_filename))
      ! check if the file could be opened
      IF (latbc_fileID < 0) THEN
         CALL cdiGetStringError(latbc_fileID, cdiErrorText)
         WRITE(message_text,'(4a)') 'File ', TRIM(latbc_full_filename), &
              ' cannot be opened: ', TRIM(cdiErrorText)
         CALL finish(routine, TRIM(message_text))
      ENDIF

      ! initializing the displacement array for each compute processor
      ioff(:) = 0_MPI_ADDRESS_KIND

      !
      ! Prefetch ICON data using CDI read
      ! read prognostic 3d fields
      !
      DO jm = 1, latbc_buffer%ngrp_vars
         ! IF(jm == 1) THEN ! testing values for temperature
         IF(latbc_buffer%nlev(jm) /= 1 ) THEN
            SELECT CASE (latbc_buffer%hgrid(jm))
            CASE(GRID_UNSTRUCTURED_CELL)
               ! Read 3d variables
               CALL prefetch_cdi_3d ( latbc_fileID, latbc_buffer%mapped_name(jm), patch_data, &
                    &                 latbc_buffer%nlev(jm), latbc_buffer%hgrid(jm), ioff )
            CASE(GRID_UNSTRUCTURED_EDGE)
               CALL prefetch_cdi_3d ( latbc_fileID, latbc_buffer%mapped_name(jm), patch_data, &
                    &                 latbc_buffer%nlev(jm), latbc_buffer%hgrid(jm), ioff )
            CASE default
               CALL finish(routine,'unknown grid type')
            END SELECT
         ELSE
            SELECT CASE (latbc_buffer%hgrid(jm))
            CASE(GRID_UNSTRUCTURED_CELL)
               ! Read 2d variables
               CALL prefetch_cdi_2d ( latbc_fileID, latbc_buffer%mapped_name(jm), patch_data, &
                    &                 latbc_buffer%hgrid(jm), ioff )
            CASE(GRID_UNSTRUCTURED_EDGE)
               CALL prefetch_cdi_2d ( latbc_fileID, latbc_buffer%mapped_name(jm), patch_data, &
                    &                 latbc_buffer%hgrid(jm), ioff )
            CASE default
               CALL finish(routine,'unknown grid type')
            END SELECT
         ENDIF
      ENDDO

      !
      ! close the open dataset file
      !
      CALL streamClose(latbc_fileID)

#endif
    END SUBROUTINE prefetch_latbc_icon_data

    !-------------------------------------------------------------------------
    !>
    !! Copy data read by the prefetch_latbc_icon_data routine
    !! (see comments above for the functionality of this processing mode)
    !!
    !! This subroutine is called by compute processors.
    !! The following steps are performed:
    !! - Copy from memory window buffer, atmospheric IFS analysis data,
    !! - compute the prognostic NH variable set (no vertical interpolation is performed!)
    !!
    !! @par Revision History
    !! Initial version by M. Pondkule, DWD (2014-05-19)
    !!
    SUBROUTINE compute_latbc_icon_data( p_patch, patch_data, p_int )
      TYPE(t_patch),          TARGET      :: p_patch
      TYPE(t_patch_data),     TARGET, INTENT(IN) :: patch_data
      TYPE(t_int_state),      INTENT(IN)  :: p_int

#ifndef NOMPI
      ! local variables
      INTEGER(i8)                         :: eoff
      TYPE(t_reorder_data), POINTER       :: p_ri
      REAL(wp)                            :: temp_v(nproma,p_patch%nlev,p_patch%nblks_c)
      INTEGER                             :: jc, jk, jb, jm, tlev, j, jl, jv
      CHARACTER(MAX_CHAR_LENGTH), PARAMETER :: routine = "mo_async_latbc_utils::compute_latbc_icon_data"
      !-------------------------------------------------------------------------

      nlev_in   = latbc_config%nlev_in
      tlev      = new_latbc_tlev

      ! Offset in memory window for async prefetching
      eoff = 0_i8
      DO jv = 1, latbc_buffer%ngrp_vars
         ! Receive 2d and 3d variables
         CALL compute_data_receive (latbc_buffer%hgrid(jv), latbc_buffer%nlev(jv), &
                                    latbc_buffer%vars(jv)%buffer, eoff, patch_data)
      ENDDO

      ! Reading the next time step
#ifndef NOMPI
      IF((.NOT. my_process_is_io() .AND. &
           & .NOT. my_process_is_pref()) .AND. &
           & .NOT. my_process_is_mpi_test()) THEN
         CALL compute_start_async_pref()
      ENDIF
#endif

      ! Get patch ID
      p_ri => patch_data%cells

      !
      ! get prognostic 3d fields
      !
      ! copying tha variable values from prefetch buffer to the respective allocated variable

!$OMP PARALLEL PRIVATE(jm,jv,jc)
      jm = get_field_index('temp')
!$OMP DO PRIVATE (jk,j,jb,jl) ICON_OMP_DEFAULT_SCHEDULE
      DO jk=1, latbc_buffer%nlev(jm)
         DO j = 1, p_ri%n_own ! p_patch%n_patch_cells
            jb = p_ri%own_blk(j) ! Block index in distributed patch
            jl = p_ri%own_idx(j) ! Line  index in distributed patch
            !       WRITE(0,*) 'compute_latbc_icon_data 01 ',latbc_data(tlev)%atm%temp(jl,jk,jb)
            latbc_data(tlev)%atm%temp(jl,jk,jb) = REAL(latbc_buffer%vars(jm)%buffer(jl,jk,jb), wp)
         ENDDO
      ENDDO
!$OMP END DO  !NOWAIT

      jm = get_field_index('u')
      jv = get_field_index('v')
      !   WRITE(0,*)'pref_latbc_cdi_data name ', latbc_buffer%mapped_name(jm), ' jm ', jm
!$OMP DO PRIVATE (jk,j,jb,jl) ICON_OMP_DEFAULT_SCHEDULE
      DO jk=1, latbc_buffer%nlev(jm)
         DO j = 1, p_ri%n_own !p_patch%n_patch_cells
            jb = p_ri%own_blk(j) ! Block index in distributed patch
            jl = p_ri%own_idx(j) ! Line  index in distributed patch
            latbc_data(tlev)%atm_in%u(jl,jk,jb) = REAL(latbc_buffer%vars(jm)%buffer(jl,jk,jb), wp)
            latbc_data(tlev)%atm_in%v(jl,jk,jb) = REAL(latbc_buffer%vars(jv)%buffer(jl,jk,jb), wp)
            !          IF( p_pe_work == p_work_pe0 ) &
            !           &  WRITE(0,*) 'latbc_data(tlev)%atm_in%v value ', latbc_data(tlev)%atm_in%v(jl,jk,jb)
         ENDDO
      ENDDO
!$OMP END DO

      jv = get_field_index('w')
!$OMP DO PRIVATE (jk,j,jb,jl) ICON_OMP_DEFAULT_SCHEDULE
      DO jk=1, latbc_buffer%nlev(jv)
         DO j = 1, p_ri%n_own !p_patch%n_patch_cells
            jb = p_ri%own_blk(j) ! Block index in distributed patch
            jl = p_ri%own_idx(j) ! Line  index in distributed patch
            latbc_data(tlev)%atm%w(jl,jk,jb) = REAL(latbc_buffer%vars(jv)%buffer(jl,jk,jb), wp)
         ENDDO
      ENDDO
!$OMP END DO

      ! Read parameter Pressure
      jv = get_field_index('pres')
      !      WRITE(0,*)'pref_latbc_cdi_data jv ', latbc_buffer%mapped_name(jv), ' jv ', jv
!$OMP DO PRIVATE (jk,j,jb,jl) ICON_OMP_DEFAULT_SCHEDULE
      DO jk=1, latbc_buffer%nlev(jv)
         DO j = 1, p_ri%n_own !p_patch%n_patch_cells
            jb = p_ri%own_blk(j) ! Block index in distributed patch
            jl = p_ri%own_idx(j) ! Line  index in distributed patch
            latbc_data(tlev)%atm%pres(jl,jk,jb) = REAL(latbc_buffer%vars(jv)%buffer(jl,jk,jb), wp)
         ENDDO
      ENDDO
!$OMP END DO

      ! Read parameter qv
      jv = get_field_index('qv')
!$OMP DO PRIVATE (jk,j,jb,jl) ICON_OMP_DEFAULT_SCHEDULE
      DO jk=1, latbc_buffer%nlev(jv)
         DO j = 1, p_ri%n_own !p_patch%n_patch_cells
            jb = p_ri%own_blk(j) ! Block index in distributed patch
            jl = p_ri%own_idx(j) ! Line  index in distributed patch
            latbc_data(tlev)%atm%qv(jl,jk,jb) = REAL(latbc_buffer%vars(jv)%buffer(jl,jk,jb), wp)
         ENDDO
      ENDDO
!$OMP END DO

      jc = get_field_index('qc')
!$OMP DO PRIVATE (jk,j,jb,jl) ICON_OMP_DEFAULT_SCHEDULE
      DO jk=1, latbc_buffer%nlev(jc)
         DO j = 1, p_ri%n_own !p_patch%n_patch_cells
            jb = p_ri%own_blk(j) ! Block index in distributed patch
            jl = p_ri%own_idx(j) ! Line  index in distributed patch
            latbc_data(tlev)%atm%qc(jl,jk,jb) = REAL(latbc_buffer%vars(jc)%buffer(jl,jk,jb), wp)
         ENDDO
      ENDDO
!$OMP END DO

      ! Read parameter qi
      jm = get_field_index('qi')
!$OMP DO PRIVATE (jk,j,jb,jl) ICON_OMP_DEFAULT_SCHEDULE
      DO jk=1, latbc_buffer%nlev(jm)
         DO j = 1, p_ri%n_own !p_patch%n_patch_cells
            jb = p_ri%own_blk(j) ! Block index in distributed patch
            jl = p_ri%own_idx(j) ! Line  index in distributed patch
            latbc_data(tlev)%atm%qi(jl,jk,jb) = REAL(latbc_buffer%vars(jm)%buffer(jl,jk,jb), wp)
         ENDDO
      ENDDO
!$OMP END DO

      ! Read parameter qr
      jm = get_field_index('qr')
!$OMP DO PRIVATE (jk,j,jb,jl) ICON_OMP_DEFAULT_SCHEDULE
      DO jk=1, latbc_buffer%nlev(jm)
         DO j = 1, p_ri%n_own !p_patch%n_patch_cells
            jb = p_ri%own_blk(j) ! Block index in distributed patch
            jl = p_ri%own_idx(j) ! Line  index in distributed patch
            latbc_data(tlev)%atm%qr(jl,jk,jb) = REAL(latbc_buffer%vars(jm)%buffer(jl,jk,jb), wp)
         ENDDO
      ENDDO
!$OMP END DO

      ! Read parameter qs
      jv = get_field_index('qs')
      !    WRITE(0,*)'pref_latbc_cdi_data jv ', latbc_buffer%mapped_name(jv), ' jv ', jv
!$OMP DO PRIVATE (jk,j,jb,jl) ICON_OMP_DEFAULT_SCHEDULE
      DO jk=1, latbc_buffer%nlev(jv)
         DO j = 1, p_ri%n_own !p_patch%n_patch_cells
            jb = p_ri%own_blk(j) ! Block index in distributed patch
            jl = p_ri%own_idx(j) ! Line  index in distributed patch
            latbc_data(tlev)%atm%qs(jl,jk,jb) = REAL(latbc_buffer%vars(jv)%buffer(jl,jk,jb), wp)
         ENDDO
      ENDDO
!$OMP END DO
!$OMP END PARALLEL

      ! boundary exchange for a 2-D and 3-D array to fill HALO region.
      ! This addition by M.Pondkule, DWD (11/06/2014)
      CALL sync_patch_array(SYNC_C, p_patch, latbc_data(tlev)%atm%temp)
      CALL sync_patch_array(SYNC_C, p_patch, latbc_data(tlev)%atm_in%u)
      CALL sync_patch_array(SYNC_C, p_patch, latbc_data(tlev)%atm_in%v)
      CALL sync_patch_array(SYNC_C, p_patch, latbc_data(tlev)%atm%w)
      CALL sync_patch_array(SYNC_C, p_patch, latbc_data(tlev)%atm%pres)
      CALL sync_patch_array(SYNC_C, p_patch, latbc_data(tlev)%atm%qv)
      CALL sync_patch_array(SYNC_C, p_patch, latbc_data(tlev)%atm%qc)
      CALL sync_patch_array(SYNC_C, p_patch, latbc_data(tlev)%atm%qi)
      CALL sync_patch_array(SYNC_C, p_patch, latbc_data(tlev)%atm%qr)
      CALL sync_patch_array(SYNC_C, p_patch, latbc_data(tlev)%atm%qs)
      CALL sync_patch_array(SYNC_C, p_patch, latbc_data(tlev)%atm%rho)
      CALL sync_patch_array(SYNC_C, p_patch, latbc_data(tlev)%atm%theta_v)
      !
      ! Convert u and v on cell points to vn at edge points
      !
      CALL interp_uv_2_vn( p_patch, p_int, latbc_data(tlev)%atm_in%u,              &
           &                  latbc_data(tlev)%atm_in%v, latbc_data(tlev)%atm%vn )

      !
      ! Compute virtual temperature
      !
      CALL virtual_temp( p_patch, latbc_data(tlev)%atm%temp, latbc_data(tlev)%atm%qv, &
           &                latbc_data(tlev)%atm%qc, latbc_data(tlev)%atm%qi,               &
           &                latbc_data(tlev)%atm%qr, latbc_data(tlev)%atm%qs,               &
           &                temp_v=temp_v )

      !
      ! Compute NH prognostic thermodynamical variables
      !
      CALL convert_thdvars( p_patch, latbc_data(tlev)%atm%pres, temp_v,              &
           &                   latbc_data(tlev)%atm%rho,                                   &
           &                   latbc_data(tlev)%atm%exner,                                 &
           &                   latbc_data(tlev)%atm%theta_v )

      CALL sync_patch_array(SYNC_E, p_patch, latbc_data(tlev)%atm%vn)

#endif
    END SUBROUTINE compute_latbc_icon_data
    !-------------------------------------------------------------------------


    !-------------------------------------------------------------------------
    !>
    !! Read horizontally interpolated atmospheric analysis or forecast data
    !!
    !! This subroutine is called by prefetch processor.
    !! The following steps are performed:
    !! - read atmospheric input data,
    !! - Write input data to memory window buffer. The offset for data
    !!   is set such that each of dataset belongs to the respective compute processor,
    !!
    !! @par Revision History
    !! Initial version by M. Pondkule, DWD (2014-04-25)
    !!
    SUBROUTINE prefetch_latbc_intp_data( patch_data )
      TYPE(t_patch_data),     INTENT(IN)  :: patch_data

#ifndef NOMPI
      ! local variables
      INTEGER(KIND=MPI_ADDRESS_KIND)      :: ioff(0:num_work_procs-1)
      INTEGER                             :: jm, latbc_fileID
      LOGICAL                             :: l_exist
      CHARACTER(MAX_CHAR_LENGTH), PARAMETER :: routine = "mo_async_latbc_utils::pref_latbc_intp_data"
      CHARACTER(LEN=filename_max)           :: latbc_filename, latbc_full_filename
      CHARACTER(LEN=132)             :: message_text
      CHARACTER(LEN=MAX_CHAR_LENGTH) :: cdiErrorText

      ! if mtime_read is same as mtime_end the prefetch processor returns without further
      ! proceeding to generate filename and than looking for boundary data file
      IF(mtime_read >= mtime_end) &
           RETURN
      latbc_filename = generate_filename_mtime(nroot, patch_data%level, mtime_read)
      latbc_full_filename = TRIM(latbc_config%latbc_path)//TRIM(latbc_filename)
      WRITE(0,*) 'reading boundary data: ', TRIM(latbc_filename)
      INQUIRE (FILE=TRIM(ADJUSTL(latbc_full_filename)), EXIST=l_exist)
      IF (.NOT. l_exist) THEN
         WRITE (message_text,'(a,a)') 'file not found:', TRIM(latbc_filename)
         CALL finish(TRIM(routine), message_text)
      ENDIF

      ! opening and reading file
      latbc_fileID  = streamOpenRead(TRIM(latbc_full_filename))
      ! check if the file could be opened
      IF (latbc_fileID < 0) THEN
         CALL cdiGetStringError(latbc_fileID, cdiErrorText)
         WRITE(message_text,'(4a)') 'File ', TRIM(latbc_full_filename), &
              ' cannot be opened: ', TRIM(cdiErrorText)
         CALL finish(routine, TRIM(message_text))
      ENDIF

      ! initializing the displacement array for each compute processor
      ioff(:) = 0_MPI_ADDRESS_KIND

      !
      ! Perform CDI read operation
      !
      DO jm = 1, latbc_buffer%ngrp_vars
         ! Get pointer to appropriate reorder_info
         IF(latbc_buffer%nlev(jm) /= 1 ) THEN
            SELECT CASE (latbc_buffer%hgrid(jm))
            CASE(GRID_UNSTRUCTURED_CELL)
               ! Read 3d variables
               CALL prefetch_cdi_3d ( latbc_fileID, latbc_buffer%mapped_name(jm), patch_data, &
                    &                 latbc_buffer%nlev(jm), latbc_buffer%hgrid(jm), ioff )

            CASE(GRID_UNSTRUCTURED_EDGE)
               CALL prefetch_cdi_3d ( latbc_fileID, latbc_buffer%mapped_name(jm), patch_data, &
                    &                 latbc_buffer%nlev(jm), latbc_buffer%hgrid(jm), ioff )
            CASE default
               CALL finish(routine,'unknown grid type')
            END SELECT

         ELSE
            SELECT CASE (latbc_buffer%hgrid(jm))
            CASE(GRID_UNSTRUCTURED_CELL)
               ! Read 2d variables
               CALL prefetch_cdi_2d ( latbc_fileID, latbc_buffer%mapped_name(jm), patch_data, &
                    &                 latbc_buffer%hgrid(jm), ioff )

            CASE(GRID_UNSTRUCTURED_EDGE)
               CALL prefetch_cdi_2d ( latbc_fileID, latbc_buffer%mapped_name(jm), patch_data, &
                    &                 latbc_buffer%hgrid(jm), ioff )

            CASE default
               CALL finish(routine,'unknown grid type')
            END SELECT

         ENDIF
      ENDDO

      !
      ! close the open dataset file
      !
      CALL streamClose(latbc_fileID)
#endif
    END SUBROUTINE prefetch_latbc_intp_data

    !-------------------------------------------------------------------------
    !>
    !! Copy horizontally interpolated atmospheric analysis or forecast data
    !!
    !! This subroutine is called by compute processors.
    !! The following steps are performed:
    !! - Copy from memory window buffer, atmospheric analysis data,
    !! - interpolate vertically from intermediate remapicon grid to ICON grid
    !!   and compute the prognostic NH variable set,
    !!
    !! @par Revision History
    !! Initial version by M. Pondkule, DWD (2014-05-19)
    !!
    SUBROUTINE compute_latbc_intp_data( p_patch, patch_data, p_nh_state, p_int)
      TYPE(t_patch),             TARGET   :: p_patch
      TYPE(t_patch_data), TARGET, INTENT(IN) :: patch_data
      TYPE(t_nh_state),       INTENT(IN)  :: p_nh_state  !< nonhydrostatic state on the global domain
      TYPE(t_int_state),      INTENT(IN)  :: p_int

#ifndef NOMPI
      ! local variables
      INTEGER(i8)                         :: eoff
      TYPE(t_reorder_data), POINTER       :: p_ri
      LOGICAL                             :: lconvert_omega2w
      INTEGER                             :: jc, jk, jb, jm, tlev, j, jl, jv
      INTEGER                             :: ioper_mode
      REAL(wp)                            :: log_exner, tempv
      CHARACTER(MAX_CHAR_LENGTH), PARAMETER :: routine = "mo_async_latbc_utils::compute_latbc_intp_data"

      nlev_in   = latbc_config%nlev_in
      tlev      = new_latbc_tlev

      ! Select operation mode determining the set of input fields to be allocated and read
      SELECT CASE (init_mode)
      CASE (MODE_COSMODE)
        ioper_mode = 2
      CASE (MODE_DWDANA, MODE_ICONVREMAP, MODE_IAU_OLD, MODE_IAU)
        ioper_mode = 3
        IF (.NOT. latbc_buffer%lthd_progvars) &
          CALL finish(TRIM(routine),'Limited area mode with ICON initial data requires prognostic&
            & thermodynamic variables in lateral boundary data')
      CASE DEFAULT
        ioper_mode = 1
      END SELECT

      ! Offset in memory window for async prefetching
      eoff = 0_i8

      DO jv = 1, latbc_buffer%ngrp_vars
         ! Receive 2d and 3d variables
         CALL compute_data_receive ( latbc_buffer%hgrid(jv), latbc_buffer%nlev(jv), &
                                     latbc_buffer%vars(jv)%buffer, eoff, patch_data)
      ENDDO

      IF (latbc_buffer%lthd_progvars .AND. ioper_mode /= 3) &
        CALL finish(TRIM(routine), 'Lateral boundary variables not consistent with init_mode')

      ! Reading the next time step
      IF((.NOT. my_process_is_io() .AND. &
           & .NOT. my_process_is_pref()) .AND. &
           & .NOT. my_process_is_mpi_test()) THEN
         CALL compute_start_async_pref()
      END IF

      ! Get patch ID
      p_ri => patch_data%cells

      ! copying the variable values from prefetch buffer to the respective allocated variable
!$OMP PARALLEL PRIVATE(jm,jv,jc)

      IF (latbc_buffer%lthd_progvars) THEN
        jm = get_field_index('theta_v')
!$OMP DO PRIVATE (jk,j,jb,jl) ICON_OMP_DEFAULT_SCHEDULE
        DO jk=1, latbc_buffer%nlev(jm)
          DO j = 1, p_ri%n_own ! p_patch%n_patch_cells
            jb = p_ri%own_blk(j) ! Block index in distributed patch
            jl = p_ri%own_idx(j) ! Line  index in distributed patch
            latbc_data(tlev)%atm_in%theta_v(jl,jk,jb) = REAL(latbc_buffer%vars(jm)%buffer(jl,jk,jb), wp)
          ENDDO
        ENDDO
!$OMP END DO
        jm = get_field_index('rho')
!$OMP DO PRIVATE (jk,j,jb,jl) ICON_OMP_DEFAULT_SCHEDULE
        DO jk=1, latbc_buffer%nlev(jm)
          DO j = 1, p_ri%n_own ! p_patch%n_patch_cells
            jb = p_ri%own_blk(j) ! Block index in distributed patch
            jl = p_ri%own_idx(j) ! Line  index in distributed patch
            latbc_data(tlev)%atm_in%rho(jl,jk,jb) = REAL(latbc_buffer%vars(jm)%buffer(jl,jk,jb), wp)
          ENDDO
        ENDDO
!$OMP END DO
      ELSE
        jm = get_field_index('temp')
!$OMP DO PRIVATE (jk,j,jb,jl) ICON_OMP_DEFAULT_SCHEDULE
        DO jk=1, latbc_buffer%nlev(jm)
          DO j = 1, p_ri%n_own ! p_patch%n_patch_cells
            jb = p_ri%own_blk(j) ! Block index in distributed patch
            jl = p_ri%own_idx(j) ! Line  index in distributed patch
            latbc_data(tlev)%atm_in%temp(jl,jk,jb) = REAL(latbc_buffer%vars(jm)%buffer(jl,jk,jb), wp)
          ENDDO
        ENDDO
!$OMP END DO
      ENDIF

      ! Read horizontal component of velocity (U and V)
      IF (latbc_buffer%lread_vn) THEN
         jm = get_field_index('vn')
!$OMP DO PRIVATE (jk,j,jb,jl) ICON_OMP_DEFAULT_SCHEDULE
         DO jk=1, latbc_buffer%nlev(jm)
            DO j = 1, patch_data%edges%n_own !p_patch%n_patch_cells
               jb = patch_data%edges%own_blk(j) ! Block index in distributed patch
               jl = patch_data%edges%own_idx(j) ! Line  index in distributed patch
               latbc_data(tlev)%atm_in%vn(jl,jk,jb) = REAL(latbc_buffer%vars(jm)%buffer(jl,jk,jb), wp)
            ENDDO
         ENDDO
!$OMP END DO
      ELSE
         jm = get_field_index('u')
         jv = get_field_index('v')
!$OMP DO PRIVATE (jk,j,jb,jl) ICON_OMP_DEFAULT_SCHEDULE
         DO jk=1, latbc_buffer%nlev(jm)
            DO j = 1, p_ri%n_own !p_patch%n_patch_cells
               jb = p_ri%own_blk(j) ! Block index in distributed patch
               jl = p_ri%own_idx(j) ! Line  index in distributed patch
               latbc_data(tlev)%atm_in%u(jl,jk,jb) = REAL(latbc_buffer%vars(jm)%buffer(jl,jk,jb), wp)
               latbc_data(tlev)%atm_in%v(jl,jk,jb) = REAL(latbc_buffer%vars(jv)%buffer(jl,jk,jb), wp)
               !          IF( p_pe_work == p_work_pe0 ) &
               !           &  WRITE(0,*) 'latbc_data(tlev)%atm_in%v value ', latbc_data(tlev)%atm_in%v(jl,jk,jb)
            ENDDO
         ENDDO
!$OMP END DO
      ENDIF

      ! Read vertical component of velocity (W)
      IF (ioper_mode == 1) THEN
         lconvert_omega2w = .TRUE.
         jv = get_field_index('w')
!$OMP DO PRIVATE (jk,j,jb,jl) ICON_OMP_DEFAULT_SCHEDULE
         DO jk=1, latbc_buffer%nlev(jv)
            DO j = 1, p_ri%n_own !p_patch%n_patch_cells
               jb = p_ri%own_blk(j) ! Block index in distributed patch
               jl = p_ri%own_idx(j) ! Line  index in distributed patch
               latbc_data(tlev)%atm_in%omega(jl,jk,jb) = REAL(latbc_buffer%vars(jv)%buffer(jl,jk,jb), wp)
            ENDDO
         ENDDO
!$OMP END DO
      ELSE
         lconvert_omega2w = .FALSE.
         jv = get_field_index('w')
!$OMP DO PRIVATE (jk,j,jb,jl) ICON_OMP_DEFAULT_SCHEDULE
         DO jk=1, latbc_buffer%nlev(jv)
            DO j = 1, p_ri%n_own !p_patch%n_patch_cells
               jb = p_ri%own_blk(j) ! Block index in distributed patch
               jl = p_ri%own_idx(j) ! Line  index in distributed patch
               latbc_data(tlev)%atm_in%w_ifc(jl,jk,jb) = REAL(latbc_buffer%vars(jv)%buffer(jl,jk,jb), wp)
            ENDDO
         ENDDO
!$OMP END DO
      ENDIF

      IF (ioper_mode >= 2) THEN
         ! Read parameter HHL
         jm = get_field_index('z_ifc')
!$OMP DO PRIVATE (jk,j,jb,jl) ICON_OMP_DEFAULT_SCHEDULE
         DO jk=1, latbc_buffer%nlev(jm)
            DO j = 1, p_ri%n_own !p_patch%n_patch_cells
               jb = p_ri%own_blk(j) ! Block index in distributed patch
               jl = p_ri%own_idx(j) ! Line  index in distributed patch
               latbc_data(tlev)%atm_in%z3d_ifc(jl,jk,jb) = REAL(latbc_buffer%vars(jm)%buffer(jl,jk,jb), wp)
            ENDDO
         ENDDO
!$OMP END DO

         ! Interpolate input 'z3d' and 'w' from the interface levels to the main levels
         !
!$OMP DO PRIVATE (jk,j,jb,jc) ICON_OMP_DEFAULT_SCHEDULE
         DO jk = 1, nlev_in    !!!!!!!!need to reset nlev_in to a new value from stored n_lev values
            DO j = 1, p_ri%n_own !p_patch%n_patch_cells
               jb = p_ri%own_blk(j) ! Block index in distributed patch
               jc = p_ri%own_idx(j) ! Line  index in distributed patch

               ! Note: In future, we want to z3d from boundary data.
               !
               latbc_data(tlev)%atm_in%z3d(jc,jk,jb) = (latbc_data(tlev)%atm_in%z3d_ifc(jc,jk,jb) + &
                    &   latbc_data(tlev)%atm_in%z3d_ifc(jc,jk+1,jb) ) * 0.5_wp
               latbc_data(tlev)%atm_in%w(jc,jk,jb) = (latbc_data(tlev)%atm_in%w_ifc(jc,jk,jb) + &
                    &   latbc_data(tlev)%atm_in%w_ifc(jc,jk+1,jb)) * 0.5_wp
            ENDDO
         ENDDO
!$OMP END DO
      ENDIF

      ! Read parameter QV, QC and QI
      jv = get_field_index('qv')
!$OMP DO PRIVATE (jk,j,jb,jl) ICON_OMP_DEFAULT_SCHEDULE
      DO jk=1, latbc_buffer%nlev(jv)
         DO j = 1, p_ri%n_own !p_patch%n_patch_cells
            jb = p_ri%own_blk(j) ! Block index in distributed patch
            jl = p_ri%own_idx(j) ! Line  index in distributed patch
            latbc_data(tlev)%atm_in%qv(jl,jk,jb) = REAL(latbc_buffer%vars(jv)%buffer(jl,jk,jb), wp)
         ENDDO
      ENDDO
!$OMP END DO

      jc = get_field_index('qc')
!$OMP DO PRIVATE (jk,j,jb,jl) ICON_OMP_DEFAULT_SCHEDULE
      DO jk=1, latbc_buffer%nlev(jc)
         DO j = 1, p_ri%n_own !p_patch%n_patch_cells
            jb = p_ri%own_blk(j) ! Block index in distributed patch
            jl = p_ri%own_idx(j) ! Line  index in distributed patch
            latbc_data(tlev)%atm_in%qc(jl,jk,jb) = REAL(latbc_buffer%vars(jc)%buffer(jl,jk,jb), wp)
         ENDDO
      ENDDO
!$OMP END DO

      jm = get_field_index('qi')
!$OMP DO PRIVATE (jk,j,jb,jl) ICON_OMP_DEFAULT_SCHEDULE
      DO jk=1, latbc_buffer%nlev(jm)
         DO j = 1, p_ri%n_own !p_patch%n_patch_cells
            jb = p_ri%own_blk(j) ! Block index in distributed patch
            jl = p_ri%own_idx(j) ! Line  index in distributed patch
            latbc_data(tlev)%atm_in%qi(jl,jk,jb) = REAL(latbc_buffer%vars(jm)%buffer(jl,jk,jb), wp)
         ENDDO
      ENDDO
!$OMP END DO

      IF (latbc_buffer%lread_qr) THEN
         ! Read parameter QR
         jm = get_field_index('qr')
!$OMP DO PRIVATE (jk,j,jb,jl) ICON_OMP_DEFAULT_SCHEDULE
         DO jk=1, latbc_buffer%nlev(jm)
            DO j = 1, p_ri%n_own !p_patch%n_patch_cells
               jb = p_ri%own_blk(j) ! Block index in distributed patch
               jl = p_ri%own_idx(j) ! Line  index in distributed patch
               latbc_data(tlev)%atm_in%qr(jl,jk,jb) = REAL(latbc_buffer%vars(jm)%buffer(jl,jk,jb), wp)
            ENDDO
         ENDDO
!$OMP END DO
      ELSE
        CALL init(latbc_data(tlev)%atm_in%qr(:,:,:))
!$OMP BARRIER
      ENDIF

      IF (latbc_buffer%lread_qs) THEN
         ! Read parameter QS
         jv = get_field_index('qs')
!$OMP DO PRIVATE (jk,j,jb,jl) ICON_OMP_DEFAULT_SCHEDULE
         DO jk=1, latbc_buffer%nlev(jv)
            DO j = 1, p_ri%n_own !p_patch%n_patch_cells
               jb = p_ri%own_blk(j) ! Block index in distributed patch
               jl = p_ri%own_idx(j) ! Line  index in distributed patch
               latbc_data(tlev)%atm_in%qs(jl,jk,jb) = REAL(latbc_buffer%vars(jv)%buffer(jl,jk,jb), wp)
            ENDDO
         ENDDO
!$OMP END DO
      ELSE
        CALL init(latbc_data(tlev)%atm_in%qs(:,:,:))
!$OMP BARRIER
      ENDIF

      IF (ioper_mode == 2) THEN
         ! Read parameter Pressure
         jv = get_field_index('pres')
!$OMP DO PRIVATE (jk,j,jb,jl) ICON_OMP_DEFAULT_SCHEDULE
         DO jk=1, latbc_buffer%nlev(jv)
            DO j = 1, p_ri%n_own !p_patch%n_patch_cells
               jb = p_ri%own_blk(j) ! Block index in distributed patch
               jl = p_ri%own_idx(j) ! Line  index in distributed patch
               latbc_data(tlev)%atm_in%pres(jl,jk,jb) = REAL(latbc_buffer%vars(jv)%buffer(jl,jk,jb), wp)
            ENDDO
         ENDDO
!$OMP END DO
      ENDIF

      IF (ioper_mode /= 3) THEN
        ! Read parameter surface pressure (LNPS)
        jm = get_field_index(latbc_buffer%psvar,.TRUE.)
!$OMP DO PRIVATE (j,jb,jl) ICON_OMP_DEFAULT_SCHEDULE
         DO j = 1, p_ri%n_own !p_patch%n_patch_cells
           jb = p_ri%own_blk(j) ! Block index in distributed patch
           jl = p_ri%own_idx(j) ! Line  index in distributed patch
           latbc_data(tlev)%atm_in%psfc(jl,jb) = REAL(latbc_buffer%vars(jm)%buffer(jl,1,jb), wp)
        ENDDO
!$OMP END DO
        ! Read parameter  surface Geopotential (GEOSP)
        jm = get_field_index(latbc_buffer%geop_ml_var,.TRUE.)
!$OMP DO PRIVATE (j,jb,jl) ICON_OMP_DEFAULT_SCHEDULE
         DO j = 1, p_ri%n_own !p_patch%n_patch_cells
           jb = p_ri%own_blk(j) ! Block index in distributed patch
           jl = p_ri%own_idx(j) ! Line  index in distributed patch
           latbc_data(tlev)%atm_in%phi_sfc(jl,jb) = REAL(latbc_buffer%vars(jm)%buffer(jl,1,jb), wp)
         ENDDO
!$OMP END DO
      ELSE
        ! Diagnose pres and temp from prognostic ICON variables
!$OMP DO PRIVATE (jk,j,jb,jc,log_exner,tempv)
        DO jk = 1, nlev_in
          DO j = 1, p_ri%n_own !p_patch%n_patch_cells
            jb = p_ri%own_blk(j) ! Block index in distributed patch
            jc = p_ri%own_idx(j) ! Line  index in distributed patch

            log_exner = (1._wp/cvd_o_rd)*LOG(latbc_data(tlev)%atm_in%rho(jc,jk,jb)* &
              latbc_data(tlev)%atm_in%theta_v(jc,jk,jb)*rd/p0ref)
            tempv = latbc_data(tlev)%atm_in%theta_v(jc,jk,jb)*EXP(log_exner)

            latbc_data(tlev)%atm_in%pres(jc,jk,jb) = p0ref*EXP(cpd/rd*log_exner)
            latbc_data(tlev)%atm_in%temp(jc,jk,jb) = tempv / (1._wp + vtmpc1*latbc_data(tlev)%atm_in%qv(jc,jk,jb) - &
              (latbc_data(tlev)%atm_in%qc(jc,jk,jb) + latbc_data(tlev)%atm_in%qi(jc,jk,jb) +                        &
               latbc_data(tlev)%atm_in%qr(jc,jk,jb) + latbc_data(tlev)%atm_in%qs(jc,jk,jb)) )

          ENDDO
        ENDDO
!$OMP END DO
      ENDIF

!$OMP END PARALLEL

      ! boundary exchange for a 2-D and 3-D array, needed because the
      ! vertical interpolation includes the halo region (otherwise, the 
      ! syncs would have to be called after vert_interp)
      CALL sync_patch_array_mult(SYNC_C,p_patch,4,latbc_data(tlev)%atm_in%temp,latbc_data(tlev)%atm_in%z3d, &
         latbc_data(tlev)%atm_in%w,latbc_data(tlev)%atm_in%pres)
      CALL sync_patch_array_mult(SYNC_C,p_patch,5,latbc_data(tlev)%atm_in%qv,latbc_data(tlev)%atm_in%qc, &
         latbc_data(tlev)%atm_in%qi,latbc_data(tlev)%atm_in%qr,latbc_data(tlev)%atm_in%qs)
      IF (latbc_buffer%lread_vn) THEN
         CALL sync_patch_array(SYNC_E,p_patch,latbc_data(tlev)%atm_in%vn)
      ELSE
         CALL sync_patch_array_mult(SYNC_C,p_patch,2,latbc_data(tlev)%atm_in%u,latbc_data(tlev)%atm_in%v)
      ENDIF
      IF (lconvert_omega2w) CALL sync_patch_array(SYNC_C,p_patch,latbc_data(tlev)%atm_in%omega)
      IF (.NOT. latbc_buffer%lthd_progvars) THEN
        CALL sync_patch_array(SYNC_C,p_patch,latbc_data(tlev)%atm_in%phi_sfc)
        CALL sync_patch_array(SYNC_C,p_patch,latbc_data(tlev)%atm_in%psfc)
      ENDIF

      ! perform vertical interpolation of horizonally interpolated analysis data
      !
      CALL vert_interp(p_patch, p_int, p_nh_state%metrics, nlev_in, latbc_data(tlev),              &
           &    opt_convert_omega2w=lconvert_omega2w, opt_use_vn=latbc_buffer%lread_vn)
#endif
    END SUBROUTINE compute_latbc_intp_data

    !-------------------------------------------------------------------------
    !>
    !! @par Revision History
    !! Initial version by S. Brdar, DWD (2013-06-13)
    !! Modified version by M. Pondkule, DWD (2013-04-17)
    !!
    SUBROUTINE deallocate_pref_latbc_data()

#ifndef NOMPI
      ! local variables
      INTEGER             :: tlev
      CHARACTER(MAX_CHAR_LENGTH), PARAMETER :: routine = &
           "mo_async_latbc_utils::deallocate_latbc_data"

      WRITE(message_text,'(a,a)') 'deallocating latbc data'
      CALL message(TRIM(routine), message_text)

      IF(my_process_is_work()) THEN
         !
         ! deallocate boundary data memory
         !
         DO tlev = 1, 2
            DEALLOCATE(latbc_data(tlev)%atm_in%psfc, &
                 latbc_data(tlev)%atm_in%phi_sfc, &
                 latbc_data(tlev)%atm_in%pres, &
                 latbc_data(tlev)%atm_in%temp, &
                 latbc_data(tlev)%atm_in%z3d, &
                 latbc_data(tlev)%atm_in%u, &
                 latbc_data(tlev)%atm_in%v, &
                 latbc_data(tlev)%atm_in%w, &
                 latbc_data(tlev)%atm_in%omega, &
                 latbc_data(tlev)%atm_in%qv, &
                 latbc_data(tlev)%atm_in%qc, &
                 latbc_data(tlev)%atm_in%qi, &
                 latbc_data(tlev)%atm_in%qr, &
                 latbc_data(tlev)%atm_in%qs )

            IF (init_mode == MODE_COSMODE) THEN
               DEALLOCATE(latbc_data(tlev)%atm_in%w_ifc)
               DEALLOCATE(latbc_data(tlev)%atm_in%z3d_ifc)
            ENDIF

            ! Allocate atmospheric output data
            DEALLOCATE(latbc_data(tlev)%atm%vn, &
                 latbc_data(tlev)%atm%u, &
                 latbc_data(tlev)%atm%v, &
                 latbc_data(tlev)%atm_in%vn, &
                 latbc_data(tlev)%atm%w, &
                 latbc_data(tlev)%atm%temp, &
                 latbc_data(tlev)%atm%exner, &
                 latbc_data(tlev)%atm%pres, &
                 latbc_data(tlev)%atm%rho, &
                 latbc_data(tlev)%atm%theta_v, &
                 latbc_data(tlev)%atm%qv, &
                 latbc_data(tlev)%atm%qc, &
                 latbc_data(tlev)%atm%qi, &
                 latbc_data(tlev)%atm%qr, &
                 latbc_data(tlev)%atm%qs )

         END DO
      ENDIF

      ! deallocating prefetch input event
      CALL deallocateEvent(prefetchEvent)
      ! deallocating Date and time
      CALL deallocateDatetime(mtime_date)
      CALL deallocateDatetime(mtime_read)
      CALL deallocateDatetime(mtime_end)
      CALL deallocateTimedelta(my_duration_slack)
      CALL deallocateTimedelta(delta_dtime)
#endif
    END SUBROUTINE deallocate_pref_latbc_data

    !-------------------------------------------------------------------------
    !>
    !! @par Revision History
    !! Initial version by G. Zaengl, DWD (2013-10-22)
    !!
    SUBROUTINE compute_boundary_tendencies ( p_patch, p_nh )
      TYPE(t_patch),    INTENT(IN)    :: p_patch
      TYPE(t_nh_state), INTENT(INOUT) :: p_nh

#ifndef NOMPI
      ! Local variables
      INTEGER                         :: i_startblk, i_endblk, &
           &                                i_startidx, i_endidx
      INTEGER                         :: jc, jk, jb, je
      INTEGER                         :: nlev, nlevp1
      REAL(wp)                        :: rdt

      nlev = p_patch%nlev
      nlevp1 = p_patch%nlevp1

      ! Inverse value of boundary update frequency
      rdt = 1._wp/latbc_config%dtime_latbc

!$OMP PARALLEL PRIVATE(i_startblk,i_endblk)

      ! a) Boundary tendency of horizontal velocity
      i_startblk = p_patch%edges%start_blk(1,1)
      i_endblk   = p_patch%edges%end_blk(grf_bdywidth_e,1)

!$OMP DO PRIVATE(jb,i_startidx,i_endidx,jk,je) ICON_OMP_DEFAULT_SCHEDULE
      DO jb = i_startblk, i_endblk

         CALL get_indices_e(p_patch, jb, i_startblk, i_endblk, &
              i_startidx, i_endidx, 1, grf_bdywidth_e)

         DO jk = 1, nlev
            DO je = i_startidx, i_endidx
               p_nh%diag%grf_tend_vn(je,jk,jb) = rdt * (            &
                    &   latbc_data(new_latbc_tlev)%atm%vn(je,jk,jb) &
                    & - latbc_data(prev_latbc_tlev)%atm%vn(je,jk,jb) )
            ENDDO
         ENDDO
      ENDDO
!$OMP END DO

      ! b) Boundary tendencies of variables at cell centers
      i_startblk = p_patch%cells%start_blk(1,1)
      i_endblk   = p_patch%cells%end_blk(grf_bdywidth_c,1)

!$OMP DO PRIVATE(jb,i_startidx,i_endidx,jk,jc) ICON_OMP_DEFAULT_SCHEDULE
      DO jb = i_startblk, i_endblk

         CALL get_indices_c(p_patch, jb, i_startblk, i_endblk, &
              i_startidx, i_endidx, 1, grf_bdywidth_c)

         DO jk = 1, nlev
            DO jc = i_startidx, i_endidx

               p_nh%diag%grf_tend_rho(jc,jk,jb) = rdt * (            &
                    &   latbc_data(new_latbc_tlev)%atm%rho(jc,jk,jb) &
                    & - latbc_data(prev_latbc_tlev)%atm%rho(jc,jk,jb) )

               p_nh%diag%grf_tend_thv(jc,jk,jb) = rdt * (                &
                    &   latbc_data(new_latbc_tlev)%atm%theta_v(jc,jk,jb) &
                    & - latbc_data(prev_latbc_tlev)%atm%theta_v(jc,jk,jb) )

               p_nh%diag%grf_tend_w(jc,jk,jb) = rdt * (            &
                    &   latbc_data(new_latbc_tlev)%atm%w(jc,jk,jb) &
                    & - latbc_data(prev_latbc_tlev)%atm%w(jc,jk,jb) )

            ENDDO
         ENDDO

         DO jc = i_startidx, i_endidx
            p_nh%diag%grf_tend_w(jc,nlevp1,jb) = rdt * (            &
                 &   latbc_data(new_latbc_tlev)%atm%w(jc,nlevp1,jb) &
                 & - latbc_data(prev_latbc_tlev)%atm%w(jc,nlevp1,jb) )
         ENDDO

         IF (ltransport) THEN
            DO jk = 1, nlev
               DO jc = i_startidx, i_endidx
                  p_nh%diag%grf_tend_tracer(jc,jk,jb,iqv) =  rdt * (   &
                       &   latbc_data(new_latbc_tlev)%atm%qv(jc,jk,jb) &
                       & - latbc_data(prev_latbc_tlev)%atm%qv(jc,jk,jb) )

                  p_nh%diag%grf_tend_tracer(jc,jk,jb,iqc) =  rdt * (   &
                       &   latbc_data(new_latbc_tlev)%atm%qc(jc,jk,jb) &
                       & - latbc_data(prev_latbc_tlev)%atm%qc(jc,jk,jb) )

                  p_nh%diag%grf_tend_tracer(jc,jk,jb,iqi) =  rdt * (   &
                       &   latbc_data(new_latbc_tlev)%atm%qi(jc,jk,jb) &
                       & - latbc_data(prev_latbc_tlev)%atm%qi(jc,jk,jb) )

                  p_nh%diag%grf_tend_tracer(jc,jk,jb,iqr) =  rdt * (   &
                       &   latbc_data(new_latbc_tlev)%atm%qr(jc,jk,jb) &
                       & - latbc_data(prev_latbc_tlev)%atm%qr(jc,jk,jb) )

                  p_nh%diag%grf_tend_tracer(jc,jk,jb,iqs) =  rdt * (   &
                       &   latbc_data(new_latbc_tlev)%atm%qs(jc,jk,jb) &
                       & - latbc_data(prev_latbc_tlev)%atm%qs(jc,jk,jb) )

               ENDDO
            ENDDO
         ENDIF

      ENDDO
!$OMP END DO
!$OMP END PARALLEL
#endif
    END SUBROUTINE compute_boundary_tendencies

    !-------------------------------------------------------------------------------------------------
    !> Send a message to the work PEs that the input prefetching PEs is ready. The
    !  counterpart on the work PEs side is compute_wait_for_async_pref
    !! @par Revision History
    !! Initial version by M. Pondkule, DWD (2013-03-19)
    !
    SUBROUTINE async_pref_send_handshake()
#ifndef NOMPI
      REAL(wp) :: msg
      ! Simply send a message from Input prefetching PE 0 to work PE 0
      ! p_pe_work == 0 signifies processor 0 in Input prefetching PEs
      ! Note: We have to do this in a non-blocking fashion in order to
      !       receive "ready file" messages
      IF(p_pe_work == 0) THEN
         !     CALL p_wait()
         msg = REAL(msg_pref_done, wp)
         CALL p_isend(msg, p_work_pe0, 0)
      ENDIF
#endif
    END SUBROUTINE async_pref_send_handshake

    !-------------------------------------------------------------------------------------------------
    !> compute_wait_for_async_pref: Wait for a message that the prefetch PE is ready.
    !  The counterpart on the input Prefetching PEs side is async_pref_send_handshake
    !! @par Revision History
    !! Initial version by M. Pondkule, DWD (2013-03-19)
    !
    SUBROUTINE compute_wait_for_async_pref()
#ifndef NOMPI
      REAL(wp) :: msg
      ! First compute PE receives message from input prefetching leader
      IF(p_pe_work==0) THEN
         CALL p_recv(msg, p_pref_pe0, 0)
         ! Just for safety: Check if we got the correct tag
         IF(INT(msg) /= msg_pref_done) CALL finish(modname, 'Compute PE: Got illegal prefetching tag')
      ENDIF
      ! Wait in barrier until message is here
      CALL p_barrier(comm=p_comm_work)
#endif
    END SUBROUTINE compute_wait_for_async_pref


    !-------------------------------------------------------------------------------------------------
    !> async_pref_wait_for_start: Wait for a message from compute PE that we should start
    !  tranferring the prefetch data or finish. The counterpart on the compute side is
    !  compute_start_async_pref/compute_shutdown_async_pref
    !! @par Revision History
    !! Initial version by M. Pondkule, DWD (2013-03-19)
    !
    SUBROUTINE async_pref_wait_for_start(done)
      LOGICAL, INTENT(INOUT)          :: done ! flag if we should shut down

#ifndef NOMPI
      REAL(wp) :: msg(2)
      CHARACTER(*), PARAMETER :: method_name = "async_pref_wait_for_start"

      ! Set output parameters to default values
      done  = .FALSE.

      ! Receive message that we may start transferring the prefetching data (or should finish)
      ! Note: We have to do this in a non-blocking fashion in order to
      !       receive "ready file" messages.
      IF(p_pe_work == 0) THEN
         ! launch non-blocking receive request
         CALL p_wait()
         CALL p_irecv(msg, p_work_pe0, 0)
         CALL p_wait()
      END IF

      SELECT CASE(INT(msg(1)))
      CASE(msg_pref_start)

      CASE(msg_pref_shutdown)
         done = .TRUE.

      CASE DEFAULT
         ! Anything else is an error
         CALL finish(modname, 'Prefetching PE: Got illegal prefetching tag')
      END SELECT
#endif
    END SUBROUTINE async_pref_wait_for_start

    !-------------------------------------------------------------------------------------------------
    !> compute_start_async_pref: Send a message to prefetching PEs that they should start
    !  prefetching input. The counterpart on the prefetching side is async_pref_wait_for_start
    !! @par Revision History
    !! Initial version by M. Pondkule, DWD (2013-03-19)
    !
    SUBROUTINE compute_start_async_pref()
#ifndef NOMPI
      ! local variables
      REAL(wp) :: msg(2)
      CHARACTER(*), PARAMETER :: method_name = "compute_start_async_pref"

      !   CALL p_barrier(comm=p_comm_work) ! make sure all are here

      msg(1) = REAL(msg_pref_start,  wp)

      IF(p_pe_work==0) CALL p_send(msg, p_pref_pe0, 0)
#endif
    END SUBROUTINE compute_start_async_pref

    !-------------------------------------------------------------------------------------------------
    !> compute_shutdown_async_pref: Send a message to prefetching PEs that they should shut down
    !  The counterpart on the prefetching side is async_pref_wait_for_start
    !! @par Revision History
    !! Initial version by M. Pondkule, DWD (2013-03-19)
    !
    SUBROUTINE compute_shutdown_async_pref
#ifndef NOMPI
      REAL(wp) :: msg(2)

      !  CALL p_barrier(comm=p_comm_work) ! make sure all are here

      msg(1) = REAL(msg_pref_shutdown, wp)
      msg(2) = 0._wp

      IF(p_pe_work==0) CALL p_send(msg, p_pref_pe0, 0)
#endif
    END SUBROUTINE compute_shutdown_async_pref

    !-------------------------------------------------------------------------
    !>
    ! Return the index for a give variable in mapped variable list
    !
    !! @par Revision History
    !! Initial version by M. Pondkule, DWD (2013-05-19)
    !!
    FUNCTION get_field_index(name,opt_lmap) RESULT(result_varID)
      CHARACTER (LEN=*), INTENT(IN) :: name !< variable name
      LOGICAL, OPTIONAL, INTENT(IN) :: opt_lmap
      INTEGER :: result_varID, varID
      LOGICAL :: lmap

      lmap = .FALSE.
      IF (PRESENT(opt_lmap)) THEN
        IF (opt_lmap) lmap = .TRUE.
      ENDIF

      result_varID = -1
      ! looping over variable list in internal or mapped name
      IF (lmap) THEN
        DO varID=1, latbc_buffer%ngrp_vars
          IF (TRIM(name) == TRIM(latbc_buffer%mapped_name(varID))) THEN
            result_varID = varID
          END IF
        END DO
      ELSE
        DO varID=1, latbc_buffer%ngrp_vars
          IF (TRIM(name) == TRIM(latbc_buffer%internal_name(varID))) THEN
            result_varID = varID
          END IF
        END DO
      ENDIF

    END FUNCTION get_field_index

    !-------------------------------------------------------------------------
    !>
    !  Update linear interpolation coefficients for a given time stamp
    !
    !! @par Revision History
    !! Initial version by M. Pondkule, DWD (2014-08-15)
    !!
    SUBROUTINE update_lin_interpolation( step_datetime )
      TYPE(t_datetime), INTENT(INOUT) :: step_datetime
      TYPE(datetime), pointer :: mtime_step
      TYPE(timedelta), pointer :: delta_tstep
      CHARACTER(LEN=MAX_DATETIME_STR_LEN) :: sim_step
      CHARACTER(MAX_CHAR_LENGTH), PARAMETER :: routine = &
           "mo_async_latbc_utils::update_lin_interpolation"

      ! compute current datetime in a format appropriate for mtime
      CALL get_datetime_string(sim_step, step_datetime)
      mtime_step  => newDatetime(TRIM(sim_step))

      delta_tstep => newTimedelta(latbc_config%dt_latbc)
      delta_tstep = mtime_read - mtime_step

      IF(delta_tstep%month /= 0) &
           CALL finish(TRIM(routine), "time difference for reading boundary data cannot be more than a month.")

      ! compute the number of "dtime_latbc" intervals fitting into the time difference "delta_tstep":

      latbc_config%lc1 = (delta_tstep%day * 86400._wp + delta_tstep%hour * 3600._wp +  &
           delta_tstep%minute * 60._wp + delta_tstep%second) / latbc_config%dtime_latbc
      latbc_config%lc2 = 1._wp - latbc_config%lc1

      ! deallocating mtime and deltatime
      CALL deallocateTimedelta(delta_tstep)
      CALL deallocateDatetime(mtime_step)

    END SUBROUTINE update_lin_interpolation

    !-------------------------------------------------------------------------

  END MODULE mo_async_latbc_utils<|MERGE_RESOLUTION|>--- conflicted
+++ resolved
@@ -111,15 +111,8 @@
     PUBLIC :: compute_shutdown_async_pref
 
     PUBLIC ::  prepare_pref_latbc_data, pref_latbc_data, &
-<<<<<<< HEAD
-         &     latbc_data, latbc_fileid, new_latbc_tlev, prev_latbc_tlev,  &
+         &     latbc_data, latbc_fileID, new_latbc_tlev, prev_latbc_tlev,  &
          &     update_lin_interpolation, deallocate_pref_latbc_data, mtime_read
-=======
-         &     latbc_data, latbc_fileID, start_latbc_tlev, end_latbc_tlev,  &
-         &     update_lin_interpolation, deallocate_pref_latbc_data, &
-         &     get_field_index, prefetch_latbc_icon_data, &
-         &     prefetch_latbc_ifs_data, mtime_read
->>>>>>> bc1c91c9
 
     !------------------------------------------------------------------------------------------------
     ! CONSTANTS
@@ -133,15 +126,9 @@
     INTEGER, PARAMETER :: msg_latbc_done    = 20883
     CHARACTER(len=*), PARAMETER :: version = '$Id$'
     CHARACTER(LEN=*), PARAMETER :: modname = 'mo_async_latbc_utils'
-<<<<<<< HEAD
-    INTEGER                :: latbc_fileid, &
+    INTEGER                :: latbc_fileID, &
          new_latbc_tlev, &  ! time level indices for  latbc_data. can be 1 or 2.
          prev_latbc_tlev    ! new_latbc_tlev is the time level index carrying the most recent data
-=======
-    INTEGER                :: latbc_fileID, &
-         start_latbc_tlev, &  ! time level indices for  latbc_data. can be 1 or 2.
-         end_latbc_tlev     ! last_ext_tlev is the last written time level index
->>>>>>> bc1c91c9
     TYPE(t_initicon_state) :: latbc_data(2)     ! storage for two time-level boundary data
     INTEGER                :: nlev_in             ! number of vertical levels in the boundary data
     CHARACTER(LEN=MAX_DATETIME_STR_LEN) :: sim_start, sim_end, sim_cur, sim_cur_read
