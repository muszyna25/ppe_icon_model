  !>
  !! This module contains the asynchronous I/O routine for lateral boundary nudging
  !!
  !! @author M. Pondkule (DWD)
  !!
  !!
  !! @par Revision History
  !! Initial version by M. Pondkule, DWD (2014-01-27)
  !! Allow boundary data from the ICON output by S. Brdar, DWD (2013-07-19)
  !!
  !! @par Copyright and License
  !!
  !! This code is subject to the DWD and MPI-M-Software-License-Agreement in
  !! its most recent form.
  !! Please see the file LICENSE in the root of the source tree for this code.
  !! Where software is supplied by third parties, it is indicated in the
  !! headers of the routines.
  !!
  !!
  !----------------------------
#include "omp_definitions.inc"
  !----------------------------

  MODULE mo_async_latbc_utils

#ifndef NOMPI
    USE mpi
    USE mo_mpi,                 ONLY: my_process_is_pref, my_process_is_work,   &
         &                            p_comm_work, my_process_is_io,            &
         &                            my_process_is_mpi_test
    ! Processor numbers
    USE mo_mpi,                 ONLY: p_pref_pe0, p_pe_work, p_work_pe0, num_work_procs
    ! MPI Communication routines
    USE mo_mpi,                 ONLY: p_isend, p_barrier, p_wait, &
         &                            p_send, p_recv, p_bcast
    USE mo_latbc_read_recv,     ONLY: prefetch_cdi_2d, prefetch_cdi_3d, compute_data_receive
#endif

    USE mo_async_latbc_types,   ONLY: t_latbc_data, t_buffer
    USE mo_reorder_info,        ONLY: t_reorder_info
    USE mo_kind,                ONLY: wp, i8
    USE mo_util_string,         ONLY: int2string
    USE mo_parallel_config,     ONLY: nproma
    USE mo_model_domain,        ONLY: t_patch
    USE mo_grid_config,         ONLY: nroot
    USE mo_exception,           ONLY: message, finish, message_text
    USE mo_impl_constants,      ONLY: MAX_CHAR_LENGTH, SUCCESS, min_rlcell_int, min_rlcell
    USE mo_cdi_constants,       ONLY: GRID_UNSTRUCTURED_CELL, GRID_UNSTRUCTURED_EDGE
    USE mo_impl_constants_grf,  ONLY: grf_bdywidth_c, grf_bdywidth_e
    USE mo_io_units,            ONLY: filename_max
    USE mo_nonhydro_types,      ONLY: t_nh_state
    USE mo_intp_data_strc,      ONLY: t_int_state
    USE mo_nh_vert_interp,      ONLY: vert_interp
    USE mo_physical_constants,  ONLY: cpd, rd, cvd_o_rd, p0ref, vtmpc1
    USE mo_util_phys,           ONLY: virtual_temp
    USE mo_nh_init_utils,       ONLY: interp_uv_2_vn, convert_thdvars, convert_omega2w, &
      &                               compute_input_pressure_and_height
    USE mo_loopindices,         ONLY: get_indices_c, get_indices_e
    USE mtime,                  ONLY: timedelta, newTimedelta, deallocateTimedelta, &
         &                            newEvent, datetime, newDatetime,             &
         &                            isCurrentEventActive, deallocateDatetime,    &
         &                            MAX_DATETIME_STR_LEN,                        &
         &                            MAX_TIMEDELTA_STR_LEN, getPTStringFromMS,    &
         &                            getTotalSecondsTimedelta,                    &
         &                            datetimeToString, timedeltaToString,         &
         &                            OPERATOR(>=), OPERATOR(-), OPERATOR(>),      &
         &                            OPERATOR(/=), OPERATOR(+), OPERATOR(*),      &
         &                            OPERATOR(<), OPERATOR(==),                   &
         &                            getTriggerNextEventAtDateTime
    USE mo_util_mtime,          ONLY: dummyDateTime
    USE mo_time_config,         ONLY: time_config
    USE mo_limarea_config,      ONLY: latbc_config, generate_filename, LATBC_TYPE_EXT
    USE mo_initicon_config,     ONLY: timeshift
    USE mo_ext_data_types,      ONLY: t_external_data
    USE mo_run_config,          ONLY: iqv, iqc, iqi, iqr, iqs, ltransport, msg_level
    USE mo_dynamics_config,     ONLY: nnow, nnow_rcf
    USE mo_initicon_types,      ONLY: t_init_state
    USE mo_cdi,                 ONLY: streamOpenRead, streamClose, streamInqVlist, vlistInqTaxis, &
      &                               taxisInqVDate, taxisInqVTime, cdiDecodeTime, cdiDecodeDate
    USE mo_util_cdi,            ONLY: cdiGetStringError, read_cdi_2d, read_cdi_3d, t_inputParameters,  &
    &                                 makeInputParameters, deleteInputParameters
    USE mo_master_config,       ONLY: isRestart
    USE mo_fortran_tools,       ONLY: copy, init
    USE mo_util_string,         ONLY: tolower
    USE mo_util_sysinfo,        ONLY: check_file_exists
    USE mo_dictionary,          ONLY: t_dictionary, dict_get
    IMPLICIT NONE

    PRIVATE

    ! handshake subroutines
    PUBLIC :: async_pref_send_handshake
    PUBLIC :: compute_wait_for_async_pref
    PUBLIC :: async_pref_wait_for_start
    PUBLIC :: compute_shutdown_async_pref
    PUBLIC :: allocate_pref_latbc_data

    PUBLIC ::  read_init_latbc_data, async_init_latbc_data, prefetch_latbc_data,     &
         &     update_lin_interpolation, recv_latbc_data


    INTERFACE fetch_from_buffer
      MODULE PROCEDURE fetch_from_buffer_2D
      MODULE PROCEDURE fetch_from_buffer_3D_cells 
      MODULE PROCEDURE fetch_from_buffer_3D_generic
    END INTERFACE

    INTERFACE get_data
      MODULE PROCEDURE get_data_2D
      MODULE PROCEDURE get_data_3D 
    END INTERFACE


    TYPE t_read_params
      TYPE(t_inputParameters) :: cdi_params
      INTEGER                 :: npoints
      INTEGER                 :: imode_asy
      INTEGER, POINTER        :: idx_ptr(:)
    END TYPE t_read_params


    !------------------------------------------------------------------------------------------------
    ! CONSTANTS
    !------------------------------------------------------------------------------------------------

    ! module name string
    CHARACTER(LEN=*), PARAMETER :: modname = 'mo_async_latbc_utils'

    ! Tags for communication between compute PEs and prefetching PEs
    INTEGER, PARAMETER :: msg_pref_start    = 56984
    INTEGER, PARAMETER :: msg_pref_done     = 26884
    INTEGER, PARAMETER :: msg_pref_shutdown = 48965

    INTEGER, PARAMETER :: TAG_PREFETCH2WORK = 2001
    INTEGER, PARAMETER :: TAG_WORK2PREFETCH = 2002
    INTEGER, PARAMETER :: TAG_VDATETIME     = 2003

    INTEGER, PARAMETER :: icell             = 1
    INTEGER, PARAMETER :: iedge             = 2

  CONTAINS


    !-------------------------------------------------------------------------
    !>
    !! @par Revision History
    !! Initial version by S. Brdar, DWD (2013-06-13)
    !! Initial version by M.Pondkule, DWD (2014-01-27)
    !!
    SUBROUTINE allocate_pref_latbc_data(latbc, nlev_in, p_nh_state, ext_data, p_patch)

      TYPE(t_latbc_data), TARGET, INTENT(INOUT) :: latbc       !< variable buffer for latbc data
      INTEGER,                    INTENT(IN)    :: nlev_in     !< no. of vertical input levels
      TYPE(t_nh_state),           INTENT(INOUT) :: p_nh_state  !< nonhydrostatic state on the global domain
      TYPE(t_external_data),      INTENT(IN)    :: ext_data    !< external data on the global domain
      TYPE(t_patch),              INTENT(IN)    :: p_patch

#ifndef NOMPI
      ! local variables
      CHARACTER(LEN=*), PARAMETER :: routine = modname//"::allocate_pref_latbc_data"
      INTEGER               :: tlev, nlev, nlevp1, nblks_c, nblks_e, ierrstat

      ! Allocate memory for variables (3D and 2D) on work processors
      nlev    = p_patch%nlev
      nlevp1  = p_patch%nlevp1
      nblks_c = p_patch%nblks_c
      nblks_e = p_patch%nblks_e

      ALLOCATE(latbc%latbc_data_const)
      ALLOCATE(latbc%latbc_data_const%z_mc_in(nproma,nlev_in,nblks_c), STAT=ierrstat)
      IF (ierrstat /= SUCCESS) CALL finish(routine, "ALLOCATE failed!")
      
      ! topography and metrics are time independent
      latbc%latbc_data_const%topography_c => ext_data%atm%topography_c
      latbc%latbc_data_const%z_ifc        => p_nh_state%metrics%z_ifc
      latbc%latbc_data_const%z_mc         => p_nh_state%metrics%z_mc

      DO tlev = 1, 2
        ! For safety; tke is checked for being associated in vert_interp
        NULLIFY(latbc%latbc_data(tlev)%atm_in%tke)

         ! Allocate atmospheric input data
         latbc%latbc_data(tlev)%atm_in%nlev = nlev_in
         !
         ALLOCATE( &
           latbc%latbc_data(tlev)%atm_in%pres (nproma,nlev_in,nblks_c), &
           latbc%latbc_data(tlev)%atm_in%temp (nproma,nlev_in,nblks_c), &
           latbc%latbc_data(tlev)%atm_in%u    (nproma,nlev_in,nblks_c), &
           latbc%latbc_data(tlev)%atm_in%v    (nproma,nlev_in,nblks_c), &
           latbc%latbc_data(tlev)%atm_in%w    (nproma,nlev_in,nblks_c), &
           latbc%latbc_data(tlev)%atm_in%qv   (nproma,nlev_in,nblks_c), &
           latbc%latbc_data(tlev)%atm_in%qc   (nproma,nlev_in,nblks_c), &
           latbc%latbc_data(tlev)%atm_in%qi   (nproma,nlev_in,nblks_c), &
           latbc%latbc_data(tlev)%atm_in%qr   (nproma,nlev_in,nblks_c), &
           latbc%latbc_data(tlev)%atm_in%qs   (nproma,nlev_in,nblks_c), STAT=ierrstat)
         IF (ierrstat /= SUCCESS) CALL finish(routine, "ALLOCATE failed!")

         ! allocate also vn (though sometimes not needed)
         ALLOCATE(latbc%latbc_data(tlev)%atm_in%vn(nproma, nlev_in, nblks_e), STAT=ierrstat)
         IF (ierrstat /= SUCCESS) CALL finish(routine, "ALLOCATE failed!")

         IF (latbc%buffer%lread_theta_rho) THEN
           ALLOCATE(latbc%latbc_data(tlev)%atm_in%rho(nproma,nlev_in,nblks_c),   &
                    latbc%latbc_data(tlev)%atm_in%theta_v(nproma,nlev_in,nblks_c), STAT=ierrstat)
           IF (ierrstat /= SUCCESS) CALL finish(routine, "ALLOCATE failed!")
         ENDIF

        ! initialize validity dates with dummy values
        latbc%latbc_data(tlev)%vDateTime = dummyDateTime()

        ! initialize with zero to simplify implementation of sparse lateral boundary condition mode
!$OMP PARALLEL
        CALL init(latbc%latbc_data(tlev)%atm_in%pres)
        CALL init(latbc%latbc_data(tlev)%atm_in%temp)
        CALL init(latbc%latbc_data(tlev)%atm_in%u)
        CALL init(latbc%latbc_data(tlev)%atm_in%v)
        CALL init(latbc%latbc_data(tlev)%atm_in%w)
        CALL init(latbc%latbc_data(tlev)%atm_in%qv)
        CALL init(latbc%latbc_data(tlev)%atm_in%qc)
        CALL init(latbc%latbc_data(tlev)%atm_in%qi)
        CALL init(latbc%latbc_data(tlev)%atm_in%qr)
        CALL init(latbc%latbc_data(tlev)%atm_in%qs)
        CALL init(latbc%latbc_data(tlev)%atm_in%vn)
        IF (latbc%buffer%lread_theta_rho) THEN
          CALL init(latbc%latbc_data(tlev)%atm_in%rho)
          CALL init(latbc%latbc_data(tlev)%atm_in%theta_v)
        ENDIF
!$OMP END PARALLEL

         ! Allocate atmospheric output data
         ALLOCATE(latbc%latbc_data(tlev)%atm%vn   (nproma,nlev,nblks_e), &
              latbc%latbc_data(tlev)%atm%u        (nproma,nlev,nblks_c), &
              latbc%latbc_data(tlev)%atm%v        (nproma,nlev,nblks_c), &
              latbc%latbc_data(tlev)%atm%w        (nproma,nlevp1,nblks_c), &
              latbc%latbc_data(tlev)%atm%temp     (nproma,nlev,nblks_c), &
              latbc%latbc_data(tlev)%atm%exner    (nproma,nlev,nblks_c), &
              latbc%latbc_data(tlev)%atm%pres     (nproma,nlev,nblks_c), &
              latbc%latbc_data(tlev)%atm%rho      (nproma,nlev,nblks_c), &
              latbc%latbc_data(tlev)%atm%theta_v  (nproma,nlev,nblks_c), &
              latbc%latbc_data(tlev)%atm%qv       (nproma,nlev,nblks_c), &
              latbc%latbc_data(tlev)%atm%qc       (nproma,nlev,nblks_c), &
              latbc%latbc_data(tlev)%atm%qi       (nproma,nlev,nblks_c), &
              latbc%latbc_data(tlev)%atm%qr       (nproma,nlev,nblks_c), &
              latbc%latbc_data(tlev)%atm%qs       (nproma,nlev,nblks_c), STAT=ierrstat)
         IF (ierrstat /= SUCCESS) CALL finish(routine, "ALLOCATE failed!")

         latbc%latbc_data(tlev)%const => latbc%latbc_data_const

      END DO

#endif
    END SUBROUTINE allocate_pref_latbc_data


    !-------------------------------------------------------------------------
    !>
    !! @par Revision History
    !! Initial version by G. Zaengl, DWD (2018-10-30)
    !!
    !! Synchronous reading of initial lateral boundary conditions by worker PE0
    !!
    !! Replaces the former routine compute_init_latbc_data, which did the same job
    !! in a computationally less efficient way on the prefetch PE
    !!
    SUBROUTINE read_init_latbc_data(latbc, p_patch, p_int_state, p_nh_state, timelev, fileID_latbc, latbc_dict)
      TYPE(t_latbc_data), TARGET, INTENT(INOUT) :: latbc
      TYPE(t_patch),          INTENT(INOUT) :: p_patch
      TYPE(t_int_state),      INTENT(IN)    :: p_int_state
      TYPE(t_nh_state),       INTENT(INOUT) :: p_nh_state  !< nonhydrostatic state on the global domain
      INTEGER,                INTENT(OUT)   :: timelev
      INTEGER,                INTENT(INOUT) :: fileID_latbc
      TYPE (t_dictionary),    INTENT(IN)    :: latbc_dict

      ! local variables
      TYPE(datetime) :: nextActive          ! next trigger date for prefetch event
      TYPE(datetime), POINTER :: latbc_read_datetime ! next input date to be read
      INTEGER        :: ierr, nblks_c, nlev_in, jk,jb,jc, npoints_c, npoints_e
      REAL(wp)       :: seconds,log_exner,tempv
      INTEGER        :: prev_latbc_tlev
      CHARACTER(LEN=MAX_TIMEDELTA_STR_LEN)  :: td_string
      CHARACTER(LEN=MAX_DATETIME_STR_LEN)   :: latbc_read_datetime_str
      CHARACTER(LEN=*), PARAMETER :: routine = modname//"::read_init_latbc_data"
      REAL(wp), ALLOCATABLE                 :: z_ifc_in(:,:,:)

      INTEGER, TARGET                       :: idummy(1)
      INTEGER                               :: vlistID, taxisID, errno,  &
        &                                      idate, iyear, imonth, iday, itime, ihour,   &
        &                                      iminute, isecond, nlevs_read, nlevs
      CHARACTER(LEN=filename_max)           :: latbc_filename, latbc_full_filename
      CHARACTER(LEN=MAX_CHAR_LENGTH)        :: cdiErrorText
      TYPE(datetime), POINTER               :: mtime_vdate
      LOGICAL                               :: l_exist

      TYPE(t_read_params) :: read_params(2) ! parameters for cdi read routine, 1 = for cells, 2 = for edges

#ifndef NOMPI

      ! Fill data type with parameters for cdi read routine
      IF (latbc_config%lsparse_latbc) THEN
        read_params(icell)%npoints = SIZE(latbc%global_index%cells)
        read_params(iedge)%npoints = SIZE(latbc%global_index%edges)
        read_params(icell)%idx_ptr => latbc%global_index%cells
        read_params(iedge)%idx_ptr => latbc%global_index%edges
      ELSE
        read_params(icell)%npoints = p_patch%n_patch_cells_g
        read_params(iedge)%npoints = p_patch%n_patch_edges_g
        read_params(icell)%idx_ptr => idummy
        read_params(iedge)%idx_ptr => idummy
      ENDIF

      read_params(icell)%cdi_params = makeInputParameters(fileID_latbc, p_patch%n_patch_cells_g, p_patch%comm_pat_scatter_c)
      read_params(iedge)%cdi_params = makeInputParameters(fileID_latbc, p_patch%n_patch_edges_g, p_patch%comm_pat_scatter_e)

      ! indicators for synchronous read mode
      read_params(icell)%imode_asy = 0
      read_params(iedge)%imode_asy = 0


      ! convert namelist parameter "limarea_nml/dtime_latbc" into
      ! mtime object:
      IF (latbc_config%dtime_latbc > 86400._wp) THEN
        CALL finish(routine, "Namelist setting of limarea_nml/dtime_latbc too large for mtime conversion!")
      END IF
      seconds = latbc_config%dtime_latbc*1000._wp
      CALL getPTStringFromMS(NINT(seconds,i8), td_string)
      latbc%delta_dtime => newTimedelta(td_string)

      ! create prefetching event:
      latbc%prefetchEvent => newEvent("Prefetch input", time_config%tc_exp_startdate, &
           time_config%tc_exp_startdate, time_config%tc_stopdate, latbc%delta_dtime)

      latbc%mtime_last_read  => newDatetime(time_config%tc_current_date)
      latbc_read_datetime    => newDatetime(time_config%tc_current_date)

      timelev  = 1   ! read in the first time-level slot
      latbc%latbc_data(timelev)%vDateTime = time_config%tc_exp_startdate

      nblks_c = p_patch%nblks_c
      nlev_in = latbc%latbc_data(timelev)%atm_in%nlev

      ! First read hhl, which is assumed to be in the initial latbc file, which is already opened
      IF (latbc%buffer%lread_hhl) THEN
        
        ! allocate temporary array:
        ALLOCATE(z_ifc_in(nproma, (nlev_in+1), nblks_c))

        CALL read_cdi_3d(read_params(icell)%cdi_params, TRIM(dict_get(latbc_dict, latbc%buffer%hhl_var, default='z_ifc')), &
                         SIZE(z_ifc_in,2), z_ifc_in, read_params(icell)%npoints, read_params(icell)%idx_ptr)


!$OMP PARALLEL DO PRIVATE (jk,jb,jc) ICON_OMP_DEFAULT_SCHEDULE
        DO jb = 1, nblks_c
          DO jk = 1, nlev_in
            DO jc = 1, MERGE(nproma,p_patch%npromz_c,jb/=nblks_c)

              IF (.NOT. latbc%patch_data%cells%read_mask(jc,jb)) CYCLE
            
              latbc%latbc_data_const%z_mc_in(jc,jk,jb) = 0.5_wp*(z_ifc_in(jc,jk,jb)+z_ifc_in(jc,jk+1,jb))
            ENDDO
          ENDDO
        ENDDO
!$OMP END PARALLEL DO

        ! cleanup
        IF (ALLOCATED(z_ifc_in)) DEALLOCATE(z_ifc_in)
        CALL message(routine,'HHL completed')

      END IF

      IF (.NOT. isRestart() .AND. latbc_config%init_latbc_from_fg) THEN

        latbc_read_datetime => newDatetime(time_config%tc_current_date)

        CALL message('','take lbc for initial time from fg')
        CALL datetimeToString(latbc_read_datetime, latbc_read_datetime_str)
        WRITE (message_text, '(a,a)')  "  copy date: ", TRIM(latbc_read_datetime_str)
        CALL message('', message_text)

        ! The input for the nominal start date (tc_exp_startdate) always goes to time level 1
        IF (timeshift%dt_shift < 0) THEN
          prev_latbc_tlev = 3 - timelev
        ELSE
          prev_latbc_tlev = timelev
        ENDIF

        ! copy initial data to latbc state
        CALL copy_fg_to_latbc(latbc%latbc_data, p_nh_state, prev_latbc_tlev)
        ! set validity Datetime
        latbc%latbc_data(prev_latbc_tlev)%vDateTime = time_config%tc_current_date

      ENDIF

      ! Read atmospheric latbc data for nominal start date if necessary
      IF (.NOT. isRestart() .AND. (.NOT. latbc_config%init_latbc_from_fg .OR. timeshift%dt_shift < 0)) THEN
        latbc_read_datetime => newDatetime(time_config%tc_exp_startdate)
        CALL read_latbc_data(latbc, p_patch, p_nh_state, p_int_state, timelev, read_params, latbc_dict)
      ENDIF

      IF (my_process_is_work() .AND.  p_pe_work == p_work_pe0) CALL streamClose(fileID_latbc)
      CALL deleteInputParameters(read_params(icell)%cdi_params)
      CALL deleteInputParameters(read_params(iedge)%cdi_params)

      ! Compute tendencies for nest boundary update
      IF (.NOT. isRestart() .AND. timeshift%dt_shift < 0) THEN
        CALL compute_boundary_tendencies(latbc%latbc_data, p_patch, p_nh_state, timelev)
      ENDIF

      ! Read latbc data for first time level in case of restart
      IF(isRestart()) THEN
        !
        CALL getTriggerNextEventAtDateTime(latbc%prefetchEvent,time_config%tc_current_date,nextActive,ierr)
        IF (nextActive > time_config%tc_current_date) THEN
          latbc_read_datetime = nextActive + latbc%delta_dtime*(-1._wp)
        ELSE
          latbc_read_datetime = nextActive
        ENDIF

        CALL read_next_timelevel(.FALSE.)
      ENDIF

      ! Read input data for second boundary time level; in case of IAU (dt_shift<0), the second time level 
      ! equals the nominal start date, which has already been read above
      IF (timeshift%dt_shift == 0 .OR. isRestart()) THEN
        latbc_read_datetime = latbc_read_datetime + latbc%delta_dtime
        CALL read_next_timelevel(.TRUE.)
      ENDIF

      latbc%mtime_last_read = latbc_read_datetime

      ! Inform prefetch PE that the synchronous read of the initial LBCs is completed
      CALL compute_wait_for_async_pref()
      CALL compute_start_async_pref()


    CONTAINS


    SUBROUTINE read_next_timelevel(comp_tendencies)
      LOGICAL,  INTENT(IN)    :: comp_tendencies

      IF (comp_tendencies) timelev = 3 - timelev

      latbc_filename = generate_filename(nroot, latbc%patch_data%level, &
        &                                latbc_read_datetime, time_config%tc_exp_startdate)
      latbc_full_filename = TRIM(latbc_config%latbc_path)//TRIM(latbc_filename)

      latbc%latbc_data(timelev)%vDateTime = latbc_read_datetime

      INQUIRE (FILE=TRIM(ADJUSTL(latbc_full_filename)), EXIST=l_exist)
      IF (.NOT. l_exist) THEN
        CALL finish(routine, "File not found: "//TRIM(latbc_filename))
      ENDIF

      IF (my_process_is_work() .AND.  p_pe_work == p_work_pe0) THEN
        ! opening and reading file
        fileID_latbc  = streamOpenRead(TRIM(latbc_full_filename))
        ! check if the file could be opened
        IF (fileID_latbc < 0) THEN
          CALL cdiGetStringError(fileID_latbc, cdiErrorText)
          CALL finish(routine, "File "//TRIM(latbc_full_filename)//" cannot be opened: "//TRIM(cdiErrorText))
        ENDIF

        ! consistency check: Make sure that the requested date is
        ! actually contained in the file.
      
        vlistID = streamInqVlist(fileID_latbc)
        taxisID = vlistInqTaxis(vlistID)
        idate   = taxisInqVDate(taxisID)
        itime   = taxisInqVTime(taxisID)
        CALL cdiDecodeDate(idate, iyear, imonth, iday)
        CALL cdiDecodeTime(itime, ihour, iminute, isecond)
        mtime_vdate => newDatetime(iyear, imonth, iday, ihour, iminute, isecond, 0, errno)
        IF (mtime_vdate /= latbc_read_datetime) THEN
          CALL finish(routine, "requested date does not match file '"//TRIM(latbc_full_filename))
        END IF
      ENDIF

      read_params(icell)%cdi_params = makeInputParameters(fileID_latbc, p_patch%n_patch_cells_g, p_patch%comm_pat_scatter_c)
      read_params(iedge)%cdi_params = makeInputParameters(fileID_latbc, p_patch%n_patch_edges_g, p_patch%comm_pat_scatter_e)

      CALL read_latbc_data(latbc, p_patch, p_nh_state, p_int_state, timelev, read_params, latbc_dict)

      IF (my_process_is_work() .AND.  p_pe_work == p_work_pe0) CALL streamClose(fileID_latbc)
      CALL deleteInputParameters(read_params(icell)%cdi_params)
      CALL deleteInputParameters(read_params(iedge)%cdi_params)

      ! Compute tendencies for nest boundary update
      IF (comp_tendencies) CALL compute_boundary_tendencies(latbc%latbc_data, p_patch, p_nh_state, timelev)

    END SUBROUTINE read_next_timelevel
#endif
    END SUBROUTINE read_init_latbc_data


    !-------------------------------------------------------------------------
    !>
    !! Read interpolated lateral boundary conditions
    !!
    !! This subroutine is called by compute processors.
    !! Depending on the parameter read_params%imode_asy, reading is done either synchronously
    !! be PE0 (for the initial lateral boundary data), or asynchronously by the prefetch PE.
    !! In the latter case, the 'get_data' routine copies the data from the memory buffer
    !!
    !! In the final step, the data are interpolated vertically from intermediate
    !! remapicon grid to ICON grid, followed by computing/completing the prognostic NH variable set
    !!
    !! NOTE: This subroutine is MPI-collective, since
    !!       it contains several synchronization calls. It must
    !!       therefore be passed by all worker PEs. However, there is
    !!       the common situation where vertical interpolation shall
    !!       performed on a subset of PEs only, while no valid data is
    !!       available on the remaining PE. For this situation we need
    !!       the optional "opt_lmask" parameter.
    !!
    !!
    !! @par Revision History
    !! Initial version by G. Zaengl, DWD (2018-11-28),
    !! replacing the original implementation by M. Pondkule
    !!
    SUBROUTINE read_latbc_data(latbc, p_patch, p_nh_state, p_int, tlev, read_params, latbc_dict)
      TYPE(t_latbc_data),     INTENT(INOUT), TARGET :: latbc  !< variable buffer for latbc data
      TYPE(t_patch),          INTENT(INOUT)         :: p_patch
      TYPE(t_nh_state),       INTENT(IN)            :: p_nh_state  !< nonhydrostatic state on the global domain
      TYPE(t_int_state),      INTENT(IN)            :: p_int
      INTEGER,                INTENT(IN)            :: tlev
      TYPE(t_read_params),    INTENT(INOUT)         :: read_params(:)
      TYPE (t_dictionary),    INTENT(IN), OPTIONAL  :: latbc_dict

#ifndef NOMPI
      ! local variables
      CHARACTER(LEN=*), PARAMETER :: routine = modname//"::read_latbc_data"
      INTEGER(i8)                         :: eoff
      INTEGER                             :: jc, jk, jb, j, jv, nlev_in, i_endblk, ierrstat, rl_end, i_startidx,i_endidx, nblks_c
      REAL(wp)                            :: log_exner, tempv
      REAL(wp), ALLOCATABLE               :: psfc(:,:), phi_sfc(:,:),    &
        &                                    w_ifc(:,:,:), omega(:,:,:)
      LOGICAL                             :: async_mode

      IF (ANY(read_params(:)%imode_asy == 0)) THEN
        async_mode = .FALSE.  ! synchronous read of initial data by PE0
        IF (.NOT. PRESENT(latbc_dict) ) CALL finish(routine, "Inconsistent optional arguments!")
        rl_end = min_rlcell
      ELSE
        async_mode = .TRUE.      ! fetch data from buffer filled asynchronously by prefetch PE
        rl_end = min_rlcell_int  ! these do not include halo points
      ENDIF

      i_endblk = p_patch%cells%end_block(rl_end)
      nblks_c  = p_patch%nblks_c
      nlev_in  = latbc%latbc_data(tlev)%atm_in%nlev

      ! consistency check
      IF ((tlev <1) .OR. (SIZE(latbc%latbc_data) < tlev)) THEN
        CALL finish(routine, "Internal error!")
      END IF

      ! Offset in memory window for async prefetching
      eoff = 0_i8

      IF (async_mode) THEN
        DO jv = 1, latbc%buffer%ngrp_vars
          ! Receive 2d and 3d variables
          CALL compute_data_receive ( latbc%buffer%hgrid(jv), latbc%buffer%nlev(jv), &
            latbc%buffer%vars(jv)%buffer, eoff, latbc%patch_data)
        ENDDO

        ! Reading the next time step
        IF (my_process_is_work()) CALL compute_start_async_pref()

        ! get validity DateTime of current boundary data timeslice
        latbc%latbc_data(tlev)%vDateTime = latbc%buffer%vDateTime
      ENDIF

      ! in async mode: copy the variable values from prefetch buffer to the respective allocated variable
      ! in init mode: read the variables synchronously from input file

      ! Read parameters QV, QC and QI
      CALL get_data(latbc, 'qv', latbc%latbc_data(tlev)%atm_in%qv, read_params(icell))
      CALL get_data(latbc, 'qc', latbc%latbc_data(tlev)%atm_in%qc, read_params(icell))
      CALL get_data(latbc, 'qi', latbc%latbc_data(tlev)%atm_in%qi, read_params(icell))

      ! Read parameter QR
      IF (latbc%buffer%lread_qr) THEN
        CALL get_data(latbc, 'qr', latbc%latbc_data(tlev)%atm_in%qr, read_params(icell))
      ELSE
!$OMP PARALLEL
        CALL init(latbc%latbc_data(tlev)%atm_in%qr(:,:,:))
!$OMP END PARALLEL
      ENDIF

<<<<<<< HEAD

      ! Read parameter QS
      IF (latbc%buffer%lread_qs) THEN
        CALL get_data(latbc, 'qs', latbc%latbc_data(tlev)%atm_in%qs, read_params(icell))
      ELSE
!$OMP PARALLEL
        CALL init(latbc%latbc_data(tlev)%atm_in%qs(:,:,:))
!$OMP END PARALLEL
=======
      ! fixme: the program should try to keep an already open file,
      ! and only close+open if a new name needs to be used
      ! opening and reading file
      latbc_fileID  = streamOpenRead(TRIM(latbc_full_filename))
      ! check if the file could be opened
      IF (latbc_fileID < 0) THEN
         CALL cdiGetStringError(latbc_fileID, cdiErrorText)
         CALL finish(routine, "File "//TRIM(latbc_full_filename)//" cannot be opened: "//TRIM(cdiErrorText))
>>>>>>> 0b2cb1d1
      ENDIF

      IF (latbc%buffer%lread_theta_rho) THEN

        CALL get_data(latbc, 'theta_v', latbc%latbc_data(tlev)%atm_in%theta_v, read_params(icell), latbc_dict)
        CALL get_data(latbc, 'rho',     latbc%latbc_data(tlev)%atm_in%rho,     read_params(icell), latbc_dict)

        ! Diagnose pres and temp from prognostic ICON variables
!$OMP PARALLEL DO PRIVATE (jk,j,jb,jc,log_exner,tempv,i_startidx,i_endidx)
        DO jb = 1, i_endblk

          CALL get_indices_c(p_patch, jb, 1, i_endblk, i_startidx, i_endidx, 1, rl_end)

          DO jk = 1, nlev_in
            DO jc = i_startidx, i_endidx

              IF (.NOT. latbc%patch_data%cells%read_mask(jc,jb)) CYCLE

              log_exner = (1._wp/cvd_o_rd)*LOG(latbc%latbc_data(tlev)%atm_in%rho(jc,jk,jb)* &
                latbc%latbc_data(tlev)%atm_in%theta_v(jc,jk,jb)*rd/p0ref)
              tempv = latbc%latbc_data(tlev)%atm_in%theta_v(jc,jk,jb)*EXP(log_exner)

              latbc%latbc_data(tlev)%atm_in%pres(jc,jk,jb) = p0ref*EXP(cpd/rd*log_exner)
              latbc%latbc_data(tlev)%atm_in%temp(jc,jk,jb) = &
                &    tempv / (1._wp + vtmpc1*latbc%latbc_data(tlev)%atm_in%qv(jc,jk,jb) - &
                &             (latbc%latbc_data(tlev)%atm_in%qc(jc,jk,jb) + &
                &              latbc%latbc_data(tlev)%atm_in%qi(jc,jk,jb) + &
                &              latbc%latbc_data(tlev)%atm_in%qr(jc,jk,jb) + &
                &              latbc%latbc_data(tlev)%atm_in%qs(jc,jk,jb)) )
              ENDDO
            ENDDO
        ENDDO
!$OMP END PARALLEL DO

      END IF


      IF (latbc%buffer%lread_pres) THEN
        CALL get_data(latbc, 'pres', latbc%latbc_data(tlev)%atm_in%pres, read_params(icell), latbc_dict)
      ENDIF
      IF (latbc%buffer%lread_temp) THEN
        CALL get_data(latbc, 'temp', latbc%latbc_data(tlev)%atm_in%temp, read_params(icell), latbc_dict)
      ENDIF
      IF (latbc%buffer%lread_vn) THEN
        CALL get_data(latbc, 'vn', latbc%latbc_data(tlev)%atm_in%vn, read_params(iedge))
      END IF
      IF (latbc%buffer%lread_u_v) THEN
        CALL get_data(latbc, 'u', latbc%latbc_data(tlev)%atm_in%u, read_params(icell))
        CALL get_data(latbc, 'v', latbc%latbc_data(tlev)%atm_in%v, read_params(icell))
      ENDIF



      ! Read vertical component of velocity (W) or OMEGA

      IF (latbc%buffer%lconvert_omega2w) THEN

         ! allocate temporary array:
         ALLOCATE(omega(nproma, (nlev_in), nblks_c), STAT=ierrstat)
         IF (ierrstat /= SUCCESS) CALL finish(routine, "ALLOCATE failed!")

         IF (latbc%buffer%lread_w) THEN
           CALL get_data(latbc, 'w', omega, read_params(icell))
         ELSE
!$OMP PARALLEL
           CALL init(omega(:,:,:))
!$OMP END PARALLEL
         ENDIF

      ELSE

         ! allocate temporary array:
         ALLOCATE(w_ifc(nproma,    (nlev_in+1), nblks_c), STAT=ierrstat)
         IF (ierrstat /= SUCCESS) CALL finish(routine, "ALLOCATE failed!")

         IF (latbc%buffer%lread_w) CALL get_data(latbc, 'w', w_ifc, read_params(icell))

         ! Interpolate input 'w' from the interface levels to the main levels:

         ! consistency check
         IF ((SIZE(latbc%latbc_data(tlev)%atm_in%w,2) < nlev_in) .OR. (SIZE(w_ifc,2) < (nlev_in+1))) THEN
           CALL finish(routine, "Internal error!")
         END IF

         IF (latbc%buffer%lread_w) THEN
!$OMP PARALLEL DO PRIVATE (jk,j,jb,jc) ICON_OMP_DEFAULT_SCHEDULE
           DO jb = 1, i_endblk

             CALL get_indices_c(p_patch, jb, 1, i_endblk, i_startidx, i_endidx, 1, rl_end)

             DO jk = 1, nlev_in
               DO jc = i_startidx, i_endidx

                 IF (.NOT. latbc%patch_data%cells%read_mask(jc,jb)) CYCLE
                 latbc%latbc_data(tlev)%atm_in%w(jc,jk,jb) = (w_ifc(jc,jk,jb) + w_ifc(jc,jk+1,jb)) * 0.5_wp
               ENDDO
             ENDDO
           ENDDO
!$OMP END PARALLEL DO
         ELSE
!$OMP PARALLEL
           CALL init(latbc%latbc_data(tlev)%atm_in%w(:,:,:))
!$OMP END PARALLEL
         ENDIF
      ENDIF


      IF (latbc%buffer%lread_ps_geop) THEN
        ! allocate local temporary arrays:
        ALLOCATE(psfc(nproma, nblks_c), phi_sfc(nproma, nblks_c), STAT=ierrstat)
        IF (ierrstat /= SUCCESS) CALL finish(routine, "ALLOCATE failed!")

        ! Read parameter surface pressure (LNPS)
        CALL get_data(latbc, "pres_sfc", psfc, read_params(icell), latbc_dict)

        ! Read parameter  surface Geopotential (GEOSP)
        CALL get_data(latbc, latbc%buffer%geop_ml_var, phi_sfc, read_params(icell), latbc_dict)
      ENDIF

      ! boundary exchange for a 2-D and 3-D array, needed because the
      ! vertical interpolation includes the halo region (otherwise, the
      ! syncs would have to be called after vert_interp)
      IF (async_mode) THEN
        CALL sync_patch_array_mult(SYNC_C,p_patch,3,                                  &
          &                        latbc%latbc_data(tlev)%atm_in%w,                   &
          &                        latbc%latbc_data(tlev)%atm_in%pres,                &
          &                        latbc%latbc_data(tlev)%atm_in%temp)
        CALL sync_patch_array_mult(SYNC_C,p_patch,5,latbc%latbc_data(tlev)%atm_in%qv, &
          &                        latbc%latbc_data(tlev)%atm_in%qc,                  &
          &                        latbc%latbc_data(tlev)%atm_in%qi,                  &
          &                        latbc%latbc_data(tlev)%atm_in%qr,                  &
          &                        latbc%latbc_data(tlev)%atm_in%qs)

        IF (latbc%buffer%lread_vn) THEN
           CALL sync_patch_array(SYNC_E,p_patch,latbc%latbc_data(tlev)%atm_in%vn)
        ELSE
           CALL sync_patch_array_mult(SYNC_C,p_patch,2,latbc%latbc_data(tlev)%atm_in%u, &
             &                        latbc%latbc_data(tlev)%atm_in%v)
        ENDIF
      ENDIF

      IF (latbc%buffer%lcompute_hhl_pres) THEN ! i.e. atmospheric data from IFS
        CALL sync_patch_array(SYNC_C, p_patch, phi_sfc)
        CALL sync_patch_array(SYNC_C, p_patch, psfc)

        IF (.NOT. latbc%patch_data%cells%this_skip .OR. .NOT. latbc_config%lsparse_latbc) THEN
          CALL compute_input_pressure_and_height(p_patch, psfc, phi_sfc, latbc%latbc_data(tlev), &
            &                                    opt_lmask=latbc%patch_data%cells%read_mask)
        END IF

      END IF

      IF (latbc%buffer%lconvert_omega2w) THEN
        CALL sync_patch_array(SYNC_C, p_patch, omega)
        ! (note that "convert_omega2w" requires the pressure field
        ! which has been computed before)
        IF (.NOT. latbc%patch_data%cells%this_skip .OR. .NOT. latbc_config%lsparse_latbc) THEN
          CALL convert_omega2w(omega, &
            &                  latbc%latbc_data(tlev)%atm_in%w,     &
            &                  latbc%latbc_data(tlev)%atm_in%pres,  &
            &                  latbc%latbc_data(tlev)%atm_in%temp,  &
            &                  nblks_c, p_patch%npromz_c, nlev_in,  &
            &                  opt_lmask=latbc%patch_data%cells%read_mask)
        END IF

      END IF

<<<<<<< HEAD
      ! cleanup
      IF (ALLOCATED(omega))    DEALLOCATE(omega)
      IF (ALLOCATED(psfc))     DEALLOCATE(psfc)
      IF (ALLOCATED(phi_sfc))  DEALLOCATE(phi_sfc)
      IF (ALLOCATED(w_ifc))    DEALLOCATE(w_ifc)
=======
      !
      ! get prognostic 3d fields
      !
      ! copying tha variable values from prefetch buffer to the respective allocated variable

      CALL fetch_from_buffer(latbc, 'temp', latbc%latbc_data(tlev)%atm%temp)
      CALL fetch_from_buffer(latbc, 'u',    latbc%latbc_data(tlev)%atm_in%u)
      CALL fetch_from_buffer(latbc, 'v',    latbc%latbc_data(tlev)%atm_in%v)
      CALL fetch_from_buffer(latbc, 'w',    latbc%latbc_data(tlev)%atm%w)

      ! Read parameter Pressure
      CALL fetch_from_buffer(latbc, 'pres', latbc%latbc_data(tlev)%atm%pres)

      ! Read parameter qv
      CALL fetch_from_buffer(latbc, 'qv', latbc%latbc_data(tlev)%atm%qv)
      ! Read parameter qc
      CALL fetch_from_buffer(latbc, 'qc', latbc%latbc_data(tlev)%atm%qc)
      ! Read parameter qi
      CALL fetch_from_buffer(latbc, 'qi', latbc%latbc_data(tlev)%atm%qi)
      ! Read parameter qr
      CALL fetch_from_buffer(latbc, 'qr', latbc%latbc_data(tlev)%atm%qr)
      ! Read parameter qs
      CALL fetch_from_buffer(latbc, 'qs', latbc%latbc_data(tlev)%atm%qs)

      !
      ! Convert u and v on cell points to vn at edge points
      !
      CALL interp_uv_2_vn( p_patch, p_int, latbc%latbc_data(tlev)%atm_in%u,              &
           &                  latbc%latbc_data(tlev)%atm_in%v, latbc%latbc_data(tlev)%atm%vn )
>>>>>>> 0b2cb1d1


      ! perform vertical interpolation of horizontally interpolated analysis data.
      !
      ! - note that we compute RHO in this subroutine.
      ! - note that "vert_interp" is MPI-collective, we cannot skip
      !   this for single PEs
      !
      IF (latbc_config%lsparse_latbc) THEN
        IF ( .NOT. (latbc%patch_data%cells%this_skip .AND. latbc%patch_data%edges%this_skip)) THEN
          CALL vert_interp(p_patch, p_int, p_nh_state%metrics, latbc%latbc_data(tlev),   &
            &    opt_use_vn=latbc%buffer%lread_vn,                                       &
            &    opt_lmask_c=latbc%patch_data%cells%read_mask,                           &
            &    opt_lmask_e=latbc%patch_data%edges%read_mask, opt_latbcmode=.TRUE.)
        ENDIF
      ELSE
        CALL vert_interp(p_patch, p_int, p_nh_state%metrics, latbc%latbc_data(tlev),   &
          &    opt_use_vn=latbc%buffer%lread_vn, opt_latbcmode=.TRUE.)
      ENDIF

<<<<<<< HEAD
      CALL sync_patch_array(SYNC_E,p_patch,latbc%latbc_data(tlev)%atm%vn)

=======
>>>>>>> 0b2cb1d1
#endif
    END SUBROUTINE read_latbc_data

    !-------------------------------------------------------------------------
    !>
    !! @par Revision History
    !! Initial version by S. Brdar, DWD (2013-06-13)
    !! Modified version by M.Pondkule, DWD (2014-01-27)
    !!
    !! ** This subroutine is only called by the prefetching PEs. **
    !!
    SUBROUTINE async_init_latbc_data(latbc)
      TYPE(t_latbc_data), INTENT(INOUT) :: latbc

#ifndef NOMPI
      ! local variables
<<<<<<< HEAD
      TYPE(datetime) :: nextActive             ! next trigger date for prefetch event
      INTEGER        :: ierr
      TYPE(datetime), POINTER :: latbc_read_datetime    ! next input date to be read
      LOGICAL        :: done
      REAL(wp)       :: seconds
      CHARACTER(LEN=*), PARAMETER :: routine = modname//"::async_init_latbc_data"
      CHARACTER(LEN=MAX_TIMEDELTA_STR_LEN)  :: td_string
=======
      CHARACTER(LEN=*), PARAMETER :: routine = modname//"::compute_latbc_intp_data"
      INTEGER(i8)                         :: eoff
      TYPE(t_reorder_info), POINTER       :: p_ri
      INTEGER                             :: jc, jk, jb, j, jv, nlev_in, nblks_c, ierrstat
      REAL(wp)                            :: log_exner, tempv
      REAL(wp), ALLOCATABLE               :: psfc(:,:), phi_sfc(:,:),    &
        &                                    w_ifc(:,:,:), omega(:,:,:)
>>>>>>> 0b2cb1d1

      ! fixme: this routine opens and closes altogether too many
      ! OpenMP parallel regions, extending the already present regions
      ! and explicitly synchronizing in the few points actually needed
      ! seems promising

      IF (.NOT. my_process_is_pref())  RETURN

      ! convert namelist parameter "limarea_nml/dtime_latbc" into
      ! mtime object:
      IF (latbc_config%dtime_latbc > 86400._wp) THEN
        CALL finish(routine, "Namelist setting of limarea_nml/dtime_latbc too large for mtime conversion!")
      END IF
      seconds = latbc_config%dtime_latbc*1000._wp
      CALL getPTStringFromMS(NINT(seconds,i8), td_string)
      latbc%delta_dtime => newTimedelta(td_string)

<<<<<<< HEAD
      ! create prefetching event:
      latbc%prefetchEvent => newEvent("Prefetch input", time_config%tc_exp_startdate, &
           time_config%tc_exp_startdate, time_config%tc_stopdate, latbc%delta_dtime)
=======
      ! Offset in memory window for async prefetching
      eoff = 0_i8

      DO jv = 1, latbc%buffer%ngrp_vars
        ! Receive 2d and 3d variables
        CALL compute_data_receive ( latbc%buffer%hgrid(jv), latbc%buffer%nlev(jv), &
          latbc%buffer%vars(jv)%buffer, eoff, latbc%patch_data)
      ENDDO

      ! fixme: by moving this down to the end of the subroutine one
      ! could obviously eliminate the buffer arrays, since that would
      ! save on the most precious resource, memory bandwidth, that
      ! seems a promising approach.
      ! Reading the next time step
      IF (my_process_is_work()) CALL compute_start_async_pref()

      p_ri => latbc%patch_data%cells


      ! get validity DateTime of current boundary data timeslice
      latbc%latbc_data(tlev)%vDateTime = latbc%buffer%vDateTime

      ! copying the variable values from prefetch buffer to the
      ! respective allocated variable

      ! Read parameter QV, QC and QI
      CALL fetch_from_buffer(latbc, 'qv', latbc%latbc_data(tlev)%atm_in%qv)
      CALL fetch_from_buffer(latbc, 'qc', latbc%latbc_data(tlev)%atm_in%qc)
      CALL fetch_from_buffer(latbc, 'qi', latbc%latbc_data(tlev)%atm_in%qi)
>>>>>>> 0b2cb1d1

      latbc%mtime_last_read  => newDatetime(time_config%tc_current_date)
      latbc_read_datetime    => newDatetime(time_config%tc_current_date)

      ! Ensure that the prefetch event control will start reading at the correct date
      IF(isRestart()) THEN
        !
        CALL getTriggerNextEventAtDateTime(latbc%prefetchEvent,time_config%tc_current_date,nextActive,ierr)
        IF (nextActive > time_config%tc_current_date) THEN
          latbc_read_datetime = nextActive + latbc%delta_dtime*(-1._wp)
        ELSE
          latbc_read_datetime = nextActive
        ENDIF
        latbc_read_datetime = latbc_read_datetime + latbc%delta_dtime
      ELSE
        IF (timeshift%dt_shift < 0 ) THEN
          ! For IAU, the second frame is always taken at tc_exp_startdate
          ! which is equivalent to latbc_read_datetime + timeshift%mtime_absshift
          latbc_read_datetime = time_config%tc_exp_startdate
        ELSE
          latbc_read_datetime = latbc_read_datetime + latbc%delta_dtime
        ENDIF
      ENDIF

      latbc%mtime_last_read = latbc_read_datetime

      ! Inform compute PEs that we are ready
      CALL async_pref_send_handshake()

<<<<<<< HEAD
=======
        ! Diagnose pres and temp from prognostic ICON variables
!$OMP PARALLEL DO PRIVATE (jk,j,jb,jc,log_exner,tempv)
#ifdef __LOOP_EXCHANGE
        DO j = 1, p_ri%n_own !p_patch%n_patch_cells
          jb = p_ri%own_blk(j) ! Block index in distributed patch
          jc = p_ri%own_idx(j) ! Line  index in distributed patch
!DIR$ IVDEP
          DO jk = 1, nlev_in
#else
        DO jk = 1, nlev_in
          DO j = 1, p_ri%n_own !p_patch%n_patch_cells
            jb = p_ri%own_blk(j) ! Block index in distributed patch
            jc = p_ri%own_idx(j) ! Line  index in distributed patch
>>>>>>> 0b2cb1d1
#endif
    END SUBROUTINE async_init_latbc_data


    !-------------------------------------------------------------------------
    !>
    !! Read horizontally interpolated atmospheric boundary data.
    !!
    !! The subroutine reads atmospheric boundary data and projects on
    !! the ICON global grid. 
    !!
    !! The following steps are performed:
    !! - Read atmospheric input data,
    !! - Write input data to memory window buffer. The offset for data
    !!   is set such that each of dataset belongs to the respective
    !!   compute processor,
    !!
    !! ** This subroutine is only called by the prefetching PE. **
    !!
    !! @par Revision History
    !! Initial version by S. Brdar, DWD (2013-07-19)
    !! Modified version by M. Pondkule, DWD (2014-02-11)
    !!

    SUBROUTINE prefetch_latbc_data(latbc, latbc_read_datetime)

      TYPE(t_latbc_data), TARGET, INTENT(INOUT)    :: latbc

      ! datetime of the next input time level
      TYPE(datetime), INTENT(IN)         :: latbc_read_datetime

#ifndef NOMPI
      ! local variables
      CHARACTER(LEN=*), PARAMETER :: routine = modname//"::prefetch_latbc_data"

      INTEGER(KIND=MPI_ADDRESS_KIND)        :: ioff(0:num_work_procs-1)
      INTEGER                               :: jm, latbc_fileID, vlistID, taxisID, errno,  &
        &                                      idate, iyear, imonth, iday, itime, ihour,   &
        &                                      iminute, isecond, nlevs_read, nlevs
      LOGICAL                               :: l_exist
      CHARACTER(LEN=filename_max)           :: latbc_filename, latbc_full_filename
      CHARACTER(LEN=MAX_CHAR_LENGTH)        :: cdiErrorText
      CHARACTER(LEN=MAX_DATETIME_STR_LEN)   :: dstringA, dstringB
      TYPE(datetime), POINTER               :: mtime_vdate
      LOGICAL                               :: lconst_data_only
      TYPE(datetime), POINTER               :: vDateTime_ptr  ! pointer to vDateTime
      character(len=max_datetime_str_len)   :: vDateTime_str  ! vDateTime in String format



      ! return if latbc_read_datetime is at least one full boundary data
      ! interval beyond the simulation end, implying that no further
      ! data are required for correct results
      IF (latbc_read_datetime >= time_config%tc_stopdate + latbc%delta_dtime) RETURN

      latbc_filename = generate_filename(nroot, latbc%patch_data%level, &
        &                                latbc_read_datetime, time_config%tc_exp_startdate)
      latbc_full_filename = TRIM(latbc_config%latbc_path)//TRIM(latbc_filename)

<<<<<<< HEAD
      WRITE(0,*) 'reading boundary data: ', TRIM(latbc_filename)

      ! Optional idle-wait-and-retry: Read process waits if files are
      ! not present. This is *not* performed for the first two time
      ! slices to avoid unnecessary waiting, eg. when the user has
      ! mistyped a path name.
      l_exist = check_file_exists(latbc_full_filename, &
        &                         latbc_config%nretries, latbc_config%retry_wait_sec)
      IF (.NOT. l_exist) THEN
         CALL finish(routine, "File not found: "//TRIM(latbc_filename))
=======
               latbc%latbc_data(tlev)%atm_in%w(jc,jk,jb) = (w_ifc(jc,jk,jb) + w_ifc(jc,jk+1,jb)) * 0.5_wp
             ENDDO
           ENDDO
!$OMP END PARALLEL DO
         ELSE
!$OMP PARALLEL
           CALL init(latbc%latbc_data(tlev)%atm_in%w(:,:,:))
!$OMP END PARALLEL
         ENDIF
>>>>>>> 0b2cb1d1
      ENDIF

      ! opening and reading file
      latbc_fileID  = streamOpenRead(TRIM(latbc_full_filename))
      ! check if the file could be opened
      IF (latbc_fileID < 0) THEN
         CALL cdiGetStringError(latbc_fileID, cdiErrorText)
         CALL finish(routine, "File "//TRIM(latbc_full_filename)//" cannot be opened: "//TRIM(cdiErrorText))
      ENDIF

      ! consistency check: Make sure that the requested date is
      ! actually contained in the file.
      
      vlistID = streamInqVlist(latbc_fileID)
      taxisID = vlistInqTaxis(vlistID)
      idate   = taxisInqVDate(taxisID)
      itime   = taxisInqVTime(taxisID)
      CALL cdiDecodeDate(idate, iyear, imonth, iday)
      CALL cdiDecodeTime(itime, ihour, iminute, isecond)
      mtime_vdate => newDatetime(iyear, imonth, iday, ihour, iminute, isecond, 0, errno)
      IF (mtime_vdate /= latbc_read_datetime) THEN
        CALL finish(routine, "requested date does not match file '"//TRIM(latbc_full_filename))
      END IF
      IF (msg_level >= 10) THEN
        CALL datetimeToString(latbc_read_datetime, dstringA)
        CALL datetimeToString(mtime_vdate, dstringB)
        WRITE (0,*) "  read date: ", TRIM(dstringA)
        WRITE (0,*) "  file date: ", TRIM(dstringB)
      END IF


      ! store validity datetime of current boundary data timeslice
      latbc%buffer%vDateTime = mtime_vdate
      ! send validity datetime of current boundary data timeslice from prefetch PE0 
      ! to worker PE0
      IF(p_pe_work == 0) THEN
        vDateTime_ptr => latbc%buffer%vDateTime
        CALL datetimeToString(vDateTime_ptr, vDateTime_str, errno)
        CALL p_isend(vDateTime_str, p_work_pe0, TAG_VDATETIME)
      ENDIF

<<<<<<< HEAD
      CALL deallocateDatetime(mtime_vdate)

      ! initializing the displacement array for each compute processor
      ioff(:) = 0_MPI_ADDRESS_KIND
      !
      ! Perform CDI read operation
      !

        VARLOOP: DO jm = 1, latbc%buffer%ngrp_vars

          ! ------------------------------------------------------------
          ! skip constant variables
          ! ------------------------------------------------------------
          IF (TRIM(tolower(latbc%buffer%internal_name(jm))) == TRIM(tolower(latbc%buffer%hhl_var))) THEN
            nlevs = latbc%buffer%nlev(jm)
            ! when skipping a variable: be sure to move the buffer
            ! offset position, too
            ioff(:) = ioff(:) + INT(nlevs * latbc%patch_data%cells%pe_own(:),i8)
            CYCLE VARLOOP
          END IF


          !WRITE (0,*) routine,'fetch variable '//TRIM(latbc%buffer%mapped_name(jm))
=======
      ! boundary exchange for a 2-D and 3-D array, needed because the
      ! vertical interpolation includes the halo region (otherwise, the
      ! syncs would have to be called after vert_interp)
      ! fixme: how is this not controlled by the same predicate as the
      ! preceding allocation and initialization of phi_sfc and psfc?
      ! compute_input_pressure_and_height must not be called if either
      ! of the two is not allocated
      IF (latbc%buffer%lcompute_hhl_pres) THEN ! i.e. atmospheric data from IFS
        IF (latbc%patch_data%cells%n_own > 0) THEN
          CALL compute_input_pressure_and_height(p_patch, psfc, phi_sfc, &
               latbc%latbc_data(tlev), latbc%patch_data%cell_mask)
        END IF
      END IF

      IF (latbc%buffer%lconvert_omega2w) THEN
        ! (note that "convert_omega2w" requires the pressure field
        ! which has been computed before)
        IF (latbc%patch_data%cells%n_own > 0) THEN
          CALL convert_omega2w(omega, &
            &                  latbc%latbc_data(tlev)%atm_in%w,     &
            &                  latbc%latbc_data(tlev)%atm_in%pres,  &
            &                  latbc%latbc_data(tlev)%atm_in%temp,  &
            &                  nblks_c, p_patch%npromz_c, nlev_in )
        END IF
>>>>>>> 0b2cb1d1

          ! Get pointer to appropriate reorder_info
          IF(latbc%buffer%nlev(jm) /= 1 ) THEN

            SELECT CASE (latbc%buffer%hgrid(jm))
            CASE(GRID_UNSTRUCTURED_CELL)
           
              ! Read 3d variables
              CALL prefetch_cdi_3d ( latbc_fileID, latbc%buffer%mapped_name(jm), latbc, &
                &                    nlevs_read, latbc%buffer%hgrid(jm), ioff )
            
            CASE(GRID_UNSTRUCTURED_EDGE)
              CALL prefetch_cdi_3d ( latbc_fileID, latbc%buffer%mapped_name(jm), latbc, &
                &                    nlevs_read, latbc%buffer%hgrid(jm), ioff )
            CASE default
              CALL finish(routine,'unknown grid type')
            END SELECT
          
            ! consistency check
            IF (nlevs_read /= latbc%buffer%nlev(jm)) THEN
              WRITE (message_text, *) &
                & "variable '", TRIM(latbc%buffer%mapped_name(jm)), &
                & "': nlev=", nlevs_read, " but expected ", latbc%buffer%nlev(jm)
              CALL finish(routine, message_text)
            END IF
          
          ELSE
            SELECT CASE (latbc%buffer%hgrid(jm))
            CASE(GRID_UNSTRUCTURED_CELL)
              ! Read 2d variables
              CALL prefetch_cdi_2d ( latbc_fileID, latbc%buffer%mapped_name(jm), latbc, &
                &                    latbc%buffer%hgrid(jm), ioff )
            
            CASE(GRID_UNSTRUCTURED_EDGE)
              CALL prefetch_cdi_2d ( latbc_fileID, latbc%buffer%mapped_name(jm), latbc, &
                &                    latbc%buffer%hgrid(jm), ioff )
            
            CASE default
              CALL finish(routine,'unknown grid type')
            END SELECT
          
          ENDIF

        ENDDO VARLOOP

<<<<<<< HEAD

      ! close the open dataset file
      CALL streamClose(latbc_fileID)

      ! Store mtime_last_read
      latbc%mtime_last_read = latbc_read_datetime

=======
      ! perform vertical interpolation of horizontally interpolated analysis data.
      !
      ! - note that we compute RHO in this subroutine.
      ! - note that "vert_interp" is MPI-collective, we cannot skip
      !   this for single PEs
      !
      IF (latbc_config%lsparse_latbc) THEN
        IF (latbc%patch_data%cells%n_own > 0 .OR. latbc%patch_data%edges%n_own > 0) THEN
          CALL vert_interp(p_patch, p_int, p_nh_state%metrics, latbc%latbc_data(tlev),   &
            &    opt_use_vn=latbc%buffer%lread_vn,                                       &
            &    opt_lmask_c=latbc%patch_data%cell_mask,                           &
            &    opt_lmask_e=latbc%patch_data%edge_mask, opt_latbcmode=.TRUE.)
        ENDIF
      ELSE
        CALL vert_interp(p_patch, p_int, p_nh_state%metrics, latbc%latbc_data(tlev),   &
          &    opt_use_vn=latbc%buffer%lread_vn, opt_latbcmode=.TRUE.)
      ENDIF

>>>>>>> 0b2cb1d1
#endif
    END SUBROUTINE prefetch_latbc_data


    !-------------------------------------------------------------------------
    !>
    !! Receive horizontally interpolated atmospheric boundary data
    !! from the prefetching PE. 
    !!
    !! ** This subroutine is only called by the worker PEs. **
    !!
    !! @par Revision History
    !! Initial version by S. Brdar, DWD (2013-07-19)
    !! Modified version by M. Pondkule, DWD (2014-02-11)
    !!
    SUBROUTINE recv_latbc_data(latbc, p_patch, p_nh_state, p_int, cur_datetime, &
      &                        latbc_read_datetime, lcheck_read, tlev)

      TYPE(t_latbc_data),     INTENT(INOUT) :: latbc
      TYPE(t_patch),          INTENT(INOUT) :: p_patch
      TYPE(t_nh_state),       INTENT(INOUT) :: p_nh_state   !< nonhydrostatic state on the global domain
      TYPE(t_int_state),      INTENT(IN)    :: p_int
      TYPE(datetime), POINTER, INTENT(IN)   :: cur_datetime !< current time
      INTEGER,                INTENT(INOUT) :: tlev

      ! datetime of the next input time level
      TYPE(datetime),         INTENT(IN)    :: latbc_read_datetime

      ! flag to set wether compute processor need to read boundary
      ! data or need not and than they will return
      LOGICAL,      INTENT(IN)    :: lcheck_read


#ifndef NOMPI
      ! local variables
      CHARACTER(LEN=*), PARAMETER :: routine = modname//"::recv_latbc_data"
      LOGICAL                               :: isactive
      TYPE(timedelta), POINTER              :: my_duration_slack
      INTEGER                               :: prev_latbc_tlev
      character(len=max_datetime_str_len)   :: vDateTime_str
      TYPE(datetime), POINTER               :: vDateTime_ptr
      TYPE(t_read_params)                   :: read_params(2)


      ! check for event been active
      my_duration_slack => newTimedelta("PT0S")
      my_duration_slack = time_config%tc_dt_model*0.5_wp
      isactive = isCurrentEventActive(latbc%prefetchEvent, cur_datetime, my_duration_slack)
      CALL deallocateTimedelta(my_duration_slack)

      ! do we need to read boundary data
      IF (lcheck_read .AND. (.NOT. isactive))  RETURN


      ! return if latbc_read_datetime is at least one full boundary data
      ! interval beyond the simulation end, implying that no further
      ! data are required for correct results
      IF (latbc_read_datetime >= time_config%tc_stopdate + latbc%delta_dtime) RETURN


      ! compute processors wait for msg from
      ! prefetch processor that they can start
      ! reading latbc data from memory window
      IF(my_process_is_work()) CALL compute_wait_for_async_pref()


<<<<<<< HEAD
      ! receive validity dateTime of current boundary data timeslice 
      ! from prefetch PE0.
      IF(p_pe_work==0) THEN
         CALL p_recv(vDateTime_str, p_pref_pe0, TAG_VDATETIME)
         vDateTime_ptr => newDatetime(vDateTime_str)
         latbc%buffer%vDateTime = vDateTime_ptr
         CALL deallocateDatetime(vDateTime_ptr)
      ENDIF
      CALL p_bcast(latbc%buffer%vDateTime,0,p_comm_work)


      ! Adjust read/last indices
      !
      ! New boundary data time-level is always read in latbc%latbc_data(tlev),
      ! whereas latbc%latbc_data(prev_latbc_tlev) always holds the last read boundary data
      !
      prev_latbc_tlev = 3 - tlev
      tlev  = prev_latbc_tlev

      ! indicators for asynchronous read mode; receives data from prefetch PE
      read_params(icell)%imode_asy = icell
      read_params(iedge)%imode_asy = iedge
      CALL read_latbc_data(latbc, p_patch, p_nh_state, p_int, tlev, read_params)
=======
            latbc%latbc_data_const%z_mc_in(jc,jk,jb)  = (z_ifc_in(jc,jk,jb) + z_ifc_in(jc,jk+1,jb) ) * 0.5_wp
          ENDDO
        ENDDO
!$OMP END PARALLEL DO

        ! cleanup
        DEALLOCATE(z_ifc_in)
      END IF
>>>>>>> 0b2cb1d1

      ! Compute tendencies for nest boundary update
      CALL compute_boundary_tendencies(latbc%latbc_data, p_patch, p_nh_state, tlev)


      ! Store mtime_last_read
      latbc%mtime_last_read = latbc_read_datetime
#endif
    END SUBROUTINE recv_latbc_data


    ! Wrapper routine for copying prognostic variables from initial state to the 
    ! first time level of the lateral boundary data
    !
    SUBROUTINE copy_fg_to_latbc(latbc_data, p_nh, tlev)
      TYPE(t_init_state),     INTENT(INOUT) :: latbc_data(:)
      TYPE(t_nh_state),       INTENT(IN)    :: p_nh
      INTEGER,                INTENT(IN)    :: tlev

      INTEGER, PARAMETER :: jg = 1

!$OMP PARALLEL
      CALL copy(p_nh%prog(nnow(jg))%vn,      latbc_data(tlev)%atm%vn)
      CALL copy(p_nh%prog(nnow(jg))%w,       latbc_data(tlev)%atm%w)
      CALL copy(p_nh%prog(nnow(jg))%rho,     latbc_data(tlev)%atm%rho)
      CALL copy(p_nh%prog(nnow(jg))%theta_v, latbc_data(tlev)%atm%theta_v)
      CALL copy(p_nh%diag%pres,              latbc_data(tlev)%atm%pres)
      CALL copy(p_nh%diag%temp,              latbc_data(tlev)%atm%temp)
      CALL copy(p_nh%prog(nnow_rcf(jg))%tracer(:,:,:,iqv), latbc_data(tlev)%atm%qv)
      CALL copy(p_nh%prog(nnow_rcf(jg))%tracer(:,:,:,iqc), latbc_data(tlev)%atm%qc)
      CALL copy(p_nh%prog(nnow_rcf(jg))%tracer(:,:,:,iqi), latbc_data(tlev)%atm%qi)
      CALL copy(p_nh%prog(nnow_rcf(jg))%tracer(:,:,:,iqr), latbc_data(tlev)%atm%qr)
      CALL copy(p_nh%prog(nnow_rcf(jg))%tracer(:,:,:,iqs), latbc_data(tlev)%atm%qs)
!$OMP END PARALLEL
    END SUBROUTINE copy_fg_to_latbc


    !-------------------------------------------------------------------------
    !>
    !! @par Revision History
    !! Initial version by G. Zaengl, DWD (2013-10-22)
    !!
    SUBROUTINE compute_boundary_tendencies ( latbc_data, p_patch, p_nh, tlev )
      TYPE(t_init_state),     INTENT(IN)    :: latbc_data(:)
      TYPE(t_patch),          INTENT(IN)    :: p_patch
      TYPE(t_nh_state),       INTENT(INOUT) :: p_nh
      INTEGER,                INTENT(IN)    :: tlev

#ifndef NOMPI
      ! Local variables
      INTEGER                         :: i_startblk, i_endblk, i_startidx, i_endidx,    &
        &                                jc, jk, jb, je, nlev, nlevp1, prev_latbc_tlev
      TYPE(timedelta)                 :: td
      REAL(wp)                        :: dt, rdt
      CHARACTER(LEN=MAX_DATETIME_STR_LEN) :: vDateTime_str_cur, vDateTime_str_prev
      CHARACTER(LEN=*), PARAMETER :: routine = modname//"::compute_boundary_tendencies"


      prev_latbc_tlev = 3 - tlev

      ! check if boundary tendency computation should be conducted or skipped
      ! this is decided upon the validity dates of the time levels involved.
      IF ((latbc_data(prev_latbc_tlev)%vDateTime == dummyDateTime()) .OR. &
          (latbc_data(tlev)%vDateTime == latbc_data(prev_latbc_tlev)%vDateTime) ) RETURN

      nlev            = p_patch%nlev
      nlevp1          = p_patch%nlevp1

      ! compute timedelta from validity times of consecutive boundary data timeslices.
      td = latbc_data(tlev)%vDateTime - latbc_data(prev_latbc_tlev)%vDateTime
      ! update frequency in s
      dt = REAL(getTotalSecondsTimedelta(td, latbc_data(tlev)%vDateTime))


      IF (msg_level >= 15) THEN
        CALL message(routine, "")
        CALL datetimeToString(latbc_data(tlev)%vDateTime, vDateTime_str_cur)
        CALL datetimeToString(latbc_data(prev_latbc_tlev)%vDateTime, vDateTime_str_prev)
        WRITE (message_text, '(a,a)')  "lbc vdate current : ", TRIM(vDateTime_str_cur)
        CALL message("", message_text)
        WRITE (message_text, '(a,a)')  "lbc vdate previous: ", TRIM(vDateTime_str_prev)
        CALL message("", message_text)
        WRITE (message_text, '(a,f9.2)')  "boundary update frequency: ", dt
        CALL message("", message_text)
      ENDIF
      ! Inverse value of boundary update frequency
      rdt = 1._wp/dt      

!$OMP PARALLEL PRIVATE(i_startblk,i_endblk)

      ! a) Boundary tendency of horizontal velocity
      i_startblk = p_patch%edges%start_blk(1,1)
      i_endblk   = p_patch%edges%end_blk(grf_bdywidth_e,1)

!$OMP DO PRIVATE(jb,i_startidx,i_endidx,jk,je) ICON_OMP_DEFAULT_SCHEDULE
      DO jb = i_startblk, i_endblk

         CALL get_indices_e(p_patch, jb, i_startblk, i_endblk, &
              i_startidx, i_endidx, 1, grf_bdywidth_e)

         DO jk = 1, nlev
            DO je = i_startidx, i_endidx
               p_nh%diag%grf_tend_vn(je,jk,jb) = rdt * (            &
                    &   latbc_data(tlev)%atm%vn(je,jk,jb) &
                    & - latbc_data(prev_latbc_tlev)%atm%vn(je,jk,jb) )
            ENDDO
         ENDDO
      ENDDO
!$OMP END DO

      ! b) Boundary tendencies of variables at cell centers
      i_startblk = p_patch%cells%start_blk(1,1)
      i_endblk   = p_patch%cells%end_blk(grf_bdywidth_c,1)

!$OMP DO PRIVATE(jb,i_startidx,i_endidx,jk,jc) ICON_OMP_DEFAULT_SCHEDULE
      DO jb = i_startblk, i_endblk

         CALL get_indices_c(p_patch, jb, i_startblk, i_endblk, &
              i_startidx, i_endidx, 1, grf_bdywidth_c)

         DO jk = 1, nlev
!DIR$ IVDEP
            DO jc = i_startidx, i_endidx

               p_nh%diag%grf_tend_rho(jc,jk,jb) = rdt * (            &
                    &   latbc_data(tlev)%atm%rho(jc,jk,jb) &
                    & - latbc_data(prev_latbc_tlev)%atm%rho(jc,jk,jb) )

               p_nh%diag%grf_tend_thv(jc,jk,jb) = rdt * (                &
                    &   latbc_data(tlev)%atm%theta_v(jc,jk,jb) &
                    & - latbc_data(prev_latbc_tlev)%atm%theta_v(jc,jk,jb) )

               p_nh%diag%grf_tend_w(jc,jk,jb) = rdt * (            &
                    &   latbc_data(tlev)%atm%w(jc,jk,jb) &
                    & - latbc_data(prev_latbc_tlev)%atm%w(jc,jk,jb) )

            ENDDO
         ENDDO

         DO jc = i_startidx, i_endidx
            p_nh%diag%grf_tend_w(jc,nlevp1,jb) = rdt * (            &
                 &   latbc_data(tlev)%atm%w(jc,nlevp1,jb) &
                 & - latbc_data(prev_latbc_tlev)%atm%w(jc,nlevp1,jb) )
         ENDDO

         IF (ltransport) THEN
            DO jk = 1, nlev
               DO jc = i_startidx, i_endidx
                  p_nh%diag%grf_tend_tracer(jc,jk,jb,iqv) =  rdt * (   &
                       &   latbc_data(tlev)%atm%qv(jc,jk,jb) &
                       & - latbc_data(prev_latbc_tlev)%atm%qv(jc,jk,jb) )

                  p_nh%diag%grf_tend_tracer(jc,jk,jb,iqc) =  rdt * (   &
                       &   latbc_data(tlev)%atm%qc(jc,jk,jb) &
                       & - latbc_data(prev_latbc_tlev)%atm%qc(jc,jk,jb) )

                  p_nh%diag%grf_tend_tracer(jc,jk,jb,iqi) =  rdt * (   &
                       &   latbc_data(tlev)%atm%qi(jc,jk,jb) &
                       & - latbc_data(prev_latbc_tlev)%atm%qi(jc,jk,jb) )

                  p_nh%diag%grf_tend_tracer(jc,jk,jb,iqr) =  rdt * (   &
                       &   latbc_data(tlev)%atm%qr(jc,jk,jb) &
                       & - latbc_data(prev_latbc_tlev)%atm%qr(jc,jk,jb) )

                  p_nh%diag%grf_tend_tracer(jc,jk,jb,iqs) =  rdt * (   &
                       &   latbc_data(tlev)%atm%qs(jc,jk,jb) &
                       & - latbc_data(prev_latbc_tlev)%atm%qs(jc,jk,jb) )

               ENDDO
            ENDDO
         ENDIF

      ENDDO
!$OMP END DO
!$OMP END PARALLEL
#endif

    END SUBROUTINE compute_boundary_tendencies

    !-------------------------------------------------------------------------------------------------
    !> Send a message to the work PEs that the input prefetching PEs is ready. The
    !  counterpart on the work PEs side is compute_wait_for_async_pref
    !! @par Revision History
    !! Initial version by M. Pondkule, DWD (2013-03-19)
    !
    SUBROUTINE async_pref_send_handshake()
#ifndef NOMPI
      INTEGER :: msg
      ! Simply send a message from Input prefetching PE 0 to work PE 0
      ! p_pe_work == 0 signifies processor 0 in Input prefetching PEs
      IF(p_pe_work == 0) THEN
        msg = msg_pref_done
        CALL p_isend(msg, p_work_pe0, TAG_PREFETCH2WORK)
        CALL p_wait()
      ENDIF
#endif
    END SUBROUTINE async_pref_send_handshake

    !-------------------------------------------------------------------------------------------------
    !> compute_wait_for_async_pref: Wait for a message that the prefetch PE is ready.
    !  The counterpart on the input Prefetching PEs side is async_pref_send_handshake
    !! @par Revision History
    !! Initial version by M. Pondkule, DWD (2013-03-19)
    !
    SUBROUTINE compute_wait_for_async_pref()
#ifndef NOMPI
      CHARACTER(LEN=*), PARAMETER :: routine = modname//"::compute_wait_for_async_pref"
      INTEGER :: msg

      ! First compute PE receives message from input prefetching leader
      IF(p_pe_work==0) THEN
         msg = 0
         CALL p_recv(msg, p_pref_pe0, TAG_PREFETCH2WORK)
         ! Just for safety: Check if we got the correct tag
         IF(msg /= msg_pref_done) THEN
           CALL finish(routine, 'Compute PE: Got illegal prefetching tag: '//int2string(msg,'(i0)'))
         END IF
      ENDIF
      ! Wait in barrier until message is here
      CALL p_barrier(p_comm_work)
#endif
    END SUBROUTINE compute_wait_for_async_pref


    !-------------------------------------------------------------------------------------------------
    !> async_pref_wait_for_start: Wait for a message from compute PE that we should start
    !  tranferring the prefetch data or finish. The counterpart on the compute side is
    !  compute_start_async_pref/compute_shutdown_async_pref
    !! @par Revision History
    !! Initial version by M. Pondkule, DWD (2013-03-19)
    !
    SUBROUTINE async_pref_wait_for_start(done)
      LOGICAL, INTENT(INOUT) :: done ! flag if we should shut down

#ifndef NOMPI
      INTEGER :: msg
      CHARACTER(LEN=*), PARAMETER :: routine = modname//"::async_pref_wait_for_start"

      ! Set output parameters to default values
      done  = .FALSE.

      ! Receive message that we may start transferring the prefetching data (or should finish)
      IF(p_pe_work == 0) THEN
         CALL p_recv(msg, p_work_pe0, TAG_WORK2PREFETCH)
      END IF

      SELECT CASE(msg)
      CASE(msg_pref_start)

      CASE(msg_pref_shutdown)
         done = .TRUE.

      CASE DEFAULT
         ! Anything else is an error
         CALL finish(routine, 'Prefetching PE: Got illegal prefetching tag')
      END SELECT
#endif
    END SUBROUTINE async_pref_wait_for_start

    !-------------------------------------------------------------------------------------------------
    !> compute_start_async_pref: Send a message to prefetching PEs that they should start
    !  prefetching input. The counterpart on the prefetching side is async_pref_wait_for_start
    !! @par Revision History
    !! Initial version by M. Pondkule, DWD (2013-03-19)
    !
    SUBROUTINE compute_start_async_pref()
#ifndef NOMPI
      ! local variables
      INTEGER :: msg
      CHARACTER(LEN=*), PARAMETER :: routine = modname//"::compute_start_async_pref"

      !   CALL p_barrier(comm=p_comm_work) ! make sure all are here
      msg = msg_pref_start
      IF(p_pe_work==0) CALL p_send(msg, p_pref_pe0, TAG_WORK2PREFETCH)
#endif
    END SUBROUTINE compute_start_async_pref

    !-------------------------------------------------------------------------------------------------
    !> compute_shutdown_async_pref: Send a message to prefetching PEs that they should shut down
    !  The counterpart on the prefetching side is async_pref_wait_for_start
    !! @par Revision History
    !! Initial version by M. Pondkule, DWD (2013-03-19)
    !
    SUBROUTINE compute_shutdown_async_pref
#ifndef NOMPI
      INTEGER :: msg

      !  CALL p_barrier(comm=p_comm_work) ! make sure all are here
      msg = msg_pref_shutdown
      IF(p_pe_work==0) CALL p_send(msg, p_pref_pe0, TAG_WORK2PREFETCH)
#endif
    END SUBROUTINE compute_shutdown_async_pref

    !-------------------------------------------------------------------------
    !>
    ! Return the index for a given variable in mapped variable list
    !
    !! @par Revision History
    !! Initial version by M. Pondkule, DWD (2013-05-19)
    !!
    FUNCTION get_field_index(buffer,name) RESULT(result_varID)
      TYPE(t_buffer), INTENT(IN) :: buffer
      CHARACTER (LEN=*),   INTENT(IN) :: name !< variable name
      ! local variables
      LOGICAL, PARAMETER :: ldebug = .FALSE.
      INTEGER :: result_varID, varID, nvars
      CHARACTER(len=len(name)) :: name_lc

      result_varID = -1
      nvars = buffer%ngrp_vars
      if (nvars >= 1) name_lc = tolower(name)
      ! looping over variable list in internal name
      LOOP : DO varID=1, nvars
        IF (name_lc == tolower(buffer%internal_name(varID))) THEN
          result_varID = varID
          EXIT LOOP
        END IF
      END DO LOOP
    END FUNCTION get_field_index

    !-------------------------------------------------------------------------
    !>
    !  Update linear interpolation coefficients for a given time stamp
    !
    !! @par Revision History
    !! Initial version by M. Pondkule, DWD (2014-08-15)
    !!
    SUBROUTINE update_lin_interpolation( latbc, step_datetime )
      TYPE(t_latbc_data), INTENT(IN)    :: latbc
      TYPE(datetime), INTENT(in) :: step_datetime
#ifndef NOMPI
      TYPE(timedelta)           :: delta_tstep
      REAL(wp)                  :: dtime_latbc      ! time delta between two consecutive 
                                                    ! boundary forcing time slices
      TYPE(timedelta)           :: td
      LOGICAL :: failure

      CHARACTER(LEN=*), PARAMETER  :: routine = modname//"::update_lin_interpolation"
      CHARACTER(LEN=MAX_DATETIME_STR_LEN) :: vDateTime_str_cur, vDateTime_str_prv
      CHARACTER(LEN=MAX_TIMEDELTA_STR_LEN):: delta_tstep_str
      INTEGER :: prv_tlev, cur_tlev
      ! compute boundary update timedelta
      cur_tlev = latbc%new_latbc_tlev
      prv_tlev = latbc%prev_latbc_tlev()
      td = latbc%latbc_data(cur_tlev)%vDateTime - latbc%latbc_data(prv_tlev)%vDateTime
      dtime_latbc =  REAL(getTotalSecondsTimedelta(td, latbc%latbc_data(cur_tlev)%vDateTime))

      delta_tstep = latbc%latbc_data(cur_tlev)%vDateTime - step_datetime

      failure = delta_tstep%month /= 0
      IF (msg_level >= 15 .OR. failure) THEN
        CALL message(routine, "", all_print=failure)
        CALL datetimeToString(latbc%latbc_data(prv_tlev)%vDateTime, vDateTime_str_prv)
        CALL datetimeToString(latbc%latbc_data(cur_tlev)%vDateTime, vDateTime_str_cur)
        CALL timedeltaToString(delta_tstep, delta_tstep_str)
        WRITE (message_text, '(a,a)')  "lbc vdate current : ", vDateTime_str_cur
        CALL message("", message_text, all_print=failure)
        WRITE (message_text, '(a,a)')  "lbc vdate previous: ", vDateTime_str_prv
        CALL message("", message_text, all_print=failure)
        WRITE (message_text, '(a,a)')  "delta_tstep_str: ", delta_tstep_str
        CALL message("", message_text, all_print=failure)
        IF (delta_tstep%month /= 0) &
          CALL finish(routine, "time difference for reading boundary&
          & data must not be more than a month.")
      ENDIF




      ! compute the number of "dtime_latbc" intervals fitting into the time difference "delta_tstep":

      latbc_config%lc1 = (delta_tstep%day * 86400._wp + delta_tstep%hour * 3600._wp +  &
           delta_tstep%minute * 60._wp + delta_tstep%second) / dtime_latbc
      latbc_config%lc2 = 1._wp - latbc_config%lc1

      ! deallocating mtime and deltatime
#endif

    END SUBROUTINE update_lin_interpolation


    ! Wrapper routines for reading data either synchronously by PE0 via read_cdi or asynchronously
    ! by fetching them from the prefetch PE
    !
    SUBROUTINE get_data_3D(latbc, name, arr3d, read_params, opt_latbc_dict)

      TYPE(t_latbc_data),  INTENT(IN)    :: latbc
      CHARACTER(LEN=*),    INTENT(IN)    :: name
      REAL(wp),            INTENT(INOUT) :: arr3d(:,:,:)
      TYPE(t_read_params), INTENT(INOUT) :: read_params

      TYPE (t_dictionary), INTENT(IN),    OPTIONAL :: opt_latbc_dict

      ! local variables
      CHARACTER(LEN=MAX_CHAR_LENGTH) :: mapped_name
      INTEGER                        :: nlev

      IF (PRESENT(opt_latbc_dict)) THEN
        mapped_name = dict_get(opt_latbc_dict,name)
      ELSE
        mapped_name = name
      ENDIF
      nlev = SIZE(arr3d,2)
      
      IF (read_params%imode_asy == 0) THEN
        CALL read_cdi_3d(read_params%cdi_params, TRIM(mapped_name), nlev, arr3d, read_params%npoints, read_params%idx_ptr)
      ELSE IF (read_params%imode_asy == iedge) THEN
        CALL fetch_from_buffer(latbc, TRIM(name), arr3d, latbc%patch_data%edges)
      ELSE
        CALL fetch_from_buffer(latbc, TRIM(name), arr3d)
      ENDIF

    END SUBROUTINE get_data_3D


    SUBROUTINE get_data_2D(latbc, name, arr2d, read_params, opt_latbc_dict)

      TYPE(t_latbc_data),  INTENT(IN)    :: latbc
      CHARACTER(LEN=*),    INTENT(IN)    :: name
      REAL(wp),            INTENT(INOUT) :: arr2d(:,:)
      TYPE(t_read_params), INTENT(INOUT) :: read_params

      TYPE (t_dictionary), INTENT(IN),    OPTIONAL :: opt_latbc_dict

      ! local variables
      CHARACTER(LEN=MAX_CHAR_LENGTH) :: mapped_name

      IF (PRESENT(opt_latbc_dict)) THEN
        mapped_name = dict_get(opt_latbc_dict,name)
      ELSE
        mapped_name = name
      ENDIF

      IF (read_params%imode_asy == 0) THEN
        CALL read_cdi_2d(read_params%cdi_params, TRIM(mapped_name), arr2d, read_params%npoints, read_params%idx_ptr)
      ELSE
        CALL fetch_from_buffer(latbc, TRIM(name), arr2d)
      ENDIF

    END SUBROUTINE get_data_2D

    ! ----------------------------------------------------------------------
    ! Auxiliary routine: fetches data from latbc buffer.
    !
    SUBROUTINE fetch_from_buffer_2D(latbc, name, target_buf, opt_p_ri)
      TYPE(t_latbc_data), INTENT(IN), TARGET :: latbc             !< contains read buffer
      CHARACTER(LEN=*),   INTENT(IN)         :: name              !< variable name
      REAL(wp),           INTENT(INOUT)      :: target_buf(:,:)   !< target buffer
      TYPE(t_reorder_info), POINTER, OPTIONAL, INTENT(IN) :: opt_p_ri         !< patch indices (cells, edges)
      ! local variables
      CHARACTER(LEN=*), PARAMETER :: routine = modname//"::fetch_from_buffer_2D"
      INTEGER :: jm, j, jb, jl
      TYPE(t_reorder_info), POINTER :: p_ri !< patch indices (cells, edges)

      p_ri => latbc%patch_data%cells
      IF (PRESENT(opt_p_ri))  p_ri => opt_p_ri

      jm = get_field_index(latbc%buffer, TRIM(name))
      IF (jm <= 0)  CALL finish(routine//"_"//TRIM(name), "Internal error, invalid field index!")

!$OMP PARALLEL DO PRIVATE (j,jb,jl) ICON_OMP_DEFAULT_SCHEDULE
      DO j = 1, p_ri%n_own ! p_patch%n_patch_cells
        jb = p_ri%own_blk(j) ! Block index in distributed patch
        jl = p_ri%own_idx(j) ! Line  index in distributed patch
        target_buf(jl,jb) = REAL(latbc%buffer%vars(jm)%buffer(jl,1,jb), wp)
      ENDDO
!$OMP END PARALLEL DO
    END SUBROUTINE fetch_from_buffer_2D


    SUBROUTINE fetch_from_buffer_3D_cells(latbc, name, target_buf)
      TYPE(t_latbc_data), INTENT(IN), TARGET :: latbc             !< contains read buffer
      CHARACTER(LEN=*),   INTENT(IN)         :: name              !< variable name
      REAL(wp),           INTENT(INOUT)      :: target_buf(:,:,:) !< target buffer

      CALL fetch_from_buffer_3D_generic(latbc, name, target_buf, latbc%patch_data%cells)
    END SUBROUTINE fetch_from_buffer_3D_cells


    SUBROUTINE fetch_from_buffer_3D_generic(latbc, name, target_buf, p_ri)
      TYPE(t_latbc_data),   INTENT(IN), TARGET :: latbc             !< contains read buffer
      CHARACTER(LEN=*),     INTENT(IN)         :: name              !< variable name
      REAL(wp),             INTENT(INOUT)      :: target_buf(:,:,:) !< target buffer
      TYPE(t_reorder_info), INTENT(IN)         :: p_ri              !< patch indices (cells, edges)
      ! local variables
      CHARACTER(LEN=*), PARAMETER :: routine = modname//"::fetch_from_buffer_3D_generic"
      INTEGER :: jm, jk, j, jb, jl

      jm = get_field_index(latbc%buffer, TRIM(name))
      IF (jm <= 0)  CALL finish(routine//"_"//TRIM(name), "Internal error, invalid field index!")

      ! consistency check
      IF ((SIZE(target_buf,2) < latbc%buffer%nlev(jm)) .OR.  &
        & (SIZE(latbc%buffer%vars(jm)%buffer,2) < latbc%buffer%nlev(jm))) THEN
        CALL finish(routine//"_"//TRIM(name), "Internal error!")
      END IF

!$OMP PARALLEL DO PRIVATE (jk,j,jb,jl) ICON_OMP_DEFAULT_SCHEDULE
#ifdef __LOOP_EXCHANGE
      DO j = 1, p_ri%n_own ! p_patch%n_patch_cells
        jb = p_ri%own_blk(j) ! Block index in distributed patch
        jl = p_ri%own_idx(j) ! Line  index in distributed patch
        DO jk=1, latbc%buffer%nlev(jm)
#else
      DO jk=1, latbc%buffer%nlev(jm)
        DO j = 1, p_ri%n_own ! p_patch%n_patch_cells
          jb = p_ri%own_blk(j) ! Block index in distributed patch
          jl = p_ri%own_idx(j) ! Line  index in distributed patch
#endif
          target_buf(jl,jk,jb) = REAL(latbc%buffer%vars(jm)%buffer(jl,jk,jb), wp)
        ENDDO
      ENDDO
!$OMP END PARALLEL DO
    END SUBROUTINE fetch_from_buffer_3D_generic

    !-------------------------------------------------------------------------

  END MODULE mo_async_latbc_utils<|MERGE_RESOLUTION|>--- conflicted
+++ resolved
@@ -55,6 +55,7 @@
     USE mo_util_phys,           ONLY: virtual_temp
     USE mo_nh_init_utils,       ONLY: interp_uv_2_vn, convert_thdvars, convert_omega2w, &
       &                               compute_input_pressure_and_height
+    USE mo_sync,                ONLY: sync_patch_array, SYNC_E
     USE mo_loopindices,         ONLY: get_indices_c, get_indices_e
     USE mtime,                  ONLY: timedelta, newTimedelta, deallocateTimedelta, &
          &                            newEvent, datetime, newDatetime,             &
@@ -353,7 +354,7 @@
           DO jk = 1, nlev_in
             DO jc = 1, MERGE(nproma,p_patch%npromz_c,jb/=nblks_c)
 
-              IF (.NOT. latbc%patch_data%cells%read_mask(jc,jb)) CYCLE
+              IF (.NOT. latbc%patch_data%cell_mask(jc,jb)) CYCLE
             
               latbc%latbc_data_const%z_mc_in(jc,jk,jb) = 0.5_wp*(z_ifc_in(jc,jk,jb)+z_ifc_in(jc,jk+1,jb))
             ENDDO
@@ -539,12 +540,11 @@
       IF (ANY(read_params(:)%imode_asy == 0)) THEN
         async_mode = .FALSE.  ! synchronous read of initial data by PE0
         IF (.NOT. PRESENT(latbc_dict) ) CALL finish(routine, "Inconsistent optional arguments!")
-        rl_end = min_rlcell
       ELSE
         async_mode = .TRUE.      ! fetch data from buffer filled asynchronously by prefetch PE
-        rl_end = min_rlcell_int  ! these do not include halo points
-      ENDIF
-
+      ENDIF
+
+      rl_end   = min_rlcell
       i_endblk = p_patch%cells%end_block(rl_end)
       nblks_c  = p_patch%nblks_c
       nlev_in  = latbc%latbc_data(tlev)%atm_in%nlev
@@ -588,7 +588,6 @@
 !$OMP END PARALLEL
       ENDIF
 
-<<<<<<< HEAD
 
       ! Read parameter QS
       IF (latbc%buffer%lread_qs) THEN
@@ -597,16 +596,6 @@
 !$OMP PARALLEL
         CALL init(latbc%latbc_data(tlev)%atm_in%qs(:,:,:))
 !$OMP END PARALLEL
-=======
-      ! fixme: the program should try to keep an already open file,
-      ! and only close+open if a new name needs to be used
-      ! opening and reading file
-      latbc_fileID  = streamOpenRead(TRIM(latbc_full_filename))
-      ! check if the file could be opened
-      IF (latbc_fileID < 0) THEN
-         CALL cdiGetStringError(latbc_fileID, cdiErrorText)
-         CALL finish(routine, "File "//TRIM(latbc_full_filename)//" cannot be opened: "//TRIM(cdiErrorText))
->>>>>>> 0b2cb1d1
       ENDIF
 
       IF (latbc%buffer%lread_theta_rho) THEN
@@ -623,7 +612,7 @@
           DO jk = 1, nlev_in
             DO jc = i_startidx, i_endidx
 
-              IF (.NOT. latbc%patch_data%cells%read_mask(jc,jb)) CYCLE
+              IF (.NOT. latbc%patch_data%cell_mask(jc,jb)) CYCLE
 
               log_exner = (1._wp/cvd_o_rd)*LOG(latbc%latbc_data(tlev)%atm_in%rho(jc,jk,jb)* &
                 latbc%latbc_data(tlev)%atm_in%theta_v(jc,jk,jb)*rd/p0ref)
@@ -700,7 +689,7 @@
              DO jk = 1, nlev_in
                DO jc = i_startidx, i_endidx
 
-                 IF (.NOT. latbc%patch_data%cells%read_mask(jc,jb)) CYCLE
+                 IF (.NOT. latbc%patch_data%cell_mask(jc,jb)) CYCLE
                  latbc%latbc_data(tlev)%atm_in%w(jc,jk,jb) = (w_ifc(jc,jk,jb) + w_ifc(jc,jk+1,jb)) * 0.5_wp
                ENDDO
              ENDDO
@@ -726,91 +715,34 @@
         CALL get_data(latbc, latbc%buffer%geop_ml_var, phi_sfc, read_params(icell), latbc_dict)
       ENDIF
 
-      ! boundary exchange for a 2-D and 3-D array, needed because the
-      ! vertical interpolation includes the halo region (otherwise, the
-      ! syncs would have to be called after vert_interp)
-      IF (async_mode) THEN
-        CALL sync_patch_array_mult(SYNC_C,p_patch,3,                                  &
-          &                        latbc%latbc_data(tlev)%atm_in%w,                   &
-          &                        latbc%latbc_data(tlev)%atm_in%pres,                &
-          &                        latbc%latbc_data(tlev)%atm_in%temp)
-        CALL sync_patch_array_mult(SYNC_C,p_patch,5,latbc%latbc_data(tlev)%atm_in%qv, &
-          &                        latbc%latbc_data(tlev)%atm_in%qc,                  &
-          &                        latbc%latbc_data(tlev)%atm_in%qi,                  &
-          &                        latbc%latbc_data(tlev)%atm_in%qr,                  &
-          &                        latbc%latbc_data(tlev)%atm_in%qs)
-
-        IF (latbc%buffer%lread_vn) THEN
-           CALL sync_patch_array(SYNC_E,p_patch,latbc%latbc_data(tlev)%atm_in%vn)
-        ELSE
-           CALL sync_patch_array_mult(SYNC_C,p_patch,2,latbc%latbc_data(tlev)%atm_in%u, &
-             &                        latbc%latbc_data(tlev)%atm_in%v)
-        ENDIF
-      ENDIF
 
       IF (latbc%buffer%lcompute_hhl_pres) THEN ! i.e. atmospheric data from IFS
-        CALL sync_patch_array(SYNC_C, p_patch, phi_sfc)
-        CALL sync_patch_array(SYNC_C, p_patch, psfc)
-
-        IF (.NOT. latbc%patch_data%cells%this_skip .OR. .NOT. latbc_config%lsparse_latbc) THEN
+
+        IF (latbc%patch_data%cells%n_own > 0) THEN
           CALL compute_input_pressure_and_height(p_patch, psfc, phi_sfc, latbc%latbc_data(tlev), &
-            &                                    opt_lmask=latbc%patch_data%cells%read_mask)
+            &                                    opt_lmask=latbc%patch_data%cell_mask)
         END IF
 
       END IF
 
       IF (latbc%buffer%lconvert_omega2w) THEN
-        CALL sync_patch_array(SYNC_C, p_patch, omega)
         ! (note that "convert_omega2w" requires the pressure field
         ! which has been computed before)
-        IF (.NOT. latbc%patch_data%cells%this_skip .OR. .NOT. latbc_config%lsparse_latbc) THEN
+        IF (latbc%patch_data%cells%n_own > 0) THEN
           CALL convert_omega2w(omega, &
             &                  latbc%latbc_data(tlev)%atm_in%w,     &
             &                  latbc%latbc_data(tlev)%atm_in%pres,  &
             &                  latbc%latbc_data(tlev)%atm_in%temp,  &
-            &                  nblks_c, p_patch%npromz_c, nlev_in,  &
-            &                  opt_lmask=latbc%patch_data%cells%read_mask)
+            &                  nblks_c, p_patch%npromz_c, nlev_in)
         END IF
 
       END IF
 
-<<<<<<< HEAD
       ! cleanup
       IF (ALLOCATED(omega))    DEALLOCATE(omega)
       IF (ALLOCATED(psfc))     DEALLOCATE(psfc)
       IF (ALLOCATED(phi_sfc))  DEALLOCATE(phi_sfc)
       IF (ALLOCATED(w_ifc))    DEALLOCATE(w_ifc)
-=======
-      !
-      ! get prognostic 3d fields
-      !
-      ! copying tha variable values from prefetch buffer to the respective allocated variable
-
-      CALL fetch_from_buffer(latbc, 'temp', latbc%latbc_data(tlev)%atm%temp)
-      CALL fetch_from_buffer(latbc, 'u',    latbc%latbc_data(tlev)%atm_in%u)
-      CALL fetch_from_buffer(latbc, 'v',    latbc%latbc_data(tlev)%atm_in%v)
-      CALL fetch_from_buffer(latbc, 'w',    latbc%latbc_data(tlev)%atm%w)
-
-      ! Read parameter Pressure
-      CALL fetch_from_buffer(latbc, 'pres', latbc%latbc_data(tlev)%atm%pres)
-
-      ! Read parameter qv
-      CALL fetch_from_buffer(latbc, 'qv', latbc%latbc_data(tlev)%atm%qv)
-      ! Read parameter qc
-      CALL fetch_from_buffer(latbc, 'qc', latbc%latbc_data(tlev)%atm%qc)
-      ! Read parameter qi
-      CALL fetch_from_buffer(latbc, 'qi', latbc%latbc_data(tlev)%atm%qi)
-      ! Read parameter qr
-      CALL fetch_from_buffer(latbc, 'qr', latbc%latbc_data(tlev)%atm%qr)
-      ! Read parameter qs
-      CALL fetch_from_buffer(latbc, 'qs', latbc%latbc_data(tlev)%atm%qs)
-
-      !
-      ! Convert u and v on cell points to vn at edge points
-      !
-      CALL interp_uv_2_vn( p_patch, p_int, latbc%latbc_data(tlev)%atm_in%u,              &
-           &                  latbc%latbc_data(tlev)%atm_in%v, latbc%latbc_data(tlev)%atm%vn )
->>>>>>> 0b2cb1d1
 
 
       ! perform vertical interpolation of horizontally interpolated analysis data.
@@ -820,22 +752,19 @@
       !   this for single PEs
       !
       IF (latbc_config%lsparse_latbc) THEN
-        IF ( .NOT. (latbc%patch_data%cells%this_skip .AND. latbc%patch_data%edges%this_skip)) THEN
+        IF (latbc%patch_data%cells%n_own > 0 .OR. latbc%patch_data%edges%n_own > 0) THEN
           CALL vert_interp(p_patch, p_int, p_nh_state%metrics, latbc%latbc_data(tlev),   &
             &    opt_use_vn=latbc%buffer%lread_vn,                                       &
-            &    opt_lmask_c=latbc%patch_data%cells%read_mask,                           &
-            &    opt_lmask_e=latbc%patch_data%edges%read_mask, opt_latbcmode=.TRUE.)
+            &    opt_lmask_c=latbc%patch_data%cell_mask,                           &
+            &    opt_lmask_e=latbc%patch_data%edge_mask, opt_latbcmode=.TRUE.)
         ENDIF
       ELSE
         CALL vert_interp(p_patch, p_int, p_nh_state%metrics, latbc%latbc_data(tlev),   &
           &    opt_use_vn=latbc%buffer%lread_vn, opt_latbcmode=.TRUE.)
       ENDIF
 
-<<<<<<< HEAD
       CALL sync_patch_array(SYNC_E,p_patch,latbc%latbc_data(tlev)%atm%vn)
 
-=======
->>>>>>> 0b2cb1d1
 #endif
     END SUBROUTINE read_latbc_data
 
@@ -852,7 +781,6 @@
 
 #ifndef NOMPI
       ! local variables
-<<<<<<< HEAD
       TYPE(datetime) :: nextActive             ! next trigger date for prefetch event
       INTEGER        :: ierr
       TYPE(datetime), POINTER :: latbc_read_datetime    ! next input date to be read
@@ -860,20 +788,7 @@
       REAL(wp)       :: seconds
       CHARACTER(LEN=*), PARAMETER :: routine = modname//"::async_init_latbc_data"
       CHARACTER(LEN=MAX_TIMEDELTA_STR_LEN)  :: td_string
-=======
-      CHARACTER(LEN=*), PARAMETER :: routine = modname//"::compute_latbc_intp_data"
-      INTEGER(i8)                         :: eoff
-      TYPE(t_reorder_info), POINTER       :: p_ri
-      INTEGER                             :: jc, jk, jb, j, jv, nlev_in, nblks_c, ierrstat
-      REAL(wp)                            :: log_exner, tempv
-      REAL(wp), ALLOCATABLE               :: psfc(:,:), phi_sfc(:,:),    &
-        &                                    w_ifc(:,:,:), omega(:,:,:)
->>>>>>> 0b2cb1d1
-
-      ! fixme: this routine opens and closes altogether too many
-      ! OpenMP parallel regions, extending the already present regions
-      ! and explicitly synchronizing in the few points actually needed
-      ! seems promising
+
 
       IF (.NOT. my_process_is_pref())  RETURN
 
@@ -886,41 +801,9 @@
       CALL getPTStringFromMS(NINT(seconds,i8), td_string)
       latbc%delta_dtime => newTimedelta(td_string)
 
-<<<<<<< HEAD
       ! create prefetching event:
       latbc%prefetchEvent => newEvent("Prefetch input", time_config%tc_exp_startdate, &
            time_config%tc_exp_startdate, time_config%tc_stopdate, latbc%delta_dtime)
-=======
-      ! Offset in memory window for async prefetching
-      eoff = 0_i8
-
-      DO jv = 1, latbc%buffer%ngrp_vars
-        ! Receive 2d and 3d variables
-        CALL compute_data_receive ( latbc%buffer%hgrid(jv), latbc%buffer%nlev(jv), &
-          latbc%buffer%vars(jv)%buffer, eoff, latbc%patch_data)
-      ENDDO
-
-      ! fixme: by moving this down to the end of the subroutine one
-      ! could obviously eliminate the buffer arrays, since that would
-      ! save on the most precious resource, memory bandwidth, that
-      ! seems a promising approach.
-      ! Reading the next time step
-      IF (my_process_is_work()) CALL compute_start_async_pref()
-
-      p_ri => latbc%patch_data%cells
-
-
-      ! get validity DateTime of current boundary data timeslice
-      latbc%latbc_data(tlev)%vDateTime = latbc%buffer%vDateTime
-
-      ! copying the variable values from prefetch buffer to the
-      ! respective allocated variable
-
-      ! Read parameter QV, QC and QI
-      CALL fetch_from_buffer(latbc, 'qv', latbc%latbc_data(tlev)%atm_in%qv)
-      CALL fetch_from_buffer(latbc, 'qc', latbc%latbc_data(tlev)%atm_in%qc)
-      CALL fetch_from_buffer(latbc, 'qi', latbc%latbc_data(tlev)%atm_in%qi)
->>>>>>> 0b2cb1d1
 
       latbc%mtime_last_read  => newDatetime(time_config%tc_current_date)
       latbc_read_datetime    => newDatetime(time_config%tc_current_date)
@@ -950,22 +833,6 @@
       ! Inform compute PEs that we are ready
       CALL async_pref_send_handshake()
 
-<<<<<<< HEAD
-=======
-        ! Diagnose pres and temp from prognostic ICON variables
-!$OMP PARALLEL DO PRIVATE (jk,j,jb,jc,log_exner,tempv)
-#ifdef __LOOP_EXCHANGE
-        DO j = 1, p_ri%n_own !p_patch%n_patch_cells
-          jb = p_ri%own_blk(j) ! Block index in distributed patch
-          jc = p_ri%own_idx(j) ! Line  index in distributed patch
-!DIR$ IVDEP
-          DO jk = 1, nlev_in
-#else
-        DO jk = 1, nlev_in
-          DO j = 1, p_ri%n_own !p_patch%n_patch_cells
-            jb = p_ri%own_blk(j) ! Block index in distributed patch
-            jc = p_ri%own_idx(j) ! Line  index in distributed patch
->>>>>>> 0b2cb1d1
 #endif
     END SUBROUTINE async_init_latbc_data
 
@@ -1025,7 +892,6 @@
         &                                latbc_read_datetime, time_config%tc_exp_startdate)
       latbc_full_filename = TRIM(latbc_config%latbc_path)//TRIM(latbc_filename)
 
-<<<<<<< HEAD
       WRITE(0,*) 'reading boundary data: ', TRIM(latbc_filename)
 
       ! Optional idle-wait-and-retry: Read process waits if files are
@@ -1036,17 +902,6 @@
         &                         latbc_config%nretries, latbc_config%retry_wait_sec)
       IF (.NOT. l_exist) THEN
          CALL finish(routine, "File not found: "//TRIM(latbc_filename))
-=======
-               latbc%latbc_data(tlev)%atm_in%w(jc,jk,jb) = (w_ifc(jc,jk,jb) + w_ifc(jc,jk+1,jb)) * 0.5_wp
-             ENDDO
-           ENDDO
-!$OMP END PARALLEL DO
-         ELSE
-!$OMP PARALLEL
-           CALL init(latbc%latbc_data(tlev)%atm_in%w(:,:,:))
-!$OMP END PARALLEL
-         ENDIF
->>>>>>> 0b2cb1d1
       ENDIF
 
       ! opening and reading file
@@ -1088,7 +943,6 @@
         CALL p_isend(vDateTime_str, p_work_pe0, TAG_VDATETIME)
       ENDIF
 
-<<<<<<< HEAD
       CALL deallocateDatetime(mtime_vdate)
 
       ! initializing the displacement array for each compute processor
@@ -1112,32 +966,6 @@
 
 
           !WRITE (0,*) routine,'fetch variable '//TRIM(latbc%buffer%mapped_name(jm))
-=======
-      ! boundary exchange for a 2-D and 3-D array, needed because the
-      ! vertical interpolation includes the halo region (otherwise, the
-      ! syncs would have to be called after vert_interp)
-      ! fixme: how is this not controlled by the same predicate as the
-      ! preceding allocation and initialization of phi_sfc and psfc?
-      ! compute_input_pressure_and_height must not be called if either
-      ! of the two is not allocated
-      IF (latbc%buffer%lcompute_hhl_pres) THEN ! i.e. atmospheric data from IFS
-        IF (latbc%patch_data%cells%n_own > 0) THEN
-          CALL compute_input_pressure_and_height(p_patch, psfc, phi_sfc, &
-               latbc%latbc_data(tlev), latbc%patch_data%cell_mask)
-        END IF
-      END IF
-
-      IF (latbc%buffer%lconvert_omega2w) THEN
-        ! (note that "convert_omega2w" requires the pressure field
-        ! which has been computed before)
-        IF (latbc%patch_data%cells%n_own > 0) THEN
-          CALL convert_omega2w(omega, &
-            &                  latbc%latbc_data(tlev)%atm_in%w,     &
-            &                  latbc%latbc_data(tlev)%atm_in%pres,  &
-            &                  latbc%latbc_data(tlev)%atm_in%temp,  &
-            &                  nblks_c, p_patch%npromz_c, nlev_in )
-        END IF
->>>>>>> 0b2cb1d1
 
           ! Get pointer to appropriate reorder_info
           IF(latbc%buffer%nlev(jm) /= 1 ) THEN
@@ -1183,7 +1011,6 @@
 
         ENDDO VARLOOP
 
-<<<<<<< HEAD
 
       ! close the open dataset file
       CALL streamClose(latbc_fileID)
@@ -1191,26 +1018,6 @@
       ! Store mtime_last_read
       latbc%mtime_last_read = latbc_read_datetime
 
-=======
-      ! perform vertical interpolation of horizontally interpolated analysis data.
-      !
-      ! - note that we compute RHO in this subroutine.
-      ! - note that "vert_interp" is MPI-collective, we cannot skip
-      !   this for single PEs
-      !
-      IF (latbc_config%lsparse_latbc) THEN
-        IF (latbc%patch_data%cells%n_own > 0 .OR. latbc%patch_data%edges%n_own > 0) THEN
-          CALL vert_interp(p_patch, p_int, p_nh_state%metrics, latbc%latbc_data(tlev),   &
-            &    opt_use_vn=latbc%buffer%lread_vn,                                       &
-            &    opt_lmask_c=latbc%patch_data%cell_mask,                           &
-            &    opt_lmask_e=latbc%patch_data%edge_mask, opt_latbcmode=.TRUE.)
-        ENDIF
-      ELSE
-        CALL vert_interp(p_patch, p_int, p_nh_state%metrics, latbc%latbc_data(tlev),   &
-          &    opt_use_vn=latbc%buffer%lread_vn, opt_latbcmode=.TRUE.)
-      ENDIF
-
->>>>>>> 0b2cb1d1
 #endif
     END SUBROUTINE prefetch_latbc_data
 
@@ -1277,7 +1084,6 @@
       IF(my_process_is_work()) CALL compute_wait_for_async_pref()
 
 
-<<<<<<< HEAD
       ! receive validity dateTime of current boundary data timeslice 
       ! from prefetch PE0.
       IF(p_pe_work==0) THEN
@@ -1301,16 +1107,6 @@
       read_params(icell)%imode_asy = icell
       read_params(iedge)%imode_asy = iedge
       CALL read_latbc_data(latbc, p_patch, p_nh_state, p_int, tlev, read_params)
-=======
-            latbc%latbc_data_const%z_mc_in(jc,jk,jb)  = (z_ifc_in(jc,jk,jb) + z_ifc_in(jc,jk+1,jb) ) * 0.5_wp
-          ENDDO
-        ENDDO
-!$OMP END PARALLEL DO
-
-        ! cleanup
-        DEALLOCATE(z_ifc_in)
-      END IF
->>>>>>> 0b2cb1d1
 
       ! Compute tendencies for nest boundary update
       CALL compute_boundary_tendencies(latbc%latbc_data, p_patch, p_nh_state, tlev)
