  !>
  !! This module contains the asynchronous I/O routine for lateral boundary nudging
  !!
  !! @author M. Pondkule (DWD)
  !!
  !!
  !! @par Revision History
  !! Initial version by M. Pondkule, DWD (2014-01-27)
  !! Allow boundary data from the ICON output by S. Brdar, DWD (2013-07-19)
  !!
  !! @par Copyright
  !! 2002-2013 by DWD and MPI-M
  !! This software is provided for non-commercial use only.
  !! See the LICENSE and the WARRANTY conditions.
  !!
  !! @par License
  !! The use of ICON is hereby granted free of charge for an unlimited time,
  !! provided the following rules are accepted and applied:
  !! <ol>
  !! <li> You may use or modify this code for your own non commercial and non
  !!    violent purposes.
  !! <li> The code may not be re-distributed without the consent of the authors.
  !! <li> The copyright notice and statement of authorship must appear in all
  !!    copies.
  !! <li> You accept the warranty conditions (see WARRANTY).
  !! <li> In case you intend to use the code commercially, we oblige you to sign
  !!    an according license agreement with DWD and MPI-M.
  !! </ol>
  !!
  !! @par Warranty
  !! This code has been tested up to a certain level. Defects and weaknesses,
  !! which may be included in the code, do not establish any warranties by the
  !! authors.
  !! The authors do not make any warranty, express or implied, or assume any
  !! liability or responsibility for the use, acquisition or application of this
  !! software.
  !!
  !!
  !----------------------------
#include "omp_definitions.inc"
  !----------------------------

  MODULE mo_async_latbc_utils

#ifndef NOMPI
    USE mpi
    USE mo_mpi,                 ONLY: my_process_is_mpi_test, &
         &                            my_process_is_pref, my_process_is_work,   &
         &                            my_process_is_io, p_comm_work
    ! Processor numbers
    USE mo_mpi,                 ONLY: p_pref_pe0, p_pe_work, p_work_pe0, num_work_procs
    ! MPI Communication routines
    USE mo_mpi,                 ONLY: p_isend, p_irecv, p_barrier, p_wait, &
         &                            p_send, p_recv
    USE mo_latbc_read_recv,     ONLY: prefetch_cdi_2d, prefetch_cdi_3d, compute_data_receive
#endif

    USE mo_async_latbc_types,   ONLY: t_patch_data, t_reorder_data, latbc_buffer ! for testing win_put
    USE mo_kind,                ONLY: wp, sp, i8
    USE mo_parallel_config,     ONLY: nproma
    USE mo_model_domain,        ONLY: t_patch
    USE mo_grid_config,         ONLY: nroot
    USE mo_exception,           ONLY: message, message_text, finish
    USE mo_impl_constants,      ONLY: MAX_CHAR_LENGTH, MODE_COSMODE, MODE_DWDANA, MODE_ICONVREMAP, &
                                      MODE_IAU_OLD, MODE_IAU
    USE mo_impl_constants_grf,  ONLY: grf_bdywidth_c, grf_bdywidth_e
    USE mo_io_units,            ONLY: filename_max
    USE mo_nonhydro_types,      ONLY: t_nh_state
    USE mo_intp_data_strc,      ONLY: t_int_state
    USE mo_nh_vert_interp,      ONLY: vert_interp
    USE mo_physical_constants,  ONLY: cpd, rd, cvd_o_rd, p0ref, vtmpc1
    USE mo_util_phys,           ONLY: virtual_temp
    USE mo_nh_init_utils,       ONLY: interp_uv_2_vn, convert_thdvars
    USE mo_sync,                ONLY: sync_patch_array, sync_patch_array_mult, SYNC_E, SYNC_C
    USE mo_initicon_types,      ONLY: t_initicon_state
    USE mo_loopindices,         ONLY: get_indices_c, get_indices_e
    USE mtime,                  ONLY: timedelta, newTimedelta, deallocateTimedelta, &
<<<<<<< HEAD
         &                            event, newEvent, deallocateEvent,             &
         &                            isCurrentEventActive,                         &
         &                            datetime, newDatetime, deallocateDatetime,    &
         &                            datetimeToString,                             &
         &                            MAX_DATETIME_STR_LEN, MAX_EVENTNAME_STR_LEN,  &
         &                            MAX_TIMEDELTA_STR_LEN, getPTStringFromMS,     &
         &                            OPERATOR(>=), OPERATOR(>),                    &
         &                            OPERATOR(-), OPERATOR(+)
=======
         &                            event, newEvent, datetime, newDatetime,      &
         &                            isCurrentEventActive, deallocateDatetime,    &
         &                            MAX_DATETIME_STR_LEN, MAX_EVENTNAME_STR_LEN, &
         &                            MAX_TIMEDELTA_STR_LEN, getPTStringFromMS,    &
         &                            OPERATOR(>=), OPERATOR(-), OPERATOR(>),      &
         &                            OPERATOR(/=), datetimeToString, deallocateEvent, &
         &                            OPERATOR(+)
>>>>>>> b687c520
    USE mo_time_config,         ONLY: time_config
    USE mo_limarea_config,      ONLY: latbc_config, generate_filename_mtime
    USE mo_ext_data_types,      ONLY: t_external_data
    USE mo_run_config,          ONLY: iqv, iqc, iqi, iqr, iqs, ltransport, dtime, nsteps
    USE mo_initicon_config,     ONLY: init_mode
<<<<<<< HEAD
    USE mo_cdi,                 ONLY: streamOpenRead, streamClose
=======
    USE mo_cdi,                 ONLY: streamOpenRead, streamClose, streamInqVlist, vlistInqTaxis, &
      &                               taxisInqVDate, taxisInqVTime
>>>>>>> b687c520
    USE mo_cdi_constants,       ONLY: GRID_UNSTRUCTURED_CELL, GRID_UNSTRUCTURED_EDGE
    USE mo_util_cdi,            ONLY: cdiGetStringError
    USE mo_master_config,       ONLY: isRestart
    USE mo_fortran_tools,       ONLY: copy, init
    IMPLICIT NONE

    PRIVATE

    ! constants :
    PUBLIC :: msg_pref_start
    PUBLIC :: msg_pref_done
    PUBLIC :: msg_pref_shutdown
    PUBLIC :: msg_latbc_done
    ! handshake subroutines
    PUBLIC :: async_pref_send_handshake
    PUBLIC :: compute_wait_for_async_pref
    PUBLIC :: async_pref_wait_for_start
    PUBLIC :: compute_start_async_pref
    PUBLIC :: compute_shutdown_async_pref

    PUBLIC ::  prepare_pref_latbc_data, pref_latbc_data, &
         &     latbc_data, latbc_fileID, new_latbc_tlev, prev_latbc_tlev,  &
         &     update_lin_interpolation, deallocate_pref_latbc_data, mtime_read

    !------------------------------------------------------------------------------------------------
    ! CONSTANTS
    !------------------------------------------------------------------------------------------------

    ! Tags for communication between compute PEs and prefetching PEs

    INTEGER, PARAMETER :: msg_pref_start    = 56984
    INTEGER, PARAMETER :: msg_pref_done     = 26884
    INTEGER, PARAMETER :: msg_pref_shutdown = 48965
    INTEGER, PARAMETER :: msg_latbc_done    = 20883
    CHARACTER(len=*), PARAMETER :: version = '$Id$'
    CHARACTER(LEN=*), PARAMETER :: modname = 'mo_async_latbc_utils'
    INTEGER                :: latbc_fileID, &
         new_latbc_tlev, &  ! time level indices for  latbc_data. can be 1 or 2.
         prev_latbc_tlev    ! new_latbc_tlev is the time level index carrying the most recent data
    TYPE(t_initicon_state) :: latbc_data(2)     ! storage for two time-level boundary data
    INTEGER                :: nlev_in             ! number of vertical levels in the boundary data
    CHARACTER(LEN=MAX_DATETIME_STR_LEN) :: sim_start, sim_end, sim_cur, sim_cur_read
    CHARACTER(LEN=MAX_EVENTNAME_STR_LEN) :: event_name
    TYPE(timedelta), pointer :: my_duration_slack
    TYPE(datetime), pointer :: mtime_date
    TYPE(datetime), pointer :: mtime_read
    TYPE(datetime), pointer :: mtime_end
    TYPE(event), pointer :: prefetchEvent
    TYPE(timedelta), pointer :: delta_dtime
    LOGICAL :: isactive


  CONTAINS

    !--------------------------------------------------------------------------

    !-------------------------------------------------------------------------
    !>
    !! @par Revision History
    !! Initial version by S. Brdar, DWD (2013-06-13)
    !! Initial version by M.Pondkule, DWD (2014-01-27)
    !!
    SUBROUTINE allocate_pref_latbc_data(opt_p_nh_state, opt_ext_data,opt_p_patch)

      TYPE(t_nh_state), OPTIONAL,      INTENT(INOUT):: opt_p_nh_state  !< nonhydrostatic state on the global domain
      TYPE(t_external_data), OPTIONAL, INTENT(IN)   :: opt_ext_data    !< external data on the global domain
      TYPE(t_patch),OPTIONAL,  INTENT(IN)   :: opt_p_patch

#ifndef NOMPI
      ! local variables
      INTEGER       :: tlev, nlev, nlevp1, nblks_c, nblks_e
      INTEGER       :: ioper_mode

      CHARACTER(MAX_CHAR_LENGTH), PARAMETER :: routine = &
           "mo_async_latbc_utils::allocate_pref_latbc_data"

      !  CALL message(TRIM(routine),'start')

      nlev_in = latbc_config%nlev_in
      IF(nlev_in == 0) THEN
         CALL finish(TRIM(routine), "Number of input levels <nlev_in> not yet initialized.")
      END IF

      ! Select operation mode determining the set of input fields to be allocated and read
      SELECT CASE (init_mode)
      CASE (MODE_COSMODE)
        ioper_mode = 2
      CASE (MODE_DWDANA, MODE_ICONVREMAP, MODE_IAU_OLD, MODE_IAU)
        ioper_mode = 3
      CASE DEFAULT
        ioper_mode = 1
      END SELECT

      ! Allocate memory for variables (3D and 2D) on work processors
      nlev    = opt_p_patch%nlev
      nlevp1  = opt_p_patch%nlevp1
      nblks_c = opt_p_patch%nblks_c
      nblks_e = opt_p_patch%nblks_e

      DO tlev = 1, 2
         ! Basic icon_remap data
         ALLOCATE(latbc_data(tlev)%topography_c(nproma,nblks_c),     &
              latbc_data(tlev)%z_ifc       (nproma,nlevp1,nblks_c),  &
              latbc_data(tlev)%z_mc        (nproma,nlev,nblks_c)   )

         ! Allocate atmospheric input data
         ALLOCATE(latbc_data(tlev)%atm_in%psfc(nproma,     nblks_c), &
              latbc_data(tlev)%atm_in%phi_sfc(nproma,      nblks_c), &
              latbc_data(tlev)%atm_in%pres (nproma,nlev_in,nblks_c), &
              latbc_data(tlev)%atm_in%z3d  (nproma,nlev_in,nblks_c), &
              latbc_data(tlev)%atm_in%temp (nproma,nlev_in,nblks_c), &
              latbc_data(tlev)%atm_in%u    (nproma,nlev_in,nblks_c), &
              latbc_data(tlev)%atm_in%v    (nproma,nlev_in,nblks_c), &
              latbc_data(tlev)%atm_in%w    (nproma,nlev_in,nblks_c), &
              latbc_data(tlev)%atm_in%omega(nproma,nlev_in,nblks_c), &
              latbc_data(tlev)%atm_in%qv   (nproma,nlev_in,nblks_c), &
              latbc_data(tlev)%atm_in%qc   (nproma,nlev_in,nblks_c), &
              latbc_data(tlev)%atm_in%qi   (nproma,nlev_in,nblks_c), &
              latbc_data(tlev)%atm_in%qr   (nproma,nlev_in,nblks_c), &
              latbc_data(tlev)%atm_in%qs   (nproma,nlev_in,nblks_c)  )

         ! allocate also vn (though sometimes not needed)
         ALLOCATE(latbc_data(tlev)%atm_in%vn(nproma, nlev_in, nblks_e))

         IF (ioper_mode >= 2) THEN
           ALLOCATE(latbc_data(tlev)%atm_in%w_ifc(nproma,nlev_in+1,nblks_c), &
                    latbc_data(tlev)%atm_in%z3d_ifc(nproma,nlev_in+1,nblks_c))
         ENDIF
         IF (ioper_mode == 3) THEN
           ALLOCATE(latbc_data(tlev)%atm_in%rho(nproma,nlev_in,nblks_c),   &
                    latbc_data(tlev)%atm_in%theta_v(nproma,nlev_in,nblks_c))
         ENDIF

         ! For safety; tke is checked for being associated in vert_interp
         NULLIFY(latbc_data(tlev)%atm_in%tke)

         ! Allocate atmospheric output data
         ALLOCATE(latbc_data(tlev)%atm%vn   (nproma,nlev,nblks_e), &
              latbc_data(tlev)%atm%u        (nproma,nlev,nblks_c), &
              latbc_data(tlev)%atm%v        (nproma,nlev,nblks_c), &
              latbc_data(tlev)%atm%w        (nproma,nlevp1,nblks_c), &
              latbc_data(tlev)%atm%temp     (nproma,nlev,nblks_c), &
              latbc_data(tlev)%atm%exner    (nproma,nlev,nblks_c), &
              latbc_data(tlev)%atm%pres     (nproma,nlev,nblks_c), &
              latbc_data(tlev)%atm%rho      (nproma,nlev,nblks_c), &
              latbc_data(tlev)%atm%theta_v  (nproma,nlev,nblks_c), &
              latbc_data(tlev)%atm%qv       (nproma,nlev,nblks_c), &
              latbc_data(tlev)%atm%qc       (nproma,nlev,nblks_c), &
              latbc_data(tlev)%atm%qi       (nproma,nlev,nblks_c), &
              latbc_data(tlev)%atm%qr       (nproma,nlev,nblks_c), &
              latbc_data(tlev)%atm%qs       (nproma,nlev,nblks_c)  )

         ! topography and metrics are time independent
!$OMP PARALLEL
         CALL copy(opt_ext_data%atm%topography_c(:,:), &
              latbc_data(tlev)%topography_c(:,:))
         CALL copy(opt_p_nh_state%metrics%z_ifc(:,:,:), &
              latbc_data(tlev)%z_ifc(:,:,:))
         CALL copy(opt_p_nh_state%metrics%z_mc (:,:,:), &
              latbc_data(tlev)%z_mc (:,:,:))
!$OMP END PARALLEL

      END DO

#endif
    END SUBROUTINE allocate_pref_latbc_data

    !-------------------------------------------------------------------------
    !>
    !! @par Revision History
    !! Initial version by S. Brdar, DWD (2013-06-13)
    !! Modified version by M.Pondkule, DWD (2014-01-27)
    !!

    SUBROUTINE prepare_pref_latbc_data(patch_data, p_patch, p_int_state, p_nh_state, ext_data)
      TYPE(t_patch_data),     INTENT(IN)   :: patch_data
      TYPE(t_patch),          OPTIONAL,INTENT(IN)   :: p_patch
      TYPE(t_int_state),      OPTIONAL,INTENT(IN)   :: p_int_state
      TYPE(t_nh_state),       OPTIONAL,INTENT(INOUT):: p_nh_state  !< nonhydrostatic state on the global domain
      TYPE(t_external_data),  OPTIONAL,INTENT(IN)   :: ext_data    !< external data on the global domain

#ifndef NOMPI
      ! local variables
      REAL(wp)     :: delta_tstep_secs, delta_dtime_secs, end_date
      TYPE(timedelta), pointer :: delta_tstep
      TYPE(timedelta), pointer :: delta_tend
      TYPE(datetime), pointer :: mtime_current
      TYPE(datetime), pointer :: mtime_finish
      LOGICAL       :: done
      INTEGER       :: i, add_delta, end_delta, finish_delta
      REAL(wp)      :: tdiff, seconds
      CHARACTER(LEN=MAX_TIMEDELTA_STR_LEN)  :: tdiff_string
      CHARACTER(MAX_CHAR_LENGTH), PARAMETER :: routine = &
           "mo_async_latbc_utils::prepare_pref_latbc_data"
      CHARACTER(LEN=MAX_TIMEDELTA_STR_LEN) :: td_string

      !   CALL message(TRIM(routine),'start')

      IF( my_process_is_work() ) THEN
         ! allocate input data for lateral boundary nudging
         CALL allocate_pref_latbc_data( opt_p_nh_state=p_nh_state, opt_ext_data=ext_data, opt_p_patch=p_patch)
      ENDIF

      ! compute sim_start, sim_end in a formate appropriate for mtime
      CALL datetimeToString(time_config%tc_startdate, sim_start)
      CALL datetimeToString(time_config%tc_stopdate,sim_end)
      CALL datetimeToString(time_config%tc_current_date,sim_cur_read)

      event_name = 'Prefetch input'

      ! convert namelist parameter "limarea_nml/dtime_latbc" into
      ! mtime object:
      IF (latbc_config%dtime_latbc > 86400._wp) THEN
        CALL finish(routine, "Namelist setting of limarea_nml/dtime_latbc too large for mtime conversion!")
      END IF
      seconds = latbc_config%dtime_latbc*1000._wp
      CALL getPTStringFromMS(NINT(seconds,i8), td_string)

      ! create prefetching event:
      prefetchEvent => newEvent(TRIM(event_name), TRIM(sim_start), &
           TRIM(sim_cur_read), TRIM(sim_end), td_string)

      tdiff = 500*dtime
      CALL getPTStringFromMS(NINT(tdiff,i8), tdiff_string)
      my_duration_slack => newTimedelta(tdiff_string)

      delta_dtime => newTimedelta(td_string)

      mtime_read  => newDatetime(TRIM(sim_start))

      ! time interval delta_dtime_secs in seconds
      delta_dtime_secs = 86400 *INT(delta_dtime%day)    &
           &                  + 3600  *INT(delta_dtime%hour)   &
           &                  + 60    *INT(delta_dtime%minute) &
           &                  +        INT(delta_dtime%second)

      ! a check so that prefetch processor checks whether to
      ! read the boundary data from a file
      IF(nsteps /= 0) THEN
         mtime_end => newDatetime(TRIM(sim_start))

         end_date = nsteps * dtime

         add_delta = FLOOR(end_date / delta_dtime_secs)

         DO i = 1, add_delta+1
            mtime_end = mtime_end + delta_dtime
         ENDDO

      ELSE
         mtime_finish => newDatetime(TRIM(sim_end))
         delta_tend => newTimedelta("PT0S")
         delta_tend = mtime_finish - mtime_read

         finish_delta = 86400 *INT(delta_tend%day)    &
              &                  + 3600  *INT(delta_tend%hour)   &
              &                  + 60    *INT(delta_tend%minute) &
              &                  +        INT(delta_tend%second)

         end_delta = FLOOR(finish_delta/delta_dtime_secs) * delta_dtime_secs
         ! check if the difference is less than zero than
         ! point mtime_end to time sim_end
         IF((finish_delta - end_delta) < 1e-15) THEN
            mtime_end => newDatetime(TRIM(sim_end))
         ELSE
            ! deallocating mtime and deltatime
            mtime_end => newDatetime(TRIM(sim_end))
            mtime_end = mtime_end + delta_dtime
         ENDIF
         CALL deallocateDatetime(mtime_finish)
         CALL deallocateTimedelta(delta_tend)
      ENDIF

      ! if there is lrestart flag than prefetch processor needs to start reading
      ! the data from the new date time of restart file. Below the time at which
      ! restart file starts is calculated and added to mtime_read which is the
      ! time step for reading the boundary data
      IF(isRestart()) THEN
         mtime_current => newDatetime(TRIM(sim_cur_read))
         delta_tstep => newTimedelta("PT0S")
         delta_tstep = mtime_read - mtime_current

         ! time interval delta_tstep_secs in seconds
         delta_tstep_secs = 86400 *INT(delta_tstep%day)    &
              &                  + 3600  *INT(delta_tstep%hour)   &
              &                  + 60    *INT(delta_tstep%minute) &
              &                  +        INT(delta_tstep%second)

         add_delta = FLOOR(delta_tstep_secs / delta_dtime_secs)
         ! no of times delta_dtime needs to be added to get the current time to
         ! read the boundary data file
         DO i = 1, add_delta
            mtime_read = mtime_read + delta_dtime
         ENDDO
         ! deallocating mtime and deltatime
         CALL deallocateTimedelta(delta_tstep)
         CALL deallocateDatetime(mtime_current)
      ENDIF

      ! prepare read/last indices
      new_latbc_tlev = 1   ! read in the first time-level slot
      prev_latbc_tlev = 2

      ! read first two time steps
      IF( my_process_is_work()) THEN  ! IF (PRESENT(p_patch)) THEN
         CALL pref_latbc_data( patch_data, p_patch, p_nh_state, p_int_state, &
              &                   current_datetime=time_config%tc_current_date, lopt_check_read=.FALSE., lopt_time_incr=.FALSE.)
      ELSE IF( my_process_is_pref()) THEN
         CALL pref_latbc_data( patch_data, current_datetime=time_config%tc_current_date, &
              &                   lopt_check_read=.FALSE., lopt_time_incr=.FALSE. )
         ! Inform compute PEs that we are done
         CALL async_pref_send_handshake()
         ! Wait for a message from the compute PEs to start
         CALL async_pref_wait_for_start(done)
      END IF

      IF( my_process_is_work()) THEN  !IF (PRESENT(p_patch)) THEN
         CALL pref_latbc_data( patch_data, p_patch, p_nh_state, p_int_state, &
              &                   current_datetime=time_config%tc_current_date, lopt_check_read=.FALSE., lopt_time_incr=.TRUE.)
      ELSE IF( my_process_is_pref()) THEN
         CALL pref_latbc_data( patch_data,current_datetime=time_config%tc_current_date, &
              &                   lopt_check_read=.FALSE., lopt_time_incr=.TRUE.)
         ! Inform compute PEs that we are done
         CALL async_pref_send_handshake()
      END IF

      CALL message(TRIM(routine),'done')
#endif
    END SUBROUTINE prepare_pref_latbc_data

    !-------------------------------------------------------------------------
    !>
    !! Read horizontally interpolated atmospheric boundary data
    !!
    !! The subroutine reads atmospheric boundary data and projects on
    !! the ICON global grid
    !!
    !! @par Revision History
    !! Initial version by S. Brdar, DWD (2013-07-19)
    !! Modified version by M. Pondkule, DWD (2014-02-11)
    !!

    SUBROUTINE pref_latbc_data( patch_data, p_patch, p_nh_state, p_int, current_datetime,&
         &                   lopt_check_read, lopt_time_incr)
      TYPE(t_patch_data),     INTENT(IN), TARGET     :: patch_data
      TYPE(t_patch),          OPTIONAL,INTENT(IN)    :: p_patch
      TYPE(t_nh_state),       OPTIONAL,INTENT(INOUT) :: p_nh_state  !< nonhydrostatic state on the global domain
      TYPE(t_int_state),      OPTIONAL,INTENT(IN)    :: p_int
      TYPE(datetime),         OPTIONAL,POINTER       :: current_datetime       !< current time
      LOGICAL,      INTENT(IN), OPTIONAL    :: lopt_check_read
      LOGICAL,      INTENT(IN), OPTIONAL    :: lopt_time_incr  !< increment latbc_datetime

#ifndef NOMPI
      ! local variables
      LOGICAL                               :: lcheck_read
      LOGICAL                               :: ltime_incr
      CHARACTER(MAX_CHAR_LENGTH), PARAMETER :: routine = "mo_async_latbc_utils::pref_latbc_data"

      IF( my_process_is_work()) THEN
         ! compute current datetime in a format appropriate for mtime
         CALL datetimeToString(current_datetime, sim_cur) ! time_config%tc_current_date)
         mtime_date  => newDatetime(TRIM(sim_cur))

         ! check for event been active
         isactive = isCurrentEventActive(prefetchEvent, mtime_date, my_duration_slack)
      ENDIF

      ! flag to set wether compute processor need to read boundary
      ! data or need not and than they will return
      IF (PRESENT(lopt_check_read)) THEN
         lcheck_read = lopt_check_read
      ELSE
         lcheck_read = .TRUE.
      ENDIF

      ! flag to increment present datetime to next time level
      IF (PRESENT(lopt_time_incr)) THEN
         ltime_incr = lopt_time_incr
      ELSE
         ltime_incr = .TRUE.
      ENDIF

      !
      ! do we need to read boundary data
      !
      IF (.NOT. my_process_is_pref()) THEN
         IF ((lcheck_read .AND. (.NOT. isactive))) THEN
            RETURN
         ENDIF
      ENDIF

      ! compute processors wait for msg from
      ! prefetch processor that they can start
      ! reading latbc data from memory window
      IF((.NOT. my_process_is_io() .AND. &
           & .NOT. my_process_is_pref()) .AND. &
           & .NOT. my_process_is_mpi_test()) THEN
         CALL compute_wait_for_async_pref()
      END IF

      ! Prepare the mtime_read for the next time level
      IF(ltime_incr ) THEN
         mtime_read = mtime_read + delta_dtime
      ENDIF

      ! Adjust read/last indices
      !
      ! New boundary data time-level is always read in latbc_data(new_latbc_tlev),
      ! whereas latbc_data(prev_latbc_tlev) always holds the last read boundary data
      !
      new_latbc_tlev = prev_latbc_tlev
      prev_latbc_tlev = 3 - new_latbc_tlev

      !
      ! start reading boundary data
      !
      IF (latbc_config%itype_latbc == 1) THEN
         IF( my_process_is_pref()) THEN
            CALL prefetch_latbc_intp_data( patch_data )
         ELSE IF( my_process_is_work()) THEN
            CALL compute_latbc_intp_data( p_patch, patch_data, p_nh_state, p_int )
            ! NOMPI
            ! Compute tendencies for nest boundary update
            IF (ltime_incr) CALL compute_boundary_tendencies(p_patch, p_nh_state)
         ENDIF
      ELSE
         IF( my_process_is_pref()) THEN
            CALL prefetch_latbc_icon_data( patch_data )
         ELSE IF( my_process_is_work()) THEN
            CALL compute_latbc_icon_data( p_patch, patch_data, p_int )
            ! NOMPI
            ! Compute tendencies for nest boundary update
            IF (ltime_incr) CALL compute_boundary_tendencies(p_patch, p_nh_state)
         ENDIF
      ENDIF
#endif
    END SUBROUTINE pref_latbc_data

    !-------------------------------------------------------------------------
    !>
    !! Read atmospheric ICON output provided on the same vertical (and horizontal) grid
    !! as used in the limited-area run. This in practice means that the data need to come
    !! from a nested global or larger-scale ICON run whose nested domain is identical to
    !! the limited-area domain considered here. Thus, the functionality of this routine is
    !! restricted to a very specific test configuration.
    !!
    !! This subroutine is called by prefetch processor.
    !! The following steps are performed:
    !! - read atmospheric input data,
    !! - Write input data to memory window buffer. The offset for data
    !!   is set such that each of dataset belongs to the respective compute processor,

    !! @par Revision History
    !! Initial version by M. Pondkule, DWD (2014-05-07)
    !!
    SUBROUTINE prefetch_latbc_icon_data( patch_data )
      TYPE(t_patch_data), INTENT(IN)      :: patch_data

#ifndef NOMPI
      INTEGER(KIND=MPI_ADDRESS_KIND)      :: ioff(0:num_work_procs-1)
      ! local variables
      INTEGER                             :: jm, latbc_fileID
      LOGICAL                             :: l_exist
      CHARACTER(MAX_CHAR_LENGTH), PARAMETER :: routine = "mo_async_latbc_utils::prefetch_latbc_icon_data"
      CHARACTER(LEN=filename_max)           :: latbc_filename, latbc_full_filename
      CHARACTER(len=132)             :: message_text
      CHARACTER(LEN=MAX_CHAR_LENGTH) :: cdiErrorText

      ! if mtime_read is same as mtime_end the prefetch processor returns without further
      ! proceeding to generate filename and than looking for boundary data file
      IF(mtime_read >= mtime_end) &
           RETURN
      latbc_filename = generate_filename_mtime(nroot, patch_data%level, mtime_read)
      latbc_full_filename = TRIM(latbc_config%latbc_path)//TRIM(latbc_filename)
      WRITE(0,*) 'reading boundary data: ', TRIM(latbc_filename)
      INQUIRE (FILE=TRIM(ADJUSTL(latbc_full_filename)), EXIST=l_exist)
      IF (.NOT. l_exist) THEN
         WRITE (message_text,'(a,a)') 'file not found:', TRIM(latbc_filename)
         CALL finish(TRIM(routine), message_text)
      ENDIF
      !
      ! open file
      !
      latbc_fileID  = streamOpenRead(TRIM(latbc_full_filename))
      ! check if the file could be opened
      IF (latbc_fileID < 0) THEN
         CALL cdiGetStringError(latbc_fileID, cdiErrorText)
         WRITE(message_text,'(4a)') 'File ', TRIM(latbc_full_filename), &
              ' cannot be opened: ', TRIM(cdiErrorText)
         CALL finish(routine, TRIM(message_text))
      ENDIF

      ! initializing the displacement array for each compute processor
      ioff(:) = 0_MPI_ADDRESS_KIND

      !
      ! Prefetch ICON data using CDI read
      ! read prognostic 3d fields
      !
      DO jm = 1, latbc_buffer%ngrp_vars
         ! IF(jm == 1) THEN ! testing values for temperature
         IF(latbc_buffer%nlev(jm) /= 1 ) THEN
            SELECT CASE (latbc_buffer%hgrid(jm))
            CASE(GRID_UNSTRUCTURED_CELL)
               ! Read 3d variables
               CALL prefetch_cdi_3d ( latbc_fileID, latbc_buffer%mapped_name(jm), patch_data, &
                    &                 latbc_buffer%nlev(jm), latbc_buffer%hgrid(jm), ioff )
            CASE(GRID_UNSTRUCTURED_EDGE)
               CALL prefetch_cdi_3d ( latbc_fileID, latbc_buffer%mapped_name(jm), patch_data, &
                    &                 latbc_buffer%nlev(jm), latbc_buffer%hgrid(jm), ioff )
            CASE default
               CALL finish(routine,'unknown grid type')
            END SELECT
         ELSE
            SELECT CASE (latbc_buffer%hgrid(jm))
            CASE(GRID_UNSTRUCTURED_CELL)
               ! Read 2d variables
               CALL prefetch_cdi_2d ( latbc_fileID, latbc_buffer%mapped_name(jm), patch_data, &
                    &                 latbc_buffer%hgrid(jm), ioff )
            CASE(GRID_UNSTRUCTURED_EDGE)
               CALL prefetch_cdi_2d ( latbc_fileID, latbc_buffer%mapped_name(jm), patch_data, &
                    &                 latbc_buffer%hgrid(jm), ioff )
            CASE default
               CALL finish(routine,'unknown grid type')
            END SELECT
         ENDIF
      ENDDO

      !
      ! close the open dataset file
      !
      CALL streamClose(latbc_fileID)

#endif
    END SUBROUTINE prefetch_latbc_icon_data

    !-------------------------------------------------------------------------
    !>
    !! Copy data read by the prefetch_latbc_icon_data routine
    !! (see comments above for the functionality of this processing mode)
    !!
    !! This subroutine is called by compute processors.
    !! The following steps are performed:
    !! - Copy from memory window buffer, atmospheric IFS analysis data,
    !! - compute the prognostic NH variable set (no vertical interpolation is performed!)
    !!
    !! @par Revision History
    !! Initial version by M. Pondkule, DWD (2014-05-19)
    !!
    SUBROUTINE compute_latbc_icon_data( p_patch, patch_data, p_int )
      TYPE(t_patch),          TARGET      :: p_patch
      TYPE(t_patch_data),     TARGET, INTENT(IN) :: patch_data
      TYPE(t_int_state),      INTENT(IN)  :: p_int

#ifndef NOMPI
      ! local variables
      INTEGER(i8)                         :: eoff
      TYPE(t_reorder_data), POINTER       :: p_ri
      REAL(wp)                            :: temp_v(nproma,p_patch%nlev,p_patch%nblks_c)
      INTEGER                             :: jc, jk, jb, jm, tlev, j, jl, jv
      CHARACTER(MAX_CHAR_LENGTH), PARAMETER :: routine = "mo_async_latbc_utils::compute_latbc_icon_data"
      !-------------------------------------------------------------------------

      nlev_in   = latbc_config%nlev_in
      tlev      = new_latbc_tlev

      ! Offset in memory window for async prefetching
      eoff = 0_i8
      DO jv = 1, latbc_buffer%ngrp_vars
         ! Receive 2d and 3d variables
         CALL compute_data_receive (latbc_buffer%hgrid(jv), latbc_buffer%nlev(jv), &
                                    latbc_buffer%vars(jv)%buffer, eoff, patch_data)
      ENDDO

      ! Reading the next time step
#ifndef NOMPI
      IF((.NOT. my_process_is_io() .AND. &
           & .NOT. my_process_is_pref()) .AND. &
           & .NOT. my_process_is_mpi_test()) THEN
         CALL compute_start_async_pref()
      ENDIF
#endif

      ! Get patch ID
      p_ri => patch_data%cells

      !
      ! get prognostic 3d fields
      !
      ! copying tha variable values from prefetch buffer to the respective allocated variable

!$OMP PARALLEL PRIVATE(jm,jv,jc)
      jm = get_field_index('temp')
!$OMP DO PRIVATE (jk,j,jb,jl) ICON_OMP_DEFAULT_SCHEDULE
      DO jk=1, latbc_buffer%nlev(jm)
         DO j = 1, p_ri%n_own ! p_patch%n_patch_cells
            jb = p_ri%own_blk(j) ! Block index in distributed patch
            jl = p_ri%own_idx(j) ! Line  index in distributed patch
            !       WRITE(0,*) 'compute_latbc_icon_data 01 ',latbc_data(tlev)%atm%temp(jl,jk,jb)
            latbc_data(tlev)%atm%temp(jl,jk,jb) = REAL(latbc_buffer%vars(jm)%buffer(jl,jk,jb), wp)
         ENDDO
      ENDDO
!$OMP END DO  !NOWAIT

      jm = get_field_index('u')
      jv = get_field_index('v')
      !   WRITE(0,*)'pref_latbc_cdi_data name ', latbc_buffer%mapped_name(jm), ' jm ', jm
!$OMP DO PRIVATE (jk,j,jb,jl) ICON_OMP_DEFAULT_SCHEDULE
      DO jk=1, latbc_buffer%nlev(jm)
         DO j = 1, p_ri%n_own !p_patch%n_patch_cells
            jb = p_ri%own_blk(j) ! Block index in distributed patch
            jl = p_ri%own_idx(j) ! Line  index in distributed patch
            latbc_data(tlev)%atm_in%u(jl,jk,jb) = REAL(latbc_buffer%vars(jm)%buffer(jl,jk,jb), wp)
            latbc_data(tlev)%atm_in%v(jl,jk,jb) = REAL(latbc_buffer%vars(jv)%buffer(jl,jk,jb), wp)
            !          IF( p_pe_work == p_work_pe0 ) &
            !           &  WRITE(0,*) 'latbc_data(tlev)%atm_in%v value ', latbc_data(tlev)%atm_in%v(jl,jk,jb)
         ENDDO
      ENDDO
!$OMP END DO

      jv = get_field_index('w')
!$OMP DO PRIVATE (jk,j,jb,jl) ICON_OMP_DEFAULT_SCHEDULE
      DO jk=1, latbc_buffer%nlev(jv)
         DO j = 1, p_ri%n_own !p_patch%n_patch_cells
            jb = p_ri%own_blk(j) ! Block index in distributed patch
            jl = p_ri%own_idx(j) ! Line  index in distributed patch
            latbc_data(tlev)%atm%w(jl,jk,jb) = REAL(latbc_buffer%vars(jv)%buffer(jl,jk,jb), wp)
         ENDDO
      ENDDO
!$OMP END DO

      ! Read parameter Pressure
      jv = get_field_index('pres')
      !      WRITE(0,*)'pref_latbc_cdi_data jv ', latbc_buffer%mapped_name(jv), ' jv ', jv
!$OMP DO PRIVATE (jk,j,jb,jl) ICON_OMP_DEFAULT_SCHEDULE
      DO jk=1, latbc_buffer%nlev(jv)
         DO j = 1, p_ri%n_own !p_patch%n_patch_cells
            jb = p_ri%own_blk(j) ! Block index in distributed patch
            jl = p_ri%own_idx(j) ! Line  index in distributed patch
            latbc_data(tlev)%atm%pres(jl,jk,jb) = REAL(latbc_buffer%vars(jv)%buffer(jl,jk,jb), wp)
         ENDDO
      ENDDO
!$OMP END DO

      ! Read parameter qv
      jv = get_field_index('qv')
!$OMP DO PRIVATE (jk,j,jb,jl) ICON_OMP_DEFAULT_SCHEDULE
      DO jk=1, latbc_buffer%nlev(jv)
         DO j = 1, p_ri%n_own !p_patch%n_patch_cells
            jb = p_ri%own_blk(j) ! Block index in distributed patch
            jl = p_ri%own_idx(j) ! Line  index in distributed patch
            latbc_data(tlev)%atm%qv(jl,jk,jb) = REAL(latbc_buffer%vars(jv)%buffer(jl,jk,jb), wp)
         ENDDO
      ENDDO
!$OMP END DO

      jc = get_field_index('qc')
!$OMP DO PRIVATE (jk,j,jb,jl) ICON_OMP_DEFAULT_SCHEDULE
      DO jk=1, latbc_buffer%nlev(jc)
         DO j = 1, p_ri%n_own !p_patch%n_patch_cells
            jb = p_ri%own_blk(j) ! Block index in distributed patch
            jl = p_ri%own_idx(j) ! Line  index in distributed patch
            latbc_data(tlev)%atm%qc(jl,jk,jb) = REAL(latbc_buffer%vars(jc)%buffer(jl,jk,jb), wp)
         ENDDO
      ENDDO
!$OMP END DO

      ! Read parameter qi
      jm = get_field_index('qi')
!$OMP DO PRIVATE (jk,j,jb,jl) ICON_OMP_DEFAULT_SCHEDULE
      DO jk=1, latbc_buffer%nlev(jm)
         DO j = 1, p_ri%n_own !p_patch%n_patch_cells
            jb = p_ri%own_blk(j) ! Block index in distributed patch
            jl = p_ri%own_idx(j) ! Line  index in distributed patch
            latbc_data(tlev)%atm%qi(jl,jk,jb) = REAL(latbc_buffer%vars(jm)%buffer(jl,jk,jb), wp)
         ENDDO
      ENDDO
!$OMP END DO

      ! Read parameter qr
      jm = get_field_index('qr')
!$OMP DO PRIVATE (jk,j,jb,jl) ICON_OMP_DEFAULT_SCHEDULE
      DO jk=1, latbc_buffer%nlev(jm)
         DO j = 1, p_ri%n_own !p_patch%n_patch_cells
            jb = p_ri%own_blk(j) ! Block index in distributed patch
            jl = p_ri%own_idx(j) ! Line  index in distributed patch
            latbc_data(tlev)%atm%qr(jl,jk,jb) = REAL(latbc_buffer%vars(jm)%buffer(jl,jk,jb), wp)
         ENDDO
      ENDDO
!$OMP END DO

      ! Read parameter qs
      jv = get_field_index('qs')
      !    WRITE(0,*)'pref_latbc_cdi_data jv ', latbc_buffer%mapped_name(jv), ' jv ', jv
!$OMP DO PRIVATE (jk,j,jb,jl) ICON_OMP_DEFAULT_SCHEDULE
      DO jk=1, latbc_buffer%nlev(jv)
         DO j = 1, p_ri%n_own !p_patch%n_patch_cells
            jb = p_ri%own_blk(j) ! Block index in distributed patch
            jl = p_ri%own_idx(j) ! Line  index in distributed patch
            latbc_data(tlev)%atm%qs(jl,jk,jb) = REAL(latbc_buffer%vars(jv)%buffer(jl,jk,jb), wp)
         ENDDO
      ENDDO
!$OMP END DO
!$OMP END PARALLEL

      ! boundary exchange for a 2-D and 3-D array to fill HALO region.
      ! This addition by M.Pondkule, DWD (11/06/2014)
      CALL sync_patch_array(SYNC_C, p_patch, latbc_data(tlev)%atm%temp)
      CALL sync_patch_array(SYNC_C, p_patch, latbc_data(tlev)%atm_in%u)
      CALL sync_patch_array(SYNC_C, p_patch, latbc_data(tlev)%atm_in%v)
      CALL sync_patch_array(SYNC_C, p_patch, latbc_data(tlev)%atm%w)
      CALL sync_patch_array(SYNC_C, p_patch, latbc_data(tlev)%atm%pres)
      CALL sync_patch_array(SYNC_C, p_patch, latbc_data(tlev)%atm%qv)
      CALL sync_patch_array(SYNC_C, p_patch, latbc_data(tlev)%atm%qc)
      CALL sync_patch_array(SYNC_C, p_patch, latbc_data(tlev)%atm%qi)
      CALL sync_patch_array(SYNC_C, p_patch, latbc_data(tlev)%atm%qr)
      CALL sync_patch_array(SYNC_C, p_patch, latbc_data(tlev)%atm%qs)
      CALL sync_patch_array(SYNC_C, p_patch, latbc_data(tlev)%atm%rho)
      CALL sync_patch_array(SYNC_C, p_patch, latbc_data(tlev)%atm%theta_v)
      !
      ! Convert u and v on cell points to vn at edge points
      !
      CALL interp_uv_2_vn( p_patch, p_int, latbc_data(tlev)%atm_in%u,              &
           &                  latbc_data(tlev)%atm_in%v, latbc_data(tlev)%atm%vn )

      !
      ! Compute virtual temperature
      !
      CALL virtual_temp( p_patch, latbc_data(tlev)%atm%temp, latbc_data(tlev)%atm%qv, &
           &                latbc_data(tlev)%atm%qc, latbc_data(tlev)%atm%qi,               &
           &                latbc_data(tlev)%atm%qr, latbc_data(tlev)%atm%qs,               &
           &                temp_v=temp_v )

      !
      ! Compute NH prognostic thermodynamical variables
      !
      CALL convert_thdvars( p_patch, latbc_data(tlev)%atm%pres, temp_v,              &
           &                   latbc_data(tlev)%atm%rho,                                   &
           &                   latbc_data(tlev)%atm%exner,                                 &
           &                   latbc_data(tlev)%atm%theta_v )

      CALL sync_patch_array(SYNC_E, p_patch, latbc_data(tlev)%atm%vn)

#endif
    END SUBROUTINE compute_latbc_icon_data
    !-------------------------------------------------------------------------


    !-------------------------------------------------------------------------
    !>
    !! Read horizontally interpolated atmospheric analysis or forecast data
    !!
    !! This subroutine is called by prefetch processor.
    !! The following steps are performed:
    !! - read atmospheric input data,
    !! - Write input data to memory window buffer. The offset for data
    !!   is set such that each of dataset belongs to the respective compute processor,
    !!
    !! @par Revision History
    !! Initial version by M. Pondkule, DWD (2014-04-25)
    !!
    SUBROUTINE prefetch_latbc_intp_data( patch_data )
      TYPE(t_patch_data),     INTENT(IN)  :: patch_data

#ifndef NOMPI
      ! local variables
      INTEGER(KIND=MPI_ADDRESS_KIND)      :: ioff(0:num_work_procs-1)
      INTEGER                             :: jm, latbc_fileID
      LOGICAL                             :: l_exist
      CHARACTER(MAX_CHAR_LENGTH), PARAMETER :: routine = "mo_async_latbc_utils::pref_latbc_intp_data"
      CHARACTER(LEN=filename_max)           :: latbc_filename, latbc_full_filename
      CHARACTER(LEN=132)             :: message_text
      CHARACTER(LEN=MAX_CHAR_LENGTH) :: cdiErrorText

      ! if mtime_read is same as mtime_end the prefetch processor returns without further
      ! proceeding to generate filename and than looking for boundary data file
      IF(mtime_read >= mtime_end) &
           RETURN
      latbc_filename = generate_filename_mtime(nroot, patch_data%level, mtime_read)
      latbc_full_filename = TRIM(latbc_config%latbc_path)//TRIM(latbc_filename)
      WRITE(0,*) 'reading boundary data: ', TRIM(latbc_filename)
      INQUIRE (FILE=TRIM(ADJUSTL(latbc_full_filename)), EXIST=l_exist)
      IF (.NOT. l_exist) THEN
         WRITE (message_text,'(a,a)') 'file not found:', TRIM(latbc_filename)
         CALL finish(TRIM(routine), message_text)
      ENDIF

      ! opening and reading file
      latbc_fileID  = streamOpenRead(TRIM(latbc_full_filename))
      ! check if the file could be opened
      IF (latbc_fileID < 0) THEN
         CALL cdiGetStringError(latbc_fileID, cdiErrorText)
         WRITE(message_text,'(4a)') 'File ', TRIM(latbc_full_filename), &
              ' cannot be opened: ', TRIM(cdiErrorText)
         CALL finish(routine, TRIM(message_text))
      ENDIF

      ! initializing the displacement array for each compute processor
      ioff(:) = 0_MPI_ADDRESS_KIND

      !
      ! Perform CDI read operation
      !
      DO jm = 1, latbc_buffer%ngrp_vars
         ! Get pointer to appropriate reorder_info
         IF(latbc_buffer%nlev(jm) /= 1 ) THEN
            SELECT CASE (latbc_buffer%hgrid(jm))
            CASE(GRID_UNSTRUCTURED_CELL)
               ! Read 3d variables
               CALL prefetch_cdi_3d ( latbc_fileID, latbc_buffer%mapped_name(jm), patch_data, &
                    &                 latbc_buffer%nlev(jm), latbc_buffer%hgrid(jm), ioff )

            CASE(GRID_UNSTRUCTURED_EDGE)
               CALL prefetch_cdi_3d ( latbc_fileID, latbc_buffer%mapped_name(jm), patch_data, &
                    &                 latbc_buffer%nlev(jm), latbc_buffer%hgrid(jm), ioff )
            CASE default
               CALL finish(routine,'unknown grid type')
            END SELECT

         ELSE
            SELECT CASE (latbc_buffer%hgrid(jm))
            CASE(GRID_UNSTRUCTURED_CELL)
               ! Read 2d variables
               CALL prefetch_cdi_2d ( latbc_fileID, latbc_buffer%mapped_name(jm), patch_data, &
                    &                 latbc_buffer%hgrid(jm), ioff )

            CASE(GRID_UNSTRUCTURED_EDGE)
               CALL prefetch_cdi_2d ( latbc_fileID, latbc_buffer%mapped_name(jm), patch_data, &
                    &                 latbc_buffer%hgrid(jm), ioff )

            CASE default
               CALL finish(routine,'unknown grid type')
            END SELECT

         ENDIF
      ENDDO

      !
      ! close the open dataset file
      !
      CALL streamClose(latbc_fileID)
#endif
    END SUBROUTINE prefetch_latbc_intp_data

    !-------------------------------------------------------------------------
    !>
    !! Copy horizontally interpolated atmospheric analysis or forecast data
    !!
    !! This subroutine is called by compute processors.
    !! The following steps are performed:
    !! - Copy from memory window buffer, atmospheric analysis data,
    !! - interpolate vertically from intermediate remapicon grid to ICON grid
    !!   and compute the prognostic NH variable set,
    !!
    !! @par Revision History
    !! Initial version by M. Pondkule, DWD (2014-05-19)
    !!
    SUBROUTINE compute_latbc_intp_data( p_patch, patch_data, p_nh_state, p_int)
      TYPE(t_patch),             TARGET   :: p_patch
      TYPE(t_patch_data), TARGET, INTENT(IN) :: patch_data
      TYPE(t_nh_state),       INTENT(IN)  :: p_nh_state  !< nonhydrostatic state on the global domain
      TYPE(t_int_state),      INTENT(IN)  :: p_int

#ifndef NOMPI
      ! local variables
      INTEGER(i8)                         :: eoff
      TYPE(t_reorder_data), POINTER       :: p_ri
      LOGICAL                             :: lconvert_omega2w
      INTEGER                             :: jc, jk, jb, jm, tlev, j, jl, jv
      INTEGER                             :: ioper_mode
      REAL(wp)                            :: log_exner, tempv
      CHARACTER(MAX_CHAR_LENGTH), PARAMETER :: routine = "mo_async_latbc_utils::compute_latbc_intp_data"

      nlev_in   = latbc_config%nlev_in
      tlev      = new_latbc_tlev

      ! Select operation mode determining the set of input fields to be allocated and read
      SELECT CASE (init_mode)
      CASE (MODE_COSMODE)
        ioper_mode = 2
      CASE (MODE_DWDANA, MODE_ICONVREMAP, MODE_IAU_OLD, MODE_IAU)
        ioper_mode = 3
        IF (.NOT. latbc_buffer%lthd_progvars) &
          CALL finish(TRIM(routine),'Limited area mode with ICON initial data requires prognostic&
            & thermodynamic variables in lateral boundary data')
      CASE DEFAULT
        ioper_mode = 1
      END SELECT

      ! Offset in memory window for async prefetching
      eoff = 0_i8

      DO jv = 1, latbc_buffer%ngrp_vars
         ! Receive 2d and 3d variables
         CALL compute_data_receive ( latbc_buffer%hgrid(jv), latbc_buffer%nlev(jv), &
                                     latbc_buffer%vars(jv)%buffer, eoff, patch_data)
      ENDDO

      IF (latbc_buffer%lthd_progvars .AND. ioper_mode /= 3) &
        CALL finish(TRIM(routine), 'Lateral boundary variables not consistent with init_mode')

      ! Reading the next time step
      IF((.NOT. my_process_is_io() .AND. &
           & .NOT. my_process_is_pref()) .AND. &
           & .NOT. my_process_is_mpi_test()) THEN
         CALL compute_start_async_pref()
      END IF

      ! Get patch ID
      p_ri => patch_data%cells

      ! copying the variable values from prefetch buffer to the respective allocated variable
!$OMP PARALLEL PRIVATE(jm,jv,jc)

      IF (latbc_buffer%lthd_progvars) THEN
        jm = get_field_index('theta_v')
!$OMP DO PRIVATE (jk,j,jb,jl) ICON_OMP_DEFAULT_SCHEDULE
        DO jk=1, latbc_buffer%nlev(jm)
          DO j = 1, p_ri%n_own ! p_patch%n_patch_cells
            jb = p_ri%own_blk(j) ! Block index in distributed patch
            jl = p_ri%own_idx(j) ! Line  index in distributed patch
            latbc_data(tlev)%atm_in%theta_v(jl,jk,jb) = REAL(latbc_buffer%vars(jm)%buffer(jl,jk,jb), wp)
          ENDDO
        ENDDO
!$OMP END DO
        jm = get_field_index('rho')
!$OMP DO PRIVATE (jk,j,jb,jl) ICON_OMP_DEFAULT_SCHEDULE
        DO jk=1, latbc_buffer%nlev(jm)
          DO j = 1, p_ri%n_own ! p_patch%n_patch_cells
            jb = p_ri%own_blk(j) ! Block index in distributed patch
            jl = p_ri%own_idx(j) ! Line  index in distributed patch
            latbc_data(tlev)%atm_in%rho(jl,jk,jb) = REAL(latbc_buffer%vars(jm)%buffer(jl,jk,jb), wp)
          ENDDO
        ENDDO
!$OMP END DO
      ELSE
        jm = get_field_index('temp')
!$OMP DO PRIVATE (jk,j,jb,jl) ICON_OMP_DEFAULT_SCHEDULE
        DO jk=1, latbc_buffer%nlev(jm)
          DO j = 1, p_ri%n_own ! p_patch%n_patch_cells
            jb = p_ri%own_blk(j) ! Block index in distributed patch
            jl = p_ri%own_idx(j) ! Line  index in distributed patch
            latbc_data(tlev)%atm_in%temp(jl,jk,jb) = REAL(latbc_buffer%vars(jm)%buffer(jl,jk,jb), wp)
          ENDDO
        ENDDO
!$OMP END DO
      ENDIF

      ! Read horizontal component of velocity (U and V)
      IF (latbc_buffer%lread_vn) THEN
         jm = get_field_index('vn')
!$OMP DO PRIVATE (jk,j,jb,jl) ICON_OMP_DEFAULT_SCHEDULE
         DO jk=1, latbc_buffer%nlev(jm)
            DO j = 1, patch_data%edges%n_own !p_patch%n_patch_cells
               jb = patch_data%edges%own_blk(j) ! Block index in distributed patch
               jl = patch_data%edges%own_idx(j) ! Line  index in distributed patch
               latbc_data(tlev)%atm_in%vn(jl,jk,jb) = REAL(latbc_buffer%vars(jm)%buffer(jl,jk,jb), wp)
            ENDDO
         ENDDO
!$OMP END DO
      ELSE
         jm = get_field_index('u')
         jv = get_field_index('v')
!$OMP DO PRIVATE (jk,j,jb,jl) ICON_OMP_DEFAULT_SCHEDULE
         DO jk=1, latbc_buffer%nlev(jm)
            DO j = 1, p_ri%n_own !p_patch%n_patch_cells
               jb = p_ri%own_blk(j) ! Block index in distributed patch
               jl = p_ri%own_idx(j) ! Line  index in distributed patch
               latbc_data(tlev)%atm_in%u(jl,jk,jb) = REAL(latbc_buffer%vars(jm)%buffer(jl,jk,jb), wp)
               latbc_data(tlev)%atm_in%v(jl,jk,jb) = REAL(latbc_buffer%vars(jv)%buffer(jl,jk,jb), wp)
               !          IF( p_pe_work == p_work_pe0 ) &
               !           &  WRITE(0,*) 'latbc_data(tlev)%atm_in%v value ', latbc_data(tlev)%atm_in%v(jl,jk,jb)
            ENDDO
         ENDDO
!$OMP END DO
      ENDIF

      ! Read vertical component of velocity (W)
      IF (ioper_mode == 1) THEN
         lconvert_omega2w = .TRUE.
         jv = get_field_index('w')
!$OMP DO PRIVATE (jk,j,jb,jl) ICON_OMP_DEFAULT_SCHEDULE
         DO jk=1, latbc_buffer%nlev(jv)
            DO j = 1, p_ri%n_own !p_patch%n_patch_cells
               jb = p_ri%own_blk(j) ! Block index in distributed patch
               jl = p_ri%own_idx(j) ! Line  index in distributed patch
               latbc_data(tlev)%atm_in%omega(jl,jk,jb) = REAL(latbc_buffer%vars(jv)%buffer(jl,jk,jb), wp)
            ENDDO
         ENDDO
!$OMP END DO
      ELSE
         lconvert_omega2w = .FALSE.
         jv = get_field_index('w')
!$OMP DO PRIVATE (jk,j,jb,jl) ICON_OMP_DEFAULT_SCHEDULE
         DO jk=1, latbc_buffer%nlev(jv)
            DO j = 1, p_ri%n_own !p_patch%n_patch_cells
               jb = p_ri%own_blk(j) ! Block index in distributed patch
               jl = p_ri%own_idx(j) ! Line  index in distributed patch
               latbc_data(tlev)%atm_in%w_ifc(jl,jk,jb) = REAL(latbc_buffer%vars(jv)%buffer(jl,jk,jb), wp)
            ENDDO
         ENDDO
!$OMP END DO
      ENDIF

      IF (ioper_mode >= 2) THEN
         ! Read parameter HHL
         jm = get_field_index('z_ifc')
!$OMP DO PRIVATE (jk,j,jb,jl) ICON_OMP_DEFAULT_SCHEDULE
         DO jk=1, latbc_buffer%nlev(jm)
            DO j = 1, p_ri%n_own !p_patch%n_patch_cells
               jb = p_ri%own_blk(j) ! Block index in distributed patch
               jl = p_ri%own_idx(j) ! Line  index in distributed patch
               latbc_data(tlev)%atm_in%z3d_ifc(jl,jk,jb) = REAL(latbc_buffer%vars(jm)%buffer(jl,jk,jb), wp)
            ENDDO
         ENDDO
!$OMP END DO

         ! Interpolate input 'z3d' and 'w' from the interface levels to the main levels
         !
!$OMP DO PRIVATE (jk,j,jb,jc) ICON_OMP_DEFAULT_SCHEDULE
         DO jk = 1, nlev_in    !!!!!!!!need to reset nlev_in to a new value from stored n_lev values
            DO j = 1, p_ri%n_own !p_patch%n_patch_cells
               jb = p_ri%own_blk(j) ! Block index in distributed patch
               jc = p_ri%own_idx(j) ! Line  index in distributed patch

               ! Note: In future, we want to z3d from boundary data.
               !
               latbc_data(tlev)%atm_in%z3d(jc,jk,jb) = (latbc_data(tlev)%atm_in%z3d_ifc(jc,jk,jb) + &
                    &   latbc_data(tlev)%atm_in%z3d_ifc(jc,jk+1,jb) ) * 0.5_wp
               latbc_data(tlev)%atm_in%w(jc,jk,jb) = (latbc_data(tlev)%atm_in%w_ifc(jc,jk,jb) + &
                    &   latbc_data(tlev)%atm_in%w_ifc(jc,jk+1,jb)) * 0.5_wp
            ENDDO
         ENDDO
!$OMP END DO
      ENDIF

      ! Read parameter QV, QC and QI
      jv = get_field_index('qv')
!$OMP DO PRIVATE (jk,j,jb,jl) ICON_OMP_DEFAULT_SCHEDULE
      DO jk=1, latbc_buffer%nlev(jv)
         DO j = 1, p_ri%n_own !p_patch%n_patch_cells
            jb = p_ri%own_blk(j) ! Block index in distributed patch
            jl = p_ri%own_idx(j) ! Line  index in distributed patch
            latbc_data(tlev)%atm_in%qv(jl,jk,jb) = REAL(latbc_buffer%vars(jv)%buffer(jl,jk,jb), wp)
         ENDDO
      ENDDO
!$OMP END DO

      jc = get_field_index('qc')
!$OMP DO PRIVATE (jk,j,jb,jl) ICON_OMP_DEFAULT_SCHEDULE
      DO jk=1, latbc_buffer%nlev(jc)
         DO j = 1, p_ri%n_own !p_patch%n_patch_cells
            jb = p_ri%own_blk(j) ! Block index in distributed patch
            jl = p_ri%own_idx(j) ! Line  index in distributed patch
            latbc_data(tlev)%atm_in%qc(jl,jk,jb) = REAL(latbc_buffer%vars(jc)%buffer(jl,jk,jb), wp)
         ENDDO
      ENDDO
!$OMP END DO

      jm = get_field_index('qi')
!$OMP DO PRIVATE (jk,j,jb,jl) ICON_OMP_DEFAULT_SCHEDULE
      DO jk=1, latbc_buffer%nlev(jm)
         DO j = 1, p_ri%n_own !p_patch%n_patch_cells
            jb = p_ri%own_blk(j) ! Block index in distributed patch
            jl = p_ri%own_idx(j) ! Line  index in distributed patch
            latbc_data(tlev)%atm_in%qi(jl,jk,jb) = REAL(latbc_buffer%vars(jm)%buffer(jl,jk,jb), wp)
         ENDDO
      ENDDO
!$OMP END DO

      IF (latbc_buffer%lread_qr) THEN
         ! Read parameter QR
         jm = get_field_index('qr')
!$OMP DO PRIVATE (jk,j,jb,jl) ICON_OMP_DEFAULT_SCHEDULE
         DO jk=1, latbc_buffer%nlev(jm)
            DO j = 1, p_ri%n_own !p_patch%n_patch_cells
               jb = p_ri%own_blk(j) ! Block index in distributed patch
               jl = p_ri%own_idx(j) ! Line  index in distributed patch
               latbc_data(tlev)%atm_in%qr(jl,jk,jb) = REAL(latbc_buffer%vars(jm)%buffer(jl,jk,jb), wp)
            ENDDO
         ENDDO
!$OMP END DO
      ELSE
        CALL init(latbc_data(tlev)%atm_in%qr(:,:,:))
!$OMP BARRIER
      ENDIF

      IF (latbc_buffer%lread_qs) THEN
         ! Read parameter QS
         jv = get_field_index('qs')
!$OMP DO PRIVATE (jk,j,jb,jl) ICON_OMP_DEFAULT_SCHEDULE
         DO jk=1, latbc_buffer%nlev(jv)
            DO j = 1, p_ri%n_own !p_patch%n_patch_cells
               jb = p_ri%own_blk(j) ! Block index in distributed patch
               jl = p_ri%own_idx(j) ! Line  index in distributed patch
               latbc_data(tlev)%atm_in%qs(jl,jk,jb) = REAL(latbc_buffer%vars(jv)%buffer(jl,jk,jb), wp)
            ENDDO
         ENDDO
!$OMP END DO
      ELSE
        CALL init(latbc_data(tlev)%atm_in%qs(:,:,:))
!$OMP BARRIER
      ENDIF

      IF (ioper_mode == 2) THEN
         ! Read parameter Pressure
         jv = get_field_index('pres')
!$OMP DO PRIVATE (jk,j,jb,jl) ICON_OMP_DEFAULT_SCHEDULE
         DO jk=1, latbc_buffer%nlev(jv)
            DO j = 1, p_ri%n_own !p_patch%n_patch_cells
               jb = p_ri%own_blk(j) ! Block index in distributed patch
               jl = p_ri%own_idx(j) ! Line  index in distributed patch
               latbc_data(tlev)%atm_in%pres(jl,jk,jb) = REAL(latbc_buffer%vars(jv)%buffer(jl,jk,jb), wp)
            ENDDO
         ENDDO
!$OMP END DO
      ENDIF

      IF (ioper_mode /= 3) THEN
        ! Read parameter surface pressure (LNPS)
        jm = get_field_index(latbc_buffer%psvar,.TRUE.)
!$OMP DO PRIVATE (j,jb,jl) ICON_OMP_DEFAULT_SCHEDULE
         DO j = 1, p_ri%n_own !p_patch%n_patch_cells
           jb = p_ri%own_blk(j) ! Block index in distributed patch
           jl = p_ri%own_idx(j) ! Line  index in distributed patch
           latbc_data(tlev)%atm_in%psfc(jl,jb) = REAL(latbc_buffer%vars(jm)%buffer(jl,1,jb), wp)
        ENDDO
!$OMP END DO
        ! Read parameter  surface Geopotential (GEOSP)
        jm = get_field_index(latbc_buffer%geop_ml_var,.TRUE.)
!$OMP DO PRIVATE (j,jb,jl) ICON_OMP_DEFAULT_SCHEDULE
         DO j = 1, p_ri%n_own !p_patch%n_patch_cells
           jb = p_ri%own_blk(j) ! Block index in distributed patch
           jl = p_ri%own_idx(j) ! Line  index in distributed patch
           latbc_data(tlev)%atm_in%phi_sfc(jl,jb) = REAL(latbc_buffer%vars(jm)%buffer(jl,1,jb), wp)
         ENDDO
!$OMP END DO
      ELSE
        ! Diagnose pres and temp from prognostic ICON variables
!$OMP DO PRIVATE (jk,j,jb,jc,log_exner,tempv)
        DO jk = 1, nlev_in
          DO j = 1, p_ri%n_own !p_patch%n_patch_cells
            jb = p_ri%own_blk(j) ! Block index in distributed patch
            jc = p_ri%own_idx(j) ! Line  index in distributed patch

            log_exner = (1._wp/cvd_o_rd)*LOG(latbc_data(tlev)%atm_in%rho(jc,jk,jb)* &
              latbc_data(tlev)%atm_in%theta_v(jc,jk,jb)*rd/p0ref)
            tempv = latbc_data(tlev)%atm_in%theta_v(jc,jk,jb)*EXP(log_exner)

            latbc_data(tlev)%atm_in%pres(jc,jk,jb) = p0ref*EXP(cpd/rd*log_exner)
            latbc_data(tlev)%atm_in%temp(jc,jk,jb) = tempv / (1._wp + vtmpc1*latbc_data(tlev)%atm_in%qv(jc,jk,jb) - &
              (latbc_data(tlev)%atm_in%qc(jc,jk,jb) + latbc_data(tlev)%atm_in%qi(jc,jk,jb) +                        &
               latbc_data(tlev)%atm_in%qr(jc,jk,jb) + latbc_data(tlev)%atm_in%qs(jc,jk,jb)) )

          ENDDO
        ENDDO
!$OMP END DO
      ENDIF

!$OMP END PARALLEL

      ! boundary exchange for a 2-D and 3-D array, needed because the
      ! vertical interpolation includes the halo region (otherwise, the 
      ! syncs would have to be called after vert_interp)
      CALL sync_patch_array_mult(SYNC_C,p_patch,4,latbc_data(tlev)%atm_in%temp,latbc_data(tlev)%atm_in%z3d, &
         latbc_data(tlev)%atm_in%w,latbc_data(tlev)%atm_in%pres)
      CALL sync_patch_array_mult(SYNC_C,p_patch,5,latbc_data(tlev)%atm_in%qv,latbc_data(tlev)%atm_in%qc, &
         latbc_data(tlev)%atm_in%qi,latbc_data(tlev)%atm_in%qr,latbc_data(tlev)%atm_in%qs)
      IF (latbc_buffer%lread_vn) THEN
         CALL sync_patch_array(SYNC_E,p_patch,latbc_data(tlev)%atm_in%vn)
      ELSE
         CALL sync_patch_array_mult(SYNC_C,p_patch,2,latbc_data(tlev)%atm_in%u,latbc_data(tlev)%atm_in%v)
      ENDIF
      IF (lconvert_omega2w) CALL sync_patch_array(SYNC_C,p_patch,latbc_data(tlev)%atm_in%omega)
      IF (.NOT. latbc_buffer%lthd_progvars) THEN
        CALL sync_patch_array(SYNC_C,p_patch,latbc_data(tlev)%atm_in%phi_sfc)
        CALL sync_patch_array(SYNC_C,p_patch,latbc_data(tlev)%atm_in%psfc)
      ENDIF

      ! perform vertical interpolation of horizonally interpolated analysis data
      !
      CALL vert_interp(p_patch, p_int, p_nh_state%metrics, nlev_in, latbc_data(tlev),              &
           &    opt_convert_omega2w=lconvert_omega2w, opt_use_vn=latbc_buffer%lread_vn)
#endif
    END SUBROUTINE compute_latbc_intp_data

    !-------------------------------------------------------------------------
    !>
    !! @par Revision History
    !! Initial version by S. Brdar, DWD (2013-06-13)
    !! Modified version by M. Pondkule, DWD (2013-04-17)
    !!
    SUBROUTINE deallocate_pref_latbc_data()

#ifndef NOMPI
      ! local variables
      INTEGER             :: tlev
      CHARACTER(MAX_CHAR_LENGTH), PARAMETER :: routine = &
           "mo_async_latbc_utils::deallocate_latbc_data"

      WRITE(message_text,'(a,a)') 'deallocating latbc data'
      CALL message(TRIM(routine), message_text)

      IF(my_process_is_work()) THEN
         !
         ! deallocate boundary data memory
         !
         DO tlev = 1, 2
            DEALLOCATE(latbc_data(tlev)%atm_in%psfc, &
                 latbc_data(tlev)%atm_in%phi_sfc, &
                 latbc_data(tlev)%atm_in%pres, &
                 latbc_data(tlev)%atm_in%temp, &
                 latbc_data(tlev)%atm_in%z3d, &
                 latbc_data(tlev)%atm_in%u, &
                 latbc_data(tlev)%atm_in%v, &
                 latbc_data(tlev)%atm_in%w, &
                 latbc_data(tlev)%atm_in%omega, &
                 latbc_data(tlev)%atm_in%qv, &
                 latbc_data(tlev)%atm_in%qc, &
                 latbc_data(tlev)%atm_in%qi, &
                 latbc_data(tlev)%atm_in%qr, &
                 latbc_data(tlev)%atm_in%qs )

            IF (init_mode == MODE_COSMODE) THEN
               DEALLOCATE(latbc_data(tlev)%atm_in%w_ifc)
               DEALLOCATE(latbc_data(tlev)%atm_in%z3d_ifc)
            ENDIF

            ! Allocate atmospheric output data
            DEALLOCATE(latbc_data(tlev)%atm%vn, &
                 latbc_data(tlev)%atm%u, &
                 latbc_data(tlev)%atm%v, &
                 latbc_data(tlev)%atm_in%vn, &
                 latbc_data(tlev)%atm%w, &
                 latbc_data(tlev)%atm%temp, &
                 latbc_data(tlev)%atm%exner, &
                 latbc_data(tlev)%atm%pres, &
                 latbc_data(tlev)%atm%rho, &
                 latbc_data(tlev)%atm%theta_v, &
                 latbc_data(tlev)%atm%qv, &
                 latbc_data(tlev)%atm%qc, &
                 latbc_data(tlev)%atm%qi, &
                 latbc_data(tlev)%atm%qr, &
                 latbc_data(tlev)%atm%qs )

         END DO
      ENDIF

      ! deallocating prefetch input event
      CALL deallocateEvent(prefetchEvent)
      ! deallocating Date and time
      CALL deallocateDatetime(mtime_date)
      CALL deallocateDatetime(mtime_read)
      CALL deallocateDatetime(mtime_end)
      CALL deallocateTimedelta(my_duration_slack)
      CALL deallocateTimedelta(delta_dtime)
#endif
    END SUBROUTINE deallocate_pref_latbc_data

    !-------------------------------------------------------------------------
    !>
    !! @par Revision History
    !! Initial version by G. Zaengl, DWD (2013-10-22)
    !!
    SUBROUTINE compute_boundary_tendencies ( p_patch, p_nh )
      TYPE(t_patch),    INTENT(IN)    :: p_patch
      TYPE(t_nh_state), INTENT(INOUT) :: p_nh

#ifndef NOMPI
      ! Local variables
      INTEGER                         :: i_startblk, i_endblk, &
           &                                i_startidx, i_endidx
      INTEGER                         :: jc, jk, jb, je
      INTEGER                         :: nlev, nlevp1
      REAL(wp)                        :: rdt

      nlev = p_patch%nlev
      nlevp1 = p_patch%nlevp1

      ! Inverse value of boundary update frequency
      rdt = 1._wp/latbc_config%dtime_latbc

!$OMP PARALLEL PRIVATE(i_startblk,i_endblk)

      ! a) Boundary tendency of horizontal velocity
      i_startblk = p_patch%edges%start_blk(1,1)
      i_endblk   = p_patch%edges%end_blk(grf_bdywidth_e,1)

!$OMP DO PRIVATE(jb,i_startidx,i_endidx,jk,je) ICON_OMP_DEFAULT_SCHEDULE
      DO jb = i_startblk, i_endblk

         CALL get_indices_e(p_patch, jb, i_startblk, i_endblk, &
              i_startidx, i_endidx, 1, grf_bdywidth_e)

         DO jk = 1, nlev
            DO je = i_startidx, i_endidx
               p_nh%diag%grf_tend_vn(je,jk,jb) = rdt * (            &
                    &   latbc_data(new_latbc_tlev)%atm%vn(je,jk,jb) &
                    & - latbc_data(prev_latbc_tlev)%atm%vn(je,jk,jb) )
            ENDDO
         ENDDO
      ENDDO
!$OMP END DO

      ! b) Boundary tendencies of variables at cell centers
      i_startblk = p_patch%cells%start_blk(1,1)
      i_endblk   = p_patch%cells%end_blk(grf_bdywidth_c,1)

!$OMP DO PRIVATE(jb,i_startidx,i_endidx,jk,jc) ICON_OMP_DEFAULT_SCHEDULE
      DO jb = i_startblk, i_endblk

         CALL get_indices_c(p_patch, jb, i_startblk, i_endblk, &
              i_startidx, i_endidx, 1, grf_bdywidth_c)

         DO jk = 1, nlev
            DO jc = i_startidx, i_endidx

               p_nh%diag%grf_tend_rho(jc,jk,jb) = rdt * (            &
                    &   latbc_data(new_latbc_tlev)%atm%rho(jc,jk,jb) &
                    & - latbc_data(prev_latbc_tlev)%atm%rho(jc,jk,jb) )

               p_nh%diag%grf_tend_thv(jc,jk,jb) = rdt * (                &
                    &   latbc_data(new_latbc_tlev)%atm%theta_v(jc,jk,jb) &
                    & - latbc_data(prev_latbc_tlev)%atm%theta_v(jc,jk,jb) )

               p_nh%diag%grf_tend_w(jc,jk,jb) = rdt * (            &
                    &   latbc_data(new_latbc_tlev)%atm%w(jc,jk,jb) &
                    & - latbc_data(prev_latbc_tlev)%atm%w(jc,jk,jb) )

            ENDDO
         ENDDO

         DO jc = i_startidx, i_endidx
            p_nh%diag%grf_tend_w(jc,nlevp1,jb) = rdt * (            &
                 &   latbc_data(new_latbc_tlev)%atm%w(jc,nlevp1,jb) &
                 & - latbc_data(prev_latbc_tlev)%atm%w(jc,nlevp1,jb) )
         ENDDO

         IF (ltransport) THEN
            DO jk = 1, nlev
               DO jc = i_startidx, i_endidx
                  p_nh%diag%grf_tend_tracer(jc,jk,jb,iqv) =  rdt * (   &
                       &   latbc_data(new_latbc_tlev)%atm%qv(jc,jk,jb) &
                       & - latbc_data(prev_latbc_tlev)%atm%qv(jc,jk,jb) )

                  p_nh%diag%grf_tend_tracer(jc,jk,jb,iqc) =  rdt * (   &
                       &   latbc_data(new_latbc_tlev)%atm%qc(jc,jk,jb) &
                       & - latbc_data(prev_latbc_tlev)%atm%qc(jc,jk,jb) )

                  p_nh%diag%grf_tend_tracer(jc,jk,jb,iqi) =  rdt * (   &
                       &   latbc_data(new_latbc_tlev)%atm%qi(jc,jk,jb) &
                       & - latbc_data(prev_latbc_tlev)%atm%qi(jc,jk,jb) )

                  p_nh%diag%grf_tend_tracer(jc,jk,jb,iqr) =  rdt * (   &
                       &   latbc_data(new_latbc_tlev)%atm%qr(jc,jk,jb) &
                       & - latbc_data(prev_latbc_tlev)%atm%qr(jc,jk,jb) )

                  p_nh%diag%grf_tend_tracer(jc,jk,jb,iqs) =  rdt * (   &
                       &   latbc_data(new_latbc_tlev)%atm%qs(jc,jk,jb) &
                       & - latbc_data(prev_latbc_tlev)%atm%qs(jc,jk,jb) )

               ENDDO
            ENDDO
         ENDIF

      ENDDO
!$OMP END DO
!$OMP END PARALLEL
#endif
    END SUBROUTINE compute_boundary_tendencies

    !-------------------------------------------------------------------------------------------------
    !> Send a message to the work PEs that the input prefetching PEs is ready. The
    !  counterpart on the work PEs side is compute_wait_for_async_pref
    !! @par Revision History
    !! Initial version by M. Pondkule, DWD (2013-03-19)
    !
    SUBROUTINE async_pref_send_handshake()
#ifndef NOMPI
      REAL(wp) :: msg
      ! Simply send a message from Input prefetching PE 0 to work PE 0
      ! p_pe_work == 0 signifies processor 0 in Input prefetching PEs
      ! Note: We have to do this in a non-blocking fashion in order to
      !       receive "ready file" messages
      IF(p_pe_work == 0) THEN
         !     CALL p_wait()
         msg = REAL(msg_pref_done, wp)
         CALL p_isend(msg, p_work_pe0, 0)
      ENDIF
#endif
    END SUBROUTINE async_pref_send_handshake

    !-------------------------------------------------------------------------------------------------
    !> compute_wait_for_async_pref: Wait for a message that the prefetch PE is ready.
    !  The counterpart on the input Prefetching PEs side is async_pref_send_handshake
    !! @par Revision History
    !! Initial version by M. Pondkule, DWD (2013-03-19)
    !
    SUBROUTINE compute_wait_for_async_pref()
#ifndef NOMPI
      REAL(wp) :: msg
      ! First compute PE receives message from input prefetching leader
      IF(p_pe_work==0) THEN
         CALL p_recv(msg, p_pref_pe0, 0)
         ! Just for safety: Check if we got the correct tag
         IF(INT(msg) /= msg_pref_done) CALL finish(modname, 'Compute PE: Got illegal prefetching tag')
      ENDIF
      ! Wait in barrier until message is here
      CALL p_barrier(comm=p_comm_work)
#endif
    END SUBROUTINE compute_wait_for_async_pref


    !-------------------------------------------------------------------------------------------------
    !> async_pref_wait_for_start: Wait for a message from compute PE that we should start
    !  tranferring the prefetch data or finish. The counterpart on the compute side is
    !  compute_start_async_pref/compute_shutdown_async_pref
    !! @par Revision History
    !! Initial version by M. Pondkule, DWD (2013-03-19)
    !
    SUBROUTINE async_pref_wait_for_start(done)
      LOGICAL, INTENT(INOUT)          :: done ! flag if we should shut down

#ifndef NOMPI
      REAL(wp) :: msg(2)
      CHARACTER(*), PARAMETER :: method_name = "async_pref_wait_for_start"

      ! Set output parameters to default values
      done  = .FALSE.

      ! Receive message that we may start transferring the prefetching data (or should finish)
      ! Note: We have to do this in a non-blocking fashion in order to
      !       receive "ready file" messages.
      IF(p_pe_work == 0) THEN
         ! launch non-blocking receive request
         CALL p_wait()
         CALL p_irecv(msg, p_work_pe0, 0)
         CALL p_wait()
      END IF

      SELECT CASE(INT(msg(1)))
      CASE(msg_pref_start)

      CASE(msg_pref_shutdown)
         done = .TRUE.

      CASE DEFAULT
         ! Anything else is an error
         CALL finish(modname, 'Prefetching PE: Got illegal prefetching tag')
      END SELECT
#endif
    END SUBROUTINE async_pref_wait_for_start

    !-------------------------------------------------------------------------------------------------
    !> compute_start_async_pref: Send a message to prefetching PEs that they should start
    !  prefetching input. The counterpart on the prefetching side is async_pref_wait_for_start
    !! @par Revision History
    !! Initial version by M. Pondkule, DWD (2013-03-19)
    !
    SUBROUTINE compute_start_async_pref()
#ifndef NOMPI
      ! local variables
      REAL(wp) :: msg(2)
      CHARACTER(*), PARAMETER :: method_name = "compute_start_async_pref"

      !   CALL p_barrier(comm=p_comm_work) ! make sure all are here

      msg(1) = REAL(msg_pref_start,  wp)

      IF(p_pe_work==0) CALL p_send(msg, p_pref_pe0, 0)
#endif
    END SUBROUTINE compute_start_async_pref

    !-------------------------------------------------------------------------------------------------
    !> compute_shutdown_async_pref: Send a message to prefetching PEs that they should shut down
    !  The counterpart on the prefetching side is async_pref_wait_for_start
    !! @par Revision History
    !! Initial version by M. Pondkule, DWD (2013-03-19)
    !
    SUBROUTINE compute_shutdown_async_pref
#ifndef NOMPI
      REAL(wp) :: msg(2)

      !  CALL p_barrier(comm=p_comm_work) ! make sure all are here

      msg(1) = REAL(msg_pref_shutdown, wp)
      msg(2) = 0._wp

      IF(p_pe_work==0) CALL p_send(msg, p_pref_pe0, 0)
#endif
    END SUBROUTINE compute_shutdown_async_pref

    !-------------------------------------------------------------------------
    !>
    ! Return the index for a give variable in mapped variable list
    !
    !! @par Revision History
    !! Initial version by M. Pondkule, DWD (2013-05-19)
    !!
    FUNCTION get_field_index(name,opt_lmap) RESULT(result_varID)
      CHARACTER (LEN=*), INTENT(IN) :: name !< variable name
      LOGICAL, OPTIONAL, INTENT(IN) :: opt_lmap
      INTEGER :: result_varID, varID
      LOGICAL :: lmap

      lmap = .FALSE.
      IF (PRESENT(opt_lmap)) THEN
        IF (opt_lmap) lmap = .TRUE.
      ENDIF

      result_varID = -1
      ! looping over variable list in internal or mapped name
      IF (lmap) THEN
        DO varID=1, latbc_buffer%ngrp_vars
          IF (TRIM(name) == TRIM(latbc_buffer%mapped_name(varID))) THEN
            result_varID = varID
          END IF
        END DO
      ELSE
        DO varID=1, latbc_buffer%ngrp_vars
          IF (TRIM(name) == TRIM(latbc_buffer%internal_name(varID))) THEN
            result_varID = varID
          END IF
        END DO
      ENDIF

    END FUNCTION get_field_index

    !-------------------------------------------------------------------------
    !>
    !  Update linear interpolation coefficients for a given time stamp
    !
    !! @par Revision History
    !! Initial version by M. Pondkule, DWD (2014-08-15)
    !!
    SUBROUTINE update_lin_interpolation( step_datetime )
      TYPE(datetime), pointer  :: step_datetime
      TYPE(datetime), pointer  :: mtime_step
      TYPE(timedelta), pointer :: delta_tstep
      CHARACTER(LEN=MAX_DATETIME_STR_LEN) :: sim_step
      CHARACTER(MAX_CHAR_LENGTH), PARAMETER :: routine = &
           "mo_async_latbc_utils::update_lin_interpolation"

      ! compute current datetime in a format appropriate for mtime
      CALL datetimeToString(step_datetime,sim_step)
      mtime_step  => newDatetime(sim_step)

      delta_tstep => newTimedelta("PT0S")
      delta_tstep = mtime_read - mtime_step

      IF(delta_tstep%month /= 0) &
           CALL finish(TRIM(routine), "time difference for reading boundary data cannot be more than a month.")

      ! compute the number of "dtime_latbc" intervals fitting into the time difference "delta_tstep":

      latbc_config%lc1 = (delta_tstep%day * 86400._wp + delta_tstep%hour * 3600._wp +  &
           delta_tstep%minute * 60._wp + delta_tstep%second) / latbc_config%dtime_latbc
      latbc_config%lc2 = 1._wp - latbc_config%lc1

      ! deallocating mtime and deltatime
      CALL deallocateTimedelta(delta_tstep)
      CALL deallocateDatetime(mtime_step)

    END SUBROUTINE update_lin_interpolation

    !-------------------------------------------------------------------------

  END MODULE mo_async_latbc_utils<|MERGE_RESOLUTION|>--- conflicted
+++ resolved
@@ -55,7 +55,7 @@
     USE mo_latbc_read_recv,     ONLY: prefetch_cdi_2d, prefetch_cdi_3d, compute_data_receive
 #endif
 
-    USE mo_async_latbc_types,   ONLY: t_patch_data, t_reorder_data, latbc_buffer ! for testing win_put
+    USE mo_async_latbc_types,   ONLY: t_patch_data, t_reorder_data, latbc_buffer
     USE mo_kind,                ONLY: wp, sp, i8
     USE mo_parallel_config,     ONLY: nproma
     USE mo_model_domain,        ONLY: t_patch
@@ -75,16 +75,6 @@
     USE mo_initicon_types,      ONLY: t_initicon_state
     USE mo_loopindices,         ONLY: get_indices_c, get_indices_e
     USE mtime,                  ONLY: timedelta, newTimedelta, deallocateTimedelta, &
-<<<<<<< HEAD
-         &                            event, newEvent, deallocateEvent,             &
-         &                            isCurrentEventActive,                         &
-         &                            datetime, newDatetime, deallocateDatetime,    &
-         &                            datetimeToString,                             &
-         &                            MAX_DATETIME_STR_LEN, MAX_EVENTNAME_STR_LEN,  &
-         &                            MAX_TIMEDELTA_STR_LEN, getPTStringFromMS,     &
-         &                            OPERATOR(>=), OPERATOR(>),                    &
-         &                            OPERATOR(-), OPERATOR(+)
-=======
          &                            event, newEvent, datetime, newDatetime,      &
          &                            isCurrentEventActive, deallocateDatetime,    &
          &                            MAX_DATETIME_STR_LEN, MAX_EVENTNAME_STR_LEN, &
@@ -92,18 +82,13 @@
          &                            OPERATOR(>=), OPERATOR(-), OPERATOR(>),      &
          &                            OPERATOR(/=), datetimeToString, deallocateEvent, &
          &                            OPERATOR(+)
->>>>>>> b687c520
     USE mo_time_config,         ONLY: time_config
     USE mo_limarea_config,      ONLY: latbc_config, generate_filename_mtime
     USE mo_ext_data_types,      ONLY: t_external_data
-    USE mo_run_config,          ONLY: iqv, iqc, iqi, iqr, iqs, ltransport, dtime, nsteps
+    USE mo_run_config,          ONLY: iqv, iqc, iqi, iqr, iqs, ltransport, dtime, nsteps, msg_level
     USE mo_initicon_config,     ONLY: init_mode
-<<<<<<< HEAD
-    USE mo_cdi,                 ONLY: streamOpenRead, streamClose
-=======
     USE mo_cdi,                 ONLY: streamOpenRead, streamClose, streamInqVlist, vlistInqTaxis, &
       &                               taxisInqVDate, taxisInqVTime
->>>>>>> b687c520
     USE mo_cdi_constants,       ONLY: GRID_UNSTRUCTURED_CELL, GRID_UNSTRUCTURED_EDGE
     USE mo_util_cdi,            ONLY: cdiGetStringError
     USE mo_master_config,       ONLY: isRestart
@@ -125,8 +110,10 @@
     PUBLIC :: compute_shutdown_async_pref
 
     PUBLIC ::  prepare_pref_latbc_data, pref_latbc_data, &
-         &     latbc_data, latbc_fileID, new_latbc_tlev, prev_latbc_tlev,  &
-         &     update_lin_interpolation, deallocate_pref_latbc_data, mtime_read
+         &     latbc_data, new_latbc_tlev, prev_latbc_tlev,  &
+         &     update_lin_interpolation, deallocate_pref_latbc_data
+
+
 
     !------------------------------------------------------------------------------------------------
     ! CONSTANTS
@@ -138,22 +125,23 @@
     INTEGER, PARAMETER :: msg_pref_done     = 26884
     INTEGER, PARAMETER :: msg_pref_shutdown = 48965
     INTEGER, PARAMETER :: msg_latbc_done    = 20883
-    CHARACTER(len=*), PARAMETER :: version = '$Id$'
     CHARACTER(LEN=*), PARAMETER :: modname = 'mo_async_latbc_utils'
-    INTEGER                :: latbc_fileID, &
+
+
+    !------------------------------------------------------------------------------------------------
+    ! VARIABLES
+    !------------------------------------------------------------------------------------------------
+
+    INTEGER                  :: latbc_fileID, &
          new_latbc_tlev, &  ! time level indices for  latbc_data. can be 1 or 2.
          prev_latbc_tlev    ! new_latbc_tlev is the time level index carrying the most recent data
-    TYPE(t_initicon_state) :: latbc_data(2)     ! storage for two time-level boundary data
-    INTEGER                :: nlev_in             ! number of vertical levels in the boundary data
-    CHARACTER(LEN=MAX_DATETIME_STR_LEN) :: sim_start, sim_end, sim_cur, sim_cur_read
-    CHARACTER(LEN=MAX_EVENTNAME_STR_LEN) :: event_name
+    TYPE(t_initicon_state)   :: latbc_data(2)     ! storage for two time-level boundary data
     TYPE(timedelta), pointer :: my_duration_slack
-    TYPE(datetime), pointer :: mtime_date
-    TYPE(datetime), pointer :: mtime_read
-    TYPE(datetime), pointer :: mtime_end
-    TYPE(event), pointer :: prefetchEvent
+    TYPE(datetime),  pointer :: mtime_date
+    TYPE(datetime),  pointer :: mtime_read
+    TYPE(datetime),  pointer :: mtime_end
+    TYPE(event),     pointer :: prefetchEvent
     TYPE(timedelta), pointer :: delta_dtime
-    LOGICAL :: isactive
 
 
   CONTAINS
@@ -174,17 +162,16 @@
 
 #ifndef NOMPI
       ! local variables
+      CHARACTER(MAX_CHAR_LENGTH), PARAMETER :: routine = modname//"::allocate_pref_latbc_data"
       INTEGER       :: tlev, nlev, nlevp1, nblks_c, nblks_e
       INTEGER       :: ioper_mode
-
-      CHARACTER(MAX_CHAR_LENGTH), PARAMETER :: routine = &
-           "mo_async_latbc_utils::allocate_pref_latbc_data"
-
-      !  CALL message(TRIM(routine),'start')
+      INTEGER       :: nlev_in             ! number of vertical levels in the boundary data
+
+      !  CALL message(routine,'start')
 
       nlev_in = latbc_config%nlev_in
       IF(nlev_in == 0) THEN
-         CALL finish(TRIM(routine), "Number of input levels <nlev_in> not yet initialized.")
+         CALL finish(routine, "Number of input levels <nlev_in> not yet initialized.")
       END IF
 
       ! Select operation mode determining the set of input fields to be allocated and read
@@ -296,11 +283,12 @@
       INTEGER       :: i, add_delta, end_delta, finish_delta
       REAL(wp)      :: tdiff, seconds
       CHARACTER(LEN=MAX_TIMEDELTA_STR_LEN)  :: tdiff_string
-      CHARACTER(MAX_CHAR_LENGTH), PARAMETER :: routine = &
-           "mo_async_latbc_utils::prepare_pref_latbc_data"
-      CHARACTER(LEN=MAX_TIMEDELTA_STR_LEN) :: td_string
-
-      !   CALL message(TRIM(routine),'start')
+      CHARACTER(MAX_CHAR_LENGTH), PARAMETER :: routine = modname//"::prepare_pref_latbc_data"
+      CHARACTER(LEN=MAX_TIMEDELTA_STR_LEN)  :: td_string
+      CHARACTER(LEN=MAX_DATETIME_STR_LEN)   :: sim_start, sim_end, sim_cur_read
+      CHARACTER(LEN=MAX_EVENTNAME_STR_LEN)  :: event_name
+
+      !   CALL message(routine,'start')
 
       IF( my_process_is_work() ) THEN
          ! allocate input data for lateral boundary nudging
@@ -340,42 +328,7 @@
            &                  + 60    *INT(delta_dtime%minute) &
            &                  +        INT(delta_dtime%second)
 
-      ! a check so that prefetch processor checks whether to
-      ! read the boundary data from a file
-      IF(nsteps /= 0) THEN
-         mtime_end => newDatetime(TRIM(sim_start))
-
-         end_date = nsteps * dtime
-
-         add_delta = FLOOR(end_date / delta_dtime_secs)
-
-         DO i = 1, add_delta+1
-            mtime_end = mtime_end + delta_dtime
-         ENDDO
-
-      ELSE
-         mtime_finish => newDatetime(TRIM(sim_end))
-         delta_tend => newTimedelta("PT0S")
-         delta_tend = mtime_finish - mtime_read
-
-         finish_delta = 86400 *INT(delta_tend%day)    &
-              &                  + 3600  *INT(delta_tend%hour)   &
-              &                  + 60    *INT(delta_tend%minute) &
-              &                  +        INT(delta_tend%second)
-
-         end_delta = FLOOR(finish_delta/delta_dtime_secs) * delta_dtime_secs
-         ! check if the difference is less than zero than
-         ! point mtime_end to time sim_end
-         IF((finish_delta - end_delta) < 1e-15) THEN
-            mtime_end => newDatetime(TRIM(sim_end))
-         ELSE
-            ! deallocating mtime and deltatime
-            mtime_end => newDatetime(TRIM(sim_end))
-            mtime_end = mtime_end + delta_dtime
-         ENDIF
-         CALL deallocateDatetime(mtime_finish)
-         CALL deallocateTimedelta(delta_tend)
-      ENDIF
+      mtime_end => newDatetime(TRIM(sim_end))
 
       ! if there is lrestart flag than prefetch processor needs to start reading
       ! the data from the new date time of restart file. Below the time at which
@@ -430,7 +383,7 @@
          CALL async_pref_send_handshake()
       END IF
 
-      CALL message(TRIM(routine),'done')
+      CALL message(routine,'done')
 #endif
     END SUBROUTINE prepare_pref_latbc_data
 
@@ -458,9 +411,11 @@
 
 #ifndef NOMPI
       ! local variables
+      CHARACTER(MAX_CHAR_LENGTH), PARAMETER :: routine = modname//"::pref_latbc_data"
       LOGICAL                               :: lcheck_read
       LOGICAL                               :: ltime_incr
-      CHARACTER(MAX_CHAR_LENGTH), PARAMETER :: routine = "mo_async_latbc_utils::pref_latbc_data"
+      LOGICAL                               :: isactive
+      CHARACTER(LEN=MAX_DATETIME_STR_LEN)   :: sim_cur
 
       IF( my_process_is_work()) THEN
          ! compute current datetime in a format appropriate for mtime
@@ -520,125 +475,21 @@
       !
       ! start reading boundary data
       !
-      IF (latbc_config%itype_latbc == 1) THEN
-         IF( my_process_is_pref()) THEN
-            CALL prefetch_latbc_intp_data( patch_data )
-         ELSE IF( my_process_is_work()) THEN
-            CALL compute_latbc_intp_data( p_patch, patch_data, p_nh_state, p_int )
-            ! NOMPI
-            ! Compute tendencies for nest boundary update
-            IF (ltime_incr) CALL compute_boundary_tendencies(p_patch, p_nh_state)
-         ENDIF
-      ELSE
-         IF( my_process_is_pref()) THEN
-            CALL prefetch_latbc_icon_data( patch_data )
-         ELSE IF( my_process_is_work()) THEN
-            CALL compute_latbc_icon_data( p_patch, patch_data, p_int )
-            ! NOMPI
-            ! Compute tendencies for nest boundary update
-            IF (ltime_incr) CALL compute_boundary_tendencies(p_patch, p_nh_state)
-         ENDIF
-      ENDIF
+      IF( my_process_is_pref()) THEN
+        CALL prefetch_latbc_intp_data( patch_data )
+      ELSE IF( my_process_is_work()) THEN
+        IF (latbc_config%itype_latbc == 1) THEN
+          CALL compute_latbc_intp_data( p_patch, patch_data, p_nh_state, p_int )
+        ELSE
+          CALL compute_latbc_icon_data( p_patch, patch_data, p_int )
+        END IF
+        ! Compute tendencies for nest boundary update
+        IF (ltime_incr) CALL compute_boundary_tendencies(p_patch, p_nh_state)
+      ENDIF
+      
 #endif
     END SUBROUTINE pref_latbc_data
 
-    !-------------------------------------------------------------------------
-    !>
-    !! Read atmospheric ICON output provided on the same vertical (and horizontal) grid
-    !! as used in the limited-area run. This in practice means that the data need to come
-    !! from a nested global or larger-scale ICON run whose nested domain is identical to
-    !! the limited-area domain considered here. Thus, the functionality of this routine is
-    !! restricted to a very specific test configuration.
-    !!
-    !! This subroutine is called by prefetch processor.
-    !! The following steps are performed:
-    !! - read atmospheric input data,
-    !! - Write input data to memory window buffer. The offset for data
-    !!   is set such that each of dataset belongs to the respective compute processor,
-
-    !! @par Revision History
-    !! Initial version by M. Pondkule, DWD (2014-05-07)
-    !!
-    SUBROUTINE prefetch_latbc_icon_data( patch_data )
-      TYPE(t_patch_data), INTENT(IN)      :: patch_data
-
-#ifndef NOMPI
-      INTEGER(KIND=MPI_ADDRESS_KIND)      :: ioff(0:num_work_procs-1)
-      ! local variables
-      INTEGER                             :: jm, latbc_fileID
-      LOGICAL                             :: l_exist
-      CHARACTER(MAX_CHAR_LENGTH), PARAMETER :: routine = "mo_async_latbc_utils::prefetch_latbc_icon_data"
-      CHARACTER(LEN=filename_max)           :: latbc_filename, latbc_full_filename
-      CHARACTER(len=132)             :: message_text
-      CHARACTER(LEN=MAX_CHAR_LENGTH) :: cdiErrorText
-
-      ! if mtime_read is same as mtime_end the prefetch processor returns without further
-      ! proceeding to generate filename and than looking for boundary data file
-      IF(mtime_read >= mtime_end) &
-           RETURN
-      latbc_filename = generate_filename_mtime(nroot, patch_data%level, mtime_read)
-      latbc_full_filename = TRIM(latbc_config%latbc_path)//TRIM(latbc_filename)
-      WRITE(0,*) 'reading boundary data: ', TRIM(latbc_filename)
-      INQUIRE (FILE=TRIM(ADJUSTL(latbc_full_filename)), EXIST=l_exist)
-      IF (.NOT. l_exist) THEN
-         WRITE (message_text,'(a,a)') 'file not found:', TRIM(latbc_filename)
-         CALL finish(TRIM(routine), message_text)
-      ENDIF
-      !
-      ! open file
-      !
-      latbc_fileID  = streamOpenRead(TRIM(latbc_full_filename))
-      ! check if the file could be opened
-      IF (latbc_fileID < 0) THEN
-         CALL cdiGetStringError(latbc_fileID, cdiErrorText)
-         WRITE(message_text,'(4a)') 'File ', TRIM(latbc_full_filename), &
-              ' cannot be opened: ', TRIM(cdiErrorText)
-         CALL finish(routine, TRIM(message_text))
-      ENDIF
-
-      ! initializing the displacement array for each compute processor
-      ioff(:) = 0_MPI_ADDRESS_KIND
-
-      !
-      ! Prefetch ICON data using CDI read
-      ! read prognostic 3d fields
-      !
-      DO jm = 1, latbc_buffer%ngrp_vars
-         ! IF(jm == 1) THEN ! testing values for temperature
-         IF(latbc_buffer%nlev(jm) /= 1 ) THEN
-            SELECT CASE (latbc_buffer%hgrid(jm))
-            CASE(GRID_UNSTRUCTURED_CELL)
-               ! Read 3d variables
-               CALL prefetch_cdi_3d ( latbc_fileID, latbc_buffer%mapped_name(jm), patch_data, &
-                    &                 latbc_buffer%nlev(jm), latbc_buffer%hgrid(jm), ioff )
-            CASE(GRID_UNSTRUCTURED_EDGE)
-               CALL prefetch_cdi_3d ( latbc_fileID, latbc_buffer%mapped_name(jm), patch_data, &
-                    &                 latbc_buffer%nlev(jm), latbc_buffer%hgrid(jm), ioff )
-            CASE default
-               CALL finish(routine,'unknown grid type')
-            END SELECT
-         ELSE
-            SELECT CASE (latbc_buffer%hgrid(jm))
-            CASE(GRID_UNSTRUCTURED_CELL)
-               ! Read 2d variables
-               CALL prefetch_cdi_2d ( latbc_fileID, latbc_buffer%mapped_name(jm), patch_data, &
-                    &                 latbc_buffer%hgrid(jm), ioff )
-            CASE(GRID_UNSTRUCTURED_EDGE)
-               CALL prefetch_cdi_2d ( latbc_fileID, latbc_buffer%mapped_name(jm), patch_data, &
-                    &                 latbc_buffer%hgrid(jm), ioff )
-            CASE default
-               CALL finish(routine,'unknown grid type')
-            END SELECT
-         ENDIF
-      ENDDO
-
-      !
-      ! close the open dataset file
-      !
-      CALL streamClose(latbc_fileID)
-
-#endif
-    END SUBROUTINE prefetch_latbc_icon_data
 
     !-------------------------------------------------------------------------
     !>
@@ -660,11 +511,12 @@
 
 #ifndef NOMPI
       ! local variables
+      CHARACTER(MAX_CHAR_LENGTH), PARAMETER :: routine = modname//"::compute_latbc_icon_data"
       INTEGER(i8)                         :: eoff
       TYPE(t_reorder_data), POINTER       :: p_ri
       REAL(wp)                            :: temp_v(nproma,p_patch%nlev,p_patch%nblks_c)
       INTEGER                             :: jc, jk, jb, jm, tlev, j, jl, jv
-      CHARACTER(MAX_CHAR_LENGTH), PARAMETER :: routine = "mo_async_latbc_utils::compute_latbc_icon_data"
+      INTEGER                             :: nlev_in         ! number of vertical levels in the boundary data
       !-------------------------------------------------------------------------
 
       nlev_in   = latbc_config%nlev_in
@@ -870,25 +722,27 @@
 
 #ifndef NOMPI
       ! local variables
-      INTEGER(KIND=MPI_ADDRESS_KIND)      :: ioff(0:num_work_procs-1)
-      INTEGER                             :: jm, latbc_fileID
-      LOGICAL                             :: l_exist
-      CHARACTER(MAX_CHAR_LENGTH), PARAMETER :: routine = "mo_async_latbc_utils::pref_latbc_intp_data"
+      CHARACTER(MAX_CHAR_LENGTH), PARAMETER :: routine = modname//"::pref_latbc_intp_data"
+      INTEGER(KIND=MPI_ADDRESS_KIND)        :: ioff(0:num_work_procs-1)
+      INTEGER                               :: jm, latbc_fileID, vlistID, taxisID, errno,  &
+        &                                      idate, iyear, imonth, iday, itime, ihour, iminute, isecond
+      LOGICAL                               :: l_exist
       CHARACTER(LEN=filename_max)           :: latbc_filename, latbc_full_filename
-      CHARACTER(LEN=132)             :: message_text
-      CHARACTER(LEN=MAX_CHAR_LENGTH) :: cdiErrorText
-
-      ! if mtime_read is same as mtime_end the prefetch processor returns without further
-      ! proceeding to generate filename and than looking for boundary data file
-      IF(mtime_read >= mtime_end) &
-           RETURN
+      CHARACTER(LEN=132)                    :: message_text
+      CHARACTER(LEN=MAX_CHAR_LENGTH)        :: cdiErrorText
+      CHARACTER(LEN=MAX_DATETIME_STR_LEN)   :: dstringA, dstringB
+      TYPE(datetime), POINTER               :: mtime_vdate
+
+      ! return if mtime_read is at least one full boundary data interval beyond the simulation end,
+      ! implying that no further data are required for correct results
+      IF(mtime_read >= mtime_end + delta_dtime) RETURN
       latbc_filename = generate_filename_mtime(nroot, patch_data%level, mtime_read)
       latbc_full_filename = TRIM(latbc_config%latbc_path)//TRIM(latbc_filename)
       WRITE(0,*) 'reading boundary data: ', TRIM(latbc_filename)
       INQUIRE (FILE=TRIM(ADJUSTL(latbc_full_filename)), EXIST=l_exist)
       IF (.NOT. l_exist) THEN
          WRITE (message_text,'(a,a)') 'file not found:', TRIM(latbc_filename)
-         CALL finish(TRIM(routine), message_text)
+         CALL finish(routine, message_text)
       ENDIF
 
       ! opening and reading file
@@ -901,6 +755,27 @@
          CALL finish(routine, TRIM(message_text))
       ENDIF
 
+      ! consistency check: Make sure that the requested date is
+      ! actually contained in the file.
+      
+      vlistID = streamInqVlist(latbc_fileID)
+      taxisID = vlistInqTaxis(vlistID)
+      idate   = taxisInqVDate(taxisID)
+      itime   = taxisInqVTime(taxisID)
+      CALL cdiDecodeDate(idate, iyear, imonth, iday)
+      CALL cdiDecodeTime(itime, ihour, iminute, isecond)
+      mtime_vdate => newDatetime(iyear, imonth, iday, ihour, iminute, isecond, 0, errno)
+      IF (mtime_vdate /= mtime_read) THEN
+        CALL finish(routine, "requested date does not match file '"//TRIM(latbc_full_filename))
+      END IF
+      IF (msg_level >= 10) THEN
+        CALL datetimeToString(mtime_read, dstringA)
+        CALL datetimeToString(mtime_vdate, dstringB)
+        WRITE (0,*) "  read date: ", TRIM(dstringA)
+        WRITE (0,*) "  file date: ", TRIM(dstringB)
+      END IF
+      CALL deallocateDatetime(mtime_vdate)
+
       ! initializing the displacement array for each compute processor
       ioff(:) = 0_MPI_ADDRESS_KIND
 
@@ -969,13 +844,14 @@
 
 #ifndef NOMPI
       ! local variables
+      CHARACTER(MAX_CHAR_LENGTH), PARAMETER :: routine = modname//"::compute_latbc_intp_data"
       INTEGER(i8)                         :: eoff
       TYPE(t_reorder_data), POINTER       :: p_ri
       LOGICAL                             :: lconvert_omega2w
       INTEGER                             :: jc, jk, jb, jm, tlev, j, jl, jv
       INTEGER                             :: ioper_mode
       REAL(wp)                            :: log_exner, tempv
-      CHARACTER(MAX_CHAR_LENGTH), PARAMETER :: routine = "mo_async_latbc_utils::compute_latbc_intp_data"
+      INTEGER                             :: nlev_in         ! number of vertical levels in the boundary data
 
       nlev_in   = latbc_config%nlev_in
       tlev      = new_latbc_tlev
@@ -987,7 +863,7 @@
       CASE (MODE_DWDANA, MODE_ICONVREMAP, MODE_IAU_OLD, MODE_IAU)
         ioper_mode = 3
         IF (.NOT. latbc_buffer%lthd_progvars) &
-          CALL finish(TRIM(routine),'Limited area mode with ICON initial data requires prognostic&
+          CALL finish(routine,'Limited area mode with ICON initial data requires prognostic&
             & thermodynamic variables in lateral boundary data')
       CASE DEFAULT
         ioper_mode = 1
@@ -1003,7 +879,7 @@
       ENDDO
 
       IF (latbc_buffer%lthd_progvars .AND. ioper_mode /= 3) &
-        CALL finish(TRIM(routine), 'Lateral boundary variables not consistent with init_mode')
+        CALL finish(routine, 'Lateral boundary variables not consistent with init_mode')
 
       ! Reading the next time step
       IF((.NOT. my_process_is_io() .AND. &
@@ -1301,11 +1177,10 @@
 #ifndef NOMPI
       ! local variables
       INTEGER             :: tlev
-      CHARACTER(MAX_CHAR_LENGTH), PARAMETER :: routine = &
-           "mo_async_latbc_utils::deallocate_latbc_data"
+      CHARACTER(MAX_CHAR_LENGTH), PARAMETER :: routine = modname//"::deallocate_latbc_data"
 
       WRITE(message_text,'(a,a)') 'deallocating latbc data'
-      CALL message(TRIM(routine), message_text)
+      CALL message(routine, message_text)
 
       IF(my_process_is_work()) THEN
          !
@@ -1644,9 +1519,9 @@
       TYPE(datetime), pointer  :: mtime_step
       TYPE(timedelta), pointer :: delta_tstep
       CHARACTER(LEN=MAX_DATETIME_STR_LEN) :: sim_step
-      CHARACTER(MAX_CHAR_LENGTH), PARAMETER :: routine = &
-           "mo_async_latbc_utils::update_lin_interpolation"
-
+      CHARACTER(MAX_CHAR_LENGTH), PARAMETER :: routine = modname//"::update_lin_interpolation"
+
+#ifndef NOMPI
       ! compute current datetime in a format appropriate for mtime
       CALL datetimeToString(step_datetime,sim_step)
       mtime_step  => newDatetime(sim_step)
@@ -1655,7 +1530,7 @@
       delta_tstep = mtime_read - mtime_step
 
       IF(delta_tstep%month /= 0) &
-           CALL finish(TRIM(routine), "time difference for reading boundary data cannot be more than a month.")
+           CALL finish(routine, "time difference for reading boundary data cannot be more than a month.")
 
       ! compute the number of "dtime_latbc" intervals fitting into the time difference "delta_tstep":
 
@@ -1666,6 +1541,7 @@
       ! deallocating mtime and deltatime
       CALL deallocateTimedelta(delta_tstep)
       CALL deallocateDatetime(mtime_step)
+#endif
 
     END SUBROUTINE update_lin_interpolation
 
