  !>
  !! This module contains the asynchronous I/O routine for lateral boundary nudging
  !!
  !! @author M. Pondkule (DWD)
  !!
  !!
  !! @par Revision History
  !! Initial version by M. Pondkule, DWD (2014-01-27)
  !! Allow boundary data from the ICON output by S. Brdar, DWD (2013-07-19)
  !!
  !! @par Copyright
  !! 2002-2013 by DWD and MPI-M
  !! This software is provided for non-commercial use only.
  !! See the LICENSE and the WARRANTY conditions.
  !!
  !! @par License
  !! The use of ICON is hereby granted free of charge for an unlimited time,
  !! provided the following rules are accepted and applied:
  !! <ol>
  !! <li> You may use or modify this code for your own non commercial and non
  !!    violent purposes.
  !! <li> The code may not be re-distributed without the consent of the authors.
  !! <li> The copyright notice and statement of authorship must appear in all
  !!    copies.
  !! <li> You accept the warranty conditions (see WARRANTY).
  !! <li> In case you intend to use the code commercially, we oblige you to sign
  !!    an according license agreement with DWD and MPI-M.
  !! </ol>
  !!
  !! @par Warranty
  !! This code has been tested up to a certain level. Defects and weaknesses,
  !! which may be included in the code, do not establish any warranties by the
  !! authors.
  !! The authors do not make any warranty, express or implied, or assume any
  !! liability or responsibility for the use, acquisition or application of this
  !! software.
  !!
  !!
  !----------------------------
#include "omp_definitions.inc"
  !----------------------------

  MODULE mo_async_latbc_utils

#ifndef NOMPI
    USE mpi
    USE mo_mpi,                 ONLY: my_process_is_mpi_test, &
         &                            my_process_is_pref, my_process_is_work,   &
         &                            my_process_is_io, p_comm_work
    ! Processor numbers
    USE mo_mpi,                 ONLY: p_pref_pe0, p_pe_work, p_work_pe0, num_work_procs
    ! MPI Communication routines
    USE mo_mpi,                 ONLY: p_isend, p_irecv, p_barrier, p_wait, &
         &                            p_send, p_recv
    USE mo_latbc_read_recv,     ONLY: prefetch_cdi_2d, prefetch_cdi_3d, compute_data_receive
#endif

    USE mo_async_latbc_types,   ONLY: t_patch_data, t_reorder_data, latbc_buffer ! for testing win_put
    USE mo_kind,                ONLY: wp, sp, i8
    USE mo_parallel_config,     ONLY: nproma
    USE mo_model_domain,        ONLY: t_patch
    USE mo_grid_config,         ONLY: nroot
    USE mo_exception,           ONLY: message, message_text, finish
    USE mo_impl_constants,      ONLY: MAX_CHAR_LENGTH, MODE_COSMODE
    USE mo_impl_constants_grf,  ONLY: grf_bdywidth_c, grf_bdywidth_e
    USE mo_io_units,            ONLY: filename_max
    USE mo_nonhydro_types,      ONLY: t_nh_state
    USE mo_intp_data_strc,      ONLY: t_int_state
    USE mo_nh_vert_interp,      ONLY: vert_interp
    USE mo_util_phys,           ONLY: virtual_temp
    USE mo_nh_init_utils,       ONLY: interp_uv_2_vn, convert_thdvars
    USE mo_sync,                ONLY: sync_patch_array, SYNC_E, SYNC_C
    USE mo_initicon_types,      ONLY: t_initicon_state
    USE mo_loopindices,         ONLY: get_indices_c, get_indices_e
    USE mtime,                  ONLY: event, newEvent, datetime, newDatetime,      &
         &                            isCurrentEventActive, deallocateDatetime,    &
         &                            MAX_DATETIME_STR_LEN, MAX_EVENTNAME_STR_LEN, &
<<<<<<< HEAD
         &                            MAX_TIMEDELTA_STR_LEN, OPERATOR(>)
    USE mo_mtime_extensions,    ONLY: get_datetime_string
=======
         &                            MAX_TIMEDELTA_STR_LEN,                       &
         &                            OPERATOR(>=), OPERATOR(-)
    USE mo_mtime_extensions,    ONLY: get_datetime_string, get_duration_string_real
>>>>>>> c6911e07
    USE mo_datetime,            ONLY: t_datetime
    USE mo_time_config,         ONLY: time_config
    USE mo_limarea_config,      ONLY: latbc_config, generate_filename_mtime
    USE mo_ext_data_types,      ONLY: t_external_data
    USE mo_run_config,          ONLY: iqv, iqc, iqi, iqr, iqs, ltransport, dtime
    USE mo_initicon_config,     ONLY: init_mode
    USE mtime_events,           ONLY: deallocateEvent
    USE mtime_timedelta,        ONLY: timedelta, newTimedelta, deallocateTimedelta, &
         &                            operator(+)
<<<<<<< HEAD
    USE mo_mtime_extensions,    ONLY: get_duration_string_real, getTimeDeltaFromDateTime
    USE mo_cdi_constants,       ONLY: GRID_UNSTRUCTURED_CELL, GRID_UNSTRUCTURED_EDGE, &
                                      streamOpenRead
=======
    USE mo_cdi_constants,       ONLY: GRID_UNSTRUCTURED_CELL, GRID_UNSTRUCTURED_EDGE
>>>>>>> c6911e07
    USE mo_master_nml,          ONLY: lrestart
    USE mo_run_config,          ONLY: nsteps, dtime

    IMPLICIT NONE

    PRIVATE

    ! constants :
    PUBLIC :: msg_pref_start
    PUBLIC :: msg_pref_done
    PUBLIC :: msg_pref_shutdown
    PUBLIC :: msg_latbc_done
    ! handshake subroutines
    PUBLIC :: async_pref_send_handshake
    PUBLIC :: compute_wait_for_async_pref
    PUBLIC :: async_pref_wait_for_start
    PUBLIC :: compute_start_async_pref
    PUBLIC :: compute_shutdown_async_pref

    PUBLIC ::  prepare_pref_latbc_data, pref_latbc_data, &
         &     latbc_data, latbc_fileid, start_latbc_tlev, end_latbc_tlev,  &
         &     update_lin_interpolation, deallocate_pref_latbc_data, &
         &     get_field_index, prefetch_latbc_icon_data, &
         &     prefetch_latbc_ifs_data, mtime_read

    !------------------------------------------------------------------------------------------------
    ! CONSTANTS
    !------------------------------------------------------------------------------------------------

    ! Tags for communication between compute PEs and prefetching PEs

    INTEGER, PARAMETER :: msg_pref_start    = 56984
    INTEGER, PARAMETER :: msg_pref_done     = 26884
    INTEGER, PARAMETER :: msg_pref_shutdown = 48965
    INTEGER, PARAMETER :: msg_latbc_done    = 20883
    CHARACTER(len=*), PARAMETER :: version = '$Id$'
    CHARACTER(LEN=*), PARAMETER :: modname = 'mo_async_latbc_utils'
    INTEGER                :: latbc_fileid, &
         start_latbc_tlev, &  ! time level indices for  latbc_data. can be 1 or 2.
         end_latbc_tlev     ! last_ext_tlev is the last written time level index
    TYPE(t_initicon_state) :: latbc_data(2)     ! storage for two time-level boundary data
    INTEGER                :: nlev_in             ! number of vertical levels in the boundary data
    CHARACTER(LEN=MAX_DATETIME_STR_LEN) :: sim_start, sim_end, sim_cur, sim_cur_read
    CHARACTER(LEN=MAX_EVENTNAME_STR_LEN) :: event_name
    TYPE(timedelta), pointer :: my_duration_slack
    TYPE(datetime), pointer :: mtime_date
    TYPE(datetime), pointer :: mtime_read
    TYPE(datetime), pointer :: mtime_end
    TYPE(event), pointer :: prefetchEvent
    TYPE(timedelta), pointer :: delta_dtime
    LOGICAL :: isactive


  CONTAINS

    !--------------------------------------------------------------------------

    !-------------------------------------------------------------------------
    !>
    !! @par Revision History
    !! Initial version by S. Brdar, DWD (2013-06-13)
    !! Initial version by M.Pondkule, DWD (2014-01-27)
    !!
    SUBROUTINE allocate_pref_latbc_data(opt_p_nh_state, opt_ext_data,opt_p_patch)

      TYPE(t_nh_state), OPTIONAL,      INTENT(INOUT):: opt_p_nh_state  !< nonhydrostatic state on the global domain
      TYPE(t_external_data), OPTIONAL, INTENT(IN)   :: opt_ext_data    !< external data on the global domain
      TYPE(t_patch),OPTIONAL,  INTENT(IN)   :: opt_p_patch

#ifndef NOMPI
      ! local variables
      INTEGER       :: tlev, nlev, nlevp1, nblks_c, nblks_e

      CHARACTER(MAX_CHAR_LENGTH), PARAMETER :: routine = &
           "mo_async_latbc_utils::allocate_pref_latbc_data"

      !  CALL message(TRIM(routine),'start')

      nlev_in = latbc_config%nlev_in
      IF(nlev_in == 0) THEN
         CALL finish(TRIM(routine), "Number of input levels <nlev_in> not yet initialized.")
      END IF

      ! Allocate memory for variables (3D and 2D) on work processors
      nlev    = opt_p_patch%nlev
      nlevp1  = opt_p_patch%nlevp1
      nblks_c = opt_p_patch%nblks_c
      nblks_e = opt_p_patch%nblks_e

      DO tlev = 1, 2
         ! Basic icon_remap data
         ALLOCATE(latbc_data(tlev)%topography_c(nproma,nblks_c),     &
              latbc_data(tlev)%z_ifc       (nproma,nlevp1,nblks_c),  &
              latbc_data(tlev)%z_mc        (nproma,nlev,nblks_c)   )

         ! Allocate atmospheric input data
         ALLOCATE(latbc_data(tlev)%atm_in%psfc(nproma,     nblks_c), &
              latbc_data(tlev)%atm_in%phi_sfc(nproma,      nblks_c), &
              latbc_data(tlev)%atm_in%pres (nproma,nlev_in,nblks_c), &
              latbc_data(tlev)%atm_in%z3d  (nproma,nlev_in,nblks_c), &
              latbc_data(tlev)%atm_in%temp (nproma,nlev_in,nblks_c), &
              latbc_data(tlev)%atm_in%u    (nproma,nlev_in,nblks_c), &
              latbc_data(tlev)%atm_in%v    (nproma,nlev_in,nblks_c), &
              latbc_data(tlev)%atm_in%w    (nproma,nlev_in,nblks_c), &
              latbc_data(tlev)%atm_in%omega(nproma,nlev_in,nblks_c), &
              latbc_data(tlev)%atm_in%qv   (nproma,nlev_in,nblks_c), &
              latbc_data(tlev)%atm_in%qc   (nproma,nlev_in,nblks_c), &
              latbc_data(tlev)%atm_in%qi   (nproma,nlev_in,nblks_c), &
              latbc_data(tlev)%atm_in%qr   (nproma,nlev_in,nblks_c), &
              latbc_data(tlev)%atm_in%qs   (nproma,nlev_in,nblks_c)  )

         IF (init_mode == MODE_COSMODE) THEN
            ALLOCATE(latbc_data(tlev)%atm_in%w_ifc(nproma,nlev_in+1,nblks_c))
            ALLOCATE(latbc_data(tlev)%atm_in%z3d_ifc(nproma,nlev_in+1,nblks_c))
         ENDIF

         ! Allocate atmospheric output data
         ALLOCATE(latbc_data(tlev)%atm%vn   (nproma,nlev,nblks_e), &
              latbc_data(tlev)%atm%u        (nproma,nlev,nblks_c), &
              latbc_data(tlev)%atm%v        (nproma,nlev,nblks_c), &
              latbc_data(tlev)%atm%w        (nproma,nlevp1,nblks_c), &
              latbc_data(tlev)%atm%temp     (nproma,nlev,nblks_c), &
              latbc_data(tlev)%atm%exner    (nproma,nlev,nblks_c), &
              latbc_data(tlev)%atm%pres     (nproma,nlev,nblks_c), &
              latbc_data(tlev)%atm%rho      (nproma,nlev,nblks_c), &
              latbc_data(tlev)%atm%theta_v  (nproma,nlev,nblks_c), &
              latbc_data(tlev)%atm%qv       (nproma,nlev,nblks_c), &
              latbc_data(tlev)%atm%qc       (nproma,nlev,nblks_c), &
              latbc_data(tlev)%atm%qi       (nproma,nlev,nblks_c), &
              latbc_data(tlev)%atm%qr       (nproma,nlev,nblks_c), &
              latbc_data(tlev)%atm%qs       (nproma,nlev,nblks_c)  )


         ! allocate anyway (sometimes not needed)
         ALLOCATE(latbc_data(tlev)%atm_in%vn(nproma, nlev_in, opt_p_patch%nblks_e))

         ! topography and metrics are time independent
!$OMP PARALLEL
!$OMP WORKSHARE
         latbc_data(tlev)%topography_c(:,:) = opt_ext_data%atm%topography_c(:,:)
         latbc_data(tlev)%z_ifc(:,:,:) = opt_p_nh_state%metrics%z_ifc(:,:,:)
         latbc_data(tlev)%z_mc (:,:,:) = opt_p_nh_state%metrics%z_mc (:,:,:)
!$OMP END WORKSHARE
!$OMP END PARALLEL

      END DO

#endif
    END SUBROUTINE allocate_pref_latbc_data

    !-------------------------------------------------------------------------
    !>
    !! @par Revision History
    !! Initial version by S. Brdar, DWD (2013-06-13)
    !! Modified version by M.Pondkule, DWD (2014-01-27)
    !!

    SUBROUTINE prepare_pref_latbc_data(patch_data, p_patch, p_int_state, p_nh_state, ext_data)
      TYPE(t_patch_data),     INTENT(IN)   :: patch_data
      TYPE(t_patch),          OPTIONAL,INTENT(IN)   :: p_patch
      TYPE(t_int_state),      OPTIONAL,INTENT(IN)   :: p_int_state
      TYPE(t_nh_state),       OPTIONAL,INTENT(INOUT):: p_nh_state  !< nonhydrostatic state on the global domain
      TYPE(t_external_data),  OPTIONAL,INTENT(IN)   :: ext_data    !< external data on the global domain

#ifndef NOMPI
      ! local variables
      REAL(wp)     :: delta_tstep_secs, delta_dtime_secs, end_date
      TYPE(timedelta), pointer :: delta_tstep
      TYPE(timedelta), pointer :: delta_tend
      TYPE(datetime), pointer :: mtime_current
      TYPE(datetime), pointer :: mtime_finish
      LOGICAL       :: done
      INTEGER       :: i, add_delta, end_delta, finish_delta
      REAL          :: tdiff
      CHARACTER(LEN=MAX_TIMEDELTA_STR_LEN)  :: tdiff_string
      CHARACTER(MAX_CHAR_LENGTH), PARAMETER :: routine = &
           "mo_async_latbc_utils::prepare_pref_latbc_data"

      !   CALL message(TRIM(routine),'start')

      IF( my_process_is_work() ) THEN
         ! allocate input data for lateral boundary nudging
         CALL allocate_pref_latbc_data( opt_p_nh_state=p_nh_state, opt_ext_data=ext_data, opt_p_patch=p_patch)
      ENDIF

      ! compute sim_start, sim_end in a formate appropriate for mtime
      CALL get_datetime_string(sim_start, time_config%ini_datetime)
      CALL get_datetime_string(sim_end, time_config%end_datetime)
      CALL get_datetime_string(sim_cur_read, time_config%cur_datetime)

      event_name = 'Prefetch input'

      prefetchEvent => newEvent(TRIM(event_name), TRIM(sim_start), &
           TRIM(sim_cur_read), TRIM(sim_end), TRIM(latbc_config%dt_latbc))

      tdiff = (0.5*dtime)
      CALL get_duration_string_real(tdiff, tdiff_string)
      my_duration_slack => newTimedelta(tdiff_string)

      delta_dtime => newTimedelta(latbc_config%dt_latbc)

      mtime_read  => newDatetime(TRIM(sim_start))

      ! time interval delta_dtime_secs in seconds
      delta_dtime_secs = 86400 *INT(delta_dtime%day)    &
           &                  + 3600  *INT(delta_dtime%hour)   &
           &                  + 60    *INT(delta_dtime%minute) &
           &                  +        INT(delta_dtime%second)

      ! a check so that prefetch processor checks whether to
      ! read the boundary data from a file
      IF(nsteps /= 0) THEN
         mtime_end => newDatetime(TRIM(sim_start))

         end_date = nsteps * dtime

         add_delta = FLOOR(end_date / delta_dtime_secs)

         DO i = 1, add_delta+1
            mtime_end = mtime_end + delta_dtime
         ENDDO

      ELSE
         mtime_finish => newDatetime(TRIM(sim_end))
         delta_tend => newTimedelta(latbc_config%dt_latbc)

         delta_tend = mtime_finish - mtime_read  

         finish_delta = 86400 *INT(delta_tend%day)    &
              &                  + 3600  *INT(delta_tend%hour)   &
              &                  + 60    *INT(delta_tend%minute) &
              &                  +        INT(delta_tend%second)

         end_delta = FLOOR(finish_delta/delta_dtime_secs) * delta_dtime_secs
         ! check if the difference is less than zero than
         ! point mtime_end to time sim_end
         IF((finish_delta - end_delta) < 1e-15) THEN
            mtime_end => newDatetime(TRIM(sim_end))
         ELSE
            ! deallocating mtime and deltatime
            mtime_end => newDatetime(TRIM(sim_end))
            mtime_end = mtime_end + delta_dtime
         ENDIF
         CALL deallocateDatetime(mtime_finish)
         CALL deallocateTimedelta(delta_tend)
      ENDIF

      ! if there is lrestart flag than prefetch processor needs to start reading
      ! the data from the new date time of restart file. Below the time at which
      ! restart file starts is calculated and added to mtime_read which is the
      ! time step for reading the boundary data
      IF(lrestart) THEN
         mtime_current => newDatetime(TRIM(sim_cur_read))
         delta_tstep => newTimedelta(latbc_config%dt_latbc)
         delta_tstep = mtime_read - mtime_current

         ! time interval delta_tstep_secs in seconds
         delta_tstep_secs = 86400 *INT(delta_tstep%day)    &
              &                  + 3600  *INT(delta_tstep%hour)   &
              &                  + 60    *INT(delta_tstep%minute) &
              &                  +        INT(delta_tstep%second)

         add_delta = FLOOR(delta_tstep_secs / delta_dtime_secs)
         ! no of times delta_dtime needs to be added to get the current time to
         ! read the boundary data file
         DO i = 1, add_delta
            mtime_read = mtime_read + delta_dtime
         ENDDO
         ! deallocating mtime and deltatime
         CALL deallocateTimedelta(delta_tstep)
         CALL deallocateDatetime(mtime_current)
      ENDIF

      ! prepare read/last indices
      start_latbc_tlev = 1   ! read in the first time-level slot
      end_latbc_tlev = 2

      ! read first two time steps
      IF( my_process_is_work()) THEN  ! IF (PRESENT(p_patch)) THEN
         CALL pref_latbc_data( patch_data, p_patch, p_nh_state, p_int_state, &
              &                   time_config%cur_datetime, lopt_check_read=.FALSE., lopt_time_incr=.FALSE.)
      ELSE IF( my_process_is_pref()) THEN
         CALL pref_latbc_data( patch_data, datetime=time_config%cur_datetime, &
              &                   lopt_check_read=.FALSE., lopt_time_incr=.FALSE. )
         ! Inform compute PEs that we are done
         CALL async_pref_send_handshake()
         ! Wait for a message from the compute PEs to start
         CALL async_pref_wait_for_start(done)
      END IF

      IF( my_process_is_work()) THEN  !IF (PRESENT(p_patch)) THEN
         CALL pref_latbc_data( patch_data, p_patch, p_nh_state, p_int_state, &
              &                   time_config%cur_datetime, lopt_check_read=.FALSE., lopt_time_incr=.TRUE.)
      ELSE IF( my_process_is_pref()) THEN
         CALL pref_latbc_data( patch_data,datetime=time_config%cur_datetime, &
              &                   lopt_check_read=.FALSE., lopt_time_incr=.TRUE.)
         ! Inform compute PEs that we are done
         CALL async_pref_send_handshake()
      END IF

      CALL message(TRIM(routine),'done')
#endif
    END SUBROUTINE prepare_pref_latbc_data

    !-------------------------------------------------------------------------
    !>
    !! Read horizontally interpolated atmospheric boundary data
    !!
    !! The subroutine reads atmospheric boundary data and projects on
    !! the ICON global grid
    !!
    !! @par Revision History
    !! Initial version by S. Brdar, DWD (2013-07-19)
    !! Modified version by M. Pondkule, DWD (2014-02-11)
    !!

    SUBROUTINE pref_latbc_data( patch_data, p_patch, p_nh_state, p_int, datetime,&
         &                   lopt_check_read, lopt_time_incr)
      TYPE(t_patch_data),     INTENT(IN), TARGET     :: patch_data
      TYPE(t_patch),          OPTIONAL,INTENT(IN)    :: p_patch
      TYPE(t_nh_state),       OPTIONAL,INTENT(INOUT) :: p_nh_state  !< nonhydrostatic state on the global domain
      TYPE(t_int_state),      OPTIONAL,INTENT(IN)    :: p_int
      TYPE(t_datetime),       OPTIONAL,INTENT(INOUT) :: datetime       !< current time
      LOGICAL,      INTENT(IN), OPTIONAL    :: lopt_check_read
      LOGICAL,      INTENT(IN), OPTIONAL    :: lopt_time_incr  !< increment latbc_datetime

#ifndef NOMPI
      ! local variables
      LOGICAL                               :: lcheck_read
      LOGICAL                               :: ltime_incr
      CHARACTER(MAX_CHAR_LENGTH), PARAMETER :: routine = "mo_async_latbc_utils::pref_latbc_data"

      IF( my_process_is_work()) THEN
         ! compute current datetime in a format appropriate for mtime
         CALL get_datetime_string(sim_cur, datetime) ! time_config%cur_datetime)
         mtime_date  => newDatetime(TRIM(sim_cur))

         ! check for event been active
         isactive = isCurrentEventActive(prefetchEvent, mtime_date, my_duration_slack)
      ENDIF

      ! flag to set wether compute processor need to read boundary
      ! data or need not and than they will return
      IF (PRESENT(lopt_check_read)) THEN
         lcheck_read = lopt_check_read
      ELSE
         lcheck_read = .TRUE.
      ENDIF

      ! flag to increment present datetime to next time level
      IF (PRESENT(lopt_time_incr)) THEN
         ltime_incr = lopt_time_incr
      ELSE
         ltime_incr = .TRUE.
      ENDIF

      !
      ! do we need to read boundary data
      !
      IF (.NOT. my_process_is_pref()) THEN
         IF ((lcheck_read .AND. (.NOT. isactive))) THEN
            RETURN
         ENDIF
      ENDIF

      ! compute processors wait for msg from
      ! prefetch processor that they can start
      ! reading latbc data from memory window
      IF((.NOT. my_process_is_io() .AND. &
           & .NOT. my_process_is_pref()) .AND. &
           & .NOT. my_process_is_mpi_test()) THEN
         CALL compute_wait_for_async_pref()
      END IF

      ! Prepare the mtime_read for the next time level
      IF(ltime_incr ) THEN
         mtime_read = mtime_read + delta_dtime
      ENDIF

      ! Adjust read/last indices
      !
      ! New boundary data time-level is always read in latbc_data(start_latbc_tlev),
      ! whereas latbc_data(end_latbc_tlev) always holds the last read boundary data
      !
      start_latbc_tlev = end_latbc_tlev
      end_latbc_tlev = 3 - start_latbc_tlev

      !
      ! start reading boundary data
      !
      IF (latbc_config%itype_latbc == 1) THEN
         IF( my_process_is_pref()) THEN
            CALL prefetch_latbc_ifs_data( patch_data )
         ELSE IF( my_process_is_work()) THEN
            CALL compute_latbc_ifs_data( p_patch, patch_data, p_nh_state, p_int )
            ! NOMPI
            ! Compute tendencies for nest boundary update
            CALL compute_boundary_tendencies(p_patch, p_nh_state)
         ENDIF
      ELSE
         IF( my_process_is_pref()) THEN
            CALL prefetch_latbc_icon_data( patch_data )
         ELSE IF( my_process_is_work()) THEN
            CALL compute_latbc_icon_data( p_patch, patch_data, p_int )
            ! NOMPI
            ! Compute tendencies for nest boundary update
            CALL compute_boundary_tendencies(p_patch, p_nh_state)
         ENDIF
      ENDIF
#endif
    END SUBROUTINE pref_latbc_data

    !-------------------------------------------------------------------------
    !>
    !! Read horizontally interpolated atmospheric ICON output
    !!
    !! @par Revision History
    !! Initial version by M. Pondkule, DWD (2014-05-07)
    !!
    SUBROUTINE prefetch_latbc_icon_data( patch_data )
      TYPE(t_patch_data), INTENT(IN)      :: patch_data

#ifndef NOMPI
      INTEGER(KIND=MPI_ADDRESS_KIND)      :: ioff(0:num_work_procs-1)
      ! local variables
      INTEGER                             :: jm, latbc_fileid
      LOGICAL                             :: l_exist
      CHARACTER(MAX_CHAR_LENGTH), PARAMETER :: routine = "mo_async_latbc_utils::prefetch_latbc_icon_data"
      CHARACTER(LEN=filename_max)           :: latbc_filename, latbc_full_filename
      CHARACTER(len=132)             :: message_text
      CHARACTER(LEN=MAX_CHAR_LENGTH) :: cdiErrorText

      ! if mtime_read is same as mtime_end the prefetch processor returns without further
      ! proceeding to generate filename and than looking for boundary data file
      IF(mtime_read > mtime_end) &
           RETURN
      latbc_filename = generate_filename_mtime(nroot, patch_data%level, mtime_read)
      latbc_full_filename = TRIM(latbc_config%latbc_path)//TRIM(latbc_filename)
      WRITE(0,*) 'reading boundary data: ', TRIM(latbc_filename)
      INQUIRE (FILE=TRIM(ADJUSTL(latbc_full_filename)), EXIST=l_exist)
      IF (.NOT. l_exist) THEN
         WRITE (message_text,'(a,a)') 'file not found:', TRIM(latbc_filename)
         CALL finish(TRIM(routine), message_text)
      ENDIF
      !
      ! open file
      !
      latbc_fileid  = streamOpenRead(TRIM(latbc_full_filename))
      ! check if the file could be opened
      IF (latbc_fileid < 0) THEN
         CALL cdiGetStringError(latbc_fileid, cdiErrorText)
         WRITE(message_text,'(4a)') 'File ', TRIM(latbc_full_filename), &
              ' cannot be opened: ', TRIM(cdiErrorText)
         CALL finish(routine, TRIM(message_text))
      ENDIF

      ! initializing the displacement array for each compute processor
      ioff(:) = 0_MPI_ADDRESS_KIND

      !
      ! Prefetch ICON data using CDI read
      ! read prognostic 3d fields
      !
      DO jm = 1, latbc_buffer%ngrp_vars
         ! IF(jm == 1) THEN ! testing values for temperature
         IF(latbc_buffer%nlev(jm) /= 1 ) THEN
            SELECT CASE (latbc_buffer%hgrid(jm))
            CASE(GRID_UNSTRUCTURED_CELL)
               ! Read 3d variables
               CALL prefetch_cdi_3d ( latbc_fileid, latbc_buffer%mapped_name(jm), patch_data, &
                    &                 latbc_buffer%nlev(jm), latbc_buffer%hgrid(jm), ioff )
            CASE(GRID_UNSTRUCTURED_EDGE)
               CALL prefetch_cdi_3d ( latbc_fileid, latbc_buffer%mapped_name(jm), patch_data, &
                    &                 latbc_buffer%nlev(jm), latbc_buffer%hgrid(jm), ioff )
            CASE default
               CALL finish(routine,'unknown grid type')
            END SELECT
         ELSE
            SELECT CASE (latbc_buffer%hgrid(jm))
            CASE(GRID_UNSTRUCTURED_CELL)
               ! Read 2d variables
               CALL prefetch_cdi_2d ( latbc_fileid, latbc_buffer%mapped_name(jm), patch_data, &
                    &                 latbc_buffer%hgrid(jm), ioff )
            CASE(GRID_UNSTRUCTURED_EDGE)
               CALL prefetch_cdi_2d ( latbc_fileid, latbc_buffer%mapped_name(jm), patch_data, &
                    &                 latbc_buffer%hgrid(jm), ioff )
            CASE default
               CALL finish(routine,'unknown grid type')
            END SELECT
         ENDIF
      ENDDO

      !
      ! close the open dataset file
      !
      CALL streamClose(latbc_fileid)

#endif
    END SUBROUTINE prefetch_latbc_icon_data

    !-------------------------------------------------------------------------
    !>
    !! Copy horizontally interpolated atmospheric IFS analysis.
    !!
    !! This subroutine is called by compute processors.
    !! The following steps are performed:
    !! - Copy from memory window buffer, atmospheric IFS analysis data,
    !! - interpolate vertically from intermediate IFS2ICON grid to ICON grid
    !!   and compute the prognostic NH variable set,
    !!
    !! @par Revision History
    !! Initial version by M. Pondkule, DWD (2014-05-19)
    !!
    SUBROUTINE compute_latbc_icon_data( p_patch, patch_data, p_int )
      TYPE(t_patch),          TARGET      :: p_patch
      TYPE(t_patch_data),     TARGET, INTENT(IN) :: patch_data
      TYPE(t_int_state),      INTENT(IN)  :: p_int

#ifndef NOMPI
      ! local variables
      INTEGER(i8)                         :: eoff
      TYPE(t_reorder_data), POINTER       :: p_ri
      REAL(wp)                            :: temp_v(nproma,p_patch%nlev,p_patch%nblks_c)
      INTEGER                             :: jc, jk, jb, jm, tlev, j, jl, jv
      CHARACTER(MAX_CHAR_LENGTH), PARAMETER :: routine = "mo_async_latbc_utils::compute_latbc_icon_data"
      !-------------------------------------------------------------------------

      nlev_in   = latbc_config%nlev_in
      tlev      = start_latbc_tlev

      ! Offset in memory window for async prefetching
      eoff = 0_i8
      DO jv = 1, latbc_buffer%ngrp_vars
         ! Receive 2d and 3d variables
         CALL compute_data_receive (latbc_buffer%hgrid(jv), latbc_buffer%nlev(jv), &
                                    latbc_buffer%vars(jv)%buffer, eoff, patch_data)
      ENDDO

      ! Reading the next time step
#ifndef NOMPI
      IF((.NOT. my_process_is_io() .AND. &
           & .NOT. my_process_is_pref()) .AND. &
           & .NOT. my_process_is_mpi_test()) THEN
         CALL compute_start_async_pref()
      ENDIF
#endif

      ! Get patch ID
      p_ri => patch_data%cells

      !
      ! get prognostic 3d fields
      !
      ! copying tha variable values from prefetch buffer to the respective allocated variable

!$OMP PARALLEL PRIVATE(jm,jv,jc)
      jm = get_field_index('temp')
!$OMP DO PRIVATE (jk,j,jb,jl) ICON_OMP_DEFAULT_SCHEDULE
      DO jk=1, latbc_buffer%nlev(jm)
         DO j = 1, p_ri%n_own ! p_patch%n_patch_cells
            jb = p_ri%own_blk(j) ! Block index in distributed patch
            jl = p_ri%own_idx(j) ! Line  index in distributed patch
            !       WRITE(0,*) 'compute_latbc_icon_data 01 ',latbc_data(tlev)%atm%temp(jl,jk,jb)
            latbc_data(tlev)%atm%temp(jl,jk,jb) = REAL(latbc_buffer%vars(jm)%buffer(jl,jk,jb), sp)
         ENDDO
      ENDDO
!$OMP END DO  !NOWAIT

      jm = get_field_index('u')
      jv = get_field_index('v')
      !   WRITE(0,*)'pref_latbc_cdi_data name ', latbc_buffer%mapped_name(jm), ' jm ', jm
!$OMP DO PRIVATE (jk,j,jb,jl) ICON_OMP_DEFAULT_SCHEDULE
      DO jk=1, latbc_buffer%nlev(jm)
         DO j = 1, p_ri%n_own !p_patch%n_patch_cells
            jb = p_ri%own_blk(j) ! Block index in distributed patch
            jl = p_ri%own_idx(j) ! Line  index in distributed patch
            latbc_data(tlev)%atm_in%u(jl,jk,jb) = REAL(latbc_buffer%vars(jm)%buffer(jl,jk,jb), sp)
            latbc_data(tlev)%atm_in%v(jl,jk,jb) = REAL(latbc_buffer%vars(jv)%buffer(jl,jk,jb), sp)
            !          IF( p_pe_work == p_work_pe0 ) &
            !           &  WRITE(0,*) 'latbc_data(tlev)%atm_in%v value ', latbc_data(tlev)%atm_in%v(jl,jk,jb)
         ENDDO
      ENDDO
!$OMP END DO

      jv = get_field_index('w')
!$OMP DO PRIVATE (jk,j,jb,jl) ICON_OMP_DEFAULT_SCHEDULE
      DO jk=1, latbc_buffer%nlev(jv)
         DO j = 1, p_ri%n_own !p_patch%n_patch_cells
            jb = p_ri%own_blk(j) ! Block index in distributed patch
            jl = p_ri%own_idx(j) ! Line  index in distributed patch
            latbc_data(tlev)%atm%w(jl,jk,jb) = REAL(latbc_buffer%vars(jv)%buffer(jl,jk,jb), sp)
         ENDDO
      ENDDO
!$OMP END DO

      ! Read parameter Pressure
      jv = get_field_index('pres')
      !      WRITE(0,*)'pref_latbc_cdi_data jv ', latbc_buffer%mapped_name(jv), ' jv ', jv
!$OMP DO PRIVATE (jk,j,jb,jl) ICON_OMP_DEFAULT_SCHEDULE
      DO jk=1, latbc_buffer%nlev(jv)
         DO j = 1, p_ri%n_own !p_patch%n_patch_cells
            jb = p_ri%own_blk(j) ! Block index in distributed patch
            jl = p_ri%own_idx(j) ! Line  index in distributed patch
            latbc_data(tlev)%atm%pres(jl,jk,jb) = REAL(latbc_buffer%vars(jv)%buffer(jl,jk,jb), sp)
         ENDDO
      ENDDO
!$OMP END DO

      ! Read parameter qv
      jv = get_field_index('qv')
!$OMP DO PRIVATE (jk,j,jb,jl) ICON_OMP_DEFAULT_SCHEDULE
      DO jk=1, latbc_buffer%nlev(jv)
         DO j = 1, p_ri%n_own !p_patch%n_patch_cells
            jb = p_ri%own_blk(j) ! Block index in distributed patch
            jl = p_ri%own_idx(j) ! Line  index in distributed patch
            latbc_data(tlev)%atm%qv(jl,jk,jb) = REAL(latbc_buffer%vars(jv)%buffer(jl,jk,jb), sp)
         ENDDO
      ENDDO
!$OMP END DO

      jc = get_field_index('qc')
!$OMP DO PRIVATE (jk,j,jb,jl) ICON_OMP_DEFAULT_SCHEDULE
      DO jk=1, latbc_buffer%nlev(jc)
         DO j = 1, p_ri%n_own !p_patch%n_patch_cells
            jb = p_ri%own_blk(j) ! Block index in distributed patch
            jl = p_ri%own_idx(j) ! Line  index in distributed patch
            latbc_data(tlev)%atm%qc(jl,jk,jb) = REAL(latbc_buffer%vars(jc)%buffer(jl,jk,jb), sp)
         ENDDO
      ENDDO
!$OMP END DO

      ! Read parameter qi
      jm = get_field_index('qi')
!$OMP DO PRIVATE (jk,j,jb,jl) ICON_OMP_DEFAULT_SCHEDULE
      DO jk=1, latbc_buffer%nlev(jm)
         DO j = 1, p_ri%n_own !p_patch%n_patch_cells
            jb = p_ri%own_blk(j) ! Block index in distributed patch
            jl = p_ri%own_idx(j) ! Line  index in distributed patch
            latbc_data(tlev)%atm%qi(jl,jk,jb) = REAL(latbc_buffer%vars(jm)%buffer(jl,jk,jb), sp)
         ENDDO
      ENDDO
!$OMP END DO

      ! Read parameter qr
      jm = get_field_index('qr')
!$OMP DO PRIVATE (jk,j,jb,jl) ICON_OMP_DEFAULT_SCHEDULE
      DO jk=1, latbc_buffer%nlev(jm)
         DO j = 1, p_ri%n_own !p_patch%n_patch_cells
            jb = p_ri%own_blk(j) ! Block index in distributed patch
            jl = p_ri%own_idx(j) ! Line  index in distributed patch
            latbc_data(tlev)%atm%qr(jl,jk,jb) = REAL(latbc_buffer%vars(jm)%buffer(jl,jk,jb), sp)
         ENDDO
      ENDDO
!$OMP END DO

      ! Read parameter qs
      jv = get_field_index('qs')
      !    WRITE(0,*)'pref_latbc_cdi_data jv ', latbc_buffer%mapped_name(jv), ' jv ', jv
!$OMP DO PRIVATE (jk,j,jb,jl) ICON_OMP_DEFAULT_SCHEDULE
      DO jk=1, latbc_buffer%nlev(jv)
         DO j = 1, p_ri%n_own !p_patch%n_patch_cells
            jb = p_ri%own_blk(j) ! Block index in distributed patch
            jl = p_ri%own_idx(j) ! Line  index in distributed patch
            latbc_data(tlev)%atm%qs(jl,jk,jb) = REAL(latbc_buffer%vars(jv)%buffer(jl,jk,jb), sp)
         ENDDO
      ENDDO
!$OMP END DO
!$OMP END PARALLEL

      ! boundary exchange for a 2-D and 3-D array to fill HALO region.
      ! This addition by M.Pondkule, DWD (11/06/2014)
      CALL sync_patch_array(SYNC_C, p_patch, latbc_data(tlev)%atm%temp)
      CALL sync_patch_array(SYNC_C, p_patch, latbc_data(tlev)%atm_in%u)
      CALL sync_patch_array(SYNC_C, p_patch, latbc_data(tlev)%atm_in%v)
      CALL sync_patch_array(SYNC_C, p_patch, latbc_data(tlev)%atm%w)
      CALL sync_patch_array(SYNC_C, p_patch, latbc_data(tlev)%atm%pres)
      CALL sync_patch_array(SYNC_C, p_patch, latbc_data(tlev)%atm%qv)
      CALL sync_patch_array(SYNC_C, p_patch, latbc_data(tlev)%atm%qc)
      CALL sync_patch_array(SYNC_C, p_patch, latbc_data(tlev)%atm%qi)
      CALL sync_patch_array(SYNC_C, p_patch, latbc_data(tlev)%atm%qr)
      CALL sync_patch_array(SYNC_C, p_patch, latbc_data(tlev)%atm%qs)
      CALL sync_patch_array(SYNC_C, p_patch, latbc_data(tlev)%atm%rho)
      CALL sync_patch_array(SYNC_C, p_patch, latbc_data(tlev)%atm%theta_v)
      !
      ! Convert u and v on cell points to vn at edge points
      !
      CALL interp_uv_2_vn( p_patch, p_int, latbc_data(tlev)%atm_in%u,              &
           &                  latbc_data(tlev)%atm_in%v, latbc_data(tlev)%atm%vn )

      !
      ! Compute virtual temperature
      !
      CALL virtual_temp( p_patch, latbc_data(tlev)%atm%temp, latbc_data(tlev)%atm%qv, &
           &                latbc_data(tlev)%atm%qc, latbc_data(tlev)%atm%qi,               &
           &                latbc_data(tlev)%atm%qr, latbc_data(tlev)%atm%qs,               &
           &                temp_v=temp_v )

      !
      ! Compute NH prognostic thermodynamical variables
      !
      CALL convert_thdvars( p_patch, latbc_data(tlev)%atm%pres, temp_v,              &
           &                   latbc_data(tlev)%atm%rho,                                   &
           &                   latbc_data(tlev)%atm%exner,                                 &
           &                   latbc_data(tlev)%atm%theta_v )

      CALL sync_patch_array(SYNC_E, p_patch, latbc_data(tlev)%atm%vn)

#endif
    END SUBROUTINE compute_latbc_icon_data
    !-------------------------------------------------------------------------


    !-------------------------------------------------------------------------
    !>
    !! Read horizontally interpolated atmospheric IFS analysis
    !!
    !! This subroutine is called by prefetch processor.
    !! The following steps are performed:
    !! - read atmospheric IFS analysis data,
    !! - Write IFS analysis data to memory window buffer. The offset for data
    !!   is set such that each of dataset belongs to the respective compute processor,
    !!
    !! @par Revision History
    !! Initial version by M. Pondkule, DWD (2014-04-25)
    !!
    SUBROUTINE prefetch_latbc_ifs_data( patch_data )
      TYPE(t_patch_data),     INTENT(IN)  :: patch_data

#ifndef NOMPI
      ! local variables
      INTEGER(KIND=MPI_ADDRESS_KIND)      :: ioff(0:num_work_procs-1)
      INTEGER                             :: jm, latbc_fileid
      LOGICAL                             :: l_exist
      CHARACTER(MAX_CHAR_LENGTH), PARAMETER :: routine = "mo_async_latbc_utils::pref_latbc_ifs_data"
      CHARACTER(LEN=filename_max)           :: latbc_filename, latbc_full_filename
      CHARACTER(LEN=132)             :: message_text
      CHARACTER(LEN=MAX_CHAR_LENGTH) :: cdiErrorText

      ! if mtime_read is same as mtime_end the prefetch processor returns without further
      ! proceeding to generate filename and than looking for boundary data file
      IF(mtime_read > mtime_end) &
           RETURN
      latbc_filename = generate_filename_mtime(nroot, patch_data%level, mtime_read)
      latbc_full_filename = TRIM(latbc_config%latbc_path)//TRIM(latbc_filename)
      WRITE(0,*) 'reading boundary data: ', TRIM(latbc_filename)
      INQUIRE (FILE=TRIM(ADJUSTL(latbc_full_filename)), EXIST=l_exist)
      IF (.NOT. l_exist) THEN
         WRITE (message_text,'(a,a)') 'file not found:', TRIM(latbc_filename)
         CALL finish(TRIM(routine), message_text)
      ENDIF

      ! opening and reading file
      latbc_fileid  = streamOpenRead(TRIM(latbc_full_filename))
      ! check if the file could be opened
      IF (latbc_fileid < 0) THEN
         CALL cdiGetStringError(latbc_fileid, cdiErrorText)
         WRITE(message_text,'(4a)') 'File ', TRIM(latbc_full_filename), &
              ' cannot be opened: ', TRIM(cdiErrorText)
         CALL finish(routine, TRIM(message_text))
      ENDIF

      ! initializing the displacement array for each compute processor
      ioff(:) = 0_MPI_ADDRESS_KIND

      !
      ! Perform CDI read operation
      !
      DO jm = 1, latbc_buffer%ngrp_vars
         ! Get pointer to appropriate reorder_info
         IF(latbc_buffer%nlev(jm) /= 1 ) THEN
            SELECT CASE (latbc_buffer%hgrid(jm))
            CASE(GRID_UNSTRUCTURED_CELL)
               ! Read 3d variables
               CALL prefetch_cdi_3d ( latbc_fileid, latbc_buffer%mapped_name(jm), patch_data, &
                    &                 latbc_buffer%nlev(jm), latbc_buffer%hgrid(jm), ioff )

            CASE(GRID_UNSTRUCTURED_EDGE)
               CALL prefetch_cdi_3d ( latbc_fileid, latbc_buffer%mapped_name(jm), patch_data, &
                    &                 latbc_buffer%nlev(jm), latbc_buffer%hgrid(jm), ioff )
            CASE default
               CALL finish(routine,'unknown grid type')
            END SELECT

         ELSE
            SELECT CASE (latbc_buffer%hgrid(jm))
            CASE(GRID_UNSTRUCTURED_CELL)
               ! Read 2d variables
               CALL prefetch_cdi_2d ( latbc_fileid, latbc_buffer%mapped_name(jm), patch_data, &
                    &                 latbc_buffer%hgrid(jm), ioff )

            CASE(GRID_UNSTRUCTURED_EDGE)
               CALL prefetch_cdi_2d ( latbc_fileid, latbc_buffer%mapped_name(jm), patch_data, &
                    &                 latbc_buffer%hgrid(jm), ioff )

            CASE default
               CALL finish(routine,'unknown grid type')
            END SELECT

         ENDIF
      ENDDO

      !
      ! close the open dataset file
      !
      CALL streamClose(latbc_fileid)
#endif
    END SUBROUTINE prefetch_latbc_ifs_data

    !-------------------------------------------------------------------------
    !>
    !! Copy horizontally interpolated atmospheric IFS analysis.
    !!
    !! This subroutine is called by compute processors.
    !! The following steps are performed:
    !! - Copy from memory window buffer, atmospheric IFS analysis data,
    !! - interpolate vertically from intermediate IFS2ICON grid to ICON grid
    !!   and compute the prognostic NH variable set,
    !!
    !! @par Revision History
    !! Initial version by M. Pondkule, DWD (2014-05-19)
    !!
    SUBROUTINE compute_latbc_ifs_data( p_patch, patch_data, p_nh_state, p_int)
      TYPE(t_patch),             TARGET   :: p_patch
      TYPE(t_patch_data), TARGET, INTENT(IN) :: patch_data
      TYPE(t_nh_state),       INTENT(IN)  :: p_nh_state  !< nonhydrostatic state on the global domain
      TYPE(t_int_state),      INTENT(IN)  :: p_int

#ifndef NOMPI
      ! local variables
      INTEGER(i8)                         :: eoff
      TYPE(t_reorder_data), POINTER       :: p_ri
      LOGICAL                             :: lconvert_omega2w
      INTEGER                             :: jc, jk, jb, jm, tlev, j, jl, jv
      CHARACTER(MAX_CHAR_LENGTH), PARAMETER :: routine = "mo_async_latbc_utils::compute_latbc_ifs_data"

      nlev_in   = latbc_config%nlev_in
      tlev      = start_latbc_tlev

      !   WRITE(0,*) 'compute_latbc_ifs_data: tlev ', tlev

      ! Offset in memory window for async prefetching
      eoff = 0_i8

      DO jv = 1, latbc_buffer%ngrp_vars
         ! Receive 2d and 3d variables
         CALL compute_data_receive ( latbc_buffer%hgrid(jv), latbc_buffer%nlev(jv), &
                                     latbc_buffer%vars(jv)%buffer, eoff, patch_data)
      ENDDO

      ! Reading the next time step
      IF((.NOT. my_process_is_io() .AND. &
           & .NOT. my_process_is_pref()) .AND. &
           & .NOT. my_process_is_mpi_test()) THEN
         CALL compute_start_async_pref()
      END IF

      ! Get patch ID
      p_ri => patch_data%cells

      ! copying tha variable values from prefetch buffer to the respective allocated variable
!$OMP PARALLEL PRIVATE(jm,jv,jc)
      jm = get_field_index('T')
!$OMP DO PRIVATE (jk,j,jb,jl) ICON_OMP_DEFAULT_SCHEDULE
      DO jk=1, latbc_buffer%nlev(jm)
         DO j = 1, p_ri%n_own ! p_patch%n_patch_cells
            jb = p_ri%own_blk(j) ! Block index in distributed patch
            jl = p_ri%own_idx(j) ! Line  index in distributed patch
            latbc_data(tlev)%atm_in%temp(jl,jk,jb) = REAL(latbc_buffer%vars(jm)%buffer(jl,jk,jb), sp)
         ENDDO
      ENDDO
!$OMP END DO


      ! Read horizontal component of velocity (U and V)
      IF (latbc_buffer%lread_vn) THEN
         jm = get_field_index('VN')
!$OMP DO PRIVATE (jk,j,jb,jl) ICON_OMP_DEFAULT_SCHEDULE
         DO jk=1, latbc_buffer%nlev(jm)
            DO j = 1, patch_data%edges%n_own !p_patch%n_patch_cells
               jb = patch_data%edges%own_blk(j) ! Block index in distributed patch
               jl = patch_data%edges%own_idx(j) ! Line  index in distributed patch
               latbc_data(tlev)%atm_in%vn(jl,jk,jb) = REAL(latbc_buffer%vars(jm)%buffer(jl,jk,jb), sp)
            ENDDO
         ENDDO
!$OMP END DO
      ELSE
         jm = get_field_index('U')
         jv = get_field_index('V')
         !   WRITE(0,*)'pref_latbc_cdi_data name ', latbc_buffer%mapped_name(jm), ' jm ', jm
!$OMP DO PRIVATE (jk,j,jb,jl) ICON_OMP_DEFAULT_SCHEDULE
         DO jk=1, latbc_buffer%nlev(jm)
            DO j = 1, p_ri%n_own !p_patch%n_patch_cells
               jb = p_ri%own_blk(j) ! Block index in distributed patch
               jl = p_ri%own_idx(j) ! Line  index in distributed patch
               latbc_data(tlev)%atm_in%u(jl,jk,jb) = REAL(latbc_buffer%vars(jm)%buffer(jl,jk,jb), sp)
               latbc_data(tlev)%atm_in%v(jl,jk,jb) = REAL(latbc_buffer%vars(jv)%buffer(jl,jk,jb), sp)
               !          IF( p_pe_work == p_work_pe0 ) &
               !           &  WRITE(0,*) 'latbc_data(tlev)%atm_in%v value ', latbc_data(tlev)%atm_in%v(jl,jk,jb)
            ENDDO
         ENDDO
!$OMP END DO
      ENDIF

      ! Read vertical component of velocity (W)
      IF (init_mode /= MODE_COSMODE) THEN
         lconvert_omega2w = .TRUE.
         jv = get_field_index('W')
!$OMP DO PRIVATE (jk,j,jb,jl) ICON_OMP_DEFAULT_SCHEDULE
         DO jk=1, latbc_buffer%nlev(jv)
            DO j = 1, p_ri%n_own !p_patch%n_patch_cells
               jb = p_ri%own_blk(j) ! Block index in distributed patch
               jl = p_ri%own_idx(j) ! Line  index in distributed patch
               latbc_data(tlev)%atm_in%omega(jl,jk,jb) = REAL(latbc_buffer%vars(jv)%buffer(jl,jk,jb), sp)
            ENDDO
         ENDDO
!$OMP END DO
      ELSE
         lconvert_omega2w = .FALSE.
         jv = get_field_index('W')
!$OMP DO PRIVATE (jk,j,jb,jl) ICON_OMP_DEFAULT_SCHEDULE
         DO jk=1, latbc_buffer%nlev(jv)
            DO j = 1, p_ri%n_own !p_patch%n_patch_cells
               jb = p_ri%own_blk(j) ! Block index in distributed patch
               jl = p_ri%own_idx(j) ! Line  index in distributed patch
               latbc_data(tlev)%atm_in%w_ifc(jl,jk,jb) = REAL(latbc_buffer%vars(jv)%buffer(jl,jk,jb), sp)
            ENDDO
         ENDDO
!$OMP END DO
      ENDIF

      IF (init_mode == MODE_COSMODE) THEN
         ! Read parameter HHL
         jm = get_field_index('HHL')
!$OMP DO PRIVATE (jk,j,jb,jl) ICON_OMP_DEFAULT_SCHEDULE
         DO jk=1, latbc_buffer%nlev(jm)
            DO j = 1, p_ri%n_own !p_patch%n_patch_cells
               jb = p_ri%own_blk(j) ! Block index in distributed patch
               jl = p_ri%own_idx(j) ! Line  index in distributed patch
               latbc_data(tlev)%atm_in%z3d_ifc(jl,jk,jb) = REAL(latbc_buffer%vars(jm)%buffer(jl,jk,jb), sp)
            ENDDO
         ENDDO
!$OMP END DO

         ! Interpolate input 'z3d' and 'w' from the interface levels to the main levels
         !
!$OMP DO PRIVATE (jk,j,jb,jc) ICON_OMP_DEFAULT_SCHEDULE
         DO jk = 1, nlev_in    !!!!!!!!need to reset nlev_in to a new value from stored n_lev values
            DO j = 1, p_ri%n_own !p_patch%n_patch_cells
               jb = p_ri%own_blk(j) ! Block index in distributed patch
               jc = p_ri%own_idx(j) ! Line  index in distributed patch

               ! Note: In future, we want to z3d from boundary data.
               !
               latbc_data(tlev)%atm_in%z3d(jc,jk,jb) = (REAL(latbc_data(tlev)%atm_in%z3d_ifc(jc,jk,jb), sp) + &
                    &   REAL(latbc_data(tlev)%atm_in%z3d_ifc(jc,jk+1,jb), sp)) * 0.5_sp
               latbc_data(tlev)%atm_in%w(jc,jk,jb) = (REAL(latbc_data(tlev)%atm_in%w_ifc(jc,jk,jb), sp) + &
                    &   REAL(latbc_data(tlev)%atm_in%w_ifc(jc,jk+1,jb), sp)) * 0.5_sp
            ENDDO
         ENDDO
!$OMP END DO
      ENDIF

      ! Read parameter QV, QC and QI
      jv = get_field_index('QV')
!$OMP DO PRIVATE (jk,j,jb,jl) ICON_OMP_DEFAULT_SCHEDULE
      DO jk=1, latbc_buffer%nlev(jv)
         DO j = 1, p_ri%n_own !p_patch%n_patch_cells
            jb = p_ri%own_blk(j) ! Block index in distributed patch
            jl = p_ri%own_idx(j) ! Line  index in distributed patch
            latbc_data(tlev)%atm_in%qv(jl,jk,jb) = REAL(latbc_buffer%vars(jv)%buffer(jl,jk,jb), sp)
         ENDDO
      ENDDO
!$OMP END DO

      jc = get_field_index('QC')
!$OMP DO PRIVATE (jk,j,jb,jl) ICON_OMP_DEFAULT_SCHEDULE
      DO jk=1, latbc_buffer%nlev(jc)
         DO j = 1, p_ri%n_own !p_patch%n_patch_cells
            jb = p_ri%own_blk(j) ! Block index in distributed patch
            jl = p_ri%own_idx(j) ! Line  index in distributed patch
            latbc_data(tlev)%atm_in%qc(jl,jk,jb) = REAL(latbc_buffer%vars(jc)%buffer(jl,jk,jb), sp)
         ENDDO
      ENDDO
!$OMP END DO

      jm = get_field_index('QI')
!$OMP DO PRIVATE (jk,j,jb,jl) ICON_OMP_DEFAULT_SCHEDULE
      DO jk=1, latbc_buffer%nlev(jm)
         DO j = 1, p_ri%n_own !p_patch%n_patch_cells
            jb = p_ri%own_blk(j) ! Block index in distributed patch
            jl = p_ri%own_idx(j) ! Line  index in distributed patch
            latbc_data(tlev)%atm_in%qi(jl,jk,jb) = REAL(latbc_buffer%vars(jm)%buffer(jl,jk,jb), sp)
         ENDDO
      ENDDO
!$OMP END DO

      IF (latbc_buffer%lread_qr) THEN
         ! Read parameter QR
         jm = get_field_index('QR')
!$OMP DO PRIVATE (jk,j,jb,jl) ICON_OMP_DEFAULT_SCHEDULE
         DO jk=1, latbc_buffer%nlev(jm)
            DO j = 1, p_ri%n_own !p_patch%n_patch_cells
               jb = p_ri%own_blk(j) ! Block index in distributed patch
               jl = p_ri%own_idx(j) ! Line  index in distributed patch
               latbc_data(tlev)%atm_in%qr(jl,jk,jb) = REAL(latbc_buffer%vars(jm)%buffer(jl,jk,jb), sp)
            ENDDO
         ENDDO
!$OMP END DO
      ELSE
!$OMP WORKSHARE
         latbc_data(tlev)%atm_in%qr(:,:,:)=0._sp
!$OMP END WORKSHARE
      ENDIF

      IF (latbc_buffer%lread_qs) THEN
         ! Read parameter QS
         jv = get_field_index('QS')
!$OMP DO PRIVATE (jk,j,jb,jl) ICON_OMP_DEFAULT_SCHEDULE
         DO jk=1, latbc_buffer%nlev(jv)
            DO j = 1, p_ri%n_own !p_patch%n_patch_cells
               jb = p_ri%own_blk(j) ! Block index in distributed patch
               jl = p_ri%own_idx(j) ! Line  index in distributed patch
               latbc_data(tlev)%atm_in%qs(jl,jk,jb) = REAL(latbc_buffer%vars(jv)%buffer(jl,jk,jb), sp)
            ENDDO
         ENDDO
!$OMP END DO
      ELSE
!$OMP WORKSHARE
         latbc_data(tlev)%atm_in%qs(:,:,:)=0._sp
!$OMP END WORKSHARE
      ENDIF

      ! Read parameter surface pressure (LNPS)
      jm = get_field_index(latbc_buffer%psvar)
!$OMP DO PRIVATE (j,jb,jl) ICON_OMP_DEFAULT_SCHEDULE
       DO j = 1, p_ri%n_own !p_patch%n_patch_cells
          jb = p_ri%own_blk(j) ! Block index in distributed patch
          jl = p_ri%own_idx(j) ! Line  index in distributed patch
          latbc_data(tlev)%atm_in%psfc(jl,jb) = REAL(latbc_buffer%vars(jm)%buffer(jl,1,jb), sp)
       ENDDO
!$OMP END DO

      IF (init_mode == MODE_COSMODE) THEN
         ! Read parameter Pressure
         jv = get_field_index('P')
!$OMP DO PRIVATE (jk,j,jb,jl) ICON_OMP_DEFAULT_SCHEDULE
         DO jk=1, latbc_buffer%nlev(jv)
            DO j = 1, p_ri%n_own !p_patch%n_patch_cells
               jb = p_ri%own_blk(j) ! Block index in distributed patch
               jl = p_ri%own_idx(j) ! Line  index in distributed patch
               latbc_data(tlev)%atm_in%pres(jl,jk,jb) = REAL(latbc_buffer%vars(jv)%buffer(jl,jk,jb), sp)
            ENDDO
         ENDDO
!$OMP END DO
      ENDIF

      ! Read parameter  surface Geopotential (GEOSP)
      jm = get_field_index(latbc_buffer%geop_ml_var)
!$OMP DO PRIVATE (j,jb,jl) ICON_OMP_DEFAULT_SCHEDULE
       DO j = 1, p_ri%n_own !p_patch%n_patch_cells
          jb = p_ri%own_blk(j) ! Block index in distributed patch
          jl = p_ri%own_idx(j) ! Line  index in distributed patch
          latbc_data(tlev)%atm_in%phi_sfc(jl,jb) = REAL(latbc_buffer%vars(jm)%buffer(jl,1,jb), sp)
       ENDDO
!$OMP END DO
!$OMP END PARALLEL

      ! boundary exchange for a 2-D and 3-D array, must be removed when the routines
      ! of vertical interpolation no longer will run starting from HALO region.
      ! This addition by M.Pondkule, DWD (22/05/2014)
      CALL sync_patch_array(SYNC_C,p_patch,latbc_data(tlev)%atm_in%temp)
      CALL sync_patch_array(SYNC_C,p_patch,latbc_data(tlev)%atm_in%qv)
      CALL sync_patch_array(SYNC_C,p_patch,latbc_data(tlev)%atm_in%qc)
      CALL sync_patch_array(SYNC_C,p_patch,latbc_data(tlev)%atm_in%qi)
      CALL sync_patch_array(SYNC_C,p_patch,latbc_data(tlev)%atm_in%qr)
      CALL sync_patch_array(SYNC_C,p_patch,latbc_data(tlev)%atm_in%qs)
      CALL sync_patch_array(SYNC_C,p_patch,latbc_data(tlev)%atm_in%z3d)
      IF (latbc_buffer%lread_vn) THEN
         CALL sync_patch_array(SYNC_E,p_patch,latbc_data(tlev)%atm_in%vn)
      ELSE
         CALL sync_patch_array(SYNC_C,p_patch,latbc_data(tlev)%atm_in%u)
         CALL sync_patch_array(SYNC_C,p_patch,latbc_data(tlev)%atm_in%v)
      ENDIF
      IF (lconvert_omega2w) &
           CALL sync_patch_array(SYNC_C,p_patch,latbc_data(tlev)%atm_in%omega)
      CALL sync_patch_array(SYNC_C,p_patch,latbc_data(tlev)%atm_in%w)
      CALL sync_patch_array(SYNC_C,p_patch,latbc_data(tlev)%atm_in%phi_sfc)
      CALL sync_patch_array(SYNC_C,p_patch,latbc_data(tlev)%atm_in%pres)
      CALL sync_patch_array(SYNC_C,p_patch,latbc_data(tlev)%atm_in%psfc)

      ! perform vertical interpolation of horizonally interpolated analysis data
      !
      CALL vert_interp(p_patch, p_int, p_nh_state%metrics, nlev_in, latbc_data(tlev),              &
           &    opt_convert_omega2w=lconvert_omega2w, opt_use_vn=latbc_buffer%lread_vn)
#endif
    END SUBROUTINE compute_latbc_ifs_data

    !-------------------------------------------------------------------------
    !>
    !! @par Revision History
    !! Initial version by S. Brdar, DWD (2013-06-13)
    !! Modified version by M. Pondkule, DWD (2013-04-17)
    !!
    SUBROUTINE deallocate_pref_latbc_data()

#ifndef NOMPI
      ! local variables
      INTEGER             :: tlev
      CHARACTER(MAX_CHAR_LENGTH), PARAMETER :: routine = &
           "mo_async_latbc_utils::deallocate_latbc_data"

      WRITE(message_text,'(a,a)') 'deallocating latbc data'
      CALL message(TRIM(routine), message_text)

      IF(my_process_is_work()) THEN
         !
         ! deallocate boundary data memory
         !
         DO tlev = 1, 2
            DEALLOCATE(latbc_data(tlev)%atm_in%psfc, &
                 latbc_data(tlev)%atm_in%phi_sfc, &
                 latbc_data(tlev)%atm_in%pres, &
                 latbc_data(tlev)%atm_in%temp, &
                 latbc_data(tlev)%atm_in%z3d, &
                 latbc_data(tlev)%atm_in%u, &
                 latbc_data(tlev)%atm_in%v, &
                 latbc_data(tlev)%atm_in%w, &
                 latbc_data(tlev)%atm_in%omega, &
                 latbc_data(tlev)%atm_in%qv, &
                 latbc_data(tlev)%atm_in%qc, &
                 latbc_data(tlev)%atm_in%qi, &
                 latbc_data(tlev)%atm_in%qr, &
                 latbc_data(tlev)%atm_in%qs )

            IF (init_mode == MODE_COSMODE) THEN
               DEALLOCATE(latbc_data(tlev)%atm_in%w_ifc)
               DEALLOCATE(latbc_data(tlev)%atm_in%z3d_ifc)
            ENDIF

            ! Allocate atmospheric output data
            DEALLOCATE(latbc_data(tlev)%atm%vn, &
                 latbc_data(tlev)%atm%u, &
                 latbc_data(tlev)%atm%v, &
                 latbc_data(tlev)%atm_in%vn, &
                 latbc_data(tlev)%atm%w, &
                 latbc_data(tlev)%atm%temp, &
                 latbc_data(tlev)%atm%exner, &
                 latbc_data(tlev)%atm%pres, &
                 latbc_data(tlev)%atm%rho, &
                 latbc_data(tlev)%atm%theta_v, &
                 latbc_data(tlev)%atm%qv, &
                 latbc_data(tlev)%atm%qc, &
                 latbc_data(tlev)%atm%qi, &
                 latbc_data(tlev)%atm%qr, &
                 latbc_data(tlev)%atm%qs )

         END DO
      ENDIF

      ! deallocating prefetch input event
      CALL deallocateEvent(prefetchEvent)
      ! deallocating Date and time
      CALL deallocateDatetime(mtime_date)
      CALL deallocateDatetime(mtime_read)
      CALL deallocateDatetime(mtime_end)
      CALL deallocateTimedelta(my_duration_slack)
      CALL deallocateTimedelta(delta_dtime)
#endif
    END SUBROUTINE deallocate_pref_latbc_data

    !-------------------------------------------------------------------------
    !>
    !! @par Revision History
    !! Initial version by G. Zaengl, DWD (2013-10-22)
    !!
    SUBROUTINE compute_boundary_tendencies ( p_patch, p_nh )
      TYPE(t_patch),    INTENT(IN)    :: p_patch
      TYPE(t_nh_state), INTENT(INOUT) :: p_nh

#ifndef NOMPI
      ! Local variables
      INTEGER                         :: i_startblk, i_endblk, &
           &                                i_startidx, i_endidx
      INTEGER                         :: jc, jk, jb, je
      INTEGER                         :: nlev, nlevp1
      REAL(wp)                        :: rdt

      nlev = p_patch%nlev
      nlevp1 = p_patch%nlevp1

      ! Inverse value of boundary update frequency
      rdt = 1._wp/latbc_config%dtime_latbc

!$OMP PARALLEL PRIVATE(i_startblk,i_endblk)

      ! a) Boundary tendency of horizontal velocity
      i_startblk = p_patch%edges%start_blk(1,1)
      i_endblk   = p_patch%edges%end_blk(grf_bdywidth_e,1)

!$OMP DO PRIVATE(jb,i_startidx,i_endidx,jk,je) ICON_OMP_DEFAULT_SCHEDULE
      DO jb = i_startblk, i_endblk

         CALL get_indices_e(p_patch, jb, i_startblk, i_endblk, &
              i_startidx, i_endidx, 1, grf_bdywidth_e)

         DO jk = 1, nlev
            DO je = i_startidx, i_endidx
               p_nh%diag%grf_tend_vn(je,jk,jb) = rdt * (            &
                    &   latbc_data(start_latbc_tlev)%atm%vn(je,jk,jb) &
                    & - latbc_data(end_latbc_tlev)%atm%vn(je,jk,jb) )
            ENDDO
         ENDDO
      ENDDO
!$OMP END DO

      ! b) Boundary tendencies of variables at cell centers
      i_startblk = p_patch%cells%start_blk(1,1)
      i_endblk   = p_patch%cells%end_blk(grf_bdywidth_c,1)

!$OMP DO PRIVATE(jb,i_startidx,i_endidx,jk,jc) ICON_OMP_DEFAULT_SCHEDULE
      DO jb = i_startblk, i_endblk

         CALL get_indices_c(p_patch, jb, i_startblk, i_endblk, &
              i_startidx, i_endidx, 1, grf_bdywidth_c)

         DO jk = 1, nlev
            DO jc = i_startidx, i_endidx

               p_nh%diag%grf_tend_rho(jc,jk,jb) = rdt * (            &
                    &   latbc_data(start_latbc_tlev)%atm%rho(jc,jk,jb) &
                    & - latbc_data(end_latbc_tlev)%atm%rho(jc,jk,jb) )

               p_nh%diag%grf_tend_thv(jc,jk,jb) = rdt * (                &
                    &   latbc_data(start_latbc_tlev)%atm%theta_v(jc,jk,jb) &
                    & - latbc_data(end_latbc_tlev)%atm%theta_v(jc,jk,jb) )

               p_nh%diag%grf_tend_w(jc,jk,jb) = rdt * (            &
                    &   latbc_data(start_latbc_tlev)%atm%w(jc,jk,jb) &
                    & - latbc_data(end_latbc_tlev)%atm%w(jc,jk,jb) )

            ENDDO
         ENDDO

         DO jc = i_startidx, i_endidx
            p_nh%diag%grf_tend_w(jc,nlevp1,jb) = rdt * (            &
                 &   latbc_data(start_latbc_tlev)%atm%w(jc,nlevp1,jb) &
                 & - latbc_data(end_latbc_tlev)%atm%w(jc,nlevp1,jb) )
         ENDDO

         IF (ltransport) THEN
            DO jk = 1, nlev
               DO jc = i_startidx, i_endidx
                  p_nh%diag%grf_tend_tracer(jc,jk,jb,iqv) =  rdt * (   &
                       &   latbc_data(start_latbc_tlev)%atm%qv(jc,jk,jb) &
                       & - latbc_data(end_latbc_tlev)%atm%qv(jc,jk,jb) )

                  p_nh%diag%grf_tend_tracer(jc,jk,jb,iqc) =  rdt * (   &
                       &   latbc_data(start_latbc_tlev)%atm%qc(jc,jk,jb) &
                       & - latbc_data(end_latbc_tlev)%atm%qc(jc,jk,jb) )

                  p_nh%diag%grf_tend_tracer(jc,jk,jb,iqi) =  rdt * (   &
                       &   latbc_data(start_latbc_tlev)%atm%qi(jc,jk,jb) &
                       & - latbc_data(end_latbc_tlev)%atm%qi(jc,jk,jb) )

                  p_nh%diag%grf_tend_tracer(jc,jk,jb,iqr) =  rdt * (   &
                       &   latbc_data(start_latbc_tlev)%atm%qr(jc,jk,jb) &
                       & - latbc_data(end_latbc_tlev)%atm%qr(jc,jk,jb) )

                  p_nh%diag%grf_tend_tracer(jc,jk,jb,iqs) =  rdt * (   &
                       &   latbc_data(start_latbc_tlev)%atm%qs(jc,jk,jb) &
                       & - latbc_data(end_latbc_tlev)%atm%qs(jc,jk,jb) )

               ENDDO
            ENDDO
         ENDIF

      ENDDO
!$OMP END DO
!$OMP END PARALLEL
#endif
    END SUBROUTINE compute_boundary_tendencies

    !-------------------------------------------------------------------------------------------------
    !> Send a message to the work PEs that the input prefetching PEs is ready. The
    !  counterpart on the work PEs side is compute_wait_for_async_pref
    !! @par Revision History
    !! Initial version by M. Pondkule, DWD (2013-03-19)
    !
    SUBROUTINE async_pref_send_handshake()
#ifndef NOMPI
      REAL(wp) :: msg
      ! Simply send a message from Input prefetching PE 0 to work PE 0
      ! p_pe_work == 0 signifies processor 0 in Input prefetching PEs
      ! Note: We have to do this in a non-blocking fashion in order to
      !       receive "ready file" messages
      IF(p_pe_work == 0) THEN
         !     CALL p_wait()
         msg = REAL(msg_pref_done, wp)
         CALL p_isend(msg, p_work_pe0, 0)
      ENDIF
#endif
    END SUBROUTINE async_pref_send_handshake

    !-------------------------------------------------------------------------------------------------
    !> compute_wait_for_async_pref: Wait for a message that the prefetch PE is ready.
    !  The counterpart on the input Prefetching PEs side is async_pref_send_handshake
    !! @par Revision History
    !! Initial version by M. Pondkule, DWD (2013-03-19)
    !
    SUBROUTINE compute_wait_for_async_pref()
#ifndef NOMPI
      REAL(wp) :: msg
      ! First compute PE receives message from input prefetching leader
      IF(p_pe_work==0) THEN
         CALL p_recv(msg, p_pref_pe0, 0)
         ! Just for safety: Check if we got the correct tag
         IF(INT(msg) /= msg_pref_done) CALL finish(modname, 'Compute PE: Got illegal prefetching tag')
      ENDIF
      ! Wait in barrier until message is here
      CALL p_barrier(comm=p_comm_work)
#endif
    END SUBROUTINE compute_wait_for_async_pref


    !-------------------------------------------------------------------------------------------------
    !> async_pref_wait_for_start: Wait for a message from compute PE that we should start
    !  tranferring the prefetch data or finish. The counterpart on the compute side is
    !  compute_start_async_pref/compute_shutdown_async_pref
    !! @par Revision History
    !! Initial version by M. Pondkule, DWD (2013-03-19)
    !
    SUBROUTINE async_pref_wait_for_start(done)
      LOGICAL, INTENT(INOUT)          :: done ! flag if we should shut down

#ifndef NOMPI
      REAL(wp) :: msg(2)
      CHARACTER(*), PARAMETER :: method_name = "async_pref_wait_for_start"

      ! Set output parameters to default values
      done  = .FALSE.

      ! Receive message that we may start transferring the prefetching data (or should finish)
      ! Note: We have to do this in a non-blocking fashion in order to
      !       receive "ready file" messages.
      IF(p_pe_work == 0) THEN
         ! launch non-blocking receive request
         CALL p_wait()
         CALL p_irecv(msg, p_work_pe0, 0)
         CALL p_wait()
      END IF

      SELECT CASE(INT(msg(1)))
      CASE(msg_pref_start)

      CASE(msg_pref_shutdown)
         done = .TRUE.

      CASE DEFAULT
         ! Anything else is an error
         CALL finish(modname, 'Prefetching PE: Got illegal prefetching tag')
      END SELECT
#endif
    END SUBROUTINE async_pref_wait_for_start

    !-------------------------------------------------------------------------------------------------
    !> compute_start_async_pref: Send a message to prefetching PEs that they should start
    !  prefetching input. The counterpart on the prefetching side is async_pref_wait_for_start
    !! @par Revision History
    !! Initial version by M. Pondkule, DWD (2013-03-19)
    !
    SUBROUTINE compute_start_async_pref()
#ifndef NOMPI
      ! local variables
      REAL(wp) :: msg(2)
      CHARACTER(*), PARAMETER :: method_name = "compute_start_async_pref"

      !   CALL p_barrier(comm=p_comm_work) ! make sure all are here

      msg(1) = REAL(msg_pref_start,  wp)

      IF(p_pe_work==0) CALL p_send(msg, p_pref_pe0, 0)
#endif
    END SUBROUTINE compute_start_async_pref

    !-------------------------------------------------------------------------------------------------
    !> compute_shutdown_async_pref: Send a message to prefetching PEs that they should shut down
    !  The counterpart on the prefetching side is async_pref_wait_for_start
    !! @par Revision History
    !! Initial version by M. Pondkule, DWD (2013-03-19)
    !
    SUBROUTINE compute_shutdown_async_pref
#ifndef NOMPI
      REAL(wp) :: msg(2)

      !  CALL p_barrier(comm=p_comm_work) ! make sure all are here

      msg(1) = REAL(msg_pref_shutdown, wp)
      msg(2) = 0._wp

      IF(p_pe_work==0) CALL p_send(msg, p_pref_pe0, 0)
#endif
    END SUBROUTINE compute_shutdown_async_pref

    !-------------------------------------------------------------------------
    !>
    ! Return the index for a give variable in mapped variable list
    !
    !! @par Revision History
    !! Initial version by M. Pondkule, DWD (2013-05-19)
    !!
    FUNCTION get_field_index(name) RESULT(result_varID)
      CHARACTER (LEN=*), INTENT(IN) :: name !< variable name
      INTEGER :: result_varID, varID

      result_varID = -1
      ! looping over variable list in mapped name
      LOOP : DO varID=1, latbc_buffer%ngrp_vars
         IF ((TRIM(name)) == TRIM(latbc_buffer%mapped_name(varID))) THEN
            result_varID = varID
         END IF
      END DO LOOP

    END FUNCTION get_field_index

    !-------------------------------------------------------------------------
    !>
    !  Update linear interpolation coefficients for a given time stamp
    !
    !! @par Revision History
    !! Initial version by M. Pondkule, DWD (2014-08-15)
    !!
    SUBROUTINE update_lin_interpolation( step_datetime )
      TYPE(t_datetime), INTENT(INOUT) :: step_datetime
      TYPE(datetime), pointer :: mtime_step
      TYPE(timedelta), pointer :: delta_tstep
      CHARACTER(LEN=MAX_DATETIME_STR_LEN) :: sim_step
      CHARACTER(MAX_CHAR_LENGTH), PARAMETER :: routine = &
           "mo_async_latbc_utils::update_lin_interpolation"

      ! compute current datetime in a format appropriate for mtime
      CALL get_datetime_string(sim_step, step_datetime)
      mtime_step  => newDatetime(TRIM(sim_step))

      delta_tstep => newTimedelta(latbc_config%dt_latbc)
      delta_tstep = mtime_read - mtime_step

      IF(delta_tstep%month /= 0) &
           CALL finish(TRIM(routine), "time difference for reading boundary data cannot be more than a month.")

      ! compute the number of "dtime_latbc" intervals fitting into the time difference "delta_tstep":

      latbc_config%lc1 = (delta_tstep%day * 86400._wp + delta_tstep%hour * 3600._wp +  &
           delta_tstep%minute * 60._wp + delta_tstep%second) / latbc_config%dtime_latbc
      latbc_config%lc2 = 1._wp - latbc_config%lc1

      ! deallocating mtime and deltatime
      CALL deallocateTimedelta(delta_tstep)
      CALL deallocateDatetime(mtime_step)

    END SUBROUTINE update_lin_interpolation

    !-------------------------------------------------------------------------

  END MODULE mo_async_latbc_utils<|MERGE_RESOLUTION|>--- conflicted
+++ resolved
@@ -75,14 +75,9 @@
     USE mtime,                  ONLY: event, newEvent, datetime, newDatetime,      &
          &                            isCurrentEventActive, deallocateDatetime,    &
          &                            MAX_DATETIME_STR_LEN, MAX_EVENTNAME_STR_LEN, &
-<<<<<<< HEAD
-         &                            MAX_TIMEDELTA_STR_LEN, OPERATOR(>)
-    USE mo_mtime_extensions,    ONLY: get_datetime_string
-=======
          &                            MAX_TIMEDELTA_STR_LEN,                       &
-         &                            OPERATOR(>=), OPERATOR(-)
+         &                            OPERATOR(>=), OPERATOR(-), OPERATOR(>),      &
     USE mo_mtime_extensions,    ONLY: get_datetime_string, get_duration_string_real
->>>>>>> c6911e07
     USE mo_datetime,            ONLY: t_datetime
     USE mo_time_config,         ONLY: time_config
     USE mo_limarea_config,      ONLY: latbc_config, generate_filename_mtime
@@ -92,13 +87,8 @@
     USE mtime_events,           ONLY: deallocateEvent
     USE mtime_timedelta,        ONLY: timedelta, newTimedelta, deallocateTimedelta, &
          &                            operator(+)
-<<<<<<< HEAD
-    USE mo_mtime_extensions,    ONLY: get_duration_string_real, getTimeDeltaFromDateTime
     USE mo_cdi_constants,       ONLY: GRID_UNSTRUCTURED_CELL, GRID_UNSTRUCTURED_EDGE, &
                                       streamOpenRead
-=======
-    USE mo_cdi_constants,       ONLY: GRID_UNSTRUCTURED_CELL, GRID_UNSTRUCTURED_EDGE
->>>>>>> c6911e07
     USE mo_master_nml,          ONLY: lrestart
     USE mo_run_config,          ONLY: nsteps, dtime
 
