--- conflicted
+++ resolved
@@ -77,7 +77,6 @@
     USE mtime,                  ONLY: event, newEvent, datetime, newDatetime,      &
          &                            isCurrentEventActive, deallocateDatetime,    &
          &                            MAX_DATETIME_STR_LEN, MAX_EVENTNAME_STR_LEN, &
-<<<<<<< HEAD
          &                            OPERATOR(>=), OPERATOR(-), OPERATOR(>),      &
          &                            datetimeToString, OPERATOR(*),               &
          &                            newTimedelta, deallocateTimedelta
@@ -90,22 +89,7 @@
     USE mtime_events,           ONLY: deallocateEvent
     USE mtime_timedelta,        ONLY: timedelta, newTimedelta, deallocateTimedelta,   &
       &                               OPERATOR(+)
-    USE mo_cdi,                 ONLY: streamOpenRead, streamClose, cdiGetStringError
-=======
-         &                            MAX_TIMEDELTA_STR_LEN, getPTStringFromMS,    &
-         &                            OPERATOR(>=), OPERATOR(-), OPERATOR(>)
-    USE mo_mtime_extensions,    ONLY: get_datetime_string, get_duration_string_real
-    USE mo_datetime,            ONLY: t_datetime
-    USE mo_time_config,         ONLY: time_config
-    USE mo_limarea_config,      ONLY: latbc_config, generate_filename_mtime
-    USE mo_ext_data_types,      ONLY: t_external_data
-    USE mo_run_config,          ONLY: iqv, iqc, iqi, iqr, iqs, ltransport, dtime, nsteps
-    USE mo_initicon_config,     ONLY: init_mode
-    USE mtime_events,           ONLY: deallocateEvent
-    USE mtime_timedelta,        ONLY: timedelta, newTimedelta, deallocateTimedelta, &
-         &                            operator(+)
     USE mo_cdi,                 ONLY: streamOpenRead, streamClose
->>>>>>> e8c9488b
     USE mo_cdi_constants,       ONLY: GRID_UNSTRUCTURED_CELL, GRID_UNSTRUCTURED_EDGE
     USE mo_util_cdi,            ONLY: cdiGetStringError
     USE mo_master_config,       ONLY: isRestart
@@ -296,11 +280,6 @@
       TYPE(datetime), pointer :: mtime_finish
       LOGICAL       :: done
       INTEGER       :: i, add_delta, end_delta, finish_delta
-<<<<<<< HEAD
-=======
-      REAL(wp)      :: tdiff, seconds
-      CHARACTER(LEN=MAX_TIMEDELTA_STR_LEN)  :: tdiff_string
->>>>>>> e8c9488b
       CHARACTER(MAX_CHAR_LENGTH), PARAMETER :: routine = &
            "mo_async_latbc_utils::prepare_pref_latbc_data"
       CHARACTER(LEN=MAX_TIMEDELTA_STR_LEN) :: td_string
@@ -1649,17 +1628,8 @@
       CHARACTER(MAX_CHAR_LENGTH), PARAMETER :: routine = &
            "mo_async_latbc_utils::update_lin_interpolation"
 
-<<<<<<< HEAD
-      delta_tstep => newTimedelta(latbc_config%dt_latbc)
+      delta_tstep => newTimedelta("PT0S")
       delta_tstep = mtime_read - current_date
-=======
-      ! compute current datetime in a format appropriate for mtime
-      CALL get_datetime_string(sim_step, step_datetime)
-      mtime_step  => newDatetime(TRIM(sim_step))
-
-      delta_tstep => newTimedelta("PT0S")
-      delta_tstep = mtime_read - mtime_step
->>>>>>> e8c9488b
 
       IF(delta_tstep%month /= 0) &
            CALL finish(TRIM(routine), "time difference for reading boundary data cannot be more than a month.")
