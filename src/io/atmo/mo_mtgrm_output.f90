!>
!! Data structures and subroutines for meteogram output.
!!
!! The sampling intervals for meteogram data are independent
!! from global output steps. Values are buffered in memory until
!! the next field output is invoked.
!! Before each write operation, data is gathered from all working
!! PEs by the IO PE and written to a NetCDF file.
!!
!!
!! How to add new variables for sampling:
!! --------------------------------------
!! In SR "meteogram_setup_variables", insert
!!
!! a) for volume variables:
!!      CALL add_atmo_var(VAR_GROUP_ATMO_ML, "myvarname", "myvarunit", "long name", jg, <state_var>)
!!
!!      where "VAR_GROUP_ATMO_ML" (or "VAR_GROUP_ATMO_HL" or
!!      "VAR_GROUP_SOIL_HL", ...)  determines the level heights of this
!!      variable.  The argument <state_var> denotes a 2D, 3D, or 4D
!!      pointer to the corresponding data.
!!
!! b) for surface variables:
!!      CALL add_sfc_var(VAR_GROUP_SFC, "myvarname", "myvarunit", "long name", jg, <state_var>)
!!
!! How to add additional diagnostic quantities
!! -------------------------------------------
!! In SR "meteogram_setup_variables", insert
!!
!!      CALL add_atmo/sfc_var (IBSET(VAR_GROUP_XX, FLAG_DIAG), &
!!         &                   "myvarname", "myvarunit", "long name", jg, <var>)
!! where <var> denotes a variable of _equal_size_.
!!
!! The computation of the diagnostic quantities should be placed inside
!!  SR compute_diagnostics()
!! based on sampled values. Here, one may use the utility functions get_var/get_sfcvar for
!! convencience.
!!
!! Roles in MPI communication:
!! ---------------------------
!! Depending on the namelist parameter "ldistributed" and the number
!! of output PEs (i.e. asynchronous or synchronous I/O mode) the MPI
!! tasks have the following functions:
!!
!! 1) num_io_procs == 0 (synchronous I/O)
!!    1a) ldistributed == .TRUE.
!!        All MPI tasks are writing their own files, the global
!!        meteogram buffer "meteogram_global_data" is not necessary.
!!        Thus, all PEs have the flag "l_is_writer" enabled.
!!    1b) ldistributed == .FALSE.
!!        All PEs are sampling meteogram data and send it to a single
!!        writing PE (all PEs have the flag "l_is_sender" enabled).
!!        One of the working PEs is collecting all meteogram data in a
!!        single buffer "meteogram_global_data", opens, writes, and
!!        closes the NetCDF file. The MPI rank of this PE is
!!        "process_mpi_all_workroot_id", this PE has the flag
!!        "l_is_collecting_pe" enabled.
!! 2) num_io_procs > 0 (asynchronous I/O)
!!    2a) ldistributed == .TRUE.
!!        Invalid case, caught by namelist cross checks
!!    2b) ldistributed == .FALSE.
!!        The last I/O PE collects data from working PEs and writes
!!        the NetCDF output. Thus, this PE has "l_is_collecting_pe" and
!!        "l_is_writer" enabled.  Since this output PE has no
!!        information on variable (levels) and patches, it has also
!!        the flag "l_pure_io_pe" enabled and receives this setup from
!!        a dedicated working PE (workroot). The latter has
!!        "l_is_varlist_sender" enabled.
!!
!! Known limitations:
!! ------------------
!! - So far, only NetCDF file format is supported.
!! - ASCII output data (similar to COSMO) must be generated in a
!!   post-processing step.
!! - In case of an application crash, latest meteogram data, which has
!!   not yet been written to hard disk, may be lost.
!!
!! @author F. Prill, DWD
!!
!! @par Revision History
!! Initial implementation,            F. Prill, DWD (2011-08-22)
!! Adaptation to asynchronous output, F. Prill, DWD (2011-11-11)
!! Last I/O PE does output,           M. Hanke, DKRZ(2015-07-27)
!!
!! @par Copyright and License
!!
!! This code is subject to the DWD and MPI-M-Software-License-Agreement in
!! its most recent form.
!! Please see the file LICENSE in the root of the source tree for this code.
!! Where software is supplied by third parties, it is indicated in the
!! headers of the routines.
!!
!!
!! TODO[FP] : use the same GNAT data structure as for the RBF
!!            coefficient computation!
!! TODO[FP] : use cdi functionality instead of direct NetCDF access.
!! TODO[FP] : MPI communication of height levels and header info is
!!            necessary only once at the beginning.

MODULE mo_meteogram_output

  USE mo_kind,                  ONLY: wp
  USE mo_datetime,              ONLY: t_datetime, iso8601
  USE mo_exception,             ONLY: message, message_text, finish
  USE mo_mpi,                   ONLY: p_n_work, p_max,                    &
    &                                 get_my_mpi_all_id, p_wait,          &
    &                                 p_send_packed, p_irecv_packed,      &
    &                                 p_pack_int,    p_pack_real,         &
    &                                 p_pack_int_1d, p_pack_real_1d,      &
    &                                 p_pack_string, p_pack_real_2d,      &
    &                                 p_unpack_int,    p_unpack_real,     &
    &                                 p_unpack_int_1d, p_unpack_real_1d,  &
    &                                 p_unpack_string, p_unpack_real_2d,  &
    &                                 get_mpi_all_workroot_id,            &
    &                                 my_process_is_mpi_workroot,         &
    &                                 my_process_is_io,                   &
    &                                 my_process_is_work,                 &
    &                                 my_process_is_mpi_test,             &
    &                                 p_real_dp_byte,                     &
    &                                 MPI_ANY_SOURCE,                     &
    &                                 process_mpi_io_size,                &
    &                                 p_barrier, p_comm_work_io,          &
    &                                 p_comm_io, p_comm_rank, p_comm_size
  USE mo_model_domain,          ONLY: t_patch
  USE mo_parallel_config,       ONLY: nproma, p_test_run
  USE mo_impl_constants,        ONLY: inwp, max_dom, SUCCESS, zml_soil, &
    &                                 MAX_CHAR_LENGTH
  USE mo_math_constants,        ONLY: pi, pi_180
  USE mo_communication,         ONLY: idx_1d, blk_no, idx_no
  USE mo_ext_data_types,        ONLY: t_external_data
  USE mo_nonhydro_types,        ONLY: t_nh_state, t_nh_prog, t_nh_diag
  USE mo_nwp_phy_types,         ONLY: t_nwp_phy_diag
  USE mo_nwp_lnd_types,         ONLY: t_lnd_state, t_lnd_prog, t_lnd_diag
  USE mo_cf_convention,         ONLY: t_cf_var, t_cf_global, cf_global_info
  USE mo_util_string,           ONLY: int2string, one_of
  USE mo_util_uuid,             ONLY: t_uuid, uuid_unparse, uuid_string_length
  USE mo_read_interface,        ONLY: nf
  ! TODO[FP] : When using an already built GNAT, not all of the
  ! following USEs will be necessary:
  USE mo_gnat_gridsearch,       ONLY: gnat_init_grid, gnat_destroy, t_gnat_tree, &
    &                                 gnat_query_containing_triangles,           &
    &                                 gnat_merge_distributed_queries, gk
  USE mo_dynamics_config,       ONLY: nnow
  USE mo_io_config,             ONLY: inextra_2d, inextra_3d
  USE mo_lnd_nwp_config,        ONLY: tiles
  USE mo_run_config,            ONLY: iqv, iqc, iqi, iqr, iqs, ltestcase, &
    &                                 number_of_grid_used, iqm_max, iqni, &
    &                                 iqns, iqng, iqnh, iqnr, iqnc, ininact, &
                                      iqg, iqh  
  USE mo_meteogram_config,      ONLY: t_meteogram_output_config, t_station_list, &
    &                                 FTYPE_NETCDF, MAX_NAME_LENGTH, MAX_NUM_STATIONS
  USE mo_atm_phy_nwp_config,    ONLY: atm_phy_nwp_config
  USE mo_util_phys,             ONLY: rel_hum, swdir_s
  USE mo_grid_config,           ONLY: grid_sphere_radius, is_plane_torus
  USE mo_les_config,            ONLY: les_config

  IMPLICIT NONE

  PRIVATE
  CHARACTER(LEN=MAX_CHAR_LENGTH), PARAMETER :: modname       = 'mo_meteogram_output'
  INTEGER,                        PARAMETER :: dbg_level     = 0

  INCLUDE 'netcdf.inc'

  ! IO routines.
  ! called collectively, though non-IO PEs are occupied
  ! only for the case of distributed write mode.
  PUBLIC ::  meteogram_init
  PUBLIC ::  meteogram_is_sample_step
  PUBLIC ::  meteogram_sample_vars
  PUBLIC ::  meteogram_finalize
<<<<<<< HEAD
  PUBLIC ::  meteogram_flush_file
=======
>>>>>>> c720eddc

  INTEGER, PARAMETER :: MAX_TIME_STAMPS      =10000  !< max. number of time stamps
  INTEGER, PARAMETER :: MAX_NVARS            =  150  !< max. number of sampled 3d vars
  INTEGER, PARAMETER :: MAX_NSFCVARS         =  150  !< max. number of sampled surface vars
  INTEGER, PARAMETER :: MAX_DESCR_LENGTH     =  128  !< length of info strings (see cf_convention)
  INTEGER, PARAMETER :: MAX_DATE_LEN         =   16  !< length of iso8601 date strings
  ! arbitrarily chosen value for buffer size (somewhat large for safety reasons)
  INTEGER, PARAMETER :: MAX_HEADER_SIZE      =  128  !< *p_real_dp_byte

  INTEGER, PARAMETER :: TAG_VARLIST          =   99  !< MPI tag for communication of variable info
  INTEGER, PARAMETER :: TAG_MTGRM_MSG        = 77777 !< MPI tag (base) for communication of meteogram data
  INTEGER, PARAMETER :: TAG_DOMAIN_SHIFT     = 10000 !< separating of tag IDs for different domains
  ! flags for communication of variable info
  INTEGER, PARAMETER :: FLAG_VARLIST_ATMO    =    0
  INTEGER, PARAMETER :: FLAG_VARLIST_SFC     =    1
  INTEGER, PARAMETER :: FLAG_VARLIST_END     =   -1

  !! Groups of variables; using this we can distinguish different height axes
  INTEGER, PARAMETER :: VAR_GROUP_ATMO_ML    =    1  !< variables defined on model levels
  INTEGER, PARAMETER :: VAR_GROUP_ATMO_HL    =    2  !< variables defined on half levels
  INTEGER, PARAMETER :: VAR_GROUP_SURFACE    =    3  !< surface variables
  INTEGER, PARAMETER :: VAR_GROUP_SOIL_ML    =    4  !< variables defined on soil half levels
  INTEGER, PARAMETER :: VAR_GROUP_SOIL_MLp2  =    5  !< height levels [0m, soil half levels, -14.58m]
  INTEGER, PARAMETER :: FLAG_DIAG            =    4  !< Flag bit: if set then this variable is a diagnostic

  INTEGER :: ntiles_mtgrm          ! notal number of tiles (ntiles_total + ntiles_water) 
                                   ! if NWP tiles are set up
                                   ! 1 otherwise

  !>
  !! Generic interface for adding atmospheric vars to list (required
  !! to cope with 4d vars, e.g. with tiles):
  INTERFACE add_atmo_var
    MODULE PROCEDURE add_atmo_var_3d
    MODULE PROCEDURE add_atmo_var_4d
  END INTERFACE

  !>
  !! Generic interface for adding surface vars to list (required
  !! to cope with 3d vars, e.g. with tiles):
  INTERFACE add_sfc_var
    MODULE PROCEDURE add_sfc_var_2d
    MODULE PROCEDURE add_sfc_var_3d
  END INTERFACE

  !>
  !! Storage for information on a single variable
  !!
  TYPE t_var_info
    TYPE(t_cf_var)        :: cf              !< variable name, unit
    INTEGER               :: igroup_id       !< variable group (surface vars, soil temperatures, ...)
    INTEGER               :: nlevs           !< number of levels for this variable
    INTEGER,  POINTER     :: levels(:)       !< level indices (1:nlevs)
    REAL(wp), POINTER     :: p_source(:,:,:) !< pointer to source array  (nproma, nlev, nblk)
  END TYPE t_var_info

  !>
  !! Storage for information on a single surface variable
  !!
  TYPE t_sfc_var_info
    TYPE(t_cf_var)        :: cf              !< variable name, unit
    INTEGER               :: igroup_id       !< variable group (surface vars, soil temperatures, ...)
    REAL(wp), POINTER     :: p_source(:,:)   !< pointer to source array
  END TYPE t_sfc_var_info

  !>
  !! Value buffer for a single variable of a station.
  !!
  TYPE t_var_buffer
    REAL(wp), POINTER     :: heights(:)     !< level heights
    REAL(wp), POINTER     :: values(:,:)    !< sampled data for different levels (1:nlevs,time)
  END TYPE t_var_buffer

  !>
  !! Value buffer for a single surface variable of a station.
  !!
  TYPE t_sfc_var_buffer
    REAL(wp), POINTER     :: values(:)      !< sampled data (1:time)
  END TYPE t_sfc_var_buffer

  !>
  !! Data structure containing time slice info.
  !!
  TYPE t_time_stamp
    INTEGER                     :: istep    !< iteration step of model
    CHARACTER(len=MAX_DATE_LEN) :: zdate    !< date and time of point sample (iso8601)
  END TYPE t_time_stamp


  !>
  !! Data structure containing meteogram data and meta info for a
  !! single station.
  !!
  !! Apart from header info, data structures of this type buffer point
  !! values for a meteogram between file I/O.
  !! The time slices and variables where the values are collected are
  !! defined outside of this data structure in a record of type
  !! t_meteogram_data.
  !!
  !! Note: This info is different for different patches.
  !!
  TYPE t_meteogram_station
    ! Meteogram header (information on location, ...)
    INTEGER                         :: station_idx(2)   !< (idx,block) of station specification
    INTEGER                         :: tri_idx(2)       !< triangle index (global idx,block)
    INTEGER                         :: tri_idx_local(2) !< triangle index (idx,block)
    INTEGER                         :: owner            !< proc ID where station is located.
    REAL(wp)                        :: hsurf            !< surface height
    REAL(wp)                        :: frland           !< fraction of land
    REAL(wp)                        :: fc               !< Coriolis parameter
    INTEGER                         :: soiltype         !< soil type

    ! Tile info
    REAL(wp), ALLOCATABLE           :: tile_frac(:)    !< tile fractions
    INTEGER , ALLOCATABLE           :: tile_luclass(:) !< tile specific landuse classes

    ! Buffer for currently stored meteogram values.
    TYPE(t_var_buffer),     POINTER :: var(:)           !< sampled data (1:nvars)
    TYPE(t_sfc_var_buffer), POINTER :: sfc_var(:)       !< sampled data (1:nsfcvars)
  END TYPE t_meteogram_station

  !>
  !! Storage for information on the set of collected variables for
  !! several stations.
  !!
  TYPE t_meteogram_data
    ! variable info:
    INTEGER                         :: nvars, nsfcvars  !< number of sampled variables and surface variables
    INTEGER                         :: max_nlevs        !< maximum no. of levels for variables
    TYPE(t_var_info),     POINTER   :: var_info(:)      !< info for each variable (1:nvars)
    TYPE(t_sfc_var_info), POINTER   :: sfc_var_info(:)  !< info for each surface variable (1:nsfcvars)
    ! time stamp info:
    INTEGER                         :: icurrent         !< current time stamp index
    TYPE(t_time_stamp),   POINTER   :: time_stamp(:)    !< info on sample times (1:time)
    ! value buffers:
    TYPE(t_meteogram_station), POINTER :: station(:,:)  !< meteogram data and meta info for each station (idx,blk).
    INTEGER                         :: nstations, nblks, npromz
    INTEGER                         :: pstation(MAX_NUM_STATIONS)       !< "owner" PE for this station
  END TYPE t_meteogram_data

  !>
  !! Data structure specifying output file for meteogram data.
  !!
  TYPE t_meteogram_file
    INTEGER                          :: ftype         !< file type (NetCDF, ...)
    LOGICAL                          :: ldistributed  !< Flag. Separate files for each PE
    CHARACTER(len=MAX_NAME_LENGTH)   :: zname         !< file name string
    INTEGER                          :: file_id       !< meteogram file ID
    CHARACTER(len=uuid_string_length):: uuid_string   !< unparsed grid UUID
    INTEGER                          :: number_of_grid_used  !< as it says
    TYPE(t_cf_global)                :: cf            !< meta info
  END TYPE t_meteogram_file

  !>
  !! Data structure specifying NetCDF IDs
  !!
  TYPE t_ncid
    INTEGER  :: nstations, nvars, ntiles, charid, station_name, station_lat, station_lon, &
      &         station_idx, station_blk, station_hsurf, station_frland, station_fc,      &
      &         station_soiltype, station_tile_frac, station_tile_luclass,                &
      &         nsfcvars, var_name, var_unit, sfcvar_name, sfcvar_unit,                   &
      &         var_group_id, sfcvar_group_id, var_nlevs, max_nlevs, var_levels, timeid,  &
      &         time_step, dateid, var_values, sfcvar_values, var_heights, var_longname,  &
      &         sfcvar_longname
  END TYPE t_ncid

  !>
  !! Data structure containing internal indices for variables
  !!
  TYPE t_var
    INTEGER :: no_atmo_vars       !< number of atmo variables declared so far
    INTEGER :: no_sfc_vars        !< number of surface variables declared so far
  END TYPE t_var

  ! -------------------------------------------------------------------------------------------

  !>
  !! Data structure containing meteogram buffers and other data.
  !!
  TYPE t_buffer_state
    TYPE(t_meteogram_data)  :: meteogram_local_data             !< meteogram data local to this PE
    TYPE(t_meteogram_data)  :: meteogram_global_data            !< collected buffers (on IO PE)
    TYPE(t_meteogram_file)  :: meteogram_file_info              !< meteogram file handle etc.

    TYPE(t_ncid)            :: ncid_list                        !< NetCDF dimension IDs
    TYPE(t_var)             :: var_list                         !< internal indices of variables

    !! -- data for distributed meteogram sampling (MPI) --
    CHARACTER, ALLOCATABLE  :: msg_buffer(:,:)                  !< MPI buffer for station data
    INTEGER                 :: max_buf_size                     !< max buffer size for MPI messages
    CHARACTER, ALLOCATABLE  :: msg_varlist_buffer(:)            !< MPI buffer for variable info
    INTEGER                 :: max_varlist_buf_size             !< max buffer size for var list
    INTEGER                 :: vbuf_pos
    ! different roles in communication:
    LOGICAL                 :: l_is_sender, l_is_writer,         &
      &                        l_pure_io_pe, l_is_collecting_pe, &
      &                        l_is_varlist_sender
    INTEGER                 :: process_mpi_all_collector_id     !< rank of PE which gathers data
    INTEGER                 :: global_idx(MAX_NUM_STATIONS)     !< rank of sender PE for each station

    ! several variable indices, stored for convenience (when computing additional diagnostics)
    INTEGER                 :: i_T        = -1,  &
      &                        i_REL_HUM  = -1,  &
      &                        i_QV       = -1,  &
      &                        i_PEXNER   = -1,  &
      &                        i_SWDIR_S  = -1,  &
      &                        i_ALB      = -1,  &
      &                        i_SWDIFD_S = -1,  &
      &                        i_SOBS     = -1
  END TYPE t_buffer_state

  !! -- module data: --
  TYPE(t_buffer_state), SAVE, TARGET :: mtgrm(1:max_dom)


CONTAINS

  !>
  !! Set up list of variables for sampling.
  !!
  !! @par Revision History
  !! Initial implementation  by  F. Prill, DWD (2011-11-09)
  !!
  !! Anurag Dipankar, MPIM, 29 July 2015: Commenting out many variables
  !! for HDCP2 runs. IT MUST BE UNCOMMENTED AFTERWARDS
  SUBROUTINE meteogram_setup_variables(meteogram_config, ext_data, p_nh_state, &
    &                                  prm_diag, p_lnd_state, jg)
    ! station data from namelist
    TYPE(t_meteogram_output_config),     INTENT(IN) :: meteogram_config
    ! atmosphere external data
    TYPE(t_external_data),               INTENT(IN) :: ext_data
    ! nonhydrostatic state
    TYPE(t_nh_state), TARGET,            INTENT(IN) :: p_nh_state
    ! physical model state and other auxiliary variables
    TYPE(t_nwp_phy_diag), INTENT(IN), OPTIONAL      :: prm_diag
    ! model state for the NWP land physics
    TYPE(t_lnd_state), TARGET,           INTENT(IN) :: p_lnd_state
    ! patch index
    INTEGER,                             INTENT(IN) :: jg

    TYPE(t_nh_prog)          , POINTER :: prog
    TYPE(t_nh_diag)          , POINTER :: diag
    TYPE(t_lnd_prog)         , POINTER :: p_lnd_prog
    TYPE(t_lnd_diag)         , POINTER :: p_lnd_diag

    diag       => p_nh_state%diag
    prog       => p_nh_state%prog(nnow(jg))
    p_lnd_prog => p_lnd_state%prog_lnd(nnow(jg))
    p_lnd_diag => p_lnd_state%diag_lnd

    mtgrm(jg)%i_REL_HUM  = -1
    mtgrm(jg)%i_SWDIR_S  = -1
    mtgrm(jg)%i_ALB      = -1
    mtgrm(jg)%i_SWDIFD_S = -1
    mtgrm(jg)%i_SOBS     = -1


    !! Anurag Dipankar, MPIM, 29 July 2015: Commenting out many variables
    !! for HDCP2 runs. IT MUST BE UNCOMMENTED AFTERWARDS
    
    ! -- atmosphere

    CALL add_atmo_var(meteogram_config, VAR_GROUP_ATMO_ML, "P", "Pa", "Pressure", jg, diag%pres(:,:,:))
    CALL add_atmo_var(meteogram_config, VAR_GROUP_ATMO_ML, "T", "K", "Temperature", jg, diag%temp(:,:,:))
    !CALL add_atmo_var(meteogram_config, VAR_GROUP_ATMO_ML, "PEXNER", "-", "Exner pressure", &
    !  &               jg, prog%exner(:,:,:))
    CALL add_atmo_var(meteogram_config, VAR_GROUP_ATMO_ML, "RHO", "kg/m^3", "Density", jg, prog%rho(:,:,:))
    CALL add_atmo_var(meteogram_config, VAR_GROUP_ATMO_ML, "THETAV", "K", "virtual potential temperature", &
      &               jg, prog%theta_v(:,:,:))
    CALL add_atmo_var(meteogram_config, VAR_GROUP_ATMO_ML, "U", "m/s", "zonal wind", jg, diag%u(:,:,:))
    CALL add_atmo_var(meteogram_config, VAR_GROUP_ATMO_ML, "V", "m/s", "meridional wind", jg, diag%v(:,:,:))
    CALL add_atmo_var(meteogram_config, VAR_GROUP_ATMO_HL, "W", "m/s", "orthogonal vertical wind", jg, prog%w(:,:,:))

    ! For dry test cases: do not sample variables defined below this line:
    ! (but allow for TORUS moist runs; see call in mo_atmo_nonhydrostatic.F90)
    !IF (ltestcase .AND. les_config(jg)%is_dry_cbl) RETURN

    CALL add_atmo_var(meteogram_config, VAR_GROUP_ATMO_ML, "QV", "kg kg-1", "specific humidity", &
      &               jg, prog%tracer_ptr(iqv)%p_3d(:,:,:))
    CALL add_atmo_var(meteogram_config, VAR_GROUP_ATMO_ML, "QC", "kg kg-1", "specific cloud water content", &
      &               jg, prog%tracer_ptr(iqc)%p_3d(:,:,:))
    CALL add_atmo_var(meteogram_config, VAR_GROUP_ATMO_ML, "QI", "kg kg-1", "specific cloud ice content", &
      &               jg, prog%tracer_ptr(iqi)%p_3d(:,:,:))
    CALL add_atmo_var(meteogram_config, VAR_GROUP_ATMO_ML, "QR", "kg kg-1", "rain_mixing_ratio", &
      &               jg, prog%tracer_ptr(iqr)%p_3d(:,:,:))
    CALL add_atmo_var(meteogram_config, VAR_GROUP_ATMO_ML, "QS", "kg kg-1", "snow_mixing_ratio", &
      &               jg, prog%tracer_ptr(iqs)%p_3d(:,:,:))
    CALL add_atmo_var(meteogram_config, IBSET(VAR_GROUP_ATMO_ML, FLAG_DIAG), "REL_HUM", "%", "relative humidity", &
      &               jg, prog%tracer_ptr(iqv)%p_3d(:,:,:))

    IF(atm_phy_nwp_config(jg)%inwp_gscp==4 .OR. atm_phy_nwp_config(jg)%inwp_gscp==5) THEN
        CALL add_atmo_var(meteogram_config, VAR_GROUP_ATMO_ML, "QG", "kg kg-1", "graupel_mixing_ratio", &
        &               jg, prog%tracer_ptr(iqg)%p_3d(:,:,:))
        CALL add_atmo_var(meteogram_config, VAR_GROUP_ATMO_ML, "QH", "kg kg-1", "graupel_mixing_ratio", &
        &               jg, prog%tracer_ptr(iqh)%p_3d(:,:,:))
        CALL add_atmo_var(meteogram_config, VAR_GROUP_ATMO_ML, "QNI", "kg-1", "number concentration ice", &
        &               jg, prog%tracer_ptr(iqni)%p_3d(:,:,:))
        CALL add_atmo_var(meteogram_config, VAR_GROUP_ATMO_ML, "QNS", "kg-1", "number concentration snow", &
        &               jg, prog%tracer_ptr(iqns)%p_3d(:,:,:))
        CALL add_atmo_var(meteogram_config, VAR_GROUP_ATMO_ML, "QNR", "kg-1", "number concentration rain droplet", &
        &               jg, prog%tracer_ptr(iqnr)%p_3d(:,:,:))
        CALL add_atmo_var(meteogram_config, VAR_GROUP_ATMO_ML, "QNG", "kg-1", "number concentration graupel", &
        &               jg, prog%tracer_ptr(iqng)%p_3d(:,:,:))
        CALL add_atmo_var(meteogram_config, VAR_GROUP_ATMO_ML, "QNH", "kg-1", "number concentration hail", &
        &               jg, prog%tracer_ptr(iqnh)%p_3d(:,:,:))
        CALL add_atmo_var(meteogram_config, VAR_GROUP_ATMO_ML, "QNC", "kg-1", "number concentration cloud water", &
        &               jg, prog%tracer_ptr(iqnc)%p_3d(:,:,:))
        CALL add_atmo_var(meteogram_config, VAR_GROUP_ATMO_ML, "NIACT", "kg-1", "number concentration activated ice nuclei", &
        &               jg, prog%tracer_ptr(ininact)%p_3d(:,:,:))
    END IF

<<<<<<< HEAD
    !CALL add_atmo_var(meteogram_config, VAR_GROUP_ATMO_ML, "QV_DIA", "kg kg-1", "total specific humidity (diagnostic)", &
    !  &               jg, prm_diag%tot_ptr(iqv)%p_3d(:,:,:))
    !CALL add_atmo_var(meteogram_config, VAR_GROUP_ATMO_ML, "QC_DIA", "kg kg-1", "total specific cloud water content (diagnostic)", &
    !  &               jg, prm_diag%tot_ptr(iqc)%p_3d(:,:,:))
    !CALL add_atmo_var(meteogram_config, VAR_GROUP_ATMO_ML, "QI_DIA", "kg kg-1", "total specific cloud ice content (diagnostic)", &
    !  &               jg, prm_diag%tot_ptr(iqi)%p_3d(:,:,:))
=======
    CALL add_atmo_var(meteogram_config, VAR_GROUP_ATMO_ML, "QV_DIA", "kg kg-1", "total specific humidity (diagnostic)", &
      &               jg, prm_diag%tot_ptr(iqv)%p_3d(:,:,:))
    CALL add_atmo_var(meteogram_config, VAR_GROUP_ATMO_ML, "QC_DIA", "kg kg-1", "total specific cloud water content (diagnostic)", &
      &               jg, prm_diag%tot_ptr(iqc)%p_3d(:,:,:))
    CALL add_atmo_var(meteogram_config, VAR_GROUP_ATMO_ML, "QI_DIA", "kg kg-1", "total specific cloud ice content (diagnostic)", &
      &               jg, prm_diag%tot_ptr(iqi)%p_3d(:,:,:))
>>>>>>> c720eddc

    CALL add_atmo_var(meteogram_config, VAR_GROUP_ATMO_ML, "CLC", "-", "cloud cover", &
      &               jg, prm_diag%clc(:,:,:))
    !CALL add_atmo_var(meteogram_config, VAR_GROUP_ATMO_HL, "TKVM", "m**2/s", &
    !  &               "turbulent diffusion coefficients for momentum", &
    !  &               jg, prm_diag%tkvm(:,:,:))
    CALL add_atmo_var(meteogram_config, VAR_GROUP_ATMO_HL, "TKVH", "m**2/s", &
      &               "turbulent diffusion coefficients for heat", &
      &               jg, prm_diag%tkvh(:,:,:))
    !CALL add_atmo_var(meteogram_config, VAR_GROUP_ATMO_HL, "PHALF", "Pa", "Pressure on the half levels", &
    !  &               jg, diag%pres_ifc(:,:,:))

    ! -- soil related

    !IF (  atm_phy_nwp_config(jg)%inwp_surface == 1 ) THEN
    !  CALL add_atmo_var(meteogram_config, VAR_GROUP_SOIL_MLp2, "T_SO", "K", "soil temperature", &
    !    &               jg, p_lnd_diag%t_so(:,:,:))
    !  CALL add_atmo_var(meteogram_config, VAR_GROUP_SOIL_ML, "W_SO", "m H2O", &
    !    &               "total water content (ice + liquid water)", &
    !    &               jg, p_lnd_diag%w_so(:,:,:))
    !  CALL add_atmo_var(meteogram_config, VAR_GROUP_SOIL_ML, "W_SO_ICE", "m H2O", "ice content", &
    !    &               jg, p_lnd_diag%w_so_ice(:,:,:))

    !  CALL add_sfc_var(meteogram_config, VAR_GROUP_SURFACE,  "PL_COV", "-", "ground fraction covered by plants", &
    !    &              jg, ext_data%atm%plcov(:,:))
    !  CALL add_sfc_var(meteogram_config, VAR_GROUP_SURFACE,  "LA_IND", "-", "leaf area index (vegetation period)", &
    !    &              jg, ext_data%atm%lai(:,:))
    !  CALL add_sfc_var(meteogram_config, VAR_GROUP_SURFACE,  "RO_DEPT", "m", "root depth", &
    !    &              jg, ext_data%atm%rootdp(:,:))
    !  CALL add_sfc_var(meteogram_config, VAR_GROUP_SURFACE,  "Z0", "m", "roughness length*g", &
    !                   jg, prm_diag%gz0(:,:))
    !  CALL add_sfc_var(meteogram_config, VAR_GROUP_SURFACE,  "QV_S", "kg/kg", "specific humidity at the surface", &
    !    &              jg, p_lnd_diag%qv_s(:,:))
    !  CALL add_sfc_var(meteogram_config, VAR_GROUP_SURFACE,  "W_I", "m H2O", "water content of interception water", &
    !    &              jg, p_lnd_diag%w_i(:,:))
    !  CALL add_sfc_var(meteogram_config, VAR_GROUP_SURFACE,  "W_SNOW", "m H2O", "water content of snow", &
    !    &              jg, p_lnd_diag%w_snow(:,:))
    !  CALL add_sfc_var(meteogram_config, VAR_GROUP_SURFACE,  "RUNOFF_S", "kg/m2",   &
    !    &              "surface water runoff; sum over forecast", &
    !    &              jg, p_lnd_diag%runoff_s(:,:))
    !  CALL add_sfc_var(meteogram_config, VAR_GROUP_SURFACE,  "RUNOFF_G", "kg/m2",   &
    !    &              "soil water runoff; sum over forecast",    &
    !    &              jg, p_lnd_diag%runoff_g(:,:))
    !  CALL add_sfc_var(meteogram_config, VAR_GROUP_SURFACE,  "T_SNOW", "K", "temperature of the snow-surface", &
    !    &              jg, p_lnd_diag%t_snow(:,:))
    !  CALL add_sfc_var(meteogram_config, VAR_GROUP_SURFACE,  "T_S", "K", "temperature of the ground surface", &
    !    &              jg, p_lnd_diag%t_s(:,:))
    !  CALL add_sfc_var(meteogram_config, VAR_GROUP_SURFACE,  "T_G", "K", "weighted surface temperature", &
    !    &              jg, p_lnd_prog%t_g(:,:))
    !  CALL add_sfc_var(meteogram_config, VAR_GROUP_SURFACE,  "FRESHSNW", "-",              &
    !    &              "indicator for age of snow in top of snow layer", &
    !    &              jg, p_lnd_diag%freshsnow(:,:))
    !  CALL add_sfc_var(meteogram_config, VAR_GROUP_SURFACE,  "RHO_SNOW", "kg/m**3", "snow density", &
    !    &              jg, p_lnd_diag%rho_snow(:,:))
    !  CALL add_sfc_var(meteogram_config, VAR_GROUP_SURFACE,  "H_SNOW", "m", "snow height", &
    !    &              jg, p_lnd_diag%h_snow(:,:))
    !  CALL add_sfc_var(meteogram_config, VAR_GROUP_SURFACE,  "FR_SEAICE", "-", "fraction of sea ice", &
    !    &              jg, p_lnd_diag%fr_seaice(:,:))
    !ENDIF

    ! -- single level variables

<<<<<<< HEAD
    !CALL add_sfc_var(meteogram_config, VAR_GROUP_SURFACE, "P_SFC", "Pa", "surface pressure", &
    !  &              jg, diag%pres_sfc(:,:))
    !CALL add_sfc_var(meteogram_config, VAR_GROUP_SURFACE, "TCM", "-", "turbulent transfer coefficients for momentum", &
    !  &              jg, prm_diag%tcm(:,:))
    !CALL add_sfc_var(meteogram_config, VAR_GROUP_SURFACE, "TCH", "-", "turbulent transfer coefficients for heat", &
    !  &              jg, prm_diag%tch(:,:))
    !CALL add_sfc_var(meteogram_config, VAR_GROUP_SURFACE, "SHFL", "W/m2", "sensible heat flux (surface)", &
    !  &              jg, prm_diag%shfl_s(:,:))
    !CALL add_sfc_var(meteogram_config, VAR_GROUP_SURFACE, "LHFL", "W/m2", "latent heat flux (surface)", &
    !  &              jg, prm_diag%lhfl_s(:,:))
    !CALL add_sfc_var(meteogram_config, VAR_GROUP_SURFACE, "VIO3", "Pa O3", "vertically integrated ozone amount", &
    !  &              jg, prm_diag%vio3(:,:))
    !CALL add_sfc_var(meteogram_config, VAR_GROUP_SURFACE, "HMO3", "Pa", "height of O3 maximum", &
    !  &              jg, prm_diag%hmo3(:,:))
    !CALL add_sfc_var(meteogram_config, VAR_GROUP_SURFACE, "T2M", "K", "temperature in 2m", &
    !  &              jg, prm_diag%t_2m(:,:))
    !CALL add_sfc_var(meteogram_config, VAR_GROUP_SURFACE, "TD2M", "K", "dew-point temperature in 2m", &
    !  &              jg, prm_diag%td_2m(:,:))
    !CALL add_sfc_var(meteogram_config, VAR_GROUP_SURFACE, "U10M", "m/s", "zonal wind in 10m", &
    !  &              jg, prm_diag%u_10m(:,:))
    !CALL add_sfc_var(meteogram_config, VAR_GROUP_SURFACE, "V10M", "m/s", "meridional wind in 10m", &
    !  &              jg, prm_diag%v_10m(:,:))
    !CALL add_sfc_var(meteogram_config, VAR_GROUP_SURFACE, "VBMAX10M", "m/s", "gust in 10m", &
    !  &              jg, prm_diag%gust10(:,:))
    !CALL add_sfc_var(meteogram_config, VAR_GROUP_SURFACE, "SOBT", "W m-2", "shortwave net flux at toa", &
    !  &              jg, prm_diag%swflxtoa(:,:))
    !CALL add_sfc_var(meteogram_config, VAR_GROUP_SURFACE, "THBT", "W m-2", "longwave net flux at toa", &
    !  &              jg, prm_diag%lwflxall(:,1,:))
    !CALL add_sfc_var(meteogram_config, VAR_GROUP_SURFACE, "SOBS", "W m-2", "shortwave net flux at surface", &
    !  &              jg, prm_diag%swflxsfc(:,:))
    !CALL add_sfc_var(meteogram_config, VAR_GROUP_SURFACE, "THBS", "W m-2", "longwave net flux at surface", &
    !  &              jg, prm_diag%lwflxsfc(:,:))
    !CALL add_sfc_var(meteogram_config, VAR_GROUP_SURFACE, "ALB", "-", "surface shortwave albedo, diffuse", &
    !  &              jg, prm_diag%albdif(:,:))
    !CALL add_sfc_var(meteogram_config, VAR_GROUP_SURFACE, "RAIN_GSP", "kg/m2", "accumulated grid-scale surface rain", &
    !  &              jg, prm_diag%rain_gsp(:,:))
    !CALL add_sfc_var(meteogram_config, VAR_GROUP_SURFACE, "SNOW_GSP", "kg/m2", "accumulated grid-scale surface snow", &
    !  &              jg, prm_diag%snow_gsp(:,:))
    !CALL add_sfc_var(meteogram_config, VAR_GROUP_SURFACE, "RAIN_CON", "kg/m2", "accumulated convective surface rain", &
    !  &              jg, prm_diag%rain_con(:,:))
    !CALL add_sfc_var(meteogram_config, VAR_GROUP_SURFACE, "SNOW_CON", "kg/m2", "accumulated convective surface snow", &
    !  &              jg, prm_diag%snow_con(:,:))
    !CALL add_sfc_var(meteogram_config, VAR_GROUP_SURFACE, "H_ICE", "m", "sea ice depth", &
    !  &              jg, p_lnd_state%prog_wtr(nnow(jg))%h_ice(:,:))

    !CALL add_sfc_var(meteogram_config, VAR_GROUP_SURFACE, "CLCT", "%", "total cloud cover", &
    !  &              jg, prm_diag%clct(:,:))
    !CALL add_sfc_var(meteogram_config, VAR_GROUP_SURFACE, "CLCL", "%", "low level cloud cover", &
    !  &              jg, prm_diag%clcl(:,:))
    !CALL add_sfc_var(meteogram_config, VAR_GROUP_SURFACE, "CLCM", "%", "mid level cloud cover", &
    !  &              jg, prm_diag%clcm(:,:))
    !CALL add_sfc_var(meteogram_config, VAR_GROUP_SURFACE, "CLCH", "%", "high level cloud cover", &
    !  &              jg, prm_diag%clch(:,:))

    !CALL add_sfc_var(meteogram_config, VAR_GROUP_SURFACE, "UMFL_S", "N m-2", "u-momentum flux at the surface", &
    !  &              jg, prm_diag%umfl_s(:,:))
    !CALL add_sfc_var(meteogram_config, VAR_GROUP_SURFACE, "VMFL_S", "N m-2", "v-momentum flux at the surface", &
    !  &              jg, prm_diag%vmfl_s(:,:))

    !CALL add_sfc_var(meteogram_config, VAR_GROUP_SURFACE, "SWDIFU_S", "W m-2", "shortwave upward flux at surface", &
    !  &              jg, prm_diag%swflx_up_sfc(:,:))
    !CALL add_sfc_var(meteogram_config, VAR_GROUP_SURFACE, "SWDIFD_S", "W m-2", "shortwave diffuse downward flux at surface", &
    !  &              jg, prm_diag%swflx_dn_sfc_diff(:,:))
    !CALL add_sfc_var(meteogram_config, VAR_GROUP_SURFACE, "PAB_S", "W m-2", &
    !  &              "photosynthetically active shortwave downward flux at surface", &
    !  &              jg, prm_diag%swflx_par_sfc(:,:))

    !CALL add_sfc_var(meteogram_config, IBSET(VAR_GROUP_SURFACE, FLAG_DIAG), "SWDIR_S", "W m-2", &
    !  &              "shortwave direct downward flux at surface", &
    !  &              jg, prm_diag%swflx_dn_sfc_diff(:,:))


    !! -- vertical integrals

    !CALL add_sfc_var(meteogram_config, VAR_GROUP_SURFACE, "TQV", "kg m-2", "column integrated water vapour", &
    !  &              jg, diag%tracer_vi_ptr(iqv)%p_2d(:,:))
    !CALL add_sfc_var(meteogram_config, VAR_GROUP_SURFACE, "TQC", "kg m-2", "column integrated cloud water", &
    !  &              jg, diag%tracer_vi_ptr(iqc)%p_2d(:,:))
    !CALL add_sfc_var(meteogram_config, VAR_GROUP_SURFACE, "TQI", "kg m-2", "column integrated cloud ice", &
    !  &              jg, diag%tracer_vi_ptr(iqi)%p_2d(:,:))
    !IF ( iqm_max >= 4) THEN
    !  CALL add_sfc_var(meteogram_config, VAR_GROUP_SURFACE, "TQR", "kg m-2", "column integrated rain", &
    !    &              jg, diag%tracer_vi_ptr(iqr)%p_2d(:,:))
    !ENDIF
    !IF ( iqm_max >= 5) THEN
    !  CALL add_sfc_var(meteogram_config, VAR_GROUP_SURFACE, "TQS", "kg m-2", "column integrated snow", &
    !    &              jg, diag%tracer_vi_ptr(iqs)%p_2d(:,:))
    !END IF

    !CALL add_sfc_var(meteogram_config, VAR_GROUP_SURFACE, "TQV_DIA", "kg m-2", &
    !  &              "total column integrated water vapour (diagnostic)",      &
    !  &              jg, prm_diag%tci_ptr(iqv)%p_2d(:,:))
    !CALL add_sfc_var(meteogram_config, VAR_GROUP_SURFACE, "TQC_DIA", "kg m-2", &
    !  &              "total column integrated cloud water (diagnostic)",       &
    !  &              jg, prm_diag%tci_ptr(iqc)%p_2d(:,:))
    !CALL add_sfc_var(meteogram_config, VAR_GROUP_SURFACE, "TQI_DIA", "kg m-2", &
    !  &              "total column integrated cloud ice (diagnostic)",         &
    !  &              jg, prm_diag%tci_ptr(iqi)%p_2d(:,:))


    !IF (inextra_2d > 0) THEN
    !  ! Variable: Extra 2D
    !  CALL add_sfc_var (meteogram_config, VAR_GROUP_SURFACE, "EXTRA2D","","-", jg, diag%extra_2d(:,:,1:inextra_2d))
    !ENDIF
    !IF (inextra_3d > 0) THEN
    !  ! Variable: Extra 3D
    !  CALL add_atmo_var(meteogram_config, VAR_GROUP_ATMO_ML, "EXTRA3D","","-", jg, diag%extra_3d(:,:,:,1:inextra_3d))
    !END IF

    !! several variable indices, stored for convenience (when computing
    !! additional diagnostics):
    !mtgrm(jg)%i_T        = get_var("T"       , jg)
    !mtgrm(jg)%i_QV       = get_var("QV"      , jg)
    !mtgrm(jg)%i_REL_HUM  = get_var("REL_HUM" , jg)
    !mtgrm(jg)%i_PEXNER   = get_var("PEXNER"  , jg)
    !mtgrm(jg)%i_SWDIR_S  = get_sfcvar("SWDIR_S" , jg)
    !mtgrm(jg)%i_ALB      = get_sfcvar("ALB"     , jg)
    !mtgrm(jg)%i_SWDIFD_S = get_sfcvar("SWDIFD_S", jg)
    !mtgrm(jg)%i_SOBS     = get_sfcvar("SOBS"    , jg)
=======
    CALL add_sfc_var(meteogram_config, VAR_GROUP_SURFACE, "P_SFC", "Pa", "surface pressure", &
      &              jg, diag%pres_sfc(:,:))
    CALL add_sfc_var(meteogram_config, VAR_GROUP_SURFACE, "TCM", "-", "turbulent transfer coefficients for momentum", &
      &              jg, prm_diag%tcm(:,:))
    CALL add_sfc_var(meteogram_config, VAR_GROUP_SURFACE, "TCH", "-", "turbulent transfer coefficients for heat", &
      &              jg, prm_diag%tch(:,:))
    CALL add_sfc_var(meteogram_config, VAR_GROUP_SURFACE, "SHFL", "W/m2", "sensible heat flux (surface)", &
      &              jg, prm_diag%shfl_s(:,:))
    CALL add_sfc_var(meteogram_config, VAR_GROUP_SURFACE, "LHFL", "W/m2", "latent heat flux (surface)", &
      &              jg, prm_diag%lhfl_s(:,:))
    CALL add_sfc_var(meteogram_config, VAR_GROUP_SURFACE, "VIO3", "Pa O3", "vertically integrated ozone amount", &
      &              jg, prm_diag%vio3(:,:))
    CALL add_sfc_var(meteogram_config, VAR_GROUP_SURFACE, "HMO3", "Pa", "height of O3 maximum", &
      &              jg, prm_diag%hmo3(:,:))
    CALL add_sfc_var(meteogram_config, VAR_GROUP_SURFACE, "T2M", "K", "temperature in 2m", &
      &              jg, prm_diag%t_2m(:,:))
    CALL add_sfc_var(meteogram_config, VAR_GROUP_SURFACE, "TD2M", "K", "dew-point temperature in 2m", &
      &              jg, prm_diag%td_2m(:,:))
    CALL add_sfc_var(meteogram_config, VAR_GROUP_SURFACE, "U10M", "m/s", "zonal wind in 10m", &
      &              jg, prm_diag%u_10m(:,:))
    CALL add_sfc_var(meteogram_config, VAR_GROUP_SURFACE, "V10M", "m/s", "meridional wind in 10m", &
      &              jg, prm_diag%v_10m(:,:))
    CALL add_sfc_var(meteogram_config, VAR_GROUP_SURFACE, "VBMAX10M", "m/s", "gust in 10m", &
      &              jg, prm_diag%gust10(:,:))
    CALL add_sfc_var(meteogram_config, VAR_GROUP_SURFACE, "SOBT", "W m-2", "shortwave net flux at toa", &
      &              jg, prm_diag%swflxtoa(:,:))
    CALL add_sfc_var(meteogram_config, VAR_GROUP_SURFACE, "THBT", "W m-2", "longwave net flux at toa", &
      &              jg, prm_diag%lwflxall(:,1,:))
    CALL add_sfc_var(meteogram_config, VAR_GROUP_SURFACE, "SOBS", "W m-2", "shortwave net flux at surface", &
      &              jg, prm_diag%swflxsfc(:,:))
    CALL add_sfc_var(meteogram_config, VAR_GROUP_SURFACE, "THBS", "W m-2", "longwave net flux at surface", &
      &              jg, prm_diag%lwflxsfc(:,:))
    CALL add_sfc_var(meteogram_config, VAR_GROUP_SURFACE, "ALB", "-", "surface shortwave albedo, diffuse", &
      &              jg, prm_diag%albdif(:,:))
    CALL add_sfc_var(meteogram_config, VAR_GROUP_SURFACE, "RAIN_GSP", "kg/m2", "accumulated grid-scale surface rain", &
      &              jg, prm_diag%rain_gsp(:,:))
    CALL add_sfc_var(meteogram_config, VAR_GROUP_SURFACE, "SNOW_GSP", "kg/m2", "accumulated grid-scale surface snow", &
      &              jg, prm_diag%snow_gsp(:,:))
    CALL add_sfc_var(meteogram_config, VAR_GROUP_SURFACE, "RAIN_CON", "kg/m2", "accumulated convective surface rain", &
      &              jg, prm_diag%rain_con(:,:))
    CALL add_sfc_var(meteogram_config, VAR_GROUP_SURFACE, "SNOW_CON", "kg/m2", "accumulated convective surface snow", &
      &              jg, prm_diag%snow_con(:,:))
    CALL add_sfc_var(meteogram_config, VAR_GROUP_SURFACE, "H_ICE", "m", "sea ice depth", &
      &              jg, p_lnd_state%prog_wtr(nnow(jg))%h_ice(:,:))

    CALL add_sfc_var(meteogram_config, VAR_GROUP_SURFACE, "CLCT", "%", "total cloud cover", &
      &              jg, prm_diag%clct(:,:))
    CALL add_sfc_var(meteogram_config, VAR_GROUP_SURFACE, "CLCL", "%", "low level cloud cover", &
      &              jg, prm_diag%clcl(:,:))
    CALL add_sfc_var(meteogram_config, VAR_GROUP_SURFACE, "CLCM", "%", "mid level cloud cover", &
      &              jg, prm_diag%clcm(:,:))
    CALL add_sfc_var(meteogram_config, VAR_GROUP_SURFACE, "CLCH", "%", "high level cloud cover", &
      &              jg, prm_diag%clch(:,:))

    CALL add_sfc_var(meteogram_config, VAR_GROUP_SURFACE, "UMFL_S", "N m-2", "u-momentum flux at the surface", &
      &              jg, prm_diag%umfl_s(:,:))
    CALL add_sfc_var(meteogram_config, VAR_GROUP_SURFACE, "VMFL_S", "N m-2", "v-momentum flux at the surface", &
      &              jg, prm_diag%vmfl_s(:,:))

    CALL add_sfc_var(meteogram_config, VAR_GROUP_SURFACE, "SWDIFU_S", "W m-2", "shortwave upward flux at surface", &
      &              jg, prm_diag%swflx_up_sfc(:,:))
    CALL add_sfc_var(meteogram_config, VAR_GROUP_SURFACE, "SWDIFD_S", "W m-2", "shortwave diffuse downward flux at surface", &
      &              jg, prm_diag%swflx_dn_sfc_diff(:,:))
    CALL add_sfc_var(meteogram_config, VAR_GROUP_SURFACE, "PAB_S", "W m-2", &
      &              "photosynthetically active shortwave downward flux at surface", &
      &              jg, prm_diag%swflx_par_sfc(:,:))

    CALL add_sfc_var(meteogram_config, IBSET(VAR_GROUP_SURFACE, FLAG_DIAG), "SWDIR_S", "W m-2", &
      &              "shortwave direct downward flux at surface", &
      &              jg, prm_diag%swflx_dn_sfc_diff(:,:))

    ! -- tiled surface fields
    IF (meteogram_config%loutput_tiles) THEN     ! write some selected tile specific fields
      CALL add_atmo_var(meteogram_config, VAR_GROUP_SOIL_ML, "W_SO_T", "m H2O", "soil water content", &
        &               jg, p_lnd_prog%w_so_t(:,:,:,:))
      CALL add_atmo_var(meteogram_config, VAR_GROUP_SOIL_MLp2, "T_SO_T", "K", "soil temperature", &
        &               jg, p_lnd_prog%t_so_t(:,:,:,:))
      CALL add_sfc_var(meteogram_config, VAR_GROUP_SURFACE, "T_G_T", "K", "surface temperature", &
        &              jg, p_lnd_prog%t_g_t(:,:,:))
      CALL add_sfc_var(meteogram_config, VAR_GROUP_SURFACE, "SHFL_T", "W/m2", "sensible heat flux (surface)", &
        &              jg, prm_diag%shfl_s_t(:,:,:))
      CALL add_sfc_var(meteogram_config, VAR_GROUP_SURFACE, "LHFL_T", "W/m2", "latent heat flux (surface)", &
        &              jg, prm_diag%lhfl_s_t(:,:,:))
      CALL add_sfc_var(meteogram_config, VAR_GROUP_SURFACE, "SOBS_T", "W m-2", "shortwave net flux (surface)", &
        &              jg, prm_diag%swflxsfc_t(:,:,:))
      CALL add_sfc_var(meteogram_config, VAR_GROUP_SURFACE, "THBS_T", "W m-2", "longwave net flux (surface)", &
        &              jg, prm_diag%lwflxsfc_t(:,:,:))
      CALL add_sfc_var(meteogram_config, VAR_GROUP_SURFACE, "FRAC_T", "-", "tile fractions (time dependent)", &
        &              jg, ext_data%atm%frac_t(:,:,:))
    ENDIF

    ! -- vertical integrals

    CALL add_sfc_var(meteogram_config, VAR_GROUP_SURFACE, "TQV", "kg m-2", "column integrated water vapour", &
      &              jg, diag%tracer_vi_ptr(iqv)%p_2d(:,:))
    CALL add_sfc_var(meteogram_config, VAR_GROUP_SURFACE, "TQC", "kg m-2", "column integrated cloud water", &
      &              jg, diag%tracer_vi_ptr(iqc)%p_2d(:,:))
    CALL add_sfc_var(meteogram_config, VAR_GROUP_SURFACE, "TQI", "kg m-2", "column integrated cloud ice", &
      &              jg, diag%tracer_vi_ptr(iqi)%p_2d(:,:))
    IF ( iqm_max >= 4) THEN
      CALL add_sfc_var(meteogram_config, VAR_GROUP_SURFACE, "TQR", "kg m-2", "column integrated rain", &
        &              jg, diag%tracer_vi_ptr(iqr)%p_2d(:,:))
    ENDIF
    IF ( iqm_max >= 5) THEN
      CALL add_sfc_var(meteogram_config, VAR_GROUP_SURFACE, "TQS", "kg m-2", "column integrated snow", &
        &              jg, diag%tracer_vi_ptr(iqs)%p_2d(:,:))
    END IF

    CALL add_sfc_var(meteogram_config, VAR_GROUP_SURFACE, "TQV_DIA", "kg m-2", &
      &              "total column integrated water vapour (diagnostic)",      &
      &              jg, prm_diag%tci_ptr(iqv)%p_2d(:,:))
    CALL add_sfc_var(meteogram_config, VAR_GROUP_SURFACE, "TQC_DIA", "kg m-2", &
      &              "total column integrated cloud water (diagnostic)",       &
      &              jg, prm_diag%tci_ptr(iqc)%p_2d(:,:))
    CALL add_sfc_var(meteogram_config, VAR_GROUP_SURFACE, "TQI_DIA", "kg m-2", &
      &              "total column integrated cloud ice (diagnostic)",         &
      &              jg, prm_diag%tci_ptr(iqi)%p_2d(:,:))


    IF (inextra_2d > 0) THEN
      ! Variable: Extra 2D
      CALL add_sfc_var (meteogram_config, VAR_GROUP_SURFACE, "EXTRA2D","","-", jg, diag%extra_2d(:,:,1:inextra_2d))
    ENDIF
    IF (inextra_3d > 0) THEN
      ! Variable: Extra 3D
      CALL add_atmo_var(meteogram_config, VAR_GROUP_ATMO_ML, "EXTRA3D","","-", jg, diag%extra_3d(:,:,:,1:inextra_3d))
    END IF

    ! several variable indices, stored for convenience (when computing
    ! additional diagnostics):
    mtgrm(jg)%i_T        = get_var("T"       , jg)
    mtgrm(jg)%i_QV       = get_var("QV"      , jg)
    mtgrm(jg)%i_REL_HUM  = get_var("REL_HUM" , jg)
    mtgrm(jg)%i_PEXNER   = get_var("PEXNER"  , jg)
    mtgrm(jg)%i_SWDIR_S  = get_sfcvar("SWDIR_S" , jg)
    mtgrm(jg)%i_ALB      = get_sfcvar("ALB"     , jg)
    mtgrm(jg)%i_SWDIFD_S = get_sfcvar("SWDIFD_S", jg)
    mtgrm(jg)%i_SOBS     = get_sfcvar("SOBS"    , jg)
>>>>>>> c720eddc

  END SUBROUTINE meteogram_setup_variables


  !>
  !! Computation of additional diagnostic quantities for meteogram.
  !!
  !! @par Revision History
  !! Initial implementation  by  F. Prill, DWD (2011-11-25)
  !!
  SUBROUTINE compute_diagnostics(station, jg, i_tstep)
    TYPE(t_meteogram_station), INTENT(INOUT) :: station
    INTEGER, INTENT(IN) :: jg, i_tstep   ! patch, time step index
    ! local variables
    CHARACTER(*), PARAMETER :: routine = modname//":compute_diagnostics"
    TYPE(t_meteogram_data), POINTER :: meteogram_data
    INTEGER                         :: ilev
    REAL(wp)                        :: temp, qv, p_ex
    REAL(wp)                        :: albedo, swdifd_s, sobs

    IF (mtgrm(jg)%i_REL_HUM == 0) RETURN

    meteogram_data => mtgrm(jg)%meteogram_local_data

    ! TODO[FP] : In some cases, values (slightly) greater than 100%
    !            are computed for relative humidity.

    IF (mtgrm(jg)%i_REL_HUM /= -1) THEN
      DO ilev=1,meteogram_data%var_info(mtgrm(jg)%i_REL_HUM)%nlevs
        IF ((mtgrm(jg)%i_T       /= -1) .AND. &
          & (mtgrm(jg)%i_QV      /= -1) .AND. &
          & (mtgrm(jg)%i_PEXNER  /= -1)) THEN
          ! get values for temperature, etc.:
          temp = station%var(mtgrm(jg)%i_T)%values(ilev, i_tstep)
          qv   = station%var(mtgrm(jg)%i_QV)%values(ilev, i_tstep)
          p_ex = station%var(mtgrm(jg)%i_PEXNER)%values(ilev, i_tstep)
          !-- compute relative humidity as r = e/e_s:
!CDIR NEXPAND
          station%var(mtgrm(jg)%i_REL_HUM)%values(ilev, i_tstep) = rel_hum(temp, qv, p_ex)
        ELSE
          WRITE(message_text,*) ">>> meteogram: REL_HUM could not be computed (T, QV, and/or PEXNER missing)"
          CALL message(routine, TRIM(message_text))
        END IF
      END DO
    END IF

    ! compute shortwave direct downward flux at surface
    IF (mtgrm(jg)%i_SWDIR_S /= -1) THEN
      IF ((mtgrm(jg)%i_ALB      /= -1) .AND. &
        & (mtgrm(jg)%i_SWDIFD_S /= -1) .AND. &
        & (mtgrm(jg)%i_SOBS     /= -1)) THEN
        albedo   = station%sfc_var(mtgrm(jg)%i_ALB)%values(i_tstep)
        swdifd_s = station%sfc_var(mtgrm(jg)%i_SWDIFD_S)%values(i_tstep)
        sobs     = station%sfc_var(mtgrm(jg)%i_SOBS)%values(i_tstep)
        station%sfc_var(mtgrm(jg)%i_SWDIR_S)%values(i_tstep) = swdir_s(albedo, swdifd_s, sobs)
      ELSE
        WRITE(message_text,*) ">>> meteogram: SWDIR_S could not be computed (ALB, SWDIFD_S, and/or SOBS missing)"
        CALL message(routine, TRIM(message_text))
      END IF
    END IF

  END SUBROUTINE compute_diagnostics


  !>
  !! Initialize meteogram data buffer, allocating storage.
  !! This is a collective operation.
  !!
  !! Note: Patch information, model state, etc. are optional
  !!       parameters here since this SR may also be called by pure
  !!       I/O PEs in asynchronous output mode.
  !!
  !! @par Revision History
  !! Initial implementation  by  F. Prill, DWD (2011-08-22)
  !!
  SUBROUTINE meteogram_init(meteogram_output_config, jg,     &
    &                       ptr_patch, ext_data, p_nh_state, &
    &                       prm_diag, p_lnd_state, iforcing, &
    &                       grid_uuid, number_of_grid_used)
    ! station data from namelist
    TYPE(t_meteogram_output_config), TARGET, INTENT(IN) :: meteogram_output_config
    ! patch index
    INTEGER,                   INTENT(IN) :: jg
    ! data structure containing grid info:
    TYPE(t_patch),             INTENT(IN), OPTIONAL :: ptr_patch
    ! atmosphere external data
    TYPE(t_external_data),     INTENT(IN), OPTIONAL :: ext_data
    ! nonhydrostatic state
    TYPE(t_nh_state), TARGET,  INTENT(IN), OPTIONAL  :: p_nh_state
    ! physical model state and other auxiliary variables
    TYPE(t_nwp_phy_diag),      INTENT(IN), OPTIONAL  :: prm_diag
    ! model state for the NWP land physics
    TYPE(t_lnd_state), TARGET, INTENT(IN), OPTIONAL  :: p_lnd_state
    ! parameterized forcing (right hand side) of dynamics, affects
    ! topography specification, see "mo_extpar_config"
    INTEGER,                   INTENT(IN), OPTIONAL :: iforcing
    TYPE(t_uuid),              INTENT(IN), OPTIONAL :: grid_uuid
    ! number of grid used
    INTEGER,                   INTENT(IN), OPTIONAL :: number_of_grid_used

    ! local variables:
    CHARACTER(*), PARAMETER :: routine = modname//":meteogram_init"

    INTEGER      :: ithis_nlocal_pts, nblks, npromz,  &
      &             nstations, ierrstat,              &
      &             jb, jc, glb_index, i_startidx,    &
      &             i_endidx, jc_station, jb_station, &
      &             istation, my_id, ivar, nlevs,     &
      &             nblks_global, npromz_global, ilev,&
      &             istation_glb
    REAL(gk)     :: in_points(nproma,meteogram_output_config%nblks,2) !< geographical locations
    REAL(gk)     :: min_dist(nproma,meteogram_output_config%nblks)    !< minimal distance
    ! list of triangles containing lon-lat grid points (first dim: index and block)
    INTEGER      :: tri_idx(2,nproma,meteogram_output_config%nblks)
    INTEGER      :: max_var_size, max_sfcvar_size
    REAL(wp)     :: grid_sphere_radius_mtg
    REAL(wp), ALLOCATABLE              :: hlevels(:)
    TYPE(t_meteogram_data)   , POINTER :: meteogram_data
    TYPE(t_meteogram_station), POINTER :: p_station
    TYPE(t_cf_global)        , POINTER :: cf  !< meta info
    TYPE(t_gnat_tree)                  :: gnat

    INTEGER                            :: io_collector_rank

    !-- define the different roles in the MPI communication inside
    !-- this module

    ! PE collecting variable info to send it to pure I/O PEs.
    ! (only relevant if pure I/O PEs exist)
    mtgrm(jg)%l_is_varlist_sender = (process_mpi_io_size > 0)    .AND.  &
      &                   my_process_is_work() .AND. &
      &                   my_process_is_mpi_workroot() .AND.  &
      &             .NOT. my_process_is_mpi_test()

    ! Flag. True, if this PE is a pure I/O PE without own patch data:
    mtgrm(jg)%l_pure_io_pe        = (process_mpi_io_size > 0) .AND.  &
      &                   my_process_is_io()

    io_collector_rank = -1
    IF (process_mpi_io_size > 0) THEN

      ! determine rank of last I/O PE
      IF (my_process_is_io()) THEN
        IF (p_comm_rank(p_comm_io) == p_comm_size(p_comm_io) - 1) THEN
          io_collector_rank = get_my_mpi_all_id()
        END IF
      END IF

      ! distribute rank of last I/O PE
      io_collector_rank = p_max(io_collector_rank, comm=p_comm_work_io)
    END IF

    ! Flag. True, if this PE collects data from (other) working PEs
    mtgrm(jg)%l_is_collecting_pe  = (.NOT. meteogram_output_config%ldistributed)   &
      &            .AND.  ( ((process_mpi_io_size == 0)  .AND.           &
      &                      my_process_is_mpi_workroot() .AND.          &
      &                      (p_n_work > 1) )                            &
      &               .OR.  (mtgrm(jg)%l_pure_io_pe .AND.                &
      &                     (get_my_mpi_all_id() == io_collector_rank)) )

    IF (.NOT. meteogram_output_config%ldistributed) THEN
      IF (process_mpi_io_size == 0) THEN
        mtgrm(jg)%process_mpi_all_collector_id = get_mpi_all_workroot_id()
      ELSE
        mtgrm(jg)%process_mpi_all_collector_id = io_collector_rank
      END IF
    END IF

    ! Consistency check I: If this is NOT a pure I/O PE, then patch data
    ! must be available:
    IF (.NOT. mtgrm(jg)%l_pure_io_pe .AND. &
      & ((.NOT. PRESENT(ptr_patch))   .OR.  (.NOT. PRESENT(ext_data))    .OR.  &
      &  (.NOT. PRESENT(p_nh_state))  .OR.                                     &
      &  (.NOT. PRESENT(p_lnd_state)) .OR.  (.NOT. PRESENT(iforcing)) )) THEN
      CALL finish (routine, 'Missing argument(s)!')
    END IF

    ! Consistency check II: If this is a pure I/O PE, then number_of_grid_used
    ! and grid_uuid must be available.
    IF (mtgrm(jg)%l_pure_io_pe .AND. &
      & ( (.NOT. PRESENT(number_of_grid_used) .OR. &
      &   (.NOT. PRESENT(grid_uuid)) ) ) ) THEN
      CALL finish (routine, 'I/O PE Missing argument(s)!')
    ENDIF

    IF (ALLOCATED(tiles)) THEN
      ntiles_mtgrm = SIZE(tiles)
    ELSE
      ntiles_mtgrm = 1
    ENDIF

    meteogram_data => mtgrm(jg)%meteogram_local_data

    mtgrm(jg)%var_list%no_atmo_vars = 0
    mtgrm(jg)%var_list%no_sfc_vars  = 0

    ! set meta data (appears in NetCDF output file)
    cf => mtgrm(jg)%meteogram_file_info%cf
    cf%title       = 'ICON Meteogram File'
    cf%institution = TRIM(cf_global_info%institution)
    cf%source      = TRIM(cf_global_info%source)
    cf%history     = TRIM(cf_global_info%history)
    cf%references  = TRIM(cf_global_info%references)
    cf%comment     = TRIM(cf_global_info%comment)
    
    mtgrm(jg)%meteogram_file_info%ldistributed = meteogram_output_config%ldistributed
    CALL uuid_unparse(grid_uuid, mtgrm(jg)%meteogram_file_info%uuid_string)
    mtgrm(jg)%meteogram_file_info%number_of_grid_used = number_of_grid_used

    ! ------------------------------------------------------------
    ! Distribute stations, determine number of stations located on
    ! this PE:
    ! ------------------------------------------------------------

    mtgrm(jg)%meteogram_local_data%pstation(:) = -1
    IF (.NOT. mtgrm(jg)%l_pure_io_pe) THEN

      ! build an array of geographical coordinates from station list:
      ! in_points(...)
      nstations = meteogram_output_config%nstations
      nblks     = meteogram_output_config%nblks
      npromz    = meteogram_output_config%npromz

      DO jb=1,nblks
        i_startidx = 1
        i_endidx   = nproma
        IF (jb == nblks) i_endidx = npromz

        DO jc=i_startidx,i_endidx
          in_points(jc,jb,:) = &
            &  (/ meteogram_output_config%station_list(jc,jb)%location%lon, &
            &     meteogram_output_config%station_list(jc,jb)%location%lat  /) * pi_180
        END DO
      END DO

      ! build GNAT data structure
      CALL gnat_init_grid(gnat, ptr_patch)
      ! perform proximity query

      IF (is_plane_torus) THEN
        grid_sphere_radius_mtg = ptr_patch%geometry_info%domain_length / (2*pi)
      ELSE
        grid_sphere_radius_mtg = grid_sphere_radius
      END IF

      CALL gnat_query_containing_triangles(gnat, ptr_patch, in_points(:,:,:),             &
        &                                  nproma, nblks, npromz, grid_sphere_radius_mtg, &
        &                                  p_test_run, tri_idx(:,:,:), min_dist(:,:))

      CALL gnat_merge_distributed_queries(ptr_patch, nstations, nproma, nblks, min_dist,  &
        &                                 tri_idx(:,:,:), in_points(:,:,:),               &
        &                                 mtgrm(jg)%global_idx(:), ithis_nlocal_pts)

      nblks    = (ithis_nlocal_pts-1)/nproma + 1
      npromz   = ithis_nlocal_pts - (nblks-1)*nproma
      meteogram_data%nstations = ithis_nlocal_pts
      meteogram_data%nblks     = nblks
      meteogram_data%npromz    = npromz

      ! clean up
      CALL gnat_destroy(gnat)

      ! build a list of "owner" PEs for the stations:
      istation = 0
      DO jb=1,meteogram_data%nblks
        i_startidx = 1
        i_endidx   = nproma
        IF (jb == meteogram_data%nblks) i_endidx = meteogram_data%npromz

        DO jc=i_startidx,i_endidx
          istation = istation + 1
          mtgrm(jg)%meteogram_local_data%pstation( mtgrm(jg)%global_idx(istation) ) = get_my_mpi_all_id()
        END DO
      END DO

    END IF

    ! All-to-all communicate the located stations to find out if
    ! some stations are "owned" by no PE at all (in the case of
    ! regional nests):
    mtgrm(jg)%meteogram_local_data%pstation = p_max(mtgrm(jg)%meteogram_local_data%pstation, &
      &                                             comm=p_comm_work_io)

    CALL p_barrier(comm=p_comm_work_io)

    ! Allocate a buffer for var list communication

    ! Pure I/O PEs must receive all variable info from elsewhere.
    ! Here, they get it from working PE#0 which has collected it in
    ! "mtgrm(jg)%msg_varlist_buffer" during the add_xxx_var calls
    IF ( mtgrm(jg)%l_is_varlist_sender .OR. &
      & (mtgrm(jg)%l_pure_io_pe .AND. mtgrm(jg)%l_is_collecting_pe)) THEN
      mtgrm(jg)%max_varlist_buf_size = MAX_NVARS*(3*MAX_DESCR_LENGTH+5*4)
      ALLOCATE(mtgrm(jg)%msg_varlist_buffer(mtgrm(jg)%max_varlist_buf_size), stat=ierrstat)
      IF (ierrstat /= SUCCESS) &
        CALL finish (routine, 'DEALLOCATE of MPI buffer failed.')
      mtgrm(jg)%vbuf_pos = 0

      IF (mtgrm(jg)%l_pure_io_pe) THEN
        ! launch message receive call
        CALL p_irecv_packed(mtgrm(jg)%msg_varlist_buffer(:), get_mpi_all_workroot_id(), TAG_VARLIST, &
          &                 mtgrm(jg)%max_varlist_buf_size)
      END IF
    END IF

    ! ------------------------------------------------------------
    ! Initialize local data structure, fill header
    ! ------------------------------------------------------------

    meteogram_data%icurrent  = 0 ! reset current sample index
    meteogram_data%max_nlevs = 1
    ALLOCATE(meteogram_data%time_stamp(MAX_TIME_STAMPS), &
      &      meteogram_data%sfc_var_info(MAX_NSFCVARS),  &
      &      meteogram_data%var_info(MAX_NVARS),         &
      &      stat=ierrstat)
    IF (ierrstat /= SUCCESS) THEN
      CALL finish (routine, 'ALLOCATE of meteogram data structures failed (part 1)')
    ENDIF

    ! set up list of variables:
    IF (.NOT. mtgrm(jg)%l_pure_io_pe) THEN
      CALL meteogram_setup_variables(meteogram_output_config, ext_data, p_nh_state, prm_diag, p_lnd_state, jg)

      IF (mtgrm(jg)%l_is_varlist_sender) THEN
        CALL p_pack_int(FLAG_VARLIST_END, mtgrm(jg)%msg_varlist_buffer(:), mtgrm(jg)%max_varlist_buf_size, mtgrm(jg)%vbuf_pos)
        CALL p_send_packed(mtgrm(jg)%msg_varlist_buffer(:), mtgrm(jg)%process_mpi_all_collector_id, &
          &                TAG_VARLIST, mtgrm(jg)%vbuf_pos)
      END IF
    ELSE
      IF (mtgrm(jg)%l_is_collecting_pe) &
        CALL receive_var_info(mtgrm(jg)%meteogram_local_data, jg)
    END IF

    IF ( mtgrm(jg)%l_is_varlist_sender .OR. &
      & (mtgrm(jg)%l_pure_io_pe .AND. mtgrm(jg)%l_is_collecting_pe)) THEN
      ! deallocate buffer
      DEALLOCATE(mtgrm(jg)%msg_varlist_buffer, stat=ierrstat)
      IF (ierrstat /= SUCCESS) &
        CALL finish (routine, 'DEALLOCATE of MPI buffer failed.')
    END IF

    meteogram_data%nsfcvars  = mtgrm(jg)%var_list%no_sfc_vars
    meteogram_data%nvars     = mtgrm(jg)%var_list%no_atmo_vars
    meteogram_data%max_nlevs = &
      & MAX(0, MAXVAL(meteogram_data%var_info(1:meteogram_data%nvars)%nlevs))

    ! set up list of level indices
    ! (Note: For the time being, level indices are simply:
    !        ilev=1,nlevs.  Still, this index array would also allow
    !        to pick only certain column values of a special
    !        variable.)
    DO ivar=1,meteogram_data%nvars
      nlevs = meteogram_data%var_info(ivar)%nlevs
      ALLOCATE(meteogram_data%var_info(ivar)%levels(nlevs),                            &
        &      stat=ierrstat)
      IF (ierrstat /= SUCCESS) &
        CALL finish (routine, 'ALLOCATE of meteogram data structures failed (part 2)')
      meteogram_data%var_info(ivar)%levels = (/ (ilev, ilev=1,nlevs) /)
    END DO

    ! set up list of local stations:
    IF (.NOT. mtgrm(jg)%l_pure_io_pe) THEN

      ALLOCATE(meteogram_data%station(nproma, nblks), stat=ierrstat)
      IF (ierrstat /= SUCCESS) THEN
        CALL finish (routine, 'ALLOCATE of meteogram data structures failed (part 3)')
      ENDIF

      my_id = get_my_mpi_all_id()
      istation = 0
      DO jb=1,nblks
        i_startidx = 1
        i_endidx   = nproma
        IF (jb == nblks) i_endidx = npromz

        DO jc=i_startidx,i_endidx
          istation = istation + 1
          istation_glb = mtgrm(jg)%global_idx(istation)
          jb_station = (istation_glb-1)/nproma + 1
          jc_station = istation_glb - (jb_station-1)*nproma
          meteogram_data%station(jc,jb)%station_idx = (/ jc_station, jb_station /)

          ! set owner ID:
          meteogram_data%station(jc,jb)%owner = my_id
          ! set local triangle index, block:
          meteogram_data%station(jc,jb)%tri_idx_local(1:2) = tri_idx(1:2,jc,jb)
          ! translate local index to global index:
          glb_index = ptr_patch%cells%decomp_info%glb_index(idx_1d(tri_idx(1,jc,jb), &
            &                                          tri_idx(2,jc,jb)))
          meteogram_data%station(jc,jb)%tri_idx(1:2) =  &
            &  (/ idx_no(glb_index), blk_no(glb_index) /)
          ! set Coriolis parameter for station
          meteogram_data%station(jc,jb)%fc           =  &
            &  ptr_patch%cells%f_c(tri_idx(1,jc,jb), tri_idx(2,jc,jb))
          ! set station information on height, soil type etc.:
          SELECT CASE ( iforcing )
          CASE ( inwp ) ! NWP physics
            meteogram_data%station(jc,jb)%hsurf    =  &
              &  ext_data%atm%topography_c(tri_idx(1,jc,jb), tri_idx(2,jc,jb))
            meteogram_data%station(jc,jb)%frland   =  &
              &  ext_data%atm%fr_land(tri_idx(1,jc,jb), tri_idx(2,jc,jb))
            meteogram_data%station(jc,jb)%soiltype =  &
              &  ext_data%atm%soiltyp(tri_idx(1,jc,jb), tri_idx(2,jc,jb))
            !
            ALLOCATE(meteogram_data%station(jc,jb)%tile_frac(ntiles_mtgrm),    &
              &      meteogram_data%station(jc,jb)%tile_luclass(ntiles_mtgrm), &
              &      stat=ierrstat)
            IF (ierrstat /= SUCCESS) &
              CALL finish (routine, 'ALLOCATE of meteogram data structures failed (part 3b)')
            !
            meteogram_data%station(jc,jb)%tile_frac(1:ntiles_mtgrm) = &
              &  ext_data%atm%lc_frac_t(tri_idx(1,jc,jb), tri_idx(2,jc,jb),1:ntiles_mtgrm)
            meteogram_data%station(jc,jb)%tile_luclass(1:ntiles_mtgrm) = &
              &  ext_data%atm%lc_class_t(tri_idx(1,jc,jb), tri_idx(2,jc,jb),1:ntiles_mtgrm)

          CASE DEFAULT
            meteogram_data%station(jc,jb)%hsurf    =  0._wp
            meteogram_data%station(jc,jb)%frland   =  0._wp
            meteogram_data%station(jc,jb)%soiltype =  0
            !
            ALLOCATE(meteogram_data%station(jc,jb)%tile_frac(ntiles_mtgrm),    &
              &      meteogram_data%station(jc,jb)%tile_luclass(ntiles_mtgrm), &
              &      stat=ierrstat)
            IF (ierrstat /= SUCCESS) &
              CALL finish (routine, 'ALLOCATE of meteogram data structures failed (part 3b)')
            !
            meteogram_data%station(jc,jb)%tile_frac    = 0._wp
            meteogram_data%station(jc,jb)%tile_luclass = 0

          END SELECT
          ! initialize value buffer and set level heights:
          ALLOCATE(meteogram_data%station(jc,jb)%var(meteogram_data%nvars),    &
            &      hlevels(mtgrm(jg)%meteogram_local_data%max_nlevs),                &
            &      stat=ierrstat)
          IF (ierrstat /= SUCCESS) &
            CALL finish (routine, 'ALLOCATE of meteogram data structures failed (part 4)')
          DO ivar=1,meteogram_data%nvars
            nlevs = meteogram_data%var_info(ivar)%nlevs

            ALLOCATE(meteogram_data%station(jc,jb)%var(ivar)%values(nlevs, MAX_TIME_STAMPS), &
              &      meteogram_data%station(jc,jb)%var(ivar)%heights(nlevs),                 &
              &      stat=ierrstat)
            IF (ierrstat /= SUCCESS) &
              CALL finish (routine, 'ALLOCATE of meteogram data structures failed (part 5)')
            ! initialize level heights:
            SELECT CASE(IBCLR(meteogram_data%var_info(ivar)%igroup_id, FLAG_DIAG))
            CASE(VAR_GROUP_ATMO_ML)
              ! model level heights
              hlevels(1:nlevs) = &
                &  p_nh_state%metrics%z_mc(tri_idx(1,jc,jb), 1:nlevs, tri_idx(2,jc,jb))
            CASE(VAR_GROUP_ATMO_HL)
              ! half level heights
              hlevels(1:nlevs) = &
                &  p_nh_state%metrics%z_ifc(tri_idx(1,jc,jb), 1:nlevs, tri_idx(2,jc,jb))
            CASE(VAR_GROUP_SOIL_ML)
              ! soil half level heights
              hlevels(1:nlevs) = zml_soil(1:nlevs)
            CASE(VAR_GROUP_SOIL_MLp2)
              ! soil half level heights PLUS surface level
              hlevels(1)       = 0._wp
              hlevels(2:nlevs) = zml_soil(1:(nlevs-1))
            CASE DEFAULT
              CALL finish (routine, 'Invalid group ID.')
            END SELECT
            DO ilev = 1,nlevs
              meteogram_data%station(jc,jb)%var(ivar)%heights(ilev) =    &
                &  hlevels(meteogram_data%var_info(ivar)%levels(ilev))
            END DO
          END DO
          DEALLOCATE(hlevels, stat=ierrstat)
          IF (ierrstat /= SUCCESS) &
            CALL finish (routine, 'DEALLOCATE of helper variable failed.')
          ! initialize value buffer for surface variables:
          ALLOCATE(meteogram_data%station(jc,jb)%sfc_var(meteogram_data%nsfcvars), &
            &      stat=ierrstat)
          IF (ierrstat /= SUCCESS) &
            CALL finish (routine, 'ALLOCATE of meteogram data structures failed (part 6)')
          DO ivar=1,meteogram_data%nsfcvars
            ALLOCATE(meteogram_data%station(jc,jb)%sfc_var(ivar)%values(MAX_TIME_STAMPS), &
              &      stat=ierrstat)
            IF (ierrstat /= SUCCESS) &
              CALL finish (routine, 'ALLOCATE of meteogram data structures failed (part 7)')
          END DO
        END DO
      END DO
    END IF

    ! ------------------------------------------------------------
    ! If this is the IO PE: initialize global data structure
    ! ------------------------------------------------------------

    IO_PE : IF (mtgrm(jg)%l_is_collecting_pe) THEN

      mtgrm(jg)%meteogram_global_data%nstations =  meteogram_output_config%nstations
      mtgrm(jg)%meteogram_global_data%nblks     =  meteogram_output_config%nblks
      mtgrm(jg)%meteogram_global_data%npromz    =  meteogram_output_config%npromz
      mtgrm(jg)%meteogram_global_data%pstation  =  mtgrm(jg)%meteogram_local_data%pstation

      ! Note: variable info is not duplicated
      mtgrm(jg)%meteogram_global_data%nvars     =  mtgrm(jg)%meteogram_local_data%nvars
      mtgrm(jg)%meteogram_global_data%nsfcvars  =  mtgrm(jg)%meteogram_local_data%nsfcvars
      mtgrm(jg)%meteogram_global_data%max_nlevs =  mtgrm(jg)%meteogram_local_data%max_nlevs
      mtgrm(jg)%meteogram_global_data%var_info      =>  mtgrm(jg)%meteogram_local_data%var_info
      mtgrm(jg)%meteogram_global_data%sfc_var_info  =>  mtgrm(jg)%meteogram_local_data%sfc_var_info
      mtgrm(jg)%meteogram_global_data%time_stamp    =>  mtgrm(jg)%meteogram_local_data%time_stamp

      nblks_global  = mtgrm(jg)%meteogram_global_data%nblks
      npromz_global = mtgrm(jg)%meteogram_global_data%npromz
      ALLOCATE(mtgrm(jg)%meteogram_global_data%station(nproma, nblks_global), stat=ierrstat)
      IF (ierrstat /= SUCCESS) &
        CALL finish (routine, 'ALLOCATE of meteogram data structures failed (part 8)')

      DO jb=1,nblks_global
        i_startidx = 1
        i_endidx   = nproma
        IF (jb == nblks_global) i_endidx = npromz_global

        DO jc=i_startidx,i_endidx
          p_station => mtgrm(jg)%meteogram_global_data%station(jc,jb)

          ALLOCATE(p_station%tile_frac   (ntiles_mtgrm), &
            &      p_station%tile_luclass(ntiles_mtgrm), &
            &      stat=ierrstat)
          IF (ierrstat /= SUCCESS) &
            CALL finish (routine, 'ALLOCATE of meteogram data structures failed (part 3b)')

          ALLOCATE(p_station%var(mtgrm(jg)%meteogram_global_data%nvars), stat=ierrstat)
          IF (ierrstat /= SUCCESS) &
            CALL finish (routine, 'ALLOCATE of meteogram data structures failed (part 9)')

          DO ivar=1,mtgrm(jg)%meteogram_global_data%nvars
            nlevs = meteogram_data%var_info(ivar)%nlevs
            ALLOCATE(p_station%var(ivar)%values(nlevs, MAX_TIME_STAMPS), &
              &      p_station%var(ivar)%heights(nlevs),                 &
              &      stat=ierrstat)
            IF (ierrstat /= SUCCESS) &
              CALL finish (routine, 'ALLOCATE of meteogram data structures failed (part 10)')
          END DO
          ALLOCATE(p_station%sfc_var(mtgrm(jg)%meteogram_global_data%nsfcvars), stat=ierrstat)
          IF (ierrstat /= SUCCESS) &
            CALL finish (routine, 'ALLOCATE of meteogram data structures failed (part 11)')
          DO ivar=1,mtgrm(jg)%meteogram_global_data%nsfcvars
            ALLOCATE(p_station%sfc_var(ivar)%values(MAX_TIME_STAMPS), stat=ierrstat)
            IF (ierrstat /= SUCCESS) &
              CALL finish (routine, 'ALLOCATE of meteogram data structures failed (part 12)')
          END DO

        END DO
      END DO

    END IF IO_PE

    ! ------------------------------------------------------------
    ! initialize MPI buffer
    ! ------------------------------------------------------------

    ! Flag. True, if this PE sends data to a collector via MPI
    mtgrm(jg)%l_is_sender   = (.NOT. meteogram_output_config%ldistributed) .AND.  &
      &              .NOT. mtgrm(jg)%l_is_collecting_pe                    .AND.  &
      &              .NOT. my_process_is_mpi_test()

    ! Flag. True, if this PE writes data to file
    mtgrm(jg)%l_is_writer         = (meteogram_output_config%ldistributed .AND.       &
      &                    (mtgrm(jg)%meteogram_local_data%nstations > 0))  .OR.  &
      &                   mtgrm(jg)%l_is_collecting_pe

    IF (.NOT. meteogram_output_config%ldistributed) THEN
      ! compute maximum buffer size for MPI messages:
      ! (max_var_size: contains also height levels)
      max_var_size    = (MAX_TIME_STAMPS+1)*p_real_dp_byte*meteogram_data%max_nlevs
      max_sfcvar_size = MAX_TIME_STAMPS*p_real_dp_byte
      mtgrm(jg)%max_buf_size    = MAX_HEADER_SIZE*p_real_dp_byte            & ! header size
        &               + MAX_TIME_STAMPS*(MAX_DATE_LEN+4)        & ! time stamp info
        &               + meteogram_data%nvars*max_var_size       &
        &               + meteogram_data%nsfcvars*max_sfcvar_size

      ! allocate buffer:
      IF (mtgrm(jg)%l_is_collecting_pe .AND. (.NOT. ALLOCATED(mtgrm(jg)%msg_buffer))) THEN
        ALLOCATE(mtgrm(jg)%msg_buffer(mtgrm(jg)%max_buf_size, MAX_NUM_STATIONS), stat=ierrstat)
        IF (ierrstat /= SUCCESS) THEN
          WRITE (0,*) "jg = ", jg, " : message buffer: mtgrm(jg)%max_buf_size = ", &
            & mtgrm(jg)%max_buf_size, "; MAX_NUM_STATIONS = ", MAX_NUM_STATIONS
          WRITE (0,*) "MAX_HEADER_SIZE         = ", MAX_HEADER_SIZE
          WRITE (0,*) "p_real_dp_byte          = ", p_real_dp_byte
          WRITE (0,*) "MAX_TIME_STAMPS         = ", MAX_TIME_STAMPS
          WRITE (0,*) "MAX_DATE_LEN            = ", MAX_DATE_LEN
          WRITE (0,*) "meteogram_data%nvars    = ", meteogram_data%nvars
          WRITE (0,*) "max_var_size            = ", max_var_size
          WRITE (0,*) "meteogram_data%nsfcvars = ", meteogram_data%nsfcvars
          WRITE (0,*) "max_sfcvar_size         = ", max_sfcvar_size
          CALL finish (routine, 'ALLOCATE of meteogram message buffer failed (collector)')
        END IF
      ELSE IF  (.NOT. ALLOCATED(mtgrm(jg)%msg_buffer)) THEN
        ! allocate buffer:
        ALLOCATE(mtgrm(jg)%msg_buffer(mtgrm(jg)%max_buf_size, 1), stat=ierrstat)
        IF (ierrstat /= SUCCESS) THEN
          WRITE (0,*) "jg = ", jg, " : message buffer: mtgrm(jg)%max_buf_size = ", mtgrm(jg)%max_buf_size
          WRITE (0,*) "MAX_HEADER_SIZE         = ", MAX_HEADER_SIZE
          WRITE (0,*) "p_real_dp_byte          = ", p_real_dp_byte
          WRITE (0,*) "MAX_TIME_STAMPS         = ", MAX_TIME_STAMPS
          WRITE (0,*) "MAX_DATE_LEN            = ", MAX_DATE_LEN
          WRITE (0,*) "meteogram_data%nvars    = ", meteogram_data%nvars
          WRITE (0,*) "max_var_size            = ", max_var_size
          WRITE (0,*) "meteogram_data%nsfcvars = ", meteogram_data%nsfcvars
          WRITE (0,*) "max_sfcvar_size         = ", max_sfcvar_size
          CALL finish (routine, 'ALLOCATE of meteogram message buffer failed (dummy)')
        END IF
      END IF

    END IF

    ! ------------------------------------------------------------
    ! If this is the IO PE: open NetCDF file
    ! ------------------------------------------------------------
    CALL meteogram_open_file(meteogram_output_config, jg)

  END SUBROUTINE meteogram_init


  !>
  !! @return .TRUE. if meteogram data will be recorded for this step.
  !!
  !! @par Revision History
  !! Initial implementation  by  F. Prill, DWD (2011-08-22)
  !!
  FUNCTION meteogram_is_sample_step(meteogram_output_config, cur_step)
    LOGICAL :: meteogram_is_sample_step
    ! station data from namelist
    TYPE(t_meteogram_output_config), TARGET, INTENT(IN) :: meteogram_output_config
    INTEGER,          INTENT(IN)  :: cur_step     !< current model iteration step

    meteogram_is_sample_step = &
      &  meteogram_output_config%lenabled               .AND. &
      &  (cur_step >= meteogram_output_config%n0_mtgrm) .AND. &
      &  (MOD((cur_step - meteogram_output_config%n0_mtgrm),  &
      &       meteogram_output_config%ninc_mtgrm) == 0)

  END FUNCTION meteogram_is_sample_step


  !>
  !! Adds values for current model time to buffer.
  !! For gathered NetCDF output, this is a collective operation,
  !! otherwise this is a local operation.
  !!
  !! @par Revision History
  !! Initial implementation  by  F. Prill, DWD (2011-08-22)
  !!
  SUBROUTINE meteogram_sample_vars(jg, cur_step, cur_datetime, ierr)
    INTEGER,          INTENT(IN)  :: jg           !< patch index
    INTEGER,          INTENT(IN)  :: cur_step     !< current model iteration step
    TYPE(t_datetime), INTENT(IN)  :: cur_datetime !< date and time of point sample
    INTEGER,          INTENT(OUT) :: ierr         !< error code (e.g. buffer overflow)
    ! local variables
    CHARACTER(*), PARAMETER :: routine = modname//":meteogram_sample_vars"
    INTEGER :: jb, jc, i_startidx, i_endidx, ilev, ivar,  &
      &        i_tstep, iidx, iblk
    TYPE(t_meteogram_data), POINTER :: meteogram_data

    meteogram_data => mtgrm(jg)%meteogram_local_data
    ierr = 0

    IF (dbg_level > 0) THEN
      WRITE(message_text,*) "Sampling at step=", cur_step
      CALL message(routine, TRIM(message_text))
    END IF

    ! increase time step counter
    meteogram_data%icurrent = meteogram_data%icurrent + 1
    i_tstep = meteogram_data%icurrent
    IF (i_tstep > MAX_TIME_STAMPS) THEN
      ! buffer full
      ierr = -1
      RETURN
    END IF

    meteogram_data%time_stamp(i_tstep)%istep = cur_step
    meteogram_data%time_stamp(i_tstep)%zdate = iso8601(cur_datetime)

    ! fill time step with values
    DO jb=1,meteogram_data%nblks
      i_startidx = 1
      i_endidx   = nproma
      IF (jb == meteogram_data%nblks) i_endidx = meteogram_data%npromz

      DO jc=i_startidx,i_endidx
        iidx  = meteogram_data%station(jc,jb)%tri_idx_local(1)
        iblk  = meteogram_data%station(jc,jb)%tri_idx_local(2)

        ! sample 3D variables:
        VAR_LOOP : DO ivar=1,mtgrm(jg)%var_list%no_atmo_vars
          IF (BTEST(meteogram_data%var_info(ivar)%igroup_id, FLAG_DIAG)) &
            & CYCLE VAR_LOOP

          IF (ASSOCIATED(meteogram_data%var_info(ivar)%p_source)) THEN
            DO ilev=1,meteogram_data%var_info(ivar)%nlevs
              meteogram_data%station(jc,jb)%var(ivar)%values(ilev, i_tstep) = &
                &  meteogram_data%var_info(ivar)%p_source(                    &
                &       iidx, meteogram_data%var_info(ivar)%levels(ilev), iblk )
            END DO
          ELSE
            CALL finish (routine, 'Source array not associated!')
          END IF
        END DO VAR_LOOP
        ! sample surface variables:
        SFCVAR_LOOP : DO ivar=1,mtgrm(jg)%var_list%no_sfc_vars
          IF (BTEST(meteogram_data%sfc_var_info(ivar)%igroup_id, FLAG_DIAG)) &
            & CYCLE SFCVAR_LOOP
          meteogram_data%station(jc,jb)%sfc_var(ivar)%values(i_tstep) =  &
            &  meteogram_data%sfc_var_info(ivar)%p_source( iidx, iblk )
        END DO SFCVAR_LOOP

        ! compute additional diagnostic quantities:
        CALL compute_diagnostics(meteogram_data%station(jc,jb), jg, i_tstep)

      END DO
    END DO

  END SUBROUTINE meteogram_sample_vars


  !>
  !! Destroy meteogram data structure.
  !! For gathered NetCDF output, this is a collective operation,
  !! otherwise this is a local operation.
  !!
  !! @par Revision History
  !! Initial implementation  by  F. Prill, DWD (2011-08-22)
  !!
  SUBROUTINE meteogram_finalize(jg)
    INTEGER, INTENT(IN)         :: jg    !< patch index
    ! local variables:
    CHARACTER(*), PARAMETER     :: routine = modname//":meteogram_finalize"
    INTEGER                     :: ierrstat, jb, jc, i_startidx, i_endidx, &
      &                            nvars, nsfcvars, ivar
    TYPE(t_meteogram_data), POINTER :: meteogram_data

    ! ------------------------------------------------------------
    ! If this is the IO PE: close NetCDF file
    ! ------------------------------------------------------------

    CALL meteogram_close_file(jg)

    IF (.NOT. mtgrm(jg)%l_pure_io_pe) THEN
      meteogram_data => mtgrm(jg)%meteogram_local_data
      DEALLOCATE(meteogram_data%time_stamp, stat=ierrstat)
      IF (ierrstat /= SUCCESS) &
        CALL finish (routine, 'DEALLOCATE of meteogram data structures failed')

      nvars    = meteogram_data%nvars
      nsfcvars = meteogram_data%nsfcvars
      DO ivar=1,nvars
        IF (ASSOCIATED(meteogram_data%var_info(ivar)%levels)) THEN
          DEALLOCATE(meteogram_data%var_info(ivar)%levels, stat=ierrstat)
          IF (ierrstat /= SUCCESS) &
            CALL finish (routine, 'DEALLOCATE of meteogram data structures failed')
        END IF
      END DO
      DEALLOCATE(meteogram_data%var_info, meteogram_data%sfc_var_info, stat=ierrstat)
      IF (ierrstat /= SUCCESS) &
        CALL finish (routine, 'DEALLOCATE of meteogram data structures failed')

      DO jb=1,meteogram_data%nblks
        i_startidx = 1
        i_endidx   = nproma
        IF (jb == meteogram_data%nblks) &
          &  i_endidx = meteogram_data%npromz

        DO jc=i_startidx,i_endidx
          DO ivar=1,nvars
            DEALLOCATE(meteogram_data%station(jc,jb)%var(ivar)%values,  &
              &        meteogram_data%station(jc,jb)%var(ivar)%heights, &
              &        stat=ierrstat)
            IF (ierrstat /= SUCCESS) &
              CALL finish (routine, 'DEALLOCATE of meteogram data structures failed')
          END DO
          DEALLOCATE(meteogram_data%station(jc,jb)%var, stat=ierrstat)
          IF (ierrstat /= SUCCESS) &
            CALL finish (routine, 'DEALLOCATE of meteogram data structures failed')
          DO ivar=1,nsfcvars
            DEALLOCATE(meteogram_data%station(jc,jb)%sfc_var(ivar)%values, &
              &        stat=ierrstat)
            IF (ierrstat /= SUCCESS) &
              CALL finish (routine, 'DEALLOCATE of meteogram data structures failed')
          END DO
          DEALLOCATE(meteogram_data%station(jc,jb)%sfc_var, stat=ierrstat)
          IF (ierrstat /= SUCCESS) &
            CALL finish (routine, 'DEALLOCATE of meteogram data structures failed')

          DEALLOCATE(meteogram_data%station(jc,jb)%tile_frac,    &
            &        meteogram_data%station(jc,jb)%tile_luclass, &
            &        stat=ierrstat)
          IF (ierrstat /= SUCCESS) &
            CALL finish (routine, 'DEALLOCATE of meteogram data structures failed')

        END DO
      END DO

      DEALLOCATE(meteogram_data%station, stat=ierrstat)
      IF (ierrstat /= SUCCESS) &
        CALL finish (routine, 'DEALLOCATE of meteogram data structures failed')

      meteogram_data%nvars     = 0
      meteogram_data%nsfcvars  = 0
      meteogram_data%nstations = 0
    END IF

    ! deallocate MPI buffer
    IF (.NOT. mtgrm(jg)%meteogram_file_info%ldistributed) THEN
      IF (ALLOCATED(mtgrm(jg)%msg_buffer)) THEN
        DEALLOCATE(mtgrm(jg)%msg_buffer, stat=ierrstat)
        IF (ierrstat /= SUCCESS) &
          CALL finish (routine, 'DEALLOCATE of MPI message buffer failed')
      END IF
    END IF

    ! deallocate global meteogram data

    IO_PE : IF (mtgrm(jg)%l_is_collecting_pe) THEN

      nvars    = mtgrm(jg)%meteogram_global_data%nvars
      nsfcvars = mtgrm(jg)%meteogram_global_data%nsfcvars

      DO jb=1,mtgrm(jg)%meteogram_global_data%nblks
        i_startidx = 1
        i_endidx   = nproma
        IF (jb == mtgrm(jg)%meteogram_global_data%nblks) i_endidx = mtgrm(jg)%meteogram_global_data%npromz

        DO jc=i_startidx,i_endidx
          DO ivar=1,nvars
            DEALLOCATE(mtgrm(jg)%meteogram_global_data%station(jc,jb)%var(ivar)%values,  &
              &        mtgrm(jg)%meteogram_global_data%station(jc,jb)%var(ivar)%heights, &
              &        stat=ierrstat)
            IF (ierrstat /= SUCCESS) &
              CALL finish (routine, 'DEALLOCATE of meteogram data structures failed')
          END DO
          DEALLOCATE(mtgrm(jg)%meteogram_global_data%station(jc,jb)%var, stat=ierrstat)
          IF (ierrstat /= SUCCESS) &
            CALL finish (routine, 'DEALLOCATE of meteogram data structures failed')

          DO ivar=1,nsfcvars
            DEALLOCATE(mtgrm(jg)%meteogram_global_data%station(jc,jb)%sfc_var(ivar)%values, &
              &        stat=ierrstat)
            IF (ierrstat /= SUCCESS) &
              CALL finish (routine, 'DEALLOCATE of meteogram data structures failed')
          END DO
          DEALLOCATE(mtgrm(jg)%meteogram_global_data%station(jc,jb)%sfc_var, stat=ierrstat)
          IF (ierrstat /= SUCCESS) &
            CALL finish (routine, 'DEALLOCATE of meteogram data structures failed')

        END DO
      END DO
      DEALLOCATE(mtgrm(jg)%meteogram_global_data%station, stat=ierrstat)
      IF (ierrstat /= SUCCESS) &
        CALL finish (routine, 'DEALLOCATE of meteogram data structures failed')

    END IF IO_PE

  END SUBROUTINE meteogram_finalize


  !>
  !! IO PE gathers all buffer information from working PEs and copies
  !! the contents to the global meteogram buffer.
  !! Afterwards, all working PEs flush their local buffers.
  !!
  !! For gathered NetCDF output, this is a collective operation.
  !!
  !! @par Revision History
  !! Initial implementation  by  F. Prill, DWD (2011-09-10)
  !!
  SUBROUTINE meteogram_collect_buffers(jg)
    INTEGER, INTENT(IN)  :: jg       !< patch index

#ifndef NOMPI
    ! local variables
    CHARACTER(*), PARAMETER :: routine = modname//":meteogram_collect_buffers"
    INTEGER     :: station_idx(2), position, icurrent,   &
      &            jb, jc, i_startidx, i_endidx,         &
      &            istation, ivar, nlevs, icurrent_recv, &
      &            itime, iowner
    INTEGER     :: istep_sndrcv(MAX_TIME_STAMPS)
    CHARACTER(LEN=MAX_DATE_LEN) :: zdate_sndrcv
    TYPE(t_meteogram_data),    POINTER :: meteogram_data
    TYPE(t_meteogram_station), POINTER :: p_station

    IF (dbg_level > 5)  WRITE (*,*) routine, " Enter (collecting PE=", mtgrm(jg)%l_is_collecting_pe, ")"

    meteogram_data => mtgrm(jg)%meteogram_local_data

    ! global time stamp index
    ! Note: We assume that this value is identical for all PEs
    icurrent = meteogram_data%icurrent

    ! -- RECEIVER CODE --
    RECEIVER : IF (mtgrm(jg)%l_is_collecting_pe) THEN
      ! launch MPI message requests for station data on foreign PEs
      DO istation=1,mtgrm(jg)%meteogram_global_data%nstations
        iowner = mtgrm(jg)%meteogram_global_data%pstation(istation)
        IF ((iowner /= get_my_mpi_all_id()) .AND. (iowner > 0)) THEN
          CALL p_irecv_packed(mtgrm(jg)%msg_buffer(:,istation), MPI_ANY_SOURCE, &
            &                 TAG_MTGRM_MSG + (jg-1)*TAG_DOMAIN_SHIFT + istation, mtgrm(jg)%max_buf_size)
        END IF
      END DO

      ! wait for messages to arrive:
      IF (dbg_level > 5)  WRITE (*,*) routine, " :: call p_wait"
      CALL p_wait()
      IF (dbg_level > 5)  WRITE (*,*) routine, " :: p_wait call done."

      ! unpack received messages:
      jc = 0
      jb = 1
      icurrent = meteogram_data%icurrent  ! pure I/O PEs: will be set below
      DO istation=1,mtgrm(jg)%meteogram_global_data%nstations
        IF (dbg_level > 5) &
          WRITE (*,*) "Receiver side: Station ", istation
        iowner = mtgrm(jg)%meteogram_global_data%pstation(istation)
        IF (iowner < 0) THEN
          IF (dbg_level > 5) &
            WRITE (*,*) "skipping station!"
          CYCLE
        END IF

        IF ((iowner /= get_my_mpi_all_id()) .OR. mtgrm(jg)%l_pure_io_pe) THEN
          position = 0

          !-- unpack global time stamp index
          CALL p_unpack_int(mtgrm(jg)%msg_buffer(:,istation),mtgrm(jg)%max_buf_size, position, icurrent_recv)
          ! consistency check
          ! Note: We only check the number of received time stamps, not the
          !       exact sample dates themselves
          IF (istation > 1) THEN
            IF (icurrent_recv /= icurrent) &
              CALL finish(routine, "Received inconsistent time slice data!")
          ELSE
            icurrent = icurrent_recv
          END IF
          IF (dbg_level > 0) &
            WRITE (*,*) "Receiving ", icurrent, " time slices from station ", istation, "/", &
            &           mtgrm(jg)%meteogram_global_data%nstations
          ! unpack time stamp info
          CALL p_unpack_int_1d(mtgrm(jg)%msg_buffer(:,istation),mtgrm(jg)%max_buf_size, position, &
            &                  istep_sndrcv(:), icurrent)
          mtgrm(jg)%meteogram_global_data%time_stamp(1:icurrent)%istep = istep_sndrcv(1:icurrent)
          DO itime=1,icurrent
            CALL p_unpack_string(mtgrm(jg)%msg_buffer(:,istation),mtgrm(jg)%max_buf_size, position, &
              &                  zdate_sndrcv)
            mtgrm(jg)%meteogram_global_data%time_stamp(itime)%zdate = zdate_sndrcv
          END DO

          !-- unpack station header information
          CALL p_unpack_int_1d(mtgrm(jg)%msg_buffer(:,istation),mtgrm(jg)%max_buf_size, position, station_idx(:),2)
          p_station => mtgrm(jg)%meteogram_global_data%station(station_idx(1), station_idx(2))
          p_station%station_idx(1:2) = station_idx(1:2)
          CALL p_unpack_int_1d(mtgrm(jg)%msg_buffer(:,istation),mtgrm(jg)%max_buf_size, position, &
            &                  p_station%tri_idx(:),2)
          CALL p_unpack_int_1d(mtgrm(jg)%msg_buffer(:,istation),mtgrm(jg)%max_buf_size, position, &
            &                  p_station%tri_idx_local(:),2)
          CALL p_unpack_int(mtgrm(jg)%msg_buffer(:,istation),mtgrm(jg)%max_buf_size, position, p_station%owner)
          CALL p_unpack_real(mtgrm(jg)%msg_buffer(:,istation),mtgrm(jg)%max_buf_size, position, p_station%hsurf)
          CALL p_unpack_real(mtgrm(jg)%msg_buffer(:,istation),mtgrm(jg)%max_buf_size, position, p_station%frland)
          CALL p_unpack_real(mtgrm(jg)%msg_buffer(:,istation),mtgrm(jg)%max_buf_size, position, p_station%fc)
          CALL p_unpack_int(mtgrm(jg)%msg_buffer(:,istation),mtgrm(jg)%max_buf_size, position, p_station%soiltype)

          CALL p_unpack_real_1d(mtgrm(jg)%msg_buffer(:,istation),mtgrm(jg)%max_buf_size, position, &
            &                   p_station%tile_frac(:), ntiles_mtgrm)
          CALL p_unpack_int_1d (mtgrm(jg)%msg_buffer(:,istation),mtgrm(jg)%max_buf_size, position, &
            &                   p_station%tile_luclass(:), ntiles_mtgrm)


          !-- unpack heights and meteogram data:
          DO ivar=1,meteogram_data%nvars
            nlevs = meteogram_data%var_info(ivar)%nlevs
            CALL p_unpack_real_1d(mtgrm(jg)%msg_buffer(:,istation),mtgrm(jg)%max_buf_size, position, &
              &                   p_station%var(ivar)%heights(:), nlevs)
            CALL p_unpack_real_2d(mtgrm(jg)%msg_buffer(:,istation),mtgrm(jg)%max_buf_size, position, &
              &                   p_station%var(ivar)%values(:,:), nlevs*icurrent)
          END DO
          DO ivar=1,meteogram_data%nsfcvars
            CALL p_unpack_real_1d(mtgrm(jg)%msg_buffer(:,istation),mtgrm(jg)%max_buf_size, position, &
              &                   p_station%sfc_var(ivar)%values(:), icurrent)
          END DO
        ELSE
          ! this PE is both sender and receiver - direct copy:
          ! (note: copy of time stamp info is not necessary)
          jc = jc + 1
          IF (jc > nproma) THEN
            jc = 1
            jb = jb + 1
          END IF
          station_idx(1:2) = meteogram_data%station(jc,jb)%station_idx(1:2)
          p_station => mtgrm(jg)%meteogram_global_data%station(station_idx(1),station_idx(2))
          p_station%station_idx(1:2)      = meteogram_data%station(jc,jb)%station_idx(1:2)
          p_station%tri_idx(1:2)          = meteogram_data%station(jc,jb)%tri_idx(1:2)
          p_station%tri_idx_local(1:2)    = meteogram_data%station(jc,jb)%tri_idx_local(1:2)
          p_station%owner                 = meteogram_data%station(jc,jb)%owner
          p_station%hsurf                 = meteogram_data%station(jc,jb)%hsurf
          p_station%frland                = meteogram_data%station(jc,jb)%frland
          p_station%fc                    = meteogram_data%station(jc,jb)%fc
          p_station%soiltype              = meteogram_data%station(jc,jb)%soiltype
          p_station%tile_frac             = meteogram_data%station(jc,jb)%tile_frac
          p_station%tile_luclass          = meteogram_data%station(jc,jb)%tile_luclass

          ! copy heights and meteogram data
          DO ivar=1,meteogram_data%nvars
            nlevs = meteogram_data%var_info(ivar)%nlevs
            p_station%var(ivar)%heights(1:nlevs) =  &
              &  meteogram_data%station(jc,jb)%var(ivar)%heights(1:nlevs)
            p_station%var(ivar)%values(1:nlevs, 1:icurrent) =  &
              &  meteogram_data%station(jc,jb)%var(ivar)%values(1:nlevs, 1:icurrent)
          END DO
          DO ivar=1,meteogram_data%nsfcvars
            p_station%sfc_var(ivar)%values(1:icurrent) =  &
              &  meteogram_data%station(jc,jb)%sfc_var(ivar)%values(1:icurrent)
          END DO
        END IF
      END DO

      ! reset buffer on sender side
      mtgrm(jg)%meteogram_local_data%icurrent  = 0
      mtgrm(jg)%meteogram_global_data%icurrent = icurrent

    END IF RECEIVER

    ! -- SENDER CODE --
    SENDER : IF ((mtgrm(jg)%l_is_sender) .AND. (.NOT. mtgrm(jg)%l_is_collecting_pe)) THEN
      ! pack station into buffer; send it
      DO jb=1,meteogram_data%nblks
        i_startidx = 1
        i_endidx   = nproma
        IF (jb == meteogram_data%nblks) i_endidx = meteogram_data%npromz
        DO jc=i_startidx,i_endidx

          p_station => meteogram_data%station(jc,jb)
          position = 0

          !-- pack global time stamp index
          CALL p_pack_int (icurrent, mtgrm(jg)%msg_buffer(:,1), mtgrm(jg)%max_buf_size, position)
          ! pack time stamp info
          istep_sndrcv(1:icurrent) = meteogram_data%time_stamp(1:icurrent)%istep
          CALL p_pack_int_1d(istep_sndrcv(:), icurrent, mtgrm(jg)%msg_buffer(:,1), mtgrm(jg)%max_buf_size, position)
          DO itime=1,icurrent
            zdate_sndrcv = meteogram_data%time_stamp(itime)%zdate
            CALL p_pack_string(zdate_sndrcv(:), mtgrm(jg)%msg_buffer(:,1), &
              &                mtgrm(jg)%max_buf_size, position)
          END DO

          !-- pack meteogram header (information on location, ...)
          CALL p_pack_int_1d(p_station%station_idx(:), 2, mtgrm(jg)%msg_buffer(:,1), mtgrm(jg)%max_buf_size, position)
          CALL p_pack_int_1d(p_station%tri_idx(:), 2, mtgrm(jg)%msg_buffer(:,1), mtgrm(jg)%max_buf_size, position)
          CALL p_pack_int_1d(p_station%tri_idx_local(:), 2, mtgrm(jg)%msg_buffer(:,1), &
            &                mtgrm(jg)%max_buf_size, position)
          CALL p_pack_int (p_station%owner, mtgrm(jg)%msg_buffer(:,1), mtgrm(jg)%max_buf_size, position)
          CALL p_pack_real(p_station%hsurf, mtgrm(jg)%msg_buffer(:,1), mtgrm(jg)%max_buf_size, position)
          CALL p_pack_real(p_station%frland, mtgrm(jg)%msg_buffer(:,1), mtgrm(jg)%max_buf_size, position)
          CALL p_pack_real(p_station%fc, mtgrm(jg)%msg_buffer(:,1), mtgrm(jg)%max_buf_size, position)
          CALL p_pack_int (p_station%soiltype, mtgrm(jg)%msg_buffer(:,1), mtgrm(jg)%max_buf_size, position)

          CALL p_pack_real_1d(p_station%tile_frac(:), ntiles_mtgrm,      &
              &                 mtgrm(jg)%msg_buffer(:,1), mtgrm(jg)%max_buf_size, position)
          CALL p_pack_int_1d (p_station%tile_luclass(:), ntiles_mtgrm,   &
              &                 mtgrm(jg)%msg_buffer(:,1), mtgrm(jg)%max_buf_size, position)


          !-- pack heights and meteogram data:
          DO ivar=1,meteogram_data%nvars
            nlevs = meteogram_data%var_info(ivar)%nlevs
            CALL p_pack_real_1d(p_station%var(ivar)%heights(:), nlevs,     &
              &                 mtgrm(jg)%msg_buffer(:,1), mtgrm(jg)%max_buf_size, position)
            CALL p_pack_real_2d(p_station%var(ivar)%values(:,:), nlevs*icurrent, &
              &                 mtgrm(jg)%msg_buffer(:,1), mtgrm(jg)%max_buf_size, position)
          END DO
          DO ivar=1,meteogram_data%nsfcvars
            CALL p_pack_real_1d(p_station%sfc_var(ivar)%values(:), icurrent,     &
              &                 mtgrm(jg)%msg_buffer(:,1), mtgrm(jg)%max_buf_size, position)
          END DO

          ! (blocking) send of packed station data to IO PE:
          istation = nproma*(p_station%station_idx(2) - 1) + p_station%station_idx(1)
          CALL p_send_packed(mtgrm(jg)%msg_buffer(:,1), mtgrm(jg)%process_mpi_all_collector_id, &
            &                TAG_MTGRM_MSG + (jg-1)*TAG_DOMAIN_SHIFT + istation, position)
          IF (dbg_level > 0) &
            WRITE (*,*) "Sending ", icurrent, " time slices, station ", istation
        END DO
      END DO

      ! reset buffer on sender side
      mtgrm(jg)%meteogram_local_data%icurrent = 0

    END IF SENDER

    IF (dbg_level > 5)  WRITE (*,*) routine, " Leave (collecting PE=", mtgrm(jg)%l_is_collecting_pe, ")"

#endif

  END SUBROUTINE meteogram_collect_buffers


  !>
  !! The IO PE creates and opens a disk file for output.
  !! For gathered NetCDF output, this is a collective operation,
  !! otherwise this is a local operation for the IO PE.
  !!
  !! @par Revision History
  !! Initial implementation  by  F. Prill, DWD (2011-08-22)
  !!
  SUBROUTINE meteogram_open_file(meteogram_output_config, jg)
    ! station data from namelist
    TYPE(t_meteogram_output_config), TARGET, INTENT(IN) :: meteogram_output_config
    ! patch index
    INTEGER,                             INTENT(IN) :: jg
    ! local variables:
    CHARACTER(len=MAX_CHAR_LENGTH), PARAMETER :: &
      &  routine = "mo_meteogram_output:meteogram_open_file"
    INTEGER                     :: jb, jc, i_startidx, i_endidx, old_mode, ncfile, &
      &                            istation, ivar, nvars, nsfcvars, nlevs
    TYPE(t_ncid),       POINTER :: ncid
    INTEGER                     :: station_name_dims(2), var_name_dims(2), &
      &                            var_level_dims(2), time_string_dims(2), &
      &                            var_dims(4),  sfcvar_dims(3),           &
      &                            height_level_dims(3),                   &
      &                            istart2(2), icount2(2), iowner
    TYPE(t_station_list)  , POINTER :: this_station
    TYPE(t_meteogram_data), POINTER :: meteogram_data
    TYPE(t_cf_global)     , POINTER :: cf  !< meta info

    IF (meteogram_output_config%ftype /= FTYPE_NETCDF) &
      CALL finish(routine, "Output format not yet implemented.")

    ! In "non-distributed" mode, station data is gathered by PE #0
    ! which writes a single file.
    ! Note that info on variables is not copied to the global data set
    ! (we use the local meteogram_data there).

    IF (.NOT. meteogram_output_config%ldistributed) THEN
      CALL meteogram_collect_buffers(jg)
      meteogram_data => mtgrm(jg)%meteogram_global_data
    ELSE
      meteogram_data => mtgrm(jg)%meteogram_local_data
    END IF

    ! skip routine, if this PE has nothing to do...
    IF  (.NOT. mtgrm(jg)%l_is_writer) RETURN

    IF (dbg_level > 5)  WRITE (*,*) routine, " Enter"

    ncid => mtgrm(jg)%ncid_list
    nvars    = meteogram_data%nvars
    nsfcvars = meteogram_data%nsfcvars

    ! create a file name for this PE:
    CALL meteogram_create_filename(meteogram_output_config, jg)

    ! create NetCDF file:
    CALL nf(nf_set_default_format(nf_format_64bit, old_mode), modname)
    CALL nf(nf_create(TRIM(mtgrm(jg)%meteogram_file_info%zname), nf_clobber, &
      &               mtgrm(jg)%meteogram_file_info%file_id), modname)
    ncfile = mtgrm(jg)%meteogram_file_info%file_id
    CALL nf(nf_set_fill(ncfile, nf_nofill, old_mode), modname)

    cf => mtgrm(jg)%meteogram_file_info%cf
    CALL nf(nf_put_att_text(ncfile, NF_GLOBAL, 'title',       &
      &                     LEN_TRIM(cf%title),       TRIM(cf%title)), modname)
    CALL nf(nf_put_att_text(ncfile, NF_GLOBAL, 'history',     &
      &                     LEN_TRIM(cf%history),     TRIM(cf%history)), modname)
    CALL nf(nf_put_att_text(ncfile, NF_GLOBAL, 'institution', &
      &                     LEN_TRIM(cf%institution), TRIM(cf%institution)), modname)
    CALL nf(nf_put_att_text(ncfile, NF_GLOBAL, 'source',      &
      &                     LEN_TRIM(cf%source),      TRIM(cf%source)), modname)
    CALL nf(nf_put_att_text(ncfile, NF_GLOBAL, 'comment',     &
      &                     LEN_TRIM(cf%comment),     TRIM(cf%comment)), modname)
    CALL nf(nf_put_att_text(ncfile, NF_GLOBAL, 'references',  &
      &                     LEN_TRIM(cf%references),  TRIM(cf%references)), modname)

    CALL nf(nf_put_att_text(ncfile, NF_GLOBAL, 'uuidOfHGrid',  &
      &                     LEN_TRIM(mtgrm(jg)%meteogram_file_info%uuid_string),  &
      &                     TRIM(mtgrm(jg)%meteogram_file_info%uuid_string)), modname)
    CALL nf(nf_put_att_int (ncfile, NF_GLOBAL, 'numberOfGridUsed',  &
      &                     nf_int,  1, mtgrm(jg)%meteogram_file_info%number_of_grid_used), modname)


    ! for the definition of a character-string variable define
    ! character-position dimension for strings
    CALL nf(nf_def_dim(ncfile, "stringlen",  MAX_DESCR_LENGTH, ncid%charid), modname)
    ! station header:
    CALL nf(nf_def_dim(ncfile, 'nstations',  meteogram_data%nstations, ncid%nstations), &
      &     modname)
    ! write variables:
    CALL nf(nf_def_dim(ncfile, 'nvars',      meteogram_data%nvars, ncid%nvars), modname)
    CALL nf(nf_def_dim(ncfile, 'ntiles',     ntiles_mtgrm, ncid%ntiles), modname)
    IF (meteogram_data%nsfcvars > 0) THEN
      CALL nf(nf_def_dim(ncfile, 'nsfcvars', meteogram_data%nsfcvars,  ncid%nsfcvars), &
        &     modname)
    END IF
    CALL nf(nf_def_dim(ncfile, 'max_nlevs',  meteogram_data%max_nlevs, ncid%max_nlevs), &
      &     modname)
    ! create time dimension:
    CALL nf(nf_def_dim(ncfile, 'time', NF_UNLIMITED, ncid%timeid), modname)

    ! create station variables:
    station_name_dims = (/ ncid%charid, ncid%nstations /)
    CALL nf(nf_def_var(ncfile, "station_name", NF_CHAR, 2, station_name_dims(:), &
      &                ncid%station_name), modname)
    CALL nf_add_descr("Station name (character string)", ncfile, ncid%station_name)
    CALL nf(nf_def_var(ncfile, "station_lon", NF_DOUBLE, 1, ncid%nstations, &
      &                ncid%station_lon), modname)
    CALL nf_add_descr("Longitude of meteogram station", ncfile, ncid%station_lon)
    CALL nf(nf_def_var(ncfile, "station_lat", NF_DOUBLE, 1, ncid%nstations, &
      &                ncid%station_lat), modname)
    CALL nf_add_descr("Latitude of meteogram station", ncfile, ncid%station_lat)
    CALL nf(nf_def_var(ncfile, "station_idx", NF_INT, 1, ncid%nstations, &
      &                ncid%station_idx), modname)
    CALL nf_add_descr("Global triangle adjacent to meteogram station (index)", &
      &               ncfile, ncid%station_idx)
    CALL nf(nf_def_var(ncfile, "station_blk", NF_INT, 1, ncid%nstations, &
      &                ncid%station_blk), modname)
    CALL nf_add_descr("Global triangle adjacent to meteogram station (block)", &
      &               ncfile, ncid%station_blk)
    CALL nf(nf_def_var(ncfile, "station_hsurf", NF_DOUBLE, 1, ncid%nstations, &
      &                ncid%station_hsurf), modname)
    CALL nf_add_descr("Meteogram station surface height", ncfile, ncid%station_hsurf)
    CALL nf(nf_def_var(ncfile, "station_frland", NF_DOUBLE, 1, ncid%nstations, &
      &                ncid%station_frland), modname)
    CALL nf_add_descr("Meteogram station land fraction", ncfile, ncid%station_frland)
    CALL nf(nf_def_var(ncfile, "station_fc", NF_DOUBLE, 1, ncid%nstations, &
      &                ncid%station_fc), modname)
    CALL nf_add_descr("Meteogram station Coriolis parameter", ncfile, ncid%station_fc)
    CALL nf(nf_def_var(ncfile, "station_soiltype", NF_INT, 1, ncid%nstations, &
      &                ncid%station_soiltype), modname)
    CALL nf_add_descr("Meteogram station soil type", ncfile, ncid%station_soiltype)

    CALL nf(nf_def_var(ncfile, "station_tile_frac", NF_DOUBLE, 2, (/ncid%ntiles, ncid%nstations/), &
      &                ncid%station_tile_frac), modname)
    CALL nf_add_descr("Meteogram station tile fractions", ncfile, ncid%station_tile_frac)
    CALL nf(nf_def_var(ncfile, "station_tile_luclass", NF_INT, 2, (/ncid%ntiles, ncid%nstations/), &
      &                ncid%station_tile_luclass), modname)
    CALL nf_add_descr("Meteogram station tile specific land-use classes", ncfile, ncid%station_tile_luclass)


    ! create variable info fields:
    ! volume variables
    var_name_dims = (/ ncid%charid, ncid%nvars /)
    CALL nf(nf_def_var(ncfile, "var_name", NF_CHAR, 2, var_name_dims(:), &
      &                ncid%var_name), modname)
    CALL nf_add_descr("Variable name (character string)", ncfile, ncid%var_name)
    CALL nf(nf_def_var(ncfile, "var_long_name", NF_CHAR, 2, var_name_dims(:), &
      &                ncid%var_longname), modname)
    CALL nf_add_descr("Variable name (long, character string)", ncfile, ncid%var_longname)
    CALL nf(nf_def_var(ncfile, "var_unit", NF_CHAR, 2, var_name_dims(:), &
      &                ncid%var_unit), modname)
    CALL nf_add_descr("Variable unit (character string)", ncfile, ncid%var_unit)
    CALL nf(nf_def_var(ncfile, "var_group_id", NF_INT, 1, ncid%nvars, &
      &                ncid%var_group_id), modname)
    CALL nf_add_descr("Variable group ID", ncfile, ncid%var_group_id)
    CALL nf(nf_def_var(ncfile, "var_nlevs", NF_INT, 1, ncid%nvars, &
      &                ncid%var_nlevs), modname)
    CALL nf_add_descr("No. of levels for volume variable", ncfile, ncid%var_nlevs)
    var_level_dims = (/ ncid%max_nlevs, ncid%nvars /)
    CALL nf(nf_def_var(ncfile, "var_levels", NF_DOUBLE, 2, var_level_dims(:), &
      &                ncid%var_levels), modname)
    CALL nf_add_descr("Volume variable levels (indices)", ncfile, ncid%var_levels)

    ! surface variables:
    IF (meteogram_data%nsfcvars > 0) THEN
      var_name_dims = (/ ncid%charid, ncid%nsfcvars /)
      CALL nf(nf_def_var(ncfile, "sfcvar_name", NF_CHAR, 2, var_name_dims(:), &
        &                ncid%sfcvar_name), modname)
      CALL nf_add_descr("Surface variable name (character string)", ncfile, ncid%sfcvar_name)
      CALL nf(nf_def_var(ncfile, "sfcvar_long_name", NF_CHAR, 2, var_name_dims(:), &
        &                ncid%sfcvar_longname), modname)
      CALL nf_add_descr("Surface variable name (long, character string)", &
        &               ncfile, ncid%sfcvar_longname)
      CALL nf(nf_def_var(ncfile, "sfcvar_unit", NF_CHAR, 2, var_name_dims(:), &
        &                ncid%sfcvar_unit), modname)
      CALL nf_add_descr("Surface variable unit (character string)", ncfile, ncid%sfcvar_unit)
      CALL nf(nf_def_var(ncfile, "sfcvar_group_id", NF_INT, 1, ncid%nsfcvars, &
        &                ncid%sfcvar_group_id), modname)
      CALL nf_add_descr("Surface variable group ID", ncfile, ncid%sfcvar_group_id)
    END IF

    ! create variables for time slice info:
    CALL nf(nf_def_var(ncfile, "time_step", NF_INT, 1, ncid%timeid, &
      &                ncid%time_step), modname)
    CALL nf_add_descr("Time step indices", ncfile, ncid%time_step)
    time_string_dims = (/ ncid%charid, ncid%timeid /)
    CALL nf(nf_def_var(ncfile, "date", NF_CHAR, 2, time_string_dims(:), &
      &                ncid%dateid), modname)
    CALL nf_add_descr("Sample dates (character string)", ncfile, ncid%dateid)

    ! height levels
    height_level_dims = (/ ncid%nstations, ncid%nvars, ncid%max_nlevs /)
    CALL nf(nf_def_var(ncfile, "heights", NF_DOUBLE, 3, height_level_dims(:), &
      &                ncid%var_heights), modname)
    CALL nf_add_descr("level heights for volume variables", ncfile, ncid%var_heights)

    ! add value buffer for volume variables:
    var_dims = (/ ncid%nstations, ncid%nvars, ncid%max_nlevs, ncid%timeid /)
    CALL nf(nf_def_var(ncfile, "values", NF_DOUBLE, 4, var_dims(:), &
      &                ncid%var_values), modname)
    CALL nf_add_descr("value buffer for volume variables", ncfile, ncid%var_values)
    ! add value buffer for surface variables:
    IF (meteogram_data%nsfcvars > 0) THEN
      sfcvar_dims = (/ ncid%nstations, ncid%nsfcvars, ncid%timeid /)
      CALL nf(nf_def_var(ncfile, "sfcvalues", NF_DOUBLE, 3, sfcvar_dims(:), &
        &                ncid%sfcvar_values), modname)
      CALL nf_add_descr("value buffer for surface variables", ncfile, ncid%sfcvar_values)
    END IF

    ! ----------------------
    ! End of definition mode
    CALL nf(nf_enddef(ncfile), modname)

    IF (dbg_level > 7)  WRITE (*,*) routine, " : End of definition mode"

    DO ivar=1,nvars
      CALL nf(nf_put_vara_text(ncfile, ncid%var_name, (/ 1, ivar /), &
        &        (/ LEN(TRIM(meteogram_data%var_info(ivar)%cf%standard_name)), 1 /), &
        &        TRIM(meteogram_data%var_info(ivar)%cf%standard_name)), modname)
      CALL nf(nf_put_vara_text(ncfile, ncid%var_longname, (/ 1, ivar /), &
        &        (/ LEN(TRIM(meteogram_data%var_info(ivar)%cf%long_name)), 1 /), &
        &        TRIM(meteogram_data%var_info(ivar)%cf%long_name)), modname)
      CALL nf(nf_put_vara_text(ncfile, ncid%var_unit, (/ 1, ivar /), &
        &        (/ LEN(TRIM(meteogram_data%var_info(ivar)%cf%units)), 1 /), &
        &        TRIM(meteogram_data%var_info(ivar)%cf%units)), modname)
      CALL nf(nf_put_vara_int(ncfile, ncid%var_group_id, ivar, 1, &
        &        meteogram_data%var_info(ivar)%igroup_id), modname)
      CALL nf(nf_put_vara_int(ncfile, ncid%var_nlevs, ivar, 1, &
        &        meteogram_data%var_info(ivar)%nlevs), modname)
      istart2 = (/ 1, ivar /)
      icount2 = (/ meteogram_data%var_info(ivar)%nlevs, 1 /)
      CALL nf(nf_put_vara_int(ncfile, ncid%var_levels, istart2, icount2, &
        &                     meteogram_data%var_info(ivar)%levels(:)), modname)
    END DO

    DO ivar=1,nsfcvars
      CALL nf(nf_put_vara_text(ncfile, ncid%sfcvar_name, (/ 1, ivar /), &
        &        (/ LEN(TRIM(meteogram_data%sfc_var_info(ivar)%cf%standard_name)), 1 /), &
        &        TRIM(meteogram_data%sfc_var_info(ivar)%cf%standard_name)), modname)
      CALL nf(nf_put_vara_text(ncfile, ncid%sfcvar_longname, (/ 1, ivar /), &
        &        (/ LEN(TRIM(meteogram_data%sfc_var_info(ivar)%cf%long_name)), 1 /), &
        &        TRIM(meteogram_data%sfc_var_info(ivar)%cf%long_name)), modname)
      CALL nf(nf_put_vara_text(ncfile, ncid%sfcvar_unit, (/ 1, ivar /), &
        &        (/ LEN(TRIM(meteogram_data%sfc_var_info(ivar)%cf%units)), 1 /), &
        &        TRIM(meteogram_data%sfc_var_info(ivar)%cf%units)), modname)
      CALL nf(nf_put_vara_int(ncfile, ncid%sfcvar_group_id, ivar, 1, &
        &        meteogram_data%sfc_var_info(ivar)%igroup_id), modname)
    END DO

    istation = 1
    DO jb=1,meteogram_data%nblks
      i_startidx = 1
      i_endidx   = nproma
      IF (jb == meteogram_data%nblks) i_endidx = meteogram_data%npromz

      DO jc=i_startidx,i_endidx
        IF (dbg_level > 5)  WRITE (*,*) "station ", istation

        iowner = mtgrm(jg)%meteogram_global_data%pstation(istation)
        IF (iowner < 0) THEN
          IF (dbg_level > 5) &
            WRITE (*,*) "skipping station!"
          istation = istation + 1
          CYCLE
        END IF

        this_station => meteogram_output_config%station_list(           &
          &               meteogram_data%station(jc,jb)%station_idx(1), &
          &               meteogram_data%station(jc,jb)%station_idx(2))
        CALL nf(nf_put_vara_text(ncfile, ncid%station_name, (/ 1, istation /), &
          &                      (/ LEN(TRIM(this_station%zname)), 1 /), &
          &                      TRIM(this_station%zname)), modname)
        CALL nf(nf_put_vara_double(ncfile, ncid%station_lon, istation, 1, &
          &                        this_station%location%lon), modname)
        CALL nf(nf_put_vara_double(ncfile, ncid%station_lat, istation, 1, &
          &                        this_station%location%lat), modname)
        CALL nf(nf_put_vara_int(ncfile, ncid%station_idx, istation, 1, &
          &                     meteogram_data%station(jc,jb)%tri_idx(1)), &
          &                     modname)
        CALL nf(nf_put_vara_int(ncfile, ncid%station_blk, istation, 1, &
          &                     meteogram_data%station(jc,jb)%tri_idx(2)), &
          &                     modname)
        CALL nf(nf_put_vara_double(ncfile, ncid%station_hsurf, istation, 1, &
          &                        meteogram_data%station(jc,jb)%hsurf),    &
          &                        modname)
        CALL nf(nf_put_vara_double(ncfile, ncid%station_frland, istation, 1, &
          &                        meteogram_data%station(jc,jb)%frland),    &
          &                        modname)
        CALL nf(nf_put_vara_double(ncfile, ncid%station_fc, istation, 1, &
          &                        meteogram_data%station(jc,jb)%fc),    &
          &                        modname)
        CALL nf(nf_put_vara_int(ncfile, ncid%station_soiltype, istation, 1, &
          &                     meteogram_data%station(jc,jb)%soiltype),    &
          &                     modname)
        CALL nf(nf_put_vara_double(ncfile, ncid%station_tile_frac,           &
          &                       (/                         1, istation /), &
          &                       (/ ntiles_mtgrm, 1 /),                     &
          &                        meteogram_data%station(jc,jb)%tile_frac), &
          &                        modname)
        CALL nf(nf_put_vara_int(ncfile, ncid%station_tile_luclass,        &
          &                    (/                         1, istation /), &
          &                    (/ ntiles_mtgrm, 1 /),                     &
          &                     meteogram_data%station(jc,jb)%tile_luclass), &
          &                     modname)


        ! model level heights
        DO ivar=1,nvars
          nlevs = meteogram_data%var_info(ivar)%nlevs
          CALL nf(nf_put_vara_double(ncfile, ncid%var_heights,     &
            &    (/ istation, ivar,     1 /),                      &
            &    (/        1,    1, nlevs /),                      &
            &    meteogram_data%station(jc,jb)%var(ivar)%heights(1:nlevs)), &
            &    modname)
        END DO

        istation = istation + 1

      END DO
    END DO

    IF (dbg_level > 5)  WRITE (*,*) routine, " Leave"

  END SUBROUTINE meteogram_open_file


  !>
  !! The IO PE writes the global meteogram buffer to the output
  !! file. Afterwards, the global meteogram buffer is cleared.
  !!
  !! For gathered NetCDF output, this is a collective operation,
  !! otherwise this is a local operation for the IO PE.
  !!
  !! @par Revision History
  !! Initial implementation  by  F. Prill, DWD (2011-08-22)
  !!
  SUBROUTINE meteogram_flush_file(jg)
    INTEGER, INTENT(IN)         :: jg       !< patch index
    ! local variables:
    CHARACTER(len=*), PARAMETER :: routine = modname//":meteogram_flush_file"
    INTEGER                     :: ncfile,  totaltime, itime, istation, ivar, &
      &                            jb, jc, i_startidx, i_endidx, nlevs,       &
      &                            nvars, nsfcvars
    TYPE(t_meteogram_data), POINTER :: meteogram_data
    TYPE(t_ncid)          , POINTER :: ncid
    INTEGER                         :: istart4(4), icount4(4)

    IF (dbg_level > 5)  WRITE (*,*) routine, " Enter"

    ncid => mtgrm(jg)%ncid_list
    ncfile = mtgrm(jg)%meteogram_file_info%file_id

    ! In "non-distributed" mode, station data is gathered by PE #0
    ! which writes a single file:
    IF (mtgrm(jg)%meteogram_file_info%ldistributed) THEN
      meteogram_data => mtgrm(jg)%meteogram_local_data
    ELSE
      CALL meteogram_collect_buffers(jg)
      meteogram_data => mtgrm(jg)%meteogram_global_data
    END IF

    ! skip routine, if this PE has nothing to do...
    IF  (.NOT. mtgrm(jg)%l_is_writer) RETURN

    nvars    = meteogram_data%nvars
    nsfcvars = meteogram_data%nsfcvars

    IF (dbg_level > 0) THEN
      WRITE(message_text,*) "Meteogram"
      CALL message(routine, TRIM(message_text))
    END IF

    ! inquire about current number of records in file:
    CALL nf(nf_inq_dimlen(ncfile, ncid%timeid, totaltime), modname)

    IF (dbg_level > 0) &
      WRITE (*,*) "Writing ", meteogram_data%icurrent, " time slices to disk."

    ! write time stamp info:
    DO itime=1,meteogram_data%icurrent

      CALL nf(nf_put_vara_text(ncfile, ncid%dateid, (/ 1, totaltime+itime /), &
        &                      (/ LEN(TRIM(meteogram_data%time_stamp(itime)%zdate)), 1 /), &
        &                      TRIM(meteogram_data%time_stamp(itime)%zdate)), &
        &                      modname)
      CALL nf(nf_put_vara_int(ncfile, ncid%time_step, totaltime+itime, 1, &
        &                     meteogram_data%time_stamp(itime)%istep),    &
        &                     modname)

      ! write meteogram buffer:
      istation = 1
      DO jb=1,meteogram_data%nblks
        i_startidx = 1
        i_endidx   = nproma
        IF (jb == meteogram_data%nblks)  &
          &  i_endidx = meteogram_data%npromz

        DO jc=i_startidx,i_endidx

          ! volume variables:
          DO ivar=1,nvars
            nlevs = meteogram_data%var_info(ivar)%nlevs
            istart4 = (/ istation, ivar, 1, totaltime+itime /)
            icount4 = (/ 1, 1, nlevs, 1 /)
            CALL nf(nf_put_vara_double(ncfile, ncid%var_values,             &
              &     istart4, icount4,                                       &
              &     meteogram_data%station(jc,jb)%var(ivar)%values(1:nlevs, &
              &     itime)), modname )
          END DO
          ! surface variables:
          DO ivar=1,nsfcvars
            CALL nf(nf_put_vara_double(ncfile, ncid%sfcvar_values,              &
              &     (/ istation, ivar, totaltime+itime /),                      &
              &     (/ 1, 1, 1 /),                                              &
              &     meteogram_data%station(jc,jb)%sfc_var(ivar)%values(itime)), &
              &     modname)
          END DO

          istation = istation + 1
        END DO
      END DO
    END DO

    ! finally, reset buffer counter for new data
    meteogram_data%icurrent = 0

    IF (dbg_level > 5)  WRITE (*,*) routine, " Leave"

  END SUBROUTINE meteogram_flush_file


  !>
  !! The IO PE closes the meteogram output file.
  !! For gathered NetCDF output, this is a collective operation,
  !! otherwise this is a local operation for the IO PE.
  !!
  !! @par Revision History
  !! Initial implementation  by  F. Prill, DWD (2011-08-22)
  !!
  SUBROUTINE meteogram_close_file(jg)
    INTEGER, INTENT(IN)  :: jg    !< patch index

    ! write remaining buffers:
    CALL meteogram_flush_file(jg)

    ! Close NetCDF file
    ! skip routine, if this PE has nothing to do...
    IF (mtgrm(jg)%l_is_writer) THEN
      CALL nf(nf_close(mtgrm(jg)%meteogram_file_info%file_id), modname)
    END IF
  END SUBROUTINE meteogram_close_file


  !>
  !! @return file name of meteogram file.
  !! This is a local operation.
  !!
  !! @par Revision History
  !! Initial implementation  by  F. Prill, DWD (2011-08-22)
  !!
  SUBROUTINE meteogram_create_filename (meteogram_output_config, jg)

    ! station data from namelist
    TYPE(t_meteogram_output_config), TARGET, INTENT(IN) :: meteogram_output_config
    ! patch index
    INTEGER, INTENT(IN) :: jg
    ! Local variables
    INTEGER :: my_id

    my_id = get_my_mpi_all_id()

    SELECT CASE (meteogram_output_config%ftype)
    CASE (FTYPE_NETCDF)
      IF (meteogram_output_config%ldistributed) THEN
        WRITE (mtgrm(jg)%meteogram_file_info%zname,'(a,i3.3,a,i3.3,a)') "PE", my_id, "_patch", jg, ".nc"
      ELSE
        WRITE (mtgrm(jg)%meteogram_file_info%zname,'(a,i3.3,a)') "patch", jg, ".nc"
      END IF
    END SELECT
    mtgrm(jg)%meteogram_file_info%zname = &
      &  TRIM(meteogram_output_config%zprefix)//TRIM(mtgrm(jg)%meteogram_file_info%zname)
  END SUBROUTINE meteogram_create_filename



  !>
  !!  Help functions for NetCDF I/O
  !!
  !!  Adds a string attribute containing variable description.
  SUBROUTINE nf_add_descr(description_str, ncfile, var_id)

    CHARACTER(LEN=*), INTENT(in) :: description_str
    INTEGER         , INTENT(in) :: ncfile, var_id
    CHARACTER(LEN=*), PARAMETER  :: descr_label = "description"

    CALL nf(nf_put_att_text(ncfile, var_id, descr_label, &
      &         LEN(TRIM(description_str)), TRIM(description_str)), &
      &         modname )

  END SUBROUTINE nf_add_descr


  !>
  !!  Utility function (3d formulation of generic interface).
  !!
  !!  Registers a new atmospheric (volume) variable.
  SUBROUTINE add_atmo_var_3d(meteogram_config, igroup_id, zname, zunit, zlong_name, jg, source)
    TYPE(t_meteogram_output_config), INTENT(IN) :: meteogram_config
    CHARACTER(LEN=*),  INTENT(IN)    :: zname, zunit, zlong_name
    INTEGER,           INTENT(IN)    :: igroup_id, jg
    REAL(wp), TARGET,  INTENT(IN)    :: source(:,:,:)   !< source array
    ! Local variables
    CHARACTER(*), PARAMETER :: routine = modname//":add_atmo_var_3d"
    TYPE(t_meteogram_data), POINTER :: meteogram_data
    INTEGER                         :: nlev, ivar

    IF (TRIM(meteogram_config%var_list(1)) /= "") THEN
      ! If the user has specified a list of variable names to be
      ! included in the meteogram, check if this variable is contained
      ! in the list:
      IF (one_of(TRIM(zname), meteogram_config%var_list) == -1) RETURN
    END IF

    IF (dbg_level > 0) &
      CALL message(routine, "add atmo var "//zname)

    nlev = SIZE(source, 2) ! get level no from array dimensions
    meteogram_data => mtgrm(jg)%meteogram_local_data

    ! create new variable index
    mtgrm(jg)%var_list%no_atmo_vars = mtgrm(jg)%var_list%no_atmo_vars + 1
    ivar = mtgrm(jg)%var_list%no_atmo_vars

    ! create meteogram data structure
    meteogram_data%var_info(ivar)%cf%standard_name = TRIM(zname)
    meteogram_data%var_info(ivar)%cf%long_name     = TRIM(zlong_name)
    meteogram_data%var_info(ivar)%cf%units         = TRIM(zunit)
    meteogram_data%var_info(ivar)%igroup_id        = igroup_id
    meteogram_data%var_info(ivar)%nlevs            = nlev
    meteogram_data%var_info(ivar)%p_source => source

    ! collect variable info for pure I/O PEs
#ifndef NOMPI
    IF (mtgrm(jg)%l_is_varlist_sender) THEN
      IF (dbg_level > 0) &
        CALL message(routine, "collect variable info for pure I/O PEs")

      CALL p_pack_int   (FLAG_VARLIST_ATMO,                              mtgrm(jg)%msg_varlist_buffer(:), &
        &                mtgrm(jg)%max_varlist_buf_size, mtgrm(jg)%vbuf_pos)
      CALL p_pack_string(meteogram_data%var_info(ivar)%cf%standard_name, mtgrm(jg)%msg_varlist_buffer(:), &
        &                mtgrm(jg)%max_varlist_buf_size, mtgrm(jg)%vbuf_pos)
      CALL p_pack_string(meteogram_data%var_info(ivar)%cf%long_name,     mtgrm(jg)%msg_varlist_buffer(:), &
        &                mtgrm(jg)%max_varlist_buf_size, mtgrm(jg)%vbuf_pos)
      CALL p_pack_string(meteogram_data%var_info(ivar)%cf%units,         mtgrm(jg)%msg_varlist_buffer(:), &
        &                mtgrm(jg)%max_varlist_buf_size, mtgrm(jg)%vbuf_pos)
      CALL p_pack_int   (igroup_id,                                      mtgrm(jg)%msg_varlist_buffer(:), &
        &                mtgrm(jg)%max_varlist_buf_size, mtgrm(jg)%vbuf_pos)
      CALL p_pack_int   (nlev,                                           mtgrm(jg)%msg_varlist_buffer(:), &
        &                mtgrm(jg)%max_varlist_buf_size, mtgrm(jg)%vbuf_pos)
    END IF
#endif
  END SUBROUTINE add_atmo_var_3d


  !>
  !!  Utility function (4d formulation of generic interface).
  !!  Adds the 4d var as separate 3d var slices.
  !!
  !!  Registers a new atmospheric (volume) variable.
  SUBROUTINE add_atmo_var_4d(meteogram_config, igroup_id, zname, zunit, zlong_name, jg, source, iidx)
    TYPE(t_meteogram_output_config), INTENT(IN) :: meteogram_config
    CHARACTER(LEN=*),  INTENT(IN)    :: zname, zunit, zlong_name
    INTEGER,           INTENT(IN)    :: igroup_id, jg
    REAL(wp), TARGET,  INTENT(IN)    :: source(:,:,:,:)   !< source array
    INTEGER,           INTENT(IN), OPTIONAL :: iidx
    ! Local variables
    INTEGER                          :: isource_idx, nidx

    IF (PRESENT(iidx)) THEN
      CALL add_atmo_var_3d(meteogram_config, igroup_id, zname, &
        &                  zunit, zlong_name, jg, source(:,:,:,iidx))
    ELSE
      nidx = SIZE(source, 4) ! get number of 3d var indices (e.g. tile number)
      DO isource_idx=1,nidx
        CALL add_atmo_var_3d(meteogram_config, igroup_id, zname//"_"//int2string(isource_idx), &
          &                  zunit, zlong_name, jg, source(:,:,:,isource_idx))
      END DO
    END IF
  END SUBROUTINE add_atmo_var_4d


  !>
  !!  Utility function.
  !!
  !!  Registers a new surface variable.
  SUBROUTINE add_sfc_var_2d(meteogram_config, igroup_id, zname, zunit, zlong_name, jg, source)
    TYPE(t_meteogram_output_config), INTENT(IN) :: meteogram_config
    CHARACTER(LEN=*),  INTENT(IN)    :: zname, zunit, zlong_name
    INTEGER,           INTENT(IN)    :: igroup_id, jg
    REAL(wp), TARGET,  INTENT(IN)    :: source(:,:)   !< source array
    ! Local variables
    CHARACTER(*), PARAMETER :: routine = modname//":add_sfc_var_2d"
    TYPE(t_meteogram_data), POINTER :: meteogram_data
    INTEGER                         :: ivar

    IF (TRIM(meteogram_config%var_list(1)) /= "") THEN
      ! If the user has specified a list of variable names to be
      ! included in the meteogram, check if this variable is contained
      ! in the list:
      IF (one_of(TRIM(zname), meteogram_config%var_list) == -1) RETURN
    END IF

    IF (dbg_level > 0) &
      CALL message(routine, "add surface var "//zname)

    meteogram_data => mtgrm(jg)%meteogram_local_data
    ! create new variable index
    mtgrm(jg)%var_list%no_sfc_vars = mtgrm(jg)%var_list%no_sfc_vars + 1
    ivar = mtgrm(jg)%var_list%no_sfc_vars
    ! create meteogram data structure
    meteogram_data%sfc_var_info(ivar)%cf%standard_name = TRIM(zname)
    meteogram_data%sfc_var_info(ivar)%cf%long_name     = TRIM(zlong_name)
    meteogram_data%sfc_var_info(ivar)%cf%units         = TRIM(zunit)
    meteogram_data%sfc_var_info(ivar)%igroup_id        = igroup_id
    meteogram_data%sfc_var_info(ivar)%p_source  => source

    ! collect variable info for pure I/O PEs
#ifndef NOMPI
    IF (mtgrm(jg)%l_is_varlist_sender) THEN
      IF (dbg_level > 0) &
        CALL message(routine, "collect surface variable info for pure I/O PEs")

      CALL p_pack_int   (FLAG_VARLIST_SFC,                                   &
        &                mtgrm(jg)%msg_varlist_buffer(:), mtgrm(jg)%max_varlist_buf_size, mtgrm(jg)%vbuf_pos)
      CALL p_pack_string(meteogram_data%sfc_var_info(ivar)%cf%standard_name, &
        &                mtgrm(jg)%msg_varlist_buffer(:), mtgrm(jg)%max_varlist_buf_size, mtgrm(jg)%vbuf_pos)
      CALL p_pack_string(meteogram_data%sfc_var_info(ivar)%cf%long_name,     &
        &                mtgrm(jg)%msg_varlist_buffer(:), mtgrm(jg)%max_varlist_buf_size, mtgrm(jg)%vbuf_pos)
      CALL p_pack_string(meteogram_data%sfc_var_info(ivar)%cf%units,         &
        &                mtgrm(jg)%msg_varlist_buffer(:), mtgrm(jg)%max_varlist_buf_size, mtgrm(jg)%vbuf_pos)
      CALL p_pack_int   (igroup_id,                                          &
        &                mtgrm(jg)%msg_varlist_buffer(:), mtgrm(jg)%max_varlist_buf_size, mtgrm(jg)%vbuf_pos)
    END IF
#endif
  END SUBROUTINE add_sfc_var_2d


  !>
  !!  Utility function.
  !!  Adds the 3d var as separate 2d var slices.
  !!
  !!  Registers a new surface variable.
  SUBROUTINE add_sfc_var_3d(meteogram_config, igroup_id, zname, zunit, zlong_name, jg, source)
    TYPE(t_meteogram_output_config), INTENT(IN) :: meteogram_config
    CHARACTER(LEN=*),  INTENT(IN)    :: zname, zunit, zlong_name
    INTEGER,           INTENT(IN)    :: igroup_id, jg
    REAL(wp), TARGET,  INTENT(IN)    :: source(:,:,:)   !< source array
    ! Local variables
    INTEGER                 :: isource_idx, nidx

    IF (TRIM(meteogram_config%var_list(1)) /= "") THEN
      ! If the user has specified a list of variable names to be
      ! included in the meteogram, check if this variable is contained
      ! in the list:
      IF (one_of(TRIM(zname), meteogram_config%var_list) == -1) RETURN
    END IF

    nidx = SIZE(source, 3) ! get number of 2d var indices (e.g. tile number)
    DO isource_idx=1,nidx
      CALL add_sfc_var_2d(meteogram_config, igroup_id, zname//"_"//int2string(isource_idx), &
        &                 zunit, zlong_name, jg, source(:,:,isource_idx))
    END DO
  END SUBROUTINE add_sfc_var_3d


  !>
  !!  Utility function.
  !!  Receive var list via MPI communication.
  !!
  SUBROUTINE receive_var_info(meteogram_data, jg)
    TYPE(t_meteogram_data), INTENT(INOUT) :: meteogram_data
    INTEGER,                INTENT(IN)    :: jg

#ifndef NOMPI
    ! local variables
    CHARACTER(*), PARAMETER :: routine = modname//":receive_var_info"
    INTEGER                 :: id, ivar
    TYPE(t_cf_var), POINTER :: cf        => NULL()
    INTEGER       , POINTER :: igroup_id => NULL()

    ! wait for messages to arrive:
    CALL p_wait()

    ! from the received message, unpack the atmosphere/surface
    ! variables one by one:
    RCV_LOOP : DO
      CALL p_unpack_int(mtgrm(jg)%msg_varlist_buffer(:), mtgrm(jg)%max_varlist_buf_size, mtgrm(jg)%vbuf_pos, id)
      SELECT CASE(id)
      CASE(FLAG_VARLIST_END)
        EXIT RCV_LOOP
      CASE(FLAG_VARLIST_ATMO)
        ! create new variable index
        mtgrm(jg)%var_list%no_atmo_vars = mtgrm(jg)%var_list%no_atmo_vars + 1
        ivar = mtgrm(jg)%var_list%no_atmo_vars
        cf        => meteogram_data%var_info(ivar)%cf
        igroup_id => meteogram_data%var_info(ivar)%igroup_id
      CASE(FLAG_VARLIST_SFC)
        mtgrm(jg)%var_list%no_sfc_vars = mtgrm(jg)%var_list%no_sfc_vars + 1
        ivar = mtgrm(jg)%var_list%no_sfc_vars
        cf        => meteogram_data%sfc_var_info(ivar)%cf
        igroup_id => meteogram_data%sfc_var_info(ivar)%igroup_id
      CASE DEFAULT
        CALL finish(routine, "Unknown message flag!")
      END SELECT

      CALL p_unpack_string(mtgrm(jg)%msg_varlist_buffer(:), mtgrm(jg)%max_varlist_buf_size, mtgrm(jg)%vbuf_pos, cf%standard_name)
      CALL p_unpack_string(mtgrm(jg)%msg_varlist_buffer(:), mtgrm(jg)%max_varlist_buf_size, mtgrm(jg)%vbuf_pos, cf%long_name)
      CALL p_unpack_string(mtgrm(jg)%msg_varlist_buffer(:), mtgrm(jg)%max_varlist_buf_size, mtgrm(jg)%vbuf_pos, cf%units)
      CALL p_unpack_int   (mtgrm(jg)%msg_varlist_buffer(:), mtgrm(jg)%max_varlist_buf_size, mtgrm(jg)%vbuf_pos, igroup_id)
      IF (id == FLAG_VARLIST_ATMO) THEN
        CALL p_unpack_int   (mtgrm(jg)%msg_varlist_buffer(:), mtgrm(jg)%max_varlist_buf_size, mtgrm(jg)%vbuf_pos, &
          &                  meteogram_data%var_info(ivar)%nlevs)
        meteogram_data%var_info(ivar)%p_source     => NULL()
      ELSE
        meteogram_data%sfc_var_info(ivar)%p_source => NULL()
      END IF

      IF (dbg_level > 0) &
        WRITE (*,*) "Added variable ", cf%standard_name
    END DO RCV_LOOP
#endif
  END SUBROUTINE receive_var_info


  !>
  !! @return Index of (3d) variable with given name.
  !!
  !! @par Revision History
  !! Initial implementation  by  F. Prill, DWD (2011-08-22)
  !!
  FUNCTION get_var(zname, jg)
    INTEGER :: get_var
    CHARACTER(LEN=*),  INTENT(IN) :: zname
    INTEGER         ,  INTENT(IN) :: jg
    ! local variables
    CHARACTER(*), PARAMETER :: routine = modname//":get_var"
    TYPE(t_meteogram_data), POINTER :: meteogram_data
    INTEGER :: ivar

    get_var = -1 ! invalid result
    meteogram_data => mtgrm(jg)%meteogram_local_data
    VAR_LOOP : DO ivar=1,mtgrm(jg)%var_list%no_atmo_vars
      IF (TRIM(meteogram_data%var_info(ivar)%cf%standard_name) == TRIM(zname)) THEN
        get_var = ivar
        EXIT VAR_LOOP
      END IF
    END DO VAR_LOOP
    ! the following consistency check is disabled (since the user may
    ! use the namelist parameter "var_list"):
    !
    ! IF (get_var == -1)  CALL finish (routine, 'Invalid name: '//TRIM(zname))
  END FUNCTION get_var


  !>
  !! @return Index of (2d) surface variable with given name.
  !!
  !! @par Revision History
  !! Initial implementation  by  F. Prill, DWD (2011-08-22)
  !!
  FUNCTION get_sfcvar(zname, jg)
    INTEGER :: get_sfcvar
    CHARACTER(LEN=*),  INTENT(IN) :: zname
    INTEGER         ,  INTENT(IN) :: jg
    ! local variables
    CHARACTER(*), PARAMETER :: routine = modname//":get_sfcvar"
    TYPE(t_meteogram_data), POINTER :: meteogram_data
    INTEGER :: ivar

    get_sfcvar = -1 ! invalid result
    meteogram_data => mtgrm(jg)%meteogram_local_data
    VAR_LOOP : DO ivar=1,mtgrm(jg)%var_list%no_sfc_vars
      IF (TRIM(meteogram_data%sfc_var_info(ivar)%cf%standard_name) == TRIM(zname)) THEN
        get_sfcvar = ivar
        EXIT VAR_LOOP
      END IF
    END DO VAR_LOOP
    ! the following consistency check is disabled (since the user may
    ! use the namelist parameter "var_list"):
    !
    ! IF (get_sfcvar == -1)  CALL finish (routine, 'Invalid name!')
  END FUNCTION get_sfcvar


END MODULE mo_meteogram_output<|MERGE_RESOLUTION|>--- conflicted
+++ resolved
@@ -169,10 +169,6 @@
   PUBLIC ::  meteogram_is_sample_step
   PUBLIC ::  meteogram_sample_vars
   PUBLIC ::  meteogram_finalize
-<<<<<<< HEAD
-  PUBLIC ::  meteogram_flush_file
-=======
->>>>>>> c720eddc
 
   INTEGER, PARAMETER :: MAX_TIME_STAMPS      =10000  !< max. number of time stamps
   INTEGER, PARAMETER :: MAX_NVARS            =  150  !< max. number of sampled 3d vars
@@ -396,8 +392,6 @@
   !! @par Revision History
   !! Initial implementation  by  F. Prill, DWD (2011-11-09)
   !!
-  !! Anurag Dipankar, MPIM, 29 July 2015: Commenting out many variables
-  !! for HDCP2 runs. IT MUST BE UNCOMMENTED AFTERWARDS
   SUBROUTINE meteogram_setup_variables(meteogram_config, ext_data, p_nh_state, &
     &                                  prm_diag, p_lnd_state, jg)
     ! station data from namelist
@@ -429,16 +423,12 @@
     mtgrm(jg)%i_SWDIFD_S = -1
     mtgrm(jg)%i_SOBS     = -1
 
-
-    !! Anurag Dipankar, MPIM, 29 July 2015: Commenting out many variables
-    !! for HDCP2 runs. IT MUST BE UNCOMMENTED AFTERWARDS
-    
     ! -- atmosphere
 
     CALL add_atmo_var(meteogram_config, VAR_GROUP_ATMO_ML, "P", "Pa", "Pressure", jg, diag%pres(:,:,:))
     CALL add_atmo_var(meteogram_config, VAR_GROUP_ATMO_ML, "T", "K", "Temperature", jg, diag%temp(:,:,:))
-    !CALL add_atmo_var(meteogram_config, VAR_GROUP_ATMO_ML, "PEXNER", "-", "Exner pressure", &
-    !  &               jg, prog%exner(:,:,:))
+    CALL add_atmo_var(meteogram_config, VAR_GROUP_ATMO_ML, "PEXNER", "-", "Exner pressure", &
+      &               jg, prog%exner(:,:,:))
     CALL add_atmo_var(meteogram_config, VAR_GROUP_ATMO_ML, "RHO", "kg/m^3", "Density", jg, prog%rho(:,:,:))
     CALL add_atmo_var(meteogram_config, VAR_GROUP_ATMO_ML, "THETAV", "K", "virtual potential temperature", &
       &               jg, prog%theta_v(:,:,:))
@@ -484,204 +474,74 @@
         &               jg, prog%tracer_ptr(ininact)%p_3d(:,:,:))
     END IF
 
-<<<<<<< HEAD
-    !CALL add_atmo_var(meteogram_config, VAR_GROUP_ATMO_ML, "QV_DIA", "kg kg-1", "total specific humidity (diagnostic)", &
-    !  &               jg, prm_diag%tot_ptr(iqv)%p_3d(:,:,:))
-    !CALL add_atmo_var(meteogram_config, VAR_GROUP_ATMO_ML, "QC_DIA", "kg kg-1", "total specific cloud water content (diagnostic)", &
-    !  &               jg, prm_diag%tot_ptr(iqc)%p_3d(:,:,:))
-    !CALL add_atmo_var(meteogram_config, VAR_GROUP_ATMO_ML, "QI_DIA", "kg kg-1", "total specific cloud ice content (diagnostic)", &
-    !  &               jg, prm_diag%tot_ptr(iqi)%p_3d(:,:,:))
-=======
     CALL add_atmo_var(meteogram_config, VAR_GROUP_ATMO_ML, "QV_DIA", "kg kg-1", "total specific humidity (diagnostic)", &
       &               jg, prm_diag%tot_ptr(iqv)%p_3d(:,:,:))
     CALL add_atmo_var(meteogram_config, VAR_GROUP_ATMO_ML, "QC_DIA", "kg kg-1", "total specific cloud water content (diagnostic)", &
       &               jg, prm_diag%tot_ptr(iqc)%p_3d(:,:,:))
     CALL add_atmo_var(meteogram_config, VAR_GROUP_ATMO_ML, "QI_DIA", "kg kg-1", "total specific cloud ice content (diagnostic)", &
       &               jg, prm_diag%tot_ptr(iqi)%p_3d(:,:,:))
->>>>>>> c720eddc
 
     CALL add_atmo_var(meteogram_config, VAR_GROUP_ATMO_ML, "CLC", "-", "cloud cover", &
       &               jg, prm_diag%clc(:,:,:))
-    !CALL add_atmo_var(meteogram_config, VAR_GROUP_ATMO_HL, "TKVM", "m**2/s", &
-    !  &               "turbulent diffusion coefficients for momentum", &
-    !  &               jg, prm_diag%tkvm(:,:,:))
+    CALL add_atmo_var(meteogram_config, VAR_GROUP_ATMO_HL, "TKVM", "m**2/s", &
+      &               "turbulent diffusion coefficients for momentum", &
+      &               jg, prm_diag%tkvm(:,:,:))
     CALL add_atmo_var(meteogram_config, VAR_GROUP_ATMO_HL, "TKVH", "m**2/s", &
       &               "turbulent diffusion coefficients for heat", &
       &               jg, prm_diag%tkvh(:,:,:))
-    !CALL add_atmo_var(meteogram_config, VAR_GROUP_ATMO_HL, "PHALF", "Pa", "Pressure on the half levels", &
-    !  &               jg, diag%pres_ifc(:,:,:))
+    CALL add_atmo_var(meteogram_config, VAR_GROUP_ATMO_HL, "PHALF", "Pa", "Pressure on the half levels", &
+      &               jg, diag%pres_ifc(:,:,:))
 
     ! -- soil related
 
-    !IF (  atm_phy_nwp_config(jg)%inwp_surface == 1 ) THEN
-    !  CALL add_atmo_var(meteogram_config, VAR_GROUP_SOIL_MLp2, "T_SO", "K", "soil temperature", &
-    !    &               jg, p_lnd_diag%t_so(:,:,:))
-    !  CALL add_atmo_var(meteogram_config, VAR_GROUP_SOIL_ML, "W_SO", "m H2O", &
-    !    &               "total water content (ice + liquid water)", &
-    !    &               jg, p_lnd_diag%w_so(:,:,:))
-    !  CALL add_atmo_var(meteogram_config, VAR_GROUP_SOIL_ML, "W_SO_ICE", "m H2O", "ice content", &
-    !    &               jg, p_lnd_diag%w_so_ice(:,:,:))
-
-    !  CALL add_sfc_var(meteogram_config, VAR_GROUP_SURFACE,  "PL_COV", "-", "ground fraction covered by plants", &
-    !    &              jg, ext_data%atm%plcov(:,:))
-    !  CALL add_sfc_var(meteogram_config, VAR_GROUP_SURFACE,  "LA_IND", "-", "leaf area index (vegetation period)", &
-    !    &              jg, ext_data%atm%lai(:,:))
-    !  CALL add_sfc_var(meteogram_config, VAR_GROUP_SURFACE,  "RO_DEPT", "m", "root depth", &
-    !    &              jg, ext_data%atm%rootdp(:,:))
-    !  CALL add_sfc_var(meteogram_config, VAR_GROUP_SURFACE,  "Z0", "m", "roughness length*g", &
-    !                   jg, prm_diag%gz0(:,:))
-    !  CALL add_sfc_var(meteogram_config, VAR_GROUP_SURFACE,  "QV_S", "kg/kg", "specific humidity at the surface", &
-    !    &              jg, p_lnd_diag%qv_s(:,:))
-    !  CALL add_sfc_var(meteogram_config, VAR_GROUP_SURFACE,  "W_I", "m H2O", "water content of interception water", &
-    !    &              jg, p_lnd_diag%w_i(:,:))
-    !  CALL add_sfc_var(meteogram_config, VAR_GROUP_SURFACE,  "W_SNOW", "m H2O", "water content of snow", &
-    !    &              jg, p_lnd_diag%w_snow(:,:))
-    !  CALL add_sfc_var(meteogram_config, VAR_GROUP_SURFACE,  "RUNOFF_S", "kg/m2",   &
-    !    &              "surface water runoff; sum over forecast", &
-    !    &              jg, p_lnd_diag%runoff_s(:,:))
-    !  CALL add_sfc_var(meteogram_config, VAR_GROUP_SURFACE,  "RUNOFF_G", "kg/m2",   &
-    !    &              "soil water runoff; sum over forecast",    &
-    !    &              jg, p_lnd_diag%runoff_g(:,:))
-    !  CALL add_sfc_var(meteogram_config, VAR_GROUP_SURFACE,  "T_SNOW", "K", "temperature of the snow-surface", &
-    !    &              jg, p_lnd_diag%t_snow(:,:))
-    !  CALL add_sfc_var(meteogram_config, VAR_GROUP_SURFACE,  "T_S", "K", "temperature of the ground surface", &
-    !    &              jg, p_lnd_diag%t_s(:,:))
-    !  CALL add_sfc_var(meteogram_config, VAR_GROUP_SURFACE,  "T_G", "K", "weighted surface temperature", &
-    !    &              jg, p_lnd_prog%t_g(:,:))
-    !  CALL add_sfc_var(meteogram_config, VAR_GROUP_SURFACE,  "FRESHSNW", "-",              &
-    !    &              "indicator for age of snow in top of snow layer", &
-    !    &              jg, p_lnd_diag%freshsnow(:,:))
-    !  CALL add_sfc_var(meteogram_config, VAR_GROUP_SURFACE,  "RHO_SNOW", "kg/m**3", "snow density", &
-    !    &              jg, p_lnd_diag%rho_snow(:,:))
-    !  CALL add_sfc_var(meteogram_config, VAR_GROUP_SURFACE,  "H_SNOW", "m", "snow height", &
-    !    &              jg, p_lnd_diag%h_snow(:,:))
-    !  CALL add_sfc_var(meteogram_config, VAR_GROUP_SURFACE,  "FR_SEAICE", "-", "fraction of sea ice", &
-    !    &              jg, p_lnd_diag%fr_seaice(:,:))
-    !ENDIF
+    IF (  atm_phy_nwp_config(jg)%inwp_surface == 1 ) THEN
+      CALL add_atmo_var(meteogram_config, VAR_GROUP_SOIL_MLp2, "T_SO", "K", "soil temperature", &
+        &               jg, p_lnd_diag%t_so(:,:,:))
+      CALL add_atmo_var(meteogram_config, VAR_GROUP_SOIL_ML, "W_SO", "m H2O", &
+        &               "total water content (ice + liquid water)", &
+        &               jg, p_lnd_diag%w_so(:,:,:))
+      CALL add_atmo_var(meteogram_config, VAR_GROUP_SOIL_ML, "W_SO_ICE", "m H2O", "ice content", &
+        &               jg, p_lnd_diag%w_so_ice(:,:,:))
+
+      CALL add_sfc_var(meteogram_config, VAR_GROUP_SURFACE,  "PL_COV", "-", "ground fraction covered by plants", &
+        &              jg, ext_data%atm%plcov(:,:))
+      CALL add_sfc_var(meteogram_config, VAR_GROUP_SURFACE,  "LA_IND", "-", "leaf area index (vegetation period)", &
+        &              jg, ext_data%atm%lai(:,:))
+      CALL add_sfc_var(meteogram_config, VAR_GROUP_SURFACE,  "RO_DEPT", "m", "root depth", &
+        &              jg, ext_data%atm%rootdp(:,:))
+      CALL add_sfc_var(meteogram_config, VAR_GROUP_SURFACE,  "Z0", "m", "roughness length*g", &
+                       jg, prm_diag%gz0(:,:))
+      CALL add_sfc_var(meteogram_config, VAR_GROUP_SURFACE,  "QV_S", "kg/kg", "specific humidity at the surface", &
+        &              jg, p_lnd_diag%qv_s(:,:))
+      CALL add_sfc_var(meteogram_config, VAR_GROUP_SURFACE,  "W_I", "m H2O", "water content of interception water", &
+        &              jg, p_lnd_diag%w_i(:,:))
+      CALL add_sfc_var(meteogram_config, VAR_GROUP_SURFACE,  "W_SNOW", "m H2O", "water content of snow", &
+        &              jg, p_lnd_diag%w_snow(:,:))
+      CALL add_sfc_var(meteogram_config, VAR_GROUP_SURFACE,  "RUNOFF_S", "kg/m2",   &
+        &              "surface water runoff; sum over forecast", &
+        &              jg, p_lnd_diag%runoff_s(:,:))
+      CALL add_sfc_var(meteogram_config, VAR_GROUP_SURFACE,  "RUNOFF_G", "kg/m2",   &
+        &              "soil water runoff; sum over forecast",    &
+        &              jg, p_lnd_diag%runoff_g(:,:))
+      CALL add_sfc_var(meteogram_config, VAR_GROUP_SURFACE,  "T_SNOW", "K", "temperature of the snow-surface", &
+        &              jg, p_lnd_diag%t_snow(:,:))
+      CALL add_sfc_var(meteogram_config, VAR_GROUP_SURFACE,  "T_S", "K", "temperature of the ground surface", &
+        &              jg, p_lnd_diag%t_s(:,:))
+      CALL add_sfc_var(meteogram_config, VAR_GROUP_SURFACE,  "T_G", "K", "weighted surface temperature", &
+        &              jg, p_lnd_prog%t_g(:,:))
+      CALL add_sfc_var(meteogram_config, VAR_GROUP_SURFACE,  "FRESHSNW", "-",              &
+        &              "indicator for age of snow in top of snow layer", &
+        &              jg, p_lnd_diag%freshsnow(:,:))
+      CALL add_sfc_var(meteogram_config, VAR_GROUP_SURFACE,  "RHO_SNOW", "kg/m**3", "snow density", &
+        &              jg, p_lnd_diag%rho_snow(:,:))
+      CALL add_sfc_var(meteogram_config, VAR_GROUP_SURFACE,  "H_SNOW", "m", "snow height", &
+        &              jg, p_lnd_diag%h_snow(:,:))
+      CALL add_sfc_var(meteogram_config, VAR_GROUP_SURFACE,  "FR_SEAICE", "-", "fraction of sea ice", &
+        &              jg, p_lnd_diag%fr_seaice(:,:))
+    ENDIF
 
     ! -- single level variables
 
-<<<<<<< HEAD
-    !CALL add_sfc_var(meteogram_config, VAR_GROUP_SURFACE, "P_SFC", "Pa", "surface pressure", &
-    !  &              jg, diag%pres_sfc(:,:))
-    !CALL add_sfc_var(meteogram_config, VAR_GROUP_SURFACE, "TCM", "-", "turbulent transfer coefficients for momentum", &
-    !  &              jg, prm_diag%tcm(:,:))
-    !CALL add_sfc_var(meteogram_config, VAR_GROUP_SURFACE, "TCH", "-", "turbulent transfer coefficients for heat", &
-    !  &              jg, prm_diag%tch(:,:))
-    !CALL add_sfc_var(meteogram_config, VAR_GROUP_SURFACE, "SHFL", "W/m2", "sensible heat flux (surface)", &
-    !  &              jg, prm_diag%shfl_s(:,:))
-    !CALL add_sfc_var(meteogram_config, VAR_GROUP_SURFACE, "LHFL", "W/m2", "latent heat flux (surface)", &
-    !  &              jg, prm_diag%lhfl_s(:,:))
-    !CALL add_sfc_var(meteogram_config, VAR_GROUP_SURFACE, "VIO3", "Pa O3", "vertically integrated ozone amount", &
-    !  &              jg, prm_diag%vio3(:,:))
-    !CALL add_sfc_var(meteogram_config, VAR_GROUP_SURFACE, "HMO3", "Pa", "height of O3 maximum", &
-    !  &              jg, prm_diag%hmo3(:,:))
-    !CALL add_sfc_var(meteogram_config, VAR_GROUP_SURFACE, "T2M", "K", "temperature in 2m", &
-    !  &              jg, prm_diag%t_2m(:,:))
-    !CALL add_sfc_var(meteogram_config, VAR_GROUP_SURFACE, "TD2M", "K", "dew-point temperature in 2m", &
-    !  &              jg, prm_diag%td_2m(:,:))
-    !CALL add_sfc_var(meteogram_config, VAR_GROUP_SURFACE, "U10M", "m/s", "zonal wind in 10m", &
-    !  &              jg, prm_diag%u_10m(:,:))
-    !CALL add_sfc_var(meteogram_config, VAR_GROUP_SURFACE, "V10M", "m/s", "meridional wind in 10m", &
-    !  &              jg, prm_diag%v_10m(:,:))
-    !CALL add_sfc_var(meteogram_config, VAR_GROUP_SURFACE, "VBMAX10M", "m/s", "gust in 10m", &
-    !  &              jg, prm_diag%gust10(:,:))
-    !CALL add_sfc_var(meteogram_config, VAR_GROUP_SURFACE, "SOBT", "W m-2", "shortwave net flux at toa", &
-    !  &              jg, prm_diag%swflxtoa(:,:))
-    !CALL add_sfc_var(meteogram_config, VAR_GROUP_SURFACE, "THBT", "W m-2", "longwave net flux at toa", &
-    !  &              jg, prm_diag%lwflxall(:,1,:))
-    !CALL add_sfc_var(meteogram_config, VAR_GROUP_SURFACE, "SOBS", "W m-2", "shortwave net flux at surface", &
-    !  &              jg, prm_diag%swflxsfc(:,:))
-    !CALL add_sfc_var(meteogram_config, VAR_GROUP_SURFACE, "THBS", "W m-2", "longwave net flux at surface", &
-    !  &              jg, prm_diag%lwflxsfc(:,:))
-    !CALL add_sfc_var(meteogram_config, VAR_GROUP_SURFACE, "ALB", "-", "surface shortwave albedo, diffuse", &
-    !  &              jg, prm_diag%albdif(:,:))
-    !CALL add_sfc_var(meteogram_config, VAR_GROUP_SURFACE, "RAIN_GSP", "kg/m2", "accumulated grid-scale surface rain", &
-    !  &              jg, prm_diag%rain_gsp(:,:))
-    !CALL add_sfc_var(meteogram_config, VAR_GROUP_SURFACE, "SNOW_GSP", "kg/m2", "accumulated grid-scale surface snow", &
-    !  &              jg, prm_diag%snow_gsp(:,:))
-    !CALL add_sfc_var(meteogram_config, VAR_GROUP_SURFACE, "RAIN_CON", "kg/m2", "accumulated convective surface rain", &
-    !  &              jg, prm_diag%rain_con(:,:))
-    !CALL add_sfc_var(meteogram_config, VAR_GROUP_SURFACE, "SNOW_CON", "kg/m2", "accumulated convective surface snow", &
-    !  &              jg, prm_diag%snow_con(:,:))
-    !CALL add_sfc_var(meteogram_config, VAR_GROUP_SURFACE, "H_ICE", "m", "sea ice depth", &
-    !  &              jg, p_lnd_state%prog_wtr(nnow(jg))%h_ice(:,:))
-
-    !CALL add_sfc_var(meteogram_config, VAR_GROUP_SURFACE, "CLCT", "%", "total cloud cover", &
-    !  &              jg, prm_diag%clct(:,:))
-    !CALL add_sfc_var(meteogram_config, VAR_GROUP_SURFACE, "CLCL", "%", "low level cloud cover", &
-    !  &              jg, prm_diag%clcl(:,:))
-    !CALL add_sfc_var(meteogram_config, VAR_GROUP_SURFACE, "CLCM", "%", "mid level cloud cover", &
-    !  &              jg, prm_diag%clcm(:,:))
-    !CALL add_sfc_var(meteogram_config, VAR_GROUP_SURFACE, "CLCH", "%", "high level cloud cover", &
-    !  &              jg, prm_diag%clch(:,:))
-
-    !CALL add_sfc_var(meteogram_config, VAR_GROUP_SURFACE, "UMFL_S", "N m-2", "u-momentum flux at the surface", &
-    !  &              jg, prm_diag%umfl_s(:,:))
-    !CALL add_sfc_var(meteogram_config, VAR_GROUP_SURFACE, "VMFL_S", "N m-2", "v-momentum flux at the surface", &
-    !  &              jg, prm_diag%vmfl_s(:,:))
-
-    !CALL add_sfc_var(meteogram_config, VAR_GROUP_SURFACE, "SWDIFU_S", "W m-2", "shortwave upward flux at surface", &
-    !  &              jg, prm_diag%swflx_up_sfc(:,:))
-    !CALL add_sfc_var(meteogram_config, VAR_GROUP_SURFACE, "SWDIFD_S", "W m-2", "shortwave diffuse downward flux at surface", &
-    !  &              jg, prm_diag%swflx_dn_sfc_diff(:,:))
-    !CALL add_sfc_var(meteogram_config, VAR_GROUP_SURFACE, "PAB_S", "W m-2", &
-    !  &              "photosynthetically active shortwave downward flux at surface", &
-    !  &              jg, prm_diag%swflx_par_sfc(:,:))
-
-    !CALL add_sfc_var(meteogram_config, IBSET(VAR_GROUP_SURFACE, FLAG_DIAG), "SWDIR_S", "W m-2", &
-    !  &              "shortwave direct downward flux at surface", &
-    !  &              jg, prm_diag%swflx_dn_sfc_diff(:,:))
-
-
-    !! -- vertical integrals
-
-    !CALL add_sfc_var(meteogram_config, VAR_GROUP_SURFACE, "TQV", "kg m-2", "column integrated water vapour", &
-    !  &              jg, diag%tracer_vi_ptr(iqv)%p_2d(:,:))
-    !CALL add_sfc_var(meteogram_config, VAR_GROUP_SURFACE, "TQC", "kg m-2", "column integrated cloud water", &
-    !  &              jg, diag%tracer_vi_ptr(iqc)%p_2d(:,:))
-    !CALL add_sfc_var(meteogram_config, VAR_GROUP_SURFACE, "TQI", "kg m-2", "column integrated cloud ice", &
-    !  &              jg, diag%tracer_vi_ptr(iqi)%p_2d(:,:))
-    !IF ( iqm_max >= 4) THEN
-    !  CALL add_sfc_var(meteogram_config, VAR_GROUP_SURFACE, "TQR", "kg m-2", "column integrated rain", &
-    !    &              jg, diag%tracer_vi_ptr(iqr)%p_2d(:,:))
-    !ENDIF
-    !IF ( iqm_max >= 5) THEN
-    !  CALL add_sfc_var(meteogram_config, VAR_GROUP_SURFACE, "TQS", "kg m-2", "column integrated snow", &
-    !    &              jg, diag%tracer_vi_ptr(iqs)%p_2d(:,:))
-    !END IF
-
-    !CALL add_sfc_var(meteogram_config, VAR_GROUP_SURFACE, "TQV_DIA", "kg m-2", &
-    !  &              "total column integrated water vapour (diagnostic)",      &
-    !  &              jg, prm_diag%tci_ptr(iqv)%p_2d(:,:))
-    !CALL add_sfc_var(meteogram_config, VAR_GROUP_SURFACE, "TQC_DIA", "kg m-2", &
-    !  &              "total column integrated cloud water (diagnostic)",       &
-    !  &              jg, prm_diag%tci_ptr(iqc)%p_2d(:,:))
-    !CALL add_sfc_var(meteogram_config, VAR_GROUP_SURFACE, "TQI_DIA", "kg m-2", &
-    !  &              "total column integrated cloud ice (diagnostic)",         &
-    !  &              jg, prm_diag%tci_ptr(iqi)%p_2d(:,:))
-
-
-    !IF (inextra_2d > 0) THEN
-    !  ! Variable: Extra 2D
-    !  CALL add_sfc_var (meteogram_config, VAR_GROUP_SURFACE, "EXTRA2D","","-", jg, diag%extra_2d(:,:,1:inextra_2d))
-    !ENDIF
-    !IF (inextra_3d > 0) THEN
-    !  ! Variable: Extra 3D
-    !  CALL add_atmo_var(meteogram_config, VAR_GROUP_ATMO_ML, "EXTRA3D","","-", jg, diag%extra_3d(:,:,:,1:inextra_3d))
-    !END IF
-
-    !! several variable indices, stored for convenience (when computing
-    !! additional diagnostics):
-    !mtgrm(jg)%i_T        = get_var("T"       , jg)
-    !mtgrm(jg)%i_QV       = get_var("QV"      , jg)
-    !mtgrm(jg)%i_REL_HUM  = get_var("REL_HUM" , jg)
-    !mtgrm(jg)%i_PEXNER   = get_var("PEXNER"  , jg)
-    !mtgrm(jg)%i_SWDIR_S  = get_sfcvar("SWDIR_S" , jg)
-    !mtgrm(jg)%i_ALB      = get_sfcvar("ALB"     , jg)
-    !mtgrm(jg)%i_SWDIFD_S = get_sfcvar("SWDIFD_S", jg)
-    !mtgrm(jg)%i_SOBS     = get_sfcvar("SOBS"    , jg)
-=======
     CALL add_sfc_var(meteogram_config, VAR_GROUP_SURFACE, "P_SFC", "Pa", "surface pressure", &
       &              jg, diag%pres_sfc(:,:))
     CALL add_sfc_var(meteogram_config, VAR_GROUP_SURFACE, "TCM", "-", "turbulent transfer coefficients for momentum", &
@@ -820,7 +680,6 @@
     mtgrm(jg)%i_ALB      = get_sfcvar("ALB"     , jg)
     mtgrm(jg)%i_SWDIFD_S = get_sfcvar("SWDIFD_S", jg)
     mtgrm(jg)%i_SOBS     = get_sfcvar("SOBS"    , jg)
->>>>>>> c720eddc
 
   END SUBROUTINE meteogram_setup_variables
 
