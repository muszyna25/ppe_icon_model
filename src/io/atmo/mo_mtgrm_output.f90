--- conflicted
+++ resolved
@@ -142,15 +142,11 @@
     &                                 gnat_merge_distributed_queries, gk
   USE mo_dynamics_config,       ONLY: nnow
   USE mo_io_config,             ONLY: inextra_2d, inextra_3d
-<<<<<<< HEAD
-  USE mo_run_config,            ONLY: iqv, iqc, iqi, iqr, iqs, ltestcase, iqm_max
   USE mo_lnd_nwp_config,        ONLY: tiles
-=======
   USE mo_run_config,            ONLY: iqv, iqc, iqi, iqr, iqs, ltestcase, &
     &                                 number_of_grid_used, iqm_max, iqni, &
     &                                 iqns, iqng, iqnh, iqnr, iqnc, ininact, &
                                       iqg, iqh  
->>>>>>> fe83fdae
   USE mo_meteogram_config,      ONLY: t_meteogram_output_config, t_station_list, &
     &                                 FTYPE_NETCDF, MAX_NAME_LENGTH, MAX_NUM_STATIONS
   USE mo_atm_phy_nwp_config,    ONLY: atm_phy_nwp_config
@@ -172,12 +168,7 @@
   PUBLIC ::  meteogram_init
   PUBLIC ::  meteogram_is_sample_step
   PUBLIC ::  meteogram_sample_vars
-<<<<<<< HEAD
-  PUBLIC ::  meteogram_finalize  
-=======
   PUBLIC ::  meteogram_finalize
-  PUBLIC ::  meteogram_flush_file
->>>>>>> fe83fdae
 
   INTEGER, PARAMETER :: MAX_TIME_STAMPS      =10000  !< max. number of time stamps
   INTEGER, PARAMETER :: MAX_NVARS            =  150  !< max. number of sampled 3d vars
@@ -557,148 +548,6 @@
 
     ! -- single level variables
 
-<<<<<<< HEAD
-    CALL add_sfc_var(meteogram_config, VAR_GROUP_SURFACE, "P_SFC", "Pa", "surface pressure", &
-      &              jg, diag%pres_sfc(:,:))
-    CALL add_sfc_var(meteogram_config, VAR_GROUP_SURFACE, "TCM", "-", "turbulent transfer coefficients for momentum", &
-      &              jg, prm_diag%tcm(:,:))
-    CALL add_sfc_var(meteogram_config, VAR_GROUP_SURFACE, "TCH", "-", "turbulent transfer coefficients for heat", &
-      &              jg, prm_diag%tch(:,:))
-    CALL add_sfc_var(meteogram_config, VAR_GROUP_SURFACE, "SHFL", "W/m2", "sensible heat flux (surface)", &
-      &              jg, prm_diag%shfl_s(:,:))
-    CALL add_sfc_var(meteogram_config, VAR_GROUP_SURFACE, "LHFL", "W/m2", "latent heat flux (surface)", &
-      &              jg, prm_diag%lhfl_s(:,:))
-    CALL add_sfc_var(meteogram_config, VAR_GROUP_SURFACE, "VIO3", "Pa O3", "vertically integrated ozone amount", &
-      &              jg, prm_diag%vio3(:,:))
-    CALL add_sfc_var(meteogram_config, VAR_GROUP_SURFACE, "HMO3", "Pa", "height of O3 maximum", &
-      &              jg, prm_diag%hmo3(:,:))
-    CALL add_sfc_var(meteogram_config, VAR_GROUP_SURFACE, "T2M", "K", "temperature in 2m", &
-      &              jg, prm_diag%t_2m(:,:))
-    CALL add_sfc_var(meteogram_config, VAR_GROUP_SURFACE, "TD2M", "K", "dew-point temperature in 2m", &
-      &              jg, prm_diag%td_2m(:,:))
-    CALL add_sfc_var(meteogram_config, VAR_GROUP_SURFACE, "U10M", "m/s", "zonal wind in 10m", &
-      &              jg, prm_diag%u_10m(:,:))
-    CALL add_sfc_var(meteogram_config, VAR_GROUP_SURFACE, "V10M", "m/s", "meridional wind in 10m", &
-      &              jg, prm_diag%v_10m(:,:))
-    CALL add_sfc_var(meteogram_config, VAR_GROUP_SURFACE, "VBMAX10M", "m/s", "gust in 10m", &
-      &              jg, prm_diag%gust10(:,:))
-    CALL add_sfc_var(meteogram_config, VAR_GROUP_SURFACE, "SOBT", "W m-2", "shortwave net flux at toa", &
-      &              jg, prm_diag%swflxtoa(:,:))
-    CALL add_sfc_var(meteogram_config, VAR_GROUP_SURFACE, "THBT", "W m-2", "longwave net flux at toa", &
-      &              jg, prm_diag%lwflxall(:,1,:))
-    CALL add_sfc_var(meteogram_config, VAR_GROUP_SURFACE, "SOBS", "W m-2", "shortwave net flux at surface", &
-      &              jg, prm_diag%swflxsfc(:,:))
-    CALL add_sfc_var(meteogram_config, VAR_GROUP_SURFACE, "THBS", "W m-2", "longwave net flux at surface", &
-      &              jg, prm_diag%lwflxsfc(:,:))
-    CALL add_sfc_var(meteogram_config, VAR_GROUP_SURFACE, "ALB", "-", "surface shortwave albedo, diffuse", &
-      &              jg, prm_diag%albdif(:,:))
-    CALL add_sfc_var(meteogram_config, VAR_GROUP_SURFACE, "RAIN_GSP", "kg/m2", "accumulated grid-scale surface rain", &
-      &              jg, prm_diag%rain_gsp(:,:))
-    CALL add_sfc_var(meteogram_config, VAR_GROUP_SURFACE, "SNOW_GSP", "kg/m2", "accumulated grid-scale surface snow", &
-      &              jg, prm_diag%snow_gsp(:,:))
-    CALL add_sfc_var(meteogram_config, VAR_GROUP_SURFACE, "RAIN_CON", "kg/m2", "accumulated convective surface rain", &
-      &              jg, prm_diag%rain_con(:,:))
-    CALL add_sfc_var(meteogram_config, VAR_GROUP_SURFACE, "SNOW_CON", "kg/m2", "accumulated convective surface snow", &
-      &              jg, prm_diag%snow_con(:,:))
-    CALL add_sfc_var(meteogram_config, VAR_GROUP_SURFACE, "H_ICE", "m", "sea ice depth", &
-      &              jg, p_lnd_state%prog_wtr(nnow(jg))%h_ice(:,:))
-
-    CALL add_sfc_var(meteogram_config, VAR_GROUP_SURFACE, "CLCT", "%", "total cloud cover", &
-      &              jg, prm_diag%clct(:,:))
-    CALL add_sfc_var(meteogram_config, VAR_GROUP_SURFACE, "CLCL", "%", "low level cloud cover", &
-      &              jg, prm_diag%clcl(:,:))
-    CALL add_sfc_var(meteogram_config, VAR_GROUP_SURFACE, "CLCM", "%", "mid level cloud cover", &
-      &              jg, prm_diag%clcm(:,:))
-    CALL add_sfc_var(meteogram_config, VAR_GROUP_SURFACE, "CLCH", "%", "high level cloud cover", &
-      &              jg, prm_diag%clch(:,:))
-
-    CALL add_sfc_var(meteogram_config, VAR_GROUP_SURFACE, "UMFL_S", "N m-2", "u-momentum flux at the surface", &
-      &              jg, prm_diag%umfl_s(:,:))
-    CALL add_sfc_var(meteogram_config, VAR_GROUP_SURFACE, "VMFL_S", "N m-2", "v-momentum flux at the surface", &
-      &              jg, prm_diag%vmfl_s(:,:))
-
-    CALL add_sfc_var(meteogram_config, VAR_GROUP_SURFACE, "SWDIFU_S", "W m-2", "shortwave upward flux at surface", &
-      &              jg, prm_diag%swflx_up_sfc(:,:))
-    CALL add_sfc_var(meteogram_config, VAR_GROUP_SURFACE, "SWDIFD_S", "W m-2", "shortwave diffuse downward flux at surface", &
-      &              jg, prm_diag%swflx_dn_sfc_diff(:,:))
-    CALL add_sfc_var(meteogram_config, VAR_GROUP_SURFACE, "PAB_S", "W m-2", &
-      &              "photosynthetically active shortwave downward flux at surface", &
-      &              jg, prm_diag%swflx_par_sfc(:,:))
-
-    CALL add_sfc_var(meteogram_config, IBSET(VAR_GROUP_SURFACE, FLAG_DIAG), "SWDIR_S", "W m-2", &
-      &              "shortwave direct downward flux at surface", &
-      &              jg, prm_diag%swflx_dn_sfc_diff(:,:))
-
-    ! -- tiled surface fields
-    IF (meteogram_config%loutput_tiles) THEN     ! write some selected tile specific fields
-      CALL add_atmo_var(meteogram_config, VAR_GROUP_SOIL_ML, "W_SO_T", "m H2O", "soil water content", &
-        &               jg, p_lnd_prog%w_so_t(:,:,:,:))
-      CALL add_atmo_var(meteogram_config, VAR_GROUP_SOIL_MLp2, "T_SO_T", "K", "soil temperature", &
-        &               jg, p_lnd_prog%t_so_t(:,:,:,:))
-      CALL add_sfc_var(meteogram_config, VAR_GROUP_SURFACE, "T_G_T", "K", "surface temperature", &
-        &              jg, p_lnd_prog%t_g_t(:,:,:))
-      CALL add_sfc_var(meteogram_config, VAR_GROUP_SURFACE, "SHFL_T", "W/m2", "sensible heat flux (surface)", &
-        &              jg, prm_diag%shfl_s_t(:,:,:))
-      CALL add_sfc_var(meteogram_config, VAR_GROUP_SURFACE, "LHFL_T", "W/m2", "latent heat flux (surface)", &
-        &              jg, prm_diag%lhfl_s_t(:,:,:))
-      CALL add_sfc_var(meteogram_config, VAR_GROUP_SURFACE, "SOBS_T", "W m-2", "shortwave net flux (surface)", &
-        &              jg, prm_diag%swflxsfc_t(:,:,:))
-      CALL add_sfc_var(meteogram_config, VAR_GROUP_SURFACE, "THBS_T", "W m-2", "longwave net flux (surface)", &
-        &              jg, prm_diag%lwflxsfc_t(:,:,:))
-      CALL add_sfc_var(meteogram_config, VAR_GROUP_SURFACE, "FRAC_T", "-", "tile fractions (time dependent)", &
-        &              jg, ext_data%atm%frac_t(:,:,:))
-    ENDIF
-
-
-
-    ! -- vertical integrals
-
-    CALL add_sfc_var(meteogram_config, VAR_GROUP_SURFACE, "TQV", "kg m-2", "column integrated water vapour", &
-      &              jg, diag%tracer_vi_ptr(iqv)%p_2d(:,:))
-    CALL add_sfc_var(meteogram_config, VAR_GROUP_SURFACE, "TQC", "kg m-2", "column integrated cloud water", &
-      &              jg, diag%tracer_vi_ptr(iqc)%p_2d(:,:))
-    CALL add_sfc_var(meteogram_config, VAR_GROUP_SURFACE, "TQI", "kg m-2", "column integrated cloud ice", &
-      &              jg, diag%tracer_vi_ptr(iqi)%p_2d(:,:))
-    IF ( iqm_max >= 4) THEN
-      CALL add_sfc_var(meteogram_config, VAR_GROUP_SURFACE, "TQR", "kg m-2", "column integrated rain", &
-        &              jg, diag%tracer_vi_ptr(iqr)%p_2d(:,:))
-    ENDIF
-    IF ( iqm_max >= 5) THEN
-      CALL add_sfc_var(meteogram_config, VAR_GROUP_SURFACE, "TQS", "kg m-2", "column integrated snow", &
-        &              jg, diag%tracer_vi_ptr(iqs)%p_2d(:,:))
-    END IF 
-
-    CALL add_sfc_var(meteogram_config, VAR_GROUP_SURFACE, "TQV_DIA", "kg m-2", &
-      &              "total column integrated water vapour (diagnostic)",      &
-      &              jg, prm_diag%tci_ptr(iqv)%p_2d(:,:))
-    CALL add_sfc_var(meteogram_config, VAR_GROUP_SURFACE, "TQC_DIA", "kg m-2", &
-      &              "total column integrated cloud water (diagnostic)",       &
-      &              jg, prm_diag%tci_ptr(iqc)%p_2d(:,:))
-    CALL add_sfc_var(meteogram_config, VAR_GROUP_SURFACE, "TQI_DIA", "kg m-2", &
-      &              "total column integrated cloud ice (diagnostic)",         &
-      &              jg, prm_diag%tci_ptr(iqi)%p_2d(:,:))
-
-
-    IF (inextra_2d > 0) THEN
-      ! Variable: Extra 2D
-      CALL add_sfc_var (meteogram_config, VAR_GROUP_SURFACE, "EXTRA2D","","-", jg, diag%extra_2d(:,:,1:inextra_2d))
-    ENDIF
-    IF (inextra_3d > 0) THEN
-      ! Variable: Extra 3D
-      CALL add_atmo_var(meteogram_config, VAR_GROUP_ATMO_ML, "EXTRA3D","","-", jg, diag%extra_3d(:,:,:,1:inextra_3d))
-    END IF
-
-    ! several variable indices, stored for convenience (when computing
-    ! additional diagnostics):
-    mtgrm(jg)%i_T        = get_var("T"       , jg)
-    mtgrm(jg)%i_QV       = get_var("QV"      , jg)
-    mtgrm(jg)%i_REL_HUM  = get_var("REL_HUM" , jg)
-    mtgrm(jg)%i_PEXNER   = get_var("PEXNER"  , jg)
-    mtgrm(jg)%i_SWDIR_S  = get_sfcvar("SWDIR_S" , jg)
-    mtgrm(jg)%i_ALB      = get_sfcvar("ALB"     , jg)
-    mtgrm(jg)%i_SWDIFD_S = get_sfcvar("SWDIFD_S", jg)
-    mtgrm(jg)%i_SOBS     = get_sfcvar("SOBS"    , jg)
-=======
     !CALL add_sfc_var(meteogram_config, VAR_GROUP_SURFACE, "P_SFC", "Pa", "surface pressure", &
     !  &              jg, diag%pres_sfc(:,:))
     !CALL add_sfc_var(meteogram_config, VAR_GROUP_SURFACE, "TCM", "-", "turbulent transfer coefficients for momentum", &
@@ -770,6 +619,25 @@
     !  &              "shortwave direct downward flux at surface", &
     !  &              jg, prm_diag%swflx_dn_sfc_diff(:,:))
 
+    ! -- tiled surface fields
+    IF (meteogram_config%loutput_tiles) THEN     ! write some selected tile specific fields
+      CALL add_atmo_var(meteogram_config, VAR_GROUP_SOIL_ML, "W_SO_T", "m H2O", "soil water content", &
+        &               jg, p_lnd_prog%w_so_t(:,:,:,:))
+      CALL add_atmo_var(meteogram_config, VAR_GROUP_SOIL_MLp2, "T_SO_T", "K", "soil temperature", &
+        &               jg, p_lnd_prog%t_so_t(:,:,:,:))
+      CALL add_sfc_var(meteogram_config, VAR_GROUP_SURFACE, "T_G_T", "K", "surface temperature", &
+        &              jg, p_lnd_prog%t_g_t(:,:,:))
+      CALL add_sfc_var(meteogram_config, VAR_GROUP_SURFACE, "SHFL_T", "W/m2", "sensible heat flux (surface)", &
+        &              jg, prm_diag%shfl_s_t(:,:,:))
+      CALL add_sfc_var(meteogram_config, VAR_GROUP_SURFACE, "LHFL_T", "W/m2", "latent heat flux (surface)", &
+        &              jg, prm_diag%lhfl_s_t(:,:,:))
+      CALL add_sfc_var(meteogram_config, VAR_GROUP_SURFACE, "SOBS_T", "W m-2", "shortwave net flux (surface)", &
+        &              jg, prm_diag%swflxsfc_t(:,:,:))
+      CALL add_sfc_var(meteogram_config, VAR_GROUP_SURFACE, "THBS_T", "W m-2", "longwave net flux (surface)", &
+        &              jg, prm_diag%lwflxsfc_t(:,:,:))
+      CALL add_sfc_var(meteogram_config, VAR_GROUP_SURFACE, "FRAC_T", "-", "tile fractions (time dependent)", &
+        &              jg, ext_data%atm%frac_t(:,:,:))
+    ENDIF
 
     !! -- vertical integrals
 
@@ -818,7 +686,6 @@
     !mtgrm(jg)%i_ALB      = get_sfcvar("ALB"     , jg)
     !mtgrm(jg)%i_SWDIFD_S = get_sfcvar("SWDIFD_S", jg)
     !mtgrm(jg)%i_SOBS     = get_sfcvar("SOBS"    , jg)
->>>>>>> fe83fdae
 
   END SUBROUTINE meteogram_setup_variables
 
@@ -2579,8 +2446,6 @@
     ! Local variables
     INTEGER                 :: isource_idx, nidx
 
-<<<<<<< HEAD
-=======
     IF (TRIM(meteogram_config%var_list(1)) /= "") THEN
       ! If the user has specified a list of variable names to be
       ! included in the meteogram, check if this variable is contained
@@ -2588,7 +2453,6 @@
       IF (one_of(TRIM(zname), meteogram_config%var_list) == -1) RETURN
     END IF
 
->>>>>>> fe83fdae
     nidx = SIZE(source, 3) ! get number of 2d var indices (e.g. tile number)
     DO isource_idx=1,nidx
       CALL add_sfc_var_2d(meteogram_config, igroup_id, zname//"_"//int2string(isource_idx), &
