!>
!! Data structures and subroutines for meteogram output.
!!
!! The sampling intervals for meteogram data are independent
!! from global output steps. Values are buffered in memory until
!! the next field output is invoked.
!! Before each write operation, data is gathered from all working
!! PEs by the IO PE and written to a NetCDF file.
!!
!!
!! How to add new variables for sampling:
!! --------------------------------------
!! In SR "meteogram_setup_variables", insert
!!
!! a) for volume variables:
!!      CALL add_atmo_var(VAR_GROUP_ATMO_ML, "myvarname", "myvarunit", "long name", jg, <state_var>)
!!
!!      where "VAR_GROUP_ATMO_ML" (or "VAR_GROUP_ATMO_HL" or
!!      "VAR_GROUP_SOIL_HL", ...)  determines the level heights of this
!!      variable.  The argument <state_var> denotes a 2D, 3D, or 4D
!!      pointer to the corresponding data.
!!
!! b) for surface variables:
!!      CALL add_sfc_var(VAR_GROUP_SFC, "myvarname", "myvarunit", "long name", jg, <state_var>)
!!
!! How to add additional diagnostic quantities
!! -------------------------------------------
!! In SR "meteogram_setup_variables", insert
!!
!!      CALL add_atmo/sfc_var (IBSET(VAR_GROUP_XX, FLAG_DIAG), &
!!         &                   "myvarname", "myvarunit", "long name", jg, <var>)
!! where <var> denotes a variable of _equal_size_.
!!
!! The computation of the diagnostic quantities should be placed inside
!!  SR compute_diagnostics()
!! based on sampled values. Here, one may use the utility functions get_var/get_sfcvar for
!! convencience.
!!
!! Roles in MPI communication:
!! ---------------------------
!! Depending on the namelist parameter "ldistributed" and the number
!! of output PEs (i.e. asynchronous or synchronous I/O mode) the MPI
!! tasks have the following functions:
!!
!! 1) num_io_procs == 0 (synchronous I/O)
!!    1a) ldistributed == .TRUE.
!!        All MPI tasks are writing their own files, the global
!!        meteogram buffer "meteogram_global_data" is not necessary.
!!        Thus, all PEs have the flag "l_is_writer" enabled.
!!    1b) ldistributed == .FALSE.
!!        All PEs are sampling meteogram data and send it to a single
!!        writing PE (all PEs have the flag "l_is_sender" enabled).
!!        One of the working PEs is collecting all meteogram data in a
!!        single buffer "meteogram_global_data", opens, writes, and
!!        closes the NetCDF file. The MPI rank of this PE is
!!        "process_mpi_all_workroot_id", this PE has the flag
!!        "l_is_collecting_pe" enabled.
!! 2) num_io_procs > 0 (asynchronous I/O)
!!    2a) ldistributed == .TRUE.
!!        Invalid case, caught by namelist cross checks
!!    2b) ldistributed == .FALSE.
!!        The first I/O PE collects data from working PEs and writes
!!        the NetCDF output. Thus, the PE with rank
!!        "process_mpi_all_ioroot_id" has "l_is_collecting_pe" and
!!        "l_is_writer" enabled.  Since this output PE has no
!!        information on variable (levels) and patches, it has also
!!        the flag "l_pure_io_pe" enabled and receives this setup from
!!        a dedicated working PE (workroot). The latter has
!!        "l_is_varlist_sender" enabled.
!!        MoHa: Potentially the last I/O PE has the least work to do.
!!              To reduce maximum memory consumption of the I/O PEs
!!              the last of them will do the meteogram output.
!!
!! Known limitations:
!! ------------------
!! - So far, only NetCDF file format is supported.
!! - ASCII output data (similar to COSMO) must be generated in a
!!   post-processing step.
!! - In case of an application crash, latest meteogram data, which has
!!   not yet been written to hard disk, may be lost.
!!
!! @author F. Prill, DWD
!!
!! @par Revision History
!! Initial implementation,            F. Prill, DWD (2011-08-22)
!! Adaptation to asynchronous output, F. Prill, DWD (2011-11-11)
!! Last I/O PE does output,           M. Hanke, DKRZ(2015-07-27)
!!
!! @par Copyright and License
!!
!! This code is subject to the DWD and MPI-M-Software-License-Agreement in
!! its most recent form.
!! Please see the file LICENSE in the root of the source tree for this code.
!! Where software is supplied by third parties, it is indicated in the
!! headers of the routines.
!!
!!
!! TODO[FP] : use the same GNAT data structure as for the RBF
!!            coefficient computation!
!! TODO[FP] : use cdi functionality instead of direct NetCDF access.
!! TODO[FP] : MPI communication of height levels and header info is
!!            necessary only once at the beginning.

MODULE mo_meteogram_output

  USE mo_kind,                  ONLY: wp
  USE mo_datetime,              ONLY: t_datetime, iso8601
  USE mo_exception,             ONLY: message, message_text, finish
  USE mo_mpi,                   ONLY: p_n_work, p_max,                    &
    &                                 get_my_mpi_all_id, p_wait,          &
    &                                 p_send_packed, p_irecv_packed,      &
    &                                 p_pack_int,    p_pack_real,         &
    &                                 p_pack_int_1d, p_pack_real_1d,      &
    &                                 p_pack_string, p_pack_real_2d,      &
    &                                 p_unpack_int,    p_unpack_real,     &
    &                                 p_unpack_int_1d, p_unpack_real_1d,  &
    &                                 p_unpack_string, p_unpack_real_2d,  &
    &                                 get_mpi_all_workroot_id,            &
    &                                 my_process_is_mpi_workroot,         &
    &                                 my_process_is_io,                   &
    &                                 my_process_is_work,                 &
    &                                 my_process_is_mpi_test,             &
    &                                 p_real_dp_byte,                     &
    &                                 MPI_ANY_SOURCE,                     &
    &                                 process_mpi_io_size,                &
    &                                 p_barrier, p_comm_work_io,          &
    &                                 p_comm_io, p_comm_rank, p_comm_size
  USE mo_model_domain,          ONLY: t_patch
  USE mo_parallel_config,       ONLY: nproma, p_test_run
  USE mo_impl_constants,        ONLY: inwp, max_dom, SUCCESS, zml_soil, &
    &                                 MAX_CHAR_LENGTH
  USE mo_math_constants,        ONLY: pi, pi_180
  USE mo_communication,         ONLY: idx_1d, blk_no, idx_no
  USE mo_ext_data_types,        ONLY: t_external_data
  USE mo_nonhydro_types,        ONLY: t_nh_state, t_nh_prog, t_nh_diag
  USE mo_nwp_phy_types,         ONLY: t_nwp_phy_diag
  USE mo_nwp_lnd_types,         ONLY: t_lnd_state, t_lnd_prog, t_lnd_diag
  USE mo_cf_convention,         ONLY: t_cf_var, t_cf_global, cf_global_info
  USE mo_util_string,           ONLY: int2string, one_of
  USE mo_util_uuid,             ONLY: t_uuid, uuid_unparse, uuid_string_length
  USE mo_read_interface,        ONLY: nf
  ! TODO[FP] : When using an already built GNAT, not all of the
  ! following USEs will be necessary:
  USE mo_gnat_gridsearch,       ONLY: gnat_init_grid, gnat_destroy, t_gnat_tree, &
    &                                 gnat_query_containing_triangles,           &
    &                                 gnat_merge_distributed_queries, gk
  USE mo_dynamics_config,       ONLY: nnow
  USE mo_io_config,             ONLY: inextra_2d, inextra_3d
  USE mo_lnd_nwp_config,        ONLY: tiles
  USE mo_run_config,            ONLY: iqv, iqc, iqi, iqr, iqs, ltestcase, &
    &                                 number_of_grid_used, iqm_max, iqni, &
    &                                 iqns, iqng, iqnh, iqnr, iqnc, ininact, &
                                      iqg, iqh  
  USE mo_meteogram_config,      ONLY: t_meteogram_output_config, t_station_list, &
    &                                 FTYPE_NETCDF, MAX_NAME_LENGTH, MAX_NUM_STATIONS
  USE mo_atm_phy_nwp_config,    ONLY: atm_phy_nwp_config
  USE mo_util_phys,             ONLY: rel_hum, swdir_s
  USE mo_grid_config,           ONLY: grid_sphere_radius, is_plane_torus
  USE mo_les_config,            ONLY: les_config

  IMPLICIT NONE

  PRIVATE
  CHARACTER(LEN=MAX_CHAR_LENGTH), PARAMETER :: modname       = 'mo_meteogram_output'
  INTEGER,                        PARAMETER :: dbg_level     = 0

  INCLUDE 'netcdf.inc'

  ! IO routines.
  ! called collectively, though non-IO PEs are occupied
  ! only for the case of distributed write mode.
  PUBLIC ::  meteogram_init
  PUBLIC ::  meteogram_is_sample_step
  PUBLIC ::  meteogram_sample_vars
  PUBLIC ::  meteogram_finalize

  INTEGER, PARAMETER :: MAX_TIME_STAMPS      =10000  !< max. number of time stamps
  INTEGER, PARAMETER :: MAX_NVARS            =  150  !< max. number of sampled 3d vars
  INTEGER, PARAMETER :: MAX_NSFCVARS         =  150  !< max. number of sampled surface vars
  INTEGER, PARAMETER :: MAX_DESCR_LENGTH     =  128  !< length of info strings (see cf_convention)
  INTEGER, PARAMETER :: MAX_DATE_LEN         =   16  !< length of iso8601 date strings
  ! arbitrarily chosen value for buffer size (somewhat large for safety reasons)
  INTEGER, PARAMETER :: MAX_HEADER_SIZE      =  128  !< *p_real_dp_byte

  INTEGER, PARAMETER :: TAG_VARLIST          =   99  !< MPI tag for communication of variable info
  INTEGER, PARAMETER :: TAG_MTGRM_MSG        = 77777 !< MPI tag (base) for communication of meteogram data
  INTEGER, PARAMETER :: TAG_DOMAIN_SHIFT     = 10000 !< separating of tag IDs for different domains
  ! flags for communication of variable info
  INTEGER, PARAMETER :: FLAG_VARLIST_ATMO    =    0
  INTEGER, PARAMETER :: FLAG_VARLIST_SFC     =    1
  INTEGER, PARAMETER :: FLAG_VARLIST_END     =   -1

  !! Groups of variables; using this we can distinguish different height axes
  INTEGER, PARAMETER :: VAR_GROUP_ATMO_ML    =    1  !< variables defined on model levels
  INTEGER, PARAMETER :: VAR_GROUP_ATMO_HL    =    2  !< variables defined on half levels
  INTEGER, PARAMETER :: VAR_GROUP_SURFACE    =    3  !< surface variables
  INTEGER, PARAMETER :: VAR_GROUP_SOIL_ML    =    4  !< variables defined on soil half levels
  INTEGER, PARAMETER :: VAR_GROUP_SOIL_MLp2  =    5  !< height levels [0m, soil half levels, -14.58m]
  INTEGER, PARAMETER :: FLAG_DIAG            =    4  !< Flag bit: if set then this variable is a diagnostic

  INTEGER :: ntiles_mtgrm          ! notal number of tiles (ntiles_total + ntiles_water) 
                                   ! if NWP tiles are set up
                                   ! 1 otherwise

  !>
  !! Generic interface for adding atmospheric vars to list (required
  !! to cope with 4d vars, e.g. with tiles):
  INTERFACE add_atmo_var
    MODULE PROCEDURE add_atmo_var_3d
    MODULE PROCEDURE add_atmo_var_4d
  END INTERFACE

  !>
  !! Generic interface for adding surface vars to list (required
  !! to cope with 3d vars, e.g. with tiles):
  INTERFACE add_sfc_var
    MODULE PROCEDURE add_sfc_var_2d
    MODULE PROCEDURE add_sfc_var_3d
  END INTERFACE

  !>
  !! Storage for information on a single variable
  !!
  TYPE t_var_info
    TYPE(t_cf_var)        :: cf              !< variable name, unit
    INTEGER               :: igroup_id       !< variable group (surface vars, soil temperatures, ...)
    INTEGER               :: nlevs           !< number of levels for this variable
    INTEGER,  POINTER     :: levels(:)       !< level indices (1:nlevs)
    REAL(wp), POINTER     :: p_source(:,:,:) !< pointer to source array  (nproma, nlev, nblk)
  END TYPE t_var_info

  !>
  !! Storage for information on a single surface variable
  !!
  TYPE t_sfc_var_info
    TYPE(t_cf_var)        :: cf              !< variable name, unit
    INTEGER               :: igroup_id       !< variable group (surface vars, soil temperatures, ...)
    REAL(wp), POINTER     :: p_source(:,:)   !< pointer to source array
  END TYPE t_sfc_var_info

  !>
  !! Value buffer for a single variable of a station.
  !!
  TYPE t_var_buffer
    REAL(wp), POINTER     :: heights(:)     !< level heights
    REAL(wp), POINTER     :: values(:,:)    !< sampled data for different levels (1:nlevs,time)
  END TYPE t_var_buffer

  !>
  !! Value buffer for a single surface variable of a station.
  !!
  TYPE t_sfc_var_buffer
    REAL(wp), POINTER     :: values(:)      !< sampled data (1:time)
  END TYPE t_sfc_var_buffer

  !>
  !! Data structure containing time slice info.
  !!
  TYPE t_time_stamp
    INTEGER                     :: istep    !< iteration step of model
    CHARACTER(len=MAX_DATE_LEN) :: zdate    !< date and time of point sample (iso8601)
  END TYPE t_time_stamp


  !>
  !! Data structure containing meteogram data and meta info for a
  !! single station.
  !!
  !! Apart from header info, data structures of this type buffer point
  !! values for a meteogram between file I/O.
  !! The time slices and variables where the values are collected are
  !! defined outside of this data structure in a record of type
  !! t_meteogram_data.
  !!
  !! Note: This info is different for different patches.
  !!
  TYPE t_meteogram_station
    ! Meteogram header (information on location, ...)
    INTEGER                         :: station_idx(2)   !< (idx,block) of station specification
    INTEGER                         :: tri_idx(2)       !< triangle index (global idx,block)
    INTEGER                         :: tri_idx_local(2) !< triangle index (idx,block)
    INTEGER                         :: owner            !< proc ID where station is located.
    REAL(wp)                        :: hsurf            !< surface height
    REAL(wp)                        :: frland           !< fraction of land
    REAL(wp)                        :: fc               !< Coriolis parameter
    INTEGER                         :: soiltype         !< soil type

    ! Tile info
    REAL(wp), ALLOCATABLE           :: tile_frac(:)    !< tile fractions
    INTEGER , ALLOCATABLE           :: tile_luclass(:) !< tile specific landuse classes

    ! Buffer for currently stored meteogram values.
    TYPE(t_var_buffer),     POINTER :: var(:)           !< sampled data (1:nvars)
    TYPE(t_sfc_var_buffer), POINTER :: sfc_var(:)       !< sampled data (1:nsfcvars)
  END TYPE t_meteogram_station

  !>
  !! Storage for information on the set of collected variables for
  !! several stations.
  !!
  TYPE t_meteogram_data
    ! variable info:
    INTEGER                         :: nvars, nsfcvars  !< number of sampled variables and surface variables
    INTEGER                         :: max_nlevs        !< maximum no. of levels for variables
    TYPE(t_var_info),     POINTER   :: var_info(:)      !< info for each variable (1:nvars)
    TYPE(t_sfc_var_info), POINTER   :: sfc_var_info(:)  !< info for each surface variable (1:nsfcvars)
    ! time stamp info:
    INTEGER                         :: icurrent         !< current time stamp index
    TYPE(t_time_stamp),   POINTER   :: time_stamp(:)    !< info on sample times (1:time)
    ! value buffers:
    TYPE(t_meteogram_station), POINTER :: station(:,:)  !< meteogram data and meta info for each station (idx,blk).
    INTEGER                         :: nstations, nblks, npromz
    INTEGER                         :: pstation(MAX_NUM_STATIONS)       !< "owner" PE for this station
  END TYPE t_meteogram_data

  !>
  !! Data structure specifying output file for meteogram data.
  !!
  TYPE t_meteogram_file
    INTEGER                          :: ftype         !< file type (NetCDF, ...)
    LOGICAL                          :: ldistributed  !< Flag. Separate files for each PE
    CHARACTER(len=MAX_NAME_LENGTH)   :: zname         !< file name string
    INTEGER                          :: file_id       !< meteogram file ID
    CHARACTER(len=uuid_string_length):: uuid_string   !< unparsed grid UUID
    INTEGER                          :: number_of_grid_used  !< as it says
    TYPE(t_cf_global)                :: cf            !< meta info
  END TYPE t_meteogram_file

  !>
  !! Data structure specifying NetCDF IDs
  !!
  TYPE t_ncid
    INTEGER  :: nstations, nvars, ntiles, charid, station_name, station_lat, station_lon, &
      &         station_idx, station_blk, station_hsurf, station_frland, station_fc,      &
      &         station_soiltype, station_tile_frac, station_tile_luclass,                &
      &         nsfcvars, var_name, var_unit, sfcvar_name, sfcvar_unit,                   &
      &         var_group_id, sfcvar_group_id, var_nlevs, max_nlevs, var_levels, timeid,  &
      &         time_step, dateid, var_values, sfcvar_values, var_heights, var_longname,  &
      &         sfcvar_longname
  END TYPE t_ncid

  !>
  !! Data structure containing internal indices for variables
  !!
  TYPE t_var
    INTEGER :: no_atmo_vars       !< number of atmo variables declared so far
    INTEGER :: no_sfc_vars        !< number of surface variables declared so far
  END TYPE t_var

  ! -------------------------------------------------------------------------------------------

  !>
  !! Data structure containing meteogram buffers and other data.
  !!
  TYPE t_buffer_state
    TYPE(t_meteogram_data)  :: meteogram_local_data             !< meteogram data local to this PE
    TYPE(t_meteogram_data)  :: meteogram_global_data            !< collected buffers (on IO PE)
    TYPE(t_meteogram_file)  :: meteogram_file_info              !< meteogram file handle etc.

    TYPE(t_ncid)            :: ncid_list                        !< NetCDF dimension IDs
    TYPE(t_var)             :: var_list                         !< internal indices of variables

    !! -- data for distributed meteogram sampling (MPI) --
    CHARACTER, ALLOCATABLE  :: msg_buffer(:,:)                  !< MPI buffer for station data
    INTEGER                 :: max_buf_size                     !< max buffer size for MPI messages
    CHARACTER, ALLOCATABLE  :: msg_varlist_buffer(:)            !< MPI buffer for variable info
    INTEGER                 :: max_varlist_buf_size             !< max buffer size for var list
    INTEGER                 :: vbuf_pos
    ! different roles in communication:
    LOGICAL                 :: l_is_sender, l_is_writer,         &
      &                        l_pure_io_pe, l_is_collecting_pe, &
      &                        l_is_varlist_sender
    INTEGER                 :: process_mpi_all_collector_id     !< rank of PE which gathers data
    INTEGER                 :: global_idx(MAX_NUM_STATIONS)     !< rank of sender PE for each station

    ! several variable indices, stored for convenience (when computing additional diagnostics)
    INTEGER                 :: i_T        = -1,  &
      &                        i_REL_HUM  = -1,  &
      &                        i_QV       = -1,  &
      &                        i_PEXNER   = -1,  &
      &                        i_SWDIR_S  = -1,  &
      &                        i_ALB      = -1,  &
      &                        i_SWDIFD_S = -1,  &
      &                        i_SOBS     = -1
  END TYPE t_buffer_state

  !! -- module data: --
  TYPE(t_buffer_state), SAVE, TARGET :: mtgrm(1:max_dom)


CONTAINS

  !>
  !! Set up list of variables for sampling.
  !!
  !! @par Revision History
  !! Initial implementation  by  F. Prill, DWD (2011-11-09)
  !!
  SUBROUTINE meteogram_setup_variables(meteogram_config, ext_data, p_nh_state, &
    &                                  prm_diag, p_lnd_state, jg)
    ! station data from namelist
    TYPE(t_meteogram_output_config),     INTENT(IN) :: meteogram_config
    ! atmosphere external data
    TYPE(t_external_data),               INTENT(IN) :: ext_data
    ! nonhydrostatic state
    TYPE(t_nh_state), TARGET,            INTENT(IN) :: p_nh_state
    ! physical model state and other auxiliary variables
    TYPE(t_nwp_phy_diag), INTENT(IN), OPTIONAL      :: prm_diag
    ! model state for the NWP land physics
    TYPE(t_lnd_state), TARGET,           INTENT(IN) :: p_lnd_state
    ! patch index
    INTEGER,                             INTENT(IN) :: jg

    TYPE(t_nh_prog)          , POINTER :: prog
    TYPE(t_nh_diag)          , POINTER :: diag
    TYPE(t_lnd_prog)         , POINTER :: p_lnd_prog
    TYPE(t_lnd_diag)         , POINTER :: p_lnd_diag

    diag       => p_nh_state%diag
    prog       => p_nh_state%prog(nnow(jg))
    p_lnd_prog => p_lnd_state%prog_lnd(nnow(jg))
    p_lnd_diag => p_lnd_state%diag_lnd

    mtgrm(jg)%i_REL_HUM  = -1
    mtgrm(jg)%i_SWDIR_S  = -1
    mtgrm(jg)%i_ALB      = -1
    mtgrm(jg)%i_SWDIFD_S = -1
    mtgrm(jg)%i_SOBS     = -1

<<<<<<< HEAD

=======
>>>>>>> 188a20f1
    ! -- atmosphere

    CALL add_atmo_var(meteogram_config, VAR_GROUP_ATMO_ML, "P", "Pa", "Pressure", jg, diag%pres(:,:,:))
    CALL add_atmo_var(meteogram_config, VAR_GROUP_ATMO_ML, "T", "K", "Temperature", jg, diag%temp(:,:,:))
    CALL add_atmo_var(meteogram_config, VAR_GROUP_ATMO_ML, "PEXNER", "-", "Exner pressure", &
      &               jg, prog%exner(:,:,:))
    CALL add_atmo_var(meteogram_config, VAR_GROUP_ATMO_ML, "RHO", "kg/m^3", "Density", jg, prog%rho(:,:,:))
    CALL add_atmo_var(meteogram_config, VAR_GROUP_ATMO_ML, "THETAV", "K", "virtual potential temperature", &
      &               jg, prog%theta_v(:,:,:))
    CALL add_atmo_var(meteogram_config, VAR_GROUP_ATMO_ML, "U", "m/s", "zonal wind", jg, diag%u(:,:,:))
    CALL add_atmo_var(meteogram_config, VAR_GROUP_ATMO_ML, "V", "m/s", "meridional wind", jg, diag%v(:,:,:))
    CALL add_atmo_var(meteogram_config, VAR_GROUP_ATMO_HL, "W", "m/s", "orthogonal vertical wind", jg, prog%w(:,:,:))

    ! For dry test cases: do not sample variables defined below this line:
    ! (but allow for TORUS moist runs; see call in mo_atmo_nonhydrostatic.F90)
    IF (ltestcase .AND. les_config(jg)%is_dry_cbl) RETURN

    CALL add_atmo_var(meteogram_config, VAR_GROUP_ATMO_ML, "QV", "kg kg-1", "specific humidity", &
      &               jg, prog%tracer_ptr(iqv)%p_3d(:,:,:))
    CALL add_atmo_var(meteogram_config, VAR_GROUP_ATMO_ML, "QC", "kg kg-1", "specific cloud water content", &
      &               jg, prog%tracer_ptr(iqc)%p_3d(:,:,:))
    CALL add_atmo_var(meteogram_config, VAR_GROUP_ATMO_ML, "QI", "kg kg-1", "specific cloud ice content", &
      &               jg, prog%tracer_ptr(iqi)%p_3d(:,:,:))
    CALL add_atmo_var(meteogram_config, VAR_GROUP_ATMO_ML, "QR", "kg kg-1", "rain_mixing_ratio", &
      &               jg, prog%tracer_ptr(iqr)%p_3d(:,:,:))
    CALL add_atmo_var(meteogram_config, VAR_GROUP_ATMO_ML, "QS", "kg kg-1", "snow_mixing_ratio", &
      &               jg, prog%tracer_ptr(iqs)%p_3d(:,:,:))
    CALL add_atmo_var(meteogram_config, IBSET(VAR_GROUP_ATMO_ML, FLAG_DIAG), "REL_HUM", "%", "relative humidity", &
      &               jg, prog%tracer_ptr(iqv)%p_3d(:,:,:))

    IF(atm_phy_nwp_config(jg)%inwp_gscp==4 .OR. atm_phy_nwp_config(jg)%inwp_gscp==5) THEN
        CALL add_atmo_var(meteogram_config, VAR_GROUP_ATMO_ML, "QG", "kg kg-1", "graupel_mixing_ratio", &
        &               jg, prog%tracer_ptr(iqg)%p_3d(:,:,:))
        CALL add_atmo_var(meteogram_config, VAR_GROUP_ATMO_ML, "QH", "kg kg-1", "graupel_mixing_ratio", &
        &               jg, prog%tracer_ptr(iqh)%p_3d(:,:,:))
        CALL add_atmo_var(meteogram_config, VAR_GROUP_ATMO_ML, "QNI", "kg-1", "number concentration ice", &
        &               jg, prog%tracer_ptr(iqni)%p_3d(:,:,:))
        CALL add_atmo_var(meteogram_config, VAR_GROUP_ATMO_ML, "QNS", "kg-1", "number concentration snow", &
        &               jg, prog%tracer_ptr(iqns)%p_3d(:,:,:))
        CALL add_atmo_var(meteogram_config, VAR_GROUP_ATMO_ML, "QNR", "kg-1", "number concentration rain droplet", &
        &               jg, prog%tracer_ptr(iqnr)%p_3d(:,:,:))
        CALL add_atmo_var(meteogram_config, VAR_GROUP_ATMO_ML, "QNG", "kg-1", "number concentration graupel", &
        &               jg, prog%tracer_ptr(iqng)%p_3d(:,:,:))
        CALL add_atmo_var(meteogram_config, VAR_GROUP_ATMO_ML, "QNH", "kg-1", "number concentration hail", &
        &               jg, prog%tracer_ptr(iqnh)%p_3d(:,:,:))
        CALL add_atmo_var(meteogram_config, VAR_GROUP_ATMO_ML, "QNC", "kg-1", "number concentration cloud water", &
        &               jg, prog%tracer_ptr(iqnc)%p_3d(:,:,:))
        CALL add_atmo_var(meteogram_config, VAR_GROUP_ATMO_ML, "NIACT", "kg-1", "number concentration activated ice nuclei", &
        &               jg, prog%tracer_ptr(ininact)%p_3d(:,:,:))
    END IF

    CALL add_atmo_var(meteogram_config, VAR_GROUP_ATMO_ML, "QV_DIA", "kg kg-1", "total specific humidity (diagnostic)", &
      &               jg, prm_diag%tot_ptr(iqv)%p_3d(:,:,:))
    CALL add_atmo_var(meteogram_config, VAR_GROUP_ATMO_ML, "QC_DIA", "kg kg-1", "total specific cloud water content (diagnostic)", &
      &               jg, prm_diag%tot_ptr(iqc)%p_3d(:,:,:))
    CALL add_atmo_var(meteogram_config, VAR_GROUP_ATMO_ML, "QI_DIA", "kg kg-1", "total specific cloud ice content (diagnostic)", &
      &               jg, prm_diag%tot_ptr(iqi)%p_3d(:,:,:))

    CALL add_atmo_var(meteogram_config, VAR_GROUP_ATMO_ML, "CLC", "-", "cloud cover", &
      &               jg, prm_diag%clc(:,:,:))
    CALL add_atmo_var(meteogram_config, VAR_GROUP_ATMO_HL, "TKVM", "m**2/s", &
      &               "turbulent diffusion coefficients for momentum", &
      &               jg, prm_diag%tkvm(:,:,:))
    CALL add_atmo_var(meteogram_config, VAR_GROUP_ATMO_HL, "TKVH", "m**2/s", &
      &               "turbulent diffusion coefficients for heat", &
      &               jg, prm_diag%tkvh(:,:,:))
    CALL add_atmo_var(meteogram_config, VAR_GROUP_ATMO_HL, "PHALF", "Pa", "Pressure on the half levels", &
      &               jg, diag%pres_ifc(:,:,:))

    ! -- soil related

    IF (  atm_phy_nwp_config(jg)%inwp_surface == 1 ) THEN
      CALL add_atmo_var(meteogram_config, VAR_GROUP_SOIL_MLp2, "T_SO", "K", "soil temperature", &
        &               jg, p_lnd_diag%t_so(:,:,:))
      CALL add_atmo_var(meteogram_config, VAR_GROUP_SOIL_ML, "W_SO", "m H2O", &
        &               "total water content (ice + liquid water)", &
        &               jg, p_lnd_diag%w_so(:,:,:))
      CALL add_atmo_var(meteogram_config, VAR_GROUP_SOIL_ML, "W_SO_ICE", "m H2O", "ice content", &
        &               jg, p_lnd_diag%w_so_ice(:,:,:))

      CALL add_sfc_var(meteogram_config, VAR_GROUP_SURFACE,  "PL_COV", "-", "ground fraction covered by plants", &
        &              jg, ext_data%atm%plcov(:,:))
      CALL add_sfc_var(meteogram_config, VAR_GROUP_SURFACE,  "LA_IND", "-", "leaf area index (vegetation period)", &
        &              jg, ext_data%atm%lai(:,:))
      CALL add_sfc_var(meteogram_config, VAR_GROUP_SURFACE,  "RO_DEPT", "m", "root depth", &
        &              jg, ext_data%atm%rootdp(:,:))
      CALL add_sfc_var(meteogram_config, VAR_GROUP_SURFACE,  "Z0", "m", "roughness length*g", &
                       jg, prm_diag%gz0(:,:))
      CALL add_sfc_var(meteogram_config, VAR_GROUP_SURFACE,  "QV_S", "kg/kg", "specific humidity at the surface", &
        &              jg, p_lnd_diag%qv_s(:,:))
      CALL add_sfc_var(meteogram_config, VAR_GROUP_SURFACE,  "W_I", "m H2O", "water content of interception water", &
        &              jg, p_lnd_diag%w_i(:,:))
      CALL add_sfc_var(meteogram_config, VAR_GROUP_SURFACE,  "W_SNOW", "m H2O", "water content of snow", &
        &              jg, p_lnd_diag%w_snow(:,:))
      CALL add_sfc_var(meteogram_config, VAR_GROUP_SURFACE,  "RUNOFF_S", "kg/m2",   &
        &              "surface water runoff; sum over forecast", &
        &              jg, p_lnd_diag%runoff_s(:,:))
      CALL add_sfc_var(meteogram_config, VAR_GROUP_SURFACE,  "RUNOFF_G", "kg/m2",   &
        &              "soil water runoff; sum over forecast",    &
        &              jg, p_lnd_diag%runoff_g(:,:))
      CALL add_sfc_var(meteogram_config, VAR_GROUP_SURFACE,  "T_SNOW", "K", "temperature of the snow-surface", &
        &              jg, p_lnd_diag%t_snow(:,:))
      CALL add_sfc_var(meteogram_config, VAR_GROUP_SURFACE,  "T_S", "K", "temperature of the ground surface", &
        &              jg, p_lnd_diag%t_s(:,:))
      CALL add_sfc_var(meteogram_config, VAR_GROUP_SURFACE,  "T_G", "K", "weighted surface temperature", &
        &              jg, p_lnd_prog%t_g(:,:))
      CALL add_sfc_var(meteogram_config, VAR_GROUP_SURFACE,  "FRESHSNW", "-",              &
        &              "indicator for age of snow in top of snow layer", &
        &              jg, p_lnd_diag%freshsnow(:,:))
      CALL add_sfc_var(meteogram_config, VAR_GROUP_SURFACE,  "RHO_SNOW", "kg/m**3", "snow density", &
        &              jg, p_lnd_diag%rho_snow(:,:))
      CALL add_sfc_var(meteogram_config, VAR_GROUP_SURFACE,  "H_SNOW", "m", "snow height", &
        &              jg, p_lnd_diag%h_snow(:,:))
      CALL add_sfc_var(meteogram_config, VAR_GROUP_SURFACE,  "FR_SEAICE", "-", "fraction of sea ice", &
        &              jg, p_lnd_diag%fr_seaice(:,:))
    ENDIF

    ! -- single level variables

    CALL add_sfc_var(meteogram_config, VAR_GROUP_SURFACE, "P_SFC", "Pa", "surface pressure", &
      &              jg, diag%pres_sfc(:,:))
    CALL add_sfc_var(meteogram_config, VAR_GROUP_SURFACE, "TCM", "-", "turbulent transfer coefficients for momentum", &
      &              jg, prm_diag%tcm(:,:))
    CALL add_sfc_var(meteogram_config, VAR_GROUP_SURFACE, "TCH", "-", "turbulent transfer coefficients for heat", &
      &              jg, prm_diag%tch(:,:))
    CALL add_sfc_var(meteogram_config, VAR_GROUP_SURFACE, "SHFL", "W/m2", "sensible heat flux (surface)", &
      &              jg, prm_diag%shfl_s(:,:))
    CALL add_sfc_var(meteogram_config, VAR_GROUP_SURFACE, "LHFL", "W/m2", "latent heat flux (surface)", &
      &              jg, prm_diag%lhfl_s(:,:))
    CALL add_sfc_var(meteogram_config, VAR_GROUP_SURFACE, "VIO3", "Pa O3", "vertically integrated ozone amount", &
      &              jg, prm_diag%vio3(:,:))
    CALL add_sfc_var(meteogram_config, VAR_GROUP_SURFACE, "HMO3", "Pa", "height of O3 maximum", &
      &              jg, prm_diag%hmo3(:,:))
    CALL add_sfc_var(meteogram_config, VAR_GROUP_SURFACE, "T2M", "K", "temperature in 2m", &
      &              jg, prm_diag%t_2m(:,:))
    CALL add_sfc_var(meteogram_config, VAR_GROUP_SURFACE, "TD2M", "K", "dew-point temperature in 2m", &
      &              jg, prm_diag%td_2m(:,:))
    CALL add_sfc_var(meteogram_config, VAR_GROUP_SURFACE, "U10M", "m/s", "zonal wind in 10m", &
      &              jg, prm_diag%u_10m(:,:))
    CALL add_sfc_var(meteogram_config, VAR_GROUP_SURFACE, "V10M", "m/s", "meridional wind in 10m", &
      &              jg, prm_diag%v_10m(:,:))
    CALL add_sfc_var(meteogram_config, VAR_GROUP_SURFACE, "VBMAX10M", "m/s", "gust in 10m", &
      &              jg, prm_diag%gust10(:,:))
    CALL add_sfc_var(meteogram_config, VAR_GROUP_SURFACE, "SOBT", "W m-2", "shortwave net flux at toa", &
      &              jg, prm_diag%swflxtoa(:,:))
    CALL add_sfc_var(meteogram_config, VAR_GROUP_SURFACE, "THBT", "W m-2", "longwave net flux at toa", &
      &              jg, prm_diag%lwflxall(:,1,:))
    CALL add_sfc_var(meteogram_config, VAR_GROUP_SURFACE, "SOBS", "W m-2", "shortwave net flux at surface", &
      &              jg, prm_diag%swflxsfc(:,:))
    CALL add_sfc_var(meteogram_config, VAR_GROUP_SURFACE, "THBS", "W m-2", "longwave net flux at surface", &
      &              jg, prm_diag%lwflxsfc(:,:))
    CALL add_sfc_var(meteogram_config, VAR_GROUP_SURFACE, "ALB", "-", "surface shortwave albedo, diffuse", &
      &              jg, prm_diag%albdif(:,:))
    CALL add_sfc_var(meteogram_config, VAR_GROUP_SURFACE, "RAIN_GSP", "kg/m2", "accumulated grid-scale surface rain", &
      &              jg, prm_diag%rain_gsp(:,:))
    CALL add_sfc_var(meteogram_config, VAR_GROUP_SURFACE, "SNOW_GSP", "kg/m2", "accumulated grid-scale surface snow", &
      &              jg, prm_diag%snow_gsp(:,:))
    CALL add_sfc_var(meteogram_config, VAR_GROUP_SURFACE, "RAIN_CON", "kg/m2", "accumulated convective surface rain", &
      &              jg, prm_diag%rain_con(:,:))
    CALL add_sfc_var(meteogram_config, VAR_GROUP_SURFACE, "SNOW_CON", "kg/m2", "accumulated convective surface snow", &
      &              jg, prm_diag%snow_con(:,:))
    CALL add_sfc_var(meteogram_config, VAR_GROUP_SURFACE, "H_ICE", "m", "sea ice depth", &
      &              jg, p_lnd_state%prog_wtr(nnow(jg))%h_ice(:,:))

    CALL add_sfc_var(meteogram_config, VAR_GROUP_SURFACE, "CLCT", "%", "total cloud cover", &
      &              jg, prm_diag%clct(:,:))
    CALL add_sfc_var(meteogram_config, VAR_GROUP_SURFACE, "CLCL", "%", "low level cloud cover", &
      &              jg, prm_diag%clcl(:,:))
    CALL add_sfc_var(meteogram_config, VAR_GROUP_SURFACE, "CLCM", "%", "mid level cloud cover", &
      &              jg, prm_diag%clcm(:,:))
    CALL add_sfc_var(meteogram_config, VAR_GROUP_SURFACE, "CLCH", "%", "high level cloud cover", &
      &              jg, prm_diag%clch(:,:))

    CALL add_sfc_var(meteogram_config, VAR_GROUP_SURFACE, "UMFL_S", "N m-2", "u-momentum flux at the surface", &
      &              jg, prm_diag%umfl_s(:,:))
    CALL add_sfc_var(meteogram_config, VAR_GROUP_SURFACE, "VMFL_S", "N m-2", "v-momentum flux at the surface", &
      &              jg, prm_diag%vmfl_s(:,:))

    CALL add_sfc_var(meteogram_config, VAR_GROUP_SURFACE, "SWDIFU_S", "W m-2", "shortwave upward flux at surface", &
      &              jg, prm_diag%swflx_up_sfc(:,:))
    CALL add_sfc_var(meteogram_config, VAR_GROUP_SURFACE, "SWDIFD_S", "W m-2", "shortwave diffuse downward flux at surface", &
      &              jg, prm_diag%swflx_dn_sfc_diff(:,:))
    CALL add_sfc_var(meteogram_config, VAR_GROUP_SURFACE, "PAB_S", "W m-2", &
      &              "photosynthetically active shortwave downward flux at surface", &
      &              jg, prm_diag%swflx_par_sfc(:,:))

    CALL add_sfc_var(meteogram_config, IBSET(VAR_GROUP_SURFACE, FLAG_DIAG), "SWDIR_S", "W m-2", &
      &              "shortwave direct downward flux at surface", &
      &              jg, prm_diag%swflx_dn_sfc_diff(:,:))

<<<<<<< HEAD
=======
    ! -- tiled surface fields
    IF (meteogram_config%loutput_tiles) THEN     ! write some selected tile specific fields
      CALL add_atmo_var(meteogram_config, VAR_GROUP_SOIL_ML, "W_SO_T", "m H2O", "soil water content", &
        &               jg, p_lnd_prog%w_so_t(:,:,:,:))
      CALL add_atmo_var(meteogram_config, VAR_GROUP_SOIL_MLp2, "T_SO_T", "K", "soil temperature", &
        &               jg, p_lnd_prog%t_so_t(:,:,:,:))
      CALL add_sfc_var(meteogram_config, VAR_GROUP_SURFACE, "T_G_T", "K", "surface temperature", &
        &              jg, p_lnd_prog%t_g_t(:,:,:))
      CALL add_sfc_var(meteogram_config, VAR_GROUP_SURFACE, "SHFL_T", "W/m2", "sensible heat flux (surface)", &
        &              jg, prm_diag%shfl_s_t(:,:,:))
      CALL add_sfc_var(meteogram_config, VAR_GROUP_SURFACE, "LHFL_T", "W/m2", "latent heat flux (surface)", &
        &              jg, prm_diag%lhfl_s_t(:,:,:))
      CALL add_sfc_var(meteogram_config, VAR_GROUP_SURFACE, "SOBS_T", "W m-2", "shortwave net flux (surface)", &
        &              jg, prm_diag%swflxsfc_t(:,:,:))
      CALL add_sfc_var(meteogram_config, VAR_GROUP_SURFACE, "THBS_T", "W m-2", "longwave net flux (surface)", &
        &              jg, prm_diag%lwflxsfc_t(:,:,:))
      CALL add_sfc_var(meteogram_config, VAR_GROUP_SURFACE, "FRAC_T", "-", "tile fractions (time dependent)", &
        &              jg, ext_data%atm%frac_t(:,:,:))
    ENDIF
>>>>>>> 188a20f1

    ! -- vertical integrals

    CALL add_sfc_var(meteogram_config, VAR_GROUP_SURFACE, "TQV", "kg m-2", "column integrated water vapour", &
      &              jg, diag%tracer_vi_ptr(iqv)%p_2d(:,:))
    CALL add_sfc_var(meteogram_config, VAR_GROUP_SURFACE, "TQC", "kg m-2", "column integrated cloud water", &
      &              jg, diag%tracer_vi_ptr(iqc)%p_2d(:,:))
    CALL add_sfc_var(meteogram_config, VAR_GROUP_SURFACE, "TQI", "kg m-2", "column integrated cloud ice", &
      &              jg, diag%tracer_vi_ptr(iqi)%p_2d(:,:))
    IF ( iqm_max >= 4) THEN
      CALL add_sfc_var(meteogram_config, VAR_GROUP_SURFACE, "TQR", "kg m-2", "column integrated rain", &
        &              jg, diag%tracer_vi_ptr(iqr)%p_2d(:,:))
    ENDIF
    IF ( iqm_max >= 5) THEN
      CALL add_sfc_var(meteogram_config, VAR_GROUP_SURFACE, "TQS", "kg m-2", "column integrated snow", &
        &              jg, diag%tracer_vi_ptr(iqs)%p_2d(:,:))
    END IF

    CALL add_sfc_var(meteogram_config, VAR_GROUP_SURFACE, "TQV_DIA", "kg m-2", &
      &              "total column integrated water vapour (diagnostic)",      &
      &              jg, prm_diag%tci_ptr(iqv)%p_2d(:,:))
    CALL add_sfc_var(meteogram_config, VAR_GROUP_SURFACE, "TQC_DIA", "kg m-2", &
      &              "total column integrated cloud water (diagnostic)",       &
      &              jg, prm_diag%tci_ptr(iqc)%p_2d(:,:))
    CALL add_sfc_var(meteogram_config, VAR_GROUP_SURFACE, "TQI_DIA", "kg m-2", &
      &              "total column integrated cloud ice (diagnostic)",         &
      &              jg, prm_diag%tci_ptr(iqi)%p_2d(:,:))


    IF (inextra_2d > 0) THEN
      ! Variable: Extra 2D
      CALL add_sfc_var (meteogram_config, VAR_GROUP_SURFACE, "EXTRA2D","","-", jg, diag%extra_2d(:,:,1:inextra_2d))
    ENDIF
    IF (inextra_3d > 0) THEN
      ! Variable: Extra 3D
      CALL add_atmo_var(meteogram_config, VAR_GROUP_ATMO_ML, "EXTRA3D","","-", jg, diag%extra_3d(:,:,:,1:inextra_3d))
    END IF

    ! several variable indices, stored for convenience (when computing
    ! additional diagnostics):
    mtgrm(jg)%i_T        = get_var("T"       , jg)
    mtgrm(jg)%i_QV       = get_var("QV"      , jg)
    mtgrm(jg)%i_REL_HUM  = get_var("REL_HUM" , jg)
    mtgrm(jg)%i_PEXNER   = get_var("PEXNER"  , jg)
    mtgrm(jg)%i_SWDIR_S  = get_sfcvar("SWDIR_S" , jg)
    mtgrm(jg)%i_ALB      = get_sfcvar("ALB"     , jg)
    mtgrm(jg)%i_SWDIFD_S = get_sfcvar("SWDIFD_S", jg)
    mtgrm(jg)%i_SOBS     = get_sfcvar("SOBS"    , jg)

  END SUBROUTINE meteogram_setup_variables


  !>
  !! Computation of additional diagnostic quantities for meteogram.
  !!
  !! @par Revision History
  !! Initial implementation  by  F. Prill, DWD (2011-11-25)
  !!
  SUBROUTINE compute_diagnostics(station, jg, i_tstep)
    TYPE(t_meteogram_station), INTENT(INOUT) :: station
    INTEGER, INTENT(IN) :: jg, i_tstep   ! patch, time step index
    ! local variables
    CHARACTER(*), PARAMETER :: routine = modname//":compute_diagnostics"
    TYPE(t_meteogram_data), POINTER :: meteogram_data
    INTEGER                         :: ilev
    REAL(wp)                        :: temp, qv, p_ex
    REAL(wp)                        :: albedo, swdifd_s, sobs

    IF (mtgrm(jg)%i_REL_HUM == 0) RETURN

    meteogram_data => mtgrm(jg)%meteogram_local_data

    ! TODO[FP] : In some cases, values (slightly) greater than 100%
    !            are computed for relative humidity.

    IF (mtgrm(jg)%i_REL_HUM /= -1) THEN
      DO ilev=1,meteogram_data%var_info(mtgrm(jg)%i_REL_HUM)%nlevs
        IF ((mtgrm(jg)%i_T       /= -1) .AND. &
          & (mtgrm(jg)%i_QV      /= -1) .AND. &
          & (mtgrm(jg)%i_PEXNER  /= -1)) THEN
          ! get values for temperature, etc.:
          temp = station%var(mtgrm(jg)%i_T)%values(ilev, i_tstep)
          qv   = station%var(mtgrm(jg)%i_QV)%values(ilev, i_tstep)
          p_ex = station%var(mtgrm(jg)%i_PEXNER)%values(ilev, i_tstep)
          !-- compute relative humidity as r = e/e_s:
!CDIR NEXPAND
          station%var(mtgrm(jg)%i_REL_HUM)%values(ilev, i_tstep) = rel_hum(temp, qv, p_ex)
        ELSE
          WRITE(message_text,*) ">>> meteogram: REL_HUM could not be computed (T, QV, and/or PEXNER missing)"
          CALL message(routine, TRIM(message_text))
        END IF
      END DO
    END IF

    ! compute shortwave direct downward flux at surface
    IF (mtgrm(jg)%i_SWDIR_S /= -1) THEN
      IF ((mtgrm(jg)%i_ALB      /= -1) .AND. &
        & (mtgrm(jg)%i_SWDIFD_S /= -1) .AND. &
        & (mtgrm(jg)%i_SOBS     /= -1)) THEN
        albedo   = station%sfc_var(mtgrm(jg)%i_ALB)%values(i_tstep)
        swdifd_s = station%sfc_var(mtgrm(jg)%i_SWDIFD_S)%values(i_tstep)
        sobs     = station%sfc_var(mtgrm(jg)%i_SOBS)%values(i_tstep)
        station%sfc_var(mtgrm(jg)%i_SWDIR_S)%values(i_tstep) = swdir_s(albedo, swdifd_s, sobs)
      ELSE
        WRITE(message_text,*) ">>> meteogram: SWDIR_S could not be computed (ALB, SWDIFD_S, and/or SOBS missing)"
        CALL message(routine, TRIM(message_text))
      END IF
    END IF

  END SUBROUTINE compute_diagnostics


  !>
  !! Initialize meteogram data buffer, allocating storage.
  !! This is a collective operation.
  !!
  !! Note: Patch information, model state, etc. are optional
  !!       parameters here since this SR may also be called by pure
  !!       I/O PEs in asynchronous output mode.
  !!
  !! @par Revision History
  !! Initial implementation  by  F. Prill, DWD (2011-08-22)
  !!
  SUBROUTINE meteogram_init(meteogram_output_config, jg,     &
    &                       ptr_patch, ext_data, p_nh_state, &
    &                       prm_diag, p_lnd_state, iforcing, &
    &                       grid_uuid, number_of_grid_used)
    ! station data from namelist
    TYPE(t_meteogram_output_config), TARGET, INTENT(IN) :: meteogram_output_config
    ! patch index
    INTEGER,                   INTENT(IN) :: jg
    ! data structure containing grid info:
    TYPE(t_patch),             INTENT(IN), OPTIONAL :: ptr_patch
    ! atmosphere external data
    TYPE(t_external_data),     INTENT(IN), OPTIONAL :: ext_data
    ! nonhydrostatic state
    TYPE(t_nh_state), TARGET,  INTENT(IN), OPTIONAL  :: p_nh_state
    ! physical model state and other auxiliary variables
    TYPE(t_nwp_phy_diag),      INTENT(IN), OPTIONAL  :: prm_diag
    ! model state for the NWP land physics
    TYPE(t_lnd_state), TARGET, INTENT(IN), OPTIONAL  :: p_lnd_state
    ! parameterized forcing (right hand side) of dynamics, affects
    ! topography specification, see "mo_extpar_config"
    INTEGER,                   INTENT(IN), OPTIONAL :: iforcing
    TYPE(t_uuid),              INTENT(IN), OPTIONAL :: grid_uuid
    ! number of grid used
    INTEGER,                   INTENT(IN), OPTIONAL :: number_of_grid_used

    ! local variables:
    CHARACTER(*), PARAMETER :: routine = modname//":meteogram_init"

    INTEGER      :: ithis_nlocal_pts, nblks, npromz,  &
      &             nstations, ierrstat,              &
      &             jb, jc, glb_index, i_startidx,    &
      &             i_endidx, jc_station, jb_station, &
      &             istation, my_id, ivar, nlevs,     &
      &             nblks_global, npromz_global, ilev,&
      &             istation_glb
    REAL(gk)     :: in_points(nproma,meteogram_output_config%nblks,2) !< geographical locations
    REAL(gk)     :: min_dist(nproma,meteogram_output_config%nblks)    !< minimal distance
    ! list of triangles containing lon-lat grid points (first dim: index and block)
    INTEGER      :: tri_idx(2,nproma,meteogram_output_config%nblks)
    INTEGER      :: max_var_size, max_sfcvar_size
    REAL(wp)     :: grid_sphere_radius_mtg
    REAL(wp), ALLOCATABLE              :: hlevels(:)
    TYPE(t_meteogram_data)   , POINTER :: meteogram_data
    TYPE(t_meteogram_station), POINTER :: p_station
    TYPE(t_cf_global)        , POINTER :: cf  !< meta info
    TYPE(t_gnat_tree)                  :: gnat

    INTEGER                            :: io_collector_rank

    !-- define the different roles in the MPI communication inside
    !-- this module

    ! PE collecting variable info to send it to pure I/O PEs.
    ! (only relevant if pure I/O PEs exist)
    mtgrm(jg)%l_is_varlist_sender = (process_mpi_io_size > 0)    .AND.  &
      &                   my_process_is_work() .AND. &
      &                   my_process_is_mpi_workroot() .AND.  &
      &             .NOT. my_process_is_mpi_test()

    ! Flag. True, if this PE is a pure I/O PE without own patch data:
    mtgrm(jg)%l_pure_io_pe        = (process_mpi_io_size > 0) .AND.  &
      &                   my_process_is_io()

    io_collector_rank = -1
    IF (process_mpi_io_size > 0) THEN

      ! determine rank of last I/O PE
      IF (my_process_is_io()) THEN
        IF (p_comm_rank(p_comm_io) == p_comm_size(p_comm_io) - 1) THEN
          io_collector_rank = get_my_mpi_all_id()
        END IF
      END IF

      ! distribute rank of last I/O PE
      io_collector_rank = p_max(io_collector_rank, comm=p_comm_work_io)
    END IF

    ! Flag. True, if this PE collects data from (other) working PEs
    mtgrm(jg)%l_is_collecting_pe  = (.NOT. meteogram_output_config%ldistributed)   &
      &            .AND.  ( ((process_mpi_io_size == 0)  .AND.           &
      &                      my_process_is_mpi_workroot() .AND.          &
      &                      (p_n_work > 1) )                            &
      &               .OR.  (mtgrm(jg)%l_pure_io_pe .AND.                &
      &                     (get_my_mpi_all_id() == io_collector_rank)) )

    IF (.NOT. meteogram_output_config%ldistributed) THEN
      IF (process_mpi_io_size == 0) THEN
        mtgrm(jg)%process_mpi_all_collector_id = get_mpi_all_workroot_id()
      ELSE
        mtgrm(jg)%process_mpi_all_collector_id = io_collector_rank
      END IF
    END IF

    ! Consistency check I: If this is NOT a pure I/O PE, then patch data
    ! must be available:
    IF (.NOT. mtgrm(jg)%l_pure_io_pe .AND. &
      & ((.NOT. PRESENT(ptr_patch))   .OR.  (.NOT. PRESENT(ext_data))    .OR.  &
      &  (.NOT. PRESENT(p_nh_state))  .OR.                                     &
      &  (.NOT. PRESENT(p_lnd_state)) .OR.  (.NOT. PRESENT(iforcing)) )) THEN
      CALL finish (routine, 'Missing argument(s)!')
    END IF

    ! Consistency check II: If this is a pure I/O PE, then number_of_grid_used
    ! and grid_uuid must be available.
    IF (mtgrm(jg)%l_pure_io_pe .AND. &
      & ( (.NOT. PRESENT(number_of_grid_used) .OR. &
      &   (.NOT. PRESENT(grid_uuid)) ) ) ) THEN
      CALL finish (routine, 'I/O PE Missing argument(s)!')
    ENDIF

    IF (ALLOCATED(tiles)) THEN
      ntiles_mtgrm = SIZE(tiles)
    ELSE
      ntiles_mtgrm = 1
    ENDIF

    meteogram_data => mtgrm(jg)%meteogram_local_data

    mtgrm(jg)%var_list%no_atmo_vars = 0
    mtgrm(jg)%var_list%no_sfc_vars  = 0

    ! set meta data (appears in NetCDF output file)
    cf => mtgrm(jg)%meteogram_file_info%cf
    cf%title       = 'ICON Meteogram File'
    cf%institution = TRIM(cf_global_info%institution)
    cf%source      = TRIM(cf_global_info%source)
    cf%history     = TRIM(cf_global_info%history)
    cf%references  = TRIM(cf_global_info%references)
    cf%comment     = TRIM(cf_global_info%comment)
    mtgrm(jg)%meteogram_file_info%ldistributed = meteogram_output_config%ldistributed
    CALL uuid_unparse(grid_uuid, mtgrm(jg)%meteogram_file_info%uuid_string)
    mtgrm(jg)%meteogram_file_info%number_of_grid_used = number_of_grid_used

    ! ------------------------------------------------------------
    ! Distribute stations, determine number of stations located on
    ! this PE:
    ! ------------------------------------------------------------

    mtgrm(jg)%meteogram_local_data%pstation(:) = -1
    IF (.NOT. mtgrm(jg)%l_pure_io_pe) THEN

      ! build an array of geographical coordinates from station list:
      ! in_points(...)
      nstations = meteogram_output_config%nstations
      nblks     = meteogram_output_config%nblks
      npromz    = meteogram_output_config%npromz

      DO jb=1,nblks
        i_startidx = 1
        i_endidx   = nproma
        IF (jb == nblks) i_endidx = npromz

        DO jc=i_startidx,i_endidx
          in_points(jc,jb,:) = &
            &  (/ meteogram_output_config%station_list(jc,jb)%location%lon, &
            &     meteogram_output_config%station_list(jc,jb)%location%lat  /) * pi_180
        END DO
      END DO

      ! build GNAT data structure
      CALL gnat_init_grid(gnat, ptr_patch)
      ! perform proximity query

      IF (is_plane_torus) THEN
        grid_sphere_radius_mtg = ptr_patch%geometry_info%domain_length / (2*pi)
      ELSE
        grid_sphere_radius_mtg = grid_sphere_radius
      END IF

      CALL gnat_query_containing_triangles(gnat, ptr_patch, in_points(:,:,:),             &
        &                                  nproma, nblks, npromz, grid_sphere_radius_mtg, &
        &                                  p_test_run, tri_idx(:,:,:), min_dist(:,:))

      CALL gnat_merge_distributed_queries(ptr_patch, nstations, nproma, nblks, min_dist,  &
        &                                 tri_idx(:,:,:), in_points(:,:,:),               &
        &                                 mtgrm(jg)%global_idx(:), ithis_nlocal_pts)

      nblks    = (ithis_nlocal_pts-1)/nproma + 1
      npromz   = ithis_nlocal_pts - (nblks-1)*nproma
      meteogram_data%nstations = ithis_nlocal_pts
      meteogram_data%nblks     = nblks
      meteogram_data%npromz    = npromz

      ! clean up
      CALL gnat_destroy(gnat)

      ! build a list of "owner" PEs for the stations:
      istation = 0
      DO jb=1,meteogram_data%nblks
        i_startidx = 1
        i_endidx   = nproma
        IF (jb == meteogram_data%nblks) i_endidx = meteogram_data%npromz

        DO jc=i_startidx,i_endidx
          istation = istation + 1
          mtgrm(jg)%meteogram_local_data%pstation( mtgrm(jg)%global_idx(istation) ) = get_my_mpi_all_id()
        END DO
      END DO

    END IF

    ! All-to-all communicate the located stations to find out if
    ! some stations are "owned" by no PE at all (in the case of
    ! regional nests):
    mtgrm(jg)%meteogram_local_data%pstation = p_max(mtgrm(jg)%meteogram_local_data%pstation, &
      &                                             comm=p_comm_work_io)

    CALL p_barrier(comm=p_comm_work_io)

    ! Allocate a buffer for var list communication

    ! Pure I/O PEs must receive all variable info from elsewhere.
    ! Here, they get it from working PE#0 which has collected it in
    ! "mtgrm(jg)%msg_varlist_buffer" during the add_xxx_var calls
    IF ( mtgrm(jg)%l_is_varlist_sender .OR. &
      & (mtgrm(jg)%l_pure_io_pe .AND. mtgrm(jg)%l_is_collecting_pe)) THEN
      mtgrm(jg)%max_varlist_buf_size = MAX_NVARS*(3*MAX_DESCR_LENGTH+5*4)
      ALLOCATE(mtgrm(jg)%msg_varlist_buffer(mtgrm(jg)%max_varlist_buf_size), stat=ierrstat)
      IF (ierrstat /= SUCCESS) &
        CALL finish (routine, 'DEALLOCATE of MPI buffer failed.')
      mtgrm(jg)%vbuf_pos = 0

      IF (mtgrm(jg)%l_pure_io_pe) THEN
        ! launch message receive call
        CALL p_irecv_packed(mtgrm(jg)%msg_varlist_buffer(:), get_mpi_all_workroot_id(), TAG_VARLIST, &
          &                 mtgrm(jg)%max_varlist_buf_size)
      END IF
    END IF

    ! ------------------------------------------------------------
    ! Initialize local data structure, fill header
    ! ------------------------------------------------------------

    meteogram_data%icurrent  = 0 ! reset current sample index
    meteogram_data%max_nlevs = 1
    ALLOCATE(meteogram_data%time_stamp(MAX_TIME_STAMPS), &
      &      meteogram_data%sfc_var_info(MAX_NSFCVARS),  &
      &      meteogram_data%var_info(MAX_NVARS),         &
      &      stat=ierrstat)
    IF (ierrstat /= SUCCESS) THEN
      CALL finish (routine, 'ALLOCATE of meteogram data structures failed (part 1)')
    ENDIF

    ! set up list of variables:
    IF (.NOT. mtgrm(jg)%l_pure_io_pe) THEN
      CALL meteogram_setup_variables(meteogram_output_config, ext_data, p_nh_state, prm_diag, p_lnd_state, jg)

      IF (mtgrm(jg)%l_is_varlist_sender) THEN
        CALL p_pack_int(FLAG_VARLIST_END, mtgrm(jg)%msg_varlist_buffer(:), mtgrm(jg)%max_varlist_buf_size, mtgrm(jg)%vbuf_pos)
        CALL p_send_packed(mtgrm(jg)%msg_varlist_buffer(:), mtgrm(jg)%process_mpi_all_collector_id, &
          &                TAG_VARLIST, mtgrm(jg)%vbuf_pos)
      END IF
    ELSE
      IF (mtgrm(jg)%l_is_collecting_pe) &
        CALL receive_var_info(mtgrm(jg)%meteogram_local_data, jg)
    END IF

    IF ( mtgrm(jg)%l_is_varlist_sender .OR. &
      & (mtgrm(jg)%l_pure_io_pe .AND. mtgrm(jg)%l_is_collecting_pe)) THEN
      ! deallocate buffer
      DEALLOCATE(mtgrm(jg)%msg_varlist_buffer, stat=ierrstat)
      IF (ierrstat /= SUCCESS) &
        CALL finish (routine, 'DEALLOCATE of MPI buffer failed.')
    END IF

    meteogram_data%nsfcvars  = mtgrm(jg)%var_list%no_sfc_vars
    meteogram_data%nvars     = mtgrm(jg)%var_list%no_atmo_vars
    meteogram_data%max_nlevs = &
      & MAX(0, MAXVAL(meteogram_data%var_info(1:meteogram_data%nvars)%nlevs))

    ! set up list of level indices
    ! (Note: For the time being, level indices are simply:
    !        ilev=1,nlevs.  Still, this index array would also allow
    !        to pick only certain column values of a special
    !        variable.)
    DO ivar=1,meteogram_data%nvars
      nlevs = meteogram_data%var_info(ivar)%nlevs
      ALLOCATE(meteogram_data%var_info(ivar)%levels(nlevs),                            &
        &      stat=ierrstat)
      IF (ierrstat /= SUCCESS) &
        CALL finish (routine, 'ALLOCATE of meteogram data structures failed (part 2)')
      meteogram_data%var_info(ivar)%levels = (/ (ilev, ilev=1,nlevs) /)
    END DO

    ! set up list of local stations:
    IF (.NOT. mtgrm(jg)%l_pure_io_pe) THEN

      ALLOCATE(meteogram_data%station(nproma, nblks), stat=ierrstat)
      IF (ierrstat /= SUCCESS) THEN
        CALL finish (routine, 'ALLOCATE of meteogram data structures failed (part 3)')
      ENDIF

      my_id = get_my_mpi_all_id()
      istation = 0
      DO jb=1,nblks
        i_startidx = 1
        i_endidx   = nproma
        IF (jb == nblks) i_endidx = npromz

        DO jc=i_startidx,i_endidx
          istation = istation + 1
          istation_glb = mtgrm(jg)%global_idx(istation)
          jb_station = (istation_glb-1)/nproma + 1
          jc_station = istation_glb - (jb_station-1)*nproma
          meteogram_data%station(jc,jb)%station_idx = (/ jc_station, jb_station /)

          ! set owner ID:
          meteogram_data%station(jc,jb)%owner = my_id
          ! set local triangle index, block:
          meteogram_data%station(jc,jb)%tri_idx_local(1:2) = tri_idx(1:2,jc,jb)
          ! translate local index to global index:
          glb_index = ptr_patch%cells%decomp_info%glb_index(idx_1d(tri_idx(1,jc,jb), &
            &                                          tri_idx(2,jc,jb)))
          meteogram_data%station(jc,jb)%tri_idx(1:2) =  &
            &  (/ idx_no(glb_index), blk_no(glb_index) /)
          ! set Coriolis parameter for station
          meteogram_data%station(jc,jb)%fc           =  &
            &  ptr_patch%cells%f_c(tri_idx(1,jc,jb), tri_idx(2,jc,jb))
          ! set station information on height, soil type etc.:
          SELECT CASE ( iforcing )
          CASE ( inwp ) ! NWP physics
            meteogram_data%station(jc,jb)%hsurf    =  &
              &  ext_data%atm%topography_c(tri_idx(1,jc,jb), tri_idx(2,jc,jb))
            meteogram_data%station(jc,jb)%frland   =  &
              &  ext_data%atm%fr_land(tri_idx(1,jc,jb), tri_idx(2,jc,jb))
            meteogram_data%station(jc,jb)%soiltype =  &
              &  ext_data%atm%soiltyp(tri_idx(1,jc,jb), tri_idx(2,jc,jb))
            !
            ALLOCATE(meteogram_data%station(jc,jb)%tile_frac(ntiles_mtgrm),    &
              &      meteogram_data%station(jc,jb)%tile_luclass(ntiles_mtgrm), &
              &      stat=ierrstat)
            IF (ierrstat /= SUCCESS) &
              CALL finish (routine, 'ALLOCATE of meteogram data structures failed (part 3b)')
            !
            meteogram_data%station(jc,jb)%tile_frac(1:ntiles_mtgrm) = &
              &  ext_data%atm%lc_frac_t(tri_idx(1,jc,jb), tri_idx(2,jc,jb),1:ntiles_mtgrm)
            meteogram_data%station(jc,jb)%tile_luclass(1:ntiles_mtgrm) = &
              &  ext_data%atm%lc_class_t(tri_idx(1,jc,jb), tri_idx(2,jc,jb),1:ntiles_mtgrm)

          CASE DEFAULT
            meteogram_data%station(jc,jb)%hsurf    =  0._wp
            meteogram_data%station(jc,jb)%frland   =  0._wp
            meteogram_data%station(jc,jb)%soiltype =  0
            !
            ALLOCATE(meteogram_data%station(jc,jb)%tile_frac(ntiles_mtgrm),    &
              &      meteogram_data%station(jc,jb)%tile_luclass(ntiles_mtgrm), &
              &      stat=ierrstat)
            IF (ierrstat /= SUCCESS) &
              CALL finish (routine, 'ALLOCATE of meteogram data structures failed (part 3b)')
            !
            meteogram_data%station(jc,jb)%tile_frac    = 0._wp
            meteogram_data%station(jc,jb)%tile_luclass = 0

          END SELECT
          ! initialize value buffer and set level heights:
          ALLOCATE(meteogram_data%station(jc,jb)%var(meteogram_data%nvars),    &
            &      hlevels(mtgrm(jg)%meteogram_local_data%max_nlevs),                &
            &      stat=ierrstat)
          IF (ierrstat /= SUCCESS) &
            CALL finish (routine, 'ALLOCATE of meteogram data structures failed (part 4)')
          DO ivar=1,meteogram_data%nvars
            nlevs = meteogram_data%var_info(ivar)%nlevs

            ALLOCATE(meteogram_data%station(jc,jb)%var(ivar)%values(nlevs, MAX_TIME_STAMPS), &
              &      meteogram_data%station(jc,jb)%var(ivar)%heights(nlevs),                 &
              &      stat=ierrstat)
            IF (ierrstat /= SUCCESS) &
              CALL finish (routine, 'ALLOCATE of meteogram data structures failed (part 5)')
            ! initialize level heights:
            SELECT CASE(IBCLR(meteogram_data%var_info(ivar)%igroup_id, FLAG_DIAG))
            CASE(VAR_GROUP_ATMO_ML)
              ! model level heights
              hlevels(1:nlevs) = &
                &  p_nh_state%metrics%z_mc(tri_idx(1,jc,jb), 1:nlevs, tri_idx(2,jc,jb))
            CASE(VAR_GROUP_ATMO_HL)
              ! half level heights
              hlevels(1:nlevs) = &
                &  p_nh_state%metrics%z_ifc(tri_idx(1,jc,jb), 1:nlevs, tri_idx(2,jc,jb))
            CASE(VAR_GROUP_SOIL_ML)
              ! soil half level heights
              hlevels(1:nlevs) = zml_soil(1:nlevs)
            CASE(VAR_GROUP_SOIL_MLp2)
              ! soil half level heights PLUS surface level
              hlevels(1)       = 0._wp
              hlevels(2:nlevs) = zml_soil(1:(nlevs-1))
            CASE DEFAULT
              CALL finish (routine, 'Invalid group ID.')
            END SELECT
            DO ilev = 1,nlevs
              meteogram_data%station(jc,jb)%var(ivar)%heights(ilev) =    &
                &  hlevels(meteogram_data%var_info(ivar)%levels(ilev))
            END DO
          END DO
          DEALLOCATE(hlevels, stat=ierrstat)
          IF (ierrstat /= SUCCESS) &
            CALL finish (routine, 'DEALLOCATE of helper variable failed.')
          ! initialize value buffer for surface variables:
          ALLOCATE(meteogram_data%station(jc,jb)%sfc_var(meteogram_data%nsfcvars), &
            &      stat=ierrstat)
          IF (ierrstat /= SUCCESS) &
            CALL finish (routine, 'ALLOCATE of meteogram data structures failed (part 6)')
          DO ivar=1,meteogram_data%nsfcvars
            ALLOCATE(meteogram_data%station(jc,jb)%sfc_var(ivar)%values(MAX_TIME_STAMPS), &
              &      stat=ierrstat)
            IF (ierrstat /= SUCCESS) &
              CALL finish (routine, 'ALLOCATE of meteogram data structures failed (part 7)')
          END DO
        END DO
      END DO
    END IF

    ! ------------------------------------------------------------
    ! If this is the IO PE: initialize global data structure
    ! ------------------------------------------------------------

    IO_PE : IF (mtgrm(jg)%l_is_collecting_pe) THEN

      mtgrm(jg)%meteogram_global_data%nstations =  meteogram_output_config%nstations
      mtgrm(jg)%meteogram_global_data%nblks     =  meteogram_output_config%nblks
      mtgrm(jg)%meteogram_global_data%npromz    =  meteogram_output_config%npromz
      mtgrm(jg)%meteogram_global_data%pstation  =  mtgrm(jg)%meteogram_local_data%pstation

      ! Note: variable info is not duplicated
      mtgrm(jg)%meteogram_global_data%nvars     =  mtgrm(jg)%meteogram_local_data%nvars
      mtgrm(jg)%meteogram_global_data%nsfcvars  =  mtgrm(jg)%meteogram_local_data%nsfcvars
      mtgrm(jg)%meteogram_global_data%max_nlevs =  mtgrm(jg)%meteogram_local_data%max_nlevs
      mtgrm(jg)%meteogram_global_data%var_info      =>  mtgrm(jg)%meteogram_local_data%var_info
      mtgrm(jg)%meteogram_global_data%sfc_var_info  =>  mtgrm(jg)%meteogram_local_data%sfc_var_info
      mtgrm(jg)%meteogram_global_data%time_stamp    =>  mtgrm(jg)%meteogram_local_data%time_stamp

      nblks_global  = mtgrm(jg)%meteogram_global_data%nblks
      npromz_global = mtgrm(jg)%meteogram_global_data%npromz
      ALLOCATE(mtgrm(jg)%meteogram_global_data%station(nproma, nblks_global), stat=ierrstat)
      IF (ierrstat /= SUCCESS) &
        CALL finish (routine, 'ALLOCATE of meteogram data structures failed (part 8)')

      DO jb=1,nblks_global
        i_startidx = 1
        i_endidx   = nproma
        IF (jb == nblks_global) i_endidx = npromz_global

        DO jc=i_startidx,i_endidx
          p_station => mtgrm(jg)%meteogram_global_data%station(jc,jb)

          ALLOCATE(p_station%tile_frac   (ntiles_mtgrm), &
            &      p_station%tile_luclass(ntiles_mtgrm), &
            &      stat=ierrstat)
          IF (ierrstat /= SUCCESS) &
            CALL finish (routine, 'ALLOCATE of meteogram data structures failed (part 3b)')

          ALLOCATE(p_station%var(mtgrm(jg)%meteogram_global_data%nvars), stat=ierrstat)
          IF (ierrstat /= SUCCESS) &
            CALL finish (routine, 'ALLOCATE of meteogram data structures failed (part 9)')

          DO ivar=1,mtgrm(jg)%meteogram_global_data%nvars
            nlevs = meteogram_data%var_info(ivar)%nlevs
            ALLOCATE(p_station%var(ivar)%values(nlevs, MAX_TIME_STAMPS), &
              &      p_station%var(ivar)%heights(nlevs),                 &
              &      stat=ierrstat)
            IF (ierrstat /= SUCCESS) &
              CALL finish (routine, 'ALLOCATE of meteogram data structures failed (part 10)')
          END DO
          ALLOCATE(p_station%sfc_var(mtgrm(jg)%meteogram_global_data%nsfcvars), stat=ierrstat)
          IF (ierrstat /= SUCCESS) &
            CALL finish (routine, 'ALLOCATE of meteogram data structures failed (part 11)')
          DO ivar=1,mtgrm(jg)%meteogram_global_data%nsfcvars
            ALLOCATE(p_station%sfc_var(ivar)%values(MAX_TIME_STAMPS), stat=ierrstat)
            IF (ierrstat /= SUCCESS) &
              CALL finish (routine, 'ALLOCATE of meteogram data structures failed (part 12)')
          END DO

        END DO
      END DO

    END IF IO_PE

    ! ------------------------------------------------------------
    ! initialize MPI buffer
    ! ------------------------------------------------------------

    ! Flag. True, if this PE sends data to a collector via MPI
    mtgrm(jg)%l_is_sender   = (.NOT. meteogram_output_config%ldistributed) .AND.  &
      &              .NOT. mtgrm(jg)%l_is_collecting_pe                    .AND.  &
      &              .NOT. my_process_is_mpi_test()

    ! Flag. True, if this PE writes data to file
    mtgrm(jg)%l_is_writer         = (meteogram_output_config%ldistributed .AND.       &
      &                    (mtgrm(jg)%meteogram_local_data%nstations > 0))  .OR.  &
      &                   mtgrm(jg)%l_is_collecting_pe

    IF (.NOT. meteogram_output_config%ldistributed) THEN
      ! compute maximum buffer size for MPI messages:
      ! (max_var_size: contains also height levels)
      max_var_size    = (MAX_TIME_STAMPS+1)*p_real_dp_byte*meteogram_data%max_nlevs
      max_sfcvar_size = MAX_TIME_STAMPS*p_real_dp_byte
      mtgrm(jg)%max_buf_size    = MAX_HEADER_SIZE*p_real_dp_byte            & ! header size
        &               + MAX_TIME_STAMPS*(MAX_DATE_LEN+4)        & ! time stamp info
        &               + meteogram_data%nvars*max_var_size       &
        &               + meteogram_data%nsfcvars*max_sfcvar_size

      ! allocate buffer:
      IF (mtgrm(jg)%l_is_collecting_pe .AND. (.NOT. ALLOCATED(mtgrm(jg)%msg_buffer))) THEN
        ALLOCATE(mtgrm(jg)%msg_buffer(mtgrm(jg)%max_buf_size, MAX_NUM_STATIONS), stat=ierrstat)
        IF (ierrstat /= SUCCESS) THEN
          WRITE (0,*) "jg = ", jg, " : message buffer: mtgrm(jg)%max_buf_size = ", &
            & mtgrm(jg)%max_buf_size, "; MAX_NUM_STATIONS = ", MAX_NUM_STATIONS
          WRITE (0,*) "MAX_HEADER_SIZE         = ", MAX_HEADER_SIZE
          WRITE (0,*) "p_real_dp_byte          = ", p_real_dp_byte
          WRITE (0,*) "MAX_TIME_STAMPS         = ", MAX_TIME_STAMPS
          WRITE (0,*) "MAX_DATE_LEN            = ", MAX_DATE_LEN
          WRITE (0,*) "meteogram_data%nvars    = ", meteogram_data%nvars
          WRITE (0,*) "max_var_size            = ", max_var_size
          WRITE (0,*) "meteogram_data%nsfcvars = ", meteogram_data%nsfcvars
          WRITE (0,*) "max_sfcvar_size         = ", max_sfcvar_size
          CALL finish (routine, 'ALLOCATE of meteogram message buffer failed (collector)')
        END IF
      ELSE IF  (.NOT. ALLOCATED(mtgrm(jg)%msg_buffer)) THEN
        ! allocate buffer:
        ALLOCATE(mtgrm(jg)%msg_buffer(mtgrm(jg)%max_buf_size, 1), stat=ierrstat)
        IF (ierrstat /= SUCCESS) THEN
          WRITE (0,*) "jg = ", jg, " : message buffer: mtgrm(jg)%max_buf_size = ", mtgrm(jg)%max_buf_size
          WRITE (0,*) "MAX_HEADER_SIZE         = ", MAX_HEADER_SIZE
          WRITE (0,*) "p_real_dp_byte          = ", p_real_dp_byte
          WRITE (0,*) "MAX_TIME_STAMPS         = ", MAX_TIME_STAMPS
          WRITE (0,*) "MAX_DATE_LEN            = ", MAX_DATE_LEN
          WRITE (0,*) "meteogram_data%nvars    = ", meteogram_data%nvars
          WRITE (0,*) "max_var_size            = ", max_var_size
          WRITE (0,*) "meteogram_data%nsfcvars = ", meteogram_data%nsfcvars
          WRITE (0,*) "max_sfcvar_size         = ", max_sfcvar_size
          CALL finish (routine, 'ALLOCATE of meteogram message buffer failed (dummy)')
        END IF
      END IF

    END IF

    ! ------------------------------------------------------------
    ! If this is the IO PE: open NetCDF file
    ! ------------------------------------------------------------
    CALL meteogram_open_file(meteogram_output_config, jg)

  END SUBROUTINE meteogram_init


  !>
  !! @return .TRUE. if meteogram data will be recorded for this step.
  !!
  !! @par Revision History
  !! Initial implementation  by  F. Prill, DWD (2011-08-22)
  !!
  FUNCTION meteogram_is_sample_step(meteogram_output_config, cur_step)
    LOGICAL :: meteogram_is_sample_step
    ! station data from namelist
    TYPE(t_meteogram_output_config), TARGET, INTENT(IN) :: meteogram_output_config
    INTEGER,          INTENT(IN)  :: cur_step     !< current model iteration step

    meteogram_is_sample_step = &
      &  meteogram_output_config%lenabled               .AND. &
      &  (cur_step >= meteogram_output_config%n0_mtgrm) .AND. &
      &  (MOD((cur_step - meteogram_output_config%n0_mtgrm),  &
      &       meteogram_output_config%ninc_mtgrm) == 0)

  END FUNCTION meteogram_is_sample_step


  !>
  !! Adds values for current model time to buffer.
  !! For gathered NetCDF output, this is a collective operation,
  !! otherwise this is a local operation.
  !!
  !! @par Revision History
  !! Initial implementation  by  F. Prill, DWD (2011-08-22)
  !!
  SUBROUTINE meteogram_sample_vars(jg, cur_step, cur_datetime, ierr)
    INTEGER,          INTENT(IN)  :: jg           !< patch index
    INTEGER,          INTENT(IN)  :: cur_step     !< current model iteration step
    TYPE(t_datetime), INTENT(IN)  :: cur_datetime !< date and time of point sample
    INTEGER,          INTENT(OUT) :: ierr         !< error code (e.g. buffer overflow)
    ! local variables
    CHARACTER(*), PARAMETER :: routine = modname//":meteogram_sample_vars"
    INTEGER :: jb, jc, i_startidx, i_endidx, ilev, ivar,  &
      &        i_tstep, iidx, iblk
    TYPE(t_meteogram_data), POINTER :: meteogram_data

    meteogram_data => mtgrm(jg)%meteogram_local_data
    ierr = 0

    IF (dbg_level > 0) THEN
      WRITE(message_text,*) "Sampling at step=", cur_step
      CALL message(routine, TRIM(message_text))
    END IF

    ! increase time step counter
    meteogram_data%icurrent = meteogram_data%icurrent + 1
    i_tstep = meteogram_data%icurrent
    IF (i_tstep > MAX_TIME_STAMPS) THEN
      ! buffer full
      ierr = -1
      RETURN
    END IF

    meteogram_data%time_stamp(i_tstep)%istep = cur_step
    meteogram_data%time_stamp(i_tstep)%zdate = iso8601(cur_datetime)

    ! fill time step with values
    DO jb=1,meteogram_data%nblks
      i_startidx = 1
      i_endidx   = nproma
      IF (jb == meteogram_data%nblks) i_endidx = meteogram_data%npromz

      DO jc=i_startidx,i_endidx
        iidx  = meteogram_data%station(jc,jb)%tri_idx_local(1)
        iblk  = meteogram_data%station(jc,jb)%tri_idx_local(2)

        ! sample 3D variables:
        VAR_LOOP : DO ivar=1,mtgrm(jg)%var_list%no_atmo_vars
          IF (BTEST(meteogram_data%var_info(ivar)%igroup_id, FLAG_DIAG)) &
            & CYCLE VAR_LOOP

          IF (ASSOCIATED(meteogram_data%var_info(ivar)%p_source)) THEN
            DO ilev=1,meteogram_data%var_info(ivar)%nlevs
              meteogram_data%station(jc,jb)%var(ivar)%values(ilev, i_tstep) = &
                &  meteogram_data%var_info(ivar)%p_source(                    &
                &       iidx, meteogram_data%var_info(ivar)%levels(ilev), iblk )
            END DO
          ELSE
            CALL finish (routine, 'Source array not associated!')
          END IF
        END DO VAR_LOOP
        ! sample surface variables:
        SFCVAR_LOOP : DO ivar=1,mtgrm(jg)%var_list%no_sfc_vars
          IF (BTEST(meteogram_data%sfc_var_info(ivar)%igroup_id, FLAG_DIAG)) &
            & CYCLE SFCVAR_LOOP
          meteogram_data%station(jc,jb)%sfc_var(ivar)%values(i_tstep) =  &
            &  meteogram_data%sfc_var_info(ivar)%p_source( iidx, iblk )
        END DO SFCVAR_LOOP

        ! compute additional diagnostic quantities:
        CALL compute_diagnostics(meteogram_data%station(jc,jb), jg, i_tstep)

      END DO
    END DO

  END SUBROUTINE meteogram_sample_vars


  !>
  !! Destroy meteogram data structure.
  !! For gathered NetCDF output, this is a collective operation,
  !! otherwise this is a local operation.
  !!
  !! @par Revision History
  !! Initial implementation  by  F. Prill, DWD (2011-08-22)
  !!
  SUBROUTINE meteogram_finalize(jg)
    INTEGER, INTENT(IN)         :: jg    !< patch index
    ! local variables:
    CHARACTER(*), PARAMETER     :: routine = modname//":meteogram_finalize"
    INTEGER                     :: ierrstat, jb, jc, i_startidx, i_endidx, &
      &                            nvars, nsfcvars, ivar
    TYPE(t_meteogram_data), POINTER :: meteogram_data

    ! ------------------------------------------------------------
    ! If this is the IO PE: close NetCDF file
    ! ------------------------------------------------------------

    CALL meteogram_close_file(jg)

    IF (.NOT. mtgrm(jg)%l_pure_io_pe) THEN
      meteogram_data => mtgrm(jg)%meteogram_local_data
      DEALLOCATE(meteogram_data%time_stamp, stat=ierrstat)
      IF (ierrstat /= SUCCESS) &
        CALL finish (routine, 'DEALLOCATE of meteogram data structures failed')

      nvars    = meteogram_data%nvars
      nsfcvars = meteogram_data%nsfcvars
      DO ivar=1,nvars
        IF (ASSOCIATED(meteogram_data%var_info(ivar)%levels)) THEN
          DEALLOCATE(meteogram_data%var_info(ivar)%levels, stat=ierrstat)
          IF (ierrstat /= SUCCESS) &
            CALL finish (routine, 'DEALLOCATE of meteogram data structures failed')
        END IF
      END DO
      DEALLOCATE(meteogram_data%var_info, meteogram_data%sfc_var_info, stat=ierrstat)
      IF (ierrstat /= SUCCESS) &
        CALL finish (routine, 'DEALLOCATE of meteogram data structures failed')

      DO jb=1,meteogram_data%nblks
        i_startidx = 1
        i_endidx   = nproma
        IF (jb == meteogram_data%nblks) &
          &  i_endidx = meteogram_data%npromz

        DO jc=i_startidx,i_endidx
          DO ivar=1,nvars
            DEALLOCATE(meteogram_data%station(jc,jb)%var(ivar)%values,  &
              &        meteogram_data%station(jc,jb)%var(ivar)%heights, &
              &        stat=ierrstat)
            IF (ierrstat /= SUCCESS) &
              CALL finish (routine, 'DEALLOCATE of meteogram data structures failed')
          END DO
          DEALLOCATE(meteogram_data%station(jc,jb)%var, stat=ierrstat)
          IF (ierrstat /= SUCCESS) &
            CALL finish (routine, 'DEALLOCATE of meteogram data structures failed')
          DO ivar=1,nsfcvars
            DEALLOCATE(meteogram_data%station(jc,jb)%sfc_var(ivar)%values, &
              &        stat=ierrstat)
            IF (ierrstat /= SUCCESS) &
              CALL finish (routine, 'DEALLOCATE of meteogram data structures failed')
          END DO
          DEALLOCATE(meteogram_data%station(jc,jb)%sfc_var, stat=ierrstat)
          IF (ierrstat /= SUCCESS) &
            CALL finish (routine, 'DEALLOCATE of meteogram data structures failed')

          DEALLOCATE(meteogram_data%station(jc,jb)%tile_frac,    &
            &        meteogram_data%station(jc,jb)%tile_luclass, &
            &        stat=ierrstat)
          IF (ierrstat /= SUCCESS) &
            CALL finish (routine, 'DEALLOCATE of meteogram data structures failed')

        END DO
      END DO

      DEALLOCATE(meteogram_data%station, stat=ierrstat)
      IF (ierrstat /= SUCCESS) &
        CALL finish (routine, 'DEALLOCATE of meteogram data structures failed')

      meteogram_data%nvars     = 0
      meteogram_data%nsfcvars  = 0
      meteogram_data%nstations = 0
    END IF

    ! deallocate MPI buffer
    IF (.NOT. mtgrm(jg)%meteogram_file_info%ldistributed) THEN
      IF (ALLOCATED(mtgrm(jg)%msg_buffer)) THEN
        DEALLOCATE(mtgrm(jg)%msg_buffer, stat=ierrstat)
        IF (ierrstat /= SUCCESS) &
          CALL finish (routine, 'DEALLOCATE of MPI message buffer failed')
      END IF
    END IF

    ! deallocate global meteogram data

    IO_PE : IF (mtgrm(jg)%l_is_collecting_pe) THEN

      nvars    = mtgrm(jg)%meteogram_global_data%nvars
      nsfcvars = mtgrm(jg)%meteogram_global_data%nsfcvars

      DO jb=1,mtgrm(jg)%meteogram_global_data%nblks
        i_startidx = 1
        i_endidx   = nproma
        IF (jb == mtgrm(jg)%meteogram_global_data%nblks) i_endidx = mtgrm(jg)%meteogram_global_data%npromz

        DO jc=i_startidx,i_endidx
          DO ivar=1,nvars
            DEALLOCATE(mtgrm(jg)%meteogram_global_data%station(jc,jb)%var(ivar)%values,  &
              &        mtgrm(jg)%meteogram_global_data%station(jc,jb)%var(ivar)%heights, &
              &        stat=ierrstat)
            IF (ierrstat /= SUCCESS) &
              CALL finish (routine, 'DEALLOCATE of meteogram data structures failed')
          END DO
          DEALLOCATE(mtgrm(jg)%meteogram_global_data%station(jc,jb)%var, stat=ierrstat)
          IF (ierrstat /= SUCCESS) &
            CALL finish (routine, 'DEALLOCATE of meteogram data structures failed')

          DO ivar=1,nsfcvars
            DEALLOCATE(mtgrm(jg)%meteogram_global_data%station(jc,jb)%sfc_var(ivar)%values, &
              &        stat=ierrstat)
            IF (ierrstat /= SUCCESS) &
              CALL finish (routine, 'DEALLOCATE of meteogram data structures failed')
          END DO
          DEALLOCATE(mtgrm(jg)%meteogram_global_data%station(jc,jb)%sfc_var, stat=ierrstat)
          IF (ierrstat /= SUCCESS) &
            CALL finish (routine, 'DEALLOCATE of meteogram data structures failed')

        END DO
      END DO
      DEALLOCATE(mtgrm(jg)%meteogram_global_data%station, stat=ierrstat)
      IF (ierrstat /= SUCCESS) &
        CALL finish (routine, 'DEALLOCATE of meteogram data structures failed')

    END IF IO_PE

  END SUBROUTINE meteogram_finalize


  !>
  !! IO PE gathers all buffer information from working PEs and copies
  !! the contents to the global meteogram buffer.
  !! Afterwards, all working PEs flush their local buffers.
  !!
  !! For gathered NetCDF output, this is a collective operation.
  !!
  !! @par Revision History
  !! Initial implementation  by  F. Prill, DWD (2011-09-10)
  !!
  SUBROUTINE meteogram_collect_buffers(jg)
    INTEGER, INTENT(IN)  :: jg       !< patch index

#ifndef NOMPI
    ! local variables
    CHARACTER(*), PARAMETER :: routine = modname//":meteogram_collect_buffers"
    INTEGER     :: station_idx(2), position, icurrent,   &
      &            jb, jc, i_startidx, i_endidx,         &
      &            istation, ivar, nlevs, icurrent_recv, &
      &            itime, iowner
    INTEGER     :: istep_sndrcv(MAX_TIME_STAMPS)
    CHARACTER(LEN=MAX_DATE_LEN) :: zdate_sndrcv
    TYPE(t_meteogram_data),    POINTER :: meteogram_data
    TYPE(t_meteogram_station), POINTER :: p_station

    IF (dbg_level > 5)  WRITE (*,*) routine, " Enter (collecting PE=", mtgrm(jg)%l_is_collecting_pe, ")"

    meteogram_data => mtgrm(jg)%meteogram_local_data

    ! global time stamp index
    ! Note: We assume that this value is identical for all PEs
    icurrent = meteogram_data%icurrent

    ! -- RECEIVER CODE --
    RECEIVER : IF (mtgrm(jg)%l_is_collecting_pe) THEN
      ! launch MPI message requests for station data on foreign PEs
      DO istation=1,mtgrm(jg)%meteogram_global_data%nstations
        iowner = mtgrm(jg)%meteogram_global_data%pstation(istation)
        IF ((iowner /= get_my_mpi_all_id()) .AND. (iowner > 0)) THEN
          CALL p_irecv_packed(mtgrm(jg)%msg_buffer(:,istation), MPI_ANY_SOURCE, &
            &                 TAG_MTGRM_MSG + (jg-1)*TAG_DOMAIN_SHIFT + istation, mtgrm(jg)%max_buf_size)
        END IF
      END DO

      ! wait for messages to arrive:
      IF (dbg_level > 5)  WRITE (*,*) routine, " :: call p_wait"
      CALL p_wait()
      IF (dbg_level > 5)  WRITE (*,*) routine, " :: p_wait call done."

      ! unpack received messages:
      jc = 0
      jb = 1
      icurrent = meteogram_data%icurrent  ! pure I/O PEs: will be set below
      DO istation=1,mtgrm(jg)%meteogram_global_data%nstations
        IF (dbg_level > 5) &
          WRITE (*,*) "Receiver side: Station ", istation
        iowner = mtgrm(jg)%meteogram_global_data%pstation(istation)
        IF (iowner < 0) THEN
          IF (dbg_level > 5) &
            WRITE (*,*) "skipping station!"
          CYCLE
        END IF

        IF ((iowner /= get_my_mpi_all_id()) .OR. mtgrm(jg)%l_pure_io_pe) THEN
          position = 0

          !-- unpack global time stamp index
          CALL p_unpack_int(mtgrm(jg)%msg_buffer(:,istation),mtgrm(jg)%max_buf_size, position, icurrent_recv)
          ! consistency check
          ! Note: We only check the number of received time stamps, not the
          !       exact sample dates themselves
          IF (istation > 1) THEN
            IF (icurrent_recv /= icurrent) &
              CALL finish(routine, "Received inconsistent time slice data!")
          ELSE
            icurrent = icurrent_recv
          END IF
          IF (dbg_level > 0) &
            WRITE (*,*) "Receiving ", icurrent, " time slices from station ", istation, "/", &
            &           mtgrm(jg)%meteogram_global_data%nstations
          ! unpack time stamp info
          CALL p_unpack_int_1d(mtgrm(jg)%msg_buffer(:,istation),mtgrm(jg)%max_buf_size, position, &
            &                  istep_sndrcv(:), icurrent)
          mtgrm(jg)%meteogram_global_data%time_stamp(1:icurrent)%istep = istep_sndrcv(1:icurrent)
          DO itime=1,icurrent
            CALL p_unpack_string(mtgrm(jg)%msg_buffer(:,istation),mtgrm(jg)%max_buf_size, position, &
              &                  zdate_sndrcv)
            mtgrm(jg)%meteogram_global_data%time_stamp(itime)%zdate = zdate_sndrcv
          END DO

          !-- unpack station header information
          CALL p_unpack_int_1d(mtgrm(jg)%msg_buffer(:,istation),mtgrm(jg)%max_buf_size, position, station_idx(:),2)
          p_station => mtgrm(jg)%meteogram_global_data%station(station_idx(1), station_idx(2))
          p_station%station_idx(1:2) = station_idx(1:2)
          CALL p_unpack_int_1d(mtgrm(jg)%msg_buffer(:,istation),mtgrm(jg)%max_buf_size, position, &
            &                  p_station%tri_idx(:),2)
          CALL p_unpack_int_1d(mtgrm(jg)%msg_buffer(:,istation),mtgrm(jg)%max_buf_size, position, &
            &                  p_station%tri_idx_local(:),2)
          CALL p_unpack_int(mtgrm(jg)%msg_buffer(:,istation),mtgrm(jg)%max_buf_size, position, p_station%owner)
          CALL p_unpack_real(mtgrm(jg)%msg_buffer(:,istation),mtgrm(jg)%max_buf_size, position, p_station%hsurf)
          CALL p_unpack_real(mtgrm(jg)%msg_buffer(:,istation),mtgrm(jg)%max_buf_size, position, p_station%frland)
          CALL p_unpack_real(mtgrm(jg)%msg_buffer(:,istation),mtgrm(jg)%max_buf_size, position, p_station%fc)
          CALL p_unpack_int(mtgrm(jg)%msg_buffer(:,istation),mtgrm(jg)%max_buf_size, position, p_station%soiltype)

          CALL p_unpack_real_1d(mtgrm(jg)%msg_buffer(:,istation),mtgrm(jg)%max_buf_size, position, &
            &                   p_station%tile_frac(:), ntiles_mtgrm)
          CALL p_unpack_int_1d (mtgrm(jg)%msg_buffer(:,istation),mtgrm(jg)%max_buf_size, position, &
            &                   p_station%tile_luclass(:), ntiles_mtgrm)


          !-- unpack heights and meteogram data:
          DO ivar=1,meteogram_data%nvars
            nlevs = meteogram_data%var_info(ivar)%nlevs
            CALL p_unpack_real_1d(mtgrm(jg)%msg_buffer(:,istation),mtgrm(jg)%max_buf_size, position, &
              &                   p_station%var(ivar)%heights(:), nlevs)
            CALL p_unpack_real_2d(mtgrm(jg)%msg_buffer(:,istation),mtgrm(jg)%max_buf_size, position, &
              &                   p_station%var(ivar)%values(:,:), nlevs*icurrent)
          END DO
          DO ivar=1,meteogram_data%nsfcvars
            CALL p_unpack_real_1d(mtgrm(jg)%msg_buffer(:,istation),mtgrm(jg)%max_buf_size, position, &
              &                   p_station%sfc_var(ivar)%values(:), icurrent)
          END DO
        ELSE
          ! this PE is both sender and receiver - direct copy:
          ! (note: copy of time stamp info is not necessary)
          jc = jc + 1
          IF (jc > nproma) THEN
            jc = 1
            jb = jb + 1
          END IF
          station_idx(1:2) = meteogram_data%station(jc,jb)%station_idx(1:2)
          p_station => mtgrm(jg)%meteogram_global_data%station(station_idx(1),station_idx(2))
          p_station%station_idx(1:2)      = meteogram_data%station(jc,jb)%station_idx(1:2)
          p_station%tri_idx(1:2)          = meteogram_data%station(jc,jb)%tri_idx(1:2)
          p_station%tri_idx_local(1:2)    = meteogram_data%station(jc,jb)%tri_idx_local(1:2)
          p_station%owner                 = meteogram_data%station(jc,jb)%owner
          p_station%hsurf                 = meteogram_data%station(jc,jb)%hsurf
          p_station%frland                = meteogram_data%station(jc,jb)%frland
          p_station%fc                    = meteogram_data%station(jc,jb)%fc
          p_station%soiltype              = meteogram_data%station(jc,jb)%soiltype
          p_station%tile_frac             = meteogram_data%station(jc,jb)%tile_frac
          p_station%tile_luclass          = meteogram_data%station(jc,jb)%tile_luclass

          ! copy heights and meteogram data
          DO ivar=1,meteogram_data%nvars
            nlevs = meteogram_data%var_info(ivar)%nlevs
            p_station%var(ivar)%heights(1:nlevs) =  &
              &  meteogram_data%station(jc,jb)%var(ivar)%heights(1:nlevs)
            p_station%var(ivar)%values(1:nlevs, 1:icurrent) =  &
              &  meteogram_data%station(jc,jb)%var(ivar)%values(1:nlevs, 1:icurrent)
          END DO
          DO ivar=1,meteogram_data%nsfcvars
            p_station%sfc_var(ivar)%values(1:icurrent) =  &
              &  meteogram_data%station(jc,jb)%sfc_var(ivar)%values(1:icurrent)
          END DO
        END IF
      END DO

      ! reset buffer on sender side
      mtgrm(jg)%meteogram_local_data%icurrent  = 0
      mtgrm(jg)%meteogram_global_data%icurrent = icurrent

    END IF RECEIVER

    ! -- SENDER CODE --
    SENDER : IF ((mtgrm(jg)%l_is_sender) .AND. (.NOT. mtgrm(jg)%l_is_collecting_pe)) THEN
      ! pack station into buffer; send it
      DO jb=1,meteogram_data%nblks
        i_startidx = 1
        i_endidx   = nproma
        IF (jb == meteogram_data%nblks) i_endidx = meteogram_data%npromz
        DO jc=i_startidx,i_endidx

          p_station => meteogram_data%station(jc,jb)
          position = 0

          !-- pack global time stamp index
          CALL p_pack_int (icurrent, mtgrm(jg)%msg_buffer(:,1), mtgrm(jg)%max_buf_size, position)
          ! pack time stamp info
          istep_sndrcv(1:icurrent) = meteogram_data%time_stamp(1:icurrent)%istep
          CALL p_pack_int_1d(istep_sndrcv(:), icurrent, mtgrm(jg)%msg_buffer(:,1), mtgrm(jg)%max_buf_size, position)
          DO itime=1,icurrent
            zdate_sndrcv = meteogram_data%time_stamp(itime)%zdate
            CALL p_pack_string(zdate_sndrcv(:), mtgrm(jg)%msg_buffer(:,1), &
              &                mtgrm(jg)%max_buf_size, position)
          END DO

          !-- pack meteogram header (information on location, ...)
          CALL p_pack_int_1d(p_station%station_idx(:), 2, mtgrm(jg)%msg_buffer(:,1), mtgrm(jg)%max_buf_size, position)
          CALL p_pack_int_1d(p_station%tri_idx(:), 2, mtgrm(jg)%msg_buffer(:,1), mtgrm(jg)%max_buf_size, position)
          CALL p_pack_int_1d(p_station%tri_idx_local(:), 2, mtgrm(jg)%msg_buffer(:,1), &
            &                mtgrm(jg)%max_buf_size, position)
          CALL p_pack_int (p_station%owner, mtgrm(jg)%msg_buffer(:,1), mtgrm(jg)%max_buf_size, position)
          CALL p_pack_real(p_station%hsurf, mtgrm(jg)%msg_buffer(:,1), mtgrm(jg)%max_buf_size, position)
          CALL p_pack_real(p_station%frland, mtgrm(jg)%msg_buffer(:,1), mtgrm(jg)%max_buf_size, position)
          CALL p_pack_real(p_station%fc, mtgrm(jg)%msg_buffer(:,1), mtgrm(jg)%max_buf_size, position)
          CALL p_pack_int (p_station%soiltype, mtgrm(jg)%msg_buffer(:,1), mtgrm(jg)%max_buf_size, position)

          CALL p_pack_real_1d(p_station%tile_frac(:), ntiles_mtgrm,      &
              &                 mtgrm(jg)%msg_buffer(:,1), mtgrm(jg)%max_buf_size, position)
          CALL p_pack_int_1d (p_station%tile_luclass(:), ntiles_mtgrm,   &
              &                 mtgrm(jg)%msg_buffer(:,1), mtgrm(jg)%max_buf_size, position)


          !-- pack heights and meteogram data:
          DO ivar=1,meteogram_data%nvars
            nlevs = meteogram_data%var_info(ivar)%nlevs
            CALL p_pack_real_1d(p_station%var(ivar)%heights(:), nlevs,     &
              &                 mtgrm(jg)%msg_buffer(:,1), mtgrm(jg)%max_buf_size, position)
            CALL p_pack_real_2d(p_station%var(ivar)%values(:,:), nlevs*icurrent, &
              &                 mtgrm(jg)%msg_buffer(:,1), mtgrm(jg)%max_buf_size, position)
          END DO
          DO ivar=1,meteogram_data%nsfcvars
            CALL p_pack_real_1d(p_station%sfc_var(ivar)%values(:), icurrent,     &
              &                 mtgrm(jg)%msg_buffer(:,1), mtgrm(jg)%max_buf_size, position)
          END DO

          ! (blocking) send of packed station data to IO PE:
          istation = nproma*(p_station%station_idx(2) - 1) + p_station%station_idx(1)
          CALL p_send_packed(mtgrm(jg)%msg_buffer(:,1), mtgrm(jg)%process_mpi_all_collector_id, &
            &                TAG_MTGRM_MSG + (jg-1)*TAG_DOMAIN_SHIFT + istation, position)
          IF (dbg_level > 0) &
            WRITE (*,*) "Sending ", icurrent, " time slices, station ", istation
        END DO
      END DO

      ! reset buffer on sender side
      mtgrm(jg)%meteogram_local_data%icurrent = 0

    END IF SENDER

    IF (dbg_level > 5)  WRITE (*,*) routine, " Leave (collecting PE=", mtgrm(jg)%l_is_collecting_pe, ")"

#endif

  END SUBROUTINE meteogram_collect_buffers


  !>
  !! The IO PE creates and opens a disk file for output.
  !! For gathered NetCDF output, this is a collective operation,
  !! otherwise this is a local operation for the IO PE.
  !!
  !! @par Revision History
  !! Initial implementation  by  F. Prill, DWD (2011-08-22)
  !!
  SUBROUTINE meteogram_open_file(meteogram_output_config, jg)
    ! station data from namelist
    TYPE(t_meteogram_output_config), TARGET, INTENT(IN) :: meteogram_output_config
    ! patch index
    INTEGER,                             INTENT(IN) :: jg
    ! local variables:
    CHARACTER(len=MAX_CHAR_LENGTH), PARAMETER :: &
      &  routine = "mo_meteogram_output:meteogram_open_file"
    INTEGER                     :: jb, jc, i_startidx, i_endidx, old_mode, ncfile, &
      &                            istation, ivar, nvars, nsfcvars, nlevs
    TYPE(t_ncid),       POINTER :: ncid
    INTEGER                     :: station_name_dims(2), var_name_dims(2), &
      &                            var_level_dims(2), time_string_dims(2), &
      &                            var_dims(4),  sfcvar_dims(3),           &
      &                            height_level_dims(3),                   &
      &                            istart2(2), icount2(2), iowner
    TYPE(t_station_list)  , POINTER :: this_station
    TYPE(t_meteogram_data), POINTER :: meteogram_data
    TYPE(t_cf_global)     , POINTER :: cf  !< meta info

    IF (meteogram_output_config%ftype /= FTYPE_NETCDF) &
      CALL finish(routine, "Output format not yet implemented.")

    ! In "non-distributed" mode, station data is gathered by PE #0
    ! which writes a single file.
    ! Note that info on variables is not copied to the global data set
    ! (we use the local meteogram_data there).

    IF (.NOT. meteogram_output_config%ldistributed) THEN
      CALL meteogram_collect_buffers(jg)
      meteogram_data => mtgrm(jg)%meteogram_global_data
    ELSE
      meteogram_data => mtgrm(jg)%meteogram_local_data
    END IF

    ! skip routine, if this PE has nothing to do...
    IF  (.NOT. mtgrm(jg)%l_is_writer) RETURN

    IF (dbg_level > 5)  WRITE (*,*) routine, " Enter"

    ncid => mtgrm(jg)%ncid_list
    nvars    = meteogram_data%nvars
    nsfcvars = meteogram_data%nsfcvars

    ! create a file name for this PE:
    CALL meteogram_create_filename(meteogram_output_config, jg)

    ! create NetCDF file:
    CALL nf(nf_set_default_format(nf_format_64bit, old_mode), modname)
    CALL nf(nf_create(TRIM(mtgrm(jg)%meteogram_file_info%zname), nf_clobber, &
      &               mtgrm(jg)%meteogram_file_info%file_id), modname)
    ncfile = mtgrm(jg)%meteogram_file_info%file_id
    CALL nf(nf_set_fill(ncfile, nf_nofill, old_mode), modname)

    cf => mtgrm(jg)%meteogram_file_info%cf
    CALL nf(nf_put_att_text(ncfile, NF_GLOBAL, 'title',       &
      &                     LEN_TRIM(cf%title),       TRIM(cf%title)), modname)
    CALL nf(nf_put_att_text(ncfile, NF_GLOBAL, 'history',     &
      &                     LEN_TRIM(cf%history),     TRIM(cf%history)), modname)
    CALL nf(nf_put_att_text(ncfile, NF_GLOBAL, 'institution', &
      &                     LEN_TRIM(cf%institution), TRIM(cf%institution)), modname)
    CALL nf(nf_put_att_text(ncfile, NF_GLOBAL, 'source',      &
      &                     LEN_TRIM(cf%source),      TRIM(cf%source)), modname)
    CALL nf(nf_put_att_text(ncfile, NF_GLOBAL, 'comment',     &
      &                     LEN_TRIM(cf%comment),     TRIM(cf%comment)), modname)
    CALL nf(nf_put_att_text(ncfile, NF_GLOBAL, 'references',  &
      &                     LEN_TRIM(cf%references),  TRIM(cf%references)), modname)

    CALL nf(nf_put_att_text(ncfile, NF_GLOBAL, 'uuidOfHGrid',  &
      &                     LEN_TRIM(mtgrm(jg)%meteogram_file_info%uuid_string),  &
      &                     TRIM(mtgrm(jg)%meteogram_file_info%uuid_string)), modname)
    CALL nf(nf_put_att_int (ncfile, NF_GLOBAL, 'numberOfGridUsed',  &
      &                     nf_int,  1, mtgrm(jg)%meteogram_file_info%number_of_grid_used), modname)


    ! for the definition of a character-string variable define
    ! character-position dimension for strings
    CALL nf(nf_def_dim(ncfile, "stringlen",  MAX_DESCR_LENGTH, ncid%charid), modname)
    ! station header:
    CALL nf(nf_def_dim(ncfile, 'nstations',  meteogram_data%nstations, ncid%nstations), &
      &     modname)
    ! write variables:
    CALL nf(nf_def_dim(ncfile, 'nvars',      meteogram_data%nvars, ncid%nvars), modname)
    CALL nf(nf_def_dim(ncfile, 'ntiles',     ntiles_mtgrm, ncid%ntiles), modname)
    IF (meteogram_data%nsfcvars > 0) THEN
      CALL nf(nf_def_dim(ncfile, 'nsfcvars', meteogram_data%nsfcvars,  ncid%nsfcvars), &
        &     modname)
    END IF
    CALL nf(nf_def_dim(ncfile, 'max_nlevs',  meteogram_data%max_nlevs, ncid%max_nlevs), &
      &     modname)
    ! create time dimension:
    CALL nf(nf_def_dim(ncfile, 'time', NF_UNLIMITED, ncid%timeid), modname)

    ! create station variables:
    station_name_dims = (/ ncid%charid, ncid%nstations /)
    CALL nf(nf_def_var(ncfile, "station_name", NF_CHAR, 2, station_name_dims(:), &
      &                ncid%station_name), modname)
    CALL nf_add_descr("Station name (character string)", ncfile, ncid%station_name)
    CALL nf(nf_def_var(ncfile, "station_lon", NF_DOUBLE, 1, ncid%nstations, &
      &                ncid%station_lon), modname)
    CALL nf_add_descr("Longitude of meteogram station", ncfile, ncid%station_lon)
    CALL nf(nf_def_var(ncfile, "station_lat", NF_DOUBLE, 1, ncid%nstations, &
      &                ncid%station_lat), modname)
    CALL nf_add_descr("Latitude of meteogram station", ncfile, ncid%station_lat)
    CALL nf(nf_def_var(ncfile, "station_idx", NF_INT, 1, ncid%nstations, &
      &                ncid%station_idx), modname)
    CALL nf_add_descr("Global triangle adjacent to meteogram station (index)", &
      &               ncfile, ncid%station_idx)
    CALL nf(nf_def_var(ncfile, "station_blk", NF_INT, 1, ncid%nstations, &
      &                ncid%station_blk), modname)
    CALL nf_add_descr("Global triangle adjacent to meteogram station (block)", &
      &               ncfile, ncid%station_blk)
    CALL nf(nf_def_var(ncfile, "station_hsurf", NF_DOUBLE, 1, ncid%nstations, &
      &                ncid%station_hsurf), modname)
    CALL nf_add_descr("Meteogram station surface height", ncfile, ncid%station_hsurf)
    CALL nf(nf_def_var(ncfile, "station_frland", NF_DOUBLE, 1, ncid%nstations, &
      &                ncid%station_frland), modname)
    CALL nf_add_descr("Meteogram station land fraction", ncfile, ncid%station_frland)
    CALL nf(nf_def_var(ncfile, "station_fc", NF_DOUBLE, 1, ncid%nstations, &
      &                ncid%station_fc), modname)
    CALL nf_add_descr("Meteogram station Coriolis parameter", ncfile, ncid%station_fc)
    CALL nf(nf_def_var(ncfile, "station_soiltype", NF_INT, 1, ncid%nstations, &
      &                ncid%station_soiltype), modname)
    CALL nf_add_descr("Meteogram station soil type", ncfile, ncid%station_soiltype)

    CALL nf(nf_def_var(ncfile, "station_tile_frac", NF_DOUBLE, 2, (/ncid%ntiles, ncid%nstations/), &
      &                ncid%station_tile_frac), modname)
    CALL nf_add_descr("Meteogram station tile fractions", ncfile, ncid%station_tile_frac)
    CALL nf(nf_def_var(ncfile, "station_tile_luclass", NF_INT, 2, (/ncid%ntiles, ncid%nstations/), &
      &                ncid%station_tile_luclass), modname)
    CALL nf_add_descr("Meteogram station tile specific land-use classes", ncfile, ncid%station_tile_luclass)


    ! create variable info fields:
    ! volume variables
    var_name_dims = (/ ncid%charid, ncid%nvars /)
    CALL nf(nf_def_var(ncfile, "var_name", NF_CHAR, 2, var_name_dims(:), &
      &                ncid%var_name), modname)
    CALL nf_add_descr("Variable name (character string)", ncfile, ncid%var_name)
    CALL nf(nf_def_var(ncfile, "var_long_name", NF_CHAR, 2, var_name_dims(:), &
      &                ncid%var_longname), modname)
    CALL nf_add_descr("Variable name (long, character string)", ncfile, ncid%var_longname)
    CALL nf(nf_def_var(ncfile, "var_unit", NF_CHAR, 2, var_name_dims(:), &
      &                ncid%var_unit), modname)
    CALL nf_add_descr("Variable unit (character string)", ncfile, ncid%var_unit)
    CALL nf(nf_def_var(ncfile, "var_group_id", NF_INT, 1, ncid%nvars, &
      &                ncid%var_group_id), modname)
    CALL nf_add_descr("Variable group ID", ncfile, ncid%var_group_id)
    CALL nf(nf_def_var(ncfile, "var_nlevs", NF_INT, 1, ncid%nvars, &
      &                ncid%var_nlevs), modname)
    CALL nf_add_descr("No. of levels for volume variable", ncfile, ncid%var_nlevs)
    var_level_dims = (/ ncid%max_nlevs, ncid%nvars /)
    CALL nf(nf_def_var(ncfile, "var_levels", NF_DOUBLE, 2, var_level_dims(:), &
      &                ncid%var_levels), modname)
    CALL nf_add_descr("Volume variable levels (indices)", ncfile, ncid%var_levels)

    ! surface variables:
    IF (meteogram_data%nsfcvars > 0) THEN
      var_name_dims = (/ ncid%charid, ncid%nsfcvars /)
      CALL nf(nf_def_var(ncfile, "sfcvar_name", NF_CHAR, 2, var_name_dims(:), &
        &                ncid%sfcvar_name), modname)
      CALL nf_add_descr("Surface variable name (character string)", ncfile, ncid%sfcvar_name)
      CALL nf(nf_def_var(ncfile, "sfcvar_long_name", NF_CHAR, 2, var_name_dims(:), &
        &                ncid%sfcvar_longname), modname)
      CALL nf_add_descr("Surface variable name (long, character string)", &
        &               ncfile, ncid%sfcvar_longname)
      CALL nf(nf_def_var(ncfile, "sfcvar_unit", NF_CHAR, 2, var_name_dims(:), &
        &                ncid%sfcvar_unit), modname)
      CALL nf_add_descr("Surface variable unit (character string)", ncfile, ncid%sfcvar_unit)
      CALL nf(nf_def_var(ncfile, "sfcvar_group_id", NF_INT, 1, ncid%nsfcvars, &
        &                ncid%sfcvar_group_id), modname)
      CALL nf_add_descr("Surface variable group ID", ncfile, ncid%sfcvar_group_id)
    END IF

    ! create variables for time slice info:
    CALL nf(nf_def_var(ncfile, "time_step", NF_INT, 1, ncid%timeid, &
      &                ncid%time_step), modname)
    CALL nf_add_descr("Time step indices", ncfile, ncid%time_step)
    time_string_dims = (/ ncid%charid, ncid%timeid /)
    CALL nf(nf_def_var(ncfile, "date", NF_CHAR, 2, time_string_dims(:), &
      &                ncid%dateid), modname)
    CALL nf_add_descr("Sample dates (character string)", ncfile, ncid%dateid)

    ! height levels
    height_level_dims = (/ ncid%nstations, ncid%nvars, ncid%max_nlevs /)
    CALL nf(nf_def_var(ncfile, "heights", NF_DOUBLE, 3, height_level_dims(:), &
      &                ncid%var_heights), modname)
    CALL nf_add_descr("level heights for volume variables", ncfile, ncid%var_heights)

    ! add value buffer for volume variables:
    var_dims = (/ ncid%nstations, ncid%nvars, ncid%max_nlevs, ncid%timeid /)
    CALL nf(nf_def_var(ncfile, "values", NF_DOUBLE, 4, var_dims(:), &
      &                ncid%var_values), modname)
    CALL nf_add_descr("value buffer for volume variables", ncfile, ncid%var_values)
    ! add value buffer for surface variables:
    IF (meteogram_data%nsfcvars > 0) THEN
      sfcvar_dims = (/ ncid%nstations, ncid%nsfcvars, ncid%timeid /)
      CALL nf(nf_def_var(ncfile, "sfcvalues", NF_DOUBLE, 3, sfcvar_dims(:), &
        &                ncid%sfcvar_values), modname)
      CALL nf_add_descr("value buffer for surface variables", ncfile, ncid%sfcvar_values)
    END IF

    ! ----------------------
    ! End of definition mode
    CALL nf(nf_enddef(ncfile), modname)

    IF (dbg_level > 7)  WRITE (*,*) routine, " : End of definition mode"

    DO ivar=1,nvars
      CALL nf(nf_put_vara_text(ncfile, ncid%var_name, (/ 1, ivar /), &
        &        (/ LEN(TRIM(meteogram_data%var_info(ivar)%cf%standard_name)), 1 /), &
        &        TRIM(meteogram_data%var_info(ivar)%cf%standard_name)), modname)
      CALL nf(nf_put_vara_text(ncfile, ncid%var_longname, (/ 1, ivar /), &
        &        (/ LEN(TRIM(meteogram_data%var_info(ivar)%cf%long_name)), 1 /), &
        &        TRIM(meteogram_data%var_info(ivar)%cf%long_name)), modname)
      CALL nf(nf_put_vara_text(ncfile, ncid%var_unit, (/ 1, ivar /), &
        &        (/ LEN(TRIM(meteogram_data%var_info(ivar)%cf%units)), 1 /), &
        &        TRIM(meteogram_data%var_info(ivar)%cf%units)), modname)
      CALL nf(nf_put_vara_int(ncfile, ncid%var_group_id, ivar, 1, &
        &        meteogram_data%var_info(ivar)%igroup_id), modname)
      CALL nf(nf_put_vara_int(ncfile, ncid%var_nlevs, ivar, 1, &
        &        meteogram_data%var_info(ivar)%nlevs), modname)
      istart2 = (/ 1, ivar /)
      icount2 = (/ meteogram_data%var_info(ivar)%nlevs, 1 /)
      CALL nf(nf_put_vara_int(ncfile, ncid%var_levels, istart2, icount2, &
        &                     meteogram_data%var_info(ivar)%levels(:)), modname)
    END DO

    DO ivar=1,nsfcvars
      CALL nf(nf_put_vara_text(ncfile, ncid%sfcvar_name, (/ 1, ivar /), &
        &        (/ LEN(TRIM(meteogram_data%sfc_var_info(ivar)%cf%standard_name)), 1 /), &
        &        TRIM(meteogram_data%sfc_var_info(ivar)%cf%standard_name)), modname)
      CALL nf(nf_put_vara_text(ncfile, ncid%sfcvar_longname, (/ 1, ivar /), &
        &        (/ LEN(TRIM(meteogram_data%sfc_var_info(ivar)%cf%long_name)), 1 /), &
        &        TRIM(meteogram_data%sfc_var_info(ivar)%cf%long_name)), modname)
      CALL nf(nf_put_vara_text(ncfile, ncid%sfcvar_unit, (/ 1, ivar /), &
        &        (/ LEN(TRIM(meteogram_data%sfc_var_info(ivar)%cf%units)), 1 /), &
        &        TRIM(meteogram_data%sfc_var_info(ivar)%cf%units)), modname)
      CALL nf(nf_put_vara_int(ncfile, ncid%sfcvar_group_id, ivar, 1, &
        &        meteogram_data%sfc_var_info(ivar)%igroup_id), modname)
    END DO

    istation = 1
    DO jb=1,meteogram_data%nblks
      i_startidx = 1
      i_endidx   = nproma
      IF (jb == meteogram_data%nblks) i_endidx = meteogram_data%npromz

      DO jc=i_startidx,i_endidx
        IF (dbg_level > 5)  WRITE (*,*) "station ", istation

        iowner = mtgrm(jg)%meteogram_global_data%pstation(istation)
        IF (iowner < 0) THEN
          IF (dbg_level > 5) &
            WRITE (*,*) "skipping station!"
          istation = istation + 1
          CYCLE
        END IF

        this_station => meteogram_output_config%station_list(           &
          &               meteogram_data%station(jc,jb)%station_idx(1), &
          &               meteogram_data%station(jc,jb)%station_idx(2))
        CALL nf(nf_put_vara_text(ncfile, ncid%station_name, (/ 1, istation /), &
          &                      (/ LEN(TRIM(this_station%zname)), 1 /), &
          &                      TRIM(this_station%zname)), modname)
        CALL nf(nf_put_vara_double(ncfile, ncid%station_lon, istation, 1, &
          &                        this_station%location%lon), modname)
        CALL nf(nf_put_vara_double(ncfile, ncid%station_lat, istation, 1, &
          &                        this_station%location%lat), modname)
        CALL nf(nf_put_vara_int(ncfile, ncid%station_idx, istation, 1, &
          &                     meteogram_data%station(jc,jb)%tri_idx(1)), &
          &                     modname)
        CALL nf(nf_put_vara_int(ncfile, ncid%station_blk, istation, 1, &
          &                     meteogram_data%station(jc,jb)%tri_idx(2)), &
          &                     modname)
        CALL nf(nf_put_vara_double(ncfile, ncid%station_hsurf, istation, 1, &
          &                        meteogram_data%station(jc,jb)%hsurf),    &
          &                        modname)
        CALL nf(nf_put_vara_double(ncfile, ncid%station_frland, istation, 1, &
          &                        meteogram_data%station(jc,jb)%frland),    &
          &                        modname)
        CALL nf(nf_put_vara_double(ncfile, ncid%station_fc, istation, 1, &
          &                        meteogram_data%station(jc,jb)%fc),    &
          &                        modname)
        CALL nf(nf_put_vara_int(ncfile, ncid%station_soiltype, istation, 1, &
          &                     meteogram_data%station(jc,jb)%soiltype),    &
          &                     modname)
        CALL nf(nf_put_vara_double(ncfile, ncid%station_tile_frac,           &
          &                       (/                         1, istation /), &
          &                       (/ ntiles_mtgrm, 1 /),                     &
          &                        meteogram_data%station(jc,jb)%tile_frac), &
          &                        modname)
        CALL nf(nf_put_vara_int(ncfile, ncid%station_tile_luclass,        &
          &                    (/                         1, istation /), &
          &                    (/ ntiles_mtgrm, 1 /),                     &
          &                     meteogram_data%station(jc,jb)%tile_luclass), &
          &                     modname)


        ! model level heights
        DO ivar=1,nvars
          nlevs = meteogram_data%var_info(ivar)%nlevs
          CALL nf(nf_put_vara_double(ncfile, ncid%var_heights,     &
            &    (/ istation, ivar,     1 /),                      &
            &    (/        1,    1, nlevs /),                      &
            &    meteogram_data%station(jc,jb)%var(ivar)%heights(1:nlevs)), &
            &    modname)
        END DO

        istation = istation + 1

      END DO
    END DO

    IF (dbg_level > 5)  WRITE (*,*) routine, " Leave"

  END SUBROUTINE meteogram_open_file


  !>
  !! The IO PE writes the global meteogram buffer to the output
  !! file. Afterwards, the global meteogram buffer is cleared.
  !!
  !! For gathered NetCDF output, this is a collective operation,
  !! otherwise this is a local operation for the IO PE.
  !!
  !! @par Revision History
  !! Initial implementation  by  F. Prill, DWD (2011-08-22)
  !!
  SUBROUTINE meteogram_flush_file(jg)
    INTEGER, INTENT(IN)         :: jg       !< patch index
    ! local variables:
    CHARACTER(len=*), PARAMETER :: routine = modname//":meteogram_flush_file"
    INTEGER                     :: ncfile,  totaltime, itime, istation, ivar, &
      &                            jb, jc, i_startidx, i_endidx, nlevs,       &
      &                            nvars, nsfcvars
    TYPE(t_meteogram_data), POINTER :: meteogram_data
    TYPE(t_ncid)          , POINTER :: ncid
    INTEGER                         :: istart4(4), icount4(4)

    IF (dbg_level > 5)  WRITE (*,*) routine, " Enter"

    ncid => mtgrm(jg)%ncid_list
    ncfile = mtgrm(jg)%meteogram_file_info%file_id

    ! In "non-distributed" mode, station data is gathered by PE #0
    ! which writes a single file:
    IF (mtgrm(jg)%meteogram_file_info%ldistributed) THEN
      meteogram_data => mtgrm(jg)%meteogram_local_data
    ELSE
      CALL meteogram_collect_buffers(jg)
      meteogram_data => mtgrm(jg)%meteogram_global_data
    END IF

    ! skip routine, if this PE has nothing to do...
    IF  (.NOT. mtgrm(jg)%l_is_writer) RETURN

    nvars    = meteogram_data%nvars
    nsfcvars = meteogram_data%nsfcvars

    IF (dbg_level > 0) THEN
      WRITE(message_text,*) "Meteogram"
      CALL message(routine, TRIM(message_text))
    END IF

    ! inquire about current number of records in file:
    CALL nf(nf_inq_dimlen(ncfile, ncid%timeid, totaltime), modname)

    IF (dbg_level > 0) &
      WRITE (*,*) "Writing ", meteogram_data%icurrent, " time slices to disk."

    ! write time stamp info:
    DO itime=1,meteogram_data%icurrent

      CALL nf(nf_put_vara_text(ncfile, ncid%dateid, (/ 1, totaltime+itime /), &
        &                      (/ LEN(TRIM(meteogram_data%time_stamp(itime)%zdate)), 1 /), &
        &                      TRIM(meteogram_data%time_stamp(itime)%zdate)), &
        &                      modname)
      CALL nf(nf_put_vara_int(ncfile, ncid%time_step, totaltime+itime, 1, &
        &                     meteogram_data%time_stamp(itime)%istep),    &
        &                     modname)

      ! write meteogram buffer:
      istation = 1
      DO jb=1,meteogram_data%nblks
        i_startidx = 1
        i_endidx   = nproma
        IF (jb == meteogram_data%nblks)  &
          &  i_endidx = meteogram_data%npromz

        DO jc=i_startidx,i_endidx

          ! volume variables:
          DO ivar=1,nvars
            nlevs = meteogram_data%var_info(ivar)%nlevs
            istart4 = (/ istation, ivar, 1, totaltime+itime /)
            icount4 = (/ 1, 1, nlevs, 1 /)
            CALL nf(nf_put_vara_double(ncfile, ncid%var_values,             &
              &     istart4, icount4,                                       &
              &     meteogram_data%station(jc,jb)%var(ivar)%values(1:nlevs, &
              &     itime)), modname )
          END DO
          ! surface variables:
          DO ivar=1,nsfcvars
            CALL nf(nf_put_vara_double(ncfile, ncid%sfcvar_values,              &
              &     (/ istation, ivar, totaltime+itime /),                      &
              &     (/ 1, 1, 1 /),                                              &
              &     meteogram_data%station(jc,jb)%sfc_var(ivar)%values(itime)), &
              &     modname)
          END DO

          istation = istation + 1
        END DO
      END DO
    END DO

    ! finally, reset buffer counter for new data
    meteogram_data%icurrent = 0

    IF (dbg_level > 5)  WRITE (*,*) routine, " Leave"

  END SUBROUTINE meteogram_flush_file


  !>
  !! The IO PE closes the meteogram output file.
  !! For gathered NetCDF output, this is a collective operation,
  !! otherwise this is a local operation for the IO PE.
  !!
  !! @par Revision History
  !! Initial implementation  by  F. Prill, DWD (2011-08-22)
  !!
  SUBROUTINE meteogram_close_file(jg)
    INTEGER, INTENT(IN)  :: jg    !< patch index

    ! write remaining buffers:
    CALL meteogram_flush_file(jg)

    ! Close NetCDF file
    ! skip routine, if this PE has nothing to do...
    IF (mtgrm(jg)%l_is_writer) THEN
      CALL nf(nf_close(mtgrm(jg)%meteogram_file_info%file_id), modname)
    END IF
  END SUBROUTINE meteogram_close_file


  !>
  !! @return file name of meteogram file.
  !! This is a local operation.
  !!
  !! @par Revision History
  !! Initial implementation  by  F. Prill, DWD (2011-08-22)
  !!
  SUBROUTINE meteogram_create_filename (meteogram_output_config, jg)

    ! station data from namelist
    TYPE(t_meteogram_output_config), TARGET, INTENT(IN) :: meteogram_output_config
    ! patch index
    INTEGER, INTENT(IN) :: jg
    ! Local variables
    INTEGER :: my_id

    my_id = get_my_mpi_all_id()

    SELECT CASE (meteogram_output_config%ftype)
    CASE (FTYPE_NETCDF)
      IF (meteogram_output_config%ldistributed) THEN
        WRITE (mtgrm(jg)%meteogram_file_info%zname,'(a,i3.3,a,i3.3,a)') "PE", my_id, "_patch", jg, ".nc"
      ELSE
        WRITE (mtgrm(jg)%meteogram_file_info%zname,'(a,i3.3,a)') "patch", jg, ".nc"
      END IF
    END SELECT
    mtgrm(jg)%meteogram_file_info%zname = &
      &  TRIM(meteogram_output_config%zprefix)//TRIM(mtgrm(jg)%meteogram_file_info%zname)
  END SUBROUTINE meteogram_create_filename



  !>
  !!  Help functions for NetCDF I/O
  !!
  !!  Adds a string attribute containing variable description.
  SUBROUTINE nf_add_descr(description_str, ncfile, var_id)

    CHARACTER(LEN=*), INTENT(in) :: description_str
    INTEGER         , INTENT(in) :: ncfile, var_id
    CHARACTER(LEN=*), PARAMETER  :: descr_label = "description"

    CALL nf(nf_put_att_text(ncfile, var_id, descr_label, &
      &         LEN(TRIM(description_str)), TRIM(description_str)), &
      &         modname )

  END SUBROUTINE nf_add_descr


  !>
  !!  Utility function (3d formulation of generic interface).
  !!
  !!  Registers a new atmospheric (volume) variable.
  SUBROUTINE add_atmo_var_3d(meteogram_config, igroup_id, zname, zunit, zlong_name, jg, source)
    TYPE(t_meteogram_output_config), INTENT(IN) :: meteogram_config
    CHARACTER(LEN=*),  INTENT(IN)    :: zname, zunit, zlong_name
    INTEGER,           INTENT(IN)    :: igroup_id, jg
    REAL(wp), TARGET,  INTENT(IN)    :: source(:,:,:)   !< source array
    ! Local variables
    CHARACTER(*), PARAMETER :: routine = modname//":add_atmo_var_3d"
    TYPE(t_meteogram_data), POINTER :: meteogram_data
    INTEGER                         :: nlev, ivar

    IF (TRIM(meteogram_config%var_list(1)) /= "") THEN
      ! If the user has specified a list of variable names to be
      ! included in the meteogram, check if this variable is contained
      ! in the list:
      IF (one_of(TRIM(zname), meteogram_config%var_list) == -1) RETURN
    END IF

    IF (dbg_level > 0) &
      CALL message(routine, "add atmo var "//zname)

    nlev = SIZE(source, 2) ! get level no from array dimensions
    meteogram_data => mtgrm(jg)%meteogram_local_data

    ! create new variable index
    mtgrm(jg)%var_list%no_atmo_vars = mtgrm(jg)%var_list%no_atmo_vars + 1
    ivar = mtgrm(jg)%var_list%no_atmo_vars

    ! create meteogram data structure
    meteogram_data%var_info(ivar)%cf%standard_name = TRIM(zname)
    meteogram_data%var_info(ivar)%cf%long_name     = TRIM(zlong_name)
    meteogram_data%var_info(ivar)%cf%units         = TRIM(zunit)
    meteogram_data%var_info(ivar)%igroup_id        = igroup_id
    meteogram_data%var_info(ivar)%nlevs            = nlev
    meteogram_data%var_info(ivar)%p_source => source

    ! collect variable info for pure I/O PEs
#ifndef NOMPI
    IF (mtgrm(jg)%l_is_varlist_sender) THEN
      IF (dbg_level > 0) &
        CALL message(routine, "collect variable info for pure I/O PEs")

      CALL p_pack_int   (FLAG_VARLIST_ATMO,                              mtgrm(jg)%msg_varlist_buffer(:), &
        &                mtgrm(jg)%max_varlist_buf_size, mtgrm(jg)%vbuf_pos)
      CALL p_pack_string(meteogram_data%var_info(ivar)%cf%standard_name, mtgrm(jg)%msg_varlist_buffer(:), &
        &                mtgrm(jg)%max_varlist_buf_size, mtgrm(jg)%vbuf_pos)
      CALL p_pack_string(meteogram_data%var_info(ivar)%cf%long_name,     mtgrm(jg)%msg_varlist_buffer(:), &
        &                mtgrm(jg)%max_varlist_buf_size, mtgrm(jg)%vbuf_pos)
      CALL p_pack_string(meteogram_data%var_info(ivar)%cf%units,         mtgrm(jg)%msg_varlist_buffer(:), &
        &                mtgrm(jg)%max_varlist_buf_size, mtgrm(jg)%vbuf_pos)
      CALL p_pack_int   (igroup_id,                                      mtgrm(jg)%msg_varlist_buffer(:), &
        &                mtgrm(jg)%max_varlist_buf_size, mtgrm(jg)%vbuf_pos)
      CALL p_pack_int   (nlev,                                           mtgrm(jg)%msg_varlist_buffer(:), &
        &                mtgrm(jg)%max_varlist_buf_size, mtgrm(jg)%vbuf_pos)
    END IF
#endif
  END SUBROUTINE add_atmo_var_3d


  !>
  !!  Utility function (4d formulation of generic interface).
  !!  Adds the 4d var as separate 3d var slices.
  !!
  !!  Registers a new atmospheric (volume) variable.
  SUBROUTINE add_atmo_var_4d(meteogram_config, igroup_id, zname, zunit, zlong_name, jg, source, iidx)
    TYPE(t_meteogram_output_config), INTENT(IN) :: meteogram_config
    CHARACTER(LEN=*),  INTENT(IN)    :: zname, zunit, zlong_name
    INTEGER,           INTENT(IN)    :: igroup_id, jg
    REAL(wp), TARGET,  INTENT(IN)    :: source(:,:,:,:)   !< source array
    INTEGER,           INTENT(IN), OPTIONAL :: iidx
    ! Local variables
    INTEGER                          :: isource_idx, nidx

    IF (PRESENT(iidx)) THEN
      CALL add_atmo_var_3d(meteogram_config, igroup_id, zname, &
        &                  zunit, zlong_name, jg, source(:,:,:,iidx))
    ELSE
      nidx = SIZE(source, 4) ! get number of 3d var indices (e.g. tile number)
      DO isource_idx=1,nidx
        CALL add_atmo_var_3d(meteogram_config, igroup_id, zname//"_"//int2string(isource_idx), &
          &                  zunit, zlong_name, jg, source(:,:,:,isource_idx))
      END DO
    END IF
  END SUBROUTINE add_atmo_var_4d


  !>
  !!  Utility function.
  !!
  !!  Registers a new surface variable.
  SUBROUTINE add_sfc_var_2d(meteogram_config, igroup_id, zname, zunit, zlong_name, jg, source)
    TYPE(t_meteogram_output_config), INTENT(IN) :: meteogram_config
    CHARACTER(LEN=*),  INTENT(IN)    :: zname, zunit, zlong_name
    INTEGER,           INTENT(IN)    :: igroup_id, jg
    REAL(wp), TARGET,  INTENT(IN)    :: source(:,:)   !< source array
    ! Local variables
    CHARACTER(*), PARAMETER :: routine = modname//":add_sfc_var_2d"
    TYPE(t_meteogram_data), POINTER :: meteogram_data
    INTEGER                         :: ivar

    IF (TRIM(meteogram_config%var_list(1)) /= "") THEN
      ! If the user has specified a list of variable names to be
      ! included in the meteogram, check if this variable is contained
      ! in the list:
      IF (one_of(TRIM(zname), meteogram_config%var_list) == -1) RETURN
    END IF

    IF (dbg_level > 0) &
      CALL message(routine, "add surface var "//zname)

    meteogram_data => mtgrm(jg)%meteogram_local_data
    ! create new variable index
    mtgrm(jg)%var_list%no_sfc_vars = mtgrm(jg)%var_list%no_sfc_vars + 1
    ivar = mtgrm(jg)%var_list%no_sfc_vars
    ! create meteogram data structure
    meteogram_data%sfc_var_info(ivar)%cf%standard_name = TRIM(zname)
    meteogram_data%sfc_var_info(ivar)%cf%long_name     = TRIM(zlong_name)
    meteogram_data%sfc_var_info(ivar)%cf%units         = TRIM(zunit)
    meteogram_data%sfc_var_info(ivar)%igroup_id        = igroup_id
    meteogram_data%sfc_var_info(ivar)%p_source  => source

    ! collect variable info for pure I/O PEs
#ifndef NOMPI
    IF (mtgrm(jg)%l_is_varlist_sender) THEN
      IF (dbg_level > 0) &
        CALL message(routine, "collect surface variable info for pure I/O PEs")

      CALL p_pack_int   (FLAG_VARLIST_SFC,                                   &
        &                mtgrm(jg)%msg_varlist_buffer(:), mtgrm(jg)%max_varlist_buf_size, mtgrm(jg)%vbuf_pos)
      CALL p_pack_string(meteogram_data%sfc_var_info(ivar)%cf%standard_name, &
        &                mtgrm(jg)%msg_varlist_buffer(:), mtgrm(jg)%max_varlist_buf_size, mtgrm(jg)%vbuf_pos)
      CALL p_pack_string(meteogram_data%sfc_var_info(ivar)%cf%long_name,     &
        &                mtgrm(jg)%msg_varlist_buffer(:), mtgrm(jg)%max_varlist_buf_size, mtgrm(jg)%vbuf_pos)
      CALL p_pack_string(meteogram_data%sfc_var_info(ivar)%cf%units,         &
        &                mtgrm(jg)%msg_varlist_buffer(:), mtgrm(jg)%max_varlist_buf_size, mtgrm(jg)%vbuf_pos)
      CALL p_pack_int   (igroup_id,                                          &
        &                mtgrm(jg)%msg_varlist_buffer(:), mtgrm(jg)%max_varlist_buf_size, mtgrm(jg)%vbuf_pos)
    END IF
#endif
  END SUBROUTINE add_sfc_var_2d


  !>
  !!  Utility function.
  !!  Adds the 3d var as separate 2d var slices.
  !!
  !!  Registers a new surface variable.
  SUBROUTINE add_sfc_var_3d(meteogram_config, igroup_id, zname, zunit, zlong_name, jg, source)
    TYPE(t_meteogram_output_config), INTENT(IN) :: meteogram_config
    CHARACTER(LEN=*),  INTENT(IN)    :: zname, zunit, zlong_name
    INTEGER,           INTENT(IN)    :: igroup_id, jg
    REAL(wp), TARGET,  INTENT(IN)    :: source(:,:,:)   !< source array
    ! Local variables
    INTEGER                 :: isource_idx, nidx

    IF (TRIM(meteogram_config%var_list(1)) /= "") THEN
      ! If the user has specified a list of variable names to be
      ! included in the meteogram, check if this variable is contained
      ! in the list:
      IF (one_of(TRIM(zname), meteogram_config%var_list) == -1) RETURN
    END IF

    nidx = SIZE(source, 3) ! get number of 2d var indices (e.g. tile number)
    DO isource_idx=1,nidx
      CALL add_sfc_var_2d(meteogram_config, igroup_id, zname//"_"//int2string(isource_idx), &
        &                 zunit, zlong_name, jg, source(:,:,isource_idx))
    END DO
  END SUBROUTINE add_sfc_var_3d


  !>
  !!  Utility function.
  !!  Receive var list via MPI communication.
  !!
  SUBROUTINE receive_var_info(meteogram_data, jg)
    TYPE(t_meteogram_data), INTENT(INOUT) :: meteogram_data
    INTEGER,                INTENT(IN)    :: jg

#ifndef NOMPI
    ! local variables
    CHARACTER(*), PARAMETER :: routine = modname//":receive_var_info"
    INTEGER                 :: id, ivar
    TYPE(t_cf_var), POINTER :: cf        => NULL()
    INTEGER       , POINTER :: igroup_id => NULL()

    ! wait for messages to arrive:
    CALL p_wait()

    ! from the received message, unpack the atmosphere/surface
    ! variables one by one:
    RCV_LOOP : DO
      CALL p_unpack_int(mtgrm(jg)%msg_varlist_buffer(:), mtgrm(jg)%max_varlist_buf_size, mtgrm(jg)%vbuf_pos, id)
      SELECT CASE(id)
      CASE(FLAG_VARLIST_END)
        EXIT RCV_LOOP
      CASE(FLAG_VARLIST_ATMO)
        ! create new variable index
        mtgrm(jg)%var_list%no_atmo_vars = mtgrm(jg)%var_list%no_atmo_vars + 1
        ivar = mtgrm(jg)%var_list%no_atmo_vars
        cf        => meteogram_data%var_info(ivar)%cf
        igroup_id => meteogram_data%var_info(ivar)%igroup_id
      CASE(FLAG_VARLIST_SFC)
        mtgrm(jg)%var_list%no_sfc_vars = mtgrm(jg)%var_list%no_sfc_vars + 1
        ivar = mtgrm(jg)%var_list%no_sfc_vars
        cf        => meteogram_data%sfc_var_info(ivar)%cf
        igroup_id => meteogram_data%sfc_var_info(ivar)%igroup_id
      CASE DEFAULT
        CALL finish(routine, "Unknown message flag!")
      END SELECT

      CALL p_unpack_string(mtgrm(jg)%msg_varlist_buffer(:), mtgrm(jg)%max_varlist_buf_size, mtgrm(jg)%vbuf_pos, cf%standard_name)
      CALL p_unpack_string(mtgrm(jg)%msg_varlist_buffer(:), mtgrm(jg)%max_varlist_buf_size, mtgrm(jg)%vbuf_pos, cf%long_name)
      CALL p_unpack_string(mtgrm(jg)%msg_varlist_buffer(:), mtgrm(jg)%max_varlist_buf_size, mtgrm(jg)%vbuf_pos, cf%units)
      CALL p_unpack_int   (mtgrm(jg)%msg_varlist_buffer(:), mtgrm(jg)%max_varlist_buf_size, mtgrm(jg)%vbuf_pos, igroup_id)
      IF (id == FLAG_VARLIST_ATMO) THEN
        CALL p_unpack_int   (mtgrm(jg)%msg_varlist_buffer(:), mtgrm(jg)%max_varlist_buf_size, mtgrm(jg)%vbuf_pos, &
          &                  meteogram_data%var_info(ivar)%nlevs)
        meteogram_data%var_info(ivar)%p_source     => NULL()
      ELSE
        meteogram_data%sfc_var_info(ivar)%p_source => NULL()
      END IF

      IF (dbg_level > 0) &
        WRITE (*,*) "Added variable ", cf%standard_name
    END DO RCV_LOOP
#endif
  END SUBROUTINE receive_var_info


  !>
  !! @return Index of (3d) variable with given name.
  !!
  !! @par Revision History
  !! Initial implementation  by  F. Prill, DWD (2011-08-22)
  !!
  FUNCTION get_var(zname, jg)
    INTEGER :: get_var
    CHARACTER(LEN=*),  INTENT(IN) :: zname
    INTEGER         ,  INTENT(IN) :: jg
    ! local variables
    CHARACTER(*), PARAMETER :: routine = modname//":get_var"
    TYPE(t_meteogram_data), POINTER :: meteogram_data
    INTEGER :: ivar

    get_var = -1 ! invalid result
    meteogram_data => mtgrm(jg)%meteogram_local_data
    VAR_LOOP : DO ivar=1,mtgrm(jg)%var_list%no_atmo_vars
      IF (TRIM(meteogram_data%var_info(ivar)%cf%standard_name) == TRIM(zname)) THEN
        get_var = ivar
        EXIT VAR_LOOP
      END IF
    END DO VAR_LOOP
    ! the following consistency check is disabled (since the user may
    ! use the namelist parameter "var_list"):
    !
    ! IF (get_var == -1)  CALL finish (routine, 'Invalid name: '//TRIM(zname))
  END FUNCTION get_var


  !>
  !! @return Index of (2d) surface variable with given name.
  !!
  !! @par Revision History
  !! Initial implementation  by  F. Prill, DWD (2011-08-22)
  !!
  FUNCTION get_sfcvar(zname, jg)
    INTEGER :: get_sfcvar
    CHARACTER(LEN=*),  INTENT(IN) :: zname
    INTEGER         ,  INTENT(IN) :: jg
    ! local variables
    CHARACTER(*), PARAMETER :: routine = modname//":get_sfcvar"
    TYPE(t_meteogram_data), POINTER :: meteogram_data
    INTEGER :: ivar

    get_sfcvar = -1 ! invalid result
    meteogram_data => mtgrm(jg)%meteogram_local_data
    VAR_LOOP : DO ivar=1,mtgrm(jg)%var_list%no_sfc_vars
      IF (TRIM(meteogram_data%sfc_var_info(ivar)%cf%standard_name) == TRIM(zname)) THEN
        get_sfcvar = ivar
        EXIT VAR_LOOP
      END IF
    END DO VAR_LOOP
    ! the following consistency check is disabled (since the user may
    ! use the namelist parameter "var_list"):
    !
    ! IF (get_sfcvar == -1)  CALL finish (routine, 'Invalid name!')
  END FUNCTION get_sfcvar


END MODULE mo_meteogram_output<|MERGE_RESOLUTION|>--- conflicted
+++ resolved
@@ -59,17 +59,13 @@
 !!    2a) ldistributed == .TRUE.
 !!        Invalid case, caught by namelist cross checks
 !!    2b) ldistributed == .FALSE.
-!!        The first I/O PE collects data from working PEs and writes
-!!        the NetCDF output. Thus, the PE with rank
-!!        "process_mpi_all_ioroot_id" has "l_is_collecting_pe" and
+!!        The last I/O PE collects data from working PEs and writes
+!!        the NetCDF output. Thus, this PE has "l_is_collecting_pe" and
 !!        "l_is_writer" enabled.  Since this output PE has no
 !!        information on variable (levels) and patches, it has also
 !!        the flag "l_pure_io_pe" enabled and receives this setup from
 !!        a dedicated working PE (workroot). The latter has
 !!        "l_is_varlist_sender" enabled.
-!!        MoHa: Potentially the last I/O PE has the least work to do.
-!!              To reduce maximum memory consumption of the I/O PEs
-!!              the last of them will do the meteogram output.
 !!
 !! Known limitations:
 !! ------------------
@@ -427,10 +423,6 @@
     mtgrm(jg)%i_SWDIFD_S = -1
     mtgrm(jg)%i_SOBS     = -1
 
-<<<<<<< HEAD
-
-=======
->>>>>>> 188a20f1
     ! -- atmosphere
 
     CALL add_atmo_var(meteogram_config, VAR_GROUP_ATMO_ML, "P", "Pa", "Pressure", jg, diag%pres(:,:,:))
@@ -446,7 +438,7 @@
 
     ! For dry test cases: do not sample variables defined below this line:
     ! (but allow for TORUS moist runs; see call in mo_atmo_nonhydrostatic.F90)
-    IF (ltestcase .AND. les_config(jg)%is_dry_cbl) RETURN
+    !IF (ltestcase .AND. les_config(jg)%is_dry_cbl) RETURN
 
     CALL add_atmo_var(meteogram_config, VAR_GROUP_ATMO_ML, "QV", "kg kg-1", "specific humidity", &
       &               jg, prog%tracer_ptr(iqv)%p_3d(:,:,:))
@@ -621,8 +613,6 @@
       &              "shortwave direct downward flux at surface", &
       &              jg, prm_diag%swflx_dn_sfc_diff(:,:))
 
-<<<<<<< HEAD
-=======
     ! -- tiled surface fields
     IF (meteogram_config%loutput_tiles) THEN     ! write some selected tile specific fields
       CALL add_atmo_var(meteogram_config, VAR_GROUP_SOIL_ML, "W_SO_T", "m H2O", "soil water content", &
@@ -642,7 +632,6 @@
       CALL add_sfc_var(meteogram_config, VAR_GROUP_SURFACE, "FRAC_T", "-", "tile fractions (time dependent)", &
         &              jg, ext_data%atm%frac_t(:,:,:))
     ENDIF
->>>>>>> 188a20f1
 
     ! -- vertical integrals
 
@@ -895,6 +884,7 @@
     cf%history     = TRIM(cf_global_info%history)
     cf%references  = TRIM(cf_global_info%references)
     cf%comment     = TRIM(cf_global_info%comment)
+    
     mtgrm(jg)%meteogram_file_info%ldistributed = meteogram_output_config%ldistributed
     CALL uuid_unparse(grid_uuid, mtgrm(jg)%meteogram_file_info%uuid_string)
     mtgrm(jg)%meteogram_file_info%number_of_grid_used = number_of_grid_used
