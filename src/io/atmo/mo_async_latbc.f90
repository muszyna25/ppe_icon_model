  !>
  !! This module contains the I/O routines for lateral boundary nudging
  !!
  !! @author M. Pondkule (DWD)
  !!
  !!
  !! @par Revision History
  !! Initial release by M. Pondkule, DWD (2013-10-31)
  !!
  !!
  !! @par Copyright
  !! 2002-2013 by DWD and MPI-M
  !! This software is provided for non-commercial use only.
  !! See the LICENSE and the WARRANTY conditions.
  !!
  !! @par License
  !! The use of ICON is hereby granted free of charge for an unlimited time,
  !! provided the following rules are accepted and applied:
  !! <ol>
  !! <li> You may use or modify this code for your own non commercial and non
  !!    violent purposes.
  !! <li> The code may not be re-distributed without the consent of the authors.
  !! <li> The copyright notice and statement of authorship must appear in all
  !!    copies.
  !! <li> You accept the warranty conditions (see WARRANTY).
  !! <li> In case you intend to use the code commercially, we oblige you to sign
  !!    an according license agreement with DWD and MPI-M.
  !! </ol>
  !!
  !! @par Warranty
  !! This code has been tested up to a certain level. Defects and weaknesses,
  !! which may be included in the code, do not establish any warranties by the
  !! authors.
  !! The authors do not make any warranty, express or implied, or assume any
  !! liability or responsibility for the use, acquisition or application of this
  !! software.
  !!
  !!

#if ! (defined (__GNUC__) || defined(__SX__) || defined(__SUNPRO_F95) || defined(__INTEL_COMPILER) || defined (__PGI))
#define HAVE_F2003
#endif
MODULE mo_async_latbc

#ifndef USE_CRAY_POINTER
  USE, INTRINSIC :: ISO_C_BINDING, ONLY: c_ptr, c_intptr_t, c_f_pointer
#endif
! USE_CRAY_POINTER

#ifndef NOMPI
    USE mpi
#endif

    ! basic modules
    USE mo_kind,                      ONLY: i8, sp
    USE mo_io_units,                  ONLY: nerr
    USE mo_exception,                 ONLY: finish, message
    USE mo_mpi,                       ONLY: stop_mpi, my_process_is_io,  my_process_is_pref, &
         &                                  my_process_is_mpi_test, p_int, p_real_sp
    USE mo_parallel_config,           ONLY: nproma
    USE mo_model_domain,              ONLY: p_patch
    USE mo_model_domain,              ONLY: t_patch
    USE mo_nonhydro_types,            ONLY: t_nh_state
    USE mo_intp_data_strc,            ONLY: t_int_state
    ! MPI Communicators
    USE mo_mpi,                       ONLY: p_comm_work, p_comm_work_pref, p_comm_work_2_pref
    ! MPI Communication routines
    USE mo_mpi,                       ONLY: p_bcast
    ! MPI Process type intrinsics
    USE mo_mpi,                       ONLY: my_process_is_work
    ! MPI Process group sizes
    USE mo_mpi,                       ONLY: num_work_procs, p_n_work
    ! Processor numbers
    USE mo_mpi,                       ONLY: p_pe_work, p_work_pe0, p_comm_work_pref_compute_pe0
    USE mo_time_config,               ONLY: time_config
    USE mo_async_latbc_types,         ONLY: t_patch_data, t_reorder_data, latbc_buffer
    USE mo_grid_config,               ONLY: nroot
    USE mo_async_latbc_utils,         ONLY: pref_latbc_data, prepare_pref_latbc_data, &
         &                                  compute_wait_for_async_pref, compute_shutdown_async_pref, &
         &                                  async_pref_send_handshake,  async_pref_wait_for_start
    USE mo_impl_constants,            ONLY: SUCCESS, MAX_CHAR_LENGTH, MODE_DWDANA, MODE_ICONVREMAP, &
                                            MODE_IAU_OLD, MODE_IAU
    USE mo_communication,             ONLY: idx_no, blk_no
    USE mo_nonhydro_state,            ONLY: p_nh_state
    USE mo_intp_data_strc,            ONLY: p_int_state
    USE mo_ext_data_state,            ONLY: ext_data
    USE mo_linked_list,               ONLY: t_var_list, t_list_element
    USE mo_var_metadata_types,        ONLY: t_var_metadata, VARNAME_LEN
    USE mo_var_list,                  ONLY: nvar_lists, var_lists, new_var_list, &
         &                                  collect_group
    USE mo_limarea_config,            ONLY: latbc_config, generate_filename
    USE mo_dictionary,                ONLY: t_dictionary, dict_get, dict_init, dict_loadfile, &
         &                                  dict_finalize
    USE mo_util_string,               ONLY: add_to_list, tolower
    USE mo_initicon_config,           ONLY: latbc_varnames_map_file, init_mode
    USE mo_time_config,               ONLY: time_config
    USE mo_cdi,                       ONLY: vlistInqVarZaxis , streamOpenRead, streamInqVlist, &
         &                                  vlistNvars, zaxisInqSize, vlistInqVarName,         &
         &                                  vlistInqVarGrid, streamClose, streamInqFiletype,   &
         &                                  FILETYPE_NC2, FILETYPE_NC4, FILETYPE_GRB2
    USE mo_cdi_constants,             ONLY: GRID_UNSTRUCTURED_CELL, GRID_UNSTRUCTURED_EDGE
    USE mo_io_units,                  ONLY: filename_max
    USE mo_util_file,                 ONLY: util_filesize
    USE mo_util_cdi,                  ONLY: test_cdi_varID, cdiGetStringError
    USE mtime,                        ONLY: datetime
    
<<<<<<< HEAD
#ifdef USE_CRAY_POINTER
    USE mo_name_list_output_init,     ONLY: set_mem_ptr_sp
#endif

=======
>>>>>>> b687c520
    IMPLICIT NONE

    PRIVATE

    ! subroutines
    PUBLIC :: init_prefetch
    PUBLIC :: latbc_buffer
    PUBLIC :: prefetch_input
    PUBLIC :: prefetch_main_proc
    PUBLIC :: close_prefetch

    !------------------------------------------------------------------------------------------------
    ! CONSTANTS
    !------------------------------------------------------------------------------------------------
    ! grp name in lower case letter
    CHARACTER(LEN=VARNAME_LEN), ALLOCATABLE :: StrLowCasegrp(:)

    ! maximum text lengths in this module
    INTEGER, PARAMETER :: MAX_ERROR_LENGTH  = 256

    ! NetCDF file IDs / CDI stream IDs for first guess and analysis file
    INTEGER, ALLOCATABLE :: fileID_fg(:)

    !> constant for better readability
    INTEGER, PARAMETER :: WAIT_UNTIL_FINISHED = -1
    ! common constant strings
    CHARACTER(LEN=*), PARAMETER :: ALLOCATE_FAILED   = 'ALLOCATE failed!'
    CHARACTER(LEN=*), PARAMETER :: UNKNOWN_GRID_TYPE = 'Unknown grid type!'
    CHARACTER(LEN=*), PARAMETER :: modname = 'mo_async_latbc'

    TYPE(t_patch_data), PUBLIC, SAVE, TARGET :: patch_data

    !------------------------------------------------------------------------------------------------
    ! Broadcast root for intercommunicator broadcasts form compute PEs to prefetching
    ! PE using p_comm_work_2_pref
    INTEGER :: bcast_root

  CONTAINS

    !------------------------------------------------------------------------------------------------
    !> Close all name_list files and deallocate variables
    !
    SUBROUTINE close_prefetch()

#ifndef NOMPI

      IF((.not. my_process_is_io() .AND.&
           & .not. my_process_is_pref()) .AND.&
           & .not. my_process_is_mpi_test()) THEN

         CALL compute_wait_for_async_pref()
         CALL compute_shutdown_async_pref()

      END IF

      ! deallocating patch data
      DEALLOCATE(patch_data%var_data)
      DEALLOCATE(patch_data%cells%reorder_index)
    !  DEALLOCATE(patch_data%cells%own_idx)
    !  DEALLOCATE(patch_data%cells%own_blk)
      DEALLOCATE(patch_data%cells%pe_own)
      DEALLOCATE(patch_data%cells%pe_off)
      DEALLOCATE(patch_data%edges%reorder_index)
    !  DEALLOCATE(patch_data%edges%own_idx)
    !  DEALLOCATE(patch_data%edges%own_blk)
      DEALLOCATE(patch_data%edges%pe_own)
      DEALLOCATE(patch_data%edges%pe_off)
   !   DEALLOCATE(patch_data%mem_win%mem_ptr_sp)

      ! deallocating intermediate storage latbc_buffer
      DEALLOCATE(latbc_buffer%grp_vars)
      DEALLOCATE(latbc_buffer%hgrid)
      DEALLOCATE(latbc_buffer%vars)
      DEALLOCATE(latbc_buffer%mapped_name)
      DEALLOCATE(latbc_buffer%internal_name)
      DEALLOCATE(latbc_buffer%varID)
      DEALLOCATE(latbc_buffer%nlev)

#endif
      ! NOMPI

    END SUBROUTINE close_prefetch

    !------------------------------------------------------------------------------------------------
    !> Loop over all output_name_list's, write the ones for which output is due
    !  This routine also cares about opening the output files the first time
    !  and reopening the files after a certain number of steps.
    !
    SUBROUTINE prefetch_input( this_datetime, p_patch, p_int_state, p_nh_state)
      TYPE(datetime),         OPTIONAL, POINTER      :: this_datetime
      TYPE(t_patch),          OPTIONAL, INTENT(IN)   :: p_patch
      TYPE(t_int_state),      OPTIONAL, INTENT(IN)   :: p_int_state
      TYPE(t_nh_state),       OPTIONAL, INTENT(INOUT):: p_nh_state  !< nonhydrostatic state on the global domain
      CHARACTER(*), PARAMETER :: method_name = "prefetch_input"

#ifndef NOMPI
      ! Set input prefetch attributes
      IF( my_process_is_work()) THEN
         CALL pref_latbc_data(patch_data, p_patch, p_nh_state, p_int_state, current_datetime=this_datetime)
      ELSE IF( my_process_is_pref()) THEN
         CALL pref_latbc_data(patch_data)
      END IF
#endif
      ! NOMPI

    END SUBROUTINE prefetch_input

    !------------------------------------------------------------------------------------------------
    !------------------------------------------------------------------------------------------------
    ! The following routines are only needed for asynchronous Input prefetching
    !-------------------------------------------------------------------------------------------------
    !> Main routine for Input Prefetcing PEs.
    !  Please note that this routine never returns.
    !
    SUBROUTINE prefetch_main_proc()
      ! local variables
      LOGICAL                         :: done
      CHARACTER(*), PARAMETER :: method_name = "prefetch_main_proc"

      ! call to initalize the prefetch processor with grid data
      CALL init_prefetch()
      ! Enter prefetch loop
      DO
         ! Wait for a message from the compute PEs to start
         CALL async_pref_wait_for_start(done)
         IF(done) EXIT ! leave loop, we are done
         ! perform input prefetching
         CALL prefetch_input()
         ! Inform compute PEs that we are done
         CALL async_pref_send_handshake()
      END DO
      ! Finalization sequence:
      CALL close_prefetch
      ! Shut down MPI
      CALL stop_mpi

      STOP

    END SUBROUTINE prefetch_main_proc

    !------------------------------------------------------------------------------------------------
    !
    ! Common helper routines for error handling and releasing of resources.
    !
    !------------------------------------------------------------------------------------------------
    !
    !  A simple helper routine to check the result of the last MPI call.
    !
    SUBROUTINE check_mpi_error(routine, mpi_call, mpi_error, l_finish)

      CHARACTER(LEN=*), INTENT(IN)    :: routine, mpi_call
      INTEGER, INTENT(IN)             :: mpi_error
      LOGICAL, INTENT(IN)             :: l_finish

      CHARACTER (LEN=MAX_ERROR_LENGTH):: error_message

#ifndef NOMPI
      IF (mpi_error /= MPI_SUCCESS) THEN
         IF (l_finish) THEN
            WRITE (error_message, '(2a,i5)')TRIM(mpi_call), &
                 &                    ' returned with error=',mpi_error
            CALL finish(routine, TRIM(error_message))
         ELSE
            WRITE (error_message, '(4a,i5)')TRIM(routine), ".", TRIM(mpi_call), &
                 &                    ' returned with error=',mpi_error
            WRITE (nerr, TRIM(error_message))
         ENDIF
      ENDIF
#endif

    END SUBROUTINE check_mpi_error

    !------------------------------------------------------------------------------------------------
    !
    !> Initialize data structures for prefetching boundary data
    !
    !  This routine is called after reading the namelists AND setting up
    !  the domains and variables.
    !
    SUBROUTINE set_patch_data()

#ifndef NOMPI
      ! local variables:
      CHARACTER(LEN=*), PARAMETER   :: routine = modname//"::set_patch_data"

      ! allocate patch data structure
      ! set number of global cells/edges/verts and patch ID

      IF (my_process_is_work() .AND. .NOT. my_process_is_pref()) THEN
         patch_data%nlev          = p_patch(1)%nlev
         patch_data%nlevp1        = p_patch(1)%nlevp1
         patch_data%level         = p_patch(1)%level
         patch_data%nblks_c       = p_patch(1)%nblks_c
         patch_data%nblks_e       = p_patch(1)%nblks_e
         patch_data%n_patch_cells = p_patch(1)%n_patch_cells
         patch_data%n_patch_edges = p_patch(1)%n_patch_edges
         patch_data%n_patch_cells_g = p_patch(1)%n_patch_cells_g
         patch_data%n_patch_edges_g = p_patch(1)%n_patch_edges_g
      END IF

      ! transfer data to prefetching PE
      CALL p_bcast(patch_data%nlev, bcast_root, p_comm_work_2_pref)
      CALL p_bcast(patch_data%nlevp1, bcast_root, p_comm_work_2_pref)
      CALL p_bcast(patch_data%level, bcast_root, p_comm_work_2_pref)
      CALL p_bcast(patch_data%nblks_c, bcast_root, p_comm_work_2_pref)
      CALL p_bcast(patch_data%nblks_e, bcast_root, p_comm_work_2_pref)
      CALL p_bcast(patch_data%n_patch_cells, bcast_root, p_comm_work_2_pref)
      CALL p_bcast(patch_data%n_patch_edges, bcast_root, p_comm_work_2_pref)
      CALL p_bcast(patch_data%n_patch_cells_g, bcast_root, p_comm_work_2_pref)
      CALL p_bcast(patch_data%n_patch_edges_g, bcast_root, p_comm_work_2_pref)

      ! ---------------------------------------------------------------------------
      ! replicate data on prefetch proc
      ! ---------------------------------------------------------------------------
      CALL replicate_data_on_pref_proc()

      IF(.NOT. my_process_is_pref()) THEN

         ! set reorder data on work PE
         CALL set_reorder_data( p_patch(1)%n_patch_cells_g, p_patch(1)%n_patch_cells, &
              p_patch(1)%cells%decomp_info%owner_mask, p_patch(1)%cells%decomp_info%glb_index, &
              patch_data%cells )

         CALL set_reorder_data( p_patch(1)%n_patch_edges_g, p_patch(1)%n_patch_edges, &
              p_patch(1)%edges%decomp_info%owner_mask, p_patch(1)%edges%decomp_info%glb_index, &
              patch_data%edges )

      ENDIF

      IF(.NOT. my_process_is_mpi_test()) THEN
         ! transfer reorder data to prefetch PE
         CALL transfer_reorder_data(patch_data%cells)
         CALL transfer_reorder_data(patch_data%edges)
      ENDIF

      ! subroutine to check whether some variable is specified
      ! in input file and setting flag for its further usage
      IF (latbc_config%itype_latbc == 1) &
           &  CALL check_variable()
#endif

    END SUBROUTINE set_patch_data


    !------------------------------------------------------------------------------------------------
    !> Replicates data (mainly the variable lists) needed for async prefetching
    !  on the prefetching procs.
    SUBROUTINE init_prefetch()

      ! local variables:
      CHARACTER(LEN=*), PARAMETER :: routine = modname//"::init_prefetch"

      ! bcast_root is not used in this case
      bcast_root = 0

#ifndef NOMPI

      ! Set broadcast root for intercommunicator broadcasts
      IF(my_process_is_pref()) THEN
         ! Root is proc 0 on the prefetch PE
         bcast_root = 0
      ELSE
         ! Special root setting for inter-communicators:
         ! The PE really sending must use MPI_ROOT, the others MPI_PROC_NULL
         IF(p_pe_work == 0) THEN
            bcast_root = MPI_ROOT
         ELSE
            bcast_root = MPI_PROC_NULL
         ENDIF
      ENDIF

      ! create and transfer patch data
      CAll set_patch_data()

      ! open and read file containing information of prefetch variables
      CALL read_init_file()

      ! initialize the memory window for communication
      CALL init_remote_memory_window

      IF( my_process_is_work()) THEN
         ! allocate input data for lateral boundary nudging
         CALL prepare_pref_latbc_data(patch_data, p_patch(1), p_int_state(1), p_nh_state(1), ext_data(1))
      ELSE IF( my_process_is_pref()) THEN
         ! allocate input data for lateral boundary nudging
         CALL prepare_pref_latbc_data(patch_data)
      ENDIF

      CALL message(routine,'Done')
#endif

    END SUBROUTINE init_prefetch


    !-------------------------------------------------------------------------------------------------
    !> open files containing first variable list and analysis
    !
    SUBROUTINE read_init_file()

#ifndef NOMPI
      ! local variables
      CHARACTER(LEN=VARNAME_LEN)              :: grp_name
      CHARACTER(LEN=VARNAME_LEN), ALLOCATABLE :: grp_vars(:)
      ! dictionary which maps prefetch variable names onto
      ! GRIB2 shortnames or NetCDF var names.
      TYPE (t_dictionary) :: latbc_varnames_dict
      CHARACTER(LEN=filename_max) :: latbc_file
      CHARACTER(*), PARAMETER :: routine = "mo_async_latbc::read_init_files"
      CHARACTER (len=MAX_CHAR_LENGTH) :: name
      CHARACTER(len=132) :: message_text
      INTEGER :: jlev, ierrstat, vlistID, nvars, varID, zaxisID, gridID, &
           &       jp, fileID_latbc, counter, filetype, ngrp_prefetch_vars
      INTEGER(KIND=i8) :: flen_latbc
      LOGICAL :: l_exist, l_icon_lbc
      CHARACTER(LEN=filename_max)    :: latbc_filename
      CHARACTER(LEN=MAX_CHAR_LENGTH) :: cdiErrorText

      ! allocating buffers containing name of variables
      ALLOCATE(latbc_buffer%grp_vars(200))
      ALLOCATE(latbc_buffer%mapped_name(200))
      ALLOCATE(latbc_buffer%internal_name(200))
      ALLOCATE(grp_vars(200))
      ALLOCATE(StrLowCasegrp(200))

      ! initialising counter
      counter = 0

      SELECT CASE (init_mode)
      CASE (MODE_DWDANA, MODE_ICONVREMAP, MODE_IAU_OLD, MODE_IAU)
        l_icon_lbc = .TRUE.
      CASE DEFAULT
        l_icon_lbc = .FALSE.
      END SELECT

      !>Looks for variable groups ("group:xyz") and collects
      ! them to map prefetch variable names onto
      ! GRIB2 shortnames or NetCDF var names.
      !
      ! variables in this group are ICON, COSMO or IFS
      ! data which are read by the prefetch PE:
      grp_name = 'LATBC_PREFETCH_VARS'

      ! loop over all variables and collects the variables names
      ! corresponding to the group "grp_name"

      CALL collect_group( TRIM(grp_name), grp_vars, ngrp_prefetch_vars, loutputvars_only=.FALSE., &
           &                lremap_lonlat=.FALSE. )

      ! adding the variable 'GEOSP' to the list by add_to_list
      ! as the variable cannot be found in metadata variable list
      IF (latbc_config%itype_latbc == 1) &
           CALL add_to_list( grp_vars, ngrp_prefetch_vars, (/latbc_buffer%geop_ml_var/) , 1)

      ! read the map file into dictionary data structure
      CALL dict_init(latbc_varnames_dict, lcase_sensitive=.FALSE.)

      IF(latbc_varnames_map_file /= ' ') THEN
         CALL dict_loadfile(latbc_varnames_dict, TRIM(latbc_varnames_map_file))
      END IF

      ! allocate the number of vertical levels with the
      ! same size as number of variables
      ALLOCATE(latbc_buffer%nlev(ngrp_prefetch_vars), STAT=ierrstat)
      IF (ierrstat /= SUCCESS) CALL finish(routine, ALLOCATE_FAILED)

      ! allocate the array for variable ID
      ! with same size as number of variables
      ALLOCATE(latbc_buffer%varID(ngrp_prefetch_vars), STAT=ierrstat)
      IF (ierrstat /= SUCCESS) CALL finish(routine, ALLOCATE_FAILED)

      IF(my_process_is_work() .AND.  p_pe_work == p_work_pe0) THEN !!!!!!!use prefetch processor here
         jlev = patch_data%level
         ! generate file name
         latbc_filename = generate_filename(nroot, jlev, time_config%tc_startdate)
         latbc_file = TRIM(latbc_config%latbc_path)//TRIM(latbc_filename)
         INQUIRE (FILE=latbc_file, EXIST=l_exist)
         IF (.NOT.l_exist) THEN
            CALL finish(TRIM(routine),'DWD FG file not found: '//TRIM(latbc_file))
         ENDIF

         ! open file
         !
         fileID_latbc = streamOpenRead(TRIM(latbc_file))
         IF (fileID_latbc < 0) THEN
           CALL cdiGetStringError(fileID_latbc, cdiErrorText)
           WRITE(message_text,'(4a)') 'File ', TRIM(latbc_file), &
                ' cannot be opened: ', TRIM(cdiErrorText)
           CALL finish(routine, TRIM(message_text))
         ENDIF

         filetype = streamInqFiletype(fileID_latbc)

         ! Search name mapping for name in GRIB2 file
         SELECT CASE(filetype)
         CASE (FILETYPE_NC2, FILETYPE_NC4)
            IF (latbc_config%itype_latbc == 1 .AND. .NOT. l_icon_lbc) THEN
               DO jp= 1, ngrp_prefetch_vars
                  latbc_buffer%grp_vars(jp) = TRIM(dict_get(latbc_varnames_dict, grp_vars(jp), default=grp_vars(jp)))
               ENDDO
            ELSE
               DO jp= 1, ngrp_prefetch_vars
                  latbc_buffer%grp_vars(jp) = TRIM(grp_vars(jp))
               ENDDO
            ENDIF
         CASE (FILETYPE_GRB2)
            IF (latbc_config%itype_latbc == 1) THEN
               DO jp= 1, ngrp_prefetch_vars
                  latbc_buffer%grp_vars(jp) = TRIM(dict_get(latbc_varnames_dict, grp_vars(jp), default=grp_vars(jp)))
               ENDDO
            ELSE
               DO jp= 1, ngrp_prefetch_vars
                  latbc_buffer%grp_vars(jp) = TRIM(grp_vars(jp))
               ENDDO
            ENDIF
         CASE DEFAULT
            CALL finish(routine, "Unknown file type")
         END SELECT

         !     WRITE(0,*) 'latbc_buffer%grp_name ',  latbc_buffer%grp_vars(1:ngrp_prefetch_vars), 'ngrp_vars ', ngrp_prefetch_vars

         ! check whether the file is empty (does not work unfortunately; internal CDI error)
         flen_latbc = util_filesize(TRIM(latbc_file))
         IF (flen_latbc <= 0 ) THEN
            WRITE(message_text,'(a)') 'File '//TRIM(latbc_file)//' is empty'
            CALL message(TRIM(routine), TRIM(message_text))
            CALL finish(routine, "STOP: Empty input file")
         ENDIF

         vlistID = streamInqVlist(fileID_latbc)

         ! get the number of variables
         nvars = vlistNvars(vlistID)

         ! get the number of vertical levels for the
         ! required prefetch variables
         LOOP : DO varID=0,(nvars-1)
            CALL vlistInqVarName(vlistID, varID, name)
            !    WRITE(0,*) 'name ', name
            DO jp = 1, ngrp_prefetch_vars !latbc_buffer%ngrp_vars
               IF(tolower(name) == tolower(latbc_buffer%grp_vars(jp))) THEN
                  ! get the vertical axis ID
                  zaxisID = vlistInqVarZaxis(vlistID, varID)
                  ! get the grid ID using vlistID and varID
                  gridID = vlistInqVarGrid(vlistID, varID)
                  counter = counter + 1
                  ! get the respective vertical levels for
                  ! the respective variable
                  latbc_buffer%nlev(counter) = zaxisInqSize(zaxisID)
                  !variable ID for variable to be read from file
                  latbc_buffer%varID(counter) = varID

                  ! getting the variable name in the file
                  latbc_buffer%mapped_name(counter) = TRIM(name)
                  latbc_buffer%internal_name(counter) = &
                    TRIM(dict_get(latbc_varnames_dict, TRIM(name), linverse=.TRUE., default=TRIM(name)))
                  ! getting the variable name in lower case letter
                  StrLowCasegrp(counter) = TRIM(grp_vars(jp))

                  !       WRITE(0,*) 'mapped_name ',  latbc_buffer%mapped_name(counter)
               ENDIF
            ENDDO
         END DO LOOP

         ! closes the open dataset
         CALL streamClose(fileID_latbc)
      END IF

      CALL p_bcast(latbc_buffer%nlev(:), p_comm_work_pref_compute_pe0, p_comm_work_pref)
      CALL p_bcast(latbc_buffer%varID(:), p_comm_work_pref_compute_pe0, p_comm_work_pref)
      CALL p_bcast(latbc_buffer%mapped_name(:), p_comm_work_pref_compute_pe0, p_comm_work_pref)
      CALL p_bcast(latbc_buffer%internal_name(:), p_comm_work_pref_compute_pe0, p_comm_work_pref)
      CALL p_bcast(StrLowCasegrp(:), p_comm_work_pref_compute_pe0, p_comm_work_pref)
      CALL p_bcast(counter, p_comm_work_pref_compute_pe0, p_comm_work_pref)

      !WRITE(0,*) 'mapped_name ',  latbc_buffer%mapped_name(1:counter), 'ngrp_vars ', ngrp_prefetch_vars

      ! getting the count of number of variables in
      ! the file to be read
      latbc_buffer%ngrp_vars = counter

      ! destroy variable name dictionaries:
      CALL dict_finalize(latbc_varnames_dict)

      ! allocate the number of buffer sizes for variables
      ! with same size as number of variables
      ALLOCATE(latbc_buffer%vars(latbc_buffer%ngrp_vars), STAT=ierrstat)
      IF (ierrstat /= SUCCESS) CALL finish(routine, ALLOCATE_FAILED)
#endif

    END SUBROUTINE read_init_file


    !-------------------------------------------------------------------------------------------------
    !> open file to determine a variable or its alternative variable is provided as input
    ! and setting flag for its further usage

    SUBROUTINE check_variable()

#ifndef NOMPI
      ! local variables
      CHARACTER(LEN=filename_max) :: latbc_file
      CHARACTER(*), PARAMETER :: routine = "mo_async_latbc::read_init_files"
      INTEGER :: jlev, fileID_latbc
      LOGICAL :: l_exist
      CHARACTER(len=132) :: message_text
      CHARACTER(LEN=filename_max)    :: latbc_filename
      CHARACTER(LEN=MAX_CHAR_LENGTH) :: cdiErrorText

      ! prefetch processor opens the file and checks if variables are present
      IF( my_process_is_work() .AND.  p_pe_work == p_work_pe0) THEN !!!!!!!use prefetch processor here
         jlev = patch_data%level
         ! generate file name
         latbc_filename = generate_filename(nroot, jlev, time_config%tc_startdate)
         latbc_file = TRIM(latbc_config%latbc_path)//TRIM(latbc_filename)
         INQUIRE (FILE=latbc_file, EXIST=l_exist)
         IF (.NOT.l_exist) THEN
            CALL finish(TRIM(routine),'DWD FG file not found: '//TRIM(latbc_file))
         ENDIF

         ! open file
         !
         fileID_latbc = streamOpenRead(TRIM(latbc_file))
         IF (fileID_latbc < 0) THEN
           CALL cdiGetStringError(fileID_latbc, cdiErrorText)
           WRITE(message_text,'(4a)') 'File ', TRIM(latbc_file), &
                ' cannot be opened: ', TRIM(cdiErrorText)
           CALL finish(routine, TRIM(message_text))
         ENDIF

         !
         ! Check if the prognostic thermodynamic variables (rho and theta_v) are provided as input
         !
         IF ((test_cdi_varID(fileID_latbc, 'RHO') /= -1 .OR. test_cdi_varID(fileID_latbc, 'DEN') /= -1) &
             .AND. test_cdi_varID(fileID_latbc, 'THETA_V') /= -1) THEN
           latbc_buffer%lthd_progvars = .true.
           CALL message(TRIM(routine),'Prognostic thermodynamic variables (rho and theta_v) are used')
         ELSE
           latbc_buffer%lthd_progvars = .false.
         ENDIF


         !
         ! Check if surface pressure (PS) or its logarithm (LNPS) is provided as input
         !
         IF (test_cdi_varID(fileID_latbc, 'PS') /= -1) THEN
            latbc_buffer%psvar = 'PS'
         ELSE IF (test_cdi_varID(fileID_latbc, 'LNPS') /= -1) THEN
            latbc_buffer%psvar = 'LNPS'
         ENDIF

         !
         ! Check if model-level surface Geopotential is provided as GEOSP or GEOP_ML
         !
         IF (test_cdi_varID(fileID_latbc, 'GEOSP') /= -1) THEN
            latbc_buffer%geop_ml_var = 'GEOSP'
         ELSE IF (test_cdi_varID(fileID_latbc, 'GEOP_ML') /= -1) THEN
            latbc_buffer%geop_ml_var = 'GEOP_ML'
         ELSE IF (.NOT. latbc_buffer%lthd_progvars) THEN
            CALL finish(TRIM(routine),'Could not find model-level sfc geopotential')
         ENDIF

         !
         ! Check if rain water (QR) is provided as input
         !
         IF (test_cdi_varID(fileID_latbc, 'QR') /= -1) THEN
            latbc_buffer%lread_qr = .true.
         ELSE
            latbc_buffer%lread_qr = .false.
            CALL message(TRIM(routine),'Rain water (QR) not available in input data')
         ENDIF

         !
         ! Check if snow water (QS) is provided as input
         !
         IF (test_cdi_varID(fileID_latbc, 'QS') /= -1) THEN
            latbc_buffer%lread_qs = .true.
         ELSE
            latbc_buffer%lread_qs = .false.
            CALL message(TRIM(routine),'Snow water (QS) not available in input data')
         ENDIF

         !
         ! Check if surface pressure (VN) is provided as input
         !
         IF (test_cdi_varID(fileID_latbc, 'VN') /= -1) THEN
            latbc_buffer%lread_vn = .TRUE.
         ELSE
            latbc_buffer%lread_vn = .FALSE.
         ENDIF

         ! closes the open dataset
         CALL streamClose(fileID_latbc)

      ENDIF

      ! broadcast data to prefetching and compute PE's
      ! public constant: p_comm_work_pref_compute_pe0
      CALL p_bcast(latbc_buffer%psvar, p_comm_work_pref_compute_pe0, p_comm_work_pref)
      CALL p_bcast(latbc_buffer%geop_ml_var, p_comm_work_pref_compute_pe0, p_comm_work_pref)
      CALL p_bcast(latbc_buffer%lread_qs, p_comm_work_pref_compute_pe0, p_comm_work_pref)
      CALL p_bcast(latbc_buffer%lread_qr, p_comm_work_pref_compute_pe0, p_comm_work_pref)
      CALL p_bcast(latbc_buffer%lread_vn, p_comm_work_pref_compute_pe0, p_comm_work_pref)
      CALL p_bcast(latbc_buffer%lthd_progvars, p_comm_work_pref_compute_pe0, p_comm_work_pref)
#endif

    END SUBROUTINE check_variable


    !-------------------------------------------------------------------------------------------------
    !> Replicates data needed for async prefetch on the prefetch proc.
    !  ATTENTION: The data is not completely replicated, only as far as needed for prefetch.
    !
    !  This routine has to be called by all PEs (work and prefetch)
    !
    SUBROUTINE replicate_data_on_pref_proc()

#ifndef NOMPI
      ! local variables
      CHARACTER(len=*), PARAMETER   :: routine = modname//"::replicate_data_on_pref_proc"
      INTEGER                       :: info_size, i, iv, nelems, nv, n, list_info, all_var, &
           &                           all_nvars, nvars, i2
      INTEGER, ALLOCATABLE          :: info_storage(:,:)
      TYPE(t_list_element), POINTER :: element
      TYPE(t_var_metadata)          :: info
      TYPE(t_var_list)              :: p_var_list
      ! var_list_name should have at least the length of var_list names
      CHARACTER(LEN=256)            :: var_list_name

      ! There is nothing to do for the test PE:
      IF(my_process_is_mpi_test()) RETURN

      ! get the size - in default INTEGER words - which is needed to
      ! hold the contents of TYPE(t_var_metadata)
      info_size = SIZE(TRANSFER(info, (/ 0 /)))

      ! get the number of var lists
      IF(.NOT. my_process_is_pref()) nv = nvar_lists
      CALL p_bcast(nv, bcast_root, p_comm_work_2_pref)

      IF(.NOT.my_process_is_pref()) THEN
         all_nvars = 0
         DO i = 1, nvar_lists

            ! Count the number of variable entries
            element => var_lists(i)%p%first_list_element
            !   IF(element%field%info%used_dimensions(2) == 0) CYCLE
            nvars = 0
            DO
               IF(.NOT.ASSOCIATED(element)) EXIT
               !      IF(element%field%info%used_dimensions(2) == 0) CYCLE
               nvars = nvars+1
               element => element%next_list_element
            ENDDO
            all_nvars = all_nvars + nvars
         ENDDO
      ENDIF

      ! get the number of var lists
      IF(.NOT. my_process_is_pref()) all_var = all_nvars
      CALL p_bcast(all_var, bcast_root, p_comm_work_2_pref)

      IF (all_var <= 0) RETURN

      ! allocate the array of variables
      ALLOCATE(patch_data%var_data(all_var))

      i2 = 0
      ! For each var list, get its components
      DO iv = 1, nv

         ! Send name
         IF(.NOT.my_process_is_pref()) var_list_name = var_lists(iv)%p%name
         CALL p_bcast(var_list_name, bcast_root, p_comm_work_2_pref)

         IF(.NOT.my_process_is_pref()) THEN
            ! Count the number of variable entries
            element => var_lists(iv)%p%first_list_element
            nelems = 0
            DO
               IF(.NOT.ASSOCIATED(element)) EXIT
               nelems = nelems+1
               element => element%next_list_element
            ENDDO
            list_info = nelems
         ENDIF

         ! Send basic info:
         CALL p_bcast(list_info, bcast_root, p_comm_work_2_pref)

         IF(my_process_is_pref()) THEN
            nelems = list_info
            ! Create var list
            CALL new_var_list( p_var_list, var_list_name)
         ENDIF

         ! Get the binary representation of all info members of the variables
         ! of the list and send it to the receiver.
         ! Using the Fortran TRANSFER intrinsic may seem like a hack,
         ! but it has the advantage that it is completely independet of the
         ! actual declaration if TYPE(t_var_metadata).
         ! Thus members may added to or removed from TYPE(t_var_metadata)
         ! without affecting the code below and we don't have an additional
         ! cross dependency between TYPE(t_var_metadata) and this module.

         ALLOCATE(info_storage(info_size, nelems))

         IF(.NOT.my_process_is_pref()) THEN
            element => var_lists(iv)%p%first_list_element
            nelems = 0
            DO
               IF(.NOT.ASSOCIATED(element)) EXIT
               i2 = i2 + 1
               patch_data%var_data(i2)%info = element%field%info
               nelems = nelems+1
               info_storage(:,nelems) = TRANSFER(element%field%info, (/ 0 /))
               element => element%next_list_element
            ENDDO
         ENDIF

         ! Send binary representation of all info members

         CALL p_bcast(info_storage, bcast_root, p_comm_work_2_pref)

         IF(my_process_is_pref()) THEN

            ! Insert elements into var list
            p_var_list%p%first_list_element => NULL()
            element => NULL() ! Safety only
            DO n = 1, nelems
               IF(.NOT.ASSOCIATED(p_var_list%p%first_list_element)) THEN
                  ALLOCATE(p_var_list%p%first_list_element)
                  element => p_var_list%p%first_list_element
               ELSE
                  ALLOCATE(element%next_list_element)
                  element => element%next_list_element
               ENDIF

               i2 = i2 + 1
               element%next_list_element => NULL()

               ! Set info structure from binary representation in info_storage
               element%field%info = TRANSFER(info_storage(:, n), info)
               patch_data%var_data(i2)%info = element%field%info
            ENDDO
         ENDIF
         DEALLOCATE(info_storage)
      ENDDO
#endif

    END SUBROUTINE replicate_data_on_pref_proc


    !------------------------------------------------------------------------------------------------
    !> Sets the reorder_data for cells/edges/verts
    !  ATTENTION: This routine must only be called on work and test PE
    !             (i.e. not on prefetching PEs)
    !             The arguments don't make sense on the prefetching PE anyways
    !
    SUBROUTINE set_reorder_data(n_points_g, n_points, owner_mask, glb_index, p_reo)

      INTEGER, INTENT(IN) :: n_points_g      ! Global number of cells/edges/verts in logical patch
      INTEGER, INTENT(IN) :: n_points        ! Local number of cells/edges/verts in logical patch
      LOGICAL, INTENT(IN) :: owner_mask(:,:) ! owner_mask for logical patch
      INTEGER, INTENT(IN) :: glb_index(:)    ! glb_index for logical patch
      TYPE(t_reorder_data), INTENT(INOUT) :: p_reo ! Result: reorder info

#ifndef NOMPI
      ! local variables
      INTEGER :: i, n, il, ib, mpi_error, ierrstat
      LOGICAL, ALLOCATABLE :: phys_owner_mask(:) ! owner mask for physical patch
      INTEGER, ALLOCATABLE :: glbidx_own(:), glbidx_glb(:), reorder_index_log_dom(:)

      CHARACTER (LEN=MAX_ERROR_LENGTH):: error_message
      CHARACTER(LEN=*), PARAMETER :: routine = modname//"::set_reorder_data"

      ! Just for safety
      IF(my_process_is_pref()) CALL finish(routine, 'Must not be called on Prefetching PE')

      ! Set the physical patch owner mask
      ALLOCATE(phys_owner_mask(n_points))
      DO i = 1, n_points
         il = idx_no(i)
         ib = blk_no(i)
         phys_owner_mask(i) = owner_mask(il,ib)
      ENDDO

      ! Get number of owned cells/edges/verts (without halos, physical patch only)
      p_reo%n_own = COUNT(phys_owner_mask(:))

      !   WRITE(*,*) 'set_reorder_data p_pe_work ', p_pe_work , ' p_reo%n_own ', p_reo%n_own, ' n_points ', n_points

      ! Set index arrays to own cells/edges/verts
      ALLOCATE(p_reo%own_idx(p_reo%n_own), STAT=ierrstat)
      IF (ierrstat /= SUCCESS) CALL finish(routine, ALLOCATE_FAILED)
      ALLOCATE(p_reo%own_blk(p_reo%n_own), STAT=ierrstat)
      IF (ierrstat /= SUCCESS) CALL finish(routine, ALLOCATE_FAILED)

      ! Global index of my own points
      ALLOCATE(glbidx_own(p_reo%n_own), STAT=ierrstat)
      IF (ierrstat /= SUCCESS) CALL finish(routine, ALLOCATE_FAILED)

      n = 0
      DO i = 1, n_points
         IF(phys_owner_mask(i)) THEN
            n = n+1
            p_reo%own_idx(n) = idx_no(i)
            p_reo%own_blk(n) = blk_no(i)
            glbidx_own(n)  = glb_index(i)
         ENDIF
      ENDDO

      ! Gather the number of own points for every PE into p_reo%pe_own
      ALLOCATE(p_reo%pe_own(0:p_n_work-1), STAT=ierrstat)
      IF (ierrstat /= SUCCESS) CALL finish(routine, ALLOCATE_FAILED)
      ALLOCATE(p_reo%pe_off(0:p_n_work-1), STAT=ierrstat)
      IF (ierrstat  /= SUCCESS) CALL finish(routine, ALLOCATE_FAILED)

      ! make sure all are done
      ! CALL p_barrier(comm=p_comm_work)

      ! Gather the number of own points for every PE into p_reo%pe_own
      CALL MPI_Allgather(p_reo%n_own,  1, p_int, &
           p_reo%pe_own, 1, p_int, &
           p_comm_work, mpi_error)

      CALL check_mpi_error(routine, 'MPI_Allgather', mpi_error, .TRUE.)

      ! Get offset within result array
      p_reo%pe_off(0) = 0
      DO i = 1, p_n_work-1
         p_reo%pe_off(i) = p_reo%pe_off(i-1) + p_reo%pe_own(i-1)
      ENDDO

      ! Get global number of points for current (physical!) patch
      p_reo%n_glb = SUM(p_reo%pe_own(:))

      ! Get the global index numbers of the data when it is gathered on PE 0
      ! exactly in the same order as it is retrieved later during prefetching.
      ALLOCATE(glbidx_glb(p_reo%n_glb), STAT=ierrstat)
      IF (ierrstat /= SUCCESS) CALL finish(routine, ALLOCATE_FAILED)

      ! make sure all are done
      ! CALL p_barrier(comm=p_comm_work)

      CALL MPI_Allgatherv(glbidx_own, p_reo%n_own, p_int, &
           glbidx_glb, p_reo%pe_own, p_reo%pe_off, p_int, &
           p_comm_work, mpi_error)

      CALL check_mpi_error(routine, 'MPI_Allgatherv', mpi_error, .TRUE.)

      ! Get reorder_index
      ALLOCATE(p_reo%reorder_index(p_reo%n_glb), STAT=ierrstat)
      IF (ierrstat /= SUCCESS) CALL finish(routine, ALLOCATE_FAILED)

      ! Spans the complete logical domain
      ALLOCATE(reorder_index_log_dom(n_points_g), STAT=ierrstat)
      IF (ierrstat /= SUCCESS) CALL finish(routine, ALLOCATE_FAILED)
      reorder_index_log_dom(:) = 0

      DO i = 1, p_reo%n_glb
         ! Reorder_index_log_dom stores where a global point in logical domain comes from.
         ! It is nonzero only at the physical patch locations
         reorder_index_log_dom(glbidx_glb(i)) = i
      ENDDO

      ! Gather the reorder index for the physical domain
      n = 0
      DO i = 1, n_points_g
         IF(reorder_index_log_dom(i)>0) THEN
            n = n+1
            p_reo%reorder_index(n) = reorder_index_log_dom(i)
         ENDIF
      ENDDO

      ! Safety check
      IF(n/=p_reo%n_glb) THEN
         WRITE (error_message, '(a,i8,a,i8)') 'Reordering failed: n=',n, &
              & ' /= p_reo%n_glb=',p_reo%n_glb
         CALL finish(routine,TRIM(error_message))
      ENDIF

      DEALLOCATE(phys_owner_mask)
      DEALLOCATE(glbidx_own)
      DEALLOCATE(glbidx_glb)
      DEALLOCATE(reorder_index_log_dom)
#endif

    END SUBROUTINE set_reorder_data


    !------------------------------------------------------------------------------------------------
    !
    ! Transfers reorder data to restart PEs.
    !
    SUBROUTINE transfer_reorder_data(p_reo)
      TYPE(t_reorder_data), INTENT(INOUT) :: p_reo

#ifndef NOMPI
      ! local variables
      INTEGER                             :: ierrstat
      CHARACTER(LEN=*), PARAMETER :: routine = modname//"::transfer_reorder_data"

      ! There is nothing to do for the test PE:
      IF(my_process_is_mpi_test()) RETURN

      !transfer the global number of points, this is not known on prefetching PE
      CALL p_bcast(p_reo%n_glb, bcast_root, p_comm_work_2_pref)

      IF(my_process_is_pref())THEN

         ! on prefetch PE: n_own=0, own_ide and own_blk are not allocated
         p_reo%n_own = 0

         ! pe_own must be allocated for num_work_procs, not for p_n_work
         ALLOCATE(p_reo%pe_own(0:num_work_procs-1), STAT=ierrstat)
         IF(ierrstat /= SUCCESS) CALL finish(routine, ALLOCATE_FAILED)

         ALLOCATE(p_reo%pe_off(0:num_work_procs-1), STAT=ierrstat)
         IF(ierrstat /= SUCCESS) CALL finish(routine, ALLOCATE_FAILED)

         ALLOCATE(p_reo%reorder_index(p_reo%n_glb), STAT=ierrstat)
         IF(ierrstat /= SUCCESS) CALL finish(routine, ALLOCATE_FAILED)
      ENDIF

      CALL p_bcast(p_reo%pe_own, bcast_root, p_comm_work_2_pref)
      CALL p_bcast(p_reo%pe_off, bcast_root, p_comm_work_2_pref)
      CALL p_bcast(p_reo%reorder_index, bcast_root, p_comm_work_2_pref)
#endif
    END SUBROUTINE  transfer_reorder_data


    !------------------------------------------------------------------------------------------------
    !> Initializes the remote memory window for asynchronous prefetch.
    !
    SUBROUTINE init_remote_memory_window

#ifndef NOMPI
      INTEGER :: ierrstat, iv, jp, nlevs, hgrid
      INTEGER (KIND=MPI_ADDRESS_KIND) :: mem_size
      LOGICAL ,ALLOCATABLE :: grp_vars_bool(:)
      CHARACTER(LEN=*), PARAMETER :: routine = modname//"::init_memory_window"

      ! There is nothing to do for the test PE:
      IF(my_process_is_mpi_test()) RETURN

      patch_data%mem_win%mpi_win = MPI_WIN_NULL

      ! Get size and offset of the data for the input
      mem_size = 0_i8

      ALLOCATE(grp_vars_bool(latbc_buffer%ngrp_vars))
      ALLOCATE(latbc_buffer%hgrid(latbc_buffer%ngrp_vars))

      DO jp = 1, latbc_buffer%ngrp_vars
         grp_vars_bool(jp) = .FALSE.
      ENDDO

      ! Go over all input variables
      DO iv = 1, SIZE(patch_data%var_data)
         DO jp = 1, latbc_buffer%ngrp_vars
            ! Use only the variables of time level 1 (".TL1") to determine memory sizes.
            IF((TRIM(StrLowCasegrp(jp)) == TRIM(patch_data%var_data(iv)%info%name)) .OR. &
                 & (TRIM(StrLowCasegrp(jp))//'.TL1' == TRIM(patch_data%var_data(iv)%info%name))) THEN

               nlevs = 0
               IF(.NOT. grp_vars_bool(jp))  THEN
                  IF (patch_data%var_data(iv)%info%ndims == 2) THEN
                     nlevs = 1
                  ELSE
                     nlevs = latbc_buffer%nlev(jp) !latbc_config%nlev_in
                  ENDIF

                  IF (nlevs == 0) CYCLE

                  SELECT CASE (patch_data%var_data(iv)%info%hgrid)

                  CASE (GRID_UNSTRUCTURED_CELL)
                     mem_size = mem_size + INT(nlevs*patch_data%cells%n_own,i8)

                     IF(my_process_is_work())THEN
                        ! allocate the buffer sizes for variables on compute processors
                        ALLOCATE(latbc_buffer%vars(jp)%buffer(nproma, nlevs, patch_data%nblks_c), STAT=ierrstat)
                        IF (ierrstat /= SUCCESS) CALL finish(routine, ALLOCATE_FAILED)
                     ENDIF

                     ! variable stored in cell center location
                     latbc_buffer%hgrid(jp) = patch_data%var_data(iv)%info%hgrid
                     hgrid = patch_data%var_data(iv)%info%hgrid

                  CASE (GRID_UNSTRUCTURED_EDGE)
                     mem_size = mem_size + INT(nlevs*patch_data%edges%n_own,i8)

                     IF(my_process_is_work())THEN
                        ! allocate the buffer sizes for variables on compute processors
                        ALLOCATE(latbc_buffer%vars(jp)%buffer(nproma, nlevs, patch_data%nblks_e), STAT=ierrstat)
                        IF (ierrstat /= SUCCESS) CALL finish(routine, ALLOCATE_FAILED)
                     ENDIF

                     ! variable stored in edge center of a cell
                     latbc_buffer%hgrid(jp) = patch_data%var_data(iv)%info%hgrid

                  CASE DEFAULT
                     CALL finish(routine,UNKNOWN_GRID_TYPE)
                  END SELECT

                  grp_vars_bool(jp) = .TRUE.

               ENDIF
            ENDIF
         ENDDO
      ENDDO ! vars

      IF (latbc_config%itype_latbc == 1) THEN
         DO jp = 1, latbc_buffer%ngrp_vars
            IF (TRIM(latbc_buffer%mapped_name(jp)) == TRIM(latbc_buffer%geop_ml_var)) THEN
               ! Memory for GEOSP variable taken as memory equivalent to 1 level of z_ifc
               ! as the variable GEOSP doesnt exist in metadata
               mem_size = mem_size + INT(1*patch_data%cells%n_own,i8)

               IF(my_process_is_work())THEN
                  ! allocate the buffer sizes for variable 'GEOSP' on compute processors
                  ALLOCATE(latbc_buffer%vars(jp)%buffer(nproma, 1, patch_data%nblks_c), STAT=ierrstat)
                  IF (ierrstat /= SUCCESS) CALL finish(routine, ALLOCATE_FAILED)
               ENDIF

               ! variable GEOSP is stored in cell center location
               latbc_buffer%hgrid(jp) = GRID_UNSTRUCTURED_CELL
            ENDIF
         ENDDO
      ENDIF

      DEALLOCATE(StrLowCasegrp)

      ! allocate amount of memory needed with MPI_Alloc_mem
#ifdef USE_CRAY_POINTER
      CALL allocate_mem_cray(mem_size)
#else
      CALL allocate_mem_noncray(mem_size)
#endif
      ! USE_CRAY_POINTER
#endif

    END SUBROUTINE init_remote_memory_window


#ifdef USE_CRAY_POINTER
    !------------------------------------------------------------------------------------------------
    !> allocate amount of memory needed with MPI_Alloc_mem
    !
    !  @note Implementation for Cray pointers
    !
    SUBROUTINE allocate_mem_cray(mem_size)

#ifdef NOMPI
      INTEGER, INTENT(IN)    :: mem_size
#else
      INTEGER (KIND=MPI_ADDRESS_KIND), INTENT(IN)    :: mem_size
      ! local variables
      CHARACTER(LEN=*), PARAMETER :: routine = modname//"::allocate_mem_cray"
      INTEGER (KIND=MPI_ADDRESS_KIND) :: iptr
      REAL(wp)                        :: tmp_dp
      INTEGER                         :: mpierr
      INTEGER                         :: nbytes_real
      INTEGER (KIND=MPI_ADDRESS_KIND) :: mem_bytes
      POINTER(tmp_ptr_sp,tmp_sp(*))

      ! Get the amount of bytes per REAL*4 variable (as used in MPI
      ! communication)
      CALL MPI_Type_extent(p_real_sp, nbytes_real, mpierr)

      ! For the IO PEs the amount of memory needed is 0 - allocate at least 1 word there:
      mem_bytes = MAX(mem_size,1_i8)*INT(nbytes_real,i8)

      CALL MPI_Alloc_mem(mem_bytes, MPI_INFO_NULL, iptr, mpierr)

      tmp_ptr_sp = iptr
      CALL set_mem_ptr_sp(tmp_sp, INT(mem_size))

      ! Create memory window for communication
      patch_data%mem_win%mem_ptr_sp(:) = 0._sp
      CALL MPI_Win_create(patch_data%mem_win%mem_ptr_sp, mem_bytes, nbytes_real, MPI_INFO_NULL,&
           &                 p_comm_work_pref, patch_data%mem_win%mpi_win, mpierr)

      IF (mpierr /= 0) CALL finish(TRIM(routine), "MPI error!")
#endif

    END SUBROUTINE allocate_mem_cray
#endif
    ! USE_CRAY_POINTER

#ifndef USE_CRAY_POINTER
    !------------------------------------------------------------------------------------------------
    !> allocate amount of memory needed with MPI_Alloc_mem
    !
    !  @note Implementation for non-Cray pointers
    !
    SUBROUTINE allocate_mem_noncray(mem_size)

#ifdef NOMPI
      INTEGER, INTENT(IN)    :: mem_size
#else
      INTEGER (KIND=MPI_ADDRESS_KIND), INTENT(IN)    :: mem_size

      ! local variables
      CHARACTER(LEN=*), PARAMETER :: routine = modname//"::allocate_mem_noncray"
      TYPE(c_ptr)                     :: c_mem_ptr
      INTEGER                         :: mpierr
      INTEGER                         :: nbytes_real
      INTEGER (KIND=MPI_ADDRESS_KIND) :: mem_bytes

      ! Get the amount of bytes per REAL*4 variable (as used in MPI
      ! communication)
      CALL MPI_Type_extent(p_real_sp, nbytes_real, mpierr)

      ! For the IO PEs the amount of memory needed is 0 - allocate at least 1 word there:
      mem_bytes = MAX(mem_size,1_i8)*INT(nbytes_real,i8)

      ! TYPE(c_ptr) and INTEGER(KIND=MPI_ADDRESS_KIND) do NOT necessarily have the same size!!!
      ! So check if at least c_intptr_t and MPI_ADDRESS_KIND are the same, else we may get
      ! into deep, deep troubles!
      ! There is still a slight probability that TYPE(c_ptr) does not have the size indicated
      ! by c_intptr_t since the standard only requires c_intptr_t is big enough to hold pointers
      ! (so it may be bigger than a pointer), but I hope no vendor screws up its ISO_C_BINDING
      ! in such a way!!!
      ! If c_intptr_t<=0, this type is not defined and we can't do this check, of course.

      IF(c_intptr_t > 0 .AND. c_intptr_t /= MPI_ADDRESS_KIND) &
           & CALL finish(routine,'c_intptr_t /= MPI_ADDRESS_KIND, too dangerous to proceed!')

      CALL MPI_Alloc_mem(mem_bytes, MPI_INFO_NULL, c_mem_ptr, mpierr)

      ! The NEC requires a standard INTEGER array as 3rd argument for c_f_pointer,
      ! although it would make more sense to have it of size MPI_ADDRESS_KIND.

      NULLIFY(patch_data%mem_win%mem_ptr_sp)

#ifdef __SX__
      CALL C_F_POINTER(c_mem_ptr, patch_data%mem_win%mem_ptr_sp, (/ INT(mem_size) /) )
#else
      CALL C_F_POINTER(c_mem_ptr, patch_data%mem_win%mem_ptr_sp, (/ mem_size /) )
#endif
      ! Create memory window for communication
      patch_data%mem_win%mem_ptr_sp(:) = 0._sp
      CALL MPI_Win_create( patch_data%mem_win%mem_ptr_sp, mem_bytes, nbytes_real, MPI_INFO_NULL,&
           &                  p_comm_work_pref, patch_data%mem_win%mpi_win, mpierr )

      IF (mpierr /= 0) CALL finish(TRIM(routine), "MPI error!")
#endif

    END SUBROUTINE allocate_mem_noncray

#endif
  !------------------------------------------------------------------------------------------------

END MODULE mo_async_latbc<|MERGE_RESOLUTION|>--- conflicted
+++ resolved
@@ -37,15 +37,9 @@
   !!
   !!
 
-#if ! (defined (__GNUC__) || defined(__SX__) || defined(__SUNPRO_F95) || defined(__INTEL_COMPILER) || defined (__PGI))
-#define HAVE_F2003
-#endif
 MODULE mo_async_latbc
 
-#ifndef USE_CRAY_POINTER
   USE, INTRINSIC :: ISO_C_BINDING, ONLY: c_ptr, c_intptr_t, c_f_pointer
-#endif
-! USE_CRAY_POINTER
 
 #ifndef NOMPI
     USE mpi
@@ -53,7 +47,6 @@
 
     ! basic modules
     USE mo_kind,                      ONLY: i8, sp
-    USE mo_io_units,                  ONLY: nerr
     USE mo_exception,                 ONLY: finish, message
     USE mo_mpi,                       ONLY: stop_mpi, my_process_is_io,  my_process_is_pref, &
          &                                  my_process_is_mpi_test, p_int, p_real_sp
@@ -88,38 +81,32 @@
     USE mo_var_metadata_types,        ONLY: t_var_metadata, VARNAME_LEN
     USE mo_var_list,                  ONLY: nvar_lists, var_lists, new_var_list, &
          &                                  collect_group
-    USE mo_limarea_config,            ONLY: latbc_config, generate_filename
+    USE mo_limarea_config,            ONLY: latbc_config, generate_filename, t_glb_indices
     USE mo_dictionary,                ONLY: t_dictionary, dict_get, dict_init, dict_loadfile, &
          &                                  dict_finalize
     USE mo_util_string,               ONLY: add_to_list, tolower
-    USE mo_initicon_config,           ONLY: latbc_varnames_map_file, init_mode
+    USE mo_initicon_config,           ONLY: init_mode
     USE mo_time_config,               ONLY: time_config
     USE mo_cdi,                       ONLY: vlistInqVarZaxis , streamOpenRead, streamInqVlist, &
          &                                  vlistNvars, zaxisInqSize, vlistInqVarName,         &
          &                                  vlistInqVarGrid, streamClose, streamInqFiletype,   &
          &                                  FILETYPE_NC2, FILETYPE_NC4, FILETYPE_GRB2
     USE mo_cdi_constants,             ONLY: GRID_UNSTRUCTURED_CELL, GRID_UNSTRUCTURED_EDGE
-    USE mo_io_units,                  ONLY: filename_max
+    USE mo_io_units,                  ONLY: filename_max, nerr
+    USE mo_io_util,                   ONLY: read_netcdf_int_1d
     USE mo_util_file,                 ONLY: util_filesize
     USE mo_util_cdi,                  ONLY: test_cdi_varID, cdiGetStringError
     USE mtime,                        ONLY: datetime
     
-<<<<<<< HEAD
-#ifdef USE_CRAY_POINTER
-    USE mo_name_list_output_init,     ONLY: set_mem_ptr_sp
-#endif
-
-=======
->>>>>>> b687c520
     IMPLICIT NONE
 
     PRIVATE
 
     ! subroutines
-    PUBLIC :: init_prefetch
     PUBLIC :: latbc_buffer
     PUBLIC :: prefetch_input
     PUBLIC :: prefetch_main_proc
+    PUBLIC :: init_prefetch
     PUBLIC :: close_prefetch
 
     !------------------------------------------------------------------------------------------------
@@ -167,27 +154,17 @@
       END IF
 
       ! deallocating patch data
-      DEALLOCATE(patch_data%var_data)
-      DEALLOCATE(patch_data%cells%reorder_index)
-    !  DEALLOCATE(patch_data%cells%own_idx)
-    !  DEALLOCATE(patch_data%cells%own_blk)
-      DEALLOCATE(patch_data%cells%pe_own)
-      DEALLOCATE(patch_data%cells%pe_off)
-      DEALLOCATE(patch_data%edges%reorder_index)
-    !  DEALLOCATE(patch_data%edges%own_idx)
-    !  DEALLOCATE(patch_data%edges%own_blk)
-      DEALLOCATE(patch_data%edges%pe_own)
-      DEALLOCATE(patch_data%edges%pe_off)
-   !   DEALLOCATE(patch_data%mem_win%mem_ptr_sp)
+      DEALLOCATE(patch_data%var_data, patch_data%cells%reorder_index, patch_data%cells%pe_own,     &
+        &        patch_data%cells%pe_off, patch_data%edges%reorder_index, patch_data%edges%pe_own, &
+        &        patch_data%edges%pe_off)
 
       ! deallocating intermediate storage latbc_buffer
-      DEALLOCATE(latbc_buffer%grp_vars)
-      DEALLOCATE(latbc_buffer%hgrid)
-      DEALLOCATE(latbc_buffer%vars)
-      DEALLOCATE(latbc_buffer%mapped_name)
-      DEALLOCATE(latbc_buffer%internal_name)
-      DEALLOCATE(latbc_buffer%varID)
-      DEALLOCATE(latbc_buffer%nlev)
+      DEALLOCATE(latbc_buffer%grp_vars, latbc_buffer%hgrid, latbc_buffer%vars,                     &
+        &        latbc_buffer%mapped_name, latbc_buffer%internal_name, latbc_buffer%varID,         &
+        &        latbc_buffer%nlev)
+
+      ! clean up global indices data structure.
+      CALL latbc_config%global_index%finalize()
 
 #endif
       ! NOMPI
@@ -390,6 +367,28 @@
 
       ! initialize the memory window for communication
       CALL init_remote_memory_window
+
+      ! --- "sparse latbc mode": read only data for boundary rows
+      !
+      !     this requires index information obtained from an additional
+      !     grid file:
+      IF (my_process_is_pref() .AND. latbc_config%lsparse_latbc) THEN
+        CALL read_netcdf_int_1d(latbc_config%latbc_boundary_grid,                          &
+          &                     varname1     = "global_cell_index",                        &
+          &                     var1         = latbc_config%global_index%cells,            &
+          &                     opt_varname2 = "global_edge_index",                        &
+          &                     opt_var2     = latbc_config%global_index%edges,            &
+          &                     opt_attname  = "nglobal",                                  &
+          &                     opt_attvar1  = latbc_config%global_index%n_patch_cells_g,  &
+          &                     opt_attvar2  = latbc_config%global_index%n_patch_edges_g)
+        ! consistency checks:
+        IF (latbc_config%global_index%n_patch_cells_g /= patch_data%n_patch_cells_g) THEN
+          CALL finish(routine, "LatBC boundary cell list does not match in size!")
+        END IF
+        IF (latbc_config%global_index%n_patch_edges_g /= patch_data%n_patch_edges_g) THEN
+          CALL finish(routine, "LatBC boundary edge list does not match in size!")
+        END IF
+      END IF
 
       IF( my_process_is_work()) THEN
          ! allocate input data for lateral boundary nudging
@@ -467,8 +466,8 @@
       ! read the map file into dictionary data structure
       CALL dict_init(latbc_varnames_dict, lcase_sensitive=.FALSE.)
 
-      IF(latbc_varnames_map_file /= ' ') THEN
-         CALL dict_loadfile(latbc_varnames_dict, TRIM(latbc_varnames_map_file))
+      IF(LEN_TRIM(latbc_config%latbc_varnames_map_file) > 0) THEN
+         CALL dict_loadfile(latbc_varnames_dict, TRIM(latbc_config%latbc_varnames_map_file))
       END IF
 
       ! allocate the number of vertical levels with the
@@ -1145,63 +1144,12 @@
       DEALLOCATE(StrLowCasegrp)
 
       ! allocate amount of memory needed with MPI_Alloc_mem
-#ifdef USE_CRAY_POINTER
-      CALL allocate_mem_cray(mem_size)
-#else
       CALL allocate_mem_noncray(mem_size)
 #endif
-      ! USE_CRAY_POINTER
-#endif
 
     END SUBROUTINE init_remote_memory_window
 
 
-#ifdef USE_CRAY_POINTER
-    !------------------------------------------------------------------------------------------------
-    !> allocate amount of memory needed with MPI_Alloc_mem
-    !
-    !  @note Implementation for Cray pointers
-    !
-    SUBROUTINE allocate_mem_cray(mem_size)
-
-#ifdef NOMPI
-      INTEGER, INTENT(IN)    :: mem_size
-#else
-      INTEGER (KIND=MPI_ADDRESS_KIND), INTENT(IN)    :: mem_size
-      ! local variables
-      CHARACTER(LEN=*), PARAMETER :: routine = modname//"::allocate_mem_cray"
-      INTEGER (KIND=MPI_ADDRESS_KIND) :: iptr
-      REAL(wp)                        :: tmp_dp
-      INTEGER                         :: mpierr
-      INTEGER                         :: nbytes_real
-      INTEGER (KIND=MPI_ADDRESS_KIND) :: mem_bytes
-      POINTER(tmp_ptr_sp,tmp_sp(*))
-
-      ! Get the amount of bytes per REAL*4 variable (as used in MPI
-      ! communication)
-      CALL MPI_Type_extent(p_real_sp, nbytes_real, mpierr)
-
-      ! For the IO PEs the amount of memory needed is 0 - allocate at least 1 word there:
-      mem_bytes = MAX(mem_size,1_i8)*INT(nbytes_real,i8)
-
-      CALL MPI_Alloc_mem(mem_bytes, MPI_INFO_NULL, iptr, mpierr)
-
-      tmp_ptr_sp = iptr
-      CALL set_mem_ptr_sp(tmp_sp, INT(mem_size))
-
-      ! Create memory window for communication
-      patch_data%mem_win%mem_ptr_sp(:) = 0._sp
-      CALL MPI_Win_create(patch_data%mem_win%mem_ptr_sp, mem_bytes, nbytes_real, MPI_INFO_NULL,&
-           &                 p_comm_work_pref, patch_data%mem_win%mpi_win, mpierr)
-
-      IF (mpierr /= 0) CALL finish(TRIM(routine), "MPI error!")
-#endif
-
-    END SUBROUTINE allocate_mem_cray
-#endif
-    ! USE_CRAY_POINTER
-
-#ifndef USE_CRAY_POINTER
     !------------------------------------------------------------------------------------------------
     !> allocate amount of memory needed with MPI_Alloc_mem
     !
@@ -1262,7 +1210,4 @@
 
     END SUBROUTINE allocate_mem_noncray
 
-#endif
-  !------------------------------------------------------------------------------------------------
-
 END MODULE mo_async_latbc