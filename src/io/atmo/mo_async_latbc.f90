--- conflicted
+++ resolved
@@ -94,24 +94,14 @@
     USE mo_initicon_config,           ONLY: latbc_varnames_map_file, init_mode
     USE mo_cdi,                       ONLY: vlistInqVarZaxis , streamOpenRead, streamInqVlist, &
          &                                  vlistNvars, zaxisInqSize, vlistInqVarName,         &
-<<<<<<< HEAD
          &                                  streamClose, streamInqFiletype,                    &
-         &                                  FILETYPE_NC2, FILETYPE_NC4, FILETYPE_GRB2,         &
-         &                                  cdiGetStringError
-    USE mo_cdi_constants,             ONLY: GRID_UNSTRUCTURED_CELL, GRID_UNSTRUCTURED_EDGE
-    USE mo_io_units,                  ONLY: filename_max
-    USE mo_util_file,                 ONLY: util_filesize
-    USE mo_util_cdi,                  ONLY: test_cdi_varID
-    USE mtime,                        ONLY: datetime
-    USE mo_time_config,               ONLY: time_config
-=======
-         &                                  vlistInqVarGrid, streamClose, streamInqFiletype,   &
          &                                  FILETYPE_NC2, FILETYPE_NC4, FILETYPE_GRB2
     USE mo_cdi_constants,             ONLY: GRID_UNSTRUCTURED_CELL, GRID_UNSTRUCTURED_EDGE
     USE mo_io_units,                  ONLY: filename_max
     USE mo_util_file,                 ONLY: util_filesize
     USE mo_util_cdi,                  ONLY: test_cdi_varID, cdiGetStringError
->>>>>>> e8c9488b
+    USE mtime,                        ONLY: datetime
+    USE mo_time_config,               ONLY: time_config
 
 #ifdef USE_CRAY_POINTER
     USE mo_name_list_output_init,     ONLY: set_mem_ptr_sp
