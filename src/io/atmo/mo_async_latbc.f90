  !>
  !! This module contains the I/O routines for lateral boundary nudging 
  !!
  !! @author M. Pondkule (DWD)
  !!
  !!
  !! @par Revision History
  !! Initial release by M. Pondkule, DWD (2013-10-31)
  !!
  !!
  !! @par Copyright and License
  !!
  !! This code is subject to the DWD and MPI-M-Software-License-Agreement in
  !! its most recent form.
  !! Please see the file LICENSE in the root of the source tree for this code.
  !! Where software is supplied by third parties, it is indicated in the
  !! headers of the routines.
  !!
  !!
  !! ------------------------------------------------------------------------
  !! Which fields are read from the lateral boundary conditions file?
  !! ------------------------------------------------------------------------
  !!
  !! This question is answered independently from the "init_icon"
  !! namelist parameter of the initial state setup!
  !!
  !! - If "VN" is available, then it is read from file, otherwise "U","V".
  !! - "W" is optional and read if available in the input data (note that "W" may in fact contain OMEGA).
  !! - "QV", "QC", "QI" are always read
  !! - "QR", "QS" are read if available
  !!
  !! The other fields for the lateral boundary conditions are read
  !! from file, based on the following decision tree.  Note that the
  !! basic distinction between input from non-hydrostatic and
  !! hydrostatic models is made on the availability of the HHL field.
  !!
  !!                            +------------------+
  !!                            |  HHL available?  |
  !!                            +------------------+
  !!                                     |
  !!                     ______yes_______|________no________
  !!                     |                                  |
  !!         +--------------------------+            +------------------------+
  !!         | RHO & THETA_V available? |            | PS,GEOP & T available? |
  !!         +--------------------------+            +------------------------+
  !!                     |                                        |
  !!           ____yes___|____no______                    ___yes__|________no___________
  !!           |                      |                  |                              |
  !!           |               +----------------+        |                          +--------+
  !! * read HHL,RHO,THETA_V    | P,T available? |     * read in PS,GEOP,T           | ERROR! | 
  !! * read W if available     |                |     * read OMEGA if available     |        |
  !! * ignore PS,GEOP          +----------------+     * compute P,HHL               +--------+
  !! * diagnose P,T                   |               * CALL OMEGA -> W
  !!                          ___yes__|___no____
  !!                         |                  |
  !!                         |               +--------+
  !!                    * read HHL,P,T       | ERROR! |
  !!                    * ignore PS,GEOP     +--------+
  !!                    * read W if available
  !!
  !!
  !! Afterwards, we 
  !! - re-compute the virtual temperature (inside the vertical
  !!   interpolation subroutine)
  !! - (re-)compute RHO (inside the vertical interpolation subroutine)
  !! - perform vertical interpolation


  !----------------------------
#include "omp_definitions.inc"
  !----------------------------

MODULE mo_async_latbc

  USE, INTRINSIC :: ISO_C_BINDING, ONLY: c_ptr, c_intptr_t, c_f_pointer

#ifndef NOMPI
    USE mpi
#endif

    ! basic modules
    USE mo_kind,                      ONLY: i8, sp
    USE mo_exception,                 ONLY: finish, message, message_text
    USE mo_mpi,                       ONLY: stop_mpi, my_process_is_io,  my_process_is_pref, &
         &                                  my_process_is_mpi_test, p_int, p_real_sp,        &
         &                                  process_work_pref0, p_gather
    USE mo_parallel_config,           ONLY: nproma, num_prefetch_proc
    USE mo_model_domain,              ONLY: p_patch, t_patch
    ! MPI Communicators
    USE mo_mpi,                       ONLY: p_comm_work, p_comm_work_pref, p_comm_work_2_pref
    ! MPI Communication routines
    USE mo_mpi,                       ONLY: p_bcast, p_barrier
    ! MPI Process type intrinsics
    USE mo_mpi,                       ONLY: my_process_is_work
    ! MPI Process group sizes
    USE mo_mpi,                       ONLY: num_work_procs, p_n_work
    ! Processor numbers
    USE mo_mpi,                       ONLY: p_pe_work, p_work_pe0, p_comm_work_pref_compute_pe0
    USE mo_time_config,               ONLY: time_config
    USE mo_async_latbc_types,         ONLY: t_patch_data, t_reorder_data, t_latbc_data
    USE mo_grid_config,               ONLY: nroot
    USE mo_async_latbc_utils,         ONLY: read_latbc_data, compute_init_latbc_data, async_init_latbc_data,&
         &                                  compute_wait_for_async_pref, compute_shutdown_async_pref, &
         &                                  async_pref_send_handshake,  async_pref_wait_for_start, &
         &                                  allocate_pref_latbc_data
    USE mo_impl_constants,            ONLY: SUCCESS, MAX_CHAR_LENGTH, TIMELEVEL_SUFFIX
    USE mo_cdi_constants,             ONLY: GRID_UNSTRUCTURED_CELL, GRID_UNSTRUCTURED_EDGE
    USE mo_communication,             ONLY: idx_no, blk_no
    USE mo_nonhydro_state,            ONLY: p_nh_state
    USE mo_intp_data_strc,            ONLY: p_int_state
    USE mo_ext_data_state,            ONLY: ext_data
    USE mo_linked_list,               ONLY: t_var_list, t_list_element
    USE mo_var_metadata_types,        ONLY: t_var_metadata, VARNAME_LEN
    USE mo_var_list,                  ONLY: nvar_lists, var_lists, new_var_list, &
         &                                  collect_group
    USE mo_limarea_config,            ONLY: latbc_config, generate_filename, LATBC_TYPE_EXT
    USE mo_dictionary,                ONLY: t_dictionary, dict_get, dict_init, dict_loadfile, &
         &                                  dict_finalize
    USE mo_util_string,               ONLY: add_to_list, tolower
    USE mo_time_config,               ONLY: time_config
    USE mtime,                        ONLY: datetime, OPERATOR(+)
    USE mo_cdi,                       ONLY: vlistInqVarZaxis , streamOpenRead, streamInqVlist, &
         &                                  vlistNvars, zaxisInqSize, vlistInqVarName,         &
         &                                  streamClose, streamInqFiletype,                    &
         &                                  FILETYPE_NC2, FILETYPE_NC4, FILETYPE_GRB2
    USE mo_read_interface,            ONLY: nf
    USE mo_io_units,                  ONLY: filename_max
    USE mo_io_util,                   ONLY: read_netcdf_int_1d, t_netcdf_att_int
    USE mo_util_file,                 ONLY: util_filesize
    USE mo_util_cdi,                  ONLY: test_cdi_varID, cdiGetStringError
    USE mo_latbc_read_recv,           ONLY: prefetch_proc_send, compute_data_receive
    USE mo_sync,                      ONLY: sync_patch_array, SYNC_E, SYNC_C
#ifdef YAC_coupling
    USE mo_coupling_config,           ONLY: is_coupled_run
    USE mo_io_coupling,               ONLY: construct_io_coupler, destruct_io_coupler
#endif

    IMPLICIT NONE

    INCLUDE 'netcdf.inc'

    PRIVATE

    ! subroutines
    PUBLIC :: prefetch_main_proc
    PUBLIC :: init_prefetch
    PUBLIC :: close_prefetch


    !------------------------------------------------------------------------------------------------
    ! CONSTANTS
    !------------------------------------------------------------------------------------------------

    ! common constant strings
    CHARACTER(LEN=*), PARAMETER :: modname = 'mo_async_latbc'

    ! variables in this group are ICON, COSMO or IFS data which are
    ! read by the prefetch PE:
    CHARACTER(LEN=*), PARAMETER :: LATBC_PREFETCH_VARS = 'LATBC_PREFETCH_VARS'
    
    ! max. number of LATBC group variables
    INTEGER,          PARAMETER :: MAX_NUM_GRPVARS = 200

  CONTAINS

    !------------------------------------------------------------------------------------------------
    !> Close all name_list files and deallocate variables
    !
    SUBROUTINE close_prefetch()
#ifndef NOMPI

      IF (my_process_is_work()) THEN

         CALL compute_wait_for_async_pref()
         CALL compute_shutdown_async_pref()
      END IF
#endif
    END SUBROUTINE close_prefetch

    !------------------------------------------------------------------------------------------------
    ! The following routines are only needed for asynchronous Input prefetching
    !-------------------------------------------------------------------------------------------------
    !> Main routine for Input Prefetcing PEs.
    !  Please note that this routine never returns.
    !
    SUBROUTINE prefetch_main_proc()
      ! local variables
      CHARACTER(*), PARAMETER :: routine = modname//"::prefetch_main_proc"
      LOGICAL                 :: done
      TYPE(t_latbc_data)      :: latbc
      TYPE(datetime)          :: latbc_read_datetime

#ifdef YAC_coupling
      ! The initialisation of YAC needs to be called by all (!) MPI processes
      ! in MPI_COMM_WORLD.
      ! construct_io_coupler needs to be called before init_name_list_output
      ! due to calling sequence in subroutine atmo_model for other atmosphere
      ! processes
      IF ( is_coupled_run() ) CALL construct_io_coupler ( "prefetch_input_io" )
#endif

      ! call to initalize the prefetch processor with grid data
      CALL init_prefetch(latbc)
      ! Enter prefetch loop
      DO
         ! Wait for a message from the compute PEs to start
         CALL async_pref_wait_for_start(done)
         IF(done) EXIT ! leave loop, we are done
         ! perform input prefetching
         latbc_read_datetime = latbc%mtime_last_read + latbc%delta_dtime
         CALL read_latbc_data(latbc, latbc_read_datetime)
         ! Inform compute PEs that we are done
         CALL async_pref_send_handshake()
      END DO
      ! Finalization sequence:
      CALL close_prefetch()
      ! clean up
      CALL latbc%finalize()
#ifdef YAC_coupling
      IF ( is_coupled_run() ) CALL destruct_io_coupler ( "prefetch_input_io" )
#endif
      ! Shut down MPI
      CALL stop_mpi

      STOP

    END SUBROUTINE prefetch_main_proc

    !------------------------------------------------------------------------------------------------
    !
    ! Common helper routines for error handling and releasing of resources.
    !
    !------------------------------------------------------------------------------------------------
    !
    !  A simple helper routine to check the result of the last MPI call.
    !
    SUBROUTINE check_mpi_error(routine, mpi_call, mpi_error, l_finish)

      CHARACTER(LEN=*), INTENT(IN)    :: routine, mpi_call
      INTEGER, INTENT(IN)             :: mpi_error
      LOGICAL, INTENT(IN)             :: l_finish

#ifndef NOMPI
      IF (mpi_error /= MPI_SUCCESS) THEN
        WRITE (message_text, *) TRIM(mpi_call), ' returned with error=', mpi_error
        IF (l_finish) THEN
          CALL finish(routine, message_text)
        ELSE
          CALL message(routine, message_text)
        ENDIF
      ENDIF
#endif

    END SUBROUTINE check_mpi_error

    !------------------------------------------------------------------------------------------------
    !
    !> Initialize data structures for prefetching boundary data
    !
    !  This routine is called after reading the namelists AND setting up
    !  the domains and variables.
    !
    SUBROUTINE set_patch_data(latbc, bcast_root, latbc_varnames_dict)
      TYPE (t_latbc_data), INTENT(INOUT) :: latbc
      INTEGER,             INTENT(IN)    :: bcast_root
      TYPE (t_dictionary), INTENT(IN)    :: latbc_varnames_dict

#ifndef NOMPI
      ! local variables:
      CHARACTER(LEN=*), PARAMETER   :: routine = modname//"::set_patch_data"

      ! allocate patch data structure
      ! set number of global cells/edges/verts and patch ID

      IF (my_process_is_work()) THEN
         latbc%patch_data%nlev          = p_patch(1)%nlev
         latbc%patch_data%nlevp1        = p_patch(1)%nlevp1
         latbc%patch_data%level         = p_patch(1)%level
         latbc%patch_data%nblks_c       = p_patch(1)%nblks_c
         latbc%patch_data%nblks_e       = p_patch(1)%nblks_e
         latbc%patch_data%n_patch_cells = p_patch(1)%n_patch_cells
         latbc%patch_data%n_patch_edges = p_patch(1)%n_patch_edges
         latbc%patch_data%n_patch_cells_g = p_patch(1)%n_patch_cells_g
         latbc%patch_data%n_patch_edges_g = p_patch(1)%n_patch_edges_g
      END IF

      ! transfer data to prefetching PE
      CALL p_bcast(latbc%patch_data%nlev, bcast_root, p_comm_work_2_pref)
      CALL p_bcast(latbc%patch_data%nlevp1, bcast_root, p_comm_work_2_pref)
      CALL p_bcast(latbc%patch_data%level, bcast_root, p_comm_work_2_pref)
      CALL p_bcast(latbc%patch_data%nblks_c, bcast_root, p_comm_work_2_pref)
      CALL p_bcast(latbc%patch_data%nblks_e, bcast_root, p_comm_work_2_pref)
      CALL p_bcast(latbc%patch_data%n_patch_cells, bcast_root, p_comm_work_2_pref)
      CALL p_bcast(latbc%patch_data%n_patch_edges, bcast_root, p_comm_work_2_pref)
      CALL p_bcast(latbc%patch_data%n_patch_cells_g, bcast_root, p_comm_work_2_pref)
      CALL p_bcast(latbc%patch_data%n_patch_edges_g, bcast_root, p_comm_work_2_pref)

      ! ---------------------------------------------------------------------------
      ! replicate data on prefetch proc
      ! ---------------------------------------------------------------------------
      IF (.NOT. my_process_is_mpi_test()) CALL replicate_data_on_pref_proc(latbc%patch_data, bcast_root)

      IF(.NOT. my_process_is_pref()) THEN

         ! set reorder data on work PE
         CALL set_reorder_data( p_patch(1)%n_patch_cells_g, p_patch(1)%n_patch_cells, &
              p_patch(1)%cells%decomp_info%owner_mask, p_patch(1)%cells%decomp_info%glb_index, &
              latbc%patch_data%cells )

         CALL set_reorder_data( p_patch(1)%n_patch_edges_g, p_patch(1)%n_patch_edges, &
              p_patch(1)%edges%decomp_info%owner_mask, p_patch(1)%edges%decomp_info%glb_index, &
              latbc%patch_data%edges )

      ENDIF

      IF(.NOT. my_process_is_mpi_test()) THEN
         ! transfer reorder data to prefetch PE
         CALL transfer_reorder_data(bcast_root, latbc%patch_data%cells)
         CALL transfer_reorder_data(bcast_root, latbc%patch_data%edges)
      ENDIF

      ! subroutine to read const (height level) data and to check
      ! whether some variable is specified in input file and setting
      ! flag for its further usage
      IF (latbc_config%itype_latbc == LATBC_TYPE_EXT)  CALL check_variables(latbc, latbc_varnames_dict)

#endif

    END SUBROUTINE set_patch_data


    !> Based on a 1D list of global indices, available on the
    !> prefetching PE: Create a local LOGICAL mask on each worker PE
    !> which is TRUE, when this entry is present in the index list.
    !
    SUBROUTINE create_latbc_mask(latbc, p_ri, glb_indices, nindices_g, hgrid_type)

      TYPE(t_latbc_data),   INTENT(INOUT), TARGET :: latbc
      TYPE(t_reorder_data), INTENT(INOUT) :: p_ri           ! reorder info data structure
      INTEGER,              INTENT(IN)    :: glb_indices(:)
      INTEGER,              INTENT(IN)    :: nindices_g     ! global no. of indices
      INTEGER,              INTENT(IN)    :: hgrid_type     ! grid type (CELL/EDGE)
#ifndef NOMPI
      ! local variables:
      CHARACTER(LEN=*), PARAMETER :: routine = modname//"::create_latbc_mask"
      INTEGER                   :: nblks, sync_type, ierrstat
      INTEGER(i8)               :: eoff
      INTEGER(i8), ALLOCATABLE  :: ioff(:)
      REAL(sp),   ALLOCATABLE   :: var_out(:,:,:), tmp_buf(:)

      IF (my_process_is_pref()) THEN
        ALLOCATE(p_ri%pe_skip(0:num_work_procs-1+num_prefetch_proc), STAT=ierrstat)
        IF (ierrstat /= SUCCESS) CALL finish(routine, "ALLOCATE failed!")
        p_ri%pe_skip(:) = .FALSE.
      ELSE
        SELECT CASE(hgrid_type)
        CASE (GRID_UNSTRUCTURED_CELL)
          nblks     = p_patch(1)%nblks_c
          sync_type = SYNC_C
        CASE (GRID_UNSTRUCTURED_EDGE)
          nblks     = p_patch(1)%nblks_e
          sync_type = SYNC_E
        CASE DEFAULT
          CALL finish(routine, "Internal error!")
        END SELECT
      END IF

      ! we use the send/receive routines here to determine which
      ! entries are read from file.!
      ! 
      ! Set a "1.0" on all LATBC points and send them to the compute
      ! PEs ...
      IF (my_process_is_pref()) THEN
        
        ALLOCATE(ioff(0:num_work_procs+num_prefetch_proc-1), tmp_buf(nindices_g), STAT=ierrstat)
        IF (ierrstat /= SUCCESS) CALL finish(routine, "ALLOCATE failed!")
        tmp_buf(:)              = 0.0_sp
        tmp_buf(glb_indices(:)) = 1.0_sp
        ioff                    = 0
        CALL prefetch_proc_send(latbc%patch_data, tmp_buf(:), 1, hgrid_type, ioff)
        DEALLOCATE(ioff, tmp_buf, STAT=ierrstat)
        IF (ierrstat /= SUCCESS) CALL finish(routine, "DEALLOCATE failed!")
        
      END IF ! my_process_is_pref()

      CALL p_barrier(p_comm_work_pref)
      
      IF (.NOT. my_process_is_pref()) THEN
        ALLOCATE(var_out(nproma, 1, nblks), STAT=ierrstat)
        IF (ierrstat /= SUCCESS) CALL finish(routine, "ALLOCATE failed!")
        var_out        = 0.0_sp
        eoff           = 0_i8
        p_ri%this_skip = .FALSE.
        CALL compute_data_receive(hgrid_type, 1, var_out, eoff, latbc%patch_data)

        ! build a logical mask, which local points are read from file
        !
        ! TODO: does compute data receive fill the halo points? then
        ! the following sync is obsolete:
        CALL sync_patch_array(sync_type, p_patch(1), var_out)
        p_ri%read_mask(:,:) = (var_out(:,1,:)  > 0._sp)

        DEALLOCATE(var_out, STAT=ierrstat)
        IF (ierrstat /= SUCCESS) CALL finish(routine, "DEALLOCATE failed!")
      END IF

      IF (.NOT. my_process_is_pref()) THEN
        p_ri%this_skip = .NOT. ANY(p_ri%read_mask(:,:))
      ELSE
        p_ri%this_skip = .TRUE.
      END IF

      CALL p_gather(p_ri%this_skip, p_ri%pe_skip, process_work_pref0, p_comm_work_pref)
#endif
    END SUBROUTINE create_latbc_mask


    !------------------------------------------------------------------------------------------------
    !> Replicates data (mainly the variable lists) needed for async prefetching
    !  on the prefetching procs.
    SUBROUTINE init_prefetch(latbc)
      TYPE(t_latbc_data), INTENT(INOUT), TARGET :: latbc

      ! local variables:
      CHARACTER(LEN=*), PARAMETER :: routine = modname//"::init_prefetch"

      ! grp name in lower case letter
      CHARACTER(LEN=VARNAME_LEN), ALLOCATABLE :: StrLowCasegrp(:)

      ! Broadcast root for intercommunicator broadcasts form compute
      ! PEs to prefetching PE using p_comm_work_2_pref
      INTEGER :: bcast_root

      TYPE (t_dictionary)           :: latbc_varnames_dict
      TYPE(t_netcdf_att_int)        :: opt_att(2)            ! optional attribute values
<<<<<<< HEAD
      INTEGER                       :: ierrstat, ic, idx_c, blk_c
      
=======
      INTEGER                       :: ierrstat
      LOGICAL                       :: is_pref

>>>>>>> ec23d4a3
      ! bcast_root is not used in this case
      bcast_root = 0

#ifndef NOMPI

      is_pref = my_process_is_pref()
      ! Set broadcast root for intercommunicator broadcasts
      IF (is_pref) THEN
         ! Root is proc 0 on the prefetch PE
         bcast_root = 0
      ELSE
        ! Special root setting for inter-communicators:
        ! The PE really sending must use MPI_ROOT, the others MPI_PROC_NULL
        bcast_root = MERGE(MPI_ROOT, MPI_PROC_NULL, p_pe_work == 0)
      ENDIF

      ! read the map file into dictionary data structure
      CALL dict_init(latbc_varnames_dict, lcase_sensitive=.FALSE.)

      IF(LEN_TRIM(latbc_config%latbc_varnames_map_file) > 0) THEN
         CALL dict_loadfile(latbc_varnames_dict, TRIM(latbc_config%latbc_varnames_map_file))
      END IF

      ! create and transfer patch data
      CALL set_patch_data(latbc, bcast_root, latbc_varnames_dict)

      ! open and read file containing information of prefetch variables
      ALLOCATE(StrLowCasegrp(MAX_NUM_GRPVARS))
      IF( my_process_is_work() ) THEN
        CALL read_init_file(latbc, StrLowCasegrp, latbc_varnames_dict, p_patch(1))
      ELSE IF ( my_process_is_pref() ) THEN
        CALL read_init_file(latbc, StrLowCasegrp, latbc_varnames_dict)
      ENDIF

      ! destroy variable name dictionaries:
      CALL dict_finalize(latbc_varnames_dict)

      ! initialize the memory window for communication
      IF (.NOT. my_process_is_mpi_test()) &
           CALL init_remote_memory_window(latbc, StrLowCasegrp)

      DEALLOCATE(StrLowCasegrp)

      ! --- "sparse latbc mode": read only data for boundary rows
      !
      !     this requires index information obtained from an additional
      !     grid file:
      ALLOCATE(latbc%patch_data%cells%read_mask(nproma, latbc%patch_data%nblks_c), &
        &      latbc%patch_data%edges%read_mask(nproma, latbc%patch_data%nblks_e), STAT=ierrstat)
      IF (ierrstat /= SUCCESS) CALL finish(routine, "ALLOCATE failed!")
      latbc%patch_data%cells%read_mask(:,:) = .TRUE.
      latbc%patch_data%edges%read_mask(:,:) = .TRUE.

      IF (latbc_config%lsparse_latbc) THEN

        CALL message(routine, "sparse LATBC read-in mode.")

        IF (is_pref) THEN
       
          opt_att(1)%var_name = "global_cell_index"
          opt_att(1)%att_name = "nglobal"
          opt_att(1)%value => latbc%global_index%n_patch_cells_g
          
          opt_att(2)%var_name = "global_edge_index"
          opt_att(2)%att_name = "nglobal"
          opt_att(2)%value => latbc%global_index%n_patch_edges_g
                   
          CALL read_netcdf_int_1d(latbc_config%latbc_boundary_grid,                   &
            &                     varname1     = "global_cell_index",                 &
            &                     var1         = latbc%global_index%cells,            &
            &                     opt_varname2 = "global_edge_index",                 &
            &                     opt_var2     = latbc%global_index%edges,            &
            &                     opt_att      = opt_att)

          ! consistency checks:
          IF (latbc%global_index%n_patch_cells_g /= latbc%patch_data%n_patch_cells_g) THEN
            CALL finish(routine, "LatBC boundary cell list does not match in size!")
          END IF
          IF (latbc%global_index%n_patch_edges_g /= latbc%patch_data%n_patch_edges_g) THEN
            CALL finish(routine, "LatBC boundary edge list does not match in size!")
          END IF
        END IF

        CALL create_latbc_mask(latbc, latbc%patch_data%cells, latbc%global_index%cells, &
          &                    latbc%global_index%n_patch_cells_g, GRID_UNSTRUCTURED_CELL)
        CALL create_latbc_mask(latbc, latbc%patch_data%edges, latbc%global_index%edges, &
          &                    latbc%global_index%n_patch_edges_g, GRID_UNSTRUCTURED_EDGE)

        ! status output
        IF (my_process_is_pref()) THEN
          WRITE (0,'(3a,i0,a,i0,a)') &
            &   " ", routine, ": prefetching PE reads ", latbc%global_index%n_patch_cells_g, &
            &   " cells and ", latbc%global_index%n_patch_edges_g, " edges."
          WRITE (0,'(3a,i0,a,i0,a)')      &
            &   " ", routine, ": ", COUNT(.NOT. latbc%patch_data%edges%pe_skip), " of ", num_work_procs, &
            &   " worker PEs are involved in the LATBC read-in."
        END IF

        IF (.NOT. my_process_is_pref()) THEN
          ! consistency check: test if all nudging points are filled by
          ! the LATBC read-in
          DO ic=1,p_nh_state(1)%metrics%nudge_c_dim
            idx_c = p_nh_state(1)%metrics%nudge_c_idx(ic)
            blk_c = p_nh_state(1)%metrics%nudge_c_blk(ic)
            IF (.NOT. latbc%patch_data%cells%read_mask(idx_c,blk_c)) THEN
              CALL finish(routine, "Nudging zone width mismatch: "//&
                &" Not all nudging points are filled by the LATBC READ-in.")
            END IF
          END DO
        END IF

      ELSE

        CALL message(routine, "non-sparse LATBC read-in mode.")

      END IF ! lsparse_latbc

      ! allocate input data for lateral boundary nudging
      IF( my_process_is_work()) THEN
        CALL compute_init_latbc_data(latbc, p_patch(1), p_int_state(1), p_nh_state(1), &
          &                          latbc%new_latbc_tlev)
      ELSE IF (is_pref) THEN
        CALL async_init_latbc_data(latbc)
      ENDIF

      CALL message(routine,'Done')
#endif

    END SUBROUTINE init_prefetch


    !-------------------------------------------------------------------------------------------------
    !> open files containing first variable list and analysis
    !
    SUBROUTINE read_init_file(latbc, StrLowCasegrp, latbc_varnames_dict, p_patch)
      TYPE (t_latbc_data),        INTENT(INOUT) :: latbc
      CHARACTER(LEN=VARNAME_LEN), INTENT(INOUT) :: StrLowCasegrp(:) !< grp name in lower case letter
      TYPE (t_dictionary),        INTENT(IN)    :: latbc_varnames_dict
      TYPE(t_patch), OPTIONAL,    INTENT(IN)    :: p_patch

      CHARACTER(*), PARAMETER                   :: routine = modname//"::read_init_files"
      LOGICAL,      PARAMETER                   :: ldebug  = .FALSE.
#ifndef NOMPI
      ! local variables
      CHARACTER(LEN=VARNAME_LEN), ALLOCATABLE :: grp_vars(:)
      ! dictionary which maps prefetch variable names onto
      ! GRIB2 shortnames or NetCDF var names.
      INTEGER                                 :: ierrstat, vlistID, nvars, varID, zaxisID,  &
        &                                        jp, fileID_latbc, counter, filetype, ngrp_prefetch_vars, &
        &                                        nlev_in, ncid
      INTEGER(KIND=i8)                        :: flen_latbc
      LOGICAL                                 :: l_exist
      CHARACTER(LEN=filename_max)             :: latbc_filename, latbc_file
      CHARACTER(LEN=MAX_CHAR_LENGTH)          :: name, cdiErrorText

      ! allocating buffers containing name of variables
      ALLOCATE(grp_vars(MAX_NUM_GRPVARS))

      !>Looks for variable groups ("group:xyz") and collects
      ! them to map prefetch variable names onto
      ! GRIB2 shortnames or NetCDF var names.

      ! loop over all variables and collects the variables names
      ! corresponding to the group "LATBC_PREFETCH_VARS"

      CALL collect_group(LATBC_PREFETCH_VARS, grp_vars, ngrp_prefetch_vars, loutputvars_only=.FALSE., &
        &                lremap_lonlat=.FALSE. )

      ! adding the variable 'GEOSP' to the list by add_to_list
      ! as the variable cannot be found in metadata variable list
      IF (latbc_config%itype_latbc == LATBC_TYPE_EXT) &
           CALL add_to_list( grp_vars, ngrp_prefetch_vars, (/latbc%buffer%geop_ml_var/) , 1)

      ! allocate the number of vertical levels and other fields with
      ! the same size as number of variables
      ALLOCATE(latbc%buffer%nlev(ngrp_prefetch_vars),        &
        &      latbc%buffer%grp_vars(ngrp_prefetch_vars),    &
        &      latbc%buffer%mapped_name(ngrp_prefetch_vars), &
        &      latbc%buffer%internal_name(ngrp_prefetch_vars), STAT=ierrstat)
      IF (ierrstat /= SUCCESS) CALL finish(routine, "ALLOCATE failed!")

      ! allocate the array for variable ID
      ! with same size as number of variables
      ALLOCATE(latbc%buffer%varID(ngrp_prefetch_vars), STAT=ierrstat)
      IF (ierrstat /= SUCCESS) CALL finish(routine, "ALLOCATE failed!")

      ! generate file name
      latbc_filename = generate_filename(nroot, latbc%patch_data%level, &
        &                                time_config%tc_exp_startdate, time_config%tc_exp_startdate)
      latbc_file = TRIM(latbc_config%latbc_path)//TRIM(latbc_filename)

      IF(my_process_is_work() .AND.  p_pe_work == p_work_pe0) THEN

         INQUIRE (FILE=latbc_file, EXIST=l_exist)
         IF (.NOT.l_exist) THEN
            CALL finish(routine,'LATBC file not found: '//TRIM(latbc_file))
         ENDIF

         ! open file
         !
         fileID_latbc = streamOpenRead(TRIM(latbc_file))
         IF (fileID_latbc < 0) THEN
           CALL cdiGetStringError(fileID_latbc, cdiErrorText)
           CALL finish(routine, "File "//TRIM(latbc_file)//" cannot be opened: "//TRIM(cdiErrorText))
         ENDIF

         filetype = streamInqFiletype(fileID_latbc)
         IF (.NOT. ANY(filetype == [FILETYPE_NC2, FILETYPE_NC4,FILETYPE_GRB2])) THEN
           CALL finish(routine, "Unknown file type")
         END IF

         IF (latbc_config%itype_latbc == LATBC_TYPE_EXT) THEN
           ! Search name mapping for name in file
           DO jp= 1, ngrp_prefetch_vars
             latbc%buffer%grp_vars(jp) = TRIM(dict_get(latbc_varnames_dict, grp_vars(jp), default=grp_vars(jp)))
           ENDDO
         ELSE
           DO jp= 1, ngrp_prefetch_vars
             latbc%buffer%grp_vars(jp) = TRIM(grp_vars(jp))
           ENDDO
         ENDIF

         ! check whether the file is empty (does not work unfortunately; internal CDI error)
         flen_latbc = util_filesize(TRIM(latbc_file))
         IF (flen_latbc <= 0 ) THEN
            CALL message(routine, "File "//TRIM(latbc_file)//" is empty")
            CALL finish(routine, "STOP: Empty input file")
         ENDIF

         vlistID = streamInqVlist(fileID_latbc)

         ! get the number of variables
         nvars = vlistNvars(vlistID)

         ! initialising counter
         counter = 0

         ! get the number of vertical levels for the
         ! required prefetch variables
         LOOP : DO varID=0,(nvars-1)
            CALL vlistInqVarName(vlistID, varID, name)

            IF (ldebug)  WRITE(0,*) 'name ', TRIM(name)

            DO jp = 1, ngrp_prefetch_vars !latbc%buffer%ngrp_vars
               IF(tolower(name) == tolower(latbc%buffer%grp_vars(jp))) THEN
                  ! get the vertical axis ID
                  zaxisID = vlistInqVarZaxis(vlistID, varID)

                  counter = counter + 1
                  ! get the respective vertical levels for
                  ! the respective variable
                  latbc%buffer%nlev(counter) = zaxisInqSize(zaxisID)
                  !variable ID for variable to be read from file
                  latbc%buffer%varID(counter) = varID

                  ! getting the variable name in the file
                  latbc%buffer%mapped_name(counter) = TRIM(name)
                  latbc%buffer%internal_name(counter) = &
                    TRIM(dict_get(latbc_varnames_dict, TRIM(name), linverse=.TRUE., default=TRIM(name)))
                  ! getting the variable name in lower case letter
                  StrLowCasegrp(counter) = grp_vars(jp)

                  IF (ldebug) THEN
                    WRITE(0,*) '=> internal_name ',  (latbc%buffer%internal_name(counter))
                    WRITE(0,*) '=> mapped_name   ',  (latbc%buffer%mapped_name(counter))
                  END IF
               ENDIF
            ENDDO
         END DO LOOP

         ! closes the open dataset
         CALL streamClose(fileID_latbc)
      
       END IF

      CALL p_bcast(latbc%buffer%nlev(:),          p_comm_work_pref_compute_pe0, p_comm_work_pref)
      CALL p_bcast(latbc%buffer%varID(:),         p_comm_work_pref_compute_pe0, p_comm_work_pref)
      CALL p_bcast(latbc%buffer%mapped_name(:),   p_comm_work_pref_compute_pe0, p_comm_work_pref)
      CALL p_bcast(latbc%buffer%internal_name(:), p_comm_work_pref_compute_pe0, p_comm_work_pref)
      CALL p_bcast(StrLowCasegrp(:),              p_comm_work_pref_compute_pe0, p_comm_work_pref)
      CALL p_bcast(counter,                       p_comm_work_pref_compute_pe0, p_comm_work_pref)

      !WRITE(0,*) 'mapped_name ',  latbc%buffer%mapped_name(1:counter), 'ngrp_vars ', ngrp_prefetch_vars

      ! getting the count of number of variables in
      ! the file to be read
      latbc%buffer%ngrp_vars = counter

      ! allocate the number of buffer sizes for variables
      ! with same size as number of variables
      ALLOCATE(latbc%buffer%vars(latbc%buffer%ngrp_vars), STAT=ierrstat)
      IF (ierrstat /= SUCCESS) CALL finish(routine, "ALLOCATE failed!")

      ! allocate latbc buffer, use the maximum no. of vertical levels
      ! for any variable:
      IF (my_process_is_work()) THEN
        nlev_in = 0
        IF (p_pe_work == p_work_pe0) THEN
          ! set the maximum no. of levels to the size of the half
          ! level height field (HHL/z_ifc) minus 1.
          IF (latbc%buffer%lcompute_hhl_pres) THEN
            nlev_in = MAXVAL(latbc%buffer%nlev(1:latbc%buffer%ngrp_vars)) ! IFS input data have no vertical staggering
          ELSE
            nlev_in = MAXVAL(latbc%buffer%nlev(1:latbc%buffer%ngrp_vars))-1 ! All other supported input sources have staggering
          ENDIF
        END IF
        CALL p_bcast(nlev_in, 0, p_comm_work)
        CALL allocate_pref_latbc_data(latbc, nlev_in, p_nh_state(1), ext_data(1), p_patch)
      END IF

      ! clean up
      DEALLOCATE(grp_vars, STAT=ierrstat)
      IF (ierrstat /= SUCCESS) CALL finish(routine, "DEALLOCATE failed!")


      ! Re-open the file to read constant fields.
      !
      IF (my_process_is_work() .AND. .NOT. my_process_is_pref()) THEN

        IF (latbc%buffer%lcompute_hhl_pres) THEN
          CALL nf(nf_open(TRIM(latbc_file), NF_NOWRITE, ncid), routine)
          CALL latbc%latbc_data_const%vct%construct(ncid, p_work_pe0, p_comm_work)
          CALL nf(nf_close(ncid), routine)
        END IF
      END IF

#endif
    END SUBROUTINE read_init_file


    !-------------------------------------------------------------------------------------------------
    !> Open the first of the LATBC files (start date) to determine if
    !  a variable or its alternative variable is provided as input and
    !  setting flag for its further usage.
    !
    SUBROUTINE check_variables(latbc, latbc_dict)
      TYPE(t_latbc_data),  INTENT(INOUT) :: latbc
      TYPE (t_dictionary), INTENT(IN)    :: latbc_dict

#ifndef NOMPI
      ! local variables
      CHARACTER(*), PARAMETER        :: routine = modname//"::check_variables"
      INTEGER                        :: fileID_latbc
      LOGICAL                        :: l_exist, lhave_ps_geop, lhave_ps, lhave_geop,  &
        &                               lhave_hhl, lhave_theta_rho, lhave_vn,          &
        &                               lhave_u, lhave_v, lhave_pres, lhave_temp
      CHARACTER(LEN=filename_max)    :: latbc_filename, latbc_file
      CHARACTER(LEN=MAX_CHAR_LENGTH) :: cdiErrorText

      ! prefetch processor opens the file and checks if variables are present
      IF( my_process_is_work() .AND.  p_pe_work == p_work_pe0) THEN !!!!!!!use prefetch processor here
         ! generate file name
         latbc_filename = generate_filename(nroot, latbc%patch_data%level, &
           &                                time_config%tc_exp_startdate, time_config%tc_exp_startdate)
         latbc_file = TRIM(latbc_config%latbc_path)//TRIM(latbc_filename)
         INQUIRE (FILE=latbc_file, EXIST=l_exist)
         IF (.NOT.l_exist) THEN
            CALL finish(routine,'LATBC file not found: '//TRIM(latbc_file))
         ENDIF

         ! open file
         !
         fileID_latbc = streamOpenRead(TRIM(latbc_file))
         IF (fileID_latbc < 0) THEN
           CALL cdiGetStringError(fileID_latbc, cdiErrorText)
           CALL finish(routine, "File "//TRIM(latbc_file)//" cannot be opened: "//TRIM(cdiErrorText))
         ENDIF

         ! Check if rain water (QR) is provided as input
         latbc%buffer%lread_qr = (test_cdi_varID(fileID_latbc, 'QR', latbc_dict) /= -1)

         ! Check if snow water (QS) is provided as input
         latbc%buffer%lread_qs = (test_cdi_varID(fileID_latbc, 'QS', latbc_dict) /= -1)


         ! --- CHECK WHICH VARIABLES ARE AVAILABLE IN THE DATA SET ---

         ! Check if vertical velocity (or OMEGA) is provided as input
         latbc%buffer%lread_w = (test_cdi_varID(fileID_latbc, 'W', latbc_dict) /= -1)

         ! Check if surface pressure (VN) is provided as input
         lhave_vn = (test_cdi_varID(fileID_latbc, 'VN', latbc_dict) /= -1)
         lhave_u  = (test_cdi_varID(fileID_latbc, 'U', latbc_dict)  /= -1)
         lhave_v  = (test_cdi_varID(fileID_latbc, 'V', latbc_dict)  /= -1)

         ! Check if the prognostic thermodynamic variables (rho and
         ! theta_v) are provided as input
         lhave_theta_rho = (test_cdi_varID(fileID_latbc, 'RHO', latbc_dict) /= -1)  .OR.  &
           &               (test_cdi_varID(fileID_latbc, 'DEN', latbc_dict) /= -1)  .AND. &
           &               (test_cdi_varID(fileID_latbc, 'THETA_V', latbc_dict) /= -1)


         ! Check if level heights are provided as input
         lhave_hhl =  .FALSE.
         IF (test_cdi_varID(fileID_latbc, 'Z_IFC', latbc_dict) /= -1) THEN
           lhave_hhl = .TRUE.
           latbc%buffer%hhl_var   = 'Z_IFC'
         END IF

         !
         ! Check if surface pressure (PS) or its logarithm (LNPS) is provided as input
         !
         lhave_ps = .FALSE.
         IF (test_cdi_varID(fileID_latbc, 'PS', latbc_dict) /= -1) THEN
            lhave_ps = .TRUE.
            latbc%buffer%psvar    = 'PS'
         ELSE IF (test_cdi_varID(fileID_latbc, 'LNPS', latbc_dict) /= -1) THEN
            lhave_ps = .TRUE.
            latbc%buffer%psvar    = 'LNPS'
         ENDIF

         !
         ! Check if model-level surface Geopotential is provided as GEOSP or GEOP_ML
         !
         lhave_geop = .FALSE.
         IF (test_cdi_varID(fileID_latbc, 'GEOSP', latbc_dict) /= -1) THEN
            lhave_geop  = .TRUE.
            latbc%buffer%geop_ml_var = 'GEOSP'
         ELSE IF (test_cdi_varID(fileID_latbc, 'GEOP_ML', latbc_dict) /= -1) THEN
            lhave_geop  = .TRUE.
            latbc%buffer%geop_ml_var = 'GEOP_ML'
         ELSE IF (.NOT. lhave_theta_rho .AND. .NOT. lhave_hhl) THEN
            CALL finish(routine,'Could not find model-level sfc geopotential')
         ENDIF
         lhave_ps_geop = (lhave_ps .and. lhave_geop)

         ! Check if pressure and temperature are available:
         lhave_pres = (test_cdi_varID(fileID_latbc, 'PRES', latbc_dict) /= -1)
         lhave_temp = (test_cdi_varID(fileID_latbc, 'TEMP', latbc_dict) /= -1)


         ! closes the open dataset
         CALL streamClose(fileID_latbc)


         ! --- DEFINE WHICH VARIABLES SHALL BE READ FROM FILE ---

         latbc%buffer%lread_hhl         = .FALSE.
         latbc%buffer%lread_theta_rho   = .FALSE.
         latbc%buffer%lread_pres        = .FALSE.
         latbc%buffer%lread_temp        = .FALSE.
         latbc%buffer%lread_ps_geop     = .FALSE.
         latbc%buffer%lconvert_omega2w  = .FALSE.
         latbc%buffer%lcompute_hhl_pres = .FALSE.

         IF (lhave_hhl) THEN

           IF (lhave_theta_rho) THEN
             latbc%buffer%lread_hhl       = .TRUE.
             latbc%buffer%lread_theta_rho = .TRUE.
             !
           ELSE IF (lhave_pres .AND. lhave_temp) THEN
             latbc%buffer%lread_hhl       = .TRUE.
             latbc%buffer%lread_pres      = .TRUE.
             latbc%buffer%lread_temp      = .TRUE.
             !
           ELSE
             CALL finish(routine, "Non-hydrostatic LATBC data set, but neither RHO+THETA_V nor P,T provided!")
           END IF

         ELSE
           
           IF (lhave_ps_geop .AND. lhave_temp) THEN
             latbc%buffer%lread_temp        = .TRUE.
             latbc%buffer%lread_ps_geop     = .TRUE.
             latbc%buffer%lconvert_omega2w  = .TRUE.
             latbc%buffer%lcompute_hhl_pres = .TRUE.
           ELSE
             CALL finish(routine, "Hydrostatic LATBC data set, but PS,GEOP,T not provided!")
           END IF

         END IF

         latbc%buffer%lread_vn  = .FALSE.
         latbc%buffer%lread_u_v = .FALSE.
         IF (lhave_vn) THEN
           latbc%buffer%lread_vn = .TRUE.
         ELSE
           IF (lhave_u .AND. lhave_v) THEN
             latbc%buffer%lread_u_v = .TRUE.
           ELSE
             CALL finish(routine, "No VN or U&V available in LATBC data set!")
           END IF
         END IF


         !
         ! Consistency checks
         ! 
         IF (latbc_config%init_latbc_from_fg .AND. .NOT. latbc%buffer%lread_hhl) THEN
           CALL finish(routine, "Init LATBC from first guess requires BCs from non-hydrostatic model!")
         END IF


         !
         ! Write some status output:
         !
         IF (latbc%buffer%lread_theta_rho) THEN
           CALL message(routine,'Prognostic thermodynamic variables (RHO and THETA_V) are read from file.')
         ENDIF

         IF (.NOT. latbc%buffer%lread_qr) THEN
           CALL message(routine,'Rain water (QR) not available in input data.')
         ENDIF

         IF (.NOT. latbc%buffer%lread_qs) THEN
            CALL message(routine,'Snow water (QS) not available in input data.')
         ENDIF

         IF (latbc%buffer%lread_hhl) THEN
            CALL message(routine,'Input levels (HHL) are read from file.')
         ELSE
            CALL message(routine,'Input levels (HHL) are computed from sfc geopotential.')
         ENDIF

         IF (.NOT. latbc%buffer%lread_w) THEN
           CALL message(routine, "Neither W nor OMEGA provided! W is set to zero at LBCs")
         ELSE IF (latbc%buffer%lconvert_omega2w) THEN
            CALL message(routine,'Compute W from OMEGA.')
         ENDIF

         IF (latbc%buffer%lread_ps_geop) THEN
           CALL message(routine,'PS and GEOP are read from file.')
         ELSE IF (lhave_ps_geop) THEN
           CALL message(routine,'PS and GEOP are ignored.')
         END IF

         IF (latbc%buffer%lcompute_hhl_pres) THEN
           CALL message(routine,'HHL and PRES are computed based on PS and GEOP.')
         END IF

         IF (latbc%buffer%lread_pres) THEN
           CALL message(routine,'PRES is read from file.')
         ELSE
           CALL message(routine,'PRES is diagnosed.')
         END IF

         IF (latbc%buffer%lread_temp) THEN
           CALL message(routine,'TEMP is read from file.')
         ELSE
           CALL message(routine,'TEMP is diagnosed.')
         END IF

         IF (latbc%buffer%lread_vn) THEN
           CALL message(routine,'VN is read from file.')
         ELSE
           CALL message(routine,'U,V are read from file.')
         END IF

       ENDIF

      ! broadcast data to prefetching and compute PE's
      ! public constant: p_comm_work_pref_compute_pe0
      CALL p_bcast(latbc%buffer%psvar,                    p_comm_work_pref_compute_pe0, p_comm_work_pref)
      CALL p_bcast(latbc%buffer%geop_ml_var,              p_comm_work_pref_compute_pe0, p_comm_work_pref)
      CALL p_bcast(latbc%buffer%hhl_var,                  p_comm_work_pref_compute_pe0, p_comm_work_pref)
      CALL p_bcast(latbc%buffer%lread_qs,                 p_comm_work_pref_compute_pe0, p_comm_work_pref)
      CALL p_bcast(latbc%buffer%lread_qr,                 p_comm_work_pref_compute_pe0, p_comm_work_pref)
      CALL p_bcast(latbc%buffer%lread_vn,                 p_comm_work_pref_compute_pe0, p_comm_work_pref)
      CALL p_bcast(latbc%buffer%lread_u_v,                p_comm_work_pref_compute_pe0, p_comm_work_pref)
      CALL p_bcast(latbc%buffer%lread_w,                  p_comm_work_pref_compute_pe0, p_comm_work_pref)

      CALL p_bcast(latbc%buffer%lread_hhl,                p_comm_work_pref_compute_pe0, p_comm_work_pref)
      CALL p_bcast(latbc%buffer%lread_theta_rho,          p_comm_work_pref_compute_pe0, p_comm_work_pref)
      CALL p_bcast(latbc%buffer%lread_ps_geop,            p_comm_work_pref_compute_pe0, p_comm_work_pref)
      CALL p_bcast(latbc%buffer%lread_pres,               p_comm_work_pref_compute_pe0, p_comm_work_pref)
      CALL p_bcast(latbc%buffer%lread_temp,               p_comm_work_pref_compute_pe0, p_comm_work_pref)
      CALL p_bcast(latbc%buffer%lconvert_omega2w,         p_comm_work_pref_compute_pe0, p_comm_work_pref)
      CALL p_bcast(latbc%buffer%lcompute_hhl_pres,        p_comm_work_pref_compute_pe0, p_comm_work_pref)
#endif

    END SUBROUTINE check_variables


    !-------------------------------------------------------------------------------------------------
    !> Replicates data needed for async prefetch on the prefetch proc.
    !  ATTENTION: The data is not completely replicated, only as far as needed for prefetch.
    !
    !  This routine has to be called by all PEs (work and prefetch)
    !
    SUBROUTINE replicate_data_on_pref_proc(patch_data, bcast_root)
      TYPE(t_patch_data),  INTENT(INOUT) :: patch_data
      INTEGER,             INTENT(IN) :: bcast_root

#ifndef NOMPI
      ! local variables
      CHARACTER(len=*), PARAMETER   :: routine = modname//"::replicate_data_on_pref_proc"
      INTEGER                       :: info_size, i, iv, nelems, nv, n, list_info, all_var, &
           &                           all_nvars, nvars, i2, ierrstat
      LOGICAL                       :: is_pref
      INTEGER, ALLOCATABLE          :: info_storage(:,:)
      TYPE(t_list_element), POINTER :: element
      TYPE(t_var_metadata)          :: info
      TYPE(t_var_list)              :: p_var_list
      ! var_list_name should have at least the length of var_list names
      CHARACTER(LEN=256)            :: var_list_name

      ! get the size - in default INTEGER words - which is needed to
      ! hold the contents of TYPE(t_var_metadata)
      info_size = SIZE(TRANSFER(info, (/ 0 /)))

      is_pref = my_process_is_pref()
      ! get the number of var lists
      IF (.NOT. is_pref) nv = nvar_lists
      CALL p_bcast(nv, bcast_root, p_comm_work_2_pref)

      IF (.NOT. is_pref) THEN
         all_nvars = 0
         DO i = 1, nvar_lists

            ! Count the number of variable entries
            element => var_lists(i)%p%first_list_element
            !   IF(element%field%info%used_dimensions(2) == 0) CYCLE
            nvars = 0
            DO
               IF(.NOT.ASSOCIATED(element)) EXIT
               !      IF(element%field%info%used_dimensions(2) == 0) CYCLE
               nvars = nvars+1
               element => element%next_list_element
            ENDDO
            all_nvars = all_nvars + nvars
         ENDDO
      ENDIF

      ! get the number of var lists
      IF (.NOT. is_pref) all_var = all_nvars
      CALL p_bcast(all_var, bcast_root, p_comm_work_2_pref)

      IF (all_var <= 0) RETURN

      ! allocate the array of variables
      ALLOCATE(patch_data%var_data(all_var))

      i2 = 0
      ! For each var list, get its components
      DO iv = 1, nv

         ! Send name
         IF (.NOT. is_pref) var_list_name = var_lists(iv)%p%name
         CALL p_bcast(var_list_name, bcast_root, p_comm_work_2_pref)

         IF (.NOT. is_pref) THEN
            ! Count the number of variable entries
            element => var_lists(iv)%p%first_list_element
            nelems = 0
            DO
               IF(.NOT.ASSOCIATED(element)) EXIT
               nelems = nelems+1
               element => element%next_list_element
            ENDDO
            list_info = nelems
         ENDIF

         ! Send basic info:
         CALL p_bcast(list_info, bcast_root, p_comm_work_2_pref)

         IF (is_pref) THEN
            nelems = list_info
            ! Create var list
            CALL new_var_list( p_var_list, var_list_name)
         ENDIF

         ! Get the binary representation of all info members of the
         ! variables of the list and send it to the receiver.  Using
         ! the Fortran TRANSFER intrinsic may seem like a hack, but it
         ! has the advantage that it is completely independent from
         ! the actual declaration if TYPE(t_var_metadata).  Thus
         ! members may added to or removed from TYPE(t_var_metadata)
         ! without affecting the code below and we don't have an
         ! additional cross dependency between TYPE(t_var_metadata)
         ! and this module.

         ALLOCATE(info_storage(info_size, nelems), STAT=ierrstat)
         IF (ierrstat /= SUCCESS) CALL finish(routine, "ALLOCATE failed!")

         IF (.NOT. is_pref) THEN
            element => var_lists(iv)%p%first_list_element
            nelems = 0
            DO
               IF(.NOT.ASSOCIATED(element)) EXIT
               i2 = i2 + 1
               patch_data%var_data(i2)%info = element%field%info
               nelems = nelems+1
               info_storage(:,nelems) = TRANSFER(element%field%info, (/ 0 /))
               element => element%next_list_element
            ENDDO
         ENDIF

         ! Send binary representation of all info members

         CALL p_bcast(info_storage, bcast_root, p_comm_work_2_pref)

         IF (is_pref) THEN

            ! Insert elements into var list
            p_var_list%p%first_list_element => NULL()
            element => NULL() ! Safety only
            DO n = 1, nelems
               IF(.NOT.ASSOCIATED(p_var_list%p%first_list_element)) THEN
                  ALLOCATE(p_var_list%p%first_list_element)
                  element => p_var_list%p%first_list_element
               ELSE
                  ALLOCATE(element%next_list_element)
                  element => element%next_list_element
               ENDIF

               i2 = i2 + 1
               element%next_list_element => NULL()

               ! Set info structure from binary representation in info_storage
               element%field%info = TRANSFER(info_storage(:, n), info)
               patch_data%var_data(i2)%info = element%field%info
            ENDDO
         ENDIF
         DEALLOCATE(info_storage, STAT=ierrstat)
         IF (ierrstat /= SUCCESS) CALL finish(routine, "ALLOCATE failed!")
      ENDDO
#endif

    END SUBROUTINE replicate_data_on_pref_proc


    !------------------------------------------------------------------------------------------------
    !> Sets the reorder_data for cells/edges/verts
    !  ATTENTION: This routine must only be called on work and test PE
    !             (i.e. not on prefetching PEs)
    !             The arguments don't make sense on the prefetching PE anyways
    !
    SUBROUTINE set_reorder_data(n_points_g, n_points, owner_mask, glb_index, p_reo)

      INTEGER, INTENT(IN) :: n_points_g      ! Global number of cells/edges/verts in logical patch
      INTEGER, INTENT(IN) :: n_points        ! Local number of cells/edges/verts in logical patch
      LOGICAL, INTENT(IN) :: owner_mask(:,:) ! owner_mask for logical patch
      INTEGER, INTENT(IN) :: glb_index(:)    ! glb_index for logical patch
      TYPE(t_reorder_data), INTENT(INOUT) :: p_reo ! Result: reorder info

#ifndef NOMPI
      ! local variables
      INTEGER :: i, n, il, ib, mpi_error, ierrstat
      LOGICAL, ALLOCATABLE :: phys_owner_mask(:) ! owner mask for physical patch
      INTEGER, ALLOCATABLE :: glbidx_own(:), glbidx_glb(:), reorder_index_log_dom(:)

      CHARACTER(LEN=*), PARAMETER :: routine = modname//"::set_reorder_data"

      ! Just for safety
      IF(my_process_is_pref()) CALL finish(routine, 'Must not be called on Prefetching PE')

      ! Set the physical patch owner mask
      ALLOCATE(phys_owner_mask(n_points))
      DO i = 1, n_points
         il = idx_no(i)
         ib = blk_no(i)
         phys_owner_mask(i) = owner_mask(il,ib)
      ENDDO

      ! Get number of owned cells/edges/verts (without halos, physical patch only)
      p_reo%n_own = COUNT(phys_owner_mask(:))

      !   WRITE(*,*) 'set_reorder_data p_pe_work ', p_pe_work , ' p_reo%n_own ', p_reo%n_own, ' n_points ', n_points

      ! Set index arrays to own cells/edges/verts
      ALLOCATE(p_reo%own_idx(p_reo%n_own), STAT=ierrstat)
      IF (ierrstat /= SUCCESS) CALL finish(routine, "ALLOCATE failed!")
      ALLOCATE(p_reo%own_blk(p_reo%n_own), STAT=ierrstat)
      IF (ierrstat /= SUCCESS) CALL finish(routine, "ALLOCATE failed!")

      ! Global index of my own points
      ALLOCATE(glbidx_own(p_reo%n_own), STAT=ierrstat)
      IF (ierrstat /= SUCCESS) CALL finish(routine, "ALLOCATE failed!")

      n = 0
      DO i = 1, n_points
         IF(phys_owner_mask(i)) THEN
            n = n+1
            p_reo%own_idx(n) = idx_no(i)
            p_reo%own_blk(n) = blk_no(i)
            glbidx_own(n)  = glb_index(i)
         ENDIF
      ENDDO

      ! Gather the number of own points for every PE into p_reo%pe_own
      ALLOCATE(p_reo%pe_own(0:p_n_work-1), STAT=ierrstat)
      IF (ierrstat /= SUCCESS) CALL finish(routine, "ALLOCATE failed!")
      ALLOCATE(p_reo%pe_off(0:p_n_work-1), STAT=ierrstat)
      IF (ierrstat  /= SUCCESS) CALL finish(routine, "ALLOCATE failed!")

      ! make sure all are done
      ! CALL p_barrier(comm=p_comm_work)

      ! Gather the number of own points for every PE into p_reo%pe_own
      CALL MPI_Allgather(p_reo%n_own,  1, p_int, &
           p_reo%pe_own, 1, p_int, &
           p_comm_work, mpi_error)

      CALL check_mpi_error(routine, 'MPI_Allgather', mpi_error, .TRUE.)

      ! Get offset within result array
      p_reo%pe_off(0) = 0
      DO i = 1, p_n_work-1
         p_reo%pe_off(i) = p_reo%pe_off(i-1) + p_reo%pe_own(i-1)
      ENDDO

      ! Get global number of points for current (physical!) patch
      p_reo%n_glb = SUM(p_reo%pe_own(:))

      ! Get the global index numbers of the data when it is gathered on PE 0
      ! exactly in the same order as it is retrieved later during prefetching.
      ALLOCATE(glbidx_glb(p_reo%n_glb), STAT=ierrstat)
      IF (ierrstat /= SUCCESS) CALL finish(routine, "ALLOCATE failed!")

      ! make sure all are done
      ! CALL p_barrier(comm=p_comm_work)

      CALL MPI_Allgatherv(glbidx_own, p_reo%n_own, p_int, &
           glbidx_glb, p_reo%pe_own, p_reo%pe_off, p_int, &
           p_comm_work, mpi_error)

      CALL check_mpi_error(routine, 'MPI_Allgatherv', mpi_error, .TRUE.)

      ! Get reorder_index
      ALLOCATE(p_reo%reorder_index(p_reo%n_glb), STAT=ierrstat)
      IF (ierrstat /= SUCCESS) CALL finish(routine, "ALLOCATE failed!")

      ! Spans the complete logical domain
      ALLOCATE(reorder_index_log_dom(n_points_g), STAT=ierrstat)
      IF (ierrstat /= SUCCESS) CALL finish(routine, "ALLOCATE failed!")
      reorder_index_log_dom(:) = 0

      DO i = 1, p_reo%n_glb
         ! Reorder_index_log_dom stores where a global point in logical domain comes from.
         ! It is nonzero only at the physical patch locations
         reorder_index_log_dom(glbidx_glb(i)) = i
      ENDDO

      ! Gather the reorder index for the physical domain
      n = 0
      DO i = 1, n_points_g
         IF(reorder_index_log_dom(i)>0) THEN
            n = n+1
            p_reo%reorder_index(n) = reorder_index_log_dom(i)
         ENDIF
      ENDDO

      ! Safety check
      IF(n/=p_reo%n_glb) THEN
         WRITE (message_text, *) 'Reordering failed: n=',n, ' /= p_reo%n_glb=',p_reo%n_glb
         CALL finish(routine, message_text)
      ENDIF

      DEALLOCATE(phys_owner_mask, glbidx_own, glbidx_glb, reorder_index_log_dom, STAT=ierrstat)
      IF (ierrstat /= SUCCESS) CALL finish(routine, "DEALLOCATE failed!")
#endif

    END SUBROUTINE set_reorder_data


    !------------------------------------------------------------------------------------------------
    !
    ! Transfers reorder data to restart PEs.
    !
    SUBROUTINE transfer_reorder_data(bcast_root, p_reo)
      INTEGER,              INTENT(IN)    :: bcast_root
      TYPE(t_reorder_data), INTENT(INOUT) :: p_reo

#ifndef NOMPI
      ! local variables
      INTEGER                             :: ierrstat
      CHARACTER(LEN=*), PARAMETER :: routine = modname//"::transfer_reorder_data"

      !transfer the global number of points, this is not known on prefetching PE
      CALL p_bcast(p_reo%n_glb, bcast_root, p_comm_work_2_pref)

      IF(my_process_is_pref())THEN

         ! on prefetch PE: n_own=0, own_ide and own_blk are not allocated
         p_reo%n_own = 0

         ! pe_own must be allocated for num_work_procs, not for p_n_work
         ALLOCATE(p_reo%pe_own(0:num_work_procs-1), STAT=ierrstat)
         IF(ierrstat /= SUCCESS) CALL finish(routine, "ALLOCATE failed!")

         ALLOCATE(p_reo%pe_off(0:num_work_procs-1), STAT=ierrstat)
         IF(ierrstat /= SUCCESS) CALL finish(routine, "ALLOCATE failed!")

         ALLOCATE(p_reo%reorder_index(p_reo%n_glb), STAT=ierrstat)
         IF(ierrstat /= SUCCESS) CALL finish(routine, "ALLOCATE failed!")
      ENDIF

      CALL p_bcast(p_reo%pe_own,        bcast_root, p_comm_work_2_pref)
      CALL p_bcast(p_reo%pe_off,        bcast_root, p_comm_work_2_pref)
      CALL p_bcast(p_reo%reorder_index, bcast_root, p_comm_work_2_pref)
#endif
    END SUBROUTINE  transfer_reorder_data


    !------------------------------------------------------------------------------------------------
    !> Initializes the remote memory window for asynchronous prefetch.
    !
    SUBROUTINE init_remote_memory_window(latbc, StrLowCasegrp)
      TYPE (t_latbc_data),        INTENT(INOUT) :: latbc
      CHARACTER(LEN=VARNAME_LEN), INTENT(IN)    :: StrLowCasegrp(:) !< grp name in lower case letter

#ifndef NOMPI
      INTEGER :: ierrstat, iv, jp, nlevs
      INTEGER (KIND=MPI_ADDRESS_KIND) :: mem_size
      LOGICAL ,ALLOCATABLE :: grp_vars_bool(:)
      CHARACTER(LEN=*), PARAMETER :: routine = modname//"::init_memory_window"

      latbc%patch_data%mem_win%mpi_win = MPI_WIN_NULL

      ! Get size and offset of the data for the input
      mem_size = 0_i8

      ALLOCATE(grp_vars_bool(latbc%buffer%ngrp_vars))
      ALLOCATE(latbc%buffer%hgrid(latbc%buffer%ngrp_vars))

      grp_vars_bool(1:latbc%buffer%ngrp_vars) = .FALSE.
      
      ! Go over all input variables
      DO iv = 1, SIZE(latbc%patch_data%var_data)
         DO jp = 1, latbc%buffer%ngrp_vars
            ! Use only the variables of time level 1 (".TL1") to determine memory sizes.
            IF((TRIM(StrLowCasegrp(jp)) == TRIM(latbc%patch_data%var_data(iv)%info%name)) .OR. &
                 & (TRIM(StrLowCasegrp(jp))//TIMELEVEL_SUFFIX//'1' == TRIM(latbc%patch_data%var_data(iv)%info%name))) THEN

               nlevs = 0
               IF(.NOT. grp_vars_bool(jp))  THEN
                  IF (latbc%patch_data%var_data(iv)%info%ndims == 2) THEN
                     nlevs = 1
                  ELSE
                     nlevs = latbc%buffer%nlev(jp) 
                  ENDIF

                  IF (nlevs == 0) CYCLE

                  SELECT CASE (latbc%patch_data%var_data(iv)%info%hgrid)

                  CASE (GRID_UNSTRUCTURED_CELL)
                     mem_size = mem_size + INT(nlevs*latbc%patch_data%cells%n_own,i8)

                     IF(my_process_is_work())THEN
                        ! allocate the buffer sizes for variables on compute processors
                        ALLOCATE(latbc%buffer%vars(jp)%buffer(nproma, nlevs, &
                          &      latbc%patch_data%nblks_c), STAT=ierrstat)
                        IF (ierrstat /= SUCCESS) CALL finish(routine, "ALLOCATE failed!")
                     ENDIF

                     ! variable stored in cell center location
                     latbc%buffer%hgrid(jp) = latbc%patch_data%var_data(iv)%info%hgrid

                  CASE (GRID_UNSTRUCTURED_EDGE)
                     mem_size = mem_size + INT(nlevs*latbc%patch_data%edges%n_own,i8)

                     IF(my_process_is_work())THEN
                        ! allocate the buffer sizes for variables on compute processors
                        ALLOCATE(latbc%buffer%vars(jp)%buffer(nproma, nlevs, &
                          &      latbc%patch_data%nblks_e), STAT=ierrstat)
                        IF (ierrstat /= SUCCESS) CALL finish(routine, "ALLOCATE failed!")
                     ENDIF

                     ! variable stored in edge center of a cell
                     latbc%buffer%hgrid(jp) = latbc%patch_data%var_data(iv)%info%hgrid

                  CASE DEFAULT
                     CALL finish(routine,'Unknown grid type!')
                  END SELECT

                  grp_vars_bool(jp) = .TRUE.

               ENDIF
            ENDIF
         ENDDO
      ENDDO ! vars

      IF (latbc_config%itype_latbc == LATBC_TYPE_EXT) THEN
         DO jp = 1, latbc%buffer%ngrp_vars
            IF (TRIM(latbc%buffer%mapped_name(jp)) == TRIM(latbc%buffer%geop_ml_var)) THEN
               ! Memory for GEOSP variable taken as memory equivalent to 1 level of z_ifc
               ! as the variable GEOSP doesn't exist in metadata
               mem_size = mem_size + INT(1*latbc%patch_data%cells%n_own,i8)

               IF(my_process_is_work())THEN
                  ! allocate the buffer sizes for variable 'GEOSP' on compute processors
                  ALLOCATE(latbc%buffer%vars(jp)%buffer(nproma, 1, latbc%patch_data%nblks_c), STAT=ierrstat)
                  IF (ierrstat /= SUCCESS) CALL finish(routine, "ALLOCATE failed!")
               ENDIF

               ! variable GEOSP is stored in cell center location
               latbc%buffer%hgrid(jp) = GRID_UNSTRUCTURED_CELL
            ENDIF
         ENDDO
      ENDIF

      ! allocate amount of memory needed with MPI_Alloc_mem
      CALL allocate_mem_noncray(latbc%patch_data, MAX(mem_size,1_i8))
#endif

    END SUBROUTINE init_remote_memory_window


    !------------------------------------------------------------------------------------------------
    !> allocate amount of memory needed with MPI_Alloc_mem
    !
    !  @note Implementation for non-Cray pointers
    !
    SUBROUTINE allocate_mem_noncray(patch_data, mem_size)

      TYPE(t_patch_data),              INTENT(INOUT) :: patch_data
#ifdef NOMPI
      INTEGER,                         INTENT(IN)    :: mem_size
#else
      INTEGER (KIND=MPI_ADDRESS_KIND), INTENT(IN)    :: mem_size

      ! local variables
      CHARACTER(LEN=*), PARAMETER :: routine = modname//"::allocate_mem_noncray"
      TYPE(c_ptr)                     :: c_mem_ptr
      INTEGER                         :: mpierr, nbytes_real
      INTEGER (KIND=MPI_ADDRESS_KIND) :: mem_bytes

      ! Get the amount of bytes per REAL*4 variable (as used in MPI
      ! communication)
      CALL MPI_Type_extent(p_real_sp, nbytes_real, mpierr)

      ! For the IO PEs the amount of memory needed is 0 - allocate at least 1 word there:
      mem_bytes = mem_size*INT(nbytes_real,i8)

      ! TYPE(c_ptr) and INTEGER(KIND=MPI_ADDRESS_KIND) do NOT necessarily have the same size!!!
      ! So check if at least c_intptr_t and MPI_ADDRESS_KIND are the same, else we may get
      ! into deep, deep troubles!
      ! There is still a slight probability that TYPE(c_ptr) does not have the size indicated
      ! by c_intptr_t since the standard only requires c_intptr_t is big enough to hold pointers
      ! (so it may be bigger than a pointer), but I hope no vendor screws up its ISO_C_BINDING
      ! in such a way!!!
      ! If c_intptr_t<=0, this type is not defined and we can't do this check, of course.

      IF(c_intptr_t > 0 .AND. c_intptr_t /= MPI_ADDRESS_KIND) &
           & CALL finish(routine,'c_intptr_t /= MPI_ADDRESS_KIND, too dangerous to proceed!')

      CALL MPI_Alloc_mem(mem_bytes, MPI_INFO_NULL, c_mem_ptr, mpierr)

      NULLIFY(patch_data%mem_win%mem_ptr_sp)
      CALL C_F_POINTER(c_mem_ptr, patch_data%mem_win%mem_ptr_sp, (/ mem_size /) )

      ! Create memory window for communication
      patch_data%mem_win%mem_ptr_sp(:) = 0._sp
      CALL MPI_Win_create( patch_data%mem_win%mem_ptr_sp, mem_bytes, nbytes_real, MPI_INFO_NULL,&
        &                  p_comm_work_pref, patch_data%mem_win%mpi_win, mpierr )
      IF (mpierr /= 0) CALL finish(routine, "MPI error!")
#endif

    END SUBROUTINE allocate_mem_noncray

END MODULE mo_async_latbc<|MERGE_RESOLUTION|>--- conflicted
+++ resolved
@@ -433,14 +433,9 @@
 
       TYPE (t_dictionary)           :: latbc_varnames_dict
       TYPE(t_netcdf_att_int)        :: opt_att(2)            ! optional attribute values
-<<<<<<< HEAD
       INTEGER                       :: ierrstat, ic, idx_c, blk_c
-      
-=======
-      INTEGER                       :: ierrstat
       LOGICAL                       :: is_pref
 
->>>>>>> ec23d4a3
       ! bcast_root is not used in this case
       bcast_root = 0
 
