!>
!! This module contains the I/O routines for lateral boundary nudging 
!!
!! @author M. Pondkule (DWD)
!!
!!
!! @par Revision History
!! Initial release by M. Pondkule, DWD (2013-10-31)
!!
!!
!! @par Copyright and License
!!
!! This code is subject to the DWD and MPI-M-Software-License-Agreement in
!! its most recent form.
!! Please see the file LICENSE in the root of the source tree for this code.
!! Where software is supplied by third parties, it is indicated in the
!! headers of the routines.
!!
!!
!! ------------------------------------------------------------------------
!! Which fields are read from the lateral boundary conditions file?
!! ------------------------------------------------------------------------
!!
!! This question is answered independently from the "init_icon"
!! namelist parameter of the initial state setup!
!!
!! - If "VN" is available, then it is read from file, otherwise "U","V".
!! - "W" is optional and read if available in the input data (note that "W" may in fact contain OMEGA).
!! - "QV", "QC", "QI" are always read
!! - "QR", "QS" are read if available
!!
!! The other fields for the lateral boundary conditions are read
!! from file, based on the following decision tree.  Note that the
!! basic distinction between input from non-hydrostatic and
!! hydrostatic models is made on the availability of the HHL field.
!!
!!                            +------------------+
!!                            |  HHL available?  |
!!                            +------------------+
!!                                     |
!!                     ______yes_______|________no________
!!                     |                                  |
!!         +--------------------------+            +------------------------+
!!         | RHO & THETA_V available? |            | PS,GEOP & T available? |
!!         +--------------------------+            +------------------------+
!!                     |                                        |
!!           ____yes___|____no______                    ___yes__|________no___________
!!           |                      |                  |                              |
!!           |               +----------------+        |                          +--------+
!! * read HHL,RHO,THETA_V    | P,T available? |     * read in PS,GEOP,T           | ERROR! | 
!! * read W if available     |                |     * read OMEGA if available     |        |
!! * ignore PS,GEOP          +----------------+     * compute P,HHL               +--------+
!! * diagnose P,T                   |               * CALL OMEGA -> W
!!                          ___yes__|___no____
!!                         |                  |
!!                         |               +--------+
!!                    * read HHL,P,T       | ERROR! |
!!                    * ignore PS,GEOP     +--------+
!!                    * read W if available
!!
!!
!! Afterwards, we 
!! - re-compute the virtual temperature (inside the vertical
!!   interpolation subroutine)
!! - (re-)compute RHO (inside the vertical interpolation subroutine)
!! - perform vertical interpolation
!!
!!
!!
!! ------------------------------------------------------------------------
!! Read-in of lateral boundary data: General Overview of the Implementation
!! ------------------------------------------------------------------------
!! 
!! Note: This short documentation focuses on the "asynchronous
!! prefetching" mode only, the old (possibly deprecated) synchronous
!! read-in of the boundary data, "mo_sync_latbc.f90", is not covered.
!! 
!! Read-in of boundary data is invoked via
!!   CALL recv_latbc_data
!! in the time loop (module "mo_nh_stepping").
!! 
!! 
!! Modules related to (asynchronous) boundary data read-in:
!! --------------------------------------------------------
!! 
!! src/io/atmo/mo_async_latbc.f90              : Setup of the boundary data read-in functionality
!! src/io/atmo/mo_async_utils.f90              : * Initialisation, allocation
!!                                               * Top level routines: "read-in" (e.g. "recv_latbc_data")
!!                                               * Top level routines: "fetch" (see explanation below)
!! src/io/atmo/mo_async_latbc_types.f90        : Declaration of data types.
!! src/io/atmo/mo_latbc_read_recv.f90          : Low level routines: 
!!                                               read-in and sending of field data via MPI
!! 
!! src/atm_dyn_iconam/mo_initicon_types.f90    : Type declarations for the final destination buffers
!! src/atm_dyn_iconam/mo_nh_nest_utilities.f90 : Actual usage of the boundary data: buffers -> tendencies
!! 
!! src/namelists/mo_limarea_nml.f90            : Namelist "limarea_nml"
!! src/configure_model/mo_limarea_config.f90   : Configuration state (filled by namelist)
!! 
!! 
!! 
!! Important notes for understanding the read-in process:
!! ------------------------------------------------------
!! 
!! * General switch: "latbc_config%itype_latbc" (INTEGER)
!! 
!!   This is set to the value LATBC_TYPE_EXT when the field data is
!!   read from an external file (default situation).
!! 
!! * General switch: "latbc_config%lsparse_latbc" (LOGICAL)
!! 
!!   Lateral boundary data can be provided either as a boundary strip
!!   or as the complete field, including the (unused) interior points.
!! 
!! * Variables which are considered for boundary data read-in are
!!   contained in the variable group LATBC_PREFETCH_VARS.
!!   Buffers are set up and allocated for group members.
!! 
!! * Most important data types: "t_latbc_data", and contained therein: "t_buffer"
!! 
!!   Defined in src/io/atmo/mo_async_latbc_types.f90 These derived
!!   data types contain the raw data, that has been read from file,
!!   together with a number of configurations settings
!!   (LOGICAL-Flags), e.g. if specific optional fields are requested.
!! 
!! * "Decision tree": 
!! 
!!   During the setup phase, the boundary data module opens the first
!!   boundary data file and analyzes its contents (subroutine
!!   "check_variables" in "mo_async_latbc", contains numerous calls of
!!   "test_cdi_varID").
!! 
!!   According to the available data, several LOGICAL flags
!!   "lread_XXX" are set in the intermediate buffer "latbc%buffer".
!!
!! * Distinction between "read-in" and "fetch"
!! 
!!   (In the module "mo_async_latbc_utils":)
!!   "read-in": A list of variables is read from file into a buffer.
!!              * executed on the read-in process.
!!              * reads all fields of the group LATBC_TYPE_EXT
!!              * the intermediate buffer may have only the size of
!!              * the boundary strip.
!!              * most important subroutine in this context:
!!                "prefetch_latbc_data" and, therein, "CALL
!!                prefetch_cdi_3d".
!!
!!   "Fetch": Copies the data from the intermediate buffer into
!!            ICON-internal variables.
!!              * executed on the compute processes.
!!              * copy/processing of the fields depends on the
!!                "lread_XXX" flags (see above), followed by vertical
!!                interpolation.
!!              * most important subroutine in this context:
!!                compute_latbc_intp_data (mo_async_utils) and,
!!                therein, "CALL fetch_from_buffer".
!!              * Note that the "ICON-internal variables" are not the
!!                prognostic fields, but again intermediate buffers of
!!                the data type "t_init_state" (Modul
!!                "mo_initicon_types").
!!                Example: "latbc%latbc_data(tlev)%atm_in%u", which is
!!                then later processed into tendencies (in
!!                "mo_nh_nest_utilities").
!! 
!! * Recipe: How to implement additional boundary data
!! 
!!   1) Modify the "add_var" calls of the new fields in the ICON code,
!!      such that these variables become members of the group
!!      "LATBC_TYPE_EXT".
!!   2) Extend the data type "t_buffer" by a LOGICAL flag for the new
!!      field "lread_XXX".
!!   3) Subroutine "check_variables" in "mo_async_latbc": Additional
!!      test, if the new field is available in the boundary data file;
!!      set the flag "lread_XXX" accordingly.
!!   4) Extend the "t_latbc_data" data structure by a buffer for the
!!      new field, similar to the contents of
!!      "latbc%latbc_data(tlev)%atm_in".
!!   5) Subroutine "compute_latbc_icon_data": Additional call to
!!      "fetch_from_buffer", contained in an IF-condition "IF
!!      (lread_XXX) ...".
!!   6) Implement the vertical interpolation for the new field.
!!   7) Use the new data in the application code.
!! 
!! 

!----------------------------
#include "omp_definitions.inc"
!----------------------------

MODULE mo_async_latbc

  USE, INTRINSIC :: ISO_C_BINDING, ONLY: c_ptr, c_f_pointer

#ifndef NOMPI
    USE mpi
#endif

    ! basic modules
    USE mo_kind,                      ONLY: i8, sp
    USE mo_exception,                 ONLY: finish, message, message_text
    USE mo_mpi,                       ONLY: stop_mpi, my_process_is_pref, &
         &                                  my_process_is_mpi_test, p_real_sp, &
         &                                  p_reduce, mpi_sum, p_allgather, &
         &                                  p_allgatherv, p_bcast
    USE mo_parallel_config,           ONLY: nproma, num_prefetch_proc
    USE mo_decomposition_tools,       ONLY: t_grid_domain_decomp_info
    USE mo_model_domain,              ONLY: p_patch, t_patch
    ! MPI Communicators
    USE mo_mpi,                       ONLY: p_comm_work, p_comm_work_pref, p_comm_work_2_pref
    ! MPI Communication routines
    ! MPI Process type intrinsics
    USE mo_mpi,                       ONLY: my_process_is_work
    ! MPI Process group sizes
    USE mo_mpi,                       ONLY: num_work_procs
    ! Processor numbers
    USE mo_mpi,                       ONLY: p_pe_work, p_work_pe0, p_comm_work_pref_compute_pe0
    USE mo_time_config,               ONLY: time_config
    USE mo_reorder_info,              ONLY: t_reorder_info
    USE mo_async_latbc_types,         ONLY: t_patch_data, t_buffer, &
                                            t_latbc_data, t_mem_win
    USE mo_grid_config,               ONLY: nroot
    USE mo_async_latbc_utils,         ONLY: prefetch_latbc_data, read_init_latbc_data, async_init_latbc_data,&
         &                                  compute_wait_for_async_pref, compute_shutdown_async_pref, &
         &                                  async_pref_send_handshake,  async_pref_wait_for_start, &
         &                                  allocate_pref_latbc_data
    USE mo_impl_constants,            ONLY: SUCCESS, MAX_CHAR_LENGTH, TIMELEVEL_SUFFIX
    USE mo_cdi_constants,             ONLY: GRID_UNSTRUCTURED_CELL, GRID_UNSTRUCTURED_EDGE
    USE mo_communication,             ONLY: idx_no, blk_no
    USE mo_nonhydro_state,            ONLY: p_nh_state
    USE mo_intp_data_strc,            ONLY: p_int_state
    USE mo_ext_data_state,            ONLY: ext_data
    USE mo_linked_list,               ONLY: t_var_list, t_list_element
    USE mo_var_metadata_types,        ONLY: t_var_metadata, VARNAME_LEN
    USE mo_var_list,                  ONLY: nvar_lists, var_lists, new_var_list, &
         &                                  collect_group
    USE mo_limarea_config,            ONLY: latbc_config, generate_filename, LATBC_TYPE_EXT
    USE mo_dictionary,                ONLY: t_dictionary, dict_get, dict_init, dict_loadfile, &
         &                                  dict_finalize
    USE mo_util_string,               ONLY: add_to_list, tolower
    USE mo_util_sort,                 ONLY: quicksort
    USE mo_time_config,               ONLY: time_config
    USE mtime,                        ONLY: datetime, OPERATOR(+)
    USE mo_cdi,                       ONLY: vlistInqVarZaxis , streamOpenRead, streamInqVlist, &
         &                                  vlistNvars, zaxisInqSize, vlistInqVarName,         &
         &                                  streamClose, streamInqFiletype,                    &
         &                                  FILETYPE_NC2, FILETYPE_NC4, FILETYPE_GRB2,         &
         &                                  cdi_max_name
    USE mo_read_interface,            ONLY: nf
    USE mo_io_util,                   ONLY: read_netcdf_int_1d, t_netcdf_att_int
    USE mo_util_file,                 ONLY: util_filesize
    USE mo_util_cdi,                  ONLY: test_cdi_varID, cdiGetStringError
#ifdef YAC_coupling
    USE mo_coupling_config,           ONLY: is_coupled_run
    USE mo_io_coupling,               ONLY: construct_io_coupler, destruct_io_coupler
#endif

    IMPLICIT NONE

    INCLUDE 'netcdf.inc'

    PRIVATE

    ! subroutines
    PUBLIC :: prefetch_main_proc
    PUBLIC :: init_prefetch
    PUBLIC :: close_prefetch


    !------------------------------------------------------------------------------------------------
    ! CONSTANTS
    !------------------------------------------------------------------------------------------------

    ! common constant strings
    CHARACTER(LEN=*), PARAMETER :: modname = 'mo_async_latbc'

    ! variables in this group are ICON, COSMO or IFS data which are
    ! read by the prefetch PE:
    CHARACTER(LEN=*), PARAMETER :: LATBC_PREFETCH_VARS = 'LATBC_PREFETCH_VARS'
    
    ! max. number of LATBC group variables
    INTEGER,          PARAMETER :: MAX_NUM_GRPVARS = 200

  TYPE t_var_data
    TYPE(t_var_metadata), POINTER :: info  ! Info structure for variable
  END TYPE t_var_data

  CONTAINS

    !------------------------------------------------------------------------------------------------
    !> Close all name_list files and deallocate variables
    !
    SUBROUTINE close_prefetch()
#ifndef NOMPI

      IF (my_process_is_work()) THEN

         CALL compute_wait_for_async_pref()
         CALL compute_shutdown_async_pref()
      END IF
#endif
    END SUBROUTINE close_prefetch

    !------------------------------------------------------------------------------------------------
    ! The following routines are only needed for asynchronous Input prefetching
    !-------------------------------------------------------------------------------------------------
    !> Main routine for Input Prefetcing PEs.
    !  Please note that this routine never returns.
    !
    SUBROUTINE prefetch_main_proc()
      ! local variables
      CHARACTER(*), PARAMETER :: routine = modname//"::prefetch_main_proc"
      LOGICAL                 :: done
      TYPE(t_latbc_data)      :: latbc
      TYPE(datetime)          :: latbc_read_datetime

#ifdef YAC_coupling
      ! The initialisation of YAC needs to be called by all (!) MPI processes
      ! in MPI_COMM_WORLD.
      ! construct_io_coupler needs to be called before init_name_list_output
      ! due to calling sequence in subroutine atmo_model for other atmosphere
      ! processes
      IF ( is_coupled_run() ) CALL construct_io_coupler ( "prefetch_input_io" )
#endif

      ! call to initalize the prefetch processor with grid data
      CALL init_prefetch(latbc)
      ! Enter prefetch loop
      DO
         ! Wait for a message from the compute PEs to start
         CALL async_pref_wait_for_start(done)
         IF(done) EXIT ! leave loop, we are done
         ! perform input prefetching
         latbc_read_datetime = latbc%mtime_last_read + latbc%delta_dtime
         CALL prefetch_latbc_data(latbc, latbc_read_datetime)
         ! Inform compute PEs that we are done
         CALL async_pref_send_handshake()
      END DO
      ! Finalization sequence:
      CALL close_prefetch()
      ! clean up
      CALL latbc%finalize()
#ifdef YAC_coupling
      IF ( is_coupled_run() ) CALL destruct_io_coupler ( "prefetch_input_io" )
#endif
      ! Shut down MPI
      CALL stop_mpi

      STOP

    END SUBROUTINE prefetch_main_proc

    !--------------------------------------------------------------------------
    !
    !> Initialize data structures for prefetching boundary data
    !
    !  This routine is called after reading the namelists AND setting up
    !  the domains and variables.
    !
#ifndef NOMPI
    SUBROUTINE set_patch_data_params(patch_data, bcast_root)
      TYPE(t_patch_data), INTENT(INOUT) :: patch_data
      INTEGER, INTENT(IN) :: bcast_root

      ! local variables:
      CHARACTER(LEN=*), PARAMETER   :: routine = modname//"::set_patch_data_paraams"

      ! allocate patch data structure
      ! set number of global cells/edges/verts and patch ID

      IF (my_process_is_work()) THEN
         patch_data%nlev          = p_patch(1)%nlev
         patch_data%nlevp1        = p_patch(1)%nlevp1
         patch_data%level         = p_patch(1)%level
         patch_data%nblks_c       = p_patch(1)%nblks_c
         patch_data%nblks_e       = p_patch(1)%nblks_e
         patch_data%n_patch_cells = p_patch(1)%n_patch_cells
         patch_data%n_patch_edges = p_patch(1)%n_patch_edges
         patch_data%n_patch_cells_g = p_patch(1)%n_patch_cells_g
         patch_data%n_patch_edges_g = p_patch(1)%n_patch_edges_g
      END IF

      ! transfer data to prefetching PE
      CALL p_bcast(patch_data%nlev, bcast_root, p_comm_work_2_pref)
      CALL p_bcast(patch_data%nlevp1, bcast_root, p_comm_work_2_pref)
      CALL p_bcast(patch_data%level, bcast_root, p_comm_work_2_pref)
      CALL p_bcast(patch_data%nblks_c, bcast_root, p_comm_work_2_pref)
      CALL p_bcast(patch_data%nblks_e, bcast_root, p_comm_work_2_pref)
      CALL p_bcast(patch_data%n_patch_cells, bcast_root, p_comm_work_2_pref)
      CALL p_bcast(patch_data%n_patch_edges, bcast_root, p_comm_work_2_pref)
      CALL p_bcast(patch_data%n_patch_cells_g, bcast_root, p_comm_work_2_pref)
      CALL p_bcast(patch_data%n_patch_edges_g, bcast_root, p_comm_work_2_pref)

    END SUBROUTINE set_patch_data_params
#endif

    ! ------------------------------------------------------------------------
    ! replicate data on prefetch proc
    ! ------------------------------------------------------------------------
#ifndef NOMPI
    SUBROUTINE set_patch_data(patch_data, cell_ro_idx, edge_ro_idx)
      TYPE(t_patch_data), INTENT(INOUT) :: patch_data
      INTEGER, ALLOCATABLE, INTENT(in) :: cell_ro_idx(:), edge_ro_idx(:)

      IF(.NOT. my_process_is_pref()) THEN

        IF (ALLOCATED(cell_ro_idx)) THEN
          CALL set_reorder_data(p_patch(1)%n_patch_cells, &
            patch_data%cell_mask, cell_ro_idx, &
            patch_data%cells)
        ELSE
          CALL set_reorder_data(p_patch(1)%n_patch_cells, &
            patch_data%cell_mask, p_patch(1)%cells%decomp_info%glb_index, &
            patch_data%cells)
        END IF

        IF (ALLOCATED(edge_ro_idx)) THEN
          CALL set_reorder_data(p_patch(1)%n_patch_edges, &
            patch_data%edge_mask, edge_ro_idx, &
            patch_data%edges)
        ELSE
          CALL set_reorder_data(p_patch(1)%n_patch_edges, &
            patch_data%edge_mask, p_patch(1)%edges%decomp_info%glb_index, &
            patch_data%edges)
        END IF

      ENDIF

      IF(.NOT. my_process_is_mpi_test()) THEN
         ! transfer reorder data to prefetch PE
         CALL transfer_reorder_data(patch_data%cells)
         CALL transfer_reorder_data(patch_data%edges)
      ENDIF

<<<<<<< HEAD
#endif

=======
>>>>>>> 0b2cb1d1
    END SUBROUTINE set_patch_data


    !> Based on a 1D list of global indices, available on the
    !> prefetching PE: Create a local LOGICAL mask on each worker PE
    !> which is TRUE, when this entry is present in the index list.
    !
    SUBROUTINE create_latbc_mask_work(n, mask, ro_idx, decomp_info)
      INTEGER, INTENT(in) :: n
      LOGICAL, INTENT(out) :: mask(n)
      INTEGER, ALLOCATABLE, INTENT(out) :: ro_idx(:)
      TYPE(t_grid_domain_decomp_info), INTENT(in) :: decomp_info
      ! local variables:
      CHARACTER(LEN=*), PARAMETER :: routine = modname//"::create_latbc_mask"
      INTEGER                   :: nr, rcnt, i, m, ierror, nfound, dummy(1)
      INTEGER, ALLOCATABLE, TARGET :: ranges(:,:)
      INTEGER, POINTER :: p_ranges(:,:)

      ! get number of ranges describing bc indices
      CALL p_bcast(nr, 0, comm=p_comm_work_2_pref)
      IF (nr > 0) THEN
        ALLOCATE(ro_idx(n), ranges(nr,3), stat=ierror)
        IF (ierror /= SUCCESS) CALL finish(routine, "ALLOCATE failed!")
        p_ranges => ranges(:,1:2)
        CALL p_bcast(p_ranges, 0, comm=p_comm_work_2_pref)
        m = SIZE(decomp_info%glb_index)
        IF (m > 0) THEN
          ! construct partial sums so it becomes easier to compute
          ! the actual position of an index in the read-in data
          rcnt = 0
          DO i = 1, nr
            ranges(i, 3) = rcnt
            rcnt = rcnt + ranges(i, 2) - ranges(i, 1) + 1
          END DO
          CALL mask_from_range_matches(mask, ro_idx, nr, ranges, &
               decomp_info%glb_index, nfound)
          mask(m+1:n) = .FALSE.
        END IF
        dummy = p_reduce(MERGE(1, 0, nfound>0), mpi_sum, 0, comm=p_comm_work_2_pref)
      ELSE
        nfound = 0
        mask = .FALSE.
      END IF
    END SUBROUTINE create_latbc_mask_work

    SUBROUTINE mask_from_range_matches(mask, ro_idx, nr, ranges, g_idx, nfound)
      LOGICAL, INTENT(out) :: mask(*)
      INTEGER, INTENT(in) :: nr
      INTEGER, INTENT(in) :: ranges(nr,3), g_idx(:)
      INTEGER, INTENT(out) :: nfound, ro_idx(*)

      INTEGER :: n, ir, rs, re, jl, ig

      n = SIZE(g_idx)
      nfound = 0
      g_idx_loop: DO jl = 1, n
        ig = g_idx(jl)
        DO ir = 1, nr
          rs = ranges(ir, 1)
          re = ranges(ir, 2)
          IF (ig < rs) EXIT
          IF (ig <= re) THEN
            mask(jl) = .TRUE.
            nfound = nfound + 1
            ! in case of sparse latbc, global indices need to be remapped
            ro_idx(jl) = ranges(ir, 3) + ig - rs + 1
            CYCLE g_idx_loop
          END IF
        END DO
        mask(jl) = .FALSE.
        ro_idx(jl) = -1
      END DO g_idx_loop
    END SUBROUTINE mask_from_range_matches

    !> Based on a 1D list of global indices, available on the
    !> prefetching PE: Create a local LOGICAL mask on each worker PE
    !> which is TRUE, when this entry is present in the index list.
    !
    SUBROUTINE create_latbc_mask_pref(glb_indices, active_worker_count)
      INTEGER, ALLOCATABLE, INTENT(IN)    :: glb_indices(:)
      INTEGER, INTENT(out) :: active_worker_count

      CHARACTER(LEN=*), PARAMETER :: &
           routine = modname//"::create_latbc_mask_pref"
      INTEGER                   :: ierror, i, n, root_pref2work, &
           rs, re, jl, nr, dummy
      INTEGER, ALLOCATABLE      :: sorted_glb_index(:), ranges(:,:)

      n = SIZE(glb_indices)
      IF (n > 0) THEN
        ALLOCATE(sorted_glb_index(n), stat=ierror)
        IF (ierror /= SUCCESS) CALL finish(routine, "ALLOCATE failed!")
        sorted_glb_index = glb_indices
        CALL quicksort(sorted_glb_index)
        ! count ranges
        re = sorted_glb_index(1)
        nr = 1
        DO i = 2, n
          jl = sorted_glb_index(i)
          nr = nr + MERGE(1, 0, jl /= re .AND. jl /= re + 1)
          re = jl
        END DO
        ALLOCATE(ranges(nr, 2), stat=ierror)
        IF (ierror /= SUCCESS) CALL finish(routine, "ALLOCATE failed!")
        ! convert sorted indices into ranges
        rs = sorted_glb_index(1)
        re = sorted_glb_index(1)
        nr = 1
        DO i = 2, n
          jl = sorted_glb_index(i)
          IF (jl == re .OR. jl == re + 1) THEN
            re = jl
          ELSE
            ranges(nr, 1) = rs
            ranges(nr, 2) = re
            rs = jl
            re = jl
            nr = nr + 1
          END IF
        END DO
        ranges(nr, 1) = rs
        ranges(nr, 2) = re
      ELSE
        nr = 0
      END IF
      root_pref2work = MERGE(mpi_root, mpi_proc_null, p_pe_work == 0)
      ! bcast number of ranges describing glb_indices to clients
      CALL p_bcast(nr, root_pref2work, comm=p_comm_work_2_pref)
      ! bcast ranges to clients
      IF (nr > 0) THEN
        CALL p_bcast(ranges, root_pref2work, comm=p_comm_work_2_pref)
        active_worker_count = p_reduce(dummy, mpi_sum, root_pref2work, &
             comm=p_comm_work_2_pref)
      ELSE
        active_worker_count = 0
      END IF
    END SUBROUTINE create_latbc_mask_pref
#endif


    !------------------------------------------------------------------------------------------------
    !> Replicates data (mainly the variable lists) needed for async prefetching
    !  on the prefetching procs.
    SUBROUTINE init_prefetch(latbc)
      TYPE(t_latbc_data), INTENT(INOUT), TARGET :: latbc

#ifndef NOMPI
      ! local variables:
      CHARACTER(LEN=*), PARAMETER :: routine = modname//"::init_prefetch"

      ! grp name in lower case letter
      CHARACTER(LEN=VARNAME_LEN), ALLOCATABLE :: StrLowCasegrp(:)

      ! Broadcast root for intercommunicator broadcasts form compute
      ! PEs to prefetching PE using p_comm_work_2_pref
      INTEGER :: bcast_root

      TYPE (t_dictionary)           :: latbc_varnames_dict
      TYPE(t_netcdf_att_int)        :: opt_att(2)            ! optional attribute values
<<<<<<< HEAD
      INTEGER                       :: ierrstat, ic, idx_c, blk_c
      INTEGER                       :: fileID_latbc
      LOGICAL                       :: is_pref

      ! bcast_root is not used in this case
      bcast_root = 0

#ifndef NOMPI
=======
      INTEGER                       :: ierrstat, ic, idx_c, blk_c, cell_active_ranks, edge_active_ranks
      INTEGER                       :: tlen, covered
      INTEGER(mpi_address_kind)     :: mem_size
      LOGICAL                       :: is_pref, is_work, is_test
      INTEGER, ALLOCATABLE :: cell_ro_idx(:), edge_ro_idx(:), var_buf_map(:)
      TYPE(t_var_data), ALLOCATABLE :: var_data(:)
>>>>>>> 0b2cb1d1

      is_pref = my_process_is_pref()
      is_work = my_process_is_work()
      is_test = my_process_is_mpi_test()
      ! Set broadcast root for intercommunicator broadcasts
      IF (is_pref) THEN
         ! Root is proc 0 on the prefetch PE
         bcast_root = 0
      ELSE
        ! Special root setting for inter-communicators:
        ! The PE really sending must use MPI_ROOT, the others MPI_PROC_NULL
        bcast_root = MERGE(MPI_ROOT, MPI_PROC_NULL, p_pe_work == 0)
      ENDIF

      ! read the map file into dictionary data structure
      CALL dict_init(latbc_varnames_dict, lcase_sensitive=.FALSE.)
      tlen = LEN_TRIM(latbc_config%latbc_varnames_map_file)
      IF(tlen > 0) &
         CALL dict_loadfile(latbc_varnames_dict, latbc_config%latbc_varnames_map_file(1:tlen))

<<<<<<< HEAD
      IF(LEN_TRIM(latbc_config%latbc_varnames_map_file) > 0) THEN
         CALL dict_loadfile(latbc_varnames_dict, TRIM(latbc_config%latbc_varnames_map_file))
      END IF

      ! create and transfer patch data
      CALL set_patch_data(latbc, bcast_root, latbc_varnames_dict)

      ! open and read file containing information of prefetch variables
      ALLOCATE(StrLowCasegrp(MAX_NUM_GRPVARS))
      IF( my_process_is_work() ) THEN
        CALL read_init_file(latbc, StrLowCasegrp, latbc_varnames_dict, p_patch(1), fileID_latbc)
      ELSE IF ( my_process_is_pref() ) THEN
        CALL read_init_file(latbc, StrLowCasegrp, latbc_varnames_dict)
      ENDIF


      ! initialize the memory window for communication
      IF (.NOT. my_process_is_mpi_test()) &
           CALL init_remote_memory_window(latbc, StrLowCasegrp)

      DEALLOCATE(StrLowCasegrp)
=======
      CALL set_patch_data_params(latbc%patch_data, bcast_root)
>>>>>>> 0b2cb1d1

      ! --- "sparse latbc mode": read only data for boundary rows
      !
      !     this requires index information obtained from an additional
      !     grid file:
      IF (is_work) THEN
        ALLOCATE(latbc%patch_data%cell_mask(nproma, latbc%patch_data%nblks_c), &
          &      latbc%patch_data%edge_mask(nproma, latbc%patch_data%nblks_e), STAT=ierrstat)
        IF (ierrstat /= SUCCESS) CALL finish(routine, "ALLOCATE failed!")
      END IF

      IF (latbc_config%lsparse_latbc) THEN

        CALL message(routine, "sparse LATBC read-in mode.")

<<<<<<< HEAD
        IF (is_pref .OR. my_process_is_work() .AND.  p_pe_work == p_work_pe0) THEN
       
=======
        IF (is_pref) THEN
>>>>>>> 0b2cb1d1
          opt_att(1)%var_name = "global_cell_index"
          opt_att(1)%att_name = "nglobal"
          opt_att(1)%value => latbc%global_index%n_patch_cells_g
          opt_att(2)%var_name = "global_edge_index"
          opt_att(2)%att_name = "nglobal"
          opt_att(2)%value => latbc%global_index%n_patch_edges_g

          CALL read_netcdf_int_1d(latbc_config%latbc_boundary_grid,                   &
            &                     varname1     = "global_cell_index",                 &
            &                     var1         = latbc%global_index%cells,            &
            &                     opt_varname2 = "global_edge_index",                 &
            &                     opt_var2     = latbc%global_index%edges,            &
            &                     opt_att      = opt_att)

          ! consistency checks:
          IF (latbc%global_index%n_patch_cells_g /= latbc%patch_data%n_patch_cells_g) THEN
            CALL finish(routine, "LatBC boundary cell list does not match in size!")
          END IF
          IF (latbc%global_index%n_patch_edges_g /= latbc%patch_data%n_patch_edges_g) THEN
            CALL finish(routine, "LatBC boundary edge list does not match in size!")
          END IF

          CALL create_latbc_mask_pref(latbc%global_index%cells, &
            &                         cell_active_ranks)
          CALL create_latbc_mask_pref(latbc%global_index%edges, &
            &                         edge_active_ranks)
          ! status output
          WRITE (0,'(3a,i0,a,i0,a)') &
<<<<<<< HEAD
            &   " ", routine, ": prefetching PE reads ", SIZE(latbc%global_index%cells), &
            &   " cells and ", SIZE(latbc%global_index%edges), " edges."
          WRITE (0,'(3a,i0,a,i0,a)')      &
            &   " ", routine, ": ", COUNT(.NOT. latbc%patch_data%edges%pe_skip), " of ", num_work_procs, &
=======
            &   " ", routine, ": prefetching PE reads ", latbc%global_index%n_patch_cells_g, &
            &   " cells and ", latbc%global_index%n_patch_edges_g, " edges."
          WRITE (0,'(3a,2(i0,a))') &
            &   " ", routine, ": ", edge_active_ranks, " of ", num_work_procs, &
>>>>>>> 0b2cb1d1
            &   " worker PEs are involved in the LATBC read-in."
        ELSE
          CALL create_latbc_mask_work(SIZE(latbc%patch_data%cell_mask), &
            &                         latbc%patch_data%cell_mask, &
            &                         cell_ro_idx, &
            &                         p_patch(1)%cells%decomp_info)
          CALL create_latbc_mask_work(SIZE(latbc%patch_data%edge_mask), &
            &                         latbc%patch_data%edge_mask, &
            &                         edge_ro_idx, &
            &                         p_patch(1)%edges%decomp_info)
          ! consistency check: test if all nudging points are filled by
          ! the LATBC read-in
          covered = 0
          DO ic=1,p_nh_state(1)%metrics%nudge_c_dim
            idx_c = p_nh_state(1)%metrics%nudge_c_idx(ic)
            blk_c = p_nh_state(1)%metrics%nudge_c_blk(ic)
            covered = covered &
              + MERGE(1, 0, latbc%patch_data%cell_mask(idx_c,blk_c))
          END DO
          IF (covered /= p_nh_state(1)%metrics%nudge_c_dim) THEN
            WRITE (message_text, '(2(a,i0),a)') &
              'Nudging zone width mismatch: only ', covered, ' of ', &
              p_nh_state(1)%metrics%nudge_c_dim, &
              ' nudging points are filled by the LATBC READ-in.'
            CALL finish(routine, message_text)
          END IF
        END IF
      ELSE
        IF (is_work) THEN
          latbc%patch_data%cell_mask(:,:) = .TRUE.
          latbc%patch_data%edge_mask(:,:) = .TRUE.
        END IF

        CALL message(routine, "non-sparse LATBC read-in mode.")

      END IF ! lsparse_latbc

      IF (.NOT. is_test) CALL replicate_data_on_pref_proc(var_data, bcast_root)

      ! create and transfer patch data
      CALL set_patch_data(latbc%patch_data, cell_ro_idx, edge_ro_idx)

      ! subroutine to read const (height level) data and to check
      ! whether some variable is specified in input file and setting
      ! flag for its further usage
      IF (latbc_config%itype_latbc == LATBC_TYPE_EXT) &
        CALL check_variables(latbc%buffer, latbc%patch_data, &
        &                    latbc_varnames_dict)


      ! open and read file containing information of prefetch variables
      ALLOCATE(StrLowCasegrp(MAX_NUM_GRPVARS))
      IF (is_work) THEN
        CALL read_init_file(latbc, StrLowCasegrp, latbc_varnames_dict, p_patch(1))
      ELSE IF (is_pref) THEN
        CALL read_init_file(latbc, StrLowCasegrp, latbc_varnames_dict)
      ENDIF

      ! destroy variable name dictionaries:
      CALL dict_finalize(latbc_varnames_dict)

      CALL match_var_data_to_buffer(var_buf_map, latbc%buffer, &
           var_data, StrLowCasegrp)
      DEALLOCATE(StrLowCasegrp)
      CALL infer_buffer_hgrid(latbc%buffer, var_data, var_buf_map)

      ! initialize the memory window for communication
      IF (.NOT. is_test) THEN
        IF (is_work) THEN
          CALL create_client_buffers(latbc%buffer, var_data,&
            latbc%patch_data%cells%n_own, latbc%patch_data%nblks_c, &
            latbc%patch_data%edges%n_own, latbc%patch_data%nblks_e, &
            var_buf_map, mem_size)
        ELSE IF (is_pref) THEN
          mem_size = 0_mpi_address_kind
        END IF
        ! allocate amount of memory needed with MPI_Alloc_mem
        CALL create_win(latbc%patch_data%mem_win, mem_size)
      END IF



      ! allocate input data for lateral boundary nudging
<<<<<<< HEAD
      IF( my_process_is_work()) THEN

        CALL read_init_latbc_data(latbc, p_patch(1), p_int_state(1), p_nh_state(1), &
          &                       latbc%new_latbc_tlev, fileID_latbc, latbc_varnames_dict)

=======
      IF (is_work) THEN
        CALL compute_init_latbc_data(latbc, p_patch(1), p_int_state(1), p_nh_state(1), &
          &                          latbc%new_latbc_tlev)
>>>>>>> 0b2cb1d1
      ELSE IF (is_pref) THEN
        CALL async_init_latbc_data(latbc)
      ENDIF

      CALL message(routine,'Done')

      ! destroy variable name dictionaries:
      CALL dict_finalize(latbc_varnames_dict)

#endif

    END SUBROUTINE init_prefetch


    !-------------------------------------------------------------------------------------------------
    !> open files containing first variable list and analysis
    !
    SUBROUTINE read_init_file(latbc, StrLowCasegrp, latbc_varnames_dict, p_patch, fileID)
      TYPE (t_latbc_data),        INTENT(INOUT) :: latbc
      CHARACTER(LEN=VARNAME_LEN), INTENT(INOUT) :: StrLowCasegrp(:) !< grp name in lower case letter
      TYPE (t_dictionary),        INTENT(IN)    :: latbc_varnames_dict
      TYPE(t_patch), OPTIONAL,    INTENT(IN)    :: p_patch
      INTEGER,       OPTIONAL,    INTENT(OUT)   :: fileID

      CHARACTER(*), PARAMETER                   :: routine = modname//"::read_init_files"
      LOGICAL,      PARAMETER                   :: ldebug  = .FALSE.
#ifndef NOMPI
      ! local variables
      CHARACTER(LEN=VARNAME_LEN), ALLOCATABLE :: grp_vars(:), grp_vars_lc(:)
      ! dictionary which maps prefetch variable names onto
      ! GRIB2 shortnames or NetCDF var names.
      INTEGER                                 :: ierrstat, vlistID, nvars, varID, zaxisID,  &
        &                                        jp, fileID_latbc, counter, filetype, ngrp_prefetch_vars, &
        &                                        nlev_in, ncid, tlen
      INTEGER(KIND=i8)                        :: flen_latbc
      LOGICAL                                 :: l_exist, is_work
      CHARACTER(LEN=:), ALLOCATABLE           :: latbc_filename, latbc_file
      CHARACTER(LEN=CDI_MAX_NAME)             :: name, name_lc
      CHARACTER(LEN=MAX_CHAR_LENGTH)          :: cdiErrorText

      is_work = my_process_is_work()

      ! allocating buffers containing name of variables
      ALLOCATE(grp_vars(MAX_NUM_GRPVARS))

      !>Looks for variable groups ("group:xyz") and collects
      ! them to map prefetch variable names onto
      ! GRIB2 shortnames or NetCDF var names.

      ! loop over all variables and collects the variables names
      ! corresponding to the group "LATBC_PREFETCH_VARS"

      CALL collect_group(LATBC_PREFETCH_VARS, grp_vars, ngrp_prefetch_vars, loutputvars_only=.FALSE., &
        &                lremap_lonlat=.FALSE. )

      ! allocate the number of vertical levels and other fields with
      ! the same size as number of variables
      ALLOCATE(latbc%buffer%nlev(ngrp_prefetch_vars),        &
        &      latbc%buffer%mapped_name(ngrp_prefetch_vars), &
        &      latbc%buffer%internal_name(ngrp_prefetch_vars), STAT=ierrstat)
      IF (ierrstat /= SUCCESS) CALL finish(routine, "ALLOCATE failed!")

      ! allocate the array for variable ID
      ! with same size as number of variables
      ALLOCATE(latbc%buffer%varID(ngrp_prefetch_vars), STAT=ierrstat)
      IF (ierrstat /= SUCCESS) CALL finish(routine, "ALLOCATE failed!")

      IF (is_work .AND. p_pe_work == p_work_pe0 .OR. latbc%buffer%lcompute_hhl_pres) THEN
        ! generate file name
        latbc_filename = TRIM(generate_filename(nroot, latbc%patch_data%level, &
             &                                  time_config%tc_exp_startdate,  &
             &                                  time_config%tc_exp_startdate))
        latbc_file = TRIM(latbc_config%latbc_path)//latbc_filename
      END IF
      IF (is_work .AND.  p_pe_work == p_work_pe0) THEN

        INQUIRE (FILE=latbc_file, EXIST=l_exist)
         IF (.NOT.l_exist) THEN
            CALL finish(routine,'LATBC file not found: '//latbc_file)
         ENDIF

         ! open file
         !
         fileID_latbc = streamOpenRead(latbc_file)
         IF (fileID_latbc < 0) THEN
           CALL cdiGetStringError(fileID_latbc, cdiErrorText)
           CALL finish(routine, "File "//latbc_file//" cannot be opened: "//TRIM(cdiErrorText))
         ENDIF

         filetype = streamInqFiletype(fileID_latbc)
         IF (.NOT. ANY(filetype == [FILETYPE_NC2, FILETYPE_NC4,FILETYPE_GRB2])) THEN
           CALL finish(routine, "Unknown file type")
         END IF

<<<<<<< HEAD
         ! subroutine to read const (height level) data and to check
         ! whether some variable is specified in input file and setting
         ! flag for its further usage
         CALL check_variables(latbc, latbc_varnames_dict, fileID_latbc)

         ! adding the variable 'GEOSP' to the list by add_to_list
         ! as the variable cannot be found in metadata variable list
         CALL add_to_list(grp_vars, ngrp_prefetch_vars, (/latbc%buffer%geop_ml_var/) , 1)

         ! Search name mapping for name in file
         DO jp= 1, ngrp_prefetch_vars
           latbc%buffer%grp_vars(jp) = TRIM(dict_get(latbc_varnames_dict, grp_vars(jp), default=grp_vars(jp)))
         ENDDO
=======
         ALLOCATE(grp_vars_lc(ngrp_prefetch_vars), stat=ierrstat)
         IF (ierrstat /= SUCCESS) CALL finish(routine, "ALLOCATE failed!")

         IF (latbc_config%itype_latbc == LATBC_TYPE_EXT) THEN
           ! Search name mapping for name in file
           DO jp= 1, ngrp_prefetch_vars
             grp_vars_lc(jp) = tolower(dict_get(latbc_varnames_dict, grp_vars(jp), default=grp_vars(jp)))
           ENDDO
         ELSE
           DO jp= 1, ngrp_prefetch_vars
             grp_vars_lc(jp) = tolower(grp_vars(jp))
           ENDDO
         ENDIF
>>>>>>> 0b2cb1d1

         ! check whether the file is empty (does not work unfortunately; internal CDI error)
         flen_latbc = util_filesize(latbc_file)
         IF (flen_latbc <= 0 ) THEN
            CALL message(routine, "File "//latbc_file//" is empty")
            CALL finish(routine, "STOP: Empty input file")
         ENDIF

         vlistID = streamInqVlist(fileID_latbc)

         ! get the number of variables
         nvars = vlistNvars(vlistID)

         ! initialising counter
         counter = 0

         ! get the number of vertical levels for the
         ! required prefetch variables
         LOOP : DO varID=0,(nvars-1)
            CALL vlistInqVarName(vlistID, varID, name)

            IF (ldebug)  WRITE(0,*) 'name ', TRIM(name)

            name_lc = tolower(name)
            DO jp = 1, ngrp_prefetch_vars !latbc%buffer%ngrp_vars
               IF (name_lc == grp_vars_lc(jp)) THEN
                  ! get the vertical axis ID
                  zaxisID = vlistInqVarZaxis(vlistID, varID)

                  counter = counter + 1
                  ! get the respective vertical levels for
                  ! the respective variable
                  latbc%buffer%nlev(counter) = zaxisInqSize(zaxisID)
                  !variable ID for variable to be read from file
                  latbc%buffer%varID(counter) = varID

                  ! getting the variable name in the file
                  latbc%buffer%mapped_name(counter) = name
                  tlen = LEN_TRIM(name)
                  latbc%buffer%internal_name(counter) = &
                    dict_get(latbc_varnames_dict, name(1:tlen), linverse=.TRUE., default=name(1:tlen))
                  ! getting the variable name in lower case letter
                  StrLowCasegrp(counter) = grp_vars(jp)

                  IF (ldebug) THEN
                    WRITE(0,*) '=> internal_name ',  (latbc%buffer%internal_name(counter))
                    WRITE(0,*) '=> mapped_name   ',  (latbc%buffer%mapped_name(counter))
                  END IF
               ENDIF
            ENDDO
         END DO LOOP

<<<<<<< HEAD
         ! save fileID for further processing
         IF (PRESENT(fileID)) THEN
           fileID = fileID_latbc ! broadcast needed? apparently not.
         ENDIF
    
=======
         DEALLOCATE(grp_vars_lc, STAT=ierrstat)
         IF (ierrstat /= SUCCESS) CALL finish(routine, "DEALLOCATE failed!")

         ! closes the open dataset
         CALL streamClose(fileID_latbc)

>>>>>>> 0b2cb1d1
       END IF

      ! broadcast data to prefetching and compute PE's
      ! public constant: p_comm_work_pref_compute_pe0
      CALL p_bcast(latbc%buffer%nlev(:),           p_comm_work_pref_compute_pe0, p_comm_work_pref)
      CALL p_bcast(latbc%buffer%varID(:),          p_comm_work_pref_compute_pe0, p_comm_work_pref)
      CALL p_bcast(latbc%buffer%mapped_name(:),    p_comm_work_pref_compute_pe0, p_comm_work_pref)
      CALL p_bcast(latbc%buffer%internal_name(:),  p_comm_work_pref_compute_pe0, p_comm_work_pref)
      CALL p_bcast(StrLowCasegrp(:),               p_comm_work_pref_compute_pe0, p_comm_work_pref)
      CALL p_bcast(counter,                        p_comm_work_pref_compute_pe0, p_comm_work_pref)

      CALL p_bcast(latbc%buffer%psvar,             p_comm_work_pref_compute_pe0, p_comm_work_pref)
      CALL p_bcast(latbc%buffer%geop_ml_var,       p_comm_work_pref_compute_pe0, p_comm_work_pref)
      CALL p_bcast(latbc%buffer%hhl_var,           p_comm_work_pref_compute_pe0, p_comm_work_pref)
      CALL p_bcast(latbc%buffer%lread_qs,          p_comm_work_pref_compute_pe0, p_comm_work_pref)
      CALL p_bcast(latbc%buffer%lread_qr,          p_comm_work_pref_compute_pe0, p_comm_work_pref)
      CALL p_bcast(latbc%buffer%lread_vn,          p_comm_work_pref_compute_pe0, p_comm_work_pref)
      CALL p_bcast(latbc%buffer%lread_u_v,         p_comm_work_pref_compute_pe0, p_comm_work_pref)
      CALL p_bcast(latbc%buffer%lread_w,           p_comm_work_pref_compute_pe0, p_comm_work_pref)

      CALL p_bcast(latbc%buffer%lread_hhl,         p_comm_work_pref_compute_pe0, p_comm_work_pref)
      CALL p_bcast(latbc%buffer%lread_theta_rho,   p_comm_work_pref_compute_pe0, p_comm_work_pref)
      CALL p_bcast(latbc%buffer%lread_ps_geop,     p_comm_work_pref_compute_pe0, p_comm_work_pref)
      CALL p_bcast(latbc%buffer%lread_pres,        p_comm_work_pref_compute_pe0, p_comm_work_pref)
      CALL p_bcast(latbc%buffer%lread_temp,        p_comm_work_pref_compute_pe0, p_comm_work_pref)
      CALL p_bcast(latbc%buffer%lconvert_omega2w,  p_comm_work_pref_compute_pe0, p_comm_work_pref)
      CALL p_bcast(latbc%buffer%lcompute_hhl_pres, p_comm_work_pref_compute_pe0, p_comm_work_pref)

      !WRITE(0,*) 'mapped_name ',  latbc%buffer%mapped_name(1:counter), 'ngrp_vars ', ngrp_prefetch_vars

      ! getting the count of number of variables in
      ! the file to be read
      latbc%buffer%ngrp_vars = counter

      ! allocate the number of buffer sizes for variables
      ! with same size as number of variables
      ALLOCATE(latbc%buffer%vars(latbc%buffer%ngrp_vars), STAT=ierrstat)
      IF (ierrstat /= SUCCESS) CALL finish(routine, "ALLOCATE failed!")

      ! allocate latbc buffer, use the maximum no. of vertical levels
      ! for any variable:
      IF (is_work) THEN
        nlev_in = 0
        IF (p_pe_work == p_work_pe0) THEN
          ! set the maximum no. of levels to the size of the half
          ! level height field (HHL/z_ifc) minus 1.
          IF (latbc%buffer%lcompute_hhl_pres) THEN
            nlev_in = MAXVAL(latbc%buffer%nlev(1:latbc%buffer%ngrp_vars)) ! IFS input data have no vertical staggering
          ELSE
            nlev_in = MAXVAL(latbc%buffer%nlev(1:latbc%buffer%ngrp_vars))-1 ! All other supported input sources have staggering
          ENDIF
        END IF
        CALL p_bcast(nlev_in, 0, p_comm_work)
        CALL allocate_pref_latbc_data(latbc, nlev_in, p_nh_state(1), ext_data(1), p_patch)
      END IF

      ! clean up
      DEALLOCATE(grp_vars, STAT=ierrstat)
      IF (ierrstat /= SUCCESS) CALL finish(routine, "DEALLOCATE failed!")


      ! Re-open the file to read constant fields.
      !
      IF (latbc%buffer%lcompute_hhl_pres .AND. is_work) THEN

        CALL nf(nf_open(latbc_file, NF_NOWRITE, ncid), routine)
        CALL latbc%latbc_data_const%vct%construct(ncid, p_work_pe0, p_comm_work)
        CALL nf(nf_close(ncid), routine)
      END IF

#endif
    END SUBROUTINE read_init_file


    !-------------------------------------------------------------------------------------------------
    !> Read the first of the LATBC files (start date) to determine if
    !  a variable or its alternative variable is provided as input and
    !  setting flag for its further usage.
    !
<<<<<<< HEAD
    SUBROUTINE check_variables(latbc, latbc_dict, fileID_latbc)
      TYPE(t_latbc_data),  INTENT(INOUT) :: latbc
      TYPE (t_dictionary), INTENT(IN)    :: latbc_dict
      INTEGER, INTENT(IN)                :: fileID_latbc
=======
    SUBROUTINE check_variables(buffer, patch_data, latbc_dict)
      TYPE(t_buffer), INTENT(inout) :: buffer
      TYPE(t_patch_data), INTENT(in) :: patch_data
      TYPE(t_dictionary), INTENT(in) :: latbc_dict
>>>>>>> 0b2cb1d1

#ifndef NOMPI
      ! local variables
      CHARACTER(*), PARAMETER        :: routine = modname//"::check_variables"
      LOGICAL                        :: l_exist, lhave_ps_geop, lhave_ps, lhave_geop,  &
        &                               lhave_hhl, lhave_theta_rho, lhave_vn,          &
        &                               lhave_u, lhave_v, lhave_pres, lhave_temp
<<<<<<< HEAD

=======
      CHARACTER(LEN=:), ALLOCATABLE  :: latbc_filename, latbc_file
      CHARACTER(LEN=MAX_CHAR_LENGTH) :: cdiErrorText

      ! prefetch processor opens the file and checks if variables are present
      IF (my_process_is_work() .AND. p_pe_work == p_work_pe0) THEN !!!!!!!use prefetch processor here
         ! generate file name
         latbc_filename = TRIM(generate_filename(nroot, patch_data%level,&
              &                                  time_config%tc_exp_startdate, &
              &                                  time_config%tc_exp_startdate))
         latbc_file = TRIM(latbc_config%latbc_path)//latbc_filename
         INQUIRE (FILE=latbc_file, EXIST=l_exist)
         IF (.NOT.l_exist) THEN
            CALL finish(routine,'LATBC file not found: '//latbc_file)
         ENDIF

         ! open file
         !
         fileID_latbc = streamOpenRead(latbc_file)
         IF (fileID_latbc < 0) THEN
           CALL cdiGetStringError(fileID_latbc, cdiErrorText)
           CALL finish(routine, "File "//latbc_file//" cannot be opened: "//TRIM(cdiErrorText))
         ENDIF

         ! Check if rain water (QR) is provided as input
         buffer%lread_qr = (test_cdi_varID(fileID_latbc, 'QR', latbc_dict) /= -1)

         ! Check if snow water (QS) is provided as input
         buffer%lread_qs = (test_cdi_varID(fileID_latbc, 'QS', latbc_dict) /= -1)


         ! --- CHECK WHICH VARIABLES ARE AVAILABLE IN THE DATA SET ---

         ! Check if vertical velocity (or OMEGA) is provided as input
         buffer%lread_w = (test_cdi_varID(fileID_latbc, 'W', latbc_dict) /= -1)
>>>>>>> 0b2cb1d1

      ! Check if rain water (QR) is provided as input
      latbc%buffer%lread_qr = (test_cdi_varID(fileID_latbc, 'QR', latbc_dict) /= -1)

      ! Check if snow water (QS) is provided as input
      latbc%buffer%lread_qs = (test_cdi_varID(fileID_latbc, 'QS', latbc_dict) /= -1)


<<<<<<< HEAD
      ! --- CHECK WHICH VARIABLES ARE AVAILABLE IN THE DATA SET ---

      ! Check if vertical velocity (or OMEGA) is provided as input
      latbc%buffer%lread_w = (test_cdi_varID(fileID_latbc, 'W', latbc_dict) /= -1)

      ! Check if surface pressure (VN) is provided as input
      lhave_vn = (test_cdi_varID(fileID_latbc, 'VN', latbc_dict) /= -1)
      lhave_u  = (test_cdi_varID(fileID_latbc, 'U', latbc_dict)  /= -1)
      lhave_v  = (test_cdi_varID(fileID_latbc, 'V', latbc_dict)  /= -1)
=======
         ! Check if level heights are provided as input
         lhave_hhl =  .FALSE.
         IF (test_cdi_varID(fileID_latbc, 'Z_IFC', latbc_dict) /= -1) THEN
           lhave_hhl = .TRUE.
           buffer%hhl_var   = 'Z_IFC'
         END IF

         !
         ! Check if surface pressure (PS) or its logarithm (LNPS) is provided as input
         !
         lhave_ps = .FALSE.
         IF (test_cdi_varID(fileID_latbc, 'PS', latbc_dict) /= -1) THEN
            lhave_ps = .TRUE.
            buffer%psvar    = 'PS'
         ELSE IF (test_cdi_varID(fileID_latbc, 'LNPS', latbc_dict) /= -1) THEN
            lhave_ps = .TRUE.
            buffer%psvar    = 'LNPS'
         ENDIF

         !
         ! Check if model-level surface Geopotential is provided as GEOSP or GEOP_ML
         !
         lhave_geop = .FALSE.
         IF (test_cdi_varID(fileID_latbc, 'GEOSP', latbc_dict) /= -1) THEN
            lhave_geop  = .TRUE.
            buffer%geop_ml_var = 'GEOSP'
         ELSE IF (test_cdi_varID(fileID_latbc, 'GEOP_ML', latbc_dict) /= -1) THEN
            lhave_geop  = .TRUE.
            buffer%geop_ml_var = 'GEOP_ML'
         ELSE IF (.NOT. lhave_theta_rho .AND. .NOT. lhave_hhl) THEN
            CALL finish(routine,'Could not find model-level sfc geopotential')
         ENDIF
         lhave_ps_geop = (lhave_ps .and. lhave_geop)
>>>>>>> 0b2cb1d1

      ! Check if the prognostic thermodynamic variables (rho and
      ! theta_v) are provided as input
      lhave_theta_rho = (test_cdi_varID(fileID_latbc, 'RHO', latbc_dict) /= -1)  .OR.  &
       &               (test_cdi_varID(fileID_latbc, 'DEN', latbc_dict) /= -1)  .AND. &
       &               (test_cdi_varID(fileID_latbc, 'THETA_V', latbc_dict) /= -1)


<<<<<<< HEAD
      ! Check if level heights are provided as input
      lhave_hhl =  .FALSE.
      IF (test_cdi_varID(fileID_latbc, 'Z_IFC', latbc_dict) /= -1) THEN
        lhave_hhl = .TRUE.
        latbc%buffer%hhl_var   = 'Z_IFC'
      END IF
=======
         ! closes the open dataset
         CALL streamClose(fileID_latbc)


         ! --- DEFINE WHICH VARIABLES SHALL BE READ FROM FILE ---

         buffer%lread_hhl         = .FALSE.
         buffer%lread_theta_rho   = .FALSE.
         buffer%lread_pres        = .FALSE.
         buffer%lread_temp        = .FALSE.
         buffer%lread_ps_geop     = .FALSE.
         buffer%lconvert_omega2w  = .FALSE.
         buffer%lcompute_hhl_pres = .FALSE.
>>>>>>> 0b2cb1d1

      !
      ! Check if surface pressure (PS) or its logarithm (LNPS) is provided as input
      !
      lhave_ps = .FALSE.
      IF (test_cdi_varID(fileID_latbc, 'PS', latbc_dict) /= -1) THEN
        lhave_ps = .TRUE.
        latbc%buffer%psvar    = 'PS'
      ELSE IF (test_cdi_varID(fileID_latbc, 'LNPS', latbc_dict) /= -1) THEN
        lhave_ps = .TRUE.
        latbc%buffer%psvar    = 'LNPS'
      ENDIF

<<<<<<< HEAD
      !
      ! Check if model-level surface Geopotential is provided as GEOSP or GEOP_ML
      !
      lhave_geop = .FALSE.
      IF (test_cdi_varID(fileID_latbc, 'GEOSP', latbc_dict) /= -1) THEN
        lhave_geop  = .TRUE.
        latbc%buffer%geop_ml_var = 'GEOSP'
      ELSE IF (test_cdi_varID(fileID_latbc, 'GEOP_ML', latbc_dict) /= -1) THEN
        lhave_geop  = .TRUE.
        latbc%buffer%geop_ml_var = 'GEOP_ML'
      ELSE IF (.NOT. lhave_theta_rho .AND. .NOT. lhave_hhl) THEN
        CALL finish(routine,'Could not find model-level sfc geopotential')
      ENDIF
      lhave_ps_geop = (lhave_ps .and. lhave_geop)

      ! Check if pressure and temperature are available:
      lhave_pres = (test_cdi_varID(fileID_latbc, 'PRES', latbc_dict) /= -1)
      lhave_temp = (test_cdi_varID(fileID_latbc, 'TEMP', latbc_dict) /= -1)


      ! --- DEFINE WHICH VARIABLES SHALL BE READ FROM FILE ---

      latbc%buffer%lread_hhl         = .FALSE.
      latbc%buffer%lread_theta_rho   = .FALSE.
      latbc%buffer%lread_pres        = .FALSE.
      latbc%buffer%lread_temp        = .FALSE.
      latbc%buffer%lread_ps_geop     = .FALSE.
      latbc%buffer%lconvert_omega2w  = .FALSE.
      latbc%buffer%lcompute_hhl_pres = .FALSE.

      IF (lhave_hhl) THEN

        IF (lhave_theta_rho) THEN
          latbc%buffer%lread_hhl       = .TRUE.
          latbc%buffer%lread_theta_rho = .TRUE.
          !
        ELSE IF (lhave_pres .AND. lhave_temp) THEN
          latbc%buffer%lread_hhl       = .TRUE.
          latbc%buffer%lread_pres      = .TRUE.
          latbc%buffer%lread_temp      = .TRUE.
          !
        ELSE
          CALL finish(routine, "Non-hydrostatic LATBC data set, but neither RHO+THETA_V nor P,T provided!")
        END IF
=======
           IF (lhave_theta_rho) THEN
             buffer%lread_hhl       = .TRUE.
             buffer%lread_theta_rho = .TRUE.
             !
           ELSE IF (lhave_pres .AND. lhave_temp) THEN
             buffer%lread_hhl       = .TRUE.
             buffer%lread_pres      = .TRUE.
             buffer%lread_temp      = .TRUE.
             !
           ELSE
             CALL finish(routine, "Non-hydrostatic LATBC data set, but neither RHO+THETA_V nor P,T provided!")
           END IF
>>>>>>> 0b2cb1d1

      ELSE
           
<<<<<<< HEAD
        IF (lhave_ps_geop .AND. lhave_temp) THEN
          latbc%buffer%lread_temp        = .TRUE.
          latbc%buffer%lread_ps_geop     = .TRUE.
          latbc%buffer%lconvert_omega2w  = .TRUE.
          latbc%buffer%lcompute_hhl_pres = .TRUE.
        ELSE
          CALL finish(routine, "Hydrostatic LATBC data set, but PS,GEOP,T not provided!")
        END IF

      END IF
=======
           IF (lhave_ps_geop .AND. lhave_temp) THEN
             buffer%lread_temp        = .TRUE.
             buffer%lread_ps_geop     = .TRUE.
             buffer%lconvert_omega2w  = .TRUE.
             buffer%lcompute_hhl_pres = .TRUE.
           ELSE
             CALL finish(routine, "Hydrostatic LATBC data set, but PS,GEOP,T not provided!")
           END IF

         END IF

         buffer%lread_vn  = .FALSE.
         buffer%lread_u_v = .FALSE.
         IF (lhave_vn) THEN
           buffer%lread_vn = .TRUE.
         ELSE
           IF (lhave_u .AND. lhave_v) THEN
             buffer%lread_u_v = .TRUE.
           ELSE
             CALL finish(routine, "No VN or U&V available in LATBC data set!")
           END IF
         END IF
>>>>>>> 0b2cb1d1

      latbc%buffer%lread_vn  = .FALSE.
      latbc%buffer%lread_u_v = .FALSE.
      IF (lhave_vn) THEN
        latbc%buffer%lread_vn = .TRUE.
      ELSE
        IF (lhave_u .AND. lhave_v) THEN
          latbc%buffer%lread_u_v = .TRUE.
        ELSE
          CALL finish(routine, "No VN or U&V available in LATBC data set!")
        END IF
      END IF

<<<<<<< HEAD
=======
         !
         ! Consistency checks
         ! 
         IF (latbc_config%init_latbc_from_fg .AND. .NOT. buffer%lread_hhl) THEN
           CALL finish(routine, "Init LATBC from first guess requires BCs from non-hydrostatic model!")
         END IF
>>>>>>> 0b2cb1d1

      !
      ! Consistency checks
      ! 
      IF (latbc_config%init_latbc_from_fg .AND. .NOT. latbc%buffer%lread_hhl) THEN
        CALL finish(routine, "Init LATBC from first guess requires BCs from non-hydrostatic model!")
      END IF

<<<<<<< HEAD

      !
      ! Write some status output:
      !
      IF (latbc%buffer%lread_theta_rho) THEN
        CALL message(routine,'Prognostic thermodynamic variables (RHO and THETA_V) are read from file.')
      ENDIF

      IF (.NOT. latbc%buffer%lread_qr) THEN
        CALL message(routine,'Rain water (QR) not available in input data.')
      ENDIF

      IF (.NOT. latbc%buffer%lread_qs) THEN
         CALL message(routine,'Snow water (QS) not available in input data.')
      ENDIF

      IF (latbc%buffer%lread_hhl) THEN
        CALL message(routine,'Input levels (HHL) are read from file.')
      ELSE
        CALL message(routine,'Input levels (HHL) are computed from sfc geopotential.')
      ENDIF

      IF (.NOT. latbc%buffer%lread_w) THEN
        CALL message(routine, "Neither W nor OMEGA provided! W is set to zero at LBCs")
      ELSE IF (latbc%buffer%lconvert_omega2w) THEN
        CALL message(routine,'Compute W from OMEGA.')
      ENDIF

      IF (latbc%buffer%lread_ps_geop) THEN
        CALL message(routine,'PS and GEOP are read from file.')
      ELSE IF (lhave_ps_geop) THEN
        CALL message(routine,'PS and GEOP are ignored.')
      END IF

      IF (latbc%buffer%lcompute_hhl_pres) THEN
        CALL message(routine,'HHL and PRES are computed based on PS and GEOP.')
      END IF

      IF (latbc%buffer%lread_pres) THEN
        CALL message(routine,'PRES is read from file.')
      ELSE
        CALL message(routine,'PRES is diagnosed.')
      END IF

      IF (latbc%buffer%lread_temp) THEN
        CALL message(routine,'TEMP is read from file.')
      ELSE
        CALL message(routine,'TEMP is diagnosed.')
      END IF
=======
         !
         ! Write some status output:
         !
         IF (buffer%lread_theta_rho) THEN
           CALL message(routine,'Prognostic thermodynamic variables (RHO and THETA_V) are read from file.')
         ENDIF

         IF (.NOT. buffer%lread_qr) THEN
           CALL message(routine,'Rain water (QR) not available in input data.')
         ENDIF

         IF (.NOT. buffer%lread_qs) THEN
            CALL message(routine,'Snow water (QS) not available in input data.')
         ENDIF

         IF (buffer%lread_hhl) THEN
            CALL message(routine,'Input levels (HHL) are read from file.')
         ELSE
            CALL message(routine,'Input levels (HHL) are computed from sfc geopotential.')
         ENDIF

         IF (.NOT. buffer%lread_w) THEN
           CALL message(routine, "Neither W nor OMEGA provided! W is set to zero at LBCs")
         ELSE IF (buffer%lconvert_omega2w) THEN
            CALL message(routine,'Compute W from OMEGA.')
         ENDIF

         IF (buffer%lread_ps_geop) THEN
           CALL message(routine,'PS and GEOP are read from file.')
         ELSE IF (lhave_ps_geop) THEN
           CALL message(routine,'PS and GEOP are ignored.')
         END IF

         IF (buffer%lcompute_hhl_pres) THEN
           CALL message(routine,'HHL and PRES are computed based on PS and GEOP.')
         END IF

         IF (buffer%lread_pres) THEN
           CALL message(routine,'PRES is read from file.')
         ELSE
           CALL message(routine,'PRES is diagnosed.')
         END IF

         IF (buffer%lread_temp) THEN
           CALL message(routine,'TEMP is read from file.')
         ELSE
           CALL message(routine,'TEMP is diagnosed.')
         END IF

         IF (buffer%lread_vn) THEN
           CALL message(routine,'VN is read from file.')
         ELSE
           CALL message(routine,'U,V are read from file.')
         END IF
>>>>>>> 0b2cb1d1

      IF (latbc%buffer%lread_vn) THEN
        CALL message(routine,'VN is read from file.')
      ELSE
        CALL message(routine,'U,V are read from file.')
      END IF

<<<<<<< HEAD
=======
      ! broadcast data to prefetching and compute PE's
      ! public constant: p_comm_work_pref_compute_pe0
      CALL p_bcast(buffer%psvar,                    p_comm_work_pref_compute_pe0, p_comm_work_pref)
      CALL p_bcast(buffer%geop_ml_var,              p_comm_work_pref_compute_pe0, p_comm_work_pref)
      CALL p_bcast(buffer%hhl_var,                  p_comm_work_pref_compute_pe0, p_comm_work_pref)
      CALL p_bcast(buffer%lread_qs,                 p_comm_work_pref_compute_pe0, p_comm_work_pref)
      CALL p_bcast(buffer%lread_qr,                 p_comm_work_pref_compute_pe0, p_comm_work_pref)
      CALL p_bcast(buffer%lread_vn,                 p_comm_work_pref_compute_pe0, p_comm_work_pref)
      CALL p_bcast(buffer%lread_u_v,                p_comm_work_pref_compute_pe0, p_comm_work_pref)
      CALL p_bcast(buffer%lread_w,                  p_comm_work_pref_compute_pe0, p_comm_work_pref)

      CALL p_bcast(buffer%lread_hhl,                p_comm_work_pref_compute_pe0, p_comm_work_pref)
      CALL p_bcast(buffer%lread_theta_rho,          p_comm_work_pref_compute_pe0, p_comm_work_pref)
      CALL p_bcast(buffer%lread_ps_geop,            p_comm_work_pref_compute_pe0, p_comm_work_pref)
      CALL p_bcast(buffer%lread_pres,               p_comm_work_pref_compute_pe0, p_comm_work_pref)
      CALL p_bcast(buffer%lread_temp,               p_comm_work_pref_compute_pe0, p_comm_work_pref)
      CALL p_bcast(buffer%lconvert_omega2w,         p_comm_work_pref_compute_pe0, p_comm_work_pref)
      CALL p_bcast(buffer%lcompute_hhl_pres,        p_comm_work_pref_compute_pe0, p_comm_work_pref)
>>>>>>> 0b2cb1d1
#endif

    END SUBROUTINE check_variables


    !-------------------------------------------------------------------------------------------------
    !> Replicates data needed for async prefetch on the prefetch proc.
    !  ATTENTION: The data is not completely replicated, only as far as needed for prefetch.
    !
    !  This routine has to be called by all PEs (work and prefetch)
    !
#ifndef NOMPI
    SUBROUTINE replicate_data_on_pref_proc(var_data, bcast_root)
      TYPE(t_var_data), ALLOCATABLE, INTENT(out) :: var_data(:)
      INTEGER,             INTENT(IN) :: bcast_root

      ! local variables
      CHARACTER(len=*), PARAMETER   :: routine = modname//"::replicate_data_on_pref_proc"
      INTEGER                       :: info_size, i, iv, nelems, nv, n, &
           &                           all_nvars, nvars, i2, ierrstat
      LOGICAL                       :: is_pref
      INTEGER, ALLOCATABLE          :: info_storage(:,:)
      TYPE(t_list_element), POINTER :: element
      TYPE(t_var_metadata)          :: info
      TYPE(t_var_list)              :: p_var_list
      ! var_list_name should have at least the length of var_list names
      CHARACTER(LEN=256)            :: var_list_name

      ! get the size - in default INTEGER words - which is needed to
      ! hold the contents of TYPE(t_var_metadata)
      info_size = SIZE(TRANSFER(info, (/ 0 /)))

      is_pref = my_process_is_pref()
      ! get the number of var lists
      IF (.NOT. is_pref) nv = nvar_lists
      CALL p_bcast(nv, bcast_root, p_comm_work_2_pref)

      IF (.NOT. is_pref) THEN
         all_nvars = 0
         DO i = 1, nvar_lists

            ! Count the number of variable entries
            element => var_lists(i)%p%first_list_element
            !   IF(element%field%info%used_dimensions(2) == 0) CYCLE
            nvars = 0
            DO WHILE (ASSOCIATED(element))
               !      IF(element%field%info%used_dimensions(2) == 0) CYCLE
               nvars = nvars+1
               element => element%next_list_element
            ENDDO
            all_nvars = all_nvars + nvars
         ENDDO
      ENDIF

      ! get the number of var lists
      CALL p_bcast(all_nvars, bcast_root, p_comm_work_2_pref)

      IF (all_nvars <= 0) RETURN

      ! allocate the array of variables
      ALLOCATE(var_data(all_nvars))

      i2 = 0
      ! For each var list, get its components
      DO iv = 1, nv

         ! Send name
         IF (.NOT. is_pref) var_list_name = var_lists(iv)%p%name
         CALL p_bcast(var_list_name, bcast_root, p_comm_work_2_pref)

         IF (.NOT. is_pref) THEN
            ! Count the number of variable entries
            element => var_lists(iv)%p%first_list_element
            nelems = 0
            DO WHILE (ASSOCIATED(element))
               nelems = nelems+1
               element => element%next_list_element
            ENDDO
         ENDIF

         ! Send basic info:
         CALL p_bcast(nelems, bcast_root, p_comm_work_2_pref)

         IF (is_pref) THEN
            ! Create var list
            CALL new_var_list( p_var_list, var_list_name)
         ENDIF

         ! Get the binary representation of all info members of the
         ! variables of the list and send it to the receiver.  Using
         ! the Fortran TRANSFER intrinsic may seem like a hack, but it
         ! has the advantage that it is completely independent from
         ! the actual declaration if TYPE(t_var_metadata).  Thus
         ! members may added to or removed from TYPE(t_var_metadata)
         ! without affecting the code below and we don't have an
         ! additional cross dependency between TYPE(t_var_metadata)
         ! and this module.

         ALLOCATE(info_storage(info_size, nelems), STAT=ierrstat)
         IF (ierrstat /= SUCCESS) CALL finish(routine, "ALLOCATE failed!")

         IF (.NOT. is_pref) THEN
            element => var_lists(iv)%p%first_list_element
            nelems = 0
            DO WHILE (ASSOCIATED(element))
               i2 = i2 + 1
               var_data(i2)%info => element%field%info
               nelems = nelems+1
               info_storage(:,nelems) = TRANSFER(element%field%info, (/ 0 /))
               element => element%next_list_element
            ENDDO
         ENDIF

         ! Send binary representation of all info members

         CALL p_bcast(info_storage, bcast_root, p_comm_work_2_pref)

         IF (is_pref) THEN

            ! Insert elements into var list
           IF (nelems > 0) THEN
             ALLOCATE(p_var_list%p%first_list_element)
             element => p_var_list%p%first_list_element
             DO n = 1, nelems-1
               i2 = i2 + 1

               ! Set info structure from binary representation in info_storage
               element%field%info = TRANSFER(info_storage(:, n), info)
               var_data(i2)%info => element%field%info
               ALLOCATE(element%next_list_element)
               element => element%next_list_element
             ENDDO
             i2 = i2 + 1
             element%field%info = TRANSFER(info_storage(:, nelems), info)
             var_data(i2)%info => element%field%info
             NULLIFY(element%next_list_element)
           ELSE
             NULLIFY(p_var_list%p%first_list_element)
           END IF
         ENDIF
         DEALLOCATE(info_storage, STAT=ierrstat)
         IF (ierrstat /= SUCCESS) CALL finish(routine, "ALLOCATE failed!")
      ENDDO

    END SUBROUTINE replicate_data_on_pref_proc


    !------------------------------------------------------------------------------------------------
    !> Sets the reorder_data for cells/edges/verts
    !  ATTENTION: This routine must only be called on work and test PE
    !             (i.e. not on prefetching PEs)
    !             The arguments don't make sense on the prefetching PE anyways
    !
    SUBROUTINE set_reorder_data(n_points, owner_mask, glb_index, ri)

      INTEGER, INTENT(IN) :: n_points        ! Local number of cells/edges/verts in logical patch
      LOGICAL, INTENT(IN) :: owner_mask(n_points) ! owner_mask for logical patch
      INTEGER, INTENT(IN) :: glb_index(:)    ! glb_index for logical patch
      TYPE(t_reorder_info), INTENT(INOUT) :: ri ! Result: reorder info

      ! local variables
      INTEGER :: i, n, ierrstat

      CHARACTER(LEN=*), PARAMETER :: routine = modname//"::set_reorder_data"

      ! Just for safety
      IF(my_process_is_pref()) CALL finish(routine, 'Must not be called on Prefetching PE')

      ! Get number of owned cells/edges/verts (without halos, physical patch only)
      ri%n_own = COUNT(owner_mask(:))

      !   WRITE(*,*) 'set_reorder_data p_pe_work ', p_pe_work , ' ri%n_own ', ri%n_own, ' n_points ', n_points

      ! Set index arrays to own cells/edges/verts
      ALLOCATE(ri%own_idx(ri%n_own), &
        &      ri%own_blk(ri%n_own), &
        &      STAT=ierrstat)
      IF (ierrstat /= SUCCESS) CALL finish(routine, "ALLOCATE failed!")

      ! Global index of my own points
      ALLOCATE(ri%reorder_index(ri%n_own), STAT=ierrstat)
      IF (ierrstat /= SUCCESS) CALL finish(routine, "ALLOCATE failed!")

      n = 0
      DO i = 1, n_points
         IF(owner_mask(i)) THEN
            n = n+1
            ri%own_idx(n) = idx_no(i)
            ri%own_blk(n) = blk_no(i)
            ri%reorder_index(n)  = glb_index(i)
         ENDIF
      ENDDO

      ! Get global number of points for current (physical!) patch
      ri%n_glb = -1

    END SUBROUTINE set_reorder_data


    !--------------------------------------------------------------------------
    !
    ! Transfers reorder data to restart PEs.
    !
    SUBROUTINE transfer_reorder_data(ri)
      TYPE(t_reorder_info), INTENT(INOUT) :: ri

      ! local variables
      INTEGER                             :: ierrstat, dummy(1), i, accum
      LOGICAL                             :: is_pref
      INTEGER, ALLOCATABLE                :: rcounts(:)
      CHARACTER(LEN=*), PARAMETER :: routine = modname//"::transfer_reorder_data"


      ! Gather the number of own points for every PE into ri%pe_own

      is_pref = my_process_is_pref()
      IF (is_pref) THEN

        ! on prefetch PE: n_own=0, own_ide and own_blk are not allocated
        ri%n_own = 0

        ! pe_own must be allocated for num_work_procs, not for p_n_work
        ALLOCATE(ri%pe_own(0:num_work_procs-1), &
             ri%pe_off(0:num_work_procs-1), STAT=ierrstat)
        IF (ierrstat /= SUCCESS) CALL finish(routine, "ALLOCATE failed!")
      ENDIF

      IF (is_pref) THEN
        ! Gather the number of own points for every PE into ri%pe_own
        CALL p_allgather(dummy(1), ri%pe_own, sendcount=0, recvcount=1, &
             comm=p_comm_work_2_pref)

        ! Get offset within result array
        accum = 0
        DO i = 0, num_work_procs-1
          ri%pe_off(i) = accum
          accum = accum + ri%pe_own(i)
        ENDDO
        ri%n_glb = accum
        ALLOCATE(ri%reorder_index(accum), STAT=ierrstat)
        IF(ierrstat /= SUCCESS) CALL finish(routine, "ALLOCATE failed!")

        CALL p_allgatherv(dummy(1:0), ri%reorder_index, ri%pe_own, &
             ri%pe_off, comm=p_comm_work_2_pref)
      ELSE
        CALL p_allgather(ri%n_own, dummy, sendcount=1, recvcount=0, &
             comm=p_comm_work_2_pref)
        ALLOCATE(rcounts(num_prefetch_proc), STAT=ierrstat)
        IF (ierrstat /= SUCCESS) CALL finish(routine, "ALLOCATE failed!")
        rcounts = 0
        CALL p_allgatherv(ri%reorder_index, dummy, rcounts, &
             rcounts, comm=p_comm_work_2_pref)
      END IF

    END SUBROUTINE  transfer_reorder_data

    SUBROUTINE match_var_data_to_buffer(map, buffer, var_data, StrLowCasegrp)
      TYPE(t_buffer), INTENT(in) :: buffer
      INTEGER, ALLOCATABLE, INTENT(out) :: map(:)
      CHARACTER(LEN=varname_len), INTENT(in) :: StrLowCasegrp(buffer%ngrp_vars)
      TYPE(t_var_data), INTENT(in) :: var_data(:)

      LOGICAL :: grp_vars_bool(buffer%ngrp_vars)
      INTEGER :: grp_tlen(buffer%ngrp_vars)
      INTEGER :: iv, jp, nlevs, ndims

      ALLOCATE(map(buffer%ngrp_vars))
      map = -1
      DO jp = 1, buffer%ngrp_vars
        grp_tlen(jp) = LEN_TRIM(StrLowCasegrp(jp))
      END DO
      grp_vars_bool = .FALSE.

      DO iv = 1, SIZE(var_data)
        ndims = var_data(iv)%info%ndims
        DO jp = 1, buffer%ngrp_vars
          ! Use only the variables of time level 1 (".TL1") to determine memory sizes.
          IF (       .NOT. grp_vars_bool(jp) &
               .AND. (StrLowCasegrp(jp) == var_data(iv)%info%name &
               &      .OR. StrLowCasegrp(jp)(1:grp_tlen(jp))//TIMELEVEL_SUFFIX//'1' == var_data(iv)%info%name)) THEN
            nlevs = MERGE(1, buffer%nlev(jp), ndims == 2)
            IF (nlevs /= 0) THEN
              map(jp) = iv
              grp_vars_bool(jp) = .TRUE.
            END IF
          END IF
        END DO
      END DO
    END SUBROUTINE match_var_data_to_buffer

    SUBROUTINE infer_buffer_hgrid(buffer, var_data, map)
      TYPE(t_buffer), INTENT(inout) :: buffer
      TYPE(t_var_data), INTENT(in) :: var_data(:)
      INTEGER, INTENT(in) :: map(buffer%ngrp_vars)

      INTEGER :: jp, iv

      ALLOCATE(buffer%hgrid(buffer%ngrp_vars))
      DO jp = 1, buffer%ngrp_vars
        iv = map(jp)
        IF (iv /= -1) THEN
          buffer%hgrid(jp) = var_data(iv)%info%hgrid
        ELSE
          buffer%hgrid(jp) = -1
        END IF
      END DO
      IF (latbc_config%itype_latbc == LATBC_TYPE_EXT) THEN
        DO jp = 1, buffer%ngrp_vars
          IF (buffer%mapped_name(jp) == buffer%geop_ml_var) THEN
            ! variable GEOSP is stored in cell center location
            buffer%hgrid(jp) = GRID_UNSTRUCTURED_CELL
          END IF
        END DO
      END IF
    END SUBROUTINE infer_buffer_hgrid
    !------------------------------------------------------------------------------------------------
    !> Initializes the remote memory window for asynchronous prefetch.
    !
    SUBROUTINE create_client_buffers(buffer, var_data, n_own_cells, nblks_c, &
         n_own_edges, nblks_e, map, mem_size)
      TYPE(t_buffer), INTENT(inout) :: buffer
      TYPE(t_var_data), INTENT(in) :: var_data(:)
      INTEGER, INTENT(in) :: n_own_cells, n_own_edges, nblks_c, nblks_e, map(:)
      INTEGER(kind=mpi_address_kind), INTENT(out) :: mem_size

      INTEGER :: ierror, iv, jp, nlevs, nblks, hgrid
      INTEGER(kind=mpi_address_kind) :: mem_size_, lvlsz
      LOGICAL :: is_work, found_unknown_grid
      CHARACTER(LEN=*), PARAMETER :: routine = modname//"::init_memory_window"

      ! Get size and offset of the data for the input
      mem_size_ = 0_mpi_address_kind

      is_work = my_process_is_work()
      found_unknown_grid = .FALSE.
      DO jp = 1, buffer%ngrp_vars
        iv = map(jp)
        IF (iv /= -1) THEN
          IF (var_data(iv)%info%ndims == 2) THEN
            nlevs = 1
          ELSE
            nlevs = buffer%nlev(jp)
          ENDIF

          IF (nlevs /= 0) THEN

            hgrid = buffer%hgrid(jp)

            SELECT CASE (hgrid)
            CASE (GRID_UNSTRUCTURED_CELL)
              ! variable stored in cell center location
              lvlsz = INT(n_own_cells, mpi_address_kind)
              nblks = nblks_c
            CASE (GRID_UNSTRUCTURED_EDGE)
              ! variable stored in edge center of a cell
              lvlsz = INT(n_own_edges, mpi_address_kind)
              nblks = nblks_e
            CASE DEFAULT
              found_unknown_grid = .TRUE.
              EXIT
            END SELECT

            mem_size_ = mem_size_ + INT(nlevs, mpi_address_kind) * lvlsz
            IF(is_work)THEN
              ! allocate the buffer sizes for variables on compute processors
              ALLOCATE(buffer%vars(jp)%buffer(nproma, nlevs, nblks), STAT=ierror)
              IF (ierror /= SUCCESS) CALL finish(routine, "ALLOCATE failed!")
            ENDIF
          ENDIF
        ENDIF
      ENDDO ! vars
      IF (found_unknown_grid) CALL finish(routine,'Unknown grid type found!')

<<<<<<< HEAD
      DO jp = 1, latbc%buffer%ngrp_vars
        IF (TRIM(latbc%buffer%mapped_name(jp)) == TRIM(latbc%buffer%geop_ml_var)) THEN
          ! Memory for GEOSP variable taken as memory equivalent to 1 level of z_ifc
          ! as the variable GEOSP doesn't exist in metadata
          mem_size = mem_size + INT(1*latbc%patch_data%cells%n_own,i8)

          IF(my_process_is_work())THEN
            ! allocate the buffer sizes for variable 'GEOSP' on compute processors
            ALLOCATE(latbc%buffer%vars(jp)%buffer(nproma, 1, latbc%patch_data%nblks_c), STAT=ierrstat)
            IF (ierrstat /= SUCCESS) CALL finish(routine, "ALLOCATE failed!")
          ENDIF

          ! variable GEOSP is stored in cell center location
          latbc%buffer%hgrid(jp) = GRID_UNSTRUCTURED_CELL
        ENDIF
      ENDDO
=======
      IF (latbc_config%itype_latbc == LATBC_TYPE_EXT) THEN
        DO jp = 1, buffer%ngrp_vars
          IF (buffer%mapped_name(jp) == buffer%geop_ml_var) THEN
            ! Memory for GEOSP variable taken as memory equivalent to 1 level of z_ifc
            ! as the variable GEOSP doesn't exist in metadata
            mem_size_ = mem_size_ + INT(1*n_own_cells,mpi_address_kind)

            IF(is_work)THEN
              ! allocate the buffer sizes for variable 'GEOSP' on compute processors
              ALLOCATE(buffer%vars(jp)%buffer(nproma, 1, nblks_c), STAT=ierror)
              IF (ierror /= SUCCESS) CALL finish(routine, "ALLOCATE failed!")
            ENDIF
>>>>>>> 0b2cb1d1

          ENDIF
        ENDDO
      ENDIF
      mem_size = mem_size_

    END SUBROUTINE create_client_buffers


    !------------------------------------------------------------------------------------------------
    !> allocate amount of memory needed with MPI_Alloc_mem
    !
    !  @note Implementation for non-Cray pointers
    !
    SUBROUTINE create_win(mem_win, mem_size)

      TYPE(t_mem_win), INTENT(INOUT) :: mem_win
      INTEGER (KIND=MPI_ADDRESS_KIND), INTENT(IN)    :: mem_size

      ! local variables
      CHARACTER(LEN=*), PARAMETER :: routine = modname//"::allocate_mem_noncray"
      TYPE(c_ptr)                     :: c_mem_ptr
<<<<<<< HEAD
      INTEGER                         :: ierror
      INTEGER (KIND=MPI_ADDRESS_KIND) :: mem_bytes, typeLB, nbytes_real

=======
      INTEGER                         :: ierror, nbytes_real
      INTEGER (KIND=MPI_ADDRESS_KIND) :: mem_bytes
      REAL(sp), TARGET :: dummy(1)
>>>>>>> 0b2cb1d1
      ! Get the amount of bytes per REAL*4 variable (as used in MPI
      ! communication)
      CALL MPI_TYPE_GET_EXTENT(p_real_sp, typeLB, nbytes_real, ierror)

      ! For the IO PEs the amount of memory needed is 0 - allocate at least 1 word there:
<<<<<<< HEAD
      mem_bytes = mem_size*nbytes_real

      ! TYPE(c_ptr) and INTEGER(KIND=MPI_ADDRESS_KIND) do NOT necessarily have the same size!!!
      ! So check if at least c_intptr_t and MPI_ADDRESS_KIND are the same, else we may get
      ! into deep, deep troubles!
      ! There is still a slight probability that TYPE(c_ptr) does not have the size indicated
      ! by c_intptr_t since the standard only requires c_intptr_t is big enough to hold pointers
      ! (so it may be bigger than a pointer), but I hope no vendor screws up its ISO_C_BINDING
      ! in such a way!!!
      ! If c_intptr_t<=0, this type is not defined and we can't do this check, of course.
=======
      IF (mem_size > 0) THEN
        mem_bytes = mem_size*INT(nbytes_real,mpi_address_kind)
>>>>>>> 0b2cb1d1

        CALL MPI_Alloc_mem(mem_bytes, MPI_INFO_NULL, c_mem_ptr, ierror)

        CALL C_F_POINTER(c_mem_ptr, mem_win%mem_ptr_sp, (/ mem_size /) )
        mem_win%mem_ptr_sp(:) = 0._sp
      ELSE
        mem_bytes = 0_mpi_address_kind
        mem_win%mem_ptr_sp => dummy
      END IF

      ! Create memory window for communication
<<<<<<< HEAD
      patch_data%mem_win%mem_ptr_sp(:) = 0._sp

      CALL MPI_Win_create( patch_data%mem_win%mem_ptr_sp, mem_bytes, INT(nbytes_real), MPI_INFO_NULL,&
        &                  p_comm_work_pref, patch_data%mem_win%mpi_win, ierror )
=======
      CALL MPI_Win_create(mem_win%mem_ptr_sp, mem_bytes, nbytes_real, &
        &                 MPI_INFO_NULL, p_comm_work_pref, mem_win%mpi_win, &
        &                 ierror )
>>>>>>> 0b2cb1d1
      IF (ierror /= 0) CALL finish(routine, "MPI error!")

    END SUBROUTINE create_win
#endif

END MODULE mo_async_latbc<|MERGE_RESOLUTION|>--- conflicted
+++ resolved
@@ -233,7 +233,7 @@
     USE mo_var_metadata_types,        ONLY: t_var_metadata, VARNAME_LEN
     USE mo_var_list,                  ONLY: nvar_lists, var_lists, new_var_list, &
          &                                  collect_group
-    USE mo_limarea_config,            ONLY: latbc_config, generate_filename, LATBC_TYPE_EXT
+    USE mo_limarea_config,            ONLY: latbc_config, generate_filename
     USE mo_dictionary,                ONLY: t_dictionary, dict_get, dict_init, dict_loadfile, &
          &                                  dict_finalize
     USE mo_util_string,               ONLY: add_to_list, tolower
@@ -431,11 +431,6 @@
          CALL transfer_reorder_data(patch_data%edges)
       ENDIF
 
-<<<<<<< HEAD
-#endif
-
-=======
->>>>>>> 0b2cb1d1
     END SUBROUTINE set_patch_data
 
 
@@ -563,15 +558,17 @@
       END IF
       root_pref2work = MERGE(mpi_root, mpi_proc_null, p_pe_work == 0)
       ! bcast number of ranges describing glb_indices to clients
-      CALL p_bcast(nr, root_pref2work, comm=p_comm_work_2_pref)
-      ! bcast ranges to clients
-      IF (nr > 0) THEN
-        CALL p_bcast(ranges, root_pref2work, comm=p_comm_work_2_pref)
-        active_worker_count = p_reduce(dummy, mpi_sum, root_pref2work, &
-             comm=p_comm_work_2_pref)
-      ELSE
-        active_worker_count = 0
-      END IF
+      IF (my_process_is_pref()) THEN
+        CALL p_bcast(nr, root_pref2work, comm=p_comm_work_2_pref)
+        ! bcast ranges to clients
+        IF (nr > 0) THEN
+         CALL p_bcast(ranges, root_pref2work, comm=p_comm_work_2_pref)
+          active_worker_count = p_reduce(dummy, mpi_sum, root_pref2work, &
+               comm=p_comm_work_2_pref)
+        ELSE
+          active_worker_count = 0
+        END IF
+      ENDIF
     END SUBROUTINE create_latbc_mask_pref
 #endif
 
@@ -595,23 +592,13 @@
 
       TYPE (t_dictionary)           :: latbc_varnames_dict
       TYPE(t_netcdf_att_int)        :: opt_att(2)            ! optional attribute values
-<<<<<<< HEAD
-      INTEGER                       :: ierrstat, ic, idx_c, blk_c
-      INTEGER                       :: fileID_latbc
-      LOGICAL                       :: is_pref
-
-      ! bcast_root is not used in this case
-      bcast_root = 0
-
-#ifndef NOMPI
-=======
       INTEGER                       :: ierrstat, ic, idx_c, blk_c, cell_active_ranks, edge_active_ranks
       INTEGER                       :: tlen, covered
+      INTEGER                       :: fileID_latbc
       INTEGER(mpi_address_kind)     :: mem_size
       LOGICAL                       :: is_pref, is_work, is_test
       INTEGER, ALLOCATABLE :: cell_ro_idx(:), edge_ro_idx(:), var_buf_map(:)
       TYPE(t_var_data), ALLOCATABLE :: var_data(:)
->>>>>>> 0b2cb1d1
 
       is_pref = my_process_is_pref()
       is_work = my_process_is_work()
@@ -632,31 +619,7 @@
       IF(tlen > 0) &
          CALL dict_loadfile(latbc_varnames_dict, latbc_config%latbc_varnames_map_file(1:tlen))
 
-<<<<<<< HEAD
-      IF(LEN_TRIM(latbc_config%latbc_varnames_map_file) > 0) THEN
-         CALL dict_loadfile(latbc_varnames_dict, TRIM(latbc_config%latbc_varnames_map_file))
-      END IF
-
-      ! create and transfer patch data
-      CALL set_patch_data(latbc, bcast_root, latbc_varnames_dict)
-
-      ! open and read file containing information of prefetch variables
-      ALLOCATE(StrLowCasegrp(MAX_NUM_GRPVARS))
-      IF( my_process_is_work() ) THEN
-        CALL read_init_file(latbc, StrLowCasegrp, latbc_varnames_dict, p_patch(1), fileID_latbc)
-      ELSE IF ( my_process_is_pref() ) THEN
-        CALL read_init_file(latbc, StrLowCasegrp, latbc_varnames_dict)
-      ENDIF
-
-
-      ! initialize the memory window for communication
-      IF (.NOT. my_process_is_mpi_test()) &
-           CALL init_remote_memory_window(latbc, StrLowCasegrp)
-
-      DEALLOCATE(StrLowCasegrp)
-=======
       CALL set_patch_data_params(latbc%patch_data, bcast_root)
->>>>>>> 0b2cb1d1
 
       ! --- "sparse latbc mode": read only data for boundary rows
       !
@@ -672,12 +635,7 @@
 
         CALL message(routine, "sparse LATBC read-in mode.")
 
-<<<<<<< HEAD
-        IF (is_pref .OR. my_process_is_work() .AND.  p_pe_work == p_work_pe0) THEN
-       
-=======
-        IF (is_pref) THEN
->>>>>>> 0b2cb1d1
+        IF (is_pref .OR. is_work .AND.  p_pe_work == p_work_pe0) THEN
           opt_att(1)%var_name = "global_cell_index"
           opt_att(1)%att_name = "nglobal"
           opt_att(1)%value => latbc%global_index%n_patch_cells_g
@@ -705,20 +663,16 @@
           CALL create_latbc_mask_pref(latbc%global_index%edges, &
             &                         edge_active_ranks)
           ! status output
-          WRITE (0,'(3a,i0,a,i0,a)') &
-<<<<<<< HEAD
-            &   " ", routine, ": prefetching PE reads ", SIZE(latbc%global_index%cells), &
-            &   " cells and ", SIZE(latbc%global_index%edges), " edges."
-          WRITE (0,'(3a,i0,a,i0,a)')      &
-            &   " ", routine, ": ", COUNT(.NOT. latbc%patch_data%edges%pe_skip), " of ", num_work_procs, &
-=======
-            &   " ", routine, ": prefetching PE reads ", latbc%global_index%n_patch_cells_g, &
-            &   " cells and ", latbc%global_index%n_patch_edges_g, " edges."
-          WRITE (0,'(3a,2(i0,a))') &
-            &   " ", routine, ": ", edge_active_ranks, " of ", num_work_procs, &
->>>>>>> 0b2cb1d1
-            &   " worker PEs are involved in the LATBC read-in."
-        ELSE
+          IF (is_pref) THEN
+            WRITE (0,'(3a,i0,a,i0,a)') &
+              &   " ", routine, ": prefetching PE reads ", SIZE(latbc%global_index%cells), &
+              &   " cells and ", SIZE(latbc%global_index%edges), " edges."
+            WRITE (0,'(3a,2(i0,a))') &
+              &   " ", routine, ": ", edge_active_ranks, " of ", num_work_procs, &
+              &   " worker PEs are involved in the LATBC read-in."
+          ENDIF
+        ENDIF
+        IF (is_work) THEN
           CALL create_latbc_mask_work(SIZE(latbc%patch_data%cell_mask), &
             &                         latbc%patch_data%cell_mask, &
             &                         cell_ro_idx, &
@@ -759,24 +713,13 @@
       ! create and transfer patch data
       CALL set_patch_data(latbc%patch_data, cell_ro_idx, edge_ro_idx)
 
-      ! subroutine to read const (height level) data and to check
-      ! whether some variable is specified in input file and setting
-      ! flag for its further usage
-      IF (latbc_config%itype_latbc == LATBC_TYPE_EXT) &
-        CALL check_variables(latbc%buffer, latbc%patch_data, &
-        &                    latbc_varnames_dict)
-
-
       ! open and read file containing information of prefetch variables
       ALLOCATE(StrLowCasegrp(MAX_NUM_GRPVARS))
       IF (is_work) THEN
-        CALL read_init_file(latbc, StrLowCasegrp, latbc_varnames_dict, p_patch(1))
+        CALL read_init_file(latbc, StrLowCasegrp, latbc_varnames_dict, p_patch(1), fileID_latbc)
       ELSE IF (is_pref) THEN
         CALL read_init_file(latbc, StrLowCasegrp, latbc_varnames_dict)
       ENDIF
-
-      ! destroy variable name dictionaries:
-      CALL dict_finalize(latbc_varnames_dict)
 
       CALL match_var_data_to_buffer(var_buf_map, latbc%buffer, &
            var_data, StrLowCasegrp)
@@ -798,19 +741,10 @@
       END IF
 
 
-
       ! allocate input data for lateral boundary nudging
-<<<<<<< HEAD
-      IF( my_process_is_work()) THEN
-
+      IF (is_work) THEN
         CALL read_init_latbc_data(latbc, p_patch(1), p_int_state(1), p_nh_state(1), &
           &                       latbc%new_latbc_tlev, fileID_latbc, latbc_varnames_dict)
-
-=======
-      IF (is_work) THEN
-        CALL compute_init_latbc_data(latbc, p_patch(1), p_int_state(1), p_nh_state(1), &
-          &                          latbc%new_latbc_tlev)
->>>>>>> 0b2cb1d1
       ELSE IF (is_pref) THEN
         CALL async_init_latbc_data(latbc)
       ENDIF
@@ -819,7 +753,6 @@
 
       ! destroy variable name dictionaries:
       CALL dict_finalize(latbc_varnames_dict)
-
 #endif
 
     END SUBROUTINE init_prefetch
@@ -878,7 +811,7 @@
       ALLOCATE(latbc%buffer%varID(ngrp_prefetch_vars), STAT=ierrstat)
       IF (ierrstat /= SUCCESS) CALL finish(routine, "ALLOCATE failed!")
 
-      IF (is_work .AND. p_pe_work == p_work_pe0 .OR. latbc%buffer%lcompute_hhl_pres) THEN
+      IF (is_work .AND. p_pe_work == p_work_pe0) THEN
         ! generate file name
         latbc_filename = TRIM(generate_filename(nroot, latbc%patch_data%level, &
              &                                  time_config%tc_exp_startdate,  &
@@ -905,35 +838,23 @@
            CALL finish(routine, "Unknown file type")
          END IF
 
-<<<<<<< HEAD
-         ! subroutine to read const (height level) data and to check
-         ! whether some variable is specified in input file and setting
-         ! flag for its further usage
-         CALL check_variables(latbc, latbc_varnames_dict, fileID_latbc)
-
-         ! adding the variable 'GEOSP' to the list by add_to_list
-         ! as the variable cannot be found in metadata variable list
-         CALL add_to_list(grp_vars, ngrp_prefetch_vars, (/latbc%buffer%geop_ml_var/) , 1)
+
+        ! subroutine to read const (height level) data and to check
+        ! whether some variable is specified in input file and setting
+        ! flag for its further usage
+        CALL check_variables(latbc%buffer, latbc%patch_data,latbc_varnames_dict, fileID_latbc)
+
+        ! adding the variable 'GEOSP' to the list by add_to_list
+        ! as the variable cannot be found in metadata variable list
+        CALL add_to_list( grp_vars, ngrp_prefetch_vars, (/latbc%buffer%geop_ml_var/) , 1)
+
+         ALLOCATE(grp_vars_lc(ngrp_prefetch_vars), stat=ierrstat)
+         IF (ierrstat /= SUCCESS) CALL finish(routine, "ALLOCATE failed!")
 
          ! Search name mapping for name in file
          DO jp= 1, ngrp_prefetch_vars
-           latbc%buffer%grp_vars(jp) = TRIM(dict_get(latbc_varnames_dict, grp_vars(jp), default=grp_vars(jp)))
+           grp_vars_lc(jp) = tolower(dict_get(latbc_varnames_dict, grp_vars(jp), default=grp_vars(jp)))
          ENDDO
-=======
-         ALLOCATE(grp_vars_lc(ngrp_prefetch_vars), stat=ierrstat)
-         IF (ierrstat /= SUCCESS) CALL finish(routine, "ALLOCATE failed!")
-
-         IF (latbc_config%itype_latbc == LATBC_TYPE_EXT) THEN
-           ! Search name mapping for name in file
-           DO jp= 1, ngrp_prefetch_vars
-             grp_vars_lc(jp) = tolower(dict_get(latbc_varnames_dict, grp_vars(jp), default=grp_vars(jp)))
-           ENDDO
-         ELSE
-           DO jp= 1, ngrp_prefetch_vars
-             grp_vars_lc(jp) = tolower(grp_vars(jp))
-           ENDDO
-         ENDIF
->>>>>>> 0b2cb1d1
 
          ! check whether the file is empty (does not work unfortunately; internal CDI error)
          flen_latbc = util_filesize(latbc_file)
@@ -986,20 +907,14 @@
             ENDDO
          END DO LOOP
 
-<<<<<<< HEAD
+         DEALLOCATE(grp_vars_lc, STAT=ierrstat)
+         IF (ierrstat /= SUCCESS) CALL finish(routine, "DEALLOCATE failed!")
+
          ! save fileID for further processing
          IF (PRESENT(fileID)) THEN
            fileID = fileID_latbc ! broadcast needed? apparently not.
          ENDIF
-    
-=======
-         DEALLOCATE(grp_vars_lc, STAT=ierrstat)
-         IF (ierrstat /= SUCCESS) CALL finish(routine, "DEALLOCATE failed!")
-
-         ! closes the open dataset
-         CALL streamClose(fileID_latbc)
-
->>>>>>> 0b2cb1d1
+
        END IF
 
       ! broadcast data to prefetching and compute PE's
@@ -1064,10 +979,9 @@
       ! Re-open the file to read constant fields.
       !
       IF (latbc%buffer%lcompute_hhl_pres .AND. is_work) THEN
-
-        CALL nf(nf_open(latbc_file, NF_NOWRITE, ncid), routine)
+        IF (p_pe_work == p_work_pe0) CALL nf(nf_open(latbc_file, NF_NOWRITE, ncid), routine)
         CALL latbc%latbc_data_const%vct%construct(ncid, p_work_pe0, p_comm_work)
-        CALL nf(nf_close(ncid), routine)
+        IF (p_pe_work == p_work_pe0) CALL nf(nf_close(ncid), routine)
       END IF
 
 #endif
@@ -1075,21 +989,15 @@
 
 
     !-------------------------------------------------------------------------------------------------
-    !> Read the first of the LATBC files (start date) to determine if
+    !> Open the first of the LATBC files (start date) to determine if
     !  a variable or its alternative variable is provided as input and
     !  setting flag for its further usage.
     !
-<<<<<<< HEAD
-    SUBROUTINE check_variables(latbc, latbc_dict, fileID_latbc)
-      TYPE(t_latbc_data),  INTENT(INOUT) :: latbc
-      TYPE (t_dictionary), INTENT(IN)    :: latbc_dict
-      INTEGER, INTENT(IN)                :: fileID_latbc
-=======
-    SUBROUTINE check_variables(buffer, patch_data, latbc_dict)
-      TYPE(t_buffer), INTENT(inout) :: buffer
+    SUBROUTINE check_variables(buffer, patch_data, latbc_dict, fileID_latbc)
+      TYPE(t_buffer), INTENT(inout)  :: buffer
       TYPE(t_patch_data), INTENT(in) :: patch_data
       TYPE(t_dictionary), INTENT(in) :: latbc_dict
->>>>>>> 0b2cb1d1
+      INTEGER, INTENT(IN)            :: fileID_latbc
 
 #ifndef NOMPI
       ! local variables
@@ -1097,31 +1005,7 @@
       LOGICAL                        :: l_exist, lhave_ps_geop, lhave_ps, lhave_geop,  &
         &                               lhave_hhl, lhave_theta_rho, lhave_vn,          &
         &                               lhave_u, lhave_v, lhave_pres, lhave_temp
-<<<<<<< HEAD
-
-=======
-      CHARACTER(LEN=:), ALLOCATABLE  :: latbc_filename, latbc_file
-      CHARACTER(LEN=MAX_CHAR_LENGTH) :: cdiErrorText
-
-      ! prefetch processor opens the file and checks if variables are present
-      IF (my_process_is_work() .AND. p_pe_work == p_work_pe0) THEN !!!!!!!use prefetch processor here
-         ! generate file name
-         latbc_filename = TRIM(generate_filename(nroot, patch_data%level,&
-              &                                  time_config%tc_exp_startdate, &
-              &                                  time_config%tc_exp_startdate))
-         latbc_file = TRIM(latbc_config%latbc_path)//latbc_filename
-         INQUIRE (FILE=latbc_file, EXIST=l_exist)
-         IF (.NOT.l_exist) THEN
-            CALL finish(routine,'LATBC file not found: '//latbc_file)
-         ENDIF
-
-         ! open file
-         !
-         fileID_latbc = streamOpenRead(latbc_file)
-         IF (fileID_latbc < 0) THEN
-           CALL cdiGetStringError(fileID_latbc, cdiErrorText)
-           CALL finish(routine, "File "//latbc_file//" cannot be opened: "//TRIM(cdiErrorText))
-         ENDIF
+
 
          ! Check if rain water (QR) is provided as input
          buffer%lread_qr = (test_cdi_varID(fileID_latbc, 'QR', latbc_dict) /= -1)
@@ -1134,26 +1018,19 @@
 
          ! Check if vertical velocity (or OMEGA) is provided as input
          buffer%lread_w = (test_cdi_varID(fileID_latbc, 'W', latbc_dict) /= -1)
->>>>>>> 0b2cb1d1
-
-      ! Check if rain water (QR) is provided as input
-      latbc%buffer%lread_qr = (test_cdi_varID(fileID_latbc, 'QR', latbc_dict) /= -1)
-
-      ! Check if snow water (QS) is provided as input
-      latbc%buffer%lread_qs = (test_cdi_varID(fileID_latbc, 'QS', latbc_dict) /= -1)
-
-
-<<<<<<< HEAD
-      ! --- CHECK WHICH VARIABLES ARE AVAILABLE IN THE DATA SET ---
-
-      ! Check if vertical velocity (or OMEGA) is provided as input
-      latbc%buffer%lread_w = (test_cdi_varID(fileID_latbc, 'W', latbc_dict) /= -1)
-
-      ! Check if surface pressure (VN) is provided as input
-      lhave_vn = (test_cdi_varID(fileID_latbc, 'VN', latbc_dict) /= -1)
-      lhave_u  = (test_cdi_varID(fileID_latbc, 'U', latbc_dict)  /= -1)
-      lhave_v  = (test_cdi_varID(fileID_latbc, 'V', latbc_dict)  /= -1)
-=======
+
+         ! Check if surface pressure (VN) is provided as input
+         lhave_vn = (test_cdi_varID(fileID_latbc, 'VN', latbc_dict) /= -1)
+         lhave_u  = (test_cdi_varID(fileID_latbc, 'U', latbc_dict)  /= -1)
+         lhave_v  = (test_cdi_varID(fileID_latbc, 'V', latbc_dict)  /= -1)
+
+         ! Check if the prognostic thermodynamic variables (rho and
+         ! theta_v) are provided as input
+         lhave_theta_rho = (test_cdi_varID(fileID_latbc, 'RHO', latbc_dict) /= -1)  .OR.  &
+           &               (test_cdi_varID(fileID_latbc, 'DEN', latbc_dict) /= -1)  .AND. &
+           &               (test_cdi_varID(fileID_latbc, 'THETA_V', latbc_dict) /= -1)
+
+
          ! Check if level heights are provided as input
          lhave_hhl =  .FALSE.
          IF (test_cdi_varID(fileID_latbc, 'Z_IFC', latbc_dict) /= -1) THEN
@@ -1187,25 +1064,11 @@
             CALL finish(routine,'Could not find model-level sfc geopotential')
          ENDIF
          lhave_ps_geop = (lhave_ps .and. lhave_geop)
->>>>>>> 0b2cb1d1
-
-      ! Check if the prognostic thermodynamic variables (rho and
-      ! theta_v) are provided as input
-      lhave_theta_rho = (test_cdi_varID(fileID_latbc, 'RHO', latbc_dict) /= -1)  .OR.  &
-       &               (test_cdi_varID(fileID_latbc, 'DEN', latbc_dict) /= -1)  .AND. &
-       &               (test_cdi_varID(fileID_latbc, 'THETA_V', latbc_dict) /= -1)
-
-
-<<<<<<< HEAD
-      ! Check if level heights are provided as input
-      lhave_hhl =  .FALSE.
-      IF (test_cdi_varID(fileID_latbc, 'Z_IFC', latbc_dict) /= -1) THEN
-        lhave_hhl = .TRUE.
-        latbc%buffer%hhl_var   = 'Z_IFC'
-      END IF
-=======
-         ! closes the open dataset
-         CALL streamClose(fileID_latbc)
+
+         ! Check if pressure and temperature are available:
+         lhave_pres = (test_cdi_varID(fileID_latbc, 'PRES', latbc_dict) /= -1)
+         lhave_temp = (test_cdi_varID(fileID_latbc, 'TEMP', latbc_dict) /= -1)
+
 
 
          ! --- DEFINE WHICH VARIABLES SHALL BE READ FROM FILE ---
@@ -1217,66 +1080,9 @@
          buffer%lread_ps_geop     = .FALSE.
          buffer%lconvert_omega2w  = .FALSE.
          buffer%lcompute_hhl_pres = .FALSE.
->>>>>>> 0b2cb1d1
-
-      !
-      ! Check if surface pressure (PS) or its logarithm (LNPS) is provided as input
-      !
-      lhave_ps = .FALSE.
-      IF (test_cdi_varID(fileID_latbc, 'PS', latbc_dict) /= -1) THEN
-        lhave_ps = .TRUE.
-        latbc%buffer%psvar    = 'PS'
-      ELSE IF (test_cdi_varID(fileID_latbc, 'LNPS', latbc_dict) /= -1) THEN
-        lhave_ps = .TRUE.
-        latbc%buffer%psvar    = 'LNPS'
-      ENDIF
-
-<<<<<<< HEAD
-      !
-      ! Check if model-level surface Geopotential is provided as GEOSP or GEOP_ML
-      !
-      lhave_geop = .FALSE.
-      IF (test_cdi_varID(fileID_latbc, 'GEOSP', latbc_dict) /= -1) THEN
-        lhave_geop  = .TRUE.
-        latbc%buffer%geop_ml_var = 'GEOSP'
-      ELSE IF (test_cdi_varID(fileID_latbc, 'GEOP_ML', latbc_dict) /= -1) THEN
-        lhave_geop  = .TRUE.
-        latbc%buffer%geop_ml_var = 'GEOP_ML'
-      ELSE IF (.NOT. lhave_theta_rho .AND. .NOT. lhave_hhl) THEN
-        CALL finish(routine,'Could not find model-level sfc geopotential')
-      ENDIF
-      lhave_ps_geop = (lhave_ps .and. lhave_geop)
-
-      ! Check if pressure and temperature are available:
-      lhave_pres = (test_cdi_varID(fileID_latbc, 'PRES', latbc_dict) /= -1)
-      lhave_temp = (test_cdi_varID(fileID_latbc, 'TEMP', latbc_dict) /= -1)
-
-
-      ! --- DEFINE WHICH VARIABLES SHALL BE READ FROM FILE ---
-
-      latbc%buffer%lread_hhl         = .FALSE.
-      latbc%buffer%lread_theta_rho   = .FALSE.
-      latbc%buffer%lread_pres        = .FALSE.
-      latbc%buffer%lread_temp        = .FALSE.
-      latbc%buffer%lread_ps_geop     = .FALSE.
-      latbc%buffer%lconvert_omega2w  = .FALSE.
-      latbc%buffer%lcompute_hhl_pres = .FALSE.
-
-      IF (lhave_hhl) THEN
-
-        IF (lhave_theta_rho) THEN
-          latbc%buffer%lread_hhl       = .TRUE.
-          latbc%buffer%lread_theta_rho = .TRUE.
-          !
-        ELSE IF (lhave_pres .AND. lhave_temp) THEN
-          latbc%buffer%lread_hhl       = .TRUE.
-          latbc%buffer%lread_pres      = .TRUE.
-          latbc%buffer%lread_temp      = .TRUE.
-          !
-        ELSE
-          CALL finish(routine, "Non-hydrostatic LATBC data set, but neither RHO+THETA_V nor P,T provided!")
-        END IF
-=======
+
+         IF (lhave_hhl) THEN
+
            IF (lhave_theta_rho) THEN
              buffer%lread_hhl       = .TRUE.
              buffer%lread_theta_rho = .TRUE.
@@ -1289,22 +1095,9 @@
            ELSE
              CALL finish(routine, "Non-hydrostatic LATBC data set, but neither RHO+THETA_V nor P,T provided!")
            END IF
->>>>>>> 0b2cb1d1
-
-      ELSE
+
+         ELSE
            
-<<<<<<< HEAD
-        IF (lhave_ps_geop .AND. lhave_temp) THEN
-          latbc%buffer%lread_temp        = .TRUE.
-          latbc%buffer%lread_ps_geop     = .TRUE.
-          latbc%buffer%lconvert_omega2w  = .TRUE.
-          latbc%buffer%lcompute_hhl_pres = .TRUE.
-        ELSE
-          CALL finish(routine, "Hydrostatic LATBC data set, but PS,GEOP,T not provided!")
-        END IF
-
-      END IF
-=======
            IF (lhave_ps_geop .AND. lhave_temp) THEN
              buffer%lread_temp        = .TRUE.
              buffer%lread_ps_geop     = .TRUE.
@@ -1327,88 +1120,16 @@
              CALL finish(routine, "No VN or U&V available in LATBC data set!")
            END IF
          END IF
->>>>>>> 0b2cb1d1
-
-      latbc%buffer%lread_vn  = .FALSE.
-      latbc%buffer%lread_u_v = .FALSE.
-      IF (lhave_vn) THEN
-        latbc%buffer%lread_vn = .TRUE.
-      ELSE
-        IF (lhave_u .AND. lhave_v) THEN
-          latbc%buffer%lread_u_v = .TRUE.
-        ELSE
-          CALL finish(routine, "No VN or U&V available in LATBC data set!")
-        END IF
-      END IF
-
-<<<<<<< HEAD
-=======
+
+
          !
          ! Consistency checks
          ! 
          IF (latbc_config%init_latbc_from_fg .AND. .NOT. buffer%lread_hhl) THEN
            CALL finish(routine, "Init LATBC from first guess requires BCs from non-hydrostatic model!")
          END IF
->>>>>>> 0b2cb1d1
-
-      !
-      ! Consistency checks
-      ! 
-      IF (latbc_config%init_latbc_from_fg .AND. .NOT. latbc%buffer%lread_hhl) THEN
-        CALL finish(routine, "Init LATBC from first guess requires BCs from non-hydrostatic model!")
-      END IF
-
-<<<<<<< HEAD
-
-      !
-      ! Write some status output:
-      !
-      IF (latbc%buffer%lread_theta_rho) THEN
-        CALL message(routine,'Prognostic thermodynamic variables (RHO and THETA_V) are read from file.')
-      ENDIF
-
-      IF (.NOT. latbc%buffer%lread_qr) THEN
-        CALL message(routine,'Rain water (QR) not available in input data.')
-      ENDIF
-
-      IF (.NOT. latbc%buffer%lread_qs) THEN
-         CALL message(routine,'Snow water (QS) not available in input data.')
-      ENDIF
-
-      IF (latbc%buffer%lread_hhl) THEN
-        CALL message(routine,'Input levels (HHL) are read from file.')
-      ELSE
-        CALL message(routine,'Input levels (HHL) are computed from sfc geopotential.')
-      ENDIF
-
-      IF (.NOT. latbc%buffer%lread_w) THEN
-        CALL message(routine, "Neither W nor OMEGA provided! W is set to zero at LBCs")
-      ELSE IF (latbc%buffer%lconvert_omega2w) THEN
-        CALL message(routine,'Compute W from OMEGA.')
-      ENDIF
-
-      IF (latbc%buffer%lread_ps_geop) THEN
-        CALL message(routine,'PS and GEOP are read from file.')
-      ELSE IF (lhave_ps_geop) THEN
-        CALL message(routine,'PS and GEOP are ignored.')
-      END IF
-
-      IF (latbc%buffer%lcompute_hhl_pres) THEN
-        CALL message(routine,'HHL and PRES are computed based on PS and GEOP.')
-      END IF
-
-      IF (latbc%buffer%lread_pres) THEN
-        CALL message(routine,'PRES is read from file.')
-      ELSE
-        CALL message(routine,'PRES is diagnosed.')
-      END IF
-
-      IF (latbc%buffer%lread_temp) THEN
-        CALL message(routine,'TEMP is read from file.')
-      ELSE
-        CALL message(routine,'TEMP is diagnosed.')
-      END IF
-=======
+
+
          !
          ! Write some status output:
          !
@@ -1463,35 +1184,8 @@
          ELSE
            CALL message(routine,'U,V are read from file.')
          END IF
->>>>>>> 0b2cb1d1
-
-      IF (latbc%buffer%lread_vn) THEN
-        CALL message(routine,'VN is read from file.')
-      ELSE
-        CALL message(routine,'U,V are read from file.')
-      END IF
-
-<<<<<<< HEAD
-=======
-      ! broadcast data to prefetching and compute PE's
-      ! public constant: p_comm_work_pref_compute_pe0
-      CALL p_bcast(buffer%psvar,                    p_comm_work_pref_compute_pe0, p_comm_work_pref)
-      CALL p_bcast(buffer%geop_ml_var,              p_comm_work_pref_compute_pe0, p_comm_work_pref)
-      CALL p_bcast(buffer%hhl_var,                  p_comm_work_pref_compute_pe0, p_comm_work_pref)
-      CALL p_bcast(buffer%lread_qs,                 p_comm_work_pref_compute_pe0, p_comm_work_pref)
-      CALL p_bcast(buffer%lread_qr,                 p_comm_work_pref_compute_pe0, p_comm_work_pref)
-      CALL p_bcast(buffer%lread_vn,                 p_comm_work_pref_compute_pe0, p_comm_work_pref)
-      CALL p_bcast(buffer%lread_u_v,                p_comm_work_pref_compute_pe0, p_comm_work_pref)
-      CALL p_bcast(buffer%lread_w,                  p_comm_work_pref_compute_pe0, p_comm_work_pref)
-
-      CALL p_bcast(buffer%lread_hhl,                p_comm_work_pref_compute_pe0, p_comm_work_pref)
-      CALL p_bcast(buffer%lread_theta_rho,          p_comm_work_pref_compute_pe0, p_comm_work_pref)
-      CALL p_bcast(buffer%lread_ps_geop,            p_comm_work_pref_compute_pe0, p_comm_work_pref)
-      CALL p_bcast(buffer%lread_pres,               p_comm_work_pref_compute_pe0, p_comm_work_pref)
-      CALL p_bcast(buffer%lread_temp,               p_comm_work_pref_compute_pe0, p_comm_work_pref)
-      CALL p_bcast(buffer%lconvert_omega2w,         p_comm_work_pref_compute_pe0, p_comm_work_pref)
-      CALL p_bcast(buffer%lcompute_hhl_pres,        p_comm_work_pref_compute_pe0, p_comm_work_pref)
->>>>>>> 0b2cb1d1
+
+
 #endif
 
     END SUBROUTINE check_variables
@@ -1798,14 +1492,12 @@
           buffer%hgrid(jp) = -1
         END IF
       END DO
-      IF (latbc_config%itype_latbc == LATBC_TYPE_EXT) THEN
-        DO jp = 1, buffer%ngrp_vars
-          IF (buffer%mapped_name(jp) == buffer%geop_ml_var) THEN
-            ! variable GEOSP is stored in cell center location
-            buffer%hgrid(jp) = GRID_UNSTRUCTURED_CELL
-          END IF
-        END DO
-      END IF
+      DO jp = 1, buffer%ngrp_vars
+        IF (buffer%mapped_name(jp) == buffer%geop_ml_var) THEN
+          ! variable GEOSP is stored in cell center location
+          buffer%hgrid(jp) = GRID_UNSTRUCTURED_CELL
+        END IF
+      END DO
     END SUBROUTINE infer_buffer_hgrid
     !------------------------------------------------------------------------------------------------
     !> Initializes the remote memory window for asynchronous prefetch.
@@ -1865,41 +1557,20 @@
       ENDDO ! vars
       IF (found_unknown_grid) CALL finish(routine,'Unknown grid type found!')
 
-<<<<<<< HEAD
-      DO jp = 1, latbc%buffer%ngrp_vars
-        IF (TRIM(latbc%buffer%mapped_name(jp)) == TRIM(latbc%buffer%geop_ml_var)) THEN
+      DO jp = 1, buffer%ngrp_vars
+        IF (buffer%mapped_name(jp) == buffer%geop_ml_var) THEN
           ! Memory for GEOSP variable taken as memory equivalent to 1 level of z_ifc
           ! as the variable GEOSP doesn't exist in metadata
-          mem_size = mem_size + INT(1*latbc%patch_data%cells%n_own,i8)
-
-          IF(my_process_is_work())THEN
+          mem_size_ = mem_size_ + INT(1*n_own_cells,mpi_address_kind)
+
+          IF(is_work)THEN
             ! allocate the buffer sizes for variable 'GEOSP' on compute processors
-            ALLOCATE(latbc%buffer%vars(jp)%buffer(nproma, 1, latbc%patch_data%nblks_c), STAT=ierrstat)
-            IF (ierrstat /= SUCCESS) CALL finish(routine, "ALLOCATE failed!")
+            ALLOCATE(buffer%vars(jp)%buffer(nproma, 1, nblks_c), STAT=ierror)
+            IF (ierror /= SUCCESS) CALL finish(routine, "ALLOCATE failed!")
           ENDIF
 
-          ! variable GEOSP is stored in cell center location
-          latbc%buffer%hgrid(jp) = GRID_UNSTRUCTURED_CELL
         ENDIF
       ENDDO
-=======
-      IF (latbc_config%itype_latbc == LATBC_TYPE_EXT) THEN
-        DO jp = 1, buffer%ngrp_vars
-          IF (buffer%mapped_name(jp) == buffer%geop_ml_var) THEN
-            ! Memory for GEOSP variable taken as memory equivalent to 1 level of z_ifc
-            ! as the variable GEOSP doesn't exist in metadata
-            mem_size_ = mem_size_ + INT(1*n_own_cells,mpi_address_kind)
-
-            IF(is_work)THEN
-              ! allocate the buffer sizes for variable 'GEOSP' on compute processors
-              ALLOCATE(buffer%vars(jp)%buffer(nproma, 1, nblks_c), STAT=ierror)
-              IF (ierror /= SUCCESS) CALL finish(routine, "ALLOCATE failed!")
-            ENDIF
->>>>>>> 0b2cb1d1
-
-          ENDIF
-        ENDDO
-      ENDIF
       mem_size = mem_size_
 
     END SUBROUTINE create_client_buffers
@@ -1918,35 +1589,16 @@
       ! local variables
       CHARACTER(LEN=*), PARAMETER :: routine = modname//"::allocate_mem_noncray"
       TYPE(c_ptr)                     :: c_mem_ptr
-<<<<<<< HEAD
-      INTEGER                         :: ierror
-      INTEGER (KIND=MPI_ADDRESS_KIND) :: mem_bytes, typeLB, nbytes_real
-
-=======
       INTEGER                         :: ierror, nbytes_real
       INTEGER (KIND=MPI_ADDRESS_KIND) :: mem_bytes
       REAL(sp), TARGET :: dummy(1)
->>>>>>> 0b2cb1d1
       ! Get the amount of bytes per REAL*4 variable (as used in MPI
       ! communication)
-      CALL MPI_TYPE_GET_EXTENT(p_real_sp, typeLB, nbytes_real, ierror)
+      CALL MPI_Type_extent(p_real_sp, nbytes_real, ierror)
 
       ! For the IO PEs the amount of memory needed is 0 - allocate at least 1 word there:
-<<<<<<< HEAD
-      mem_bytes = mem_size*nbytes_real
-
-      ! TYPE(c_ptr) and INTEGER(KIND=MPI_ADDRESS_KIND) do NOT necessarily have the same size!!!
-      ! So check if at least c_intptr_t and MPI_ADDRESS_KIND are the same, else we may get
-      ! into deep, deep troubles!
-      ! There is still a slight probability that TYPE(c_ptr) does not have the size indicated
-      ! by c_intptr_t since the standard only requires c_intptr_t is big enough to hold pointers
-      ! (so it may be bigger than a pointer), but I hope no vendor screws up its ISO_C_BINDING
-      ! in such a way!!!
-      ! If c_intptr_t<=0, this type is not defined and we can't do this check, of course.
-=======
       IF (mem_size > 0) THEN
         mem_bytes = mem_size*INT(nbytes_real,mpi_address_kind)
->>>>>>> 0b2cb1d1
 
         CALL MPI_Alloc_mem(mem_bytes, MPI_INFO_NULL, c_mem_ptr, ierror)
 
@@ -1958,16 +1610,9 @@
       END IF
 
       ! Create memory window for communication
-<<<<<<< HEAD
-      patch_data%mem_win%mem_ptr_sp(:) = 0._sp
-
-      CALL MPI_Win_create( patch_data%mem_win%mem_ptr_sp, mem_bytes, INT(nbytes_real), MPI_INFO_NULL,&
-        &                  p_comm_work_pref, patch_data%mem_win%mpi_win, ierror )
-=======
       CALL MPI_Win_create(mem_win%mem_ptr_sp, mem_bytes, nbytes_real, &
         &                 MPI_INFO_NULL, p_comm_work_pref, mem_win%mpi_win, &
         &                 ierror )
->>>>>>> 0b2cb1d1
       IF (ierror /= 0) CALL finish(routine, "MPI error!")
 
     END SUBROUTINE create_win
