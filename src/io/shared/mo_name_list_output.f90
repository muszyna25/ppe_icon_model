!! -------------------------------------------------------------------------
!>
!! Module handling synchronous and asynchronous output; supporting
!! multiple I/O PEs and horizontal interpolation.
!!
!! @author R. Johanni
!!
!! @par Revision History
!! Initial implementation  by  R. Johanni  (2011)
!! Major changes: F. Prill, DWD (2012-2013)
!!
!! @todo In asynchronous I/O mode, windows are created but not freed
!!
!! @todo Several fields are allocated but not freed at the end of the
!!       simulation. A pseudo-destructor should be implemented!
!!
!! @note: The spelling "name_list" (with underscore) is intended to make
!!        clear that this does not pertain to a FORTRAN namelist but rather
!!        to a list of names of output variables
!!
!! Define USE_CRAY_POINTER for platforms having problems with ISO_C_BINDING
!! BUT understand CRAY pointers
!!   #define USE_CRAY_POINTER
!!
!! -------------------------------------------------------------------------
!!
!! The "namelist_output" module was originally written by Rainer
!! Johanni. Some data structures used therein are duplicates of those
!! created in the other parts of the model: In general, variable
!! fields are introduced in ICON through the "add_var" mechanism in
!! the module "shared/mo_var_list". This mechanism allocates "r_ptr"
!! POINTERs for REAL(wp) variable fields, see the data structure in
!! "t_var_list_element" (mo_var_list_element.f90). The "p_nh_state"
!! variables, for example, then point to the same location. In the
!! output, however, there exists a data structure "t_var_desc"
!! (variable descriptor) which also contains an "r_ptr" POINTER. This
!! also points to the original "r_ptr" location in memory.
!!
!! Exceptions and caveats for this described mechanism:
!!
!! - INTEGER fields are stored in "i_ptr" POINTERs.
!! - After gathering the output data, so-called "post-ops" are
!!   performed which modify the copied data (for example scaling from/to
!!   percent values).
!! - In asynchronous output mode, the "r_ptr" POINTERs are meaningless
!!   on those PEs which are dedicated for output. These are NULL
!!   pointers then.
!!
!!
!! MPI roles in asynchronous communication:
!!
!! - Compute PEs create local memory windows, buffering all variables
!!   for all output files (for the local horizontal grid partition).
!!
!! - Asynchronous I/O servers create trivial local memory windows of
!!   size 1.
!!
!! - Additionally, when writing, the asynchronous I/O servers allocate
!!   a 3D buffer for a single variable. This temporary field serves as
!!   a target buffer for the one-sided MPI_GET operation.
!!
!! Transfer of meta-info:
!!
!!  Since parts of the variable's "info-field" TYPE(t_var_metadata) may change
!!  during simulation, the following mechanism updates the metadata on the
!!  asynchronous output PEs:
!!  For each output file, a separate MPI window is created on work PE#0, where
!!  the work root stores the current variable meta-info. This is then retrieved
!!  via an additional MPI_GET by the I/O PEs.
!!
!! @par Copyright and License
!!
!! This code is subject to the DWD and MPI-M-Software-License-Agreement in
!! its most recent form.
!! Please see the file LICENSE in the root of the source tree for this code.
!! Where software is supplied by third parties, it is indicated in the
!! headers of the routines.
!!
!! -------------------------------------------------------------------------
MODULE mo_name_list_output

  ! constants
  USE mo_kind,                      ONLY: wp, i8, dp, sp
  USE mo_impl_constants,            ONLY: max_dom, SUCCESS, MAX_TIME_LEVELS, MAX_CHAR_LENGTH,       &
    &                                     ihs_ocean, TLEV_NNOW, TLEV_NNOW_RCF, TLEV_NNEW, TLEV_NNEW_RCF
  USE mo_dynamics_config,           ONLY: iequations
  USE mo_cdi,                       ONLY: streamOpenWrite, FILETYPE_GRB2, streamDefTimestep, cdiEncodeTime, cdiEncodeDate, &
      &                                   CDI_UNDEFID, TSTEP_CONSTANT, FILETYPE_GRB, taxisDestroy, zaxisDestroy, gridDestroy, &
      &                                   vlistDestroy, streamClose, streamWriteVarSlice, streamWriteVarSliceF, streamDefVlist, &
      &                                   cdiGetStringError, streamSync, taxisDefVdate, taxisDefVtime, GRID_LONLAT, &
      &                                   streamOpenAppend, streamInqVlist, vlistInqTaxis, vlistNtsteps
  USE mo_cdi_constants,             ONLY: GRID_REGULAR_LONLAT, GRID_UNSTRUCTURED_VERT, GRID_UNSTRUCTURED_CELL, &
      &                                   GRID_UNSTRUCTURED_EDGE
  ! utility functions
  USE mo_io_units,                  ONLY: FILENAME_MAX, find_next_free_unit
  USE mo_exception,                 ONLY: finish, message, message_text
  USE mo_util_string,               ONLY: t_keyword_list, associate_keyword, with_keywords,         &
  &                                       int2string
  USE mo_dictionary,                ONLY: dict_finalize
  USE mo_timer,                     ONLY: timer_start, timer_stop, timer_write_output, ltimer,      &
    &                                     print_timer
  USE mo_name_list_output_gridinfo, ONLY: write_grid_info_grb2, GRID_INFO_NONE
  ! config
  USE mo_master_config,             ONLY: getModelBaseDir
  USE mo_grid_config,               ONLY: n_dom
  USE mo_run_config,                ONLY: msg_level
  USE mo_io_config,                 ONLY: lkeep_in_sync
  USE mo_gribout_config,            ONLY: gribout_config
  USE mo_parallel_config,           ONLY: p_test_run, use_dp_mpi2io, &
       num_io_procs, io_proc_chunk_size
  USE mo_name_list_output_config,   ONLY: use_async_name_list_io
  ! data types
  USE mo_var_metadata_types,        ONLY: t_var_metadata, POST_OP_SCALE, POST_OP_LUC
  USE mo_name_list_output_types,    ONLY: t_output_file, t_reorder_info,                            &
  &                                       msg_io_start, msg_io_done, msg_io_shutdown, all_events
  USE mo_output_event_types,        ONLY: t_sim_step_info, t_par_output_event
  ! parallelization
  USE mo_communication,             ONLY: exchange_data, t_comm_gather_pattern, idx_no, blk_no
  USE mo_mpi,                       ONLY: p_send, p_recv, p_barrier, stop_mpi,                      &
    &                                     p_mpi_wtime, p_irecv, p_wait, p_test, p_isend,            &
    &                                     p_comm_work, p_real_dp, p_real_sp, p_int,                 &
    &                                     my_process_is_stdio, my_process_is_mpi_test,              &
    &                                     my_process_is_mpi_workroot,                               &
    &                                     my_process_is_io, my_process_is_mpi_ioroot,               &
    &                                     process_mpi_all_test_id, process_mpi_all_workroot_id,     &
    &                                     num_work_procs, p_pe, p_pe_work, p_work_pe0, p_io_pe0
  ! calendar operations
<<<<<<< HEAD
  USE mtime,                        ONLY: datetime, newDatetime, deallocateDatetime, OPERATOR(-),   &
=======
  USE mtime,                        ONLY: datetime, newDatetime, deallocateDatetime,                &
    &                                     PROLEPTIC_GREGORIAN, setCalendar, OPERATOR(-),            &
>>>>>>> 1cf07f84
    &                                     timedelta, newTimedelta, deallocateTimedelta
  ! output scheduling
  USE mo_output_event_handler,      ONLY: is_output_step, check_open_file, check_close_file,        &
    &                                     pass_output_step, get_current_filename,                   &
    &                                     get_current_date, trigger_output_step_irecv,              &
    &                                     is_output_step_complete, is_output_event_finished,        &
    &                                     check_write_readyfile, blocking_wait_for_irecvs
  USE mo_name_list_output_stats,    ONLY: set_reference_time, interval_start, interval_end,         &
    &                                     interval_write_psfile
  ! output initialization
  USE mo_name_list_output_init,     ONLY: init_name_list_output, setup_output_vlist,                &
    &                                     varnames_dict, out_varnames_dict,                         &
    &                                     output_file, patch_info, lonlat_info,                     &
    &                                     collect_requested_ipz_levels
  USE mo_name_list_output_metadata, ONLY: metainfo_write_to_memwin, metainfo_get_from_memwin,       &
    &                                     metainfo_get_size
  USE mo_name_list_output_zaxes,    ONLY: deallocate_level_selection, create_mipz_level_selections
  USE mo_grib2_util,                ONLY: set_GRIB2_timedep_keys, set_GRIB2_timedep_local_keys
  ! post-ops

#ifndef __NO_ICON_ATMO__
  USE mo_post_op,                   ONLY: perform_post_op
  USE mo_dynamics_config,           ONLY: nnow, nnow_rcf, nnew, nnew_rcf
  USE mo_meteogram_output,          ONLY: meteogram_init, meteogram_finalize
  USE mo_meteogram_config,          ONLY: meteogram_output_config
  USE mo_intp_data_strc,            ONLY: lonlat_grid_list
#endif

  IMPLICIT NONE

  PRIVATE

  PUBLIC :: write_name_list_output
  PUBLIC :: close_name_list_output
  PUBLIC :: istime4name_list_output
  PUBLIC :: name_list_io_main_proc

  !> module name string
  CHARACTER(LEN=*), PARAMETER :: modname = 'mo_name_list_output'

  !> constant for better readability
  INTEGER, PARAMETER :: WAIT_UNTIL_FINISHED = -1

  !> Internal switch for debugging output
  LOGICAL, PARAMETER :: ldebug  = .FALSE.


CONTAINS


  !------------------------------------------------------------------------------------------------
  !> open_output_file:
  !  Opens a output file and sets its vlist
  !
  !  Please note that this routine is only executed on one processor
  !  (for a specific file) and thus all calls to message get the
  !  all_print=.TRUE. argument so that the messages really appear in
  !  the log.
  !
  SUBROUTINE open_output_file(of)

    TYPE(t_output_file), INTENT(INOUT) :: of
    ! local variables:
    CHARACTER(LEN=*), PARAMETER       :: routine = modname//"::open_output_file"
    CHARACTER(LEN=filename_max)       :: filename, filename_for_append
    CHARACTER(LEN=MAX_CHAR_LENGTH)    :: cdiErrorText
    INTEGER :: tsID
    LOGICAL :: lexist, lappend
 
    ! open/append file: as this is a preliminary solution only, I do not try to
    ! streamline the conditionals
    filename = TRIM(get_current_filename(of%out_event))
    filename_for_append = ''
    lappend = .FALSE.
    ! check and reset filename, if data should be appended
    IF (split_output_filename(filename, filename_for_append, '_part_') > 0) THEN
      ! does the file to append to exist
      INQUIRE(file=TRIM(filename_for_append), exist=lexist)
      IF (lexist) THEN
        ! store the orginal allocated vlist (the handlers different) for later use with new files
        of%cdiVlistID_orig = of%cdiVlistID
        of%cdiTaxisID_orig = of%cdiTaxisID
        ! open for append
        of%cdiFileID = streamOpenAppend(TRIM(filename_for_append))
        ! inquire the opened file for its associated vlist
        of%cdiVlistID = streamInqVlist(of%cdiFileID)
        ! and time axis, the only components different to the previous model prepared vlist
        of%cdiTaxisID = vlistInqTaxis(of%cdiVlistID)
        ! get the already stored number of time steps
        of%cdiTimeIndex = vlistNtsteps(of%cdiVlistID)
        lappend = .TRUE.
        of%appending = .TRUE.
      ELSE
        IF (of%appending) THEN
          ! restore model internal vlist and time axis handler association
          of%cdiVlistID = of%cdiVlistID_orig
          of%cdiVlistID_orig = CDI_UNDEFID
          of%cdiTaxisID = of%cdiTaxisID_orig
          of%cdiTaxisID_orig = CDI_UNDEFID
        ENDIF
        of%cdiFileID = streamOpenWrite(TRIM(filename), of%output_type)
        of%appending = .FALSE.
      ENDIF
    ELSE
      if (of%appending) THEN
        ! restore model internal vlist and time axis handler association
        of%cdiVlistID = of%cdiVlistID_orig
        of%cdiVlistID_orig = CDI_UNDEFID
        of%cdiTaxisID = of%cdiTaxisID_orig
        of%cdiTaxisID_orig = CDI_UNDEFID
      ENDIF
      of%cdiFileID = streamOpenWrite(TRIM(filename), of%output_type)
      of%appending = .FALSE.
    ENDIF

    IF (of%cdiFileID < 0) THEN
      CALL cdiGetStringError(of%cdiFileID, cdiErrorText)
      WRITE(message_text,'(a)') TRIM(cdiErrorText)
      CALL message('',message_text,all_print=.TRUE.)
      CALL finish (routine, 'open failed on '//TRIM(filename))
    ELSE IF (msg_level >= 8) THEN
      IF (lappend) THEN
        CALL message (routine, 'to add more data, reopened '//TRIM(filename_for_append),all_print=.TRUE.)
      ELSE
        CALL message (routine, 'opened '//TRIM(filename),all_print=.TRUE.)
      END IF
    ENDIF

    IF (.NOT. lappend) THEN
      ! assign the vlist (which must have ben set before)
      CALL streamDefVlist(of%cdiFileID, of%cdiVlistID)
      ! set cdi internal time index to 0 for writing time slices in netCDF
      of%cdiTimeIndex = 0
    ENDIF

  CONTAINS

    FUNCTION split_output_filename(instring, string1, delim) RESULT (idx)
      INTEGER :: idx
      CHARACTER(len=*), INTENT(in)  :: instring ,delim
      CHARACTER(len=*), INTENT(out) :: string1
      CHARACTER(len=256) :: tmp_string

      tmp_string = TRIM(instring)

      idx = INDEX(tmp_string, delim)
      string1 = tmp_string(1:idx-1)

    END FUNCTION split_output_filename

  END SUBROUTINE open_output_file


  !------------------------------------------------------------------------------------------------
  !> Close all name_list files
  !
  SUBROUTINE close_name_list_output()
    ! local variables
    INTEGER :: i, ierror

#ifndef NOMPI
#ifndef __NO_ICON_ATMO__
    IF (use_async_name_list_io    .AND.  &
      & .NOT. my_process_is_io()  .AND.  &
      & .NOT. my_process_is_mpi_test()) THEN
      !-- compute PEs (senders):

      CALL compute_wait_for_async_io(jstep=WAIT_UNTIL_FINISHED)
      CALL compute_shutdown_async_io()

    ELSE
#endif
#endif
      !-- asynchronous I/O PEs (receiver):
      DO i = 1, SIZE(output_file)
#ifndef NOMPI
        IF(use_async_name_list_io) THEN
          CALL mpi_win_free(output_file(i)%mem_win%mpi_win, ierror)
          IF (use_dp_mpi2io) THEN
            CALL mpi_free_mem(output_file(i)%mem_win%mem_ptr_dp, ierror)
          ELSE
            CALL mpi_free_mem(output_file(i)%mem_win%mem_ptr_sp, ierror)
          END IF
          CALL mpi_win_free(output_file(i)%mem_win%mpi_win_metainfo, ierror)
          CALL mpi_free_mem(output_file(i)%mem_win%mem_ptr_metainfo_pe0, ierror)
        END IF
#endif
        IF (output_file(i)%cdiFileID >= 0) THEN
          ! clean up level selection (if there is one):
          IF (ASSOCIATED(output_file(i)%level_selection)) THEN
            CALL deallocate_level_selection(output_file(i)%level_selection)
          END IF
          CALL close_output_file(output_file(i))
          CALL destroy_output_vlist(output_file(i))
        END IF
      ENDDO
#ifndef NOMPI
#ifndef __NO_ICON_ATMO__
    ENDIF
#endif
#endif

    DEALLOCATE(output_file)

    ! destroy variable name dictionaries:
    CALL dict_finalize(varnames_dict)
    CALL dict_finalize(out_varnames_dict)

  END SUBROUTINE close_name_list_output


  !------------------------------------------------------------------------------------------------
  !> Close output stream and the associated file,
  !  destroy all vlist related data for this file
  !
  SUBROUTINE close_output_file(of)
    TYPE (t_output_file), INTENT(INOUT) :: of
    ! local variables
    CHARACTER(LEN=*), PARAMETER :: routine = modname//"::close_output_file"
    LOGICAL :: is_output_process

    ! GRB2 format: define geographical longitude, latitude as special
    ! variables "RLON", "RLAT"
    is_output_process = my_process_is_io() .OR. &
      &                 ((.NOT. use_async_name_list_io) .AND. my_process_is_mpi_workroot())

    IF(of%cdiFileID /= CDI_UNDEFID) THEN
#ifndef __NO_ICON_ATMO__
      IF ((of%name_list%output_grid)                                      .AND. &
        & (patch_info(of%phys_patch_id)%grid_info_mode /= GRID_INFO_NONE) .AND. &
        & is_output_process                                               .AND. &
        & (of%name_list%filetype == FILETYPE_GRB2)) THEN
        CALL write_grid_info_grb2(of, patch_info)
      END IF
#endif

      CALL streamClose(of%cdiFileID)
    END IF

    of%cdiFileID = CDI_UNDEFID

  END SUBROUTINE close_output_file


  !------------------------------------------------------------------------------------------------
  !> Close output stream and the associated file,
  !  destroy all vlist related data for this file
  !
  SUBROUTINE destroy_output_vlist(of)
    TYPE (t_output_file), INTENT(INOUT) :: of
    ! local variables
    INTEGER :: j, vlistID

    vlistID = of%cdiVlistID
    IF(vlistID /= CDI_UNDEFID) THEN
      IF(of%cdiCellGridID   /= CDI_UNDEFID) CALL gridDestroy(of%cdiCellGridID)
      IF(of%cdiEdgeGridID   /= CDI_UNDEFID) CALL gridDestroy(of%cdiEdgeGridID)
      IF(of%cdiVertGridID   /= CDI_UNDEFID) CALL gridDestroy(of%cdiVertGridID)
      IF(of%cdiLonLatGridID /= CDI_UNDEFID) CALL gridDestroy(of%cdiLonLatGridID)
      IF(of%cdiTaxisID      /= CDI_UNDEFID) CALL taxisDestroy(of%cdiTaxisID)
      DO j = 1, SIZE(of%cdiZaxisID)
        IF(of%cdiZaxisID(j) /= CDI_UNDEFID) CALL zaxisDestroy(of%cdiZaxisID(j))
      ENDDO
      CALL vlistDestroy(vlistID)
    ENDIF

    of%cdiVlistID      = CDI_UNDEFID
    of%cdiCellGridID   = CDI_UNDEFID
    of%cdiEdgeGridID   = CDI_UNDEFID
    of%cdiVertGridID   = CDI_UNDEFID
    of%cdiLonLatGridID = CDI_UNDEFID
    of%cdiTaxisID      = CDI_UNDEFID
    of%cdiZaxisID(:)   = CDI_UNDEFID

  END SUBROUTINE destroy_output_vlist


  !------------------------------------------------------------------------------------------------
  !> Loop over all output_name_list's, write the ones for which output is due
  !  This routine also cares about opening the output files the first time
  !  and reopening the files after a certain number of steps.
  !
  SUBROUTINE write_name_list_output(jstep, opt_lhas_output)
    INTEGER,           INTENT(IN)   :: jstep             !< model step
    !> (Optional) Flag: .TRUE. if this async I/O PE has written during this step:
    LOGICAL, OPTIONAL, INTENT(OUT)  :: opt_lhas_output
    ! local variables
    CHARACTER(LEN=*), PARAMETER  :: routine = modname//"::write_name_list_output"
    INTEGER                           :: i, j, idate, itime, iret
    TYPE(datetime),           POINTER :: io_datetime => NULL()
    CHARACTER(LEN=filename_max+100)   :: text
    TYPE(t_par_output_event), POINTER :: ev
    INTEGER                           :: noutput_pe_list, list_idx
    INTEGER                           :: output_pe_list(MAX(1,num_io_procs))

    IF (ltimer) CALL timer_start(timer_write_output)
#ifndef NOMPI
#ifndef __NO_ICON_ATMO__
    IF  (use_async_name_list_io      .AND.  &
      &  .NOT. my_process_is_io()    .AND.  &
      &  .NOT. my_process_is_mpi_test()) THEN

      ! If asynchronous I/O is enabled, the compute PEs have to make
      ! sure that the I/O PEs are ready with the last output step
      ! before writing data into the I/O memory window.  This routine
      ! (write_name_list_output) is also called from the I/O PEs, but
      ! in this case the calling routine cares about the flow control.
      CALL compute_wait_for_async_io(jstep)

    ENDIF
#endif
#endif

    IF (PRESENT(opt_lhas_output))  opt_lhas_output = .FALSE.

    ! during the following loop, we collect a list of all I/O PEs for
    ! which output is performed:
    output_pe_list(:) = -1
    noutput_pe_list   =  0

    ! Go over all output files
    OUTFILE_LOOP : DO i=1,SIZE(output_file)

      ! Skip this output file if it is not due for output!
      IF (.NOT. is_output_step(output_file(i)%out_event, jstep))  CYCLE OUTFILE_LOOP

      ! -------------------------------------------------
      ! Check if files have to be (re)opened
      ! -------------------------------------------------

      IF (check_open_file(output_file(i)%out_event) .AND.  &
        & (output_file(i)%io_proc_id == p_pe)) THEN
        IF (output_file(i)%cdiVlistId == CDI_UNDEFID)  &
          &  CALL setup_output_vlist(output_file(i))
        CALL open_output_file(output_file(i))
      END IF

      ! -------------------------------------------------
      ! Do the output
      ! -------------------------------------------------

      ! Notify user
      IF ((output_file(i)%io_proc_id == p_pe) .AND. (msg_level >= 8)) THEN
        WRITE(text,'(a,a,a,a,a,i0)') &
          & 'Output to ',TRIM(get_current_filename(output_file(i)%out_event)),        &
          & ' at simulation time ', TRIM(get_current_date(output_file(i)%out_event)), &
          & ' by PE ', p_pe
        CALL message(routine, text,all_print=.TRUE.)
      END IF

      IF (output_file(i)%io_proc_id == p_pe) THEN
        ! convert time stamp string into
        ! year/month/day/hour/minute/second values using the mtime
        ! library:
        io_datetime => newDatetime(TRIM(get_current_date(output_file(i)%out_event)))
        idate = cdiEncodeDate(INT(io_datetime%date%year),   &
          &                   INT(io_datetime%date%month),  &
          &                   INT(io_datetime%date%day))
        itime = cdiEncodeTime(INT(io_datetime%time%hour),   &
          &                   INT(io_datetime%time%minute), &
          &                   INT(io_datetime%time%second))
        CALL deallocateDatetime(io_datetime)
        CALL taxisDefVdate(output_file(i)%cdiTaxisID, idate)
        CALL taxisDefVtime(output_file(i)%cdiTaxisID, itime)
        iret = streamDefTimestep(output_file(i)%cdiFileId, output_file(i)%cdiTimeIndex)
        output_file(i)%cdiTimeIndex = output_file(i)%cdiTimeIndex + 1
      END IF

      IF(my_process_is_io()) THEN
#ifndef NOMPI
        IF(output_file(i)%io_proc_id == p_pe) THEN
          CALL io_proc_write_name_list(output_file(i), check_open_file(output_file(i)%out_event))
          IF (PRESENT(opt_lhas_output))  opt_lhas_output = .TRUE.
        ENDIF
#endif
      ELSE
        CALL write_name_list(output_file(i), check_open_file(output_file(i)%out_event))
      ENDIF

      ! -------------------------------------------------
      ! Check if files have to be closed
      ! -------------------------------------------------

      IF (check_close_file(output_file(i)%out_event) .AND.  &
        & (output_file(i)%io_proc_id == p_pe)) THEN
        CALL close_output_file(output_file(i))
        IF (msg_level >= 8) THEN
          CALL message (routine, 'closed '//TRIM(get_current_filename(output_file(i)%out_event)),all_print=.TRUE.)
        END IF
      END IF

      ! -------------------------------------------------
      ! add I/O PE of output file to the "output_list"
      ! -------------------------------------------------

      list_idx = -1
      DO j=1,noutput_pe_list
        IF (output_pe_list(j) == output_file(i)%io_proc_id) THEN
          list_idx = j
          EXIT
        END IF
      END DO
      IF (list_idx == -1) THEN
        noutput_pe_list = noutput_pe_list + 1
        list_idx   = noutput_pe_list
      END IF
      output_pe_list(list_idx) = output_file(i)%io_proc_id

      ! -------------------------------------------------
      ! hand-shake protocol: step finished!
      ! -------------------------------------------------
      CALL pass_output_step(output_file(i)%out_event)

    ENDDO OUTFILE_LOOP

    ! If asynchronous I/O is enabled, the compute PEs can now start
    ! the I/O PEs
#ifndef NOMPI
    IF (use_async_name_list_io  .AND. &
      & .NOT.my_process_is_io() .AND. &
      & .NOT.my_process_is_mpi_test()) THEN
      CALL compute_start_async_io(jstep, output_pe_list, noutput_pe_list)
    END IF
#endif
    ! Handle incoming "output step completed" messages: After all
    ! participating I/O PE's have acknowledged the completion of their
    ! write processes, we trigger a "ready file" on the first I/O PE.
    IF (.NOT.my_process_is_mpi_test()) THEN
       IF ((      use_async_name_list_io .AND. my_process_is_mpi_ioroot()) .OR.  &
            & (.NOT. use_async_name_list_io .AND. my_process_is_mpi_workroot())) THEN
          ev => all_events
          HANDLE_COMPLETE_STEPS : DO
             IF (.NOT. ASSOCIATED(ev)) EXIT HANDLE_COMPLETE_STEPS
             IF (.NOT. is_output_step_complete(ev) .OR.  &
                  & is_output_event_finished(ev)) THEN
                ev => ev%next
                CYCLE HANDLE_COMPLETE_STEPS
             END IF
             !--- write ready file
             IF (check_write_readyfile(ev%output_event))  CALL write_ready_file(ev)
             ! launch a non-blocking request to all participating PEs to
             ! acknowledge the completion of the next output event
             CALL trigger_output_step_irecv(ev)
          END DO HANDLE_COMPLETE_STEPS
       END IF
    END IF
    IF (ltimer) CALL timer_stop(timer_write_output)
    IF (ldebug)  WRITE (0,*) "pe ", p_pe, ": write_name_list_output done."
  END SUBROUTINE write_name_list_output


  !------------------------------------------------------------------------------------------------
  !> Create a "ready file"
  !
  !  A "ready file" is a technique for handling dependencies between
  !  the NWP processes at DWD: When a program - parallel or
  !  sequential, shell script or binary - produces some output which
  !  is necessary for other running applications, then the completion
  !  of the write process signals this by creating a small file (size:
  !  a few bytes). Only when this file exists, the second program
  !  starts reading its input data. Implicity, this assumes that a
  !  file system creates (and closes) files in the same order as they
  !  are written by the program.
  !
  SUBROUTINE write_ready_file(ev)
    TYPE(t_par_output_event), POINTER :: ev
    ! local variables
    CHARACTER(LEN=*), PARAMETER         :: routine = modname//"::write_ready_file"
    CHARACTER(LEN=FILENAME_MAX)         :: rdy_filename
    CHARACTER(LEN=FILENAME_MAX)         :: forecast_delta_str
    TYPE(datetime),  POINTER            :: mtime_begin, mtime_date
    TYPE(timedelta), POINTER            :: forecast_delta
    INTEGER                             :: iunit
    TYPE (t_keyword_list), POINTER      :: keywords     => NULL()

    ! compute current forecast time (delta):
    mtime_date     => newDatetime(TRIM(get_current_date(ev)))
    mtime_begin    => newDatetime(TRIM(ev%output_event%event_data%sim_start))
    forecast_delta => newTimedelta("P01D")
    forecast_delta = mtime_date - mtime_begin
    WRITE (forecast_delta_str,'(4(i2.2))') forecast_delta%day, forecast_delta%hour, &
      &                                    forecast_delta%minute, forecast_delta%second
    CALL deallocateDatetime(mtime_date)
    CALL deallocateDatetime(mtime_begin)
    CALL deallocateTimedelta(forecast_delta)

    ! substitute tokens in ready file name
    CALL associate_keyword("<path>",            TRIM(getModelBaseDir()),         keywords)
    CALL associate_keyword("<datetime>",        TRIM(get_current_date(ev)),      keywords)
    CALL associate_keyword("<ddhhmmss>",        TRIM(forecast_delta_str),        keywords)
    rdy_filename = TRIM(with_keywords(keywords, ev%output_event%event_data%name))

    IF ((      use_async_name_list_io .AND. my_process_is_mpi_ioroot()) .OR.  &
      & (.NOT. use_async_name_list_io .AND. my_process_is_stdio())) THEN
      WRITE (0,*) 'Write ready file "', TRIM(rdy_filename), '"'
    END IF

    ! actually create ready file:
    iunit = find_next_free_unit(10,20)
    OPEN (iunit, file=TRIM(rdy_filename), form='formatted')
    WRITE(iunit, '(A)') 'ready'
    CLOSE(iunit)
  END SUBROUTINE write_ready_file


  !------------------------------------------------------------------------------------------------
  !> Write an output name list. Called by non-IO PEs.
  !
  SUBROUTINE write_name_list(of, l_first_write)

#ifndef NOMPI
#ifdef  __SUNPRO_F95
  INCLUDE "mpif.h"
#else
    USE mpi, ONLY: MPI_LOCK_EXCLUSIVE, MPI_MODE_NOCHECK
#endif
#endif

    TYPE (t_output_file), INTENT(INOUT), TARGET :: of
    LOGICAL,              INTENT(IN)            :: l_first_write
    ! local variables:
    CHARACTER(LEN=*), PARAMETER                 :: routine = modname//"::write_name_list"
    REAL(wp),         PARAMETER                 :: SYNC_ERROR_PRINT_TOL = 1e-13_wp
    INTEGER,          PARAMETER                 :: iUNKNOWN = 0
    INTEGER,          PARAMETER                 :: iINTEGER = 1
    INTEGER,          PARAMETER                 :: iREAL    = 2

    INTEGER                                     :: tl, i_dom, i_log_dom, i, iv, jk, n_points, &
      &                                            nlevs, nindex, mpierr, lonlat_id,          &
      &                                            idata_type, lev_idx, lev
    INTEGER(i8)                                 :: ioff
    TYPE (t_var_metadata), POINTER              :: info
    TYPE(t_reorder_info),  POINTER              :: p_ri
    REAL(wp),          ALLOCATABLE              :: r_ptr(:,:,:)
    INTEGER,           ALLOCATABLE              :: i_ptr(:,:,:)
    REAL(wp),          ALLOCATABLE              :: r_out_recv(:)
    REAL(wp),              POINTER              :: r_out_wp(:)
    INTEGER,           ALLOCATABLE              :: r_out_int(:)
    REAL(sp),          ALLOCATABLE, TARGET      :: r_out_sp(:)
    REAL(dp),          ALLOCATABLE, TARGET      :: r_out_dp(:)
    TYPE(t_comm_gather_pattern), POINTER        :: p_pat
    LOGICAL                                     :: l_error
    LOGICAL                                     :: have_GRIB
    LOGICAL                                     :: var_ignore_level_selection
    INTEGER                                     :: nmiss    ! missing value indicator
    INTEGER                                     :: var_ref_pos

    ! Offset in memory window for async I/O
    ioff = 0_i8

    i_dom = of%phys_patch_id
    i_log_dom = of%log_patch_id

    tl = 0 ! to prevent warning

    ! ---------------------------------------------------------
    ! PE#0 : store variable meta-info to be accessed by I/O PEs
    ! ---------------------------------------------------------
#ifndef NOMPI
    ! In case of async IO: Lock own window before writing to it
    IF (      use_async_name_list_io   .AND.  &
      & .NOT. my_process_is_mpi_test() .AND.  &
      &       my_process_is_mpi_workroot()) THEN
      CALL MPI_Win_lock(MPI_LOCK_EXCLUSIVE, p_pe_work, MPI_MODE_NOCHECK, of%mem_win%mpi_win_metainfo, mpierr)
    END IF
#endif

    DO iv = 1, of%num_vars
      ! Note that we provide the pointer "info_ptr" to the variable's
      ! info data object and not the modified copy "info".
      info => of%var_desc(iv)%info_ptr
      CALL metainfo_write_to_memwin(of%mem_win, iv, info)
    END DO

#ifndef NOMPI
    ! In case of async IO: Done writing to memory window, unlock it
    IF (      use_async_name_list_io   .AND.  &
      & .NOT. my_process_is_mpi_test() .AND.  &
      &       my_process_is_mpi_workroot()) THEN
      CALL MPI_Win_unlock(p_pe_work, of%mem_win%mpi_win_metainfo, mpierr)
    END IF
#endif

#ifndef NOMPI
    ! In case of async IO: Lock own window before writing to it
    IF(use_async_name_list_io .AND. .NOT.my_process_is_mpi_test()) THEN
      CALL MPI_Win_lock(MPI_LOCK_EXCLUSIVE, p_pe_work, MPI_MODE_NOCHECK, of%mem_win%mpi_win, mpierr)
    END IF
#endif

    ! ----------------------------------------------------
    ! Go over all name list variables for this output file
    ! ----------------------------------------------------
    DO iv = 1, of%num_vars

      info => of%var_desc(iv)%info
      ! WRITE(0,*)'>>>>>>>>>>>>>>>>>>>>>>>>> VARNAME: ',info%name

      ! inspect time-constant variables only if we are writing the
      ! first step in this file:
      IF ((info%isteptype == TSTEP_CONSTANT) .AND. .NOT. l_first_write) CYCLE

      ! Check if first dimension of array is nproma.
      ! Otherwise we got an array which is not suitable for this output scheme.
    ! IF(info%used_dimensions(1) /= nproma) &
    !   CALL finish(routine,'1st dim is not nproma: '//TRIM(info%name))

      idata_type = iUNKNOWN

      ! For time level dependent elements: set time level and check if
      ! time level is present:
        ! set a default time level (which is not used anyway, but must
        ! be a valid array subscript):
      tl = 1
#ifndef __NO_ICON_ATMO__
      IF (.NOT. ASSOCIATED(of%var_desc(iv)%r_ptr)  .AND.    &
        & .NOT. ASSOCIATED(of%var_desc(iv)%i_ptr)) THEN
        SELECT CASE (info%tlev_source)
          CASE(TLEV_NNOW);     tl = nnow(i_log_dom)
          CASE(TLEV_NNOW_RCF); tl = nnow_rcf(i_log_dom)
          CASE(TLEV_NNEW);     tl = nnew(i_log_dom)
          CASE(TLEV_NNEW_RCF); tl = nnew_rcf(i_log_dom)
          CASE DEFAULT
            CALL finish(routine,'Unsupported tlev_source')
        END SELECT
        IF(tl<=0 .OR. tl>max_time_levels) &
          CALL finish(routine, 'Illegal time level in nnow()/nnow_rcf()')
        ! Check if present
        IF (.NOT. ASSOCIATED(of%var_desc(iv)%tlev_rptr(tl)%p)   .AND.   &
          & .NOT. ASSOCIATED(of%var_desc(iv)%tlev_iptr(tl)%p)) THEN
          CALL finish(routine,'Actual timelevel not in '//TRIM(info%name))
        END IF
      ENDIF
#endif

      IF (info%lcontained) THEN
        nindex = info%ncontained
      ELSE
        nindex = 1
      ENDIF

      ! determine, if this is a REAL or an INTEGER variable:
      IF (ASSOCIATED(of%var_desc(iv)%r_ptr) .OR.  &
        & ASSOCIATED(of%var_desc(iv)%tlev_rptr(tl)%p)) THEN
        idata_type = iREAL
      ELSE IF (ASSOCIATED(of%var_desc(iv)%i_ptr) .OR.  &
        & ASSOCIATED(of%var_desc(iv)%tlev_iptr(tl)%p)) THEN
        idata_type = iINTEGER
      END IF

      SELECT CASE (info%ndims)
      CASE (1)
        IF (idata_type == iREAL)    ALLOCATE(r_ptr(info%used_dimensions(1),1,1))
        IF (idata_type == iINTEGER) ALLOCATE(i_ptr(info%used_dimensions(1),1,1))

        IF (info%lcontained .AND. (info%var_ref_pos /= -1))  &
          & CALL finish(routine, "internal error")
        IF (ASSOCIATED(of%var_desc(iv)%r_ptr)) THEN
          r_ptr(:,1,1) = of%var_desc(iv)%r_ptr(:,1,1,1,1)
        ELSE IF (ASSOCIATED(of%var_desc(iv)%i_ptr)) THEN
          i_ptr(:,1,1) = of%var_desc(iv)%i_ptr(:,1,1,1,1)
        ELSE
          CALL finish(routine, "Internal error!")
        ENDIF

      CASE (2)
        ! 2D fields: Make a 3D copy of the array
        IF (idata_type == iREAL)    ALLOCATE(r_ptr(info%used_dimensions(1),1,info%used_dimensions(2)))
        IF (idata_type == iINTEGER) ALLOCATE(i_ptr(info%used_dimensions(1),1,info%used_dimensions(2)))

        var_ref_pos = 3
        IF (info%lcontained)  var_ref_pos = info%var_ref_pos

        IF (ASSOCIATED(of%var_desc(iv)%r_ptr)) THEN
          SELECT CASE(var_ref_pos)
          CASE (1)
            r_ptr(:,1,:) = of%var_desc(iv)%r_ptr(nindex,:,:,1,1)
          CASE (2)
            r_ptr(:,1,:) = of%var_desc(iv)%r_ptr(:,nindex,:,1,1)
          CASE (3)
            r_ptr(:,1,:) = of%var_desc(iv)%r_ptr(:,:,nindex,1,1)
          CASE default
            CALL finish(routine, "internal error!")
          END SELECT
        ELSE IF (ASSOCIATED(of%var_desc(iv)%i_ptr)) THEN
          SELECT CASE(var_ref_pos)
          CASE (1)
            i_ptr(:,1,:) = of%var_desc(iv)%i_ptr(nindex,:,:,1,1)
          CASE (2)
            i_ptr(:,1,:) = of%var_desc(iv)%i_ptr(:,nindex,:,1,1)
          CASE (3)
            i_ptr(:,1,:) = of%var_desc(iv)%i_ptr(:,:,nindex,1,1)
          CASE default
            CALL finish(routine, "internal error!")
          END SELECT
        ELSE IF (ASSOCIATED(of%var_desc(iv)%tlev_rptr(tl)%p)) THEN
          SELECT CASE(var_ref_pos)
          CASE (1)
            r_ptr(:,1,:) = of%var_desc(iv)%tlev_rptr(tl)%p(nindex,:,:,1,1)
          CASE (2)
            r_ptr(:,1,:) = of%var_desc(iv)%tlev_rptr(tl)%p(:,nindex,:,1,1)
          CASE (3)
            r_ptr(:,1,:) = of%var_desc(iv)%tlev_rptr(tl)%p(:,:,nindex,1,1)
          CASE default
            CALL finish(routine, "internal error!")
          END SELECT
        ELSE IF (ASSOCIATED(of%var_desc(iv)%tlev_iptr(tl)%p)) THEN
          SELECT CASE(var_ref_pos)
          CASE (1)
            i_ptr(:,1,:) = of%var_desc(iv)%tlev_iptr(tl)%p(nindex,:,:,1,1)
          CASE (2)
            i_ptr(:,1,:) = of%var_desc(iv)%tlev_iptr(tl)%p(:,nindex,:,1,1)
          CASE (3)
            i_ptr(:,1,:) = of%var_desc(iv)%tlev_iptr(tl)%p(:,:,nindex,1,1)
          CASE default
            CALL finish(routine, "internal error!")
          END SELECT
        ELSE
          CALL finish(routine, "Internal error!")
        ENDIF
      CASE (3)

        var_ref_pos = 4
        IF (info%lcontained)  var_ref_pos = info%var_ref_pos

        ! 3D fields: Here we could just set a pointer to the
        ! array... if there were no post-ops
        IF (idata_type == iREAL)    ALLOCATE(r_ptr(info%used_dimensions(1), &
          &                                        info%used_dimensions(2), &
          &                                        info%used_dimensions(3)))
        IF (idata_type == iINTEGER) ALLOCATE(i_ptr(info%used_dimensions(1), &
          &                                        info%used_dimensions(2), &
          &                                        info%used_dimensions(3)))

        IF(ASSOCIATED(of%var_desc(iv)%r_ptr)) THEN
          SELECT CASE(var_ref_pos)
          CASE (1)
            r_ptr = of%var_desc(iv)%r_ptr(nindex,:,:,:,1)
          CASE (2)
            r_ptr = of%var_desc(iv)%r_ptr(:,nindex,:,:,1)
          CASE (3)
            r_ptr = of%var_desc(iv)%r_ptr(:,:,nindex,:,1)
          CASE (4)
            r_ptr = of%var_desc(iv)%r_ptr(:,:,:,nindex,1)
          CASE default
            CALL finish(routine, "internal error!")
          END SELECT
        ELSE IF (ASSOCIATED(of%var_desc(iv)%i_ptr)) THEN
          SELECT CASE(var_ref_pos)
          CASE (1)
            i_ptr = of%var_desc(iv)%i_ptr(nindex,:,:,:,1)
          CASE (2)
            i_ptr = of%var_desc(iv)%i_ptr(:,nindex,:,:,1)
          CASE (3)
            i_ptr = of%var_desc(iv)%i_ptr(:,:,nindex,:,1)
          CASE (4)
            i_ptr = of%var_desc(iv)%i_ptr(:,:,:,nindex,1)
          CASE default
            CALL finish(routine, "internal error!")
          END SELECT
        ELSE IF (ASSOCIATED(of%var_desc(iv)%tlev_rptr(tl)%p)) THEN
          SELECT CASE(var_ref_pos)
          CASE (1)
            r_ptr = of%var_desc(iv)%tlev_rptr(tl)%p(nindex,:,:,:,1)
          CASE (2)
            r_ptr = of%var_desc(iv)%tlev_rptr(tl)%p(:,nindex,:,:,1)
          CASE (3)
            r_ptr = of%var_desc(iv)%tlev_rptr(tl)%p(:,:,nindex,:,1)
          CASE (4)
            r_ptr = of%var_desc(iv)%tlev_rptr(tl)%p(:,:,:,nindex,1)
          CASE default
            CALL finish(routine, "internal error!")
          END SELECT
        ELSE IF (ASSOCIATED(of%var_desc(iv)%tlev_iptr(tl)%p)) THEN
          SELECT CASE(var_ref_pos)
          CASE (1)
            i_ptr = of%var_desc(iv)%tlev_iptr(tl)%p(nindex,:,:,:,1)
          CASE (2)
            i_ptr = of%var_desc(iv)%tlev_iptr(tl)%p(:,nindex,:,:,1)
          CASE (3)
            i_ptr = of%var_desc(iv)%tlev_iptr(tl)%p(:,:,nindex,:,1)
          CASE (4)
            i_ptr = of%var_desc(iv)%tlev_iptr(tl)%p(:,:,:,nindex,1)
          CASE default
            CALL finish(routine, "internal error!")
          END SELECT
        ELSE
          CALL finish(routine, "Internal error!")
        ENDIF
      CASE (4)
        CALL message(routine, info%name)
        CALL finish(routine,'4d arrays not handled yet.')
      CASE (5)
        CALL message(routine, info%name)
        CALL finish(routine,'5d arrays not handled yet.')
      CASE DEFAULT
        CALL message(routine, info%name)
        CALL finish(routine,'dimension not set.')
      END SELECT

      ! --------------------------------------------------------
      ! Perform post-ops (small arithmetic operations on fields)
      ! --------------------------------------------------------

#ifndef __NO_ICON_ATMO__
      IF ( ANY((/POST_OP_SCALE, POST_OP_LUC/) == of%var_desc(iv)%info%post_op%ipost_op_type) ) THEN
        IF (idata_type == iREAL) THEN
          CALL perform_post_op(of%var_desc(iv)%info%post_op, r_ptr)
        ELSE IF (idata_type == iINTEGER) THEN
          CALL perform_post_op(of%var_desc(iv)%info%post_op, i_ptr)
        ENDIF
      END IF
#endif

      var_ignore_level_selection = .FALSE.
      IF(info%ndims < 3) THEN
        nlevs = 1
      ELSE
        ! handle the case that a few levels have been selected out of
        ! the total number of levels:
        IF (ASSOCIATED(of%level_selection)) THEN
          nlevs = 0
          ! Sometimes the user mixes level-selected variables with
          ! other fields on other z-axes (e.g. soil fields) in the
          ! output namelist. We try to catch this "wrong" user input
          ! here and handle it in the following way: if the current
          ! variable does not have one (or more) of the requested
          ! levels, then we completely ignore the level selection for
          ! this variable.
          !
          ! (... but note that we accept (nlevs+1) for an nlevs variable.)
          CHECK_LOOP : DO jk=1,MIN(of%level_selection%n_selected, info%used_dimensions(2))
            IF ((of%level_selection%global_idx(jk) < 1) .OR.  &
              & (of%level_selection%global_idx(jk) > (info%used_dimensions(2)+1))) THEN
              var_ignore_level_selection = .TRUE.
              IF (my_process_is_stdio() .AND. (msg_level >= 15)) &
                &   WRITE (0,*) "warning: ignoring level selection for variable ", TRIM(info%name)
              nlevs = info%used_dimensions(2)
              EXIT CHECK_LOOP
            ELSE
              IF ((of%level_selection%global_idx(jk) >= 1) .AND.  &
                & (of%level_selection%global_idx(jk) <= info%used_dimensions(2))) THEN
                nlevs = nlevs + 1
              END IF
            END IF
          END DO CHECK_LOOP
        ELSE
          nlevs = info%used_dimensions(2)
        END IF
      ENDIF

      ! Get pointer to appropriate reorder_info
      SELECT CASE (info%hgrid)
      CASE (GRID_UNSTRUCTURED_CELL)
        p_ri  => patch_info(i_dom)%cells
        p_pat => patch_info(i_dom)%p_pat_c
      CASE (GRID_LONLAT)
      CASE (GRID_UNSTRUCTURED_EDGE)
        p_ri  => patch_info(i_dom)%edges
        p_pat => patch_info(i_dom)%p_pat_e
      CASE (GRID_UNSTRUCTURED_VERT)
        p_ri  => patch_info(i_dom)%verts
        p_pat => patch_info(i_dom)%p_pat_v
#ifndef __NO_ICON_ATMO__
      CASE (GRID_REGULAR_LONLAT)
        lonlat_id = info%hor_interp%lonlat_id
        p_ri  => lonlat_info(lonlat_id, i_log_dom)%ri
        p_pat => lonlat_grid_list(lonlat_id)%p_pat(i_log_dom)
#endif
      CASE default
        CALL finish(routine,'unknown grid type')
      END SELECT

      IF (.NOT.use_async_name_list_io .OR. my_process_is_mpi_test()) THEN

        IF (info%hgrid == GRID_LONLAT) THEN
          n_points = 1
        ELSE
          n_points = p_ri%n_glb
        END IF

        IF (idata_type == iREAL) THEN
          ALLOCATE(r_out_dp(MERGE(n_points, 0, my_process_is_mpi_workroot())))
          r_out_wp => r_out_dp
        ELSE IF (idata_type == iINTEGER) THEN
          ALLOCATE(r_out_int(MERGE(n_points, 0, my_process_is_mpi_workroot())))
        END IF

        have_GRIB = of%output_type == FILETYPE_GRB .OR. of%output_type == FILETYPE_GRB2

        IF(my_process_is_mpi_workroot()) THEN

          IF (use_dp_mpi2io .OR. have_GRIB) THEN
            IF (.NOT. ALLOCATED(r_out_dp)) ALLOCATE(r_out_dp(n_points))
          ELSE
            ALLOCATE(r_out_sp(n_points))
          END IF

          IF (my_process_is_mpi_test()) THEN

            IF (p_test_run .AND. use_dp_mpi2io) ALLOCATE(r_out_recv(n_points))

          ELSE

            ! Set some GRIB2 keys that may have changed during simulation.
            ! Note that (for synchronous output mode) we provide the
            ! pointer "info_ptr" to the variable's info data object and
            ! not the modified copy "info".
            IF  (of%output_type == FILETYPE_GRB2) THEN
              CALL set_GRIB2_timedep_keys( &
                & of%cdiFileID, info%cdiVarID, of%var_desc(iv)%info_ptr, &
                & of%out_event%output_event%event_data%sim_start,        &
                & get_current_date(of%out_event))
              CALL set_GRIB2_timedep_local_keys(of%cdiFileID, info%cdiVarID, &
                & gribout_config(of%phys_patch_id) )
            END IF
          END IF ! my_process_is_mpi_test()
        END IF ! my_process_is_mpi_workroot()


        ! set missval flag, if applicable
        !
        IF (of%var_desc(iv)%info%lmiss ) THEN
          nmiss = 1
        ELSE
          nmiss = 0
        ENDIF

        ! For all levels (this needs to be done level-wise in order to reduce
        !                 memory consumption)
        DO lev = 1, nlevs
          ! -------------------
          ! No asynchronous I/O
          ! -------------------
          !
          ! gather the array on stdio PE and write it out there

          IF ( n_points == 1 ) THEN
            IF (my_process_is_mpi_workroot()) THEN
              !write(0,*)'#--- n_points:',n_points,'idata_type:',idata_type,'iREAL:',iREAL,'iINTEGER:',iINTEGER
              IF      (idata_type == iREAL ) THEN
                r_out_dp(:)  = r_ptr(:,1,1)
              ELSE IF (idata_type == iINTEGER) THEN
                r_out_int(:) = i_ptr(:,1,1)
              END IF
            END IF
          ELSE ! n_points
            IF (idata_type == iREAL) THEN
              r_out_wp(:)  = 0._wp

              lev_idx = lev
              ! handle the case that a few levels have been selected out of
              ! the total number of levels:
              IF (      ASSOCIATED(of%level_selection)   .AND. &
                & (.NOT. var_ignore_level_selection)     .AND. &
                & (info%ndims > 2)) THEN
                lev_idx = of%level_selection%global_idx(lev_idx)
              END IF
              CALL exchange_data(in_array=r_ptr(:,lev_idx,:),                 &
                &                out_array=r_out_wp(:), gather_pattern=p_pat)

            ELSE IF (idata_type == iINTEGER) THEN
              r_out_int(:) = 0

              lev_idx = lev
              ! handle the case that a few levels have been selected out of
              ! the total number of levels:
              IF (      ASSOCIATED(of%level_selection)   .AND. &
                & (.NOT. var_ignore_level_selection)     .AND. &
                & (info%ndims > 2)) THEN
                lev_idx = of%level_selection%global_idx(lev_idx)
              END IF
              CALL exchange_data(in_array=i_ptr(:,lev_idx,:),                  &
                &                out_array=r_out_int(:), gather_pattern=p_pat)

            END IF
          END IF ! n_points

          IF(my_process_is_mpi_workroot()) THEN

            SELECT CASE(idata_type)
            CASE(iREAL)
              !
              ! "r_out_wp" points to double precision. If single precision
              ! output is desired, we need to perform a type conversion:
              IF ( (.NOT. use_dp_mpi2io) .AND. (.NOT. have_GRIB) ) THEN
                r_out_sp(:) = REAL(r_out_wp(:), sp)
              ENDIF

            CASE(iINTEGER)
              !
              IF ( (.NOT. use_dp_mpi2io) .AND. (.NOT. have_GRIB) ) THEN
                r_out_sp(:) = REAL(r_out_int(:), sp)
              ELSE
                r_out_dp(:) = REAL(r_out_int(:), dp)
              ENDIF
            END SELECT



            ! ------------------
            ! case of a test run
            ! ------------------
            !
            ! compare results on worker PEs and test PE
            IF (p_test_run  .AND.  use_dp_mpi2io) THEN
              ! Currently we don't do the check for REAL*4, we would need
              ! p_send/p_recv for this type
              IF(.NOT. my_process_is_mpi_test()) THEN
                ! Send to test PE
                CALL p_send(r_out_dp, process_mpi_all_test_id, 1)
              ELSE
                ! Receive result from parallel worker PEs
                CALL p_recv(r_out_recv, process_mpi_all_workroot_id, 1)
                ! check for correctness
                l_error = .FALSE.
                DO i = 1, n_points
                  IF (r_out_recv(i) /= r_out_dp(i)) THEN
                    ! do detailed print-out only for "large" errors:
                    IF (ABS(r_out_recv(i) - r_out_dp(i)) > SYNC_ERROR_PRINT_TOL) THEN
                      WRITE (0,*) 'Sync error test PE/worker PEs for ', TRIM(info%name)
                      WRITE (0,*) "global pos (", idx_no(i), ",", blk_no(i),")"
                      WRITE (0,*) "level", lev, "/", nlevs
                      WRITE (0,*) "vals: ", r_out_recv(i), r_out_dp(i)
                      l_error = .TRUE.
                    END IF
                  END IF
                ENDDO
                IF (l_error)   CALL finish(routine,"Sync error!")
              ENDIF
            ENDIF

          ENDIF

          ! ----------
          ! write data
          ! ----------

          IF (my_process_is_mpi_workroot() .AND. .NOT. my_process_is_mpi_test()) THEN
            IF (use_dp_mpi2io .OR. have_GRIB) THEN
              CALL streamWriteVarSlice (of%cdiFileID, info%cdiVarID, lev-1, r_out_dp(:), nmiss)
            ELSE
              CALL streamWriteVarSliceF(of%cdiFileID, info%cdiVarID, lev-1, r_out_sp(:), nmiss)
            ENDIF
          ENDIF

        END DO ! lev = 1, nlevs

        IF (my_process_is_mpi_workroot() .AND. lkeep_in_sync .AND. &
          & .NOT. my_process_is_mpi_test()) CALL streamSync(of%cdiFileID)

        ! clean up
        IF (ALLOCATED(r_out_int)) DEALLOCATE(r_out_int)
        IF (ALLOCATED(r_out_sp))  DEALLOCATE(r_out_sp)
        IF (ALLOCATED(r_out_dp))  DEALLOCATE(r_out_dp)
        IF (ALLOCATED(r_out_recv)) DEALLOCATE(r_out_recv)

      ELSE

        ! ------------------------
        ! Asynchronous I/O is used
        ! ------------------------

        ! just copy the OWN DATA points to the memory window
        DO jk = 1, nlevs
          ! handle the case that a few levels have been selected out of
          ! the total number of levels:
          IF (      ASSOCIATED(of%level_selection)   .AND. &
            & (.NOT. var_ignore_level_selection)     .AND. &
            & (info%ndims > 2)) THEN
            lev_idx = of%level_selection%global_idx(jk)
          ELSE
            lev_idx = jk
          END IF

          IF (use_dp_mpi2io) THEN
            IF (idata_type == iREAL) THEN
              DO i = 1, p_ri%n_own
                of%mem_win%mem_ptr_dp(ioff+INT(i,i8)) = &
                  & REAL(r_ptr(p_ri%own_idx(i),lev_idx,p_ri%own_blk(i)),dp)
              ENDDO
            END IF
            IF (idata_type == iINTEGER) THEN
              DO i = 1, p_ri%n_own
                of%mem_win%mem_ptr_dp(ioff+INT(i,i8)) = &
                  & REAL(i_ptr(p_ri%own_idx(i),lev_idx,p_ri%own_blk(i)),dp)
              ENDDO
            END IF
          ELSE
            IF (idata_type == iREAL) THEN
              DO i = 1, p_ri%n_own
                of%mem_win%mem_ptr_sp(ioff+INT(i,i8)) = &
                  & REAL(r_ptr(p_ri%own_idx(i),lev_idx,p_ri%own_blk(i)),sp)
              ENDDO
            END IF
            IF (idata_type == iINTEGER) THEN
              DO i = 1, p_ri%n_own
                of%mem_win%mem_ptr_sp(ioff+INT(i,i8)) = &
                  & REAL(i_ptr(p_ri%own_idx(i),lev_idx,p_ri%own_blk(i)),sp)
              ENDDO
            END IF
          END IF
          ioff = ioff + INT(p_ri%n_own,i8)
        END DO ! nlevs

      END IF

      ! clean up
      IF (ALLOCATED(r_ptr)) DEALLOCATE(r_ptr)
      IF (ALLOCATED(i_ptr)) DEALLOCATE(i_ptr)

    ENDDO

#ifndef NOMPI
    ! In case of async IO: Done writing to memory window, unlock it
    IF(use_async_name_list_io .AND. .NOT.my_process_is_mpi_test()) THEN
      CALL MPI_Win_unlock(p_pe_work, of%mem_win%mpi_win, mpierr)
    END IF
#endif

  END SUBROUTINE write_name_list


  !------------------------------------------------------------------------------------------------
  !> Returns if it is time for the next output step
  !  Please note:
  !  This function returns .TRUE. whenever the next output time of any name list
  !  is reached at the simulation step @p jstep.
  !
  FUNCTION istime4name_list_output(jstep)
    LOGICAL :: istime4name_list_output
    INTEGER, INTENT(IN)   :: jstep            ! simulation time step
    ! local variables
    INTEGER :: i
    LOGICAL :: ret, ret_local

    ret = .FALSE.
    IF (ALLOCATED(output_file)) THEN
       ! note: there may be cases where no output namelist has been
       ! defined. thus we must check if "output_file" has been
       ! allocated.
       DO i = 1, SIZE(output_file)
          ret_local = is_output_step(output_file(i)%out_event, jstep)
          ret = ret .OR. ret_local
       END DO
    END IF
    istime4name_list_output = ret
  END FUNCTION istime4name_list_output


  !------------------------------------------------------------------------------------------------
  !------------------------------------------------------------------------------------------------
  ! The following routines are only needed for asynchronous IO
  !------------------------------------------------------------------------------------------------
  !------------------------------------------------------------------------------------------------

#ifdef NOMPI
  ! Just define the entry point of name_list_io_main_proc, it will never be called

  SUBROUTINE name_list_io_main_proc(sim_step_info)
    TYPE (t_sim_step_info), INTENT(IN) :: sim_step_info
  END SUBROUTINE name_list_io_main_proc

#else


  !-------------------------------------------------------------------------------------------------
  !> Main routine for I/O PEs.
  !  Please note that this routine never returns.
  !
  SUBROUTINE name_list_io_main_proc(sim_step_info)
    !> Data structure containing all necessary data for mapping an
    !  output time stamp onto a corresponding simulation step index.
    TYPE (t_sim_step_info), INTENT(IN) :: sim_step_info
    ! local variables:

#ifndef __NO_ICON_ATMO__
    LOGICAL             :: done, l_complete, lhas_output, &
      &                    lset_timers_for_idle_pe
    INTEGER             :: jg, jstep, i
    TYPE(t_par_output_event), POINTER :: ev

    ! define initial time stamp used as reference for output statistics
    CALL set_reference_time()

    ! Initialize name list output, this is a collective call for all PEs
    CALL init_name_list_output(sim_step_info)

    ! setup of meteogram output
    DO jg =1,n_dom
      IF (meteogram_output_config(jg)%lenabled) THEN
        CALL meteogram_init(meteogram_output_config(jg), jg,    &
          &                 grid_uuid=patch_info(jg)%grid_uuid, &
          &                 number_of_grid_used=patch_info(jg)%number_of_grid_used)
      END IF
    END DO


    ! Append the chosen p-levels, z-levels, i-levels to the levels
    ! sets for the corresponding domains:
    !
    ! Note that on pure I/O PEs we must call this *after* the
    ! "init_name_list_output", since some values (log_dom_id) are
    ! reuqired which are communicated there.
    CALL collect_requested_ipz_levels()
    IF (iequations/=ihs_ocean) THEN ! atm
      CALL create_mipz_level_selections(output_file)
    END IF

    ! Tell the compute PEs that we are ready to work
    IF (ANY(output_file(:)%io_proc_id == p_pe)) THEN
      CALL async_io_send_handshake(0)
    END IF

    ! Enter I/O loop
    DO
      ! skip loop, if this output PE is idle:
      IF (ALL(output_file(:)%io_proc_id /= p_pe)) EXIT

      ! Wait for a message from the compute PEs to start
      CALL async_io_wait_for_start(done, jstep)
      IF(done) EXIT ! leave loop, we are done

      ! perform I/O
      CALL write_name_list_output(jstep, opt_lhas_output=lhas_output)

      ! Inform compute PEs that we are done, if this I/O PE has
      ! written output:
      IF (lhas_output)  CALL async_io_send_handshake(jstep)

      ! Handle final pending "output step completed" messages: After
      ! all participating I/O PE's have acknowledged the completion of
      ! their write processes, we trigger a "ready file" on the first
      ! I/O PE.
      IF (.NOT.my_process_is_mpi_test()  .AND.  &
        & use_async_name_list_io .AND. my_process_is_mpi_ioroot()) THEN

        ! Go over all output files
        l_complete = .TRUE.
        OUTFILE_LOOP : DO i=1,SIZE(output_file)
          l_complete = l_complete .AND. is_output_event_finished(output_file(i)%out_event)
        END DO OUTFILE_LOOP

        IF (l_complete) THEN
          IF (ldebug)   WRITE (0,*) p_pe, ": wait for fellow I/O PEs..."
          WAIT_FINAL : DO
            CALL blocking_wait_for_irecvs(all_events)
            ev => all_events
            l_complete = .TRUE.
            HANDLE_COMPLETE_STEPS : DO
              IF (.NOT. ASSOCIATED(ev)) EXIT HANDLE_COMPLETE_STEPS

              !--- write ready file
              IF (check_write_readyfile(ev%output_event))  CALL write_ready_file(ev)
              IF (.NOT. is_output_event_finished(ev)) THEN
                l_complete = .FALSE.
                IF (is_output_step_complete(ev)) THEN
                  CALL trigger_output_step_irecv(ev)
                END IF
              END IF
              ev => ev%next
            END DO HANDLE_COMPLETE_STEPS
            IF (l_complete) EXIT WAIT_FINAL
          END DO WAIT_FINAL
          IF (ldebug)  WRITE (0,*) p_pe, ": Finalization sequence"
        END IF
      END IF

    ENDDO

    ! Finalization sequence:
    CALL close_name_list_output

    ! finalize meteogram output
    DO jg = 1, n_dom
      IF (meteogram_output_config(jg)%lenabled)  CALL meteogram_finalize(jg)
    END DO

    DO jg = 1, max_dom
      DEALLOCATE(meteogram_output_config(jg)%station_list)
    END DO


    ! Purely idle output PEs: Empty calls of timer start/stop. For
    ! this pathological case it is important to call the same timers
    ! as the "normal" output PEs. Otherwise we will get a deadlock
    ! situation when computing the global sums for these timers.
    lset_timers_for_idle_pe = .FALSE.
    IF (ltimer .AND. ALLOCATED(output_file)) THEN
      IF (ALL(output_file(:)%io_proc_id /= p_pe))  lset_timers_for_idle_pe = .TRUE.
    END IF
    IF (ltimer .AND. .NOT. ALLOCATED(output_file)) lset_timers_for_idle_pe = .TRUE.
    IF (lset_timers_for_idle_pe) THEN
        CALL timer_start(timer_write_output)
        CALL timer_stop(timer_write_output)
    END IF

    IF (ltimer) CALL print_timer

    CALL interval_write_psfile("output_schedule.ps", "Output Timings", &
      &                        int2string(p_pe,'(i0)'), p_comm_work)

    ! Shut down MPI
    CALL stop_mpi
    STOP
#endif

  END SUBROUTINE name_list_io_main_proc
  !------------------------------------------------------------------------------------------------


  !------------------------------------------------------------------------------------------------
  !> Output routine on the IO PEs
  !
  !  @note This subroutine is called by asynchronous I/O PEs only.
  !
#ifndef NOMPI
  SUBROUTINE io_proc_write_name_list(of, l_first_write)

#ifdef __SUNPRO_F95
    INCLUDE "mpif.h"
#else
    USE mpi, ONLY: MPI_ADDRESS_KIND, MPI_LOCK_SHARED, MPI_MODE_NOCHECK
#endif

    TYPE (t_output_file), TARGET, INTENT(IN) :: of
    LOGICAL                     , INTENT(IN) :: l_first_write

    CHARACTER(LEN=*), PARAMETER    :: routine = modname//"::io_proc_write_name_list"

    INTEGER                        :: nval, nlev_max, iv, jk, nlevs, mpierr, nv_off, np, i_dom, &
      &                               lonlat_id, i_log_dom, ierrstat,                           &
      &                               dst_start, dst_end, src_start, src_end
    INTEGER(KIND=MPI_ADDRESS_KIND) :: ioff(0:num_work_procs-1)
    INTEGER                        :: voff(0:num_work_procs-1), nv_off_np(0:num_work_procs)
    REAL(sp), ALLOCATABLE          :: var1_sp(:), var3_sp(:)
    REAL(dp), ALLOCATABLE          :: var1_dp(:), var3_dp(:)
    TYPE (t_var_metadata), POINTER :: info
    TYPE (t_var_metadata)          :: updated_info
    TYPE(t_reorder_info) , POINTER :: p_ri
    LOGICAL                        :: have_GRIB
    INTEGER, ALLOCATABLE           :: bufr_metainfo(:)
    INTEGER                        :: nmiss    ! missing value indicator
    INTEGER                        :: ichunk, nchunks, chunk_start, chunk_end, &
      &                               this_chunk_nlevs, ilev

    !-- for timing
    CHARACTER(len=10)              :: ctime
    REAL(dp)                       :: t_get, t_write, t_copy, t_0, mb_get, mb_wr

  !------------------------------------------------------------------------------------------------

    CALL date_and_time(TIME=ctime)
    IF (msg_level >= 8) THEN
      WRITE (0, '(a,i0,a)') '#################### I/O PE ',p_pe,' starting I/O at '//ctime
    END IF
    CALL interval_start(TRIM(get_current_filename(of%out_event)))

    t_get   = 0.d0
    t_write = 0.d0
    t_copy  = 0.d0
    mb_get  = 0.d0
    mb_wr   = 0.d0


    ! Get maximum number of data points in a slice and allocate tmp variables

    i_dom = of%phys_patch_id
    nval = MAX(patch_info(i_dom)%cells%n_glb, &
               patch_info(i_dom)%edges%n_glb, &
               patch_info(i_dom)%verts%n_glb)
#ifndef __NO_ICON_ATMO__
    ! take also the lon-lat grids into account
    DO iv = 1, of%num_vars
      info => of%var_desc(iv)%info
      IF (info%hgrid == GRID_REGULAR_LONLAT) THEN
        lonlat_id = info%hor_interp%lonlat_id
        i_log_dom = of%log_patch_id
        p_ri  => lonlat_info(lonlat_id, i_log_dom)%ri
        nval = MAX(nval, p_ri%n_glb)
      END IF
    END DO
#endif

    nlev_max = 1
    DO iv = 1, of%num_vars
      info => of%var_desc(iv)%info
      IF(info%ndims == 3) nlev_max = MAX(nlev_max, info%used_dimensions(2))
    ENDDO

    ! if no valid io_proc_chunk_size has been set by the parallel name list
    IF (io_proc_chunk_size <= 0) THEN
      io_proc_chunk_size = nlev_max
    ELSE
      io_proc_chunk_size = MIN(nlev_max, io_proc_chunk_size)
    END IF

    IF (use_dp_mpi2io) THEN
      ALLOCATE(var1_dp(nval*io_proc_chunk_size), STAT=ierrstat)
    ELSE
      ALLOCATE(var1_sp(nval*io_proc_chunk_size), STAT=ierrstat)
    ENDIF
    IF (ierrstat /= SUCCESS) CALL finish (routine, 'ALLOCATE failed.')

    ! retrieve info object from PE#0 (via a separate MPI memory
    ! window)
    ALLOCATE(bufr_metainfo(of%num_vars*metainfo_get_size()), STAT=ierrstat)
    IF (ierrstat /= SUCCESS) CALL finish (routine, 'ALLOCATE failed.')

    CALL MPI_Win_lock(MPI_LOCK_SHARED, 0, MPI_MODE_NOCHECK, of%mem_win%mpi_win_metainfo, mpierr)
    CALL MPI_Get(bufr_metainfo, SIZE(bufr_metainfo), p_int, 0, &
      &          0_MPI_ADDRESS_KIND, SIZE(bufr_metainfo), p_int, of%mem_win%mpi_win_metainfo, mpierr)
    CALL MPI_Win_unlock(0, of%mem_win%mpi_win_metainfo, mpierr)

    ! Go over all name list variables for this output file

    ioff(:) = 0_MPI_ADDRESS_KIND
    DO iv = 1, of%num_vars
      ! POINTER to this variable's meta-info
      info => of%var_desc(iv)%info

      ! WRITE (0,*) ">>>>>>>>>> ", info%name
      ! get also an update for this variable's meta-info (separate object)
      CALL metainfo_get_from_memwin(bufr_metainfo, iv, updated_info)

      IF ( of%output_type == FILETYPE_GRB2 ) THEN
        CALL set_GRIB2_timedep_keys(of%cdiFileID, info%cdiVarID, updated_info,       &
          &                         of%out_event%output_event%event_data%sim_start,  &
          &                         get_current_date(of%out_event))
        CALL set_GRIB2_timedep_local_keys(of%cdiFileID, info%cdiVarID,     &
          &                               gribout_config(of%phys_patch_id) )
      END IF

      ! set missval flag, if applicable
      !
      IF ( (of%output_type == FILETYPE_GRB) .OR. (of%output_type == FILETYPE_GRB2) ) THEN
        IF ( info%lmiss ) THEN
          nmiss = 1
        ELSE
          nmiss = 0
        ENDIF
      ELSE  ! i.e. NETCDF
        nmiss = 0
      ENDIF

      ! inspect time-constant variables only if we are writing the
      ! first step in this file:
      IF ((info%isteptype == TSTEP_CONSTANT) .AND. .NOT. l_first_write) CYCLE

      IF(info%ndims == 2) THEN
        nlevs = 1
      ELSE
        ! handle the case that a few levels have been selected out of
        ! the total number of levels:
        IF (ASSOCIATED(of%level_selection)) THEN
          ! count the no. of selected levels for this variable:
          nlevs = 0
          CHECK_LOOP : DO jk=1,MIN(of%level_selection%n_selected, info%used_dimensions(2))
            IF ((of%level_selection%global_idx(jk) < 1) .OR.  &
              & (of%level_selection%global_idx(jk) > (info%used_dimensions(2)+1))) THEN
              nlevs = info%used_dimensions(2)
              EXIT CHECK_LOOP
            ELSE
              IF ((of%level_selection%global_idx(jk) >= 1) .AND.  &
                & (of%level_selection%global_idx(jk) <= info%used_dimensions(2))) THEN
                nlevs = nlevs + 1
              END IF
            END IF
          END DO CHECK_LOOP
        ELSE
          nlevs = info%used_dimensions(2)
        END IF
      ENDIF

      ! Get pointer to appropriate reorder_info
      SELECT CASE (info%hgrid)
        CASE (GRID_UNSTRUCTURED_CELL)
          p_ri => patch_info(of%phys_patch_id)%cells
        CASE (GRID_UNSTRUCTURED_EDGE)
          p_ri => patch_info(of%phys_patch_id)%edges
        CASE (GRID_UNSTRUCTURED_VERT)
          p_ri => patch_info(of%phys_patch_id)%verts

#ifndef __NO_ICON_ATMO__
        CASE (GRID_REGULAR_LONLAT)
          lonlat_id = info%hor_interp%lonlat_id
          i_log_dom = of%log_patch_id
          p_ri  => lonlat_info(lonlat_id, i_log_dom)%ri
#endif

        CASE DEFAULT
          CALL finish(routine,'unknown grid type')
      END SELECT

      ! var1 is stored in the order in which the variable was stored on compute PEs,
      ! get it back into the global storage order

      t_0 = p_mpi_wtime() ! performance measurement
      have_GRIB = of%output_type == FILETYPE_GRB .OR. of%output_type == FILETYPE_GRB2
      IF (use_dp_mpi2io .OR. have_GRIB) THEN
        ALLOCATE(var3_dp(p_ri%n_glb), STAT=ierrstat) ! Must be allocated to exact size
      ELSE
        ALLOCATE(var3_sp(p_ri%n_glb), STAT=ierrstat) ! Must be allocated to exact size
      ENDIF
      IF (ierrstat /= SUCCESS) CALL finish (routine, 'ALLOCATE failed.')
      t_copy = t_copy + p_mpi_wtime() - t_0 ! performance measurement

      ! no. of chunks of levels (each of size "io_proc_chunk_size"):
      nchunks = (nlevs-1)/io_proc_chunk_size + 1
      ! loop over all chunks (of levels)
      DO ichunk=1,nchunks

        chunk_start       = (ichunk-1)*io_proc_chunk_size + 1
        chunk_end         = MIN(chunk_start+io_proc_chunk_size-1, nlevs)
        this_chunk_nlevs  = (chunk_end - chunk_start + 1)

        ! Retrieve part of variable from every worker PE using MPI_Get
        nv_off  = 0
        DO np = 0, num_work_procs-1

          IF(p_ri%pe_own(np) == 0) CYCLE

          ! Number of words to transfer
          nval = p_ri%pe_own(np) * this_chunk_nlevs

          t_0 = p_mpi_wtime()
          CALL MPI_Win_lock(MPI_LOCK_SHARED, np, MPI_MODE_NOCHECK, &
            &               of%mem_win%mpi_win, mpierr)

          IF (use_dp_mpi2io) THEN
            CALL MPI_Get(var1_dp(nv_off+1), nval, p_real_dp, np, ioff(np), &
              &          nval, p_real_dp, of%mem_win%mpi_win, mpierr)
          ELSE
            CALL MPI_Get(var1_sp(nv_off+1), nval, p_real_sp, np, ioff(np), &
              &          nval, p_real_sp, of%mem_win%mpi_win, mpierr)
          ENDIF

          CALL MPI_Win_unlock(np, of%mem_win%mpi_win, mpierr)
          t_get  = t_get  + p_mpi_wtime() - t_0
          mb_get = mb_get + nval

          ! Update the offset in var1
          nv_off = nv_off + nval

          ! Update the offset in the memory window on compute PEs
          ioff(np) = ioff(np) + INT(nval,i8)

        ENDDO

        ! compute the total offset for each PE
        nv_off       = 0
        nv_off_np(0) = 0
        DO np = 0, num_work_procs-1
          voff(np)        = nv_off
          nval            = p_ri%pe_own(np)*this_chunk_nlevs
          nv_off          = nv_off + nval
          nv_off_np(np+1) = nv_off_np(np) + p_ri%pe_own(np)
        END DO

        DO ilev=chunk_start, chunk_end
          t_0 = p_mpi_wtime() ! performance measurement

          IF (use_dp_mpi2io) THEN
            var3_dp(:) = 0._wp

!$OMP PARALLEL
!$OMP DO PRIVATE(dst_start, dst_end, src_start, src_end)
            DO np = 0, num_work_procs-1
              dst_start = nv_off_np(np)+1
              dst_end   = nv_off_np(np+1)
              src_start = voff(np)+1
              src_end   = voff(np)+p_ri%pe_own(np)
              voff(np)  = src_end
              var3_dp(p_ri%reorder_index(dst_start:dst_end)) = &
                var1_dp(src_start:src_end)
            ENDDO
!$OMP END DO
!$OMP END PARALLEL
          ELSE

            IF (have_GRIB) THEN
              var3_dp(:) = 0._wp

              ! ECMWF GRIB-API/CDI has only a double precision interface at the
              ! date of coding this
!$OMP PARALLEL
!$OMP DO PRIVATE(dst_start, dst_end, src_start, src_end)
              DO np = 0, num_work_procs-1
                dst_start = nv_off_np(np)+1
                dst_end   = nv_off_np(np+1)
                src_start = voff(np)+1
                src_end   = voff(np)+p_ri%pe_own(np)
                voff(np)  = src_end
                var3_dp(p_ri%reorder_index(dst_start:dst_end)) = &
                  REAL(var1_sp(src_start:src_end), dp)
              ENDDO
!$OMP END DO
!$OMP END PARALLEL
            ELSE
              var3_sp(:) = 0._sp
!$OMP PARALLEL
!$OMP DO PRIVATE(dst_start, dst_end, src_start, src_end)
              DO np = 0, num_work_procs-1
                dst_start = nv_off_np(np)+1
                dst_end   = nv_off_np(np+1)
                src_start = voff(np)+1
                src_end   = voff(np)+p_ri%pe_own(np)
                voff(np)  = src_end
                var3_sp(p_ri%reorder_index(dst_start:dst_end)) = &
                  var1_sp(src_start:src_end)
              ENDDO
!$OMP END DO
!$OMP END PARALLEL
            END IF
          ENDIF
          t_copy = t_copy + p_mpi_wtime() - t_0 ! performance measurement
          ! Write calls (via CDIs) of the asynchronous I/O PEs:
          t_0 = p_mpi_wtime() ! performance measurement

          IF (use_dp_mpi2io .OR. have_GRIB) THEN
            CALL streamWriteVarSlice(of%cdiFileID, info%cdiVarID, ilev-1, var3_dp, nmiss)
            mb_wr = mb_wr + REAL(SIZE(var3_dp), wp)
          ELSE
            CALL streamWriteVarSliceF(of%cdiFileID, info%cdiVarID, ilev-1, var3_sp, nmiss)
            mb_wr = mb_wr + REAL(SIZE(var3_sp),wp)
          ENDIF
          t_write = t_write + p_mpi_wtime() - t_0 ! performance measurement

        ENDDO ! ilev

      ENDDO ! chunk loop

      IF (use_dp_mpi2io .OR. have_GRIB) THEN
        DEALLOCATE(var3_dp, STAT=ierrstat)
      ELSE
        DEALLOCATE(var3_sp, STAT=ierrstat)
      ENDIF
      IF (ierrstat /= SUCCESS) CALL finish (routine, 'DEALLOCATE failed.')

    ENDDO ! Loop over output variables

    IF (use_dp_mpi2io) THEN
      DEALLOCATE(var1_dp, STAT=ierrstat)
    ELSE
      DEALLOCATE(var1_sp, STAT=ierrstat)
    ENDIF
    IF (ierrstat /= SUCCESS) CALL finish (routine, 'DEALLOCATE failed.')

    !
    !-- timing report
    !
    CALL date_and_time(TIME=ctime)
    IF (msg_level >= 8) THEN
      WRITE (0, '(a,i0,a)') '#################### I/O PE ',p_pe,' done at '//ctime
    END IF
    CALL interval_end(TRIM(get_current_filename(of%out_event)))

    ! Convert mb_get/mb_wr to MB
    IF (use_dp_mpi2io) THEN
      mb_get = mb_get*8*1.d-6
    ELSE
      mb_get = mb_get*4*1.d-6
    ENDIF
    mb_wr  = mb_wr*4*1.d-6 ! 4 byte since dp output is implicitly converted to sp
    ! writing this message causes a runtime error on the NEC because formatted output to stdio/stderr is limited to 132 chars
    IF (msg_level >= 12) THEN
      WRITE (0,'(10(a,f10.3))') &  ! remark: CALL message does not work here because it writes only on PE0
           & ' Got ',mb_get,' MB, time get: ',t_get,' s [',mb_get/MAX(1.e-6_wp,t_get), &
           & ' MB/s], time write: ',t_write,' s [',mb_wr/MAX(1.e-6_wp,t_write),        &
           & ' MB/s], times copy: ',t_copy,' s'
   !   CALL message('',message_text)
    ENDIF

    DEALLOCATE(bufr_metainfo, STAT=ierrstat)
    IF (ierrstat /= SUCCESS) CALL finish (routine, 'DEALLOCATE failed.')

  END SUBROUTINE io_proc_write_name_list
#endif

  !-------------------------------------------------------------------------------------------------
  !-------------------------------------------------------------------------------------------------
  !-------------------------------------------------------------------------------------------------
  ! Flow control routines between compute and IO procs ...
  !-------------------------------------------------------------------------------------------------
  !-------------------------------------------------------------------------------------------------
  !-------------------------------------------------------------------------------------------------

  !-------------------------------------------------------------------------------------------------
  ! ... called on IO procs:

  !-------------------------------------------------------------------------------------------------
  !> Send a message to the compute PEs that the I/O is ready. The
  !  counterpart on the compute side is compute_wait_for_async_io
  !
#ifndef NOMPI
  SUBROUTINE async_io_send_handshake(jstep)
    INTEGER, INTENT(IN) :: jstep
    ! local variables
    REAL(wp) :: msg
    TYPE(t_par_output_event), POINTER :: ev

    IF (ldebug) &
         & WRITE (0,*) "pe ", p_pe, ": async_io_send_handshake, jstep=", jstep

    ! --- Send a message from this I/O PE to the compute PE #0
    !
    ! Note: We have to do this in a non-blocking fashion in order to
    !       receive "ready file" messages.
    CALL p_wait()
    msg = REAL(msg_io_done, wp)
    CALL p_isend(msg, p_work_pe0, 0)

    ! --- I/O PE #0  :  take care of ready files
    IF(p_pe_work == 0) THEN
      DO
        IF (ldebug)  WRITE (0,*) "pe ", p_pe, ": trigger, async_io_send_handshake"
        ev => all_events
        HANDLE_COMPLETE_STEPS : DO
          IF (.NOT. ASSOCIATED(ev)) EXIT HANDLE_COMPLETE_STEPS
          IF (.NOT. is_output_step_complete(ev) .OR.  &
            & is_output_event_finished(ev)) THEN
            ev => ev%next
            CYCLE HANDLE_COMPLETE_STEPS
          END IF
          !--- write ready file
          IF (check_write_readyfile(ev%output_event))  CALL write_ready_file(ev)
          ! launch a non-blocking request to all participating PEs to
          ! acknowledge the completion of the next output event
          CALL trigger_output_step_irecv(ev)
        END DO HANDLE_COMPLETE_STEPS
        IF (p_test()) EXIT
      END DO
    END IF
    CALL p_wait()

  END SUBROUTINE async_io_send_handshake
#endif

  !-------------------------------------------------------------------------------------------------
  !> async_io_wait_for_start: Wait for a message from work PEs that we
  !  should start I/O or finish.  The counterpart on the compute side is
  !  compute_start_async_io/compute_shutdown_async_io
  !
#ifndef NOMPI
  SUBROUTINE async_io_wait_for_start(done, jstep)
    LOGICAL, INTENT(OUT)          :: done ! flag if we should shut down
    INTEGER, INTENT(OUT)          :: jstep
    ! local variables
    REAL(wp) :: msg(2)
    TYPE(t_par_output_event), POINTER :: ev

    ! Set output parameters to default values
    done  = .FALSE.
    jstep = -1

    ! Receive message that we may start I/O (or should finish)
    !
    ! If this I/O PE will write output in this step, or if it has
    ! finished all its tasks and waits for the shutdown message,
    ! launch a non-blocking receive request to compute PE #0:
    !
    ! Note: We have to do this in a non-blocking fashion in order to
    !       receive "ready file" messages.
    !
    CALL p_wait()
    CALL p_irecv(msg, p_work_pe0, 0)

    IF(p_pe_work == 0) THEN
      DO
        ev => all_events
        HANDLE_COMPLETE_STEPS : DO
          IF (.NOT. ASSOCIATED(ev)) EXIT HANDLE_COMPLETE_STEPS
          IF (.NOT. is_output_step_complete(ev) .OR.  &
            & is_output_event_finished(ev)) THEN
            ev => ev%next
            CYCLE HANDLE_COMPLETE_STEPS
          END IF
          !--- write ready file
          IF (check_write_readyfile(ev%output_event))  CALL write_ready_file(ev)
          ! launch a non-blocking request to all participating PEs to
          ! acknowledge the completion of the next output event
          CALL trigger_output_step_irecv(ev)
        END DO HANDLE_COMPLETE_STEPS

        IF (p_test()) EXIT
      END DO
    END IF

    CALL p_wait()

    SELECT CASE(INT(msg(1)))
    CASE(msg_io_start)
      jstep = INT(msg(2))
    CASE(msg_io_shutdown)
      done = .TRUE.
    CASE DEFAULT
      ! Anything else is an error
      CALL finish(modname, 'I/O PE: Got illegal I/O tag')
    END SELECT
  END SUBROUTINE async_io_wait_for_start
#endif

  !-------------------------------------------------------------------------------------------------
  ! ... called on compute procs:

  !-------------------------------------------------------------------------------------------------
  !> compute_wait_for_async_io: Wait for a message that the I/O is ready
  !  The counterpart on the I/O side is io_send_handshake
  !
#ifndef NOMPI
  SUBROUTINE compute_wait_for_async_io(jstep)
    INTEGER, INTENT(IN) :: jstep         !< model step
    ! local variables
    REAL(wp) :: msg
    INTEGER  :: i,j, nwait_list, wait_idx
    INTEGER  :: wait_list(num_io_procs)

    ! Compute PE #0 receives message from I/O PEs
    !
    ! Note: We only need to wait for those I/O PEs which are involved
    !       in the current step.
    IF (p_pe_work==0) THEN
      IF (ldebug)  WRITE (0,*) "pe ", p_pe, ": compute_wait_for_async_io, jstep=",jstep
      IF (jstep == WAIT_UNTIL_FINISHED) THEN
        CALL p_wait()
      ELSE
        wait_list(:) = -1
        nwait_list   =  0

        ! Go over all output files, collect IO PEs
        OUTFILE_LOOP : DO i=1,SIZE(output_file)
          ! Skip this output file if it is not due for output!
          IF (.NOT. is_output_step(output_file(i)%out_event, jstep))  CYCLE OUTFILE_LOOP
          wait_idx = -1
          DO j=1,nwait_list
            IF (wait_list(j) == output_file(i)%io_proc_id) THEN
              wait_idx = j
              EXIT
            END IF
          END DO
          IF (wait_idx == -1) THEN
            nwait_list = nwait_list + 1
            wait_idx   = nwait_list
          END IF
          wait_list(wait_idx) = output_file(i)%io_proc_id
        END DO OUTFILE_LOOP
        DO i=1,nwait_list
          ! Blocking receive call:
          IF (ldebug)  WRITE (0,*) "pe ", p_pe, ": wait for PE ",  wait_list(i)
          CALL p_recv(msg, wait_list(i), 0)
          ! Just for safety: Check if we got the correct tag
          IF(INT(msg) /= msg_io_done) CALL finish(modname, 'Compute PE: Got illegal I/O tag')
        END DO
      END IF
    ENDIF
    IF (jstep /= WAIT_UNTIL_FINISHED) THEN
      ! Wait in barrier until message is here
      IF (ldebug)  WRITE (0,*) "pe ", p_pe, ": waiting in barrier (compute_wait_for_async_io)"
      CALL p_barrier(comm=p_comm_work)
      IF (ldebug)  WRITE (0,*) "pe ", p_pe, ": barrier done (compute_wait_for_async_io)"
    END IF
  END SUBROUTINE compute_wait_for_async_io
#endif

  !-------------------------------------------------------------------------------------------------
  !> compute_start_async_io: Send a message to I/O PEs that they should start I/O
  !  The counterpart on the I/O side is async_io_wait_for_start
  !
#ifndef NOMPI
  SUBROUTINE compute_start_async_io(jstep, output_pe_list, noutput_pe_list)
    INTEGER, INTENT(IN)          :: jstep
    INTEGER, INTENT(IN)          :: output_pe_list(:), noutput_pe_list
    ! local variables
    REAL(wp) :: msg(2)
    INTEGER  :: i

    IF (ldebug)  WRITE (0,*) "pe ", p_pe, ": compute_start_async_io, jstep = ",jstep
    CALL p_barrier(comm=p_comm_work) ! make sure all are here
    msg(1) = REAL(msg_io_start,    wp)
    msg(2) = REAL(jstep,           wp)

    IF(p_pe_work==0) THEN

      ! When this subroutine is called, we have already proceeded to
      ! the next step. Send a "start message" to all I/O PEs which are
      ! due for output.
      DO i=1,noutput_pe_list
        IF (ldebug)  WRITE (0,*) "pe ", p_pe, ": send signal to PE ",  output_pe_list(i)
        CALL p_isend(msg, output_pe_list(i), 0)
      END DO
      CALL p_wait()
    END IF
    IF (ldebug)  WRITE (0,*) "pe ", p_pe, ": compute_start_async_io done."

  END SUBROUTINE compute_start_async_io
#endif

  !-------------------------------------------------------------------------------------------------
  !> compute_shutdown_async_io: Send a message to I/O PEs that they should shut down
  !  The counterpart on the I/O side is async_io_wait_for_start
  !
#ifndef NOMPI
  SUBROUTINE compute_shutdown_async_io
    REAL(wp) :: msg(2)
    INTEGER  :: pe, i, ierror

    IF (ldebug)  WRITE (0,*) "pe ", p_pe, ": compute_shutdown_async_io."
    CALL p_barrier(comm=p_comm_work) ! make sure all are here
    IF (ldebug)  WRITE (0,*) "pe ", p_pe, ": compute_shutdown_async_io barrier done."
    msg(1) = REAL(msg_io_shutdown, wp)
    msg(2:) = 0._wp
    ! tell all I/O PEs about the shutdown
    IF(p_pe_work==0) THEN
      DO pe = p_io_pe0, (p_io_pe0+num_io_procs-1)
        CALL p_send(msg, pe, 0)
      END DO
    END IF

    IF(use_async_name_list_io) THEN
      DO i = 1, SIZE(output_file)
        CALL mpi_win_free(output_file(i)%mem_win%mpi_win, ierror)
          IF (use_dp_mpi2io) THEN
            CALL mpi_free_mem(output_file(i)%mem_win%mem_ptr_dp, ierror)
          ELSE
            CALL mpi_free_mem(output_file(i)%mem_win%mem_ptr_sp, ierror)
          END IF
        CALL mpi_win_free(output_file(i)%mem_win%mpi_win_metainfo, ierror)
        CALL mpi_free_mem(output_file(i)%mem_win%mem_ptr_metainfo_pe0, ierror)
      END DO
    END IF
  END SUBROUTINE compute_shutdown_async_io
#endif

  !-------------------------------------------------------------------------------------------------
#endif

END MODULE mo_name_list_output<|MERGE_RESOLUTION|>--- conflicted
+++ resolved
@@ -125,12 +125,7 @@
     &                                     process_mpi_all_test_id, process_mpi_all_workroot_id,     &
     &                                     num_work_procs, p_pe, p_pe_work, p_work_pe0, p_io_pe0
   ! calendar operations
-<<<<<<< HEAD
   USE mtime,                        ONLY: datetime, newDatetime, deallocateDatetime, OPERATOR(-),   &
-=======
-  USE mtime,                        ONLY: datetime, newDatetime, deallocateDatetime,                &
-    &                                     PROLEPTIC_GREGORIAN, setCalendar, OPERATOR(-),            &
->>>>>>> 1cf07f84
     &                                     timedelta, newTimedelta, deallocateTimedelta
   ! output scheduling
   USE mo_output_event_handler,      ONLY: is_output_step, check_open_file, check_close_file,        &
