--- conflicted
+++ resolved
@@ -81,14 +81,8 @@
 
   ! constants
   USE mo_kind,                      ONLY: wp, i8, dp, sp
-<<<<<<< HEAD
-  USE mo_impl_constants,            ONLY: max_dom, SUCCESS, MAX_TIME_LEVELS, MAX_CHAR_LENGTH,            &
-    &                                     ihs_ocean, TLEV_NNOW, TLEV_NNOW_RCF, TLEV_NNEW, TLEV_NNEW_RCF, &
-    &                                     BOUNDARY_MISSVAL, max_rlcell 
-=======
   USE mo_impl_constants,            ONLY: max_dom, SUCCESS, MAX_TIME_LEVELS, MAX_CHAR_LENGTH,       &
-    &                                     ihs_ocean
->>>>>>> 4aef97b7
+    &                                     ihs_ocean, BOUNDARY_MISSVAL, max_rlcell 
   USE mo_dynamics_config,           ONLY: iequations
   USE mo_cdi,                       ONLY: streamOpenWrite, FILETYPE_GRB2, streamDefTimestep, cdiEncodeTime, cdiEncodeDate, &
       &                                   CDI_UNDEFID, TSTEP_CONSTANT, FILETYPE_GRB, taxisDestroy, zaxisDestroy, gridDestroy, &
