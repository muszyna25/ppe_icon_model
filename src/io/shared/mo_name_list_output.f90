--- conflicted
+++ resolved
@@ -851,10 +851,7 @@
       ! Perform post-ops (small arithmetic operations on fields)
       ! --------------------------------------------------------
 
-<<<<<<< HEAD
-=======
 #ifndef __NO_ICON_ATMO__
->>>>>>> 24b91b23
       IF ( ANY((/POST_OP_SCALE, POST_OP_LUC/) == of%var_desc(iv)%info%post_op%ipost_op_type) ) THEN
         IF (idata_type == iREAL) THEN
           CALL perform_post_op(of%var_desc(iv)%info%post_op, r_ptr)
