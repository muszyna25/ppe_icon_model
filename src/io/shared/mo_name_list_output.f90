!! -------------------------------------------------------------------------
!>
!! Module handling synchronous and asynchronous output; supporting
!! multiple I/O PEs and horizontal interpolation.
!!
!! @author R. Johanni
!!
!! @par Revision History
!! Initial implementation  by  R. Johanni  (2011)
!! Major changes: F. Prill, DWD (2012-2013)
!!
!! @todo In asynchronous I/O mode, windows are created but not freed
!!
!! @todo Several fields are allocated but not freed at the end of the
!!       simulation. A pseudo-destructor should be implemented!
!!
!! @note: The spelling "name_list" (with underscore) is intended to make
!!        clear that this does not pertain to a FORTRAN namelist but rather
!!        to a list of names of output variables
!!
!! Define USE_CRAY_POINTER for platforms having problems with ISO_C_BINDING
!! BUT understand CRAY pointers
!!   #define USE_CRAY_POINTER
!!
!! -------------------------------------------------------------------------
!!
!! The "namelist_output" module was originally written by Rainer
!! Johanni. Some data structures used therein are duplicates of those
!! created in the other parts of the model: In general, variable
!! fields are introduced in ICON through the "add_var" mechanism in
!! the module "shared/mo_var_list". This mechanism allocates "r_ptr"
!! POINTERs for REAL(wp) variable fields, see the data structure in
!! "t_var_list_element" (mo_var_list_element.f90). The "p_nh_state"
!! variables, for example, then point to the same location. In the
!! output, however, there exists a data structure "t_var_desc"
!! (variable descriptor) which also contains an "r_ptr" POINTER. This
!! also points to the original "r_ptr" location in memory.
!!
!! Exceptions and caveats for this described mechanism:
!!
!! - INTEGER fields are stored in "i_ptr" POINTERs.
!! - After gathering the output data, so-called "post-ops" are
!!   performed which modify the copied data (for example scaling from/to
!!   percent values).
!! - In asynchronous output mode, the "r_ptr" POINTERs are meaningless
!!   on those PEs which are dedicated for output. These are NULL
!!   pointers then.
!!
!!
!! MPI roles in asynchronous communication:
!! 
!! - Compute PEs create local memory windows, buffering all variables
!!   for all output files (for the local horizontal grid partition).
!!
!! - Asynchronous I/O servers create trivial local memory windows of
!!   size 1.
!!
!! - Additionally, when writing, the asynchronous I/O servers allocate
!!   a 3D buffer for a single variable. This temporary field serves as
!!   a target buffer for the one-sided MPI_GET operation.
!!
!! Transfer of meta-info:
!!
!!  Since parts of the variable's "info-field" TYPE(t_var_metadata) may change
!!  during simulation, the following mechanism updates the metadata on the
!!  asynchronous output PEs:
!!  For each output file, a separate MPI window is created on work PE#0, where 
!!  the work root stores the current variable meta-info. This is then retrieved
!!  via an additional MPI_GET by the I/O PEs.
!!
!! @par Copyright and License
!!
!! This code is subject to the DWD and MPI-M-Software-License-Agreement in
!! its most recent form.
!! Please see the file LICENSE in the root of the source tree for this code.
!! Where software is supplied by third parties, it is indicated in the
!! headers of the routines.
!!
!! -------------------------------------------------------------------------
MODULE mo_name_list_output

  ! constants
  USE mo_kind,                      ONLY: wp, i8, dp, sp
  USE mo_impl_constants,            ONLY: max_dom, SUCCESS, MAX_TIME_LEVELS, MAX_CHAR_LENGTH,       &
    &                                     ihs_ocean
  USE mo_dynamics_config,           ONLY: iequations
  USE mo_cdi_constants              ! We need all
  ! utility functions
  USE mo_io_units,                  ONLY: FILENAME_MAX, find_next_free_unit
  USE mo_exception,                 ONLY: finish, message, message_text
  USE mo_util_string,               ONLY: t_keyword_list, associate_keyword, with_keywords,         &
  &                                       int2string
  USE mo_dictionary,                ONLY: dict_finalize
  USE mo_timer,                     ONLY: timer_start, timer_stop, timer_write_output, ltimer,      &
    &                                     print_timer
  USE mo_name_list_output_gridinfo, ONLY: write_grid_info_grb2, GRID_INFO_NONE
  ! config
  USE mo_master_nml,                ONLY: model_base_dir
  USE mo_grid_config,               ONLY: n_dom
  USE mo_run_config,                ONLY: msg_level
  USE mo_io_config,                 ONLY: lkeep_in_sync
  USE mo_gribout_config,            ONLY: gribout_config
  USE mo_parallel_config,           ONLY: nproma, p_test_run, use_dp_mpi2io, num_io_procs
  USE mo_name_list_output_config,   ONLY: use_async_name_list_io
  ! data types
  USE mo_var_metadata_types,        ONLY: t_var_metadata, POST_OP_SCALE, POST_OP_LUC
  USE mo_name_list_output_types,    ONLY: t_output_file, t_reorder_info,                            &
  &                                       msg_io_start, msg_io_done, msg_io_shutdown, all_events
  USE mo_output_event_types,        ONLY: t_sim_step_info, t_par_output_event
  ! parallelization
  USE mo_communication,             ONLY: exchange_data, t_comm_gather_pattern, idx_no, blk_no
  USE mo_mpi,                       ONLY: p_send, p_recv, p_barrier, stop_mpi,                      &
    &                                     p_mpi_wtime, p_irecv, p_wait, p_test, p_isend,            &
    &                                     p_comm_work, p_real_dp, p_real_sp, p_int,                 &
    &                                     my_process_is_stdio, my_process_is_mpi_test,              &
    &                                     my_process_is_mpi_workroot,                               &
    &                                     my_process_is_io, my_process_is_mpi_ioroot,               &
    &                                     process_mpi_all_test_id, process_mpi_all_workroot_id,     &
    &                                     num_work_procs, p_pe, p_pe_work, p_work_pe0, p_io_pe0
  ! calendar operations
  USE mtime,                        ONLY: datetime, newDatetime, deallocateDatetime,                &
    &                                     PROLEPTIC_GREGORIAN, setCalendar, resetCalendar, OPERATOR(-),            &
    &                                     timedelta, newTimedelta, deallocateTimedelta
  ! output scheduling
  USE mo_output_event_handler,      ONLY: is_output_step, check_open_file, check_close_file,        &
    &                                     pass_output_step, get_current_filename,                   &
    &                                     get_current_date, trigger_output_step_irecv,              &
    &                                     is_output_step_complete, is_output_event_finished,        &
    &                                     check_write_readyfile, blocking_wait_for_irecvs
  USE mo_name_list_output_stats,    ONLY: set_reference_time, interval_start, interval_end,         &
    &                                     interval_write_psfile
  ! output initialization
  USE mo_name_list_output_init,     ONLY: init_name_list_output, setup_output_vlist,                &
    &                                     varnames_dict, out_varnames_dict,                         &
    &                                     output_file, patch_info, lonlat_info,                     &
    &                                     collect_requested_ipz_levels
  USE mo_name_list_output_metadata, ONLY: metainfo_write_to_memwin, metainfo_get_from_memwin,       &
    &                                     metainfo_get_size
  USE mo_name_list_output_zaxes,    ONLY: deallocate_level_selection, create_mipz_level_selections
  USE mo_grib2_util,                ONLY: set_GRIB2_timedep_keys, set_GRIB2_timedep_local_keys
  ! post-ops
  USE mo_post_op,                   ONLY: perform_post_op

#ifndef __NO_ICON_ATMO__
  USE mo_dynamics_config,           ONLY: nnow, nnow_rcf, nnew, nnew_rcf
  USE mo_meteogram_output,          ONLY: meteogram_init, meteogram_finalize
  USE mo_meteogram_config,          ONLY: meteogram_output_config
  USE mo_intp_data_strc,            ONLY: lonlat_grid_list
#endif

  IMPLICIT NONE

  PRIVATE

  PUBLIC :: write_name_list_output
  PUBLIC :: close_name_list_output
  PUBLIC :: istime4name_list_output
  PUBLIC :: name_list_io_main_proc

  !> module name string
  CHARACTER(LEN=*), PARAMETER :: modname = 'mo_name_list_output'

  !> constant for better readability
  INTEGER, PARAMETER :: WAIT_UNTIL_FINISHED = -1

  !> Internal switch for debugging output
  LOGICAL, PARAMETER :: ldebug  = .FALSE.


CONTAINS


  !------------------------------------------------------------------------------------------------
  !> open_output_file:
  !  Opens a output file and sets its vlist
  !
  !  Please note that this routine is only executed on one processor
  !  (for a specific file) and thus all calls to message get the
  !  all_print=.TRUE. argument so that the messages really appear in
  !  the log.
  !
  SUBROUTINE open_output_file(of)

    TYPE(t_output_file), INTENT(INOUT) :: of
    ! local variables:
    CHARACTER(LEN=*), PARAMETER       :: routine = modname//"::open_output_file"
    CHARACTER(LEN=filename_max)       :: filename
    CHARACTER(LEN=MAX_CHAR_LENGTH)    :: cdiErrorText

    ! open file:
    filename = TRIM(get_current_filename(of%out_event))
    of%cdiFileID = streamOpenWrite(TRIM(filename), of%output_type)

    IF (of%cdiFileID < 0) THEN
      CALL cdiGetStringError(of%cdiFileID, cdiErrorText)
      WRITE(message_text,'(a)') TRIM(cdiErrorText)
      CALL message('',message_text,all_print=.TRUE.)
      CALL finish (routine, 'open failed on '//TRIM(filename))
    ELSE IF (msg_level >= 8) THEN
      CALL message (routine, 'opened '//TRIM(filename),all_print=.TRUE.)
    END IF

    ! assign the vlist (which must have ben set before)
    CALL streamDefVlist(of%cdiFileID, of%cdiVlistID)

    ! set cdi internal time index to 0 for writing time slices in netCDF
    of%cdiTimeIndex = 0

  END SUBROUTINE open_output_file


  !------------------------------------------------------------------------------------------------
  !> Close all name_list files
  !
  SUBROUTINE close_name_list_output()
    ! local variables
    INTEGER :: i

#ifndef NOMPI
#ifndef __NO_ICON_ATMO__
    IF (use_async_name_list_io    .AND.  &
      & .NOT. my_process_is_io()  .AND.  &
      & .NOT. my_process_is_mpi_test()) THEN
      !-- compute PEs (senders):
      
      CALL compute_wait_for_async_io(jstep=WAIT_UNTIL_FINISHED)
      CALL compute_shutdown_async_io()

    ELSE
#endif
#endif
      !-- asynchronous I/O PEs (receiver):
      DO i = 1, SIZE(output_file)
        IF (output_file(i)%cdiFileID >= 0) THEN
          ! clean up level selection (if there is one):
          IF (ASSOCIATED(output_file(i)%level_selection)) THEN
            CALL deallocate_level_selection(output_file(i)%level_selection)
          END IF
          CALL close_output_file(output_file(i))
          CALL destroy_output_vlist(output_file(i))
        END IF
      ENDDO
#ifndef NOMPI
#ifndef __NO_ICON_ATMO__
    ENDIF
#endif
#endif

    DEALLOCATE(output_file)

    ! destroy variable name dictionaries:
    CALL dict_finalize(varnames_dict)
    CALL dict_finalize(out_varnames_dict)

  END SUBROUTINE close_name_list_output


  !------------------------------------------------------------------------------------------------
  !> Close output stream and the associated file,
  !  destroy all vlist related data for this file
  !
  SUBROUTINE close_output_file(of)
    TYPE (t_output_file), INTENT(INOUT) :: of
    ! local variables
    CHARACTER(LEN=*), PARAMETER :: routine = modname//"::close_output_file"
    LOGICAL :: is_output_process

    ! GRB2 format: define geographical longitude, latitude as special
    ! variables "RLON", "RLAT"
    is_output_process = my_process_is_io() .OR. &
      &                 ((.NOT. use_async_name_list_io) .AND. my_process_is_mpi_workroot())

    IF(of%cdiFileID /= CDI_UNDEFID) THEN
#ifndef __NO_ICON_ATMO__
      IF ((of%name_list%output_grid)                                      .AND. &
        & (patch_info(of%phys_patch_id)%grid_info_mode /= GRID_INFO_NONE) .AND. &
        & is_output_process                                               .AND. &
        & (of%name_list%filetype == FILETYPE_GRB2)) THEN
        CALL write_grid_info_grb2(of, patch_info)
      END IF
#endif

      CALL streamClose(of%cdiFileID)
    END IF

    of%cdiFileID = CDI_UNDEFID
  END SUBROUTINE close_output_file


  !------------------------------------------------------------------------------------------------
  !> Close output stream and the associated file,
  !  destroy all vlist related data for this file
  !
  SUBROUTINE destroy_output_vlist(of)
    TYPE (t_output_file), INTENT(INOUT) :: of
    ! local variables
    INTEGER :: j, vlistID

    vlistID = of%cdiVlistID
    IF(vlistID /= CDI_UNDEFID) THEN
      IF(of%cdiCellGridID   /= CDI_UNDEFID) CALL gridDestroy(of%cdiCellGridID)
      IF(of%cdiEdgeGridID   /= CDI_UNDEFID) CALL gridDestroy(of%cdiEdgeGridID)
      IF(of%cdiVertGridID   /= CDI_UNDEFID) CALL gridDestroy(of%cdiVertGridID)
      IF(of%cdiLonLatGridID /= CDI_UNDEFID) CALL gridDestroy(of%cdiLonLatGridID)
      IF(of%cdiTaxisID      /= CDI_UNDEFID) CALL taxisDestroy(of%cdiTaxisID)
      DO j = 1, SIZE(of%cdiZaxisID)
        IF(of%cdiZaxisID(j) /= CDI_UNDEFID) CALL zaxisDestroy(of%cdiZaxisID(j))
      ENDDO
      CALL vlistDestroy(vlistID)
    ENDIF

    of%cdiVlistID      = CDI_UNDEFID
    of%cdiCellGridID   = CDI_UNDEFID
    of%cdiEdgeGridID   = CDI_UNDEFID
    of%cdiVertGridID   = CDI_UNDEFID
    of%cdiLonLatGridID = CDI_UNDEFID
    of%cdiTaxisID      = CDI_UNDEFID
    of%cdiZaxisID(:)   = CDI_UNDEFID

  END SUBROUTINE destroy_output_vlist


  !------------------------------------------------------------------------------------------------
  !> Loop over all output_name_list's, write the ones for which output is due
  !  This routine also cares about opening the output files the first time
  !  and reopening the files after a certain number of steps.
  !
  SUBROUTINE write_name_list_output(jstep, opt_lhas_output)
    INTEGER,           INTENT(IN)   :: jstep             !< model step
    LOGICAL, OPTIONAL, INTENT(OUT)  :: opt_lhas_output   !< (Optional) Flag: .TRUE. if this async I/O PE has written during this step.
    ! local variables
    CHARACTER(LEN=*), PARAMETER  :: routine = modname//"::write_name_list_output"
    INTEGER                           :: i, j, idate, itime, iret
<<<<<<< HEAD
    TYPE(datetime),           POINTER :: mtime_datetime
=======
    TYPE(t_output_name_list), POINTER :: p_onl
    TYPE(datetime),           POINTER :: io_datetime => NULL()
>>>>>>> 739c568b
    CHARACTER(LEN=filename_max+100)   :: text
    TYPE(t_par_output_event), POINTER :: ev
    INTEGER                           :: noutput_pe_list, list_idx
    INTEGER                           :: output_pe_list(MAX(1,num_io_procs))

    IF (ltimer) CALL timer_start(timer_write_output)
#ifndef NOMPI
#ifndef __NO_ICON_ATMO__
    IF  (use_async_name_list_io      .AND.  &
      &  .NOT. my_process_is_io()    .AND.  &
      &  .NOT. my_process_is_mpi_test()) THEN
      
      ! If asynchronous I/O is enabled, the compute PEs have to make
      ! sure that the I/O PEs are ready with the last output step
      ! before writing data into the I/O memory window.  This routine
      ! (write_name_list_output) is also called from the I/O PEs, but
      ! in this case the calling routine cares about the flow control.
      CALL compute_wait_for_async_io(jstep)

    ENDIF
#endif
#endif

    IF (PRESENT(opt_lhas_output))  opt_lhas_output = .FALSE.

    ! during the following loop, we collect a list of all I/O PEs for
    ! which output is performed:
    output_pe_list(:) = -1
    noutput_pe_list   =  0

    ! Go over all output files
    OUTFILE_LOOP : DO i=1,SIZE(output_file)

      ! Skip this output file if it is not due for output!
      IF (.NOT. is_output_step(output_file(i)%out_event, jstep))  CYCLE OUTFILE_LOOP

      ! -------------------------------------------------
      ! Check if files have to be (re)opened
      ! -------------------------------------------------

      IF (check_open_file(output_file(i)%out_event) .AND.  &
        & (output_file(i)%io_proc_id == p_pe)) THEN 
        IF (output_file(i)%cdiVlistId == CDI_UNDEFID)  &
          &  CALL setup_output_vlist(output_file(i))
        CALL open_output_file(output_file(i))
      END IF

      ! -------------------------------------------------
      ! Do the output
      ! -------------------------------------------------

      ! Notify user
      IF ((output_file(i)%io_proc_id == p_pe) .AND. (msg_level >= 8)) THEN
        WRITE(text,'(a,a,a,a,a,i0)') &
          & 'Output to ',TRIM(get_current_filename(output_file(i)%out_event)),        &
          & ' at simulation time ', TRIM(get_current_date(output_file(i)%out_event)), &
          & ' by PE ', p_pe
        CALL message(routine, text,all_print=.TRUE.)
      END IF

      IF (output_file(i)%io_proc_id == p_pe) THEN
        CALL setCalendar(PROLEPTIC_GREGORIAN)
        ! convert time stamp string into
        ! year/month/day/hour/minute/second values using the mtime
        ! library:
        io_datetime => newDatetime(TRIM(get_current_date(output_file(i)%out_event)))
        idate = cdiEncodeDate(INT(io_datetime%date%year),   &
          &                   INT(io_datetime%date%month),  &
          &                   INT(io_datetime%date%day))
        itime = cdiEncodeTime(INT(io_datetime%time%hour),   &
          &                   INT(io_datetime%time%minute), &
          &                   INT(io_datetime%time%second))
        CALL deallocateDatetime(io_datetime)
        CALL taxisDefVdate(output_file(i)%cdiTaxisID, idate)
        CALL taxisDefVtime(output_file(i)%cdiTaxisID, itime)
        iret = streamDefTimestep(output_file(i)%cdiFileId, output_file(i)%cdiTimeIndex)
        output_file(i)%cdiTimeIndex = output_file(i)%cdiTimeIndex + 1
        CALL resetCalendar()
      END IF

<<<<<<< HEAD
=======

      p_onl => output_file(i)%name_list
>>>>>>> 739c568b
      IF(my_process_is_io()) THEN
#ifndef NOMPI
        IF(output_file(i)%io_proc_id == p_pe) THEN
          CALL io_proc_write_name_list(output_file(i), check_open_file(output_file(i)%out_event))
          IF (PRESENT(opt_lhas_output))  opt_lhas_output = .TRUE.
        ENDIF
#endif 
      ELSE
        CALL write_name_list(output_file(i), check_open_file(output_file(i)%out_event))
      ENDIF

      ! -------------------------------------------------
      ! Check if files have to be closed
      ! -------------------------------------------------

      IF (check_close_file(output_file(i)%out_event) .AND.  &
        & (output_file(i)%io_proc_id == p_pe)) THEN 
        CALL close_output_file(output_file(i))
        IF (msg_level >= 8) THEN
          CALL message (routine, 'closed '//TRIM(get_current_filename(output_file(i)%out_event)),all_print=.TRUE.)
        END IF
      END IF

      ! -------------------------------------------------
      ! add I/O PE of output file to the "output_list"
      ! -------------------------------------------------

      list_idx = -1
      DO j=1,noutput_pe_list
        IF (output_pe_list(j) == output_file(i)%io_proc_id) THEN 
          list_idx = j
          EXIT
        END IF
      END DO
      IF (list_idx == -1) THEN
        noutput_pe_list = noutput_pe_list + 1
        list_idx   = noutput_pe_list
      END IF
      output_pe_list(list_idx) = output_file(i)%io_proc_id

      ! -------------------------------------------------
      ! hand-shake protocol: step finished!
      ! -------------------------------------------------
      CALL pass_output_step(output_file(i)%out_event)

    ENDDO OUTFILE_LOOP

    ! If asynchronous I/O is enabled, the compute PEs can now start
    ! the I/O PEs
#ifndef NOMPI
    IF (use_async_name_list_io  .AND. &
      & .NOT.my_process_is_io() .AND. &
      & .NOT.my_process_is_mpi_test()) THEN
      CALL compute_start_async_io(jstep, output_pe_list, noutput_pe_list)
    END IF
#endif
    ! Handle incoming "output step completed" messages: After all
    ! participating I/O PE's have acknowledged the completion of their
    ! write processes, we trigger a "ready file" on the first I/O PE.
    IF (.NOT.my_process_is_mpi_test()) THEN
       IF ((      use_async_name_list_io .AND. my_process_is_mpi_ioroot()) .OR.  &
            & (.NOT. use_async_name_list_io .AND. my_process_is_mpi_workroot())) THEN
          ev => all_events
          HANDLE_COMPLETE_STEPS : DO
             IF (.NOT. ASSOCIATED(ev)) EXIT HANDLE_COMPLETE_STEPS
             IF (.NOT. is_output_step_complete(ev) .OR.  &
                  & is_output_event_finished(ev)) THEN 
                ev => ev%next
                CYCLE HANDLE_COMPLETE_STEPS
             END IF
             !--- write ready file
             IF (check_write_readyfile(ev%output_event))  CALL write_ready_file(ev)
             ! launch a non-blocking request to all participating PEs to
             ! acknowledge the completion of the next output event
             CALL trigger_output_step_irecv(ev)
          END DO HANDLE_COMPLETE_STEPS
       END IF
    END IF
    IF (ltimer) CALL timer_stop(timer_write_output)
    IF (ldebug)  WRITE (0,*) "pe ", p_pe, ": write_name_list_output done."
  END SUBROUTINE write_name_list_output


  !------------------------------------------------------------------------------------------------
  !> Create a "ready file"
  !
  !  A "ready file" is a technique for handling dependencies between
  !  the NWP processes at DWD: When a program - parallel or
  !  sequential, shell script or binary - produces some output which
  !  is necessary for other running applications, then the completion
  !  of the write process signals this by creating a small file (size:
  !  a few bytes). Only when this file exists, the second program
  !  starts reading its input data. Implicity, this assumes that a
  !  file system creates (and closes) files in the same order as they
  !  are written by the program.
  !
  SUBROUTINE write_ready_file(ev)
    TYPE(t_par_output_event), POINTER :: ev
    ! local variables
    CHARACTER(LEN=*), PARAMETER         :: routine = modname//"::write_ready_file"
    CHARACTER(LEN=FILENAME_MAX)         :: rdy_filename
    CHARACTER(LEN=FILENAME_MAX)         :: forecast_delta_str
    TYPE(datetime),  POINTER            :: mtime_begin, mtime_date
    TYPE(timedelta), POINTER            :: forecast_delta
    INTEGER                             :: iunit
    TYPE (t_keyword_list), POINTER      :: keywords     => NULL()

    CALL setCalendar(PROLEPTIC_GREGORIAN)

    ! compute current forecast time (delta):
    mtime_date     => newDatetime(TRIM(get_current_date(ev)))
    mtime_begin    => newDatetime(TRIM(ev%output_event%event_data%sim_start))
    forecast_delta => newTimedelta("P01D")
    forecast_delta = mtime_date - mtime_begin
    WRITE (forecast_delta_str,'(4(i2.2))') forecast_delta%day, forecast_delta%hour, &
      &                                    forecast_delta%minute, forecast_delta%second 
    CALL deallocateDatetime(mtime_date)
    CALL deallocateDatetime(mtime_begin)
    CALL deallocateTimedelta(forecast_delta)

    ! substitute tokens in ready file name
    CALL associate_keyword("<path>",            TRIM(model_base_dir),            keywords)
    CALL associate_keyword("<datetime>",        TRIM(get_current_date(ev)),      keywords)
    CALL associate_keyword("<ddhhmmss>",        TRIM(forecast_delta_str),        keywords)
    rdy_filename = TRIM(with_keywords(keywords, ev%output_event%event_data%name))

    IF ((      use_async_name_list_io .AND. my_process_is_mpi_ioroot()) .OR.  &
      & (.NOT. use_async_name_list_io .AND. my_process_is_stdio())) THEN
      WRITE (0,*) 'Write ready file "', TRIM(rdy_filename), '"'
    END IF

    ! actually create ready file:
    iunit = find_next_free_unit(10,20)
    OPEN (iunit, file=TRIM(rdy_filename), form='formatted')
    WRITE(iunit, '(A)') 'ready'
    CLOSE(iunit)
  END SUBROUTINE write_ready_file


  !------------------------------------------------------------------------------------------------
  !> Write an output name list. Called by non-IO PEs.
  !
  SUBROUTINE write_name_list(of, l_first_write)

#ifndef NOMPI
#ifdef  __SUNPRO_F95
  INCLUDE "mpif.h"
#else
    USE mpi, ONLY: MPI_LOCK_EXCLUSIVE, MPI_MODE_NOCHECK
#endif
#endif

    TYPE (t_output_file), INTENT(INOUT), TARGET :: of
    LOGICAL,              INTENT(IN)            :: l_first_write
    ! local variables:
    CHARACTER(LEN=*), PARAMETER                 :: routine = modname//"::write_name_list"
    REAL(wp),         PARAMETER                 :: SYNC_ERROR_PRINT_TOL = 1e-13_wp
    INTEGER,          PARAMETER                 :: iUNKNOWN = 0
    INTEGER,          PARAMETER                 :: iINTEGER = 1
    INTEGER,          PARAMETER                 :: iREAL    = 2
                                               
    INTEGER                                     :: tl, i_dom, i_log_dom, i, iv, jk, n_points, &
      &                                            nlevs, nindex, mpierr, lonlat_id,          &
      &                                            idata_type, lev_idx, lev
    INTEGER(i8)                                 :: ioff
    TYPE (t_var_metadata), POINTER              :: info
    TYPE(t_reorder_info),  POINTER              :: p_ri
    REAL(wp),          ALLOCATABLE              :: r_ptr(:,:,:)
    INTEGER,           ALLOCATABLE              :: i_ptr(:,:,:)
    REAL(wp),          ALLOCATABLE              :: r_out_recv(:)
    REAL(wp),              POINTER              :: r_out_wp(:)
    INTEGER,           ALLOCATABLE              :: r_out_int(:)
    REAL(sp),          ALLOCATABLE, TARGET      :: r_out_sp(:)
    REAL(dp),          ALLOCATABLE, TARGET      :: r_out_dp(:)
    TYPE(t_comm_gather_pattern), POINTER        :: p_pat
    LOGICAL                                     :: l_error
    LOGICAL                                     :: have_GRIB
    LOGICAL                                     :: var_ignore_level_selection
    INTEGER                                     :: nmiss    ! missing value indicator

    ! Offset in memory window for async I/O
    ioff = 0_i8

    i_dom = of%phys_patch_id
    i_log_dom = of%log_patch_id

    tl = 0 ! to prevent warning
    
    ! ---------------------------------------------------------
    ! PE#0 : store variable meta-info to be accessed by I/O PEs
    ! ---------------------------------------------------------
#ifndef NOMPI
    ! In case of async IO: Lock own window before writing to it
    IF (      use_async_name_list_io   .AND.  &
      & .NOT. my_process_is_mpi_test() .AND.  &
      &       my_process_is_mpi_workroot()) THEN
      CALL MPI_Win_lock(MPI_LOCK_EXCLUSIVE, p_pe_work, MPI_MODE_NOCHECK, of%mem_win%mpi_win_metainfo, mpierr)
    END IF
#endif

    DO iv = 1, of%num_vars
      ! Note that we provide the pointer "info_ptr" to the variable's
      ! info data object and not the modified copy "info".
      info => of%var_desc(iv)%info_ptr
      CALL metainfo_write_to_memwin(of%mem_win, iv, info)
    END DO

#ifndef NOMPI
    ! In case of async IO: Done writing to memory window, unlock it
    IF (      use_async_name_list_io   .AND.  &
      & .NOT. my_process_is_mpi_test() .AND.  &
      &       my_process_is_mpi_workroot()) THEN
      CALL MPI_Win_unlock(p_pe_work, of%mem_win%mpi_win_metainfo, mpierr)
    END IF
#endif

#ifndef NOMPI
    ! In case of async IO: Lock own window before writing to it
    IF(use_async_name_list_io .AND. .NOT.my_process_is_mpi_test()) THEN
      CALL MPI_Win_lock(MPI_LOCK_EXCLUSIVE, p_pe_work, MPI_MODE_NOCHECK, of%mem_win%mpi_win, mpierr)
    END IF
#endif

    ! ----------------------------------------------------
    ! Go over all name list variables for this output file
    ! ----------------------------------------------------
    DO iv = 1, of%num_vars

      info => of%var_desc(iv)%info
      ! WRITE(0,*)'>>>>>>>>>>>>>>>>>>>>>>>>> VARNAME: ',info%name

      ! inspect time-constant variables only if we are writing the
      ! first step in this file:
      IF ((info%isteptype == TSTEP_CONSTANT) .AND. .NOT. l_first_write) CYCLE

      ! Check if first dimension of array is nproma.
      ! Otherwise we got an array which is not suitable for this output scheme.
    ! IF(info%used_dimensions(1) /= nproma) &
    !   CALL finish(routine,'1st dim is not nproma: '//TRIM(info%name))

      idata_type = iUNKNOWN

      ! For time level dependent elements: set time level and check if
      ! time level is present:
        ! set a default time level (which is not used anyway, but must
        ! be a valid array subscript):
      tl = 1
#ifndef __NO_ICON_ATMO__
      IF (.NOT. ASSOCIATED(of%var_desc(iv)%r_ptr)  .AND.    &
        & .NOT. ASSOCIATED(of%var_desc(iv)%i_ptr)) THEN
        SELECT CASE (info%tlev_source)
          CASE(0); tl = nnow(i_log_dom)
          CASE(1); tl = nnow_rcf(i_log_dom)
          CASE(2); tl = nnew(i_log_dom)
          CASE(3); tl = nnew_rcf(i_log_dom)
          CASE DEFAULT
            CALL finish(routine,'Unsupported tlev_source')
        END SELECT
        IF(tl<=0 .OR. tl>max_time_levels) &
          CALL finish(routine, 'Illegal time level in nnow()/nnow_rcf()')
        ! Check if present
        IF (.NOT. ASSOCIATED(of%var_desc(iv)%tlev_rptr(tl)%p)   .AND.   &
          & .NOT. ASSOCIATED(of%var_desc(iv)%tlev_iptr(tl)%p)) THEN
          CALL finish(routine,'Actual timelevel not in '//TRIM(info%name))
        END IF
      ENDIF
#endif

      IF (info%lcontained) THEN
        nindex = info%ncontained
      ELSE
        nindex = 1
      ENDIF

      ! determine, if this is a REAL or an INTEGER variable:
      IF (ASSOCIATED(of%var_desc(iv)%r_ptr) .OR.  &
        & ASSOCIATED(of%var_desc(iv)%tlev_rptr(tl)%p)) THEN
        idata_type = iREAL
      ELSE IF (ASSOCIATED(of%var_desc(iv)%i_ptr) .OR.  &
        & ASSOCIATED(of%var_desc(iv)%tlev_iptr(tl)%p)) THEN
        idata_type = iINTEGER
      END IF

      SELECT CASE (info%ndims)
      CASE (1)
        IF (idata_type == iREAL)    ALLOCATE(r_ptr(info%used_dimensions(1),1,1))
        IF (idata_type == iINTEGER) ALLOCATE(i_ptr(info%used_dimensions(1),1,1))

        IF (ASSOCIATED(of%var_desc(iv)%r_ptr)) THEN
          r_ptr(:,1,1) = of%var_desc(iv)%r_ptr(:,1,1,1,1)
        ELSE IF (ASSOCIATED(of%var_desc(iv)%i_ptr)) THEN
          i_ptr(:,1,1) = of%var_desc(iv)%i_ptr(:,1,1,1,1)
        ELSE
          CALL finish(routine, "Internal error!")
        ENDIF
        
      CASE (2)
        ! 2D fields: Make a 3D copy of the array
        IF (idata_type == iREAL)    ALLOCATE(r_ptr(info%used_dimensions(1),1,info%used_dimensions(2)))
        IF (idata_type == iINTEGER) ALLOCATE(i_ptr(info%used_dimensions(1),1,info%used_dimensions(2)))

        IF (ASSOCIATED(of%var_desc(iv)%r_ptr)) THEN
          r_ptr(:,1,:) = of%var_desc(iv)%r_ptr(:,:,nindex,1,1)
        ELSE IF (ASSOCIATED(of%var_desc(iv)%i_ptr)) THEN
          i_ptr(:,1,:) = of%var_desc(iv)%i_ptr(:,:,nindex,1,1)
        ELSE IF (ASSOCIATED(of%var_desc(iv)%tlev_rptr(tl)%p)) THEN
          r_ptr(:,1,:) = of%var_desc(iv)%tlev_rptr(tl)%p(:,:,nindex,1,1)
        ELSE IF (ASSOCIATED(of%var_desc(iv)%tlev_iptr(tl)%p)) THEN
          i_ptr(:,1,:) = of%var_desc(iv)%tlev_iptr(tl)%p(:,:,nindex,1,1)
        ELSE
          CALL finish(routine, "Internal error!")
        ENDIF
      CASE (3)
        ! 3D fields: Here we could just set a pointer to the
        ! array... if there were no post-ops
        IF (idata_type == iREAL)    ALLOCATE(r_ptr(info%used_dimensions(1), &
          &                                        info%used_dimensions(2), &
          &                                        info%used_dimensions(3)))
        IF (idata_type == iINTEGER) ALLOCATE(i_ptr(info%used_dimensions(1), &
          &                                        info%used_dimensions(2), &
          &                                        info%used_dimensions(3)))

        IF(ASSOCIATED(of%var_desc(iv)%r_ptr)) THEN
          r_ptr = of%var_desc(iv)%r_ptr(:,:,:,nindex,1)
        ELSE IF (ASSOCIATED(of%var_desc(iv)%i_ptr)) THEN
          i_ptr = of%var_desc(iv)%i_ptr(:,:,:,nindex,1)
        ELSE IF (ASSOCIATED(of%var_desc(iv)%tlev_rptr(tl)%p)) THEN
          r_ptr = of%var_desc(iv)%tlev_rptr(tl)%p(:,:,:,nindex,1)
        ELSE IF (ASSOCIATED(of%var_desc(iv)%tlev_iptr(tl)%p)) THEN
          i_ptr = of%var_desc(iv)%tlev_iptr(tl)%p(:,:,:,nindex,1)
        ELSE
          CALL finish(routine, "Internal error!")
        ENDIF
      CASE (4)
        CALL message(routine, info%name)
        CALL finish(routine,'4d arrays not handled yet.')
      CASE (5)
        CALL message(routine, info%name)
        CALL finish(routine,'5d arrays not handled yet.')
      CASE DEFAULT
        CALL message(routine, info%name)
        CALL finish(routine,'dimension not set.')
      END SELECT

      ! --------------------------------------------------------
      ! Perform post-ops (small arithmetic operations on fields)
      ! --------------------------------------------------------

      IF ( ANY((/POST_OP_SCALE, POST_OP_LUC/) == of%var_desc(iv)%info%post_op%ipost_op_type) ) THEN
        IF (idata_type == iREAL) THEN
          CALL perform_post_op(of%var_desc(iv)%info%post_op, r_ptr)
        ELSE IF (idata_type == iINTEGER) THEN
          CALL perform_post_op(of%var_desc(iv)%info%post_op, i_ptr)
        ENDIF
      END IF


      var_ignore_level_selection = .FALSE.
      IF(info%ndims < 3) THEN
        nlevs = 1
      ELSE
        ! handle the case that a few levels have been selected out of
        ! the total number of levels:
        IF (ASSOCIATED(of%level_selection)) THEN
          nlevs = 0
          ! Sometimes the user mixes level-selected variables with
          ! other fields on other z-axes (e.g. soil fields) in the
          ! output namelist. We try to catch this "wrong" user input
          ! here and handle it in the following way: if the current
          ! variable does not have one (or more) of the requested
          ! levels, then we completely ignore the level selection for
          ! this variable.
          !
          ! (... but note that we accept (nlevs+1) for an nlevs variable.)
          CHECK_LOOP : DO jk=1,MIN(of%level_selection%n_selected, info%used_dimensions(2))
            IF ((of%level_selection%global_idx(jk) < 1) .OR.  &
              & (of%level_selection%global_idx(jk) > (info%used_dimensions(2)+1))) THEN
              var_ignore_level_selection = .TRUE.
              IF (my_process_is_stdio() .AND. (msg_level >= 15)) &
                &   WRITE (0,*) "warning: ignoring level selection for variable ", TRIM(info%name)
              nlevs = info%used_dimensions(2)
              EXIT CHECK_LOOP
            ELSE
              IF ((of%level_selection%global_idx(jk) >= 1) .AND.  &
                & (of%level_selection%global_idx(jk) <= info%used_dimensions(2))) THEN
                nlevs = nlevs + 1
              END IF
            END IF
          END DO CHECK_LOOP
        ELSE
          nlevs = info%used_dimensions(2)
        END IF
      ENDIF

      ! Get pointer to appropriate reorder_info
      SELECT CASE (info%hgrid)
      CASE (GRID_UNSTRUCTURED_CELL)
        p_ri  => patch_info(i_dom)%cells
        p_pat => patch_info(i_dom)%p_pat_c
      CASE (GRID_LONLAT)
      CASE (GRID_UNSTRUCTURED_EDGE)
        p_ri  => patch_info(i_dom)%edges
        p_pat => patch_info(i_dom)%p_pat_e
      CASE (GRID_UNSTRUCTURED_VERT)
        p_ri  => patch_info(i_dom)%verts
        p_pat => patch_info(i_dom)%p_pat_v
#ifndef __NO_ICON_ATMO__
      CASE (GRID_REGULAR_LONLAT)
        lonlat_id = info%hor_interp%lonlat_id
        p_ri  => lonlat_info(lonlat_id, i_log_dom)%ri
        p_pat => lonlat_grid_list(lonlat_id)%p_pat(i_log_dom)
#endif
      CASE default
        CALL finish(routine,'unknown grid type')
      END SELECT

      IF (.NOT.use_async_name_list_io .OR. my_process_is_mpi_test()) THEN

        IF (info%hgrid == GRID_LONLAT) THEN
          n_points = 1
        ELSE
          n_points = p_ri%n_glb
        END IF

        IF (idata_type == iREAL) THEN
          ALLOCATE(r_out_dp(MERGE(n_points, 0, my_process_is_mpi_workroot())))
          r_out_wp => r_out_dp
        ELSE IF (idata_type == iINTEGER) THEN
          ALLOCATE(r_out_int(MERGE(n_points, 0, my_process_is_mpi_workroot())))
        END IF

        have_GRIB = of%output_type == FILETYPE_GRB .OR. of%output_type == FILETYPE_GRB2

        IF(my_process_is_mpi_workroot()) THEN

          IF (use_dp_mpi2io .OR. have_GRIB) THEN
            IF (.NOT. ALLOCATED(r_out_dp)) ALLOCATE(r_out_dp(n_points))
          ELSE
            ALLOCATE(r_out_sp(n_points))
          END IF

          IF (my_process_is_mpi_test()) THEN

            IF (p_test_run .AND. use_dp_mpi2io) ALLOCATE(r_out_recv(n_points))

          ELSE

            ! Set some GRIB2 keys that may have changed during simulation.
            ! Note that (for synchronous output mode) we provide the
            ! pointer "info_ptr" to the variable's info data object and
            ! not the modified copy "info".
            IF  (of%output_type == FILETYPE_GRB2) THEN
              CALL set_GRIB2_timedep_keys( &
                & of%cdiFileID, info%cdiVarID, of%var_desc(iv)%info_ptr, &
                & of%out_event%output_event%event_data%sim_start,        &
                & get_current_date(of%out_event))
              CALL set_GRIB2_timedep_local_keys(of%cdiFileID, info%cdiVarID, &
                & gribout_config(of%phys_patch_id) )
            END IF
          END IF ! my_process_is_mpi_test()
        END IF ! my_process_is_mpi_workroot()


        ! set missval flag, if applicable
        !
        IF ( (of%output_type == FILETYPE_GRB) .OR. (of%output_type == FILETYPE_GRB2) ) THEN
          IF (of%var_desc(iv)%info%lmiss ) THEN
            nmiss = 1
          ELSE
            nmiss = 0
          ENDIF
        ELSE  ! i.e. NETCDF
          nmiss = 0
        ENDIF


        ! For all levels (this needs to be done level-wise in order to reduce 
        !                 memory consumption)
        DO lev = 1, nlevs
          ! -------------------
          ! No asynchronous I/O
          ! -------------------
          !
          ! gather the array on stdio PE and write it out there

          IF ( n_points == 1 ) THEN
            IF (my_process_is_mpi_workroot()) THEN
              !write(0,*)'#--- n_points:',n_points,'idata_type:',idata_type,'iREAL:',iREAL,'iINTEGER:',iINTEGER
              IF      (idata_type == iREAL ) THEN
                r_out_dp(:)  = r_ptr(:,1,1)
              ELSE IF (idata_type == iINTEGER) THEN
                r_out_int(:) = i_ptr(:,1,1)
              END IF
            END IF
          ELSE ! n_points
            IF (idata_type == iREAL) THEN

              r_out_wp(:)  = 0._wp

              lev_idx = lev
              ! handle the case that a few levels have been selected out of
              ! the total number of levels:
              IF (      ASSOCIATED(of%level_selection)   .AND. &
                & (.NOT. var_ignore_level_selection)     .AND. &
                & (info%ndims > 2)) THEN
                lev_idx = of%level_selection%global_idx(lev_idx)
              END IF
              CALL exchange_data(r_ptr(:,lev_idx,:), r_out_wp(:), p_pat)
            
            ELSE IF (idata_type == iINTEGER) THEN

              r_out_int(:) = 0

              lev_idx = lev
              ! handle the case that a few levels have been selected out of
              ! the total number of levels:
              IF (      ASSOCIATED(of%level_selection)   .AND. &
                & (.NOT. var_ignore_level_selection)     .AND. &
                & (info%ndims > 2)) THEN
                lev_idx = of%level_selection%global_idx(lev_idx)
              END IF
              CALL exchange_data(i_ptr(:,lev_idx,:), r_out_int(:), p_pat)

            END IF
          END IF ! n_points

          IF(my_process_is_mpi_workroot()) THEN

            SELECT CASE(idata_type)
            CASE(iREAL)
              !
              ! "r_out_wp" points to double precision. If single precision
              ! output is desired, we need to perform a type conversion:
              IF ( (.NOT. use_dp_mpi2io) .AND. (.NOT. have_GRIB) ) THEN 
                r_out_sp(:) = REAL(r_out_wp(:), sp)
              ENDIF

            CASE(iINTEGER)
              !
              IF ( (.NOT. use_dp_mpi2io) .AND. (.NOT. have_GRIB) ) THEN
                r_out_sp(:) = REAL(r_out_int(:), sp)
              ELSE
                r_out_dp(:) = REAL(r_out_int(:), dp)
              ENDIF
            END SELECT



            ! ------------------
            ! case of a test run
            ! ------------------
            !
            ! compare results on worker PEs and test PE
            IF (p_test_run  .AND.  use_dp_mpi2io) THEN
              ! Currently we don't do the check for REAL*4, we would need
              ! p_send/p_recv for this type
              IF(.NOT. my_process_is_mpi_test()) THEN
                ! Send to test PE
                CALL p_send(r_out_dp, process_mpi_all_test_id, 1)
              ELSE
                ! Receive result from parallel worker PEs
                CALL p_recv(r_out_recv, process_mpi_all_workroot_id, 1)
                ! check for correctness
                l_error = .FALSE.
                DO i = 1, n_points
                  IF (r_out_recv(i) /= r_out_dp(i)) THEN
                    ! do detailed print-out only for "large" errors:
                    IF (ABS(r_out_recv(i) - r_out_dp(i)) > SYNC_ERROR_PRINT_TOL) THEN
                      WRITE (0,*) 'Sync error test PE/worker PEs for ', TRIM(info%name)
                      WRITE (0,*) "global pos (", idx_no(i), ",", blk_no(i),")"
                      WRITE (0,*) "level", lev, "/", nlevs
                      WRITE (0,*) "vals: ", r_out_recv(i), r_out_dp(i)
                      l_error = .TRUE.
                    END IF
                  END IF
                ENDDO
                if (l_error)   CALL finish(routine,"Sync error!")
              ENDIF
            ENDIF
          
          ENDIF

          ! ----------
          ! write data
          ! ----------
          
          IF (my_process_is_mpi_workroot() .AND. .NOT. my_process_is_mpi_test()) THEN
              IF (use_dp_mpi2io .OR. have_GRIB) THEN
                CALL streamWriteVarSlice (of%cdiFileID, info%cdiVarID, lev-1, r_out_dp(:), nmiss)
              ELSE
                CALL streamWriteVarSliceF(of%cdiFileID, info%cdiVarID, lev-1, r_out_sp(:), nmiss)
              ENDIF
          ENDIF
          
        END DO ! lev = 1, nlevs

        IF (my_process_is_mpi_workroot() .AND. lkeep_in_sync .AND. &
          & .NOT. my_process_is_mpi_test()) CALL streamSync(of%cdiFileID)

        ! clean up
        IF (ALLOCATED(r_out_int)) DEALLOCATE(r_out_int)
        IF (ALLOCATED(r_out_sp))  DEALLOCATE(r_out_sp)
        IF (ALLOCATED(r_out_dp))  DEALLOCATE(r_out_dp)
        IF (ALLOCATED(r_out_recv)) DEALLOCATE(r_out_recv)

      ELSE

        ! ------------------------
        ! Asynchronous I/O is used
        ! ------------------------

        ! just copy the OWN DATA points to the memory window
        DO jk = 1, nlevs
          ! handle the case that a few levels have been selected out of
          ! the total number of levels:
          IF (      ASSOCIATED(of%level_selection)   .AND. &
            & (.NOT. var_ignore_level_selection)     .AND. &
            & (info%ndims > 2)) THEN
            lev_idx = of%level_selection%global_idx(jk)
          ELSE
            lev_idx = jk
          END IF

          IF (use_dp_mpi2io) THEN
            IF (idata_type == iREAL) THEN
              DO i = 1, p_ri%n_own
                of%mem_win%mem_ptr_dp(ioff+INT(i,i8)) = &
                  & REAL(r_ptr(p_ri%own_idx(i),lev_idx,p_ri%own_blk(i)),dp)
              ENDDO
            END IF
            IF (idata_type == iINTEGER) THEN
              DO i = 1, p_ri%n_own
                of%mem_win%mem_ptr_dp(ioff+INT(i,i8)) = &
                  & REAL(i_ptr(p_ri%own_idx(i),lev_idx,p_ri%own_blk(i)),dp)
              ENDDO
            END IF
          ELSE
            IF (idata_type == iREAL) THEN
              DO i = 1, p_ri%n_own
                of%mem_win%mem_ptr_sp(ioff+INT(i,i8)) = &
                  & REAL(r_ptr(p_ri%own_idx(i),lev_idx,p_ri%own_blk(i)),sp)
              ENDDO
            END IF
            IF (idata_type == iINTEGER) THEN
              DO i = 1, p_ri%n_own
                of%mem_win%mem_ptr_sp(ioff+INT(i,i8)) = &
                  & REAL(i_ptr(p_ri%own_idx(i),lev_idx,p_ri%own_blk(i)),sp)
              ENDDO
            END IF
          END IF
          ioff = ioff + INT(p_ri%n_own,i8)
        END DO ! nlevs

      END IF

      ! clean up
      IF (ALLOCATED(r_ptr)) DEALLOCATE(r_ptr)
      IF (ALLOCATED(i_ptr)) DEALLOCATE(i_ptr)

    ENDDO

#ifndef NOMPI
    ! In case of async IO: Done writing to memory window, unlock it
    IF(use_async_name_list_io .AND. .NOT.my_process_is_mpi_test()) THEN
      CALL MPI_Win_unlock(p_pe_work, of%mem_win%mpi_win, mpierr)
    END IF
#endif

  END SUBROUTINE write_name_list


  !------------------------------------------------------------------------------------------------
  !> Returns if it is time for the next output step
  !  Please note:
  !  This function returns .TRUE. whenever the next output time of any name list
  !  is reached at the simulation step @p jstep.
  !
  FUNCTION istime4name_list_output(jstep) 
    LOGICAL :: istime4name_list_output
    INTEGER, INTENT(IN)   :: jstep            ! simulation time step
    ! local variables
    INTEGER :: i
    LOGICAL :: ret, ret_local

    ret = .FALSE.
    IF (ALLOCATED(output_file)) THEN
       ! note: there may be cases where no output namelist has been
       ! defined. thus we must check if "output_file" has been
       ! allocated.
       DO i = 1, SIZE(output_file)
          ret_local = is_output_step(output_file(i)%out_event, jstep)
          ret = ret .OR. ret_local
       END DO
    END IF
    istime4name_list_output = ret
  END FUNCTION istime4name_list_output


  !------------------------------------------------------------------------------------------------
  !------------------------------------------------------------------------------------------------
  ! The following routines are only needed for asynchronous IO
  !------------------------------------------------------------------------------------------------
  !------------------------------------------------------------------------------------------------

#ifdef NOMPI
  ! Just define the entry point of name_list_io_main_proc, it will never be called

  SUBROUTINE name_list_io_main_proc(sim_step_info)
    TYPE (t_sim_step_info), INTENT(IN) :: sim_step_info
  END SUBROUTINE name_list_io_main_proc

#else


  !-------------------------------------------------------------------------------------------------
  !> Main routine for I/O PEs.
  !  Please note that this routine never returns.
  !
  SUBROUTINE name_list_io_main_proc(sim_step_info)
    !> Data structure containing all necessary data for mapping an
    !  output time stamp onto a corresponding simulation step index.
    TYPE (t_sim_step_info), INTENT(IN) :: sim_step_info
    ! local variables:

#ifndef __NO_ICON_ATMO__
    LOGICAL             :: done, l_complete, lhas_output, &
      &                    lset_timers_for_idle_pe
    INTEGER             :: jg, jstep, i
    TYPE(t_par_output_event), POINTER :: ev

    ! define initial time stamp used as reference for output statistics
    CALL set_reference_time()

    ! Initialize name list output, this is a collective call for all PEs
    CALL init_name_list_output(sim_step_info)

    ! setup of meteogram output
    DO jg =1,n_dom
      IF (meteogram_output_config(jg)%lenabled) THEN
        CALL meteogram_init(meteogram_output_config(jg), jg,    &
          &                 grid_uuid=patch_info(jg)%grid_uuid, &
          &                 number_of_grid_used=patch_info(jg)%number_of_grid_used)
      END IF
    END DO


    ! Append the chosen p-levels, z-levels, i-levels to the levels
    ! sets for the corresponding domains:
    !
    ! Note that on pure I/O PEs we must call this *after* the
    ! "init_name_list_output", since some values (log_dom_id) are
    ! reuqired which are communicated there.
    CALL collect_requested_ipz_levels()
    IF (iequations/=ihs_ocean) THEN ! atm
      CALL create_mipz_level_selections(output_file)
    END IF

    ! Tell the compute PEs that we are ready to work
    IF (ANY(output_file(:)%io_proc_id == p_pe)) THEN 
      CALL async_io_send_handshake(0)
    END IF

    ! Enter I/O loop
    DO
      ! skip loop, if this output PE is idle:
      IF (ALL(output_file(:)%io_proc_id /= p_pe)) EXIT

      ! Wait for a message from the compute PEs to start
      CALL async_io_wait_for_start(done, jstep)
      IF(done) EXIT ! leave loop, we are done

      ! perform I/O
      CALL write_name_list_output(jstep, opt_lhas_output=lhas_output)

      ! Inform compute PEs that we are done, if this I/O PE has
      ! written output:
      IF (lhas_output)  CALL async_io_send_handshake(jstep)

      ! Handle final pending "output step completed" messages: After
      ! all participating I/O PE's have acknowledged the completion of
      ! their write processes, we trigger a "ready file" on the first
      ! I/O PE.
      IF (.NOT.my_process_is_mpi_test()  .AND.  &
        & use_async_name_list_io .AND. my_process_is_mpi_ioroot()) THEN

        ! Go over all output files
        l_complete = .TRUE.
        OUTFILE_LOOP : DO i=1,SIZE(output_file)
          l_complete = l_complete .AND. is_output_event_finished(output_file(i)%out_event)
        END DO OUTFILE_LOOP

        IF (l_complete) THEN
          IF (ldebug)   WRITE (0,*) p_pe, ": wait for fellow I/O PEs..."
          WAIT_FINAL : DO           
            CALL blocking_wait_for_irecvs(all_events)
            ev => all_events
            l_complete = .TRUE.
            HANDLE_COMPLETE_STEPS : DO
              IF (.NOT. ASSOCIATED(ev)) EXIT HANDLE_COMPLETE_STEPS
              
              !--- write ready file
              IF (check_write_readyfile(ev%output_event))  CALL write_ready_file(ev)
              IF (.NOT. is_output_event_finished(ev)) THEN 
                l_complete = .FALSE.
                IF (is_output_step_complete(ev)) THEN 
                  CALL trigger_output_step_irecv(ev)
                END IF
              END IF
              ev => ev%next
            END DO HANDLE_COMPLETE_STEPS
            IF (l_complete) EXIT WAIT_FINAL
          END DO WAIT_FINAL
          IF (ldebug)  WRITE (0,*) p_pe, ": Finalization sequence"
        END IF
      END IF

    ENDDO

    ! Finalization sequence:
    CALL close_name_list_output

    ! finalize meteogram output
    DO jg = 1, n_dom
      IF (meteogram_output_config(jg)%lenabled)  CALL meteogram_finalize(jg)
    END DO

    DO jg = 1, max_dom
      DEALLOCATE(meteogram_output_config(jg)%station_list)
    END DO


    ! Purely idle output PEs: Empty calls of timer start/stop. For
    ! this pathological case it is important to call the same timers
    ! as the "normal" output PEs. Otherwise we will get a deadlock
    ! situation when computing the global sums for these timers.
    lset_timers_for_idle_pe = .FALSE.
    IF (ltimer .AND. ALLOCATED(output_file)) THEN
      IF (ALL(output_file(:)%io_proc_id /= p_pe))  lset_timers_for_idle_pe = .TRUE.
    END IF
    IF (ltimer .AND. .NOT. ALLOCATED(output_file)) lset_timers_for_idle_pe = .TRUE.
    IF (lset_timers_for_idle_pe) THEN
        CALL timer_start(timer_write_output)
        CALL timer_stop(timer_write_output)
    END IF

    IF (ltimer) CALL print_timer

    CALL interval_write_psfile("output_schedule.ps", "Output Timings", &
      &                        int2string(p_pe,'(i0)'), p_comm_work)

    ! Shut down MPI
    CALL stop_mpi
    STOP
#endif

  END SUBROUTINE name_list_io_main_proc
  !------------------------------------------------------------------------------------------------


  !------------------------------------------------------------------------------------------------
  !> Output routine on the IO PEs
  !
  !  @note This subroutine is called by asynchronous I/O PEs only.
  !
  SUBROUTINE io_proc_write_name_list(of, l_first_write)

#ifdef __SUNPRO_F95
    INCLUDE "mpif.h"
#else
    USE mpi, ONLY: MPI_ADDRESS_KIND, MPI_LOCK_SHARED, MPI_MODE_NOCHECK
#endif

    TYPE (t_output_file), TARGET, INTENT(IN) :: of
    LOGICAL                     , INTENT(IN) :: l_first_write

    CHARACTER(LEN=*), PARAMETER    :: routine = modname//"::io_proc_write_name_list"

    INTEGER                        :: nval, nlev_max, iv, jk, nlevs, mpierr, nv_off, np, i_dom, &
      &                               lonlat_id, i_log_dom, ierrstat,                           &
      &                               dst_start, dst_end, src_start, src_end
    INTEGER(KIND=MPI_ADDRESS_KIND) :: ioff(0:num_work_procs-1)
    INTEGER                        :: voff(0:num_work_procs-1), nv_off_np(0:num_work_procs)
    REAL(sp), ALLOCATABLE          :: var1_sp(:), var3_sp(:)
    REAL(dp), ALLOCATABLE          :: var1_dp(:), var3_dp(:)
    TYPE (t_var_metadata), POINTER :: info
    TYPE (t_var_metadata)          :: updated_info
    TYPE(t_reorder_info) , POINTER :: p_ri
    LOGICAL                        :: have_GRIB
    INTEGER, ALLOCATABLE           :: bufr_metainfo(:)
    INTEGER                        :: nmiss    ! missing value indicator

    !-- for timing
    CHARACTER(len=10)              :: ctime
    REAL(dp)                       :: t_get, t_write, t_copy, t_0, mb_get, mb_wr

  !------------------------------------------------------------------------------------------------

    CALL date_and_time(TIME=ctime)
    IF (msg_level >= 8) THEN
      WRITE (0, '(a,i0,a)') '#################### I/O PE ',p_pe,' starting I/O at '//ctime
    END IF
    CALL interval_start(TRIM(get_current_filename(of%out_event)))

    t_get   = 0.d0
    t_write = 0.d0
    t_copy  = 0.d0
    mb_get  = 0.d0
    mb_wr   = 0.d0


    ! Get maximum number of data points in a slice and allocate tmp variables

    i_dom = of%phys_patch_id
    nval = MAX(patch_info(i_dom)%cells%n_glb, &
               patch_info(i_dom)%edges%n_glb, &
               patch_info(i_dom)%verts%n_glb)
#ifndef __NO_ICON_ATMO__
    ! take also the lon-lat grids into account
    DO iv = 1, of%num_vars
      info => of%var_desc(iv)%info
      IF (info%hgrid == GRID_REGULAR_LONLAT) THEN
        lonlat_id = info%hor_interp%lonlat_id
        i_log_dom = of%log_patch_id
        p_ri  => lonlat_info(lonlat_id, i_log_dom)%ri
        nval = MAX(nval, p_ri%n_glb)
      END IF
    END DO
#endif

    nlev_max = 1
    DO iv = 1, of%num_vars
      info => of%var_desc(iv)%info
      IF(info%ndims == 3) nlev_max = MAX(nlev_max, info%used_dimensions(2))
    ENDDO

    IF (use_dp_mpi2io) THEN
      ALLOCATE(var1_dp(nval*nlev_max), STAT=ierrstat)
    ELSE
      ALLOCATE(var1_sp(nval*nlev_max), STAT=ierrstat)
    ENDIF
    IF (ierrstat /= SUCCESS) CALL finish (routine, 'ALLOCATE failed.')

    ! retrieve info object from PE#0 (via a separate MPI memory
    ! window)
    ALLOCATE(bufr_metainfo(of%num_vars*metainfo_get_size()), STAT=ierrstat)
    IF (ierrstat /= SUCCESS) CALL finish (routine, 'ALLOCATE failed.')

    CALL MPI_Win_lock(MPI_LOCK_SHARED, 0, MPI_MODE_NOCHECK, of%mem_win%mpi_win_metainfo, mpierr)
    CALL MPI_Get(bufr_metainfo, SIZE(bufr_metainfo), p_int, 0, &
      &          0_MPI_ADDRESS_KIND, SIZE(bufr_metainfo), p_int, of%mem_win%mpi_win_metainfo, mpierr)
    CALL MPI_Win_unlock(0, of%mem_win%mpi_win_metainfo, mpierr)

    ! Go over all name list variables for this output file

    ioff(:) = 0_MPI_ADDRESS_KIND
    DO iv = 1, of%num_vars
      ! POINTER to this variable's meta-info
      info => of%var_desc(iv)%info

      ! WRITE (0,*) ">>>>>>>>>> ", info%name
      ! get also an update for this variable's meta-info (separate object)
      CALL metainfo_get_from_memwin(bufr_metainfo, iv, updated_info)

      IF ( of%output_type == FILETYPE_GRB2 ) THEN
        CALL set_GRIB2_timedep_keys(of%cdiFileID, info%cdiVarID, updated_info,       &
          &                         of%out_event%output_event%event_data%sim_start,  &
          &                         get_current_date(of%out_event))
        CALL set_GRIB2_timedep_local_keys(of%cdiFileID, info%cdiVarID,     &
          &                               gribout_config(of%phys_patch_id) )
      END IF

      ! set missval flag, if applicable
      !
      IF ( (of%output_type == FILETYPE_GRB) .OR. (of%output_type == FILETYPE_GRB2) ) THEN
        IF ( info%lmiss ) THEN
          nmiss = 1
        ELSE
          nmiss = 0
        ENDIF
      ELSE  ! i.e. NETCDF
        nmiss = 0
      ENDIF

      ! inspect time-constant variables only if we are writing the
      ! first step in this file:
      IF ((info%isteptype == TSTEP_CONSTANT) .AND. .NOT. l_first_write) CYCLE

      IF(info%ndims == 2) THEN
        nlevs = 1
      ELSE
        ! handle the case that a few levels have been selected out of
        ! the total number of levels:
        IF (ASSOCIATED(of%level_selection)) THEN
          ! count the no. of selected levels for this variable:
          nlevs = 0
          CHECK_LOOP : DO jk=1,MIN(of%level_selection%n_selected, info%used_dimensions(2))
            IF ((of%level_selection%global_idx(jk) < 1) .OR.  &
              & (of%level_selection%global_idx(jk) > (info%used_dimensions(2)+1))) THEN
              nlevs = info%used_dimensions(2)
              EXIT CHECK_LOOP
            ELSE
              IF ((of%level_selection%global_idx(jk) >= 1) .AND.  &
                & (of%level_selection%global_idx(jk) <= info%used_dimensions(2))) THEN
                nlevs = nlevs + 1
              END IF
            END IF
          END DO CHECK_LOOP
        ELSE
          nlevs = info%used_dimensions(2)
        END IF
      ENDIF

      ! Get pointer to appropriate reorder_info
      SELECT CASE (info%hgrid)
        CASE (GRID_UNSTRUCTURED_CELL)
          p_ri => patch_info(of%phys_patch_id)%cells
        CASE (GRID_UNSTRUCTURED_EDGE)
          p_ri => patch_info(of%phys_patch_id)%edges
        CASE (GRID_UNSTRUCTURED_VERT)
          p_ri => patch_info(of%phys_patch_id)%verts

#ifndef __NO_ICON_ATMO__
        CASE (GRID_REGULAR_LONLAT)
          lonlat_id = info%hor_interp%lonlat_id
          i_log_dom = of%log_patch_id
          p_ri  => lonlat_info(lonlat_id, i_log_dom)%ri
#endif

        CASE DEFAULT
          CALL finish(routine,'unknown grid type')
      END SELECT

      ! Retrieve part of variable from every worker PE using MPI_Get

      nv_off  = 0
      DO np = 0, num_work_procs-1

        IF(p_ri%pe_own(np) == 0) CYCLE

        nval = p_ri%pe_own(np)*nlevs ! Number of words to transfer

        t_0 = p_mpi_wtime()
        CALL MPI_Win_lock(MPI_LOCK_SHARED, np, MPI_MODE_NOCHECK, of%mem_win%mpi_win, mpierr)

        IF (use_dp_mpi2io) THEN
          CALL MPI_Get(var1_dp(nv_off+1), nval, p_real_dp, np, ioff(np), &
            &          nval, p_real_dp, of%mem_win%mpi_win, mpierr)
        ELSE
          CALL MPI_Get(var1_sp(nv_off+1), nval, p_real_sp, np, ioff(np), &
            &          nval, p_real_sp, of%mem_win%mpi_win, mpierr)
        ENDIF

        CALL MPI_Win_unlock(np, of%mem_win%mpi_win, mpierr)
        t_get  = t_get  + p_mpi_wtime() - t_0
        mb_get = mb_get + nval

        ! Update the offset in var1
        nv_off = nv_off + nval

        ! Update the offset in the memory window on compute PEs
        ioff(np) = ioff(np) + INT(nval,i8)

      ENDDO

      ! compute the total offset for each PE
      nv_off       = 0
      nv_off_np(0) = 0
      DO np = 0, num_work_procs-1
        voff(np)        = nv_off
        nval            = p_ri%pe_own(np)*nlevs
        nv_off          = nv_off + nval
        nv_off_np(np+1) = nv_off_np(np) + p_ri%pe_own(np)
      END DO

      ! var1 is stored in the order in which the variable was stored on compute PEs,
      ! get it back into the global storage order

      t_0 = p_mpi_wtime() ! performance measurement
      have_GRIB = of%output_type == FILETYPE_GRB .OR. of%output_type == FILETYPE_GRB2
      IF (use_dp_mpi2io .OR. have_GRIB) THEN
        ALLOCATE(var3_dp(p_ri%n_glb), STAT=ierrstat) ! Must be allocated to exact size
      ELSE
        ALLOCATE(var3_sp(p_ri%n_glb), STAT=ierrstat) ! Must be allocated to exact size
      ENDIF
      IF (ierrstat /= SUCCESS) CALL finish (routine, 'ALLOCATE failed.')
      t_copy = t_copy + p_mpi_wtime() - t_0 ! performance measurement

      LevelLoop: DO jk = 1, nlevs
        t_0 = p_mpi_wtime() ! performance measurement

        IF (use_dp_mpi2io) THEN
          var3_dp(:) = 0._wp

!$OMP PARALLEL
!$OMP DO PRIVATE(dst_start, dst_end, src_start, src_end)
          DO np = 0, num_work_procs-1
            dst_start = nv_off_np(np)+1
            dst_end   = nv_off_np(np+1)
            src_start = voff(np)+1
            src_end   = voff(np)+p_ri%pe_own(np)
            voff(np)  = src_end
            var3_dp(p_ri%reorder_index(dst_start:dst_end)) = var1_dp(src_start:src_end)
          ENDDO
!$OMP END DO
!$OMP END PARALLEL
        ELSE

          IF (have_GRIB) THEN
            ! ECMWF GRIB-API/CDI has only a double precision interface at the date of coding this
!$OMP PARALLEL
!$OMP DO PRIVATE(dst_start, dst_end, src_start, src_end)
            DO np = 0, num_work_procs-1
              dst_start = nv_off_np(np)+1
              dst_end   = nv_off_np(np+1)
              src_start = voff(np)+1
              src_end   = voff(np)+p_ri%pe_own(np)
              voff(np)  = src_end
              var3_dp(p_ri%reorder_index(dst_start:dst_end)) = REAL(var1_sp(src_start:src_end), dp)
            ENDDO
!$OMP END DO
!$OMP END PARALLEL
          ELSE
            var3_sp(:) = 0._sp
!$OMP PARALLEL
!$OMP DO PRIVATE(dst_start, dst_end, src_start, src_end)
            DO np = 0, num_work_procs-1
              dst_start = nv_off_np(np)+1
              dst_end   = nv_off_np(np+1)
              src_start = voff(np)+1
              src_end   = voff(np)+p_ri%pe_own(np)
              voff(np)  = src_end
              var3_sp(p_ri%reorder_index(dst_start:dst_end)) = var1_sp(src_start:src_end)
            ENDDO
!$OMP END DO
!$OMP END PARALLEL
          END IF
        ENDIF
        t_copy = t_copy + p_mpi_wtime() - t_0 ! performance measurement
        ! Write calls (via CDIs) of the asynchronous I/O PEs:
        t_0 = p_mpi_wtime() ! performance measurement

        IF (use_dp_mpi2io .OR. have_GRIB) THEN
          CALL streamWriteVarSlice(of%cdiFileID, info%cdiVarID, jk-1, var3_dp, nmiss)
          mb_wr = mb_wr + REAL(SIZE(var3_dp), wp)
        ELSE
          CALL streamWriteVarSliceF(of%cdiFileID, info%cdiVarID, jk-1, var3_sp, nmiss)
          mb_wr = mb_wr + REAL(SIZE(var3_sp),wp)
        ENDIF
        t_write = t_write + p_mpi_wtime() - t_0 ! performance measurement

      ENDDO LevelLoop

      IF (use_dp_mpi2io .OR. have_GRIB) THEN
        DEALLOCATE(var3_dp, STAT=ierrstat)
      ELSE
        DEALLOCATE(var3_sp, STAT=ierrstat)
      ENDIF
      IF (ierrstat /= SUCCESS) CALL finish (routine, 'DEALLOCATE failed.')
    ENDDO ! Loop over output variables

    IF (use_dp_mpi2io) THEN
      DEALLOCATE(var1_dp, STAT=ierrstat)
    ELSE
      DEALLOCATE(var1_sp, STAT=ierrstat)
    ENDIF
    IF (ierrstat /= SUCCESS) CALL finish (routine, 'DEALLOCATE failed.')

    !
    !-- timing report
    !
    CALL date_and_time(TIME=ctime)
    IF (msg_level >= 8) THEN
      WRITE (0, '(a,i0,a)') '#################### I/O PE ',p_pe,' done at '//ctime
    END IF
    CALL interval_end(TRIM(get_current_filename(of%out_event)))

    ! Convert mb_get/mb_wr to MB
    IF (use_dp_mpi2io) THEN
      mb_get = mb_get*8*1.d-6
    ELSE
      mb_get = mb_get*4*1.d-6
    ENDIF
    mb_wr  = mb_wr*4*1.d-6 ! 4 byte since dp output is implicitly converted to sp
    ! writing this message causes a runtime error on the NEC because formatted output to stdio/stderr is limited to 132 chars
    IF (msg_level >= 12) THEN
      WRITE (0,'(10(a,f10.3))') &  ! remark: CALL message does not work here because it writes only on PE0
           & ' Got ',mb_get,' MB, time get: ',t_get,' s [',mb_get/MAX(1.e-6_wp,t_get), &
           & ' MB/s], time write: ',t_write,' s [',mb_wr/MAX(1.e-6_wp,t_write),        &
           & ' MB/s], times copy: ',t_copy,' s'
   !   CALL message('',message_text)
    ENDIF

    DEALLOCATE(bufr_metainfo, STAT=ierrstat)
    IF (ierrstat /= SUCCESS) CALL finish (routine, 'DEALLOCATE failed.')

  END SUBROUTINE io_proc_write_name_list


  !-------------------------------------------------------------------------------------------------
  !-------------------------------------------------------------------------------------------------
  !-------------------------------------------------------------------------------------------------
  ! Flow control routines between compute and IO procs ...
  !-------------------------------------------------------------------------------------------------
  !-------------------------------------------------------------------------------------------------
  !-------------------------------------------------------------------------------------------------

  !-------------------------------------------------------------------------------------------------
  ! ... called on IO procs:

  !-------------------------------------------------------------------------------------------------
  !> Send a message to the compute PEs that the I/O is ready. The
  !  counterpart on the compute side is compute_wait_for_async_io
  !
  SUBROUTINE async_io_send_handshake(jstep)
    INTEGER, INTENT(IN) :: jstep
    ! local variables
    REAL(wp) :: msg
    TYPE(t_par_output_event), POINTER :: ev

    IF (ldebug) &
         & WRITE (0,*) "pe ", p_pe, ": async_io_send_handshake, jstep=", jstep

    ! --- Send a message from this I/O PE to the compute PE #0
    !
    ! Note: We have to do this in a non-blocking fashion in order to
    !       receive "ready file" messages.
    CALL p_wait() 
    msg = REAL(msg_io_done, wp)
    CALL p_isend(msg, p_work_pe0, 0)

    ! --- I/O PE #0  :  take care of ready files    
    IF(p_pe_work == 0) THEN
      DO 
        IF (ldebug)  WRITE (0,*) "pe ", p_pe, ": trigger, async_io_send_handshake"
        ev => all_events
        HANDLE_COMPLETE_STEPS : DO
          IF (.NOT. ASSOCIATED(ev)) EXIT HANDLE_COMPLETE_STEPS
          IF (.NOT. is_output_step_complete(ev) .OR.  &
            & is_output_event_finished(ev)) THEN 
            ev => ev%next
            CYCLE HANDLE_COMPLETE_STEPS
          END IF
          !--- write ready file
          IF (check_write_readyfile(ev%output_event))  CALL write_ready_file(ev)
          ! launch a non-blocking request to all participating PEs to
          ! acknowledge the completion of the next output event
          CALL trigger_output_step_irecv(ev)
        END DO HANDLE_COMPLETE_STEPS
        IF (p_test()) EXIT
      END DO
    END IF
    CALL p_wait() 

  END SUBROUTINE async_io_send_handshake


  !-------------------------------------------------------------------------------------------------
  !> async_io_wait_for_start: Wait for a message from work PEs that we
  !  should start I/O or finish.  The counterpart on the compute side is
  !  compute_start_async_io/compute_shutdown_async_io
  !
  SUBROUTINE async_io_wait_for_start(done, jstep)
    LOGICAL, INTENT(OUT)          :: done ! flag if we should shut down
    INTEGER, INTENT(OUT)          :: jstep
    ! local variables
    REAL(wp) :: msg(2)
    TYPE(t_par_output_event), POINTER :: ev

    ! Set output parameters to default values
    done  = .FALSE.
    jstep = -1

    ! Receive message that we may start I/O (or should finish)
    ! 
    ! If this I/O PE will write output in this step, or if it has
    ! finished all its tasks and waits for the shutdown message,
    ! launch a non-blocking receive request to compute PE #0:
    !
    ! Note: We have to do this in a non-blocking fashion in order to
    !       receive "ready file" messages.
    !
    CALL p_wait()
    CALL p_irecv(msg, p_work_pe0, 0)
    
    IF(p_pe_work == 0) THEN
      DO 
        ev => all_events
        HANDLE_COMPLETE_STEPS : DO
          IF (.NOT. ASSOCIATED(ev)) EXIT HANDLE_COMPLETE_STEPS
          IF (.NOT. is_output_step_complete(ev) .OR.  &
            & is_output_event_finished(ev)) THEN 
            ev => ev%next
            CYCLE HANDLE_COMPLETE_STEPS
          END IF
          !--- write ready file
          IF (check_write_readyfile(ev%output_event))  CALL write_ready_file(ev)
          ! launch a non-blocking request to all participating PEs to
          ! acknowledge the completion of the next output event
          CALL trigger_output_step_irecv(ev)
        END DO HANDLE_COMPLETE_STEPS

        IF (p_test()) EXIT
      END DO
    END IF

    CALL p_wait()
    
    SELECT CASE(INT(msg(1)))
    CASE(msg_io_start)
      jstep = INT(msg(2))
    CASE(msg_io_shutdown)
      done = .TRUE.
    CASE DEFAULT
      ! Anything else is an error
      CALL finish(modname, 'I/O PE: Got illegal I/O tag')
    END SELECT
  END SUBROUTINE async_io_wait_for_start


  !-------------------------------------------------------------------------------------------------
  ! ... called on compute procs:

  !-------------------------------------------------------------------------------------------------
  !> compute_wait_for_async_io: Wait for a message that the I/O is ready
  !  The counterpart on the I/O side is io_send_handshake
  !
  SUBROUTINE compute_wait_for_async_io(jstep)
    INTEGER, INTENT(IN) :: jstep         !< model step
    ! local variables
    REAL(wp) :: msg
    INTEGER  :: i,j, nwait_list, wait_idx
    INTEGER  :: wait_list(num_io_procs)

    ! Compute PE #0 receives message from I/O PEs
    !
    ! Note: We only need to wait for those I/O PEs which are involved
    !       in the current step.
    IF (p_pe_work==0) THEN
      IF (ldebug)  WRITE (0,*) "pe ", p_pe, ": compute_wait_for_async_io, jstep=",jstep
      IF (jstep == WAIT_UNTIL_FINISHED) THEN
        CALL p_wait()
      ELSE
        wait_list(:) = -1
        nwait_list   =  0

        ! Go over all output files, collect IO PEs
        OUTFILE_LOOP : DO i=1,SIZE(output_file)
          ! Skip this output file if it is not due for output!
          IF (.NOT. is_output_step(output_file(i)%out_event, jstep))  CYCLE OUTFILE_LOOP
          wait_idx = -1
          DO j=1,nwait_list
            IF (wait_list(j) == output_file(i)%io_proc_id) THEN 
              wait_idx = j
              EXIT
            END IF
          END DO
          IF (wait_idx == -1) THEN
            nwait_list = nwait_list + 1
            wait_idx   = nwait_list
          END IF
          wait_list(wait_idx) = output_file(i)%io_proc_id
        END DO OUTFILE_LOOP
        DO i=1,nwait_list
          ! Blocking receive call:
          IF (ldebug)  WRITE (0,*) "pe ", p_pe, ": wait for PE ",  wait_list(i)
          CALL p_recv(msg, wait_list(i), 0)
          ! Just for safety: Check if we got the correct tag
          IF(INT(msg) /= msg_io_done) CALL finish(modname, 'Compute PE: Got illegal I/O tag')
        END DO
      END IF
    ENDIF
    IF (jstep /= WAIT_UNTIL_FINISHED) THEN
      ! Wait in barrier until message is here
      IF (ldebug)  WRITE (0,*) "pe ", p_pe, ": waiting in barrier (compute_wait_for_async_io)"
      CALL p_barrier(comm=p_comm_work)
      IF (ldebug)  WRITE (0,*) "pe ", p_pe, ": barrier done (compute_wait_for_async_io)"
    END IF
  END SUBROUTINE compute_wait_for_async_io


  !-------------------------------------------------------------------------------------------------
  !> compute_start_async_io: Send a message to I/O PEs that they should start I/O
  !  The counterpart on the I/O side is async_io_wait_for_start
  !
  SUBROUTINE compute_start_async_io(jstep, output_pe_list, noutput_pe_list)
    INTEGER, INTENT(IN)          :: jstep
    INTEGER, INTENT(IN)          :: output_pe_list(:), noutput_pe_list
    ! local variables
    REAL(wp) :: msg(2)
    INTEGER  :: i

    IF (ldebug)  WRITE (0,*) "pe ", p_pe, ": compute_start_async_io, jstep = ",jstep
    CALL p_barrier(comm=p_comm_work) ! make sure all are here
    msg(1) = REAL(msg_io_start,    wp)
    msg(2) = REAL(jstep,           wp)

    IF(p_pe_work==0) THEN

      ! When this subroutine is called, we have already proceeded to
      ! the next step. Send a "start message" to all I/O PEs which are
      ! due for output.
      DO i=1,noutput_pe_list
        IF (ldebug)  WRITE (0,*) "pe ", p_pe, ": send signal to PE ",  output_pe_list(i)
        CALL p_isend(msg, output_pe_list(i), 0)
      END DO
      CALL p_wait()
    END IF
    IF (ldebug)  WRITE (0,*) "pe ", p_pe, ": compute_start_async_io done."

  END SUBROUTINE compute_start_async_io


  !-------------------------------------------------------------------------------------------------
  !> compute_shutdown_async_io: Send a message to I/O PEs that they should shut down
  !  The counterpart on the I/O side is async_io_wait_for_start
  !
  SUBROUTINE compute_shutdown_async_io
    REAL(wp) :: msg(2)
    INTEGER  :: pe

    IF (ldebug)  WRITE (0,*) "pe ", p_pe, ": compute_shutdown_async_io."
    CALL p_barrier(comm=p_comm_work) ! make sure all are here
    IF (ldebug)  WRITE (0,*) "pe ", p_pe, ": compute_shutdown_async_io barrier done."
    msg(1) = REAL(msg_io_shutdown, wp)
    msg(2:) = 0._wp
    ! tell all I/O PEs about the shutdown
    IF(p_pe_work==0) THEN
      DO pe = p_io_pe0, (p_io_pe0+num_io_procs-1)
        CALL p_send(msg, pe, 0)
      END DO
    END IF
  END SUBROUTINE compute_shutdown_async_io

  !-------------------------------------------------------------------------------------------------
#endif

END MODULE mo_name_list_output<|MERGE_RESOLUTION|>--- conflicted
+++ resolved
@@ -331,12 +331,7 @@
     ! local variables
     CHARACTER(LEN=*), PARAMETER  :: routine = modname//"::write_name_list_output"
     INTEGER                           :: i, j, idate, itime, iret
-<<<<<<< HEAD
-    TYPE(datetime),           POINTER :: mtime_datetime
-=======
-    TYPE(t_output_name_list), POINTER :: p_onl
     TYPE(datetime),           POINTER :: io_datetime => NULL()
->>>>>>> 739c568b
     CHARACTER(LEN=filename_max+100)   :: text
     TYPE(t_par_output_event), POINTER :: ev
     INTEGER                           :: noutput_pe_list, list_idx
@@ -417,11 +412,6 @@
         CALL resetCalendar()
       END IF
 
-<<<<<<< HEAD
-=======
-
-      p_onl => output_file(i)%name_list
->>>>>>> 739c568b
       IF(my_process_is_io()) THEN
 #ifndef NOMPI
         IF(output_file(i)%io_proc_id == p_pe) THEN
