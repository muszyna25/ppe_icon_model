!>
!! Contains utility routines for reading NetCDF and GRIB2 files (using
!! the CDI library) and communicating fields in parallel.
!!
!! @author F. Prill, DWD
!!
!!
!! @par Revision History
!! Initial revision: 2013-02-19 : F. Prill, DWD
!!
!! @par Copyright and License
!!
!! This code is subject to the DWD and MPI-M-Software-License-Agreement in
!! its most recent form.
!! Please see the file LICENSE in the root of the source tree for this code.
!! Where software is supplied by third parties, it is indicated in the
!! headers of the routines.
!!
MODULE mo_util_cdi

  USE ISO_C_BINDING,         ONLY: C_INT, C_CHAR
  USE mo_kind,               ONLY: wp, sp, dp, i8
  USE mo_exception,          ONLY: finish
  USE mo_communication,      ONLY: t_scatterPattern
  USE mo_impl_constants,     ONLY: MAX_CHAR_LENGTH, SUCCESS
  USE mo_run_config,         ONLY: msg_level
  USE mo_io_config,          ONLY: config_lmask_boundary => lmask_boundary
  USE mo_mpi,                ONLY: p_bcast, p_io, my_process_is_stdio, p_mpi_wtime,  &
    &                              my_process_is_mpi_workroot
  USE mo_util_string,        ONLY: tolower, int2string
  USE mo_fortran_tools,      ONLY: assign_if_present
  USE mo_dictionary,         ONLY: t_dictionary, dict_get, dict_init, dict_copy, dict_finalize, DICT_MAX_STRLEN
<<<<<<< HEAD
  USE mo_cdi,                ONLY: FILETYPE_NC, FILETYPE_NC2, FILETYPE_NC4, streamInqVlist, vlistNvars,        &
    &                              vlistInqVarDatatype, vlistInqVarIntKey, vlistInqVarZaxis,                   &
    &                              vlistInqVarGrid, gridInqSize, zaxisInqSize, DATATYPE_FLT64,                 &
    &                              DATATYPE_INT32, streamInqTimestep, streamReadVarSliceF, streamReadVarSlice, &
    &                              vlistInqVarName, vlistInqVarSubtype, subtypeInqSize, subtypeDefActiveIndex, &
    &                              DATATYPE_PACK23, DATATYPE_PACK32, cdiStringError, vlistDefVar,              &
    &                              cdiEncodeParam, FILETYPE_GRB2, vlistDefVarName, vlistDefVarLongname,        &
    &                              vlistDefVarStdname, vlistDefVarUnits, vlistDefVarParam, vlistDefVarMissval, &
    &                              vlistDefVarDatatype, vlistDefVarIntKey, vlistDefVarDblKey
  USE mo_cdi_constants,      ONLY: GRID_UNSTRUCTURED_CELL
=======
>>>>>>> be262981
  USE mo_var_metadata_types, ONLY: t_var_metadata
  USE mo_gribout_config,     ONLY: t_gribout_config
  USE mo_cf_convention,      ONLY: t_cf_var
  USE mo_grib2_util,         ONLY: set_GRIB2_additional_keys, set_GRIB2_tile_keys, &
    &                              set_GRIB2_ensemble_keys, set_GRIB2_local_keys,  &
    &                              set_GRIB2_synsat_keys, set_GRIB2_chem_keys
  USE mo_nwp_sfc_tiles,      ONLY: t_tileinfo_icon, t_tileinfo_grb2, trivial_tile_att

  USE mo_cdi,                ONLY: FILETYPE_NC, FILETYPE_NC2, FILETYPE_NC4, streamInqVlist, vlistNvars, vlistInqVarDatatype, &
                                 & vlistInqVarIntKey, vlistInqVarZaxis, zaxisInqType, zaxisInqNlevRef, &
                                 & vlistInqVarGrid, gridInqSize, zaxisInqSize, CDI_DATATYPE_FLT64, CDI_DATATYPE_INT32, &
                                 & streamInqTimestep, &
                                 & vlistInqVarTsteptype, TSTEP_CONSTANT, TSTEP_INSTANT, TSTEP_MAX, TSTEP_MIN, vlistInqTaxis, &
                                 & taxisInqTunit, TUNIT_SECOND, TUNIT_MINUTE, TUNIT_HOUR, vlistDefVarIntKey, &
                                 & vlistDefVarTypeOfGeneratingProcess, streamReadVarSliceF, streamReadVarSlice, vlistInqVarName, &
                                 & TSTEP_AVG,TSTEP_ACCUM,TSTEP_MAX,TSTEP_MIN, vlistInqVarSubtype, subtypeInqSize, &
                                 & subtypeDefActiveIndex, CDI_DATATYPE_PACK23, CDI_DATATYPE_PACK32, cdiStringError, &
                                 & FILETYPE_GRB2, vlistDefVar, cdiEncodeParam, &
                                 & vlistDefVarName, vlistDefVarLongname,        &
    &                              vlistDefVarStdname, vlistDefVarUnits, vlistDefVarParam, vlistDefVarMissval, &
    &                              vlistDefVarDatatype, vlistDefVarIntKey, vlistDefVarDblKey

  IMPLICIT NONE
  PRIVATE

  PUBLIC :: has_filetype_netcdf
  PUBLIC :: read_cdi_2d, read_cdi_3d
  PUBLIC :: test_cdi_varID
  PUBLIC :: get_cdi_varID
  PUBLIC :: get_cdi_NlevRef
  PUBLIC :: t_inputParameters, makeInputParameters, deleteInputParameters
  PUBLIC :: cdiGetStringError
  PUBLIC :: create_cdi_variable

  CHARACTER(LEN=*), PARAMETER :: modname = 'mo_util_cdi'

  INTERFACE read_cdi_2d
    MODULE PROCEDURE read_cdi_2d_real
    MODULE PROCEDURE read_cdi_2d_int
    MODULE PROCEDURE read_cdi_2d_time
    MODULE PROCEDURE read_cdi_2d_real_tiles
    MODULE PROCEDURE read_cdi_2d_int_tiles
    MODULE PROCEDURE read_cdi_2d_time_tiles
    MODULE PROCEDURE read_cdi_2d_lbc
  END INTERFACE

  INTERFACE read_cdi_3d
    MODULE PROCEDURE read_cdi_3d_real
    MODULE PROCEDURE read_cdi_3d_real_tiles
    MODULE PROCEDURE read_cdi_3d_lbc
  END INTERFACE


  TYPE t_tileinfo
    TYPE(t_tileinfo_grb2), ALLOCATABLE :: tile(:)  !< variable specific
    !tile indices > CDI internal, one-dimensional index for the list
    !of (idx/att) > pairs:
    INTEGER,              ALLOCATABLE :: tile_index(:)
  END TYPE t_tileinfo



  ! This is a small type that serves two functions:
  ! 1. It encapsulates three parameters to the read functions into one, significantly reducing the hassle to call them.
  ! 2. It allows some information about the file to be distributed to the non-I/O PEs in a single broadcast that would otherwise
  !    require a broadcast in every call.
  !
  ! Create this by calling makeInputParameters(), destroy with deleteInputParameters().
  TYPE :: t_inputParameters
    !PRIVATE! Don't use outside of this file!
    INTEGER                                     :: streamId     !< CDI stream ID
    INTEGER                                     :: glb_arr_len  !< global array length
    TYPE (t_dictionary)                         :: dict     !< a dictionary that is used to translate variable names
    CLASS(t_scatterPattern), POINTER            :: distribution    !< a t_scatterPattern to distribute the data
    LOGICAL                                     :: have_dict    !< whether `dict` is used or not
    CHARACTER(LEN=MAX_CHAR_LENGTH), ALLOCATABLE :: variableNames(:) !< the names of the variables
    INTEGER, ALLOCATABLE                        :: variableDatatype(:) !< the datatypes that are used by the file to store the variables
    TYPE(t_tileinfo), ALLOCATABLE               :: variableTileinfo(:) !< variable specific tile meta info

    REAL(dp) :: readDuration    !< statistic on how long we took to read the data
    INTEGER(i8) :: readBytes    !< statistic on how much data we read from the file

  CONTAINS
    PROCEDURE :: findVarId => inputParametersFindVarId  !< determine the ID of an named variable
    PROCEDURE :: findVarDatatype => inputParametersFindVarDatatype  !< determine the type with which this variable is stored on disk
    PROCEDURE :: lookupDatatype => inputParametersLookupDatatype    !< determine datatype based on the variable ID

    GENERIC :: getDatatype => findVarDatatype, lookupDatatype
  END TYPE

CONTAINS

  !> Provides a common interface to all NetCDF flavors used within
  !> ICON.
  !
  FUNCTION has_filetype_netcdf(cdi_filetype)
    LOGICAL :: has_filetype_netcdf
    INTEGER, INTENT(IN) :: cdi_filetype

    has_filetype_netcdf = ((cdi_filetype == FILETYPE_NC)  .OR. &
      &                    (cdi_filetype == FILETYPE_NC2) .OR. &
      &                    (cdi_filetype == FILETYPE_NC4))
  END FUNCTION has_filetype_netcdf


  !---------------------------------------------------------------------------------------------------------------------------------
  !> Creates a t_inputParameters object for the given arguments.
  !---------------------------------------------------------------------------------------------------------------------------------
  FUNCTION makeInputParameters(streamId, glb_arr_len, distribution, opt_dict) RESULT(me)
    IMPLICIT NONE
    TYPE(t_inputParameters) :: me
    INTEGER, INTENT(IN) :: streamID, glb_arr_len
    CLASS(t_scatterPattern), POINTER, INTENT(IN) :: distribution
    TYPE(t_dictionary), INTENT(IN), OPTIONAL :: opt_dict

    CHARACTER(len=*), PARAMETER :: routine = modname//':makeInputParameters'
    INTEGER :: vlistId, variableCount, i, ierrstat
    INTEGER :: subtypeID
    INTEGER :: ientry
    INTEGER :: cnt

    INTEGER, ALLOCATABLE :: tileIdx_container(:)
    INTEGER, ALLOCATABLE :: tileAtt_container(:)
    INTEGER, ALLOCATABLE :: tileTid_container(:)
    INTEGER, ALLOCATABLE :: subtypeSize(:)

    INTEGER :: idx, att, tile_index
    TYPE(t_tileinfo_icon) :: tileinfo_icon


    !first forward the arguments to the object we are building
    me%streamId = streamId
    me%glb_arr_len = glb_arr_len

    me%have_dict = .FALSE.
    IF(PRESENT(opt_dict)) THEN
      CALL dict_init(me%dict, lcase_sensitive=.FALSE.)
      CALL dict_copy(opt_dict, me%dict)
      me%have_dict = .TRUE.
    END IF
    me%distribution => distribution
    CALL me%distribution%resetStatistics()

    !now the interesting part: introspect the file and broadcast the variable info needed to avoid broadcasting it later.
    IF(my_process_is_mpi_workroot()) THEN
        vlistId = streamInqVlist(streamId)
        variableCount = vlistNvars(vlistId)
    END IF
    CALL p_bcast(variableCount, p_io, distribution%communicator)

    ALLOCATE(me%variableNames(variableCount), STAT=ierrstat)
    IF (ierrstat /= SUCCESS) CALL finish(routine, "ALLOCATE failed!")
    ALLOCATE(me%variableDatatype(variableCount), STAT=ierrstat)
    IF (ierrstat /= SUCCESS) CALL finish(routine, "ALLOCATE failed!")
    ALLOCATE(me%variableTileinfo(variableCount), STAT=ierrstat)
    IF (ierrstat /= SUCCESS) CALL finish(routine, "ALLOCATE failed!")

    ! local arrays
    ALLOCATE(subtypeSize(variableCount), STAT=ierrstat)
    IF (ierrstat /= SUCCESS) CALL finish(routine, "ALLOCATE failed!")

    IF(my_process_is_mpi_workroot()) THEN
        subtypeSize(1:variableCount) = 0
        do i = 1, variableCount
            CALL vlistInqVarName(vlistId, i-1, me%variableNames(i))
            me%variableDatatype(i) = vlistInqVarDatatype(vlistId, i-1)

            subtypeID = vlistInqVarSubtype(vlistID,i-1)
            subtypeSize(i) = subtypeInqSize(subtypeID)
            IF(subtypeSize(i) < 1) subtypeSize(i) = 1   !We need this to ensure that the trivial_tileinfo is actually stored somewhere IN the CASE of non-tile variables. Otherwise, non-tile variables can never be found.

            ALLOCATE(me%variableTileinfo(i)%tile(subtypeSize(i)), &
              &      me%variableTileinfo(i)%tile_index(subtypeSize(i)), STAT=ierrstat)
            IF (ierrstat /= SUCCESS) CALL finish(routine, "ALLOCATE failed!")

            IF (vlistInqVarIntKey(vlistId, i-1, "totalNumberOfTileAttributePairs") <= 0) THEN
              ! not a tile variable
              me%variableTileinfo(i)%tile(:)       = trivial_tile_att%getTileinfo_grb2()
              tileinfo_icon = trivial_tile_att%getTileinfo_icon()
              me%variableTileinfo(i)%tile_index(:) = tileinfo_icon%idx
            ELSE
              ! tile
              DO ientry=1, subtypeSize(i)
                CALL subtypeDefActiveIndex(subtypeID,ientry-1)  ! starts with 0

                idx        = vlistInqVarIntKey(vlistId, i-1, "tileIndex")
                att        = vlistInqVarIntKey(vlistId, i-1, "tileAttribute")
                tile_index = ientry-1

                me%variableTileinfo(i)%tile(ientry)       = t_tileinfo_grb2( idx, att )
                me%variableTileinfo(i)%tile_index(ientry) = tile_index
                ! reset active index
                CALL subtypeDefActiveIndex(subtypeID,0)
              END DO
            ENDIF  ! totalNumberOfTileAttributePairs <= 0

        END do

    END IF

    CALL p_bcast(subtypeSize, p_io, distribution%communicator)

    ! put tile info into local 1D arrays, for broadcasting
    ! currently direct bradcast of variable variableTileinfo not possible
    ALLOCATE(tileIdx_container(SUM(subtypeSize(1:variableCount))), &
      &      tileAtt_container(SUM(subtypeSize(1:variableCount))), &
      &      tileTId_container(SUM(subtypeSize(1:variableCount))), &
      &      STAT=ierrstat)
    IF (ierrstat /= SUCCESS) CALL finish(routine, "ALLOCATE failed!")

    IF(my_process_is_mpi_workroot()) THEN
      cnt = 0
      DO i=1, variableCount
        tileIdx_container(cnt+1:cnt+subtypeSize(i)) = me%variableTileinfo(i)%tile(1:subtypeSize(i))%idx
        tileAtt_container(cnt+1:cnt+subtypeSize(i)) = me%variableTileinfo(i)%tile(1:subtypeSize(i))%att
        tileTid_container(cnt+1:cnt+subtypeSize(i)) = me%variableTileinfo(i)%tile_index(1:subtypeSize(i))
        cnt = cnt + subtypeSize(i)
      END DO
    ENDIF

    CALL p_bcast(me%variableNames   , p_io, distribution%communicator)
    CALL p_bcast(me%variableDatatype, p_io, distribution%communicator)
    CALL p_bcast(tileIdx_container  , p_io, distribution%communicator)
    CALL p_bcast(tileAtt_container  , p_io, distribution%communicator)
    CALL p_bcast(tileTid_container  , p_io, distribution%communicator)

    ! read tile info from broadcasted 1D array and store in array variableTileinfo of TYPE t_tileinfo
    IF (.NOT. my_process_is_mpi_workroot()) THEN
      cnt = 0
      DO i=1, variableCount
        IF (subtypeSize(i) > 0) THEN
          ALLOCATE(me%variableTileinfo(i)%tile(subtypeSize(i)), &
            &      me%variableTileinfo(i)%tile_index(subtypeSize(i)), STAT=ierrstat)
          IF (ierrstat /= SUCCESS) CALL finish(routine, "ALLOCATE failed!")
          me%variableTileinfo(i)%tile(1:subtypeSize(i))%idx        = &
            &      tileIdx_container(cnt+1:cnt+subtypeSize(i))
          me%variableTileinfo(i)%tile(1:subtypeSize(i))%att        = &
            &      tileAtt_container(cnt+1:cnt+subtypeSize(i))
          me%variableTileinfo(i)%tile_index(1:subtypeSize(i))      = &
            &      tileTid_container(cnt+1:cnt+subtypeSize(i))
          cnt = cnt + subtypeSize(i)
        ENDIF
      ENDDO
    ENDIF

    me%readDuration = 0.0_dp
    me%readBytes = 0_i8

    ! cleanup
    DEALLOCATE(tileIdx_container, tileAtt_container, tileTid_container, subtypeSize, STAT=ierrstat)
    IF (ierrstat /= SUCCESS) CALL finish(routine, "DEALLOCATE failed!")
  END FUNCTION makeInputParameters

  ! This function is only a workaround for a compiler bug on the
  ! blizzard. May be reintegrated into inputParametersFindVarId() once
  ! we are not concerned about xlf anymore.
  LOGICAL FUNCTION compareTiledVars(name1, idx1, att1, name2, idx2, att2) RESULT(resultvar)
    CHARACTER(LEN = *), INTENT(IN) :: name1, name2
    INTEGER, VALUE :: idx1, att1, idx2, att2

    resultVar = .TRUE.
    IF(TRIM(tolower(name1)) /= TRIM(tolower(name2))) resultVar = .FALSE.
    IF(idx1 /= idx2) resultVar = .FALSE.
    IF(att1 /= att2) resultVar = .FALSE.
  END FUNCTION compareTiledVars

  !---------------------------------------------------------------------------------------------------------------------------------
  !> Determine the datatype of the given variable in the input file
  !---------------------------------------------------------------------------------------------------------------------------------
  SUBROUTINE inputParametersFindVarId(me, name, tileinfo, varID, tile_index)
    IMPLICIT NONE
    CLASS(t_inputParameters), INTENT(IN)  :: me
    CHARACTER(len=*),         INTENT(IN)  :: name
    TYPE(t_tileinfo_grb2),    INTENT(IN)  :: tileinfo
    INTEGER,                  INTENT(OUT) :: varID, tile_index

    CHARACTER(len=*), PARAMETER :: routine = modname//':inputParametersFindVarId'
    CHARACTER(len=DICT_MAX_STRLEN) :: mapped_name
    INTEGER :: i, j

    mapped_name = trim(name)
    IF(me%have_dict) THEN
      ! Search name mapping for name in NetCDF/GRIB2 file
      mapped_name = TRIM(dict_get(me%dict, TRIM(name), DEFAULT=name))
    END IF
    mapped_name = tolower(trim(mapped_name))

    varID      = -1
    tile_index = -1

    DO i = 1, SIZE(me%variableNames)
      DO j = 1, SIZE(me%variableTileinfo(i)%tile)
        IF (compareTiledVars(me%variableNames(i), me%variableTileinfo(i)%tile(j)%idx, me%variableTileinfo(i)%tile(j)%att, &
          &                  mapped_name, tileinfo%idx, tileinfo%att)) THEN
          varID      = i-1
          tile_index = me%variableTileinfo(i)%tile_index(j)
          RETURN
        END IF
      END DO
    END DO


    ! insanity check
    IF(varID < 0) THEN
      IF(my_process_is_stdio()) THEN
        PRINT '(5a)', routine, ": mapped_name = '", TRIM(mapped_name), "'", "", &
             routine, ": tile idx = ", tileinfo%idx, ", att = ", tileinfo%att, &
             routine, ": list of variables:"
        DO i = 1, SIZE(me%variableNames)
          ! the following "tolower" function call should be enclosed
          ! in a TRIM() intrinsic; however, this throws an (erroneous)
          ! compiler error on some Cray compiler versions.
          PRINT '(4a)', routine, ":     '", tolower(me%variableNames(i)), "'"
          DO j = 1, SIZE(me%variableTileinfo(i)%tile)
            PRINT '(5a)', routine, ":         tile idx = ", &
                 me%variableTileinfo(i)%tile(j)%idx, &
                 ", att = ", me%variableTileinfo(i)%tile(j)%att
          END DO
        END DO
      END IF
      CALL finish(routine, "Variable "//TRIM(name)//" not found!")
    END IF
  END SUBROUTINE inputParametersFindVarId

  !---------------------------------------------------------------------------------------------------------------------------------
  !> Lookup the datatype of a variable given its cdi varId
  !---------------------------------------------------------------------------------------------------------------------------------
  INTEGER FUNCTION inputParametersLookupDatatype(me, varId) RESULT(resultVar)
    IMPLICIT NONE
    CLASS(t_inputParameters), INTENT(IN) :: me
    INTEGER, INTENT(IN) :: varId

    resultVar = me%variableDatatype(varId+1)
  END FUNCTION inputParametersLookupDatatype

  !---------------------------------------------------------------------------------------------------------------------------------
  !> Find a variable and determine its datatype
  !---------------------------------------------------------------------------------------------------------------------------------
  INTEGER FUNCTION inputParametersFindVarDatatype(me, name, tileinfo) RESULT(resultVar)
    IMPLICIT NONE
    CLASS(t_inputParameters), INTENT(IN) :: me
    CHARACTER(len=*),         INTENT(IN) :: name
    TYPE(t_tileinfo_grb2),    INTENT(IN) :: tileinfo
    ! local variables
    INTEGER :: varID, tile_index
    CALL me%findVarId(name, tileinfo, varID, tile_index)
    resultVar = me%lookupDatatype(varID)
  END FUNCTION inputParametersFindVarDatatype


  !---------------------------------------------------------------------------------------------------------------------------------
  !> Destroys a t_inputParameters object
  !---------------------------------------------------------------------------------------------------------------------------------
  SUBROUTINE deleteInputParameters(me)
    IMPLICIT NONE
    CLASS(t_inputParameters), INTENT(INOUT) :: me

    CHARACTER(len=*), PARAMETER :: routine = modname//':deleteInputParameters'

    IF(msg_level >= 10 .and. my_process_is_stdio()) then
        WRITE(0,*) routine, ": Total read statistics for stream ID ", me%streamId
        WRITE(0,'(8X,A,I19,A)')   "amount:    ", me%readBytes, " bytes"
        WRITE(0,'(8X,A,F19.3,A)') "duration:  ", me%readDuration, " seconds"
        IF (me%readDuration > 0._wp) THEN
          WRITE(0,'(8X,A,F19.3,A)') "bandwidth: ", REAL(me%readBytes, dp)/(1048576.0_dp*me%readDuration), " MiB/s"
        ENDIF
    END IF
    CALL me%distribution%printStatistics()

    IF(me%have_dict) CALL dict_finalize(me%dict)
    DEALLOCATE(me%variableNames)
    DEALLOCATE(me%variableDatatype)
    DEALLOCATE(me%variableTileinfo)
  END SUBROUTINE deleteInputParameters

  !-------------------------------------------------------------------------
  !> @return CDI variable ID if CDI stream contains a variable of the
  !> given name, -1 otherwise
  !
  !  Uses cdilib for file access.
  !  Initial revision by F. Prill, DWD (2013-02-19)
  !
  FUNCTION test_cdi_varID(streamID, name, opt_dict) RESULT(result_varID)
    INTEGER                                 :: result_varID
    INTEGER,           INTENT(IN)           :: streamID            !< link to file
    CHARACTER (LEN=*), INTENT(IN)           :: name                !< variable name
    TYPE (t_dictionary), INTENT(IN), OPTIONAL :: opt_dict          !< optional: variable name dictionary
    ! local variables
    CHARACTER(len=MAX_CHAR_LENGTH)  :: zname
    INTEGER                         :: nvars, varID, vlistID
    CHARACTER(LEN=DICT_MAX_STRLEN)  :: mapped_name

    mapped_name = TRIM(name)
    IF (PRESENT(opt_dict)) THEN
      ! Search name mapping for name in NetCDF/GRIB2 file
      mapped_name = TRIM(dict_get(opt_dict, name, DEFAULT=name))
    END IF
    mapped_name = tolower(TRIM(mapped_name))

    zname   = ""
    vlistID = streamInqVlist(streamID)

    result_varID = -1
    ! total number of available fields:
    nvars = vlistNvars(vlistID)
    ! loop over vlist, find the corresponding varID
    LOOP : DO varID=0,(nvars-1)

      CALL vlistInqVarName(vlistID, varID, zname)
      IF (TRIM(tolower(TRIM(zname))) == TRIM(mapped_name)) THEN

        result_varID = varID
        EXIT LOOP
      END IF
    END DO LOOP
  END FUNCTION test_cdi_varID


  !-------------------------------------------------------------------------
  !> @return vlist variable ID for a given variable name
  !
  !  Uses cdilib for file access.
  !  Initial revision by F. Prill, DWD (2013-02-19)
  !
  FUNCTION get_cdi_varID(streamID, name, opt_dict) RESULT(result_varID)
    INTEGER                                 :: result_varID
    INTEGER,           INTENT(IN)           :: streamID            !< link to file
    CHARACTER (LEN=*), INTENT(IN)           :: name                !< variable name
    TYPE (t_dictionary), INTENT(IN), OPTIONAL :: opt_dict          !< optional: variable name dictionary
    ! local variables
    CHARACTER(LEN=*), PARAMETER :: routine = modname//'::get_cdi_varID'

    result_varID = test_cdi_varID(streamID, name, opt_dict)
    IF (result_varID== -1) THEN
      CALL finish(routine, "Variable "//TRIM(name)//" not found!")
    END IF
  END FUNCTION get_cdi_varID



  !-------------------------------------------------------------------------
  !> @return the number of levels for a given variable name
  !
  !  Uses cdilib for file access.
  !  Initial revision by D. Reinert, DWD (2014-10-24)
  !
  FUNCTION get_cdi_NlevRef(streamID, name, opt_dict) RESULT(result_NlevRef)
    INTEGER                                 :: result_NlevRef
    INTEGER,           INTENT(IN)           :: streamID            !< link to file
    CHARACTER (LEN=*), INTENT(IN)           :: name                !< variable name
    TYPE (t_dictionary), INTENT(IN), OPTIONAL :: opt_dict          !< optional: variable name dictionary
    ! local variables
    INTEGER :: varID                                              ! variable ID
    INTEGER :: vlistID
    INTEGER :: zaxisID
    CHARACTER(LEN=*), PARAMETER :: routine = modname//'::get_cdi_NlevRef'

    varID = test_cdi_varID(streamID, name, opt_dict)
    IF (varID== -1) THEN
      CALL finish(routine, "Variable "//TRIM(name)//" not found!")
    END IF
    vlistID = streamInqVlist(streamID)
    zaxisID = vlistInqVarZaxis(vlistID,varID)
    ! number of half levels of the generalized Z-axis
    result_NlevRef = zaxisInqSize(zaxisID)
  END FUNCTION get_cdi_NlevRef


  !---------------------------------------------------------------------------------------------------------------------------------
  !> small helper message to output the speed of an individual input operation
  !---------------------------------------------------------------------------------------------------------------------------------
  SUBROUTINE writeSpeedMessage(routineName, bytes, duration)
    CHARACTER(len=*), INTENT(IN) :: routineName
    INTEGER(i8), VALUE :: bytes
    REAL(dp), VALUE :: duration

    IF(msg_level >= 15) THEN
        IF(duration /= 0.0) THEN
            WRITE(0,*) routineName, ": Read ", bytes, " bytes in ", duration, " seconds (", &
                &      REAL(bytes, dp)/(1048576.0_dp*duration), " MiB/s)"
        ELSE
            WRITE(0,*) routineName, ": Read ", bytes, " bytes in no time. ", &
                &      "Failure to measure time may be due to compilation without MPI."
        END IF
    END IF
  END SUBROUTINE


  !---------------------------------------------------------------------------------------------------------------------------------
  !> wrapper for streamReadVarSlice() that measures the time
  !---------------------------------------------------------------------------------------------------------------------------------
  SUBROUTINE timeStreamReadVarSlice(parameters, varID, level, buffer, nmiss)
    TYPE(t_inputParameters), INTENT(INOUT) :: parameters
    INTEGER, INTENT(IN) :: varID, level
    REAL(dp), INTENT(INOUT) :: buffer(:)
    INTEGER, INTENT(OUT) :: nmiss

    CHARACTER(len=*), PARAMETER :: routine = modname//':timeStreamReadVarSlice'
    REAL(dp) :: startTime, duration
    INTEGER(i8) :: bytes

    startTime = p_mpi_wtime()
    CALL streamReadVarSlice(parameters%streamID, varID, level, buffer, nmiss)
    IF(msg_level >= 5 .and. my_process_is_stdio()) THEN
        duration = p_mpi_wtime() - startTime
        bytes = INT(SIZE(buffer, 1), i8) * 8_i8
        parameters%readDuration = parameters%readDuration + duration
        parameters%readBytes = parameters%readBytes + bytes
        CALL writeSpeedMessage(routine, bytes, duration)
    END IF
  END SUBROUTINE timeStreamReadVarSlice


  !---------------------------------------------------------------------------------------------------------------------------------
  !> wrapper for streamReadVarSliceF() that measures the time
  !---------------------------------------------------------------------------------------------------------------------------------
  SUBROUTINE timeStreamReadVarSliceF(parameters, varID, level, buffer, nmiss)
    TYPE(t_inputParameters), INTENT(INOUT) :: parameters
    INTEGER, INTENT(IN) :: varID, level
    REAL(sp), INTENT(INOUT) :: buffer(:)
    INTEGER, INTENT(OUT) :: nmiss

    CHARACTER(len=*), PARAMETER :: routine = modname//':timeStreamReadVarSliceF'
    REAL(dp) :: startTime, duration
    INTEGER(i8) :: bytes

    startTime = p_mpi_wtime()
    CALL streamReadVarSliceF(parameters%streamID, varID, level, buffer, nmiss)
    IF(msg_level >= 5 .and. my_process_is_stdio()) THEN
        duration = p_mpi_wtime() - startTime
        bytes = INT(SIZE(buffer, 1), i8) * 8_i8
        parameters%readDuration = parameters%readDuration + duration
        parameters%readBytes = parameters%readBytes + bytes
        CALL writeSpeedMessage(routine, bytes, duration)
    END IF
  END SUBROUTINE timeStreamReadVarSliceF


  !---------------------------------------------------------------------------------------------------------------------------------
  !> read and distribute a 3D variable across the processes
  !---------------------------------------------------------------------------------------------------------------------------------
  SUBROUTINE read_cdi_3d_wp(parameters, varID, nlevs, levelDimension, var_out, lvalue_add)
    TYPE(t_inputParameters), INTENT(INOUT) :: parameters
    INTEGER, INTENT(IN) :: varID, nlevs, levelDimension
    REAL(wp), INTENT(INOUT) :: var_out(:,:,:) !< output field
    LOGICAL, INTENT(IN) :: lvalue_add         !< If .TRUE., add values to given field

    CHARACTER(len=*), PARAMETER :: routine = modname//':read_cdi_3d_wp'
    INTEGER :: jk, ierrstat, nmiss
    REAL(wp), ALLOCATABLE :: tmp_buf(:) ! temporary local array

    ! allocate a buffer for one vertical level
    IF(my_process_is_mpi_workroot()) THEN
        ALLOCATE(tmp_buf(parameters%glb_arr_len), STAT=ierrstat)
        IF (ierrstat /= SUCCESS) CALL finish(routine, "ALLOCATE failed!")
    ELSE
        ALLOCATE(tmp_buf(1), STAT=ierrstat)
        IF (ierrstat /= SUCCESS) CALL finish(routine, "ALLOCATE failed!")
    END IF

    ! initialize output field:
    !XXX: It stands to reason whether we really need to do this. It's only effective iff there are points in var_out that are not
    !     covered by blk_no/idx_no. But the unconditional version was definitely wrong as it entirely negated the effect of
    !     lvalue_add.
    IF(.not. lvalue_add) var_out(:,:,:) = 0._wp

    !FIXME: This code is most likely latency bound, not throughput bound. Needs some asynchronicity to hide the latencies.
    DO jk=1,nlevs
      IF(my_process_is_mpi_workroot()) THEN
        ! read record as 1D field
        CALL timeStreamReadVarSlice(parameters, varID, jk-1, tmp_buf(:), nmiss)
      END IF

      SELECT CASE(levelDimension)
          CASE(2)
              CALL parameters%distribution%distribute(tmp_buf(:), var_out(:, jk, :), lvalue_add)
          CASE(3)
              CALL parameters%distribution%distribute(tmp_buf(:), var_out(:, :, jk), lvalue_add)
          CASE DEFAULT
              CALL finish(routine, "Internal error!")
      END SELECT
    END DO ! jk=1,nlevs

    ! clean up
    DEALLOCATE(tmp_buf, STAT=ierrstat)
    IF (ierrstat /= SUCCESS) CALL finish(routine, "DEALLOCATE failed!")

  END SUBROUTINE read_cdi_3d_wp


  !---------------------------------------------------------------------------------------------------------------------------------
  !> read and distribute a 3D variable across the processes
  !---------------------------------------------------------------------------------------------------------------------------------
  SUBROUTINE read_cdi_3d_sp(parameters, varID, nlevs, levelDimension, var_out, lvalue_add)
    TYPE(t_inputParameters), INTENT(INOUT) :: parameters
    INTEGER, INTENT(IN) :: varID, nlevs, levelDimension
    REAL(wp), INTENT(INOUT) :: var_out(:,:,:) !< output field
    LOGICAL, INTENT(IN) :: lvalue_add         !< If .TRUE., add values to given field

    CHARACTER(len=*), PARAMETER :: routine = modname//':read_cdi_3d_sp'
    INTEGER :: jk, ierrstat, nmiss
    REAL(sp), ALLOCATABLE :: tmp_buf(:) ! temporary local array

    ! allocate a buffer for one vertical level
    IF(my_process_is_mpi_workroot()) THEN
        ALLOCATE(tmp_buf(parameters%glb_arr_len), STAT=ierrstat)
        IF (ierrstat /= SUCCESS) CALL finish(routine, "ALLOCATE failed!")
    ELSE
        ALLOCATE(tmp_buf(1), STAT=ierrstat)
        IF (ierrstat /= SUCCESS) CALL finish(routine, "ALLOCATE failed!")
    END IF

    ! initialize output field:
    !XXX: It stands to reason whether we really need to do this. It's only effective iff there are points in var_out that are not
    !     covered by blk_no/idx_no. But the unconditional version was definitely wrong as it entirely negated the effect of
    !     lvalue_add.
    IF(.not. lvalue_add) var_out(:,:,:) = 0._wp

    !FIXME: This code is most likely latency bound, not throughput bound. Needs some asynchronicity to hide the latencies.
    DO jk=1,nlevs
      IF(my_process_is_mpi_workroot()) THEN
        ! read record as 1D field
        CALL timeStreamReadVarSliceF(parameters, varID, jk-1, tmp_buf(:), nmiss)
      END IF

      SELECT CASE(levelDimension)
          CASE(2)
              CALL parameters%distribution%distribute(tmp_buf(:), var_out(:, jk, :), lvalue_add)
          CASE(3)
              CALL parameters%distribution%distribute(tmp_buf(:), var_out(:, :, jk), lvalue_add)
          CASE DEFAULT
              CALL finish(routine, "Internal error!")
      END SELECT
    END DO ! jk=1,nlevs

    ! clean up
    DEALLOCATE(tmp_buf, STAT=ierrstat)
    IF (ierrstat /= SUCCESS) CALL finish(routine, "DEALLOCATE failed!")

  END SUBROUTINE read_cdi_3d_sp

  !-------------------------------------------------------------------------
  !> Read 3D dataset from file.
  !
  !  Note: This implementation uses a 2D buffer.
  !
  !  @par Revision History
  !  Initial revision by F. Prill, DWD (2013-02-19)
  !
  SUBROUTINE read_cdi_3d_real_tiles(parameters, varname, nlevs, var_out, tileinfo, opt_lvalue_add, opt_lev_dim)
    TYPE(t_inputParameters), INTENT(INOUT) :: parameters
    CHARACTER(len=*),        INTENT(IN)    :: varname        !< Var name of field to be read
    INTEGER,                 INTENT(IN)    :: nlevs          !< vertical levels of netcdf file
    REAL(wp),                INTENT(INOUT) :: var_out(:,:,:) !< output field
    TYPE(t_tileinfo_grb2),   INTENT(IN)    :: tileinfo
    LOGICAL,             INTENT(IN), OPTIONAL :: opt_lvalue_add       !< If .TRUE., add values to given field
    INTEGER,             INTENT(IN), OPTIONAL :: opt_lev_dim          !< array dimension (of the levels)

    CHARACTER(len=*), PARAMETER :: routine = modname//':read_cdi_3d_real_tiles'
    INTEGER :: vlistId, varId, zaxisId, gridId, levelDimension, subtypeID, tile_index
    LOGICAL :: lvalue_add

    levelDimension = 2
    CALL assign_if_present(levelDimension, opt_lev_dim)

    lvalue_add = .FALSE.
    CALL assign_if_present(lvalue_add, opt_lvalue_add)

    CALL parameters%findVarId(varname, tileinfo, varID, tile_index)

    IF ((tile_index < 0) .AND. (tileinfo%idx > 0)) THEN
      CALL finish(routine, "Requested tile not found!")
    END IF

    IF(my_process_is_mpi_workroot()) THEN
      ! set active tile index, if this is a tile-based variable
      vlistId = streamInqVlist(parameters%streamId)
      subtypeID  = vlistInqVarSubtype(vlistID,varID)
      IF (tile_index > 0)  CALL subtypeDefActiveIndex(subtypeID, tile_index)
      ! sanity check of the variable dimensions
      zaxisId = vlistInqVarZaxis(vlistId, varId)
      gridId = vlistInqVarGrid(vlistId, varId)
      IF ((gridInqSize(gridId) /= parameters%glb_arr_len) .OR.  &
        & (zaxisInqSize(zaxisId) /= nlevs)) THEN
        CALL finish(routine, "Incompatible dimensions! Grid size = "//trim(int2string(gridInqSize(gridId)))//&
        &                    " (expected "//trim(int2string(parameters%glb_arr_len))//"),"//&
        &                    " level count = "//trim(int2string(zaxisInqSize(zaxisId)))//&
        &                    " (expected "//trim(int2string(nlevs))//")")
      END IF
    END IF

    SELECT CASE(parameters%lookupDatatype(varId))
        CASE(CDI_DATATYPE_PACK23:CDI_DATATYPE_PACK32, CDI_DATATYPE_FLT64, CDI_DATATYPE_INT32)
            ! int32 is treated as double precision because single precision floats would cut off up to seven bits from the integer
            CALL read_cdi_3d_wp(parameters, varId, nlevs, levelDimension, var_out, lvalue_add)
        CASE DEFAULT
            ! XXX: Broadcasting CDI_DATATYPE_PACK1..CDI_DATATYPE_PACK22 DATA as single precision may actually change their values, but this
            !      error will always be smaller than the error made by storing the DATA as CDI_DATATYPE_PACK1..CDI_DATATYPE_PACK22 IN the
            !      first place.
            CALL read_cdi_3d_sp(parameters, varId, nlevs, levelDimension, var_out, lvalue_add)
    END SELECT

    IF(my_process_is_mpi_workroot()) THEN
      ! reset tile index
      IF (tile_index > 0)  CALL subtypeDefActiveIndex(subtypeID, 0)
    END IF
  END SUBROUTINE read_cdi_3d_real_tiles


  !-------------------------------------------------------------------------
  !> Read 3D dataset from file.
  !
  !  Note: This implementation uses a 2D buffer.
  !
  !  @par Revision History
  !  Initial revision by F. Prill, DWD (2013-02-19)
  !
  SUBROUTINE read_cdi_3d_real(parameters, varname, nlevs, var_out, opt_lvalue_add, opt_lev_dim)
    TYPE(t_inputParameters), INTENT(INOUT) :: parameters
    CHARACTER(len=*),        INTENT(IN)    :: varname        !< Var name of field to be read
    INTEGER,                 INTENT(IN)    :: nlevs          !< vertical levels of netcdf file
    REAL(wp),                INTENT(INOUT) :: var_out(:,:,:) !< output field
    LOGICAL,             INTENT(IN), OPTIONAL :: opt_lvalue_add       !< If .TRUE., add values to given field
    INTEGER,             INTENT(IN), OPTIONAL :: opt_lev_dim          !< array dimension (of the levels)

    CALL read_cdi_3d_real_tiles(parameters, varname, nlevs, var_out, &
      &                         trivial_tile_att%getTileinfo_grb2(), opt_lvalue_add, opt_lev_dim)
  END SUBROUTINE read_cdi_3d_real


  !---------------------------------------------------------------------------------------------------------------------------------
  !> read and distribute a 3D variable across the processes
  !---------------------------------------------------------------------------------------------------------------------------------
  SUBROUTINE read_cdi_3d_lbc(parameters, varname, nlevs, var_out, npoints, idx_list)
    TYPE(t_inputParameters), INTENT(INOUT) :: parameters
    CHARACTER(len=*),  INTENT(IN) :: varname
    INTEGER,           INTENT(IN) :: nlevs, npoints, idx_list(:)
    REAL(wp),       INTENT(INOUT) :: var_out(:,:,:) !< output field


    CHARACTER(len=*), PARAMETER :: routine = modname//':read_cdi_3d_lbc'
    INTEGER :: jk, ierrstat, nmiss, i
    INTEGER :: vlistId, varId, zaxisId, gridId, tile_index
    REAL(sp), ALLOCATABLE :: tmp_buf(:), map_buf(:) ! temporary local array
    LOGICAL :: lmap_buf

    CALL parameters%findVarId(varname, trivial_tile_att%getTileinfo_grb2(), varID, tile_index)
    lmap_buf = .FALSE.

    IF(my_process_is_mpi_workroot()) THEN
      vlistId = streamInqVlist(parameters%streamId)
      ! sanity check of the variable dimensions
      zaxisId = vlistInqVarZaxis(vlistId, varId)
      IF (zaxisInqSize(zaxisId) /= nlevs) THEN
        CALL finish(routine, "Incompatible dimensions! level count = "//trim(int2string(zaxisInqSize(zaxisId)))//&
        &                    " (expected "//trim(int2string(nlevs))//")")
      END IF

      gridId = vlistInqVarGrid(vlistId, varId)
      IF (gridInqSize(gridId) /= parameters%glb_arr_len) THEN
        IF (npoints == gridInqSize(gridId)) THEN
          lmap_buf = .TRUE.
        ELSE
          CALL finish(routine, "Incompatible dimensions! Grid size = "//trim(int2string(gridInqSize(gridId)))//&
          &                    " (expected "//trim(int2string(npoints))//")")
        ENDIF
      END IF
    END IF


    ! allocate a buffer for one vertical level
    IF(my_process_is_mpi_workroot()) THEN
      IF (lmap_buf) THEN
        ALLOCATE(tmp_buf(npoints), map_buf(parameters%glb_arr_len), STAT=ierrstat)
        map_buf(:) = 0._sp
      ELSE
        ALLOCATE(tmp_buf(1),map_buf(parameters%glb_arr_len), STAT=ierrstat)
      ENDIF
        IF (ierrstat /= SUCCESS) CALL finish(routine, "ALLOCATE failed!")
    ELSE
        ALLOCATE(tmp_buf(1), map_buf(1), STAT=ierrstat)
        IF (ierrstat /= SUCCESS) CALL finish(routine, "ALLOCATE failed!")
    END IF



    !FIXME: This code is most likely latency bound, not throughput bound. Needs some asynchronicity to hide the latencies.
    DO jk=1,nlevs
      IF(my_process_is_mpi_workroot()) THEN
        ! read record as 1D field
        IF (lmap_buf) THEN
          CALL timeStreamReadVarSliceF(parameters, varID, jk-1, tmp_buf(:), nmiss)
!$OMP PARALLEL DO PRIVATE(i)
          DO i = 1, npoints
            map_buf(idx_list(i)) = tmp_buf(i)
          ENDDO
!$OMP END PARALLEL DO
        ELSE
          CALL timeStreamReadVarSliceF(parameters, varID, jk-1, map_buf(:), nmiss)
        ENDIF
      END IF

      CALL parameters%distribution%distribute(map_buf(:), var_out(:, jk, :), .FALSE.)
 
    END DO ! jk=1,nlevs

    ! clean up
    DEALLOCATE(tmp_buf, map_buf, STAT=ierrstat)
    IF (ierrstat /= SUCCESS) CALL finish(routine, "DEALLOCATE failed!")

  END SUBROUTINE read_cdi_3d_lbc

  !---------------------------------------------------------------------------------------------------------------------------------
  !> read and distribute a 2D variable across the processes
  !---------------------------------------------------------------------------------------------------------------------------------
  SUBROUTINE read_cdi_2d_lbc(parameters, varname, var_out, npoints, idx_list)
    TYPE(t_inputParameters), INTENT(INOUT) :: parameters
    CHARACTER(len=*),  INTENT(IN) :: varname
    INTEGER,           INTENT(IN) :: npoints, idx_list(:)
    REAL(wp),       INTENT(INOUT) :: var_out(:,:) !< output field


    CHARACTER(len=*), PARAMETER :: routine = modname//':read_cdi_2d_lbc'
    INTEGER :: jk, ierrstat, nmiss, i
    INTEGER :: vlistId, varId, zaxisId, gridId, tile_index
    REAL(sp), ALLOCATABLE :: tmp_buf(:), map_buf(:) ! temporary local array
    LOGICAL :: lmap_buf

    CALL parameters%findVarId(varname, trivial_tile_att%getTileinfo_grb2(), varID, tile_index)
    lmap_buf = .FALSE.

    IF(my_process_is_mpi_workroot()) THEN
      vlistId = streamInqVlist(parameters%streamId)

      gridId = vlistInqVarGrid(vlistId, varId)
      IF (gridInqSize(gridId) /= parameters%glb_arr_len) THEN
        IF (npoints == gridInqSize(gridId)) THEN
          lmap_buf = .TRUE.
        ELSE
          CALL finish(routine, "Incompatible dimensions! Grid size = "//trim(int2string(gridInqSize(gridId)))//&
          &                    " (expected "//trim(int2string(npoints))//")")
        ENDIF
      END IF
    END IF


    ! allocate a buffer for one vertical level
    IF(my_process_is_mpi_workroot()) THEN
      IF (lmap_buf) THEN
        ALLOCATE(tmp_buf(npoints), map_buf(parameters%glb_arr_len), STAT=ierrstat)
        map_buf(:) = 0._sp
      ELSE
        ALLOCATE(tmp_buf(1),map_buf(parameters%glb_arr_len), STAT=ierrstat)
      ENDIF
        IF (ierrstat /= SUCCESS) CALL finish(routine, "ALLOCATE failed!")
    ELSE
        ALLOCATE(tmp_buf(1), map_buf(1), STAT=ierrstat)
        IF (ierrstat /= SUCCESS) CALL finish(routine, "ALLOCATE failed!")
    END IF



    !FIXME: This code is most likely latency bound, not throughput bound. Needs some asynchronicity to hide the latencies.
      IF(my_process_is_mpi_workroot()) THEN
        ! read record as 1D field
        IF (lmap_buf) THEN
          CALL timeStreamReadVarSliceF(parameters, varID, 0, tmp_buf(:), nmiss)
!$OMP PARALLEL DO PRIVATE(i)
          DO i = 1, npoints
            map_buf(idx_list(i)) = tmp_buf(i)
          ENDDO
!$OMP END PARALLEL DO
        ELSE
          CALL timeStreamReadVarSliceF(parameters, varID, 0, map_buf(:), nmiss)
        ENDIF
      END IF

      CALL parameters%distribution%distribute(map_buf(:), var_out(:, :), .FALSE.)
 

    ! clean up
    DEALLOCATE(tmp_buf, map_buf, STAT=ierrstat)
    IF (ierrstat /= SUCCESS) CALL finish(routine, "DEALLOCATE failed!")

  END SUBROUTINE read_cdi_2d_lbc

  !---------------------------------------------------------------------------------------------------------------------------------
  !> read and distribute a 2D variable across the processes
  !---------------------------------------------------------------------------------------------------------------------------------
  SUBROUTINE read_cdi_2d_sp(parameters, varID, var_out)
    TYPE(t_inputParameters), INTENT(INOUT) :: parameters
    INTEGER, INTENT(IN) :: varID
    REAL(wp), INTENT(INOUT) :: var_out(:,:)

    CHARACTER(len=*), PARAMETER :: routine = modname//':read_cdi_2d_sp'
    INTEGER :: nmiss, ierrstat
    REAL(sp), ALLOCATABLE :: tmp_buf(:)

    IF (my_process_is_mpi_workroot()) THEN
        ! read record as 1D field
        ALLOCATE(tmp_buf(parameters%glb_arr_len), STAT=ierrstat)
        IF (ierrstat /= SUCCESS) CALL finish(routine, "ALLOCATE failed!")
        CALL timeStreamReadVarSliceF(parameters, varID, 0, tmp_buf(:), nmiss)
    ELSE
        ALLOCATE(tmp_buf(1), STAT=ierrstat)
        IF (ierrstat /= SUCCESS) CALL finish(routine, "ALLOCATE failed!")
    END IF

    CALL parameters%distribution%distribute(tmp_buf(:), var_out(:, :), .false.)

    DEALLOCATE(tmp_buf, STAT=ierrstat)
    IF (ierrstat /= SUCCESS) CALL finish(routine, "DEALLOCATE failed!")
  END SUBROUTINE read_cdi_2d_sp

  !---------------------------------------------------------------------------------------------------------------------------------
  !> read and distribute a 2D variable across the processes
  !---------------------------------------------------------------------------------------------------------------------------------
  SUBROUTINE read_cdi_2d_wp(parameters, varID, var_out)
    TYPE(t_inputParameters), INTENT(INOUT) :: parameters
    INTEGER, INTENT(IN) :: varID
    REAL(wp), INTENT(INOUT) :: var_out(:,:)

    CHARACTER(len=*), PARAMETER :: routine = modname//':read_cdi_2d_wp'
    INTEGER :: nmiss, ierrstat
    REAL(wp), ALLOCATABLE :: tmp_buf(:)

    IF (my_process_is_mpi_workroot()) THEN
        ! read record as 1D field
        ALLOCATE(tmp_buf(parameters%glb_arr_len), STAT=ierrstat)
        IF (ierrstat /= SUCCESS) CALL finish(routine, "ALLOCATE failed!")
        CALL timeStreamReadVarSlice(parameters, varID, 0, tmp_buf(:), nmiss)
    ELSE
        ALLOCATE(tmp_buf(1), STAT=ierrstat)
        IF (ierrstat /= SUCCESS) CALL finish(routine, "ALLOCATE failed!")
    END IF

    CALL parameters%distribution%distribute(tmp_buf(:), var_out(:, :), .false.)

    DEALLOCATE(tmp_buf, STAT=ierrstat)
    IF (ierrstat /= SUCCESS) CALL finish(routine, "DEALLOCATE failed!")
  END SUBROUTINE read_cdi_2d_wp


  !-------------------------------------------------------------------------
  !> Read 2D dataset from file, implementation for REAL fields
  !
  !  @par Revision History
  !
  !  Initial revision by F. Prill, DWD (2013-02-19)
  !
  SUBROUTINE read_cdi_2d_real_tiles (parameters, varname, var_out, tileinfo)
    TYPE(t_inputParameters), INTENT(INOUT) :: parameters
    CHARACTER(len=*),        INTENT(IN)    :: varname        !< Var name of field to be read
    REAL(wp),                INTENT(INOUT) :: var_out(:,:)   !< output field
    TYPE(t_tileinfo_grb2),   INTENT(IN)    :: tileinfo

    ! local variables:
    CHARACTER(len=*), PARAMETER :: routine = modname//':read_cdi_2d_real_tiles'
    INTEGER       :: varId, vlistId, gridId, subtypeID, tile_index

    CALL parameters%findVarId(varname, tileinfo, varID, tile_index)

    IF ((tile_index < 0) .AND. (tileinfo%idx > 0)) THEN
      CALL finish(routine, "Requested tile not found!")
    END IF

    IF (my_process_is_mpi_workroot()) THEN
      ! set active tile index, if this is a tile-based variable
      vlistId   = streamInqVlist(parameters%streamId)
      subtypeID  = vlistInqVarSubtype(vlistID,varID)
      IF (tile_index > 0)  CALL subtypeDefActiveIndex(subtypeID, tile_index)
      !sanity check on the variable dimensions
      gridId    = vlistInqVarGrid(vlistId, varId)
      IF (gridInqSize(gridId) /= parameters%glb_arr_len) CALL finish(routine, "Incompatible dimensions!"//&
      & " Grid size = "//trim(int2string(gridInqSize(gridId)))//" (expected "//trim(int2string(parameters%glb_arr_len))//")")
    END IF
    SELECT CASE(parameters%lookupDatatype(varId))
        CASE(CDI_DATATYPE_PACK23:CDI_DATATYPE_PACK32, CDI_DATATYPE_FLT64, CDI_DATATYPE_INT32)
            ! int32 is treated as double precision because single precision floats would cut off up to seven bits from the integer
            CALL read_cdi_2d_wp(parameters, varId, var_out)
        CASE DEFAULT
            ! XXX: Broadcasting CDI_DATATYPE_PACK1..CDI_DATATYPE_PACK22 DATA as single precision may actually change their values, but this
            !      error will always be smaller than the error made by storing the DATA as CDI_DATATYPE_PACK1..CDI_DATATYPE_PACK22 IN the
            !      first place.
            CALL read_cdi_2d_sp(parameters, varId, var_out)
    END SELECT

    IF(my_process_is_mpi_workroot()) THEN
      ! reset tile index
      IF (tile_index > 0)  CALL subtypeDefActiveIndex(subtypeID, 0)
    END IF
  END SUBROUTINE read_cdi_2d_real_tiles


  !-------------------------------------------------------------------------
  !> Read 2D dataset from file, implementation for REAL fields
  !
  !  @par Revision History
  !
  !  Initial revision by F. Prill, DWD (2013-02-19)
  !
  SUBROUTINE read_cdi_2d_real (parameters, varname, var_out)
    TYPE(t_inputParameters), INTENT(INOUT) :: parameters
    CHARACTER(len=*),        INTENT(IN)    :: varname        !< Var name of field to be read
    REAL(wp),                INTENT(INOUT) :: var_out(:,:)   !< output field

    CALL read_cdi_2d_real_tiles (parameters, varname, var_out, trivial_tile_att%getTileinfo_grb2())
  END SUBROUTINE read_cdi_2d_real


  !-------------------------------------------------------------------------
  !> Read 2D dataset from file, implementation for INTEGER fields
  !
  !  @par Revision History
  !
  !  Initial revision by F. Prill, DWD (2013-02-19)
  !

  SUBROUTINE read_cdi_2d_int_tiles(parameters, varname, var_out, tileinfo)
    TYPE(t_inputParameters), INTENT(INOUT) :: parameters
    CHARACTER(len=*),        INTENT(IN)    :: varname        !< Var name of field to be read
    INTEGER,                 INTENT(INOUT) :: var_out(:,:)   !< output field
    TYPE(t_tileinfo_grb2),   INTENT(IN)    :: tileinfo

    ! local variables:
    CHARACTER(len=*), PARAMETER :: routine = modname//':read_cdi_2d_int'
    REAL(wp), ALLOCATABLE :: var_tmp(:,:)
    INTEGER               :: ierrstat

    ! allocate a temporary array:
    ALLOCATE(var_tmp(SIZE(var_out,1), SIZE(var_out,2)), STAT=ierrstat)
    ! Initialization is needed in order to avoid errors in subsequent conversion to INTEGER
    var_tmp(:,:) = 0._wp
    IF (ierrstat /= SUCCESS) CALL finish (routine, 'ALLOCATE failed.')
    ! read the field as a REAL-valued field:
    CALL read_cdi_2d_real_tiles (parameters, varname, var_tmp, tileinfo )
    ! perform number conversion
    var_out(:,:) = NINT(var_tmp)
    ! clean up
    DEALLOCATE(var_tmp, STAT=ierrstat)
    IF (ierrstat /= SUCCESS) CALL finish (routine, 'DEALLOCATE failed.')
  END SUBROUTINE read_cdi_2d_int_tiles


  !-------------------------------------------------------------------------
  !> Read 2D dataset from file, implementation for INTEGER fields
  !
  !  @par Revision History
  !
  !  Initial revision by F. Prill, DWD (2013-02-19)
  !

  SUBROUTINE read_cdi_2d_int(parameters, varname, var_out)
    TYPE(t_inputParameters), INTENT(INOUT) :: parameters
    CHARACTER(len=*),        INTENT(IN)    :: varname        !< Var name of field to be read
    INTEGER,                 INTENT(INOUT) :: var_out(:,:)   !< output field

    CALL read_cdi_2d_int_tiles(parameters, varname, var_out, trivial_tile_att%getTileinfo_grb2())
  END SUBROUTINE read_cdi_2d_int


  !-------------------------------------------------------------------------
  !> Read 2D dataset from file, implementation for REAL fields
  !
  !  @par Revision History
  !
  !  Initial revision by F. Prill, DWD (2013-02-19)
  !
  SUBROUTINE read_cdi_2d_time_tiles (parameters, ntime, varname, var_out, tileinfo)
    TYPE(t_inputParameters), INTENT(INOUT)  :: parameters
    INTEGER,                 INTENT(IN)     :: ntime          !< time levels of file
    CHARACTER(len=*),        INTENT(IN)     :: varname        !< Var name of field to be read
    REAL(wp),                INTENT(INOUT)  :: var_out(:,:,:) !< output field
    TYPE(t_tileinfo_grb2),   INTENT(IN)     :: tileinfo

    ! local variables:
    CHARACTER(len=*), PARAMETER :: routine = modname//':read_cdi_2d_time_tiles'
    INTEGER :: jt, nrecs, varId, subtypeID, tile_index, vlistID

    ! Get var ID
    CALL parameters%findVarId(varname, tileinfo, varID, tile_index)

    IF ((tile_index < 0) .AND. (tileinfo%idx > 0)) THEN
      CALL finish(routine, "Requested tile not found!")
    END IF

    DO jt = 1, ntime
      IF (my_process_is_mpi_workroot()) THEN
        ! set active tile index, if this is a tile-based variable
        vlistId    = streamInqVlist(parameters%streamId)
        subtypeID  = vlistInqVarSubtype(vlistID, varID)
        IF (tile_index > 0)  CALL subtypeDefActiveIndex(subtypeID, tile_index)
        nrecs = streamInqTimestep(parameters%streamId, (jt-1))
      END IF
      SELECT CASE(parameters%lookupDatatype(varId))
        CASE(CDI_DATATYPE_PACK23:CDI_DATATYPE_PACK32, CDI_DATATYPE_FLT64, CDI_DATATYPE_INT32)
            ! int32 is treated as double precision because single precision floats would cut off up to seven bits from the integer
            CALL read_cdi_2d_wp(parameters, varId, var_out(:,:,jt))
        CASE DEFAULT
            ! XXX: Broadcasting CDI_DATATYPE_PACK1..CDI_DATATYPE_PACK22 DATA as single precision may actually change their values, but this
            !      error will always be smaller than the error made by storing the DATA as CDI_DATATYPE_PACK1..CDI_DATATYPE_PACK22 IN the
            !      first place.
            CALL read_cdi_2d_sp(parameters, varId, var_out(:,:,jt))
      END SELECT
    END DO
    IF(my_process_is_mpi_workroot()) THEN
      ! reset tile index
      IF (tile_index > 0)  CALL subtypeDefActiveIndex(subtypeID, 0)
    END IF
  END SUBROUTINE read_cdi_2d_time_tiles


  !-------------------------------------------------------------------------
  !> Read 2D dataset from file, implementation for REAL fields
  !
  !  @par Revision History
  !
  !  Initial revision by F. Prill, DWD (2013-02-19)
  !
  SUBROUTINE read_cdi_2d_time (parameters, ntime, varname, var_out)
    TYPE(t_inputParameters), INTENT(INOUT) :: parameters
    INTEGER,                 INTENT(IN)    :: ntime          !< time levels of file
    CHARACTER(len=*),        INTENT(IN)    :: varname        !< Var name of field to be read
    REAL(wp),                INTENT(INOUT) :: var_out(:,:,:) !< output field

    CALL read_cdi_2d_time_tiles (parameters, ntime, varname, var_out, trivial_tile_att%getTileinfo_grb2())
  END SUBROUTINE read_cdi_2d_time

  SUBROUTINE cdiGetStringError(errorId, outErrorString)
    INTEGER(C_INT), VALUE :: errorId
    CHARACTER(KIND = C_CHAR, LEN=*), INTENT(INOUT) :: outErrorString
    CHARACTER(KIND = C_CHAR), dimension(:), POINTER :: cString
    INTEGER :: i, n

    cString => cdiStringError(errorId)
    outErrorString = ""
    IF(ASSOCIATED(cString)) THEN
      n = MIN(LEN(outErrorString), SIZE(cString, 1))
      DO i = 1, n
        outErrorString(i:i) = cString(i)
      END DO
    END IF
  END SUBROUTINE cdiGetStringError


  !------------------------------------------------------------------------------------------------
  !> Define new CDI variable based on given meta-data.
  !
  FUNCTION create_cdi_variable(vlistID, gridID, zaxisID,    &
    &                          info, missval, output_type,  &
    &                          gribout_config, i_lctype,    &
    &                          out_varnames_dict) RESULT(varID)
    INTEGER :: varID
    INTEGER,                INTENT(IN)         :: vlistID, gridID, zaxisID
    TYPE(t_var_metadata),   INTENT(IN), TARGET :: info
    REAL(dp),               INTENT(IN)         :: missval
    INTEGER,                INTENT(IN)         :: output_type
    TYPE(t_gribout_config), INTENT(IN)         :: gribout_config
    INTEGER,                INTENT(IN)         :: i_lctype
    TYPE(t_dictionary),     INTENT(IN)         :: out_varnames_dict
    ! local variables
    CHARACTER(LEN=DICT_MAX_STRLEN) :: mapped_name
    TYPE(t_cf_var), POINTER        :: this_cf
    INTEGER                        :: i

    ! Search name mapping for name in NetCDF file
    IF (info%cf%short_name /= '') THEN
      mapped_name = dict_get(out_varnames_dict, info%cf%short_name, default=info%cf%short_name)
    ELSE
      mapped_name = dict_get(out_varnames_dict, info%name, default=info%name)
    END IF

    ! note that an explicit call of vlistDefVarTsteptype is obsolete, since
    ! isteptype is already defined via vlistDefVar
    varID = vlistDefVar(vlistID, gridID, zaxisID, info%isteptype)

    CALL vlistDefVarName(vlistID, varID, TRIM(mapped_name))
    IF (info%post_op%lnew_cf) THEN
      this_cf => info%post_op%new_cf
    ELSE
      this_cf => info%cf
    END IF

    IF (this_cf%long_name /= '')     CALL vlistDefVarLongname(vlistID, varID, TRIM(this_cf%long_name))
    IF (this_cf%standard_name /= '') CALL vlistDefVarStdname(vlistID, varID, TRIM(this_cf%standard_name))
    IF (this_cf%units /= '')         CALL vlistDefVarUnits(vlistID, varID, TRIM(this_cf%units))
    
    IF (info%lmiss .OR.                                        &
      &   (info%lmask_boundary .AND. config_lmask_boundary .AND. &
      &   (info%hgrid == GRID_UNSTRUCTURED_CELL))) THEN
      CALL vlistDefVarMissval(vlistID, varID, missval)
    END IF

    ! Set GRIB2 Triplet
    IF (info%post_op%lnew_grib2) THEN
      CALL vlistDefVarParam(vlistID, varID,                   &
        &  cdiEncodeParam(info%post_op%new_grib2%number,      &
        &                 info%post_op%new_grib2%category,    &
        &                 info%post_op%new_grib2%discipline) )
      IF ( output_type == FILETYPE_GRB2 ) THEN
        CALL vlistDefVarDatatype(vlistID, varID, info%post_op%new_grib2%bits)
      END IF
    ELSE
      CALL vlistDefVarParam(vlistID, varID,                   &
        &  cdiEncodeParam(info%grib2%number,                  &
        &                 info%grib2%category,                &
        &                 info%grib2%discipline) )
      IF ( output_type == FILETYPE_GRB2 ) THEN
        CALL vlistDefVarDatatype(vlistID, varID, info%grib2%bits)
      END IF
    END IF

    IF (output_type == FILETYPE_GRB2) THEN
      
      !!!!!!!!!!!!!!!!!!!!!!!!!!!!!!!!!!!!!!!!!!!!!
      !!!          ATTENTION                    !!!
      !!!!!!!!!!!!!!!!!!!!!!!!!!!!!!!!!!!!!!!!!!!!!
      ! Note that re-setting of the surface types must come AFTER (re)setting
      ! "productDefinitionTemplateNumber" in set_additional_GRIB2_keys. It was observed
      ! (i.e. for Ensemble output), that the surface-type information is lost again, if
      ! these settings are performed prior to "productDefinitionTemplateNumber"

      ! GRIB2 Quick hack: Set additional GRIB2 keys
      CALL set_GRIB2_additional_keys(vlistID, varID, gribout_config)

      ! Set ensemble keys in SECTION 4 (if applicable)
      CALL set_GRIB2_ensemble_keys(vlistID, varID, gribout_config)

      ! Set synsat keys (if applicable)
      CALL set_GRIB2_synsat_keys(vlistID, varID, info)

      ! Set keys for atmospheric chemical constituents, if applicable
      CALL set_GRIB2_chem_keys(vlistID, varID, info)

      ! Set local use SECTION 2
      CALL set_GRIB2_local_keys(vlistID, varID, gribout_config)

#ifndef __NO_ICON_ATMO__
      ! Set tile-specific GRIB2 keys (if applicable)
      CALL set_GRIB2_tile_keys(vlistID, varID, info, i_lctype)
#endif

      ! Set further additional integer keys
      DO i=1,info%grib2%additional_keys%nint_keys
        CALL vlistDefVarIntKey(vlistID, varID, TRIM(info%grib2%additional_keys%int_key(i)%key), &
          &                    info%grib2%additional_keys%int_key(i)%val)
      END DO

      ! Set further additional double keys
      DO i=1,info%grib2%additional_keys%ndbl_keys
        CALL vlistDefVarDblKey(vlistID, varID, TRIM(info%grib2%additional_keys%dbl_key(i)%key), &
          &                    info%grib2%additional_keys%dbl_key(i)%val)
      END DO

    ELSE ! NetCDF
      CALL vlistDefVarDatatype(vlistID, varID, this_cf%datatype)
    ENDIF
   
  END FUNCTION create_cdi_variable


END MODULE mo_util_cdi<|MERGE_RESOLUTION|>--- conflicted
+++ resolved
@@ -30,19 +30,7 @@
   USE mo_util_string,        ONLY: tolower, int2string
   USE mo_fortran_tools,      ONLY: assign_if_present
   USE mo_dictionary,         ONLY: t_dictionary, dict_get, dict_init, dict_copy, dict_finalize, DICT_MAX_STRLEN
-<<<<<<< HEAD
-  USE mo_cdi,                ONLY: FILETYPE_NC, FILETYPE_NC2, FILETYPE_NC4, streamInqVlist, vlistNvars,        &
-    &                              vlistInqVarDatatype, vlistInqVarIntKey, vlistInqVarZaxis,                   &
-    &                              vlistInqVarGrid, gridInqSize, zaxisInqSize, DATATYPE_FLT64,                 &
-    &                              DATATYPE_INT32, streamInqTimestep, streamReadVarSliceF, streamReadVarSlice, &
-    &                              vlistInqVarName, vlistInqVarSubtype, subtypeInqSize, subtypeDefActiveIndex, &
-    &                              DATATYPE_PACK23, DATATYPE_PACK32, cdiStringError, vlistDefVar,              &
-    &                              cdiEncodeParam, FILETYPE_GRB2, vlistDefVarName, vlistDefVarLongname,        &
-    &                              vlistDefVarStdname, vlistDefVarUnits, vlistDefVarParam, vlistDefVarMissval, &
-    &                              vlistDefVarDatatype, vlistDefVarIntKey, vlistDefVarDblKey
   USE mo_cdi_constants,      ONLY: GRID_UNSTRUCTURED_CELL
-=======
->>>>>>> be262981
   USE mo_var_metadata_types, ONLY: t_var_metadata
   USE mo_gribout_config,     ONLY: t_gribout_config
   USE mo_cf_convention,      ONLY: t_cf_var
