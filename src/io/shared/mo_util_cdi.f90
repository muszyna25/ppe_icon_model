--- conflicted
+++ resolved
@@ -28,18 +28,6 @@
   USE mo_util_string,        ONLY: tolower
   USE mo_fortran_tools,      ONLY: assign_if_present
   USE mo_dictionary,         ONLY: t_dictionary, dict_get, dict_init, dict_copy, dict_finalize, DICT_MAX_STRLEN
-<<<<<<< HEAD
-=======
-  USE mo_gribout_config,     ONLY: t_gribout_config
-  USE mo_var_metadata_types, ONLY: t_var_metadata
-  USE mo_action,             ONLY: ACTION_RESET, getActiveAction
-  ! calendar operations
-  USE mtime,                 ONLY: timedelta, newTimedelta,                 &
-    &                              datetime, newDatetime,                   &
-    &                              deallocateTimedelta, deallocateDatetime, &
-    &                              MAX_DATETIME_STR_LEN
-  USE mo_mtime_extensions,   ONLY: getTimeDeltaFromDateTime
->>>>>>> fb31c0b0
   USE mo_cdi_constants,      ONLY: FILETYPE_NC, FILETYPE_NC2, FILETYPE_NC4, streamInqVlist, &
     &                              vlistNvars, vlistInqVarDatatype, vlistInqVarIntKey,      &
     &                              vlistInqVarZaxis, zaxisInqType, ZAXIS_REFERENCE,         &
@@ -670,7 +658,6 @@
     lvalue_add = .FALSE.
     CALL assign_if_present(lvalue_add, opt_lvalue_add)
 
-<<<<<<< HEAD
     CALL parameters%findVarId(varname, tileinfo, varID, tile_index)
 
     IF ((tile_index < 0) .AND. (tileinfo%idx >= 0)) THEN
@@ -689,23 +676,6 @@
         & (zaxisInqSize(zaxisId) /= nlevs)) THEN
         CALL finish(routine, "Incompatible dimensions!")
       END IF
-=======
-    varId = parameters%findVarId(varname, opt_tileidx)
-    IF(my_process_is_stdio()) THEN
-        ! sanity check of the variable dimensions
-        vlistId = streamInqVlist(parameters%streamId)
-        zaxisId = vlistInqVarZaxis(vlistId, varId)
-        gridId = vlistInqVarGrid(vlistId, varId)
-        IF ((gridInqSize(gridId) /= parameters%glb_arr_len) .OR.  &
-            & (zaxisInqSize(zaxisId) /= nlevs)) THEN
-          WRITE (0,*)  "VAR ", TRIM(varname)
-          WRITE (0,*) "      gridInqSize(gridId) = ", gridInqSize(gridId),           &
-            &         " /= parameters%glb_arr_len = ", parameters%glb_arr_len
-          WRITE (0,*)  ".OR. zaxisInqSize(zaxisId) = ", zaxisInqSize(zaxisId), &
-            &         " /= nlevs = ", nlevs
-          CALL finish(routine, "Incompatible dimensions!")
-        END IF
->>>>>>> fb31c0b0
     END IF
 
     SELECT CASE(parameters%lookupDatatype(varId))
@@ -971,319 +941,14 @@
   ! 
   !  Initial revision by F. Prill, DWD (2013-02-19)
   !
-<<<<<<< HEAD
   SUBROUTINE read_cdi_2d_time (parameters, ntime, varname, var_out)
     TYPE(t_inputParameters), INTENT(INOUT) :: parameters
     INTEGER,                 INTENT(IN)    :: ntime          !< time levels of file
     CHARACTER(len=*),        INTENT(IN)    :: varname        !< Var name of field to be read
     REAL(wp),                INTENT(INOUT) :: var_out(:,:,:) !< output field
-=======
-  SUBROUTINE set_additional_GRIB2_keys(vlistID, varID, grib_conf, tileidx)
-    INTEGER,                INTENT(IN) :: vlistID, varID
-    TYPE(t_gribout_config), INTENT(IN) :: grib_conf
-    INTEGER,                INTENT(IN) :: tileidx
-
-    CHARACTER(len=MAX_CHAR_LENGTH)     :: ydate, ytime
-    INTEGER :: cent, year, month, day    ! date
-    INTEGER :: hour, minute, second      ! time
-    INTEGER :: steptype
-
-    IF (grib_conf%ldate_grib_act) THEN
-      ! get date and time
-      ! ydate : ccyymmdd, ytime : hhmmss.sss
-      CALL date_and_time(ydate,ytime)
-      READ(ydate,'(4i2)') cent, year, month, day
-      READ(ytime,'(3i2)') hour, minute, second
-    ELSE ! set date to "01010101" (for better comparability of GRIB files)
-      cent  = 1
-      year  = 1
-      month = 1
-      year  = 1
-      hour  = 1
-      minute= 1
-      second= 1
-    ENDIF
-
-    ! inquire steptype (needed below)
-    steptype = vlistInqVarTsteptype(vlistID, varID)
-
-    ! Load correct tables and activate section 2
-    !
-    ! set tablesVersion=11
-    CALL vlistDefVarIntKey(vlistID, varID, "tablesVersion", 11)
-    ! Initialize section 2
-    CALL vlistDefVarIntKey(vlistID, varID, "grib2LocalSectionPresent", 1)
-    !
-    ! Product definition
-    CALL vlistDefVarIntKey(vlistID, varID, "significanceOfReferenceTime",     &
-      &                    grib_conf%significanceOfReferenceTime)
-    CALL vlistDefVarIntKey(vlistID, varID, "productionStatusOfProcessedData", &
-      &                    grib_conf%productionStatusOfProcessedData)
-    CALL vlistDefVarIntKey(vlistID, varID, "typeOfProcessedData",             &
-      &                    grib_conf%typeOfProcessedData)
-    CALL vlistDefVarIntKey(vlistID, varID, "backgroundProcess",               &
-      &                    grib_conf%backgroundProcess)
-    ! in case of lon-lat output, "1" has to be added to generatingProcessIdentifier
-    CALL vlistDefVarIntKey(vlistID, varID, "generatingProcessIdentifier",     &
-      &                    grib_conf%generatingProcessIdentifier)
-
-
-    IF (ANY((/TSTEP_AVG,TSTEP_ACCUM,TSTEP_MAX,TSTEP_MIN/) == steptype)) THEN
-      ! Always set
-      !   typeOfTimeIncrement = 2 
-      !   "Successive times processed have same start time of forecast, 
-      !    forecast time is incremented"
-      ! since this is the only type of time processing available in ICON
-      CALL vlistDefVarIntKey(vlistID, varID, "typeOfTimeIncrement", 2)
-    ENDIF
-
-    IF (grib_conf%lspecialdate_invar) THEN
-      ! Use special date for invariant and climatological fields
-      !
-      IF ( steptype == TSTEP_CONSTANT ) THEN
-        ! invariant data 
-        CALL vlistDefVarTypeOfGeneratingProcess(vlistID, varID, 196)
-      ELSE
-        CALL vlistDefVarTypeOfGeneratingProcess(vlistID, varID, grib_conf%typeOfGeneratingProcess)
-      ENDIF
-    ELSE
-      ! no special treatment of invariant and climatological fields
-      !
-      CALL vlistDefVarTypeOfGeneratingProcess(vlistID, varID, grib_conf%typeOfGeneratingProcess)
-    ENDIF
-
-
-    ! Product Generation (local), !! DWD only !!
-    ! DWD :: center    = 78
-    !        subcenter = 255
-    IF ((grib_conf%generatingCenter == 78) .AND. (grib_conf%generatingSubcenter == 255)) THEN
-      CALL vlistDefVarIntKey(vlistID, varID, "localDefinitionNumber"  ,         &
-        &                    grib_conf%localDefinitionNumber)
-
-      CALL vlistDefVarIntKey(vlistID, varID, "localCreationDateYear"  , 100*cent+year)
-      CALL vlistDefVarIntKey(vlistID, varID, "localCreationDateMonth" , month)
-      CALL vlistDefVarIntKey(vlistID, varID, "localCreationDateDay"   , day)
-      CALL vlistDefVarIntKey(vlistID, varID, "localCreationDateHour"  , hour)
-      CALL vlistDefVarIntKey(vlistID, varID, "localCreationDateMinute", minute)
-      CALL vlistDefVarIntKey(vlistID, varID, "localCreationDateSecond", second)
-      ! CALL vlistDefVarIntKey(vlistID, varID, "localValidityDateYear"  , 2013)
-
-      ! preliminary HACK for identifying tile based variables
-      CALL vlistDefVarIntKey(vlistID, varID, "localNumberOfExperiment",                 &
-        &                    grib_conf%localNumberOfExperiment)
-
-      CALL vlistDefVarIntKey(vlistID, varID, "localInformationNumber" , tileidx)
-
-      IF (grib_conf%localDefinitionNumber == 254) THEN
-        !
-        ! -------------------------------------------
-        ! Local definition for deterministic forecast
-        ! -------------------------------------------
-
-        ! store GRIB_API library version
-        ! TODO: replace by wrapper call in cdi not available yet (2013-07-29)
-        !CALL vlistDefVarIntKey(vlistID, varID, "localVersionNumber" , gribGetAPIVersion())
-
-        !
-      ELSE IF (grib_conf%localDefinitionNumber == 253) THEN
-        !
-        ! --------------------------------------
-        ! Local definition for ensemble products
-        ! --------------------------------------
-
-        ! Switch between template 
-        ! 1: Individual ensemble forecast, control and perturbed, at a horizontal level 
-        !    or in a horizontal layer at a point in time.
-        ! and 
-        ! 11: Individual ensemble forecast, control and perturbed, at a horizontal level 
-        !     or in a horizontal layer, in a continuous or non-continuous time interval
-        ! depending on variable-specific stepType
-        !!! Note that this is only a workaround, since we cannot guarantee that !!!
-        !!! no information (keys) set prior to that template-switch gets lost.  !!!
-!DR Actually, this should be removed, since CDI is taking care of template switching.
-!DR However, for backward compatibility, we keep the following lines for a couple of months.
-!DR Otherwise, people would be forced to use the grib-API prerelease 1.12.3 when doing 
-!DR ensemble runs. 
-        IF ( ANY((/TSTEP_INSTANT,TSTEP_CONSTANT/) == steptype) ) THEN 
-          CALL vlistDefVarIntKey(vlistID, varID, "productDefinitionTemplateNumber",1)
-        ELSE
-          CALL vlistDefVarIntKey(vlistID, varID, "productDefinitionTemplateNumber",11)
-        ENDIF
-
-
-        IF (grib_conf%typeOfEnsembleForecast /= -1)                                       &
-          &   CALL vlistDefVarIntKey(vlistID, varID, "typeOfEnsembleForecast" ,           &
-          &                          grib_conf%typeOfEnsembleForecast)
-        IF (grib_conf%localTypeOfEnsembleForecast /= -1)                                  &
-          &   CALL vlistDefVarIntKey(vlistID, varID, "localTypeOfEnsembleForecast" ,      &
-          &                          grib_conf%localTypeOfEnsembleForecast)
-        IF (grib_conf%numberOfForecastsInEnsemble /= -1)                                  &
-          &   CALL vlistDefVarIntKey(vlistID, varID, "numberOfForecastsInEnsemble" ,      &
-          &                          grib_conf%numberOfForecastsInEnsemble)
-        IF (grib_conf%perturbationNumber /= -1)                                           &
-          &   CALL vlistDefVarIntKey(vlistID, varID, "perturbationNumber" ,               &
-          &                          grib_conf%perturbationNumber)
-      END IF ! localDefinitionNumber
-    END IF
-
-    ! SECTION 3
-    CALL vlistDefVarIntKey(vlistID, varID, "shapeOfTheEarth", 6)
-
-  END SUBROUTINE set_additional_GRIB2_keys
-
-
-  !------------------------------------------------------------------------------------------------
-  !> Set additional, time-dependent GRIB2 keys
-  !!  
-  !!  This subroutine sets all GRIB2 keys that may change during the
-  !!  simulation. Currently this is the case for the start and end time 
-  !!  of the statistical process interval.
-  !!
-  !!  Description of how the GRIB2 keys 'forecastTime' and 'lengthOfTimeRange' are computed.
-  !!
-  !!  |===================*======================|================================> time axis
-  !!  ^start_time         |                      ^current_time (output)
-  !!                      |                      |
-  !!                      ^EventLastTriggerTime  |
-  !!                      |                      |
-  !!                      |                      |
-  !!  <-------------------><--------------------->
-  !!     forecastTime         lengthOfTimeRange
-  !!
-  !!  @author D. Reinert, F. Prill (DWD)
-  !!
-  !!  CAVEATs
-  !!
-  !!  - we implicitly assume that actions are ordered according to increasing forecast time.
-  !!  - we implicitly assume that the statistical process time range is always smaller than one month
-  !!
-  SUBROUTINE set_timedependent_GRIB2_keys(streamID, varID, info, start_date, cur_date)
-    INTEGER                             ,INTENT(IN) :: streamID, varID
-    TYPE (t_var_metadata)               ,INTENT(IN) :: info
-    CHARACTER(LEN=MAX_DATETIME_STR_LEN) ,INTENT(IN) :: start_date, cur_date
-    ! local variables
-    TYPE(timedelta), POINTER      :: mtime_lengthOfTimeRange       ! length of time range (mtime format)
-    INTEGER                       :: ilengthOfTimeRange_secs       ! length of time range in seconds
-    INTEGER                       :: ilengthOfTimeRange            ! length of time range in appropriate time units
-    INTEGER                       :: taxis_tunit                   ! time axis units
-    INTEGER                       :: vlistID, taxisID
-    TYPE(timedelta), POINTER      :: forecast_delta                ! forecast time (mtime format)
-    INTEGER                       :: forecast_secs                 ! forecast time in seconds
-    INTEGER                       :: forecast_time                 ! forecast time in appropriate time units
-    TYPE(datetime),  POINTER      :: mtime_start                   ! model start (initialization) time
-    TYPE(datetime),  POINTER      :: mtime_cur                     ! model current time (rounded)
-    TYPE(datetime)                :: statProc_startDateTime        ! statistical process starting DateTime
-    INTEGER                       :: var_actionId                  ! action from which metainfo is used
-    CHARACTER(len=*), PARAMETER   :: routine = 'set_timedependent_GRIB2_keys'
-
-    ! special fields for which time-dependent metainfos should be set even though they are not of 
-    ! steptype TSTEP_MAX or TSTEP_MIN. These fields are special in the sense that averaging is not 
-    ! performed over the entire model run but over only some intervals.
-    CHARACTER(LEN=8) :: ana_avg_vars(5) = (/"u_avg   ", "v_avg   ", "pres_avg", "temp_avg", "qv_avg  "/)
-
-
-    !---------------------------------------------------------
-    ! Set time-dependent metainfo
-    !---------------------------------------------------------
-    !
-    ! Skip inapplicable fields
-    ! Currently all TSTEP_AVG and TSTEP_ACC fields are skipped, except for special ones 
-    ! listed in ana_avg_vars
-    IF ((ALL((/TSTEP_MAX, TSTEP_MIN/) /= info%isteptype)) .AND. &
-      & (one_of(TRIM(info%name),ana_avg_vars) == -1) ) RETURN
-
-
-    ! get vlistID. Note that the stream-internal vlistID must be used. 
-    ! It is obtained via streamInqVlist(streamID)
-    vlistID     = streamInqVlist(streamID)
-    taxisID     = vlistInqTaxis(vlistID)
-    taxis_tunit = taxisInqTunit(taxisID)
-
-    ! get current DateTime (rounded)
-    mtime_cur   => newDatetime(TRIM(cur_date))
-    ! get model start date
-    mtime_start => newDatetime(TRIM(start_date))
-
-    IF (info%action_list%n_actions > 0) THEN
-
-      ! more than one RESET action may be defined for a single variable.
-      ! get ID of currently active RESET action
-      var_actionId = getActiveAction(info, ACTION_RESET, mtime_cur)
-
-      IF (var_actionId == -1) THEN
-        write(0,*) 'set_timedependent_GRIB2_keys: no active action of type ACTION_RESET found. '//&
-          &             'lengthOfTimeRange may not be set correctly'
-        CALL finish (routine, 'Illegal actionId')
-      ENDIF
-
-      ! get latest (intended) triggering time, which is equivalent to 
-      ! the statistical process starting time
-      statProc_startDateTime = info%action_list%action(var_actionId)%EventLastTriggerDate
-
-
-      ! get time interval, over which statistical process has been performed
-      ! It is the time difference between the current time (rounded) mtime_cur and 
-      ! the last time the nullify-action took place (rounded) statProc_startDateTime.
-      mtime_lengthOfTimeRange  => newTimedelta("P01D")  ! init
-      !
-      ! mtime_lengthOfTimeRange = mtime_cur - statProc_startDateTime
-      CALL getTimeDeltaFromDateTime(mtime_cur, statProc_startDateTime, mtime_lengthOfTimeRange)
-
-
-      ! time interval over which statistical process has been performed (in secs)    
-      ilengthOfTimeRange_secs = 86400 *INT(mtime_lengthOfTimeRange%day)    &
-           &                  + 3600  *INT(mtime_lengthOfTimeRange%hour)   &
-           &                  + 60    *INT(mtime_lengthOfTimeRange%minute) &
-           &                  +        INT(mtime_lengthOfTimeRange%second) 
-           
-
-      ! cleanup
-      CALL deallocateTimedelta(mtime_lengthOfTimeRange)
-    ELSE
-      ilengthOfTimeRange_secs = 0
-    END IF
-
-
-    ! get forecast_time: forecast_time = statProc_startDateTime - model_startDateTime
-    ! Note that for statistical quantities, the forecast time is the time elapsed between the 
-    ! model start time and the start time of the statistical process
-    forecast_delta => newTimedelta("P01D")
-    CALL getTimeDeltaFromDateTime(statProc_startDateTime, mtime_start, forecast_delta)
-
-    ! forecast time in seconds
-    forecast_secs =    forecast_delta%second    +   &
-      &             60*(forecast_delta%minute   +   & 
-      &                 60*(forecast_delta%hour +   &
-      &                       24*forecast_delta%day))
-
-
-    SELECT CASE (taxis_tunit)
-    CASE (TUNIT_SECOND)
-       ilengthOfTimeRange          = ilengthOfTimeRange_secs
-       forecast_time               = forecast_secs
-    CASE (TUNIT_MINUTE)
-       ilengthOfTimeRange          = INT(ilengthOfTimeRange_secs/60)
-       forecast_time               = INT(forecast_secs/60)
-    CASE (TUNIT_HOUR)
-       ilengthOfTimeRange          = INT(ilengthOfTimeRange_secs/3600)
-       forecast_time               = INT(forecast_secs/3600)
-    CASE DEFAULT
-    END SELECT
-
-    ! set forecast time: statProc_startDateTime - model_startDateTime
-    CALL vlistDefVarIntKey(vlistID, varID, "forecastTime", forecast_time) 
-
-    !
-    ! set length of time range: current time - statProc_startDateTime
-    CALL vlistDefVarIntKey(vlistID, varID, "lengthOfTimeRange",  ilengthOfTimeRange)
-    ! Note that if one of the statistics templates 4.8 or 4.11 is selected, the time unit 
-    ! (GRIB2 key "indicatorOfUnitForTimeRange") is set automatically by CDI.
-    ! It is always set identical to "indicatorOfUnitOFTimeRange"
->>>>>>> fb31c0b0
 
     CALL read_cdi_2d_time_tiles (parameters, ntime, varname, var_out, trivial_tileinfo)
   END SUBROUTINE read_cdi_2d_time
 
 
-
 END MODULE mo_util_cdi