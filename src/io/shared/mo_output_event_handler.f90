--- conflicted
+++ resolved
@@ -819,11 +819,7 @@
         n_event_steps_b = n_event_steps
         n_event_steps = 0      
         
-<<<<<<< HEAD
-        CALL merge2SortedAndRemoveDublicates(mtime_date_container_a, n_event_steps_a, &
-=======
         CALL merge2SortedAndRemoveDuplicates(mtime_date_container_a, n_event_steps_a, &
->>>>>>> b687c520
              &                               mtime_date_container_b, n_event_steps_b, &
              &                               mtime_date_uniq, remaining_event_steps)
       ENDIF
@@ -950,11 +946,7 @@
 
   CONTAINS
 
-<<<<<<< HEAD
-    SUBROUTINE merge2SortedAndRemoveDublicates(InputArray1, nsize_IA1, &
-=======
     SUBROUTINE merge2SortedAndRemoveDuplicates(InputArray1, nsize_IA1, &
->>>>>>> b687c520
          &                                     InputArray2, nsize_IA2, &
          &                                     OutputArray, nsize_OA)
       TYPE(tmp_container), INTENT(in) :: InputArray1(:)
@@ -968,8 +960,6 @@
       
       INTEGER :: n, na, nb
       INTEGER :: i, j, k
-<<<<<<< HEAD
-=======
 
 
       IF (nsize_IA1 == 0 .AND. nsize_IA2 == 0) THEN
@@ -988,7 +978,6 @@
         OutputArray(:) = InputArray1(:nsize_IA1)
         RETURN
       ENDIF
->>>>>>> b687c520
       
       na = nsize_IA1
       nb = nsize_IA2 
@@ -999,19 +988,6 @@
       i = 1
       j = 1
       k = 1
-<<<<<<< HEAD
-      
-      DO WHILE(i <= na .AND. j <= nb)
-        diff = 86400000_i8 * (InputArray1(i)%day - InputArray2(j)%day) + InputArray1(i)%ms - InputArray2(j)%ms
-        IF (diff < 0_i8) THEN
-          IF (k == 1 .OR. ((InputArray1(i)%day /= OutputArray(k-1)%day) .OR. (InputArray1(i)%ms /= OutputArray(k-1)%ms))) THEN
-            OutputArray(k) = InputArray1(i)
-            k = k+1
-          ENDIF
-          i=i+1
-        ELSE IF (diff > 0_i8) THEN
-          IF (k == 1 .OR. ((InputArray2(j)%day /= OutputArray(k-1)%day) .OR. (InputArray2(j)%ms /= OutputArray(k-1)%ms))) THEN
-=======
 
       ! handle special case for k == 1 to be Fortran conforming in start-up step
 
@@ -1041,17 +1017,12 @@
           i = i+1
         ELSE IF (diff > 0_i8) THEN
           IF ((InputArray2(j)%day /= OutputArray(k-1)%day) .OR. (InputArray2(j)%ms /= OutputArray(k-1)%ms)) THEN
->>>>>>> b687c520
             OutputArray(k) = InputArray2(j)
             k = k+1
           ENDIF
           j = j+1
         ELSE
-<<<<<<< HEAD
-          IF (k == 1 .OR. ((InputArray1(i)%day /= OutputArray(k-1)%day) .OR. (InputArray1(i)%ms /= OutputArray(k-1)%ms))) THEN
-=======
           IF ((InputArray1(i)%day /= OutputArray(k-1)%day) .OR. (InputArray1(i)%ms /= OutputArray(k-1)%ms)) THEN
->>>>>>> b687c520
             OutputArray(k) = InputArray1(i)
             k = k+1
           ENDIF
@@ -1082,11 +1053,7 @@
       
       nsize_OA = k-1
       
-<<<<<<< HEAD
-    END SUBROUTINE merge2SortedAndRemoveDublicates
-=======
     END SUBROUTINE merge2SortedAndRemoveDuplicates
->>>>>>> b687c520
 
     SUBROUTINE remove_duplicate_intervals(starts, ends, intvls, n, indices_to_use, remaining)
       CHARACTER(len=*), INTENT(in) :: starts(:)
@@ -2044,11 +2011,7 @@
     ! prepare an MPI message:
     !
     nitems = 1
-<<<<<<< HEAD
-    CALL p_pack_int(nitems,         buffer, MAX_BUF_SIZE, position, icomm)
-=======
     CALL p_pack_int(nitems,         buffer, position, icomm)
->>>>>>> b687c520
     CALL pack_metadata(buffer, position, name, begin_str, end_str, intvl_str,  &
       &                l_output_last, sim_step_info, fname_metadata, i_tag, icomm)
 
@@ -2082,7 +2045,7 @@
         position = 0
         ! prepare an empty MPI message:
         nitems = 0
-        CALL p_pack_int(nitems, buffer, MAX_BUF_SIZE, position, icomm)
+        CALL p_pack_int(nitems, buffer, position, icomm)
         
         ! send packed message:
         CALL p_send_packed(buffer, ROOT_OUTEVENT, SENDRECV_TAG_SETUP, position, icomm)
@@ -2136,7 +2099,7 @@
     ! unpack MPI message:
     !
     nitems = 1
-    CALL p_unpack_int(buffer, MAX_BUF_SIZE, position, nitems, icomm)
+    CALL p_unpack_int(buffer, position, nitems, icomm)
     IF (nitems == 0) THEN
       receive_event_data = .FALSE.
     ELSE
@@ -2202,11 +2165,7 @@
       IF (l_no_end_message) THEN
         ! normal message:
         nitems = 1
-<<<<<<< HEAD
-        CALL p_pack_int(nitems,         buffer, MAX_BUF_SIZE, position, icomm)
-=======
         CALL p_pack_int(nitems,         buffer, position, icomm)
->>>>>>> b687c520
         CALL pack_metadata(buffer, position, name, begin_str, end_str, intvl_str, &
           &                l_output_last, sim_step_info, fname_metadata, i_tag, icomm)
         IF (ldebug) THEN
@@ -2218,7 +2177,7 @@
       ELSE
         ! empty, "end message":
         nitems = 0
-        CALL p_pack_int(nitems, buffer, MAX_BUF_SIZE, position, icomm)
+        CALL p_pack_int(nitems, buffer, position, icomm)
         IF (ldebug) THEN
           WRITE (0,*) "PE ", get_my_global_mpi_id(), ": send end message after "
         END IF
@@ -2235,7 +2194,7 @@
     IF (iroot /= this_pe) THEN
       position = 0
       nitems   = 1
-      CALL p_unpack_int(buffer, MAX_BUF_SIZE, position, nitems, icomm)
+      CALL p_unpack_int(buffer, position, nitems, icomm)
       IF (nitems == 0) THEN
         broadcast_event_data = .FALSE.
       ELSE
@@ -2274,43 +2233,39 @@
     INTEGER :: i
 
     ! encode event name string
-    CALL p_pack_string(TRIM(name),                           buffer, MAX_BUF_SIZE, position, icomm)
+    CALL p_pack_string(TRIM(name),                           buffer, position, icomm)
     DO i=1,MAX_TIME_INTERVALS
       ! encode event begin and end string
-      CALL p_pack_string(TRIM(begin_str(i)),                 buffer, MAX_BUF_SIZE, position, icomm)
-      CALL p_pack_string(TRIM(end_str(i)),                   buffer, MAX_BUF_SIZE, position, icomm)
+      CALL p_pack_string(TRIM(begin_str(i)),                 buffer, position, icomm)
+      CALL p_pack_string(TRIM(end_str(i)),                   buffer, position, icomm)
       ! encode event interval string
-<<<<<<< HEAD
-      CALL p_pack_string(TRIM(intvl_str(i)),                 buffer, MAX_BUF_SIZE, position, icomm)
-=======
       CALL p_pack_string(TRIM(intvl_str(i)),                 buffer, position, icomm)
->>>>>>> b687c520
     END DO
     ! encode flag "l_output_last":
-    CALL p_pack_bool(l_output_last,                          buffer, MAX_BUF_SIZE, position, icomm)
+    CALL p_pack_bool(l_output_last,                          buffer, position, icomm)
     ! encode t_sim_step_info data
-    CALL p_pack_string(TRIM(sim_step_info%sim_start),        buffer, MAX_BUF_SIZE, position, icomm)
-    CALL p_pack_string(TRIM(sim_step_info%sim_end),          buffer, MAX_BUF_SIZE, position, icomm)
-    CALL p_pack_real(sim_step_info%dtime,                    buffer, MAX_BUF_SIZE, position, icomm)
-    CALL p_pack_string(TRIM(sim_step_info%run_start),        buffer, MAX_BUF_SIZE, position, icomm)
-    CALL p_pack_string(TRIM(sim_step_info%restart_time),     buffer, MAX_BUF_SIZE, position, icomm)
-    CALL p_pack_int(sim_step_info%jstep0,                    buffer, MAX_BUF_SIZE, position, icomm)
-    CALL p_pack_string(sim_step_info%dom_start_time,         buffer, MAX_BUF_SIZE, position, icomm)
-    CALL p_pack_string(sim_step_info%dom_end_time,           buffer, MAX_BUF_SIZE, position, icomm)
+    CALL p_pack_string(TRIM(sim_step_info%sim_start),        buffer, position, icomm)
+    CALL p_pack_string(TRIM(sim_step_info%sim_end),          buffer, position, icomm)
+    CALL p_pack_real(sim_step_info%dtime,                    buffer, position, icomm)
+    CALL p_pack_string(TRIM(sim_step_info%run_start),        buffer, position, icomm)
+    CALL p_pack_string(TRIM(sim_step_info%restart_time),     buffer, position, icomm)
+    CALL p_pack_int(sim_step_info%jstep0,                    buffer, position, icomm)
+    CALL p_pack_string(sim_step_info%dom_start_time,         buffer, position, icomm)
+    CALL p_pack_string(sim_step_info%dom_end_time,           buffer, position, icomm)
     ! encode fname_metadata data
-    CALL p_pack_int(fname_metadata%steps_per_file,           buffer, MAX_BUF_SIZE, position, icomm)
-    CALL p_pack_bool(fname_metadata%steps_per_file_inclfirst,buffer, MAX_BUF_SIZE, position, icomm)
-    CALL p_pack_string(TRIM(fname_metadata%file_interval),   buffer, MAX_BUF_SIZE, position, icomm)
-    CALL p_pack_int(fname_metadata%phys_patch_id,            buffer, MAX_BUF_SIZE, position, icomm)
-    CALL p_pack_int(fname_metadata%ilev_type,                buffer, MAX_BUF_SIZE, position, icomm)
-    CALL p_pack_string(TRIM(fname_metadata%filename_format), buffer, MAX_BUF_SIZE, position, icomm)
-    CALL p_pack_string(TRIM(fname_metadata%filename_pref),   buffer, MAX_BUF_SIZE, position, icomm)
-    CALL p_pack_string(TRIM(fname_metadata%extn),            buffer, MAX_BUF_SIZE, position, icomm)
-    CALL p_pack_int(fname_metadata%jfile_offset,             buffer, MAX_BUF_SIZE, position, icomm)
-    CALL p_pack_int(fname_metadata%npartitions,              buffer, MAX_BUF_SIZE, position, icomm)
-    CALL p_pack_int(fname_metadata%ifile_partition,          buffer, MAX_BUF_SIZE, position, icomm)
+    CALL p_pack_int(fname_metadata%steps_per_file,           buffer, position, icomm)
+    CALL p_pack_bool(fname_metadata%steps_per_file_inclfirst,buffer, position, icomm)
+    CALL p_pack_string(TRIM(fname_metadata%file_interval),   buffer, position, icomm)
+    CALL p_pack_int(fname_metadata%phys_patch_id,            buffer, position, icomm)
+    CALL p_pack_int(fname_metadata%ilev_type,                buffer, position, icomm)
+    CALL p_pack_string(TRIM(fname_metadata%filename_format), buffer, position, icomm)
+    CALL p_pack_string(TRIM(fname_metadata%filename_pref),   buffer, position, icomm)
+    CALL p_pack_string(TRIM(fname_metadata%extn),            buffer, position, icomm)
+    CALL p_pack_int(fname_metadata%jfile_offset,             buffer, position, icomm)
+    CALL p_pack_int(fname_metadata%npartitions,              buffer, position, icomm)
+    CALL p_pack_int(fname_metadata%ifile_partition,          buffer, position, icomm)
     ! encode this event's MPI tag
-    CALL p_pack_int(i_tag,                                   buffer, MAX_BUF_SIZE, position, icomm)
+    CALL p_pack_int(i_tag,                                   buffer, position, icomm)
   END SUBROUTINE pack_metadata
 
 
@@ -2335,43 +2290,39 @@
     INTEGER :: i
 
     ! decode event name string
-    CALL p_unpack_string(buffer, MAX_BUF_SIZE, position, name,                                     icomm)
+    CALL p_unpack_string(buffer, position, name,                                     icomm)
     DO i=1,(MAX_TIME_INTERVALS)
       ! decode event begin and end string                                                            
-      CALL p_unpack_string(buffer, MAX_BUF_SIZE, position, begin_str(i),                           icomm)
-      CALL p_unpack_string(buffer, MAX_BUF_SIZE, position, end_str(i),                             icomm)
+      CALL p_unpack_string(buffer, position, begin_str(i),                           icomm)
+      CALL p_unpack_string(buffer, position, end_str(i),                             icomm)
       ! decode event interval string                                                           
-<<<<<<< HEAD
-      CALL p_unpack_string(buffer, MAX_BUF_SIZE, position, intvl_str(i),                           icomm)
-=======
       CALL p_unpack_string(buffer, position, intvl_str(i),                           icomm)
->>>>>>> b687c520
     END DO
     ! decode flag "l_output_last":                                                                 
-    CALL p_unpack_bool(  buffer, MAX_BUF_SIZE, position, l_output_last,                            icomm)
+    CALL p_unpack_bool(  buffer, position, l_output_last,                            icomm)
     ! decode t_sim_step_info data                                                                  
-    CALL p_unpack_string(buffer, MAX_BUF_SIZE, position, sim_step_info%sim_start,                  icomm)
-    CALL p_unpack_string(buffer, MAX_BUF_SIZE, position, sim_step_info%sim_end,                    icomm)
-    CALL p_unpack_real(  buffer, MAX_BUF_SIZE, position, sim_step_info%dtime,                      icomm)
-    CALL p_unpack_string(buffer, MAX_BUF_SIZE, position, sim_step_info%run_start,                  icomm)
-    CALL p_unpack_string(buffer, MAX_BUF_SIZE, position, sim_step_info%restart_time,               icomm)
-    CALL p_unpack_int(   buffer, MAX_BUF_SIZE, position, sim_step_info%jstep0,                     icomm)
-    CALL p_unpack_string(buffer, MAX_BUF_SIZE, position, sim_step_info%dom_start_time,             icomm)
-    CALL p_unpack_string(buffer, MAX_BUF_SIZE, position, sim_step_info%dom_end_time,               icomm)
+    CALL p_unpack_string(buffer, position, sim_step_info%sim_start,                  icomm)
+    CALL p_unpack_string(buffer, position, sim_step_info%sim_end,                    icomm)
+    CALL p_unpack_real(  buffer, position, sim_step_info%dtime,                      icomm)
+    CALL p_unpack_string(buffer, position, sim_step_info%run_start,                  icomm)
+    CALL p_unpack_string(buffer, position, sim_step_info%restart_time,               icomm)
+    CALL p_unpack_int(   buffer, position, sim_step_info%jstep0,                     icomm)
+    CALL p_unpack_string(buffer, position, sim_step_info%dom_start_time,             icomm)
+    CALL p_unpack_string(buffer, position, sim_step_info%dom_end_time,               icomm)
     ! decode fname_metadata data
-    CALL p_unpack_int(   buffer, MAX_BUF_SIZE, position, fname_metadata%steps_per_file,            icomm)
-    CALL p_unpack_bool(  buffer, MAX_BUF_SIZE, position, fname_metadata%steps_per_file_inclfirst,  icomm)
-    CALL p_unpack_string(buffer, MAX_BUF_SIZE, position, fname_metadata%file_interval,             icomm)
-    CALL p_unpack_int(   buffer, MAX_BUF_SIZE, position, fname_metadata%phys_patch_id,             icomm)
-    CALL p_unpack_int(   buffer, MAX_BUF_SIZE, position, fname_metadata%ilev_type,                 icomm)
-    CALL p_unpack_string(buffer, MAX_BUF_SIZE, position, fname_metadata%filename_format,           icomm)
-    CALL p_unpack_string(buffer, MAX_BUF_SIZE, position, fname_metadata%filename_pref,             icomm)
-    CALL p_unpack_string(buffer, MAX_BUF_SIZE, position, fname_metadata%extn,                      icomm)
-    CALL p_unpack_int(   buffer, MAX_BUF_SIZE, position, fname_metadata%jfile_offset,              icomm)
-    CALL p_unpack_int(   buffer, MAX_BUF_SIZE, position, fname_metadata%npartitions,               icomm)
-    CALL p_unpack_int(   buffer, MAX_BUF_SIZE, position, fname_metadata%ifile_partition,           icomm)
+    CALL p_unpack_int(   buffer, position, fname_metadata%steps_per_file,            icomm)
+    CALL p_unpack_bool(  buffer, position, fname_metadata%steps_per_file_inclfirst,  icomm)
+    CALL p_unpack_string(buffer, position, fname_metadata%file_interval,             icomm)
+    CALL p_unpack_int(   buffer, position, fname_metadata%phys_patch_id,             icomm)
+    CALL p_unpack_int(   buffer, position, fname_metadata%ilev_type,                 icomm)
+    CALL p_unpack_string(buffer, position, fname_metadata%filename_format,           icomm)
+    CALL p_unpack_string(buffer, position, fname_metadata%filename_pref,             icomm)
+    CALL p_unpack_string(buffer, position, fname_metadata%extn,                      icomm)
+    CALL p_unpack_int(   buffer, position, fname_metadata%jfile_offset,              icomm)
+    CALL p_unpack_int(   buffer, position, fname_metadata%npartitions,               icomm)
+    CALL p_unpack_int(   buffer, position, fname_metadata%ifile_partition,           icomm)
     ! decode this event's MPI tag                                                                 
-    CALL p_unpack_int(   buffer, MAX_BUF_SIZE, position, i_tag,                                    icomm)
+    CALL p_unpack_int(   buffer, position, i_tag,                                    icomm)
   END SUBROUTINE unpack_metadata
 
 
