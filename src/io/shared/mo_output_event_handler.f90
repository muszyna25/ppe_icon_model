!> Routines for handling of regular output steps and ready file events
!> on multiple I/O PEs.
!!
!! Note that this module contains the abstract implementation of the
!! output event handling, while the actual control of the trigger
!! mechanism is located in the module "mo_output_event_control".
!!
!! Detailed description:
!!
!! 1. The writing of regular output is triggered at so-called "output
!!    event steps". Additional tasks for such an output event step may
!!    be the opening of a new output file or the closing of an output
!!    file. There may be several output events, each with a different
!!    number of output event steps.
!!
!! 2. Output event steps happen at regular intervals. These are given
!!    by an interval size and the time stamps for begin and end.  One
!!    may think of each output event as being handled by its own
!!    PE. The completion of an output event step is communicated via
!!    non-blocking MPI messages to the root PE, which keeps track of
!!    the overall event status.
!!
!! 3. Different output events/PEs may be joined together to form a
!!    single new event. Then not every PE necessarily participates in
!!    every event step. The purpose of joining/grouping events is that
!!    certain actions can be triggered for the group, e.g. writing
!!    "ready files".
!!
!!    A "ready file" is a technique for handling dependencies between
!!    the NWP processes at DWD: When a program - parallel or
!!    sequential, shell script or binary - produces some output which
!!    is necessary for other running applications, then the completion
!!    of the write process signals this by creating a small file
!!    (size: a few bytes). Only when this file exists, the second
!!    program starts reading its input data. Implicity, this assumes
!!    that a file system creates (and closes) files in the same order
!!    as they are written by the program.
!!
!!
!! @note This event handling is *static*, i.e. all event occurrences
!!       are pre-defined during the initialization. This is necessary
!!       for generating a complete list of "ready" files and output
!!       files at the beginning of the simulation.
!!
!!
!! MPI ROLES
!! ---------
!!
!! The output event handling requires communication between the I/O
!! PEs and a root I/O MPI rank "ROOT_OUTEVENT" - usually chosen as
!! rank 0 from the I/O PEs.
!!
!! Root PE: Parallel communication is necessary
!!
!! - During the setup phase:
!!
!!   The root I/O MPI rank asks all participating I/O PEs for their
!!   output event info. This information about these events is
!!   forwarded (broadcasted) to the worker PEs. Afterwards, each of
!!   the I/O and worker PEs generates a unified output event,
!!   indicating which PE performs a write process at which step. Thus,
!!   every PE with the exception of the asynchronous restart PEs has
!!   the same view on the sequence of output events.
!!
!!   see FUNCTION union_of_all_events
!!
!! - During the loop of output steps:
!!
!!   The root I/O rank places MPI_IRECV calls, thereby asking all
!!   participating PEs for acknowledging the completion of the current
!!   output step.
!!
!!   see  SUBROUTINE trigger_output_step_irecv
!!        FUNCTION is_output_step_complete
!!
!! All I/O PEs: Parallel communication is performed
!!
!! - During setup:
!!
!!   Output events are generated and the necessary meta-data for
!!   replication on the root I/O PE is send via MPI to the root
!!   rank. An event name which is different from the string
!!   DEFAULT_EVENT_NAME ( = "default") leads to the creation of ready
!!   files during the output loop.
!!
!!   see FUNCTION new_parallel_output_event
!!
!! - During the loop of output steps:
!!
!!   The I/O PEs acknowledge the completion of their respective output
!!   step by sending non-blocking MPI messages.  The non-blocking
!!   messages have unique MPI tags that are computed as i_tag =
!!   SENDRECV_TAG_OUTEVENT + this_pe + (local_event_no-1)*nranks
!!
!!   see SUBROUTINE pass_output_step
!!
!!
!! @author F. Prill, DWD
!!
!! @par Revision History
!! Initial implementation  by  F. Prill, DWD (2013-09-17)
!!
!! @par Copyright and License
!!
!! This code is subject to the DWD and MPI-M-Software-License-Agreement in
!! its most recent form.
!! Please see the file LICENSE in the root of the source tree for this code.
!! Where software is supplied by third parties, it is indicated in the
!! headers of the routines.
!!
!! -----------------------------------------------------------------------------------
MODULE mo_output_event_handler

  ! actual method (MPI-2)
#ifndef NOMPI
#if !defined (__SUNPRO_F95)
  USE mpi
#endif
#endif

  USE mo_kind,                   ONLY: i8
  USE mo_impl_constants,         ONLY: SUCCESS, MAX_TIME_INTERVALS
  USE mo_exception,              ONLY: finish, message
  USE mo_io_units,               ONLY: FILENAME_MAX, find_next_free_unit
  USE mo_util_string,            ONLY: int2string, remove_whitespace
  USE mo_mpi,                    ONLY: p_int,                                               &
    &                                  p_pack_int, p_pack_string, p_pack_bool, p_pack_real, &
    &                                  p_unpack_int, p_unpack_string, p_unpack_bool,        &
    &                                  p_unpack_real, p_send_packed, p_irecv_packed,        &
    &                                  p_wait, p_bcast, get_my_global_mpi_id,               &
    &                                  my_process_is_mpi_test, p_pe,                        &
    &                                  my_process_is_mpi_workroot
  USE mtime,                     ONLY: MAX_DATETIME_STR_LEN, MAX_TIMEDELTA_STR_LEN,         &
    &                                  datetime, timedelta,  newTimedelta,                  &
    &                                  deallocateDatetime, datetimeToString,                &
    &                                  newDatetime, OPERATOR(>=),                           &
    &                                  OPERATOR(>), OPERATOR(+), OPERATOR(/=),              &
    &                                  deallocateTimedelta, newJulianDay, JulianDay,        &
    &                                  getJulianDayFromDatetime, getDatetimeFromJulianDay
  USE mo_output_event_types,     ONLY: t_sim_step_info, t_event_step_data,                  &
    &                                  t_event_step, t_output_event, t_par_output_event,    &
    &                                  MAX_FILENAME_STR_LEN, MAX_EVENT_NAME_STR_LEN,        &
    &                                  DEFAULT_EVENT_NAME
  USE mo_name_list_output_types, ONLY: t_fname_metadata
  USE mo_util_table,             ONLY: initialize_table, finalize_table, add_table_column,  &
    &                                  set_table_entry, print_table, t_table
  IMPLICIT NONE

  ! public subroutines + functions:
  PRIVATE

#ifndef NOMPI
#if defined (__SUNPRO_F95)
  INCLUDE "mpif.h"
#endif
#endif

  ! initialization + destruction
  PUBLIC :: new_parallel_output_event
  PUBLIC :: complete_event_setup
  PUBLIC :: union_of_all_events
  PUBLIC :: deallocate_output_event
  PUBLIC :: wait_for_pending_irecvs
  PUBLIC :: blocking_wait_for_irecvs
  ! inquiry functions
  PUBLIC :: get_current_date
  PUBLIC :: get_current_step
  PUBLIC :: get_current_filename
  PUBLIC :: get_current_jfile
  PUBLIC :: check_write_readyfile
  PUBLIC :: check_open_file
  PUBLIC :: check_close_file
  PUBLIC :: is_event_root_pe
  PUBLIC :: is_output_step
  PUBLIC :: is_output_step_complete
  PUBLIC :: is_output_event_finished
  ! handshake routines (called after steps)
  PUBLIC :: pass_output_step
  PUBLIC :: trigger_output_step_irecv
  ! auxiliary functions
  PUBLIC :: print_output_event
  PUBLIC :: set_event_to_simstep
  PUBLIC :: strip_from_modifiers

  INTERFACE deallocate_output_event
    MODULE PROCEDURE deallocate_output_event
    MODULE PROCEDURE deallocate_par_output_event
  END INTERFACE

  INTERFACE is_output_event_finished
    MODULE PROCEDURE is_output_event_finished
    MODULE PROCEDURE is_par_output_event_finished
  END INTERFACE

  INTERFACE is_output_step
    MODULE PROCEDURE is_output_step
    MODULE PROCEDURE is_par_output_step
  END INTERFACE

  INTERFACE get_current_date
    MODULE PROCEDURE get_current_date
    MODULE PROCEDURE get_current_date_par
  END INTERFACE

  INTERFACE get_current_step
    MODULE PROCEDURE get_current_step
    MODULE PROCEDURE get_current_step_par
  END INTERFACE

  INTERFACE print_output_event
    MODULE PROCEDURE print_output_event
    MODULE PROCEDURE print_par_output_event
  END INTERFACE

  INTERFACE set_event_to_simstep
    MODULE PROCEDURE set_event_to_simstep
    MODULE PROCEDURE set_event_to_simstep_par
  END INTERFACE


  !---------------------------------------------------------------
  ! constants

  !> module name
  CHARACTER(LEN=*), PARAMETER :: modname = 'mo_output_event_handler'

  !> maximum buffer size for sending event meta-data (MPI_PACK)
  INTEGER, PARAMETER :: MAX_BUF_SIZE =    (    MAX_EVENT_NAME_STR_LEN    &
    &                                      + 9*(MAX_DATETIME_STR_LEN+1)  &
    &                                      + MAX_TIMEDELTA_STR_LEN       &
    &                                      + 3*FILENAME_MAX              &
    &                                      + 1024 )

  !> MPI message tag for setup of output events
  INTEGER, PARAMETER :: SENDRECV_TAG_SETUP    = 1002

  !> MPI message tag for output event handshake
  INTEGER, PARAMETER :: SENDRECV_TAG_OUTEVENT = 1001

  !> MPI rank of root PE handling ready files
  INTEGER, PARAMETER :: ROOT_OUTEVENT         = 0

  !> Internal switch for debugging output
  LOGICAL, PARAMETER :: ldebug                = .FALSE.

  !> Max. no. of steps printed out to stderr
  INTEGER, PARAMETER :: MAX_PRINTOUT          = 2000


  !---------------------------------------------------------------
  ! local list event with event meta-data
  !---------------------------------------------------------------

  !> event meta-data: this is only required for I/O PE #0, where we have to
  !  keep a local list of output events.
  TYPE t_event_data_local
    CHARACTER(LEN=MAX_EVENT_NAME_STR_LEN)        :: name                 !< output event name
    CHARACTER(LEN=MAX_DATETIME_STR_LEN+1)        :: begin_str(MAX_TIME_INTERVALS) !< date-time stamp + modifier
    CHARACTER(LEN=MAX_DATETIME_STR_LEN+1)        :: end_str(MAX_TIME_INTERVALS)   !< date-time stamp + modifier
    CHARACTER(LEN=MAX_TIMEDELTA_STR_LEN)         :: intvl_str(MAX_TIME_INTERVALS)
    LOGICAL                                      :: l_output_last        !< Flag. If .TRUE. the last step is always written
    TYPE(t_sim_step_info)                        :: sim_step_info        !< definitions for conversion "time stamp -> simulation step"
    TYPE(t_fname_metadata)                       :: fname_metadata       !< additional meta-data for generating output filename
    INTEGER                                      :: i_tag                !< this event's MPI tag
    INTEGER                                      :: icomm                !< MPI communicator
    INTEGER                                      :: dst_rank             !< MPI destination rank
  END TYPE t_event_data_local

  !> Maximum length of local event meta-data list
  INTEGER, PARAMETER :: LOCAL_NMAX_EVENT_LIST = 100

  !> local list of output events
  TYPE(t_event_data_local) :: event_list_local(LOCAL_NMAX_EVENT_LIST)

  !> length of local list of output events
  INTEGER :: ievent_list_local = 0


CONTAINS

  !---------------------------------------------------------------
  ! ROUTINES FOR DEALLOCATION
  !---------------------------------------------------------------

  !> Deallocate t_event_step data structure.
  !  @author F. Prill, DWD
  !
  SUBROUTINE deallocate_event_step(event_step)
    TYPE(t_event_step), INTENT(INOUT) :: event_step
    ! local variables
    CHARACTER(LEN=*), PARAMETER :: routine = modname//"::deallocate_event_step"
    INTEGER :: ierrstat
    DEALLOCATE(event_step%event_step_data, STAT=ierrstat)
    IF (ierrstat /= SUCCESS) CALL finish (routine, 'DEALLOCATE failed.')
  END SUBROUTINE deallocate_event_step


  !> Deallocate t_output_event data structure.
  ! @author F. Prill, DWD
  !
  SUBROUTINE deallocate_output_event(event)
    TYPE(t_output_event), POINTER :: event
    ! local variables
    CHARACTER(LEN=*), PARAMETER :: routine = modname//"::deallocate_output_event"
    INTEGER :: ierrstat,i
    IF (.NOT. ASSOCIATED(event)) RETURN
    DO i=1,event%n_event_steps
      CALL deallocate_event_step(event%event_step(i))
    END DO
    event%n_event_steps = 0
    DEALLOCATE(event%event_step, STAT=ierrstat)
    IF (ierrstat /= SUCCESS) CALL finish (routine, 'DEALLOCATE failed.')
    DEALLOCATE(event, STAT=ierrstat)
    IF (ierrstat /= SUCCESS) CALL finish (routine, 'DEALLOCATE failed.')
  END SUBROUTINE deallocate_output_event


  !> Deallocate t_par_output_event data structure.
  !
  !  @note This subroutine recursively deallocates the complete
  !        singly-linked list rooted at @p event.
  !
  !  @author F. Prill, DWD
  !
  RECURSIVE SUBROUTINE deallocate_par_output_event(event)
    TYPE(t_par_output_event), POINTER :: event
    ! local variables
    CHARACTER(LEN=*), PARAMETER :: routine = modname//"::deallocate_par_output_event"
    INTEGER :: ierrstat

    IF (.NOT. ASSOCIATED(event)) RETURN
    IF (ASSOCIATED(event%next)) THEN
      CALL deallocate_output_event(event%next)
      NULLIFY(event%next)
    END IF

    CALL deallocate_output_event(event%output_event)
    IF (ALLOCATED(event%irecv_req)) THEN
      DEALLOCATE(event%output_event, event%irecv_req, event%irecv_buf, STAT=ierrstat)
      IF (ierrstat /= SUCCESS) CALL finish (routine, 'DEALLOCATE failed.')
    END IF
    DEALLOCATE(event, STAT=ierrstat)
    IF (ierrstat /= SUCCESS) CALL finish (routine, 'DEALLOCATE failed.')
  END SUBROUTINE deallocate_par_output_event


  !---------------------------------------------------------------
  ! ROUTINES FOR PRINTING EVENT DESCRIPTIONS
  !---------------------------------------------------------------

  !> Screen print-out of an output event.
  !  @author F. Prill, DWD
  !
  !  @note If an (optional) destination file is provided, we
  !        implicitly assume that this file has already been opened by
  !        the called and will be closed by the caller.
  !
  SUBROUTINE print_output_event(event, opt_dstfile)
    TYPE(t_output_event), POINTER             :: event           !< output event data structure
    INTEGER, OPTIONAL,             INTENT(IN) :: opt_dstfile     !< optional destination ASCII file unit
    ! local variables
    INTEGER                     :: i, j, irow, dst
    TYPE(t_table)               :: table
    TYPE(t_event_step), POINTER :: event_step

    dst = 0
    IF (PRESENT(opt_dstfile)) dst = opt_dstfile

    IF (ldebug) THEN
      WRITE (0,*) "PE ", get_my_global_mpi_id(), ": event%n_event_steps = ", event%n_event_steps
    END IF

    IF (check_write_readyfile(event)) THEN
      WRITE (dst,'(a,a,a)') 'output "', TRIM(event%event_data%name), '", writes ready files:'
    ELSE
      WRITE (dst,'(a,a,a)') 'output "', TRIM(event%event_data%name), '", does not write ready files:'
    END IF
#ifdef __SX__
    IF (dst == 0) THEN
      WRITE (dst,'(a)') "output on SX9 has been shortened, cf. 'output_schedule.txt'."
    END IF
#endif

    ! do not print, if the table is excessively long
    IF (event%n_event_steps > MAX_PRINTOUT) THEN
      WRITE (dst,*) "detailed print-out of output steps has been omitted, cf. 'output_schedule.txt'."
      RETURN
    END IF

    ! classic output
    !    DO i=1,event%n_event_steps
    !      CALL print_event_step(event%event_step(i))
    !    END DO

    ! table-based output
    CALL initialize_table(table)
    CALL add_table_column(table, "model step")
    CALL add_table_column(table, "model date")
    CALL add_table_column(table, "filename")
    CALL add_table_column(table, "I/O PE")
    CALL add_table_column(table, "output date")
#ifdef __SX__
    IF (dst /= 0) THEN
#endif
      ! do not add the file-part column on the NEC SX9, because we have a
      ! line limit of 132 characters there
      CALL add_table_column(table, "#")
#ifdef __SX__
    END IF
#endif
    CALL add_table_column(table, "open")
    CALL add_table_column(table, "close")
    irow = 0
    DO i=1,event%n_event_steps
      event_step => event%event_step(i)
      DO j=1,event_step%n_pes
        irow = irow + 1
        IF (j==1) THEN
          CALL set_table_entry(table,irow,"model step", int2string(event_step%i_sim_step))
          CALL set_table_entry(table,irow,"model date", TRIM(event_step%exact_date_string))
        ELSE
          CALL set_table_entry(table,irow,"model step", " ")
          CALL set_table_entry(table,irow,"model date", " ")
        END IF
#ifdef __SX__
        ! save some characters on SX:
        IF ((LEN_TRIM(event_step%event_step_data(j)%filename_string) > 20) .AND. (dst == 0)) THEN
          CALL set_table_entry(table,irow,"filename",    TRIM(event_step%event_step_data(j)%filename_string(1:20)//"..."))
        ELSE
          CALL set_table_entry(table,irow,"filename",    TRIM(event_step%event_step_data(j)%filename_string))
        END IF
#else
        CALL set_table_entry(table,irow,"filename",    TRIM(event_step%event_step_data(j)%filename_string))
#endif
        CALL set_table_entry(table,irow,"I/O PE",      int2string(event_step%event_step_data(j)%i_pe))

        CALL set_table_entry(table,irow,"output date", TRIM(event_step%event_step_data(j)%datetime_string))
#ifdef __SX__
        IF (dst /= 0) THEN
#endif
          ! do not add the file-part column on the NEC SX9, because we have a
          ! line limit of 132 characters there
          CALL set_table_entry(table,irow,"#",           &
            & TRIM(int2string(event_step%event_step_data(j)%jfile))//"."//TRIM(int2string(event_step%event_step_data(j)%jpart)))
#ifdef __SX__
        END IF
#endif
        ! append "+ open" or "+ close" according to event step data:
        IF (event_step%event_step_data(j)%l_open_file) THEN
          CALL set_table_entry(table,irow,"open", "x")
        ELSE
          CALL set_table_entry(table,irow,"open", " ")
        END IF
        IF (event_step%event_step_data(j)%l_close_file) THEN
          CALL set_table_entry(table,irow,"close","x")
        ELSE
          CALL set_table_entry(table,irow,"close"," ")
        END IF
      END DO
    END DO
    CALL print_table(table, opt_delimiter='   ', opt_dstfile=dst)
    CALL finalize_table(table)
  END SUBROUTINE print_output_event


  !> Screen print-out of a parallel output event.
  !
  !  @note This subroutine recursively prints the complete
  !        singly-linked list rooted at @p event.
  !
  !  @author F. Prill, DWD
  !
  RECURSIVE SUBROUTINE print_par_output_event(event, opt_filename, opt_dstfile)
    TYPE(t_par_output_event), POINTER             :: event
    CHARACTER(LEN=*), OPTIONAL,        INTENT(IN) :: opt_filename    !< name of ASCII file (optional)
    INTEGER,          OPTIONAL,        INTENT(IN) :: opt_dstfile     !< optional destination ASCII file unit
    ! local variables
    CHARACTER(LEN=*), PARAMETER :: routine = modname//"::print_par_output_event"
    INTEGER :: dst, ierrstat

    ! consistency check:
    IF (PRESENT(opt_dstfile) .AND. PRESENT(opt_filename)) THEN
      CALL finish(routine, "Routine was called with both a file unit and a filename to open!")
    END IF

    ! do not print, if the table is excessively long
    dst = 0
    IF (event%output_event%n_event_steps > MAX_PRINTOUT) THEN
      WRITE (dst,*) "detailed print-out of output steps has been omitted, cf. 'output_schedule.txt'."
      RETURN
    END IF

    ! open ASCII output file (if necessary):
    IF (PRESENT(opt_dstfile)) THEN
      dst = opt_dstfile
    ELSE
      IF (PRESENT(opt_filename)) THEN
        dst = find_next_free_unit(10,100)
        OPEN (dst, file=TRIM(opt_filename), status='REPLACE', iostat=ierrstat)
        IF (ierrstat /= SUCCESS) CALL finish (routine, 'OPEN failed.')
      END IF
    END IF

    WRITE (dst,*) " " ! newline
    CALL print_output_event(event%output_event, opt_dstfile=dst)
    IF (ASSOCIATED(event%next)) THEN
      CALL print_par_output_event(event%next, opt_dstfile=dst)
    END IF
    WRITE (dst,*) " " ! newline

    ! close ASCII output file (if necessary):
    IF (PRESENT(opt_filename)) THEN
      CLOSE (dst, iostat=ierrstat)
      IF (ierrstat /= SUCCESS) CALL finish (routine, 'CLOSE failed.')
    END IF
  END SUBROUTINE print_par_output_event


  !> Screen print-out of a single output event step.
  !  @author F. Prill, DWD
  !
  SUBROUTINE print_event_step(event_step)
    TYPE(t_event_step), INTENT(IN) :: event_step
    ! local variables
    CHARACTER(LEN=7), PARAMETER :: SUFFIX_STR(3) = (/ "+ open ", "+ close", "       "/)
    INTEGER :: i, suffix1, suffix2

    WRITE (0,'(a,i0,a,a)') "   model step ", event_step%i_sim_step,      &
      &                    ", exact date: ", TRIM(event_step%exact_date_string)
    DO i=1,event_step%n_pes
      suffix1 = 3
      suffix2 = 3
      ! append "+ open" or "+ close" according to event step data:
      IF (event_step%event_step_data(i)%l_open_file)  suffix1 = 1
      IF (event_step%event_step_data(i)%l_close_file) suffix2 = 2
      WRITE (0,'(a,a,a,i0,a,a,a,a,a)') &
        & "      output to '",                                       &
        & TRIM(event_step%event_step_data(i)%filename_string),       &
        & "' (I/O PE ", event_step%event_step_data(i)%i_pe,          &
        & ", ", TRIM(event_step%event_step_data(i)%datetime_string), &
        & ") ", SUFFIX_STR(suffix1), SUFFIX_STR(suffix2)
    END DO
  END SUBROUTINE print_event_step


  !---------------------------------------------------------------
  ! ROUTINES FOR CREATING NEW OUTPUT EVENTS
  !---------------------------------------------------------------

  !> Create a simple output event, happening at regular intervals.
  !
  !  These are given by an interval size @p intvl_str and the time
  !  stamps for begin and end, @p begin_str and @p end_str.
  !
  !  The begin and end time stamps may contain "modifier symbols",
  !  e.g. ">2014-06-01T00:00:00.000", where ">" means that output
  !  should not include the start date.
  !
  !  Note that this subroutine generates the output event steps but
  !  does not map these time stamps onto the corresponding simulation
  !  steps. This simulation-specific task is performed by a different
  !  subroutine, which is given as a function parameter
  !  "fct_time2simstep".
  !
  !  @author F. Prill, DWD
  !
  FUNCTION new_output_event(name, i_pe, i_tag, begin_str, end_str, intvl_str,                  &
    &                       l_output_last, sim_step_info, fname_metadata, fct_time2simstep,    &
    &                       fct_generate_filenames) RESULT(p_event)
    TYPE(t_output_event),                  POINTER :: p_event
    CHARACTER(LEN=*),                      INTENT(IN)  :: name                 !< output event name
    INTEGER,                               INTENT(IN)  :: i_pe                 !< rank of participating PE
    INTEGER,                               INTENT(IN)  :: i_tag                !< tag, e.g. for MPI isend/irecv messages
    CHARACTER(len=MAX_DATETIME_STR_LEN+1), INTENT(IN)  :: begin_str(MAX_TIME_INTERVALS) !< start time stamp + modifier
    CHARACTER(len=MAX_DATETIME_STR_LEN+1), INTENT(IN)  :: end_str(MAX_TIME_INTERVALS)   !< end time stamp   + modifier
    CHARACTER(len=MAX_DATETIME_STR_LEN),   INTENT(IN)  :: intvl_str(MAX_TIME_INTERVALS)

    LOGICAL,                               INTENT(IN)  :: l_output_last        !< Flag. If .TRUE. the last step is always written
    TYPE(t_sim_step_info),                 INTENT(IN)  :: sim_step_info        !< definitions for conversion "time stamp -> simulation step"
    TYPE(t_fname_metadata),                INTENT(IN)  :: fname_metadata       !< additional meta-data for generating output filename

    !> As an argument of this function, the user must provide a
    !  conversion "time stamp -> simulation step"
    INTERFACE
      SUBROUTINE fct_time2simstep(nstrings, date_string, sim_step_info, &
        &                         result_steps, result_exactdate)
        USE mo_output_event_types, ONLY: t_sim_step_info
        INTEGER,               INTENT(IN)    :: nstrings             !< no. of string to convert
        CHARACTER(len=*),      INTENT(IN)    :: date_string(:)       !< array of ISO 8601 time stamp strings
        TYPE(t_sim_step_info), INTENT(IN)    :: sim_step_info        !< definitions: time step size, etc.
        INTEGER,               INTENT(INOUT) :: result_steps(:)      !< resulting step indices
        CHARACTER(LEN=*),      INTENT(INOUT) :: result_exactdate(:)  !< resulting (exact) time step strings
      END SUBROUTINE fct_time2simstep
    END INTERFACE

    !> As an argument of this function, the user must provide a
    !  function for generating output file names
    INTERFACE
      FUNCTION fct_generate_filenames(nstrings, date_string, sim_steps, &
        &                             sim_step_info, fname_metadata, skipped_dates)  RESULT(result_fnames)
        USE mo_output_event_types,     ONLY: t_sim_step_info, t_event_step_data
        USE mo_name_list_output_types, ONLY: t_fname_metadata

        INTEGER,                 INTENT(IN)    :: nstrings           !< no. of string to convert
        CHARACTER(len=*),        INTENT(IN)    :: date_string(:)     !< array of ISO 8601 time stamp strings
        INTEGER,                 INTENT(IN)    :: sim_steps(:)       !< array of corresponding simulation steps
        TYPE(t_sim_step_info),   INTENT(IN)    :: sim_step_info      !< definitions: time step size, etc.
        TYPE(t_fname_metadata),  INTENT(IN)    :: fname_metadata     !< additional meta-data for generating output filename
        INTEGER,                 INTENT(IN)    :: skipped_dates
        TYPE(t_event_step_data) :: result_fnames(SIZE(date_string))
      END FUNCTION fct_generate_filenames
    END INTERFACE

    ! local variables
    CHARACTER(LEN=*), PARAMETER :: routine = modname//"::new_output_event"
    !> Max. no. of event steps (used for local array sizes)
    INTEGER, PARAMETER :: INITIAL_NEVENT_STEPS = 256 ! tested to be a good compromise

    TYPE(datetime),  POINTER :: mtime_date, mtime_begin, mtime_end, mtime_restart, &
      &                         sim_end, mtime_dom_start, mtime_dom_end, run_start
    TYPE(timedelta), POINTER :: delta
    INTEGER                  :: ierrstat, i, n_event_steps, &
      &                         nintvls, iintvl, skipped_dates
    LOGICAL                  :: l_active, l_append_step
    CHARACTER(len=MAX_DATETIME_STR_LEN), ALLOCATABLE :: mtime_date_string(:), tmp_string(:)
    INTEGER,                             ALLOCATABLE :: mtime_sim_steps(:)
    CHARACTER(len=MAX_DATETIME_STR_LEN), ALLOCATABLE :: mtime_exactdate(:)
    TYPE(t_event_step_data),             ALLOCATABLE :: filename_metadata(:)
    TYPE(t_event_step_data),             POINTER     :: step_data
    CHARACTER(len=MAX_DATETIME_STR_LEN+1)            :: dt_string
    CHARACTER(len=MAX_DATETIME_STR_LEN)              :: begin_str2(MAX_TIME_INTERVALS)
    CHARACTER(len=MAX_DATETIME_STR_LEN)              :: end_str2(MAX_TIME_INTERVALS)
    LOGICAL                                          :: incl_begin(MAX_TIME_INTERVALS)
    LOGICAL                                          :: incl_end(MAX_TIME_INTERVALS)
    CHARACTER                                        :: char
    TYPE(julianday), POINTER :: tmp_jd => NULL()
    TYPE tmp_container
      INTEGER(i8) :: day
      INTEGER(i8) :: ms
    END TYPE tmp_container

    TYPE(tmp_container), ALLOCATABLE, TARGET :: mtime_date_container_a(:)
    TYPE(tmp_container), ALLOCATABLE, TARGET :: mtime_date_container_b(:)  
    TYPE(tmp_container), ALLOCATABLE, TARGET :: tmp(:)
    TYPE(tmp_container), ALLOCATABLE :: mtime_date_uniq(:)
    
    TYPE(tmp_container), POINTER :: mtime_date_container(:) => NULL()
    
    INTEGER, ALLOCATABLE :: indices_to_use(:)
    INTEGER :: remaining_intvls, iselected_intvl
    
    INTEGER :: n_event_steps_a, n_event_steps_b, remaining_event_steps
    
    ! allocate event data structure
    ALLOCATE(p_event, STAT=ierrstat)
    IF (ierrstat /= SUCCESS) CALL finish (routine, 'ALLOCATE failed.')
    n_event_steps                    = 0
    p_event%i_event_step             = 1
    p_event%event_data%name          = TRIM(name)
    p_event%event_data%sim_start     = TRIM(sim_step_info%sim_start)

    ! count the number of different time intervals for this event (usually 1)
    nintvls = 0
    DO
      IF (TRIM(begin_str(nintvls+1)) == '') EXIT
      nintvls = nintvls + 1
      IF (nintvls == MAX_TIME_INTERVALS) EXIT
    END DO

    ! status output
    IF (ldebug) THEN
      WRITE (0,*) "PE ",get_my_global_mpi_id(), ":"
      WRITE (0,*) 'Defining output event "'//TRIM(begin_str(1))//'", "'//TRIM(end_str(1))//'", "'//TRIM(intvl_str(1))//'"'
      DO i=2,nintvls
        WRITE (0,*) ' +  "'//TRIM(begin_str(i))//'", "'//TRIM(end_str(i))//'", "'//TRIM(intvl_str(i))//'"'
      END DO
      WRITE (0,*) 'Simulation bounds:    "'//TRIM(sim_step_info%sim_start)//'", "'//TRIM(sim_step_info%sim_end)//'"'
      WRITE (0,*) 'restart bound: "'//TRIM(sim_step_info%restart_time)
    END IF

    ! set some dates used later:
    sim_end     => newDatetime(TRIM(sim_step_info%sim_end))
    run_start   => newDatetime(TRIM(sim_step_info%run_start))

    ! Domains (and their output) can be activated and deactivated
    ! during the simulation. This is determined by the parameters
    ! "dom_start_time" and "dom_end_time". Therefore, we must create
    ! a corresponding event.
    mtime_dom_start => newDatetime(TRIM(sim_step_info%dom_start_time))
    mtime_dom_end   => newDatetime(TRIM(sim_step_info%dom_end_time)) ! this carries the domain-specific namelist value "end_time"

    ! To avoid further case discriminations, sim_end is set to the minimum of the simulation end time
    ! and the time at which a nested domain is turned off
    IF (sim_end > mtime_dom_end) THEN
      sim_end => newDatetime(TRIM(sim_step_info%dom_end_time))
    ENDIF

    ! Compute the end time wrt. "dt_restart": It might be that the
    ! simulation end is limited by this parameter
    mtime_restart   => newDatetime(TRIM(sim_step_info%restart_time))

    ! loop over the event occurrences
    
    ALLOCATE(mtime_date_container_a(256), stat=ierrstat)
    IF (ierrstat /= SUCCESS) CALL finish (routine, 'ALLOCATE failed.')
    ALLOCATE(mtime_date_container_b(256), stat=ierrstat)   
    IF (ierrstat /= SUCCESS) CALL finish (routine, 'ALLOCATE failed.')

    ! The begin and end time stamps may contain "modifier symbols",
    ! e.g. ">2014-06-01T00:00:00.000", where ">" means that output
    ! should not include the start date.
    !
    ! At this point, we strip these modifiers from the begin and end
    ! time stamps and store this information in logical flags.
    incl_begin(:) = .TRUE.
    incl_end(:)   = .TRUE.
    DO iintvl=1,nintvls
      ! begin time stamp
      dt_string = TRIM(begin_str(iintvl))
      char      = dt_string(1:1)
      SELECT CASE(char)
      CASE ('>')
        incl_begin(iintvl) = .FALSE.
        dt_string = dt_string(2:)
      END SELECT
      begin_str2(iintvl) = dt_string

      ! end time stamp
      dt_string = TRIM(end_str(iintvl))
      char      = dt_string(1:1)
      SELECT CASE(char)
      CASE ('<')
        incl_end(iintvl) = .FALSE.
        dt_string = dt_string(2:)
      END SELECT
      end_str2(iintvl) = dt_string
    END DO

    allocate(indices_to_use(nintvls))
    
    CALL remove_duplicate_intervals(begin_str2, end_str2, intvl_str, nintvls, &
         &                          indices_to_use, remaining_intvls)
    
    ! there may be multiple starts/ends/intervals (usually only one):

    mtime_date_container => mtime_date_container_a
    
    tmp_jd => newJulianday(0_i8, 0_i8);
    
    n_event_steps = 0
    skipped_dates = 0

    INTERVAL_LOOP: DO iselected_intvl = 1, remaining_intvls    
      iintvl = indices_to_use(iselected_intvl)
      
      mtime_begin => newDatetime(TRIM(begin_str2(iintvl)))
      IF (.NOT. ASSOCIATED(mtime_begin))  THEN
        CALL finish(routine, "date-time conversion error: "//TRIM(begin_str2(iintvl)))
      END IF
      mtime_end   => newDatetime(TRIM(end_str2(iintvl)))
      IF (.NOT. ASSOCIATED(mtime_end))  THEN
        CALL finish(routine, "date-time conversion error: "//TRIM(end_str2(iintvl)))
      END IF

      mtime_date  => newDatetime(mtime_begin)
      delta       => newTimedelta(TRIM(intvl_str(iintvl))) ! create a time delta
      IF (mtime_end >= mtime_begin) THEN
        EVENT_LOOP: DO
          IF ((mtime_date    >= run_start)                         .AND. &
            & (sim_end       >= mtime_date)                        .AND. &
            & (mtime_restart >= mtime_date)                        .AND. &
            & (incl_begin(iintvl) .OR. (mtime_date > mtime_begin)) .AND. &
            & (incl_end(iintvl)   .OR. (mtime_end  > mtime_date)) )  THEN

            IF  (mtime_date >= mtime_dom_start) THEN

              n_event_steps = n_event_steps + 1

              IF (n_event_steps > SIZE(mtime_date_container)) THEN
                ALLOCATE(tmp(2*SIZE(mtime_date_container)), stat=ierrstat)
                IF (ierrstat /= 0) STOP 'allocate failed'
                tmp(1:SIZE(mtime_date_container)) = mtime_date_container(:)
                IF (ASSOCIATED(mtime_date_container, mtime_date_container_a)) THEN
                  CALL MOVE_ALLOC(tmp, mtime_date_container_a)
                  mtime_date_container => mtime_date_container_a
                ELSE
                  CALL MOVE_ALLOC(tmp, mtime_date_container_b)
                  mtime_date_container => mtime_date_container_b
                ENDIF
              ENDIF

              CALL getJulianDayFromDatetime(mtime_date, tmp_jd)
              mtime_date_container(n_event_steps)%day = tmp_jd%day
              mtime_date_container(n_event_steps)%ms = tmp_jd%ms

            ELSE
              ! we skip an output date when the domain is not yet
              ! "active" - this leads to a file count offset.
              skipped_dates = skipped_dates+1
            END IF
          END IF

          IF (ldebug)  WRITE (0,*) get_my_global_mpi_id(), ": adding time delta."
          mtime_date = mtime_date + delta

          l_active = .NOT. (mtime_date > mtime_end) .AND.   &
            &        .NOT. (mtime_date > sim_end)   .AND.   &
            &        .NOT. (mtime_date > mtime_restart)
          IF (.NOT. l_active) EXIT EVENT_LOOP
        END DO EVENT_LOOP
      END IF

      IF (iintvl == 1) THEN
        n_event_steps_a = n_event_steps
        mtime_date_container => mtime_date_container_b
        n_event_steps = 0
        CYCLE interval_loop
      ELSE
        n_event_steps_b = n_event_steps
        n_event_steps = 0      
        
        CALL merge2SortedAndRemoveDublicates(mtime_date_container_a, n_event_steps_a, &
             &                               mtime_date_container_b, n_event_steps_b, &
             &                               mtime_date_uniq, remaining_event_steps)
      ENDIF

      IF (remaining_event_steps > SIZE(mtime_date_container_a)) THEN
        ALLOCATE(tmp(SIZE(mtime_date_container_a)), stat=ierrstat)
        IF (ierrstat /= 0) STOP 'allocate failed'
        tmp(1:remaining_event_steps) = mtime_date_uniq(1:remaining_event_steps)
        CALL MOVE_ALLOC(tmp, mtime_date_container_a)
      ENDIF
      
      n_event_steps_a = remaining_event_steps
      
      DEALLOCATE(mtime_date_uniq)
      
    END DO INTERVAL_LOOP

    ! copy back results into original data structures
    
    n_event_steps = n_event_steps_a
    ! to prevent a potential reallocation in next step add 1 element
    ALLOCATE(mtime_date_string(n_event_steps+1), STAT=ierrstat)    
    IF (ierrstat /= SUCCESS) CALL finish (routine, 'ALLOCATE failed.')
    ! copy mtime_date_container_a to mtime_date_string 
    DO i = 1, n_event_steps
      tmp_jd => newJulianday(mtime_date_container_a(i)%day, mtime_date_container_a(i)%ms);      
      CALL getDatetimeFromJulianDay(tmp_jd, mtime_date)
      CALL datetimeToString(mtime_date, mtime_date_string(i))
    END DO
    
    ! Optional: Append the last event time step
    IF (l_output_last .AND. (mtime_date > sim_end)) THEN
      ! check, that we do not duplicate the last time step:
      l_append_step = .FALSE.
      IF (n_event_steps > 0) THEN
        mtime_date => newDatetime(TRIM(mtime_date_string(n_event_steps)))
        IF (mtime_date /= sim_end)  l_append_step = .TRUE.
        CALL deallocateDatetime(mtime_date)
      END IF
      IF (l_append_step) THEN 
        n_event_steps = n_event_steps + 1
        IF (n_event_steps > SIZE(mtime_date_string)) THEN
          ! resize buffer
          ALLOCATE(tmp_string(SIZE(mtime_date_string)), STAT=ierrstat)
          IF (ierrstat /= SUCCESS) CALL finish (routine, 'ALLOCATE failed.')          
          tmp_string(:) = mtime_date_string(:)
          DEALLOCATE(mtime_date_string, STAT=ierrstat)
          IF (ierrstat /= SUCCESS) CALL finish (routine, 'DEALLOCATE failed.')          
          ALLOCATE(mtime_date_string(SIZE(tmp) + INITIAL_NEVENT_STEPS), STAT=ierrstat)
          IF (ierrstat /= SUCCESS) CALL finish (routine, 'ALLOCATE failed.')          
          mtime_date_string(1:SIZE(tmp)) = tmp_string(:)
          DEALLOCATE(tmp_string, STAT=ierrstat)
          IF (ierrstat /= SUCCESS) CALL finish (routine, 'DEALLOCATE failed.')          
        END IF
        CALL datetimeToString(sim_end, mtime_date_string(n_event_steps))
        IF (ldebug) THEN
          WRITE (0,*) get_my_global_mpi_id(), ": ", &
               &      n_event_steps, ": output event '", mtime_date_string(n_event_steps), "'"
        END IF
      END IF
    END IF
    
    ALLOCATE(mtime_sim_steps(SIZE(mtime_date_string)),   &
         &   mtime_exactdate(SIZE(mtime_date_string)),   &
         &   filename_metadata(SIZE(mtime_date_string)), STAT=ierrstat)
    IF (ierrstat /= SUCCESS) CALL finish (routine, 'ALLOCATE failed.')
    
    CALL fct_time2simstep(n_event_steps, mtime_date_string,                            &
         &                   sim_step_info, mtime_sim_steps, mtime_exactdate)
    
    ! remove all those event steps which have no corresponding simulation
    ! step (mtime_sim_steps(i) < 0):
    DO i=1,n_event_steps
      IF (mtime_sim_steps(i) < 0)  EXIT
    END DO
    n_event_steps = (i-1)
    
    IF (n_event_steps > 0) THEN
      filename_metadata = fct_generate_filenames(n_event_steps, mtime_date_string,       &
           &              mtime_sim_steps, sim_step_info, fname_metadata, skipped_dates)
    END IF
    
    ! from this list of time stamp strings: generate the event steps
    ! for this event
    p_event%n_event_steps = n_event_steps
    ALLOCATE(p_event%event_step(p_event%n_event_steps), STAT=ierrstat)
    IF (ierrstat /= SUCCESS) CALL finish (routine, 'ALLOCATE failed.')
    DO i=1,p_event%n_event_steps
      p_event%event_step(i)%exact_date_string  = TRIM(mtime_exactdate(i))
      p_event%event_step(i)%i_sim_step         = mtime_sim_steps(i)
      p_event%event_step(i)%n_pes              = 1
      ALLOCATE(p_event%event_step(i)%event_step_data(p_event%event_step(i)%n_pes), STAT=ierrstat)
      IF (ierrstat /= SUCCESS) CALL finish (routine, 'ALLOCATE failed.')
      step_data => p_event%event_step(i)%event_step_data(1)
      step_data%i_pe            = i_pe
      step_data%datetime_string = TRIM(mtime_date_string(i))
      step_data%i_tag           = i_tag
      step_data%filename_string = TRIM(filename_metadata(i)%filename_string)
      step_data%jfile           = filename_metadata(i)%jfile
      step_data%jpart           = filename_metadata(i)%jpart
      step_data%l_open_file     = filename_metadata(i)%l_open_file
      step_data%l_close_file    = filename_metadata(i)%l_close_file
    END DO
    IF (ldebug) THEN
      WRITE (0,*) routine, ": defined event ",                            &
        &         TRIM(p_event%event_step(1)%event_step_data(1)%filename_string), "; tag = ", &
        &         p_event%event_step(1)%event_step_data(1)%i_tag
    END IF

    ! clean up
    CALL deallocateDatetime(mtime_begin)
    CALL deallocateDatetime(mtime_end)
    CALL deallocateDatetime(mtime_date)
    CALL deallocateDatetime(mtime_dom_start)
    CALL deallocateDatetime(mtime_dom_end)
    CALL deallocateDatetime(mtime_restart)
    CALL deallocateDatetime(sim_end)
    CALL deallocateDatetime(run_start)
    CALL deallocateTimedelta(delta)

    DEALLOCATE(mtime_date_string, mtime_sim_steps, &
      &        mtime_exactdate, filename_metadata, STAT=ierrstat)
    IF (ierrstat /= SUCCESS) CALL finish (routine, 'DEALLOCATE failed.')

  CONTAINS

    SUBROUTINE merge2SortedAndRemoveDublicates(InputArray1, nsize_IA1, &
         &                                     InputArray2, nsize_IA2, &
         &                                     OutputArray, nsize_OA)
      TYPE(tmp_container), INTENT(in) :: InputArray1(:)
      TYPE(tmp_container), INTENT(in) :: InputArray2(:)
      TYPE(tmp_container), ALLOCATABLE, INTENT(out) :: OutputArray(:)
      INTEGER, INTENT(in) :: nsize_IA1
      INTEGER, INTENT(in) :: nsize_IA2
      INTEGER, INTENT(out) :: nsize_OA
      
      INTEGER(i8) :: diff
      
      INTEGER :: n, na, nb
      INTEGER :: i, j, k
      
      na = nsize_IA1
      nb = nsize_IA2 
      n = na + nb
      
      ALLOCATE(OutputArray(n))
      
      i = 1
      j = 1
      k = 1
      
      DO WHILE(i <= na .AND. j <= nb)
        diff = 86400000_i8 * (InputArray1(i)%day - InputArray2(j)%day) + InputArray1(i)%ms - InputArray2(j)%ms
        IF (diff < 0_i8) THEN
          IF (k == 1 .OR. ((InputArray1(i)%day /= OutputArray(k-1)%day) .OR. (InputArray1(i)%ms /= OutputArray(k-1)%ms))) THEN
            OutputArray(k) = InputArray1(i)
            k = k+1
          ENDIF
          i=i+1
        ELSE IF (diff > 0_i8) THEN
          IF (k == 1 .OR. ((InputArray2(j)%day /= OutputArray(k-1)%day) .OR. (InputArray2(j)%ms /= OutputArray(k-1)%ms))) THEN
            OutputArray(k) = InputArray2(j)
            k = k+1
          ENDIF
          j = j+1
        ELSE
          IF (k == 1 .OR. ((InputArray1(i)%day /= OutputArray(k-1)%day) .OR. (InputArray1(i)%ms /= OutputArray(k-1)%ms))) THEN
            OutputArray(k) = InputArray1(i)
            k = k+1
          ENDIF
          i = i+1
          j = j+1
        ENDIF
      ENDDO
      
      DO WHILE (i <= na)
        IF ((InputArray1(i)%day /= OutputArray(k-1)%day) .OR. (InputArray1(i)%ms /= OutputArray(k-1)%ms)) THEN
          OutputArray(k) = InputArray1(i)
          k = k+1
          i = i+1
        ELSE
          i = i+1
        ENDIF
      ENDDO
      
      DO WHILE (j <= nb)
        IF ((InputArray2(j)%day /= OutputArray(k-1)%day) .OR. (InputArray2(j)%ms /= OutputArray(k-1)%ms)) THEN
          OutputArray(k) = InputArray2(j)
          k = k+1
          j = j+1
        ELSE
          j = j+1
        ENDIF
      ENDDO
      
      nsize_OA = k-1
      
    END SUBROUTINE merge2SortedAndRemoveDublicates

    SUBROUTINE remove_duplicate_intervals(starts, ends, intvls, n, indices_to_use, remaining)
      CHARACTER(len=*), INTENT(in) :: starts(:)
      CHARACTER(len=*), INTENT(in) :: ends(:)
      CHARACTER(len=*), INTENT(in) :: intvls(:)
      INTEGER, INTENT(in) :: n         
      INTEGER, INTENT(out) :: indices_to_use(n)
      INTEGER, INTENT(out) :: remaining
      
      INTEGER :: i, j
      
      remaining = 1
      indices_to_use(1) = 1
      
      OUTER_LOOP: DO i = 2, n
        DO j = 1, remaining
          IF (TRIM(starts(j)) == TRIM(starts(i))) THEN
            IF (TRIM(ends(j)) == TRIM(ends(i))) THEN
              IF (TRIM(intvls(j)) == TRIM(intvls(i))) THEN
                ! found a match so start looking again
                CYCLE OUTER_LOOP
              END IF
            END IF
          END IF
        END DO
        ! no match found so add it to the output
        remaining = remaining + 1
        indices_to_use(remaining) = i
      END DO OUTER_LOOP
      
    END SUBROUTINE remove_duplicate_intervals
    
  END FUNCTION new_output_event


  !> Create a simple *parallel* output event, happening at regular intervals.
  !
  !  This subroutine calls the local version "new_output_event", adds
  !  data structures for parallel communication and launches a
  !  non-blocking MPI send to the root I/O PE.
  !
  !  The begin and end time stamps may contain "modifier symbols",
  !  e.g. ">2014-06-01T00:00:00.000", where ">" means that output
  !  should not include the start date.
  !
  !  @author F. Prill, DWD
  !
  FUNCTION new_parallel_output_event(name, begin_str, end_str, intvl_str,                               &
    &                                l_output_last, sim_step_info, fname_metadata, fct_time2simstep,    &
    &                                fct_generate_filenames, local_event_no, icomm) RESULT(p_event)
    TYPE(t_par_output_event), POINTER :: p_event
    CHARACTER(LEN=*),                      INTENT(IN)  :: name                 !< output event name
    CHARACTER(len=MAX_DATETIME_STR_LEN+1), INTENT(IN)  :: begin_str(MAX_TIME_INTERVALS) !< start time stamp + modifier
    CHARACTER(len=MAX_DATETIME_STR_LEN+1), INTENT(IN)  :: end_str(MAX_TIME_INTERVALS)   !< start time stamp + modifier
    CHARACTER(len=MAX_DATETIME_STR_LEN),   INTENT(IN)  :: intvl_str(MAX_TIME_INTERVALS)
    LOGICAL,                               INTENT(IN)  :: l_output_last        !< Flag. If .TRUE. the last step is always written
    TYPE(t_sim_step_info),                 INTENT(IN)  :: sim_step_info        !< definitions for conversion "time stamp -> simulation step"
    TYPE(t_fname_metadata),                INTENT(IN)  :: fname_metadata       !< additional meta-data for generating output filename
    INTEGER,                               INTENT(IN)  :: local_event_no       !< local index of this event on local PE
    INTEGER,                               INTENT(IN)  :: icomm                !< MPI communicator


    !> As an argument of this function, the user must provide a
    !  conversion "time stamp -> simulation step"
    INTERFACE
      SUBROUTINE fct_time2simstep(nstrings, date_string, sim_step_info, &
        &                         result_steps, result_exactdate)
        USE mo_output_event_types, ONLY: t_sim_step_info
        INTEGER,                   INTENT(IN)    :: nstrings             !< no. of string to convert
        CHARACTER(len=*),          INTENT(IN)    :: date_string(:)       !< array of ISO 8601 time stamp strings
        TYPE(t_sim_step_info),     INTENT(IN)    :: sim_step_info        !< definitions: time step size, etc.
        INTEGER,                   INTENT(INOUT) :: result_steps(:)      !< resulting step indices
        CHARACTER(LEN=*),          INTENT(INOUT) :: result_exactdate(:)  !< resulting (exact) time step strings
      END SUBROUTINE fct_time2simstep
    END INTERFACE

    !> As an argument of this function, the user must provide a
    !  function for generating output file names
    INTERFACE
      FUNCTION fct_generate_filenames(nstrings, date_string, sim_steps, &
        &                             sim_step_info, fname_metadata, skipped_dates)  RESULT(result_fnames)
        USE mo_output_event_types,     ONLY: t_sim_step_info, t_event_step_data
        USE mo_name_list_output_types, ONLY: t_fname_metadata

        INTEGER,                   INTENT(IN)    :: nstrings           !< no. of string to convert
        CHARACTER(len=*),          INTENT(IN)    :: date_string(:)     !< array of ISO 8601 time stamp strings
        INTEGER,                   INTENT(IN)    :: sim_steps(:)       !< array of corresponding simulation steps
        TYPE(t_sim_step_info),     INTENT(IN)    :: sim_step_info      !< definitions: time step size, etc.
        TYPE(t_fname_metadata),    INTENT(IN)    :: fname_metadata     !< additional meta-data for generating output filename
        INTEGER,                   INTENT(IN)    :: skipped_dates
        TYPE(t_event_step_data) :: result_fnames(SIZE(date_string))
      END FUNCTION fct_generate_filenames
    END INTERFACE

    ! local variables
    CHARACTER(LEN=*), PARAMETER :: routine = modname//"::new_parallel_output_event"
    INTEGER :: ierrstat, this_pe, i_tag, nranks, i, nintvls

    ! determine this PE's MPI rank wrt. the given MPI communicator:
    this_pe = 0
    nranks  = 1
#ifndef NOMPI
    IF (icomm /= MPI_COMM_NULL) THEN
      CALL MPI_COMM_RANK(icomm, this_pe, ierrstat)
      IF (ierrstat /= 0) CALL finish (routine, 'Error in MPI_COMM_RANK.')
      CALL MPI_COMM_SIZE (icomm, nranks, ierrstat)
      IF (ierrstat /= 0) CALL finish (routine, 'Error in MPI_COMM_SIZE.')
      IF (ldebug) THEN
        WRITE (0,*) "PE ",get_my_global_mpi_id(), ": local rank is ", this_pe, "; icomm has size ", nranks
      END IF
    END IF
#endif

    ! compute i_tag ID st. it stays unique even for multiple events
    ! running on the same I/O PE:
    i_tag = SENDRECV_TAG_OUTEVENT + this_pe + (local_event_no-1)*nranks

    ! allocate parallel event data structure
    ALLOCATE(p_event, STAT=ierrstat)
    IF (ierrstat /= SUCCESS) CALL finish (routine, 'ALLOCATE failed.')
    NULLIFY(p_event%next)

    ! count the number of different time intervals for this event (usually 1)
    nintvls = 0
    DO
      IF (TRIM(begin_str(nintvls+1)) == '') EXIT
      nintvls = nintvls + 1
      IF (nintvls == MAX_TIME_INTERVALS) EXIT
    END DO

    ! create the local (non-parallel) output event data structure:
    p_event%output_event => new_output_event(name, this_pe, i_tag , begin_str, end_str, intvl_str,          &
      &                                      l_output_last, sim_step_info, fname_metadata,                  &
      &                                      fct_time2simstep, fct_generate_filenames)

    IF (ldebug) THEN
      WRITE (0,*) "PE ", get_my_global_mpi_id(), ": created event with ", &
        &      p_event%output_event%n_event_steps, " steps."
    END IF

    ! set the other MPI-related data fields:
    p_event%icomm         = icomm
    p_event%iroot         = ROOT_OUTEVENT
    p_event%irecv_nreq    = 0
    p_event%isend_req     = 0
#ifndef NOMPI
    p_event%isend_req     = MPI_REQUEST_NULL
    IF (this_pe /= ROOT_OUTEVENT) THEN
      ! now send all the meta-data to the root PE
      IF (icomm /= MPI_COMM_NULL) THEN
        IF (ldebug) THEN
          WRITE (0,*) "new_parallel_output_event: PE ", get_my_global_mpi_id(), ": send event data: ", &
            &      TRIM(begin_str(1)), TRIM(end_str(1)), TRIM(intvl_str(1))
          DO i=2,nintvls
            WRITE (0,*) " + PE ", get_my_global_mpi_id(), ": send event data: ", &
              &      TRIM(begin_str(i)), TRIM(end_str(i)), TRIM(intvl_str(i))
          END DO
        END IF
        CALL send_event_data(name, begin_str, end_str, intvl_str, l_output_last, &
          &                  sim_step_info, fname_metadata, i_tag, icomm, ROOT_OUTEVENT)
      END IF
    ELSE
#endif
      ! I/O PE #0: we keep a local list of event meta-data
      ievent_list_local = ievent_list_local + 1
      event_list_local(ievent_list_local)%name               = name
      event_list_local(ievent_list_local)%begin_str(:)       = begin_str(:)
      event_list_local(ievent_list_local)%end_str(:)         = end_str(:)
      event_list_local(ievent_list_local)%intvl_str(:)       = intvl_str(:)
      event_list_local(ievent_list_local)%l_output_last      = l_output_last
      event_list_local(ievent_list_local)%sim_step_info      = sim_step_info
      event_list_local(ievent_list_local)%fname_metadata     = fname_metadata
      event_list_local(ievent_list_local)%i_tag              = i_tag
      event_list_local(ievent_list_local)%icomm              = icomm
      event_list_local(ievent_list_local)%dst_rank           = ROOT_OUTEVENT
#ifndef NOMPI
    END IF
#endif
  END FUNCTION new_parallel_output_event


  !---------------------------------------------------------------
  ! ROUTINES FOR JOINING OUTPUT EVENTS
  !---------------------------------------------------------------

  !> Receives event meta-data from all PEs within the given MPI
  !> communicator; creates the union of these events.
  !
  !  Optional: Broadcast events via an inter-communicator, eg. to
  !            worker PEs
  !
  !  @author F. Prill, DWD
  !
  FUNCTION union_of_all_events(fct_time2simstep, fct_generate_filenames, icomm, &
    &                          opt_broadcast_comm, opt_broadcast_root)
    TYPE(t_par_output_event), POINTER :: union_of_all_events
    INTEGER, OPTIONAL,      INTENT(IN)  :: icomm                       !< MPI communicator for intra-I/O communication
    INTEGER, OPTIONAL,      INTENT(IN)  :: opt_broadcast_comm          !< MPI communicator for broadcast IO->workers
    INTEGER, OPTIONAL,      INTENT(IN)  :: opt_broadcast_root          !< MPI rank (broadcast source)

    !> As an argument of this function, the user must provide a
    !  conversion "time stamp -> simulation step"
    INTERFACE
      SUBROUTINE fct_time2simstep(nstrings, date_string, sim_step_info, &
        &                         result_steps, result_exactdate)
        USE mo_output_event_types, ONLY: t_sim_step_info
        INTEGER,                  INTENT(IN)    :: nstrings             !< no. of string to convert
        CHARACTER(len=*),         INTENT(IN)    :: date_string(:)       !< array of ISO 8601 time stamp strings
        TYPE(t_sim_step_info),    INTENT(IN)    :: sim_step_info        !< definitions: time step size, etc.
        INTEGER,                  INTENT(INOUT) :: result_steps(:)      !< resulting step indices
        CHARACTER(LEN=*),         INTENT(INOUT) :: result_exactdate(:)  !< resulting (exact) time step strings
      END SUBROUTINE fct_time2simstep
    END INTERFACE

    !> As an argument of this function, the user must provide a
    !  function for generating output file names
    INTERFACE
      FUNCTION fct_generate_filenames(nstrings, date_string, sim_steps, &
        &                             sim_step_info, fname_metadata, skipped_dates)  RESULT(result_fnames)
        USE mo_output_event_types,     ONLY: t_sim_step_info, t_event_step_data
        USE mo_name_list_output_types, ONLY: t_fname_metadata

        INTEGER,                   INTENT(IN)    :: nstrings           !< no. of string to convert
        CHARACTER(len=*),          INTENT(IN)    :: date_string(:)     !< array of ISO 8601 time stamp strings
        INTEGER,                   INTENT(IN)    :: sim_steps(:)       !< array of corresponding simulation steps
        TYPE(t_sim_step_info),     INTENT(IN)    :: sim_step_info      !< definitions: time step size, etc.
        TYPE(t_fname_metadata),    INTENT(IN)    :: fname_metadata     !< additional meta-data for generating output filename
        INTEGER,                   INTENT(IN)    :: skipped_dates
        TYPE(t_event_step_data) :: result_fnames(SIZE(date_string))
      END FUNCTION fct_generate_filenames
    END INTERFACE

    ! local variables
    CHARACTER(LEN=*), PARAMETER :: routine = modname//"::union_of_all_events"
    TYPE(t_par_output_event), POINTER     :: par_event, last_node
    TYPE(t_output_event),     POINTER     :: ev1, ev2
    CHARACTER(LEN=MAX_EVENT_NAME_STR_LEN) :: recv_name                 !< output event name
    CHARACTER(len=MAX_DATETIME_STR_LEN+1) :: recv_begin_str(MAX_TIME_INTERVALS)  !< date-time stamp + modifier
    CHARACTER(len=MAX_DATETIME_STR_LEN+1) :: recv_end_str(MAX_TIME_INTERVALS)    !< date-time stamp + modifier
    CHARACTER(len=MAX_DATETIME_STR_LEN)   :: recv_intvl_str(MAX_TIME_INTERVALS)
    LOGICAL                               :: lrecv
    LOGICAL                               :: recv_l_output_last        !< Flag. If .TRUE. the last step is always written
    TYPE(t_sim_step_info)                 :: recv_sim_step_info        !< definitions for conversion "time stamp -> simulation step"
    TYPE(t_fname_metadata)                :: recv_fname_metadata       !< additional meta-data for generating output filename
    INTEGER                               :: i_pe, nranks, ierrstat,            &
      &                                      this_pe, nbcast_ranks, recv_i_tag, i
    LOGICAL                               :: lbroadcast

    IF (ldebug)  WRITE (0,*) routine, " enter."
#ifndef NOMPI
    lbroadcast = PRESENT(opt_broadcast_root) .AND. &
         &       PRESENT(opt_broadcast_comm) .AND. &
         &       (.NOT. my_process_is_mpi_test())
#else
    lbroadcast = .FALSE.
#endif

    NULLIFY(union_of_all_events)
    ! get the number of ranks in this MPI communicator
    nranks  =  1
    this_pe = -1
#ifndef NOMPI
    IF (icomm /= MPI_COMM_NULL) THEN
      CALL MPI_COMM_RANK(icomm, this_pe, ierrstat)
      IF (ierrstat /= 0) CALL finish (routine, 'Error in MPI_COMM_RANK.')
      CALL MPI_COMM_SIZE (icomm, nranks, ierrstat)
      IF (ierrstat /= 0) CALL finish (routine, 'Error in MPI_COMM_SIZE.')
      IF (ldebug) THEN
         WRITE (0,*) "PE ",get_my_global_mpi_id(), ": local rank is ", this_pe, "; icomm has size ", nranks
         IF (lbroadcast) THEN
            CALL MPI_COMM_SIZE (opt_broadcast_comm, nbcast_ranks, ierrstat)
            IF (ierrstat /= 0) CALL finish (routine, 'Error in MPI_COMM_SIZE.')
            WRITE (0,*) "PE ",get_my_global_mpi_id(), ": local rank is ", this_pe, "; bcast comm has size ", nbcast_ranks, &
                 &      ", root is ", opt_broadcast_root
            lbroadcast = (nbcast_ranks > 1)
         END IF
      END IF
    END IF
#endif
    IF (lbroadcast)  CALL p_bcast(nranks, opt_broadcast_root, opt_broadcast_comm)

    ! loop over all PEs of the I/O communicator:
    DO i_pe = 0,(nranks-1)
      RECEIVE_LOOP : DO
        lrecv = .FALSE.
#ifndef NOMPI
        ! receive event meta-data from participating I/O PEs:
        IF (this_pe == i_pe) THEN
          lrecv = .FALSE.
        ELSE
          IF (this_pe == ROOT_OUTEVENT) THEN
            lrecv = receive_event_data(recv_name, recv_begin_str, recv_end_str,      &
              &                        recv_intvl_str,                               &
              &                        recv_l_output_last, recv_sim_step_info,       &
              &                        recv_fname_metadata, recv_i_tag, icomm, i_pe, &
              &                        SENDRECV_TAG_SETUP)
          END IF
        END IF
#endif
        ! I/O PE #0: we keep a local list of event meta-data
        IF (.NOT. lrecv .AND. (ievent_list_local > 0)) THEN
          lrecv =  .TRUE.
          recv_name                = event_list_local(ievent_list_local)%name
          recv_begin_str(:)        = event_list_local(ievent_list_local)%begin_str(:)
          recv_end_str(:)          = event_list_local(ievent_list_local)%end_str(:)
          recv_intvl_str(:)        = event_list_local(ievent_list_local)%intvl_str(:)
          recv_l_output_last       = event_list_local(ievent_list_local)%l_output_last
          recv_sim_step_info       = event_list_local(ievent_list_local)%sim_step_info
          recv_fname_metadata      = event_list_local(ievent_list_local)%fname_metadata
          recv_i_tag               = event_list_local(ievent_list_local)%i_tag
          ievent_list_local = ievent_list_local - 1
          IF (ldebug) THEN
            DO i=1,MAX_TIME_INTERVALS
              WRITE (0,*) "Taking event ", TRIM(recv_begin_str(i)), " / ", TRIM(recv_end_str(i)), " / ", &
                &         TRIM(recv_intvl_str(i)), " from local list."
            END DO
            WRITE (0,*) ievent_list_local, " entries are left."
          END IF
        END IF
        ! forward the event meta-data to the worker PEs
        IF (lbroadcast) THEN
          lrecv =  broadcast_event_data(recv_name, recv_begin_str, recv_end_str,                     &
            &                           recv_intvl_str, recv_l_output_last,                          &
            &                           recv_sim_step_info, recv_fname_metadata, recv_i_tag,         &
            &                           opt_broadcast_comm, opt_broadcast_root, lrecv)
        END IF
        
        IF (.NOT. lrecv) EXIT RECEIVE_LOOP

        ! create the event steps from the received meta-data:
        ev2 => new_output_event(TRIM(recv_name), i_pe, recv_i_tag, recv_begin_str,               &
          &                     recv_end_str, recv_intvl_str,                                    &
          &                     recv_l_output_last, recv_sim_step_info, recv_fname_metadata,     &
          &                     fct_time2simstep, fct_generate_filenames)

        ! find the parallel output event in the linked list that
        ! matches the event name
        NULLIFY(last_node)
        par_event => union_of_all_events
        DO
          IF (.NOT. ASSOCIATED(par_event)) EXIT
          IF (TRIM(par_event%output_event%event_data%name) == TRIM(ev2%event_data%name)) EXIT
          last_node => par_event
          par_event => par_event%next
        END DO
        ! if there is no such parallel output event, then create one
        ! at the end of the linked list:
        IF (.NOT. ASSOCIATED(par_event)) THEN
          IF (.NOT. ASSOCIATED(last_node)) THEN
            ALLOCATE(union_of_all_events, STAT=ierrstat)
            IF (ierrstat /= SUCCESS) CALL finish (routine, 'ALLOCATE failed.')
            par_event => union_of_all_events
          ELSE
            ALLOCATE(last_node%next, STAT=ierrstat)
            IF (ierrstat /= SUCCESS) CALL finish (routine, 'ALLOCATE failed.')
            par_event => last_node%next
          END IF
          ! set the MPI-related data fields:
          par_event%icomm         = icomm
          par_event%iroot         = ROOT_OUTEVENT
          par_event%irecv_nreq    = 0
          NULLIFY(par_event%next)
          NULLIFY(par_event%output_event)
        END IF
        ! increase MPI message tag ID st. it stays unique even for
        ! multiple events running on the same I/O PE:
        IF (ASSOCIATED(par_event%output_event)) THEN
          ev1 => par_event%output_event
          ! create union of the two events:
          par_event%output_event => event_union(ev1,ev2)
          CALL deallocate_output_event(ev1)
          CALL deallocate_output_event(ev2)
        ELSE
          par_event%output_event => ev2
        END IF
        IF (ldebug) THEN
          WRITE (0,*) "PE ", get_my_global_mpi_id(), ": n_event_steps = ", &
            & union_of_all_events%output_event%n_event_steps
        END IF
      END DO RECEIVE_LOOP
    END DO
    IF (ldebug)  WRITE (0,*) routine, " done."
  END FUNCTION union_of_all_events


  !> Create a new output event from two joint events.
  !
  !  Different output events/PEs may be joined together to form a
  !  single new event. Then not every PE necessarily participates in
  !  every event step. The purpose of joining/grouping events is that
  !  certain actions can be triggered for the group, e.g. writing
  !  "ready files".
  !
  !  @author F. Prill, DWD
  !
  FUNCTION event_union(event1, event2) RESULT(p_event)
    TYPE(t_output_event), POINTER :: p_event
    TYPE(t_output_event), INTENT(IN) :: event1, event2
    ! local variables
    CHARACTER(LEN=*), PARAMETER :: routine = modname//"::event_union"
    INTEGER                             :: i1, i2, ierrstat, i, i_sim_step1, i_sim_step2, &
      &                                    max_sim_step, j1, j2
    CHARACTER(LEN=MAX_FILENAME_STR_LEN) :: filename_string1

    ! allocate event data structure
    ALLOCATE(p_event, STAT=ierrstat)
    IF (ierrstat /= SUCCESS) CALL finish (routine, 'ALLOCATE failed.')
    p_event%n_event_steps            = 0
    p_event%i_event_step             = 1
    IF (TRIM(event1%event_data%name) == TRIM(event2%event_data%name)) THEN
      p_event%event_data%name        = TRIM(event1%event_data%name)
    ELSE
      p_event%event_data%name        = TRIM(event1%event_data%name)//","//TRIM(event2%event_data%name)
    END IF
    IF (TRIM(event1%event_data%sim_start) == TRIM(event2%event_data%sim_start)) THEN
      p_event%event_data%sim_start = event1%event_data%sim_start
    ELSE
      CALL finish(routine, "Simulation start dates do not match!")
    END IF

    ! loop over the two events, determine the size of the union:
    i2 = 1
    DO i1=1,event1%n_event_steps
      p_event%n_event_steps = p_event%n_event_steps + 1
      ! find step in second event matching i1:
      STEP_LOOP1 : DO
        IF (i2 > event2%n_event_steps)  EXIT STEP_LOOP1
        IF (event2%event_step(i2)%i_sim_step > event1%event_step(i1)%i_sim_step)  EXIT STEP_LOOP1
        ! avoid double-counting joint event steps:
        IF (.NOT. (event1%event_step(i1)%i_sim_step == event2%event_step(i2)%i_sim_step)) THEN
          p_event%n_event_steps = p_event%n_event_steps + 1
        END IF
        i2 = i2 + 1
      END DO STEP_LOOP1
    END DO

    ! consistency check: test, if any of the filenames in event1
    ! occurs in event2 (avoid duplicate names)
    DO i1=1,event1%n_event_steps
      DO j1=1,event1%event_step(i1)%n_pes
        IF (.NOT. event1%event_step(i1)%event_step_data(j1)%l_open_file) CYCLE
        filename_string1 = event1%event_step(i1)%event_step_data(j1)%filename_string
        DO i2=1,event2%n_event_steps
          DO j2=1,event2%event_step(i2)%n_pes
            IF (.NOT. event2%event_step(i2)%event_step_data(j2)%l_open_file) CYCLE
            IF (TRIM(event2%event_step(i2)%event_step_data(j2)%filename_string) == TRIM(filename_string1)) THEN
              ! found a duplicate filename:
              CALL finish(routine, "Error! Ambiguous output file name: '"//TRIM(filename_string1)//"'")
            END IF
          END DO
        END DO
      END DO
    END DO

    ! choose a maximum simulation step number as abort criterion:
    max_sim_step = 0
    IF (event1%n_event_steps > 0)  max_sim_step = MAX(max_sim_step, event1%event_step(event1%n_event_steps)%i_sim_step)
    IF (event2%n_event_steps > 0)  max_sim_step = MAX(max_sim_step, event2%event_step(event2%n_event_steps)%i_sim_step)
    max_sim_step = max_sim_step + 1

    i  = 0
    i1 = 1
    i2 = 1
    DO
      IF ((i1 > event1%n_event_steps) .AND. (i2 > event2%n_event_steps))  EXIT
      IF (i1 > event1%n_event_steps) THEN
        i_sim_step1 = max_sim_step
      ELSE
        i_sim_step1 = event1%event_step(i1)%i_sim_step
      END IF
      IF (i2 > event2%n_event_steps) THEN
        i_sim_step2 = max_sim_step
      ELSE
        i_sim_step2 = event2%event_step(i2)%i_sim_step
      END IF
      IF (i_sim_step2 > i_sim_step1) THEN
        ! copy event step i1 from event1:
        i = i+1
        i1 = i1 + 1
      ELSE IF (i_sim_step2 < i_sim_step1) THEN
        ! copy event step i2 from event2:
        i = i+1
        i2 = i2 + 1
      ELSE
        i = i+1
        ! join event steps:
        i1 = i1 + 1
        i2 = i2 + 1
      END IF
    END DO
    p_event%n_event_steps = i

    ! now create the new event:
    ALLOCATE(p_event%event_step(p_event%n_event_steps), STAT=ierrstat)
    IF (ierrstat /= SUCCESS) CALL finish (routine, 'ALLOCATE failed.')
    i  = 0
    i1 = 1
    i2 = 1
    DO
      IF ((i1 > event1%n_event_steps) .AND. (i2 > event2%n_event_steps))  EXIT
      IF (i1 > event1%n_event_steps) THEN
        i_sim_step1 = max_sim_step
      ELSE
        i_sim_step1 = event1%event_step(i1)%i_sim_step
      END IF
      IF (i2 > event2%n_event_steps) THEN
        i_sim_step2 = max_sim_step
      ELSE
        i_sim_step2 = event2%event_step(i2)%i_sim_step
      END IF
      IF (i_sim_step2 > i_sim_step1) THEN
        ! copy event step i1 from event1:
        i = i+1
        CALL append_event_step(p_event%event_step(i), event1%event_step(i1), l_create=.TRUE.)
        i1 = i1 + 1
      ELSE IF (i_sim_step2 < i_sim_step1) THEN
        ! copy event step i2 from event2:
        i = i+1
        CALL append_event_step(p_event%event_step(i), event2%event_step(i2), l_create=.TRUE.)
        i2 = i2 + 1
      ELSE
        i = i+1
        ! join event steps:
        CALL append_event_step(p_event%event_step(i), event1%event_step(i1), l_create=.TRUE.)
        CALL append_event_step(p_event%event_step(i), event2%event_step(i2), l_create=.FALSE.)
        i1 = i1 + 1
        i2 = i2 + 1
      END IF
    END DO
  END FUNCTION event_union


  !> Appends the data of an event step to the data of another event step.
  !  @author F. Prill, DWD
  !
  SUBROUTINE append_event_step(dst_event_step, src_event_step, l_create)
    TYPE(t_event_step), INTENT(INOUT)  :: dst_event_step  !< source event step
    TYPE(t_event_step), INTENT(IN)     :: src_event_step  !< destination event step
    LOGICAL,            INTENT(IN)     :: l_create        !< Flag. If .TRUE., the the destination event step is created
    ! local variables
    CHARACTER(LEN=*), PARAMETER :: routine = modname//"::append_event_step"
    TYPE(t_event_step_data), ALLOCATABLE  :: tmp_event_step_data(:)
    INTEGER :: iold, ierrstat, i1, i2

    ! event_step%i_sim_step
    IF (l_create) THEN
      dst_event_step%i_sim_step = src_event_step%i_sim_step
    ELSE
      IF (src_event_step%i_sim_step /= dst_event_step%i_sim_step) &
        &   CALL finish(routine, "sim_steps do not match!")
    END IF
    ! event_step%exact_date_string
    IF (l_create) THEN
      dst_event_step%exact_date_string = src_event_step%exact_date_string
    ELSE
      IF (src_event_step%exact_date_string /= dst_event_step%exact_date_string) &
        &   CALL finish(routine, "exact_date_strings do not match!")
    END IF
    ! event_step%event_step_data
    IF (l_create) THEN
      dst_event_step%n_pes = src_event_step%n_pes
      ALLOCATE(dst_event_step%event_step_data(dst_event_step%n_pes), STAT=ierrstat)
      IF (ierrstat /= SUCCESS) CALL finish (routine, 'ALLOCATE failed.')
      dst_event_step%event_step_data(1:dst_event_step%n_pes) = &
        &   src_event_step%event_step_data(1:src_event_step%n_pes)
    ELSE
      ALLOCATE(tmp_event_step_data(dst_event_step%n_pes), STAT=ierrstat)
      iold = dst_event_step%n_pes
      IF (ierrstat /= SUCCESS) CALL finish (routine, 'ALLOCATE failed.')
      tmp_event_step_data(1:dst_event_step%n_pes) = &
        &   dst_event_step%event_step_data(1:dst_event_step%n_pes)
      DEALLOCATE(dst_event_step%event_step_data, STAT=ierrstat)
      IF (ierrstat /= SUCCESS) CALL finish (routine, 'DEALLOCATE failed.')

      dst_event_step%n_pes = dst_event_step%n_pes + src_event_step%n_pes
      ALLOCATE(dst_event_step%event_step_data(dst_event_step%n_pes), STAT=ierrstat)
      IF (ierrstat /= SUCCESS) CALL finish (routine, 'ALLOCATE failed.')
      dst_event_step%event_step_data(1:iold) = tmp_event_step_data(1:iold)
      dst_event_step%event_step_data((iold+1):(iold+src_event_step%n_pes)) = &
        &   src_event_step%event_step_data(1:src_event_step%n_pes)

      ! consistency check: test, if any of the filenames in group1
      ! occurs in group2 (avoid duplicate names)
      DO i1=1,iold
         DO i2=(iold+1),(iold+src_event_step%n_pes)
            IF (dst_event_step%event_step_data(i1)%filename_string == dst_event_step%event_step_data(i2)%filename_string) THEN
               ! found a duplicate filename:
               CALL finish(routine, "Ambiguous output file name: '"//TRIM(dst_event_step%event_step_data(i1)%filename_string)//"'")
            END IF
         END DO
      END DO
    END IF
  END SUBROUTINE append_event_step


  !---------------------------------------------------------------
  ! ROUTINES FOR TESTING / INQURING OUTPUT EVENTS
  !---------------------------------------------------------------

  !> @return .TRUE. if the output event has exceeded its final step.
  !  @author F. Prill, DWD
  !
  FUNCTION is_output_event_finished(event)
    LOGICAL :: is_output_event_finished
    TYPE(t_output_event), INTENT(IN) :: event
    is_output_event_finished = (event%i_event_step > event%n_event_steps)
  END FUNCTION is_output_event_finished


  !> @return .TRUE. if the output event has exceeded its final step.
  !  @author F. Prill, DWD
  !
  FUNCTION is_par_output_event_finished(event)
    LOGICAL :: is_par_output_event_finished
    TYPE(t_par_output_event), POINTER             :: event

    IF (.NOT. ASSOCIATED(event)) THEN
      is_par_output_event_finished = .TRUE.
    ELSE
      is_par_output_event_finished = is_output_event_finished(event%output_event)
    END IF
  END FUNCTION is_par_output_event_finished


  !> @return .TRUE. if the given step index matches the step index of
  !          the current event step, ie. if the current event step is
  !          active.
  !
  !  @author F. Prill, DWD
  !
  FUNCTION is_output_step(event, jstep)
    LOGICAL :: is_output_step
    TYPE(t_output_event), INTENT(IN) :: event  !< output event
    INTEGER,              INTENT(IN) :: jstep  !< given step index
    ! local variables
    CHARACTER(LEN=*), PARAMETER :: routine = modname//"::is_output_step"
    INTEGER :: istep

    IF (is_output_event_finished(event)) THEN
      is_output_step = .FALSE.
    ELSE
      istep = event%i_event_step
      is_output_step = (event%event_step(istep)%i_sim_step == jstep)
    END IF
  END FUNCTION is_output_step


  !> @return .TRUE. if the given step index matches the step index of
  !          the current event step, ie. if the current event step is
  !          active.
  !
  !  @note This function recursively checks the complete
  !        singly-linked list rooted at @p event.
  !
  !  @author F. Prill, DWD
  !
  RECURSIVE FUNCTION is_par_output_step(event, jstep)
    LOGICAL :: is_par_output_step
    TYPE(t_par_output_event), POINTER                :: event  !< output event
    INTEGER,                           INTENT(IN)    :: jstep  !< given step index
    ! local variables
    LOGICAL :: ret, ret_local

    ret = .FALSE.
    IF (ASSOCIATED(event)) THEN
      ! first, check other output events in linked list:
      IF (ASSOCIATED(event%next)) THEN
        ret = ret .OR. is_output_step(event%next, jstep)
      END IF
      ret_local = is_output_step(event%output_event, jstep)
      ret = ret .OR. ret_local
    END IF
    is_par_output_step = ret
  END FUNCTION is_par_output_step


  !> @return .TRUE. if all participants of the parallel output event
  !>         have acknowledged the completion of the current step.
  !
  !  @note We do not use the wrapper routines from "mo_mpi" here,
  !        since we need direct control over the non-blocking P2P
  !        requests.
  !  @author F. Prill, DWD
  !
  FUNCTION is_output_step_complete(event) RESULT(ret)
    LOGICAL :: ret
    TYPE(t_par_output_event), POINTER                :: event
    ! local variables
#ifndef NOMPI
    CHARACTER(LEN=*), PARAMETER :: routine = modname//"::is_output_step_complete"
    INTEGER              :: ierrstat
    INTEGER, ALLOCATABLE :: irecv_status(:,:)

    ret = .TRUE.
    IF (event%irecv_nreq == 0)  RETURN
    ALLOCATE(irecv_status(MPI_STATUS_SIZE,event%irecv_nreq), STAT=ierrstat)
    IF (ierrstat /= SUCCESS) CALL finish (routine, 'ALLOCATE failed.')
    CALL MPI_TESTALL(event%irecv_nreq, event%irecv_req, ret, &
      &              irecv_status, ierrstat)
    IF (ierrstat /= 0) CALL finish (routine, 'Error in MPI_TESTALL.')
    DEALLOCATE(irecv_status, STAT=ierrstat)
    IF (ierrstat /= SUCCESS) CALL finish (routine, 'DEALLOCATE failed.')
#else
    ret = .TRUE.
#endif
  END FUNCTION is_output_step_complete


  !> @return current date-time stamp string.
  !  @author F. Prill, DWD
  !
  FUNCTION get_current_date(event)
    CHARACTER(LEN=MAX_DATETIME_STR_LEN) :: get_current_date
    TYPE(t_output_event), POINTER :: event
    ! local variables
    CHARACTER(LEN=*), PARAMETER :: routine = modname//"::get_current_date"
    INTEGER :: istep

    istep = MIN(event%i_event_step, event%n_event_steps)
    ! For events that are the union of multiple other events we return
    ! the *model date-time string*:
    IF (event%event_step(istep)%n_pes > 1) THEN
      get_current_date = event%event_step(istep)%exact_date_string
    ELSE
      get_current_date = event%event_step(istep)%event_step_data(1)%datetime_string
    END IF
  END FUNCTION get_current_date


  !> @return current date-time stamp string.
  !  @author F. Prill, DWD
  !
  FUNCTION get_current_date_par(event)
    CHARACTER(LEN=MAX_DATETIME_STR_LEN) :: get_current_date_par
    TYPE(t_par_output_event), POINTER :: event
    IF (.NOT. ASSOCIATED(event)) THEN
      get_current_date_par = ""
    ELSE
      get_current_date_par =  get_current_date(event%output_event)
    END IF
  END FUNCTION get_current_date_par


  !> @return current output step.
  !  @author F. Prill, DWD
  !
  FUNCTION get_current_step(event)
    INTEGER :: get_current_step
    TYPE(t_output_event), POINTER :: event
    get_current_step = MIN(event%i_event_step, event%n_event_steps)
  END FUNCTION get_current_step


  !> @return current output step.
  !  @author F. Prill, DWD
  !
  FUNCTION get_current_step_par(event)
    INTEGER :: get_current_step_par
    TYPE(t_par_output_event), POINTER :: event
    IF (.NOT. ASSOCIATED(event)) THEN
      get_current_step_par = -1
    ELSE
      get_current_step_par =  get_current_step(event%output_event)
    END IF
  END FUNCTION get_current_step_par


  !> @return current filename string.
  !  @author F. Prill, DWD
  !
  FUNCTION get_current_filename(event)
    CHARACTER(LEN=MAX_FILENAME_STR_LEN) :: get_current_filename
    TYPE(t_par_output_event), INTENT(IN) :: event
    ! local variables
    CHARACTER(LEN=*), PARAMETER :: routine = modname//"::get_current_filename"
    INTEGER :: istep

    istep = event%output_event%i_event_step
    ! We cannot check events that are the union of multiple other
    ! events:
    IF (event%output_event%event_step(istep)%n_pes > 1) THEN
      WRITE (0,*) "Event step ", istep,  "(", TRIM(event%output_event%event_step(istep)%exact_date_string), ")", &
        &         ", shared by ", event%output_event%event_step(istep)%n_pes, " PEs."
      CALL finish(routine, "Error! Multi-part event step!")
    END IF
    get_current_filename = TRIM(event%output_event%event_step(istep)%event_step_data(1)%filename_string)
  END FUNCTION get_current_filename


  !> @return current file number.
  !  @author F. Prill, DWD
  !
  FUNCTION get_current_jfile(event)
    INTEGER :: get_current_jfile
    TYPE(t_par_output_event), INTENT(IN) :: event
    ! local variables
    CHARACTER(LEN=*), PARAMETER :: routine = modname//"::get_current_jfile"
    INTEGER :: istep

    istep = MIN(event%output_event%i_event_step, event%output_event%n_event_steps)
    IF (istep == 0) THEN
      get_current_jfile = 0
      RETURN
    END IF
    ! We cannot check events that are the union of multiple other
    ! events:
    IF (event%output_event%event_step(istep)%n_pes > 1) THEN
      WRITE (0,*) "Event step ", istep,  "(", TRIM(event%output_event%event_step(istep)%exact_date_string), ")", &
        &         ", shared by ", event%output_event%event_step(istep)%n_pes, " PEs."
      CALL finish(routine, "Error! Multi-part event step!")
    END IF
    get_current_jfile = event%output_event%event_step(istep)%event_step_data(1)%jfile
  END FUNCTION get_current_jfile


  !> @return .TRUE. if this PE should write a ready file for the given
  !          event.
  !  @author F. Prill, DWD
  !
  FUNCTION check_write_readyfile(event)
    LOGICAL :: check_write_readyfile
    TYPE(t_output_event), POINTER :: event

    IF (ASSOCIATED(event)) THEN
      check_write_readyfile = (TRIM(event%event_data%name) /= DEFAULT_EVENT_NAME) .AND.  &
        &                     (event%n_event_steps > 0)
    ELSE
      check_write_readyfile = .FALSE.
    END IF
  END FUNCTION check_write_readyfile


  !> @return .TRUE. if current event step has the "open file" flag
  !          enabled.
  !
  !  @author F. Prill, DWD
  !
  FUNCTION check_open_file(event)
    LOGICAL :: check_open_file
    TYPE(t_par_output_event), INTENT(IN) :: event
    ! local variables
    CHARACTER(LEN=*), PARAMETER :: routine = modname//"::check_open_file"
    INTEGER :: istep

    istep = event%output_event%i_event_step
    ! We cannot check events that are the union of multiple other
    ! events:
    IF (event%output_event%event_step(istep)%n_pes > 1) THEN
      WRITE (0,*) "Event step ", istep,  "(", TRIM(event%output_event%event_step(istep)%exact_date_string), ")", &
        &         ", shared by ", event%output_event%event_step(istep)%n_pes, " PEs."
      CALL finish(routine, "Error! Multi-part event step!")
    END IF
    check_open_file = event%output_event%event_step(istep)%event_step_data(1)%l_open_file
  END FUNCTION check_open_file


  !> @return .TRUE. if current event step has the "close file" flag
  !          enabled.
  !
  !  @author F. Prill, DWD
  !
  FUNCTION check_close_file(event)
    LOGICAL :: check_close_file
    TYPE(t_par_output_event), INTENT(IN) :: event
    ! local variables
    CHARACTER(LEN=*), PARAMETER :: routine = modname//"::check_close_file"
    INTEGER :: istep

    istep = event%output_event%i_event_step
    ! We cannot check events that are the union of multiple other
    ! events:
    IF (event%output_event%event_step(istep)%n_pes > 1) THEN
      WRITE (0,*) "Event step ", istep,  "(", TRIM(event%output_event%event_step(istep)%exact_date_string), ")", &
        &         ", shared by ", event%output_event%event_step(istep)%n_pes, " PEs."
      CALL finish(routine, "Error! Multi-part event step!")
    END IF
    check_close_file = event%output_event%event_step(istep)%event_step_data(1)%l_close_file
  END FUNCTION check_close_file


  !> @return .TRUE. if this PE is the event's root PE.  If no event
  !          data structure has been provided as an argument to this
  !          function, we test for ROOT_OUTEVENT.
  !
  !  @author F. Prill, DWD
  !
  FUNCTION is_event_root_pe(opt_event, opt_icomm)
    LOGICAL :: is_event_root_pe
    TYPE(t_par_output_event), POINTER, OPTIONAL :: opt_event
    INTEGER, INTENT(IN),               OPTIONAL :: opt_icomm
    ! local variables
    CHARACTER(LEN=*), PARAMETER :: routine = modname//"::is_event_root_pe"
#ifndef NOMPI
    INTEGER :: ierrstat, this_pe, p_comm
#endif

    ! at least one of the two arguments must be provided:
    IF (.NOT. PRESENT(opt_event) .AND. .NOT. PRESENT(opt_icomm)) THEN
      CALL finish(routine, "Internal error!")
    END IF

#ifndef NOMPI
    IF (PRESENT(opt_event)) THEN
      p_comm = opt_event%icomm
    ELSE
      p_comm = opt_icomm
    END IF
    ! determine this PE's MPI rank wrt. the given MPI communicator and
    ! return if this PE is not root PE for the given event:
    CALL MPI_COMM_RANK(p_comm, this_pe, ierrstat)
    IF (ierrstat /= 0) CALL finish (routine, 'Error in MPI_COMM_RANK.')
    IF (PRESENT(opt_event)) THEN
      is_event_root_pe = (this_pe == opt_event%iroot)
    ELSE
      is_event_root_pe = (this_pe == ROOT_OUTEVENT)
    END IF
#else
    is_event_root_pe = .TRUE.
#endif
  END FUNCTION is_event_root_pe


  !---------------------------------------------------------------
  ! ROUTINES PERFORMING DATA TRANSFER TO ROOT PE DURING SETUP
  !---------------------------------------------------------------

  !> MPI-send event data to root PE.
  !
  !  All data necessary to create the event dates must be transmitted.
  !
  !  @author F. Prill, DWD
  !
  SUBROUTINE send_event_data(name, begin_str, end_str, intvl_str, l_output_last,   &
    &                        sim_step_info, fname_metadata, i_tag, icomm, dst_rank)
    CHARACTER(LEN=*),                      INTENT(IN)  :: name                 !< output event name
    CHARACTER(len=MAX_DATETIME_STR_LEN+1), INTENT(IN)  :: begin_str(MAX_TIME_INTERVALS)  !< date-time stamp + modifier
    CHARACTER(len=MAX_DATETIME_STR_LEN+1), INTENT(IN)  :: end_str(MAX_TIME_INTERVALS)     !< date-time stamp + modifier
    CHARACTER(len=MAX_DATETIME_STR_LEN),   INTENT(IN)  :: intvl_str(MAX_TIME_INTERVALS)
    LOGICAL,                               INTENT(IN)  :: l_output_last        !< Flag. If .TRUE. the last step is always written
    TYPE(t_sim_step_info),                 INTENT(IN)  :: sim_step_info        !< definitions for conversion "time stamp -> simulation step"
    TYPE(t_fname_metadata),                INTENT(IN)  :: fname_metadata       !< additional meta-data for generating output filename
    INTEGER,                               INTENT(IN)  :: i_tag                !< this event's MPI tag
    INTEGER,                               INTENT(IN)  :: icomm                !< MPI communicator
    INTEGER,                               INTENT(IN)  :: dst_rank             !< MPI destination rank
    ! local variables
    CHARACTER(LEN=*), PARAMETER :: routine = modname//"::send_event_data"
    INTEGER :: nitems, ierrstat, position
    CHARACTER, ALLOCATABLE :: buffer(:)   !< MPI buffer for packed

    ! allocate message buffer
    ALLOCATE(buffer(MAX_BUF_SIZE), stat=ierrstat)
    IF (ierrstat /= SUCCESS)  CALL finish (routine, 'ALLOCATE failed')
    position = 0

    ! prepare an MPI message:
    !
    nitems = 1
<<<<<<< HEAD
    CALL p_pack_int(nitems,         buffer, MAX_BUF_SIZE, position, icomm)
    CALL pack_metadata(buffer, position, name, begin_str, end_str, intvl_str,  &
=======
    CALL p_pack_int(nitems,         buffer, position, icomm)
    CALL pack_metadata(buffer, position, name, begin_str, end_str, intvl_str, additional_days, &
>>>>>>> ddade415
      &                l_output_last, sim_step_info, fname_metadata, i_tag, icomm)

    ! send packed message:
    CALL p_send_packed(buffer, dst_rank, SENDRECV_TAG_SETUP, position, icomm)

    ! clean up
    DEALLOCATE(buffer, STAT=ierrstat)
    IF (ierrstat /= SUCCESS) CALL finish (routine, 'DEALLOCATE failed.')
  END SUBROUTINE send_event_data


  !> Send an empty record of event data to root PE st. the receiver
  !> knows that no more events will be transmitted.
  SUBROUTINE complete_event_setup(icomm)
    INTEGER,                INTENT(IN)  :: icomm                 !< MPI communicator
    ! local variables
#ifndef NOMPI
    CHARACTER(LEN=*), PARAMETER :: routine = modname//"::complete_event_setup"
    INTEGER :: nitems, ierrstat, position, this_pe
    CHARACTER, ALLOCATABLE :: buffer(:)   !< MPI buffer for packed

    IF (icomm /= MPI_COMM_NULL) THEN
      CALL MPI_COMM_RANK(icomm, this_pe, ierrstat)
      IF (ierrstat /= 0) CALL finish (routine, 'Error in MPI_COMM_RANK.')
      
      IF (this_pe /= ROOT_OUTEVENT) THEN
        ! allocate message buffer
        ALLOCATE(buffer(MAX_BUF_SIZE), stat=ierrstat)
        IF (ierrstat /= SUCCESS)  CALL finish (routine, 'ALLOCATE failed')
        position = 0
        ! prepare an empty MPI message:
        nitems = 0
        CALL p_pack_int(nitems, buffer, position, icomm)
        
        ! send packed message:
        CALL p_send_packed(buffer, ROOT_OUTEVENT, SENDRECV_TAG_SETUP, position, icomm)
        
        ! clean up
        DEALLOCATE(buffer, STAT=ierrstat)
        IF (ierrstat /= SUCCESS) CALL finish (routine, 'DEALLOCATE failed.')
      END IF
    END IF
#endif
  END SUBROUTINE complete_event_setup


  !> MPI-receive event data.
  !
  !  @return .FALSE. if no more event data is to be received from the
  !          given PE.
  !
  !  @author F. Prill, DWD
  !
  FUNCTION receive_event_data(name, begin_str, end_str, intvl_str,                  &
    &                         l_output_last, sim_step_info, fname_metadata, i_tag,  &
    &                         icomm, isrc, isendrecv_tag)
    LOGICAL :: receive_event_data
    CHARACTER(LEN=MAX_EVENT_NAME_STR_LEN), INTENT(INOUT) :: name                 !< output event name
    CHARACTER(len=MAX_DATETIME_STR_LEN+1), INTENT(INOUT) :: begin_str(MAX_TIME_INTERVALS) !< date-time stamp + modifier
    CHARACTER(len=MAX_DATETIME_STR_LEN+1), INTENT(INOUT) :: end_str(MAX_TIME_INTERVALS)   !< date-time stamp + modifier
    CHARACTER(len=MAX_DATETIME_STR_LEN),   INTENT(INOUT) :: intvl_str(MAX_TIME_INTERVALS)
    LOGICAL,                               INTENT(INOUT) :: l_output_last        !< Flag. If .TRUE. the last step is always written
    TYPE(t_sim_step_info),                 INTENT(INOUT) :: sim_step_info        !< definitions for conversion "time stamp -> simulation step"
    TYPE(t_fname_metadata),                INTENT(INOUT) :: fname_metadata       !< additional meta-data for generating output filename
    INTEGER,                               INTENT(INOUT) :: i_tag                !< this event's MPI tag
    INTEGER,                               INTENT(IN)    :: icomm                !< MPI communicator
    INTEGER,                               INTENT(IN)    :: isrc                 !< MPI rank of the sending PE
    INTEGER,                               INTENT(IN)    :: isendrecv_tag        !< MPI tag for this messages isend/irecv communication
    ! local variables
    CHARACTER(LEN=*), PARAMETER :: routine = modname//"::receive_event_data"
    INTEGER :: nitems, ierrstat, position, i
    CHARACTER, ALLOCATABLE :: buffer(:)   !< MPI buffer for packed

    ! allocate message buffer
    ALLOCATE(buffer(MAX_BUF_SIZE), stat=ierrstat)
    IF (ierrstat /= SUCCESS)  CALL finish (routine, 'ALLOCATE failed')
    position = 0

    ! receive packed message:
    CALL p_irecv_packed(buffer, isrc, isendrecv_tag, MAX_BUF_SIZE, icomm)
    ! wait for message to arrive:
    CALL p_wait()

    ! unpack MPI message:
    !
    nitems = 1
    CALL p_unpack_int(buffer, position, nitems, icomm)
    IF (nitems == 0) THEN
      receive_event_data = .FALSE.
    ELSE
      receive_event_data = .TRUE.
      CALL unpack_metadata(buffer, position, name, begin_str, end_str, intvl_str, &
        &                  l_output_last, sim_step_info, fname_metadata, i_tag, icomm)
    END IF

    IF (ldebug) THEN
      DO i=1,MAX_TIME_INTERVALS
        WRITE (0,*) "received event data: ", TRIM(begin_str(i)), TRIM(end_str(i)), TRIM(intvl_str(i))
      END DO
    END IF

    ! clean up
    DEALLOCATE(buffer, STAT=ierrstat)
    IF (ierrstat /= SUCCESS) CALL finish (routine, 'DEALLOCATE failed.')
  END FUNCTION receive_event_data


  !> MPI-broadcast event data.
  !
  !  @return .FALSE. if no more event data is to be received from the
  !          given PE.
  !
  !  @author F. Prill, DWD
  !
  FUNCTION broadcast_event_data(name, begin_str, end_str, intvl_str, l_output_last, &
    &                           sim_step_info, fname_metadata, i_tag, icomm, iroot, l_no_end_message)
    LOGICAL :: broadcast_event_data
    CHARACTER(LEN=MAX_EVENT_NAME_STR_LEN), INTENT(INOUT) :: name                 !< output event name
    CHARACTER(len=MAX_DATETIME_STR_LEN+1), INTENT(INOUT) :: begin_str(MAX_TIME_INTERVALS) !< date-time stamp + modifier
    CHARACTER(len=MAX_DATETIME_STR_LEN+1), INTENT(INOUT) :: end_str(MAX_TIME_INTERVALS)   !< date-time stamp + modifier
    CHARACTER(len=MAX_DATETIME_STR_LEN),   INTENT(INOUT) :: intvl_str(MAX_TIME_INTERVALS)
    LOGICAL,                               INTENT(INOUT) :: l_output_last        !< Flag. If .TRUE. the last step is always written
    TYPE(t_sim_step_info),                 INTENT(INOUT) :: sim_step_info        !< definitions for conversion "time stamp -> simulation step"
    TYPE(t_fname_metadata),                INTENT(INOUT) :: fname_metadata       !< additional meta-data for generating output filename
    INTEGER,                               INTENT(INOUT) :: i_tag                !< this event's MPI tag
    INTEGER,                               INTENT(IN)    :: icomm                !< MPI communicator
    INTEGER,                               INTENT(IN)    :: iroot                !< MPI broadcast root rank
    LOGICAL,                               INTENT(IN)    :: l_no_end_message     !< Flag. .FALSE. if "end message" shall be broadcasted
    ! local variables
    CHARACTER(LEN=*), PARAMETER :: routine = modname//"::broadcast_event_data"
    INTEGER :: nitems, ierrstat, position, this_pe, i
    CHARACTER, ALLOCATABLE :: buffer(:)   !< MPI buffer for packed

    ! allocate message buffer
    ALLOCATE(buffer(MAX_BUF_SIZE), stat=ierrstat)
    IF (ierrstat /= SUCCESS)  CALL finish (routine, 'ALLOCATE failed')

    ! determine this PE's MPI rank wrt. the given MPI communicator:
    this_pe = -1
#ifndef NOMPI
    IF (icomm /= MPI_COMM_NULL) THEN
      CALL MPI_COMM_RANK(icomm, this_pe, ierrstat)
      IF (ierrstat /= 0) CALL finish (routine, 'Error in MPI_COMM_RANK.')
    END IF
#endif

    ! prepare an MPI message:
    IF (iroot == this_pe) THEN
      position = 0
      IF (l_no_end_message) THEN
        ! normal message:
        nitems = 1
<<<<<<< HEAD
        CALL p_pack_int(nitems,         buffer, MAX_BUF_SIZE, position, icomm)
        CALL pack_metadata(buffer, position, name, begin_str, end_str, intvl_str, &
=======
        CALL p_pack_int(nitems,         buffer, position, icomm)
        CALL pack_metadata(buffer, position, name, begin_str, end_str, intvl_str, additional_days, &
>>>>>>> ddade415
          &                l_output_last, sim_step_info, fname_metadata, i_tag, icomm)
        IF (ldebug) THEN
          DO i=1,MAX_TIME_INTERVALS
            WRITE (0,*) "PE ", get_my_global_mpi_id(), ": send event data: ", &
              &         TRIM(begin_str(i)), TRIM(end_str(i)), TRIM(intvl_str(i))
          END DO
        END IF
      ELSE
        ! empty, "end message":
        nitems = 0
        CALL p_pack_int(nitems, buffer, position, icomm)
        IF (ldebug) THEN
          WRITE (0,*) "PE ", get_my_global_mpi_id(), ": send end message after "
        END IF
      END IF
    END IF

#ifndef NOMPI
    ! broadcast packed message:
    CALL MPI_BCAST(buffer, MAX_BUF_SIZE, MPI_PACKED, iroot, icomm, ierrstat)
    IF (ierrstat /= 0) CALL finish (routine, 'Error in MPI_BCAST.')
#endif

    ! unpack message:
    IF (iroot /= this_pe) THEN
      position = 0
      nitems   = 1
      CALL p_unpack_int(buffer, position, nitems, icomm)
      IF (nitems == 0) THEN
        broadcast_event_data = .FALSE.
      ELSE
        broadcast_event_data = .TRUE.
        CALL unpack_metadata(buffer, position, name, begin_str, end_str, intvl_str, &
          &                  l_output_last, sim_step_info, fname_metadata, i_tag, icomm)
      END IF
    ELSE
      broadcast_event_data = l_no_end_message
    END IF

    ! clean up
    DEALLOCATE(buffer, STAT=ierrstat)
    IF (ierrstat /= SUCCESS) CALL finish (routine, 'DEALLOCATE failed.')
  END FUNCTION broadcast_event_data


  !> Utility routine: Unpack MPI message buffer with event meta-data.
  !
  !  @author F. Prill, DWD
  !
  SUBROUTINE pack_metadata(buffer, position, name, begin_str, end_str, intvl_str,  &
    &                      l_output_last, sim_step_info, fname_metadata, i_tag, icomm)
    CHARACTER,                             INTENT(INOUT)  :: buffer(:)             !< MPI buffer for packed
    INTEGER,                               INTENT(INOUT)  :: position              !< MPI buffer position
    CHARACTER(LEN=MAX_EVENT_NAME_STR_LEN), INTENT(IN)     :: name                  !< output event name
    CHARACTER(len=MAX_DATETIME_STR_LEN+1), INTENT(IN)     :: begin_str(MAX_TIME_INTERVALS) !< date-time stamp + modifier
    CHARACTER(len=MAX_DATETIME_STR_LEN+1), INTENT(IN)     :: end_str(MAX_TIME_INTERVALS)   !< date-time stamp + modifier
    CHARACTER(len=MAX_DATETIME_STR_LEN),   INTENT(IN)     :: intvl_str(MAX_TIME_INTERVALS)
    LOGICAL,                               INTENT(IN)     :: l_output_last        !< Flag. If .TRUE. the last step is always written
    TYPE(t_sim_step_info),                 INTENT(IN)     :: sim_step_info        !< definitions for conversion "time stamp -> simulation step"
    TYPE(t_fname_metadata),                INTENT(IN)     :: fname_metadata       !< additional meta-data for generating output filename
    INTEGER,                               INTENT(IN)     :: i_tag                !< this event's MPI tag
    INTEGER,                               INTENT(IN)     :: icomm                !< MPI communicator
    ! local variables
    INTEGER :: i

    ! encode event name string
    CALL p_pack_string(TRIM(name),                           buffer, position, icomm)
    DO i=1,MAX_TIME_INTERVALS
      ! encode event begin and end string
      CALL p_pack_string(TRIM(begin_str(i)),                 buffer, position, icomm)
      CALL p_pack_string(TRIM(end_str(i)),                   buffer, position, icomm)
      ! encode event interval string
<<<<<<< HEAD
      CALL p_pack_string(TRIM(intvl_str(i)),                 buffer, MAX_BUF_SIZE, position, icomm)
=======
      CALL p_pack_string(TRIM(intvl_str(i)),                 buffer, position, icomm)
      CALL p_pack_int(additional_days(i),                    buffer, position, icomm)
>>>>>>> ddade415
    END DO
    ! encode flag "l_output_last":
    CALL p_pack_bool(l_output_last,                          buffer, position, icomm)
    ! encode t_sim_step_info data
    CALL p_pack_string(TRIM(sim_step_info%sim_start),        buffer, position, icomm)
    CALL p_pack_string(TRIM(sim_step_info%sim_end),          buffer, position, icomm)
    CALL p_pack_real(sim_step_info%dtime,                    buffer, position, icomm)
    CALL p_pack_string(TRIM(sim_step_info%run_start),        buffer, position, icomm)
    CALL p_pack_string(TRIM(sim_step_info%restart_time),     buffer, position, icomm)
    CALL p_pack_int(sim_step_info%jstep0,                    buffer, position, icomm)
    CALL p_pack_string(sim_step_info%dom_start_time,         buffer, position, icomm)
    CALL p_pack_string(sim_step_info%dom_end_time,           buffer, position, icomm)
    ! encode fname_metadata data
    CALL p_pack_int(fname_metadata%steps_per_file,           buffer, position, icomm)
    CALL p_pack_bool(fname_metadata%steps_per_file_inclfirst,buffer, position, icomm)
    CALL p_pack_string(TRIM(fname_metadata%file_interval),   buffer, position, icomm)
    CALL p_pack_int(fname_metadata%phys_patch_id,            buffer, position, icomm)
    CALL p_pack_int(fname_metadata%ilev_type,                buffer, position, icomm)
    CALL p_pack_string(TRIM(fname_metadata%filename_format), buffer, position, icomm)
    CALL p_pack_string(TRIM(fname_metadata%filename_pref),   buffer, position, icomm)
    CALL p_pack_string(TRIM(fname_metadata%extn),            buffer, position, icomm)
    CALL p_pack_int(fname_metadata%jfile_offset,             buffer, position, icomm)
    CALL p_pack_int(fname_metadata%npartitions,              buffer, position, icomm)
    CALL p_pack_int(fname_metadata%ifile_partition,          buffer, position, icomm)
    ! encode this event's MPI tag
    CALL p_pack_int(i_tag,                                   buffer, position, icomm)
  END SUBROUTINE pack_metadata


  !> Utility routine: Unpack MPI message buffer with event meta-data.
  !
  !  @author F. Prill, DWD
  !
  SUBROUTINE unpack_metadata(buffer, position, name, begin_str, end_str, intvl_str, &
    &                        l_output_last, sim_step_info, fname_metadata, i_tag, icomm)
    CHARACTER,                             INTENT(INOUT)  :: buffer(:)             !< MPI buffer for packed
    INTEGER,                               INTENT(INOUT)  :: position              !< MPI buffer position
    CHARACTER(LEN=MAX_EVENT_NAME_STR_LEN), INTENT(INOUT)  :: name                  !< output event name
    CHARACTER(len=MAX_DATETIME_STR_LEN+1), INTENT(INOUT)  :: begin_str(MAX_TIME_INTERVALS) !< date-time stamp + modifier
    CHARACTER(len=MAX_DATETIME_STR_LEN+1), INTENT(INOUT)  :: end_str(MAX_TIME_INTERVALS)   !< date-time stamp + modifier
    CHARACTER(len=MAX_DATETIME_STR_LEN),   INTENT(INOUT)  :: intvl_str(MAX_TIME_INTERVALS)
    LOGICAL,                               INTENT(INOUT)  :: l_output_last        !< Flag. If .TRUE. the last step is always written
    TYPE(t_sim_step_info),                 INTENT(INOUT)  :: sim_step_info        !< definitions for conversion "time stamp -> simulation step"
    TYPE(t_fname_metadata),                INTENT(INOUT)  :: fname_metadata       !< additional meta-data for generating output filename
    INTEGER,                               INTENT(INOUT)  :: i_tag                !< this event's MPI tag
    INTEGER,                               INTENT(IN)     :: icomm                !< MPI communicator
    ! local variables
    INTEGER :: i

    ! decode event name string
    CALL p_unpack_string(buffer, position, name,                                     icomm)
    DO i=1,(MAX_TIME_INTERVALS)
      ! decode event begin and end string                                                            
      CALL p_unpack_string(buffer, position, begin_str(i),                           icomm)
      CALL p_unpack_string(buffer, position, end_str(i),                             icomm)
      ! decode event interval string                                                           
<<<<<<< HEAD
      CALL p_unpack_string(buffer, MAX_BUF_SIZE, position, intvl_str(i),                           icomm)
=======
      CALL p_unpack_string(buffer, position, intvl_str(i),                           icomm)
      CALL p_unpack_int(   buffer, position, additional_days(i),                     icomm)
>>>>>>> ddade415
    END DO
    ! decode flag "l_output_last":                                                                 
    CALL p_unpack_bool(  buffer, position, l_output_last,                            icomm)
    ! decode t_sim_step_info data                                                                  
    CALL p_unpack_string(buffer, position, sim_step_info%sim_start,                  icomm)
    CALL p_unpack_string(buffer, position, sim_step_info%sim_end,                    icomm)
    CALL p_unpack_real(  buffer, position, sim_step_info%dtime,                      icomm)
    CALL p_unpack_string(buffer, position, sim_step_info%run_start,                  icomm)
    CALL p_unpack_string(buffer, position, sim_step_info%restart_time,               icomm)
    CALL p_unpack_int(   buffer, position, sim_step_info%jstep0,                     icomm)
    CALL p_unpack_string(buffer, position, sim_step_info%dom_start_time,             icomm)
    CALL p_unpack_string(buffer, position, sim_step_info%dom_end_time,               icomm)
    ! decode fname_metadata data
    CALL p_unpack_int(   buffer, position, fname_metadata%steps_per_file,            icomm)
    CALL p_unpack_bool(  buffer, position, fname_metadata%steps_per_file_inclfirst,  icomm)
    CALL p_unpack_string(buffer, position, fname_metadata%file_interval,             icomm)
    CALL p_unpack_int(   buffer, position, fname_metadata%phys_patch_id,             icomm)
    CALL p_unpack_int(   buffer, position, fname_metadata%ilev_type,                 icomm)
    CALL p_unpack_string(buffer, position, fname_metadata%filename_format,           icomm)
    CALL p_unpack_string(buffer, position, fname_metadata%filename_pref,             icomm)
    CALL p_unpack_string(buffer, position, fname_metadata%extn,                      icomm)
    CALL p_unpack_int(   buffer, position, fname_metadata%jfile_offset,              icomm)
    CALL p_unpack_int(   buffer, position, fname_metadata%npartitions,               icomm)
    CALL p_unpack_int(   buffer, position, fname_metadata%ifile_partition,           icomm)
    ! decode this event's MPI tag                                                                 
    CALL p_unpack_int(   buffer, position, i_tag,                                    icomm)
  END SUBROUTINE unpack_metadata


  !---------------------------------------------------------------
  ! ROUTINES PERFORMING HANDSHAKE DURING EVENT STEPS
  !---------------------------------------------------------------

  !> Declare output step as being completed by this participating PE.
  !
  !  @note We do not use the wrapper routines from "mo_mpi" here,
  !        since we need direct control over the non-blocking P2P
  !        requests.
  !
  !  @author F. Prill, DWD
  !
  SUBROUTINE pass_output_step(event)
    TYPE(t_par_output_event), POINTER :: event
    ! local variables
    CHARACTER(LEN=*), PARAMETER :: routine = modname//"::pass_output_step"
#ifndef NOMPI
    INTEGER :: ierrstat, impi_status(MPI_STATUS_SIZE), istep, i_tag

    IF (.NOT. is_output_event_finished(event) .AND. &
      & (event%icomm /= MPI_COMM_NULL)) THEN
      ! wait for the last ISEND to be processed:
      IF (ldebug) WRITE (0,*) p_pe, ": waiting for request handle."
      CALL MPI_WAIT(event%isend_req, impi_status, ierrstat)
      IF (ierrstat /= 0) CALL finish (routine, 'Error in MPI_WAIT.')
      IF (ldebug) WRITE (0,*) p_pe, ": waiting for request handle done."
      ! launch a new non-blocking send:
      istep = event%output_event%i_event_step
      i_tag = event%output_event%event_step(istep)%event_step_data(1)%i_tag
      event%isend_buf = istep
      IF (ldebug) THEN
        WRITE (0,*) routine, ": sending message ", i_tag, " from ", get_my_global_mpi_id(), &
          &         " to ", event%iroot
      END IF
      CALL MPI_IBSEND(event%isend_buf, 1, p_int, event%iroot, i_tag, &
        &            event%icomm, event%isend_req, ierrstat)
      IF (ierrstat /= 0) CALL finish (routine, 'Error in MPI_ISEND.')
      IF (ldebug) THEN
        WRITE (0,*) "pass ", event%output_event%i_event_step, &
          &         " (",  event%output_event%event_step(istep)%event_step_data(1)%jfile, &
          &         " / ", event%output_event%event_step(istep)%event_step_data(1)%jpart, &
          &         " )"
      END IF
    END IF

#endif
    IF (.NOT. is_output_event_finished(event)) THEN
      ! increment step counter
      event%output_event%i_event_step = event%output_event%i_event_step + 1
    END IF
  END SUBROUTINE pass_output_step


  !> Place MPI_IRECV calls, thereby asking all participating PEs for
  !> acknowledging the completion of the output step.
  !
  !  @note We do not use the wrapper routines from "mo_mpi" here,
  !        since we need direct control over the non-blocking P2P
  !        requests.
  !
  !  @author F. Prill, DWD
  !
  SUBROUTINE trigger_output_step_irecv(event)
    TYPE(t_par_output_event), POINTER :: event
    ! local variables
#ifndef NOMPI
    CHARACTER(LEN=*), PARAMETER :: routine = modname//"::trigger_output_step_irecv"
    INTEGER                     :: ierrstat, cur_step, i, i_pe, i_tag
    TYPE(t_event_step), POINTER :: event_step

    IF (.NOT. ASSOCIATED(event))  RETURN
    ! determine this PE's MPI rank wrt. the given MPI communicator and
    ! return if this PE is not root PE for the given event:
    IF (.NOT. is_event_root_pe(event))  RETURN

    ! wait for the last IRECVs to be processed:
    CALL wait_for_pending_irecvs(event)

    IF (ALLOCATED(event%irecv_req)) THEN
      DEALLOCATE(event%irecv_req, event%irecv_buf, STAT=ierrstat)
      IF (ierrstat /= SUCCESS) CALL finish (routine, 'DEALLOCATE failed.')
      event%irecv_nreq = 0
    END IF
    IF (.NOT. is_output_event_finished(event)) THEN
      ! launch a couple of new non-blocking receives:
      cur_step         =  event%output_event%i_event_step
      event_step       => event%output_event%event_step(cur_step)
      event%irecv_nreq =  event_step%n_pes

      ALLOCATE(event%irecv_req(event%irecv_nreq), event%irecv_buf(event%irecv_nreq), STAT=ierrstat)
      event%irecv_req(:) = MPI_REQUEST_NULL
      IF (ierrstat /= SUCCESS) CALL finish (routine, 'ALLOCATE failed.')
      DO i=1,event%irecv_nreq
        i_pe  = event_step%event_step_data(i)%i_pe
        i_tag = event_step%event_step_data(i)%i_tag
        IF (ldebug) THEN
          WRITE (0,*) routine, ": launching IRECV ", i_tag, " on ", get_my_global_mpi_id(), &
            &         " to ", i_pe
        END IF
        CALL MPI_IRECV(event%irecv_buf(i), 1, p_int, i_pe, &
          &            i_tag, event%icomm, event%irecv_req(i), ierrstat)
        IF (ierrstat /= 0) CALL finish (routine, 'Error in MPI_IRECV.')
      END DO
    END IF
#else
    ! increment event step counter:
    event%output_event%i_event_step = event%output_event%i_event_step + 1
#endif
  END SUBROUTINE trigger_output_step_irecv


  !> Utility routine: blocking wait for pending "output completed"
  !> messages.
  !
  !  @author F. Prill, DWD
  !
  SUBROUTINE wait_for_pending_irecvs(event)
    TYPE(t_par_output_event), POINTER :: event
    ! local variables
#ifndef NOMPI
    CHARACTER(LEN=*), PARAMETER :: routine = modname//"::wait_for_pending_irecs"
    INTEGER                     :: ierrstat
    INTEGER, ALLOCATABLE        :: irecv_status(:,:)

    ! wait for the last IRECVs to be processed:
    IF (ALLOCATED(event%irecv_req)) THEN
      ALLOCATE(irecv_status(MPI_STATUS_SIZE,event%irecv_nreq), STAT=ierrstat)
      IF (ierrstat /= SUCCESS) CALL finish (routine, 'ALLOCATE failed.')
      CALL MPI_WAITALL(event%irecv_nreq, event%irecv_req, irecv_status, ierrstat)
      IF (ierrstat /= 0) CALL finish (routine, 'Error in MPI_WAITALL.')
      DEALLOCATE(irecv_status, STAT=ierrstat)
      IF (ierrstat /= SUCCESS) CALL finish (routine, 'DEALLOCATE failed.')
      ! increment event step counter:
      event%output_event%i_event_step = event%output_event%i_event_step + 1
    END IF
#endif
  END SUBROUTINE wait_for_pending_irecvs


  !> Utility routine: blocking wait for pending "output completed"
  !> messages.
  !
  !  @author F. Prill, DWD
  !
  SUBROUTINE blocking_wait_for_irecvs(event)
    TYPE(t_par_output_event), POINTER :: event
    ! local variables
#ifndef NOMPI
    CHARACTER(LEN=*), PARAMETER :: routine = modname//"::blocking_wait_for_irecvs"
    INTEGER                           :: ierrstat, nreq, ireq
    INTEGER, ALLOCATABLE              :: irecv_status(:,:), irecv_req(:)
    TYPE(t_par_output_event), POINTER :: ev

    ! count the number of request handles
    ev   =>  event
    nreq = 0
    DO
      IF (.NOT. ASSOCIATED(ev)) EXIT
      nreq = nreq + ev%irecv_nreq
      ev => ev%next
    END DO
    IF (ldebug) THEN
      WRITE (0,*) "Total ", nreq, " IRECV request handles."
    END IF
    IF (nreq == 0) RETURN

    ! collect the request handles
    ALLOCATE(irecv_status(MPI_STATUS_SIZE,nreq), &
      &      irecv_req(nreq), STAT=ierrstat)
    IF (ierrstat /= SUCCESS) CALL finish (routine, 'ALLOCATE failed.')
    ev   =>  event
    ireq = 1
    DO
      IF (.NOT. ASSOCIATED(ev)) EXIT
      irecv_req(ireq:(ireq+ev%irecv_nreq-1)) = event%irecv_req(1:ev%irecv_nreq)
      ireq = ireq + ev%irecv_nreq
      ev => ev%next
    END DO

    ! wait for the last IRECVs to be processed:
    CALL MPI_WAITALL(nreq, irecv_req, irecv_status, ierrstat)
    IF (ierrstat /= 0) CALL finish (routine, 'Error in MPI_WAITALL.')
    DEALLOCATE(irecv_status, irecv_req, STAT=ierrstat)
    IF (ierrstat /= SUCCESS) CALL finish (routine, 'DEALLOCATE failed.')

    ! clear the request handles
    ev => event
    DO
      IF (.NOT. ASSOCIATED(ev)) EXIT
      ev%irecv_req(:) = MPI_REQUEST_NULL
      ev => ev%next
    END DO
#endif
  END SUBROUTINE blocking_wait_for_irecvs


  !> Spool event state fast-forward to a given event step.
  !
  !  This functionality is, e.g., required for resume after restart.
  !
  !  @author F. Prill, DWD
  !
  SUBROUTINE set_event_to_simstep(event, jstep, l_isrestart, lrecover_open_file)
    TYPE(t_output_event),   INTENT(INOUT), TARGET :: event              !< output event data structure
    INTEGER,                INTENT(IN)            :: jstep              !< simulation step
    LOGICAL,                INTENT(IN)            :: l_isrestart        !< .TRUE. if this is a restart run
    LOGICAL,                INTENT(IN)            :: lrecover_open_file !< Flag. If true, we test for an existing file from previous runs
    ! local variables
    CHARACTER(LEN=*), PARAMETER :: routine = modname//"::set_event_to_simstep"
    CHARACTER(LEN=10) :: jpart_str
    INTEGER :: ev_step, istep, n_pes, i_pe
    TYPE(t_event_step_data), POINTER :: event_step_data

    ev_step = 0
    DO istep=1,event%n_event_steps
      IF (event%event_step(istep)%i_sim_step < jstep)  ev_step = istep
    END DO
    event%i_event_step = ev_step + 1

    IF (event%i_event_step <= event%n_event_steps) THEN
      istep = event%i_event_step
      n_pes = event%event_step(istep)%n_pes

      DO i_pe=1,n_pes
        event_step_data => event%event_step(istep)%event_step_data(i_pe)

        ! Spooling forward the event status to a given step means that
        ! we have to set the "open" flag.
        event_step_data%l_open_file = .TRUE.

        ! Test if the opening of the file at step "jstep" would
        ! destroy a file of the same name that has been created in a
        ! previous run (i.e. we are in a restart run).
        !
        ! This happens in the following two situations:
        !
        ! - Each file contains more than one output step and "jstep"
        !   corresponds to an output step "in the middle of the file".
        !
        ! - We are in a restart run and we are dealing with the first
        !   output file, which also contains the initial state.

        IF ((event_step_data%jpart > 1) .OR.         &
          & (l_isrestart .AND. (event_step_data%jfile == 1))) THEN
          ! Resuming after a restart means that we have to open the
          ! file for output though this has not been planned
          ! initially. We must find a unique suffix then for this new
          ! file (otherwise we would overwrite the file from the last
          ! step) and we must inform the user about this incident.
          IF (.NOT. lrecover_open_file) THEN
            ! simply throw an error message
            CALL finish(routine, "Attempt to overwrite existing file after restart!")
          ELSE
            ! otherwise: modify file name s.t. the new, resumed file
            ! is clearly distinguishable: We append "_<part>+"
            jpart_str = int2string(event_step_data%jpart)
            IF (my_process_is_mpi_workroot()) THEN
              WRITE (0,*) "Modify filename ", TRIM(event_step_data%filename_string), " to ", &
                &      TRIM(event_step_data%filename_string)//"_part_"//TRIM(jpart_str)//"+",  &
                &      " after restart."
            END IF
            CALL modify_filename(event, TRIM(event_step_data%filename_string), &
              &       TRIM(event_step_data%filename_string)//"_part_"//TRIM(jpart_str)//"+", &
              &       start_step=istep)
          END IF
        END IF

      END DO
    END IF
  END SUBROUTINE set_event_to_simstep


  !> Spool event state fast-forward to a given event step.
  !  Implementation for parallel events.
  !
  !  @author F. Prill, DWD
  !
  RECURSIVE SUBROUTINE set_event_to_simstep_par(event, jstep, l_isrestart, lrecover_open_file)
    TYPE(t_par_output_event), POINTER    :: event              !< output event data structure
    INTEGER,                  INTENT(IN) :: jstep              !< simulation step
    LOGICAL,                  INTENT(IN) :: l_isrestart        !< .TRUE. if this is a restart run
    LOGICAL,                  INTENT(IN) :: lrecover_open_file !< Flag. If true, we test for an existing file from previous runs

    IF (.NOT. ASSOCIATED(event)) RETURN
    IF (ASSOCIATED(event%next)) THEN
      CALL set_event_to_simstep_par(event%next, jstep, l_isrestart, lrecover_open_file)
    END IF
    CALL set_event_to_simstep(event%output_event, jstep, l_isrestart, lrecover_open_file)
  END SUBROUTINE set_event_to_simstep_par


  !> Utility routine: Loop over all event steps of a given event and
  !> modify all matching filenames.
  !
  !  @author F. Prill, DWD
  !
  SUBROUTINE modify_filename(event, old_name, new_name, start_step)
    TYPE(t_output_event), INTENT(INOUT), TARGET :: event              !< output event data structure    
    CHARACTER(LEN=*),     INTENT(IN)            :: old_name, new_name !< old file name string and replacement
    INTEGER,              INTENT(IN)            :: start_step         !< event step where to start searching
    ! local variables
    INTEGER :: istep, n_pes, i_pe, ipart
    TYPE(t_event_step_data), POINTER :: event_step_data

    ipart = 0
    DO istep=start_step,event%n_event_steps
      n_pes = event%event_step(istep)%n_pes
      DO i_pe=1,n_pes
        event_step_data => event%event_step(istep)%event_step_data(i_pe)        
        IF (TRIM(event_step_data%filename_string) == TRIM(old_name)) THEN
          event_step_data%filename_string = TRIM(new_name)
          ipart = ipart + 1
          event_step_data%jpart = ipart
        END IF
      END DO
    END DO
  END SUBROUTINE modify_filename


  !> Utility routine: Strip date-time stamp (string) from modifiers,
  !  e.g. ">", "<".
  !
  !  @author F. Prill, DWD
  !
  FUNCTION strip_from_modifiers(dt_string)
    CHARACTER(LEN=*), INTENT(IN) :: dt_string
    CHARACTER(LEN=LEN_TRIM(dt_string)) :: strip_from_modifiers
    ! local variables
    CHARACTER :: char
    CHARACTER(LEN=LEN(dt_string)) :: str

    str  = TRIM(remove_whitespace(TRIM(dt_string)))
    char = str(1:1)
    SELECT CASE(char)
    CASE ('>','<')
      str = str(2:)
    END SELECT
    strip_from_modifiers = TRIM(str)
  END FUNCTION strip_from_modifiers

END MODULE mo_output_event_handler<|MERGE_RESOLUTION|>--- conflicted
+++ resolved
@@ -1975,13 +1975,8 @@
     ! prepare an MPI message:
     !
     nitems = 1
-<<<<<<< HEAD
-    CALL p_pack_int(nitems,         buffer, MAX_BUF_SIZE, position, icomm)
+    CALL p_pack_int(nitems,         buffer, position, icomm)
     CALL pack_metadata(buffer, position, name, begin_str, end_str, intvl_str,  &
-=======
-    CALL p_pack_int(nitems,         buffer, position, icomm)
-    CALL pack_metadata(buffer, position, name, begin_str, end_str, intvl_str, additional_days, &
->>>>>>> ddade415
       &                l_output_last, sim_step_info, fname_metadata, i_tag, icomm)
 
     ! send packed message:
@@ -2134,13 +2129,8 @@
       IF (l_no_end_message) THEN
         ! normal message:
         nitems = 1
-<<<<<<< HEAD
-        CALL p_pack_int(nitems,         buffer, MAX_BUF_SIZE, position, icomm)
+        CALL p_pack_int(nitems,         buffer, position, icomm)
         CALL pack_metadata(buffer, position, name, begin_str, end_str, intvl_str, &
-=======
-        CALL p_pack_int(nitems,         buffer, position, icomm)
-        CALL pack_metadata(buffer, position, name, begin_str, end_str, intvl_str, additional_days, &
->>>>>>> ddade415
           &                l_output_last, sim_step_info, fname_metadata, i_tag, icomm)
         IF (ldebug) THEN
           DO i=1,MAX_TIME_INTERVALS
@@ -2213,12 +2203,7 @@
       CALL p_pack_string(TRIM(begin_str(i)),                 buffer, position, icomm)
       CALL p_pack_string(TRIM(end_str(i)),                   buffer, position, icomm)
       ! encode event interval string
-<<<<<<< HEAD
-      CALL p_pack_string(TRIM(intvl_str(i)),                 buffer, MAX_BUF_SIZE, position, icomm)
-=======
       CALL p_pack_string(TRIM(intvl_str(i)),                 buffer, position, icomm)
-      CALL p_pack_int(additional_days(i),                    buffer, position, icomm)
->>>>>>> ddade415
     END DO
     ! encode flag "l_output_last":
     CALL p_pack_bool(l_output_last,                          buffer, position, icomm)
@@ -2275,12 +2260,7 @@
       CALL p_unpack_string(buffer, position, begin_str(i),                           icomm)
       CALL p_unpack_string(buffer, position, end_str(i),                             icomm)
       ! decode event interval string                                                           
-<<<<<<< HEAD
-      CALL p_unpack_string(buffer, MAX_BUF_SIZE, position, intvl_str(i),                           icomm)
-=======
       CALL p_unpack_string(buffer, position, intvl_str(i),                           icomm)
-      CALL p_unpack_int(   buffer, position, additional_days(i),                     icomm)
->>>>>>> ddade415
     END DO
     ! decode flag "l_output_last":                                                                 
     CALL p_unpack_bool(  buffer, position, l_output_last,                            icomm)
