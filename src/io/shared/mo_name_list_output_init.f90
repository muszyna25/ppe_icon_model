!>
!! Module handling the initialization of synchronous and asynchronous output.
!!
!! @author R. Johanni
!!
!! @par Revision History
!! Initial implementation  by  R. Johanni  (2011)
!! Major changes: F. Prill, DWD (2012-2013)
!! A-priori calculation of output step events: F. Prill, DWD (10/2013)
!!
!! @par Copyright and License
!!
!! This code is subject to the DWD and MPI-M-Software-License-Agreement in
!! its most recent form.
!! Please see the file LICENSE in the root of the source tree for this code.
!! Where software is supplied by third parties, it is indicated in the
!! headers of the routines.
!!
MODULE mo_name_list_output_init

  USE, INTRINSIC :: ISO_C_BINDING, ONLY: c_ptr, c_f_pointer, c_int64_t, c_double, c_null_char, C_SIZE_T

  ! constants and global settings
  USE mo_cdi,                               ONLY: FILETYPE_NC2, FILETYPE_NC4, FILETYPE_GRB2, gridCreate, cdiEncodeDate,          &
                                                & cdiEncodeTime, institutInq, vlistCreate, vlistDefVar,          &
                                                & TUNIT_MINUTE, CDI_UNDEFID, TAXIS_RELATIVE, taxisCreate, TAXIS_ABSOLUTE,        &
                                                & GRID_UNSTRUCTURED, GRID_LONLAT, vlistDefVarDatatype, vlistDefVarName,          &
                                                & gridDefPosition, vlistDefVarIntKey, gridDefXsize, gridDefXname, gridDefXunits, &
                                                & gridDefYsize, gridDefYname, gridDefYunits, gridDefNumber, gridDefUUID, &
                                                & gridDefNvertex, vlistDefInstitut, vlistDefVarParam, vlistDefVarLongname, &
                                                & vlistDefVarStdname, vlistDefVarUnits, vlistDefVarMissval, gridDefXvals,  &
                                                & gridDefYvals, gridDefXlongname, gridDefYlongname, gridDefReference,      &
                                                & taxisDefTunit, taxisDefCalendar, taxisDefRdate, taxisDefRtime, vlistDefTaxis,  &
                                                & cdiDefAttTxt, CDI_GLOBAL, gridDefParamRLL, vlistDefVarDblKey, &
                                                & gridDefProj, GRID_PROJECTION, GRID_CURVILINEAR
  USE mo_cdi_constants,                     ONLY: GRID_UNSTRUCTURED_CELL, GRID_UNSTRUCTURED_VERT, GRID_UNSTRUCTURED_EDGE, &
                                                & GRID_REGULAR_LONLAT, GRID_VERTEX, GRID_EDGE, GRID_CELL, GRID_ZONAL
  USE mo_kind,                              ONLY: wp, i8, dp, sp
  USE mo_impl_constants,                    ONLY: max_phys_dom, max_dom, SUCCESS,                   &
    &                                             max_var_ml, max_var_pl, max_var_hl, max_var_il,   &
    &                                             MAX_TIME_LEVELS, vname_len,                       &
    &                                             MAX_CHAR_LENGTH, MAX_NUM_IO_PROCS,                &
    &                                             MAX_TIME_INTERVALS, ihs_ocean, MAX_NPLEVS,        &
    &                                             MAX_NZLEVS, MAX_NILEVS, BOUNDARY_MISSVAL,         &
    &                                             pio_type_cdipio,                  &
    &                                             dtime_proleptic_gregorian => proleptic_gregorian, &
    &                                             dtime_cly360              => cly360,              &
    &                                             INWP
  USE mo_cdi_constants,                     ONLY: GRID_UNSTRUCTURED_CELL, GRID_UNSTRUCTURED_VERT,            &
    &                                             GRID_UNSTRUCTURED_EDGE, GRID_REGULAR_LONLAT, GRID_VERTEX,  &
    &                                             GRID_EDGE, GRID_CELL
  USE mo_io_units,                          ONLY: filename_max, nnml, nnml_output
  USE mo_master_config,                     ONLY: getModelBaseDir, isRestart
  USE mo_master_control,                    ONLY: my_process_is_oceanic
  ! basic utility modules
  USE mo_exception,                         ONLY: finish, message, message_text
  USE mo_dictionary,                        ONLY: t_dictionary
  USE mo_fortran_tools,                     ONLY: assign_if_present
  USE mo_io_util,                           ONLY: get_file_extension
  USE mo_util_cdi,                          ONLY: create_cdi_variable
  USE mo_util_string,                       ONLY: t_keyword_list, associate_keyword,              &
    &                                             with_keywords, insert_group,                    &
    &                                             tolower, int2string, difference,                &
    &                                             sort_and_compress_list,                         &
    &                                             real2string, remove_whitespace
  USE mo_util_hash,                         ONLY: util_hashword
  USE mo_cf_convention,                     ONLY: t_cf_var, cf_global_info
  USE mo_restart_nml_and_att,               ONLY: getAttributesForRestarting
  USE mo_key_value_store,                   ONLY: t_key_value_store
  USE mo_model_domain,                      ONLY: p_patch, p_phys_patch
  USE mo_math_utilities,                    ONLY: merge_values_into_set
  USE mo_math_constants,                    ONLY: rad2deg
  ! config modules
  USE mo_parallel_config,                   ONLY: nproma, p_test_run, use_dp_mpi2io, pio_type
  USE mo_run_config,                        ONLY: dtime, msg_level, output_mode,                  &
    &                                             ICON_grid_file_uri, number_of_grid_used, iforcing
  USE mo_grid_config,                       ONLY: n_dom, n_phys_dom, start_time, end_time,        &
    &                                             DEFAULT_ENDTIME
  USE mo_io_config,                         ONLY: netcdf_dict, output_nml_dict, linvert_dict,     &
    &                                             config_lmask_boundary => lmask_boundary
  USE mo_name_list_output_config,           ONLY: use_async_name_list_io,                         &
    &                                             first_output_name_list
  USE mo_time_config,                       ONLY: time_config
  USE mo_gribout_config,                    ONLY: gribout_config
  USE mo_dynamics_config,                   ONLY: iequations

#ifndef __NO_ICON_ATMO__
  USE mo_nh_pzlev_config,                   ONLY: nh_pzlev_config
  USE mo_extpar_config,                     ONLY: i_lctype
  USE mo_lnd_nwp_config,                    ONLY: ntiles_lnd, ntiles_water, ntiles_total, tile_list, &
    &                                             isub_water, isub_lake, isub_seaice, lsnowtile
  USE mo_nwp_sfc_tiles,                     ONLY: setup_tile_list
  USE mo_meteogram_config,                  ONLY: meteogram_output_config
#endif
  ! MPI Communication routines
  USE mo_mpi,                               ONLY: p_bcast, &
    &                                             p_comm_work, p_comm_work_2_io,                  &
    &                                             p_comm_io, p_comm_work_io,                      &
    &                                             mpi_comm_null, mpi_comm_self,                   &
    &                                             p_send, p_recv,                                 &
    &                                             p_real_dp, p_real_sp,          &
    &                                             my_process_is_stdio, my_process_is_mpi_test,    &
    &                                             my_process_is_mpi_workroot,                     &
    &                                             my_process_is_io,        &
    &                                             my_process_is_mpi_ioroot,                       &
    &                                             process_work_io0,         &
    &                                             process_mpi_io_size, p_n_work,  &
    &                                             p_pe_work, p_io_pe0, p_work_pe0, p_pe, &
    &                                             my_process_is_work, num_test_procs, &
    &                                             p_allgather, MPI_COMM_NULL
  USE mo_communication,                     ONLY: idx_no, blk_no
  ! namelist handling
  USE mo_namelist,                          ONLY: position_nml, positioned, open_nml, close_nml
  USE mo_nml_annotate,                      ONLY: temp_defaults, temp_settings
  ! variable lists
  USE mo_var_groups,                        ONLY: var_groups_dyn
  USE mo_var_metadata_types,                ONLY: t_var_metadata, VARNAME_LEN
  USE mo_linked_list,                       ONLY: t_var_list, t_list_element
  USE mo_var_list,                          ONLY: nvar_lists, max_var_lists, var_lists,           &
    &                                             new_var_list,                                   &
    &                                             total_number_of_variables, collect_group,       &
    &                                             get_var_timelevel, get_var_name
  USE mo_var_list_element,                  ONLY: level_type_ml, level_type_pl, level_type_hl,    &
    &                                             level_type_il
  ! lon-lat interpolation
  USE mo_lonlat_grid,                       ONLY: t_lon_lat_grid, compute_lonlat_blocking,        &
    &                                             compute_lonlat_specs, threshold_delta_or_intvls,&
    &                                             rotate_latlon_grid
  USE mo_intp_lonlat_types,                 ONLY: t_lon_lat_intp, t_lon_lat_data, lonlat_grids
  ! output events
  USE mtime,                                ONLY: MAX_DATETIME_STR_LEN, MAX_TIMEDELTA_STR_LEN,    &
    &                                             timedelta, newTimedelta, deallocateTimedelta,   &
    &                                             OPERATOR(<), newDatetime, deallocateDatetime,   &
    &                                             getTotalMilliSecondsTimeDelta, datetime,        &
    &                                             OPERATOR(+), datetimeToString, OPERATOR(>),     &
    &                                             timedeltaToString, calendarType,                &
    &                                             getPTStringFromSeconds, OPERATOR(/=),           &
    &                                             mtime_proleptic_gregorian => proleptic_gregorian, &
    &                                             mtime_year_of_360_days => year_of_360_days
  USE mo_output_event_types,                ONLY: t_sim_step_info, MAX_EVENT_NAME_STR_LEN,        &
    &                                             DEFAULT_EVENT_NAME, t_par_output_event,         &
    &                                             max_filename_str_len
  USE mo_output_event_control,              ONLY: compute_matching_sim_steps,                     &
    &                                             generate_output_filenames
  USE mo_output_event_handler,              ONLY: new_parallel_output_event,                      &
    &                                             union_of_all_events,      &
    &                                             print_output_event,                             &
    &                                             set_event_to_simstep
#ifndef NOMPI
  USE mo_output_event_handler,              ONLY: trigger_output_step_irecv
#endif
  ! name list output
  USE mo_reorder_info,                      ONLY: t_reorder_info, &
    mask2reorder_info, transfer_reorder_info
  USE mo_name_list_output_types,            ONLY: l_output_phys_patch, t_output_name_list,        &
    &                                             t_output_file, t_var_desc, t_grid_info,         &
    &                                             t_patch_info, icell, iedge, ivert,              &
    &                                             REMAP_NONE, REMAP_REGULAR_LATLON,               &
    &                                             GRP_PREFIX, TILE_PREFIX,                        &
    &                                             t_fname_metadata, all_events, t_patch_info_ll,  &
    &                                             is_grid_info_var, GRB2_GRID_INFO_NAME,          &
    &                                             t_event_data_local
  USE mo_name_list_output_gridinfo,         ONLY: set_grid_info_grb2, set_grid_info_netcdf,       &
    &                                             collect_all_grid_info, copy_grid_info,          &
    &                                             allgather_grid_info, deallocate_all_grid_info,  &
    &                                             GRID_INFO_NONE, GRID_INFO_FILE, GRID_INFO_BCAST
  USE mo_name_list_output_metadata,         ONLY: metainfo_allocate_memory_window
  USE mo_name_list_output_zaxes,            ONLY: setup_ml_axes_atmo, setup_pl_axis_atmo,         &
    &                                             setup_hl_axis_atmo, setup_il_axis_atmo,         &
    &                                             setup_zaxes_oce
#ifndef __NO_JSBACH__
  USE mo_echam_phy_config,                  ONLY: echam_phy_config
  USE mo_jsb_vertical_axes,                 ONLY: setup_zaxes_jsbach
#endif
  USE mo_name_list_output_zaxes_types,      ONLY: t_verticalAxisList, t_verticalAxis
  USE mo_name_list_output_printvars,        ONLY: print_var_list
  USE mo_util_vgrid_types,                  ONLY: vgrid_buffer
  USE mo_derived_variable_handling,         ONLY: process_statistics_stream
  USE self_vector
  USE self_map
  USE self_assert

#ifndef __NO_ICON_ATMO__
  USE mo_vertical_coord_table,              ONLY: vct
#endif

#if !defined (__NO_ICON_ATMO__) && !defined (__NO_ICON_OCEAN__)
  USE mo_coupling_config,                   ONLY: is_coupled_run
  USE mo_master_control,                    ONLY: get_my_process_name
#endif
#ifdef HAVE_CDI_PIO
  USE yaxt, ONLY: xt_idxlist
  USE ppm_extents,                          ONLY: extent
  USE mo_decomposition_tools,               ONLY: uniform_partition_start
  USE mo_name_list_output_gridinfo,         ONLY: distribute_all_grid_info
  USE yaxt,                                 ONLY: xt_idxlist, &
       xt_idxvec_new, xt_idxlist_delete, xt_idxstripes_from_idxlist_new, &
       xt_int_kind
#endif
  IMPLICIT NONE

  PRIVATE

#ifdef HAVE_CDI_PIO
  INCLUDE 'cdipio.inc'
#endif
  ! variables and data types
  PUBLIC :: out_varnames_dict
  PUBLIC :: varnames_dict
  PUBLIC :: output_file
  PUBLIC :: patch_info
  PUBLIC :: lonlat_info
  ! subroutines
  PUBLIC :: read_name_list_output_namelists
  PUBLIC :: parse_variable_groups
  PUBLIC :: init_name_list_output
  PUBLIC :: setup_output_vlist
  PUBLIC :: collect_requested_ipz_levels
  PUBLIC :: create_vertical_axes
  PUBLIC :: isRegistered

  PUBLIC :: init_cdipio_cb

  !------------------------------------------------------------------------------------------------

  TYPE(t_output_file),   ALLOCATABLE, TARGET :: output_file(:)
  TYPE(t_patch_info),    ALLOCATABLE, TARGET :: patch_info (:)
  TYPE(t_patch_info_ll), ALLOCATABLE, TARGET :: lonlat_info(:,:)
  TYPE(vector), SAVE                         :: outputRegister

  ! Number of output domains. This depends on l_output_phys_patch and is either the number
  ! of physical or the number of logical domains.
  INTEGER :: n_dom_out

  ! Broadcast root for intercommunicator broadcasts form compute PEs to IO PEs using p_comm_work_2_io
  INTEGER :: bcast_root

  !NEC_RP: implementation for hybrid-MPI
  INTEGER :: compute_dt
  PUBLIC  :: compute_dt

  !------------------------------------------------------------------------------------------------
  ! dictionaries for variable names:
  TYPE (t_dictionary) ::     &
    &   varnames_dict      , & !< maps variable names onto the internal ICON names.
    &   out_varnames_dict      !< maps internal variable names onto names in output file (NetCDF only).
  !------------------------------------------------------------------------------------------------

  CHARACTER(LEN=*), PARAMETER :: modname = 'mo_name_list_output_init'


CONTAINS

  !------------------------------------------------------------------------------------------------
  !> Read configuration for namelist controlled output module.
  !
  !  The name is a bit strange, but if follows the convention to read
  !  namelists with a routine called read_XXX_namelist (plural is
  !  used here since several namelists are read).
  !
  !  Please note the difference between name_list and namelist!
  !
  SUBROUTINE read_name_list_output_namelists( filename )
    CHARACTER(LEN=*), INTENT(IN)   :: filename
    ! local variables
    CHARACTER(LEN=*), PARAMETER       :: routine = modname//'::read_name_list_output_namelists'

    INTEGER                               :: istat, i, j, idom
    TYPE(t_output_name_list), POINTER     :: p_onl
    LOGICAL                               :: lrewind

    ! Local variables corresponding to members of output_name_list
    INTEGER                               :: filetype
    INTEGER                               :: mode
    INTEGER                               :: taxis_tunit
    INTEGER                               :: dom(max_phys_dom)
    INTEGER                               :: steps_per_file
    LOGICAL                               :: steps_per_file_inclfirst         !< Flag. Do not count first step in files count
    CHARACTER(LEN=MAX_TIMEDELTA_STR_LEN)  :: file_interval                    !< length of a file (ISO8601 duration)
    LOGICAL                               :: include_last
    LOGICAL                               :: output_grid
    CHARACTER(LEN=filename_max)           :: output_filename
    CHARACTER(LEN=filename_max)           :: filename_format
    CHARACTER(LEN=filename_max)           :: filename_extn                    !< user-specified filename extension (or "default")
    CHARACTER(LEN=vname_len)              :: ml_varlist(max_var_ml)
    CHARACTER(LEN=vname_len)              :: pl_varlist(max_var_pl)
    CHARACTER(LEN=vname_len)              :: hl_varlist(max_var_hl)
    CHARACTER(LEN=vname_len)              :: il_varlist(max_var_il)
    CHARACTER(len=MAX_CHAR_LENGTH)        :: m_levels                         !< level selection: model levels
    REAL(wp)                              :: p_levels(MAX_NPLEVS)             !< pressure levels
    REAL(wp)                              :: h_levels(MAX_NZLEVS)             !< height levels
    REAL(wp)                              :: i_levels(MAX_NILEVS)             !< isentropic levels
    INTEGER                               :: remap
    CHARACTER(LEN=MAX_CHAR_LENGTH)        :: operation
    REAL(wp)                              :: reg_lon_def(3)
    REAL(wp)                              :: reg_lat_def(3)
    INTEGER                               :: reg_def_mode
    REAL(wp)                              :: north_pole(2)

    REAL(wp)                              :: output_bounds(3*MAX_TIME_INTERVALS)
    INTEGER                               :: output_time_unit
    CHARACTER(LEN=MAX_DATETIME_STR_LEN+1) :: output_start(MAX_TIME_INTERVALS), &
      &                                      output_end(MAX_TIME_INTERVALS)
    CHARACTER(LEN=MAX_DATETIME_STR_LEN)   :: output_interval(MAX_TIME_INTERVALS)
    CHARACTER(LEN=MAX_EVENT_NAME_STR_LEN) :: ready_file  !< ready filename prefix (=output event name)

    TYPE(t_lon_lat_data),  POINTER        :: lonlat
    TYPE (t_keyword_list), POINTER        :: keywords
    CHARACTER(len=MAX_CHAR_LENGTH)        :: cfilename
    INTEGER                               :: iunit, lonlat_id, jg
    TYPE (t_lon_lat_grid)                 :: new_grid

    !> "stream_partitions": Split one namelist into concurrent,
    !> alternating files:
    INTEGER                               :: stream_partitions_ml, &
      &                                      stream_partitions_pl, &
      &                                      stream_partitions_hl, &
      &                                      stream_partitions_il

    !> MPI ranks which were explicitly specified by the user:
    INTEGER                               :: pe_placement_ml(MAX_NUM_IO_PROCS), &
      &                                      pe_placement_pl(MAX_NUM_IO_PROCS), &
      &                                      pe_placement_hl(MAX_NUM_IO_PROCS), &
      &                                      pe_placement_il(MAX_NUM_IO_PROCS)

    !> RBF shape parameter.
    REAL(wp)                              :: rbf_scale
    LOGICAL :: is_stdio

    ! The namelist containing all variables above
    NAMELIST /output_nml/ &
      mode, taxis_tunit, dom,                                &
      filetype, filename_format, output_filename,            &
      steps_per_file, steps_per_file_inclfirst,              &
      include_last, output_grid,                             &
      remap, reg_lon_def, reg_lat_def, north_pole,           &
      ml_varlist, pl_varlist, hl_varlist, il_varlist,        &
      m_levels, p_levels, h_levels, i_levels,                &
      output_start, output_end, output_interval,             &
      output_bounds, output_time_unit,                       &
      ready_file, file_interval, reg_def_mode,               &
      stream_partitions_ml, stream_partitions_pl,            &
      stream_partitions_hl, stream_partitions_il,            &
      pe_placement_ml, pe_placement_pl,                      &
      pe_placement_hl, pe_placement_il,                      &
      filename_extn, rbf_scale, operation

    ! Before we start: prepare the levels set objects for the vertical
    ! interpolation.
    !
    ! level ordering: zlevels, plevels, ilevels must be ordered from
    ! TOA to bottom:
    !
#ifndef __NO_ICON_ATMO__
    DO jg = 1, max_dom
      ! pressure levels:
      nh_pzlev_config(jg)%plevels%sort_smallest_first = .TRUE.
      ! height levels
      nh_pzlev_config(jg)%zlevels%sort_smallest_first = .FALSE.
      ! isentropic levels
      nh_pzlev_config(jg)%ilevels%sort_smallest_first = .FALSE.
    END DO
#endif

    ! create variable of registering output variables. should be used later for
    ! triggering computation only in case of output request
    call outputRegister%init(verbose=.FALSE.)

    ! -- Open input file and position to first namelist 'output_nml'

    CALL open_nml(TRIM(filename))

    ! As in COSMO, there may exist several output_nml namelists in the input file
    ! Loop until EOF is reached

    p_onl                  => NULL()
    first_output_name_list => NULL()
    lrewind                = .TRUE.

    is_stdio = my_process_is_stdio()

    IF (.NOT. output_mode%l_nml) RETURN ! do not read output namelists if main switch is set to false

    DO
      CALL position_nml ('output_nml', lrewind=lrewind, status=istat)
      IF(istat /= POSITIONED) THEN

        ! if no "output_nml" has been found at all, we still cannot
        ! disable this mode: There might be meteograms which have to
        ! be handled by the output PEs.  If meteograms are disabled,
        ! too, then the user's namelist settings were inconsistent.
        !
        IF (.NOT. ASSOCIATED(first_output_name_list)) THEN
#ifndef __NO_ICON_ATMO__
          IF (.NOT. ANY(meteogram_output_config(:)%lenabled)) THEN
            CALL message(routine, "No output definition found; disabling output.")
            output_mode%l_nml = .FALSE.
          ELSE
            CALL message(routine, "No output definition found; meteogram output only.")
          END IF
#else
          CALL message(routine, "No output definition found; disabling output.")
          output_mode%l_nml = .FALSE.
#endif
        END IF

        CALL close_nml
        RETURN
      ENDIF
      lrewind = .FALSE.

      ! -- Set all variables in output_nml to their default values

      filetype                 = FILETYPE_NC2 ! NetCDF
      mode                     = 2
      taxis_tunit              = TUNIT_MINUTE
      dom(:)                   = -1
      steps_per_file           = -1
      steps_per_file_inclfirst = .TRUE.
      file_interval            = ' '
      include_last             = .TRUE.
      output_grid              = .FALSE.
      output_filename          = ' '
      filename_format          = "<output_filename>_DOM<physdom>_<levtype>_<jfile>"
      filename_extn            = "default"
      ml_varlist(:)            = ' '
      pl_varlist(:)            = ' '
      hl_varlist(:)            = ' '
      il_varlist(:)            = ' '
      m_levels                 = " "
      p_levels(:)              = -1._wp
      h_levels(:)              = -1._wp
      i_levels(:)              = -1._wp
      remap                    = REMAP_NONE
      operation                = ''
      reg_lon_def(:)           = 0._wp
      reg_lat_def(:)           = 0._wp
      reg_def_mode             = 0
      north_pole(:)            = (/ 0._wp, 90._wp /)
      output_start(:)          = ' '
      output_end(:)            = ' '
      output_interval(:)       = ' '
      output_bounds(:)         = -1._wp
      output_time_unit         = 1
      ready_file               = DEFAULT_EVENT_NAME
      lonlat_id                = 0
      stream_partitions_ml     = 1
      stream_partitions_pl     = 1
      stream_partitions_hl     = 1
      stream_partitions_il     = 1
      pe_placement_ml(:)       = -1 !< i.e. MPI rank undefined (round-robin placement)
      pe_placement_pl(:)       = -1 !< i.e. MPI rank undefined (round-robin placement)
      pe_placement_hl(:)       = -1 !< i.e. MPI rank undefined (round-robin placement)
      pe_placement_il(:)       = -1 !< i.e. MPI rank undefined (round-robin placement)
      rbf_scale                = -1._wp

      ! -- Read output_nml

      IF (is_stdio)  THEN
        iunit = temp_defaults()
        WRITE(iunit, output_nml)                                     ! write defaults to temporary text file
      END IF
      READ (nnml, output_nml)                          ! overwrite default settings
      IF (is_stdio)  THEN
        iunit = temp_settings()
        WRITE(iunit, output_nml)                                     ! write settings to temporary text file
      END IF

      ! -- Consistency checks:

      IF ((steps_per_file == -1) .AND. (LEN_TRIM(file_interval) == 0)) THEN
        CALL finish(routine, "Please specify either <steps_per_file> or <file_interval>!")
      END IF
      IF ((steps_per_file /= -1) .AND. (LEN_TRIM(file_interval) /= 0)) THEN
        CALL finish(routine, "User has specified conflicting parameters <steps_per_file>, <file_interval>!")
      END IF
      IF(remap/=REMAP_NONE .AND. remap/=REMAP_REGULAR_LATLON) THEN
        CALL finish(routine,'Unsupported value for remap')
      END IF
      IF ((remap==REMAP_REGULAR_LATLON) .AND. ALL(reg_lon_def(:) == 0.) .AND. ALL(reg_lat_def(:) == 0.)) THEN
        CALL finish(routine,'Lon-lat output: Grid not specified in namelist!')
      END IF
      IF ((reg_lon_def(3) >  reg_lon_def(1)) .AND. &
        & (reg_lon_def(2) <= 0._wp)) THEN
        CALL finish(routine,'Illegal LON increment')
      END IF
      IF ((reg_lat_def(3) /= reg_lat_def(1)) .AND. &
        & (reg_lat_def(2) == 0._wp)) THEN
        CALL finish(routine,'Illegal LAT increment')
      END IF
      IF(reg_lon_def(3)<reg_lon_def(1)) CALL finish(routine,'end lon < start lon')

      ! -- Scale output bounds

      IF (output_bounds(1) > -1._wp) THEN
        ! output_bounds is always in seconds - the question is what to do with months or years
        ! output_time_unit: 1 = second, 2=minute, 3=hour, 4=day, 5=month, 6=year
        SELECT CASE(output_time_unit)
        CASE(1); output_bounds(:) = output_bounds(:)
        ! Note: output_bounds == -1 is used later on to check for valid entries
        CASE(2); WHERE(output_bounds(:) >= 0._wp) output_bounds(:) = output_bounds(:)*60._wp
        CASE(3); WHERE(output_bounds(:) >= 0._wp) output_bounds(:) = output_bounds(:)*3600._wp
        CASE(4); WHERE(output_bounds(:) >= 0._wp) output_bounds(:) = output_bounds(:)*86400._wp
        CASE(5); WHERE(output_bounds(:) >= 0._wp) output_bounds(:) = output_bounds(:)*86400._wp*30._wp  ! Not a real calender month
        CASE(6); WHERE(output_bounds(:) >= 0._wp) output_bounds(:) = output_bounds(:)*86400._wp*365._wp ! Not a real calender year
        CASE DEFAULT
          CALL finish(routine,'Illegal output_time_unit')
        END SELECT
      END IF

      ! -- Read the map files into dictionary data structures

      CALL varnames_dict%init(.FALSE.)
      CALL out_varnames_dict%init(.FALSE.)

      NULLIFY(keywords)
      CALL associate_keyword("<path>", TRIM(getModelBaseDir()), keywords)
      IF(output_nml_dict     /= ' ') THEN
        cfilename = with_keywords(keywords, output_nml_dict)
        CALL message(routine, "load dictionary file.")
        CALL varnames_dict%loadfile(cfilename, linverse=linvert_dict)
      END IF
      IF(netcdf_dict /= ' ') THEN
        cfilename = with_keywords(keywords, netcdf_dict)
        CALL message(routine, "load dictionary file (output names).")
        CALL out_varnames_dict%loadfile(cfilename, linverse=.TRUE.)
      END IF

      ! -- If "remap=1": lon-lat interpolation requested

#ifndef __NO_ICON_ATMO__
      IF (remap == REMAP_REGULAR_LATLON) THEN
        ! define lon-lat grid specification
        new_grid%reg_lon_def(:) = reg_lon_def(:)
        new_grid%reg_lat_def(:) = reg_lat_def(:)
        new_grid%north_pole(:)  = north_pole(:)
        new_grid%reg_def_mode   = reg_def_mode
        ! compute some additional entries of lon-lat grid specification:
        CALL compute_lonlat_specs(new_grid)
        CALL compute_lonlat_blocking(new_grid, nproma)
        ! If the user has explicitly specified an interpolation
        ! parameter, then we always register this as a new lon-lat
        ! grid. Otherwise we might share the lon-lat coefficients with
        ! other output namelists.
        IF (rbf_scale > 0._wp) THEN
          lonlat_id             =  lonlat_grids%add_new_grid()
          lonlat                => lonlat_grids%list(lonlat_id)
          CALL lonlat%init(new_grid, rbf_scale)
        ELSE
          ! check, if lon-lat grids has already been registered
          lonlat_id = lonlat_grids%get_ID(new_grid)
          IF (lonlat_id == -1) THEN
            ! Register a lon-lat grid data structure in global list
            lonlat_id             =  lonlat_grids%add_new_grid()
            lonlat                => lonlat_grids%list(lonlat_id)
            CALL lonlat%init(new_grid, rbf_scale)
          ELSE
            lonlat => lonlat_grids%list(lonlat_id)
          END IF
        END IF

        ! Flag those domains, which are used for this lon-lat grid:
        !     If dom(:) was not specified in namelist input, it is set
        !     completely to -1.  In this case all domains are wanted in
        !     the output
        IF (dom(1) < 0)  THEN
          lonlat%l_dom(:) = .TRUE.
        ELSE
          DOM_LOOP : DO i = 1, max_dom
            IF (dom(i) < 0) EXIT DOM_LOOP
            lonlat%l_dom( dom(i) ) = .TRUE.
          ENDDO DOM_LOOP
        END IF
      ENDIF
#endif
! #ifndef __NO_ICON_ATMO__

      ! loop over domains and generate a separare copy of the namelist
      ! settings for each chosen domain.
      !
      DOM_LOOP2 : DO idom = 1, max_dom
        IF ((dom(idom) < 0) .AND. (dom(1) >= 0)) EXIT DOM_LOOP2

        ! -- Allocate next output_name_list

        IF(.NOT.ASSOCIATED(first_output_name_list)) THEN
          ! Allocate first name_list
          ALLOCATE(first_output_name_list)
          p_onl => first_output_name_list
        ELSE
          ! This is not the first one, p_onl points to the last one which was created
          ALLOCATE(p_onl%next)
          p_onl => p_onl%next
        ENDIF

        ! -- Set next output_name_list from values read

        p_onl%filetype                 = filetype
        p_onl%mode                     = mode
        p_onl%taxis_tunit              = taxis_tunit

        ! If dom(:) was not specified in namelist input, it is set
        ! completely to -1.  In this case all domains are wanted in
        ! the output.
        IF (dom(idom) < 0) THEN
          p_onl%dom                    = idom
        ELSE
          p_onl%dom                    = dom(idom)
        END IF

        p_onl%steps_per_file           = steps_per_file
        ! conditional default: steps_per_file_inclfirst=.FALSE. for GRIB output
        p_onl%steps_per_file_inclfirst = steps_per_file_inclfirst .AND. (filetype /= FILETYPE_GRB2)
        p_onl%file_interval            = file_interval
        p_onl%include_last             = include_last
        p_onl%output_grid              = output_grid
        p_onl%output_filename          = output_filename
        p_onl%filename_format          = filename_format
        p_onl%filename_extn            = filename_extn
        p_onl%ml_varlist(:)            = ml_varlist(:)
        p_onl%pl_varlist(:)            = pl_varlist(:)
        p_onl%hl_varlist(:)            = hl_varlist(:)
        p_onl%il_varlist(:)            = il_varlist(:)
        p_onl%m_levels                 = m_levels
        p_onl%p_levels                 = p_levels
        p_onl%z_levels                 = h_levels
        p_onl%i_levels                 = i_levels
        p_onl%remap                    = remap
        p_onl%operation                = operation
        p_onl%lonlat_id                = -1
        p_onl%output_start(:)          = output_start(:)
        p_onl%output_end(:)            = output_end
        p_onl%output_interval(:)       = output_interval
        p_onl%output_bounds(:)         = output_bounds(:)
        p_onl%ready_file               = ready_file
        p_onl%lonlat_id                = lonlat_id
        p_onl%stream_partitions_ml     = stream_partitions_ml
        p_onl%stream_partitions_pl     = stream_partitions_pl
        p_onl%stream_partitions_hl     = stream_partitions_hl
        p_onl%stream_partitions_il     = stream_partitions_il
        p_onl%pe_placement_ml(:)       = pe_placement_ml(:)
        p_onl%pe_placement_pl(:)       = pe_placement_pl(:)
        p_onl%pe_placement_hl(:)       = pe_placement_hl(:)
        p_onl%pe_placement_il(:)       = pe_placement_il(:)

        ! -- translate variables names according to variable name
        !    dictionary:
<<<<<<< HEAD
        DO i=1,max_var_ml
          p_onl%ml_varlist(i) = varnames_dict%get(p_onl%ml_varlist(i), &
            &                            default=p_onl%ml_varlist(i))
        END DO
        DO i=1,max_var_pl
          p_onl%pl_varlist(i) = varnames_dict%get(p_onl%pl_varlist(i), &
            &                            default=p_onl%pl_varlist(i))
        END DO
        DO i=1,max_var_hl
          p_onl%hl_varlist(i) = varnames_dict%get(p_onl%hl_varlist(i), &
            &                            default=p_onl%hl_varlist(i))
        END DO
        DO i=1,max_var_il
          p_onl%il_varlist(i) = varnames_dict%get(p_onl%il_varlist(i), &
            &                            default=p_onl%il_varlist(i))
        END DO

=======
>>>>>>> 8726b09f
        ! allow case-insensitive variable names:
        DO i=1,max_var_ml
          IF (' ' == p_onl%ml_varlist(i)) EXIT ! since read from nml-file array is filled bottom to top...
          p_onl%ml_varlist(i) = varnames_dict%get(p_onl%ml_varlist(i), &
            &                            default=p_onl%ml_varlist(i))
          p_onl%ml_varlist(i) = tolower(p_onl%ml_varlist(i))
        END DO
        DO i=1,max_var_pl
          IF (' ' == p_onl%pl_varlist(i)) EXIT
          p_onl%pl_varlist(i) = varnames_dict%get(p_onl%pl_varlist(i), &
            &                            default=p_onl%pl_varlist(i))
          p_onl%pl_varlist(i) = tolower(p_onl%pl_varlist(i))
        END DO
        DO i=1,max_var_hl
          IF (' ' == p_onl%hl_varlist(i)) EXIT
          p_onl%hl_varlist(i) = varnames_dict%get(p_onl%hl_varlist(i), &
            &                            default=p_onl%hl_varlist(i))
          p_onl%hl_varlist(i) = tolower(p_onl%hl_varlist(i))
        END DO
        DO i=1,max_var_il
          IF (' ' == p_onl%il_varlist(i)) EXIT
          p_onl%il_varlist(i) = varnames_dict%get(p_onl%il_varlist(i), &
            &                            default=p_onl%il_varlist(i))
          p_onl%il_varlist(i) = tolower(p_onl%il_varlist(i))
        END DO

        p_onl%next => NULL()

        ! -- if the namelist switch "output_grid" has been enabled: add
        !    "clon, "clat", "elon", "elat", etc. to the list of
        !    variables:
        !
        IF (p_onl%output_grid) THEN
          ! model levels
          IF (LEN_TRIM(p_onl%ml_varlist(1)) /=  0) THEN
            SELECT CASE(p_onl%remap)
            CASE (REMAP_NONE)
              DO i=1,3
                DO j=1,2
                  CALL append_varname(p_onl%ml_varlist, GRB2_GRID_INFO_NAME(i,j))
                END DO
              END DO
            CASE (REMAP_REGULAR_LATLON)
              DO j=1,2
                CALL append_varname(p_onl%ml_varlist, GRB2_GRID_INFO_NAME(0,j))
              END DO
            END SELECT
          END IF
          ! pressure levels
          IF (LEN_TRIM(p_onl%pl_varlist(1)) /=  0) THEN
            SELECT CASE(p_onl%remap)
            CASE (REMAP_NONE)
              DO i=1,3
                DO j=1,2
                  CALL append_varname(p_onl%pl_varlist, GRB2_GRID_INFO_NAME(i,j))
                END DO
              END DO
            CASE (REMAP_REGULAR_LATLON)
              DO j=1,2
                CALL append_varname(p_onl%pl_varlist, GRB2_GRID_INFO_NAME(0,j))
              END DO
            END SELECT
          END IF
          ! height levels
          IF (LEN_TRIM(p_onl%hl_varlist(1)) /=  0) THEN
            SELECT CASE(p_onl%remap)
            CASE (REMAP_NONE)
              DO i=1,3
                DO j=1,2
                  CALL append_varname(p_onl%hl_varlist, GRB2_GRID_INFO_NAME(i,j))
                END DO
              END DO
            CASE (REMAP_REGULAR_LATLON)
              DO j=1,2
                CALL append_varname(p_onl%hl_varlist, GRB2_GRID_INFO_NAME(0,j))
              END DO
            END SELECT
          END IF
          ! isentropic levels
          IF (LEN_TRIM(p_onl%il_varlist(1)) /=  0) THEN
            SELECT CASE(p_onl%remap)
            CASE (REMAP_NONE)
              DO i=1,3
                DO j=1,2
                  CALL append_varname(p_onl%il_varlist, GRB2_GRID_INFO_NAME(i,j))
                END DO
              END DO
            CASE (REMAP_REGULAR_LATLON)
              DO j=1,2
                CALL append_varname(p_onl%il_varlist, GRB2_GRID_INFO_NAME(0,j))
              END DO
            END SELECT
          END IF
        END IF

      END DO DOM_LOOP2

      ! -- write the contents of the namelist to an ASCII file

      IF (is_stdio) WRITE(nnml_output,nml=output_nml)

    ENDDO

    CALL close_nml

  END SUBROUTINE read_name_list_output_namelists


  !------------------------------------------------------------------------------------------------
  !> Utility routine: searches for the end of a list of variable name
  !  and appends another entry.
  SUBROUTINE append_varname(p_varlist, new_varname)
    CHARACTER(LEN=vname_len), INTENT(INOUT) :: p_varlist(:)
    CHARACTER(len=*),         INTENT(IN)    :: new_varname
    ! local variables
    CHARACTER(LEN=*), PARAMETER :: routine = modname//"::append_varname"
    INTEGER :: ivar

    ! Get the number of variables in varlist
    DO ivar = 1, SIZE(p_varlist)
      IF (p_varlist(ivar) == ' ') EXIT ! Last one reached
    ENDDO
    IF (ivar > SIZE(p_varlist)) THEN
      CALL finish(routine, "Insufficient array size!")
    END IF
    p_varlist(ivar) = tolower(new_varname)
  END SUBROUTINE append_varname


  !------------------------------------------------------------------------------------------------
  !> Appends the chosen p-levels, z-levels, i-levels to the levels
  !  sets for the corresponding domains (note that we do the vertical
  !  interpolation for the union of all chosen levels and only do a
  !  selection for each output namelist):
  !
  SUBROUTINE collect_requested_ipz_levels()
    ! local variables
    CHARACTER(LEN=*), PARAMETER :: routine = modname//"::collect_requested_ipz_levels"
    !
    TYPE(t_output_name_list), POINTER     :: p_onl
    INTEGER :: n_dom_out, jp, log_patch_id, nlevs

#ifndef __NO_ICON_ATMO__
    ! Loop over the output namelists and create a union set of
    ! all requested vertical levels (per domain):
    p_onl => first_output_name_list

    n_dom_out = MERGE(n_phys_dom, n_dom, l_output_phys_patch)

    DO WHILE (ASSOCIATED(p_onl))

      DO jp = 1, n_dom_out
        ! append the chosen p-levels, z-levels, i-levels

        log_patch_id = jp
        IF(l_output_phys_patch)  log_patch_id = p_phys_patch(jp)%logical_id

        IF (p_onl%dom == log_patch_id) THEN

          ! pressure levels
          !
          ! count the no. of levels
          DO nlevs=1,SIZE(p_onl%p_levels)
            IF (p_onl%p_levels(nlevs) < 0._wp) EXIT
          END DO
          nlevs = nlevs - 1
          IF ((nlevs == 0) .AND. (p_onl%pl_varlist(1) /= ' ')) THEN
            CALL finish(routine, "Input error (output_nml): User has requested pressure interpolation without specifying levels!")
          END IF
          ! append nlevs pressure levels (domain log_patch_id)
          IF (nlevs > 0)  CALL merge_values_into_set(nlevs, p_onl%p_levels, &
            &                                        nh_pzlev_config(log_patch_id)%plevels)

          ! height levels
          !
          ! count the no. of levels
          DO nlevs=1,SIZE(p_onl%z_levels)
            IF (p_onl%z_levels(nlevs) < 0._wp) EXIT
          END DO
          nlevs = nlevs - 1
          IF ((nlevs == 0) .AND. (p_onl%hl_varlist(1) /= ' ')) THEN
            CALL finish(routine, "Input error (output_nml): User has requested height interpolation without specifying levels!")
          END IF
          ! append nlevs height levels
          IF (nlevs > 0)  CALL merge_values_into_set(nlevs, p_onl%z_levels, &
            &                                        nh_pzlev_config(log_patch_id)%zlevels)

          ! isentropic levels
          !
          ! count the no. of levels
          DO nlevs=1,SIZE(p_onl%i_levels)
            IF (p_onl%i_levels(nlevs) < 0._wp) EXIT
          END DO
          nlevs = nlevs - 1
          IF ((nlevs == 0) .AND. (p_onl%il_varlist(1) /= ' ')) THEN
            CALL finish(routine, "Input error (output_nml): User has requested isentropic interpolation without specifying levels!")
          END IF
          ! append nlevs isentropic levels
          IF (nlevs > 0)  CALL merge_values_into_set(nlevs, p_onl%i_levels, &
            &                                        nh_pzlev_config(log_patch_id)%ilevels)
        END IF
      END DO
      p_onl => p_onl%next

    END DO ! p_onl
#endif

  END SUBROUTINE collect_requested_ipz_levels


  !------------------------------------------------------------------------------------------------
  !> Looks for variable groups ("group:xyz", "tiles:xyz") and replaces them
  !
  !  @note This subroutine cannot be called directly from
  !         "read_name_list_output_namelists" because the latter
  !         routine is processed earlier, before all variable lists
  !         have been registered through "add_vars".
  !
  !  @note In more detail, this subroutine looks for variable groups
  !        ("group:xyz","tiles:xyz") and replaces them by all variables
  !        belonging to the group. Afterwards, variables can be REMOVED
  !        from this union set with the syntax "-varname". Note that typos
  !        are not detected but that the corresponding variable is
  !        simply not removed!
  !
  SUBROUTINE parse_variable_groups()
    CHARACTER(LEN=*), PARAMETER :: routine = modname//"::parse_variable_groups"
    !
    CHARACTER(LEN=VARNAME_LEN), ALLOCATABLE :: varlist(:), grp_vars(:), new_varlist(:)
    CHARACTER(LEN=VARNAME_LEN)              :: vname, grp_name
    INTEGER                                 :: nvars, ngrp_vars, i_typ, ierrstat, &
      &                                        ivar, ntotal_vars, jvar, i,        &
      &                                        nsubtract_vars, tlen
    CHARACTER(LEN=vname_len),  POINTER      :: in_varlist(:)
    TYPE (t_output_name_list), POINTER      :: p_onl

    ntotal_vars = total_number_of_variables()
    ! temporary variables needed for variable group parsing
    ALLOCATE(varlist(ntotal_vars), grp_vars(ntotal_vars), &
      &      new_varlist(ntotal_vars), STAT=ierrstat)
    IF (ierrstat /= SUCCESS) CALL finish (routine, 'ALLOCATE failed.')

    ! -- loop over all output namelists
    p_onl => first_output_name_list
    DO WHILE (ASSOCIATED(p_onl))
      ! process i_typ=ml_varlist, pl_varlist, hl_varlist, il_varlist:
      DO i_typ = 1, 4

        SELECT CASE(i_typ)
        CASE (level_type_ml)
          in_varlist => p_onl%ml_varlist
        CASE (level_type_pl)
          in_varlist => p_onl%pl_varlist
        CASE (level_type_hl)
          in_varlist => p_onl%hl_varlist
        CASE (level_type_il)
          in_varlist => p_onl%il_varlist
        END SELECT

        ! Get the number of variables in varlist
        nvars = 0
        DO WHILE (nvars < SIZE(in_varlist))
          IF (in_varlist(nvars+1) == ' ') EXIT
          nvars = nvars + 1
        END DO

        IF (nvars>ntotal_vars)  CALL finish(routine, "Internal error: nvars > ntotal_vars")

        if (nvars > 0)  varlist(1:nvars) = in_varlist(1:nvars)
        varlist((nvars+1):ntotal_vars) = " "
        ! look for variable groups ("tiles:xyz" and "group:xyz") and replace them:
        DO ivar = 1, nvars
          vname = in_varlist(ivar)

          ! FIXME: this is probably a bug: the INDEX function also
          ! gives a match if tile_prefix is found after the first
          ! position, i.e. one would need to check for index returning
          ! exactly 1 or compare vname(1:len(tile_prefix)) ==
          ! tile_prefix
          IF (INDEX(vname, TILE_PREFIX) > 0) THEN
            ! this is a tile group identifier
            grp_name = vname(LEN(TILE_PREFIX)+1:)

            ! translate group name from GRIB2 to internal nomenclature, if necessary
            grp_name = varnames_dict%get(grp_name, grp_name)

            tlen = len_trim(grp_name)
            grp_name(tlen+1:tlen+3) ="_t"
            tlen = tlen + 2
            ! loop over all variables and collects the variables names
            ! corresponding to the group "grp_name"
            CALL collect_group(grp_name, grp_vars, ngrp_vars,                           &
              &               loutputvars_only = .TRUE.,                                &
              &               lremap_lonlat    = (p_onl%remap == REMAP_REGULAR_LATLON), &
              &               opt_vlevel_type  = i_typ,                                 &
              &               opt_dom_id       = p_onl%dom)
            DO i=1,ngrp_vars
              grp_vars(i) = tolower(grp_vars(i))
            END DO
            ! generate varlist where "grp_name" has been replaced;
            ! duplicates are removed
            CALL insert_group(varlist, VARNAME_LEN, ntotal_vars, &
              &               TRIM(vname),                       &
              &               grp_vars(1:ngrp_vars), new_varlist)
            varlist(:) = new_varlist(:)

            ! status output
            IF (msg_level >= 12) THEN
              CALL message(routine, "Activating group of variables: "//grp_name(1:tlen))
              DO jvar=1,ngrp_vars
                CALL message(routine, "   "//TRIM(grp_vars(jvar)))
              END DO
            END IF
          END IF

          IF (INDEX(vname, GRP_PREFIX) > 0) THEN
            ! this is a group identifier
            grp_name = vname(LEN(GRP_PREFIX)+1:)
            ! loop over all variables and collects the variables names
            ! corresponding to the group "grp_name"
            CALL collect_group(grp_name, grp_vars, ngrp_vars,                           &
              &               loutputvars_only = .TRUE.,                                &
              &               lremap_lonlat    = (p_onl%remap == REMAP_REGULAR_LATLON), &
              &               opt_vlevel_type  = i_typ,                                 &
              &               opt_dom_id       = p_onl%dom)
            DO i=1,ngrp_vars
              grp_vars(i) = tolower(grp_vars(i))
            END DO
            ! generate varlist where "grp_name" has been replaced;
            ! duplicates are removed
            CALL insert_group(varlist, VARNAME_LEN, ntotal_vars, &
              &               GRP_PREFIX//TRIM(grp_name),  &
              &               grp_vars(1:ngrp_vars), new_varlist)
            varlist(:) = new_varlist(:)

            ! status output
            IF (msg_level >= 12) THEN
              CALL message(routine, "Activating group of variables: "//TRIM(grp_name))
              DO jvar=1,ngrp_vars
                CALL message(routine, "   "//TRIM(grp_vars(jvar)))
              END DO
            END IF
          END IF
        END DO

        ! Again, count the number of variables in varlist
        nvars = 0
        DO WHILE (nvars < SIZE(varlist))
          IF (varlist(nvars+1) == ' ') EXIT
          nvars = nvars + 1
        END DO

        in_varlist(1:nvars) = varlist(1:nvars)

        ! second step: look for "subtraction" of variables groups ("-varname"):
        nsubtract_vars = 0
        DO ivar = 1, nvars
          vname = in_varlist(ivar)
          IF (vname(1:1) == "-") THEN
            nsubtract_vars = nsubtract_vars + 1
            varlist(nsubtract_vars) = ADJUSTL(vname)
            nsubtract_vars = nsubtract_vars + 1
            varlist(nsubtract_vars) = ADJUSTL(vname(2:))
          END IF
        END DO
        ! remove variables
        CALL difference(in_varlist, nvars, varlist, nsubtract_vars)
      END DO ! i_typ = 1,4
      p_onl => p_onl%next

    END DO ! p_onl

    DEALLOCATE(varlist, grp_vars, new_varlist, STAT=ierrstat)
    IF (ierrstat /= SUCCESS) CALL finish (routine, 'DEALLOCATE failed.')
  END SUBROUTINE parse_variable_groups


  !------------------------------------------------------------------------------------------------
  !> Initialize data structures for output.
  !
  !  This routine is called after reading the namelists AND setting up
  !  the domains and variables.
  !
  SUBROUTINE init_name_list_output(sim_step_info, &
    &                              opt_lprintlist, opt_l_is_ocean)

#ifndef NOMPI
    USE mpi, ONLY: MPI_ROOT, MPI_PROC_NULL
#endif

    !> Data structure containing all necessary data for mapping an
    !  output time stamp onto a corresponding simulation step index.
    TYPE (t_sim_step_info), INTENT(IN) :: sim_step_info

    LOGICAL, OPTIONAL, INTENT(in) :: opt_lprintlist
    LOGICAL, OPTIONAL, INTENT(in) :: opt_l_is_ocean

    ! local variables:
    CHARACTER(LEN=*), PARAMETER :: routine = modname//"::init_name_list_output"
    INTEGER,          PARAMETER :: print_patch_id = 1

    LOGICAL                              :: l_print_list ! Flag. Enables  a list of all variables
    INTEGER                              :: nfiles, &
      &                                     jp, idom, idom_log,                           &
      &                                     grid_info_mode, ierrstat,                     &
      &                                     errno
    TYPE (t_output_name_list), POINTER   :: p_onl
    TYPE(t_par_output_event),  POINTER   :: ev
    TYPE(timedelta),           POINTER   :: mtime_output_interval,                             &
      &                                     mtime_td1, mtime_td2, mtime_td3,   &
      &                                     mtime_td, mtime_day
    TYPE(datetime),            POINTER   :: mtime_datetime_start,              &
      &                                     mtime_datetime_end, mtime_date1, mtime_date2
    CHARACTER(LEN=MAX_TIMEDELTA_STR_LEN) :: lower_bound_str
    INTEGER                              :: idx, istart
    LOGICAL                              :: is_io, is_stdio
    LOGICAL                              :: is_mpi_test
    INTEGER                              :: this_i_lctype

    l_print_list = .FALSE.
    is_mpi_test = my_process_is_mpi_test()

    is_io = my_process_is_io()
    is_stdio = my_process_is_stdio()

    CALL assign_if_present(l_print_list, opt_lprintlist)

    IF (.NOT. p_test_run .AND. is_stdio .AND. &
      & (l_print_list .OR. (msg_level >= 15))) THEN

      this_i_lctype = 0
#ifndef __NO_ICON_ATMO__
      this_i_lctype = i_lctype(print_patch_id)
#endif

      CALL print_var_list(var_lists, nvar_lists, out_varnames_dict,   &
        &                 print_patch_id, iequations,                 &
        &                 gribout_config(print_patch_id),             &
        &                 this_i_lctype)
    END IF

    ! -- preliminary checks:
    !
    ! We need dtime
    IF(dtime<=0._wp) CALL finish(routine, 'dtime must be set before reading output namelists')

#ifndef NOMPI
    ! Set broadcast root for intercommunicator broadcasts
    IF (is_io) THEN
      ! Root is proc 0 on the compute PEs
      bcast_root = 0
    ELSE
      ! Special root setting for intercommunicators:
      ! The PE really sending must use MPI_ROOT, the others MPI_PROC_NULL
      bcast_root = MERGE(MPI_ROOT, MPI_PROC_NULL, p_pe_work == 0)
    ENDIF
#else
    ! bcast_root is not used in this case
    bcast_root = 0
#endif
! NOMPI

    ! ---------------------------------------------------------------------------


    ! Replicate physical domain setup, only the number of domains and
    ! the logical ID is needed
    IF (use_async_name_list_io .AND. .NOT. is_mpi_test) THEN
      CALL p_bcast(n_phys_dom, bcast_root, p_comm_work_2_io)
      CALL p_bcast(p_phys_patch(1:n_phys_dom)%logical_id, bcast_root, p_comm_work_2_io)
    END IF

    ! Set the number of output domains depending on
    ! l_output_phys_patch
    n_dom_out = MERGE(n_phys_dom, n_dom, l_output_phys_patch)

    ! allocate patch info data structure for unstructured and regular
    ! grids:
    ALLOCATE(patch_info(n_dom_out), STAT=ierrstat)
    IF (ierrstat /= SUCCESS) CALL finish (routine, 'ALLOCATE failed.')
    ALLOCATE(lonlat_info(lonlat_grids%ngrids, n_dom), STAT=ierrstat)
    IF (ierrstat /= SUCCESS) CALL finish (routine, 'ALLOCATE failed.')

    ! ---------------------------------------------------------------------------

    ! Set number of global cells/edges/verts and logical patch ID
    DO jp = 1, n_dom_out
      IF(l_output_phys_patch) THEN
        patch_info(jp)%log_patch_id = p_phys_patch(jp)%logical_id
        IF (.NOT. is_io) THEN
          patch_info(jp)%p_pat_c    => p_phys_patch(jp)%comm_pat_gather_c
          patch_info(jp)%nblks_glb_c = (p_phys_patch(jp)%n_patch_cells-1)/nproma + 1
          patch_info(jp)%p_pat_e    => p_phys_patch(jp)%comm_pat_gather_e
          patch_info(jp)%nblks_glb_e = (p_phys_patch(jp)%n_patch_edges-1)/nproma + 1
          patch_info(jp)%p_pat_v    => p_phys_patch(jp)%comm_pat_gather_v
          patch_info(jp)%nblks_glb_v = (p_phys_patch(jp)%n_patch_verts-1)/nproma + 1
          patch_info(jp)%max_cell_connectivity   = p_patch(patch_info(jp)%log_patch_id)%cells%max_connectivity
          patch_info(jp)%max_vertex_connectivity = p_patch(patch_info(jp)%log_patch_id)%verts%max_connectivity
        END IF
      ELSE
        patch_info(jp)%log_patch_id = jp
        IF (.NOT. is_io) THEN
          patch_info(jp)%p_pat_c    => p_patch(jp)%comm_pat_gather_c
          patch_info(jp)%nblks_glb_c = (p_patch(jp)%n_patch_cells_g-1)/nproma + 1
          patch_info(jp)%p_pat_e    => p_patch(jp)%comm_pat_gather_e
          patch_info(jp)%nblks_glb_e = (p_patch(jp)%n_patch_edges_g-1)/nproma + 1
          patch_info(jp)%p_pat_v    => p_patch(jp)%comm_pat_gather_v
          patch_info(jp)%nblks_glb_v = (p_patch(jp)%n_patch_verts_g-1)/nproma + 1
          patch_info(jp)%max_cell_connectivity   = p_patch(patch_info(jp)%log_patch_id)%cells%max_connectivity
          patch_info(jp)%max_vertex_connectivity = p_patch(patch_info(jp)%log_patch_id)%verts%max_connectivity
        END IF
      ENDIF
    ENDDO ! jp

    ! ---------------------------------------------------------------------------
    !--- determine the mode how to collect grid information for output:

    patch_info(:)%grid_info_mode    = GRID_INFO_NONE
    lonlat_info(:,:)%grid_info_mode = GRID_INFO_NONE

    p_onl => first_output_name_list
    ! Loop over all "output_nml" namelists:
    DO WHILE (ASSOCIATED(p_onl))

      idom = p_onl%dom ! domain for which this name list should be used

      ! non-existent domains are simply ignored:
      IF (p_onl%output_grid .AND. (idom <= n_dom_out)) THEN
        grid_info_mode = GRID_INFO_BCAST
        ! For hexagons, we still copy grid info from file; for
        ! triangular grids we have a faster method without file access
        ! IF (max_cell_connectivity == 6) grid_info_mode =
        ! GRID_INFO_FILE
        IF (PRESENT(opt_l_is_ocean)) THEN
          IF (opt_l_is_ocean) grid_info_mode = GRID_INFO_BCAST
        ENDIF
        IF (p_onl%remap==REMAP_REGULAR_LATLON) THEN
          lonlat_info(p_onl%lonlat_id,patch_info(idom)%log_patch_id)%grid_info_mode = grid_info_mode
        ELSE
          patch_info(idom)%grid_info_mode = grid_info_mode
        END IF
      END IF

      p_onl => p_onl%next
    ENDDO

    ! replicate grid_info_mode on I/O PEs:
    IF (use_async_name_list_io .AND. .NOT. is_mpi_test) THEN
      ! Go over all output domains
      CALL p_bcast(patch_info(1:n_dom_out)%grid_info_mode, &
        &          bcast_root, p_comm_work_2_io)
      ! A similar process as above - for the lon-lat grids
      IF (lonlat_grids%ngrids > 0) THEN ! may cause segfaults otherwise
        CALL p_bcast(lonlat_info(1:lonlat_grids%ngrids,1:n_dom)%grid_info_mode, &
          &          bcast_root, p_comm_work_2_io)
      ENDIF
    END IF

    ! Set the number of domains in output and the patch reorder information
    CALL set_patch_info

    ! Date-time computations:
    !
    ! There are two alternative implementations for setting the output
    ! intervals, "output_bounds" and "output_start" / "output_end" /
    ! "output_interval". The former defines the output events relative
    ! to the simulation start (in seconds) and the latter define the
    ! output events by setting ISO8601-conforming date-time strings.
    !
    ! If the user has set values for "output_bounds", we compute the
    ! "output_start" / "output_end" / "output_interval" from this
    ! info:
    p_onl => first_output_name_list
    DO WHILE (ASSOCIATED(p_onl))
      ! there may be multiple "output_bounds" intervals, consider all:
      DO idx=1,MAX_TIME_INTERVALS
        istart = (idx-1)*3
        IF (p_onl%output_bounds(istart+1) == -1._wp) CYCLE

        mtime_td1 => newTimeDelta("PT"//TRIM(int2string(INT(p_onl%output_bounds(istart+1)),'(i0)'))//"S")
        mtime_td2 => newTimeDelta("PT"//TRIM(int2string(INT(p_onl%output_bounds(istart+2)),'(i0)'))//"S")
        mtime_td3 => newTimeDelta("PT"//TRIM(int2string(INT(p_onl%output_bounds(istart+3)),'(i0)'))//"S")
        CALL timedeltaToString(mtime_td3, p_onl%output_interval(idx))

        mtime_date1 => newDatetime(sim_step_info%sim_start)
        mtime_date1 = mtime_date1 + mtime_td1
        CALL datetimeToString(mtime_date1, p_onl%output_start(idx))
        mtime_date2 => newDatetime(sim_step_info%sim_start)
        mtime_date2 = mtime_date2 + mtime_td2
        CALL datetimeToString(mtime_date2, p_onl%output_end(idx))

        IF (is_stdio) THEN
          WRITE (0,*) "setting output bounds as ", TRIM(p_onl%output_start(idx)), " / ", &
            &                                      TRIM(p_onl%output_end(idx)),   " / ", &
            &                                      TRIM(p_onl%output_interval(idx))
        END IF

        CALL deallocateTimedelta(mtime_td1)
        CALL deallocateTimedelta(mtime_td2)
        CALL deallocateTimedelta(mtime_td3)
        CALL deallocateDatetime(mtime_date1)
        CALL deallocateDatetime(mtime_date2)
      END DO

      !--- consistency check: do not allow output intervals < dtime:

      ! there may be multiple "output_bounds" intervals, consider all:
      INTVL_LOOP : DO idx=1,MAX_TIME_INTERVALS

        IF (p_onl%output_start(idx) /= '') THEN

          mtime_datetime_start => newDatetime(TRIM(strip_from_modifiers(p_onl%output_start(idx))))
          mtime_datetime_end   => newDatetime(TRIM(strip_from_modifiers(p_onl%output_end(idx))))

          mtime_output_interval => newTimedelta(TRIM(p_onl%output_interval(idx)),errno=errno)
          IF (errno /= SUCCESS) CALL finish(routine,"Wrong output interval")

          mtime_td => newTimedelta("PT"//TRIM(real2string(sim_step_info%dtime, '(f20.3)'))//"S")
          CALL timedeltaToString(mtime_td, lower_bound_str)
          mtime_day => newTimedelta("P1D")
          IF (mtime_td > mtime_day)  THEN
            CALL finish(routine, "Internal error: dtime > 1 day!")
          END IF
          IF  ((mtime_output_interval < mtime_td) .and. &
            &  (mtime_datetime_start /= mtime_datetime_end)) THEN
            CALL finish(routine, "Output interval "//TRIM(p_onl%output_interval(idx))//" < dtime !")
          END IF
          CALL deallocateTimedelta(mtime_output_interval)
          CALL deallocateTimeDelta(mtime_td)
          CALL deallocateTimeDelta(mtime_day)

          CALL deallocateDatetime(mtime_datetime_start)
          CALL deallocateDatetime(mtime_datetime_end)
        END IF

      END DO INTVL_LOOP

      p_onl => p_onl%next
    ENDDO

    ! Get the number of output files needed (by counting the domains per name list)

    p_onl => first_output_name_list
    nfiles = 0
    DO WHILE(ASSOCIATED(p_onl))
      ! non-existent domains are simply ignored:
      IF(p_onl%dom <= n_dom_out) THEN

        ! Check if name_list has variables of corresponding type,
        ! then increase file counter.
        IF (p_onl%ml_varlist(1) /= ' ') nfiles = nfiles + p_onl%stream_partitions_ml
        IF (p_onl%pl_varlist(1) /= ' ') nfiles = nfiles + p_onl%stream_partitions_pl
        IF (p_onl%hl_varlist(1) /= ' ') nfiles = nfiles + p_onl%stream_partitions_hl
        IF (p_onl%il_varlist(1) /= ' ') nfiles = nfiles + p_onl%stream_partitions_il
      END IF

      p_onl => p_onl%next

    ENDDO
    WRITE(message_text,'(a,i4)') 'Number of name list output files: ',nfiles
    CALL message(routine,message_text)

    ! Allocate output_file struct for all output files

    ALLOCATE(output_file(nfiles))

    ! ---------------------------------------------------------------------------

    ! If async IO is used, replicate data (mainly the variable lists) on IO procs

#ifndef NOMPI
    IF (use_async_name_list_io .AND. .NOT. is_mpi_test) &
         CALL replicate_data_on_io_procs
#endif
! NOMPI

    output_file(:)%cdiFileID  = CDI_UNDEFID ! i.e. not opened
    output_file(:)%cdiVlistId = CDI_UNDEFID ! i.e. not defined


    ! --------------------------------------------------------------------------------------
    ! Loop over all output namelists, set up the output_file struct for all associated files
    ! --------------------------------------------------------------------------------------

    CALL output_name_lists_to_files(sim_step_info)

    CALL assign_output_task(output_file%io_proc_id, output_file%pe_placement)

    ! ---------------------------------------------------------------------------
    ! handle grid coordinate information
    IF (.NOT. is_mpi_test) THEN

      ! Prepare the output of grid information: For each
      ! physical/logical patch we must collect the geographical
      ! locations of cells, edges, and vertices

      ! Only needed if no async name list io is used
#ifdef HAVE_CDI_PIO
      IF (pio_type == pio_type_cdipio) THEN
        DO idom = 1, n_dom_out
          ! logical domain ID
          idom_log = patch_info(idom)%log_patch_id
          CALL distribute_all_grid_info(p_patch(idom_log), patch_info(idom))
        END DO
      ELSE &
#endif
      IF (.NOT. use_async_name_list_io) THEN
        ! Go over all output domains
        DO idom = 1, n_dom_out
          IF (patch_info(idom)%grid_info_mode == GRID_INFO_BCAST) THEN
            ! logical domain ID
            idom_log = patch_info(idom)%log_patch_id
            CALL collect_all_grid_info(p_patch(idom_log), patch_info(idom))
          END IF
        END DO
      END IF

#ifndef NOMPI
      ! If async IO is used, replicate coordinate data on IO procs
      IF (use_async_name_list_io) THEN
        CALL replicate_coordinate_data_on_io_procs

        ! Clear patch_info fields clon, clat, etc. (especially on work
        ! PE 0) since they aren't needed there any longer.
        IF (.NOT. is_io) THEN
          ! Go over all output domains (deallocation is skipped if data
          ! structures were not allocated)
          DO idom = 1, n_dom_out
            CALL deallocate_all_grid_info(patch_info(idom))
          END DO
        END IF
      END IF
#endif
! NOMPI
    END IF

    CALL create_event_data(sim_step_info)

    ! If async IO is used, initialize the memory window for communication
#ifndef NOMPI
    IF (use_async_name_list_io .AND. .NOT. is_mpi_test) &
         CALL init_memory_window

    ! Initial launch of non-blocking requests to all participating PEs
    ! to acknowledge the completion of the next output event
    IF (.NOT. is_mpi_test &
      & .AND. (    (use_async_name_list_io .AND. my_process_is_mpi_ioroot()) &
      &        .OR.(.NOT. use_async_name_list_io &
      &             .AND. my_process_is_mpi_workroot()))) THEN
      ev => all_events
      DO WHILE (ASSOCIATED(ev))
        CALL trigger_output_step_irecv(ev)
        ev => ev%next
      END DO
    END IF
#endif ! NOMPI

    CALL message(routine,'Done')

  END SUBROUTINE init_name_list_output

  SUBROUTINE output_name_lists_to_files(sim_step_info)
    TYPE (t_sim_step_info), INTENT(IN) :: sim_step_info
    TYPE (t_output_name_list), POINTER   :: p_onl
    TYPE (t_output_file),      POINTER   :: p_of
    CHARACTER(len=vname_len), POINTER :: varlist_ptr(:)
    INTEGER, POINTER                     :: pe_placement(:)
    INTEGER :: ifile, ifile_partition, npartitions, i_typ, idom, nvl, &
         vl_list(max_var_lists), j, log_patch_id
    CHARACTER(len=*), PARAMETER :: routine &
         = modname//"::output_name_lists_to_files"
    LOGICAL :: is_work

    is_work = my_process_is_work()

    p_onl => first_output_name_list
    ifile = 0
    LOOP_NML : DO WHILE (ASSOCIATED(p_onl))
      idom = p_onl%dom ! domain for which this name list should be used
      ! non-existent domains are simply ignored:
      IF(idom > n_dom_out) THEN
        p_onl => p_onl%next
        CYCLE
      END IF
      log_patch_id = patch_info(idom)%log_patch_id

      ! Loop over model/pressure/height levels
      DO i_typ = 1, 4

        ! Check if name_list has variables of corresponding type
        SELECT CASE(i_typ)
        CASE (level_type_ml)
          npartitions  =  p_onl%stream_partitions_ml
          pe_placement => p_onl%pe_placement_ml(:)
          varlist_ptr  => p_onl%ml_varlist
        CASE (level_type_pl)
          npartitions  =  p_onl%stream_partitions_pl
          pe_placement => p_onl%pe_placement_pl(:)
          varlist_ptr  => p_onl%pl_varlist
        CASE (level_type_hl)
          npartitions  =  p_onl%stream_partitions_hl
          pe_placement => p_onl%pe_placement_hl(:)
          varlist_ptr  => p_onl%hl_varlist
        CASE (level_type_il)
          npartitions  =  p_onl%stream_partitions_il
          pe_placement => p_onl%pe_placement_il(:)
          varlist_ptr  => p_onl%il_varlist
        END SELECT
        IF (varlist_ptr(1) == ' ') CYCLE

        IF (npartitions > 1) THEN
          WRITE(message_text,'(a,i4,a)') "Fork file into: ", npartitions, " concurrent parts."
          CALL message(routine, message_text)
        END IF

        ! Split one namelist into concurrent, alternating files:
        DO ifile_partition = 1,npartitions

          ifile = ifile+1
          p_of => output_file(ifile)
          p_of%ilev_type = i_typ

          ! Fill data members of "t_output_file" data structures
          p_of%filename_pref   = TRIM(p_onl%output_filename)
          p_of%phys_patch_id   = idom
          p_of%log_patch_id    = log_patch_id
          p_of%output_type     = p_onl%filetype
          p_of%name_list       => p_onl
          p_of%remap           = p_onl%remap
          p_of%cdiCellGridID   = CDI_UNDEFID
          p_of%cdiEdgeGridID   = CDI_UNDEFID
          p_of%cdiVertGridID   = CDI_UNDEFID
          p_of%cdiLonLatGridID = CDI_UNDEFID
          p_of%cdiZonal1DegID  = CDI_UNDEFID
          p_of%cdiTaxisID      = CDI_UNDEFID
          p_of%cdiVlistID      = CDI_UNDEFID

          p_of%npartitions     = npartitions
          p_of%ifile_partition = ifile_partition

          ! (optional:) explicitly specified I/O rank
          p_of%io_proc_id      = -1 ! undefined MPI rank
          p_of%pe_placement    = pe_placement(ifile_partition)

          ! Select all var_lists which belong to current logical domain and i_typ
          nvl = 0
          DO j = 1, nvar_lists

            IF(.NOT. var_lists(j)%p%loutput) CYCLE
            ! patch_id in var_lists always corresponds to the LOGICAL domain
            IF(var_lists(j)%p%patch_id /= log_patch_id) CYCLE

            IF(i_typ /= var_lists(j)%p%vlevel_type) CYCLE

            nvl = nvl + 1
            vl_list(nvl) = j

          ENDDO

          IF ( is_work ) THEN ! avoid addidional io or restart processes
            CALL process_statistics_stream(p_onl,i_typ,sim_step_info, p_patch(log_patch_id))
          ENDIF

          CALL add_varlist_to_output_file(p_of,vl_list(1:nvl),varlist_ptr)

        END DO ! ifile_partition

      ENDDO ! i_typ

      p_onl => p_onl%next

    ENDDO LOOP_NML
  END SUBROUTINE output_name_lists_to_files

  SUBROUTINE assign_output_task(io_proc_id, pe_placement)
    INTEGER, INTENT(out) :: io_proc_id(:)
    INTEGER, INTENT(in) :: pe_placement(:)
    INTEGER :: i, j, nfiles
    INTEGER :: nremaining_io_procs !< no. of non-placed I/O ranks
    LOGICAL :: is_stdio
    CHARACTER(len=MAX_CHAR_LENGTH) :: proc_list_str !< string (unoccupied I/O ranks)
    INTEGER :: remaining_io_procs(process_mpi_io_size) !< non-placed I/O ranks
    LOGICAL :: occupied_pes(process_mpi_io_size) !< explicitly placed I/O ranks
    LOGICAL :: is_mpi_test
    CHARACTER(LEN=*), PARAMETER :: routine = modname//"::assign_output_task"
    ! ------------------------------------------------------
    ! Set ID of process doing I/O
    ! ------------------------------------------------------

    ! --- First, set those MPI ranks which were explicitly specified
    !     by the user:
    !
    is_mpi_test = my_process_is_mpi_test()
    nfiles = SIZE(io_proc_id)
    occupied_pes(:) = .FALSE.
    is_stdio = my_process_is_stdio()
    IF(use_async_name_list_io) THEN
      IF (process_mpi_io_size == 0) &
        CALL finish(routine, "Asynchronous I/O but no IO procs!")
      IF (ANY(pe_placement /= -1 .AND. &
        &     (pe_placement < 0 .OR. pe_placement > process_mpi_io_size))) &
        CALL finish(routine, "Invalid explicit placement of IO rank!")
      DO i = 1, nfiles
        ! Asynchronous I/O
        !
        ! MPI ranks "p_io_pe0 ... (p_io_pe0+process_mpi_io_size-1)" are available.

        IF (pe_placement(i) /= -1) THEN
          io_proc_id(i) = pe_placement(i)
          occupied_pes(pe_placement(i)+1) = .TRUE.
        END IF
      END DO
    ELSE
      IF (ANY(pe_placement /= -1 .AND. pe_placement /= 0)) &
        &  CALL finish(routine, "Invalid explicit placement of IO rank!")

      ! Normal I/O done by the standard I/O processor
      !
      ! Only MPI rank "process_mpi_stdio_id" is available.
      io_proc_id(1:nfiles) = -2
    END IF

    ! --- Build a list of MPI ranks that have not yet been occupied:
    !
    nremaining_io_procs = 0
    DO i=1,process_mpi_io_size
      IF (.NOT. occupied_pes(i)) THEN
        nremaining_io_procs = nremaining_io_procs + 1
        remaining_io_procs(nremaining_io_procs) = (i-1)
      END IF
    END DO
    ! status output, if some ranks were explicitly specified
    IF ((process_mpi_io_size /= nremaining_io_procs) .AND. is_stdio) THEN
      WRITE (0,'(a)') " ", "I/O : Explicit placement of I/O ranks:"
      DO i = 1, nfiles
        IF (pe_placement(i) /= -1) THEN
          WRITE (0,'(2(a,i0))') "    file #", i, " placed on rank #", io_proc_id(i)
        END IF
      END DO
      IF (nremaining_io_procs > 0) THEN
        CALL sort_and_compress_list(remaining_io_procs(1:nremaining_io_procs), proc_list_str)
        WRITE (0,'(2a)') "I/O : Remaining I/O ranks: # ", TRIM(proc_list_str)
      END IF
    END IF

    ! --- Then, set MPI ranks in a Round-Robin fashion for those
    !     namelists which had no explicitly specified "pe_placement":
    !
    ! status print-out only when some PEs were explicitly set.
    IF ((process_mpi_io_size /= nremaining_io_procs) .AND. &
      & is_stdio                        .AND. &
      & (nremaining_io_procs > 0)                    .AND. &
      & ANY(pe_placement == -1)) THEN
      WRITE (0,'(a)') " ", "I/O : Round-Robin placement of I/O ranks:"
    END IF
    IF (use_async_name_list_io) THEN
      IF (ANY(pe_placement == -1) .AND. nremaining_io_procs == 0) THEN
        CALL finish(routine, "No I/O proc left after explicit placement!")
      END IF
      j = 0
      DO i = 1, nfiles
        IF (pe_placement(i) == -1) THEN
          ! Asynchronous I/O
          j = j + 1
          io_proc_id(i) = remaining_io_procs(MOD(j-1,nremaining_io_procs) + 1)
          IF ((process_mpi_io_size /= nremaining_io_procs) .AND. is_stdio) THEN
            WRITE (0,'(2(a,i0))') "    file #", i, " placed on rank #", io_proc_id(i)
          END IF
        END IF
      END DO
    END IF
    IF ((process_mpi_io_size /= nremaining_io_procs) .AND. is_stdio) THEN
      WRITE (0,'(a)') ""
    END IF

  END SUBROUTINE assign_output_task

  SUBROUTINE create_event_data(sim_step_info)
    TYPE (t_sim_step_info), INTENT(IN) :: sim_step_info

    TYPE(t_event_data_local), ALLOCATABLE :: event_list_local(:)
    !> length of local list of output events
    INTEGER :: ievent_list_local, local_i, i, nfiles, num_local_events
    INTEGER :: dom_sim_step_info_jstep0
    INTEGER :: ev_tx_comm, ev_tx_root
    LOGICAL :: is_io, is_mpi_test

    !
    !  Regular output is triggered at
    ! so-called "output event steps". The completion of an output
    ! event step is communicated via non-blocking MPI messages to the
    ! root I/O PE, which keeps track of the overall event status. This
    ! event handling is static, i.e. all event occurrences are
    ! pre-defined during the initialization.
    !
    is_io = my_process_is_io()
    is_mpi_test = my_process_is_mpi_test()
    nfiles = SIZE(output_file)

    IF (.NOT. is_io) THEN
      num_local_events = nfiles
    ELSE
      num_local_events = 0
      DO i = 1, nfiles
        num_local_events &
          = num_local_events + MERGE(1,0,output_file(i)%io_proc_id == p_pe_work)
      END DO
    END IF

    ALLOCATE(event_list_local(num_local_events))
    ievent_list_local = 0
    local_i = 0
    DO i = 1, nfiles
      IF (.NOT. is_io .OR. output_file(i)%io_proc_id == p_pe_work) THEN
        local_i = local_i + 1
        output_file(i)%out_event => add_out_event(output_file(i), i, local_i, &
          &                           sim_step_info, dom_sim_step_info_jstep0, &
          &                           event_list_local, ievent_list_local)
      ELSE
        NULLIFY(output_file(i)%out_event)
      END IF
    END DO

    IF (use_async_name_list_io) THEN
      ! The root I/O MPI rank asks all participating I/O PEs for their
      ! output event info and generates a unified output event,
      ! indicating which PE performs a write process at which step.
      ev_tx_comm = p_comm_io
      ev_tx_root = 0
    ELSE IF (pio_type == pio_type_cdipio) THEN
      ! Every work rank has a full set, the root work rank transfers it to the
      ! root I/O task
      IF (.NOT. is_mpi_test .AND. p_pe_work == 0) THEN
        IF (p_pe == p_work_pe0) &
          CALL p_send(dom_sim_step_info_jstep0, p_io_pe0, p_tag=156, &
          &           comm=p_comm_work_io)
        ev_tx_comm = p_comm_work_io
        ev_tx_root = process_work_io0
      ELSE
        ev_tx_comm = mpi_comm_null
        ev_tx_root = -1
      END IF
    ELSE
      ! work rank 0 creates the output events from its own list
      ev_tx_comm = MERGE(mpi_comm_self, mpi_comm_null, p_pe_work == 0)
      ev_tx_root = 0
    END IF
    all_events => union_of_all_events(compute_matching_sim_steps, &
      &                               generate_output_filenames, &
      &                               ev_tx_comm, ev_tx_root, &
      &                               event_list_local, ievent_list_local)

    IF (dom_sim_step_info_jstep0 > 0 .AND. ASSOCIATED(all_events)) &
      &  CALL set_event_to_simstep(all_events, dom_sim_step_info_jstep0 + 1, &
      &                            isRestart(), lrecover_open_file=.TRUE.)
    ! print a table with all output events
    IF (.NOT. is_mpi_test) THEN
      IF ((      use_async_name_list_io .AND. my_process_is_mpi_ioroot()) .OR.  &
        & (.NOT. use_async_name_list_io .AND. my_process_is_mpi_workroot() &
#ifdef HAVE_CDI_PIO
        &  .AND. pio_type /= pio_type_cdipio &
#endif
        &  )) THEN
        CALL print_output_event_table(dom_sim_step_info_jstep0)
      END IF
    END IF
  END SUBROUTINE create_event_data

  SUBROUTINE print_output_event_table(dom_sim_step_info_jstep0)
    INTEGER, INTENT(in) :: dom_sim_step_info_jstep0
    CHARACTER(len=max_filename_str_len) :: osched_fname
#if !defined (__NO_ICON_ATMO__) && !defined (__NO_ICON_OCEAN__)
    CHARACTER(LEN=max_char_length)       :: comp_name
#endif

    IF (ASSOCIATED(all_events)) THEN
      CALL print_output_event(all_events)                                       ! screen output
      IF (dom_sim_step_info_jstep0 > 0) THEN
#if !defined (__NO_ICON_ATMO__) && !defined (__NO_ICON_OCEAN__)
        IF ( is_coupled_run() ) THEN
          comp_name = get_my_process_name()
          WRITE (osched_fname, '(3a,i0,a)') "output_schedule_", &
            TRIM(comp_name), "_steps_", dom_sim_step_info_jstep0, "+.txt"
        ELSE
          WRITE (osched_fname, '(a,i0,a)') "output_schedule_steps_", &
            dom_sim_step_info_jstep0, "+.txt"
        ENDIF
#else
        WRITE (osched_fname, '(a,i0,a)') "output_schedule_steps_", &
          dom_sim_step_info_jstep0, "+.txt"
#endif
      ELSE
#if !defined (__NO_ICON_ATMO__) && !defined (__NO_ICON_OCEAN__)
        IF ( is_coupled_run() ) THEN
          comp_name = TRIM(get_my_process_name())
          WRITE (osched_fname, '(3a)') "output_schedule_", &
            &                          TRIM(comp_name), ".txt"
        ELSE
          osched_fname = "output_schedule.txt"
        ENDIF
#else
        osched_fname = "output_schedule.txt"
#endif
      END IF
      CALL print_output_event(all_events, &
        ! ASCII file output:
        & opt_filename=TRIM(osched_fname))
    END IF
  END SUBROUTINE print_output_event_table

  ! called by all CDI-PIO async ranks after the initialization of
  ! communication replicates the output events on CDI PIO rank 0, so
  ! that output rank 0 can write the ready files later
  SUBROUTINE init_cdipio_cb
    INTEGER :: dom_sim_step_info_jstep0
    TYPE(t_event_data_local) :: event_list_dummy(1)
    IF (p_pe_work == 0) THEN
      CALL p_recv(dom_sim_step_info_jstep0, p_source=0, p_tag=156, &
        &         comm=p_comm_work_io)
      all_events => union_of_all_events(compute_matching_sim_steps, &
           &                               generate_output_filenames, &
           &                               p_comm_work_io, p_io_pe0, &
           &                               event_list_dummy, 0)
      IF (dom_sim_step_info_jstep0 > 0) &
        &  CALL set_event_to_simstep(all_events, dom_sim_step_info_jstep0 + 1, &
        &                            isRestart(), lrecover_open_file=.TRUE.)
      CALL print_output_event_table(dom_sim_step_info_jstep0)
    END IF
  END SUBROUTINE init_cdipio_cb

  FUNCTION add_out_event(of, i, local_i, sim_step_info, &
    &                    dom_sim_step_info_jstep0, &
    &                    event_list_local, ievent_list_local) &
       RESULT(out_event)
    TYPE(t_par_output_event), POINTER :: out_event
    TYPE (t_output_file), INTENT(in) :: of
    INTEGER, INTENT(in) :: i, local_i
    TYPE (t_sim_step_info), INTENT(IN) :: sim_step_info
    INTEGER, INTENT(out) :: dom_sim_step_info_jstep0
    TYPE(t_event_data_local), INTENT(INOUT)  :: event_list_local(:)
#ifdef HAVE_FC_ATTRIBUTE_CONTIGUOUS
    CONTIGUOUS :: event_list_local
#endif

    !> length of local list of output events
    INTEGER, INTENT(inout) :: ievent_list_local

    CHARACTER(LEN=*), PARAMETER :: routine = modname//"::add_out_event"

    TYPE(t_sim_step_info) :: dom_sim_step_info
    TYPE(t_fname_metadata) :: fname_metadata
    TYPE(timedelta), POINTER :: mtime_interval, mtime_td
    TYPE(datetime), POINTER :: mtime_datetime, mtime_date
    INTEGER(c_int64_t) :: total_ms
    INTEGER :: tlen
    INTEGER :: iintvl, nintvls, ifile, opt_err
    INTEGER :: errno

    TYPE(t_key_value_store), POINTER :: restartAttributes
    LOGICAL :: include_last
    CHARACTER(LEN=max_timedelta_str_len) :: time_offset_str
    CHARACTER(LEN=max_datetime_str_len) :: output_interval(max_time_intervals)
    CHARACTER(LEN=max_datetime_str_len+1) :: output_start(max_time_intervals)
    CHARACTER(len=max_char_length) :: attname !< attribute name

    ! pack file-name meta-data into a derived type to pass them
    ! to "new_parallel_output_event":
    fname_metadata%steps_per_file             = of%name_list%steps_per_file
    fname_metadata%steps_per_file_inclfirst   = of%name_list%steps_per_file_inclfirst
    fname_metadata%file_interval              = of%name_list%file_interval
    fname_metadata%phys_patch_id              = of%phys_patch_id
    fname_metadata%ilev_type                  = of%ilev_type
    fname_metadata%filename_format            = of%name_list%filename_format
    fname_metadata%filename_pref              = of%filename_pref
    fname_metadata%npartitions                = of%npartitions
    fname_metadata%ifile_partition            = of%ifile_partition
    ! set user-specified filename extension or use the default
    ! extension:
    tlen = LEN_TRIM(of%name_list%filename_extn)
    IF (of%name_list%filename_extn(1:tlen) == "default") THEN
      fname_metadata%extn = get_file_extension(of%name_list%filetype)
    ELSE
      fname_metadata%extn = of%name_list%filename_extn(1:tlen)
    END IF

    CALL getAttributesForRestarting(restartAttributes)
    IF (ASSOCIATED(restartAttributes)) THEN
      ! Restart case: Get starting index of ouput from restart file
      !               (if there is such an attribute available).
      WRITE(attname,'(a,i2.2)') 'output_jfile_',i
      CALL restartAttributes%get(attname, fname_metadata%jfile_offset, opt_err=opt_err)
      fname_metadata%jfile_offset = MERGE(fname_metadata%jfile_offset, 0, opt_err .EQ. 0)
    ELSE
      fname_metadata%jfile_offset = 0
    END IF

    ! set model domain start/end time
    dom_sim_step_info = sim_step_info
    mtime_date => newDatetime(time_config%tc_startdate)
    CALL getPTStringFromSeconds(NINT(start_time(of%log_patch_id),i8), time_offset_str)
    mtime_td   => newTimedelta(time_offset_str)
    mtime_date = mtime_date + mtime_td
    CALL datetimeToString(mtime_date, dom_sim_step_info%dom_start_time)
    CALL deallocateDatetime(mtime_date)
    CALL deallocateTimedelta(mtime_td)

    IF (end_time(of%log_patch_id) < DEFAULT_ENDTIME) THEN
      mtime_date => newDatetime(time_config%tc_startdate)
      CALL getPTStringFromSeconds(NINT(end_time(of%log_patch_id),i8), time_offset_str)
      mtime_td   => newTimedelta(time_offset_str)
      mtime_date = mtime_date + mtime_td
      CALL datetimeToString(mtime_date, dom_sim_step_info%dom_end_time)
      CALL deallocateDatetime(mtime_date)
      CALL deallocateTimedelta(mtime_td)
    ELSE
      dom_sim_step_info%dom_end_time = dom_sim_step_info%sim_end
    END IF

    include_last    = of%name_list%include_last
    output_interval = of%name_list%output_interval
    output_start    = of%name_list%output_start

    ! Handle the case that one namelist has been split into
    ! concurrent, alternating files ("streams"):
    !
    IF (of%npartitions > 1) THEN
      ! count the number of different time intervals for this event (usually 1)
      nintvls = 0
      DO WHILE (LEN_TRIM(output_start(nintvls+1)) > 0)
        nintvls = nintvls + 1
        IF (nintvls == MAX_TIME_INTERVALS) EXIT
      END DO

      DO iintvl=1,nintvls
        mtime_interval => newTimedelta(output_interval(iintvl),errno=errno)
        IF (errno /= SUCCESS) CALL finish(routine,"Wrong output interval")
        mtime_datetime => newDatetime(TRIM(strip_from_modifiers(output_start(iintvl))))
        !
        ! - The start_date gets an offset of
        !         "(ifile_partition - 1) * output_interval"
        DO ifile=1,(of%ifile_partition-1)
          mtime_datetime = mtime_datetime + mtime_interval
        END DO
        CALL datetimeToString(mtime_datetime, output_start(iintvl))
        ! - The output_interval is replaced by "
        !         "npartitions * output_interval"
        total_ms = getTotalMilliSecondsTimeDelta(mtime_interval, mtime_datetime)
        total_ms = total_ms * of%npartitions

        mtime_td => newTimedelta("PT"//TRIM(int2string(INT(total_ms/1000), '(i0)'))//"S")
        CALL timedeltaToString(mtime_td, output_interval(iintvl))
        CALL deallocateTimedelta(mtime_td)
        IF (of%ifile_partition == 1) THEN
          WRITE(message_text,'(a,a)') "File stream partitioning: total output interval = ", &
               &                         output_interval(iintvl)
          CALL message(routine, message_text)
        END IF
        ! - The "include_last" flag is set to .FALSE.
        include_last                  = .FALSE.
        ! - The "steps_per_file" counter is set to 1
        fname_metadata%steps_per_file = 1
        ! - The "steps_per_file_inclfirst" flag is set to .FALSE.
        fname_metadata%steps_per_file_inclfirst = .FALSE.
        !
        CALL deallocateTimedelta(mtime_interval)
        CALL deallocateDatetime(mtime_datetime)
      END DO ! iintvl
    END IF

    ! ------------------------------------------------------------------------------------------
    ! --- I/O PEs communicate their event data, the other PEs create
    ! --- the event data only locally for their own event control:
    out_event => new_parallel_output_event(of%name_list%ready_file,        &
         &             output_start, of%name_list%output_end, &
         &             output_interval, include_last, dom_sim_step_info,   &
         &             fname_metadata, compute_matching_sim_steps,         &
         &             generate_output_filenames, local_i, p_comm_io,      &
         &             event_list_local, ievent_list_local)
    ! ------------------------------------------------------------------------------------------
    IF (dom_sim_step_info%jstep0 > 0) &
         &  CALL set_event_to_simstep(out_event, dom_sim_step_info%jstep0 + 1, &
         &                            isRestart(), lrecover_open_file=.TRUE.)

    dom_sim_step_info_jstep0 = dom_sim_step_info%jstep0
  END FUNCTION add_out_event

  !------------------------------------------------------------------------------------------------
  !> Create meta-data for vertical axes.
  !
  SUBROUTINE create_vertical_axes(output_file)
    TYPE(t_output_file), TARGET, INTENT(INOUT) :: output_file(:)
    ! local variables
    CHARACTER(LEN=*), PARAMETER :: routine = modname//"::create_vertical_axes"
    INTEGER :: i
    TYPE (t_output_file),      POINTER   :: p_of

    DO i = 1, SIZE(output_file)
      p_of  => output_file(i)
      ! Since commit "Use intercomm for namelist output client-/server-communication."
      ! io_proc_id is -2 for all output in the synchronous case
      IF ((p_of%io_proc_id > -1) .and. (p_of%io_proc_id /= p_pe_work)) CYCLE

      p_of%verticalAxisList = t_verticalAxisList()

      IF (iequations/=ihs_ocean) THEN ! atm
        SELECT CASE(p_of%ilev_type)
        CASE (level_type_ml)
          CALL setup_ml_axes_atmo(p_of%verticalAxisList, p_of%level_selection, p_of%log_patch_id)
#ifndef __NO_JSBACH__
          IF (ANY(echam_phy_config(:)%ljsb)) CALL setup_zaxes_jsbach(p_of%verticalAxisList)
#endif
#ifndef __NO_ICON_ATMO__
        CASE (level_type_pl)
          CALL setup_pl_axis_atmo(p_of%verticalAxisList, nh_pzlev_config(p_of%log_patch_id)%plevels, &
            &                     p_of%level_selection)
        CASE (level_type_hl)
          CALL setup_hl_axis_atmo(p_of%verticalAxisList, nh_pzlev_config(p_of%log_patch_id)%zlevels, &
            &                     p_of%level_selection)
        CASE (level_type_il)
          CALL setup_il_axis_atmo(p_of%verticalAxisList, nh_pzlev_config(p_of%log_patch_id)%ilevels, &
            &                     p_of%level_selection)
#endif
        CASE DEFAULT
          CALL finish(routine, "Internal error!")
        END SELECT
      ELSE
        CALL setup_zaxes_oce(p_of%verticalAxisList,p_of%level_selection)
      END IF
    END DO
  END SUBROUTINE create_vertical_axes


  !------------------------------------------------------------------------------------------------
  !
  SUBROUTINE add_varlist_to_output_file(of, vl_list, varlist)

    TYPE (t_output_file), INTENT(INOUT) :: of
    INTEGER,              INTENT(IN)    :: vl_list(:)
    CHARACTER(LEN=*),     INTENT(IN)    :: varlist(:)
    ! local variables:
    CHARACTER(LEN=*), PARAMETER :: routine = modname//"::add_varlist_to_output_file"
    INTEGER                       :: ivar, nvars, i, iv, tl
    LOGICAL                       :: found, inspect, is_stdio
    TYPE(t_list_element), POINTER :: element
    TYPE(t_var_desc)              :: var_desc   !< variable descriptor
    TYPE(t_cf_var),       POINTER :: this_cf

    is_stdio = my_process_is_stdio()
    ! Get the number of variables in varlist
    nvars = 0
    DO ivar = 1, SIZE(varlist)
      IF(varlist(ivar) == ' ') EXIT ! Last one reached
      IF (.NOT. is_grid_info_var(varlist(ivar)))  nvars = nvars + 1
    ENDDO

    ! Allocate a list of variable descriptors:
    of%max_vars = nvars
    of%num_vars = 0
    ALLOCATE(of%var_desc(of%max_vars))
    DO ivar = 1,nvars
      CALL nullify_var_desc_ptr(of%var_desc(ivar))
    END DO ! ivar

    ! Allocate array of variable descriptions
    DO ivar = 1,nvars
      IF (is_grid_info_var(varlist(ivar)))  CYCLE

      found = .FALSE.
      CALL nullify_var_desc_ptr(var_desc)
      ! Loop over all var_lists listed in vl_list to find the variable
      ! Please note that there may be several variables with different time levels,
      ! we just add unconditionally all with the name varlist(ivar).
      ! Remark: The different time levels may appear in different lists
      ! or in the same list, the code will accept both

      DO i = 1, SIZE(vl_list)

        iv = vl_list(i)

        element => var_lists(iv)%p%first_list_element
        DO WHILE (ASSOCIATED(element))
          ! Do not inspect element if output is disabled
          inspect = element%field%info%loutput
          IF (inspect) THEN
            IF (of%name_list%remap==REMAP_REGULAR_LATLON) THEN
              ! If lon-lat variable is requested, skip variable if it
              ! does not correspond to the same lon-lat grid:
              inspect =       (element%field%info%hgrid == GRID_REGULAR_LONLAT) &
                &       .AND. (of%name_list%lonlat_id == element%field%info%hor_interp%lonlat_id)
            ELSE
              ! On the other hand: If no lon-lat interpolation is
              ! requested for this output file, skip all variables of
              ! this kind:
              inspect = element%field%info%hgrid /= GRID_REGULAR_LONLAT
            END IF ! (remap/=REMAP_REGULAR_LATLON)
            IF (inspect) THEN
              ! Do not inspect element if it is a container
              inspect =         .NOT. element%field%info%lcontainer &
                   &    .AND.   (tolower(varlist(ivar)) &
                   &          == tolower(get_var_name(element%field)))
            ENDIF
          ENDIF
          IF(inspect) THEN
            ! register variable
            CALL registerOutputVariable(varlist(ivar))
            ! register shortnames, which are used by mvstream and possibly by the users
            IF ("" /= element%field%info%cf%short_name) CALL registerOutputVariable(element%field%info%cf%short_name)

            ! get time level
            tl = get_var_timelevel(element%field%info)

            ! Found it, add it to the variable list of output file
            IF(tl == -1) THEN
              ! Not time level dependent
              IF (found) CALL finish(routine,'Duplicate var name: '//TRIM(varlist(ivar)))
              var_desc%r_ptr    => element%field%r_ptr
              var_desc%s_ptr    => element%field%s_ptr
              var_desc%i_ptr    => element%field%i_ptr
              var_desc%info     =  element%field%info
              var_desc%info_ptr => element%field%info
            ELSE
              IF(found) THEN
                ! We have already the info field, make some plausibility checks:
                IF (ANY(var_desc%info%used_dimensions(:) /=  &
                     &     element%field%info%used_dimensions(:))) THEN
                  CALL message(routine, "Var "//TRIM(element%field%info%name))
                  CALL finish(routine,'Dimension mismatch TL variable: '//TRIM(varlist(ivar)))
                END IF
                ! There must not be a TL independent variable with the same name
                IF (     ASSOCIATED(var_desc%r_ptr) &
                  & .OR. ASSOCIATED(var_desc%s_ptr) &
                  & .OR. ASSOCIATED(var_desc%i_ptr)) &
                     CALL finish(routine, 'Duplicate var name: '&
                     &                    //TRIM(varlist(ivar)))
                ! Maybe some more members of info should be tested ...
              ELSE
                ! Variable encountered the first time, set info field ...
                var_desc%info = element%field%info
                ! ... and set name without .TL# suffix
                var_desc%info%name = TRIM(get_var_name(element%field))
              ENDIF

              IF (     ASSOCIATED(var_desc%tlev_rptr(tl)%p) &
                & .OR. ASSOCIATED(var_desc%tlev_sptr(tl)%p) &
                & .OR. ASSOCIATED(var_desc%tlev_iptr(tl)%p)) &
                CALL finish(routine, 'Duplicate time level for '//TRIM(element%field%info%name))
              var_desc%tlev_rptr(tl)%p => element%field%r_ptr
              var_desc%tlev_sptr(tl)%p => element%field%s_ptr
              var_desc%tlev_iptr(tl)%p => element%field%i_ptr
              var_desc%info_ptr        => element%field%info
            ENDIF

            found = .TRUE.
          END IF
          element => element%next_list_element
        ENDDO

      ENDDO ! i = 1, SIZE(vl_list)

      ! Check that at least one element with this name has been found

      IF (.NOT. found) THEN

        IF (is_stdio) THEN
          DO i = 1, nvar_lists
            WRITE(message_text,'(3a, i2)') &
                 'Variable list name: ',TRIM(var_lists(i)%p%name), &
                 ' Patch: ',var_lists(i)%p%patch_id
            CALL message('',message_text)
            element => var_lists(i)%p%first_list_element
            DO WHILE (ASSOCIATED(element))
              IF (element%field%info%post_op%lnew_cf) THEN
                this_cf => element%field%info%post_op%new_cf
              ELSE
                this_cf => element%field%info%cf
              END IF

              WRITE (message_text,'(a,a,l1,a,a)') &
                   &     '    ',element%field%info%name,              &
                   &            element%field%info%loutput, '  ',     &
                   &            this_cf%long_name
              CALL message('',message_text)
              element => element%next_list_element
            ENDDO
          ENDDO
        ENDIF

        CALL finish(routine,'Output name list variable not found: '//TRIM(varlist(ivar))//&
          &", patch "//int2string(of%log_patch_id,'(i0)'))
      ENDIF

      ! append variable descriptor to list
      CALL add_var_desc(of, var_desc)

    ENDDO ! ivar = 1,nvars

  END SUBROUTINE add_varlist_to_output_file


  SUBROUTINE nullify_var_desc_ptr(var_desc)
    TYPE(t_var_desc), INTENT(inout) :: var_desc
    INTEGER :: i
    NULLIFY(var_desc%r_ptr, var_desc%s_ptr, var_desc%i_ptr)
    DO i = 1, max_time_levels
      NULLIFY(var_desc%tlev_rptr(i)%p, var_desc%tlev_sptr(i)%p, &
           &     var_desc%tlev_iptr(i)%p)
    ENDDO
  END SUBROUTINE nullify_var_desc_ptr


  !------------------------------------------------------------------------------------------------
  !> Append variable descriptor to the end of a (dynamically growing) list
  !!
  !! @author  F. Prill, DWD
  SUBROUTINE add_var_desc(p_of, var_desc)
    TYPE(t_output_file), INTENT(INOUT)        :: p_of       !< output file
    TYPE(t_var_desc),    INTENT(IN)           :: var_desc   !< variable descriptor
    ! local variables
    ! Constant defining how many variable entries are added when resizing array:
    INTEGER, PARAMETER :: nvars_grow = 10
    CHARACTER(*), PARAMETER :: routine = "mo_name_list_output_init:add_var_desc"
    INTEGER                       :: errstat, new_max_vars, i, ivar, &
         new_num_vars
    TYPE(t_var_desc), ALLOCATABLE :: tmp(:)

    ! increase number of variables currently in use:
    new_num_vars = p_of%num_vars + 1
    IF (new_num_vars > p_of%max_vars) THEN
      ! array full, enlarge and make a triangle copy:
      new_max_vars = p_of%max_vars + nvars_grow
      ALLOCATE(tmp(new_max_vars), STAT=errstat)
      IF (errstat /= 0)  CALL finish (routine, 'Error in ALLOCATE operation!')
      IF (new_num_vars > 1) &
        &     tmp(1:new_num_vars-1) = p_of%var_desc(1:new_num_vars-1)
      CALL MOVE_ALLOC(tmp, p_of%var_desc)
      ! Nullify pointers in p_of%var_desc
      DO ivar=new_num_vars,new_max_vars
        NULLIFY(p_of%var_desc(ivar)%r_ptr, p_of%var_desc(ivar)%i_ptr)
        DO i = 1, max_time_levels
          NULLIFY(p_of%var_desc(ivar)%tlev_rptr(i)%p, &
            &     p_of%var_desc(ivar)%tlev_sptr(i)%p, &
            &     p_of%var_desc(ivar)%tlev_iptr(i)%p)
        ENDDO
      END DO
      p_of%max_vars = new_max_vars
    END IF
    ! add new element to array
    p_of%var_desc(new_num_vars) = var_desc
    p_of%num_vars = new_num_vars
  END SUBROUTINE add_var_desc


  !------------------------------------------------------------------------------------------------
  !
  SUBROUTINE set_patch_info()
    ! local variables
    CHARACTER(LEN=*), PARAMETER :: routine = modname//"::set_patch_info"
    INTEGER :: jp, jl, jg, i
    LOGICAL :: is_mpi_test, is_io

    is_mpi_test = my_process_is_mpi_test()
    is_io = my_process_is_io()

    DO jp = 1, n_dom_out

      jl = patch_info(jp)%log_patch_id

      IF (.NOT. is_io) THEN
        ! Set reorder_info on work and test PE
        CALL set_reorder_info(jp, p_patch(jl)%n_patch_cells_g, p_patch(jl)%n_patch_cells,             &
          &                   p_patch(jl)%cells%decomp_info%owner_mask, p_patch(jl)%cells%phys_id,    &
          &                   p_patch(jl)%cells%decomp_info%glb_index,                                &
          &                   patch_info(jp)%ri(icell), patch_info(jp)%grid_info(icell))

        CALL set_reorder_info(jp, p_patch(jl)%n_patch_edges_g, p_patch(jl)%n_patch_edges,             &
          &                   p_patch(jl)%edges%decomp_info%owner_mask, p_patch(jl)%edges%phys_id,    &
          &                   p_patch(jl)%edges%decomp_info%glb_index,                                &
          &                   patch_info(jp)%ri(iedge), patch_info(jp)%grid_info(iedge))

        CALL set_reorder_info(jp, p_patch(jl)%n_patch_verts_g, p_patch(jl)%n_patch_verts,             &
          &                   p_patch(jl)%verts%decomp_info%owner_mask, p_patch(jl)%verts%phys_id,    &
          &                   p_patch(jl)%verts%decomp_info%glb_index,                                &
          &                   patch_info(jp)%ri(ivert), patch_info(jp)%grid_info(ivert))
        ! Set grid_filename on work and test PE
        patch_info(jp)%grid_filename = p_patch(jl)%grid_filename
        ! Set UUID on work and test PE
        patch_info(jp)%grid_uuid = p_patch(jl)%grid_uuid
        ! Set information about numberOfGridUsed on work and test PE
        patch_info(jp)%number_of_grid_used = number_of_grid_used(jl)
        patch_info(jp)%ICON_grid_file_uri  = ICON_grid_file_uri(jl)

        patch_info(jp)%max_cell_connectivity = p_patch(jl)%cells%max_connectivity
        patch_info(jp)%max_vertex_connectivity = p_patch(jl)%verts%max_connectivity

      ENDIF
#ifndef NOMPI
      IF (use_async_name_list_io .AND. .NOT. is_mpi_test) THEN
        ! Transfer reorder_info to IO PEs
        DO i = 1, 3 ! icell, iedge, ivert
          CALL transfer_reorder_info(patch_info(jp)%ri(i), &
            &                        is_io, bcast_root, p_comm_work_2_io)
          CALL transfer_grid_info(patch_info(jp)%grid_info(i), patch_info(jp)%ri(i)%n_glb, patch_info(jp)%grid_info_mode)
        END DO
        CALL p_bcast(patch_info(jp)%grid_filename, bcast_root, p_comm_work_2_io)
        CALL p_bcast(patch_info(jp)%grid_uuid%data, SIZE(patch_info(jp)%grid_uuid%data),  &
          &          bcast_root, p_comm_work_2_io)
        CALL p_bcast(patch_info(jp)%number_of_grid_used, bcast_root, p_comm_work_2_io)
        CALL p_bcast(patch_info(jp)%ICON_grid_file_uri, bcast_root, p_comm_work_2_io)
      ENDIF
#endif
! NOMPI

    ENDDO ! jp

#ifndef __NO_ICON_ATMO__
    ! A similar process as above - for the lon-lat grids
    DO jl = 1,lonlat_grids%ngrids
      DO jg = 1,n_dom
        IF (.NOT. lonlat_grids%list(jl)%l_dom(jg)) CYCLE
        IF (.NOT. is_io) THEN
          ! Set reorder_info on work and test PE
          CALL set_reorder_info_lonlat(lonlat_grids%list(jl)%grid,      &
            &                          lonlat_grids%list(jl)%intp(jg),  &
            &                          lonlat_info(jl,jg))
        ENDIF
#ifndef NOMPI
        IF (use_async_name_list_io .AND. .NOT. is_mpi_test) THEN
          ! Transfer reorder_info to IO PEs
          CALL transfer_reorder_info(lonlat_info(jl,jg)%ri, &
            &    my_process_is_io(), bcast_root, p_comm_work_2_io)
          CALL transfer_grid_info(lonlat_info(jl,jg)%grid_info, lonlat_info(jl,jg)%ri%n_glb, lonlat_info(jl,jg)%grid_info_mode)
        ENDIF
#endif
! NOMPI
      END DO ! jg
    ENDDO ! jl
#endif
! #ifndef __NO_ICON_ATMO__
  END SUBROUTINE set_patch_info


  !------------------------------------------------------------------------------------------------
  !> Sets the reorder_info for cells/edges/verts
  !  ATTENTION: This routine must only be called on work and test PE (i.e. not on IO PEs)
  !             The arguments don't make sense on the IO PEs anyways
  !
  SUBROUTINE set_reorder_info(phys_patch_id, n_points_g, n_points, owner_mask, phys_id, &
                              glb_index, p_ri, grid_info)

    INTEGER, INTENT(IN) :: phys_patch_id   ! Physical patch ID
    INTEGER, INTENT(IN) :: n_points_g      ! Global number of cells/edges/verts in logical patch
    INTEGER, INTENT(IN) :: n_points        ! Local number of cells/edges/verts in logical patch
    LOGICAL, INTENT(IN) :: owner_mask(:,:) ! owner_mask for logical patch
    INTEGER, INTENT(IN) :: phys_id(:,:)    ! phys_id for logical patch
    INTEGER, INTENT(IN) :: glb_index(:)    ! glb_index for logical patch
    TYPE(t_reorder_info), INTENT(INOUT) :: p_ri ! Result: reorder info
    TYPE(t_grid_info), INTENT(INOUT) :: grid_info
    ! local variables
    INTEGER :: i, n, il, ib
    LOGICAL, ALLOCATABLE :: phys_owner_mask(:) ! owner mask for physical patch
    INTEGER(i8), ALLOCATABLE :: occupation_mask(:)
    CHARACTER(LEN=*), PARAMETER :: routine = modname//"::set_reorder_info"

    ! Set the physical patch owner mask
    ALLOCATE(phys_owner_mask(n_points))
    n = 0
    DO i = 1, n_points
      il = idx_no(i)
      ib = blk_no(i)
      phys_owner_mask(i) =       owner_mask(il,ib) &
        &                  .AND. (     .NOT. l_output_phys_patch &
        &                         .OR. phys_id(il,ib) == phys_patch_id)
    ENDDO

    CALL mask2reorder_info(p_ri, phys_owner_mask, n_points_g, glb_index, &
         p_comm_work, occupation_mask, pio_type == pio_type_cdipio)
    DEALLOCATE(phys_owner_mask)


    grid_info%n_log = n_points_g ! Total points in logical domain

    IF (patch_info(phys_patch_id)%grid_info_mode == GRID_INFO_FILE) THEN
      CALL bitmask2start_count_blks(occupation_mask, INT(n_points_g, i8), &
           grid_info%log_dom_starts, grid_info%log_dom_counts)
      ! Safety check
      n = SUM(grid_info%log_dom_counts)
      IF (n /= p_ri%n_glb) THEN
        WRITE(message_text, '(2(a,i0))')  'Reordering failed, n=', n, &
             ', p_ri%n_glb = ', p_ri%n_glb
        CALL finish(routine, message_text)
      END IF
    END IF
  END SUBROUTINE set_reorder_info

  SUBROUTINE bitmask2start_count_blks(mask, nb, starts, counts)
    INTEGER(i8), INTENT(in) :: mask(0:), nb
    INTEGER, ALLOCATABLE, INTENT(out) :: starts(:), counts(:)
#ifdef HAVE_FC_ATTRIBUTE_CONTIGUOUS
    CONTIGUOUS :: mask
#endif
    INTEGER(i8) :: i
    INTEGER(i8), PARAMETER :: nbits_i8 = BIT_SIZE(i)
    INTEGER :: num_cblk, n
    LOGICAL :: prev_is_set, current_is_set
    INTEGER(i8) :: pos, apos, bmask

    num_cblk = 0
    prev_is_set = .FALSE.
    bmask = 1_i8
    DO i = 0_i8, nb-1_i8
      ! extract logical from single bit
      apos = i/nbits_i8
      current_is_set = IAND(mask(apos), bmask) /= 0_i8
      num_cblk = num_cblk + MERGE(1, 0, (.NOT.prev_is_set) .AND. current_is_set)
      bmask = ISHFTC(bmask, 1_i8)
      prev_is_set = current_is_set
    ENDDO
    ALLOCATE(starts(num_cblk), counts(num_cblk))
    bmask = 1_i8
    DO i = 0_i8, nb-1_i8
      apos = i/nbits_i8
      current_is_set = IAND(mask(apos), bmask) /= 0_i8
      bmask = ISHFTC(bmask, 1_i8)
      IF (current_is_set) EXIT
    END DO
    n = 0
    DO WHILE (i < nb)
      ! at this point bit i is set because of the previous loop
      n = n + 1
      ! i is zero-based but starts are Fortran indices
      starts(n) = INT(i+1_i8)
      DO WHILE (current_is_set)
        i = i + 1_i8
        IF (i >= nb) EXIT
        apos = i/nbits_i8
        current_is_set = IAND(mask(apos), bmask) /= 0_i8
        bmask = ISHFTC(bmask, 1_i8)
      END DO
      counts(n) = INT(i+1_i8) - starts(n)
      DO WHILE (.NOT. current_is_set)
        i = i + 1_i8
        IF (i >= nb) EXIT
        apos = i/nbits_i8
        current_is_set = IAND(mask(apos), bmask) /= 0_i8
        bmask = ISHFTC(bmask, 1_i8)
      END DO
    END DO
  END SUBROUTINE bitmask2start_count_blks

  !------------------------------------------------------------------------------------------------
  !> Sets the reorder_info for lon-lat-grids
  !
#ifndef __NO_ICON_ATMO__
  SUBROUTINE set_reorder_info_lonlat(grid, intp, patch_info_ll)
    TYPE(t_lon_lat_grid),  INTENT(IN)    :: grid
    TYPE(t_lon_lat_intp),  INTENT(IN)    :: intp
    TYPE(t_patch_info_ll), INTENT(INOUT) :: patch_info_ll      ! Result: reorder info

    CHARACTER(LEN=*), PARAMETER :: routine = modname//"::set_reorder_info_lonlat"
    INTEGER :: ierrstat, i, n_own, n
#ifdef HAVE_CDI_PIO
    TYPE(xt_idxlist) :: idxvec
    INTEGER(xt_int_kind), ALLOCATABLE :: reorder_index_own_pio(:)
#endif

    ! Just for safety
    IF(my_process_is_io()) CALL finish(routine, 'Must not be called on IO PEs')

    n_own                  = intp%nthis_local_pts        ! No. of own points
    patch_info_ll%ri%n_glb = grid%lon_dim * grid%lat_dim ! Total points in lon-lat grid
    patch_info_ll%ri%n_own = n_own
    ! Set index arrays to own cells/edges/verts
    ALLOCATE(patch_info_ll%ri%own_idx(n_own),           &
      &      patch_info_ll%ri%own_blk(n_own),           &
      &      patch_info_ll%ri%pe_own(0:p_n_work-1),     &
      &      patch_info_ll%ri%pe_off(0:p_n_work-1),     &
      &      patch_info_ll%ri%reorder_index_own(n_own), &
      &      STAT=ierrstat)
    IF (ierrstat /= SUCCESS) CALL finish (routine, 'ALLOCATE failed.')

    DO i=1,n_own
      patch_info_ll%ri%own_idx(i) = MOD(i - 1, nproma) + 1
      patch_info_ll%ri%own_blk(i) =    (i - 1)/nproma  + 1
    END DO ! i

    ! Gather the number of own points for every PE into p_ri%pe_own
    CALL p_allgather(n_own, patch_info_ll%ri%pe_own, comm=p_comm_work)

    ! Get offset within result array
    n = 0
    DO i = 0, p_n_work-1
      patch_info_ll%ri%pe_off(i) = n
      n = n + patch_info_ll%ri%pe_own(i)
    ENDDO

    ! Get the global index numbers of the data when it is gathered on PE 0
    ! exactly in the same order as it is retrieved later during I/O
    DO i=1,n_own
      patch_info_ll%ri%reorder_index_own(i) = intp%global_idx(i)
    END DO

#ifdef HAVE_CDI_PIO
    IF (pio_type == pio_type_cdipio) THEN
      ALLOCATE(reorder_index_own_pio(n_own),          &
        &      patch_info_ll%ri%reorder_idxlst_xt(1), &
        &      STAT=ierrstat)
      IF (ierrstat /= SUCCESS) CALL finish (routine, 'ALLOCATE failed.')

      ! CDI-PIO acts C like...
      reorder_index_own_pio = patch_info_ll%ri%reorder_index_own - 1
      idxvec = xt_idxvec_new(reorder_index_own_pio)
      patch_info_ll%ri%reorder_idxlst_xt(1) = xt_idxstripes_from_idxlist_new(idxvec)
      CALL xt_idxlist_delete(idxvec)
    END IF
#endif

    IF (patch_info_ll%grid_info_mode == GRID_INFO_FILE) THEN
      ! mapping between logical and physical patch is trivial for
      ! lon-lat grids:
      ALLOCATE(patch_info_ll%grid_info%log_dom_starts(1), &
        &      patch_info_ll%grid_info%log_dom_counts(1), STAT=ierrstat)
      IF (ierrstat /= SUCCESS) CALL finish (routine, 'ALLOCATE failed.')
      patch_info_ll%grid_info%log_dom_starts(1) = 1
      patch_info_ll%grid_info%log_dom_counts(1) = patch_info_ll%ri%n_glb
    END IF
  END SUBROUTINE set_reorder_info_lonlat
#endif

  !------------------------------------------------------------------------------------------------
  !> Sets up the vlist for a t_output_file structure
  !
  SUBROUTINE setup_output_vlist(of)
    TYPE(t_output_file), INTENT(INOUT), TARGET :: of
    ! local constants
    CHARACTER(LEN=*), PARAMETER       :: routine = modname//"::setup_output_vlist"
    REAL(wp),         PARAMETER       :: ZERO_TOL = 1.e-15_wp
    ! local variables
    INTEGER                           :: k, i_dom, gridtype, idate, &
      &                                  itime, iret, tlen, ll_dim1, ll_dim2
    TYPE(t_lon_lat_data), POINTER     :: lonlat
    REAL(wp), PARAMETER               :: pi_180 = ATAN(1._wp)/45._wp
    INTEGER                           :: max_cell_connectivity, max_vertex_connectivity, &
      &                                  cdiInstID
    INTEGER                           :: i, cdi_grid_ids(3), nvert, errstat, &
      &                                  cdiLonLatGridID, curvilinearGridID
    REAL(wp), ALLOCATABLE             :: p_lonlat(:)
    TYPE(t_verticalAxisList), POINTER :: it
    CHARACTER(len=128)                :: comment
    LOGICAL                           :: lrotated
    REAL(wp), ALLOCATABLE             :: rotated_pts(:,:,:)
    TYPE (t_lon_lat_grid), POINTER :: grid

#ifdef HAVE_CDI_PIO
    TYPE(xt_idxlist)                  :: null_idxlist
    INTEGER                           :: grid_deco_part(2)
    TYPE(extent)                      :: grid_size_desc
#endif

    gridtype = GRID_UNSTRUCTURED

    i_dom = of%phys_patch_id
    max_cell_connectivity   = patch_info(i_dom)%max_cell_connectivity
    max_vertex_connectivity = patch_info(i_dom)%max_vertex_connectivity

    !
    ! The following sections add the file global properties collected in init_name_list_output
    !
    ! 1. create cdi vlist
    !
    of%cdiVlistID = vlistCreate()
    !
    ! 2. add global attributes for netCDF
    !
    ! define output generating institute
    !
    ! inquire the Institute ID from (center/subcenter)
    !
    cdiInstID = institutInq(gribout_config(i_dom)%generatingCenter,          &
      &                     gribout_config(i_dom)%generatingSubcenter, '', '')


    ! define Institute
    CALL vlistDefInstitut(of%cdiVlistID,cdiInstID)

    tlen = LEN_TRIM(cf_global_info%title)
    iret = cdiDefAttTxt(of%cdiVlistID, CDI_GLOBAL, 'title',       &
         &                tlen, cf_global_info%title(1:tlen))
    tlen = LEN_TRIM(cf_global_info%institution)
    iret = cdiDefAttTxt(of%cdiVlistID, CDI_GLOBAL, 'institution', &
         &                tlen, cf_global_info%institution(1:tlen))
    tlen = LEN_TRIM(cf_global_info%source)
    iret = cdiDefAttTxt(of%cdiVlistID, CDI_GLOBAL, 'source',      &
         &                tlen, cf_global_info%source(1:tlen))
    tlen = LEN_TRIM(cf_global_info%history)
    iret = cdiDefAttTxt(of%cdiVlistID, CDI_GLOBAL, 'history',     &
         &                tlen, cf_global_info%history(1:tlen))
    tlen = LEN_TRIM(cf_global_info%references)
    iret = cdiDefAttTxt(of%cdiVlistID, CDI_GLOBAL, 'references',  &
         &                tlen, cf_global_info%references(1:tlen))
    comment = cf_global_info%comment
#ifdef HAVE_CDI_PIO
    IF (pio_type == pio_type_cdipio) &
         CALL p_bcast(comment, 0, comm=p_comm_work)
#endif
    tlen = LEN_TRIM(comment)
    iret = cdiDefAttTxt(of%cdiVlistID, CDI_GLOBAL, 'comment',     &
      &                 tlen, comment(1:tlen))

    ! 3. add horizontal grid descriptions

    IF(of%name_list%remap == REMAP_REGULAR_LATLON) THEN
#ifndef __NO_ICON_ATMO__

      ! Lon/Lat Interpolation requested

      of%cdiCellGridID = CDI_UNDEFID
      of%cdiEdgeGridID = CDI_UNDEFID
      of%cdiVertGridID = CDI_UNDEFID

      lonlat => lonlat_grids%list(of%name_list%lonlat_id)
      ll_dim1 = lonlat%grid%lon_dim
      ll_dim2 = lonlat%grid%lat_dim

      lrotated = ( ABS(90._wp - lonlat%grid%north_pole(2)) > ZERO_TOL .OR.  &
      &    ABS( 0._wp - lonlat%grid%north_pole(1)) > ZERO_TOL )

      IF (.NOT. lrotated) THEN
        cdiLonLatGridID = gridCreate(GRID_LONLAT, ll_dim1*ll_dim2)
        of%cdiLonLatGridID = cdiLonLatGridID
      ELSE
        cdiLonLatGridID   = gridCreate(GRID_PROJECTION, ll_dim1*ll_dim2)
        curvilinearGridID = gridCreate(GRID_CURVILINEAR, ll_dim1*ll_dim2)
        of%cdiLonLatGridID = curvilinearGridID

        CALL gridDefParamRLL(cdiLonLatGridID, lonlat%grid%north_pole(1), &
          &                  lonlat%grid%north_pole(2), 0._c_double)
      END IF

      CALL gridDefXsize(cdiLonLatGridID, ll_dim1)
      CALL gridDefXname(cdiLonLatGridID, 'lon')
      CALL gridDefXunits(cdiLonLatGridID, 'degrees_east')

      CALL gridDefYsize(cdiLonLatGridID, ll_dim2)
      CALL gridDefYname(cdiLonLatGridID, 'lat')
      CALL gridDefYunits(cdiLonLatGridID, 'degrees_north')

      ALLOCATE(p_lonlat(ll_dim1))
      IF (lonlat%grid%reg_lon_def(2) <= threshold_delta_or_intvls) THEN
        DO k=1,ll_dim1
          p_lonlat(k) = lonlat%grid%reg_lon_def(1) + REAL(k-1,wp)*lonlat%grid%reg_lon_def(2)
        END DO
      ELSE
        DO k=1,ll_dim1
          p_lonlat(k) = (lonlat%grid%start_corner(1) + REAL(k-1,wp)*lonlat%grid%delta(1)) / pi_180
        END DO
      END IF
      CALL gridDefXvals(cdiLonLatGridID, p_lonlat)
      DEALLOCATE(p_lonlat)

      ALLOCATE(p_lonlat(ll_dim2))
      IF (lonlat%grid%reg_lat_def(2) <= threshold_delta_or_intvls) THEN
        DO k=1,ll_dim2
          p_lonlat(k) = lonlat%grid%reg_lat_def(1) + REAL(k-1,wp)*lonlat%grid%reg_lat_def(2)
        END DO
      ELSE
        DO k=1,ll_dim2
          p_lonlat(k) = (lonlat%grid%start_corner(2) + REAL(k-1,wp)*lonlat%grid%delta(2)) / pi_180
        END DO
      END IF
      CALL gridDefYvals(cdiLonLatGridID, p_lonlat)
      DEALLOCATE(p_lonlat)

      IF (lrotated) THEN

        grid => lonlat%grid
        ! compute some entries of lon-lat grid specification:
        CALL compute_lonlat_specs(grid)
        ALLOCATE(rotated_pts(grid%lon_dim, grid%lat_dim, 2), stat=errstat)
        IF (errstat /= SUCCESS) CALL finish(routine, 'ALLOCATE failed!')
        ! compute grid points of rotated lon/lat grid
        CALL rotate_latlon_grid(grid, rotated_pts)

        CALL gridDefXsize(curvilinearGridID, ll_dim1)
        CALL gridDefYsize(curvilinearGridID, ll_dim2)
        CALL gridDefXvals(curvilinearGridID, rotated_pts(:,:,1) * rad2deg)
        CALL gridDefYvals(curvilinearGridID, rotated_pts(:,:,2) * rad2deg)
        CALL gridDefXname(curvilinearGridID, 'lon')
        CALL gridDefYname(curvilinearGridID, 'lat')
        CALL gridDefProj(curvilinearGridID, cdiLonLatGridID)

        ! clean up
        DEALLOCATE(rotated_pts, stat=errstat)
        IF (errstat /= SUCCESS) CALL finish(routine, 'DEALLOCATE failed!')

      END IF

#endif
! #ifndef __NO_ICON_ATMO__
    ELSE

      ! Cells
#ifdef HAVE_CDI_PIO
      IF (pio_type == pio_type_cdipio) THEN
        grid_size_desc = extent(0, patch_info(i_dom)%ri(icell)%n_glb)
        grid_deco_part(1) =   uniform_partition_start(grid_size_desc, &
          &                                           p_n_work, p_pe_work+1)
        grid_deco_part(2) =   uniform_partition_start(grid_size_desc, &
          &                                           p_n_work, p_pe_work+2) &
          &                 - grid_deco_part(1)
        of%cdiCellGridID = &
          cdiPioDistGridCreate(gridtype, patch_info(i_dom)%ri(icell)%n_glb, &
          &             -1, -1, max_cell_connectivity, grid_deco_part, &
          &             patch_info(i_dom)%ri(icell)%reorder_idxlst_xt(1), &
          &             null_idxlist, null_idxlist)
      ELSE
#endif
        of%cdiCellGridID = gridCreate(gridtype, patch_info(i_dom)%ri(icell)%n_glb)
        CALL gridDefNvertex(of%cdiCellGridID, max_cell_connectivity)
#ifdef HAVE_CDI_PIO
      END IF
#endif
      !
      CALL gridDefXname(of%cdiCellGridID, 'clon')
      CALL gridDefXlongname(of%cdiCellGridID, 'center longitude')
      CALL gridDefXunits(of%cdiCellGridID, 'radian')
      !
      CALL gridDefYname(of%cdiCellGridID, 'clat')
      CALL gridDefYlongname(of%cdiCellGridID, 'center latitude')
      CALL gridDefYunits(of%cdiCellGridID, 'radian')
      !
      CALL gridDefUUID(of%cdiCellGridID, patch_info(i_dom)%grid_uuid%DATA)
      CALL gridDefReference(of%cdiCellGridID,TRIM(patch_info(i_dom)%ICON_grid_file_uri))
      !
      CALL gridDefNumber(of%cdiCellGridID, patch_info(i_dom)%number_of_grid_used)

      !
      ! not clear whether meta-info GRID_CELL or GRID_UNSTRUCTURED_CELL should be used
      CALL gridDefPosition(of%cdiCellGridID, GRID_CELL)

      ! Single point grid for monitoring
      of%cdiSingleGridID = gridCreate(GRID_LONLAT, 1)
      !
      CALL griddefxsize(of%cdiSingleGridID, 1)
      CALL griddefysize(of%cdiSingleGridID, 1)
      CALL griddefxvals(of%cdiSingleGridID, (/0.0_wp/))
      CALL griddefyvals(of%cdiSingleGridID, (/0.0_wp/))

      ! Zonal 1 degree grid
      of%cdiZonal1DegID  = gridCreate(GRID_LONLAT,180)
      CALL griddefxsize(of%cdiZonal1DegID, 1)
      CALL griddefxvals(of%cdiZonal1DegID, (/0.0_wp/))
      CALL griddefysize(of%cdiZonal1DegID, 180)
      ALLOCATE(p_lonlat(180))
      DO k=1,180; p_lonlat(k) = -90.5_wp + REAL(k,KIND=wp); END DO
      CALL griddefyvals(of%cdiZonal1DegID, p_lonlat)
      DEALLOCATE(p_lonlat)

      ! Verts
      nvert = MERGE(max_vertex_connectivity, 9-max_cell_connectivity, &
           my_process_is_oceanic())
#ifdef HAVE_CDI_PIO
      IF (pio_type == pio_type_cdipio) THEN
        grid_size_desc = extent(0, patch_info(i_dom)%ri(ivert)%n_glb)
        grid_deco_part(1) =   uniform_partition_start(grid_size_desc, &
          &                                           p_n_work, p_pe_work+1)
        grid_deco_part(2) =   uniform_partition_start(grid_size_desc, &
          &                                           p_n_work, p_pe_work+2) &
          &                 - grid_deco_part(1)
        of%cdiVertGridID = &
          cdiPioDistGridCreate(gridtype, patch_info(i_dom)%ri(ivert)%n_glb, &
          &             -1, -1, nvert, grid_deco_part, &
          &             patch_info(i_dom)%ri(ivert)%reorder_idxlst_xt(1), &
          &             null_idxlist, null_idxlist)
      ELSE
#endif
        of%cdiVertGridID = gridCreate(gridtype, patch_info(i_dom)%ri(ivert)%n_glb)
        CALL gridDefNvertex(of%cdiVertGridID, nvert)
#ifdef HAVE_CDI_PIO
      ENDIF
#endif
      !
      CALL gridDefXname(of%cdiVertGridID, 'vlon')
      CALL gridDefXlongname(of%cdiVertGridID, 'vertex longitude')
      CALL gridDefXunits(of%cdiVertGridID, 'radian')
      !
      CALL gridDefYname(of%cdiVertGridID, 'vlat')
      CALL gridDefYlongname(of%cdiVertGridID, 'vertex latitude')
      CALL gridDefYunits(of%cdiVertGridID, 'radian')
      !
      CALL gridDefUUID(of%cdiVertGridID, patch_info(i_dom)%grid_uuid%DATA)
      CALL gridDefReference(of%cdiCellGridID,TRIM(patch_info(i_dom)%ICON_grid_file_uri))
      !
      CALL gridDefNumber(of%cdiVertGridID, patch_info(i_dom)%number_of_grid_used)

      !
      ! not clear whether meta-info GRID_VERTEX or GRID_UNSTRUCTURED_VERTEX should be used
      CALL gridDefPosition(of%cdiVertGridID, GRID_VERTEX)

      ! Edges
#ifdef HAVE_CDI_PIO
      IF (pio_type == pio_type_cdipio) THEN
        grid_size_desc = extent(0, patch_info(i_dom)%ri(iedge)%n_glb)
        grid_deco_part(1) =   uniform_partition_start(grid_size_desc, &
          &                                           p_n_work, p_pe_work+1)
        grid_deco_part(2) =   uniform_partition_start(grid_size_desc, &
          &                                           p_n_work, p_pe_work+2) &
          &                 - grid_deco_part(1)
        of%cdiEdgeGridID = &
          cdiPioDistGridCreate(gridtype, patch_info(i_dom)%ri(iedge)%n_glb, &
          &             -1, -1, 4, grid_deco_part, &
          &             patch_info(i_dom)%ri(iedge)%reorder_idxlst_xt(1), &
          &             null_idxlist, null_idxlist)
      ELSE
#endif

        of%cdiEdgeGridID = gridCreate(gridtype, patch_info(i_dom)%ri(iedge)%n_glb)
        CALL gridDefNvertex(of%cdiEdgeGridID, 4)
#ifdef HAVE_CDI_PIO
      ENDIF
#endif
      !
      CALL gridDefXname(of%cdiEdgeGridID, 'elon')
      CALL gridDefXlongname(of%cdiEdgeGridID, 'edge midpoint longitude')
      CALL gridDefXunits(of%cdiEdgeGridID, 'radian')
      !
      CALL gridDefYname(of%cdiEdgeGridID, 'elat')
      CALL gridDefYlongname(of%cdiEdgeGridID, 'edge midpoint latitude')
      CALL gridDefYunits(of%cdiEdgeGridID, 'radian')
      !
      CALL gridDefUUID(of%cdiEdgeGridID, patch_info(i_dom)%grid_uuid%DATA)
      CALL gridDefReference(of%cdiCellGridID,TRIM(patch_info(i_dom)%ICON_grid_file_uri))
      !
      CALL gridDefNumber(of%cdiEdgeGridID, patch_info(i_dom)%number_of_grid_used)

      !
      ! not clear whether meta-info GRID_EDGE or GRID_UNSTRUCTURED_EDGE should be used
      CALL gridDefPosition(of%cdiEdgeGridID, GRID_EDGE)

      of%cdiLonLatGridID = CDI_UNDEFID

      ! If wanted, set grid info
      IF(of%name_list%output_grid) THEN
        SELECT CASE(of%name_list%filetype)
        CASE (FILETYPE_NC2, FILETYPE_NC4)
          ! encode grid info in NetCDF format:
          SELECT CASE(patch_info(i_dom)%grid_info_mode)
          CASE (GRID_INFO_FILE)
            CALL copy_grid_info(of, patch_info(i_dom))
          CASE (GRID_INFO_BCAST)
            IF (.NOT. my_process_is_mpi_test()) THEN
              cdi_grid_ids(icell) = of%cdiCellGridID
              cdi_grid_ids(iedge) = of%cdiEdgeGridID
              cdi_grid_ids(ivert) = of%cdiVertGridID
              DO i = 1, 3 ! icell, iedge, ivert
                CALL set_grid_info_netcdf(cdi_grid_ids(i), &
                     patch_info(i_dom)%grid_info(i))
              END DO
            END IF
          END SELECT
        CASE (FILETYPE_GRB2)
          ! handled later...
        CASE DEFAULT
          CALL finish(routine, "Unknown grid type")
        END SELECT
      END IF

    ENDIF

    !
    ! 4. add vertical grid descriptions

    ! generate the CDI IDs for the vertical axes in the list
    it => of%verticalAxisList
    DO WHILE (ASSOCIATED(it))
      IF (.NOT. ASSOCIATED(it%axis)) CALL finish(routine, "Internal error!")
      CALL it%axis%cdiZaxisCreate()
      it => it%next
    END DO

    !
    ! 5. output does contain absolute time
    !
    SELECT CASE (of%name_list%mode)
    CASE (1)  ! forecast mode
     of%cdiTaxisID = taxisCreate(TAXIS_RELATIVE)

     IF (of%name_list%taxis_tunit > 10 .OR. of%name_list%taxis_tunit < 1 ) THEN
       of%name_list%taxis_tunit=TUNIT_MINUTE
       CALL message('','invalid taxis_tunit, reset to TUNIT_MINUTE')
     END IF
     CALL taxisDefTunit (of%cdiTaxisID, of%name_list%taxis_tunit)

     SELECT CASE(calendarType())
     CASE (mtime_proleptic_gregorian)
       CALL taxisDefCalendar (of%cdiTaxisID, dtime_proleptic_gregorian)
     CASE (mtime_year_of_360_days)
       CALL taxisDefCalendar (of%cdiTaxisID, dtime_cly360)
     CASE default
       CALL finish(routine, "Unsupported calendar!")
     END SELECT
     idate = cdiEncodeDate(INT(time_config%tc_exp_startdate%date%year),  &
       &                   INT(time_config%tc_exp_startdate%date%month), &
       &                   INT(time_config%tc_exp_startdate%date%day))
     itime = cdiEncodeTime(time_config%tc_exp_startdate%time%hour, time_config%tc_exp_startdate%time%minute, &
                           INT(time_config%tc_exp_startdate%time%second))

     CALL taxisDefRdate (of%cdiTaxisID, idate )
     CALL taxisDefRtime (of%cdiTaxisID, itime )

     !WRITE(6,'(a,i,a,i)')'idate ',idate,' ',taxisInqRdate(of%cdiTaxisID)
     !WRITE(6,'(a,i,a,i)')'itime ',itime,' ',taxisInqRtime(of%cdiTaxisID)
    CASE (2)  ! climate mode
     of%cdiTaxisID = taxisCreate(TAXIS_ABSOLUTE)
    CASE DEFAULT
     of%cdiTaxisID = taxisCreate(TAXIS_ABSOLUTE)
    END SELECT

    !
    CALL vlistDefTaxis(of%cdiVlistID, of%cdiTaxisID)

    !
    ! add variables
    !
    CALL add_variables_to_vlist(of)

    ! GRB2 format: define geographical longitude, latitude as special
    ! variables "RLON", "RLAT". Note that the grid information may be
    ! contained in the patch_info data structure (for a different
    ! output_file) but still we may do not want to include it into
    ! this output file's (of) data file.
    IF ((of%name_list%output_grid)                                      .AND. &
      & (patch_info(of%phys_patch_id)%grid_info_mode /= GRID_INFO_NONE) .AND. &
      & (of%name_list%filetype == FILETYPE_GRB2)) THEN
      CALL set_grid_info_grb2(of)
    END IF

  END SUBROUTINE setup_output_vlist




  !------------------------------------------------------------------------------------------------
  !> define variables and attributes
  !
  SUBROUTINE add_variables_to_vlist(of)
    TYPE (t_output_file), INTENT(INOUT), TARGET :: of
    ! local variables:
    CHARACTER(LEN=*), PARAMETER :: routine = modname//"::add_variables_to_vlist"
    TYPE (t_var_metadata), POINTER :: info
    INTEGER                        :: iv, vlistID, gridID, zaxisID, this_i_lctype
    TYPE(t_verticalAxis), POINTER  :: zaxis
    REAL(wp)                       :: missval
    LOGICAL                        :: is_mpi_test

    is_mpi_test = my_process_is_mpi_test()
    vlistID = of%cdiVlistID

    DO iv = 1, of%num_vars
      !
      info => of%var_desc(iv)%info
      !
      ! set grid ID
      !
      SELECT CASE (info%hgrid)
      CASE(GRID_UNSTRUCTURED_CELL)
        info%cdiGridID = of%cdiCellGridID
      CASE(GRID_LONLAT)
        info%cdiGridID = of%cdiSingleGridID
      CASE(GRID_ZONAL)
        info%cdiGridID = of%cdiZonal1DegID
      CASE(GRID_UNSTRUCTURED_VERT)
        info%cdiGridID = of%cdiVertGridID
      CASE(GRID_UNSTRUCTURED_EDGE)
        info%cdiGridID = of%cdiEdgeGridID
      CASE (GRID_REGULAR_LONLAT)
        info%cdiGridID = of%cdiLonLatGridID
      CASE DEFAULT
        CALL finish(routine, 'GRID definition missing for '//TRIM(info%name))
      END SELECT

      gridID = info%cdiGridID

      ! set z axis ID
      !
      zaxis => of%verticalAxisList%getEntry(icon_zaxis_type=info%vgrid)
      IF (.NOT. ASSOCIATED(zaxis)) THEN
        WRITE (message_text,'(a,i0,a)') 'Zaxis no. ', info%vgrid,' undefined.'
        CALL finish(routine, message_text)
      END IF
      zaxisID = zaxis%cdi_id

      IF (info%lmask_boundary .AND. config_lmask_boundary .AND. &
        &      (info%hgrid == GRID_UNSTRUCTURED_CELL)) THEN
        missval = BOUNDARY_MISSVAL
      END IF
      IF (info%lmiss) THEN
        ! Set the missing value. Currently only real valued variables
        ! are allowed, so we can always use info%missval%rval
        IF ((.NOT.use_async_name_list_io .OR. is_mpi_test) .OR. use_dp_mpi2io) THEN
          missval = info%missval%rval
        ELSE
          ! In cases, where we use asynchronous output and the data is
          ! transferred using a single-precision buffer, we need to
          ! transfer the missing value to single-precision as well.
          ! Otherwise, in pathological cases, the missing value and
          ! the masked data in the buffer might be different values.
          missval = REAL(REAL(info%missval%rval,sp),dp)
        END IF
      END IF

      this_i_lctype = 0
#ifndef __NO_ICON_ATMO__
      this_i_lctype = i_lctype(of%phys_patch_id)
#endif

      info%cdiVarID = create_cdi_variable(vlistID, gridID, zaxisID,         &
        &                                 info, missval, of%output_type,    &
        &                                 gribout_config(of%phys_patch_id), &
        &                                 this_i_lctype,                    &
        &                                 out_varnames_dict)

    ENDDO
    !
  END SUBROUTINE add_variables_to_vlist


  SUBROUTINE transfer_grid_info(grid_info, n_glb, grid_info_mode)
    TYPE(t_grid_info), INTENT(INOUT)    :: grid_info
    INTEGER,              INTENT(IN)    :: n_glb, grid_info_mode
    INTEGER :: nblk, temp(2)
    LOGICAL :: is_io

    IF (grid_info_mode == GRID_INFO_FILE) THEN
      is_io = my_process_is_io()
      IF (.NOT. is_io) THEN
        temp(1) = grid_info%n_log
        temp(2) = SIZE(grid_info%log_dom_starts)
      END IF
      CALL p_bcast(temp, bcast_root, p_comm_work_2_io)
      IF (is_io) THEN
        grid_info%n_log = temp(1)
        nblk = temp(2)
        ALLOCATE(grid_info%log_dom_starts(nblk))
        ALLOCATE(grid_info%log_dom_counts(nblk))
      END IF
      CALL p_bcast(grid_info%log_dom_starts, bcast_root, p_comm_work_2_io)
      CALL p_bcast(grid_info%log_dom_counts, bcast_root, p_comm_work_2_io)
    END IF

  END SUBROUTINE transfer_grid_info


#ifndef NOMPI
  !-------------------------------------------------------------------------------------------------
  !> Replicates data (mainly the variable lists) needed for async I/O on the I/O procs.
  !  ATTENTION: The data is not completely replicated, only as far as needed for I/O.
  !
  !  This routine has to be called by all PEs (work and I/O)
  !
  SUBROUTINE replicate_data_on_io_procs()

    ! local variables
    CHARACTER(len=*), PARAMETER :: routine = modname//"::replicate_data_on_io_procs"
    INTEGER                       :: ivct_len
    INTEGER                       :: info_size, iv, nv, nelems, n, list_info(4)
    INTEGER, ALLOCATABLE          :: info_storage(:,:)
    TYPE(t_list_element), POINTER :: element
    TYPE(t_var_metadata)          :: info
    TYPE(t_var_list)              :: p_var_list
    ! var_list_name should have at least the length of var_list names
    ! (although this doesn't matter as long as it is big enough for every name)
    CHARACTER(LEN=256)            :: var_list_name
    INTEGER                       :: idom

    INTEGER :: nvgrid, ivgrid
    INTEGER :: size_var_groups_dyn
    INTEGER :: idom_log
    LOGICAL :: is_io

    is_io = my_process_is_io()
    !-----------------------------------------------------------------------------------------------
    ! Replicate vertical coordinate table
#ifndef __NO_ICON_ATMO__
    IF (.NOT. is_io) ivct_len = SIZE(vct)
    CALL p_bcast(ivct_len, bcast_root, p_comm_work_2_io)

    IF (is_io) ALLOCATE(vct(ivct_len))
    CALL p_bcast(vct, bcast_root, p_comm_work_2_io)
#endif
! #ifndef __NO_ICON_ATMO__
    !-----------------------------------------------------------------------------------------------
    ! Replicate variable lists

    ! Get the size - in default INTEGER words - which is needed to
    ! hold the contents of TYPE(t_var_metadata)

    info_size = SIZE(TRANSFER(info, (/ 0 /)))

    ! Get the number of var_lists
    IF (.NOT. is_io) nv = nvar_lists
    CALL p_bcast(nv, bcast_root, p_comm_work_2_io)

    ! For each var list, get its components
    DO iv = 1, nv

      ! Send name
      IF (.NOT. is_io) var_list_name = var_lists(iv)%p%name
      CALL p_bcast(var_list_name, bcast_root, p_comm_work_2_io)

      IF (.NOT. is_io) THEN

        ! Count the number of variable entries
        element => var_lists(iv)%p%first_list_element
        nelems = 0
        DO WHILE (ASSOCIATED(element))
          nelems = nelems+1
          element => element%next_list_element
        ENDDO

        ! Gather the components needed for name list I/O and send them.
        ! Please note that not the complete list is replicated, unneeded
        ! entries are left away!

        list_info(1) = nelems
        list_info(2) = var_lists(iv)%p%patch_id
        list_info(3) = var_lists(iv)%p%vlevel_type
        list_info(4) = MERGE(1,0,var_lists(iv)%p%loutput)

      ENDIF

      ! Send basic info:

      CALL p_bcast(list_info, bcast_root, p_comm_work_2_io)

      IF (is_io) THEN
        nelems = list_info(1)
        ! Create var list
        CALL new_var_list( p_var_list, var_list_name, patch_id=list_info(2), &
                           vlevel_type=list_info(3), loutput=(list_info(4)/=0) )
      ENDIF

      ! Get the binary representation of all info members of the variables
      ! of the list and send it to the receiver.
      ! Using the Fortran TRANSFER intrinsic may seem like a hack,
      ! but it has the advantage that it is completely independet of the
      ! actual declaration if TYPE(t_var_metadata).
      ! Thus members may added to or removed from TYPE(t_var_metadata)
      ! without affecting the code below and we don't have an additional
      ! cross dependency between TYPE(t_var_metadata) and this module.

      ALLOCATE(info_storage(info_size, nelems))

      IF (.NOT. is_io) THEN
        element => var_lists(iv)%p%first_list_element
        nelems = 0
        DO WHILE (ASSOCIATED(element))
          nelems = nelems+1
          info_storage(:,nelems) = TRANSFER(element%field%info, (/ 0 /))
          element => element%next_list_element
        ENDDO
      ENDIF

      ! Send binary representation of all info members

      CALL p_bcast(info_storage, bcast_root, p_comm_work_2_io)

      IF (is_io) THEN

        ! Insert elements into var list

        IF (nelems >= 1) THEN
          ALLOCATE(p_var_list%p%first_list_element)
          element => p_var_list%p%first_list_element
        ELSE
          NULLIFY(p_var_list%p%first_list_element)
        END IF
        DO n = 1, nelems
          IF(n > 1) THEN
            ALLOCATE(element%next_list_element)
            element => element%next_list_element
          ENDIF

          NULLIFY(element%next_list_element)

          ! Nullify all pointers in element%field, they don't make sense on the I/O PEs
          NULLIFY(element%field%r_ptr, element%field%s_ptr, &
               element%field%i_ptr, element%field%l_ptr)
          element%field%var_base_size = 0 ! Unknown here

          ! Set info structure from binary representation in info_storage
          element%field%info = TRANSFER(info_storage(:, n), info)
        ENDDO

      ENDIF

      DEALLOCATE(info_storage)

    ENDDO

    ! var_groups_dyn is required in function 'group_id', which is called in
    ! parse_variable_groups. Thus, a broadcast of var_groups_dyn is required.
    size_var_groups_dyn = 0
    IF (ALLOCATED(var_groups_dyn%name)) THEN
       size_var_groups_dyn = SIZE(var_groups_dyn%name)
    end if
    CALL p_bcast(size_var_groups_dyn, bcast_root, p_comm_work_2_io)
    if (size_var_groups_dyn > 0) then
       IF (.NOT. ALLOCATED(var_groups_dyn%name)) THEN
          ALLOCATE(var_groups_dyn%name(size_var_groups_dyn))
       ENDIF
       CALL p_bcast(var_groups_dyn%name, bcast_root, p_comm_work_2_io)
    end if

    ! Map the variable groups given in the output namelist onto the
    ! corresponding variable subsets:
    CALL parse_variable_groups()


#ifndef __NO_ICON_ATMO__
    ! Go over all output domains
    !
    ! from gribout config state
    CALL p_bcast(gribout_config(1:n_dom_out)%generatingCenter,    bcast_root, p_comm_work_2_io)
    CALL p_bcast(gribout_config(1:n_dom_out)%generatingSubcenter, bcast_root, p_comm_work_2_io)

      ! from extpar config state
    CALL p_bcast(i_lctype(1:n_dom_out)                          , bcast_root, p_comm_work_2_io)

    IF (iforcing == INWP) THEN
      ! from nwp land config state
      !
      CALL p_bcast(ntiles_water                              , bcast_root, p_comm_work_2_io)
      CALL p_bcast(ntiles_total                              , bcast_root, p_comm_work_2_io)
      CALL p_bcast(isub_water                                , bcast_root, p_comm_work_2_io)
      CALL p_bcast(isub_lake                                 , bcast_root, p_comm_work_2_io)
      CALL p_bcast(isub_seaice                               , bcast_root, p_comm_work_2_io)
      IF (.NOT.ALLOCATED(tile_list%tile)) THEN
        CALL setup_tile_list (tile_list, ntiles_lnd, lsnowtile, isub_water, isub_lake, isub_seaice)
      ENDIF
    ENDIF
#endif
    ! allocate vgrid_buffer on asynchronous output PEs, for storing
    ! the vertical grid UUID
    !
    ! get buffer size and broadcast
    IF (ALLOCATED(vgrid_buffer)) THEN
       nvgrid = SIZE(vgrid_buffer)
    ELSE
       nvgrid = 0
    END IF
    CALL p_bcast(nvgrid, bcast_root, p_comm_work_2_io)
    !
    ! allocate on asynchronous PEs
    IF (is_io) THEN
      ALLOCATE(vgrid_buffer(nvgrid))
    ENDIF
    ! broadcast
    DO ivgrid = 1,nvgrid
      CALL p_bcast(vgrid_buffer(ivgrid)%uuid%DATA, SIZE(vgrid_buffer(ivgrid)%uuid%DATA, 1), &
        &          bcast_root, p_comm_work_2_io)
    ENDDO

  END SUBROUTINE replicate_data_on_io_procs

  !-------------------------------------------------------------------------------------------------
  !> Replicates coordinate data needed for async I/O on the I/O procs.
  !  ATTENTION: The data is not completely replicated, only as far as needed for I/O.
  !
  !  This routine has to be called by all PEs (work and I/O)
  !
  SUBROUTINE replicate_coordinate_data_on_io_procs()

    ! local variables
    CHARACTER(len=*), PARAMETER :: routine = &
      modname//"::replicate_coordinate_data_on_io_procs"
    INTEGER                       :: idom, i

    INTEGER :: idom_log, temp(4,n_dom_out)
    LOGICAL :: keep_grid_info, is_io

    is_io = my_process_is_io()
    !-----------------------------------------------------------------------------------------------
    ! Replicate coordinates of cells/edges/vertices:

    ! Go over all output domains
    IF (.NOT. is_io) THEN
      DO idom = 1, n_dom_out
        temp(1,idom) = patch_info(idom)%nblks_glb_c
        temp(2,idom) = patch_info(idom)%nblks_glb_e
        temp(3,idom) = patch_info(idom)%nblks_glb_v
        temp(4,idom) = patch_info(idom)%max_cell_connectivity
      END DO
    END IF
    CALL p_bcast(temp, bcast_root, p_comm_work_2_io)
    DO idom = 1, n_dom_out
      IF (is_io) THEN
        patch_info(idom)%nblks_glb_c = temp(1,idom)
        patch_info(idom)%nblks_glb_e = temp(2,idom)
        patch_info(idom)%nblks_glb_v = temp(3,idom)
        patch_info(idom)%max_cell_connectivity = temp(4,idom)
      END IF
      IF (patch_info(idom)%grid_info_mode == GRID_INFO_BCAST) THEN
        ! logical domain ID
        idom_log = patch_info(idom)%log_patch_id
        keep_grid_info = is_io &
          &           .AND. ANY(output_file(:)%io_proc_id == p_pe_work &
          &                     .AND. output_file(:)%phys_patch_id == idom)
        IF (.NOT. is_io) THEN
          CALL allgather_grid_info(patch_info(idom), keep_grid_info, &
            &                      p_patch(idom_log))
        ELSE
          CALL allgather_grid_info(patch_info(idom), keep_grid_info)
        END IF
      END IF
    END DO

  END SUBROUTINE replicate_coordinate_data_on_io_procs
#endif !.NOT. NOMPI

  SUBROUTINE registerOutputVariable(name)
    CHARACTER(LEN=VARNAME_LEN), INTENT(IN) :: name

    INTEGER :: key

    key = util_hashword(TRIM(tolower(name))//c_null_char, &
      &                 INT(LEN_TRIM(name), C_SIZE_T),0)
    CALL outputRegister%add(key)
  END SUBROUTINE registerOutputVariable

  LOGICAL FUNCTION isRegistered(name)
    CHARACTER(LEN=*), INTENT(IN) :: name

    isRegistered = outputRegister%includes(util_hashword(TRIM(tolower(name))//c_null_char, &
      &                                    INT(LEN_TRIM(name), C_SIZE_T), 0))
  END FUNCTION


#ifndef NOMPI
  !------------------------------------------------------------------------------------------------
  !> Initializes the memory window for asynchronous IO
  !
  SUBROUTINE init_memory_window

#ifdef __SUNPRO_F95
    INCLUDE "mpif.h"
#else
    USE mpi, ONLY: MPI_ADDRESS_KIND
#endif
! __SUNPRO_F95

    ! local variables
    CHARACTER(LEN=*), PARAMETER     :: routine = modname//"::init_async_name_list_output"

    INTEGER                         :: jp, i, iv, nlevs, i_log_dom, &
      &                                n_own, lonlat_id
    INTEGER (KIND=MPI_ADDRESS_KIND) :: mem_size


    ! Go over all output files
    OUT_FILE_LOOP : DO i = 1, SIZE(output_file)

      ! Get size of the data for every output file
      mem_size = 0_i8

      ! Go over all name list variables for this output file
      DO iv = 1, output_file(i)%num_vars

        jp = output_file(i)%phys_patch_id

        IF(output_file(i)%var_desc(iv)%info%ndims == 2) THEN
          nlevs = 1
        ELSE
          ! handle the case that a few levels have been selected out of
          ! the total number of levels:
          IF (ASSOCIATED(output_file(i)%level_selection)) THEN
            nlevs = output_file(i)%level_selection%n_selected
          ELSE
            nlevs = output_file(i)%var_desc(iv)%info%used_dimensions(2)
          END IF
        ENDIF

        SELECT CASE (output_file(i)%var_desc(iv)%info%hgrid)
        CASE (GRID_UNSTRUCTURED_CELL)
          n_own = patch_info(jp)%ri(icell)%n_own
        CASE (GRID_UNSTRUCTURED_EDGE)
          n_own = patch_info(jp)%ri(iedge)%n_own
        CASE (GRID_UNSTRUCTURED_VERT)
          n_own = patch_info(jp)%ri(ivert)%n_own
#ifndef __NO_ICON_ATMO__
        CASE (GRID_REGULAR_LONLAT)
          lonlat_id = output_file(i)%var_desc(iv)%info%hor_interp%lonlat_id
          i_log_dom = output_file(i)%log_patch_id
          n_own     = lonlat_info(lonlat_id, i_log_dom)%ri%n_own
#endif
        CASE DEFAULT
          CALL finish(routine,'unknown grid type')
        END SELECT
        mem_size  = mem_size + INT(nlevs, i8) * INT(n_own, i8)

      ENDDO ! vars

      ! allocate amount of memory needed with MPI_Alloc_mem
      CALL allocate_mem_noncray(mem_size, output_file(i))

      ! allocate memory window for meta-info communication between
      ! PE#0 and the I/O PEs:
      CALL metainfo_allocate_memory_window(output_file(i)%mem_win, output_file(i)%num_vars)

    ENDDO OUT_FILE_LOOP

  END SUBROUTINE init_memory_window

  !------------------------------------------------------------------------------------------------
  !> allocate amount of memory needed with MPI_Alloc_mem
  !
  !  @note Implementation for non-Cray pointers
  !
  SUBROUTINE allocate_mem_noncray(mem_size, of)
#ifdef __SUNPRO_F95
    INCLUDE "mpif.h"
#else
    USE mpi, ONLY: MPI_ADDRESS_KIND, MPI_INFO_NULL
#endif
! __SUNPRO_F95

    INTEGER (KIND=MPI_ADDRESS_KIND), INTENT(IN)    :: mem_size
    TYPE (t_output_file),            INTENT(INOUT) :: of
    ! local variables
    CHARACTER(LEN=*), PARAMETER :: routine = modname//"::allocate_mem_noncray"
    TYPE(c_ptr)                     :: c_mem_ptr
    INTEGER                         :: mpierr
    INTEGER (KIND=MPI_ADDRESS_KIND) :: mem_bytes, typeLB, nbytes_real

    ! Get the amount of bytes per REAL*8 or REAL*4 variable (as used in MPI
    ! communication)
    IF (use_dp_mpi2io) THEN
      CALL MPI_TYPE_GET_EXTENT(p_real_dp, typeLB, nbytes_real, mpierr)
    ELSE
      CALL MPI_TYPE_GET_EXTENT(p_real_sp, typeLB, nbytes_real, mpierr)
    ENDIF

    ! For the IO PEs the amount of memory needed is 0 - allocate at least 1 word there:
    mem_bytes = MAX(mem_size,1_i8) * nbytes_real

    CALL MPI_Alloc_mem(mem_bytes, MPI_INFO_NULL, c_mem_ptr, mpierr)

    ! The NEC requires a standard INTEGER array as 3rd argument for c_f_pointer,
    ! although it would make more sense to have it of size MPI_ADDRESS_KIND.

    NULLIFY(of%mem_win%mem_ptr_sp)
    NULLIFY(of%mem_win%mem_ptr_dp)

    IF (use_dp_mpi2io) THEN

      CALL C_F_POINTER(c_mem_ptr, of%mem_win%mem_ptr_dp, (/ mem_size /) )
      ! Create memory window for communication
      of%mem_win%mem_ptr_dp(:) = 0._dp
      CALL MPI_Win_create( of%mem_win%mem_ptr_dp,mem_bytes, INT(nbytes_real), MPI_INFO_NULL,&
        &                  p_comm_work_io,of%mem_win%mpi_win,mpierr )
      IF (mpierr /= 0) CALL finish(routine, "MPI error!")

    ELSE

      CALL C_F_POINTER(c_mem_ptr, of%mem_win%mem_ptr_sp, (/ mem_size /) )
      ! Create memory window for communication
      of%mem_win%mem_ptr_sp(:) = 0._sp
      CALL MPI_Win_create( of%mem_win%mem_ptr_sp,mem_bytes, INT(nbytes_real), MPI_INFO_NULL,&
        &                  p_comm_work_io,of%mem_win%mpi_win,mpierr )
      IF (mpierr /= 0) CALL finish(routine, "MPI error!")

    ENDIF ! use_dp_mpi2io

  END SUBROUTINE allocate_mem_noncray

#endif
! NOMPI


  !> Utility routine: Strip date-time stamp (string) from modifiers,
  !  e.g. ">", "<".
  !
  !  @author F. Prill, DWD
  !
  FUNCTION strip_from_modifiers(dt_string)
    CHARACTER(LEN=*), INTENT(IN) :: dt_string
    CHARACTER(LEN=LEN_TRIM(dt_string)) :: strip_from_modifiers
    ! local variables
    CHARACTER :: char

    strip_from_modifiers = remove_whitespace(dt_string)
    char = strip_from_modifiers(1:1)
    SELECT CASE(char)
    CASE ('>','<')
      strip_from_modifiers = strip_from_modifiers(2:)
    END SELECT
  END FUNCTION strip_from_modifiers

END MODULE mo_name_list_output_init<|MERGE_RESOLUTION|>--- conflicted
+++ resolved
@@ -645,26 +645,6 @@
 
         ! -- translate variables names according to variable name
         !    dictionary:
-<<<<<<< HEAD
-        DO i=1,max_var_ml
-          p_onl%ml_varlist(i) = varnames_dict%get(p_onl%ml_varlist(i), &
-            &                            default=p_onl%ml_varlist(i))
-        END DO
-        DO i=1,max_var_pl
-          p_onl%pl_varlist(i) = varnames_dict%get(p_onl%pl_varlist(i), &
-            &                            default=p_onl%pl_varlist(i))
-        END DO
-        DO i=1,max_var_hl
-          p_onl%hl_varlist(i) = varnames_dict%get(p_onl%hl_varlist(i), &
-            &                            default=p_onl%hl_varlist(i))
-        END DO
-        DO i=1,max_var_il
-          p_onl%il_varlist(i) = varnames_dict%get(p_onl%il_varlist(i), &
-            &                            default=p_onl%il_varlist(i))
-        END DO
-
-=======
->>>>>>> 8726b09f
         ! allow case-insensitive variable names:
         DO i=1,max_var_ml
           IF (' ' == p_onl%ml_varlist(i)) EXIT ! since read from nml-file array is filled bottom to top...
