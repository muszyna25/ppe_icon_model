!>
!! Module handling the initialization of synchronous and asynchronous output.
!!
!! @author R. Johanni
!!
!! @par Revision History
!! Initial implementation  by  R. Johanni  (2011)
!! Major changes: F. Prill, DWD (2012-2013)
!! A-priori calculation of output step events: F. Prill, DWD (10/2013)
!!
!! @par Copyright and License
!!
!! This code is subject to the DWD and MPI-M-Software-License-Agreement in
!! its most recent form.
!! Please see the file LICENSE in the root of the source tree for this code.
!! Where software is supplied by third parties, it is indicated in the
!! headers of the routines.
!!
MODULE mo_name_list_output_init

  USE, INTRINSIC :: ISO_C_BINDING, ONLY: c_ptr, c_intptr_t, c_f_pointer, c_int64_t

  ! constants and global settings
  USE mo_cdi,                               ONLY: FILETYPE_NC2, FILETYPE_NC4, FILETYPE_GRB2, gridCreate, cdiEncodeDate,          &
                                                & cdiEncodeTime, institutInq, vlistCreate, cdiEncodeParam, vlistDefVar,          &
                                                & TUNIT_MINUTE, CDI_UNDEFID, TAXIS_RELATIVE, taxisCreate, TAXIS_ABSOLUTE,        &
                                                & GRID_UNSTRUCTURED, GRID_LONLAT, vlistDefVarDatatype, vlistDefVarName,          &
                                                & gridDefPosition, vlistDefVarIntKey, gridDefXsize, gridDefXname, gridDefXunits, &
                                                & gridDefYsize, gridDefYname, gridDefYunits, gridDefNumber, gridDefUUID,         &
                                                & gridDefNvertex, vlistDefInstitut, vlistDefVarParam, vlistDefVarLongname,       &
                                                & vlistDefVarStdname, vlistDefVarUnits, vlistDefVarMissval, gridDefXvals,        &
                                                & gridDefYvals, gridDefXlongname, gridDefYlongname, taxisDefTunit,               &
                                                & taxisDefCalendar, taxisDefRdate, taxisDefRtime, vlistDefTaxis,                 &
                                                & vlistDefAttTxt, CDI_GLOBAL, gridDefXpole, gridDefYpole
  USE mo_cdi_constants,                     ONLY: GRID_UNSTRUCTURED_CELL, GRID_UNSTRUCTURED_VERT, GRID_UNSTRUCTURED_EDGE, &
                                                & GRID_REGULAR_LONLAT, GRID_VERTEX, GRID_EDGE, GRID_CELL, &
                                                & ZA_reference_half_hhl, ZA_reference_half, ZA_reference, ZA_hybrid_half_hhl, &
                                                & ZA_hybrid_half, ZA_hybrid
  USE mo_kind,                              ONLY: wp, i8, dp, sp
  USE mo_impl_constants,                    ONLY: max_phys_dom, max_dom, SUCCESS,                   &
    &                                             max_var_ml, max_var_pl, max_var_hl, max_var_il,   &
    &                                             MAX_TIME_LEVELS, vname_len,                       &
    &                                             MAX_CHAR_LENGTH, MAX_NUM_IO_PROCS,                &
    &                                             MAX_TIME_INTERVALS, ihs_ocean, MAX_NPLEVS,        &
    &                                             MAX_NZLEVS, MAX_NILEVS, BOUNDARY_MISSVAL,         &
    &                                             dtime_proleptic_gregorian => proleptic_gregorian, &
    &                                             dtime_cly360              => cly360
  USE mo_io_units,                          ONLY: filename_max, nnml, nnml_output
  USE mo_master_config,                     ONLY: getModelBaseDir, isRestart
  USE mo_master_control,                    ONLY: my_process_is_ocean
  ! basic utility modules
  USE mo_exception,                         ONLY: finish, message, message_text
  USE mo_dictionary,                        ONLY: t_dictionary, dict_init,                        &
    &                                             dict_loadfile, dict_get, DICT_MAX_STRLEN
  USE mo_fortran_tools,                     ONLY: assign_if_present
  USE mo_grib2_util,                        ONLY: set_GRIB2_additional_keys, set_GRIB2_tile_keys, &
    &                                             set_GRIB2_ensemble_keys, set_GRIB2_local_keys,  &
    &                                             set_GRIB2_synsat_keys, set_GRIB2_chem_keys,     &
    &                                             set_GRIB2_art_keys
  USE mo_io_util,                           ONLY: get_file_extension
  USE mo_util_string,                       ONLY: t_keyword_list, associate_keyword,              &
    &                                             with_keywords, insert_group,                    &
    &                                             tolower, int2string, difference,                &
    &                                             sort_and_compress_list, real2string
  USE mo_cf_convention,                     ONLY: t_cf_var, cf_global_info
  USE mo_restart_attributes,                ONLY: t_RestartAttributeList, getAttributesForRestarting
  USE mo_model_domain,                      ONLY: p_patch, p_phys_patch
  USE mo_math_utilities,                    ONLY: merge_values_into_set
  ! config modules
  USE mo_parallel_config,                   ONLY: nproma, p_test_run, use_dp_mpi2io

  USE mo_run_config,                        ONLY: dtime, msg_level, output_mode,                  &
    &                                             number_of_grid_used
  USE mo_grid_config,                       ONLY: n_dom, n_phys_dom, start_time, end_time,        &
    &                                             DEFAULT_ENDTIME
  USE mo_io_config,                         ONLY: netcdf_dict, output_nml_dict,                   &
    &                                             config_lmask_boundary => lmask_boundary
  USE mo_name_list_output_config,           ONLY: use_async_name_list_io,                         &
    &                                             first_output_name_list,                         &
    &                                             add_var_desc
  USE mo_time_config,                       ONLY: time_config
  USE mo_gribout_config,                    ONLY: gribout_config
  USE mo_dynamics_config,                   ONLY: iequations

#ifndef __NO_ICON_ATMO__
  USE mo_nh_pzlev_config,                   ONLY: nh_pzlev_config
  USE mo_extpar_config,                     ONLY: i_lctype
  USE mo_lnd_nwp_config,                    ONLY: ntiles_water, ntiles_total, tiles
#endif
  ! MPI Communication routines
  USE mo_mpi,                               ONLY: p_bcast, get_my_mpi_work_id, p_max,             &
    &                                             get_my_mpi_work_communicator,                   &
    &                                             p_comm_work, p_comm_work_2_io,                  &
    &                                             p_comm_io, p_comm_work_io,                      &
    &                                             p_int, p_real_dp, p_real_sp,                    &
    &                                             my_process_is_stdio, my_process_is_mpi_test,    &
    &                                             my_process_is_mpi_workroot,                     &
    &                                             my_process_is_mpi_seq, my_process_is_io,        &
    &                                             my_process_is_mpi_ioroot,                       &
    &                                             process_mpi_stdio_id, process_work_io0,         &
    &                                             process_mpi_io_size, num_work_procs, p_n_work,  &
    &                                             p_pe_work, p_io_pe0, p_pe, my_process_is_restart, &
    &                                             my_process_is_work
  USE mo_communication,                     ONLY: idx_no, blk_no
  ! namelist handling
  USE mo_namelist,                          ONLY: position_nml, positioned, open_nml, close_nml
  USE mo_nml_annotate,                      ONLY: temp_defaults, temp_settings
  ! variable lists
  USE mo_var_metadata_types,                ONLY: t_var_metadata, VARNAME_LEN, var_groups_dyn
  USE mo_linked_list,                       ONLY: t_var_list, t_list_element
  USE mo_var_list,                          ONLY: nvar_lists, max_var_lists, var_lists,           &
    &                                             new_var_list,                                   &
    &                                             total_number_of_variables, collect_group,       &
    &                                             get_var_timelevel, get_var_name
  USE mo_var_list_element,                  ONLY: level_type_ml, level_type_pl, level_type_hl,    &
    &                                             level_type_il
  ! lon-lat interpolation
  USE mo_lonlat_grid,                       ONLY: t_lon_lat_grid, compute_lonlat_blocking,        &
    &                                             compute_lonlat_specs, threshold_delta_or_intvls
  USE mo_intp_data_strc,                    ONLY: t_lon_lat_intp,                                 &
    &                                             t_lon_lat_data, get_free_lonlat_grid,           &
    &                                             lonlat_grid_list, n_lonlat_grids,               &
    &                                             get_lonlat_grid_ID
  ! output events
  USE mtime,                                ONLY: MAX_DATETIME_STR_LEN, MAX_TIMEDELTA_STR_LEN,    &
    &                                             timedelta, newTimedelta, deallocateTimedelta,   &
    &                                             OPERATOR(<), newDatetime, deallocateDatetime,   &
    &                                             getTotalMilliSecondsTimeDelta, datetime,        &
    &                                             OPERATOR(+), datetimeToString, OPERATOR(>),     &
    &                                             timedeltaToString, calendarType,                &
    &                                             mtime_proleptic_gregorian => proleptic_gregorian, &
    &                                             mtime_year_of_360_days => year_of_360_days
  USE mo_output_event_types,                ONLY: t_sim_step_info, MAX_EVENT_NAME_STR_LEN,        &
    &                                             DEFAULT_EVENT_NAME, t_par_output_event
  USE mo_output_event_control,              ONLY: compute_matching_sim_steps,                     &
    &                                             generate_output_filenames
  USE mo_output_event_handler,              ONLY: new_parallel_output_event,                      &
    &                                             complete_event_setup, union_of_all_events,      &
    &                                             print_output_event, trigger_output_step_irecv,  &
    &                                             set_event_to_simstep, strip_from_modifiers
  ! name list output
  USE mo_name_list_output_types,            ONLY: l_output_phys_patch, t_output_name_list,        &
    &                                             t_output_file, t_var_desc,                      &
    &                                             t_patch_info, t_reorder_info,                   &
    &                                             REMAP_NONE, REMAP_REGULAR_LATLON,               &
    &                                             GRP_PREFIX, TILE_PREFIX,                        &
    &                                             t_fname_metadata, all_events, t_patch_info_ll,  &
    &                                             is_grid_info_var, GRB2_GRID_INFO_NAME
  USE mo_name_list_output_gridinfo,         ONLY: set_grid_info_grb2, set_grid_info_netcdf,       &
    &                                             collect_all_grid_info, copy_grid_info,          &
    &                                             allgather_grid_info, deallocate_all_grid_info,  &
    &                                             GRID_INFO_NONE, GRID_INFO_FILE, GRID_INFO_BCAST
  USE mo_name_list_output_metadata,         ONLY: metainfo_allocate_memory_window
  USE mo_name_list_output_zaxes,            ONLY: setup_ml_axes_atmo, setup_pl_axis_atmo,         &
    &                                             setup_hl_axis_atmo, setup_il_axis_atmo,         &
    &                                             setup_zaxes_oce
  USE mo_util_vgrid_types,                  ONLY: vgrid_buffer
  USE mo_derived_variable_handling,         ONLY: process_mean_stream
  USE self_vector
  USE self_map
  USE self_assert

#ifndef __NO_ICON_ATMO__
  USE mo_vertical_coord_table,              ONLY: vct
#endif

#if !defined (__NO_ICON_ATMO__) && !defined (__NO_ICON_OCEAN__)
  USE mo_coupling_config,                   ONLY: is_coupled_run
  USE mo_master_control,                    ONLY: get_my_process_name
#endif

  IMPLICIT NONE

  PRIVATE

  ! variables and data types
  PUBLIC :: out_varnames_dict
  PUBLIC :: varnames_dict
  PUBLIC :: output_file
  PUBLIC :: patch_info
  PUBLIC :: lonlat_info
  ! subroutines
  PUBLIC :: read_name_list_output_namelists
  PUBLIC :: parse_variable_groups
  PUBLIC :: init_name_list_output
  PUBLIC :: setup_output_vlist
  PUBLIC :: collect_requested_ipz_levels

  !------------------------------------------------------------------------------------------------

  TYPE(t_output_file),   ALLOCATABLE, TARGET :: output_file(:)
  TYPE(t_patch_info),    ALLOCATABLE, TARGET :: patch_info (:)
  TYPE(t_patch_info_ll), ALLOCATABLE, TARGET :: lonlat_info(:,:)

  ! Number of output domains. This depends on l_output_phys_patch and is either the number
  ! of physical or the number of logical domains.
  INTEGER :: n_dom_out

  ! Broadcast root for intercommunicator broadcasts form compute PEs to IO PEs using p_comm_work_2_io
  INTEGER :: bcast_root

  !------------------------------------------------------------------------------------------------
  ! dictionaries for variable names:
  TYPE (t_dictionary) ::     &
    &   varnames_dict      , & !< maps variable names onto the internal ICON names.
    &   out_varnames_dict      !< maps internal variable names onto names in output file (NetCDF only).
  !------------------------------------------------------------------------------------------------

  CHARACTER(LEN=*), PARAMETER :: modname = 'mo_name_list_output_init'


CONTAINS

  !------------------------------------------------------------------------------------------------
  !> Read configuration for namelist controlled output module.
  !
  !  The name is a bit strange, but if follows the convention to read
  !  namelists with a routine called read_XXX_namelist (plural is
  !  used here since several namelists are read).
  !
  !  Please note the difference between name_list and namelist!
  !
  SUBROUTINE read_name_list_output_namelists( filename )
    CHARACTER(LEN=*), INTENT(IN)   :: filename
    ! local variables
    CHARACTER(LEN=*), PARAMETER       :: routine = modname//'::read_name_list_output_namelists'

    INTEGER                               :: istat, i, j
    TYPE(t_output_name_list), POINTER     :: p_onl
    INTEGER                               :: nnamelists
    LOGICAL                               :: lrewind

    ! Local variables corresponding to members of output_name_list
    INTEGER                               :: filetype
    INTEGER                               :: mode
    INTEGER                               :: taxis_tunit
    INTEGER                               :: dom(max_phys_dom)
    INTEGER                               :: steps_per_file
    LOGICAL                               :: steps_per_file_inclfirst         !< Flag. Do not count first step in files count
    CHARACTER(LEN=MAX_TIMEDELTA_STR_LEN)  :: file_interval                    !< length of a file (ISO8601 duration)
    LOGICAL                               :: include_last
    LOGICAL                               :: output_grid
    CHARACTER(LEN=filename_max)           :: output_filename
    CHARACTER(LEN=filename_max)           :: filename_format
    CHARACTER(LEN=filename_max)           :: filename_extn                    !< user-specified filename extension (or "default")
    CHARACTER(LEN=vname_len)              :: ml_varlist(max_var_ml)
    CHARACTER(LEN=vname_len)              :: pl_varlist(max_var_pl)
    CHARACTER(LEN=vname_len)              :: hl_varlist(max_var_hl)
    CHARACTER(LEN=vname_len)              :: il_varlist(max_var_il)
    CHARACTER(len=MAX_CHAR_LENGTH)        :: m_levels                         !< level selection: model levels
    REAL(wp)                              :: p_levels(MAX_NPLEVS)             !< pressure levels
    REAL(wp)                              :: h_levels(MAX_NZLEVS)             !< height levels
    REAL(wp)                              :: i_levels(MAX_NILEVS)             !< isentropic levels
    INTEGER                               :: remap
    CHARACTER(LEN=MAX_CHAR_LENGTH)        :: operation
    REAL(wp)                              :: reg_lon_def(3)
    REAL(wp)                              :: reg_lat_def(3)
    INTEGER                               :: reg_def_mode
    REAL(wp)                              :: north_pole(2)

    REAL(wp)                              :: output_bounds(3*MAX_TIME_INTERVALS)
    INTEGER                               :: output_time_unit
    CHARACTER(LEN=MAX_DATETIME_STR_LEN+1) :: output_start(MAX_TIME_INTERVALS), &
      &                                      output_end(MAX_TIME_INTERVALS)
    CHARACTER(LEN=MAX_DATETIME_STR_LEN)   :: output_interval(MAX_TIME_INTERVALS)
    CHARACTER(LEN=MAX_EVENT_NAME_STR_LEN) :: ready_file  !< ready filename prefix (=output event name)

    TYPE(t_lon_lat_data),  POINTER        :: lonlat
    TYPE (t_keyword_list), POINTER        :: keywords => NULL()
    CHARACTER(len=MAX_CHAR_LENGTH)        :: cfilename
    INTEGER                               :: iunit, lonlat_id, jg
    TYPE (t_lon_lat_grid)                 :: new_grid

    !> "stream_partitions": Split one namelist into concurrent,
    !> alternating files:
    INTEGER                               :: stream_partitions_ml, &
      &                                      stream_partitions_pl, &
      &                                      stream_partitions_hl, &
      &                                      stream_partitions_il

    !> MPI ranks which were explicitly specified by the user:
    INTEGER                               :: pe_placement_ml(MAX_NUM_IO_PROCS), &
      &                                      pe_placement_pl(MAX_NUM_IO_PROCS), &
      &                                      pe_placement_hl(MAX_NUM_IO_PROCS), &
      &                                      pe_placement_il(MAX_NUM_IO_PROCS)

    !> RBF shape parameter.
    REAL(wp)                              :: rbf_scale

    ! The namelist containing all variables above
    NAMELIST /output_nml/ &
      mode, taxis_tunit, dom,                                &
      filetype, filename_format, output_filename,            &
      steps_per_file, steps_per_file_inclfirst,              &
      include_last, output_grid,                             &
      remap, reg_lon_def, reg_lat_def, north_pole,           &
      ml_varlist, pl_varlist, hl_varlist, il_varlist,        &
      m_levels, p_levels, h_levels, i_levels,                &
      output_start, output_end, output_interval,             &
      output_bounds, output_time_unit,                       &
      ready_file, file_interval, reg_def_mode,               &
      stream_partitions_ml, stream_partitions_pl,            &
      stream_partitions_hl, stream_partitions_il,            &
      pe_placement_ml, pe_placement_pl,                      &
      pe_placement_hl, pe_placement_il,                      &
      filename_extn, rbf_scale, operation

    ! Before we start: prepare the levels set objects for the vertical
    ! interpolation.
    !
    ! level ordering: zlevels, plevels, ilevels must be ordered from
    ! TOA to bottom:
    !
#ifndef __NO_ICON_ATMO__
    DO jg = 1, max_dom
      ! pressure levels:
      nh_pzlev_config(jg)%plevels%sort_smallest_first = .TRUE.
      ! height levels
      nh_pzlev_config(jg)%zlevels%sort_smallest_first = .FALSE.
      ! isentropic levels
      nh_pzlev_config(jg)%ilevels%sort_smallest_first = .FALSE.
    END DO
#endif

    ! -- Open input file and position to first namelist 'output_nml'

    CALL open_nml(TRIM(filename))

    ! As in COSMO, there may exist several output_nml namelists in the input file
    ! Loop until EOF is reached

    p_onl                  => NULL()
    first_output_name_list => NULL()
    nnamelists             =  0
    lrewind                = .TRUE.

    IF (.NOT. output_mode%l_nml) RETURN ! do not read output namelists if main switch is set to false

    DO
      CALL position_nml ('output_nml', lrewind=lrewind, status=istat)
      IF(istat /= POSITIONED) THEN

        ! if no "output_nml" has been found at all, we disable this
        ! mode (i.e. the user's namelist settings were inconsistent).
        IF (.NOT.ASSOCIATED(first_output_name_list))  output_mode%l_nml = .FALSE.

        CALL close_nml
        RETURN
      ENDIF
      lrewind = .FALSE.

      ! -- Set all variables in output_nml to their default values

      filetype                 = FILETYPE_NC2 ! NetCDF
      mode                     = 2
      taxis_tunit              = TUNIT_MINUTE
      dom(:)                   = -1
      steps_per_file           = -1
      steps_per_file_inclfirst = .TRUE.
      file_interval            = ' '
      include_last             = .TRUE.
      output_grid              = .FALSE.
      output_filename          = ' '
      filename_format          = "<output_filename>_DOM<physdom>_<levtype>_<jfile>"
      filename_extn            = "default"
      ml_varlist(:)            = ' '
      pl_varlist(:)            = ' '
      hl_varlist(:)            = ' '
      il_varlist(:)            = ' '
      m_levels                 = " "
      p_levels(:)              = -1._wp
      h_levels(:)              = -1._wp
      i_levels(:)              = -1._wp
      remap                    = REMAP_NONE
      operation                = ''
      reg_lon_def(:)           = 0._wp
      reg_lat_def(:)           = 0._wp
      reg_def_mode             = 0
      north_pole(:)            = (/ 0._wp, 90._wp /)
      output_start(:)          = ' '
      output_end(:)            = ' '
      output_interval(:)       = ' '
      output_bounds(:)         = -1._wp
      output_time_unit         = 1
      ready_file               = DEFAULT_EVENT_NAME
      lonlat_id                = 0
      stream_partitions_ml     = 1
      stream_partitions_pl     = 1
      stream_partitions_hl     = 1
      stream_partitions_il     = 1
      pe_placement_ml(:)       = -1 !< i.e. MPI rank undefined (round-robin placement)
      pe_placement_pl(:)       = -1 !< i.e. MPI rank undefined (round-robin placement)
      pe_placement_hl(:)       = -1 !< i.e. MPI rank undefined (round-robin placement)
      pe_placement_il(:)       = -1 !< i.e. MPI rank undefined (round-robin placement)
      rbf_scale                = -1._wp

      ! -- Read output_nml

      IF (my_process_is_stdio())  THEN
        iunit = temp_defaults()
        WRITE(iunit, output_nml)                                     ! write defaults to temporary text file
      END IF
      READ (nnml, output_nml)                          ! overwrite default settings
      IF (my_process_is_stdio())  THEN
        iunit = temp_settings()
        WRITE(iunit, output_nml)                                     ! write settings to temporary text file
      END IF

      nnamelists = nnamelists+1

      ! -- Consistency checks:

      IF ((steps_per_file == -1) .AND. (TRIM(file_interval) == "")) THEN
        CALL finish(routine, "Please specify either <steps_per_file> or <file_interval>!")
      END IF
      IF ((steps_per_file /= -1) .AND. (TRIM(file_interval) /= "")) THEN
        CALL finish(routine, "User has specified conflicting parameters <steps_per_file>, <file_interval>!")
      END IF
      IF(remap/=REMAP_NONE .AND. remap/=REMAP_REGULAR_LATLON) THEN
        CALL finish(routine,'Unsupported value for remap')
      END IF
      IF ((remap==REMAP_REGULAR_LATLON) .AND. ALL(reg_lon_def(:) == 0.) .AND. ALL(reg_lat_def(:) == 0.)) THEN
        CALL finish(routine,'Lon-lat output: Grid not specified in namelist!')
      END IF
      IF ((reg_lon_def(3) >  reg_lon_def(1)) .AND. &
        & (reg_lon_def(2) <= 0._wp)) THEN
        CALL finish(routine,'Illegal LON increment')
      END IF
      IF ((reg_lat_def(3) /= reg_lat_def(1)) .AND. &
        & (reg_lat_def(2) == 0._wp)) THEN
        CALL finish(routine,'Illegal LAT increment')
      END IF
      IF(reg_lon_def(3)<reg_lon_def(1)) CALL finish(routine,'end lon < start lon')

      ! -- Scale output bounds

      IF (output_bounds(1) > -1._wp) THEN
        ! output_bounds is always in seconds - the question is what to do with months or years
        ! output_time_unit: 1 = second, 2=minute, 3=hour, 4=day, 5=month, 6=year
        SELECT CASE(output_time_unit)
        CASE(1); output_bounds(:) = output_bounds(:)
        CASE(2); output_bounds(:) = output_bounds(:)*60._wp
        CASE(3); output_bounds(:) = output_bounds(:)*3600._wp
        CASE(4); output_bounds(:) = output_bounds(:)*86400._wp
        CASE(5); output_bounds(:) = output_bounds(:)*86400._wp*30._wp  ! Not a real calender month
        CASE(6); output_bounds(:) = output_bounds(:)*86400._wp*365._wp ! Not a real calender year
        CASE DEFAULT
          CALL finish(routine,'Illegal output_time_unit')
        END SELECT
      END IF

      ! -- Read the map files into dictionary data structures

      CALL dict_init(varnames_dict,     lcase_sensitive=.FALSE.)
      CALL dict_init(out_varnames_dict, lcase_sensitive=.FALSE.)

      CALL associate_keyword("<path>", TRIM(getModelBaseDir()), keywords)
      IF(output_nml_dict     /= ' ') THEN
        cfilename = TRIM(with_keywords(keywords, output_nml_dict))
        CALL message(routine, "load dictionary file.")
        CALL dict_loadfile(varnames_dict, cfilename)
      END IF
      IF(netcdf_dict /= ' ') THEN
        cfilename = TRIM(with_keywords(keywords, netcdf_dict))
        CALL message(routine, "load dictionary file (output names).")
        CALL dict_loadfile(out_varnames_dict, cfilename, linverse=.TRUE.)
      END IF

      ! -- If "remap=1": lon-lat interpolation requested

#ifndef __NO_ICON_ATMO__
      IF (remap == REMAP_REGULAR_LATLON) THEN
        ! define lon-lat grid specification
        new_grid%reg_lon_def(:) = reg_lon_def(:)
        new_grid%reg_lat_def(:) = reg_lat_def(:)
        new_grid%north_pole(:)  = north_pole(:)
        new_grid%reg_def_mode   = reg_def_mode
        ! compute some additional entries of lon-lat grid specification:
        CALL compute_lonlat_specs(new_grid)
        CALL compute_lonlat_blocking(new_grid, nproma)
        ! If the user has explicitly specified an interpolation
        ! parameter, then we always register this as a new lon-lat
        ! grid. Otherwise we might share the lon-lat coefficients with
        ! other output namelists.
        IF (rbf_scale > 0._wp) THEN
          lonlat_id             =  get_free_lonlat_grid()
          lonlat                => lonlat_grid_list(lonlat_id)
          lonlat%grid           =  new_grid
          lonlat%intp%rbf_scale =  rbf_scale
        ELSE
          ! check, if lon-lat grids has already been registered
          lonlat_id = get_lonlat_grid_ID(new_grid)
          IF (lonlat_id == -1) THEN
            ! Register a lon-lat grid data structure in global list
            lonlat_id             =  get_free_lonlat_grid()
            lonlat                => lonlat_grid_list(lonlat_id)
            lonlat%grid           =  new_grid
            lonlat%intp%rbf_scale =  rbf_scale
          ELSE
            lonlat => lonlat_grid_list(lonlat_id)
          END IF
        END IF

        ! Flag those domains, which are used for this lon-lat grid:
        !     If dom(:) was not specified in namelist input, it is set
        !     completely to -1.  In this case all domains are wanted in
        !     the output
        IF (dom(1) < 0)  THEN
          lonlat%l_dom(:) = .TRUE.
        ELSE
          DOM_LOOP : DO i = 1, max_dom
            IF (dom(i) < 0) exit DOM_LOOP
            lonlat%l_dom( dom(i) ) = .TRUE.
          ENDDO DOM_LOOP
        END IF
      ENDIF
#endif
! #ifndef __NO_ICON_ATMO__

      ! -- Allocate next output_name_list

      IF(.NOT.ASSOCIATED(first_output_name_list)) THEN
        ! Allocate first name_list
        ALLOCATE(first_output_name_list)
        p_onl => first_output_name_list
      ELSE
        ! This is not the first one, p_onl points to the last one which was created
        ALLOCATE(p_onl%next)
        p_onl => p_onl%next
      ENDIF

      ! -- Set next output_name_list from values read

      p_onl%filetype                 = filetype
      p_onl%mode                     = mode
      p_onl%taxis_tunit              = taxis_tunit
      p_onl%dom(:)                   = dom(:)
      p_onl%steps_per_file           = steps_per_file
      ! conditional default: steps_per_file_inclfirst=.FALSE. for GRIB output
      p_onl%steps_per_file_inclfirst = steps_per_file_inclfirst .AND. (filetype /= FILETYPE_GRB2)
      p_onl%file_interval            = file_interval
      p_onl%include_last             = include_last
      p_onl%output_grid              = output_grid
      p_onl%output_filename          = output_filename
      p_onl%filename_format          = filename_format
      p_onl%filename_extn            = filename_extn
      p_onl%ml_varlist(:)            = ml_varlist(:)
      p_onl%pl_varlist(:)            = pl_varlist(:)
      p_onl%hl_varlist(:)            = hl_varlist(:)
      p_onl%il_varlist(:)            = il_varlist(:)
      p_onl%m_levels                 = m_levels
      p_onl%p_levels                 = p_levels
      p_onl%z_levels                 = h_levels
      p_onl%i_levels                 = i_levels
      p_onl%remap                    = remap
      p_onl%operation                = operation
      p_onl%lonlat_id                = -1
      p_onl%output_start(:)          = output_start(:)
      p_onl%output_end(:)            = output_end
      p_onl%output_interval(:)       = output_interval
      p_onl%output_bounds(:)         = output_bounds(:)
      p_onl%ready_file               = ready_file
      p_onl%lonlat_id                = lonlat_id
      p_onl%stream_partitions_ml     = stream_partitions_ml
      p_onl%stream_partitions_pl     = stream_partitions_pl
      p_onl%stream_partitions_hl     = stream_partitions_hl
      p_onl%stream_partitions_il     = stream_partitions_il
      p_onl%pe_placement_ml(:)       = pe_placement_ml(:)
      p_onl%pe_placement_pl(:)       = pe_placement_pl(:)
      p_onl%pe_placement_hl(:)       = pe_placement_hl(:)
      p_onl%pe_placement_il(:)       = pe_placement_il(:)

      ! -- translate variables names according to variable name
      !    dictionary:
      DO i=1,max_var_ml
        p_onl%ml_varlist(i) = dict_get(varnames_dict, p_onl%ml_varlist(i), &
          &                            default=p_onl%ml_varlist(i))
      END DO
      DO i=1,max_var_pl
        p_onl%pl_varlist(i) = dict_get(varnames_dict, p_onl%pl_varlist(i), &
          &                            default=p_onl%pl_varlist(i))
      END DO
      DO i=1,max_var_hl
        p_onl%hl_varlist(i) = dict_get(varnames_dict, p_onl%hl_varlist(i), &
          &                            default=p_onl%hl_varlist(i))
      END DO
      DO i=1,max_var_il
        p_onl%il_varlist(i) = dict_get(varnames_dict, p_onl%il_varlist(i), &
          &                            default=p_onl%il_varlist(i))
      END DO

     ! allow case-insensitive variable names:
     DO i=1,max_var_ml
       p_onl%ml_varlist(i) = tolower(p_onl%ml_varlist(i))
     END DO
     DO i=1,max_var_pl
       p_onl%pl_varlist(i) = tolower(p_onl%pl_varlist(i))
     END DO
     DO i=1,max_var_hl
       p_onl%hl_varlist(i) = tolower(p_onl%hl_varlist(i))
     END DO
     DO i=1,max_var_il
       p_onl%il_varlist(i) = tolower(p_onl%il_varlist(i))
     END DO

      p_onl%next => NULL()

      ! -- if the namelist switch "output_grid" has been enabled: add
      !    "clon, "clat", "elon", "elat", etc. to the list of
      !    variables:
      !
      IF (p_onl%output_grid) THEN
        ! model levels
        IF (TRIM(p_onl%ml_varlist(1)) /=  "") THEN
          SELECT CASE(p_onl%remap)
          CASE (REMAP_NONE)
            DO i=1,3
              DO j=1,2
                CALL append_varname(p_onl%ml_varlist, GRB2_GRID_INFO_NAME(i,j))
              END DO
            END DO
          CASE (REMAP_REGULAR_LATLON)
            DO j=1,2
              CALL append_varname(p_onl%ml_varlist, GRB2_GRID_INFO_NAME(0,j))
            END DO
          END SELECT
        END IF
        ! pressure levels
        IF (TRIM(p_onl%pl_varlist(1)) /=  "") THEN
          SELECT CASE(p_onl%remap)
          CASE (REMAP_NONE)
            DO i=1,3
              DO j=1,2
                CALL append_varname(p_onl%pl_varlist, GRB2_GRID_INFO_NAME(i,j))
              END DO
            END DO
          CASE (REMAP_REGULAR_LATLON)
            DO j=1,2
              CALL append_varname(p_onl%pl_varlist, GRB2_GRID_INFO_NAME(0,j))
            END DO
          END SELECT
        END IF
        ! height levels
        IF (TRIM(p_onl%hl_varlist(1)) /=  "") THEN
          SELECT CASE(p_onl%remap)
          CASE (REMAP_NONE)
            DO i=1,3
              DO j=1,2
                CALL append_varname(p_onl%hl_varlist, GRB2_GRID_INFO_NAME(i,j))
              END DO
            END DO
          CASE (REMAP_REGULAR_LATLON)
            DO j=1,2
              CALL append_varname(p_onl%hl_varlist, GRB2_GRID_INFO_NAME(0,j))
            END DO
          END SELECT
        END IF
        ! isentropic levels
        IF (TRIM(p_onl%il_varlist(1)) /=  "") THEN
          SELECT CASE(p_onl%remap)
          CASE (REMAP_NONE)
            DO i=1,3
              DO j=1,2
                CALL append_varname(p_onl%il_varlist, GRB2_GRID_INFO_NAME(i,j))
              END DO
            END DO
          CASE (REMAP_REGULAR_LATLON)
            DO j=1,2
              CALL append_varname(p_onl%il_varlist, GRB2_GRID_INFO_NAME(0,j))
            END DO
          END SELECT
        END IF
      END IF

      ! -- write the contents of the namelist to an ASCII file

      IF(my_process_is_stdio()) WRITE(nnml_output,nml=output_nml)

    ENDDO

    CALL close_nml

  END SUBROUTINE read_name_list_output_namelists


  !------------------------------------------------------------------------------------------------
  !> Utility routine: searches for the end of a list of variable name
  !  and appends another entry.
  SUBROUTINE append_varname(p_varlist, new_varname)
    CHARACTER(LEN=vname_len), INTENT(INOUT) :: p_varlist(:)
    CHARACTER(len=*),         INTENT(IN)    :: new_varname
    ! local variables
    CHARACTER(LEN=*), PARAMETER :: routine = modname//"::append_varname"
    INTEGER :: ivar

    ! Get the number of variables in varlist
    DO ivar = 1, SIZE(p_varlist)
      IF (p_varlist(ivar) == ' ') EXIT ! Last one reached
    ENDDO
    IF (ivar > SIZE(p_varlist)) THEN
      CALL finish(routine, "Insufficient array size!")
    END IF
    p_varlist(ivar) = TRIM(tolower(TRIM(new_varname)))
  END SUBROUTINE append_varname


  !------------------------------------------------------------------------------------------------
  !> Appends the chosen p-levels, z-levels, i-levels to the levels
  !  sets for the corresponding domains (note that we do the vertical
  !  interpolation for the union of all chosen levels and only do a
  !  selection for each output namelist):
  !
  SUBROUTINE collect_requested_ipz_levels()
    ! local variables
    CHARACTER(LEN=*), PARAMETER :: routine = modname//"::collect_requested_ipz_levels"
    !
    TYPE(t_output_name_list), POINTER     :: p_onl
    INTEGER :: n_dom_out, jp, log_patch_id, nlevs

#ifndef __NO_ICON_ATMO__
    ! Loop over the output namelists and create a union set of
    ! all requested vertical levels (per domain):
    p_onl => first_output_name_list
    DO
      IF(.NOT.ASSOCIATED(p_onl)) EXIT

      n_dom_out = n_dom
      IF(l_output_phys_patch)  n_dom_out = n_phys_dom

      DO jp = 1, n_dom_out
        ! append the chosen p-levels, z-levels, i-levels

        log_patch_id = jp
        IF(l_output_phys_patch)  log_patch_id = p_phys_patch(jp)%logical_id

        IF ((p_onl%dom(1) <= 0) .OR. (ANY(p_onl%dom(:) == log_patch_id))) THEN

          ! pressure levels
          !
          ! count the no. of levels
          DO nlevs=1,SIZE(p_onl%p_levels)
            IF (p_onl%p_levels(nlevs) < 0._wp) EXIT
          END DO
          nlevs = nlevs - 1
          IF ((nlevs == 0) .AND. (p_onl%pl_varlist(1) /= ' ')) THEN
            CALL finish(routine, "Input error (output_nml): User has requested pressure interpolation without specifying levels!")
          END IF
          ! append nlevs pressure levels (domain log_patch_id)
          IF (nlevs > 0)  CALL merge_values_into_set(nlevs, p_onl%p_levels, &
            &                                        nh_pzlev_config(log_patch_id)%plevels)

          ! height levels
          !
          ! count the no. of levels
          DO nlevs=1,SIZE(p_onl%z_levels)
            IF (p_onl%z_levels(nlevs) < 0._wp) EXIT
          END DO
          nlevs = nlevs - 1
          IF ((nlevs == 0) .AND. (p_onl%hl_varlist(1) /= ' ')) THEN
            CALL finish(routine, "Input error (output_nml): User has requested height interpolation without specifying levels!")
          END IF
          ! append nlevs height levels
          IF (nlevs > 0)  CALL merge_values_into_set(nlevs, p_onl%z_levels, &
            &                                        nh_pzlev_config(log_patch_id)%zlevels)

          ! isentropic levels
          !
          ! count the no. of levels
          DO nlevs=1,SIZE(p_onl%i_levels)
            IF (p_onl%i_levels(nlevs) < 0._wp) EXIT
          END DO
          nlevs = nlevs - 1
          IF ((nlevs == 0) .AND. (p_onl%il_varlist(1) /= ' ')) THEN
            CALL finish(routine, "Input error (output_nml): User has requested isentropic interpolation without specifying levels!")
          END IF
          ! append nlevs isentropic levels
          IF (nlevs > 0)  CALL merge_values_into_set(nlevs, p_onl%i_levels, &
            &                                        nh_pzlev_config(log_patch_id)%ilevels)
        END IF
      END DO
      p_onl => p_onl%next

    END DO ! p_onl
#endif

  END SUBROUTINE collect_requested_ipz_levels


  !------------------------------------------------------------------------------------------------
  !> Looks for variable groups ("group:xyz", "tiles:xyz") and replaces them
  !
  !  @note This subroutine cannot be called directly from
  !         "read_name_list_output_namelists" because the latter
  !         routine is processed earlier, before all variable lists
  !         have been registered through "add_vars".
  !
  !  @note In more detail, this subroutine looks for variable groups
  !        ("group:xyz","tiles:xyz") and replaces them by all variables
  !        belonging to the group. Afterwards, variables can be REMOVED
  !        from this union set with the syntax "-varname". Note that typos
  !        are not detected but that the corresponding variable is
  !        simply not removed!
  !
  SUBROUTINE parse_variable_groups()
    CHARACTER(LEN=*), PARAMETER :: routine = modname//"::parse_variable_groups"
    !
    CHARACTER(LEN=VARNAME_LEN), ALLOCATABLE :: varlist(:), grp_vars(:), new_varlist(:)
    CHARACTER(LEN=VARNAME_LEN)              :: vname, grp_name
    INTEGER                                 :: nvars, ngrp_vars, i_typ, ierrstat, &
      &                                        ivar, ntotal_vars, jvar, i,        &
      &                                        nsubtract_vars
    CHARACTER(LEN=vname_len),  POINTER      :: in_varlist(:)
    TYPE (t_output_name_list), POINTER      :: p_onl

    ntotal_vars = total_number_of_variables()
    ! temporary variables needed for variable group parsing
    ALLOCATE(varlist(ntotal_vars), grp_vars(ntotal_vars), &
      &      new_varlist(ntotal_vars), STAT=ierrstat)
    IF (ierrstat /= SUCCESS) CALL finish (routine, 'ALLOCATE failed.')

    ! -- loop over all output namelists
    p_onl => first_output_name_list
    DO
      IF(.NOT.ASSOCIATED(p_onl)) EXIT

      ! process i_typ=ml_varlist, pl_varlist, hl_varlist, il_varlist:
      DO i_typ = 1, 4

        IF (i_typ == level_type_ml)  in_varlist => p_onl%ml_varlist
        IF (i_typ == level_type_pl)  in_varlist => p_onl%pl_varlist
        IF (i_typ == level_type_hl)  in_varlist => p_onl%hl_varlist
        IF (i_typ == level_type_il)  in_varlist => p_onl%il_varlist

        ! Get the number of variables in varlist
        nvars = 1
        DO
          IF (nvars>SIZE(in_varlist))   EXIT
          IF (in_varlist(nvars) == ' ') EXIT
          nvars = nvars + 1
        END DO
        nvars = nvars - 1

        IF (nvars>ntotal_vars)  CALL finish(routine, "Internal error: nvars > ntotal_vars")

        if (nvars > 0)  varlist(1:nvars) = in_varlist(1:nvars)
        varlist((nvars+1):ntotal_vars) = " "
        ! look for variable groups ("tiles:xyz" and "group:xyz") and replace them:
        DO ivar = 1, nvars
          vname = in_varlist(ivar)

          IF (INDEX(vname, TILE_PREFIX) > 0) THEN
            ! this is a tile group identifier
            grp_name = vname((LEN(TRIM(TILE_PREFIX))+1) : LEN(vname))

            ! translate group name from GRIB2 to internal nomenclature, if necessary
            grp_name = dict_get(varnames_dict, grp_name, grp_name)

            grp_name(len_trim(grp_name)+1:len_trim(grp_name)+3) ="_t"
            ! loop over all variables and collects the variables names
            ! corresponding to the group "grp_name"
            CALL collect_group(grp_name, grp_vars, ngrp_vars, &
              &               loutputvars_only=.TRUE.,        &
              &               lremap_lonlat=(p_onl%remap == REMAP_REGULAR_LATLON), &
              &               opt_vlevel_type=i_typ)
            DO i=1,ngrp_vars
              grp_vars(i) = tolower(grp_vars(i))
            END DO
            ! generate varlist where "grp_name" has been replaced;
            ! duplicates are removed
            CALL insert_group(varlist, VARNAME_LEN, ntotal_vars, &
              &               TRIM(vname),                       &
              &               grp_vars(1:ngrp_vars), new_varlist)
            varlist(:) = new_varlist(:)

            ! status output
            IF (msg_level >= 12) THEN
              CALL message(routine, "Activating group of variables: "//TRIM(grp_name))
              DO jvar=1,ngrp_vars
                CALL message(routine, "   "//TRIM(grp_vars(jvar)))
              END DO
            END IF
          END IF

          IF (INDEX(vname, GRP_PREFIX) > 0) THEN
            ! this is a group identifier
            grp_name = vname((LEN(TRIM(GRP_PREFIX))+1) : LEN(vname))
            ! loop over all variables and collects the variables names
            ! corresponding to the group "grp_name"
            CALL collect_group(grp_name, grp_vars, ngrp_vars, &
              &               loutputvars_only=.TRUE.,        &
              &               lremap_lonlat=(p_onl%remap == REMAP_REGULAR_LATLON), &
              &               opt_vlevel_type=i_typ)
            DO i=1,ngrp_vars
              grp_vars(i) = tolower(grp_vars(i))
            END DO
            ! generate varlist where "grp_name" has been replaced;
            ! duplicates are removed
            CALL insert_group(varlist, VARNAME_LEN, ntotal_vars, &
              &               TRIM(GRP_PREFIX)//TRIM(grp_name),  &
              &               grp_vars(1:ngrp_vars), new_varlist)
            varlist(:) = new_varlist(:)

            ! status output
            IF (msg_level >= 12) THEN
              CALL message(routine, "Activating group of variables: "//TRIM(grp_name))
              DO jvar=1,ngrp_vars
                CALL message(routine, "   "//TRIM(grp_vars(jvar)))
              END DO
            END IF
          END IF
        END DO

        ! Again, count the number of variables in varlist
        nvars = 1
        DO
          IF (nvars>SIZE(varlist))   EXIT
          IF (varlist(nvars) == ' ') EXIT
          nvars = nvars + 1
        END DO
        nvars = nvars - 1

        IF (i_typ == level_type_ml)  p_onl%ml_varlist(1:nvars) = varlist(1:nvars)
        IF (i_typ == level_type_pl)  p_onl%pl_varlist(1:nvars) = varlist(1:nvars)
        IF (i_typ == level_type_hl)  p_onl%hl_varlist(1:nvars) = varlist(1:nvars)
        IF (i_typ == level_type_il)  p_onl%il_varlist(1:nvars) = varlist(1:nvars)

        ! second step: look for "subtraction" of variables groups ("-varname"):
        nsubtract_vars = 0
        DO ivar = 1, nvars
          vname = TRIM(in_varlist(ivar))
          IF (vname(1:1) == "-") THEN
            nsubtract_vars = nsubtract_vars + 1
            varlist(nsubtract_vars) = TRIM(ADJUSTL(vname))
            nsubtract_vars = nsubtract_vars + 1
            varlist(nsubtract_vars) = TRIM(ADJUSTL(vname(2:)))
          END IF
        END DO
        ! remove variables
        CALL difference(in_varlist, nvars, varlist, nsubtract_vars)
      END DO ! i_typ = 1,4
      p_onl => p_onl%next

    END DO ! p_onl

    DEALLOCATE(varlist, grp_vars, new_varlist, STAT=ierrstat)
    IF (ierrstat /= SUCCESS) CALL finish (routine, 'DEALLOCATE failed.')
  END SUBROUTINE parse_variable_groups


  !------------------------------------------------------------------------------------------------
  !> Initialize data structures for output.
  !
  !  This routine is called after reading the namelists AND setting up
  !  the domains and variables.
  !
  SUBROUTINE init_name_list_output(sim_step_info, &
    &                              opt_lprintlist, opt_l_is_ocean)

#ifndef NOMPI
    USE mpi, ONLY: MPI_ROOT, MPI_PROC_NULL
#endif

    !> Data structure containing all necessary data for mapping an
    !  output time stamp onto a corresponding simulation step index.
    TYPE (t_sim_step_info), INTENT(IN) :: sim_step_info

    LOGICAL, OPTIONAL, INTENT(in) :: opt_lprintlist
    LOGICAL, OPTIONAL, INTENT(in) :: opt_l_is_ocean

    ! local variables:
    CHARACTER(LEN=*), PARAMETER :: routine = modname//"::init_name_list_output"

    LOGICAL                              :: l_print_list ! Flag. Enables  a list of all variables
    INTEGER                              :: i, j, nfiles, i_typ, nvl, vl_list(max_var_lists), &
      &                                     jp, idom, jg, local_i, idom_log,                  &
      &                                     grid_info_mode, ierrstat, jl, idummy, ifile,      &
      &                                     npartitions, ifile_partition
    INTEGER                              :: pe_placement(MAX_NUM_IO_PROCS)
    TYPE (t_output_name_list), POINTER   :: p_onl
    TYPE (t_output_file),      POINTER   :: p_of
    TYPE(t_list_element),      POINTER   :: element
    TYPE(t_fname_metadata)               :: fname_metadata
    TYPE(t_par_output_event),  POINTER   :: ev
    TYPE (t_sim_step_info)               :: dom_sim_step_info
    TYPE(t_cf_var),            POINTER   :: this_cf
    TYPE(timedelta),           POINTER   :: mtime_output_interval,                             &
      &                                     mtime_interval, mtime_td1, mtime_td2, mtime_td3,   &
      &                                     mtime_td, mtime_day
    TYPE(datetime),            POINTER   :: mtime_datetime, mtime_datetime_start,              &
      &                                     mtime_datetime_end, mtime_date1, mtime_date2,      &
      &                                     mtime_date
    CHARACTER(LEN=MAX_TIMEDELTA_STR_LEN) :: lower_bound_str
    CHARACTER(len=MAX_CHAR_LENGTH)       :: attname                        !< attribute name
    CHARACTER(len=MAX_CHAR_LENGTH)       :: proc_list_str                  !< string (unoccupied I/O ranks)
    LOGICAL                              :: occupied_pes(MAX_NUM_IO_PROCS) !< explicitly placed I/O ranks
    INTEGER                              :: nremaining_io_procs            !< no. of non-placed I/O ranks
    INTEGER                              :: remaining_io_procs(MAX_NUM_IO_PROCS) !< non-placed I/O ranks

    CHARACTER(LEN=MAX_DATETIME_STR_LEN+1):: output_start(MAX_TIME_INTERVALS)    !< time stamps + modifier
    CHARACTER(LEN=MAX_DATETIME_STR_LEN)  :: output_interval(MAX_TIME_INTERVALS) !< time stamps + modifier
    INTEGER                              :: idx, istart, iintvl,  nintvls
    INTEGER(c_int64_t)                   :: total_ms
    LOGICAL                              :: include_last
    TYPE(t_RestartAttributeList), POINTER :: restartAttributes
#if !defined (__NO_ICON_ATMO__) && !defined (__NO_ICON_OCEAN__)
    CHARACTER(LEN=max_char_length)       :: comp_name
#endif
    l_print_list = .FALSE.
    CALL assign_if_present(l_print_list, opt_lprintlist)

    ! -- preliminary checks:
    !
    ! We need dtime
    IF(dtime<=0._wp) CALL finish(routine, 'dtime must be set before reading output namelists')

    ! ---------------------------------------------------------------------------

    ! Optional: print list of all variables
    IF (l_print_list) THEN
      DO i = 1, nvar_lists

        IF (my_process_is_stdio()) THEN
          WRITE(message_text,'(3a, i2)') &
            'Var_list name: ',TRIM(var_lists(i)%p%name), &
            ' Patch: ',var_lists(i)%p%patch_id
          CALL message('',message_text)
          element => var_lists(i)%p%first_list_element
          DO
            IF(.NOT. ASSOCIATED(element)) EXIT

            IF (element%field%info%post_op%lnew_cf) THEN
              this_cf => element%field%info%post_op%new_cf
            ELSE
              this_cf => element%field%info%cf
            END IF

            WRITE (message_text,'(a,a,l1,a,a)') &
                 &     '    ',element%field%info%name,              &
                 &            element%field%info%loutput, '  ',     &
                 &            TRIM(this_cf%long_name)
            CALL message('',message_text)
            element => element%next_list_element
          ENDDO
        ENDIF
      ENDDO
    ENDIF ! IF (l_print_list)

#ifndef NOMPI
    ! Set broadcast root for intercommunicator broadcasts
    IF(my_process_is_io()) THEN
      ! Root is proc 0 on the compute PEs
      bcast_root = 0
    ELSE
      ! Special root setting for intercommunicators:
      ! The PE really sending must use MPI_ROOT, the others MPI_PROC_NULL
      IF(p_pe_work == 0) THEN
        bcast_root = MPI_ROOT
      ELSE
        bcast_root = MPI_PROC_NULL
      ENDIF
    ENDIF
#else
    ! bcast_root is not used in this case
    bcast_root = 0
#endif
! NOMPI

    ! ---------------------------------------------------------------------------

    ! Set the number of output domains depending on
    ! l_output_phys_patch

    IF(l_output_phys_patch) THEN
      n_dom_out = n_phys_dom
    ELSE
      n_dom_out = n_dom
    ENDIF

    ! Replicate physical domain setup, only the number of domains and
    ! the logical ID is needed
    IF (use_async_name_list_io .AND.  &
      & .NOT. my_process_is_mpi_test()) THEN
      CALL p_bcast(n_phys_dom, bcast_root, p_comm_work_2_io)
      DO jg = 1, n_phys_dom
        CALL p_bcast(p_phys_patch(jg)%logical_id, bcast_root, p_comm_work_2_io)
      ENDDO
    END IF

    ! reset n_dom_out (required on I/O PEs):
    IF(l_output_phys_patch) THEN
      n_dom_out = n_phys_dom
    ELSE
      n_dom_out = n_dom
    ENDIF

    ! allocate patch info data structure for unstructured and regular
    ! grids:
    ALLOCATE(patch_info(n_dom_out), STAT=ierrstat)
    IF (ierrstat /= SUCCESS) CALL finish (routine, 'ALLOCATE failed.')
    ALLOCATE(lonlat_info(n_lonlat_grids, n_dom), STAT=ierrstat)
    IF (ierrstat /= SUCCESS) CALL finish (routine, 'ALLOCATE failed.')

    ! ---------------------------------------------------------------------------

    ! If dom(:) was not specified in namelist input, it is set
    ! completely to -1.  In this case all domains are wanted in the
    ! output, so set it here appropriately - this cannot be done
    ! during reading of the namelists since the number of physical
    ! domains is not known there.
    p_onl => first_output_name_list
    ! Loop over all "output_nml" namelists:
    DO
      IF(.NOT.ASSOCIATED(p_onl)) EXIT
      IF(p_onl%dom(1) <= 0) THEN
        DO i = 1, n_dom_out
          p_onl%dom(i) = i
        ENDDO
      ENDIF
      p_onl => p_onl%next
    ENDDO

    ! ---------------------------------------------------------------------------

    ! Set number of global cells/edges/verts and logical patch ID
    DO jp = 1, n_dom_out
      IF(l_output_phys_patch) THEN
        patch_info(jp)%log_patch_id = p_phys_patch(jp)%logical_id
        IF (.NOT. my_process_is_io()) THEN
          patch_info(jp)%p_pat_c    => p_phys_patch(jp)%comm_pat_gather_c
          patch_info(jp)%nblks_glb_c = (p_phys_patch(jp)%n_patch_cells-1)/nproma + 1
          patch_info(jp)%p_pat_e    => p_phys_patch(jp)%comm_pat_gather_e
          patch_info(jp)%nblks_glb_e = (p_phys_patch(jp)%n_patch_edges-1)/nproma + 1
          patch_info(jp)%p_pat_v    => p_phys_patch(jp)%comm_pat_gather_v
          patch_info(jp)%nblks_glb_v = (p_phys_patch(jp)%n_patch_verts-1)/nproma + 1
          patch_info(jp)%max_cell_connectivity   = p_patch(patch_info(jp)%log_patch_id)%cells%max_connectivity
          patch_info(jp)%max_vertex_connectivity = p_patch(patch_info(jp)%log_patch_id)%verts%max_connectivity
        END IF
      ELSE
        patch_info(jp)%log_patch_id = jp
        IF (.NOT. my_process_is_io()) THEN
          patch_info(jp)%p_pat_c    => p_patch(jp)%comm_pat_gather_c
          patch_info(jp)%nblks_glb_c = (p_patch(jp)%n_patch_cells_g-1)/nproma + 1
          patch_info(jp)%p_pat_e    => p_patch(jp)%comm_pat_gather_e
          patch_info(jp)%nblks_glb_e = (p_patch(jp)%n_patch_edges_g-1)/nproma + 1
          patch_info(jp)%p_pat_v    => p_patch(jp)%comm_pat_gather_v
          patch_info(jp)%nblks_glb_v = (p_patch(jp)%n_patch_verts_g-1)/nproma + 1
          patch_info(jp)%max_cell_connectivity   = p_patch(patch_info(jp)%log_patch_id)%cells%max_connectivity
          patch_info(jp)%max_vertex_connectivity = p_patch(patch_info(jp)%log_patch_id)%verts%max_connectivity
        END IF
      ENDIF
    ENDDO ! jp

    ! ---------------------------------------------------------------------------
    !--- determine the mode how to collect grid information for output:

    patch_info(:)%grid_info_mode    = GRID_INFO_NONE
    lonlat_info(:,:)%grid_info_mode = GRID_INFO_NONE

    p_onl => first_output_name_list
    ! Loop over all "output_nml" namelists:
    DO
      IF(.NOT.ASSOCIATED(p_onl)) EXIT

      ! Loop over all domains for which this name list should be used
      DO i = 1, SIZE(p_onl%dom)
        IF(p_onl%dom(i) <= 0) EXIT ! Last one was reached
        idom = p_onl%dom(i)
        ! non-existent domains are simply ignored:
        IF(p_onl%dom(i) > n_dom_out)  CYCLE

        IF (p_onl%output_grid) THEN
          grid_info_mode = GRID_INFO_BCAST
          ! For hexagons, we still copy grid info from file; for
          ! triangular grids we have a faster method without file access
          ! IF (max_cell_connectivity == 6)  grid_info_mode = GRID_INFO_FILE
          IF (PRESENT(opt_l_is_ocean)) THEN
            IF (opt_l_is_ocean) grid_info_mode = GRID_INFO_BCAST
          ENDIF
          IF (p_onl%remap==REMAP_REGULAR_LATLON) THEN
            lonlat_info(p_onl%lonlat_id,patch_info(idom)%log_patch_id)%grid_info_mode = grid_info_mode
          ELSE
            patch_info(idom)%grid_info_mode = grid_info_mode
          END IF
        END IF
      ENDDO ! i=1,ndom

      p_onl => p_onl%next
    ENDDO

    ! replicate grid_info_mode on I/O PEs:
    IF (use_async_name_list_io .AND.  &
      & .NOT. my_process_is_mpi_test()) THEN
      ! Go over all output domains
      DO idom = 1, n_dom_out
        CALL p_bcast(patch_info(idom)%grid_info_mode, bcast_root, p_comm_work_2_io)
      END DO
      ! A similar process as above - for the lon-lat grids
      DO jl = 1,n_lonlat_grids
        DO jg = 1,n_dom
          CALL p_bcast(lonlat_info(jl,jg)%grid_info_mode, bcast_root, p_comm_work_2_io)
        END DO
      END DO
    END IF

    ! Prepare the output of grid information: For each
    ! physical/logical patch we must collect the geographical
    ! locations of cells, edges, and vertices

    ! Only needed if no async name list io is used
    IF (.NOT. use_async_name_list_io) THEN
      ! Go over all output domains
      DO idom = 1, n_dom_out
        IF (patch_info(idom)%grid_info_mode == GRID_INFO_BCAST) THEN
          ! logical domain ID
          idom_log = patch_info(idom)%log_patch_id
          CALL collect_all_grid_info(p_patch(idom_log), patch_info(idom))
        END IF
      END DO
    END IF

    ! Set the number of domains in output and the patch reorder information
    CALL set_patch_info

    ! Date-time computations:
    !
    ! There are two alternative implementations for setting the output
    ! intervals, "output_bounds" and "output_start" / "output_end" /
    ! "output_interval". The former defines the output events relative
    ! to the simulation start (in seconds) and the latter define the
    ! output events by setting ISO8601-conforming date-time strings.
    !
    ! If the user has set values for "output_bounds", we compute the
    ! "output_start" / "output_end" / "output_interval" from this
    ! info:
    p_onl => first_output_name_list
    DO
      IF(.NOT.ASSOCIATED(p_onl))  EXIT

      ! there may be multiple "output_bounds" intervals, consider all:
      DO idx=1,MAX_TIME_INTERVALS
        istart = (idx-1)*3
        IF (p_onl%output_bounds(istart+1) == -1._wp) CYCLE

        mtime_td1 => newTimeDelta("PT"//TRIM(int2string(INT(p_onl%output_bounds(istart+1)),'(i0)'))//"S")
        mtime_td2 => newTimeDelta("PT"//TRIM(int2string(INT(p_onl%output_bounds(istart+2)),'(i0)'))//"S")
        mtime_td3 => newTimeDelta("PT"//TRIM(int2string(INT(p_onl%output_bounds(istart+3)),'(i0)'))//"S")
        CALL timedeltaToString(mtime_td3, p_onl%output_interval(idx))

        mtime_date1 => newDatetime(sim_step_info%sim_start)
        mtime_date1 = mtime_date1 + mtime_td1
        CALL datetimeToString(mtime_date1, p_onl%output_start(idx))
        mtime_date2 => newDatetime(sim_step_info%sim_start)
        mtime_date2 = mtime_date2 + mtime_td2
        CALL datetimeToString(mtime_date2, p_onl%output_end(idx))

        IF (my_process_is_stdio()) THEN
          WRITE (0,*) "setting output bounds as ", TRIM(p_onl%output_start(idx)), " / ", &
            &                                      TRIM(p_onl%output_end(idx)),   " / ", &
            &                                      TRIM(p_onl%output_interval(idx))
        END IF
        
        CALL deallocateTimedelta(mtime_td1)
        CALL deallocateTimedelta(mtime_td2)
        CALL deallocateTimedelta(mtime_td3)
        CALL deallocateDatetime(mtime_date1)
        CALL deallocateDatetime(mtime_date2)
      END DO

      !--- consistency check: do not allow output intervals < dtime:

      ! there may be multiple "output_bounds" intervals, consider all:
      INTVL_LOOP : DO idx=1,MAX_TIME_INTERVALS
        IF (TRIM(p_onl%output_start(idx)) == '') CYCLE INTVL_LOOP
        
        ! compare start date and end date: if these are equal, then
        ! the interval does not matter and must not be checked.
        !
        mtime_datetime_start => newDatetime(TRIM(strip_from_modifiers(p_onl%output_start(idx))))
        mtime_datetime_end   => newDatetime(TRIM(strip_from_modifiers(p_onl%output_end(idx))))

        IF (mtime_datetime_end > mtime_datetime_start) THEN
          mtime_output_interval => newTimedelta(TRIM(p_onl%output_interval(idx)))
          
          mtime_td => newTimedelta("PT"//TRIM(real2string(sim_step_info%dtime, '(f20.3)'))//"S")
          CALL timedeltaToString(mtime_td, lower_bound_str)
          mtime_day => newTimedelta("P1D")
          IF (mtime_td > mtime_day)  THEN
            CALL finish(routine, "Internal error: dtime > 1 day!")
          END IF
          IF (mtime_output_interval < mtime_td) THEN
            CALL finish(routine, "Output interval "//TRIM(p_onl%output_interval(idx))//" < dtime !")
          END IF
          CALL deallocateTimedelta(mtime_output_interval)
          CALL deallocateTimeDelta(mtime_td)
          CALL deallocateTimeDelta(mtime_day)

          CALL deallocateDatetime(mtime_datetime_start)
          CALL deallocateDatetime(mtime_datetime_end)
        END IF
      END DO INTVL_LOOP

      p_onl => p_onl%next
    ENDDO

    ! Get the number of output files needed (by counting the domains per name list)

    p_onl => first_output_name_list
    nfiles = 0
    DO

      IF(.NOT.ASSOCIATED(p_onl))  EXIT

      DO i = 1, SIZE(p_onl%dom)
        IF(p_onl%dom(i) <= 0) EXIT ! Last one was reached
        ! non-existent domains are simply ignored:
        IF(p_onl%dom(i) > n_dom_out)  CYCLE

        DO i_typ = 1, 4
          ! Check if name_list has variables of corresponding type,
          ! then increase file counter.
          SELECT CASE(i_typ)
          CASE (level_type_ml)
            IF (p_onl%ml_varlist(1) == ' ') CYCLE
            nfiles = nfiles + p_onl%stream_partitions_ml
          CASE (level_type_pl)
            IF (p_onl%pl_varlist(1) == ' ') CYCLE
            nfiles = nfiles + p_onl%stream_partitions_pl
          CASE (level_type_hl)
            IF (p_onl%hl_varlist(1) == ' ') CYCLE
            nfiles = nfiles + p_onl%stream_partitions_hl
          CASE (level_type_il)
            IF (p_onl%il_varlist(1) == ' ') CYCLE
            nfiles = nfiles + p_onl%stream_partitions_il
          END SELECT
        ENDDO
      ENDDO

      p_onl => p_onl%next

    ENDDO
    WRITE(message_text,'(a,i4)') 'Number of name list output files: ',nfiles
    CALL message(routine,message_text)

    ! Allocate output_file struct for all output files

    ALLOCATE(output_file(nfiles))

    ! ---------------------------------------------------------------------------

    ! If async IO is used, replicate data (mainly the variable lists) on IO procs

#ifndef NOMPI
    IF (use_async_name_list_io) CALL replicate_data_on_io_procs
#endif
! NOMPI

    output_file(:)%cdiFileID  = CDI_UNDEFID ! i.e. not opened
    output_file(:)%cdiVlistId = CDI_UNDEFID ! i.e. not defined


    ! --------------------------------------------------------------------------------------
    ! Loop over all output namelists, set up the output_file struct for all associated files
    ! --------------------------------------------------------------------------------------

    p_onl => first_output_name_list
    ifile = 0
    LOOP_NML : DO

      IF(.NOT.ASSOCIATED(p_onl)) EXIT

      ! Loop over all domains for which this name list should be used

      LOOP_DOM : DO i = 1, SIZE(p_onl%dom)
        IF(p_onl%dom(i) <= 0) EXIT ! Last one was reached
        idom = p_onl%dom(i)
        ! non-existent domains are simply ignored:
        IF(p_onl%dom(i) > n_dom_out)  CYCLE

        ! Loop over model/pressure/height levels

        DO i_typ = 1, 4

          ! Check if name_list has variables of corresponding type
          SELECT CASE(i_typ)
          CASE (level_type_ml)
            IF (p_onl%ml_varlist(1) == ' ') CYCLE
            npartitions     = p_onl%stream_partitions_ml
            pe_placement(:) = p_onl%pe_placement_ml(:)
          CASE (level_type_pl)
            IF (p_onl%pl_varlist(1) == ' ') CYCLE
            npartitions     = p_onl%stream_partitions_pl
            pe_placement(:) = p_onl%pe_placement_pl(:)
          CASE (level_type_hl)
            IF (p_onl%hl_varlist(1) == ' ') CYCLE
            npartitions     = p_onl%stream_partitions_hl
            pe_placement(:) = p_onl%pe_placement_hl(:)
          CASE (level_type_il)
            IF (p_onl%il_varlist(1) == ' ') CYCLE
            npartitions     = p_onl%stream_partitions_il
            pe_placement(:) = p_onl%pe_placement_il(:)
          END SELECT

          IF (npartitions > 1) THEN
            WRITE(message_text,'(a,i4,a)') "Fork file into: ", npartitions, " concurrent parts."
            CALL message(routine, message_text)
          END IF

          ! Split one namelist into concurrent, alternating files:
          DO ifile_partition = 1,npartitions

              ifile = ifile+1
              p_of => output_file(ifile)
              p_of%ilev_type = i_typ

              ! Fill data members of "t_output_file" data structures
              p_of%filename_pref   = TRIM(p_onl%output_filename)
              p_of%phys_patch_id   = idom
              p_of%log_patch_id    = patch_info(idom)%log_patch_id
              p_of%output_type     = p_onl%filetype
              p_of%name_list       => p_onl
              p_of%remap           = p_onl%remap
              p_of%cdiCellGridID   = CDI_UNDEFID
              p_of%cdiEdgeGridID   = CDI_UNDEFID
              p_of%cdiVertGridID   = CDI_UNDEFID
              p_of%cdiLonLatGridID = CDI_UNDEFID
              p_of%cdiTaxisID      = CDI_UNDEFID
              p_of%cdiZaxisID(:)   = CDI_UNDEFID
              p_of%cdiVlistID      = CDI_UNDEFID

              p_of%npartitions     = npartitions
              p_of%ifile_partition = ifile_partition

              ! (optional:) explicitly specified I/O rank
              p_of%io_proc_id      = -1 ! undefined MPI rank
              p_of%pe_placement    = pe_placement(ifile_partition)

              ! Select all var_lists which belong to current logical domain and i_typ
              nvl = 0
              DO j = 1, nvar_lists

                IF(.NOT. var_lists(j)%p%loutput) CYCLE
                ! patch_id in var_lists always corresponds to the LOGICAL domain
                IF(var_lists(j)%p%patch_id /= patch_info(idom)%log_patch_id) CYCLE

                IF(i_typ /= var_lists(j)%p%vlevel_type) CYCLE

                nvl = nvl + 1
                vl_list(nvl) = j

              ENDDO

              IF ( my_process_is_work() ) THEN ! avoid addidional io or restart processes
                IF ( 1 == i ) THEN             ! use global domain, only
                  CALL process_mean_stream(p_onl,i_typ,sim_step_info, p_patch(i))
                ENDIF
              ENDIF

              SELECT CASE(i_typ)
              CASE(level_type_ml)
                CALL add_varlist_to_output_file(p_of,vl_list(1:nvl),p_onl%ml_varlist)
              CASE(level_type_pl)
                CALL add_varlist_to_output_file(p_of,vl_list(1:nvl),p_onl%pl_varlist)
              CASE(level_type_hl)
                CALL add_varlist_to_output_file(p_of,vl_list(1:nvl),p_onl%hl_varlist)
              CASE(level_type_il)
                CALL add_varlist_to_output_file(p_of,vl_list(1:nvl),p_onl%il_varlist)
              END SELECT

          END DO ! ifile_partition

        ENDDO ! i_typ

      ENDDO LOOP_DOM ! i=1,ndom

      p_onl => p_onl%next

    ENDDO LOOP_NML

    ! ------------------------------------------------------
    ! Set ID of process doing I/O
    ! ------------------------------------------------------

    ! --- First, set those MPI ranks which were explicitly specified
    !     by the user:
    !
    occupied_pes(:) = .FALSE.
    DO i = 1, nfiles
      IF(use_async_name_list_io) THEN
        ! Asynchronous I/O
        !
        ! MPI ranks "p_io_pe0 ... (p_io_pe0+process_mpi_io_size-1)" are available.
        IF (process_mpi_io_size == 0) CALL finish(routine, "Asynchronous I/O but no IO procs!")
        IF ((output_file(i)%pe_placement /= -1) .AND. &
          & ((output_file(i)%pe_placement < 0) .OR.   &
          &  (output_file(i)%pe_placement > process_mpi_io_size))) THEN
          CALL finish(routine, "Invalid explicit placement of IO rank!")
        END IF

        IF (output_file(i)%pe_placement /= -1) THEN
          output_file(i)%io_proc_id = p_io_pe0 + output_file(i)%pe_placement
          occupied_pes(output_file(i)%pe_placement+1) = .TRUE.
        END IF
      ELSE
        ! Normal I/O done by the standard I/O processor
        !
        ! Only MPI rank "process_mpi_stdio_id" is available.
        IF ((output_file(i)%pe_placement /= -1) .AND. &
          & (output_file(i)%pe_placement /=  0)) &
          &  CALL finish(routine, "Invalid explicit placement of IO rank!")

        IF (p_test_run .AND. .NOT. my_process_is_mpi_test()) THEN
          output_file(i)%io_proc_id = process_mpi_stdio_id + 1
        ELSE
          output_file(i)%io_proc_id = process_mpi_stdio_id
        END IF
      ENDIF
    ENDDO

    ! --- Build a list of MPI ranks that have not yet been occupied:
    !
    nremaining_io_procs = 0
    DO i=1,process_mpi_io_size
      IF (.NOT. occupied_pes(i)) THEN
        nremaining_io_procs = nremaining_io_procs + 1
        remaining_io_procs(nremaining_io_procs) = (i-1)
      END IF
    END DO
    ! status output, if some ranks were explicitly specified
    IF ((process_mpi_io_size /= nremaining_io_procs) .AND. my_process_is_stdio()) THEN
      WRITE (0,*) " "
      WRITE (0,*) "I/O : Explicit placement of I/O ranks:"
      DO i = 1, nfiles
        IF (output_file(i)%pe_placement /= -1) THEN
          WRITE (0,'(a,i0,a,i0)') "    file #", i, " placed on rank #", output_file(i)%io_proc_id
        END IF
      END DO
      IF (nremaining_io_procs > 0) THEN
        CALL sort_and_compress_list(remaining_io_procs(1:nremaining_io_procs), proc_list_str)
        WRITE (0,*) "I/O : Remaining I/O ranks: # ", TRIM(proc_list_str)
      END IF
    END IF

    ! --- Then, set MPI ranks in a Round-Robin fashion for those
    !     namelists which had no explicitly specified "pe_placement":
    !
    ! status print-out only when some PEs were explicitly set.
    IF ((process_mpi_io_size /= nremaining_io_procs) .AND. &
      & my_process_is_stdio()                        .AND. &
      & (nremaining_io_procs > 0)                    .AND. &
      & ANY(output_file(1:nfiles)%pe_placement == -1)) THEN
      WRITE (0,*) " "
      WRITE (0,*) "I/O : Round-Robin placement of I/O ranks:"
    END IF
    j = 0
    DO i = 1, nfiles
      IF (output_file(i)%pe_placement /= -1) CYCLE
      IF(use_async_name_list_io) THEN
        IF (nremaining_io_procs == 0) THEN
          CALL finish(routine, "No I/O proc left after explicit placement!")
        END IF
        ! Asynchronous I/O
        j = j + 1
        output_file(i)%io_proc_id = p_io_pe0 + remaining_io_procs(MOD(j-1,nremaining_io_procs) + 1)
        IF ((process_mpi_io_size /= nremaining_io_procs) .AND. my_process_is_stdio()) THEN
          WRITE (0,'(a,i0,a,i0)') "    file #", i, " placed on rank #", output_file(i)%io_proc_id
        END IF
      ENDIF
    ENDDO
    IF ((process_mpi_io_size /= nremaining_io_procs) .AND. my_process_is_stdio()) THEN
      WRITE (0,*) " "
    END IF

    ! ---------------------------------------------------------------------------
    ! If async IO is used, replicate coordinate data on IO procs

#ifndef NOMPI
    IF (use_async_name_list_io) THEN
      CALL replicate_coordinate_data_on_io_procs

      ! Clear patch_info fields clon, clat, etc. (especially on work
      ! PE 0) since they aren't needed there any longer.
      IF ( (.NOT. my_process_is_io()) .AND. &
        &  (.NOT. my_process_is_mpi_test())) THEN
        ! Go over all output domains (deallocation is skipped if data
        ! structures were not allocated)
        DO idom = 1, n_dom_out
          CALL deallocate_all_grid_info(patch_info(idom))
        END DO
      END IF
    END IF
#endif
! NOMPI

    ! ------------------------------------------------------
    ! Create I/O event data structures:
    ! ------------------------------------------------------
    !
    !  Regular output is triggered at
    ! so-called "output event steps". The completion of an output
    ! event step is communicated via non-blocking MPI messages to the
    ! root I/O PE, which keeps track of the overall event status. This
    ! event handling is static, i.e. all event occurrences are
    ! pre-defined during the initialization.
    !
    local_i = 0
    DO i = 1, nfiles
      p_of  => output_file(i)

      IF (use_async_name_list_io  .AND. &
        & my_process_is_io()      .AND. &
        & p_of%io_proc_id /= p_pe) THEN
        NULLIFY(p_of%out_event)
        CYCLE
      END IF

      p_onl => p_of%name_list
      ! pack file-name meta-data into a derived type to pass them
      ! to "new_parallel_output_event":
      fname_metadata%steps_per_file             = p_onl%steps_per_file
      fname_metadata%steps_per_file_inclfirst   = p_onl%steps_per_file_inclfirst
      fname_metadata%file_interval              = p_onl%file_interval
      fname_metadata%phys_patch_id              = p_of%phys_patch_id
      fname_metadata%ilev_type                  = p_of%ilev_type
      fname_metadata%filename_format            = TRIM(p_onl%filename_format)
      fname_metadata%filename_pref              = TRIM(p_of%filename_pref)
      fname_metadata%npartitions                = p_of%npartitions
      fname_metadata%ifile_partition            = p_of%ifile_partition
      ! set user-specified filename extension or use the default
      ! extension:
      IF (TRIM(p_onl%filename_extn) == "default") THEN
        fname_metadata%extn                     = TRIM(get_file_extension(p_onl%filetype))
      ELSE
        fname_metadata%extn                     = TRIM(p_onl%filename_extn)
      END IF

<<<<<<< HEAD
      IF (isRestart()) THEN
=======
      restartAttributes => getAttributesForRestarting()
      IF (ASSOCIATED(restartAttributes) .AND. .NOT. time_config%is_relative_time) THEN
>>>>>>> ddade415
        ! Restart case: Get starting index of ouput from restart file
        !               (if there is such an attribute available).
        WRITE(attname,'(a,i2.2)') 'output_jfile_',i
        fname_metadata%jfile_offset = restartAttributes%getInteger(TRIM(attname), opt_default=0)
      ELSE
        fname_metadata%jfile_offset             = 0
      END IF

      ! set model domain start/end time
      dom_sim_step_info = sim_step_info
      mtime_date => newDatetime(time_config%tc_startdate)
      mtime_td   => newTimedelta("PT"//TRIM(int2string(NINT(start_time(p_of%log_patch_id)),'(i0)'))//"S")
      mtime_date = mtime_date + mtime_td
      CALL datetimeToString(mtime_date, dom_sim_step_info%dom_start_time)
      CALL deallocateDatetime(mtime_date)
      CALL deallocateTimedelta(mtime_td)

      IF (end_time(p_of%log_patch_id) < DEFAULT_ENDTIME) THEN
        mtime_date => newDatetime(time_config%tc_startdate)
        mtime_td   => newTimedelta("PT"//TRIM(int2string(NINT(end_time(p_of%log_patch_id)),'(i0)'))//"S")
        mtime_date = mtime_date + mtime_td
        CALL datetimeToString(mtime_date, dom_sim_step_info%dom_end_time)
        CALL deallocateDatetime(mtime_date)
        CALL deallocateTimedelta(mtime_td)
      ELSE
        dom_sim_step_info%dom_end_time = dom_sim_step_info%sim_end
      END IF
      local_i = local_i + 1

      include_last    = p_onl%include_last
      output_interval = p_onl%output_interval
      output_start    = p_onl%output_start

      ! Handle the case that one namelist has been split into
      ! concurrent, alternating files ("streams"):
      !
      IF (p_of%npartitions > 1) THEN
        ! count the number of different time intervals for this event (usually 1)
        nintvls = 0
        DO
          IF (TRIM(output_start(nintvls+1)) == '') EXIT
          nintvls = nintvls + 1
          IF (nintvls == MAX_TIME_INTERVALS) EXIT
        END DO

        DO iintvl=1,nintvls
          mtime_interval => newTimedelta(output_interval(iintvl))
          mtime_datetime => newDatetime(TRIM(strip_from_modifiers(output_start(iintvl))))
          !
          ! - The start_date gets an offset of
          !         "(ifile_partition - 1) * output_interval"
          DO ifile=1,(p_of%ifile_partition-1)
            mtime_datetime = mtime_datetime + mtime_interval
          END DO
          CALL datetimeToString(mtime_datetime, output_start(iintvl))
          ! - The output_interval is replaced by "
          !         "npartitions * output_interval"
          total_ms = getTotalMilliSecondsTimeDelta(mtime_interval, mtime_datetime)
          total_ms = total_ms * p_of%npartitions

          mtime_td => newTimedelta("PT"//TRIM(int2string(INT(total_ms/1000), '(i0)'))//"S")
          CALL timedeltaToString(mtime_td, output_interval(iintvl))
          CALL deallocateTimedelta(mtime_td)

          IF (p_of%ifile_partition == 1) THEN
            WRITE(message_text,'(a,a)') "File stream partitioning: total output interval = ", &
              &                         output_interval(iintvl)
            CALL message(routine, message_text)
          END IF
          ! - The "include_last" flag is set to .FALSE.
          include_last                  = .FALSE.
          ! - The "steps_per_file" counter is set to 1
          fname_metadata%steps_per_file = 1
          ! - The "steps_per_file_inclfirst" flag is set to .FALSE.
          fname_metadata%steps_per_file_inclfirst = .FALSE.
          !
          CALL deallocateTimedelta(mtime_interval)
          CALL deallocateDatetime(mtime_datetime)
        END DO ! iintvl
      END IF

      ! ------------------------------------------------------------------------------------------
      ! --- I/O PEs communicate their event data, the other PEs create
      ! --- the event data only locally for their own event control:
      p_of%out_event => new_parallel_output_event(p_onl%ready_file,                              &
        &                  output_start, p_onl%output_end, output_interval, include_last,        &
        &                  dom_sim_step_info, fname_metadata, compute_matching_sim_steps,        &
        &                  generate_output_filenames, local_i, p_comm_io)
      ! ------------------------------------------------------------------------------------------
      IF (dom_sim_step_info%jstep0 > 0) &
        &  CALL set_event_to_simstep(p_of%out_event, dom_sim_step_info%jstep0 + 1, &
        &                            isRestart(), lrecover_open_file=.TRUE.)
    END DO

    ! tell the root I/O process that all output event data structures
    ! have been created:
    CALL complete_event_setup(p_comm_io)

    ! -----------------------------------------------------------
    ! The root I/O MPI rank asks all participating I/O PEs for their
    ! output event info and generates a unified output event,
    ! indicating which PE performs a write process at which step.
    all_events => union_of_all_events(compute_matching_sim_steps, generate_output_filenames, p_comm_io, &
         &                               p_comm_work_io, process_work_io0)

    IF (dom_sim_step_info%jstep0 > 0) &
      &  CALL set_event_to_simstep(all_events, dom_sim_step_info%jstep0 + 1, &
      &                            isRestart(), lrecover_open_file=.TRUE.)
    ! print a table with all output events
    IF (.NOT. my_process_is_mpi_test()) THEN
       IF ((      use_async_name_list_io .AND. my_process_is_mpi_ioroot()) .OR.  &
            & (.NOT. use_async_name_list_io .AND. my_process_is_mpi_workroot())) THEN
          CALL print_output_event(all_events)                                       ! screen output
          IF (dom_sim_step_info%jstep0 > 0) THEN
#if !defined (__NO_ICON_ATMO__) && !defined (__NO_ICON_OCEAN__)
             IF ( is_coupled_run() ) THEN
               comp_name = TRIM(get_my_process_name())
               CALL print_output_event(all_events, &
                 ! ASCII file output:
                 & opt_filename="output_schedule_"//TRIM(comp_name)//&
                 &"_steps_"//TRIM(int2string(dom_sim_step_info%jstep0))//"+.txt")
             ELSE
               CALL print_output_event(all_events, &
                 & opt_filename="output_schedule_steps_"//TRIM(int2string(dom_sim_step_info%jstep0))//&
                 &"+.txt") ! ASCII file output
             ENDIF
#else
             CALL print_output_event(all_events, &
               & opt_filename="output_schedule_steps_"//&
               &TRIM(int2string(dom_sim_step_info%jstep0))//"+.txt") ! ASCII file output
#endif
          ELSE
#if !defined (__NO_ICON_ATMO__) && !defined (__NO_ICON_OCEAN__)
             IF ( is_coupled_run() ) THEN
                comp_name = TRIM(get_my_process_name())
                CALL print_output_event(all_events, opt_filename="output_schedule_"//TRIM(comp_name)//".txt") ! ASCII file output
             ELSE
                CALL print_output_event(all_events, opt_filename="output_schedule.txt") ! ASCII file output
             ENDIF
#else
             CALL print_output_event(all_events, opt_filename="output_schedule.txt") ! ASCII file output
#endif
          END IF
       END IF
    END IF

    ! If async IO is used, initialize the memory window for communication
#ifndef NOMPI
    IF(use_async_name_list_io) CALL init_memory_window
#endif
! NOMPI

    ! Initial launch of non-blocking requests to all participating PEs
    ! to acknowledge the completion of the next output event
    IF (.NOT. my_process_is_mpi_test()) THEN
      IF ((      use_async_name_list_io .AND. my_process_is_mpi_ioroot()) .OR.  &
        & (.NOT. use_async_name_list_io .AND. my_process_is_mpi_workroot())) THEN
        ev => all_events
        HANDLE_COMPLETE_STEPS : DO
          IF (.NOT. ASSOCIATED(ev)) EXIT HANDLE_COMPLETE_STEPS
          CALL trigger_output_step_irecv(ev)
          ev => ev%next
        END DO HANDLE_COMPLETE_STEPS
      END IF
    END IF

    CALL message(routine,'Done')

  END SUBROUTINE init_name_list_output


  !------------------------------------------------------------------------------------------------
  !
  SUBROUTINE add_varlist_to_output_file(p_of, vl_list, varlist)

    TYPE (t_output_file), INTENT(INOUT) :: p_of
    INTEGER,              INTENT(IN)    :: vl_list(:)
    CHARACTER(LEN=*),     INTENT(IN)    :: varlist(:)
    ! local variables:
    CHARACTER(LEN=*), PARAMETER :: routine = modname//"::add_varlist_to_output_file"
    INTEGER                       :: ivar, nvars, i, iv, tl, grid_of, grid_var
    LOGICAL                       :: found
    TYPE(t_list_element), POINTER :: element
    TYPE(t_var_desc),     TARGET  :: var_desc   !< variable descriptor
    TYPE(t_var_desc),     POINTER :: p_var_desc               !< variable descriptor (pointer)
    TYPE(t_cf_var),       POINTER :: this_cf


    ! Get the number of variables in varlist
    nvars = 0
    DO ivar = 1, SIZE(varlist)
      IF(varlist(ivar) == ' ') EXIT ! Last one reached
      IF (.NOT. is_grid_info_var(varlist(ivar)))  nvars = nvars + 1
    ENDDO

    ! Allocate a list of variable descriptors:
    p_of%max_vars = nvars
    p_of%num_vars = 0
    ALLOCATE(p_of%var_desc(p_of%max_vars))
    DO ivar = 1,nvars
      ! Nullify pointers in p_of%var_desc
      p_of%var_desc(ivar)%r_ptr => NULL()
      p_of%var_desc(ivar)%i_ptr => NULL()
      DO i = 1, max_time_levels
        p_of%var_desc(ivar)%tlev_rptr(i)%p => NULL()
        p_of%var_desc(ivar)%tlev_iptr(i)%p => NULL()
      ENDDO
    END DO ! ivar

    ! Allocate array of variable descriptions
    DO ivar = 1,nvars
      IF (is_grid_info_var(varlist(ivar)))  CYCLE

      found = .FALSE.
      ! Nullify pointers
      var_desc%r_ptr => NULL()
      var_desc%i_ptr => NULL()
      DO i = 1, max_time_levels
        var_desc%tlev_rptr(i)%p => NULL()
        var_desc%tlev_iptr(i)%p => NULL()
      ENDDO

      ! Loop over all var_lists listed in vl_list to find the variable
      ! Please note that there may be several variables with different time levels,
      ! we just add unconditionally all with the name varlist(ivar).
      ! Remark: The different time levels may appear in different lists
      ! or in the same list, the code will accept both

      DO i = 1, SIZE(vl_list)

        iv = vl_list(i)

        element => NULL()
        DO
          IF(.NOT.ASSOCIATED(element)) THEN
            element => var_lists(iv)%p%first_list_element
          ELSE
            element => element%next_list_element
          ENDIF
          IF(.NOT.ASSOCIATED(element)) EXIT

          ! Do not inspect element if output is disabled
          IF(.NOT.element%field%info%loutput) CYCLE

          IF (p_of%name_list%remap==REMAP_REGULAR_LATLON) THEN
            ! If lon-lat variable is requested, skip variable if it
            ! does not correspond to the same lon-lat grid:
            IF (element%field%info%hgrid /= GRID_REGULAR_LONLAT) CYCLE
            grid_of  = p_of%name_list%lonlat_id
            grid_var = element%field%info%hor_interp%lonlat_id
            IF (grid_of /= grid_var) CYCLE
          ELSE
            ! On the other hand: If no lon-lat interpolation is
            ! requested for this output file, skip all variables of
            ! this kind:
            IF (element%field%info%hgrid == GRID_REGULAR_LONLAT) CYCLE
          END IF ! (remap/=REMAP_REGULAR_LATLON)

          ! Do not inspect element if it is a container
          IF(element%field%info%lcontainer) CYCLE

          ! get time level
          tl = get_var_timelevel(element%field%info)

          ! Check for matching name
          IF(tolower(varlist(ivar)) /= tolower(get_var_name(element%field))) CYCLE

          ! Found it, add it to the variable list of output file
          p_var_desc => var_desc

          IF(tl == -1) THEN
            ! Not time level dependent
            IF(found) CALL finish(routine,'Duplicate var name: '//TRIM(varlist(ivar)))
            p_var_desc%r_ptr    => element%field%r_ptr
            p_var_desc%i_ptr    => element%field%i_ptr
            p_var_desc%info     =  element%field%info
            p_var_desc%info_ptr => element%field%info
          ELSE
            IF(found) THEN
              ! We have already the info field, make some plausibility checks:
              IF(ANY(p_var_desc%info%used_dimensions(:) /=  &
                element%field%info%used_dimensions(:))) THEN
                CALL message(routine, "Var "//TRIM(element%field%info%name))
                CALL finish(routine,'Dimension mismatch TL variable: '//TRIM(varlist(ivar)))
              END IF
              ! There must not be a TL independent variable with the same name
              IF (ASSOCIATED(p_var_desc%r_ptr) .OR. ASSOCIATED(p_var_desc%i_ptr)) &
                CALL finish(routine,'Duplicate var name: '//TRIM(varlist(ivar)))
              ! Maybe some more members of info should be tested ...
            ELSE
              ! Variable encountered the first time, set info field ...
              p_var_desc%info = element%field%info
              ! ... and set name without .TL# suffix
              p_var_desc%info%name = TRIM(get_var_name(element%field))
            ENDIF

            IF (ASSOCIATED(p_var_desc%tlev_rptr(tl)%p) .OR. ASSOCIATED(p_var_desc%tlev_iptr(tl)%p)) &
              CALL finish(routine, 'Duplicate time level for '//TRIM(element%field%info%name))
            p_var_desc%tlev_rptr(tl)%p => element%field%r_ptr
            p_var_desc%tlev_iptr(tl)%p => element%field%i_ptr
            p_var_desc%info_ptr        => element%field%info
          ENDIF

          found = .TRUE.
        ENDDO

      ENDDO ! i = 1, SIZE(vl_list)

      ! Check that at least one element with this name has been found

      IF (.NOT. found) THEN

        DO i = 1, nvar_lists
          IF (my_process_is_stdio()) THEN
            WRITE(message_text,'(3a, i2)') &
                 'Variable list name: ',TRIM(var_lists(i)%p%name), &
                 ' Patch: ',var_lists(i)%p%patch_id
            CALL message('',message_text)
            element => var_lists(i)%p%first_list_element
            DO
              IF(.NOT. ASSOCIATED(element)) EXIT

              IF (element%field%info%post_op%lnew_cf) THEN
                this_cf => element%field%info%post_op%new_cf
              ELSE
                this_cf => element%field%info%cf
              END IF

              WRITE (message_text,'(a,a,l1,a,a)') &
                   &     '    ',element%field%info%name,              &
                   &            element%field%info%loutput, '  ',     &
                   &            TRIM(this_cf%long_name)
              CALL message('',message_text)
              element => element%next_list_element
            ENDDO
          ENDIF
        ENDDO

        CALL finish(routine,'Output name list variable not found: '//TRIM(varlist(ivar))//&
          &", patch "//int2string(p_of%log_patch_id,'(i0)'))
      ENDIF

      ! append variable descriptor to list
      CALL add_var_desc(p_of, var_desc)

    ENDDO ! ivar = 1,nvars

  END SUBROUTINE add_varlist_to_output_file


  !------------------------------------------------------------------------------------------------
  !
  SUBROUTINE set_patch_info()
    ! local variables
    CHARACTER(LEN=*), PARAMETER :: routine = modname//"::set_patch_info"
    INTEGER :: jp, jl, jg

    DO jp = 1, n_dom_out

      jl = patch_info(jp)%log_patch_id

      IF(.NOT.my_process_is_io()) THEN
        ! Set reorder_info on work and test PE
        CALL set_reorder_info(jp, p_patch(jl)%n_patch_cells_g, p_patch(jl)%n_patch_cells,             &
          &                   p_patch(jl)%cells%decomp_info%owner_mask, p_patch(jl)%cells%phys_id,    &
          &                   p_patch(jl)%cells%decomp_info%glb_index, patch_info(jp)%cells )

        CALL set_reorder_info(jp, p_patch(jl)%n_patch_edges_g, p_patch(jl)%n_patch_edges,             &
          &                   p_patch(jl)%edges%decomp_info%owner_mask, p_patch(jl)%edges%phys_id,    &
          &                   p_patch(jl)%edges%decomp_info%glb_index, patch_info(jp)%edges )

        CALL set_reorder_info(jp, p_patch(jl)%n_patch_verts_g, p_patch(jl)%n_patch_verts,             &
          &                   p_patch(jl)%verts%decomp_info%owner_mask, p_patch(jl)%verts%phys_id,    &
          &                   p_patch(jl)%verts%decomp_info%glb_index, patch_info(jp)%verts )
        ! Set grid_filename on work and test PE
        patch_info(jp)%grid_filename = TRIM(p_patch(jl)%grid_filename)
        ! Set UUID on work and test PE
        patch_info(jp)%grid_uuid = p_patch(jl)%grid_uuid
        ! Set information about numberOfGridUsed on work and test PE
        patch_info(jp)%number_of_grid_used = number_of_grid_used(jl)

        patch_info(jp)%max_cell_connectivity = p_patch(jl)%cells%max_connectivity
        patch_info(jp)%max_vertex_connectivity = p_patch(jl)%verts%max_connectivity

      ENDIF
#ifndef NOMPI
      IF(use_async_name_list_io .AND. .NOT. my_process_is_mpi_test()) THEN
        ! Transfer reorder_info to IO PEs
        CALL transfer_reorder_info(patch_info(jp)%cells, patch_info(jp)%grid_info_mode)
        CALL transfer_reorder_info(patch_info(jp)%edges, patch_info(jp)%grid_info_mode)
        CALL transfer_reorder_info(patch_info(jp)%verts, patch_info(jp)%grid_info_mode)
        CALL p_bcast(patch_info(jp)%grid_filename, bcast_root, p_comm_work_2_io)
        CALL p_bcast(patch_info(jp)%grid_uuid%data, SIZE(patch_info(jp)%grid_uuid%data),  &
          &          bcast_root, p_comm_work_2_io)
        CALL p_bcast(patch_info(jp)%number_of_grid_used, bcast_root, p_comm_work_2_io)
      ENDIF
#endif
! NOMPI

    ENDDO ! jp

#ifndef __NO_ICON_ATMO__
    ! A similar process as above - for the lon-lat grids
    DO jl = 1,n_lonlat_grids
      DO jg = 1,n_dom
        IF (.NOT. lonlat_grid_list(jl)%l_dom(jg)) CYCLE
        IF(.NOT.my_process_is_io()) THEN
          ! Set reorder_info on work and test PE
          CALL set_reorder_info_lonlat(lonlat_grid_list(jl)%grid,      &
            &                          lonlat_grid_list(jl)%intp(jg),  &
            &                          lonlat_info(jl,jg))
        ENDIF
#ifndef NOMPI
        IF(use_async_name_list_io .AND. .NOT. my_process_is_mpi_test()) THEN
          ! Transfer reorder_info to IO PEs
          CALL transfer_reorder_info(lonlat_info(jl,jg)%ri, lonlat_info(jl,jg)%grid_info_mode)
        ENDIF
#endif
! NOMPI
      END DO ! jg
    ENDDO ! jl
#endif
! #ifndef __NO_ICON_ATMO__
  END SUBROUTINE set_patch_info


  !------------------------------------------------------------------------------------------------
  !> Sets the reorder_info for cells/edges/verts
  !  ATTENTION: This routine must only be called on work and test PE (i.e. not on IO PEs)
  !             The arguments don't make sense on the IO PEs anyways
  !
  SUBROUTINE set_reorder_info(phys_patch_id, n_points_g, n_points, owner_mask, phys_id, &
                              glb_index, p_ri)

    INTEGER, INTENT(IN) :: phys_patch_id   ! Physical patch ID
    INTEGER, INTENT(IN) :: n_points_g      ! Global number of cells/edges/verts in logical patch
    INTEGER, INTENT(IN) :: n_points        ! Local number of cells/edges/verts in logical patch
    LOGICAL, INTENT(IN) :: owner_mask(:,:) ! owner_mask for logical patch
    INTEGER, INTENT(IN) :: phys_id(:,:)    ! phys_id for logical patch
    INTEGER, INTENT(IN) :: glb_index(:)    ! glb_index for logical patch
    TYPE(t_reorder_info), INTENT(INOUT) :: p_ri ! Result: reorder info
    ! local variables
    INTEGER :: i, n, il, ib, mpierr
    LOGICAL, ALLOCATABLE :: phys_owner_mask(:) ! owner mask for physical patch
    INTEGER, ALLOCATABLE :: glbidx_own(:), glbidx_glb(:), reorder_index_log_dom(:)

    CHARACTER(LEN=*), PARAMETER :: routine = modname//"::set_reorder_info"

    ! Just for safety
    IF(my_process_is_io()) CALL finish(routine, 'Must not be called on IO PEs')

    p_ri%n_log = n_points_g ! Total points in logical domain

    ! Set the physical patch owner mask

    ALLOCATE(phys_owner_mask(n_points))
    DO i = 1, n_points
      il = idx_no(i)
      ib = blk_no(i)
      phys_owner_mask(i) = owner_mask(il,ib)
      IF(l_output_phys_patch) &
        phys_owner_mask(i) = phys_owner_mask(i) .AND. (phys_id(il,ib) == phys_patch_id)
    ENDDO

    ! Get number of owned cells/edges/verts (without halos, physical patch only)

    p_ri%n_own = COUNT(phys_owner_mask(:))

    ! Set index arrays to own cells/edges/verts

    ALLOCATE(p_ri%own_idx(p_ri%n_own))
    ALLOCATE(p_ri%own_blk(p_ri%n_own))
    ALLOCATE(glbidx_own(p_ri%n_own)) ! Global index of my own points

    n = 0
    DO i = 1, n_points
      IF(phys_owner_mask(i)) THEN
        n = n+1
        p_ri%own_idx(n) = idx_no(i)
        p_ri%own_blk(n) = blk_no(i)
        glbidx_own(n)   = glb_index(i)
      ENDIF
    ENDDO

    ! Gather the number of own points for every PE into p_ri%pe_own

    ALLOCATE(p_ri%pe_own(0:p_n_work-1))
    ALLOCATE(p_ri%pe_off(0:p_n_work-1))
#ifndef NOMPI
    CALL MPI_Allgather(p_ri%n_own,  1, p_int, &
                       p_ri%pe_own, 1, p_int, &
                       p_comm_work, mpierr)
#else
    p_ri%pe_own(0) = p_ri%n_own
#endif
! NOMPI

    ! Get offset within result array
    p_ri%pe_off(0) = 0
    DO i = 1, p_n_work-1
      p_ri%pe_off(i) = p_ri%pe_off(i-1) + p_ri%pe_own(i-1)
    ENDDO

    ! Get global number of points for current (physical!) patch

    p_ri%n_glb = SUM(p_ri%pe_own(:))

    ! Get the global index numbers of the data when it is gathered on PE 0
    ! exactly in the same order as it is retrieved later during I/O

    ALLOCATE(glbidx_glb(p_ri%n_glb))
#ifndef NOMPI
    CALL MPI_Allgatherv(glbidx_own, p_ri%n_own, p_int, &
                        glbidx_glb, p_ri%pe_own, p_ri%pe_off, p_int, &
                        p_comm_work, mpierr)
#else
    glbidx_glb(:) = glbidx_own(:)
#endif
! NOMPI

    ! Get reorder_index

    ALLOCATE(p_ri%reorder_index(p_ri%n_glb))
    IF (patch_info(phys_patch_id)%grid_info_mode == GRID_INFO_FILE) THEN
      ALLOCATE(p_ri%grid_info%log_dom_index(p_ri%n_glb))
    END IF
    ALLOCATE(reorder_index_log_dom(n_points_g)) ! spans the complete logical domain
    reorder_index_log_dom(:) = 0

    DO i = 1, p_ri%n_glb
      ! reorder_index_log_dom stores where a global point in logical domain comes from.
      ! It is nonzero only at the physical patch locations
      reorder_index_log_dom(glbidx_glb(i)) = i
    ENDDO

    ! Gather the reorder index for the physical domain
    n = 0
    DO i = 1, n_points_g
      IF(reorder_index_log_dom(i)>0) THEN
        n = n+1
        p_ri%reorder_index(reorder_index_log_dom(i)) = n
      ENDIF
    ENDDO

    IF (patch_info(phys_patch_id)%grid_info_mode == GRID_INFO_FILE) THEN
      n = 0
      DO i = 1, n_points_g
        IF(reorder_index_log_dom(i)>0) THEN
          n = n+1
          p_ri%grid_info%log_dom_index(n) = i
        ENDIF
      ENDDO
    END IF

    ! Safety check
    IF(n/=p_ri%n_glb) CALL finish(routine,'Reordering failed')

    ! set trivial destination indices:
    IF(my_process_is_mpi_seq()) THEN
      ALLOCATE(p_ri%own_dst_idx(p_ri%n_own), &
        &      p_ri%own_dst_blk(p_ri%n_own))
      DO i=1,p_ri%n_own
        p_ri%own_dst_idx(i) = idx_no(i)
        p_ri%own_dst_blk(i) = blk_no(i)
      END DO ! i
    END IF

    DEALLOCATE(phys_owner_mask)
    DEALLOCATE(glbidx_own)
    DEALLOCATE(glbidx_glb)
    DEALLOCATE(reorder_index_log_dom)

  END SUBROUTINE set_reorder_info


  !------------------------------------------------------------------------------------------------
  !> Sets the reorder_info for lon-lat-grids
  !
#ifndef __NO_ICON_ATMO__
  SUBROUTINE set_reorder_info_lonlat(grid, intp, patch_info_ll)
    TYPE(t_lon_lat_grid),  INTENT(IN)    :: grid
    TYPE(t_lon_lat_intp),  INTENT(IN)    :: intp
    TYPE(t_patch_info_ll), INTENT(INOUT) :: patch_info_ll      ! Result: reorder info

    CHARACTER(LEN=*), PARAMETER :: routine = modname//"::set_reorder_info_lonlat"
    INTEGER :: ierrstat, i, jc, jb, this_pe, mpierr, &
    &          ioffset, gidx, n_own

    ! Just for safety
    IF(my_process_is_io()) CALL finish(routine, 'Must not be called on IO PEs')
    this_pe = get_my_mpi_work_id()

    n_own                  = intp%nthis_local_pts        ! No. of own points
    patch_info_ll%ri%n_glb = grid%lon_dim * grid%lat_dim ! Total points in lon-lat grid
    patch_info_ll%ri%n_own = n_own
    ! Set index arrays to own cells/edges/verts
    ALLOCATE(patch_info_ll%ri%own_idx(n_own), &
      &      patch_info_ll%ri%own_blk(n_own), &
      &      STAT=ierrstat)
    IF (ierrstat /= SUCCESS) CALL finish (routine, 'ALLOCATE failed.')

    jc = 0
    jb = 1
    DO i=1,n_own
      jc = jc+1
      IF (jc>nproma) THEN
        jb = jb+1;  jc = 1
      END IF
      patch_info_ll%ri%own_idx(i) = jc
      patch_info_ll%ri%own_blk(i) = jb
    END DO ! i

    ! set destination indices (for sequential/test PEs). This is
    ! important for the case that the local patch is smaller than the
    ! lon-lat grid:
    IF(my_process_is_mpi_seq()) THEN
      ALLOCATE(patch_info_ll%ri%own_dst_idx(n_own), &
        &      patch_info_ll%ri%own_dst_blk(n_own))
      DO i=1,n_own
        gidx = intp%global_idx(i)
        patch_info_ll%ri%own_dst_idx(i) = idx_no(gidx)
        patch_info_ll%ri%own_dst_blk(i) = blk_no(gidx)
      END DO ! i
    END IF

    ! Gather the number of own points for every PE into p_ri%pe_own
    ALLOCATE(patch_info_ll%ri%pe_own(0:p_n_work-1), &
      &      patch_info_ll%ri%pe_off(0:p_n_work-1), STAT=ierrstat)
    IF (ierrstat /= SUCCESS) CALL finish (routine, 'ALLOCATE failed.')
#ifndef NOMPI
    CALL MPI_Allgather(n_own,  1, p_int,                  &
                       patch_info_ll%ri%pe_own, 1, p_int, &
                       p_comm_work, mpierr)
#else
    patch_info_ll%ri%pe_own(0) = n_own
#endif
! NOMPI

    ! Get offset within result array
    patch_info_ll%ri%pe_off(0) = 0
    DO i = 1, p_n_work-1
      patch_info_ll%ri%pe_off(i) = patch_info_ll%ri%pe_off(i-1) + patch_info_ll%ri%pe_own(i-1)
    ENDDO

    ! Get the global index numbers of the data when it is gathered on PE 0
    ! exactly in the same order as it is retrieved later during I/O
    ALLOCATE(patch_info_ll%ri%reorder_index(patch_info_ll%ri%n_glb), STAT=ierrstat)
    IF (ierrstat /= SUCCESS) CALL finish (routine, 'ALLOCATE failed.')
    IF (patch_info_ll%grid_info_mode == GRID_INFO_FILE) THEN
      ALLOCATE(patch_info_ll%ri%grid_info%log_dom_index(patch_info_ll%ri%n_glb), STAT=ierrstat)
      IF (ierrstat /= SUCCESS) CALL finish (routine, 'ALLOCATE failed.')
    END IF

    ioffset = patch_info_ll%ri%pe_off(this_pe)
    patch_info_ll%ri%reorder_index = -1
    DO i=1,intp%nthis_local_pts
      patch_info_ll%ri%reorder_index(ioffset + i) = intp%global_idx(i)
    END DO
    ! merge all fields across working PEs:
    patch_info_ll%ri%reorder_index = p_max(patch_info_ll%ri%reorder_index, &
      &                                    comm=get_my_mpi_work_communicator())
    IF (patch_info_ll%grid_info_mode == GRID_INFO_FILE) THEN
      ! mapping between logical and physical patch is trivial for
      ! lon-lat grids:
      patch_info_ll%ri%grid_info%log_dom_index(:) = (/ (i, i=1,patch_info_ll%ri%n_glb) /)
    END IF
  END SUBROUTINE set_reorder_info_lonlat
#endif

  !------------------------------------------------------------------------------------------------
  !> Sets up the vlist for a t_output_file structure
  !
  SUBROUTINE setup_output_vlist(of)
    TYPE(t_output_file), INTENT(INOUT) :: of
    ! local variables
    CHARACTER(LEN=*), PARAMETER     :: routine = modname//"::setup_output_vlist"
    INTEGER                         :: k, i_dom, ll_dim(2), gridtype, idate, itime, iret
    TYPE(t_lon_lat_data), POINTER   :: lonlat
    REAL(wp)                        :: pi_180
    INTEGER                         :: max_cell_connectivity, max_vertex_connectivity
    REAL(wp), ALLOCATABLE           :: p_lonlat(:)
    REAL(wp), PARAMETER             :: ZERO_TOL = 1.e-15_wp

    pi_180 = ATAN(1._wp)/45._wp

    gridtype = GRID_UNSTRUCTURED

    i_dom = of%phys_patch_id
    max_cell_connectivity   = patch_info(i_dom)%max_cell_connectivity
    max_vertex_connectivity = patch_info(i_dom)%max_vertex_connectivity

    !
    ! The following sections add the file global properties collected in init_name_list_output
    !
    ! 1. create cdi vlist
    !
    of%cdiVlistID = vlistCreate()
    !
    ! 2. add global attributes for netCDF
    !
    ! define output generating institute
    !
    ! inquire the Institute ID from (center/subcenter)
    !
    of%cdiInstID = institutInq(gribout_config(i_dom)%generatingCenter,          &
      &                        gribout_config(i_dom)%generatingSubcenter, '', '')


    ! define Institute
    CALL vlistDefInstitut(of%cdiVlistID,of%cdiInstID)

    iret = vlistDefAttTxt(of%cdiVlistID, CDI_GLOBAL, 'title',       &
         &                LEN_TRIM(cf_global_info%title),       TRIM(cf_global_info%title))
    iret = vlistDefAttTxt(of%cdiVlistID, CDI_GLOBAL, 'institution', &
         &                LEN_TRIM(cf_global_info%institution), TRIM(cf_global_info%institution))
    iret = vlistDefAttTxt(of%cdiVlistID, CDI_GLOBAL, 'source',      &
         &                LEN_TRIM(cf_global_info%source),      TRIM(cf_global_info%source))
    iret = vlistDefAttTxt(of%cdiVlistID, CDI_GLOBAL, 'history',     &
         &                LEN_TRIM(cf_global_info%history),     TRIM(cf_global_info%history))
    iret = vlistDefAttTxt(of%cdiVlistID, CDI_GLOBAL, 'references',  &
         &                LEN_TRIM(cf_global_info%references),  TRIM(cf_global_info%references))
    iret = vlistDefAttTxt(of%cdiVlistID, CDI_GLOBAL, 'comment',     &
         &                LEN_TRIM(cf_global_info%comment),     TRIM(cf_global_info%comment))

    ! 3. add horizontal grid descriptions

    IF(of%name_list%remap == REMAP_REGULAR_LATLON) THEN
#ifndef __NO_ICON_ATMO__

      ! Lon/Lat Interpolation requested

      of%cdiCellGridID = CDI_UNDEFID
      of%cdiEdgeGridID = CDI_UNDEFID
      of%cdiVertGridID = CDI_UNDEFID

      lonlat => lonlat_grid_list(of%name_list%lonlat_id)
      ll_dim(1) = lonlat%grid%lon_dim
      ll_dim(2) = lonlat%grid%lat_dim

      of%cdiLonLatGridID = gridCreate(GRID_LONLAT, ll_dim(1)*ll_dim(2))

      IF ( ABS(90._wp - lonlat%grid%north_pole(2)) > ZERO_TOL .OR.  &
      &    ABS( 0._wp - lonlat%grid%north_pole(1)) > ZERO_TOL ) THEN
        CALL gridDefXpole( of%cdiLonLatGridID, lonlat%grid%north_pole(1))
        CALL gridDefYpole( of%cdiLonLatGridID, lonlat%grid%north_pole(2))
      END IF

      CALL gridDefXsize(of%cdiLonLatGridID, ll_dim(1))
      CALL gridDefXname(of%cdiLonLatGridID, 'lon')
      CALL gridDefXunits(of%cdiLonLatGridID, 'degrees_east')

      CALL gridDefYsize(of%cdiLonLatGridID, ll_dim(2))
      CALL gridDefYname(of%cdiLonLatGridID, 'lat')
      CALL gridDefYunits(of%cdiLonLatGridID, 'degrees_north')

      ALLOCATE(p_lonlat(ll_dim(1)))
      IF (lonlat%grid%reg_lon_def(2) <= threshold_delta_or_intvls) THEN
        DO k=1,ll_dim(1)
          p_lonlat(k) = lonlat%grid%reg_lon_def(1) + REAL(k-1,wp)*lonlat%grid%reg_lon_def(2)
        END DO
      ELSE
        DO k=1,ll_dim(1)
          p_lonlat(k) = (lonlat%grid%start_corner(1) + REAL(k-1,wp)*lonlat%grid%delta(1)) / pi_180
        END DO
      END IF
      CALL gridDefXvals(of%cdiLonLatGridID, p_lonlat)
      DEALLOCATE(p_lonlat)

      ALLOCATE(p_lonlat(ll_dim(2)))
      IF (lonlat%grid%reg_lat_def(2) <= threshold_delta_or_intvls) THEN
        DO k=1,ll_dim(2)
          p_lonlat(k) = lonlat%grid%reg_lat_def(1) + REAL(k-1,wp)*lonlat%grid%reg_lat_def(2)
        END DO
      ELSE
        DO k=1,ll_dim(2)
          p_lonlat(k) = (lonlat%grid%start_corner(2) + REAL(k-1,wp)*lonlat%grid%delta(2)) / pi_180
        END DO
      END IF
      CALL gridDefYvals(of%cdiLonLatGridID, p_lonlat)
      DEALLOCATE(p_lonlat)
#endif
! #ifndef __NO_ICON_ATMO__
    ELSE

      ! Cells

      of%cdiCellGridID = gridCreate(gridtype, patch_info(i_dom)%cells%n_glb)
      CALL gridDefNvertex(of%cdiCellGridID, max_cell_connectivity)
      !
      CALL gridDefXname(of%cdiCellGridID, 'clon')
      CALL gridDefXlongname(of%cdiCellGridID, 'center longitude')
      CALL gridDefXunits(of%cdiCellGridID, 'radian')
      !
      CALL gridDefYname(of%cdiCellGridID, 'clat')
      CALL gridDefYlongname(of%cdiCellGridID, 'center latitude')
      CALL gridDefYunits(of%cdiCellGridID, 'radian')
      !
      CALL gridDefUUID(of%cdiCellGridID, patch_info(i_dom)%grid_uuid%DATA)
      !
      CALL gridDefNumber(of%cdiCellGridID, patch_info(i_dom)%number_of_grid_used)

      !
      ! not clear whether meta-info GRID_CELL or GRID_UNSTRUCTURED_CELL should be used
      CALL gridDefPosition(of%cdiCellGridID, GRID_CELL)

      ! Single point grid for monitoring
      of%cdiSingleGridID = gridCreate(GRID_LONLAT, 1)
      !
      CALL griddefxsize(of%cdiSingleGridID, 1)
      CALL griddefysize(of%cdiSingleGridID, 1)
      CALL griddefxvals(of%cdiSingleGridID, (/0.0_wp/))
      CALL griddefyvals(of%cdiSingleGridID, (/0.0_wp/))


      ! Verts

      of%cdiVertGridID = gridCreate(gridtype, patch_info(i_dom)%verts%n_glb)
      IF (my_process_is_ocean()) THEN
        CALL gridDefNvertex(of%cdiVertGridID, max_vertex_connectivity)
      ELSE
        CALL gridDefNvertex(of%cdiVertGridID, 9-max_cell_connectivity)
      ENDIF
      !
      CALL gridDefXname(of%cdiVertGridID, 'vlon')
      CALL gridDefXlongname(of%cdiVertGridID, 'vertex longitude')
      CALL gridDefXunits(of%cdiVertGridID, 'radian')
      !
      CALL gridDefYname(of%cdiVertGridID, 'vlat')
      CALL gridDefYlongname(of%cdiVertGridID, 'vertex latitude')
      CALL gridDefYunits(of%cdiVertGridID, 'radian')
      !
      CALL gridDefUUID(of%cdiVertGridID, patch_info(i_dom)%grid_uuid%DATA)
      !
      CALL gridDefNumber(of%cdiVertGridID, patch_info(i_dom)%number_of_grid_used)

      !
      ! not clear whether meta-info GRID_VERTEX or GRID_UNSTRUCTURED_VERTEX should be used
      CALL gridDefPosition(of%cdiVertGridID, GRID_VERTEX)

      ! Edges

      of%cdiEdgeGridID = gridCreate(gridtype, patch_info(i_dom)%edges%n_glb)
      CALL gridDefNvertex(of%cdiEdgeGridID, 4)
      !
      CALL gridDefXname(of%cdiEdgeGridID, 'elon')
      CALL gridDefXlongname(of%cdiEdgeGridID, 'edge midpoint longitude')
      CALL gridDefXunits(of%cdiEdgeGridID, 'radian')
      !
      CALL gridDefYname(of%cdiEdgeGridID, 'elat')
      CALL gridDefYlongname(of%cdiEdgeGridID, 'edge midpoint latitude')
      CALL gridDefYunits(of%cdiEdgeGridID, 'radian')
      !
      CALL gridDefUUID(of%cdiEdgeGridID, patch_info(i_dom)%grid_uuid%DATA)
      !
      CALL gridDefNumber(of%cdiEdgeGridID, patch_info(i_dom)%number_of_grid_used)

      !
      ! not clear whether meta-info GRID_EDGE or GRID_UNSTRUCTURED_EDGE should be used
      CALL gridDefPosition(of%cdiEdgeGridID, GRID_EDGE)

      of%cdiLonLatGridID = CDI_UNDEFID

      ! If wanted, set grid info
      IF(of%name_list%output_grid) THEN
        SELECT CASE(of%name_list%filetype)
        CASE (FILETYPE_NC2, FILETYPE_NC4)
          ! encode grid info in NetCDF format:
          SELECT CASE(patch_info(of%phys_patch_id)%grid_info_mode)
          CASE (GRID_INFO_FILE)
            CALL copy_grid_info(of, patch_info)
          CASE (GRID_INFO_BCAST)
            IF (.NOT. my_process_is_mpi_test()) THEN
              CALL set_grid_info_netcdf(of%cdiCellGridID, patch_info(of%phys_patch_id)%cells%grid_info)
              CALL set_grid_info_netcdf(of%cdiEdgeGridID, patch_info(of%phys_patch_id)%edges%grid_info)
              CALL set_grid_info_netcdf(of%cdiVertGridID, patch_info(of%phys_patch_id)%verts%grid_info)
            END IF
          END SELECT
        CASE (FILETYPE_GRB2)
          ! handled later...
        CASE DEFAULT
          CALL finish(routine, "Unknown grid type")
        END SELECT
      END IF

    ENDIF

    !
    ! 4. add vertical grid descriptions

    IF (iequations/=ihs_ocean) THEN ! atm
      SELECT CASE(of%ilev_type)
      CASE (level_type_ml)
        CALL setup_ml_axes_atmo(of)
      CASE (level_type_pl)
        CALL setup_pl_axis_atmo(of)
      CASE (level_type_hl)
        CALL setup_hl_axis_atmo(of)
      CASE (level_type_il)
        CALL setup_il_axis_atmo(of)
      CASE DEFAULT
        CALL finish(routine, "Internal error!")
      END SELECT
    ELSE
      CALL setup_zaxes_oce(of)
    END IF

    !
    ! 5. output does contain absolute time
    !
    SELECT CASE (of%name_list%mode)
    CASE (1)  ! forecast mode
     of%cdiTaxisID = taxisCreate(TAXIS_RELATIVE)

     IF (of%name_list%taxis_tunit > 10 .OR. of%name_list%taxis_tunit < 1 ) THEN
       of%name_list%taxis_tunit=TUNIT_MINUTE
       CALL message('','invalid taxis_tunit, reset to TUNIT_MINUTE')
     END IF
     CALL taxisDefTunit (of%cdiTaxisID, of%name_list%taxis_tunit)

     SELECT CASE(calendarType())
     CASE (mtime_proleptic_gregorian)
       CALL taxisDefCalendar (of%cdiTaxisID, dtime_proleptic_gregorian)
     CASE (mtime_year_of_360_days)
       CALL taxisDefCalendar (of%cdiTaxisID, dtime_cly360)
     CASE default
       CALL finish(routine, "Unsupported calendar!")
     END SELECT
     idate = cdiEncodeDate(INT(time_config%tc_exp_startdate%date%year),  &
       &                   INT(time_config%tc_exp_startdate%date%month), &
       &                   INT(time_config%tc_exp_startdate%date%day))
     itime = cdiEncodeTime(time_config%tc_exp_startdate%time%hour, time_config%tc_exp_startdate%time%minute, &
                           INT(time_config%tc_exp_startdate%time%second))

     CALL taxisDefRdate (of%cdiTaxisID, idate )
     CALL taxisDefRtime (of%cdiTaxisID, itime )

     !WRITE(6,'(a,i,a,i)')'idate ',idate,' ',taxisInqRdate(of%cdiTaxisID)
     !WRITE(6,'(a,i,a,i)')'itime ',itime,' ',taxisInqRtime(of%cdiTaxisID)
    CASE (2)  ! climate mode
     of%cdiTaxisID = taxisCreate(TAXIS_ABSOLUTE)
    CASE DEFAULT
     of%cdiTaxisID = taxisCreate(TAXIS_ABSOLUTE)
    END SELECT

    !
    CALL vlistDefTaxis(of%cdiVlistID, of%cdiTaxisID)

    !
    ! add variables
    !
    CALL add_variables_to_vlist(of)

    ! GRB2 format: define geographical longitude, latitude as special
    ! variables "RLON", "RLAT". Note that the grid information may be
    ! contained in the patch_info data structure (for a different
    ! output_file) but still we may do not want to include it into
    ! this output file's (of) data file.
    IF ((of%name_list%output_grid)                                      .AND. &
      & (patch_info(of%phys_patch_id)%grid_info_mode /= GRID_INFO_NONE) .AND. &
      & (of%name_list%filetype == FILETYPE_GRB2)) THEN
      CALL set_grid_info_grb2(of)
    END IF

  END SUBROUTINE setup_output_vlist


  !------------------------------------------------------------------------------------------------
  !> define variables and attributes
  !
  SUBROUTINE add_variables_to_vlist(of)
    TYPE (t_output_file), INTENT(IN), TARGET :: of
    ! local variables:
    CHARACTER(LEN=*), PARAMETER :: routine = modname//"::add_variables_to_vlist"
    TYPE (t_var_metadata), POINTER :: info
    INTEGER                        :: iv, vlistID, varID, gridID, &
      &                               zaxisID, i
    CHARACTER(LEN=DICT_MAX_STRLEN) :: mapped_name
    TYPE(t_cf_var), POINTER        :: this_cf

    vlistID = of%cdiVlistID

    DO iv = 1, of%num_vars
      !
      info => of%var_desc(iv)%info
      !
      ! set grid ID
      !
      SELECT CASE (info%hgrid)
      CASE(GRID_UNSTRUCTURED_CELL)
        info%cdiGridID = of%cdiCellGridID
      CASE(GRID_LONLAT)
        info%cdiGridID = of%cdiSingleGridID
      CASE(GRID_UNSTRUCTURED_VERT)
        info%cdiGridID = of%cdiVertGridID
      CASE(GRID_UNSTRUCTURED_EDGE)
        info%cdiGridID = of%cdiEdgeGridID
      CASE (GRID_REGULAR_LONLAT)
        info%cdiGridID = of%cdiLonLatGridID
      CASE DEFAULT
        CALL finish(routine, 'GRID definition missing for '//TRIM(info%name))
      END SELECT

      gridID = info%cdiGridID



      !
      ! set z axis ID
      !
      IF (info%cdiZaxisID == CDI_UNDEFID) info%cdiZaxisID = of%cdiZaxisID(info%vgrid)
      zaxisID = info%cdiZaxisID
      IF (zaxisID /= CDI_UNDEFID) THEN

!DR *********** FIXME *************
        ! Re-set
        ! ZA_HYBRID       -> ZA_REFERENCE
        ! ZA_HYBRID_HALF  -> ZA_REFERENCE_HALF
        ! as long as ZA_hybrid/ZA_hybrid_half is used throughout the code.
        ! Should be replaced by ZA_reference/ZA_reference_half for the
        ! nonhydrostatic model.
        IF (zaxisID == of%cdiZaxisID(ZA_hybrid)) THEN
          zaxisID = of%cdiZaxisID(ZA_reference)
        ELSE IF (zaxisID == of%cdiZaxisID(ZA_hybrid_half)) THEN
          zaxisID = of%cdiZaxisID(ZA_reference_half)
        ELSE IF (zaxisID == of%cdiZaxisID(ZA_hybrid_half_hhl)) THEN
          zaxisID = of%cdiZaxisID(ZA_reference_half_hhl)
        ENDIF
        info%cdiZaxisID = zaxisID
!DR*********WILL BE REMOVED SOON**********

      ELSE
        WRITE (message_text,'(a,i3,a,i3)') &
             &  'Zaxis Nr.: ',info%vgrid,' not defined. zaxisID= ',zaxisID
        CALL finish(routine, message_text)
      ENDIF

      ! Search name mapping for name in NetCDF file
      IF (info%cf%short_name /= '') THEN
!TODO   IF ( my_process_is_stdio() ) print *,'SHORTNAME gefunden!!!!!!!!!!!!!!!!!!!!!!!!!!!!!!!!!!!!!!!!!!!!!!!!!!!!!!!!!!!'
        mapped_name = dict_get(out_varnames_dict, info%cf%short_name, default=info%cf%short_name)
      ELSE
        mapped_name = dict_get(out_varnames_dict, info%name, default=info%name)
      END IF

      ! note that an explicit call of vlistDefVarTsteptype is obsolete, since
      ! isteptype is already defined via vlistDefVar
      varID = vlistDefVar(vlistID, gridID, zaxisID, info%isteptype)
      info%cdiVarID   = varID

      CALL vlistDefVarName(vlistID, varID, TRIM(mapped_name))
      IF (info%post_op%lnew_cf) THEN
        this_cf => info%post_op%new_cf
      ELSE
        this_cf => info%cf
      END IF

      IF (this_cf%long_name /= '')     CALL vlistDefVarLongname(vlistID, varID, TRIM(this_cf%long_name))
      IF (this_cf%standard_name /= '') CALL vlistDefVarStdname(vlistID, varID, TRIM(this_cf%standard_name))
      IF (this_cf%units /= '')         CALL vlistDefVarUnits(vlistID, varID, TRIM(this_cf%units))

      ! Currently only real valued variables are allowed, so we can always use info%missval%rval
      IF (info%lmiss) THEN
        ! set the missing value
        IF ((.NOT.use_async_name_list_io .OR. my_process_is_mpi_test()) .OR. use_dp_mpi2io) THEN
          CALL vlistDefVarMissval(vlistID, varID, info%missval%rval)
        ELSE
          ! In cases, where we use asynchronous output and the data is
          ! transferred using a single-precision buffer, we need to
          ! transfer the missing value to single-precision as well.
          ! Otherwise, in pathological cases, the missing value and
          ! the masked data in the buffer might be different values.
          CALL vlistDefVarMissval(vlistID, varID, REAL(REAL(info%missval%rval,sp),dp))
        END IF
      ELSE IF (info%lmask_boundary .AND. config_lmask_boundary) THEN
        CALL vlistDefVarMissval(vlistID, varID, BOUNDARY_MISSVAL)
      END IF

      ! Set GRIB2 Triplet
      IF (info%post_op%lnew_grib2) THEN
        CALL vlistDefVarParam(vlistID, varID,                   &
          &  cdiEncodeParam(info%post_op%new_grib2%number,      &
          &                 info%post_op%new_grib2%category,    &
          &                 info%post_op%new_grib2%discipline) )
        IF ( of%output_type == FILETYPE_GRB2 ) THEN
          CALL vlistDefVarDatatype(vlistID, varID, info%post_op%new_grib2%bits)
        END IF
      ELSE
        CALL vlistDefVarParam(vlistID, varID,                   &
          &  cdiEncodeParam(info%grib2%number,                  &
          &                 info%grib2%category,                &
          &                 info%grib2%discipline) )
        IF ( of%output_type == FILETYPE_GRB2 ) THEN
          CALL vlistDefVarDatatype(vlistID, varID, info%grib2%bits)
        END IF
      END IF

      IF ( of%output_type == FILETYPE_GRB2 ) THEN

        !!!!!!!!!!!!!!!!!!!!!!!!!!!!!!!!!!!!!!!!!!!!!
        !!!          ATTENTION                    !!!
        !!!!!!!!!!!!!!!!!!!!!!!!!!!!!!!!!!!!!!!!!!!!!
        ! Note that re-setting of the surface types must come AFTER (re)setting
        ! "productDefinitionTemplateNumber" in set_additional_GRIB2_keys. It was observed
        ! (i.e. for Ensemble output), that the surface-type information is lost again, if
        ! these settings are performed prior to "productDefinitionTemplateNumber"

        DO i=1,info%grib2%additional_keys%nint_keys
! JF:           WRITE(message_text,'(a,i4,a,i4,a,a,a,i2,a,a,a,i4)')        &
! JF:             &  'vlistID = ', vlistID, '  varID = ', varID,           &
! JF:             &  '  tracer_class = ', TRIM(info%tracer%tracer_class),  &
! JF:             &  '  key(', i, ') : ', info%grib2%additional_keys%int_key(i)%key, ' = ',  &
! JF:             &  info%grib2%additional_keys%int_key(i)%val
! JF:           CALL message(' ==> add_variables_to_vlist :',TRIM(message_text),0,5,.TRUE.)
          CALL vlistDefVarIntKey(vlistID, varID, TRIM(info%grib2%additional_keys%int_key(i)%key), &
            &                    info%grib2%additional_keys%int_key(i)%val)
        END DO

        ! GRIB2 Quick hack: Set additional GRIB2 keys
        CALL set_GRIB2_additional_keys(vlistID, varID, gribout_config(of%phys_patch_id))

        ! Set ensemble keys in SECTION 4 (if applicable)
        CALL set_GRIB2_ensemble_keys(vlistID, varID, gribout_config(of%phys_patch_id))

        ! Set synsat keys (if applicable)
        CALL set_GRIB2_synsat_keys(vlistID, varID, info)

        ! Set keys for atmospheric chemical constituents, if applicable
        CALL set_GRIB2_chem_keys(vlistID, varID, info)

        ! Set local use SECTION 2
        CALL set_GRIB2_local_keys(vlistID, varID, gribout_config(of%phys_patch_id))

#ifndef __NO_ICON_ATMO__
        ! Set tile-specific GRIB2 keys (if applicable)
        CALL set_GRIB2_tile_keys(vlistID, varID, info, i_lctype(of%phys_patch_id))
#endif

        ! Set ART-specific GRIB2 keys (if applicable)
        CALL set_GRIB2_art_keys(vlistID, varID, info)

      ELSE ! NetCDF
        CALL vlistDefVarDatatype(vlistID, varID, this_cf%datatype)
      ENDIF

    ENDDO
    !
  END SUBROUTINE add_variables_to_vlist


  !------------------------------------------------------------------------------------------------
  !> Transfers reorder_info to IO PEs
  !
  SUBROUTINE transfer_reorder_info(p_ri, grid_info_mode)
    TYPE(t_reorder_info), INTENT(INOUT) :: p_ri ! Result: reorder info
    INTEGER,              INTENT(IN)    :: grid_info_mode

    ! There is nothing to do for the test PE:
    IF(my_process_is_mpi_test()) RETURN

    ! Transfer the global number of points, this is not yet known on IO PEs
    CALL p_bcast(p_ri%n_glb,  bcast_root, p_comm_work_2_io)
    CALL p_bcast(p_ri%n_log,  bcast_root, p_comm_work_2_io)

    IF(my_process_is_io()) THEN

      ! On IO PEs: n_own = 0, own_idx and own_blk are not allocated
      p_ri%n_own = 0

      ! pe_own/pe_off must be allocated for num_work_procs, not for p_n_work
      ALLOCATE(p_ri%pe_own(0:num_work_procs-1))
      ALLOCATE(p_ri%pe_off(0:num_work_procs-1))

      ALLOCATE(p_ri%reorder_index(p_ri%n_glb))
      IF (grid_info_mode == GRID_INFO_FILE) THEN
        ALLOCATE(p_ri%grid_info%log_dom_index(p_ri%n_glb))
      END IF
    ENDIF

    CALL p_bcast(p_ri%pe_own, bcast_root, p_comm_work_2_io)
    CALL p_bcast(p_ri%pe_off, bcast_root, p_comm_work_2_io)

    CALL p_bcast(p_ri%reorder_index, bcast_root, p_comm_work_2_io)
    IF (grid_info_mode == GRID_INFO_FILE) THEN
      CALL p_bcast(p_ri%grid_info%log_dom_index, bcast_root, p_comm_work_2_io)
    END IF

  END SUBROUTINE transfer_reorder_info


  !-------------------------------------------------------------------------------------------------
  !> Replicates data (mainly the variable lists) needed for async I/O on the I/O procs.
  !  ATTENTION: The data is not completely replicated, only as far as needed for I/O.
  !
  !  This routine has to be called by all PEs (work and I/O)
  !
  SUBROUTINE replicate_data_on_io_procs()

    ! local variables
    CHARACTER(len=*), PARAMETER :: routine = modname//"::replicate_data_on_io_procs"
    INTEGER                       :: ivct_len
    INTEGER                       :: info_size, iv, nv, nelems, n, list_info(4)
    INTEGER, ALLOCATABLE          :: info_storage(:,:)
    TYPE(t_list_element), POINTER :: element
    TYPE(t_var_metadata)          :: info
    TYPE(t_var_list)              :: p_var_list
    ! var_list_name should have at least the length of var_list names
    ! (although this doesn't matter as long as it is big enough for every name)
    CHARACTER(LEN=256)            :: var_list_name
    INTEGER                       :: idom, i

!DR Test
    INTEGER :: nvgrid, ivgrid
    INTEGER :: size_tiles
    INTEGER :: size_var_groups_dyn
    INTEGER :: idom_log
    LOGICAL :: keep_grid_info

    ! There is nothing to do for the test PE:
    IF(my_process_is_mpi_test()) RETURN

    !-----------------------------------------------------------------------------------------------

    ! Replicate vertical coordinate table
#ifndef __NO_ICON_ATMO__
    IF(.NOT.my_process_is_io()) ivct_len = SIZE(vct)
    CALL p_bcast(ivct_len, bcast_root, p_comm_work_2_io)

    IF(my_process_is_io()) ALLOCATE(vct(ivct_len))
    CALL p_bcast(vct, bcast_root, p_comm_work_2_io)
#endif
! #ifndef __NO_ICON_ATMO__
    !-----------------------------------------------------------------------------------------------
    ! Replicate variable lists

    ! Get the size - in default INTEGER words - which is needed to
    ! hold the contents of TYPE(t_var_metadata)

    info_size = SIZE(TRANSFER(info, (/ 0 /)))

    ! Get the number of var_lists
    IF(.NOT.my_process_is_io()) nv = nvar_lists
    CALL p_bcast(nv, bcast_root, p_comm_work_2_io)

    ! For each var list, get its components
    DO iv = 1, nv

      ! Send name
      IF(.NOT.my_process_is_io()) var_list_name = var_lists(iv)%p%name
      CALL p_bcast(var_list_name, bcast_root, p_comm_work_2_io)

      IF(.NOT.my_process_is_io()) THEN

        ! Count the number of variable entries
        element => var_lists(iv)%p%first_list_element
        nelems = 0
        DO WHILE (ASSOCIATED(element))
          nelems = nelems+1
          element => element%next_list_element
        ENDDO

        ! Gather the components needed for name list I/O and send them.
        ! Please note that not the complete list is replicated, unneeded
        ! entries are left away!

        list_info(1) = nelems
        list_info(2) = var_lists(iv)%p%patch_id
        list_info(3) = var_lists(iv)%p%vlevel_type
        list_info(4) = MERGE(1,0,var_lists(iv)%p%loutput)

      ENDIF

      ! Send basic info:

      CALL p_bcast(list_info, bcast_root, p_comm_work_2_io)

      IF(my_process_is_io()) THEN
        nelems = list_info(1)
        ! Create var list
        CALL new_var_list( p_var_list, var_list_name, patch_id=list_info(2), &
                           vlevel_type=list_info(3), loutput=(list_info(4)/=0) )
      ENDIF

      ! Get the binary representation of all info members of the variables
      ! of the list and send it to the receiver.
      ! Using the Fortran TRANSFER intrinsic may seem like a hack,
      ! but it has the advantage that it is completely independet of the
      ! actual declaration if TYPE(t_var_metadata).
      ! Thus members may added to or removed from TYPE(t_var_metadata)
      ! without affecting the code below and we don't have an additional
      ! cross dependency between TYPE(t_var_metadata) and this module.

      ALLOCATE(info_storage(info_size, nelems))

      IF(.NOT.my_process_is_io()) THEN
        element => var_lists(iv)%p%first_list_element
        nelems = 0
        DO
          IF(.NOT.ASSOCIATED(element)) EXIT
          nelems = nelems+1
          info_storage(:,nelems) = TRANSFER(element%field%info, (/ 0 /))
          element => element%next_list_element
        ENDDO
      ENDIF

      ! Send binary representation of all info members

      CALL p_bcast(info_storage, bcast_root, p_comm_work_2_io)

      IF(my_process_is_io()) THEN

        ! Insert elements into var list

        p_var_list%p%first_list_element => NULL()
        element => NULL() ! Safety only

        DO n = 1, nelems
          IF(.NOT.ASSOCIATED(p_var_list%p%first_list_element)) THEN
            ALLOCATE(p_var_list%p%first_list_element)
            element => p_var_list%p%first_list_element
          ELSE
            ALLOCATE(element%next_list_element)
            element => element%next_list_element
          ENDIF

          element%next_list_element => NULL()

          ! Nullify all pointers in element%field, they don't make sense on the I/O PEs

          element%field%r_ptr => NULL()
          element%field%i_ptr => NULL()
          element%field%l_ptr => NULL()
          element%field%var_base_size = 0 ! Unknown here

          ! Set info structure from binary representation in info_storage
          element%field%info = TRANSFER(info_storage(:, n), info)
        ENDDO

      ENDIF

      DEALLOCATE(info_storage)

    ENDDO

    ! var_groups_dyn is required in function 'group_id', which is called in
    ! parse_variable_groups. Thus, a broadcast of var_groups_dyn is required.
    size_var_groups_dyn = 0
    if (allocated(var_groups_dyn)) then
       size_var_groups_dyn = SIZE(var_groups_dyn)
    end if
    CALL p_bcast(size_var_groups_dyn                        , bcast_root, p_comm_work_2_io)
    if (size_var_groups_dyn > 0) then
       IF (.NOT. ALLOCATED(var_groups_dyn)) THEN
          ALLOCATE(var_groups_dyn(size_var_groups_dyn))
       ENDIF
       CALL p_bcast(var_groups_dyn                             , bcast_root, p_comm_work_2_io)
    end if

    ! Map the variable groups given in the output namelist onto the
    ! corresponding variable subsets:
    CALL parse_variable_groups()


#ifndef __NO_ICON_ATMO__
    ! Go over all output domains
    DO idom = 1, n_dom_out
      CALL p_bcast(gribout_config(idom)%generatingCenter,    bcast_root, p_comm_work_2_io)
      CALL p_bcast(gribout_config(idom)%generatingSubcenter, bcast_root, p_comm_work_2_io)
      ! from extpar config state
      CALL p_bcast(i_lctype(idom)                          , bcast_root, p_comm_work_2_io)
    ENDDO
    ! from nwp land config state
    CALL p_bcast(ntiles_water                              , bcast_root, p_comm_work_2_io)
    CALL p_bcast(ntiles_total                              , bcast_root, p_comm_work_2_io)
    size_tiles = 0
    if (allocated(tiles)) then
       size_tiles = SIZE(tiles)
    end if
    CALL p_bcast(size_tiles                                , bcast_root, p_comm_work_2_io)
    if (size_tiles > 0) then
       IF (.NOT. ALLOCATED(tiles)) THEN
          ALLOCATE(tiles(size_tiles))
       ENDIF
       CALL p_bcast(tiles(:)%GRIB2_tile%tileIndex              , bcast_root, p_comm_work_2_io)
       CALL p_bcast(tiles(:)%GRIB2_tile%numberOfTileAttributes , bcast_root, p_comm_work_2_io)
       CALL p_bcast(tiles(:)%GRIB2_att%tileAttribute           , bcast_root, p_comm_work_2_io)
    end if
#endif
    ! allocate vgrid_buffer on asynchronous output PEs, for storing
    ! the vertical grid UUID
    !
    ! get buffer size and broadcast
    IF (ALLOCATED(vgrid_buffer)) THEN
       nvgrid = SIZE(vgrid_buffer)
    ELSE
       nvgrid = 0
    END IF
    CALL p_bcast(nvgrid, bcast_root, p_comm_work_2_io)
    !
    ! allocate on asynchronous PEs
    IF(my_process_is_io()) THEN
      ALLOCATE(vgrid_buffer(nvgrid))
    ENDIF
    ! broadcast
    DO ivgrid = 1,nvgrid
      CALL p_bcast(vgrid_buffer(ivgrid)%uuid%DATA, SIZE(vgrid_buffer(ivgrid)%uuid%DATA, 1), bcast_root, p_comm_work_2_io)
    ENDDO

  END SUBROUTINE replicate_data_on_io_procs

  !-------------------------------------------------------------------------------------------------
  !> Replicates coordinate data needed for async I/O on the I/O procs.
  !  ATTENTION: The data is not completely replicated, only as far as needed for I/O.
  !
  !  This routine has to be called by all PEs (work and I/O)
  !
  SUBROUTINE replicate_coordinate_data_on_io_procs()

    ! local variables
    CHARACTER(len=*), PARAMETER :: routine = &
      modname//"::replicate_coordinate_data_on_io_procs"
    INTEGER                       :: idom, i

    INTEGER :: idom_log
    LOGICAL :: keep_grid_info

    ! There is nothing to do for the test PE:
    IF(my_process_is_mpi_test()) RETURN

    !-----------------------------------------------------------------------------------------------
    ! Replicate coordinates of cells/edges/vertices:

    ! Go over all output domains
    DO idom = 1, n_dom_out
      CALL p_bcast(patch_info(idom)%nblks_glb_c, bcast_root, p_comm_work_2_io)
      CALL p_bcast(patch_info(idom)%nblks_glb_e, bcast_root, p_comm_work_2_io)
      CALL p_bcast(patch_info(idom)%nblks_glb_v, bcast_root, p_comm_work_2_io)
      CALL p_bcast(patch_info(idom)%max_cell_connectivity, bcast_root, p_comm_work_2_io)

      IF (patch_info(idom)%grid_info_mode == GRID_INFO_BCAST) THEN
        ! logical domain ID
        idom_log = patch_info(idom)%log_patch_id
        keep_grid_info = .FALSE.
        IF (my_process_is_io()) THEN
          DO i = 1, SIZE(output_file, 1)
            keep_grid_info = keep_grid_info .OR. &
              &              ((output_file(i)%io_proc_id == p_pe) .AND. &
              &               (output_file(i)%phys_patch_id == idom))
          END DO
        END IF
        CALL allgather_grid_info(patch_info(idom), idom_log, keep_grid_info)
      END IF
    END DO

  END SUBROUTINE replicate_coordinate_data_on_io_procs


#ifndef NOMPI

  !------------------------------------------------------------------------------------------------
  !> Initializes the memory window for asynchronous IO
  !
  SUBROUTINE init_memory_window

#ifdef __SUNPRO_F95
    INCLUDE "mpif.h"
#else
    USE mpi, ONLY: MPI_ADDRESS_KIND
#endif
! __SUNPRO_F95

    ! local variables
    CHARACTER(LEN=*), PARAMETER     :: routine = modname//"::init_async_name_list_output"

    INTEGER                         :: jp, i, iv, nlevs, i_log_dom, &
      &                                n_own, lonlat_id
    INTEGER (KIND=MPI_ADDRESS_KIND) :: mem_size


    ! There is nothing to do for the test PE:
    IF(my_process_is_mpi_test()) RETURN

    ! Go over all output files
    OUT_FILE_LOOP : DO i = 1, SIZE(output_file)

      ! Get size of the data for every output file
      mem_size = 0_i8

      ! Go over all name list variables for this output file
      DO iv = 1, output_file(i)%num_vars

        jp = output_file(i)%phys_patch_id

        IF(output_file(i)%var_desc(iv)%info%ndims == 2) THEN
          nlevs = 1
        ELSE
          ! handle the case that a few levels have been selected out of
          ! the total number of levels:
          IF (ASSOCIATED(output_file(i)%level_selection)) THEN
            nlevs = output_file(i)%level_selection%n_selected
          ELSE
            nlevs = output_file(i)%var_desc(iv)%info%used_dimensions(2)
          END IF
        ENDIF

        SELECT CASE (output_file(i)%var_desc(iv)%info%hgrid)
        CASE (GRID_UNSTRUCTURED_CELL)
          mem_size = mem_size + INT(nlevs*patch_info(jp)%cells%n_own,i8)
        CASE (GRID_UNSTRUCTURED_EDGE)
          mem_size = mem_size + INT(nlevs*patch_info(jp)%edges%n_own,i8)
        CASE (GRID_UNSTRUCTURED_VERT)
          mem_size = mem_size + INT(nlevs*patch_info(jp)%verts%n_own,i8)

#ifndef __NO_ICON_ATMO__
        CASE (GRID_REGULAR_LONLAT)
          lonlat_id = output_file(i)%var_desc(iv)%info%hor_interp%lonlat_id
          i_log_dom = output_file(i)%log_patch_id
          n_own     = lonlat_info(lonlat_id, i_log_dom)%ri%n_own
          mem_size  = mem_size + INT(nlevs*n_own,i8)
#endif
! #ifndef __NO_ICON_ATMO__

        CASE DEFAULT
          CALL finish(routine,'unknown grid type')
        END SELECT

      ENDDO ! vars

      ! allocate amount of memory needed with MPI_Alloc_mem
      CALL allocate_mem_noncray(mem_size, output_file(i))

      ! allocate memory window for meta-info communication between
      ! PE#0 and the I/O PEs:
      CALL metainfo_allocate_memory_window(output_file(i)%mem_win, output_file(i)%num_vars)

    ENDDO OUT_FILE_LOOP

  END SUBROUTINE init_memory_window

  !------------------------------------------------------------------------------------------------
  !> allocate amount of memory needed with MPI_Alloc_mem
  !
  !  @note Implementation for non-Cray pointers
  !
  SUBROUTINE allocate_mem_noncray(mem_size, of)
#ifdef __SUNPRO_F95
    INCLUDE "mpif.h"
#else
    USE mpi, ONLY: MPI_ADDRESS_KIND, MPI_INFO_NULL
#endif
! __SUNPRO_F95

    INTEGER (KIND=MPI_ADDRESS_KIND), INTENT(IN)    :: mem_size
    TYPE (t_output_file),            INTENT(INOUT) :: of
    ! local variables
    CHARACTER(LEN=*), PARAMETER :: routine = modname//"::allocate_mem_noncray"
    TYPE(c_ptr)                     :: c_mem_ptr
    INTEGER                         :: mpierr
    INTEGER                         :: nbytes_real
    INTEGER (KIND=MPI_ADDRESS_KIND) :: mem_bytes

    ! Get the amount of bytes per REAL*8 or REAL*4 variable (as used in MPI
    ! communication)
    IF (use_dp_mpi2io) THEN
      CALL MPI_Type_extent(p_real_dp, nbytes_real, mpierr)
    ELSE
      CALL MPI_Type_extent(p_real_sp, nbytes_real, mpierr)
    ENDIF

    ! For the IO PEs the amount of memory needed is 0 - allocate at least 1 word there:
    mem_bytes = MAX(mem_size,1_i8)*INT(nbytes_real,i8)

    ! TYPE(c_ptr) and INTEGER(KIND=MPI_ADDRESS_KIND) do NOT necessarily have the same size!!!
    ! So check if at least c_intptr_t and MPI_ADDRESS_KIND are the same, else we may get
    ! into deep, deep troubles!
    ! There is still a slight probability that TYPE(c_ptr) does not have the size indicated
    ! by c_intptr_t since the standard only requires c_intptr_t is big enough to hold pointers
    ! (so it may be bigger than a pointer), but I hope no vendor screws up its ISO_C_BINDING
    ! in such a way!!!
    ! If c_intptr_t<=0, this type is not defined and we can't do this check, of course.

    IF(c_intptr_t > 0 .AND. c_intptr_t /= MPI_ADDRESS_KIND) &
     & CALL finish(routine,'c_intptr_t /= MPI_ADDRESS_KIND, too dangerous to proceed!')

    CALL MPI_Alloc_mem(mem_bytes, MPI_INFO_NULL, c_mem_ptr, mpierr)

    ! The NEC requires a standard INTEGER array as 3rd argument for c_f_pointer,
    ! although it would make more sense to have it of size MPI_ADDRESS_KIND.

    NULLIFY(of%mem_win%mem_ptr_sp)
    NULLIFY(of%mem_win%mem_ptr_dp)

    IF (use_dp_mpi2io) THEN

      CALL C_F_POINTER(c_mem_ptr, of%mem_win%mem_ptr_dp, (/ mem_size /) )
      ! Create memory window for communication
      of%mem_win%mem_ptr_dp(:) = 0._dp
      CALL MPI_Win_create( of%mem_win%mem_ptr_dp,mem_bytes,nbytes_real,MPI_INFO_NULL,&
        &                  p_comm_work_io,of%mem_win%mpi_win,mpierr )
      IF (mpierr /= 0) CALL finish(TRIM(routine), "MPI error!")

    ELSE

      CALL C_F_POINTER(c_mem_ptr, of%mem_win%mem_ptr_sp, (/ mem_size /) )
      ! Create memory window for communication
      of%mem_win%mem_ptr_sp(:) = 0._sp
      CALL MPI_Win_create( of%mem_win%mem_ptr_sp,mem_bytes,nbytes_real,MPI_INFO_NULL,&
        &                  p_comm_work_io,of%mem_win%mpi_win,mpierr )
      IF (mpierr /= 0) CALL finish(TRIM(routine), "MPI error!")

    ENDIF ! use_dp_mpi2io

  END SUBROUTINE allocate_mem_noncray

#endif
! NOMPI

END MODULE mo_name_list_output_init<|MERGE_RESOLUTION|>--- conflicted
+++ resolved
@@ -1633,12 +1633,8 @@
         fname_metadata%extn                     = TRIM(p_onl%filename_extn)
       END IF
 
-<<<<<<< HEAD
-      IF (isRestart()) THEN
-=======
       restartAttributes => getAttributesForRestarting()
-      IF (ASSOCIATED(restartAttributes) .AND. .NOT. time_config%is_relative_time) THEN
->>>>>>> ddade415
+      IF (ASSOCIATED(restartAttributes)) THEN
         ! Restart case: Get starting index of ouput from restart file
         !               (if there is such an attribute available).
         WRITE(attname,'(a,i2.2)') 'output_jfile_',i
