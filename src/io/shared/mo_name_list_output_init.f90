!>
!! Module handling the initialization of synchronous and asynchronous output.
!!
!! @author R. Johanni
!!
!! @par Revision History
!! Initial implementation  by  R. Johanni  (2011)
!! Major changes: F. Prill, DWD (2012-2013)
!! A-priori calculation of output step events: F. Prill, DWD (10/2013)
!!
!! Define USE_CRAY_POINTER for platforms having problems with ISO_C_BINDING
!! BUT understand CRAY pointers
!!
!!   #define USE_CRAY_POINTER
!!
!! @par Copyright and License
!!
!! This code is subject to the DWD and MPI-M-Software-License-Agreement in
!! its most recent form.
!! Please see the file LICENSE in the root of the source tree for this code.
!! Where software is supplied by third parties, it is indicated in the
!! headers of the routines.
!!
MODULE mo_name_list_output_init

#ifndef USE_CRAY_POINTER
  USE, INTRINSIC :: ISO_C_BINDING, ONLY: c_ptr, c_intptr_t, c_f_pointer, c_int64_t
#endif
! USE_CRAY_POINTER

  ! constants and global settings
  USE mo_cdi_constants          ! We need all
  USE mo_kind,                              ONLY: wp, i8, dp, sp
  USE mo_impl_constants,                    ONLY: max_phys_dom, max_dom, SUCCESS,                 &
    &                                             max_var_ml, max_var_pl, max_var_hl, max_var_il, &
    &                                             MAX_TIME_LEVELS, vname_len,                     &
    &                                             MAX_CHAR_LENGTH, MAX_NUM_IO_PROCS,              &
    &                                             MAX_TIME_INTERVALS, ihs_ocean, MAX_NPLEVS,      &
    &                                             MAX_NZLEVS, MAX_NILEVS
  USE mo_io_units,                          ONLY: filename_max, nnml, nnml_output
  USE mo_master_nml,                        ONLY: model_base_dir
  USE mo_master_control,                    ONLY: is_restart_run, my_process_is_ocean
  ! basic utility modules
  USE mo_exception,                         ONLY: finish, message, message_text
  USE mo_dictionary,                        ONLY: t_dictionary, dict_init,                        &
    &                                             dict_loadfile, dict_get, DICT_MAX_STRLEN
  USE mo_fortran_tools,                     ONLY: assign_if_present
  USE mo_grib2_util,                        ONLY: set_GRIB2_additional_keys, set_GRIB2_tile_keys, &
    &                                             set_GRIB2_ensemble_keys, set_GRIB2_local_keys
  USE mo_util_uuid,                         ONLY: uuid2char
  USE mo_io_util,                           ONLY: get_file_extension
  USE mo_util_string,                       ONLY: t_keyword_list, associate_keyword,              &
    &                                             with_keywords, insert_group,                    &
    &                                             tolower, int2string, difference,                &
    &                                             sort_and_compress_list, one_of
  USE mo_datetime,                          ONLY: t_datetime
  USE mo_cf_convention,                     ONLY: t_cf_var
  USE mo_io_restart_attributes,             ONLY: get_restart_attribute
  USE mo_model_domain,                      ONLY: p_patch, p_phys_patch
  USE mo_mtime_extensions,                  ONLY: get_datetime_string, get_duration_string, &
                                                  get_duration_string_real
  USE mo_math_utilities,                    ONLY: merge_values_into_set
  ! config modules
  USE mo_parallel_config,                   ONLY: nproma, p_test_run, use_dp_mpi2io

  USE mo_run_config,                        ONLY: dtime, msg_level, output_mode,                  &
    &                                             number_of_grid_used
  USE mo_grid_config,                       ONLY: n_dom, n_phys_dom, start_time, end_time,        &
    &                                             DEFAULT_ENDTIME
  USE mo_io_config,                         ONLY: netcdf_dict, output_nml_dict
  USE mo_name_list_output_config,           ONLY: use_async_name_list_io,                         &
    &                                             first_output_name_list,                         &
    &                                             add_var_desc
  USE mo_time_config,                       ONLY: time_config
  USE mo_gribout_config,                    ONLY: gribout_config
  USE mo_dynamics_config,                   ONLY: iequations

#ifndef __NO_ICON_ATMO__
  USE mo_nh_pzlev_config,                   ONLY: nh_pzlev_config
#endif
  USE mo_extpar_config,                     ONLY: i_lctype
  USE mo_lnd_nwp_config,                    ONLY: ntiles_water, tiles
  ! MPI Communication routines
  USE mo_mpi,                               ONLY: p_bcast, get_my_mpi_work_id, p_max,             &
    &                                             get_my_mpi_work_communicator,                   &
    &                                             p_comm_work, p_comm_work_2_io,                  &
    &                                             p_comm_io, p_comm_work_io,                      &
    &                                             p_int, p_real_dp, p_real_sp,                    &
    &                                             my_process_is_stdio, my_process_is_mpi_test,    &
    &                                             my_process_is_mpi_workroot,                     &
    &                                             my_process_is_mpi_seq, my_process_is_io,        &
    &                                             my_process_is_mpi_ioroot,                       &
    &                                             process_mpi_stdio_id, process_work_io0,         &
    &                                             process_mpi_io_size, num_work_procs, p_n_work,  &
    &                                             p_pe_work, p_io_pe0, p_pe
  USE mo_communication,                     ONLY: idx_no, blk_no
  ! namelist handling
  USE mo_namelist,                          ONLY: position_nml, positioned, open_nml, close_nml
  USE mo_nml_annotate,                      ONLY: temp_defaults, temp_settings
  ! variable lists
  USE mo_var_metadata_types,                ONLY: t_var_metadata, VARNAME_LEN, var_groups_dyn
  USE mo_linked_list,                       ONLY: t_var_list, t_list_element
  USE mo_var_list,                          ONLY: nvar_lists, max_var_lists, var_lists,           &
    &                                             new_var_list,                                   &
    &                                             total_number_of_variables, collect_group,       &
    &                                             get_var_timelevel, get_var_name
  USE mo_var_list_element,                  ONLY: level_type_ml, level_type_pl, level_type_hl,    &
    &                                             level_type_il
  ! lon-lat interpolation
  USE mo_lonlat_grid,                       ONLY: t_lon_lat_grid, compute_lonlat_blocking,        &
    &                                             compute_lonlat_specs, threshold_delta_or_intvls
  USE mo_intp_data_strc,                    ONLY: t_lon_lat_intp,                                 &
    &                                             t_lon_lat_data, get_free_lonlat_grid,           &
    &                                             lonlat_grid_list, n_lonlat_grids,               &
    &                                             get_lonlat_grid_ID
  ! output events
  USE mtime,                                ONLY: MAX_DATETIME_STR_LEN, MAX_TIMEDELTA_STR_LEN,    &
    &                                             timedelta, newTimedelta, deallocateTimedelta,   &
    &                                             OPERATOR(<), newDatetime, deallocateDatetime,   &
    &                                             getTotalMilliSecondsTimeDelta, datetime,        &
    &                                             OPERATOR(+), datetimeToString, OPERATOR(>)
  USE mo_mtime_extensions,                  ONLY: get_datetime_string, get_duration_string
  USE mo_output_event_types,                ONLY: t_sim_step_info, MAX_EVENT_NAME_STR_LEN,        &
    &                                             DEFAULT_EVENT_NAME, t_par_output_event
  USE mo_output_event_control,              ONLY: compute_matching_sim_steps,                     &
    &                                             generate_output_filenames
  USE mo_output_event_handler,              ONLY: new_parallel_output_event,                      &
    &                                             complete_event_setup, union_of_all_events,      &
    &                                             print_output_event, trigger_output_step_irecv,  &
    &                                             set_event_to_simstep
  ! name list output
  USE mo_name_list_output_types,            ONLY: l_output_phys_patch, t_output_name_list,        &
    &                                             t_output_file, t_var_desc,                      &
    &                                             t_patch_info, t_reorder_info,                   &
    &                                             REMAP_NONE, REMAP_REGULAR_LATLON,               &
    &                                             GRP_PREFIX, TILE_PREFIX,                        &
    &                                             t_fname_metadata, all_events, t_patch_info_ll,  &
    &                                             GRB2_GRID_INFO, is_grid_info_var,               &
    &                                             GRB2_GRID_INFO_NAME
  USE mo_name_list_output_gridinfo,         ONLY: set_grid_info_grb2,                             &
    &                                             set_grid_info_netcdf, collect_all_grid_info,    &
    &                                             copy_grid_info, bcast_grid_info,                &
    &                                             deallocate_all_grid_info,                       &
    &                                             GRID_INFO_NONE, GRID_INFO_FILE, GRID_INFO_BCAST
  USE mo_name_list_output_metadata,         ONLY: metainfo_allocate_memory_window
  USE mo_name_list_output_zaxes,            ONLY: setup_ml_axes_atmo, setup_pl_axis_atmo,         &
    &                                             setup_hl_axis_atmo, setup_il_axis_atmo,         &
    &                                             setup_zaxes_oce
  USE mo_util_vgrid_types,                  ONLY: vgrid_buffer

#ifndef __NO_ICON_ATMO__
  USE mo_vertical_coord_table,              ONLY: vct
#endif

#if !defined (__NO_ICON_ATMO__) && !defined (__NO_ICON_OCEAN__)
  USE mo_coupling_config,                   ONLY: is_coupled_run
  USE mo_master_control,                    ONLY: get_my_process_name
#endif

  IMPLICIT NONE

  PRIVATE

  ! variables and data types
  PUBLIC :: out_varnames_dict
  PUBLIC :: varnames_dict
  PUBLIC :: output_file
  PUBLIC :: patch_info
  PUBLIC :: lonlat_info
  ! subroutines
  PUBLIC :: read_name_list_output_namelists
  PUBLIC :: parse_variable_groups
  PUBLIC :: collect_meanStream_variables
  PUBLIC :: init_name_list_output
  PUBLIC :: setup_output_vlist
  PUBLIC :: collect_requested_ipz_levels
#ifdef USE_CRAY_POINTER
  PUBLIC :: set_mem_ptr_sp
  PUBLIC :: set_mem_ptr_dp
#endif


  !------------------------------------------------------------------------------------------------

  TYPE(t_output_file),   ALLOCATABLE, TARGET :: output_file(:)
  TYPE(t_patch_info),    ALLOCATABLE, TARGET :: patch_info (:)
  TYPE(t_patch_info_ll), ALLOCATABLE, TARGET :: lonlat_info(:,:)

  ! Number of output domains. This depends on l_output_phys_patch and is either the number
  ! of physical or the number of logical domains.
  INTEGER :: n_dom_out

  ! Broadcast root for intercommunicator broadcasts form compute PEs to IO PEs using p_comm_work_2_io
  INTEGER :: bcast_root

  !------------------------------------------------------------------------------------------------
  ! dictionaries for variable names:
  TYPE (t_dictionary) ::     &
    &   varnames_dict      , & !< maps variable names onto the internal ICON names.
    &   out_varnames_dict      !< maps internal variable names onto names in output file (NetCDF only).
  !------------------------------------------------------------------------------------------------

  CHARACTER(LEN=*), PARAMETER :: modname = 'mo_name_list_output_init'


CONTAINS

  !------------------------------------------------------------------------------------------------
  !> Read configuration for namelist controlled output module.
  !
  !  The name is a bit strange, but if follows the convention to read
  !  namelists with a routine called read_XXX_namelist (plural is
  !  used here since several namelists are read).
  !
  !  Please note the difference between name_list and namelist!
  !
  SUBROUTINE read_name_list_output_namelists( filename )
    CHARACTER(LEN=*), INTENT(IN)   :: filename
    ! local variables
    CHARACTER(LEN=*), PARAMETER       :: routine = modname//'::read_name_list_output_namelists'

    INTEGER                               :: istat, i, j
    TYPE(t_output_name_list), POINTER     :: p_onl
    INTEGER                               :: nnamelists
    LOGICAL                               :: lrewind

    ! Local variables corresponding to members of output_name_list
    INTEGER                               :: filetype
    INTEGER                               :: mode
    INTEGER                               :: taxis_tunit
    INTEGER                               :: dom(max_phys_dom)
    INTEGER                               :: steps_per_file
    LOGICAL                               :: steps_per_file_inclfirst         !< Flag. Do not count first step in files count
    CHARACTER(LEN=MAX_TIMEDELTA_STR_LEN)  :: file_interval                    !< length of a file (ISO8601 duration)
    LOGICAL                               :: include_last
    LOGICAL                               :: output_grid
    CHARACTER(LEN=filename_max)           :: output_filename
    CHARACTER(LEN=filename_max)           :: filename_format
    CHARACTER(LEN=filename_max)           :: filename_extn                    !< user-specified filename extension (or "default")
    CHARACTER(LEN=vname_len)              :: ml_varlist(max_var_ml)
    CHARACTER(LEN=vname_len)              :: pl_varlist(max_var_pl)
    CHARACTER(LEN=vname_len)              :: hl_varlist(max_var_hl)
    CHARACTER(LEN=vname_len)              :: il_varlist(max_var_il)
    CHARACTER(len=MAX_CHAR_LENGTH)        :: m_levels                         !< level selection: model levels
    REAL(wp)                              :: p_levels(MAX_NPLEVS)             !< pressure levels
    REAL(wp)                              :: h_levels(MAX_NZLEVS)             !< height levels
    REAL(wp)                              :: i_levels(MAX_NILEVS)             !< isentropic levels
    INTEGER                               :: remap
    CHARACTER(LEN=MAX_CHAR_LENGTH)        :: operation
    REAL(wp)                              :: reg_lon_def(3)
    REAL(wp)                              :: reg_lat_def(3)
    INTEGER                               :: reg_def_mode
    REAL(wp)                              :: north_pole(2)

    REAL(wp)                              :: output_bounds(3*MAX_TIME_INTERVALS)
    INTEGER                               :: output_time_unit
    CHARACTER(LEN=MAX_DATETIME_STR_LEN)   :: output_start(MAX_TIME_INTERVALS), &
      &                                      output_end(MAX_TIME_INTERVALS),   &
      &                                      output_interval(MAX_TIME_INTERVALS)
    CHARACTER(LEN=MAX_EVENT_NAME_STR_LEN) :: ready_file  !< ready filename prefix (=output event name)

    TYPE(t_lon_lat_data),  POINTER        :: lonlat
    TYPE (t_keyword_list), POINTER        :: keywords => NULL()
    CHARACTER(len=MAX_CHAR_LENGTH)        :: cfilename
    INTEGER                               :: iunit, lonlat_id, jg
    TYPE (t_lon_lat_grid)                 :: new_grid

    !> "stream_partitions": Split one namelist into concurrent,
    !> alternating files:
    INTEGER                               :: stream_partitions_ml, &
      &                                      stream_partitions_pl, &
      &                                      stream_partitions_hl, &
      &                                      stream_partitions_il

    !> MPI ranks which were explicitly specified by the user:
    INTEGER                               :: pe_placement_ml(MAX_NUM_IO_PROCS), &
      &                                      pe_placement_pl(MAX_NUM_IO_PROCS), &
      &                                      pe_placement_hl(MAX_NUM_IO_PROCS), &
      &                                      pe_placement_il(MAX_NUM_IO_PROCS)

    !> RBF shape parameter.
    REAL(wp)                              :: rbf_scale

    ! The namelist containing all variables above
    NAMELIST /output_nml/ &
      mode, taxis_tunit, dom,                                &
      filetype, filename_format, output_filename,            &
      steps_per_file, steps_per_file_inclfirst,              &
      include_last, output_grid,                             &
      remap, reg_lon_def, reg_lat_def, north_pole,           &
      ml_varlist, pl_varlist, hl_varlist, il_varlist,        &
      m_levels, p_levels, h_levels, i_levels,                &
      output_start, output_end, output_interval,             &
      output_bounds, output_time_unit,                       &
      ready_file, file_interval, reg_def_mode,               &
      stream_partitions_ml, stream_partitions_pl,            &
      stream_partitions_hl, stream_partitions_il,            &
      pe_placement_ml, pe_placement_pl,                      &
      pe_placement_hl, pe_placement_il,                      &
<<<<<<< HEAD
      filename_extn, operation
=======
      filename_extn, rbf_scale
>>>>>>> e88157c6

    ! -- preliminary checks:
    !
    ! We need dtime
    IF(dtime<=0._wp) CALL finish(routine, 'dtime must be set before reading output namelists')

    ! Before we start: prepare the levels set objects for the vertical
    ! interpolation.
    !
    ! level ordering: zlevels, plevels, ilevels must be ordered from
    ! TOA to bottom:
    !
#ifndef __NO_ICON_ATMO__
    DO jg = 1, max_dom
      ! pressure levels:
      nh_pzlev_config(jg)%plevels%sort_smallest_first = .TRUE.
      ! height levels
      nh_pzlev_config(jg)%zlevels%sort_smallest_first = .FALSE.
      ! isentropic levels
      nh_pzlev_config(jg)%ilevels%sort_smallest_first = .FALSE.
    END DO
#endif

    ! -- Open input file and position to first namelist 'output_nml'

    CALL open_nml(TRIM(filename))

    ! As in COSMO, there may exist several output_nml namelists in the input file
    ! Loop until EOF is reached

    p_onl                  => NULL()
    first_output_name_list => NULL()
    nnamelists             =  0
    lrewind                = .TRUE.

    IF (.NOT. output_mode%l_nml) RETURN ! do not read output namelists if main switch is set to false

    DO
      CALL position_nml ('output_nml', lrewind=lrewind, status=istat)
      IF(istat /= POSITIONED) THEN

        ! if no "output_nml" has been found at all, we disable this
        ! mode (i.e. the user's namelist settings were inconsistent).
        IF (.NOT.ASSOCIATED(first_output_name_list))  output_mode%l_nml = .FALSE.

        CALL close_nml
        RETURN
      ENDIF
      lrewind = .FALSE.

      ! -- Set all variables in output_nml to their default values

      filetype                 = FILETYPE_NC2 ! NetCDF
      mode                     = 2
      taxis_tunit              = TUNIT_MINUTE
      dom(:)                   = -1
      steps_per_file           = -1
      steps_per_file_inclfirst = .TRUE.
      file_interval            = ' '
      include_last             = .TRUE.
      output_grid              = .FALSE.
      output_filename          = ' '
      filename_format          = "<output_filename>_DOM<physdom>_<levtype>_<jfile>"
      filename_extn            = "default"
      ml_varlist(:)            = ' '
      pl_varlist(:)            = ' '
      hl_varlist(:)            = ' '
      il_varlist(:)            = ' '
      m_levels                 = " "
      p_levels(:)              = -1._wp
      h_levels(:)              = -1._wp
      i_levels(:)              = -1._wp
      remap                    = REMAP_NONE
      reg_lon_def(:)           = 0._wp
      reg_lat_def(:)           = 0._wp
      reg_def_mode             = 0
      north_pole(:)            = (/ 0._wp, 90._wp /)
      output_start(:)          = ' '
      output_end(:)            = ' '
      output_interval(:)       = ' '
      output_bounds(:)         = -1._wp
      output_time_unit         = 1
      ready_file               = DEFAULT_EVENT_NAME
      lonlat_id                = 0
      stream_partitions_ml     = 1
      stream_partitions_pl     = 1
      stream_partitions_hl     = 1
      stream_partitions_il     = 1
      pe_placement_ml(:)       = -1 !< i.e. MPI rank undefined (round-robin placement)
      pe_placement_pl(:)       = -1 !< i.e. MPI rank undefined (round-robin placement)
      pe_placement_hl(:)       = -1 !< i.e. MPI rank undefined (round-robin placement)
      pe_placement_il(:)       = -1 !< i.e. MPI rank undefined (round-robin placement)
      rbf_scale                = -1._wp

      ! -- Read output_nml

      IF (my_process_is_stdio())  THEN
        iunit = temp_defaults()
        WRITE(iunit, output_nml)                                     ! write defaults to temporary text file
      END IF
      READ (nnml, output_nml)                          ! overwrite default settings
      IF (my_process_is_stdio())  THEN
        iunit = temp_settings()
        WRITE(iunit, output_nml)                                     ! write settings to temporary text file
      END IF

      nnamelists = nnamelists+1

      ! -- Consistency checks:

      IF ((steps_per_file == -1) .AND. (TRIM(file_interval) == "")) THEN
        CALL finish(routine, "Please specify either <steps_per_file> or <file_interval>!")
      END IF
      IF ((steps_per_file /= -1) .AND. (TRIM(file_interval) /= "")) THEN
        CALL finish(routine, "User has specified conflicting parameters <steps_per_file>, <file_interval>!")
      END IF
      IF(remap/=REMAP_NONE .AND. remap/=REMAP_REGULAR_LATLON) THEN
        CALL finish(routine,'Unsupported value for remap')
      END IF
      IF ((remap==REMAP_REGULAR_LATLON) .AND. ALL(reg_lon_def(:) == 0.) .AND. ALL(reg_lat_def(:) == 0.)) THEN
        CALL finish(routine,'Lon-lat output: Grid not specified in namelist!')
      END IF
      IF ((reg_lon_def(3) >  reg_lon_def(1)) .AND. &
        & (reg_lon_def(2) <= 0._wp)) THEN
        CALL finish(routine,'Illegal LON increment')
      END IF
      IF ((reg_lat_def(3) /= reg_lat_def(1)) .AND. &
        & (reg_lat_def(2) == 0._wp)) THEN
        CALL finish(routine,'Illegal LAT increment')
      END IF
      IF(reg_lon_def(3)<reg_lon_def(1)) CALL finish(routine,'end lon < start lon')

      ! -- Scale output bounds

      IF (output_bounds(1) > -1._wp) THEN
        ! output_bounds is always in seconds - the question is what to do with months or years
        ! output_time_unit: 1 = second, 2=minute, 3=hour, 4=day, 5=month, 6=year
        SELECT CASE(output_time_unit)
        CASE(1); output_bounds(:) = output_bounds(:)
        CASE(2); output_bounds(:) = output_bounds(:)*60._wp
        CASE(3); output_bounds(:) = output_bounds(:)*3600._wp
        CASE(4); output_bounds(:) = output_bounds(:)*86400._wp
        CASE(5); output_bounds(:) = output_bounds(:)*86400._wp*30._wp  ! Not a real calender month
        CASE(6); output_bounds(:) = output_bounds(:)*86400._wp*365._wp ! Not a real calender year
        CASE DEFAULT
          CALL finish(routine,'Illegal output_time_unit')
        END SELECT
      END IF

      ! -- Read the map files into dictionary data structures

      CALL dict_init(varnames_dict,     lcase_sensitive=.FALSE.)
      CALL dict_init(out_varnames_dict, lcase_sensitive=.FALSE.)

      CALL associate_keyword("<path>", TRIM(model_base_dir), keywords)
      IF(output_nml_dict     /= ' ') THEN
        cfilename = TRIM(with_keywords(keywords, output_nml_dict))
        CALL message(routine, "load dictionary file.")
        CALL dict_loadfile(varnames_dict, cfilename)
      END IF
      IF(netcdf_dict /= ' ') THEN
        cfilename = TRIM(with_keywords(keywords, netcdf_dict))
        CALL message(routine, "load dictionary file (output names).")
        CALL dict_loadfile(out_varnames_dict, cfilename, linverse=.TRUE.)
      END IF

      ! -- If "remap=1": lon-lat interpolation requested

#ifndef __NO_ICON_ATMO__
      IF (remap == REMAP_REGULAR_LATLON) THEN
        ! define lon-lat grid specification
        new_grid%reg_lon_def(:) = reg_lon_def(:)
        new_grid%reg_lat_def(:) = reg_lat_def(:)
        new_grid%north_pole(:)  = north_pole(:)
        new_grid%reg_def_mode   = reg_def_mode
        ! compute some additional entries of lon-lat grid specification:
        CALL compute_lonlat_specs(new_grid)
        CALL compute_lonlat_blocking(new_grid, nproma)
        ! If the user has explicitly specified an interpolation
        ! parameter, then we always register this as a new lon-lat
        ! grid. Otherwise we might share the lon-lat coefficients with
        ! other output namelists.
        IF (rbf_scale > 0._wp) THEN
          lonlat_id             =  get_free_lonlat_grid()
          lonlat                => lonlat_grid_list(lonlat_id)
          lonlat%grid           =  new_grid
          lonlat%intp%rbf_scale =  rbf_scale
        ELSE
          ! check, if lon-lat grids has already been registered
          lonlat_id = get_lonlat_grid_ID(new_grid)
          IF (lonlat_id == -1) THEN
            ! Register a lon-lat grid data structure in global list
            lonlat_id             =  get_free_lonlat_grid()
            lonlat                => lonlat_grid_list(lonlat_id)
            lonlat%grid           =  new_grid
            lonlat%intp%rbf_scale =  rbf_scale
          ELSE
            lonlat => lonlat_grid_list(lonlat_id)
          END IF
        END IF

        ! Flag those domains, which are used for this lon-lat grid:
        !     If dom(:) was not specified in namelist input, it is set
        !     completely to -1.  In this case all domains are wanted in
        !     the output
        IF (dom(1) < 0)  THEN
          lonlat%l_dom(:) = .TRUE.
        ELSE
          DOM_LOOP : DO i = 1, max_dom
            IF (dom(i) < 0) exit DOM_LOOP
            lonlat%l_dom( dom(i) ) = .TRUE.
          ENDDO DOM_LOOP
        END IF
      ENDIF
#endif
! #ifndef __NO_ICON_ATMO__

      ! -- Allocate next output_name_list

      IF(.NOT.ASSOCIATED(first_output_name_list)) THEN
        ! Allocate first name_list
        ALLOCATE(first_output_name_list)
        p_onl => first_output_name_list
      ELSE
        ! This is not the first one, p_onl points to the last one which was created
        ALLOCATE(p_onl%next)
        p_onl => p_onl%next
      ENDIF

      ! -- Set next output_name_list from values read

      p_onl%filetype                 = filetype
      p_onl%mode                     = mode
      p_onl%taxis_tunit              = taxis_tunit
      p_onl%dom(:)                   = dom(:)
      p_onl%steps_per_file           = steps_per_file
      ! conditional default: steps_per_file_inclfirst=.FALSE. for GRIB output
      p_onl%steps_per_file_inclfirst = steps_per_file_inclfirst .AND. (filetype /= FILETYPE_GRB2)
      p_onl%file_interval            = file_interval
      p_onl%include_last             = include_last
      p_onl%output_grid              = output_grid
      p_onl%output_filename          = output_filename
      p_onl%filename_format          = filename_format
      p_onl%filename_extn            = filename_extn
      p_onl%ml_varlist(:)            = ml_varlist(:)
      p_onl%pl_varlist(:)            = pl_varlist(:)
      p_onl%hl_varlist(:)            = hl_varlist(:)
      p_onl%il_varlist(:)            = il_varlist(:)
      p_onl%m_levels                 = m_levels
      p_onl%p_levels                 = p_levels
      p_onl%z_levels                 = h_levels
      p_onl%i_levels                 = i_levels
      p_onl%remap                    = remap
      p_onl%operation                = operation
      p_onl%lonlat_id                = -1
      p_onl%output_start(:)          = output_start(:)
      p_onl%output_end(:)            = output_end
      p_onl%output_interval(:)       = output_interval
      p_onl%additional_days(:)       = 0
      p_onl%output_bounds(:)         = output_bounds(:)
      p_onl%ready_file               = ready_file
      p_onl%lonlat_id                = lonlat_id
      p_onl%stream_partitions_ml     = stream_partitions_ml
      p_onl%stream_partitions_pl     = stream_partitions_pl
      p_onl%stream_partitions_hl     = stream_partitions_hl
      p_onl%stream_partitions_il     = stream_partitions_il
      p_onl%pe_placement_ml(:)       = pe_placement_ml(:)
      p_onl%pe_placement_pl(:)       = pe_placement_pl(:)
      p_onl%pe_placement_hl(:)       = pe_placement_hl(:)
      p_onl%pe_placement_il(:)       = pe_placement_il(:)

      ! -- translate variables names according to variable name
      !    dictionary:
      DO i=1,max_var_ml
        p_onl%ml_varlist(i) = dict_get(varnames_dict, p_onl%ml_varlist(i), &
          &                            default=p_onl%ml_varlist(i))
      END DO
      DO i=1,max_var_pl
        p_onl%pl_varlist(i) = dict_get(varnames_dict, p_onl%pl_varlist(i), &
          &                            default=p_onl%pl_varlist(i))
      END DO
      DO i=1,max_var_hl
        p_onl%hl_varlist(i) = dict_get(varnames_dict, p_onl%hl_varlist(i), &
          &                            default=p_onl%hl_varlist(i))
      END DO
      DO i=1,max_var_il
        p_onl%il_varlist(i) = dict_get(varnames_dict, p_onl%il_varlist(i), &
          &                            default=p_onl%il_varlist(i))
      END DO

      ! allow case-insensitive variable names:
      DO i=1,max_var_ml
        p_onl%ml_varlist(i) = tolower(p_onl%ml_varlist(i))
      END DO
      DO i=1,max_var_pl
        p_onl%pl_varlist(i) = tolower(p_onl%pl_varlist(i))
      END DO
      DO i=1,max_var_hl
        p_onl%hl_varlist(i) = tolower(p_onl%hl_varlist(i))
      END DO
      DO i=1,max_var_il
        p_onl%il_varlist(i) = tolower(p_onl%il_varlist(i))
      END DO
      
      p_onl%next => NULL()

      ! -- if the namelist switch "output_grid" has been enabled: add
      !    "clon, "clat", "elon", "elat", etc. to the list of
      !    variables:
      !
      IF (p_onl%output_grid) THEN
        ! model levels
        IF (TRIM(p_onl%ml_varlist(1)) /=  "") THEN
          SELECT CASE(p_onl%remap)
          CASE (REMAP_NONE)
            DO i=1,3
              DO j=1,2
                CALL append_varname(p_onl%ml_varlist, GRB2_GRID_INFO_NAME(i,j))
              END DO
            END DO
          CASE (REMAP_REGULAR_LATLON)
            DO j=1,2
              CALL append_varname(p_onl%ml_varlist, GRB2_GRID_INFO_NAME(0,j))
            END DO
          END SELECT
        END IF
        ! pressure levels
        IF (TRIM(p_onl%pl_varlist(1)) /=  "") THEN
          SELECT CASE(p_onl%remap)
          CASE (REMAP_NONE)
            DO i=1,3
              DO j=1,2
                CALL append_varname(p_onl%pl_varlist, GRB2_GRID_INFO_NAME(i,j))
              END DO
            END DO
          CASE (REMAP_REGULAR_LATLON)
            DO j=1,2
              CALL append_varname(p_onl%pl_varlist, GRB2_GRID_INFO_NAME(0,j))
            END DO
          END SELECT
        END IF
        ! height levels
        IF (TRIM(p_onl%hl_varlist(1)) /=  "") THEN
          SELECT CASE(p_onl%remap)
          CASE (REMAP_NONE)
            DO i=1,3
              DO j=1,2
                CALL append_varname(p_onl%hl_varlist, GRB2_GRID_INFO_NAME(i,j))
              END DO
            END DO
          CASE (REMAP_REGULAR_LATLON)
            DO j=1,2
              CALL append_varname(p_onl%hl_varlist, GRB2_GRID_INFO_NAME(0,j))
            END DO
          END SELECT
        END IF
        ! isentropic levels
        IF (TRIM(p_onl%il_varlist(1)) /=  "") THEN
          SELECT CASE(p_onl%remap)
          CASE (REMAP_NONE)
            DO i=1,3
              DO j=1,2
                CALL append_varname(p_onl%il_varlist, GRB2_GRID_INFO_NAME(i,j))
              END DO
            END DO
          CASE (REMAP_REGULAR_LATLON)
            DO j=1,2
              CALL append_varname(p_onl%il_varlist, GRB2_GRID_INFO_NAME(0,j))
            END DO
          END SELECT
        END IF
      END IF

      ! -- write the contents of the namelist to an ASCII file

      IF(my_process_is_stdio()) WRITE(nnml_output,nml=output_nml)

    ENDDO

    CALL close_nml

  END SUBROUTINE read_name_list_output_namelists


  !------------------------------------------------------------------------------------------------
  !> Utility routine: searches for the end of a list of variable name
  !  and appends another entry.
  SUBROUTINE append_varname(p_varlist, new_varname)
    CHARACTER(LEN=vname_len), INTENT(INOUT) :: p_varlist(:)
    CHARACTER(len=*),         INTENT(IN)    :: new_varname
    ! local variables
    CHARACTER(LEN=*), PARAMETER :: routine = modname//"::append_varname"
    INTEGER :: ivar

    ! Get the number of variables in varlist
    DO ivar = 1, SIZE(p_varlist)
      IF (p_varlist(ivar) == ' ') EXIT ! Last one reached
    ENDDO
    IF (ivar > SIZE(p_varlist)) THEN
      CALL finish(routine, "Insufficient array size!")
    END IF
    p_varlist(ivar) = TRIM(tolower(TRIM(new_varname)))
  END SUBROUTINE append_varname


  !------------------------------------------------------------------------------------------------
  !> Appends the chosen p-levels, z-levels, i-levels to the levels
  !  sets for the corresponding domains (note that we do the vertical
  !  interpolation for the union of all chosen levels and only do a
  !  selection for each output namelist):
  !
  SUBROUTINE collect_requested_ipz_levels()
    ! local variables
    CHARACTER(LEN=*), PARAMETER :: routine = modname//"::collect_requested_ipz_levels"
    !
    TYPE(t_output_name_list), POINTER     :: p_onl
    INTEGER :: n_dom_out, jp, log_patch_id, nlevs

#ifndef __NO_ICON_ATMO__
    ! Loop over the output namelists and create a union set of
    ! all requested vertical levels (per domain):
    p_onl => first_output_name_list
    DO
      IF(.NOT.ASSOCIATED(p_onl)) EXIT

      n_dom_out = n_dom
      IF(l_output_phys_patch)  n_dom_out = n_phys_dom

      DO jp = 1, n_dom_out
        ! append the chosen p-levels, z-levels, i-levels

        log_patch_id = jp
        IF(l_output_phys_patch)  log_patch_id = p_phys_patch(jp)%logical_id

        IF ((p_onl%dom(1) <= 0) .OR. (ANY(p_onl%dom(:) == log_patch_id))) THEN

          ! pressure levels
          !
          ! count the no. of levels
          DO nlevs=1,SIZE(p_onl%p_levels)
            IF (p_onl%p_levels(nlevs) < 0._wp) EXIT
          END DO
          nlevs = nlevs - 1
          IF ((nlevs == 0) .AND. (p_onl%pl_varlist(1) /= ' ')) THEN
            CALL finish(routine, "Input error (output_nml): User has requested pressure interpolation without specifying levels!")
          END IF
          ! append nlevs pressure levels (domain log_patch_id)
          IF (nlevs > 0)  CALL merge_values_into_set(nlevs, p_onl%p_levels, &
            &                                        nh_pzlev_config(log_patch_id)%plevels)

          ! height levels
          !
          ! count the no. of levels
          DO nlevs=1,SIZE(p_onl%z_levels)
            IF (p_onl%z_levels(nlevs) < 0._wp) EXIT
          END DO
          nlevs = nlevs - 1
          IF ((nlevs == 0) .AND. (p_onl%hl_varlist(1) /= ' ')) THEN
            CALL finish(routine, "Input error (output_nml): User has requested height interpolation without specifying levels!")
          END IF
          ! append nlevs height levels
          IF (nlevs > 0)  CALL merge_values_into_set(nlevs, p_onl%z_levels, &
            &                                        nh_pzlev_config(log_patch_id)%zlevels)

          ! isentropic levels
          !
          ! count the no. of levels
          DO nlevs=1,SIZE(p_onl%i_levels)
            IF (p_onl%i_levels(nlevs) < 0._wp) EXIT
          END DO
          nlevs = nlevs - 1
          IF ((nlevs == 0) .AND. (p_onl%il_varlist(1) /= ' ')) THEN
            CALL finish(routine, "Input error (output_nml): User has requested isentropic interpolation without specifying levels!")
          END IF
          ! append nlevs isentropic levels
          IF (nlevs > 0)  CALL merge_values_into_set(nlevs, p_onl%i_levels, &
            &                                        nh_pzlev_config(log_patch_id)%ilevels)
        END IF
      END DO
      p_onl => p_onl%next

    END DO ! p_onl
#endif

  END SUBROUTINE collect_requested_ipz_levels


  !------------------------------------------------------------------------------------------------
  !> Looks for variable groups ("group:xyz", "tiles:xyz") and replaces them
  !
  !  @note This subroutine cannot be called directly from
  !         "read_name_list_output_namelists" because the latter
  !         routine is processed earlier, before all variable lists
  !         have been registered through "add_vars".
  !
  !  @note In more detail, this subroutine looks for variable groups
  !        ("group:xyz","tiles:xyz") and replaces them by all variables 
  !        belonging to the group. Afterwards, variables can be REMOVED 
  !        from this union set with the syntax "-varname". Note that typos
  !        are not detected but that the corresponding variable is
  !        simply not removed!
  !
  SUBROUTINE parse_variable_groups()
    CHARACTER(LEN=*), PARAMETER :: routine = modname//"::parse_variable_groups"
    !
    CHARACTER(LEN=VARNAME_LEN), ALLOCATABLE :: varlist(:), grp_vars(:), new_varlist(:)
    CHARACTER(LEN=VARNAME_LEN)              :: vname, grp_name
    INTEGER                                 :: nvars, ngrp_vars, i_typ, ierrstat, &
      &                                        ivar, ntotal_vars, jvar, i,        &
      &                                        nsubtract_vars
    CHARACTER(LEN=vname_len),  POINTER      :: in_varlist(:)
    TYPE (t_output_name_list), POINTER      :: p_onl

    ntotal_vars = total_number_of_variables()
    ! temporary variables needed for variable group parsing
    ALLOCATE(varlist(ntotal_vars), grp_vars(ntotal_vars), &
      &      new_varlist(ntotal_vars), STAT=ierrstat)
    IF (ierrstat /= SUCCESS) CALL finish (routine, 'ALLOCATE failed.')

    ! -- loop over all output namelists
    p_onl => first_output_name_list
    DO
      IF(.NOT.ASSOCIATED(p_onl)) EXIT

      ! process i_typ=ml_varlist, pl_varlist, hl_varlist, il_varlist:
      DO i_typ = 1, 4

        IF (i_typ == level_type_ml)  in_varlist => p_onl%ml_varlist
        IF (i_typ == level_type_pl)  in_varlist => p_onl%pl_varlist
        IF (i_typ == level_type_hl)  in_varlist => p_onl%hl_varlist
        IF (i_typ == level_type_il)  in_varlist => p_onl%il_varlist

        ! Get the number of variables in varlist
        nvars = 1
        DO
          IF (nvars>SIZE(in_varlist))   EXIT
          IF (in_varlist(nvars) == ' ') EXIT
          nvars = nvars + 1
        END DO
        nvars = nvars - 1

        IF (nvars>ntotal_vars)  CALL finish(routine, "Internal error: nvars > ntotal_vars")

        if (nvars > 0)  varlist(1:nvars) = in_varlist(1:nvars)
        varlist((nvars+1):ntotal_vars) = " "
        ! look for variable groups ("tiles:xyz" and "group:xyz") and replace them:
        DO ivar = 1, nvars
          vname = in_varlist(ivar)

          IF (INDEX(vname, TILE_PREFIX) > 0) THEN
            ! this is a tile group identifier
            grp_name = vname((LEN(TRIM(TILE_PREFIX))+1) : LEN(vname))
            grp_name(len_trim(grp_name)+1:len_trim(grp_name)+3) ="_t"
            ! loop over all variables and collects the variables names
            ! corresponding to the group "grp_name"
            CALL collect_group(grp_name, grp_vars, ngrp_vars, &
              &               loutputvars_only=.TRUE.,        &
              &               lremap_lonlat=(p_onl%remap == REMAP_REGULAR_LATLON), &
              &               opt_vlevel_type=i_typ)
            DO i=1,ngrp_vars
              grp_vars(i) = tolower(grp_vars(i))
            END DO
            ! generate varlist where "grp_name" has been replaced;
            ! duplicates are removed
            CALL insert_group(varlist, VARNAME_LEN, ntotal_vars, &
              &               TRIM(vname),                       &
              &               grp_vars(1:ngrp_vars), new_varlist)
            varlist(:) = new_varlist(:)

            ! status output
            IF (msg_level >= 12) THEN
              CALL message(routine, "Activating group of variables: "//TRIM(grp_name))
              DO jvar=1,ngrp_vars
                CALL message(routine, "   "//TRIM(grp_vars(jvar)))
              END DO
            END IF
          END IF

          IF (INDEX(vname, GRP_PREFIX) > 0) THEN
            ! this is a group identifier
            grp_name = vname((LEN(TRIM(GRP_PREFIX))+1) : LEN(vname))
            ! loop over all variables and collects the variables names
            ! corresponding to the group "grp_name"
            CALL collect_group(grp_name, grp_vars, ngrp_vars, &
              &               loutputvars_only=.TRUE.,        &
              &               lremap_lonlat=(p_onl%remap == REMAP_REGULAR_LATLON), &
              &               opt_vlevel_type=i_typ)
            DO i=1,ngrp_vars
              grp_vars(i) = tolower(grp_vars(i))
            END DO
            ! generate varlist where "grp_name" has been replaced;
            ! duplicates are removed
            CALL insert_group(varlist, VARNAME_LEN, ntotal_vars, &
              &               TRIM(GRP_PREFIX)//TRIM(grp_name),  &
              &               grp_vars(1:ngrp_vars), new_varlist)
            varlist(:) = new_varlist(:)

            ! status output
            IF (msg_level >= 12) THEN
              CALL message(routine, "Activating group of variables: "//TRIM(grp_name))
              DO jvar=1,ngrp_vars
                CALL message(routine, "   "//TRIM(grp_vars(jvar)))
              END DO
            END IF
          END IF
        END DO

        ! Again, count the number of variables in varlist
        nvars = 1
        DO
          IF (nvars>SIZE(varlist))   EXIT
          IF (varlist(nvars) == ' ') EXIT
          nvars = nvars + 1
        END DO
        nvars = nvars - 1

        IF (i_typ == level_type_ml)  p_onl%ml_varlist(1:nvars) = varlist(1:nvars)
        IF (i_typ == level_type_pl)  p_onl%pl_varlist(1:nvars) = varlist(1:nvars)
        IF (i_typ == level_type_hl)  p_onl%hl_varlist(1:nvars) = varlist(1:nvars)
        IF (i_typ == level_type_il)  p_onl%il_varlist(1:nvars) = varlist(1:nvars)

        ! second step: look for "subtraction" of variables groups ("-varname"):
        nsubtract_vars = 0
        DO ivar = 1, nvars
          vname = TRIM(in_varlist(ivar))
          IF (vname(1:1) == "-") THEN
            nsubtract_vars = nsubtract_vars + 1
            varlist(nsubtract_vars) = TRIM(ADJUSTL(vname))
            nsubtract_vars = nsubtract_vars + 1
            varlist(nsubtract_vars) = TRIM(ADJUSTL(vname(2:)))
          END IF
        END DO
        ! remove variables
        CALL difference(in_varlist, nvars, varlist, nsubtract_vars)
      END DO ! i_typ = 1,4
      p_onl => p_onl%next

    END DO ! p_onl

    DEALLOCATE(varlist, grp_vars, new_varlist, STAT=ierrstat)
    IF (ierrstat /= SUCCESS) CALL finish (routine, 'DEALLOCATE failed.')
  END SUBROUTINE parse_variable_groups


  SUBROUTINE collect_meanStream_variables
    CHARACTER(LEN=*), PARAMETER :: routine = modname//"::collect_meanStream_variables"
    !
    CHARACTER(LEN=VARNAME_LEN), ALLOCATABLE :: varlist(:)
    CHARACTER(LEN=VARNAME_LEN)              :: varname, mean_varname, message_text
    INTEGER                                 :: nvars, i_typ, ierrstat, i, ntotal_vars
    INTEGER                                 :: varlist_length
    CHARACTER(LEN=vname_len),  POINTER      :: in_varlist(:)
    TYPE (t_output_name_list), POINTER      :: p_onl

    ntotal_vars = total_number_of_variables()
    ! temporary variables needed for variable group parsing
    ALLOCATE(varlist(ntotal_vars), STAT=ierrstat)
    IF (ierrstat /= SUCCESS) CALL finish (routine, 'ALLOCATE failed.')

    nvars = 1
    ! -- loop over all output namelists
    p_onl => first_output_name_list
    
    DO
      IF (.NOT.ASSOCIATED(p_onl)) EXIT
      IF ("mean" .EQ. TRIM(p_onl%operation)) THEN
        WRITE(message_text,'(3a)') 'outputInterval: ',TRIM(p_onl%output_interval(1))
        CALL message('',message_text)
        DO i_typ = 1, 4
   
          IF (i_typ == level_type_ml) in_varlist => p_onl%ml_varlist
          IF (i_typ == level_type_pl) in_varlist => p_onl%pl_varlist
          IF (i_typ == level_type_hl) in_varlist => p_onl%hl_varlist
          IF (i_typ == level_type_il) in_varlist => p_onl%il_varlist
   
          varlist_length = SIZE(in_varlist)

          DO
            IF (in_varlist(nvars) == ' ') EXIT
            nvars = nvars + 1
          END DO
          nvars = nvars - 1
   
          IF (nvars > 0)  varlist(1:nvars) = in_varlist(1:nvars)
          varlist((nvars+1):ntotal_vars) = " "
        END DO
      END IF
      p_onl => p_onl%next
    END DO
    !
    !1. Collect variables uniq by the output interval
    !   this will allow collective events for all variables in this group
    !2. for each variable, store
    !      source pointer [got with find_element]
    !      target pointer: copy meta info the the source, but choose new name with '_m'
    !
    !
    !write(0,*)'varlist:',varlist
  END SUBROUTINE collect_meanStream_variables
  !------------------------------------------------------------------------------------------------
  !> Initialize data structures for output.
  !
  !  This routine is called after reading the namelists AND setting up
  !  the domains and variables.
  !
  SUBROUTINE init_name_list_output(sim_step_info, &
    &                              opt_lprintlist, opt_l_is_ocean)

#ifndef NOMPI
#ifdef  __SUNPRO_F95
    INCLUDE "mpif.h"
#else
    USE mpi, ONLY: MPI_ROOT, MPI_PROC_NULL
#endif
! __SUNPRO_F95
#endif
! NOMPI

    !> Data structure containing all necessary data for mapping an
    !  output time stamp onto a corresponding simulation step index.
    TYPE (t_sim_step_info), INTENT(IN) :: sim_step_info

    LOGICAL, OPTIONAL, INTENT(in) :: opt_lprintlist
    LOGICAL, OPTIONAL, INTENT(in) :: opt_l_is_ocean

    ! local variables:
    CHARACTER(LEN=*), PARAMETER :: routine = modname//"::init_name_list_output"

    LOGICAL                              :: l_print_list ! Flag. Enables  a list of all variables
    INTEGER                              :: i, j, nfiles, i_typ, nvl, vl_list(max_var_lists), &
      &                                     jp, idom, jg, local_i, idom_log,                  &
      &                                     grid_info_mode, ierrstat, jl, idummy, ifile,      &
      &                                     npartitions, ifile_partition
    INTEGER                              :: pe_placement(MAX_NUM_IO_PROCS)
    TYPE (t_output_name_list), POINTER   :: p_onl
    TYPE (t_output_file),      POINTER   :: p_of
    TYPE(t_list_element),      POINTER   :: element
    TYPE(t_fname_metadata)               :: fname_metadata
    TYPE(t_par_output_event),  POINTER   :: ev
    TYPE (t_sim_step_info)               :: dom_sim_step_info
    TYPE(t_cf_var),            POINTER   :: this_cf
    TYPE(timedelta),           POINTER   :: mtime_output_interval, mtime_lower_bound,          &
      &                                     mtime_interval
    TYPE(datetime),            POINTER   :: mtime_datetime, mtime_datetime_start,              &
      &                                     mtime_datetime_end
    CHARACTER(LEN=MAX_TIMEDELTA_STR_LEN) :: lower_bound_str
    CHARACTER(len=MAX_CHAR_LENGTH)       :: attname                        !< attribute name
    CHARACTER(len=MAX_CHAR_LENGTH)       :: proc_list_str                  !< string (unoccupied I/O ranks)
    LOGICAL                              :: occupied_pes(MAX_NUM_IO_PROCS) !< explicitly placed I/O ranks
    INTEGER                              :: nremaining_io_procs            !< no. of non-placed I/O ranks
    INTEGER                              :: remaining_io_procs(MAX_NUM_IO_PROCS) !< non-placed I/O ranks

    CHARACTER(LEN=MAX_DATETIME_STR_LEN)  :: output_start(MAX_TIME_INTERVALS),     &
      &                                     output_interval(MAX_TIME_INTERVALS)
    INTEGER                              :: idx, istart, iintvl,  nintvls,        &
      &                                     additional_days(MAX_TIME_INTERVALS)
    INTEGER(c_int64_t)                   :: total_ms
    LOGICAL                              :: include_last
#if !defined (__NO_ICON_ATMO__) && !defined (__NO_ICON_OCEAN__)
    CHARACTER(LEN=max_char_length)       :: comp_name
#endif
    l_print_list = .FALSE.
    CALL assign_if_present(l_print_list, opt_lprintlist)

    ! ---------------------------------------------------------------------------

    ! Optional: print list of all variables
    IF (l_print_list) THEN
      DO i = 1, nvar_lists

        IF (my_process_is_stdio()) THEN
          WRITE(message_text,'(3a, i2)') &
            'Var_list name: ',TRIM(var_lists(i)%p%name), &
            ' Patch: ',var_lists(i)%p%patch_id
          CALL message('',message_text)
          element => var_lists(i)%p%first_list_element
          DO
            IF(.NOT. ASSOCIATED(element)) EXIT
            
            IF (element%field%info%post_op%lnew_cf) THEN
              this_cf => element%field%info%post_op%new_cf
            ELSE
              this_cf => element%field%info%cf
            END IF

            WRITE (message_text,'(a,a,l1,a,a)') &
                 &     '    ',element%field%info%name,              &
                 &            element%field%info%loutput, '  ',     &
                 &            TRIM(this_cf%long_name)
            CALL message('',message_text)
            element => element%next_list_element
          ENDDO
        ENDIF
      ENDDO
    ENDIF ! IF (l_print_list)

#ifndef NOMPI
    ! Set broadcast root for intercommunicator broadcasts
    IF(my_process_is_io()) THEN
      ! Root is proc 0 on the compute PEs
      bcast_root = 0
    ELSE
      ! Special root setting for intercommunicators:
      ! The PE really sending must use MPI_ROOT, the others MPI_PROC_NULL
      IF(p_pe_work == 0) THEN
        bcast_root = MPI_ROOT
      ELSE
        bcast_root = MPI_PROC_NULL
      ENDIF
    ENDIF
#else
    ! bcast_root is not used in this case
    bcast_root = 0
#endif
! NOMPI

    ! ---------------------------------------------------------------------------

    ! Set the number of output domains depending on
    ! l_output_phys_patch

    IF(l_output_phys_patch) THEN
      n_dom_out = n_phys_dom
    ELSE
      n_dom_out = n_dom
    ENDIF

    ! Replicate physical domain setup, only the number of domains and
    ! the logical ID is needed
    IF (use_async_name_list_io .AND.  &
      & .NOT. my_process_is_mpi_test()) THEN
      CALL p_bcast(n_phys_dom, bcast_root, p_comm_work_2_io)
      DO jg = 1, n_phys_dom
        CALL p_bcast(p_phys_patch(jg)%logical_id, bcast_root, p_comm_work_2_io)
      ENDDO
    END IF

    ! reset n_dom_out (required on I/O PEs):
    IF(l_output_phys_patch) THEN
      n_dom_out = n_phys_dom
    ELSE
      n_dom_out = n_dom
    ENDIF

    ! allocate patch info data structure for unstructured and regular
    ! grids:
    ALLOCATE(patch_info(n_dom_out), STAT=ierrstat)
    IF (ierrstat /= SUCCESS) CALL finish (routine, 'ALLOCATE failed.')
    ALLOCATE(lonlat_info(n_lonlat_grids, n_dom), STAT=ierrstat)
    IF (ierrstat /= SUCCESS) CALL finish (routine, 'ALLOCATE failed.')

    ! ---------------------------------------------------------------------------

    ! If dom(:) was not specified in namelist input, it is set
    ! completely to -1.  In this case all domains are wanted in the
    ! output, so set it here appropriately - this cannot be done
    ! during reading of the namelists since the number of physical
    ! domains is not known there.
    p_onl => first_output_name_list
    ! Loop over all "output_nml" namelists:
    DO
      IF(.NOT.ASSOCIATED(p_onl)) EXIT
      IF(p_onl%dom(1) <= 0) THEN
        DO i = 1, n_dom_out
          p_onl%dom(i) = i
        ENDDO
      ENDIF
      p_onl => p_onl%next
    ENDDO

    ! ---------------------------------------------------------------------------

    ! Set number of global cells/edges/verts and logical patch ID
    DO jp = 1, n_dom_out
      IF(l_output_phys_patch) THEN
        patch_info(jp)%log_patch_id = p_phys_patch(jp)%logical_id
        IF (.NOT. my_process_is_io()) THEN
          patch_info(jp)%p_pat_c    => p_phys_patch(jp)%comm_pat_gather_c
          patch_info(jp)%nblks_glb_c = (p_phys_patch(jp)%n_patch_cells-1)/nproma + 1
          patch_info(jp)%p_pat_e    => p_phys_patch(jp)%comm_pat_gather_e
          patch_info(jp)%nblks_glb_e = (p_phys_patch(jp)%n_patch_edges-1)/nproma + 1
          patch_info(jp)%p_pat_v    => p_phys_patch(jp)%comm_pat_gather_v
          patch_info(jp)%nblks_glb_v = (p_phys_patch(jp)%n_patch_verts-1)/nproma + 1
          patch_info(jp)%max_cell_connectivity = p_patch(patch_info(jp)%log_patch_id)%cells%max_connectivity
        END IF
      ELSE
        patch_info(jp)%log_patch_id = jp
        IF (.NOT. my_process_is_io()) THEN
          patch_info(jp)%p_pat_c    => p_patch(jp)%comm_pat_gather_c
          patch_info(jp)%nblks_glb_c = (p_patch(jp)%n_patch_cells_g-1)/nproma + 1
          patch_info(jp)%p_pat_e    => p_patch(jp)%comm_pat_gather_e
          patch_info(jp)%nblks_glb_e = (p_patch(jp)%n_patch_edges_g-1)/nproma + 1
          patch_info(jp)%p_pat_v    => p_patch(jp)%comm_pat_gather_v
          patch_info(jp)%nblks_glb_v = (p_patch(jp)%n_patch_verts_g-1)/nproma + 1
          patch_info(jp)%max_cell_connectivity = p_patch(patch_info(jp)%log_patch_id)%cells%max_connectivity
        END IF
      ENDIF
    ENDDO ! jp

    ! ---------------------------------------------------------------------------
    !--- determine the mode how to collect grid information for output:

    patch_info(:)%grid_info_mode    = GRID_INFO_NONE
    lonlat_info(:,:)%grid_info_mode = GRID_INFO_NONE

    p_onl => first_output_name_list
    ! Loop over all "output_nml" namelists:
    DO
      IF(.NOT.ASSOCIATED(p_onl)) EXIT
      
      ! Loop over all domains for which this name list should be used
      DO i = 1, SIZE(p_onl%dom)
        IF(p_onl%dom(i) <= 0) EXIT ! Last one was reached
        idom = p_onl%dom(i)
        ! non-existent domains are simply ignored:
        IF(p_onl%dom(i) > n_dom_out)  CYCLE
        
        IF (p_onl%output_grid) THEN
          grid_info_mode = GRID_INFO_BCAST
          ! For hexagons, we still copy grid info from file; for
          ! triangular grids we have a faster method without file access
          ! IF (max_cell_connectivity == 6)  grid_info_mode = GRID_INFO_FILE
          IF (PRESENT(opt_l_is_ocean)) THEN
            IF (opt_l_is_ocean) grid_info_mode = GRID_INFO_BCAST
          ENDIF
          IF (p_onl%remap==REMAP_REGULAR_LATLON) THEN
            lonlat_info(p_onl%lonlat_id,patch_info(idom)%log_patch_id)%grid_info_mode = grid_info_mode
          ELSE
            patch_info(idom)%grid_info_mode = grid_info_mode
          END IF
        END IF
      ENDDO ! i=1,ndom

      p_onl => p_onl%next
    ENDDO

    ! replicate grid_info_mode on I/O PEs:
    IF (use_async_name_list_io .AND.  &
      & .NOT. my_process_is_mpi_test()) THEN
      ! Go over all output domains
      DO idom = 1, n_dom_out
        CALL p_bcast(patch_info(idom)%grid_info_mode, bcast_root, p_comm_work_2_io)
      END DO
      ! A similar process as above - for the lon-lat grids
      DO jl = 1,n_lonlat_grids
        DO jg = 1,n_dom
          CALL p_bcast(lonlat_info(jl,jg)%grid_info_mode, bcast_root, p_comm_work_2_io)
        END DO
      END DO
    END IF

    ! Prepare the output of grid information: For each
    ! physical/logical patch we must collect the geographical
    ! locations of cells, edges, and vertices

    ! Pure I/O PEs may skip this...
    IF (.NOT. (use_async_name_list_io .AND. my_process_is_io())) THEN
      ! Go over all output domains
      DO idom = 1, n_dom_out
        IF (patch_info(idom)%grid_info_mode == GRID_INFO_BCAST) THEN
          ! logical domain ID
          idom_log = patch_info(idom)%log_patch_id
          CALL collect_all_grid_info(p_patch(idom_log), patch_info(idom))
        END IF
      END DO
    END IF

    ! ---------------------------------------------------------------------------

    ! If async IO is used, replicate data (mainly the variable lists) on IO procs

#ifndef NOMPI
    IF (use_async_name_list_io) THEN
      CALL replicate_data_on_io_procs

      ! Clear patch_info fields clon, clat, etc. (especially on work
      ! PE 0) since they aren't needed there any longer.
      IF ( (.NOT. my_process_is_io()) .AND. &
        &  (.NOT. my_process_is_mpi_test())) THEN
        ! Go over all output domains (deallocation is skipped if data
        ! structures were not allocated)
        DO idom = 1, n_dom_out
          CALL deallocate_all_grid_info(patch_info(idom))
        END DO
      END IF
    END IF
#endif
! NOMPI

    ! Set the number of domains in output and the patch reorder information
    CALL set_patch_info

    ! Date-time computations:
    !
    ! There are two alternative implementations for setting the output
    ! intervals, "output_bounds" and "output_start" / "output_end" /
    ! "output_interval". The former defines the output events relative
    ! to the simulation start (in seconds) and the latter define the
    ! output events by setting ISO8601-conforming date-time strings.
    !
    ! If the user has set values for "output_bounds", we compute the
    ! "output_start" / "output_end" / "output_interval" from this
    ! info:
    p_onl => first_output_name_list
    DO
      IF(.NOT.ASSOCIATED(p_onl))  EXIT

      ! there may be multiple "output_bounds" intervals, consider all:        
      DO idx=1,MAX_TIME_INTERVALS
        istart = (idx-1)*3
        IF (p_onl%output_bounds(istart+1) == -1._wp) CYCLE
        
        CALL get_datetime_string(p_onl%output_start(idx), &
          &                      sim_step_info%sim_start, INT(p_onl%output_bounds(istart+1)))
        CALL get_datetime_string(p_onl%output_end(idx),   &
          &                      sim_step_info%sim_start, INT(p_onl%output_bounds(istart+2)))
        CALL get_duration_string(INT(p_onl%output_bounds(istart+3)), p_onl%output_interval(idx), &
          &                      p_onl%additional_days(idx))
        IF (my_process_is_stdio()) THEN
          IF (p_onl%additional_days(idx) == 0) THEN
            WRITE (0,*) "setting output bounds as ", TRIM(p_onl%output_start(idx)), " / ", &
              &                                      TRIM(p_onl%output_end(idx)),   " / ", &
              &                                      TRIM(p_onl%output_interval(idx))
          ELSE
            WRITE (0,*) "setting output bounds as ", TRIM(p_onl%output_start(idx)), " / ", &
              &                                      TRIM(p_onl%output_end(idx)),   " / ", &
              &                                      TRIM(p_onl%output_interval(idx)), " + ", &
              &                                      p_onl%additional_days(idx), " days"
          END IF
        END IF
      END DO

      !--- consistency check: do not allow output intervals < dtime:

      ! there may be multiple "output_bounds" intervals, consider all:        
      INTVL_LOOP : DO idx=1,MAX_TIME_INTERVALS
        IF (p_onl%additional_days(idx) == 0) THEN
          IF (TRIM(p_onl%output_start(idx)) == '') CYCLE INTVL_LOOP

          ! compare start date and end date: if these are equal, then
          ! the interval does not matter and must not be checked.
          mtime_datetime_start => newDatetime(p_onl%output_start(idx))
          mtime_datetime_end   => newDatetime(p_onl%output_end(idx))
          IF (mtime_datetime_end > mtime_datetime_start) THEN
            mtime_output_interval => newTimedelta(TRIM(p_onl%output_interval(idx)))
            
            !Special case for very small time steps
            IF(sim_step_info%dtime .LT. 1._wp)THEN
              CALL get_duration_string_real(sim_step_info%dtime, &
                &                           lower_bound_str)
              idummy = 0
            ELSE  
              CALL get_duration_string(INT(sim_step_info%dtime), &
                &                      lower_bound_str, idummy)
            END IF

            IF (idummy > 0)  CALL finish(routine, "Internal error: get_duration_string")
            mtime_lower_bound     => newTimedelta(TRIM(lower_bound_str))
            IF (mtime_output_interval < mtime_lower_bound) THEN
              CALL finish(routine, "Output interval "//TRIM(p_onl%output_interval(idx))//" < dtime !")
            END IF
            CALL deallocateTimedelta(mtime_output_interval)
            CALL deallocateTimedelta(mtime_lower_bound)
          END IF
          CALL deallocateDatetime(mtime_datetime_start)
          CALL deallocateDatetime(mtime_datetime_end)
        END IF
      END DO INTVL_LOOP

      p_onl => p_onl%next
    ENDDO

    ! Get the number of output files needed (by counting the domains per name list)

    p_onl => first_output_name_list
    nfiles = 0
    DO

      IF(.NOT.ASSOCIATED(p_onl))  EXIT

      DO i = 1, SIZE(p_onl%dom)
        IF(p_onl%dom(i) <= 0) EXIT ! Last one was reached
        ! non-existent domains are simply ignored:
        IF(p_onl%dom(i) > n_dom_out)  CYCLE

        DO i_typ = 1, 4
          ! Check if name_list has variables of corresponding type,
          ! then increase file counter.
          SELECT CASE(i_typ)
          CASE (level_type_ml)
            IF (p_onl%ml_varlist(1) == ' ') CYCLE
          nfiles = nfiles + p_onl%stream_partitions_ml
          CASE (level_type_pl)
            IF (p_onl%pl_varlist(1) == ' ') CYCLE
          nfiles = nfiles + p_onl%stream_partitions_pl
          CASE (level_type_hl) 
            IF (p_onl%hl_varlist(1) == ' ') CYCLE
            nfiles = nfiles + p_onl%stream_partitions_hl
          CASE (level_type_il)
            IF (p_onl%il_varlist(1) == ' ') CYCLE
            nfiles = nfiles + p_onl%stream_partitions_il
          END SELECT
        ENDDO
      ENDDO

      p_onl => p_onl%next

    ENDDO
    WRITE(message_text,'(a,i4)') 'Number of name list output files: ',nfiles
    CALL message(routine,message_text)

    ! Allocate output_file struct for all output files

    ALLOCATE(output_file(nfiles))

    output_file(:)%cdiFileID  = CDI_UNDEFID ! i.e. not opened
    output_file(:)%cdiVlistId = CDI_UNDEFID ! i.e. not defined


    ! --------------------------------------------------------------------------------------
    ! Loop over all output namelists, set up the output_file struct for all associated files
    ! --------------------------------------------------------------------------------------

    p_onl => first_output_name_list
    ifile = 0
    LOOP_NML : DO

      IF(.NOT.ASSOCIATED(p_onl)) EXIT

      ! Loop over all domains for which this name list should be used

      LOOP_DOM : DO i = 1, SIZE(p_onl%dom)
        IF(p_onl%dom(i) <= 0) EXIT ! Last one was reached
        idom = p_onl%dom(i)
        ! non-existent domains are simply ignored:
        IF(p_onl%dom(i) > n_dom_out)  CYCLE

        ! Loop over model/pressure/height levels

        DO i_typ = 1, 4

          ! Check if name_list has variables of corresponding type
          SELECT CASE(i_typ)
          CASE (level_type_ml)
            IF (p_onl%ml_varlist(1) == ' ') CYCLE
            npartitions     = p_onl%stream_partitions_ml
            pe_placement(:) = p_onl%pe_placement_ml(:)
          CASE (level_type_pl)
            IF (p_onl%pl_varlist(1) == ' ') CYCLE
            npartitions     = p_onl%stream_partitions_pl
            pe_placement(:) = p_onl%pe_placement_pl(:)
          CASE (level_type_hl) 
            IF (p_onl%hl_varlist(1) == ' ') CYCLE
            npartitions     = p_onl%stream_partitions_hl
            pe_placement(:) = p_onl%pe_placement_hl(:)
          CASE (level_type_il)
            IF (p_onl%il_varlist(1) == ' ') CYCLE
            npartitions     = p_onl%stream_partitions_il
            pe_placement(:) = p_onl%pe_placement_il(:)
          END SELECT

          IF (npartitions > 1) THEN
            WRITE(message_text,'(a,i4,a)') "Fork file into: ", npartitions, " concurrent parts."
            CALL message(routine, message_text)
          END IF

          ! Split one namelist into concurrent, alternating files:
          DO ifile_partition = 1,npartitions

              ifile = ifile+1
              p_of => output_file(ifile)
              p_of%ilev_type = i_typ

              ! Fill data members of "t_output_file" data structures
              p_of%filename_pref   = TRIM(p_onl%output_filename)
              p_of%phys_patch_id   = idom
              p_of%log_patch_id    = patch_info(idom)%log_patch_id
              p_of%output_type     = p_onl%filetype
              p_of%name_list       => p_onl
              p_of%remap           = p_onl%remap
              p_of%cdiCellGridID   = CDI_UNDEFID
              p_of%cdiEdgeGridID   = CDI_UNDEFID
              p_of%cdiVertGridID   = CDI_UNDEFID
              p_of%cdiLonLatGridID = CDI_UNDEFID
              p_of%cdiTaxisID      = CDI_UNDEFID
              p_of%cdiZaxisID(:)   = CDI_UNDEFID
              p_of%cdiVlistID      = CDI_UNDEFID

              p_of%npartitions     = npartitions
              p_of%ifile_partition = ifile_partition
              
              ! (optional:) explicitly specified I/O rank
              p_of%io_proc_id      = -1 ! undefined MPI rank
              p_of%pe_placement    = pe_placement(ifile_partition)

              ! Select all var_lists which belong to current logical domain and i_typ
              nvl = 0
              DO j = 1, nvar_lists
                
                IF(.NOT. var_lists(j)%p%loutput) CYCLE
                ! patch_id in var_lists always corresponds to the LOGICAL domain
                IF(var_lists(j)%p%patch_id /= patch_info(idom)%log_patch_id) CYCLE
                
                IF(i_typ /= var_lists(j)%p%vlevel_type) CYCLE
                
                nvl = nvl + 1
                vl_list(nvl) = j
                
              ENDDO

              SELECT CASE(i_typ)
              CASE(level_type_ml)
                CALL add_varlist_to_output_file(p_of,vl_list(1:nvl),p_onl%ml_varlist)
              CASE(level_type_pl)
                CALL add_varlist_to_output_file(p_of,vl_list(1:nvl),p_onl%pl_varlist)
              CASE(level_type_hl)
                CALL add_varlist_to_output_file(p_of,vl_list(1:nvl),p_onl%hl_varlist)
              CASE(level_type_il)
                CALL add_varlist_to_output_file(p_of,vl_list(1:nvl),p_onl%il_varlist)
              END SELECT
        
          END DO ! ifile_partition
            
        ENDDO ! i_typ
          
      ENDDO LOOP_DOM ! i=1,ndom

      p_onl => p_onl%next
      
    ENDDO LOOP_NML

    ! ------------------------------------------------------
    ! Set ID of process doing I/O
    ! ------------------------------------------------------

    ! --- First, set those MPI ranks which were explicitly specified
    !     by the user:
    !
    occupied_pes(:) = .FALSE.
    DO i = 1, nfiles
      IF(use_async_name_list_io) THEN
        ! Asynchronous I/O
        !
        ! MPI ranks "p_io_pe0 ... (p_io_pe0+process_mpi_io_size-1)" are available.
        IF (process_mpi_io_size == 0) CALL finish(routine, "Asynchronous I/O but no IO procs!")
        IF ((output_file(i)%pe_placement /= -1) .AND. &
          & ((output_file(i)%pe_placement < 0) .OR.   &
          &  (output_file(i)%pe_placement > process_mpi_io_size))) THEN
          CALL finish(routine, "Invalid explicit placement of IO rank!")
        END IF

        IF (output_file(i)%pe_placement /= -1) THEN
          output_file(i)%io_proc_id = p_io_pe0 + output_file(i)%pe_placement
          occupied_pes(output_file(i)%pe_placement+1) = .TRUE.
        END IF
      ELSE
        ! Normal I/O done by the standard I/O processor
        !
        ! Only MPI rank "process_mpi_stdio_id" is available.
        IF ((output_file(i)%pe_placement /= -1) .AND. &
          & (output_file(i)%pe_placement /=  0)) &
          &  CALL finish(routine, "Invalid explicit placement of IO rank!")

        IF (p_test_run .AND. .NOT. my_process_is_mpi_test()) THEN
          output_file(i)%io_proc_id = process_mpi_stdio_id + 1
        ELSE
          output_file(i)%io_proc_id = process_mpi_stdio_id
        END IF
      ENDIF
    ENDDO

    ! --- Build a list of MPI ranks that have not yet been occupied:
    !
    nremaining_io_procs = 0
    DO i=1,process_mpi_io_size
      IF (.NOT. occupied_pes(i)) THEN
        nremaining_io_procs = nremaining_io_procs + 1
        remaining_io_procs(nremaining_io_procs) = (i-1)
      END IF
    END DO
    ! status output, if some ranks were explicitly specified
    IF ((process_mpi_io_size /= nremaining_io_procs) .AND. my_process_is_stdio()) THEN
      WRITE (0,*) " "
      WRITE (0,*) "I/O : Explicit placement of I/O ranks:"
      DO i = 1, nfiles
        IF (output_file(i)%pe_placement /= -1) THEN
          WRITE (0,'(a,i0,a,i0)') "    file #", i, " placed on rank #", output_file(i)%io_proc_id
        END IF
      END DO
      IF (nremaining_io_procs > 0) THEN
        CALL sort_and_compress_list(remaining_io_procs(1:nremaining_io_procs), proc_list_str)
        WRITE (0,*) "I/O : Remaining I/O ranks: # ", TRIM(proc_list_str)
      END IF
    END IF

    ! --- Then, set MPI ranks in a Round-Robin fashion for those
    !     namelists which had no explicitly specified "pe_placement":
    !
    ! status print-out only when some PEs were explicitly set.
    IF ((process_mpi_io_size /= nremaining_io_procs) .AND. &
      & my_process_is_stdio()                        .AND. &
      & (nremaining_io_procs > 0)                    .AND. &
      & ANY(output_file(1:nfiles)%pe_placement == -1)) THEN
      WRITE (0,*) " "
      WRITE (0,*) "I/O : Round-Robin placement of I/O ranks:"
    END IF
    j = 0
    DO i = 1, nfiles
      IF (output_file(i)%pe_placement /= -1) CYCLE
      IF(use_async_name_list_io) THEN
        IF (nremaining_io_procs == 0) THEN
          CALL finish(routine, "No I/O proc left after explicit placement!")
        END IF
        ! Asynchronous I/O
        j = j + 1
        output_file(i)%io_proc_id = p_io_pe0 + remaining_io_procs(MOD(j-1,nremaining_io_procs) + 1)
        IF ((process_mpi_io_size /= nremaining_io_procs) .AND. my_process_is_stdio()) THEN
          WRITE (0,'(a,i0,a,i0)') "    file #", i, " placed on rank #", output_file(i)%io_proc_id
        END IF
      ENDIF
    ENDDO
    IF ((process_mpi_io_size /= nremaining_io_procs) .AND. my_process_is_stdio()) THEN
      WRITE (0,*) " "
    END IF

    ! ------------------------------------------------------
    ! Create I/O event data structures:
    ! ------------------------------------------------------
    ! 
    !  Regular output is triggered at
    ! so-called "output event steps". The completion of an output
    ! event step is communicated via non-blocking MPI messages to the
    ! root I/O PE, which keeps track of the overall event status. This
    ! event handling is static, i.e. all event occurrences are
    ! pre-defined during the initialization.
    !
    local_i = 0
    DO i = 1, nfiles
      p_of  => output_file(i)

      IF (use_async_name_list_io  .AND. &
        & my_process_is_io()      .AND. &
        & p_of%io_proc_id /= p_pe) THEN
        NULLIFY(p_of%out_event)
        CYCLE
      END IF

      p_onl => p_of%name_list
      ! pack file-name meta-data into a derived type to pass them
      ! to "new_parallel_output_event":
      fname_metadata%steps_per_file             = p_onl%steps_per_file
      fname_metadata%steps_per_file_inclfirst   = p_onl%steps_per_file_inclfirst
      fname_metadata%file_interval              = p_onl%file_interval
      fname_metadata%phys_patch_id              = p_of%phys_patch_id
      fname_metadata%ilev_type                  = p_of%ilev_type
      fname_metadata%filename_format            = TRIM(p_onl%filename_format)
      fname_metadata%filename_pref              = TRIM(p_of%filename_pref)
      fname_metadata%npartitions                = p_of%npartitions
      fname_metadata%ifile_partition            = p_of%ifile_partition
      ! set user-specified filename extension or use the default
      ! extension:
      IF (TRIM(p_onl%filename_extn) == "default") THEN
        fname_metadata%extn                     = TRIM(get_file_extension(p_onl%filetype))
      ELSE
        fname_metadata%extn                     = TRIM(p_onl%filename_extn)
      END IF

      IF (is_restart_run() .AND. .NOT. time_config%is_relative_time) THEN
        ! Restart case: Get starting index of ouput from restart file
        !               (if there is such an attribute available).
        WRITE(attname,'(a,i2.2)') 'output_jfile_',i
        CALL get_restart_attribute(TRIM(attname), fname_metadata%jfile_offset, opt_default=0)
      ELSE
        fname_metadata%jfile_offset             = 0
      END IF

      ! set model domain start/end time
      dom_sim_step_info = sim_step_info
      CALL get_datetime_string(dom_sim_step_info%dom_start_time, time_config%ini_datetime, NINT(start_time(p_of%log_patch_id)))
      IF (end_time(p_of%log_patch_id) < DEFAULT_ENDTIME) THEN
        CALL get_datetime_string(dom_sim_step_info%dom_end_time,   time_config%ini_datetime, NINT(end_time(p_of%log_patch_id)))
      ELSE
        dom_sim_step_info%dom_end_time = dom_sim_step_info%sim_end
      END IF
      local_i = local_i + 1

      ! special treatment of ocean model: model_date/run_start is the time at
      ! the beginning of the timestep. Output is written at the end of the
      ! timestep
      IF (is_restart_run() .AND. my_process_is_ocean()) THEN
        IF (TRIM(p_onl%output_start(2)) /= '') &
          CALL finish(routine, "Not implemented for ocean model with restart!")
        CALL get_datetime_string(p_onl%output_start(1), &
          &                      time_config%cur_datetime,                &
          &                      opt_td_string=p_onl%output_interval(1))
      ENDIF

      include_last    = p_onl%include_last
      output_interval = p_onl%output_interval
      additional_days = p_onl%additional_days
      output_start    = p_onl%output_start

      ! Handle the case that one namelist has been split into
      ! concurrent, alternating files:
      !
      IF (p_of%npartitions > 1) THEN
        ! count the number of different time intervals for this event (usually 1)
        nintvls = 0
        DO
          IF (TRIM(output_start(nintvls+1)) == '') EXIT
          nintvls = nintvls + 1
          IF (nintvls == MAX_TIME_INTERVALS) EXIT
        END DO
    
        DO iintvl=1,nintvls
          mtime_interval => newTimedelta(output_interval(iintvl))
          mtime_datetime => newDatetime(output_start(iintvl))
          !
          ! - The start_date gets an offset of
          !         "(ifile_partition - 1) * output_interval"
          DO ifile=1,(p_of%ifile_partition-1)
            mtime_datetime = mtime_datetime + mtime_interval
          END DO
          CALL datetimeToString(mtime_datetime, output_start(iintvl))
          ! - The output_interval is replaced by "
          !         "npartitions * output_interval"
          total_ms = getTotalMilliSecondsTimeDelta(mtime_interval, mtime_datetime)
          total_ms = total_ms + additional_days(iintvl)*86400000
          total_ms = total_ms * p_of%npartitions
          CALL get_duration_string(INT(total_ms/1000), output_interval(iintvl), additional_days(iintvl))
          IF (p_of%ifile_partition == 1) THEN
            WRITE(message_text,'(a,a)') "File stream partitioning: total output interval = ", &
              &                         output_interval(iintvl)
            CALL message(routine, message_text)
          END IF
          ! - The "include_last" flag is set to .FALSE.
          include_last                  = .FALSE.
          ! - The "steps_per_file" counter is set to 1
          fname_metadata%steps_per_file = 1        
          ! - The "steps_per_file_inclfirst" flag is set to .FALSE.
          fname_metadata%steps_per_file_inclfirst = .FALSE.
          !
          CALL deallocateTimedelta(mtime_interval)
          CALL deallocateDatetime(mtime_datetime)
        END DO ! iintvl
      END IF

      ! ------------------------------------------------------------------------------------------
      ! --- I/O PEs communicate their event data, the other PEs create
      ! --- the event data only locally for their own event control:
      p_of%out_event => new_parallel_output_event(p_onl%ready_file,                              &
        &                  output_start, p_onl%output_end, output_interval,                      &
        &                  additional_days, include_last,                                        &
        &                  dom_sim_step_info, fname_metadata, compute_matching_sim_steps,        &
        &                  generate_output_filenames, local_i, p_comm_io)
      ! ------------------------------------------------------------------------------------------
      IF (dom_sim_step_info%jstep0 > 0) &
        &  CALL set_event_to_simstep(p_of%out_event, dom_sim_step_info%jstep0 + 1, &
        &                            is_restart_run(), lrecover_open_file=.TRUE.)
    END DO

    ! tell the root I/O process that all output event data structures
    ! have been created:
    CALL complete_event_setup(p_comm_io)

    ! -----------------------------------------------------------
    ! The root I/O MPI rank asks all participating I/O PEs for their
    ! output event info and generates a unified output event,
    ! indicating which PE performs a write process at which step.
    all_events => union_of_all_events(compute_matching_sim_steps, generate_output_filenames, p_comm_io, &
         &                               p_comm_work_io, process_work_io0)

    IF (dom_sim_step_info%jstep0 > 0) &
      &  CALL set_event_to_simstep(all_events, dom_sim_step_info%jstep0 + 1, &
      &                            is_restart_run(), lrecover_open_file=.TRUE.)
    ! print a table with all output events
    IF (.NOT. my_process_is_mpi_test()) THEN
       IF ((      use_async_name_list_io .AND. my_process_is_mpi_ioroot()) .OR.  &
            & (.NOT. use_async_name_list_io .AND. my_process_is_mpi_workroot())) THEN
          CALL print_output_event(all_events)                                       ! screen output
          IF (dom_sim_step_info%jstep0 > 0) THEN
#if !defined (__NO_ICON_ATMO__) && !defined (__NO_ICON_OCEAN__)
             IF ( is_coupled_run() ) THEN
               comp_name = TRIM(get_my_process_name())
               CALL print_output_event(all_events, &
                 ! ASCII file output:
      & opt_filename="output_schedule_"//TRIM(comp_name)//"_steps_"//TRIM(int2string(dom_sim_step_info%jstep0))//"+.txt") 
             ELSE
               CALL print_output_event(all_events, &
      & opt_filename="output_schedule_steps_"//TRIM(int2string(dom_sim_step_info%jstep0))//"+.txt") ! ASCII file output
             ENDIF
#else
             CALL print_output_event(all_events, &
      &        opt_filename="output_schedule_steps_"//TRIM(int2string(dom_sim_step_info%jstep0))//"+.txt") ! ASCII file output
#endif
          ELSE
#if !defined (__NO_ICON_ATMO__) && !defined (__NO_ICON_OCEAN__)
             IF ( is_coupled_run() ) THEN
                comp_name = TRIM(get_my_process_name())
                CALL print_output_event(all_events, opt_filename="output_schedule_"//TRIM(comp_name)//".txt") ! ASCII file output
             ELSE
                CALL print_output_event(all_events, opt_filename="output_schedule.txt") ! ASCII file output
             ENDIF
#else
             CALL print_output_event(all_events, opt_filename="output_schedule.txt") ! ASCII file output
#endif
          END IF
       END IF
    END IF

    ! If async IO is used, initialize the memory window for communication
#ifndef NOMPI
    IF(use_async_name_list_io) CALL init_memory_window
#endif
! NOMPI
    
    ! Initial launch of non-blocking requests to all participating PEs
    ! to acknowledge the completion of the next output event
    IF (.NOT. my_process_is_mpi_test()) THEN
      IF ((      use_async_name_list_io .AND. my_process_is_mpi_ioroot()) .OR.  &
        & (.NOT. use_async_name_list_io .AND. my_process_is_mpi_workroot())) THEN
        ev => all_events
        HANDLE_COMPLETE_STEPS : DO
          IF (.NOT. ASSOCIATED(ev)) EXIT HANDLE_COMPLETE_STEPS
          CALL trigger_output_step_irecv(ev)
          ev => ev%next
        END DO HANDLE_COMPLETE_STEPS
      END IF
    END IF

    CALL message(routine,'Done')

  END SUBROUTINE init_name_list_output


  !------------------------------------------------------------------------------------------------
  !
  SUBROUTINE add_varlist_to_output_file(p_of, vl_list, varlist)

    TYPE (t_output_file), INTENT(INOUT) :: p_of
    INTEGER,              INTENT(IN)    :: vl_list(:)
    CHARACTER(LEN=*),     INTENT(IN)    :: varlist(:)
    ! local variables:
    CHARACTER(LEN=*), PARAMETER :: routine = modname//"::add_varlist_to_output_file"
    INTEGER                       :: ivar, nvars, i, iv, tl, grid_of, grid_var
    LOGICAL                       :: found
    TYPE(t_list_element), POINTER :: element
    TYPE(t_var_desc),     TARGET  :: var_desc   !< variable descriptor
    TYPE(t_var_desc),     POINTER :: p_var_desc               !< variable descriptor (pointer)
    TYPE(t_cf_var),       POINTER :: this_cf


    ! Get the number of variables in varlist
    nvars = 0
    DO ivar = 1, SIZE(varlist)
      IF(varlist(ivar) == ' ') EXIT ! Last one reached
      IF (.NOT. is_grid_info_var(varlist(ivar)))  nvars = nvars + 1
    ENDDO

    ! Allocate a list of variable descriptors:
    p_of%max_vars = nvars
    p_of%num_vars = 0
    ALLOCATE(p_of%var_desc(p_of%max_vars))
    DO ivar = 1,nvars
      ! Nullify pointers in p_of%var_desc
      p_of%var_desc(ivar)%r_ptr => NULL()
      p_of%var_desc(ivar)%i_ptr => NULL()
      DO i = 1, max_time_levels
        p_of%var_desc(ivar)%tlev_rptr(i)%p => NULL()
        p_of%var_desc(ivar)%tlev_iptr(i)%p => NULL()
      ENDDO
    END DO ! ivar

    ! Allocate array of variable descriptions
    DO ivar = 1,nvars
      IF (is_grid_info_var(varlist(ivar)))  CYCLE

      found = .FALSE.
      ! Nullify pointers
      var_desc%r_ptr => NULL()
      var_desc%i_ptr => NULL()
      DO i = 1, max_time_levels
        var_desc%tlev_rptr(i)%p => NULL()
        var_desc%tlev_iptr(i)%p => NULL()
      ENDDO

      ! Loop over all var_lists listed in vl_list to find the variable
      ! Please note that there may be several variables with different time levels,
      ! we just add unconditionally all with the name varlist(ivar).
      ! Remark: The different time levels may appear in different lists
      ! or in the same list, the code will accept both

      DO i = 1, SIZE(vl_list)

        iv = vl_list(i)

        element => NULL()
        DO
          IF(.NOT.ASSOCIATED(element)) THEN
            element => var_lists(iv)%p%first_list_element
          ELSE
            element => element%next_list_element
          ENDIF
          IF(.NOT.ASSOCIATED(element)) EXIT

          ! Do not inspect element if output is disabled
          IF(.NOT.element%field%info%loutput) CYCLE

          IF (p_of%name_list%remap==REMAP_REGULAR_LATLON) THEN
            ! If lon-lat variable is requested, skip variable if it
            ! does not correspond to the same lon-lat grid:
            IF (element%field%info%hgrid /= GRID_REGULAR_LONLAT) CYCLE
            grid_of  = p_of%name_list%lonlat_id
            grid_var = element%field%info%hor_interp%lonlat_id
            IF (grid_of /= grid_var) CYCLE
          ELSE
            ! On the other hand: If no lon-lat interpolation is
            ! requested for this output file, skip all variables of
            ! this kind:
            IF (element%field%info%hgrid == GRID_REGULAR_LONLAT) CYCLE
          END IF ! (remap/=REMAP_REGULAR_LATLON)

          ! Do not inspect element if it is a container
          IF(element%field%info%lcontainer) CYCLE

          ! get time level
          tl = get_var_timelevel(element%field)

          ! Check for matching name
          IF(TRIM(varlist(ivar)) /= TRIM(tolower(get_var_name(element%field)))) CYCLE

          ! Found it, add it to the variable list of output file
          p_var_desc => var_desc

          IF(tl == -1) THEN
            ! Not time level dependent
            IF(found) CALL finish(routine,'Duplicate var name: '//TRIM(varlist(ivar)))
            p_var_desc%r_ptr    => element%field%r_ptr
            p_var_desc%i_ptr    => element%field%i_ptr
            p_var_desc%info     =  element%field%info
            p_var_desc%info_ptr => element%field%info
          ELSE
            IF(found) THEN
              ! We have already the info field, make some plausibility checks:
              IF(ANY(p_var_desc%info%used_dimensions(:) /=  &
                element%field%info%used_dimensions(:))) THEN
                CALL message(routine, "Var "//TRIM(element%field%info%name))
                CALL finish(routine,'Dimension mismatch TL variable: '//TRIM(varlist(ivar)))
              END IF
              ! There must not be a TL independent variable with the same name
              IF (ASSOCIATED(p_var_desc%r_ptr) .OR. ASSOCIATED(p_var_desc%i_ptr)) &
                CALL finish(routine,'Duplicate var name: '//TRIM(varlist(ivar)))
              ! Maybe some more members of info should be tested ...
            ELSE
              ! Variable encountered the first time, set info field ...
              p_var_desc%info = element%field%info
              ! ... and set name without .TL# suffix
              p_var_desc%info%name = TRIM(get_var_name(element%field))
            ENDIF

            IF (ASSOCIATED(p_var_desc%tlev_rptr(tl)%p) .OR. ASSOCIATED(p_var_desc%tlev_iptr(tl)%p)) &
              CALL finish(routine, 'Duplicate time level for '//TRIM(element%field%info%name))
            p_var_desc%tlev_rptr(tl)%p => element%field%r_ptr
            p_var_desc%tlev_iptr(tl)%p => element%field%i_ptr
            p_var_desc%info_ptr        => element%field%info
          ENDIF

          found = .TRUE.
        ENDDO

      ENDDO ! i = 1, SIZE(vl_list)

      ! Check that at least one element with this name has been found

      IF (.NOT. found) THEN

        DO i = 1, nvar_lists
          IF (my_process_is_stdio()) THEN
            WRITE(message_text,'(3a, i2)') &
                 'Variable list name: ',TRIM(var_lists(i)%p%name), &
                 ' Patch: ',var_lists(i)%p%patch_id
            CALL message('',message_text)
            element => var_lists(i)%p%first_list_element
            DO
              IF(.NOT. ASSOCIATED(element)) EXIT

              IF (element%field%info%post_op%lnew_cf) THEN
                this_cf => element%field%info%post_op%new_cf
              ELSE
                this_cf => element%field%info%cf
              END IF

              WRITE (message_text,'(a,a,l1,a,a)') &
                   &     '    ',element%field%info%name,              &
                   &            element%field%info%loutput, '  ',     &
                   &            TRIM(this_cf%long_name)
              CALL message('',message_text)
              element => element%next_list_element
            ENDDO
          ENDIF
        ENDDO

        CALL finish(routine,'Output name list variable not found: '//TRIM(varlist(ivar)))
      ENDIF

      ! append variable descriptor to list
      CALL add_var_desc(p_of, var_desc)

    ENDDO ! ivar = 1,nvars

  END SUBROUTINE add_varlist_to_output_file


  !------------------------------------------------------------------------------------------------
  !
  SUBROUTINE set_patch_info()
    ! local variables
    CHARACTER(LEN=*), PARAMETER :: routine = modname//"::set_patch_info"
    INTEGER :: jp, jl, jg

    DO jp = 1, n_dom_out

      jl = patch_info(jp)%log_patch_id

      IF(.NOT.my_process_is_io()) THEN
        ! Set reorder_info on work and test PE
        CALL set_reorder_info(jp, p_patch(jl)%n_patch_cells_g, p_patch(jl)%n_patch_cells,             &
          &                   p_patch(jl)%cells%decomp_info%owner_mask, p_patch(jl)%cells%phys_id,    &
          &                   p_patch(jl)%cells%decomp_info%glb_index, patch_info(jp)%cells )

        CALL set_reorder_info(jp, p_patch(jl)%n_patch_edges_g, p_patch(jl)%n_patch_edges,             &
          &                   p_patch(jl)%edges%decomp_info%owner_mask, p_patch(jl)%edges%phys_id,    &
          &                   p_patch(jl)%edges%decomp_info%glb_index, patch_info(jp)%edges )
        
        CALL set_reorder_info(jp, p_patch(jl)%n_patch_verts_g, p_patch(jl)%n_patch_verts,             &
          &                   p_patch(jl)%verts%decomp_info%owner_mask, p_patch(jl)%verts%phys_id,    &
          &                   p_patch(jl)%verts%decomp_info%glb_index, patch_info(jp)%verts )
        ! Set grid_filename on work and test PE
        patch_info(jp)%grid_filename = TRIM(p_patch(jl)%grid_filename)
        ! Set UUID on work and test PE
        patch_info(jp)%grid_uuid = p_patch(jl)%grid_uuid
        ! Set information about numberOfGridUsed on work and test PE
        patch_info(jp)%number_of_grid_used = number_of_grid_used(jl)

        patch_info(jp)%max_cell_connectivity = p_patch(jl)%cells%max_connectivity

      ENDIF
#ifndef NOMPI
      IF(use_async_name_list_io .AND. .NOT. my_process_is_mpi_test()) THEN
        ! Transfer reorder_info to IO PEs
        CALL transfer_reorder_info(patch_info(jp)%cells, patch_info(jp)%grid_info_mode)
        CALL transfer_reorder_info(patch_info(jp)%edges, patch_info(jp)%grid_info_mode)
        CALL transfer_reorder_info(patch_info(jp)%verts, patch_info(jp)%grid_info_mode)
        CALL p_bcast(patch_info(jp)%grid_filename, bcast_root, p_comm_work_2_io)
        CALL p_bcast(patch_info(jp)%grid_uuid%data, SIZE(patch_info(jp)%grid_uuid%data),  &
          &          bcast_root, p_comm_work_2_io)
        CALL p_bcast(patch_info(jp)%number_of_grid_used, bcast_root, p_comm_work_2_io)
      ENDIF
#endif
! NOMPI

    ENDDO ! jp

#ifndef __NO_ICON_ATMO__
    ! A similar process as above - for the lon-lat grids
    DO jl = 1,n_lonlat_grids
      DO jg = 1,n_dom
        IF (.NOT. lonlat_grid_list(jl)%l_dom(jg)) CYCLE
        IF(.NOT.my_process_is_io()) THEN
          ! Set reorder_info on work and test PE
          CALL set_reorder_info_lonlat(lonlat_grid_list(jl)%grid,      &
            &                          lonlat_grid_list(jl)%intp(jg),  &
            &                          lonlat_info(jl,jg))
        ENDIF
#ifndef NOMPI
        IF(use_async_name_list_io .AND. .NOT. my_process_is_mpi_test()) THEN
          ! Transfer reorder_info to IO PEs
          CALL transfer_reorder_info(lonlat_info(jl,jg)%ri, lonlat_info(jl,jg)%grid_info_mode)
        ENDIF
#endif
! NOMPI
      END DO ! jg
    ENDDO ! jl
#endif
! #ifndef __NO_ICON_ATMO__
  END SUBROUTINE set_patch_info


  !------------------------------------------------------------------------------------------------
  !> Sets the reorder_info for cells/edges/verts
  !  ATTENTION: This routine must only be called on work and test PE (i.e. not on IO PEs)
  !             The arguments don't make sense on the IO PEs anyways
  !
  SUBROUTINE set_reorder_info(phys_patch_id, n_points_g, n_points, owner_mask, phys_id, &
                              glb_index, p_ri)

    INTEGER, INTENT(IN) :: phys_patch_id   ! Physical patch ID
    INTEGER, INTENT(IN) :: n_points_g      ! Global number of cells/edges/verts in logical patch
    INTEGER, INTENT(IN) :: n_points        ! Local number of cells/edges/verts in logical patch
    LOGICAL, INTENT(IN) :: owner_mask(:,:) ! owner_mask for logical patch
    INTEGER, INTENT(IN) :: phys_id(:,:)    ! phys_id for logical patch
    INTEGER, INTENT(IN) :: glb_index(:)    ! glb_index for logical patch
    TYPE(t_reorder_info), INTENT(INOUT) :: p_ri ! Result: reorder info
    ! local variables
    INTEGER :: i, n, il, ib, mpierr
    LOGICAL, ALLOCATABLE :: phys_owner_mask(:) ! owner mask for physical patch
    INTEGER, ALLOCATABLE :: glbidx_own(:), glbidx_glb(:), reorder_index_log_dom(:)

    CHARACTER(LEN=*), PARAMETER :: routine = modname//"::set_reorder_info"

    ! Just for safety
    IF(my_process_is_io()) CALL finish(routine, 'Must not be called on IO PEs')

    p_ri%n_log = n_points_g ! Total points in logical domain

    ! Set the physical patch owner mask

    ALLOCATE(phys_owner_mask(n_points))
    DO i = 1, n_points
      il = idx_no(i)
      ib = blk_no(i)
      phys_owner_mask(i) = owner_mask(il,ib)
      IF(l_output_phys_patch) &
        phys_owner_mask(i) = phys_owner_mask(i) .AND. (phys_id(il,ib) == phys_patch_id)
    ENDDO

    ! Get number of owned cells/edges/verts (without halos, physical patch only)

    p_ri%n_own = COUNT(phys_owner_mask(:))

    ! Set index arrays to own cells/edges/verts

    ALLOCATE(p_ri%own_idx(p_ri%n_own))
    ALLOCATE(p_ri%own_blk(p_ri%n_own))
    ALLOCATE(glbidx_own(p_ri%n_own)) ! Global index of my own points

    n = 0
    DO i = 1, n_points
      IF(phys_owner_mask(i)) THEN
        n = n+1
        p_ri%own_idx(n) = idx_no(i)
        p_ri%own_blk(n) = blk_no(i)
        glbidx_own(n)   = glb_index(i)
      ENDIF
    ENDDO

    ! Gather the number of own points for every PE into p_ri%pe_own

    ALLOCATE(p_ri%pe_own(0:p_n_work-1))
    ALLOCATE(p_ri%pe_off(0:p_n_work-1))
#ifndef NOMPI
    CALL MPI_Allgather(p_ri%n_own,  1, p_int, &
                       p_ri%pe_own, 1, p_int, &
                       p_comm_work, mpierr)
#else
    p_ri%pe_own(0) = p_ri%n_own
#endif
! NOMPI

    ! Get offset within result array
    p_ri%pe_off(0) = 0
    DO i = 1, p_n_work-1
      p_ri%pe_off(i) = p_ri%pe_off(i-1) + p_ri%pe_own(i-1)
    ENDDO

    ! Get global number of points for current (physical!) patch

    p_ri%n_glb = SUM(p_ri%pe_own(:))

    ! Get the global index numbers of the data when it is gathered on PE 0
    ! exactly in the same order as it is retrieved later during I/O

    ALLOCATE(glbidx_glb(p_ri%n_glb))
#ifndef NOMPI
    CALL MPI_Allgatherv(glbidx_own, p_ri%n_own, p_int, &
                        glbidx_glb, p_ri%pe_own, p_ri%pe_off, p_int, &
                        p_comm_work, mpierr)
#else
    glbidx_glb(:) = glbidx_own(:)
#endif
! NOMPI

    ! Get reorder_index

    ALLOCATE(p_ri%reorder_index(p_ri%n_glb))
    IF (patch_info(phys_patch_id)%grid_info_mode == GRID_INFO_FILE) THEN
      ALLOCATE(p_ri%grid_info%log_dom_index(p_ri%n_glb))
    END IF
    ALLOCATE(reorder_index_log_dom(n_points_g)) ! spans the complete logical domain
    reorder_index_log_dom(:) = 0

    DO i = 1, p_ri%n_glb
      ! reorder_index_log_dom stores where a global point in logical domain comes from.
      ! It is nonzero only at the physical patch locations
      reorder_index_log_dom(glbidx_glb(i)) = i
    ENDDO

    ! Gather the reorder index for the physical domain
    n = 0
    DO i = 1, n_points_g
      IF(reorder_index_log_dom(i)>0) THEN
        n = n+1
        p_ri%reorder_index(reorder_index_log_dom(i)) = n
      ENDIF
    ENDDO

    IF (patch_info(phys_patch_id)%grid_info_mode == GRID_INFO_FILE) THEN
      n = 0
      DO i = 1, n_points_g
        IF(reorder_index_log_dom(i)>0) THEN
          n = n+1
          p_ri%grid_info%log_dom_index(n) = i
        ENDIF
      ENDDO
    END IF

    ! Safety check
    IF(n/=p_ri%n_glb) CALL finish(routine,'Reordering failed')

    ! set trivial destination indices:
    IF(my_process_is_mpi_seq()) THEN
      ALLOCATE(p_ri%own_dst_idx(p_ri%n_own), &
        &      p_ri%own_dst_blk(p_ri%n_own))
      DO i=1,p_ri%n_own
        p_ri%own_dst_idx(i) = idx_no(i)
        p_ri%own_dst_blk(i) = blk_no(i)
      END DO ! i
    END IF

    DEALLOCATE(phys_owner_mask)
    DEALLOCATE(glbidx_own)
    DEALLOCATE(glbidx_glb)
    DEALLOCATE(reorder_index_log_dom)

  END SUBROUTINE set_reorder_info


  !------------------------------------------------------------------------------------------------
  !> Sets the reorder_info for lon-lat-grids
  !
#ifndef __NO_ICON_ATMO__
  SUBROUTINE set_reorder_info_lonlat(grid, intp, patch_info_ll)
    TYPE(t_lon_lat_grid),  INTENT(IN)    :: grid
    TYPE(t_lon_lat_intp),  INTENT(IN)    :: intp
    TYPE(t_patch_info_ll), INTENT(INOUT) :: patch_info_ll      ! Result: reorder info

    CHARACTER(LEN=*), PARAMETER :: routine = modname//"::set_reorder_info_lonlat"
    INTEGER :: ierrstat, i, jc, jb, this_pe, mpierr, &
    &          ioffset, gidx, n_own

    ! Just for safety
    IF(my_process_is_io()) CALL finish(routine, 'Must not be called on IO PEs')
    this_pe = get_my_mpi_work_id()

    n_own                  = intp%nthis_local_pts        ! No. of own points
    patch_info_ll%ri%n_glb = grid%lon_dim * grid%lat_dim ! Total points in lon-lat grid
    patch_info_ll%ri%n_own = n_own
    ! Set index arrays to own cells/edges/verts
    ALLOCATE(patch_info_ll%ri%own_idx(n_own), &
      &      patch_info_ll%ri%own_blk(n_own), &
      &      STAT=ierrstat)
    IF (ierrstat /= SUCCESS) CALL finish (routine, 'ALLOCATE failed.')

    jc = 0
    jb = 1
    DO i=1,n_own
      jc = jc+1
      IF (jc>nproma) THEN
        jb = jb+1;  jc = 1
      END IF
      patch_info_ll%ri%own_idx(i) = jc
      patch_info_ll%ri%own_blk(i) = jb
    END DO ! i

    ! set destination indices (for sequential/test PEs). This is
    ! important for the case that the local patch is smaller than the
    ! lon-lat grid:
    IF(my_process_is_mpi_seq()) THEN
      ALLOCATE(patch_info_ll%ri%own_dst_idx(n_own), &
        &      patch_info_ll%ri%own_dst_blk(n_own))
      DO i=1,n_own
        gidx = intp%global_idx(i)
        patch_info_ll%ri%own_dst_idx(i) = idx_no(gidx)
        patch_info_ll%ri%own_dst_blk(i) = blk_no(gidx)
      END DO ! i
    END IF

    ! Gather the number of own points for every PE into p_ri%pe_own
    ALLOCATE(patch_info_ll%ri%pe_own(0:p_n_work-1), &
      &      patch_info_ll%ri%pe_off(0:p_n_work-1), STAT=ierrstat)
    IF (ierrstat /= SUCCESS) CALL finish (routine, 'ALLOCATE failed.')
#ifndef NOMPI
    CALL MPI_Allgather(n_own,  1, p_int,                  &
                       patch_info_ll%ri%pe_own, 1, p_int, &
                       p_comm_work, mpierr)
#else
    patch_info_ll%ri%pe_own(0) = n_own
#endif
! NOMPI

    ! Get offset within result array
    patch_info_ll%ri%pe_off(0) = 0
    DO i = 1, p_n_work-1
      patch_info_ll%ri%pe_off(i) = patch_info_ll%ri%pe_off(i-1) + patch_info_ll%ri%pe_own(i-1)
    ENDDO

    ! Get the global index numbers of the data when it is gathered on PE 0
    ! exactly in the same order as it is retrieved later during I/O
    ALLOCATE(patch_info_ll%ri%reorder_index(patch_info_ll%ri%n_glb), STAT=ierrstat)
    IF (ierrstat /= SUCCESS) CALL finish (routine, 'ALLOCATE failed.')
    IF (patch_info_ll%grid_info_mode == GRID_INFO_FILE) THEN
      ALLOCATE(patch_info_ll%ri%grid_info%log_dom_index(patch_info_ll%ri%n_glb), STAT=ierrstat)
      IF (ierrstat /= SUCCESS) CALL finish (routine, 'ALLOCATE failed.')
    END IF

    ioffset = patch_info_ll%ri%pe_off(this_pe)
    patch_info_ll%ri%reorder_index = -1
    DO i=1,intp%nthis_local_pts
      patch_info_ll%ri%reorder_index(ioffset + i) = intp%global_idx(i)
    END DO
    ! merge all fields across working PEs:
    patch_info_ll%ri%reorder_index = p_max(patch_info_ll%ri%reorder_index, &
      &                                    comm=get_my_mpi_work_communicator())
    IF (patch_info_ll%grid_info_mode == GRID_INFO_FILE) THEN
      ! mapping between logical and physical patch is trivial for
      ! lon-lat grids:
      patch_info_ll%ri%grid_info%log_dom_index(:) = (/ (i, i=1,patch_info_ll%ri%n_glb) /)
    END IF
  END SUBROUTINE set_reorder_info_lonlat
#endif

#ifdef USE_CRAY_POINTER
  !------------------------------------------------------------------------------------------------
  ! Helper routines for setting mem_ptr with the correct size information

  SUBROUTINE set_mem_ptr_sp(arr, len)
    INTEGER          :: len
    REAL(sp), TARGET :: arr(len)
    mem_ptr_sp => arr
  END SUBROUTINE set_mem_ptr_sp
  !------------------------------------------------------------------------------------------------
  SUBROUTINE set_mem_ptr_dp(arr, len)
    INTEGER          :: len
    REAL(dp), TARGET :: arr(len)
    mem_ptr_dp => arr
  END SUBROUTINE set_mem_ptr_dp
#endif
! USE_CRAY_POINTER

  !------------------------------------------------------------------------------------------------
  !> Sets up the vlist for a t_output_file structure
  !
  SUBROUTINE setup_output_vlist(of)
    TYPE(t_output_file), INTENT(INOUT) :: of
    ! local variables
    CHARACTER(LEN=*), PARAMETER     :: routine = modname//"::setup_output_vlist"
    INTEGER                         :: k, i_dom, ll_dim(2), gridtype, idate, itime
    TYPE(t_lon_lat_data), POINTER   :: lonlat
    TYPE(t_datetime)                :: ini_datetime
    CHARACTER(len=1)                :: uuid_string(16)
    REAL(wp)                        :: pi_180
    INTEGER                         :: max_cell_connectivity
    REAL(wp), ALLOCATABLE           :: p_lonlat(:)

    pi_180 = ATAN(1._wp)/45._wp

    IF (of%output_type == FILETYPE_GRB2) THEN
      ! since the current CDI-version does not fully support "GRID_UNSTRUCTURED", the
      ! grid type is changed to "GRID_REFERENCE".
      gridtype = GRID_REFERENCE
    ELSE
      gridtype = GRID_UNSTRUCTURED
    ENDIF

    i_dom = of%phys_patch_id
    max_cell_connectivity = patch_info(i_dom)%max_cell_connectivity

    !
    ! The following sections add the file global properties collected in init_name_list_output
    !
    ! 1. create cdi vlist
    !
    of%cdiVlistID = vlistCreate()
    !
    ! 2. add global attributes for netCDF
    !
    ! define output generating institute
    !
    ! inquire the Institute ID from (center/subcenter)
    !
    of%cdiInstID = institutInq(gribout_config(i_dom)%generatingCenter,          &
      &                        gribout_config(i_dom)%generatingSubcenter, '', '')


    ! define Institute
    CALL vlistDefInstitut(of%cdiVlistID,of%cdiInstID)



    ! 3. add horizontal grid descriptions

    IF(of%name_list%remap == REMAP_REGULAR_LATLON) THEN
#ifndef __NO_ICON_ATMO__

      ! Lon/Lat Interpolation requested

      of%cdiCellGridID = CDI_UNDEFID
      of%cdiEdgeGridID = CDI_UNDEFID
      of%cdiVertGridID = CDI_UNDEFID

      lonlat => lonlat_grid_list(of%name_list%lonlat_id)
      ll_dim(1) = lonlat%grid%lon_dim
      ll_dim(2) = lonlat%grid%lat_dim

      of%cdiLonLatGridID = gridCreate(GRID_LONLAT, ll_dim(1)*ll_dim(2))

      CALL gridDefXsize(of%cdiLonLatGridID, ll_dim(1))
      CALL gridDefXname(of%cdiLonLatGridID, 'lon')
      CALL gridDefXunits(of%cdiLonLatGridID, 'degrees_east')

      CALL gridDefYsize(of%cdiLonLatGridID, ll_dim(2))
      CALL gridDefYname(of%cdiLonLatGridID, 'lat')
      CALL gridDefYunits(of%cdiLonLatGridID, 'degrees_north')

      ALLOCATE(p_lonlat(ll_dim(1)))
      IF (lonlat%grid%reg_lon_def(2) <= threshold_delta_or_intvls) THEN
        DO k=1,ll_dim(1)
          p_lonlat(k) = lonlat%grid%reg_lon_def(1) + REAL(k-1,wp)*lonlat%grid%reg_lon_def(2)
        END DO
      ELSE
        DO k=1,ll_dim(1)
          p_lonlat(k) = (lonlat%grid%start_corner(1) + REAL(k-1,wp)*lonlat%grid%delta(1)) / pi_180
        END DO
      END IF
      CALL gridDefXvals(of%cdiLonLatGridID, p_lonlat)
      DEALLOCATE(p_lonlat)

      ALLOCATE(p_lonlat(ll_dim(2)))
      IF (lonlat%grid%reg_lat_def(2) <= threshold_delta_or_intvls) THEN
        DO k=1,ll_dim(2)
          p_lonlat(k) = lonlat%grid%reg_lat_def(1) + REAL(k-1,wp)*lonlat%grid%reg_lat_def(2)
        END DO
      ELSE
        DO k=1,ll_dim(2)
          p_lonlat(k) = (lonlat%grid%start_corner(2) + REAL(k-1,wp)*lonlat%grid%delta(2)) / pi_180
        END DO
      END IF
      CALL gridDefYvals(of%cdiLonLatGridID, p_lonlat)
      DEALLOCATE(p_lonlat)
#endif
! #ifndef __NO_ICON_ATMO__
    ELSE

      ! Cells

      of%cdiCellGridID = gridCreate(gridtype, patch_info(i_dom)%cells%n_glb)
      CALL gridDefNvertex(of%cdiCellGridID, max_cell_connectivity)
      !
      CALL gridDefXname(of%cdiCellGridID, 'clon')
      CALL gridDefXlongname(of%cdiCellGridID, 'center longitude')
      CALL gridDefXunits(of%cdiCellGridID, 'radian')
      !
      CALL gridDefYname(of%cdiCellGridID, 'clat')
      CALL gridDefYlongname(of%cdiCellGridID, 'center latitude')
      CALL gridDefYunits(of%cdiCellGridID, 'radian')
      !
      CALL uuid2char(patch_info(i_dom)%grid_uuid, uuid_string)
      CALL gridDefUUID(of%cdiCellGridID, uuid_string)
      !
      CALL gridDefNumber(of%cdiCellGridID, patch_info(i_dom)%number_of_grid_used)

      !
      ! not clear whether meta-info GRID_CELL or GRID_UNSTRUCTURED_CELL should be used
      CALL gridDefPosition(of%cdiCellGridID, GRID_CELL)

      ! Single point grid for monitoring
      of%cdiSingleGridID = gridCreate(GRID_LONLAT, 1)
      !
      CALL griddefxsize(of%cdiSingleGridID, 1)                                                                         
      CALL griddefysize(of%cdiSingleGridID, 1)
      CALL griddefxvals(of%cdiSingleGridID, (/0.0_wp/))
      CALL griddefyvals(of%cdiSingleGridID, (/0.0_wp/))


      ! Verts

      of%cdiVertGridID = gridCreate(gridtype, patch_info(i_dom)%verts%n_glb)
      CALL gridDefNvertex(of%cdiVertGridID, 9-max_cell_connectivity)
      !
      CALL gridDefXname(of%cdiVertGridID, 'vlon')
      CALL gridDefXlongname(of%cdiVertGridID, 'vertex longitude')
      CALL gridDefXunits(of%cdiVertGridID, 'radian')
      !
      CALL gridDefYname(of%cdiVertGridID, 'vlat')
      CALL gridDefYlongname(of%cdiVertGridID, 'vertex latitude')
      CALL gridDefYunits(of%cdiVertGridID, 'radian')
      !
      CALL uuid2char(patch_info(i_dom)%grid_uuid, uuid_string)
      CALL gridDefUUID(of%cdiVertGridID, uuid_string)
      !
      CALL gridDefNumber(of%cdiVertGridID, patch_info(i_dom)%number_of_grid_used)

      !
      ! not clear whether meta-info GRID_VERTEX or GRID_UNSTRUCTURED_VERTEX should be used
      CALL gridDefPosition(of%cdiVertGridID, GRID_VERTEX)

      ! Edges

      of%cdiEdgeGridID = gridCreate(gridtype, patch_info(i_dom)%edges%n_glb)
      CALL gridDefNvertex(of%cdiEdgeGridID, 4)
      !
      CALL gridDefXname(of%cdiEdgeGridID, 'elon')
      CALL gridDefXlongname(of%cdiEdgeGridID, 'edge midpoint longitude')
      CALL gridDefXunits(of%cdiEdgeGridID, 'radian')
      !
      CALL gridDefYname(of%cdiEdgeGridID, 'elat')
      CALL gridDefYlongname(of%cdiEdgeGridID, 'edge midpoint latitude')
      CALL gridDefYunits(of%cdiEdgeGridID, 'radian')
      !
      CALL uuid2char(patch_info(i_dom)%grid_uuid, uuid_string)
      CALL gridDefUUID(of%cdiEdgeGridID, uuid_string)
      !
      CALL gridDefNumber(of%cdiEdgeGridID, patch_info(i_dom)%number_of_grid_used)

      !
      ! not clear whether meta-info GRID_EDGE or GRID_UNSTRUCTURED_EDGE should be used
      CALL gridDefPosition(of%cdiEdgeGridID, GRID_EDGE)

      of%cdiLonLatGridID = CDI_UNDEFID

      ! If wanted, set grid info
      IF(of%name_list%output_grid) THEN
        SELECT CASE(of%name_list%filetype)
        CASE (FILETYPE_NC2, FILETYPE_NC4)
          ! encode grid info in NetCDF format:
          SELECT CASE(patch_info(of%phys_patch_id)%grid_info_mode)
          CASE (GRID_INFO_FILE)
            CALL copy_grid_info(of, patch_info)
          CASE (GRID_INFO_BCAST) 
            IF (.NOT. my_process_is_mpi_test()) THEN
              CALL set_grid_info_netcdf(of%cdiCellGridID, patch_info(of%phys_patch_id)%cells%grid_info)
              CALL set_grid_info_netcdf(of%cdiEdgeGridID, patch_info(of%phys_patch_id)%edges%grid_info)
              CALL set_grid_info_netcdf(of%cdiVertGridID, patch_info(of%phys_patch_id)%verts%grid_info)
            END IF
          END SELECT
        CASE (FILETYPE_GRB2)
          ! handled later...
        CASE DEFAULT
          CALL finish(routine, "Unknown grid type")
        END SELECT
      END IF

    ENDIF

    !
    ! 4. add vertical grid descriptions

    IF (iequations/=ihs_ocean) THEN ! atm
      SELECT CASE(of%ilev_type)
      CASE (level_type_ml) 
        CALL setup_ml_axes_atmo(of)
      CASE (level_type_pl) 
        CALL setup_pl_axis_atmo(of)
      CASE (level_type_hl) 
        CALL setup_hl_axis_atmo(of)
      CASE (level_type_il) 
        CALL setup_il_axis_atmo(of)
      CASE DEFAULT
        CALL finish(routine, "Internal error!")
      END SELECT
    ELSE
      CALL setup_zaxes_oce(of)
    END IF

    !
    ! 5. output does contain absolute time
    !
    SELECT CASE (of%name_list%mode)
    CASE (1)  ! forecast mode
     of%cdiTaxisID = taxisCreate(TAXIS_RELATIVE)

     IF (of%name_list%taxis_tunit > 10 .OR. of%name_list%taxis_tunit < 1 ) THEN
       of%name_list%taxis_tunit=TUNIT_MINUTE
       CALL message('','invalid taxis_tunit, reset to TUNIT_MINUTE')
     END IF
     CALL taxisDefTunit (of%cdiTaxisID, of%name_list%taxis_tunit)
     ini_datetime = time_config%ini_datetime
     CALL taxisDefCalendar (of%cdiTaxisID, time_config%calendar)
     idate = cdiEncodeDate(ini_datetime%year, ini_datetime%month, ini_datetime%day)
     itime = cdiEncodeTime(ini_datetime%hour, ini_datetime%minute, &
                           NINT(ini_datetime%second))
     !WRITE(6,'(a,i,a)')'calendar ', time_config%calendar, &
     !                & 'julian_gregorian 0 -  proleptic_gregorian 1 -  cly360 2'
     CALL taxisDefRdate (of%cdiTaxisID, idate )
     CALL taxisDefRtime (of%cdiTaxisID, itime )

     !WRITE(6,'(a,i,a,i)')'idate ',idate,' ',taxisInqRdate(of%cdiTaxisID)
     !WRITE(6,'(a,i,a,i)')'itime ',itime,' ',taxisInqRtime(of%cdiTaxisID)
    CASE (2)  ! climate mode
     of%cdiTaxisID = taxisCreate(TAXIS_ABSOLUTE)
    CASE DEFAULT
     of%cdiTaxisID = taxisCreate(TAXIS_ABSOLUTE)
    END SELECT

    !
    CALL vlistDefTaxis(of%cdiVlistID, of%cdiTaxisID)

    !
    ! add variables
    !
    CALL add_variables_to_vlist(of)

    ! GRB2 format: define geographical longitude, latitude as special
    ! variables "RLON", "RLAT". Note that the grid information may be
    ! contained in the patch_info data structure (for a different
    ! output_file) but still we may do not want to include it into
    ! this output file's (of) data file.
    IF ((of%name_list%output_grid)                                      .AND. &
      & (patch_info(of%phys_patch_id)%grid_info_mode /= GRID_INFO_NONE) .AND. &
      & (of%name_list%filetype == FILETYPE_GRB2)) THEN
      CALL set_grid_info_grb2(of)
    END IF

  END SUBROUTINE setup_output_vlist


  !------------------------------------------------------------------------------------------------
  !> define variables and attributes
  !
  SUBROUTINE add_variables_to_vlist(of)
    TYPE (t_output_file), INTENT(IN), TARGET :: of
    ! local variables:
    CHARACTER(LEN=*), PARAMETER :: routine = modname//"::add_variables_to_vlist"
    TYPE (t_var_metadata), POINTER :: info
    INTEGER                        :: iv, vlistID, varID, gridID, &
      &                               zaxisID, i
    CHARACTER(LEN=DICT_MAX_STRLEN) :: mapped_name
    TYPE(t_cf_var), POINTER        :: this_cf

    vlistID = of%cdiVlistID

    DO iv = 1, of%num_vars
      !
      info => of%var_desc(iv)%info
      !
      ! set grid ID
      !
      SELECT CASE (info%hgrid)
      CASE(GRID_UNSTRUCTURED_CELL)
        info%cdiGridID = of%cdiCellGridID
      CASE(GRID_LONLAT)
        info%cdiGridID = of%cdiSingleGridID
      CASE(GRID_UNSTRUCTURED_VERT)
        info%cdiGridID = of%cdiVertGridID
      CASE(GRID_UNSTRUCTURED_EDGE)
        info%cdiGridID = of%cdiEdgeGridID
      CASE (GRID_REGULAR_LONLAT)
        info%cdiGridID = of%cdiLonLatGridID
      CASE DEFAULT
        CALL finish(routine, 'GRID definition missing for '//TRIM(info%name))
      END SELECT

      gridID = info%cdiGridID



      !
      ! set z axis ID
      !
      IF (info%cdiZaxisID == CDI_UNDEFID) info%cdiZaxisID = of%cdiZaxisID(info%vgrid)
      zaxisID = info%cdiZaxisID
      IF (zaxisID /= CDI_UNDEFID) THEN

!DR *********** FIXME *************
        ! Re-set
        ! ZA_HYBRID       -> ZA_REFERENCE
        ! ZA_HYBRID_HALF  -> ZA_REFERENCE_HALF
        ! as long as ZA_hybrid/ZA_hybrid_half is used throughout the code.
        ! Should be replaced by ZA_reference/ZA_reference_half for the 
        ! nonhydrostatic model.
        IF (zaxisID == of%cdiZaxisID(ZA_hybrid)) THEN
          zaxisID = of%cdiZaxisID(ZA_reference)
        ELSE IF (zaxisID == of%cdiZaxisID(ZA_hybrid_half)) THEN
          zaxisID = of%cdiZaxisID(ZA_reference_half)
        ELSE IF (zaxisID == of%cdiZaxisID(ZA_hybrid_half_hhl)) THEN
          zaxisID = of%cdiZaxisID(ZA_reference_half_hhl)
        ENDIF
        info%cdiZaxisID = zaxisID
!DR*********WILL BE REMOVED SOON**********

      ELSE
        WRITE (message_text,'(a,i3,a,i3)') &
             &  'Zaxis Nr.: ',info%vgrid,' not defined. zaxisID= ',zaxisID
        CALL finish(routine, message_text)
      ENDIF

      ! Search name mapping for name in NetCDF file
      mapped_name = TRIM(dict_get(out_varnames_dict, info%name, default=info%name))

      ! note that an explicit call of vlistDefVarTsteptype is obsolete, since
      ! isteptype is already defined via vlistDefVar
      varID = vlistDefVar(vlistID, gridID, zaxisID, info%isteptype)
      info%cdiVarID   = varID

      CALL vlistDefVarName(vlistID, varID, TRIM(mapped_name))
      IF (info%post_op%lnew_cf) THEN
        this_cf => info%post_op%new_cf
      ELSE
        this_cf => info%cf
      END IF

      IF (this_cf%long_name /= '')     CALL vlistDefVarLongname(vlistID, varID, this_cf%long_name)
      IF (this_cf%standard_name /= '') CALL vlistDefVarStdname(vlistID, varID, this_cf%standard_name)
      IF (this_cf%units /= '')         CALL vlistDefVarUnits(vlistID, varID, this_cf%units)

      ! Currently only real valued variables are allowed, so we can always use info%missval%rval
      IF (info%lmiss) CALL vlistDefVarMissval(vlistID, varID, info%missval%rval)

      ! Set GRIB2 Triplet
      IF (info%post_op%lnew_grib2) THEN
        CALL vlistDefVarParam(vlistID, varID,                   &
          &  cdiEncodeParam(info%post_op%new_grib2%number,      &
          &                 info%post_op%new_grib2%category,    &
          &                 info%post_op%new_grib2%discipline) )
        IF ( of%output_type == FILETYPE_GRB2 ) THEN
          CALL vlistDefVarDatatype(vlistID, varID, info%post_op%new_grib2%bits)
        END IF
      ELSE
        CALL vlistDefVarParam(vlistID, varID,                   &
          &  cdiEncodeParam(info%grib2%number,                  &
          &                 info%grib2%category,                &
          &                 info%grib2%discipline) )
        IF ( of%output_type == FILETYPE_GRB2 ) THEN
          CALL vlistDefVarDatatype(vlistID, varID, info%grib2%bits)
        END IF
      END IF

      IF ( of%output_type == FILETYPE_GRB2 ) THEN

        !!!!!!!!!!!!!!!!!!!!!!!!!!!!!!!!!!!!!!!!!!!!!
        !!!          ATTENTION                    !!!
        !!!!!!!!!!!!!!!!!!!!!!!!!!!!!!!!!!!!!!!!!!!!!
        ! Note that re-setting of the surface types must come AFTER (re)setting
        ! "productDefinitionTemplateNumber" in set_additional_GRIB2_keys. It was observed 
        ! (i.e. for Ensemble output), that the surface-type information is lost again, if 
        ! these settings are performed prior to "productDefinitionTemplateNumber"  

        DO i=1,info%grib2%additional_keys%nint_keys
          CALL vlistDefVarIntKey(vlistID, varID, TRIM(info%grib2%additional_keys%int_key(i)%key), &
            &                    info%grib2%additional_keys%int_key(i)%val)
        END DO

        ! GRIB2 Quick hack: Set additional GRIB2 keys
        CALL set_GRIB2_additional_keys(vlistID, varID, gribout_config(of%phys_patch_id))

        ! Set ensemble keys in SECTION 4 (if applicable)
        CALL set_GRIB2_ensemble_keys(vlistID, varID, gribout_config(of%phys_patch_id))

        ! Set local use SECTION 2
        CALL set_GRIB2_local_keys(vlistID, varID, gribout_config(of%phys_patch_id))

        ! Set tile-specific GRIB2 keys (if applicable)
        CALL set_GRIB2_tile_keys(vlistID, varID, info, i_lctype(of%phys_patch_id))

      ELSE ! NetCDF
        CALL vlistDefVarDatatype(vlistID, varID, this_cf%datatype)
      ENDIF

    ENDDO
    !
  END SUBROUTINE add_variables_to_vlist


  !------------------------------------------------------------------------------------------------
  !> Transfers reorder_info to IO PEs
  !
  SUBROUTINE transfer_reorder_info(p_ri, grid_info_mode)
    TYPE(t_reorder_info), INTENT(INOUT) :: p_ri ! Result: reorder info
    INTEGER,              INTENT(IN)    :: grid_info_mode

    ! There is nothing to do for the test PE:
    IF(my_process_is_mpi_test()) RETURN

    ! Transfer the global number of points, this is not yet known on IO PEs
    CALL p_bcast(p_ri%n_glb,  bcast_root, p_comm_work_2_io)
    CALL p_bcast(p_ri%n_log,  bcast_root, p_comm_work_2_io)

    IF(my_process_is_io()) THEN

      ! On IO PEs: n_own = 0, own_idx and own_blk are not allocated
      p_ri%n_own = 0

      ! pe_own/pe_off must be allocated for num_work_procs, not for p_n_work
      ALLOCATE(p_ri%pe_own(0:num_work_procs-1))
      ALLOCATE(p_ri%pe_off(0:num_work_procs-1))

      ALLOCATE(p_ri%reorder_index(p_ri%n_glb))
      IF (grid_info_mode == GRID_INFO_FILE) THEN
        ALLOCATE(p_ri%grid_info%log_dom_index(p_ri%n_glb))
      END IF
    ENDIF

    CALL p_bcast(p_ri%pe_own, bcast_root, p_comm_work_2_io)
    CALL p_bcast(p_ri%pe_off, bcast_root, p_comm_work_2_io)

    CALL p_bcast(p_ri%reorder_index, bcast_root, p_comm_work_2_io)
    IF (grid_info_mode == GRID_INFO_FILE) THEN
      CALL p_bcast(p_ri%grid_info%log_dom_index, bcast_root, p_comm_work_2_io)
    END IF

  END SUBROUTINE transfer_reorder_info


  !-------------------------------------------------------------------------------------------------
  !> Replicates data (mainly the variable lists) needed for async I/O on the I/O procs.
  !  ATTENTION: The data is not completely replicated, only as far as needed for I/O.
  !
  !  This routine has to be called by all PEs (work and I/O)
  !
  SUBROUTINE replicate_data_on_io_procs()

    ! local variables
    CHARACTER(len=*), PARAMETER :: routine = modname//"::replicate_data_on_io_procs"
    INTEGER                       :: ivct_len
    INTEGER                       :: info_size, iv, nv, nelems, n, list_info(4)
    INTEGER, ALLOCATABLE          :: info_storage(:,:)
    TYPE(t_list_element), POINTER :: element
    TYPE(t_var_metadata)          :: info
    TYPE(t_var_list)              :: p_var_list
    ! var_list_name should have at least the length of var_list names
    ! (although this doesn't matter as long as it is big enough for every name)
    CHARACTER(LEN=256)            :: var_list_name
    INTEGER                       :: idom

!DR Test
    INTEGER :: nvgrid, ivgrid
    INTEGER :: size_tiles
    INTEGER :: size_var_groups_dyn

    ! There is nothing to do for the test PE:
    IF(my_process_is_mpi_test()) RETURN

    !-----------------------------------------------------------------------------------------------

    ! Replicate vertical coordinate table
#ifndef __NO_ICON_ATMO__
    IF(.NOT.my_process_is_io()) ivct_len = SIZE(vct)
    CALL p_bcast(ivct_len, bcast_root, p_comm_work_2_io)

    IF(my_process_is_io()) ALLOCATE(vct(ivct_len))
    CALL p_bcast(vct, bcast_root, p_comm_work_2_io)
#endif
! #ifndef __NO_ICON_ATMO__
    !-----------------------------------------------------------------------------------------------
    ! Replicate variable lists

    ! Get the size - in default INTEGER words - which is needed to
    ! hold the contents of TYPE(t_var_metadata)

    info_size = SIZE(TRANSFER(info, (/ 0 /)))

    ! Get the number of var_lists
    IF(.NOT.my_process_is_io()) nv = nvar_lists
    CALL p_bcast(nv, bcast_root, p_comm_work_2_io)

    ! For each var list, get its components
    DO iv = 1, nv

      ! Send name
      IF(.NOT.my_process_is_io()) var_list_name = var_lists(iv)%p%name
      CALL p_bcast(var_list_name, bcast_root, p_comm_work_2_io)

      IF(.NOT.my_process_is_io()) THEN

        ! Count the number of variable entries
        element => var_lists(iv)%p%first_list_element
        nelems = 0
        DO
          IF(.NOT.ASSOCIATED(element)) EXIT
          nelems = nelems+1
          element => element%next_list_element
        ENDDO

        ! Gather the components needed for name list I/O and send them.
        ! Please note that not the complete list is replicated, unneeded
        ! entries are left away!

        list_info(1) = nelems
        list_info(2) = var_lists(iv)%p%patch_id
        list_info(3) = var_lists(iv)%p%vlevel_type
        list_info(4) = MERGE(1,0,var_lists(iv)%p%loutput)

      ENDIF

      ! Send basic info:

      CALL p_bcast(list_info, bcast_root, p_comm_work_2_io)

      IF(my_process_is_io()) THEN
        nelems = list_info(1)
        ! Create var list
        CALL new_var_list( p_var_list, var_list_name, patch_id=list_info(2), &
                           vlevel_type=list_info(3), loutput=(list_info(4)/=0) )
      ENDIF

      ! Get the binary representation of all info members of the variables
      ! of the list and send it to the receiver.
      ! Using the Fortran TRANSFER intrinsic may seem like a hack,
      ! but it has the advantage that it is completely independet of the
      ! actual declaration if TYPE(t_var_metadata).
      ! Thus members may added to or removed from TYPE(t_var_metadata)
      ! without affecting the code below and we don't have an additional
      ! cross dependency between TYPE(t_var_metadata) and this module.

      ALLOCATE(info_storage(info_size, nelems))

      IF(.NOT.my_process_is_io()) THEN
        element => var_lists(iv)%p%first_list_element
        nelems = 0
        DO
          IF(.NOT.ASSOCIATED(element)) EXIT
          nelems = nelems+1
          info_storage(:,nelems) = TRANSFER(element%field%info, (/ 0 /))
          element => element%next_list_element
        ENDDO
      ENDIF

      ! Send binary representation of all info members

      CALL p_bcast(info_storage, bcast_root, p_comm_work_2_io)

      IF(my_process_is_io()) THEN

        ! Insert elements into var list

        p_var_list%p%first_list_element => NULL()
        element => NULL() ! Safety only

        DO n = 1, nelems
          IF(.NOT.ASSOCIATED(p_var_list%p%first_list_element)) THEN
            ALLOCATE(p_var_list%p%first_list_element)
            element => p_var_list%p%first_list_element
          ELSE
            ALLOCATE(element%next_list_element)
            element => element%next_list_element
          ENDIF

          element%next_list_element => NULL()

          ! Nullify all pointers in element%field, they don't make sense on the I/O PEs

          element%field%r_ptr => NULL()
          element%field%i_ptr => NULL()
          element%field%l_ptr => NULL()
          element%field%var_base_size = 0 ! Unknown here

          ! Set info structure from binary representation in info_storage
          element%field%info = TRANSFER(info_storage(:, n), info)
        ENDDO

      ENDIF

      DEALLOCATE(info_storage)

    ENDDO

    ! var_groups_dyn is required in function 'group_id', which is called in 
    ! parse_variable_groups. Thus, a broadcast of var_groups_dyn is required.
    size_var_groups_dyn = 0
    if (allocated(var_groups_dyn)) then
       size_var_groups_dyn = SIZE(var_groups_dyn)
    end if
    CALL p_bcast(size_var_groups_dyn                        , bcast_root, p_comm_work_2_io)
    if (size_var_groups_dyn > 0) then
       IF (.NOT. ALLOCATED(var_groups_dyn)) THEN
          ALLOCATE(var_groups_dyn(size_var_groups_dyn))
       ENDIF
       CALL p_bcast(var_groups_dyn                             , bcast_root, p_comm_work_2_io)
    end if

    ! Map the variable groups given in the output namelist onto the
    ! corresponding variable subsets:
    CALL parse_variable_groups()


    ! Go over all output domains
    DO idom = 1, n_dom_out
      CALL p_bcast(gribout_config(idom)%generatingCenter,    bcast_root, p_comm_work_2_io)
      CALL p_bcast(gribout_config(idom)%generatingSubcenter, bcast_root, p_comm_work_2_io)
      ! from extpar config state
      CALL p_bcast(i_lctype(idom)                          , bcast_root, p_comm_work_2_io)
    ENDDO
    ! from nwp land config state
    CALL p_bcast(ntiles_water                              , bcast_root, p_comm_work_2_io)
    size_tiles = 0
    if (allocated(tiles)) then
       size_tiles = SIZE(tiles)
    end if
    CALL p_bcast(size_tiles                                , bcast_root, p_comm_work_2_io)
    if (size_tiles > 0) then
       IF (.NOT. ALLOCATED(tiles)) THEN
          ALLOCATE(tiles(size_tiles))
       ENDIF
       CALL p_bcast(tiles(:)%GRIB2_tile%tileIndex              , bcast_root, p_comm_work_2_io)
       CALL p_bcast(tiles(:)%GRIB2_tile%numberOfTileAttributes , bcast_root, p_comm_work_2_io)
       CALL p_bcast(tiles(:)%GRIB2_att%tileAttribute           , bcast_root, p_comm_work_2_io)
    end if

    ! allocate vgrid_buffer on asynchronous output PEs, for storing 
    ! the vertical grid UUID
    !
    ! get buffer size and broadcast
    IF (ALLOCATED(vgrid_buffer)) THEN
       nvgrid = SIZE(vgrid_buffer)
    ELSE
       nvgrid = 0
    END IF
    CALL p_bcast(nvgrid, bcast_root, p_comm_work_2_io)
    !
    ! allocate on asynchronous PEs
    IF(my_process_is_io()) THEN
      ALLOCATE(vgrid_buffer(nvgrid))
    ENDIF
    ! broadcast
    DO ivgrid = 1,nvgrid 
      CALL p_bcast(vgrid_buffer(ivgrid)%uuid, bcast_root, p_comm_work_2_io)
    ENDDO

    !-----------------------------------------------------------------------------------------------
    ! Replicate coordinates of cells/edges/vertices:

    ! Go over all output domains
    DO idom = 1, n_dom_out
      CALL p_bcast(patch_info(idom)%nblks_glb_c, bcast_root, p_comm_work_2_io)
      CALL p_bcast(patch_info(idom)%nblks_glb_e, bcast_root, p_comm_work_2_io)
      CALL p_bcast(patch_info(idom)%nblks_glb_v, bcast_root, p_comm_work_2_io)
      CALL p_bcast(patch_info(idom)%max_cell_connectivity, bcast_root, p_comm_work_2_io)

      IF (patch_info(idom)%grid_info_mode == GRID_INFO_BCAST) THEN
        CALL bcast_grid_info(patch_info(idom), bcast_root)
      END IF
    END DO

  END SUBROUTINE replicate_data_on_io_procs


#ifndef NOMPI

  !------------------------------------------------------------------------------------------------
  !> Initializes the memory window for asynchronous IO
  !
  SUBROUTINE init_memory_window

#ifdef __SUNPRO_F95
    INCLUDE "mpif.h"
#else
    USE mpi, ONLY: MPI_ADDRESS_KIND
#endif
! __SUNPRO_F95

    ! local variables
    CHARACTER(LEN=*), PARAMETER     :: routine = modname//"::init_async_name_list_output"
    
    INTEGER                         :: jp, i, iv, nlevs, i_log_dom, &
      &                                n_own, lonlat_id
    INTEGER (KIND=MPI_ADDRESS_KIND) :: mem_size


    ! There is nothing to do for the test PE:
    IF(my_process_is_mpi_test()) RETURN

    ! Go over all output files
    OUT_FILE_LOOP : DO i = 1, SIZE(output_file)
      
      ! Get size of the data for every output file
      mem_size = 0_i8
      
      ! Go over all name list variables for this output file
      DO iv = 1, output_file(i)%num_vars

        jp = output_file(i)%phys_patch_id

        IF(output_file(i)%var_desc(iv)%info%ndims == 2) THEN
          nlevs = 1
        ELSE
          ! handle the case that a few levels have been selected out of
          ! the total number of levels:
          IF (ASSOCIATED(output_file(i)%level_selection)) THEN
            nlevs = output_file(i)%level_selection%n_selected
          ELSE
            nlevs = output_file(i)%var_desc(iv)%info%used_dimensions(2)
          END IF
        ENDIF

        SELECT CASE (output_file(i)%var_desc(iv)%info%hgrid)
        CASE (GRID_UNSTRUCTURED_CELL)
          mem_size = mem_size + INT(nlevs*patch_info(jp)%cells%n_own,i8)
        CASE (GRID_UNSTRUCTURED_EDGE)
          mem_size = mem_size + INT(nlevs*patch_info(jp)%edges%n_own,i8)
        CASE (GRID_UNSTRUCTURED_VERT)
          mem_size = mem_size + INT(nlevs*patch_info(jp)%verts%n_own,i8)

#ifndef __NO_ICON_ATMO__
        CASE (GRID_REGULAR_LONLAT)
          lonlat_id = output_file(i)%var_desc(iv)%info%hor_interp%lonlat_id
          i_log_dom = output_file(i)%log_patch_id
          n_own     = lonlat_info(lonlat_id, i_log_dom)%ri%n_own
          mem_size  = mem_size + INT(nlevs*n_own,i8)
#endif
! #ifndef __NO_ICON_ATMO__

        CASE DEFAULT
          CALL finish(routine,'unknown grid type')
        END SELECT

      ENDDO ! vars
     
      ! allocate amount of memory needed with MPI_Alloc_mem
#ifdef USE_CRAY_POINTER
      CALL allocate_mem_cray(mem_size, output_file(i))
#else
      CALL allocate_mem_noncray(mem_size, output_file(i))
#endif
      ! USE_CRAY_POINTER

      ! allocate memory window for meta-info communication between
      ! PE#0 and the I/O PEs:
      CALL metainfo_allocate_memory_window(output_file(i)%mem_win, output_file(i)%num_vars)

    ENDDO OUT_FILE_LOOP
    
  END SUBROUTINE init_memory_window
  

#ifdef USE_CRAY_POINTER
  !------------------------------------------------------------------------------------------------
  !> allocate amount of memory needed with MPI_Alloc_mem
  !
  !  @note Implementation for Cray pointers
  !
  SUBROUTINE allocate_mem_cray(mem_size, of)
#ifdef __SUNPRO_F95
    INCLUDE "mpif.h"
#else
    USE mpi, ONLY: MPI_ADDRESS_KIND, MPI_INFO_NULL
#endif
! __SUNPRO_F95

    INTEGER (KIND=MPI_ADDRESS_KIND), INTENT(IN)    :: mem_size
    TYPE (t_output_file),            INTENT(INOUT) :: of
    ! local variables
    CHARACTER(LEN=*), PARAMETER :: routine = modname//"::allocate_mem_cray"
    INTEGER (KIND=MPI_ADDRESS_KIND) :: iptr
    REAL(sp)                        :: tmp_sp
    REAL(dp)                        :: tmp_dp
    INTEGER                         :: mpierr
    INTEGER                         :: nbytes_real
    INTEGER (KIND=MPI_ADDRESS_KIND) :: mem_bytes
    POINTER(tmp_ptr_sp,tmp_sp(*))
    POINTER(tmp_ptr_dp,tmp_dp(*))

    ! Get the amount of bytes per REAL*8 or REAL*4 variable (as used in MPI
    ! communication)
    IF (use_dp_mpi2io) THEN
      CALL MPI_Type_extent(p_real_dp, nbytes_real, mpierr)
    ELSE
      CALL MPI_Type_extent(p_real_sp, nbytes_real, mpierr)
    ENDIF

    ! For the IO PEs the amount of memory needed is 0 - allocate at least 1 word there:
    mem_bytes = MAX(mem_size,1_i8)*INT(nbytes_real,i8)

    CALL MPI_Alloc_mem(mem_bytes, MPI_INFO_NULL, iptr, mpierr)

    IF (use_dp_mpi2io) THEN
      tmp_ptr_dp = iptr
      CALL set_mem_ptr_dp(tmp_dp, INT(mem_size))
    ELSE
      tmp_ptr_sp = iptr
      CALL set_mem_ptr_sp(tmp_sp, INT(mem_size))
    ENDIF

    ! Create memory window for communication
    IF (use_dp_mpi2io) THEN
      of%mem_win%mem_ptr_dp(:) = 0._dp
      CALL MPI_Win_create( of%mem_win%mem_ptr_dp,mem_bytes,nbytes_real,MPI_INFO_NULL,&
        &                  p_comm_work_io,of%mem_win%mpi_win,mpierr )
    ELSE
      of%mem_win%mem_ptr_sp(:) = 0._sp
      CALL MPI_Win_create( of%mem_win%mem_ptr_sp,mem_bytes,nbytes_real,MPI_INFO_NULL,&
        &                  p_comm_work_io,of%mem_win%mpi_win,mpierr )
    ENDIF
    IF (mpierr /= 0) CALL finish(TRIM(routine), "MPI error!")

  END SUBROUTINE allocate_mem_cray
#endif
! USE_CRAY_POINTER


#ifndef USE_CRAY_POINTER
  !------------------------------------------------------------------------------------------------
  !> allocate amount of memory needed with MPI_Alloc_mem
  !
  !  @note Implementation for non-Cray pointers
  !
  SUBROUTINE allocate_mem_noncray(mem_size, of)
#ifdef __SUNPRO_F95
    INCLUDE "mpif.h"
#else
    USE mpi, ONLY: MPI_ADDRESS_KIND, MPI_INFO_NULL
#endif
! __SUNPRO_F95

    INTEGER (KIND=MPI_ADDRESS_KIND), INTENT(IN)    :: mem_size
    TYPE (t_output_file),            INTENT(INOUT) :: of
    ! local variables
    CHARACTER(LEN=*), PARAMETER :: routine = modname//"::allocate_mem_noncray"
    TYPE(c_ptr)                     :: c_mem_ptr
    INTEGER                         :: mpierr
    INTEGER                         :: nbytes_real
    INTEGER (KIND=MPI_ADDRESS_KIND) :: mem_bytes

    ! Get the amount of bytes per REAL*8 or REAL*4 variable (as used in MPI
    ! communication)
    IF (use_dp_mpi2io) THEN
      CALL MPI_Type_extent(p_real_dp, nbytes_real, mpierr)
    ELSE
      CALL MPI_Type_extent(p_real_sp, nbytes_real, mpierr)
    ENDIF

    ! For the IO PEs the amount of memory needed is 0 - allocate at least 1 word there:
    mem_bytes = MAX(mem_size,1_i8)*INT(nbytes_real,i8)

    ! TYPE(c_ptr) and INTEGER(KIND=MPI_ADDRESS_KIND) do NOT necessarily have the same size!!!
    ! So check if at least c_intptr_t and MPI_ADDRESS_KIND are the same, else we may get
    ! into deep, deep troubles!
    ! There is still a slight probability that TYPE(c_ptr) does not have the size indicated
    ! by c_intptr_t since the standard only requires c_intptr_t is big enough to hold pointers
    ! (so it may be bigger than a pointer), but I hope no vendor screws up its ISO_C_BINDING
    ! in such a way!!!
    ! If c_intptr_t<=0, this type is not defined and we can't do this check, of course.

    IF(c_intptr_t > 0 .AND. c_intptr_t /= MPI_ADDRESS_KIND) &
     & CALL finish(routine,'c_intptr_t /= MPI_ADDRESS_KIND, too dangerous to proceed!')

    CALL MPI_Alloc_mem(mem_bytes, MPI_INFO_NULL, c_mem_ptr, mpierr)

    ! The NEC requires a standard INTEGER array as 3rd argument for c_f_pointer,
    ! although it would make more sense to have it of size MPI_ADDRESS_KIND.

    NULLIFY(of%mem_win%mem_ptr_sp)
    NULLIFY(of%mem_win%mem_ptr_dp)

    IF (use_dp_mpi2io) THEN

#ifdef __SX__
      CALL C_F_POINTER(c_mem_ptr, of%mem_win%mem_ptr_dp, (/ INT(mem_size) /) )
#else
      CALL C_F_POINTER(c_mem_ptr, of%mem_win%mem_ptr_dp, (/ mem_size /) )
#endif
      ! Create memory window for communication
      of%mem_win%mem_ptr_dp(:) = 0._dp
      CALL MPI_Win_create( of%mem_win%mem_ptr_dp,mem_bytes,nbytes_real,MPI_INFO_NULL,&
        &                  p_comm_work_io,of%mem_win%mpi_win,mpierr )
      IF (mpierr /= 0) CALL finish(TRIM(routine), "MPI error!")

    ELSE

#ifdef __SX__
      CALL C_F_POINTER(c_mem_ptr, of%mem_win%mem_ptr_sp, (/ INT(mem_size) /) )
#else
      CALL C_F_POINTER(c_mem_ptr, of%mem_win%mem_ptr_sp, (/ mem_size /) )
#endif
      ! Create memory window for communication
      of%mem_win%mem_ptr_sp(:) = 0._sp
      CALL MPI_Win_create( of%mem_win%mem_ptr_sp,mem_bytes,nbytes_real,MPI_INFO_NULL,&
        &                  p_comm_work_io,of%mem_win%mpi_win,mpierr )
      IF (mpierr /= 0) CALL finish(TRIM(routine), "MPI error!")

    ENDIF ! use_dp_mpi2io

  END SUBROUTINE allocate_mem_noncray
#endif
! .not. USE_CRAY_POINTER

#endif
! NOMPI

END MODULE mo_name_list_output_init<|MERGE_RESOLUTION|>--- conflicted
+++ resolved
@@ -297,11 +297,7 @@
       stream_partitions_hl, stream_partitions_il,            &
       pe_placement_ml, pe_placement_pl,                      &
       pe_placement_hl, pe_placement_il,                      &
-<<<<<<< HEAD
-      filename_extn, operation
-=======
-      filename_extn, rbf_scale
->>>>>>> e88157c6
+      filename_extn, rbf_scale, operation
 
     ! -- preliminary checks:
     !
