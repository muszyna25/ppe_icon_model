!>
!! Module handling the initialization of synchronous and asynchronous output.
!!
!! @author R. Johanni
!!
!! @par Revision History
!! Initial implementation  by  R. Johanni  (2011)
!! Major changes: F. Prill, DWD (2012-2013)
!! A-priori calculation of output step events: F. Prill, DWD (10/2013)
!!
!! Define USE_CRAY_POINTER for platforms having problems with ISO_C_BINDING
!! BUT understand CRAY pointers
!!
!!   #define USE_CRAY_POINTER
!!
!! @par Copyright and License
!!
!! This code is subject to the DWD and MPI-M-Software-License-Agreement in
!! its most recent form.
!! Please see the file LICENSE in the root of the source tree for this code.
!! Where software is supplied by third parties, it is indicated in the
!! headers of the routines.
!!
MODULE mo_name_list_output_init

#ifndef USE_CRAY_POINTER
  USE, INTRINSIC :: ISO_C_BINDING, ONLY: c_ptr, c_intptr_t, c_f_pointer, c_int64_t
#endif
! USE_CRAY_POINTER

  ! constants and global settings
  USE mo_cdi_constants          ! We need all
  USE mo_kind,                              ONLY: wp, i8, dp, sp
  USE mo_impl_constants,                    ONLY: max_phys_dom, max_dom, SUCCESS,                 &
    &                                             max_var_ml, max_var_pl, max_var_hl, max_var_il, &
    &                                             MAX_TIME_LEVELS, vname_len,                     &
    &                                             MAX_CHAR_LENGTH, MAX_NUM_IO_PROCS,              &
    &                                             MAX_TIME_INTERVALS, ihs_ocean, MAX_NPLEVS,      &
    &                                             MAX_NZLEVS, MAX_NILEVS
  USE mo_io_units,                          ONLY: filename_max, nnml, nnml_output
  USE mo_master_nml,                        ONLY: model_base_dir
  USE mo_master_control,                    ONLY: is_restart_run, my_process_is_ocean
  ! basic utility modules
  USE mo_exception,                         ONLY: finish, message, message_text
  USE mo_dictionary,                        ONLY: t_dictionary, dict_init,                        &
    &                                             dict_loadfile, dict_get, DICT_MAX_STRLEN
  USE mo_fortran_tools,                     ONLY: assign_if_present
  USE mo_grib2_util,                        ONLY: set_GRIB2_additional_keys, set_GRIB2_tile_keys, &
    &                                             set_GRIB2_ensemble_keys, set_GRIB2_local_keys
  USE mo_util_uuid,                         ONLY: uuid2char
  USE mo_io_util,                           ONLY: get_file_extension
  USE mo_util_string,                       ONLY: t_keyword_list, associate_keyword,              &
    &                                             with_keywords, insert_group,                    &
    &                                             tolower, int2string, difference,                &
    &                                             sort_and_compress_list, one_of
  USE mo_datetime,                          ONLY: t_datetime
  USE mo_cf_convention,                     ONLY: t_cf_var
  USE mo_io_restart_attributes,             ONLY: get_restart_attribute
  USE mo_model_domain,                      ONLY: p_patch, p_phys_patch
  USE mo_mtime_extensions,                  ONLY: get_datetime_string, get_duration_string, &
                                                  get_duration_string_real
  USE mo_math_utilities,                    ONLY: merge_values_into_set
  ! config modules
  USE mo_parallel_config,                   ONLY: nproma, p_test_run, use_dp_mpi2io

  USE mo_run_config,                        ONLY: dtime, msg_level, output_mode,                  &
    &                                             number_of_grid_used
  USE mo_grid_config,                       ONLY: n_dom, n_phys_dom, start_time, end_time,        &
    &                                             DEFAULT_ENDTIME
  USE mo_io_config,                         ONLY: netcdf_dict, output_nml_dict
  USE mo_name_list_output_config,           ONLY: use_async_name_list_io,                         &
    &                                             first_output_name_list,                         &
    &                                             add_var_desc
  USE mo_time_config,                       ONLY: time_config
  USE mo_gribout_config,                    ONLY: gribout_config
  USE mo_dynamics_config,                   ONLY: iequations

#ifndef __NO_ICON_ATMO__
  USE mo_nh_pzlev_config,                   ONLY: nh_pzlev_config
#endif
  USE mo_extpar_config,                     ONLY: i_lctype
  USE mo_lnd_nwp_config,                    ONLY: ntiles_water, tiles
  ! MPI Communication routines
  USE mo_mpi,                               ONLY: p_bcast, get_my_mpi_work_id, p_max,             &
    &                                             get_my_mpi_work_communicator,                   &
    &                                             p_comm_work, p_comm_work_2_io,                  &
    &                                             p_comm_io, p_comm_work_io,                      &
    &                                             p_int, p_real_dp, p_real_sp,                    &
    &                                             my_process_is_stdio, my_process_is_mpi_test,    &
    &                                             my_process_is_mpi_workroot,                     &
    &                                             my_process_is_mpi_seq, my_process_is_io,        &
    &                                             my_process_is_mpi_ioroot,                       &
    &                                             process_mpi_stdio_id, process_work_io0,         &
    &                                             process_mpi_io_size, num_work_procs, p_n_work,  &
    &                                             p_pe_work, p_io_pe0, p_pe
  USE mo_communication,                     ONLY: idx_no, blk_no
  ! namelist handling
  USE mo_namelist,                          ONLY: position_nml, positioned, open_nml, close_nml
  USE mo_nml_annotate,                      ONLY: temp_defaults, temp_settings
  ! variable lists
  USE mo_var_metadata_types,                ONLY: t_var_metadata, VARNAME_LEN, var_groups_dyn
  USE mo_linked_list,                       ONLY: t_var_list, t_list_element
  USE mo_var_list,                          ONLY: nvar_lists, max_var_lists, var_lists,           &
    &                                             new_var_list,                                   &
    &                                             total_number_of_variables, collect_group,       &
    &                                             get_var_timelevel, get_var_name
  USE mo_var_list_element,                  ONLY: level_type_ml, level_type_pl, level_type_hl,    &
    &                                             level_type_il
  ! lon-lat interpolation
  USE mo_lonlat_grid,                       ONLY: t_lon_lat_grid, compute_lonlat_blocking,        &
    &                                             compute_lonlat_specs, threshold_delta_or_intvls
  USE mo_intp_data_strc,                    ONLY: t_lon_lat_intp,                                 &
    &                                             t_lon_lat_data, get_free_lonlat_grid,           &
    &                                             lonlat_grid_list, n_lonlat_grids,               &
    &                                             get_lonlat_grid_ID
  ! output events
  USE mtime,                                ONLY: MAX_DATETIME_STR_LEN, MAX_TIMEDELTA_STR_LEN,    &
    &                                             timedelta, newTimedelta, deallocateTimedelta,   &
    &                                             OPERATOR(<), newDatetime, deallocateDatetime,   &
    &                                             getTotalMilliSecondsTimeDelta, datetime,        &
    &                                             OPERATOR(+), datetimeToString, OPERATOR(>)
  USE mo_mtime_extensions,                  ONLY: get_datetime_string, get_duration_string
  USE mo_output_event_types,                ONLY: t_sim_step_info, MAX_EVENT_NAME_STR_LEN,        &
    &                                             DEFAULT_EVENT_NAME, t_par_output_event
  USE mo_output_event_control,              ONLY: compute_matching_sim_steps,                     &
    &                                             generate_output_filenames
  USE mo_output_event_handler,              ONLY: new_parallel_output_event,                      &
    &                                             complete_event_setup, union_of_all_events,      &
    &                                             print_output_event, trigger_output_step_irecv,  &
    &                                             set_event_to_simstep
  ! name list output
  USE mo_name_list_output_types,            ONLY: l_output_phys_patch, t_output_name_list,        &
    &                                             t_output_file, t_var_desc,                      &
    &                                             t_patch_info, t_reorder_info,                   &
    &                                             REMAP_NONE, REMAP_REGULAR_LATLON,               &
    &                                             sfs_name_list, ffs_name_list, second_tos,       &
<<<<<<< HEAD
    &                                             first_tos, GRP_PREFIX, TILE_PREFIX,             &
    &                                             t_fname_metadata, all_events, t_patch_info_ll
=======
    &                                             first_tos, GRP_PREFIX, t_fname_metadata,        &
    &                                             all_events, t_patch_info_ll,GRB2_GRID_INFO,     &
    &                                             is_grid_info_var, GRB2_GRID_INFO_NAME
>>>>>>> ac78dcef
  USE mo_name_list_output_gridinfo,         ONLY: set_grid_info_grb2,                             &
    &                                             set_grid_info_netcdf, collect_all_grid_info,    &
    &                                             copy_grid_info, bcast_grid_info,                &
    &                                             deallocate_all_grid_info,                       &
    &                                             GRID_INFO_NONE, GRID_INFO_FILE, GRID_INFO_BCAST
  USE mo_name_list_output_metadata,         ONLY: metainfo_allocate_memory_window
  USE mo_name_list_output_zaxes,            ONLY: setup_ml_axes_atmo, setup_pl_axis_atmo,         &
    &                                             setup_hl_axis_atmo, setup_il_axis_atmo,         &
    &                                             setup_zaxes_oce
  USE mo_util_vgrid_types,                  ONLY: vgrid_buffer

#ifndef __NO_ICON_ATMO__
  USE mo_vertical_coord_table,              ONLY: vct
#endif

#if !defined (__NO_ICON_ATMO__) && !defined (__NO_ICON_OCEAN__)
  USE mo_coupling_config,                   ONLY: is_coupled_run
  USE mo_master_control,                    ONLY: get_my_process_name
#endif

  IMPLICIT NONE

  PRIVATE

  ! variables and data types
  PUBLIC :: out_varnames_dict
  PUBLIC :: varnames_dict
  PUBLIC :: output_file
  PUBLIC :: patch_info
  PUBLIC :: lonlat_info
  ! subroutines
  PUBLIC :: read_name_list_output_namelists
  PUBLIC :: parse_variable_groups
  PUBLIC :: init_name_list_output
  PUBLIC :: setup_output_vlist
  PUBLIC :: collect_requested_ipz_levels
#ifdef USE_CRAY_POINTER
  PUBLIC :: set_mem_ptr_sp
  PUBLIC :: set_mem_ptr_dp
#endif


  !------------------------------------------------------------------------------------------------

  TYPE(t_output_file),   ALLOCATABLE, TARGET :: output_file(:)
  TYPE(t_patch_info),    ALLOCATABLE, TARGET :: patch_info (:)
  TYPE(t_patch_info_ll), ALLOCATABLE, TARGET :: lonlat_info(:,:)

  ! Number of output domains. This depends on l_output_phys_patch and is either the number
  ! of physical or the number of logical domains.
  INTEGER :: n_dom_out

  ! Broadcast root for intercommunicator broadcasts form compute PEs to IO PEs using p_comm_work_2_io
  INTEGER :: bcast_root

  !------------------------------------------------------------------------------------------------
  ! dictionaries for variable names:
  TYPE (t_dictionary) ::     &
    &   varnames_dict      , & !< maps variable names onto the internal ICON names.
    &   out_varnames_dict      !< maps internal variable names onto names in output file (NetCDF only).
  !------------------------------------------------------------------------------------------------

  CHARACTER(LEN=*), PARAMETER :: modname = 'mo_name_list_output_init'


CONTAINS

  !------------------------------------------------------------------------------------------------
  !> Read configuration for namelist controlled output module.
  !
  !  The name is a bit strange, but if follows the convention to read
  !  namelists with a routine called read_XXX_namelist (plural is
  !  used here since several namelists are read).
  !
  !  Please note the difference between name_list and namelist!
  !
  SUBROUTINE read_name_list_output_namelists( filename )
    CHARACTER(LEN=*), INTENT(IN)   :: filename
    ! local variables
    CHARACTER(LEN=*), PARAMETER       :: routine = 'read_name_list_output_namelists'

    INTEGER                               :: istat, i, j
    TYPE(t_output_name_list), POINTER     :: p_onl
    INTEGER                               :: nnamelists
    LOGICAL                               :: lrewind

    ! Local variables corresponding to members of output_name_list
    INTEGER                               :: filetype
    INTEGER                               :: mode
    INTEGER                               :: taxis_tunit
    INTEGER                               :: dom(max_phys_dom)
    INTEGER                               :: steps_per_file
    LOGICAL                               :: steps_per_file_inclfirst         !< Flag. Do not count first step in files count
    CHARACTER(LEN=MAX_TIMEDELTA_STR_LEN)  :: file_interval                    !< length of a file (ISO8601 duration)
    LOGICAL                               :: include_last
    LOGICAL                               :: output_grid
    CHARACTER(LEN=filename_max)           :: output_filename
    CHARACTER(LEN=filename_max)           :: filename_format
    CHARACTER(LEN=filename_max)           :: filename_extn                    !< user-specified filename extension (or "default")
    CHARACTER(LEN=vname_len)              :: ml_varlist(max_var_ml)
    CHARACTER(LEN=vname_len)              :: pl_varlist(max_var_pl)
    CHARACTER(LEN=vname_len)              :: hl_varlist(max_var_hl)
    CHARACTER(LEN=vname_len)              :: il_varlist(max_var_il)
    CHARACTER(len=MAX_CHAR_LENGTH)        :: m_levels                         !< level selection: model levels
    REAL(wp)                              :: p_levels(MAX_NPLEVS)             !< pressure levels
    REAL(wp)                              :: h_levels(MAX_NZLEVS)             !< height levels
    REAL(wp)                              :: i_levels(MAX_NILEVS)             !< isentropic levels
    INTEGER                               :: remap
    REAL(wp)                              :: reg_lon_def(3)
    REAL(wp)                              :: reg_lat_def(3)
    INTEGER                               :: reg_def_mode
    REAL(wp)                              :: north_pole(2)

    REAL(wp)                              :: output_bounds(3*MAX_TIME_INTERVALS)
    INTEGER                               :: output_time_unit
    CHARACTER(LEN=MAX_DATETIME_STR_LEN)   :: output_start(MAX_TIME_INTERVALS), &
      &                                      output_end(MAX_TIME_INTERVALS),   &
      &                                      output_interval(MAX_TIME_INTERVALS)
    CHARACTER(LEN=MAX_EVENT_NAME_STR_LEN) :: ready_file  !< ready filename prefix (=output event name)

    TYPE(t_lon_lat_data),  POINTER        :: lonlat
    TYPE (t_keyword_list), POINTER        :: keywords => NULL()
    CHARACTER(len=MAX_CHAR_LENGTH)        :: cfilename
    INTEGER                               :: iunit, lonlat_id, jg
    TYPE (t_lon_lat_grid)                 :: new_grid

    !> "stream_partitions": Split one namelist into concurrent,
    !> alternating files:
    INTEGER                               :: stream_partitions_ml, &
      &                                      stream_partitions_pl, &
      &                                      stream_partitions_hl, &
      &                                      stream_partitions_il

    !> MPI ranks which were explicitly specified by the user:
    INTEGER                               :: pe_placement_ml(MAX_NUM_IO_PROCS), &
      &                                      pe_placement_pl(MAX_NUM_IO_PROCS), &
      &                                      pe_placement_hl(MAX_NUM_IO_PROCS), &
      &                                      pe_placement_il(MAX_NUM_IO_PROCS)

    !> RBF shape parameter.
    REAL(wp)                              :: rbf_scale

    ! The namelist containing all variables above
    NAMELIST /output_nml/ &
      mode, taxis_tunit, dom,                                &
      filetype, filename_format, output_filename,            &
      steps_per_file, steps_per_file_inclfirst,              &
      include_last, output_grid,                             &
      remap, reg_lon_def, reg_lat_def, north_pole,           &
      ml_varlist, pl_varlist, hl_varlist, il_varlist,        &
      m_levels, p_levels, h_levels, i_levels,                &
      output_start, output_end, output_interval,             &
      output_bounds, output_time_unit,                       &
      ready_file, file_interval, reg_def_mode,               &
      stream_partitions_ml, stream_partitions_pl,            &
      stream_partitions_hl, stream_partitions_il,            &
      pe_placement_ml, pe_placement_pl,                      &
      pe_placement_hl, pe_placement_il,                      &
      filename_extn, rbf_scale

    ! -- preliminary checks:
    !
    ! We need dtime
    IF(dtime<=0._wp) CALL finish(routine, 'dtime must be set before reading output namelists')

    ! Before we start: prepare the levels set objects for the vertical
    ! interpolation.
    !
    ! level ordering: zlevels, plevels, ilevels must be ordered from
    ! TOA to bottom:
    !
#ifndef __NO_ICON_ATMO__
    DO jg = 1, max_dom
      ! pressure levels:
      nh_pzlev_config(jg)%plevels%sort_smallest_first = .TRUE.
      ! height levels
      nh_pzlev_config(jg)%zlevels%sort_smallest_first = .FALSE.
      ! isentropic levels
      nh_pzlev_config(jg)%ilevels%sort_smallest_first = .FALSE.
    END DO
#endif

    ! -- Open input file and position to first namelist 'output_nml'

    CALL open_nml(TRIM(filename))

    ! As in COSMO, there may exist several output_nml namelists in the input file
    ! Loop until EOF is reached

    p_onl                  => NULL()
    first_output_name_list => NULL()
    nnamelists             =  0
    lrewind                = .TRUE.

    IF (.NOT. output_mode%l_nml) RETURN ! do not read output namelists if main switch is set to false

    DO
      CALL position_nml ('output_nml', lrewind=lrewind, status=istat)
      IF(istat /= POSITIONED) THEN

        ! if no "output_nml" has been found at all, we disable this
        ! mode (i.e. the user's namelist settings were inconsistent).
        IF (.NOT.ASSOCIATED(first_output_name_list))  output_mode%l_nml = .FALSE.

        CALL close_nml
        RETURN
      ENDIF
      lrewind = .FALSE.

      ! -- Set all variables in output_nml to their default values

      filetype                 = FILETYPE_NC2 ! NetCDF
      mode                     = 2
      taxis_tunit              = TUNIT_MINUTE
      dom(:)                   = -1
      steps_per_file           = -1
      steps_per_file_inclfirst = .TRUE.
      file_interval            = ' '
      include_last             = .TRUE.
      output_grid              = .FALSE.
      output_filename          = ' '
      filename_format          = "<output_filename>_DOM<physdom>_<levtype>_<jfile>"
      filename_extn            = "default"
      ml_varlist(:)            = ' '
      pl_varlist(:)            = ' '
      hl_varlist(:)            = ' '
      il_varlist(:)            = ' '
      m_levels                 = " "
      p_levels(:)              = -1._wp
      h_levels(:)              = -1._wp
      i_levels(:)              = -1._wp
      remap                    = REMAP_NONE
      reg_lon_def(:)           = 0._wp
      reg_lat_def(:)           = 0._wp
      reg_def_mode             = 0
      north_pole(:)            = (/ 0._wp, 90._wp /)
      output_start(:)          = ' '
      output_end(:)            = ' '
      output_interval(:)       = ' '
      output_bounds(:)         = -1._wp
      output_time_unit         = 1
      ready_file               = DEFAULT_EVENT_NAME
      lonlat_id                = 0
      stream_partitions_ml     = 1
      stream_partitions_pl     = 1
      stream_partitions_hl     = 1
      stream_partitions_il     = 1
      pe_placement_ml(:)       = -1 !< i.e. MPI rank undefined (round-robin placement)
      pe_placement_pl(:)       = -1 !< i.e. MPI rank undefined (round-robin placement)
      pe_placement_hl(:)       = -1 !< i.e. MPI rank undefined (round-robin placement)
      pe_placement_il(:)       = -1 !< i.e. MPI rank undefined (round-robin placement)
      rbf_scale                = -1._wp

      ! -- Read output_nml

      IF (my_process_is_stdio())  THEN
        iunit = temp_defaults()
        WRITE(iunit, output_nml)                                     ! write defaults to temporary text file
      END IF
      READ (nnml, output_nml)                          ! overwrite default settings
      IF (my_process_is_stdio())  THEN
        iunit = temp_settings()
        WRITE(iunit, output_nml)                                     ! write settings to temporary text file
      END IF

      nnamelists = nnamelists+1

      ! -- Consistency checks:

      IF ((steps_per_file == -1) .AND. (TRIM(file_interval) == "")) THEN
        CALL finish(routine, "Please specify either <steps_per_file> or <file_interval>!")
      END IF
      IF ((steps_per_file /= -1) .AND. (TRIM(file_interval) /= "")) THEN
        CALL finish(routine, "User has specified conflicting parameters <steps_per_file>, <file_interval>!")
      END IF
      IF(remap/=REMAP_NONE .AND. remap/=REMAP_REGULAR_LATLON) THEN
        CALL finish(routine,'Unsupported value for remap')
      END IF
      IF ((reg_lon_def(3) >  reg_lon_def(1)) .AND. &
        & (reg_lon_def(2) <= 0._wp)) THEN
        CALL finish(routine,'Illegal LON increment')
      END IF
      IF ((reg_lat_def(3) /= reg_lat_def(1)) .AND. &
        & (reg_lat_def(2) == 0._wp)) THEN
        CALL finish(routine,'Illegal LAT increment')
      END IF
      IF(reg_lon_def(3)<reg_lon_def(1)) CALL finish(routine,'end lon < start lon')

      ! -- Scale output bounds

      IF (output_bounds(1) > -1._wp) THEN
        ! output_bounds is always in seconds - the question is what to do with months or years
        ! output_time_unit: 1 = second, 2=minute, 3=hour, 4=day, 5=month, 6=year
        SELECT CASE(output_time_unit)
        CASE(1); output_bounds(:) = output_bounds(:)
        CASE(2); output_bounds(:) = output_bounds(:)*60._wp
        CASE(3); output_bounds(:) = output_bounds(:)*3600._wp
        CASE(4); output_bounds(:) = output_bounds(:)*86400._wp
        CASE(5); output_bounds(:) = output_bounds(:)*86400._wp*30._wp  ! Not a real calender month
        CASE(6); output_bounds(:) = output_bounds(:)*86400._wp*365._wp ! Not a real calender year
        CASE DEFAULT
          CALL finish(routine,'Illegal output_time_unit')
        END SELECT
      END IF

      ! -- Read the map files into dictionary data structures

      CALL dict_init(varnames_dict,     lcase_sensitive=.FALSE.)
      CALL dict_init(out_varnames_dict, lcase_sensitive=.FALSE.)

      CALL associate_keyword("<path>", TRIM(model_base_dir), keywords)
      IF(output_nml_dict     /= ' ') THEN
        cfilename = TRIM(with_keywords(keywords, output_nml_dict))
        CALL message(routine, "load dictionary file.")
        CALL dict_loadfile(varnames_dict, cfilename)
      END IF
      IF(netcdf_dict /= ' ') THEN
        cfilename = TRIM(with_keywords(keywords, netcdf_dict))
        CALL message(routine, "load dictionary file (output names).")
        CALL dict_loadfile(out_varnames_dict, cfilename, linverse=.TRUE.)
      END IF

      ! -- If "remap=1": lon-lat interpolation requested

#ifndef __NO_ICON_ATMO__
      IF (remap == REMAP_REGULAR_LATLON) THEN
        ! define lon-lat grid specification
        new_grid%reg_lon_def(:) = reg_lon_def(:)
        new_grid%reg_lat_def(:) = reg_lat_def(:)
        new_grid%north_pole(:)  = north_pole(:)
        new_grid%reg_def_mode   = reg_def_mode
        ! compute some additional entries of lon-lat grid specification:
        CALL compute_lonlat_specs(new_grid)
        CALL compute_lonlat_blocking(new_grid, nproma)
        ! If the user has explicitly specified an interpolation
        ! parameter, then we always register this as a new lon-lat
        ! grid. Otherwise we might share the lon-lat coefficients with
        ! other output namelists.
        IF (rbf_scale > 0._wp) THEN
          lonlat_id             =  get_free_lonlat_grid()
          lonlat                => lonlat_grid_list(lonlat_id)
          lonlat%grid           =  new_grid
          lonlat%intp%rbf_scale =  rbf_scale
        ELSE
          ! check, if lon-lat grids has already been registered
          lonlat_id = get_lonlat_grid_ID(new_grid)
          IF (lonlat_id == -1) THEN
            ! Register a lon-lat grid data structure in global list
            lonlat_id             =  get_free_lonlat_grid()
            lonlat                => lonlat_grid_list(lonlat_id)
            lonlat%grid           =  new_grid
            lonlat%intp%rbf_scale =  rbf_scale
          ELSE
            lonlat => lonlat_grid_list(lonlat_id)
          END IF
        END IF

        ! Flag those domains, which are used for this lon-lat grid:
        !     If dom(:) was not specified in namelist input, it is set
        !     completely to -1.  In this case all domains are wanted in
        !     the output
        IF (dom(1) < 0)  THEN
          lonlat%l_dom(:) = .TRUE.
        ELSE
          DOM_LOOP : DO i = 1, max_dom
            IF (dom(i) < 0) exit DOM_LOOP
            lonlat%l_dom( dom(i) ) = .TRUE.
          ENDDO DOM_LOOP
        END IF
      ENDIF
#endif
! #ifndef __NO_ICON_ATMO__

      ! -- Allocate next output_name_list

      IF(.NOT.ASSOCIATED(first_output_name_list)) THEN
        ! Allocate first name_list
        ALLOCATE(first_output_name_list)
        p_onl => first_output_name_list
      ELSE
        ! This is not the first one, p_onl points to the last one which was created
        ALLOCATE(p_onl%next)
        p_onl => p_onl%next
      ENDIF

      ! -- Set next output_name_list from values read

      p_onl%filetype                 = filetype
      p_onl%mode                     = mode
      p_onl%taxis_tunit              = taxis_tunit
      p_onl%dom(:)                   = dom(:)
      p_onl%steps_per_file           = steps_per_file
      ! conditional default: steps_per_file_inclfirst=.FALSE. for GRIB output
      p_onl%steps_per_file_inclfirst = steps_per_file_inclfirst .AND. (filetype /= FILETYPE_GRB2)
      p_onl%file_interval            = file_interval
      p_onl%include_last             = include_last
      p_onl%output_grid              = output_grid
      p_onl%output_filename          = output_filename
      p_onl%filename_format          = filename_format
      p_onl%filename_extn            = filename_extn
      p_onl%ml_varlist(:)            = ml_varlist(:)
      p_onl%pl_varlist(:)            = pl_varlist(:)
      p_onl%hl_varlist(:)            = hl_varlist(:)
      p_onl%il_varlist(:)            = il_varlist(:)
      p_onl%m_levels                 = m_levels
      p_onl%p_levels                 = p_levels
      p_onl%z_levels                 = h_levels
      p_onl%i_levels                 = i_levels
      p_onl%remap                    = remap
      p_onl%lonlat_id                = -1
      p_onl%output_start(:)          = output_start(:)
      p_onl%output_end(:)            = output_end
      p_onl%output_interval(:)       = output_interval
      p_onl%additional_days(:)       = 0
      p_onl%output_bounds(:)         = output_bounds(:)
      p_onl%ready_file               = ready_file
      p_onl%lonlat_id                = lonlat_id
      p_onl%stream_partitions_ml     = stream_partitions_ml
      p_onl%stream_partitions_pl     = stream_partitions_pl
      p_onl%stream_partitions_hl     = stream_partitions_hl
      p_onl%stream_partitions_il     = stream_partitions_il
      p_onl%pe_placement_ml(:)       = pe_placement_ml(:)
      p_onl%pe_placement_pl(:)       = pe_placement_pl(:)
      p_onl%pe_placement_hl(:)       = pe_placement_hl(:)
      p_onl%pe_placement_il(:)       = pe_placement_il(:)

      ! -- translate variables names according to variable name
      !    dictionary:
      DO i=1,max_var_ml
        p_onl%ml_varlist(i) = dict_get(varnames_dict, p_onl%ml_varlist(i), &
          &                            default=p_onl%ml_varlist(i))
      END DO
      DO i=1,max_var_pl
        p_onl%pl_varlist(i) = dict_get(varnames_dict, p_onl%pl_varlist(i), &
          &                            default=p_onl%pl_varlist(i))
      END DO
      DO i=1,max_var_hl
        p_onl%hl_varlist(i) = dict_get(varnames_dict, p_onl%hl_varlist(i), &
          &                            default=p_onl%hl_varlist(i))
      END DO
      DO i=1,max_var_il
        p_onl%il_varlist(i) = dict_get(varnames_dict, p_onl%il_varlist(i), &
          &                            default=p_onl%il_varlist(i))
      END DO

      ! allow case-insensitive variable names:
      DO i=1,max_var_ml
        p_onl%ml_varlist(i) = tolower(p_onl%ml_varlist(i))
      END DO
      DO i=1,max_var_pl
        p_onl%pl_varlist(i) = tolower(p_onl%pl_varlist(i))
      END DO
      DO i=1,max_var_hl
        p_onl%hl_varlist(i) = tolower(p_onl%hl_varlist(i))
      END DO
      DO i=1,max_var_il
        p_onl%il_varlist(i) = tolower(p_onl%il_varlist(i))
      END DO
      
      p_onl%next => NULL()

      ! -- if the namelist switch "output_grid" has been enabled: add
      !    "clon, "clat", "elon", "elat", etc. to the list of
      !    variables:
      !
      IF (p_onl%output_grid) THEN
        ! model levels
        IF (TRIM(p_onl%ml_varlist(1)) /=  "") THEN
          SELECT CASE(p_onl%remap)
          CASE (REMAP_NONE)
            DO i=1,3
              DO j=1,2
                CALL append_varname(p_onl%ml_varlist, GRB2_GRID_INFO_NAME(i,j))
              END DO
            END DO
          CASE (REMAP_REGULAR_LATLON)
            DO j=1,2
              CALL append_varname(p_onl%ml_varlist, GRB2_GRID_INFO_NAME(0,j))
            END DO
          END SELECT
        END IF
        ! pressure levels
        IF (TRIM(p_onl%pl_varlist(1)) /=  "") THEN
          SELECT CASE(p_onl%remap)
          CASE (REMAP_NONE)
            DO i=1,3
              DO j=1,2
                CALL append_varname(p_onl%pl_varlist, GRB2_GRID_INFO_NAME(i,j))
              END DO
            END DO
          CASE (REMAP_REGULAR_LATLON)
            DO j=1,2
              CALL append_varname(p_onl%pl_varlist, GRB2_GRID_INFO_NAME(0,j))
            END DO
          END SELECT
        END IF
        ! height levels
        IF (TRIM(p_onl%hl_varlist(1)) /=  "") THEN
          SELECT CASE(p_onl%remap)
          CASE (REMAP_NONE)
            DO i=1,3
              DO j=1,2
                CALL append_varname(p_onl%hl_varlist, GRB2_GRID_INFO_NAME(i,j))
              END DO
            END DO
          CASE (REMAP_REGULAR_LATLON)
            DO j=1,2
              CALL append_varname(p_onl%hl_varlist, GRB2_GRID_INFO_NAME(0,j))
            END DO
          END SELECT
        END IF
        ! isentropic levels
        IF (TRIM(p_onl%il_varlist(1)) /=  "") THEN
          SELECT CASE(p_onl%remap)
          CASE (REMAP_NONE)
            DO i=1,3
              DO j=1,2
                CALL append_varname(p_onl%il_varlist, GRB2_GRID_INFO_NAME(i,j))
              END DO
            END DO
          CASE (REMAP_REGULAR_LATLON)
            DO j=1,2
              CALL append_varname(p_onl%il_varlist, GRB2_GRID_INFO_NAME(0,j))
            END DO
          END SELECT
        END IF
      END IF

      ! -- write the contents of the namelist to an ASCII file

      IF(my_process_is_stdio()) WRITE(nnml_output,nml=output_nml)

    ENDDO

    CALL close_nml

  END SUBROUTINE read_name_list_output_namelists


  !------------------------------------------------------------------------------------------------
  !> Utility routine: searches for the end of a list of variable name
  !  and appends another entry.
  SUBROUTINE append_varname(p_varlist, new_varname)
    CHARACTER(LEN=vname_len), INTENT(INOUT) :: p_varlist(:)
    CHARACTER(len=*),         INTENT(IN)    :: new_varname
    ! local variables
    CHARACTER(LEN=*), PARAMETER :: routine = modname//"::append_varname"
    INTEGER :: ivar

    ! Get the number of variables in varlist
    DO ivar = 1, SIZE(p_varlist)
      IF (p_varlist(ivar) == ' ') EXIT ! Last one reached
    ENDDO
    IF (ivar > SIZE(p_varlist)) THEN
      CALL finish(routine, "Insufficient array size!")
    END IF
    p_varlist(ivar) = TRIM(tolower(TRIM(new_varname)))
  END SUBROUTINE append_varname


  !------------------------------------------------------------------------------------------------
  !> Appends the chosen p-levels, z-levels, i-levels to the levels
  !  sets for the corresponding domains (note that we do the vertical
  !  interpolation for the union of all chosen levels and only do a
  !  selection for each output namelist):
  !
  SUBROUTINE collect_requested_ipz_levels()
    ! local variables
    CHARACTER(LEN=*), PARAMETER :: routine = modname//"::collect_requested_ipz_levels"
    !
    TYPE(t_output_name_list), POINTER     :: p_onl
    INTEGER :: n_dom_out, jp, log_patch_id, nlevs

#ifndef __NO_ICON_ATMO__
    ! Loop over the output namelists and create a union set of
    ! all requested vertical levels (per domain):
    p_onl => first_output_name_list
    DO
      IF(.NOT.ASSOCIATED(p_onl)) EXIT

      n_dom_out = n_dom
      IF(l_output_phys_patch)  n_dom_out = n_phys_dom

      DO jp = 1, n_dom_out
        ! append the chosen p-levels, z-levels, i-levels

        log_patch_id = jp
        IF(l_output_phys_patch)  log_patch_id = p_phys_patch(jp)%logical_id

        IF ((p_onl%dom(1) <= 0) .OR. (ANY(p_onl%dom(:) == log_patch_id))) THEN

          ! pressure levels
          !
          ! count the no. of levels
          DO nlevs=1,SIZE(p_onl%p_levels)
            IF (p_onl%p_levels(nlevs) < 0._wp) EXIT
          END DO
          nlevs = nlevs - 1
          IF ((nlevs == 0) .AND. (p_onl%pl_varlist(1) /= ' ')) THEN
            CALL finish(routine, "Input error (output_nml): User has requested pressure interpolation without specifying levels!")
          END IF
          ! append nlevs pressure levels (domain log_patch_id)
          IF (nlevs > 0)  CALL merge_values_into_set(nlevs, p_onl%p_levels, &
            &                                        nh_pzlev_config(log_patch_id)%plevels)

          ! height levels
          !
          ! count the no. of levels
          DO nlevs=1,SIZE(p_onl%z_levels)
            IF (p_onl%z_levels(nlevs) < 0._wp) EXIT
          END DO
          nlevs = nlevs - 1
          IF ((nlevs == 0) .AND. (p_onl%hl_varlist(1) /= ' ')) THEN
            CALL finish(routine, "Input error (output_nml): User has requested height interpolation without specifying levels!")
          END IF
          ! append nlevs height levels
          IF (nlevs > 0)  CALL merge_values_into_set(nlevs, p_onl%z_levels, &
            &                                        nh_pzlev_config(log_patch_id)%zlevels)

          ! isentropic levels
          !
          ! count the no. of levels
          DO nlevs=1,SIZE(p_onl%i_levels)
            IF (p_onl%i_levels(nlevs) < 0._wp) EXIT
          END DO
          nlevs = nlevs - 1
          IF ((nlevs == 0) .AND. (p_onl%il_varlist(1) /= ' ')) THEN
            CALL finish(routine, "Input error (output_nml): User has requested isentropic interpolation without specifying levels!")
          END IF
          ! append nlevs isentropic levels
          IF (nlevs > 0)  CALL merge_values_into_set(nlevs, p_onl%i_levels, &
            &                                        nh_pzlev_config(log_patch_id)%ilevels)
        END IF
      END DO
      p_onl => p_onl%next

    END DO ! p_onl
#endif

  END SUBROUTINE collect_requested_ipz_levels


  !------------------------------------------------------------------------------------------------
  !> Looks for variable groups ("group:xyz", "tiles:xyz") and replaces them
  !
  !  @note This subroutine cannot be called directly from
  !         "read_name_list_output_namelists" because the latter
  !         routine is processed earlier, before all variable lists
  !         have been registered through "add_vars".
  !
  !  @note In more detail, this subroutine looks for variable groups
  !        ("group:xyz","tiles:xyz") and replaces them by all variables 
  !        belonging to the group. Afterwards, variables can be REMOVED 
  !        from this union set with the syntax "-varname". Note that typos
  !        are not detected but that the corresponding variable is
  !        simply not removed!
  !
  SUBROUTINE parse_variable_groups()
    CHARACTER(LEN=*), PARAMETER :: routine = modname//"::parse_variable_groups"
    !
    CHARACTER(LEN=VARNAME_LEN), ALLOCATABLE :: varlist(:), grp_vars(:), new_varlist(:)
    CHARACTER(LEN=VARNAME_LEN)              :: vname, grp_name
    INTEGER                                 :: nvars, ngrp_vars, i_typ, ierrstat, &
      &                                        ivar, ntotal_vars, jvar, i,        &
      &                                        nsubtract_vars
    CHARACTER(LEN=vname_len),  POINTER      :: in_varlist(:)
    TYPE (t_output_name_list), POINTER      :: p_onl

    ntotal_vars = total_number_of_variables()
    ! temporary variables needed for variable group parsing
    ALLOCATE(varlist(ntotal_vars), grp_vars(ntotal_vars), &
      &      new_varlist(ntotal_vars), STAT=ierrstat)
    IF (ierrstat /= SUCCESS) CALL finish (routine, 'ALLOCATE failed.')

    ! -- loop over all output namelists
    p_onl => first_output_name_list
    DO
      IF(.NOT.ASSOCIATED(p_onl)) EXIT

      ! process i_typ=ml_varlist, pl_varlist, hl_varlist, il_varlist:
      DO i_typ = 1, 4

        IF (i_typ == level_type_ml)  in_varlist => p_onl%ml_varlist
        IF (i_typ == level_type_pl)  in_varlist => p_onl%pl_varlist
        IF (i_typ == level_type_hl)  in_varlist => p_onl%hl_varlist
        IF (i_typ == level_type_il)  in_varlist => p_onl%il_varlist

        ! Get the number of variables in varlist
        nvars = 1
        DO
          IF (nvars>SIZE(in_varlist))   EXIT
          IF (in_varlist(nvars) == ' ') EXIT
          nvars = nvars + 1
        END DO
        nvars = nvars - 1

        IF (nvars>ntotal_vars)  CALL finish(routine, "Internal error: nvars > ntotal_vars")

        if (nvars > 0)  varlist(1:nvars) = in_varlist(1:nvars)
        varlist((nvars+1):ntotal_vars) = " "
        ! look for variable groups ("tiles:xyz" and "group:xyz") and replace them:
        DO ivar = 1, nvars
          vname = in_varlist(ivar)

          IF (INDEX(vname, TILE_PREFIX) > 0) THEN
            ! this is a tile group identifier
            grp_name = vname((LEN(TRIM(TILE_PREFIX))+1) : LEN(vname))
            grp_name(len_trim(grp_name)+1:len_trim(grp_name)+3) ="_t"
            ! loop over all variables and collects the variables names
            ! corresponding to the group "grp_name"
            CALL collect_group(grp_name, grp_vars, ngrp_vars, &
              &               loutputvars_only=.TRUE.,        &
              &               lremap_lonlat=(p_onl%remap == REMAP_REGULAR_LATLON), &
              &               opt_vlevel_type=i_typ)
            DO i=1,ngrp_vars
              grp_vars(i) = tolower(grp_vars(i))
            END DO
            ! generate varlist where "grp_name" has been replaced;
            ! duplicates are removed
            CALL insert_group(varlist, VARNAME_LEN, ntotal_vars, &
              &               TRIM(vname),                       &
              &               grp_vars(1:ngrp_vars), new_varlist)
            varlist(:) = new_varlist(:)

            ! status output
            IF (msg_level >= 12) THEN
              CALL message(routine, "Activating group of variables: "//TRIM(grp_name))
              DO jvar=1,ngrp_vars
                CALL message(routine, "   "//TRIM(grp_vars(jvar)))
              END DO
            END IF
          END IF

          IF (INDEX(vname, GRP_PREFIX) > 0) THEN
            ! this is a group identifier
            grp_name = vname((LEN(TRIM(GRP_PREFIX))+1) : LEN(vname))
            ! loop over all variables and collects the variables names
            ! corresponding to the group "grp_name"
            CALL collect_group(grp_name, grp_vars, ngrp_vars, &
              &               loutputvars_only=.TRUE.,        &
              &               lremap_lonlat=(p_onl%remap == REMAP_REGULAR_LATLON), &
              &               opt_vlevel_type=i_typ)
            DO i=1,ngrp_vars
              grp_vars(i) = tolower(grp_vars(i))
            END DO
            ! generate varlist where "grp_name" has been replaced;
            ! duplicates are removed
            CALL insert_group(varlist, VARNAME_LEN, ntotal_vars, &
              &               TRIM(GRP_PREFIX)//TRIM(grp_name),  &
              &               grp_vars(1:ngrp_vars), new_varlist)
            varlist(:) = new_varlist(:)

            ! status output
            IF (msg_level >= 12) THEN
              CALL message(routine, "Activating group of variables: "//TRIM(grp_name))
              DO jvar=1,ngrp_vars
                CALL message(routine, "   "//TRIM(grp_vars(jvar)))
              END DO
            END IF
          END IF
        END DO

        ! Again, count the number of variables in varlist
        nvars = 1
        DO
          IF (nvars>SIZE(varlist))   EXIT
          IF (varlist(nvars) == ' ') EXIT
          nvars = nvars + 1
        END DO
        nvars = nvars - 1

        IF (i_typ == level_type_ml)  p_onl%ml_varlist(1:nvars) = varlist(1:nvars)
        IF (i_typ == level_type_pl)  p_onl%pl_varlist(1:nvars) = varlist(1:nvars)
        IF (i_typ == level_type_hl)  p_onl%hl_varlist(1:nvars) = varlist(1:nvars)
        IF (i_typ == level_type_il)  p_onl%il_varlist(1:nvars) = varlist(1:nvars)

        ! second step: look for "subtraction" of variables groups ("-varname"):
        nsubtract_vars = 0
        DO ivar = 1, nvars
          vname = TRIM(in_varlist(ivar))
          IF (vname(1:1) == "-") THEN
            nsubtract_vars = nsubtract_vars + 1
            varlist(nsubtract_vars) = TRIM(ADJUSTL(vname))
            nsubtract_vars = nsubtract_vars + 1
            varlist(nsubtract_vars) = TRIM(ADJUSTL(vname(2:)))
          END IF
        END DO
        ! remove variables
        CALL difference(in_varlist, nvars, varlist, nsubtract_vars)
      END DO ! i_typ = 1,4
      p_onl => p_onl%next

    END DO ! p_onl

    DEALLOCATE(varlist, grp_vars, new_varlist, STAT=ierrstat)
    IF (ierrstat /= SUCCESS) CALL finish (routine, 'DEALLOCATE failed.')
  END SUBROUTINE parse_variable_groups


  !------------------------------------------------------------------------------------------------
  !> Initialize data structures for output.
  !
  !  This routine is called after reading the namelists AND setting up
  !  the domains and variables.
  !
  SUBROUTINE init_name_list_output(sim_step_info, &
    &                              opt_lprintlist, opt_l_is_ocean)

#ifndef NOMPI
#ifdef  __SUNPRO_F95
    INCLUDE "mpif.h"
#else
    USE mpi, ONLY: MPI_ROOT, MPI_PROC_NULL
#endif
! __SUNPRO_F95
#endif
! NOMPI

    !> Data structure containing all necessary data for mapping an
    !  output time stamp onto a corresponding simulation step index.
    TYPE (t_sim_step_info), INTENT(IN) :: sim_step_info

    LOGICAL, OPTIONAL, INTENT(in) :: opt_lprintlist
    LOGICAL, OPTIONAL, INTENT(in) :: opt_l_is_ocean

    ! local variables:
    CHARACTER(LEN=*), PARAMETER :: routine = modname//"::init_name_list_output"

    LOGICAL                              :: l_print_list ! Flag. Enables  a list of all variables
    INTEGER                              :: i, j, nfiles, i_typ, nvl, vl_list(max_var_lists), &
      &                                     jp, idom, jg, local_i, idom_log,                  &
      &                                     grid_info_mode, ierrstat, jl, idummy, ifile,      &
      &                                     npartitions, ifile_partition
    INTEGER                              :: pe_placement(MAX_NUM_IO_PROCS)
    TYPE (t_output_name_list), POINTER   :: p_onl
    TYPE (t_output_file),      POINTER   :: p_of
    TYPE(t_list_element),      POINTER   :: element
    TYPE(t_fname_metadata)               :: fname_metadata
    TYPE(t_par_output_event),  POINTER   :: ev
    TYPE (t_sim_step_info)               :: dom_sim_step_info
    TYPE(t_cf_var),            POINTER   :: this_cf
    TYPE(timedelta),           POINTER   :: mtime_output_interval, mtime_lower_bound,          &
      &                                     mtime_interval
    TYPE(datetime),            POINTER   :: mtime_datetime, mtime_datetime_start,              &
      &                                     mtime_datetime_end
    CHARACTER(LEN=MAX_TIMEDELTA_STR_LEN) :: lower_bound_str
    CHARACTER(len=MAX_CHAR_LENGTH)       :: attname                        !< attribute name
    CHARACTER(len=MAX_CHAR_LENGTH)       :: proc_list_str                  !< string (unoccupied I/O ranks)
    LOGICAL                              :: occupied_pes(MAX_NUM_IO_PROCS) !< explicitly placed I/O ranks
    INTEGER                              :: nremaining_io_procs            !< no. of non-placed I/O ranks
    INTEGER                              :: remaining_io_procs(MAX_NUM_IO_PROCS) !< non-placed I/O ranks

    CHARACTER(LEN=MAX_DATETIME_STR_LEN)  :: output_start(MAX_TIME_INTERVALS),     &
      &                                     output_interval(MAX_TIME_INTERVALS)
    INTEGER                              :: idx, istart, iintvl,  nintvls,        &
      &                                     additional_days(MAX_TIME_INTERVALS)
    INTEGER(c_int64_t)                   :: total_ms
    LOGICAL                              :: include_last
#if !defined (__NO_ICON_ATMO__) && !defined (__NO_ICON_OCEAN__)
    CHARACTER(LEN=max_char_length)       :: comp_name
#endif
    l_print_list = .FALSE.
    CALL assign_if_present(l_print_list, opt_lprintlist)

    ! ---------------------------------------------------------------------------

    ! Optional: print list of all variables
    IF (l_print_list) THEN
      DO i = 1, nvar_lists

        IF (my_process_is_stdio()) THEN
          WRITE(message_text,'(3a, i2)') &
            'Var_list name: ',TRIM(var_lists(i)%p%name), &
            ' Patch: ',var_lists(i)%p%patch_id
          CALL message('',message_text)
          element => var_lists(i)%p%first_list_element
          DO
            IF(.NOT. ASSOCIATED(element)) EXIT
            
            IF (element%field%info%post_op%lnew_cf) THEN
              this_cf => element%field%info%post_op%new_cf
            ELSE
              this_cf => element%field%info%cf
            END IF

            WRITE (message_text,'(a,a,l1,a,a)') &
                 &     '    ',element%field%info%name,              &
                 &            element%field%info%loutput, '  ',     &
                 &            TRIM(this_cf%long_name)
            CALL message('',message_text)
            element => element%next_list_element
          ENDDO
        ENDIF
      ENDDO
    ENDIF ! IF (l_print_list)

#ifndef NOMPI
    ! Set broadcast root for intercommunicator broadcasts
    IF(my_process_is_io()) THEN
      ! Root is proc 0 on the compute PEs
      bcast_root = 0
    ELSE
      ! Special root setting for intercommunicators:
      ! The PE really sending must use MPI_ROOT, the others MPI_PROC_NULL
      IF(p_pe_work == 0) THEN
        bcast_root = MPI_ROOT
      ELSE
        bcast_root = MPI_PROC_NULL
      ENDIF
    ENDIF
#else
    ! bcast_root is not used in this case
    bcast_root = 0
#endif
! NOMPI

    ! ---------------------------------------------------------------------------

    ! Set the number of output domains depending on
    ! l_output_phys_patch

    IF(l_output_phys_patch) THEN
      n_dom_out = n_phys_dom
    ELSE
      n_dom_out = n_dom
    ENDIF

    ! Replicate physical domain setup, only the number of domains and
    ! the logical ID is needed
    IF (use_async_name_list_io .AND.  &
      & .NOT. my_process_is_mpi_test()) THEN
      CALL p_bcast(n_phys_dom, bcast_root, p_comm_work_2_io)
      DO jg = 1, n_phys_dom
        CALL p_bcast(p_phys_patch(jg)%logical_id, bcast_root, p_comm_work_2_io)
      ENDDO
    END IF

    ! reset n_dom_out (required on I/O PEs):
    IF(l_output_phys_patch) THEN
      n_dom_out = n_phys_dom
    ELSE
      n_dom_out = n_dom
    ENDIF

    ! allocate patch info data structure for unstructured and regular
    ! grids:
    ALLOCATE(patch_info(n_dom_out), STAT=ierrstat)
    IF (ierrstat /= SUCCESS) CALL finish (routine, 'ALLOCATE failed.')
    ALLOCATE(lonlat_info(n_lonlat_grids, n_dom), STAT=ierrstat)
    IF (ierrstat /= SUCCESS) CALL finish (routine, 'ALLOCATE failed.')

    ! ---------------------------------------------------------------------------

    ! If dom(:) was not specified in namelist input, it is set
    ! completely to -1.  In this case all domains are wanted in the
    ! output, so set it here appropriately - this cannot be done
    ! during reading of the namelists since the number of physical
    ! domains is not known there.
    p_onl => first_output_name_list
    ! Loop over all "output_nml" namelists:
    DO
      IF(.NOT.ASSOCIATED(p_onl)) EXIT
      IF(p_onl%dom(1) <= 0) THEN
        DO i = 1, n_dom_out
          p_onl%dom(i) = i
        ENDDO
      ENDIF
      p_onl => p_onl%next
    ENDDO

    ! ---------------------------------------------------------------------------

    ! Set number of global cells/edges/verts and logical patch ID
    DO jp = 1, n_dom_out
      IF(l_output_phys_patch) THEN
        patch_info(jp)%log_patch_id = p_phys_patch(jp)%logical_id
        IF (.NOT. my_process_is_io()) THEN
          patch_info(jp)%p_pat_c    => p_phys_patch(jp)%comm_pat_gather_c
          patch_info(jp)%nblks_glb_c = (p_phys_patch(jp)%n_patch_cells-1)/nproma + 1
          patch_info(jp)%p_pat_e    => p_phys_patch(jp)%comm_pat_gather_e
          patch_info(jp)%nblks_glb_e = (p_phys_patch(jp)%n_patch_edges-1)/nproma + 1
          patch_info(jp)%p_pat_v    => p_phys_patch(jp)%comm_pat_gather_v
          patch_info(jp)%nblks_glb_v = (p_phys_patch(jp)%n_patch_verts-1)/nproma + 1
          patch_info(jp)%max_cell_connectivity = p_patch(patch_info(jp)%log_patch_id)%cells%max_connectivity
        END IF
      ELSE
        patch_info(jp)%log_patch_id = jp
        IF (.NOT. my_process_is_io()) THEN
          patch_info(jp)%p_pat_c    => p_patch(jp)%comm_pat_gather_c
          patch_info(jp)%nblks_glb_c = (p_patch(jp)%n_patch_cells_g-1)/nproma + 1
          patch_info(jp)%p_pat_e    => p_patch(jp)%comm_pat_gather_e
          patch_info(jp)%nblks_glb_e = (p_patch(jp)%n_patch_edges_g-1)/nproma + 1
          patch_info(jp)%p_pat_v    => p_patch(jp)%comm_pat_gather_v
          patch_info(jp)%nblks_glb_v = (p_patch(jp)%n_patch_verts_g-1)/nproma + 1
          patch_info(jp)%max_cell_connectivity = p_patch(patch_info(jp)%log_patch_id)%cells%max_connectivity
        END IF
      ENDIF
    ENDDO ! jp

    ! ---------------------------------------------------------------------------
    !--- determine the mode how to collect grid information for output:

    patch_info(:)%grid_info_mode    = GRID_INFO_NONE
    lonlat_info(:,:)%grid_info_mode = GRID_INFO_NONE

    p_onl => first_output_name_list
    ! Loop over all "output_nml" namelists:
    DO
      IF(.NOT.ASSOCIATED(p_onl)) EXIT
      
      ! Loop over all domains for which this name list should be used
      DO i = 1, SIZE(p_onl%dom)
        IF(p_onl%dom(i) <= 0) EXIT ! Last one was reached
        idom = p_onl%dom(i)
        ! non-existent domains are simply ignored:
        IF(p_onl%dom(i) > n_dom_out)  CYCLE
        
        IF (p_onl%output_grid) THEN
          grid_info_mode = GRID_INFO_BCAST
          ! For hexagons, we still copy grid info from file; for
          ! triangular grids we have a faster method without file access
          ! IF (max_cell_connectivity == 6)  grid_info_mode = GRID_INFO_FILE
          IF (PRESENT(opt_l_is_ocean)) THEN
            IF (opt_l_is_ocean) grid_info_mode = GRID_INFO_BCAST
          ENDIF
          IF (p_onl%remap==REMAP_REGULAR_LATLON) THEN
            lonlat_info(p_onl%lonlat_id,patch_info(idom)%log_patch_id)%grid_info_mode = grid_info_mode
          ELSE
            patch_info(idom)%grid_info_mode = grid_info_mode
          END IF
        END IF
      ENDDO ! i=1,ndom

      p_onl => p_onl%next
    ENDDO

    ! replicate grid_info_mode on I/O PEs:
    IF (use_async_name_list_io .AND.  &
      & .NOT. my_process_is_mpi_test()) THEN
      ! Go over all output domains
      DO idom = 1, n_dom_out
        CALL p_bcast(patch_info(idom)%grid_info_mode, bcast_root, p_comm_work_2_io)
      END DO
      ! A similar process as above - for the lon-lat grids
      DO jl = 1,n_lonlat_grids
        DO jg = 1,n_dom
          CALL p_bcast(lonlat_info(jl,jg)%grid_info_mode, bcast_root, p_comm_work_2_io)
        END DO
      END DO
    END IF

    ! Prepare the output of grid information: For each
    ! physical/logical patch we must collect the geographical
    ! locations of cells, edges, and vertices

    ! Pure I/O PEs may skip this...
    IF (.NOT. (use_async_name_list_io .AND. my_process_is_io())) THEN
      ! Go over all output domains
      DO idom = 1, n_dom_out
        IF (patch_info(idom)%grid_info_mode == GRID_INFO_BCAST) THEN
          ! logical domain ID
          idom_log = patch_info(idom)%log_patch_id
          CALL collect_all_grid_info(p_patch(idom_log), patch_info(idom))
        END IF
      END DO
    END IF

    ! ---------------------------------------------------------------------------

    ! If async IO is used, replicate data (mainly the variable lists) on IO procs

#ifndef NOMPI
    IF (use_async_name_list_io) THEN
      CALL replicate_data_on_io_procs

      ! Clear patch_info fields clon, clat, etc. (especially on work
      ! PE 0) since they aren't needed there any longer.
      IF ( (.NOT. my_process_is_io()) .AND. &
        &  (.NOT. my_process_is_mpi_test())) THEN
        ! Go over all output domains (deallocation is skipped if data
        ! structures were not allocated)
        DO idom = 1, n_dom_out
          CALL deallocate_all_grid_info(patch_info(idom))
        END DO
      END IF
    END IF
#endif
! NOMPI

    ! Set the number of domains in output and the patch reorder information
    CALL set_patch_info

    ! Date-time computations:
    !
    ! There are two alternative implementations for setting the output
    ! intervals, "output_bounds" and "output_start" / "output_end" /
    ! "output_interval". The former defines the output events relative
    ! to the simulation start (in seconds) and the latter define the
    ! output events by setting ISO8601-conforming date-time strings.
    !
    ! If the user has set values for "output_bounds", we compute the
    ! "output_start" / "output_end" / "output_interval" from this
    ! info:
    p_onl => first_output_name_list
    DO
      IF(.NOT.ASSOCIATED(p_onl))  EXIT

      ! there may be multiple "output_bounds" intervals, consider all:        
      DO idx=1,MAX_TIME_INTERVALS
        istart = (idx-1)*3
        IF (p_onl%output_bounds(istart+1) == -1._wp) CYCLE
        
        CALL get_datetime_string(p_onl%output_start(idx), &
          &                      sim_step_info%sim_start, INT(p_onl%output_bounds(istart+1)))
        CALL get_datetime_string(p_onl%output_end(idx),   &
          &                      sim_step_info%sim_start, INT(p_onl%output_bounds(istart+2)))
        CALL get_duration_string(INT(p_onl%output_bounds(istart+3)), p_onl%output_interval(idx), &
          &                      p_onl%additional_days(idx))
        IF (my_process_is_stdio()) THEN
          IF (p_onl%additional_days(idx) == 0) THEN
            WRITE (0,*) "setting output bounds as ", TRIM(p_onl%output_start(idx)), " / ", &
              &                                      TRIM(p_onl%output_end(idx)),   " / ", &
              &                                      TRIM(p_onl%output_interval(idx))
          ELSE
            WRITE (0,*) "setting output bounds as ", TRIM(p_onl%output_start(idx)), " / ", &
              &                                      TRIM(p_onl%output_end(idx)),   " / ", &
              &                                      TRIM(p_onl%output_interval(idx)), " + ", &
              &                                      p_onl%additional_days(idx), " days"
          END IF
        END IF
      END DO

      !--- consistency check: do not allow output intervals < dtime:

      ! there may be multiple "output_bounds" intervals, consider all:        
      INTVL_LOOP : DO idx=1,MAX_TIME_INTERVALS
        IF (p_onl%additional_days(idx) == 0) THEN
          IF (TRIM(p_onl%output_start(idx)) == '') CYCLE INTVL_LOOP

          ! compare start date and end date: if these are equal, then
          ! the interval does not matter and must not be checked.
          mtime_datetime_start => newDatetime(p_onl%output_start(idx))
          mtime_datetime_end   => newDatetime(p_onl%output_end(idx))
          IF (mtime_datetime_end > mtime_datetime_start) THEN
            mtime_output_interval => newTimedelta(TRIM(p_onl%output_interval(idx)))
            
            !Special case for very small time steps
            IF(sim_step_info%dtime .LT. 1._wp)THEN
              CALL get_duration_string_real(sim_step_info%dtime, &
                &                           lower_bound_str)
              idummy = 0
            ELSE  
              CALL get_duration_string(INT(sim_step_info%dtime), &
                &                      lower_bound_str, idummy)
            END IF

            IF (idummy > 0)  CALL finish(routine, "Internal error: get_duration_string")
            mtime_lower_bound     => newTimedelta(TRIM(lower_bound_str))
            IF (mtime_output_interval < mtime_lower_bound) THEN
              CALL finish(routine, "Output interval "//TRIM(p_onl%output_interval(idx))//" < dtime !")
            END IF
            CALL deallocateTimedelta(mtime_output_interval)
            CALL deallocateTimedelta(mtime_lower_bound)
          END IF
          CALL deallocateDatetime(mtime_datetime_start)
          CALL deallocateDatetime(mtime_datetime_end)
        END IF
      END DO INTVL_LOOP

      p_onl => p_onl%next
    ENDDO

    ! Get the number of output files needed (by counting the domains per name list)

    p_onl => first_output_name_list
    nfiles = 0
    DO

      IF(.NOT.ASSOCIATED(p_onl))  EXIT

      DO i = 1, SIZE(p_onl%dom)
        IF(p_onl%dom(i) <= 0) EXIT ! Last one was reached
        ! non-existent domains are simply ignored:
        IF(p_onl%dom(i) > n_dom_out)  CYCLE

        DO i_typ = 1, 4
          ! Check if name_list has variables of corresponding type,
          ! then increase file counter.
          SELECT CASE(i_typ)
          CASE (level_type_ml)
            IF (p_onl%ml_varlist(1) == ' ') CYCLE
          nfiles = nfiles + p_onl%stream_partitions_ml
          CASE (level_type_pl)
            IF (p_onl%pl_varlist(1) == ' ') CYCLE
          nfiles = nfiles + p_onl%stream_partitions_pl
          CASE (level_type_hl) 
            IF (p_onl%hl_varlist(1) == ' ') CYCLE
            nfiles = nfiles + p_onl%stream_partitions_hl
          CASE (level_type_il)
            IF (p_onl%il_varlist(1) == ' ') CYCLE
            nfiles = nfiles + p_onl%stream_partitions_il
          END SELECT
        ENDDO
      ENDDO

      p_onl => p_onl%next

    ENDDO
    WRITE(message_text,'(a,i4)') 'Number of name list output files: ',nfiles
    CALL message(routine,message_text)

    ! Allocate output_file struct for all output files

    ALLOCATE(output_file(nfiles))

    output_file(:)%cdiFileID  = CDI_UNDEFID ! i.e. not opened
    output_file(:)%cdiVlistId = CDI_UNDEFID ! i.e. not defined


    ! --------------------------------------------------------------------------------------
    ! Loop over all output namelists, set up the output_file struct for all associated files
    ! --------------------------------------------------------------------------------------

    p_onl => first_output_name_list
    ifile = 0
    LOOP_NML : DO

      IF(.NOT.ASSOCIATED(p_onl)) EXIT

      ! Loop over all domains for which this name list should be used

      LOOP_DOM : DO i = 1, SIZE(p_onl%dom)
        IF(p_onl%dom(i) <= 0) EXIT ! Last one was reached
        idom = p_onl%dom(i)
        ! non-existent domains are simply ignored:
        IF(p_onl%dom(i) > n_dom_out)  CYCLE

        ! Loop over model/pressure/height levels

        DO i_typ = 1, 4

          ! Check if name_list has variables of corresponding type
          SELECT CASE(i_typ)
          CASE (level_type_ml)
            IF (p_onl%ml_varlist(1) == ' ') CYCLE
            npartitions     = p_onl%stream_partitions_ml
            pe_placement(:) = p_onl%pe_placement_ml(:)
          CASE (level_type_pl)
            IF (p_onl%pl_varlist(1) == ' ') CYCLE
            npartitions     = p_onl%stream_partitions_pl
            pe_placement(:) = p_onl%pe_placement_pl(:)
          CASE (level_type_hl) 
            IF (p_onl%hl_varlist(1) == ' ') CYCLE
            npartitions     = p_onl%stream_partitions_hl
            pe_placement(:) = p_onl%pe_placement_hl(:)
          CASE (level_type_il)
            IF (p_onl%il_varlist(1) == ' ') CYCLE
            npartitions     = p_onl%stream_partitions_il
            pe_placement(:) = p_onl%pe_placement_il(:)
          END SELECT

          IF (npartitions > 1) THEN
            WRITE(message_text,'(a,i4,a)') "Fork file into: ", npartitions, " concurrent parts."
            CALL message(routine, message_text)
          END IF

          ! Split one namelist into concurrent, alternating files:
          DO ifile_partition = 1,npartitions

              ifile = ifile+1
              p_of => output_file(ifile)
              p_of%ilev_type = i_typ

              ! Fill data members of "t_output_file" data structures
              p_of%filename_pref   = TRIM(p_onl%output_filename)
              p_of%phys_patch_id   = idom
              p_of%log_patch_id    = patch_info(idom)%log_patch_id
              p_of%output_type     = p_onl%filetype
              p_of%name_list       => p_onl
              p_of%remap           = p_onl%remap
              p_of%cdiCellGridID   = CDI_UNDEFID
              p_of%cdiEdgeGridID   = CDI_UNDEFID
              p_of%cdiVertGridID   = CDI_UNDEFID
              p_of%cdiLonLatGridID = CDI_UNDEFID
              p_of%cdiTaxisID      = CDI_UNDEFID
              p_of%cdiZaxisID(:)   = CDI_UNDEFID
              p_of%cdiVlistID      = CDI_UNDEFID

              p_of%npartitions     = npartitions
              p_of%ifile_partition = ifile_partition
              
              ! (optional:) explicitly specified I/O rank
              p_of%io_proc_id      = -1 ! undefined MPI rank
              p_of%pe_placement    = pe_placement(ifile_partition)

              ! Select all var_lists which belong to current logical domain and i_typ
              nvl = 0
              DO j = 1, nvar_lists
                
                IF(.NOT. var_lists(j)%p%loutput) CYCLE
                ! patch_id in var_lists always corresponds to the LOGICAL domain
                IF(var_lists(j)%p%patch_id /= patch_info(idom)%log_patch_id) CYCLE
                
                IF(i_typ /= var_lists(j)%p%vlevel_type) CYCLE
                
                nvl = nvl + 1
                vl_list(nvl) = j
                
              ENDDO

              SELECT CASE(i_typ)
              CASE(level_type_ml)
                CALL add_varlist_to_output_file(p_of,vl_list(1:nvl),p_onl%ml_varlist)
              CASE(level_type_pl)
                CALL add_varlist_to_output_file(p_of,vl_list(1:nvl),p_onl%pl_varlist)
              CASE(level_type_hl)
                CALL add_varlist_to_output_file(p_of,vl_list(1:nvl),p_onl%hl_varlist)
              CASE(level_type_il)
                CALL add_varlist_to_output_file(p_of,vl_list(1:nvl),p_onl%il_varlist)
              END SELECT
        
          END DO ! ifile_partition
            
        ENDDO ! i_typ
          
      ENDDO LOOP_DOM ! i=1,ndom

      p_onl => p_onl%next
      
    ENDDO LOOP_NML

    ! ------------------------------------------------------
    ! Set ID of process doing I/O
    ! ------------------------------------------------------

    ! --- First, set those MPI ranks which were explicitly specified
    !     by the user:
    !
    occupied_pes(:) = .FALSE.
    DO i = 1, nfiles
      IF(use_async_name_list_io) THEN
        ! Asynchronous I/O
        !
        ! MPI ranks "p_io_pe0 ... (p_io_pe0+process_mpi_io_size-1)" are available.
        IF (process_mpi_io_size == 0) CALL finish(routine, "Asynchronous I/O but no IO procs!")
        IF ((output_file(i)%pe_placement /= -1) .AND. &
          & ((output_file(i)%pe_placement < 0) .OR.   &
          &  (output_file(i)%pe_placement > process_mpi_io_size))) THEN
          CALL finish(routine, "Invalid explicit placement of IO rank!")
        END IF

        IF (output_file(i)%pe_placement /= -1) THEN
          output_file(i)%io_proc_id = p_io_pe0 + output_file(i)%pe_placement
          occupied_pes(output_file(i)%pe_placement+1) = .TRUE.
        END IF
      ELSE
        ! Normal I/O done by the standard I/O processor
        !
        ! Only MPI rank "process_mpi_stdio_id" is available.
        IF ((output_file(i)%pe_placement /= -1) .AND. &
          & (output_file(i)%pe_placement /=  0)) &
          &  CALL finish(routine, "Invalid explicit placement of IO rank!")

        IF (p_test_run .AND. .NOT. my_process_is_mpi_test()) THEN
          output_file(i)%io_proc_id = process_mpi_stdio_id + 1
        ELSE
          output_file(i)%io_proc_id = process_mpi_stdio_id
        END IF
      ENDIF
    ENDDO

    ! --- Build a list of MPI ranks that have not yet been occupied:
    !
    nremaining_io_procs = 0
    DO i=1,process_mpi_io_size
      IF (.NOT. occupied_pes(i)) THEN
        nremaining_io_procs = nremaining_io_procs + 1
        remaining_io_procs(nremaining_io_procs) = (i-1)
      END IF
    END DO
    ! status output, if some ranks were explicitly specified
    IF ((process_mpi_io_size /= nremaining_io_procs) .AND. my_process_is_stdio()) THEN
      WRITE (0,*) " "
      WRITE (0,*) "I/O : Explicit placement of I/O ranks:"
      DO i = 1, nfiles
        IF (output_file(i)%pe_placement /= -1) THEN
          WRITE (0,'(a,i0,a,i0)') "    file #", i, " placed on rank #", output_file(i)%io_proc_id
        END IF
      END DO
      IF (nremaining_io_procs > 0) THEN
        CALL sort_and_compress_list(remaining_io_procs(1:nremaining_io_procs), proc_list_str)
        WRITE (0,*) "I/O : Remaining I/O ranks: # ", TRIM(proc_list_str)
      END IF
    END IF

    ! --- Then, set MPI ranks in a Round-Robin fashion for those
    !     namelists which had no explicitly specified "pe_placement":
    !
    ! status print-out only when some PEs were explicitly set.
    IF ((process_mpi_io_size /= nremaining_io_procs) .AND. &
      & my_process_is_stdio()                        .AND. &
      & (nremaining_io_procs > 0)                    .AND. &
      & ANY(output_file(1:nfiles)%pe_placement == -1)) THEN
      WRITE (0,*) " "
      WRITE (0,*) "I/O : Round-Robin placement of I/O ranks:"
    END IF
    j = 0
    DO i = 1, nfiles
      IF (output_file(i)%pe_placement /= -1) CYCLE
      IF(use_async_name_list_io) THEN
        IF (nremaining_io_procs == 0) THEN
          CALL finish(routine, "No I/O proc left after explicit placement!")
        END IF
        ! Asynchronous I/O
        j = j + 1
        output_file(i)%io_proc_id = p_io_pe0 + remaining_io_procs(MOD(j-1,nremaining_io_procs) + 1)
        IF ((process_mpi_io_size /= nremaining_io_procs) .AND. my_process_is_stdio()) THEN
          WRITE (0,'(a,i0,a,i0)') "    file #", i, " placed on rank #", output_file(i)%io_proc_id
        END IF
      ENDIF
    ENDDO
    IF ((process_mpi_io_size /= nremaining_io_procs) .AND. my_process_is_stdio()) THEN
      WRITE (0,*) " "
    END IF

    ! ------------------------------------------------------
    ! Create I/O event data structures:
    ! ------------------------------------------------------
    ! 
    !  Regular output is triggered at
    ! so-called "output event steps". The completion of an output
    ! event step is communicated via non-blocking MPI messages to the
    ! root I/O PE, which keeps track of the overall event status. This
    ! event handling is static, i.e. all event occurrences are
    ! pre-defined during the initialization.
    !
    local_i = 0
    DO i = 1, nfiles
      p_of  => output_file(i)

      IF (use_async_name_list_io  .AND. &
        & my_process_is_io()      .AND. &
        & p_of%io_proc_id /= p_pe) THEN
        NULLIFY(p_of%out_event)
        CYCLE
      END IF

      p_onl => p_of%name_list
      ! pack file-name meta-data into a derived type to pass them
      ! to "new_parallel_output_event":
      fname_metadata%steps_per_file             = p_onl%steps_per_file
      fname_metadata%steps_per_file_inclfirst   = p_onl%steps_per_file_inclfirst
      fname_metadata%file_interval              = p_onl%file_interval
      fname_metadata%phys_patch_id              = p_of%phys_patch_id
      fname_metadata%ilev_type                  = p_of%ilev_type
      fname_metadata%filename_format            = TRIM(p_onl%filename_format)
      fname_metadata%filename_pref              = TRIM(p_of%filename_pref)
      fname_metadata%npartitions                = p_of%npartitions
      fname_metadata%ifile_partition            = p_of%ifile_partition
      ! set user-specified filename extension or use the default
      ! extension:
      IF (TRIM(p_onl%filename_extn) == "default") THEN
        fname_metadata%extn                     = TRIM(get_file_extension(p_onl%filetype))
      ELSE
        fname_metadata%extn                     = TRIM(p_onl%filename_extn)
      END IF

      IF (is_restart_run() .AND. .NOT. time_config%is_relative_time) THEN
        ! Restart case: Get starting index of ouput from restart file
        !               (if there is such an attribute available).
        WRITE(attname,'(a,i2.2)') 'output_jfile_',i
        CALL get_restart_attribute(TRIM(attname), fname_metadata%jfile_offset, opt_default=0)
      ELSE
        fname_metadata%jfile_offset             = 0
      END IF

      ! set model domain start/end time
      dom_sim_step_info = sim_step_info
      CALL get_datetime_string(dom_sim_step_info%dom_start_time, time_config%ini_datetime, NINT(start_time(p_of%log_patch_id)))
      IF (end_time(p_of%log_patch_id) < DEFAULT_ENDTIME) THEN
        CALL get_datetime_string(dom_sim_step_info%dom_end_time,   time_config%ini_datetime, NINT(end_time(p_of%log_patch_id)))
      ELSE
        dom_sim_step_info%dom_end_time = dom_sim_step_info%sim_end
      END IF
      local_i = local_i + 1

      ! special treatment of ocean model: model_date/run_start is the time at
      ! the beginning of the timestep. Output is written at the end of the
      ! timestep
      IF (is_restart_run() .AND. my_process_is_ocean()) THEN
        IF (TRIM(p_onl%output_start(2)) /= '') &
          CALL finish(routine, "Not implemented for ocean model with restart!")
        CALL get_datetime_string(p_onl%output_start(1), &
          &                      time_config%cur_datetime,                &
          &                      opt_td_string=p_onl%output_interval(1))
      ENDIF

      include_last    = p_onl%include_last
      output_interval = p_onl%output_interval
      additional_days = p_onl%additional_days
      output_start    = p_onl%output_start

      ! Handle the case that one namelist has been split into
      ! concurrent, alternating files:
      !
      IF (p_of%npartitions > 1) THEN
        ! count the number of different time intervals for this event (usually 1)
        nintvls = 0
        DO
          IF (TRIM(output_start(nintvls+1)) == '') EXIT
          nintvls = nintvls + 1
          IF (nintvls == MAX_TIME_INTERVALS) EXIT
        END DO
    
        DO iintvl=1,nintvls
          mtime_interval => newTimedelta(output_interval(iintvl))
          mtime_datetime => newDatetime(output_start(iintvl))
          !
          ! - The start_date gets an offset of
          !         "(ifile_partition - 1) * output_interval"
          DO ifile=1,(p_of%ifile_partition-1)
            mtime_datetime = mtime_datetime + mtime_interval
          END DO
          CALL datetimeToString(mtime_datetime, output_start(iintvl))
          ! - The output_interval is replaced by "
          !         "npartitions * output_interval"
          total_ms = getTotalMilliSecondsTimeDelta(mtime_interval, mtime_datetime)
          total_ms = total_ms + additional_days(iintvl)*86400000
          total_ms = total_ms * p_of%npartitions
          CALL get_duration_string(INT(total_ms/1000), output_interval(iintvl), additional_days(iintvl))
          IF (p_of%ifile_partition == 1) THEN
            WRITE(message_text,'(a,a)') "File stream partitioning: total output interval = ", &
              &                         output_interval(iintvl)
            CALL message(routine, message_text)
          END IF
          ! - The "include_last" flag is set to .FALSE.
          include_last                  = .FALSE.
          ! - The "steps_per_file" counter is set to 1
          fname_metadata%steps_per_file = 1        
          ! - The "steps_per_file_inclfirst" flag is set to .FALSE.
          fname_metadata%steps_per_file_inclfirst = .FALSE.
          !
          CALL deallocateTimedelta(mtime_interval)
          CALL deallocateDatetime(mtime_datetime)
        END DO ! iintvl
      END IF

      ! ------------------------------------------------------------------------------------------
      ! --- I/O PEs communicate their event data, the other PEs create
      ! --- the event data only locally for their own event control:
      p_of%out_event => new_parallel_output_event(p_onl%ready_file,                              &
        &                  output_start, p_onl%output_end, output_interval,                      &
        &                  additional_days, include_last,                                        &
        &                  dom_sim_step_info, fname_metadata, compute_matching_sim_steps,        &
        &                  generate_output_filenames, local_i, p_comm_io)
      ! ------------------------------------------------------------------------------------------
      IF (dom_sim_step_info%jstep0 > 0) &
        &  CALL set_event_to_simstep(p_of%out_event, dom_sim_step_info%jstep0 + 1, &
        &                            is_restart_run(), lrecover_open_file=.TRUE.)
    END DO

    ! tell the root I/O process that all output event data structures
    ! have been created:
    CALL complete_event_setup(p_comm_io)

    ! -----------------------------------------------------------
    ! The root I/O MPI rank asks all participating I/O PEs for their
    ! output event info and generates a unified output event,
    ! indicating which PE performs a write process at which step.
    all_events => union_of_all_events(compute_matching_sim_steps, generate_output_filenames, p_comm_io, &
         &                               p_comm_work_io, process_work_io0)

    IF (dom_sim_step_info%jstep0 > 0) &
      &  CALL set_event_to_simstep(all_events, dom_sim_step_info%jstep0 + 1, &
      &                            is_restart_run(), lrecover_open_file=.TRUE.)
    ! print a table with all output events
    IF (.NOT. my_process_is_mpi_test()) THEN
       IF ((      use_async_name_list_io .AND. my_process_is_mpi_ioroot()) .OR.  &
            & (.NOT. use_async_name_list_io .AND. my_process_is_mpi_workroot())) THEN
          CALL print_output_event(all_events)                                       ! screen output
          IF (dom_sim_step_info%jstep0 > 0) THEN
#if !defined (__NO_ICON_ATMO__) && !defined (__NO_ICON_OCEAN__)
             IF ( is_coupled_run() ) THEN
               comp_name = TRIM(get_my_process_name())
               CALL print_output_event(all_events, &
                 ! ASCII file output:
      & opt_filename="output_schedule_"//TRIM(comp_name)//"_steps_"//TRIM(int2string(dom_sim_step_info%jstep0))//"+.txt") 
             ELSE
               CALL print_output_event(all_events, &
      & opt_filename="output_schedule_steps_"//TRIM(int2string(dom_sim_step_info%jstep0))//"+.txt") ! ASCII file output
             ENDIF
#else
             CALL print_output_event(all_events, &
      &        opt_filename="output_schedule_steps_"//TRIM(int2string(dom_sim_step_info%jstep0))//"+.txt") ! ASCII file output
#endif
          ELSE
#if !defined (__NO_ICON_ATMO__) && !defined (__NO_ICON_OCEAN__)
             IF ( is_coupled_run() ) THEN
                comp_name = TRIM(get_my_process_name())
                CALL print_output_event(all_events, opt_filename="output_schedule_"//TRIM(comp_name)//".txt") ! ASCII file output
             ELSE
                CALL print_output_event(all_events, opt_filename="output_schedule.txt") ! ASCII file output
             ENDIF
#else
             CALL print_output_event(all_events, opt_filename="output_schedule.txt") ! ASCII file output
#endif
          END IF
       END IF
    END IF

    ! If async IO is used, initialize the memory window for communication
#ifndef NOMPI
    IF(use_async_name_list_io) CALL init_memory_window
#endif
! NOMPI
    
    ! Initial launch of non-blocking requests to all participating PEs
    ! to acknowledge the completion of the next output event
    IF (.NOT. my_process_is_mpi_test()) THEN
      IF ((      use_async_name_list_io .AND. my_process_is_mpi_ioroot()) .OR.  &
        & (.NOT. use_async_name_list_io .AND. my_process_is_mpi_workroot())) THEN
        ev => all_events
        HANDLE_COMPLETE_STEPS : DO
          IF (.NOT. ASSOCIATED(ev)) EXIT HANDLE_COMPLETE_STEPS
          CALL trigger_output_step_irecv(ev)
          ev => ev%next
        END DO HANDLE_COMPLETE_STEPS
      END IF
    END IF

    CALL message(routine,'Done')

  END SUBROUTINE init_name_list_output


  !------------------------------------------------------------------------------------------------
  !
  SUBROUTINE add_varlist_to_output_file(p_of, vl_list, varlist)

    TYPE (t_output_file), INTENT(INOUT) :: p_of
    INTEGER,              INTENT(IN)    :: vl_list(:)
    CHARACTER(LEN=*),     INTENT(IN)    :: varlist(:)
    ! local variables:
    CHARACTER(LEN=*), PARAMETER :: routine = modname//"::add_varlist_to_output_file"
    INTEGER                       :: ivar, nvars, i, iv, tl, grid_of, grid_var
    LOGICAL                       :: found
    TYPE(t_list_element), POINTER :: element
    TYPE(t_var_desc),     TARGET  :: var_desc   !< variable descriptor
    TYPE(t_var_desc),     POINTER :: p_var_desc               !< variable descriptor (pointer)
    TYPE(t_cf_var),       POINTER :: this_cf


    ! Get the number of variables in varlist
    nvars = 0
    DO ivar = 1, SIZE(varlist)
      IF(varlist(ivar) == ' ') EXIT ! Last one reached
      IF (.NOT. is_grid_info_var(varlist(ivar)))  nvars = nvars + 1
    ENDDO

    ! Allocate a list of variable descriptors:
    p_of%max_vars = nvars
    p_of%num_vars = 0
    ALLOCATE(p_of%var_desc(p_of%max_vars))
    DO ivar = 1,nvars
      ! Nullify pointers in p_of%var_desc
      p_of%var_desc(ivar)%r_ptr => NULL()
      p_of%var_desc(ivar)%i_ptr => NULL()
      DO i = 1, max_time_levels
        p_of%var_desc(ivar)%tlev_rptr(i)%p => NULL()
        p_of%var_desc(ivar)%tlev_iptr(i)%p => NULL()
      ENDDO
    END DO ! ivar

    ! Allocate array of variable descriptions
    DO ivar = 1,nvars
      IF (is_grid_info_var(varlist(ivar)))  CYCLE

      found = .FALSE.
      ! Nullify pointers
      var_desc%r_ptr => NULL()
      var_desc%i_ptr => NULL()
      DO i = 1, max_time_levels
        var_desc%tlev_rptr(i)%p => NULL()
        var_desc%tlev_iptr(i)%p => NULL()
      ENDDO

      ! Loop over all var_lists listed in vl_list to find the variable
      ! Please note that there may be several variables with different time levels,
      ! we just add unconditionally all with the name varlist(ivar).
      ! Remark: The different time levels may appear in different lists
      ! or in the same list, the code will accept both

      DO i = 1, SIZE(vl_list)

        iv = vl_list(i)

        element => NULL()
        DO
          IF(.NOT.ASSOCIATED(element)) THEN
            element => var_lists(iv)%p%first_list_element
          ELSE
            element => element%next_list_element
          ENDIF
          IF(.NOT.ASSOCIATED(element)) EXIT

          ! Do not inspect element if output is disabled
          IF(.NOT.element%field%info%loutput) CYCLE

          IF (p_of%name_list%remap==REMAP_REGULAR_LATLON) THEN
            ! If lon-lat variable is requested, skip variable if it
            ! does not correspond to the same lon-lat grid:
            IF (element%field%info%hgrid /= GRID_REGULAR_LONLAT) CYCLE
            grid_of  = p_of%name_list%lonlat_id
            grid_var = element%field%info%hor_interp%lonlat_id
            IF (grid_of /= grid_var) CYCLE
          ELSE
            ! On the other hand: If no lon-lat interpolation is
            ! requested for this output file, skip all variables of
            ! this kind:
            IF (element%field%info%hgrid == GRID_REGULAR_LONLAT) CYCLE
          END IF ! (remap/=REMAP_REGULAR_LATLON)

          ! Do not inspect element if it is a container
          IF(element%field%info%lcontainer) CYCLE

          ! get time level
          tl = get_var_timelevel(element%field)

          ! Check for matching name
          IF(TRIM(varlist(ivar)) /= TRIM(tolower(get_var_name(element%field)))) CYCLE

          ! Found it, add it to the variable list of output file
          p_var_desc => var_desc

          IF(tl == -1) THEN
            ! Not time level dependent
            IF(found) CALL finish(routine,'Duplicate var name: '//TRIM(varlist(ivar)))
            p_var_desc%r_ptr    => element%field%r_ptr
            p_var_desc%i_ptr    => element%field%i_ptr
            p_var_desc%info     =  element%field%info
            p_var_desc%info_ptr => element%field%info
          ELSE
            IF(found) THEN
              ! We have already the info field, make some plausibility checks:
              IF(ANY(p_var_desc%info%used_dimensions(:) /=  &
                element%field%info%used_dimensions(:))) THEN
                CALL message(routine, "Var "//TRIM(element%field%info%name))
                CALL finish(routine,'Dimension mismatch TL variable: '//TRIM(varlist(ivar)))
              END IF
              ! There must not be a TL independent variable with the same name
              IF (ASSOCIATED(p_var_desc%r_ptr) .OR. ASSOCIATED(p_var_desc%i_ptr)) &
                CALL finish(routine,'Duplicate var name: '//TRIM(varlist(ivar)))
              ! Maybe some more members of info should be tested ...
            ELSE
              ! Variable encountered the first time, set info field ...
              p_var_desc%info = element%field%info
              ! ... and set name without .TL# suffix
              p_var_desc%info%name = TRIM(get_var_name(element%field))
            ENDIF

            IF (ASSOCIATED(p_var_desc%tlev_rptr(tl)%p) .OR. ASSOCIATED(p_var_desc%tlev_iptr(tl)%p)) &
              CALL finish(routine, 'Duplicate time level for '//TRIM(element%field%info%name))
            p_var_desc%tlev_rptr(tl)%p => element%field%r_ptr
            p_var_desc%tlev_iptr(tl)%p => element%field%i_ptr
            p_var_desc%info_ptr        => element%field%info
          ENDIF

          found = .TRUE.
        ENDDO

      ENDDO ! i = 1, SIZE(vl_list)

      ! Check that at least one element with this name has been found

      IF (.NOT. found) THEN

        DO i = 1, nvar_lists
          IF (my_process_is_stdio()) THEN
            WRITE(message_text,'(3a, i2)') &
                 'Variable list name: ',TRIM(var_lists(i)%p%name), &
                 ' Patch: ',var_lists(i)%p%patch_id
            CALL message('',message_text)
            element => var_lists(i)%p%first_list_element
            DO
              IF(.NOT. ASSOCIATED(element)) EXIT

              IF (element%field%info%post_op%lnew_cf) THEN
                this_cf => element%field%info%post_op%new_cf
              ELSE
                this_cf => element%field%info%cf
              END IF

              WRITE (message_text,'(a,a,l1,a,a)') &
                   &     '    ',element%field%info%name,              &
                   &            element%field%info%loutput, '  ',     &
                   &            TRIM(this_cf%long_name)
              CALL message('',message_text)
              element => element%next_list_element
            ENDDO
          ENDIF
        ENDDO

        CALL finish(routine,'Output name list variable not found: '//TRIM(varlist(ivar)))
      ENDIF

      ! append variable descriptor to list
      CALL add_var_desc(p_of, var_desc)

    ENDDO ! ivar = 1,nvars

  END SUBROUTINE add_varlist_to_output_file


  !------------------------------------------------------------------------------------------------
  !
  SUBROUTINE set_patch_info()
    ! local variables
    CHARACTER(LEN=*), PARAMETER :: routine = modname//"::set_patch_info"
    INTEGER :: jp, jl, jg

    DO jp = 1, n_dom_out

      jl = patch_info(jp)%log_patch_id

      IF(.NOT.my_process_is_io()) THEN
        ! Set reorder_info on work and test PE
        CALL set_reorder_info(jp, p_patch(jl)%n_patch_cells_g, p_patch(jl)%n_patch_cells,             &
          &                   p_patch(jl)%cells%decomp_info%owner_mask, p_patch(jl)%cells%phys_id,    &
          &                   p_patch(jl)%cells%decomp_info%glb_index, patch_info(jp)%cells )

        CALL set_reorder_info(jp, p_patch(jl)%n_patch_edges_g, p_patch(jl)%n_patch_edges,             &
          &                   p_patch(jl)%edges%decomp_info%owner_mask, p_patch(jl)%edges%phys_id,    &
          &                   p_patch(jl)%edges%decomp_info%glb_index, patch_info(jp)%edges )
        
        CALL set_reorder_info(jp, p_patch(jl)%n_patch_verts_g, p_patch(jl)%n_patch_verts,             &
          &                   p_patch(jl)%verts%decomp_info%owner_mask, p_patch(jl)%verts%phys_id,    &
          &                   p_patch(jl)%verts%decomp_info%glb_index, patch_info(jp)%verts )
        ! Set grid_filename on work and test PE
        patch_info(jp)%grid_filename = TRIM(p_patch(jl)%grid_filename)
        ! Set UUID on work and test PE
        patch_info(jp)%grid_uuid = p_patch(jl)%grid_uuid
        ! Set information about numberOfGridUsed on work and test PE
        patch_info(jp)%number_of_grid_used = number_of_grid_used(jl)

        patch_info(jp)%max_cell_connectivity = p_patch(jl)%cells%max_connectivity

      ENDIF
#ifndef NOMPI
      IF(use_async_name_list_io .AND. .NOT. my_process_is_mpi_test()) THEN
        ! Transfer reorder_info to IO PEs
        CALL transfer_reorder_info(patch_info(jp)%cells, patch_info(jp)%grid_info_mode)
        CALL transfer_reorder_info(patch_info(jp)%edges, patch_info(jp)%grid_info_mode)
        CALL transfer_reorder_info(patch_info(jp)%verts, patch_info(jp)%grid_info_mode)
        CALL p_bcast(patch_info(jp)%grid_filename, bcast_root, p_comm_work_2_io)
        CALL p_bcast(patch_info(jp)%grid_uuid%data, SIZE(patch_info(jp)%grid_uuid%data),  &
          &          bcast_root, p_comm_work_2_io)
        CALL p_bcast(patch_info(jp)%number_of_grid_used, bcast_root, p_comm_work_2_io)
      ENDIF
#endif
! NOMPI

    ENDDO ! jp

#ifndef __NO_ICON_ATMO__
    ! A similar process as above - for the lon-lat grids
    DO jl = 1,n_lonlat_grids
      DO jg = 1,n_dom
        IF (.NOT. lonlat_grid_list(jl)%l_dom(jg)) CYCLE
        IF(.NOT.my_process_is_io()) THEN
          ! Set reorder_info on work and test PE
          CALL set_reorder_info_lonlat(lonlat_grid_list(jl)%grid,      &
            &                          lonlat_grid_list(jl)%intp(jg),  &
            &                          lonlat_info(jl,jg))
        ENDIF
#ifndef NOMPI
        IF(use_async_name_list_io .AND. .NOT. my_process_is_mpi_test()) THEN
          ! Transfer reorder_info to IO PEs
          CALL transfer_reorder_info(lonlat_info(jl,jg)%ri, lonlat_info(jl,jg)%grid_info_mode)
        ENDIF
#endif
! NOMPI
      END DO ! jg
    ENDDO ! jl
#endif
! #ifndef __NO_ICON_ATMO__
  END SUBROUTINE set_patch_info


  !------------------------------------------------------------------------------------------------
  !> Sets the reorder_info for cells/edges/verts
  !  ATTENTION: This routine must only be called on work and test PE (i.e. not on IO PEs)
  !             The arguments don't make sense on the IO PEs anyways
  !
  SUBROUTINE set_reorder_info(phys_patch_id, n_points_g, n_points, owner_mask, phys_id, &
                              glb_index, p_ri)

    INTEGER, INTENT(IN) :: phys_patch_id   ! Physical patch ID
    INTEGER, INTENT(IN) :: n_points_g      ! Global number of cells/edges/verts in logical patch
    INTEGER, INTENT(IN) :: n_points        ! Local number of cells/edges/verts in logical patch
    LOGICAL, INTENT(IN) :: owner_mask(:,:) ! owner_mask for logical patch
    INTEGER, INTENT(IN) :: phys_id(:,:)    ! phys_id for logical patch
    INTEGER, INTENT(IN) :: glb_index(:)    ! glb_index for logical patch
    TYPE(t_reorder_info), INTENT(INOUT) :: p_ri ! Result: reorder info
    ! local variables
    INTEGER :: i, n, il, ib, mpierr
    LOGICAL, ALLOCATABLE :: phys_owner_mask(:) ! owner mask for physical patch
    INTEGER, ALLOCATABLE :: glbidx_own(:), glbidx_glb(:), reorder_index_log_dom(:)

    CHARACTER(LEN=*), PARAMETER :: routine = modname//"::set_reorder_info"

    ! Just for safety
    IF(my_process_is_io()) CALL finish(routine, 'Must not be called on IO PEs')

    p_ri%n_log = n_points_g ! Total points in logical domain

    ! Set the physical patch owner mask

    ALLOCATE(phys_owner_mask(n_points))
    DO i = 1, n_points
      il = idx_no(i)
      ib = blk_no(i)
      phys_owner_mask(i) = owner_mask(il,ib)
      IF(l_output_phys_patch) &
        phys_owner_mask(i) = phys_owner_mask(i) .AND. (phys_id(il,ib) == phys_patch_id)
    ENDDO

    ! Get number of owned cells/edges/verts (without halos, physical patch only)

    p_ri%n_own = COUNT(phys_owner_mask(:))

    ! Set index arrays to own cells/edges/verts

    ALLOCATE(p_ri%own_idx(p_ri%n_own))
    ALLOCATE(p_ri%own_blk(p_ri%n_own))
    ALLOCATE(glbidx_own(p_ri%n_own)) ! Global index of my own points

    n = 0
    DO i = 1, n_points
      IF(phys_owner_mask(i)) THEN
        n = n+1
        p_ri%own_idx(n) = idx_no(i)
        p_ri%own_blk(n) = blk_no(i)
        glbidx_own(n)   = glb_index(i)
      ENDIF
    ENDDO

    ! Gather the number of own points for every PE into p_ri%pe_own

    ALLOCATE(p_ri%pe_own(0:p_n_work-1))
    ALLOCATE(p_ri%pe_off(0:p_n_work-1))
#ifndef NOMPI
    CALL MPI_Allgather(p_ri%n_own,  1, p_int, &
                       p_ri%pe_own, 1, p_int, &
                       p_comm_work, mpierr)
#else
    p_ri%pe_own(0) = p_ri%n_own
#endif
! NOMPI

    ! Get offset within result array
    p_ri%pe_off(0) = 0
    DO i = 1, p_n_work-1
      p_ri%pe_off(i) = p_ri%pe_off(i-1) + p_ri%pe_own(i-1)
    ENDDO

    ! Get global number of points for current (physical!) patch

    p_ri%n_glb = SUM(p_ri%pe_own(:))

    ! Get the global index numbers of the data when it is gathered on PE 0
    ! exactly in the same order as it is retrieved later during I/O

    ALLOCATE(glbidx_glb(p_ri%n_glb))
#ifndef NOMPI
    CALL MPI_Allgatherv(glbidx_own, p_ri%n_own, p_int, &
                        glbidx_glb, p_ri%pe_own, p_ri%pe_off, p_int, &
                        p_comm_work, mpierr)
#else
    glbidx_glb(:) = glbidx_own(:)
#endif
! NOMPI

    ! Get reorder_index

    ALLOCATE(p_ri%reorder_index(p_ri%n_glb))
    IF (patch_info(phys_patch_id)%grid_info_mode == GRID_INFO_FILE) THEN
      ALLOCATE(p_ri%grid_info%log_dom_index(p_ri%n_glb))
    END IF
    ALLOCATE(reorder_index_log_dom(n_points_g)) ! spans the complete logical domain
    reorder_index_log_dom(:) = 0

    DO i = 1, p_ri%n_glb
      ! reorder_index_log_dom stores where a global point in logical domain comes from.
      ! It is nonzero only at the physical patch locations
      reorder_index_log_dom(glbidx_glb(i)) = i
    ENDDO

    ! Gather the reorder index for the physical domain
    n = 0
    DO i = 1, n_points_g
      IF(reorder_index_log_dom(i)>0) THEN
        n = n+1
        p_ri%reorder_index(reorder_index_log_dom(i)) = n
      ENDIF
    ENDDO

    IF (patch_info(phys_patch_id)%grid_info_mode == GRID_INFO_FILE) THEN
      n = 0
      DO i = 1, n_points_g
        IF(reorder_index_log_dom(i)>0) THEN
          n = n+1
          p_ri%grid_info%log_dom_index(n) = i
        ENDIF
      ENDDO
    END IF

    ! Safety check
    IF(n/=p_ri%n_glb) CALL finish(routine,'Reordering failed')

    ! set trivial destination indices:
    IF(my_process_is_mpi_seq()) THEN
      ALLOCATE(p_ri%own_dst_idx(p_ri%n_own), &
        &      p_ri%own_dst_blk(p_ri%n_own))
      DO i=1,p_ri%n_own
        p_ri%own_dst_idx(i) = idx_no(i)
        p_ri%own_dst_blk(i) = blk_no(i)
      END DO ! i
    END IF

    DEALLOCATE(phys_owner_mask)
    DEALLOCATE(glbidx_own)
    DEALLOCATE(glbidx_glb)
    DEALLOCATE(reorder_index_log_dom)

  END SUBROUTINE set_reorder_info


  !------------------------------------------------------------------------------------------------
  !> Sets the reorder_info for lon-lat-grids
  !
#ifndef __NO_ICON_ATMO__
  SUBROUTINE set_reorder_info_lonlat(grid, intp, patch_info_ll)
    TYPE(t_lon_lat_grid),  INTENT(IN)    :: grid
    TYPE(t_lon_lat_intp),  INTENT(IN)    :: intp
    TYPE(t_patch_info_ll), INTENT(INOUT) :: patch_info_ll      ! Result: reorder info

    CHARACTER(LEN=*), PARAMETER :: routine = modname//"::set_reorder_info_lonlat"
    INTEGER :: ierrstat, i, jc, jb, this_pe, mpierr, &
    &          ioffset, gidx, n_own

    ! Just for safety
    IF(my_process_is_io()) CALL finish(routine, 'Must not be called on IO PEs')
    this_pe = get_my_mpi_work_id()

    n_own                  = intp%nthis_local_pts        ! No. of own points
    patch_info_ll%ri%n_glb = grid%lon_dim * grid%lat_dim ! Total points in lon-lat grid
    patch_info_ll%ri%n_own = n_own
    ! Set index arrays to own cells/edges/verts
    ALLOCATE(patch_info_ll%ri%own_idx(n_own), &
      &      patch_info_ll%ri%own_blk(n_own), &
      &      STAT=ierrstat)
    IF (ierrstat /= SUCCESS) CALL finish (routine, 'ALLOCATE failed.')

    jc = 0
    jb = 1
    DO i=1,n_own
      jc = jc+1
      IF (jc>nproma) THEN
        jb = jb+1;  jc = 1
      END IF
      patch_info_ll%ri%own_idx(i) = jc
      patch_info_ll%ri%own_blk(i) = jb
    END DO ! i

    ! set destination indices (for sequential/test PEs). This is
    ! important for the case that the local patch is smaller than the
    ! lon-lat grid:
    IF(my_process_is_mpi_seq()) THEN
      ALLOCATE(patch_info_ll%ri%own_dst_idx(n_own), &
        &      patch_info_ll%ri%own_dst_blk(n_own))
      DO i=1,n_own
        gidx = intp%global_idx(i)
        patch_info_ll%ri%own_dst_idx(i) = idx_no(gidx)
        patch_info_ll%ri%own_dst_blk(i) = blk_no(gidx)
      END DO ! i
    END IF

    ! Gather the number of own points for every PE into p_ri%pe_own
    ALLOCATE(patch_info_ll%ri%pe_own(0:p_n_work-1), &
      &      patch_info_ll%ri%pe_off(0:p_n_work-1), STAT=ierrstat)
    IF (ierrstat /= SUCCESS) CALL finish (routine, 'ALLOCATE failed.')
#ifndef NOMPI
    CALL MPI_Allgather(n_own,  1, p_int,                  &
                       patch_info_ll%ri%pe_own, 1, p_int, &
                       p_comm_work, mpierr)
#else
    patch_info_ll%ri%pe_own(0) = n_own
#endif
! NOMPI

    ! Get offset within result array
    patch_info_ll%ri%pe_off(0) = 0
    DO i = 1, p_n_work-1
      patch_info_ll%ri%pe_off(i) = patch_info_ll%ri%pe_off(i-1) + patch_info_ll%ri%pe_own(i-1)
    ENDDO

    ! Get the global index numbers of the data when it is gathered on PE 0
    ! exactly in the same order as it is retrieved later during I/O
    ALLOCATE(patch_info_ll%ri%reorder_index(patch_info_ll%ri%n_glb), STAT=ierrstat)
    IF (ierrstat /= SUCCESS) CALL finish (routine, 'ALLOCATE failed.')
    IF (patch_info_ll%grid_info_mode == GRID_INFO_FILE) THEN
      ALLOCATE(patch_info_ll%ri%grid_info%log_dom_index(patch_info_ll%ri%n_glb), STAT=ierrstat)
      IF (ierrstat /= SUCCESS) CALL finish (routine, 'ALLOCATE failed.')
    END IF

    ioffset = patch_info_ll%ri%pe_off(this_pe)
    patch_info_ll%ri%reorder_index = -1
    DO i=1,intp%nthis_local_pts
      patch_info_ll%ri%reorder_index(ioffset + i) = intp%global_idx(i)
    END DO
    ! merge all fields across working PEs:
    patch_info_ll%ri%reorder_index = p_max(patch_info_ll%ri%reorder_index, &
      &                                    comm=get_my_mpi_work_communicator())
    IF (patch_info_ll%grid_info_mode == GRID_INFO_FILE) THEN
      ! mapping between logical and physical patch is trivial for
      ! lon-lat grids:
      patch_info_ll%ri%grid_info%log_dom_index(:) = (/ (i, i=1,patch_info_ll%ri%n_glb) /)
    END IF
  END SUBROUTINE set_reorder_info_lonlat
#endif

#ifdef USE_CRAY_POINTER
  !------------------------------------------------------------------------------------------------
  ! Helper routines for setting mem_ptr with the correct size information

  SUBROUTINE set_mem_ptr_sp(arr, len)
    INTEGER          :: len
    REAL(sp), TARGET :: arr(len)
    mem_ptr_sp => arr
  END SUBROUTINE set_mem_ptr_sp
  !------------------------------------------------------------------------------------------------
  SUBROUTINE set_mem_ptr_dp(arr, len)
    INTEGER          :: len
    REAL(dp), TARGET :: arr(len)
    mem_ptr_dp => arr
  END SUBROUTINE set_mem_ptr_dp
#endif
! USE_CRAY_POINTER

  !------------------------------------------------------------------------------------------------
  !> Sets up the vlist for a t_output_file structure
  !
  SUBROUTINE setup_output_vlist(of)
    TYPE(t_output_file), INTENT(INOUT) :: of
    ! local variables
    CHARACTER(LEN=*), PARAMETER     :: routine = modname//"::setup_output_vlist"
    INTEGER                         :: k, i_dom, ll_dim(2), gridtype, idate, itime
    TYPE(t_lon_lat_data), POINTER   :: lonlat
    TYPE(t_datetime)                :: ini_datetime
    CHARACTER(len=1)                :: uuid_string(16)
    REAL(wp)                        :: pi_180
    INTEGER                         :: max_cell_connectivity
    REAL(wp), ALLOCATABLE           :: p_lonlat(:)

    pi_180 = ATAN(1._wp)/45._wp

    IF (of%output_type == FILETYPE_GRB2) THEN
      ! since the current CDI-version does not fully support "GRID_UNSTRUCTURED", the
      ! grid type is changed to "GRID_REFERENCE".
      gridtype = GRID_REFERENCE
    ELSE
      gridtype = GRID_UNSTRUCTURED
    ENDIF

    i_dom = of%phys_patch_id
    max_cell_connectivity = patch_info(i_dom)%max_cell_connectivity

    !
    ! The following sections add the file global properties collected in init_name_list_output
    !
    ! 1. create cdi vlist
    !
    of%cdiVlistID = vlistCreate()
    !
    ! 2. add global attributes for netCDF
    !
    ! define output generating institute
    !
    ! inquire the Institute ID from (center/subcenter)
    !
    of%cdiInstID = institutInq(gribout_config(i_dom)%generatingCenter,          &
      &                        gribout_config(i_dom)%generatingSubcenter, '', '')


    ! define Institute
    CALL vlistDefInstitut(of%cdiVlistID,of%cdiInstID)



    ! 3. add horizontal grid descriptions

    IF(of%name_list%remap == REMAP_REGULAR_LATLON) THEN
#ifndef __NO_ICON_ATMO__

      ! Lon/Lat Interpolation requested

      of%cdiCellGridID = CDI_UNDEFID
      of%cdiEdgeGridID = CDI_UNDEFID
      of%cdiVertGridID = CDI_UNDEFID

      lonlat => lonlat_grid_list(of%name_list%lonlat_id)
      ll_dim(1) = lonlat%grid%lon_dim
      ll_dim(2) = lonlat%grid%lat_dim

      of%cdiLonLatGridID = gridCreate(GRID_LONLAT, ll_dim(1)*ll_dim(2))

      CALL gridDefXsize(of%cdiLonLatGridID, ll_dim(1))
      CALL gridDefXname(of%cdiLonLatGridID, 'lon')
      CALL gridDefXunits(of%cdiLonLatGridID, 'degrees_east')

      CALL gridDefYsize(of%cdiLonLatGridID, ll_dim(2))
      CALL gridDefYname(of%cdiLonLatGridID, 'lat')
      CALL gridDefYunits(of%cdiLonLatGridID, 'degrees_north')

      ALLOCATE(p_lonlat(ll_dim(1)))
      IF (lonlat%grid%reg_lon_def(2) <= threshold_delta_or_intvls) THEN
        DO k=1,ll_dim(1)
          p_lonlat(k) = lonlat%grid%reg_lon_def(1) + REAL(k-1,wp)*lonlat%grid%reg_lon_def(2)
        END DO
      ELSE
        DO k=1,ll_dim(1)
          p_lonlat(k) = (lonlat%grid%start_corner(1) + REAL(k-1,wp)*lonlat%grid%delta(1)) / pi_180
        END DO
      END IF
      CALL gridDefXvals(of%cdiLonLatGridID, p_lonlat)
      DEALLOCATE(p_lonlat)

      ALLOCATE(p_lonlat(ll_dim(2)))
      IF (lonlat%grid%reg_lat_def(2) <= threshold_delta_or_intvls) THEN
        DO k=1,ll_dim(2)
          p_lonlat(k) = lonlat%grid%reg_lat_def(1) + REAL(k-1,wp)*lonlat%grid%reg_lat_def(2)
        END DO
      ELSE
        DO k=1,ll_dim(2)
          p_lonlat(k) = (lonlat%grid%start_corner(2) + REAL(k-1,wp)*lonlat%grid%delta(2)) / pi_180
        END DO
      END IF
      CALL gridDefYvals(of%cdiLonLatGridID, p_lonlat)
      DEALLOCATE(p_lonlat)
#endif
! #ifndef __NO_ICON_ATMO__
    ELSE

      ! Cells

      of%cdiCellGridID = gridCreate(gridtype, patch_info(i_dom)%cells%n_glb)
      CALL gridDefNvertex(of%cdiCellGridID, max_cell_connectivity)
      !
      CALL gridDefXname(of%cdiCellGridID, 'clon')
      CALL gridDefXlongname(of%cdiCellGridID, 'center longitude')
      CALL gridDefXunits(of%cdiCellGridID, 'radian')
      !
      CALL gridDefYname(of%cdiCellGridID, 'clat')
      CALL gridDefYlongname(of%cdiCellGridID, 'center latitude')
      CALL gridDefYunits(of%cdiCellGridID, 'radian')
      !
      CALL uuid2char(patch_info(i_dom)%grid_uuid, uuid_string)
      CALL gridDefUUID(of%cdiCellGridID, uuid_string)
      !
      CALL gridDefNumber(of%cdiCellGridID, patch_info(i_dom)%number_of_grid_used)

      !
      ! not clear whether meta-info GRID_CELL or GRID_UNSTRUCTURED_CELL should be used
      CALL gridDefPosition(of%cdiCellGridID, GRID_CELL)

      ! Single point grid for monitoring
      of%cdiSingleGridID = gridCreate(GRID_LONLAT, 1)
      !
      CALL griddefxsize(of%cdiSingleGridID, 1)                                                                         
      CALL griddefysize(of%cdiSingleGridID, 1)
      CALL griddefxvals(of%cdiSingleGridID, (/0.0_wp/))
      CALL griddefyvals(of%cdiSingleGridID, (/0.0_wp/))


      ! Verts

      of%cdiVertGridID = gridCreate(gridtype, patch_info(i_dom)%verts%n_glb)
      CALL gridDefNvertex(of%cdiVertGridID, 9-max_cell_connectivity)
      !
      CALL gridDefXname(of%cdiVertGridID, 'vlon')
      CALL gridDefXlongname(of%cdiVertGridID, 'vertex longitude')
      CALL gridDefXunits(of%cdiVertGridID, 'radian')
      !
      CALL gridDefYname(of%cdiVertGridID, 'vlat')
      CALL gridDefYlongname(of%cdiVertGridID, 'vertex latitude')
      CALL gridDefYunits(of%cdiVertGridID, 'radian')
      !
      CALL uuid2char(patch_info(i_dom)%grid_uuid, uuid_string)
      CALL gridDefUUID(of%cdiVertGridID, uuid_string)
      !
      CALL gridDefNumber(of%cdiVertGridID, patch_info(i_dom)%number_of_grid_used)

      !
      ! not clear whether meta-info GRID_VERTEX or GRID_UNSTRUCTURED_VERTEX should be used
      CALL gridDefPosition(of%cdiVertGridID, GRID_VERTEX)

      ! Edges

      of%cdiEdgeGridID = gridCreate(gridtype, patch_info(i_dom)%edges%n_glb)
      CALL gridDefNvertex(of%cdiEdgeGridID, 4)
      !
      CALL gridDefXname(of%cdiEdgeGridID, 'elon')
      CALL gridDefXlongname(of%cdiEdgeGridID, 'edge midpoint longitude')
      CALL gridDefXunits(of%cdiEdgeGridID, 'radian')
      !
      CALL gridDefYname(of%cdiEdgeGridID, 'elat')
      CALL gridDefYlongname(of%cdiEdgeGridID, 'edge midpoint latitude')
      CALL gridDefYunits(of%cdiEdgeGridID, 'radian')
      !
      CALL uuid2char(patch_info(i_dom)%grid_uuid, uuid_string)
      CALL gridDefUUID(of%cdiEdgeGridID, uuid_string)
      !
      CALL gridDefNumber(of%cdiEdgeGridID, patch_info(i_dom)%number_of_grid_used)

      !
      ! not clear whether meta-info GRID_EDGE or GRID_UNSTRUCTURED_EDGE should be used
      CALL gridDefPosition(of%cdiEdgeGridID, GRID_EDGE)

      of%cdiLonLatGridID = CDI_UNDEFID

      ! If wanted, set grid info
      IF(of%name_list%output_grid) THEN
        SELECT CASE(of%name_list%filetype)
        CASE (FILETYPE_NC2, FILETYPE_NC4)
          ! encode grid info in NetCDF format:
          SELECT CASE(patch_info(of%phys_patch_id)%grid_info_mode)
          CASE (GRID_INFO_FILE)
            CALL copy_grid_info(of, patch_info)
          CASE (GRID_INFO_BCAST) 
            IF (.NOT. my_process_is_mpi_test()) THEN
              CALL set_grid_info_netcdf(of%cdiCellGridID, patch_info(of%phys_patch_id)%cells%grid_info)
              CALL set_grid_info_netcdf(of%cdiEdgeGridID, patch_info(of%phys_patch_id)%edges%grid_info)
              CALL set_grid_info_netcdf(of%cdiVertGridID, patch_info(of%phys_patch_id)%verts%grid_info)
            END IF
          END SELECT
        CASE (FILETYPE_GRB2)
          ! handled later...
        CASE DEFAULT
          CALL finish(routine, "Unknown grid type")
        END SELECT
      END IF

    ENDIF

    !
    ! 4. add vertical grid descriptions

    IF (iequations/=ihs_ocean) THEN ! atm
      SELECT CASE(of%ilev_type)
      CASE (level_type_ml) 
        CALL setup_ml_axes_atmo(of)
      CASE (level_type_pl) 
        CALL setup_pl_axis_atmo(of)
      CASE (level_type_hl) 
        CALL setup_hl_axis_atmo(of)
      CASE (level_type_il) 
        CALL setup_il_axis_atmo(of)
      CASE DEFAULT
        CALL finish(routine, "Internal error!")
      END SELECT
    ELSE
      CALL setup_zaxes_oce(of)
    END IF

    !
    ! 5. output does contain absolute time
    !
    SELECT CASE (of%name_list%mode)
    CASE (1)  ! forecast mode
     of%cdiTaxisID = taxisCreate(TAXIS_RELATIVE)

     IF (of%name_list%taxis_tunit > 10 .OR. of%name_list%taxis_tunit < 1 ) THEN
       of%name_list%taxis_tunit=TUNIT_MINUTE
       CALL message('','invalid taxis_tunit, reset to TUNIT_MINUTE')
     END IF
     CALL taxisDefTunit (of%cdiTaxisID, of%name_list%taxis_tunit)
     ini_datetime = time_config%ini_datetime
     CALL taxisDefCalendar (of%cdiTaxisID, time_config%calendar)
     idate = cdiEncodeDate(ini_datetime%year, ini_datetime%month, ini_datetime%day)
     itime = cdiEncodeTime(ini_datetime%hour, ini_datetime%minute, &
                           NINT(ini_datetime%second))
     !WRITE(6,'(a,i,a)')'calendar ', time_config%calendar, &
     !                & 'julian_gregorian 0 -  proleptic_gregorian 1 -  cly360 2'
     CALL taxisDefRdate (of%cdiTaxisID, idate )
     CALL taxisDefRtime (of%cdiTaxisID, itime )

     !WRITE(6,'(a,i,a,i)')'idate ',idate,' ',taxisInqRdate(of%cdiTaxisID)
     !WRITE(6,'(a,i,a,i)')'itime ',itime,' ',taxisInqRtime(of%cdiTaxisID)
    CASE (2)  ! climate mode
     of%cdiTaxisID = taxisCreate(TAXIS_ABSOLUTE)
    CASE DEFAULT
     of%cdiTaxisID = taxisCreate(TAXIS_ABSOLUTE)
    END SELECT

    !
    CALL vlistDefTaxis(of%cdiVlistID, of%cdiTaxisID)

    !
    ! add variables
    !
    CALL add_variables_to_vlist(of)

    ! GRB2 format: define geographical longitude, latitude as special
    ! variables "RLON", "RLAT". Note that the grid information may be
    ! contained in the patch_info data structure (for a different
    ! output_file) but still we may do not want to include it into
    ! this output file's (of) data file.
    IF ((of%name_list%output_grid)                                      .AND. &
      & (patch_info(of%phys_patch_id)%grid_info_mode /= GRID_INFO_NONE) .AND. &
      & (of%name_list%filetype == FILETYPE_GRB2)) THEN
      CALL set_grid_info_grb2(of)
    END IF

  END SUBROUTINE setup_output_vlist


  !------------------------------------------------------------------------------------------------
  !> define variables and attributes
  !
  SUBROUTINE add_variables_to_vlist(of)
    TYPE (t_output_file), INTENT(IN), TARGET :: of
    ! local variables:
    CHARACTER(LEN=*), PARAMETER :: routine = modname//"::add_variables_to_vlist"
    TYPE (t_var_metadata), POINTER :: info
    INTEGER                        :: iv, vlistID, varID, gridID, &
      &                               zaxisID
    CHARACTER(LEN=DICT_MAX_STRLEN) :: mapped_name
    TYPE(t_cf_var), POINTER        :: this_cf

    vlistID = of%cdiVlistID

    DO iv = 1, of%num_vars
      !
      info => of%var_desc(iv)%info
      !
      ! set grid ID
      !
      SELECT CASE (info%hgrid)
      CASE(GRID_UNSTRUCTURED_CELL)
        info%cdiGridID = of%cdiCellGridID
      CASE(GRID_LONLAT)
        info%cdiGridID = of%cdiSingleGridID
      CASE(GRID_UNSTRUCTURED_VERT)
        info%cdiGridID = of%cdiVertGridID
      CASE(GRID_UNSTRUCTURED_EDGE)
        info%cdiGridID = of%cdiEdgeGridID
      CASE (GRID_REGULAR_LONLAT)
        info%cdiGridID = of%cdiLonLatGridID
      CASE DEFAULT
        CALL finish(routine, 'GRID definition missing for '//TRIM(info%name))
      END SELECT

      gridID = info%cdiGridID



      !
      ! set z axis ID
      !
      IF (info%cdiZaxisID == CDI_UNDEFID) info%cdiZaxisID = of%cdiZaxisID(info%vgrid)
      zaxisID = info%cdiZaxisID
      IF (zaxisID /= CDI_UNDEFID) THEN

!DR *********** FIXME *************
        ! Re-set
        ! ZA_HYBRID       -> ZA_REFERENCE
        ! ZA_HYBRID_HALF  -> ZA_REFERENCE_HALF
        ! as long as ZA_hybrid/ZA_hybrid_half is used throughout the code.
        ! Should be replaced by ZA_reference/ZA_reference_half for the 
        ! nonhydrostatic model.
        IF (zaxisID == of%cdiZaxisID(ZA_hybrid)) THEN
          zaxisID = of%cdiZaxisID(ZA_reference)
        ELSE IF (zaxisID == of%cdiZaxisID(ZA_hybrid_half)) THEN
          zaxisID = of%cdiZaxisID(ZA_reference_half)
        ELSE IF (zaxisID == of%cdiZaxisID(ZA_hybrid_half_hhl)) THEN
          zaxisID = of%cdiZaxisID(ZA_reference_half_hhl)
        ENDIF
        info%cdiZaxisID = zaxisID
!DR*********WILL BE REMOVED SOON**********

      ELSE
        WRITE (message_text,'(a,i3,a,i3)') &
             &  'Zaxis Nr.: ',info%vgrid,' not defined. zaxisID= ',zaxisID
        CALL finish(routine, message_text)
      ENDIF

      ! Search name mapping for name in NetCDF file
      mapped_name = TRIM(dict_get(out_varnames_dict, info%name, default=info%name))

      ! note that an explicit call of vlistDefVarTsteptype is obsolete, since
      ! isteptype is already defined via vlistDefVar
      varID = vlistDefVar(vlistID, gridID, zaxisID, info%isteptype)
      info%cdiVarID   = varID

      CALL vlistDefVarName(vlistID, varID, TRIM(mapped_name))
      IF (info%post_op%lnew_cf) THEN
        this_cf => info%post_op%new_cf
      ELSE
        this_cf => info%cf
      END IF

      IF (this_cf%long_name /= '')     CALL vlistDefVarLongname(vlistID, varID, this_cf%long_name)
      IF (this_cf%standard_name /= '') CALL vlistDefVarStdname(vlistID, varID, this_cf%standard_name)
      IF (this_cf%units /= '')         CALL vlistDefVarUnits(vlistID, varID, this_cf%units)

      ! Currently only real valued variables are allowed, so we can always use info%missval%rval
      IF (info%lmiss) CALL vlistDefVarMissval(vlistID, varID, info%missval%rval)

      ! Set GRIB2 Triplet
      IF (info%post_op%lnew_grib2) THEN
        CALL vlistDefVarParam(vlistID, varID,                   &
          &  cdiEncodeParam(info%post_op%new_grib2%number,      &
          &                 info%post_op%new_grib2%category,    &
          &                 info%post_op%new_grib2%discipline) )
        IF ( of%output_type == FILETYPE_GRB2 ) THEN
          CALL vlistDefVarDatatype(vlistID, varID, info%post_op%new_grib2%bits)
        END IF
      ELSE
        CALL vlistDefVarParam(vlistID, varID,                   &
          &  cdiEncodeParam(info%grib2%number,                  &
          &                 info%grib2%category,                &
          &                 info%grib2%discipline) )
        IF ( of%output_type == FILETYPE_GRB2 ) THEN
          CALL vlistDefVarDatatype(vlistID, varID, info%grib2%bits)
        END IF
      END IF

      IF ( of%output_type == FILETYPE_GRB2 ) THEN

        !!!!!!!!!!!!!!!!!!!!!!!!!!!!!!!!!!!!!!!!!!!!!
        !!!          ATTENTION                    !!!
        !!!!!!!!!!!!!!!!!!!!!!!!!!!!!!!!!!!!!!!!!!!!!
        ! Note that re-setting of the surface types must come AFTER (re)setting
        ! "productDefinitionTemplateNumber" in set_additional_GRIB2_keys. It was observed 
        ! (i.e. for Ensemble output), that the surface-type information is lost again, if 
        ! these settings are performed prior to "productDefinitionTemplateNumber"  

        ! Re-Set "typeOfSecondFixedSurface" for the following set of variables
        !
        ! GRIB_CHECK(grib_set_long(gh, "typeOfSecondFixedSurface", xxx), 0);
        !
        ! HHL     : typeOfSecondFixedSurface = 101
        ! HSURF   : typeOfSecondFixedSurface = 101
        ! HBAS_CON: typeOfSecondFixedSurface = 101
        ! HTOP_CON: typeOfSecondFixedSurface = 101
        ! HTOP_DC : typeOfSecondFixedSurface = 101
        ! HZEROCL : typeOfSecondFixedSurface = 101
        ! CLCL    : typeOfSecondFixedSurface = 1
        ! C_T_LK  : typeOfSecondFixedSurface = 162
        ! H_B1_LK : typeOfSecondFixedSurface = 165
        ! SNOWLMT : typeOfSecondFixedSurface = 101
        IF ( one_of(TRIM(info%name),sfs_name_list) /= -1 ) THEN
          CALL vlistDefVarIntKey(vlistID, varID, "typeOfSecondFixedSurface", &
            &                    second_tos(one_of(TRIM(info%name),sfs_name_list)))
        ENDIF

        ! Re-Set "typeOfFirstFixedSurface" for the following set of variables
        !
        ! GRIB_CHECK(grib_set_long(gh, "typeOfFirstFixedSurface", xxx), 0);
        !
        ! T_MNW_LK: typeOfFirstFixedSurface = 1
        ! DEPTH_LK: typeOfFirstFixedSurface = 1
        ! T_WML_LK: typeOfFirstFixedSurface = 1
        ! H_ML_LK : typeOfFirstFixedSurface = 1
        !
        IF ( one_of(TRIM(info%name),ffs_name_list) /= -1 ) THEN
          CALL vlistDefVarIntKey(vlistID, varID, "typeOfFirstFixedSurface", &
            &                    first_tos(one_of(TRIM(info%name),ffs_name_list)))
        ENDIF


        ! Quick hack: shortName.def should be revised, instead
        IF ( TRIM(info%name)=='qv_s' ) THEN
          CALL vlistDefVarIntKey(vlistID, varID, "scaleFactorOfFirstFixedSurface", 0)
        ENDIF


        ! GRIB2 Quick hack: Set additional GRIB2 keys
        CALL set_GRIB2_additional_keys(vlistID, varID, gribout_config(of%phys_patch_id))

        ! Set ensemble keys in SECTION 4 (if applicable)
        CALL set_GRIB2_ensemble_keys(vlistID, varID, gribout_config(of%phys_patch_id))

        ! Set local use SECTION 2
        CALL set_GRIB2_local_keys(vlistID, varID, gribout_config(of%phys_patch_id))

        ! Set tile-specific GRIB2 keys (if applicable)
        CALL set_GRIB2_tile_keys(vlistID, varID, info, i_lctype(of%phys_patch_id))

      ELSE ! NetCDF
        CALL vlistDefVarDatatype(vlistID, varID, this_cf%datatype)
      ENDIF

    ENDDO
    !
  END SUBROUTINE add_variables_to_vlist


  !------------------------------------------------------------------------------------------------
  !> Transfers reorder_info to IO PEs
  !
  SUBROUTINE transfer_reorder_info(p_ri, grid_info_mode)
    TYPE(t_reorder_info), INTENT(INOUT) :: p_ri ! Result: reorder info
    INTEGER,              INTENT(IN)    :: grid_info_mode

    ! There is nothing to do for the test PE:
    IF(my_process_is_mpi_test()) RETURN

    ! Transfer the global number of points, this is not yet known on IO PEs
    CALL p_bcast(p_ri%n_glb,  bcast_root, p_comm_work_2_io)
    CALL p_bcast(p_ri%n_log,  bcast_root, p_comm_work_2_io)

    IF(my_process_is_io()) THEN

      ! On IO PEs: n_own = 0, own_idx and own_blk are not allocated
      p_ri%n_own = 0

      ! pe_own/pe_off must be allocated for num_work_procs, not for p_n_work
      ALLOCATE(p_ri%pe_own(0:num_work_procs-1))
      ALLOCATE(p_ri%pe_off(0:num_work_procs-1))

      ALLOCATE(p_ri%reorder_index(p_ri%n_glb))
      IF (grid_info_mode == GRID_INFO_FILE) THEN
        ALLOCATE(p_ri%grid_info%log_dom_index(p_ri%n_glb))
      END IF
    ENDIF

    CALL p_bcast(p_ri%pe_own, bcast_root, p_comm_work_2_io)
    CALL p_bcast(p_ri%pe_off, bcast_root, p_comm_work_2_io)

    CALL p_bcast(p_ri%reorder_index, bcast_root, p_comm_work_2_io)
    IF (grid_info_mode == GRID_INFO_FILE) THEN
      CALL p_bcast(p_ri%grid_info%log_dom_index, bcast_root, p_comm_work_2_io)
    END IF

  END SUBROUTINE transfer_reorder_info


  !-------------------------------------------------------------------------------------------------
  !> Replicates data (mainly the variable lists) needed for async I/O on the I/O procs.
  !  ATTENTION: The data is not completely replicated, only as far as needed for I/O.
  !
  !  This routine has to be called by all PEs (work and I/O)
  !
  SUBROUTINE replicate_data_on_io_procs()

    ! local variables
    CHARACTER(len=*), PARAMETER :: routine = modname//"::replicate_data_on_io_procs"
    INTEGER                       :: ivct_len
    INTEGER                       :: info_size, iv, nv, nelems, n, list_info(4)
    INTEGER, ALLOCATABLE          :: info_storage(:,:)
    TYPE(t_list_element), POINTER :: element
    TYPE(t_var_metadata)          :: info
    TYPE(t_var_list)              :: p_var_list
    ! var_list_name should have at least the length of var_list names
    ! (although this doesn't matter as long as it is big enough for every name)
    CHARACTER(LEN=256)            :: var_list_name
    INTEGER                       :: idom

!DR Test
    INTEGER :: nvgrid, ivgrid
    INTEGER :: size_tiles
    INTEGER :: size_var_groups_dyn

    ! There is nothing to do for the test PE:
    IF(my_process_is_mpi_test()) RETURN

    !-----------------------------------------------------------------------------------------------

    ! Replicate vertical coordinate table
#ifndef __NO_ICON_ATMO__
    IF(.NOT.my_process_is_io()) ivct_len = SIZE(vct)
    CALL p_bcast(ivct_len, bcast_root, p_comm_work_2_io)

    IF(my_process_is_io()) ALLOCATE(vct(ivct_len))
    CALL p_bcast(vct, bcast_root, p_comm_work_2_io)
#endif
! #ifndef __NO_ICON_ATMO__
    !-----------------------------------------------------------------------------------------------
    ! Replicate variable lists

    ! Get the size - in default INTEGER words - which is needed to
    ! hold the contents of TYPE(t_var_metadata)

    info_size = SIZE(TRANSFER(info, (/ 0 /)))

    ! Get the number of var_lists
    IF(.NOT.my_process_is_io()) nv = nvar_lists
    CALL p_bcast(nv, bcast_root, p_comm_work_2_io)

    ! For each var list, get its components
    DO iv = 1, nv

      ! Send name
      IF(.NOT.my_process_is_io()) var_list_name = var_lists(iv)%p%name
      CALL p_bcast(var_list_name, bcast_root, p_comm_work_2_io)

      IF(.NOT.my_process_is_io()) THEN

        ! Count the number of variable entries
        element => var_lists(iv)%p%first_list_element
        nelems = 0
        DO
          IF(.NOT.ASSOCIATED(element)) EXIT
          nelems = nelems+1
          element => element%next_list_element
        ENDDO

        ! Gather the components needed for name list I/O and send them.
        ! Please note that not the complete list is replicated, unneeded
        ! entries are left away!

        list_info(1) = nelems
        list_info(2) = var_lists(iv)%p%patch_id
        list_info(3) = var_lists(iv)%p%vlevel_type
        list_info(4) = MERGE(1,0,var_lists(iv)%p%loutput)

      ENDIF

      ! Send basic info:

      CALL p_bcast(list_info, bcast_root, p_comm_work_2_io)

      IF(my_process_is_io()) THEN
        nelems = list_info(1)
        ! Create var list
        CALL new_var_list( p_var_list, var_list_name, patch_id=list_info(2), &
                           vlevel_type=list_info(3), loutput=(list_info(4)/=0) )
      ENDIF

      ! Get the binary representation of all info members of the variables
      ! of the list and send it to the receiver.
      ! Using the Fortran TRANSFER intrinsic may seem like a hack,
      ! but it has the advantage that it is completely independet of the
      ! actual declaration if TYPE(t_var_metadata).
      ! Thus members may added to or removed from TYPE(t_var_metadata)
      ! without affecting the code below and we don't have an additional
      ! cross dependency between TYPE(t_var_metadata) and this module.

      ALLOCATE(info_storage(info_size, nelems))

      IF(.NOT.my_process_is_io()) THEN
        element => var_lists(iv)%p%first_list_element
        nelems = 0
        DO
          IF(.NOT.ASSOCIATED(element)) EXIT
          nelems = nelems+1
          info_storage(:,nelems) = TRANSFER(element%field%info, (/ 0 /))
          element => element%next_list_element
        ENDDO
      ENDIF

      ! Send binary representation of all info members

      CALL p_bcast(info_storage, bcast_root, p_comm_work_2_io)

      IF(my_process_is_io()) THEN

        ! Insert elements into var list

        p_var_list%p%first_list_element => NULL()
        element => NULL() ! Safety only

        DO n = 1, nelems
          IF(.NOT.ASSOCIATED(p_var_list%p%first_list_element)) THEN
            ALLOCATE(p_var_list%p%first_list_element)
            element => p_var_list%p%first_list_element
          ELSE
            ALLOCATE(element%next_list_element)
            element => element%next_list_element
          ENDIF

          element%next_list_element => NULL()

          ! Nullify all pointers in element%field, they don't make sense on the I/O PEs

          element%field%r_ptr => NULL()
          element%field%i_ptr => NULL()
          element%field%l_ptr => NULL()
          element%field%var_base_size = 0 ! Unknown here

          ! Set info structure from binary representation in info_storage
          element%field%info = TRANSFER(info_storage(:, n), info)
        ENDDO

      ENDIF

      DEALLOCATE(info_storage)

    ENDDO

    ! var_groups_dyn is required in function 'group_id', which is called in 
    ! parse_variable_groups. Thus, a broadcast of var_groups_dyn is required.
    size_var_groups_dyn = SIZE(var_groups_dyn)
    CALL p_bcast(size_var_groups_dyn                        , bcast_root, p_comm_work_2_io)
    IF (.NOT. ALLOCATED(var_groups_dyn)) THEN
      ALLOCATE(var_groups_dyn(size_var_groups_dyn))
    ENDIF
    CALL p_bcast(var_groups_dyn                             , bcast_root, p_comm_work_2_io)

    ! Map the variable groups given in the output namelist onto the
    ! corresponding variable subsets:
    CALL parse_variable_groups()


    ! Go over all output domains
    DO idom = 1, n_dom_out
      CALL p_bcast(gribout_config(idom)%generatingCenter,    bcast_root, p_comm_work_2_io)
      CALL p_bcast(gribout_config(idom)%generatingSubcenter, bcast_root, p_comm_work_2_io)
      ! from extpar config state
      CALL p_bcast(i_lctype(idom)                          , bcast_root, p_comm_work_2_io)
    ENDDO
    ! from nwp land config state
    CALL p_bcast(ntiles_water                              , bcast_root, p_comm_work_2_io)
    size_tiles = SIZE(tiles)
    CALL p_bcast(size_tiles                                , bcast_root, p_comm_work_2_io)
    IF (.NOT. ALLOCATED(tiles)) THEN
      ALLOCATE(tiles(size_tiles))
    ENDIF
    CALL p_bcast(tiles(:)%GRIB2_tile%tileIndex              , bcast_root, p_comm_work_2_io)
    CALL p_bcast(tiles(:)%GRIB2_tile%numberOfTileAttributes , bcast_root, p_comm_work_2_io)
    CALL p_bcast(tiles(:)%GRIB2_att%tileAttribute           , bcast_root, p_comm_work_2_io)


    ! allocate vgrid_buffer on asynchronous output PEs, for storing 
    ! the vertical grid UUID
    !
    ! get buffer size and broadcast
    IF (ALLOCATED(vgrid_buffer)) THEN
       nvgrid = SIZE(vgrid_buffer)
    ELSE
       nvgrid = 0
    END IF
    CALL p_bcast(nvgrid, bcast_root, p_comm_work_2_io)
    !
    ! allocate on asynchronous PEs
    IF(my_process_is_io()) THEN
      ALLOCATE(vgrid_buffer(nvgrid))
    ENDIF
    ! broadcast
    DO ivgrid = 1,nvgrid 
      CALL p_bcast(vgrid_buffer(ivgrid)%uuid, bcast_root, p_comm_work_2_io)
    ENDDO

    !-----------------------------------------------------------------------------------------------
    ! Replicate coordinates of cells/edges/vertices:

    ! Go over all output domains
    DO idom = 1, n_dom_out
      CALL p_bcast(patch_info(idom)%nblks_glb_c, bcast_root, p_comm_work_2_io)
      CALL p_bcast(patch_info(idom)%nblks_glb_e, bcast_root, p_comm_work_2_io)
      CALL p_bcast(patch_info(idom)%nblks_glb_v, bcast_root, p_comm_work_2_io)
      CALL p_bcast(patch_info(idom)%max_cell_connectivity, bcast_root, p_comm_work_2_io)

      IF (patch_info(idom)%grid_info_mode == GRID_INFO_BCAST) THEN
        CALL bcast_grid_info(patch_info(idom), bcast_root)
      END IF
    END DO

  END SUBROUTINE replicate_data_on_io_procs


#ifndef NOMPI

  !------------------------------------------------------------------------------------------------
  !> Initializes the memory window for asynchronous IO
  !
  SUBROUTINE init_memory_window

#ifdef __SUNPRO_F95
    INCLUDE "mpif.h"
#else
    USE mpi, ONLY: MPI_ADDRESS_KIND
#endif
! __SUNPRO_F95

    ! local variables
    CHARACTER(LEN=*), PARAMETER     :: routine = modname//"::init_async_name_list_output"
    
    INTEGER                         :: jp, i, iv, nlevs, i_log_dom, &
      &                                n_own, lonlat_id
    INTEGER (KIND=MPI_ADDRESS_KIND) :: mem_size


    ! There is nothing to do for the test PE:
    IF(my_process_is_mpi_test()) RETURN

    ! Go over all output files
    OUT_FILE_LOOP : DO i = 1, SIZE(output_file)
      
      ! Get size of the data for every output file
      mem_size = 0_i8
      
      ! Go over all name list variables for this output file
      DO iv = 1, output_file(i)%num_vars

        jp = output_file(i)%phys_patch_id

        IF(output_file(i)%var_desc(iv)%info%ndims == 2) THEN
          nlevs = 1
        ELSE
          ! handle the case that a few levels have been selected out of
          ! the total number of levels:
          IF (ASSOCIATED(output_file(i)%level_selection)) THEN
            nlevs = output_file(i)%level_selection%n_selected
          ELSE
            nlevs = output_file(i)%var_desc(iv)%info%used_dimensions(2)
          END IF
        ENDIF

        SELECT CASE (output_file(i)%var_desc(iv)%info%hgrid)
        CASE (GRID_UNSTRUCTURED_CELL)
          mem_size = mem_size + INT(nlevs*patch_info(jp)%cells%n_own,i8)
        CASE (GRID_UNSTRUCTURED_EDGE)
          mem_size = mem_size + INT(nlevs*patch_info(jp)%edges%n_own,i8)
        CASE (GRID_UNSTRUCTURED_VERT)
          mem_size = mem_size + INT(nlevs*patch_info(jp)%verts%n_own,i8)

#ifndef __NO_ICON_ATMO__
        CASE (GRID_REGULAR_LONLAT)
          lonlat_id = output_file(i)%var_desc(iv)%info%hor_interp%lonlat_id
          i_log_dom = output_file(i)%log_patch_id
          n_own     = lonlat_info(lonlat_id, i_log_dom)%ri%n_own
          mem_size  = mem_size + INT(nlevs*n_own,i8)
#endif
! #ifndef __NO_ICON_ATMO__

        CASE DEFAULT
          CALL finish(routine,'unknown grid type')
        END SELECT

      ENDDO ! vars
     
      ! allocate amount of memory needed with MPI_Alloc_mem
#ifdef USE_CRAY_POINTER
      CALL allocate_mem_cray(mem_size, output_file(i))
#else
      CALL allocate_mem_noncray(mem_size, output_file(i))
#endif
      ! USE_CRAY_POINTER

      ! allocate memory window for meta-info communication between
      ! PE#0 and the I/O PEs:
      CALL metainfo_allocate_memory_window(output_file(i)%mem_win, output_file(i)%num_vars)

    ENDDO OUT_FILE_LOOP
    
  END SUBROUTINE init_memory_window
  

#ifdef USE_CRAY_POINTER
  !------------------------------------------------------------------------------------------------
  !> allocate amount of memory needed with MPI_Alloc_mem
  !
  !  @note Implementation for Cray pointers
  !
  SUBROUTINE allocate_mem_cray(mem_size, of)
#ifdef __SUNPRO_F95
    INCLUDE "mpif.h"
#else
    USE mpi, ONLY: MPI_ADDRESS_KIND, MPI_INFO_NULL
#endif
! __SUNPRO_F95

    INTEGER (KIND=MPI_ADDRESS_KIND), INTENT(IN)    :: mem_size
    TYPE (t_output_file),            INTENT(INOUT) :: of
    ! local variables
    CHARACTER(LEN=*), PARAMETER :: routine = modname//"::allocate_mem_cray"
    INTEGER (KIND=MPI_ADDRESS_KIND) :: iptr
    REAL(sp)                        :: tmp_sp
    REAL(dp)                        :: tmp_dp
    INTEGER                         :: mpierr
    INTEGER                         :: nbytes_real
    INTEGER (KIND=MPI_ADDRESS_KIND) :: mem_bytes
    POINTER(tmp_ptr_sp,tmp_sp(*))
    POINTER(tmp_ptr_dp,tmp_dp(*))

    ! Get the amount of bytes per REAL*8 or REAL*4 variable (as used in MPI
    ! communication)
    IF (use_dp_mpi2io) THEN
      CALL MPI_Type_extent(p_real_dp, nbytes_real, mpierr)
    ELSE
      CALL MPI_Type_extent(p_real_sp, nbytes_real, mpierr)
    ENDIF

    ! For the IO PEs the amount of memory needed is 0 - allocate at least 1 word there:
    mem_bytes = MAX(mem_size,1_i8)*INT(nbytes_real,i8)

    CALL MPI_Alloc_mem(mem_bytes, MPI_INFO_NULL, iptr, mpierr)

    IF (use_dp_mpi2io) THEN
      tmp_ptr_dp = iptr
      CALL set_mem_ptr_dp(tmp_dp, INT(mem_size))
    ELSE
      tmp_ptr_sp = iptr
      CALL set_mem_ptr_sp(tmp_sp, INT(mem_size))
    ENDIF

    ! Create memory window for communication
    IF (use_dp_mpi2io) THEN
      of%mem_win%mem_ptr_dp(:) = 0._dp
      CALL MPI_Win_create( of%mem_win%mem_ptr_dp,mem_bytes,nbytes_real,MPI_INFO_NULL,&
        &                  p_comm_work_io,of%mem_win%mpi_win,mpierr )
    ELSE
      of%mem_win%mem_ptr_sp(:) = 0._sp
      CALL MPI_Win_create( of%mem_win%mem_ptr_sp,mem_bytes,nbytes_real,MPI_INFO_NULL,&
        &                  p_comm_work_io,of%mem_win%mpi_win,mpierr )
    ENDIF
    IF (mpierr /= 0) CALL finish(TRIM(routine), "MPI error!")

  END SUBROUTINE allocate_mem_cray
#endif
! USE_CRAY_POINTER


#ifndef USE_CRAY_POINTER
  !------------------------------------------------------------------------------------------------
  !> allocate amount of memory needed with MPI_Alloc_mem
  !
  !  @note Implementation for non-Cray pointers
  !
  SUBROUTINE allocate_mem_noncray(mem_size, of)
#ifdef __SUNPRO_F95
    INCLUDE "mpif.h"
#else
    USE mpi, ONLY: MPI_ADDRESS_KIND, MPI_INFO_NULL
#endif
! __SUNPRO_F95

    INTEGER (KIND=MPI_ADDRESS_KIND), INTENT(IN)    :: mem_size
    TYPE (t_output_file),            INTENT(INOUT) :: of
    ! local variables
    CHARACTER(LEN=*), PARAMETER :: routine = modname//"::allocate_mem_noncray"
    TYPE(c_ptr)                     :: c_mem_ptr
    INTEGER                         :: mpierr
    INTEGER                         :: nbytes_real
    INTEGER (KIND=MPI_ADDRESS_KIND) :: mem_bytes

    ! Get the amount of bytes per REAL*8 or REAL*4 variable (as used in MPI
    ! communication)
    IF (use_dp_mpi2io) THEN
      CALL MPI_Type_extent(p_real_dp, nbytes_real, mpierr)
    ELSE
      CALL MPI_Type_extent(p_real_sp, nbytes_real, mpierr)
    ENDIF

    ! For the IO PEs the amount of memory needed is 0 - allocate at least 1 word there:
    mem_bytes = MAX(mem_size,1_i8)*INT(nbytes_real,i8)

    ! TYPE(c_ptr) and INTEGER(KIND=MPI_ADDRESS_KIND) do NOT necessarily have the same size!!!
    ! So check if at least c_intptr_t and MPI_ADDRESS_KIND are the same, else we may get
    ! into deep, deep troubles!
    ! There is still a slight probability that TYPE(c_ptr) does not have the size indicated
    ! by c_intptr_t since the standard only requires c_intptr_t is big enough to hold pointers
    ! (so it may be bigger than a pointer), but I hope no vendor screws up its ISO_C_BINDING
    ! in such a way!!!
    ! If c_intptr_t<=0, this type is not defined and we can't do this check, of course.

    IF(c_intptr_t > 0 .AND. c_intptr_t /= MPI_ADDRESS_KIND) &
     & CALL finish(routine,'c_intptr_t /= MPI_ADDRESS_KIND, too dangerous to proceed!')

    CALL MPI_Alloc_mem(mem_bytes, MPI_INFO_NULL, c_mem_ptr, mpierr)

    ! The NEC requires a standard INTEGER array as 3rd argument for c_f_pointer,
    ! although it would make more sense to have it of size MPI_ADDRESS_KIND.

    NULLIFY(of%mem_win%mem_ptr_sp)
    NULLIFY(of%mem_win%mem_ptr_dp)

    IF (use_dp_mpi2io) THEN

#ifdef __SX__
      CALL C_F_POINTER(c_mem_ptr, of%mem_win%mem_ptr_dp, (/ INT(mem_size) /) )
#else
      CALL C_F_POINTER(c_mem_ptr, of%mem_win%mem_ptr_dp, (/ mem_size /) )
#endif
      ! Create memory window for communication
      of%mem_win%mem_ptr_dp(:) = 0._dp
      CALL MPI_Win_create( of%mem_win%mem_ptr_dp,mem_bytes,nbytes_real,MPI_INFO_NULL,&
        &                  p_comm_work_io,of%mem_win%mpi_win,mpierr )
      IF (mpierr /= 0) CALL finish(TRIM(routine), "MPI error!")

    ELSE

#ifdef __SX__
      CALL C_F_POINTER(c_mem_ptr, of%mem_win%mem_ptr_sp, (/ INT(mem_size) /) )
#else
      CALL C_F_POINTER(c_mem_ptr, of%mem_win%mem_ptr_sp, (/ mem_size /) )
#endif
      ! Create memory window for communication
      of%mem_win%mem_ptr_sp(:) = 0._sp
      CALL MPI_Win_create( of%mem_win%mem_ptr_sp,mem_bytes,nbytes_real,MPI_INFO_NULL,&
        &                  p_comm_work_io,of%mem_win%mpi_win,mpierr )
      IF (mpierr /= 0) CALL finish(TRIM(routine), "MPI error!")

    ENDIF ! use_dp_mpi2io

  END SUBROUTINE allocate_mem_noncray
#endif
! .not. USE_CRAY_POINTER

#endif
! NOMPI

END MODULE mo_name_list_output_init<|MERGE_RESOLUTION|>--- conflicted
+++ resolved
@@ -134,14 +134,10 @@
     &                                             t_patch_info, t_reorder_info,                   &
     &                                             REMAP_NONE, REMAP_REGULAR_LATLON,               &
     &                                             sfs_name_list, ffs_name_list, second_tos,       &
-<<<<<<< HEAD
     &                                             first_tos, GRP_PREFIX, TILE_PREFIX,             &
-    &                                             t_fname_metadata, all_events, t_patch_info_ll
-=======
-    &                                             first_tos, GRP_PREFIX, t_fname_metadata,        &
-    &                                             all_events, t_patch_info_ll,GRB2_GRID_INFO,     &
-    &                                             is_grid_info_var, GRB2_GRID_INFO_NAME
->>>>>>> ac78dcef
+    &                                             t_fname_metadata, all_events, t_patch_info_ll,  &
+    &                                             GRB2_GRID_INFO, is_grid_info_var,               &
+    &                                             GRB2_GRID_INFO_NAME
   USE mo_name_list_output_gridinfo,         ONLY: set_grid_info_grb2,                             &
     &                                             set_grid_info_netcdf, collect_all_grid_info,    &
     &                                             copy_grid_info, bcast_grid_info,                &
