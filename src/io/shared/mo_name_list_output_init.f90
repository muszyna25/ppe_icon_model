!>
!! Module handling the initialization of synchronous and asynchronous output.
!!
!! @author R. Johanni
!!
!! @par Revision History
!! Initial implementation  by  R. Johanni  (2011)
!! Major changes: F. Prill, DWD (2012-2013)
!! A-priori calculation of output step events: F. Prill, DWD (10/2013)
!!
!! Define USE_CRAY_POINTER for platforms having problems with ISO_C_BINDING
!! BUT understand CRAY pointers
!!
!!   #define USE_CRAY_POINTER
!!
!! @par Copyright and License
!!
!! This code is subject to the DWD and MPI-M-Software-License-Agreement in
!! its most recent form.
!! Please see the file LICENSE in the root of the source tree for this code.
!! Where software is supplied by third parties, it is indicated in the
!! headers of the routines.
!!
MODULE mo_name_list_output_init

#ifndef USE_CRAY_POINTER
  USE, INTRINSIC :: ISO_C_BINDING, ONLY: c_ptr, c_intptr_t, c_f_pointer, c_int64_t
#endif
! USE_CRAY_POINTER

  ! constants and global settings
  USE mo_cdi,                               ONLY: FILETYPE_NC2, FILETYPE_NC4, FILETYPE_GRB2, gridCreate, cdiEncodeDate, &
                                                & cdiEncodeTime, institutInq, vlistCreate, cdiEncodeParam, vlistDefVar, &
                                                & TUNIT_MINUTE, CDI_UNDEFID, TAXIS_RELATIVE, taxisCreate, TAXIS_ABSOLUTE, &
                                                & GRID_UNSTRUCTURED, GRID_LONLAT, vlistDefVarDatatype, vlistDefVarName, &
                                                & gridDefPosition, vlistDefVarIntKey, gridDefXsize, gridDefXname, gridDefXunits, &
                                                & gridDefYsize, gridDefYname, gridDefYunits, gridDefNumber, gridDefUUID, &
                                                & gridDefNvertex, vlistDefInstitut, vlistDefVarParam, vlistDefVarLongname, &
                                                & vlistDefVarStdname, vlistDefVarUnits, vlistDefVarMissval, gridDefXvals, &
                                                & gridDefYvals, gridDefXlongname, gridDefYlongname, taxisDefTunit, &
                                                & taxisDefCalendar, taxisDefRdate, taxisDefRtime, vlistDefTaxis,   &
                                                & vlistDefAttTxt, CDI_GLOBAL
  USE mo_cdi_constants,                     ONLY: GRID_UNSTRUCTURED_CELL, GRID_UNSTRUCTURED_VERT, GRID_UNSTRUCTURED_EDGE, &
                                                & GRID_REGULAR_LONLAT, GRID_VERTEX, GRID_REFERENCE, GRID_EDGE, GRID_CELL, &
                                                & ZA_reference_half_hhl, ZA_reference_half, ZA_reference, ZA_hybrid_half_hhl, &
                                                & ZA_hybrid_half, ZA_hybrid
  USE mo_kind,                              ONLY: wp, i8, dp, sp
  USE mo_impl_constants,                    ONLY: max_phys_dom, max_dom, SUCCESS,                 &
    &                                             max_var_ml, max_var_pl, max_var_hl, max_var_il, &
    &                                             MAX_TIME_LEVELS, vname_len,                     &
    &                                             MAX_CHAR_LENGTH, MAX_NUM_IO_PROCS,              &
    &                                             MAX_TIME_INTERVALS, ihs_ocean, MAX_NPLEVS,      &
    &                                             MAX_NZLEVS, MAX_NILEVS
  USE mo_io_units,                          ONLY: filename_max, nnml, nnml_output
  USE mo_master_config,                     ONLY: getModelBaseDir, isRestart
  USE mo_master_control,                    ONLY: my_process_is_ocean
  ! basic utility modules
  USE mo_exception,                         ONLY: finish, message, message_text
  USE mo_dictionary,                        ONLY: t_dictionary, dict_init,                        &
    &                                             dict_loadfile, dict_get, DICT_MAX_STRLEN
  USE mo_fortran_tools,                     ONLY: assign_if_present
  USE mo_grib2_util,                        ONLY: set_GRIB2_additional_keys, set_GRIB2_tile_keys, &
    &                                             set_GRIB2_ensemble_keys, set_GRIB2_local_keys,  &
    &                                             set_GRIB2_synsat_keys
  USE mo_util_uuid,                         ONLY: uuid2char
  USE mo_io_util,                           ONLY: get_file_extension
  USE mo_util_string,                       ONLY: t_keyword_list, associate_keyword,              &
    &                                             with_keywords, insert_group,                    &
    &                                             tolower, int2string, difference,                &
    &                                             sort_and_compress_list, one_of
  USE mo_datetime,                          ONLY: t_datetime
  USE mo_cf_convention,                     ONLY: t_cf_var, cf_global_info
  USE mo_io_restart_attributes,             ONLY: get_restart_attribute
  USE mo_model_domain,                      ONLY: p_patch, p_phys_patch
  USE mo_mtime_extensions,                  ONLY: get_datetime_string, get_duration_string, &
                                                  get_duration_string_real
  USE mo_math_utilities,                    ONLY: merge_values_into_set
  ! config modules
  USE mo_parallel_config,                   ONLY: nproma, p_test_run, use_dp_mpi2io

  USE mo_run_config,                        ONLY: dtime, msg_level, output_mode,                  &
    &                                             number_of_grid_used
  USE mo_grid_config,                       ONLY: n_dom, n_phys_dom, start_time, end_time,        &
    &                                             DEFAULT_ENDTIME
  USE mo_io_config,                         ONLY: netcdf_dict, output_nml_dict
  USE mo_name_list_output_config,           ONLY: use_async_name_list_io,                         &
    &                                             first_output_name_list,                         &
    &                                             add_var_desc
  USE mo_time_config,                       ONLY: time_config
  USE mo_gribout_config,                    ONLY: gribout_config
  USE mo_dynamics_config,                   ONLY: iequations

#ifndef __NO_ICON_ATMO__
  USE mo_nh_pzlev_config,                   ONLY: nh_pzlev_config
  USE mo_extpar_config,                     ONLY: i_lctype
  USE mo_lnd_nwp_config,                    ONLY: ntiles_water, tiles
#endif
  ! MPI Communication routines
  USE mo_mpi,                               ONLY: p_bcast, get_my_mpi_work_id, p_max,             &
    &                                             get_my_mpi_work_communicator,                   &
    &                                             p_comm_work, p_comm_work_2_io,                  &
    &                                             p_comm_io, p_comm_work_io,                      &
    &                                             p_int, p_real_dp, p_real_sp,                    &
    &                                             my_process_is_stdio, my_process_is_mpi_test,    &
    &                                             my_process_is_mpi_workroot,                     &
    &                                             my_process_is_mpi_seq, my_process_is_io,        &
    &                                             my_process_is_mpi_ioroot,                       &
    &                                             process_mpi_stdio_id, process_work_io0,         &
    &                                             process_mpi_io_size, num_work_procs, p_n_work,  &
    &                                             p_pe_work, p_io_pe0, p_pe
  USE mo_communication,                     ONLY: idx_no, blk_no
  ! namelist handling
  USE mo_namelist,                          ONLY: position_nml, positioned, open_nml, close_nml
  USE mo_nml_annotate,                      ONLY: temp_defaults, temp_settings
  ! variable lists
  USE mo_var_metadata_types,                ONLY: t_var_metadata, VARNAME_LEN, var_groups_dyn
  USE mo_linked_list,                       ONLY: t_var_list, t_list_element
  USE mo_var_list,                          ONLY: nvar_lists, max_var_lists, var_lists,           &
    &                                             new_var_list,                                   &
    &                                             total_number_of_variables, collect_group,       &
    &                                             get_var_timelevel, get_var_name
  USE mo_var_list_element,                  ONLY: level_type_ml, level_type_pl, level_type_hl,    &
    &                                             level_type_il
  ! lon-lat interpolation
  USE mo_lonlat_grid,                       ONLY: t_lon_lat_grid, compute_lonlat_blocking,        &
    &                                             compute_lonlat_specs, threshold_delta_or_intvls
  USE mo_intp_data_strc,                    ONLY: t_lon_lat_intp,                                 &
    &                                             t_lon_lat_data, get_free_lonlat_grid,           &
    &                                             lonlat_grid_list, n_lonlat_grids,               &
    &                                             get_lonlat_grid_ID
  ! output events
  USE mtime,                                ONLY: MAX_DATETIME_STR_LEN, MAX_TIMEDELTA_STR_LEN,    &
    &                                             timedelta, newTimedelta, deallocateTimedelta,   &
    &                                             OPERATOR(<), newDatetime, deallocateDatetime,   &
    &                                             getTotalMilliSecondsTimeDelta, datetime,        &
    &                                             OPERATOR(+), datetimeToString, OPERATOR(>)
  USE mo_mtime_extensions,                  ONLY: get_datetime_string, get_duration_string
  USE mo_output_event_types,                ONLY: t_sim_step_info, MAX_EVENT_NAME_STR_LEN,        &
    &                                             DEFAULT_EVENT_NAME, t_par_output_event
  USE mo_output_event_control,              ONLY: compute_matching_sim_steps,                     &
    &                                             generate_output_filenames
  USE mo_output_event_handler,              ONLY: new_parallel_output_event,                      &
    &                                             complete_event_setup, union_of_all_events,      &
    &                                             print_output_event, trigger_output_step_irecv,  &
    &                                             set_event_to_simstep
  ! name list output
  USE mo_name_list_output_types,            ONLY: l_output_phys_patch, t_output_name_list,        &
    &                                             t_output_file, t_var_desc,                      &
    &                                             t_patch_info, t_reorder_info,                   &
    &                                             REMAP_NONE, REMAP_REGULAR_LATLON,               &
    &                                             GRP_PREFIX, TILE_PREFIX,                        &
    &                                             t_fname_metadata, all_events, t_patch_info_ll,  &
    &                                             GRB2_GRID_INFO, is_grid_info_var,               &
    &                                             GRB2_GRID_INFO_NAME
  USE mo_name_list_output_gridinfo,         ONLY: set_grid_info_grb2, set_grid_info_netcdf,       &
    &                                             collect_all_grid_info, copy_grid_info,          &
    &                                             allgather_grid_info, deallocate_all_grid_info,  &
    &                                             GRID_INFO_NONE, GRID_INFO_FILE, GRID_INFO_BCAST
  USE mo_name_list_output_metadata,         ONLY: metainfo_allocate_memory_window
  USE mo_name_list_output_zaxes,            ONLY: setup_ml_axes_atmo, setup_pl_axis_atmo,         &
    &                                             setup_hl_axis_atmo, setup_il_axis_atmo,         &
    &                                             setup_zaxes_oce
  USE mo_util_vgrid_types,                  ONLY: vgrid_buffer
  USE self_vector
  USE self_map
  USE self_assert

#ifndef __NO_ICON_ATMO__
  USE mo_vertical_coord_table,              ONLY: vct
#endif

#if !defined (__NO_ICON_ATMO__) && !defined (__NO_ICON_OCEAN__)
  USE mo_coupling_config,                   ONLY: is_coupled_run
  USE mo_master_control,                    ONLY: get_my_process_name
#endif

  IMPLICIT NONE

  PRIVATE

  ! variables and data types
  PUBLIC :: out_varnames_dict
  PUBLIC :: varnames_dict
  PUBLIC :: output_file
  PUBLIC :: patch_info
  PUBLIC :: lonlat_info
  ! subroutines
  PUBLIC :: read_name_list_output_namelists
  PUBLIC :: parse_variable_groups
  PUBLIC :: init_name_list_output
  PUBLIC :: setup_output_vlist
  PUBLIC :: collect_requested_ipz_levels
#ifdef USE_CRAY_POINTER
  PUBLIC :: set_mem_ptr_sp
  PUBLIC :: set_mem_ptr_dp
#endif


  !------------------------------------------------------------------------------------------------

  TYPE(t_output_file),   ALLOCATABLE, TARGET :: output_file(:)
  TYPE(t_patch_info),    ALLOCATABLE, TARGET :: patch_info (:)
  TYPE(t_patch_info_ll), ALLOCATABLE, TARGET :: lonlat_info(:,:)

  ! Number of output domains. This depends on l_output_phys_patch and is either the number
  ! of physical or the number of logical domains.
  INTEGER :: n_dom_out

  ! Broadcast root for intercommunicator broadcasts form compute PEs to IO PEs using p_comm_work_2_io
  INTEGER :: bcast_root

  !------------------------------------------------------------------------------------------------
  ! dictionaries for variable names:
  TYPE (t_dictionary) ::     &
    &   varnames_dict      , & !< maps variable names onto the internal ICON names.
    &   out_varnames_dict      !< maps internal variable names onto names in output file (NetCDF only).
  !------------------------------------------------------------------------------------------------

  CHARACTER(LEN=*), PARAMETER :: modname = 'mo_name_list_output_init'


CONTAINS

  !------------------------------------------------------------------------------------------------
  !> Read configuration for namelist controlled output module.
  !
  !  The name is a bit strange, but if follows the convention to read
  !  namelists with a routine called read_XXX_namelist (plural is
  !  used here since several namelists are read).
  !
  !  Please note the difference between name_list and namelist!
  !
  SUBROUTINE read_name_list_output_namelists( filename )
    CHARACTER(LEN=*), INTENT(IN)   :: filename
    ! local variables
    CHARACTER(LEN=*), PARAMETER       :: routine = modname//'::read_name_list_output_namelists'

    INTEGER                               :: istat, i, j
    TYPE(t_output_name_list), POINTER     :: p_onl
    INTEGER                               :: nnamelists
    LOGICAL                               :: lrewind

    ! Local variables corresponding to members of output_name_list
    INTEGER                               :: filetype
    INTEGER                               :: mode
    INTEGER                               :: taxis_tunit
    INTEGER                               :: dom(max_phys_dom)
    INTEGER                               :: steps_per_file
    LOGICAL                               :: steps_per_file_inclfirst         !< Flag. Do not count first step in files count
    CHARACTER(LEN=MAX_TIMEDELTA_STR_LEN)  :: file_interval                    !< length of a file (ISO8601 duration)
    LOGICAL                               :: include_last
    LOGICAL                               :: output_grid
    CHARACTER(LEN=filename_max)           :: output_filename
    CHARACTER(LEN=filename_max)           :: filename_format
    CHARACTER(LEN=filename_max)           :: filename_extn                    !< user-specified filename extension (or "default")
    CHARACTER(LEN=vname_len)              :: ml_varlist(max_var_ml)
    CHARACTER(LEN=vname_len)              :: pl_varlist(max_var_pl)
    CHARACTER(LEN=vname_len)              :: hl_varlist(max_var_hl)
    CHARACTER(LEN=vname_len)              :: il_varlist(max_var_il)
    CHARACTER(len=MAX_CHAR_LENGTH)        :: m_levels                         !< level selection: model levels
    REAL(wp)                              :: p_levels(MAX_NPLEVS)             !< pressure levels
    REAL(wp)                              :: h_levels(MAX_NZLEVS)             !< height levels
    REAL(wp)                              :: i_levels(MAX_NILEVS)             !< isentropic levels
    INTEGER                               :: remap
    CHARACTER(LEN=MAX_CHAR_LENGTH)        :: operation
    REAL(wp)                              :: reg_lon_def(3)
    REAL(wp)                              :: reg_lat_def(3)
    INTEGER                               :: reg_def_mode
    REAL(wp)                              :: north_pole(2)

    REAL(wp)                              :: output_bounds(3*MAX_TIME_INTERVALS)
    INTEGER                               :: output_time_unit
    CHARACTER(LEN=MAX_DATETIME_STR_LEN)   :: output_start(MAX_TIME_INTERVALS), &
      &                                      output_end(MAX_TIME_INTERVALS),   &
      &                                      output_interval(MAX_TIME_INTERVALS)
    CHARACTER(LEN=MAX_EVENT_NAME_STR_LEN) :: ready_file  !< ready filename prefix (=output event name)

    TYPE(t_lon_lat_data),  POINTER        :: lonlat
    TYPE (t_keyword_list), POINTER        :: keywords => NULL()
    CHARACTER(len=MAX_CHAR_LENGTH)        :: cfilename
    INTEGER                               :: iunit, lonlat_id, jg
    TYPE (t_lon_lat_grid)                 :: new_grid

    !> "stream_partitions": Split one namelist into concurrent,
    !> alternating files:
    INTEGER                               :: stream_partitions_ml, &
      &                                      stream_partitions_pl, &
      &                                      stream_partitions_hl, &
      &                                      stream_partitions_il

    !> MPI ranks which were explicitly specified by the user:
    INTEGER                               :: pe_placement_ml(MAX_NUM_IO_PROCS), &
      &                                      pe_placement_pl(MAX_NUM_IO_PROCS), &
      &                                      pe_placement_hl(MAX_NUM_IO_PROCS), &
      &                                      pe_placement_il(MAX_NUM_IO_PROCS)

    !> RBF shape parameter.
    REAL(wp)                              :: rbf_scale

    ! The namelist containing all variables above
    NAMELIST /output_nml/ &
      mode, taxis_tunit, dom,                                &
      filetype, filename_format, output_filename,            &
      steps_per_file, steps_per_file_inclfirst,              &
      include_last, output_grid,                             &
      remap, reg_lon_def, reg_lat_def, north_pole,           &
      ml_varlist, pl_varlist, hl_varlist, il_varlist,        &
      m_levels, p_levels, h_levels, i_levels,                &
      output_start, output_end, output_interval,             &
      output_bounds, output_time_unit,                       &
      ready_file, file_interval, reg_def_mode,               &
      stream_partitions_ml, stream_partitions_pl,            &
      stream_partitions_hl, stream_partitions_il,            &
      pe_placement_ml, pe_placement_pl,                      &
      pe_placement_hl, pe_placement_il,                      &
      filename_extn, rbf_scale, operation

    ! -- preliminary checks:
    !
    ! We need dtime
    IF(dtime<=0._wp) CALL finish(routine, 'dtime must be set before reading output namelists')

    ! Before we start: prepare the levels set objects for the vertical
    ! interpolation.
    !
    ! level ordering: zlevels, plevels, ilevels must be ordered from
    ! TOA to bottom:
    !
#ifndef __NO_ICON_ATMO__
    DO jg = 1, max_dom
      ! pressure levels:
      nh_pzlev_config(jg)%plevels%sort_smallest_first = .TRUE.
      ! height levels
      nh_pzlev_config(jg)%zlevels%sort_smallest_first = .FALSE.
      ! isentropic levels
      nh_pzlev_config(jg)%ilevels%sort_smallest_first = .FALSE.
    END DO
#endif

    ! -- Open input file and position to first namelist 'output_nml'

    CALL open_nml(TRIM(filename))

    ! As in COSMO, there may exist several output_nml namelists in the input file
    ! Loop until EOF is reached

    p_onl                  => NULL()
    first_output_name_list => NULL()
    nnamelists             =  0
    lrewind                = .TRUE.

    IF (.NOT. output_mode%l_nml) RETURN ! do not read output namelists if main switch is set to false

    DO
      CALL position_nml ('output_nml', lrewind=lrewind, status=istat)
      IF(istat /= POSITIONED) THEN

        ! if no "output_nml" has been found at all, we disable this
        ! mode (i.e. the user's namelist settings were inconsistent).
        IF (.NOT.ASSOCIATED(first_output_name_list))  output_mode%l_nml = .FALSE.

        CALL close_nml
        RETURN
      ENDIF
      lrewind = .FALSE.

      ! -- Set all variables in output_nml to their default values

      filetype                 = FILETYPE_NC2 ! NetCDF
      mode                     = 2
      taxis_tunit              = TUNIT_MINUTE
      dom(:)                   = -1
      steps_per_file           = -1
      steps_per_file_inclfirst = .TRUE.
      file_interval            = ' '
      include_last             = .TRUE.
      output_grid              = .FALSE.
      output_filename          = ' '
      filename_format          = "<output_filename>_DOM<physdom>_<levtype>_<jfile>"
      filename_extn            = "default"
      ml_varlist(:)            = ' '
      pl_varlist(:)            = ' '
      hl_varlist(:)            = ' '
      il_varlist(:)            = ' '
      m_levels                 = " "
      p_levels(:)              = -1._wp
      h_levels(:)              = -1._wp
      i_levels(:)              = -1._wp
      remap                    = REMAP_NONE
      reg_lon_def(:)           = 0._wp
      reg_lat_def(:)           = 0._wp
      reg_def_mode             = 0
      north_pole(:)            = (/ 0._wp, 90._wp /)
      output_start(:)          = ' '
      output_end(:)            = ' '
      output_interval(:)       = ' '
      output_bounds(:)         = -1._wp
      output_time_unit         = 1
      ready_file               = DEFAULT_EVENT_NAME
      lonlat_id                = 0
      stream_partitions_ml     = 1
      stream_partitions_pl     = 1
      stream_partitions_hl     = 1
      stream_partitions_il     = 1
      pe_placement_ml(:)       = -1 !< i.e. MPI rank undefined (round-robin placement)
      pe_placement_pl(:)       = -1 !< i.e. MPI rank undefined (round-robin placement)
      pe_placement_hl(:)       = -1 !< i.e. MPI rank undefined (round-robin placement)
      pe_placement_il(:)       = -1 !< i.e. MPI rank undefined (round-robin placement)
      rbf_scale                = -1._wp

      ! -- Read output_nml

      IF (my_process_is_stdio())  THEN
        iunit = temp_defaults()
        WRITE(iunit, output_nml)                                     ! write defaults to temporary text file
      END IF
      READ (nnml, output_nml)                          ! overwrite default settings
      IF (my_process_is_stdio())  THEN
        iunit = temp_settings()
        WRITE(iunit, output_nml)                                     ! write settings to temporary text file
      END IF

      nnamelists = nnamelists+1

      ! -- Consistency checks:

      IF ((steps_per_file == -1) .AND. (TRIM(file_interval) == "")) THEN
        CALL finish(routine, "Please specify either <steps_per_file> or <file_interval>!")
      END IF
      IF ((steps_per_file /= -1) .AND. (TRIM(file_interval) /= "")) THEN
        CALL finish(routine, "User has specified conflicting parameters <steps_per_file>, <file_interval>!")
      END IF
      IF(remap/=REMAP_NONE .AND. remap/=REMAP_REGULAR_LATLON) THEN
        CALL finish(routine,'Unsupported value for remap')
      END IF
      IF ((remap==REMAP_REGULAR_LATLON) .AND. ALL(reg_lon_def(:) == 0.) .AND. ALL(reg_lat_def(:) == 0.)) THEN
        CALL finish(routine,'Lon-lat output: Grid not specified in namelist!')
      END IF
      IF ((reg_lon_def(3) >  reg_lon_def(1)) .AND. &
        & (reg_lon_def(2) <= 0._wp)) THEN
        CALL finish(routine,'Illegal LON increment')
      END IF
      IF ((reg_lat_def(3) /= reg_lat_def(1)) .AND. &
        & (reg_lat_def(2) == 0._wp)) THEN
        CALL finish(routine,'Illegal LAT increment')
      END IF
      IF(reg_lon_def(3)<reg_lon_def(1)) CALL finish(routine,'end lon < start lon')

      ! -- Scale output bounds

      IF (output_bounds(1) > -1._wp) THEN
        ! output_bounds is always in seconds - the question is what to do with months or years
        ! output_time_unit: 1 = second, 2=minute, 3=hour, 4=day, 5=month, 6=year
        SELECT CASE(output_time_unit)
        CASE(1); output_bounds(:) = output_bounds(:)
        CASE(2); output_bounds(:) = output_bounds(:)*60._wp
        CASE(3); output_bounds(:) = output_bounds(:)*3600._wp
        CASE(4); output_bounds(:) = output_bounds(:)*86400._wp
        CASE(5); output_bounds(:) = output_bounds(:)*86400._wp*30._wp  ! Not a real calender month
        CASE(6); output_bounds(:) = output_bounds(:)*86400._wp*365._wp ! Not a real calender year
        CASE DEFAULT
          CALL finish(routine,'Illegal output_time_unit')
        END SELECT
      END IF

      ! -- Read the map files into dictionary data structures

      CALL dict_init(varnames_dict,     lcase_sensitive=.FALSE.)
      CALL dict_init(out_varnames_dict, lcase_sensitive=.FALSE.)

      CALL associate_keyword("<path>", TRIM(getModelBaseDir()), keywords)
      IF(output_nml_dict     /= ' ') THEN
        cfilename = TRIM(with_keywords(keywords, output_nml_dict))
        CALL message(routine, "load dictionary file.")
        CALL dict_loadfile(varnames_dict, cfilename)
      END IF
      IF(netcdf_dict /= ' ') THEN
        cfilename = TRIM(with_keywords(keywords, netcdf_dict))
        CALL message(routine, "load dictionary file (output names).")
        CALL dict_loadfile(out_varnames_dict, cfilename, linverse=.TRUE.)
      END IF

      ! -- If "remap=1": lon-lat interpolation requested

#ifndef __NO_ICON_ATMO__
      IF (remap == REMAP_REGULAR_LATLON) THEN
        ! define lon-lat grid specification
        new_grid%reg_lon_def(:) = reg_lon_def(:)
        new_grid%reg_lat_def(:) = reg_lat_def(:)
        new_grid%north_pole(:)  = north_pole(:)
        new_grid%reg_def_mode   = reg_def_mode
        ! compute some additional entries of lon-lat grid specification:
        CALL compute_lonlat_specs(new_grid)
        CALL compute_lonlat_blocking(new_grid, nproma)
        ! If the user has explicitly specified an interpolation
        ! parameter, then we always register this as a new lon-lat
        ! grid. Otherwise we might share the lon-lat coefficients with
        ! other output namelists.
        IF (rbf_scale > 0._wp) THEN
          lonlat_id             =  get_free_lonlat_grid()
          lonlat                => lonlat_grid_list(lonlat_id)
          lonlat%grid           =  new_grid
          lonlat%intp%rbf_scale =  rbf_scale
        ELSE
          ! check, if lon-lat grids has already been registered
          lonlat_id = get_lonlat_grid_ID(new_grid)
          IF (lonlat_id == -1) THEN
            ! Register a lon-lat grid data structure in global list
            lonlat_id             =  get_free_lonlat_grid()
            lonlat                => lonlat_grid_list(lonlat_id)
            lonlat%grid           =  new_grid
            lonlat%intp%rbf_scale =  rbf_scale
          ELSE
            lonlat => lonlat_grid_list(lonlat_id)
          END IF
        END IF

        ! Flag those domains, which are used for this lon-lat grid:
        !     If dom(:) was not specified in namelist input, it is set
        !     completely to -1.  In this case all domains are wanted in
        !     the output
        IF (dom(1) < 0)  THEN
          lonlat%l_dom(:) = .TRUE.
        ELSE
          DOM_LOOP : DO i = 1, max_dom
            IF (dom(i) < 0) exit DOM_LOOP
            lonlat%l_dom( dom(i) ) = .TRUE.
          ENDDO DOM_LOOP
        END IF
      ENDIF
#endif
! #ifndef __NO_ICON_ATMO__

      ! -- Allocate next output_name_list

      IF(.NOT.ASSOCIATED(first_output_name_list)) THEN
        ! Allocate first name_list
        ALLOCATE(first_output_name_list)
        p_onl => first_output_name_list
      ELSE
        ! This is not the first one, p_onl points to the last one which was created
        ALLOCATE(p_onl%next)
        p_onl => p_onl%next
      ENDIF

      ! -- Set next output_name_list from values read

      p_onl%filetype                 = filetype
      p_onl%mode                     = mode
      p_onl%taxis_tunit              = taxis_tunit
      p_onl%dom(:)                   = dom(:)
      p_onl%steps_per_file           = steps_per_file
      ! conditional default: steps_per_file_inclfirst=.FALSE. for GRIB output
      p_onl%steps_per_file_inclfirst = steps_per_file_inclfirst .AND. (filetype /= FILETYPE_GRB2)
      p_onl%file_interval            = file_interval
      p_onl%include_last             = include_last
      p_onl%output_grid              = output_grid
      p_onl%output_filename          = output_filename
      p_onl%filename_format          = filename_format
      p_onl%filename_extn            = filename_extn
      p_onl%ml_varlist(:)            = ml_varlist(:)
      p_onl%pl_varlist(:)            = pl_varlist(:)
      p_onl%hl_varlist(:)            = hl_varlist(:)
      p_onl%il_varlist(:)            = il_varlist(:)
      p_onl%m_levels                 = m_levels
      p_onl%p_levels                 = p_levels
      p_onl%z_levels                 = h_levels
      p_onl%i_levels                 = i_levels
      p_onl%remap                    = remap
      p_onl%operation                = operation
      p_onl%lonlat_id                = -1
      p_onl%output_start(:)          = output_start(:)
      p_onl%output_end(:)            = output_end
      p_onl%output_interval(:)       = output_interval
      p_onl%additional_days(:)       = 0
      p_onl%output_bounds(:)         = output_bounds(:)
      p_onl%ready_file               = ready_file
      p_onl%lonlat_id                = lonlat_id
      p_onl%stream_partitions_ml     = stream_partitions_ml
      p_onl%stream_partitions_pl     = stream_partitions_pl
      p_onl%stream_partitions_hl     = stream_partitions_hl
      p_onl%stream_partitions_il     = stream_partitions_il
      p_onl%pe_placement_ml(:)       = pe_placement_ml(:)
      p_onl%pe_placement_pl(:)       = pe_placement_pl(:)
      p_onl%pe_placement_hl(:)       = pe_placement_hl(:)
      p_onl%pe_placement_il(:)       = pe_placement_il(:)

      ! -- translate variables names according to variable name
      !    dictionary:
      DO i=1,max_var_ml
        p_onl%ml_varlist(i) = dict_get(varnames_dict, p_onl%ml_varlist(i), &
          &                            default=p_onl%ml_varlist(i))
      END DO
      DO i=1,max_var_pl
        p_onl%pl_varlist(i) = dict_get(varnames_dict, p_onl%pl_varlist(i), &
          &                            default=p_onl%pl_varlist(i))
      END DO
      DO i=1,max_var_hl
        p_onl%hl_varlist(i) = dict_get(varnames_dict, p_onl%hl_varlist(i), &
          &                            default=p_onl%hl_varlist(i))
      END DO
      DO i=1,max_var_il
        p_onl%il_varlist(i) = dict_get(varnames_dict, p_onl%il_varlist(i), &
          &                            default=p_onl%il_varlist(i))
      END DO

<<<<<<< HEAD
     !! allow case-insensitive variable names:
     !DO i=1,max_var_ml
     !  p_onl%ml_varlist(i) = tolower(p_onl%ml_varlist(i))
     !END DO
     !DO i=1,max_var_pl
     !  p_onl%pl_varlist(i) = tolower(p_onl%pl_varlist(i))
     !END DO
     !DO i=1,max_var_hl
     !  p_onl%hl_varlist(i) = tolower(p_onl%hl_varlist(i))
     !END DO
     !DO i=1,max_var_il
     !  p_onl%il_varlist(i) = tolower(p_onl%il_varlist(i))
     !END DO
      
=======
      ! allow case-insensitive variable names:
      DO i=1,max_var_ml
        p_onl%ml_varlist(i) = tolower(p_onl%ml_varlist(i))
      END DO
      DO i=1,max_var_pl
        p_onl%pl_varlist(i) = tolower(p_onl%pl_varlist(i))
      END DO
      DO i=1,max_var_hl
        p_onl%hl_varlist(i) = tolower(p_onl%hl_varlist(i))
      END DO
      DO i=1,max_var_il
        p_onl%il_varlist(i) = tolower(p_onl%il_varlist(i))
      END DO

>>>>>>> 8e03a267
      p_onl%next => NULL()

      ! -- if the namelist switch "output_grid" has been enabled: add
      !    "clon, "clat", "elon", "elat", etc. to the list of
      !    variables:
      !
      IF (p_onl%output_grid) THEN
        ! model levels
        IF (TRIM(p_onl%ml_varlist(1)) /=  "") THEN
          SELECT CASE(p_onl%remap)
          CASE (REMAP_NONE)
            DO i=1,3
              DO j=1,2
                CALL append_varname(p_onl%ml_varlist, GRB2_GRID_INFO_NAME(i,j))
              END DO
            END DO
          CASE (REMAP_REGULAR_LATLON)
            DO j=1,2
              CALL append_varname(p_onl%ml_varlist, GRB2_GRID_INFO_NAME(0,j))
            END DO
          END SELECT
        END IF
        ! pressure levels
        IF (TRIM(p_onl%pl_varlist(1)) /=  "") THEN
          SELECT CASE(p_onl%remap)
          CASE (REMAP_NONE)
            DO i=1,3
              DO j=1,2
                CALL append_varname(p_onl%pl_varlist, GRB2_GRID_INFO_NAME(i,j))
              END DO
            END DO
          CASE (REMAP_REGULAR_LATLON)
            DO j=1,2
              CALL append_varname(p_onl%pl_varlist, GRB2_GRID_INFO_NAME(0,j))
            END DO
          END SELECT
        END IF
        ! height levels
        IF (TRIM(p_onl%hl_varlist(1)) /=  "") THEN
          SELECT CASE(p_onl%remap)
          CASE (REMAP_NONE)
            DO i=1,3
              DO j=1,2
                CALL append_varname(p_onl%hl_varlist, GRB2_GRID_INFO_NAME(i,j))
              END DO
            END DO
          CASE (REMAP_REGULAR_LATLON)
            DO j=1,2
              CALL append_varname(p_onl%hl_varlist, GRB2_GRID_INFO_NAME(0,j))
            END DO
          END SELECT
        END IF
        ! isentropic levels
        IF (TRIM(p_onl%il_varlist(1)) /=  "") THEN
          SELECT CASE(p_onl%remap)
          CASE (REMAP_NONE)
            DO i=1,3
              DO j=1,2
                CALL append_varname(p_onl%il_varlist, GRB2_GRID_INFO_NAME(i,j))
              END DO
            END DO
          CASE (REMAP_REGULAR_LATLON)
            DO j=1,2
              CALL append_varname(p_onl%il_varlist, GRB2_GRID_INFO_NAME(0,j))
            END DO
          END SELECT
        END IF
      END IF

      ! -- write the contents of the namelist to an ASCII file

      IF(my_process_is_stdio()) WRITE(nnml_output,nml=output_nml)

    ENDDO

    CALL close_nml

  END SUBROUTINE read_name_list_output_namelists


  !------------------------------------------------------------------------------------------------
  !> Utility routine: searches for the end of a list of variable name
  !  and appends another entry.
  SUBROUTINE append_varname(p_varlist, new_varname)
    CHARACTER(LEN=vname_len), INTENT(INOUT) :: p_varlist(:)
    CHARACTER(len=*),         INTENT(IN)    :: new_varname
    ! local variables
    CHARACTER(LEN=*), PARAMETER :: routine = modname//"::append_varname"
    INTEGER :: ivar

    ! Get the number of variables in varlist
    DO ivar = 1, SIZE(p_varlist)
      IF (p_varlist(ivar) == ' ') EXIT ! Last one reached
    ENDDO
    IF (ivar > SIZE(p_varlist)) THEN
      CALL finish(routine, "Insufficient array size!")
    END IF
    p_varlist(ivar) = TRIM(tolower(TRIM(new_varname)))
  END SUBROUTINE append_varname


  !------------------------------------------------------------------------------------------------
  !> Appends the chosen p-levels, z-levels, i-levels to the levels
  !  sets for the corresponding domains (note that we do the vertical
  !  interpolation for the union of all chosen levels and only do a
  !  selection for each output namelist):
  !
  SUBROUTINE collect_requested_ipz_levels()
    ! local variables
    CHARACTER(LEN=*), PARAMETER :: routine = modname//"::collect_requested_ipz_levels"
    !
    TYPE(t_output_name_list), POINTER     :: p_onl
    INTEGER :: n_dom_out, jp, log_patch_id, nlevs

#ifndef __NO_ICON_ATMO__
    ! Loop over the output namelists and create a union set of
    ! all requested vertical levels (per domain):
    p_onl => first_output_name_list
    DO
      IF(.NOT.ASSOCIATED(p_onl)) EXIT

      n_dom_out = n_dom
      IF(l_output_phys_patch)  n_dom_out = n_phys_dom

      DO jp = 1, n_dom_out
        ! append the chosen p-levels, z-levels, i-levels

        log_patch_id = jp
        IF(l_output_phys_patch)  log_patch_id = p_phys_patch(jp)%logical_id

        IF ((p_onl%dom(1) <= 0) .OR. (ANY(p_onl%dom(:) == log_patch_id))) THEN

          ! pressure levels
          !
          ! count the no. of levels
          DO nlevs=1,SIZE(p_onl%p_levels)
            IF (p_onl%p_levels(nlevs) < 0._wp) EXIT
          END DO
          nlevs = nlevs - 1
          IF ((nlevs == 0) .AND. (p_onl%pl_varlist(1) /= ' ')) THEN
            CALL finish(routine, "Input error (output_nml): User has requested pressure interpolation without specifying levels!")
          END IF
          ! append nlevs pressure levels (domain log_patch_id)
          IF (nlevs > 0)  CALL merge_values_into_set(nlevs, p_onl%p_levels, &
            &                                        nh_pzlev_config(log_patch_id)%plevels)

          ! height levels
          !
          ! count the no. of levels
          DO nlevs=1,SIZE(p_onl%z_levels)
            IF (p_onl%z_levels(nlevs) < 0._wp) EXIT
          END DO
          nlevs = nlevs - 1
          IF ((nlevs == 0) .AND. (p_onl%hl_varlist(1) /= ' ')) THEN
            CALL finish(routine, "Input error (output_nml): User has requested height interpolation without specifying levels!")
          END IF
          ! append nlevs height levels
          IF (nlevs > 0)  CALL merge_values_into_set(nlevs, p_onl%z_levels, &
            &                                        nh_pzlev_config(log_patch_id)%zlevels)

          ! isentropic levels
          !
          ! count the no. of levels
          DO nlevs=1,SIZE(p_onl%i_levels)
            IF (p_onl%i_levels(nlevs) < 0._wp) EXIT
          END DO
          nlevs = nlevs - 1
          IF ((nlevs == 0) .AND. (p_onl%il_varlist(1) /= ' ')) THEN
            CALL finish(routine, "Input error (output_nml): User has requested isentropic interpolation without specifying levels!")
          END IF
          ! append nlevs isentropic levels
          IF (nlevs > 0)  CALL merge_values_into_set(nlevs, p_onl%i_levels, &
            &                                        nh_pzlev_config(log_patch_id)%ilevels)
        END IF
      END DO
      p_onl => p_onl%next

    END DO ! p_onl
#endif

  END SUBROUTINE collect_requested_ipz_levels


  !------------------------------------------------------------------------------------------------
  !> Looks for variable groups ("group:xyz", "tiles:xyz") and replaces them
  !
  !  @note This subroutine cannot be called directly from
  !         "read_name_list_output_namelists" because the latter
  !         routine is processed earlier, before all variable lists
  !         have been registered through "add_vars".
  !
  !  @note In more detail, this subroutine looks for variable groups
  !        ("group:xyz","tiles:xyz") and replaces them by all variables
  !        belonging to the group. Afterwards, variables can be REMOVED
  !        from this union set with the syntax "-varname". Note that typos
  !        are not detected but that the corresponding variable is
  !        simply not removed!
  !
  SUBROUTINE parse_variable_groups()
    CHARACTER(LEN=*), PARAMETER :: routine = modname//"::parse_variable_groups"
    !
    CHARACTER(LEN=VARNAME_LEN), ALLOCATABLE :: varlist(:), grp_vars(:), new_varlist(:)
    CHARACTER(LEN=VARNAME_LEN)              :: vname, grp_name
    INTEGER                                 :: nvars, ngrp_vars, i_typ, ierrstat, &
      &                                        ivar, ntotal_vars, jvar, i,        &
      &                                        nsubtract_vars
    CHARACTER(LEN=vname_len),  POINTER      :: in_varlist(:)
    TYPE (t_output_name_list), POINTER      :: p_onl

    ntotal_vars = total_number_of_variables()
    ! temporary variables needed for variable group parsing
    ALLOCATE(varlist(ntotal_vars), grp_vars(ntotal_vars), &
      &      new_varlist(ntotal_vars), STAT=ierrstat)
    IF (ierrstat /= SUCCESS) CALL finish (routine, 'ALLOCATE failed.')

    ! -- loop over all output namelists
    p_onl => first_output_name_list
    DO
      IF(.NOT.ASSOCIATED(p_onl)) EXIT

      ! process i_typ=ml_varlist, pl_varlist, hl_varlist, il_varlist:
      DO i_typ = 1, 4

        IF (i_typ == level_type_ml)  in_varlist => p_onl%ml_varlist
        IF (i_typ == level_type_pl)  in_varlist => p_onl%pl_varlist
        IF (i_typ == level_type_hl)  in_varlist => p_onl%hl_varlist
        IF (i_typ == level_type_il)  in_varlist => p_onl%il_varlist

        ! Get the number of variables in varlist
        nvars = 1
        DO
          IF (nvars>SIZE(in_varlist))   EXIT
          IF (in_varlist(nvars) == ' ') EXIT
          nvars = nvars + 1
        END DO
        nvars = nvars - 1

        IF (nvars>ntotal_vars)  CALL finish(routine, "Internal error: nvars > ntotal_vars")

        if (nvars > 0)  varlist(1:nvars) = in_varlist(1:nvars)
        varlist((nvars+1):ntotal_vars) = " "
        ! look for variable groups ("tiles:xyz" and "group:xyz") and replace them:
        DO ivar = 1, nvars
          vname = in_varlist(ivar)

          IF (INDEX(vname, TILE_PREFIX) > 0) THEN
            ! this is a tile group identifier
            grp_name = vname((LEN(TRIM(TILE_PREFIX))+1) : LEN(vname))
            grp_name(len_trim(grp_name)+1:len_trim(grp_name)+3) ="_t"
            ! loop over all variables and collects the variables names
            ! corresponding to the group "grp_name"
            CALL collect_group(grp_name, grp_vars, ngrp_vars, &
              &               loutputvars_only=.TRUE.,        &
              &               lremap_lonlat=(p_onl%remap == REMAP_REGULAR_LATLON), &
              &               opt_vlevel_type=i_typ)
            DO i=1,ngrp_vars
              grp_vars(i) = grp_vars(i)
            END DO
            ! generate varlist where "grp_name" has been replaced;
            ! duplicates are removed
            CALL insert_group(varlist, VARNAME_LEN, ntotal_vars, &
              &               TRIM(vname),                       &
              &               grp_vars(1:ngrp_vars), new_varlist)
            varlist(:) = new_varlist(:)

            ! status output
            IF (msg_level >= 12) THEN
              CALL message(routine, "Activating group of variables: "//TRIM(grp_name))
              DO jvar=1,ngrp_vars
                CALL message(routine, "   "//TRIM(grp_vars(jvar)))
              END DO
            END IF
          END IF

          IF (INDEX(vname, GRP_PREFIX) > 0) THEN
            ! this is a group identifier
            grp_name = vname((LEN(TRIM(GRP_PREFIX))+1) : LEN(vname))
            ! loop over all variables and collects the variables names
            ! corresponding to the group "grp_name"
            CALL collect_group(grp_name, grp_vars, ngrp_vars, &
              &               loutputvars_only=.TRUE.,        &
              &               lremap_lonlat=(p_onl%remap == REMAP_REGULAR_LATLON), &
              &               opt_vlevel_type=i_typ)
            DO i=1,ngrp_vars
              grp_vars(i) = grp_vars(i)
            END DO
            ! generate varlist where "grp_name" has been replaced;
            ! duplicates are removed
            CALL insert_group(varlist, VARNAME_LEN, ntotal_vars, &
              &               TRIM(GRP_PREFIX)//TRIM(grp_name),  &
              &               grp_vars(1:ngrp_vars), new_varlist)
            varlist(:) = new_varlist(:)

            ! status output
            IF (msg_level >= 12) THEN
              CALL message(routine, "Activating group of variables: "//TRIM(grp_name))
              DO jvar=1,ngrp_vars
                CALL message(routine, "   "//TRIM(grp_vars(jvar)))
              END DO
            END IF
          END IF
        END DO

        ! Again, count the number of variables in varlist
        nvars = 1
        DO
          IF (nvars>SIZE(varlist))   EXIT
          IF (varlist(nvars) == ' ') EXIT
          nvars = nvars + 1
        END DO
        nvars = nvars - 1

        IF (i_typ == level_type_ml)  p_onl%ml_varlist(1:nvars) = varlist(1:nvars)
        IF (i_typ == level_type_pl)  p_onl%pl_varlist(1:nvars) = varlist(1:nvars)
        IF (i_typ == level_type_hl)  p_onl%hl_varlist(1:nvars) = varlist(1:nvars)
        IF (i_typ == level_type_il)  p_onl%il_varlist(1:nvars) = varlist(1:nvars)

        ! second step: look for "subtraction" of variables groups ("-varname"):
        nsubtract_vars = 0
        DO ivar = 1, nvars
          vname = TRIM(in_varlist(ivar))
          IF (vname(1:1) == "-") THEN
            nsubtract_vars = nsubtract_vars + 1
            varlist(nsubtract_vars) = TRIM(ADJUSTL(vname))
            nsubtract_vars = nsubtract_vars + 1
            varlist(nsubtract_vars) = TRIM(ADJUSTL(vname(2:)))
          END IF
        END DO
        ! remove variables
        CALL difference(in_varlist, nvars, varlist, nsubtract_vars)
      END DO ! i_typ = 1,4
      p_onl => p_onl%next

    END DO ! p_onl

    DEALLOCATE(varlist, grp_vars, new_varlist, STAT=ierrstat)
    IF (ierrstat /= SUCCESS) CALL finish (routine, 'DEALLOCATE failed.')
  END SUBROUTINE parse_variable_groups


  !------------------------------------------------------------------------------------------------
  !> Initialize data structures for output.
  !
  !  This routine is called after reading the namelists AND setting up
  !  the domains and variables.
  !
  SUBROUTINE init_name_list_output(sim_step_info, &
    &                              opt_lprintlist, opt_l_is_ocean)

#ifndef NOMPI
    USE mpi, ONLY: MPI_ROOT, MPI_PROC_NULL
#endif

    !> Data structure containing all necessary data for mapping an
    !  output time stamp onto a corresponding simulation step index.
    TYPE (t_sim_step_info), INTENT(IN) :: sim_step_info

    LOGICAL, OPTIONAL, INTENT(in) :: opt_lprintlist
    LOGICAL, OPTIONAL, INTENT(in) :: opt_l_is_ocean

    ! local variables:
    CHARACTER(LEN=*), PARAMETER :: routine = modname//"::init_name_list_output"

    LOGICAL                              :: l_print_list ! Flag. Enables  a list of all variables
    INTEGER                              :: i, j, nfiles, i_typ, nvl, vl_list(max_var_lists), &
      &                                     jp, idom, jg, local_i, idom_log,                  &
      &                                     grid_info_mode, ierrstat, jl, idummy, ifile,      &
      &                                     npartitions, ifile_partition
    INTEGER                              :: pe_placement(MAX_NUM_IO_PROCS)
    TYPE (t_output_name_list), POINTER   :: p_onl
    TYPE (t_output_file),      POINTER   :: p_of
    TYPE(t_list_element),      POINTER   :: element
    TYPE(t_fname_metadata)               :: fname_metadata
    TYPE(t_par_output_event),  POINTER   :: ev
    TYPE (t_sim_step_info)               :: dom_sim_step_info
    TYPE(t_cf_var),            POINTER   :: this_cf
    TYPE(timedelta),           POINTER   :: mtime_output_interval, mtime_lower_bound,          &
      &                                     mtime_interval
    TYPE(datetime),            POINTER   :: mtime_datetime, mtime_datetime_start,              &
      &                                     mtime_datetime_end
    CHARACTER(LEN=MAX_TIMEDELTA_STR_LEN) :: lower_bound_str
    CHARACTER(len=MAX_CHAR_LENGTH)       :: attname                        !< attribute name
    CHARACTER(len=MAX_CHAR_LENGTH)       :: proc_list_str                  !< string (unoccupied I/O ranks)
    LOGICAL                              :: occupied_pes(MAX_NUM_IO_PROCS) !< explicitly placed I/O ranks
    INTEGER                              :: nremaining_io_procs            !< no. of non-placed I/O ranks
    INTEGER                              :: remaining_io_procs(MAX_NUM_IO_PROCS) !< non-placed I/O ranks

    CHARACTER(LEN=MAX_DATETIME_STR_LEN)  :: output_start(MAX_TIME_INTERVALS),     &
      &                                     output_interval(MAX_TIME_INTERVALS)
    INTEGER                              :: idx, istart, iintvl,  nintvls,        &
      &                                     additional_days(MAX_TIME_INTERVALS)
    INTEGER(c_int64_t)                   :: total_ms
    LOGICAL                              :: include_last
#if !defined (__NO_ICON_ATMO__) && !defined (__NO_ICON_OCEAN__)
    CHARACTER(LEN=max_char_length)       :: comp_name
#endif
    l_print_list = .FALSE.
    CALL assign_if_present(l_print_list, opt_lprintlist)

    ! ---------------------------------------------------------------------------

    ! Optional: print list of all variables
    IF (l_print_list) THEN
      DO i = 1, nvar_lists

        IF (my_process_is_stdio()) THEN
          WRITE(message_text,'(3a, i2)') &
            'Var_list name: ',TRIM(var_lists(i)%p%name), &
            ' Patch: ',var_lists(i)%p%patch_id
          CALL message('',message_text)
          element => var_lists(i)%p%first_list_element
          DO
            IF(.NOT. ASSOCIATED(element)) EXIT

            IF (element%field%info%post_op%lnew_cf) THEN
              this_cf => element%field%info%post_op%new_cf
            ELSE
              this_cf => element%field%info%cf
            END IF

            WRITE (message_text,'(a,a,l1,a,a)') &
                 &     '    ',element%field%info%name,              &
                 &            element%field%info%loutput, '  ',     &
                 &            TRIM(this_cf%long_name)
            CALL message('',message_text)
            element => element%next_list_element
          ENDDO
        ENDIF
      ENDDO
    ENDIF ! IF (l_print_list)

#ifndef NOMPI
    ! Set broadcast root for intercommunicator broadcasts
    IF(my_process_is_io()) THEN
      ! Root is proc 0 on the compute PEs
      bcast_root = 0
    ELSE
      ! Special root setting for intercommunicators:
      ! The PE really sending must use MPI_ROOT, the others MPI_PROC_NULL
      IF(p_pe_work == 0) THEN
        bcast_root = MPI_ROOT
      ELSE
        bcast_root = MPI_PROC_NULL
      ENDIF
    ENDIF
#else
    ! bcast_root is not used in this case
    bcast_root = 0
#endif
! NOMPI

    ! ---------------------------------------------------------------------------

    ! Set the number of output domains depending on
    ! l_output_phys_patch

    IF(l_output_phys_patch) THEN
      n_dom_out = n_phys_dom
    ELSE
      n_dom_out = n_dom
    ENDIF

    ! Replicate physical domain setup, only the number of domains and
    ! the logical ID is needed
    IF (use_async_name_list_io .AND.  &
      & .NOT. my_process_is_mpi_test()) THEN
      CALL p_bcast(n_phys_dom, bcast_root, p_comm_work_2_io)
      DO jg = 1, n_phys_dom
        CALL p_bcast(p_phys_patch(jg)%logical_id, bcast_root, p_comm_work_2_io)
      ENDDO
    END IF

    ! reset n_dom_out (required on I/O PEs):
    IF(l_output_phys_patch) THEN
      n_dom_out = n_phys_dom
    ELSE
      n_dom_out = n_dom
    ENDIF

    ! allocate patch info data structure for unstructured and regular
    ! grids:
    ALLOCATE(patch_info(n_dom_out), STAT=ierrstat)
    IF (ierrstat /= SUCCESS) CALL finish (routine, 'ALLOCATE failed.')
    ALLOCATE(lonlat_info(n_lonlat_grids, n_dom), STAT=ierrstat)
    IF (ierrstat /= SUCCESS) CALL finish (routine, 'ALLOCATE failed.')

    ! ---------------------------------------------------------------------------

    ! If dom(:) was not specified in namelist input, it is set
    ! completely to -1.  In this case all domains are wanted in the
    ! output, so set it here appropriately - this cannot be done
    ! during reading of the namelists since the number of physical
    ! domains is not known there.
    p_onl => first_output_name_list
    ! Loop over all "output_nml" namelists:
    DO
      IF(.NOT.ASSOCIATED(p_onl)) EXIT
      IF(p_onl%dom(1) <= 0) THEN
        DO i = 1, n_dom_out
          p_onl%dom(i) = i
        ENDDO
      ENDIF
      p_onl => p_onl%next
    ENDDO

    ! ---------------------------------------------------------------------------

    ! Set number of global cells/edges/verts and logical patch ID
    DO jp = 1, n_dom_out
      IF(l_output_phys_patch) THEN
        patch_info(jp)%log_patch_id = p_phys_patch(jp)%logical_id
        IF (.NOT. my_process_is_io()) THEN
          patch_info(jp)%p_pat_c    => p_phys_patch(jp)%comm_pat_gather_c
          patch_info(jp)%nblks_glb_c = (p_phys_patch(jp)%n_patch_cells-1)/nproma + 1
          patch_info(jp)%p_pat_e    => p_phys_patch(jp)%comm_pat_gather_e
          patch_info(jp)%nblks_glb_e = (p_phys_patch(jp)%n_patch_edges-1)/nproma + 1
          patch_info(jp)%p_pat_v    => p_phys_patch(jp)%comm_pat_gather_v
          patch_info(jp)%nblks_glb_v = (p_phys_patch(jp)%n_patch_verts-1)/nproma + 1
          patch_info(jp)%max_cell_connectivity = p_patch(patch_info(jp)%log_patch_id)%cells%max_connectivity
        END IF
      ELSE
        patch_info(jp)%log_patch_id = jp
        IF (.NOT. my_process_is_io()) THEN
          patch_info(jp)%p_pat_c    => p_patch(jp)%comm_pat_gather_c
          patch_info(jp)%nblks_glb_c = (p_patch(jp)%n_patch_cells_g-1)/nproma + 1
          patch_info(jp)%p_pat_e    => p_patch(jp)%comm_pat_gather_e
          patch_info(jp)%nblks_glb_e = (p_patch(jp)%n_patch_edges_g-1)/nproma + 1
          patch_info(jp)%p_pat_v    => p_patch(jp)%comm_pat_gather_v
          patch_info(jp)%nblks_glb_v = (p_patch(jp)%n_patch_verts_g-1)/nproma + 1
          patch_info(jp)%max_cell_connectivity = p_patch(patch_info(jp)%log_patch_id)%cells%max_connectivity
        END IF
      ENDIF
    ENDDO ! jp

    ! ---------------------------------------------------------------------------
    !--- determine the mode how to collect grid information for output:

    patch_info(:)%grid_info_mode    = GRID_INFO_NONE
    lonlat_info(:,:)%grid_info_mode = GRID_INFO_NONE

    p_onl => first_output_name_list
    ! Loop over all "output_nml" namelists:
    DO
      IF(.NOT.ASSOCIATED(p_onl)) EXIT

      ! Loop over all domains for which this name list should be used
      DO i = 1, SIZE(p_onl%dom)
        IF(p_onl%dom(i) <= 0) EXIT ! Last one was reached
        idom = p_onl%dom(i)
        ! non-existent domains are simply ignored:
        IF(p_onl%dom(i) > n_dom_out)  CYCLE

        IF (p_onl%output_grid) THEN
          grid_info_mode = GRID_INFO_BCAST
          ! For hexagons, we still copy grid info from file; for
          ! triangular grids we have a faster method without file access
          ! IF (max_cell_connectivity == 6)  grid_info_mode = GRID_INFO_FILE
          IF (PRESENT(opt_l_is_ocean)) THEN
            IF (opt_l_is_ocean) grid_info_mode = GRID_INFO_BCAST
          ENDIF
          IF (p_onl%remap==REMAP_REGULAR_LATLON) THEN
            lonlat_info(p_onl%lonlat_id,patch_info(idom)%log_patch_id)%grid_info_mode = grid_info_mode
          ELSE
            patch_info(idom)%grid_info_mode = grid_info_mode
          END IF
        END IF
      ENDDO ! i=1,ndom

      p_onl => p_onl%next
    ENDDO

    ! replicate grid_info_mode on I/O PEs:
    IF (use_async_name_list_io .AND.  &
      & .NOT. my_process_is_mpi_test()) THEN
      ! Go over all output domains
      DO idom = 1, n_dom_out
        CALL p_bcast(patch_info(idom)%grid_info_mode, bcast_root, p_comm_work_2_io)
      END DO
      ! A similar process as above - for the lon-lat grids
      DO jl = 1,n_lonlat_grids
        DO jg = 1,n_dom
          CALL p_bcast(lonlat_info(jl,jg)%grid_info_mode, bcast_root, p_comm_work_2_io)
        END DO
      END DO
    END IF

    ! Prepare the output of grid information: For each
    ! physical/logical patch we must collect the geographical
    ! locations of cells, edges, and vertices

    ! Only needed if no async name list io is used
    IF (.NOT. use_async_name_list_io) THEN
      ! Go over all output domains
      DO idom = 1, n_dom_out
        IF (patch_info(idom)%grid_info_mode == GRID_INFO_BCAST) THEN
          ! logical domain ID
          idom_log = patch_info(idom)%log_patch_id
          CALL collect_all_grid_info(p_patch(idom_log), patch_info(idom))
        END IF
      END DO
    END IF

    ! ---------------------------------------------------------------------------

    ! If async IO is used, replicate data (mainly the variable lists) on IO procs

#ifndef NOMPI
    IF (use_async_name_list_io) THEN
      CALL replicate_data_on_io_procs

      ! Clear patch_info fields clon, clat, etc. (especially on work
      ! PE 0) since they aren't needed there any longer.
      IF ( (.NOT. my_process_is_io()) .AND. &
        &  (.NOT. my_process_is_mpi_test())) THEN
        ! Go over all output domains (deallocation is skipped if data
        ! structures were not allocated)
        DO idom = 1, n_dom_out
          CALL deallocate_all_grid_info(patch_info(idom))
        END DO
      END IF
    END IF
#endif
! NOMPI

    ! Set the number of domains in output and the patch reorder information
    CALL set_patch_info

    ! Date-time computations:
    !
    ! There are two alternative implementations for setting the output
    ! intervals, "output_bounds" and "output_start" / "output_end" /
    ! "output_interval". The former defines the output events relative
    ! to the simulation start (in seconds) and the latter define the
    ! output events by setting ISO8601-conforming date-time strings.
    !
    ! If the user has set values for "output_bounds", we compute the
    ! "output_start" / "output_end" / "output_interval" from this
    ! info:
    p_onl => first_output_name_list
    DO
      IF(.NOT.ASSOCIATED(p_onl))  EXIT

      ! there may be multiple "output_bounds" intervals, consider all:
      DO idx=1,MAX_TIME_INTERVALS
        istart = (idx-1)*3
        IF (p_onl%output_bounds(istart+1) == -1._wp) CYCLE

        CALL get_datetime_string(p_onl%output_start(idx), &
          &                      sim_step_info%sim_start, INT(p_onl%output_bounds(istart+1)))
        CALL get_datetime_string(p_onl%output_end(idx),   &
          &                      sim_step_info%sim_start, INT(p_onl%output_bounds(istart+2)))
        CALL get_duration_string(INT(p_onl%output_bounds(istart+3)), p_onl%output_interval(idx), &
          &                      p_onl%additional_days(idx))
        IF (my_process_is_stdio()) THEN
          IF (p_onl%additional_days(idx) == 0) THEN
            WRITE (0,*) "setting output bounds as ", TRIM(p_onl%output_start(idx)), " / ", &
              &                                      TRIM(p_onl%output_end(idx)),   " / ", &
              &                                      TRIM(p_onl%output_interval(idx))
          ELSE
            WRITE (0,*) "setting output bounds as ", TRIM(p_onl%output_start(idx)), " / ", &
              &                                      TRIM(p_onl%output_end(idx)),   " / ", &
              &                                      TRIM(p_onl%output_interval(idx)), " + ", &
              &                                      p_onl%additional_days(idx), " days"
          END IF
        END IF
      END DO

      !--- consistency check: do not allow output intervals < dtime:

      ! there may be multiple "output_bounds" intervals, consider all:
      INTVL_LOOP : DO idx=1,MAX_TIME_INTERVALS
        IF (p_onl%additional_days(idx) == 0) THEN
          IF (TRIM(p_onl%output_start(idx)) == '') CYCLE INTVL_LOOP

          ! compare start date and end date: if these are equal, then
          ! the interval does not matter and must not be checked.
          mtime_datetime_start => newDatetime(p_onl%output_start(idx))
          mtime_datetime_end   => newDatetime(p_onl%output_end(idx))
          IF (mtime_datetime_end > mtime_datetime_start) THEN
            mtime_output_interval => newTimedelta(TRIM(p_onl%output_interval(idx)))

            !Special case for very small time steps
            IF(sim_step_info%dtime .LT. 1._wp)THEN
              CALL get_duration_string_real(sim_step_info%dtime, &
                &                           lower_bound_str)
              idummy = 0
            ELSE
              CALL get_duration_string(INT(sim_step_info%dtime), &
                &                      lower_bound_str, idummy)
            END IF

            IF (idummy > 0)  CALL finish(routine, "Internal error: get_duration_string")
            mtime_lower_bound     => newTimedelta(TRIM(lower_bound_str))
            IF (mtime_output_interval < mtime_lower_bound) THEN
              CALL finish(routine, "Output interval "//TRIM(p_onl%output_interval(idx))//" < dtime !")
            END IF
            CALL deallocateTimedelta(mtime_output_interval)
            CALL deallocateTimedelta(mtime_lower_bound)
          END IF
          CALL deallocateDatetime(mtime_datetime_start)
          CALL deallocateDatetime(mtime_datetime_end)
        END IF
      END DO INTVL_LOOP

      p_onl => p_onl%next
    ENDDO

    ! Get the number of output files needed (by counting the domains per name list)

    p_onl => first_output_name_list
    nfiles = 0
    DO

      IF(.NOT.ASSOCIATED(p_onl))  EXIT

      DO i = 1, SIZE(p_onl%dom)
        IF(p_onl%dom(i) <= 0) EXIT ! Last one was reached
        ! non-existent domains are simply ignored:
        IF(p_onl%dom(i) > n_dom_out)  CYCLE

        DO i_typ = 1, 4
          ! Check if name_list has variables of corresponding type,
          ! then increase file counter.
          SELECT CASE(i_typ)
          CASE (level_type_ml)
            IF (p_onl%ml_varlist(1) == ' ') CYCLE
          nfiles = nfiles + p_onl%stream_partitions_ml
          CASE (level_type_pl)
            IF (p_onl%pl_varlist(1) == ' ') CYCLE
          nfiles = nfiles + p_onl%stream_partitions_pl
          CASE (level_type_hl)
            IF (p_onl%hl_varlist(1) == ' ') CYCLE
            nfiles = nfiles + p_onl%stream_partitions_hl
          CASE (level_type_il)
            IF (p_onl%il_varlist(1) == ' ') CYCLE
            nfiles = nfiles + p_onl%stream_partitions_il
          END SELECT
        ENDDO
      ENDDO

      p_onl => p_onl%next

    ENDDO
    WRITE(message_text,'(a,i4)') 'Number of name list output files: ',nfiles
    CALL message(routine,message_text)

    ! Allocate output_file struct for all output files

    ALLOCATE(output_file(nfiles))

    output_file(:)%cdiFileID  = CDI_UNDEFID ! i.e. not opened
    output_file(:)%cdiVlistId = CDI_UNDEFID ! i.e. not defined


    ! --------------------------------------------------------------------------------------
    ! Loop over all output namelists, set up the output_file struct for all associated files
    ! --------------------------------------------------------------------------------------

    p_onl => first_output_name_list
    ifile = 0
    LOOP_NML : DO

      IF(.NOT.ASSOCIATED(p_onl)) EXIT

      ! Loop over all domains for which this name list should be used

      LOOP_DOM : DO i = 1, SIZE(p_onl%dom)
        IF(p_onl%dom(i) <= 0) EXIT ! Last one was reached
        idom = p_onl%dom(i)
        ! non-existent domains are simply ignored:
        IF(p_onl%dom(i) > n_dom_out)  CYCLE

        ! Loop over model/pressure/height levels

        DO i_typ = 1, 4

          ! Check if name_list has variables of corresponding type
          SELECT CASE(i_typ)
          CASE (level_type_ml)
            IF (p_onl%ml_varlist(1) == ' ') CYCLE
            npartitions     = p_onl%stream_partitions_ml
            pe_placement(:) = p_onl%pe_placement_ml(:)
          CASE (level_type_pl)
            IF (p_onl%pl_varlist(1) == ' ') CYCLE
            npartitions     = p_onl%stream_partitions_pl
            pe_placement(:) = p_onl%pe_placement_pl(:)
          CASE (level_type_hl)
            IF (p_onl%hl_varlist(1) == ' ') CYCLE
            npartitions     = p_onl%stream_partitions_hl
            pe_placement(:) = p_onl%pe_placement_hl(:)
          CASE (level_type_il)
            IF (p_onl%il_varlist(1) == ' ') CYCLE
            npartitions     = p_onl%stream_partitions_il
            pe_placement(:) = p_onl%pe_placement_il(:)
          END SELECT

          IF (npartitions > 1) THEN
            WRITE(message_text,'(a,i4,a)') "Fork file into: ", npartitions, " concurrent parts."
            CALL message(routine, message_text)
          END IF

          ! Split one namelist into concurrent, alternating files:
          DO ifile_partition = 1,npartitions

              ifile = ifile+1
              p_of => output_file(ifile)
              p_of%ilev_type = i_typ

              ! Fill data members of "t_output_file" data structures
              p_of%filename_pref   = TRIM(p_onl%output_filename)
              p_of%phys_patch_id   = idom
              p_of%log_patch_id    = patch_info(idom)%log_patch_id
              p_of%output_type     = p_onl%filetype
              p_of%name_list       => p_onl
              p_of%remap           = p_onl%remap
              p_of%cdiCellGridID   = CDI_UNDEFID
              p_of%cdiEdgeGridID   = CDI_UNDEFID
              p_of%cdiVertGridID   = CDI_UNDEFID
              p_of%cdiLonLatGridID = CDI_UNDEFID
              p_of%cdiTaxisID      = CDI_UNDEFID
              p_of%cdiZaxisID(:)   = CDI_UNDEFID
              p_of%cdiVlistID      = CDI_UNDEFID

              p_of%npartitions     = npartitions
              p_of%ifile_partition = ifile_partition

              ! (optional:) explicitly specified I/O rank
              p_of%io_proc_id      = -1 ! undefined MPI rank
              p_of%pe_placement    = pe_placement(ifile_partition)

              ! Select all var_lists which belong to current logical domain and i_typ
              nvl = 0
              DO j = 1, nvar_lists

                IF(.NOT. var_lists(j)%p%loutput) CYCLE
                ! patch_id in var_lists always corresponds to the LOGICAL domain
                IF(var_lists(j)%p%patch_id /= patch_info(idom)%log_patch_id) CYCLE

                IF(i_typ /= var_lists(j)%p%vlevel_type) CYCLE

                nvl = nvl + 1
                vl_list(nvl) = j

              ENDDO

              SELECT CASE(i_typ)
              CASE(level_type_ml)
                CALL add_varlist_to_output_file(p_of,vl_list(1:nvl),p_onl%ml_varlist)
              CASE(level_type_pl)
                CALL add_varlist_to_output_file(p_of,vl_list(1:nvl),p_onl%pl_varlist)
              CASE(level_type_hl)
                CALL add_varlist_to_output_file(p_of,vl_list(1:nvl),p_onl%hl_varlist)
              CASE(level_type_il)
                CALL add_varlist_to_output_file(p_of,vl_list(1:nvl),p_onl%il_varlist)
              END SELECT

          END DO ! ifile_partition

        ENDDO ! i_typ

      ENDDO LOOP_DOM ! i=1,ndom

      p_onl => p_onl%next

    ENDDO LOOP_NML

    ! ------------------------------------------------------
    ! Set ID of process doing I/O
    ! ------------------------------------------------------

    ! --- First, set those MPI ranks which were explicitly specified
    !     by the user:
    !
    occupied_pes(:) = .FALSE.
    DO i = 1, nfiles
      IF(use_async_name_list_io) THEN
        ! Asynchronous I/O
        !
        ! MPI ranks "p_io_pe0 ... (p_io_pe0+process_mpi_io_size-1)" are available.
        IF (process_mpi_io_size == 0) CALL finish(routine, "Asynchronous I/O but no IO procs!")
        IF ((output_file(i)%pe_placement /= -1) .AND. &
          & ((output_file(i)%pe_placement < 0) .OR.   &
          &  (output_file(i)%pe_placement > process_mpi_io_size))) THEN
          CALL finish(routine, "Invalid explicit placement of IO rank!")
        END IF

        IF (output_file(i)%pe_placement /= -1) THEN
          output_file(i)%io_proc_id = p_io_pe0 + output_file(i)%pe_placement
          occupied_pes(output_file(i)%pe_placement+1) = .TRUE.
        END IF
      ELSE
        ! Normal I/O done by the standard I/O processor
        !
        ! Only MPI rank "process_mpi_stdio_id" is available.
        IF ((output_file(i)%pe_placement /= -1) .AND. &
          & (output_file(i)%pe_placement /=  0)) &
          &  CALL finish(routine, "Invalid explicit placement of IO rank!")

        IF (p_test_run .AND. .NOT. my_process_is_mpi_test()) THEN
          output_file(i)%io_proc_id = process_mpi_stdio_id + 1
        ELSE
          output_file(i)%io_proc_id = process_mpi_stdio_id
        END IF
      ENDIF
    ENDDO

    ! --- Build a list of MPI ranks that have not yet been occupied:
    !
    nremaining_io_procs = 0
    DO i=1,process_mpi_io_size
      IF (.NOT. occupied_pes(i)) THEN
        nremaining_io_procs = nremaining_io_procs + 1
        remaining_io_procs(nremaining_io_procs) = (i-1)
      END IF
    END DO
    ! status output, if some ranks were explicitly specified
    IF ((process_mpi_io_size /= nremaining_io_procs) .AND. my_process_is_stdio()) THEN
      WRITE (0,*) " "
      WRITE (0,*) "I/O : Explicit placement of I/O ranks:"
      DO i = 1, nfiles
        IF (output_file(i)%pe_placement /= -1) THEN
          WRITE (0,'(a,i0,a,i0)') "    file #", i, " placed on rank #", output_file(i)%io_proc_id
        END IF
      END DO
      IF (nremaining_io_procs > 0) THEN
        CALL sort_and_compress_list(remaining_io_procs(1:nremaining_io_procs), proc_list_str)
        WRITE (0,*) "I/O : Remaining I/O ranks: # ", TRIM(proc_list_str)
      END IF
    END IF

    ! --- Then, set MPI ranks in a Round-Robin fashion for those
    !     namelists which had no explicitly specified "pe_placement":
    !
    ! status print-out only when some PEs were explicitly set.
    IF ((process_mpi_io_size /= nremaining_io_procs) .AND. &
      & my_process_is_stdio()                        .AND. &
      & (nremaining_io_procs > 0)                    .AND. &
      & ANY(output_file(1:nfiles)%pe_placement == -1)) THEN
      WRITE (0,*) " "
      WRITE (0,*) "I/O : Round-Robin placement of I/O ranks:"
    END IF
    j = 0
    DO i = 1, nfiles
      IF (output_file(i)%pe_placement /= -1) CYCLE
      IF(use_async_name_list_io) THEN
        IF (nremaining_io_procs == 0) THEN
          CALL finish(routine, "No I/O proc left after explicit placement!")
        END IF
        ! Asynchronous I/O
        j = j + 1
        output_file(i)%io_proc_id = p_io_pe0 + remaining_io_procs(MOD(j-1,nremaining_io_procs) + 1)
        IF ((process_mpi_io_size /= nremaining_io_procs) .AND. my_process_is_stdio()) THEN
          WRITE (0,'(a,i0,a,i0)') "    file #", i, " placed on rank #", output_file(i)%io_proc_id
        END IF
      ENDIF
    ENDDO
    IF ((process_mpi_io_size /= nremaining_io_procs) .AND. my_process_is_stdio()) THEN
      WRITE (0,*) " "
    END IF

    ! ------------------------------------------------------
    ! Create I/O event data structures:
    ! ------------------------------------------------------
    !
    !  Regular output is triggered at
    ! so-called "output event steps". The completion of an output
    ! event step is communicated via non-blocking MPI messages to the
    ! root I/O PE, which keeps track of the overall event status. This
    ! event handling is static, i.e. all event occurrences are
    ! pre-defined during the initialization.
    !
    local_i = 0
    DO i = 1, nfiles
      p_of  => output_file(i)

      IF (use_async_name_list_io  .AND. &
        & my_process_is_io()      .AND. &
        & p_of%io_proc_id /= p_pe) THEN
        NULLIFY(p_of%out_event)
        CYCLE
      END IF

      p_onl => p_of%name_list
      ! pack file-name meta-data into a derived type to pass them
      ! to "new_parallel_output_event":
      fname_metadata%steps_per_file             = p_onl%steps_per_file
      fname_metadata%steps_per_file_inclfirst   = p_onl%steps_per_file_inclfirst
      fname_metadata%file_interval              = p_onl%file_interval
      fname_metadata%phys_patch_id              = p_of%phys_patch_id
      fname_metadata%ilev_type                  = p_of%ilev_type
      fname_metadata%filename_format            = TRIM(p_onl%filename_format)
      fname_metadata%filename_pref              = TRIM(p_of%filename_pref)
      fname_metadata%npartitions                = p_of%npartitions
      fname_metadata%ifile_partition            = p_of%ifile_partition
      ! set user-specified filename extension or use the default
      ! extension:
      IF (TRIM(p_onl%filename_extn) == "default") THEN
        fname_metadata%extn                     = TRIM(get_file_extension(p_onl%filetype))
      ELSE
        fname_metadata%extn                     = TRIM(p_onl%filename_extn)
      END IF

      IF (isRestart() .AND. .NOT. time_config%is_relative_time) THEN
        ! Restart case: Get starting index of ouput from restart file
        !               (if there is such an attribute available).
        WRITE(attname,'(a,i2.2)') 'output_jfile_',i
        CALL get_restart_attribute(TRIM(attname), fname_metadata%jfile_offset, opt_default=0)
      ELSE
        fname_metadata%jfile_offset             = 0
      END IF

      ! set model domain start/end time
      dom_sim_step_info = sim_step_info
      CALL get_datetime_string(dom_sim_step_info%dom_start_time, time_config%ini_datetime, NINT(start_time(p_of%log_patch_id)))
      IF (end_time(p_of%log_patch_id) < DEFAULT_ENDTIME) THEN
        CALL get_datetime_string(dom_sim_step_info%dom_end_time,   time_config%ini_datetime, NINT(end_time(p_of%log_patch_id)))
      ELSE
        dom_sim_step_info%dom_end_time = dom_sim_step_info%sim_end
      END IF
      local_i = local_i + 1

      ! special treatment of ocean model: model_date/run_start is the time at
      ! the beginning of the timestep. Output is written at the end of the
      ! timestep
      IF (isRestart() .AND. my_process_is_ocean()) THEN
        IF (TRIM(p_onl%output_start(2)) /= '') &
          CALL finish(routine, "Not implemented for ocean model with restart!")
        CALL get_datetime_string(p_onl%output_start(1), &
          &                      time_config%cur_datetime,                &
          &                      opt_td_string=p_onl%output_interval(1))
      ENDIF

      include_last    = p_onl%include_last
      output_interval = p_onl%output_interval
      additional_days = p_onl%additional_days
      output_start    = p_onl%output_start

      ! Handle the case that one namelist has been split into
      ! concurrent, alternating files:
      !
      IF (p_of%npartitions > 1) THEN
        ! count the number of different time intervals for this event (usually 1)
        nintvls = 0
        DO
          IF (TRIM(output_start(nintvls+1)) == '') EXIT
          nintvls = nintvls + 1
          IF (nintvls == MAX_TIME_INTERVALS) EXIT
        END DO

        DO iintvl=1,nintvls
          mtime_interval => newTimedelta(output_interval(iintvl))
          mtime_datetime => newDatetime(output_start(iintvl))
          !
          ! - The start_date gets an offset of
          !         "(ifile_partition - 1) * output_interval"
          DO ifile=1,(p_of%ifile_partition-1)
            mtime_datetime = mtime_datetime + mtime_interval
          END DO
          CALL datetimeToString(mtime_datetime, output_start(iintvl))
          ! - The output_interval is replaced by "
          !         "npartitions * output_interval"
          total_ms = getTotalMilliSecondsTimeDelta(mtime_interval, mtime_datetime)
          total_ms = total_ms + additional_days(iintvl)*86400000
          total_ms = total_ms * p_of%npartitions
          CALL get_duration_string(INT(total_ms/1000), output_interval(iintvl), additional_days(iintvl))
          IF (p_of%ifile_partition == 1) THEN
            WRITE(message_text,'(a,a)') "File stream partitioning: total output interval = ", &
              &                         output_interval(iintvl)
            CALL message(routine, message_text)
          END IF
          ! - The "include_last" flag is set to .FALSE.
          include_last                  = .FALSE.
          ! - The "steps_per_file" counter is set to 1
          fname_metadata%steps_per_file = 1
          ! - The "steps_per_file_inclfirst" flag is set to .FALSE.
          fname_metadata%steps_per_file_inclfirst = .FALSE.
          !
          CALL deallocateTimedelta(mtime_interval)
          CALL deallocateDatetime(mtime_datetime)
        END DO ! iintvl
      END IF

      ! ------------------------------------------------------------------------------------------
      ! --- I/O PEs communicate their event data, the other PEs create
      ! --- the event data only locally for their own event control:
      p_of%out_event => new_parallel_output_event(p_onl%ready_file,                              &
        &                  output_start, p_onl%output_end, output_interval,                      &
        &                  additional_days, include_last,                                        &
        &                  dom_sim_step_info, fname_metadata, compute_matching_sim_steps,        &
        &                  generate_output_filenames, local_i, p_comm_io)
      ! ------------------------------------------------------------------------------------------
      IF (dom_sim_step_info%jstep0 > 0) &
        &  CALL set_event_to_simstep(p_of%out_event, dom_sim_step_info%jstep0 + 1, &
        &                            isRestart(), lrecover_open_file=.TRUE.)
    END DO

    ! tell the root I/O process that all output event data structures
    ! have been created:
    CALL complete_event_setup(p_comm_io)

    ! -----------------------------------------------------------
    ! The root I/O MPI rank asks all participating I/O PEs for their
    ! output event info and generates a unified output event,
    ! indicating which PE performs a write process at which step.
    all_events => union_of_all_events(compute_matching_sim_steps, generate_output_filenames, p_comm_io, &
         &                               p_comm_work_io, process_work_io0)

    IF (dom_sim_step_info%jstep0 > 0) &
      &  CALL set_event_to_simstep(all_events, dom_sim_step_info%jstep0 + 1, &
      &                            isRestart(), lrecover_open_file=.TRUE.)
    ! print a table with all output events
    IF (.NOT. my_process_is_mpi_test()) THEN
       IF ((      use_async_name_list_io .AND. my_process_is_mpi_ioroot()) .OR.  &
            & (.NOT. use_async_name_list_io .AND. my_process_is_mpi_workroot())) THEN
          CALL print_output_event(all_events)                                       ! screen output
          IF (dom_sim_step_info%jstep0 > 0) THEN
#if !defined (__NO_ICON_ATMO__) && !defined (__NO_ICON_OCEAN__)
             IF ( is_coupled_run() ) THEN
               comp_name = TRIM(get_my_process_name())
               CALL print_output_event(all_events, &
                 ! ASCII file output:
      & opt_filename="output_schedule_"//TRIM(comp_name)//"_steps_"//TRIM(int2string(dom_sim_step_info%jstep0))//"+.txt")
             ELSE
               CALL print_output_event(all_events, &
      & opt_filename="output_schedule_steps_"//TRIM(int2string(dom_sim_step_info%jstep0))//"+.txt") ! ASCII file output
             ENDIF
#else
             CALL print_output_event(all_events, &
      &        opt_filename="output_schedule_steps_"//TRIM(int2string(dom_sim_step_info%jstep0))//"+.txt") ! ASCII file output
#endif
          ELSE
#if !defined (__NO_ICON_ATMO__) && !defined (__NO_ICON_OCEAN__)
             IF ( is_coupled_run() ) THEN
                comp_name = TRIM(get_my_process_name())
                CALL print_output_event(all_events, opt_filename="output_schedule_"//TRIM(comp_name)//".txt") ! ASCII file output
             ELSE
                CALL print_output_event(all_events, opt_filename="output_schedule.txt") ! ASCII file output
             ENDIF
#else
             CALL print_output_event(all_events, opt_filename="output_schedule.txt") ! ASCII file output
#endif
          END IF
       END IF
    END IF

    ! If async IO is used, initialize the memory window for communication
#ifndef NOMPI
    IF(use_async_name_list_io) CALL init_memory_window
#endif
! NOMPI

    ! Initial launch of non-blocking requests to all participating PEs
    ! to acknowledge the completion of the next output event
    IF (.NOT. my_process_is_mpi_test()) THEN
      IF ((      use_async_name_list_io .AND. my_process_is_mpi_ioroot()) .OR.  &
        & (.NOT. use_async_name_list_io .AND. my_process_is_mpi_workroot())) THEN
        ev => all_events
        HANDLE_COMPLETE_STEPS : DO
          IF (.NOT. ASSOCIATED(ev)) EXIT HANDLE_COMPLETE_STEPS
          CALL trigger_output_step_irecv(ev)
          ev => ev%next
        END DO HANDLE_COMPLETE_STEPS
      END IF
    END IF

    CALL message(routine,'Done')

  END SUBROUTINE init_name_list_output


  !------------------------------------------------------------------------------------------------
  !
  SUBROUTINE add_varlist_to_output_file(p_of, vl_list, varlist)

    TYPE (t_output_file), INTENT(INOUT) :: p_of
    INTEGER,              INTENT(IN)    :: vl_list(:)
    CHARACTER(LEN=*),     INTENT(IN)    :: varlist(:)
    ! local variables:
    CHARACTER(LEN=*), PARAMETER :: routine = modname//"::add_varlist_to_output_file"
    INTEGER                       :: ivar, nvars, i, iv, tl, grid_of, grid_var
    LOGICAL                       :: found
    TYPE(t_list_element), POINTER :: element
    TYPE(t_var_desc),     TARGET  :: var_desc   !< variable descriptor
    TYPE(t_var_desc),     POINTER :: p_var_desc               !< variable descriptor (pointer)
    TYPE(t_cf_var),       POINTER :: this_cf


    ! Get the number of variables in varlist
    nvars = 0
    DO ivar = 1, SIZE(varlist)
      IF(varlist(ivar) == ' ') EXIT ! Last one reached
      IF (.NOT. is_grid_info_var(varlist(ivar)))  nvars = nvars + 1
    ENDDO

    ! Allocate a list of variable descriptors:
    p_of%max_vars = nvars
    p_of%num_vars = 0
    ALLOCATE(p_of%var_desc(p_of%max_vars))
    DO ivar = 1,nvars
      ! Nullify pointers in p_of%var_desc
      p_of%var_desc(ivar)%r_ptr => NULL()
      p_of%var_desc(ivar)%i_ptr => NULL()
      DO i = 1, max_time_levels
        p_of%var_desc(ivar)%tlev_rptr(i)%p => NULL()
        p_of%var_desc(ivar)%tlev_iptr(i)%p => NULL()
      ENDDO
    END DO ! ivar

    ! Allocate array of variable descriptions
    DO ivar = 1,nvars
      IF (is_grid_info_var(varlist(ivar)))  CYCLE

      found = .FALSE.
      ! Nullify pointers
      var_desc%r_ptr => NULL()
      var_desc%i_ptr => NULL()
      DO i = 1, max_time_levels
        var_desc%tlev_rptr(i)%p => NULL()
        var_desc%tlev_iptr(i)%p => NULL()
      ENDDO

      ! Loop over all var_lists listed in vl_list to find the variable
      ! Please note that there may be several variables with different time levels,
      ! we just add unconditionally all with the name varlist(ivar).
      ! Remark: The different time levels may appear in different lists
      ! or in the same list, the code will accept both

      DO i = 1, SIZE(vl_list)

        iv = vl_list(i)

        element => NULL()
        DO
          IF(.NOT.ASSOCIATED(element)) THEN
            element => var_lists(iv)%p%first_list_element
          ELSE
            element => element%next_list_element
          ENDIF
          IF(.NOT.ASSOCIATED(element)) EXIT

          ! Do not inspect element if output is disabled
          IF(.NOT.element%field%info%loutput) CYCLE

          IF (p_of%name_list%remap==REMAP_REGULAR_LATLON) THEN
            ! If lon-lat variable is requested, skip variable if it
            ! does not correspond to the same lon-lat grid:
            IF (element%field%info%hgrid /= GRID_REGULAR_LONLAT) CYCLE
            grid_of  = p_of%name_list%lonlat_id
            grid_var = element%field%info%hor_interp%lonlat_id
            IF (grid_of /= grid_var) CYCLE
          ELSE
            ! On the other hand: If no lon-lat interpolation is
            ! requested for this output file, skip all variables of
            ! this kind:
            IF (element%field%info%hgrid == GRID_REGULAR_LONLAT) CYCLE
          END IF ! (remap/=REMAP_REGULAR_LATLON)

          ! Do not inspect element if it is a container
          IF(element%field%info%lcontainer) CYCLE

          ! get time level
          tl = get_var_timelevel(element%field)

          ! Check for matching name
          IF(tolower(varlist(ivar)) /= tolower(get_var_name(element%field))) CYCLE

          ! Found it, add it to the variable list of output file
          p_var_desc => var_desc

          IF(tl == -1) THEN
            ! Not time level dependent
            IF(found) CALL finish(routine,'Duplicate var name: '//TRIM(varlist(ivar)))
            p_var_desc%r_ptr    => element%field%r_ptr
            p_var_desc%i_ptr    => element%field%i_ptr
            p_var_desc%info     =  element%field%info
            p_var_desc%info_ptr => element%field%info
          ELSE
            IF(found) THEN
              ! We have already the info field, make some plausibility checks:
              IF(ANY(p_var_desc%info%used_dimensions(:) /=  &
                element%field%info%used_dimensions(:))) THEN
                CALL message(routine, "Var "//TRIM(element%field%info%name))
                CALL finish(routine,'Dimension mismatch TL variable: '//TRIM(varlist(ivar)))
              END IF
              ! There must not be a TL independent variable with the same name
              IF (ASSOCIATED(p_var_desc%r_ptr) .OR. ASSOCIATED(p_var_desc%i_ptr)) &
                CALL finish(routine,'Duplicate var name: '//TRIM(varlist(ivar)))
              ! Maybe some more members of info should be tested ...
            ELSE
              ! Variable encountered the first time, set info field ...
              p_var_desc%info = element%field%info
              ! ... and set name without .TL# suffix
              p_var_desc%info%name = TRIM(get_var_name(element%field))
            ENDIF

            IF (ASSOCIATED(p_var_desc%tlev_rptr(tl)%p) .OR. ASSOCIATED(p_var_desc%tlev_iptr(tl)%p)) &
              CALL finish(routine, 'Duplicate time level for '//TRIM(element%field%info%name))
            p_var_desc%tlev_rptr(tl)%p => element%field%r_ptr
            p_var_desc%tlev_iptr(tl)%p => element%field%i_ptr
            p_var_desc%info_ptr        => element%field%info
          ENDIF

          found = .TRUE.
        ENDDO

      ENDDO ! i = 1, SIZE(vl_list)

      ! Check that at least one element with this name has been found

      IF (.NOT. found) THEN

        DO i = 1, nvar_lists
          IF (my_process_is_stdio()) THEN
            WRITE(message_text,'(3a, i2)') &
                 'Variable list name: ',TRIM(var_lists(i)%p%name), &
                 ' Patch: ',var_lists(i)%p%patch_id
            CALL message('',message_text)
            element => var_lists(i)%p%first_list_element
            DO
              IF(.NOT. ASSOCIATED(element)) EXIT

              IF (element%field%info%post_op%lnew_cf) THEN
                this_cf => element%field%info%post_op%new_cf
              ELSE
                this_cf => element%field%info%cf
              END IF

              WRITE (message_text,'(a,a,l1,a,a)') &
                   &     '    ',element%field%info%name,              &
                   &            element%field%info%loutput, '  ',     &
                   &            TRIM(this_cf%long_name)
              CALL message('',message_text)
              element => element%next_list_element
            ENDDO
          ENDIF
        ENDDO

        CALL finish(routine,'Output name list variable not found: '//TRIM(varlist(ivar))//&
          &", patch "//int2string(p_of%log_patch_id,'(i0)'))
      ENDIF

      ! append variable descriptor to list
      CALL add_var_desc(p_of, var_desc)

    ENDDO ! ivar = 1,nvars

  END SUBROUTINE add_varlist_to_output_file


  !------------------------------------------------------------------------------------------------
  !
  SUBROUTINE set_patch_info()
    ! local variables
    CHARACTER(LEN=*), PARAMETER :: routine = modname//"::set_patch_info"
    INTEGER :: jp, jl, jg

    DO jp = 1, n_dom_out

      jl = patch_info(jp)%log_patch_id

      IF(.NOT.my_process_is_io()) THEN
        ! Set reorder_info on work and test PE
        CALL set_reorder_info(jp, p_patch(jl)%n_patch_cells_g, p_patch(jl)%n_patch_cells,             &
          &                   p_patch(jl)%cells%decomp_info%owner_mask, p_patch(jl)%cells%phys_id,    &
          &                   p_patch(jl)%cells%decomp_info%glb_index, patch_info(jp)%cells )

        CALL set_reorder_info(jp, p_patch(jl)%n_patch_edges_g, p_patch(jl)%n_patch_edges,             &
          &                   p_patch(jl)%edges%decomp_info%owner_mask, p_patch(jl)%edges%phys_id,    &
          &                   p_patch(jl)%edges%decomp_info%glb_index, patch_info(jp)%edges )

        CALL set_reorder_info(jp, p_patch(jl)%n_patch_verts_g, p_patch(jl)%n_patch_verts,             &
          &                   p_patch(jl)%verts%decomp_info%owner_mask, p_patch(jl)%verts%phys_id,    &
          &                   p_patch(jl)%verts%decomp_info%glb_index, patch_info(jp)%verts )
        ! Set grid_filename on work and test PE
        patch_info(jp)%grid_filename = TRIM(p_patch(jl)%grid_filename)
        ! Set UUID on work and test PE
        patch_info(jp)%grid_uuid = p_patch(jl)%grid_uuid
        ! Set information about numberOfGridUsed on work and test PE
        patch_info(jp)%number_of_grid_used = number_of_grid_used(jl)

        patch_info(jp)%max_cell_connectivity = p_patch(jl)%cells%max_connectivity

      ENDIF
#ifndef NOMPI
      IF(use_async_name_list_io .AND. .NOT. my_process_is_mpi_test()) THEN
        ! Transfer reorder_info to IO PEs
        CALL transfer_reorder_info(patch_info(jp)%cells, patch_info(jp)%grid_info_mode)
        CALL transfer_reorder_info(patch_info(jp)%edges, patch_info(jp)%grid_info_mode)
        CALL transfer_reorder_info(patch_info(jp)%verts, patch_info(jp)%grid_info_mode)
        CALL p_bcast(patch_info(jp)%grid_filename, bcast_root, p_comm_work_2_io)
        CALL p_bcast(patch_info(jp)%grid_uuid%data, SIZE(patch_info(jp)%grid_uuid%data),  &
          &          bcast_root, p_comm_work_2_io)
        CALL p_bcast(patch_info(jp)%number_of_grid_used, bcast_root, p_comm_work_2_io)
      ENDIF
#endif
! NOMPI

    ENDDO ! jp

#ifndef __NO_ICON_ATMO__
    ! A similar process as above - for the lon-lat grids
    DO jl = 1,n_lonlat_grids
      DO jg = 1,n_dom
        IF (.NOT. lonlat_grid_list(jl)%l_dom(jg)) CYCLE
        IF(.NOT.my_process_is_io()) THEN
          ! Set reorder_info on work and test PE
          CALL set_reorder_info_lonlat(lonlat_grid_list(jl)%grid,      &
            &                          lonlat_grid_list(jl)%intp(jg),  &
            &                          lonlat_info(jl,jg))
        ENDIF
#ifndef NOMPI
        IF(use_async_name_list_io .AND. .NOT. my_process_is_mpi_test()) THEN
          ! Transfer reorder_info to IO PEs
          CALL transfer_reorder_info(lonlat_info(jl,jg)%ri, lonlat_info(jl,jg)%grid_info_mode)
        ENDIF
#endif
! NOMPI
      END DO ! jg
    ENDDO ! jl
#endif
! #ifndef __NO_ICON_ATMO__
  END SUBROUTINE set_patch_info


  !------------------------------------------------------------------------------------------------
  !> Sets the reorder_info for cells/edges/verts
  !  ATTENTION: This routine must only be called on work and test PE (i.e. not on IO PEs)
  !             The arguments don't make sense on the IO PEs anyways
  !
  SUBROUTINE set_reorder_info(phys_patch_id, n_points_g, n_points, owner_mask, phys_id, &
                              glb_index, p_ri)

    INTEGER, INTENT(IN) :: phys_patch_id   ! Physical patch ID
    INTEGER, INTENT(IN) :: n_points_g      ! Global number of cells/edges/verts in logical patch
    INTEGER, INTENT(IN) :: n_points        ! Local number of cells/edges/verts in logical patch
    LOGICAL, INTENT(IN) :: owner_mask(:,:) ! owner_mask for logical patch
    INTEGER, INTENT(IN) :: phys_id(:,:)    ! phys_id for logical patch
    INTEGER, INTENT(IN) :: glb_index(:)    ! glb_index for logical patch
    TYPE(t_reorder_info), INTENT(INOUT) :: p_ri ! Result: reorder info
    ! local variables
    INTEGER :: i, n, il, ib, mpierr
    LOGICAL, ALLOCATABLE :: phys_owner_mask(:) ! owner mask for physical patch
    INTEGER, ALLOCATABLE :: glbidx_own(:), glbidx_glb(:), reorder_index_log_dom(:)

    CHARACTER(LEN=*), PARAMETER :: routine = modname//"::set_reorder_info"

    ! Just for safety
    IF(my_process_is_io()) CALL finish(routine, 'Must not be called on IO PEs')

    p_ri%n_log = n_points_g ! Total points in logical domain

    ! Set the physical patch owner mask

    ALLOCATE(phys_owner_mask(n_points))
    DO i = 1, n_points
      il = idx_no(i)
      ib = blk_no(i)
      phys_owner_mask(i) = owner_mask(il,ib)
      IF(l_output_phys_patch) &
        phys_owner_mask(i) = phys_owner_mask(i) .AND. (phys_id(il,ib) == phys_patch_id)
    ENDDO

    ! Get number of owned cells/edges/verts (without halos, physical patch only)

    p_ri%n_own = COUNT(phys_owner_mask(:))

    ! Set index arrays to own cells/edges/verts

    ALLOCATE(p_ri%own_idx(p_ri%n_own))
    ALLOCATE(p_ri%own_blk(p_ri%n_own))
    ALLOCATE(glbidx_own(p_ri%n_own)) ! Global index of my own points

    n = 0
    DO i = 1, n_points
      IF(phys_owner_mask(i)) THEN
        n = n+1
        p_ri%own_idx(n) = idx_no(i)
        p_ri%own_blk(n) = blk_no(i)
        glbidx_own(n)   = glb_index(i)
      ENDIF
    ENDDO

    ! Gather the number of own points for every PE into p_ri%pe_own

    ALLOCATE(p_ri%pe_own(0:p_n_work-1))
    ALLOCATE(p_ri%pe_off(0:p_n_work-1))
#ifndef NOMPI
    CALL MPI_Allgather(p_ri%n_own,  1, p_int, &
                       p_ri%pe_own, 1, p_int, &
                       p_comm_work, mpierr)
#else
    p_ri%pe_own(0) = p_ri%n_own
#endif
! NOMPI

    ! Get offset within result array
    p_ri%pe_off(0) = 0
    DO i = 1, p_n_work-1
      p_ri%pe_off(i) = p_ri%pe_off(i-1) + p_ri%pe_own(i-1)
    ENDDO

    ! Get global number of points for current (physical!) patch

    p_ri%n_glb = SUM(p_ri%pe_own(:))

    ! Get the global index numbers of the data when it is gathered on PE 0
    ! exactly in the same order as it is retrieved later during I/O

    ALLOCATE(glbidx_glb(p_ri%n_glb))
#ifndef NOMPI
    CALL MPI_Allgatherv(glbidx_own, p_ri%n_own, p_int, &
                        glbidx_glb, p_ri%pe_own, p_ri%pe_off, p_int, &
                        p_comm_work, mpierr)
#else
    glbidx_glb(:) = glbidx_own(:)
#endif
! NOMPI

    ! Get reorder_index

    ALLOCATE(p_ri%reorder_index(p_ri%n_glb))
    IF (patch_info(phys_patch_id)%grid_info_mode == GRID_INFO_FILE) THEN
      ALLOCATE(p_ri%grid_info%log_dom_index(p_ri%n_glb))
    END IF
    ALLOCATE(reorder_index_log_dom(n_points_g)) ! spans the complete logical domain
    reorder_index_log_dom(:) = 0

    DO i = 1, p_ri%n_glb
      ! reorder_index_log_dom stores where a global point in logical domain comes from.
      ! It is nonzero only at the physical patch locations
      reorder_index_log_dom(glbidx_glb(i)) = i
    ENDDO

    ! Gather the reorder index for the physical domain
    n = 0
    DO i = 1, n_points_g
      IF(reorder_index_log_dom(i)>0) THEN
        n = n+1
        p_ri%reorder_index(reorder_index_log_dom(i)) = n
      ENDIF
    ENDDO

    IF (patch_info(phys_patch_id)%grid_info_mode == GRID_INFO_FILE) THEN
      n = 0
      DO i = 1, n_points_g
        IF(reorder_index_log_dom(i)>0) THEN
          n = n+1
          p_ri%grid_info%log_dom_index(n) = i
        ENDIF
      ENDDO
    END IF

    ! Safety check
    IF(n/=p_ri%n_glb) CALL finish(routine,'Reordering failed')

    ! set trivial destination indices:
    IF(my_process_is_mpi_seq()) THEN
      ALLOCATE(p_ri%own_dst_idx(p_ri%n_own), &
        &      p_ri%own_dst_blk(p_ri%n_own))
      DO i=1,p_ri%n_own
        p_ri%own_dst_idx(i) = idx_no(i)
        p_ri%own_dst_blk(i) = blk_no(i)
      END DO ! i
    END IF

    DEALLOCATE(phys_owner_mask)
    DEALLOCATE(glbidx_own)
    DEALLOCATE(glbidx_glb)
    DEALLOCATE(reorder_index_log_dom)

  END SUBROUTINE set_reorder_info


  !------------------------------------------------------------------------------------------------
  !> Sets the reorder_info for lon-lat-grids
  !
#ifndef __NO_ICON_ATMO__
  SUBROUTINE set_reorder_info_lonlat(grid, intp, patch_info_ll)
    TYPE(t_lon_lat_grid),  INTENT(IN)    :: grid
    TYPE(t_lon_lat_intp),  INTENT(IN)    :: intp
    TYPE(t_patch_info_ll), INTENT(INOUT) :: patch_info_ll      ! Result: reorder info

    CHARACTER(LEN=*), PARAMETER :: routine = modname//"::set_reorder_info_lonlat"
    INTEGER :: ierrstat, i, jc, jb, this_pe, mpierr, &
    &          ioffset, gidx, n_own

    ! Just for safety
    IF(my_process_is_io()) CALL finish(routine, 'Must not be called on IO PEs')
    this_pe = get_my_mpi_work_id()

    n_own                  = intp%nthis_local_pts        ! No. of own points
    patch_info_ll%ri%n_glb = grid%lon_dim * grid%lat_dim ! Total points in lon-lat grid
    patch_info_ll%ri%n_own = n_own
    ! Set index arrays to own cells/edges/verts
    ALLOCATE(patch_info_ll%ri%own_idx(n_own), &
      &      patch_info_ll%ri%own_blk(n_own), &
      &      STAT=ierrstat)
    IF (ierrstat /= SUCCESS) CALL finish (routine, 'ALLOCATE failed.')

    jc = 0
    jb = 1
    DO i=1,n_own
      jc = jc+1
      IF (jc>nproma) THEN
        jb = jb+1;  jc = 1
      END IF
      patch_info_ll%ri%own_idx(i) = jc
      patch_info_ll%ri%own_blk(i) = jb
    END DO ! i

    ! set destination indices (for sequential/test PEs). This is
    ! important for the case that the local patch is smaller than the
    ! lon-lat grid:
    IF(my_process_is_mpi_seq()) THEN
      ALLOCATE(patch_info_ll%ri%own_dst_idx(n_own), &
        &      patch_info_ll%ri%own_dst_blk(n_own))
      DO i=1,n_own
        gidx = intp%global_idx(i)
        patch_info_ll%ri%own_dst_idx(i) = idx_no(gidx)
        patch_info_ll%ri%own_dst_blk(i) = blk_no(gidx)
      END DO ! i
    END IF

    ! Gather the number of own points for every PE into p_ri%pe_own
    ALLOCATE(patch_info_ll%ri%pe_own(0:p_n_work-1), &
      &      patch_info_ll%ri%pe_off(0:p_n_work-1), STAT=ierrstat)
    IF (ierrstat /= SUCCESS) CALL finish (routine, 'ALLOCATE failed.')
#ifndef NOMPI
    CALL MPI_Allgather(n_own,  1, p_int,                  &
                       patch_info_ll%ri%pe_own, 1, p_int, &
                       p_comm_work, mpierr)
#else
    patch_info_ll%ri%pe_own(0) = n_own
#endif
! NOMPI

    ! Get offset within result array
    patch_info_ll%ri%pe_off(0) = 0
    DO i = 1, p_n_work-1
      patch_info_ll%ri%pe_off(i) = patch_info_ll%ri%pe_off(i-1) + patch_info_ll%ri%pe_own(i-1)
    ENDDO

    ! Get the global index numbers of the data when it is gathered on PE 0
    ! exactly in the same order as it is retrieved later during I/O
    ALLOCATE(patch_info_ll%ri%reorder_index(patch_info_ll%ri%n_glb), STAT=ierrstat)
    IF (ierrstat /= SUCCESS) CALL finish (routine, 'ALLOCATE failed.')
    IF (patch_info_ll%grid_info_mode == GRID_INFO_FILE) THEN
      ALLOCATE(patch_info_ll%ri%grid_info%log_dom_index(patch_info_ll%ri%n_glb), STAT=ierrstat)
      IF (ierrstat /= SUCCESS) CALL finish (routine, 'ALLOCATE failed.')
    END IF

    ioffset = patch_info_ll%ri%pe_off(this_pe)
    patch_info_ll%ri%reorder_index = -1
    DO i=1,intp%nthis_local_pts
      patch_info_ll%ri%reorder_index(ioffset + i) = intp%global_idx(i)
    END DO
    ! merge all fields across working PEs:
    patch_info_ll%ri%reorder_index = p_max(patch_info_ll%ri%reorder_index, &
      &                                    comm=get_my_mpi_work_communicator())
    IF (patch_info_ll%grid_info_mode == GRID_INFO_FILE) THEN
      ! mapping between logical and physical patch is trivial for
      ! lon-lat grids:
      patch_info_ll%ri%grid_info%log_dom_index(:) = (/ (i, i=1,patch_info_ll%ri%n_glb) /)
    END IF
  END SUBROUTINE set_reorder_info_lonlat
#endif

#ifdef USE_CRAY_POINTER
  !------------------------------------------------------------------------------------------------
  ! Helper routines for setting mem_ptr with the correct size information

  SUBROUTINE set_mem_ptr_sp(arr, len)
    INTEGER          :: len
    REAL(sp), TARGET :: arr(len)
    mem_ptr_sp => arr
  END SUBROUTINE set_mem_ptr_sp
  !------------------------------------------------------------------------------------------------
  SUBROUTINE set_mem_ptr_dp(arr, len)
    INTEGER          :: len
    REAL(dp), TARGET :: arr(len)
    mem_ptr_dp => arr
  END SUBROUTINE set_mem_ptr_dp
#endif
! USE_CRAY_POINTER

  !------------------------------------------------------------------------------------------------
  !> Sets up the vlist for a t_output_file structure
  !
  SUBROUTINE setup_output_vlist(of)
    TYPE(t_output_file), INTENT(INOUT) :: of
    ! local variables
    CHARACTER(LEN=*), PARAMETER     :: routine = modname//"::setup_output_vlist"
    INTEGER                         :: k, i_dom, ll_dim(2), gridtype, idate, itime, iret
    TYPE(t_lon_lat_data), POINTER   :: lonlat
    TYPE(t_datetime)                :: ini_datetime
    CHARACTER(len=1)                :: uuid_string(16)
    REAL(wp)                        :: pi_180
    INTEGER                         :: max_cell_connectivity
    REAL(wp), ALLOCATABLE           :: p_lonlat(:)

    pi_180 = ATAN(1._wp)/45._wp

    IF (of%output_type == FILETYPE_GRB2) THEN
      ! since the current CDI-version does not fully support "GRID_UNSTRUCTURED", the
      ! grid type is changed to "GRID_REFERENCE".
      gridtype = GRID_REFERENCE
    ELSE
      gridtype = GRID_UNSTRUCTURED
    ENDIF

    i_dom = of%phys_patch_id
    max_cell_connectivity = patch_info(i_dom)%max_cell_connectivity

    !
    ! The following sections add the file global properties collected in init_name_list_output
    !
    ! 1. create cdi vlist
    !
    of%cdiVlistID = vlistCreate()
    !
    ! 2. add global attributes for netCDF
    !
    ! define output generating institute
    !
    ! inquire the Institute ID from (center/subcenter)
    !
    of%cdiInstID = institutInq(gribout_config(i_dom)%generatingCenter,          &
      &                        gribout_config(i_dom)%generatingSubcenter, '', '')


    ! define Institute
    CALL vlistDefInstitut(of%cdiVlistID,of%cdiInstID)

    iret = vlistDefAttTxt(of%cdiVlistID, CDI_GLOBAL, 'title',       &
         &                LEN_TRIM(cf_global_info%title),       TRIM(cf_global_info%title))
    iret = vlistDefAttTxt(of%cdiVlistID, CDI_GLOBAL, 'institution', &
         &                LEN_TRIM(cf_global_info%institution), TRIM(cf_global_info%institution))
    iret = vlistDefAttTxt(of%cdiVlistID, CDI_GLOBAL, 'source',      &
         &                LEN_TRIM(cf_global_info%source),      TRIM(cf_global_info%source))
    iret = vlistDefAttTxt(of%cdiVlistID, CDI_GLOBAL, 'history',     &
         &                LEN_TRIM(cf_global_info%history),     TRIM(cf_global_info%history))
    iret = vlistDefAttTxt(of%cdiVlistID, CDI_GLOBAL, 'references',  &
         &                LEN_TRIM(cf_global_info%references),  TRIM(cf_global_info%references))
    iret = vlistDefAttTxt(of%cdiVlistID, CDI_GLOBAL, 'comment',     &
         &                LEN_TRIM(cf_global_info%comment),     TRIM(cf_global_info%comment))

    ! 3. add horizontal grid descriptions

    IF(of%name_list%remap == REMAP_REGULAR_LATLON) THEN
#ifndef __NO_ICON_ATMO__

      ! Lon/Lat Interpolation requested

      of%cdiCellGridID = CDI_UNDEFID
      of%cdiEdgeGridID = CDI_UNDEFID
      of%cdiVertGridID = CDI_UNDEFID

      lonlat => lonlat_grid_list(of%name_list%lonlat_id)
      ll_dim(1) = lonlat%grid%lon_dim
      ll_dim(2) = lonlat%grid%lat_dim

      of%cdiLonLatGridID = gridCreate(GRID_LONLAT, ll_dim(1)*ll_dim(2))

      CALL gridDefXsize(of%cdiLonLatGridID, ll_dim(1))
      CALL gridDefXname(of%cdiLonLatGridID, 'lon')
      CALL gridDefXunits(of%cdiLonLatGridID, 'degrees_east')

      CALL gridDefYsize(of%cdiLonLatGridID, ll_dim(2))
      CALL gridDefYname(of%cdiLonLatGridID, 'lat')
      CALL gridDefYunits(of%cdiLonLatGridID, 'degrees_north')

      ALLOCATE(p_lonlat(ll_dim(1)))
      IF (lonlat%grid%reg_lon_def(2) <= threshold_delta_or_intvls) THEN
        DO k=1,ll_dim(1)
          p_lonlat(k) = lonlat%grid%reg_lon_def(1) + REAL(k-1,wp)*lonlat%grid%reg_lon_def(2)
        END DO
      ELSE
        DO k=1,ll_dim(1)
          p_lonlat(k) = (lonlat%grid%start_corner(1) + REAL(k-1,wp)*lonlat%grid%delta(1)) / pi_180
        END DO
      END IF
      CALL gridDefXvals(of%cdiLonLatGridID, p_lonlat)
      DEALLOCATE(p_lonlat)

      ALLOCATE(p_lonlat(ll_dim(2)))
      IF (lonlat%grid%reg_lat_def(2) <= threshold_delta_or_intvls) THEN
        DO k=1,ll_dim(2)
          p_lonlat(k) = lonlat%grid%reg_lat_def(1) + REAL(k-1,wp)*lonlat%grid%reg_lat_def(2)
        END DO
      ELSE
        DO k=1,ll_dim(2)
          p_lonlat(k) = (lonlat%grid%start_corner(2) + REAL(k-1,wp)*lonlat%grid%delta(2)) / pi_180
        END DO
      END IF
      CALL gridDefYvals(of%cdiLonLatGridID, p_lonlat)
      DEALLOCATE(p_lonlat)
#endif
! #ifndef __NO_ICON_ATMO__
    ELSE

      ! Cells

      of%cdiCellGridID = gridCreate(gridtype, patch_info(i_dom)%cells%n_glb)
      CALL gridDefNvertex(of%cdiCellGridID, max_cell_connectivity)
      !
      CALL gridDefXname(of%cdiCellGridID, 'clon')
      CALL gridDefXlongname(of%cdiCellGridID, 'center longitude')
      CALL gridDefXunits(of%cdiCellGridID, 'radian')
      !
      CALL gridDefYname(of%cdiCellGridID, 'clat')
      CALL gridDefYlongname(of%cdiCellGridID, 'center latitude')
      CALL gridDefYunits(of%cdiCellGridID, 'radian')
      !
      CALL uuid2char(patch_info(i_dom)%grid_uuid, uuid_string)
      CALL gridDefUUID(of%cdiCellGridID, uuid_string)
      !
      CALL gridDefNumber(of%cdiCellGridID, patch_info(i_dom)%number_of_grid_used)

      !
      ! not clear whether meta-info GRID_CELL or GRID_UNSTRUCTURED_CELL should be used
      CALL gridDefPosition(of%cdiCellGridID, GRID_CELL)

      ! Single point grid for monitoring
      of%cdiSingleGridID = gridCreate(GRID_LONLAT, 1)
      !
      CALL griddefxsize(of%cdiSingleGridID, 1)
      CALL griddefysize(of%cdiSingleGridID, 1)
      CALL griddefxvals(of%cdiSingleGridID, (/0.0_wp/))
      CALL griddefyvals(of%cdiSingleGridID, (/0.0_wp/))


      ! Verts

      of%cdiVertGridID = gridCreate(gridtype, patch_info(i_dom)%verts%n_glb)
      CALL gridDefNvertex(of%cdiVertGridID, 9-max_cell_connectivity)
      !
      CALL gridDefXname(of%cdiVertGridID, 'vlon')
      CALL gridDefXlongname(of%cdiVertGridID, 'vertex longitude')
      CALL gridDefXunits(of%cdiVertGridID, 'radian')
      !
      CALL gridDefYname(of%cdiVertGridID, 'vlat')
      CALL gridDefYlongname(of%cdiVertGridID, 'vertex latitude')
      CALL gridDefYunits(of%cdiVertGridID, 'radian')
      !
      CALL uuid2char(patch_info(i_dom)%grid_uuid, uuid_string)
      CALL gridDefUUID(of%cdiVertGridID, uuid_string)
      !
      CALL gridDefNumber(of%cdiVertGridID, patch_info(i_dom)%number_of_grid_used)

      !
      ! not clear whether meta-info GRID_VERTEX or GRID_UNSTRUCTURED_VERTEX should be used
      CALL gridDefPosition(of%cdiVertGridID, GRID_VERTEX)

      ! Edges

      of%cdiEdgeGridID = gridCreate(gridtype, patch_info(i_dom)%edges%n_glb)
      CALL gridDefNvertex(of%cdiEdgeGridID, 4)
      !
      CALL gridDefXname(of%cdiEdgeGridID, 'elon')
      CALL gridDefXlongname(of%cdiEdgeGridID, 'edge midpoint longitude')
      CALL gridDefXunits(of%cdiEdgeGridID, 'radian')
      !
      CALL gridDefYname(of%cdiEdgeGridID, 'elat')
      CALL gridDefYlongname(of%cdiEdgeGridID, 'edge midpoint latitude')
      CALL gridDefYunits(of%cdiEdgeGridID, 'radian')
      !
      CALL uuid2char(patch_info(i_dom)%grid_uuid, uuid_string)
      CALL gridDefUUID(of%cdiEdgeGridID, uuid_string)
      !
      CALL gridDefNumber(of%cdiEdgeGridID, patch_info(i_dom)%number_of_grid_used)

      !
      ! not clear whether meta-info GRID_EDGE or GRID_UNSTRUCTURED_EDGE should be used
      CALL gridDefPosition(of%cdiEdgeGridID, GRID_EDGE)

      of%cdiLonLatGridID = CDI_UNDEFID

      ! If wanted, set grid info
      IF(of%name_list%output_grid) THEN
        SELECT CASE(of%name_list%filetype)
        CASE (FILETYPE_NC2, FILETYPE_NC4)
          ! encode grid info in NetCDF format:
          SELECT CASE(patch_info(of%phys_patch_id)%grid_info_mode)
          CASE (GRID_INFO_FILE)
            CALL copy_grid_info(of, patch_info)
          CASE (GRID_INFO_BCAST)
            IF (.NOT. my_process_is_mpi_test()) THEN
              CALL set_grid_info_netcdf(of%cdiCellGridID, patch_info(of%phys_patch_id)%cells%grid_info)
              CALL set_grid_info_netcdf(of%cdiEdgeGridID, patch_info(of%phys_patch_id)%edges%grid_info)
              CALL set_grid_info_netcdf(of%cdiVertGridID, patch_info(of%phys_patch_id)%verts%grid_info)
            END IF
          END SELECT
        CASE (FILETYPE_GRB2)
          ! handled later...
        CASE DEFAULT
          CALL finish(routine, "Unknown grid type")
        END SELECT
      END IF

    ENDIF

    !
    ! 4. add vertical grid descriptions

    IF (iequations/=ihs_ocean) THEN ! atm
      SELECT CASE(of%ilev_type)
      CASE (level_type_ml)
        CALL setup_ml_axes_atmo(of)
      CASE (level_type_pl)
        CALL setup_pl_axis_atmo(of)
      CASE (level_type_hl)
        CALL setup_hl_axis_atmo(of)
      CASE (level_type_il)
        CALL setup_il_axis_atmo(of)
      CASE DEFAULT
        CALL finish(routine, "Internal error!")
      END SELECT
    ELSE
      CALL setup_zaxes_oce(of)
    END IF

    !
    ! 5. output does contain absolute time
    !
    SELECT CASE (of%name_list%mode)
    CASE (1)  ! forecast mode
     of%cdiTaxisID = taxisCreate(TAXIS_RELATIVE)

     IF (of%name_list%taxis_tunit > 10 .OR. of%name_list%taxis_tunit < 1 ) THEN
       of%name_list%taxis_tunit=TUNIT_MINUTE
       CALL message('','invalid taxis_tunit, reset to TUNIT_MINUTE')
     END IF
     CALL taxisDefTunit (of%cdiTaxisID, of%name_list%taxis_tunit)
     ini_datetime = time_config%ini_datetime
     CALL taxisDefCalendar (of%cdiTaxisID, time_config%calendar)
     idate = cdiEncodeDate(ini_datetime%year, ini_datetime%month, ini_datetime%day)
     itime = cdiEncodeTime(ini_datetime%hour, ini_datetime%minute, &
                           NINT(ini_datetime%second))
     !WRITE(6,'(a,i,a)')'calendar ', time_config%calendar, &
     !                & 'julian_gregorian 0 -  proleptic_gregorian 1 -  cly360 2'
     CALL taxisDefRdate (of%cdiTaxisID, idate )
     CALL taxisDefRtime (of%cdiTaxisID, itime )

     !WRITE(6,'(a,i,a,i)')'idate ',idate,' ',taxisInqRdate(of%cdiTaxisID)
     !WRITE(6,'(a,i,a,i)')'itime ',itime,' ',taxisInqRtime(of%cdiTaxisID)
    CASE (2)  ! climate mode
     of%cdiTaxisID = taxisCreate(TAXIS_ABSOLUTE)
    CASE DEFAULT
     of%cdiTaxisID = taxisCreate(TAXIS_ABSOLUTE)
    END SELECT

    !
    CALL vlistDefTaxis(of%cdiVlistID, of%cdiTaxisID)

    !
    ! add variables
    !
    CALL add_variables_to_vlist(of)

    ! GRB2 format: define geographical longitude, latitude as special
    ! variables "RLON", "RLAT". Note that the grid information may be
    ! contained in the patch_info data structure (for a different
    ! output_file) but still we may do not want to include it into
    ! this output file's (of) data file.
    IF ((of%name_list%output_grid)                                      .AND. &
      & (patch_info(of%phys_patch_id)%grid_info_mode /= GRID_INFO_NONE) .AND. &
      & (of%name_list%filetype == FILETYPE_GRB2)) THEN
      CALL set_grid_info_grb2(of)
    END IF

  END SUBROUTINE setup_output_vlist


  !------------------------------------------------------------------------------------------------
  !> define variables and attributes
  !
  SUBROUTINE add_variables_to_vlist(of)
    TYPE (t_output_file), INTENT(IN), TARGET :: of
    ! local variables:
    CHARACTER(LEN=*), PARAMETER :: routine = modname//"::add_variables_to_vlist"
    TYPE (t_var_metadata), POINTER :: info
    INTEGER                        :: iv, vlistID, varID, gridID, &
      &                               zaxisID, i
    CHARACTER(LEN=DICT_MAX_STRLEN) :: mapped_name
    TYPE(t_cf_var), POINTER        :: this_cf

    vlistID = of%cdiVlistID

    DO iv = 1, of%num_vars
      !
      info => of%var_desc(iv)%info
      !
      ! set grid ID
      !
      SELECT CASE (info%hgrid)
      CASE(GRID_UNSTRUCTURED_CELL)
        info%cdiGridID = of%cdiCellGridID
      CASE(GRID_LONLAT)
        info%cdiGridID = of%cdiSingleGridID
      CASE(GRID_UNSTRUCTURED_VERT)
        info%cdiGridID = of%cdiVertGridID
      CASE(GRID_UNSTRUCTURED_EDGE)
        info%cdiGridID = of%cdiEdgeGridID
      CASE (GRID_REGULAR_LONLAT)
        info%cdiGridID = of%cdiLonLatGridID
      CASE DEFAULT
        CALL finish(routine, 'GRID definition missing for '//TRIM(info%name))
      END SELECT

      gridID = info%cdiGridID



      !
      ! set z axis ID
      !
      IF (info%cdiZaxisID == CDI_UNDEFID) info%cdiZaxisID = of%cdiZaxisID(info%vgrid)
      zaxisID = info%cdiZaxisID
      IF (zaxisID /= CDI_UNDEFID) THEN

!DR *********** FIXME *************
        ! Re-set
        ! ZA_HYBRID       -> ZA_REFERENCE
        ! ZA_HYBRID_HALF  -> ZA_REFERENCE_HALF
        ! as long as ZA_hybrid/ZA_hybrid_half is used throughout the code.
        ! Should be replaced by ZA_reference/ZA_reference_half for the
        ! nonhydrostatic model.
        IF (zaxisID == of%cdiZaxisID(ZA_hybrid)) THEN
          zaxisID = of%cdiZaxisID(ZA_reference)
        ELSE IF (zaxisID == of%cdiZaxisID(ZA_hybrid_half)) THEN
          zaxisID = of%cdiZaxisID(ZA_reference_half)
        ELSE IF (zaxisID == of%cdiZaxisID(ZA_hybrid_half_hhl)) THEN
          zaxisID = of%cdiZaxisID(ZA_reference_half_hhl)
        ENDIF
        info%cdiZaxisID = zaxisID
!DR*********WILL BE REMOVED SOON**********

      ELSE
        WRITE (message_text,'(a,i3,a,i3)') &
             &  'Zaxis Nr.: ',info%vgrid,' not defined. zaxisID= ',zaxisID
        CALL finish(routine, message_text)
      ENDIF

      ! Search name mapping for name in NetCDF file
      IF (info%cf%short_name /= '') THEN
        mapped_name = dict_get(out_varnames_dict, info%cf%short_name, default=info%cf%short_name)
      ELSE
        mapped_name = dict_get(out_varnames_dict, info%name, default=info%name)
      END IF

      ! note that an explicit call of vlistDefVarTsteptype is obsolete, since
      ! isteptype is already defined via vlistDefVar
      varID = vlistDefVar(vlistID, gridID, zaxisID, info%isteptype)
      info%cdiVarID   = varID

      CALL vlistDefVarName(vlistID, varID, TRIM(mapped_name))
      IF (info%post_op%lnew_cf) THEN
        this_cf => info%post_op%new_cf
      ELSE
        this_cf => info%cf
      END IF

      IF (this_cf%long_name /= '')     CALL vlistDefVarLongname(vlistID, varID, TRIM(this_cf%long_name))
      IF (this_cf%standard_name /= '') CALL vlistDefVarStdname(vlistID, varID, TRIM(this_cf%standard_name))
      IF (this_cf%units /= '')         CALL vlistDefVarUnits(vlistID, varID, TRIM(this_cf%units))

      ! Currently only real valued variables are allowed, so we can always use info%missval%rval
      IF (info%lmiss) CALL vlistDefVarMissval(vlistID, varID, info%missval%rval)

      ! Set GRIB2 Triplet
      IF (info%post_op%lnew_grib2) THEN
        CALL vlistDefVarParam(vlistID, varID,                   &
          &  cdiEncodeParam(info%post_op%new_grib2%number,      &
          &                 info%post_op%new_grib2%category,    &
          &                 info%post_op%new_grib2%discipline) )
        IF ( of%output_type == FILETYPE_GRB2 ) THEN
          CALL vlistDefVarDatatype(vlistID, varID, info%post_op%new_grib2%bits)
        END IF
      ELSE
        CALL vlistDefVarParam(vlistID, varID,                   &
          &  cdiEncodeParam(info%grib2%number,                  &
          &                 info%grib2%category,                &
          &                 info%grib2%discipline) )
        IF ( of%output_type == FILETYPE_GRB2 ) THEN
          CALL vlistDefVarDatatype(vlistID, varID, info%grib2%bits)
        END IF
      END IF

      IF ( of%output_type == FILETYPE_GRB2 ) THEN

        !!!!!!!!!!!!!!!!!!!!!!!!!!!!!!!!!!!!!!!!!!!!!
        !!!          ATTENTION                    !!!
        !!!!!!!!!!!!!!!!!!!!!!!!!!!!!!!!!!!!!!!!!!!!!
        ! Note that re-setting of the surface types must come AFTER (re)setting
        ! "productDefinitionTemplateNumber" in set_additional_GRIB2_keys. It was observed
        ! (i.e. for Ensemble output), that the surface-type information is lost again, if
        ! these settings are performed prior to "productDefinitionTemplateNumber"

        DO i=1,info%grib2%additional_keys%nint_keys
          CALL vlistDefVarIntKey(vlistID, varID, TRIM(info%grib2%additional_keys%int_key(i)%key), &
            &                    info%grib2%additional_keys%int_key(i)%val)
        END DO

        ! GRIB2 Quick hack: Set additional GRIB2 keys
        CALL set_GRIB2_additional_keys(vlistID, varID, gribout_config(of%phys_patch_id))

        ! Set ensemble keys in SECTION 4 (if applicable)
        CALL set_GRIB2_ensemble_keys(vlistID, varID, gribout_config(of%phys_patch_id))

        ! Set synsat keys (if applicable)
        CALL set_GRIB2_synsat_keys(vlistID, varID, info)

        ! Set local use SECTION 2
        CALL set_GRIB2_local_keys(vlistID, varID, gribout_config(of%phys_patch_id))

#ifndef __NO_ICON_ATMO__
        ! Set tile-specific GRIB2 keys (if applicable)
        CALL set_GRIB2_tile_keys(vlistID, varID, info, i_lctype(of%phys_patch_id))
#endif
      ELSE ! NetCDF
        CALL vlistDefVarDatatype(vlistID, varID, this_cf%datatype)
      ENDIF

    ENDDO
    !
  END SUBROUTINE add_variables_to_vlist


  !------------------------------------------------------------------------------------------------
  !> Transfers reorder_info to IO PEs
  !
  SUBROUTINE transfer_reorder_info(p_ri, grid_info_mode)
    TYPE(t_reorder_info), INTENT(INOUT) :: p_ri ! Result: reorder info
    INTEGER,              INTENT(IN)    :: grid_info_mode

    ! There is nothing to do for the test PE:
    IF(my_process_is_mpi_test()) RETURN

    ! Transfer the global number of points, this is not yet known on IO PEs
    CALL p_bcast(p_ri%n_glb,  bcast_root, p_comm_work_2_io)
    CALL p_bcast(p_ri%n_log,  bcast_root, p_comm_work_2_io)

    IF(my_process_is_io()) THEN

      ! On IO PEs: n_own = 0, own_idx and own_blk are not allocated
      p_ri%n_own = 0

      ! pe_own/pe_off must be allocated for num_work_procs, not for p_n_work
      ALLOCATE(p_ri%pe_own(0:num_work_procs-1))
      ALLOCATE(p_ri%pe_off(0:num_work_procs-1))

      ALLOCATE(p_ri%reorder_index(p_ri%n_glb))
      IF (grid_info_mode == GRID_INFO_FILE) THEN
        ALLOCATE(p_ri%grid_info%log_dom_index(p_ri%n_glb))
      END IF
    ENDIF

    CALL p_bcast(p_ri%pe_own, bcast_root, p_comm_work_2_io)
    CALL p_bcast(p_ri%pe_off, bcast_root, p_comm_work_2_io)

    CALL p_bcast(p_ri%reorder_index, bcast_root, p_comm_work_2_io)
    IF (grid_info_mode == GRID_INFO_FILE) THEN
      CALL p_bcast(p_ri%grid_info%log_dom_index, bcast_root, p_comm_work_2_io)
    END IF

  END SUBROUTINE transfer_reorder_info


  !-------------------------------------------------------------------------------------------------
  !> Replicates data (mainly the variable lists) needed for async I/O on the I/O procs.
  !  ATTENTION: The data is not completely replicated, only as far as needed for I/O.
  !
  !  This routine has to be called by all PEs (work and I/O)
  !
  SUBROUTINE replicate_data_on_io_procs()

    ! local variables
    CHARACTER(len=*), PARAMETER :: routine = modname//"::replicate_data_on_io_procs"
    INTEGER                       :: ivct_len
    INTEGER                       :: info_size, iv, nv, nelems, n, list_info(4)
    INTEGER, ALLOCATABLE          :: info_storage(:,:)
    TYPE(t_list_element), POINTER :: element
    TYPE(t_var_metadata)          :: info
    TYPE(t_var_list)              :: p_var_list
    ! var_list_name should have at least the length of var_list names
    ! (although this doesn't matter as long as it is big enough for every name)
    CHARACTER(LEN=256)            :: var_list_name
    INTEGER                       :: idom

!DR Test
    INTEGER :: nvgrid, ivgrid
    INTEGER :: size_tiles
    INTEGER :: size_var_groups_dyn
    INTEGER :: idom_log

    ! There is nothing to do for the test PE:
    IF(my_process_is_mpi_test()) RETURN

    !-----------------------------------------------------------------------------------------------

    ! Replicate vertical coordinate table
#ifndef __NO_ICON_ATMO__
    IF(.NOT.my_process_is_io()) ivct_len = SIZE(vct)
    CALL p_bcast(ivct_len, bcast_root, p_comm_work_2_io)

    IF(my_process_is_io()) ALLOCATE(vct(ivct_len))
    CALL p_bcast(vct, bcast_root, p_comm_work_2_io)
#endif
! #ifndef __NO_ICON_ATMO__
    !-----------------------------------------------------------------------------------------------
    ! Replicate variable lists

    ! Get the size - in default INTEGER words - which is needed to
    ! hold the contents of TYPE(t_var_metadata)

    info_size = SIZE(TRANSFER(info, (/ 0 /)))

    ! Get the number of var_lists
    IF(.NOT.my_process_is_io()) nv = nvar_lists
    CALL p_bcast(nv, bcast_root, p_comm_work_2_io)

    ! For each var list, get its components
    DO iv = 1, nv

      ! Send name
      IF(.NOT.my_process_is_io()) var_list_name = var_lists(iv)%p%name
      CALL p_bcast(var_list_name, bcast_root, p_comm_work_2_io)

      IF(.NOT.my_process_is_io()) THEN

        ! Count the number of variable entries
        element => var_lists(iv)%p%first_list_element
        nelems = 0
        DO WHILE (ASSOCIATED(element))
          nelems = nelems+1
          element => element%next_list_element
        ENDDO

        ! Gather the components needed for name list I/O and send them.
        ! Please note that not the complete list is replicated, unneeded
        ! entries are left away!

        list_info(1) = nelems
        list_info(2) = var_lists(iv)%p%patch_id
        list_info(3) = var_lists(iv)%p%vlevel_type
        list_info(4) = MERGE(1,0,var_lists(iv)%p%loutput)

      ENDIF

      ! Send basic info:

      CALL p_bcast(list_info, bcast_root, p_comm_work_2_io)

      IF(my_process_is_io()) THEN
        nelems = list_info(1)
        ! Create var list
        CALL new_var_list( p_var_list, var_list_name, patch_id=list_info(2), &
                           vlevel_type=list_info(3), loutput=(list_info(4)/=0) )
      ENDIF

      ! Get the binary representation of all info members of the variables
      ! of the list and send it to the receiver.
      ! Using the Fortran TRANSFER intrinsic may seem like a hack,
      ! but it has the advantage that it is completely independet of the
      ! actual declaration if TYPE(t_var_metadata).
      ! Thus members may added to or removed from TYPE(t_var_metadata)
      ! without affecting the code below and we don't have an additional
      ! cross dependency between TYPE(t_var_metadata) and this module.

      ALLOCATE(info_storage(info_size, nelems))

      IF(.NOT.my_process_is_io()) THEN
        element => var_lists(iv)%p%first_list_element
        nelems = 0
        DO
          IF(.NOT.ASSOCIATED(element)) EXIT
          nelems = nelems+1
          info_storage(:,nelems) = TRANSFER(element%field%info, (/ 0 /))
          element => element%next_list_element
        ENDDO
      ENDIF

      ! Send binary representation of all info members

      CALL p_bcast(info_storage, bcast_root, p_comm_work_2_io)

      IF(my_process_is_io()) THEN

        ! Insert elements into var list

        p_var_list%p%first_list_element => NULL()
        element => NULL() ! Safety only

        DO n = 1, nelems
          IF(.NOT.ASSOCIATED(p_var_list%p%first_list_element)) THEN
            ALLOCATE(p_var_list%p%first_list_element)
            element => p_var_list%p%first_list_element
          ELSE
            ALLOCATE(element%next_list_element)
            element => element%next_list_element
          ENDIF

          element%next_list_element => NULL()

          ! Nullify all pointers in element%field, they don't make sense on the I/O PEs

          element%field%r_ptr => NULL()
          element%field%i_ptr => NULL()
          element%field%l_ptr => NULL()
          element%field%var_base_size = 0 ! Unknown here

          ! Set info structure from binary representation in info_storage
          element%field%info = TRANSFER(info_storage(:, n), info)
        ENDDO

      ENDIF

      DEALLOCATE(info_storage)

    ENDDO

    ! var_groups_dyn is required in function 'group_id', which is called in
    ! parse_variable_groups. Thus, a broadcast of var_groups_dyn is required.
    size_var_groups_dyn = 0
    if (allocated(var_groups_dyn)) then
       size_var_groups_dyn = SIZE(var_groups_dyn)
    end if
    CALL p_bcast(size_var_groups_dyn                        , bcast_root, p_comm_work_2_io)
    if (size_var_groups_dyn > 0) then
       IF (.NOT. ALLOCATED(var_groups_dyn)) THEN
          ALLOCATE(var_groups_dyn(size_var_groups_dyn))
       ENDIF
       CALL p_bcast(var_groups_dyn                             , bcast_root, p_comm_work_2_io)
    end if

    ! Map the variable groups given in the output namelist onto the
    ! corresponding variable subsets:
    CALL parse_variable_groups()


#ifndef __NO_ICON_ATMO__
    ! Go over all output domains
    DO idom = 1, n_dom_out
      CALL p_bcast(gribout_config(idom)%generatingCenter,    bcast_root, p_comm_work_2_io)
      CALL p_bcast(gribout_config(idom)%generatingSubcenter, bcast_root, p_comm_work_2_io)
      ! from extpar config state
      CALL p_bcast(i_lctype(idom)                          , bcast_root, p_comm_work_2_io)
    ENDDO
    ! from nwp land config state
    CALL p_bcast(ntiles_water                              , bcast_root, p_comm_work_2_io)
    size_tiles = 0
    if (allocated(tiles)) then
       size_tiles = SIZE(tiles)
    end if
    CALL p_bcast(size_tiles                                , bcast_root, p_comm_work_2_io)
    if (size_tiles > 0) then
       IF (.NOT. ALLOCATED(tiles)) THEN
          ALLOCATE(tiles(size_tiles))
       ENDIF
       CALL p_bcast(tiles(:)%GRIB2_tile%tileIndex              , bcast_root, p_comm_work_2_io)
       CALL p_bcast(tiles(:)%GRIB2_tile%numberOfTileAttributes , bcast_root, p_comm_work_2_io)
       CALL p_bcast(tiles(:)%GRIB2_att%tileAttribute           , bcast_root, p_comm_work_2_io)
    end if
#endif
    ! allocate vgrid_buffer on asynchronous output PEs, for storing
    ! the vertical grid UUID
    !
    ! get buffer size and broadcast
    IF (ALLOCATED(vgrid_buffer)) THEN
       nvgrid = SIZE(vgrid_buffer)
    ELSE
       nvgrid = 0
    END IF
    CALL p_bcast(nvgrid, bcast_root, p_comm_work_2_io)
    !
    ! allocate on asynchronous PEs
    IF(my_process_is_io()) THEN
      ALLOCATE(vgrid_buffer(nvgrid))
    ENDIF
    ! broadcast
    DO ivgrid = 1,nvgrid
      CALL p_bcast(vgrid_buffer(ivgrid)%uuid, bcast_root, p_comm_work_2_io)
    ENDDO

    !-----------------------------------------------------------------------------------------------
    ! Replicate coordinates of cells/edges/vertices:

    ! Go over all output domains
    DO idom = 1, n_dom_out
      CALL p_bcast(patch_info(idom)%nblks_glb_c, bcast_root, p_comm_work_2_io)
      CALL p_bcast(patch_info(idom)%nblks_glb_e, bcast_root, p_comm_work_2_io)
      CALL p_bcast(patch_info(idom)%nblks_glb_v, bcast_root, p_comm_work_2_io)
      CALL p_bcast(patch_info(idom)%max_cell_connectivity, bcast_root, p_comm_work_2_io)

      IF (patch_info(idom)%grid_info_mode == GRID_INFO_BCAST) THEN
        ! logical domain ID
        idom_log = patch_info(idom)%log_patch_id
        CALL allgather_grid_info(patch_info(idom), idom_log)
      END IF
    END DO

  END SUBROUTINE replicate_data_on_io_procs


#ifndef NOMPI

  !------------------------------------------------------------------------------------------------
  !> Initializes the memory window for asynchronous IO
  !
  SUBROUTINE init_memory_window

#ifdef __SUNPRO_F95
    INCLUDE "mpif.h"
#else
    USE mpi, ONLY: MPI_ADDRESS_KIND
#endif
! __SUNPRO_F95

    ! local variables
    CHARACTER(LEN=*), PARAMETER     :: routine = modname//"::init_async_name_list_output"

    INTEGER                         :: jp, i, iv, nlevs, i_log_dom, &
      &                                n_own, lonlat_id
    INTEGER (KIND=MPI_ADDRESS_KIND) :: mem_size


    ! There is nothing to do for the test PE:
    IF(my_process_is_mpi_test()) RETURN

    ! Go over all output files
    OUT_FILE_LOOP : DO i = 1, SIZE(output_file)

      ! Get size of the data for every output file
      mem_size = 0_i8

      ! Go over all name list variables for this output file
      DO iv = 1, output_file(i)%num_vars

        jp = output_file(i)%phys_patch_id

        IF(output_file(i)%var_desc(iv)%info%ndims == 2) THEN
          nlevs = 1
        ELSE
          ! handle the case that a few levels have been selected out of
          ! the total number of levels:
          IF (ASSOCIATED(output_file(i)%level_selection)) THEN
            nlevs = output_file(i)%level_selection%n_selected
          ELSE
            nlevs = output_file(i)%var_desc(iv)%info%used_dimensions(2)
          END IF
        ENDIF

        SELECT CASE (output_file(i)%var_desc(iv)%info%hgrid)
        CASE (GRID_UNSTRUCTURED_CELL)
          mem_size = mem_size + INT(nlevs*patch_info(jp)%cells%n_own,i8)
        CASE (GRID_UNSTRUCTURED_EDGE)
          mem_size = mem_size + INT(nlevs*patch_info(jp)%edges%n_own,i8)
        CASE (GRID_UNSTRUCTURED_VERT)
          mem_size = mem_size + INT(nlevs*patch_info(jp)%verts%n_own,i8)

#ifndef __NO_ICON_ATMO__
        CASE (GRID_REGULAR_LONLAT)
          lonlat_id = output_file(i)%var_desc(iv)%info%hor_interp%lonlat_id
          i_log_dom = output_file(i)%log_patch_id
          n_own     = lonlat_info(lonlat_id, i_log_dom)%ri%n_own
          mem_size  = mem_size + INT(nlevs*n_own,i8)
#endif
! #ifndef __NO_ICON_ATMO__

        CASE DEFAULT
          CALL finish(routine,'unknown grid type')
        END SELECT

      ENDDO ! vars

      ! allocate amount of memory needed with MPI_Alloc_mem
#ifdef USE_CRAY_POINTER
      CALL allocate_mem_cray(mem_size, output_file(i))
#else
      CALL allocate_mem_noncray(mem_size, output_file(i))
#endif
      ! USE_CRAY_POINTER

      ! allocate memory window for meta-info communication between
      ! PE#0 and the I/O PEs:
      CALL metainfo_allocate_memory_window(output_file(i)%mem_win, output_file(i)%num_vars)

    ENDDO OUT_FILE_LOOP

  END SUBROUTINE init_memory_window


#ifdef USE_CRAY_POINTER
  !------------------------------------------------------------------------------------------------
  !> allocate amount of memory needed with MPI_Alloc_mem
  !
  !  @note Implementation for Cray pointers
  !
  SUBROUTINE allocate_mem_cray(mem_size, of)
#ifdef __SUNPRO_F95
    INCLUDE "mpif.h"
#else
    USE mpi, ONLY: MPI_ADDRESS_KIND, MPI_INFO_NULL
#endif
! __SUNPRO_F95

    INTEGER (KIND=MPI_ADDRESS_KIND), INTENT(IN)    :: mem_size
    TYPE (t_output_file),            INTENT(INOUT) :: of
    ! local variables
    CHARACTER(LEN=*), PARAMETER :: routine = modname//"::allocate_mem_cray"
    INTEGER (KIND=MPI_ADDRESS_KIND) :: iptr
    REAL(sp)                        :: tmp_sp
    REAL(dp)                        :: tmp_dp
    INTEGER                         :: mpierr
    INTEGER                         :: nbytes_real
    INTEGER (KIND=MPI_ADDRESS_KIND) :: mem_bytes
    POINTER(tmp_ptr_sp,tmp_sp(*))
    POINTER(tmp_ptr_dp,tmp_dp(*))

    ! Get the amount of bytes per REAL*8 or REAL*4 variable (as used in MPI
    ! communication)
    IF (use_dp_mpi2io) THEN
      CALL MPI_Type_extent(p_real_dp, nbytes_real, mpierr)
    ELSE
      CALL MPI_Type_extent(p_real_sp, nbytes_real, mpierr)
    ENDIF

    ! For the IO PEs the amount of memory needed is 0 - allocate at least 1 word there:
    mem_bytes = MAX(mem_size,1_i8)*INT(nbytes_real,i8)

    CALL MPI_Alloc_mem(mem_bytes, MPI_INFO_NULL, iptr, mpierr)

    IF (use_dp_mpi2io) THEN
      tmp_ptr_dp = iptr
      CALL set_mem_ptr_dp(tmp_dp, INT(mem_size))
    ELSE
      tmp_ptr_sp = iptr
      CALL set_mem_ptr_sp(tmp_sp, INT(mem_size))
    ENDIF

    ! Create memory window for communication
    IF (use_dp_mpi2io) THEN
      of%mem_win%mem_ptr_dp(:) = 0._dp
      CALL MPI_Win_create( of%mem_win%mem_ptr_dp,mem_bytes,nbytes_real,MPI_INFO_NULL,&
        &                  p_comm_work_io,of%mem_win%mpi_win,mpierr )
    ELSE
      of%mem_win%mem_ptr_sp(:) = 0._sp
      CALL MPI_Win_create( of%mem_win%mem_ptr_sp,mem_bytes,nbytes_real,MPI_INFO_NULL,&
        &                  p_comm_work_io,of%mem_win%mpi_win,mpierr )
    ENDIF
    IF (mpierr /= 0) CALL finish(TRIM(routine), "MPI error!")

  END SUBROUTINE allocate_mem_cray
#endif
! USE_CRAY_POINTER


#ifndef USE_CRAY_POINTER
  !------------------------------------------------------------------------------------------------
  !> allocate amount of memory needed with MPI_Alloc_mem
  !
  !  @note Implementation for non-Cray pointers
  !
  SUBROUTINE allocate_mem_noncray(mem_size, of)
#ifdef __SUNPRO_F95
    INCLUDE "mpif.h"
#else
    USE mpi, ONLY: MPI_ADDRESS_KIND, MPI_INFO_NULL
#endif
! __SUNPRO_F95

    INTEGER (KIND=MPI_ADDRESS_KIND), INTENT(IN)    :: mem_size
    TYPE (t_output_file),            INTENT(INOUT) :: of
    ! local variables
    CHARACTER(LEN=*), PARAMETER :: routine = modname//"::allocate_mem_noncray"
    TYPE(c_ptr)                     :: c_mem_ptr
    INTEGER                         :: mpierr
    INTEGER                         :: nbytes_real
    INTEGER (KIND=MPI_ADDRESS_KIND) :: mem_bytes

    ! Get the amount of bytes per REAL*8 or REAL*4 variable (as used in MPI
    ! communication)
    IF (use_dp_mpi2io) THEN
      CALL MPI_Type_extent(p_real_dp, nbytes_real, mpierr)
    ELSE
      CALL MPI_Type_extent(p_real_sp, nbytes_real, mpierr)
    ENDIF

    ! For the IO PEs the amount of memory needed is 0 - allocate at least 1 word there:
    mem_bytes = MAX(mem_size,1_i8)*INT(nbytes_real,i8)

    ! TYPE(c_ptr) and INTEGER(KIND=MPI_ADDRESS_KIND) do NOT necessarily have the same size!!!
    ! So check if at least c_intptr_t and MPI_ADDRESS_KIND are the same, else we may get
    ! into deep, deep troubles!
    ! There is still a slight probability that TYPE(c_ptr) does not have the size indicated
    ! by c_intptr_t since the standard only requires c_intptr_t is big enough to hold pointers
    ! (so it may be bigger than a pointer), but I hope no vendor screws up its ISO_C_BINDING
    ! in such a way!!!
    ! If c_intptr_t<=0, this type is not defined and we can't do this check, of course.

    IF(c_intptr_t > 0 .AND. c_intptr_t /= MPI_ADDRESS_KIND) &
     & CALL finish(routine,'c_intptr_t /= MPI_ADDRESS_KIND, too dangerous to proceed!')

    CALL MPI_Alloc_mem(mem_bytes, MPI_INFO_NULL, c_mem_ptr, mpierr)

    ! The NEC requires a standard INTEGER array as 3rd argument for c_f_pointer,
    ! although it would make more sense to have it of size MPI_ADDRESS_KIND.

    NULLIFY(of%mem_win%mem_ptr_sp)
    NULLIFY(of%mem_win%mem_ptr_dp)

    IF (use_dp_mpi2io) THEN

#ifdef __SX__
      CALL C_F_POINTER(c_mem_ptr, of%mem_win%mem_ptr_dp, (/ INT(mem_size) /) )
#else
      CALL C_F_POINTER(c_mem_ptr, of%mem_win%mem_ptr_dp, (/ mem_size /) )
#endif
      ! Create memory window for communication
      of%mem_win%mem_ptr_dp(:) = 0._dp
      CALL MPI_Win_create( of%mem_win%mem_ptr_dp,mem_bytes,nbytes_real,MPI_INFO_NULL,&
        &                  p_comm_work_io,of%mem_win%mpi_win,mpierr )
      IF (mpierr /= 0) CALL finish(TRIM(routine), "MPI error!")

    ELSE

#ifdef __SX__
      CALL C_F_POINTER(c_mem_ptr, of%mem_win%mem_ptr_sp, (/ INT(mem_size) /) )
#else
      CALL C_F_POINTER(c_mem_ptr, of%mem_win%mem_ptr_sp, (/ mem_size /) )
#endif
      ! Create memory window for communication
      of%mem_win%mem_ptr_sp(:) = 0._sp
      CALL MPI_Win_create( of%mem_win%mem_ptr_sp,mem_bytes,nbytes_real,MPI_INFO_NULL,&
        &                  p_comm_work_io,of%mem_win%mpi_win,mpierr )
      IF (mpierr /= 0) CALL finish(TRIM(routine), "MPI error!")

    ENDIF ! use_dp_mpi2io

  END SUBROUTINE allocate_mem_noncray
#endif
! .not. USE_CRAY_POINTER

#endif
! NOMPI

END MODULE mo_name_list_output_init<|MERGE_RESOLUTION|>--- conflicted
+++ resolved
@@ -604,7 +604,6 @@
           &                            default=p_onl%il_varlist(i))
       END DO
 
-<<<<<<< HEAD
      !! allow case-insensitive variable names:
      !DO i=1,max_var_ml
      !  p_onl%ml_varlist(i) = tolower(p_onl%ml_varlist(i))
@@ -618,23 +617,7 @@
      !DO i=1,max_var_il
      !  p_onl%il_varlist(i) = tolower(p_onl%il_varlist(i))
      !END DO
-      
-=======
-      ! allow case-insensitive variable names:
-      DO i=1,max_var_ml
-        p_onl%ml_varlist(i) = tolower(p_onl%ml_varlist(i))
-      END DO
-      DO i=1,max_var_pl
-        p_onl%pl_varlist(i) = tolower(p_onl%pl_varlist(i))
-      END DO
-      DO i=1,max_var_hl
-        p_onl%hl_varlist(i) = tolower(p_onl%hl_varlist(i))
-      END DO
-      DO i=1,max_var_il
-        p_onl%il_varlist(i) = tolower(p_onl%il_varlist(i))
-      END DO
-
->>>>>>> 8e03a267
+
       p_onl%next => NULL()
 
       ! -- if the namelist switch "output_grid" has been enabled: add
