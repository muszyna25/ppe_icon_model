--- conflicted
+++ resolved
@@ -8,11 +8,6 @@
 !! Major changes: F. Prill, DWD (2012-2013)
 !! A-priori calculation of output step events: F. Prill, DWD (10/2013)
 !!
-!! Define USE_CRAY_POINTER for platforms having problems with ISO_C_BINDING
-!! BUT understand CRAY pointers
-!!
-!!   #define USE_CRAY_POINTER
-!!
 !! @par Copyright and License
 !!
 !! This code is subject to the DWD and MPI-M-Software-License-Agreement in
@@ -23,10 +18,7 @@
 !!
 MODULE mo_name_list_output_init
 
-#ifndef USE_CRAY_POINTER
   USE, INTRINSIC :: ISO_C_BINDING, ONLY: c_ptr, c_intptr_t, c_f_pointer, c_int64_t
-#endif
-! USE_CRAY_POINTER
 
   ! constants and global settings
   USE mo_cdi,                               ONLY: FILETYPE_NC2, FILETYPE_NC4, FILETYPE_GRB2, gridCreate, cdiEncodeDate,          &
@@ -71,7 +63,7 @@
     &                                             tolower, int2string, difference,                &
     &                                             sort_and_compress_list, real2string
   USE mo_cf_convention,                     ONLY: t_cf_var, cf_global_info
-  USE mo_io_restart_attributes,             ONLY: get_restart_attribute
+  USE mo_restart_attributes,                ONLY: t_RestartAttributeList, getAttributesForRestarting
   USE mo_model_domain,                      ONLY: p_patch, p_phys_patch
   USE mo_math_utilities,                    ONLY: merge_values_into_set
   ! config modules
@@ -136,10 +128,7 @@
     &                                             getTotalMilliSecondsTimeDelta, datetime,        &
     &                                             OPERATOR(+), datetimeToString, OPERATOR(>),     &
     &                                             timedeltaToString, calendarType,                &
-<<<<<<< HEAD
-=======
     &                                             getPTStringFromSeconds,                         &
->>>>>>> b687c520
     &                                             mtime_proleptic_gregorian => proleptic_gregorian, &
     &                                             mtime_year_of_360_days => year_of_360_days
   USE mo_output_event_types,                ONLY: t_sim_step_info, MAX_EVENT_NAME_STR_LEN,        &
@@ -197,11 +186,6 @@
   PUBLIC :: init_name_list_output
   PUBLIC :: setup_output_vlist
   PUBLIC :: collect_requested_ipz_levels
-#ifdef USE_CRAY_POINTER
-  PUBLIC :: set_mem_ptr_sp
-  PUBLIC :: set_mem_ptr_dp
-#endif
-
 
   !------------------------------------------------------------------------------------------------
 
@@ -1006,11 +990,7 @@
     TYPE(datetime),            POINTER   :: mtime_datetime, mtime_datetime_start,              &
       &                                     mtime_datetime_end, mtime_date1, mtime_date2,      &
       &                                     mtime_date
-<<<<<<< HEAD
-    CHARACTER(LEN=MAX_TIMEDELTA_STR_LEN) :: lower_bound_str
-=======
     CHARACTER(LEN=MAX_TIMEDELTA_STR_LEN) :: lower_bound_str, time_offset_str
->>>>>>> b687c520
     CHARACTER(len=MAX_CHAR_LENGTH)       :: attname                        !< attribute name
     CHARACTER(len=MAX_CHAR_LENGTH)       :: proc_list_str                  !< string (unoccupied I/O ranks)
     LOGICAL                              :: occupied_pes(MAX_NUM_IO_PROCS) !< explicitly placed I/O ranks
@@ -1022,6 +1002,7 @@
     INTEGER                              :: idx, istart, iintvl,  nintvls
     INTEGER(c_int64_t)                   :: total_ms
     LOGICAL                              :: include_last
+    TYPE(t_RestartAttributeList), POINTER :: restartAttributes
 #if !defined (__NO_ICON_ATMO__) && !defined (__NO_ICON_OCEAN__)
     CHARACTER(LEN=max_char_length)       :: comp_name
 #endif
@@ -1306,17 +1287,10 @@
           mtime_day => newTimedelta("P1D")
           IF (mtime_td > mtime_day)  THEN
             CALL finish(routine, "Internal error: dtime > 1 day!")
-<<<<<<< HEAD
           END IF
           IF (mtime_output_interval < mtime_td) THEN
             CALL finish(routine, "Output interval "//TRIM(p_onl%output_interval(idx))//" < dtime !")
           END IF
-=======
-          END IF
-          IF (mtime_output_interval < mtime_td) THEN
-            CALL finish(routine, "Output interval "//TRIM(p_onl%output_interval(idx))//" < dtime !")
-          END IF
->>>>>>> b687c520
           CALL deallocateTimedelta(mtime_output_interval)
           CALL deallocateTimeDelta(mtime_td)
           CALL deallocateTimeDelta(mtime_day)
@@ -1660,16 +1634,12 @@
         fname_metadata%extn                     = TRIM(p_onl%filename_extn)
       END IF
 
-<<<<<<< HEAD
-      IF (isRestart()) THEN
-=======
       restartAttributes => getAttributesForRestarting()
       IF (ASSOCIATED(restartAttributes)) THEN
->>>>>>> b687c520
         ! Restart case: Get starting index of ouput from restart file
         !               (if there is such an attribute available).
         WRITE(attname,'(a,i2.2)') 'output_jfile_',i
-        CALL get_restart_attribute(TRIM(attname), fname_metadata%jfile_offset, opt_default=0)
+        fname_metadata%jfile_offset = restartAttributes%getInteger(TRIM(attname), opt_default=0)
       ELSE
         fname_metadata%jfile_offset             = 0
       END IF
@@ -1677,12 +1647,8 @@
       ! set model domain start/end time
       dom_sim_step_info = sim_step_info
       mtime_date => newDatetime(time_config%tc_startdate)
-<<<<<<< HEAD
-      mtime_td   => newTimedelta("PT"//TRIM(int2string(NINT(start_time(p_of%log_patch_id)),'(i0)'))//"S")
-=======
       CALL getPTStringFromSeconds(NINT(start_time(p_of%log_patch_id),i8), time_offset_str)
       mtime_td   => newTimedelta(time_offset_str)
->>>>>>> b687c520
       mtime_date = mtime_date + mtime_td
       CALL datetimeToString(mtime_date, dom_sim_step_info%dom_start_time)
       CALL deallocateDatetime(mtime_date)
@@ -1690,12 +1656,8 @@
 
       IF (end_time(p_of%log_patch_id) < DEFAULT_ENDTIME) THEN
         mtime_date => newDatetime(time_config%tc_startdate)
-<<<<<<< HEAD
-        mtime_td   => newTimedelta("PT"//TRIM(int2string(NINT(end_time(p_of%log_patch_id)),'(i0)'))//"S")
-=======
         CALL getPTStringFromSeconds(NINT(end_time(p_of%log_patch_id),i8), time_offset_str)        
         mtime_td   => newTimedelta(time_offset_str)
->>>>>>> b687c520
         mtime_date = mtime_date + mtime_td
         CALL datetimeToString(mtime_date, dom_sim_step_info%dom_end_time)
         CALL deallocateDatetime(mtime_date)
@@ -1938,7 +1900,7 @@
           IF(element%field%info%lcontainer) CYCLE
 
           ! get time level
-          tl = get_var_timelevel(element%field)
+          tl = get_var_timelevel(element%field%info)
 
           ! Check for matching name
           IF(tolower(varlist(ivar)) /= tolower(get_var_name(element%field))) CYCLE
@@ -2344,24 +2306,6 @@
     END IF
   END SUBROUTINE set_reorder_info_lonlat
 #endif
-
-#ifdef USE_CRAY_POINTER
-  !------------------------------------------------------------------------------------------------
-  ! Helper routines for setting mem_ptr with the correct size information
-
-  SUBROUTINE set_mem_ptr_sp(arr, len)
-    INTEGER          :: len
-    REAL(sp), TARGET :: arr(len)
-    mem_ptr_sp => arr
-  END SUBROUTINE set_mem_ptr_sp
-  !------------------------------------------------------------------------------------------------
-  SUBROUTINE set_mem_ptr_dp(arr, len)
-    INTEGER          :: len
-    REAL(dp), TARGET :: arr(len)
-    mem_ptr_dp => arr
-  END SUBROUTINE set_mem_ptr_dp
-#endif
-! USE_CRAY_POINTER
 
   !------------------------------------------------------------------------------------------------
   !> Sets up the vlist for a t_output_file structure
@@ -3222,12 +3166,7 @@
       ENDDO ! vars
 
       ! allocate amount of memory needed with MPI_Alloc_mem
-#ifdef USE_CRAY_POINTER
-      CALL allocate_mem_cray(mem_size, output_file(i))
-#else
       CALL allocate_mem_noncray(mem_size, output_file(i))
-#endif
-      ! USE_CRAY_POINTER
 
       ! allocate memory window for meta-info communication between
       ! PE#0 and the I/O PEs:
@@ -3237,73 +3176,6 @@
 
   END SUBROUTINE init_memory_window
 
-
-#ifdef USE_CRAY_POINTER
-  !------------------------------------------------------------------------------------------------
-  !> allocate amount of memory needed with MPI_Alloc_mem
-  !
-  !  @note Implementation for Cray pointers
-  !
-  SUBROUTINE allocate_mem_cray(mem_size, of)
-#ifdef __SUNPRO_F95
-    INCLUDE "mpif.h"
-#else
-    USE mpi, ONLY: MPI_ADDRESS_KIND, MPI_INFO_NULL
-#endif
-! __SUNPRO_F95
-
-    INTEGER (KIND=MPI_ADDRESS_KIND), INTENT(IN)    :: mem_size
-    TYPE (t_output_file),            INTENT(INOUT) :: of
-    ! local variables
-    CHARACTER(LEN=*), PARAMETER :: routine = modname//"::allocate_mem_cray"
-    INTEGER (KIND=MPI_ADDRESS_KIND) :: iptr
-    REAL(sp)                        :: tmp_sp
-    REAL(dp)                        :: tmp_dp
-    INTEGER                         :: mpierr
-    INTEGER                         :: nbytes_real
-    INTEGER (KIND=MPI_ADDRESS_KIND) :: mem_bytes
-    POINTER(tmp_ptr_sp,tmp_sp(*))
-    POINTER(tmp_ptr_dp,tmp_dp(*))
-
-    ! Get the amount of bytes per REAL*8 or REAL*4 variable (as used in MPI
-    ! communication)
-    IF (use_dp_mpi2io) THEN
-      CALL MPI_Type_extent(p_real_dp, nbytes_real, mpierr)
-    ELSE
-      CALL MPI_Type_extent(p_real_sp, nbytes_real, mpierr)
-    ENDIF
-
-    ! For the IO PEs the amount of memory needed is 0 - allocate at least 1 word there:
-    mem_bytes = MAX(mem_size,1_i8)*INT(nbytes_real,i8)
-
-    CALL MPI_Alloc_mem(mem_bytes, MPI_INFO_NULL, iptr, mpierr)
-
-    IF (use_dp_mpi2io) THEN
-      tmp_ptr_dp = iptr
-      CALL set_mem_ptr_dp(tmp_dp, INT(mem_size))
-    ELSE
-      tmp_ptr_sp = iptr
-      CALL set_mem_ptr_sp(tmp_sp, INT(mem_size))
-    ENDIF
-
-    ! Create memory window for communication
-    IF (use_dp_mpi2io) THEN
-      of%mem_win%mem_ptr_dp(:) = 0._dp
-      CALL MPI_Win_create( of%mem_win%mem_ptr_dp,mem_bytes,nbytes_real,MPI_INFO_NULL,&
-        &                  p_comm_work_io,of%mem_win%mpi_win,mpierr )
-    ELSE
-      of%mem_win%mem_ptr_sp(:) = 0._sp
-      CALL MPI_Win_create( of%mem_win%mem_ptr_sp,mem_bytes,nbytes_real,MPI_INFO_NULL,&
-        &                  p_comm_work_io,of%mem_win%mpi_win,mpierr )
-    ENDIF
-    IF (mpierr /= 0) CALL finish(TRIM(routine), "MPI error!")
-
-  END SUBROUTINE allocate_mem_cray
-#endif
-! USE_CRAY_POINTER
-
-
-#ifndef USE_CRAY_POINTER
   !------------------------------------------------------------------------------------------------
   !> allocate amount of memory needed with MPI_Alloc_mem
   !
@@ -3378,8 +3250,6 @@
     ENDIF ! use_dp_mpi2io
 
   END SUBROUTINE allocate_mem_noncray
-#endif
-! .not. USE_CRAY_POINTER
 
 #endif
 ! NOMPI
