!>
!! Module handling the initialization of synchronous and asynchronous output.
!!
!! @author R. Johanni
!!
!! @par Revision History
!! Initial implementation  by  R. Johanni  (2011)
!! Major changes: F. Prill, DWD (2012-2013)
!! A-priori calculation of output step events: F. Prill, DWD (10/2013)
!!
!! Define USE_CRAY_POINTER for platforms having problems with ISO_C_BINDING
!! BUT understand CRAY pointers
!!
!!   #define USE_CRAY_POINTER
!!
!! @par Copyright and License
!!
!! This code is subject to the DWD and MPI-M-Software-License-Agreement in
!! its most recent form.
!! Please see the file LICENSE in the root of the source tree for this code.
!! Where software is supplied by third parties, it is indicated in the
!! headers of the routines.
!!
MODULE mo_name_list_output_init

#ifndef USE_CRAY_POINTER
  USE, INTRINSIC :: ISO_C_BINDING, ONLY: c_ptr, c_intptr_t, c_f_pointer, c_int64_t
#endif
! USE_CRAY_POINTER

  ! constants and global settings
  USE mo_cdi,                               ONLY: FILETYPE_NC2, FILETYPE_NC4, FILETYPE_GRB2, gridCreate, cdiEncodeDate,          &
                                                & cdiEncodeTime, institutInq, vlistCreate, cdiEncodeParam, vlistDefVar,          &
                                                & TUNIT_MINUTE, CDI_UNDEFID, TAXIS_RELATIVE, taxisCreate, TAXIS_ABSOLUTE,        &
                                                & GRID_UNSTRUCTURED, GRID_LONLAT, vlistDefVarDatatype, vlistDefVarName,          &
                                                & gridDefPosition, vlistDefVarIntKey, gridDefXsize, gridDefXname, gridDefXunits, &
<<<<<<< HEAD
                                                & gridDefYsize, gridDefYname, gridDefYunits, gridDefNumber, gridDefUUID,         &
                                                & gridDefNvertex, vlistDefInstitut, vlistDefVarParam, vlistDefVarLongname,       &
                                                & vlistDefVarStdname, vlistDefVarUnits, vlistDefVarMissval, gridDefXvals,        &
                                                & gridDefYvals, gridDefXlongname, gridDefYlongname, taxisDefTunit,               &
                                                & taxisDefCalendar, taxisDefRdate, taxisDefRtime, vlistDefTaxis,                 &
                                                & vlistDefAttTxt, CDI_GLOBAL
=======
                                                & gridDefYsize, gridDefYname, gridDefYunits, gridDefNumber, gridDefUUID, &
                                                & gridDefNvertex, vlistDefInstitut, vlistDefVarParam, vlistDefVarLongname, &
                                                & vlistDefVarStdname, vlistDefVarUnits, vlistDefVarMissval, gridDefXvals, &
                                                & gridDefYvals, gridDefXlongname, gridDefYlongname, taxisDefTunit, &
                                                & taxisDefCalendar, taxisDefRdate, taxisDefRtime, vlistDefTaxis,   &
                                                & vlistDefAttTxt, CDI_GLOBAL, gridDefXpole, gridDefYpole
>>>>>>> e8c9488b
  USE mo_cdi_constants,                     ONLY: GRID_UNSTRUCTURED_CELL, GRID_UNSTRUCTURED_VERT, GRID_UNSTRUCTURED_EDGE, &
                                                & GRID_REGULAR_LONLAT, GRID_VERTEX, GRID_EDGE, GRID_CELL, &
                                                & ZA_reference_half_hhl, ZA_reference_half, ZA_reference, ZA_hybrid_half_hhl, &
                                                & ZA_hybrid_half, ZA_hybrid
  USE mo_kind,                              ONLY: wp, i8, dp, sp
<<<<<<< HEAD
  USE mo_impl_constants,                    ONLY: max_phys_dom, max_dom, SUCCESS,                   &
    &                                             max_var_ml, max_var_pl, max_var_hl, max_var_il,   &
    &                                             MAX_TIME_LEVELS, vname_len,                       &
    &                                             MAX_CHAR_LENGTH, MAX_NUM_IO_PROCS,                &
    &                                             MAX_TIME_INTERVALS, ihs_ocean, MAX_NPLEVS,        &
    &                                             MAX_NZLEVS, MAX_NILEVS,                           &
    &                                             dtime_proleptic_gregorian => proleptic_gregorian, &
    &                                             dtime_cly360              => cly360
=======
  USE mo_impl_constants,                    ONLY: max_phys_dom, max_dom, SUCCESS,                 &
    &                                             max_var_ml, max_var_pl, max_var_hl, max_var_il, &
    &                                             MAX_TIME_LEVELS, vname_len,                     &
    &                                             MAX_CHAR_LENGTH, MAX_NUM_IO_PROCS,              &
    &                                             MAX_TIME_INTERVALS, ihs_ocean, MAX_NPLEVS,      &
    &                                             MAX_NZLEVS, MAX_NILEVS, BOUNDARY_MISSVAL
>>>>>>> e8c9488b
  USE mo_io_units,                          ONLY: filename_max, nnml, nnml_output
  USE mo_master_config,                     ONLY: getModelBaseDir, isRestart
  USE mo_master_control,                    ONLY: my_process_is_ocean
  ! basic utility modules
  USE mo_exception,                         ONLY: finish, message, message_text
  USE mo_dictionary,                        ONLY: t_dictionary, dict_init,                        &
    &                                             dict_loadfile, dict_get, DICT_MAX_STRLEN
  USE mo_fortran_tools,                     ONLY: assign_if_present
  USE mo_grib2_util,                        ONLY: set_GRIB2_additional_keys, set_GRIB2_tile_keys, &
    &                                             set_GRIB2_ensemble_keys, set_GRIB2_local_keys,  &
    &                                             set_GRIB2_synsat_keys, set_GRIB2_chem_keys,     &
    &                                             set_GRIB2_art_keys
  USE mo_io_util,                           ONLY: get_file_extension
  USE mo_util_string,                       ONLY: t_keyword_list, associate_keyword,              &
    &                                             with_keywords, insert_group,                    &
    &                                             tolower, int2string, difference,                &
    &                                             sort_and_compress_list, real2string
  USE mo_cf_convention,                     ONLY: t_cf_var, cf_global_info
  USE mo_io_restart_attributes,             ONLY: get_restart_attribute
  USE mo_model_domain,                      ONLY: p_patch, p_phys_patch
  USE mo_math_utilities,                    ONLY: merge_values_into_set
  ! config modules
  USE mo_parallel_config,                   ONLY: nproma, p_test_run, use_dp_mpi2io

  USE mo_run_config,                        ONLY: dtime, msg_level, output_mode,                  &
    &                                             number_of_grid_used
  USE mo_grid_config,                       ONLY: n_dom, n_phys_dom, start_time, end_time,        &
    &                                             DEFAULT_ENDTIME
  USE mo_io_config,                         ONLY: netcdf_dict, output_nml_dict,                   &
    &                                             config_lmask_boundary => lmask_boundary
  USE mo_name_list_output_config,           ONLY: use_async_name_list_io,                         &
    &                                             first_output_name_list,                         &
    &                                             add_var_desc
  USE mo_time_config,                       ONLY: time_config
  USE mo_gribout_config,                    ONLY: gribout_config
  USE mo_dynamics_config,                   ONLY: iequations

#ifndef __NO_ICON_ATMO__
  USE mo_nh_pzlev_config,                   ONLY: nh_pzlev_config
  USE mo_extpar_config,                     ONLY: i_lctype
  USE mo_lnd_nwp_config,                    ONLY: ntiles_water, ntiles_total, tiles
#endif
  ! MPI Communication routines
  USE mo_mpi,                               ONLY: p_bcast, get_my_mpi_work_id, p_max,             &
    &                                             get_my_mpi_work_communicator,                   &
    &                                             p_comm_work, p_comm_work_2_io,                  &
    &                                             p_comm_io, p_comm_work_io,                      &
    &                                             p_int, p_real_dp, p_real_sp,                    &
    &                                             my_process_is_stdio, my_process_is_mpi_test,    &
    &                                             my_process_is_mpi_workroot,                     &
    &                                             my_process_is_mpi_seq, my_process_is_io,        &
    &                                             my_process_is_mpi_ioroot,                       &
    &                                             process_mpi_stdio_id, process_work_io0,         &
    &                                             process_mpi_io_size, num_work_procs, p_n_work,  &
    &                                             p_pe_work, p_io_pe0, p_pe
  USE mo_communication,                     ONLY: idx_no, blk_no
  ! namelist handling
  USE mo_namelist,                          ONLY: position_nml, positioned, open_nml, close_nml
  USE mo_nml_annotate,                      ONLY: temp_defaults, temp_settings
  ! variable lists
  USE mo_var_metadata_types,                ONLY: t_var_metadata, VARNAME_LEN, var_groups_dyn
  USE mo_linked_list,                       ONLY: t_var_list, t_list_element
  USE mo_var_list,                          ONLY: nvar_lists, max_var_lists, var_lists,           &
    &                                             new_var_list,                                   &
    &                                             total_number_of_variables, collect_group,       &
    &                                             get_var_timelevel, get_var_name
  USE mo_var_list_element,                  ONLY: level_type_ml, level_type_pl, level_type_hl,    &
    &                                             level_type_il
  ! lon-lat interpolation
  USE mo_lonlat_grid,                       ONLY: t_lon_lat_grid, compute_lonlat_blocking,        &
    &                                             compute_lonlat_specs, threshold_delta_or_intvls
  USE mo_intp_data_strc,                    ONLY: t_lon_lat_intp,                                 &
    &                                             t_lon_lat_data, get_free_lonlat_grid,           &
    &                                             lonlat_grid_list, n_lonlat_grids,               &
    &                                             get_lonlat_grid_ID
  ! output events
  USE mtime,                                ONLY: MAX_DATETIME_STR_LEN, MAX_TIMEDELTA_STR_LEN,    &
    &                                             timedelta, newTimedelta, deallocateTimedelta,   &
    &                                             OPERATOR(<), newDatetime, deallocateDatetime,   &
    &                                             getTotalMilliSecondsTimeDelta, datetime,        &
    &                                             OPERATOR(+), datetimeToString, OPERATOR(>),     &
    &                                             timedeltaToString, calendarType,                &
    &                                             mtime_proleptic_gregorian => proleptic_gregorian, &
    &                                             mtime_year_of_360_days => year_of_360_days
  USE mo_output_event_types,                ONLY: t_sim_step_info, MAX_EVENT_NAME_STR_LEN,        &
    &                                             DEFAULT_EVENT_NAME, t_par_output_event
  USE mo_output_event_control,              ONLY: compute_matching_sim_steps,                     &
    &                                             generate_output_filenames
  USE mo_output_event_handler,              ONLY: new_parallel_output_event,                      &
    &                                             complete_event_setup, union_of_all_events,      &
    &                                             print_output_event, trigger_output_step_irecv,  &
    &                                             set_event_to_simstep, strip_from_modifiers
  ! name list output
  USE mo_name_list_output_types,            ONLY: l_output_phys_patch, t_output_name_list,        &
    &                                             t_output_file, t_var_desc,                      &
    &                                             t_patch_info, t_reorder_info,                   &
    &                                             REMAP_NONE, REMAP_REGULAR_LATLON,               &
    &                                             GRP_PREFIX, TILE_PREFIX,                        &
    &                                             t_fname_metadata, all_events, t_patch_info_ll,  &
    &                                             is_grid_info_var, GRB2_GRID_INFO_NAME
  USE mo_name_list_output_gridinfo,         ONLY: set_grid_info_grb2, set_grid_info_netcdf,       &
    &                                             collect_all_grid_info, copy_grid_info,          &
    &                                             allgather_grid_info, deallocate_all_grid_info,  &
    &                                             GRID_INFO_NONE, GRID_INFO_FILE, GRID_INFO_BCAST
  USE mo_name_list_output_metadata,         ONLY: metainfo_allocate_memory_window
  USE mo_name_list_output_zaxes,            ONLY: setup_ml_axes_atmo, setup_pl_axis_atmo,         &
    &                                             setup_hl_axis_atmo, setup_il_axis_atmo,         &
    &                                             setup_zaxes_oce
  USE mo_util_vgrid_types,                  ONLY: vgrid_buffer
  USE mo_derived_variable_handling,         ONLY: process_mean_stream
  USE self_vector
  USE self_map
  USE self_assert

#ifndef __NO_ICON_ATMO__
  USE mo_vertical_coord_table,              ONLY: vct
#endif

#if !defined (__NO_ICON_ATMO__) && !defined (__NO_ICON_OCEAN__)
  USE mo_coupling_config,                   ONLY: is_coupled_run
  USE mo_master_control,                    ONLY: get_my_process_name
#endif

  IMPLICIT NONE

  PRIVATE

  ! variables and data types
  PUBLIC :: out_varnames_dict
  PUBLIC :: varnames_dict
  PUBLIC :: output_file
  PUBLIC :: patch_info
  PUBLIC :: lonlat_info
  ! subroutines
  PUBLIC :: read_name_list_output_namelists
  PUBLIC :: parse_variable_groups
  PUBLIC :: init_name_list_output
  PUBLIC :: setup_output_vlist
  PUBLIC :: collect_requested_ipz_levels
#ifdef USE_CRAY_POINTER
  PUBLIC :: set_mem_ptr_sp
  PUBLIC :: set_mem_ptr_dp
#endif


  !------------------------------------------------------------------------------------------------

  TYPE(t_output_file),   ALLOCATABLE, TARGET :: output_file(:)
  TYPE(t_patch_info),    ALLOCATABLE, TARGET :: patch_info (:)
  TYPE(t_patch_info_ll), ALLOCATABLE, TARGET :: lonlat_info(:,:)

  ! Number of output domains. This depends on l_output_phys_patch and is either the number
  ! of physical or the number of logical domains.
  INTEGER :: n_dom_out

  ! Broadcast root for intercommunicator broadcasts form compute PEs to IO PEs using p_comm_work_2_io
  INTEGER :: bcast_root

  !------------------------------------------------------------------------------------------------
  ! dictionaries for variable names:
  TYPE (t_dictionary) ::     &
    &   varnames_dict      , & !< maps variable names onto the internal ICON names.
    &   out_varnames_dict      !< maps internal variable names onto names in output file (NetCDF only).
  !------------------------------------------------------------------------------------------------

  CHARACTER(LEN=*), PARAMETER :: modname = 'mo_name_list_output_init'


CONTAINS

  !------------------------------------------------------------------------------------------------
  !> Read configuration for namelist controlled output module.
  !
  !  The name is a bit strange, but if follows the convention to read
  !  namelists with a routine called read_XXX_namelist (plural is
  !  used here since several namelists are read).
  !
  !  Please note the difference between name_list and namelist!
  !
  SUBROUTINE read_name_list_output_namelists( filename )
    CHARACTER(LEN=*), INTENT(IN)   :: filename
    ! local variables
    CHARACTER(LEN=*), PARAMETER       :: routine = modname//'::read_name_list_output_namelists'

    INTEGER                               :: istat, i, j
    TYPE(t_output_name_list), POINTER     :: p_onl
    INTEGER                               :: nnamelists
    LOGICAL                               :: lrewind

    ! Local variables corresponding to members of output_name_list
    INTEGER                               :: filetype
    INTEGER                               :: mode
    INTEGER                               :: taxis_tunit
    INTEGER                               :: dom(max_phys_dom)
    INTEGER                               :: steps_per_file
    LOGICAL                               :: steps_per_file_inclfirst         !< Flag. Do not count first step in files count
    CHARACTER(LEN=MAX_TIMEDELTA_STR_LEN)  :: file_interval                    !< length of a file (ISO8601 duration)
    LOGICAL                               :: include_last
    LOGICAL                               :: output_grid
    CHARACTER(LEN=filename_max)           :: output_filename
    CHARACTER(LEN=filename_max)           :: filename_format
    CHARACTER(LEN=filename_max)           :: filename_extn                    !< user-specified filename extension (or "default")
    CHARACTER(LEN=vname_len)              :: ml_varlist(max_var_ml)
    CHARACTER(LEN=vname_len)              :: pl_varlist(max_var_pl)
    CHARACTER(LEN=vname_len)              :: hl_varlist(max_var_hl)
    CHARACTER(LEN=vname_len)              :: il_varlist(max_var_il)
    CHARACTER(len=MAX_CHAR_LENGTH)        :: m_levels                         !< level selection: model levels
    REAL(wp)                              :: p_levels(MAX_NPLEVS)             !< pressure levels
    REAL(wp)                              :: h_levels(MAX_NZLEVS)             !< height levels
    REAL(wp)                              :: i_levels(MAX_NILEVS)             !< isentropic levels
    INTEGER                               :: remap
    CHARACTER(LEN=MAX_CHAR_LENGTH)        :: operation
    REAL(wp)                              :: reg_lon_def(3)
    REAL(wp)                              :: reg_lat_def(3)
    INTEGER                               :: reg_def_mode
    REAL(wp)                              :: north_pole(2)

    REAL(wp)                              :: output_bounds(3*MAX_TIME_INTERVALS)
    INTEGER                               :: output_time_unit
    CHARACTER(LEN=MAX_DATETIME_STR_LEN+1) :: output_start(MAX_TIME_INTERVALS), &
      &                                      output_end(MAX_TIME_INTERVALS)
    CHARACTER(LEN=MAX_DATETIME_STR_LEN)   :: output_interval(MAX_TIME_INTERVALS)
    CHARACTER(LEN=MAX_EVENT_NAME_STR_LEN) :: ready_file  !< ready filename prefix (=output event name)

    TYPE(t_lon_lat_data),  POINTER        :: lonlat
    TYPE (t_keyword_list), POINTER        :: keywords => NULL()
    CHARACTER(len=MAX_CHAR_LENGTH)        :: cfilename
    INTEGER                               :: iunit, lonlat_id, jg
    TYPE (t_lon_lat_grid)                 :: new_grid

    !> "stream_partitions": Split one namelist into concurrent,
    !> alternating files:
    INTEGER                               :: stream_partitions_ml, &
      &                                      stream_partitions_pl, &
      &                                      stream_partitions_hl, &
      &                                      stream_partitions_il

    !> MPI ranks which were explicitly specified by the user:
    INTEGER                               :: pe_placement_ml(MAX_NUM_IO_PROCS), &
      &                                      pe_placement_pl(MAX_NUM_IO_PROCS), &
      &                                      pe_placement_hl(MAX_NUM_IO_PROCS), &
      &                                      pe_placement_il(MAX_NUM_IO_PROCS)

    !> RBF shape parameter.
    REAL(wp)                              :: rbf_scale

    ! The namelist containing all variables above
    NAMELIST /output_nml/ &
      mode, taxis_tunit, dom,                                &
      filetype, filename_format, output_filename,            &
      steps_per_file, steps_per_file_inclfirst,              &
      include_last, output_grid,                             &
      remap, reg_lon_def, reg_lat_def, north_pole,           &
      ml_varlist, pl_varlist, hl_varlist, il_varlist,        &
      m_levels, p_levels, h_levels, i_levels,                &
      output_start, output_end, output_interval,             &
      output_bounds, output_time_unit,                       &
      ready_file, file_interval, reg_def_mode,               &
      stream_partitions_ml, stream_partitions_pl,            &
      stream_partitions_hl, stream_partitions_il,            &
      pe_placement_ml, pe_placement_pl,                      &
      pe_placement_hl, pe_placement_il,                      &
      filename_extn, rbf_scale, operation

    ! Before we start: prepare the levels set objects for the vertical
    ! interpolation.
    !
    ! level ordering: zlevels, plevels, ilevels must be ordered from
    ! TOA to bottom:
    !
#ifndef __NO_ICON_ATMO__
    DO jg = 1, max_dom
      ! pressure levels:
      nh_pzlev_config(jg)%plevels%sort_smallest_first = .TRUE.
      ! height levels
      nh_pzlev_config(jg)%zlevels%sort_smallest_first = .FALSE.
      ! isentropic levels
      nh_pzlev_config(jg)%ilevels%sort_smallest_first = .FALSE.
    END DO
#endif

    ! -- Open input file and position to first namelist 'output_nml'

    CALL open_nml(TRIM(filename))

    ! As in COSMO, there may exist several output_nml namelists in the input file
    ! Loop until EOF is reached

    p_onl                  => NULL()
    first_output_name_list => NULL()
    nnamelists             =  0
    lrewind                = .TRUE.

    IF (.NOT. output_mode%l_nml) RETURN ! do not read output namelists if main switch is set to false

    DO
      CALL position_nml ('output_nml', lrewind=lrewind, status=istat)
      IF(istat /= POSITIONED) THEN

        ! if no "output_nml" has been found at all, we disable this
        ! mode (i.e. the user's namelist settings were inconsistent).
        IF (.NOT.ASSOCIATED(first_output_name_list))  output_mode%l_nml = .FALSE.

        CALL close_nml
        RETURN
      ENDIF
      lrewind = .FALSE.

      ! -- Set all variables in output_nml to their default values

      filetype                 = FILETYPE_NC2 ! NetCDF
      mode                     = 2
      taxis_tunit              = TUNIT_MINUTE
      dom(:)                   = -1
      steps_per_file           = -1
      steps_per_file_inclfirst = .TRUE.
      file_interval            = ' '
      include_last             = .TRUE.
      output_grid              = .FALSE.
      output_filename          = ' '
      filename_format          = "<output_filename>_DOM<physdom>_<levtype>_<jfile>"
      filename_extn            = "default"
      ml_varlist(:)            = ' '
      pl_varlist(:)            = ' '
      hl_varlist(:)            = ' '
      il_varlist(:)            = ' '
      m_levels                 = " "
      p_levels(:)              = -1._wp
      h_levels(:)              = -1._wp
      i_levels(:)              = -1._wp
      remap                    = REMAP_NONE
      operation                = ''
      reg_lon_def(:)           = 0._wp
      reg_lat_def(:)           = 0._wp
      reg_def_mode             = 0
      north_pole(:)            = (/ 0._wp, 90._wp /)
      output_start(:)          = ' '
      output_end(:)            = ' '
      output_interval(:)       = ' '
      output_bounds(:)         = -1._wp
      output_time_unit         = 1
      ready_file               = DEFAULT_EVENT_NAME
      lonlat_id                = 0
      stream_partitions_ml     = 1
      stream_partitions_pl     = 1
      stream_partitions_hl     = 1
      stream_partitions_il     = 1
      pe_placement_ml(:)       = -1 !< i.e. MPI rank undefined (round-robin placement)
      pe_placement_pl(:)       = -1 !< i.e. MPI rank undefined (round-robin placement)
      pe_placement_hl(:)       = -1 !< i.e. MPI rank undefined (round-robin placement)
      pe_placement_il(:)       = -1 !< i.e. MPI rank undefined (round-robin placement)
      rbf_scale                = -1._wp

      ! -- Read output_nml

      IF (my_process_is_stdio())  THEN
        iunit = temp_defaults()
        WRITE(iunit, output_nml)                                     ! write defaults to temporary text file
      END IF
      READ (nnml, output_nml)                          ! overwrite default settings
      IF (my_process_is_stdio())  THEN
        iunit = temp_settings()
        WRITE(iunit, output_nml)                                     ! write settings to temporary text file
      END IF

      nnamelists = nnamelists+1

      ! -- Consistency checks:

      IF ((steps_per_file == -1) .AND. (TRIM(file_interval) == "")) THEN
        CALL finish(routine, "Please specify either <steps_per_file> or <file_interval>!")
      END IF
      IF ((steps_per_file /= -1) .AND. (TRIM(file_interval) /= "")) THEN
        CALL finish(routine, "User has specified conflicting parameters <steps_per_file>, <file_interval>!")
      END IF
      IF(remap/=REMAP_NONE .AND. remap/=REMAP_REGULAR_LATLON) THEN
        CALL finish(routine,'Unsupported value for remap')
      END IF
      IF ((remap==REMAP_REGULAR_LATLON) .AND. ALL(reg_lon_def(:) == 0.) .AND. ALL(reg_lat_def(:) == 0.)) THEN
        CALL finish(routine,'Lon-lat output: Grid not specified in namelist!')
      END IF
      IF ((reg_lon_def(3) >  reg_lon_def(1)) .AND. &
        & (reg_lon_def(2) <= 0._wp)) THEN
        CALL finish(routine,'Illegal LON increment')
      END IF
      IF ((reg_lat_def(3) /= reg_lat_def(1)) .AND. &
        & (reg_lat_def(2) == 0._wp)) THEN
        CALL finish(routine,'Illegal LAT increment')
      END IF
      IF(reg_lon_def(3)<reg_lon_def(1)) CALL finish(routine,'end lon < start lon')

      ! -- Scale output bounds

      IF (output_bounds(1) > -1._wp) THEN
        ! output_bounds is always in seconds - the question is what to do with months or years
        ! output_time_unit: 1 = second, 2=minute, 3=hour, 4=day, 5=month, 6=year
        SELECT CASE(output_time_unit)
        CASE(1); output_bounds(:) = output_bounds(:)
        CASE(2); output_bounds(:) = output_bounds(:)*60._wp
        CASE(3); output_bounds(:) = output_bounds(:)*3600._wp
        CASE(4); output_bounds(:) = output_bounds(:)*86400._wp
        CASE(5); output_bounds(:) = output_bounds(:)*86400._wp*30._wp  ! Not a real calender month
        CASE(6); output_bounds(:) = output_bounds(:)*86400._wp*365._wp ! Not a real calender year
        CASE DEFAULT
          CALL finish(routine,'Illegal output_time_unit')
        END SELECT
      END IF

      ! -- Read the map files into dictionary data structures

      CALL dict_init(varnames_dict,     lcase_sensitive=.FALSE.)
      CALL dict_init(out_varnames_dict, lcase_sensitive=.FALSE.)

      CALL associate_keyword("<path>", TRIM(getModelBaseDir()), keywords)
      IF(output_nml_dict     /= ' ') THEN
        cfilename = TRIM(with_keywords(keywords, output_nml_dict))
        CALL message(routine, "load dictionary file.")
        CALL dict_loadfile(varnames_dict, cfilename)
      END IF
      IF(netcdf_dict /= ' ') THEN
        cfilename = TRIM(with_keywords(keywords, netcdf_dict))
        CALL message(routine, "load dictionary file (output names).")
        CALL dict_loadfile(out_varnames_dict, cfilename, linverse=.TRUE.)
      END IF

      ! -- If "remap=1": lon-lat interpolation requested

#ifndef __NO_ICON_ATMO__
      IF (remap == REMAP_REGULAR_LATLON) THEN
        ! define lon-lat grid specification
        new_grid%reg_lon_def(:) = reg_lon_def(:)
        new_grid%reg_lat_def(:) = reg_lat_def(:)
        new_grid%north_pole(:)  = north_pole(:)
        new_grid%reg_def_mode   = reg_def_mode
        ! compute some additional entries of lon-lat grid specification:
        CALL compute_lonlat_specs(new_grid)
        CALL compute_lonlat_blocking(new_grid, nproma)
        ! If the user has explicitly specified an interpolation
        ! parameter, then we always register this as a new lon-lat
        ! grid. Otherwise we might share the lon-lat coefficients with
        ! other output namelists.
        IF (rbf_scale > 0._wp) THEN
          lonlat_id             =  get_free_lonlat_grid()
          lonlat                => lonlat_grid_list(lonlat_id)
          lonlat%grid           =  new_grid
          lonlat%intp%rbf_scale =  rbf_scale
        ELSE
          ! check, if lon-lat grids has already been registered
          lonlat_id = get_lonlat_grid_ID(new_grid)
          IF (lonlat_id == -1) THEN
            ! Register a lon-lat grid data structure in global list
            lonlat_id             =  get_free_lonlat_grid()
            lonlat                => lonlat_grid_list(lonlat_id)
            lonlat%grid           =  new_grid
            lonlat%intp%rbf_scale =  rbf_scale
          ELSE
            lonlat => lonlat_grid_list(lonlat_id)
          END IF
        END IF

        ! Flag those domains, which are used for this lon-lat grid:
        !     If dom(:) was not specified in namelist input, it is set
        !     completely to -1.  In this case all domains are wanted in
        !     the output
        IF (dom(1) < 0)  THEN
          lonlat%l_dom(:) = .TRUE.
        ELSE
          DOM_LOOP : DO i = 1, max_dom
            IF (dom(i) < 0) exit DOM_LOOP
            lonlat%l_dom( dom(i) ) = .TRUE.
          ENDDO DOM_LOOP
        END IF
      ENDIF
#endif
! #ifndef __NO_ICON_ATMO__

      ! -- Allocate next output_name_list

      IF(.NOT.ASSOCIATED(first_output_name_list)) THEN
        ! Allocate first name_list
        ALLOCATE(first_output_name_list)
        p_onl => first_output_name_list
      ELSE
        ! This is not the first one, p_onl points to the last one which was created
        ALLOCATE(p_onl%next)
        p_onl => p_onl%next
      ENDIF

      ! -- Set next output_name_list from values read

      p_onl%filetype                 = filetype
      p_onl%mode                     = mode
      p_onl%taxis_tunit              = taxis_tunit
      p_onl%dom(:)                   = dom(:)
      p_onl%steps_per_file           = steps_per_file
      ! conditional default: steps_per_file_inclfirst=.FALSE. for GRIB output
      p_onl%steps_per_file_inclfirst = steps_per_file_inclfirst .AND. (filetype /= FILETYPE_GRB2)
      p_onl%file_interval            = file_interval
      p_onl%include_last             = include_last
      p_onl%output_grid              = output_grid
      p_onl%output_filename          = output_filename
      p_onl%filename_format          = filename_format
      p_onl%filename_extn            = filename_extn
      p_onl%ml_varlist(:)            = ml_varlist(:)
      p_onl%pl_varlist(:)            = pl_varlist(:)
      p_onl%hl_varlist(:)            = hl_varlist(:)
      p_onl%il_varlist(:)            = il_varlist(:)
      p_onl%m_levels                 = m_levels
      p_onl%p_levels                 = p_levels
      p_onl%z_levels                 = h_levels
      p_onl%i_levels                 = i_levels
      p_onl%remap                    = remap
      p_onl%operation                = operation
      p_onl%lonlat_id                = -1
      p_onl%output_start(:)          = output_start(:)
      p_onl%output_end(:)            = output_end
      p_onl%output_interval(:)       = output_interval
      p_onl%output_bounds(:)         = output_bounds(:)
      p_onl%ready_file               = ready_file
      p_onl%lonlat_id                = lonlat_id
      p_onl%stream_partitions_ml     = stream_partitions_ml
      p_onl%stream_partitions_pl     = stream_partitions_pl
      p_onl%stream_partitions_hl     = stream_partitions_hl
      p_onl%stream_partitions_il     = stream_partitions_il
      p_onl%pe_placement_ml(:)       = pe_placement_ml(:)
      p_onl%pe_placement_pl(:)       = pe_placement_pl(:)
      p_onl%pe_placement_hl(:)       = pe_placement_hl(:)
      p_onl%pe_placement_il(:)       = pe_placement_il(:)

      ! -- translate variables names according to variable name
      !    dictionary:
      DO i=1,max_var_ml
        p_onl%ml_varlist(i) = dict_get(varnames_dict, p_onl%ml_varlist(i), &
          &                            default=p_onl%ml_varlist(i))
      END DO
      DO i=1,max_var_pl
        p_onl%pl_varlist(i) = dict_get(varnames_dict, p_onl%pl_varlist(i), &
          &                            default=p_onl%pl_varlist(i))
      END DO
      DO i=1,max_var_hl
        p_onl%hl_varlist(i) = dict_get(varnames_dict, p_onl%hl_varlist(i), &
          &                            default=p_onl%hl_varlist(i))
      END DO
      DO i=1,max_var_il
        p_onl%il_varlist(i) = dict_get(varnames_dict, p_onl%il_varlist(i), &
          &                            default=p_onl%il_varlist(i))
      END DO

     ! allow case-insensitive variable names:
     DO i=1,max_var_ml
       p_onl%ml_varlist(i) = tolower(p_onl%ml_varlist(i))
     END DO
     DO i=1,max_var_pl
       p_onl%pl_varlist(i) = tolower(p_onl%pl_varlist(i))
     END DO
     DO i=1,max_var_hl
       p_onl%hl_varlist(i) = tolower(p_onl%hl_varlist(i))
     END DO
     DO i=1,max_var_il
       p_onl%il_varlist(i) = tolower(p_onl%il_varlist(i))
     END DO

      p_onl%next => NULL()

      ! -- if the namelist switch "output_grid" has been enabled: add
      !    "clon, "clat", "elon", "elat", etc. to the list of
      !    variables:
      !
      IF (p_onl%output_grid) THEN
        ! model levels
        IF (TRIM(p_onl%ml_varlist(1)) /=  "") THEN
          SELECT CASE(p_onl%remap)
          CASE (REMAP_NONE)
            DO i=1,3
              DO j=1,2
                CALL append_varname(p_onl%ml_varlist, GRB2_GRID_INFO_NAME(i,j))
              END DO
            END DO
          CASE (REMAP_REGULAR_LATLON)
            DO j=1,2
              CALL append_varname(p_onl%ml_varlist, GRB2_GRID_INFO_NAME(0,j))
            END DO
          END SELECT
        END IF
        ! pressure levels
        IF (TRIM(p_onl%pl_varlist(1)) /=  "") THEN
          SELECT CASE(p_onl%remap)
          CASE (REMAP_NONE)
            DO i=1,3
              DO j=1,2
                CALL append_varname(p_onl%pl_varlist, GRB2_GRID_INFO_NAME(i,j))
              END DO
            END DO
          CASE (REMAP_REGULAR_LATLON)
            DO j=1,2
              CALL append_varname(p_onl%pl_varlist, GRB2_GRID_INFO_NAME(0,j))
            END DO
          END SELECT
        END IF
        ! height levels
        IF (TRIM(p_onl%hl_varlist(1)) /=  "") THEN
          SELECT CASE(p_onl%remap)
          CASE (REMAP_NONE)
            DO i=1,3
              DO j=1,2
                CALL append_varname(p_onl%hl_varlist, GRB2_GRID_INFO_NAME(i,j))
              END DO
            END DO
          CASE (REMAP_REGULAR_LATLON)
            DO j=1,2
              CALL append_varname(p_onl%hl_varlist, GRB2_GRID_INFO_NAME(0,j))
            END DO
          END SELECT
        END IF
        ! isentropic levels
        IF (TRIM(p_onl%il_varlist(1)) /=  "") THEN
          SELECT CASE(p_onl%remap)
          CASE (REMAP_NONE)
            DO i=1,3
              DO j=1,2
                CALL append_varname(p_onl%il_varlist, GRB2_GRID_INFO_NAME(i,j))
              END DO
            END DO
          CASE (REMAP_REGULAR_LATLON)
            DO j=1,2
              CALL append_varname(p_onl%il_varlist, GRB2_GRID_INFO_NAME(0,j))
            END DO
          END SELECT
        END IF
      END IF

      ! -- write the contents of the namelist to an ASCII file

      IF(my_process_is_stdio()) WRITE(nnml_output,nml=output_nml)

    ENDDO

    CALL close_nml

  END SUBROUTINE read_name_list_output_namelists


  !------------------------------------------------------------------------------------------------
  !> Utility routine: searches for the end of a list of variable name
  !  and appends another entry.
  SUBROUTINE append_varname(p_varlist, new_varname)
    CHARACTER(LEN=vname_len), INTENT(INOUT) :: p_varlist(:)
    CHARACTER(len=*),         INTENT(IN)    :: new_varname
    ! local variables
    CHARACTER(LEN=*), PARAMETER :: routine = modname//"::append_varname"
    INTEGER :: ivar

    ! Get the number of variables in varlist
    DO ivar = 1, SIZE(p_varlist)
      IF (p_varlist(ivar) == ' ') EXIT ! Last one reached
    ENDDO
    IF (ivar > SIZE(p_varlist)) THEN
      CALL finish(routine, "Insufficient array size!")
    END IF
    p_varlist(ivar) = TRIM(tolower(TRIM(new_varname)))
  END SUBROUTINE append_varname


  !------------------------------------------------------------------------------------------------
  !> Appends the chosen p-levels, z-levels, i-levels to the levels
  !  sets for the corresponding domains (note that we do the vertical
  !  interpolation for the union of all chosen levels and only do a
  !  selection for each output namelist):
  !
  SUBROUTINE collect_requested_ipz_levels()
    ! local variables
    CHARACTER(LEN=*), PARAMETER :: routine = modname//"::collect_requested_ipz_levels"
    !
    TYPE(t_output_name_list), POINTER     :: p_onl
    INTEGER :: n_dom_out, jp, log_patch_id, nlevs

#ifndef __NO_ICON_ATMO__
    ! Loop over the output namelists and create a union set of
    ! all requested vertical levels (per domain):
    p_onl => first_output_name_list
    DO
      IF(.NOT.ASSOCIATED(p_onl)) EXIT

      n_dom_out = n_dom
      IF(l_output_phys_patch)  n_dom_out = n_phys_dom

      DO jp = 1, n_dom_out
        ! append the chosen p-levels, z-levels, i-levels

        log_patch_id = jp
        IF(l_output_phys_patch)  log_patch_id = p_phys_patch(jp)%logical_id

        IF ((p_onl%dom(1) <= 0) .OR. (ANY(p_onl%dom(:) == log_patch_id))) THEN

          ! pressure levels
          !
          ! count the no. of levels
          DO nlevs=1,SIZE(p_onl%p_levels)
            IF (p_onl%p_levels(nlevs) < 0._wp) EXIT
          END DO
          nlevs = nlevs - 1
          IF ((nlevs == 0) .AND. (p_onl%pl_varlist(1) /= ' ')) THEN
            CALL finish(routine, "Input error (output_nml): User has requested pressure interpolation without specifying levels!")
          END IF
          ! append nlevs pressure levels (domain log_patch_id)
          IF (nlevs > 0)  CALL merge_values_into_set(nlevs, p_onl%p_levels, &
            &                                        nh_pzlev_config(log_patch_id)%plevels)

          ! height levels
          !
          ! count the no. of levels
          DO nlevs=1,SIZE(p_onl%z_levels)
            IF (p_onl%z_levels(nlevs) < 0._wp) EXIT
          END DO
          nlevs = nlevs - 1
          IF ((nlevs == 0) .AND. (p_onl%hl_varlist(1) /= ' ')) THEN
            CALL finish(routine, "Input error (output_nml): User has requested height interpolation without specifying levels!")
          END IF
          ! append nlevs height levels
          IF (nlevs > 0)  CALL merge_values_into_set(nlevs, p_onl%z_levels, &
            &                                        nh_pzlev_config(log_patch_id)%zlevels)

          ! isentropic levels
          !
          ! count the no. of levels
          DO nlevs=1,SIZE(p_onl%i_levels)
            IF (p_onl%i_levels(nlevs) < 0._wp) EXIT
          END DO
          nlevs = nlevs - 1
          IF ((nlevs == 0) .AND. (p_onl%il_varlist(1) /= ' ')) THEN
            CALL finish(routine, "Input error (output_nml): User has requested isentropic interpolation without specifying levels!")
          END IF
          ! append nlevs isentropic levels
          IF (nlevs > 0)  CALL merge_values_into_set(nlevs, p_onl%i_levels, &
            &                                        nh_pzlev_config(log_patch_id)%ilevels)
        END IF
      END DO
      p_onl => p_onl%next

    END DO ! p_onl
#endif

  END SUBROUTINE collect_requested_ipz_levels


  !------------------------------------------------------------------------------------------------
  !> Looks for variable groups ("group:xyz", "tiles:xyz") and replaces them
  !
  !  @note This subroutine cannot be called directly from
  !         "read_name_list_output_namelists" because the latter
  !         routine is processed earlier, before all variable lists
  !         have been registered through "add_vars".
  !
  !  @note In more detail, this subroutine looks for variable groups
  !        ("group:xyz","tiles:xyz") and replaces them by all variables
  !        belonging to the group. Afterwards, variables can be REMOVED
  !        from this union set with the syntax "-varname". Note that typos
  !        are not detected but that the corresponding variable is
  !        simply not removed!
  !
  SUBROUTINE parse_variable_groups()
    CHARACTER(LEN=*), PARAMETER :: routine = modname//"::parse_variable_groups"
    !
    CHARACTER(LEN=VARNAME_LEN), ALLOCATABLE :: varlist(:), grp_vars(:), new_varlist(:)
    CHARACTER(LEN=VARNAME_LEN)              :: vname, grp_name
    INTEGER                                 :: nvars, ngrp_vars, i_typ, ierrstat, &
      &                                        ivar, ntotal_vars, jvar, i,        &
      &                                        nsubtract_vars
    CHARACTER(LEN=vname_len),  POINTER      :: in_varlist(:)
    TYPE (t_output_name_list), POINTER      :: p_onl

    ntotal_vars = total_number_of_variables()
    ! temporary variables needed for variable group parsing
    ALLOCATE(varlist(ntotal_vars), grp_vars(ntotal_vars), &
      &      new_varlist(ntotal_vars), STAT=ierrstat)
    IF (ierrstat /= SUCCESS) CALL finish (routine, 'ALLOCATE failed.')

    ! -- loop over all output namelists
    p_onl => first_output_name_list
    DO
      IF(.NOT.ASSOCIATED(p_onl)) EXIT

      ! process i_typ=ml_varlist, pl_varlist, hl_varlist, il_varlist:
      DO i_typ = 1, 4

        IF (i_typ == level_type_ml)  in_varlist => p_onl%ml_varlist
        IF (i_typ == level_type_pl)  in_varlist => p_onl%pl_varlist
        IF (i_typ == level_type_hl)  in_varlist => p_onl%hl_varlist
        IF (i_typ == level_type_il)  in_varlist => p_onl%il_varlist

        ! Get the number of variables in varlist
        nvars = 1
        DO
          IF (nvars>SIZE(in_varlist))   EXIT
          IF (in_varlist(nvars) == ' ') EXIT
          nvars = nvars + 1
        END DO
        nvars = nvars - 1

        IF (nvars>ntotal_vars)  CALL finish(routine, "Internal error: nvars > ntotal_vars")

        if (nvars > 0)  varlist(1:nvars) = in_varlist(1:nvars)
        varlist((nvars+1):ntotal_vars) = " "
        ! look for variable groups ("tiles:xyz" and "group:xyz") and replace them:
        DO ivar = 1, nvars
          vname = in_varlist(ivar)

          IF (INDEX(vname, TILE_PREFIX) > 0) THEN
            ! this is a tile group identifier
            grp_name = vname((LEN(TRIM(TILE_PREFIX))+1) : LEN(vname))

            ! translate group name from GRIB2 to internal nomenclature, if necessary
            grp_name = dict_get(varnames_dict, grp_name, grp_name)

            grp_name(len_trim(grp_name)+1:len_trim(grp_name)+3) ="_t"
            ! loop over all variables and collects the variables names
            ! corresponding to the group "grp_name"
            CALL collect_group(grp_name, grp_vars, ngrp_vars, &
              &               loutputvars_only=.TRUE.,        &
              &               lremap_lonlat=(p_onl%remap == REMAP_REGULAR_LATLON), &
              &               opt_vlevel_type=i_typ)
            DO i=1,ngrp_vars
              grp_vars(i) = tolower(grp_vars(i))
            END DO
            ! generate varlist where "grp_name" has been replaced;
            ! duplicates are removed
            CALL insert_group(varlist, VARNAME_LEN, ntotal_vars, &
              &               TRIM(vname),                       &
              &               grp_vars(1:ngrp_vars), new_varlist)
            varlist(:) = new_varlist(:)

            ! status output
            IF (msg_level >= 12) THEN
              CALL message(routine, "Activating group of variables: "//TRIM(grp_name))
              DO jvar=1,ngrp_vars
                CALL message(routine, "   "//TRIM(grp_vars(jvar)))
              END DO
            END IF
          END IF

          IF (INDEX(vname, GRP_PREFIX) > 0) THEN
            ! this is a group identifier
            grp_name = vname((LEN(TRIM(GRP_PREFIX))+1) : LEN(vname))
            ! loop over all variables and collects the variables names
            ! corresponding to the group "grp_name"
            CALL collect_group(grp_name, grp_vars, ngrp_vars, &
              &               loutputvars_only=.TRUE.,        &
              &               lremap_lonlat=(p_onl%remap == REMAP_REGULAR_LATLON), &
              &               opt_vlevel_type=i_typ)
            DO i=1,ngrp_vars
              grp_vars(i) = tolower(grp_vars(i))
            END DO
            ! generate varlist where "grp_name" has been replaced;
            ! duplicates are removed
            CALL insert_group(varlist, VARNAME_LEN, ntotal_vars, &
              &               TRIM(GRP_PREFIX)//TRIM(grp_name),  &
              &               grp_vars(1:ngrp_vars), new_varlist)
            varlist(:) = new_varlist(:)

            ! status output
            IF (msg_level >= 12) THEN
              CALL message(routine, "Activating group of variables: "//TRIM(grp_name))
              DO jvar=1,ngrp_vars
                CALL message(routine, "   "//TRIM(grp_vars(jvar)))
              END DO
            END IF
          END IF
        END DO

        ! Again, count the number of variables in varlist
        nvars = 1
        DO
          IF (nvars>SIZE(varlist))   EXIT
          IF (varlist(nvars) == ' ') EXIT
          nvars = nvars + 1
        END DO
        nvars = nvars - 1

        IF (i_typ == level_type_ml)  p_onl%ml_varlist(1:nvars) = varlist(1:nvars)
        IF (i_typ == level_type_pl)  p_onl%pl_varlist(1:nvars) = varlist(1:nvars)
        IF (i_typ == level_type_hl)  p_onl%hl_varlist(1:nvars) = varlist(1:nvars)
        IF (i_typ == level_type_il)  p_onl%il_varlist(1:nvars) = varlist(1:nvars)

        ! second step: look for "subtraction" of variables groups ("-varname"):
        nsubtract_vars = 0
        DO ivar = 1, nvars
          vname = TRIM(in_varlist(ivar))
          IF (vname(1:1) == "-") THEN
            nsubtract_vars = nsubtract_vars + 1
            varlist(nsubtract_vars) = TRIM(ADJUSTL(vname))
            nsubtract_vars = nsubtract_vars + 1
            varlist(nsubtract_vars) = TRIM(ADJUSTL(vname(2:)))
          END IF
        END DO
        ! remove variables
        CALL difference(in_varlist, nvars, varlist, nsubtract_vars)
      END DO ! i_typ = 1,4
      p_onl => p_onl%next

    END DO ! p_onl

    DEALLOCATE(varlist, grp_vars, new_varlist, STAT=ierrstat)
    IF (ierrstat /= SUCCESS) CALL finish (routine, 'DEALLOCATE failed.')
  END SUBROUTINE parse_variable_groups


  !------------------------------------------------------------------------------------------------
  !> Initialize data structures for output.
  !
  !  This routine is called after reading the namelists AND setting up
  !  the domains and variables.
  !
  SUBROUTINE init_name_list_output(sim_step_info, &
    &                              opt_lprintlist, opt_l_is_ocean)

#ifndef NOMPI
    USE mpi, ONLY: MPI_ROOT, MPI_PROC_NULL
#endif

    !> Data structure containing all necessary data for mapping an
    !  output time stamp onto a corresponding simulation step index.
    TYPE (t_sim_step_info), INTENT(IN) :: sim_step_info

    LOGICAL, OPTIONAL, INTENT(in) :: opt_lprintlist
    LOGICAL, OPTIONAL, INTENT(in) :: opt_l_is_ocean

    ! local variables:
    CHARACTER(LEN=*), PARAMETER :: routine = modname//"::init_name_list_output"

    LOGICAL                              :: l_print_list ! Flag. Enables  a list of all variables
    INTEGER                              :: i, j, nfiles, i_typ, nvl, vl_list(max_var_lists), &
      &                                     jp, idom, jg, local_i, idom_log,                  &
      &                                     grid_info_mode, ierrstat, jl, idummy, ifile,      &
      &                                     npartitions, ifile_partition
    INTEGER                              :: pe_placement(MAX_NUM_IO_PROCS)
    TYPE (t_output_name_list), POINTER   :: p_onl
    TYPE (t_output_file),      POINTER   :: p_of
    TYPE(t_list_element),      POINTER   :: element
    TYPE(t_fname_metadata)               :: fname_metadata
    TYPE(t_par_output_event),  POINTER   :: ev
    TYPE (t_sim_step_info)               :: dom_sim_step_info
    TYPE(t_cf_var),            POINTER   :: this_cf
    TYPE(timedelta),           POINTER   :: mtime_output_interval,                             &
      &                                     mtime_interval, mtime_td1, mtime_td2, mtime_td3,   &
      &                                     mtime_td, mtime_day
    TYPE(datetime),            POINTER   :: mtime_datetime, mtime_datetime_start,              &
      &                                     mtime_datetime_end, mtime_date1, mtime_date2,      &
      &                                     mtime_date
    CHARACTER(LEN=MAX_TIMEDELTA_STR_LEN) :: lower_bound_str
    CHARACTER(len=MAX_CHAR_LENGTH)       :: attname                        !< attribute name
    CHARACTER(len=MAX_CHAR_LENGTH)       :: proc_list_str                  !< string (unoccupied I/O ranks)
    LOGICAL                              :: occupied_pes(MAX_NUM_IO_PROCS) !< explicitly placed I/O ranks
    INTEGER                              :: nremaining_io_procs            !< no. of non-placed I/O ranks
    INTEGER                              :: remaining_io_procs(MAX_NUM_IO_PROCS) !< non-placed I/O ranks

    CHARACTER(LEN=MAX_DATETIME_STR_LEN+1):: output_start(MAX_TIME_INTERVALS)    !< time stamps + modifier
    CHARACTER(LEN=MAX_DATETIME_STR_LEN)  :: output_interval(MAX_TIME_INTERVALS) !< time stamps + modifier
    INTEGER                              :: idx, istart, iintvl,  nintvls
    INTEGER(c_int64_t)                   :: total_ms
    LOGICAL                              :: include_last
#if !defined (__NO_ICON_ATMO__) && !defined (__NO_ICON_OCEAN__)
    CHARACTER(LEN=max_char_length)       :: comp_name
#endif
    l_print_list = .FALSE.
    CALL assign_if_present(l_print_list, opt_lprintlist)

    ! -- preliminary checks:
    !
    ! We need dtime
    IF(dtime<=0._wp) CALL finish(routine, 'dtime must be set before reading output namelists')

    ! ---------------------------------------------------------------------------

    ! Optional: print list of all variables
    IF (l_print_list) THEN
      DO i = 1, nvar_lists

        IF (my_process_is_stdio()) THEN
          WRITE(message_text,'(3a, i2)') &
            'Var_list name: ',TRIM(var_lists(i)%p%name), &
            ' Patch: ',var_lists(i)%p%patch_id
          CALL message('',message_text)
          element => var_lists(i)%p%first_list_element
          DO
            IF(.NOT. ASSOCIATED(element)) EXIT

            IF (element%field%info%post_op%lnew_cf) THEN
              this_cf => element%field%info%post_op%new_cf
            ELSE
              this_cf => element%field%info%cf
            END IF

            WRITE (message_text,'(a,a,l1,a,a)') &
                 &     '    ',element%field%info%name,              &
                 &            element%field%info%loutput, '  ',     &
                 &            TRIM(this_cf%long_name)
            CALL message('',message_text)
            element => element%next_list_element
          ENDDO
        ENDIF
      ENDDO
    ENDIF ! IF (l_print_list)

#ifndef NOMPI
    ! Set broadcast root for intercommunicator broadcasts
    IF(my_process_is_io()) THEN
      ! Root is proc 0 on the compute PEs
      bcast_root = 0
    ELSE
      ! Special root setting for intercommunicators:
      ! The PE really sending must use MPI_ROOT, the others MPI_PROC_NULL
      IF(p_pe_work == 0) THEN
        bcast_root = MPI_ROOT
      ELSE
        bcast_root = MPI_PROC_NULL
      ENDIF
    ENDIF
#else
    ! bcast_root is not used in this case
    bcast_root = 0
#endif
! NOMPI

    ! ---------------------------------------------------------------------------

    ! Set the number of output domains depending on
    ! l_output_phys_patch

    IF(l_output_phys_patch) THEN
      n_dom_out = n_phys_dom
    ELSE
      n_dom_out = n_dom
    ENDIF

    ! Replicate physical domain setup, only the number of domains and
    ! the logical ID is needed
    IF (use_async_name_list_io .AND.  &
      & .NOT. my_process_is_mpi_test()) THEN
      CALL p_bcast(n_phys_dom, bcast_root, p_comm_work_2_io)
      DO jg = 1, n_phys_dom
        CALL p_bcast(p_phys_patch(jg)%logical_id, bcast_root, p_comm_work_2_io)
      ENDDO
    END IF

    ! reset n_dom_out (required on I/O PEs):
    IF(l_output_phys_patch) THEN
      n_dom_out = n_phys_dom
    ELSE
      n_dom_out = n_dom
    ENDIF

    ! allocate patch info data structure for unstructured and regular
    ! grids:
    ALLOCATE(patch_info(n_dom_out), STAT=ierrstat)
    IF (ierrstat /= SUCCESS) CALL finish (routine, 'ALLOCATE failed.')
    ALLOCATE(lonlat_info(n_lonlat_grids, n_dom), STAT=ierrstat)
    IF (ierrstat /= SUCCESS) CALL finish (routine, 'ALLOCATE failed.')

    ! ---------------------------------------------------------------------------

    ! If dom(:) was not specified in namelist input, it is set
    ! completely to -1.  In this case all domains are wanted in the
    ! output, so set it here appropriately - this cannot be done
    ! during reading of the namelists since the number of physical
    ! domains is not known there.
    p_onl => first_output_name_list
    ! Loop over all "output_nml" namelists:
    DO
      IF(.NOT.ASSOCIATED(p_onl)) EXIT
      IF(p_onl%dom(1) <= 0) THEN
        DO i = 1, n_dom_out
          p_onl%dom(i) = i
        ENDDO
      ENDIF
      p_onl => p_onl%next
    ENDDO

    ! ---------------------------------------------------------------------------

    ! Set number of global cells/edges/verts and logical patch ID
    DO jp = 1, n_dom_out
      IF(l_output_phys_patch) THEN
        patch_info(jp)%log_patch_id = p_phys_patch(jp)%logical_id
        IF (.NOT. my_process_is_io()) THEN
          patch_info(jp)%p_pat_c    => p_phys_patch(jp)%comm_pat_gather_c
          patch_info(jp)%nblks_glb_c = (p_phys_patch(jp)%n_patch_cells-1)/nproma + 1
          patch_info(jp)%p_pat_e    => p_phys_patch(jp)%comm_pat_gather_e
          patch_info(jp)%nblks_glb_e = (p_phys_patch(jp)%n_patch_edges-1)/nproma + 1
          patch_info(jp)%p_pat_v    => p_phys_patch(jp)%comm_pat_gather_v
          patch_info(jp)%nblks_glb_v = (p_phys_patch(jp)%n_patch_verts-1)/nproma + 1
          patch_info(jp)%max_cell_connectivity   = p_patch(patch_info(jp)%log_patch_id)%cells%max_connectivity
          patch_info(jp)%max_vertex_connectivity = p_patch(patch_info(jp)%log_patch_id)%verts%max_connectivity
        END IF
      ELSE
        patch_info(jp)%log_patch_id = jp
        IF (.NOT. my_process_is_io()) THEN
          patch_info(jp)%p_pat_c    => p_patch(jp)%comm_pat_gather_c
          patch_info(jp)%nblks_glb_c = (p_patch(jp)%n_patch_cells_g-1)/nproma + 1
          patch_info(jp)%p_pat_e    => p_patch(jp)%comm_pat_gather_e
          patch_info(jp)%nblks_glb_e = (p_patch(jp)%n_patch_edges_g-1)/nproma + 1
          patch_info(jp)%p_pat_v    => p_patch(jp)%comm_pat_gather_v
          patch_info(jp)%nblks_glb_v = (p_patch(jp)%n_patch_verts_g-1)/nproma + 1
          patch_info(jp)%max_cell_connectivity   = p_patch(patch_info(jp)%log_patch_id)%cells%max_connectivity
          patch_info(jp)%max_vertex_connectivity = p_patch(patch_info(jp)%log_patch_id)%verts%max_connectivity
        END IF
      ENDIF
    ENDDO ! jp

    ! ---------------------------------------------------------------------------
    !--- determine the mode how to collect grid information for output:

    patch_info(:)%grid_info_mode    = GRID_INFO_NONE
    lonlat_info(:,:)%grid_info_mode = GRID_INFO_NONE

    p_onl => first_output_name_list
    ! Loop over all "output_nml" namelists:
    DO
      IF(.NOT.ASSOCIATED(p_onl)) EXIT

      ! Loop over all domains for which this name list should be used
      DO i = 1, SIZE(p_onl%dom)
        IF(p_onl%dom(i) <= 0) EXIT ! Last one was reached
        idom = p_onl%dom(i)
        ! non-existent domains are simply ignored:
        IF(p_onl%dom(i) > n_dom_out)  CYCLE

        IF (p_onl%output_grid) THEN
          grid_info_mode = GRID_INFO_BCAST
          ! For hexagons, we still copy grid info from file; for
          ! triangular grids we have a faster method without file access
          ! IF (max_cell_connectivity == 6)  grid_info_mode = GRID_INFO_FILE
          IF (PRESENT(opt_l_is_ocean)) THEN
            IF (opt_l_is_ocean) grid_info_mode = GRID_INFO_BCAST
          ENDIF
          IF (p_onl%remap==REMAP_REGULAR_LATLON) THEN
            lonlat_info(p_onl%lonlat_id,patch_info(idom)%log_patch_id)%grid_info_mode = grid_info_mode
          ELSE
            patch_info(idom)%grid_info_mode = grid_info_mode
          END IF
        END IF
      ENDDO ! i=1,ndom

      p_onl => p_onl%next
    ENDDO

    ! replicate grid_info_mode on I/O PEs:
    IF (use_async_name_list_io .AND.  &
      & .NOT. my_process_is_mpi_test()) THEN
      ! Go over all output domains
      DO idom = 1, n_dom_out
        CALL p_bcast(patch_info(idom)%grid_info_mode, bcast_root, p_comm_work_2_io)
      END DO
      ! A similar process as above - for the lon-lat grids
      DO jl = 1,n_lonlat_grids
        DO jg = 1,n_dom
          CALL p_bcast(lonlat_info(jl,jg)%grid_info_mode, bcast_root, p_comm_work_2_io)
        END DO
      END DO
    END IF

    ! Prepare the output of grid information: For each
    ! physical/logical patch we must collect the geographical
    ! locations of cells, edges, and vertices

    ! Only needed if no async name list io is used
    IF (.NOT. use_async_name_list_io) THEN
      ! Go over all output domains
      DO idom = 1, n_dom_out
        IF (patch_info(idom)%grid_info_mode == GRID_INFO_BCAST) THEN
          ! logical domain ID
          idom_log = patch_info(idom)%log_patch_id
          CALL collect_all_grid_info(p_patch(idom_log), patch_info(idom))
        END IF
      END DO
    END IF

    ! Set the number of domains in output and the patch reorder information
    CALL set_patch_info

    ! Date-time computations:
    !
    ! There are two alternative implementations for setting the output
    ! intervals, "output_bounds" and "output_start" / "output_end" /
    ! "output_interval". The former defines the output events relative
    ! to the simulation start (in seconds) and the latter define the
    ! output events by setting ISO8601-conforming date-time strings.
    !
    ! If the user has set values for "output_bounds", we compute the
    ! "output_start" / "output_end" / "output_interval" from this
    ! info:
    p_onl => first_output_name_list
    DO
      IF(.NOT.ASSOCIATED(p_onl))  EXIT

      ! there may be multiple "output_bounds" intervals, consider all:
      DO idx=1,MAX_TIME_INTERVALS
        istart = (idx-1)*3
        IF (p_onl%output_bounds(istart+1) == -1._wp) CYCLE

        mtime_td1 => newTimeDelta("PT"//TRIM(int2string(INT(p_onl%output_bounds(istart+1)),'(i0)'))//"S")
        mtime_td2 => newTimeDelta("PT"//TRIM(int2string(INT(p_onl%output_bounds(istart+2)),'(i0)'))//"S")
        mtime_td3 => newTimeDelta("PT"//TRIM(int2string(INT(p_onl%output_bounds(istart+3)),'(i0)'))//"S")
        CALL timedeltaToString(mtime_td3, p_onl%output_interval(idx))

        mtime_date1 => newDatetime(sim_step_info%sim_start)
        mtime_date1 = mtime_date1 + mtime_td1
        CALL datetimeToString(mtime_date1, p_onl%output_start(idx))
        mtime_date2 => newDatetime(sim_step_info%sim_start)
        mtime_date2 = mtime_date2 + mtime_td2
        CALL datetimeToString(mtime_date2, p_onl%output_end(idx))

        IF (my_process_is_stdio()) THEN
          WRITE (0,*) "setting output bounds as ", TRIM(p_onl%output_start(idx)), " / ", &
            &                                      TRIM(p_onl%output_end(idx)),   " / ", &
            &                                      TRIM(p_onl%output_interval(idx))
        END IF
        
        CALL deallocateTimedelta(mtime_td1)
        CALL deallocateTimedelta(mtime_td2)
        CALL deallocateTimedelta(mtime_td3)
        CALL deallocateDatetime(mtime_date1)
        CALL deallocateDatetime(mtime_date2)
      END DO

      !--- consistency check: do not allow output intervals < dtime:

      ! there may be multiple "output_bounds" intervals, consider all:
      INTVL_LOOP : DO idx=1,MAX_TIME_INTERVALS
        IF (TRIM(p_onl%output_start(idx)) == '') CYCLE INTVL_LOOP
        
        ! compare start date and end date: if these are equal, then
        ! the interval does not matter and must not be checked.
        !
        mtime_datetime_start => newDatetime(TRIM(strip_from_modifiers(p_onl%output_start(idx))))
        mtime_datetime_end   => newDatetime(TRIM(strip_from_modifiers(p_onl%output_end(idx))))

        IF (mtime_datetime_end > mtime_datetime_start) THEN
          mtime_output_interval => newTimedelta(TRIM(p_onl%output_interval(idx)))
          
          mtime_td => newTimedelta("PT"//TRIM(real2string(sim_step_info%dtime, '(f20.3)'))//"S")
          CALL timedeltaToString(mtime_td, lower_bound_str)
          mtime_day => newTimedelta("P1D")
          IF (mtime_td > mtime_day)  THEN
            CALL finish(routine, "Internal error: dtime > 1 day!")
          END IF
          IF (mtime_output_interval < mtime_td) THEN
            CALL finish(routine, "Output interval "//TRIM(p_onl%output_interval(idx))//" < dtime !")
          END IF
          CALL deallocateTimedelta(mtime_output_interval)
          CALL deallocateTimeDelta(mtime_td)
          CALL deallocateTimeDelta(mtime_day)

          CALL deallocateDatetime(mtime_datetime_start)
          CALL deallocateDatetime(mtime_datetime_end)
        END IF
      END DO INTVL_LOOP

      p_onl => p_onl%next
    ENDDO

    ! Get the number of output files needed (by counting the domains per name list)

    p_onl => first_output_name_list
    nfiles = 0
    DO

      IF(.NOT.ASSOCIATED(p_onl))  EXIT

      DO i = 1, SIZE(p_onl%dom)
        IF(p_onl%dom(i) <= 0) EXIT ! Last one was reached
        ! non-existent domains are simply ignored:
        IF(p_onl%dom(i) > n_dom_out)  CYCLE

        DO i_typ = 1, 4
          ! Check if name_list has variables of corresponding type,
          ! then increase file counter.
          SELECT CASE(i_typ)
          CASE (level_type_ml)
            IF (p_onl%ml_varlist(1) == ' ') CYCLE
            nfiles = nfiles + p_onl%stream_partitions_ml
          CASE (level_type_pl)
            IF (p_onl%pl_varlist(1) == ' ') CYCLE
            nfiles = nfiles + p_onl%stream_partitions_pl
          CASE (level_type_hl)
            IF (p_onl%hl_varlist(1) == ' ') CYCLE
            nfiles = nfiles + p_onl%stream_partitions_hl
          CASE (level_type_il)
            IF (p_onl%il_varlist(1) == ' ') CYCLE
            nfiles = nfiles + p_onl%stream_partitions_il
          END SELECT
        ENDDO
      ENDDO

      p_onl => p_onl%next

    ENDDO
    WRITE(message_text,'(a,i4)') 'Number of name list output files: ',nfiles
    CALL message(routine,message_text)

    ! Allocate output_file struct for all output files

    ALLOCATE(output_file(nfiles))

    ! ---------------------------------------------------------------------------

    ! If async IO is used, replicate data (mainly the variable lists) on IO procs

#ifndef NOMPI
    IF (use_async_name_list_io) CALL replicate_data_on_io_procs
#endif
! NOMPI

    output_file(:)%cdiFileID  = CDI_UNDEFID ! i.e. not opened
    output_file(:)%cdiVlistId = CDI_UNDEFID ! i.e. not defined


    ! --------------------------------------------------------------------------------------
    ! Loop over all output namelists, set up the output_file struct for all associated files
    ! --------------------------------------------------------------------------------------

    p_onl => first_output_name_list
    ifile = 0
    LOOP_NML : DO

      IF(.NOT.ASSOCIATED(p_onl)) EXIT

      ! Loop over all domains for which this name list should be used

      LOOP_DOM : DO i = 1, SIZE(p_onl%dom)
        IF(p_onl%dom(i) <= 0) EXIT ! Last one was reached
        idom = p_onl%dom(i)
        ! non-existent domains are simply ignored:
        IF(p_onl%dom(i) > n_dom_out)  CYCLE

        ! Loop over model/pressure/height levels

        DO i_typ = 1, 4

          ! Check if name_list has variables of corresponding type
          SELECT CASE(i_typ)
          CASE (level_type_ml)
            IF (p_onl%ml_varlist(1) == ' ') CYCLE
            npartitions     = p_onl%stream_partitions_ml
            pe_placement(:) = p_onl%pe_placement_ml(:)
          CASE (level_type_pl)
            IF (p_onl%pl_varlist(1) == ' ') CYCLE
            npartitions     = p_onl%stream_partitions_pl
            pe_placement(:) = p_onl%pe_placement_pl(:)
          CASE (level_type_hl)
            IF (p_onl%hl_varlist(1) == ' ') CYCLE
            npartitions     = p_onl%stream_partitions_hl
            pe_placement(:) = p_onl%pe_placement_hl(:)
          CASE (level_type_il)
            IF (p_onl%il_varlist(1) == ' ') CYCLE
            npartitions     = p_onl%stream_partitions_il
            pe_placement(:) = p_onl%pe_placement_il(:)
          END SELECT

          IF (npartitions > 1) THEN
            WRITE(message_text,'(a,i4,a)') "Fork file into: ", npartitions, " concurrent parts."
            CALL message(routine, message_text)
          END IF

          ! Split one namelist into concurrent, alternating files:
          DO ifile_partition = 1,npartitions

              ifile = ifile+1
              p_of => output_file(ifile)
              p_of%ilev_type = i_typ

              ! Fill data members of "t_output_file" data structures
              p_of%filename_pref   = TRIM(p_onl%output_filename)
              p_of%phys_patch_id   = idom
              p_of%log_patch_id    = patch_info(idom)%log_patch_id
              p_of%output_type     = p_onl%filetype
              p_of%name_list       => p_onl
              p_of%remap           = p_onl%remap
              p_of%cdiCellGridID   = CDI_UNDEFID
              p_of%cdiEdgeGridID   = CDI_UNDEFID
              p_of%cdiVertGridID   = CDI_UNDEFID
              p_of%cdiLonLatGridID = CDI_UNDEFID
              p_of%cdiTaxisID      = CDI_UNDEFID
              p_of%cdiZaxisID(:)   = CDI_UNDEFID
              p_of%cdiVlistID      = CDI_UNDEFID

              p_of%npartitions     = npartitions
              p_of%ifile_partition = ifile_partition

              ! (optional:) explicitly specified I/O rank
              p_of%io_proc_id      = -1 ! undefined MPI rank
              p_of%pe_placement    = pe_placement(ifile_partition)

              ! Select all var_lists which belong to current logical domain and i_typ
              nvl = 0
              DO j = 1, nvar_lists

                IF(.NOT. var_lists(j)%p%loutput) CYCLE
                ! patch_id in var_lists always corresponds to the LOGICAL domain
                IF(var_lists(j)%p%patch_id /= patch_info(idom)%log_patch_id) CYCLE

                IF(i_typ /= var_lists(j)%p%vlevel_type) CYCLE

                nvl = nvl + 1
                vl_list(nvl) = j

              ENDDO

#ifdef USE_MTIME_LOOP
              CALL process_mean_stream(p_onl,i_typ,sim_step_info, p_patch( patch_info(1)%log_patch_id ) ) ! works for amip and test_nat_rce
              !CALL process_mean_stream(p_onl,i_typ,sim_step_info, p_patch( 0 )) ! this is how it works for _nwp_R02B04N06multi2
              !CALL process_mean_stream(p_onl,i_typ,sim_step_info, p_patch( 1 )) ! initial setup
#endif

              SELECT CASE(i_typ)
              CASE(level_type_ml)
                CALL add_varlist_to_output_file(p_of,vl_list(1:nvl),p_onl%ml_varlist)
              CASE(level_type_pl)
                CALL add_varlist_to_output_file(p_of,vl_list(1:nvl),p_onl%pl_varlist)
              CASE(level_type_hl)
                CALL add_varlist_to_output_file(p_of,vl_list(1:nvl),p_onl%hl_varlist)
              CASE(level_type_il)
                CALL add_varlist_to_output_file(p_of,vl_list(1:nvl),p_onl%il_varlist)
              END SELECT

          END DO ! ifile_partition

        ENDDO ! i_typ

      ENDDO LOOP_DOM ! i=1,ndom

      p_onl => p_onl%next

    ENDDO LOOP_NML

    ! ------------------------------------------------------
    ! Set ID of process doing I/O
    ! ------------------------------------------------------

    ! --- First, set those MPI ranks which were explicitly specified
    !     by the user:
    !
    occupied_pes(:) = .FALSE.
    DO i = 1, nfiles
      IF(use_async_name_list_io) THEN
        ! Asynchronous I/O
        !
        ! MPI ranks "p_io_pe0 ... (p_io_pe0+process_mpi_io_size-1)" are available.
        IF (process_mpi_io_size == 0) CALL finish(routine, "Asynchronous I/O but no IO procs!")
        IF ((output_file(i)%pe_placement /= -1) .AND. &
          & ((output_file(i)%pe_placement < 0) .OR.   &
          &  (output_file(i)%pe_placement > process_mpi_io_size))) THEN
          CALL finish(routine, "Invalid explicit placement of IO rank!")
        END IF

        IF (output_file(i)%pe_placement /= -1) THEN
          output_file(i)%io_proc_id = p_io_pe0 + output_file(i)%pe_placement
          occupied_pes(output_file(i)%pe_placement+1) = .TRUE.
        END IF
      ELSE
        ! Normal I/O done by the standard I/O processor
        !
        ! Only MPI rank "process_mpi_stdio_id" is available.
        IF ((output_file(i)%pe_placement /= -1) .AND. &
          & (output_file(i)%pe_placement /=  0)) &
          &  CALL finish(routine, "Invalid explicit placement of IO rank!")

        IF (p_test_run .AND. .NOT. my_process_is_mpi_test()) THEN
          output_file(i)%io_proc_id = process_mpi_stdio_id + 1
        ELSE
          output_file(i)%io_proc_id = process_mpi_stdio_id
        END IF
      ENDIF
    ENDDO

    ! --- Build a list of MPI ranks that have not yet been occupied:
    !
    nremaining_io_procs = 0
    DO i=1,process_mpi_io_size
      IF (.NOT. occupied_pes(i)) THEN
        nremaining_io_procs = nremaining_io_procs + 1
        remaining_io_procs(nremaining_io_procs) = (i-1)
      END IF
    END DO
    ! status output, if some ranks were explicitly specified
    IF ((process_mpi_io_size /= nremaining_io_procs) .AND. my_process_is_stdio()) THEN
      WRITE (0,*) " "
      WRITE (0,*) "I/O : Explicit placement of I/O ranks:"
      DO i = 1, nfiles
        IF (output_file(i)%pe_placement /= -1) THEN
          WRITE (0,'(a,i0,a,i0)') "    file #", i, " placed on rank #", output_file(i)%io_proc_id
        END IF
      END DO
      IF (nremaining_io_procs > 0) THEN
        CALL sort_and_compress_list(remaining_io_procs(1:nremaining_io_procs), proc_list_str)
        WRITE (0,*) "I/O : Remaining I/O ranks: # ", TRIM(proc_list_str)
      END IF
    END IF

    ! --- Then, set MPI ranks in a Round-Robin fashion for those
    !     namelists which had no explicitly specified "pe_placement":
    !
    ! status print-out only when some PEs were explicitly set.
    IF ((process_mpi_io_size /= nremaining_io_procs) .AND. &
      & my_process_is_stdio()                        .AND. &
      & (nremaining_io_procs > 0)                    .AND. &
      & ANY(output_file(1:nfiles)%pe_placement == -1)) THEN
      WRITE (0,*) " "
      WRITE (0,*) "I/O : Round-Robin placement of I/O ranks:"
    END IF
    j = 0
    DO i = 1, nfiles
      IF (output_file(i)%pe_placement /= -1) CYCLE
      IF(use_async_name_list_io) THEN
        IF (nremaining_io_procs == 0) THEN
          CALL finish(routine, "No I/O proc left after explicit placement!")
        END IF
        ! Asynchronous I/O
        j = j + 1
        output_file(i)%io_proc_id = p_io_pe0 + remaining_io_procs(MOD(j-1,nremaining_io_procs) + 1)
        IF ((process_mpi_io_size /= nremaining_io_procs) .AND. my_process_is_stdio()) THEN
          WRITE (0,'(a,i0,a,i0)') "    file #", i, " placed on rank #", output_file(i)%io_proc_id
        END IF
      ENDIF
    ENDDO
    IF ((process_mpi_io_size /= nremaining_io_procs) .AND. my_process_is_stdio()) THEN
      WRITE (0,*) " "
    END IF

    ! ---------------------------------------------------------------------------
    ! If async IO is used, replicate coordinate data on IO procs

#ifndef NOMPI
    IF (use_async_name_list_io) THEN
      CALL replicate_coordinate_data_on_io_procs

      ! Clear patch_info fields clon, clat, etc. (especially on work
      ! PE 0) since they aren't needed there any longer.
      IF ( (.NOT. my_process_is_io()) .AND. &
        &  (.NOT. my_process_is_mpi_test())) THEN
        ! Go over all output domains (deallocation is skipped if data
        ! structures were not allocated)
        DO idom = 1, n_dom_out
          CALL deallocate_all_grid_info(patch_info(idom))
        END DO
      END IF
    END IF
#endif
! NOMPI

    ! ------------------------------------------------------
    ! Create I/O event data structures:
    ! ------------------------------------------------------
    !
    !  Regular output is triggered at
    ! so-called "output event steps". The completion of an output
    ! event step is communicated via non-blocking MPI messages to the
    ! root I/O PE, which keeps track of the overall event status. This
    ! event handling is static, i.e. all event occurrences are
    ! pre-defined during the initialization.
    !
    local_i = 0
    DO i = 1, nfiles
      p_of  => output_file(i)

      IF (use_async_name_list_io  .AND. &
        & my_process_is_io()      .AND. &
        & p_of%io_proc_id /= p_pe) THEN
        NULLIFY(p_of%out_event)
        CYCLE
      END IF

      p_onl => p_of%name_list
      ! pack file-name meta-data into a derived type to pass them
      ! to "new_parallel_output_event":
      fname_metadata%steps_per_file             = p_onl%steps_per_file
      fname_metadata%steps_per_file_inclfirst   = p_onl%steps_per_file_inclfirst
      fname_metadata%file_interval              = p_onl%file_interval
      fname_metadata%phys_patch_id              = p_of%phys_patch_id
      fname_metadata%ilev_type                  = p_of%ilev_type
      fname_metadata%filename_format            = TRIM(p_onl%filename_format)
      fname_metadata%filename_pref              = TRIM(p_of%filename_pref)
      fname_metadata%npartitions                = p_of%npartitions
      fname_metadata%ifile_partition            = p_of%ifile_partition
      ! set user-specified filename extension or use the default
      ! extension:
      IF (TRIM(p_onl%filename_extn) == "default") THEN
        fname_metadata%extn                     = TRIM(get_file_extension(p_onl%filetype))
      ELSE
        fname_metadata%extn                     = TRIM(p_onl%filename_extn)
      END IF

      IF (isRestart() .AND. .NOT. time_config%is_relative_time) THEN
        ! Restart case: Get starting index of ouput from restart file
        !               (if there is such an attribute available).
        WRITE(attname,'(a,i2.2)') 'output_jfile_',i
        CALL get_restart_attribute(TRIM(attname), fname_metadata%jfile_offset, opt_default=0)
      ELSE
        fname_metadata%jfile_offset             = 0
      END IF

      ! set model domain start/end time
      dom_sim_step_info = sim_step_info
      mtime_date => newDatetime(time_config%tc_startdate)
      mtime_td   => newTimedelta("PT"//TRIM(int2string(NINT(start_time(p_of%log_patch_id)),'(i0)'))//"S")
      mtime_date = mtime_date + mtime_td
      CALL datetimeToString(mtime_date, dom_sim_step_info%dom_start_time)
      CALL deallocateDatetime(mtime_date)
      CALL deallocateTimedelta(mtime_td)

      IF (end_time(p_of%log_patch_id) < DEFAULT_ENDTIME) THEN
        mtime_date => newDatetime(time_config%tc_startdate)
        mtime_td   => newTimedelta("PT"//TRIM(int2string(NINT(end_time(p_of%log_patch_id)),'(i0)'))//"S")
        mtime_date = mtime_date + mtime_td
        CALL datetimeToString(mtime_date, dom_sim_step_info%dom_end_time)
        CALL deallocateDatetime(mtime_date)
        CALL deallocateTimedelta(mtime_td)
      ELSE
        dom_sim_step_info%dom_end_time = dom_sim_step_info%sim_end
      END IF
      local_i = local_i + 1

      ! special treatment of ocean model: model_date/run_start is the time at
      ! the beginning of the timestep. Output is written at the end of the
      ! timestep
      IF (isRestart() .AND. my_process_is_ocean()) THEN
        IF (TRIM(p_onl%output_start(2)) /= '') &
          CALL finish(routine, "Not implemented for ocean model with restart!")

        mtime_date => newDatetime(time_config%tc_startdate)
        mtime_td   => newTimedelta(p_onl%output_interval(1))
        mtime_date = mtime_date + mtime_td
        CALL datetimeToString(mtime_date, p_onl%output_start(1))
        CALL deallocateDatetime(mtime_date)
        CALL deallocateTimedelta(mtime_td)
      ENDIF

      include_last    = p_onl%include_last
      output_interval = p_onl%output_interval
      output_start    = p_onl%output_start

      ! Handle the case that one namelist has been split into
      ! concurrent, alternating files ("streams"):
      !
      IF (p_of%npartitions > 1) THEN
        ! count the number of different time intervals for this event (usually 1)
        nintvls = 0
        DO
          IF (TRIM(output_start(nintvls+1)) == '') EXIT
          nintvls = nintvls + 1
          IF (nintvls == MAX_TIME_INTERVALS) EXIT
        END DO

        DO iintvl=1,nintvls
          mtime_interval => newTimedelta(output_interval(iintvl))
          mtime_datetime => newDatetime(TRIM(strip_from_modifiers(output_start(iintvl))))
          !
          ! - The start_date gets an offset of
          !         "(ifile_partition - 1) * output_interval"
          DO ifile=1,(p_of%ifile_partition-1)
            mtime_datetime = mtime_datetime + mtime_interval
          END DO
          CALL datetimeToString(mtime_datetime, output_start(iintvl))
          ! - The output_interval is replaced by "
          !         "npartitions * output_interval"
          total_ms = getTotalMilliSecondsTimeDelta(mtime_interval, mtime_datetime)
          total_ms = total_ms * p_of%npartitions

          mtime_td => newTimedelta("PT"//TRIM(int2string(INT(total_ms/1000), '(i0)'))//"S")
          CALL timedeltaToString(mtime_td, output_interval(iintvl))
          CALL deallocateTimedelta(mtime_td)

          IF (p_of%ifile_partition == 1) THEN
            WRITE(message_text,'(a,a)') "File stream partitioning: total output interval = ", &
              &                         output_interval(iintvl)
            CALL message(routine, message_text)
          END IF
          ! - The "include_last" flag is set to .FALSE.
          include_last                  = .FALSE.
          ! - The "steps_per_file" counter is set to 1
          fname_metadata%steps_per_file = 1
          ! - The "steps_per_file_inclfirst" flag is set to .FALSE.
          fname_metadata%steps_per_file_inclfirst = .FALSE.
          !
          CALL deallocateTimedelta(mtime_interval)
          CALL deallocateDatetime(mtime_datetime)
        END DO ! iintvl
      END IF

      ! ------------------------------------------------------------------------------------------
      ! --- I/O PEs communicate their event data, the other PEs create
      ! --- the event data only locally for their own event control:
      p_of%out_event => new_parallel_output_event(p_onl%ready_file,                              &
        &                  output_start, p_onl%output_end, output_interval, include_last,        &
        &                  dom_sim_step_info, fname_metadata, compute_matching_sim_steps,        &
        &                  generate_output_filenames, local_i, p_comm_io)
      ! ------------------------------------------------------------------------------------------
      IF (dom_sim_step_info%jstep0 > 0) &
        &  CALL set_event_to_simstep(p_of%out_event, dom_sim_step_info%jstep0 + 1, &
        &                            isRestart(), lrecover_open_file=.TRUE.)
    END DO

    ! tell the root I/O process that all output event data structures
    ! have been created:
    CALL complete_event_setup(p_comm_io)

    ! -----------------------------------------------------------
    ! The root I/O MPI rank asks all participating I/O PEs for their
    ! output event info and generates a unified output event,
    ! indicating which PE performs a write process at which step.
    all_events => union_of_all_events(compute_matching_sim_steps, generate_output_filenames, p_comm_io, &
         &                               p_comm_work_io, process_work_io0)

    IF (dom_sim_step_info%jstep0 > 0) &
      &  CALL set_event_to_simstep(all_events, dom_sim_step_info%jstep0 + 1, &
      &                            isRestart(), lrecover_open_file=.TRUE.)
    ! print a table with all output events
    IF (.NOT. my_process_is_mpi_test()) THEN
       IF ((      use_async_name_list_io .AND. my_process_is_mpi_ioroot()) .OR.  &
            & (.NOT. use_async_name_list_io .AND. my_process_is_mpi_workroot())) THEN
          CALL print_output_event(all_events)                                       ! screen output
          IF (dom_sim_step_info%jstep0 > 0) THEN
#if !defined (__NO_ICON_ATMO__) && !defined (__NO_ICON_OCEAN__)
             IF ( is_coupled_run() ) THEN
               comp_name = TRIM(get_my_process_name())
               CALL print_output_event(all_events, &
                 ! ASCII file output:
                 & opt_filename="output_schedule_"//TRIM(comp_name)//&
                 &"_steps_"//TRIM(int2string(dom_sim_step_info%jstep0))//"+.txt")
             ELSE
               CALL print_output_event(all_events, &
                 & opt_filename="output_schedule_steps_"//TRIM(int2string(dom_sim_step_info%jstep0))//&
                 &"+.txt") ! ASCII file output
             ENDIF
#else
             CALL print_output_event(all_events, &
               & opt_filename="output_schedule_steps_"//&
               &TRIM(int2string(dom_sim_step_info%jstep0))//"+.txt") ! ASCII file output
#endif
          ELSE
#if !defined (__NO_ICON_ATMO__) && !defined (__NO_ICON_OCEAN__)
             IF ( is_coupled_run() ) THEN
                comp_name = TRIM(get_my_process_name())
                CALL print_output_event(all_events, opt_filename="output_schedule_"//TRIM(comp_name)//".txt") ! ASCII file output
             ELSE
                CALL print_output_event(all_events, opt_filename="output_schedule.txt") ! ASCII file output
             ENDIF
#else
             CALL print_output_event(all_events, opt_filename="output_schedule.txt") ! ASCII file output
#endif
          END IF
       END IF
    END IF

    ! If async IO is used, initialize the memory window for communication
#ifndef NOMPI
    IF(use_async_name_list_io) CALL init_memory_window
#endif
! NOMPI

    ! Initial launch of non-blocking requests to all participating PEs
    ! to acknowledge the completion of the next output event
    IF (.NOT. my_process_is_mpi_test()) THEN
      IF ((      use_async_name_list_io .AND. my_process_is_mpi_ioroot()) .OR.  &
        & (.NOT. use_async_name_list_io .AND. my_process_is_mpi_workroot())) THEN
        ev => all_events
        HANDLE_COMPLETE_STEPS : DO
          IF (.NOT. ASSOCIATED(ev)) EXIT HANDLE_COMPLETE_STEPS
          CALL trigger_output_step_irecv(ev)
          ev => ev%next
        END DO HANDLE_COMPLETE_STEPS
      END IF
    END IF

    CALL message(routine,'Done')

  END SUBROUTINE init_name_list_output


  !------------------------------------------------------------------------------------------------
  !
  SUBROUTINE add_varlist_to_output_file(p_of, vl_list, varlist)

    TYPE (t_output_file), INTENT(INOUT) :: p_of
    INTEGER,              INTENT(IN)    :: vl_list(:)
    CHARACTER(LEN=*),     INTENT(IN)    :: varlist(:)
    ! local variables:
    CHARACTER(LEN=*), PARAMETER :: routine = modname//"::add_varlist_to_output_file"
    INTEGER                       :: ivar, nvars, i, iv, tl, grid_of, grid_var
    LOGICAL                       :: found
    TYPE(t_list_element), POINTER :: element
    TYPE(t_var_desc),     TARGET  :: var_desc   !< variable descriptor
    TYPE(t_var_desc),     POINTER :: p_var_desc               !< variable descriptor (pointer)
    TYPE(t_cf_var),       POINTER :: this_cf


    ! Get the number of variables in varlist
    nvars = 0
    DO ivar = 1, SIZE(varlist)
      IF(varlist(ivar) == ' ') EXIT ! Last one reached
      IF (.NOT. is_grid_info_var(varlist(ivar)))  nvars = nvars + 1
    ENDDO

    ! Allocate a list of variable descriptors:
    p_of%max_vars = nvars
    p_of%num_vars = 0
    ALLOCATE(p_of%var_desc(p_of%max_vars))
    DO ivar = 1,nvars
      ! Nullify pointers in p_of%var_desc
      p_of%var_desc(ivar)%r_ptr => NULL()
      p_of%var_desc(ivar)%i_ptr => NULL()
      DO i = 1, max_time_levels
        p_of%var_desc(ivar)%tlev_rptr(i)%p => NULL()
        p_of%var_desc(ivar)%tlev_iptr(i)%p => NULL()
      ENDDO
    END DO ! ivar

    ! Allocate array of variable descriptions
    DO ivar = 1,nvars
      IF (is_grid_info_var(varlist(ivar)))  CYCLE

      found = .FALSE.
      ! Nullify pointers
      var_desc%r_ptr => NULL()
      var_desc%i_ptr => NULL()
      DO i = 1, max_time_levels
        var_desc%tlev_rptr(i)%p => NULL()
        var_desc%tlev_iptr(i)%p => NULL()
      ENDDO

      ! Loop over all var_lists listed in vl_list to find the variable
      ! Please note that there may be several variables with different time levels,
      ! we just add unconditionally all with the name varlist(ivar).
      ! Remark: The different time levels may appear in different lists
      ! or in the same list, the code will accept both

      DO i = 1, SIZE(vl_list)

        iv = vl_list(i)

        element => NULL()
        DO
          IF(.NOT.ASSOCIATED(element)) THEN
            element => var_lists(iv)%p%first_list_element
          ELSE
            element => element%next_list_element
          ENDIF
          IF(.NOT.ASSOCIATED(element)) EXIT

          ! Do not inspect element if output is disabled
          IF(.NOT.element%field%info%loutput) CYCLE

          IF (p_of%name_list%remap==REMAP_REGULAR_LATLON) THEN
            ! If lon-lat variable is requested, skip variable if it
            ! does not correspond to the same lon-lat grid:
            IF (element%field%info%hgrid /= GRID_REGULAR_LONLAT) CYCLE
            grid_of  = p_of%name_list%lonlat_id
            grid_var = element%field%info%hor_interp%lonlat_id
            IF (grid_of /= grid_var) CYCLE
          ELSE
            ! On the other hand: If no lon-lat interpolation is
            ! requested for this output file, skip all variables of
            ! this kind:
            IF (element%field%info%hgrid == GRID_REGULAR_LONLAT) CYCLE
          END IF ! (remap/=REMAP_REGULAR_LATLON)

          ! Do not inspect element if it is a container
          IF(element%field%info%lcontainer) CYCLE

          ! get time level
          tl = get_var_timelevel(element%field)

          ! Check for matching name
          IF(tolower(varlist(ivar)) /= tolower(get_var_name(element%field))) CYCLE

          ! Found it, add it to the variable list of output file
          p_var_desc => var_desc

          IF(tl == -1) THEN
            ! Not time level dependent
            IF(found) CALL finish(routine,'Duplicate var name: '//TRIM(varlist(ivar)))
            p_var_desc%r_ptr    => element%field%r_ptr
            p_var_desc%i_ptr    => element%field%i_ptr
            p_var_desc%info     =  element%field%info
            p_var_desc%info_ptr => element%field%info
          ELSE
            IF(found) THEN
              ! We have already the info field, make some plausibility checks:
              IF(ANY(p_var_desc%info%used_dimensions(:) /=  &
                element%field%info%used_dimensions(:))) THEN
                CALL message(routine, "Var "//TRIM(element%field%info%name))
                CALL finish(routine,'Dimension mismatch TL variable: '//TRIM(varlist(ivar)))
              END IF
              ! There must not be a TL independent variable with the same name
              IF (ASSOCIATED(p_var_desc%r_ptr) .OR. ASSOCIATED(p_var_desc%i_ptr)) &
                CALL finish(routine,'Duplicate var name: '//TRIM(varlist(ivar)))
              ! Maybe some more members of info should be tested ...
            ELSE
              ! Variable encountered the first time, set info field ...
              p_var_desc%info = element%field%info
              ! ... and set name without .TL# suffix
              p_var_desc%info%name = TRIM(get_var_name(element%field))
            ENDIF

            IF (ASSOCIATED(p_var_desc%tlev_rptr(tl)%p) .OR. ASSOCIATED(p_var_desc%tlev_iptr(tl)%p)) &
              CALL finish(routine, 'Duplicate time level for '//TRIM(element%field%info%name))
            p_var_desc%tlev_rptr(tl)%p => element%field%r_ptr
            p_var_desc%tlev_iptr(tl)%p => element%field%i_ptr
            p_var_desc%info_ptr        => element%field%info
          ENDIF

          found = .TRUE.
        ENDDO

      ENDDO ! i = 1, SIZE(vl_list)

      ! Check that at least one element with this name has been found

      IF (.NOT. found) THEN

        DO i = 1, nvar_lists
          IF (my_process_is_stdio()) THEN
            WRITE(message_text,'(3a, i2)') &
                 'Variable list name: ',TRIM(var_lists(i)%p%name), &
                 ' Patch: ',var_lists(i)%p%patch_id
            CALL message('',message_text)
            element => var_lists(i)%p%first_list_element
            DO
              IF(.NOT. ASSOCIATED(element)) EXIT

              IF (element%field%info%post_op%lnew_cf) THEN
                this_cf => element%field%info%post_op%new_cf
              ELSE
                this_cf => element%field%info%cf
              END IF

              WRITE (message_text,'(a,a,l1,a,a)') &
                   &     '    ',element%field%info%name,              &
                   &            element%field%info%loutput, '  ',     &
                   &            TRIM(this_cf%long_name)
              CALL message('',message_text)
              element => element%next_list_element
            ENDDO
          ENDIF
        ENDDO

        CALL finish(routine,'Output name list variable not found: '//TRIM(varlist(ivar))//&
          &", patch "//int2string(p_of%log_patch_id,'(i0)'))
      ENDIF

      ! append variable descriptor to list
      CALL add_var_desc(p_of, var_desc)

    ENDDO ! ivar = 1,nvars

  END SUBROUTINE add_varlist_to_output_file


  !------------------------------------------------------------------------------------------------
  !
  SUBROUTINE set_patch_info()
    ! local variables
    CHARACTER(LEN=*), PARAMETER :: routine = modname//"::set_patch_info"
    INTEGER :: jp, jl, jg

    DO jp = 1, n_dom_out

      jl = patch_info(jp)%log_patch_id

      IF(.NOT.my_process_is_io()) THEN
        ! Set reorder_info on work and test PE
        CALL set_reorder_info(jp, p_patch(jl)%n_patch_cells_g, p_patch(jl)%n_patch_cells,             &
          &                   p_patch(jl)%cells%decomp_info%owner_mask, p_patch(jl)%cells%phys_id,    &
          &                   p_patch(jl)%cells%decomp_info%glb_index, patch_info(jp)%cells )

        CALL set_reorder_info(jp, p_patch(jl)%n_patch_edges_g, p_patch(jl)%n_patch_edges,             &
          &                   p_patch(jl)%edges%decomp_info%owner_mask, p_patch(jl)%edges%phys_id,    &
          &                   p_patch(jl)%edges%decomp_info%glb_index, patch_info(jp)%edges )

        CALL set_reorder_info(jp, p_patch(jl)%n_patch_verts_g, p_patch(jl)%n_patch_verts,             &
          &                   p_patch(jl)%verts%decomp_info%owner_mask, p_patch(jl)%verts%phys_id,    &
          &                   p_patch(jl)%verts%decomp_info%glb_index, patch_info(jp)%verts )
        ! Set grid_filename on work and test PE
        patch_info(jp)%grid_filename = TRIM(p_patch(jl)%grid_filename)
        ! Set UUID on work and test PE
        patch_info(jp)%grid_uuid = p_patch(jl)%grid_uuid
        ! Set information about numberOfGridUsed on work and test PE
        patch_info(jp)%number_of_grid_used = number_of_grid_used(jl)

        patch_info(jp)%max_cell_connectivity = p_patch(jl)%cells%max_connectivity
        patch_info(jp)%max_vertex_connectivity = p_patch(jl)%verts%max_connectivity

      ENDIF
#ifndef NOMPI
      IF(use_async_name_list_io .AND. .NOT. my_process_is_mpi_test()) THEN
        ! Transfer reorder_info to IO PEs
        CALL transfer_reorder_info(patch_info(jp)%cells, patch_info(jp)%grid_info_mode)
        CALL transfer_reorder_info(patch_info(jp)%edges, patch_info(jp)%grid_info_mode)
        CALL transfer_reorder_info(patch_info(jp)%verts, patch_info(jp)%grid_info_mode)
        CALL p_bcast(patch_info(jp)%grid_filename, bcast_root, p_comm_work_2_io)
        CALL p_bcast(patch_info(jp)%grid_uuid%data, SIZE(patch_info(jp)%grid_uuid%data),  &
          &          bcast_root, p_comm_work_2_io)
        CALL p_bcast(patch_info(jp)%number_of_grid_used, bcast_root, p_comm_work_2_io)
      ENDIF
#endif
! NOMPI

    ENDDO ! jp

#ifndef __NO_ICON_ATMO__
    ! A similar process as above - for the lon-lat grids
    DO jl = 1,n_lonlat_grids
      DO jg = 1,n_dom
        IF (.NOT. lonlat_grid_list(jl)%l_dom(jg)) CYCLE
        IF(.NOT.my_process_is_io()) THEN
          ! Set reorder_info on work and test PE
          CALL set_reorder_info_lonlat(lonlat_grid_list(jl)%grid,      &
            &                          lonlat_grid_list(jl)%intp(jg),  &
            &                          lonlat_info(jl,jg))
        ENDIF
#ifndef NOMPI
        IF(use_async_name_list_io .AND. .NOT. my_process_is_mpi_test()) THEN
          ! Transfer reorder_info to IO PEs
          CALL transfer_reorder_info(lonlat_info(jl,jg)%ri, lonlat_info(jl,jg)%grid_info_mode)
        ENDIF
#endif
! NOMPI
      END DO ! jg
    ENDDO ! jl
#endif
! #ifndef __NO_ICON_ATMO__
  END SUBROUTINE set_patch_info


  !------------------------------------------------------------------------------------------------
  !> Sets the reorder_info for cells/edges/verts
  !  ATTENTION: This routine must only be called on work and test PE (i.e. not on IO PEs)
  !             The arguments don't make sense on the IO PEs anyways
  !
  SUBROUTINE set_reorder_info(phys_patch_id, n_points_g, n_points, owner_mask, phys_id, &
                              glb_index, p_ri)

    INTEGER, INTENT(IN) :: phys_patch_id   ! Physical patch ID
    INTEGER, INTENT(IN) :: n_points_g      ! Global number of cells/edges/verts in logical patch
    INTEGER, INTENT(IN) :: n_points        ! Local number of cells/edges/verts in logical patch
    LOGICAL, INTENT(IN) :: owner_mask(:,:) ! owner_mask for logical patch
    INTEGER, INTENT(IN) :: phys_id(:,:)    ! phys_id for logical patch
    INTEGER, INTENT(IN) :: glb_index(:)    ! glb_index for logical patch
    TYPE(t_reorder_info), INTENT(INOUT) :: p_ri ! Result: reorder info
    ! local variables
    INTEGER :: i, n, il, ib, mpierr
    LOGICAL, ALLOCATABLE :: phys_owner_mask(:) ! owner mask for physical patch
    INTEGER, ALLOCATABLE :: glbidx_own(:), glbidx_glb(:), reorder_index_log_dom(:)

    CHARACTER(LEN=*), PARAMETER :: routine = modname//"::set_reorder_info"

    ! Just for safety
    IF(my_process_is_io()) CALL finish(routine, 'Must not be called on IO PEs')

    p_ri%n_log = n_points_g ! Total points in logical domain

    ! Set the physical patch owner mask

    ALLOCATE(phys_owner_mask(n_points))
    DO i = 1, n_points
      il = idx_no(i)
      ib = blk_no(i)
      phys_owner_mask(i) = owner_mask(il,ib)
      IF(l_output_phys_patch) &
        phys_owner_mask(i) = phys_owner_mask(i) .AND. (phys_id(il,ib) == phys_patch_id)
    ENDDO

    ! Get number of owned cells/edges/verts (without halos, physical patch only)

    p_ri%n_own = COUNT(phys_owner_mask(:))

    ! Set index arrays to own cells/edges/verts

    ALLOCATE(p_ri%own_idx(p_ri%n_own))
    ALLOCATE(p_ri%own_blk(p_ri%n_own))
    ALLOCATE(glbidx_own(p_ri%n_own)) ! Global index of my own points

    n = 0
    DO i = 1, n_points
      IF(phys_owner_mask(i)) THEN
        n = n+1
        p_ri%own_idx(n) = idx_no(i)
        p_ri%own_blk(n) = blk_no(i)
        glbidx_own(n)   = glb_index(i)
      ENDIF
    ENDDO

    ! Gather the number of own points for every PE into p_ri%pe_own

    ALLOCATE(p_ri%pe_own(0:p_n_work-1))
    ALLOCATE(p_ri%pe_off(0:p_n_work-1))
#ifndef NOMPI
    CALL MPI_Allgather(p_ri%n_own,  1, p_int, &
                       p_ri%pe_own, 1, p_int, &
                       p_comm_work, mpierr)
#else
    p_ri%pe_own(0) = p_ri%n_own
#endif
! NOMPI

    ! Get offset within result array
    p_ri%pe_off(0) = 0
    DO i = 1, p_n_work-1
      p_ri%pe_off(i) = p_ri%pe_off(i-1) + p_ri%pe_own(i-1)
    ENDDO

    ! Get global number of points for current (physical!) patch

    p_ri%n_glb = SUM(p_ri%pe_own(:))

    ! Get the global index numbers of the data when it is gathered on PE 0
    ! exactly in the same order as it is retrieved later during I/O

    ALLOCATE(glbidx_glb(p_ri%n_glb))
#ifndef NOMPI
    CALL MPI_Allgatherv(glbidx_own, p_ri%n_own, p_int, &
                        glbidx_glb, p_ri%pe_own, p_ri%pe_off, p_int, &
                        p_comm_work, mpierr)
#else
    glbidx_glb(:) = glbidx_own(:)
#endif
! NOMPI

    ! Get reorder_index

    ALLOCATE(p_ri%reorder_index(p_ri%n_glb))
    IF (patch_info(phys_patch_id)%grid_info_mode == GRID_INFO_FILE) THEN
      ALLOCATE(p_ri%grid_info%log_dom_index(p_ri%n_glb))
    END IF
    ALLOCATE(reorder_index_log_dom(n_points_g)) ! spans the complete logical domain
    reorder_index_log_dom(:) = 0

    DO i = 1, p_ri%n_glb
      ! reorder_index_log_dom stores where a global point in logical domain comes from.
      ! It is nonzero only at the physical patch locations
      reorder_index_log_dom(glbidx_glb(i)) = i
    ENDDO

    ! Gather the reorder index for the physical domain
    n = 0
    DO i = 1, n_points_g
      IF(reorder_index_log_dom(i)>0) THEN
        n = n+1
        p_ri%reorder_index(reorder_index_log_dom(i)) = n
      ENDIF
    ENDDO

    IF (patch_info(phys_patch_id)%grid_info_mode == GRID_INFO_FILE) THEN
      n = 0
      DO i = 1, n_points_g
        IF(reorder_index_log_dom(i)>0) THEN
          n = n+1
          p_ri%grid_info%log_dom_index(n) = i
        ENDIF
      ENDDO
    END IF

    ! Safety check
    IF(n/=p_ri%n_glb) CALL finish(routine,'Reordering failed')

    ! set trivial destination indices:
    IF(my_process_is_mpi_seq()) THEN
      ALLOCATE(p_ri%own_dst_idx(p_ri%n_own), &
        &      p_ri%own_dst_blk(p_ri%n_own))
      DO i=1,p_ri%n_own
        p_ri%own_dst_idx(i) = idx_no(i)
        p_ri%own_dst_blk(i) = blk_no(i)
      END DO ! i
    END IF

    DEALLOCATE(phys_owner_mask)
    DEALLOCATE(glbidx_own)
    DEALLOCATE(glbidx_glb)
    DEALLOCATE(reorder_index_log_dom)

  END SUBROUTINE set_reorder_info


  !------------------------------------------------------------------------------------------------
  !> Sets the reorder_info for lon-lat-grids
  !
#ifndef __NO_ICON_ATMO__
  SUBROUTINE set_reorder_info_lonlat(grid, intp, patch_info_ll)
    TYPE(t_lon_lat_grid),  INTENT(IN)    :: grid
    TYPE(t_lon_lat_intp),  INTENT(IN)    :: intp
    TYPE(t_patch_info_ll), INTENT(INOUT) :: patch_info_ll      ! Result: reorder info

    CHARACTER(LEN=*), PARAMETER :: routine = modname//"::set_reorder_info_lonlat"
    INTEGER :: ierrstat, i, jc, jb, this_pe, mpierr, &
    &          ioffset, gidx, n_own

    ! Just for safety
    IF(my_process_is_io()) CALL finish(routine, 'Must not be called on IO PEs')
    this_pe = get_my_mpi_work_id()

    n_own                  = intp%nthis_local_pts        ! No. of own points
    patch_info_ll%ri%n_glb = grid%lon_dim * grid%lat_dim ! Total points in lon-lat grid
    patch_info_ll%ri%n_own = n_own
    ! Set index arrays to own cells/edges/verts
    ALLOCATE(patch_info_ll%ri%own_idx(n_own), &
      &      patch_info_ll%ri%own_blk(n_own), &
      &      STAT=ierrstat)
    IF (ierrstat /= SUCCESS) CALL finish (routine, 'ALLOCATE failed.')

    jc = 0
    jb = 1
    DO i=1,n_own
      jc = jc+1
      IF (jc>nproma) THEN
        jb = jb+1;  jc = 1
      END IF
      patch_info_ll%ri%own_idx(i) = jc
      patch_info_ll%ri%own_blk(i) = jb
    END DO ! i

    ! set destination indices (for sequential/test PEs). This is
    ! important for the case that the local patch is smaller than the
    ! lon-lat grid:
    IF(my_process_is_mpi_seq()) THEN
      ALLOCATE(patch_info_ll%ri%own_dst_idx(n_own), &
        &      patch_info_ll%ri%own_dst_blk(n_own))
      DO i=1,n_own
        gidx = intp%global_idx(i)
        patch_info_ll%ri%own_dst_idx(i) = idx_no(gidx)
        patch_info_ll%ri%own_dst_blk(i) = blk_no(gidx)
      END DO ! i
    END IF

    ! Gather the number of own points for every PE into p_ri%pe_own
    ALLOCATE(patch_info_ll%ri%pe_own(0:p_n_work-1), &
      &      patch_info_ll%ri%pe_off(0:p_n_work-1), STAT=ierrstat)
    IF (ierrstat /= SUCCESS) CALL finish (routine, 'ALLOCATE failed.')
#ifndef NOMPI
    CALL MPI_Allgather(n_own,  1, p_int,                  &
                       patch_info_ll%ri%pe_own, 1, p_int, &
                       p_comm_work, mpierr)
#else
    patch_info_ll%ri%pe_own(0) = n_own
#endif
! NOMPI

    ! Get offset within result array
    patch_info_ll%ri%pe_off(0) = 0
    DO i = 1, p_n_work-1
      patch_info_ll%ri%pe_off(i) = patch_info_ll%ri%pe_off(i-1) + patch_info_ll%ri%pe_own(i-1)
    ENDDO

    ! Get the global index numbers of the data when it is gathered on PE 0
    ! exactly in the same order as it is retrieved later during I/O
    ALLOCATE(patch_info_ll%ri%reorder_index(patch_info_ll%ri%n_glb), STAT=ierrstat)
    IF (ierrstat /= SUCCESS) CALL finish (routine, 'ALLOCATE failed.')
    IF (patch_info_ll%grid_info_mode == GRID_INFO_FILE) THEN
      ALLOCATE(patch_info_ll%ri%grid_info%log_dom_index(patch_info_ll%ri%n_glb), STAT=ierrstat)
      IF (ierrstat /= SUCCESS) CALL finish (routine, 'ALLOCATE failed.')
    END IF

    ioffset = patch_info_ll%ri%pe_off(this_pe)
    patch_info_ll%ri%reorder_index = -1
    DO i=1,intp%nthis_local_pts
      patch_info_ll%ri%reorder_index(ioffset + i) = intp%global_idx(i)
    END DO
    ! merge all fields across working PEs:
    patch_info_ll%ri%reorder_index = p_max(patch_info_ll%ri%reorder_index, &
      &                                    comm=get_my_mpi_work_communicator())
    IF (patch_info_ll%grid_info_mode == GRID_INFO_FILE) THEN
      ! mapping between logical and physical patch is trivial for
      ! lon-lat grids:
      patch_info_ll%ri%grid_info%log_dom_index(:) = (/ (i, i=1,patch_info_ll%ri%n_glb) /)
    END IF
  END SUBROUTINE set_reorder_info_lonlat
#endif

#ifdef USE_CRAY_POINTER
  !------------------------------------------------------------------------------------------------
  ! Helper routines for setting mem_ptr with the correct size information

  SUBROUTINE set_mem_ptr_sp(arr, len)
    INTEGER          :: len
    REAL(sp), TARGET :: arr(len)
    mem_ptr_sp => arr
  END SUBROUTINE set_mem_ptr_sp
  !------------------------------------------------------------------------------------------------
  SUBROUTINE set_mem_ptr_dp(arr, len)
    INTEGER          :: len
    REAL(dp), TARGET :: arr(len)
    mem_ptr_dp => arr
  END SUBROUTINE set_mem_ptr_dp
#endif
! USE_CRAY_POINTER

  !------------------------------------------------------------------------------------------------
  !> Sets up the vlist for a t_output_file structure
  !
  SUBROUTINE setup_output_vlist(of)
    TYPE(t_output_file), INTENT(INOUT) :: of
    ! local variables
    CHARACTER(LEN=*), PARAMETER     :: routine = modname//"::setup_output_vlist"
    INTEGER                         :: k, i_dom, ll_dim(2), gridtype, idate, itime, iret
    TYPE(t_lon_lat_data), POINTER   :: lonlat
<<<<<<< HEAD
    CHARACTER(len=1)                :: uuid_string(16)
=======
    TYPE(t_datetime)                :: ini_datetime
>>>>>>> e8c9488b
    REAL(wp)                        :: pi_180
    INTEGER                         :: max_cell_connectivity, max_vertex_connectivity
    REAL(wp), ALLOCATABLE           :: p_lonlat(:)
    REAL(wp), PARAMETER             :: ZERO_TOL = 1.e-15_wp

    pi_180 = ATAN(1._wp)/45._wp

    gridtype = GRID_UNSTRUCTURED

    i_dom = of%phys_patch_id
    max_cell_connectivity   = patch_info(i_dom)%max_cell_connectivity
    max_vertex_connectivity = patch_info(i_dom)%max_vertex_connectivity

    !
    ! The following sections add the file global properties collected in init_name_list_output
    !
    ! 1. create cdi vlist
    !
    of%cdiVlistID = vlistCreate()
    !
    ! 2. add global attributes for netCDF
    !
    ! define output generating institute
    !
    ! inquire the Institute ID from (center/subcenter)
    !
    of%cdiInstID = institutInq(gribout_config(i_dom)%generatingCenter,          &
      &                        gribout_config(i_dom)%generatingSubcenter, '', '')


    ! define Institute
    CALL vlistDefInstitut(of%cdiVlistID,of%cdiInstID)

    iret = vlistDefAttTxt(of%cdiVlistID, CDI_GLOBAL, 'title',       &
         &                LEN_TRIM(cf_global_info%title),       TRIM(cf_global_info%title))
    iret = vlistDefAttTxt(of%cdiVlistID, CDI_GLOBAL, 'institution', &
         &                LEN_TRIM(cf_global_info%institution), TRIM(cf_global_info%institution))
    iret = vlistDefAttTxt(of%cdiVlistID, CDI_GLOBAL, 'source',      &
         &                LEN_TRIM(cf_global_info%source),      TRIM(cf_global_info%source))
    iret = vlistDefAttTxt(of%cdiVlistID, CDI_GLOBAL, 'history',     &
         &                LEN_TRIM(cf_global_info%history),     TRIM(cf_global_info%history))
    iret = vlistDefAttTxt(of%cdiVlistID, CDI_GLOBAL, 'references',  &
         &                LEN_TRIM(cf_global_info%references),  TRIM(cf_global_info%references))
    iret = vlistDefAttTxt(of%cdiVlistID, CDI_GLOBAL, 'comment',     &
         &                LEN_TRIM(cf_global_info%comment),     TRIM(cf_global_info%comment))

    ! 3. add horizontal grid descriptions

    IF(of%name_list%remap == REMAP_REGULAR_LATLON) THEN
#ifndef __NO_ICON_ATMO__

      ! Lon/Lat Interpolation requested

      of%cdiCellGridID = CDI_UNDEFID
      of%cdiEdgeGridID = CDI_UNDEFID
      of%cdiVertGridID = CDI_UNDEFID

      lonlat => lonlat_grid_list(of%name_list%lonlat_id)
      ll_dim(1) = lonlat%grid%lon_dim
      ll_dim(2) = lonlat%grid%lat_dim

      of%cdiLonLatGridID = gridCreate(GRID_LONLAT, ll_dim(1)*ll_dim(2))

      IF ( ABS(90._wp - lonlat%grid%north_pole(2)) > ZERO_TOL .OR.  &
      &    ABS( 0._wp - lonlat%grid%north_pole(1)) > ZERO_TOL ) THEN
        CALL gridDefXpole( of%cdiLonLatGridID, lonlat%grid%north_pole(1))
        CALL gridDefYpole( of%cdiLonLatGridID, lonlat%grid%north_pole(2))
      END IF

      CALL gridDefXsize(of%cdiLonLatGridID, ll_dim(1))
      CALL gridDefXname(of%cdiLonLatGridID, 'lon')
      CALL gridDefXunits(of%cdiLonLatGridID, 'degrees_east')

      CALL gridDefYsize(of%cdiLonLatGridID, ll_dim(2))
      CALL gridDefYname(of%cdiLonLatGridID, 'lat')
      CALL gridDefYunits(of%cdiLonLatGridID, 'degrees_north')

      ALLOCATE(p_lonlat(ll_dim(1)))
      IF (lonlat%grid%reg_lon_def(2) <= threshold_delta_or_intvls) THEN
        DO k=1,ll_dim(1)
          p_lonlat(k) = lonlat%grid%reg_lon_def(1) + REAL(k-1,wp)*lonlat%grid%reg_lon_def(2)
        END DO
      ELSE
        DO k=1,ll_dim(1)
          p_lonlat(k) = (lonlat%grid%start_corner(1) + REAL(k-1,wp)*lonlat%grid%delta(1)) / pi_180
        END DO
      END IF
      CALL gridDefXvals(of%cdiLonLatGridID, p_lonlat)
      DEALLOCATE(p_lonlat)

      ALLOCATE(p_lonlat(ll_dim(2)))
      IF (lonlat%grid%reg_lat_def(2) <= threshold_delta_or_intvls) THEN
        DO k=1,ll_dim(2)
          p_lonlat(k) = lonlat%grid%reg_lat_def(1) + REAL(k-1,wp)*lonlat%grid%reg_lat_def(2)
        END DO
      ELSE
        DO k=1,ll_dim(2)
          p_lonlat(k) = (lonlat%grid%start_corner(2) + REAL(k-1,wp)*lonlat%grid%delta(2)) / pi_180
        END DO
      END IF
      CALL gridDefYvals(of%cdiLonLatGridID, p_lonlat)
      DEALLOCATE(p_lonlat)
#endif
! #ifndef __NO_ICON_ATMO__
    ELSE

      ! Cells

      of%cdiCellGridID = gridCreate(gridtype, patch_info(i_dom)%cells%n_glb)
      CALL gridDefNvertex(of%cdiCellGridID, max_cell_connectivity)
      !
      CALL gridDefXname(of%cdiCellGridID, 'clon')
      CALL gridDefXlongname(of%cdiCellGridID, 'center longitude')
      CALL gridDefXunits(of%cdiCellGridID, 'radian')
      !
      CALL gridDefYname(of%cdiCellGridID, 'clat')
      CALL gridDefYlongname(of%cdiCellGridID, 'center latitude')
      CALL gridDefYunits(of%cdiCellGridID, 'radian')
      !
      CALL gridDefUUID(of%cdiCellGridID, patch_info(i_dom)%grid_uuid%DATA)
      !
      CALL gridDefNumber(of%cdiCellGridID, patch_info(i_dom)%number_of_grid_used)

      !
      ! not clear whether meta-info GRID_CELL or GRID_UNSTRUCTURED_CELL should be used
      CALL gridDefPosition(of%cdiCellGridID, GRID_CELL)

      ! Single point grid for monitoring
      of%cdiSingleGridID = gridCreate(GRID_LONLAT, 1)
      !
      CALL griddefxsize(of%cdiSingleGridID, 1)
      CALL griddefysize(of%cdiSingleGridID, 1)
      CALL griddefxvals(of%cdiSingleGridID, (/0.0_wp/))
      CALL griddefyvals(of%cdiSingleGridID, (/0.0_wp/))


      ! Verts

      of%cdiVertGridID = gridCreate(gridtype, patch_info(i_dom)%verts%n_glb)
      IF (my_process_is_ocean()) THEN
        CALL gridDefNvertex(of%cdiVertGridID, max_vertex_connectivity)
      ELSE
        CALL gridDefNvertex(of%cdiVertGridID, 9-max_cell_connectivity)
      ENDIF
      !
      CALL gridDefXname(of%cdiVertGridID, 'vlon')
      CALL gridDefXlongname(of%cdiVertGridID, 'vertex longitude')
      CALL gridDefXunits(of%cdiVertGridID, 'radian')
      !
      CALL gridDefYname(of%cdiVertGridID, 'vlat')
      CALL gridDefYlongname(of%cdiVertGridID, 'vertex latitude')
      CALL gridDefYunits(of%cdiVertGridID, 'radian')
      !
      CALL gridDefUUID(of%cdiVertGridID, patch_info(i_dom)%grid_uuid%DATA)
      !
      CALL gridDefNumber(of%cdiVertGridID, patch_info(i_dom)%number_of_grid_used)

      !
      ! not clear whether meta-info GRID_VERTEX or GRID_UNSTRUCTURED_VERTEX should be used
      CALL gridDefPosition(of%cdiVertGridID, GRID_VERTEX)

      ! Edges

      of%cdiEdgeGridID = gridCreate(gridtype, patch_info(i_dom)%edges%n_glb)
      CALL gridDefNvertex(of%cdiEdgeGridID, 4)
      !
      CALL gridDefXname(of%cdiEdgeGridID, 'elon')
      CALL gridDefXlongname(of%cdiEdgeGridID, 'edge midpoint longitude')
      CALL gridDefXunits(of%cdiEdgeGridID, 'radian')
      !
      CALL gridDefYname(of%cdiEdgeGridID, 'elat')
      CALL gridDefYlongname(of%cdiEdgeGridID, 'edge midpoint latitude')
      CALL gridDefYunits(of%cdiEdgeGridID, 'radian')
      !
      CALL gridDefUUID(of%cdiEdgeGridID, patch_info(i_dom)%grid_uuid%DATA)
      !
      CALL gridDefNumber(of%cdiEdgeGridID, patch_info(i_dom)%number_of_grid_used)

      !
      ! not clear whether meta-info GRID_EDGE or GRID_UNSTRUCTURED_EDGE should be used
      CALL gridDefPosition(of%cdiEdgeGridID, GRID_EDGE)

      of%cdiLonLatGridID = CDI_UNDEFID

      ! If wanted, set grid info
      IF(of%name_list%output_grid) THEN
        SELECT CASE(of%name_list%filetype)
        CASE (FILETYPE_NC2, FILETYPE_NC4)
          ! encode grid info in NetCDF format:
          SELECT CASE(patch_info(of%phys_patch_id)%grid_info_mode)
          CASE (GRID_INFO_FILE)
            CALL copy_grid_info(of, patch_info)
          CASE (GRID_INFO_BCAST)
            IF (.NOT. my_process_is_mpi_test()) THEN
              CALL set_grid_info_netcdf(of%cdiCellGridID, patch_info(of%phys_patch_id)%cells%grid_info)
              CALL set_grid_info_netcdf(of%cdiEdgeGridID, patch_info(of%phys_patch_id)%edges%grid_info)
              CALL set_grid_info_netcdf(of%cdiVertGridID, patch_info(of%phys_patch_id)%verts%grid_info)
            END IF
          END SELECT
        CASE (FILETYPE_GRB2)
          ! handled later...
        CASE DEFAULT
          CALL finish(routine, "Unknown grid type")
        END SELECT
      END IF

    ENDIF

    !
    ! 4. add vertical grid descriptions

    IF (iequations/=ihs_ocean) THEN ! atm
      SELECT CASE(of%ilev_type)
      CASE (level_type_ml)
        CALL setup_ml_axes_atmo(of)
      CASE (level_type_pl)
        CALL setup_pl_axis_atmo(of)
      CASE (level_type_hl)
        CALL setup_hl_axis_atmo(of)
      CASE (level_type_il)
        CALL setup_il_axis_atmo(of)
      CASE DEFAULT
        CALL finish(routine, "Internal error!")
      END SELECT
    ELSE
      CALL setup_zaxes_oce(of)
    END IF

    !
    ! 5. output does contain absolute time
    !
    SELECT CASE (of%name_list%mode)
    CASE (1)  ! forecast mode
     of%cdiTaxisID = taxisCreate(TAXIS_RELATIVE)

     IF (of%name_list%taxis_tunit > 10 .OR. of%name_list%taxis_tunit < 1 ) THEN
       of%name_list%taxis_tunit=TUNIT_MINUTE
       CALL message('','invalid taxis_tunit, reset to TUNIT_MINUTE')
     END IF
     CALL taxisDefTunit (of%cdiTaxisID, of%name_list%taxis_tunit)

     SELECT CASE(calendarType())
     CASE (mtime_proleptic_gregorian)
       CALL taxisDefCalendar (of%cdiTaxisID, dtime_proleptic_gregorian)
     CASE (mtime_year_of_360_days)
       CALL taxisDefCalendar (of%cdiTaxisID, dtime_cly360)
     CASE default
       CALL finish(routine, "Unsupported calendar!")
     END SELECT
     idate = cdiEncodeDate(INT(time_config%tc_exp_startdate%date%year),  &
       &                   INT(time_config%tc_exp_startdate%date%month), &
       &                   INT(time_config%tc_exp_startdate%date%day))
     itime = cdiEncodeTime(time_config%tc_exp_startdate%time%hour, time_config%tc_exp_startdate%time%minute, &
                           INT(time_config%tc_exp_startdate%time%second))

     CALL taxisDefRdate (of%cdiTaxisID, idate )
     CALL taxisDefRtime (of%cdiTaxisID, itime )

     !WRITE(6,'(a,i,a,i)')'idate ',idate,' ',taxisInqRdate(of%cdiTaxisID)
     !WRITE(6,'(a,i,a,i)')'itime ',itime,' ',taxisInqRtime(of%cdiTaxisID)
    CASE (2)  ! climate mode
     of%cdiTaxisID = taxisCreate(TAXIS_ABSOLUTE)
    CASE DEFAULT
     of%cdiTaxisID = taxisCreate(TAXIS_ABSOLUTE)
    END SELECT

    !
    CALL vlistDefTaxis(of%cdiVlistID, of%cdiTaxisID)

    !
    ! add variables
    !
    CALL add_variables_to_vlist(of)

    ! GRB2 format: define geographical longitude, latitude as special
    ! variables "RLON", "RLAT". Note that the grid information may be
    ! contained in the patch_info data structure (for a different
    ! output_file) but still we may do not want to include it into
    ! this output file's (of) data file.
    IF ((of%name_list%output_grid)                                      .AND. &
      & (patch_info(of%phys_patch_id)%grid_info_mode /= GRID_INFO_NONE) .AND. &
      & (of%name_list%filetype == FILETYPE_GRB2)) THEN
      CALL set_grid_info_grb2(of)
    END IF

  END SUBROUTINE setup_output_vlist


  !------------------------------------------------------------------------------------------------
  !> define variables and attributes
  !
  SUBROUTINE add_variables_to_vlist(of)
    TYPE (t_output_file), INTENT(IN), TARGET :: of
    ! local variables:
    CHARACTER(LEN=*), PARAMETER :: routine = modname//"::add_variables_to_vlist"
    TYPE (t_var_metadata), POINTER :: info
    INTEGER                        :: iv, vlistID, varID, gridID, &
      &                               zaxisID, i
    CHARACTER(LEN=DICT_MAX_STRLEN) :: mapped_name
    TYPE(t_cf_var), POINTER        :: this_cf

    vlistID = of%cdiVlistID

    DO iv = 1, of%num_vars
      !
      info => of%var_desc(iv)%info
      !
      ! set grid ID
      !
      SELECT CASE (info%hgrid)
      CASE(GRID_UNSTRUCTURED_CELL)
        info%cdiGridID = of%cdiCellGridID
      CASE(GRID_LONLAT)
        info%cdiGridID = of%cdiSingleGridID
      CASE(GRID_UNSTRUCTURED_VERT)
        info%cdiGridID = of%cdiVertGridID
      CASE(GRID_UNSTRUCTURED_EDGE)
        info%cdiGridID = of%cdiEdgeGridID
      CASE (GRID_REGULAR_LONLAT)
        info%cdiGridID = of%cdiLonLatGridID
      CASE DEFAULT
        CALL finish(routine, 'GRID definition missing for '//TRIM(info%name))
      END SELECT

      gridID = info%cdiGridID



      !
      ! set z axis ID
      !
      IF (info%cdiZaxisID == CDI_UNDEFID) info%cdiZaxisID = of%cdiZaxisID(info%vgrid)
      zaxisID = info%cdiZaxisID
      IF (zaxisID /= CDI_UNDEFID) THEN

!DR *********** FIXME *************
        ! Re-set
        ! ZA_HYBRID       -> ZA_REFERENCE
        ! ZA_HYBRID_HALF  -> ZA_REFERENCE_HALF
        ! as long as ZA_hybrid/ZA_hybrid_half is used throughout the code.
        ! Should be replaced by ZA_reference/ZA_reference_half for the
        ! nonhydrostatic model.
        IF (zaxisID == of%cdiZaxisID(ZA_hybrid)) THEN
          zaxisID = of%cdiZaxisID(ZA_reference)
        ELSE IF (zaxisID == of%cdiZaxisID(ZA_hybrid_half)) THEN
          zaxisID = of%cdiZaxisID(ZA_reference_half)
        ELSE IF (zaxisID == of%cdiZaxisID(ZA_hybrid_half_hhl)) THEN
          zaxisID = of%cdiZaxisID(ZA_reference_half_hhl)
        ENDIF
        info%cdiZaxisID = zaxisID
!DR*********WILL BE REMOVED SOON**********

      ELSE
        WRITE (message_text,'(a,i3,a,i3)') &
             &  'Zaxis Nr.: ',info%vgrid,' not defined. zaxisID= ',zaxisID
        CALL finish(routine, message_text)
      ENDIF

      ! Search name mapping for name in NetCDF file
      IF (info%cf%short_name /= '') THEN
!TODO   IF ( my_process_is_stdio() ) print *,'SHORTNAME gefunden!!!!!!!!!!!!!!!!!!!!!!!!!!!!!!!!!!!!!!!!!!!!!!!!!!!!!!!!!!!'
        mapped_name = dict_get(out_varnames_dict, info%cf%short_name, default=info%cf%short_name)
      ELSE
        mapped_name = dict_get(out_varnames_dict, info%name, default=info%name)
      END IF

      ! note that an explicit call of vlistDefVarTsteptype is obsolete, since
      ! isteptype is already defined via vlistDefVar
      varID = vlistDefVar(vlistID, gridID, zaxisID, info%isteptype)
      info%cdiVarID   = varID

      CALL vlistDefVarName(vlistID, varID, TRIM(mapped_name))
      IF (info%post_op%lnew_cf) THEN
        this_cf => info%post_op%new_cf
      ELSE
        this_cf => info%cf
      END IF

      IF (this_cf%long_name /= '')     CALL vlistDefVarLongname(vlistID, varID, TRIM(this_cf%long_name))
      IF (this_cf%standard_name /= '') CALL vlistDefVarStdname(vlistID, varID, TRIM(this_cf%standard_name))
      IF (this_cf%units /= '')         CALL vlistDefVarUnits(vlistID, varID, TRIM(this_cf%units))

      ! Currently only real valued variables are allowed, so we can always use info%missval%rval
      IF (info%lmiss) THEN
        ! set the missing value
        IF ((.NOT.use_async_name_list_io .OR. my_process_is_mpi_test()) .OR. use_dp_mpi2io) THEN
          CALL vlistDefVarMissval(vlistID, varID, info%missval%rval)
        ELSE
          ! In cases, where we use asynchronous output and the data is
          ! transferred using a single-precision buffer, we need to
          ! transfer the missing value to single-precision as well.
          ! Otherwise, in pathological cases, the missing value and
          ! the masked data in the buffer might be different values.
          CALL vlistDefVarMissval(vlistID, varID, REAL(REAL(info%missval%rval,sp),dp))
        END IF
      ELSE IF (info%lmask_boundary .AND. config_lmask_boundary) THEN
        CALL vlistDefVarMissval(vlistID, varID, BOUNDARY_MISSVAL)
      END IF

      ! Set GRIB2 Triplet
      IF (info%post_op%lnew_grib2) THEN
        CALL vlistDefVarParam(vlistID, varID,                   &
          &  cdiEncodeParam(info%post_op%new_grib2%number,      &
          &                 info%post_op%new_grib2%category,    &
          &                 info%post_op%new_grib2%discipline) )
        IF ( of%output_type == FILETYPE_GRB2 ) THEN
          CALL vlistDefVarDatatype(vlistID, varID, info%post_op%new_grib2%bits)
        END IF
      ELSE
        CALL vlistDefVarParam(vlistID, varID,                   &
          &  cdiEncodeParam(info%grib2%number,                  &
          &                 info%grib2%category,                &
          &                 info%grib2%discipline) )
        IF ( of%output_type == FILETYPE_GRB2 ) THEN
          CALL vlistDefVarDatatype(vlistID, varID, info%grib2%bits)
        END IF
      END IF

      IF ( of%output_type == FILETYPE_GRB2 ) THEN

        !!!!!!!!!!!!!!!!!!!!!!!!!!!!!!!!!!!!!!!!!!!!!
        !!!          ATTENTION                    !!!
        !!!!!!!!!!!!!!!!!!!!!!!!!!!!!!!!!!!!!!!!!!!!!
        ! Note that re-setting of the surface types must come AFTER (re)setting
        ! "productDefinitionTemplateNumber" in set_additional_GRIB2_keys. It was observed
        ! (i.e. for Ensemble output), that the surface-type information is lost again, if
        ! these settings are performed prior to "productDefinitionTemplateNumber"

        DO i=1,info%grib2%additional_keys%nint_keys
! JF:           WRITE(message_text,'(a,i4,a,i4,a,a,a,i2,a,a,a,i4)')        &
! JF:             &  'vlistID = ', vlistID, '  varID = ', varID,           &
! JF:             &  '  tracer_class = ', TRIM(info%tracer%tracer_class),  &
! JF:             &  '  key(', i, ') : ', info%grib2%additional_keys%int_key(i)%key, ' = ',  &
! JF:             &  info%grib2%additional_keys%int_key(i)%val
! JF:           CALL message(' ==> add_variables_to_vlist :',TRIM(message_text),0,5,.TRUE.)
          CALL vlistDefVarIntKey(vlistID, varID, TRIM(info%grib2%additional_keys%int_key(i)%key), &
            &                    info%grib2%additional_keys%int_key(i)%val)
        END DO

        ! GRIB2 Quick hack: Set additional GRIB2 keys
        CALL set_GRIB2_additional_keys(vlistID, varID, gribout_config(of%phys_patch_id))

        ! Set ensemble keys in SECTION 4 (if applicable)
        CALL set_GRIB2_ensemble_keys(vlistID, varID, gribout_config(of%phys_patch_id))

        ! Set synsat keys (if applicable)
        CALL set_GRIB2_synsat_keys(vlistID, varID, info)

        ! Set keys for atmospheric chemical constituents, if applicable
        CALL set_GRIB2_chem_keys(vlistID, varID, info)

        ! Set local use SECTION 2
        CALL set_GRIB2_local_keys(vlistID, varID, gribout_config(of%phys_patch_id))

#ifndef __NO_ICON_ATMO__
        ! Set tile-specific GRIB2 keys (if applicable)
        CALL set_GRIB2_tile_keys(vlistID, varID, info, i_lctype(of%phys_patch_id))
#endif

        ! Set ART-specific GRIB2 keys (if applicable)
        CALL set_GRIB2_art_keys(vlistID, varID, info)

      ELSE ! NetCDF
        CALL vlistDefVarDatatype(vlistID, varID, this_cf%datatype)
      ENDIF

    ENDDO
    !
  END SUBROUTINE add_variables_to_vlist


  !------------------------------------------------------------------------------------------------
  !> Transfers reorder_info to IO PEs
  !
  SUBROUTINE transfer_reorder_info(p_ri, grid_info_mode)
    TYPE(t_reorder_info), INTENT(INOUT) :: p_ri ! Result: reorder info
    INTEGER,              INTENT(IN)    :: grid_info_mode

    ! There is nothing to do for the test PE:
    IF(my_process_is_mpi_test()) RETURN

    ! Transfer the global number of points, this is not yet known on IO PEs
    CALL p_bcast(p_ri%n_glb,  bcast_root, p_comm_work_2_io)
    CALL p_bcast(p_ri%n_log,  bcast_root, p_comm_work_2_io)

    IF(my_process_is_io()) THEN

      ! On IO PEs: n_own = 0, own_idx and own_blk are not allocated
      p_ri%n_own = 0

      ! pe_own/pe_off must be allocated for num_work_procs, not for p_n_work
      ALLOCATE(p_ri%pe_own(0:num_work_procs-1))
      ALLOCATE(p_ri%pe_off(0:num_work_procs-1))

      ALLOCATE(p_ri%reorder_index(p_ri%n_glb))
      IF (grid_info_mode == GRID_INFO_FILE) THEN
        ALLOCATE(p_ri%grid_info%log_dom_index(p_ri%n_glb))
      END IF
    ENDIF

    CALL p_bcast(p_ri%pe_own, bcast_root, p_comm_work_2_io)
    CALL p_bcast(p_ri%pe_off, bcast_root, p_comm_work_2_io)

    CALL p_bcast(p_ri%reorder_index, bcast_root, p_comm_work_2_io)
    IF (grid_info_mode == GRID_INFO_FILE) THEN
      CALL p_bcast(p_ri%grid_info%log_dom_index, bcast_root, p_comm_work_2_io)
    END IF

  END SUBROUTINE transfer_reorder_info


  !-------------------------------------------------------------------------------------------------
  !> Replicates data (mainly the variable lists) needed for async I/O on the I/O procs.
  !  ATTENTION: The data is not completely replicated, only as far as needed for I/O.
  !
  !  This routine has to be called by all PEs (work and I/O)
  !
  SUBROUTINE replicate_data_on_io_procs()

    ! local variables
    CHARACTER(len=*), PARAMETER :: routine = modname//"::replicate_data_on_io_procs"
    INTEGER                       :: ivct_len
    INTEGER                       :: info_size, iv, nv, nelems, n, list_info(4)
    INTEGER, ALLOCATABLE          :: info_storage(:,:)
    TYPE(t_list_element), POINTER :: element
    TYPE(t_var_metadata)          :: info
    TYPE(t_var_list)              :: p_var_list
    ! var_list_name should have at least the length of var_list names
    ! (although this doesn't matter as long as it is big enough for every name)
    CHARACTER(LEN=256)            :: var_list_name
    INTEGER                       :: idom, i

!DR Test
    INTEGER :: nvgrid, ivgrid
    INTEGER :: size_tiles
    INTEGER :: size_var_groups_dyn
    INTEGER :: idom_log
    LOGICAL :: keep_grid_info

    ! There is nothing to do for the test PE:
    IF(my_process_is_mpi_test()) RETURN

    !-----------------------------------------------------------------------------------------------

    ! Replicate vertical coordinate table
#ifndef __NO_ICON_ATMO__
    IF(.NOT.my_process_is_io()) ivct_len = SIZE(vct)
    CALL p_bcast(ivct_len, bcast_root, p_comm_work_2_io)

    IF(my_process_is_io()) ALLOCATE(vct(ivct_len))
    CALL p_bcast(vct, bcast_root, p_comm_work_2_io)
#endif
! #ifndef __NO_ICON_ATMO__
    !-----------------------------------------------------------------------------------------------
    ! Replicate variable lists

    ! Get the size - in default INTEGER words - which is needed to
    ! hold the contents of TYPE(t_var_metadata)

    info_size = SIZE(TRANSFER(info, (/ 0 /)))

    ! Get the number of var_lists
    IF(.NOT.my_process_is_io()) nv = nvar_lists
    CALL p_bcast(nv, bcast_root, p_comm_work_2_io)

    ! For each var list, get its components
    DO iv = 1, nv

      ! Send name
      IF(.NOT.my_process_is_io()) var_list_name = var_lists(iv)%p%name
      CALL p_bcast(var_list_name, bcast_root, p_comm_work_2_io)

      IF(.NOT.my_process_is_io()) THEN

        ! Count the number of variable entries
        element => var_lists(iv)%p%first_list_element
        nelems = 0
        DO WHILE (ASSOCIATED(element))
          nelems = nelems+1
          element => element%next_list_element
        ENDDO

        ! Gather the components needed for name list I/O and send them.
        ! Please note that not the complete list is replicated, unneeded
        ! entries are left away!

        list_info(1) = nelems
        list_info(2) = var_lists(iv)%p%patch_id
        list_info(3) = var_lists(iv)%p%vlevel_type
        list_info(4) = MERGE(1,0,var_lists(iv)%p%loutput)

      ENDIF

      ! Send basic info:

      CALL p_bcast(list_info, bcast_root, p_comm_work_2_io)

      IF(my_process_is_io()) THEN
        nelems = list_info(1)
        ! Create var list
        CALL new_var_list( p_var_list, var_list_name, patch_id=list_info(2), &
                           vlevel_type=list_info(3), loutput=(list_info(4)/=0) )
      ENDIF

      ! Get the binary representation of all info members of the variables
      ! of the list and send it to the receiver.
      ! Using the Fortran TRANSFER intrinsic may seem like a hack,
      ! but it has the advantage that it is completely independet of the
      ! actual declaration if TYPE(t_var_metadata).
      ! Thus members may added to or removed from TYPE(t_var_metadata)
      ! without affecting the code below and we don't have an additional
      ! cross dependency between TYPE(t_var_metadata) and this module.

      ALLOCATE(info_storage(info_size, nelems))

      IF(.NOT.my_process_is_io()) THEN
        element => var_lists(iv)%p%first_list_element
        nelems = 0
        DO
          IF(.NOT.ASSOCIATED(element)) EXIT
          nelems = nelems+1
          info_storage(:,nelems) = TRANSFER(element%field%info, (/ 0 /))
          element => element%next_list_element
        ENDDO
      ENDIF

      ! Send binary representation of all info members

      CALL p_bcast(info_storage, bcast_root, p_comm_work_2_io)

      IF(my_process_is_io()) THEN

        ! Insert elements into var list

        p_var_list%p%first_list_element => NULL()
        element => NULL() ! Safety only

        DO n = 1, nelems
          IF(.NOT.ASSOCIATED(p_var_list%p%first_list_element)) THEN
            ALLOCATE(p_var_list%p%first_list_element)
            element => p_var_list%p%first_list_element
          ELSE
            ALLOCATE(element%next_list_element)
            element => element%next_list_element
          ENDIF

          element%next_list_element => NULL()

          ! Nullify all pointers in element%field, they don't make sense on the I/O PEs

          element%field%r_ptr => NULL()
          element%field%i_ptr => NULL()
          element%field%l_ptr => NULL()
          element%field%var_base_size = 0 ! Unknown here

          ! Set info structure from binary representation in info_storage
          element%field%info = TRANSFER(info_storage(:, n), info)
        ENDDO

      ENDIF

      DEALLOCATE(info_storage)

    ENDDO

    ! var_groups_dyn is required in function 'group_id', which is called in
    ! parse_variable_groups. Thus, a broadcast of var_groups_dyn is required.
    size_var_groups_dyn = 0
    if (allocated(var_groups_dyn)) then
       size_var_groups_dyn = SIZE(var_groups_dyn)
    end if
    CALL p_bcast(size_var_groups_dyn                        , bcast_root, p_comm_work_2_io)
    if (size_var_groups_dyn > 0) then
       IF (.NOT. ALLOCATED(var_groups_dyn)) THEN
          ALLOCATE(var_groups_dyn(size_var_groups_dyn))
       ENDIF
       CALL p_bcast(var_groups_dyn                             , bcast_root, p_comm_work_2_io)
    end if

    ! Map the variable groups given in the output namelist onto the
    ! corresponding variable subsets:
    CALL parse_variable_groups()


#ifndef __NO_ICON_ATMO__
    ! Go over all output domains
    DO idom = 1, n_dom_out
      CALL p_bcast(gribout_config(idom)%generatingCenter,    bcast_root, p_comm_work_2_io)
      CALL p_bcast(gribout_config(idom)%generatingSubcenter, bcast_root, p_comm_work_2_io)
      ! from extpar config state
      CALL p_bcast(i_lctype(idom)                          , bcast_root, p_comm_work_2_io)
    ENDDO
    ! from nwp land config state
    CALL p_bcast(ntiles_water                              , bcast_root, p_comm_work_2_io)
    CALL p_bcast(ntiles_total                              , bcast_root, p_comm_work_2_io)
    size_tiles = 0
    if (allocated(tiles)) then
       size_tiles = SIZE(tiles)
    end if
    CALL p_bcast(size_tiles                                , bcast_root, p_comm_work_2_io)
    if (size_tiles > 0) then
       IF (.NOT. ALLOCATED(tiles)) THEN
          ALLOCATE(tiles(size_tiles))
       ENDIF
       CALL p_bcast(tiles(:)%GRIB2_tile%tileIndex              , bcast_root, p_comm_work_2_io)
       CALL p_bcast(tiles(:)%GRIB2_tile%numberOfTileAttributes , bcast_root, p_comm_work_2_io)
       CALL p_bcast(tiles(:)%GRIB2_att%tileAttribute           , bcast_root, p_comm_work_2_io)
    end if
#endif
    ! allocate vgrid_buffer on asynchronous output PEs, for storing
    ! the vertical grid UUID
    !
    ! get buffer size and broadcast
    IF (ALLOCATED(vgrid_buffer)) THEN
       nvgrid = SIZE(vgrid_buffer)
    ELSE
       nvgrid = 0
    END IF
    CALL p_bcast(nvgrid, bcast_root, p_comm_work_2_io)
    !
    ! allocate on asynchronous PEs
    IF(my_process_is_io()) THEN
      ALLOCATE(vgrid_buffer(nvgrid))
    ENDIF
    ! broadcast
    DO ivgrid = 1,nvgrid
      CALL p_bcast(vgrid_buffer(ivgrid)%uuid%DATA, SIZE(vgrid_buffer(ivgrid)%uuid%DATA, 1), bcast_root, p_comm_work_2_io)
    ENDDO

  END SUBROUTINE replicate_data_on_io_procs

  !-------------------------------------------------------------------------------------------------
  !> Replicates coordinate data needed for async I/O on the I/O procs.
  !  ATTENTION: The data is not completely replicated, only as far as needed for I/O.
  !
  !  This routine has to be called by all PEs (work and I/O)
  !
  SUBROUTINE replicate_coordinate_data_on_io_procs()

    ! local variables
    CHARACTER(len=*), PARAMETER :: routine = &
      modname//"::replicate_coordinate_data_on_io_procs"
    INTEGER                       :: idom, i

    INTEGER :: idom_log
    LOGICAL :: keep_grid_info

    ! There is nothing to do for the test PE:
    IF(my_process_is_mpi_test()) RETURN

    !-----------------------------------------------------------------------------------------------
    ! Replicate coordinates of cells/edges/vertices:

    ! Go over all output domains
    DO idom = 1, n_dom_out
      CALL p_bcast(patch_info(idom)%nblks_glb_c, bcast_root, p_comm_work_2_io)
      CALL p_bcast(patch_info(idom)%nblks_glb_e, bcast_root, p_comm_work_2_io)
      CALL p_bcast(patch_info(idom)%nblks_glb_v, bcast_root, p_comm_work_2_io)
      CALL p_bcast(patch_info(idom)%max_cell_connectivity, bcast_root, p_comm_work_2_io)

      IF (patch_info(idom)%grid_info_mode == GRID_INFO_BCAST) THEN
        ! logical domain ID
        idom_log = patch_info(idom)%log_patch_id
        keep_grid_info = .FALSE.
        IF (my_process_is_io()) THEN
          DO i = 1, SIZE(output_file, 1)
            keep_grid_info = keep_grid_info .OR. &
              &              ((output_file(i)%io_proc_id == p_pe) .AND. &
              &               (output_file(i)%phys_patch_id == idom))
          END DO
        END IF
        CALL allgather_grid_info(patch_info(idom), idom_log, keep_grid_info)
      END IF
    END DO

  END SUBROUTINE replicate_coordinate_data_on_io_procs


#ifndef NOMPI

  !------------------------------------------------------------------------------------------------
  !> Initializes the memory window for asynchronous IO
  !
  SUBROUTINE init_memory_window

#ifdef __SUNPRO_F95
    INCLUDE "mpif.h"
#else
    USE mpi, ONLY: MPI_ADDRESS_KIND
#endif
! __SUNPRO_F95

    ! local variables
    CHARACTER(LEN=*), PARAMETER     :: routine = modname//"::init_async_name_list_output"

    INTEGER                         :: jp, i, iv, nlevs, i_log_dom, &
      &                                n_own, lonlat_id
    INTEGER (KIND=MPI_ADDRESS_KIND) :: mem_size


    ! There is nothing to do for the test PE:
    IF(my_process_is_mpi_test()) RETURN

    ! Go over all output files
    OUT_FILE_LOOP : DO i = 1, SIZE(output_file)

      ! Get size of the data for every output file
      mem_size = 0_i8

      ! Go over all name list variables for this output file
      DO iv = 1, output_file(i)%num_vars

        jp = output_file(i)%phys_patch_id

        IF(output_file(i)%var_desc(iv)%info%ndims == 2) THEN
          nlevs = 1
        ELSE
          ! handle the case that a few levels have been selected out of
          ! the total number of levels:
          IF (ASSOCIATED(output_file(i)%level_selection)) THEN
            nlevs = output_file(i)%level_selection%n_selected
          ELSE
            nlevs = output_file(i)%var_desc(iv)%info%used_dimensions(2)
          END IF
        ENDIF

        SELECT CASE (output_file(i)%var_desc(iv)%info%hgrid)
        CASE (GRID_UNSTRUCTURED_CELL)
          mem_size = mem_size + INT(nlevs*patch_info(jp)%cells%n_own,i8)
        CASE (GRID_UNSTRUCTURED_EDGE)
          mem_size = mem_size + INT(nlevs*patch_info(jp)%edges%n_own,i8)
        CASE (GRID_UNSTRUCTURED_VERT)
          mem_size = mem_size + INT(nlevs*patch_info(jp)%verts%n_own,i8)

#ifndef __NO_ICON_ATMO__
        CASE (GRID_REGULAR_LONLAT)
          lonlat_id = output_file(i)%var_desc(iv)%info%hor_interp%lonlat_id
          i_log_dom = output_file(i)%log_patch_id
          n_own     = lonlat_info(lonlat_id, i_log_dom)%ri%n_own
          mem_size  = mem_size + INT(nlevs*n_own,i8)
#endif
! #ifndef __NO_ICON_ATMO__

        CASE DEFAULT
          CALL finish(routine,'unknown grid type')
        END SELECT

      ENDDO ! vars

      ! allocate amount of memory needed with MPI_Alloc_mem
#ifdef USE_CRAY_POINTER
      CALL allocate_mem_cray(mem_size, output_file(i))
#else
      CALL allocate_mem_noncray(mem_size, output_file(i))
#endif
      ! USE_CRAY_POINTER

      ! allocate memory window for meta-info communication between
      ! PE#0 and the I/O PEs:
      CALL metainfo_allocate_memory_window(output_file(i)%mem_win, output_file(i)%num_vars)

    ENDDO OUT_FILE_LOOP

  END SUBROUTINE init_memory_window


#ifdef USE_CRAY_POINTER
  !------------------------------------------------------------------------------------------------
  !> allocate amount of memory needed with MPI_Alloc_mem
  !
  !  @note Implementation for Cray pointers
  !
  SUBROUTINE allocate_mem_cray(mem_size, of)
#ifdef __SUNPRO_F95
    INCLUDE "mpif.h"
#else
    USE mpi, ONLY: MPI_ADDRESS_KIND, MPI_INFO_NULL
#endif
! __SUNPRO_F95

    INTEGER (KIND=MPI_ADDRESS_KIND), INTENT(IN)    :: mem_size
    TYPE (t_output_file),            INTENT(INOUT) :: of
    ! local variables
    CHARACTER(LEN=*), PARAMETER :: routine = modname//"::allocate_mem_cray"
    INTEGER (KIND=MPI_ADDRESS_KIND) :: iptr
    REAL(sp)                        :: tmp_sp
    REAL(dp)                        :: tmp_dp
    INTEGER                         :: mpierr
    INTEGER                         :: nbytes_real
    INTEGER (KIND=MPI_ADDRESS_KIND) :: mem_bytes
    POINTER(tmp_ptr_sp,tmp_sp(*))
    POINTER(tmp_ptr_dp,tmp_dp(*))

    ! Get the amount of bytes per REAL*8 or REAL*4 variable (as used in MPI
    ! communication)
    IF (use_dp_mpi2io) THEN
      CALL MPI_Type_extent(p_real_dp, nbytes_real, mpierr)
    ELSE
      CALL MPI_Type_extent(p_real_sp, nbytes_real, mpierr)
    ENDIF

    ! For the IO PEs the amount of memory needed is 0 - allocate at least 1 word there:
    mem_bytes = MAX(mem_size,1_i8)*INT(nbytes_real,i8)

    CALL MPI_Alloc_mem(mem_bytes, MPI_INFO_NULL, iptr, mpierr)

    IF (use_dp_mpi2io) THEN
      tmp_ptr_dp = iptr
      CALL set_mem_ptr_dp(tmp_dp, INT(mem_size))
    ELSE
      tmp_ptr_sp = iptr
      CALL set_mem_ptr_sp(tmp_sp, INT(mem_size))
    ENDIF

    ! Create memory window for communication
    IF (use_dp_mpi2io) THEN
      of%mem_win%mem_ptr_dp(:) = 0._dp
      CALL MPI_Win_create( of%mem_win%mem_ptr_dp,mem_bytes,nbytes_real,MPI_INFO_NULL,&
        &                  p_comm_work_io,of%mem_win%mpi_win,mpierr )
    ELSE
      of%mem_win%mem_ptr_sp(:) = 0._sp
      CALL MPI_Win_create( of%mem_win%mem_ptr_sp,mem_bytes,nbytes_real,MPI_INFO_NULL,&
        &                  p_comm_work_io,of%mem_win%mpi_win,mpierr )
    ENDIF
    IF (mpierr /= 0) CALL finish(TRIM(routine), "MPI error!")

  END SUBROUTINE allocate_mem_cray
#endif
! USE_CRAY_POINTER


#ifndef USE_CRAY_POINTER
  !------------------------------------------------------------------------------------------------
  !> allocate amount of memory needed with MPI_Alloc_mem
  !
  !  @note Implementation for non-Cray pointers
  !
  SUBROUTINE allocate_mem_noncray(mem_size, of)
#ifdef __SUNPRO_F95
    INCLUDE "mpif.h"
#else
    USE mpi, ONLY: MPI_ADDRESS_KIND, MPI_INFO_NULL
#endif
! __SUNPRO_F95

    INTEGER (KIND=MPI_ADDRESS_KIND), INTENT(IN)    :: mem_size
    TYPE (t_output_file),            INTENT(INOUT) :: of
    ! local variables
    CHARACTER(LEN=*), PARAMETER :: routine = modname//"::allocate_mem_noncray"
    TYPE(c_ptr)                     :: c_mem_ptr
    INTEGER                         :: mpierr
    INTEGER                         :: nbytes_real
    INTEGER (KIND=MPI_ADDRESS_KIND) :: mem_bytes

    ! Get the amount of bytes per REAL*8 or REAL*4 variable (as used in MPI
    ! communication)
    IF (use_dp_mpi2io) THEN
      CALL MPI_Type_extent(p_real_dp, nbytes_real, mpierr)
    ELSE
      CALL MPI_Type_extent(p_real_sp, nbytes_real, mpierr)
    ENDIF

    ! For the IO PEs the amount of memory needed is 0 - allocate at least 1 word there:
    mem_bytes = MAX(mem_size,1_i8)*INT(nbytes_real,i8)

    ! TYPE(c_ptr) and INTEGER(KIND=MPI_ADDRESS_KIND) do NOT necessarily have the same size!!!
    ! So check if at least c_intptr_t and MPI_ADDRESS_KIND are the same, else we may get
    ! into deep, deep troubles!
    ! There is still a slight probability that TYPE(c_ptr) does not have the size indicated
    ! by c_intptr_t since the standard only requires c_intptr_t is big enough to hold pointers
    ! (so it may be bigger than a pointer), but I hope no vendor screws up its ISO_C_BINDING
    ! in such a way!!!
    ! If c_intptr_t<=0, this type is not defined and we can't do this check, of course.

    IF(c_intptr_t > 0 .AND. c_intptr_t /= MPI_ADDRESS_KIND) &
     & CALL finish(routine,'c_intptr_t /= MPI_ADDRESS_KIND, too dangerous to proceed!')

    CALL MPI_Alloc_mem(mem_bytes, MPI_INFO_NULL, c_mem_ptr, mpierr)

    ! The NEC requires a standard INTEGER array as 3rd argument for c_f_pointer,
    ! although it would make more sense to have it of size MPI_ADDRESS_KIND.

    NULLIFY(of%mem_win%mem_ptr_sp)
    NULLIFY(of%mem_win%mem_ptr_dp)

    IF (use_dp_mpi2io) THEN

      CALL C_F_POINTER(c_mem_ptr, of%mem_win%mem_ptr_dp, (/ mem_size /) )
      ! Create memory window for communication
      of%mem_win%mem_ptr_dp(:) = 0._dp
      CALL MPI_Win_create( of%mem_win%mem_ptr_dp,mem_bytes,nbytes_real,MPI_INFO_NULL,&
        &                  p_comm_work_io,of%mem_win%mpi_win,mpierr )
      IF (mpierr /= 0) CALL finish(TRIM(routine), "MPI error!")

    ELSE

      CALL C_F_POINTER(c_mem_ptr, of%mem_win%mem_ptr_sp, (/ mem_size /) )
      ! Create memory window for communication
      of%mem_win%mem_ptr_sp(:) = 0._sp
      CALL MPI_Win_create( of%mem_win%mem_ptr_sp,mem_bytes,nbytes_real,MPI_INFO_NULL,&
        &                  p_comm_work_io,of%mem_win%mpi_win,mpierr )
      IF (mpierr /= 0) CALL finish(TRIM(routine), "MPI error!")

    ENDIF ! use_dp_mpi2io

  END SUBROUTINE allocate_mem_noncray
#endif
! .not. USE_CRAY_POINTER

#endif
! NOMPI

END MODULE mo_name_list_output_init<|MERGE_RESOLUTION|>--- conflicted
+++ resolved
@@ -34,27 +34,17 @@
                                                 & TUNIT_MINUTE, CDI_UNDEFID, TAXIS_RELATIVE, taxisCreate, TAXIS_ABSOLUTE,        &
                                                 & GRID_UNSTRUCTURED, GRID_LONLAT, vlistDefVarDatatype, vlistDefVarName,          &
                                                 & gridDefPosition, vlistDefVarIntKey, gridDefXsize, gridDefXname, gridDefXunits, &
-<<<<<<< HEAD
                                                 & gridDefYsize, gridDefYname, gridDefYunits, gridDefNumber, gridDefUUID,         &
                                                 & gridDefNvertex, vlistDefInstitut, vlistDefVarParam, vlistDefVarLongname,       &
                                                 & vlistDefVarStdname, vlistDefVarUnits, vlistDefVarMissval, gridDefXvals,        &
                                                 & gridDefYvals, gridDefXlongname, gridDefYlongname, taxisDefTunit,               &
                                                 & taxisDefCalendar, taxisDefRdate, taxisDefRtime, vlistDefTaxis,                 &
-                                                & vlistDefAttTxt, CDI_GLOBAL
-=======
-                                                & gridDefYsize, gridDefYname, gridDefYunits, gridDefNumber, gridDefUUID, &
-                                                & gridDefNvertex, vlistDefInstitut, vlistDefVarParam, vlistDefVarLongname, &
-                                                & vlistDefVarStdname, vlistDefVarUnits, vlistDefVarMissval, gridDefXvals, &
-                                                & gridDefYvals, gridDefXlongname, gridDefYlongname, taxisDefTunit, &
-                                                & taxisDefCalendar, taxisDefRdate, taxisDefRtime, vlistDefTaxis,   &
                                                 & vlistDefAttTxt, CDI_GLOBAL, gridDefXpole, gridDefYpole
->>>>>>> e8c9488b
   USE mo_cdi_constants,                     ONLY: GRID_UNSTRUCTURED_CELL, GRID_UNSTRUCTURED_VERT, GRID_UNSTRUCTURED_EDGE, &
                                                 & GRID_REGULAR_LONLAT, GRID_VERTEX, GRID_EDGE, GRID_CELL, &
                                                 & ZA_reference_half_hhl, ZA_reference_half, ZA_reference, ZA_hybrid_half_hhl, &
                                                 & ZA_hybrid_half, ZA_hybrid
   USE mo_kind,                              ONLY: wp, i8, dp, sp
-<<<<<<< HEAD
   USE mo_impl_constants,                    ONLY: max_phys_dom, max_dom, SUCCESS,                   &
     &                                             max_var_ml, max_var_pl, max_var_hl, max_var_il,   &
     &                                             MAX_TIME_LEVELS, vname_len,                       &
@@ -63,14 +53,6 @@
     &                                             MAX_NZLEVS, MAX_NILEVS,                           &
     &                                             dtime_proleptic_gregorian => proleptic_gregorian, &
     &                                             dtime_cly360              => cly360
-=======
-  USE mo_impl_constants,                    ONLY: max_phys_dom, max_dom, SUCCESS,                 &
-    &                                             max_var_ml, max_var_pl, max_var_hl, max_var_il, &
-    &                                             MAX_TIME_LEVELS, vname_len,                     &
-    &                                             MAX_CHAR_LENGTH, MAX_NUM_IO_PROCS,              &
-    &                                             MAX_TIME_INTERVALS, ihs_ocean, MAX_NPLEVS,      &
-    &                                             MAX_NZLEVS, MAX_NILEVS, BOUNDARY_MISSVAL
->>>>>>> e8c9488b
   USE mo_io_units,                          ONLY: filename_max, nnml, nnml_output
   USE mo_master_config,                     ONLY: getModelBaseDir, isRestart
   USE mo_master_control,                    ONLY: my_process_is_ocean
@@ -2374,11 +2356,6 @@
     CHARACTER(LEN=*), PARAMETER     :: routine = modname//"::setup_output_vlist"
     INTEGER                         :: k, i_dom, ll_dim(2), gridtype, idate, itime, iret
     TYPE(t_lon_lat_data), POINTER   :: lonlat
-<<<<<<< HEAD
-    CHARACTER(len=1)                :: uuid_string(16)
-=======
-    TYPE(t_datetime)                :: ini_datetime
->>>>>>> e8c9488b
     REAL(wp)                        :: pi_180
     INTEGER                         :: max_cell_connectivity, max_vertex_connectivity
     REAL(wp), ALLOCATABLE           :: p_lonlat(:)
