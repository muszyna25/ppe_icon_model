--- conflicted
+++ resolved
@@ -1383,25 +1383,7 @@
         CYCLE
       END IF
 
-<<<<<<< HEAD
       ! Loop over model/pressure/height levels
-=======
-              ! Fill data members of "t_output_file" data structures
-              p_of%filename_pref   = TRIM(p_onl%output_filename)
-              p_of%phys_patch_id   = idom
-              p_of%log_patch_id    = patch_info(idom)%log_patch_id
-              p_of%output_type     = p_onl%filetype
-              p_of%name_list       => p_onl
-              p_of%remap           = p_onl%remap
-              p_of%cdiCellGridID   = CDI_UNDEFID
-              p_of%cdiEdgeGridID   = CDI_UNDEFID
-              p_of%cdiVertGridID   = CDI_UNDEFID
-              p_of%cdiLonLatGridID = CDI_UNDEFID
-              p_of%cdiZonal1DegID  = CDI_UNDEFID
-              p_of%cdiTaxisID      = CDI_UNDEFID
-              p_of%cdiVlistID      = CDI_UNDEFID
->>>>>>> 70be23a6
-
       DO i_typ = 1, 4
         
         ! Check if name_list has variables of corresponding type
