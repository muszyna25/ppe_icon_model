--- conflicted
+++ resolved
@@ -28,11 +28,7 @@
 ! JF:                                  & vlistDefVarIntKey, vlistDefVarIntArrayKey
   USE mo_gribout_config,     ONLY: t_gribout_config
   USE mo_var_metadata_types, ONLY: t_var_metadata, CLASS_TILE, CLASS_SYNSAT, &
-<<<<<<< HEAD
-    &                              CLASS_CHEM, CLASS_TILE_LAND
-=======
-    &                              CLASS_TILE_LAND, VARNAME_LEN
->>>>>>> bc1c91c9
+    &                              CLASS_CHEM, CLASS_TILE_LAND, VARNAME_LEN
   USE mo_action,             ONLY: ACTION_RESET, getActiveAction
   USE mo_util_string,        ONLY: one_of
 #ifndef __NO_ICON_ATMO__
@@ -57,11 +53,8 @@
   PUBLIC :: set_GRIB2_synsat_keys
   PUBLIC :: set_GRIB2_local_keys
   PUBLIC :: set_GRIB2_tile_keys
-<<<<<<< HEAD
   PUBLIC :: set_GRIB2_chem_keys
-=======
   PUBLIC :: set_GRIB2_art_keys
->>>>>>> bc1c91c9
   PUBLIC :: set_GRIB2_timedep_keys
   PUBLIC :: set_GRIB2_timedep_local_keys
 
