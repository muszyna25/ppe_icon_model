!> Module for writing restart files (synchronously) and for reading restart files.
!!
!! Note: The asynchronous implementation of the restart output can be
!!       found in the module "mo_io_restart_async"
!!
!! Initial implementation: L. Kornblueh
!!
!! @par Copyright and License
!!
!! This code is subject to the DWD and MPI-M-Software-License-Agreement in
!! its most recent form.
!! Please see the file LICENSE in the root of the source tree for this code.
!! Where software is supplied by third parties, it is indicated in the
!! headers of the routines.
!!
!! --------------------------------------------------------------------------------
!!
!! Generated files:
!! ================
!!
!! 1. For each domain 1, ..., n_dom, and for each restart output time step:
!!
!!    Restart data file
!!    -----------------
!!      "<gridfile>_restart_<modeltype>_<timestamp>.nc",     e.g.
!!      "iconR2B06_DOM01_restart_atm_20110101T001200Z.nc"    (NetCDF format)
!!
!!    This filename can be customized using the namelist parameter
!!    "mo_run_nml/restart_filename".
!!
!!    This file contains
!!    -  data
!!    -  namelists
!!    -  several attributes
!!
!!    Note:
!!    -  We read the namelists only once and assume that these
!!       are identical for all domains.
!!    -  Since we do not know about the total number of domains at startup,
!!       we have to ask the current restart file for the attribute "n_dom"
!!
!! 2. For each domain 1, ..., n_dom, and for the LAST restart output time step:
!!
!!    Symbolic link to data file
!!    --------------------------
!!      "restart_<modeltype>_DOMxx.nc"
!!
!!    Note:
!!    -  The domain-dependent suffix "...DOMxx" is also required for non-nested setups.
!!
!! --------------------------------------------------------------------------------
!!
!OPTION! -pvctl conflict
MODULE mo_io_restart
  !
  USE mo_kind,                  ONLY: wp
  USE mo_mpi,                   ONLY: p_barrier,p_comm_work,p_bcast
  USE mo_exception,             ONLY: finish, message, message_text, get_filename_noext
  USE mo_impl_constants,        ONLY: MAX_CHAR_LENGTH
  USE mo_var_metadata_types,    ONLY: t_var_metadata
  USE mo_linked_list,           ONLY: t_var_list, t_list_element, find_list_element
  USE mo_var_list,              ONLY: nvar_lists, var_lists, get_var_timelevel
  USE mo_cdi,                   ONLY: FILETYPE_NC, FILETYPE_NC2, FILETYPE_NC4, ZAXIS_SURFACE, CDI_UNDEFID, COMPRESS_ZIP, &
                                    & DATATYPE_FLT64, TIME_VARIABLE, CDI_GLOBAL, DATATYPE_INT32, GRID_UNSTRUCTURED, &
                                    & TAXIS_ABSOLUTE, ZAXIS_DEPTH_BELOW_LAND, ZAXIS_GENERIC, ZAXIS_DEPTH_BELOW_SEA, ZAXIS_HEIGHT, &
                                    & ZAXIS_HYBRID, ZAXIS_HYBRID_HALF, ZAXIS_LAKE_BOTTOM, ZAXIS_MIX_LAYER, &
                                    & ZAXIS_SEDIMENT_BOTTOM_TW, ZAXIS_TOA, TAXIS_RELATIVE, streamOpenRead, streamInqVlist, &
                                    & vlistInqTaxis, taxisInqVdate, taxisInqVtime, vlistNvars, vlistInqVarGrid, gridInqSize, &
                                    & vlistInqVarZaxis, zaxisInqType, zaxisInqSize, streamDefTimestep, vlistDefVar, zaxisCreate, &
                                    & taxisCreate, gridCreate, vlistDefAttInt, vlistDefAttFlt, vlistDefAttTxt, vlistCreate, &
                                    & streamOpenWrite, zaxisDestroy, gridDestroy, vlistDestroy, streamClose, streamWriteVarSlice, &
                                    & streamWriteVar, streamDefVlist, cdiGetStringError, vlistDefVarDatatype, vlistDefVarName, &
                                    & vlistInqVarName, zaxisDefLevels, gridDefNvertex, streamReadVar, zaxisDefLbounds, &
                                    & zaxisDefUbounds, zaxisDefVct, zaxisDefUnits, vlistDefVarLongname, vlistDefVarUnits, &
                                    & vlistDefVarMissval, gridDefXlongname, gridDefYlongname, vlistDefTaxis, taxisDefVdate, &
                                    & taxisDefVtime, gridDefXname, gridDefYname, gridDefXunits, gridDefYunits
  USE mo_cdi_constants,         ONLY: GRID_UNSTRUCTURED_CELL, GRID_UNSTRUCTURED_VERT, GRID_UNSTRUCTURED_EDGE, ZA_SURFACE, &
                                    & ZA_HYBRID, ZA_HYBRID_HALF, ZA_DEPTH_BELOW_LAND, ZA_DEPTH_BELOW_LAND_P1, ZA_DEPTH_RUNOFF_S, &
                                    & ZA_DEPTH_RUNOFF_G, ZA_SNOW, ZA_SNOW_HALF, ZA_TOA, ZA_HEIGHT_2M, ZA_HEIGHT_10M, &
                                    & ZA_LAKE_BOTTOM, ZA_LAKE_BOTTOM_HALF, ZA_MIX_LAYER, ZA_SEDIMENT_BOTTOM_TW_HALF, &
                                    & ZA_DEPTH_BELOW_SEA, ZA_DEPTH_BELOW_SEA_HALF, ZA_GENERIC_ICE
  USE mo_cf_convention
  USE mo_util_string,           ONLY: t_keyword_list, associate_keyword, with_keywords, &
    &                                 int2string, separator
  USE mo_util_file,             ONLY: util_symlink, util_rename, util_islink, util_unlink
  USE mo_util_hash,             ONLY: util_hashword
  USE mo_util_uuid,             ONLY: t_uuid
  USE mo_io_restart_namelist,   ONLY: nmls, restart_namelist,                       &
    &                                 read_and_bcast_restart_namelists
  USE mo_io_restart_attributes, ONLY: set_restart_attribute, get_restart_attribute, &
    &                                 delete_attributes,                            &
    &                                 restart_attributes_count_text,                &
    &                                 restart_attributes_count_real,                &
    &                                 restart_attributes_count_int,                 &
    &                                 restart_attributes_count_bool,                &
    &                                 read_and_bcast_attributes
<<<<<<< HEAD
  USE mo_scatter,               ONLY: scatter_array
  USE mtime,                    ONLY: datetime, newDatetime, deallocateDatetime,    &
    &                                 MAX_DATETIME_STR_LEN,                         &
    &                                 datetimeToPosixString, datetimeToString
=======
>>>>>>> d67f428e
  USE mo_datetime,              ONLY: t_datetime,iso8601,iso8601extended
  USE mo_run_config,            ONLY: ltimer, restart_filename
  USE mo_timer,                 ONLY: timer_start, timer_stop,                      &
    &                                 timer_write_restart_file

  USE mo_dynamics_config,       ONLY: iequations, nold, nnow, nnew, nnew_rcf, nnow_rcf
  USE mo_grid_config,           ONLY: l_limited_area

#ifndef __NO_ICON_ATMO__
!LK comment: should not be here !!!!!! polution of namespace !!!!!!
!GZ: but then we need an alternative method of skipping unnecessary time levels!
  USE mo_impl_constants,        ONLY: IHS_ATM_TEMP, IHS_ATM_THETA, ISHALLOW_WATER, &
    &                                 LEAPFROG_EXPL, LEAPFROG_SI, INH_ATMOSPHERE
  USE mo_ha_dyn_config,         ONLY: ha_dyn_config
#endif

  USE mo_model_domain,          ONLY: t_patch
  USE mo_mpi,                   ONLY: my_process_is_mpi_workroot, &
    & my_process_is_mpi_test
  USE mo_communication,         ONLY: t_comm_gather_pattern, exchange_data, &
    &                                 t_scatterPattern

  !
  IMPLICIT NONE
  !
  PRIVATE

  INCLUDE 'netcdf.inc'
  !
  PUBLIC :: create_restart_file
  PUBLIC :: read_restart_files
  PUBLIC :: read_restart_header
  !
  TYPE t_restart_files
    CHARACTER(len=64) :: functionality
    CHARACTER(len=64) :: filename
    CHARACTER(len=64) :: linkname
  END type t_restart_files
  INTEGER, PARAMETER :: max_restart_files = 257
  INTEGER, PARAMETER :: max_vertical_axes = 20
  INTEGER, SAVE :: nrestart_files = 0
  TYPE(t_restart_files), ALLOCATABLE :: restart_files(:)
  !
  TYPE t_h_grid
    INTEGER :: type
    INTEGER :: nelements
    INTEGER :: nvertices
    TYPE(t_uuid) :: uuid
  END type t_h_grid
  !
  INTEGER, SAVE :: nh_grids = 0
  TYPE(t_h_grid) :: hgrid_def(3)
  !
  TYPE t_v_grid
    INTEGER :: type
    INTEGER :: nlevels
  END type t_v_grid
  !
  INTEGER, SAVE :: nv_grids = 0
  TYPE(t_v_grid) :: vgrid_def(max_vertical_axes)
  !
  TYPE t_t_axis
    INTEGER :: type
  END type t_t_axis
  !
  INTEGER, SAVE :: nt_axis = 0
  TYPE(t_t_axis) :: taxis_def(2)
  !
  CHARACTER(len=32) :: private_restart_time = ''
  REAL(wp), ALLOCATABLE :: private_vct(:)
  REAL(wp), ALLOCATABLE :: private_depth_full(:),  private_depth_half(:)
  REAL(wp), ALLOCATABLE :: private_depth_lnd_full(:),  private_depth_lnd_half(:)
  REAL(wp), ALLOCATABLE :: private_height_snow_half(:), private_height_snow_full(:)
  !
  LOGICAL, SAVE :: lvct_initialised         = .FALSE.
  LOGICAL, SAVE :: use_ocean_levels       = .FALSE.
  LOGICAL, SAVE :: ldepth_lnd_initialised   = .FALSE.
  LOGICAL, SAVE :: lheight_snow_initialised = .FALSE.
  !
  LOGICAL, SAVE :: lrestart_initialised     = .FALSE.
  !
  INTEGER :: private_nc  = -1
  INTEGER :: private_nv  = -1
  INTEGER :: private_ne  = -1
  !
  !> module name string
  CHARACTER(LEN=*), PARAMETER :: modname = 'mo_io_restart'
  !
  !------------------------------------------------------------------------------------------------
CONTAINS
  !------------------------------------------------------------------------------------------------
  !> Reads attributes and namelists for all available domains from restart file.
  SUBROUTINE read_restart_header(modeltype_str)
    CHARACTER(LEN=*), INTENT(IN)  :: modeltype_str
    ! local variables
    CHARACTER(LEN=*), PARAMETER    :: routine = modname//"::read_restart_header"
    CHARACTER(LEN=MAX_CHAR_LENGTH) :: rst_filename
    CHARACTER(len=132) :: message_text
    LOGICAL                        :: lsuccess, lexists
    INTEGER                        :: idom, total_dom, fileID, vlistID, root_pe
    CHARACTER(LEN=MAX_CHAR_LENGTH) :: cdiErrorText

    ! rank of broadcast root PE
    root_pe = 0

    idom = 1
    rst_filename = "restart_"//TRIM(modeltype_str)//"_DOM"//TRIM(int2string(idom, "(i2.2)"))//".nc"

    ! test if the domain-dependent restart file exists:
    INQUIRE(file=TRIM(rst_filename), exist=lexists)
    ! otherwise, give a warning and resort to the old naming scheme:
    IF (.NOT. lexists) THEN
      CALL finish(routine, "Restart file not found! Expected name: restart_<model_type>_DOM<2 digit domain number>.nc")
    END IF

    ! Read all namelists used in the previous run
    ! and store them in a buffer. These values will overwrite the
    ! model default, and will later be overwritten if the user has
    ! specified something different for this integration.
    !
    ! Note: We read the namelists only once and assume that these
    !       are identical for all domains.
    !
    IF (my_process_is_mpi_workroot()) THEN
      fileID  = streamOpenRead(TRIM(rst_filename))
      ! check if the file could be opened
      IF (fileID < 0) THEN
        CALL cdiGetStringError(fileID, cdiErrorText)
        WRITE(message_text,'(4a)') 'File ', TRIM(rst_filename), &
             ' cannot be opened: ', TRIM(cdiErrorText)
        CALL finish(routine, TRIM(message_text))
      ENDIF

      vlistID = streamInqVlist(fileID)
    END IF
    CALL read_and_bcast_restart_namelists(vlistID, my_process_is_mpi_workroot(), &
      &                                   root_pe, p_comm_work)
    ! note: we don't close the restart file for domain 1 yet...
    CALL message(TRIM(routine), 'read namelists from restart file')

    total_dom = 1
    DO
      IF (idom > total_dom) EXIT

      ! Read all global attributs in the restart file and store them in a buffer.

      IF (idom > 1) INQUIRE(file=TRIM(rst_filename), exist=lexists)
      IF (my_process_is_mpi_workroot()) THEN
        WRITE(0,*) "streamOpenRead ", TRIM(rst_filename)
        ! note: we have opened the file for domain 1 already
        IF (idom > 1) THEN
          IF (lexists) THEN
            fileID  = streamOpenRead(TRIM(rst_filename))
            vlistID = streamInqVlist(fileID)
          ENDIF
        END IF
      END IF
      IF (lexists) THEN
        CALL read_and_bcast_attributes(vlistID, my_process_is_mpi_workroot(), root_pe, p_comm_work)
        IF (my_process_is_mpi_workroot()) THEN
          CALL streamClose(fileID)
        END IF

        CALL message(TRIM(routine), 'read global attributes from restart file')
      ELSE
        CALL message(TRIM(routine), 'Warning: domain not active at restart time')
      ENDIF

      ! since we do not know about the total number of domains yet,
      ! we have to ask the current restart file for this
      ! information:
      CALL get_restart_attribute( 'n_dom', total_dom )

      idom = idom + 1
      rst_filename = "restart_"//TRIM(modeltype_str)//"_DOM"//TRIM(int2string(idom, "(i2.2)"))//".nc"
    END DO

  END SUBROUTINE read_restart_header
  !
  !------------------------------------------------------------------------------------------------
  !
  ! YYYYMMDDThhmmssZ (T is a separator and Z means UTC as timezone)
  !
  SUBROUTINE set_restart_time(iso8601)
    CHARACTER(len=*), INTENT(in) :: iso8601
    private_restart_time = iso8601
  END SUBROUTINE set_restart_time
  !------------------------------------------------------------------------------------------------
  !
  !  VCT as in echam (first half of vector contains a and second half b
  !
  SUBROUTINE set_restart_vct(vct)
    REAL(wp), INTENT(in) :: vct(:)
    IF (lvct_initialised) RETURN
    IF (ALLOCATED(private_vct))  DEALLOCATE(private_vct)
    ALLOCATE(private_vct(SIZE(vct)))
    private_vct(:) = vct(:)
    lvct_initialised = .TRUE.
  END SUBROUTINE set_restart_vct
  !------------------------------------------------------------------------------------------------

  !------------------------------------------------------------------------------------------------
  !  depth based vertical coordinates
  SUBROUTINE set_restart_depth_lnd(zh, zf)
    REAL(wp), INTENT(in) :: zh(:), zf(:)
    IF (ldepth_lnd_initialised) RETURN
    IF (ALLOCATED(private_depth_lnd_half)) &
      &  DEALLOCATE(private_depth_lnd_half, private_depth_lnd_full)
    ALLOCATE(private_depth_lnd_half(SIZE(zh)), private_depth_lnd_full(SIZE(zf)))
    private_depth_lnd_half(:) = zh(:)
    private_depth_lnd_full(:) = zf(:)
    ldepth_lnd_initialised = .TRUE.
  END SUBROUTINE set_restart_depth_lnd
  !------------------------------------------------------------------------------------------------
  !
  !  height based vertical coordinates for multi layer snow model (TERRA)
  !
  SUBROUTINE set_restart_height_snow(zh, zf)
    REAL(wp), INTENT(in) :: zh(:), zf(:)
    IF (lheight_snow_initialised) RETURN
    IF (ALLOCATED(private_height_snow_half))  &
      &  DEALLOCATE(private_height_snow_half, private_height_snow_full)
    ALLOCATE(private_height_snow_half(SIZE(zh)), private_height_snow_full(SIZE(zf)))
    private_height_snow_half(:) = zh(:)
    private_height_snow_full(:) = zf(:)
    lheight_snow_initialised = .TRUE.
  END SUBROUTINE set_restart_height_snow
  !------------------------------------------------------------------------------------------------
  !
  SUBROUTINE set_horizontal_grid(grid_type, nelements, nvertices, grid_uuid)
    INTEGER,      INTENT(in)           :: grid_type
    INTEGER,      INTENT(in)           :: nelements
    INTEGER,      INTENT(in)           :: nvertices
    TYPE(t_uuid), INTENT(in), OPTIONAL :: grid_uuid
    !
    nh_grids = nh_grids+1
    !
    hgrid_def(nh_grids)%type      = grid_type
    hgrid_def(nh_grids)%nelements = nelements
    hgrid_def(nh_grids)%nvertices = nvertices
    !
    IF (PRESENT(grid_uuid)) THEN
      hgrid_def(nh_grids)%uuid = grid_uuid
    ENDIF
    !
  END SUBROUTINE set_horizontal_grid
  !------------------------------------------------------------------------------------------------
  !
  SUBROUTINE set_vertical_grid(type, nlevels)
    INTEGER, INTENT(in) :: type
    INTEGER, INTENT(in) :: nlevels
    !
    nv_grids = nv_grids+1
    !
    vgrid_def(nv_grids)%type    = type
    vgrid_def(nv_grids)%nlevels = nlevels
    !
  END SUBROUTINE set_vertical_grid
  !------------------------------------------------------------------------------------------------
  !
  SUBROUTINE set_time_axis(type)
    INTEGER, INTENT(in) :: type
    !
    nt_axis = nt_axis+1
    !
    taxis_def(nt_axis)%type = type
    !
  END SUBROUTINE set_time_axis
  !------------------------------------------------------------------------------------------------
  !
  SUBROUTINE init_restart(model_name, model_version, &
       &                  nc, ncv, nv, nvv, ne, nev, &
       &                  nlev, ndepth, nlev_soil,   &
       &                  nlev_snow, nice_class)
    CHARACTER(len=*), INTENT(in) :: model_name
    CHARACTER(len=*), INTENT(in) :: model_version
    INTEGER,          INTENT(in) :: nc
    INTEGER,          INTENT(in) :: ncv
    INTEGER,          INTENT(in) :: nv
    INTEGER,          INTENT(in) :: nvv
    INTEGER,          INTENT(in) :: ne
    INTEGER,          INTENT(in) :: nev
    INTEGER,          INTENT(in) :: nlev
    INTEGER,          INTENT(in) :: ndepth
    INTEGER,          INTENT(in) :: nlev_soil
    INTEGER,          INTENT(in) :: nlev_snow
    INTEGER,          INTENT(in) :: nice_class
    !
    IF (lrestart_initialised) RETURN
    !
    ! set CF-Convention required restart attributes
    !
    CALL set_restart_attribute('title',       TRIM(cf_global_info%title))
    CALL set_restart_attribute('institution', TRIM(cf_global_info%institution))
    CALL set_restart_attribute('source',      TRIM(cf_global_info%source))
    CALL set_restart_attribute('history',     TRIM(cf_global_info%history))
    CALL set_restart_attribute('references',  TRIM(cf_global_info%references))
    CALL set_restart_attribute('comment',     TRIM(cf_global_info%comment))
    !
    ! define horizontal grids
    !
    CALL set_horizontal_grid(GRID_UNSTRUCTURED_CELL, nc, ncv)
    CALL set_horizontal_grid(GRID_UNSTRUCTURED_VERT, nv, nvv)
    CALL set_horizontal_grid(GRID_UNSTRUCTURED_EDGE, ne, nev)
    !
    ! define vertical grids
    !
    CALL set_vertical_grid(ZA_SURFACE             , 1          )
    CALL set_vertical_grid(ZA_HYBRID              , nlev       )
    CALL set_vertical_grid(ZA_HYBRID_HALF         , nlev+1     )
    CALL set_vertical_grid(ZA_DEPTH_BELOW_LAND    , nlev_soil  )
    CALL set_vertical_grid(ZA_DEPTH_BELOW_LAND_P1 , nlev_soil+1)
    CALL set_vertical_grid(ZA_SNOW                , nlev_snow  )
    CALL set_vertical_grid(ZA_SNOW_HALF           , nlev_snow+1)
    CALL set_vertical_grid(ZA_HEIGHT_2M           , 1          )
    CALL set_vertical_grid(ZA_HEIGHT_10M          , 1          )
    CALL set_vertical_grid(ZA_LAKE_BOTTOM         , 1          )
    CALL set_vertical_grid(ZA_LAKE_BOTTOM_HALF    , 1          )
    CALL set_vertical_grid(ZA_MIX_LAYER           , 1          )
    CALL set_vertical_grid(ZA_SEDIMENT_BOTTOM_TW_HALF, 1       )
    CALL set_vertical_grid(ZA_TOA                 , 1          )
    CALL set_vertical_grid(ZA_DEPTH_BELOW_SEA     , ndepth     )
    CALL set_vertical_grid(ZA_DEPTH_BELOW_SEA_HALF, ndepth+1   )
    CALL set_vertical_grid(ZA_GENERIC_ICE         , nice_class )
    CALL set_vertical_grid(ZA_DEPTH_RUNOFF_S      , 1          )
    CALL set_vertical_grid(ZA_DEPTH_RUNOFF_G      , 1          )
    !
    ! define time axis
    !
    CALL set_time_axis(TAXIS_ABSOLUTE)
    CALL set_time_axis(TAXIS_RELATIVE)
    !
    private_nc  = nc
    private_nv  = nv
    private_ne  = ne
    !

!AD(9July-2013): The following condition seemed unnecessary. So after
!  discussing with DR we decided to get rid of it for time being

!    IF (.NOT. (lvct_initialised .OR. use_ocean_levels            &
!      & .OR. ldepth_lnd_initialised )) THEN
!      CALL finish('init_restart','none of the vertical grids is initialised')
!      ! more consistency checks need to follow
!    ENDIF

    !
    lrestart_initialised = .TRUE.
    !
  END SUBROUTINE init_restart
  !------------------------------------------------------------------------------------------------


  !------------------------------------------------------------------------------------------------
  !
  ! Loop over all the output streams and open the associated files. Set
  ! unit numbers (file IDs) for all streams associated with a file.
  !
  SUBROUTINE open_writing_restart_files(jg, restart_filename)
    INTEGER,          INTENT(IN) :: jg                   !< patch ID
    CHARACTER(LEN=*), INTENT(IN) :: restart_filename
    !
    INTEGER :: status, i ,j, k, ia, ihg, ivg, nlevp1
    REAL(wp), ALLOCATABLE :: levels(:), ubounds(:), lbounds(:)
    !
    CHARACTER(len=64) :: attribute_name
    CHARACTER(len=256) :: text_attribute
    REAL(wp) :: real_attribute(1)
    INTEGER :: int_attribute(1)
    LOGICAL :: bool_attribute
    CHARACTER(LEN=MAX_CHAR_LENGTH) :: cdiErrorText

    IF (my_process_is_mpi_test()) RETURN
    !
    ! first set restart file name
    !
    IF (private_restart_time == '') THEN
      CALL finish('open_restart_files','restart time not set')
    ENDIF
    !
    ! print header for restart var_lists
    !
    CALL message('',separator)
    CALL message('','')
    CALL message('','Open restart files:')
    CALL message('','')
    WRITE(message_text,'(t1,a,t70,a,t84,a,t94,a)') 'file', 'var list', 'file ID', 'restart'
    CALL message('',message_text)
    CALL message('','')
    !
    ! Loop over all var_lists and open the associated files. Set
    ! file IDs if necessary.
    !
    DO i = 1, nvar_lists
      var_lists(i)%p%first = .FALSE.
    ENDDO
    !
    DO i = 1, nvar_lists
      !
      ! skip, if file is already opened
      !
      IF (var_lists(i)%p%restart_opened) CYCLE
      !
      ! skip, if var_list is not required for restarting
      !
      IF (.NOT. var_lists(i)%p%lrestart) CYCLE
      !
      ! skip, if var_list does not match the current patch ID
      IF (var_lists(i)%p%patch_id /= jg) CYCLE
      !
      ! check restart file type
      !
      SELECT CASE (var_lists(i)%p%restart_type)
      CASE (FILETYPE_NC)
        CALL finish('open_restart_files','netCDF classic not supported')
      CASE (FILETYPE_NC2, FILETYPE_NC4)
        ! this is ok, both formats can write more than 2GB files
      CASE default
        CALL finish('open_restart_files','unknown restart_type')
      END SELECT
      !
      var_lists(i)%p%first = .TRUE.
      !
      IF (my_process_is_mpi_workroot()) THEN
        var_lists(i)%p%cdiFileID_restart = streamOpenWrite(TRIM(restart_filename), var_lists(i)%p%restart_type)
        var_lists(i)%p%filename          = TRIM(restart_filename)
        !
        IF (var_lists(i)%p%cdiFileID_restart < 0) THEN
          CALL cdiGetStringError(var_lists(i)%p%cdiFileID_restart, cdiErrorText)
          WRITE(message_text,'(a)') TRIM(cdiErrorText)
          CALL message('',message_text)
          CALL finish ('open_restart_files', 'open failed on '//TRIM(restart_filename))
        ELSE
          var_lists(i)%p%restart_opened = .TRUE.
        END IF
        !
        ! The following sections add the file global properties collected in init_restart
        !
        ! 1. create cdi vlist
        !
        var_lists(i)%p%cdiVlistID = vlistCreate()
        !
        !    set cdi internal time index to 0 for writing time slices in netCDF
        !
        var_lists(i)%p%cdiTimeIndex = 0
        !
        ! 2. add global attributes
        !
        ! 2.1 namelists as text attributes
        !
        DO ia = 1, nmls
          status = vlistDefAttTxt(var_lists(i)%p%cdiVlistID, CDI_GLOBAL, &
               &                  TRIM(restart_namelist(ia)%name),       &
               &                  LEN_TRIM(restart_namelist(ia)%text),   &
               &                  TRIM(restart_namelist(ia)%text))
        ENDDO
        !
        ! 2.2 text attributes
        !
        DO ia = 1, restart_attributes_count_text()
          CALL get_restart_attribute(ia, attribute_name, text_attribute)
          status = vlistDefAttTxt(var_lists(i)%p%cdiVlistID, CDI_GLOBAL, &
               &                  TRIM(attribute_name),                  &
               &                  LEN_TRIM(text_attribute),              &
               &                  TRIM(text_attribute))
        END DO
        !
        ! 2.3 real attributes
        !
        DO ia = 1, restart_attributes_count_real()
          CALL get_restart_attribute(ia, attribute_name, real_attribute(1))
          status = vlistDefAttFlt(var_lists(i)%p%cdiVlistID, CDI_GLOBAL, &
               &                  TRIM(attribute_name),                  &
               &                  DATATYPE_FLT64,                        &
               &                  1,                                     &
               &                  real_attribute)
        ENDDO
        !
        ! 2.4 integer attributes
        !
        DO ia = 1, restart_attributes_count_int()
          CALL get_restart_attribute(ia, attribute_name, int_attribute(1))
          status = vlistDefAttInt(var_lists(i)%p%cdiVlistID, CDI_GLOBAL, &
               &                  TRIM(attribute_name),                  &
               &                  DATATYPE_INT32,                        &
               &                  1,                                     &
               &                  int_attribute)
        ENDDO
        !
        ! 2.5 logical attributes
        !
        DO ia = 1, restart_attributes_count_bool()
          CALL get_restart_attribute(ia, attribute_name, bool_attribute)
          IF (bool_attribute) THEN
            int_attribute(1) = 1
          ELSE
            int_attribute(1) = 0
          ENDIF
          status = vlistDefAttInt(var_lists(i)%p%cdiVlistID, CDI_GLOBAL, &
               &                  TRIM(attribute_name),                  &
               &                  DATATYPE_INT32,                        &
               &                  1,                                     &
               &                  int_attribute)
        ENDDO
        !
        ! 3. add horizontal grid descriptions
        !
        DO ihg = 1, nh_grids
          SELECT CASE (hgrid_def(ihg)%type)
          CASE (GRID_UNSTRUCTURED_CELL)
            var_lists(i)%p%cdiCellGridID = gridCreate(GRID_UNSTRUCTURED, hgrid_def(ihg)%nelements)
            CALL gridDefNvertex(var_lists(i)%p%cdiCellGridID, hgrid_def(ihg)%nvertices)
            !
            CALL gridDefXname(var_lists(i)%p%cdiCellGridID, 'clon')
            CALL gridDefXlongname(var_lists(i)%p%cdiCellGridID, 'center longitude')
            CALL gridDefXunits(var_lists(i)%p%cdiCellGridID, 'radians')
            !
            CALL gridDefYname(var_lists(i)%p%cdiCellGridID, 'clat')
            CALL gridDefYlongname(var_lists(i)%p%cdiCellGridID, 'center latitude')
            CALL gridDefYunits(var_lists(i)%p%cdiCellGridID, 'radians')
            !
          CASE (GRID_UNSTRUCTURED_VERT)
            var_lists(i)%p%cdiVertGridID = gridCreate(GRID_UNSTRUCTURED, hgrid_def(ihg)%nelements)
            CALL gridDefNvertex(var_lists(i)%p%cdiVertGridID, hgrid_def(ihg)%nvertices)
            !
            CALL gridDefXname(var_lists(i)%p%cdiVertGridID, 'vlon')
            CALL gridDefXlongname(var_lists(i)%p%cdiVertGridID, 'vertex longitude')
            CALL gridDefXunits(var_lists(i)%p%cdiVertGridID, 'radians')
            !
            CALL gridDefYname(var_lists(i)%p%cdiVertGridID, 'vlat')
            CALL gridDefYlongname(var_lists(i)%p%cdiVertGridID, 'vertex latitude')
            CALL gridDefYunits(var_lists(i)%p%cdiVertGridID, 'radians')
            !
          CASE (GRID_UNSTRUCTURED_EDGE)
            var_lists(i)%p%cdiEdgeGridID = gridCreate(GRID_UNSTRUCTURED, hgrid_def(ihg)%nelements)
            CALL gridDefNvertex(var_lists(i)%p%cdiEdgeGridID, hgrid_def(ihg)%nvertices)
            !
            CALL gridDefXname(var_lists(i)%p%cdiEdgeGridID, 'elon')
            CALL gridDefXlongname(var_lists(i)%p%cdiEdgeGridID, 'edge midpoint longitude')
            CALL gridDefXunits(var_lists(i)%p%cdiEdgeGridID, 'radians')
            !
            CALL gridDefYname(var_lists(i)%p%cdiEdgeGridID, 'elat')
            CALL gridDefYlongname(var_lists(i)%p%cdiEdgeGridID, 'edge midpoint latitude')
            CALL gridDefYunits(var_lists(i)%p%cdiEdgeGridID, 'radians')
            !
          END SELECT
        ENDDO

        !
        ! 4. add vertical grid descriptions
        !
        DO ivg = 1, nv_grids

          SELECT CASE (vgrid_def(ivg)%type)

          CASE (ZA_SURFACE)
            var_lists(i)%p%cdiSurfZaxisID = zaxisCreate(ZAXIS_SURFACE, vgrid_def(ivg)%nlevels)
            ALLOCATE(levels(1))
            levels(1) = 0.0_wp
            CALL zaxisDefLevels(var_lists(i)%p%cdiSurfZaxisID, levels)
            DEALLOCATE(levels)

          CASE (ZA_HYBRID)
            var_lists(i)%p%cdiFullZaxisID = zaxisCreate(ZAXIS_HYBRID, vgrid_def(ivg)%nlevels)
            ALLOCATE(levels(vgrid_def(ivg)%nlevels))
            DO k = 1, vgrid_def(ivg)%nlevels
              levels(k) = REAL(k,wp)
            END DO
            CALL zaxisDefLevels(var_lists(i)%p%cdiFullZaxisID, levels)
            DEALLOCATE(levels)
            IF (.NOT. lvct_initialised) CYCLE
            nlevp1 = vgrid_def(ivg)%nlevels+1
            CALL zaxisDefVct(var_lists(i)%p%cdiFullZaxisID, 2*nlevp1, private_vct(1:2*nlevp1))

          CASE (ZA_HYBRID_HALF)
            var_lists(i)%p%cdiHalfZaxisID  = zaxisCreate(ZAXIS_HYBRID_HALF, vgrid_def(ivg)%nlevels)
            ALLOCATE(levels(vgrid_def(ivg)%nlevels))
            DO k = 1, vgrid_def(ivg)%nlevels
              levels(k) = REAL(k,wp)
            END DO
            CALL zaxisDefLevels(var_lists(i)%p%cdiHalfZaxisID, levels)
            DEALLOCATE(levels)
            IF (.NOT. lvct_initialised) CYCLE
            nlevp1 = vgrid_def(ivg)%nlevels
            CALL zaxisDefVct(var_lists(i)%p%cdiHalfZaxisID, 2*nlevp1, private_vct(1:2*nlevp1))

          CASE (ZA_DEPTH_BELOW_LAND)
            IF (.NOT. ldepth_lnd_initialised) CYCLE
            var_lists(i)%p%cdiDepthFullZaxisID = zaxisCreate(ZAXIS_DEPTH_BELOW_LAND, &
                 &                                            vgrid_def(ivg)%nlevels)
            CALL zaxisDefLevels(var_lists(i)%p%cdiDepthFullZaxisID, &
                 &              private_depth_lnd_full)

          CASE (ZA_DEPTH_BELOW_LAND_P1)
            IF (.NOT. ldepth_lnd_initialised) CYCLE
            var_lists(i)%p%cdiDepthHalfZaxisID = zaxisCreate(ZAXIS_DEPTH_BELOW_LAND, &
                 &                                            vgrid_def(ivg)%nlevels)
            CALL zaxisDefLevels(var_lists(i)%p%cdiDepthHalfZaxisID, &
                 &              private_depth_lnd_half)

          CASE (ZA_DEPTH_RUNOFF_S)
            var_lists(i)%p%cdiDepthRunoff_sZaxisID = zaxisCreate(ZAXIS_DEPTH_BELOW_LAND, vgrid_def(ivg)%nlevels)
            ALLOCATE(levels(1))
            levels(1) = 1.0_wp
            CALL zaxisDefLevels(var_lists(i)%p%cdiDepthRunoff_sZaxisID, levels)
            DEALLOCATE(levels)

          CASE (ZA_DEPTH_RUNOFF_G)
            var_lists(i)%p%cdiDepthRunoff_gZaxisID = zaxisCreate(ZAXIS_DEPTH_BELOW_LAND, vgrid_def(ivg)%nlevels)
            ALLOCATE(levels(1))
            levels(1) = 1.0_wp
            CALL zaxisDefLevels(var_lists(i)%p%cdiDepthRunoff_gZaxisID, levels)
            DEALLOCATE(levels)

          CASE (ZA_SNOW)
            IF (.NOT. lheight_snow_initialised) CYCLE
            var_lists(i)%p%cdiSnowGenericZaxisID = zaxisCreate(ZAXIS_GENERIC, &
              &                                            vgrid_def(ivg)%nlevels)
            CALL zaxisDefLevels(var_lists(i)%p%cdiSnowGenericZaxisID, &
              &              private_height_snow_full)

          CASE (ZA_SNOW_HALF)
            IF (.NOT. lheight_snow_initialised) CYCLE
            var_lists(i)%p%cdiSnowHalfGenericZaxisID = zaxisCreate(ZAXIS_GENERIC, &
              &                                            vgrid_def(ivg)%nlevels)
            CALL zaxisDefLevels(var_lists(i)%p%cdiSnowHalfGenericZaxisID, &
              &              private_height_snow_half)

          CASE (ZA_TOA)
            var_lists(i)%p%cdiToaZaxisID = zaxisCreate(ZAXIS_TOA, vgrid_def(ivg)%nlevels)
            ALLOCATE(levels(1))
            levels(1) = 1.0_wp
            CALL zaxisDefLevels(var_lists(i)%p%cdiToaZaxisID, levels)
            DEALLOCATE(levels)

          CASE (ZA_HEIGHT_2M)
            var_lists(i)%p%cdiH2mZaxisID = zaxisCreate(ZAXIS_HEIGHT, vgrid_def(ivg)%nlevels)
            ALLOCATE(levels(1))
            levels(1) = 2.0_wp
            CALL zaxisDefLevels(var_lists(i)%p%cdiH2mZaxisID, levels)
            DEALLOCATE(levels)

          CASE (ZA_HEIGHT_10M)
            var_lists(i)%p%cdiH10mZaxisID = zaxisCreate(ZAXIS_HEIGHT, vgrid_def(ivg)%nlevels)
            ALLOCATE(levels(1))
            levels(1) = 10.0_wp
            CALL zaxisDefLevels(var_lists(i)%p%cdiH10mZaxisID, levels)
            DEALLOCATE(levels)

          CASE (ZA_LAKE_BOTTOM)
            var_lists(i)%p%cdiLakeBottomZaxisID = zaxisCreate(ZAXIS_LAKE_BOTTOM, vgrid_def(ivg)%nlevels)
            ALLOCATE(lbounds(1), ubounds(1), levels(1))
            lbounds(1)= 1._wp
            ubounds(1)= 0._wp
            levels(1) = 1._wp
            CALL zaxisDefLbounds(var_lists(i)%p%cdiLakeBottomZaxisID, lbounds) !necessary for GRIB2
            CALL zaxisDefUbounds(var_lists(i)%p%cdiLakeBottomZaxisID, ubounds) !necessary for GRIB2
            CALL zaxisDefLevels (var_lists(i)%p%cdiLakeBottomZaxisID, levels)
            CALL zaxisDefUnits  (var_lists(i)%p%cdiLakeBottomZaxisID, "m")
            DEALLOCATE(lbounds, ubounds, levels)

          CASE (ZA_LAKE_BOTTOM_HALF)
            var_lists(i)%p%cdiLakeHalfBottomZaxisID = zaxisCreate(ZAXIS_LAKE_BOTTOM, vgrid_def(ivg)%nlevels)
            ALLOCATE(levels(1))
            levels(1) = 1._wp
            CALL zaxisDefLevels(var_lists(i)%p%cdiLakeHalfBottomZaxisID, levels)
            CALL zaxisDefUnits(var_lists(i)%p%cdiLakeHalfBottomZaxisID, "m")
            DEALLOCATE(levels)

          CASE (ZA_MIX_LAYER)
            var_lists(i)%p%cdiLakeMixLayerZaxisID = zaxisCreate(ZAXIS_MIX_LAYER, vgrid_def(ivg)%nlevels)
            ALLOCATE(lbounds(1), ubounds(1), levels(1))
            lbounds(1)= 1._wp
            ubounds(1)= 0._wp
            levels(1) = 1._wp
            CALL zaxisDefLbounds(var_lists(i)%p%cdiLakeMixLayerZaxisID, lbounds) !necessary for GRIB2
            CALL zaxisDefUbounds(var_lists(i)%p%cdiLakeMixLayerZaxisID, ubounds) !necessary for GRIB2
            CALL zaxisDefLevels (var_lists(i)%p%cdiLakeMixLayerZaxisID, levels)
            CALL zaxisDefUnits  (var_lists(i)%p%cdiLakeMixLayerZaxisID, "m")
            DEALLOCATE(lbounds, ubounds, levels)

          CASE (ZA_SEDIMENT_BOTTOM_TW_HALF)
            var_lists(i)%p%cdiLakeHalfSedBottomTwZaxisID = zaxisCreate(ZAXIS_SEDIMENT_BOTTOM_TW, &
              &                                            vgrid_def(ivg)%nlevels)
            ALLOCATE(levels(1))
            levels(1) = 0._wp
            CALL zaxisDefLevels(var_lists(i)%p%cdiLakeHalfSedBottomTwZaxisID, levels)
            CALL zaxisDefUnits(var_lists(i)%p%cdiLakeHalfSedBottomTwZaxisID, "m")
            DEALLOCATE(levels)

          !
          ! Ocean
          !
          CASE (ZA_DEPTH_BELOW_SEA)
            IF (.NOT. use_ocean_levels) CYCLE
            var_lists(i)%p%cdiDepthFullZaxisID = zaxisCreate(ZAXIS_DEPTH_BELOW_SEA, &
              &                                           vgrid_def(ivg)%nlevels)
            CALL zaxisDefLevels(var_lists(i)%p%cdiDepthFullZaxisID, &
              &              private_depth_full)

          CASE (ZA_DEPTH_BELOW_SEA_HALF)
            IF (.NOT. use_ocean_levels) CYCLE
            var_lists(i)%p%cdiDepthHalfZaxisID = zaxisCreate(ZAXIS_DEPTH_BELOW_SEA, &
              &                                           vgrid_def(ivg)%nlevels)
            CALL zaxisDefLevels(var_lists(i)%p%cdiDepthHalfZaxisID, &
              &              private_depth_half)

          CASE (ZA_GENERIC_ICE)
            !!!!!!!!! ATTENTION: !!!!!!!!!!!
            ! As soon as i_no_ice_thick_class is set to i_no_ice_thick_class>1 this no longer works
            var_lists(i)%p%cdiIceGenericZaxisID = zaxisCreate(ZAXIS_GENERIC, &
              &                                           vgrid_def(ivg)%nlevels)
            ALLOCATE(levels(1))
            levels(1) = 1.0_wp
            CALL zaxisDefLevels(var_lists(i)%p%cdiIceGenericZaxisID, levels)
            DEALLOCATE(levels)

          CASE DEFAULT
            CALL finish('open_writing_restart_files','Vertical grid description not found.')
          END SELECT
        ENDDO


        !
        ! 5. restart does contain absolute time
        !
        var_lists(i)%p%cdiTaxisID = taxisCreate(TAXIS_ABSOLUTE)
        CALL vlistDefTaxis(var_lists(i)%p%cdiVlistID, var_lists(i)%p%cdiTaxisID)
      ENDIF

      !
      ! add variables
      !
      IF (my_process_is_mpi_workroot()) THEN
        !
        CALL addVarListToVlist(var_lists(i), var_lists(i)%p%cdiVlistID, jg)
        !
        WRITE(message_text,'(t1,a49,t50,a31,t84,i6,t94,l5)')        &
             restart_filename, var_lists(i)%p%name,             &
             var_lists(i)%p%cdiFileID_restart, var_lists(i)%p%lrestart
        CALL message('',message_text)
      ENDIF


      !
      ! loop over all other output var_lists eventually corresponding to the same file
      !
      DO j = 1, nvar_lists
        !
        IF (i == j)                        CYCLE
        IF (var_lists(j)%p%restart_opened) CYCLE
        IF (.NOT. var_lists(j)%p%lrestart) CYCLE
        IF (var_lists(j)%p%patch_id /= jg) CYCLE
        !
        IF (var_lists(j)%p%restart_type /= var_lists(i)%p%restart_type) THEN
          CALL finish('open_output_streams', 'different file types for the same restart file')
        ENDIF
        !
        IF (var_lists(i)%p%model_type == var_lists(j)%p%model_type) THEN
          var_lists(j)%p%restart_opened = .TRUE.
          var_lists(j)%p%filename = var_lists(i)%p%filename
          !
          ! set file IDs of all associated restart files
          !
          var_lists(j)%p%cdiFileID_restart       = var_lists(i)%p%cdiFileID_restart
          var_lists(j)%p%cdiVlistID              = var_lists(i)%p%cdiVlistID
          var_lists(j)%p%cdiCellGridID           = var_lists(i)%p%cdiCellGridID
          var_lists(j)%p%cdiVertGridID           = var_lists(i)%p%cdiVertGridID
          var_lists(j)%p%cdiEdgeGridID           = var_lists(i)%p%cdiEdgeGridID
          var_lists(j)%p%cdiSurfZaxisID          = var_lists(i)%p%cdiSurfZaxisID
          var_lists(j)%p%cdiGenericZaxisID       = var_lists(i)%p%cdiGenericZaxisID
          var_lists(j)%p%cdiFullZaxisID          = var_lists(i)%p%cdiFullZaxisID
          var_lists(j)%p%cdiHalfZaxisID          = var_lists(i)%p%cdiHalfZaxisID
          var_lists(j)%p%cdiDepthFullZaxisID     = var_lists(i)%p%cdiDepthFullZaxisID
          var_lists(j)%p%cdiDepthHalfZaxisID     = var_lists(i)%p%cdiDepthHalfZaxisID
          var_lists(j)%p%cdiDepthRunoff_sZaxisID = var_lists(i)%p%cdiDepthRunoff_sZaxisID
          var_lists(j)%p%cdiDepthRunoff_gZaxisID = var_lists(i)%p%cdiDepthRunoff_gZaxisID
          var_lists(j)%p%cdiIceGenericZaxisID    = var_lists(i)%p%cdiIceGenericZaxisID
          var_lists(j)%p%cdiSnowGenericZaxisID   = var_lists(i)%p%cdiSnowGenericZaxisID
          var_lists(j)%p%cdiSnowHalfGenericZaxisID = var_lists(i)%p%cdiSnowHalfGenericZaxisID
          var_lists(j)%p%cdiToaZaxisID           = var_lists(i)%p%cdiToaZaxisID
          var_lists(j)%p%cdiH2mZaxisID           = var_lists(i)%p%cdiH2mZaxisID
          var_lists(j)%p%cdiH10mZaxisID          = var_lists(i)%p%cdiH10mZaxisID
          var_lists(j)%p%cdiLakeBottomZaxisID    = var_lists(i)%p%cdiLakeBottomZaxisID
          var_lists(j)%p%cdiLakeHalfBottomZaxisID= var_lists(i)%p%cdiLakeHalfBottomZaxisID
          var_lists(j)%p%cdiLakeMixLayerZaxisID  = var_lists(i)%p%cdiLakeMixLayerZaxisID
          var_lists(j)%p%cdiLakeHalfSedBottomTwZaxisID  = var_lists(i)%p%cdiLakeHalfSedBottomTwZaxisID
          var_lists(j)%p%cdiTaxisID              = var_lists(i)%p%cdiTaxisID
          !
          ! add variables to already existing cdi vlists
          !
          IF (my_process_is_mpi_workroot()) THEN
            !
            CALL addVarListToVlist(var_lists(j), var_lists(j)%p%cdiVlistID, jg)
            !
            WRITE(message_text,'(t1,a49,t50,a31,t84,i6,t94,l5)')        &
                 restart_filename, var_lists(j)%p%name,             &
                 var_lists(j)%p%cdiFileID_restart, var_lists(j)%p%lrestart
            CALL message('',message_text)
          ENDIF
        ENDIF
      ENDDO

      !
      IF (my_process_is_mpi_workroot() .AND. var_lists(i)%p%first) THEN
        CALL streamDefVlist(var_lists(i)%p%cdiFileID_restart, var_lists(i)%p%cdiVlistID)
      ENDIF
      !
    END DO
    !
    CALL message('','')
    !
  END SUBROUTINE open_writing_restart_files

  !------------------------------------------------------------------------------------------------
  !
  ! define variables and attributes
  !
  SUBROUTINE addVarListToVlist(this_list, vlistID, jg)
    TYPE (t_var_list), INTENT(inout) :: this_list
    INTEGER,           INTENT(inout) :: vlistID
    INTEGER,           INTENT(in)    :: jg
    !
    TYPE (t_var_metadata), POINTER :: info
    TYPE (t_list_element), POINTER :: element
    TYPE (t_list_element), TARGET  :: start_with
    !
    INTEGER :: varID, gridID, zaxisID
    !
    REAL(wp) :: casted_missval
    !
    INTEGER :: time_level
    LOGICAL :: lskip_timelev, lskip_extra_timelevs

    element => start_with
    element%next_list_element => this_list%p%first_list_element
    !
    for_all_list_elements: DO
      !
      element => element%next_list_element
      IF (.NOT.ASSOCIATED(element)) EXIT
      !
      ! retrieve information from actual linked list element
      !
      info => element%field%info
      !
      ! skip this field ?
      !
      IF (.NOT. info%lrestart) CYCLE
      !
      ! skip this field because of wrong time index ?
      !
      ! get time index of current field
      time_level = get_var_timelevel(element%field)

      lskip_timelev = .FALSE.
      lskip_extra_timelevs = .FALSE.
#ifndef __NO_ICON_ATMO__
      IF (iequations == INH_ATMOSPHERE .AND. .NOT. (l_limited_area .AND. jg == 1)) THEN
        lskip_extra_timelevs = .TRUE.
      ENDIF

      ! get information about timelevel to be skipped for current field
      IF (element%field%info%tlev_source == 0 ) THEN
        IF (time_level == nnew(jg))                    lskip_timelev = .TRUE.
        ! this is needed to skip the extra time levels allocated for nesting
        IF (lskip_extra_timelevs .AND. time_level > 2) lskip_timelev = .TRUE.
      ELSE IF (element%field%info%tlev_source == 1) THEN
        IF (time_level == nnew_rcf(jg))  lskip_timelev = .TRUE.
      ENDIF


      SELECT CASE (iequations)
      CASE(IHS_ATM_TEMP, IHS_ATM_THETA, ISHALLOW_WATER)

        IF ( lskip_timelev                                  &
          & .AND. ha_dyn_config%itime_scheme/=LEAPFROG_EXPL &
          & .AND. ha_dyn_config%itime_scheme/=LEAPFROG_SI   ) CYCLE   ! skip field
      CASE default
        IF ( lskip_timelev ) CYCLE   ! skip field
      END SELECT
#endif

      !
      ! set grid ID
      !
      SELECT CASE (info%hgrid)
      CASE(GRID_UNSTRUCTURED_CELL)
        info%cdiGridID = this_list%p%cdiCellGridID
      CASE(GRID_UNSTRUCTURED_VERT)
        info%cdiGridID = this_list%p%cdiVertGridID
      CASE(GRID_UNSTRUCTURED_EDGE)
        info%cdiGridID = this_list%p%cdiEdgeGridID
      END SELECT

      !
      ! set z axis ID (only if cdiZaxisID is not already set)
      !
      IF (info%cdiZaxisID < 0) THEN
        SELECT CASE (info%vgrid)
        CASE (ZA_SURFACE)
          info%cdiZaxisID =  this_list%p%cdiSurfZaxisID
        CASE (ZA_HYBRID)
          info%cdiZaxisID =  this_list%p%cdiFullZaxisID
        CASE (ZA_HYBRID_HALF)
          info%cdiZaxisID =  this_list%p%cdiHalfZaxisID
        CASE (ZA_DEPTH_BELOW_LAND)
          info%cdiZaxisID =  this_list%p%cdiDepthFullZaxisID
        CASE (ZA_DEPTH_BELOW_LAND_P1)
          info%cdiZaxisID =  this_list%p%cdiDepthHalfZaxisID
        CASE (ZA_DEPTH_RUNOFF_S)
          info%cdiZaxisID =  this_list%p%cdiDepthRunoff_sZaxisID
        CASE (ZA_DEPTH_RUNOFF_G)
          info%cdiZaxisID =  this_list%p%cdiDepthRunoff_gZaxisID
        CASE (ZA_SNOW)
          info%cdiZaxisID =  this_list%p%cdiSnowGenericZaxisID
        CASE (ZA_SNOW_HALF)
          info%cdiZaxisID =  this_list%p%cdiSnowHalfGenericZaxisID
        CASE (ZA_TOA)
          info%cdiZaxisID =  this_list%p%cdiToaZaxisID
        CASE (ZA_HEIGHT_2M)
          info%cdiZaxisID =  this_list%p%cdiH2mZaxisID
        CASE (ZA_HEIGHT_10M)
          info%cdiZaxisID =  this_list%p%cdiH10mZaxisID
        CASE (ZA_LAKE_BOTTOM)
          info%cdiZaxisID =  this_list%p%cdiLakeBottomZaxisID
        CASE (ZA_LAKE_BOTTOM_HALF)
          info%cdiZaxisID =  this_list%p%cdiLakeHalfBottomZaxisID
        CASE (ZA_MIX_LAYER)
          info%cdiZaxisID =  this_list%p%cdiLakeMixLayerZaxisID
        CASE (ZA_SEDIMENT_BOTTOM_TW_HALF)
          info%cdiZaxisID =  this_list%p%cdiLakeHalfSedBottomTwZaxisID
        !
        ! ocean
        !
        CASE (ZA_DEPTH_BELOW_SEA)
          info%cdiZaxisID =  this_list%p%cdiDepthFullZaxisID
        CASE (ZA_DEPTH_BELOW_SEA_HALF)
          info%cdiZaxisID =  this_list%p%cdiDepthHalfZaxisID
        CASE (ZA_GENERIC_ICE)
          info%cdiZaxisID =  this_list%p%cdiIceGenericZaxisID
        END SELECT
      END IF

      gridID  = info%cdiGridID
      zaxisID = info%cdiZaxisID

      !
      IF ( gridID  == -1 ) THEN
        CALL finish('addStreamToVlist', 'GRID definition missing for '//TRIM(info%name))
      END IF
      IF ( zaxisID == -1 ) THEN
        CALL finish('addStreamToVlist', 'ZAXIS definition missing for '//TRIM(info%name))
      END IF
      !
      info%cdiVarID = vlistDefVar(vlistID, gridID, zaxisID, TIME_VARIABLE)
      varID = info%cdiVarID
      !
      CALL vlistDefVarDatatype(vlistID, varID, DATATYPE_FLT64)
      CALL vlistDefVarName(vlistID, varID, TRIM(info%name))
      !
      IF (info%cf%long_name /= '') CALL vlistDefVarLongname(vlistID, varID, TRIM(info%cf%long_name))
      IF (info%cf%units /= '') CALL vlistDefVarUnits(vlistID, varID, TRIM(info%cf%units))

      IF (info%lmiss) THEN
        IF (ASSOCIATED(element%field%r_ptr)) THEN
          casted_missval = info%missval%rval
        ELSE IF (ASSOCIATED(element%field%i_ptr)) THEN
          casted_missval = REAL(info%missval%ival,wp)
        ELSE
          IF (info%missval%lval) THEN
            casted_missval = 1.0_wp
          ELSE
            casted_missval = 0.0_wp
          ENDIF
        ENDIF
        CALL vlistDefVarMissval(vlistID, varID, casted_missval)
      ENDIF
      !
    ENDDO for_all_list_elements
    !
  END SUBROUTINE addVarListToVlist

  !-------------
  !>
  !!
  !! Hui Wan (MPI-M, 2011-05)
  !!
  SUBROUTINE create_restart_file( patch, current_date,         &
                                & jstep,                       &
                                & model_type,                  &
                                & opt_pvct,                    &
                                & opt_t_elapsed_phy,           &
                                & opt_lcall_phy, opt_sim_time, &
                                & opt_ndyn_substeps,           &
                                & opt_jstep_adv_marchuk_order, &
                                & opt_depth_lnd,               &
                                & opt_nlev_snow,               &
                                & opt_nice_class,              &
                                & opt_ndom,                    &
                                & opt_output_jfile,            &
                                & ocean_Zlevels,               &
                                & ocean_Zheight_CellMiddle,    &
                                & ocean_Zheight_CellInterfaces)

    TYPE(t_patch),       INTENT(IN) :: patch
    TYPE(datetime),      POINTER    :: current_date
    INTEGER,             INTENT(IN) :: jstep                ! simulation step
    CHARACTER(len=*),    INTENT(IN) :: model_type           ! store model type

    REAL(wp), INTENT(IN), OPTIONAL :: opt_pvct(:)
    INTEGER,  INTENT(IN), OPTIONAL :: opt_depth_lnd               ! vertical levels soil model
    REAL(wp), INTENT(IN), OPTIONAL :: opt_t_elapsed_phy(:,:)
    LOGICAL , INTENT(IN), OPTIONAL :: opt_lcall_phy(:,:)
    REAL(wp), INTENT(IN), OPTIONAL :: opt_sim_time
    INTEGER,  INTENT(IN), OPTIONAL :: opt_ndyn_substeps
    INTEGER,  INTENT(IN), OPTIONAL :: opt_jstep_adv_marchuk_order
    INTEGER,  INTENT(IN), OPTIONAL :: opt_nlev_snow
    INTEGER,  INTENT(IN), OPTIONAL :: opt_nice_class
    INTEGER,  INTENT(IN), OPTIONAL :: opt_ndom                    !< no. of domains (appended to symlink name)
    INTEGER,  INTENT(IN), OPTIONAL :: opt_output_jfile(:)
    INTEGER,  INTENT(IN), OPTIONAL :: ocean_Zlevels
    REAL(wp), INTENT(IN), OPTIONAL :: ocean_Zheight_CellMiddle(:)
    REAL(wp), INTENT(IN), OPTIONAL :: ocean_Zheight_CellInterfaces(:)


    INTEGER :: klev, jg, kcell, kvert, kedge, icelltype
    INTEGER :: inlev_soil, inlev_snow, i, nice_class
    INTEGER :: ndepth    ! depth of n
    REAL(wp), ALLOCATABLE :: zlevels_full(:), zlevels_half(:)
    CHARACTER(len=MAX_CHAR_LENGTH)      :: string

    CHARACTER(len=MAX_CHAR_LENGTH)      :: attname   ! attribute name
    INTEGER :: jp, jp_end   ! loop index and array size
    TYPE(datetime), POINTER             :: restart_date => NULL()
    CHARACTER(len=MAX_DATETIME_STR_LEN) :: dstring, fmtstring

    TYPE (t_keyword_list), POINTER :: keywords => NULL()

    IF (ltimer) CALL timer_start(timer_write_restart_file)

    !AD (14 Oct 2014):Necessary to avoid writing of attributes of
    !multiple domains in the restart file of the parent domain when
    !started from a restart file.
    !Funny: This call is already there in async restart but not here!
    !We should avoid maintaing two pieces of code doing same thing
    CALL delete_attributes()

    !----------------
    ! Initialization
    klev      = patch%nlev
    jg        = patch%id
    kcell     = patch%n_patch_cells_g
    kvert     = patch%n_patch_verts_g
    kedge     = patch%n_patch_edges_g
    icelltype = patch%geometry_info%cell_type

    ! store current date as ISO time stamp, not Julian date
    CALL datetimeToString(current_date, dstring)
    CALL set_restart_time( dstring )  ! Time tag
    ! in preparation for move to mtime
    CALL set_restart_attribute('tc_startdate', dstring) 

    CALL set_restart_attribute( 'nold_DOM'//TRIM(int2string(jg, "(i2.2)"))    , nold    (jg))
    CALL set_restart_attribute( 'nnow_DOM'//TRIM(int2string(jg, "(i2.2)"))    , nnow    (jg))
    CALL set_restart_attribute( 'nnew_DOM'//TRIM(int2string(jg, "(i2.2)"))    , nnew    (jg))
    CALL set_restart_attribute( 'nnow_rcf_DOM'//TRIM(int2string(jg, "(i2.2)")), nnow_rcf(jg))
    CALL set_restart_attribute( 'nnew_rcf_DOM'//TRIM(int2string(jg, "(i2.2)")), nnew_rcf(jg))

    ! set no. of domains
    IF (PRESENT(opt_ndom)) THEN
      CALL set_restart_attribute( 'n_dom', opt_ndom)
    ELSE
      CALL set_restart_attribute( 'n_dom', 1)
    END IF

    ! set simulation step
    CALL set_restart_attribute( 'jstep', jstep )

    !----------------
    ! additional restart-output for nonhydrostatic model
    IF (PRESENT(opt_sim_time)) THEN
      WRITE(attname,'(a,i2.2)') 'sim_time_DOM',jg
      CALL set_restart_attribute( TRIM(attname), opt_sim_time )
    ENDIF

    !-------------------------------------------------------------
    ! DR
    ! WORKAROUND FOR FIELDS WHICH NEED TO GO INTO THE RESTART FILE,
    ! BUT SO FAR CANNOT BE HANDELED CORRECTLY BY ADD_VAR OR
    ! SET_RESTART_ATTRIBUTE
    !-------------------------------------------------------------

    IF (PRESENT(opt_ndyn_substeps)) THEN
        WRITE(attname,'(a,i2.2)') 'ndyn_substeps_DOM',jg
        CALL set_restart_attribute( TRIM(attname), opt_ndyn_substeps )
    ENDIF

    IF (PRESENT(opt_jstep_adv_marchuk_order)) THEN
        WRITE(attname,'(a,i2.2)') 'jstep_adv_marchuk_order_DOM',jg
        CALL set_restart_attribute( TRIM(attname), opt_jstep_adv_marchuk_order )
    ENDIF

    IF (PRESENT(opt_t_elapsed_phy) .AND. PRESENT(opt_lcall_phy)) THEN
      ! Inquire array size
      jp_end = SIZE(opt_t_elapsed_phy,2)
      DO jp = 1, jp_end
        WRITE(attname,'(a,i2.2,a,i2.2)') 't_elapsed_phy_DOM',jg,'_PHY',jp
        CALL set_restart_attribute( TRIM(attname), opt_t_elapsed_phy(jg,jp) )
      ENDDO
      ! Inquire array size
      jp_end = SIZE(opt_lcall_phy,2)
      DO jp = 1, jp_end
        WRITE(attname,'(a,i2.2,a,i2.2)') 'lcall_phy_DOM',jg,'_PHY',jp
        CALL set_restart_attribute( TRIM(attname), opt_lcall_phy(jg,jp) )
      ENDDO
    ENDIF

    IF (PRESENT(opt_pvct)) CALL set_restart_vct( opt_pvct )  ! Vertical coordinate (A's and B's)
    IF (PRESENT(opt_depth_lnd)) THEN            ! geometrical depth for land module
      !This part is only called if opt_depth_lnd > 0
      IF (opt_depth_lnd > 0) THEN
        inlev_soil = opt_depth_lnd
        ALLOCATE(zlevels_full(inlev_soil))
        ALLOCATE(zlevels_half(inlev_soil+1))
        DO i = 1, inlev_soil
          zlevels_full(i) = REAL(i,wp)
        END DO
        DO i = 1, inlev_soil+1
          zlevels_half(i) = REAL(i,wp)
        END DO
        CALL set_restart_depth_lnd(zlevels_half, zlevels_full)
        DEALLOCATE(zlevels_full)
        DEALLOCATE(zlevels_half)
      ELSE
       inlev_soil = 0
      END IF
    ELSE
      inlev_soil = 0
    ENDIF
    IF (PRESENT(opt_nlev_snow)) THEN  ! number of snow levels (multi layer snow model)
      !This part is only called if opt_nlev_snow > 0
      IF (opt_nlev_snow > 0) THEN
        inlev_snow = opt_nlev_snow
        ALLOCATE(zlevels_full(inlev_snow))
        ALLOCATE(zlevels_half(inlev_snow+1))
        DO i = 1, inlev_snow
          zlevels_full(i) = REAL(i,wp)
        END DO
        DO i = 1, inlev_snow+1
          zlevels_half(i) = REAL(i,wp)
        END DO
        CALL set_restart_height_snow(zlevels_half, zlevels_full)
        DEALLOCATE(zlevels_full)
        DEALLOCATE(zlevels_half)
      ELSE
        inlev_snow = 0
      ENDIF
    ELSE
      inlev_snow = 0
    ENDIF
!DR end preliminary fix

    ndepth = 0
    IF (PRESENT(ocean_Zheight_CellMiddle) ) THEN
      IF (.not. PRESENT(ocean_Zheight_CellInterfaces) .or. .not. PRESENT(ocean_Zlevels) ) &
        CALL finish('create_restart_file','Ocean level parameteres not complete')
      IF (.not. use_ocean_levels) THEN
        ! initialize the ocean levels
        IF (ALLOCATED(private_depth_half))  &
          &  DEALLOCATE(private_depth_half, private_depth_full)
        ALLOCATE(private_depth_half(ocean_Zlevels+1), private_depth_full(ocean_Zlevels))
        private_depth_half(:) = ocean_Zheight_CellInterfaces(:)
        private_depth_full(:) = ocean_Zheight_CellMiddle(:)
      END IF
      ndepth = ocean_Zlevels
      use_ocean_levels = .TRUE.
     END IF


    IF (PRESENT(opt_output_jfile)) THEN
      DO i=1,SIZE(opt_output_jfile)
        WRITE(attname,'(a,i2.2)') 'output_jfile_',i
        CALL set_restart_attribute( TRIM(attname), opt_output_jfile(i) )
      END DO
    END IF

    IF (.NOT.PRESENT(opt_nice_class)) THEN
      nice_class = 1
    ELSE
      nice_class = opt_nice_class
    END IF

    CALL init_restart( 'ICON',            &! model name
                     & '1.4.00',          &! model version
                     & kcell, icelltype,  &! total # of cells, # of vertices per cell
                     & kvert, 9-icelltype,&! total # of vertices, # of vertices per dual cell
                     & kedge, 4,          &! total # of cells, shape of control volume for edge
                     & klev,              &! total # of vertical layers
                     & ndepth,            &! total # of depths below sea
                     & inlev_soil,        &! total # of depths below land (TERRA or JSBACH)
                     & inlev_snow,        &! total # of vertical snow layers (TERRA)
                     & nice_class         )! total # of ice classes (sea ice)

<<<<<<< HEAD
    restart_date => newDatetime(private_restart_time)
    fmtstring = '%Y%m%dT%H%M%SZ'
    CALL datetimeToPosixString(restart_date, dstring, fmtstring)
    CALL deallocateDatetime(restart_date)
=======
    CALL set_restart_time( iso8601(datetime) )  ! Time tag
    ! in preparation for move to mtime
    CALL set_restart_attribute('tc_startdate', iso8601extended(datetime))
>>>>>>> d67f428e

    ! Open new file, write data, close and then clean-up.
    CALL associate_keyword("<gridfile>",   TRIM(get_filename_noext(patch%grid_filename)),  keywords)
    CALL associate_keyword("<idom>",       TRIM(int2string(jg, "(i2.2)")),                 keywords)
    CALL associate_keyword("<rsttime>",    TRIM(dstring),                                  keywords)
    CALL associate_keyword("<mtype>",      TRIM(model_type),                               keywords)
    ! replace keywords in file name
    string = TRIM(with_keywords(keywords, TRIM(restart_filename)))

    CALL open_writing_restart_files( jg, TRIM(string) )

    CALL write_restart( patch )

    CALL close_writing_restart_files(jg, opt_ndom)
    CALL finish_restart

    IF (ltimer) CALL timer_stop(timer_write_restart_file)

  END SUBROUTINE create_restart_file

  !------------------------------------------------------------------------------------------------
  !
  SUBROUTINE close_writing_restart_files(jg, opt_ndom)
    INTEGER,  INTENT(IN)           :: jg           !< patch ID
    INTEGER,  INTENT(IN), OPTIONAL :: opt_ndom     !< no. of domains (appended to symlink name)
    !
    ! Loop over all the output streams and close the associated files, set
    ! opened to false
    !
    CHARACTER(len=80) :: linkname
    INTEGER :: i, j, iret, fileID, vlistID

    IF (my_process_is_mpi_test()) RETURN
    !
    CALL message('',separator)
    CALL message('','')
    CALL message('','Close restart files:')
    CALL message('','')
    WRITE(message_text,'(t1,a,t50,a,t84,a)') 'file', 'link target', 'file ID'
    CALL message('',message_text)
    CALL message('','')
    !
    close_all_lists: DO i = 1, nvar_lists
      !
      IF (var_lists(i)%p%restart_opened) THEN
        IF (my_process_is_mpi_workroot() .AND. var_lists(i)%p%first) THEN
          !
          fileID = var_lists(i)%p%cdiFileID_restart
          !
          IF (fileID /= CDI_UNDEFID) THEN
            CALL streamClose(var_lists(i)%p%cdiFileID_restart)
            DO j = 1, nvar_lists
              IF (fileID == var_lists(j)%p%cdiFileID_restart) THEN
                var_lists(j)%p%cdiFileID_restart = CDI_UNDEFID
              ENDIF
            ENDDO
          ENDIF
          !
          IF (PRESENT(opt_ndom)) THEN
            IF (opt_ndom > 1) THEN
              linkname = 'restart_'//TRIM(var_lists(i)%p%model_type)//"_DOM"//TRIM(int2string(jg, "(i2.2)"))//'.nc'
            ELSE
              linkname = 'restart_'//TRIM(var_lists(i)%p%model_type)//'_DOM01.nc'
            END IF
          ELSE
            linkname = 'restart_'//TRIM(var_lists(i)%p%model_type)//'_DOM01.nc'
          END IF
          IF (util_islink(TRIM(linkname))) THEN
            iret = util_unlink(TRIM(linkname))
          ENDIF
          iret = util_symlink(TRIM(var_lists(i)%p%filename),TRIM(linkname))
          !
          WRITE(message_text,'(t1,a,t50,a,t84,i6)') &
               TRIM(var_lists(i)%p%filename), TRIM(linkname), fileID
          CALL message('',message_text)
          !
        ENDIF
        var_lists(i)%p%filename   = ''
      ENDIF
    ENDDO close_all_lists
    !
    for_all_vlists: DO i = 1, nvar_lists
      vlistID = var_lists(i)%p%cdiVlistID
      IF (vlistID /= CDI_UNDEFID) THEN
        CALL vlistDestroy(var_lists(i)%p%cdiVlistID)
        DO j = 1, nvar_lists
          IF (vlistID == var_lists(j)%p%cdiVlistID) THEN
            var_lists(j)%p%cdiVlistID = CDI_UNDEFID
          ENDIF
        ENDDO
      ENDIF
    ENDDO for_all_vlists
    CALL message('','')
    !
    ! reset all var list properties related to cdi files
    !
    reset_all_lists: DO i = 1, nvar_lists
      var_lists(i)%p%restart_opened = .FALSE.
      var_lists(i)%p%first          = .FALSE.
    ENDDO reset_all_lists
    !
    private_restart_time = ''
    !
  END SUBROUTINE close_writing_restart_files

  !------------------------------------------------------------------------------------------------
  !
  ! loop over all var_lists for restart
  !
  SUBROUTINE write_restart(p_patch)
    TYPE(t_patch), INTENT(in) :: p_patch

    INTEGER :: i,j
    LOGICAL :: write_info
    !
    IF (my_process_is_mpi_test()) RETURN

    write_info   = .TRUE.
    !
    ! pick up first stream associated with each file
    !
    DO i = 1, nvar_lists
      IF (var_lists(i)%p%first) THEN
        IF (write_info) THEN
          SELECT CASE (var_lists(i)%p%restart_type)
          CASE (FILETYPE_NC2)
            CALL message('','Write netCDF2 restart for : '//TRIM(private_restart_time))
          CASE (FILETYPE_NC4)
            IF (var_lists(i)%p%compression_type == COMPRESS_ZIP) THEN
              CALL message('', &
                   'Write compressed netCDF4 restart for : '//TRIM(private_restart_time))
            ELSE
              CALL message('','Write netCDF4 restart for : '//TRIM(private_restart_time))
            END IF
          END SELECT
        ENDIF
        write_info = .FALSE.
        !
        ! write time information to netCDF file
        !
        IF (my_process_is_mpi_workroot()) THEN
          CALL write_time_to_restart(var_lists(i))
        ENDIF
        !
        ! loop over all streams associated with the file
        !
        DO j = i, nvar_lists

          ! skip var_list if it does not match the current patch ID
          IF (var_lists(j)%p%patch_id /= p_patch%id) CYCLE

          IF (var_lists(j)%p%cdiFileID_restart == var_lists(i)%p%cdiFileID_restart) THEN
            !
            !
            ! write variables
            !
            CALL write_restart_var_list(var_lists(j), p_patch=p_patch)
            !
          ENDIF
        ENDDO
      ENDIF
    ENDDO
!PR
  CALL message('','Finished Write netCDF2 restart for : '//TRIM(private_restart_time))
    !
  END SUBROUTINE write_restart

  !------------------------------------------------------------------------------------------------
  !
  ! set time for restart in cdi format
  !
  SUBROUTINE write_time_to_restart (this_list)
    TYPE (t_var_list), INTENT(inout) :: this_list
    !
    TYPE(datetime), POINTER :: my_restart_time => NULL()
    CHARACTER(len=MAX_DATETIME_STR_LEN) :: dstring, fmtstring
    INTEGER :: fileID, idate, itime, iret
    !
    fileID = this_list%p%cdiFileID_restart
    !
    my_restart_time => newDatetime(private_restart_time)
    fmtstring = '%Y%m%d'
    CALL datetimeToPosixString(my_restart_time, dstring, fmtstring)
    READ(dstring, '(i10)') idate
    fmtstring = '%H%M%S'
    CALL datetimeToPosixString(my_restart_time, dstring, fmtstring)
    READ(dstring, '(i10)') itime
    CALL deallocateDatetime(my_restart_time)
    !
    CALL taxisDefVdate(this_list%p%cdiTaxisID, idate)
    CALL taxisDefVtime(this_list%p%cdiTaxisID, itime)
    !
    iret = streamDefTimestep(fileID, this_list%p%cdiTimeIndex)
    this_list%p%cdiTimeIndex = this_list%p%cdiTimeIndex + 1
    !
  END SUBROUTINE write_time_to_restart

  !------------------------------------------------------------------------------------------------
  !
  ! write variables of a list for restart
  !
  SUBROUTINE write_restart_var_list(this_list, p_patch)
    TYPE (t_var_list) ,INTENT(in) :: this_list
    TYPE(t_patch), TARGET, INTENT(in) :: p_patch
    !
    ! variables of derived type used in linked list
    !
    CHARACTER(LEN=*), PARAMETER    :: routine = modname//"::write_restart_var_list"
    TYPE (t_var_metadata), POINTER :: info
    TYPE (t_list_element), POINTER :: element
    TYPE (t_list_element), TARGET  :: start_with
    !
    REAL(wp), ALLOCATABLE :: r_out_wp(:) ! field gathered on I/O processor
    !
    INTEGER :: nindex, private_n, lev
    TYPE(t_comm_gather_pattern), POINTER :: gather_pattern
    !
    INTEGER :: time_level
    INTEGER :: jg, var_ref_pos
    LOGICAL :: lskip_timelev, lskip_extra_timelevs

    jg = p_patch%id

    !
    ! Loop over all fields in linked list
    !
    element => start_with
    element%next_list_element => this_list%p%first_list_element
    !
    for_all_list_elements: DO
      !
      element => element%next_list_element
      IF (.NOT.ASSOCIATED(element)) EXIT
      !
      ! retrieve information from actual linked list element
      !
      info => element%field%info

      !
      ! skip this field ?
      !
      IF (.NOT. info%lrestart) CYCLE

      !
      ! skip this field because of wrong time index ?
      !
      ! get time index of current field
      time_level = get_var_timelevel(element%field)

      lskip_timelev = .FALSE.
      lskip_extra_timelevs = .FALSE.
#ifndef __NO_ICON_ATMO__
      IF (iequations == INH_ATMOSPHERE .AND. .NOT. (l_limited_area .AND. jg == 1)) THEN
        lskip_extra_timelevs = .TRUE.
      ENDIF

      ! get information about timelevel to be skipped for current field
      IF (element%field%info%tlev_source == 0 ) THEN
        IF (time_level == nnew(jg))                    lskip_timelev = .TRUE.
        ! this is needed to skip the extra time levels allocated for nesting
        IF (lskip_extra_timelevs .AND. time_level > 2) lskip_timelev = .TRUE.
      ELSE IF (element%field%info%tlev_source == 1) THEN
        IF (time_level == nnew_rcf(jg))  lskip_timelev = .TRUE.
      ENDIF

      SELECT CASE (iequations)
      CASE(IHS_ATM_TEMP, IHS_ATM_THETA, ISHALLOW_WATER)

        IF ( lskip_timelev                                  &
          & .AND. ha_dyn_config%itime_scheme/=LEAPFROG_EXPL &
          & .AND. ha_dyn_config%itime_scheme/=LEAPFROG_SI   ) CYCLE   ! skip field
      CASE default
        IF ( lskip_timelev ) CYCLE   ! skip field
      END SELECT
#endif

      nindex = MERGE(info%ncontained, 1, info%lcontained)

      SELECT CASE (info%hgrid)
      CASE (GRID_UNSTRUCTURED_CELL)
        private_n = private_nc
        gather_pattern => p_patch%comm_pat_gather_c
      CASE (GRID_UNSTRUCTURED_VERT)
        private_n = private_nv
        gather_pattern => p_patch%comm_pat_gather_v
      CASE (GRID_UNSTRUCTURED_EDGE)
        private_n = private_ne
        gather_pattern => p_patch%comm_pat_gather_e
      CASE default
        CALL finish(routine,'unknown grid type')
      END SELECT

      ALLOCATE(r_out_wp(MERGE(private_n, 0, my_process_is_mpi_workroot())))

      IF (info%ndims == 1) THEN
        CALL finish(routine, '1d arrays not handled yet.')
      ELSE IF (info%ndims == 2) THEN
        var_ref_pos = 3
        IF (info%lcontained)  var_ref_pos = info%var_ref_pos
        SELECT CASE(var_ref_pos)
        CASE (1)
          CALL exchange_data(in_array=element%field%r_ptr(nindex,:,:,1,1), &
            &                out_array=r_out_wp, gather_pattern=gather_pattern)
        CASE (2)
          CALL exchange_data(in_array=element%field%r_ptr(:,nindex,:,1,1), &
            &                out_array=r_out_wp, gather_pattern=gather_pattern)
        CASE (3)
          CALL exchange_data(in_array=element%field%r_ptr(:,:,nindex,1,1), &
            &                out_array=r_out_wp, gather_pattern=gather_pattern)
        CASE default
          CALL finish(routine, "internal error!")
        END SELECT
        !
        ! write data
        !
        IF (my_process_is_mpi_workroot()) THEN
          WRITE (0,*)' ... write ',info%name
          CALL streamWriteVar(this_list%p%cdiFileID_restart, info%cdiVarID, &
            &                 r_out_wp(:), 0)
        END IF
      ELSE IF (info%ndims == 3) THEN
        var_ref_pos = 4
        IF (info%lcontained)  var_ref_pos = info%var_ref_pos

        IF (my_process_is_mpi_workroot()) &
          write (0,*)' ... write ',info%name
        DO lev = 1, info%used_dimensions(2)

          SELECT CASE(var_ref_pos)
          CASE (1)
            CALL exchange_data( in_array=element%field%r_ptr(nindex,:,lev,:,1), &
              &                 out_array=r_out_wp, gather_pattern=gather_pattern)
          CASE (2)
            CALL exchange_data( in_array=element%field%r_ptr(:,nindex,lev,:,1), &
              &                 out_array=r_out_wp, gather_pattern=gather_pattern)
          CASE (3)
            CALL exchange_data( in_array=element%field%r_ptr(:,lev,nindex,:,1), &
              &                 out_array=r_out_wp, gather_pattern=gather_pattern)
          CASE (4)
            CALL exchange_data( in_array=element%field%r_ptr(:,lev,:,nindex,1), &
              &                 out_array=r_out_wp, gather_pattern=gather_pattern)
          CASE default
            CALL finish(routine, "internal error!")
          END SELECT

          IF (my_process_is_mpi_workroot()) &
            CALL streamWriteVarSlice(this_list%p%cdiFileID_restart, &
              &                      info%cdiVarID, lev-1, r_out_wp(:), 0)
        END DO
      ELSE IF (info%ndims > 3) THEN
        CALL finish(routine, 'arrays with more then three dimensions not handled yet.')
      ELSE
        CALL finish(routine,'dimension not set.')
      END IF

      !
      ! deallocate temporary global arrays
      !
      DEALLOCATE(r_out_wp)
      !
    END DO for_all_list_elements
    !
  END SUBROUTINE write_restart_var_list

  !------------------------------------------------------------------------------------------------
  !
  ! deallocate module variables
  !
  SUBROUTINE finish_restart

    INTEGER :: i

    IF (my_process_is_mpi_test()) RETURN

    for_all_var_lists: DO i = 1, nvar_lists
      IF (var_lists(i)%p%cdiFileID_restart >= 0) THEN
        CALL gridDestroy(var_lists(i)%p%cdiCellGridID)
        CALL gridDestroy(var_lists(i)%p%cdiVertGridID)
        CALL gridDestroy(var_lists(i)%p%cdiEdgeGridID)
        IF (var_lists(i)%p%cdiSurfZaxisID /= CDI_UNDEFID) &
             CALL zaxisDestroy(var_lists(i)%p%cdiSurfZaxisID)
        IF (var_lists(i)%p%cdiGenericZaxisID /= CDI_UNDEFID) &
             CALL zaxisDestroy(var_lists(i)%p%cdiGenericZaxisID)
        IF (var_lists(i)%p%cdiFullZaxisID /= CDI_UNDEFID) &
             CALL zaxisDestroy(var_lists(i)%p%cdiFullZaxisID)
        IF (var_lists(i)%p%cdiHalfZaxisID /= CDI_UNDEFID) &
             CALL zaxisDestroy(var_lists(i)%p%cdiHalfZaxisID)
        IF (var_lists(i)%p%cdiDepthFullZaxisID /= CDI_UNDEFID) &
             CALL zaxisDestroy(var_lists(i)%p%cdiDepthFullZaxisID)
        IF (var_lists(i)%p%cdiDepthHalfZaxisID /= CDI_UNDEFID) &
             CALL zaxisDestroy(var_lists(i)%p%cdiDepthHalfZaxisID)
        IF (var_lists(i)%p%cdiDepthRunoff_sZaxisID /= CDI_UNDEFID) &
             CALL zaxisDestroy(var_lists(i)%p%cdiDepthRunoff_sZaxisID)
        IF (var_lists(i)%p%cdiDepthRunoff_gZaxisID /= CDI_UNDEFID) &
             CALL zaxisDestroy(var_lists(i)%p%cdiDepthRunoff_gZaxisID)
        IF (var_lists(i)%p%cdiIceGenericZaxisID /= CDI_UNDEFID) &
             CALL zaxisDestroy(var_lists(i)%p%cdiIceGenericZaxisID)
        IF (var_lists(i)%p%cdiH2mZaxisID /= CDI_UNDEFID) &
             CALL zaxisDestroy(var_lists(i)%p%cdiH2mZaxisID)
        IF (var_lists(i)%p%cdiH10mZaxisID /= CDI_UNDEFID) &
             CALL zaxisDestroy(var_lists(i)%p%cdiH10mZaxisID)
        IF (var_lists(i)%p%cdiLakeBottomZaxisID /= CDI_UNDEFID) &
             CALL zaxisDestroy(var_lists(i)%p%cdiLakeBottomZaxisID)
        IF (var_lists(i)%p%cdiLakeHalfBottomZaxisID /= CDI_UNDEFID) &
             CALL zaxisDestroy(var_lists(i)%p%cdiLakeHalfBottomZaxisID)
        IF (var_lists(i)%p%cdiLakeMixLayerZaxisID /= CDI_UNDEFID) &
             CALL zaxisDestroy(var_lists(i)%p%cdiLakeMixLayerZaxisID)
        IF (var_lists(i)%p%cdiLakeHalfSedBottomTwZaxisID /= CDI_UNDEFID) &
             CALL zaxisDestroy(var_lists(i)%p%cdiLakeHalfSedBottomTwZaxisID)
        IF (var_lists(i)%p%cdiSnowGenericZaxisID /= CDI_UNDEFID) &
             CALL zaxisDestroy(var_lists(i)%p%cdiSnowGenericZaxisID)
        IF (var_lists(i)%p%cdiSnowHalfGenericZaxisID /= CDI_UNDEFID) &
             CALL zaxisDestroy(var_lists(i)%p%cdiSnowHalfGenericZaxisID)
        IF (var_lists(i)%p%cdiToaZaxisID /= CDI_UNDEFID) &
             CALL zaxisDestroy(var_lists(i)%p%cdiToaZaxisID)
        var_lists(i)%p%cdiFileId_restart       = CDI_UNDEFID
        var_lists(i)%p%cdiVlistId              = CDI_UNDEFID
        var_lists(i)%p%cdiCellGridID           = CDI_UNDEFID
        var_lists(i)%p%cdiVertGridID           = CDI_UNDEFID
        var_lists(i)%p%cdiEdgeGridID           = CDI_UNDEFID
        var_lists(i)%p%cdiSurfZaxisID          = CDI_UNDEFID
        var_lists(i)%p%cdiGenericZaxisID       = CDI_UNDEFID
        var_lists(i)%p%cdiHalfZaxisID          = CDI_UNDEFID
        var_lists(i)%p%cdiFullZaxisID          = CDI_UNDEFID
        var_lists(i)%p%cdiDepthHalfZaxisID     = CDI_UNDEFID
        var_lists(i)%p%cdiDepthFullZaxisID     = CDI_UNDEFID
        var_lists(i)%p%cdiDepthRunoff_sZaxisID = CDI_UNDEFID
        var_lists(i)%p%cdiDepthRunoff_gZaxisID = CDI_UNDEFID
        var_lists(i)%p%cdiIceGenericZaxisID    = CDI_UNDEFID
        var_lists(i)%p%cdiH2mZaxisID           = CDI_UNDEFID
        var_lists(i)%p%cdiH10mZaxisID          = CDI_UNDEFID
        var_lists(i)%p%cdiLakeBottomZaxisID    = CDI_UNDEFID
        var_lists(i)%p%cdiLakeHalfBottomZaxisID= CDI_UNDEFID
        var_lists(i)%p%cdiLakeMixLayerZaxisID  = CDI_UNDEFID
        var_lists(i)%p%cdiLakeHalfSedBottomTwZaxisID = CDI_UNDEFID
        var_lists(i)%p%cdiToaZaxisID           = CDI_UNDEFID
        var_lists(i)%p%cdiTaxisID              = CDI_UNDEFID
        var_lists(i)%p%cdiTimeIndex            = CDI_UNDEFID
        var_lists(i)%p%cdiSnowGenericZaxisID   = CDI_UNDEFID
        var_lists(i)%p%cdiSnowHalfGenericZaxisID = CDI_UNDEFID
      ENDIF
    ENDDO for_all_var_lists
    !
    IF (ALLOCATED(private_vct)) DEALLOCATE(private_vct)
    lvct_initialised = .FALSE.
    IF (ALLOCATED(private_depth_full)) DEALLOCATE(private_depth_full)
    IF (ALLOCATED(private_depth_half)) DEALLOCATE(private_depth_half)
    use_ocean_levels = .FALSE.
    IF (ALLOCATED(private_depth_lnd_full)) DEALLOCATE(private_depth_lnd_full)
    IF (ALLOCATED(private_depth_lnd_half)) DEALLOCATE(private_depth_lnd_half)
    ldepth_lnd_initialised = .FALSE.
    IF (ALLOCATED(private_height_snow_full)) DEALLOCATE(private_height_snow_full)
    IF (ALLOCATED(private_height_snow_half)) DEALLOCATE(private_height_snow_half)
    lheight_snow_initialised = .FALSE.
    !
    CALL delete_attributes
    !
    nh_grids   = 0
    nv_grids   = 0
    nt_axis    = 0
    lrestart_initialised = .FALSE.
    !
  END SUBROUTINE finish_restart

  !------------------------------------------------------------------------------------------------
  !
  SUBROUTINE read_restart_files(p_patch, opt_ndom)

    TYPE(t_patch), INTENT(in) :: p_patch
    INTEGER,       OPTIONAL, INTENT(in) :: opt_ndom
    ! local variables
    CHARACTER(*), PARAMETER :: routine = modname//"::read_restart_files"
    !
    TYPE model_search
      CHARACTER(len=8) :: abbreviation
      INTEGER          :: key
    END type model_search
    TYPE(model_search) :: abbreviations(nvar_lists)
    !
    TYPE (t_list_element), POINTER   :: element
    TYPE (t_var_metadata), POINTER   :: info
    CHARACTER(len=80)                :: restart_filename, name
    INTEGER                          :: fileID, vlistID, gridID, zaxisID, taxisID,    &
      &                                 varID, idate, itime, ic, il, n, nfiles, i,   &
      &                                 iret, istat, key, vgrid, gdims(5), nindex,   &
      &                                 nmiss, nvars, root_pe, var_ref_pos, lev
    CHARACTER(len=8)                 :: model_type
    REAL(wp), POINTER                :: r1d(:), rptr2d(:,:), rptr3d(:,:,:)
    INTEGER, POINTER                 :: glb_index(:)
    CLASS(t_scatterPattern), POINTER :: scatter_pattern

    ! rank of broadcast root PE
    root_pe = 0

    IF (my_process_is_mpi_workroot()) THEN
      WRITE(0,*) "read_restart_files, nvar_lists=", nvar_lists
    END IF
    abbreviations(1:nvar_lists)%key          = 0
    abbreviations(1:nvar_lists)%abbreviation = ""
    key = 0
    n   = 1
    for_all_model_types: DO i = 1, nvar_lists
      ! skip var_list if it does not match the current patch ID
      IF (var_lists(i)%p%patch_id /= p_patch%id) CYCLE

      key = util_hashword(TRIM(var_lists(i)%p%model_type), LEN_TRIM(var_lists(i)%p%model_type), 0)
      IF (.NOT. ANY(abbreviations(1:n)%key == key)) THEN
        abbreviations(n)%abbreviation = var_lists(i)%p%model_type
        abbreviations(n)%key = key
        n = n+1
      ENDIF
    ENDDO for_all_model_types

    ALLOCATE(r1d(1),STAT=istat)
    IF (istat /= 0) THEN
      CALL finish('','allocation of r1d failed ...')
    ENDIF

    nfiles = n-1
    !
    for_all_files: DO n = 1, nfiles
      model_type =TRIM(abbreviations(n)%abbreviation)
      IF (PRESENT(opt_ndom)) THEN
        IF (opt_ndom > 1) THEN
          restart_filename = 'restart_'//TRIM(model_type)//"_DOM"//TRIM(int2string(p_patch%id, "(i2.2)"))//'.nc'
        ELSE
          restart_filename = 'restart_'//TRIM(model_type)//'_DOM01.nc'
        END IF
      ELSE
        restart_filename = 'restart_'//TRIM(model_type)//'_DOM01.nc'
      END IF
      !
      IF (.NOT. util_islink(TRIM(restart_filename))) THEN
        iret = util_rename(TRIM(restart_filename), TRIM(restart_filename)//'.bak')
        WRITE(0,*) "util_rename returned:", iret
        iret = util_symlink(TRIM(restart_filename)//'.bak', TRIM(restart_filename))
        WRITE(0,*) "util_symlink:", iret
      ENDIF
      !
      name          = TRIM(restart_filename)//CHAR(0)

      IF (my_process_is_mpi_workroot()) THEN
        WRITE(0,*) "streamOpenRead ", TRIM(restart_filename)

        fileID  = streamOpenRead(TRIM(name))
        vlistID = streamInqVlist(fileID)
        taxisID = vlistInqTaxis(vlistID)
        !
        idate   = taxisInqVdate(taxisID)
        itime   = taxisInqVtime(taxisID)
        !
        WRITE(message_text,'(a,i8.8,a,i6.6,a,a)') &
          'Read restart for : ', idate, 'T', itime, 'Z from ',TRIM(restart_filename)
      END IF

      CALL message('read_restart_files',message_text)
      !
      IF (my_process_is_mpi_workroot()) THEN
        nvars = vlistNvars(vlistID)
      END IF
      CALL p_bcast(nvars, root_pe, comm=p_comm_work)

      !AD: This call is already made in read_restart_header. Why do it twice?
      CALL read_and_bcast_attributes(vlistID, my_process_is_mpi_workroot(), root_pe, p_comm_work)
      !
      for_all_vars: DO varID = 0, (nvars-1)
        !
        IF (my_process_is_mpi_workroot()) THEN
          CALL vlistInqVarName(vlistID, varID, name)
        END IF
        CALL p_bcast(name, root_pe, comm=p_comm_work)
        !
        for_all_lists: DO i = 1, nvar_lists
          ! skip var_list if it does not match the current patch ID
          IF (var_lists(i)%p%patch_id   /= p_patch%id) CYCLE
          IF (var_lists(i)%p%model_type /= model_type) CYCLE

          element => find_list_element(var_lists(i), TRIM(name))
          IF (ASSOCIATED(element)) THEN
            IF (element%field%info%lrestart) THEN
              !
              info => element%field%info
              !
              ! allocate temporary global array on output processor
              ! and gather field from other processors
              !
              NULLIFY(rptr2d)
              NULLIFY(rptr3d)
              !
              IF (my_process_is_mpi_workroot()) THEN
                gridID  = vlistInqVarGrid(vlistID, varID)
                zaxisID = vlistInqVarZaxis(vlistID, varID)
                vgrid   = zaxisInqType(zaxisID)
                ic = gridInqSize(gridID)
                IF (SIZE(r1d, 1) /= ic) THEN
                  DEALLOCATE(r1d)
                  ALLOCATE(r1d(ic),STAT=istat)
                  IF (istat /= 0) THEN
                    CALL finish('','allocation of r1d failed ...')
                  ENDIF
                END IF
                IF (vgrid == ZAXIS_SURFACE) THEN
                  il = 1
                ELSE
                  il = zaxisInqSize(zaxisID)
                ENDIF
              END IF

              CALL p_bcast(il, root_pe, comm=p_comm_work)
              !
              IF (info%lcontained) THEN
                nindex = info%ncontained
              ELSE
                nindex = 1
              ENDIF
              !

              SELECT CASE(info%ndims)
              CASE (2)
                var_ref_pos = 3
                IF (info%lcontained)  var_ref_pos = info%var_ref_pos
                SELECT CASE(var_ref_pos)
                CASE (1)
                  rptr2d => element%field%r_ptr(nindex,:,:,1,1)
                CASE (2)
                  rptr2d => element%field%r_ptr(:,nindex,:,1,1)
                CASE (3)
                  rptr2d => element%field%r_ptr(:,:,nindex,1,1)
                CASE default
                  CALL finish(routine, "internal error!")
                END SELECT
              CASE (3)
                var_ref_pos = 4
                IF (info%lcontained)  var_ref_pos = info%var_ref_pos
                SELECT CASE(var_ref_pos)
                CASE (1)
                  rptr3d => element%field%r_ptr(nindex,:,:,:,1)
                CASE (2)
                  rptr3d => element%field%r_ptr(:,nindex,:,:,1)
                CASE (3)
                  rptr3d => element%field%r_ptr(:,:,nindex,:,1)
                CASE (4)
                  rptr3d => element%field%r_ptr(:,:,:,nindex,1)
                CASE default
                  CALL finish(routine, "internal error!")
                END SELECT
              CASE DEFAULT
                CALL finish(routine, "internal error!")
              END SELECT

              SELECT CASE (info%hgrid)
              CASE (GRID_UNSTRUCTURED_CELL)
                scatter_pattern => p_patch%comm_pat_scatter_c
              CASE (GRID_UNSTRUCTURED_VERT)
                scatter_pattern => p_patch%comm_pat_scatter_v
              CASE (GRID_UNSTRUCTURED_EDGE)
                scatter_pattern => p_patch%comm_pat_scatter_e
              CASE default
                CALL finish('out_stream','unknown grid type')
              END SELECT

              DO lev = 1, il
                IF (my_process_is_mpi_workroot()) THEN
                  CALL streamReadVarSlice(fileID, varID, lev-1, r1d, nmiss)
                ENDIF
                IF (info%ndims == 2) THEN
                  CALL scatter_pattern%distribute(r1d, rptr2d, .FALSE.)
                ELSE
                  CALL scatter_pattern%distribute(r1d, rptr3d(:,lev,:), .FALSE.)
                ENDIF
              END DO

              !
              ! deallocate temporary global arrays
              !
              !
              IF (my_process_is_mpi_workroot()) THEN
                WRITE (0,*) ' ... read ',TRIM(element%field%info%name)
              ENDIF
              CYCLE for_all_vars
            ENDIF
          ENDIF
        ENDDO for_all_lists
        CALL message('reading_restart_file','Variable '//TRIM(name)//' not defined.')
      ENDDO for_all_vars
      !
      IF (my_process_is_mpi_workroot())  CALL streamClose(fileID)
      !
    ENDDO for_all_files

    DEALLOCATE (r1d)
    !
    CALL message('','')
    CALL message('',separator)
    CALL message('','')
    !
  END SUBROUTINE read_restart_files
  !-------------------------------------------------------------------------
END MODULE mo_io_restart<|MERGE_RESOLUTION|>--- conflicted
+++ resolved
@@ -94,13 +94,9 @@
     &                                 restart_attributes_count_int,                 &
     &                                 restart_attributes_count_bool,                &
     &                                 read_and_bcast_attributes
-<<<<<<< HEAD
-  USE mo_scatter,               ONLY: scatter_array
   USE mtime,                    ONLY: datetime, newDatetime, deallocateDatetime,    &
     &                                 MAX_DATETIME_STR_LEN,                         &
     &                                 datetimeToPosixString, datetimeToString
-=======
->>>>>>> d67f428e
   USE mo_datetime,              ONLY: t_datetime,iso8601,iso8601extended
   USE mo_run_config,            ONLY: ltimer, restart_filename
   USE mo_timer,                 ONLY: timer_start, timer_stop,                      &
@@ -1305,16 +1301,10 @@
                      & inlev_snow,        &! total # of vertical snow layers (TERRA)
                      & nice_class         )! total # of ice classes (sea ice)
 
-<<<<<<< HEAD
     restart_date => newDatetime(private_restart_time)
     fmtstring = '%Y%m%dT%H%M%SZ'
     CALL datetimeToPosixString(restart_date, dstring, fmtstring)
     CALL deallocateDatetime(restart_date)
-=======
-    CALL set_restart_time( iso8601(datetime) )  ! Time tag
-    ! in preparation for move to mtime
-    CALL set_restart_attribute('tc_startdate', iso8601extended(datetime))
->>>>>>> d67f428e
 
     ! Open new file, write data, close and then clean-up.
     CALL associate_keyword("<gridfile>",   TRIM(get_filename_noext(patch%grid_filename)),  keywords)
