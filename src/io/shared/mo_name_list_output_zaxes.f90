--- conflicted
+++ resolved
@@ -78,11 +78,7 @@
 #endif
 #ifndef __NO_ICON_OCEAN__
   USE mo_ocean_nml,                         ONLY: n_zlev, dzlev_m,lhamocc
-<<<<<<< HEAD
-  USE mo_sedmnt,                            ONLY: ks, ksp, dzsed
-=======
   USE mo_hamocc_nml,                        ONLY: ks, ksp, dzsed
->>>>>>> 7cc4f1df
 #endif
 
   IMPLICIT NONE
@@ -385,33 +381,19 @@
   ! --------------------------------------------------------------------------------------
   !> Setup of vertical axes for output module: Ocean component
   !
-<<<<<<< HEAD
-  SUBROUTINE setup_zaxes_oce(verticalAxisList)
-    TYPE(t_verticalAxisList), INTENT(INOUT) :: verticalAxisList
-=======
   SUBROUTINE setup_zaxes_oce(verticalAxisList, level_selection)
     TYPE(t_verticalAxisList), INTENT(INOUT) :: verticalAxisList
     TYPE(t_level_selection),  INTENT(IN), POINTER :: level_selection
->>>>>>> 7cc4f1df
     ! local variables
     REAL(wp), ALLOCATABLE             :: levels_i(:), levels_m(:)
     REAL(wp), ALLOCATABLE             :: levels_s(:), levels_sp(:)
 
-<<<<<<< HEAD
-    TYPE(t_level_selection), POINTER :: level_selection => NULL()
-=======
->>>>>>> 7cc4f1df
 
 #ifndef __NO_ICON_OCEAN__
     ALLOCATE(levels_i(n_zlev+1), levels_m(n_zlev))
     CALL set_zlev(levels_i, levels_m, n_zlev, dzlev_m)
 
     CALL verticalAxisList%append(single_level_axis(ZA_surface))
-<<<<<<< HEAD
-    CALL verticalAxisList%append(vertical_axis(ZA_depth_below_sea, n_zlev, levels = REAL(levels_m,wp), &
-      &                          level_selection=level_selection))
-    CALL verticalAxisList%append(vertical_axis(ZA_depth_below_sea_half, n_zlev+1, levels = REAL(levels_i,wp), &
-=======
     CALL verticalAxisList%append(vertical_axis(ZA_depth_below_sea, &
       &                          n_zlev,                           &
       &                          levels = REAL(levels_m,wp), &
@@ -419,7 +401,6 @@
     CALL verticalAxisList%append(vertical_axis(ZA_depth_below_sea_half, &
       &                          n_zlev+1,                              &
       &                          levels = REAL(levels_i,wp),            &
->>>>>>> 7cc4f1df
       &                          level_selection=level_selection))
     CALL verticalAxisList%append(single_level_axis(ZA_GENERIC_ICE))
 
@@ -430,11 +411,7 @@
     ! ocean sediment
     ALLOCATE(levels_s(ks), levels_sp(ksp))
 
-<<<<<<< HEAD
-    CALL set_zlev(levels_sp, levels_s, ks, dzsed*1000._dp)
-=======
     CALL set_zlev(levels_sp, levels_s, ks, dzsed)
->>>>>>> 7cc4f1df
     CALL verticalAxisList%append(t_verticalAxis(zaxisTypeList%getEntry(ZA_OCEAN_SEDIMENT), ks, &
       &                                         zaxisLevels=REAL(levels_s,dp)))
     DEALLOCATE(levels_s, levels_sp)
