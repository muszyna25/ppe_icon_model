! Define USE_CRAY_POINTER for platforms having problems with ISO_C_BINDING
! BUT understand CRAY pointers

!   #define USE_CRAY_POINTER

!>
!! Module handling synchronous and asynchronous output; supporting
!! multiple I/O PEs and horizontal interpolation.
!!
!! @author R. Johanni
!!
!! @par Revision History
!! Initial implementation  by  R. Johanni  (2011)
!! Removed interpolation on I/O PEs : F. Prill, DWD (2012-03-28)
!!
!! @todo In asynchronous I/O mode, windows are created but not freed
!!
!! @todo Several fields are allocated but not freed at the end of the
!!       simulation. A pseudo-destructor should be implemented!
!!
MODULE mo_name_list_output

  ! Please note: The spelling "name_list" (with underscore) is intended to make
  ! clear that this does not pertain to a FORTRAN namelist but rather
  ! to a list of names of output variables

#ifndef USE_CRAY_POINTER
  USE, INTRINSIC :: ISO_C_BINDING, ONLY: c_ptr, c_intptr_t, c_f_pointer
#endif

  USE mo_kind,                  ONLY: wp, i8, dp, sp
  USE mo_impl_constants,        ONLY: max_phys_dom, ihs_ocean, zml_soil, MAX_NVARS,   &
    &                                 vname_len, max_dom, SUCCESS,                    &
    &                                 min_rlcell_int, min_rledge_int, min_rlvert,     &
    &                                 max_var_ml, max_var_pl, max_var_hl, max_var_il, &
    &                                 MAX_TIME_LEVELS
  USE mo_grid_config,           ONLY: n_dom, n_phys_dom, global_cell_type, &
    &                                 grid_rescale_factor, start_time, end_time
  USE mo_master_control,        ONLY: is_restart_run
  USE mo_io_restart_attributes, ONLY: get_restart_attribute
  USE mo_grid_levels,           ONLY: check_orientation
  USE mo_grib2,                 ONLY: t_grib2_var
  USE mo_cf_convention,         ONLY: t_cf_var
  USE mo_cdi_constants          ! We need all
  USE mo_io_units,              ONLY: filename_max, nnml, nnml_output, find_next_free_unit
  USE mo_io_config,             ONLY: netcdf_dict, output_nml_dict, lkeep_in_sync
  USE mo_gribout_config,        ONLY: gribout_config, t_gribout_config
  USE mo_exception,             ONLY: finish, message, message_text
  USE mo_namelist,              ONLY: position_nml, positioned, open_nml, close_nml
  USE mo_var_metadata,          ONLY: t_var_metadata, VARNAME_LEN, POST_OP_NONE
  USE mo_linked_list,           ONLY: t_var_list, t_list_element
  USE mo_var_list,              ONLY: nvar_lists, max_var_lists, var_lists,     &
    &                                 new_var_list, get_all_var_names,          &
    &                                 total_number_of_variables, collect_group, &
    &                                 get_var_timelevel, get_var_name,          &
    &                                 get_var_tileidx
  USE mo_var_list_element,      ONLY: level_type_ml, level_type_pl, level_type_hl, &
    &                                 level_type_il, lev_type_str
  USE mo_util_uuid,             ONLY: t_uuid, uuid2char, uuid_data_length
  ! MPI Communication routines
  USE mo_mpi,                   ONLY: p_send, p_recv, p_bcast, p_barrier, p_stop, &
    &                                 get_my_mpi_work_id, p_max,                  &
    &                                 get_my_mpi_work_communicator, p_mpi_wtime
  ! MPI Communicators
  USE mo_mpi,                   ONLY: p_comm_work, p_comm_work_io, p_comm_work_2_io
  ! MPI Data types
  USE mo_mpi,                   ONLY: p_int, p_int_i8, &
    &                                 p_real_dp, p_real_sp
  ! MPI Process type intrinsics
  USE mo_mpi,                   ONLY: my_process_is_stdio, my_process_is_mpi_test,          &
                                      my_process_is_mpi_workroot, my_process_is_mpi_seq,    &
                                      my_process_is_io
  ! MPI Process IDs
  USE mo_mpi,                   ONLY: process_mpi_all_test_id, process_mpi_all_workroot_id, &
                                      process_mpi_stdio_id
  ! MPI Process group sizes
  USE mo_mpi,                   ONLY: process_mpi_io_size, num_work_procs, p_n_work
  ! Processor numbers
  USE mo_mpi,                   ONLY: p_pe, p_pe_work, p_work_pe0, p_io_pe0
  USE mo_model_domain,          ONLY: t_patch, p_patch, p_phys_patch
  USE mo_parallel_config,       ONLY: nproma, p_test_run, use_sp_output
  USE mo_vertical_coord_table,  ONLY: vct
  USE mo_dynamics_config,       ONLY: iequations, nnow, nnow_rcf
  USE mo_run_config,            ONLY: num_lev, num_levp1, dtime, ldump_states, ldump_dd, &
    &                                 msg_level, output_mode, ltestcase, number_of_grid_used
  USE mo_nh_pzlev_config,       ONLY: nh_pzlev_config
  USE mo_lnd_nwp_config,        ONLY: nlev_snow
  USE mo_datetime,              ONLY: t_datetime, cly360day_to_date
  USE mo_time_config,           ONLY: time_config
  USE mo_lonlat_grid,           ONLY: t_lon_lat_grid, compute_lonlat_specs,   &
    &                                 rotate_latlon_grid
  USE mo_intp_data_strc,        ONLY: t_lon_lat_intp,                         &
    &                                 t_lon_lat_data, get_free_lonlat_grid,   &
    &                                 lonlat_grid_list, n_lonlat_grids
  USE mo_master_nml,            ONLY: model_base_dir
  USE mo_ocean_nml,             ONLY: n_zlev
  USE mo_oce_state,             ONLY: set_zlev
  USE mo_lnd_jsbach_config,     ONLY: lnd_jsbach_config
  USE mo_util_string,           ONLY: toupper, t_keyword_list, associate_keyword,  &
    &                                 with_keywords, insert_group, MAX_STRING_LEN, &
    &                                 tocompact, tolower, int2string
  USE mo_loopindices,           ONLY: get_indices_c, get_indices_e, get_indices_v
  USE mo_communication,         ONLY: exchange_data, t_comm_pattern, idx_no, blk_no
  USE mo_math_utilities,        ONLY: t_geographical_coordinates
  USE mo_math_constants,        ONLY: pi, pi_180
  USE mo_name_list_output_config, ONLY: use_async_name_list_io,  &
  &                                     l_output_phys_patch,     &
  &                                     max_bounds,              &
  &                                     max_levels,              &
  &                                     vname_len,               &
  &                                     t_output_name_list,      &
  &                                     first_output_name_list,  &
  &                                     t_output_file,           &
  &                                     is_output_nml_active,    &
  &                                     is_output_file_active,   &
  &                                     t_var_desc,              &
  &                                     add_var_desc
  USE mo_meteogram_output,    ONLY: meteogram_init, meteogram_finalize, meteogram_flush_file
  USE mo_meteogram_config,    ONLY: meteogram_output_config
  USE mo_timer,               ONLY: timer_start, timer_stop, timer_write_output, ltimer
  USE mo_dictionary,          ONLY: t_dictionary, dict_init, dict_finalize, &
    &                               dict_loadfile, dict_get, DICT_MAX_STRLEN
  USE mo_fortran_tools,       ONLY: assign_if_present
  USE mo_io_units,            ONLY: find_next_free_unit
  ! post-ops
  USE mo_post_op,             ONLY: perform_post_op

  IMPLICIT NONE

  PRIVATE

  !-----------------------------------------------------------------
  ! include NetCDF headers (direct NetCDF library calls are required
  ! for output of grid information).
  !-----------------------------------------------------------------
  INCLUDE 'netcdf.inc'

  PUBLIC :: read_name_list_output_namelists
  PUBLIC :: init_name_list_output
  PUBLIC :: write_name_list_output
  PUBLIC :: close_name_list_output
  PUBLIC :: istime4name_list_output
  PUBLIC :: name_list_io_main_proc
  PUBLIC :: output_file
  PUBLIC :: parse_variable_groups

  !------------------------------------------------------------------------------------------------

  ! prefix for group identifier in output namelist
  CHARACTER(len=6) :: GRP_PREFIX = "group:"

  !------------------------------------------------------------------------------------------------

  TYPE(t_output_file), ALLOCATABLE, TARGET :: output_file(:)

  !------------------------------------------------------------------------------------------------
  ! TYPE t_reorder_info describes how local cells/edges/verts
  ! have to be reordered to get the global array.
  ! Below, "points" refers to either cells, edges or verts.
  !
  ! TODO[FP] Note that the "reorder_info" contains fields of *global*
  !          size (reorder_index). On the compute PEs these fields
  !          could be deallocated after the call to
  !          "transfer_reorder_info" in the setup phase!

  TYPE t_reorder_info
    INTEGER :: n_glb  ! Global number of points per physical patch
    INTEGER :: n_log  ! Global number of points in the associated logical patch
    INTEGER :: n_own  ! Number of own points (without halo, only belonging to phyiscal patch)
                      ! Only set on compute PEs, set to 0 on IO PEs
    INTEGER, ALLOCATABLE :: own_idx(:), own_blk(:)
                      ! idx and blk for own points, only set on compute PEs
    INTEGER, ALLOCATABLE :: own_dst_idx(:), own_dst_blk(:)
                      ! dest idx and blk for own points, only set on sequential/test PEs
    INTEGER, ALLOCATABLE :: pe_own(:)
                      ! n_own, gathered for all compute PEs (set on all PEs)
    INTEGER, ALLOCATABLE :: pe_off(:)
                      ! offset of contributions of PEs (set on all PEs)
    INTEGER, ALLOCATABLE :: reorder_index(:)
                      ! Index how to reorder the contributions of all compute PEs
                      ! into the global array (set on all PEs)

    ! only used when copying grid info from file (l_grid_info_from_file = .TRUE.):
    INTEGER, ALLOCATABLE :: log_dom_index(:)
                      ! Index where a point of the physical domains is in the logical domain
  END TYPE t_reorder_info


  TYPE t_grid_info
    REAL(wp), ALLOCATABLE :: lon   (:), lat   (:)
    REAL(wp), ALLOCATABLE :: lonv(:,:), latv(:,:)
  END TYPE t_grid_info


  ! TYPE t_patch_info contains the reordering info for cells, edges and verts
  TYPE t_patch_info
    TYPE(t_reorder_info) :: cells
    TYPE(t_reorder_info) :: edges
    TYPE(t_reorder_info) :: verts
    INTEGER :: log_patch_id

    ! pointer to communication pattern for GATHER operation;
    ! corresponds to physical or logical patch, depending on
    ! "l_output_phys_patch"
    TYPE(t_comm_pattern),  POINTER :: p_pat_c, p_pat_v, p_pat_e

    ! global number of points, corresponds to physical or logical
    ! patch, depending on "l_output_phys_patch"
    INTEGER :: nblks_glb_c, nblks_glb_v, nblks_glb_e

    ! grid information: geographical locations of cells, edges, and
    ! vertices which is first collected on working PE 0 - from where
    ! it will be broadcasted to the pure I/O PEs.
    TYPE (t_grid_info) :: grid_c, grid_e, grid_v

    ! Filename of grid file, needed only if grid information is output
    ! to NetCDF since this information is normally not read and
    ! thus not present in the patch description
    CHARACTER(LEN=filename_max) :: grid_filename

    ! uuid of grid (provided by grid file)
    TYPE(t_uuid) :: grid_uuid

    ! Number of grid used (provided by grid file)
    INTEGER :: number_of_grid_used

  END TYPE t_patch_info

  TYPE(t_patch_info),   ALLOCATABLE, TARGET :: patch_info (:)
  TYPE(t_reorder_info), ALLOCATABLE, TARGET :: lonlat_info(:,:)

  ! Number of output domains. This depends on l_output_phys_patch and is either the number
  ! of physical or the number of logical domains.

  INTEGER :: n_dom_out

  ! Total number of variables of all lists that have been tagged with
  ! "loutput=.TRUE."
  INTEGER :: n_allvars

  !------------------------------------------------------------------------------------------------
  ! Currently, we use only 1 MPI window for all output files
  INTEGER mpi_win
  REAL(dp), POINTER :: mem_ptr_dp(:) ! Pointer to memory window (REAL*8)
  REAL(sp), POINTER :: mem_ptr_sp(:) ! Pointer to memory window (REAL*4)
  !------------------------------------------------------------------------------------------------
  ! Broadcast root for intercommunicator broadcasts form compute PEs to IO PEs using p_comm_work_2_io
  INTEGER :: bcast_root
  !------------------------------------------------------------------------------------------------

  ! Tags for communication between compute PEs and I/O PEs

  INTEGER, PARAMETER :: msg_io_start    = 12345
  INTEGER, PARAMETER :: msg_io_done     = 54321
  INTEGER, PARAMETER :: msg_io_shutdown = 99999

  ! TYPE t_datetime has no default constructor for setting all members to 0 or a defined value.
  ! Thus we declare a instance here which should have zeros everywhere since it is static.

  TYPE(t_datetime) :: zero_datetime

  ! Flag. If .TRUE. grid info will be copied from grid file, otherwise
  ! geographical locations of cells, edges, and vertices are first
  ! collected on working PE 0 - from where they will be broadcasted to
  ! the pure I/O PEs.
  LOGICAL :: l_grid_info_from_file

  !------------------------------------------------------------------------------------------------
  ! local copy of iadv_rcf, reducing dependencies and core specialities
  INTEGER :: i_sample
  !------------------------------------------------------------------------------------------------

  !------------------------------------------------------------------------------------------------
  ! dictionaries for variable names:
  TYPE (t_dictionary) ::     &
    &   varnames_dict      , & !< maps variable names onto the internal ICON names.
    &   out_varnames_dict      !< maps internal variable names onto names in output file (NetCDF only).
  !------------------------------------------------------------------------------------------------

  CHARACTER(LEN=*), PARAMETER :: modname = 'mo_name_list_output'

  ! constants for better readability:
  INTEGER, PARAMETER :: REMAP_NONE           = 0
  INTEGER, PARAMETER :: REMAP_REGULAR_LATLON = 1

  INTEGER, PARAMETER :: IRLON                 = 1
  INTEGER, PARAMETER :: IRLAT                 = 2
  INTEGER, PARAMETER :: ILATLON               = 1
  INTEGER, PARAMETER :: ICELL                 = 1
  INTEGER, PARAMETER :: IEDGE                 = 2
  INTEGER, PARAMETER :: IVERT                 = 3


  ! fields for which typeOfSecondFixedSurface must be re-set
  CHARACTER(LEN=12), PARAMETER :: sfs_name_list(5) =(/"z_ifc       ", "topography_c", &
    &                                                 "hbas_con    ", "htop_con    ", &
    &                                                 "hzerocl     "   /)
  ! typeOfSecondFixedSurface to be used
  INTEGER          , PARAMETER :: second_tos(5)    =(/101, 101, 101, 101, 101/)

CONTAINS

  !------------------------------------------------------------------------------------------------
  !> Read configuration for namelist controlled output module.
  !
  !  The name is a bit strange, but if follows the convention to read
  !  namelists with a routine called read_XXX_namelist (plural is
  !  used here since several namelists are read).
  !
  !  Please note the difference between name_list and namelist!
  !
  SUBROUTINE read_name_list_output_namelists( filename )
    CHARACTER(LEN=*), INTENT(IN)   :: filename
    ! local variables
    CHARACTER(LEN=*), PARAMETER       :: routine = 'read_name_list_output_namelists'

    INTEGER                           :: istat, i
    TYPE(t_output_name_list), POINTER :: p_onl
    INTEGER                           :: nnamelists
    LOGICAL                           :: lrewind

    ! Local variables corresponding to members of output_name_list
    INTEGER                           :: filetype
    INTEGER                           :: mode
    INTEGER                           :: taxis_tunit
    INTEGER                           :: dom(max_phys_dom)
    INTEGER                           :: output_time_unit
    REAL(wp)                          :: output_bounds(3,max_bounds), output_bounds_sec(3,max_bounds)
    INTEGER                           :: steps_per_file
    LOGICAL                           :: include_last
    LOGICAL                           :: output_grid
    CHARACTER(LEN=filename_max)       :: output_filename
    CHARACTER(LEN=filename_max)       :: filename_format
    LOGICAL                           :: lwrite_ready
    CHARACTER(LEN=filename_max)       :: ready_directory
    CHARACTER(LEN=vname_len)          :: ml_varlist(max_var_ml)
    CHARACTER(LEN=vname_len)          :: pl_varlist(max_var_pl)
    CHARACTER(LEN=vname_len)          :: hl_varlist(max_var_hl)
    CHARACTER(LEN=vname_len)          :: il_varlist(max_var_il)
    REAL(wp)                          :: p_levels(max_levels)
    REAL(wp)                          :: h_levels(max_levels)
    REAL(wp)                          :: i_levels(max_levels)
    INTEGER                           :: remap
    REAL(wp)                          :: reg_lon_def(3)
    REAL(wp)                          :: reg_lat_def(3)
    REAL(wp)                          :: north_pole(2)
    TYPE(t_lon_lat_data),  POINTER    :: lonlat
    TYPE (t_keyword_list), POINTER    :: keywords => NULL()
    CHARACTER(len=MAX_STRING_LEN)     :: cfilename

    ! The namelist containing all variables above
    NAMELIST /output_nml/ &
      filetype, mode, taxis_tunit, dom, output_time_unit,              &
      output_bounds, steps_per_file, include_last, output_grid,        &
      output_filename, lwrite_ready, ready_directory, ml_varlist,      &
      pl_varlist, hl_varlist, il_varlist, p_levels, h_levels,          &
      i_levels, remap, reg_lon_def, reg_lat_def, north_pole,           &
      filename_format

    ! Open input file and position to first namelist 'output_nml'

    CALL open_nml(TRIM(filename))

    ! As in COSMO, there may exist several output_nml namelists in the input file
    ! Loop until EOF is reached

    p_onl => NULL()
    first_output_name_list => NULL()
    nnamelists = 0
    lrewind = .TRUE.

    IF (.NOT. output_mode%l_nml) RETURN ! do not read output namelists if main switch is set to false

    DO
      CALL position_nml ('output_nml', lrewind=lrewind, status=istat)
      IF(istat /= POSITIONED) THEN

        ! if no "output_nml" has been found at all, we disable this
        ! mode (i.e. the user's namelist settings were inconsistent).
        IF (.NOT.ASSOCIATED(first_output_name_list))  output_mode%l_nml = .FALSE.

        CALL close_nml
        RETURN
      ENDIF
      lrewind = .FALSE.

      ! Set all variables in output_nml to their default values

      filetype           = FILETYPE_NC2 ! NetCDF
      mode               = 2
      taxis_tunit        = TUNIT_HOUR
      dom(:)             = -1
      output_time_unit   = 1
      output_bounds(:,:) = 0._wp
      steps_per_file     = 100
      include_last       = .TRUE.
      output_grid        = .FALSE.
      output_filename    = ' '
      filename_format    = "<output_filename>_DOM<physdom>_<levtype>_<jfile>"
      lwrite_ready       = .FALSE.
      ready_directory    = ' '
      ml_varlist(:)      = ' '
      pl_varlist(:)      = ' '
      hl_varlist(:)      = ' '
      il_varlist(:)      = ' '
      p_levels(:)        = 0._wp
      h_levels(:)        = 0._wp
      i_levels(:)        = 0._wp
      remap              = REMAP_NONE
      reg_lon_def(:)     = 0._wp
      reg_lat_def(:)     = 0._wp
      north_pole(:)      = (/ 0._wp, 90._wp /)

      !------------------------------------------------------------------
      !  If this is a resumed integration, overwrite the defaults above
      !  by values used in the previous integration.
      !  RJ: Disabled:
      !  The output_nml namelists need not be written to the restart files.
      !------------------------------------------------------------------
      !IF (is_restart_run()) THEN
      !  funit = open_and_restore_namelist('output_nml')
      !  READ(funit,NML=output_nml)
      !  CALL close_tmpfile(funit)
      !END IF

      ! Read output_nml

      READ (nnml, output_nml, iostat=istat)
      WRITE(message_text,'(a,i0)') 'Read namelist "output_nml", status = ', istat
      CALL message('',message_text)
      IF(istat > 0) THEN
        WRITE(message_text,'(a,i0)') 'Read error in namelist "output_nml", status = ', istat
        CALL finish(routine, message_text)
      ENDIF

      nnamelists = nnamelists+1
      ! Check input

      ! We need dtime for this check
      IF(dtime<=0._wp) CALL finish(routine, 'dtime must be set before reading output namelists')

      ! Output bounds
      ! output_bounds is always in seconds - the question is what to do with months or years
      ! output_time_unit: 1 = second, 2=minute, 3=hour, 4=day, 5=month, 6=year
      SELECT CASE(output_time_unit)
        CASE(1); output_bounds_sec(:,:) = output_bounds(:,:)
        CASE(2); output_bounds_sec(:,:) = output_bounds(:,:)*60._wp
        CASE(3); output_bounds_sec(:,:) = output_bounds(:,:)*3600._wp
        CASE(4); output_bounds_sec(:,:) = output_bounds(:,:)*86400._wp
        CASE(5); output_bounds_sec(:,:) = output_bounds(:,:)*86400._wp*30._wp  ! Not a real calender month
        CASE(6); output_bounds_sec(:,:) = output_bounds(:,:)*86400._wp*365._wp ! Not a real calender year
        CASE DEFAULT
          CALL finish(routine,'Illegal output_time_unit')
      END SELECT

      !Consistency check on output bounds
      IF(output_bounds_sec(1,1) < 0._wp .OR. &
         output_bounds_sec(2,1) < output_bounds_sec(1,1) .OR. &
         output_bounds_sec(3,1) < dtime * grid_rescale_factor ) THEN
        CALL finish(routine,'Illegal output_bounds(:,1)')
      ENDIF

      DO i = 2, max_bounds-1
        IF(output_bounds_sec(3,i) <= 0._wp) EXIT ! The last one

        IF(output_bounds_sec(1,i) <= output_bounds_sec(2,i-1)) &
          CALL finish(routine,'output_bounds not increasing')

        IF(output_bounds_sec(2,i) <= output_bounds_sec(1,i)) &
          CALL finish(routine,'output_bounds end <= start')

        IF(output_bounds_sec(3,i) <  dtime * grid_rescale_factor ) &
          CALL finish(routine,'output_bounds inc < dtime')
      ENDDO

      ! For safety, at least last bounds triple must always be 0
      output_bounds_sec(:,i:) = 0._wp

      ! Allocate next output_name_list

      IF(.NOT.ASSOCIATED(first_output_name_list)) THEN
        ! Allocate first name_list
        ALLOCATE(first_output_name_list)
        p_onl => first_output_name_list
      ELSE
        ! This is not the first one, p_onl points to the last one which was created
        ALLOCATE(p_onl%next)
        p_onl => p_onl%next
      ENDIF

      ! Set next output_name_list from values read

      p_onl%filetype         = filetype
      p_onl%mode             = mode
      p_onl%taxis_tunit      = taxis_tunit
      p_onl%dom(:)           = dom(:)
      p_onl%output_time_unit = output_time_unit
      p_onl%output_bounds(:,:) = output_bounds_sec(:,:)
      p_onl%steps_per_file   = steps_per_file
      p_onl%include_last     = include_last
      p_onl%output_grid      = output_grid
      p_onl%output_filename  = output_filename
      p_onl%filename_format  = filename_format
      p_onl%lwrite_ready     = lwrite_ready
      p_onl%ready_directory  = ready_directory
      p_onl%ml_varlist(:)    = ml_varlist(:)
      p_onl%pl_varlist(:)    = pl_varlist(:)
      p_onl%hl_varlist(:)    = hl_varlist(:)
      p_onl%il_varlist(:)    = il_varlist(:)
      p_onl%p_levels         = p_levels
      p_onl%h_levels         = h_levels
      p_onl%i_levels         = i_levels
      p_onl%remap            = remap
      p_onl%lonlat_id        = -1

      ! read the map files into dictionary data structures
      CALL dict_init(varnames_dict,     lcase_sensitive=.FALSE.)
      CALL dict_init(out_varnames_dict, lcase_sensitive=.FALSE.)

      CALL associate_keyword("<path>", TRIM(model_base_dir), keywords)
      IF(output_nml_dict     /= ' ') THEN
        cfilename = TRIM(with_keywords(keywords, output_nml_dict))
        CALL message(routine, "load dictionary file.")
        CALL dict_loadfile(varnames_dict, cfilename)
      END IF
      IF(netcdf_dict /= ' ') THEN
        cfilename = TRIM(with_keywords(keywords, netcdf_dict))
        CALL message(routine, "load dictionary file (output names).")
        CALL dict_loadfile(out_varnames_dict, cfilename, linverse=.TRUE.)
      END IF

      ! translate variables names according to variable name
      ! dictionary:
      DO i=1,max_var_ml
        p_onl%ml_varlist(i) = dict_get(varnames_dict, p_onl%ml_varlist(i), &
          &                            default=p_onl%ml_varlist(i))
      END DO
      DO i=1,max_var_pl
        p_onl%pl_varlist(i) = dict_get(varnames_dict, p_onl%pl_varlist(i), &
          &                            default=p_onl%pl_varlist(i))
      END DO
      DO i=1,max_var_hl
        p_onl%hl_varlist(i) = dict_get(varnames_dict, p_onl%hl_varlist(i), &
          &                            default=p_onl%hl_varlist(i))
      END DO
      DO i=1,max_var_il
        p_onl%il_varlist(i) = dict_get(varnames_dict, p_onl%il_varlist(i), &
          &                            default=p_onl%il_varlist(i))
      END DO

      ! allow case-insensitive variable names:
      DO i=1,max_var_ml
        p_onl%ml_varlist(i) = tolower(p_onl%ml_varlist(i))
      END DO
      DO i=1,max_var_pl
        p_onl%pl_varlist(i) = tolower(p_onl%pl_varlist(i))
      END DO
      DO i=1,max_var_hl
        p_onl%hl_varlist(i) = tolower(p_onl%hl_varlist(i))
      END DO
      DO i=1,max_var_il
        p_onl%il_varlist(i) = tolower(p_onl%il_varlist(i))
      END DO

      ! If "remap=1": lon-lat interpolation requested
      IF(remap/=REMAP_NONE .AND. remap/=REMAP_REGULAR_LATLON) &
        CALL finish(routine,'Unsupported value for remap')
      IF (remap == REMAP_REGULAR_LATLON) THEN
        ! Register a lon-lat grid data structure in global list
        p_onl%lonlat_id = get_free_lonlat_grid()
        lonlat => lonlat_grid_list(p_onl%lonlat_id)

        lonlat%grid%reg_lon_def(:) = reg_lon_def(:)
        lonlat%grid%reg_lat_def(:) = reg_lat_def(:)
        lonlat%grid%north_pole(:)  = north_pole(:)

        IF(reg_lon_def(2)<=0._wp) CALL finish(routine,'Illegal LON increment')
        IF(reg_lat_def(2)==0._wp) CALL finish(routine,'Illegal LAT increment')
        IF(reg_lon_def(3)<=reg_lon_def(1)) CALL finish(routine,'end lon <= start lon')

        lonlat%grid%lon_dim = INT( (reg_lon_def(3)-reg_lon_def(1))/reg_lon_def(2) ) + 1
        lonlat%grid%lat_dim = INT( (reg_lat_def(3)-reg_lat_def(1))/reg_lat_def(2) ) + 1

        IF(lonlat%grid%lat_dim <= 0) CALL finish(routine,'Illegal LAT grid description')

        ! Flag those domains, which are used for this lon-lat grid:
        !     If dom(:) was not specified in namelist input, it is set
        !     completely to -1.  In this case all domains are wanted in
        !     the output
        IF (p_onl%dom(1) < 0)  THEN
          lonlat%l_dom(:) = .TRUE.
        ELSE
          DOM_LOOP : DO i = 1, max_dom
            IF (p_onl%dom(i) < 0) exit DOM_LOOP
            lonlat%l_dom( p_onl%dom(i) ) = .TRUE.
          ENDDO DOM_LOOP
        END IF
      ENDIF

      p_onl%cur_bounds_triple= 1
      p_onl%next_output_time = p_onl%output_bounds(1,1)
      p_onl%n_output_steps   = 0
      p_onl%next => NULL()

      !-----------------------------------------------------
      ! Store the namelist for restart
      ! RJ: Disabled:
      ! The output_nml namelists need not be written to the restart files.
      !-----------------------------------------------------
      !IF(my_process_is_stdio())  THEN
      !  funit = open_tmpfile()
      !  WRITE(funit,NML=output_nml)
      !  CALL store_and_close_namelist(funit, 'output_nml')
      !ENDIF
      !-----------------------------------------------------
      ! write the contents of the namelist to an ASCII file
      !-----------------------------------------------------
      IF(my_process_is_stdio()) WRITE(nnml_output,nml=output_nml)

    ENDDO

    CALL close_nml

  END SUBROUTINE read_name_list_output_namelists


  !------------------------------------------------------------------------------------------------
  !> Looks for variable groups ("group:xyz") and replaces them
  !
  SUBROUTINE parse_variable_groups()
    CHARACTER(LEN=*), PARAMETER :: routine = modname//"::parse_variable_groups"
    !
    CHARACTER(LEN=VARNAME_LEN), ALLOCATABLE :: varlist(:), grp_vars(:), new_varlist(:)
    CHARACTER(LEN=VARNAME_LEN) :: vname, grp_name
    INTEGER :: nvars, ngrp_vars, i_typ, ierrstat, ivar, ntotal_vars, jvar
    CHARACTER(LEN=vname_len), POINTER :: in_varlist(:)
    TYPE (t_output_name_list), POINTER :: p_onl

    ntotal_vars = total_number_of_variables()
    ! temporary variables needed for variable group parsing
    ALLOCATE(varlist(ntotal_vars), grp_vars(ntotal_vars), &
      &      new_varlist(ntotal_vars), STAT=ierrstat)
    IF (ierrstat /= SUCCESS) CALL finish (routine, 'ALLOCATE failed.')

    p_onl => first_output_name_list
    DO
      IF(.NOT.ASSOCIATED(p_onl)) EXIT

      ! process i_typ=ml_varlist, pl_varlist, hl_varlist, il_varlist:
      DO i_typ = 1, 4

        IF (i_typ == 1)  in_varlist => p_onl%ml_varlist
        IF (i_typ == 2)  in_varlist => p_onl%pl_varlist
        IF (i_typ == 3)  in_varlist => p_onl%hl_varlist
        IF (i_typ == 4)  in_varlist => p_onl%il_varlist

        ! Get the number of variables in varlist
        nvars = 1
        DO
          IF (nvars>SIZE(in_varlist))   EXIT
          IF (in_varlist(nvars) == ' ') EXIT
          nvars = nvars + 1
        END DO
        nvars = nvars - 1

        IF (nvars>ntotal_vars)  CALL finish(routine, "Internal error.")

        if (nvars > 0)  varlist(1:nvars) = in_varlist(1:nvars)
        varlist((nvars+1):ntotal_vars) = " "
        ! look for variable groups ("group:xyz") and replace them:
        DO ivar = 1, nvars
          vname = in_varlist(ivar)
          IF (INDEX(vname, GRP_PREFIX) > 0) THEN
            ! this is a group identifier
            grp_name = vname((LEN(TRIM(GRP_PREFIX))+1) : LEN(vname))
            CALL collect_group(grp_name, grp_vars, ngrp_vars, &
              &               loutputvars_only=.TRUE.,        &
              &               lremap_lonlat=(p_onl%remap == REMAP_REGULAR_LATLON))
            CALL insert_group(varlist, VARNAME_LEN, ntotal_vars, &
              &               TRIM(GRP_PREFIX)//TRIM(grp_name),  &
              &               grp_vars(1:ngrp_vars), new_varlist)
            varlist(:) = new_varlist(:)

            ! status output
            IF (msg_level >= 12) THEN
              CALL message(routine, "Activating group of variables: "//TRIM(grp_name))
              DO jvar=1,ngrp_vars
                CALL message(routine, "   "//TRIM(grp_vars(jvar)))
              END DO
            END IF
          END IF
        END DO

        ! Again, count the number of variables in varlist
        nvars = 1
        DO
          IF (nvars>SIZE(varlist))   EXIT
          IF (varlist(nvars) == ' ') EXIT
          nvars = nvars + 1
        END DO
        nvars = nvars - 1

        IF (i_typ == 1)  p_onl%ml_varlist(1:nvars) = varlist(1:nvars)
        IF (i_typ == 2)  p_onl%pl_varlist(1:nvars) = varlist(1:nvars)
        IF (i_typ == 3)  p_onl%hl_varlist(1:nvars) = varlist(1:nvars)
        IF (i_typ == 4)  p_onl%il_varlist(1:nvars) = varlist(1:nvars)
      END DO ! i_typ = 1,4
      p_onl => p_onl%next

    END DO ! p_onl

    DEALLOCATE(varlist, grp_vars, new_varlist, STAT=ierrstat)
    IF (ierrstat /= SUCCESS) CALL finish (routine, 'DEALLOCATE failed.')
  END SUBROUTINE parse_variable_groups


  !------------------------------------------------------------------------------------------------
  !
  SUBROUTINE init_name_list_output(lprintlist, isample, l_is_ocean)

#ifndef NOMPI
#ifdef  __SUNPRO_F95
  INCLUDE "mpif.h"
#else
  USE mpi, ONLY: MPI_ROOT, MPI_PROC_NULL
#endif
#endif

    LOGICAL, OPTIONAL, INTENT(in) :: lprintlist
    INTEGER, OPTIONAL, INTENT(in) :: isample
    LOGICAL, OPTIONAL, INTENT(in) :: l_is_ocean

    ! local variables:
    CHARACTER(LEN=*), PARAMETER :: routine = modname//"::init_name_list_output"

    LOGICAL                            :: l_print_list ! Flag. Enables  a list of all variables
    INTEGER                            :: i, j, nfiles, i_typ, nvl, vl_list(max_var_lists), jp
    INTEGER                            :: idom, ierrstat, jg, idom_log
    TYPE (t_output_name_list), POINTER :: p_onl
    TYPE (t_output_file), POINTER      :: p_of
    TYPE(t_list_element), POINTER      :: element
    REAL(wp), ALLOCATABLE              :: lonv(:,:,:), latv(:,:,:)
    TYPE(t_cf_var), POINTER            :: this_cf
    CHARACTER(LEN=64)                  :: attname

    l_print_list = .FALSE.
    i_sample     = 1
    CALL assign_if_present(l_print_list, lprintlist)
    CALL assign_if_present(i_sample, isample)

    ! For hexagons, we still copy grid info from file; for triangular
    ! grids we have a faster method without file access:
    l_grid_info_from_file = (global_cell_type == 6)
    IF (PRESENT(l_is_ocean)) THEN
      IF (l_is_ocean) l_grid_info_from_file = .FALSE.
    ENDIF

    DO i = 1, nvar_lists

      ! print list of all variables
      IF (l_print_list) THEN
        IF (my_process_is_stdio()) THEN
          WRITE(message_text,'(3a, i2)') &
               'Var_list name: ',TRIM(var_lists(i)%p%name), &
               ' Patch: ',var_lists(i)%p%patch_id
          CALL message('',message_text)
          element => var_lists(i)%p%first_list_element
          DO
            IF(.NOT. ASSOCIATED(element)) EXIT

            IF (element%field%info%post_op%lnew_cf) THEN
              this_cf => element%field%info%post_op%new_cf
            ELSE
              this_cf => element%field%info%cf
            END IF

            WRITE (message_text,'(a,a,l1,a,a)') &
                 &     '    ',element%field%info%name,              &
                 &            element%field%info%loutput, '  ',     &
                 &            TRIM(this_cf%long_name)
            CALL message('',message_text)
            ! WRITE (message_text,'(a,a,i4,i4,i4)') &
            !      &     '    ',element%field%info%name,              &
            !      &            element%field%info%grib2%number,      &
            !      &            element%field%info%grib2%category,    &
            !      &            element%field%info%grib2%discipline
            ! CALL message('',message_text)
            element => element%next_list_element
          ENDDO
        ENDIF
      ENDIF ! IF (l_print_list)

    ENDDO

#ifndef NOMPI
    ! Set broadcast root for intercommunicator broadcasts
    IF(my_process_is_io()) THEN
      ! Root is proc 0 on the compute PEs
      bcast_root = 0
    ELSE
      ! Special root setting for intercommunicators:
      ! The PE really sending must use MPI_ROOT, the others MPI_PROC_NULL
      IF(p_pe_work == 0) THEN
        bcast_root = MPI_ROOT
      ELSE
        bcast_root = MPI_PROC_NULL
      ENDIF
    ENDIF
#else
    ! bcast_root is not used in this case
    bcast_root = 0
#endif

    ! ---------------------------------------------------------------------------

    ! Set the number of output domains depending on
    ! l_output_phys_patch

    ! Replicate physical domain setup, only the number of domains and
    ! the logical ID is needed
    IF (use_async_name_list_io .AND.  &
      & .NOT. my_process_is_mpi_test()) THEN
      CALL p_bcast(n_phys_dom, bcast_root, p_comm_work_2_io)
      DO jg = 1, n_phys_dom
        CALL p_bcast(p_phys_patch(jg)%logical_id, bcast_root, p_comm_work_2_io)
      ENDDO
    END IF

    IF(l_output_phys_patch) THEN
      n_dom_out = n_phys_dom
    ELSE
      n_dom_out = n_dom
    ENDIF

    ! allocate patch info data structure
    ALLOCATE(patch_info(n_dom_out))
    ! Set number of global cells/edges/verts and logical patch ID
    DO jp = 1, n_dom_out
      IF(l_output_phys_patch) THEN
        patch_info(jp)%log_patch_id = p_phys_patch(jp)%logical_id
        IF (.NOT. my_process_is_io()) THEN
          patch_info(jp)%p_pat_c    => p_phys_patch(jp)%comm_pat_gather_c
          patch_info(jp)%nblks_glb_c = (p_phys_patch(jp)%n_patch_cells-1)/nproma + 1
          patch_info(jp)%p_pat_e    => p_phys_patch(jp)%comm_pat_gather_e
          patch_info(jp)%nblks_glb_e = (p_phys_patch(jp)%n_patch_edges-1)/nproma + 1
          patch_info(jp)%p_pat_v    => p_phys_patch(jp)%comm_pat_gather_v
          patch_info(jp)%nblks_glb_v = (p_phys_patch(jp)%n_patch_verts-1)/nproma + 1
        END IF
      ELSE
        patch_info(jp)%log_patch_id = jp
        IF (.NOT. my_process_is_io()) THEN
          patch_info(jp)%p_pat_c    => p_patch(jp)%comm_pat_gather_c
          patch_info(jp)%nblks_glb_c = (p_patch(jp)%n_patch_cells_g-1)/nproma + 1
          patch_info(jp)%p_pat_e    => p_patch(jp)%comm_pat_gather_e
          patch_info(jp)%nblks_glb_e = (p_patch(jp)%n_patch_edges_g-1)/nproma + 1
          patch_info(jp)%p_pat_v    => p_patch(jp)%comm_pat_gather_v
          patch_info(jp)%nblks_glb_v = (p_patch(jp)%n_patch_verts_g-1)/nproma + 1
        END IF
      ENDIF
    ENDDO ! jp

    ! ---------------------------------------------------------------------------

    ! Prepare the output of grid information: For each
    ! physical/logical patch we must collect the geographical
    ! locations of cells, edges, and vertices

    ! Pure I/O PEs may skip this...
    IF (.NOT. (use_async_name_list_io .AND. my_process_is_io()) .AND.  &
      & .NOT. l_grid_info_from_file ) THEN

      ! Go over all output domains
      DO idom = 1, n_dom_out

        ! logical domain ID
        idom_log = patch_info(idom)%log_patch_id

        !-- collect domain data on working PE 0
        ! --cells
        ALLOCATE(lonv(nproma, p_patch(idom_log)%nblks_c, global_cell_type), &
          &      latv(nproma, p_patch(idom_log)%nblks_c, global_cell_type), &
          &      STAT=ierrstat)
        IF (ierrstat /= SUCCESS) CALL finish (routine, 'ALLOCATE failed.')
        CALL cf_1_1_grid_cells(p_patch(idom_log), lonv, latv)
        CALL collect_grid_info(patch_info(idom)%nblks_glb_c,        &
          &                    p_patch(idom_log)%nblks_c,           &
          &                    p_patch(idom_log)%cells%center,      &
          &                    lonv, latv,                          &
          &                    patch_info(idom)%grid_c,             &
          &                    global_cell_type,                    &
          &                    patch_info(idom)%p_pat_c)
        DEALLOCATE(lonv, latv, STAT=ierrstat)
        IF (ierrstat /= SUCCESS) CALL finish (routine, 'DEALLOCATE failed.')

        !-- edges
        ALLOCATE(lonv(nproma, p_patch(idom_log)%nblks_e, 4), &
          &      latv(nproma, p_patch(idom_log)%nblks_e, 4), &
          &      STAT=ierrstat)
        IF (ierrstat /= SUCCESS) CALL finish (routine, 'ALLOCATE failed.')
        CALL cf_1_1_grid_edges(p_patch(idom_log), lonv, latv)
        CALL collect_grid_info(patch_info(idom)%nblks_glb_e,        &
          &                    p_patch(idom_log)%nblks_e,           &
          &                    p_patch(idom_log)%edges%center,      &
          &                    lonv, latv,                          &
          &                    patch_info(idom)%grid_e,             &
          &                    4,                                   &
          &                    patch_info(idom)%p_pat_e)
        DEALLOCATE(lonv, latv, STAT=ierrstat)
        IF (ierrstat /= SUCCESS) CALL finish (routine, 'DEALLOCATE failed.')

        !-- verts
        ALLOCATE(lonv(nproma, p_patch(idom_log)%nblks_v, 9-global_cell_type), &
          &      latv(nproma, p_patch(idom_log)%nblks_v, 9-global_cell_type), &
          &      STAT=ierrstat)
        IF (ierrstat /= SUCCESS) CALL finish (routine, 'ALLOCATE failed.')
        CALL cf_1_1_grid_verts(p_patch(idom_log), lonv, latv)
        CALL collect_grid_info(patch_info(idom)%nblks_glb_v,        &
          &                    p_patch(idom_log)%nblks_v,           &
          &                    p_patch(idom_log)%verts%vertex,      &
          &                    lonv, latv,                          &
          &                    patch_info(idom)%grid_v,             &
          &                    9-global_cell_type,                  &
          &                    patch_info(idom)%p_pat_v)
        DEALLOCATE(lonv, latv, STAT=ierrstat)
        IF (ierrstat /= SUCCESS) CALL finish (routine, 'DEALLOCATE failed.')

      END DO
    END IF

    ! ---------------------------------------------------------------------------

    ! If async IO is used, replicate data (mainly the variable lists) on IO procs

#ifndef NOMPI
    IF(use_async_name_list_io) THEN
      CALL replicate_data_on_io_procs

      IF (.NOT. l_grid_info_from_file) THEN
        ! Clear patch_info fields clon, clat, etc. (especially on work
        ! PE 0) since they aren't needed there any longer.
        IF ( (.NOT. my_process_is_io()) .AND. &
          &  (.NOT. my_process_is_mpi_test())) THEN
          DO idom = 1, n_dom_out
            DEALLOCATE(patch_info(idom)%grid_c%lon,  patch_info(idom)%grid_c%lat,  &
              &        patch_info(idom)%grid_e%lon,  patch_info(idom)%grid_e%lat,  &
              &        patch_info(idom)%grid_v%lon,  patch_info(idom)%grid_v%lat,  &
              !
              &        patch_info(idom)%grid_c%lonv, patch_info(idom)%grid_c%latv, &
              &        patch_info(idom)%grid_e%lonv, patch_info(idom)%grid_e%latv, &
              &        patch_info(idom)%grid_v%lonv, patch_info(idom)%grid_v%latv, &
              &        STAT=ierrstat)
            IF (ierrstat /= SUCCESS) CALL finish (routine, 'DEALLOCATE failed.')
          END DO
        END IF
      END IF
    END IF
#endif

    ! Set the number of domains in output and the patch reorder information
    CALL set_patch_info

    ! Get the number of output files needed (by counting the domains per name list)

    p_onl => first_output_name_list
    nfiles = 0

    DO

      IF(.NOT.ASSOCIATED(p_onl)) THEN
        EXIT
      ENDIF

      ! If dom(:) was not specified in namelist input, it is set completely to -1.
      ! In this case all domains are wanted in the output, so set it here
      ! appropriately - this cannot be done during reading of the namelists
      ! since the number of physical domains is not known there.

      IF(p_onl%dom(1) <= 0) THEN
        DO i = 1, n_dom_out
          p_onl%dom(i) = i
        ENDDO
      ENDIF

      DO i = 1, SIZE(p_onl%dom)
        IF(p_onl%dom(i) <= 0) EXIT ! Last one was reached
        IF(p_onl%dom(i) > n_dom_out) THEN
          WRITE(message_text,'(a,i6,a)') &
            'Illegal domain number ',p_onl%dom(i),' in name list input'
          CALL finish(routine,message_text)
        ENDIF
        DO i_typ = 1, 4
          ! Check if name_list has variables of corresponding type
          IF(i_typ == 1 .AND. p_onl%ml_varlist(1) == ' ') CYCLE
          IF(i_typ == 2 .AND. p_onl%pl_varlist(1) == ' ') CYCLE
          IF(i_typ == 3 .AND. p_onl%hl_varlist(1) == ' ') CYCLE
          IF(i_typ == 4 .AND. p_onl%il_varlist(1) == ' ') CYCLE
          nfiles = nfiles+1
        ENDDO
      ENDDO

      p_onl => p_onl%next

    ENDDO
    WRITE(message_text,'(a,i4)') 'Number of name list output files: ',nfiles
    CALL message(routine,message_text)

    ! Allocate output_file struct for all output files

    ALLOCATE(output_file(nfiles))

    output_file(:)%cdiFileID  = CDI_UNDEFID ! i.e. not opened
    output_file(:)%cdiVlistId = CDI_UNDEFID ! i.e. not defined
    output_file(:)%my_mem_win_off = 0_i8 ! Set if async IO is enabled

    ! Loop over all output namelists, set up the output_file struct for all associated files

    p_onl => first_output_name_list
    nfiles = 0

    DO

      IF(.NOT.ASSOCIATED(p_onl)) EXIT

      ! Loop over all domains for which this name list should be used

      DO i = 1, SIZE(p_onl%dom)
        IF(p_onl%dom(i) <= 0) EXIT ! Last one was reached
        idom = p_onl%dom(i)

        ! Loop over model/pressure/height levels

        DO i_typ = 1, 4

          ! Check if name_list has variables of corresponding type
          IF(i_typ == 1 .AND. p_onl%ml_varlist(1) == ' ') CYCLE
          IF(i_typ == 2 .AND. p_onl%pl_varlist(1) == ' ') CYCLE
          IF(i_typ == 3 .AND. p_onl%hl_varlist(1) == ' ') CYCLE
          IF(i_typ == 4 .AND. p_onl%il_varlist(1) == ' ') CYCLE

          nfiles = nfiles+1
          p_of => output_file(nfiles)

          IF (is_restart_run()) THEN
            WRITE(attname, '(a,i2.2)') 'n_output_steps', nfiles
            CALL get_restart_attribute(attname, p_onl%n_output_steps)
          END IF

          SELECT CASE(i_typ)
            CASE(1); p_of%ilev_type = level_type_ml
            CASE(2); p_of%ilev_type = level_type_pl
            CASE(3); p_of%ilev_type = level_type_hl
            CASE(4); p_of%ilev_type = level_type_il
          END SELECT

          ! Set prefix of output_file name
          p_of%filename_pref = TRIM(p_onl%output_filename)

          p_of%phys_patch_id = idom
          p_of%log_patch_id  = patch_info(idom)%log_patch_id
          p_of%output_type   = p_onl%filetype
          p_of%name_list     => p_onl
          p_of%remap         = p_onl%remap

          p_of%start_time    = start_time(p_of%log_patch_id)
          p_of%end_time      = end_time(p_of%log_patch_id)
          p_of%initialized   = .FALSE.

          p_of%cdiCellGridID   = CDI_UNDEFID
          p_of%cdiEdgeGridID   = CDI_UNDEFID
          p_of%cdiVertGridID   = CDI_UNDEFID
          p_of%cdiLonLatGridID = CDI_UNDEFID
          p_of%cdiTaxisID      = CDI_UNDEFID
          p_of%cdiZaxisID(:)   = CDI_UNDEFID
          p_of%cdiVlistID      = CDI_UNDEFID

          ! Select all var_lists which belong to current logical domain and i_typ

          nvl = 0
          DO j = 1, nvar_lists

            IF(.NOT. var_lists(j)%p%loutput) CYCLE
            ! patch_id in var_lists always corresponds to the LOGICAL domain
            IF(var_lists(j)%p%patch_id /= patch_info(idom)%log_patch_id) CYCLE

            IF(i_typ /= var_lists(j)%p%vlevel_type) CYCLE

            nvl = nvl + 1
            vl_list(nvl) = j

          ENDDO

          SELECT CASE(i_typ)
            CASE(1)
              CALL add_varlist_to_output_file(p_of,vl_list(1:nvl),p_onl%ml_varlist)
            CASE(2)
              CALL add_varlist_to_output_file(p_of,vl_list(1:nvl),p_onl%pl_varlist)
            CASE(3)
              CALL add_varlist_to_output_file(p_of,vl_list(1:nvl),p_onl%hl_varlist)
            CASE(4)
              CALL add_varlist_to_output_file(p_of,vl_list(1:nvl),p_onl%il_varlist)
          END SELECT

        ENDDO

      ENDDO

      p_onl => p_onl%next

    ENDDO

    ! Set ID of process doing I/O

    DO i = 1, nfiles
      IF(use_async_name_list_io) THEN
        ! Asynchronous I/O
        IF(process_mpi_io_size==0) CALL finish(routine,'Async IO but no IO procs')
        ! Currently the output files are assigned round robin to the I/O PEs.
        ! Maybe this needs a finer adjustment in the future ...
        output_file(i)%io_proc_id = MOD(i-1,process_mpi_io_size) + p_io_pe0
      ELSE
        ! Normal I/O done by the standard I/O processor
        output_file(i)%io_proc_id = process_mpi_stdio_id
      ENDIF
    ENDDO

    ! If async IO is used, initialize the memory window for communication

#ifndef NOMPI
    IF(use_async_name_list_io) CALL init_memory_window
#endif

    CALL message(routine,'Done')

  END SUBROUTINE init_name_list_output


  !------------------------------------------------------------------------------------------------
  !
  SUBROUTINE add_varlist_to_output_file(p_of, vl_list, varlist)

    TYPE (t_output_file), INTENT(INOUT) :: p_of
    INTEGER, INTENT(IN) :: vl_list(:)
    CHARACTER(LEN=*), INTENT(IN) :: varlist(:)

    INTEGER :: ivar, i, iv, tl, grid_of, grid_var
    LOGICAL :: found
    TYPE(t_list_element), POINTER :: element
    TYPE(t_var_desc), TARGET  ::  var_desc   !< variable descriptor
    TYPE(t_var_desc), POINTER ::  p_var_desc               !< variable descriptor (pointer)

    CHARACTER(LEN=*), PARAMETER :: routine = modname//"::add_varlist_to_output_file"
    TYPE(t_cf_var), POINTER     :: this_cf

    ! Get the number of variables in varlist
    DO ivar = 1, SIZE(varlist)
      IF(varlist(ivar) == ' ') EXIT ! Last one reached
    ENDDO

    ! Allocate a list of variable descriptors:
    p_of%max_vars = ivar-1
    p_of%num_vars = 0
    ALLOCATE(p_of%var_desc(p_of%max_vars))
    DO ivar = 1,(ivar-1)
      ! Nullify pointers in p_of%var_desc
      p_of%var_desc(ivar)%r_ptr => NULL()
      p_of%var_desc(ivar)%i_ptr => NULL()
      DO i = 1, max_time_levels
        p_of%var_desc(ivar)%tlev_rptr(i)%p => NULL()
        p_of%var_desc(ivar)%tlev_iptr(i)%p => NULL()
      ENDDO
    END DO ! ivar

    ! Allocate array of variable descriptions
    DO ivar = 1,(ivar-1)

      found = .FALSE.
      ! Nullify pointers
      var_desc%r_ptr => NULL()
      var_desc%i_ptr => NULL()
      DO i = 1, max_time_levels
        var_desc%tlev_rptr(i)%p => NULL()
        var_desc%tlev_iptr(i)%p => NULL()
      ENDDO

      ! Loop over all var_lists listed in vl_list to find the variable
      ! Please note that there may be several variables with different time levels,
      ! we just add unconditionally all with the name varlist(ivar).
      ! Remark: The different time levels may appear in different lists
      ! or in the same list, the code will accept both

      DO i = 1, SIZE(vl_list)

        iv = vl_list(i)

        element => NULL()
        DO
          IF(.NOT.ASSOCIATED(element)) THEN
            element => var_lists(iv)%p%first_list_element
          ELSE
            element => element%next_list_element
          ENDIF
          IF(.NOT.ASSOCIATED(element)) EXIT

          ! Do not inspect element if output is disabled
          IF(.NOT.element%field%info%loutput) CYCLE

          IF (p_of%name_list%remap==REMAP_REGULAR_LATLON) THEN
            ! If lon-lat variable is requested, skip variable if it
            ! does not correspond to the same lon-lat grid:
            IF (element%field%info%hgrid /= GRID_REGULAR_LONLAT) CYCLE
            grid_of  = p_of%name_list%lonlat_id
            grid_var = element%field%info%hor_interp%lonlat_id
            IF (grid_of /= grid_var) CYCLE
          ELSE
            ! On the other hand: If no lon-lat interpolation is
            ! requested for this output file, skip all variables of
            ! this kind:
            IF (element%field%info%hgrid == GRID_REGULAR_LONLAT) CYCLE
          END IF ! (remap/=REMAP_REGULAR_LATLON)

          ! Do not inspect element if it is a container
          IF(element%field%info%lcontainer) CYCLE

          ! get time level
          tl = get_var_timelevel(element%field)

          ! Check for matching name
          IF(TRIM(varlist(ivar)) /= TRIM(tolower(get_var_name(element%field)))) CYCLE

          ! Found it, add it to the variable list of output file
          p_var_desc => var_desc

          IF(tl == -1) THEN
            ! Not time level dependent
            IF(found) CALL finish(routine,'Duplicate var name: '//TRIM(varlist(ivar)))
            p_var_desc%r_ptr => element%field%r_ptr
            p_var_desc%i_ptr => element%field%i_ptr
            p_var_desc%info  = element%field%info
          ELSE
            IF(found) THEN
              ! We have already the info field, make some plausibility checks:
              IF(ANY(p_var_desc%info%used_dimensions(:) /=  &
                element%field%info%used_dimensions(:))) THEN
                CALL message(routine, "Var "//TRIM(element%field%info%name))
                CALL finish(routine,'Dimension mismatch TL variable: '//TRIM(varlist(ivar)))
              END IF
              ! There must not be a TL independent variable with the same name
              IF (ASSOCIATED(p_var_desc%r_ptr) .OR. ASSOCIATED(p_var_desc%i_ptr)) &
                CALL finish(routine,'Duplicate var name: '//TRIM(varlist(ivar)))
              ! Maybe some more members of info should be tested ...
            ELSE
              ! Variable encountered the first time, set info field ...
              p_var_desc%info = element%field%info
              ! ... and set name without .TL# suffix
              p_var_desc%info%name = TRIM(get_var_name(element%field))
            ENDIF

            IF (ASSOCIATED(p_var_desc%tlev_rptr(tl)%p) .OR. ASSOCIATED(p_var_desc%tlev_iptr(tl)%p)) &
              CALL finish(routine, 'Duplicate time level for '//TRIM(element%field%info%name))
            p_var_desc%tlev_rptr(tl)%p => element%field%r_ptr
            p_var_desc%tlev_iptr(tl)%p => element%field%i_ptr
          ENDIF

          found = .TRUE.
        ENDDO

      ENDDO ! i = 1, SIZE(vl_list)

      ! Check that at least one element with this name has been found

      IF (.NOT. found) THEN

        DO i = 1, nvar_lists
          IF (my_process_is_stdio()) THEN
            WRITE(message_text,'(3a, i2)') &
                 'Variable list name: ',TRIM(var_lists(i)%p%name), &
                 ' Patch: ',var_lists(i)%p%patch_id
            CALL message('',message_text)
            element => var_lists(i)%p%first_list_element
            DO
              IF(.NOT. ASSOCIATED(element)) EXIT

              IF (element%field%info%post_op%lnew_cf) THEN
                this_cf => element%field%info%post_op%new_cf
              ELSE
                this_cf => element%field%info%cf
              END IF

              WRITE (message_text,'(a,a,l1,a,a)') &
                   &     '    ',element%field%info%name,              &
                   &            element%field%info%loutput, '  ',     &
                   &            TRIM(this_cf%long_name)
              CALL message('',message_text)
              element => element%next_list_element
            ENDDO
          ENDIF
        ENDDO

        CALL finish(routine,'Output name list variable not found: '//TRIM(varlist(ivar)))
      ENDIF

      ! append variable descriptor to list
      CALL add_var_desc(p_of, var_desc)

    ENDDO ! ivar = 1,(ivar-1)

  END SUBROUTINE add_varlist_to_output_file


  !------------------------------------------------------------------------------------------------
  !
  SUBROUTINE set_patch_info
  !TODO: redo for the ocean

    INTEGER :: jp, jl, ierrstat, jg

    CHARACTER(LEN=*), PARAMETER :: routine = modname//"::set_patch_info"

    DO jp = 1, n_dom_out

      jl = patch_info(jp)%log_patch_id

      IF(.NOT.my_process_is_io()) THEN
        ! Set reorder_info on work and test PE
        CALL set_reorder_info(jp, p_patch(jl)%n_patch_cells_g, p_patch(jl)%n_patch_cells, &
                              p_patch(jl)%cells%owner_mask, p_patch(jl)%cells%phys_id,    &
                              p_patch(jl)%cells%glb_index, patch_info(jp)%cells)

        CALL set_reorder_info(jp, p_patch(jl)%n_patch_edges_g, p_patch(jl)%n_patch_edges, &
                              p_patch(jl)%edges%owner_mask, p_patch(jl)%edges%phys_id,    &
                              p_patch(jl)%edges%glb_index, patch_info(jp)%edges)

        CALL set_reorder_info(jp, p_patch(jl)%n_patch_verts_g, p_patch(jl)%n_patch_verts, &
                              p_patch(jl)%verts%owner_mask, p_patch(jl)%verts%phys_id,    &
                              p_patch(jl)%verts%glb_index, patch_info(jp)%verts)
        ! Set grid_filename on work and test PE
        patch_info(jp)%grid_filename = TRIM(p_patch(jl)%grid_filename)
        ! Set UUID on work and test PE
        patch_info(jp)%grid_uuid = p_patch(jl)%grid_uuid
        ! Set information about numberOfGridUsed on work and test PE
        patch_info(jp)%number_of_grid_used = number_of_grid_used(jl)
      ENDIF
#ifndef NOMPI
      IF(use_async_name_list_io .AND. .NOT. my_process_is_mpi_test()) THEN
        ! Transfer reorder_info to IO PEs
        CALL transfer_reorder_info(patch_info(jp)%cells)
        CALL transfer_reorder_info(patch_info(jp)%edges)
        CALL transfer_reorder_info(patch_info(jp)%verts)
        CALL p_bcast(patch_info(jp)%grid_filename, bcast_root, p_comm_work_2_io)
        CALL p_bcast(patch_info(jp)%grid_uuid%data, SIZE(patch_info(jp)%grid_uuid%data),  &
          &          bcast_root, p_comm_work_2_io)
        CALL p_bcast(patch_info(jp)%number_of_grid_used, bcast_root, p_comm_work_2_io)
      ENDIF
#endif

    ENDDO ! jp

    ! A similar process as above - for the lon-lat grids
    ALLOCATE(lonlat_info(n_lonlat_grids, n_dom), STAT=ierrstat)
    IF (ierrstat /= SUCCESS) CALL finish (routine, 'ALLOCATE failed.')
    DO jl = 1,n_lonlat_grids
      DO jg = 1,n_dom
        IF (.NOT. lonlat_grid_list(jl)%l_dom(jg)) CYCLE
        IF(.NOT.my_process_is_io()) THEN
          ! Set reorder_info on work and test PE
          CALL set_reorder_info_lonlat(lonlat_grid_list(jl)%grid,      &
            &                          lonlat_grid_list(jl)%intp(jg),  &
            &                          lonlat_info(jl,jg))
        ENDIF
#ifndef NOMPI
        IF(use_async_name_list_io .AND. .NOT. my_process_is_mpi_test()) THEN
          ! Transfer reorder_info to IO PEs
          CALL transfer_reorder_info(lonlat_info(jl,jg))
        ENDIF
#endif
      END DO ! jg
    ENDDO ! jl

  END SUBROUTINE set_patch_info


  !------------------------------------------------------------------------------------------------
  !> SUBROUTINE collect_grid_info
  !
  !  Prepare the output of grid information: For each physical/logical
  !  patch we must collect the geographical locations of cells, edges,
  !  and vertices first on working PE 0 - from where it will be
  !  broadcasted to the pure I/O PEs.
  !
  SUBROUTINE collect_grid_info(nblks_glb, nblks_loc, in_lonlat, lonv, latv, out_lonlat, &
    &                          dim3, p_pat)
    INTEGER,                          INTENT(IN)    :: nblks_glb,     &  ! global number of blocks
      &                                                nblks_loc         ! local  number of blocks
    TYPE(t_geographical_coordinates), INTENT(IN)    :: in_lonlat(:,:)
    REAL(wp),                         INTENT(IN)    :: lonv(:,:,:), latv(:,:,:)
    TYPE(t_grid_info),                INTENT(INOUT) :: out_lonlat
    INTEGER,                          INTENT(IN)    :: dim3
    TYPE(t_comm_pattern),  POINTER                  :: p_pat
    ! local variables
    CHARACTER(LEN=*), PARAMETER :: routine  =  modname//"::collect_grid_info"
    INTEGER               :: ierrstat, jb, jc, idim
    REAL(wp), ALLOCATABLE :: r_tmp_lon(:,:), r_tmp_lat(:,:)

    ! skip this on test PE...
    IF (my_process_is_mpi_test()) RETURN

    ! allocate destination (on work root)
    IF ( my_process_is_mpi_workroot() ) THEN
      ALLOCATE(out_lonlat%lon (nproma*nblks_glb),      out_lonlat%lat (nproma*nblks_glb),      &
        &      out_lonlat%lonv(dim3,nproma*nblks_glb), out_lonlat%latv(dim3,nproma*nblks_glb), &
        &      STAT=ierrstat)
    ELSE
      ALLOCATE(out_lonlat%lon(1), out_lonlat%lat (1),            &
        &      out_lonlat%lonv(dim3,1), out_lonlat%latv(dim3,1), &
        &      STAT=ierrstat)
    END IF
    IF (ierrstat /= SUCCESS) CALL finish (routine, 'ALLOCATE failed.')

    ! allocate temporary fields:
    IF ( my_process_is_mpi_workroot()) THEN
      ALLOCATE(r_tmp_lon (nproma, nblks_glb), r_tmp_lat (nproma, nblks_glb), STAT=ierrstat)
    ELSE
      ALLOCATE(r_tmp_lon (nproma, nblks_loc), r_tmp_lat (nproma, nblks_loc), STAT=ierrstat)
    ENDIF
    IF (ierrstat /= SUCCESS) CALL finish (routine, 'ALLOCATE failed.')

    !-- part 1: exchange lon/lat coordinates:
    IF (.NOT. my_process_is_mpi_test()) THEN
      ! copy coordinates into sender array:
      DO jb=1,nblks_loc
        DO jc=1,nproma
          r_tmp_lon(jc,jb) = in_lonlat(jc,jb)%lon
          r_tmp_lat(jc,jb) = in_lonlat(jc,jb)%lat
        END DO
      END DO

      ! gather data on work root
      IF(.NOT. my_process_is_mpi_seq()) THEN
        CALL exchange_data(p_pat, RECV=r_tmp_lon,  SEND=r_tmp_lon )
        CALL exchange_data(p_pat, RECV=r_tmp_lat,  SEND=r_tmp_lat )
      END IF
      ! on work root: reshape into 1D arrays:
      IF ( my_process_is_mpi_workroot() ) THEN
        out_lonlat%lon(:)  = RESHAPE(r_tmp_lon(:,:), (/ nproma*nblks_glb /))
        out_lonlat%lat(:)  = RESHAPE(r_tmp_lat(:,:), (/ nproma*nblks_glb /))
      END IF

      !-- part 2: exchange vertex lon/lat coordinates:
      DO idim=1,dim3
        ! copy coordinates into sender array:
        DO jb=1,nblks_loc
          DO jc=1,nproma
            r_tmp_lon(jc,jb) = lonv(jc,jb,idim)
            r_tmp_lat(jc,jb) = latv(jc,jb,idim)
          END DO
        END DO

        ! gather data on work root
        IF(.NOT. my_process_is_mpi_seq()) THEN
          CALL exchange_data(p_pat, RECV=r_tmp_lon,  SEND=r_tmp_lon )
          CALL exchange_data(p_pat, RECV=r_tmp_lat,  SEND=r_tmp_lat )
        END IF
        ! on work root: reshape into 1D arrays:
        IF ( my_process_is_mpi_workroot() ) THEN
          out_lonlat%lonv(idim,:) = RESHAPE(r_tmp_lon(:,:), (/ nproma*nblks_glb /))
          out_lonlat%latv(idim,:) = RESHAPE(r_tmp_lat(:,:), (/ nproma*nblks_glb /))
        END IF
      END DO ! idim

    ENDIF !  (.NOT. my_process_is_mpi_test())

    ! clean up
    DEALLOCATE(r_tmp_lon, r_tmp_lat, STAT=ierrstat)
    IF (ierrstat /= SUCCESS) CALL finish (routine, 'DEALLOCATE failed.')

  END SUBROUTINE collect_grid_info


  !------------------------------------------------------------------------------------------------
  !> Reformat vertex lon/lat coordinates "clonv", "clatv" into a CF1.1 compatible form.
  !
  !  based on SUBROUTINE mo_gridrefinement::write_patch(p)
  !
  SUBROUTINE cf_1_1_grid_cells(p_patch, lonv, latv)
    TYPE(t_patch),      INTENT(IN)    :: p_patch
    REAL(wp),           INTENT(INOUT) :: lonv(:,:,:), latv(:,:,:)
    ! local variables
    INTEGER :: jc, jb, j, iidx, iblk,                  &
      &        rl_start, rl_end, i_startblk, i_endblk, &
      &        i_startidx, i_endidx, i_nchdom

    rl_start   = 1
    rl_end     = min_rlcell_int
    i_startblk = p_patch%cells%start_blk(rl_start,1)
    i_nchdom   = MAX(1,p_patch%n_childdom)
    i_endblk   = p_patch%cells%end_blk(rl_end,i_nchdom)

    lonv(:,:,:) = 0.0_wp
    latv(:,:,:) = 0.0_wp
    DO j = 1, global_cell_type
      DO jb = i_startblk, i_endblk
        CALL get_indices_c(p_patch, jb, i_startblk, i_endblk, &
          i_startidx, i_endidx, rl_start, rl_end)
        DO jc = i_startidx, i_endidx
          iidx = p_patch%cells%vertex_idx(jc,jb,j)
          iblk = p_patch%cells%vertex_blk(jc,jb,j)
          lonv(jc,jb,j) = p_patch%verts%vertex(iidx,iblk)%lon
          latv(jc,jb,j) = p_patch%verts%vertex(iidx,iblk)%lat
        END DO
      END DO
    END DO
    WHERE (ABS(lonv(:,:,:)) < EPSILON(0.0_wp))
      lonv(:,:,:) = 0.0_wp
    END WHERE
    WHERE (ABS(latv(:,:,:)) < EPSILON(0.0_wp))
      latv(:,:,:) = 0.0_wp
    END WHERE
    DO j = 1, global_cell_type
      DO jb = i_startblk, i_endblk
        CALL get_indices_c(p_patch, jb, i_startblk, i_endblk, &
          i_startidx, i_endidx, rl_start, rl_end)
        DO jc = i_startidx, i_endidx
          IF (ABS(latv(jc,jb,j)) > 0.5_wp*pi-EPSILON(0.0_wp)) THEN
            lonv(jc,jb,j) = p_patch%cells%center(jc,jb)%lon
          ENDIF
        END DO
      END DO
    END DO

  END SUBROUTINE cf_1_1_grid_cells


  !------------------------------------------------------------------------------------------------
  !> Reformat vertex lon/lat coordinates "elonv", "elatv" into a CF1.1 compatible form.
  !
  !  based on SUBROUTINE mo_gridrefinement::write_patch(p)
  !
  SUBROUTINE cf_1_1_grid_edges(p_patch, lonv, latv)
    TYPE(t_patch),      INTENT(IN)    :: p_patch
    REAL(wp),           INTENT(INOUT) :: lonv(:,:,:), latv(:,:,:)
    ! local variables
    INTEGER  :: jc, jb, j, iidx, iblk,                 &
      &        rl_start, rl_end, i_startblk, i_endblk, &
      &        i_startidx, i_endidx, i_nchdom
    REAL(wp) :: swap(4)

    rl_start   = 1
    rl_end     = min_rledge_int
    i_startblk = p_patch%edges%start_blk(rl_start,1)
    i_nchdom   = MAX(1,p_patch%n_childdom)
    i_endblk   = p_patch%edges%end_blk(rl_end,i_nchdom)

    lonv(:,:,:) = 0.0_wp
    latv(:,:,:) = 0.0_wp
    DO jb = i_startblk, i_endblk
      CALL get_indices_e(p_patch, jb, i_startblk, i_endblk, &
        &                i_startidx, i_endidx, rl_start, rl_end)
      DO jc = i_startidx, i_endidx
        iidx = p_patch%edges%vertex_idx(jc,jb,1)
        iblk = p_patch%edges%vertex_blk(jc,jb,1)
        lonv(jc,jb,1) = p_patch%verts%vertex(iidx,iblk)%lon
        latv(jc,jb,1) = p_patch%verts%vertex(iidx,iblk)%lat

        iidx = p_patch%edges%vertex_idx(jc,jb,2)
        iblk = p_patch%edges%vertex_blk(jc,jb,2)
        lonv(jc,jb,3) = p_patch%verts%vertex(iidx,iblk)%lon
        latv(jc,jb,3) = p_patch%verts%vertex(iidx,iblk)%lat

        IF (p_patch%edges%cell_idx(jc,jb,1) > 0) THEN
          iidx = p_patch%edges%cell_idx(jc,jb,1)
          iblk = p_patch%edges%cell_blk(jc,jb,1)
          lonv(jc,jb,4) = p_patch%cells%center(iidx,iblk)%lon
          latv(jc,jb,4) = p_patch%cells%center(iidx,iblk)%lat
        ELSE
          lonv(jc,jb,4) = 0._wp
          latv(jc,jb,4) = 0._wp
        ENDIF

        IF (p_patch%edges%cell_idx(jc,jb,2) > 0) THEN
          iidx = p_patch%edges%cell_idx(jc,jb,2)
          iblk = p_patch%edges%cell_blk(jc,jb,2)
          lonv(jc,jb,2) = p_patch%cells%center(iidx,iblk)%lon
          latv(jc,jb,2) = p_patch%cells%center(iidx,iblk)%lat
        ELSE
          lonv(jc,jb,2) = 0._wp
          latv(jc,jb,2) = 0._wp
        END IF
      END DO
    END DO

    WHERE (ABS(lonv(:,:,:)) < EPSILON(0.0_wp))
      lonv(:,:,:) = 0.0_wp
    END WHERE
    WHERE (ABS(latv(:,:,:)) < EPSILON(0.0_wp))
      latv(:,:,:) = 0.0_wp
    END WHERE

    DO j = 1, 4
      DO jb = i_startblk, i_endblk
        CALL get_indices_e(p_patch, jb, i_startblk, i_endblk, &
          &                i_startidx, i_endidx, rl_start, rl_end)
        DO jc = i_startidx, i_endidx
          IF ( ABS(latv(jc,jb,j)) > 0.5_wp*pi-EPSILON(0.0_wp)) THEN
            lonv(jc,jb,j) = p_patch%edges%center(jc,jb)%lon
          ENDIF
        ENDDO
      ENDDO
    END DO
    DO jb = i_startblk, i_endblk
      CALL get_indices_e(p_patch, jb, i_startblk, i_endblk, &
        &                i_startidx, i_endidx, rl_start, rl_end)
      DO jc = i_startidx, i_endidx
        IF ( check_orientation(p_patch%edges%center(jc,jb)%lon, &
          &                    lonv(jc,jb,:), latv(jc,jb,:), 4) < 0 ) THEN
          swap(1:4) = lonv(jc,jb,4:1:-1)
          lonv(jc,jb,:) = swap(:)
          swap(1:4) = latv(jc,jb,4:1:-1)
          latv(jc,jb,:) = swap(:)
        END IF
      END DO
    ENDDO

  END SUBROUTINE cf_1_1_grid_edges


  !------------------------------------------------------------------------------------------------
  !> Reformat vertex lon/lat coordinates "vlonv", "vlatv" into a CF1.1 compatible form.
  !
  !  based on SUBROUTINE mo_gridrefinement::write_patch(p)
  !
  SUBROUTINE cf_1_1_grid_verts(p_patch, lonv, latv)
    TYPE(t_patch),      INTENT(IN)    :: p_patch
    REAL(wp),           INTENT(INOUT) :: lonv(:,:,:), latv(:,:,:)
    ! local variables
    INTEGER :: jc, jb, j, iidx, iblk,                  &
      &        rl_start, rl_end, i_startblk, i_endblk, &
      &        i_startidx, i_endidx, i_nchdom

    rl_start   = 2
    rl_end     = min_rlvert
    i_nchdom   = MAX(1,p_patch%n_childdom)
    i_startblk = p_patch%verts%start_blk(rl_start,1)
    i_endblk   = p_patch%verts%end_blk(rl_end,i_nchdom)

    lonv(:,:,:) = 0.0_wp
    latv(:,:,:) = 0.0_wp
    DO j = 1,(9-global_cell_type)
      DO jb = i_startblk, i_endblk
        CALL get_indices_v(p_patch, jb, i_startblk, i_endblk, &
          &                i_startidx, i_endidx, rl_start, rl_end)
        DO jc = i_startidx, i_endidx
          IF ((p_patch%verts%cell_idx(jc,jb,j) == 0) .AND. &
            & (p_patch%verts%refin_ctrl(jc,jb) /= 1)) THEN
            iidx = p_patch%verts%cell_idx(jc,jb,5)
            iblk = p_patch%verts%cell_blk(jc,jb,5)
            lonv(jc,jb,7-j) = p_patch%cells%center(iidx,iblk)%lon
            latv(jc,jb,7-j) = p_patch%cells%center(iidx,iblk)%lat
          ELSE IF ((p_patch%verts%cell_idx(jc,jb,j) < 0) .OR. &
            &      (p_patch%verts%refin_ctrl(jc,jb) == 1)) THEN
            lonv(jc,jb,7-j) = 0._wp
            latv(jc,jb,7-j) = 0._wp
          ELSE
            iidx = p_patch%verts%cell_idx(jc,jb,j)
            iblk = p_patch%verts%cell_blk(jc,jb,j)
            lonv(jc,jb,7-j) = p_patch%cells%center(iidx,iblk)%lon
            latv(jc,jb,7-j) = p_patch%cells%center(iidx,iblk)%lat
          ENDIF
        ENDDO
      ENDDO
    END DO
  END SUBROUTINE cf_1_1_grid_verts


  !------------------------------------------------------------------------------------------------
  !> Sets the reorder_info for cells/edges/verts
  !  ATTENTION: This routine must only be called on work and test PE (i.e. not on IO PEs)
  !             The arguments don't make sense on the IO PEs anyways
  !
  SUBROUTINE set_reorder_info(phys_patch_id, n_points_g, n_points, owner_mask, phys_id, &
                              glb_index, p_ri)

    INTEGER, INTENT(IN) :: phys_patch_id   ! Physical patch ID
    INTEGER, INTENT(IN) :: n_points_g      ! Global number of cells/edges/verts in logical patch
    INTEGER, INTENT(IN) :: n_points        ! Local number of cells/edges/verts in logical patch
    LOGICAL, INTENT(IN) :: owner_mask(:,:) ! owner_mask for logical patch
    INTEGER, INTENT(IN) :: phys_id(:,:)    ! phys_id for logical patch
    INTEGER, INTENT(IN) :: glb_index(:)    ! glb_index for logical patch

    TYPE(t_reorder_info), INTENT(INOUT) :: p_ri ! Result: reorder info

    INTEGER :: i, n, il, ib, mpierr
    LOGICAL, ALLOCATABLE :: phys_owner_mask(:) ! owner mask for physical patch
    INTEGER, ALLOCATABLE :: glbidx_own(:), glbidx_glb(:), reorder_index_log_dom(:)

    CHARACTER(LEN=*), PARAMETER :: routine = modname//"::set_reorder_info"

    ! Just for safety
    IF(my_process_is_io()) CALL finish(routine, 'Must not be called on IO PEs')

    p_ri%n_log = n_points_g ! Total points in logical domain

    ! Set the physical patch owner mask

    ALLOCATE(phys_owner_mask(n_points))
    DO i = 1, n_points
      il = idx_no(i)
      ib = blk_no(i)
      phys_owner_mask(i) = owner_mask(il,ib)
      IF(l_output_phys_patch) &
        phys_owner_mask(i) = phys_owner_mask(i) .AND. (phys_id(il,ib) == phys_patch_id)
    ENDDO

    ! Get number of owned cells/edges/verts (without halos, physical patch only)

    p_ri%n_own = COUNT(phys_owner_mask(:))

    ! Set index arrays to own cells/edges/verts

    ALLOCATE(p_ri%own_idx(p_ri%n_own))
    ALLOCATE(p_ri%own_blk(p_ri%n_own))
    ALLOCATE(glbidx_own(p_ri%n_own)) ! Global index of my own points

    n = 0
    DO i = 1, n_points
      IF(phys_owner_mask(i)) THEN
        n = n+1
        p_ri%own_idx(n) = idx_no(i)
        p_ri%own_blk(n) = blk_no(i)
        glbidx_own(n)   = glb_index(i)
      ENDIF
    ENDDO

    ! Gather the number of own points for every PE into p_ri%pe_own

    ALLOCATE(p_ri%pe_own(0:p_n_work-1))
    ALLOCATE(p_ri%pe_off(0:p_n_work-1))
#ifndef NOMPI
    CALL MPI_Allgather(p_ri%n_own,  1, p_int, &
                       p_ri%pe_own, 1, p_int, &
                       p_comm_work, mpierr)
#else
    p_ri%pe_own(0) = p_ri%n_own
#endif

    ! Get offset within result array
    p_ri%pe_off(0) = 0
    DO i = 1, p_n_work-1
      p_ri%pe_off(i) = p_ri%pe_off(i-1) + p_ri%pe_own(i-1)
    ENDDO

    ! Get global number of points for current (physical!) patch

    p_ri%n_glb = SUM(p_ri%pe_own(:))

    ! Get the global index numbers of the data when it is gathered on PE 0
    ! exactly in the same order as it is retrieved later during I/O

    ALLOCATE(glbidx_glb(p_ri%n_glb))
#ifndef NOMPI
    CALL MPI_Allgatherv(glbidx_own, p_ri%n_own, p_int, &
                        glbidx_glb, p_ri%pe_own, p_ri%pe_off, p_int, &
                        p_comm_work, mpierr)
#else
    glbidx_glb(:) = glbidx_own(:)
#endif

    ! Get reorder_index

    ALLOCATE(p_ri%reorder_index(p_ri%n_glb))
    IF (l_grid_info_from_file) THEN
      ALLOCATE(p_ri%log_dom_index(p_ri%n_glb))
    END IF
    ALLOCATE(reorder_index_log_dom(n_points_g)) ! spans the complete logical domain
    reorder_index_log_dom(:) = 0

    DO i = 1, p_ri%n_glb
      ! reorder_index_log_dom stores where a global point in logical domain comes from.
      ! It is nonzero only at the physical patch locations
      reorder_index_log_dom(glbidx_glb(i)) = i
    ENDDO

    ! Gather the reorder index for the physical domain
    n = 0
    DO i = 1, n_points_g
      IF(reorder_index_log_dom(i)>0) THEN
        n = n+1
        p_ri%reorder_index(n) = reorder_index_log_dom(i)
      ENDIF
    ENDDO

    IF (l_grid_info_from_file) THEN
      n = 0
      DO i = 1, n_points_g
        IF(reorder_index_log_dom(i)>0) THEN
          n = n+1
          p_ri%log_dom_index(n) = i
        ENDIF
      ENDDO
    END IF

    ! Safety check
    IF(n/=p_ri%n_glb) CALL finish(routine,'Reordering failed')

    ! set trivial destination indices:
    IF(my_process_is_mpi_seq()) THEN
      ALLOCATE(p_ri%own_dst_idx(p_ri%n_own), &
        &      p_ri%own_dst_blk(p_ri%n_own))
      DO i=1,p_ri%n_own
        p_ri%own_dst_idx(i) = idx_no(i)
        p_ri%own_dst_blk(i) = blk_no(i)
      END DO ! i
    END IF

    DEALLOCATE(phys_owner_mask)
    DEALLOCATE(glbidx_own)
    DEALLOCATE(glbidx_glb)
    DEALLOCATE(reorder_index_log_dom)

  END SUBROUTINE set_reorder_info


  !------------------------------------------------------------------------------------------------
  !> Sets the reorder_info for lon-lat-grids
  !
  SUBROUTINE set_reorder_info_lonlat(grid, intp, p_ri)
    TYPE(t_lon_lat_grid), INTENT(IN)    :: grid
    TYPE(t_lon_lat_intp), INTENT(IN)    :: intp
    TYPE(t_reorder_info), INTENT(INOUT) :: p_ri ! Result: reorder info

    CHARACTER(LEN=*), PARAMETER :: routine = modname//"::set_reorder_info_lonlat"
    INTEGER :: ierrstat, i, jc, jb, this_pe, mpierr, &
    &          ioffset, gidx

    ! Just for safety
    IF(my_process_is_io()) CALL finish(routine, 'Must not be called on IO PEs')
    this_pe = get_my_mpi_work_id()

    p_ri%n_glb = grid%lon_dim * grid%lat_dim ! Total points in lon-lat grid
    p_ri%n_own = intp%nthis_local_pts        ! No. of own points

    ! Set index arrays to own cells/edges/verts
    ALLOCATE(p_ri%own_idx(p_ri%n_own), p_ri%own_blk(p_ri%n_own), STAT=ierrstat)
    IF (ierrstat /= SUCCESS) CALL finish (routine, 'ALLOCATE failed.')

    jc = 0
    jb = 1
    DO i=1,p_ri%n_own
      jc = jc+1
      IF (jc>nproma) THEN
        jb = jb+1;  jc = 1
      END IF
      p_ri%own_idx(i) = jc
      p_ri%own_blk(i) = jb
    END DO ! i

    ! set destination indices (for sequential/test PEs). This is
    ! important for the case that the local patch is smaller than the
    ! lon-lat grid:
    IF(my_process_is_mpi_seq()) THEN
      ALLOCATE(p_ri%own_dst_idx(p_ri%n_own), &
        &      p_ri%own_dst_blk(p_ri%n_own))
      DO i=1,p_ri%n_own
        gidx = intp%global_idx(i)
        p_ri%own_dst_idx(i) = idx_no(gidx)
        p_ri%own_dst_blk(i) = blk_no(gidx)
      END DO ! i
    END IF

    ! Gather the number of own points for every PE into p_ri%pe_own
    ALLOCATE(p_ri%pe_own(0:p_n_work-1), p_ri%pe_off(0:p_n_work-1), STAT=ierrstat)
    IF (ierrstat /= SUCCESS) CALL finish (routine, 'ALLOCATE failed.')
#ifndef NOMPI
    CALL MPI_Allgather(p_ri%n_own,  1, p_int, &
                       p_ri%pe_own, 1, p_int, &
                       p_comm_work, mpierr)
#else
    p_ri%pe_own(0) = p_ri%n_own
#endif

    ! Get offset within result array
    p_ri%pe_off(0) = 0
    DO i = 1, p_n_work-1
      p_ri%pe_off(i) = p_ri%pe_off(i-1) + p_ri%pe_own(i-1)
    ENDDO

    ! Get the global index numbers of the data when it is gathered on PE 0
    ! exactly in the same order as it is retrieved later during I/O
    ALLOCATE(p_ri%reorder_index(p_ri%n_glb), STAT=ierrstat)
    IF (ierrstat /= SUCCESS) CALL finish (routine, 'ALLOCATE failed.')
    IF (l_grid_info_from_file) THEN
      ALLOCATE(p_ri%log_dom_index(p_ri%n_glb), STAT=ierrstat)
      IF (ierrstat /= SUCCESS) CALL finish (routine, 'ALLOCATE failed.')
    END IF

    ioffset = p_ri%pe_off(this_pe)
    p_ri%reorder_index = -1
    DO i=1,intp%nthis_local_pts
      p_ri%reorder_index(intp%global_idx(i)) = ioffset + i
    END DO
    ! merge all fields across working PEs:
    p_ri%reorder_index = p_max(p_ri%reorder_index, &
      &                        comm=get_my_mpi_work_communicator())
    IF (l_grid_info_from_file) THEN
      ! mapping between logical and physical patch is trivial for
      ! lon-lat grids:
      p_ri%log_dom_index(:) = (/ (i, i=1,p_ri%n_glb) /)
    END IF

  END SUBROUTINE set_reorder_info_lonlat


  !------------------------------------------------------------------------------------------------
  !> Sets up the vlist for a t_output_file structure
  !
  SUBROUTINE setup_output_vlist(of)
    TYPE(t_output_file), INTENT(INOUT) :: of
    ! local variables
    CHARACTER(LEN=*), PARAMETER     :: routine = modname//"::setup_output_vlist"
    INTEGER                         :: k, nlev, nlevp1, nplev, nzlev, nilev, nzlevp1, znlev_soil, &
      &                                i_dom, ll_dim(2), gridtype, idate, itime
    INTEGER                         :: nsoil_jsbach ! JSBACH number of soil layers
    REAL(wp), ALLOCATABLE           :: levels_i(:), levels_m(:), p_lonlat(:)
    REAL(dp), ALLOCATABLE           :: levels(:), lbounds(:), ubounds(:)
    TYPE(t_lon_lat_data), POINTER   :: lonlat
    LOGICAL                         :: lwrite_pzlev
    TYPE(t_datetime)                :: ini_datetime
    CHARACTER(len=1)                :: uuid_string(16)

    IF (of%output_type == FILETYPE_GRB2) THEN
      ! since the current CDI-version does not fully support "GRID_UNSTRUCTURED", the
      ! grid type is changed to "GRID_REFERENCE".
      gridtype = GRID_REFERENCE
    ELSE
      gridtype = GRID_UNSTRUCTURED
    ENDIF

    i_dom = of%phys_patch_id

    ! set initialization flag to true
    of%initialized = .TRUE.

    !
    ! The following sections add the file global properties collected in init_name_list_output
    !
    ! 1. create cdi vlist
    !
    of%cdiVlistID = vlistCreate()
    !
    ! 2. add global attributes for netCDF
    !
    ! define output generating institute
    !
    ! inquire the Institute ID from (center/subcenter) 
    !
    of%cdiInstID = institutInq(gribout_config(i_dom)%generatingCenter,          &
      &                        gribout_config(i_dom)%generatingSubcenter, '', '')


    ! define Institute
    CALL vlistDefInstitut(of%cdiVlistID,of%cdiInstID)

!DR: TODO: why doesnt this information propagate down to the fields (additional call of 
!vlistDefVarIntKey(vlistID, varID, "tablesVersion", 5) seems to be necessary. Please re-check
    CALL vlistDefTable(of%cdiVlistID,5)


    ! 3. add horizontal grid descriptions

    IF(of%name_list%remap == REMAP_REGULAR_LATLON) THEN

      ! Lon/Lat Interpolation requested

      of%cdiCellGridID = CDI_UNDEFID
      of%cdiEdgeGridID = CDI_UNDEFID
      of%cdiVertGridID = CDI_UNDEFID

      lonlat => lonlat_grid_list(of%name_list%lonlat_id)
      ll_dim(1) = lonlat%grid%lon_dim
      ll_dim(2) = lonlat%grid%lat_dim

      of%cdiLonLatGridID = gridCreate(GRID_LONLAT, ll_dim(1)*ll_dim(2))

      CALL gridDefXsize(of%cdiLonLatGridID, ll_dim(1))
      CALL gridDefXname(of%cdiLonLatGridID, 'lon')
      CALL gridDefXunits(of%cdiLonLatGridID, 'degrees_east')

      CALL gridDefYsize(of%cdiLonLatGridID, ll_dim(2))
      CALL gridDefYname(of%cdiLonLatGridID, 'lat')
      CALL gridDefYunits(of%cdiLonLatGridID, 'degrees_north')

      ! TODO [FP]

      ! When specifying the north pole of the rotated lon-lat grid,
      ! CDO conversion to GRIB format yields an incorrect longitude
      ! axis, even if the north pole is identical to the lon-lat grid
      ! without rotation.

      ! As a TEMPORARY solution, the position of the rotated poly is
      ! not stored in the NetCDF file, s.t. GRIB conversion works
      ! correctly.

      ! CALL gridDefXpole(of%cdiLonLatGridID, grid%poleN(1)/pi_180)
      ! CALL gridDefYpole(of%cdiLonLatGridID, grid%poleN(2)/pi_180)
      ! Note: CALL gridDefAngle() not yet supported

      ALLOCATE(p_lonlat(ll_dim(1)))
      DO k = 1, ll_dim(1)
        p_lonlat(k) = lonlat%grid%reg_lon_def(1)  &
          &            +  REAL(k-1,wp)*lonlat%grid%reg_lon_def(2)
      ENDDO
      CALL gridDefXvals(of%cdiLonLatGridID, p_lonlat)
      DEALLOCATE(p_lonlat)

      ALLOCATE(p_lonlat(ll_dim(2)))
      DO k = 1, ll_dim(2)
        p_lonlat(k) = lonlat%grid%reg_lat_def(1)  &
          &            +  REAL(k-1,wp)*lonlat%grid%reg_lat_def(2)
      ENDDO
      CALL gridDefYvals(of%cdiLonLatGridID, p_lonlat)
      DEALLOCATE(p_lonlat)

    ELSE

      ! Cells

      of%cdiCellGridID = gridCreate(gridtype, patch_info(i_dom)%cells%n_glb)
      CALL gridDefNvertex(of%cdiCellGridID, global_cell_type)
      !
      CALL gridDefXname(of%cdiCellGridID, 'clon')
      CALL gridDefXlongname(of%cdiCellGridID, 'center longitude')
      CALL gridDefXunits(of%cdiCellGridID, 'radian')
      !
      CALL gridDefYname(of%cdiCellGridID, 'clat')
      CALL gridDefYlongname(of%cdiCellGridID, 'center latitude')
      CALL gridDefYunits(of%cdiCellGridID, 'radian')
      !
      CALL uuid2char(patch_info(i_dom)%grid_uuid, uuid_string)
      CALL gridDefUUID(of%cdiCellGridID, uuid_string)
      !
      CALL gridDefNumber(of%cdiCellGridID, patch_info(i_dom)%number_of_grid_used)

      !
      ! not clear whether meta-info GRID_CELL or GRID_UNSTRUCTURED_CELL should be used
      CALL gridDefPosition(of%cdiCellGridID, GRID_CELL)

      ! Verts

      of%cdiVertGridID = gridCreate(gridtype, patch_info(i_dom)%verts%n_glb)
      CALL gridDefNvertex(of%cdiVertGridID, 9-global_cell_type)
      !
      CALL gridDefXname(of%cdiVertGridID, 'vlon')
      CALL gridDefXlongname(of%cdiVertGridID, 'vertex longitude')
      CALL gridDefXunits(of%cdiVertGridID, 'radian')
      !
      CALL gridDefYname(of%cdiVertGridID, 'vlat')
      CALL gridDefYlongname(of%cdiVertGridID, 'vertex latitude')
      CALL gridDefYunits(of%cdiVertGridID, 'radian')
      !
      CALL uuid2char(patch_info(i_dom)%grid_uuid, uuid_string)
      CALL gridDefUUID(of%cdiVertGridID, uuid_string)
      !
      CALL gridDefNumber(of%cdiVertGridID, patch_info(i_dom)%number_of_grid_used)

      !
      ! not clear whether meta-info GRID_VERTEX or GRID_UNSTRUCTURED_VERTEX should be used
      CALL gridDefPosition(of%cdiVertGridID, GRID_VERTEX)

      ! Edges

      of%cdiEdgeGridID = gridCreate(gridtype, patch_info(i_dom)%edges%n_glb)
      CALL gridDefNvertex(of%cdiEdgeGridID, 4)
      !
      CALL gridDefXname(of%cdiEdgeGridID, 'elon')
      CALL gridDefXlongname(of%cdiEdgeGridID, 'edge midpoint longitude')
      CALL gridDefXunits(of%cdiEdgeGridID, 'radian')
      !
      CALL gridDefYname(of%cdiEdgeGridID, 'elat')
      CALL gridDefYlongname(of%cdiEdgeGridID, 'edge midpoint latitude')
      CALL gridDefYunits(of%cdiEdgeGridID, 'radian')
      !
      CALL uuid2char(patch_info(i_dom)%grid_uuid, uuid_string)
      CALL gridDefUUID(of%cdiEdgeGridID, uuid_string)
      !
      CALL gridDefNumber(of%cdiEdgeGridID, patch_info(i_dom)%number_of_grid_used)

      !
      ! not clear whether meta-info GRID_EDGE or GRID_UNSTRUCTURED_EDGE should be used
      CALL gridDefPosition(of%cdiEdgeGridID, GRID_EDGE)

      of%cdiLonLatGridID = CDI_UNDEFID

      ! If wanted, set grid info
      IF(of%name_list%output_grid) THEN
        SELECT CASE(of%name_list%filetype)
        CASE (FILETYPE_NC2, FILETYPE_NC4)
          ! encode grid info in NetCDF format:
          IF (l_grid_info_from_file) THEN
            CALL copy_grid_info(of)
          ELSE IF (.NOT. my_process_is_mpi_test()) THEN
            CALL set_grid_info_netcdf(of)
          END IF
        CASE (FILETYPE_GRB2)
          ! handled later...
        CASE DEFAULT
          CALL finish(routine, "Unknown grid type")
        END SELECT
      END IF

    ENDIF

    !
    ! 4. add vertical grid descriptions
    !    RJ: This is copied from mo_io_vlist

    of%cdiZaxisID(:) = CDI_UNDEFID ! not all are set

    ! surface level
    of%cdiZaxisID(ZA_surface) = zaxisCreate(ZAXIS_SURFACE, 1)
    ALLOCATE(levels(1))
    levels(1) = 0.0_dp
    CALL zaxisDefLevels(of%cdiZaxisID(ZA_surface), levels)
    DEALLOCATE(levels)

    ! atm (pressure) height, ocean depth
    IF (iequations/=ihs_ocean) THEN ! atm

      nlev   = num_lev(of%log_patch_id)
      nlevp1 = num_levp1(of%log_patch_id)

      ! introduce temporary variable znlev_soil, since global variable nlev_soil
      ! is unknown to the I/O-Processor. Otherwise receive_patch_configuration in
      ! mo_io_async complains about mismatch of levels.
      znlev_soil = SIZE(zml_soil)

<<<<<<< HEAD

=======
>>>>>>> e8b3d78c
      ! CLOUD BASE LEVEL
      !
      of%cdiZaxisID(ZA_cloud_base)     = zaxisCreate(ZAXIS_CLOUD_BASE, 1)
      ALLOCATE(levels(1))
      levels(1) = 0.0_dp
      CALL zaxisDefLevels(of%cdiZaxisID(ZA_cloud_base), levels)
      DEALLOCATE(levels)

      ! CLOUD TOP LEVEL
      !
      of%cdiZaxisID(ZA_cloud_top)      = zaxisCreate(ZAXIS_CLOUD_TOP, 1)
      ALLOCATE(levels(1))
      levels(1) = 0.0_dp
      CALL zaxisDefLevels(of%cdiZaxisID(ZA_cloud_top), levels)
      DEALLOCATE(levels)

      ! LEVEL of 0\deg C isotherm
      !
      of%cdiZaxisID(ZA_isotherm_zero)  = zaxisCreate(ZAXIS_ISOTHERM_ZERO, 1)
      ALLOCATE(levels(1))
      levels(1) = 0.0_dp
      CALL zaxisDefLevels(of%cdiZaxisID(ZA_isotherm_zero), levels)
      DEALLOCATE(levels)



      ! HYBRID_LAYER
      !
      of%cdiZaxisID(ZA_hybrid)      = zaxisCreate(ZAXIS_HYBRID, nlev)
      ALLOCATE(lbounds(nlev), ubounds(nlev), levels(nlev))
      DO k = 1, nlev
        lbounds(k) = REAL(k,dp)
        levels(k)  = REAL(k,dp)
      END DO
      DO k = 2, nlevp1
        ubounds(k-1) = REAL(k,dp)
      END DO
      CALL zaxisDefLbounds(of%cdiZaxisID(ZA_hybrid), lbounds) !necessary for GRIB2
      CALL zaxisDefUbounds(of%cdiZaxisID(ZA_hybrid), ubounds) !necessary for GRIB2
      CALL zaxisDefLevels (of%cdiZaxisID(ZA_hybrid), levels)  !necessary for NetCDF
      DEALLOCATE(lbounds, ubounds, levels)
      CALL zaxisDefVct(of%cdiZaxisID(ZA_hybrid), 2*nlevp1, vct(1:2*nlevp1))

      ! HYBRID
      !
      of%cdiZaxisID(ZA_hybrid_half) = zaxisCreate(ZAXIS_HYBRID_HALF, nlevp1)
      ALLOCATE(levels(nlevp1))
      DO k = 1, nlevp1
        levels(k) = REAL(k,dp)
      END DO
      CALL zaxisDefLevels(of%cdiZaxisID(ZA_hybrid_half), levels)
      DEALLOCATE(levels)
      CALL zaxisDefVct(of%cdiZaxisID(ZA_hybrid_half), 2*nlevp1, vct(1:2*nlevp1))

      ! HYBRID (special version for HHL)
      !
      of%cdiZaxisID(ZA_hybrid_half_hhl) = zaxisCreate(ZAXIS_HYBRID_HALF, nlevp1)
      ALLOCATE(lbounds(nlevp1), ubounds(nlevp1), levels(nlevp1))
      DO k = 1, nlevp1
        lbounds(k) = REAL(k,dp)
        levels(k)  = REAL(k,dp)
      END DO
      ubounds(1:nlevp1) = 0._dp
      CALL zaxisDefLbounds(of%cdiZaxisID(ZA_hybrid_half_hhl), lbounds) !necessary for GRIB2
      CALL zaxisDefUbounds(of%cdiZaxisID(ZA_hybrid_half_hhl), ubounds) !necessary for GRIB2
      CALL zaxisDefLevels(of%cdiZaxisID(ZA_hybrid_half_hhl), levels)  !necessary for NetCDF
      DEALLOCATE(lbounds, ubounds, levels)
      CALL zaxisDefVct(of%cdiZaxisID(ZA_hybrid_half_hhl), 2*nlevp1, vct(1:2*nlevp1))

      !
      ! Define axis for output on mean sea level
      !
      of%cdiZaxisID(ZA_meansea) = zaxisCreate(ZAXIS_MEANSEA, 1)
      ALLOCATE(levels(1))
      levels(1) = 0.0_dp
      CALL zaxisDefLevels(of%cdiZaxisID(ZA_meansea), levels)
      DEALLOCATE(levels)

      !
      ! Define axes for soil model (DEPTH_BELOW_LAND)
      !
      of%cdiZaxisID(ZA_depth_below_land_p1) = &
        & zaxisCreate(ZAXIS_DEPTH_BELOW_LAND, znlev_soil+1)
      ALLOCATE(levels(znlev_soil+1))
      levels(1) = 0._dp
      DO k = 1, znlev_soil
        levels(k+1) = REAL(zml_soil(k)*1000._wp,dp)  ! in mm
      END DO
      CALL zaxisDefLevels(of%cdiZaxisID(ZA_depth_below_land_p1), levels)
      CALL zaxisDefUnits(of%cdiZaxisID(ZA_depth_below_land_p1), "mm")
      DEALLOCATE(levels)

      !(DEPTH_BELOW_LAND_LAYER)
      !
      IF (ALLOCATED(lnd_jsbach_config)) THEN     ! For JSBACH
        nsoil_jsbach = lnd_jsbach_config(i_dom)%nsoil
        of%cdiZaxisID(ZA_depth_below_land) = zaxisCreate(ZAXIS_DEPTH_BELOW_LAND, nsoil_jsbach)
        ALLOCATE(levels(nsoil_jsbach), lbounds(nsoil_jsbach), ubounds(nsoil_jsbach))
        levels = 0._dp
        levels(1) = REAL(1000._wp * lnd_jsbach_config(i_dom)%zlev_soil(1), dp)
        DO k = 2,nsoil_jsbach
          levels(k) = levels(k-1) + REAL(1000._wp * lnd_jsbach_config(i_dom)%zlev_soil(k), dp)
        END DO
        lbounds(1) = 0._dp  ! surface
        DO k = 2,nsoil_jsbach
          lbounds(k) = REAL((levels(k-1) + (levels(k-1) - lbounds(k-1))), dp)
        END DO
        DO k = 1,nsoil_jsbach
          ubounds(k) = REAL((levels(k) + (levels(k) - lbounds(k))), dp)
        END DO
      ELSE                                       ! For TERRA
        of%cdiZaxisID(ZA_depth_below_land) = zaxisCreate(ZAXIS_DEPTH_BELOW_LAND, znlev_soil)
        ALLOCATE(lbounds(znlev_soil), ubounds(znlev_soil), levels(znlev_soil))
        lbounds(1) = 0._dp   ! surface
        DO k = 2, znlev_soil
          lbounds(k)   = REAL((zml_soil(k-1) + (zml_soil(k-1) - lbounds(k-1))),dp)
        ENDDO
        DO k = 1, znlev_soil
          ubounds(k) = REAL((zml_soil(k) + (zml_soil(k) - lbounds(k))),dp)
          levels(k)  = REAL(zml_soil(k)*1000._wp,dp)
        ENDDO
        ubounds(:) = ubounds(:) * 1000._dp        ! in mm
        lbounds(:) = lbounds(:) * 1000._dp        ! in mm

      END IF
      CALL zaxisDefLbounds(of%cdiZaxisID(ZA_depth_below_land), lbounds) !necessary for GRIB2
      CALL zaxisDefUbounds(of%cdiZaxisID(ZA_depth_below_land), ubounds) !necessary for GRIB2
      CALL zaxisDefLevels (of%cdiZaxisID(ZA_depth_below_land), levels)  !necessary for NetCDF
      CALL zaxisDefUnits  (of%cdiZaxisID(ZA_depth_below_land), "mm")
      DEALLOCATE(lbounds, ubounds, levels)

      !
      of%cdiZaxisID(ZA_generic_snow_p1) = zaxisCreate(ZAXIS_GENERIC, nlev_snow+1)
      ALLOCATE(levels(nlev_snow+1))
      DO k = 1, nlev_snow+1
        levels(k) = REAL(k,dp)
      END DO
      CALL zaxisDefLevels(of%cdiZaxisID(ZA_generic_snow_p1), levels)
      DEALLOCATE(levels)
      !
      of%cdiZaxisID(ZA_generic_snow) = zaxisCreate(ZAXIS_GENERIC, nlev_snow)
      ALLOCATE(levels(nlev_snow))
      DO k = 1, nlev_snow
        levels(k) = REAL(k,dp)
      END DO
      CALL zaxisDefLevels(of%cdiZaxisID(ZA_generic_snow), levels)
      DEALLOCATE(levels)
      !
      ! Specified height level above ground: 2m
      !
      of%cdiZaxisID(ZA_height_2m)  = zaxisCreate(ZAXIS_HEIGHT, 1)
      ALLOCATE(levels(1))
      levels(1) = 2._dp
      CALL zaxisDefLevels(of%cdiZaxisID(ZA_height_2m), levels)
      DEALLOCATE(levels)
      !
      ! Specified height level above ground: 10m
      !
      of%cdiZaxisID(ZA_height_10m)  = zaxisCreate(ZAXIS_HEIGHT, 1)
      ALLOCATE(levels(1))
      levels(1) = 10._dp
      CALL zaxisDefLevels(of%cdiZaxisID(ZA_height_10m), levels)
      DEALLOCATE(levels)
      !
      ! Top of atmosphere
      !
      of%cdiZaxisID(ZA_toa)  = zaxisCreate(ZAXIS_TOA, 1)
      ALLOCATE(levels(1))
      levels(1) = 1._dp
      CALL zaxisDefLevels(of%cdiZaxisID(ZA_toa), levels)
      DEALLOCATE(levels)
      !
      ! Isobaric surface 800 hPa (layer)
      !
      of%cdiZaxisID(ZA_pressure_800)  = zaxisCreate(ZAXIS_PRESSURE, 1)
      ALLOCATE(lbounds(1), ubounds(1), levels(1))
      lbounds(1)= 0._dp     ! hPa
      ubounds(1)= 800._dp   ! hPa
      levels(1) = 800._dp   ! hPa
      CALL zaxisDefLbounds(of%cdiZaxisID(ZA_pressure_800), lbounds) !necessary for GRIB2
      CALL zaxisDefUbounds(of%cdiZaxisID(ZA_pressure_800), ubounds) !necessary for GRIB2
      CALL zaxisDefLevels (of%cdiZaxisID(ZA_pressure_800), levels)
      CALL zaxisDefUnits  (of%cdiZaxisID(ZA_pressure_800), "hPa")
      DEALLOCATE(lbounds, ubounds, levels)
      !
      ! Isobaric surface 400 hPa (layer)
      !
      of%cdiZaxisID(ZA_pressure_400)  = zaxisCreate(ZAXIS_PRESSURE, 1)
      ALLOCATE(lbounds(1), ubounds(1), levels(1))
      lbounds(1)= 800._dp   ! hPa
      ubounds(1)= 400._dp   ! hPa
      levels(1) = 400._dp   ! hPa
      CALL zaxisDefLbounds(of%cdiZaxisID(ZA_pressure_400), lbounds) !necessary for GRIB2
      CALL zaxisDefUbounds(of%cdiZaxisID(ZA_pressure_400), ubounds) !necessary for GRIB2
      CALL zaxisDefLevels (of%cdiZaxisID(ZA_pressure_400), levels)
      CALL zaxisDefUnits  (of%cdiZaxisID(ZA_pressure_400), "hPa")
      DEALLOCATE(lbounds, ubounds, levels)
      !
      ! Isobaric surface 0 hPa (layer)
      !
      of%cdiZaxisID(ZA_pressure_0)  = zaxisCreate(ZAXIS_PRESSURE, 1)
      ALLOCATE(lbounds(1), ubounds(1), levels(1))
      lbounds(1)= 400._dp ! hPa
      ubounds(1)= 0._dp   ! hPa
      levels(1) = 0._dp   ! hPa
      CALL zaxisDefLbounds(of%cdiZaxisID(ZA_pressure_0), lbounds) !necessary for GRIB2
      CALL zaxisDefUbounds(of%cdiZaxisID(ZA_pressure_0), ubounds) !necessary for GRIB2
      CALL zaxisDefLevels (of%cdiZaxisID(ZA_pressure_0), levels)
      CALL zaxisDefUnits  (of%cdiZaxisID(ZA_pressure_0), "hPa")
      DEALLOCATE(lbounds, ubounds, levels)


      ! Define axes for output on p-, i- and z-levels
      !
      lwrite_pzlev = (of%name_list%pl_varlist(1) /= ' ')  .OR.  &
        &            (of%name_list%hl_varlist(1) /= ' ')  .OR.  &
        &            (of%name_list%il_varlist(1) /= ' ')
      IF (lwrite_pzlev) THEN
        !
        ! p-axis
        !
        nplev = nh_pzlev_config(of%log_patch_id)%nplev
        of%cdiZaxisID(ZA_pressure) = zaxisCreate(ZAXIS_PRESSURE, nplev)
        ALLOCATE(levels(nplev))
        DO k = 1, nplev
          levels(k) = REAL(nh_pzlev_config(of%log_patch_id)%plevels(k),dp)
        END DO
        CALL zaxisDefLevels(of%cdiZaxisID(ZA_pressure), levels)
        CALL zaxisDefVct(of%cdiZaxisID(ZA_pressure), nplev, levels)
        DEALLOCATE(levels)

        !
        ! Altitude above mean sea level
        !
        nzlev = nh_pzlev_config(of%log_patch_id)%nzlev
        of%cdiZaxisID(ZA_altitude)  = zaxisCreate(ZAXIS_ALTITUDE, nzlev)
        ALLOCATE(levels(nzlev))
        DO k = 1, nzlev
          levels(k) = REAL(nh_pzlev_config(of%log_patch_id)%zlevels(k),dp)
        END DO
        CALL zaxisDefLevels(of%cdiZaxisID(ZA_altitude), levels)
        CALL zaxisDefVct(of%cdiZaxisID(ZA_altitude), nzlev, levels)
        DEALLOCATE(levels)

        !
        ! i-axis (isentropes)
        !
        nilev = nh_pzlev_config(of%log_patch_id)%nilev
        of%cdiZaxisID(ZA_isentropic) = zaxisCreate(ZAXIS_ISENTROPIC, nilev)
        ALLOCATE(levels(nilev))
        DO k = 1, nilev
          levels(k) = REAL(nh_pzlev_config(of%log_patch_id)%ilevels(k),dp)
        END DO
        CALL zaxisDefLevels(of%cdiZaxisID(ZA_isentropic), levels)
        CALL zaxisDefVct(of%cdiZaxisID(ZA_isentropic), nilev, levels)
        DEALLOCATE(levels)
      ENDIF

      ! for having ice variable in the atmosphere (like AMIP)
      of%cdiZaxisID(ZA_GENERIC_ICE) = zaxisCreate(ZAXIS_GENERIC, 1)

    ELSE ! oce
      of%cdiZaxisID(ZA_depth_below_sea)      = zaxisCreate(ZAXIS_DEPTH_BELOW_SEA, n_zlev)
      nzlevp1 = n_zlev + 1
      of%cdiZaxisID(ZA_depth_below_sea_half) = zaxisCreate(ZAXIS_DEPTH_BELOW_SEA, nzlevp1)

      ALLOCATE(levels_i(nzlevp1))
      ALLOCATE(levels_m(n_zlev))
      CALL set_zlev(levels_i, levels_m)
      CALL zaxisDefLevels(of%cdiZaxisID(ZA_DEPTH_BELOW_SEA), REAL(levels_m,dp))
      CALL zaxisDefLevels(of%cdiZaxisID(ZA_DEPTH_BELOW_SEA_HALF), REAL(levels_i,dp))
      DEALLOCATE(levels_i)
      DEALLOCATE(levels_m)
      of%cdiZaxisID(ZA_GENERIC_ICE) = zaxisCreate(ZAXIS_GENERIC, 1)
    ENDIF


    !
    ! 5. output does contain absolute time
    !
    SELECT CASE (of%name_list%mode)
    CASE (1)  ! forecast mode
     of%cdiTaxisID = taxisCreate(TAXIS_RELATIVE)
     !CALL taxisDefTunit (of%cdiTaxisID, TUNIT_SECOND)
     !CALL taxisDefTunit (of%cdiTaxisID, TUNIT_MINUTE)
     IF (of%name_list%taxis_tunit > 10 .OR. of%name_list%taxis_tunit < 1 ) THEN
       of%name_list%taxis_tunit=TUNIT_HOUR
       CALL message('','invalid taxis_tunit, reset to TUNIT_HOUR')
     END IF
     CALL taxisDefTunit (of%cdiTaxisID, of%name_list%taxis_tunit)
     ini_datetime = time_config%ini_datetime
     CALL taxisDefCalendar (of%cdiTaxisID, time_config%calendar)
     idate = cdiEncodeDate(ini_datetime%year, ini_datetime%month, ini_datetime%day)
     itime = cdiEncodeTime(ini_datetime%hour, ini_datetime%minute, &
                           NINT(ini_datetime%second))
     !WRITE(6,'(a,i,a)')'calendar ', time_config%calendar, &
     !                & 'julian_gregorian 0 -  proleptic_gregorian 1 -  cly360 2'
     CALL taxisDefRdate (of%cdiTaxisID, idate )
     CALL taxisDefRtime (of%cdiTaxisID, itime )

     !WRITE(6,'(a,i,a,i)')'idate ',idate,' ',taxisInqRdate(of%cdiTaxisID)
     !WRITE(6,'(a,i,a,i)')'itime ',itime,' ',taxisInqRtime(of%cdiTaxisID)
    CASE (2)  ! climate mode
     of%cdiTaxisID = taxisCreate(TAXIS_ABSOLUTE)
    CASE DEFAULT
     of%cdiTaxisID = taxisCreate(TAXIS_ABSOLUTE)
    END SELECT

    !
    CALL vlistDefTaxis(of%cdiVlistID, of%cdiTaxisID)

    !
    ! add variables
    !
    CALL add_variables_to_vlist(of)

    ! GRB2 format: define geographical longitude, latitude as special
    ! variables "RLON", "RLAT":
    IF (of%name_list%output_grid .AND. &
      & (of%name_list%filetype == FILETYPE_GRB2)) THEN
      CALL set_grid_info_grb2(of)
    END IF

  END SUBROUTINE setup_output_vlist


  !------------------------------------------------------------------------------------------------
  !> Sets the grid information in output file
  !
  SUBROUTINE set_grid_info_netcdf(of)

    TYPE (t_output_file), INTENT(IN) :: of

    CHARACTER(LEN=*), PARAMETER :: routine = modname//"::set_grid_info_netcdf"
    INTEGER :: idom

    idom  = of%phys_patch_id

    ! cell grid
    CALL gridDefXvals  (of%cdiCellGridID, patch_info(idom)%grid_c%lon)
    CALL gridDefYvals  (of%cdiCellGridID, patch_info(idom)%grid_c%lat)
    CALL gridDefXbounds(of%cdiCellGridID, patch_info(idom)%grid_c%lonv)
    CALL gridDefYbounds(of%cdiCellGridID, patch_info(idom)%grid_c%latv)

    ! edge grid
    CALL gridDefXvals  (of%cdiEdgeGridID, patch_info(idom)%grid_e%lon)
    CALL gridDefYvals  (of%cdiEdgeGridID, patch_info(idom)%grid_e%lat)
    CALL gridDefXbounds(of%cdiEdgeGridID, patch_info(idom)%grid_e%lonv)
    CALL gridDefYbounds(of%cdiEdgeGridID, patch_info(idom)%grid_e%latv)

    ! vertex grid
    CALL gridDefXvals  (of%cdiVertGridID, patch_info(idom)%grid_v%lon)
    CALL gridDefYvals  (of%cdiVertGridID, patch_info(idom)%grid_v%lat)
    CALL gridDefXbounds(of%cdiVertGridID, patch_info(idom)%grid_v%lonv)
    CALL gridDefYbounds(of%cdiVertGridID, patch_info(idom)%grid_v%latv)

  END SUBROUTINE set_grid_info_netcdf


  !------------------------------------------------------------------------------------------------
  !> Declaration of the grid information (RLAT/RLON) in output file, GRIB2 format.
  !
  SUBROUTINE set_grid_info_grb2(of)
    TYPE (t_output_file), INTENT(INOUT) :: of
    ! local variables:
    CHARACTER(LEN=*), PARAMETER :: routine = modname//"::set_grid_info_grb"
    CHARACTER(LEN=4), PARAMETER :: grid_coord_name(2) = (/ "RLON", "RLAT" /)
    TYPE (t_grib2_var), PARAMETER :: grid_coord_grib2(2) = (/  &
      ! geographical longitude RLON
      & t_grib2_var(               0,   &  ! discipline
      &                          191,   &  ! category
      &                            2,   &  ! number
      &              DATATYPE_PACK16,   &  ! bits
      &               GRID_REFERENCE,   &  ! gridtype
      &                    GRID_CELL ), &  ! subgridtype
      ! geographical latitude RLAT
      & t_grib2_var(               0,   &  ! discipline
      &                          191,   &  ! category
      &                            1,   &  ! number
      &              DATATYPE_PACK16,   &  ! bits
      &               GRID_REFERENCE,   &  ! gridtype
      &                    GRID_CELL )  &  ! subgridtype
      /)

    INTEGER :: igrid,i,vlistID,idx(3),gridID(3),zaxisID

    vlistID = of%cdiVlistID
    zaxisID = of%cdiZaxisID(ZA_surface)

    SELECT CASE(of%name_list%remap)
    CASE (REMAP_NONE)
      idx(:)    = (/ ICELL, IEDGE, IVERT /)
      gridID(:) = (/ of%cdiCellGridID, of%cdiEdgeGridID, of%cdiVertGridID /)
      DO igrid=1,3
        DO i=1,2 ! for longitude, latitude:
          of%cdi_grb2(idx(igrid),i) = vlistDefVar(vlistID, gridID(igrid), zaxisID, TSTEP_CONSTANT)
          CALL vlistDefVarDatatype(vlistID,  of%cdi_grb2(idx(igrid),i), grid_coord_grib2(i)%bits)
          CALL vlistDefVarTsteptype(vlistID, of%cdi_grb2(idx(igrid),i), TSTEP_CONSTANT)
          CALL vlistDefVarName(vlistID,      of%cdi_grb2(idx(igrid),i), TRIM(grid_coord_name(i)))

          ! Set GRIB2 Triplet
          CALL vlistDefVarParam( vlistID, of%cdi_grb2(idx(igrid),i),  &
            &  cdiEncodeParam(grid_coord_grib2(i)%number,             &
            &                 grid_coord_grib2(i)%category,           &
            &                 grid_coord_grib2(i)%discipline) )

          ! GRIB2 Quick hack: Set additional GRIB2 keys
          CALL set_additional_GRIB2_keys(vlistID, of%cdi_grb2(idx(igrid),i),   &
            &                            gribout_config(of%phys_patch_id), 0 )
        END DO
      END DO

    CASE (REMAP_REGULAR_LATLON)
      ! for longitude, latitude:
      DO i=1,2
        of%cdi_grb2(ILATLON,i) = vlistDefVar(vlistID, of%cdiLonLatGridID, zaxisID, TSTEP_CONSTANT)
        CALL vlistDefVarDatatype(vlistID,  of%cdi_grb2(ILATLON,i), grid_coord_grib2(i)%bits)
        CALL vlistDefVarTsteptype(vlistID, of%cdi_grb2(ILATLON,i), TSTEP_CONSTANT)
        CALL vlistDefVarName(vlistID,      of%cdi_grb2(ILATLON,i), TRIM(grid_coord_name(i)))
        ! Set GRIB2 Triplet
        CALL vlistDefVarParam( vlistID, of%cdi_grb2(ILATLON,i),   &
          &  cdiEncodeParam(grid_coord_grib2(i)%number,            &
          &                 grid_coord_grib2(i)%category,          &
          &                 grid_coord_grib2(i)%discipline) )

        ! GRIB2 Quick hack: Set additional GRIB2 keys
        CALL set_additional_GRIB2_keys(vlistID, of%cdi_grb2(ILATLON,i),      &
          &                            gribout_config(of%phys_patch_id), 0 )
      END DO

    CASE DEFAULT
      CALL finish(routine, "Unsupported grid type.")
    END SELECT

  END SUBROUTINE set_grid_info_grb2


  !------------------------------------------------------------------------------------------------
  !> Writes the grid information in output file, GRIB2 format.
  !
  SUBROUTINE write_grid_info_grb2(of)
    TYPE (t_output_file), INTENT(INOUT) :: of
    ! local variables:
    CHARACTER(LEN=*), PARAMETER :: routine = modname//"::write_grid_info_grb2"

    TYPE t_grid_info_ptr
      TYPE (t_grid_info), POINTER :: ptr
    END TYPE t_grid_info_ptr

    INTEGER                        :: errstat, idom, igrid, idx(3), isize(3), idom_log
    TYPE (t_lon_lat_grid), POINTER :: grid
    REAL(wp), ALLOCATABLE          :: rotated_pts(:,:,:), r_out_dp(:,:), r_out_dp_1D(:)
    TYPE(t_grid_info_ptr)          :: gptr(3)

    ! skip this on test PE...
    IF (my_process_is_mpi_test()) RETURN

    SELECT CASE(of%name_list%remap)
    CASE (REMAP_NONE)
      idom     = of%phys_patch_id
      idom_log = patch_info(idom)%log_patch_id
      idx(:)    = (/ ICELL, IEDGE, IVERT /)
      isize(:)  = (/ patch_info(idom_log)%cells%n_glb, &
        &            patch_info(idom_log)%edges%n_glb, &
        &            patch_info(idom_log)%verts%n_glb /)
      gptr(1)%ptr => patch_info(idom_log)%grid_c
      gptr(2)%ptr => patch_info(idom_log)%grid_e
      gptr(3)%ptr => patch_info(idom_log)%grid_v
      DO igrid=1,3
        ! allocate data buffer:
        ALLOCATE(r_out_dp_1D(isize(igrid)), stat=errstat)
        IF (errstat /= SUCCESS) CALL finish(routine, 'ALLOCATE failed!')
        ! write RLON, RLAT
        r_out_dp_1D(:) = gptr(igrid)%ptr%lon(1:isize(igrid)) / pi_180
        CALL streamWriteVar(of%cdiFileID, of%cdi_grb2(idx(igrid),IRLON), r_out_dp_1D, 0)
        r_out_dp_1D(:) = gptr(igrid)%ptr%lat(1:isize(igrid)) / pi_180
        CALL streamWriteVar(of%cdiFileID, of%cdi_grb2(idx(igrid),IRLAT), r_out_dp_1D, 0)
        ! clean up
        DEALLOCATE(r_out_dp_1D, stat=errstat)
        IF (errstat /= SUCCESS) CALL finish(routine, 'DEALLOCATE failed!')
      END DO

    CASE (REMAP_REGULAR_LATLON)
      ! allocate data buffer:
      grid => lonlat_grid_list(of%name_list%lonlat_id)%grid
      ALLOCATE(rotated_pts(grid%lon_dim, grid%lat_dim, 2), &
        &      r_out_dp(grid%lon_dim,grid%lat_dim), stat=errstat)
      IF (errstat /= SUCCESS) CALL finish(routine, 'ALLOCATE failed!')
      ! compute some entries of lon-lat grid specification:
      CALL compute_lonlat_specs(grid)
      ! compute grid points of rotated lon/lat grid
      CALL rotate_latlon_grid(grid, rotated_pts)
      ! write RLON, RLAT
      r_out_dp(:,:) = rotated_pts(:,:,1) / pi_180
      CALL streamWriteVar(of%cdiFileID, of%cdi_grb2(ILATLON,IRLON), r_out_dp, 0)
      r_out_dp(:,:) = rotated_pts(:,:,2) / pi_180
      CALL streamWriteVar(of%cdiFileID, of%cdi_grb2(ILATLON,IRLAT), r_out_dp, 0)
      ! clean up
      DEALLOCATE(rotated_pts, r_out_dp, stat=errstat)
      IF (errstat /= SUCCESS) CALL finish(routine, 'DEALLOCATE failed!')

    CASE DEFAULT
      CALL finish(routine, "Unsupported grid type.")
    END SELECT

  END SUBROUTINE write_grid_info_grb2


  !------------------------------------------------------------------------------------------------
  !
  ! Copies the grid information from grid file to output file
  !
  SUBROUTINE copy_grid_info(of)

    TYPE (t_output_file), INTENT(IN) :: of

    INTEGER :: ncid, dimid, varid
    INTEGER :: i_nc, i_ne, i_nv
    INTEGER :: i_dom

    REAL(wp), ALLOCATABLE :: clon(:), clat(:), clonv(:,:), clatv(:,:)
    REAL(wp), ALLOCATABLE :: elon(:), elat(:), elonv(:,:), elatv(:,:)
    REAL(wp), ALLOCATABLE :: vlon(:), vlat(:), vlonv(:,:), vlatv(:,:)

    CHARACTER(LEN=*), PARAMETER :: routine = modname//"::copy_grid_info"

    i_dom = of%phys_patch_id

    ! Please note: The following is more or less a copy from mo_io_vlist with adaptions
    ! to the data structures used here.
    ! Unfortunately it seems necessary to open the gridfile for reading the information
    ! since it is not read and stored during patch input.

    !---------------------------------------------------------------------------
    ! Open grid file, read dimensions and make a cross check if they match.
    ! This is just for safety and could be skipped, of course.

    CALL nf(nf_open(TRIM(patch_info(i_dom)%grid_filename), NF_NOWRITE, ncid))
    !
    SELECT CASE (global_cell_type)
    CASE (3)
      CALL nf(nf_inq_dimid(ncid, 'cell', dimid))
    CASE (6)
      CALL nf(nf_inq_dimid(ncid, 'vertex', dimid))
    END SELECT
    CALL nf(nf_inq_dimlen(ncid, dimid, i_nc))
    !
    CALL nf(nf_inq_dimid(ncid, 'edge', dimid))
    CALL nf(nf_inq_dimlen(ncid, dimid, i_ne))
    !
    SELECT CASE (global_cell_type)
    CASE (3)
      CALL nf(nf_inq_dimid(ncid, 'vertex', dimid))
    CASE (6)
      CALL nf(nf_inq_dimid(ncid, 'cell', dimid))
    END SELECT
    CALL nf(nf_inq_dimlen(ncid, dimid, i_nv))

    IF(i_nc /= patch_info(i_dom)%cells%n_log) &
      CALL finish(routine,'Number of cells differs in '//TRIM(patch_info(i_dom)%grid_filename))
    IF(i_ne /= patch_info(i_dom)%edges%n_log) &
      CALL finish(routine,'Number of edges differs in '//TRIM(patch_info(i_dom)%grid_filename))
    IF(i_nv /= patch_info(i_dom)%verts%n_log) &
      CALL finish(routine,'Number of verts differs in '//TRIM(patch_info(i_dom)%grid_filename))
    !
    !---------------------------------------------------------------------------
    ! cell grid

    SELECT CASE (global_cell_type)
    CASE (3)
      CALL nf(nf_inq_varid(ncid, 'clon', varid))
    CASE (6)
      CALL nf(nf_inq_varid(ncid, 'vlon', varid))
    END SELECT

    ALLOCATE(clon(i_nc))
    CALL nf(nf_get_var_double(ncid, varid, clon))
    CALL reorder1(patch_info(i_dom)%cells%n_glb, patch_info(i_dom)%cells%log_dom_index, clon)
    CALL gridDefXvals(of%cdiCellGridID, clon)
    DEALLOCATE(clon)


    SELECT CASE (global_cell_type)
    CASE (3)
      CALL nf(nf_inq_varid(ncid, 'clat', varid))
    CASE (6)
      CALL nf(nf_inq_varid(ncid, 'vlat', varid))
    END SELECT

    ALLOCATE(clat(i_nc))
    CALL nf(nf_get_var_double(ncid, varid, clat))
    CALL reorder1(patch_info(i_dom)%cells%n_glb, patch_info(i_dom)%cells%log_dom_index, clat)

    CALL gridDefYvals(of%cdiCellGridID, clat)
    DEALLOCATE(clat)


    SELECT CASE (global_cell_type)
    CASE (3)
      CALL nf(nf_inq_varid(ncid, 'clon_vertices', varid))
    CASE (6)
      CALL nf(nf_inq_varid(ncid, 'vlon_vertices', varid))
    END SELECT

    ALLOCATE(clonv(global_cell_type, i_nc))
    CALL nf(nf_get_var_double(ncid, varid, clonv))
    CALL reorder2(patch_info(i_dom)%cells%n_glb, patch_info(i_dom)%cells%log_dom_index, clonv)

    CALL gridDefXbounds(of%cdiCellGridID, clonv)
    DEALLOCATE(clonv)


    SELECT CASE (global_cell_type)
    CASE (3)
      CALL nf(nf_inq_varid(ncid, 'clat_vertices', varid))
    CASE (6)
      CALL nf(nf_inq_varid(ncid, 'vlat_vertices', varid))
    END SELECT

    ALLOCATE(clatv(global_cell_type, i_nc))
    CALL nf(nf_get_var_double(ncid, varid, clatv))
    CALL reorder2(patch_info(i_dom)%cells%n_glb, patch_info(i_dom)%cells%log_dom_index, clatv)

    CALL gridDefYbounds(of%cdiCellGridID, clatv)
    DEALLOCATE(clatv)

    !-------------------------------------------------------------------------
    ! edge grid

    ALLOCATE(elon(i_ne))
    CALL nf(nf_inq_varid(ncid, 'elon', varid))
    CALL nf(nf_get_var_double(ncid, varid, elon))
    CALL reorder1(patch_info(i_dom)%edges%n_glb, patch_info(i_dom)%edges%log_dom_index, elon)

    CALL gridDefXvals(of%cdiEdgeGridID, elon)
    DEALLOCATE(elon)

    ALLOCATE(elat(i_ne))
    CALL nf(nf_inq_varid(ncid, 'elat', varid))
    CALL nf(nf_get_var_double(ncid, varid, elat))
    CALL reorder1(patch_info(i_dom)%edges%n_glb, patch_info(i_dom)%edges%log_dom_index, elat)

    CALL gridDefYvals(of%cdiEdgeGridID, elat)
    DEALLOCATE(elat)

    ALLOCATE(elonv(4, i_ne))
    CALL nf(nf_inq_varid(ncid, 'elon_vertices', varid))
    CALL nf(nf_get_var_double(ncid, varid, elonv))
    CALL reorder2(patch_info(i_dom)%edges%n_glb, patch_info(i_dom)%edges%log_dom_index, elonv)

    CALL gridDefXbounds(of%cdiEdgeGridID, elonv)
    DEALLOCATE(elonv)

    ALLOCATE(elatv(4, i_ne))
    CALL nf(nf_inq_varid(ncid, 'elat_vertices', varid))
    CALL nf(nf_get_var_double(ncid, varid, elatv))
    CALL reorder2(patch_info(i_dom)%edges%n_glb, patch_info(i_dom)%edges%log_dom_index, elatv)

    CALL gridDefYbounds(of%cdiEdgeGridID, elatv)
    DEALLOCATE(elatv)

    !-------------------------------------------------------------------------
    ! vertex grid

    SELECT CASE (global_cell_type)
    CASE (3)
      CALL nf(nf_inq_varid(ncid, 'vlon', varid))
    CASE (6)
      CALL nf(nf_inq_varid(ncid, 'clon', varid))
    END SELECT

    ALLOCATE(vlon(i_nv))
    CALL nf(nf_get_var_double(ncid, varid, vlon))
    CALL reorder1(patch_info(i_dom)%verts%n_glb, patch_info(i_dom)%verts%log_dom_index, vlon)

    CALL gridDefXvals(of%cdiVertGridID, vlon)
    DEALLOCATE(vlon)

    SELECT CASE (global_cell_type)
    CASE (3)
      CALL nf(nf_inq_varid(ncid, 'vlat', varid))
    CASE (6)
      CALL nf(nf_inq_varid(ncid, 'clat', varid))
    END SELECT

    ALLOCATE(vlat(i_nv))
    CALL nf(nf_get_var_double(ncid, varid, vlat))
    CALL reorder1(patch_info(i_dom)%verts%n_glb, patch_info(i_dom)%verts%log_dom_index, vlat)

    CALL gridDefYvals(of%cdiVertGridID, vlat)
    DEALLOCATE(vlat)

    IF(global_cell_type==3) THEN
      CALL nf(nf_inq_varid(ncid, 'vlon_vertices', varid))
    ELSEIF(global_cell_type==6) THEN
      CALL nf(nf_inq_varid(ncid, 'clon_vertices', varid))
    ENDIF

    ALLOCATE(vlonv(9-global_cell_type, i_nv))
    CALL nf(nf_get_var_double(ncid, varid, vlonv))
    CALL reorder2(patch_info(i_dom)%verts%n_glb, patch_info(i_dom)%verts%log_dom_index, vlonv)

    CALL gridDefXbounds(of%cdiVertGridID, vlonv)
    DEALLOCATE(vlonv)

    IF(global_cell_type==3) THEN
      CALL nf(nf_inq_varid(ncid, 'vlat_vertices', varid))
    ELSEIF(global_cell_type==6) THEN
      CALL nf(nf_inq_varid(ncid, 'clat_vertices', varid))
    ENDIF

    ALLOCATE(vlatv(9-global_cell_type, i_nv))
    CALL nf(nf_get_var_double(ncid, varid, vlatv))
    CALL reorder2(patch_info(i_dom)%verts%n_glb, patch_info(i_dom)%verts%log_dom_index, vlatv)

    CALL gridDefYbounds(of%cdiVertGridID, vlatv)
    DEALLOCATE(vlatv)

    !-------------------------------------------------------------------------

    ! Close NetCDF file, it is not needed any more
    CALL nf(nf_close(ncid))

  CONTAINS

    SUBROUTINE nf(status)
      INTEGER, INTENT(in) :: status

      IF (status /= nf_noerr) THEN
        CALL finish(routine, 'NetCDF Error: '//nf_strerror(status))
      ENDIF
    END SUBROUTINE nf

    ! reorder1: get the physical patch points from the logical patch
    ! Note that this works within the array as long as idx is monotonically increasing
    SUBROUTINE reorder1(n, idx, array)
      INTEGER, INTENT(IN)     :: n, idx(:)
      REAL(wp), INTENT(INOUT) :: array(:)
      INTEGER :: i

      DO i = 1, n
        array(i) = array(idx(i))
      ENDDO
    END SUBROUTINE reorder1

    ! reorder2: same as reorder1 for 2D array
    SUBROUTINE reorder2(n, idx, array)
      INTEGER, INTENT(IN)     :: n, idx(:)
      REAL(wp), INTENT(INOUT) :: array(:,:)
      INTEGER :: i

      DO i = 1, n
        array(:,i) = array(:,idx(i))
      ENDDO
    END SUBROUTINE reorder2

  END SUBROUTINE copy_grid_info


  !------------------------------------------------------------------------------------------------
  !> Set additional GRIB2 keys
  !
  ! GRIB2 Quick hack
  ! ----------------
  !
  ! Set additional GRIB2 keys. These are added to each single variable, even though
  ! adding it to the vertical or horizontal grid description may be more elegant.
  !
  SUBROUTINE set_additional_GRIB2_keys(vlistID, varID, grib_conf, tileidx)
    INTEGER,                INTENT(IN) :: vlistID, varID
    TYPE(t_gribout_config), INTENT(IN) :: grib_conf
    INTEGER,                INTENT(IN) :: tileidx

    CHARACTER(len=MAX_STRING_LEN) :: ydate, ytime
    INTEGER :: cent, year, month, day    ! date
    INTEGER :: hour, minute              ! time


    IF (grib_conf%ldate_grib_act) THEN
      ! get date and time
      ! ydate : ccyymmdd, ytime : hhmmss.sss
      CALL date_and_time(ydate,ytime)
      READ(ydate,'(4i2)') cent, year, month, day
      READ(ytime,'(2i2)') hour, minute
    ELSE ! set date to "01010101" (for better comparability of GRIB files)
      cent  = 1
      year  = 1
      month = 1
      year  = 1
      hour  = 1
      minute= 1
    ENDIF

    ! Load correct tables and activate section 2
    !
    ! set tablesVersion=5
    CALL vlistDefVarIntKey(vlistID, varID, "tablesVersion", 5)
    ! Initialize section 2
    CALL vlistDefVarIntKey(vlistID, varID, "grib2LocalSectionPresent", 1)
    !
    ! Product definition
    CALL vlistDefVarIntKey(vlistID, varID, "significanceOfReferenceTime",     &
      &                    grib_conf%significanceOfReferenceTime)
    CALL vlistDefVarIntKey(vlistID, varID, "productionStatusOfProcessedData", &
      &                    grib_conf%productionStatusOfProcessedData)
    CALL vlistDefVarIntKey(vlistID, varID, "typeOfProcessedData",             &
      &                    grib_conf%typeOfProcessedData)
    CALL vlistDefVarIntKey(vlistID, varID, "typeOfGeneratingProcess",         &
      &                    grib_conf%typeOfGeneratingProcess)
    CALL vlistDefVarIntKey(vlistID, varID, "backgroundProcess",               &
      &                    grib_conf%backgroundProcess)
    ! in case of lon-lat output, "1" has to be added to generatingProcessIdentifier
    CALL vlistDefVarIntKey(vlistID, varID, "generatingProcessIdentifier",     &
      &                    grib_conf%generatingProcessIdentifier)



    ! Product Generation (local), !! DWD only !!
    ! DWD :: center    = 78
    !        subcenter = 255
    IF ((grib_conf%generatingCenter == 78) .AND. (grib_conf%generatingSubcenter == 255)) THEN 
      CALL vlistDefVarIntKey(vlistID, varID, "localDefinitionNumber"  ,         &
        &                    grib_conf%localDefinitionNumber)
      CALL vlistDefVarIntKey(vlistID, varID, "localNumberOfExperiment",         &
        &                    grib_conf%localNumberOfExperiment)
      CALL vlistDefVarIntKey(vlistID, varID, "localCreationDateYear"  , 100*cent+year)
      CALL vlistDefVarIntKey(vlistID, varID, "localCreationDateMonth" , month)
      CALL vlistDefVarIntKey(vlistID, varID, "localCreationDateDay"   , day)
      CALL vlistDefVarIntKey(vlistID, varID, "localCreationDateHour"  , hour)
      CALL vlistDefVarIntKey(vlistID, varID, "localCreationDateMinute", minute)
      ! preliminary HACK for identifying tile based variables
      CALL vlistDefVarIntKey(vlistID, varID, "localInformationNumber" , tileidx)
      ! store GRIB_API library version
      CALL vlistDefVarIntKey(vlistID, varID, "localVersionNumber" , gribGetAPIVersion())
      ! CALL vlistDefVarIntKey(vlistID, varID, "localValidityDateYear"  , 2013)
    END IF

    ! SECTION 3
    CALL vlistDefVarIntKey(vlistID, varID, "shapeOfTheEarth", 6)

  END SUBROUTINE set_additional_GRIB2_keys


  !------------------------------------------------------------------------------------------------
  !> define variables and attributes
  !
  SUBROUTINE add_variables_to_vlist(of)
    TYPE (t_output_file), INTENT(IN), TARGET :: of
    ! local variables:
    CHARACTER(LEN=*), PARAMETER :: routine = modname//"::add_variables_to_vlist"
    TYPE (t_var_metadata), POINTER :: info
    INTEGER                        :: iv, vlistID, varID, gridID, &
      &                               zaxisID, nlev, nlevp1
    CHARACTER(LEN=DICT_MAX_STRLEN) :: mapped_name
    TYPE(t_cf_var), POINTER        :: this_cf

    vlistID = of%cdiVlistID
    nlev   = num_lev(of%log_patch_id)
    nlevp1 = num_levp1(of%log_patch_id)

    DO iv = 1, of%num_vars
      !
      info => of%var_desc(iv)%info
      !
      ! set grid ID
      !
      SELECT CASE (info%hgrid)
      CASE(GRID_UNSTRUCTURED_CELL)
        info%cdiGridID = of%cdiCellGridID
      CASE(GRID_UNSTRUCTURED_VERT)
        info%cdiGridID = of%cdiVertGridID
      CASE(GRID_UNSTRUCTURED_EDGE)
        info%cdiGridID = of%cdiEdgeGridID
      CASE (GRID_REGULAR_LONLAT)
        info%cdiGridID = of%cdiLonLatGridID
      CASE DEFAULT
        CALL finish(routine, 'GRID definition missing for '//TRIM(info%name))
      END SELECT

      gridID = info%cdiGridID

      !
      ! set z axis ID
      !
      zaxisID = of%cdiZaxisID(info%vgrid)
      IF (zaxisID /= CDI_UNDEFID) THEN
        info%cdiZaxisID = zaxisID
      ELSE
        WRITE (message_text,'(a,i3,a,i3)') &
             &  'Zaxis Nr.: ',info%vgrid,' not defined. zaxisID= ',zaxisID
        CALL finish(routine, message_text)
      ENDIF

      ! Search name mapping for name in NetCDF file
      mapped_name = TRIM(dict_get(out_varnames_dict, info%name, default=info%name))

      ! note that an explicit call of vlistDefVarTsteptype is obsolete, since
      ! isteptype is already defined via vlistDefVar
      varID = vlistDefVar(vlistID, gridID, zaxisID, info%isteptype)
      info%cdiVarID   = varID

      CALL vlistDefVarName(vlistID, varID, TRIM(mapped_name))
      IF (info%post_op%lnew_cf) THEN
        this_cf => info%post_op%new_cf
      ELSE
        this_cf => info%cf
      END IF

      IF (this_cf%long_name /= '') CALL vlistDefVarLongname(vlistID, varID, this_cf%long_name)
      IF (this_cf%units /= '')     CALL vlistDefVarUnits(vlistID, varID,    this_cf%units)

      ! Currently only real valued variables are allowed, so we can always use info%missval%rval
      IF (info%lmiss) CALL vlistDefVarMissval(vlistID, varID, info%missval%rval)

      ! Set GRIB2 Triplet
      IF (info%post_op%lnew_grib2) THEN
        CALL vlistDefVarParam(vlistID, varID,                   &
          &  cdiEncodeParam(info%post_op%new_grib2%number,      &
          &                 info%post_op%new_grib2%category,    &
          &                 info%post_op%new_grib2%discipline) )
        IF ( of%output_type == FILETYPE_GRB2 ) THEN
          CALL vlistDefVarDatatype(vlistID, varID, info%post_op%new_grib2%bits)
        END IF
      ELSE
        CALL vlistDefVarParam(vlistID, varID,                   &
          &  cdiEncodeParam(info%grib2%number,                  &
          &                 info%grib2%category,                &
          &                 info%grib2%discipline) )
        IF ( of%output_type == FILETYPE_GRB2 ) THEN
          CALL vlistDefVarDatatype(vlistID, varID, info%grib2%bits)
        END IF
      END IF

      IF ( of%output_type == FILETYPE_GRB2 ) THEN
        ! For HHL/z_ifc, HSURF/topography_c set "typeOfSecondFixedSurface = 101 (mean sea level)"
        ! that is, a Fortran equivalent of:
        ! GRIB_CHECK(grib_set_long(gh, "typeOfSecondFixedSurface", 101), 0);
        ! additional special treatment needed for
        ! HBAS_CON: typeOfSecondFixedSurface = 101
        ! HTOP_CON: typeOfSecondFixedSurface = 101
        ! HZEROCL : typeOfSecondFixedSurface = 101
        ! CLCL    : typeOfSecondFixedSurface = 1
        IF ( get_id(TRIM(info%name)) /= -1 ) THEN
          CALL vlistDefVarIntKey(vlistID, varID, "typeOfSecondFixedSurface", &
            &                    second_tos(get_id(TRIM(info%name))))
        ENDIF

        ! Quick hack: shortName.def should be revised, instead
        IF ( TRIM(info%name)=='qv_s' ) THEN
          CALL vlistDefVarIntKey(vlistID, varID, "scaleFactorOfFirstFixedSurface", 0)
        ENDIF

      ELSE ! NetCDF
        CALL vlistDefVarDatatype(vlistID, varID, this_cf%datatype)
      ENDIF

      ! GRIB2 Quick hack: Set additional GRIB2 keys
      CALL set_additional_GRIB2_keys(vlistID, varID, gribout_config(of%phys_patch_id), &
        &                            get_var_tileidx(TRIM(info%name)) )

      !!!!!!! OBSOLETE !!!!!!!!
      !Set typeOfStatisticalProcessing
      !Note: instead of calling vlistDefVarTsteptype, one should probably replace
      !info%cdiTimeID in the call of vlistDefVar by info%isteptype
      !CALL vlistDefVarTsteptype(vlistID, varID, info%isteptype)

    ENDDO
    !
  END SUBROUTINE add_variables_to_vlist



  !------------------------------------------------------------------------------------------------
  !> FUNCTION get_id:
  !  Search for name in String-Array sfs_name_list containing all variables for which
  !  typeOfSecondFixedSurface must be re-set. Returns variable-ID which is used to determine
  !  the proper typeOfSecondFixedSurface from second_tos.
  !  If no match is found, get_id is set to -1.
  !
  !
  FUNCTION get_id(in_str)
    INTEGER                      :: get_id, iname
    CHARACTER(LEN=*), INTENT(IN) :: in_str
    CHARACTER(*), PARAMETER :: routine = modname//"::get_id"

    get_id = -1
    LOOP_GROUPS : DO iname=1,SIZE(sfs_name_list)
      IF (toupper(TRIM(in_str)) == toupper(TRIM(sfs_name_list(iname)))) THEN
        get_id = iname
        EXIT LOOP_GROUPS
      END IF
    END DO LOOP_GROUPS
  END FUNCTION get_id



  !------------------------------------------------------------------------------------------------
  !> open_output_file:
  !  Opens a output file and sets its vlist
  !
  SUBROUTINE open_output_file(of, jfile, sim_time)

    TYPE(t_output_file), INTENT(INOUT) :: of
    INTEGER,             INTENT(IN)    :: jfile    !< Number of file set to open
    REAL(wp),            intent(IN)    :: sim_time !< elapsed simulation time
    ! local variables:
    CHARACTER(LEN=*), PARAMETER       :: routine = modname//"::open_output_file"
    CHARACTER(LEN=16)                 :: extn
    TYPE (t_keyword_list), POINTER    :: keywords     => NULL()
    TYPE (t_keyword_list), POINTER    :: rdy_keywords => NULL()
    CHARACTER(len=MAX_STRING_LEN)     :: cfilename
    CHARACTER(len=8)                  :: ddhhmmss_str
    TYPE (t_datetime)                 :: rel_fct_time

    ! Please note that this routine is only executed on one processor (for a specific file)
    ! and thus all calls to message get the all_print=.TRUE. argument so that the messages
    ! really appear in the log

    !
    ! check output file type
    !
    SELECT CASE (of%output_type)
    CASE (FILETYPE_NC)
      CALL finish(routine,'netCDF classic not supported')
    CASE (FILETYPE_NC2, FILETYPE_NC4)
      ! this is ok, both formats can write more than 2GB files
      extn = '.nc'
    CASE (FILETYPE_GRB)
      CALL finish(routine,'GRIB1 not supported')
    CASE (FILETYPE_GRB2)
      extn = '.grb'
    CASE default
      CALL finish(routine,'unknown output_type')
    END SELECT

    ! generate DDHHMMSS forecast time string (elapsed time)
    rel_fct_time%calday  = 0
    rel_fct_time%caltime = sim_time/86400._wp
    CALL cly360day_to_date(rel_fct_time)
    WRITE (ddhhmmss_str,"(i2.2,i2.2,i2.2,i2.2)") (rel_fct_time%day-1), rel_fct_time%hour, &
      &                                           rel_fct_time%minute, INT(rel_fct_time%second)

    ! Set actual output file name (insert keywords):
    CALL associate_keyword("<path>",            TRIM(model_base_dir),                         keywords)
    CALL associate_keyword("<output_filename>", TRIM(of%filename_pref),                       keywords)
    CALL associate_keyword("<physdom>",         TRIM(int2string(of%phys_patch_id, "(i2.2)")), keywords)
    CALL associate_keyword("<levtype>",         TRIM(lev_type_str(of%ilev_type)),             keywords)
    CALL associate_keyword("<jfile>",           TRIM(int2string(jfile, "(i4.4)")),            keywords)
    CALL associate_keyword("<ddhhmmss>",        TRIM(ddhhmmss_str),                           keywords)
    cfilename = TRIM(with_keywords(keywords, of%name_list%filename_format))

    IF(my_process_is_mpi_test()) THEN
      WRITE(of%filename,'(a,"_TEST",a)') TRIM(cfilename),TRIM(extn)
    ELSE
      WRITE(of%filename,'(a,a)') TRIM(cfilename),TRIM(extn)
    ENDIF

    IF (of%name_list%lwrite_ready) THEN
      ! generate filename of ready file by stripping output filename from path,
      ! adding ready file directory prefix and file extension ".rdy":
      CALL associate_keyword("<path>",            TRIM(of%name_list%ready_directory),           rdy_keywords)
      CALL associate_keyword("<output_filename>", TRIM(of%filename_pref),                       rdy_keywords)
      CALL associate_keyword("<physdom>",         TRIM(int2string(of%phys_patch_id, "(i2.2)")), rdy_keywords)
      CALL associate_keyword("<levtype>",         TRIM(lev_type_str(of%ilev_type)),             rdy_keywords)
      CALL associate_keyword("<jfile>",           TRIM(int2string(jfile, "(i4.4)")),            rdy_keywords)
      CALL associate_keyword("<ddhhmmss>",        TRIM(ddhhmmss_str),                           rdy_keywords)
      cfilename = TRIM(with_keywords(rdy_keywords, of%name_list%filename_format))
      WRITE (of%rdy_filename, '(a,".rdy")') TRIM(cfilename)
    END IF

    ! open file:
    of%cdiFileID = streamOpenWrite(TRIM(of%filename), of%output_type)

    IF (of%cdiFileID < 0) THEN
      WRITE(message_text,'(a)') cdiStringError(of%cdiFileID)
      CALL message('',message_text,all_print=.TRUE.)
      CALL finish (routine, 'open failed on '//TRIM(of%filename))
    ELSE
      CALL message (routine, 'opened '//TRIM(of%filename),all_print=.TRUE.)
    END IF

    ! assign the vlist (which must have ben set before)
    CALL streamDefVlist(of%cdiFileID, of%cdiVlistID)

    ! set cdi internal time index to 0 for writing time slices in netCDF
    of%cdiTimeIndex = 0

  END SUBROUTINE open_output_file


  !------------------------------------------------------------------------------------------------
  !> Close all name_list files
  !
  SUBROUTINE close_name_list_output()
    INTEGER :: i, jg

#ifndef NOMPI
    IF (use_async_name_list_io    .AND.  &
      & .NOT. my_process_is_io()  .AND.  &
      & .NOT. my_process_is_mpi_test()) THEN
      !-- compute PEs (senders):

      ! write recent samples of meteogram output
      DO jg = 1, n_dom
        IF (meteogram_output_config(jg)%lenabled) THEN
          CALL meteogram_flush_file(jg)
        END IF
      END DO

      CALL compute_wait_for_async_io()
      CALL compute_shutdown_async_io()

    ELSE
#endif
      !-- asynchronous I/O PEs (receiver):
      DO i = 1, SIZE(output_file)
        CALL close_output_file(output_file(i))
        CALL destroy_output_vlist(output_file(i))
      ENDDO
#ifndef NOMPI
    ENDIF
#endif

    DEALLOCATE(output_file)

    ! destroy variable name dictionaries:
    CALL dict_finalize(varnames_dict)
    CALL dict_finalize(out_varnames_dict)

  END SUBROUTINE close_name_list_output


  !------------------------------------------------------------------------------------------------
  !> Create a "ready file"
  !
  !  A "ready file" is a technique for handling dependencies between
  !  the NWP processes at DWD: When a program - parallel or
  !  sequential, shell script or binary - produces some output which
  !  is necessary for other running applications, then the completion
  !  of the write process signals this by creating a small file (size:
  !  a few bytes). Only when this file exists, the second program
  !  starts reading its input data. Implicity, this assumes that a
  !  file system creates (and closes) files in the same order as they
  !  are written by the program.
  !
  !  Implementation of "ready files" in ICON:
  !
  !   "Ready files" get the name of the corresponding output file,
  !   with extension ".rdy".
  !
  SUBROUTINE write_ready_file(of)
    TYPE (t_output_file), INTENT(IN) :: of
    ! local variables
    CHARACTER(LEN=*), PARAMETER   :: routine = modname//"::write_ready_file"
    INTEGER                       :: iunit, idx

    IF (msg_level >= 6) THEN
      WRITE (message_text,*) "Write ready file ", TRIM(of%rdy_filename)
      CALL message(routine,message_text)
    END IF

    ! actually create ready file:
    iunit = find_next_free_unit(10,20)
    OPEN (iunit, file=TRIM(of%rdy_filename), form='formatted')
    WRITE(iunit, '(A)') 'ready'
    CLOSE(iunit)
  END SUBROUTINE write_ready_file


  !------------------------------------------------------------------------------------------------
  !> Close output stream and the associated file,
  !  destroy all vlist related data for this file
  !
  SUBROUTINE close_output_file(of)
    TYPE (t_output_file), INTENT(INOUT) :: of
    ! local variables
    CHARACTER(LEN=*), PARAMETER :: routine = modname//"::close_output_file"
    LOGICAL :: is_output_process

    ! GRB2 format: define geographical longitude, latitude as special
    ! variables "RLON", "RLAT"
    is_output_process = my_process_is_io() .OR. &
      &                 ((.NOT. use_async_name_list_io) .AND. my_process_is_stdio())

    IF(of%cdiFileID /= CDI_UNDEFID) THEN
      IF (of%name_list%output_grid .AND. &
        & is_output_process        .AND. &
        & (of%name_list%filetype == FILETYPE_GRB2)) THEN
        CALL write_grid_info_grb2(of)
      END IF

      CALL streamClose(of%cdiFileID)

      ! write a "ready file", if required:
      IF (of%name_list%lwrite_ready)  CALL write_ready_file(of)
    END IF

    of%cdiFileID = CDI_UNDEFID
  END SUBROUTINE close_output_file


  !------------------------------------------------------------------------------------------------
  !> Close output stream and the associated file,
  !  destroy all vlist related data for this file
  !
  SUBROUTINE destroy_output_vlist(of)
    TYPE (t_output_file), INTENT(INOUT) :: of
    ! local variables
    INTEGER :: j, vlistID

    vlistID = of%cdiVlistID
    IF(vlistID /= CDI_UNDEFID) THEN
      IF(of%cdiCellGridID   /= CDI_UNDEFID) CALL gridDestroy(of%cdiCellGridID)
      IF(of%cdiEdgeGridID   /= CDI_UNDEFID) CALL gridDestroy(of%cdiEdgeGridID)
      IF(of%cdiVertGridID   /= CDI_UNDEFID) CALL gridDestroy(of%cdiVertGridID)
      IF(of%cdiLonLatGridID /= CDI_UNDEFID) CALL gridDestroy(of%cdiLonLatGridID)
      IF(of%cdiTaxisID      /= CDI_UNDEFID) CALL taxisDestroy(of%cdiTaxisID)
      DO j = 1, SIZE(of%cdiZaxisID)
        IF(of%cdiZaxisID(j) /= CDI_UNDEFID) CALL zaxisDestroy(of%cdiZaxisID(j))
      ENDDO
      CALL vlistDestroy(vlistID)
    ENDIF

    of%cdiVlistID      = CDI_UNDEFID
    of%cdiCellGridID   = CDI_UNDEFID
    of%cdiEdgeGridID   = CDI_UNDEFID
    of%cdiVertGridID   = CDI_UNDEFID
    of%cdiLonLatGridID = CDI_UNDEFID
    of%cdiTaxisID      = CDI_UNDEFID
    of%cdiZaxisID(:)   = CDI_UNDEFID

  END SUBROUTINE destroy_output_vlist


  !------------------------------------------------------------------------------------------------
  !> Loop over all output_name_list's, write the ones for which output is due
  !  This routine also cares about opening the output files the first time
  !  and reopening the files after a certain number of steps.
  !
  SUBROUTINE write_name_list_output(datetime, sim_time, last_step, initial_step)

    TYPE(t_datetime), INTENT(in)  :: datetime
    REAL(wp), INTENT(in)          :: sim_time
    LOGICAL, INTENT(IN)           :: last_step
    LOGICAL, INTENT(IN),OPTIONAL  :: initial_step
    ! local variables
    CHARACTER(LEN=*), PARAMETER  :: routine = modname//"::write_name_list_output"
    REAL(wp), PARAMETER :: eps = 1.d-10 ! Tolerance for checking output bounds

    INTEGER                           :: i, idate, itime, iret, n, jg
    TYPE(t_output_name_list), POINTER :: p_onl
    CHARACTER(LEN=filename_max+100)   :: text
    LOGICAL                           :: lnewly_initialized = .FALSE.
    LOGICAL                           :: l_output_file_active, l_is_initial_step

    IF (ltimer) CALL timer_start(timer_write_output)
    ! If asynchronous I/O is enabled, the compute PEs have to make sure
    ! that the I/O PEs are ready with the last output step before
    ! writing data into the I/O memory window.
    ! This routine (write_name_list_output) is also called from the I/O PEs,
    ! but in this case the calling routine cares about the flow control.

    l_is_initial_step = .FALSE.
    IF (PRESENT(initial_step)) THEN
      IF (initial_step) THEN
        l_is_initial_step = .TRUE.
      END IF
    END IF

#ifndef NOMPI
    IF(use_async_name_list_io) THEN
      IF(.NOT.my_process_is_io().AND..NOT.my_process_is_mpi_test()) THEN
        ! write recent samples of meteogram output
        DO jg = 1, n_dom
          IF (meteogram_output_config(jg)%lenabled) THEN
            CALL meteogram_flush_file(jg)
          END IF
        END DO
        CALL compute_wait_for_async_io()
      END IF
    ENDIF
#else
    ! write recent samples of meteogram output
    DO jg = 1, n_dom
      IF (meteogram_output_config(jg)%lenabled) THEN
        CALL meteogram_flush_file(jg)
      END IF
    END DO
#endif

    ! Check if files have to be (re)opened

    ! Go over all output files
    DO i = 1, SIZE(output_file)
      l_output_file_active=(is_output_file_active(output_file(i), &
        &                                         sim_time, &
        &                                         dtime, &
        &                                         i_sample, &
        &                                         last_step) .OR. l_is_initial_step )

      p_onl => output_file(i)%name_list

      ! Check if output is due for this file
      IF (l_output_file_active) THEN

        IF (output_file(i)%io_proc_id == p_pe) THEN
          IF (.NOT. output_file(i)%initialized) THEN
            CALL setup_output_vlist(output_file(i))
            lnewly_initialized = .TRUE.
          ELSE
            lnewly_initialized = .FALSE.
          ENDIF
        ENDIF

        IF (lnewly_initialized .OR. &
          & (MOD(p_onl%n_output_steps,p_onl%steps_per_file) == 0) .AND. p_onl%n_output_steps /= 0) THEN
          IF (output_file(i)%io_proc_id == p_pe) THEN
            IF(.NOT. lnewly_initialized) THEN
              CALL close_output_file(output_file(i))
            ENDIF
            CALL open_output_file(output_file(i),p_onl%n_output_steps/p_onl%steps_per_file+1, sim_time)
          ENDIF
        ENDIF

      ENDIF

    ENDDO

    ! Do the output

    idate = cdiEncodeDate(datetime%year, datetime%month, datetime%day)
    itime = cdiEncodeTime(datetime%hour, datetime%minute, NINT(datetime%second))

    ! Go over all output files
    DO i = 1, SIZE(output_file)

      ! Check if output is due for this file
      IF (l_output_file_active) THEN
        IF (output_file(i)%io_proc_id == p_pe) THEN
          CALL taxisDefVdate(output_file(i)%cdiTaxisID, idate)
          CALL taxisDefVtime(output_file(i)%cdiTaxisID, itime)

          iret = streamDefTimestep(output_file(i)%cdiFileId, output_file(i)%cdiTimeIndex)
          output_file(i)%cdiTimeIndex = output_file(i)%cdiTimeIndex + 1

          ! Notify user

#ifndef __SX__
          WRITE(text,'(a,a,a,1pg15.9,a,i6)') &
            'Output to ',TRIM(output_file(i)%filename),' at simulation time ',sim_time, &
             ' by PE ',p_pe
          CALL message(routine, text,all_print=.TRUE.)
#endif

        ENDIF

        p_onl => output_file(i)%name_list

        IF(my_process_is_io()) THEN
#ifndef NOMPI
          IF(output_file(i)%io_proc_id == p_pe) THEN
            CALL io_proc_write_name_list(output_file(i), &
              &          (MOD(p_onl%n_output_steps,p_onl%steps_per_file) == 0) )
          ENDIF
#endif
        ELSE
          CALL write_name_list(output_file(i), &
            &            (MOD(p_onl%n_output_steps,p_onl%steps_per_file) == 0) )
        ENDIF
      ENDIF

    ENDDO

    ! Increase next_output_time for all output name lists which have been written.
    ! Please note that more than 1 output_file may point to the same name_list,
    ! so this must not be done in the loop above!

    p_onl => first_output_name_list
    DO
      IF(.NOT.ASSOCIATED(p_onl)) EXIT

      IF (is_output_nml_active(p_onl, sim_time, dtime, i_sample, last_step, is_restart=is_restart_run())) THEN
        p_onl%n_output_steps = p_onl%n_output_steps + 1
      ENDIF

      ! Switch all name lists to next output time.
      ! This is done in a DO WHILE loop to catch the case
      ! where an output increment less than the time step
      ! or two output_bounds triples which are too close are specified.

      DO WHILE (is_output_nml_active(p_onl, sim_time, dtime, i_sample))
        n = p_onl%cur_bounds_triple
        IF(p_onl%next_output_time + p_onl%output_bounds(3,n) <= p_onl%output_bounds(2,n)+eps) THEN
          ! Next output time will be within current bounds triple
          p_onl%next_output_time = p_onl%next_output_time + p_onl%output_bounds(3,n)
        ELSE
          ! the last bounds triple is always set to 0, so no need to check if n >= max_bounds
          IF(p_onl%output_bounds(3,n+1) > 0._wp) THEN
            ! Start to use next bounds triple
            IF (.not. l_is_initial_step) THEN
              p_onl%next_output_time = p_onl%output_bounds(1,n+1)
            END IF
          ELSE
            ! Output is finished for this name list
            p_onl%next_output_time = HUGE(0._wp)
          ENDIF
          p_onl%cur_bounds_triple = p_onl%cur_bounds_triple + 1
        ENDIF
      ENDDO

      p_onl => p_onl%next

    ENDDO

    ! If asynchronous I/O is enabled, the compute PEs can now start the I/O PEs
#ifndef NOMPI
    IF(use_async_name_list_io) THEN
      IF(.NOT.my_process_is_io().AND..NOT.my_process_is_mpi_test()) &
        CALL compute_start_async_io(datetime, sim_time, last_step)
    ENDIF
#endif

    ! Close output file when the related model domain has stopped execution
    DO i = 1, SIZE(output_file)
      IF (sim_time > output_file(i)%end_time) CALL close_output_file(output_file(i))
    ENDDO

    IF (ltimer) CALL timer_stop(timer_write_output)

  END SUBROUTINE write_name_list_output


  !------------------------------------------------------------------------------------------------
  !> Write a output name list
  !
  SUBROUTINE write_name_list(of, l_first_write)

#ifndef NOMPI
#ifdef  __SUNPRO_F95
  INCLUDE "mpif.h"
#else
    USE mpi, ONLY: MPI_LOCK_EXCLUSIVE, MPI_MODE_NOCHECK
#endif
#endif

    TYPE (t_output_file), INTENT(INOUT), TARGET :: of
    LOGICAL,              INTENT(IN)            :: l_first_write
    ! local variables:
    CHARACTER(LEN=*), PARAMETER    :: routine = modname//"::write_name_list"
    REAL(wp),         PARAMETER    :: SYNC_ERROR_PRINT_TOL = 1e-13_wp
    INTEGER,          PARAMETER    :: iUNKNOWN = 0
    INTEGER,          PARAMETER    :: iINTEGER = 1
    INTEGER,          PARAMETER    :: iREAL    = 2

    INTEGER                        :: tl, i_dom, i_log_dom, i, iv, jk, n_points, &
      &                               nlevs, nblks, nindex, mpierr, lonlat_id,   &
      &                               ierrstat, idata_type
    INTEGER(i8)                    :: ioff
    TYPE (t_var_metadata), POINTER :: info
    TYPE(t_reorder_info),  POINTER :: p_ri
    REAL(wp),          ALLOCATABLE :: r_ptr(:,:,:)
    INTEGER,           ALLOCATABLE :: i_ptr(:,:,:)
    REAL(wp),          ALLOCATABLE :: r_tmp(:,:,:), r_out_recv(:,:)
    INTEGER,           ALLOCATABLE :: i_tmp(:,:,:)
    REAL(sp),          ALLOCATABLE :: r_out_sp(:,:)
    REAL(dp),          ALLOCATABLE :: r_out_dp(:,:)
    TYPE(t_comm_pattern),  POINTER :: p_pat
    LOGICAL                        :: l_error

    ! Offset in memory window for async I/O
    ioff = of%my_mem_win_off

    i_dom = of%phys_patch_id
    i_log_dom = of%log_patch_id

    tl = 0 ! to prevent warning

#ifndef NOMPI
    ! In case of async IO: Lock own window before writing to it
    IF(use_async_name_list_io .AND. .NOT.my_process_is_mpi_test()) &
      CALL MPI_Win_lock(MPI_LOCK_EXCLUSIVE, p_pe_work, MPI_MODE_NOCHECK, mpi_win, mpierr)
#endif

    ! ----------------------------------------------------
    ! Go over all name list variables for this output file
    ! ----------------------------------------------------
    DO iv = 1, of%num_vars

      info => of%var_desc(iv)%info

      ! inspect time-constant variables only if we are writing the
      ! first step in this file:
      IF ((info%isteptype == TSTEP_CONSTANT) .AND. .NOT. l_first_write) CYCLE

      ! Check if first dimension of array is nproma.
      ! Otherwise we got an array which is not suitable for this output scheme.
      IF(info%used_dimensions(1) /= nproma) &
        CALL finish(routine,'1st dim is not nproma: '//TRIM(info%name))

      idata_type = iUNKNOWN

      ! For time level dependent elements: set time level and check if
      ! time level is present:
      IF (.NOT. ASSOCIATED(of%var_desc(iv)%r_ptr)  .AND.    &
        & .NOT. ASSOCIATED(of%var_desc(iv)%i_ptr)) THEN
        SELECT CASE (info%tlev_source)
          CASE(0); tl = nnow(i_log_dom)
          CASE(1); tl = nnow_rcf(i_log_dom)
          CASE DEFAULT
            CALL finish(routine,'Unsupported tlev_source')
        END SELECT
        IF(tl<=0 .OR. tl>max_time_levels) &
          CALL finish(routine, 'Illegal time level in nnow()/nnow_rcf()')
        ! Check if present
        IF (.NOT. ASSOCIATED(of%var_desc(iv)%tlev_rptr(tl)%p)   .AND.   &
          & .NOT. ASSOCIATED(of%var_desc(iv)%tlev_iptr(tl)%p)) THEN
          CALL finish(routine,'Actual timelevel not in '//TRIM(info%name))
        END IF
      ELSE
        ! set a default time level (which is not used anyway, but must
        ! be a valid array subscript):
        tl = 1
      ENDIF

      IF (info%lcontained) THEN
        nindex = info%ncontained
      ELSE
        nindex = 1
      ENDIF

      ! determine, if this is a REAL or an INTEGER variable:
      IF (ASSOCIATED(of%var_desc(iv)%r_ptr) .OR.  &
        & ASSOCIATED(of%var_desc(iv)%tlev_rptr(tl)%p)) THEN
        idata_type = iREAL
      ELSE IF (ASSOCIATED(of%var_desc(iv)%i_ptr) .OR.  &
        & ASSOCIATED(of%var_desc(iv)%tlev_iptr(tl)%p)) THEN
        idata_type = iINTEGER
      END IF

      SELECT CASE (info%ndims)
      CASE (1)
        CALL message(routine, info%name)
        CALL finish(routine,'1d arrays not handled yet.')
      CASE (2)
        ! 2D fields: Make a 3D copy of the array
        IF (idata_type == iREAL)    ALLOCATE(r_ptr(info%used_dimensions(1),1,info%used_dimensions(2)))
        IF (idata_type == iINTEGER) ALLOCATE(i_ptr(info%used_dimensions(1),1,info%used_dimensions(2)))

        IF (ASSOCIATED(of%var_desc(iv)%r_ptr)) THEN
          r_ptr(:,1,:) = of%var_desc(iv)%r_ptr(:,:,nindex,1,1)
        ELSE IF (ASSOCIATED(of%var_desc(iv)%i_ptr)) THEN
          i_ptr(:,1,:) = of%var_desc(iv)%i_ptr(:,:,nindex,1,1)
        ELSE IF (ASSOCIATED(of%var_desc(iv)%tlev_rptr(tl)%p)) THEN
          r_ptr(:,1,:) = of%var_desc(iv)%tlev_rptr(tl)%p(:,:,nindex,1,1)
        ELSE IF (ASSOCIATED(of%var_desc(iv)%tlev_iptr(tl)%p)) THEN
          i_ptr(:,1,:) = of%var_desc(iv)%tlev_iptr(tl)%p(:,:,nindex,1,1)
        ELSE
          CALL finish(routine, "Internal error!")
        ENDIF
      CASE (3)
        ! 3D fields: Here we could just set a pointer to the
        ! array... if there were no post-ops
        IF (idata_type == iREAL)    ALLOCATE(r_ptr(info%used_dimensions(1), &
          &                                        info%used_dimensions(2), &
          &                                        info%used_dimensions(3)))
        IF (idata_type == iINTEGER) ALLOCATE(i_ptr(info%used_dimensions(1), &
          &                                        info%used_dimensions(2), &
          &                                        info%used_dimensions(3)))

        IF(ASSOCIATED(of%var_desc(iv)%r_ptr)) THEN
          r_ptr = of%var_desc(iv)%r_ptr(:,:,:,nindex,1)
        ELSE IF (ASSOCIATED(of%var_desc(iv)%i_ptr)) THEN
          i_ptr = of%var_desc(iv)%i_ptr(:,:,:,nindex,1)
        ELSE IF (ASSOCIATED(of%var_desc(iv)%tlev_rptr(tl)%p)) THEN
          r_ptr = of%var_desc(iv)%tlev_rptr(tl)%p(:,:,:,nindex,1)
        ELSE IF (ASSOCIATED(of%var_desc(iv)%tlev_iptr(tl)%p)) THEN
          i_ptr = of%var_desc(iv)%tlev_iptr(tl)%p(:,:,:,nindex,1)
        ELSE
          CALL finish(routine, "Internal error!")
        ENDIF
      CASE (4)
        CALL message(routine, info%name)
        CALL finish(routine,'4d arrays not handled yet.')
      CASE (5)
        CALL message(routine, info%name)
        CALL finish(routine,'5d arrays not handled yet.')
      CASE DEFAULT
        CALL message(routine, info%name)
        CALL finish(routine,'dimension not set.')
      END SELECT

      ! --------------------------------------------------------
      ! Perform post-ops (small arithmetic operations on fields)
      ! --------------------------------------------------------

      IF (of%var_desc(iv)%info%post_op%ipost_op_type /= POST_OP_NONE) THEN
        IF (idata_type == iINTEGER) CALL finish(routine, "Not yet implemented!")
        CALL perform_post_op(of%var_desc(iv)%info%post_op, r_ptr)
      END IF

      IF(info%ndims == 2) THEN
        nlevs = 1
      ELSE
        nlevs = info%used_dimensions(2)
      ENDIF

      ! Get pointer to appropriate reorder_info

      SELECT CASE (info%hgrid)
      CASE (GRID_UNSTRUCTURED_CELL)
        p_ri => patch_info(i_dom)%cells
        IF(l_output_phys_patch) THEN
          p_pat => p_phys_patch(i_dom)%comm_pat_gather_c
        ELSE
          p_pat => p_patch(i_dom)%comm_pat_gather_c
        ENDIF
      CASE (GRID_UNSTRUCTURED_EDGE)
        p_ri => patch_info(i_dom)%edges
        IF(l_output_phys_patch) THEN
          p_pat => p_phys_patch(i_dom)%comm_pat_gather_e
        ELSE
          p_pat => p_patch(i_dom)%comm_pat_gather_e
        ENDIF
      CASE (GRID_UNSTRUCTURED_VERT)
        p_ri => patch_info(i_dom)%verts
        IF(l_output_phys_patch) THEN
          p_pat => p_phys_patch(i_dom)%comm_pat_gather_v
        ELSE
          p_pat => p_patch(i_dom)%comm_pat_gather_v
        ENDIF
      CASE (GRID_REGULAR_LONLAT)
        lonlat_id = info%hor_interp%lonlat_id
        p_ri  => lonlat_info(lonlat_id, i_log_dom)
        p_pat => lonlat_grid_list(lonlat_id)%p_pat(i_log_dom)
      CASE default
        CALL finish(routine,'unknown grid type')
      END SELECT

      IF (.NOT.use_async_name_list_io .OR. my_process_is_mpi_test()) THEN

        ! -------------------
        ! No asynchronous I/O
        ! -------------------
        !
        ! gather the array on stdio PE and write it out there

        n_points = p_ri%n_glb
        nblks = (n_points-1)/nproma + 1

        IF (idata_type == iREAL) THEN
          IF(my_process_is_mpi_workroot()) THEN
            ALLOCATE(r_tmp(nproma,nlevs,nblks))
          ELSE
            ! Dimensions 1 and 2 of r_tmp must always be nproma and nlevs,
            ! otherwise exchange_data doesn't work!
            ALLOCATE(r_tmp(nproma,nlevs,1))
          ENDIF
          r_tmp(:,:,:) = 0._wp
          ! Gather data on root
          IF(my_process_is_mpi_seq()) THEN
            DO jk = 1, nlevs
              DO i = 1, p_ri%n_own
                r_tmp(p_ri%own_dst_idx(i),jk,p_ri%own_dst_blk(i)) = r_ptr(p_ri%own_idx(i),jk,p_ri%own_blk(i))
              ENDDO
            ENDDO
          ELSE
            CALL exchange_data(p_pat, RECV=r_tmp, SEND=r_ptr)
          ENDIF
        END IF
        IF (idata_type == iINTEGER) THEN
          IF(my_process_is_mpi_workroot()) THEN
            ALLOCATE(i_tmp(nproma,nlevs,nblks))
          ELSE
            ! Dimensions 1 and 2 of r_tmp must always be nproma and nlevs,
            ! otherwise exchange_data doesn't work!
            ALLOCATE(i_tmp(nproma,nlevs,1))
          ENDIF
          i_tmp(:,:,:) = 0
          ! Gather data on root
          IF(my_process_is_mpi_seq()) THEN
            DO jk = 1, nlevs
              DO i = 1, p_ri%n_own
                i_tmp(p_ri%own_dst_idx(i),jk,p_ri%own_dst_blk(i)) = i_ptr(p_ri%own_idx(i),jk,p_ri%own_blk(i))
              ENDDO
            ENDDO
          ELSE
            CALL exchange_data(p_pat, RECV=i_tmp, SEND=i_ptr)
          ENDIF
        END IF

        IF(my_process_is_mpi_workroot()) THEN

          ! De-block the array
          IF(use_sp_output) THEN
            ALLOCATE(r_out_sp(n_points, nlevs), STAT=ierrstat)
            IF (ierrstat /= SUCCESS) CALL finish (routine, 'ALLOCATE failed.')
            IF (idata_type == iREAL) THEN
              DO jk = 1, nlevs
                r_out_sp(:,jk) = REAL(RESHAPE(r_tmp(:,jk,:), (/ n_points /)), sp)
              ENDDO
            END IF
            IF (idata_type == iINTEGER) THEN
              DO jk = 1, nlevs
                r_out_sp(:,jk) = REAL(RESHAPE(i_tmp(:,jk,:), (/ n_points /)), sp)
              ENDDO
            END IF
          ELSE
            ALLOCATE(r_out_dp(n_points, nlevs), STAT=ierrstat)
            IF (ierrstat /= SUCCESS) CALL finish (routine, 'ALLOCATE failed.')
            IF (idata_type == iREAL) THEN
              DO jk = 1, nlevs
                r_out_dp(:,jk) = REAL(RESHAPE(r_tmp(:,jk,:), (/ n_points /)), dp)
              ENDDO
            END IF
            IF (idata_type == iINTEGER) THEN
              DO jk = 1, nlevs
                r_out_dp(:,jk) = REAL(RESHAPE(i_tmp(:,jk,:), (/ n_points /)), dp)
              ENDDO
            END IF
          ENDIF

          ! ------------------
          ! case of a test run
          ! ------------------
          !
          ! compare results on worker PEs and test PE
          IF (p_test_run                    .AND. &
            & .NOT. use_async_name_list_io  .AND. &
            & .NOT. use_sp_output) THEN
            ! Currently we don't do the check for REAL*4, we would need
            ! p_send/p_recv for this type
            IF(.NOT. my_process_is_mpi_test()) THEN
              ! Send to test PE
              CALL p_send(r_out_dp, process_mpi_all_test_id, 1)
            ELSE
              ! Receive result from parallel worker PEs
              ALLOCATE(r_out_recv(n_points,nlevs))
              CALL p_recv(r_out_recv, process_mpi_all_workroot_id, 1)
              ! check for correctness
              l_error = .FALSE.
              DO jk = 1, nlevs
                DO i = 1, n_points
                  IF (r_out_recv(i,jk) /= r_out_dp(i,jk)) THEN
                    ! do detailed print-out only for "large" errors:
                    IF (ABS(r_out_recv(i,jk) - r_out_dp(i,jk)) > SYNC_ERROR_PRINT_TOL) THEN
                      WRITE (0,*) 'Sync error test PE/worker PEs for ', TRIM(info%name)
                      WRITE (0,*) "global pos (", idx_no(i), ",", blk_no(i),")"
                      WRITE (0,*) "level", jk, "/", nlevs
                      WRITE (0,*) "vals: ", r_out_recv(i,jk), r_out_dp(i,jk)
                      l_error = .TRUE.
                    END IF
                  END IF
                ENDDO
              END DO
              if (l_error)   CALL finish(routine,"Sync error!")
              DEALLOCATE(r_out_recv)
            ENDIF
          ENDIF

        ENDIF

        ! ----------
        ! write data
        ! ----------

        IF (my_process_is_stdio() .AND. .NOT. my_process_is_mpi_test()) THEN
          IF(use_sp_output) THEN
            CALL streamWriteVarF(of%cdiFileID, info%cdiVarID, r_out_sp, 0)
          ELSE
            CALL streamWriteVar(of%cdiFileID, info%cdiVarID, r_out_dp, 0)
          ENDIF
          IF (lkeep_in_sync) CALL streamSync(of%cdiFileID)
        ENDIF

        ! clean up
        IF (ALLOCATED(r_tmp))  DEALLOCATE(r_tmp)
        IF (ALLOCATED(i_tmp))  DEALLOCATE(i_tmp)

        IF(my_process_is_mpi_workroot()) THEN
          IF(use_sp_output) THEN
            DEALLOCATE(r_out_sp, STAT=ierrstat)
          ELSE
            DEALLOCATE(r_out_dp, STAT=ierrstat)
          END IF
          IF (ierrstat /= SUCCESS) CALL finish (routine, 'DEALLOCATE failed.')
        ENDIF

      ELSE

        ! ------------------------
        ! Asynchronous I/O is used
        ! ------------------------
        !
        ! just copy the OWN DATA points to the memory window

        DO jk = 1, nlevs
          IF(use_sp_output) THEN
            IF (idata_type == iREAL) THEN
              DO i = 1, p_ri%n_own
                mem_ptr_sp(ioff+INT(i,i8)) = REAL(r_ptr(p_ri%own_idx(i),jk,p_ri%own_blk(i)),sp)
              ENDDO
            END IF
            IF (idata_type == iINTEGER) THEN
              DO i = 1, p_ri%n_own
                mem_ptr_sp(ioff+INT(i,i8)) = REAL(i_ptr(p_ri%own_idx(i),jk,p_ri%own_blk(i)),sp)
              ENDDO
            END IF
          ELSE
            IF (idata_type == iREAL) THEN
              DO i = 1, p_ri%n_own
                mem_ptr_dp(ioff+INT(i,i8)) = REAL(r_ptr(p_ri%own_idx(i),jk,p_ri%own_blk(i)),dp)
              ENDDO
            END IF
            IF (idata_type == iINTEGER) THEN
              DO i = 1, p_ri%n_own
                mem_ptr_dp(ioff+INT(i,i8)) = REAL(i_ptr(p_ri%own_idx(i),jk,p_ri%own_blk(i)),dp)
              ENDDO
            END IF
          END IF
          ioff = ioff + INT(p_ri%n_own,i8)
        END DO
      END IF

      ! clean up
      IF (ALLOCATED(r_ptr)) DEALLOCATE(r_ptr)
      IF (ALLOCATED(i_ptr)) DEALLOCATE(i_ptr)

    ENDDO

#ifndef NOMPI
    ! In case of async IO: Done writing to memory window, unlock it
    IF(use_async_name_list_io .AND. .NOT.my_process_is_mpi_test()) &
      CALL MPI_Win_unlock(p_pe_work, mpi_win, mpierr)
#endif

  END SUBROUTINE write_name_list


  !------------------------------------------------------------------------------------------------
  !> Returns if it is time for the next output step
  !  Please note:
  !  This function returns .TRUE. whenever the next output time of any name list
  !  is less or equal (sim_time+i_sample*dtime/2._wp).
  !  It DOES NOT check if the step indicated at sim_time is an advection step.
  !  THIS CHECK MUST BE DONE BY THE CALLER !!!!
  !
  FUNCTION istime4name_list_output(sim_time) RESULT(retval)

    REAL(wp), INTENT(IN)  :: sim_time            ! simulation time [s]
    LOGICAL               :: retval

    TYPE(t_output_name_list), POINTER :: p_onl

    retval = .FALSE.

    ! Go through all output name lists and check if next_output_time is reached

    p_onl => first_output_name_list
    DO
      IF(.NOT.ASSOCIATED(p_onl)) EXIT
      IF (retval) EXIT
      retval = is_output_nml_active(p_onl, sim_time, dtime, i_sample,is_restart=is_restart_run())
      p_onl => p_onl%next
    ENDDO

  END FUNCTION istime4name_list_output


  !------------------------------------------------------------------------------------------------
  !------------------------------------------------------------------------------------------------
  ! The following routines are only needed for asynchronous IO
  !------------------------------------------------------------------------------------------------
  !------------------------------------------------------------------------------------------------

#ifdef NOMPI
  ! Just define the entry point of name_list_io_main_proc, it will never be called

  SUBROUTINE name_list_io_main_proc(isample)
    INTEGER, INTENT(in) :: isample
  END SUBROUTINE name_list_io_main_proc

#else


  !-------------------------------------------------------------------------------------------------
  !> Main routine for I/O PEs.
  !  Please note that this routine never returns.
  !
  SUBROUTINE name_list_io_main_proc(isample)
    INTEGER, INTENT(in) :: isample
    ! local variables:
    LOGICAL             :: done, last_step
    TYPE(t_datetime)    :: datetime
    REAL(wp)            :: sim_time
    INTEGER             :: jg

    ! If ldump_states or ldump_dd is set, the compute PEs will exit after dumping,
    ! there is nothing to do at all for I/O PEs

    IF(ldump_states .OR. ldump_dd) THEN
      CALL p_stop
      STOP
    ENDIF

    ! setup of meteogram output
    DO jg =1,n_dom
      IF (meteogram_output_config(jg)%lenabled) THEN
        CALL meteogram_init(meteogram_output_config(jg), jg)
      END IF
    END DO

    ! Initialize name list output, this is a collective call for all PEs

    CALL init_name_list_output(isample=isample)

    ! Tell the compute PEs that we are ready to work
    CALL async_io_send_handshake

    ! write recent samples of meteogram output
    DO jg = 1, n_dom
      IF (meteogram_output_config(jg)%lenabled) THEN
        CALL meteogram_flush_file(jg)
      END IF
    END DO

    ! Enter I/O loop

    DO

      ! Wait for a message from the compute PEs to start
      CALL async_io_wait_for_start(done, datetime, sim_time, last_step)

      IF(done) EXIT ! leave loop, we are done

      ! perform I/O
      CALL write_name_list_output(datetime, sim_time, last_step)

      ! Inform compute PEs that we are done
      CALL async_io_send_handshake

      ! write recent samples of meteogram output
      DO jg = 1, n_dom
        IF (meteogram_output_config(jg)%lenabled) THEN
          CALL meteogram_flush_file(jg)
        END IF
      END DO

    ENDDO

    ! Finalization sequence:

    CALL close_name_list_output

    ! finalize meteogram output
    DO jg = 1, n_dom
      IF (meteogram_output_config(jg)%lenabled) THEN
        CALL meteogram_finalize(jg)
      END IF
    END DO
    DO jg = 1, max_dom
      DEALLOCATE(meteogram_output_config(jg)%station_list)
    END DO

    ! Shut down MPI
    !
    CALL p_stop

    STOP

  END SUBROUTINE name_list_io_main_proc


  !------------------------------------------------------------------------------------------------
  !> Transfers reorder_info to IO PEs
  !
  SUBROUTINE transfer_reorder_info(p_ri)

    TYPE(t_reorder_info), INTENT(INOUT) :: p_ri ! Result: reorder info

    ! There is nothing to do for the test PE:
    IF(my_process_is_mpi_test()) RETURN

    ! Transfer the global number of points, this is not yet known on IO PEs
    CALL p_bcast(p_ri%n_glb,  bcast_root, p_comm_work_2_io)
    CALL p_bcast(p_ri%n_log,  bcast_root, p_comm_work_2_io)

    IF(my_process_is_io()) THEN

      ! On IO PEs: n_own = 0, own_idx and own_blk are not allocated
      p_ri%n_own = 0

      ! pe_own/pe_off must be allocated for num_work_procs, not for p_n_work
      ALLOCATE(p_ri%pe_own(0:num_work_procs-1))
      ALLOCATE(p_ri%pe_off(0:num_work_procs-1))

      ALLOCATE(p_ri%reorder_index(p_ri%n_glb))
      IF (l_grid_info_from_file) THEN
        ALLOCATE(p_ri%log_dom_index(p_ri%n_glb))
      END IF
    ENDIF

    CALL p_bcast(p_ri%pe_own, bcast_root, p_comm_work_2_io)
    CALL p_bcast(p_ri%pe_off, bcast_root, p_comm_work_2_io)

    CALL p_bcast(p_ri%reorder_index, bcast_root, p_comm_work_2_io)
    IF (l_grid_info_from_file) THEN
      CALL p_bcast(p_ri%log_dom_index, bcast_root, p_comm_work_2_io)
    END IF

  END SUBROUTINE transfer_reorder_info


  !-------------------------------------------------------------------------------------------------
  !> Replicates data (mainly the variable lists) needed for async I/O on the I/O procs.
  !  ATTENTION: The data is not completely replicated, only as far as needed for I/O.
  !
  !  This routine has to be called by all PEs (work and I/O)
  !
  SUBROUTINE replicate_data_on_io_procs

    INTEGER :: ivct_len
    INTEGER :: info_size, iv, nv, nelems, n, list_info(4)
    INTEGER, ALLOCATABLE :: info_storage(:,:)

    TYPE(t_list_element), POINTER :: element
    TYPE(t_var_metadata) :: info
    TYPE(t_var_list) :: p_var_list
    ! var_list_name should have at least the length of var_list names
    ! (although this doesn't matter as long as it is big enough for every name)
    CHARACTER(LEN=256) :: var_list_name
    INTEGER :: idom, ierrstat, dim_c, dim_e, dim_v

    CHARACTER(len=*), PARAMETER :: routine = modname//"::replicate_data_on_io_procs"

    ! There is nothing to do for the test PE:
    IF(my_process_is_mpi_test()) RETURN

    !-----------------------------------------------------------------------------------------------

    ! Replicate vertical coordinate table

    IF(.NOT.my_process_is_io()) ivct_len = SIZE(vct)
    CALL p_bcast(ivct_len, bcast_root, p_comm_work_2_io)

    IF(my_process_is_io()) ALLOCATE(vct(ivct_len))
    CALL p_bcast(vct, bcast_root, p_comm_work_2_io)

    !-----------------------------------------------------------------------------------------------
    ! Replicate variable lists

    ! Get the size - in default INTEGER words - which is needed to
    ! hold the contents of TYPE(t_var_metadata)

    info_size = SIZE(TRANSFER(info, (/ 0 /)))

    ! Get the number of var_lists
    IF(.NOT.my_process_is_io()) nv = nvar_lists
    CALL p_bcast(nv, bcast_root, p_comm_work_2_io)

    ! For each var list, get its components
    DO iv = 1, nv

      ! Send name
      IF(.NOT.my_process_is_io()) var_list_name = var_lists(iv)%p%name
      CALL p_bcast(var_list_name, bcast_root, p_comm_work_2_io)

      IF(.NOT.my_process_is_io()) THEN

        ! Count the number of variable entries
        element => var_lists(iv)%p%first_list_element
        nelems = 0
        DO
          IF(.NOT.ASSOCIATED(element)) EXIT
          nelems = nelems+1
          element => element%next_list_element
        ENDDO

        ! Gather the components needed for name list I/O and send them.
        ! Please note that not the complete list is replicated, unneeded
        ! entries are left away!

        list_info(1) = nelems
        list_info(2) = var_lists(iv)%p%patch_id
        list_info(3) = var_lists(iv)%p%vlevel_type
        list_info(4) = MERGE(1,0,var_lists(iv)%p%loutput)

      ENDIF

      ! Send basic info:

      CALL p_bcast(list_info, bcast_root, p_comm_work_2_io)

      IF(my_process_is_io()) THEN
        nelems = list_info(1)
        ! Create var list
        CALL new_var_list( p_var_list, var_list_name, patch_id=list_info(2), &
                           vlevel_type=list_info(3), loutput=(list_info(4)/=0) )
      ENDIF

      ! Get the binary representation of all info members of the variables
      ! of the list and send it to the receiver.
      ! Using the Fortran TRANSFER intrinsic may seem like a hack,
      ! but it has the advantage that it is completely independet of the
      ! actual declaration if TYPE(t_var_metadata).
      ! Thus members may added to or removed from TYPE(t_var_metadata)
      ! without affecting the code below and we don't have an additional
      ! cross dependency between TYPE(t_var_metadata) and this module.

      ALLOCATE(info_storage(info_size, nelems))

      IF(.NOT.my_process_is_io()) THEN
        element => var_lists(iv)%p%first_list_element
        nelems = 0
        DO
          IF(.NOT.ASSOCIATED(element)) EXIT
          nelems = nelems+1
          info_storage(:,nelems) = TRANSFER(element%field%info, (/ 0 /))
          element => element%next_list_element
        ENDDO
      ENDIF

      ! Send binary representation of all info members

      CALL p_bcast(info_storage, bcast_root, p_comm_work_2_io)

      IF(my_process_is_io()) THEN

        ! Insert elements into var list

        p_var_list%p%first_list_element => NULL()
        element => NULL() ! Safety only

        DO n = 1, nelems
          IF(.NOT.ASSOCIATED(p_var_list%p%first_list_element)) THEN
            ALLOCATE(p_var_list%p%first_list_element)
            element => p_var_list%p%first_list_element
          ELSE
            ALLOCATE(element%next_list_element)
            element => element%next_list_element
          ENDIF

          element%next_list_element => NULL()

          ! Nullify all pointers in element%field, they don't make sense on the I/O PEs

          element%field%r_ptr => NULL()
          element%field%i_ptr => NULL()
          element%field%l_ptr => NULL()
          element%field%var_base_size = 0 ! Unknown here

          ! Set info structure from binary representation in info_storage
          element%field%info = TRANSFER(info_storage(:, n), info)
        ENDDO

      ENDIF

      DEALLOCATE(info_storage)

    ENDDO

    ! Map the variable groups given in the output namelist onto the
    ! corresponding variable subsets:
    CALL parse_variable_groups()


    ! Go over all output domains
    DO idom = 1, n_dom_out
      CALL p_bcast(gribout_config(idom)%generatingCenter,    bcast_root, p_comm_work_2_io)
      CALL p_bcast(gribout_config(idom)%generatingSubcenter, bcast_root, p_comm_work_2_io)
    ENDDO

    !-----------------------------------------------------------------------------------------------
    ! Replicate coordinates of cells/edges/vertices:
    IF (.NOT. l_grid_info_from_file) THEN

      ! Go over all output domains
      DO idom = 1, n_dom_out
        CALL p_bcast(patch_info(idom)%nblks_glb_c, bcast_root, p_comm_work_2_io)
        CALL p_bcast(patch_info(idom)%nblks_glb_e, bcast_root, p_comm_work_2_io)
        CALL p_bcast(patch_info(idom)%nblks_glb_v, bcast_root, p_comm_work_2_io)

        dim_c =   global_cell_type
        dim_e =                  4
        dim_v = 9-global_cell_type

        IF(my_process_is_io()) THEN
          ALLOCATE(patch_info(idom)%grid_c%lon(nproma*patch_info(idom)%nblks_glb_c),  &
            &      patch_info(idom)%grid_c%lat(nproma*patch_info(idom)%nblks_glb_c),  &
            &      patch_info(idom)%grid_c%lonv(nproma*patch_info(idom)%nblks_glb_c, dim_c), &
            &      patch_info(idom)%grid_c%latv(nproma*patch_info(idom)%nblks_glb_c, dim_c), &
                                !
            &      patch_info(idom)%grid_e%lon(nproma*patch_info(idom)%nblks_glb_e), &
            &      patch_info(idom)%grid_e%lat(nproma*patch_info(idom)%nblks_glb_e), &
            &      patch_info(idom)%grid_e%lonv(nproma*patch_info(idom)%nblks_glb_e, dim_e), &
            &      patch_info(idom)%grid_e%latv(nproma*patch_info(idom)%nblks_glb_e, dim_e), &
                                !
            &      patch_info(idom)%grid_v%lon(nproma*patch_info(idom)%nblks_glb_v), &
            &      patch_info(idom)%grid_v%lat(nproma*patch_info(idom)%nblks_glb_v), &
            &      patch_info(idom)%grid_v%lonv(nproma*patch_info(idom)%nblks_glb_v, dim_v), &
            &      patch_info(idom)%grid_v%latv(nproma*patch_info(idom)%nblks_glb_v, dim_v), &
            &      STAT=ierrstat)
          IF (ierrstat /= SUCCESS) CALL finish (routine, 'ALLOCATE failed.')
        END IF

        ! cells
        CALL p_bcast(patch_info(idom)%grid_c%lon,  bcast_root, p_comm_work_2_io)
        CALL p_bcast(patch_info(idom)%grid_c%lat,  bcast_root, p_comm_work_2_io)
        CALL p_bcast(patch_info(idom)%grid_c%lonv, bcast_root, p_comm_work_2_io)
        CALL p_bcast(patch_info(idom)%grid_c%latv, bcast_root, p_comm_work_2_io)
        ! edges
        CALL p_bcast(patch_info(idom)%grid_e%lon,  bcast_root, p_comm_work_2_io)
        CALL p_bcast(patch_info(idom)%grid_e%lat,  bcast_root, p_comm_work_2_io)
        CALL p_bcast(patch_info(idom)%grid_e%lonv, bcast_root, p_comm_work_2_io)
        CALL p_bcast(patch_info(idom)%grid_e%latv, bcast_root, p_comm_work_2_io)
        ! vertices
        CALL p_bcast(patch_info(idom)%grid_v%lon,  bcast_root, p_comm_work_2_io)
        CALL p_bcast(patch_info(idom)%grid_v%lat,  bcast_root, p_comm_work_2_io)
        CALL p_bcast(patch_info(idom)%grid_v%lonv, bcast_root, p_comm_work_2_io)
        CALL p_bcast(patch_info(idom)%grid_v%latv, bcast_root, p_comm_work_2_io)
      END DO
    END IF ! IF (.NOT. l_grid_info_from_file)

  END SUBROUTINE replicate_data_on_io_procs


  !------------------------------------------------------------------------------------------------
  !> Initializes the memory window for asynchronous IO
  !
  SUBROUTINE init_memory_window

#ifdef __SUNPRO_F95
    INCLUDE "mpif.h"
#else
    USE mpi, ONLY: MPI_ADDRESS_KIND, MPI_INFO_NULL
#endif

    INTEGER :: jp, i, iv, nlevs
    INTEGER :: nbytes_real, mpierr, rma_cache_hint
    INTEGER (KIND=MPI_ADDRESS_KIND) :: mem_size, mem_bytes
#ifdef USE_CRAY_POINTER
    INTEGER (KIND=MPI_ADDRESS_KIND) :: iptr
    REAL(sp) :: tmp_sp
    POINTER(tmp_ptr_sp,tmp_sp(*))
    REAL(dp) :: tmp_dp
    POINTER(tmp_ptr_dp,tmp_dp(*))
#else
    TYPE(c_ptr) :: c_mem_ptr
#endif

    CHARACTER(LEN=*), PARAMETER :: routine = modname//"::init_async_name_list_output"
    INTEGER :: i_log_dom, n_own, lonlat_id

    ! There is nothing to do for the test PE:
    IF(my_process_is_mpi_test()) RETURN


    ! Get size and offset of the data for every output file

    mem_size = 0_i8

    ! Go over all output files
    DO i = 1, SIZE(output_file)

      output_file(i)%my_mem_win_off = mem_size

      ! Go over all name list variables for this output file

      DO iv = 1, output_file(i)%num_vars

        jp = output_file(i)%phys_patch_id

        IF(output_file(i)%var_desc(iv)%info%ndims == 2) THEN
          nlevs = 1
        ELSE
          nlevs = output_file(i)%var_desc(iv)%info%used_dimensions(2)
        ENDIF

        SELECT CASE (output_file(i)%var_desc(iv)%info%hgrid)
          CASE (GRID_UNSTRUCTURED_CELL)
            mem_size = mem_size + INT(nlevs*patch_info(jp)%cells%n_own,i8)
          CASE (GRID_UNSTRUCTURED_EDGE)
            mem_size = mem_size + INT(nlevs*patch_info(jp)%edges%n_own,i8)
          CASE (GRID_UNSTRUCTURED_VERT)
            mem_size = mem_size + INT(nlevs*patch_info(jp)%verts%n_own,i8)
          CASE (GRID_REGULAR_LONLAT)
            lonlat_id = output_file(i)%var_desc(iv)%info%hor_interp%lonlat_id
            i_log_dom = output_file(i)%log_patch_id
            n_own     = lonlat_info(lonlat_id, i_log_dom)%n_own
            mem_size  = mem_size + INT(nlevs*n_own,i8)
          CASE DEFAULT
            CALL finish(routine,'unknown grid type')
        END SELECT

      ENDDO

      ! Get the offset on all PEs
      ALLOCATE(output_file(i)%mem_win_off(0:num_work_procs-1))
      IF(.NOT.my_process_is_io()) THEN
        CALL MPI_Allgather(output_file(i)%my_mem_win_off, 1, p_int_i8, &
                           output_file(i)%mem_win_off, 1, p_int_i8,    &
                           p_comm_work, mpierr)
      ENDIF

      CALL p_bcast(output_file(i)%mem_win_off, bcast_root, p_comm_work_2_io)

    ENDDO

    ! mem_size is calculated as number of variables above, get number of bytes

    ! Get the amount of bytes per REAL*4 or REAL*8 variable (as used in MPI
    ! communication)
    IF(use_sp_output) THEN
      CALL MPI_Type_extent(p_real_sp, nbytes_real, mpierr)
    ELSE
      CALL MPI_Type_extent(p_real_dp, nbytes_real, mpierr)
    ENDIF

    ! For the IO PEs the amount of memory needed is 0 - allocate at least 1 word there:
    mem_bytes = MAX(mem_size,1_i8)*INT(nbytes_real,i8)

    ! allocate amount of memory needed with MPI_Alloc_mem

#ifdef USE_CRAY_POINTER
    CALL MPI_Alloc_mem(mem_bytes, MPI_INFO_NULL, iptr, mpierr)

    IF(use_sp_output) THEN
      tmp_ptr_sp = iptr
      CALL set_mem_ptr_sp(tmp_sp, INT(mem_size))
    ELSE
      tmp_ptr_dp = iptr
      CALL set_mem_ptr_dp(tmp_dp, INT(mem_size))
    ENDIF
#else
    ! TYPE(c_ptr) and INTEGER(KIND=MPI_ADDRESS_KIND) do NOT necessarily have the same size!!!
    ! So check if at least c_intptr_t and MPI_ADDRESS_KIND are the same, else we may get
    ! into deep, deep troubles!
    ! There is still a slight probability that TYPE(c_ptr) does not have the size indicated
    ! by c_intptr_t since the standard only requires c_intptr_t is big enough to hold pointers
    ! (so it may be bigger than a pointer), but I hope no vendor screws up its ISO_C_BINDING
    ! in such a way!!!
    ! If c_intptr_t<=0, this type is not defined and we can't do this check, of course.

    IF(c_intptr_t > 0 .AND. c_intptr_t /= MPI_ADDRESS_KIND) &
     & CALL finish(routine,'c_intptr_t /= MPI_ADDRESS_KIND, too dangerous to proceed!')

    CALL MPI_Alloc_mem(mem_bytes, MPI_INFO_NULL, c_mem_ptr, mpierr)

    ! The NEC requires a standard INTEGER array as 3rd argument for c_f_pointer,
    ! although it would make more sense to have it of size MPI_ADDRESS_KIND.

    NULLIFY(mem_ptr_sp)
    NULLIFY(mem_ptr_dp)

#ifdef __SX__
    IF(use_sp_output) THEN
      CALL C_F_POINTER(c_mem_ptr, mem_ptr_sp, (/ INT(mem_size) /) )
    ELSE
      CALL C_F_POINTER(c_mem_ptr, mem_ptr_dp, (/ INT(mem_size) /) )
    ENDIF
#else
    IF(use_sp_output) THEN
      CALL C_F_POINTER(c_mem_ptr, mem_ptr_sp, (/ mem_size /) )
    ELSE
      CALL C_F_POINTER(c_mem_ptr, mem_ptr_dp, (/ mem_size /) )
    ENDIF
#endif
#endif

    rma_cache_hint = MPI_INFO_NULL
#ifdef __xlC__
    ! IBM specific RMA hint, that we don't want window caching
    CALL MPI_Info_create(rma_cache_hint, mpierr);
    IF (mpierr /= 0) CALL finish(trim(routine), "MPI error!")
    CALL MPI_Info_set(rma_cache_hint, "IBM_win_cache","0", mpierr)
    IF (mpierr /= 0) CALL finish(trim(routine), "MPI error!")
#endif

    ! Create memory window for communication
    IF(use_sp_output) THEN
      mem_ptr_sp(:) = 0._sp
      CALL MPI_Win_create( mem_ptr_sp,mem_bytes,nbytes_real,MPI_INFO_NULL,&
        &                  p_comm_work_io,mpi_win,mpierr )
    ELSE
      mem_ptr_dp(:) = 0._dp
      CALL MPI_Win_create( mem_ptr_dp,mem_bytes,nbytes_real,MPI_INFO_NULL,&
        &                  p_comm_work_io,mpi_win,mpierr )
    ENDIF
    IF (mpierr /= 0) CALL finish(TRIM(routine), "MPI error!")

#ifdef __xlC__
    CALL MPI_Info_free(rma_cache_hint, mpierr);
    IF (mpierr /= 0) CALL finish(trim(routine), "MPI error!")
#endif

  END SUBROUTINE init_memory_window


#ifdef USE_CRAY_POINTER
  !------------------------------------------------------------------------------------------------
  ! Helper routines for setting mem_ptr with the correct size information

  SUBROUTINE set_mem_ptr_sp(arr, len)
    INTEGER          :: len
    REAL(sp), TARGET :: arr(len)
    mem_ptr_sp => arr
  END SUBROUTINE set_mem_ptr_sp
  !------------------------------------------------------------------------------------------------
  SUBROUTINE set_mem_ptr_dp(arr, len)
    INTEGER          :: len
    REAL(dp), TARGET :: arr(len)
    mem_ptr_dp => arr
  END SUBROUTINE set_mem_ptr_dp
#endif


  !------------------------------------------------------------------------------------------------
  !> Output routine on the IO PE
  !
  SUBROUTINE io_proc_write_name_list(of, l_first_write)

#ifdef __SUNPRO_F95
    INCLUDE "mpif.h"
#else
    USE mpi, ONLY: MPI_ADDRESS_KIND, MPI_LOCK_SHARED, MPI_MODE_NOCHECK
#endif

    TYPE (t_output_file), INTENT(IN), TARGET :: of
    LOGICAL, INTENT(IN) :: l_first_write

    CHARACTER(LEN=*), PARAMETER :: routine = modname//"::io_proc_write_name_list"

    INTEGER nval, nlev_max, iv, jk, i, nlevs, mpierr, nv_off, np, i_dom, &
      &     lonlat_id, i_log_dom, ierrstat
    INTEGER(KIND=MPI_ADDRESS_KIND) :: ioff(0:num_work_procs-1)
    INTEGER :: voff(0:num_work_procs-1)
    REAL(sp), ALLOCATABLE :: var1_sp(:), var2_sp(:), var3_sp(:,:)
    REAL(dp), ALLOCATABLE :: var1_dp(:), var2_dp(:), var3_dp(:,:)
    TYPE (t_var_metadata), POINTER :: info
    TYPE(t_reorder_info), POINTER  :: p_ri
    CHARACTER*10 ctime
    REAL(wp) :: t_get, t_write, t_copy, t_intp, t_0, mb_get, mb_wr

#if defined (__SX__) && !defined (NOMPI)
! It may be necessary that var1 is in global memory on NEC
! (Note: this is only allowed when we compile with MPI.)
!CDIR GM_ARRAY(var1)
#endif

    t_get   = 0._wp
    t_write = 0._wp
    t_copy  = 0._wp
    t_intp  = 0._wp
    mb_get  = 0._wp
    mb_wr   = 0._wp

    CALL date_and_time(TIME=ctime)
    WRITE(0, '(a,i0,a)') '#################### I/O PE ',p_pe,' starting I/O at '//ctime

    ! Get maximum number of data points in a slice and allocate tmp variables

    i_dom = of%phys_patch_id
    nval = MAX(patch_info(i_dom)%cells%n_glb, &
               patch_info(i_dom)%edges%n_glb, &
               patch_info(i_dom)%verts%n_glb)
    ! take also the lon-lat grids into account
    DO iv = 1, of%num_vars
      info => of%var_desc(iv)%info
      IF (info%hgrid == GRID_REGULAR_LONLAT) THEN
        lonlat_id = info%hor_interp%lonlat_id
        i_log_dom = of%log_patch_id
        p_ri  => lonlat_info(lonlat_id, i_log_dom)
        nval = MAX(nval, p_ri%n_glb)
      END IF
    END DO

    nlev_max = 1
    DO iv = 1, of%num_vars
      info => of%var_desc(iv)%info
      IF(info%ndims == 3) nlev_max = MAX(nlev_max, info%used_dimensions(2))
    ENDDO

    IF(use_sp_output) THEN
      ALLOCATE(var1_sp(nval*nlev_max), var2_sp(-1:nval), STAT=ierrstat)
    ELSE
      ALLOCATE(var1_dp(nval*nlev_max), var2_dp(-1:nval), STAT=ierrstat)
    ENDIF
    IF (ierrstat /= SUCCESS) CALL finish (routine, 'ALLOCATE failed.')

    ioff(:) = of%mem_win_off(:)


    ! Go over all name list variables for this output file

    DO iv = 1, of%num_vars

      info => of%var_desc(iv)%info

      ! inspect time-constant variables only if we are writing the
      ! first step in this file:
      IF ((info%isteptype == TSTEP_CONSTANT) .AND. .NOT. l_first_write) CYCLE

      IF(info%ndims == 2) THEN
        nlevs = 1
      ELSE
        nlevs = info%used_dimensions(2)
      ENDIF

      ! Get pointer to appropriate reorder_info

      SELECT CASE (info%hgrid)
        CASE (GRID_UNSTRUCTURED_CELL)
          p_ri => patch_info(of%phys_patch_id)%cells
        CASE (GRID_UNSTRUCTURED_EDGE)
          p_ri => patch_info(of%phys_patch_id)%edges
        CASE (GRID_UNSTRUCTURED_VERT)
          p_ri => patch_info(of%phys_patch_id)%verts
        CASE (GRID_REGULAR_LONLAT)
          lonlat_id = info%hor_interp%lonlat_id
          i_log_dom = of%log_patch_id
          p_ri  => lonlat_info(lonlat_id, i_log_dom)
        CASE DEFAULT
          CALL finish(routine,'unknown grid type')
      END SELECT

      ! Retrieve part of variable from every worker PE using MPI_Get

      nv_off = 0
      DO np = 0, num_work_procs-1

        IF(p_ri%pe_own(np) == 0) CYCLE

        nval = p_ri%pe_own(np)*nlevs ! Number of words to transfer

        t_0 = REAL(p_mpi_wtime(),wp)
        CALL MPI_Win_lock(MPI_LOCK_SHARED, np, MPI_MODE_NOCHECK, mpi_win, mpierr)

        IF(use_sp_output) THEN
          CALL MPI_Get(var1_sp(nv_off+1), nval, p_real_sp, np, ioff(np), &
            &          nval, p_real_sp, mpi_win, mpierr)
        ELSE
          CALL MPI_Get(var1_dp(nv_off+1), nval, p_real_dp, np, ioff(np), &
            &          nval, p_real_dp, mpi_win, mpierr)
        ENDIF

        CALL MPI_Win_unlock(np, mpi_win, mpierr)
        t_get  = t_get  + REAL(p_mpi_wtime(),wp)-t_0
        mb_get = mb_get + nval

        ! Update the offset in var1
        nv_off = nv_off + nval

        ! Update the offset in the memory window on compute PEs
        ioff(np) = ioff(np) + INT(nval,i8)

      ENDDO

      ! compute the total offset for each PE
      nv_off = 0
      DO np = 0, num_work_procs-1
        voff(np) = nv_off
        nval     = p_ri%pe_own(np)*nlevs
        nv_off   = nv_off + nval
      END DO

      ! var1 is stored in the order in which the variable was stored on compute PEs,
      ! get it back into the global storage order

      t_0 = REAL(p_mpi_wtime(),wp)
      IF(use_sp_output) THEN
        ALLOCATE(var3_sp(p_ri%n_glb,nlevs), STAT=ierrstat) ! Must be allocated to exact size
      ELSE
        ALLOCATE(var3_dp(p_ri%n_glb,nlevs), STAT=ierrstat) ! Must be allocated to exact size
      ENDIF
      IF (ierrstat /= SUCCESS) CALL finish (routine, 'ALLOCATE failed.')

      DO jk = 1, nlevs
        nv_off = 0
        DO np = 0, num_work_procs-1
          IF(use_sp_output) THEN
            var2_sp(-1) = 0._sp ! special value for lon-lat areas overlapping local patches
            var2_sp(nv_off+1:nv_off+p_ri%pe_own(np)) = var1_sp(voff(np)+1:voff(np)+p_ri%pe_own(np))
          ELSE
            var2_dp(-1) = 0._dp ! special value for lon-lat areas overlapping local patches
            var2_dp(nv_off+1:nv_off+p_ri%pe_own(np)) = var1_dp(voff(np)+1:voff(np)+p_ri%pe_own(np))
          ENDIF
          nv_off = nv_off+p_ri%pe_own(np)
          voff(np) = voff(np)+p_ri%pe_own(np)
        ENDDO
        IF(use_sp_output) THEN
          DO i = 1, p_ri%n_glb
            var3_sp(i,jk) = var2_sp(p_ri%reorder_index(i))
          ENDDO
        ELSE
          DO i = 1, p_ri%n_glb
            var3_dp(i,jk) = var2_dp(p_ri%reorder_index(i))
          ENDDO
        ENDIF
      ENDDO ! Loop over levels
      t_copy = t_copy + REAL(p_mpi_wtime(),wp)-t_0

      t_0 = REAL(p_mpi_wtime(),wp)
      IF(use_sp_output) THEN
        CALL streamWriteVarF(of%cdiFileID, info%cdiVarID, var3_sp, 0)
        mb_wr = mb_wr + REAL(SIZE(var3_sp),wp)
      ELSE
        CALL streamWriteVar(of%cdiFileID, info%cdiVarID, var3_dp, 0)
        mb_wr = mb_wr + REAL(SIZE(var3_dp), wp)
      ENDIF
      t_write = t_write + REAL(p_mpi_wtime(),wp)-t_0

      IF(use_sp_output) THEN
        DEALLOCATE(var3_sp, STAT=ierrstat)
      ELSE
        DEALLOCATE(var3_dp, STAT=ierrstat)
      ENDIF
      IF (ierrstat /= SUCCESS) CALL finish (routine, 'DEALLOCATE failed.')

    ENDDO ! Loop over output variables

    IF(use_sp_output) THEN
      DEALLOCATE(var1_sp, var2_sp, STAT=ierrstat)
    ELSE
      DEALLOCATE(var1_dp, var2_dp, STAT=ierrstat)
    ENDIF
    IF (ierrstat /= SUCCESS) CALL finish (routine, 'DEALLOCATE failed.')

    CALL date_and_time(TIME=ctime)
    WRITE(0, '(a,i0,a)') '#################### I/O PE ',p_pe,' done at '//ctime
    ! Convert mb_get/mb_wr to MB
    mb_get = mb_get*8*1.d-6
    mb_wr  = mb_wr*4*1.d-6 ! 4 byte since dp output is implicitly converted to sp
    ! writing this message causes a runtime error on the NEC because formatted output to stdio/stderr is limited to 132 chars
#ifndef __SX__
    IF (msg_level >= 12) THEN
      WRITE (message_text,'(10(a,f10.3))') &
           & ' Got ',mb_get,' MB, time get: ',t_get,' s [',mb_get/t_get, &
           & ' MB/s], time write: ',t_write,' s [',mb_wr/t_write,        &
           & ' MB/s], times copy+intp: ',t_copy+t_intp,' s'
      CALL message('',message_text)
    ENDIF
#endif

    ! Convert mb_get/mb_wr to MB
    IF(use_sp_output) THEN
      mb_get = mb_get*4*1.d-6
    ELSE
      mb_get = mb_get*8*1.d-6
    ENDIF
    mb_wr = mb_wr*4*1.d-6 ! always 4 byte since dp output is implicitly converted to sp
    ! PRINT *,' Got ',mb_get,' MB, time get: ',t_get,' s [',mb_get/t_get,&
    !   ' MB/s], time write: ',t_write,' s [',mb_wr/t_write, &
    !   ' MB/s], times copy+intp: ',t_copy+t_intp,' s'

  END SUBROUTINE io_proc_write_name_list


  !-------------------------------------------------------------------------------------------------
  !-------------------------------------------------------------------------------------------------
  !-------------------------------------------------------------------------------------------------
  ! Flow control routines between compute and IO procs ...
  !-------------------------------------------------------------------------------------------------
  !-------------------------------------------------------------------------------------------------
  !-------------------------------------------------------------------------------------------------

  !-------------------------------------------------------------------------------------------------
  ! ... called on IO procs:

  !-------------------------------------------------------------------------------------------------
  !> Send a message to the compute PEs that the I/O is ready The
  !  counterpart on the compute side is compute_wait_for_async_io
  !
  SUBROUTINE async_io_send_handshake

    REAL(wp) :: msg

    ! make sure all are done
    CALL p_barrier(comm=p_comm_work)

    ! Simply send a message from I/O PE 0 to compute PE 0
    IF(p_pe_work == 0) THEN
      msg = REAL(msg_io_done, wp)
      CALL p_send(msg, p_work_pe0, 0)
    ENDIF

  END SUBROUTINE async_io_send_handshake


  !-------------------------------------------------------------------------------------------------
  !> async_io_wait_for_start: Wait for a message from I/O PEs that we should start I/O or finish
  !  The counterpart on the compute side is compute_start_io/compute_shutdown_io
  !
  SUBROUTINE async_io_wait_for_start(done, datetime, sim_time, last_step)

    LOGICAL, INTENT(OUT)          :: done ! flag if we should shut down
    TYPE(t_datetime), INTENT(OUT) :: datetime
    REAL(wp), INTENT(OUT)         :: sim_time
    LOGICAL, INTENT(OUT)          :: last_step

    REAL(wp) :: msg(9)

    ! Set output parameters to default values

    done      = .FALSE.
    datetime  = zero_datetime
    sim_time  = 0._wp
    last_step = .FALSE.

    ! Receive message that we may start I/O (or should finish)

    IF(p_pe_work == 0) CALL p_recv(msg, p_work_pe0, 0)
    CALL p_bcast(msg, 0, comm=p_comm_work)

    SELECT CASE(INT(msg(1)))

    CASE(msg_io_start)

      datetime%year   = INT(msg(2))
      datetime%month  = INT(msg(3))
      datetime%day    = INT(msg(4))
      datetime%hour   = INT(msg(5))
      datetime%minute = INT(msg(6))
      datetime%second = msg(7)


      sim_time = msg(8)

      IF(msg(9) /= 0._wp) last_step = .TRUE.

    CASE(msg_io_shutdown)
      done = .TRUE.

    CASE DEFAULT
      ! Anything else is an error
      CALL finish(modname, 'I/O PE: Got illegal I/O tag')

    END SELECT

  END SUBROUTINE async_io_wait_for_start


  !-------------------------------------------------------------------------------------------------
  ! ... called on compute procs:

  !-------------------------------------------------------------------------------------------------
  !> compute_wait_for_async_io: Wait for a message that the I/O is ready
  !  The counterpart on the I/O side is io_send_handshake
  !
  SUBROUTINE compute_wait_for_async_io

    REAL(wp) :: msg

    ! First compute PE receives message from I/O leader
    IF(p_pe_work==0) THEN
      CALL p_recv(msg, p_io_pe0, 0)
      ! Just for safety: Check if we got the correct tag
      IF(INT(msg) /= msg_io_done) CALL finish(modname, 'Compute PE: Got illegal I/O tag')
    ENDIF

    ! Wait in barrier until message is here
    CALL p_barrier(comm=p_comm_work)

  END SUBROUTINE compute_wait_for_async_io


  !-------------------------------------------------------------------------------------------------
  !> compute_start_async_io: Send a message to I/O PEs that they should start I/O
  !  The counterpart on the I/O side is io_wait_for_start_message
  !
  SUBROUTINE compute_start_async_io(datetime, sim_time, last_step)

    TYPE(t_datetime), INTENT(IN) :: datetime
    REAL(wp), INTENT(IN)         :: sim_time
    LOGICAL, INTENT(IN)          :: last_step

    REAL(wp) :: msg(9)

    CALL p_barrier(comm=p_comm_work) ! make sure all are here

    msg(1) = REAL(msg_io_start,    wp)
    msg(2) = REAL(datetime%year,   wp)
    msg(3) = REAL(datetime%month,  wp)
    msg(4) = REAL(datetime%day,    wp)
    msg(5) = REAL(datetime%hour,   wp)
    msg(6) = REAL(datetime%minute, wp)
    msg(7) = datetime%second
    msg(8) = sim_time
    msg(9) = MERGE(1._wp, 0._wp, last_step)

    IF(p_pe_work==0) CALL p_send(msg, p_io_pe0, 0)

  END SUBROUTINE compute_start_async_io


  !-------------------------------------------------------------------------------------------------
  !> compute_shutdown_async_io: Send a message to I/O PEs that they should shut down
  !  The counterpart on the I/O side is io_wait_for_start_message
  !
  SUBROUTINE compute_shutdown_async_io

    REAL(wp) :: msg(9)

    CALL p_barrier(comm=p_comm_work) ! make sure all are here

    msg(1) = REAL(msg_io_shutdown, wp)
    msg(2:) = 0._wp

    IF(p_pe_work==0) CALL p_send(msg, p_io_pe0, 0)

  END SUBROUTINE compute_shutdown_async_io

  !-------------------------------------------------------------------------------------------------
#endif

END MODULE mo_name_list_output<|MERGE_RESOLUTION|>--- conflicted
+++ resolved
@@ -1310,7 +1310,6 @@
   !------------------------------------------------------------------------------------------------
   !
   SUBROUTINE set_patch_info
-  !TODO: redo for the ocean
 
     INTEGER :: jp, jl, ierrstat, jg
 
@@ -2132,10 +2131,6 @@
       ! mo_io_async complains about mismatch of levels.
       znlev_soil = SIZE(zml_soil)
 
-<<<<<<< HEAD
-
-=======
->>>>>>> e8b3d78c
       ! CLOUD BASE LEVEL
       !
       of%cdiZaxisID(ZA_cloud_base)     = zaxisCreate(ZAXIS_CLOUD_BASE, 1)
