--- conflicted
+++ resolved
@@ -72,13 +72,9 @@
     USE mo_lonlat_grid,         ONLY: rotate_latlon_grid
     USE mo_cf_convention,       ONLY: t_cf_var
     USE mo_grib2,               ONLY: t_grib2_var, grib2_var
-<<<<<<< HEAD
-    USE mo_cdi,                 ONLY: TSTEP_CONSTANT, DATATYPE_PACK16, DATATYPE_FLT32, DATATYPE_FLT64
-    USE mo_cdi_constants,       ONLY: GRID_REGULAR_LONLAT, GRID_REFERENCE, GRID_CELL, ZA_SURFACE
-=======
-    USE mo_cdi,                 ONLY: TSTEP_CONSTANT, DATATYPE_PACK16, DATATYPE_FLT32, GRID_UNSTRUCTURED
+    USE mo_cdi,                 ONLY: TSTEP_CONSTANT, GRID_UNSTRUCTURED,                      &
+      &                               DATATYPE_PACK16, DATATYPE_FLT32, DATATYPE_FLT64
     USE mo_cdi_constants,       ONLY: GRID_REGULAR_LONLAT, GRID_CELL, ZA_SURFACE
->>>>>>> 188a20f1
     USE mo_nonhydro_state,      ONLY: p_nh_state_lists
     USE mo_var_list,            ONLY: add_var
     USE mo_var_metadata,        ONLY: create_hor_interp_metadata
@@ -363,13 +359,8 @@
 
             nblks_lonlat   =  (ptr_int_lonlat%nthis_local_pts - 1)/nproma + 1
             var_shape = (/ nproma, 1, nblks_lonlat /)
-<<<<<<< HEAD
             cf_desc    = t_cf_var('aw', '1', 'area weights for regular lat-lon grid', datatype_flt)
-            grib2_desc = grib2_var(0, 191, 193, DATATYPE_PACK16, GRID_REFERENCE, GRID_CELL)
-=======
-            cf_desc    = t_cf_var('aw', '1', 'area weights for regular lat-lon grid', DATATYPE_FLT32)
             grib2_desc = grib2_var(0, 191, 193, DATATYPE_PACK16, GRID_UNSTRUCTURED, GRID_CELL)
->>>>>>> 188a20f1
 
             ALLOCATE(area_weights(grid%lat_dim), STAT=ierrstat)
             IF (ierrstat /= SUCCESS) CALL finish (routine, 'ALLOCATE failed.')
