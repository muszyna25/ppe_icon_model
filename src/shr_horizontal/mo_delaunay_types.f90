--- conflicted
+++ resolved
@@ -29,7 +29,6 @@
   USE mo_impl_constants,    ONLY: SUCCESS
   USE mo_kind,              ONLY: wp
   USE mo_mpi,               ONLY: p_comm_work, p_real_dp
-  USE mo_exception,         ONLY: warning, message_text
   IMPLICIT NONE
   
   PRIVATE
@@ -50,21 +49,10 @@
   CHARACTER(LEN=*), PARAMETER :: modname = 'mo_delaunay_types'
 
   ! quadruple precision, needed for some determinant computations
-<<<<<<< HEAD
-#ifdef NAGFOR
-=======
 #if ( ! defined NAGFOR && ! defined __SX__ )
   INTEGER, PARAMETER :: QR_K = SELECTED_REAL_KIND (32)
 #else
->>>>>>> 5c194219
   INTEGER, PARAMETER :: QR_K = SELECTED_REAL_KIND (2*precision(1.0_wp))
-#else
-#ifdef __PGI
-  ! warning quadruple precision not supported by pgfortran - falling back to double precision
-  INTEGER, PARAMETER :: QR_K = SELECTED_REAL_KIND (12,307)
-#else
-  INTEGER, PARAMETER :: QR_K = SELECTED_REAL_KIND (32)
-#endif
 #endif
 
 
@@ -332,12 +320,6 @@
     ! local variables
     REAL(QR_K) :: d1_x, d1_y, d1_z,d2_x, d2_y, d2_z,d3_x, d3_y, d3_z
 
-#ifdef __PGI
-    WRITE(message_text,'(a)') &
-      ' pgfortran does not support quadruple precision - falling back to double precision '
-    CALL warning('', TRIM(message_text))
-#endif
-
     ! p lies above the plane of (p1,p3,p2) iff p2 lies above the plane
     ! of (p3,p1,p) iff Det(p2-p,p3-p,p1-p) = (p2-p,p3-p X p1-p) > 0.
     !
@@ -412,12 +394,6 @@
     LOGICAL :: ccw_spherical_q128
     TYPE (t_point), INTENT(IN)  :: v1,v2,v3
     REAL(QR_K) :: v1_x, v1_y, v1_z,v2_x, v2_y, v2_z,v3_x, v3_y, v3_z
-
-#ifdef __PGI
-    WRITE(message_text,'(a)') &
-      ' pgfortran does not support quadruple precision - falling back to double precision '
-    CALL warning('', TRIM(message_text))
-#endif
 
     ! det(v1,v2,v3) = <v1 x v2, v3> = | v1 x v2 | cos(a) 
     !  
