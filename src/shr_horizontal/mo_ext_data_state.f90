--- conflicted
+++ resolved
@@ -1034,15 +1034,9 @@
 
 
       ! lc_class_t        p_ext_atm%lc_class_t(nproma,nblks_c,ntiles_total+ntiles_water)
-<<<<<<< HEAD
-      cf_desc    = t_cf_var('tile point land cover class list', '-', &
-        &                   'tile point land cover class list', DATATYPE_FLT32)
-      grib2_desc = grib2_var( 255, 255, 255, ibits, GRID_REFERENCE, GRID_CELL)
-=======
       cf_desc    = t_cf_var('tile point land cover class', '-', &
         &                   'tile point land cover class', DATATYPE_FLT32)
-      grib2_desc = t_grib2_var( 2, 0, 35, ibits, GRID_REFERENCE, GRID_CELL)
->>>>>>> bdce6d8c
+      grib2_desc = grib2_var( 2, 0, 35, ibits, GRID_REFERENCE, GRID_CELL)
       CALL add_var( p_ext_atm_list, 'lc_class_t', p_ext_atm%lc_class_t, &
         &           GRID_UNSTRUCTURED_CELL, ZA_SURFACE, cf_desc,        &
         &           grib2_desc, ldims=shape3d_ntw,                      &
@@ -1056,7 +1050,7 @@
         &           p_ext_atm%lc_class_t_ptr(jsfc)%p_2d,                               &
         &           GRID_UNSTRUCTURED_CELL, ZA_SURFACE,                                &
         &           t_cf_var('lc_class_t_'//csfc, '-', '', DATATYPE_FLT32),            &
-        &           t_grib2_var( 2, 0, 35, ibits, GRID_REFERENCE, GRID_CELL),          &
+        &           grib2_var( 2, 0, 35, ibits, GRID_REFERENCE, GRID_CELL),            &
         &           hor_interp=create_hor_interp_metadata(hor_intp_type=HINTP_TYPE_LONLAT_NNB),&
         &           var_class=CLASS_TILE,                                              &
         &           ldims=shape2d_c, loutput=.TRUE.,                                   &
@@ -1076,11 +1070,7 @@
       ! frac_t        p_ext_atm%frac_t(nproma,nblks_c,ntiles_total+ntiles_water)
       cf_desc    = t_cf_var('frac_t', '-', &
         &                   'tile point area fraction list', DATATYPE_FLT32)
-<<<<<<< HEAD
-      grib2_desc = grib2_var( 255, 255, 255, ibits, GRID_REFERENCE, GRID_CELL)
-=======
-      grib2_desc = t_grib2_var( 2, 0, 36, ibits, GRID_REFERENCE, GRID_CELL)
->>>>>>> bdce6d8c
+      grib2_desc = grib2_var( 2, 0, 36, ibits, GRID_REFERENCE, GRID_CELL)
       CALL add_var( p_ext_atm_list, 'frac_t', p_ext_atm%frac_t,   &
         &           GRID_UNSTRUCTURED_CELL, ZA_SURFACE, cf_desc,  &
         &           grib2_desc, ldims=shape3d_ntw, loutput=.FALSE., lcontainer=.TRUE.)
@@ -1093,7 +1083,7 @@
         &           p_ext_atm%frac_t_ptr(jsfc)%p_2d,                           &
         &           GRID_UNSTRUCTURED_CELL, ZA_SURFACE,                        &
         &           t_cf_var('frac_t_'//csfc, '-', '', DATATYPE_FLT32),        &
-        &           t_grib2_var( 2, 0, 36, ibits, GRID_REFERENCE, GRID_CELL),  &
+        &           grib2_var( 2, 0, 36, ibits, GRID_REFERENCE, GRID_CELL),    &
         &           var_class=CLASS_TILE,                                      &
         &           ldims=shape2d_c, loutput=.TRUE. )
       ENDDO
