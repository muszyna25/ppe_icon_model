--- conflicted
+++ resolved
@@ -1340,16 +1340,6 @@
 
        i_nchdom  = MAX(1,p_patch(jg)%n_childdom)
 
-<<<<<<< HEAD
-       ! exclude the boundary interpolation zone of nested domains
-       rl_start = grf_bdywidth_c+1
-       rl_end   = min_rlcell_int
-
-       i_startblk = p_patch(jg)%cells%start_blk(rl_start,1)
-       i_endblk   = p_patch(jg)%cells%end_blk(rl_end,i_nchdom)
-
-=======
->>>>>>> c720eddc
        i_lc_water = ext_data(jg)%atm%i_lc_water
 
        ! Initialization of index list counts - moved here in order to avoid uninitialized elements
@@ -1363,10 +1353,6 @@
 
        ext_data(jg)%atm%gp_count_t(:,:) = 0
        ext_data(jg)%atm%lp_count_t(:,:) = 0
-<<<<<<< HEAD
-
-=======
->>>>>>> c720eddc
 
 
 !$OMP PARALLEL PRIVATE(rl_start,rl_end,i_startblk,i_endblk)
@@ -1777,14 +1763,6 @@
            !
            ! If tiles are active, ensure consistency between fr_lake and the rescaled tile fraction
            IF (ntiles_lnd > 1) ext_data(jg)%atm%fr_lake(jc,jb) = ext_data(jg)%atm%frac_t(jc,jb,isub_lake)
-<<<<<<< HEAD
-           !
-           ! For consistency: remove depth_lk information, where fr_lake=0
-           ext_data(jg)%atm%depth_lk(jc,jb) = MERGE(ext_data(jg)%atm%depth_lk(jc,jb), &
-             &                                      -1._wp,                           &
-             &                                      ext_data(jg)%atm%fr_lake(jc,jb)>0._wp)
-=======
->>>>>>> c720eddc
          ENDDO
          ! frac_t(jc,jb,isub_seaice) is set in init_sea_lists
 
@@ -1869,13 +1847,9 @@
   !!
   !! Aggregated external fields are diagnosed based on tile based external
   !! fields. In addition, fr_land, fr_lake and depth_lk are re-diagnosed,
-<<<<<<< HEAD
-  !! in order to be consistent with tile-information.
-=======
   !! in order to be consistent with tile-information. Note that the latter 
   !! re-diagnosis has been moved to init_index_lists in order not to 
   !! compromise restart reproducibility.
->>>>>>> c720eddc
   !!
   !! @par Revision History
   !! Initial revision by Daniel Reinert, DWD (2013-01-23)
