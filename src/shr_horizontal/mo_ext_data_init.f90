--- conflicted
+++ resolved
@@ -93,15 +93,12 @@
     &                              streamClose, cdiStringError
   USE mo_math_gradients,     ONLY: grad_fe_cell
   USE mo_fortran_tools,      ONLY: var_scale
-<<<<<<< HEAD
-  USE mo_coupling_config,    ONLY: is_coupled_run
-=======
   USE mtime,                 ONLY: datetime, newDatetime, deallocateDatetime,        &
     &                              MAX_DATETIME_STR_LEN, datetimetostring,           &
     &                              OPERATOR(+)
   USE mo_bcs_time_interpolation, ONLY: t_time_interpolation_weights,         &
     &                                  calculate_time_interpolation_weights
->>>>>>> 0d975b87
+  USE mo_coupling_config,    ONLY: is_coupled_run
 
   IMPLICIT NONE
 
