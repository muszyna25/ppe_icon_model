!!==============================================================================
!!
!! Two-moment mixed-phase bulk microphysics
!!
!! original version by Axel Seifert, May 2003
!! with modifications by Ulrich Blahak, August 2007
!!
!!==============================================================================
!!
!!
!! @par Revision History
!! Ported into ICON from UCLA-LES by Anurag Dipankar (2013-12-15)
!!
!!==============================================================================
!!
!! @par Copyright and License
!!
!! This code is subject to the DWD and MPI-M-Software-License-Agreement in
!! its most recent form.
!! Please see the file LICENSE in the root of the source tree for this code.
!! Where software is supplied by third parties, it is indicated in the
!! headers of the routines.
!!
!!==============================================================================

MODULE mo_mcrph_sb

!------------------------------------------------------------------------------
!>
!! Description:
!!
!!   The subroutines in the module "gscp" calculate the rates of change of
!!   temperature, cloud condensate and water vapor due to cloud microphysical
!!   processes related to the formation of grid scale clouds and precipitation.
!!   In the COSMO model the microphysical subroutines are either
!!   called from "organize_gscp" or from "organize_physics" itself.
!!
!==============================================================================
!
! Declarations:
!
! Modules used:

!------------------------------------------------------------------------------
! Microphysical constants and variables
!------------------------------------------------------------------------------

USE mo_kind,                 ONLY: wp
USE mo_math_constants,       ONLY: pi
USE mo_vertical_coord_table, ONLY: vct_a
USE mo_physical_constants,   ONLY: &
    rhoh2o,        & ! density of liquid water
    alv,           & ! latent heat of vaporization
    als,           & ! latent heat of sublimation
    cpdr  => rcpd, & ! (spec. heat of dry air at constant press)^-1
    cvdr  => rcvd    ! (spec. heat of dry air at const vol)^-1

USE mo_exception,      ONLY: finish, message, message_text

USE mo_2mom_mcrph_main,     ONLY:                              &
     &                       clouds_twomoment,                 &
     &                       sedi_vel_rain, sedi_vel_sphere,   &
     &                       sedi_icon_rain,sedi_icon_sphere,  &
     &                       atmosphere, particle,             &
     &                       particle_meanmass, &
     &                       rain_coeffs, ice_coeffs, snow_coeffs, graupel_coeffs, hail_coeffs, &
     &                       ccn_coeffs, in_coeffs,                     &
     &                       init_2mom_scheme, init_2mom_scheme_once,   &
     &                       qnc_const, q_crit

USE mo_2mom_mcrph_util, ONLY:                            &
     &                       gfct,                       &  ! Gamma function (becomes intrinsic in Fortran2008)
     &                       ltabdminwgg,                &
     &                       init_dmin_wetgrowth,        &
     &                       init_dmin_wg_gr_ltab_equi
USE mo_2mom_prepare, ONLY: prepare_twomoment, post_twomoment

!==============================================================================

IMPLICIT NONE
PUBLIC

CHARACTER(len=*), PARAMETER :: routine = 'mo_2mom_mcrph_driver'
INTEGER,          PARAMETER :: dbg_level = 25                   ! level for debug prints

  ! .. exponents for simple height dependency of terminal fall velocity
  REAL(wp), PARAMETER :: rho_vel    = 0.4e0_wp    !..exponent for density correction
  REAL(wp), PARAMETER :: rho_vel_c  = 0.2e0_wp    !..for cloud droplets
  REAL(wp), PARAMETER :: rho0    = 1.225_wp     !..Norm-Luftdichte

INTEGER :: cloud_type, ccn_type

INTEGER, PARAMETER :: cloud_type_default_gscp4 = 2103, ccn_type_gscp4 = 1
INTEGER, PARAMETER :: cloud_type_default_gscp5 = 2603, ccn_type_gscp5 = 8

! AS: For gscp=4 use 2103 with ccn_type = 1 (HDCP2 IN and CCN schemes)
!     For gscp=5 use 2603 with ccn_type = 8 (PDA ice nucleation and Segal&Khain CCN activation)

! AS: Runs without hail, e.g, 1503 are buggy and give a segmentation fault.
!     So far I was not able to identify the problem, needs more detailed debugging.

CONTAINS

  !==============================================================================
  !
  ! Two-moment mixed-phase bulk microphysics
  !
  ! original version by Axel Seifert, May 2003
  ! with modifications by Ulrich Blahak, August 2007

  !==============================================================================
  SUBROUTINE two_moment_mcrph(            &
                       isize,             & ! in: array size
                       ke,                & ! in: end level/array size
                       is,                & ! in: start index, optional
                       ie,                & ! in: end index, optional
                       ks,                & ! in: start index vertical , optional
                       dt,                & ! in: time step
                       dz,                & ! in: vertical layer thickness
                       rho,               & ! in: density
                       pres,              & ! in: pressure
                       qv,                & ! inout: specific humidity
                       qc, qnc,           & ! inout: cloud water
                       qr, qnr,           & ! inout: rain
                       qi, qni,           & ! inout: ice
                       qs, qns,           & ! inout: snow
                       qg, qng,           & ! inout: graupel
                       qh, qnh,           & ! inout: hail
                       nccn,              & ! inout: ccn
                       ninpot,            & ! inout: potential ice nuclei
                       ninact,            & ! inout: activated ice nuclei
                       tk,                & ! inout: temp
                       w,                 & ! inout: w
                       prec_r,            & ! inout: precip rate rain
                       prec_i,            & ! inout: precip rate ice
                       prec_s,            & ! inout: precip rate snow
                       prec_g,            & ! inout: precip rate graupel
                       prec_h,            & ! inout: precip rate hail
                       msg_level,         & ! in: msg_level
                       l_cv          )      ! in: switch for cv/cp


    ! Declare variables in argument list

    INTEGER,            INTENT (IN)  :: isize, ke    ! grid sizes
    INTEGER,  OPTIONAL, INTENT (IN)  :: is, ie, ks   ! start/end indices

    REAL(wp), INTENT (IN)            :: dt           ! time step

    ! Dynamical core variables
    REAL(wp), DIMENSION(:,:), INTENT(IN), TARGET :: dz, rho, pres, w

    REAL(wp), DIMENSION(:,:), INTENT(INOUT), TARGET :: tk

    ! Microphysics variables
    REAL(wp), DIMENSION(:,:), INTENT(INOUT) , TARGET :: &
         qv, qc, qnc, qr, qnr, qi, qni, qs, qns, qg, qng, qh, qnh, ninact

    REAL(wp), DIMENSION(:,:), INTENT(INOUT), TARGET, OPTIONAL :: &
         &               nccn, ninpot

    ! Precip rates, vertical profiles
    REAL(wp), DIMENSION(:), INTENT (INOUT)  :: &
         &               prec_r, prec_i, prec_s, prec_g, prec_h

<<<<<<< HEAD
    INTEGER,  INTENT (IN)             :: msg_level 
=======
    REAL(wp), OPTIONAL, INTENT (INOUT)  :: dtemp(:,:)

    INTEGER,  INTENT (IN)             :: msg_level
>>>>>>> d67f428e
    LOGICAL,  OPTIONAL,  INTENT (IN)  :: l_cv

    ! ... Variables which are global in module_2mom_mcrph_main

    REAL(wp), TARGET, DIMENSION(isize,ke) ::        &
         &  qnc_dummy,     & ! cloud droplet number
         &  rhocorr,       & ! density dependency of particle fall speed
         &  rhocld           ! density dependency of particle fall speed for cloud droplets

    REAL(wp) :: q_liq_old(isize,ke), q_vap_old(isize,ke)  ! to store old values for latent heat calc

    INTEGER  :: its,ite,kts,kte
    INTEGER  :: ii,kk
    INTEGER  :: ntsedi     ! for sedimentation sub stepping

    REAL(wp) :: q_liq_new,q_vap_new
    REAL(wp) :: zf,hlp
    REAL(wp) :: convliq,convice
    REAL(wp), PARAMETER :: tau_inact =  600.  ! relaxation time scale for activated IN number density
    REAL(wp), PARAMETER :: tau_inpot = 1800.  ! relaxation time scale for potential IN number density
    REAL(wp) :: in_bgrd            ! background profile of IN number density
    REAL(wp) :: z_heat_cap_r       ! reciprocal of cpdr or cvdr (depending on l_cv)
    REAL(wp) :: rdz(isize,ke), rho_r(isize,ke)

    LOGICAL :: lprogccn, lprogin

    LOGICAL, PARAMETER :: debug     = .false.       !
    LOGICAL, PARAMETER :: clipping  = .true.        ! not really necessary, just for cleanup

    CHARACTER(len=*), PARAMETER :: routine = 'mo_2mom_mcrph_driver'

    LOGICAL, PARAMETER :: explicit_solver = .true.  ! explicit or semi-implicit solver

    ! These structures include the pointers to the model arrays (which are automatic arrays
    ! of this driver subroutine). These structures live only for one time step and are
    ! different for the OpenMP threads. In contrast, the types like rain_coeffs, ice_coeffs,
    ! etc. that are declared in mo_2mom_mcrph_main live for the whole runtime and may include
    ! coefficients that are calculated once during initialization (and there is only one per
    ! mpi thread).
    TYPE(atmosphere)         :: atmo
    TYPE(particle)           :: cloud, rain, ice, snow, graupel, hail
    INTEGER :: ik_slice(4)

    IF (PRESENT(nccn)) THEN
       cloud_type = cloud_type_default_gscp5 + 10 * ccn_type
    ELSE
       cloud_type = cloud_type_default_gscp4 + 10 * ccn_type
    END IF

    ! start/end indices
    IF (PRESENT(is)) THEN
      its = is
    ELSE
      its = 1
    END IF

    IF (PRESENT(ie)) THEN
      ite = ie
    ELSE
      ite = isize
    END IF

    IF (PRESENT(ks)) THEN
      kts = ks
    ELSE
      kts = 1
    END IF
    kte = ke

    ! inverse of vertical layer thickness
    rdz(its:ite,kts:kte) = 1._wp / dz(its:ite,kts:kte)

    lprogccn = PRESENT(nccn)
    lprogin = PRESENT(ninpot)

    IF (clipping) THEN
       WHERE(qr(its:ite,kts:kte) < 0.0_wp) qr(its:ite,kts:kte) = 0.0_wp
       WHERE(qi(its:ite,kts:kte) < 0.0_wp) qi(its:ite,kts:kte) = 0.0_wp
       WHERE(qs(its:ite,kts:kte) < 0.0_wp) qs(its:ite,kts:kte) = 0.0_wp
       WHERE(qg(its:ite,kts:kte) < 0.0_wp) qg(its:ite,kts:kte) = 0.0_wp
       WHERE(qh(its:ite,kts:kte) < 0.0_wp) qh(its:ite,kts:kte) = 0.0_wp
    END IF

    ! indices as used in two-moment scheme
    ik_slice(1) = its
    ik_slice(2) = ite
    ik_slice(3) = kts
    ik_slice(4) = kte

    IF (PRESENT(l_cv)) THEN
      IF (l_cv) THEN
        z_heat_cap_r = cvdr
      ELSE
        z_heat_cap_r = cpdr
      ENDIF
    ELSE
       z_heat_cap_r = cpdr
    ENDIF

    IF (msg_level>dbg_level) CALL message(TRIM(routine),'')

    IF (msg_level>dbg_level)THEN
       WRITE (message_text,'(1X,A,I4,A,E12.4)') "cloud_type = ",cloud_type,", qnc_const = ",qnc_const
       CALL message(TRIM(routine),TRIM(message_text))
    END IF

    ! time step for two-moment microphysics is the same as all other fast physics
    IF (msg_level>dbg_level) CALL message(TRIM(routine), "prepare variable for 2mom")

    DO kk = kts, kte
       DO ii = its, ite

          ! ... 1/rho is used quite often
          rho_r(ii,kk) = 1.0 / rho(ii,kk)

          ! ... height dependency of terminal fall velocities
          hlp = log(rho(ii,kk)/rho0)
          rhocorr(ii,kk) = exp(-rho_vel*hlp)
          rhocld(ii,kk)  = exp(-rho_vel_c*hlp)

       END DO
    END DO

    ! .. set the particle types, but no calculations
    CALL init_2mom_scheme(cloud,rain,ice,snow,graupel,hail)

    ! .. convert to densities and set pointerns to two-moment module
    !    (pointers are used to avoid passing everything explicitly by argument and
    !     to avoid local allocates within the OpenMP-loop, and keep everything on stack)

    CALL prepare_twomoment(atmo, cloud, rain, ice, snow, graupel, hail, &
         rho, rhocorr, rhocld, pres, w, tk, &
         nccn, ninpot, ninact, &
         qv, qc, qnc, qr, qnr, qi, qni, qs, qns, qg, qng, qh, qnh, &
         lprogccn, lprogin, its, ite, kts, kte)

    IF (msg_level>dbg_level) CALL message(TRIM(routine)," calling clouds_twomoment")

    IF (explicit_solver) then

       ! ... save old variables for latent heat calculation
       q_vap_old(its:ite,kts:kte) = qv(its:ite,kts:kte)
       q_liq_old(its:ite,kts:kte) = qc(its:ite,kts:kte) + qr(its:ite,kts:kte)

       ! .. this subroutine calculates all the microphysical sources and sinks
       CALL clouds_twomoment(ik_slice, dt, lprogin, &
            atmo, cloud, rain, ice, snow, graupel, hail, ninact, nccn, ninpot)

       IF (lprogccn) THEN
          !WHERE(qc > 0.0_wp)  cloud%n = 5000e6_wp
          WHERE(qc(its:ite,kts:kte) == 0.0_wp) cloud%n(its:ite,kts:kte) = 0.0_wp
       END IF

       ! .. latent heat term for temperature equation
       convice = z_heat_cap_r * als
       convliq = z_heat_cap_r * (alv-als)
       DO kk = kts, kte
          DO ii = its, ite

             ! .. new variables
             q_vap_new = qv(ii,kk)
             q_liq_new = qr(ii,kk) + qc(ii,kk)

             ! .. update temperature
             tk(ii,kk)  = tk(ii,kk) &
                          - convice * rho_r(ii,kk) * (q_vap_new - q_vap_old(ii,kk))  &
                  &       + convliq * rho_r(ii,kk) * (q_liq_new - q_liq_old(ii,kk))

          ENDDO
       ENDDO

       ! .. if we solve explicitly, then sedimentation is done here after microphysics
       CALL sedimentation_explicit()

    ELSE

       ! .. semi-implicit solver includes microphysics and sedimentation
       if (lprogin) THEN
          CALL message(TRIM(routine)," ERROR: gscp=5 not implemented for implicit solver")
          CALL finish(TRIM(routine),'Error in two_moment_mcrph')
       ELSE
          CALL clouds_twomoment_implicit ()
       END IF
    END IF

    ! .. check for negative values
    IF (debug) CALL check_clouds()

    ! .. convert back and nullify two-moment pointers
    CALL post_twomoment(atmo, cloud, rain, ice, snow, graupel, hail, &
         rho_r, qnc, nccn, ninpot, ninact, &
         qv, qc, qr, qnr, qi, qni, qs, qns, qg, qng, qh, qnh, &
         lprogccn, lprogin, its, ite, kts, kte)

    IF (clipping) THEN
       WHERE(qr(its:ite,kts:kte) < 0.0_wp) qr(its:ite,kts:kte) = 0.0_wp
       WHERE(qi(its:ite,kts:kte) < 0.0_wp) qi(its:ite,kts:kte) = 0.0_wp
       WHERE(qs(its:ite,kts:kte) < 0.0_wp) qs(its:ite,kts:kte) = 0.0_wp
       WHERE(qg(its:ite,kts:kte) < 0.0_wp) qg(its:ite,kts:kte) = 0.0_wp
       WHERE(qh(its:ite,kts:kte) < 0.0_wp) qh(its:ite,kts:kte) = 0.0_wp
       WHERE(qnr(its:ite,kts:kte) < 0.0_wp) qnr(its:ite,kts:kte) = 0.0_wp
       WHERE(qni(its:ite,kts:kte) < 0.0_wp) qni(its:ite,kts:kte) = 0.0_wp
       WHERE(qns(its:ite,kts:kte) < 0.0_wp) qns(its:ite,kts:kte) = 0.0_wp
       WHERE(qng(its:ite,kts:kte) < 0.0_wp) qng(its:ite,kts:kte) = 0.0_wp
       WHERE(qnh(its:ite,kts:kte) < 0.0_wp) qnh(its:ite,kts:kte) = 0.0_wp

    END IF

    IF (lprogccn) THEN
      DO kk=kts,kte
        zf = 0.5_wp*(vct_a(kk)+vct_a(kk+1))
        DO ii=its,ite
          !..reset nccn for cloud-free grid points to background profile
          IF (qc(ii,kk) .LE. q_crit) THEN
            IF(zf > ccn_coeffs%z0) THEN
              nccn(ii,kk) = MAX(nccn(ii,kk),ccn_coeffs%Ncn0 &
                   * EXP((ccn_coeffs%z0 - zf)*(1._wp/ccn_coeffs%z1e)))
            ELSE
              nccn(ii,kk) = MAX(nccn(ii,kk),ccn_coeffs%Ncn0)
            END IF
          END IF
        END DO
      END DO
    END IF

    DO kk=kts,kte
      DO ii=its,ite
        !..relaxation of activated IN number density to zero
        IF(qi(ii,kk) == 0) THEN
          ninact(ii,kk) = ninact(ii,kk) - ninact(ii,kk)*(1._wp/tau_inact)*dt
        END IF
      END DO
    END DO

    IF (lprogin) THEN
      DO kk=kts,kte
        DO ii=its,ite
          zf = 0.5_wp*(vct_a(kk)+vct_a(kk+1))
          !..relaxation of potential IN number density to background profile
          IF(zf > in_coeffs%z0) THEN
            in_bgrd = in_coeffs%N0*EXP((in_coeffs%z0 - zf)*(1._wp/in_coeffs%z1e))
          ELSE
            in_bgrd = in_coeffs%N0
          END IF
          ninpot(ii,kk) = ninpot(ii,kk) - (ninpot(ii,kk)-in_bgrd)*(1._wp/tau_inpot)*dt
        END DO
      END DO
    END IF

    IF (lprogccn) &
      WHERE(nccn(its:ite,kts:kte) < 35.0_wp) nccn(its:ite,kts:kte) = 35e6_wp

    WHERE(qc(its:ite,kts:kte) < 1.0e-12_wp) qnc(its:ite,kts:kte) = 0.0_wp
    WHERE(qr(its:ite,kts:kte) > 0.02_wp) qr(its:ite,kts:kte) = 0.02_wp
    WHERE(qi(its:ite,kts:kte) > 0.02_wp) qi(its:ite,kts:kte) = 0.02_wp
    WHERE(qs(its:ite,kts:kte) > 0.02_wp) qs(its:ite,kts:kte) = 0.02_wp
    WHERE(qg(its:ite,kts:kte) > 0.02_wp) qg(its:ite,kts:kte) = 0.02_wp
    WHERE(qh(its:ite,kts:kte) > 0.02_wp) qh(its:ite,kts:kte) = 0.02_wp

    IF (msg_level>dbg_level) CALL message(TRIM(routine), "two moment mcrph ends!")

    RETURN
    !
    ! end of driver routine, but many details are below in the contains-part of this subroutine
    !
  CONTAINS

    SUBROUTINE clouds_twomoment_implicit()
      !
      ! semi-implicit solver for sedimentation including microphysics, the same
      ! approach is used in the COSMO microphysics, e.g, hydci_pp
      ! (see COSMO documentation for details)
      !

      ! a few 1d arrays, maybe we can reduce this later or we keep them ...
      real(wp), dimension(isize) :: &
           & qr_flux_now,qr_flux_new,qr_sum,qr_flux_sum,vr_sedq_new,vr_sedq_now,qr_impl,qr_star,xr_now, &
           & nr_flux_now,nr_flux_new,nr_sum,nr_flux_sum,vr_sedn_new,vr_sedn_now,nr_impl,nr_star,xr_new, &
           & qs_flux_now,qs_flux_new,qs_sum,qs_flux_sum,vs_sedq_new,vs_sedq_now,qs_impl,qs_star,xs_now, &
           & ns_flux_now,ns_flux_new,ns_sum,ns_flux_sum,vs_sedn_new,vs_sedn_now,ns_impl,ns_star,xs_new, &
           & qg_flux_now,qg_flux_new,qg_sum,qg_flux_sum,vg_sedq_new,vg_sedq_now,qg_impl,qg_star,xg_now, &
           & ng_flux_now,ng_flux_new,ng_sum,ng_flux_sum,vg_sedn_new,vg_sedn_now,ng_impl,ng_star,xg_new, &
           & qh_flux_now,qh_flux_new,qh_sum,qh_flux_sum,vh_sedq_new,vh_sedq_now,qh_impl,qh_star,xh_now, &
           & nh_flux_now,nh_flux_new,nh_sum,nh_flux_sum,vh_sedn_new,vh_sedn_now,nh_impl,nh_star,xh_new, &
           & qi_flux_now,qi_flux_new,qi_sum,qi_flux_sum,vi_sedq_new,vi_sedq_now,qi_impl,qi_star,xi_now, &
           & ni_flux_now,ni_flux_new,ni_sum,ni_flux_sum,vi_sedn_new,vi_sedn_now,ni_impl,ni_star,xi_new

      REAL(wp), DIMENSION(isize,ke) :: rdzdt
      INTEGER :: i, ii, k, kk

      logical, parameter :: lmicro_impl = .true.  ! microphysics within semi-implicit sedimentation loop?

      convice = z_heat_cap_r * als
      convliq = z_heat_cap_r * (alv-als)

      if (.not.lmicro_impl) then

         ! ... save old variables for latent heat calculation
         q_vap_old(its:ite,kts:kte) = qv(its:ite,kts:kte)
         q_liq_old(its:ite,kts:kte) = qc(its:ite,kts:kte) + qr(its:ite,kts:kte)

         ! .. this subroutine calculates all the microphysical sources and sinks
         CALL clouds_twomoment(ik_slice, dt, lprogin, atmo, cloud, rain, &
              ice, snow, graupel, hail, ninact, nccn, ninpot)

         DO kk=kts,kte
            DO ii = its, ite
               ! .. latent heat term for temperature equation
               q_vap_new = qv(ii,kk)
               q_liq_new = qr(ii,kk) + qc(ii,kk)
               tk(ii,kk) = tk(ii,kk) - convice * rho_r(ii,kk) * (q_vap_new - q_vap_old(ii,kk))  &
                    &                + convliq * rho_r(ii,kk) * (q_liq_new - q_liq_old(ii,kk))
            ENDDO
         ENDDO

      end if

      ! clipping maybe not necessary
      WHERE(qr(its:ite,kts:kte) < 0.0_wp) qr(its:ite,kts:kte) = 0.0_wp
      WHERE(qi(its:ite,kts:kte) < 0.0_wp) qi(its:ite,kts:kte) = 0.0_wp
      WHERE(qs(its:ite,kts:kte) < 0.0_wp) qs(its:ite,kts:kte) = 0.0_wp
      WHERE(qg(its:ite,kts:kte) < 0.0_wp) qg(its:ite,kts:kte) = 0.0_wp
      WHERE(qh(its:ite,kts:kte) < 0.0_wp) qh(its:ite,kts:kte) = 0.0_wp
      WHERE(qnr(its:ite,kts:kte) < 0.0_wp) qnr(its:ite,kts:kte) = 0.0_wp
      WHERE(qni(its:ite,kts:kte) < 0.0_wp) qni(its:ite,kts:kte) = 0.0_wp
      WHERE(qns(its:ite,kts:kte) < 0.0_wp) qns(its:ite,kts:kte) = 0.0_wp
      WHERE(qng(its:ite,kts:kte) < 0.0_wp) qng(its:ite,kts:kte) = 0.0_wp
      WHERE(qnh(its:ite,kts:kte) < 0.0_wp) qnh(its:ite,kts:kte) = 0.0_wp

      rdzdt(its:ite,kts:kte) = 0.5_wp * rdz(its:ite,kts:kte) * dt

      qr_flux_now(:) = 0.0_wp
      nr_flux_now(:) = 0.0_wp
      qr_flux_new(:) = 0.0_wp
      nr_flux_new(:) = 0.0_wp

      qi_flux_now(:) = 0.0_wp
      ni_flux_now(:) = 0.0_wp
      qi_flux_new(:) = 0.0_wp
      ni_flux_new(:) = 0.0_wp

      qs_flux_now(:) = 0.0_wp
      ns_flux_now(:) = 0.0_wp
      qs_flux_new(:) = 0.0_wp
      ns_flux_new(:) = 0.0_wp

      qg_flux_now(:) = 0.0_wp
      ng_flux_now(:) = 0.0_wp
      qg_flux_new(:) = 0.0_wp
      ng_flux_new(:) = 0.0_wp

      qh_flux_now(:) = 0.0_wp
      nh_flux_now(:) = 0.0_wp
      qh_flux_new(:) = 0.0_wp
      nh_flux_new(:) = 0.0_wp

      convice = z_heat_cap_r * als
      convliq = z_heat_cap_r * (alv-als)

      do i=its,ite
         vr_sedn_new(i) = rain%vsedi_min
         vi_sedn_new(i) = ice%vsedi_min
         vs_sedn_new(i) = snow%vsedi_min
         vg_sedn_new(i) = graupel%vsedi_min
         vh_sedn_new(i) = hail%vsedi_min
      end do

      ! here we simply assume that there is no cloud or precip in the uppermost level
      ! i.e. we start from kts+1 going down in physical space

!DIR$ IVDEP
      DO k=kts+1,kte

        do i=its,ite
           xr_now(i) = particle_meanmass(rain, qr(i,kts),qnr(i,kts))
           xi_now(i) = particle_meanmass(ice, qi(i,kts),qni(i,kts))
           xs_now(i) = particle_meanmass(snow, qs(i,kts),qns(i,kts))
           xg_now(i) = particle_meanmass(graupel, qg(i,kts),qng(i,kts))
           xh_now(i) = particle_meanmass(hail, qh(i,kts),qnh(i,kts))
        end do

        call sedi_vel_rain(rain,rain_coeffs,qr(:,k),xr_now,vr_sedn_now,vr_sedq_now,its,ite,qc(:,k))
        call sedi_vel_sphere(ice,ice_coeffs,qi(:,k),xi_now,vi_sedn_now,vi_sedq_now,its,ite)
        call sedi_vel_sphere(snow,snow_coeffs,qs(:,k),xs_now,vs_sedn_now,vs_sedq_now,its,ite)
        call sedi_vel_sphere(graupel,graupel_coeffs,qg(:,k),xg_now,vg_sedn_now,vg_sedq_now,its,ite)
        call sedi_vel_sphere(hail,hail_coeffs,qh(:,k),xh_now,vh_sedn_now,vh_sedq_now,its,ite)

        do i=its,ite

           ! .... rain ....
           vr_sedn_new(i) = 0.5 * (vr_sedn_now(i) + vr_sedn_new(i))
           vr_sedq_new(i) = 0.5 * (vr_sedq_now(i) + vr_sedq_new(i))

           ! qflux_new, nflux_new are the updated flux values from the level above
           ! qflux_now, nflux_now are here the old (current time step) flux values from the level above
           ! In COSMO-Docu  {...} =  flux_(k-1),new + flux_(k-1),start
           nr_flux_sum(i) = nr_flux_new(i) + nr_flux_now(i)
           qr_flux_sum(i) = qr_flux_new(i) + qr_flux_now(i)

           ! qflux_now, nflux_now are here overwritten with the current level
           nr_flux_now(i) = min(vr_sedn_now(i) * qnr(i,k), nr_flux_sum(i))  ! this is then passed to the level below
           qr_flux_now(i) = min(vr_sedq_now(i) * qr(i,k),  qr_flux_sum(i))  ! (loop dependency)
           nr_flux_now(i) = max(nr_flux_now(i),0.0_wp) ! maybe not necessary
           qr_flux_now(i) = max(qr_flux_now(i),0.0_wp) ! maybe not necessary

           nr_sum(i) = qnr(i,k) + rdzdt(i,k) * (nr_flux_sum(i) - nr_flux_now(i))
           qr_sum(i) = qr(i,k)  + rdzdt(i,k) * (qr_flux_sum(i) - qr_flux_now(i))

           nr_impl(i) = 1.0_wp/(1.0_wp + vr_sedn_new(i) * rdzdt(i,k))
           qr_impl(i) = 1.0_wp/(1.0_wp + vr_sedq_new(i) * rdzdt(i,k))

           nr_star(i) = nr_impl(i) * nr_sum(i)  ! intermediate values for calculating
           qr_star(i) = qr_impl(i) * qr_sum(i)  ! sources and sinks

           qnr(i,k) = nr_star(i)                ! overwrite array with intermediate
           qr(i,k)  = qr_star(i)                ! values to do micro processes on this level

           nr_sum(i) = nr_sum(i) - nr_star(i)   ! final time integration starts from sum-values
           qr_sum(i) = qr_sum(i) - qr_star(i)   ! but source/sinks work on star-values

           ! .... ice ....
           vi_sedn_new(i) = 0.5 * (vi_sedn_now(i) + vi_sedn_new(i))
           vi_sedq_new(i) = 0.5 * (vi_sedq_now(i) + vi_sedq_new(i))

           ! qflux_new, nflux_new are the updated flux values from the level above
           ! qflux_now, nflux_now are here the old (current time step) flux values from the level above
           ! In COSMO-Docu  {...} =  flux_(k-1),new + flux_(k-1),start
           ni_flux_sum(i) = ni_flux_new(i) + ni_flux_now(i)
           qi_flux_sum(i) = qi_flux_new(i) + qi_flux_now(i)

           ! qflux_now, nflux_now are here overwritten with the current level
           ni_flux_now(i) = min(vi_sedn_now(i) * qni(i,k), ni_flux_sum(i))  ! this is then passed to the level below
           qi_flux_now(i) = min(vi_sedq_now(i) * qi(i,k),  qi_flux_sum(i))  ! (loop dependency)
           ni_flux_now(i) = max(ni_flux_now(i),0.0_wp)
           qi_flux_now(i) = max(qi_flux_now(i),0.0_wp)

           ni_sum(i) = qni(i,k) + rdzdt(i,k) * (ni_flux_sum(i) - ni_flux_now(i))
           qi_sum(i) = qi(i,k)  + rdzdt(i,k) * (qi_flux_sum(i) - qi_flux_now(i))

           ni_impl(i) = 1.0_wp/(1.0_wp + vi_sedn_new(i) * rdzdt(i,k))
           qi_impl(i) = 1.0_wp/(1.0_wp + vi_sedq_new(i) * rdzdt(i,k))

           ni_star(i) = ni_impl(i) * ni_sum(i)  ! intermediate values for calculating
           qi_star(i) = qi_impl(i) * qi_sum(i)  ! sources and sinks

           qni(i,k) = ni_star(i)                ! overwrite array with intermediate
           qi(i,k)  = qi_star(i)                ! values to do micro processes on this level

           ni_sum(i) = ni_sum(i) - ni_star(i)   ! final time integration starts from sum-values
           qi_sum(i) = qi_sum(i) - qi_star(i)   ! but source/sinks work on star-values

           ! .... snow ....
           vs_sedn_new(i) = 0.5 * (vs_sedn_now(i) + vs_sedn_new(i))
           vs_sedq_new(i) = 0.5 * (vs_sedq_now(i) + vs_sedq_new(i))

           ! qflux_new, nflux_new are the updated flux values from the level above
           ! qflux_now, nflux_now are here the old (current time step) flux values from the level above
           ! In COSMO-Docu  {...} =  flux_(k-1),new + flux_(k-1),start
           ns_flux_sum(i) = ns_flux_new(i) + ns_flux_now(i)
           qs_flux_sum(i) = qs_flux_new(i) + qs_flux_now(i)

           ! qflux_now, nflux_now are here overwritten with the current level
           ns_flux_now(i) = min(vs_sedn_now(i) * qns(i,k), ns_flux_sum(i))  ! this is then passed to the level below
           qs_flux_now(i) = min(vs_sedq_now(i) * qs(i,k),  qs_flux_sum(i))  ! (loop dependency)
           ns_flux_now(i) = max(ns_flux_now(i),0.0_wp)
           qs_flux_now(i) = max(qs_flux_now(i),0.0_wp)

           ns_sum(i) = qns(i,k) + rdzdt(i,k) * (ns_flux_sum(i) - ns_flux_now(i))
           qs_sum(i) = qs(i,k)  + rdzdt(i,k) * (qs_flux_sum(i) - qs_flux_now(i))

           ns_impl(i) = 1.0_wp/(1.0_wp + vs_sedn_new(i) * rdzdt(i,k))
           qs_impl(i) = 1.0_wp/(1.0_wp + vs_sedq_new(i) * rdzdt(i,k))

           ns_star(i) = ns_impl(i) * ns_sum(i)  ! intermediate values for calculating
           qs_star(i) = qs_impl(i) * qs_sum(i)  ! sources and sinks

           qns(i,k) = ns_star(i)                ! overwrite array with intermediate
           qs(i,k)  = qs_star(i)                ! values to do micro processes on this level

           ns_sum(i) = ns_sum(i) - ns_star(i)   ! final time integration starts from sum-values
           qs_sum(i) = qs_sum(i) - qs_star(i)   ! but source/sinks work on star-values

           ! .... graupel ....
           vg_sedn_new(i) = 0.5 * (vg_sedn_now(i) + vg_sedn_new(i))
           vg_sedq_new(i) = 0.5 * (vg_sedq_now(i) + vg_sedq_new(i))

           ! qflux_new, nflux_new are the updated flux values from the level above
           ! qflux_now, nflux_now are here the old (current time step) flux values from the level above
           ! In COSMO-Docu  {...} =  flux_(k-1),new + flux_(k-1),start
           ng_flux_sum(i) = ng_flux_new(i) + ng_flux_now(i)
           qg_flux_sum(i) = qg_flux_new(i) + qg_flux_now(i)

           ! qflux_now, nflux_now are here overwritten with the current level
           ng_flux_now(i) = min(vg_sedn_now(i) * qng(i,k), ng_flux_sum(i))  ! this is then passed to the level below
           qg_flux_now(i) = min(vg_sedq_now(i) * qg(i,k),  qg_flux_sum(i))  ! (loop dependency)
           ng_flux_now(i) = max(ng_flux_now(i),0.0_wp)
           qg_flux_now(i) = max(qg_flux_now(i),0.0_wp)

           ng_sum(i) = qng(i,k) + rdzdt(i,k) * (ng_flux_sum(i) - ng_flux_now(i))
           qg_sum(i) = qg(i,k)  + rdzdt(i,k) * (qg_flux_sum(i) - qg_flux_now(i))

           ng_impl(i) = 1.0_wp/(1.0_wp + vg_sedn_new(i) * rdzdt(i,k))
           qg_impl(i) = 1.0_wp/(1.0_wp + vg_sedq_new(i) * rdzdt(i,k))

           ng_star(i) = ng_impl(i) * ng_sum(i)  ! intermediate values for calculating
           qg_star(i) = qg_impl(i) * qg_sum(i)  ! sources and sinks

           qng(i,k) = ng_star(i)                ! overwrite array with intermediate
           qg(i,k)  = qg_star(i)                ! values to do micro processes on this level

           ng_sum(i) = ng_sum(i) - ng_star(i)   ! final time integration starts from sum-values
           qg_sum(i) = qg_sum(i) - qg_star(i)   ! but source/sinks work on star-values

           ! .... hail ....
           vh_sedn_new(i) = 0.5 * (vh_sedn_now(i) + vh_sedn_new(i))
           vh_sedq_new(i) = 0.5 * (vh_sedq_now(i) + vh_sedq_new(i))

           ! qflux_new, nflux_new are the updated flux values from the level above
           ! qflux_now, nflux_now are here the old (current time step) flux values from the level above
           ! In COSMO-Docu  {...} =  flux_(k-1),new + flux_(k-1),start
           nh_flux_sum(i) = nh_flux_new(i) + nh_flux_now(i)
           qh_flux_sum(i) = qh_flux_new(i) + qh_flux_now(i)

           ! qflux_now, nflux_now are here overwritten with the current level
           nh_flux_now(i) = min(vh_sedn_now(i) * qnh(i,k), nh_flux_sum(i))  ! this is then passed to the level below
           qh_flux_now(i) = min(vh_sedq_now(i) * qh(i,k),  qh_flux_sum(i))  ! (loop dependency)
           nh_flux_now(i) = max(nh_flux_now(i),0.0_wp)
           qh_flux_now(i) = max(qh_flux_now(i),0.0_wp)

           nh_sum(i) = qnh(i,k) + rdzdt(i,k) * (nh_flux_sum(i) - nh_flux_now(i))
           qh_sum(i) = qh(i,k)  + rdzdt(i,k) * (qh_flux_sum(i) - qh_flux_now(i))

           nh_impl(i) = 1.0_wp/(1.0_wp + vh_sedn_new(i) * rdzdt(i,k))
           qh_impl(i) = 1.0_wp/(1.0_wp + vh_sedq_new(i) * rdzdt(i,k))

           nh_star(i) = nh_impl(i) * nh_sum(i)  ! intermediate values for calculating
           qh_star(i) = qh_impl(i) * qh_sum(i)  ! sources and sinks

           qnh(i,k) = nh_star(i)                ! overwrite array with intermediate
           qh(i,k)  = qh_star(i)                ! values to do micro processes on this level

           nh_sum(i) = nh_sum(i) - nh_star(i)   ! final time integration starts from sum-values
           qh_sum(i) = qh_sum(i) - qh_star(i)   ! but source/sinks work on star-values

        end do

        ! do microphysics on this k-level only (using the star-values)
        IF (lmicro_impl) THEN

           ! .. save old variables for latent heat calculation
           DO ii = its, ite
              q_vap_old(ii,k) = qv(ii,k)
              q_liq_old(ii,k) = qc(ii,k) + qr(ii,k)
           END DO

           ik_slice(3) = k
           ik_slice(4) = k
           CALL clouds_twomoment(ik_slice, dt, lprogin, &
                atmo, cloud, rain, ice, snow, graupel, hail, &
                ninact, nccn, ninpot)

           ! .. latent heat term for temperature equation
           DO ii = its, ite
              q_vap_new  = qv(ii,k)
              q_liq_new  = qr(ii,k) + qc(ii,k)
              tk(ii,k)   = tk(ii,k) - convice * rho_r(ii,k) * (q_vap_new - q_vap_old(ii,k))  &
                    &               + convliq * rho_r(ii,k) * (q_liq_new - q_liq_old(ii,k))
           ENDDO

        END IF

        do i=its,ite

           ! time integration
           qnr(i,k) = max( 0.0_wp, nr_impl(i)*(nr_sum(i) + qnr(i,k)))
           qni(i,k) = max( 0.0_wp, ni_impl(i)*(ni_sum(i) + qni(i,k)))
           qns(i,k) = max( 0.0_wp, ns_impl(i)*(ns_sum(i) + qns(i,k)))
           qng(i,k) = max( 0.0_wp, ng_impl(i)*(ng_sum(i) + qng(i,k)))
           qnh(i,k) = max( 0.0_wp, nh_impl(i)*(nh_sum(i) + qnh(i,k)))
           qr(i,k)  = max( 0.0_wp, qr_impl(i)*(qr_sum(i) + qr(i,k)))
           qi(i,k)  = max( 0.0_wp, qi_impl(i)*(qi_sum(i) + qi(i,k)))
           qs(i,k)  = max( 0.0_wp, qs_impl(i)*(qs_sum(i) + qs(i,k)))
           qg(i,k)  = max( 0.0_wp, qg_impl(i)*(qg_sum(i) + qg(i,k)))
           qh(i,k)  = max( 0.0_wp, qh_impl(i)*(qh_sum(i) + qh(i,k)))

           ! prepare for next level
           nr_flux_new(i) = qnr(i,k) * vr_sedn_new(i)     ! flux_(k),new
           ni_flux_new(i) = qni(i,k) * vi_sedn_new(i)     ! for next level (loop dependency)
           ns_flux_new(i) = qns(i,k) * vs_sedn_new(i)     !
           ng_flux_new(i) = qng(i,k) * vg_sedn_new(i)     !
           nh_flux_new(i) = qnh(i,k) * vh_sedn_new(i)     !
           qr_flux_new(i) = qr(i,k)  * vr_sedq_new(i)     !
           qi_flux_new(i) = qi(i,k)  * vi_sedq_new(i)     !
           qs_flux_new(i) = qs(i,k)  * vs_sedq_new(i)     !
           qg_flux_new(i) = qg(i,k)  * vg_sedq_new(i)     !
           qh_flux_new(i) = qh(i,k)  * vh_sedq_new(i)     !

           vr_sedn_new(i) = vr_sedn_now(i)
           vi_sedn_new(i) = vi_sedn_now(i)
           vs_sedn_new(i) = vs_sedn_now(i)
           vg_sedn_new(i) = vg_sedn_now(i)
           vh_sedn_new(i) = vh_sedn_now(i)
           vr_sedq_new(i) = vr_sedq_now(i)
           vi_sedq_new(i) = vi_sedq_now(i)
           vs_sedq_new(i) = vs_sedq_now(i)
           vg_sedq_new(i) = vg_sedq_now(i)
           vh_sedq_new(i) = vh_sedq_now(i)

        end do

     END DO

   END SUBROUTINE clouds_twomoment_implicit


   !
   ! sedimentation for explicit solver, i.e., sedimentation is done with an explicit
   ! flux-form semi-lagrangian scheme after the microphysics.
   !
   SUBROUTINE sedimentation_explicit()

     REAL(wp) :: cmax

     cmax = 0.0_wp

     CALL sedi_icon_rain (rain,qr,qnr,prec_r,qc,rhocorr,rdz,dt,its,ite,kts,kte,cmax)

      IF (cloud_type.ge.1000) THEN
         prec_i(:) = 0._wp
         prec_s(:) = 0._wp
         prec_g(:) = 0._wp

         IF (ANY(qi(its:ite,kts:kte)>0._wp)) &
              call sedi_icon_sphere (ice,ice_coeffs,qi,qni,prec_i,rhocorr,rdz,dt,its,ite,kts,kte)

         IF (ANY(qs(its:ite,kts:kte)>0._wp)) &
              call sedi_icon_sphere (snow,snow_coeffs,qs,qns,prec_s,rhocorr,rdz,dt,its,ite,kts,kte)

         IF (ANY(qg(its:ite,kts:kte)>0._wp)) THEN
            ntsedi = 1
            DO ii=1,ntsedi
               call sedi_icon_sphere (graupel,graupel_coeffs,qg,qng,prec_g,rhocorr,rdz,dt/ntsedi,its,ite,kts,kte,cmax)
            END DO
         END IF
      END IF

      IF (cloud_type.ge.2000) THEN
         prec_h(:) = 0.0
         IF (ANY(qh(its:ite,kts:kte)>0._wp)) THEN
            ntsedi = 1
            DO ii=1,ntsedi
               call sedi_icon_sphere (hail,hail_coeffs,qh,qnh,prec_h,rhocorr,rdz,dt/ntsedi,its,ite,kts,kte,cmax)
            END DO
         ENDIF
      END IF

     IF (msg_level > 100)THEN
        WRITE (message_text,'(1X,A,f8.2)') ' sedimentation_explicit  cmax = ',cmax
        CALL message(routine,TRIM(message_text))
     END IF

    END SUBROUTINE sedimentation_explicit

    !
    ! check for negative values after microphysics
    !
    SUBROUTINE check_clouds()

      REAL(wp), PARAMETER :: meps = -1e-12

      IF (cloud_type.lt.2000) THEN
         IF (ANY(qh(its:ite,kts:kte)>0._wp)) THEN
            qh(its:ite,kts:kte)  = 0.0_wp
            WRITE (message_text,'(1X,A)') '  qh > 0, after cloud_twomoment for cloud_type < 2000'
            CALL message(routine,TRIM(message_text))
            CALL finish(TRIM(routine),'Error in two_moment_mcrph')
         END IF
         IF (ANY(qnh(its:ite,kts:kte)>0._wp)) THEN
            qnh(its:ite,kts:kte)  = 0.0_wp
            WRITE (message_text,'(1X,A)') '  qnh > 0, after cloud_twomoment for cloud_type < 2000'
            CALL message(routine,TRIM(message_text))
            CALL finish(TRIM(routine),'Error in two_moment_mcrph')
         END IF
      END IF
      IF (msg_level>dbg_level) CALL message(TRIM(routine), " test for negative values")
      IF (MINVAL(cloud%q(its:ite,kts:kte)) < meps) THEN
         CALL finish(TRIM(routine),'Error in two_moment_mcrph, cloud%q < 0')
      ENDIF
      IF (MINVAL(rain%q(its:ite,kts:kte)) < meps) THEN
         CALL finish(TRIM(routine),'Error in two_moment_mcrph, rain%q < 0')
      ENDIF
      IF (MINVAL(ice%q(its:ite,kts:kte)) < meps) THEN
         CALL finish(TRIM(routine),'Error in two_moment_mcrph, ice%q < 0,')
      ENDIF
      IF (MINVAL(snow%q(its:ite,kts:kte)) < meps) THEN
         CALL finish(TRIM(routine),'Error in two_moment_mcrph, snow%q < 0')
      ENDIF
      IF (MINVAL(graupel%q(its:ite,kts:kte)) < meps) THEN
         CALL finish(TRIM(routine),'Error in two_moment_mcrph, graupel%q < 0')
      ENDIF
      IF (MINVAL(hail%q(its:ite,kts:kte)) < meps) THEN
         CALL finish(TRIM(routine),'Error in two_moment_mcrph, hail%q < 0')
      ENDIF
!      IF (MINVAL(cloud%n) < meps) THEN
!         CALL finish(TRIM(routine),'Error in two_moment_mcrph, cloud%n < 0')
!      ENDIF
      IF (MINVAL(rain%n(its:ite,kts:kte)) < meps) THEN
         CALL finish(TRIM(routine),'Error in two_moment_mcrph, rain%n < 0')
      ENDIF
      IF (MINVAL(ice%n(its:ite,kts:kte)) < meps) THEN
         CALL finish(TRIM(routine),'Error in two_moment_mcrph, ice%n < 0')
      ENDIF
      IF (MINVAL(snow%n(its:ite,kts:kte)) < meps) THEN
         CALL finish(TRIM(routine),'Error in two_moment_mcrph, snow%n < 0')
      ENDIF
      IF (MINVAL(graupel%n(its:ite,kts:kte)) < meps) THEN
         CALL finish(TRIM(routine),'Error in two_moment_mcrph, graupel%n < 0')
      ENDIF
      IF (MINVAL(hail%n(its:ite,kts:kte)) < meps) THEN
         CALL finish(TRIM(routine),'Error in two_moment_mcrph, hail%n < 0')
      ENDIF
    END subroutine check_clouds

  END SUBROUTINE two_moment_mcrph

!===========================================================================================

  SUBROUTINE two_moment_mcrph_init(N_cn0,z0_nccn,z1e_nccn,N_in0,z0_nin,z1e_nin,msg_level)

    INTEGER, INTENT(IN) :: msg_level

    REAL(wp), OPTIONAL, INTENT(OUT) ::             & ! for CCN and IN in case of gscp=5
         & N_cn0,z0_nccn,z1e_nccn,    &
         & N_in0,z0_nin,z1e_nin

    INTEGER        :: unitnr

    IF (msg_level>5) CALL message (TRIM(routine), " Initialization of two-moment microphysics scheme")

    unitnr = 11
    CALL init_dmin_wetgrowth('dmin_wetgrowth_lookup.dat', unitnr)

    CALL init_dmin_wg_gr_ltab_equi('dmin_wetgrowth_lookup.dat', unitnr, 61, ltabdminwgg)

    IF (msg_level>dbg_level) CALL message (TRIM(routine), " finished init_dmin_wetgrowth")

    IF (PRESENT(N_cn0)) THEN
       ccn_type   = ccn_type_gscp5
       cloud_type = cloud_type_default_gscp5 + 10 * ccn_type
    ELSE
       ccn_type   = ccn_type_gscp4
       cloud_type = cloud_type_default_gscp4 + 10 * ccn_type
    END IF

    ! .. set the particle types, and calculate some coefficients
    CALL init_2mom_scheme_once(cloud_type)

    IF (present(N_cn0)) THEN

       !..parameters for CCN and IN are set here. The 3D fields are then
       !  initialized in mo_nwp_phy_init.

       !..parameters for exponential decrease of N_ccn with height
       !  z0:  up to this height (m) constant unchanged value
       !  z1e: height interval at which N_ccn decreases by factor 1/e above z0_nccn

       ccn_coeffs%z0  = 4000.0d0
       ccn_coeffs%z1e = 2000.0d0

       ! characteristics of different kinds of CN
       ! (copied from COSMO 5.0 Segal & Khain nucleation subroutine)
       SELECT CASE(ccn_type)
       CASE(6)
          !... maritime case
          ccn_coeffs%Ncn0 = 100.0d06   ! CN concentration at ground
          ccn_coeffs%Nmin =  35.0d06
          ccn_coeffs%lsigs = 0.4d0      ! log(sigma_s)
          ccn_coeffs%R2    = 0.03d0     ! in mum
          ccn_coeffs%etas  = 0.9        ! soluble fraction
       CASE(7)
          !... intermediate case
          ccn_coeffs%Ncn0 = 500.0d06
          ccn_coeffs%Nmin =  35.0d06
          ccn_coeffs%lsigs = 0.4d0
          ccn_coeffs%R2    = 0.03d0       ! in mum
          ccn_coeffs%etas  = 0.8          ! soluble fraction
       CASE(8)
          !... continental case
          ccn_coeffs%Ncn0 = 1700.0d06
          ccn_coeffs%Nmin =   35.0d06
          ccn_coeffs%lsigs = 0.2d0
          ccn_coeffs%R2    = 0.03d0       ! in mum
          ccn_coeffs%etas  = 0.7          ! soluble fraction
       CASE(9)
          !... "polluted" continental
          ccn_coeffs%Ncn0 = 3200.0d06
          ccn_coeffs%Nmin =   35.0d06
          ccn_coeffs%lsigs = 0.2d0
          ccn_coeffs%R2    = 0.03d0       ! in mum
          ccn_coeffs%etas  = 0.7          ! soluble fraction
       CASE(1)
          !... dummy values
          ccn_coeffs%Ncn0 =  200.0d06
          ccn_coeffs%Nmin =   10.0d06
          ccn_coeffs%lsigs = 0.0
          ccn_coeffs%R2    = 0.0
          ccn_coeffs%etas  = 0.0
       CASE DEFAULT
          CALL finish(TRIM(routine),'Error in two_moment_mcrph_init: Invalid value for ccn_type')
       END SELECT

       z0_nccn  = ccn_coeffs%z0
       z1e_nccn = ccn_coeffs%z1e
       N_cn0    = ccn_coeffs%Ncn0

       WRITE(message_text,'(A)') "  CN properties:" ; CALL message(TRIM(routine),TRIM(message_text))
       WRITE(message_text,'(A,D10.3)') "    Ncn0 = ",ccn_coeffs%Ncn0 ; CALL message(TRIM(routine),TRIM(message_text))
       WRITE(message_text,'(A,D10.3)') "    z0   = ",ccn_coeffs%z0  ; CALL message(TRIM(routine),TRIM(message_text))
       WRITE(message_text,'(A,D10.3)') "    z1e  = ",ccn_coeffs%z1e ; CALL message(TRIM(routine),TRIM(message_text))
    END IF

    IF (present(N_in0)) THEN

       in_coeffs%N0  = 200.0e6_wp ! this is currently just a scaling factor for the PDA scheme
       in_coeffs%z0  = 3000.0d0
       in_coeffs%z1e = 1000.0d0

       N_in0   = in_coeffs%N0
       z0_nin  = in_coeffs%z0
       z1e_nin = in_coeffs%z1e

       WRITE(message_text,'(A)') "  IN properties:" ; CALL message(TRIM(routine),TRIM(message_text))
       WRITE(message_text,'(A,D10.3)') "    Ncn0 = ",in_coeffs%N0  ; CALL message(TRIM(routine),TRIM(message_text))
       WRITE(message_text,'(A,D10.3)') "    z0   = ",in_coeffs%z0  ; CALL message(TRIM(routine),TRIM(message_text))
       WRITE(message_text,'(A,D10.3)') "    z1e  = ",in_coeffs%z1e ; CALL message(TRIM(routine),TRIM(message_text))
    END IF

  END SUBROUTINE two_moment_mcrph_init

!==============================================================================

  FUNCTION set_qnc(qc)

    REAL(wp), INTENT(in)  :: qc
    REAL(wp) :: set_qnc
    REAL(wp), PARAMETER   :: Dmean = 10e-6_wp    ! Diameter of mean particle mass:

    set_qnc = qc * 6.0_wp / (pi * rhoh2o * Dmean**3.0_wp)

  END FUNCTION set_qnc

  FUNCTION set_qni(qi)
    REAL(wp) :: set_qni
    REAL(wp), INTENT(in)  :: qi
    !  REAL(wp), PARAMETER   :: Dmean = 100e-6_wp  ! Diameter of mean particle mass:

    set_qni  = qi / 1e-10   !  qiin / ( ( Dmean / ageo) ** (1.0_wp / bgeo) )

  END FUNCTION set_qni

  FUNCTION set_qnr(qr)
    REAL(wp) :: set_qnr
    REAL(wp), INTENT(in)  :: qr
    REAL(wp), PARAMETER   :: N0r = 8000.0e3_wp ! intercept of MP distribution

    set_qnr = N0r * ( qr * 6.0_wp / (pi * rhoh2o * N0r * gfct(4.0_wp)))**(0.25_wp)

  END FUNCTION set_qnr

  FUNCTION set_qns(qs)
    REAL(wp) :: set_qns
    REAL(wp), INTENT(in)  :: qs
    REAL(wp), PARAMETER :: N0s = 800.0e3_wp

    REAL(wp), PARAMETER :: ams = 0.038_wp  ! needs to be connected to snow-type
    REAL(wp), PARAMETER :: bms = 2.0_wp

    set_qns = N0s * ( qs / ( ams * N0s * gfct(bms+1.0_wp)))**( 1.0_wp/(1.0_wp+bms) )

  END FUNCTION set_qns

  FUNCTION set_qng(qg)
    REAL(wp) :: set_qng
    REAL(wp), INTENT(in)  :: qg

    REAL(wp), PARAMETER   :: N0g = 4000.0e3_wp
    REAL(wp), PARAMETER   :: amg = 169.6_wp     ! needs to be connected to graupel-type
    REAL(wp), PARAMETER   :: bmg = 3.1_wp

    set_qng = N0g * ( qg / ( amg * N0g * gfct(bmg+1.0_wp)))**( 1.0_wp/(1.0_wp+bmg) )

  END FUNCTION set_qng

END MODULE mo_mcrph_sb<|MERGE_RESOLUTION|>--- conflicted
+++ resolved
@@ -163,13 +163,7 @@
     REAL(wp), DIMENSION(:), INTENT (INOUT)  :: &
          &               prec_r, prec_i, prec_s, prec_g, prec_h
 
-<<<<<<< HEAD
-    INTEGER,  INTENT (IN)             :: msg_level 
-=======
-    REAL(wp), OPTIONAL, INTENT (INOUT)  :: dtemp(:,:)
-
     INTEGER,  INTENT (IN)             :: msg_level
->>>>>>> d67f428e
     LOGICAL,  OPTIONAL,  INTENT (IN)  :: l_cv
 
     ! ... Variables which are global in module_2mom_mcrph_main
