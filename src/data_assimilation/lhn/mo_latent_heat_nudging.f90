!+ Module for latent heat nudging 
!-------------------------------------------------------------------------------
!----------------------------
#include "omp_definitions.inc"
!----------------------------

MODULE mo_latent_heat_nudging

!-------------------------------------------------------------------------------
!>
!! Description:
!!   The module "lheat_nudge" performs the latent heat nudging (lhn).
!!   The lhn adds temperature increments to the prognostic variable t
!!   so that the total temperature increase due to latent heat release
!!   in the current timestep corresponds to the amount of analyzed
!!   (or observed) precipitation.
!!   The temperature increments added due to lhn are derived from the 
!!   model heating rate profiles (large scale condensation and convective 
!!   heating) scaled by the ratio of analyzed to modelled precipitation
!!   (total precipitation: rain and snow from large scale and 
!!   convective processes). The analyzed precipitation is based on radar
!!   data merged with the model (total) precipitation fields.
!!    
!!   The module contains as an organizational unit the subroutine
!!   "organize_lhn" which is called from the module organize_assimilation_config(jg).
!!   Further module procedures (subroutines) called by organize_lhn:
!!   -> lhn_obs_prep : reading+preparing the precip radar data
!!      |
!!      |--> lhn_obs_open  : open the radar data file and read general header
!!      |--> lhn_obs_read  : read a record (header + data) from radar data file
!!      |--> distribute_field : distribute field to all PE's
!!
!!   -> lhn_skill_scores   : verification of precipitation model against radar
!!
!!   -> lhn_t_inc  : derivation of temperature increments by scaling of
!!      |           model latent heating profiles 
!!      |--> assimilation_config(jg)%lhn_artif     : apply artificial profile
!!      |--> assimilation_config(jg)%lhn_filt      : vertical filtering of local ttend_lhn profile
!!      |--> assimilation_config(jg)%lhn_limit     : limiting of the ttend_lhn
!!      |--> assimilation_config(jg)%lhn_relax     : horizontal filtering of ttend_lhn
!!           |--> hor_filt
!!                |--> init_horizontal_filtering
!!                |--> horizontal_filtering
!!                |--> exchange_boundaries
!!   -> lhn_q_inc  : adjust humidity (i.e. qv) to new temperature (t+ttend_lhn)
!!
!!   Note: The names of input/output variables/arrays defined only once 
!!         in the module declaration section but used and "filled" by the 
!!         different subroutines are documented in the description parts
!!         of each procedure for clarity.
!! TO DO:
!!    ADD blacklist information and consider bright band detection
!!
!===============================================================================

! Modules used:

!USE mo_datetime,                ONLY: t_datetime,print_datetime
USE mtime,                      ONLY: datetime, newDatetime, MAX_DATETIME_STR_LEN, timedelta, &
                                      PROLEPTIC_GREGORIAN, setCalendar,                       &
                                      newTimedelta, &
                                      OPERATOR(-), OPERATOR (<), OPERATOR(+), OPERATOR(==), OPERATOR(*), &
                                      assignment(=), OPERATOR (>=), OPERATOR (>), datetimeToString
USE mtime,                       ONLY: timedeltaToString, MAX_TIMEDELTA_STR_LEN, &
  &                                    getPTStringFromSeconds, deallocateTimedelta, deallocateDatetime
!USE mo_mtime_extensions,        ONLY: get_datetime_string

USE mo_kind,               ONLY: wp, i4, i8

USE mo_parallel_config,    ONLY: nproma

USE mo_exception,          ONLY: message, message_text, finish, print_value, open_log, close_log

USE mo_physical_constants, ONLY: r_v   => rv    , & !> gas constant for water vapour
                               rvd_m_o => vtmpc1, & !! rv/rd-1._wp
                                 o_m_rdv        , & !! 1 - r_d/r_v
                                 rdv            , & !! r_d / r_v
                                 cvd            , & !!
                                 cl    => clw   , & !! specific heat of water
                                 lwd   => alv   , & !! latent heat of vapourization
                                 b3    => tmelt , & !!
                                 tmelt

USE mo_convect_tables,     ONLY: b1    => c1es  , & !! constants for computing the sat. vapour
                                 b2w   => c3les , & !! pressure over water (l) and ice (i)
                                 b2i   => c3ies , & !!               -- " --
                                 b4w   => c4les , & !!               -- " --
                                 b4i   => c4ies , & !!               -- " --
                                 b234w => c5les     !!               -- " --

USE mo_math_constants    , ONLY: pi

USE mo_assimilation_config ,ONLY: assimilation_config

USE mo_atm_phy_nwp_config,   ONLY: atm_phy_nwp_config

USE mo_loopindices,             ONLY: get_indices_c
USE mo_nonhydro_types,          ONLY: t_nh_prog, t_nh_diag, t_nh_metrics
USE mo_nwp_phy_types,           ONLY: t_nwp_phy_diag, t_nwp_phy_tend
USE mo_impl_constants_grf,      ONLY: grf_bdywidth_c
USE mo_impl_constants,          ONLY: min_rlcell_int, SUCCESS
USE mo_nonhydrostatic_config,   ONLY: kstart_moist
USE mo_model_domain,            ONLY: t_patch
USE mo_radar_data_types,        ONLY: t_radar_fields, t_lhn_diag
USE mo_time_config,             ONLY: time_config
USE mo_mpi,                     ONLY: my_process_is_stdio, p_io
USE mo_io_units,                ONLY: find_next_free_unit
USE mo_run_config,              ONLY: msg_level, iqv, iqc, iqi
USE mo_math_laplace,            ONLY: nabla2_scalar
USE mo_sync,                    ONLY: SYNC_C, sync_patch_array_mult,global_sum
USE mo_intp_data_strc,          ONLY: t_int_state


!===============================================================================

IMPLICIT NONE

PUBLIC :: organize_lhn 

!===============================================================================

! Local scalars:
!---------------

  INTEGER (KIND=i4) ::  &
    nulhn                ! unit of lhn output file

  REAL  (KIND=wp)              ::           &
    zdt                ,& ! valid time step for integration
    rnlhn              ,& ! ration of lhn time step
    sec_per_hr=3600.   ,& ! seconds per hour
    sec_per_hr_inv        ! inverse of seconds per hour

  CHARACTER (LEN=20)    ::  yroutine    ! name of the subroutine
  CHARACTER (LEN=80)    ::  yerrmsg     ! text message for model abort
  CHARACTER (LEN=12)    ::  yulhn       ! name of lhn output file


! Local arrays  
!--------------

  LOGICAL,SAVE  :: &
    ltlhnbright        ! true if brightband can be detected within time step

  INTEGER,PARAMETER :: ndiag_max=20
  INTEGER (KIND=i4) :: diag_sum(ndiag_max), g_diag_sum(ndiag_max)


!-------------------------------------------------------------------------------
! End of declarations.    Public and private subroutines :
!-------------------------------------------------------------------------------


!===============================================================================

CONTAINS

!===============================================================================
!+ Module procedure "organize_lhn" in "lheat_nudge" to organize the
!  different program steps/subroutines for the latent heat nudging
!-------------------------------------------------------------------------------

SUBROUTINE organize_lhn ( &
                            & dt_loc, p_sim_time,             & !>in
                            & pt_patch, p_metrics,              & !>in
                            & pt_int_state,                     & !>in
                            & pt_prog_rcf,                      & !>inout
                            & pt_diag ,                         & !>inout
                            & prm_diag,                         & !>in
                            & lhn_fields,                       & !>inout
                            & radar_data,                       &
                            & prm_nwp_tend,                     &
                            & datetime_current,                 &
                            & ltlhn, ltlhnverif, lvalid_data    ) !>in / out

!-------------------------------------------------------------------------------
!
! Description:
! This subroutine is the main routine of LHN and is called by lmorg. It contains
! the organization of the LHN:
!
! 1. Read and prepare radar precipitation data
! 2. Get total model latent heating profiles: add convective latent heating 
!    contributions to large scale latent heating (in terms of temperature 
!    tendency as K/s)
! 3. Determine total model precipitation rate, analyze precipitation, i.e. 
!    combine model and observation values
! 4. Determine the latent heat nudging temperature increment by
!    scaling the model profiles; apply artificial profile if requested
! 5. Apply the latent heat nudging temperature increment
! 6. Apply a corresponding humidity increment to maintain or produce
!    (nearly) saturation ("humidity enhancement") or reduce qv in case
!    of negative temperature increments (leave rel. hum. unchanged)
! 7. Output of values and profiles at diagnostic grid points
!    each timestep
!
!-------------------------------------------------------------------------------

  TYPE(t_patch),   TARGET, INTENT(inout) :: pt_patch     !<grid/patch info.
  TYPE(t_nh_metrics),      INTENT(in)    :: p_metrics
  TYPE(t_nh_diag), TARGET, INTENT(inout) :: pt_diag     !<the diagnostic variables
  TYPE(t_nh_prog), TARGET, INTENT(inout) :: pt_prog_rcf !<the prognostic variables (with
                                                          !< red. calling frequency for tracers!
  TYPE(t_nwp_phy_diag),    INTENT(in)    :: prm_diag
  TYPE(t_radar_fields),    INTENT(in)    :: radar_data
  TYPE(t_lhn_diag),        INTENT(inout)    :: lhn_fields
  TYPE(t_int_state)   ,    INTENT(IN)    :: pt_int_state

  TYPE(t_nwp_phy_tend),TARGET,INTENT(in) :: prm_nwp_tend
  TYPE (datetime),INTENT(in) :: datetime_current

  REAL(KIND=wp), INTENT(IN) :: &
   dt_loc, p_sim_time

  LOGICAL, INTENT(IN)  :: &
    ltlhn,ltlhnverif                 ! true if latent heat nudging is active

  LOGICAL, INTENT(OUT) :: lvalid_data

! Local parameters, scalars, arrays:
!-------------------------------------------------------------------------------
! Local scalars:
!---------------

  LOGICAL                   ::           &
    lopen_log  
 
  INTEGER ::  kqrs       ! upper layer with qrs_flux > 0.0

  INTEGER :: jg          ! domain ID
  INTEGER :: jb,jc,jk,i_rlstart, i_rlend, ndiag, iter, nlev
  INTEGER :: i_startblk, i_endblk    !> blocks
  INTEGER :: i_startidx, i_endidx    !< slices

  REAL (KIND=wp) :: zdcoeff, vcoordsum, qrsflux_int

  REAL (KIND=wp)               ::           &
    zdt_1                ! inverse of the timestep for physics ( = 1/dt )


  REAL (KIND=wp), DIMENSION(nproma)  ::  qrsgmax,qrsgthres,ttmin,ttmax

! Local arrays:

  REAL (KIND=wp) ::       &
    zprmod       (nproma,pt_patch%nblks_c)  ,&
    zprmod_ref   (nproma,pt_patch%nblks_c)  ,&
    zprrad       (nproma,pt_patch%nblks_c)  ,&
    zprmod_ref_f (nproma,pt_patch%nblks_c)  ,&
    zprrad_f     (nproma,pt_patch%nblks_c)

  REAL  (KIND=wp) ::           &
    pr_obs(nproma,pt_patch%nblks_c)     ,& ! observed (radar) precipitation rate         (kg/m2*s)
    pr_mod(nproma,pt_patch%nblks_c)     ,& ! total model precipitation rate              (kg/m2*s)
    pr_ref(nproma,pt_patch%nblks_c)     ,& ! total reference precipitation rate              (kg/m2*s)
    pr_ana(nproma,pt_patch%nblks_c)     ,& ! analyzed precipitation rate                 (kg/m2*s)
    pr_mod_nofilt(nproma,pt_patch%nblks_c),& !
    pr_obs_nofilt(nproma,pt_patch%nblks_c),& !
    z_pr_mod(nproma,1,pt_patch%nblks_c),& !
    z_pr_obs(nproma,1,pt_patch%nblks_c),& !
    z_nabla2_prmod(nproma,pt_patch%nlev,pt_patch%nblks_c),& !
    z_nabla2_probs(nproma,pt_patch%nlev,pt_patch%nblks_c),& !
    z_nabla2_ttlh(nproma,pt_patch%nlev,pt_patch%nblks_c),& !
    wobs_space(nproma,pt_patch%nblks_c) ,& ! weights (spatial) for the precip obs          ( 1 )
    wobs_time(nproma,pt_patch%nblks_c)  ,& ! weights (temporal) for the precip obs         ( 1 )
    lhn_diag(nproma,pt_patch%nlev-15:pt_patch%nlev,pt_patch%nblks_c)   ,& ! array for test output of diverse 2D fields
    tt_lheat(nproma,pt_patch%nlev,pt_patch%nblks_c)   ,& ! tt_lheat
    qrsflux(nproma,pt_patch%nlev,pt_patch%nblks_c)    ,& ! qrsflux
    scale_diag(nproma,pt_patch%nblks_c)   ,& ! global distribution of scale_fac
    treat_diag(nproma,pt_patch%nblks_c)  ! ,& ! diagnose of treatment
!    windcor_diag(nproma,pt_patch%nblks_c) ,& ! weight with respect to the mean wind

  INTEGER (KIND=i4)  ::        &
    ntreat(pt_patch%nblks_c)         ,&! number of grid points to be treated by lhn
    i_treat(nproma,pt_patch%nblks_c)   ,&! i indeces of grid points to be treated by lhn
    j_treat(nproma,pt_patch%nblks_c)   ,&! i indeces of grid points to be treated by lhn
    diag_out(pt_patch%nblks_c,ndiag_max) ! array for exchange between PE's (used by global_values)

  LOGICAL  :: &
    scale_fac_index(nproma,pt_patch%nblks_c)

  LOGICAL :: ltoold
  INTEGER :: izlocstat        ! error status on allocation of fields

!- End of header
!===============================================================================
!-------------------------------------------------------------------------------
! Begin of subroutine
!-------------------------------------------------------------------------------
!-------------------------------------------------------------------------------
! Section 0 : Preliminaries : 
!             Check if lhn should be executed at the current timestep
!             Allocate space for fields; determine dt
!-------------------------------------------------------------------------------
  yroutine='organize_lhn'

  izlocstat  = 0   ! initialization
  jg         = pt_patch%id
  nlev       = pt_patch%nlev
  zdt        = dt_loc

  zdt_1 = 1.0_wp/zdt
  sec_per_hr_inv = 1.0_wp/sec_per_hr

  IF (msg_level > 12) THEN
     WRITE(message_text,'(a,f10.2,3i10)' ) 'intent(in) parameter: ', p_sim_time, nproma, pt_patch%nlev,jg
     CALL message(yroutine,message_text)
  ENDIF

  rnlhn      = (p_sim_time)/REAL(assimilation_config(jg)%nlhn_end)

  ! settings to exclude boundary interpolation zone of nested domains
  i_rlstart = grf_bdywidth_c+1
  i_rlend   = min_rlcell_int

  i_startblk = pt_patch%cells%start_block(i_rlstart)
  i_endblk   = pt_patch%cells%end_block(i_rlend)

!$OMP PARALLEL
!$OMP DO PRIVATE(jb)
  DO jb = 1, pt_patch%nblks_c
    pr_obs(:,jb) = -0.1_wp
    pr_ana(:,jb) = 0.0_wp
    wobs_space(:,jb) = -1.0_wp
    wobs_time(:,jb) = -1.0_wp
    lhn_diag(:,:,jb) = -99.0_wp
    scale_diag(:,jb) = 0.0_wp
    treat_diag(:,jb) = 0.0_wp
    ntreat(jb) = 0
    i_treat(:,jb) = 0
    j_treat(:,jb) = 0
    diag_out(jb,:) = 0
    scale_fac_index(:,jb) =.FALSE.
    lhn_fields%ttend_lhn(:,:,jb) = 0.0_wp
    lhn_fields%qvtend_lhn(:,:,jb) = 0.0_wp
  END DO
!$OMP END DO

!$OMP DO PRIVATE(jb)
  DO jb = 1, i_startblk    ! initialization along nest boundaries
    pr_mod(:,jb) = 0.0_wp
    pr_ref(:,jb) = 0.0_wp
    tt_lheat(:,:,jb) = 0._wp
  END DO
!$OMP END DO

<<<<<<< HEAD
=======
  ! diagnose freezing level - this is otherwise done only at output times
!$OMP DO PRIVATE(jb,jc,jk,i_startidx,i_endidx) ICON_OMP_DEFAULT_SCHEDULE
  DO jb = i_startblk, i_endblk

    CALL get_indices_c(pt_patch, jb, i_startblk, i_endblk, i_startidx, i_endidx, i_rlstart, i_rlend)

    prm_diag%hzerocl(i_startidx:i_endidx,jb) = p_metrics%z_ifc(i_startidx:i_endidx,nlev+1,jb)

    DO jk = kstart_moist(jg)+1, nlev
      DO jc = i_startidx, i_endidx 
        IF ( prm_diag%hzerocl(jc,jb) /= p_metrics%z_ifc(jc,nlev+1,jb)) THEN ! freezing level found
          CYCLE
        ELSE IF (pt_diag%temp(jc,jk-1,jb) < tmelt .AND. pt_diag%temp(jc,jk,jb) >= tmelt) THEN
          prm_diag%hzerocl(jc,jb) = p_metrics%z_mc(jc,jk-1,jb) -            &
         &      ( p_metrics%z_mc(jc,jk-1,jb) - p_metrics%z_mc(jc,jk,jb) )*  &
         &      (    pt_diag%temp(jc,jk-1,jb) - tmelt ) /                   &
         &      (    pt_diag%temp(jc,jk-1,jb) - pt_diag%temp(jc,jk,jb) )
        END IF
      ENDDO
    ENDDO
  ENDDO
!$OMP END DO
!$OMP END PARALLEL

>>>>>>> 7bf0032e
  IF (my_process_is_stdio() .AND. (assimilation_config(jg)%lhn_diag) ) THEN
     INQUIRE (file=yulhn,OPENED=lopen_log)
     IF (.NOT. lopen_log ) THEN
       CALL open_lhn_log()
       WRITE (nulhn,'(a,f10.2,3i10)' ) 'LHN : intent(in) parameter: ', p_sim_time, nproma, pt_patch%nlev,jg
       WRITE (nulhn,'(a,2f10.2)' ) 'LHN : relevant time step/time now : ',zdt,p_sim_time*sec_per_hr_inv
       WRITE(nulhn, *)' parameters set for LHN :'
       WRITE(nulhn, *)' Climatological Profile enable : assimilation_config(jg)%lhn_artif = ',assimilation_config(jg)%lhn_artif
       WRITE(nulhn, *)' Vertical Filtering of increments  : assimilation_config(jg)%lhn_filt   = ',assimilation_config(jg)%lhn_filt
       WRITE(nulhn, *)' Horizontal Filtering of increments : assimilation_config(jg)%lhn_relax  = ', &
                        assimilation_config(jg)%lhn_relax,assimilation_config(jg)%nlhn_relax
       WRITE(nulhn, *)' Absolute limit of incs.  :  assimilation_config(jg)%lhn_limit = ',assimilation_config(jg)%lhn_limit,&
                        assimilation_config(jg)%abs_lhn_lim,' (K/second)'
       WRITE(nulhn, *)' Absolute limit of incs.  :  assimilation_config(jg)%lhn_limitp = ',assimilation_config(jg)%lhn_limitp,&
                        assimilation_config(jg)%abs_lhn_lim,' (K/second)'
       WRITE(nulhn, *)' Humidity enhancement :     assimilation_config(jg)%lhn_hum_adj = ',assimilation_config(jg)%lhn_hum_adj
       WRITE(nulhn, *)' Diagnostic output :        assimilation_config(jg)%lhn_diag    = ',assimilation_config(jg)%lhn_diag
     ENDIF  
  ENDIF  



!-------------------------------------------------------------------------------
! Section 1 : Read and prepare radar precipitation data 
!             - Determine if new data have to be read
!             - Read new data, project the observation data onto the model grid
!             - Distribute gridded observations to the PE's (if parallel)
!             - Determine spatial and temporal weights for observations 
!               (includes interpolation in time between consecutive obs)
!-------------------------------------------------------------------------------

     CALL lhn_obs_prep (pt_patch,radar_data,prm_diag,lhn_fields,pr_obs(:,:),wobs_space(:,:),wobs_time(:,:), &
       &                ltoold,datetime_current)

     lvalid_data = .NOT. ltoold
     IF (ltoold) RETURN


!-------------------------------------------------------------------------------
! Section 2 : Determine total model precipitation rate
!             Analyze precipitation, i.e. combine model and observation values
!-------------------------------------------------------------------------------

!$OMP PARALLEL
!$OMP DO PRIVATE(jb,jc,jk,i_startidx,i_endidx) ICON_OMP_DEFAULT_SCHEDULE
          DO jb = i_startblk, i_endblk

            CALL get_indices_c(pt_patch, jb, i_startblk, i_endblk, i_startidx, i_endidx, i_rlstart, i_rlend)

            SELECT CASE (atm_phy_nwp_config(jg)%inwp_gscp)
            CASE(1,3)

              DO jc = i_startidx, i_endidx
                pr_mod(jc,jb) = prm_diag%rain_gsp_rate(jc,jb) + prm_diag%snow_gsp_rate(jc,jb)
              ENDDO

            CASE(2)

              DO jc = i_startidx, i_endidx
                pr_mod(jc,jb) = prm_diag%rain_gsp_rate(jc,jb) + prm_diag%snow_gsp_rate(jc,jb) + prm_diag%graupel_gsp_rate(jc,jb)
              ENDDO

            CASE(4,5) ! 2-mom schemes

              DO jc = i_startidx, i_endidx
                pr_mod(jc,jb) = prm_diag%rain_gsp_rate(jc,jb) + prm_diag%snow_gsp_rate(jc,jb) + &
                                prm_diag%graupel_gsp_rate(jc,jb) + prm_diag%hail_gsp_rate(jc,jb)
              ENDDO

            CASE(9)

              DO jc = i_startidx, i_endidx
                pr_mod(jc,jb) = prm_diag%rain_gsp_rate(jc,jb)
              ENDDO

            END SELECT

            DO jk = kstart_moist(jg), nlev
              DO jc = i_startidx, i_endidx
                qrsflux(jc,jk,jb) = prm_diag%qrs_flux(jc,jk,jb)
              ENDDO
            ENDDO

            IF (atm_phy_nwp_config(jg)%inwp_convection > 0) THEN

              DO jc = i_startidx, i_endidx
                pr_mod(jc,jb) = pr_mod(jc,jb) + prm_diag%rain_con_rate_3d (jc,nlev,jb) + prm_diag%snow_con_rate_3d (jc,nlev,jb)
              ENDDO

              DO jk = kstart_moist(jg), nlev
                DO jc = i_startidx, i_endidx
                  qrsflux(jc,jk,jb) = qrsflux(jc,jk,jb) &
                       + prm_diag%rain_con_rate_3d(jc,jk,jb) + prm_diag%snow_con_rate_3d(jc,jk,jb)
                ENDDO
              ENDDO
            ENDIF

            pr_ref(:,jb) = pr_mod(:,jb)
            zprmod(:,jb) = pr_mod(:,jb)

!-------------------------------------------------------------------------------
! Section 3: Get total model latent heating profiles
!            (in terms of temperature tendency as K/s)
!-------------------------------------------------------------------------------

            IF (atm_phy_nwp_config(jg)%inwp_convection > 0) THEN
              DO jk = kstart_moist(jg), nlev
                DO jc = i_startidx, i_endidx
                  tt_lheat(jc,jk,jb) = prm_diag%tt_lheat(jc,jk,jb)*zdt_1 + prm_nwp_tend%ddt_temp_pconv(jc,jk,jb)
                ENDDO
              ENDDO
            ELSE
              DO jk = kstart_moist(jg), nlev
                DO jc = i_startidx, i_endidx
                  tt_lheat(jc,jk,jb) = prm_diag%tt_lheat(jc,jk,jb)*zdt_1
                ENDDO
              ENDDO
            ENDIF

          ENDDO
!$OMP END DO 
!$OMP END PARALLEL


! ------------------------------------------------------------------------------
! Section 4: get reference precipition for comparison of radar and model
! ------------------------------------------------------------------------------

!   take the vertical integral of the precipitation flux as reference.
!   It is computed in src_gscp.hydci_pp or src_gscp.hydci_pp_gr

!$OMP PARALLEL

   IF (assimilation_config(jg)%lhn_qrs) THEN

!$OMP DO PRIVATE(jb,jc,jk,i_startidx,i_endidx,qrsflux_int,qrsgmax,qrsgthres,vcoordsum,kqrs) ICON_OMP_GUIDED_SCHEDULE
     DO jb=i_startblk,i_endblk

       CALL get_indices_c(pt_patch, jb, i_startblk, i_endblk, i_startidx, i_endidx, i_rlstart, i_rlend)

       qrsgmax(i_startidx:i_endidx) = 0._wp
       DO jk = kstart_moist(jg), nlev
         DO jc=i_startidx,i_endidx
           qrsgmax(jc) = MAX(qrsgmax(jc),qrsflux(jc,jk,jb))
         ENDDO
       ENDDO
       DO jc=i_startidx,i_endidx
         qrsgthres(jc) = MAX(assimilation_config(jg)%thres_lhn,assimilation_config(jg)%rqrsgmax*qrsgmax(jc))
       ENDDO

       DO jc=i_startidx,i_endidx
         qrsflux_int = 0.0_wp
         vcoordsum=0.0_wp
         kqrs=nlev+1
         IF (qrsgmax(jc) >= qrsgthres(jc)) THEN
           DO jk=kstart_moist(jg),nlev
            IF (qrsflux(jc,jk,jb) >= qrsgthres(jc)) then
              kqrs=jk
              EXIT
            ENDIF
           ENDDO
           DO jk=kqrs,nlev
             qrsflux_int = qrsflux_int + qrsflux(jc,jk,jb)  &
                              * (p_metrics%z_ifc(jc,jk,jb)-p_metrics%z_ifc(jc,jk+1,jb))
             vcoordsum=vcoordsum+(p_metrics%z_ifc(jc,jk,jb)-p_metrics%z_ifc(jc,jk+1,jb))
           ENDDO
           IF (vcoordsum /= 0.0_wp) qrsflux_int = qrsflux_int / vcoordsum
         ENDIF
         pr_ref(jc,jb) = qrsflux_int
       ENDDO

     ENDDO
!$OMP END DO 
   ENDIF

!$OMP DO PRIVATE(jb)
   DO jb=i_startblk,i_endblk
     pr_obs_nofilt(:,jb) = pr_obs(:,jb)
     pr_mod_nofilt(:,jb) = pr_ref(:,jb)
   ENDDO
!$OMP END DO

!$OMP END PARALLEL


   IF (assimilation_config(jg)%lhn_relax) THEN

      z_pr_obs(:,1,:) = pr_obs(:,:)
      z_pr_mod(:,1,:) = pr_ref(:,:)

      CALL sync_patch_array_mult(SYNC_C, pt_patch, 3, z_pr_mod, z_pr_obs, tt_lheat)

      zdcoeff = 0.05_wp ! diffusion coefficient for nabla2 diffusion
  
      DO iter = 1, assimilation_config(jg)%nlhn_relax ! perform niter iterations
                         ! note: a variable number of iterations (with an exit condition) potentially 
                         ! causes trouble with MPI reproducibility
  
        CALL nabla2_scalar(z_pr_mod, pt_patch, pt_int_state, z_nabla2_prmod, 1, 1, grf_bdywidth_c+1, min_rlcell_int)
        CALL nabla2_scalar(z_pr_obs, pt_patch, pt_int_state, z_nabla2_probs, 1, 1, grf_bdywidth_c+1, min_rlcell_int)
        CALL nabla2_scalar(tt_lheat, pt_patch, pt_int_state, z_nabla2_ttlh,        &
                           kstart_moist(jg), nlev, grf_bdywidth_c+1, min_rlcell_int)

!$OMP PARALLEL
!$OMP DO PRIVATE(jb,jc,jk,i_startidx,i_endidx) ICON_OMP_DEFAULT_SCHEDULE
        DO jb = i_startblk,i_endblk

          CALL get_indices_c(pt_patch, jb, i_startblk, i_endblk, &
                             i_startidx, i_endidx, i_rlstart, i_rlend)

          DO jc = i_startidx, i_endidx
            pr_ref(jc,jb) = MAX(0.0_wp, z_pr_mod(jc,1,jb) + zdcoeff *           &
                            pt_patch%cells%area(jc,jb) * z_nabla2_prmod(jc,1,jb))
   
            pr_obs(jc,jb) = z_pr_obs(jc,1,jb) + zdcoeff *           &
                            pt_patch%cells%area(jc,jb) * z_nabla2_probs(jc,1,jb)
          ENDDO

          DO jk = kstart_moist(jg),pt_patch%nlev
            DO jc = i_startidx, i_endidx
              tt_lheat(jc,jk,jb) = tt_lheat(jc,jk,jb) + zdcoeff *                    &
                                  pt_patch%cells%area(jc,jb) * z_nabla2_ttlh(jc,jk,jb)
            ENDDO
          ENDDO

        ENDDO
!$OMP END DO 
!$OMP END PARALLEL
   
        z_pr_mod(:,1,:) = pr_ref(:,:)
        z_pr_obs(:,1,:) = pr_obs(:,:)

        CALL sync_patch_array_mult(SYNC_C, pt_patch, 3, z_pr_mod, z_pr_obs, tt_lheat)

        pr_ref(:,:) = z_pr_mod(:,1,:)
        pr_obs(:,:) = z_pr_obs(:,1,:)
      ENDDO

! Clipping negative values and reset to original radar domain
      WHERE (pr_obs        < 0.0_wp ) pr_obs =  0.0_wp
      WHERE (pr_obs_nofilt < 0.0_wp ) pr_obs = -1.0_wp

   ENDIF

  
 IF (ltlhnverif) THEN
!$OMP PARALLEL
!$OMP DO PRIVATE(jb)
  DO jb = i_startblk, i_endblk
    zprmod_ref  (:,jb) = pr_mod_nofilt(:,jb)
    zprrad      (:,jb) = pr_obs_nofilt(:,jb)
    zprmod_ref_f(:,jb) = pr_ref       (:,jb)
    zprrad_f    (:,jb) = pr_obs       (:,jb)
  END DO
!$OMP END DO
!$OMP END PARALLEL

   CALL lhn_verification ('SW',pt_patch,radar_data,lhn_fields,p_sim_time,wobs_space,&
                          zprmod,zprmod_ref,zprrad,zprmod_ref_f,zprrad_f)
 ENDIF


!-------------------------------------------------------------------------------
! Section 7 : Determine the latent heat nudging temperature increment by
!             scaling the model profiles; apply artificial profile if requested
!             (This step needs communication between nodes to exchange the
!             heating profiles that are found outside the PE's subdomain)
!-------------------------------------------------------------------------------

   IF (izlocstat /= 0) THEN
     yerrmsg =' ERROR  *** allocation of space for lhn - fields failed'
     CALL finish (yroutine,yerrmsg)
   ENDIF
   scale_fac_index = .FALSE.



   IF (assimilation_config(jg)%lhn_diag) THEN
!$OMP PARALLEL
!$OMP DO PRIVATE(jb,i_startidx, i_endidx) ICON_OMP_GUIDED_SCHEDULE
     DO jb=i_startblk,i_endblk
       CALL get_indices_c(pt_patch, jb, i_startblk, i_endblk, &
          &                i_startidx, i_endidx, i_rlstart, i_rlend)
       CALL lhn_t_inc (i_startidx,i_endidx,jg,pt_patch%nlev,p_metrics%z_ifc(:,:,jb), &
                       tt_lheat(:,:,jb),wobs_time(:,jb), wobs_space(:,jb), pr_obs(:,jb), pr_ref(:,jb),pr_ana(:,jb),     &
                       lhn_fields%ttend_lhn(:,:,jb), treat_diag(:,jb),scale_diag(:,jb),scale_fac_index(:,jb),           &
!                       prm_nwp_tend%ddt_temp_pconv(:,:,jb),diag_out(jb,:))
                       pt_diag%u(:,:,jb),pt_diag%v(:,:,jb),prm_diag%k850(:,jb),prm_diag%k950(:,jb),prm_diag%k700(:,jb), &
                       pt_patch%nshift_total,kstart_moist(jg),diag_out(jb,:))
     ENDDO
!$OMP END DO 
!$OMP END PARALLEL
    ELSE
!$OMP PARALLEL
!$OMP DO PRIVATE(jb,i_startidx, i_endidx) ICON_OMP_GUIDED_SCHEDULE
     DO jb=i_startblk,i_endblk
       CALL get_indices_c(pt_patch, jb, i_startblk, i_endblk, &
          &                i_startidx, i_endidx, i_rlstart, i_rlend)
       CALL lhn_t_inc (i_startidx,i_endidx,jg,pt_patch%nlev,p_metrics%z_ifc(:,:,jb), &
                       tt_lheat(:,:,jb),wobs_time(:,jb), wobs_space(:,jb), pr_obs(:,jb), pr_ref(:,jb),pr_ana(:,jb),     &
                       lhn_fields%ttend_lhn(:,:,jb), treat_diag(:,jb),scale_diag(:,jb),scale_fac_index(:,jb),           &
!                       prm_nwp_tend%ddt_temp_pconv(:,:,jb))
                       pt_diag%u(:,:,jb),pt_diag%v(:,:,jb),prm_diag%k850(:,jb),prm_diag%k950(:,jb),prm_diag%k700(:,jb), &
                       pt_patch%nshift_total,kstart_moist(jg))
     ENDDO
!$OMP END DO 
!$OMP END PARALLEL
    ENDIF

!!-------------------------------------------------------------------------------
!! Section 8 : Apply the latent heat nudging temperature increment
!!-------------------------------------------------------------------------------
!!$OMP PARALLEL
!!$OMP DO PRIVATE(jb,jc,k,i_startidx, i_endidx) ICON_OMP_GUIDED_SCHEDULE
!     DO jb=i_startblk,i_endblk
!       CALL get_indices_c(pt_patch, jb, i_startblk, i_endblk, &
!         &                i_startidx, i_endidx, i_rlstart, i_rlend)
!
!!       DO jc=i_startidx,i_endidx
!!         DO k=1,pt_patch%nlev
!!!          if (ltlhnbright .AND. NINT(lhn_fields%brightband(jc,jb)) > 0_i4) lhn_fields%ttend_lhn(jc,k,jb) = 0.0_wp
!!          lhn_fields%ttend_lhn(jc,k,jb) = assimilation_config(jg)%lhn_coef * lhn_fields%ttend_lhn(jc,k,jb)
!!!          IF (ltlhn) pt_diag%temp(jc,k,jb) = pt_diag%temp(jc,k,jb) + lhn_fields%ttend_lhn(jc,k,jb) * zdt
!!         ENDDO
!!       ENDDO
!     ENDDO
!!$OMP END DO 
!!$OMP END PARALLEL

    IF (assimilation_config(jg)%lhn_diag) THEN
       diag_sum = 0
       g_diag_sum = 0
       DO ndiag=1,15
         diag_sum(ndiag) = SUM(diag_out(:,ndiag))
       ENDDO
       g_diag_sum(1:15) = global_sum(diag_sum(1:15),opt_iroot=p_io) 

      IF (my_process_is_stdio()) THEN
        WRITE(nulhn, *)
        WRITE(nulhn, *)' Diagnostics of LHN - nudging scheme, subroutine lhn_t_inc'

        WRITE(nulhn, *)'Diagnostics of LHN, lhn_t_inc, timestep : ',p_sim_time*zdt_1
        WRITE(nulhn, '(A,L3,f6.2)' )' Latent Heat Nudging active          : ',ltlhn, REAL(diag_out(i_endblk,16))/100.
        WRITE(nulhn, *)' n of points with increments         : ',g_diag_sum(1)
        WRITE(nulhn, *)' n of points with local profiles     : ',g_diag_sum(2)
        WRITE(nulhn, *)' n of points with upscaling          : ',g_diag_sum(3)
        WRITE(nulhn, *)' n of points with limited upscaling  : ',g_diag_sum(4)
        WRITE(nulhn, *)' n of points with downscaling        : ',g_diag_sum(5)
        WRITE(nulhn, *)' n of points with limited downscaling: ',g_diag_sum(6)
        WRITE(nulhn, *)' n of points with artif. prof         : ',g_diag_sum(7)
        WRITE(nulhn, *)' points with imposed positive limit  : ',g_diag_sum(8)
        WRITE(nulhn, *)' points with imposed negative limit  : ',g_diag_sum(9)
        WRITE(nulhn, *)' points with wind weighting < 1 and > 0 : ',g_diag_sum(10)
        WRITE(nulhn, *)' points with wind weighting equal 0     : ',g_diag_sum(11)
        WRITE(nulhn, *)' points with applied in_cloud treatment : ',g_diag_sum(15)
        WRITE(nulhn, *)
        WRITE(nulhn, *)' Vert. Filtering : n points eliminate oscillations: ',g_diag_sum(12)
        WRITE(nulhn, *)' Vert. Filtering : n points eliminate isolate peaks: ',g_diag_sum(13)
        WRITE(nulhn, *)' Vert. Filtering : n points smoothed : ',g_diag_sum(14)
      ENDIF
    ENDIF

!-------------------------------------------------------------------------------
! Section 9 : Apply a corresponding humidity increment to maintain or produce
!             (nearly) saturation ("humidity enhancement") or reduce qv in case
!             of negative temperature increments (leave rel. hum. unchanged)
!             or
!             Apply saturation adjustment to balance the thermodynamic fields
!             after the LHN
!-------------------------------------------------------------------------------


!$OMP PARALLEL

  IF (assimilation_config(jg)%lhn_hum_adj) THEN

!$OMP DO PRIVATE(jb,jc,i_startidx, i_endidx) ICON_OMP_GUIDED_SCHEDULE
     DO jb=i_startblk,i_endblk
       CALL get_indices_c(pt_patch, jb, i_startblk, i_endblk, &
         &                i_startidx, i_endidx, i_rlstart, i_rlend)

        CALL lhn_q_inc( &
             i_startidx,i_endidx,jg,zdt,nlev, &
             pt_diag%temp(:,:,jb),lhn_fields%ttend_lhn(:,:,jb), &
             pt_diag%pres(:,:,jb), &
             pt_prog_rcf%tracer (:,:,jb,iqv), &
             pt_prog_rcf%tracer (:,:,jb,iqc), &
             pt_prog_rcf%tracer (:,:,jb,iqi), &
             lhn_fields%qvtend_lhn(:,:,jb), &
             scale_fac_index(:,jb))
     ENDDO
!$OMP END DO 

  ENDIF

!$OMP END PARALLEL

!-------------------------------------------------------------------------------
! Section 10 : Diagnostic procedure...
! a) integrate observed precipitation rates over one hour
! b) control output for some variables via lhn_diag
!-------------------------------------------------------------------------------

!-------------------------------------------------------------------------------
! Section 10a : integrate observed precipitation rates over one hour
!-------------------------------------------------------------------------------
! for verification integrate observed precipitation rates over one hour:

!$OMP PARALLEL
!$OMP DO PRIVATE(jb,jk,jc,i_startidx,i_endidx,ttmin,ttmax)
  DO jb=i_startblk,i_endblk

    CALL get_indices_c(pt_patch, jb, i_startblk, i_endblk, &
      &                i_startidx, i_endidx, i_rlstart, i_rlend)

   DO jc = i_startidx, i_endidx
     IF (pr_obs(jc,jb) > 0.0_wp)     lhn_fields%pr_obs_sum(jc,jb) = lhn_fields%pr_obs_sum(jc,jb)       &
                                                   + pr_obs(jc,jb) * zdt
     IF (pr_mod(jc,jb) > 0.0_wp)     lhn_fields%pr_mod_sum(jc,jb) = lhn_fields%pr_mod_sum(jc,jb)       &
                                                   + pr_mod(jc,jb) * zdt
     IF (pr_ref(jc,jb) > 0.0_wp)     lhn_fields%pr_ref_sum(jc,jb) = lhn_fields%pr_ref_sum(jc,jb)       &
                                                   + pr_ref(jc,jb) * zdt

!-------------------------------------------------------------------------------
! Section 10b : control output for some variables via lhn_diag
!-------------------------------------------------------------------------------
! control output of pr_mod, pr_obs, pr_ana in lhn_diag (upper 3 levels)
! ouput is in kg/(s*m**2)

     lhn_diag(jc,nlev,jb) = pr_obs(jc,jb)

     lhn_diag(jc,nlev-1,jb) = pr_mod(jc,jb)                 ! ive: 2
     lhn_diag(jc,nlev-2,jb) = pr_ref(jc,jb)                 ! ive: 3
     lhn_diag(jc,nlev-3,jb) = pr_ana(jc,jb)                 ! ive: 4
     lhn_diag(jc,nlev-4,jb) = wobs_space(jc,jb)             ! ive: 5
     lhn_diag(jc,nlev-5,jb) = wobs_time(jc,jb)              ! ive: 6
     IF (pr_obs(jc,jb) > assimilation_config(jg)%thres_lhn .AND. pr_mod(jc,jb) > assimilation_config(jg)%thres_lhn) &
       lhn_diag(jc,nlev-6,jb) = 1.0_wp          ! ive: 7
     IF (pr_obs(jc,jb) > assimilation_config(jg)%thres_lhn .AND. pr_mod(jc,jb) <= assimilation_config(jg)%thres_lhn) &
       lhn_diag(jc,nlev-6,jb) = 2.0_wp          ! ive: 7
     IF (pr_obs(jc,jb) <= assimilation_config(jg)%thres_lhn .AND. pr_mod(jc,jb) > assimilation_config(jg)%thres_lhn) &
       lhn_diag(jc,nlev-6,jb) = 3.0_wp          ! ive: 7
     IF (pr_obs(jc,jb) > pr_mod(jc,jb)) THEN
       lhn_diag(jc,nlev-7,jb) = 1.0_wp          ! ive: 8
     ELSE
       lhn_diag(jc,nlev-7,jb) = 0.0_wp          ! ive: 8
     ENDIF
     IF (pr_obs(jc,jb) < pr_mod(jc,jb)) THEN
       lhn_diag(jc,nlev-8,jb) = -1.0_wp         ! ive: 9
     ELSE
       lhn_diag(jc,nlev-8,jb) = 0.0_wp          ! ive: 9
     ENDIF
     lhn_diag(jc,nlev-10,jb) = lhn_fields%pr_obs_sum(jc,jb)            ! ive: 11
     lhn_diag(jc,nlev-11,jb) = lhn_fields%pr_mod_sum(jc,jb)            ! ive: 12
     lhn_diag(jc,nlev-12,jb) = lhn_fields%pr_ref_sum(jc,jb)            ! ive: 13
     lhn_diag(jc,nlev-13,jb) = scale_diag(jc,jb)       ! ive: 14
     lhn_diag(jc,nlev-14,jb) = treat_diag(jc,jb)            ! ive: 15
     lhn_diag(jc,nlev-15,jb) = lhn_fields%brightband(jc,jb) ! ive: 16
   ENDDO

   ttmin(i_startidx:i_endidx) = 0._wp
   ttmax(i_startidx:i_endidx) = 0._wp
   DO jk = kstart_moist(jg), nlev
     DO jc = i_startidx, i_endidx
       ttmin(jc) = MIN(ttmin(jc),lhn_fields%ttend_lhn(jc,jk,jb))
       ttmax(jc) = MAX(ttmax(jc),lhn_fields%ttend_lhn(jc,jk,jb))

       prm_diag%tt_lheat(jc,jk,jb) = tt_lheat(jc,jk,jb)
       prm_diag%ttend_lhn(jc,jk,jb) = lhn_fields%ttend_lhn(jc,jk,jb)
       prm_diag%qvtend_lhn(jc,jk,jb) = lhn_fields%qvtend_lhn(jc,jk,jb)
     ENDDO
   ENDDO
   DO jc = i_startidx, i_endidx
     lhn_diag(jc,nlev-9,jb) = MERGE(0._wp,1._wp,ttmin(jc)==0._wp .AND. ttmax(jc)==0._wp)
   ENDDO
   prm_diag%lhn_diag(i_startidx:i_endidx,nlev-15:nlev,jb) = lhn_diag(i_startidx:i_endidx,nlev-15:nlev,jb)

  ENDDO

!$OMP END DO 
!$OMP END PARALLEL

   IF (datetime_current%time%minute  == 0) THEN
      IF (ltlhnverif) THEN
         CALL lhn_verification ('HR',pt_patch,radar_data,lhn_fields,p_sim_time/3600.,wobs_space,&
                                lhn_fields%pr_mod_sum, lhn_fields%pr_ref_sum,lhn_fields%pr_obs_sum)
      ENDIF
      lhn_fields%pr_obs_sum(:,:)  = 0.0_wp
      lhn_fields%pr_mod_sum(:,:)  = 0.0_wp
      lhn_fields%pr_ref_sum(:,:)  = 0.0_wp
   ENDIF

!-------------------------------------------------------------------------------
! Section 11 : Deallocate fields needed only during the lhn - step
!-------------------------------------------------------------------------------

!-------------------------------------------------------------------------------
! End of module procedure organize_lhn
!-------------------------------------------------------------------------------

END SUBROUTINE organize_lhn

!===============================================================================
!+ Module procedure in "lheat_nudge" preparing radar precip data for lhn
!-------------------------------------------------------------------------------

SUBROUTINE lhn_obs_prep (pt_patch,radar_data,prm_diag,lhn_fields,pr_obs, &
                      &  wobs_space, wobs_time, ltoyoungorold,datetime_current)

!-------------------------------------------------------------------------------
!
! Description:
!   This procedure of the module "lheat_nudge" is called from organize_lhn.
!   It reads in observations (rain rates in mm/h) from the radar data input
!   file and prepares them for further use:
!   The observations are interpolation in time
!   between consecutive observation times is done and spatial and temporal
!   weighting factors are assigned to the resulting observations at each
!   grid point.
!
!   Namelist parameters used: 
!            lhn_black, blacklist_file, radar_in
!   Input arrays : none. (Use of general information on model grid)
!   Output arrays: pr_obs,wobs_space,wobs_time
!
! Method:
!    1: Interpolate observation data in time and assign temporal weight
!    2: Determine the spatial normalized weight
!
!-------------------------------------------------------------------------------

! Subroutine / Function arguments: None
!-------------------------------------------------------------------------------
! Scalar arguments, intent(inout) :
!-------------------------------
!  INTEGER   (KIND=i4), INTENT(IN)     ::       &
!    i_startidx, i_endidx,jg
  TYPE(t_patch),   TARGET, INTENT(in)    :: pt_patch     !<grid/patch info.
  TYPE(t_radar_fields),    INTENT(in)    :: radar_data
  TYPE(t_nwp_phy_diag),    INTENT(in)    :: prm_diag
  TYPE(t_lhn_diag),        INTENT(inout) :: lhn_fields

  REAL (KIND=wp), DIMENSION(nproma,pt_patch%nblks_c),INTENT(OUT)    :: &
    wobs_time, wobs_space, pr_obs

  LOGICAL, INTENT(OUT) :: ltoyoungorold
  TYPE (datetime),INTENT(in) :: datetime_current


! Local parameters, scalars, arrays :
!-------------------------------------------------------------------------------
! Local scalars:
!---------------
! 1. Variables for organizing the code

  INTEGER (KIND=i4), SAVE             ::       &
     i              ,&
     iread          ,& ! number of data fields in time cache
     field_num      ,& ! number of data record in memory field
     weight_index_0 ,& !
     weight_index_p1,& !
     weight_index_p2,& !
     weight_index_p3,& !
     weight_index_m1, weight_index_m1lim, & !
     weight_index_m2, weight_index_m2lim   !

  INTEGER :: jb,jc,i_rlstart, i_rlend
  INTEGER :: i_startblk, i_endblk    !> blocks
  INTEGER :: i_startidx, i_endidx    !< slices

  REAL (KIND=wp)                   ::       &
    pr_time_limit  ,&
    delta_t0       ,& !
    twlast         ,& ! weight for last obs
    twnext            ! weight for next obs


  INTEGER (KIND=i4)             ::       &
    icenter         ,&
! concerning the time interpolation of DX data
    num_t_obs (nproma,pt_patch%nblks_c,0:4), &
    num1delta_t_obs ,& ! number of points with obs-dist 1 delta_t
    num2delta_t_obs ,& ! number of points with obs-dist 2 delta_t
    num3delta_t_obs ,& ! number of points with obs-dist 3 delta_t
    num4delta_t_obs ,& ! number of points with obs-dist 4 delta_t
    numnone         ,& ! number of points without obs
    numblack        ,& ! number of points which are blacklisted
! concerning the spatial interpolation of radar data
    numfull         ,& ! number of points with obs with full spatial weight
    numred          ,& ! number of points with reduced weight
    numzero         ,& ! number of points with obs zero spatial weight
    znmissval          ! number of missing values

  INTEGER (KIND=i4), SAVE             ::       &
    ntbright, ierror

  TYPE(datetime),  POINTER             ::  &
     tnow           ,&
     center_time    ,& ! time of actual radar observation
     next_time_1    ,& ! time of next observation
     next_time_2    ,& ! time of next observation
     next_time_3    ,& ! time of next observation
     prev_time_1    ,& ! time of previos observation
     prev_time_2    ,& ! time of previos observation
     obs_time_c    

  TYPE(timedelta), POINTER             ::  &
     time_delta     ,& !
     inc_time_p, inc_time_m, &
     titer

  REAL (KIND=wp),ALLOCATABLE :: td_in_min(:)

  INTEGER,PARAMETER :: ndiag=9
  INTEGER :: n,diag_out(ndiag),g_diag_sum(ndiag)

  LOGICAL :: lp1, lp2, lp3, lm1, lm2

  CHARACTER(LEN=MAX_TIMEDELTA_STR_LEN):: lhn_dt_obs_PTstr
  CHARACTER(LEN=MAX_TIMEDELTA_STR_LEN):: zdt_PTstr
  INTEGER :: ierr

  INTEGER :: jg    ! domain ID

  REAL  (KIND=wp) ::           &
    obs_sum(nproma,pt_patch%nblks_c) ,&      ! observed (radar) precipitation rate         (kg/m2*s)
    obs_ratio(nproma,pt_patch%nblks_c) ,&
    obs_sum_g

  INTEGER         ::           &
    obs_cnt(nproma,pt_patch%nblks_c)      ! total model precipitation rate              (kg/m2*s)

  INTEGER :: ns, nsums, nsume, nsum_g

! Local arrays:
!--------------
!- End of header
!===============================================================================
!-------------------------------------------------------------------------------
! Begin of subroutine
!-------------------------------------------------------------------------------
!-------------------------------------------------------------------------------
! Section 0: Initialization of some variables
!            At first call: Get start date and time of this model run
!                           Open data file and read general header information
!            At each call : Allocate space for temporal fields
!
!-------------------------------------------------------------------------------
  yroutine='lhn_obs_prep'

  jg = pt_patch%id

  tnow     => newDatetime(datetime_current)
  IF (msg_level > 12) &
   CALL print_value("mod_time (mmddhhmm)",tnow%date%month*1000000+tnow%date%day*10000+tnow%time%hour*100+tnow%time%minute)

  center_time => newDatetime(time_config%tc_current_date)
  next_time_1 => newDatetime(time_config%tc_current_date) ! create datetime pointer
  next_time_2 => newDatetime(time_config%tc_current_date) !0,0,0,0,0,0,0)
  next_time_3 => newDatetime(time_config%tc_current_date) !0,0,0,0,0,0,0)
  prev_time_1 => newDatetime(time_config%tc_current_date) !0,0,0,0,0,0,0)
  prev_time_2 => newDatetime(time_config%tc_current_date) !0,0,0,0,0,0,0)


  CALL getPTStringFromSeconds(INT(assimilation_config(jg)%lhn_dt_obs*60._wp,i8),lhn_dt_obs_PTstr)
  inc_time_p  => newTimedelta(lhn_dt_obs_PTstr)
  !
  ! negative counterpart
  CALL getPTStringFromSeconds(INT(assimilation_config(jg)%lhn_dt_obs*60._wp*(-1._wp),i8),lhn_dt_obs_PTstr)
  inc_time_m  => newTimedelta(lhn_dt_obs_PTstr)
  !
  CALL getPTStringFromSeconds(INT(zdt,i8),zdt_PTstr)
  titer       => newTimedelta(zdt_PTstr)
  !
  time_delta  => newTimedelta('PT0S')


  IF (msg_level > 12) &
   CALL print_value("mod_time_2 (mmddhhmm)",tnow%date%month*1000000+tnow%date%day*10000+tnow%time%hour*100+tnow%time%minute)

  iread=assimilation_config(jg)%nobs_times

  IF (iread < 1) THEN
    CALL message (yroutine,'no time dimension found')
    RETURN 
  ENDIF

  ALLOCATE (td_in_min(iread))
  td_in_min = -9999.9_wp

  DO i=1,iread
     time_delta = tnow - radar_data%radar_td%obs_date(i) 
     td_in_min(i)=time_delta%second/60.+time_delta%minute+time_delta%hour*60.+time_delta%day*1440.
     if ( radar_data%radar_td%obs_date(i) > tnow) td_in_min(i) = -1.0_wp * td_in_min(i) 
     ! Note: tnow - obs_date gives always positive values in mtime !!!
     ! To be consistent with the linear interpolation below, younger dates are set to negative !
  ENDDO


  ltoyoungorold=.false.
  IF (ALL(td_in_min > 2.*assimilation_config(jg)%lhn_dt_obs) ) THEN
     IF (msg_level > 12) THEN
       CALL message (yroutine,'obsvervations are too old')
       CALL print_value('Max time_diff',MAXVAL(td_in_min))
       CALL print_value('Min time_diff',MINVAL(td_in_min))
     ENDIF
     ltoyoungorold=.true.
     RETURN
  ELSE IF (ALL(td_in_min < -3.*assimilation_config(jg)%lhn_dt_obs)) THEN
     IF (msg_level > 12) THEN
       CALL message (yroutine,'obsvervations are too young')
       CALL print_value('Max time_diff',MAXVAL(td_in_min))
       CALL print_value('Min time_diff',MINVAL(td_in_min))
     ENDIF
     ltoyoungorold=.true.
     RETURN
  ELSE
     icenter=MINLOC(td_in_min,1,td_in_min>=0.0_wp)
     center_time=radar_data%radar_td%obs_date(icenter)

     next_time_1=center_time+inc_time_p
     next_time_2=center_time+2*inc_time_p
     next_time_3=center_time+3*inc_time_p
     prev_time_1=center_time+inc_time_m
     prev_time_2=center_time+2*inc_time_m
     weight_index_0=icenter
     IF (msg_level > 12) CALL print_value ('o_ct',radar_data%radar_td%obs_date(icenter)%time%minute)
     IF (msg_level > 12) CALL print_value ('icenter',icenter)
  ENDIF

  lp1=.FALSE.
  lp2=.FALSE.
  lp3=.FALSE.
  lm1=.FALSE.
  lm2=.FALSE.

  DO i=1,iread
    IF (.NOT.lp1 .AND. radar_data%radar_td%obs_date(i) == next_time_1) THEN 
      weight_index_p1=i
      IF (msg_level > 12) CALL print_value ('o_p1',radar_data%radar_td%obs_date(i)%time%minute)
      IF (msg_level > 12) CALL print_value ('o_p1',weight_index_p1)
      lp1=.true.
    ELSE IF (.NOT.lp2 .AND. radar_data%radar_td%obs_date(i) == next_time_2) THEN 
      weight_index_p2=i
      IF (msg_level > 12) CALL print_value ('o_p2',radar_data%radar_td%obs_date(i)%time%minute)
      IF (msg_level > 12) CALL print_value ('o_p2',weight_index_p2)
      lp2=.true.
    ELSE IF (.NOT.lp3 .AND. radar_data%radar_td%obs_date(i) == next_time_3) THEN 
      weight_index_p3=i
      IF (msg_level > 12) CALL print_value ('o_p3',radar_data%radar_td%obs_date(i)%time%minute)
      IF (msg_level > 12) CALL print_value ('o_p3',weight_index_p3)
      lp3=.true.
    ELSE IF (.NOT.lm1 .AND. radar_data%radar_td%obs_date(i) == prev_time_1) THEN 
      weight_index_m1=i
      IF (msg_level > 12) CALL print_value ('o_m1',radar_data%radar_td%obs_date(i)%time%minute)
      IF (msg_level > 12) CALL print_value ('o_m1',weight_index_m1)
      lm1=.true.
    ELSE IF (.NOT.lm2 .AND. radar_data%radar_td%obs_date(i) == prev_time_2) THEN
      weight_index_m2=i
      IF (msg_level > 12) CALL print_value ('o_m2',radar_data%radar_td%obs_date(i)%time%minute)
      IF (msg_level > 12) CALL print_value ('o_m2',weight_index_m2)
      lm2=.true.
    ENDIF
    IF (lp1 .AND. lp2 .AND. lp3 .AND. lm1 .AND. lm2) EXIT
  ENDDO

  weight_index_m1lim = MAX(1,weight_index_m1) ! to avoid errors with array bound checking
  weight_index_m2lim = MAX(1,weight_index_m2) ! to avoid errors with array bound checking

  IF (assimilation_config(jg)%lhn_bright .AND. &
   & ( (MOD(datetime_current%time%minute,5)  == 0 .AND. datetime_current%time%second < 10 ) &
   &   .OR. MAXVAL(lhn_fields%brightband(:,:)) < 0)) &
   & THEN
   ! brightband detection is called at every observation time, ie. every 5 minutes
   ! the hourly precipitation sum is calculated from the hour around icenter time [icenter - 5;icenter + 6]
      ! exclude boundary interpolation zone of nested domains
      i_rlstart = grf_bdywidth_c+1
      i_rlend   = min_rlcell_int

      i_startblk = pt_patch%cells%start_block(i_rlstart)
      i_endblk   = pt_patch%cells%end_block(i_rlend)


     nsums=MAX(1,icenter-5)
     nsume=MIN(iread,nsums+12)

     obs_sum   (:,:) =  0.0_wp
     obs_ratio (:,:) =  0.0_wp
     obs_cnt   (:,:) =  0_i4
     obs_sum_g       =  0.0_wp
     nsum_g          =  0_i4

!$OMP PARALLEL
!$OMP DO PRIVATE(jb,jc,i_startidx,i_endidx,ns) ICON_OMP_GUIDED_SCHEDULE
     DO jb=i_startblk,i_endblk
       CALL get_indices_c(pt_patch, jb, i_startblk, i_endblk, &
         &                i_startidx, i_endidx, i_rlstart, i_rlend)
        DO ns=nsums,nsume
          DO jc=i_startidx,i_endidx
            IF (NINT(radar_data%radar_ct%blacklist(jc,jb)) /= 0_i4 ) CYCLE
            IF (radar_data%radar_td%obs(jc,jb,ns) >= 0.0_wp) THEN
              obs_sum (jc,jb) = obs_sum (jc,jb) + radar_data%radar_td%obs(jc,jb,ns)
              obs_cnt (jc,jb) = obs_cnt (jc,jb) + 1_i4
            ENDIF
          ENDDO
        ENDDO
      ENDDO
!$OMP END DO 
!$OMP END PARALLEL

     DO jb=i_startblk,i_endblk
       CALL get_indices_c(pt_patch, jb, i_startblk, i_endblk, &
         &                i_startidx, i_endidx, i_rlstart, i_rlend)
        DO jc=i_startidx,i_endidx
            IF (obs_cnt (jc,jb) <  1_i4 ) CYCLE
            obs_sum (jc,jb) = obs_sum (jc,jb) / REAL(obs_cnt (jc,jb),wp)
            IF ( obs_sum (jc,jb) > 2.5_wp ) THEN
               obs_sum_g = obs_sum_g + obs_sum (jc,jb)
               nsum_g    = nsum_g + 1
            ENDIF
        ENDDO
      ENDDO

      obs_sum_g = global_sum(obs_sum_g)
      nsum_g = global_sum(nsum_g)
      IF (nsum_g < 1 ) THEN
         obs_ratio(:,:) = 0.0
      ELSE
         obs_sum_g = obs_sum_g / nsum_g
         IF ( obs_sum_g > 0._wp ) obs_ratio (:,:) = obs_sum (:,:) / obs_sum_g
      ENDIF
      lhn_fields%brightband(:,:) = 0.0_wp
      CALL detect_bright_band (pt_patch,radar_data,prm_diag,lhn_fields,obs_ratio)
 
  ENDIF

! reset counters
  num_t_obs       = 0
  num1delta_t_obs = 0_i4
  num2delta_t_obs = 0_i4
  num3delta_t_obs = 0_i4
  num4delta_t_obs = 0_i4
  numfull         = 0_i4
  numred          = 0_i4
  numzero         = 0_i4
  numnone         = 0_i4

!  print *, MAXVAL(obs)


  pr_time_limit = 0.0_wp
! If the data is in high frequency take into account observations that
! are within the interval [-2,3]*lhn_dt_obs fore the time interpolation
! of obs and wobs_space
      ! exclude boundary interpolation zone of nested domains
      i_rlstart = grf_bdywidth_c+1
      i_rlend   = min_rlcell_int

      i_startblk = pt_patch%cells%start_block(i_rlstart)
      i_endblk   = pt_patch%cells%end_block(i_rlend)

!$OMP PARALLEL
!$OMP DO PRIVATE(jb,jc,i_startidx,i_endidx) ICON_OMP_GUIDED_SCHEDULE
     DO jb=i_startblk,i_endblk
       CALL get_indices_c(pt_patch, jb, i_startblk, i_endblk, &
         &                i_startidx, i_endidx, i_rlstart, i_rlend)
        DO jc=i_startidx,i_endidx
          IF (NINT(radar_data%radar_ct%blacklist(jc,jb)) /= 1_i4 .AND. NINT(lhn_fields%brightband(jc,jb)) /= 1_i4) THEN
            IF ((radar_data%radar_td%obs(jc,jb,weight_index_0) >= pr_time_limit) .AND. &
               (lp1 .AND. radar_data%radar_td%obs(jc,jb,weight_index_p1) >= pr_time_limit)) THEN
              ! observation is valid between t>=0 and t<=+lhn_dt_obs
              pr_obs(jc,jb)    = radar_data%radar_td%obs(jc,jb,weight_index_0)                           &
                   + (radar_data%radar_td%obs(jc,jb,weight_index_p1)-radar_data%radar_td%obs(jc,jb,weight_index_0)) &
                   * (abs(td_in_min(weight_index_0)))/ assimilation_config(jg)%lhn_dt_obs
              pr_obs(jc,jb) = pr_obs(jc,jb)*sec_per_hr_inv
              wobs_time(jc,jb) = 1.0_wp
              num_t_obs (jc,jb,1) = 1
              IF (assimilation_config(jg)%lhn_spqual) THEN
                  wobs_space(jc,jb) = radar_data%radar_td%spqual(jc,jb,weight_index_0)                                   &
                   + (radar_data%radar_td%spqual(jc,jb,weight_index_p1)-radar_data%radar_td%spqual(jc,jb,weight_index_0)) &
                   * (abs(td_in_min(weight_index_0)))/ assimilation_config(jg)%lhn_dt_obs
              ELSE
                  wobs_space(jc,jb) = 1.0_wp
              ENDIF
            ELSEIF((lm1 .AND. radar_data%radar_td%obs(jc,jb,weight_index_m1lim) >= pr_time_limit) .AND. &
                  (lp1 .AND. radar_data%radar_td%obs(jc,jb,weight_index_p1) >= pr_time_limit)) THEN
              ! observation is valid between t>=-lhn_dt_obs and t<=+lhn_dt_obs
              pr_obs(jc,jb)     = radar_data%radar_td%obs(jc,jb,weight_index_m1lim)                               &
                   + (radar_data%radar_td%obs(jc,jb,weight_index_p1)-radar_data%radar_td%obs(jc,jb,weight_index_m1lim))  &
                   * (abs(td_in_min(weight_index_m1lim)))/ (2.0_wp*assimilation_config(jg)%lhn_dt_obs)
              pr_obs(jc,jb) = pr_obs(jc,jb)*sec_per_hr_inv
              wobs_time(jc,jb) = 0.75_wp   
              num_t_obs (jc,jb,2) = 1
              IF (assimilation_config(jg)%lhn_spqual) THEN
                  wobs_space(jc,jb) = radar_data%radar_td%spqual(jc,jb,weight_index_m1lim)                               &
                   + (radar_data%radar_td%spqual(jc,jb,weight_index_p1)-radar_data%radar_td%spqual(jc,jb,weight_index_m1lim))&
                   * (abs(td_in_min(weight_index_m1lim)))/ (2.0_wp*assimilation_config(jg)%lhn_dt_obs)
              ELSE
                  wobs_space(jc,jb) = 1.0_wp
              ENDIF
            ELSEIF((radar_data%radar_td%obs(jc,jb,weight_index_0) >= pr_time_limit) .AND. &
                  lp2 .AND.(radar_data%radar_td%obs(jc,jb,weight_index_p2)>= pr_time_limit)) THEN
              ! observation is valid between t>=0 and t<=+2assimilation_config(jg)%lhn_dt_obs
              pr_obs(jc,jb) = radar_data%radar_td%obs(jc,jb,weight_index_0)                                   &
                   + (radar_data%radar_td%obs(jc,jb,weight_index_p2)-radar_data%radar_td%obs(jc,jb,weight_index_0))      &
                   * (abs(td_in_min(weight_index_0)))/ (2.0_wp*assimilation_config(jg)%lhn_dt_obs)
              pr_obs(jc,jb) = pr_obs(jc,jb)*sec_per_hr_inv
              wobs_time(jc,jb) = 0.75_wp
              num_t_obs (jc,jb,2)= 1
              IF (assimilation_config(jg)%lhn_spqual) THEN
                  wobs_space(jc,jb) = radar_data%radar_td%spqual(jc,jb,weight_index_0)                                   &
                   + (radar_data%radar_td%spqual(jc,jb,weight_index_p2)-radar_data%radar_td%spqual(jc,jb,weight_index_0)) &
                   * (abs(td_in_min(weight_index_0)))/ (2.0_wp*assimilation_config(jg)%lhn_dt_obs)
              ELSE
                  wobs_space(jc,jb) = 1.0_wp
              ENDIF
            ELSEIF((lm1.AND.radar_data%radar_td%obs(jc,jb,weight_index_m1lim) >= pr_time_limit) .AND. &
                  (lp2.AND.radar_data%radar_td%obs(jc,jb,weight_index_p2) >= pr_time_limit)) THEN
              ! observation is valid between t>=-lhn_dt_obs and t<=+2lhn_dt_obs
              pr_obs(jc,jb)    = radar_data%radar_td%obs(jc,jb,weight_index_m1lim)                                  &
                   + (radar_data%radar_td%obs(jc,jb,weight_index_p2)-radar_data%radar_td%obs(jc,jb,weight_index_m1lim))     &
                   * (abs(td_in_min(weight_index_m1lim)))/ (3.0_wp*assimilation_config(jg)%lhn_dt_obs)
              pr_obs(jc,jb) = pr_obs(jc,jb)*sec_per_hr_inv
              wobs_time(jc,jb) = 0.5_wp
              num_t_obs (jc,jb,3) = 1
              IF (assimilation_config(jg)%lhn_spqual) THEN
                  wobs_space(jc,jb)= radar_data%radar_td%spqual(jc,jb,weight_index_m1lim)                                  &
                   + (radar_data%radar_td%spqual(jc,jb,weight_index_p2)-radar_data%radar_td%spqual(jc,jb,weight_index_m1lim)) &
                   * (abs(td_in_min(weight_index_m1lim)))/ (3.0_wp*assimilation_config(jg)%lhn_dt_obs)
              ELSE
                  wobs_space(jc,jb) = 1.0_wp
              ENDIF
            ELSEIF((lm2 .AND. radar_data%radar_td%obs(jc,jb,weight_index_m2lim) >= pr_time_limit) .AND. &
                  (lp1 .AND. radar_data%radar_td%obs(jc,jb,weight_index_p1) >= pr_time_limit)) THEN
              ! observation is valid between t>=-2lhn_dt_obs and t<=+lhn_dt_obs
              pr_obs(jc,jb) = radar_data%radar_td%obs(jc,jb,weight_index_m2lim)                                  &
                   + (radar_data%radar_td%obs(jc,jb,weight_index_p1)-radar_data%radar_td%obs(jc,jb,weight_index_m2lim))     &
                   * (abs(td_in_min(weight_index_m2lim)))/ (3.0_wp*assimilation_config(jg)%lhn_dt_obs)
              pr_obs(jc,jb) = pr_obs(jc,jb)*sec_per_hr_inv
              wobs_time(jc,jb) = 0.5_wp
              num_t_obs (jc,jb,3) = 1
              IF (assimilation_config(jg)%lhn_spqual) THEN
                  wobs_space(jc,jb) = radar_data%radar_td%spqual(jc,jb,weight_index_m2lim)                                  &
                   + (radar_data%radar_td%spqual(jc,jb,weight_index_p1)-radar_data%radar_td%spqual(jc,jb,weight_index_m2lim))&
                   * (abs(td_in_min(weight_index_m2lim)))/(3.0_wp*assimilation_config(jg)%lhn_dt_obs)
              ELSE
                  wobs_space(jc,jb) = 1.0_wp
              ENDIF
            ELSEIF((radar_data%radar_td%obs(jc,jb,weight_index_0) >= pr_time_limit) .AND. &
                  (lp3 .AND. radar_data%radar_td%obs(jc,jb,weight_index_p3)>= pr_time_limit)) THEN
              ! observation is valid between t>=0 and t<=+3lhn_dt_obs
              pr_obs(jc,jb) = radar_data%radar_td%obs(jc,jb,weight_index_0)                                  &
                   + (radar_data%radar_td%obs(jc,jb,weight_index_p3)-radar_data%radar_td%obs(jc,jb,weight_index_0))     &
                   * (abs(td_in_min(weight_index_0)))/ (3.0_wp*assimilation_config(jg)%lhn_dt_obs)
              pr_obs(jc,jb) = pr_obs(jc,jb)*sec_per_hr_inv
              wobs_time(jc,jb) = 0.5_wp
              num_t_obs (jc,jb,3) = 1
              IF (assimilation_config(jg)%lhn_spqual) THEN
                  wobs_space(jc,jb) = radar_data%radar_td%spqual(jc,jb,weight_index_0)                                  &
                   + (radar_data%radar_td%spqual(jc,jb,weight_index_p3)-radar_data%radar_td%spqual(jc,jb,weight_index_0)) &
                   * (abs(td_in_min(weight_index_0)))/ (3.0_wp*assimilation_config(jg)%lhn_dt_obs)
              ELSE
                  wobs_space(jc,jb) = 1.0_wp
              ENDIF
            ELSEIF((lm2 .AND. radar_data%radar_td%obs(jc,jb,weight_index_m2lim) >= pr_time_limit) .AND. &
                  (lp2 .AND. radar_data%radar_td%obs(jc,jb,weight_index_p2) >= pr_time_limit)) THEN
              ! observation is valid between t>=-2lhn_dt_obs and t<=+2lhn_dt_obs
              pr_obs(jc,jb) = radar_data%radar_td%obs(jc,jb,weight_index_m2lim)                                  &
                   + (radar_data%radar_td%obs(jc,jb,weight_index_p2)-radar_data%radar_td%obs(jc,jb,weight_index_m2lim))     &
                   * (abs(td_in_min(weight_index_m2lim)))/ (4.0_wp*assimilation_config(jg)%lhn_dt_obs)
              pr_obs(jc,jb) = pr_obs(jc,jb)*sec_per_hr_inv
              wobs_time(jc,jb) = 0.25_wp
              num_t_obs (jc,jb,4) = 1
              IF (assimilation_config(jg)%lhn_spqual) THEN
                  wobs_space(jc,jb) = radar_data%radar_td%spqual(jc,jb,weight_index_m2lim)                                  &
                   + (radar_data%radar_td%spqual(jc,jb,weight_index_p2)-radar_data%radar_td%spqual(jc,jb,weight_index_m2lim)) &
                   * (abs(td_in_min(weight_index_m2lim)))/ (4.0_wp*assimilation_config(jg)%lhn_dt_obs)
              ELSE
                  wobs_space(jc,jb) = 1.0_wp
              ENDIF
            ELSEIF((lm1 .AND. radar_data%radar_td%obs(jc,jb,weight_index_m1lim) >= pr_time_limit) .AND. &
                  (lp3 .AND. radar_data%radar_td%obs(jc,jb,weight_index_p3) >= pr_time_limit)) THEN
              ! observation is valid between t>=-lhn_dt_obs and t<=+3lhn_dt_obs
              pr_obs(jc,jb) = radar_data%radar_td%obs(jc,jb,weight_index_m1lim)                                  &
                   + (radar_data%radar_td%obs(jc,jb,weight_index_p3)-radar_data%radar_td%obs(jc,jb,weight_index_m1lim))     &
                   * (abs(td_in_min(weight_index_m1lim)))/ (4.0_wp*assimilation_config(jg)%lhn_dt_obs)
              pr_obs(jc,jb) = pr_obs(jc,jb)*sec_per_hr_inv
              wobs_time(jc,jb) = 0.25_wp
              num_t_obs (jc,jb,4) = 1
              IF (assimilation_config(jg)%lhn_spqual) THEN
                  wobs_space(jc,jb) = radar_data%radar_td%spqual(jc,jb,weight_index_m1lim)                                  &
                   + (radar_data%radar_td%spqual(jc,jb,weight_index_p3)-radar_data%radar_td%spqual(jc,jb,weight_index_m1lim)) &
                   * (abs(td_in_min(weight_index_m1lim)))/ (4.0_wp*assimilation_config(jg)%lhn_dt_obs)
              ELSE
                  wobs_space(jc,jb) = 1.0_wp
              ENDIF
            ELSE
              ! observation is not valid
              pr_obs(jc,jb) = -0.1_wp
              wobs_space(jc,jb) = 0.0_wp
              wobs_time(jc,jb) = 0.0_wp
              num_t_obs (jc,jb,0) = 1
            ENDIF
          ENDIF
        ENDDO
     ENDDO
  
!$OMP END DO 
!$OMP END PARALLEL

  DEALLOCATE (td_in_min)

! if no spatial quality function is used, set wobs_space constant to one
!IF (.NOT.assimilation_config(jg)%lhn_spqual) wobs_space(:,:) = 1.0_wp

! determine statistics about spatial weights

  IF ( assimilation_config(jg)%lhn_diag ) THEN
    diag_out(:) = 0
    diag_out(1) = count( num_t_obs(:,:,1) == 1) !num1delta_t_obs
    diag_out(2) = count( num_t_obs(:,:,2) == 1) !num1delta_t_obs
    diag_out(3) = count( num_t_obs(:,:,3) == 1) !num1delta_t_obs
    diag_out(4) = count( num_t_obs(:,:,4) == 1) !num1delta_t_obs
    diag_out(5) = count( num_t_obs(:,:,0) == 1)         !numnone
    diag_out(6) = count( radar_data%radar_ct%blacklist(:,:) > 0.0_wp ) !blacklist
    diag_out(7) = count( wobs_space(:,:) == 1.0_wp)    !numfull
    diag_out(8) = count( (wobs_space(:,:) <  1.0_wp) &  !numred
                         .and. (wobs_space(:,:) >  0.0_wp) )
    diag_out(9) = count( wobs_space(:,:) == 0.0_wp)    !numzero

    g_diag_sum = 0
    g_diag_sum(1:ndiag) = global_sum( diag_out(1:ndiag),opt_iroot=p_io )

    IF (my_process_is_stdio()) THEN
     WRITE(nulhn, *)
     WRITE(nulhn, *)' Diagnostics of RADAR obs time interpolation, lhn_dt_obs = ',assimilation_config(jg)%lhn_dt_obs
     WRITE(nulhn, *)' number of treated obs points in time weighting : ',  &
          g_diag_sum( 1)+g_diag_sum( 2)+g_diag_sum( 3)+g_diag_sum( 4)+g_diag_sum( 5)
     WRITE(nulhn, *)' n of points with obs-dist 1 delta_t  : num1delta_t_obs = ',g_diag_sum( 1)
     WRITE(nulhn, *)' n of points with obs-dist 2 delta_t  : num2delta_t_obs = ',g_diag_sum( 2)
     WRITE(nulhn, *)' n of points with obs-dist 3 delta_t  : num3delta_t_obs = ',g_diag_sum( 3)
     WRITE(nulhn, *)' n of points with obs-dist 4 delta_t  : num4delta_t_obs = ',g_diag_sum( 4)
     WRITE(nulhn, *)' n of points without obs              : numnone = ',g_diag_sum( 5)
     WRITE(nulhn, *)' n of points which are blacklisted    : numblack = ',g_diag_sum( 6)
     WRITE(nulhn, *)
     WRITE(nulhn, *)' Diagnostics of RADAR obs space weighting'
     WRITE(nulhn, *)' n of points with full    spatial weight : numfull = ',g_diag_sum( 7)
     WRITE(nulhn, *)' n of points with reduced spatial weight : numred  = ',g_diag_sum( 8)
     WRITE(nulhn, *)' n of points with zero    spatial weight : numzero = ',g_diag_sum( 9)
     WRITE(nulhn, *)
    ENDIF
  ENDIF

!-------------------------------------------------------------------------------
! Section 5: Deallocate space of temporal arrays
!-------------------------------------------------------------------------------

  CALL deallocateTimedelta(inc_time_p)
  CALL deallocateTimedelta(inc_time_m)
  CALL deallocateTimedelta(titer)
  CALL deallocateTimedelta(time_delta)

  CALL deallocateDatetime(tnow)
  CALL deallocateDatetime(center_time)
  CALL deallocateDatetime(next_time_1)
  CALL deallocateDatetime(next_time_2)
  CALL deallocateDatetime(next_time_3)
  CALL deallocateDatetime(prev_time_1)
  CALL deallocateDatetime(prev_time_2)

!-------------------------------------------------------------------------------
! End of subroutine 
!-------------------------------------------------------------------------------

END SUBROUTINE lhn_obs_prep

SUBROUTINE detect_bright_band(pt_patch,radar_data,prm_diag,lhn_fields,sumrad)
!-------------------------------------------------------------------------------
!
! Description:
!   This procedure in the module "lheat_nudge" is called by "lhn_obs_prep" and
!   detects all grid points which are possibly influenced by bright band effects
!  
!-------------------------------------------------------------------------------

  TYPE(t_patch),   TARGET, INTENT(in)    :: pt_patch     !<grid/patch info.
  TYPE(t_radar_fields),    INTENT(in)    :: radar_data
  TYPE(t_nwp_phy_diag),    INTENT(in)    :: prm_diag
  TYPE(t_lhn_diag),        INTENT(inout)    :: lhn_fields

  REAL (KIND=wp), DIMENSION(nproma,pt_patch%nblks_c),INTENT(IN)    :: &
     sumrad

  INTEGER (KIND=i4) :: &
    jc,jb,nh,jg,nbright,nbrightg

  INTEGER :: i_rlstart, i_rlend
  INTEGER :: i_startblk, i_endblk    !> blocks
  INTEGER :: i_startidx, i_endidx    !< slices

!- End of header
!===============================================================================
!-------------------------------------------------------------------------------
! Begin of subroutine
!-------------------------------------------------------------------------------
  yroutine = 'detect_bright_band'

     !-------------------------------------------------------------------------------
     ! Evaluate radar height with resprect to temperature
     !-------------------------------------------------------------------------------

   ! exclude boundary interpolation zone of nested domains
   jg = pt_patch%id
   i_rlstart = grf_bdywidth_c+1
   i_rlend   = min_rlcell_int

   i_startblk = pt_patch%cells%start_block(i_rlstart)
   i_endblk   = pt_patch%cells%end_block(i_rlend)

   nbright    = 0
   nbrightg    = 0


!$OMP PARALLEL
!$OMP DO PRIVATE(jb,jc,i_startidx,i_endidx,nh) ICON_OMP_GUIDED_SCHEDULE
   DO jb=i_startblk,i_endblk
       CALL get_indices_c(pt_patch, jb, i_startblk, i_endblk, &
         &                i_startidx, i_endidx, i_rlstart, i_rlend)
       DO jc=i_startidx,i_endidx
           IF(NINT(radar_data%radar_ct%blacklist(jc,jb)) /= 1_i4 .AND. &
             MAXVAL(radar_data%radar_td%radheight(jc,jb,:)) > 0.0_wp ) THEN
              DO nh=1,assimilation_config(jg)%nradar
                 IF  ( radar_data%radar_td%radheight(jc,jb,nh) > 0.0_wp                   &
               .AND.  (prm_diag%hzerocl(jc,jb)-radar_data%radar_td%radheight(jc,jb,nh)) >= -100_wp &
               .AND.  (prm_diag%hzerocl(jc,jb)-radar_data%radar_td%radheight(jc,jb,nh)) <= 1000_wp &
               .AND.  sumrad(jc,jb) > 1.0_wp) THEN
!             ) THEN
                       lhn_fields%brightband(jc,jb)=1.0_wp
                       EXIT
                 ENDIF
              ENDDO
           ENDIF
       ENDDO
   ENDDO
!$OMP END DO 
!$OMP END PARALLEL
  IF ( assimilation_config(jg)%lhn_diag ) THEN
    nbright=COUNT(lhn_fields%brightband > 0.0)
    nbrightg=global_sum(nbright,opt_iroot=p_io)
    IF (my_process_is_stdio()) &
     WRITE(nulhn, *)' n of points which are possibly brightband    : numbright = ',nbrightg
  ENDIF
   
!-------------------------------------------------------------------------------
! End of subroutine
!-------------------------------------------------------------------------------

END SUBROUTINE detect_bright_band


!===============================================================================
!+ Module procedure in "lheat_nudge" determining T - increments due to LHN
!-------------------------------------------------------------------------------
 
SUBROUTINE lhn_t_inc (i_startidx, i_endidx,jg,ke,zlev,tt_lheat,wobs_time, wobs_space, &
                      pr_obs, pr_mod,pr_ana,ttend_lhn,treat_diag,scale_diag, &
!                      scale_fac_index,ddt_temp_pconv,diag_out)
                      scale_fac_index,u,v,k850,k950,k700,nshift_total,kstart_moist,diag_out)

!-------------------------------------------------------------------------------
!
! Description:
!
!   Namelist parameters used: assimilation_config(jg)%lhn_artif,
!                             assimilation_config(jg)%fac_lhn_up,assimilation_config(jg)%fac_lhn_down
!                             assimilation_config(jg)%lhn_relax,nassimilation_config(jg)%lhn_relax
!                             assimilation_config(jg)%lhn_limit,assimilation_config(jg)%abs_lhn_lim
!                             assimilation_config(jg)%lhn_filt,assimilation_config(jg)%lhn_diag
!                             assimilation_config(jg)%lhn_incloud
!                             
!   Input arrays : tt_lheat, 
!                  pr_ana,pr_mod
!                  i_treat
!   Output arrays: ttend_lhn
!
! Method:
!
!-------------------------------------------------------------------------------

!-------------------------------------------------------------------------------
! Subroutine arguments :
!-------------------------------------------------------------------------------
! Scalar arguments, intent(in) :
!-------------------------------
  INTEGER   (KIND=i4), INTENT(IN)     ::       &
    i_startidx, i_endidx
  INTEGER   (KIND=i4), INTENT(IN)     ::       &  ! domain ID
    jg
  INTEGER   (KIND=i4), INTENT(IN)     ::       &
    ke             ! number of grid points to be treated by lhn

  REAL (KIND=wp), DIMENSION(:),INTENT(IN)    :: &
    wobs_time, wobs_space, pr_obs, pr_mod
  REAL(KIND=wp), DIMENSION(:,:), INTENT(IN) ::   &   ! dim (ie,ke)
    tt_lheat,zlev
!  REAL(KIND=vp), DIMENSION(:,:), INTENT(IN) ::  ddt_temp_pconv
  REAL(KIND=wp), DIMENSION(:,:), INTENT(INOUT) ::   &   ! dim (ie,ke)
    ttend_lhn
  REAL(KIND=wp), DIMENSION(:), INTENT(OUT) ::   &   ! dim (ie,ke)
    treat_diag, pr_ana, scale_diag

  LOGICAL, INTENT(INOUT) :: &
    scale_fac_index(:)

  REAL(KIND=wp), DIMENSION(:,:), INTENT(IN) ::  u,v

  INTEGER (KIND=i4), DIMENSION(:),  INTENT(IN) :: k850, k950, k700

  INTEGER (KIND=i4), INTENT(IN) :: nshift_total, kstart_moist
  INTEGER (KIND=i4), OPTIONAL, INTENT(OUT) :: &
    diag_out(:)

!-------------------------------------------------------------------------------
! Local parameters, scalars, arrays :
!-------------------------------------------------------------------------------
! Local scalars:
!---------------

  INTEGER   (KIND=i4)                 ::       &
    i,ip,k            ,& ! indeces for position in local subdomain
    n,ii              ,& ! loop indeces
    n_local           ,& ! diagnostic : number of points with local profiles
    n_artif            ,& ! diagnostic : number of points with artificial profile
    n_up_lim,n_up     ,& ! diagnostic : number of points with limited upsclaing
    n_down_lim,n_down ,& ! diagnostic : number of points with limited downscaling
    n_ex_lim_p        ,& ! diagnostic : number of pts with inc. above limit
    n_ex_lim_n        ,& ! diagnostic : number of pts with inc. below (neg) limit
    ierror             ! error flag
    
  REAL (KIND=wp)                         ::       &
    epsilon=1.0E-35_wp ,& ! small number : add to avoid division by zero
    eps=0.2/3600.   ,& ! limit used for profile filterering (flags/
                              ! eliminates values below 0.2 deg heating/h)
    pr_quot         ,& ! ratio of analyzed (observed) to model precipitation
    pr_artif         ,& ! precip corresponding to artificial heating profile
    abs_lim_neg     ,& ! negative absolut limit for increments (= -assimilation_config(jg)%abs_lhn_lim)
    abs_lim_pos     ,& ! positive absolut limit for increments (= assimilation_config(jg)%abs_lhn_lim)
    prmax           ,&
    prmax_th        

  REAL (KIND=wp)                         ::       &
    pr_quot_artif          ! ratio of analyzed (observed) to artif. precipitation rate

! Local arrays:
!--------------

  LOGICAL                             ::       &
    lelim         ,& !  for elimination of isolated peaks in profile filter
    lsmooth          !  for smoothing in profile filter

  INTEGER   (KIND=i4)                              ::       &
    nelimosc, nelimiso, nsmooth ,& ! diagnostic variables for filter_prof
    nelimosc_proc, nelimiso_proc, nsmooth_proc, &
    n_windcor, n_windcor0, n_incloud, ntreat, treat_list(nproma)

  REAL (KIND=wp)                         ::       &
    scale_fac                 ,& ! scaling factor determined for each profile
    tt_artif(nproma,ke)       ,& ! artificial heating profile
    abs_lim_prof(nproma,ke)   ,& ! vertical profile for limitation the temperature increment
    pr_quot_max               ,&
    w, ntcoeff, fac


  REAL (KIND=wp)    ::       &
    umean, vmean, zvb, zvb_llim, zvb_ulim, w950, w850, w700, wind_corr(nproma), &
    dpsum, rfade

  REAL (KIND=wp)    ::       &
    tt_artif_max, zlev_artif_max, std_zlev, dz, tt_max_2_pr_artif

!- End of header
!===============================================================================
!-------------------------------------------------------------------------------
! Begin of subroutine
!-------------------------------------------------------------------------------
  yroutine='lhn_t_inc'
  ierror  = 0_i4

!-------------------------------------------------------------------------------
! Section 0 : Preliminaries : 
!             - determine (approx.) max number of profiles from neighbour nodes
!             Initialize fields
!-------------------------------------------------------------------------------

! calculate the height of the levels (middle of layers), location, 
! where lh-values are defined

!Values of climatological profile, used originally in COSMO
!  pr_artif = 0.0008333        ! climatological precip of 3 mm/h
!  tt_max_2_pr_artif = 0.00015        ! correspondend latent heat release (maximum value within column)

! corresponding values for ILAM, taken global mean values into account:
  pr_artif = 0.0003   ! 0.00021
  tt_max_2_pr_artif = 0.0005 ! 0.00037

! It might be possible to deirve the values as average over entire domain in the first call of LHN routine
!  pr_artif = global_sum_array (pr_mod)
!  do k=1,ke
!    tt_lheat_sum(k)=global_sum_array (tt_lheat(:,k))
!  enddo
!  tt_max_2_pr_artif = maxval(tt_lheat_sum(:))

  tt_artif_max = assimilation_config(jg)%tt_artif_max 
!20190524
  pr_artif = pr_artif * ABS(tt_artif_max)/tt_max_2_pr_artif 
!  pr_artif = tt_artif_max ! ILAM scheint in etwa ein Verhaltnis von 1:1 zu erzeugen. Sieht man im Mittelwert, wie auch in Extremfallen!

  zlev_artif_max = assimilation_config(jg)%zlev_artif_max
  std_zlev = zlev_artif_max/assimilation_config(jg)%std_artif_max


! set temperature increments to be determined to zero
  ttend_lhn = 0.0_wp

! flags for profile filter
  lelim=.TRUE.
  lsmooth=.TRUE.

! initializations of counters
  n_local    = 0
  n_artif     = 0
  n_up_lim   = 0
  n_up       = 0
  n_down_lim = 0
  n_down     = 0
  n_windcor  = 0
  n_windcor0 = 0
  nelimosc_proc = 0_i4
  nelimiso_proc = 0_i4
  nsmooth_proc  = 0_i4
  n_ex_lim_p = 0_i4
  n_ex_lim_n = 0_i4
  n_incloud  = 0_i4


! other initializations (assume that profiles are at local nproma,node first)
  scale_fac = 1._wp
  pr_quot = 1._wp
  pr_quot_artif = 1._wp

  abs_lim_pos = assimilation_config(jg)%abs_lhn_lim*assimilation_config(jg)%lhn_coef
  abs_lim_neg = -1. * abs_lim_pos

  IF (assimilation_config(jg)%lhn_wweight) THEN
    w950 = 0.5_wp
    w850 = 0.25_wp
    w700 = 0.25_wp
    zvb_llim = 20.0_wp
    zvb_ulim = 30.0_wp
  ENDIF


!-------------------------------------------------------------------------------
! Section 2 : Select the latent heating profile to scale and set scaling factor:
!             (only points with pr_ana != pr_mod are treated)
!             - determine if the local or a nearby heating profile is taken
!             - retain the indices of the selected profile and assign them to a
!               special list if it belongs to a subdomain held at another node
!             - set the scaling factor (depending on the ratio of analyzed to
!               model precipitation and respecting the scaling limits)
!-------------------------------------------------------------------------------

  ntreat = 0_i4
  
  rfade=assimilation_config(jg)%start_fadeout
  IF ( rnlhn >= rfade .AND. rfade < 1.0_wp ) then
     ntcoeff = ( 1.0_wp + rfade/( 1.0_wp - rfade ) ) * ( 1.0_wp - rnlhn )
     ntcoeff  = MAX(0.0_wp,ntcoeff)
  ELSE
     ntcoeff = 1.0_wp
  ENDIF

  DO ip=i_startidx,i_endidx

! Calculate pr_ana when wobs_time*wobs_spce > 0
     w = wobs_time(ip) * wobs_space(ip)
     IF ( w == 0.0_wp                                             &
       .OR. (pr_obs(ip)  < 0.0 )                                  &
       .OR. ((pr_obs(ip) < assimilation_config(jg)%thres_lhn)     &
       .AND. (pr_mod(ip) < assimilation_config(jg)%thres_lhn) )   &
        ) THEN
        pr_ana(ip) = pr_mod(ip)
        treat_diag(ip)=-1_wp
        CYCLE
     ELSE
        IF ( w < 0.0_wp .OR. w > 1.0_wp ) then
#ifndef __SX__
           WRITE(message_text,'(a,f8.4,i6)') 'lhn_pr_ana w unvalid : ',w,ip
           CALL message ('',message_text,level=2)
#endif
           CYCLE
        ELSE
           pr_ana(ip) = w * pr_obs(ip) + (1.0_wp-w) * pr_mod(ip)
           ntreat = ntreat +1
           treat_list(ntreat) = ip
           treat_diag(ip)=0_wp
        ENDIF
     ENDIF
  ENDDO

!NEC$ ivdep
  DO i = 1, ntreat
     ip = treat_list(i)
     pr_quot       = (pr_ana(ip)+epsilon)/(pr_mod(ip)+epsilon)

     IF(assimilation_config(jg)%lhn_logscale) THEN
       IF (pr_quot > 0.) THEN
          pr_quot = 1._wp + LOG(pr_quot)
       ELSE
!          PRINT *, 'pr_quot = 0 ', ip, pr_ana(ip), pr_mod(ip)
          pr_quot = 0.
       ENDIF
     ENDIF

! local model precip is within range [ assimilation_config(jg)%fac_lhn_down*pr_ana , assimilation_config(jg)%fac_lhn_up*pr_ana ]
! -> scaling of a local profile (upscaling or downscaling)
     IF ( pr_quot >= assimilation_config(jg)%fac_lhn_down .AND. pr_quot <= assimilation_config(jg)%fac_lhn_up ) THEN
        scale_fac = pr_quot
        n_local = n_local + 1
        treat_diag(ip)=1_wp
        IF ( pr_quot < 1 ) n_down = n_down + 1
        IF ( pr_quot > 1 ) n_up   = n_up   + 1

! local model precip is too large -> limited downscaling of local profile
     ELSEIF ( pr_quot < assimilation_config(jg)%fac_lhn_down ) THEN
        scale_fac = assimilation_config(jg)%fac_lhn_down 
        n_down_lim = n_down_lim + 1
        treat_diag(ip)=2_wp

     ELSEIF ( pr_quot > assimilation_config(jg)%fac_lhn_artif .AND. assimilation_config(jg)%lhn_artif) THEN

       IF (assimilation_config(jg)%lhn_logscale) THEN
          fac = exp(assimilation_config(jg)%fac_lhn_artif -1)
       ELSE
          fac = assimilation_config(jg)%fac_lhn_artif
       ENDIF
        prmax    = pr_mod(ip) * fac
        prmax_th = assimilation_config(jg)%thres_lhn * fac

        prmax_th = MIN(prmax_th,pr_ana(ip))
        prmax    = MAX(prmax,prmax_th)

        scale_fac = assimilation_config(jg)%fac_lhn_artif_tune * (pr_ana(ip))/pr_artif 

        n_artif = n_artif + 1
        treat_diag(ip)=4_wp

! local model precip is too small -> limited 
! upscaling of local profile
     ELSE
        scale_fac = assimilation_config(jg)%fac_lhn_up
        n_up_lim = n_up_lim + 1
        treat_diag(ip)=3_wp
     ENDIF
    
     IF (pr_quot > assimilation_config(jg)%fac_lhn_up) THEN
        scale_fac_index(ip)=.TRUE.
     ELSE
        scale_fac_index(ip)=.FALSE.
     ENDIF
     scale_diag(ip)=scale_fac
<<<<<<< HEAD

     IF (assimilation_config(jg)%lhn_artif_only) treat_diag(ip) = 4_wp

=======

     IF (assimilation_config(jg)%lhn_artif_only) treat_diag(ip) = 4_wp

>>>>>>> 7bf0032e
  ENDDO

!-------------------------------------------------------------------------------
! Section 4 : Scale the heating profiles with the predetermined factors
!             Insert the artificial profile if no suitable profile was found
!             -> Get the temperature increment due _only_ to lhn - correction
!             tt_lheat (= dT due to saturation adjustment has already been added to T
!             (src_leapfrog) so only the part due to LHN has to be added now:
!             ttend_lhn = tt_lheat * (scale_fac - 1)
!             Filter the profiles to exclude spurious peaks/noise
!-------------------------------------------------------------------------------

! filter and scale the local profiles and nearby profiles from this node
! or artificial profiles

  tt_artif(:,ke-4:ke) = 0.0
  abs_lim_prof(:,ke-4:ke) = 0.0
  DO k = 1, ke-5 ! do not touch the lowest model levels
!NEC$ ivdep
    DO i = 1, ntreat
      ip = treat_list(i)
      dz = zlev(ip,k) - zlev_artif_max
      tt_artif(ip,k) = tt_artif_max * exp(-0.5*((dz/std_zlev)**2))
      IF (tt_artif(ip,k) < 1.e-7) tt_artif(ip,k) = 0.0
      abs_lim_prof(ip,k) = abs_lim_pos * exp(-0.5*((dz/(std_zlev))**2))
      IF (abs_lim_prof(ip,k) < 1.e-7) abs_lim_prof(ip,k) = 0.0
    ENDDO
  ENDDO

!      determine the temperature correction due to lhn

  DO k = 1, ke
!NEC$ ivdep
    DO i = 1, ntreat
      ip = treat_list(i)
      IF (treat_diag(ip) > 0 .AND. treat_diag(ip) < 4) THEN

        ttend_lhn(ip,k) = (scale_diag(ip)-1.) * tt_lheat(ip,k)
        ttend_lhn(ip,k) = assimilation_config(jg)%lhn_coef * ttend_lhn(ip,k) * ntcoeff

      ELSE IF (treat_diag(ip) == 4) THEN

        ttend_lhn(ip,k) = ABS(scale_diag(ip) * tt_artif(ip,k)) * assimilation_config(jg)%lhn_coef * ntcoeff

        IF (ttend_lhn(ip,k) < 0._wp) ttend_lhn(ip,k) = 0.0_wp

      ENDIF
    ENDDO
  ENDDO
!-------------------------------------------------------------------------------
! Section 5 : Vertical filtering of increments (if assimilation_config(jg)%lhn_filt)
!-------------------------------------------------------------------------------

  IF (assimilation_config(jg)%lhn_filt) THEN

     CALL filter_prof (ttend_lhn,ntreat,treat_list,1,ke,      &
                       eps,lelim,lsmooth,nelimosc,nelimiso,nsmooth)
     nelimosc_proc = nelimosc_proc + nelimosc
     nelimiso_proc = nelimiso_proc + nelimiso
     nsmooth_proc  = nsmooth_proc  + nsmooth

  ENDIF


  DO k = 1, ke
!NEC$ ivdep
    DO i = 1, ntreat
      ip = treat_list(i)

!-------------------------------------------------------------------------------
! Section 6 : Set all increments to zero where tt_lheat in negative (i.e. layers without cloud)
!-------------------------------------------------------------------------------

      IF (assimilation_config(jg)%lhn_incloud .AND. .NOT. assimilation_config(jg)%lhn_artif_only) THEN
        IF (tt_lheat(ip,k) < 0.0_wp) THEN
          ttend_lhn(ip,k) = 0.0_wp
          n_incloud = n_incloud + 1
        ENDIF
      ENDIF

!-------------------------------------------------------------------------------
! Section 7 : Impose absolute limit on increments if requested (if assimilation_config(jg)%lhn_limit)
!-------------------------------------------------------------------------------

      IF (assimilation_config(jg)%lhn_limitp) THEN
        IF (ttend_lhn(ip,k) > abs_lim_prof(ip,k)) THEN
           ttend_lhn(ip,k) = abs_lim_prof(ip,k)
           n_ex_lim_p = n_ex_lim_p + 1
        ELSEIF (ttend_lhn(ip,k) < -1.*abs_lim_prof(ip,k)) THEN
           ttend_lhn(ip,k) = -1.*abs_lim_prof(ip,k)
           n_ex_lim_n = n_ex_lim_n + 1
        ENDIF

      ELSE IF (assimilation_config(jg)%lhn_limit) THEN

        IF (ttend_lhn(ip,k) > abs_lim_pos) THEN
           ttend_lhn(ip,k) = abs_lim_pos
           n_ex_lim_p = n_ex_lim_p + 1
        ELSEIF (ttend_lhn(ip,k) < abs_lim_neg) THEN
           ttend_lhn(ip,k) = abs_lim_neg
           n_ex_lim_n = n_ex_lim_n + 1
        ENDIF

      ENDIF
    ENDDO
  ENDDO
!-------------------------------------------------------------------------------
! Section 8 : Weighting of the temperature increment with respect to
!             the mean horizontal wind within the column
!             The mean horizontal wind is defined as linear combination of
!             0.5*wind(950 hPa)+0.25*(wind(850 hPa)+wind(700 hPa))
!
!-------------------------------------------------------------------------------

  IF (assimilation_config(jg)%lhn_wweight) THEN
!NEC$ ivdep
    DO i = 1, ntreat
      ip = treat_list(i)
      umean = w950 * u(ip,k950(ip))       &
            + w850 * u(ip,k850(ip))       &
            + w700 * u(ip,k700(ip))
      vmean = w950 * v(ip,k950(ip))       &
            + w850 * v(ip,k850(ip))       &
            + w700 * v(ip,k700(ip))
      zvb   = SQRT(umean * umean + vmean * vmean)

      IF (zvb <= zvb_llim) THEN
         wind_corr(ip)=1.0_wp
      ELSE IF (zvb <= zvb_ulim) THEN
         wind_corr(ip)=1.0_wp - (1.0_wp/(zvb_ulim-zvb_llim))   &
                                * (zvb - zvb_llim)
         n_windcor=n_windcor+1
      ELSE
         wind_corr(ip)=0.0_wp
         n_windcor0=n_windcor0+1
      ENDIF

    ENDDO

    DO k = 1, ke
!NEC$ ivdep
      DO i = 1, ntreat
        ip = treat_list(i)
        ttend_lhn(ip,k) = ttend_lhn(ip,k) * wind_corr(ip)
      ENDDO
    ENDDO

  ENDIF



!-------------------------------------------------------------------------------
! Section 9 : Diagnostic output on lhn - increments 
!             Summing information at PE0 for printout
!-------------------------------------------------------------------------------

   IF (PRESENT(diag_out)) THEN
     ! get summed diagnostics at PE0 from all PE's using collect_values 
     ! (collect_values needs real vector as input)
        diag_out = 0
        diag_out( 1) = ntreat
        diag_out( 2) = n_local
        diag_out( 3) = n_up + n_up_lim
        diag_out( 4) = n_up_lim
        diag_out( 5) = n_down + n_down_lim
        diag_out( 6) = n_down_lim
        diag_out( 7) = n_artif
        diag_out( 8) = n_ex_lim_p
        diag_out( 9) = n_ex_lim_n
        diag_out(10) = n_windcor
        diag_out(11) = n_windcor0
        diag_out(12)= nelimosc_proc
        diag_out(13)= nelimiso_proc
        diag_out(14)= nsmooth_proc
        diag_out(15)= n_incloud
        diag_out(16)= INT(assimilation_config(jg)%lhn_coef * ntcoeff * 100.)
   ENDIF
       
!-------------------------------------------------------------------------------
! End of subroutine 
!-------------------------------------------------------------------------------

END SUBROUTINE lhn_t_inc

!-------------------------------------------------------------------------------
 
!===============================================================================
!+ Module procedure in "lheat_nudge" adjusting humidity to LHN T - increments
!-------------------------------------------------------------------------------
 
SUBROUTINE lhn_q_inc(i_startidx,i_endidx,jg,zdt,ke,t,ttend_lhn,p,qv,qc,qi, &
                     qvtend_lhn,scale_fac_index,diag_out)

!-------------------------------------------------------------------------------
!
! Description:
!   Subroutine which computes q-increments for the previously added temperature
!   increments resulting from LHN.
!
! Method:
!   In areas of negative T-increments, qv is adjusted so that the relative
!   humidity from before is retained unaltered.
!   In areas of positive  T-increments, qv is raised, so that saturation is
!   reached. No adjustment to qc is made, since LHN assumes that the
!   condensed water vapour has precipitated.
!
!   relhum == const ---> relhum(told) = relhum(tnew)
!
!              rdv * (relhum(told)*esat(tnew))
!       qv  = ---------------------------------------
!              p - o_m_rdv * (relhum(told)*esat(tnew))
!
!
!   Used fields : ttend_lhn, t, qv, p0, pp
!   Modified fields : qv(.,.,.)
!
!-------------------------------------------------------------------------------
 
! Scalar arguments, intent(in) :
!-------------------------------
  INTEGER   (KIND=i4), INTENT(IN)     ::       &
     i_startidx,i_endidx,ke
  INTEGER   (KIND=i4), INTENT(IN)     ::       &  ! domain ID
     jg
  REAL (KIND=wp), INTENT(IN)  ::  &
     zdt,                             &
     t(:,:),                          &
     p(:,:),                          &
     qc(:,:),                         &
     qi(:,:),                         &
     qv(:,:)!,                         &
!     ttend_lhn(:,:)

  REAL (KIND=wp), INTENT(INOUT)  :: &
     qvtend_lhn(:,:),                         &
     ttend_lhn(:,:)

  LOGICAL, INTENT(IN)                :: &
     scale_fac_index(:)

  INTEGER (KIND=i4), OPTIONAL, INTENT(OUT) :: &
    diag_out(:)


! Local parameters, scalars, arrays :
!------------------------------------

  REAL (KIND=wp):: qv_new(SIZE(qv,1),SIZE(qv,2))


! Local parameters:
  REAL    (KIND=wp   ), SAVE ::  &
   epsy = 1.E-8_wp      ,& ! very small value > 0.
   delt_minn= -3.E-6_wp ,& ! minimal T-change before applying T-adjustment
   delt_minp= 3.E-6_wp  ,& ! minimal T-change before applying T-adjustment
   f_raise  = 1._wp     ,& ! relative humidity in positive adjustment areas
   tau_nudge = 1._wp/1800._wp     ,& ! time weight for nudging of the humidity
                               ! increment (increment spread over 30. min=1800 sec.)
   fac_q_max= 2._wp        ! maximal factor allowed in change of qv

! Local scalars:
  REAL    (KIND=wp   ) ::  &
   f_esat  ,& ! Name of satement function (saturation water vapour pressure)
   f_qv    ,& ! Name of satement function (specific humidity from p,e)
   f_e     ,& ! Name of satement function (water vapour pressure from q,p)
   zt      ,& ! Dummy argument for statement functions
   ze      ,& ! ...
   zqv     ,& ! ...
   zp      ,& ! ...
   esat    ,& ! saturation water vapour pressure
   qsat    ,& ! saturation specific humidity
   relhum     ! relative humidity

  INTEGER (KIND=i4)  ::  &
   jc,k,        & ! loop indices
   nred,ninc   ,& ! number of points where humidity qv is reduced/increased
   ninc2          ! number of points where humidity qv is reduced/increased

!- End of header
!===============================================================================
!-------------------------------------------------------------------------------
! Begin of subroutine
!-------------------------------------------------------------------------------
! STATEMENT FUNCTIONS (identical to those used in meteo_utilities (satad) )
  f_esat(zt)     = b1*EXP( b2w*(zt-b3)/(zt-b4w) )      ! Magnus formula
  f_qv(ze,zp)    = rdv*ze/( zp - o_m_rdv*ze )          ! spec. hum. qv from e, p
  f_e (zqv,zp)   = MAX( epsy , zqv ) * zp / (rdv + zqv*o_m_rdv)  ! e from  qv, p

!-------------------------------------------------------------------------------
! 1. Increase / decrease specific humidity
!-------------------------------------------------------------------------------


  nred = 0
  ninc = 0
  ninc2 = 0

  zt = tau_nudge * zdt

  DO   k=1,ke
    DO jc=i_startidx,i_endidx

     IF ( ttend_lhn(jc,k) < delt_minn .OR. ttend_lhn(jc,k) > delt_minp) THEN
       zp = p(jc,k)

!       !saturation pressure before temperature increment
!       esat = f_esat ( t(jc,k) - ttend_lhn(jc,k) * zdt) ! for ICON temperature increment is still not applied yet
       esat = f_esat ( t(jc,k) )

!       ! relhum before temperature increment
       relhum = f_e ( qv(jc,k) , zp ) / esat
       relhum = MIN ( f_raise,relhum)

!       ! specific humidity after temperature increment so that relhum is unchanged
       qv_new(jc,k) = f_qv ( relhum * f_esat(t(jc,k)+ttend_lhn(jc,k) * zdt) , zp )

       IF ( ttend_lhn(jc,k) > delt_minp ) THEN
        
         ninc = ninc + 1
!ks: if criteria changed
         IF ( (scale_fac_index(jc)) .AND. (qc(jc,k)+qi(jc,k) <= epsy) ) THEN
!! add an additional increment to qv at gridpoints where the precipitation rate should
!! be increased and f has not reached 100% so far!
!! Attention: do not add these increments at points with a positive temperature increment
!! generally, because positive temperature increments can also occur at gridpoints where
!! the precipitation rate should be decreased (pos. temp. inc. below clouds, higher 
!! evaporation)

          ninc2= ninc2 + 1
          zqv = f_qv ( f_raise * f_esat (t(jc,k)+ttend_lhn(jc,k) * zdt), zp )
          zqv = MIN ( zqv , fac_q_max * qv_new(jc,k))
          zqv = zqv - qv_new(jc,k)
           !! All grid points with qc+qi>0 will not be adjusted!
          qv_new(jc,k) = qv_new(jc,k) + zqv*zt

         ENDIF
! Diagnostics Output

       ELSE IF ( ttend_lhn(jc,k) < delt_minn ) THEN
         nred = nred + 1
       ENDIF
     ELSE
       qv_new(jc,k) = qv(jc,k)
     ENDIF

     qvtend_lhn(jc,k) = (qv_new(jc,k) - qv(jc,k))/zdt

     IF ( assimilation_config(jg)%lhn_limit) qvtend_lhn(jc,k) = MIN ( qvtend_lhn(jc,k), 0.1*qv(jc,k)/zdt)

     IF ( assimilation_config(jg)%lhn_no_ttend ) ttend_lhn(jc,k) = 0.0 
     

    ENDDO
  ENDDO

!-------------------------------------------------------------------------------
! 2. Diagostic output
!-------------------------------------------------------------------------------
 IF (assimilation_config(jg)%lhn_diag) THEN
  IF (PRESENT(diag_out)) THEN
     diag_out    = 0
     diag_out( 1)= ninc
     diag_out( 2)= nred
     diag_out( 3)= ninc2
  ENDIF
 ENDIF


!-------------------------------------------------------------------------------
! End of subroutine 
!-------------------------------------------------------------------------------

END SUBROUTINE lhn_q_inc

!===============================================================================
!+ Saturation Adjustment after changing the temperature without adjusting the moisture
!-------------------------------------------------------------------------------

!===============================================================================
!+ Filtering of vertical (heating) profiles, elimination of isolated peaks
!-------------------------------------------------------------------------------

SUBROUTINE filter_prof (prof_filt,ntreat,treat_list,kup,klow,eps,lelim,lsmooth, &
                        nelimosc,nelimiso,nsmooth)

!-------------------------------------------------------------------------------
! Description:
!  This subroutines filters a vertical profile (e.g. heating profile to be used
!  in latent heat nudging to elimiate computational noise).
!
! Method: 
!  lelim : eliminate isolated peaks of small vertical extent
!    a) value on one level below and above is below specified eps
!    b) value two levels above is below eps and less than one level below the
!       profile value was idntified as very small or isolated peak
!
!  lsmooth : apply a simple one-dimensional shapiro-filter with S=1/2
!            to levels where the value is above eps
!
!-------------------------------------------------------------------------------
 
! Subroutine arguments, intent=in and intent=inout
  LOGICAL, INTENT(IN)       ::    &
    lelim             ,& ! flag 0/1 for elimination of isolated peaks
    lsmooth              ! flag 0/1 for smoothing

  INTEGER (KIND=i4), INTENT(IN)       ::    &
    ntreat, treat_list(:), & ! number of horizontal grid points and index list
    kup               ,& ! array dimensions of profile prof
    klow                 ! array dimensions of profile prof

  REAL (KIND=wp),    INTENT(INOUT)       ::      &
    prof_filt(nproma,kup:klow)    ,& ! on output: filtered profile array
    eps                  ! limits above which values are modified

! Local subroutine variables and arrays
  LOGICAL                                   ::    &
    lflag(nproma,kup:klow)          ! array to flag levels to be set to zero
  INTEGER   (KIND=i4)                ::    &
    i,ip,k,nheat(nproma), &           ! loop index, acceptable level counter
    nelimosc,nelimiso,nsmooth ! diag. output
  REAL (KIND=wp), DIMENSION(nproma, kup:klow) :: proffilt      ! profile array

!- End of header
!-------------------------------------------------------------------------------
! Begin Subroutine filter_prof
!-------------------------------------------------------------------------------

   nelimosc = 0
   nelimiso = 0
   nsmooth  = 0

! eliminate isolated peaks
   IF (lelim) THEN

!NEC$ ivdep
     DO i = 1, ntreat
       ip = treat_list(i)
!    eliminate oscillations around zero between adjacent levels
       IF ( ABS(prof_filt(ip,klow)) < eps ) THEN
         proffilt(ip,klow) = 0.
       ELSE
         proffilt(ip,klow) = prof_filt(ip,klow)
       ENDIF
       IF ( ABS(prof_filt(ip,kup)) < eps ) THEN
         proffilt(ip,kup) = 0.
       ELSE
         proffilt(ip,kup) = prof_filt(ip,kup)
       ENDIF
     ENDDO
     DO k=klow-1,kup+1,-1
!NEC$ ivdep
       DO i = 1, ntreat
         ip = treat_list(i)
         IF ( (prof_filt(ip,k-1)*prof_filt(ip,k)) <= 0. .AND.   &
           (prof_filt(ip,k)*prof_filt(ip,k+1)) <= 0.         ) THEN
            proffilt(ip,k) = 0._wp
            nelimosc = nelimosc + 1
         ELSE
            proffilt(ip,k) = prof_filt(ip,k)
         ENDIF
       ENDDO
     ENDDO


!    eliminate isolated peaks of small vertical extent
!    a) value on one level below and above is below specified eps
!    b) value two levels above is below eps and less than one level below the
!       profile value was idntified as very small or isolated peak
!    nheat : counter of lower levels with accepted heating rate (profile value)
!          - is reset to zero when an isolated peak is diagnosed or the heating
!            at the level considered is below specified eps
     nheat(:) = 0
     lflag(:,:) = .FALSE.

     DO k=klow-1,kup+2,-1
!NEC$ ivdep
       DO i = 1, ntreat
         ip = treat_list(i)
         nheat(ip)=nheat(ip)+1
         IF ( ABS(proffilt(ip,k-1))  <= eps .AND. ABS(proffilt(ip,k+1)) <= eps ) THEN
           lflag(ip,k) = .TRUE.
           nheat(ip) = 0
           nelimiso = nelimiso + 1
         ENDIF
         IF ( nheat(ip) < 2 .AND. ABS(proffilt(ip,k-2)) <= eps ) THEN
           lflag(ip,k-1) = .TRUE.
           lflag(ip,k) = .TRUE.
           nheat(ip) = 0
           nelimiso = nelimiso + 1
         ENDIF
       ENDDO
     ENDDO
     DO k=klow,kup,-1
!NEC$ ivdep
       DO i = 1, ntreat
         ip = treat_list(i)
         IF (lflag(ip,k)) proffilt(ip,k) = 0.
         prof_filt(ip,k) = proffilt(ip,k)
       ENDDO
     ENDDO
   ELSE
     proffilt(:,:)=prof_filt(:,:)
   ENDIF

! smooth profile
   IF (lsmooth) THEN

     DO k=klow-1,kup+1,-1
!NEC$ ivdep
       DO i = 1, ntreat
         ip = treat_list(i)
         IF ( ABS(proffilt(ip,k)) >= eps ) THEN
            prof_filt(ip,k) = 0.5  * proffilt(ip,k) + 0.25 * (proffilt(ip,k+1)+proffilt(ip,k-1))
            nsmooth = nsmooth + 1
         ENDIF
       ENDDO
     ENDDO
!NEC$ ivdep
     DO i = 1, ntreat
       ip = treat_list(i)
       IF ( ABS(proffilt(ip,klow)) >= eps) THEN
         prof_filt(ip,klow)=0.66 * proffilt(ip,klow) + 0.33 * proffilt(ip,klow-1)
         nsmooth = nsmooth + 1
       ENDIF
     ENDDO
!NEC$ ivdep
     DO i = 1, ntreat
       ip = treat_list(i)
       IF ( ABS(proffilt(ip,kup)) >= eps) THEN
         prof_filt(ip,kup)=0.66 * proffilt(ip,kup) + 0.33 * proffilt(ip,kup+1)
         nsmooth = nsmooth + 1
       ENDIF
     ENDDO
   ENDIF

!-------------------------------------------------------------------------------

END SUBROUTINE filter_prof

!===============================================================================

SUBROUTINE lhn_verification (ytime,pt_patch,radar_data,lhn_fields,nsteps,wobs_space,zprmod,zprmod_ref,zprrad,zprmod_ref_f,zprrad_f)

!-------------------------------------------------------------------------------
!
! Description:
! This subroutine calculates different parameter for verification of model precipitaion
! against radar observations. The values are stored in the LHN log file.
!-------------------------------------------------------------------------------

! Subroutine / Function arguments
!-------------------------------------------------------------------------------

 CHARACTER (LEN=*), INTENT(IN)  ::       &
   ytime

 TYPE(t_patch),   TARGET, INTENT(in)    :: pt_patch     !<grid/patch info.
 TYPE(t_radar_fields),    INTENT(in)    :: radar_data
 TYPE(t_lhn_diag),        INTENT(in)    :: lhn_fields

 REAL (KIND=wp), INTENT (IN) :: nsteps

 REAL (KIND=wp), INTENT(IN)  ::       &
   zprmod(nproma,pt_patch%nblks_c),                    &
   zprmod_ref(nproma,pt_patch%nblks_c),                &
   zprrad(nproma,pt_patch%nblks_c)

 REAL (KIND=wp), DIMENSION(nproma,pt_patch%nblks_c),INTENT(IN)    :: &
   wobs_space

 REAL (KIND=wp), INTENT(IN), OPTIONAL  ::       &
   zprmod_ref_f(nproma,pt_patch%nblks_c),              &
   zprrad_f(nproma,pt_patch%nblks_c)

! Local scalars:
! -------------

 REAL (KIND=wp)         ::       &
   zflar,                            & !sum of diagnostic/prognostic precipitation
   timefac,                          &
   zprmod_s,                         &
   zprmod_ref_s,                     &
   zprrad_s,                         &
   zprmod_ref_f_s,                   &
   zprrad_f_s,                       &
   zprmod_ano,                       &
   zprmod_ref_ano,                   &
   zprrad_ano,                       &
   zprmod_var,                       &
   zprmod_ref_var,                   &
   zprrad_var,                       &
   zprcovar,                         &
   zprcovar_ref,                     &
   zprdiff,                          &
   zprmse,                           &
   zprmae,                           &
   zprcorrel,                        &
   zprcorrel_ref,                    &
   zprcme

 REAL (KIND=wp)         ::       &
   realbuf  (7),      & ! for communication
   realbuf_g(7)         ! for communication


 INTEGER (KIND=i4) :: &
   jb,jc,n !,i_ver(nproma,pt_patch%nblks_c)

 INTEGER :: i_rlstart, i_rlend
 INTEGER :: i_startblk, i_endblk    !> blocks
 INTEGER :: i_startidx, i_endidx    !< slices

 INTEGER (KIND=i4)         ::           &
   zpranz, zprcount

 INTEGER, PARAMETER :: nthre=6

 INTEGER (KIND=i4) ::  &
   ass,bss,css,dss,zss,ierror       ! table of contengency

 INTEGER (KIND=i4) ::  &
   i,j,ii,jj,  &
   itab(7,7),i1,i2,ith, &
   histmod(7),histobs(7),anzobs,anzmod

 REAL (KIND=wp) ::  &
   rass,rbss,rcss,rdss,&  ! table of contengency as real
   zprrmax,&
   zprmmax

 REAL (KIND=wp)               ::           &
   hr, far, fr, fbi, ts, rets, rhss, ets, pai_plus, pai_minus, pod, tss, hss ! skill scores

 REAL (KIND=wp)               ::           &
   thr(6), thr_o(6)

   IF ( ytime == 'SW') THEN
      timefac=3600.0_wp
   ELSE
      timefac=1.0_wp
   ENDIF


   zprmod_s       = 0.0_wp
   zprmod_ref_s   = 0.0_wp
   zprmod_ref_f_s = 0.0_wp
   zprrad_s       = 0.0_wp
   zprrad_f_s     = 0.0_wp
   zprmod_ano     = 0.0_wp
   zprmod_ref_ano = 0.0_wp
   zprrad_ano     = 0.0_wp
   zprmod_var     = 0.0_wp
   zprmod_ref_var = 0.0_wp
   zprrad_var     = 0.0_wp
   zprcovar       = 0.0_wp
   zprcovar_ref   = 0.0_wp
   zprdiff        = 0.0_wp
   zprmse         = 0.0_wp
   zprmae         = 0.0_wp
   zprcorrel      = 0.0_wp
   zprcorrel_ref  = 0.0_wp
   zprcme         = 0.0_wp
   zprcount       = 0_i4
   zpranz         = 0_i4

   ! exclude boundary interpolation zone of nested domains
   i_rlstart = grf_bdywidth_c+1
   i_rlend   = min_rlcell_int

   i_startblk = pt_patch%cells%start_block(i_rlstart)
   i_endblk   = pt_patch%cells%end_block(i_rlend)


!!$OMP PARALLEL
!!$OMP DO PRIVATE(jc,i_startidx,i_endidx,zprmod_s,zprmod_ref_s,zprrad_s,zprcount,zprmod_ref_f_s,zprrad_f_s) ICON_OMP_GUIDED_SCHEDULE
   DO jb=i_startblk,i_endblk
       CALL get_indices_c(pt_patch, jb, i_startblk, i_endblk, &
         &                i_startidx, i_endidx, i_rlstart, i_rlend)
       DO jc=i_startidx,i_endidx
          IF (wobs_space(jc,jb) > 0.75_wp                         .AND.  &
              NINT(radar_data%radar_ct%blacklist(jc,jb)) /= 1_i4  .AND.  &
              NINT(lhn_fields%brightband(jc,jb)) /= 1_i4 .AND.  &
              zprrad(jc,jb) >= 0.0_wp) THEN
              zprmod_s        = zprmod_s        + zprmod(jc,jb)
              zprmod_ref_s    = zprmod_ref_s    + zprmod_ref(jc,jb)
              zprrad_s        = zprrad_s        + zprrad(jc,jb)
              IF (PRESENT (zprmod_ref_f)) zprmod_ref_f_s  = zprmod_ref_f_s  + zprmod_ref_f(jc,jb)
              IF (PRESENT (zprrad_f))     zprrad_f_s      = zprrad_f_s      + MAX(0._wp,zprrad_f(jc,jb))
              zprcount        = zprcount        + 1_i4
          ENDIF
       ENDDO
   ENDDO
!!$OMP END DO 
!!$OMP END PARALLEL

   zpranz = global_sum(zprcount,opt_iroot=p_io)
   zprmod_s = global_sum(zprmod_s,opt_iroot=p_io)
   zprmod_ref_s = global_sum(zprmod_ref_s,opt_iroot=p_io)
   zprrad_s = global_sum(zprrad_s,opt_iroot=p_io)
   IF (PRESENT (zprmod_ref_f)) zprmod_ref_f_s = global_sum(zprmod_ref_f_s,opt_iroot=p_io)
   IF (PRESENT (zprrad_f)) zprrad_f_s = global_sum(zprrad_f_s,opt_iroot=p_io)

   IF (my_process_is_stdio()) THEN

     IF (zpranz > 0) THEN
       zflar          = 1.0_wp / REAL (zpranz)
       zprmod_s       = zprmod_s       * zflar * timefac
       zprmod_ref_s   = zprmod_ref_s   * zflar * timefac
       zprrad_s       = zprrad_s       * zflar * timefac
       IF (PRESENT (zprmod_ref_f)) zprmod_ref_f_s = zprmod_ref_f_s * zflar * timefac
       IF (PRESENT (zprrad_f))     zprrad_f_s     = zprrad_f_s     * zflar * timefac

     ENDIF

      WRITE(nulhn, *)'Verification:'
      IF (ytime == "HR") THEN
        WRITE(nulhn, '(a,a3,f6.1,3f8.4)')'Modell (mod,ref,filt)',ytime,nsteps,zprmod_s,zprmod_ref_s,zprmod_ref_f_s
        WRITE(nulhn, '(a,a3,f6.1,2f9.4)')'Radar      (obs,filt)',ytime,nsteps,zprrad_s,zprrad_f_s
        WRITE(nulhn, '(a,a3,f6.1,f9.4)')'Statist (bias)',ytime,nsteps,zprmod_s-zprrad_s
      ELSE
        WRITE(nulhn, '(a,a3,f10.0,3f8.4)')'Modell (mod,ref,filt)',ytime,nsteps,zprmod_s,zprmod_ref_s,zprmod_ref_f_s
        WRITE(nulhn, '(a,a3,f10.0,2f9.4)')'Radar      (obs,filt)',ytime,nsteps,zprrad_s,zprrad_f_s
        WRITE(nulhn, '(a,a3,f10.0,f9.4)')'Statist (bias)',ytime,nsteps,zprmod_s-zprrad_s
      ENDIF


   ENDIF



   hr=0._wp
   fr=0._wp
   far=0._wp
   fbi=0._wp
   ts=0._wp
   ets=0._wp
   hss=0._wp
   pai_plus=0._wp
   pai_minus=0._wp
   tss=0._wp
   pod=0._wp
   rhss=0.0_wp
   rets=0.0_wp
   thr_o = (/ 0.1, 0.2, 0.5, 1.0, 2.0, 5.0 /)
   thr = thr_o / timefac
   histobs(:) = 0_i4
   histmod(:) = 0_i4
   anzobs=0_i4
   anzmod=0_i4

! contingence table:
!             |   Observed    |
!       -----------------------
!       |     |  yes  |   no  |
! -----------------------------
! Mod   | yes |  ass  |  bss  |
!       -----------------------
! elled | no  |  css  |  dss  |
! -----------------------------

   DO jj=1,nthre+1
    DO ii=1,nthre+1
     itab(ii,jj)=0
    ENDDO
   ENDDO

   i_startblk = pt_patch%cells%start_block(i_rlstart)
   i_endblk   = pt_patch%cells%end_block(i_rlend)


!!$OMP PARALLEL
!!$OMP DO PRIVATE(jb,jc,i_startidx,i_endidx,i1,i2,histobs,histmod,ith,itab,anzobs,anzmod) ICON_OMP_GUIDED_SCHEDULE
   DO jb=i_startblk,i_endblk
       CALL get_indices_c(pt_patch, jb, i_startblk, i_endblk, &
         &                i_startidx, i_endidx, i_rlstart, i_rlend)

      DO jc=i_startidx,i_endidx
       IF (wobs_space(jc,jb) > 0.75_wp .AND. &
           NINT(radar_data%radar_ct%blacklist(jc,jb)) /= 1_i4 .AND. &
           NINT(lhn_fields%brightband(jc,jb)) /= 1_i4) THEN 
           i1=1
           i2=1
           IF (zprrad(jc,jb) > 0.0_wp) THEN
              histobs(1)=histobs(1)+1_i4
           ENDIF
           IF (zprmod(jc,jb) > 0.0_wp) THEN
              histmod(1)=histmod(1)+1_i4
           ENDIF
           DO ith=1,nthre
            IF (zprrad(jc,jb).GE.thr(ith)) THEN
             i1=i1+1
             histobs(ith+1)=histobs(ith+1)+1_i4
            ENDIF
            IF (zprmod(jc,jb).GE.thr(ith)) THEN
             i2=i2+1
             histmod(ith+1)=histmod(ith+1)+1_i4
            ENDIF
           ENDDO
           itab(i1,i2)=itab(i1,i2)+1
           anzobs=anzobs+1_i4
           anzmod=anzmod+1_i4
       ENDIF
     ENDDO
   ENDDO
!!$OMP END DO 
!!$OMP END PARALLEL

   DO ith=1,nthre

     ass=0_i4
     bss=0_i4
     css=0_i4
     dss=0_i4
     zss=0_i4
!  Observation no / Forecast no
     DO j=1,ith
      DO i=1,ith
       dss=dss+itab(i,j)
      ENDDO
     ENDDO
!  Observation no / Forecast yes
     DO j=ith+1,nthre+1
      DO i=1,ith
       bss=bss+itab(i,j)
      ENDDO
     ENDDO
!  Observation yes / Forecast no
     DO j=1,ith
      DO i=ith+1,nthre+1
       css=css+itab(i,j)
      ENDDO
     ENDDO
!  Observation yes / Forecast yes
     DO  j=ith+1,nthre+1
      DO  i=ith+1,nthre+1
       ass=ass+itab(i,j)
      ENDDO
     ENDDO


  zss=ass+bss+css+dss

! calculate skill scores

   realbuf = 0
   realbuf( 1)= REAL(ass)
   realbuf( 2)= REAL(bss)
   realbuf( 3)= REAL(css)
   realbuf( 4)= REAL(dss)
   realbuf( 5)= REAL(zss)
   realbuf( 6)= REAL(histmod(ith))
   realbuf( 7)= REAL(histobs(ith))

   realbuf_g(1:7) = global_sum(realbuf(1:7),opt_iroot=p_io)

  IF(my_process_is_stdio()) THEN

   ass    = INT(realbuf_g( 1))
   bss    = INT(realbuf_g( 2))
   css    = INT(realbuf_g( 3))
   dss    = INT(realbuf_g( 4))
   zss    = INT(realbuf_g( 5))
   histmod(ith) = INT(realbuf_g( 6))
   histobs(ith) = INT(realbuf_g( 7))
   rass=REAL(ass)
   rbss=REAL(bss)
   rcss=REAL(css)
   rdss=REAL(dss)

   ! new nomenclature according to U. Damrath in "Die neue Modellkette des DWD II"
   ! hitrate or percent correct score
   IF ((rass+rbss+rcss+rdss) > 0._wp) &
    hr  = 100.0_wp * (rass+rdss)/(rass+rbss+rcss+rdss)
   ! Probability of detection
   IF ((rass+rcss) > 0._wp) &
    pod  = 100.0_wp * (rass) / (rass+rcss)
   ! false alarm rate
   IF ((rbss+rdss) > 0._wp) &
    fr = 100.0_wp * (rbss) / (rdss+rbss)
   ! false alarm ratio
   IF ((rass+rbss) > 0._wp) &
    far = 100.0_wp * (rbss) / (rass+rbss)
   ! frequency bias
   IF ((rass+rcss) > 0._wp) &
    fbi = (rass+rbss) / (rass+rcss)
   ! threat score
   IF ((rbss+rcss+rass) > 0._wp) &
    ts  = 100.0_wp * (rass) / (rbss+rcss+rass)
   ! equitable threat score
   ! randomly correct forecasted wet points
   IF ((rass+rbss+rcss+rdss) > 0._wp) &
    rets = ((rass+rbss) * (rass+rcss)) / ((rass+rbss+rcss+rdss))
   IF ((rass+rbss+rcss-rets) > 0._wp) &
    ets = 100.0_wp * (rass-rets) / (rass+rbss+rcss-rets)
   ! True skill statistics or Hanssen-Kuipers discriminant or Kuipers score
   IF ((rass+rcss) > 0._wp .AND. (rbss+rdss) > 0._wp) &
    tss = ( (rass)/(rass+rcss) + (rdss)/(rbss+rdss) - 1._wp) * 100_wp
   ! precipitation area index +
   IF ((rbss+rdss) > 0._wp) &
    pai_plus  = (rcss+rdss) / (rbss+rdss)
   ! precipitation area index -
   IF ((rass+rcss) > 0._wp) &
    pai_minus = (rass+rbss) / (rass+rcss)
   ! Heidke skill score
   IF ((rass+rbss+rcss+rdss) > 0._wp) &
    rhss = (((rass+rbss)*(rass+rcss)+(rcss+rdss)*(rbss+rdss))/(rass+rbss+rcss+rdss))
   IF ((rass+rbss+rcss+rdss-rhss) > 0._wp) &
    hss = 100.0_wp * (rass+rdss-rhss)/(rass+rbss+rcss+rdss-rhss)

    IF (ytime == "HR") THEN
      WRITE(nulhn,'(a25,a3,f6.1,5i7,f5.2)')'skill scores (a,b,c,d):',ytime,nsteps,ass,bss,css,dss,zss,thr_o(ith)
      WRITE(nulhn,'(a14,a3,f6.1,9f8.2)')'skill scores:',ytime,nsteps,hr,pod,far,fr,fbi,ts,ets,hss,tss
    ELSE
      WRITE(nulhn,'(a25,a3,f10.0,5i7,f5.2)')'skill scores (a,b,c,d):',ytime,nsteps,ass,bss,css,dss,zss,thr_o(ith)
      WRITE(nulhn,'(a14,a3,f10.0,9f8.2)')'skill scores:',ytime,nsteps,hr,pod,far,fr,fbi,ts,ets,hss,tss
    ENDIF

  ENDIF

 ENDDO ! loop over thresholds

 realbuf = 0
 realbuf( 1)= REAL(histmod(7))
 realbuf( 2)= REAL(histobs(7))
 realbuf( 3)= REAL(anzobs)
 realbuf( 4)= REAL(anzmod)

 realbuf_g(1:4) = global_sum(realbuf(1:4),opt_iroot=p_io)

 IF(my_process_is_stdio()) THEN

   histmod(7) = INT(realbuf_g( 1))
   histobs(7) = INT(realbuf_g( 2))
   anzobs = INT(realbuf_g( 3))
   anzmod = INT(realbuf_g( 4))

   DO ith=1,6
      histobs(ith)=histobs(ith)-histobs(ith+1)
      histmod(ith)=histmod(ith)-histmod(ith+1)
   ENDDO
   IF (ytime == "HR") THEN
     WRITE(nulhn,'(a17,a3,f6.1,8i12)')'Histogramm model:',ytime,nsteps,anzmod,(histmod(i),i=1,7)
     WRITE(nulhn,'(a17,a3,f6.1,8i12)')'Histogramm radar:',ytime,nsteps,anzobs,(histobs(i),i=1,7)
   ELSE
     WRITE(nulhn,'(a17,a3,f10.0,8i12)')'Histogramm model:',ytime,nsteps,anzmod,(histmod(i),i=1,7)
     WRITE(nulhn,'(a17,a3,f10.0,8i12)')'Histogramm radar:',ytime,nsteps,anzobs,(histobs(i),i=1,7)
   ENDIF
 ENDIF

END SUBROUTINE lhn_verification

  !-------------------------------------------------------------------------
  SUBROUTINE open_lhn_log( )

!    CHARACTER (len=MAX_CHAR_LENGTH) :: file_ti    ! file name
    INTEGER :: istatus
    LOGICAL :: lopened

    yulhn = 'lhn.log'
    INQUIRE (FILE=TRIM(yulhn),OPENED=lopened)
    IF (lopened) THEN
      CALL message('LHN','lhn.log already open!')
      RETURN
    ENDIF
      
    nulhn = find_next_free_unit(100,1000)
    OPEN(UNIT=nulhn,FILE=TRIM(yulhn),ACTION="write", FORM='FORMATTED',IOSTAT=istatus)
    IF (istatus/=SUCCESS) THEN
      CALL finish('LHN','lhn.log already open')
    ELSE
      CALL message('LHN','opened lhn.log')
    ENDIF

  END SUBROUTINE open_lhn_log

!===============================================================================
! End of module
!-------------------------------------------------------------------------------

END MODULE mo_latent_heat_nudging<|MERGE_RESOLUTION|>--- conflicted
+++ resolved
@@ -344,8 +344,6 @@
   END DO
 !$OMP END DO
 
-<<<<<<< HEAD
-=======
   ! diagnose freezing level - this is otherwise done only at output times
 !$OMP DO PRIVATE(jb,jc,jk,i_startidx,i_endidx) ICON_OMP_DEFAULT_SCHEDULE
   DO jb = i_startblk, i_endblk
@@ -370,7 +368,6 @@
 !$OMP END DO
 !$OMP END PARALLEL
 
->>>>>>> 7bf0032e
   IF (my_process_is_stdio() .AND. (assimilation_config(jg)%lhn_diag) ) THEN
      INQUIRE (file=yulhn,OPENED=lopen_log)
      IF (.NOT. lopen_log ) THEN
@@ -1842,15 +1839,9 @@
         scale_fac_index(ip)=.FALSE.
      ENDIF
      scale_diag(ip)=scale_fac
-<<<<<<< HEAD
 
      IF (assimilation_config(jg)%lhn_artif_only) treat_diag(ip) = 4_wp
 
-=======
-
-     IF (assimilation_config(jg)%lhn_artif_only) treat_diag(ip) = 4_wp
-
->>>>>>> 7bf0032e
   ENDDO
 
 !-------------------------------------------------------------------------------
