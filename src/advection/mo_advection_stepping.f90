--- conflicted
+++ resolved
@@ -202,17 +202,6 @@
                                         !< HA: [Pa/s]
                                         !< dim: (nproma,nblks_c,ntracer)
 
-<<<<<<< HEAD
-    REAL(wp), INTENT(IN), OPTIONAL:: &  !< density increment from data assimilation 
-      &  opt_rho_incr(:,:,:)            !< NH: [kg/m**3/s]
-                                        !< dim: (nproma,nlev,nblks_c)
-
-    REAL(wp), POINTER, OPTIONAL:: &  !< air density at time step nnew
-      &  opt_rho(:,:,:)                 !< NH: [kg/m**3]
-                                        !< dim: (nproma,nlev,nblks_c)
-
-=======
->>>>>>> e1360a7c
     REAL(wp), INTENT(OUT), OPTIONAL :: & !< tracer value at upper boundary of child nest 
       &  opt_q_int(:,:,:)               !< NH: [kg/kg]
                                         !< HA: [kg/kg]
