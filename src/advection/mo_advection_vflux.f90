--- conflicted
+++ resolved
@@ -281,7 +281,6 @@
 
         WRITE(message_text,'(a)') 'WARNING:  in gpu mode, using upwind_vflux_ppm4gpu for performance reasons'
         CALL message(TRIM(routine),message_text)
-<<<<<<< HEAD
 
         CALL upwind_vflux_ppm4gpu( p_patch, p_cc(:,:,:,jt), p_iubc_adv,      &! in
             &                  p_mflx_contra_v, p_dtime, lcompute%ppm_v(jt), &! in
@@ -294,32 +293,21 @@
             &                  opt_ti_slev=iadv_min_slev,                    &! in
             &                  opt_rlstart=opt_rlstart,                      &! in
             &                  opt_rlend=i_rlend_c                           )! in
-
 #else
-=======
-!$ACC WAIT
-!$ACC UPDATE HOST( p_cc(:,:,:,jt), p_cellhgt_mc_now, p_cellmass_now  ), IF( i_am_accel_node .AND. acc_on )
-!$ACC UPDATE HOST( p_upflux(:,:,:,jt), p_mflx_contra_v ), IF( i_am_accel_node .AND. acc_on )
-!$ACC UPDATE HOST( opt_topflx_tra(:,:,jt) ), IF( i_am_accel_node .AND. acc_on .AND. PRESENT(opt_topflx_tra ) )
-        save_i_am_accel_node = i_am_accel_node
-        i_am_accel_node = .FALSE.                  ! deactivate GPUs throughout upwind_vflux_ppm
-#endif
->>>>>>> a3d6cad6
-        ! CALL third order PPM/PSM (unrestricted timestep-version) (i.e. CFL>1)
-        CALL upwind_vflux_ppm( p_patch, p_cc(:,:,:,jt), p_iubc_adv,        &! in
-          &                  p_mflx_contra_v, p_dtime, lcompute%ppm_v(jt), &! in
-          &                  lcleanup%ppm_v(jt), p_itype_vlimit(jt),       &! in
-          &                  p_ivlimit_selective(jt),                      &! in
-          &                  p_cellhgt_mc_now, p_cellmass_now,             &! in
-          &                  lprint_cfl,                                   &! in
-          &                  p_ivadv_tracer(jt),                           &! in
-          &                  p_upflux(:,:,:,jt),                           &! out
-          &                  opt_topflx_tra=opt_topflx_tra(:,:,jt),        &! in
-          &                  opt_slev=p_iadv_slev(jt),                     &! in
-          &                  opt_ti_slev=iadv_min_slev,                    &! in
-          &                  opt_rlstart=opt_rlstart,                      &! in
-          &                  opt_rlend=i_rlend_c                           )! in
-
+          ! CALL third order PPM/PSM (unrestricted timestep-version) (i.e. CFL>1)
+          CALL upwind_vflux_ppm( p_patch, p_cc(:,:,:,jt), p_iubc_adv,        &! in
+            &                  p_mflx_contra_v, p_dtime, lcompute%ppm_v(jt), &! in
+            &                  lcleanup%ppm_v(jt), p_itype_vlimit(jt),       &! in
+            &                  p_ivlimit_selective(jt),                      &! in
+            &                  p_cellhgt_mc_now, p_cellmass_now,             &! in
+            &                  lprint_cfl,                                   &! in
+            &                  p_ivadv_tracer(jt),                           &! in
+            &                  p_upflux(:,:,:,jt),                           &! out
+            &                  opt_topflx_tra=opt_topflx_tra(:,:,jt),        &! in
+            &                  opt_slev=p_iadv_slev(jt),                     &! in
+            &                  opt_ti_slev=iadv_min_slev,                    &! in
+            &                  opt_rlstart=opt_rlstart,                      &! in
+            &                  opt_rlend=i_rlend_c                           )! in
 #endif
 
       END SELECT
