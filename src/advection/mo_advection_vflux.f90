!>
!! Computation of vertical tracer flux
!!
!! Vertical fluxes are calculated at triangle centers on half-levels.
!! Possible options for vertical flux calculation include
!! - first order Godunov method (UP1)
!! - third order PPM method without CFL restriction
!! - third order PSM method without CFL restriction
!!
!! Semi-monotone and monotone limiters are available for PPM
!!
!! These routines compute only the correct half level value of
!! 'c*w'. The vertical divergence is computed in step_advection.
!!
!!
!! @author Daniel Reinert, DWD
!!
!!
!! @par Revision History
!! Initial revision by Jochen Foerstner, DWD (2008-05-15)
!! Modification by Daniel Reinert, DWD (2009-08-06)
!! - code restructured
!! Modification by Daniel Reinert, DWD (2009-08-12)
!! - included piecewise parabolic method (PPM)
!! Modification by Daniel Reinert, DWD (2009-08-12)
!! - recoding of MUSCL in order to account for time and space
!!   dependent surface pressure and layer thickness
!! Modification by Daniel Reinert, DWD (2010-01-22)
!! - modified MUSCL scheme which handles CFL>1 (see Lin and Rood (1996))
!!   added optional semi-monotone limiter.
!! Modification by Daniel Reinert, DWD (2010-01-09)
!! - transferred vertical flux calculation (UP, MUSCL, PPM) to this
!!   new module
!! Modification by Daniel Reinert, DWD (2010-04-23)
!! - moved slope limiter to new module mo_advection_limiter
!! Modification by Daniel Reinert, DWD (2013-05-07)
!! - removed unused second order MUSCL scheme
!! Modification by Daniel Reinert, DWD (2015-11-26)
!! - included parabolic spline method (PSM)
!! Modification by Daniel Reinert, DWD (2016-03 ?)
!! - refactoring in upwind_vflux_ppm_cfl
!! Modification by Will Sawyer, CSCS (2016-07-15)
!! - added OpenACC support
!! Modification by Daniel Reinert, DWD (2019-02-18)
!! - remove restricted time step version of PPM and rename 
!!   upwind_vflux_ppm_cfl to upwind_vflux_ppm.
!!
!!
!! @par Copyright and License
!!
!! This code is subject to the DWD and MPI-M-Software-License-Agreement in
!! its most recent form.
!! Please see the file LICENSE in the root of the source tree for this code.
!! Where software is supplied by third parties, it is indicated in the
!! headers of the routines.
!!

!----------------------------
#include "omp_definitions.inc"
!----------------------------
MODULE mo_advection_vflux

  USE mo_kind,                ONLY: wp
  USE mo_exception,           ONLY: finish, message, message_text
  USE mo_impl_constants,      ONLY: MAX_CHAR_LENGTH, SUCCESS, min_rlcell_int,   &
    &                               iup_v, ippm_v, ipsm_v,                      &
    &                               islopel_vsm, islopel_vm, ifluxl_vpd,        &
    &                               ino_flx, izero_grad, iparent_flx
  USE mo_impl_constants_grf,  ONLY: grf_bdywidth_c
  USE mo_math_constants,      ONLY: dbl_eps
  USE mo_math_utilities,      ONLY: tdma_solver_vec
  USE mo_model_domain,        ONLY: t_patch
  USE mo_parallel_config,     ONLY: nproma
  USE mo_run_config,          ONLY: msg_level, lvert_nest, timers_level, iqtke
  USE mo_advection_config,    ONLY: t_advection_config, advection_config,     &
    &                               lcompute, lcleanup, t_trList 
  USE mo_advection_vlimit,    ONLY: v_limit_parabola_mo, v_limit_parabola_sm, &
   &                                vflx_limiter_pd,                          &
   &                                v_limit_slope_mo, v_limit_slope_sm,       &
   &                                v_limit_face_mo, v_limit_face_sm
  USE mo_loopindices,         ONLY: get_indices_c
  USE mo_sync,                ONLY: global_max
  USE mo_mpi,                 ONLY: process_mpi_stdio_id, my_process_is_stdio, get_my_mpi_work_id, &
                                    get_glob_proc0, comm_lev
#ifdef _OPENACC
  USE mo_sync,                ONLY: SYNC_E, SYNC_C, check_patch_array
  USE mo_mpi,                 ONLY: i_am_accel_node, my_process_is_work
#endif
  USE mo_timer,               ONLY: timer_adv_vflx, timer_start, timer_stop


  IMPLICIT NONE

  PRIVATE


  PUBLIC :: vert_upwind_flux
  PUBLIC :: upwind_vflux_up
  PUBLIC :: upwind_vflux_ppm
  PUBLIC :: implicit_sedim_tracer

#if defined( _OPENACC )
#if defined(__ADVECTION_VFLUX_NOACC)
  LOGICAL, PARAMETER ::  acc_on = .FALSE.
#else
  LOGICAL, PARAMETER ::  acc_on = .TRUE.
#endif
  LOGICAL, PARAMETER ::  acc_validate = .FALSE.   ! ONLY SET TO .TRUE. FOR VALIDATION PHASE
#endif

  !-------------------------------------------------------------------------

CONTAINS


  !-------------------------------------------------------------------------
  !
  !

  !>
  !! Calculation of vertical upwind flux at triangle centers on half levels
  !!
  !! Calculation of vertical upwind flux at triangle centers on half levels
  !! using either
  !! - the first order Godunov method (UP1)
  !! - the third order PPM method
  !! - the third order PSM method
  !!
  !!
  !! @par Revision History
  !! Initial revision by Daniel Reinert, DWD (2010-02-10)
  !! Modification by Daniel Reinert (2010-11-05)
  !! - tracer loop moved from step_advection to vert_upwind_flux
  !! Modification by Daniel Reinert (2010-11-08)
  !! - lcompute and lcleanup are precomputed in setup_transport.
  !!   This was necessary to allow for different flux-methods
  !!   for different tracers.
  !! Modification by Daniel Reinert, DWD (2011-02-15)
  !! - new field providing the upper margin tracer flux (required)
  !! Modification by Daniel Reinert, DWD (2013-05-07)
  !! - removed unused second order MUSCL scheme
  !!
  !
  ! !LITERATURE
  ! see below
  !
  SUBROUTINE vert_upwind_flux( p_patch, p_cc, p_mflx_contra_v,                &
    &                      p_dtime, p_cellhgt_mc_now, p_cellmass_now,         &
    &                      lprint_cfl, p_upflux, opt_topflx_tra, opt_q_int,   &
    &                      opt_rlstart, opt_rlend  )

   CHARACTER(len=MAX_CHAR_LENGTH), PARAMETER ::  &
      &  routine = 'mo_advection_vflux: vert_upwind_flux'

    TYPE(t_patch), INTENT(IN) ::  &  !< patch on which computation is 
      &  p_patch                             !< performed

    REAL(wp), INTENT(IN) ::  &      !< advected cell centered variable
      &  p_cc(:,:,:,:)              !< dim: (nproma,nlev,nblks_c,ntracer)

    REAL(wp), INTENT(INOUT) ::  &   !< contravariant vertical mass flux
      &  p_mflx_contra_v(:,:,:)     !< dim: (nproma,nlevp1,nblks_c)

    REAL(wp), INTENT(IN) :: p_dtime !< time step

    REAL(wp), INTENT(IN) ::  &      !< cell height defined at full levels for
      &  p_cellhgt_mc_now(:,:,:)    !< time step n (either \Delta p or \Delta z)
                                    !< dim: (nproma,nlev,nblks_c)

    REAL(wp), INTENT(IN)::  &       !< NH: density times cell thickness at cell center
      &  p_cellmass_now(:,:,:)      !< at time step n [kg/m**2]
                                    !< dim: (nproma,nlev,nblks_c)

    LOGICAL, INTENT(IN) ::   &      !< determines if vertical CFL number shall be printed
      &  lprint_cfl                 !< in routine upwind_vflux_ppm

    REAL(wp), INTENT(INOUT) :: &    !< variable in which the upwind flux is stored
      &  p_upflux(:,:,:,:)          !< dim: (nproma,nlevp1,nblks_c,ntracer)

    REAL(wp), INTENT(IN), OPTIONAL :: & !< vertical tracer flux at upper boundary 
      &  opt_topflx_tra(:,:,:)          !< NH: [kg/m**2/s]
                                        !< dim: (nproma,nblks_c,ntracer)

    REAL(wp), INTENT(OUT), OPTIONAL :: & !< tracer value at upper boundary of child nest 
      &  opt_q_int(:,:,:)               !< NH: [kg/kg]
                                        !< dim: (nproma,nblks_c,ntracer)

    INTEGER, INTENT(IN), OPTIONAL :: & !< optional: refinement control start level
      &  opt_rlstart                   !< only valid for calculation of 'cell value'

    INTEGER, INTENT(IN), OPTIONAL :: & !< optional: refinement control end level
      &  opt_rlend                     !< (to avoid calculation of halo points)

    TYPE(t_trList), POINTER ::  &      !< pointer to tracer sublist
      &  trAdvect

    INTEGER :: jt, nt                  !< tracer index and loop index
    INTEGER :: jc, jb                  !< cell and block loop index
    INTEGER :: i_startblk, i_endblk, i_startidx, i_endidx
    INTEGER :: i_rlstart_c, i_rlend_c
    INTEGER :: iadv_min_slev           !< scheme specific minimum slev

    TYPE(t_advection_config), POINTER :: advconf

    REAL(wp) :: z_mflx_contra_v(nproma) !< auxiliary variable for computing vertical nest interface quantities

#ifdef __INTEL_COMPILER
!DIR$ ATTRIBUTES ALIGN : 64 :: z_mflx_contra_v
#endif
    !-----------------------------------------------------------------------

    IF (timers_level > 2) CALL timer_start(timer_adv_vflx)

    ! pointer to advection_config(p_patch%id) to save some paperwork
    advconf => advection_config(p_patch%id)

    trAdvect => advconf%trAdvect

    !
    ! Loop over different tracers
    !
    ! Note (DR): Since we define ivadv_tracer as a 1D array of dimension
    ! ntracer, we can select different flux calculation methods for
    ! different tracers. We may also decide not to advect special
    ! tracers. Furthermore, options regarding the desired limiter can be passed 
    ! via the argument list. The same is true for precomputed lcompute/lcleanup
    ! values.
    DO nt = 1, trAdvect%len

      jt = trAdvect%list(nt)

      IF (.NOT. PRESENT(opt_rlend) .OR. (jt == iqtke .AND. advconf%iadv_tke == 1)) THEN
        i_rlend_c = min_rlcell_int
      ELSE
        i_rlend_c = opt_rlend
      ENDIF

      ! Select desired flux calculation method
      SELECT  CASE( advconf%ivadv_tracer(jt) )

      CASE( iup_v )
        ! CALL first order upwind
        !$ACC WAIT
        CALL upwind_vflux_up(                                &
          &         p_patch        = p_patch,                & !in
          &         p_cc           = p_cc(:,:,:,jt),         & !in
          &         p_iubc_adv     = advconf%iubc_adv,       & !in
          &         p_mflx_contra_v= p_mflx_contra_v(:,:,:), & !in 
          &         p_upflux       = p_upflux(:,:,:,jt),     & !out
          &         opt_topflx_tra = opt_topflx_tra(:,:,jt), & !in
          &         opt_slev       = advconf%iadv_slev(jt),  & !in
          &         opt_rlstart    = opt_rlstart,            & !in
          &         opt_rlend      = i_rlend_c               ) !in


      CASE( ippm_v, ipsm_v )

        iadv_min_slev = advconf%ppm_v%iadv_min_slev

        ! CALL third order PPM/PSM (unrestricted timestep-version) (i.e. CFL>1)
#ifdef _OPENACC
        CALL upwind_vflux_ppm4gpu(                                       &
#else
        CALL upwind_vflux_ppm(                                           &
#endif
<<<<<<< HEAD
          &                    p_patch             = p_patch,                 &! in
          &                    p_cc                = p_cc(:,:,:,jt),          &! in
          &                    p_iubc_adv          = p_iubc_adv,              &! in
          &                    p_mflx_contra_v     = p_mflx_contra_v(:,:,:),  &! in
          &                    p_dtime             = p_dtime,                 &! in
          &                    ld_compute          = lcompute%ppm_v(jt),      &! in
          &                    ld_cleanup          = lcleanup%ppm_v(jt),      &! in
          &                    p_itype_vlimit      = p_itype_vlimit(jt),      &! in
          &                    p_ivlimit_selective = p_ivlimit_selective(jt), &! in
          &                    p_cellhgt_mc_now    = p_cellhgt_mc_now(:,:,:), &! in
          &                    p_cellmass_now      = p_cellmass_now(:,:,:),   &! in
          &                    lprint_cfl          = lprint_cfl,              &! in
          &                    ivadv_tracer        = p_ivadv_tracer(jt),      &! in
          &                    p_upflux            = p_upflux(:,:,:,jt),      &! out
          &                    opt_topflx_tra      = opt_topflx_tra(:,:,jt),  &! in
          &                    opt_slev            = p_iadv_slev(jt),         &! in
          &                    opt_ti_slev         = iadv_min_slev,           &! in
          &                    opt_rlstart         = opt_rlstart,             &! in
          &                    opt_rlend           = i_rlend_c                )! in
=======
          &         p_patch             = p_patch,                       & !in
          &         p_cc                = p_cc(:,:,:,jt),                & !in
          &         p_iubc_adv          = advconf%iubc_adv,              & !in
          &         p_mflx_contra_v     = p_mflx_contra_v(:,:,:),        & !in
          &         p_dtime             = p_dtime,                       & !in
          &         ld_compute          = lcompute%ppm_v(jt),            & !in
          &         ld_cleanup          = lcleanup%ppm_v(jt),            & !in
          &         p_itype_vlimit      = advconf%itype_vlimit(jt),      & !in
          &         p_ivlimit_selective = advconf%ivlimit_selective(jt), & !in
          &         p_cellhgt_mc_now    = p_cellhgt_mc_now(:,:,:),       & !in
          &         p_cellmass_now      = p_cellmass_now(:,:,:),         & !in
          &         lprint_cfl          = lprint_cfl,                    & !in
          &         ivadv_tracer        = advconf%ivadv_tracer(jt),      & !in
          &         p_upflux            = p_upflux(:,:,:,jt),            & !out
          &         opt_topflx_tra      = opt_topflx_tra(:,:,jt),        & !in
          &         opt_slev            = advconf%iadv_slev(jt),         & !in
          &         opt_ti_slev         = iadv_min_slev,                 & !in
          &         opt_rlstart         = opt_rlstart,                   & !in
          &         opt_rlend           = i_rlend_c                      ) !in
>>>>>>> 7bf0032e

      END SELECT

    END DO  ! Tracer loop


    !
    ! get face value "q_int" at vertical boundary of child nest
    !
    ! determine if upper boundary values are needed
    IF (lvert_nest .AND. (p_patch%nshift_child > 0)) THEN 

      ! refinement control start/end level for cells
      i_rlstart_c = 1
      i_rlend_c   = min_rlcell_int

      i_startblk = p_patch%cells%start_block(i_rlstart_c)
      i_endblk   = p_patch%cells%end_block(i_rlend_c)

!$ACC DATA PRESENT( p_mflx_contra_v, p_patch, opt_q_int, p_upflux, trAdvect ) &
!$ACC      CREATE ( z_mflx_contra_v )

!$OMP PARALLEL DO PRIVATE(jb,jt,jc,nt,i_startidx,i_endidx,z_mflx_contra_v) ICON_OMP_DEFAULT_SCHEDULE
      DO jb = i_startblk, i_endblk
        CALL get_indices_c( p_patch, jb, i_startblk, i_endblk,           &
          &                 i_startidx, i_endidx, i_rlstart_c, i_rlend_c )

        ! Be sure to avoid division by zero
!$ACC PARALLEL LOOP DEFAULT(NONE) GANG VECTOR ASYNC(1) IF( i_am_accel_node .AND. acc_on )
        DO jc = i_startidx, i_endidx
          z_mflx_contra_v(jc) = SIGN( MAX(ABS(p_mflx_contra_v(jc,p_patch%nshift_child,jb)),dbl_eps), &
            &                                 p_mflx_contra_v(jc,p_patch%nshift_child,jb) )
        ENDDO

!$ACC PARALLEL LOOP DEFAULT(NONE) GANG VECTOR COLLAPSE(2) ASYNC(1) IF( i_am_accel_node .AND. acc_on )
        DO nt = 1, trAdvect%len
          DO jc = i_startidx, i_endidx
            jt = trAdvect%list(nt)
            opt_q_int(jc,jb,jt) = p_upflux(jc,p_patch%nshift_child,jb,jt) / z_mflx_contra_v(jc)
          ENDDO
        ENDDO
      ENDDO
!$OMP END PARALLEL DO

!$ACC END DATA

    ENDIF

    IF (timers_level > 2) CALL timer_stop(timer_adv_vflx)

  END SUBROUTINE vert_upwind_flux




  !-------------------------------------------------------------------------
  !>
  !! The first order Godunov method
  !!
  !! Calculation of time averaged vertical tracer fluxes using the first
  !! order Godunov method.
  !!
  !! @par Revision History
  !! Initial revision by Jochen Foerstner, DWD (2008-05-15)
  !! Modification by Daniel Reinert, DWD (2010-02-09)
  !! - transferred to separate subroutine
  !! Modification by Daniel Reinert, DWD (2010-04-23)
  !! - generalized to height based vertical coordinate systems
  !!
  SUBROUTINE upwind_vflux_up( p_patch, p_cc, p_iubc_adv, p_mflx_contra_v, &
    &                         p_upflux, opt_topflx_tra, opt_slev,         &
    &                         opt_rlstart, opt_rlend )

!!$    CHARACTER(len=MAX_CHAR_LENGTH), PARAMETER ::  &
!!$      &  routine = 'mo_advection_vflux: upwind_vflux_up'

    TYPE(t_patch), INTENT(IN) ::  & !< patch on which computation is performed
      &  p_patch

    REAL(wp), INTENT(IN) ::   &   !< advected cell centered variable
      &  p_cc(:,:,:)              !< dim: (nproma,nlev,nblks_c)

    INTEGER, INTENT(IN)  ::   &   !< selects upper boundary condition
      &  p_iubc_adv

    REAL(wp), INTENT(IN) ::   &   !< contravariant vertical mass flux
      &  p_mflx_contra_v(:,:,:)   !< dim: (nproma,nlevp1,nblks_c)

    REAL(wp), INTENT(INOUT) ::  & !< vertical tracer flux at half levels
      &  p_upflux(:,:,:)          !< dim: (nproma,nlevp1,nblks_c)

    REAL(wp), INTENT(IN), OPTIONAL :: & !< vertical tracer flux at upper boundary 
      &  opt_topflx_tra(:,:)            !< dim: (nproma,nblks_c)

    INTEGER, INTENT(IN), OPTIONAL ::  & !< optional vertical start level
      &  opt_slev

    INTEGER, INTENT(IN), OPTIONAL :: & !< optional: refinement control start level
      &  opt_rlstart                   !< only valid for calculation of 'cell value'

    INTEGER, INTENT(IN), OPTIONAL :: & !< optional: refinement control end level
      &  opt_rlend                     !< (to avoid calculation of halo points)

    REAL(wp) ::  &                              !< necessary, to make this routine
      &  zparent_topflx(nproma,p_patch%nblks_c) !< compatible to the hydrost. core 
                                       
    INTEGER  :: slev                   !< vertical start level
    INTEGER  :: nlev, nlevp1           !< number of full and half levels
    INTEGER  :: jc, jk, jb             !< index of cell, vertical level and block
    INTEGER  :: i_startblk, i_endblk, i_startidx, i_endidx
    INTEGER  :: i_rlstart, i_rlend
    !-------------------------------------------------------------------------


!$ACC DATA CREATE( zparent_topflx ), PCOPYIN( p_cc, p_mflx_contra_v ), PCOPYOUT( p_upflux ), &
!$ACC IF( i_am_accel_node .AND. acc_on )

#ifdef __INTEL_COMPILER
!DIR$ ATTRIBUTES ALIGN : 64 :: zparent_topflx
#endif

!$ACC UPDATE DEVICE( p_cc, p_mflx_contra_v ), IF( acc_validate .AND. i_am_accel_node .AND. acc_on )

    ! check optional arguments
    IF ( PRESENT(opt_slev) ) THEN
      slev = opt_slev
    ELSE
      slev = 1
    END IF

    IF ( PRESENT(opt_topflx_tra) ) THEN
!$ACC KERNELS PRESENT( opt_topflx_tra, zparent_topflx ), IF ( i_am_accel_node .AND. acc_on )
      zparent_topflx(:,:) = opt_topflx_tra(:,:)
!$ACC END KERNELS
    ELSE
!$ACC KERNELS PRESENT( zparent_topflx ), IF ( i_am_accel_node .AND. acc_on )
      zparent_topflx(:,:) = 0._wp
!$ACC END KERNELS
    ENDIF

    IF ( PRESENT(opt_rlstart) ) THEN
      i_rlstart = opt_rlstart
    ELSE
      i_rlstart = grf_bdywidth_c
    ENDIF

    IF ( PRESENT(opt_rlend) ) THEN
      i_rlend = opt_rlend
    ELSE
      i_rlend = min_rlcell_int
    ENDIF

    ! number of vertical levels
    nlev   = p_patch%nlev
    nlevp1 = p_patch%nlevp1

    !
    ! advection is done with 1st order upwind scheme,
    ! i.e. a piecewise constant approx. of the cell centered values
    ! is used.
    !
    i_startblk = p_patch%cells%start_block(i_rlstart)
    i_endblk   = p_patch%cells%end_block(i_rlend)

!$OMP PARALLEL
!$OMP DO PRIVATE(jb,jk,jc,i_startidx,i_endidx) ICON_OMP_DEFAULT_SCHEDULE
    DO jb = i_startblk, i_endblk

      CALL get_indices_c( p_patch, jb, i_startblk, i_endblk,       &
        &                 i_startidx, i_endidx, i_rlstart, i_rlend )

!$ACC PARALLEL DEFAULT(PRESENT) IF( i_am_accel_node .AND. acc_on )
      !$ACC LOOP GANG VECTOR COLLAPSE(2)
      DO jk = slev+1, nlev
        DO jc = i_startidx, i_endidx
          ! calculate vertical tracer flux   -- removed flaky laxfr macro
          p_upflux(jc,jk,jb) = p_mflx_contra_v(jc,jk,jb) *                    &
                               MERGE( p_cc(jc,jk,jb),p_cc(jc,jk-1,jb),        &
                                      p_mflx_contra_v(jc,jk,jb) .GE. 0.0_wp ) 
        END DO ! end loop over cells
      ENDDO ! end loop over vertical levels
!$ACC END PARALLEL

      !
      ! set upper and lower boundary condition
      !
!
! With OpenACC this sometimes causes the compiler to crash, apparently due to the array syntax of one argument.  
!
      CALL set_bc_vadv(p_upflux(:,slev+1,jb),            &! in
        &              p_mflx_contra_v(:,slev+1,jb),     &! in
        &              p_mflx_contra_v(:,slev  ,jb),     &! in
        &              p_iubc_adv, i_startidx, i_endidx, &! in
        &              zparent_topflx(:,jb),             &! in
        &              p_upflux(:,slev,jb),              &! out
        &              p_upflux(:,nlevp1,jb), .TRUE.)     ! out
      
      !$ACC WAIT

    ENDDO ! end loop over blocks

!$ACC UPDATE HOST( p_upflux ), IF( acc_validate .AND. i_am_accel_node .AND. acc_on )
!$ACC END DATA

!$OMP END DO NOWAIT
!$OMP END PARALLEL

  END SUBROUTINE upwind_vflux_up



  !-------------------------------------------------------------------------
  !>
  !! The third order PPM/PSM scheme for large time steps (CFL>1)
  !!
  !! Calculation of time averaged vertical tracer fluxes or tracer edge 
  !! values using the third order PPM/PSM scheme. This scheme can handle 
  !! large time steps (i.e. CFL>1)
  !!
  !! @par Revision History
  !! Initial revision by Daniel Reinert, DWD (2011-01-14)
  !!
  !
  ! !LITERATURE
  ! - Colella and Woodward (1984), JCP, 54, 174-201 (PPM)
  ! - Carpenter et al. (1989), MWR, 118, 586-612  (PPM)
  ! - Zerroukat et al. (2006), Int. J. Numer. Meth. Fluids, 51, 1297-1318 (PSM)
  ! - Lin et al (1994), MWR, 122, 1575-1593 (filtered reconstruction)
  ! - Lin and Rood (1996), MWR, 124, 2046-2070 (CFL-independent version)
  !
  SUBROUTINE upwind_vflux_ppm( p_patch, p_cc, p_iubc_adv, p_mflx_contra_v,     &
    &                      p_dtime,  ld_compute, ld_cleanup, p_itype_vlimit,   &
    &                      p_ivlimit_selective,                                &
    &                      p_cellhgt_mc_now, p_cellmass_now,                   &
    &                      lprint_cfl, ivadv_tracer,                           &
    &                      p_upflux, opt_lout_edge, opt_topflx_tra, opt_slev,  &
    &                      opt_ti_slev, opt_rlstart, opt_rlend, opt_elev )

    CHARACTER(len=MAX_CHAR_LENGTH), PARAMETER ::  &
      &  routine = 'mo_advection_vflux:upwind_vflux_ppm'

    TYPE(t_patch), INTENT(IN) ::  &  !< patch on which computation is performed
      &  p_patch

    REAL(wp), INTENT(IN) ::  &    !< advected cell centered variable
      &  p_cc(:,:,:)              !< dim: (nproma,nlev,nblks_c)

    INTEGER, INTENT(IN)  ::  &    !< selects upper boundary condition
      &  p_iubc_adv

    REAL(wp), INTENT(INOUT) ::  & !< contravariant vertical mass flux
      &  p_mflx_contra_v(:,:,:)   !< dim: (nproma,nlevp1,nblks_c)

    REAL(wp), INTENT(IN) ::  &    !< time step
      &  p_dtime

    LOGICAL, INTENT(IN)  ::  &    !< flag, if .TRUE. compute geometrical terms
      &  ld_compute

    LOGICAL, INTENT(IN)  ::  &    !< flag, if .TRUE. clean up geometrical terms
      &  ld_cleanup

    INTEGER, INTENT(IN)  ::  &    !< parameter to select the limiter for
      &  p_itype_vlimit           !< vertical transport

    INTEGER, INTENT(IN) ::   &    !< avoids limiting of smooth extrema
      &  p_ivlimit_selective      !< if activated

    REAL(wp), INTENT(IN) ::  &    !< layer thickness at cell center at time n
      &  p_cellhgt_mc_now(:,:,:)  !< dim: (nproma,nlev,nblks_c)

    REAL(wp), INTENT(IN) ::  &    !< NH: density weighted cell height at full levels
      &  p_cellmass_now(:,:,:)    !< at time step n [kg/m**2]
                                  !< dim: (nproma,nlev,nblks_c)

    LOGICAL, INTENT(IN) ::   &    !< determines if vertical CFL number shall be written out
      &  lprint_cfl

    INTEGER, INTENT(IN) ::   &    !< type of vertical transport (PPM or PSM)
      &  ivadv_tracer

    REAL(wp), INTENT(INOUT) :: &  !< output field, containing the tracer mass flux
      &  p_upflux(:,:,:)          !< or the reconstructed edge value
                                  !< dim: (nproma,nlevp1,nblks_c)

    LOGICAL, INTENT(IN), OPTIONAL ::  & !< optional: output edge value (.TRUE.),
      &  opt_lout_edge                  !< or the flux across the edge 
                                        !< (.FALSE./not specified)

    REAL(wp), INTENT(IN), OPTIONAL :: & !< vertical tracer flux at upper boundary 
      &  opt_topflx_tra(:,:)            !< dim: (nproma,nblks_c)

    INTEGER, INTENT(IN), OPTIONAL ::  & !< optional vertical start level
      &  opt_slev

    INTEGER, INTENT(IN), OPTIONAL ::  & !< optional vertical start level (tracer independent part)
      &  opt_ti_slev

    INTEGER, INTENT(IN), OPTIONAL ::  & !< optional vertical end   level (for sedimentation)
      &  opt_elev

    INTEGER, INTENT(IN), OPTIONAL :: & !< optional: refinement control start level
      &  opt_rlstart                   !< only valid for calculation of 'cell value'

    INTEGER, INTENT(IN), OPTIONAL :: & !< optional: refinement control end level
      &  opt_rlend                     !< (to avoid calculation of halo points)

    LOGICAL  :: l_out_edgeval     !< corresponding local variable; default 
                                  !< .FALSE. i.e. output flux across the edge

    REAL(wp) :: &                 !< face values of transported field
      &  z_face(nproma,p_patch%nlevp1)

    REAL(wp) :: &                 !< face value (upper face)
      &  z_face_up(nproma,p_patch%nlev)

    REAL(wp) :: &                 !< face value (lower face)
      &  z_face_low(nproma,p_patch%nlev)

    REAL(wp) :: &                 !< integer fluxes
      &  z_iflx(nproma,p_patch%nlevp1)

    REAL(wp) :: &                 !< difference between upper and lower face value times 0.5
      &  z_delta_q(nproma,p_patch%nlev)

    REAL(wp) :: &                 !< 1/6 * a6,i (see Colella and Woodward (1984))
      &  z_a1(nproma,p_patch%nlev)

    REAL(wp) :: &                 !< p_cc of upwind cell
      &  q_up

    REAL(wp) :: &                 !< z_delta_q of upwind cell
      &  dq_up

    REAL(wp) :: &                 !< z_a1 of upwind cell, including sign flip  
      &  a_up                     !< for w < 0

    INTEGER  :: jc, jk, jb               !< index of cell, vertical level and block
    INTEGER  :: ikm1, ikp1               !< vertical level minus and plus one
    INTEGER  :: slev, slevp1             !< vertical start level and start level +1
    INTEGER  :: slev_ti, slevp1_ti       !< vertical start level (+1)  (tracer independent part)
    INTEGER  :: nlev, nlevp1             !< number of full and half levels

    ! JF: for treatment of sedimentation
    INTEGER  :: elev, elev_lim           !< vertical end level
    LOGICAL  :: llbc_adv                 !< apply lower boundary condition?
    INTEGER  :: ik                       !< = MIN(jk,nlev)

    INTEGER  :: ji                       !< loop variable for index list
    INTEGER  :: ist                      !< status variable
    INTEGER  :: i_startblk, i_endblk, i_startidx, i_endidx
    INTEGER  :: i_rlstart, i_rlend

    INTEGER  :: nlist_max                !< maximum number of index lists
    INTEGER  :: nlist                    !< list loop variable

    REAL(wp) :: wsign                    !< wind direction: introduced, in order to merge flux formula  
                                         !< for w>0 and w<0.
                                         !< +1, if w >0
                                         !< -1, if w <0

    REAL(wp), ALLOCATABLE, SAVE :: &     !< fractional (mass weighted) Courant number 
      &  z_cflfrac(:,:,:)                !< always positive

    REAL(wp), ALLOCATABLE, SAVE ::    &  !< maximum vertical Courant number
      &  max_cfl_blk(:)                  !< per block

    INTEGER, ALLOCATABLE, SAVE  ::    &  !< Index lists, level lists and list dimensions 
      &  i_indlist(:,:,:),    &          !< for points with CFL>1,2,3
      &  i_levlist(:,:,:),    &
      &  i_listdim(:,:)
<<<<<<< HEAD

    INTEGER, ALLOCATABLE, SAVE  ::    &  !< upwind shifted vertical index
      &  jk_shifted(:,:,:)               !< jk +/- s, with positive shift s

    INTEGER  :: jks                      !< shifted vertical index
                                         !< can vary betwen jk and jk_shifted

=======

    INTEGER, ALLOCATABLE, SAVE  ::    &  !< upwind shifted vertical index
      &  jk_shifted(:,:,:)               !< jk +/- s, with positive shift s

    INTEGER  :: jks                      !< shifted vertical index
                                         !< can vary betwen jk and jk_shifted

>>>>>>> 7bf0032e
    INTEGER  :: bot_bound                !< shifted index jk_shifted must fall within the 
                                         !< range [top_bound, bot_bound]. Note that the 
                                         !< permissible range depends on the sign of w.
                                         !< Note that the variable top_bound is currently 
                                         !< not needed. It can savely be replaced by 
                                         !< slevp1_ti (see below) 

    INTEGER  :: counter, counter_ji      !< check whether any of the points has 
                                         !< CFL>nlist

    INTEGER  :: jg                       !< patch ID

    REAL(wp) ::   &                      !< high order flux
      &  z_flx_frac_high

    REAL(wp) ::  &                              !< necessary, to make this routine
      &  zparent_topflx(nproma,p_patch%nblks_c) !< compatible to the hydrost. core 

    REAL(wp) ::   &                      !< maximum CFL within one layer, and domain-wide maximum
      &  max_cfl_lay(p_patch%nlevp1,p_patch%nblks_c), max_cfl_tot, max_cfl_lay_tot(p_patch%nlevp1)

    REAL(wp) ::   &                      !< auxiliary for fractional CFL number computation
      &  z_aux(nproma)

    REAL(wp) :: rdtime                   !< 1/dt


#ifdef __INTEL_COMPILER
!DIR$ ATTRIBUTES ALIGN : 64 :: z_face,z_face_up,z_face_low,z_iflx
!DIR$ ATTRIBUTES ALIGN : 64 :: z_cflfrac,max_cfl_blk
!DIR$ ATTRIBUTES ALIGN : 64 :: i_indlist,i_levlist,i_listdim
!DIR$ ATTRIBUTES ALIGN : 64 :: jk_shifted
!DIR$ ATTRIBUTES ALIGN : 64 :: zparent_topflx,max_cfl_lay
!DIR$ ATTRIBUTES ALIGN : 64 :: z_aux,max_cfl_lay_tot
#endif
    !-----------------------------------------------------------------------

    ! inverse of time step for computational efficiency
    rdtime = 1._wp/p_dtime

    ! get patch ID
    jg = p_patch%id

    ! check optional arguments
    IF ( PRESENT(opt_slev) ) THEN
      slev  = opt_slev
      slevp1= opt_slev + 1
    ELSE
      slev  = 1
      slevp1= 2
    END IF

    ! check optional arguments
    IF ( PRESENT(opt_ti_slev) ) THEN
      slev_ti  = opt_ti_slev
      slevp1_ti= opt_ti_slev + 1
    ELSE
      slev_ti  = 1
      slevp1_ti= 2
    END IF

    IF ( PRESENT(opt_lout_edge) ) THEN
      l_out_edgeval = opt_lout_edge
    ELSE
      l_out_edgeval = .FALSE.
    ENDIF

    IF ( PRESENT(opt_topflx_tra) ) THEN
      zparent_topflx(:,:) = opt_topflx_tra(:,:)
    ELSE
      zparent_topflx(:,:) = 0._wp
    ENDIF

    IF ( PRESENT(opt_rlstart) ) THEN
      i_rlstart = opt_rlstart
    ELSE
      i_rlstart = grf_bdywidth_c-1
    ENDIF

    IF ( PRESENT(opt_rlend) ) THEN
      i_rlend = opt_rlend
    ELSE
      i_rlend = min_rlcell_int
    ENDIF

    ! maximum number of lists
    nlist_max = advection_config(jg)%ivcfl_max

    ! number of vertical levels
    nlev   = p_patch%nlev
    nlevp1 = p_patch%nlevp1

    ! check optional arguments
    llbc_adv = .TRUE.
    IF ( PRESENT(opt_elev) ) THEN
      IF ( opt_elev == nlevp1 ) THEN
        elev = nlevp1
        llbc_adv = .FALSE.
      ELSE
        elev = nlev
      END IF
    ELSE
      elev = nlev
    END IF
    elev_lim = nlev

    i_startblk = p_patch%cells%start_block(i_rlstart)
    i_endblk   = p_patch%cells%end_block(i_rlend)

    !
    ! advection is done with an upwind scheme where a piecwise parabolic
    ! approx. of the subgrid distribution is used.
    !
    IF ( ld_compute ) THEN
      ! allocate temporary arrays 
      ALLOCATE( i_indlist(nproma*nlevp1,nlist_max,p_patch%nblks_c),    &
        &       i_levlist(nproma*nlevp1,nlist_max,p_patch%nblks_c),    &
        &       i_listdim(nlist_max,p_patch%nblks_c),                  &
        &       jk_shifted(nproma,nlevp1,p_patch%nblks_c),             &
        &       z_cflfrac(nproma,nlevp1,p_patch%nblks_c),              &
        &       max_cfl_blk(p_patch%nblks_c), STAT=ist                 )
      IF (ist /= SUCCESS) THEN
        CALL finish ( TRIM(routine),                                   &
          &  'allocation for i_indlist, i_levlist, i_listdim, '    //  &
          &  'jk_shifted, z_cflfrac, max_cfl_blk  failed '    )
      ENDIF
    END IF

!$OMP PARALLEL

!$OMP DO PRIVATE(jb,jk,jc,ik,ikm1,i_startidx,i_endidx,nlist,                  &
!$OMP            counter,counter_ji,z_aux,ikp1,ji,wsign,jks,                  &
!$OMP            z_iflx,z_delta_q,z_a1,z_face,z_face_up,z_face_low,           &
!$OMP            z_flx_frac_high,q_up,dq_up,a_up,bot_bound) ICON_OMP_GUIDED_SCHEDULE
  DO jb = i_startblk, i_endblk

    CALL get_indices_c( p_patch, jb, i_startblk, i_endblk,       &
      &                 i_startidx, i_endidx, i_rlstart, i_rlend )


    ! The contravariant mass flux should never exactly vanish
    !
    IF (l_out_edgeval) THEN
      DO jk = slevp1, elev
        p_mflx_contra_v(i_startidx:i_endidx,jk,jb) =                            &
        &              p_mflx_contra_v(i_startidx:i_endidx,jk,jb)               &
        &              + SIGN(dbl_eps,p_mflx_contra_v(i_startidx:i_endidx,jk,jb))
      ENDDO
    ENDIF

    !
    ! 1. Compute density weighted (fractional) Courant number 
    !    for w<0 and w>0 and integer shift s
    !
    IF (ld_compute) THEN

      ! set start values for index list dimension
      i_listdim(1:nlist_max,jb) = 0

      ! initialize (fractional) Courant number at top
      z_cflfrac(i_startidx:i_endidx,slev_ti,jb) = 0._wp
      ! initialize (fractional) Courant number at bottom
      z_cflfrac(i_startidx:i_endidx,nlevp1,jb) = 0._wp

      !
      ! compute (fractional) Courant number
      !
      DO jk = slevp1_ti, elev

        ik   = MIN(jk,nlev)
        ikm1 = jk-1

        DO jc = i_startidx, i_endidx

          ! initialize shifted index with upwind index
          jk_shifted(jc,jk,jb) = MERGE(ik, ikm1, p_mflx_contra_v(jc,jk,jb) > 0._wp)

          z_aux(jc) = p_dtime * ABS(p_mflx_contra_v(jc,jk,jb))

          ! compute CFL number
          z_cflfrac(jc,jk,jb) = z_aux(jc) / MERGE(p_cellmass_now(jc,ik,jb),p_cellmass_now(jc,ikm1,jb), &
                                                  p_mflx_contra_v(jc,jk,jb) > 0._wp)

        ENDDO
        max_cfl_lay(jk,jb) = MAXVAL(z_cflfrac(i_startidx:i_endidx,jk,jb))


        ! If CFL>1 then split the CFL number into the fractional CFL number 
        ! and the index shift s.
        IF (max_cfl_lay(jk,jb) <= 1._wp) CYCLE


        ! initialize list number
        nlist = 0

        ! checks whether there exists any point with 'large CFL number'
        counter = 1

        ! loop until no point has CFL > 1, or nlist > nlist_max
        DO WHILE(counter > 0 .AND. nlist < nlist_max )

          ! get number of current list
          nlist     = nlist + 1
          ! re-initialize counter for CFL>nlist
          counter   = 0

          ! copy value from counter in vector form to counter in scalar form, 
          ! since otherwise the following DO-Loop will not vectorize.
          counter_ji = i_listdim(nlist,jb)

          DO jc = i_startidx, i_endidx

            ! jk_shifted must fall within the range [top_bound, bot_bound] in order 
            ! to pass the following if condition. Unfortunately, the range depends on 
            ! the sign of w. 
            ! Note that for the time being we can skip the computation of top_bound, 
            ! as the CFL computation only starts at slevp1_ti anyways.  
            bot_bound = MERGE(nlev-1 , nlev     , p_mflx_contra_v(jc,jk,jb) > 0._wp)
            !top_bound = MERGE(slev_ti, slevp1_ti, p_mflx_contra_v(jc,jk,jb) > 0._wp)

            IF ( z_aux(jc) > p_cellmass_now(jc,jk_shifted(jc,jk,jb),jb)  &
              &  .AND. jk_shifted(jc,jk,jb) <= bot_bound                 &
              &  .AND. jk_shifted(jc,jk,jb) >= slevp1_ti                 ) THEN


              z_aux(jc) = z_aux(jc) - p_cellmass_now(jc,jk_shifted(jc,jk,jb),jb)

              ! Index shift
              jk_shifted(jc,jk,jb) = jk_shifted(jc,jk,jb)  &
                &                    + MERGE(1, -1, p_mflx_contra_v(jc,jk,jb) > 0._wp )

              ! tests whether we need to loop once again
              counter = counter + 1

              ! Fill index lists with those points that need index shifts
              ! Note that we have to use a scalar counter instead of a vector, like
              ! i_listdim(nlist,jb). Otherwise this loop will not vectorize.  
              counter_ji = counter_ji + 1
              i_indlist(counter_ji,nlist,jb) = jc
              i_levlist(counter_ji,nlist,jb) = jk

              ! compute fractional Courant number
              z_cflfrac(jc,jk,jb) = z_aux(jc) / p_cellmass_now(jc,jk_shifted(jc,jk,jb),jb)
            ENDIF

          END DO ! end loop over cells

          ! store index of current index list
          ! after the last jk-loop this will be the list dimension
          i_listdim(nlist,jb) = counter_ji

        ENDDO  ! DO WHILE loop
 
      ENDDO ! end loop over vertical levels

      max_cfl_blk(jb) = MAXVAL(max_cfl_lay(slevp1_ti:elev,jb))

    END IF ! ld_compute



    !
    ! 2. Edge value reconstruction
    !
    SELECT CASE(ivadv_tracer)
    CASE (IPPM_V)

      !
      ! PPM Reconstruction following Colella and Woodward (1984)
      !
      CALL compute_face_values_ppm( i_startidx       = i_startidx,               & !in
        &                           i_endidx         = i_endidx,                 & !in
        &                           slev             = slev,                     & !in
        &                           elev             = nlev,                     & !in
        &                           p_itype_vlimit   = p_itype_vlimit,           & !in
        &                           p_cc             = p_cc(:,:,jb),             & !in
        &                           p_cellhgt_mc_now = p_cellhgt_mc_now(:,:,jb), & !in
        &                           p_face           = z_face(:,:)               ) !inout


    CASE (IPSM_V)


      !
      ! PSM Reconstruction following Zerroukat et al. (2006)
      !
      CALL compute_face_values_psm( i_startidx       = i_startidx,               & !in
        &                           i_endidx         = i_endidx,                 & !in
        &                           slev             = slev,                     & !in
        &                           elev             = nlev,                     & !in
        &                           p_itype_vlimit   = p_itype_vlimit,           & !in
        &                           p_cc             = p_cc(:,:,jb),             & !in
        &                           p_cellhgt_mc_now = p_cellhgt_mc_now(:,:,jb), & !in
        &                           p_face           = z_face(:,:)               ) !inout


    END SELECT  ! ivadv_tracer


      !
      ! 4. Limitation/filtering of first guess parabola (which is based on z_face)
      ! Note that z_face_up(k) does not need to equal z_face_low(k-1) after
      ! the limitation procedure.
      ! Therefore 2 additional fields z_face_up and z_face_low are introduced.
      !
      SELECT CASE (p_itype_vlimit)
      CASE(ISLOPEL_VSM)

        ! semi-monotonic (sm) filter
        CALL v_limit_parabola_sm( p_ivlimit_selective,              & !in
          &                   p_cc(:,:,jb), z_face(:,:),            & !in
          &                   z_face_up(:,:), z_face_low(:,:),      & !inout
          &                   i_startidx, i_endidx, slev, elev_lim  ) !in

      CASE(ISLOPEL_VM)

        ! monotonic (mo) filter
        CALL v_limit_parabola_mo( p_ivlimit_selective,              & !in
          &                   p_cc(:,:,jb), z_face(:,:),            & !in
          &                   z_face_up(:,:), z_face_low(:,:),      & !inout
          &                   i_startidx, i_endidx, slev, elev_lim  ) !in


      CASE default

        ! simply copy face values to 'face_up' and 'face_low' arrays
        !
        DO jk = slev, nlev
          ! index of bottom half level
          ikp1 = jk + 1
          z_face_up(i_startidx:i_endidx,jk)  = z_face(i_startidx:i_endidx,jk)
          z_face_low(i_startidx:i_endidx,jk) = z_face(i_startidx:i_endidx,ikp1)
        ENDDO

      END SELECT  ! p_itype_vlimit



      !
      ! 5. Computation of upwind fluxes. IF CFL > 1, the fluxes are the sum of
      !    integer-fluxes and a fractional flux. IF CFL <1 the fluxes are only
      !    comprised of the fractional flux. The fractional flux is calculated
      !    assuming a piecewise parabolic subgrid distribution.
      !

      ! 5a. Compute coefficients of reconstructed parabola as they are used at 
      !     various places below.
      !     Terminology follows Colella (1984)
      !     z_delta_q = 0.5*\Delta q
      !     z_a1 = 1/6*a_6
      !
      DO jk = slev, nlev
        DO jc = i_startidx, i_endidx
          z_delta_q(jc,jk) = 0.5_wp * (z_face_up(jc,jk) - z_face_low(jc,jk))
          z_a1(jc,jk)      = p_cc(jc,jk,jb) - 0.5_wp*(z_face_up(jc,jk) + z_face_low(jc,jk))
        ENDDO
      ENDDO


      !
      ! 5b. First compute fluxes for the CFL<1 case for all grid points
      ! On the grid points where CFL>1, they will be overwritten afterwards 
      ! This part has been adopted from the restricted time step PPM-scheme.
      !
      DO jk = slevp1, elev

        ik   = MIN(jk,nlev)
        ! index of top half level
        ikm1 = jk -1

#ifdef __INTEL_COMPILER
! DR: not sure whether this is still required for this modified version of the loop
! DR: retained for safety reasons
!
! HB: for some strange reason this loop introduces a decomposition dependency if
! vectorized... threfore inhibit vectorization here
!DIR$ NOVECTOR
#endif
        DO jc = i_startidx, i_endidx
          q_up  = MERGE(p_cc(jc,ik,jb)  , p_cc(jc,ikm1,jb)         , p_mflx_contra_v(jc,jk,jb) >= 0._wp)
          dq_up = MERGE(z_delta_q(jc,ik), -1._wp*z_delta_q(jc,ikm1), p_mflx_contra_v(jc,jk,jb) >= 0._wp)
          a_up  = MERGE(z_a1(jc,ik)     , z_a1(jc,ikm1)            , p_mflx_contra_v(jc,jk,jb) >= 0._wp)

          !
          ! full flux
          ! fluxes for CFL>1 are corrected lateron
          !
          p_upflux(jc,jk,jb) = p_mflx_contra_v(jc,jk,jb)                      &
            &                * ( q_up                                         &
            &                + (dq_up * (1._wp - z_cflfrac(jc,jk,jb)))        &
            &                - a_up * (1._wp - 3._wp*z_cflfrac(jc,jk,jb)      &
            &                + 2._wp*z_cflfrac(jc,jk,jb)*z_cflfrac(jc,jk,jb)) )


        END DO ! end loop over cells

      ENDDO ! end loop over vertical levels



      !
      ! 5c. Now execute the special computations needed for CFL>1:
      !     Computation of integer fluxes and a fractional flux
      !
      IF (max_cfl_blk(jb) > 1._wp) THEN

        z_iflx(i_startidx:i_endidx,slev:nlevp1) = 0._wp

        ! Loop over all lists (nlist will serve as index shift)
        ! i.e. List nlist=1 contains all points with an index shift of at least 1
        !      List nlist=2 contains all points with an index shift of at least 2 
        !      and so on
        DO nlist = 1, nlist_max

          IF (i_listdim(nlist,jb) == 0) CYCLE

          !
          ! loop over all cells in i_indlist
          !
          ! integer fluxes
          !
!$NEC ivdep
          DO ji=1,i_listdim(nlist,jb)

            ! get jc and jk index from precomputed list
            jc = i_indlist(ji,nlist,jb)
            jk = i_levlist(ji,nlist,jb)

            ! shifted index (depends on the sign of w)
            jks = MERGE(jk+nlist-1, jk-nlist, p_mflx_contra_v(jc,jk,jb) >= 0._wp)

            ! cycle if the model level is in a region where advection is 
            ! turned off for the present variable
            IF (jk < slevp1) CYCLE

            ! cycle if the source model level is in a region where advection is
            ! turned off for the present variable
            IF (jks < slevp1) CYCLE

            ! Integer flux (division by dtime is done at the end)
            z_iflx(jc,jk) = z_iflx(jc,jk) + p_cc(jc,jks,jb) &
                             * p_cellmass_now(jc,jks,jb)

          ENDDO  ! loop over cells in i_indlist_p

        ENDDO ! list loop


        ! Now use the first list (which contains all points with CFL>1)
        ! to compute the corrected full fluxes
        IF (i_listdim(1,jb) > 0) THEN
!$NEC ivdep
          DO ji=1,i_listdim(1,jb)

            ! get jc and jk index from precomputed list
            jc = i_indlist(ji,1,jb)
            jk = i_levlist(ji,1,jb)

            jks = jk_shifted(jc,jk,jb)

            ! cycle if the model level is in a region where advection is 
            ! turned off for the present variable
            IF (jk < slevp1) CYCLE

            ! this is needed in addition in order to avoid accessing non-existing (uninitalized)
            ! source levels for tracers that are not advected on all model levels
            IF (jks < slev) CYCLE

            wsign = MERGE(1._wp, -1._wp, p_mflx_contra_v(jc,jk,jb) >= 0._wp)

            ! fractional high order flux   
            z_flx_frac_high = p_cellmass_now(jc,jks,jb) * z_cflfrac(jc,jk,jb)       &
              &         * ( p_cc(jc,jks,jb)                                         &
              &         + wsign*(z_delta_q(jc,jks) * (1._wp - z_cflfrac(jc,jk,jb))) &
              &         - z_a1(jc,jks)*(1._wp - 3._wp*z_cflfrac(jc,jk,jb)           &
              &         + 2._wp*z_cflfrac(jc,jk,jb)*z_cflfrac(jc,jk,jb)) )

            ! full flux (integer- plus high order fractional flux)
            p_upflux(jc,jk,jb) = wsign*rdtime * (z_iflx(jc,jk) + z_flx_frac_high) 
          ENDDO

        ENDIF

      ENDIF  ! IF (max_cfl_blk(jb) > 1)


      !
      ! set upper and lower boundary condition
      !
      CALL set_bc_vadv(p_upflux(:,slev+1,jb),            &! in
        &              p_mflx_contra_v(:,slev+1,jb),     &! in
        &              p_mflx_contra_v(:,slev  ,jb),     &! in
        &              p_iubc_adv, i_startidx, i_endidx, &! in
        &              zparent_topflx(:,jb),             &! in
        &              p_upflux(:,slev,jb),              &! out
        &              p_upflux(:,nlevp1,jb), llbc_adv)   ! out

      !$ACC WAIT



      ! If desired, get edge value of advected quantity 
      IF ( l_out_edgeval ) THEN

        DO jk = slevp1, nlev
          DO jc = i_startidx, i_endidx
            p_upflux(jc,jk,jb) = p_upflux(jc,jk,jb)/p_mflx_contra_v(jc,jk,jb)
          ENDDO
        ENDDO

      ENDIF

      !
      ! 6. If desired, apply positive-definite flux limiter to limit 
      !    computed fluxes (based on work by Zalesak (1979)).
      !
      IF (p_itype_vlimit == IFLUXL_VPD) THEN
        ! positive-definite (pd) flux limiter
        CALL vflx_limiter_pd( p_dtime         = p_dtime,                & !in
          &                   p_cc            = p_cc(:,:,jb),           & !in
          &                   p_rhodz_now     = p_cellmass_now(:,:,jb), & !in
          &                   p_mflx_tracer_v = p_upflux(:,:,jb),       & !inout
          &                   i_startidx      = i_startidx,             & !in
          &                   i_endidx        = i_endidx,               & !in
          &                   slev            = slev,                   & !in
          &                   elev            = elev_lim                ) !in
        !$ACC WAIT
      ENDIF

    ENDDO  ! jb
!$OMP END DO NOWAIT
!$OMP END PARALLEL



    !
    ! If desired, print maximum vertical CFL number
    !
    IF ( ld_compute .AND. msg_level >= 10 .AND. lprint_cfl) THEN

      max_cfl_tot = MAXVAL(max_cfl_blk(i_startblk:i_endblk))

      ! Take maximum over all PEs
      IF (msg_level >= 13) THEN
        max_cfl_tot = global_max(max_cfl_tot)
      ELSE
        max_cfl_tot = global_max(max_cfl_tot, iroot=process_mpi_stdio_id)
      ENDIF
      IF (my_process_is_stdio() .OR. comm_lev>0 .AND. get_my_mpi_work_id() == get_glob_proc0() ) THEN
        ! otherwise it is possible that max_cfl_tot is undefined
        WRITE(message_text,'(a,e16.8)') 'maximum vertical CFL =',max_cfl_tot
        CALL message(TRIM(routine),message_text)
      ENDIF

      ! Add layer-wise diagnostic if the maximum CFL value is close to the stability limit
      IF (msg_level >= 13) THEN
        IF (max_cfl_tot > (nlist_max-1)) THEN
          DO jk = slevp1_ti, nlev
            max_cfl_lay_tot(jk) = MAXVAL(max_cfl_lay(jk,i_startblk:i_endblk))
          ENDDO

          max_cfl_lay_tot(slevp1_ti:nlev) = global_max(max_cfl_lay_tot(slevp1_ti:nlev), iroot=process_mpi_stdio_id)
          DO jk = slevp1_ti,nlev
            WRITE(message_text,'(a,i4,a,e16.8)') 'maximum vertical CFL in layer', jk,' =', max_cfl_lay_tot(jk)
            CALL message(TRIM(routine),message_text)
          ENDDO
        ENDIF
      ENDIF

    END IF

    IF ( ld_cleanup ) THEN
      ! deallocate temporary arrays
      DEALLOCATE( i_indlist, i_levlist, i_listdim,             &
        &         jk_shifted, z_cflfrac, max_cfl_blk, STAT=ist )

      IF (ist /= SUCCESS) THEN
        CALL finish ( TRIM(routine),                                    &
          &  'deallocation for i_indlist, i_levlist, i_listdim_p, ' //  &
          &  'jk_shifted, z_cflfrac, max_cfl_blk failed '      )
      ENDIF
    END IF

  END SUBROUTINE upwind_vflux_ppm





  !-------------------------------------------------------------------------
  !>
  !! The third order PPM/PSM scheme for large time steps (CFL>1)
  !! GPU-enabled version without index lists.
  !!
  !! Calculation of time averaged vertical tracer fluxes or tracer edge 
  !! values using the third order PPM/PSM scheme. This scheme can handle 
  !! large time steps (CFL>1).
  !!
  !! @par Revision History
  !! Initial revision by Daniel Reinert, DWD (2011-01-14)
  !! Modification by Daniel Reinert, DWD (2018-01-27)
  !! - optimized for GPU
  !!
  !
  ! !LITERATURE
  ! - Colella and Woodward (1984), JCP, 54, 174-201 (PPM)
  ! - Carpenter et al. (1989), MWR, 118, 586-612  (PPM)
  ! - Zerroukat et al. (2006), Int. J. Numer. Meth. Fluids, 51, 1297-1318 (PSM)
  ! - Lin et al (1994), MWR, 122, 1575-1593 (filtered reconstruction)
  ! - Lin and Rood (1996), MWR, 124, 2046-2070 (CFL-independent version)
  !
  SUBROUTINE upwind_vflux_ppm4gpu( p_patch, p_cc, p_iubc_adv, p_mflx_contra_v, &
    &                      p_dtime,  ld_compute, ld_cleanup, p_itype_vlimit,   &
    &                      p_ivlimit_selective,                                &
    &                      p_cellhgt_mc_now, p_cellmass_now, lprint_cfl,       &
    &                      ivadv_tracer,                                       &
    &                      p_upflux, opt_lout_edge, opt_topflx_tra, opt_slev,  &
    &                      opt_ti_slev, opt_rlstart, opt_rlend, opt_elev )

    CHARACTER(len=MAX_CHAR_LENGTH), PARAMETER ::  &
      &  routine = 'mo_advection_vflux:upwind_vflux_ppm4gpu'

    TYPE(t_patch), TARGET, INTENT(IN) ::  &  !< patch on which computation is performed
      &  p_patch

    REAL(wp), INTENT(IN) ::  &    !< advected cell centered variable
      &  p_cc(:,:,:)              !< dim: (nproma,nlev,nblks_c)

    INTEGER, INTENT(IN)  ::   &   !< selects upper boundary condition
      &  p_iubc_adv

    REAL(wp), INTENT(INOUT) ::  & !< contravariant vertical mass flux [kg/m**2/s]
      &  p_mflx_contra_v(:,:,:)   !< dim: (nproma,nlevp1,nblks_c)

    REAL(wp), INTENT(IN) ::  &    !< time step [s]
      &  p_dtime

    LOGICAL, INTENT(IN)  ::  &    !< flag, if .TRUE. compute geometric terms
      &  ld_compute

    LOGICAL, INTENT(IN)  ::  &    !< flag, if .TRUE. clean up geometric terms
      &  ld_cleanup

    INTEGER, INTENT(IN)  ::  &    !< parameter to select the limiter for
      &  p_itype_vlimit           !< vertical transport

    INTEGER, INTENT(IN) ::   &    !< avoids limiting of smooth extrema
      &  p_ivlimit_selective      !< if activated

    REAL(wp), INTENT(IN) ::  &    !< layer thickness at cell center at time n [m]
      &  p_cellhgt_mc_now(:,:,:)  !< dim: (nproma,nlev,nblks_c)

    REAL(wp), INTENT(IN) ::  &    !< density weighted cell height at full levels
      &  p_cellmass_now(:,:,:)    !< at time step n [kg/m**2]
                                  !< dim: (nproma,nlev,nblks_c)

    LOGICAL, INTENT(IN) ::   &    !< determines if vertical CFL number shall be written out
      &  lprint_cfl

    INTEGER, INTENT(IN) ::   &    !< type of vertical transport (PPM or PSM)
      &  ivadv_tracer

    REAL(wp), INTENT(INOUT) :: &  !< output field, containing the tracer mass flux
      &  p_upflux(:,:,:)          !< or the reconstructed edge value
                                  !< dim: (nproma,nlevp1,nblks_c)

    LOGICAL, INTENT(IN), OPTIONAL ::  & !< optional: output edge value (.TRUE.),
      &  opt_lout_edge                  !< or the flux across the edge 
                                        !< (.FALSE./not specified)

    REAL(wp), INTENT(IN), OPTIONAL :: & !< vertical tracer flux at upper boundary 
      &  opt_topflx_tra(:,:)            !< dim: (nproma,nblks_c)

    INTEGER, INTENT(IN), OPTIONAL ::  & !< optional vertical start level
      &  opt_slev

    INTEGER, INTENT(IN), OPTIONAL ::  & !< optional vertical start level (tracer independent part)
      &  opt_ti_slev

    INTEGER, INTENT(IN), OPTIONAL ::  & !< optional vertical end level (for sedimentation)
      &  opt_elev

    INTEGER, INTENT(IN), OPTIONAL :: & !< optional: refinement control start level
     &  opt_rlstart                    !< only valid for calculation of 'cell value'

    INTEGER, INTENT(IN), OPTIONAL :: & !< optional: refinement control end level
     &  opt_rlend                      !< (to avoid calculation of halo points)



    ! local vars

    REAL(wp), ALLOCATABLE, SAVE  ::   &  !< sum of integer and fractional Courant number 
      &  z_cfl(:,:,:)                    !< Sign equals sign of w.

    REAL(wp) :: &                        !< absolute value of fractional Courant number
      &  z_cflfrac                       !< i.e. always >=0

    REAL(wp) :: &                        !< face values of transported field
      &  z_face(nproma,p_patch%nlevp1)

    REAL(wp) :: &                        !< face value (upper face)
      &  z_face_up(nproma,p_patch%nlev)

    REAL(wp) :: &                        !< face value (lower face)
      &  z_face_low(nproma,p_patch%nlev)

    REAL(wp) :: &                        !< difference between upper and lower face value times 0.5
      &  z_delta_q(nproma,p_patch%nlev)

    REAL(wp) :: &                        !< 1/6 * a6,i (see Colella and Woodward (1984))
      &  z_a1(nproma,p_patch%nlev)

    REAL(wp) :: &                        !< mass crossing cell face during \Delta t [kg/m**2]
      &  z_mass                          !< can be positive, or negative, depending on the sign of w

    REAL(wp) :: &                        !< integrated value of q (from 0 to z_cflfrac)
      &  z_q_int

    REAL(wp) :: &                        !< integer flux for w>0 or w<0  [kg/m**2/s]
      &  z_iflx

    INTEGER  :: jc, jk, jb               !< index of cell, vertical level and block
    INTEGER  :: ikm1, ikp1               !< vertical level minus and plus one, plus two
    INTEGER  :: slev, slevp1             !< vertical start level and start level +1
    INTEGER  :: slev_ti, slevp1_ti       !< vertical start level (+1)  (tracer independent part)
    INTEGER  :: nlev, nlevp1             !< number of full and half levels

    INTEGER  :: jk_shift, jks            !< shifted vertical index

    INTEGER  :: js                       !< the shift itself (always positive), i.e. jks = jk \pm js

    ! JF: for treatment of sedimentation
    INTEGER  :: elev, elev_lim           !< vertical end level
    LOGICAL  :: llbc_adv                 !< apply lower boundary condition?

    LOGICAL  :: l_out_edgeval            !< corresponding local variable; default 
                                         !< .FALSE. i.e. output flux across the edge

    INTEGER  :: ist                      !< status variable
    INTEGER  :: i_startblk, i_endblk, i_startidx, i_endidx
    INTEGER  :: i_rlstart, i_rlend

    INTEGER  :: n                        !< loop index

    REAL(wp) :: wsign                    !< wind direction: introduced, in order to merge flux formula  
                                         !< for w>0 and w<0 into one.
                                         !< +1, if w >0
                                         !< -1, if w <0

    REAL(wp) ::   &                      !< absolute CFL at grid point
      &  abs_cfl(nproma)

    REAL(wp) ::   &                      !< maximum CFL for each layer (blockwise)
      &  max_cfl_lay(p_patch%nlevp1,p_patch%nblks_c)

    REAL(wp) ::   &                      !< maximum CFL for each layer  
      &  max_cfl_lay_tot(p_patch%nlevp1)

    REAL(wp) ::    &                     !< maximum vertical Courant number per block
      &  max_cfl_blk(p_patch%nblks_c)

    REAL(wp) ::   &                      !< domain-wide maximum CFL
      &  max_cfl_tot

    REAL(wp) ::  &                              !< necessary, to make this routine
      &  zparent_topflx(nproma,p_patch%nblks_c) !< compatible to the hydrost. core 

    REAL(wp) :: rdtime                   !< 1/dt


    !-----------------------------------------------------------------------

    ! inverse of time step for computational efficiency
    rdtime = 1._wp/p_dtime

!$ACC UPDATE DEVICE( p_cc, p_cellhgt_mc_now, p_cellmass_now, p_mflx_contra_v, p_upflux ), &
!$ACC        IF( acc_validate .AND. i_am_accel_node .AND. acc_on )

    ! check optional arguments
    IF ( PRESENT(opt_slev) ) THEN
      slev  = opt_slev
      slevp1= opt_slev + 1
    ELSE
      slev  = 1
      slevp1= 2
    END IF

    ! check optional arguments
    IF ( PRESENT(opt_ti_slev) ) THEN
      slev_ti  = opt_ti_slev
      slevp1_ti= opt_ti_slev + 1
    ELSE
      slev_ti  = 1
      slevp1_ti= 2
    END IF

    IF ( PRESENT(opt_lout_edge) ) THEN
      l_out_edgeval = opt_lout_edge
    ELSE
      l_out_edgeval = .FALSE.
    ENDIF

    IF ( PRESENT(opt_topflx_tra) ) THEN
      zparent_topflx(:,:) = opt_topflx_tra(:,:)
    ELSE
      zparent_topflx(:,:) = 0._wp
    ENDIF

    IF ( PRESENT(opt_rlstart) ) THEN
      i_rlstart = opt_rlstart
    ELSE
      i_rlstart = grf_bdywidth_c-1
    ENDIF

    IF ( PRESENT(opt_rlend) ) THEN
      i_rlend = opt_rlend
    ELSE
      i_rlend = min_rlcell_int
    ENDIF

    ! number of vertical levels
    nlev   = p_patch%nlev
    nlevp1 = p_patch%nlevp1

    ! check optional arguments
    llbc_adv = .TRUE.
    IF ( PRESENT(opt_elev) ) THEN
      IF ( opt_elev == nlevp1 ) THEN
        elev = nlevp1
        llbc_adv = .FALSE.
      ELSE
        elev = nlev
      END IF
    ELSE
      elev = nlev
    END IF
    elev_lim = nlev

    i_startblk = p_patch%cells%start_block(i_rlstart)
    i_endblk   = p_patch%cells%end_block(i_rlend)

    IF ( ld_compute ) THEN
      !
      ! allocate field for storing the density weighted Courant number 
      !
      ! DA: this is a performance issue
      ! TODO: figure out z_cfl lifetime
      ALLOCATE( z_cfl(nproma,nlevp1,p_patch%nblks_c), STAT=ist  )
      IF (ist /= SUCCESS) THEN
        CALL finish ( TRIM(routine), 'allocation for z_cfl failed')
      ENDIF
!$ACC ENTER DATA CREATE( z_cfl ),  IF( i_am_accel_node .AND. acc_on )
    END IF

!$ACC DATA CREATE( z_face, z_face_up, z_face_low, z_delta_q, z_a1 ), &
!$ACC      PCOPYIN( p_cc, p_cellhgt_mc_now, p_cellmass_now ), PCOPY( p_mflx_contra_v, p_upflux ), &
!$ACC      IF( i_am_accel_node .AND. acc_on )


!$OMP PARALLEL

!$OMP DO PRIVATE(jb,jk,jc,ikm1,i_startidx,i_endidx,ikp1,jks,z_mass, &
!$OMP            jk_shift,js,n,z_iflx,z_delta_q,z_a1,z_q_int,       &
!$OMP            wsign,z_cflfrac,z_face,z_face_up,z_face_low        ) ICON_OMP_GUIDED_SCHEDULE
    DO jb = i_startblk, i_endblk

      CALL get_indices_c( p_patch, jb, i_startblk, i_endblk,       &
        &                 i_startidx, i_endidx, i_rlstart, i_rlend )


      ! The contravariant mass flux should never exactly vanish
      !
      IF (l_out_edgeval) THEN
!$ACC PARALLEL DEFAULT(NONE) ASYNC(1) IF( i_am_accel_node .AND. acc_on )
!$ACC LOOP GANG VECTOR COLLAPSE(2)
        DO jk = slevp1, elev
          DO jc = i_startidx, i_endidx
            p_mflx_contra_v(jc,jk,jb) =                            &
          &              p_mflx_contra_v(jc,jk,jb)               &
          &              + SIGN(dbl_eps,p_mflx_contra_v(jc,jk,jb))
          ENDDO
        ENDDO
!$ACC END PARALLEL
      ENDIF

      !
      ! 1. Compute density weighted Courant number for w<0 and w>0. 
      !    It is the sum of the fractional Courant number and the integer shift s.
      !    Stored at cell faces
      !
      IF (ld_compute) THEN

        ! initialize Courant number
!$ACC KERNELS DEFAULT(NONE) PRESENT(z_cfl)  ASYNC(1) IF( i_am_accel_node .AND. acc_on )
        z_cfl(i_startidx:i_endidx,slev_ti:nlevp1,jb) = 0._wp
!$ACC END KERNELS


        ! Split density-weighted Courant number into integer and fractional 
        ! part and store the sum in z_cfl (for w>0 and w<0)
        !
!$ACC PARALLEL DEFAULT(NONE) PRESENT(z_cfl) ASYNC(1) IF( i_am_accel_node .AND. acc_on )
!$ACC LOOP GANG VECTOR PRIVATE( z_mass, jks ) COLLAPSE(2)
        DO jk = slevp1_ti, elev
          DO jc = i_startidx, i_endidx

            ! total mass crossing jk'th edge during \Delta t
            z_mass = p_dtime*p_mflx_contra_v(jc,jk,jb)

            !
            ! Case: w > 0
            !
            IF (z_mass > 0._wp) THEN

              jks = jk   ! initialize shifted index

              DO WHILE( (z_mass > p_cellmass_now(jc,jks,jb)) .AND. (jks <= nlev-1) )
                z_mass = z_mass - p_cellmass_now(jc,jks,jb)
                jks = jks+1
                ! update Courant number
                z_cfl(jc,jk,jb) = z_cfl(jc,jk,jb) + 1._wp
              ENDDO

              ! now we add the fractional Courant number
              ! The MIN function is required here for the case that 
              ! we approach the lower boundary and exit the above loop 
              ! because of jks > nlev-1.
              z_cfl(jc,jk,jb) = z_cfl(jc,jk,jb) + MIN(1._wp,z_mass/p_cellmass_now(jc,jks,jb))

            ELSE
            !
            ! Case w < 0
            !
              jks = jk-1   ! initialize shifted index

              DO WHILE( (ABS(z_mass) > p_cellmass_now(jc,jks,jb)) .AND. &
                &       (jks >= slevp1_ti) )
                z_mass = z_mass + p_cellmass_now(jc,jks,jb)
                jks = jks-1
                ! update Courant number
                z_cfl(jc,jk,jb) = z_cfl(jc,jk,jb) - 1._wp
              ENDDO

              ! now we add the fractional Courant number
              ! The MAX function is required here for the case that 
              ! we approach the upper boundary and exit the above loop 
              ! because of jks < slevp1_ti.
              z_cfl(jc,jk,jb) = z_cfl(jc,jk,jb) + MAX(-1._wp,z_mass/p_cellmass_now(jc,jks,jb))

            ENDIF

          ENDDO  ! jc
        ENDDO  ! jk
!$ACC END PARALLEL

      END IF ! ld_compute



      !
      ! 2. Edge value reconstruction
      !
      SELECT CASE(ivadv_tracer)
      CASE (IPPM_V)

        !
        ! PPM Reconstruction following Colella and Woodward (1984)
        !
        CALL compute_face_values_ppm( i_startidx       = i_startidx,               & !in
          &                           i_endidx         = i_endidx,                 & !in
          &                           slev             = slev,                     & !in
          &                           elev             = nlev,                     & !in
          &                           p_itype_vlimit   = p_itype_vlimit,           & !in
          &                           p_cc             = p_cc(:,:,jb),             & !in
          &                           p_cellhgt_mc_now = p_cellhgt_mc_now(:,:,jb), & !in
          &                           p_face           = z_face(:,:)               ) !inout


      CASE (IPSM_V)


        !
        ! PSM Reconstruction following Zerroukat et al. (2006)
        !
        CALL compute_face_values_psm( i_startidx       = i_startidx,               & !in
          &                           i_endidx         = i_endidx,                 & !in
          &                           slev             = slev,                     & !in
          &                           elev             = nlev,                     & !in
          &                           p_itype_vlimit   = p_itype_vlimit,           & !in
          &                           p_cc             = p_cc(:,:,jb),             & !in
          &                           p_cellhgt_mc_now = p_cellhgt_mc_now(:,:,jb), & !in
          &                           p_face           = z_face(:,:)               ) !inout


      END SELECT  ! ivadv_tracer



      !
      ! 4. Limitation/filtering of first guess parabola (which is based on z_face)
      ! Note that z_face_up(k) does not need to equal z_face_low(k-1) after
      ! the limitation procedure.
      ! Therefore 2 additional fields z_face_up and z_face_low are introduced.
      !
      SELECT CASE (p_itype_vlimit)
      CASE(ISLOPEL_VSM)

        ! semi-monotonic (sm) filter
        CALL v_limit_parabola_sm( p_ivlimit_selective,              & !in
          &                   p_cc(:,:,jb), z_face(:,:),            & !in
          &                   z_face_up(:,:), z_face_low(:,:),      & !inout
          &                   i_startidx, i_endidx, slev, elev_lim  ) !in

      CASE(ISLOPEL_VM)

        ! monotonic (mo) filter
        CALL v_limit_parabola_mo( p_ivlimit_selective,              & !in
          &                   p_cc(:,:,jb), z_face(:,:),            & !in
          &                   z_face_up(:,:), z_face_low(:,:),      & !inout
          &                   i_startidx, i_endidx, slev, elev_lim  ) !in


      CASE default

        ! simply copy face values to 'face_up' and 'face_low' arrays
        !
!$ACC PARALLEL DEFAULT(NONE) ASYNC(1) IF( i_am_accel_node .AND. acc_on )
!$ACC LOOP GANG VECTOR PRIVATE( ikp1 ) COLLAPSE(2)
        DO jk = slev, nlev
          DO jc = i_startidx, i_endidx
            ! index of bottom half level
            ikp1 = jk + 1
            z_face_up(jc,jk)  = z_face(jc,jk)
            z_face_low(jc,jk) = z_face(jc,ikp1)
          ENDDO
        ENDDO
!$ACC END PARALLEL

      END SELECT  ! p_itype_vlimit


      !
      ! 5. calculation of upwind fluxes. For CFL>1, the total flux is the sum of
      !    integer-fluxes and a fractional flux. IF CFL<=1 the fluxes are only
      !    comprised of the fractional flux. The fractional flux is calculated
      !    by assuming a piecewise parabolic approx. for the subgrid distribution.
      !

      ! 5a. Compute coefficients of reconstructed parabola as they are used below.
      !     Terminology follows Colella (1984)
      !     z_delta_q = 0.5*\Delta q
      !     z_a1 = 1/6*a_6
      !
!$ACC PARALLEL DEFAULT(NONE) ASYNC(1) IF( i_am_accel_node .AND. acc_on )
!$ACC LOOP GANG VECTOR COLLAPSE(2)
      DO jk = slev, nlev
        DO jc = i_startidx, i_endidx
          z_delta_q(jc,jk) = 0.5_wp * (z_face_up(jc,jk) - z_face_low(jc,jk))
          z_a1(jc,jk)      = p_cc(jc,jk,jb) - 0.5_wp*(z_face_up(jc,jk) + z_face_low(jc,jk))
        ENDDO
      ENDDO
!$ACC END PARALLEL


      !
      ! 5b. First compute the fractional fluxes for all cell faces.
      !     For cell faces with CFL>1, integer fluxes will be added lateron.
      !
!$ACC PARALLEL DEFAULT(NONE) PRESENT(z_cfl) ASYNC(1) IF( i_am_accel_node .AND. acc_on )
!$ACC LOOP GANG VECTOR PRIVATE( ikm1, js, z_cflfrac, jks, wsign, z_q_int ) COLLAPSE(2)
      DO jk = slevp1, elev
        DO jc = i_startidx, i_endidx
          ikm1 = jk-1
          ! get integer shift (always non-negative)
          js = FLOOR(ABS(z_cfl(jc,jk,jb)))

          ! get fractional part of Courant number (always non-negative)
          z_cflfrac = ABS(z_cfl(jc,jk,jb)) - REAL(js,wp)

          ! compute shifted cell index
          IF (z_cfl(jc,jk,jb) > 0._wp) THEN
            jks = MIN(jk,nlev)+js
            wsign = 1._wp
          ELSE
            jks = ikm1-js
            wsign = -1._wp
          ENDIF

          ! this is needed in addition in order to avoid accessing non-existing (uninitalized)
          ! source levels for tracers that are not advected on all model levels
          IF (jks < slev) CYCLE

          ! compute flux
          !
          ! flux formula differs between w>0 and w<0. 
          ! By using the coefficient 'wsign' we are able to merge 
          ! the two formula into one.
          z_q_int = p_cc(jc,jks,jb)                                 &
            &     + wsign*(z_delta_q(jc,jks) * (1._wp - z_cflfrac)) &
            &     - z_a1(jc,jks)*(1._wp - 3._wp*z_cflfrac + 2._wp*z_cflfrac*z_cflfrac)

          p_upflux(jc,jk,jb) = wsign * p_cellmass_now(jc,jks,jb)    &
            &                * z_cflfrac * z_q_int * rdtime
        ENDDO

      ENDDO ! end loop over vertical levels
!$ACC END PARALLEL


      !
      ! 5c. Now compute the integer fluxes and add them to the fractional flux
      !
!$ACC PARALLEL DEFAULT(NONE) PRESENT(z_cfl) ASYNC(1) IF( i_am_accel_node .AND. acc_on )
!$ACC LOOP GANG VECTOR PRIVATE( js, z_iflx, jk_shift ) COLLAPSE(2)
      DO jk = slevp1, elev

        DO jc = i_startidx, i_endidx

          ! get integer shift (always non-negative)
          js = FLOOR(ABS(z_cfl(jc,jk,jb)))

          IF (js == 0) CYCLE   ! no work to do

          z_iflx = 0._wp

          ! case w > 0
          IF (z_cfl(jc,jk,jb) > 0._wp) THEN

            DO n = 1, js
              jk_shift = jk-1 + n
              ! Integer flux (division by p_dtime is done at the end)
              z_iflx = z_iflx + p_cc(jc,jk_shift,jb) * p_cellmass_now(jc,jk_shift,jb)
            ENDDO

          ! case w <= 0
          ELSE

            DO n = 1, js
              jk_shift = jk - n

              ! cycle if the source model level is in a region where advection is 
              ! turned off for the present variable
              IF (jk_shift < slevp1) CYCLE

              ! Integer flux (division by p_dtime is done at the end)
              z_iflx = z_iflx - p_cc(jc,jk_shift,jb) * p_cellmass_now(jc,jk_shift,jb)
            ENDDO

          ENDIF

          ! compute full (integer- plus high order fractional) flux
          p_upflux(jc,jk,jb) = p_upflux(jc,jk,jb) + z_iflx*rdtime
        ENDDO  ! jc
      ENDDO ! jk
!$ACC END PARALLEL


      !
      ! set upper and lower boundary condition
      !
      CALL set_bc_vadv(p_upflux(:,slev+1,jb),            &! in
        &              p_mflx_contra_v(:,slev+1,jb),     &! in
        &              p_mflx_contra_v(:,slev  ,jb),     &! in
        &              p_iubc_adv, i_startidx, i_endidx, &! in
        &              zparent_topflx(:,jb),             &! in
        &              p_upflux(:,slev,jb),              &! out
        &              p_upflux(:,nlevp1,jb), llbc_adv)   ! out


      ! If desired, get edge value of advected quantity 
      IF ( l_out_edgeval ) THEN

!$ACC PARALLEL DEFAULT(NONE) ASYNC(1) IF( i_am_accel_node .AND. acc_on )
!$ACC LOOP GANG VECTOR COLLAPSE(2)
        DO jk = slevp1, nlev
          DO jc = i_startidx, i_endidx
            p_upflux(jc,jk,jb) = p_upflux(jc,jk,jb)/p_mflx_contra_v(jc,jk,jb)
          ENDDO
        ENDDO
!$ACC END PARALLEL

      ENDIF


      !
      ! 6. If desired, apply positive-definite flux limiter to limit 
      !    computed fluxes (based on work by Zalesak (1979)).
      !
      IF (p_itype_vlimit == IFLUXL_VPD) THEN
        ! positive-definite (pd) flux limiter
        CALL vflx_limiter_pd( p_dtime         = p_dtime,                & !in
          &                   p_cc            = p_cc(:,:,jb),           & !in
          &                   p_rhodz_now     = p_cellmass_now(:,:,jb), & !in
          &                   p_mflx_tracer_v = p_upflux(:,:,jb),       & !inout
          &                   i_startidx      = i_startidx,             & !in
          &                   i_endidx        = i_endidx,               & !in
          &                   slev            = slev,                   & !in
          &                   elev            = elev_lim                ) !in
      ENDIF

    ENDDO  ! jb
!$OMP END DO NOWAIT
!$OMP END PARALLEL




#ifndef _OPENACC
! These diagnostics are not viable on GPU
    !
    ! If desired, print maximum vertical CFL number
    !
    IF ( ld_compute .AND. msg_level >= 10 .AND. lprint_cfl ) THEN

!$OMP PARALLEL
!$OMP DO PRIVATE(jb,jc,jk,i_startidx,i_endidx,abs_cfl)
      DO jb = i_startblk, i_endblk

        CALL get_indices_c( p_patch, jb, i_startblk, i_endblk,       &
          &                 i_startidx, i_endidx, i_rlstart, i_rlend )

        DO jk = slevp1_ti, nlev
          DO jc = i_startidx, i_endidx
            abs_cfl(jc) = ABS(z_cfl(jc,jk,jb))
          ENDDO  ! jc
          max_cfl_lay(jk,jb) = MAXVAL(abs_cfl(i_startidx:i_endidx))
        ENDDO  ! jk
        !
        max_cfl_blk(jb) = MAXVAL(max_cfl_lay(slevp1_ti:elev,jb))
      ENDDO
!$OMP END DO NOWAIT
!$OMP END PARALLEL

      max_cfl_tot = MAXVAL(max_cfl_blk(i_startblk:i_endblk))

      ! Take maximum over all PEs
      IF (msg_level >= 13) THEN
        max_cfl_tot = global_max(max_cfl_tot)
      ELSE
        max_cfl_tot = global_max(max_cfl_tot, iroot=process_mpi_stdio_id)
      ENDIF
      IF (my_process_is_stdio() .OR. comm_lev>0 .AND. get_my_mpi_work_id() == get_glob_proc0() ) THEN
        ! otherwise it is possible that max_cfl_tot is undefined
        WRITE(message_text,'(a,e16.8)') 'maximum vertical CFL =',max_cfl_tot
        CALL message(TRIM(routine),message_text)
      ENDIF

      ! Add layer-wise diagnostic if the maximum CFL value is close to the stability limit
      IF (msg_level >= 13 .AND. max_cfl_tot > 4._wp) THEN
        DO jk = slevp1_ti, nlev
          max_cfl_lay_tot(jk) = MAXVAL(max_cfl_lay(jk,i_startblk:i_endblk))
        ENDDO

        max_cfl_lay_tot(slevp1_ti:nlev) = global_max(max_cfl_lay_tot(slevp1_ti:nlev), iroot=process_mpi_stdio_id)
        DO jk = slevp1_ti,nlev
          WRITE(message_text,'(a,i4,a,e16.8)') 'maximum vertical CFL in layer', jk,' =', max_cfl_lay_tot(jk)
          CALL message(TRIM(routine),message_text)
        ENDDO
      ENDIF

    END IF
#endif

!$ACC END DATA

    IF ( ld_cleanup ) THEN
      ! deallocate temporary arrays
!$ACC EXIT DATA DELETE( z_cfl ) IF( i_am_accel_node .AND. acc_on )
      DEALLOCATE( z_cfl, STAT=ist )
      IF (ist /= SUCCESS) THEN
        CALL finish ( TRIM(routine), 'deallocation for z_cfl failed' )
      ENDIF
    END IF

!$ACC UPDATE HOST( p_mflx_contra_v, p_upflux ), IF( acc_validate .AND. i_am_accel_node .AND. acc_on )

  END SUBROUTINE upwind_vflux_ppm4gpu




  !---------------------------------------------------------------
  !>
  !! Description:
  !!   solve the vertical flux advection equation for sedimentation
  !!   of scalar variables (a purely downward directed transport)
  !!   with the 2-point implicit scheme described in
  !!   COSMO Sci. doc. II, section 5.2.4.
  !!
  !! Method:
  !!   index convention for the sedimentation velocity :
  !!   v_new(i,j,k) = v(i,j,k-1/2)
  !!   sign: v_new, v_old > 0 ! (i.e. directed downward)
  !!
  !!   negative values in phi_new are clipped; this destroys
  !!   mass conservation.
  !!
  !! @par Revision History
  !! Initial revision by Michael Baldauf, DWD (2018-11-07)
  !
  SUBROUTINE implicit_sedim_tracer( tracer,                    &
    &                        rho, rho_inv,                     &
    &                        v_new, v_old,                     &
    &                        dt,                               &
    &                        p_patch, p_metrics,               &
    &                        i_rlstart, i_rlend,               &
    &                        rhoS )

    USE mo_parallel_config,         ONLY: nproma
    USE mo_nonhydro_types ,         ONLY: t_nh_metrics

    IMPLICIT NONE

    REAL (wp),     INTENT(INOUT) :: tracer(:,:,:) !advected cell centered variable
                                                       !< dim: (nproma, nlev, nblks_c)
    REAL (wp),     INTENT(IN)  :: rho    (:,:,:)  ! mass density  (in kg/m^3)
    REAL (wp),     INTENT(IN)  :: rho_inv(:,:,:)  ! 1/rho  (in m^3/kg)
    REAL (wp),     INTENT(IN)  :: v_new  (:,:,:)  ! sedimentation velocity at time level n+1 (in m/s)
    REAL (wp),     INTENT(IN)  :: v_old  (:,:,:)  ! sedimentation velocity at time level n   (in m/s)
    REAL (wp),     INTENT(IN)  :: dt     ! time step

    TYPE(t_patch), TARGET, INTENT(IN) :: p_patch      !< Patch on which computation is performed
    TYPE(t_nh_metrics), TARGET,  INTENT(IN) :: p_metrics    !< Metrical fields

    INTEGER, INTENT(IN) :: i_rlstart, i_rlend

    REAL (wp), INTENT(IN), OPTIONAL :: rhoS(:,:,:)

    INTEGER    :: jk, jb, jc
    REAL (wp)  :: h, dz, c, lambda_im

    REAL (wp) :: phi_old( nproma, p_patch%nlev )
    REAL (wp) :: phi_new( nproma, p_patch%nlev )

    INTEGER  :: i_startblk, i_endblk
    INTEGER  :: i_startidx, i_endidx

    LOGICAL :: is_rhoS_present

    is_rhoS_present = PRESENT( rhoS )   ! own variable may help in vectorisation for some compilers

    i_startblk = p_patch%cells%start_block(i_rlstart)
    i_endblk   = p_patch%cells%end_block(i_rlend)

#ifdef _OPENACC
    PRINT *, "Sorry: implicit_sedim_tracer not yet available for OpenACC"
    IF ( .FALSE. ) THEN
#else
!$OMP PARALLEL
!$OMP DO PRIVATE(jb,jk,jc,i_startidx,i_endidx,dz,c,lambda_im,h,phi_old,phi_new) ICON_OMP_GUIDED_SCHEDULE
#endif
    DO jb = i_startblk, i_endblk

      CALL get_indices_c( p_patch, jb, i_startblk, i_endblk,        &
        &                 i_startidx, i_endidx, i_rlstart, i_rlend )

      ! calculate densities (for the following flux advection scheme)
      DO jk = 1, p_patch%nlev
        DO jc = i_startidx, i_endidx
          phi_old(jc,jk) = tracer(jc,jk,jb) * rho(jc,jk,jb)
        ENDDO ! jc
      ENDDO ! jk

      IF ( is_rhoS_present ) THEN

        ! top level
        jk = 1
        DO jc = i_startidx, i_endidx

          dz = p_metrics%z_ifc(jc,jk,jb) - p_metrics%z_ifc(jc,jk+1,jb)
          c = dt / ( 2.0_wp * dz );
          lambda_im = 1.0_wp / ( 1.0_wp + c * v_new(jc,jk,jb) )

          h = phi_old(jc,jk) - c * ( v_old(jc,jk+1,jb) * phi_old(jc,jk) )

          phi_new(jc,jk) = MAX( lambda_im * ( h + rhoS(jc,jk,jb)*dt ), 0.0_wp)
        END DO ! jc

        DO jk=2, p_patch%nlev
          DO jc = i_startidx, i_endidx

            dz = p_metrics%z_ifc(jc,jk,jb) - p_metrics%z_ifc(jc,jk+1,jb)
            c = dt / ( 2.0_wp * dz );
            lambda_im = 1.0_wp / ( 1.0_wp + c * v_new(jc,jk,jb) )

            h = phi_old(jc,jk) + c *                      &
              &  ( v_new(jc,jk  ,jb) * phi_new(jc,jk-1)   &
              &  + v_old(jc,jk  ,jb) * phi_old(jc,jk-1)   &
              &  - v_old(jc,jk+1,jb) * phi_old(jc,jk  )  )

            phi_new(jc,jk) = MAX( lambda_im * ( h + rhoS(jc,jk,jb)*dt ), 0.0_wp)

          END DO ! jc
        END DO ! jk

      ELSE

        ! the same code as in the if-block before but without the source term rhoS:

        ! top level
        jk = 1
        DO jc = i_startidx, i_endidx

          dz = p_metrics%z_ifc(jc,jk,jb) - p_metrics%z_ifc(jc,jk+1,jb)
          c = dt / ( 2.0_wp * dz );
          lambda_im = 1.0_wp / ( 1.0_wp + c * v_new(jc,jk,jb) )

          h = phi_old(jc,jk) - c * ( v_old(jc,jk+1,jb) * phi_old(jc,jk) )

          phi_new(jc,jk) = MAX( lambda_im * h, 0.0_wp)
        END DO ! jc

        DO jk=2, p_patch%nlev
          DO jc = i_startidx, i_endidx

            dz = p_metrics%z_ifc(jc,jk,jb) - p_metrics%z_ifc(jc,jk+1,jb)
            c = dt / ( 2.0_wp * dz );
            lambda_im = 1.0_wp / ( 1.0_wp + c * v_new(jc,jk,jb) )

            h = phi_old(jc,jk) + c *                      &
              &  ( v_new(jc,jk  ,jb) * phi_new(jc,jk-1)   &
              &  + v_old(jc,jk  ,jb) * phi_old(jc,jk-1)   &
              &  - v_old(jc,jk+1,jb) * phi_old(jc,jk  )  )

            phi_new(jc,jk) = MAX( lambda_im * h, 0.0_wp)
          END DO ! jc
        END DO ! jk

      END IF       ! IF ( is_rhoS_present )

      ! calculate back the specific mass:
      DO jk = 1, p_patch%nlev
        DO jc = i_startidx, i_endidx
          tracer(jc,jk,jb) = phi_new(jc,jk) * rho_inv(jc,jk,jb)
        ENDDO ! jc
      ENDDO ! jk

    END DO   ! jb
#ifdef _OPENACC
    END IF
#else
!$OMP END DO NOWAIT
!$OMP END PARALLEL
#endif

  END SUBROUTINE implicit_sedim_tracer



  !-------------------------------------------------------------------------
  !>
  !! Set upper and lower boundary condition for vertical transport
  !!
  !! Set upper and lower boundary condition for vertical transport.
  !!
  !! @par Revision History
  !! Initial revision by Daniel Reinert, DWD (2011-04-12)
  !!
  !
  SUBROUTINE set_bc_vadv(upflx_top_p1, mflx_top_p1, mflx_top, iubc_adv, &
    &                    i_start, i_end, parent_topflx, upflx_top,      &
    &                    upflx_bottom, llbc_adv )

!!$    CHARACTER(len=MAX_CHAR_LENGTH), PARAMETER ::  &
!!$      &  routine = 'mo_advection_vflux: set_ubc_adv'

    REAL(wp), INTENT(IN)     :: & !< computed tracer flux at second half level
      &  upflx_top_p1(:)
    REAL(wp), INTENT(IN)     :: & !< mass flux at second half level
      &  mflx_top_p1(:)
    REAL(wp), INTENT(IN)     :: & !< mass flux at upper boundary
      &  mflx_top(:)
    INTEGER, INTENT(IN)      :: & !< selects upper boundary condition
      &  iubc_adv
    INTEGER, INTENT(IN)      :: & !< start and end index
      &  i_start, i_end
    REAL(wp), INTENT(IN)     :: & !< tracer flux at upper boundary, 
      &  parent_topflx(:)         !< interpolated from parent grid
    REAL(wp), INTENT(OUT)    :: & !< upper boundary condition
      &  upflx_top(:)
    REAL(wp), INTENT(INOUT)  :: & !< lower boundary condition
      &  upflx_bottom(:)
    LOGICAL, INTENT(IN)      :: & !< apply lower boundary condition?
      &  llbc_adv

    !-------------------------------------------------------------------------

!$ACC DATA PCOPYIN( upflx_top_p1, mflx_top_p1, mflx_top, parent_topflx ), &
!$ACC      PCOPYOUT( upflx_top, upflx_bottom ), IF( i_am_accel_node .AND. acc_on )

    ! 
    ! flux at top boundary
    ! 
    SELECT CASE (iubc_adv)
      CASE ( ino_flx )     ! no flux
!$ACC KERNELS DEFAULT(NONE) ASYNC(1) IF( i_am_accel_node .AND. acc_on )
        upflx_top(i_start:i_end) = 0._wp
!$ACC END KERNELS
 
      CASE ( izero_grad )  ! zero gradient
!$ACC KERNELS DEFAULT(NONE) ASYNC(1) IF( i_am_accel_node .AND. acc_on )
        upflx_top(i_start:i_end) = upflx_top_p1(i_start:i_end)      &
            &           * mflx_top(i_start:i_end)                   &
            &           / ( mflx_top_p1(i_start:i_end)              &
            &           + SIGN(dbl_eps, mflx_top_p1(i_start:i_end)))
!$ACC END KERNELS

      CASE ( iparent_flx ) ! interpolated flux from parent grid
!$ACC KERNELS DEFAULT(NONE) ASYNC(1) IF( i_am_accel_node .AND. acc_on )
        upflx_top(i_start:i_end) = parent_topflx(i_start:i_end)
!$ACC END KERNELS
    END SELECT

    !
    ! flux at bottom boundary
    !
    IF ( llbc_adv ) THEN
!$ACC KERNELS DEFAULT(NONE) ASYNC(1) IF( i_am_accel_node .AND. acc_on )
      upflx_bottom(i_start:i_end) = 0._wp
!$ACC END KERNELS
    END IF

!$ACC END DATA

  END SUBROUTINE set_bc_vadv


  !-------------------------------------------------------------------------
  !>
  !! PSM Face value reconstruction after Zerroukat et al (2006)
  !!
  !! PSM Face value reconstruction after Zerroukat et al (2006)
  !!
  !! @par Revision History
  !! Initial revision by Daniel Reinert, DWD (2015-04-12)
  !!
  !
  SUBROUTINE compute_face_values_psm( i_startidx, i_endidx, slev, elev, &
    &                                 p_itype_vlimit, p_cc, p_cellhgt_mc_now, p_face )

    INTEGER, INTENT(IN) ::    &    !< horizontal start and end indices
      &  i_startidx, i_endidx

    INTEGER, INTENT(IN) ::    &    !< vertical start and end levels
      &  slev, elev

    INTEGER, INTENT(IN) ::    &    !< selects the vertical limiter
      &  p_itype_vlimit

    REAL(wp), INTENT(IN) ::   &    !< cell centered variable (cell average)
      &  p_cc(:,:)                 !< dim: (nproma,nlev)

    REAL(wp), INTENT(IN) ::   &    !< layer thickness at cell center at time n
      &  p_cellhgt_mc_now(:,:)     !< dim: (nproma,nlev)

    REAL(wp), INTENT(INOUT):: &    !< face values of transported field
      &  p_face(:,:)               !< dim: (nproma,nlev)


    ! local variables
    INTEGER :: jc, jk
    INTEGER :: ikp1                !< vertical level plus one
    INTEGER :: elevp1              !< end level + 1

    ! TDMA arrays
    REAL(wp) :: a(SIZE(p_face,1),SIZE(p_face,2))   !< sub-diagonal
    REAL(wp) :: b(SIZE(p_face,1),SIZE(p_face,2))   !< main diagonal
    REAL(wp) :: c(SIZE(p_face,1),SIZE(p_face,2))   !< super diagonal
    REAL(wp) :: rhs(SIZE(p_face,1),SIZE(p_face,2)) !< right hand side
    REAL(wp) :: dzfrac                             !< ratio of neighboring cell heights

    !-------------------------------------------------------------------------

    elevp1 = elev + 1

!$ACC DATA CREATE( a, b, c, rhs), PCOPYIN(p_cc, p_cellhgt_mc_now), &
!$ACC PCOPYOUT( p_face ), IF( i_am_accel_node .AND. acc_on )

    !
    ! 1. reconstruct face values at vertical half-levels using splines
    !
!$ACC KERNELS DEFAULT(NONE) ASYNC(1) IF( i_am_accel_node .AND. acc_on )
    ! top BC
    a  (i_startidx:i_endidx,slev) = 0._wp
    b  (i_startidx:i_endidx,slev) = 2._wp
    c  (i_startidx:i_endidx,slev) = 1._wp
    rhs(i_startidx:i_endidx,slev) = 3._wp*p_cc(i_startidx:i_endidx,slev)
    !
    ! bottom BC
    a  (i_startidx:i_endidx,elevp1) = 1._wp
    b  (i_startidx:i_endidx,elevp1) = 2._wp
    c  (i_startidx:i_endidx,elevp1) = 0._wp
    rhs(i_startidx:i_endidx,elevp1) = 3._wp*p_cc(i_startidx:i_endidx,elev)
!$ACC END KERNELS
    !
!$ACC PARALLEL DEFAULT(NONE) ASYNC(1) IF( i_am_accel_node .AND. acc_on )
!$ACC LOOP GANG VECTOR PRIVATE( ikp1, dzfrac ) COLLAPSE(2)
    DO jk=slev,elev-1
      DO jc = i_startidx, i_endidx
        ikp1  = jk+1 
        dzfrac = p_cellhgt_mc_now(jc,jk)/p_cellhgt_mc_now(jc,ikp1)
        a  (jc,ikp1) = 1._wp
        c  (jc,ikp1) = dzfrac
        b  (jc,ikp1) = 2._wp*(1._wp + dzfrac)
        rhs(jc,ikp1) = 3._wp*(dzfrac*p_cc(jc,ikp1) + p_cc(jc,jk))
      ENDDO
    ENDDO
!$ACC END PARALLEL

    ! solve tri-diagonal system
    CALL tdma_solver_vec(a       = a,          &
      &                  b       = b,          &
      &                  c       = c,          &
      &                  d       = rhs,        &
      &                  slev    = slev,       &
      &                  elev    = elevp1,     &
      &                  startidx= i_startidx, &
      &                  endidx  = i_endidx,   &
      &                  varout  = p_face      )  ! out



    ! 2. OPTIONAL: Limit face values
    !
    SELECT CASE (p_itype_vlimit)
    CASE(ISLOPEL_VSM)

      ! make sure that PSM face values lie within the range of values 
      ! in the neighbouring cells
      CALL v_limit_face_sm( p_cc       = p_cc(:,:),   & ! in
        &                   p_face     = p_face(:,:), & ! inout
        &                   i_startidx = i_startidx,  & ! in
        &                   i_endidx   = i_endidx,    & ! in
        &                   slev       = slev,        & ! in
        &                   elev       = elev-1       ) ! in

      ! top and bottom face
!$ACC KERNELS DEFAULT(NONE) ASYNC(1) IF( i_am_accel_node .AND. acc_on )
      p_face(i_startidx:i_endidx,slev)   = MAX(p_cc(i_startidx:i_endidx,slev),p_face(i_startidx:i_endidx,slev))
      p_face(i_startidx:i_endidx,elevp1) = MAX(p_cc(i_startidx:i_endidx,elev),p_face(i_startidx:i_endidx,elevp1))
!$ACC END KERNELS

    CASE(ISLOPEL_VM)

      ! make sure that PSM face values lie within the range of values 
      ! in the neighbouring cells
      CALL v_limit_face_mo( p_cc       = p_cc(:,:),   & ! in
        &                   p_face     = p_face(:,:), & ! inout
        &                   i_startidx = i_startidx,  & ! in
        &                   i_endidx   = i_endidx,    & ! in
        &                   slev       = slev,        & ! in
        &                   elev       = elev-1       ) ! in

      ! top and bottom face
!$ACC KERNELS DEFAULT(NONE) ASYNC(1) IF( i_am_accel_node .AND. acc_on )
      p_face(i_startidx:i_endidx,slev)   = p_cc(i_startidx:i_endidx,slev)
      p_face(i_startidx:i_endidx,elevp1) = p_cc(i_startidx:i_endidx,elev)
!$ACC END KERNELS

    CASE default
      ! do nothing
    END SELECT

!$ACC END DATA

  END SUBROUTINE compute_face_values_psm


  !-------------------------------------------------------------------------
  !>
  !! PPM Face value reconstruction after Colella and Woodward (1984)
  !!
  !! PPM Face value reconstruction after Colella and Woodward (1984)
  !!
  !! @par Revision History
  !! Initial revision by Daniel Reinert, DWD (2011-04-12)
  !!
  !
  SUBROUTINE compute_face_values_ppm( i_startidx, i_endidx, slev, elev, &
    &                                 p_itype_vlimit, p_cc, p_cellhgt_mc_now, p_face )

    INTEGER, INTENT(IN) ::    &    !< horizontal start and end indices
      &  i_startidx, i_endidx

    INTEGER, INTENT(IN) ::    &    !< vertical start and end levels
      &  slev, elev

    INTEGER, INTENT(IN) ::    &    !< selects the vertical limiter
      &  p_itype_vlimit

    REAL(wp), INTENT(IN) ::   &    !< cell centered variable (cell average)
      &  p_cc(:,:)                 !< dim: (nproma,nlev)

    REAL(wp), INTENT(IN) ::   &    !< layer thickness at cell center at time n
      &  p_cellhgt_mc_now(:,:)     !< dim: (nproma,nlev)

    REAL(wp), INTENT(INOUT):: &    !< face values of transported field
      &  p_face(:,:)               !< dim: (nproma,nlev)


    ! local variables
    INTEGER :: jc, jk
    INTEGER :: ikm1, ikp1, ikp2      !< vertical level minus and plus one, plus two
    INTEGER :: slevp1, elevp1        !< start/end level + 1

    REAL(wp) ::   &                  !< auxiliaries for optimization
      &  zfac, zfac_m1

#ifndef _OPENACC
    REAL(wp) ::   &                  !< auxiliary field for optimization
      &  zfac_n(nproma)
#endif

    REAL(wp) ::   &                  !< geometric factors
      &  zgeo1, zgeo2, zgeo3, zgeo4

    REAL(wp) :: &                     !< (monotonized) slope
      &  z_slope(SIZE(p_cc,1),SIZE(p_cc,2))

    !-------------------------------------------------------------------------

    slevp1 = slev + 1
    elevp1 = elev + 1

!$ACC DATA CREATE( z_slope), PCOPYIN(p_cc, p_cellhgt_mc_now), &
!$ACC PCOPYOUT( p_face ), IF( i_am_accel_node .AND. acc_on )

    !
    ! 1. Compute slope
    !
    ! Initialize z_slope for jk=slev
!$ACC KERNELS DEFAULT(NONE) ASYNC(1) IF( i_am_accel_node .AND. acc_on )
    z_slope(i_startidx:i_endidx,slev) = 0._wp
!$ACC END KERNELS

#ifndef _OPENACC
    ! Initialize zfac_n for jk=slev
    zfac_n(i_startidx:i_endidx) = (p_cc(i_startidx:i_endidx,slevp1) - p_cc(i_startidx:i_endidx,slev)) &
      &                         /( p_cellhgt_mc_now(i_startidx:i_endidx,slevp1)                       &
      &                          + p_cellhgt_mc_now(i_startidx:i_endidx,slev) )
#endif

!$ACC PARALLEL DEFAULT(NONE) ASYNC(1) IF( i_am_accel_node .AND. acc_on )
!$ACC LOOP GANG VECTOR PRIVATE( ikm1, ikp1, zfac, zfac_m1 ) COLLAPSE(2)
    DO jk = slevp1, elev
      DO jc = i_startidx, i_endidx

        ! index of top half level
        ikm1    = jk - 1
        ! index of bottom half level
        ikp1    = MIN( jk+1, elev )

#ifndef _OPENACC
        zfac_m1 = zfac_n(jc)
#else
        zfac_m1 = (p_cc(jc,jk) - p_cc(jc,ikm1))  &
          &     / (p_cellhgt_mc_now(jc,jk) + p_cellhgt_mc_now(jc,ikm1))
#endif

        zfac = (p_cc(jc,ikp1) - p_cc(jc,jk)) &
          &  / (p_cellhgt_mc_now(jc,ikp1) + p_cellhgt_mc_now(jc,jk))

        z_slope(jc,jk) = ( p_cellhgt_mc_now(jc,jk)                                       &
          &  / (p_cellhgt_mc_now(jc,ikm1) + p_cellhgt_mc_now(jc,jk)                      &
          &  + p_cellhgt_mc_now(jc,ikp1)) )                                              &
          &  * ( (2._wp * p_cellhgt_mc_now(jc,ikm1) + p_cellhgt_mc_now(jc,jk)) * zfac    &
          &  + (p_cellhgt_mc_now(jc,jk) + 2._wp * p_cellhgt_mc_now(jc,ikp1)) * zfac_m1)

#ifndef _OPENACC
        zfac_n(jc) = zfac
#endif
      END DO  ! jc

    END DO  ! jk
!$ACC END PARALLEL

    !
    ! 2. Optional: monotonize slope if necessary
    !     - only necessary, when using the monotonic or semi-monotonic 
    !       sub-grid scale filter (i.e. if the parabola is modified). 
    !
    IF (p_itype_vlimit == ISLOPEL_VSM) THEN
      CALL v_limit_slope_sm(p_cc(:,:), i_startidx, i_endidx, slevp1, elev, z_slope)
    ELSE IF (p_itype_vlimit == ISLOPEL_VM) THEN
      CALL v_limit_slope_mo(p_cc(:,:), i_startidx, i_endidx, slevp1, elev, z_slope)
    ENDIF



    !
    ! 3. face value reconstruction at vertical half-levels
    !

    ! Boundary values for two uppermost and lowermost half-levels
    !
    ! for faces k=slevp1 and k=nlevp1-1 face values are reconstructed by
    ! interpolating a quadratic (instead of quartic) polynomial through 3
    ! values of the indefinite integral A=\int_{z_{0}}^{z}q\,\mathrm{d}z
    !
    ! for faces k=slev and k=nlevp1 a zero gradient condition is assumed and the
    ! face values are set to the values of the corresponding cell centers
    !
!$ACC PARALLEL DEFAULT(NONE) ASYNC(1) IF( i_am_accel_node .AND. acc_on )
!$ACC LOOP GANG VECTOR
    DO jc = i_startidx, i_endidx

      ! see transport documentation for derivation
      p_face(jc,slevp1) = p_cc(jc,slevp1)*(1._wp - (p_cellhgt_mc_now(jc,slevp1) &
        &       / p_cellhgt_mc_now(jc,slev))) + (p_cellhgt_mc_now(jc,slevp1)    &
        &       /(p_cellhgt_mc_now(jc,slev) + p_cellhgt_mc_now(jc,slevp1)))     &
        &       * ((p_cellhgt_mc_now(jc,slevp1) / p_cellhgt_mc_now(jc,slev))    &
        &       * p_cc(jc,slevp1) + p_cc(jc,slev))

      p_face(jc,elev) = p_cc(jc,elev)*( 1._wp                                &
        &       - (p_cellhgt_mc_now(jc,elev) / p_cellhgt_mc_now(jc,elev-1))) &
        &       + (p_cellhgt_mc_now(jc,elev)/(p_cellhgt_mc_now(jc,elev-1)    &
        &       + p_cellhgt_mc_now(jc,elev))) * ((p_cellhgt_mc_now(jc,elev)  &
        &       / p_cellhgt_mc_now(jc,elev-1)) * p_cc(jc,elev)               &
        &       + p_cc(jc,elev-1))

      p_face(jc,slev)   = p_cc(jc,slev)
      p_face(jc,elevp1) = p_cc(jc,elev)

    ENDDO
!$ACC END PARALLEL


!$ACC PARALLEL DEFAULT(NONE) ASYNC(1) IF( i_am_accel_node .AND. acc_on )
!$ACC LOOP GANG VECTOR PRIVATE( ikm1, ikp1, ikp2, zgeo1, zgeo2, zgeo3, zgeo4 ) COLLAPSE(2)
    DO jk = slevp1, elev-2
      DO jc = i_startidx, i_endidx

        ! index of top half level
        ikm1 = jk - 1
        ! index of bottom half level
        ikp1 = jk + 1
        ikp2 = jk + 2

        zgeo1 = p_cellhgt_mc_now(jc,jk)                                      &
          &   / (p_cellhgt_mc_now(jc,jk) + p_cellhgt_mc_now(jc,ikp1))
        zgeo2 = 1._wp / (p_cellhgt_mc_now(jc,ikm1) + p_cellhgt_mc_now(jc,jk) &
          &   + p_cellhgt_mc_now(jc,ikp1) + p_cellhgt_mc_now(jc,ikp2))
        zgeo3 = (p_cellhgt_mc_now(jc,ikm1) + p_cellhgt_mc_now(jc,jk))        &
          &   / (2._wp*p_cellhgt_mc_now(jc,jk) + p_cellhgt_mc_now(jc,ikp1))
        zgeo4 = (p_cellhgt_mc_now(jc,ikp2) + p_cellhgt_mc_now(jc,ikp1))      &
          &   / (2._wp*p_cellhgt_mc_now(jc,ikp1) + p_cellhgt_mc_now(jc,jk))


        p_face(jc,ikp1) = p_cc(jc,jk)                                  &
          &  + zgeo1 * (p_cc(jc,ikp1) - p_cc(jc,jk))                   &
          &  + zgeo2 * ( (2._wp * p_cellhgt_mc_now(jc,ikp1) * zgeo1)   &
          &  * ( zgeo3 - zgeo4 ) * (p_cc(jc,ikp1) - p_cc(jc,jk))       &
          &  - zgeo3 * p_cellhgt_mc_now(jc,jk)   * z_slope(jc,ikp1)    &
          &  + zgeo4 * p_cellhgt_mc_now(jc,ikp1) * z_slope(jc,jk) )

      END DO  !jc

    END DO  !jk
!$ACC END PARALLEL

!$ACC END DATA

  END SUBROUTINE compute_face_values_ppm


END MODULE mo_advection_vflux<|MERGE_RESOLUTION|>--- conflicted
+++ resolved
@@ -263,27 +263,6 @@
 #else
         CALL upwind_vflux_ppm(                                           &
 #endif
-<<<<<<< HEAD
-          &                    p_patch             = p_patch,                 &! in
-          &                    p_cc                = p_cc(:,:,:,jt),          &! in
-          &                    p_iubc_adv          = p_iubc_adv,              &! in
-          &                    p_mflx_contra_v     = p_mflx_contra_v(:,:,:),  &! in
-          &                    p_dtime             = p_dtime,                 &! in
-          &                    ld_compute          = lcompute%ppm_v(jt),      &! in
-          &                    ld_cleanup          = lcleanup%ppm_v(jt),      &! in
-          &                    p_itype_vlimit      = p_itype_vlimit(jt),      &! in
-          &                    p_ivlimit_selective = p_ivlimit_selective(jt), &! in
-          &                    p_cellhgt_mc_now    = p_cellhgt_mc_now(:,:,:), &! in
-          &                    p_cellmass_now      = p_cellmass_now(:,:,:),   &! in
-          &                    lprint_cfl          = lprint_cfl,              &! in
-          &                    ivadv_tracer        = p_ivadv_tracer(jt),      &! in
-          &                    p_upflux            = p_upflux(:,:,:,jt),      &! out
-          &                    opt_topflx_tra      = opt_topflx_tra(:,:,jt),  &! in
-          &                    opt_slev            = p_iadv_slev(jt),         &! in
-          &                    opt_ti_slev         = iadv_min_slev,           &! in
-          &                    opt_rlstart         = opt_rlstart,             &! in
-          &                    opt_rlend           = i_rlend_c                )! in
-=======
           &         p_patch             = p_patch,                       & !in
           &         p_cc                = p_cc(:,:,:,jt),                & !in
           &         p_iubc_adv          = advconf%iubc_adv,              & !in
@@ -303,7 +282,6 @@
           &         opt_ti_slev         = iadv_min_slev,                 & !in
           &         opt_rlstart         = opt_rlstart,                   & !in
           &         opt_rlend           = i_rlend_c                      ) !in
->>>>>>> 7bf0032e
 
       END SELECT
 
@@ -675,7 +653,6 @@
       &  i_indlist(:,:,:),    &          !< for points with CFL>1,2,3
       &  i_levlist(:,:,:),    &
       &  i_listdim(:,:)
-<<<<<<< HEAD
 
     INTEGER, ALLOCATABLE, SAVE  ::    &  !< upwind shifted vertical index
       &  jk_shifted(:,:,:)               !< jk +/- s, with positive shift s
@@ -683,15 +660,6 @@
     INTEGER  :: jks                      !< shifted vertical index
                                          !< can vary betwen jk and jk_shifted
 
-=======
-
-    INTEGER, ALLOCATABLE, SAVE  ::    &  !< upwind shifted vertical index
-      &  jk_shifted(:,:,:)               !< jk +/- s, with positive shift s
-
-    INTEGER  :: jks                      !< shifted vertical index
-                                         !< can vary betwen jk and jk_shifted
-
->>>>>>> 7bf0032e
     INTEGER  :: bot_bound                !< shifted index jk_shifted must fall within the 
                                          !< range [top_bound, bot_bound]. Note that the 
                                          !< permissible range depends on the sign of w.
