--- conflicted
+++ resolved
@@ -563,24 +563,8 @@
 
     CHARACTER(LEN=*), PARAMETER :: method_name='mo_oce_diagnostics:section_flux'
 
-<<<<<<< HEAD
-  oce_ts%oce_diagnostics(0:nsteps)%forc_swflx                 = 0.0_wp
-  oce_ts%oce_diagnostics(0:nsteps)%forc_lwflx                 = 0.0_wp
-  oce_ts%oce_diagnostics(0:nsteps)%forc_ssflx                 = 0.0_wp
-  oce_ts%oce_diagnostics(0:nsteps)%forc_slflx                 = 0.0_wp
-  oce_ts%oce_diagnostics(0:nsteps)%forc_precip                = 0.0_wp
-  oce_ts%oce_diagnostics(0:nsteps)%forc_evap                  = 0.0_wp
-  oce_ts%oce_diagnostics(0:nsteps)%forc_runoff                = 0.0_wp
-  oce_ts%oce_diagnostics(0:nsteps)%forc_fwbc                  = 0.0_wp
-  oce_ts%oce_diagnostics(0:nsteps)%forc_fwrelax               = 0.0_wp
-  oce_ts%oce_diagnostics(0:nsteps)%forc_fwsice                = 0.0_wp
-  oce_ts%oce_diagnostics(0:nsteps)%forc_fwfx                  = 0.0_wp
-  oce_ts%oce_diagnostics(0:nsteps)%forc_hfrelax               = 0.0_wp
-  oce_ts%oce_diagnostics(0:nsteps)%forc_hflx                  = 0.0_wp
-=======
     edges          => in_oce_section%subset%patch%edges
     patch_vertical => in_oce_section%subset%patch_3D%p_patch_1D(1)
->>>>>>> fb8608e8
 
     ! calculate weights
     ! flux_weights can also be preallocated
