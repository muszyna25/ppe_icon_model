--- conflicted
+++ resolved
@@ -130,13 +130,8 @@
     INTEGER :: i_startidx, i_endidx    !< slices
     INTEGER :: i_nchdom, jg            !< domain index
     INTEGER :: jc,jk,jb                !block index
-<<<<<<< HEAD
-
-    REAL(wp):: ri_no
-=======
     INTEGER :: mtop_min
     INTEGER :: mlab(nproma)
->>>>>>> d67f428e
 
     nlev      = p_patch%nlev 
     nlevp1    = p_patch%nlev+1 
@@ -155,13 +150,8 @@
     prm_diag%locum(:,:) = .FALSE.
 
 !$OMP PARALLEL 
-<<<<<<< HEAD
-
-!$OMP DO PRIVATE(jc,jb,jk,i_startidx,i_endidx,found_cltop,found_clbas)ICON_OMP_DEFAULT_SCHEDULE
-=======
 !$OMP DO PRIVATE(jb,jc,jk,i_startidx,i_endidx,found_cltop,found_clbas,ri_no,&
 !$OMP            mlab,ztp,zqp,zbuoy,zqsat,zcond) ICON_OMP_DEFAULT_SCHEDULE 
->>>>>>> d67f428e
     DO jb = i_startblk,i_endblk
        CALL get_indices_c(p_patch, jb, i_startblk, i_endblk, &
                           i_startidx, i_endidx, rl_start, rl_end)
@@ -200,31 +190,15 @@
 
 !  -included calculation of boundary layer height (Anurag Dipankar, MPI Octo 2013).
 !   using Bulk richardson number approach. 
-<<<<<<< HEAD
-
-!$OMP DO PRIVATE(jb,jc,jk,i_startidx,i_endidx,ri_no) ICON_OMP_DEFAULT_SCHEDULE
-    DO jb = i_startblk, i_endblk
-       CALL get_indices_c(p_patch, jb, i_startblk, i_endblk, &
-                          i_startidx, i_endidx, rl_start, rl_end)
-       DO jc = i_startidx, i_endidx   
-        
-=======
        DO jc = i_startidx, i_endidx           
->>>>>>> d67f428e
          DO jk = nlev-1, kstart_moist, -1
 
             ri_no = (grav/p_prog%theta_v(jc,nlev,jb)) * &
                     ( p_prog%theta_v(jc,jk,jb)-p_prog%theta_v(jc,nlev,jb) ) *  &
                     ( p_metrics%z_mc(jc,jk,jb)-p_metrics%z_mc(jc,nlev,jb) ) /  &
-<<<<<<< HEAD
-                    MAX( 1.e-6,(p_diag%u(jc,jk,jb)**2+p_diag%v(jc,jk,jb)**2) )
-
-            IF(ri_no > 0.25_wp)THEN
-=======
                     MAX( 1.e-6_wp,(p_diag%u(jc,jk,jb)**2+p_diag%v(jc,jk,jb)**2) )
 
             IF(ri_no > 0.28_wp)THEN
->>>>>>> d67f428e
                prm_diag%z_pbl(jc,jb) = p_metrics%z_mc(jc,jk,jb)
                EXIT
             END IF
@@ -813,12 +787,12 @@
                                    p_patch%cells%owned, outvar(1:nlev))
      CASE('qi')
        IF(atm_phy_nwp_config(jg)%inwp_gscp>0) &
-         CALL levels_horizontal_mean(p_prog_rcf%tracer(:,:,:,iqi), p_patch%cells%area,  &
-                                     p_patch%cells%owned, outvar(1:nlev))
+       CALL levels_horizontal_mean(p_prog_rcf%tracer(:,:,:,iqi), p_patch%cells%area,  &
+                                   p_patch%cells%owned, outvar(1:nlev))
      CASE('qs')
        IF(atm_phy_nwp_config(jg)%inwp_gscp>0) &
-         CALL levels_horizontal_mean(p_prog_rcf%tracer(:,:,:,iqs), p_patch%cells%area,  &
-                                     p_patch%cells%owned, outvar(1:nlev))
+       CALL levels_horizontal_mean(p_prog_rcf%tracer(:,:,:,iqs), p_patch%cells%area,  &
+                                   p_patch%cells%owned, outvar(1:nlev))
      CASE('qr')
        CALL levels_horizontal_mean(p_prog_rcf%tracer(:,:,:,iqr), p_patch%cells%area,  &
                                    p_patch%cells%owned, outvar(1:nlev))
@@ -832,29 +806,29 @@
                                      p_patch%cells%owned, outvar(1:nlev))
      CASE('lwf')
        IF(atm_phy_nwp_config(jg)%inwp_radiation>0) &
-         CALL levels_horizontal_mean(prm_diag%lwflxall, p_patch%cells%area,  &
-                                     p_patch%cells%owned, outvar(1:nlevp1))
+       CALL levels_horizontal_mean(prm_diag%lwflxall, p_patch%cells%area,  &
+                                   p_patch%cells%owned, outvar(1:nlevp1))
      CASE('swf')
        IF(atm_phy_nwp_config(jg)%inwp_radiation>0)THEN
-         CALL levels_horizontal_mean(prm_diag%trsolall, p_patch%cells%area,  &
-                                     p_patch%cells%owned, outvar(1:nlevp1))
-         outvar0d = 0._wp
-         CALL levels_horizontal_mean(prm_diag%flxdwswtoa, p_patch%cells%area,  &
-                                     p_patch%cells%owned, outvar0d)
-         outvar = outvar*outvar0d
+       CALL levels_horizontal_mean(prm_diag%trsolall, p_patch%cells%area,  &
+                                   p_patch%cells%owned, outvar(1:nlevp1))
+       outvar0d = 0._wp
+       CALL levels_horizontal_mean(prm_diag%flxdwswtoa, p_patch%cells%area,  &
+                                   p_patch%cells%owned, outvar0d)
+       outvar = outvar*outvar0d
        END IF
      CASE('dt_t_sw')
        IF(atm_phy_nwp_config(jg)%inwp_radiation>0) &
-         CALL levels_horizontal_mean(phy_tend%ddt_temp_radsw, p_patch%cells%area,  &
-                                     p_patch%cells%owned, outvar(1:nlev))
+       CALL levels_horizontal_mean(phy_tend%ddt_temp_radsw, p_patch%cells%area,  &
+                                   p_patch%cells%owned, outvar(1:nlev))
      CASE('dt_t_lw')
        IF(atm_phy_nwp_config(jg)%inwp_radiation>0) &
-         CALL levels_horizontal_mean(phy_tend%ddt_temp_radlw, p_patch%cells%area,  &
-                                     p_patch%cells%owned, outvar(1:nlev))
+       CALL levels_horizontal_mean(phy_tend%ddt_temp_radlw, p_patch%cells%area,  &
+                                   p_patch%cells%owned, outvar(1:nlev))
      CASE('dt_t_tb')
        IF(atm_phy_nwp_config(jg)%inwp_turb>0) &
-         CALL levels_horizontal_mean(phy_tend%ddt_temp_turb, p_patch%cells%area,  &
-                                     p_patch%cells%owned, outvar(1:nlev))
+       CALL levels_horizontal_mean(phy_tend%ddt_temp_turb, p_patch%cells%area,  &
+                                   p_patch%cells%owned, outvar(1:nlev))
      CASE('dt_t_mc')
        IF(atm_phy_nwp_config(jg)%inwp_gscp>0) &
          CALL levels_horizontal_mean(phy_tend%ddt_temp_gscp, p_patch%cells%area,  &
@@ -906,26 +880,26 @@
        CALL levels_horizontal_mean(p_diag%pres_sfc, p_patch%cells%area, p_patch%cells%owned, outvar0d)
      CASE('swf_tom')
        IF(atm_phy_nwp_config(jg)%inwp_radiation>0) &
-        CALL levels_horizontal_mean(prm_diag%swflxtoa, p_patch%cells%area, p_patch%cells%owned, outvar0d)
+       CALL levels_horizontal_mean(prm_diag%swflxtoa, p_patch%cells%area, p_patch%cells%owned, outvar0d)
      CASE('lwf_tom')
        IF(atm_phy_nwp_config(jg)%inwp_radiation>0) &
-        CALL levels_horizontal_mean(prm_diag%lwflxall(:,1,:), p_patch%cells%area, p_patch%cells%owned, outvar0d)
+       CALL levels_horizontal_mean(prm_diag%lwflxall(:,1,:), p_patch%cells%area, p_patch%cells%owned, outvar0d)
      CASE('swf_sfc')
        IF(atm_phy_nwp_config(jg)%inwp_radiation>0) &
-        CALL levels_horizontal_mean(prm_diag%swflxsfc, p_patch%cells%area, p_patch%cells%owned, outvar0d)
+       CALL levels_horizontal_mean(prm_diag%swflxsfc, p_patch%cells%area, p_patch%cells%owned, outvar0d)
      CASE('lwf_sfc')
        IF(atm_phy_nwp_config(jg)%inwp_radiation>0) &
-        CALL levels_horizontal_mean(prm_diag%lwflxsfc, p_patch%cells%area, p_patch%cells%owned, outvar0d)
+       CALL levels_horizontal_mean(prm_diag%lwflxsfc, p_patch%cells%area, p_patch%cells%owned, outvar0d)
      CASE('precp_t')
        CALL levels_horizontal_mean(prm_diag%tot_prec_rate_avg, p_patch%cells%area, p_patch%cells%owned, outvar0d)
        outvar0d = outvar0d * day_sec
      CASE('precp_r')
        IF(atm_phy_nwp_config(jg)%inwp_gscp>0) &
-        CALL levels_horizontal_mean(prm_diag%rain_gsp_rate, p_patch%cells%area, p_patch%cells%owned, outvar0d)
+       CALL levels_horizontal_mean(prm_diag%rain_gsp_rate, p_patch%cells%area, p_patch%cells%owned, outvar0d)
        outvar0d = outvar0d * day_sec
      CASE('precp_s')
        IF(atm_phy_nwp_config(jg)%inwp_gscp>0) &
-        CALL levels_horizontal_mean(prm_diag%snow_gsp_rate, p_patch%cells%area, p_patch%cells%owned, outvar0d)
+       CALL levels_horizontal_mean(prm_diag%snow_gsp_rate, p_patch%cells%area, p_patch%cells%owned, outvar0d)
        outvar0d = outvar0d * day_sec
      CASE('precp_g')
        IF(ANY((/4,5/) == atm_phy_nwp_config(jg)%inwp_gscp))THEN
