!>
!! @brief turbulent diagnosis for LES physics 
!!
!! <Describe the concepts of the procedures and algorithms used in the module.>
!! <Details of procedures are documented below with their definitions.>
!! <Include any applicable external references inline as module::procedure,>
!! <external_procedure(), or by using @see.>
!! <Don't forget references to literature.>
!!
!! @author <name, affiliation>
!! @author <name, affiliation>
!!
!!
!! @par Revision History
!! first implementation  by Anurag Dipankar, MPIM (2014-01)
!!
!!
!! @par Copyright and License
!!
!! This code is subject to the DWD and MPI-M-Software-License-Agreement in
!! its most recent form.
!! Please see the file LICENSE in the root of the source tree for this code.
!! Where software is supplied by third parties, it is indicated in the
!! headers of the routines.
!!

!----------------------------
#include "omp_definitions.inc"
!----------------------------

MODULE mo_turbulent_diagnostic


  USE mo_kind,               ONLY: wp
  USE mo_impl_constants_grf, ONLY: grf_bdywidth_c
  USE mo_loopindices,        ONLY: get_indices_c
  USE mo_exception,          ONLY: message, message_text, finish
  USE mo_model_domain,       ONLY: t_patch
  USE mo_run_config,         ONLY: msg_level, iqv, iqc, iqi, iqr, iqs, iqg, iqh, dtime
  USE mo_nonhydro_types,     ONLY: t_nh_prog, t_nh_diag, t_nh_metrics
  USE mo_nwp_phy_types,      ONLY: t_nwp_phy_diag, t_nwp_phy_tend
  USE mo_nwp_lnd_types,      ONLY: t_lnd_prog, t_lnd_diag 
  USE mo_parallel_config,    ONLY: nproma
  USE mo_statistics,         ONLY: levels_horizontal_mean
  USE mo_les_nml,            ONLY: turb_profile_list, turb_tseries_list
  USE mo_les_config,         ONLY: les_config
  USE mo_mpi,                ONLY: my_process_is_stdio
  USE mo_write_netcdf      
  USE mo_impl_constants,     ONLY: min_rlcell_int
  USE mo_physical_constants, ONLY: cpd, grav, alv, vtmpc1
  USE mo_atm_phy_nwp_config, ONLY: atm_phy_nwp_config
  USE mo_satad,              ONLY: sat_pres_water, spec_humi
  USE mtime,                 ONLY: datetime, timeDelta, newTimedelta,             &
    &                              deallocateTimedelta, getTimedeltaFromDatetime, &
    &                              getTotalMillisecondsTimedelta
  USE mo_time_config,        ONLY: time_config
 
  IMPLICIT NONE

  LOGICAL, ALLOCATABLE :: is_at_full_level(:)

  INTEGER  :: nrec_tseries,   nrec_profile
  INTEGER  :: fileid_tseries, fileid_profile
  INTEGER  :: sampl_freq_step, avg_interval_step
  LOGICAL  :: is_sampling_time, is_writing_time, is_rh_out

  !Some indices: think of better way
  INTEGER  :: idx_sgs_th_flx, idx_sgs_qv_flx, idx_sgs_qc_flx
  INTEGER  :: idx_sgs_u_flx, idx_sgs_v_flx
  
  CHARACTER(20) :: tname     = 'time'
  CHARACTER(20) :: tlongname = 'Time'

  PRIVATE

  
  PUBLIC  :: les_cloud_diag
  PUBLIC  :: calculate_turbulent_diagnostics, write_vertical_profiles, write_time_series
  PUBLIC  :: init_les_turbulent_output, close_les_turbulent_output
  PUBLIC  :: sampl_freq_step, avg_interval_step, is_sampling_time, is_writing_time
  PUBLIC  :: idx_sgs_th_flx, idx_sgs_qv_flx, idx_sgs_qc_flx, idx_sgs_u_flx, idx_sgs_v_flx

CONTAINS

  !> AD: 28 July 2014- more diag yet to be added
  !!
  !! Calculates cloud diagnostics for realistic LES runs when convective 
  !! parameterization is off> !!  Very preliminary for now
  !!
  !! Most of the diagnostics are from mo_nwp_diagnosis/nwp_diag_for_output
  !! routine. Some of them which were very specific to NWP have been deleted.
  !!
  !! @par Revision History
  !!
  SUBROUTINE les_cloud_diag(  kstart_moist,               & !in
                            & ih_clch, ih_clcm,           & !in
                            & p_patch, p_metrics,         & !in
                            & p_prog,                     & !in
                            & p_prog_rcf,                 & !in
                            & p_diag,                     & !in
                            & p_diag_land,                & !in
                            & p_prog_land,                & !in
                            & prm_diag                    ) !inout    

    !>
    ! !INPUT PARAMETERS:
    INTEGER                , INTENT(in)   :: kstart_moist
    INTEGER                ,INTENT(IN)    :: ih_clch, ih_clcm

    TYPE(t_patch),   TARGET, INTENT(in)   :: p_patch    !<grid/patch info.
    TYPE(t_lnd_prog),        INTENT(in)   :: p_prog_land
    TYPE(t_lnd_diag),        INTENT(in)   :: p_diag_land
    TYPE(t_nh_diag), TARGET, INTENT(in)   :: p_diag     !<the diagnostic variables
    TYPE(t_nh_prog), TARGET, INTENT(in)   :: p_prog_rcf !<the prognostic variables (with
    TYPE(t_nh_prog), TARGET, INTENT(in)   :: p_prog     !<the prognostic variables
    TYPE(t_nh_metrics), INTENT(in)        :: p_metrics
    TYPE(t_nwp_phy_diag)   , INTENT(inout):: prm_diag

    REAL(wp), PARAMETER :: qc_min = 1.e-8_wp
    REAL(wp), PARAMETER :: grav_o_cpd = grav/cpd
    REAL(wp), PARAMETER :: zundef = -999._wp   ! undefined value for 0 deg C level

    REAL(wp):: zbuoy, zqsat, zcond
    REAL(wp):: ri_no
    REAL(wp):: ztp(nproma), zqp(nproma)

    INTEGER :: found_cltop, found_clbas
    INTEGER :: nlev, nlevp1
    INTEGER :: rl_start, rl_end
    INTEGER :: i_startblk, i_endblk    !> blocks
    INTEGER :: i_startidx, i_endidx    !< slices
    INTEGER :: i_nchdom, jg            !< domain index
    INTEGER :: jc,jk,jb                !block index
    INTEGER :: mtop_min
    INTEGER :: mlab(nproma)

    nlev      = p_patch%nlev 
    nlevp1    = p_patch%nlev+1 

    i_nchdom  = MAX(1,p_patch%n_childdom)
    jg        = p_patch%id

    rl_start   = grf_bdywidth_c+1
    rl_end     = min_rlcell_int
    i_startblk = p_patch%cells%start_blk(rl_start,1)
    i_endblk   = p_patch%cells%end_blk(rl_end,i_nchdom)

    ! minimum top index for dry convection
    mtop_min = (ih_clch+ih_clcm)/2    

    prm_diag%locum(:,:) = .FALSE.

!$OMP PARALLEL 
!$OMP DO PRIVATE(jb,jc,jk,i_startidx,i_endidx,found_cltop,found_clbas,ri_no,&
!$OMP            mlab,ztp,zqp,zbuoy,zqsat,zcond) ICON_OMP_DEFAULT_SCHEDULE 
    DO jb = i_startblk,i_endblk
       CALL get_indices_c(p_patch, jb, i_startblk, i_endblk, &
                          i_startidx, i_endidx, rl_start, rl_end)

       !Cloud base and cloud top model levels
       DO jc = i_startidx, i_endidx

         found_cltop = -1
         found_clbas = -1
         DO jk = kstart_moist, nlev-1

           !cloud top- full level
           IF(p_prog_rcf%tracer(jc,jk,jb,iqc)<qc_min.AND. &
               p_prog_rcf%tracer(jc,jk+1,jb,iqc)>qc_min.AND.found_cltop/=1)THEN
             prm_diag%mtop_con(jc,jb) = jk
             found_cltop = 1
           END IF

           !cloud base- half level
           IF(p_prog_rcf%tracer(jc,jk,jb,iqc)>qc_min.AND. &
               p_prog_rcf%tracer(jc,jk+1,jb,iqc)<qc_min.AND.found_clbas/=1)THEN
             prm_diag%mbas_con(jc,jb) = jk    
             found_clbas = 1   
           END IF
           
         END DO

         IF(found_clbas==1.AND.found_cltop==1)THEN
           prm_diag%locum(jc,jb) = .TRUE.
         ELSE
           prm_diag%mbas_con(jc,jb) = -1
           prm_diag%mtop_con(jc,jb) = -1
         END IF

       END DO!jc

!  -included calculation of boundary layer height (Anurag Dipankar, MPI Octo 2013).
!   using Bulk richardson number approach. 
       DO jc = i_startidx, i_endidx           
         DO jk = nlev-1, kstart_moist, -1

            ri_no = (grav/p_prog%theta_v(jc,nlev,jb)) * &
                    ( p_prog%theta_v(jc,jk,jb)-p_prog%theta_v(jc,nlev,jb) ) *  &
                    ( p_metrics%z_mc(jc,jk,jb)-p_metrics%z_mc(jc,nlev,jb) ) /  &
                    MAX( 1.e-6_wp,(p_diag%u(jc,jk,jb)**2+p_diag%v(jc,jk,jb)**2) )

            IF(ri_no > 0.28_wp)THEN
               prm_diag%z_pbl(jc,jb) = p_metrics%z_mc(jc,jk,jb)
               EXIT
            END IF
         END DO 
       ENDDO
       !
       ! height of ccloud base and top: hbas_con, htop_con
       ! 
       DO jc = i_startidx, i_endidx
         IF ( prm_diag%locum(jc,jb)) THEN
           prm_diag%hbas_con(jc,jb) = p_metrics%z_ifc( jc, prm_diag%mbas_con(jc,jb), jb)
           prm_diag%htop_con(jc,jb) = p_metrics%z_ifc( jc, prm_diag%mtop_con(jc,jb), jb)
         ELSE
           prm_diag%hbas_con(jc,jb) = zundef
           prm_diag%htop_con(jc,jb) = zundef
         END IF
       ENDDO  ! jc
       !
       ! height of the top of dry convection
       !
       DO jc = i_startidx, i_endidx 
         prm_diag%htop_dc(jc,jb) = zundef
         mlab(jc) = 1
         ztp (jc) = p_diag%temp(jc,nlev,jb) + 0.25_wp
         zqp (jc) = p_prog_rcf%tracer(jc,nlev,jb,iqv)
       ENDDO

       DO jk = nlev-1, mtop_min, -1
         DO jc = i_startidx, i_endidx 
           IF ( mlab(jc) == 1) THEN
             ztp(jc) = ztp(jc)  - grav_o_cpd*( p_metrics%z_mc(jc,jk,jb)    &
            &                                 -p_metrics%z_mc(jc,jk+1,jb) )
             zbuoy = ztp(jc)*( 1._wp + vtmpc1*zqp(jc) ) - p_diag%tempv(jc,jk,jb)
             zqsat = spec_humi( sat_pres_water(ztp(jc)), p_diag%pres(jc,jk,jb) )
             zcond = zqp(jc) - zqsat

             IF ( zcond < 0._wp .AND. zbuoy > 0._wp) THEN
               prm_diag%htop_dc(jc,jb) = p_metrics%z_ifc(jc,jk,jb)
             ELSE
               mlab(jc) = 0
             END IF
           END IF
         ENDDO
       ENDDO

       DO jc = i_startidx, i_endidx 
         IF ( prm_diag%htop_dc(jc,jb) > zundef) THEN
           prm_diag%htop_dc(jc,jb) = MIN( prm_diag%htop_dc(jc,jb),        &
          &                p_metrics%z_ifc(jc,nlevp1,jb) + 3000._wp )
           IF ( prm_diag%locum(jc,jb)) THEN
             prm_diag%htop_dc(jc,jb) = MIN( prm_diag%htop_dc(jc,jb),      &
            &                               prm_diag%hbas_con(jc,jb) )
           END IF
         ELSE
           prm_diag%htop_dc(jc,jb) = MIN( 0._wp, p_metrics%z_ifc(jc,nlevp1,jb) )
         END IF
       ENDDO
       ! 
       ! Compute wind speed in 10m
       ! 
       IF (atm_phy_nwp_config(jg)%inwp_turb > 0 ) THEN
         DO jc = i_startidx, i_endidx
           prm_diag%sp_10m(jc,jb) = SQRT(prm_diag%u_10m(jc,jb)**2 &
             &                    +      prm_diag%v_10m(jc,jb)**2 )
         ENDDO
       ENDIF
      
       !
       !Extended diagnostics for HDCP2
       !
      
       !Temperature and pressure at cloud base and top
       DO jc = i_startidx, i_endidx
         IF ( prm_diag%locum(jc,jb)) THEN
           prm_diag%t_cbase(jc,jb) = p_diag%temp(jc, prm_diag%mbas_con(jc,jb), jb)
           prm_diag%p_cbase(jc,jb) = p_diag%pres(jc, prm_diag%mbas_con(jc,jb), jb)

           prm_diag%t_ctop(jc,jb)  = p_diag%temp(jc, prm_diag%mtop_con(jc,jb), jb)
           prm_diag%p_ctop(jc,jb)  = p_diag%pres(jc, prm_diag%mtop_con(jc,jb), jb)
         ELSE
           prm_diag%t_cbase(jc,jb) = zundef
           prm_diag%p_cbase(jc,jb) = zundef
           prm_diag%t_ctop(jc,jb)  = zundef
           prm_diag%p_ctop(jc,jb)  = zundef
         END IF
       ENDDO  ! jc

    ENDDO  ! jb
!$OMP END DO
!$OMP END PARALLEL  


  END SUBROUTINE les_cloud_diag


  !>
  !! <Calculates 1D and 0D turbulent diagnostics>
  !!
  !! <Describe the purpose of the subroutine and its algorithm(s).>
  !! <Include any applicable external references inline as module::procedure,>
  !! <external_procedure(), or by using @see.>
  !! <Don't forget references to literature.>
  !!
  !! @par Revision History
  !!
  SUBROUTINE calculate_turbulent_diagnostics(             &
                            & p_patch,                    & !in
                            & p_prog,   p_prog_rcf,       & !in
                            & p_diag,                     & !in
                            & p_prog_land, p_diag_land,   & !in
                            & phy_tend,                   & !in
                            & prm_diag                )     !inout
                            

    !>
    ! !INPUT PARAMETERS:

    TYPE(t_patch),   TARGET, INTENT(in)   :: p_patch    !<grid/patch info.
    TYPE(t_nh_diag), TARGET, INTENT(in)   :: p_diag     !<the diagnostic variables
    TYPE(t_nh_prog), TARGET, INTENT(in)   :: p_prog     !<the prognostic variables
    TYPE(t_nh_prog), TARGET, INTENT(in)   :: p_prog_rcf !<the prognostic variables (with
                                                        !< red. calling frequency for tracers!

    TYPE(t_lnd_prog),        INTENT(in)   :: p_prog_land
    TYPE(t_lnd_diag),        INTENT(in)   :: p_diag_land
    TYPE(t_nwp_phy_tend),TARGET,INTENT(in):: phy_tend    !< atm tend vars
    TYPE(t_nwp_phy_diag)   , INTENT(inout):: prm_diag

    ! Local
  
    REAL(wp), ALLOCATABLE, DIMENSION(:,:,:)  :: var3df, var3dh, theta, w_mc
    REAL(wp), ALLOCATABLE, DIMENSION(:)   :: &
              umean, vmean, thmean, qvmean, qcmean, wmean, outvar, thvmean
    REAL(wp) :: outvar0d, w_loc, th_loc, wth_loc, day_sec

    ! Local array bounds:

    INTEGER :: nlev, nlevp1            !< number of full levels
    INTEGER :: rl_start, rl_end
    INTEGER :: i_startblk, i_endblk    !> blocks
    INTEGER :: i_startidx, i_endidx    !< slices
    INTEGER :: i_nchdom                !< domain index
    INTEGER :: jc,jk,jb,jg             !block index
    INTEGER :: nvar, n, ilc1, ibc1, ilc2, ibc2, ilc3, ibc3
    CHARACTER(len=*), PARAMETER :: routine = 'mo_turbulent_diagnostic:calculate_turbulent_diagnostics'

    IF(msg_level>18) & 
      CALL message(routine,'Start!')

    day_sec = 86400._wp

    jg         = p_patch%id
    nlev       = p_patch%nlev
    nlevp1     = nlev + 1
    
    !allocation
    ALLOCATE( var3df(nproma,nlev,p_patch%nblks_c), var3dh(nproma,nlevp1,p_patch%nblks_c), &
              theta(nproma,nlev,p_patch%nblks_c),  w_mc(nproma,nlev,p_patch%nblks_c), &
              outvar(nlevp1) )

    i_nchdom  = MAX(1,p_patch%n_childdom)

    rl_start   = grf_bdywidth_c
    rl_end     = min_rlcell_int-1  !for wthsfs
    i_startblk = p_patch%cells%start_blk(rl_start,1)
    i_endblk   = p_patch%cells%end_blk(rl_end,i_nchdom)

    !Get w and theta at full levels
!$OMP PARALLEL 
!$OMP DO PRIVATE(jc,jb,jk,i_startidx,i_endidx)
    DO jb = i_startblk,i_endblk
       CALL get_indices_c(p_patch, jb, i_startblk, i_endblk, &
                          i_startidx, i_endidx, rl_start, rl_end)
       DO jk = 1 , nlev
         DO jc = i_startidx, i_endidx
           w_mc(jc,jk,jb) = ( p_prog%w(jc,jk,jb) + p_prog%w(jc,jk+1,jb) ) * 0.5_wp

           theta(jc,jk,jb)  = p_diag%temp(jc,jk,jb)/p_prog%exner(jc,jk,jb)
         END DO
       END DO
    END DO
!$OMP END DO
!$OMP END PARALLEL


    !For diagnostics
    rl_start   = grf_bdywidth_c+1
    rl_end     = min_rlcell_int
    i_startblk = p_patch%cells%start_blk(rl_start,1)
    i_endblk   = p_patch%cells%end_blk(rl_end,i_nchdom)

!======================================================================================
                 !Some vertical profiles
!======================================================================================
    
    nvar = SIZE(turb_profile_list,1)

    !Loop over all variables
    DO n = 1 , nvar

     outvar = 0_wp

     SELECT CASE (TRIM(turb_profile_list(n)))

     CASE('u')

       ALLOCATE(umean(1:nlev))
       CALL levels_horizontal_mean(p_diag%u, p_patch%cells%area, p_patch%cells%owned, outvar(1:nlev))
       umean = outvar(1:nlev)

     CASE('v')

       ALLOCATE(vmean(1:nlev))
       CALL levels_horizontal_mean(p_diag%v, p_patch%cells%area, p_patch%cells%owned, outvar(1:nlev))
       vmean = outvar(1:nlev)

     CASE('w')

       ALLOCATE(wmean(1:nlev))
       CALL levels_horizontal_mean(w_mc, p_patch%cells%area, p_patch%cells%owned, outvar(1:nlev))
       wmean = outvar(1:nlev)

     CASE('thv')

       ALLOCATE(thvmean(1:nlev))
       CALL levels_horizontal_mean(p_prog%theta_v, p_patch%cells%area, p_patch%cells%owned, outvar(1:nlev))
       thvmean = outvar(1:nlev)

     CASE('th') !theta mean

       ALLOCATE(thmean(1:nlev))
       CALL levels_horizontal_mean(theta, p_patch%cells%area, p_patch%cells%owned, outvar(1:nlev))
       thmean = outvar(1:nlev)

     CASE('exner')

       CALL levels_horizontal_mean(p_prog%exner, p_patch%cells%area, p_patch%cells%owned, outvar(1:nlev))

     CASE('rho')

       CALL levels_horizontal_mean(p_prog%rho, p_patch%cells%area, p_patch%cells%owned, outvar(1:nlev))

     CASE('qv')

       ALLOCATE(qvmean(1:nlev))
       CALL levels_horizontal_mean(p_prog_rcf%tracer(:,:,:,iqv),  &
             p_patch%cells%area, p_patch%cells%owned, outvar(1:nlev))
       qvmean = outvar(1:nlev) 

     CASE('qc')

       ALLOCATE(qcmean(1:nlev))
       CALL levels_horizontal_mean(p_prog_rcf%tracer(:,:,:,iqc),  &
            p_patch%cells%area, p_patch%cells%owned, outvar(1:nlev))
       qcmean = outvar(1:nlev)
       
     CASE('wu')

       IF(ALLOCATED(wmean).AND.ALLOCATED(umean))THEN
!$OMP PARALLEL 
!$OMP DO PRIVATE(jb,jc,jk,i_startidx,i_endidx)
        DO jb = i_startblk,i_endblk
          CALL get_indices_c(p_patch, jb, i_startblk, i_endblk, &
                             i_startidx, i_endidx, rl_start, rl_end)
          DO jk = 1 , nlev
            DO jc = i_startidx, i_endidx
             var3df(jc,jk,jb) = (w_mc(jc,jk,jb)-wmean(jk))*(p_diag%u(jc,jk,jb)-umean(jk))*p_prog%rho(jc,jk,jb) 
            END DO
          END DO
        END DO
!$OMP END DO NOWAIT
!$OMP END PARALLEL
       ELSE
         CALL finish(routine,'put <wu> after <w> and <u> in the namelist')
       END IF  

       CALL levels_horizontal_mean(var3df, p_patch%cells%area, p_patch%cells%owned, outvar(1:nlev))

     CASE('wv')!At full levels

       IF(ALLOCATED(wmean).AND.ALLOCATED(vmean))THEN
!$OMP PARALLEL 
!$OMP DO PRIVATE(jb,jc,jk,i_startidx,i_endidx)
        DO jb = i_startblk,i_endblk
          CALL get_indices_c(p_patch, jb, i_startblk, i_endblk, &
                             i_startidx, i_endidx, rl_start, rl_end)
          DO jk = 1 , nlev
            DO jc = i_startidx, i_endidx
             var3df(jc,jk,jb) = (w_mc(jc,jk,jb)-wmean(jk))*(p_diag%v(jc,jk,jb)-vmean(jk))*p_prog%rho(jc,jk,jb) 
            END DO
          END DO
        END DO
!$OMP END DO NOWAIT
!$OMP END PARALLEL
       ELSE
         CALL finish(routine,'put <wv> after <w> and <v> in the namelist')
       END IF  

       CALL levels_horizontal_mean(var3df, p_patch%cells%area, p_patch%cells%owned, outvar(1:nlev))

     CASE('wth')

       IF(ALLOCATED(wmean).AND.ALLOCATED(thmean))THEN
!$OMP PARALLEL 
!$OMP DO PRIVATE(jb,jc,i_startidx,i_endidx)
        DO jb = i_startblk,i_endblk
          CALL get_indices_c(p_patch, jb, i_startblk, i_endblk, &
                             i_startidx, i_endidx, rl_start, rl_end)
          DO jk = 1 , nlev
            DO jc = i_startidx, i_endidx
             var3df(jc,jk,jb) = (w_mc(jc,jk,jb)-wmean(jk))*(theta(jc,jk,jb)-thmean(jk))*p_prog%rho(jc,jk,jb) 
            END DO
          END DO
        END DO
!$OMP END DO NOWAIT
!$OMP END PARALLEL
       ELSE
         CALL finish(routine,'put <wth> after <w> and <th> in the namelist')
       END IF  

       CALL levels_horizontal_mean(var3df, p_patch%cells%area, p_patch%cells%owned, outvar(1:nlev))
       outvar(1:nlev) = outvar(1:nlev) * cpd           
  
     CASE('wthv')

       IF(ALLOCATED(wmean).AND.ALLOCATED(thvmean))THEN
!$OMP PARALLEL 
!$OMP DO PRIVATE(jb,jc,jk,i_startidx,i_endidx)
        DO jb = i_startblk,i_endblk
          CALL get_indices_c(p_patch, jb, i_startblk, i_endblk, &
                             i_startidx, i_endidx, rl_start, rl_end)
          DO jk = 1 , nlev
            DO jc = i_startidx, i_endidx
             var3df(jc,jk,jb) = (w_mc(jc,jk,jb)-wmean(jk))*(p_prog%theta_v(jc,jk,jb)-thvmean(jk))*p_prog%rho(jc,jk,jb) 
            END DO
          END DO
        END DO
!$OMP END DO NOWAIT
!$OMP END PARALLEL
       ELSE
         CALL finish(routine,'put <wthv> after <w> and <thv> in the namelist')
       END IF  

       CALL levels_horizontal_mean(var3df, p_patch%cells%area, p_patch%cells%owned, outvar(1:nlev))
       outvar(1:nlev) = outvar(1:nlev) * cpd           

     CASE('wqv')

       IF(ALLOCATED(wmean).AND.ALLOCATED(qvmean))THEN
!$OMP PARALLEL 
!$OMP DO PRIVATE(jb,jc,jk,i_startidx,i_endidx)
        DO jb = i_startblk,i_endblk
          CALL get_indices_c(p_patch, jb, i_startblk, i_endblk, &
                             i_startidx, i_endidx, rl_start, rl_end)
          DO jk = 1 , nlev
            DO jc = i_startidx, i_endidx
             var3df(jc,jk,jb) = (w_mc(jc,jk,jb)-wmean(jk))*(p_prog_rcf%tracer(jc,jk,jb,iqv)-qvmean(jk))*p_prog%rho(jc,jk,jb) 
            END DO
          END DO
        END DO
!$OMP END DO NOWAIT
!$OMP END PARALLEL
       ELSE
         CALL finish(routine,'put <wqv> after <w> and <qv> in the namelist')
       END IF  

       CALL levels_horizontal_mean(var3df, p_patch%cells%area, p_patch%cells%owned, outvar(1:nlev))
       outvar(1:nlev) = outvar(1:nlev) * alv

     CASE('wqc')

       IF(ALLOCATED(wmean).AND.ALLOCATED(qcmean))THEN
!$OMP PARALLEL 
!$OMP DO PRIVATE(jb,jc,jk,i_startidx,i_endidx)
        DO jb = i_startblk,i_endblk
          CALL get_indices_c(p_patch, jb, i_startblk, i_endblk, &
                             i_startidx, i_endidx, rl_start, rl_end)
          DO jk = 1 , nlev
            DO jc = i_startidx, i_endidx
             var3df(jc,jk,jb) = (w_mc(jc,jk,jb)-wmean(jk))*(p_prog_rcf%tracer(jc,jk,jb,iqc)-qcmean(jk))*p_prog%rho(jc,jk,jb) 
            END DO
          END DO
        END DO
!$OMP END DO NOWAIT
!$OMP END PARALLEL
       ELSE
         CALL finish(routine,'put <wqc> after <w> and <qc> in the namelist')
       END IF  

       CALL levels_horizontal_mean(var3df, p_patch%cells%area, p_patch%cells%owned, outvar(1:nlev))
       outvar(1:nlev) = outvar(1:nlev) * alv

     CASE('ww')

       IF(ALLOCATED(wmean))THEN
!$OMP PARALLEL 
!$OMP DO PRIVATE(jb,jc,jk,i_startidx,i_endidx)
        DO jb = i_startblk,i_endblk
          CALL get_indices_c(p_patch, jb, i_startblk, i_endblk, &
                             i_startidx, i_endidx, rl_start, rl_end)
          DO jk = 1 , nlev
            DO jc = i_startidx, i_endidx
             var3df(jc,jk,jb) = (w_mc(jc,jk,jb)-wmean(jk))**2 
            END DO
          END DO
        END DO
!$OMP END DO NOWAIT
!$OMP END PARALLEL
       ELSE
         CALL finish(routine,'put <ww> after <w> in the namelist')
       END IF  

       CALL levels_horizontal_mean(var3df, p_patch%cells%area, p_patch%cells%owned, outvar(1:nlev))

     CASE('thth')

       IF(ALLOCATED(thmean))THEN
!$OMP PARALLEL 
!$OMP DO PRIVATE(jb,jc,jk,i_startidx,i_endidx)
        DO jb = i_startblk,i_endblk
          CALL get_indices_c(p_patch, jb, i_startblk, i_endblk, &
                             i_startidx, i_endidx, rl_start, rl_end)
          DO jk = 1 , nlev
            DO jc = i_startidx, i_endidx
             var3df(jc,jk,jb) = (theta(jc,jk,jb)-thmean(jk))**2 
            END DO
          END DO
        END DO
!$OMP END DO NOWAIT
!$OMP END PARALLEL
       ELSE
         CALL finish(routine,'put <thth> after <th> in the namelist')
       END IF  

       CALL levels_horizontal_mean(var3df, p_patch%cells%area, p_patch%cells%owned, outvar(1:nlev))

     CASE('qvqv')

       IF(ALLOCATED(qvmean))THEN
!$OMP PARALLEL 
!$OMP DO PRIVATE(jb,jc,jk,i_startidx,i_endidx)
        DO jb = i_startblk,i_endblk
          CALL get_indices_c(p_patch, jb, i_startblk, i_endblk, &
                             i_startidx, i_endidx, rl_start, rl_end)
          DO jk = 1 , nlev
            DO jc = i_startidx, i_endidx
             var3df(jc,jk,jb) = (p_prog_rcf%tracer(jc,jk,jb,iqv)-qvmean(jk))**2 
            END DO
          END DO
        END DO
!$OMP END DO NOWAIT
!$OMP END PARALLEL
       ELSE
         CALL finish(routine,'put <qvqv> after <qv> in the namelist')
       END IF  

       CALL levels_horizontal_mean(var3df, p_patch%cells%area, p_patch%cells%owned, outvar(1:nlev))

     CASE('qcqc')

       IF(ALLOCATED(qcmean))THEN
!$OMP PARALLEL 
!$OMP DO PRIVATE(jb,jc,jk,i_startidx,i_endidx)
        DO jb = i_startblk,i_endblk
          CALL get_indices_c(p_patch, jb, i_startblk, i_endblk, &
                             i_startidx, i_endidx, rl_start, rl_end)
          DO jk = 1 , nlev
            DO jc = i_startidx, i_endidx
             var3df(jc,jk,jb) = (p_prog_rcf%tracer(jc,jk,jb,iqc)-qcmean(jk))**2 
            END DO
          END DO
        END DO
!$OMP END DO NOWAIT
!$OMP END PARALLEL
       ELSE
         CALL finish(routine,'put <qcqc> after <qc> in the namelist')
       END IF  

       CALL levels_horizontal_mean(var3df, p_patch%cells%area, p_patch%cells%owned, outvar(1:nlev))

     CASE('uu')

       IF(ALLOCATED(umean))THEN
!$OMP PARALLEL 
!$OMP DO PRIVATE(jb,jc,jk,i_startidx,i_endidx)
        DO jb = i_startblk,i_endblk
          CALL get_indices_c(p_patch, jb, i_startblk, i_endblk, &
                             i_startidx, i_endidx, rl_start, rl_end)
          DO jk = 1 , nlev
            DO jc = i_startidx, i_endidx
             var3df(jc,jk,jb) = (p_diag%u(jc,jk,jb)-umean(jk))**2 
            END DO
          END DO
        END DO
!$OMP END DO NOWAIT
!$OMP END PARALLEL
       ELSE
         CALL finish(routine,'put <uu> after <u> in the namelist')
       END IF  

       CALL levels_horizontal_mean(var3df, p_patch%cells%area, p_patch%cells%owned, outvar(1:nlev))

     CASE('vv')

       IF(ALLOCATED(vmean))THEN
!$OMP PARALLEL 
!$OMP DO PRIVATE(jb,jc,jk,i_startidx,i_endidx)
        DO jb = i_startblk,i_endblk
          CALL get_indices_c(p_patch, jb, i_startblk, i_endblk, &
                             i_startidx, i_endidx, rl_start, rl_end)
          DO jk = 1 , nlev
            DO jc = i_startidx, i_endidx
             var3df(jc,jk,jb) = (p_diag%v(jc,jk,jb)-vmean(jk))**2 
            END DO
          END DO
        END DO
!$OMP END DO NOWAIT
!$OMP END PARALLEL
       ELSE
         CALL finish(routine,'put <vv> after <v> in the namelist')
       END IF  

       CALL levels_horizontal_mean(var3df, p_patch%cells%area, p_patch%cells%owned, outvar(1:nlev))

     CASE('kh')

       CALL levels_horizontal_mean(prm_diag%tkvh, p_patch%cells%area, p_patch%cells%owned, outvar(1:nlevp1))

     CASE('km')

       CALL levels_horizontal_mean(prm_diag%tkvm, p_patch%cells%area, p_patch%cells%owned, outvar(1:nlevp1))

     CASE('bruvais')

       CALL levels_horizontal_mean(prm_diag%bruvais,p_patch%cells%area,p_patch%cells%owned,outvar(1:nlevp1))
       outvar(1)      = outvar(2) 
       outvar(nlevp1) = outvar(nlev) 

     CASE('mechprd')
       !Mechanical production term: prm_diag%mech_prod / 2
       CALL levels_horizontal_mean(prm_diag%mech_prod, p_patch%cells%area,  &
                                   p_patch%cells%owned, outvar(1:nlevp1))
       outvar = outvar * 0.5_wp          
       outvar(1)      = outvar(2) 
       outvar(nlevp1) = outvar(nlev) 

     CASE('wthsfs')!subfilter scale flux: see Erlebacher et al. 1992

!$OMP PARALLEL 
!$OMP DO PRIVATE(jb,jc,jk,i_startidx,i_endidx,ilc1,ibc1,ilc2,ibc2,ilc3,ibc3, &
!$OMP            w_loc,th_loc,wth_loc)
      DO jb = i_startblk,i_endblk
         CALL get_indices_c(p_patch, jb, i_startblk, i_endblk, &
                            i_startidx, i_endidx, rl_start, rl_end)
         DO jk = 1 , nlev
           DO jc = i_startidx, i_endidx
             ilc1 = p_patch%cells%neighbor_idx(jc,jb,1)
             ibc1 = p_patch%cells%neighbor_blk(jc,jb,1)
             ilc2 = p_patch%cells%neighbor_idx(jc,jb,2)
             ibc2 = p_patch%cells%neighbor_blk(jc,jb,2)
             ilc3 = p_patch%cells%neighbor_idx(jc,jb,3)
             ibc3 = p_patch%cells%neighbor_blk(jc,jb,3)
           
             !Use averaging over neighboring cells to mimic test filter twice the grid size
             w_loc  = 0.25_wp*(w_mc(jc,jk,jb)+w_mc(ilc1,jk,ibc1)+w_mc(ilc2,jk,ibc2)+w_mc(ilc3,jk,ibc3))
             th_loc = 0.25_wp*(theta(jc,jk,jb)+theta(ilc1,jk,ibc1)+theta(ilc2,jk,ibc2)+theta(ilc3,jk,ibc3))
             wth_loc= 0.25_wp*(w_mc(jc,jk,jb)*theta(jc,jk,jb)+w_mc(ilc1,jk,ibc1)*theta(ilc1,jk,ibc1)+ &
                          w_mc(ilc2,jk,ibc2)*theta(ilc2,jk,ibc2)+w_mc(ilc3,jk,ibc3)*theta(ilc3,jk,ibc3))
        
             var3df(jc,jk,jb) = (wth_loc - w_loc*th_loc)*p_prog%rho(jc,jk,jb) 
           END DO
         END DO
      END DO
!$OMP END DO NOWAIT
!$OMP END PARALLEL

       CALL levels_horizontal_mean(var3df, p_patch%cells%area, p_patch%cells%owned, outvar(1:nlev))
       outvar(1:nlev) = outvar(1:nlev) * cpd
 
     CASE('rh')
       IF(is_rh_out) &
         CALL levels_horizontal_mean(prm_diag%rh, p_patch%cells%area,  &
                                     p_patch%cells%owned, outvar(1:nlev))
     CASE('clc')
       CALL levels_horizontal_mean(prm_diag%clc, p_patch%cells%area,  &
                                   p_patch%cells%owned, outvar(1:nlev))
     CASE('qi')
       IF(atm_phy_nwp_config(jg)%inwp_gscp>0) &
       CALL levels_horizontal_mean(p_prog_rcf%tracer(:,:,:,iqi), p_patch%cells%area,  &
                                   p_patch%cells%owned, outvar(1:nlev))
     CASE('qs')
       IF(atm_phy_nwp_config(jg)%inwp_gscp>0) &
       CALL levels_horizontal_mean(p_prog_rcf%tracer(:,:,:,iqs), p_patch%cells%area,  &
                                   p_patch%cells%owned, outvar(1:nlev))
     CASE('qr')
       CALL levels_horizontal_mean(p_prog_rcf%tracer(:,:,:,iqr), p_patch%cells%area,  &
                                   p_patch%cells%owned, outvar(1:nlev))
     CASE('qg')
       IF(ANY((/4,5/) == atm_phy_nwp_config(jg)%inwp_gscp))&
         CALL levels_horizontal_mean(p_prog_rcf%tracer(:,:,:,iqg), p_patch%cells%area,  &
                                     p_patch%cells%owned, outvar(1:nlev))
     CASE('qh')
       IF(ANY((/4,5/) == atm_phy_nwp_config(jg)%inwp_gscp))&
         CALL levels_horizontal_mean(p_prog_rcf%tracer(:,:,:,iqh), p_patch%cells%area,  &
                                     p_patch%cells%owned, outvar(1:nlev))
     CASE('lwf')
       IF(atm_phy_nwp_config(jg)%inwp_radiation>0) &
       CALL levels_horizontal_mean(prm_diag%lwflxall, p_patch%cells%area,  &
                                   p_patch%cells%owned, outvar(1:nlevp1))
     CASE('swf')
       IF(atm_phy_nwp_config(jg)%inwp_radiation>0)THEN
       CALL levels_horizontal_mean(prm_diag%trsolall, p_patch%cells%area,  &
                                   p_patch%cells%owned, outvar(1:nlevp1))
       outvar0d = 0._wp
       CALL levels_horizontal_mean(prm_diag%flxdwswtoa, p_patch%cells%area,  &
                                   p_patch%cells%owned, outvar0d)
       outvar = outvar*outvar0d
       END IF
     CASE('dt_t_sw')
       IF(atm_phy_nwp_config(jg)%inwp_radiation>0) &
       CALL levels_horizontal_mean(phy_tend%ddt_temp_radsw, p_patch%cells%area,  &
                                   p_patch%cells%owned, outvar(1:nlev))
     CASE('dt_t_lw')
       IF(atm_phy_nwp_config(jg)%inwp_radiation>0) &
       CALL levels_horizontal_mean(phy_tend%ddt_temp_radlw, p_patch%cells%area,  &
                                   p_patch%cells%owned, outvar(1:nlev))
     CASE('dt_t_tb')
       IF(atm_phy_nwp_config(jg)%inwp_turb>0) &
       CALL levels_horizontal_mean(phy_tend%ddt_temp_turb, p_patch%cells%area,  &
                                   p_patch%cells%owned, outvar(1:nlev))
     CASE('dt_t_mc')
       IF(atm_phy_nwp_config(jg)%inwp_gscp>0) &
         CALL levels_horizontal_mean(phy_tend%ddt_temp_gscp, p_patch%cells%area,  &
                                     p_patch%cells%owned, outvar(1:nlev))
     CASE DEFAULT !In case calculations are performed somewhere else
      
       outvar = 0._wp
       
     END SELECT

     !Calculate time mean
     IF(is_at_full_level(n))THEN
       prm_diag%turb_diag_1dvar(1:nlev,n) = prm_diag%turb_diag_1dvar(1:nlev,n)+outvar(1:nlev)
     ELSE
       prm_diag%turb_diag_1dvar(1:nlevp1,n) = prm_diag%turb_diag_1dvar(1:nlevp1,n)+outvar(1:nlevp1)
     END IF

    END DO!nvar

!======================================================================================
       !Some time series
!======================================================================================

    nvar = SIZE(turb_tseries_list,1)

    !Loop over all variables
    DO n = 1 , nvar

     outvar0d = 0._wp
     SELECT CASE (TRIM(turb_tseries_list(n)))

     CASE('ccover')
       CALL levels_horizontal_mean(prm_diag%clct, p_patch%cells%area, p_patch%cells%owned, outvar0d)
     CASE('shflx')
       CALL levels_horizontal_mean(prm_diag%shfl_s, p_patch%cells%area, p_patch%cells%owned, outvar0d)
     CASE('lhflx')
       CALL levels_horizontal_mean(prm_diag%lhfl_s, p_patch%cells%area, p_patch%cells%owned, outvar0d)
     CASE('ustress')
       CALL levels_horizontal_mean(prm_diag%umfl_s, p_patch%cells%area, p_patch%cells%owned, outvar0d)
     CASE('vstress')
       CALL levels_horizontal_mean(prm_diag%vmfl_s, p_patch%cells%area, p_patch%cells%owned, outvar0d)
     CASE('tsfc')
       CALL levels_horizontal_mean(p_prog_land%t_g, p_patch%cells%area, p_patch%cells%owned, outvar0d)
     CASE('qsfc')
       CALL levels_horizontal_mean(p_diag_land%qv_s, p_patch%cells%area, p_patch%cells%owned, outvar0d)
     CASE('hbl')
       CALL levels_horizontal_mean(prm_diag%z_pbl, p_patch%cells%area, p_patch%cells%owned, outvar0d)
     CASE('psfc')
       CALL levels_horizontal_mean(p_diag%pres_sfc, p_patch%cells%area, p_patch%cells%owned, outvar0d)
     CASE('swf_tom')
       IF(atm_phy_nwp_config(jg)%inwp_radiation>0) &
       CALL levels_horizontal_mean(prm_diag%swflxtoa, p_patch%cells%area, p_patch%cells%owned, outvar0d)
     CASE('lwf_tom')
       IF(atm_phy_nwp_config(jg)%inwp_radiation>0) &
       CALL levels_horizontal_mean(prm_diag%lwflxall(:,1,:), p_patch%cells%area, p_patch%cells%owned, outvar0d)
     CASE('swf_sfc')
       IF(atm_phy_nwp_config(jg)%inwp_radiation>0) &
       CALL levels_horizontal_mean(prm_diag%swflxsfc, p_patch%cells%area, p_patch%cells%owned, outvar0d)
     CASE('lwf_sfc')
       IF(atm_phy_nwp_config(jg)%inwp_radiation>0) &
       CALL levels_horizontal_mean(prm_diag%lwflxsfc, p_patch%cells%area, p_patch%cells%owned, outvar0d)
     CASE('precp_t')
       CALL levels_horizontal_mean(prm_diag%tot_prec_rate_avg, p_patch%cells%area, p_patch%cells%owned, outvar0d)
       outvar0d = outvar0d * day_sec
     CASE('precp_r')
       IF(atm_phy_nwp_config(jg)%inwp_gscp>0) &
       CALL levels_horizontal_mean(prm_diag%rain_gsp_rate, p_patch%cells%area, p_patch%cells%owned, outvar0d)
       outvar0d = outvar0d * day_sec
     CASE('precp_s')
       IF(atm_phy_nwp_config(jg)%inwp_gscp>0) &
       CALL levels_horizontal_mean(prm_diag%snow_gsp_rate, p_patch%cells%area, p_patch%cells%owned, outvar0d)
       outvar0d = outvar0d * day_sec
     CASE('precp_g')
       IF(ANY((/4,5/) == atm_phy_nwp_config(jg)%inwp_gscp))THEN
         CALL levels_horizontal_mean(prm_diag%graupel_gsp_rate, p_patch%cells%area, p_patch%cells%owned, outvar0d)
         outvar0d = outvar0d * day_sec
       END IF
     CASE('precp_h')
       IF(ANY((/4,5/) == atm_phy_nwp_config(jg)%inwp_gscp))THEN
         CALL levels_horizontal_mean(prm_diag%hail_gsp_rate, p_patch%cells%area, p_patch%cells%owned, outvar0d)
         outvar0d = outvar0d * day_sec
       END IF
     CASE('precp_i')
       IF(ANY((/4,5/) == atm_phy_nwp_config(jg)%inwp_gscp))THEN
         CALL levels_horizontal_mean(prm_diag%ice_gsp_rate, p_patch%cells%area, p_patch%cells%owned, outvar0d)
         outvar0d = outvar0d * day_sec
       END IF
     END SELECT  

     prm_diag%turb_diag_0dvar(n) = outvar0d 
 
    END DO
 
    DEALLOCATE( umean, vmean, thmean, qvmean, qcmean, wmean, outvar, var3df, var3dh, theta, w_mc )

    IF(msg_level>18) & 
      CALL message(routine,'Over!')

  END SUBROUTINE calculate_turbulent_diagnostics

!===========================================================================
!>
  !! <write out profile>
  !!
  !! <Describe the purpose of the subroutine and its algorithm(s).>
  !! <Include any applicable external references inline as module::procedure,>
  !! <external_procedure(), or by using @see.>
  !! <Don't forget references to literature.>
  !!
  !! @par Revision History
  !!
  SUBROUTINE write_vertical_profiles(outvar, this_datetime, ncount)
<<<<<<< HEAD
    REAL(wp),       INTENT(IN)  :: outvar(:,:)
    TYPE(datetime), INTENT(IN)  :: this_datetime
    INTEGER,        INTENT (IN) :: ncount
=======
    REAL(wp),                INTENT(IN)  :: outvar(:,:)
    TYPE(datetime), POINTER, INTENT(IN)  :: this_datetime
    INTEGER,                 INTENT(IN)  :: ncount
>>>>>>> b687c520

    INTEGER                  :: nvar, n
    REAL(wp)                 :: inv_ncount
    REAL(wp)                 :: sim_time     !< elapsed simulation time on this grid level
    TYPE(timeDelta), POINTER :: time_diff

    
    ! calculate elapsed simulation time in seconds
    time_diff  => newTimedelta("PT0S")
    time_diff  =  getTimeDeltaFromDateTime(this_datetime, time_config%tc_startdate)
    sim_time   =  getTotalMillisecondsTimedelta(time_diff, this_datetime)*1.e-3_wp
    CALL deallocateTimedelta(time_diff)
 
    !Write profiles
      
    inv_ncount = 1._wp / REAL(ncount,wp)

    nvar = SIZE(turb_profile_list,1)

    !Loop over all variables
    IF( my_process_is_stdio() )THEN

      !First write time
      CALL writevar_nc(fileid_profile, tname, sim_time, nrec_profile) 

      DO n = 1 , nvar       
       CALL writevar_nc(fileid_profile, TRIM(turb_profile_list(n)),  &
                        outvar(:,n)*inv_ncount, nrec_profile) 
      END DO

    END IF

  END SUBROUTINE write_vertical_profiles

!===========================================================================
!>
  !! <write out time series>
  !!
  !! <Describe the purpose of the subroutine and its algorithm(s).>
  !! <Include any applicable external references inline as module::procedure,>
  !! <external_procedure(), or by using @see.>
  !! <Don't forget references to literature.>
  !!
  !! @par Revision History
  !!
  SUBROUTINE write_time_series(outvar, this_datetime)
<<<<<<< HEAD
    REAL(wp),       INTENT(IN) :: outvar(:)
    TYPE(datetime), INTENT(IN) :: this_datetime
=======
    REAL(wp),                INTENT(IN) :: outvar(:)
    TYPE(datetime), POINTER, INTENT(IN) :: this_datetime
>>>>>>> b687c520

    INTEGER                  :: nvar, n
    REAL(wp)                 :: sim_time     !< elapsed simulation time on this grid level
    TYPE(timeDelta), POINTER :: time_diff
    
    ! calculate elapsed simulation time in seconds
    time_diff  => newTimedelta("PT0S")
    time_diff  =  getTimeDeltaFromDateTime(this_datetime, time_config%tc_startdate)
    sim_time   =  getTotalMillisecondsTimedelta(time_diff, this_datetime)*1.e-3_wp
    CALL deallocateTimedelta(time_diff)

    !Write time series 
    nvar = SIZE(turb_tseries_list,1)

    !Loop over all variables
    IF( my_process_is_stdio() )THEN

      !First write time
      CALL writevar_nc(fileid_tseries, tname, sim_time, nrec_tseries) 

      DO n = 1 , nvar
        CALL writevar_nc(fileid_tseries, turb_tseries_list(n), outvar(n), nrec_tseries) 
      END DO

    END IF

  END SUBROUTINE write_time_series

!===========================================================================
!>
  !! <initialize turbulent output>
  !!
  !! <Describe the purpose of the subroutine and its algorithm(s).>
  !! <Include any applicable external references inline as module::procedure,>
  !! <external_procedure(), or by using @see.>
  !! <Don't forget references to literature.>
  !!
  !! @par Revision History
  !!
  SUBROUTINE init_les_turbulent_output(p_patch, p_metrics, this_datetime, l_rh, ldelete)
   TYPE(t_patch),   TARGET, INTENT(in)   :: p_patch    !<grid/patch info.
   TYPE(t_nh_metrics)     , INTENT(in)   :: p_metrics
<<<<<<< HEAD
   TYPE(datetime), INTENT(IN)            :: this_datetime
=======
   TYPE(datetime), POINTER, INTENT(IN)   :: this_datetime
>>>>>>> b687c520
   LOGICAL, INTENT(IN), OPTIONAL         :: ldelete
   LOGICAL, INTENT(IN), OPTIONAL         :: l_rh  !if rh to be output or not
  
   CHARACTER (40), ALLOCATABLE, DIMENSION(:) :: dimname, dimlongname, dimunit
   CHARACTER (LEN=80)                        :: longname, unit
   REAL(wp), ALLOCATABLE                     :: dimvalues(:,:)
   INTEGER,  ALLOCATABLE                     :: dimsize(:)
   INTEGER :: n, nlev, nlevp1, nvar, jg
   REAL(wp) :: z_mc_avg(p_patch%nlev), z_ic_avg(p_patch%nlev+1)
   CHARACTER(len=*), PARAMETER :: routine = 'mo_turbulent_diagnostic:init_les_turbulent_output'
   TYPE(timeDelta), POINTER            :: time_diff
   REAL(wp)                            :: p_sim_time     !< elapsed simulation time on this grid level
 
   ! calculate elapsed simulation time in seconds
   time_diff  => newTimedelta("PT0S")
   time_diff  =  getTimeDeltaFromDateTime(this_datetime, time_config%tc_startdate)
   p_sim_time =  getTotalMillisecondsTimedelta(time_diff, this_datetime)*1.e-3_wp
   CALL deallocateTimedelta(time_diff)

   jg = p_patch%id

   !Check if diagnostics are to be calculated or not
   IF(.NOT.les_config(jg)%ldiag_les_out)THEN
    sampl_freq_step   = 0
    avg_interval_step = 0
    RETURN
   END IF

   IF(msg_level>18)CALL message(routine,'Start!')

   !Sampling and output frequencies in terms of time steps
   sampl_freq_step   = NINT(les_config(jg)%sampl_freq_sec/dtime)
   avg_interval_step = NINT(les_config(jg)%avg_interval_sec/dtime)

   is_rh_out = l_rh

   nlev   = p_patch%nlev
   nlevp1 = nlev + 1

   !Dimensions
   ALLOCATE( dimname(2), dimlongname(2), dimunit(2), dimsize(2), dimvalues(nlevp1,2) )

   !Calculate average height
   CALL levels_horizontal_mean(p_metrics%z_mc, p_patch%cells%area, p_patch%cells%owned,  z_mc_avg)
   CALL levels_horizontal_mean(p_metrics%z_ifc, p_patch%cells%area, p_patch%cells%owned, z_ic_avg)

   !open profile file
   IF( my_process_is_stdio() ) &
     CALL open_nc(TRIM(les_config(jg)%expname)//'_profile.nc', fileid_profile, nrec_profile, p_sim_time, ldelete)
 
   !addvar
   nvar = SIZE(turb_profile_list,1)

   ALLOCATE(is_at_full_level(nvar))

   DO n = 1 , nvar

     is_at_full_level(n) = .TRUE.

     SELECT CASE (TRIM(turb_profile_list(n)))
    
     CASE('u')
      longname = 'zonal wind'
      unit     = 'm/s'
     CASE('v')
      longname = 'meridional wind'
      unit     = 'm/s'
     CASE('w')
      longname = 'vertical wind'
      unit     = 'm/s'
     CASE('th') !theta mean
      longname = 'potential temperature'
      unit     = 'K'
     CASE('thv') !thetav mean
      longname = 'virtual potential temperature'
      unit     = 'K'
     CASE('exner')
      longname = 'exner function'
      unit     = ''
     CASE('rho')
      longname = 'density'
      unit     = 'kg/m3'
     CASE('qv')
      longname = 'specific humidity'
      unit     = 'kg/kg'
     CASE('qc')
      longname = 'cloud water'
      unit     = 'kg/kg'
     CASE('wu')
       longname = 'resolved zonal wind flux'
       unit     = 'm2/s2'
     CASE('wv')
       longname = 'resolved meridional wind flux'
       unit     = 'm2/s2'
     CASE('wth')
       longname = 'resolved potential temperature flux'
       unit     = 'W/m2'
     CASE('wthv')
       longname = 'resolved virtual potential temperature flux'
       unit     = 'W/m2'
     CASE('wqv')
       longname = 'resolved specific humidity flux'
       unit     = 'W/m2'
     CASE('wqc')
       longname = 'resolved cloud water flux'
       unit     = 'W/m2'
     CASE('ww')
       longname = 'resolved vertical velocity variance'
       unit     = 'm2/s2'
     CASE('thth')
       longname = 'resolved potential temperature variance'
       unit     = 'K2'
     CASE('qvqv')
       longname = 'resolved specific humidity variance'
       unit     = 'kg2/kg2'
     CASE('qcqc')
       longname = 'resolved cloud water variance'
       unit     = 'kg2/kg2'
     CASE('uu')
       longname = 'resolved zonal wind variance'
       unit     = 'm2/s2'
     CASE('vv')
       longname = 'resolved meridional wind variance'
       unit     = 'm2/s2'
     CASE('kh')
       longname = 'mass weighted eddy diffusivity'
       unit     = 'kg/(ms)'
       is_at_full_level(n) = .FALSE.
     CASE('km')
       longname = 'mass weighted eddy viscosity'
       unit     = 'kg/(ms)'
       is_at_full_level(n) = .FALSE.
     CASE('wud') !diffuse u flux
       longname = '(mass) subgrid zonal wind flux'
       unit     = 'kg/ms2'
       is_at_full_level(n) = .FALSE.
       idx_sgs_u_flx = n
     CASE('wvd') !diffuse flux
       longname = '(mass) subgrid meridional wind flux'
       unit     = 'kg/ms2'
       is_at_full_level(n) = .FALSE.
       idx_sgs_v_flx = n
     CASE('wthd') !diffuse flux
       longname = 'subgrid potential temperature flux'
       unit     = 'W/m2'
       is_at_full_level(n) = .FALSE.
       idx_sgs_th_flx = n
     CASE('wqvd') !diffuse flux
       longname = 'subgrid specific humidity flux'
       unit     = 'W/m2'
       is_at_full_level(n) = .FALSE.
       idx_sgs_qv_flx = n
     CASE('wqcd') !diffuse flux
       longname = 'subgrid cloud water flux'
       unit     = 'W/m2'
       is_at_full_level(n) = .FALSE.
       idx_sgs_qc_flx = n
     CASE('bruvais') 
       longname = 'Brunt Vaisala Frequency'
       unit     = '1/s2'
       is_at_full_level(n) = .FALSE.
     CASE('mechprd') 
       longname = 'Mechanical production term in TKE'
       unit     = '1/s2'
       is_at_full_level(n) = .FALSE.
     CASE('wthsfs') 
       longname = 'sub-filter scale flux'
       unit     = 'W/m2'
     CASE('rh') 
       longname = 'relative humidity'
       unit     = '%'
     CASE('clc') 
       longname = 'cloud cover'
       unit     = '-'
     CASE('qi') 
       longname = 'specific ice content'
       unit     = 'kg/kg'
     CASE('qs') 
       longname = 'specific snow content'
       unit     = 'kg/kg'
     CASE('qr') 
       longname = 'specific rain content'
       unit     = 'kg/kg'
     CASE('qg') 
       longname = 'specific graupel content'
       unit     = 'kg/kg'
     CASE('qh') 
       longname = 'specific hail content'
       unit     = 'kg/kg'
     CASE('lwf') 
       longname = 'net longwave flux'
       unit     = 'W/m2'
       is_at_full_level(n) = .FALSE.
     CASE('swf') 
       longname = 'net shortwave flux'
       unit     = 'W/m2'
       is_at_full_level(n) = .FALSE.
     CASE('dt_t_sw') 
       longname = 'shortwave temp tendency'
       unit     = 'K/s'
     CASE('dt_t_lw') 
       longname = 'longwave temp tendency'
       unit     = 'K/s'
     CASE('dt_t_tb') 
       longname = 'turbulent temp tendency'
       unit     = 'K/s'
     CASE('dt_t_mc') 
       longname = 'microphysics temp tendency'
       unit     = 'K/s'
     CASE DEFAULT 
         WRITE(message_text,'(a)')TRIM(turb_profile_list(n))
         CALL finish(routine,'Variable '//TRIM(message_text)//' is not listed in les_nml')
     END SELECT

     dimname(2) = tname
     dimlongname(2) = tlongname
     dimunit(1) = 'm'
     dimunit(2) = 's'
     dimvalues = 0._wp
     IF(is_at_full_level(n))THEN
      dimname(1) = 'zf'
      dimlongname(1) = 'Full level height'
      dimsize = (/nlev,0/)
      dimvalues(1:nlev,1) = z_mc_avg(1:nlev)     
     ELSE
      dimname(1) = 'zh'
      dimlongname(1) = 'Half level height'
      dimsize = (/nlevp1,0/)
      dimvalues(1:nlevp1,1) = z_ic_avg(1:nlevp1)     
     END IF

     IF( my_process_is_stdio() ) &
       CALL addvar_nc(fileid_profile, TRIM(turb_profile_list(n)), TRIM(longname), TRIM(unit), &
                      dimname, dimlongname, dimunit, dimsize, dimvalues)

    END DO!nvar
    

    !deallocate
    DEALLOCATE( dimname, dimlongname, dimunit, dimsize, dimvalues )
    ALLOCATE( dimname(1), dimlongname(1), dimunit(1) )


   !open time series file
   IF( my_process_is_stdio() ) &
      CALL open_nc(TRIM(les_config(jg)%expname)//'_tseries.nc', fileid_tseries, nrec_tseries, p_sim_time, ldelete)
 
   !addvar
   nvar = SIZE(turb_tseries_list,1)

   DO n = 1 , nvar

     SELECT CASE (TRIM(turb_tseries_list(n)))
 
     CASE('ccover')
       longname = 'cloud cover'
       unit     = ' '
     CASE('shflx')
       longname = 'surface sensible heat flux'
       unit     = 'W/m2'
     CASE('lhflx')
       longname = 'surface latent heat flux'
       unit     = 'W/m2'
     CASE('ustress')
       longname = 'surface zonal stress'
       unit     = 'Kg/ms2'
     CASE('vstress')
       longname = 'surface meridional stress'
       unit     = 'Kg/ms2'
     CASE('tsfc')
       longname = 'surface temperature'
       unit     = 'K'
     CASE('qsfc')
       longname = 'surface humidity'
       unit     = 'kg/kg'
     CASE('hbl')
       longname = 'boundary layer height'
       unit     = 'm'
     CASE('psfc')
       longname = 'surface pressure'
       unit     = 'Pa'
     CASE('swf_tom')
       longname = 'net shortwave flux at model top'
       unit     = 'W/m2'
     CASE('lwf_tom')
       longname = 'net longwave flux at model top'
       unit     = 'W/m2'
     CASE('swf_sfc')
       longname = 'net shortwave flux at sfc'
       unit     = 'W/m2'
     CASE('lwf_sfc')
       longname = 'net longwave flux at sfc'
       unit     = 'W/m2'
     CASE('precp_t')
       longname = 'time avg total gridscale precipitation'
       unit     = 'mm/day'
     CASE('precp_r')
       longname = 'gridscale rain rate'
       unit     = 'mm/day'
     CASE('precp_s')
       longname = 'gridscale snow rate'
       unit     = 'mm/day'
     CASE('precp_g')
       longname = 'gridscale graupel rate'
       unit     = 'mm/day'
     CASE('precp_h')
       longname = 'gridscale hail rate'
       unit     = 'mm/day'
     CASE('precp_i')
       longname = 'gridscale ice rate'
       unit     = 'mm/day'
     CASE DEFAULT 
         WRITE(message_text,'(a)')TRIM(turb_tseries_list(n))
         CALL finish(routine,'Variable '//TRIM(message_text)//' is not listed in les_nml')
     END SELECT  
  
     dimname(1) = tname
     dimlongname(1) = tlongname
     dimunit(1) = 's'
     IF( my_process_is_stdio() ) &
        CALL addvar_nc(fileid_tseries, TRIM(turb_tseries_list(n)), TRIM(longname), TRIM(unit), &
                       dimname, dimlongname, dimunit)

   END DO!nvar

   DEALLOCATE( dimname, dimlongname, dimunit )

   IF(msg_level>18)CALL message(routine,'Over!')

  END SUBROUTINE init_les_turbulent_output

!===========================================================================
!>
  !! <close turbulent output>
  !!
  !! <Describe the purpose of the subroutine and its algorithm(s).>
  !! <Include any applicable external references inline as module::procedure,>
  !! <external_procedure(), or by using @see.>
  !! <Don't forget references to literature.>
  !!
  !! @par Revision History
  !!
  SUBROUTINE close_les_turbulent_output(jg)
   INTEGER, INTENT(IN) :: jg

   IF(.NOT.les_config(jg)%ldiag_les_out)THEN
    RETURN
   END IF

   IF( my_process_is_stdio() ) THEN
     CALL close_nc(fileid_profile) 
     CALL close_nc(fileid_tseries) 
   END IF
   DEALLOCATE(is_at_full_level)

  END SUBROUTINE close_les_turbulent_output

!===========================================================================

END MODULE mo_turbulent_diagnostic
<|MERGE_RESOLUTION|>--- conflicted
+++ resolved
@@ -942,15 +942,9 @@
   !! @par Revision History
   !!
   SUBROUTINE write_vertical_profiles(outvar, this_datetime, ncount)
-<<<<<<< HEAD
-    REAL(wp),       INTENT(IN)  :: outvar(:,:)
-    TYPE(datetime), INTENT(IN)  :: this_datetime
-    INTEGER,        INTENT (IN) :: ncount
-=======
     REAL(wp),                INTENT(IN)  :: outvar(:,:)
     TYPE(datetime), POINTER, INTENT(IN)  :: this_datetime
     INTEGER,                 INTENT(IN)  :: ncount
->>>>>>> b687c520
 
     INTEGER                  :: nvar, n
     REAL(wp)                 :: inv_ncount
@@ -997,13 +991,8 @@
   !! @par Revision History
   !!
   SUBROUTINE write_time_series(outvar, this_datetime)
-<<<<<<< HEAD
-    REAL(wp),       INTENT(IN) :: outvar(:)
-    TYPE(datetime), INTENT(IN) :: this_datetime
-=======
     REAL(wp),                INTENT(IN) :: outvar(:)
     TYPE(datetime), POINTER, INTENT(IN) :: this_datetime
->>>>>>> b687c520
 
     INTEGER                  :: nvar, n
     REAL(wp)                 :: sim_time     !< elapsed simulation time on this grid level
@@ -1046,11 +1035,7 @@
   SUBROUTINE init_les_turbulent_output(p_patch, p_metrics, this_datetime, l_rh, ldelete)
    TYPE(t_patch),   TARGET, INTENT(in)   :: p_patch    !<grid/patch info.
    TYPE(t_nh_metrics)     , INTENT(in)   :: p_metrics
-<<<<<<< HEAD
-   TYPE(datetime), INTENT(IN)            :: this_datetime
-=======
    TYPE(datetime), POINTER, INTENT(IN)   :: this_datetime
->>>>>>> b687c520
    LOGICAL, INTENT(IN), OPTIONAL         :: ldelete
    LOGICAL, INTENT(IN), OPTIONAL         :: l_rh  !if rh to be output or not
   
