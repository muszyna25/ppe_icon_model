--- conflicted
+++ resolved
@@ -9,13 +9,10 @@
   USE mo_kind,                       ONLY: wp
   USE mo_physical_constants,         ONLY: avo, amd, amw, amco2, amch4, amn2o, amo3, amo2, amc11, amc12, zemiss_def
   USE mo_exception,                  ONLY: finish
-<<<<<<< HEAD
-=======
   USE mo_model_domain,               ONLY: t_patch
   USE mo_parallel_config            ,ONLY: nproma
   USE mo_impl_constants             ,ONLY: min_rlcell_int, grf_bdywidth_c
   USE mo_loopindices                ,ONLY: get_indices_c
->>>>>>> fe91812d
   USE mo_psrad_radiation_parameters, ONLY: rad_perm
   USE mo_psrad_solar_parameters,     ONLY: psctm, ssi_factor
   USE mo_psrad_general,              ONLY: ncfc, ngas, nbndsw, nbndlw
@@ -99,8 +96,6 @@
   ! TODO/BUG?
   ! NOTE: The above are not identical to the current ones in 
   ! psrad_general
-<<<<<<< HEAD
-=======
   !-------------------------------------------------------------------
   SUBROUTINE psrad_interface(                                               &
       & patch,                                                              &
@@ -278,7 +273,6 @@
   ! TODO/BUG?
   ! NOTE: The above are not identical to the current ones in 
   ! psrad_general
->>>>>>> fe91812d
 
   SUBROUTINE psrad_interface_onBlock(      jg              ,krow            ,&
        & iaero           ,kproma          ,kbdim           ,klev            ,&
