--- conflicted
+++ resolved
@@ -99,11 +99,7 @@
        & iaero           ,kproma          ,kbdim           ,klev            ,&
 !!$       & krow            ,ktrac           ,ktype           ,nb_sw           ,&
        & krow                             ,ktype           ,nb_sw           ,&
-<<<<<<< HEAD
-       & laland          ,laglac          ,cemiss          ,datetime        ,&
-=======
        & laland          ,laglac          ,cemiss          ,this_datetime   ,&
->>>>>>> 0d975b87
        & pmu0            ,geoi            ,geom            ,oromea          ,&
        & alb_vis_dir     ,alb_nir_dir     ,alb_vis_dif     ,alb_nir_dif     ,&
        & pp_fl           ,pp_hl           ,pp_sfc          ,tk_fl           ,&
