--- conflicted
+++ resolved
@@ -54,15 +54,6 @@
 !
 MODULE mo_psrad_radiation
 
-<<<<<<< HEAD
-  USE mo_kind,                ONLY: wp
-  USE mo_model_domain,        ONLY: t_patch
-  USE mo_physical_constants,  ONLY: rae, amo3, amd
-  USE mo_exception,           ONLY: finish, message, message_text, print_value
-  USE mo_mpi,                 ONLY: my_process_is_stdio
-  USE mo_namelist,            ONLY: open_nml, position_nml, close_nml, POSITIONED
-  USE mo_io_units,            ONLY: nnml, nnml_output
-=======
   USE mo_kind,            ONLY: wp, i8
   USE mo_model_domain,    ONLY: t_patch
   USE mo_physical_constants,       ONLY: rae
@@ -70,25 +61,12 @@
   USE mo_mpi,             ONLY: my_process_is_stdio
   USE mo_namelist,        ONLY: open_nml, position_nml, close_nml, POSITIONED
   USE mo_io_units,        ONLY: nnml, nnml_output
->>>>>>> 05d122fc
   USE mo_io_restart_namelist, ONLY: open_tmpfile, store_and_close_namelist
   USE mo_impl_constants,      ONLY: io3_clim, io3_ape, io3_amip
   USE mo_ext_data_types,      ONLY: t_external_atmos_td
   USE mo_ext_data_state,      ONLY: ext_data, nlev_o3
   USE mo_bc_ozone,            ONLY: o3_plev, nplev_o3, plev_full_o3, plev_half_o3
   USE mo_o3_util,             ONLY: o3_pl2ml, o3_timeint
-<<<<<<< HEAD
-  USE mo_echam_phy_config,    ONLY: echam_phy_config
-!  USE mo_time_control,        ONLY: l_orbvsop87, get_orbit_times,                 &
-!       &                            p_bcast_event, current_date, next_date,       &
-!       &                            previous_date, radiation_date,                &
-!       &                            prev_radiation_date,get_date_components,      &
-!       &                            lresume, lstart, get_month_len
-  USE mo_datetime,            ONLY: t_datetime
-  USE mo_psrad_orbit,         ONLY: orbit_kepler, orbit_vsop87, &
-                                  & get_orbit_times
-  USE mo_psrad_orbit_nml,     ONLY: read_psrad_orbit_namelist
-=======
   USE mo_echam_phy_config,    ONLY: phy_config => echam_phy_config
 !  USE mo_time_control,    ONLY: l_orbvsop87, get_orbit_times,                 &
 !       &                        p_bcast_event, current_date, next_date,       &
@@ -101,7 +79,6 @@
   USE mo_psrad_radiation_parameters, ONLY: solar_parameters, &
                               & l_interp_rad_in_time,        &
                               & zepzen
->>>>>>> 05d122fc
 ! the present mo_bc_solar_irradiance is "old" and not the one used in echam-6.3.
 !  USE mo_solar_irradiance,    ONLY: get_solar_irradiance, set_solar_irradiance, &
 !                                    get_solar_irradiance_m, set_solar_irradiance_m
@@ -257,15 +234,9 @@
     !
     ! 2.0 Prepare time dependent quantities for rad (on radiation timestep)
     ! --------------------------------
-<<<<<<< HEAD
     IF (echam_phy_config%lrad .AND. ltrig_rad) THEN
-      CALL get_orbit_times(datetime_radiation, time_of_day , &
-           &               orbit_date)
-=======
-    IF (phy_config%lrad .AND. ltrig_rad) THEN
 
       CALL get_orbit_times(datetime_radiation, time_of_day, orbit_date)
->>>>>>> 05d122fc
 
       IF ( l_orbvsop87 ) THEN 
         CALL orbit_vsop87 (orbit_date, rasc_sun, decl_sun, dist_sun)
@@ -744,7 +715,7 @@
   END SUBROUTINE setup_psrad_radiation
 
   SUBROUTINE psrad_radiation ( &
-<<<<<<< HEAD
+    & current_date   ,&!< in current date
     & jg             ,&!< in  domain index
     & jb             ,&!< in  block index
     & kproma         ,&!< in  end index for loop over block
@@ -754,7 +725,7 @@
     & ktype          ,&!< in  type of convection
     & loland         ,&!< in  land-sea mask. (1. = land, 0. = sea/lakes)
     & loglac         ,&!< in  fraction of land covered by glaciers
-    & datetime       ,&!< in  actual time step
+    & this_datetime  ,&!< in  actual time step
     & pcos_mu0       ,&!< in  cosine of solar zenith angle
     & alb_vis_dir    ,&!< in  surface albedo for visible range, direct
     & alb_nir_dir    ,&!< in  surface albedo for near IR range, direct
@@ -791,52 +762,9 @@
     & par_up_sfc     ,&!< out all-sky upward PAR     radiation at surfac
     & nir_up_sfc     ) !< out all-sky upward near-IR radiation at surface
 
-=======
-    & current_date, &!< in current date
-    & jg         ,&!< in  domain index
-    & jb         ,&!< in  block index
-    & kproma     ,&!< in  end index for loop over block
-    & kbdim      ,&!< in  dimension of block over cells
-    & klev       ,&!< in  number of full levels = number of layers
-    & klevp1     ,&!< in  number of half levels = number of layer interfaces
-    & ktype      ,&!< in  type of convection
-    & loland     ,&!< in  land-sea mask. (1. = land, 0. = sea/lakes)
-    & loglac     ,&!< in  fraction of land covered by glaciers
-    & this_datetime,&!< in  actual time step
-    & pcos_mu0   ,&!< in  cosine of solar zenith angle
-    & geoi       ,&!< in  geopotential wrt surface at layer interfaces
-    & geom       ,&!< in  geopotential wrt surface at layer centres
-    & oromea     ,&!< in  orography in m
-    & alb_vis_dir,&!< in  surface albedo for visible range, direct
-    & alb_nir_dir,&!< in  surface albedo for near IR range, direct
-    & alb_vis_dif,&!< in  surface albedo for visible range, diffuse
-    & alb_nir_dif,&!< in  surface albedo for near IR range, diffuse
-    & tk_sfc     ,&!< in  grid box mean surface temperature
-    & pp_hl      ,&!< in  pressure at half levels at t-dt [Pa]
-    & pp_fl      ,&!< in  pressure at full levels at t-dt [Pa]
-    & tk_fl      ,&!< in  tk_fl  = temperature at full level at t-dt
-    & xm_trc     ,&!< in  tracer mass mixing ratio
-    & xm_ozn     ,&!< inout  ozone mixing ratio
-    & cdnc       ,&!< in  cloud droplet number concentration
-    & cld_frc    ,&!< in  cloud fraction
-    & cld_cvr    ,&!< cloud cover in a column
-    & vis_frc_sfc,&!< visible (250-680) fraction of net surface radiation
-    & par_dn_sfc ,&!< downward Photosynth. Active Radiation (PAR) at surface
-    & nir_dff_frc,&!< diffuse fraction of downw. surf. near-infrared radiation
-    & vis_dff_frc,&!< diffuse fraction of downward surface visible radiation
-    & par_dff_frc,&!< iffuse fraction of downward surface PAR
-    & lw_flx_up_sfc,&!< longwave upward surface radiation
-    & lw_net_clr_bnd,&!< clear-sky net longwave  at TOA (:,1) and surface (:,2)
-    & sw_net_clr_bnd,&!< clear-sky net shortwave at TOA (:,1) and surface (:,2)
-    & lw_net_clr ,&!< clear-sky net longwave  at all levels
-    & sw_net_clr ,&!< clear-sky net shortwave at all levels
-    & lw_net     ,&!< all-sky net longwave  at all levels
-    & sw_net      &!< all-sky net shortwave at all levels
-    &              )
 
     TYPE(datetime), POINTER, INTENT(in) :: current_date
     
->>>>>>> 05d122fc
     INTEGER, INTENT(in)  :: &
     & jg,             & !< domain index
     & jb,             & !< block index
@@ -1035,16 +963,10 @@
       CALL o3_timeint(kproma = kproma, kbdim = kbdim,        &
            &          nlev_pres=nplev_o3,                    &
            &          ext_o3=o3_plev(:,:,jb,:),              &
-<<<<<<< HEAD
-           &          o3_time_int=zo3_timint                 )
-      CALL o3_pl2ml ( kproma = kproma, kbdim = kbdim,        &
-           &          nlev_pres = nplev_o3, klev = klev,     &
-=======
            &          current_date=current_date,             &
            &          o3_time_int=zo3_timint                 )
       CALL o3_pl2ml ( kproma = kproma, kbdim = kbdim,         &
            &          nlev_pres = nplev_o3, klev = klev,      &
->>>>>>> 05d122fc
            &          pfoz = plev_full_o3,                   &
            &          phoz = plev_half_o3,                   &
            &          ppf  = pp_fl(:,:),                     &
@@ -1063,14 +985,6 @@
 
     ! 2.0 Radiation used to advance model, provide standard diagnostics, and radiative forcing if desired
     !
-<<<<<<< HEAD
-      CALL psrad_interface(                    jg              ,jb              ,&
-           & irad_aero       ,kproma          ,kbdim           ,klev            ,& 
-!!$           & knwtrc          ,ktype           ,nb_sw                            ,&
-           &                  ktype           ,nb_sw                            ,&
-           & loland          ,loglac          ,datetime        ,pcos_mu0        ,&
-           & cemiss                                                             ,&
-=======
     ! --------------------------------
     ! 2.1 Radiation call (number of calls depends on whether forcing is desired)
     ! --------------------------------
@@ -1087,7 +1001,6 @@
            & jb                               ,ktype           ,nb_sw           ,&
            & loland          ,loglac          ,cemiss          ,this_datetime   ,&
            & cos_mu0         ,geoi            ,geom            ,oromea          ,&
->>>>>>> 05d122fc
            & alb_vis_dir     ,alb_nir_dir     ,alb_vis_dif     ,alb_nir_dif     ,&
            & zf              ,zh              ,dz                               ,&
            & pp_sfc          ,pp_fl                                             ,&
