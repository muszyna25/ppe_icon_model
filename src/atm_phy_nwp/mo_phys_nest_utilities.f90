!>
!!  This module contains (not yet) utility programs for boundary interpolation and feedback
!!  of diagnostic variables and the upscaling and downscaling routines needed
!!  for the reduced physics grid
!!
!! @par Revision History
!!  Developed and tested by Guenther Zaengl, DWD (2010-02-10)
!!
!! @par Copyright and License
!!
!! This code is subject to the DWD and MPI-M-Software-License-Agreement in
!! its most recent form.
!! Please see the file LICENSE in the root of the source tree for this code.
!! Where software is supplied by third parties, it is indicated in the
!! headers of the routines.
!!
!!

!----------------------------
#include "omp_definitions.inc"
!----------------------------

MODULE mo_phys_nest_utilities
!
!
USE mo_kind,                ONLY: wp
USE mo_exception,           ONLY: message_text, message
USE mo_model_domain,        ONLY: t_patch, t_grid_cells, p_patch_local_parent, p_patch
USE mo_intp_data_strc,      ONLY: t_int_state, p_int_state_local_parent
USE mo_grf_intp_data_strc,  ONLY: t_gridref_state, t_gridref_single_state, &
                                  p_grf_state, p_grf_state_local_parent
USE mo_nwp_phy_types,       ONLY: t_nwp_phy_diag
USE mo_nwp_lnd_types,       ONLY: t_lnd_prog, t_lnd_diag, t_wtr_prog
USE mo_ext_data_types,      ONLY: t_external_data
USE mo_nwp_lnd_state,       ONLY: p_lnd_state
USE mo_grf_bdyintp,         ONLY: interpol_scal_grf
USE mo_grf_nudgintp,        ONLY: interpol_scal_nudging
USE mo_parallel_config,     ONLY: nproma, p_test_run
USE mo_dynamics_config,     ONLY: nnow_rcf
USE mo_run_config,          ONLY: msg_level, iqv, iqc, iqi
USE mo_grid_config,         ONLY: l_limited_area
USE mo_nwp_phy_state,       ONLY: prm_diag
USE mo_nonhydro_state,      ONLY: p_nh_state
USE mo_impl_constants,      ONLY: min_rlcell, min_rlcell_int, nexlevs_rrg_vnest, dzsoil
USE mo_physical_constants,  ONLY: rd, grav, stbo, vtmpc1, tmelt
USE mo_satad,               ONLY: qsat_rho
USE mo_loopindices,         ONLY: get_indices_c
USE mo_impl_constants_grf,  ONLY: grf_bdywidth_c, grf_ovlparea_start_c, grf_fbk_start_c
USE mo_vertical_coord_table,ONLY: vct_a
USE mo_communication,       ONLY: exchange_data, exchange_data_mult
USE mo_sync,                ONLY: SYNC_C, sync_patch_array, sync_patch_array_mult
USE mo_lnd_nwp_config,      ONLY: nlev_soil, nlev_snow, lmulti_snow, lseaice, llake, &
                                  frlake_thrhld, frsea_thrhld, isub_lake, ntiles_total
USE mo_atm_phy_nwp_config,  ONLY: atm_phy_nwp_config
USE mo_phyparam_soil,       ONLY: cadp
USE mo_mpi,                 ONLY: my_process_is_mpi_seq
USE mo_seaice_nwp,          ONLY: frsi_min
USE mo_flake,               ONLY: flake_coldinit
USE mo_data_flake,          ONLY: tpl_T_r, C_T_min, rflk_depth_bs_ref
USE mo_fortran_tools,       ONLY: init, copy

IMPLICIT NONE

PRIVATE


PUBLIC :: upscale_rad_input        ! for RRTM
PUBLIC :: upscale_rad_input_rg     ! for Ritter-Geleyn
PUBLIC :: downscale_rad_output     ! for RRTM
PUBLIC :: downscale_rad_output_rg  ! for Ritter-Geleyn
PUBLIC :: interpol_phys_grf
PUBLIC :: feedback_phys_diag
PUBLIC :: interpol_rrg_grf
PUBLIC :: copy_rrg_ubc

CONTAINS

!>
!! This routine averages the input fields for RRTM radiation to the next coarser grid level.
!!
!!
!! @par Revision History
!! Developed  by Guenther Zaengl, DWD, 2010-12-01
!!
SUBROUTINE upscale_rad_input(jg, jgp, nlev_rg, fr_land, fr_glac, emis_rad, &
  cosmu0, albvisdir, albnirdir, albvisdif, albnirdif, albdif,              &
  tsfc, ktype, pres_ifc, pres, temp, acdnc, tot_cld, clc, q_o3,            &
  aeq1, aeq2, aeq3, aeq4, aeq5,                                            &
  rg_fr_land, rg_fr_glac, rg_emis_rad,                                     &
  rg_cosmu0, rg_albvisdir, rg_albnirdir, rg_albvisdif, rg_albnirdif,       &
  rg_albdif, rg_tsfc, rg_rtype, rg_pres_ifc, rg_pres, rg_temp, rg_acdnc,   &
  rg_tot_cld, rg_clc, rg_q_o3, rg_aeq1, rg_aeq2, rg_aeq3, rg_aeq4, rg_aeq5,&
  z_pres_ifc, z_tot_cld, buffer_rrg                                        )

  ! Input grid parameters
  INTEGER, INTENT(IN)  :: jg, jgp  ! domain IDs of main and reduced grids
  INTEGER, INTENT(IN)  :: nlev_rg  ! number of model levels on reduced grid

  ! Input fields (on full grid)
  REAL(wp), INTENT(IN) ::                                                                 &
    fr_land(:,:), fr_glac(:,:), emis_rad(:,:),                                            &
    cosmu0(:,:), albvisdir(:,:), albnirdir(:,:), albvisdif(:,:), albnirdif(:,:),          &
    albdif(:,:), tsfc(:,:), pres_ifc(:,:,:), pres(:,:,:), temp(:,:,:), acdnc(:,:,:),      &
    tot_cld(:,:,:,:), clc(:,:,:), q_o3(:,:,:), aeq1(:,:,:), aeq2(:,:,:), aeq3(:,:,:),     &
    aeq4(:,:,:), aeq5(:,:,:)

  INTEGER, INTENT(IN) :: ktype(:,:)

  ! Corresponding output fields (on reduced grid)
  REAL(wp), TARGET, INTENT(OUT) ::                                           &
    rg_fr_land(:,:),rg_fr_glac(:,:), rg_emis_rad(:,:),                       &
    rg_cosmu0(:,:), rg_albvisdir(:,:), rg_albnirdir(:,:), rg_albvisdif(:,:), &
    rg_albnirdif(:,:), rg_albdif(:,:), rg_tsfc(:,:), rg_rtype(:,:),          &
    rg_pres_ifc(:,:,:), rg_pres(:,:,:), rg_temp(:,:,:), rg_acdnc(:,:,:),     &
    rg_tot_cld(:,:,:,:), rg_clc(:,:,:), rg_q_o3(:,:,:), rg_aeq1(:,:,:),      &
    rg_aeq2(:,:,:), rg_aeq3(:,:,:), rg_aeq4(:,:,:),rg_aeq5(:,:,:),           &
    ! these have the same function as the intermediate storage fields below but are passed to the calling routine
    z_pres_ifc(:,:,:), z_tot_cld(:,:,:,:)


  ! Intermediate storage fields needed in the case of MPI parallelization
  REAL(wp), ALLOCATABLE, TARGET ::                                             &
    z_fr_land(:,:),z_fr_glac(:,:), z_emis_rad(:,:),                            &
    z_cosmu0(:,:), z_albvisdir(:,:), z_albnirdir(:,:), z_albvisdif(:,:),       &
    z_albnirdif(:,:), z_albdif(:,:), z_tsfc(:,:), z_rtype(:,:),                &
    z_pres(:,:,:), z_temp(:,:,:), z_acdnc(:,:,:), z_clc(:,:,:), z_q_o3(:,:,:), &
    z_aeq1(:,:,:), z_aeq2(:,:,:), z_aeq3(:,:,:), z_aeq4(:,:,:), z_aeq5(:,:,:), &
    z_aux3d(:,:,:), zrg_aux3d(:,:,:)


  ! Pointers to output fields (no MPI) or intermediate fields (MPI)
  REAL(wp), POINTER ::                                                   &
    p_fr_land(:,:),p_fr_glac(:,:), p_emis_rad(:,:),                      &
    p_cosmu0(:,:), p_albvisdir(:,:), p_albnirdir(:,:), p_albvisdif(:,:), &
    p_albnirdif(:,:), p_albdif(:,:), p_tsfc(:,:), p_rtype(:,:),          &
    p_pres_ifc(:,:,:), p_pres(:,:,:), p_temp(:,:,:), p_acdnc(:,:,:),     &
    p_tot_cld(:,:,:,:), p_clc(:,:,:), p_q_o3(:,:,:), p_aeq1(:,:,:),      &
    p_aeq2(:,:,:), p_aeq3(:,:,:), p_aeq4(:,:,:),p_aeq5(:,:,:)

  ! Buffer for auxiliary temperature and pressure levels above the vertical nest interface
  REAL(wp), INTENT(IN) :: buffer_rrg(:,:,:)

  ! Pointers to types needed to minimize code duplication for MPI/no-MPI cases
  TYPE(t_grid_cells), POINTER     :: p_gcp
  TYPE(t_gridref_state), POINTER  :: p_grf
  TYPE(t_patch),      POINTER     :: p_pp

  ! Indices
  INTEGER :: jb, jc, jk, jk1, i_chidx, i_nchdom, i_startrow, &
             i_startblk, i_endblk, i_startidx, i_endidx, nblks_c_lp

  INTEGER :: nlev, nlevp1      !< number of full and half levels
  INTEGER :: nshift, nlevp1_rg, nst
  REAL(wp) :: exdist_h, exdist_f

  INTEGER, DIMENSION(:,:,:), POINTER :: iidx, iblk
  REAL(wp), POINTER :: p_fbkwgt(:,:,:)

  !-----------------------------------------------------------------------

  IF (msg_level >= 10) THEN
    WRITE(message_text,'(a,i2,a,i2)') 'Upscaling of radiation input fields',&
      jg,' =>',jgp
    CALL message('upscale_rad_input',message_text)
  ENDIF

  ! Number of levels of the full grid
  nlev   = p_patch(jg)%nlev
  nlevp1 = p_patch(jg)%nlevp1

  ! layer shift w.r.t. global grid (> 0 in case of vertical nesting)
  nst = p_patch(jg)%nshift_total

  ! nlev_rg carries the number of model levels of the reduced grid,
  ! which may be larger than nlev
  nlevp1_rg = nlev_rg + 1
  nshift = nlev_rg - nlev ! resulting shift parameter

  ! Parameters used in case of latm_above_top = .TRUE.:
  !
  ! extrapolation distances for passive layer above model top (m) if there is no vertical nesting
  exdist_h = 1.5_wp*(vct_a(nst+1)-vct_a(nst+2))
  exdist_f = vct_a(nst+1)+0.5_wp*exdist_h - 0.5_wp*(vct_a(nst+1)+vct_a(nst+2))

  p_grf => p_grf_state_local_parent(jg)
  p_gcp => p_patch_local_parent(jg)%cells
  p_pp  => p_patch_local_parent(jg)

  i_chidx  = p_patch(jg)%parent_child_index
  i_nchdom = MAX(1,p_patch(jgp)%n_childdom)

  ! Set pointers to index and coefficient fields for cell-based variables
  iidx => p_gcp%child_idx
  iblk => p_gcp%child_blk

  p_fbkwgt => p_grf%fbk_wgt_bln

  ! Allocation of local storage fields at local parent level in MPI-case
  IF (jgp == 0 .AND. .NOT. l_limited_area) THEN
    nblks_c_lp = p_gcp%end_blk(min_rlcell,i_chidx)

    ALLOCATE(z_fr_land(nproma,nblks_c_lp), z_fr_glac(nproma,nblks_c_lp),                &
             z_emis_rad(nproma,nblks_c_lp),                                             &
             z_cosmu0(nproma,nblks_c_lp), z_albvisdir(nproma,nblks_c_lp),               &
             z_albnirdir(nproma,nblks_c_lp), z_albvisdif(nproma,nblks_c_lp),            &
             z_albnirdif(nproma,nblks_c_lp), z_albdif(nproma,nblks_c_lp),               &
             z_tsfc(nproma,nblks_c_lp), z_rtype(nproma,nblks_c_lp),                     &
             z_pres(nproma,nlev_rg,nblks_c_lp), z_temp(nproma,nlev_rg,nblks_c_lp),      &
             z_acdnc(nproma,nlev_rg,nblks_c_lp), z_clc(nproma,nlev_rg,nblks_c_lp),      &
             z_q_o3(nproma,nlev_rg,nblks_c_lp), z_aeq1(nproma,nlev_rg,nblks_c_lp),      &
             z_aeq2(nproma,nlev_rg,nblks_c_lp), z_aeq3(nproma,nlev_rg,nblks_c_lp),      &
             z_aeq4(nproma,nlev_rg,nblks_c_lp), z_aeq5(nproma,nlev_rg,nblks_c_lp),      &
             z_aux3d(nproma,11,nblks_c_lp), zrg_aux3d(nproma,11,p_patch(jgp)%nblks_c) )

    ! Set pointers to either the parent-level variables (non-MPI case) or to the
    ! intermediate storage fields (MPI case)
    p_fr_land    => z_fr_land
    p_fr_glac    => z_fr_glac
    p_emis_rad   => z_emis_rad
    p_cosmu0     => z_cosmu0
    p_albvisdir  => z_albvisdir
    p_albnirdir  => z_albnirdir
    p_albvisdif  => z_albvisdif
    p_albnirdif  => z_albnirdif
    p_albdif     => z_albdif
    p_tsfc       => z_tsfc
    p_rtype      => z_rtype
    p_pres_ifc   => z_pres_ifc
    p_pres       => z_pres
    p_temp       => z_temp
    p_acdnc      => z_acdnc
    p_tot_cld    => z_tot_cld
    p_clc        => z_clc
    p_q_o3       => z_q_o3
    p_aeq1       => z_aeq1
    p_aeq2       => z_aeq2
    p_aeq3       => z_aeq3
    p_aeq4       => z_aeq4
    p_aeq5       => z_aeq5
  ELSE
    p_fr_land    => rg_fr_land
    p_fr_glac    => rg_fr_glac
    p_emis_rad   => rg_emis_rad
    p_cosmu0     => rg_cosmu0
    p_albvisdir  => rg_albvisdir
    p_albnirdir  => rg_albnirdir
    p_albvisdif  => rg_albvisdif
    p_albnirdif  => rg_albnirdif
    p_albdif     => rg_albdif
    p_tsfc       => rg_tsfc
    p_rtype      => rg_rtype
    p_pres_ifc   => rg_pres_ifc
    p_pres       => rg_pres
    p_temp       => rg_temp
    p_acdnc      => rg_acdnc
    p_tot_cld    => rg_tot_cld
    p_clc        => rg_clc
    p_q_o3       => rg_q_o3
    p_aeq1       => rg_aeq1
    p_aeq2       => rg_aeq2
    p_aeq3       => rg_aeq3
    p_aeq4       => rg_aeq4
    p_aeq5       => rg_aeq5
  ENDIF

  IF (p_test_run) THEN
    p_fr_land    = 0._wp
    p_fr_glac    = 0._wp
    p_emis_rad   = 0._wp
    p_cosmu0     = 0._wp
    p_albvisdir  = 0._wp
    p_albnirdir  = 0._wp
    p_albvisdif  = 0._wp
    p_albnirdif  = 0._wp
    p_albdif     = 0._wp
    p_tsfc       = 0._wp
    p_rtype      = 0._wp
    p_pres_ifc   = 0._wp
    p_pres       = 0._wp
    p_temp       = 0._wp
    p_acdnc      = 0._wp
    p_tot_cld    = 0._wp
    p_clc        = 0._wp
    p_q_o3       = 0._wp
    p_aeq1       = 0._wp
    p_aeq2       = 0._wp
    p_aeq3       = 0._wp
    p_aeq4       = 0._wp
    p_aeq5       = 0._wp
  ENDIF


  ! Now average input fields to parent grid cells

  ! Start/End block in the parent domain
  IF (jg == 1 .AND. l_limited_area) THEN
    i_startrow = grf_fbk_start_c
  ELSE
    i_startrow = grf_ovlparea_start_c
  ENDIF
  i_startblk = p_gcp%start_blk(i_startrow,i_chidx)
  i_endblk   = p_gcp%end_blk(min_rlcell_int,i_chidx)

!$OMP PARALLEL
!$OMP DO PRIVATE(jb,i_startidx,i_endidx,jc,jk,jk1) ICON_OMP_DEFAULT_SCHEDULE
  DO jb = i_startblk, i_endblk

    CALL get_indices_c(p_pp, jb, i_startblk, i_endblk,                           &
                       i_startidx, i_endidx, i_startrow, min_rlcell_int)
!DIR$ IVDEP
    DO jc = i_startidx, i_endidx

      p_fr_land(jc,jb) =                                         &
        fr_land(iidx(jc,jb,1),iblk(jc,jb,1))*p_fbkwgt(jc,jb,1) + &
        fr_land(iidx(jc,jb,2),iblk(jc,jb,2))*p_fbkwgt(jc,jb,2) + &
        fr_land(iidx(jc,jb,3),iblk(jc,jb,3))*p_fbkwgt(jc,jb,3) + &
        fr_land(iidx(jc,jb,4),iblk(jc,jb,4))*p_fbkwgt(jc,jb,4)

      p_fr_glac(jc,jb) =                                         &
        fr_glac(iidx(jc,jb,1),iblk(jc,jb,1))*p_fbkwgt(jc,jb,1) + &
        fr_glac(iidx(jc,jb,2),iblk(jc,jb,2))*p_fbkwgt(jc,jb,2) + &
        fr_glac(iidx(jc,jb,3),iblk(jc,jb,3))*p_fbkwgt(jc,jb,3) + &
        fr_glac(iidx(jc,jb,4),iblk(jc,jb,4))*p_fbkwgt(jc,jb,4)

      p_emis_rad(jc,jb) =                                         &
        emis_rad(iidx(jc,jb,1),iblk(jc,jb,1))*p_fbkwgt(jc,jb,1) + &
        emis_rad(iidx(jc,jb,2),iblk(jc,jb,2))*p_fbkwgt(jc,jb,2) + &
        emis_rad(iidx(jc,jb,3),iblk(jc,jb,3))*p_fbkwgt(jc,jb,3) + &
        emis_rad(iidx(jc,jb,4),iblk(jc,jb,4))*p_fbkwgt(jc,jb,4)

      p_cosmu0(jc,jb) =                                         &
        cosmu0(iidx(jc,jb,1),iblk(jc,jb,1))*p_fbkwgt(jc,jb,1) + &
        cosmu0(iidx(jc,jb,2),iblk(jc,jb,2))*p_fbkwgt(jc,jb,2) + &
        cosmu0(iidx(jc,jb,3),iblk(jc,jb,3))*p_fbkwgt(jc,jb,3) + &
        cosmu0(iidx(jc,jb,4),iblk(jc,jb,4))*p_fbkwgt(jc,jb,4)

      ! Limiting positive values of the cosine of the zenith angle to a minimum
      ! of 0.05 is taken over from SR pre_radiation_nwp_steps. This avoids numerical
      ! trouble along the day-night boundary near the model top
      IF (p_cosmu0(jc,jb) > 1.e-5_wp) p_cosmu0(jc,jb) = MAX(0.05_wp,p_cosmu0(jc,jb))

      p_albvisdir(jc,jb) =                                         &
        albvisdir(iidx(jc,jb,1),iblk(jc,jb,1))*p_fbkwgt(jc,jb,1) + &
        albvisdir(iidx(jc,jb,2),iblk(jc,jb,2))*p_fbkwgt(jc,jb,2) + &
        albvisdir(iidx(jc,jb,3),iblk(jc,jb,3))*p_fbkwgt(jc,jb,3) + &
        albvisdir(iidx(jc,jb,4),iblk(jc,jb,4))*p_fbkwgt(jc,jb,4)

      p_albnirdir(jc,jb) =                                         &
        albnirdir(iidx(jc,jb,1),iblk(jc,jb,1))*p_fbkwgt(jc,jb,1) + &
        albnirdir(iidx(jc,jb,2),iblk(jc,jb,2))*p_fbkwgt(jc,jb,2) + &
        albnirdir(iidx(jc,jb,3),iblk(jc,jb,3))*p_fbkwgt(jc,jb,3) + &
        albnirdir(iidx(jc,jb,4),iblk(jc,jb,4))*p_fbkwgt(jc,jb,4)

      p_albvisdif(jc,jb) =                                         &
        albvisdif(iidx(jc,jb,1),iblk(jc,jb,1))*p_fbkwgt(jc,jb,1) + &
        albvisdif(iidx(jc,jb,2),iblk(jc,jb,2))*p_fbkwgt(jc,jb,2) + &
        albvisdif(iidx(jc,jb,3),iblk(jc,jb,3))*p_fbkwgt(jc,jb,3) + &
        albvisdif(iidx(jc,jb,4),iblk(jc,jb,4))*p_fbkwgt(jc,jb,4)

      p_albnirdif(jc,jb) =                                         &
        albnirdif(iidx(jc,jb,1),iblk(jc,jb,1))*p_fbkwgt(jc,jb,1) + &
        albnirdif(iidx(jc,jb,2),iblk(jc,jb,2))*p_fbkwgt(jc,jb,2) + &
        albnirdif(iidx(jc,jb,3),iblk(jc,jb,3))*p_fbkwgt(jc,jb,3) + &
        albnirdif(iidx(jc,jb,4),iblk(jc,jb,4))*p_fbkwgt(jc,jb,4)

      p_albdif(jc,jb) =                                         &
        albdif(iidx(jc,jb,1),iblk(jc,jb,1))*p_fbkwgt(jc,jb,1) + &
        albdif(iidx(jc,jb,2),iblk(jc,jb,2))*p_fbkwgt(jc,jb,2) + &
        albdif(iidx(jc,jb,3),iblk(jc,jb,3))*p_fbkwgt(jc,jb,3) + &
        albdif(iidx(jc,jb,4),iblk(jc,jb,4))*p_fbkwgt(jc,jb,4)

      p_tsfc(jc,jb) = SQRT(SQRT(                                 &
        tsfc(iidx(jc,jb,1),iblk(jc,jb,1))**4*p_fbkwgt(jc,jb,1) + &
        tsfc(iidx(jc,jb,2),iblk(jc,jb,2))**4*p_fbkwgt(jc,jb,2) + &
        tsfc(iidx(jc,jb,3),iblk(jc,jb,3))**4*p_fbkwgt(jc,jb,3) + &
        tsfc(iidx(jc,jb,4),iblk(jc,jb,4))**4*p_fbkwgt(jc,jb,4) ) )

      p_rtype(jc,jb) =                                        &
        REAL(ktype(iidx(jc,jb,1),iblk(jc,jb,1)),wp)*p_fbkwgt(jc,jb,1) + &
        REAL(ktype(iidx(jc,jb,2),iblk(jc,jb,2)),wp)*p_fbkwgt(jc,jb,2) + &
        REAL(ktype(iidx(jc,jb,3),iblk(jc,jb,3)),wp)*p_fbkwgt(jc,jb,3) + &
        REAL(ktype(iidx(jc,jb,4),iblk(jc,jb,4)),wp)*p_fbkwgt(jc,jb,4)

      p_pres_ifc(jc,nlevp1_rg,jb) =                                      &
        pres_ifc(iidx(jc,jb,1),nlevp1,iblk(jc,jb,1))*p_fbkwgt(jc,jb,1) + &
        pres_ifc(iidx(jc,jb,2),nlevp1,iblk(jc,jb,2))*p_fbkwgt(jc,jb,2) + &
        pres_ifc(iidx(jc,jb,3),nlevp1,iblk(jc,jb,3))*p_fbkwgt(jc,jb,3) + &
        pres_ifc(iidx(jc,jb,4),nlevp1,iblk(jc,jb,4))*p_fbkwgt(jc,jb,4)

    ENDDO

    IF (jgp == 0 .AND. .NOT. l_limited_area) THEN ! combine 2D fields in a 3D field to speed up MPI communication
      DO jc = i_startidx, i_endidx
        z_aux3d(jc, 1,jb) = p_cosmu0(jc,jb)
        z_aux3d(jc, 2,jb) = p_albvisdir(jc,jb)
        z_aux3d(jc, 3,jb) = p_albnirdir(jc,jb)
        z_aux3d(jc, 4,jb) = p_albvisdif(jc,jb)
        z_aux3d(jc, 5,jb) = p_albnirdif(jc,jb)
        z_aux3d(jc, 6,jb) = p_albdif(jc,jb)
        z_aux3d(jc, 7,jb) = p_tsfc(jc,jb)
        z_aux3d(jc, 8,jb) = p_fr_land(jc,jb)
        z_aux3d(jc, 9,jb) = p_fr_glac(jc,jb)
        z_aux3d(jc,10,jb) = p_emis_rad(jc,jb)
        z_aux3d(jc,11,jb) = p_rtype(jc,jb)
      ENDDO
    ENDIF

#ifdef __LOOP_EXCHANGE
    DO jc = i_startidx, i_endidx
!DIR$ IVDEP
      DO jk = 1, nlev
        jk1 = jk + nshift
#else
    DO jk = 1, nlev
      jk1 = jk + nshift
      DO jc = i_startidx, i_endidx
#endif
        p_pres_ifc(jc,jk1,jb) =                                        &
          pres_ifc(iidx(jc,jb,1),jk,iblk(jc,jb,1))*p_fbkwgt(jc,jb,1) + &
          pres_ifc(iidx(jc,jb,2),jk,iblk(jc,jb,2))*p_fbkwgt(jc,jb,2) + &
          pres_ifc(iidx(jc,jb,3),jk,iblk(jc,jb,3))*p_fbkwgt(jc,jb,3) + &
          pres_ifc(iidx(jc,jb,4),jk,iblk(jc,jb,4))*p_fbkwgt(jc,jb,4)

        p_pres(jc,jk1,jb) =                                        &
          pres(iidx(jc,jb,1),jk,iblk(jc,jb,1))*p_fbkwgt(jc,jb,1) + &
          pres(iidx(jc,jb,2),jk,iblk(jc,jb,2))*p_fbkwgt(jc,jb,2) + &
          pres(iidx(jc,jb,3),jk,iblk(jc,jb,3))*p_fbkwgt(jc,jb,3) + &
          pres(iidx(jc,jb,4),jk,iblk(jc,jb,4))*p_fbkwgt(jc,jb,4)

        p_temp(jc,jk1,jb) =                                        &
          temp(iidx(jc,jb,1),jk,iblk(jc,jb,1))*p_fbkwgt(jc,jb,1) + &
          temp(iidx(jc,jb,2),jk,iblk(jc,jb,2))*p_fbkwgt(jc,jb,2) + &
          temp(iidx(jc,jb,3),jk,iblk(jc,jb,3))*p_fbkwgt(jc,jb,3) + &
          temp(iidx(jc,jb,4),jk,iblk(jc,jb,4))*p_fbkwgt(jc,jb,4)

        p_q_o3(jc,jk1,jb) =                                        &
          q_o3(iidx(jc,jb,1),jk,iblk(jc,jb,1))*p_fbkwgt(jc,jb,1) + &
          q_o3(iidx(jc,jb,2),jk,iblk(jc,jb,2))*p_fbkwgt(jc,jb,2) + &
          q_o3(iidx(jc,jb,3),jk,iblk(jc,jb,3))*p_fbkwgt(jc,jb,3) + &
          q_o3(iidx(jc,jb,4),jk,iblk(jc,jb,4))*p_fbkwgt(jc,jb,4)

        p_aeq1(jc,jk1,jb) =                                        &
          aeq1(iidx(jc,jb,1),jk,iblk(jc,jb,1))*p_fbkwgt(jc,jb,1) + &
          aeq1(iidx(jc,jb,2),jk,iblk(jc,jb,2))*p_fbkwgt(jc,jb,2) + &
          aeq1(iidx(jc,jb,3),jk,iblk(jc,jb,3))*p_fbkwgt(jc,jb,3) + &
          aeq1(iidx(jc,jb,4),jk,iblk(jc,jb,4))*p_fbkwgt(jc,jb,4)

        p_aeq2(jc,jk1,jb) =                                        &
          aeq2(iidx(jc,jb,1),jk,iblk(jc,jb,1))*p_fbkwgt(jc,jb,1) + &
          aeq2(iidx(jc,jb,2),jk,iblk(jc,jb,2))*p_fbkwgt(jc,jb,2) + &
          aeq2(iidx(jc,jb,3),jk,iblk(jc,jb,3))*p_fbkwgt(jc,jb,3) + &
          aeq2(iidx(jc,jb,4),jk,iblk(jc,jb,4))*p_fbkwgt(jc,jb,4)

        p_aeq3(jc,jk1,jb) =                                        &
          aeq3(iidx(jc,jb,1),jk,iblk(jc,jb,1))*p_fbkwgt(jc,jb,1) + &
          aeq3(iidx(jc,jb,2),jk,iblk(jc,jb,2))*p_fbkwgt(jc,jb,2) + &
          aeq3(iidx(jc,jb,3),jk,iblk(jc,jb,3))*p_fbkwgt(jc,jb,3) + &
          aeq3(iidx(jc,jb,4),jk,iblk(jc,jb,4))*p_fbkwgt(jc,jb,4)

        p_aeq4(jc,jk1,jb) =                                        &
          aeq4(iidx(jc,jb,1),jk,iblk(jc,jb,1))*p_fbkwgt(jc,jb,1) + &
          aeq4(iidx(jc,jb,2),jk,iblk(jc,jb,2))*p_fbkwgt(jc,jb,2) + &
          aeq4(iidx(jc,jb,3),jk,iblk(jc,jb,3))*p_fbkwgt(jc,jb,3) + &
          aeq4(iidx(jc,jb,4),jk,iblk(jc,jb,4))*p_fbkwgt(jc,jb,4)

        p_aeq5(jc,jk1,jb) =                                        &
          aeq5(iidx(jc,jb,1),jk,iblk(jc,jb,1))*p_fbkwgt(jc,jb,1) + &
          aeq5(iidx(jc,jb,2),jk,iblk(jc,jb,2))*p_fbkwgt(jc,jb,2) + &
          aeq5(iidx(jc,jb,3),jk,iblk(jc,jb,3))*p_fbkwgt(jc,jb,3) + &
          aeq5(iidx(jc,jb,4),jk,iblk(jc,jb,4))*p_fbkwgt(jc,jb,4)

      ENDDO
    ENDDO

#ifdef __LOOP_EXCHANGE
    DO jc = i_startidx, i_endidx
!DIR$ IVDEP
      DO jk = 1, nlev
        jk1 = jk + nshift
#else
    DO jk = 1, nlev
      jk1 = jk + nshift
      DO jc = i_startidx, i_endidx
#endif

        p_acdnc(jc,jk1,jb) =                                        &
          acdnc(iidx(jc,jb,1),jk,iblk(jc,jb,1))*p_fbkwgt(jc,jb,1) + &
          acdnc(iidx(jc,jb,2),jk,iblk(jc,jb,2))*p_fbkwgt(jc,jb,2) + &
          acdnc(iidx(jc,jb,3),jk,iblk(jc,jb,3))*p_fbkwgt(jc,jb,3) + &
          acdnc(iidx(jc,jb,4),jk,iblk(jc,jb,4))*p_fbkwgt(jc,jb,4)

        p_clc(jc,jk1,jb) =                                        &
          clc(iidx(jc,jb,1),jk,iblk(jc,jb,1))*p_fbkwgt(jc,jb,1) + &
          clc(iidx(jc,jb,2),jk,iblk(jc,jb,2))*p_fbkwgt(jc,jb,2) + &
          clc(iidx(jc,jb,3),jk,iblk(jc,jb,3))*p_fbkwgt(jc,jb,3) + &
          clc(iidx(jc,jb,4),jk,iblk(jc,jb,4))*p_fbkwgt(jc,jb,4)

!CDIR EXPAND=3
        p_tot_cld(jc,jk1,jb,1:3) =                                        &
          tot_cld(iidx(jc,jb,1),jk,iblk(jc,jb,1),1:3)*p_fbkwgt(jc,jb,1) + &
          tot_cld(iidx(jc,jb,2),jk,iblk(jc,jb,2),1:3)*p_fbkwgt(jc,jb,2) + &
          tot_cld(iidx(jc,jb,3),jk,iblk(jc,jb,3),1:3)*p_fbkwgt(jc,jb,3) + &
          tot_cld(iidx(jc,jb,4),jk,iblk(jc,jb,4),1:3)*p_fbkwgt(jc,jb,4)

      ENDDO
    ENDDO

#ifdef __LOOP_EXCHANGE
    DO jc = i_startidx, i_endidx
      DO jk = 1, nlev
        jk1 = jk + nshift
#else
    DO jk = 1, nlev
      jk1 = jk + nshift
      DO jc = i_startidx, i_endidx
#endif

        ! enhance averaged QC and QI in order to be more consistent with cloud cover scheme
        IF (p_clc(jc,jk1,jb) > 0._wp .AND. p_clc(jc,jk1,jb) < 0.95_wp) THEN
!CDIR EXPAND=2
          p_tot_cld(jc,jk1,jb,2:3) =  0.5_wp*(p_tot_cld(jc,jk1,jb,2:3) + SQRT( &
            tot_cld(iidx(jc,jb,1),jk,iblk(jc,jb,1),2:3)**2*p_fbkwgt(jc,jb,1) + &
            tot_cld(iidx(jc,jb,2),jk,iblk(jc,jb,2),2:3)**2*p_fbkwgt(jc,jb,2) + &
            tot_cld(iidx(jc,jb,3),jk,iblk(jc,jb,3),2:3)**2*p_fbkwgt(jc,jb,3) + &
            tot_cld(iidx(jc,jb,4),jk,iblk(jc,jb,4),2:3)**2*p_fbkwgt(jc,jb,4)  ))
        ENDIF

      ENDDO
    ENDDO

    IF (nshift > 0) THEN ! set values for extra layer(s) above the top of the computational model grid
      !
      ! assume zero-gradient condition for aerosols, ozone and clouds (the latter are zero anyway in practice)
      jk1 = nshift + 1
      DO jk = 1, nshift
        DO jc = i_startidx, i_endidx
          p_aeq1(jc,jk,jb) = p_aeq1(jc,jk1,jb)
          p_aeq2(jc,jk,jb) = p_aeq2(jc,jk1,jb)
          p_aeq3(jc,jk,jb) = p_aeq3(jc,jk1,jb)
          p_aeq4(jc,jk,jb) = p_aeq4(jc,jk1,jb)
          p_aeq5(jc,jk,jb) = p_aeq5(jc,jk1,jb)
          p_acdnc(jc,jk,jb) = p_acdnc(jc,jk1,jb)
          p_tot_cld(jc,jk,jb,1:3) = p_tot_cld(jc,jk1,jb,1:3)
          p_clc (jc,jk,jb) = p_clc(jc,jk1,jb)
          p_q_o3(jc,jk,jb) = p_q_o3(jc,jk1,jb)
        ENDDO
      ENDDO

<<<<<<< HEAD
      IF (jgp == 0 .OR. p_patch(jg)%nshift == 0) THEN ! settings for passive extra layer above 
                                                      ! model top for global grid (nshift=1 in this case)
=======
      IF (jgp == 0 .OR. p_patch(jg)%nshift == 0) THEN ! settings for passive extra layer above model top 
                                                      ! for global grid (nshift=1 in this case)
>>>>>>> be262981
        DO jc = i_startidx, i_endidx
          ! Temperature is extrapolated linearly assuming a vertical temperature gradient of -5.0 K/km
          p_temp(jc,1,jb) = p_temp(jc,2,jb) - 5.0e-3_wp*exdist_f
          p_pres_ifc(jc,1,jb) = p_pres_ifc(jc,2,jb)*EXP(-grav*exdist_h/(rd*p_temp(jc,1,jb)))
          p_pres(jc,1,jb) = SQRT(p_pres_ifc(jc,1,jb)*p_pres_ifc(jc,2,jb))
        ENDDO
      ELSE ! get information from buffer field
        DO jk = 1, nshift
          DO jc = i_startidx, i_endidx
            rg_pres_ifc(jc,jk,jb)   = buffer_rrg(jc,jk,jb)
            rg_pres    (jc,jk,jb)   = buffer_rrg(jc,nshift+jk,jb)
            rg_temp    (jc,jk,jb)   = buffer_rrg(jc,2*nshift+jk,jb)
          ENDDO
        ENDDO
      ENDIF

    ENDIF

  ENDDO
!$OMP END DO NOWAIT
!$OMP END PARALLEL

  IF (jgp == 0 .AND. .NOT. l_limited_area) THEN
    CALL exchange_data_mult(p_pp%comm_pat_loc_to_glb_c_fbk, 6, 5*nlev_rg+12, &
                            RECV1=rg_pres_ifc, SEND1=z_pres_ifc,             &
                            RECV2=rg_pres,     SEND2=z_pres,                 &
                            RECV3=rg_temp,     SEND3=z_temp,                 &
                            RECV4=rg_acdnc,    SEND4=z_acdnc,                &
                            RECV5=zrg_aux3d,   SEND5=z_aux3d,                &
                            RECV6=rg_q_o3,     SEND6=z_q_o3                  )

    CALL exchange_data_mult(p_pp%comm_pat_loc_to_glb_c_fbk, 9, 9*nlev_rg, &
                            RECV1=rg_aeq1,     SEND1=z_aeq1,              &
                            RECV2=rg_aeq2,     SEND2=z_aeq2,              &
                            RECV3=rg_aeq3,     SEND3=z_aeq3,              &
                            RECV4=rg_aeq4,     SEND4=z_aeq4,              &
                            RECV5=rg_aeq5,     SEND5=z_aeq5,              &
                            RECV6=rg_clc,      SEND6=z_clc,               &
                            RECV4D=rg_tot_cld, SEND4D=z_tot_cld           )


    i_startblk = p_patch(jgp)%cells%start_blk(1,1)
    i_endblk   = p_patch(jgp)%cells%end_blk(min_rlcell,i_nchdom)

!$OMP PARALLEL
!$OMP DO PRIVATE(jb,i_startidx,i_endidx,jc,jk) ICON_OMP_DEFAULT_SCHEDULE
    DO jb = i_startblk, i_endblk

      CALL get_indices_c(p_patch(jgp), jb, i_startblk, i_endblk, &
                         i_startidx, i_endidx, 1, min_rlcell)

      DO jc = i_startidx, i_endidx
        rg_cosmu0(jc,jb)    = zrg_aux3d(jc,1,jb)
        rg_albvisdir(jc,jb) = zrg_aux3d(jc,2,jb)
        rg_albnirdir(jc,jb) = zrg_aux3d(jc,3,jb)
        rg_albvisdif(jc,jb) = zrg_aux3d(jc,4,jb)
        rg_albnirdif(jc,jb) = zrg_aux3d(jc,5,jb)
        rg_albdif(jc,jb)    = zrg_aux3d(jc,6,jb)
        rg_tsfc(jc,jb)      = zrg_aux3d(jc,7,jb)
        rg_fr_land(jc,jb)   = zrg_aux3d(jc,8,jb)
        rg_fr_glac(jc,jb)   = zrg_aux3d(jc,9,jb)
        rg_emis_rad(jc,jb)  = zrg_aux3d(jc,10,jb)
        rg_rtype(jc,jb)     = zrg_aux3d(jc,11,jb)
      ENDDO

    ENDDO
!$OMP END DO NOWAIT
!$OMP END PARALLEL

    DEALLOCATE(z_fr_land, z_fr_glac, z_emis_rad, z_cosmu0, z_albvisdir, z_albnirdir, &
      & z_albvisdif, z_albnirdif, z_albdif, z_tsfc, z_rtype, z_pres, z_temp, z_acdnc,&
      & z_clc, z_q_o3, z_aeq1, z_aeq2, z_aeq3, z_aeq4, z_aeq5, z_aux3d, zrg_aux3d )

  ENDIF

END SUBROUTINE upscale_rad_input

!>
!! This routine interpolates the output fields of RRTM radiation from the reduced
!! grid to the full grid.
!!
!! @par Revision History
!! Developed  by Guenther Zaengl, DWD, 2010-12-03
!!
SUBROUTINE downscale_rad_output(jg, jgp, nlev_rg,                           &
  rg_aclcov, rg_lwflxall, rg_trsolall, rg_trsol_clr_sfc, rg_lwflx_up_sfc,   &
  rg_trsol_up_toa, rg_trsol_up_sfc, rg_trsol_par_sfc, rg_trsol_dn_sfc_diff, &
  tsfc_rg, albdif_rg, emis_rad_rg, cosmu0_rg, tot_cld_rg, z_tot_cld,        &
  pres_ifc_rg, z_pres_ifc, tsfc, albdif, aclcov, lwflxall, trsolall,        &
  lwflx_up_sfc, trsol_up_toa, trsol_up_sfc, trsol_par_sfc,                  &
  trsol_dn_sfc_diff, trsol_clr_sfc)


  ! Input grid parameters
  INTEGER, INTENT(IN)  :: jg, jgp  ! domain IDs of main and reduced grids
  INTEGER, INTENT(IN)  :: nlev_rg  ! number of model levels on reduced grid

  ! Input fields (on reduced grid) to be downscaled to full grid
  REAL(wp), TARGET, INTENT(IN) ::                                                              &
    rg_aclcov(:,:), rg_lwflxall(:,:,:), rg_trsolall(:,:,:), rg_lwflx_up_sfc(:,:),              &
    rg_trsol_up_toa(:,:), rg_trsol_up_sfc(:,:), rg_trsol_par_sfc(:,:), rg_trsol_dn_sfc_diff(:,:)

  ! Auxiliary input fields on reduced grid needed for downscaling corrections
  REAL(wp), INTENT(IN), TARGET ::                                                &
    tsfc_rg(:,:), albdif_rg(:,:), emis_rad_rg(:,:), cosmu0_rg(:,:),              &
    tot_cld_rg(:,:,:,:), pres_ifc_rg(:,:,:), z_pres_ifc(:,:,:), z_tot_cld(:,:,:,:)

  ! Auxiliary input fields on full grid needed for downscaling corrections
  REAL(wp), INTENT(IN) :: tsfc(:,:), albdif(:,:), rg_trsol_clr_sfc(:,:)

  ! Downscaled output fields (on full grid)
  REAL(wp), INTENT(INOUT) :: aclcov(:,:), lwflxall(:,:,:), trsolall(:,:,:), lwflx_up_sfc(:,:),         &
    trsol_up_toa(:,:), trsol_up_sfc(:,:), trsol_par_sfc(:,:), trsol_dn_sfc_diff(:,:), trsol_clr_sfc(:,:)

  ! Intermediate storage fields needed in the case of MPI parallelization
  REAL(wp), ALLOCATABLE, TARGET ::  z_lwflxall(:,:,:), z_trsolall(:,:,:)

  ! Storage fields needed to downscale transmissitivity differences for solar radiation
  REAL(wp), ALLOCATABLE, TARGET ::             &
  zrg_trdiffsolall(:,:,:), z_trdiffsolall(:,:,:)

  ! Pointers to output fields (no MPI) or intermediate fields (MPI)
  REAL(wp), POINTER ::                                                        &
    p_lwflxall(:,:,:), p_trsolall(:,:,:), p_pres_ifc(:,:,:), p_tot_cld(:,:,:,:)

  ! Additional storage fields to map 2D array(s) to 3D array
  REAL(wp), ALLOCATABLE :: zpg_aux3d(:,:,:), zrg_aux3d(:,:,:), z_aux3d(:,:,:)

  ! Auxiliary fields on full grid for back-interpolated values
  REAL(wp), DIMENSION(nproma,p_patch(jg)%nblks_c) :: tsfc_backintp, alb_backintp

  !> pressure scale for longwave downscaling correction
  REAL(wp), PARAMETER :: pscal = 1._wp/4000._wp

  ! More local variables
  REAL(wp) :: dpresg, pfaclw, intqctot

  REAL(wp), DIMENSION(nproma) :: tqv, dlwem_o_dtg, swfac1, swfac2, lwfac1, lwfac2, logtqv, &
                                 dtrans_o_dalb_clrsfc

  REAL(wp), DIMENSION(nproma,p_patch(jg)%nlevp1) :: intclw, intcli, &
    dtrans_o_dalb_all, dlwflxall_o_dtg, pfacswa

  ! Pointers to types needed to minimize code duplication for MPI/no-MPI cases
  TYPE(t_grid_cells), POINTER     :: p_gcp
  TYPE(t_int_state),  POINTER     :: p_int
  TYPE(t_gridref_state), POINTER  :: p_grf
  TYPE(t_patch),      POINTER     :: p_pp

  ! Indices
  INTEGER :: i_chidx, i_nchdom, nblks_c_lp, i_startrow
  INTEGER :: jb, jk, jk1, jc, i_startblk, i_endblk, i_startidx, i_endidx
  INTEGER :: jc1, jc2, jc3, jc4, jb1, jb2, jb3, jb4

  INTEGER :: nlev, nlevp1      !< number of full and half levels
  INTEGER :: nshift, nlevp1_rg, nlev_tot
  INTEGER, DIMENSION(:,:,:), POINTER :: iidx, iblk

  INTEGER :: n2dvars, iclcov, itsfc, ialb, iemis, icosmu0, ilwsfc, itrutoa, itrusfc, itrdiff, itrclrsfc, itrparsfc

  LOGICAL :: l_limit(3)
!-----------------------------------------------------------------------

  IF (msg_level >= 10) THEN
    WRITE(message_text,'(a,i2,a,i2)') 'Downscaling of radiation output fields',&
      jgp,' =>',jg
    CALL message('downscale_rad_output',message_text)
  ENDIF

  ! For the time being, the radiation grid is assumed to have the same levels
  ! as the full grid
  nlev   = p_patch(jg)%nlev
  nlevp1 = p_patch(jg)%nlevp1

  ! nlev_rg carries the number of model levels of the reduced grid,
  ! which may be larger than nlev
  nlevp1_rg = nlev_rg + 1
  nshift = nlev_rg - nlev ! resulting shift parameter
  p_grf => p_grf_state_local_parent(jg)
  p_int => p_int_state_local_parent(jg)
  p_gcp => p_patch_local_parent(jg)%cells
  p_pp  => p_patch_local_parent(jg)

  i_nchdom = MAX(1,p_patch(jg)%n_childdom)
  i_chidx  = p_patch(jg)%parent_child_index

  nblks_c_lp = p_pp%nblks_c

  ! pointers to child index/block
  iidx => p_gcp%child_idx
  iblk => p_gcp%child_blk

  ! named constants for accessing 2D variables contained in zrg_aux3d
  n2dvars = nshift+11
  iclcov  = nshift+1
  itsfc   = nshift+2
  ialb    = nshift+3
  iemis   = nshift+4
  icosmu0 = nshift+5
  ilwsfc  = nshift+6
  itrutoa = nshift+7
  itrusfc = nshift+8
  itrdiff = nshift+9
  itrclrsfc = nshift+10
  itrparsfc = nshift+11


  ! Allocation of local storage fields at local parent level in MPI-case
  IF (jgp == 0 .AND. .NOT. l_limited_area) THEN

    ALLOCATE( z_lwflxall(nproma,nlevp1_rg,nblks_c_lp),        z_trsolall(nproma,nlevp1_rg,nblks_c_lp),          &
              zpg_aux3d(nproma,n2dvars,p_patch(jgp)%nblks_c),                                                   &
              zrg_aux3d(nproma,n2dvars,nblks_c_lp),           z_aux3d(nproma,11,p_patch(jg)%nblks_c),           &
              zrg_trdiffsolall(nproma,nlevp1_rg,nblks_c_lp),  z_trdiffsolall(nproma,nlevp1,p_patch(jg)%nblks_c) )


    ! Perform communication from parent to local parent grid in the MPI case,
    ! and set pointers such that further processing is the same for MPI / non-MPI cases

!$OMP PARALLEL
    CALL init(zpg_aux3d(:,1:nshift,:))
    CALL copy(rg_aclcov(:,:), zpg_aux3d(:,iclcov,:))
    CALL copy(tsfc_rg(:,:), zpg_aux3d(:,itsfc,:))
    CALL copy(albdif_rg(:,:), zpg_aux3d(:,ialb,:))
    CALL copy(emis_rad_rg(:,:), zpg_aux3d(:,iemis,:))
    CALL copy(cosmu0_rg(:,:), zpg_aux3d(:,icosmu0,:))
    CALL copy(rg_lwflx_up_sfc(:,:), zpg_aux3d(:,ilwsfc,:))
    CALL copy(rg_trsol_up_toa(:,:), zpg_aux3d(:,itrutoa,:))
    CALL copy(rg_trsol_up_sfc(:,:), zpg_aux3d(:,itrusfc,:))
    CALL copy(rg_trsol_dn_sfc_diff(:,:), zpg_aux3d(:,itrdiff,:))
    CALL copy(rg_trsol_clr_sfc(:,:), zpg_aux3d(:,itrclrsfc,:))
    CALL copy(rg_trsol_par_sfc(:,:), zpg_aux3d(:,itrparsfc,:))
!$OMP END PARALLEL

    nlev_tot = 2*nlevp1_rg + n2dvars

    CALL exchange_data_mult(p_pp%comm_pat_glb_to_loc_c, 3, nlev_tot, &
                            RECV1=z_lwflxall, SEND1=rg_lwflxall,     &
                            RECV2=z_trsolall, SEND2=rg_trsolall,     &
                            RECV3=zrg_aux3d , SEND3=zpg_aux3d        )

    p_lwflxall   => z_lwflxall
    p_trsolall   => z_trsolall
    p_pres_ifc   => z_pres_ifc
    p_tot_cld    => z_tot_cld
  ELSE
    ALLOCATE(zrg_aux3d(nproma,n2dvars,nblks_c_lp),          z_aux3d(nproma,11,p_patch(jg)%nblks_c),          &
             zrg_trdiffsolall(nproma,nlevp1_rg,nblks_c_lp), z_trdiffsolall(nproma,nlevp1,p_patch(jg)%nblks_c))

    p_lwflxall   => rg_lwflxall
    p_trsolall   => rg_trsolall
    p_pres_ifc   => pres_ifc_rg
    p_tot_cld    => tot_cld_rg

!$OMP PARALLEL
    CALL init(zrg_aux3d(:,1:nshift,:))
    CALL copy(rg_aclcov(:,:), zrg_aux3d(:,iclcov,:))
    CALL copy(tsfc_rg(:,:), zrg_aux3d(:,itsfc,:))
    CALL copy(albdif_rg(:,:), zrg_aux3d(:,ialb,:))
    CALL copy(emis_rad_rg(:,:), zrg_aux3d(:,iemis,:))
    CALL copy(cosmu0_rg(:,:), zrg_aux3d(:,icosmu0,:))
    CALL copy(rg_lwflx_up_sfc(:,:), zrg_aux3d(:,ilwsfc,:))
    CALL copy(rg_trsol_up_toa(:,:), zrg_aux3d(:,itrutoa,:))
    CALL copy(rg_trsol_up_sfc(:,:), zrg_aux3d(:,itrusfc,:))
    CALL copy(rg_trsol_dn_sfc_diff(:,:), zrg_aux3d(:,itrdiff,:))
    CALL copy(rg_trsol_clr_sfc(:,:), zrg_aux3d(:,itrclrsfc,:))
    CALL copy(rg_trsol_par_sfc(:,:), zrg_aux3d(:,itrparsfc,:))
!$OMP END PARALLEL
  ENDIF

  ! Compute transmissivity differences before downscaling
  ! Note: transmissivities must monotonically decrease from top to bottom in order to obtain
  ! non-negative solar heating rates. The limiter in interpol_scal_nudging can ensure this
  ! only when passing transmissivity differences, rather than raw transmissivities, into the
  ! routine

  ! Start/End block in the local parent domain - same extent to nest boundary region as used for radiation calculation
  IF (jg == 1 .AND. l_limited_area) THEN
    i_startrow = grf_fbk_start_c
  ELSE
    i_startrow = grf_ovlparea_start_c
  ENDIF

!$OMP PARALLEL PRIVATE(i_startblk, i_endblk)

  i_startblk = p_gcp%start_blk(i_startrow,i_chidx)
  i_endblk   = p_gcp%end_blk(min_rlcell_int,i_chidx)

!$OMP DO PRIVATE(jb,i_startidx,i_endidx,jc,jk)
  DO jb = i_startblk, i_endblk

    CALL get_indices_c(p_pp, jb, i_startblk, i_endblk,                           &
                       i_startidx, i_endidx, i_startrow, min_rlcell_int)

    DO jk = 1, nshift+1
      DO jc = i_startidx, i_endidx
        zrg_trdiffsolall(jc,jk,jb) = p_trsolall(jc,jk,jb)
      ENDDO
    ENDDO

    DO jk = nshift+2, nlevp1_rg
      DO jc = i_startidx, i_endidx
        zrg_trdiffsolall(jc,jk,jb) = p_trsolall(jc,jk-1,jb) - p_trsolall(jc,jk,jb)
      ENDDO
    ENDDO

  ENDDO
!$OMP END DO

  ! For the limited-area mode, possibly undefined grid points entering into the subsequent interpolation
  ! need to be set to zero
  IF (jg == 1 .AND. l_limited_area) THEN
    i_startblk = p_gcp%start_block(grf_ovlparea_start_c)
    i_endblk   = p_gcp%end_block(grf_ovlparea_start_c)

!$OMP DO PRIVATE(jb,i_startidx,i_endidx,jc,jk)
    DO jb = i_startblk, i_endblk

      CALL get_indices_c(p_pp, jb, i_startblk, i_endblk, i_startidx, i_endidx, &
                         grf_ovlparea_start_c, grf_ovlparea_start_c)

      DO jc = i_startidx, i_endidx
        zrg_trdiffsolall(jc,:,jb) = 0._wp
        p_lwflxall(jc,:,jb)       = 0._wp
        zrg_aux3d(jc,:,jb)        = 0._wp
      ENDDO

    ENDDO
!$OMP END DO
  ENDIF

!$OMP END PARALLEL

  ! Interpolate reduced-grid fields to full grid

  ! interpol_vec/scal_nudging needs all fields with full boundaries, so the arrays
  ! have to be sync'd before calling these routines.
  ! Please note that we cannot use sync_patch_array here (comparing parallel/non parallel results)
  ! since the arrays don't start with lower bound 1 in the non parallel case!

  nlev_tot = 2*nlevp1_rg + n2dvars

  IF (.NOT. my_process_is_mpi_seq()) THEN
    CALL exchange_data_mult(p_pp%comm_pat_c, 3, nlev_tot, recv1=p_lwflxall, &
      &                     recv2=zrg_trdiffsolall, recv3=zrg_aux3d   )
  END IF

  IF (p_test_run) THEN
    z_trdiffsolall = 0._wp
    lwflxall       = 0._wp
    z_aux3d        = 0._wp
  ENDIF


  l_limit(1) = .TRUE.      ! limit transmissivity differences to non-negative values
  l_limit(2:3) = .FALSE.

  CALL interpol_scal_nudging (p_pp, p_int, p_grf%p_dom(i_chidx), i_chidx, nshift, 3, 1, &
    &                         f3din1=zrg_trdiffsolall, f3dout1=z_trdiffsolall,          &
    &                         f3din2=p_lwflxall,       f3dout2=lwflxall,                &
    &                         f3din3=zrg_aux3d,        f3dout3=z_aux3d,                 &
    &                         llimit_nneg=l_limit,     overshoot_fac=1.0_wp)

!$OMP PARALLEL PRIVATE(i_startblk,i_endblk)

  ! For the limited-area mode, near-boundary grid points filled with partly invalid data need to be reset
  IF (jg == 1 .AND. l_limited_area) THEN
    i_startblk = p_gcp%start_block(grf_fbk_start_c)
    i_endblk   = p_gcp%end_block(grf_fbk_start_c)

!$OMP DO PRIVATE(jb,i_startidx,i_endidx,jc,jk)
    DO jb = i_startblk, i_endblk

      CALL get_indices_c(p_pp, jb, i_startblk, i_endblk, i_startidx, i_endidx, &
                         grf_fbk_start_c, grf_fbk_start_c)


      DO jk = nshift+1, n2dvars
        DO jc = i_startidx, i_endidx
          z_aux3d(iidx(jc,jb,1),jk-nshift,iblk(jc,jb,1)) = zrg_aux3d(jc,jk,jb)
          z_aux3d(iidx(jc,jb,2),jk-nshift,iblk(jc,jb,2)) = zrg_aux3d(jc,jk,jb)
          z_aux3d(iidx(jc,jb,3),jk-nshift,iblk(jc,jb,3)) = zrg_aux3d(jc,jk,jb)
          z_aux3d(iidx(jc,jb,4),jk-nshift,iblk(jc,jb,4)) = zrg_aux3d(jc,jk,jb)
        ENDDO
      ENDDO

      DO jk = nshift+1, nlevp1_rg
        DO jc = i_startidx, i_endidx
          z_trdiffsolall(iidx(jc,jb,1),jk-nshift,iblk(jc,jb,1)) = zrg_trdiffsolall(jc,jk,jb)
          z_trdiffsolall(iidx(jc,jb,2),jk-nshift,iblk(jc,jb,2)) = zrg_trdiffsolall(jc,jk,jb)
          z_trdiffsolall(iidx(jc,jb,3),jk-nshift,iblk(jc,jb,3)) = zrg_trdiffsolall(jc,jk,jb)
          z_trdiffsolall(iidx(jc,jb,4),jk-nshift,iblk(jc,jb,4)) = zrg_trdiffsolall(jc,jk,jb)

          lwflxall(iidx(jc,jb,1),jk-nshift,iblk(jc,jb,1)) = p_lwflxall(jc,jk,jb)
          lwflxall(iidx(jc,jb,2),jk-nshift,iblk(jc,jb,2)) = p_lwflxall(jc,jk,jb)
          lwflxall(iidx(jc,jb,3),jk-nshift,iblk(jc,jb,3)) = p_lwflxall(jc,jk,jb)
          lwflxall(iidx(jc,jb,4),jk-nshift,iblk(jc,jb,4)) = p_lwflxall(jc,jk,jb)
        ENDDO
      ENDDO

    ENDDO
!$OMP END DO
  ENDIF

  CALL copy(z_aux3d(:,1,:), aclcov(:,:))
  CALL copy(z_aux3d(:,2,:), tsfc_backintp(:,:))
  CALL copy(z_aux3d(:,3,:), alb_backintp(:,:))
!$OMP BARRIER

  ! Reconstruct solar transmissivities from interpolated transmissivity differences

  ! Start/End block in the child domain
  i_startblk = p_patch(jg)%cells%start_blk(grf_bdywidth_c+1,1)
  i_endblk   = p_patch(jg)%cells%end_blk(min_rlcell_int,i_nchdom)

!$OMP DO PRIVATE(jb,i_startidx,i_endidx,jc,jk)
  DO jb = i_startblk, i_endblk

    CALL get_indices_c(p_patch(jg), jb, i_startblk, i_endblk, &
                       i_startidx, i_endidx, grf_bdywidth_c+1, min_rlcell_int)

    DO jc = i_startidx, i_endidx
      trsolall(jc,1,jb) = z_trdiffsolall(jc,1,jb)
    ENDDO

    DO jk = 2, nlevp1
      DO jc = i_startidx, i_endidx
        trsolall(jc,jk,jb) = trsolall(jc,jk-1,jb) - z_trdiffsolall(jc,jk,jb)
      ENDDO
    ENDDO
  ENDDO
!$OMP END DO


  ! Apply empirical downscaling corrections depending on variations
  ! in ground temperature and albedo

  ! Start/End block in the local parent domain
  i_startblk = p_gcp%start_blk(grf_fbk_start_c,i_chidx)
  i_endblk   = p_gcp%end_blk(min_rlcell_int,i_chidx)

!$OMP DO PRIVATE(jb,i_startidx,i_endidx,jc,jk,jk1,tqv,intclw,intcli,dpresg,pfacswa, &
!$OMP            dlwem_o_dtg,swfac1,swfac2,lwfac1,lwfac2,dtrans_o_dalb_all,         &
!$OMP            pfaclw,intqctot,dlwflxall_o_dtg,jc1,jc2,jc3,jc4,jb1,jb2,jb3,       &
!$OMP            jb4,logtqv,dtrans_o_dalb_clrsfc) ICON_OMP_DEFAULT_SCHEDULE
  DO jb = i_startblk, i_endblk

    CALL get_indices_c(p_pp, jb, i_startblk, i_endblk,                      &
                       i_startidx, i_endidx, grf_fbk_start_c, min_rlcell_int)

    tqv(:)            = 0._wp
    intclw(:,nlevp1)  = 0._wp
    intcli(:,nlevp1)  = 0._wp
    pfacswa(:,nlevp1) = 1._wp
    DO jk = nlev,1,-1
      jk1 = jk + nshift
      DO jc = i_startidx, i_endidx
        dpresg        = (p_pres_ifc(jc,jk1+1,jb) - p_pres_ifc(jc,jk1,jb))/grav
        tqv(jc)       = tqv(jc)+p_tot_cld(jc,jk1,jb,iqv)*dpresg
        intclw(jc,jk) = intclw(jc,jk+1)+p_tot_cld(jc,jk1,jb,iqc)*dpresg
        intcli(jc,jk) = intcli(jc,jk+1)+p_tot_cld(jc,jk1,jb,iqi)*dpresg
        pfacswa(jc,jk)= 1._wp-0.16_wp*(p_pres_ifc(jc,nlevp1_rg,jb)-p_pres_ifc(jc,jk1,jb))/&
                        p_pres_ifc(jc,nlevp1_rg,jb)
      ENDDO
    ENDDO

    DO jc = i_startidx, i_endidx
      logtqv(jc) = LOG(MAX(1._wp,tqv(jc)))
      dlwem_o_dtg(jc) = zrg_aux3d(jc,iemis,jb)*4._wp*stbo*zrg_aux3d(jc,itsfc,jb)**3
      swfac1(jc) = EXP(0.36_wp*LOG( MAX(1.e-3_wp,p_trsolall(jc,nlevp1_rg,jb))/    &
                   MAX(1.e-3_wp,zrg_aux3d(jc,itrclrsfc,jb)) ))
      swfac2(jc) = EXP(0.1_wp*LOG( MAX(0.25_wp,3._wp*zrg_aux3d(jc,icosmu0,jb)) ))
      lwfac2(jc) = 0.92_wp*EXP(-0.07_wp*logtqv(jc))
    ENDDO
    DO jc = i_startidx, i_endidx
      lwfac1(jc) = MERGE(1.677_wp, 0.4388_wp, tqv(jc) > 15._wp) &
        * EXP(MERGE(-0.72_wp, -0.225_wp, tqv(jc) > 15._wp)*logtqv(jc))
    ENDDO

    DO jk = 1,nlevp1
      jk1 = jk + nshift
      DO jc = i_startidx, i_endidx
        dtrans_o_dalb_all(jc,jk) = - p_trsolall(jc,nlevp1_rg,jb)*pfacswa(jc,jk)*swfac1(jc)/ &
                                   ( (1._wp-zrg_aux3d(jc,ialb,jb))*swfac2(jc) )

        pfaclw = lwfac1(jc)+(lwfac2(jc)-lwfac1(jc))*EXP(-SQRT((p_pres_ifc(jc,nlevp1_rg,jb)- &
                 p_pres_ifc(jc,jk1,jb))*pscal))
        intqctot = MIN(0.30119_wp,MAX(1.008e-3_wp,intclw(jc,jk)+0.2_wp*intcli(jc,jk)))

        dlwflxall_o_dtg(jc,jk) = -dlwem_o_dtg(jc)*pfaclw*(1._wp-(6.9_wp+LOG(intqctot))/5.7_wp)
      ENDDO
    ENDDO

    DO jc = i_startidx, i_endidx
      dtrans_o_dalb_clrsfc(jc) = - zrg_aux3d(jc,itrclrsfc,jb)/((1._wp-zrg_aux3d(jc,ialb,jb))*swfac2(jc))
    ENDDO

    ! Now apply the corrections
#ifdef __LOOP_EXCHANGE
    DO jc = i_startidx, i_endidx
      jc1 = iidx(jc,jb,1)
      jc2 = iidx(jc,jb,2)
      jc3 = iidx(jc,jb,3)
      jc4 = iidx(jc,jb,4)
      jb1 = iblk(jc,jb,1)
      jb2 = iblk(jc,jb,2)
      jb3 = iblk(jc,jb,3)
      jb4 = iblk(jc,jb,4)
      DO jk = 1,nlevp1
#else
!CDIR NOLOOPCHG
    DO jk = 1,nlevp1
!CDIR NODEP,VOVERTAKE,VOB
      DO jc = i_startidx, i_endidx
        jc1 = iidx(jc,jb,1)
        jc2 = iidx(jc,jb,2)
        jc3 = iidx(jc,jb,3)
        jc4 = iidx(jc,jb,4)
        jb1 = iblk(jc,jb,1)
        jb2 = iblk(jc,jb,2)
        jb3 = iblk(jc,jb,3)
        jb4 = iblk(jc,jb,4)
#endif

        trsolall(jc1,jk,jb1) = MAX(trsolall(jc1,jk,jb1) + dtrans_o_dalb_all(jc,jk)* &
          ( albdif(jc1,jb1) - alb_backintp(jc1,jb1) ), 0._wp)
        trsolall(jc2,jk,jb2) = MAX(trsolall(jc2,jk,jb2) + dtrans_o_dalb_all(jc,jk)* &
          ( albdif(jc2,jb2) - alb_backintp(jc2,jb2) ), 0._wp)
        trsolall(jc3,jk,jb3) = MAX(trsolall(jc3,jk,jb3) + dtrans_o_dalb_all(jc,jk)* &
          ( albdif(jc3,jb3) - alb_backintp(jc3,jb3) ), 0._wp)
        trsolall(jc4,jk,jb4) = MAX(trsolall(jc4,jk,jb4) + dtrans_o_dalb_all(jc,jk)* &
          ( albdif(jc4,jb4) - alb_backintp(jc4,jb4) ), 0._wp)

        lwflxall(jc1,jk,jb1) = lwflxall(jc1,jk,jb1) + dlwflxall_o_dtg(jc,jk)* &
          ( tsfc(jc1,jb1) - tsfc_backintp(jc1,jb1) )
        lwflxall(jc2,jk,jb2) = lwflxall(jc2,jk,jb2) + dlwflxall_o_dtg(jc,jk)* &
          ( tsfc(jc2,jb2) - tsfc_backintp(jc2,jb2) )
        lwflxall(jc3,jk,jb3) = lwflxall(jc3,jk,jb3) + dlwflxall_o_dtg(jc,jk)* &
          ( tsfc(jc3,jb3) - tsfc_backintp(jc3,jb3) )
        lwflxall(jc4,jk,jb4) = lwflxall(jc4,jk,jb4) + dlwflxall_o_dtg(jc,jk)* &
          ( tsfc(jc4,jb4) - tsfc_backintp(jc4,jb4) )

      ENDDO
    ENDDO

!DIR$ IVDEP
    DO jc = i_startidx, i_endidx
      jc1 = iidx(jc,jb,1)
      jc2 = iidx(jc,jb,2)
      jc3 = iidx(jc,jb,3)
      jc4 = iidx(jc,jb,4)
      jb1 = iblk(jc,jb,1)
      jb2 = iblk(jc,jb,2)
      jb3 = iblk(jc,jb,3)
      jb4 = iblk(jc,jb,4)

      lwflx_up_sfc(jc1,jb1) = z_aux3d(jc1,6,jb1) + dlwem_o_dtg(jc)* (tsfc(jc1,jb1) - tsfc_backintp(jc1,jb1))
      lwflx_up_sfc(jc2,jb2) = z_aux3d(jc2,6,jb2) + dlwem_o_dtg(jc)* (tsfc(jc2,jb2) - tsfc_backintp(jc2,jb2))
      lwflx_up_sfc(jc3,jb3) = z_aux3d(jc3,6,jb3) + dlwem_o_dtg(jc)* (tsfc(jc3,jb3) - tsfc_backintp(jc3,jb3))
      lwflx_up_sfc(jc4,jb4) = z_aux3d(jc4,6,jb4) + dlwem_o_dtg(jc)* (tsfc(jc4,jb4) - tsfc_backintp(jc4,jb4))

      ! The downscaling corrections for the upward fluxes assume that the downward radiation is unaffected by
      ! the surface albedo, so that the correction on upward radiation is the same as on net radiation
      ! except for the sign because the convention is that upward fluxes are upward-positive
      trsol_up_toa(jc1,jb1) = MAX(z_aux3d(jc1,7,jb1) - dtrans_o_dalb_all(jc,1)* &
          ( albdif(jc1,jb1) - alb_backintp(jc1,jb1) ), 0._wp)
      trsol_up_toa(jc2,jb2) = MAX(z_aux3d(jc2,7,jb2) - dtrans_o_dalb_all(jc,1)* &
          ( albdif(jc2,jb2) - alb_backintp(jc2,jb2) ), 0._wp)
      trsol_up_toa(jc3,jb3) = MAX(z_aux3d(jc3,7,jb3) - dtrans_o_dalb_all(jc,1)* &
          ( albdif(jc3,jb3) - alb_backintp(jc3,jb3) ), 0._wp)
      trsol_up_toa(jc4,jb4) = MAX(z_aux3d(jc4,7,jb4) - dtrans_o_dalb_all(jc,1)* &
          ( albdif(jc4,jb4) - alb_backintp(jc4,jb4) ), 0._wp)

      trsol_up_sfc(jc1,jb1) = MAX(z_aux3d(jc1,8,jb1) - dtrans_o_dalb_all(jc,nlevp1)* &
          ( albdif(jc1,jb1) - alb_backintp(jc1,jb1) ), 0._wp)
      trsol_up_sfc(jc2,jb2) = MAX(z_aux3d(jc2,8,jb2) - dtrans_o_dalb_all(jc,nlevp1)* &
          ( albdif(jc2,jb2) - alb_backintp(jc2,jb2) ), 0._wp)
      trsol_up_sfc(jc3,jb3) = MAX(z_aux3d(jc3,8,jb3) - dtrans_o_dalb_all(jc,nlevp1)* &
          ( albdif(jc3,jb3) - alb_backintp(jc3,jb3) ), 0._wp)
      trsol_up_sfc(jc4,jb4) = MAX(z_aux3d(jc4,8,jb4) - dtrans_o_dalb_all(jc,nlevp1)* &
          ( albdif(jc4,jb4) - alb_backintp(jc4,jb4) ), 0._wp)

      ! Downscaling of clear-sky net transmissivities at the surface
      ! They are used in radheat for the tile corrections
      trsol_clr_sfc(jc1,jb1) = MAX(z_aux3d(jc1,10,jb1) + dtrans_o_dalb_clrsfc(jc)* &
          ( albdif(jc1,jb1) - alb_backintp(jc1,jb1) ), 0._wp)
      trsol_clr_sfc(jc2,jb2) = MAX(z_aux3d(jc2,10,jb2) + dtrans_o_dalb_clrsfc(jc)* &
          ( albdif(jc2,jb2) - alb_backintp(jc2,jb2) ), 0._wp)
      trsol_clr_sfc(jc3,jb3) = MAX(z_aux3d(jc3,10,jb3) + dtrans_o_dalb_clrsfc(jc)* &
          ( albdif(jc3,jb3) - alb_backintp(jc3,jb3) ), 0._wp)
      trsol_clr_sfc(jc4,jb4) = MAX(z_aux3d(jc4,10,jb4) + dtrans_o_dalb_clrsfc(jc)* &
          ( albdif(jc4,jb4) - alb_backintp(jc4,jb4) ), 0._wp)

      ! Note: the downward diffuse radiation must not undergo a correction based on the surface albedo!
      ! Only upward and net radiation are affected by the surface properties
      trsol_dn_sfc_diff(jc1,jb1) = MAX(z_aux3d(jc1,9,jb1), 0._wp)
      trsol_dn_sfc_diff(jc2,jb2) = MAX(z_aux3d(jc2,9,jb2), 0._wp)
      trsol_dn_sfc_diff(jc3,jb3) = MAX(z_aux3d(jc3,9,jb3), 0._wp)
      trsol_dn_sfc_diff(jc4,jb4) = MAX(z_aux3d(jc4,9,jb4), 0._wp)

      ! Ensure that the diffuse downward radiation does not exceed the total radiation
      trsol_dn_sfc_diff(jc1,jb1) = MIN(trsol_dn_sfc_diff(jc1,jb1),trsolall(jc1,nlevp1,jb1)/(1._wp-albdif(jc1,jb1)))
      trsol_dn_sfc_diff(jc2,jb2) = MIN(trsol_dn_sfc_diff(jc2,jb2),trsolall(jc2,nlevp1,jb2)/(1._wp-albdif(jc2,jb2)))
      trsol_dn_sfc_diff(jc3,jb3) = MIN(trsol_dn_sfc_diff(jc3,jb3),trsolall(jc3,nlevp1,jb3)/(1._wp-albdif(jc3,jb3)))
      trsol_dn_sfc_diff(jc4,jb4) = MIN(trsol_dn_sfc_diff(jc4,jb4),trsolall(jc4,nlevp1,jb4)/(1._wp-albdif(jc4,jb4)))

      ! No albedo correction for transmissivity of photosynthetically active radiation
      trsol_par_sfc(jc1,jb1) = MAX(z_aux3d(jc1,11,jb1), 0._wp)
      trsol_par_sfc(jc2,jb2) = MAX(z_aux3d(jc2,11,jb2), 0._wp)
      trsol_par_sfc(jc3,jb3) = MAX(z_aux3d(jc3,11,jb3), 0._wp)
      trsol_par_sfc(jc4,jb4) = MAX(z_aux3d(jc4,11,jb4), 0._wp)
    ENDDO

  ENDDO
!$OMP END DO

  ! Finally ensure again that transmissivities increase monotonically with height,
  ! which may be broken by the downscaling correction applied above

  ! Start/End block in the child domain
  i_startblk = p_patch(jg)%cells%start_blk(grf_bdywidth_c+1,1)
  i_endblk   = p_patch(jg)%cells%end_blk(min_rlcell_int,i_nchdom)

!$OMP DO PRIVATE(jb,i_startidx,i_endidx,jc,jk)
  DO jb = i_startblk, i_endblk

    CALL get_indices_c(p_patch(jg), jb, i_startblk, i_endblk, &
                       i_startidx, i_endidx, grf_bdywidth_c+1, min_rlcell_int)

    DO jk = nlev, 1, -1
      DO jc = i_startidx, i_endidx
        trsolall(jc,jk,jb) = MIN(1._wp,MAX(trsolall(jc,jk,jb),trsolall(jc,jk+1,jb)))
      ENDDO
    ENDDO

  ENDDO
!$OMP END DO NOWAIT

!$OMP END PARALLEL

  IF (jgp == 0 .AND. .NOT. l_limited_area) THEN
    DEALLOCATE(z_lwflxall, z_trsolall, zpg_aux3d)
  ENDIF

  DEALLOCATE(zrg_aux3d, z_aux3d, zrg_trdiffsolall, z_trdiffsolall)

END SUBROUTINE downscale_rad_output

!>
!! This routine averages the input fields for Ritter-Geleyn radiation to the next coarser grid
!! level. It is an adaptation of upscale_rad_input to the Ritter-Geleyn radiation.
!!
!! @par Revision History
!! Thorsten Reinhardt, AGeoBw, 2010-12-06
!!
SUBROUTINE upscale_rad_input_rg(jg, jgp, nlev_rg, nlevp1_rg,         &
  &  cosmu0, albdif, alb_ther, temp_ifc, dpres_mc,                   &
  &  tot_cld, clc, sqv, duco2, duo3,                                 &
  &  aeq1, aeq2, aeq3, aeq4, aeq5, pres_sfc,pres_ifc,                &
  &  rg_cosmu0, rg_albdif, rg_alb_ther, rg_temp_ifc, rg_dpres_mc,    &
  &  rg_tot_cld, rg_clc, rg_sqv, rg_duco2, rg_duo3,                  &
  &  rg_aeq1, rg_aeq2, rg_aeq3, rg_aeq4, rg_aeq5, rg_pres_sfc )


  ! Input grid parameters
  INTEGER, INTENT(IN)  :: jg, jgp  ! domain IDs of main and reduced grids
  INTEGER, INTENT(IN)  :: nlev_rg, nlevp1_rg  ! number of model levels on reduced grid

  ! Input fields (on full grid)
  REAL(wp), INTENT(IN) ::                                                             &
    & cosmu0(:,:), albdif(:,:), alb_ther(:,:), temp_ifc(:,:,:),                       &
    & dpres_mc(:,:,:), tot_cld(:,:,:,:), clc(:,:,:), sqv(:,:,:), duco2(:,:,:),        &
    & duo3(:,:,:), aeq1(:,:,:),aeq2(:,:,:),aeq3(:,:,:),aeq4(:,:,:),aeq5(:,:,:),       &
    & pres_sfc(:,:)

  ! Input field (on full grid) without corresponding output fields on reduced grid
  REAL(wp), INTENT(IN) ::  &
    & pres_ifc(:,:,:)

  ! Corresponding output fields (on reduced grid)
  REAL(wp), TARGET, INTENT(OUT) ::                                                            &
    & rg_cosmu0(:,:), rg_albdif(:,:), rg_alb_ther(:,:), rg_temp_ifc(:,:,:),                   &
    & rg_dpres_mc(:,:,:), rg_tot_cld(:,:,:,:), rg_clc(:,:,:), rg_sqv(:,:,:), rg_duco2(:,:,:), &
    & rg_duo3(:,:,:), rg_aeq1(:,:,:), rg_aeq2(:,:,:), rg_aeq3(:,:,:), rg_aeq4(:,:,:),         &
    & rg_aeq5(:,:,:), rg_pres_sfc(:,:)

  ! Intermediate storage fields needed in the case of MPI parallelization
  REAL(wp), ALLOCATABLE, TARGET ::                                                        &
    & z_cosmu0(:,:), z_albdif(:,:), z_alb_ther(:,:), z_temp_ifc(:,:,:),                   &
    & z_dpres_mc(:,:,:), z_tot_cld(:,:,:,:), z_clc(:,:,:), z_sqv(:,:,:), z_duco2(:,:,:),  &
    & z_duo3(:,:,:), z_aeq1(:,:,:), z_aeq2(:,:,:), z_aeq3(:,:,:), z_aeq4(:,:,:),          &
    & z_aeq5(:,:,:), z_pres_sfc(:,:), z_aux3d(:,:,:),  zrg_aux3d(:,:,:)


  ! Pointers to output fields (no MPI) or intermediate fields (MPI)
  REAL(wp), POINTER ::                                                                    &
    & p_cosmu0(:,:), p_albdif(:,:), p_alb_ther(:,:), p_temp_ifc(:,:,:),                   &
    & p_dpres_mc(:,:,:), p_tot_cld(:,:,:,:), p_clc(:,:,:), p_sqv(:,:,:), p_duco2(:,:,:),  &
    & p_duo3(:,:,:), p_aeq1(:,:,:), p_aeq2(:,:,:), p_aeq3(:,:,:), p_aeq4(:,:,:),          &
    & p_aeq5(:,:,:), p_pres_sfc(:,:)


  ! Pointers to types needed to minimize code duplication for MPI/no-MPI cases
  TYPE(t_grid_cells), POINTER     :: p_gcp
  TYPE(t_gridref_state), POINTER  :: p_grf
  TYPE(t_patch),      POINTER     :: p_pp

  ! Indices
  INTEGER :: jb, jc, jk, jk1, i_chidx, i_nchdom, &
             i_startblk, i_endblk, i_startidx, i_endidx, nblks_c_lp

  INTEGER :: nlev, nlevp1      !< number of full and half levels
  INTEGER :: nshift
  REAL(wp) :: z_help_pres_ratio, z_rho_1

  INTEGER, DIMENSION(:,:,:), POINTER :: iidx, iblk
  REAL(wp), POINTER :: p_fbkwgt(:,:,:)


  !-----------------------------------------------------------------------

  IF (msg_level >= 10) THEN
    WRITE(message_text,'(a,i2,a,i2)') 'Upscaling of radiation input fields',&
      jg,' =>',jgp
    CALL message('upscale_rad_input',message_text)
  ENDIF

  ! For the time being, the radiation grid is assumed to have the same levels
  ! as the full grid
  ! Number of levels of the full grid
  nlev   = p_patch(jg)%nlev
  nlevp1 = p_patch(jg)%nlevp1

  ! nlev_rg carries the number of model levels of the reduced grid,
  ! which may be larger than nlev
  nshift = nlev_rg - nlev ! resulting shift parameter

  p_grf => p_grf_state_local_parent(jg)
  p_gcp => p_patch_local_parent(jg)%cells
  p_pp  => p_patch_local_parent(jg)

  i_chidx  = p_patch(jg)%parent_child_index
  i_nchdom = MAX(1,p_patch(jgp)%n_childdom)

  ! Set pointers to index and coefficient fields for cell-based variables
  iidx => p_gcp%child_idx
  iblk => p_gcp%child_blk

  p_fbkwgt => p_grf%fbk_wgt_bln

  ! Allocation of local storage fields at local parent level in MPI-case
  IF (jgp == 0) THEN
    nblks_c_lp = p_gcp%end_blk(min_rlcell,i_chidx)

    ALLOCATE(z_cosmu0(nproma,nblks_c_lp), z_albdif(nproma,nblks_c_lp),                     &
             z_alb_ther(nproma,nblks_c_lp), z_temp_ifc(nproma,nlevp1_rg,nblks_c_lp),       &
             z_dpres_mc(nproma,nlev_rg,nblks_c_lp),z_tot_cld(nproma,nlev_rg,nblks_c_lp,3), &
             z_clc(nproma,nlev_rg,nblks_c_lp),                                             &
             z_sqv(nproma,nlev_rg,nblks_c_lp),z_duco2(nproma,nlev_rg,nblks_c_lp),          &
             z_duo3(nproma,nlev_rg,nblks_c_lp), z_aeq1(nproma,nlev_rg,nblks_c_lp),         &
             z_aeq2(nproma,nlev_rg,nblks_c_lp), z_aeq3(nproma,nlev_rg,nblks_c_lp),         &
             z_aeq4(nproma,nlev_rg,nblks_c_lp), z_aeq5(nproma,nlev_rg,nblks_c_lp),         &
             z_pres_sfc(nproma,nblks_c_lp), z_aux3d(nproma,6,nblks_c_lp),                  &
             zrg_aux3d(nproma,4,p_patch(jgp)%nblks_c)                                      )

    ! Set pointers to either the parent-level variables (non-MPI case) or to the
    ! intermediate storage fields (MPI case)
    p_cosmu0     => z_cosmu0
    p_albdif     => z_albdif
    p_alb_ther   => z_alb_ther
    p_temp_ifc   => z_temp_ifc
    p_dpres_mc   => z_dpres_mc
    p_tot_cld    => z_tot_cld
    p_clc        => z_clc
    p_sqv        => z_sqv
    p_duco2      => z_duco2
    p_duo3       => z_duo3
    p_aeq1       => z_aeq1
    p_aeq2       => z_aeq2
    p_aeq3       => z_aeq3
    p_aeq4       => z_aeq4
    p_aeq5       => z_aeq5
    p_pres_sfc   => z_pres_sfc
  ELSE
    p_cosmu0     => rg_cosmu0
    p_albdif     => rg_albdif
    p_alb_ther   => rg_alb_ther
    p_temp_ifc   => rg_temp_ifc
    p_dpres_mc   => rg_dpres_mc
    p_tot_cld    => rg_tot_cld
    p_clc        => rg_clc
    p_sqv        => rg_sqv
    p_duco2      => rg_duco2
    p_duo3       => rg_duo3
    p_aeq1       => rg_aeq1
    p_aeq2       => rg_aeq2
    p_aeq3       => rg_aeq3
    p_aeq4       => rg_aeq4
    p_aeq5       => rg_aeq5
    p_pres_sfc   => rg_pres_sfc
  ENDIF

  IF (p_test_run) THEN
    p_cosmu0     = 0._wp
    p_albdif     = 0._wp
    p_alb_ther   = 0._wp
    p_temp_ifc   = 0._wp
    p_dpres_mc   = 0._wp
    p_tot_cld    = 0._wp
    p_clc        = 0._wp
    p_sqv        = 0._wp
    p_duco2      = 0._wp
    p_duo3       = 0._wp
    p_aeq1       = 0._wp
    p_aeq2       = 0._wp
    p_aeq3       = 0._wp
    p_aeq4       = 0._wp
    p_aeq5       = 0._wp
    p_pres_sfc   = 0._wp
  ENDIF

  ! Now average input fields to parent grid cells

  ! Start/End block in the parent domain
  i_startblk = p_gcp%start_blk(grf_ovlparea_start_c,i_chidx)
  i_endblk   = p_gcp%end_blk(min_rlcell_int,i_chidx)

!$OMP PARALLEL
!$OMP DO PRIVATE(jb,i_startidx,i_endidx,jc,jk,jk1,z_help_pres_ratio,&
!$OMP z_rho_1) ICON_OMP_DEFAULT_SCHEDULE
  DO jb = i_startblk, i_endblk

    CALL get_indices_c(p_pp, jb, i_startblk, i_endblk,                           &
                       i_startidx, i_endidx, grf_ovlparea_start_c, min_rlcell_int)

    DO jc = i_startidx, i_endidx

      p_cosmu0(jc,jb) =                                         &
        cosmu0(iidx(jc,jb,1),iblk(jc,jb,1))*p_fbkwgt(jc,jb,1) + &
        cosmu0(iidx(jc,jb,2),iblk(jc,jb,2))*p_fbkwgt(jc,jb,2) + &
        cosmu0(iidx(jc,jb,3),iblk(jc,jb,3))*p_fbkwgt(jc,jb,3) + &
        cosmu0(iidx(jc,jb,4),iblk(jc,jb,4))*p_fbkwgt(jc,jb,4)

      p_albdif(jc,jb) =                                            &
        albdif(iidx(jc,jb,1),iblk(jc,jb,1))*p_fbkwgt(jc,jb,1) + &
        albdif(iidx(jc,jb,2),iblk(jc,jb,2))*p_fbkwgt(jc,jb,2) + &
        albdif(iidx(jc,jb,3),iblk(jc,jb,3))*p_fbkwgt(jc,jb,3) + &
        albdif(iidx(jc,jb,4),iblk(jc,jb,4))*p_fbkwgt(jc,jb,4)

      p_alb_ther(jc,jb) =                                         &
        alb_ther(iidx(jc,jb,1),iblk(jc,jb,1))*p_fbkwgt(jc,jb,1) + &
        alb_ther(iidx(jc,jb,2),iblk(jc,jb,2))*p_fbkwgt(jc,jb,2) + &
        alb_ther(iidx(jc,jb,3),iblk(jc,jb,3))*p_fbkwgt(jc,jb,3) + &
        alb_ther(iidx(jc,jb,4),iblk(jc,jb,4))*p_fbkwgt(jc,jb,4)

      p_pres_sfc(jc,jb) =                                         &
        pres_sfc(iidx(jc,jb,1),iblk(jc,jb,1))*p_fbkwgt(jc,jb,1) + &
        pres_sfc(iidx(jc,jb,2),iblk(jc,jb,2))*p_fbkwgt(jc,jb,2) + &
        pres_sfc(iidx(jc,jb,3),iblk(jc,jb,3))*p_fbkwgt(jc,jb,3) + &
        pres_sfc(iidx(jc,jb,4),iblk(jc,jb,4))*p_fbkwgt(jc,jb,4)

      p_temp_ifc(jc,nlevp1_rg,jb) = SQRT(SQRT(                              &
        temp_ifc(iidx(jc,jb,1),nlevp1,iblk(jc,jb,1))**4*p_fbkwgt(jc,jb,1) + &
        temp_ifc(iidx(jc,jb,2),nlevp1,iblk(jc,jb,2))**4*p_fbkwgt(jc,jb,2) + &
        temp_ifc(iidx(jc,jb,3),nlevp1,iblk(jc,jb,3))**4*p_fbkwgt(jc,jb,3) + &
        temp_ifc(iidx(jc,jb,4),nlevp1,iblk(jc,jb,4))**4*p_fbkwgt(jc,jb,4) ) )

    ENDDO

    ! combine 2D fields in a 3D field to speed up MPI communication
    IF (jgp == 0) THEN
      DO jc = i_startidx, i_endidx
        z_aux3d(jc,1,jb) = p_cosmu0(jc,jb)
        z_aux3d(jc,2,jb) = p_albdif(jc,jb)
        z_aux3d(jc,3,jb) = p_alb_ther(jc,jb)
        z_aux3d(jc,4,jb) = p_pres_sfc(jc,jb)
      ENDDO
    ENDIF

#ifdef __LOOP_EXCHANGE
    DO jc = i_startidx, i_endidx
      DO jk = 1, nlev
        jk1 = jk + nshift
#else
    DO jk = 1, nlev
      jk1 = jk + nshift
      DO jc = i_startidx, i_endidx
#endif
        p_temp_ifc(jc,jk1,jb) =                                        &
          temp_ifc(iidx(jc,jb,1),jk,iblk(jc,jb,1))*p_fbkwgt(jc,jb,1) + &
          temp_ifc(iidx(jc,jb,2),jk,iblk(jc,jb,2))*p_fbkwgt(jc,jb,2) + &
          temp_ifc(iidx(jc,jb,3),jk,iblk(jc,jb,3))*p_fbkwgt(jc,jb,3) + &
          temp_ifc(iidx(jc,jb,4),jk,iblk(jc,jb,4))*p_fbkwgt(jc,jb,4)

        p_dpres_mc(jc,jk1,jb) =                                        &
          dpres_mc(iidx(jc,jb,1),jk,iblk(jc,jb,1))*p_fbkwgt(jc,jb,1) + &
          dpres_mc(iidx(jc,jb,2),jk,iblk(jc,jb,2))*p_fbkwgt(jc,jb,2) + &
          dpres_mc(iidx(jc,jb,3),jk,iblk(jc,jb,3))*p_fbkwgt(jc,jb,3) + &
          dpres_mc(iidx(jc,jb,4),jk,iblk(jc,jb,4))*p_fbkwgt(jc,jb,4)

        p_sqv(jc,jk1,jb) =                                        &
          sqv(iidx(jc,jb,1),jk,iblk(jc,jb,1))*p_fbkwgt(jc,jb,1) + &
          sqv(iidx(jc,jb,2),jk,iblk(jc,jb,2))*p_fbkwgt(jc,jb,2) + &
          sqv(iidx(jc,jb,3),jk,iblk(jc,jb,3))*p_fbkwgt(jc,jb,3) + &
          sqv(iidx(jc,jb,4),jk,iblk(jc,jb,4))*p_fbkwgt(jc,jb,4)

        p_duco2(jc,jk1,jb) =                                        &
          duco2(iidx(jc,jb,1),jk,iblk(jc,jb,1))*p_fbkwgt(jc,jb,1) + &
          duco2(iidx(jc,jb,2),jk,iblk(jc,jb,2))*p_fbkwgt(jc,jb,2) + &
          duco2(iidx(jc,jb,3),jk,iblk(jc,jb,3))*p_fbkwgt(jc,jb,3) + &
          duco2(iidx(jc,jb,4),jk,iblk(jc,jb,4))*p_fbkwgt(jc,jb,4)

        p_duo3(jc,jk1,jb) =                                        &
          duo3(iidx(jc,jb,1),jk,iblk(jc,jb,1))*p_fbkwgt(jc,jb,1) + &
          duo3(iidx(jc,jb,2),jk,iblk(jc,jb,2))*p_fbkwgt(jc,jb,2) + &
          duo3(iidx(jc,jb,3),jk,iblk(jc,jb,3))*p_fbkwgt(jc,jb,3) + &
          duo3(iidx(jc,jb,4),jk,iblk(jc,jb,4))*p_fbkwgt(jc,jb,4)

        p_aeq1(jc,jk1,jb) =                                        &
          aeq1(iidx(jc,jb,1),jk,iblk(jc,jb,1))*p_fbkwgt(jc,jb,1) + &
          aeq1(iidx(jc,jb,2),jk,iblk(jc,jb,2))*p_fbkwgt(jc,jb,2) + &
          aeq1(iidx(jc,jb,3),jk,iblk(jc,jb,3))*p_fbkwgt(jc,jb,3) + &
          aeq1(iidx(jc,jb,4),jk,iblk(jc,jb,4))*p_fbkwgt(jc,jb,4)

        p_aeq2(jc,jk1,jb) =                                        &
          aeq2(iidx(jc,jb,1),jk,iblk(jc,jb,1))*p_fbkwgt(jc,jb,1) + &
          aeq2(iidx(jc,jb,2),jk,iblk(jc,jb,2))*p_fbkwgt(jc,jb,2) + &
          aeq2(iidx(jc,jb,3),jk,iblk(jc,jb,3))*p_fbkwgt(jc,jb,3) + &
          aeq2(iidx(jc,jb,4),jk,iblk(jc,jb,4))*p_fbkwgt(jc,jb,4)

        p_aeq3(jc,jk1,jb) =                                        &
          aeq3(iidx(jc,jb,1),jk,iblk(jc,jb,1))*p_fbkwgt(jc,jb,1) + &
          aeq3(iidx(jc,jb,2),jk,iblk(jc,jb,2))*p_fbkwgt(jc,jb,2) + &
          aeq3(iidx(jc,jb,3),jk,iblk(jc,jb,3))*p_fbkwgt(jc,jb,3) + &
          aeq3(iidx(jc,jb,4),jk,iblk(jc,jb,4))*p_fbkwgt(jc,jb,4)

        p_aeq4(jc,jk1,jb) =                                        &
          aeq4(iidx(jc,jb,1),jk,iblk(jc,jb,1))*p_fbkwgt(jc,jb,1) + &
          aeq4(iidx(jc,jb,2),jk,iblk(jc,jb,2))*p_fbkwgt(jc,jb,2) + &
          aeq4(iidx(jc,jb,3),jk,iblk(jc,jb,3))*p_fbkwgt(jc,jb,3) + &
          aeq4(iidx(jc,jb,4),jk,iblk(jc,jb,4))*p_fbkwgt(jc,jb,4)

        p_aeq5(jc,jk1,jb) =                                        &
          aeq5(iidx(jc,jb,1),jk,iblk(jc,jb,1))*p_fbkwgt(jc,jb,1) + &
          aeq5(iidx(jc,jb,2),jk,iblk(jc,jb,2))*p_fbkwgt(jc,jb,2) + &
          aeq5(iidx(jc,jb,3),jk,iblk(jc,jb,3))*p_fbkwgt(jc,jb,3) + &
          aeq5(iidx(jc,jb,4),jk,iblk(jc,jb,4))*p_fbkwgt(jc,jb,4)

!CDIR EXPAND=3
        p_tot_cld(jc,jk1,jb,1:3) =                                        &
          tot_cld(iidx(jc,jb,1),jk,iblk(jc,jb,1),1:3)*p_fbkwgt(jc,jb,1) + &
          tot_cld(iidx(jc,jb,2),jk,iblk(jc,jb,2),1:3)*p_fbkwgt(jc,jb,2) + &
          tot_cld(iidx(jc,jb,3),jk,iblk(jc,jb,3),1:3)*p_fbkwgt(jc,jb,3) + &
          tot_cld(iidx(jc,jb,4),jk,iblk(jc,jb,4),1:3)*p_fbkwgt(jc,jb,4)

        p_clc(jc,jk1,jb) =                                        &
          clc(iidx(jc,jb,1),jk,iblk(jc,jb,1))*p_fbkwgt(jc,jb,1) + &
          clc(iidx(jc,jb,2),jk,iblk(jc,jb,2))*p_fbkwgt(jc,jb,2) + &
          clc(iidx(jc,jb,3),jk,iblk(jc,jb,3))*p_fbkwgt(jc,jb,3) + &
          clc(iidx(jc,jb,4),jk,iblk(jc,jb,4))*p_fbkwgt(jc,jb,4)

      ENDDO
    ENDDO

    IF (nshift == 1) THEN ! set values for passive top layer if present

      DO jc = i_startidx, i_endidx

        p_dpres_mc(jc,1,jb) =                                            &
          &  pres_ifc(iidx(jc,jb,1),1,iblk(jc,jb,1))*p_fbkwgt(jc,jb,1) + &
          &  pres_ifc(iidx(jc,jb,2),1,iblk(jc,jb,2))*p_fbkwgt(jc,jb,2) + &
          &  pres_ifc(iidx(jc,jb,3),1,iblk(jc,jb,3))*p_fbkwgt(jc,jb,3) + &
          &  pres_ifc(iidx(jc,jb,4),1,iblk(jc,jb,4))*p_fbkwgt(jc,jb,4)

        z_help_pres_ratio = p_dpres_mc(jc,1,jb) / p_dpres_mc(jc,2,jb)

        p_temp_ifc(jc,1,jb) = p_temp_ifc(jc,2,jb)  &
          & + ( p_temp_ifc(jc,2,jb)-p_temp_ifc(jc,3,jb) ) * z_help_pres_ratio

        ! For o3, co2, aerosols and cloud fields, a no-gradient condition is assumed

        p_duo3(jc,1,jb)  =  p_duo3(jc,2,jb)  * z_help_pres_ratio
        p_duco2(jc,1,jb) =  p_duco2(jc,2,jb) * z_help_pres_ratio

        z_rho_1          = ( 0.5_wp*p_dpres_mc(jc,1,jb) ) / ( rd*p_temp_ifc(jc,1,jb) &
          &                *(1.0_wp + vtmpc1*p_tot_cld(jc,2,jb,1) - p_tot_cld(jc,2,jb,2)) )

        p_sqv(jc,1,jb)   =  qsat_rho(p_temp_ifc(jc,1,jb),z_rho_1)
        p_aeq1(jc,1,jb)  =  p_aeq1(jc,2,jb)
        p_aeq2(jc,1,jb)  =  p_aeq2(jc,2,jb)
        p_aeq3(jc,1,jb)  =  p_aeq3(jc,2,jb)
        p_aeq4(jc,1,jb)  =  p_aeq4(jc,2,jb)
        p_aeq5(jc,1,jb)  =  p_aeq5(jc,2,jb)

!CDIR EXPAND=3
        p_tot_cld(jc,1,jb,1:3) = p_tot_cld(jc,2,jb,1:3)

        p_clc(jc,1,jb)   = p_clc(jc,2,jb)
      ENDDO
    ENDIF

  ENDDO
!$OMP END DO NOWAIT
!$OMP END PARALLEL


  IF (jgp == 0) THEN

    CALL exchange_data_mult(p_pp%comm_pat_loc_to_glb_c_fbk, 6, 5*nlev_rg+5, &
                            RECV1=rg_temp_ifc, SEND1=z_temp_ifc,            &
                            RECV2=rg_dpres_mc, SEND2=z_dpres_mc,            &
                            RECV3=rg_sqv,      SEND3=z_sqv,                 &
                            RECV4=rg_duco2,    SEND4=z_duco2,               &
                            RECV5=rg_duo3,     SEND5=z_duo3,                &
                            RECV6=zrg_aux3d,   SEND6=z_aux3d              )

    CALL exchange_data_mult(p_pp%comm_pat_loc_to_glb_c_fbk, 6, 6*nlev_rg, &
                            RECV1=rg_aeq1,     SEND1=z_aeq1,              &
                            RECV2=rg_aeq2,     SEND2=z_aeq2,              &
                            RECV3=rg_aeq3,     SEND3=z_aeq3,              &
                            RECV4=rg_aeq4,     SEND4=z_aeq4,              &
                            RECV5=rg_aeq5,     SEND5=z_aeq5,              &
                            RECV6=rg_clc,      SEND6=z_clc                )


    CALL exchange_data_mult(p_pp%comm_pat_loc_to_glb_c_fbk, 3, 3*nlev_rg, &
                            RECV4D=rg_tot_cld, SEND4D=z_tot_cld           )


    i_startblk = p_patch(jgp)%cells%start_blk(1,1)
    i_endblk   = p_patch(jgp)%cells%end_blk(min_rlcell,i_nchdom)

    ! OpenMP section commented because the DO loop does almost no work (overhead larger than benefit)
!!$OMP PARALLEL
!!$OMP DO PRIVATE(jb,i_startidx,i_endidx,jc,jk) ICON_OMP_DEFAULT_SCHEDULE
    DO jb = i_startblk, i_endblk

      CALL get_indices_c(p_patch(jgp), jb, i_startblk, i_endblk, &
                         i_startidx, i_endidx, 1, min_rlcell)

      DO jc = i_startidx, i_endidx
        rg_cosmu0(jc,jb)    = zrg_aux3d(jc,1,jb)
        rg_albdif(jc,jb)    = zrg_aux3d(jc,2,jb)
        rg_alb_ther(jc,jb)  = zrg_aux3d(jc,3,jb)
        rg_pres_sfc(jc,jb)  = zrg_aux3d(jc,4,jb)
      ENDDO

    ENDDO
!!$OMP END DO NOWAIT
!!$OMP END PARALLEL

    DEALLOCATE(z_cosmu0, z_albdif, z_alb_ther, z_temp_ifc, z_dpres_mc,z_tot_cld, &
      &  z_clc, z_sqv, z_duco2, z_duo3, z_aeq1, z_aeq2, z_aeq3, z_aeq4, z_aeq5,  &
      &  z_pres_sfc, z_aux3d,zrg_aux3d )

  ENDIF

END SUBROUTINE upscale_rad_input_rg

SUBROUTINE downscale_rad_output_rg( jg, jgp, nlev_rg,                &
  &  rg_lwflxall, rg_trsolall, tsfc_rg,                              &
  &  albeff_rg, albefffac_rg,flsp_rg, flsd_rg,                       &
  &  alb_ther_rg, cosmu0_rg, tot_cld_rg,                             &
  &  dpres_mc_rg, pres_sfc_rg,tsfc, albdif, zsct, lwflxall, trsolall )


  ! Input grid parameters
  INTEGER, INTENT(IN)  :: jg, jgp  ! domain IDs of main and reduced grids
  INTEGER, INTENT(IN)  :: nlev_rg  ! number of model levels on reduced grid

  ! Other input fields (on reduced grid)
  REAL(wp), TARGET, INTENT(IN) ::                                               &
    rg_lwflxall(:,:,:), rg_trsolall(:,:,:)

  ! Auxiliary input fields on reduced grid needed for downscaling corrections
  REAL(wp), INTENT(IN), TARGET ::                                      &
    & tsfc_rg(:,:), albeff_rg(:,:), albefffac_rg(:,:),                 &
    & flsp_rg(:,:),flsd_rg(:,:),                                       &
    & alb_ther_rg(:,:), cosmu0_rg(:,:),                                &
    & tot_cld_rg(:,:,:,:), dpres_mc_rg(:,:,:), pres_sfc_rg(:,:)

  ! Auxiliary input fields on full grid needed for downscaling corrections
  REAL(wp), INTENT(IN) :: tsfc(:,:), albdif(:,:)

  REAL(wp), INTENT(IN) :: zsct

  ! Downscaled output fields (on full grid)
  REAL(wp), INTENT(OUT) ::                                                &
    lwflxall(:,:,:), trsolall(:,:,:)

  ! Intermediate storage fields needed in the case of MPI parallelization
  REAL(wp), ALLOCATABLE, TARGET ::                                          &
    z_lwflxall(:,:,:), z_trsolall(:,:,:), z_dpres_mc(:,:,:), z_tot_cld(:,:,:,:)


  ! Pointers to output fields (no MPI) or intermediate fields (MPI)
  REAL(wp), POINTER ::                                                             &
    & p_lwflxall(:,:,:), p_trsolall(:,:,:), p_dpres_mc(:,:,:), p_tot_cld(:,:,:,:)

  ! Additional storage fields to map 2D array(s) to 3D array
  REAL(wp), ALLOCATABLE :: zpg_aux3d(:,:,:), z_aux3d(:,:,:)

  REAL(wp), ALLOCATABLE :: pres_ifc(:,:,:)

  ! Additional storage fields to map 2D array(s) to 3D array
  REAL(wp), ALLOCATABLE, TARGET :: zrg_aux3d(:,:,:)

  ! Auxiliary fields on full grid for back-interpolated values
  REAL(wp), DIMENSION(nproma,p_patch(jg)%nblks_c) :: tsfc_backintp, alb_backintp, albfac_backintp

  !> pressure scale for longwave downscaling correction
  REAL(wp), PARAMETER :: pscal = 1._wp/4000._wp

  ! More local variables
  REAL(wp) :: dpresg, pfaclw, intqctot, dlwflxclr_o_dtg

  REAL(wp), DIMENSION(nproma) :: tqv, dlwem_o_dtg, swfac2, lwfac1, lwfac2

  REAL(wp), DIMENSION(nproma,p_patch(jg)%nlevp1) :: intclw, intcli,     &
    dtrans_o_dalb_all, dlwflxall_o_dtg


  ! Pointers to types needed to minimize code duplication for MPI/no-MPI cases
  TYPE(t_grid_cells), POINTER     :: p_gcp
  TYPE(t_int_state),  POINTER     :: p_int
  TYPE(t_gridref_state), POINTER  :: p_grf
  TYPE(t_patch),      POINTER     :: p_pp

  ! Indices
  INTEGER :: i_chidx, nblks_c_lp
  INTEGER :: jb, jk, jk1, jc, i_startblk, i_endblk, i_startidx, i_endidx
  INTEGER :: jc1, jc2, jc3, jc4, jb1, jb2, jb3, jb4


  INTEGER :: nlev, nlevp1      !< number of full and half levels
  INTEGER :: nshift, nlevp1_rg, nlev_tot
  INTEGER, DIMENSION(:,:,:), POINTER :: iidx, iblk

  INTEGER :: n2dvars, ipsfc, itsfc, ialb, ialbfac, ialbther, icosmu0, iflsp, iflsd

  LOGICAL :: l_limit(3)
  REAL(wp) :: rlimval(3)
!-----------------------------------------------------------------------

  IF (msg_level >= 10) THEN
    WRITE(message_text,'(a,i2,a,i2)') 'Downscaling of radiation output fields',&
      jgp,' =>',jg
    CALL message('downscale_rad_output',message_text)
  ENDIF

  ! For the time being, the radiation grid is assumed to have the same levels
  ! as the full grid
  nlev   = p_patch(jg)%nlev
  nlevp1 = p_patch(jg)%nlevp1

  ! nlev_rg carries the number of model levels of the reduced grid,
  ! which may be larger than nlev
  nlevp1_rg = nlev_rg + 1
  nshift = nlev_rg - nlev ! resulting shift parameter

  p_grf => p_grf_state_local_parent(jg)
  p_int => p_int_state_local_parent(jg)
  p_gcp => p_patch_local_parent(jg)%cells
  p_pp  => p_patch_local_parent(jg)

  i_chidx  = p_patch(jg)%parent_child_index

  nblks_c_lp = p_pp%nblks_c

  ! pointers to child index/block
  iidx => p_gcp%child_idx
  iblk => p_gcp%child_blk

  ! named constants for accessing 2D variables contained in zrg_aux3d
  n2dvars  = nshift+8
  ipsfc    = nshift+1
  itsfc    = nshift+2
  ialb     = nshift+3
  ialbfac  = nshift+4
  iflsp    = nshift+5
  iflsd    = nshift+6
  ialbther = nshift+7
  icosmu0  = nshift+8

  ! Allocation of local storage fields at local parent level in MPI-case
  IF (jgp == 0) THEN

    ALLOCATE(z_lwflxall(nproma,nlevp1_rg,nblks_c_lp), z_trsolall(nproma,nlevp1_rg,nblks_c_lp) , &
      &      z_dpres_mc(nproma,nlev_rg,nblks_c_lp), z_tot_cld(nproma,nlev_rg,nblks_c_lp,3),     &
      &      zpg_aux3d(nproma,n2dvars,p_patch(jgp)%nblks_c),                                    &
      &      zrg_aux3d(nproma,n2dvars,nblks_c_lp),   z_aux3d(nproma,8,p_patch(jg)%nblks_c),     &
      &      pres_ifc(nproma,nlevp1_rg,nblks_c_lp) )

    ! Perform communication from parent to local parent grid in the MPI case,
    ! and set pointers such that further processing is the same for MPI / non-MPI cases

    IF (nshift > 0) zpg_aux3d(:,1:nshift,:) = 0._wp
    zpg_aux3d(:,ipsfc,:)  = pres_sfc_rg(:,:)
    zpg_aux3d(:,itsfc,:)  = tsfc_rg(:,:)
    zpg_aux3d(:,ialb,:)   = albeff_rg(:,:)
    zpg_aux3d(:,ialbfac,:)= albefffac_rg(:,:)
    zpg_aux3d(:,iflsp,:)  = flsp_rg(:,:)
    zpg_aux3d(:,iflsd,:)  = flsd_rg(:,:)
    zpg_aux3d(:,ialbther,:)  = alb_ther_rg(:,:)
    zpg_aux3d(:,icosmu0,:)= cosmu0_rg(:,:)

    nlev_tot = 2*nlevp1_rg + nlev_rg + n2dvars


    CALL exchange_data_mult(p_pp%comm_pat_glb_to_loc_c, 4, nlev_tot, &
                            RECV1=z_lwflxall, SEND1=rg_lwflxall,     &
                            RECV2=z_trsolall, SEND2=rg_trsolall,     &
                            RECV3=z_dpres_mc, SEND3=dpres_mc_rg,     &
                            RECV4=zrg_aux3d , SEND4=zpg_aux3d        )

    CALL exchange_data_mult(p_pp%comm_pat_glb_to_loc_c, 3, 3*nlev_rg, &
                            RECV4D=z_tot_cld, SEND4D=tot_cld_rg       )



    p_lwflxall   => z_lwflxall
    p_trsolall   => z_trsolall
    p_dpres_mc   => z_dpres_mc
    p_tot_cld    => z_tot_cld

  ELSE

    ALLOCATE(zrg_aux3d(nproma,n2dvars,nblks_c_lp),z_aux3d(nproma,8,p_patch(jg)%nblks_c), &
      &      pres_ifc(nproma,nlevp1_rg,nblks_c_lp) )

    p_lwflxall   => rg_lwflxall
    p_trsolall   => rg_trsolall
    p_dpres_mc   => dpres_mc_rg
    p_tot_cld    => tot_cld_rg

    IF (nshift > 0) zrg_aux3d(:,1:nshift,:) = 0._wp
    zrg_aux3d(:,ipsfc,:)  = pres_sfc_rg(:,:)
    zrg_aux3d(:,itsfc,:)  = tsfc_rg(:,:)
    zrg_aux3d(:,ialb,:)   = albeff_rg(:,:)
    zrg_aux3d(:,ialbfac,:)= albefffac_rg(:,:)
    zrg_aux3d(:,iflsp,:)   = flsp_rg(:,:)
    zrg_aux3d(:,iflsd,:)   = flsd_rg(:,:)
    zrg_aux3d(:,ialbther,:)  = alb_ther_rg(:,:)
    zrg_aux3d(:,icosmu0,:)= cosmu0_rg(:,:)

  ENDIF

  ! Interpolate reduced-grid fields to full grid

  ! interpol_vec/scal_nudging needs all fields with full boundaries, so the arrays
  ! have to be sync'd before calling these routines.
  ! Please note that we cannot use sync_patch_array here (comparing parallel/non parallel results)
  ! since the arrays don't start with lower bound 1 in the non paralellel case!

  nlev_tot = 2*nlevp1_rg + n2dvars

  IF (.NOT. my_process_is_mpi_seq()) THEN
    CALL exchange_data_mult(p_pp%comm_pat_c, 3 ,nlev_tot, recv1=p_lwflxall, recv2=p_trsolall, &
      &                     recv3=zrg_aux3d )
  END IF

  IF (p_test_run) THEN
    trsolall = 0._wp
    lwflxall = 0._wp
    z_aux3d  = 0._wp
  ENDIF

  l_limit(1)   = .TRUE.      ! limit transmissivity to positive values
  l_limit(2:3) = .FALSE.
  rlimval(:)   = 2.94e-37_wp ! seems to be the lower threshold for SW transmissivity

  CALL interpol_scal_nudging (p_pp, p_int, p_grf%p_dom(i_chidx), i_chidx, nshift, 3, 1, &
    &                         f3din1=p_trsolall, f3dout1=trsolall,                      &
    &                         f3din2=p_lwflxall, f3dout2=lwflxall,                      &
    &                         f3din3=zrg_aux3d,  f3dout3=z_aux3d,                       &
                              llimit_nneg=l_limit, rlimval=rlimval, overshoot_fac=1.1_wp)

  tsfc_backintp(:,:)   = z_aux3d(:,itsfc-nshift,:)
  alb_backintp(:,:)    = z_aux3d(:,ialb-nshift,:)
  albfac_backintp(:,:) = z_aux3d(:,ialbfac-nshift,:)

  ! Finally apply empirical downscaling corrections depending on variations
  ! in ground temperature and albedo

  ! Start/End block in the parent domain
  i_startblk = p_gcp%start_blk(grf_fbk_start_c,i_chidx)
  i_endblk   = p_gcp%end_blk(min_rlcell_int,i_chidx)


!$OMP PARALLEL
!$OMP DO PRIVATE(jb,i_startidx,i_endidx,jc,jk,jk1,tqv,intclw,intcli,dpresg,                   &
!$OMP            dlwem_o_dtg,swfac2,lwfac1,lwfac2,dtrans_o_dalb_all,                          &
!$OMP            pfaclw,intqctot,dlwflxclr_o_dtg,dlwflxall_o_dtg,jc1,jc2,jc3,jc4,jb1,jb2,jb3, &
!$OMP jb4) ICON_OMP_DEFAULT_SCHEDULE
  DO jb = i_startblk, i_endblk

    CALL get_indices_c(p_pp, jb, i_startblk, i_endblk,                      &
                       i_startidx, i_endidx, grf_fbk_start_c, min_rlcell_int)

    tqv(:)            = 0._wp
    intclw(:,nlevp1)  = 0._wp
    intcli(:,nlevp1)  = 0._wp
    pres_ifc(:,1,jb)     = 0._wp
    pres_ifc(:,nlevp1_rg,jb) = zrg_aux3d(:,ipsfc,jb)

    DO jk = nlev,1,-1
      jk1 = jk + nshift
      DO jc = i_startidx, i_endidx
        pres_ifc(jc,jk1,jb) = pres_ifc(jc,jk1+1,jb) - p_dpres_mc(jc,jk1,jb)

        dpresg        = (pres_ifc(jc,jk1+1,jb) - pres_ifc(jc,jk1,jb))/grav
        tqv(jc)       = tqv(jc)+p_tot_cld(jc,jk1,jb,iqv)*dpresg
        intclw(jc,jk) = intclw(jc,jk+1)+p_tot_cld(jc,jk1,jb,iqc)*dpresg
        intcli(jc,jk) = intcli(jc,jk+1)+p_tot_cld(jc,jk1,jb,iqi)*dpresg
      ENDDO
    ENDDO

    DO jc = i_startidx, i_endidx
      dlwem_o_dtg(jc) = ( 1._wp-zrg_aux3d(jc,ialbther,jb) )*4._wp*stbo*zrg_aux3d(jc,itsfc,jb)**3
      swfac2(jc) =  MAX(0.25_wp,3._wp*zrg_aux3d(jc,icosmu0,jb))**0.0677988_wp
      IF (tqv(jc) > 15._wp) THEN
        lwfac1(jc) = 1.677_wp*MAX(1._wp,tqv(jc))**(-0.72_wp)
      ELSE
        lwfac1(jc) = 0.4388_wp*MAX(1._wp,tqv(jc))**(-0.225_wp)
      ENDIF
      lwfac2(jc) = 0.92_wp*MAX(1._wp,tqv(jc))**(-0.07_wp)
    ENDDO

    DO jk = 1,nlevp1
      jk1 = jk + nshift
      DO jc = i_startidx, i_endidx

        dtrans_o_dalb_all(jc,jk) = (-zrg_aux3d(jc,iflsp,jb)-zrg_aux3d(jc,iflsd,jb)) &
          &                      / ( zsct * zrg_aux3d(jc,icosmu0,jb) * swfac2(jc) ) &
          &                      * ( 0.482994_wp + 0.436556_wp                      &
          &                      * (zrg_aux3d(jc,iflsp,jb)/zrg_aux3d(jc,iflsd,jb))**0.0953119_wp )

        pfaclw = lwfac1(jc)+(lwfac2(jc)-lwfac1(jc))*EXP(-SQRT((pres_ifc(jc,nlevp1_rg,jb)- &
                 pres_ifc(jc,jk1,jb))*pscal ))
        intqctot = MIN(0.30119_wp,MAX(1.008e-3_wp,intclw(jc,jk)+0.2_wp*intcli(jc,jk)))

        dlwflxclr_o_dtg        = -dlwem_o_dtg(jc)*pfaclw
        dlwflxall_o_dtg(jc,jk) = dlwflxclr_o_dtg*(1._wp-(6.9_wp+LOG(intqctot))/5.7_wp)
      ENDDO
    ENDDO

    ! Now apply the corrections
#ifdef __LOOP_EXCHANGE
    DO jc = i_startidx, i_endidx
      jc1 = iidx(jc,jb,1)
      jc2 = iidx(jc,jb,2)
      jc3 = iidx(jc,jb,3)
      jc4 = iidx(jc,jb,4)
      jb1 = iblk(jc,jb,1)
      jb2 = iblk(jc,jb,2)
      jb3 = iblk(jc,jb,3)
      jb4 = iblk(jc,jb,4)
      DO jk = 1,nlevp1
#else
!CDIR NOLOOPCHG
    DO jk = 1,nlevp1
!CDIR NODEP,VOVERTAKE,VOB
      DO jc = i_startidx, i_endidx
        jc1 = iidx(jc,jb,1)
        jc2 = iidx(jc,jb,2)
        jc3 = iidx(jc,jb,3)
        jc4 = iidx(jc,jb,4)
        jb1 = iblk(jc,jb,1)
        jb2 = iblk(jc,jb,2)
        jb3 = iblk(jc,jb,3)
        jb4 = iblk(jc,jb,4)
#endif

        trsolall(jc1,jk,jb1) = MAX(trsolall(jc1,jk,jb1) + dtrans_o_dalb_all(jc,jk)* &
          ( albfac_backintp(jc1,jb1)*albdif(jc1,jb1) - alb_backintp(jc1,jb1) ), rlimval(1))
        trsolall(jc2,jk,jb2) = MAX(trsolall(jc2,jk,jb2) + dtrans_o_dalb_all(jc,jk)* &
          ( albfac_backintp(jc2,jb2)*albdif(jc2,jb2) - alb_backintp(jc2,jb2) ), rlimval(1))
        trsolall(jc3,jk,jb3) = MAX(trsolall(jc3,jk,jb3) + dtrans_o_dalb_all(jc,jk)* &
          ( albfac_backintp(jc3,jb3)*albdif(jc3,jb3) - alb_backintp(jc3,jb3) ), rlimval(1))
        trsolall(jc4,jk,jb4) = MAX(trsolall(jc4,jk,jb4) + dtrans_o_dalb_all(jc,jk)* &
          ( albfac_backintp(jc4,jb4)*albdif(jc4,jb4) - alb_backintp(jc4,jb4) ), rlimval(1))

        lwflxall(jc1,jk,jb1) = lwflxall(jc1,jk,jb1) + dlwflxall_o_dtg(jc,jk)* &
          ( tsfc(jc1,jb1) - tsfc_backintp(jc1,jb1) )
        lwflxall(jc2,jk,jb2) = lwflxall(jc2,jk,jb2) + dlwflxall_o_dtg(jc,jk)* &
          ( tsfc(jc2,jb2) - tsfc_backintp(jc2,jb2) )
        lwflxall(jc3,jk,jb3) = lwflxall(jc3,jk,jb3) + dlwflxall_o_dtg(jc,jk)* &
          ( tsfc(jc3,jb3) - tsfc_backintp(jc3,jb3) )
        lwflxall(jc4,jk,jb4) = lwflxall(jc4,jk,jb4) + dlwflxall_o_dtg(jc,jk)* &
          ( tsfc(jc4,jb4) - tsfc_backintp(jc4,jb4) )

      ENDDO
    ENDDO

  ENDDO !jb
!$OMP END DO NOWAIT
!$OMP END PARALLEL

  IF (jgp == 0) THEN
    DEALLOCATE( z_lwflxall, z_trsolall, z_dpres_mc, z_tot_cld, zpg_aux3d )
  ENDIF

  DEALLOCATE( zrg_aux3d,z_aux3d, pres_ifc )

END SUBROUTINE downscale_rad_output_rg



!>
!! This routine optimizes the boundary interpolation of diagnostic physics fields for output
!!
!! @par Revision History
!! Developed  by Guenther Zaengl, DWD, 2010-12-03
!!
SUBROUTINE interpol_phys_grf (ext_data, jg, jgc, jn)

  USE mo_nwp_phy_state,      ONLY: prm_diag
  USE mo_nonhydro_state,     ONLY: p_nh_state

  ! Input:
  TYPE(t_external_data), INTENT(in) :: ext_data(:)
  INTEGER              , INTENT(in) :: jg,jgc,jn

  ! Pointers
  TYPE(t_patch),                POINTER :: ptr_pp
  TYPE(t_patch),                POINTER :: ptr_pc
  TYPE(t_gridref_single_state), POINTER :: ptr_grf
  TYPE(t_lnd_diag),             POINTER :: ptr_ldiagp ! parent level land diag state
  TYPE(t_lnd_diag),             POINTER :: ptr_ldiagc ! child level land diag state
  TYPE(t_lnd_prog),             POINTER :: ptr_lprogp ! parent level land prog state
  TYPE(t_lnd_prog),             POINTER :: ptr_lprogc ! child level land prog state
  TYPE(t_wtr_prog),             POINTER :: ptr_wprogp ! parent level water prog state
  TYPE(t_wtr_prog),             POINTER :: ptr_wprogc ! child level water prog state

  ! Local fields
  INTEGER, PARAMETER  :: nfields_p1=68   ! Number of positive-definite 2D physics fields for which boundary interpolation is needed
  INTEGER, PARAMETER  :: nfields_p2=18   ! Number of remaining 2D physics fields for which boundary interpolation is needed
  INTEGER, PARAMETER  :: nfields_l2=18   ! Number of 2D land state fields

  INTEGER :: i_startblk, i_endblk, i_startidx, i_endidx, jb, jc, jk, jt, nlev_c, ic, i_count, indlist(nproma)
  INTEGER :: styp                        ! soiltype at child level

  LOGICAL :: lsfc_interp

  ! Temporary storage to do boundary interpolation for all 2D fields in one step
  REAL(wp) :: z_aux3dp1_p(nproma,nfields_p1,p_patch(jg)%nblks_c),       &  ! 2D pos. def. physics diag fields
    &         z_aux3dp1_c(nproma,nfields_p1,p_patch(jgc)%nblks_c),      &
    &         z_aux3dp2_p(nproma,nfields_p2,p_patch(jg)%nblks_c),       &  ! 2D physics diag fields
    &         z_aux3dp2_c(nproma,nfields_p2,p_patch(jgc)%nblks_c),      &
    &         z_aux3dl2_p(nproma,nfields_l2,p_patch(jg)%nblks_c),       &  ! 2D land state fields
    &         z_aux3dl2_c(nproma,nfields_l2,p_patch(jgc)%nblks_c),      &
    &         z_aux3dso_p(nproma,3*nlev_soil,p_patch(jg)%nblks_c),      &  ! 3D land state fields for soil
    &         z_aux3dso_c(nproma,3*nlev_soil,p_patch(jgc)%nblks_c),     &
    &         z_aux3dsn_p(nproma,5*nlev_snow,p_patch(jg)%nblks_c),      &  ! 3D land state fields for multi-layer snow
    &         z_aux3dsn_c(nproma,5*nlev_snow,p_patch(jgc)%nblks_c)         ! (used if lmulti_snow = true))

  ! set pointers
  ptr_pp  => p_patch(jg)
  ptr_pc  => p_patch(jgc)
  ptr_grf => p_grf_state(jg)%p_dom(jn)

  nlev_c = ptr_pc%nlev

  IF (atm_phy_nwp_config(jg)%inwp_surface == 1) THEN
    lsfc_interp = .TRUE.
  ELSE
    lsfc_interp = .FALSE.
  ENDIF

  IF (lsfc_interp) THEN
    ptr_ldiagp => p_lnd_state(jg)%diag_lnd
    ptr_ldiagc => p_lnd_state(jgc)%diag_lnd
    ptr_lprogp => p_lnd_state(jg)%prog_lnd(nnow_rcf(jg))
    ptr_lprogc => p_lnd_state(jgc)%prog_lnd(nnow_rcf(jgc))
    ptr_wprogp => p_lnd_state(jg)%prog_wtr(nnow_rcf(jg))
    ptr_wprogc => p_lnd_state(jgc)%prog_wtr(nnow_rcf(jgc))
  ENDIF

  IF (p_test_run) THEN
     z_aux3dp1_p(:,:,:) = 0._wp
     z_aux3dp2_p(:,:,:) = 0._wp
     z_aux3dl2_p(:,:,:) = 0._wp
     z_aux3dso_p(:,:,:) = 0._wp
     z_aux3dsn_p(:,:,:) = 0._wp
  ENDIF

  i_startblk = ptr_pp%cells%start_block(grf_bdywidth_c+1)
  i_endblk   = ptr_pp%cells%end_block(min_rlcell_int)


!$OMP PARALLEL
!$OMP DO PRIVATE(jb,i_startidx,i_endidx,jc,jk,ic,i_count) ICON_OMP_DEFAULT_SCHEDULE
  DO jb = i_startblk, i_endblk

    CALL get_indices_c(ptr_pp, jb, i_startblk, i_endblk, i_startidx, i_endidx, grf_bdywidth_c+1, min_rlcell_int)

    DO jc = i_startidx, i_endidx
      z_aux3dp1_p(jc,1,jb) = prm_diag(jg)%tot_prec(jc,jb)
      z_aux3dp1_p(jc,2,jb) = prm_diag(jg)%prec_gsp(jc,jb)
      z_aux3dp1_p(jc,3,jb) = prm_diag(jg)%prec_con(jc,jb)
      z_aux3dp1_p(jc,4,jb) = prm_diag(jg)%rain_gsp(jc,jb)
      z_aux3dp1_p(jc,5,jb) = prm_diag(jg)%snow_gsp(jc,jb)
      z_aux3dp1_p(jc,6,jb) = prm_diag(jg)%rain_con(jc,jb)
      z_aux3dp1_p(jc,7,jb) = prm_diag(jg)%snow_con(jc,jb)
      z_aux3dp1_p(jc,8,jb) = prm_diag(jg)%rain_gsp_rate(jc,jb)
      z_aux3dp1_p(jc,9,jb) = prm_diag(jg)%snow_gsp_rate(jc,jb)
      z_aux3dp1_p(jc,10,jb) = prm_diag(jg)%rain_con_rate(jc,jb)
      z_aux3dp1_p(jc,11,jb) = prm_diag(jg)%snow_con_rate(jc,jb)
      z_aux3dp1_p(jc,12,jb) = prm_diag(jg)%gz0(jc,jb)
      z_aux3dp1_p(jc,13,jb) = prm_diag(jg)%tcm(jc,jb)
      z_aux3dp1_p(jc,14,jb) = prm_diag(jg)%tch(jc,jb)
      z_aux3dp1_p(jc,15,jb) = prm_diag(jg)%tfm(jc,jb)
      z_aux3dp1_p(jc,16,jb) = prm_diag(jg)%tfh(jc,jb)
      z_aux3dp1_p(jc,17,jb) = prm_diag(jg)%tfv(jc,jb)
      z_aux3dp1_p(jc,18,jb) = prm_diag(jg)%t_2m(jc,jb)
      z_aux3dp1_p(jc,19,jb) = prm_diag(jg)%qv_2m(jc,jb)
      z_aux3dp1_p(jc,20,jb) = prm_diag(jg)%td_2m(jc,jb)
      z_aux3dp1_p(jc,21,jb) = prm_diag(jg)%rh_2m(jc,jb)
      z_aux3dp1_p(jc,22,jb) = prm_diag(jg)%gust10(jc,jb)
      z_aux3dp1_p(jc,23,jb) = prm_diag(jg)%sp_10m(jc,jb)
      z_aux3dp1_p(jc,24,jb) = prm_diag(jg)%swflxsfc(jc,jb)
      z_aux3dp1_p(jc,25,jb) = prm_diag(jg)%swflx_dn_sfc_diff(jc,jb)
      z_aux3dp1_p(jc,26,jb) = prm_diag(jg)%lwflx_up_sfc(jc,jb)
      z_aux3dp1_p(jc,27,jb) = prm_diag(jg)%swflxtoa(jc,jb)
      z_aux3dp1_p(jc,28,jb) = prm_diag(jg)%flxdwswtoa(jc,jb)
      z_aux3dp1_p(jc,29,jb) = prm_diag(jg)%swflxsfc_a(jc,jb)
      z_aux3dp1_p(jc,30,jb) = prm_diag(jg)%asodifd_s(jc,jb)
      z_aux3dp1_p(jc,31,jb) = prm_diag(jg)%asodifu_s(jc,jb)
      z_aux3dp1_p(jc,32,jb) = prm_diag(jg)%athu_s(jc,jb)
      z_aux3dp1_p(jc,33,jb) = prm_diag(jg)%athd_s(jc,jb)
      z_aux3dp1_p(jc,34,jb) = prm_diag(jg)%swflxtoa_a(jc,jb)
      z_aux3dp1_p(jc,35,jb) = prm_diag(jg)%asod_t(jc,jb)
      z_aux3dp1_p(jc,36,jb) = prm_diag(jg)%asou_t(jc,jb)
      z_aux3dp1_p(jc,37,jb) = prm_diag(jg)%asodird_s(jc,jb)
      z_aux3dp1_p(jc,38,jb) = prm_diag(jg)%htop_con(jc,jb) - prm_diag(jg)%hbas_con(jc,jb)
      z_aux3dp1_p(jc,39,jb) = prm_diag(jg)%htop_dc(jc,jb)
      z_aux3dp1_p(jc,40,jb) = prm_diag(jg)%snowlmt(jc,jb) + 999._wp
      z_aux3dp1_p(jc,41,jb) = prm_diag(jg)%hzerocl(jc,jb) + 999._wp
      z_aux3dp1_p(jc,42,jb) = prm_diag(jg)%clcl(jc,jb)
      z_aux3dp1_p(jc,43,jb) = prm_diag(jg)%clcm(jc,jb)
      z_aux3dp1_p(jc,44,jb) = prm_diag(jg)%clch(jc,jb)
      z_aux3dp1_p(jc,45,jb) = prm_diag(jg)%clct(jc,jb)
      z_aux3dp1_p(jc,46,jb) = prm_diag(jg)%cape(jc,jb)
      z_aux3dp1_p(jc,47,jb) = prm_diag(jg)%swflx_up_toa(jc,jb)
      z_aux3dp1_p(jc,48,jb) = prm_diag(jg)%swflx_up_sfc(jc,jb)
      z_aux3dp1_p(jc,49,jb) = prm_diag(jg)%tmax_2m(jc,jb)
      z_aux3dp1_p(jc,50,jb) = prm_diag(jg)%tmin_2m(jc,jb)
      z_aux3dp1_p(jc,51:53,jb) = prm_diag(jg)%tot_cld_vi(jc,jb,1:3)
      z_aux3dp1_p(jc,54:58,jb) = p_nh_state(jg)%diag%tracer_vi(jc,jb,1:5)
      z_aux3dp1_p(jc,59,jb) = prm_diag(jg)%clct_mod(jc,jb)

      IF (atm_phy_nwp_config(jg)%inwp_gscp == 2) THEN
        z_aux3dp1_p(jc,60,jb) = prm_diag(jg)%graupel_gsp(jc,jb)
        z_aux3dp1_p(jc,61,jb) = prm_diag(jg)%graupel_gsp_rate(jc,jb)
      ELSE
        z_aux3dp1_p(jc,60,jb) = 0._wp
        z_aux3dp1_p(jc,61,jb) = 0._wp
      ENDIF
      z_aux3dp1_p(jc,62,jb) = prm_diag(jg)%tvm(jc,jb)
      z_aux3dp1_p(jc,63,jb) = prm_diag(jg)%tvh(jc,jb)
      z_aux3dp1_p(jc,64,jb) = prm_diag(jg)%tkr(jc,jb)
      z_aux3dp1_p(jc,65,jb) = prm_diag(jg)%cldepth(jc,jb)
      z_aux3dp1_p(jc,66,jb) = prm_diag(jg)%t_2m_land(jc,jb)
      z_aux3dp1_p(jc,67,jb) = prm_diag(jg)%td_2m_land(jc,jb)
      z_aux3dp1_p(jc,68,jb) = prm_diag(jg)%rh_2m_land(jc,jb)

      z_aux3dp2_p(jc,1,jb) = prm_diag(jg)%u_10m(jc,jb)
      z_aux3dp2_p(jc,2,jb) = prm_diag(jg)%v_10m(jc,jb)
      z_aux3dp2_p(jc,3,jb) = prm_diag(jg)%lhfl_s(jc,jb)
      z_aux3dp2_p(jc,4,jb) = prm_diag(jg)%lhfl_bs(jc,jb)
      z_aux3dp2_p(jc,5,jb) = prm_diag(jg)%shfl_s(jc,jb)
      z_aux3dp2_p(jc,6,jb) = prm_diag(jg)%qhfl_s(jc,jb)
      z_aux3dp2_p(jc,7,jb) = prm_diag(jg)%umfl_s(jc,jb)
      z_aux3dp2_p(jc,8,jb) = prm_diag(jg)%vmfl_s(jc,jb)
      z_aux3dp2_p(jc,9,jb) = prm_diag(jg)%alhfl_s(jc,jb)
      z_aux3dp2_p(jc,10,jb) = prm_diag(jg)%alhfl_bs(jc,jb)
      z_aux3dp2_p(jc,11,jb) = prm_diag(jg)%ashfl_s(jc,jb)
      z_aux3dp2_p(jc,12,jb) = prm_diag(jg)%aqhfl_s(jc,jb)
      z_aux3dp2_p(jc,13,jb) = prm_diag(jg)%aumfl_s(jc,jb)
      z_aux3dp2_p(jc,14,jb) = prm_diag(jg)%avmfl_s(jc,jb)
      z_aux3dp2_p(jc,15,jb) = prm_diag(jg)%lwflxsfc(jc,jb)
      z_aux3dp2_p(jc,16,jb) = prm_diag(jg)%lwflxsfc_a(jc,jb)
      z_aux3dp2_p(jc,17,jb) = prm_diag(jg)%lwflxtoa_a(jc,jb)
      z_aux3dp2_p(jc,18,jb) = prm_diag(jg)%hbas_con(jc,jb)
    ENDDO

    IF (lsfc_interp) THEN
      DO jc = i_startidx, i_endidx
        z_aux3dl2_p(jc,1,jb) = ptr_ldiagp%t_snow(jc,jb)
        z_aux3dl2_p(jc,2,jb) = ptr_ldiagp%t_s(jc,jb)
        z_aux3dl2_p(jc,3,jb) = ptr_ldiagp%w_snow(jc,jb)
        z_aux3dl2_p(jc,4,jb) = ptr_ldiagp%rho_snow(jc,jb)
        z_aux3dl2_p(jc,5,jb) = ptr_ldiagp%w_i(jc,jb)
        z_aux3dl2_p(jc,6,jb) = ptr_ldiagp%h_snow(jc,jb)
        z_aux3dl2_p(jc,7,jb) = ptr_ldiagp%freshsnow(jc,jb)
        z_aux3dl2_p(jc,8,jb) = ptr_ldiagp%snowfrac(jc,jb)
        z_aux3dl2_p(jc,9,jb) = ptr_ldiagp%runoff_s(jc,jb)
        z_aux3dl2_p(jc,10,jb) = ptr_ldiagp%runoff_g(jc,jb)
        z_aux3dl2_p(jc,11,jb) = ptr_ldiagp%t_so(jc,nlev_soil+1,jb)
        IF (lmulti_snow) THEN
          z_aux3dl2_p(jc,12,jb) = ptr_ldiagp%t_snow_mult(jc,nlev_snow+1,jb)
        ELSE
          z_aux3dl2_p(jc,12,jb) = 0._wp
        ENDIF
      ENDDO

      IF (lseaice) THEN
        DO jc = i_startidx, i_endidx
          IF (ptr_wprogp%t_ice(jc,jb) > 10._wp) THEN
            z_aux3dl2_p(jc,13,jb) = ptr_wprogp%t_ice(jc,jb)
          ELSE
            z_aux3dl2_p(jc,13,jb) = ptr_lprogp%t_g(jc,jb)
          ENDIF
          z_aux3dl2_p(jc,14,jb) = ptr_wprogp%h_ice(jc,jb)
          z_aux3dl2_p(jc,15,jb) = ptr_wprogp%t_snow_si(jc,jb)
          z_aux3dl2_p(jc,16,jb) = ptr_wprogp%h_snow_si(jc,jb)
          z_aux3dl2_p(jc,17,jb) = ptr_ldiagp%fr_seaice(jc,jb)
        ENDDO
      ELSE
        z_aux3dl2_p(:,13:17,jb) = 0._wp
      ENDIF

      IF (llake) THEN
        DO jc = i_startidx, i_endidx
          z_aux3dl2_p(jc,18,jb) = ptr_lprogp%t_g(jc,jb)
        ENDDO
        i_count = ext_data(jg)%atm%fp_count(jb)
        DO ic = 1, i_count
          jc = ext_data(jg)%atm%idx_lst_fp(ic,jb)
          z_aux3dl2_p(jc,18,jb) = ptr_lprogp%t_g_t(jc,jb,isub_lake)
        ENDDO
      ELSE
        z_aux3dl2_p(:,18,jb) = 0._wp
      ENDIF

      DO jk = 1, nlev_soil
        DO jc = i_startidx, i_endidx
          z_aux3dso_p(jc,3*(jk-1)+1,jb) = ptr_ldiagp%t_so(jc,jk,jb)
          z_aux3dso_p(jc,3*(jk-1)+2,jb) = ptr_ldiagp%w_so(jc,jk,jb)
          z_aux3dso_p(jc,3*(jk-1)+3,jb) = ptr_ldiagp%w_so_ice(jc,jk,jb)
        ENDDO
      ENDDO

      IF (lmulti_snow) THEN
        DO jk = 1, nlev_snow
          DO jc = i_startidx, i_endidx
            z_aux3dsn_p(jc,5*(jk-1)+1,jb) = ptr_ldiagp%t_snow_mult(jc,jk,jb)
            z_aux3dsn_p(jc,5*(jk-1)+2,jb) = ptr_ldiagp%rho_snow_mult(jc,jk,jb)
            z_aux3dsn_p(jc,5*(jk-1)+3,jb) = ptr_ldiagp%wliq_snow(jc,jk,jb)
            z_aux3dsn_p(jc,5*(jk-1)+4,jb) = ptr_ldiagp%wtot_snow(jc,jk,jb)
            z_aux3dsn_p(jc,5*(jk-1)+5,jb) = ptr_ldiagp%dzh_snow(jc,jk,jb)
          ENDDO
        ENDDO
      ENDIF

    ENDIF

  ENDDO
!$OMP END DO NOWAIT
!$OMP END PARALLEL

    ! Halo update is needed before interpolation
    IF (lsfc_interp .AND. lmulti_snow) THEN

      CALL sync_patch_array_mult(SYNC_C,ptr_pp,5,z_aux3dp1_p,z_aux3dp2_p,z_aux3dl2_p,z_aux3dso_p,z_aux3dsn_p)
      CALL interpol_scal_grf (ptr_pp, ptr_pc, ptr_grf, 5, z_aux3dp1_p, z_aux3dp1_c, z_aux3dp2_p, z_aux3dp2_c,&
        z_aux3dl2_p, z_aux3dl2_c, z_aux3dso_p, z_aux3dso_c, z_aux3dsn_p, z_aux3dsn_c, &
        llimit_nneg=(/.TRUE.,.FALSE.,.TRUE.,.TRUE.,.TRUE./), lnoshift=.TRUE.)

    ELSE IF (lsfc_interp) THEN

      CALL sync_patch_array_mult(SYNC_C,ptr_pp,4,z_aux3dp1_p,z_aux3dp2_p,z_aux3dl2_p,z_aux3dso_p)
      CALL interpol_scal_grf (ptr_pp, ptr_pc, ptr_grf, 4, z_aux3dp1_p, z_aux3dp1_c, z_aux3dp2_p, z_aux3dp2_c,&
        z_aux3dl2_p, z_aux3dl2_c, z_aux3dso_p, z_aux3dso_c,                       &
        llimit_nneg=(/.TRUE.,.FALSE.,.TRUE.,.TRUE./), lnoshift=.TRUE.)

    ELSE
      CALL sync_patch_array_mult(SYNC_C,ptr_pp,2,z_aux3dp1_p,z_aux3dp2_p)
      CALL interpol_scal_grf (ptr_pp, ptr_pc, ptr_grf, 2, z_aux3dp1_p, z_aux3dp1_c, z_aux3dp2_p, z_aux3dp2_c, &
        llimit_nneg=(/.TRUE.,.FALSE./), lnoshift=.TRUE.)

    ENDIF

    CALL sync_patch_array_mult(SYNC_C,ptr_pp,3,prm_diag(jg)%tkvm,prm_diag(jg)%tkvh,prm_diag(jg)%rcld)
    CALL interpol_scal_grf (ptr_pp, ptr_pc, ptr_grf, 3, prm_diag(jg)%tkvm, prm_diag(jgc)%tkvm, &
      prm_diag(jg)%tkvh, prm_diag(jgc)%tkvh, prm_diag(jg)%rcld, prm_diag(jgc)%rcld,            &
      llimit_nneg=(/.TRUE.,.TRUE.,.TRUE./))

  i_startblk = ptr_pc%cells%start_blk(1,1)
  i_endblk   = ptr_pc%cells%end_blk(grf_bdywidth_c,1)


!$OMP PARALLEL
!$OMP DO PRIVATE(jb,i_startidx,i_endidx,jc,jk,jt,styp,ic,i_count,indlist) ICON_OMP_DEFAULT_SCHEDULE
  DO jb = i_startblk, i_endblk

    CALL get_indices_c(ptr_pc, jb, i_startblk, i_endblk,        &
                       i_startidx, i_endidx, 1, grf_bdywidth_c)

    DO jc = i_startidx, i_endidx          ! to avoid undershoots when taking time differences:
      prm_diag(jgc)%tot_prec(jc,jb)       = MAX(z_aux3dp1_c(jc,1,jb),prm_diag(jgc)%tot_prec(jc,jb))
      prm_diag(jgc)%prec_gsp(jc,jb)       = MAX(z_aux3dp1_c(jc,2,jb),prm_diag(jgc)%prec_gsp(jc,jb))
      prm_diag(jgc)%prec_con(jc,jb)       = MAX(z_aux3dp1_c(jc,3,jb),prm_diag(jgc)%prec_con(jc,jb))
      prm_diag(jgc)%rain_gsp(jc,jb)       = MAX(z_aux3dp1_c(jc,4,jb),prm_diag(jgc)%rain_gsp(jc,jb))
      prm_diag(jgc)%snow_gsp(jc,jb)       = MAX(z_aux3dp1_c(jc,5,jb),prm_diag(jgc)%snow_gsp(jc,jb))
      prm_diag(jgc)%rain_con(jc,jb)       = MAX(z_aux3dp1_c(jc,6,jb),prm_diag(jgc)%rain_con(jc,jb))
      prm_diag(jgc)%snow_con(jc,jb)       = MAX(z_aux3dp1_c(jc,7,jb),prm_diag(jgc)%snow_con(jc,jb))
      prm_diag(jgc)%rain_gsp_rate(jc,jb)  = z_aux3dp1_c(jc,8,jb)
      prm_diag(jgc)%snow_gsp_rate(jc,jb)  = z_aux3dp1_c(jc,9,jb)
      prm_diag(jgc)%rain_con_rate(jc,jb)  = z_aux3dp1_c(jc,10,jb)
      prm_diag(jgc)%snow_con_rate(jc,jb)  = z_aux3dp1_c(jc,11,jb)
      prm_diag(jgc)%gz0(jc,jb)            = z_aux3dp1_c(jc,12,jb)
      prm_diag(jgc)%tcm(jc,jb)            = z_aux3dp1_c(jc,13,jb)
      prm_diag(jgc)%tch(jc,jb)            = z_aux3dp1_c(jc,14,jb)
      prm_diag(jgc)%tfm(jc,jb)            = z_aux3dp1_c(jc,15,jb)
      prm_diag(jgc)%tfh(jc,jb)            = z_aux3dp1_c(jc,16,jb)
      prm_diag(jgc)%tfv(jc,jb)            = z_aux3dp1_c(jc,17,jb)
      prm_diag(jgc)%t_2m(jc,jb)           = z_aux3dp1_c(jc,18,jb)
      prm_diag(jgc)%qv_2m(jc,jb)          = z_aux3dp1_c(jc,19,jb)
      prm_diag(jgc)%td_2m(jc,jb)          = MIN(prm_diag(jgc)%t_2m(jc,jb),z_aux3dp1_c(jc,20,jb))
      prm_diag(jgc)%rh_2m(jc,jb)          = MIN(100._wp,z_aux3dp1_c(jc,21,jb)) ! unit is %
      prm_diag(jgc)%gust10(jc,jb)         = z_aux3dp1_c(jc,22,jb)
      prm_diag(jgc)%sp_10m(jc,jb)         = z_aux3dp1_c(jc,23,jb)
      prm_diag(jgc)%swflxsfc(jc,jb)       = z_aux3dp1_c(jc,24,jb)
      prm_diag(jgc)%swflx_dn_sfc_diff(jc,jb) = z_aux3dp1_c(jc,25,jb)
      prm_diag(jgc)%lwflx_up_sfc(jc,jb)   = z_aux3dp1_c(jc,26,jb)
      prm_diag(jgc)%swflxtoa(jc,jb)       = z_aux3dp1_c(jc,27,jb)
      prm_diag(jgc)%flxdwswtoa(jc,jb)     = z_aux3dp1_c(jc,28,jb)
      prm_diag(jgc)%swflxsfc_a(jc,jb)     = z_aux3dp1_c(jc,29,jb)
      prm_diag(jgc)%asodifd_s(jc,jb)      = z_aux3dp1_c(jc,30,jb)
      prm_diag(jgc)%asodifu_s(jc,jb)      = z_aux3dp1_c(jc,31,jb)
      prm_diag(jgc)%athu_s(jc,jb)         = z_aux3dp1_c(jc,32,jb)
      prm_diag(jgc)%athd_s(jc,jb)         = z_aux3dp1_c(jc,33,jb)
      prm_diag(jgc)%swflxtoa_a(jc,jb)     = z_aux3dp1_c(jc,34,jb)
      prm_diag(jgc)%asod_t(jc,jb)         = z_aux3dp1_c(jc,35,jb)
      prm_diag(jgc)%asou_t(jc,jb)         = z_aux3dp1_c(jc,36,jb)
      prm_diag(jgc)%asodird_s(jc,jb)      = z_aux3dp1_c(jc,37,jb)
      prm_diag(jgc)%htop_dc(jc,jb)        = z_aux3dp1_c(jc,39,jb)
      prm_diag(jgc)%snowlmt(jc,jb)        = z_aux3dp1_c(jc,40,jb) - 999._wp
      IF (prm_diag(jgc)%snowlmt(jc,jb) < p_nh_state(jgc)%metrics%z_ifc(jc,nlev_c+1,jb)) &
        prm_diag(jgc)%snowlmt(jc,jb) = -999._wp
      prm_diag(jgc)%hzerocl(jc,jb)        = z_aux3dp1_c(jc,41,jb) - 999._wp
      IF (prm_diag(jgc)%hzerocl(jc,jb) < p_nh_state(jgc)%metrics%z_ifc(jc,nlev_c+1,jb)) &
        prm_diag(jgc)%hzerocl(jc,jb) = -999._wp
      prm_diag(jgc)%clcl(jc,jb)           = MIN(1._wp,z_aux3dp1_c(jc,42,jb))
      prm_diag(jgc)%clcm(jc,jb)           = MIN(1._wp,z_aux3dp1_c(jc,43,jb))
      prm_diag(jgc)%clch(jc,jb)           = MIN(1._wp,z_aux3dp1_c(jc,44,jb))
      prm_diag(jgc)%clct(jc,jb)           = MIN(1._wp,z_aux3dp1_c(jc,45,jb))
      prm_diag(jgc)%cape(jc,jb)           = z_aux3dp1_c(jc,46,jb)
      prm_diag(jgc)%swflx_up_toa(jc,jb)   = z_aux3dp1_c(jc,47,jb)
      prm_diag(jgc)%swflx_up_sfc(jc,jb)   = z_aux3dp1_c(jc,48,jb)
      prm_diag(jgc)%tmax_2m(jc,jb)        = MAX(z_aux3dp1_c(jc,49,jb),prm_diag(jgc)%t_2m(jc,jb))
      prm_diag(jgc)%tmin_2m(jc,jb)        = MIN(z_aux3dp1_c(jc,50,jb),prm_diag(jgc)%t_2m(jc,jb),prm_diag(jgc)%tmax_2m(jc,jb))
      prm_diag(jgc)%tot_cld_vi(jc,jb,1:3) = z_aux3dp1_c(jc,51:53,jb)
      p_nh_state(jgc)%diag%tracer_vi(jc,jb,1:5) = z_aux3dp1_c(jc,54:58,jb)
      prm_diag(jgc)%clct_mod(jc,jb)       = MIN(1._wp,z_aux3dp1_c(jc,59,jb))

      IF (atm_phy_nwp_config(jgc)%inwp_gscp == 2) THEN
        prm_diag(jgc)%graupel_gsp(jc,jb)      = MAX(z_aux3dp1_c(jc,60,jb),prm_diag(jgc)%graupel_gsp(jc,jb))
        prm_diag(jgc)%graupel_gsp_rate(jc,jb) = z_aux3dp1_c(jc,61,jb)
      ENDIF
      prm_diag(jgc)%tvm(jc,jb)            = z_aux3dp1_c(jc,62,jb)
      prm_diag(jgc)%tvh(jc,jb)            = z_aux3dp1_c(jc,63,jb)
      prm_diag(jgc)%tkr(jc,jb)            = z_aux3dp1_c(jc,64,jb)
      prm_diag(jgc)%cldepth(jc,jb)        = MIN(1._wp,z_aux3dp1_c(jc,65,jb))
      prm_diag(jgc)%t_2m_land(jc,jb)      = z_aux3dp1_c(jc,66,jb)
      prm_diag(jgc)%td_2m_land(jc,jb)     = z_aux3dp1_c(jc,67,jb)
      prm_diag(jgc)%rh_2m_land(jc,jb)     = z_aux3dp1_c(jc,68,jb)

      prm_diag(jgc)%u_10m(jc,jb)          = z_aux3dp2_c(jc,1,jb)
      prm_diag(jgc)%v_10m(jc,jb)          = z_aux3dp2_c(jc,2,jb)
      prm_diag(jgc)%lhfl_s(jc,jb)         = z_aux3dp2_c(jc,3,jb)
      prm_diag(jgc)%lhfl_bs(jc,jb)        = z_aux3dp2_c(jc,4,jb)
      prm_diag(jgc)%shfl_s(jc,jb)         = z_aux3dp2_c(jc,5,jb)
      prm_diag(jgc)%qhfl_s(jc,jb)         = z_aux3dp2_c(jc,6,jb)
      prm_diag(jgc)%umfl_s(jc,jb)         = z_aux3dp2_c(jc,7,jb)
      prm_diag(jgc)%vmfl_s(jc,jb)         = z_aux3dp2_c(jc,8,jb)
      prm_diag(jgc)%alhfl_s(jc,jb)        = z_aux3dp2_c(jc,9,jb)
      prm_diag(jgc)%alhfl_bs(jc,jb)       = z_aux3dp2_c(jc,10,jb)
      prm_diag(jgc)%ashfl_s(jc,jb)        = z_aux3dp2_c(jc,11,jb)
      prm_diag(jgc)%aqhfl_s(jc,jb)        = z_aux3dp2_c(jc,12,jb)
      prm_diag(jgc)%aumfl_s(jc,jb)        = z_aux3dp2_c(jc,13,jb)
      prm_diag(jgc)%avmfl_s(jc,jb)        = z_aux3dp2_c(jc,14,jb)
      prm_diag(jgc)%lwflxsfc(jc,jb)       = z_aux3dp2_c(jc,15,jb)
      prm_diag(jgc)%lwflxsfc_a(jc,jb)     = z_aux3dp2_c(jc,16,jb)
      prm_diag(jgc)%lwflxtoa_a(jc,jb)     = z_aux3dp2_c(jc,17,jb)

      ! Special treatment for convection base and top height (no convection => - 500 m)
      prm_diag(jgc)%hbas_con(jc,jb)       = z_aux3dp2_c(jc,18,jb)
      IF (prm_diag(jgc)%hbas_con(jc,jb) < p_nh_state(jgc)%metrics%z_ifc(jc,nlev_c+1,jb)) THEN
        prm_diag(jgc)%hbas_con(jc,jb) = -500._wp
        prm_diag(jgc)%htop_con(jc,jb) = -500._wp
      ELSE
        prm_diag(jgc)%htop_con(jc,jb) = z_aux3dp1_c(jc,38,jb) + prm_diag(jgc)%hbas_con(jc,jb)
      ENDIF
    ENDDO

    IF (lsfc_interp) THEN
      DO jc = i_startidx, i_endidx
        ptr_ldiagc%t_snow(jc,jb)           = z_aux3dl2_c(jc,1,jb)
        ptr_ldiagc%t_s(jc,jb)              = z_aux3dl2_c(jc,2,jb)
        ptr_ldiagc%w_snow(jc,jb)           = z_aux3dl2_c(jc,3,jb)
        ptr_ldiagc%rho_snow(jc,jb)         = z_aux3dl2_c(jc,4,jb)
        ptr_ldiagc%w_i(jc,jb)              = z_aux3dl2_c(jc,5,jb)
        ptr_ldiagc%h_snow(jc,jb)           = z_aux3dl2_c(jc,6,jb)
        ptr_ldiagc%freshsnow(jc,jb)        = MIN(1._wp,z_aux3dl2_c(jc,7,jb))
        ptr_ldiagc%snowfrac(jc,jb)         = MIN(1._wp,z_aux3dl2_c(jc,8,jb))
        ptr_ldiagc%snowfrac_lc(jc,jb)      = MIN(1._wp,z_aux3dl2_c(jc,8,jb))
        ptr_ldiagc%runoff_s(jc,jb)         = z_aux3dl2_c(jc,9,jb)
        ptr_ldiagc%runoff_g(jc,jb)         = z_aux3dl2_c(jc,10,jb)
        ptr_ldiagc%t_so(jc,nlev_soil+1,jb) = z_aux3dl2_c(jc,11,jb)
        IF (lmulti_snow) &
          ptr_ldiagc%t_snow_mult(jc,nlev_snow+1,jb) = z_aux3dl2_c(jc,12,jb)
      ENDDO

      IF (lseaice) THEN
        DO jc = i_startidx, i_endidx
          ptr_wprogc%t_ice(jc,jb)     = MIN(tmelt,z_aux3dl2_c(jc,13,jb))
          ptr_wprogc%h_ice(jc,jb)     = MAX(0._wp,z_aux3dl2_c(jc,14,jb))
          ptr_wprogc%t_snow_si(jc,jb) = MIN(tmelt,z_aux3dl2_c(jc,15,jb))
          ptr_wprogc%h_snow_si(jc,jb) = MAX(0._wp,z_aux3dl2_c(jc,16,jb))
          ptr_ldiagc%fr_seaice(jc,jb) = MAX(0._wp,MIN(1._wp,z_aux3dl2_c(jc,17,jb)))
          IF (ptr_ldiagc%fr_seaice(jc,jb) < frsi_min )         ptr_ldiagc%fr_seaice(jc,jb) = 0._wp
          IF (ptr_ldiagc%fr_seaice(jc,jb) > (1._wp-frsi_min) ) ptr_ldiagc%fr_seaice(jc,jb) = 1._wp
          IF (ext_data(jgc)%atm%fr_land(jc,jb) >= 1._wp-MAX(frlake_thrhld,frsea_thrhld)) THEN ! pure land point
            ptr_wprogc%h_ice(jc,jb) = 0._wp
            ptr_wprogc%h_snow_si(jc,jb) = 0._wp
            ptr_ldiagc%fr_seaice(jc,jb) = 0._wp
          ENDIF
        ENDDO
      ENDIF

      IF (llake) THEN

        ! preset lake variables on nest boundary points with default values
        DO jc = i_startidx, i_endidx
          ptr_wprogc%t_snow_lk(jc,jb) = tmelt
          ptr_wprogc%h_snow_lk(jc,jb) = 0._wp
          ptr_wprogc%t_mnw_lk (jc,jb) = tmelt
          ptr_wprogc%t_wml_lk (jc,jb) = tmelt
          ptr_wprogc%t_bot_lk (jc,jb) = tmelt
          ptr_wprogc%c_t_lk   (jc,jb) = C_T_min
          ptr_wprogc%h_ml_lk  (jc,jb) = 0._wp
          ptr_wprogc%t_b1_lk  (jc,jb) = tpl_T_r
          ptr_wprogc%h_b1_lk  (jc,jb) = rflk_depth_bs_ref
        ENDDO

        ! ensure that only nest boundary points are processed
        i_count = 0
        DO ic = 1, ext_data(jgc)%atm%fp_count(jb)
          jc = ext_data(jgc)%atm%idx_lst_fp(ic,jb)
          IF (jc >= i_startidx .AND. jc <= i_endidx) THEN
            i_count = i_count + 1
            indlist(i_count) = jc
          ENDIF
        ENDDO

        CALL flake_coldinit(                                    &
             nflkgb      = i_count,                             &
             idx_lst_fp  = indlist,                             &
             depth_lk    = ext_data(jgc)%atm%depth_lk  (:,jb),  &
             tskin       = z_aux3dl2_c(:,18,jb),                &  ! estimate for lake sfc temp
             t_snow_lk_p = ptr_wprogc%t_snow_lk(:,jb),          &
             h_snow_lk_p = ptr_wprogc%h_snow_lk(:,jb),          &
             t_ice_p     = ptr_wprogc%t_ice    (:,jb),          &
             h_ice_p     = ptr_wprogc%h_ice    (:,jb),          &
             t_mnw_lk_p  = ptr_wprogc%t_mnw_lk (:,jb),          &
             t_wml_lk_p  = ptr_wprogc%t_wml_lk (:,jb),          &
             t_bot_lk_p  = ptr_wprogc%t_bot_lk (:,jb),          &
             c_t_lk_p    = ptr_wprogc%c_t_lk   (:,jb),          &
             h_ml_lk_p   = ptr_wprogc%h_ml_lk  (:,jb),          &
             t_b1_lk_p   = ptr_wprogc%t_b1_lk  (:,jb),          &
             h_b1_lk_p   = ptr_wprogc%h_b1_lk  (:,jb),          &
             t_g_lk_p    = ptr_lprogc%t_g_t    (:,jb,isub_lake) )

      ENDIF



      DO jk = 1, nlev_soil
        DO jc = i_startidx, i_endidx
          ptr_ldiagc%t_so(jc,jk,jb)     = z_aux3dso_c(jc,3*(jk-1)+1,jb)
          ptr_ldiagc%w_so(jc,jk,jb)     = z_aux3dso_c(jc,3*(jk-1)+2,jb)
          !
          ! Make sure that aggregated w_so is always larger than air dryness point
          ! at points where the soiltype allows infiltration of water.
          ! Same ad hoc fix as in mo_nwp_sfc_utils:aggregate_landvars
          ! w_so_ice is neglected
          styp = ext_data(jgc)%atm%soiltyp(jc,jb)
          IF ( (styp>=3) .AND. (styp<=8)) THEN   ! 3:sand; 8:peat
            ptr_ldiagc%w_so(jc,jk,jb) = MAX(ptr_ldiagc%w_so(jc,jk,jb),dzsoil(jk)*cadp(styp))
          ENDIF
          !
          ptr_ldiagc%w_so_ice(jc,jk,jb) = z_aux3dso_c(jc,3*(jk-1)+3,jb)
        ENDDO
      ENDDO

      ! Copy interpolated values to tile-based variables; this is actually needed in order
      ! to avoid loss of grib encoding accuracy for t_so_t
      DO jt = 1, ntiles_total
        DO jk = 1, nlev_soil
          DO jc = i_startidx, i_endidx
            ptr_lprogc%t_so_t(jc,jk,jb,jt)     = ptr_ldiagc%t_so(jc,jk,jb)
            ptr_lprogc%w_so_t(jc,jk,jb,jt)     = ptr_ldiagc%w_so(jc,jk,jb)
            ptr_lprogc%w_so_ice_t(jc,jk,jb,jt) = ptr_ldiagc%w_so_ice(jc,jk,jb)
          ENDDO
        ENDDO
      ENDDO

      IF (lmulti_snow) THEN
        DO jk = 1, nlev_snow
          DO jc = i_startidx, i_endidx
            ptr_ldiagc%t_snow_mult(jc,jk,jb)   = z_aux3dsn_c(jc,5*(jk-1)+1,jb)
            ptr_ldiagc%rho_snow_mult(jc,jk,jb) = z_aux3dsn_c(jc,5*(jk-1)+2,jb)
            ptr_ldiagc%wliq_snow(jc,jk,jb)     = z_aux3dsn_c(jc,5*(jk-1)+3,jb)
            ptr_ldiagc%wtot_snow(jc,jk,jb)     = z_aux3dsn_c(jc,5*(jk-1)+4,jb)
            ptr_ldiagc%dzh_snow(jc,jk,jb)      = z_aux3dsn_c(jc,5*(jk-1)+5,jb)
          ENDDO
        ENDDO
      ENDIF

    ENDIF



  ENDDO
!$OMP END DO NOWAIT
!$OMP END PARALLEL

END SUBROUTINE interpol_phys_grf


!>
!! This routine performs lateral boundary interpolation of non-advected physics variables
!! entering into the computation of radiation. Calling this routine is required when
!! radiation is computed on a reduced grid
!!
!!
!! @par Revision History
!! Developed  by Guenther Zaengl, DWD, 2011-09-19
!!
SUBROUTINE interpol_rrg_grf (jg, jgc, jn, ntl_rcf)

  ! Input grid parameters
  INTEGER, INTENT(in) :: jg, jgc, jn, ntl_rcf

  ! Pointers
  TYPE(t_patch),                POINTER :: ptr_pp
  TYPE(t_patch),                POINTER :: ptr_pc
  TYPE(t_gridref_single_state), POINTER :: ptr_grf
  TYPE(t_nwp_phy_diag),         POINTER :: prm_diagp
  TYPE(t_nwp_phy_diag),         POINTER :: prm_diagc
  TYPE(t_lnd_prog),             POINTER :: ptr_lprogp
  TYPE(t_lnd_prog),             POINTER :: ptr_lprogc_t1
  TYPE(t_lnd_prog),             POINTER :: ptr_lprogc_t2


  ! Local fields
  INTEGER, PARAMETER  :: nfields=4    ! Number of 2D fields for which boundary interpolation is needed
  INTEGER :: i_startblk, i_endblk, i_startidx, i_endidx, jb, jc

  ! Temporary storage to do boundary interpolation for all 2D fields in one step
  REAL(wp) :: z_aux3d_p(nproma,nfields,p_patch(jg)%nblks_c), &
              z_aux3d_c(nproma,nfields,p_patch(jgc)%nblks_c)

  ! set pointers
  ptr_pp        => p_patch(jg)
  ptr_pc        => p_patch(jgc)
  ptr_grf       => p_grf_state(jg)%p_dom(jn)
  prm_diagp     => prm_diag(jg)
  prm_diagc     => prm_diag(jgc)
  ptr_lprogp    => p_lnd_state(jg)%prog_lnd(ntl_rcf)
  ! We just need to set both time levels of the child land state,
  ! without having to care which one is now and new
  ptr_lprogc_t1 => p_lnd_state(jgc)%prog_lnd(1)
  ptr_lprogc_t2 => p_lnd_state(jgc)%prog_lnd(2)

  IF (p_test_run) THEN
     z_aux3d_p(:,:,:) = 0._wp
  ENDIF

  i_startblk = ptr_pp%cells%start_blk(1,1)
  i_endblk   = ptr_pp%nblks_c

!$OMP PARALLEL
!$OMP DO PRIVATE(jb,i_startidx,i_endidx,jc) ICON_OMP_DEFAULT_SCHEDULE
  DO jb = i_startblk, i_endblk

    CALL get_indices_c(ptr_pp, jb, i_startblk, i_endblk, i_startidx, i_endidx, 1)

    DO jc = i_startidx, i_endidx

      z_aux3d_p(jc,1,jb) = ptr_lprogp%t_g(jc,jb)
      z_aux3d_p(jc,2,jb) = prm_diagp%albdif(jc,jb)
      z_aux3d_p(jc,3,jb) = prm_diagp%albvisdif(jc,jb)
      z_aux3d_p(jc,4,jb) = prm_diagp%albnirdif(jc,jb)
    ENDDO
  ENDDO
!$OMP END DO NOWAIT
!$OMP END PARALLEL

    ! Halo update is needed before interpolation
    CALL sync_patch_array(SYNC_C,ptr_pp,z_aux3d_p)

    CALL interpol_scal_grf (ptr_pp, ptr_pc, ptr_grf, 1, z_aux3d_p, z_aux3d_c, llimit_nneg=(/.TRUE./),&
      &                     lnoshift=.TRUE.)


  i_startblk = ptr_pc%cells%start_blk(1,1)
  i_endblk   = ptr_pc%cells%end_blk(grf_bdywidth_c,1)

  ! Note: prognostic land fields are set on both time levels to safely avoid
  ! errors when radiation calls for parent and child grids are not properly
  ! synchronized
!$OMP PARALLEL
!$OMP DO PRIVATE(jb,i_startidx,i_endidx,jc) ICON_OMP_DEFAULT_SCHEDULE
  DO jb = i_startblk, i_endblk

    CALL get_indices_c(ptr_pc, jb, i_startblk, i_endblk,        &
                       i_startidx, i_endidx, 1, grf_bdywidth_c)

    DO jc = i_startidx, i_endidx

      ptr_lprogc_t1%t_g(jc,jb)     = z_aux3d_c(jc,1,jb)
      ptr_lprogc_t2%t_g(jc,jb)     = z_aux3d_c(jc,1,jb)
      prm_diagc%albdif(jc,jb)      = z_aux3d_c(jc,2,jb)
      prm_diagc%albvisdif(jc,jb)   = z_aux3d_c(jc,3,jb)
      prm_diagc%albnirdif(jc,jb)   = z_aux3d_c(jc,4,jb)
    ENDDO
  ENDDO
!$OMP END DO NOWAIT
!$OMP END PARALLEL

END SUBROUTINE interpol_rrg_grf

!>
!! This routine copies additional model levels to the local parent grid if vertical nesting
!! is combined with a reduced radiation grid and the option latm_above_top = .TRUE.
!!
!! @par Revision History
!! Developed  by Guenther Zaengl, DWD, 2015-01-26
!!
SUBROUTINE copy_rrg_ubc (jg, jgc)

  ! Input grid parameters
  INTEGER, INTENT(in) :: jg, jgc

  ! Local fields

  INTEGER :: jks, jke, nshift

  jks = MAX(0, p_patch(jgc)%nshift - nexlevs_rrg_vnest) + 1
  jke = p_patch(jgc)%nshift
  nshift = MIN(nexlevs_rrg_vnest, p_patch(jgc)%nshift)

  IF (nshift > 0) THEN
    CALL exchange_data_mult(p_patch_local_parent(jgc)%comm_pat_glb_to_loc_c, 3, 3*nshift,                        &
       RECV1=prm_diag(jgc)%buffer_rrg(:,         1:  nshift,:), SEND1=p_nh_state(jg)%diag%pres_ifc(:,jks:jke,:), &
       RECV2=prm_diag(jgc)%buffer_rrg(:,  nshift+1:2*nshift,:), SEND2=p_nh_state(jg)%diag%pres(:,jks:jke,:),     &
       RECV3=prm_diag(jgc)%buffer_rrg(:,2*nshift+1:3*nshift,:), SEND3=p_nh_state(jg)%diag%temp(:,jks:jke,:)      )
  ENDIF

END SUBROUTINE copy_rrg_ubc



!>
!! This routine performs the feedback of diagnostic physics fields for output
!!
!! @par Revision History
!! Developed  by Guenther Zaengl, DWD, 2010-12-03
!!
SUBROUTINE feedback_phys_diag(jg, jgp)

  INTEGER, INTENT(IN) :: jg   ! child grid level
  INTEGER, INTENT(IN) :: jgp  ! parent grid level


  ! Pointers to types needed to minimize code duplication for MPI/no-MPI cases
  TYPE(t_grid_cells), POINTER     :: p_gcp
  TYPE(t_gridref_state), POINTER  :: p_grf
  TYPE(t_patch),      POINTER     :: p_pp

  ! Indices
  INTEGER :: jb, jc, i_chidx, i_nchdom, &
             i_startblk, i_endblk, i_startidx, i_endidx, nblks_c_lp

  INTEGER, DIMENSION(:,:,:), POINTER :: iidx, iblk
  REAL(wp), POINTER :: p_fbkwgt(:,:,:), p_aux3d(:,:,:)
  REAL(wp), ALLOCATABLE, TARGET :: z_aux3d_lp(:,:,:), z_aux3d_par(:,:,:)

  !-----------------------------------------------------------------------

  IF (msg_level >= 10) THEN
    WRITE(message_text,'(a,i2,a,i2)') 'Feedback of diagnostic physics fields',&
      p_patch(jg)%id,' =>',p_patch(jgp)%id
    CALL message('feedback_phys_diag',message_text)
  ENDIF

  p_grf => p_grf_state_local_parent(jg)
  p_gcp => p_patch_local_parent(jg)%cells
  p_pp  => p_patch_local_parent(jg)

  i_chidx  = p_patch(jg)%parent_child_index
  i_nchdom = MAX(1,p_patch(jgp)%n_childdom)

  ! Set pointers to index and coefficient fields for cell-based variables
  iidx => p_gcp%child_idx
  iblk => p_gcp%child_blk

  p_fbkwgt => p_grf%fbk_wgt_aw

  ! Allocation of local storage fields
  nblks_c_lp = p_gcp%end_blk(min_rlcell,i_chidx)
  ALLOCATE(z_aux3d_lp(nproma,7,nblks_c_lp), z_aux3d_par(nproma,7,p_patch(jgp)%nblks_c))

  p_aux3d => z_aux3d_lp

  ! Now average input fields to parent grid cells

  ! Start/End block in the parent domain
  i_startblk = p_gcp%start_blk(grf_fbk_start_c,i_chidx)
  i_endblk   = p_gcp%end_blk(min_rlcell_int,i_chidx)

!$OMP PARALLEL
!$OMP DO PRIVATE(jb,i_startidx,i_endidx,jc) ICON_OMP_DEFAULT_SCHEDULE
  DO jb = i_startblk, i_endblk

    CALL get_indices_c(p_pp, jb, i_startblk, i_endblk,                      &
                       i_startidx, i_endidx, grf_fbk_start_c, min_rlcell_int)

    DO jc = i_startidx, i_endidx

      p_aux3d(jc,1,jb) =                                         &
        prm_diag(jg)%tot_prec(iidx(jc,jb,1),iblk(jc,jb,1))*p_fbkwgt(jc,jb,1) + &
        prm_diag(jg)%tot_prec(iidx(jc,jb,2),iblk(jc,jb,2))*p_fbkwgt(jc,jb,2) + &
        prm_diag(jg)%tot_prec(iidx(jc,jb,3),iblk(jc,jb,3))*p_fbkwgt(jc,jb,3) + &
        prm_diag(jg)%tot_prec(iidx(jc,jb,4),iblk(jc,jb,4))*p_fbkwgt(jc,jb,4)

      p_aux3d(jc,2,jb) =                                         &
        prm_diag(jg)%prec_gsp(iidx(jc,jb,1),iblk(jc,jb,1))*p_fbkwgt(jc,jb,1) + &
        prm_diag(jg)%prec_gsp(iidx(jc,jb,2),iblk(jc,jb,2))*p_fbkwgt(jc,jb,2) + &
        prm_diag(jg)%prec_gsp(iidx(jc,jb,3),iblk(jc,jb,3))*p_fbkwgt(jc,jb,3) + &
        prm_diag(jg)%prec_gsp(iidx(jc,jb,4),iblk(jc,jb,4))*p_fbkwgt(jc,jb,4)

      p_aux3d(jc,3,jb) =                                         &
        prm_diag(jg)%prec_con(iidx(jc,jb,1),iblk(jc,jb,1))*p_fbkwgt(jc,jb,1) + &
        prm_diag(jg)%prec_con(iidx(jc,jb,2),iblk(jc,jb,2))*p_fbkwgt(jc,jb,2) + &
        prm_diag(jg)%prec_con(iidx(jc,jb,3),iblk(jc,jb,3))*p_fbkwgt(jc,jb,3) + &
        prm_diag(jg)%prec_con(iidx(jc,jb,4),iblk(jc,jb,4))*p_fbkwgt(jc,jb,4)

      p_aux3d(jc,4,jb) =                                         &
        prm_diag(jg)%rain_con(iidx(jc,jb,1),iblk(jc,jb,1))*p_fbkwgt(jc,jb,1) + &
        prm_diag(jg)%rain_con(iidx(jc,jb,2),iblk(jc,jb,2))*p_fbkwgt(jc,jb,2) + &
        prm_diag(jg)%rain_con(iidx(jc,jb,3),iblk(jc,jb,3))*p_fbkwgt(jc,jb,3) + &
        prm_diag(jg)%rain_con(iidx(jc,jb,4),iblk(jc,jb,4))*p_fbkwgt(jc,jb,4)

      p_aux3d(jc,5,jb) =                                         &
        prm_diag(jg)%snow_con(iidx(jc,jb,1),iblk(jc,jb,1))*p_fbkwgt(jc,jb,1) + &
        prm_diag(jg)%snow_con(iidx(jc,jb,2),iblk(jc,jb,2))*p_fbkwgt(jc,jb,2) + &
        prm_diag(jg)%snow_con(iidx(jc,jb,3),iblk(jc,jb,3))*p_fbkwgt(jc,jb,3) + &
        prm_diag(jg)%snow_con(iidx(jc,jb,4),iblk(jc,jb,4))*p_fbkwgt(jc,jb,4)

      p_aux3d(jc,6,jb) =                                         &
        prm_diag(jg)%rain_gsp(iidx(jc,jb,1),iblk(jc,jb,1))*p_fbkwgt(jc,jb,1) + &
        prm_diag(jg)%rain_gsp(iidx(jc,jb,2),iblk(jc,jb,2))*p_fbkwgt(jc,jb,2) + &
        prm_diag(jg)%rain_gsp(iidx(jc,jb,3),iblk(jc,jb,3))*p_fbkwgt(jc,jb,3) + &
        prm_diag(jg)%rain_gsp(iidx(jc,jb,4),iblk(jc,jb,4))*p_fbkwgt(jc,jb,4)

      p_aux3d(jc,7,jb) =                                         &
        prm_diag(jg)%snow_gsp(iidx(jc,jb,1),iblk(jc,jb,1))*p_fbkwgt(jc,jb,1) + &
        prm_diag(jg)%snow_gsp(iidx(jc,jb,2),iblk(jc,jb,2))*p_fbkwgt(jc,jb,2) + &
        prm_diag(jg)%snow_gsp(iidx(jc,jb,3),iblk(jc,jb,3))*p_fbkwgt(jc,jb,3) + &
        prm_diag(jg)%snow_gsp(iidx(jc,jb,4),iblk(jc,jb,4))*p_fbkwgt(jc,jb,4)

    ENDDO

  ENDDO
!$OMP END DO NOWAIT
!$OMP END PARALLEL


  CALL exchange_data(p_pp%comm_pat_loc_to_glb_c_fbk, RECV=z_aux3d_par, SEND=z_aux3d_lp)
  p_aux3d => z_aux3d_par

  i_startblk = p_patch(jgp)%cells%start_blk(1,1)
  i_endblk   = p_patch(jgp)%cells%end_blk(min_rlcell_int, i_nchdom)

!$OMP PARALLEL
!$OMP DO PRIVATE(jb,i_startidx,i_endidx,jc) ICON_OMP_DEFAULT_SCHEDULE
  DO jb = i_startblk, i_endblk

    CALL get_indices_c(p_patch(jgp), jb, i_startblk, i_endblk, &
                       i_startidx, i_endidx, 1, min_rlcell_int)

    DO jc = i_startidx, i_endidx

      IF (p_grf_state(jgp)%mask_ovlp_c(jc,jb,i_chidx)) THEN
        prm_diag(jgp)%tot_prec(jc,jb)      = p_aux3d(jc,1,jb)
        prm_diag(jgp)%prec_gsp(jc,jb)      = p_aux3d(jc,2,jb)
        prm_diag(jgp)%prec_con(jc,jb)      = p_aux3d(jc,3,jb)
        prm_diag(jgp)%rain_con(jc,jb)      = p_aux3d(jc,4,jb)
        prm_diag(jgp)%snow_con(jc,jb)      = p_aux3d(jc,5,jb)
        prm_diag(jgp)%rain_gsp(jc,jb)      = p_aux3d(jc,6,jb)
        prm_diag(jgp)%snow_gsp(jc,jb)      = p_aux3d(jc,7,jb)
      END IF

    ENDDO

  ENDDO
!$OMP END DO NOWAIT
!$OMP END PARALLEL


  DEALLOCATE(z_aux3d_lp, z_aux3d_par)

END SUBROUTINE feedback_phys_diag


END MODULE mo_phys_nest_utilities


<|MERGE_RESOLUTION|>--- conflicted
+++ resolved
@@ -546,13 +546,8 @@
         ENDDO
       ENDDO
 
-<<<<<<< HEAD
       IF (jgp == 0 .OR. p_patch(jg)%nshift == 0) THEN ! settings for passive extra layer above 
                                                       ! model top for global grid (nshift=1 in this case)
-=======
-      IF (jgp == 0 .OR. p_patch(jg)%nshift == 0) THEN ! settings for passive extra layer above model top 
-                                                      ! for global grid (nshift=1 in this case)
->>>>>>> be262981
         DO jc = i_startidx, i_endidx
           ! Temperature is extrapolated linearly assuming a vertical temperature gradient of -5.0 K/km
           p_temp(jc,1,jb) = p_temp(jc,2,jb) - 5.0e-3_wp*exdist_f
