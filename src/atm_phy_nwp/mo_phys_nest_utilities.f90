--- conflicted
+++ resolved
@@ -48,16 +48,10 @@
 USE mo_impl_constants_grf,  ONLY: grf_bdywidth_c, grf_ovlparea_start_c, grf_fbk_start_c
 USE mo_vertical_coord_table,ONLY: vct_a
 USE mo_communication,       ONLY: exchange_data, exchange_data_mult
-<<<<<<< HEAD
-USE mo_sync,                ONLY: SYNC_C, sync_patch_array, sync_patch_array_mult
+USE mo_sync,                ONLY: SYNC_C, sync_patch_array_mult
 USE mo_lnd_nwp_config,      ONLY: nlev_soil, nlev_snow, lmulti_snow, lseaice, llake,    &
                                   frlake_thrhld, frsea_thrhld, isub_lake, ntiles_total, &
                                   dzsoil
-=======
-USE mo_sync,                ONLY: SYNC_C, sync_patch_array_mult
-USE mo_lnd_nwp_config,      ONLY: nlev_soil, nlev_snow, lmulti_snow, lseaice, llake, &
-                                  frlake_thrhld, frsea_thrhld, isub_lake, ntiles_total
->>>>>>> c322005c
 USE mo_atm_phy_nwp_config,  ONLY: atm_phy_nwp_config
 USE sfc_terra_data,         ONLY: cadp
 USE mo_mpi,                 ONLY: my_process_is_mpi_seq
