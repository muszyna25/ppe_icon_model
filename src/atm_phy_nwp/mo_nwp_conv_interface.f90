!OPTION! -cont
!! this command should fix the problem of copying arrays in a subroutine call
!>
!! This module is the interface between nwp_nh_interface to the 
!! convection parameterisation(s):
!! inwp_conv == 1 == Tiedtke-Bechtold convection
!!
!! @author Kristina Froehlich, DWD, Offenbach (2010-01-25)
!!
!! @par Revision History
!! Initial Kristina Froehlich, DWD, Offenbach (2010-01-25)
!! Add gust   by Helmut Frank, DWD, Offenbach (2013-03-13)
!!
!! @par Copyright and License
!!
!! This code is subject to the DWD and MPI-M-Software-License-Agreement in
!! its most recent form.
!! Please see the file LICENSE in the root of the source tree for this code.
!! Where software is supplied by third parties, it is indicated in the
!! headers of the routines.
!!

!----------------------------
#include "omp_definitions.inc"
!----------------------------

MODULE mo_nwp_conv_interface

  USE mo_kind,                 ONLY: wp
  USE mo_parallel_config,      ONLY: nproma
  USE mo_model_domain,         ONLY: t_patch
  USE mo_impl_constants,       ONLY: min_rlcell_int, icosmo, igme, iedmf
  USE mo_impl_constants_grf,   ONLY: grf_bdywidth_c
  USE mo_loopindices,          ONLY: get_indices_c
  USE mo_nonhydro_types,       ONLY: t_nh_prog, t_nh_diag,&
    &                                t_nh_metrics
  USE mo_nonhydrostatic_config,ONLY: kstart_moist
  USE mo_nwp_phy_types,        ONLY: t_nwp_phy_diag, t_nwp_phy_tend
  USE mo_nwp_phy_state,        ONLY: phy_params
  USE mo_run_config,           ONLY: iqv, iqc, iqi, iqr, iqs, nqtendphy, lart
  USE mo_physical_constants,   ONLY: grav, alf, cvd, cpd
  USE mo_atm_phy_nwp_config,   ONLY: atm_phy_nwp_config
  USE mo_cumaster,             ONLY: cumastrn
  USE mo_ext_data_types,       ONLY: t_external_data
  USE mo_art_config,           ONLY: art_config
  USE mo_util_phys,            ONLY: nwp_con_gust


  IMPLICIT NONE

  PRIVATE



  PUBLIC  ::  nwp_convection

CONTAINS
  !!
  !!-------------------------------------------------------------------------
  !!
  SUBROUTINE nwp_convection ( tcall_conv_jg,             & !>input
    &                         p_patch,p_metrics,         & !>input
    &                         ext_data,                  & !>input
    &                         p_prog,                    & !>in
    &                         p_prog_rcf,                & !>inout
    &                         p_diag ,                   & !>inout
    &                         prm_diag,prm_nwp_tend      ) !>inout



    TYPE(t_patch)               ,INTENT(in)   :: p_patch        !!<grid/patch info.
    TYPE(t_external_data)       ,INTENT(in)   :: ext_data        !< external data
    TYPE(t_nh_metrics)          ,INTENT(in)   :: p_metrics
    TYPE(t_nh_prog)             ,INTENT(in)   :: p_prog          !<the dyn prog vars
    TYPE(t_nh_prog)             ,INTENT(inout):: p_prog_rcf      !<call freq
    TYPE(t_nh_diag)             ,INTENT(inout):: p_diag          !<the dyn diag vars
    TYPE(t_nwp_phy_diag)        ,INTENT(inout):: prm_diag        !<the atm phys vars
    TYPE(t_nwp_phy_tend)        ,INTENT(inout):: prm_nwp_tend    !< atm tend vars

    REAL(wp)                    ,INTENT(in)   :: tcall_conv_jg   !< time interval for 
                                                                 !< convection
    ! Local array bounds:

    INTEGER :: nlev, nlevp1            !< number of full and half levels
    INTEGER :: rl_start, rl_end
    INTEGER :: i_startblk, i_endblk    !< blocks
    INTEGER :: i_startidx, i_endidx    !< slices

    REAL(wp) :: z_omega_p(nproma,p_patch%nlev) !< vertical velocity in p-system
    REAL(wp) :: z_plitot (nproma,p_patch%nlev) !< cloud water + cloud ice
    REAL(wp) :: z_qhfl (nproma,p_patch%nlevp1) !< 3D moisture flux( convection)
    REAL(wp) :: z_shfl (nproma,p_patch%nlevp1) !< 3D sensible heat flux "-"
    REAL(wp) :: z_dtdqv  (nproma,p_patch%nlev) !< 3D moisture convergence
                                               !< on output, the convection scheme adds the convective 
                                               !< qv-tendency. It is, however no longer used. 
                                               !< Instead we make use of the \rho*qv-tendency 
                                               !< ptenrhoq
    REAL(wp) :: z_dtdt   (nproma,p_patch%nlev) !< temporal temperature tendency
    REAL(wp) :: z_dtdt_sv(nproma,p_patch%nlev) !< save array for temperature tendency
    REAL(wp) :: z_ddspeed(nproma)              !< maximum downdraft speed at the surface

    ! Local scalars:

    INTEGER  :: jk,jc,jb,jg,jt             !< block indices
    INTEGER  :: zk850, zk950               !< level indices
    REAL(wp) :: u850, u950, v850, v950     !< zonal and meridional velocity at specific heights
    REAL(wp) :: ticeini, lfocvd, wfac, cpdocvd
    INTEGER  :: iqrd, iqsd

    ! local variables related to the blocking
    jg        = p_patch%id

    ! number of vertical levels
    nlev   = p_patch%nlev
    nlevp1 = p_patch%nlevp1

    !in order to account for mesh refinement
    rl_start = grf_bdywidth_c+1
    rl_end   = min_rlcell_int

    i_startblk = p_patch%cells%start_block(rl_start)
    i_endblk   = p_patch%cells%end_block(rl_end)

    lfocvd  = alf/cvd
    cpdocvd = cpd/cvd
    ticeini = 256.15_wp

    ! IDs for optional arguments for detrainment of rain and snow
    IF (atm_phy_nwp_config(jg)%ldetrain_conv_prec) THEN
      iqrd = iqr
      iqsd = iqs
    ELSE
      iqrd = nqtendphy
      iqsd = nqtendphy
    ENDIF

#ifndef __PGI
<<<<<<< HEAD
!FIXME: PGI + OpenMP produce deadlock in this loop... check correctness of parallel code
=======
!FIXME: PGI + OpenMP produce deadlock in this loop. Compiler bug suspected
>>>>>>> 8726b09f
!$OMP PARALLEL DO PRIVATE(jb,jc,jk,jt,i_startidx,i_endidx,z_omega_p,z_plitot,z_qhfl,z_shfl,z_dtdqv,&
!$OMP            z_dtdt,z_dtdt_sv,zk850,zk950,u850,u950,v850,v950,wfac,z_ddspeed), ICON_OMP_GUIDED_SCHEDULE
#endif
    DO jb = i_startblk, i_endblk

      CALL get_indices_c(p_patch, jb, i_startblk, i_endblk, &
                         i_startidx, i_endidx, rl_start, rl_end)


      IF( atm_phy_nwp_config(jg)%inwp_convection == 1 ) THEN

        !>
        !! define convective-related fields
        !! NOTE: Heat fluxes are defined negative upwards in the convection scheme. 
        !!       In the turbulences scheme (1,2,3) they defined either positive or
        !!       negative upward. 
        !! Thus pass fluxes to cumastrn that are negative when upwards!!!

        SELECT CASE (atm_phy_nwp_config(jg)%inwp_turb)
        CASE (0)

          z_qhfl(i_startidx:i_endidx,nlevp1) = - 4.79846_wp*1.e-5_wp !> moisture flux kg/m2/s
          z_shfl(i_startidx:i_endidx,nlevp1) = - 17._wp              !! sens. heat fl W/m**2

        CASE (icosmo,igme,iedmf,10,11,12)

          ! In turb1,turb2 and turb3, the flux is positive downwards / negative upwards

          z_qhfl(i_startidx:i_endidx,nlevp1) = prm_diag%qhfl_s(i_startidx:i_endidx,jb)
          z_shfl(i_startidx:i_endidx,nlevp1) = prm_diag%shfl_s(i_startidx:i_endidx,jb)


        END SELECT

        z_omega_p (:,1:kstart_moist(jg)-1) = 0._wp
        z_dtdqv   (:,1:kstart_moist(jg)-1) = 0._wp
        z_dtdt    (:,1:kstart_moist(jg)-1) = 0._wp
        z_plitot  (:,1:kstart_moist(jg)-1) = 0._wp


        DO jk = kstart_moist(jg),nlev
          DO jc = i_startidx,i_endidx
            ! vertical velocity in p-system
            z_omega_p(jc,jk)= -0.5_wp*(p_prog%w(jc,jk,jb)+p_prog%w(jc,jk+1,jb)) &
                            * p_prog%rho(jc,jk,jb)*grav
            ! moisture convergence
            z_dtdqv(jc,jk) =                                                                 &
              p_diag%ddt_tracer_adv(jc,jk,jb,iqv) + prm_nwp_tend%ddt_tracer_turb(jc,jk,jb,iqv)

            ! temperature tendencies from other physical processes (used for mass flux closure)
            z_dtdt(jc,jk) =                              &
              &    prm_nwp_tend%ddt_temp_radsw(jc,jk,jb) &
              &  + prm_nwp_tend%ddt_temp_radlw(jc,jk,jb) &
              &  + prm_nwp_tend%ddt_temp_turb (jc,jk,jb) &
              &  + p_diag%ddt_temp_dyn(jc,jk,jb)
            z_dtdt_sv(jc,jk) = z_dtdt(jc,jk)

            ! cloud water + cloud ice for entrainment computation
            z_plitot(jc,jk) = p_prog_rcf%tracer(jc,jk,jb,iqc) &
                            + p_prog_rcf%tracer(jc,jk,jb,iqi)
          ENDDO
        ENDDO

        ! The following input fields must be reset to zero because the convective
        ! tendencies are added to them
        prm_nwp_tend%ddt_u_pconv     (:,:,jb)     = 0._wp
        prm_nwp_tend%ddt_v_pconv     (:,:,jb)     = 0._wp

        prm_diag%rain_con_rate_3d(:,:,jb)         = 0._wp
        prm_diag%snow_con_rate_3d(:,:,jb)         = 0._wp

        IF ( lart .AND. art_config(jg)%nconv_tracer > 0 ) THEN
          DO jt=1,art_config(jg)%nconv_tracer
            prm_nwp_tend%conv_tracer_tend(jb,jt)%ptr(:,:) = 0._wp
          ENDDO
        ENDIF

        !-------------------------------------------------------------------------
        !> Convection
        !-------------------------------------------------------------------------

        IF ( atm_phy_nwp_config(jg)%inwp_turb /= iedmf ) THEN ! DUALM is allowed to turn off shallow convection
          DO jc = i_startidx,i_endidx                         ! ldshcv is set in mo_nwp_turb_sfc_interface.f90
            prm_diag%ldshcv(jc,jb) = .TRUE.                   ! here: option to overwrite DUALM choice
          ENDDO
        ENDIF

        IF ( lart .AND. art_config(jg)%nconv_tracer > 0 ) THEN
          CALL cumastrn &
&           (kidia  = i_startidx            , kfdia  = i_endidx               ,& !> IN
&            klon   = nproma ,     ktdia  = kstart_moist(jg)  , klev = nlev   ,& !! IN
&            ldland = ext_data%atm%llsm_atm_c(:,jb), ptsphy = tcall_conv_jg   ,& !! IN
&            ldlake = ext_data%atm%llake_c(:,jb), k950 = prm_diag%k950(:,jb)  ,& !! IN
&            phy_params = phy_params(jg),trop_mask=prm_diag%tropics_mask(:,jb),& !! IN
&            mtnmask=p_metrics%mask_mtnpoints(:,jb), pten=p_diag%temp(:,:,jb) ,& !! IN
&            pqen   = p_prog_rcf%tracer(:,:,jb,iqv)                           ,& !! IN
&            puen   = p_diag%u   (:,:,jb)   , pven   = p_diag%v( :,:,jb)      ,& !! IN
&            plitot = z_plitot              , pvervel= z_omega_p              ,& !! IN
&            pqhfl  = z_qhfl                , pahfs  = z_shfl                 ,& !! IN
&            pap    = p_diag%pres(:,:,jb)   , paph   = p_diag%pres_ifc(:,:,jb),& !! IN
&            pgeo   = p_metrics%geopot_agl (:,:,jb)                           ,& !! IN
&            pgeoh  = p_metrics%geopot_agl_ifc(:,:,jb)                        ,& !! IN
&            zdph   = p_diag%dpres_mc     (:,:,jb)                            ,& !! IN
&            zdgeoh = p_metrics%dgeopot_mc(:,:,jb)                            ,& !! IN
&            pcloudnum = prm_diag%cloud_num(:,jb)                             ,& !! IN
&            ptent  = z_dtdt                                                  ,& !! INOUT
&            ptenu  = prm_nwp_tend%ddt_u_pconv     (:,:,jb)                   ,& !! OUT
&            ptenv  = prm_nwp_tend%ddt_v_pconv     (:,:,jb)                   ,& !! OUT
&            ptenq  = z_dtdqv                                                 ,& !! INOUT
&            ptenrhoq  = prm_nwp_tend%ddt_tracer_pconv(:,:,jb,iqv)            ,& !! OUT
&            ptenrhol  = prm_nwp_tend%ddt_tracer_pconv(:,:,jb,iqc)            ,& !! OUT
&            ptenrhoi  = prm_nwp_tend%ddt_tracer_pconv(:,:,jb,iqi)            ,& !! OUT
&            ptenrhor  = prm_nwp_tend%ddt_tracer_pconv(:,:,jb,iqrd)           ,& !! OUT
&            ptenrhos  = prm_nwp_tend%ddt_tracer_pconv(:,:,jb,iqsd)           ,& !! OUT
&            ldcum  = prm_diag%locum   (:,jb)                                 ,& !! OUT
&            ktype  = prm_diag%ktype   (:,jb)                                 ,& !! OUT
&            kcbot  = prm_diag%mbas_con(:,jb)                                 ,& !! OUT
&            kctop  = prm_diag%mtop_con(:,jb)                                 ,& !! OUT
&            LDSHCV = prm_diag%ldshcv  (:,jb)                                 ,& !! IN
&            pmfu   =      prm_diag%con_udd(:,:,jb,1)                         ,& !! OUT
&            pmfd   =      prm_diag%con_udd(:,:,jb,2)                         ,& !! OUT
&            pmfude_rate = prm_diag%con_udd(:,:,jb,3)                         ,& !! OUT
&            pmfdde_rate = prm_diag%con_udd(:,:,jb,4)                         ,& !! OUT
&            ptu    =      prm_diag%con_udd(:,:,jb,5)                         ,& !! OUT
&            pqu    =      prm_diag%con_udd(:,:,jb,6)                         ,& !! OUT
&            plu    =      prm_diag%con_udd(:,:,jb,7)                         ,& !! OUT
&            pmflxr =      prm_diag%rain_con_rate_3d(:,:,jb)                  ,& !! OUT
&            pmflxs =      prm_diag%snow_con_rate_3d(:,:,jb)                  ,& !! OUT
&            prain  =      prm_diag%rain_upd (:,jb)                           ,& !! OUT
&            pdtke_con =   prm_nwp_tend%ddt_tke_pconv(:,:,jb)                 ,& !! OUT
&            pcape  =      prm_diag%cape     (:,jb)                           ,& !! OUT
&            pvddraf =     z_ddspeed(:)                                       ,& !! OUT
&            ktrac  = art_config(jg)%nconv_tracer                             ,& !! IN 
&            pcen   = p_prog_rcf%conv_tracer(jb,:)                            ,& !! IN 
&            ptenrhoc = prm_nwp_tend%conv_tracer_tend(jb,:) )                    !! OUT

        ELSE

          CALL cumastrn &
&           (kidia  = i_startidx            , kfdia  = i_endidx               ,& !> IN
&            klon   = nproma ,     ktdia  = kstart_moist(jg)  , klev = nlev   ,& !! IN
&            ldland = ext_data%atm%llsm_atm_c(:,jb), ptsphy = tcall_conv_jg   ,& !! IN
&            ldlake = ext_data%atm%llake_c(:,jb), k950 = prm_diag%k950(:,jb)  ,& !! IN
&            phy_params = phy_params(jg),trop_mask=prm_diag%tropics_mask(:,jb),& !! IN
&            mtnmask=p_metrics%mask_mtnpoints(:,jb), pten=p_diag%temp(:,:,jb) ,& !! IN
&            pqen   = p_prog_rcf%tracer(:,:,jb,iqv)                           ,& !! IN
&            puen   = p_diag%u   (:,:,jb)   , pven   = p_diag%v( :,:,jb)      ,& !! IN
&            plitot = z_plitot              , pvervel= z_omega_p              ,& !! IN
&            pqhfl  = z_qhfl                , pahfs  = z_shfl                 ,& !! IN
&            pap    = p_diag%pres(:,:,jb)   , paph   = p_diag%pres_ifc(:,:,jb),& !! IN
&            pgeo   = p_metrics%geopot_agl (:,:,jb)                           ,& !! IN
&            pgeoh  = p_metrics%geopot_agl_ifc(:,:,jb)                        ,& !! IN
&            zdph   = p_diag%dpres_mc     (:,:,jb)                            ,& !! IN
&            zdgeoh = p_metrics%dgeopot_mc(:,:,jb)                            ,& !! IN
&            pcloudnum = prm_diag%cloud_num(:,jb)                             ,& !! IN
&            ptent  = z_dtdt                                                  ,& !! INOUT
&            ptenu  = prm_nwp_tend%ddt_u_pconv     (:,:,jb)                   ,& !! OUT
&            ptenv  = prm_nwp_tend%ddt_v_pconv     (:,:,jb)                   ,& !! OUT
&            ptenq  = z_dtdqv                                                 ,& !! INOUT
&            ptenrhoq  = prm_nwp_tend%ddt_tracer_pconv(:,:,jb,iqv)            ,& !! OUT
&            ptenrhol  = prm_nwp_tend%ddt_tracer_pconv(:,:,jb,iqc)            ,& !! OUT
&            ptenrhoi  = prm_nwp_tend%ddt_tracer_pconv(:,:,jb,iqi)            ,& !! OUT
&            ptenrhor  = prm_nwp_tend%ddt_tracer_pconv(:,:,jb,iqrd)           ,& !! OUT
&            ptenrhos  = prm_nwp_tend%ddt_tracer_pconv(:,:,jb,iqsd)           ,& !! OUT
&            ldcum  = prm_diag%locum   (:,jb)                                 ,& !! OUT
&            ktype  = prm_diag%ktype   (:,jb)                                 ,& !! OUT
&            kcbot  = prm_diag%mbas_con(:,jb)                                 ,& !! OUT
&            kctop  = prm_diag%mtop_con(:,jb)                                 ,& !! OUT
&            LDSHCV = prm_diag%ldshcv  (:,jb)                                 ,& !! IN
&            pmfu   =      prm_diag%con_udd(:,:,jb,1)                         ,& !! OUT
&            pmfd   =      prm_diag%con_udd(:,:,jb,2)                         ,& !! OUT
&            pmfude_rate = prm_diag%con_udd(:,:,jb,3)                         ,& !! OUT
&            pmfdde_rate = prm_diag%con_udd(:,:,jb,4)                         ,& !! OUT
&            ptu    =      prm_diag%con_udd(:,:,jb,5)                         ,& !! OUT
&            pqu    =      prm_diag%con_udd(:,:,jb,6)                         ,& !! OUT
&            plu    =      prm_diag%con_udd(:,:,jb,7)                         ,& !! OUT
&            pmflxr =      prm_diag%rain_con_rate_3d(:,:,jb)                  ,& !! OUT
&            pmflxs =      prm_diag%snow_con_rate_3d(:,:,jb)                  ,& !! OUT
&            prain  =      prm_diag%rain_upd (:,jb)                           ,& !! OUT
&            pdtke_con =   prm_nwp_tend%ddt_tke_pconv(:,:,jb)                 ,& !! OUT
&            pcape  =      prm_diag%cape     (:,jb)                           ,& !! OUT
&            pvddraf =     z_ddspeed(:)                                       ,& !! OUT
&            ktrac  = 0                                                        ) !! IN 
        ENDIF


        ! Postprocessing on some fields

        ! Conversion from temperature tendencies at constant pressure to constant volume is now done here
        prm_nwp_tend%ddt_temp_pconv  (i_startidx:i_endidx,kstart_moist(jg):,jb) =  &
          &  ( z_dtdt   (i_startidx:i_endidx,kstart_moist(jg):)                    &
          &  - z_dtdt_sv(i_startidx:i_endidx,kstart_moist(jg):) ) * cpdocvd


        ! Convert detrained cloud ice into cloud water if the temperature is only slightly below freezing
        ! and convective cloud top is not cold enough for substantial ice initiation
        DO jk = kstart_moist(jg),nlev
          DO jc = i_startidx,i_endidx
            IF (prm_nwp_tend%ddt_tracer_pconv(jc,jk,jb,iqi) > 0._wp .AND. p_diag%temp(jc,jk,jb) > ticeini) THEN
              wfac = MAX(0._wp, MIN(1._wp,0.25_wp*(p_diag%temp(jc,jk,jb)-ticeini)) + &
                     0.25_wp*MIN(0._wp,p_diag%temp(jc,prm_diag%mtop_con(jc,jb),jb)-ticeini) )
              prm_nwp_tend%ddt_tracer_pconv(jc,jk,jb,iqc) = prm_nwp_tend%ddt_tracer_pconv(jc,jk,jb,iqc) + &
                wfac*prm_nwp_tend%ddt_tracer_pconv(jc,jk,jb,iqi)

              prm_nwp_tend%ddt_temp_pconv(jc,jk,jb) = prm_nwp_tend%ddt_temp_pconv(jc,jk,jb) - &
                lfocvd*wfac*prm_nwp_tend%ddt_tracer_pconv(jc,jk,jb,iqi)/p_prog%rho(jc,jk,jb)

              prm_nwp_tend%ddt_tracer_pconv(jc,jk,jb,iqi) = (1._wp-wfac)*prm_nwp_tend%ddt_tracer_pconv(jc,jk,jb,iqi)
            ENDIF
          ENDDO
        ENDDO


        ! convective contribution to wind gust
        ! (based on simple parameterization by Peter Bechthold)
        !
        DO jc=i_startidx,i_endidx
          IF ( prm_diag%ktype(jc,jb) == 1 )  THEN   ! penetrative convection
            zk850 = prm_diag%k850(jc,jb)
            zk950 = prm_diag%k950(jc,jb)
            ! We take the arithmetic mean of u(jc,zk850,jb) and u(jc,zk850-1,jb)
            ! as well as v(jc,zk850,jb) and v(jc,zk850-1,jb), since the levels 
            ! zk850 and zk950 are located just below the respective threshold heights.
            u850 = 0.5_wp * (p_diag%u(jc,zk850,jb) + p_diag%u(jc,zk850-1,jb))
            u950 = 0.5_wp * (p_diag%u(jc,zk950,jb) + p_diag%u(jc,zk950-1,jb))
            v850 = 0.5_wp * (p_diag%v(jc,zk850,jb) + p_diag%v(jc,zk850-1,jb))
            v950 = 0.5_wp * (p_diag%v(jc,zk950,jb) + p_diag%v(jc,zk950-1,jb))

            prm_diag%con_gust(jc,jb) = nwp_con_gust( u850, u950, v850, v950 ) * MIN(1._wp,0.5_wp*z_ddspeed(jc))
          ELSE
            prm_diag%con_gust(jc,jb) = 0._wp
          ENDIF
        ENDDO  ! jc


      ENDIF !inwp_conv

    ENDDO  ! jb

  END SUBROUTINE nwp_convection

END MODULE mo_nwp_conv_interface
<|MERGE_RESOLUTION|>--- conflicted
+++ resolved
@@ -135,11 +135,7 @@
     ENDIF
 
 #ifndef __PGI
-<<<<<<< HEAD
-!FIXME: PGI + OpenMP produce deadlock in this loop... check correctness of parallel code
-=======
 !FIXME: PGI + OpenMP produce deadlock in this loop. Compiler bug suspected
->>>>>>> 8726b09f
 !$OMP PARALLEL DO PRIVATE(jb,jc,jk,jt,i_startidx,i_endidx,z_omega_p,z_plitot,z_qhfl,z_shfl,z_dtdqv,&
 !$OMP            z_dtdt,z_dtdt_sv,zk850,zk950,u850,u950,v850,v950,wfac,z_ddspeed), ICON_OMP_GUIDED_SCHEDULE
 #endif
