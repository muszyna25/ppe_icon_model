--- conflicted
+++ resolved
@@ -154,13 +154,8 @@
 
       irad = atm_phy_nwp_config(jg)%inwp_radiation
 
-<<<<<<< HEAD
-      CALL nwp_rrtm_ozon_aerosol ( p_sim_time, mtime_datetime, pt_patch, ext_data, &
-        & pt_diag,prm_diag,zaeq1,zaeq2,zaeq3,zaeq4,zaeq5 )
-=======
-      CALL nwp_ozon_aerosol ( p_sim_time, datetime, pt_patch, ext_data, &
+      CALL nwp_ozon_aerosol ( p_sim_time, mtime_datetime, pt_patch, ext_data, &
         & pt_diag, prm_diag, zaeq1, zaeq2, zaeq3, zaeq4, zaeq5 )
->>>>>>> 09bd8bd5
     
       IF ( .NOT. lredgrid ) THEN
 
