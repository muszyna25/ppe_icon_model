#if (defined (__GNUC__) || defined(__SUNPRO_F95) || defined(__SX__))
#define HAVE_F95
#endif
MODULE mo_nwp_phy_state
!>
!!  !MODULE:  mo_nwp_phy_state\\
!!
!! Description:  Contains the data structures
!!  to store the physical model state and other auxiliary variables
!!  in order to run the ECHAM physics.
!!  Constructors and destructors for these data structures as well as
!!  initialization of fields are also defined here.
!!  This module should be an analogon to 'mo_hydro_state.f90'

!!  TODO/To think about:
!     - should physics be called before or after dynamics?
!     - allocate fluxes at edges instead at the centers?
!     - horizontal/vertical tracer flux (reconstruct q'v_n' into q'u' and q'v') ?
!     - provide the "virt_inc" with meaning
!     - where to provide the lat/lon info for radiation?
!     - how to implement the echam-modules - rewriting them or "capsulate"?
!     - revision of fields if there are needed or tp be replaced
!     - fill the physics tendency construction/destruction subroutine
!     - later implement already calculated icon gradients for echam physics
!     - think about variables for flexible time steps
!!
!! @author Kristina Froehlich, DWD
!! @author Marco Giorgetta, MPI-M
!!
!!
!! @par Revision History
!! Initial  by Kristina Froehlich (2009-06-10)
!! Memory allocation method changed from explicit allocation to Luis' 
!! infrastructure by Kristina Froehlich (MPI-M, 2011-04-27)
!! Added clch, clcm, clcl, hbas_con, htop_con by Helmut Frank (DWD, 2013-01-17)
!! Added hzerocl, gust10                      by Helmut Frank (DWD, 2013-03-13)
!!
!! @par Copyright and License
!!
!! This code is subject to the DWD and MPI-M-Software-License-Agreement in
!! its most recent form.
!! Please see the file LICENSE in the root of the source tree for this code.
!! Where software is supplied by third parties, it is indicated in the
!! headers of the routines.
!!

! !USES:

USE mo_kind,                ONLY: wp, i8
USE mo_nwp_phy_types,       ONLY: t_nwp_phy_diag, t_nwp_phy_tend
USE mo_impl_constants,      ONLY: success, max_char_length,           &
  &                               VINTP_METHOD_LIN,VINTP_METHOD_QV,   &
  &                               TASK_COMPUTE_RH, TASK_COMPUTE_PV,   &
  &                               TASK_COMPUTE_SDI2,                  &
  &                               TASK_COMPUTE_LPI,                   &
  &                               TASK_COMPUTE_CEILING,               &
  &                               TASK_COMPUTE_HBAS_SC,               &
  &                               TASK_COMPUTE_HTOP_SC,               &
  &                               TASK_COMPUTE_TWATER,                &
  &                               TASK_COMPUTE_Q_SEDIM,               &
  &                               TASK_COMPUTE_DBZ850,                &
  &                               TASK_COMPUTE_DBZCMAX,               &
  &                               iedmf,                              &
  &                               HINTP_TYPE_LONLAT_NNB,              &
  &                               HINTP_TYPE_LONLAT_BCTR,             &
  &                               HINTP_TYPE_LONLAT_RBF,              &
  &                               nexlevs_rrg_vnest, RTTOV_BT_CL,     &
  &                               RTTOV_RAD_CL, RTTOV_RAD_CS,         &
  &                               iss, iorg, ibc, iso4,               &
  &                               idu, nclass_aero
USE mo_cdi_constants,       ONLY: GRID_UNSTRUCTURED_CELL,             &
  &                               GRID_CELL
USE mo_parallel_config,     ONLY: nproma
USE mo_run_config,          ONLY: nqtendphy, iqv, iqc, iqi, iqr, iqs, iqg, lart, ldass_lhn
USE mo_exception,           ONLY: message, finish !,message_text
USE mo_model_domain,        ONLY: t_patch, p_patch, p_patch_local_parent
USE mo_grid_config,         ONLY: n_dom, n_dom_start
USE mo_linked_list,         ONLY: t_var_list
USE mo_atm_phy_nwp_config,  ONLY: atm_phy_nwp_config, icpl_aero_conv, iprog_aero
USE turb_data,              ONLY: ltkecon
USE mo_extpar_config,       ONLY: itype_vegetation_cycle
USE mo_radiation_config,    ONLY: irad_aero
USE mo_lnd_nwp_config,      ONLY: ntiles_total, ntiles_water, nlev_soil
USE mo_var_list,            ONLY: default_var_list_settings, &
  &                               add_var, add_ref, new_var_list, delete_var_list
USE mo_var_groups,          ONLY: groups, MAX_GROUPS
USE mo_var_metadata_types,  ONLY: POST_OP_SCALE, POST_OP_LIN2DBZ, CLASS_SYNSAT, CLASS_CHEM, VARNAME_LEN
USE mo_var_metadata,        ONLY: create_vert_interp_metadata,  &
  &                               create_hor_interp_metadata,   &
  &                               vintp_types, post_op, &
  &                               new_action, actions
USE mo_nwp_parameters,      ONLY: t_phy_params
USE mo_cf_convention,       ONLY: t_cf_var
USE mo_grib2,               ONLY: t_grib2_var, grib2_var, t_grib2_int_key, OPERATOR(+)
USE mo_cdi,                 ONLY: TSTEP_MIN, TSTEP_MAX, TSTEP_INSTANT, TSTEP_CONSTANT, &
    &                             TSTEP_AVG, TSTEP_ACCUM, DATATYPE_PACK16,             &
    &                             DATATYPE_FLT32, DATATYPE_FLT64, GRID_UNSTRUCTURED
USE mo_zaxis_type,          ONLY: ZA_REFERENCE, ZA_REFERENCE_HALF,          &
  &                               ZA_SURFACE, ZA_HEIGHT_2M, ZA_HEIGHT_10M,       &
  &                               ZA_HEIGHT_2M_LAYER, ZA_TOA, ZA_DEPTH_BELOW_LAND,   &
  &                               ZA_PRESSURE_0, ZA_PRESSURE_400,&
  &                               ZA_PRESSURE_800, ZA_CLOUD_BASE, ZA_CLOUD_TOP,  &
  &                               ZA_ISOTHERM_ZERO, ZA_ECHOTOP
USE mo_physical_constants,  ONLY: grav
USE mo_ls_forcing_nml,      ONLY: is_ls_forcing

USE mo_advection_config,     ONLY: advection_config
USE mo_synsat_config,        ONLY: lsynsat, num_images, get_synsat_name, num_sensors, &
  &                                total_numchans, get_synsat_grib_triple
USE mo_art_config,           ONLY: nart_tendphy
USE mo_art_tracer_interface, ONLY: art_tracer_interface
USE mo_action,               ONLY: ACTION_RESET
USE mo_les_nml,              ONLY: turb_profile_list, turb_tseries_list
USE mo_io_config,            ONLY: lflux_avg, lnetcdf_flt64_output, gust_interval, &
  &                                celltracks_interval, echotop_meta, &
  &                                maxt_interval, precip_interval, t_var_in_output
USE mtime,                   ONLY: max_timedelta_str_len, getPTStringFromMS
USE mo_name_list_output_config, ONLY: &
  &                                first_output_name_list, is_variable_in_output

#include "add_var_acc_macro.inc"

IMPLICIT NONE
PRIVATE

INCLUDE 'netcdf.inc'


!public interface
!
! subroutines
PUBLIC :: construct_nwp_phy_state
PUBLIC :: destruct_nwp_phy_state
!variables
PUBLIC :: prm_diag 
PUBLIC :: prm_nwp_tend
PUBLIC :: phy_params
PUBLIC :: prm_nwp_diag_list  !< variable lists
PUBLIC :: prm_nwp_tend_list  !< variable lists
!

!!--------------------------------------------------------------------------
!!                          STATE VARIABLES 
!!--------------------------------------------------------------------------
  TYPE(t_nwp_phy_diag), ALLOCATABLE, TARGET :: prm_diag(:) !< shape: (n_dom)
  TYPE(t_nwp_phy_tend), ALLOCATABLE :: prm_nwp_tend(:)     !< shape: (n_dom)
!-------------------------------------------------------------------------
  
!!--------------------------------------------------------------------------
!!                          VARIABLE LISTS
!!--------------------------------------------------------------------------
  TYPE(t_var_list),ALLOCATABLE :: prm_nwp_diag_list(:)  !< shape: (n_dom)
  TYPE(t_var_list),ALLOCATABLE :: prm_nwp_tend_list(:)  !< shape: (n_dom)

!!-------------------------------------------------------------------------
!! Parameters of various physics parameterizations that have to be 
!! domain-dependent (computed during physics initialization phase)
!!-------------------------------------------------------------------------
  TYPE (t_phy_params), ALLOCATABLE :: phy_params(:)  !< shape: (n_dom)


CONTAINS

!-------------------------------------------------------------------------

SUBROUTINE construct_nwp_phy_state( p_patch, var_in_output )

  TYPE(t_patch), TARGET, INTENT(in) :: p_patch(n_dom)
  TYPE(t_var_in_output), INTENT(in) :: var_in_output(n_dom)

                       
  CHARACTER(len=max_char_length) :: listname
  INTEGER ::  jg,ist, nblks_c, nlev, nlevp1

!-------------------------------------------------------------------------

  CALL message('mo_nwp_phy_state:construct_nwp_state', &
  'start to construct 3D state vector')


  ! Allocate pointer arrays prm_diag_nwp and prm_nwp_tend, 
  ! as well as the corresponding list arrays.

  ALLOCATE(prm_diag(n_dom), prm_nwp_diag_list(n_dom),STAT=ist)
  IF(ist/=success)THEN
    CALL finish ('mo_nwp_phy_state:construct_nwp_state', &
      'allocation of diagnostic physical array and list failed')
  ENDIF

  ALLOCATE(prm_nwp_tend(n_dom), prm_nwp_tend_list(n_dom), STAT=ist)
  IF(ist/=success)THEN
    CALL finish ('mo_nwp_phy_state:construct_nwp_state', &
      'allocation of tendency physical array and list failed')
  ENDIF

  !$ACC ENTER DATA COPYIN(prm_diag, prm_nwp_tend)

  DO jg = 1, n_dom

     !determine size of arrays
     nblks_c = p_patch(jg)%nblks_c
     
     ! number of vertical levels
     nlev   = p_patch(jg)%nlev
     nlevp1 = p_patch(jg)%nlevp1
     
     WRITE(listname,'(a,i2.2)') 'prm_diag_of_domain_',jg

     CALL new_nwp_phy_diag_list( jg, nlev, nlevp1, nblks_c, TRIM(listname),             &
       &                         prm_nwp_diag_list(jg), prm_diag(jg), var_in_output(jg) )
     !
     WRITE(listname,'(a,i2.2)') 'prm_tend_of_domain_',jg
     CALL new_nwp_phy_tend_list ( jg, nlev, nblks_c,&
                                & TRIM(listname), prm_nwp_tend_list(jg), prm_nwp_tend(jg))
  ENDDO


  ! Allocate variable of type t_phy_params containing domain-dependent parameters
  !
  ALLOCATE(phy_params(n_dom), STAT=ist)
  !$ACC ENTER DATA CREATE(phy_params)
  IF(ist/=success)THEN
    CALL finish ('mo_nwp_phy_state:construct_nwp_state', &
      'allocation of phy_params array failed')
  ENDIF

  
  CALL message('mo_nwp_phy_state:construct_nwp_state', &
    'construction of state vector finished')

END SUBROUTINE construct_nwp_phy_state

!
SUBROUTINE destruct_nwp_phy_state

  INTEGER :: jg, ist  !< grid level/domain index

  CALL message('mo_nwp_phy_state:destruct_nwp_phy_state', &
  'start to destruct 3D state vector')

  DO jg = 1,n_dom
    CALL delete_var_list( prm_nwp_diag_list(jg) )
    CALL delete_var_list( prm_nwp_tend_list (jg) )

    IF (ASSOCIATED(prm_diag(jg)%buffer_rttov))  DEALLOCATE(prm_diag(jg)%buffer_rttov)  
    IF (ALLOCATED(prm_diag(jg)%synsat_image))   DEALLOCATE(prm_diag(jg)%synsat_image)
    IF (ASSOCIATED(prm_diag(jg)%qrs_flux) .AND. .NOT. ldass_lhn) THEN
      !$ACC EXIT DATA DELETE(prm_diag(jg)%qrs_flux)
      DEALLOCATE(prm_diag(jg)%qrs_flux)
    ENDIF
  END DO

  DEALLOCATE(prm_diag, prm_nwp_diag_list, STAT=ist)
  IF(ist/=success)THEN
    CALL finish ('mo_nwp_phy_state:destruct_nwp_phy_state', &
       &  'deallocation of NWP physics diagnostic array and list failed')
  ENDIF
 
  DEALLOCATE(prm_nwp_tend, prm_nwp_tend_list, STAT=ist)
  IF(ist/=success)THEN
    CALL finish ('mo_nwp_phy_state:destruct_nwp_phy_state', &
         &' deallocation of NWP physics tendencies array and list failed') 
  ENDIF

  !$ACC EXIT DATA DELETE(phy_params)
  DEALLOCATE(phy_params, STAT=ist)
  IF(ist/=success)THEN
    CALL finish ('mo_nwp_phy_state:destruct_nwp_phy_state', &
         &' deallocation of phy_params array failed') 
  ENDIF

  !$ACC EXIT DATA DELETE(prm_diag, prm_nwp_tend)

  CALL message('mo_nwp_phy_state:destruct_nwp_phy_state', &
    'destruction of 3D state vector finished')

END SUBROUTINE destruct_nwp_phy_state

     !
SUBROUTINE new_nwp_phy_diag_list( k_jg, klev, klevp1, kblks,    &
                     &  listname, diag_list, diag, var_in_output)

    INTEGER,INTENT(IN) :: klev, klevp1, kblks, k_jg !< dimension sizes

    CHARACTER(len=*),INTENT(IN)     :: listname
    CHARACTER(len=max_char_length)  :: vname_prefix
    CHARACTER(LEN=1)                :: csfc
    CHARACTER(LEN=2)                :: caer

    TYPE(t_var_list)    ,INTENT(INOUT) :: diag_list
    TYPE(t_nwp_phy_diag),INTENT(INOUT) :: diag
    TYPE(t_var_in_output), INTENT(IN)  :: var_in_output

    ! Local variables
    INTEGER :: n_updown = 7 !> number of up/downdrafts variables

    TYPE(t_cf_var)    ::    cf_desc, new_cf_desc
    TYPE(t_grib2_var) :: grib2_desc

    INTEGER :: shape2d(2), shape3d(3), shape3dsubs(3), &
      &        shape3dsubsw(3), shape3d_synsat(3),     &
      &        shape2d_synsat(2), shape3d_aero(3), shape3dechotop(3)
    INTEGER :: shape3dkp1(3), shape3dflux(3)
    INTEGER :: ibits,  kcloud
    INTEGER :: jsfc, ist
    CHARACTER(len=NF_MAX_NAME) :: long_name
    CHARACTER(len=21) :: name
    CHARACTER(len=3)  :: prefix
    CHARACTER(len=8)  :: meaning
    CHARACTER(len=10) :: varunits  ! variable units, depending on "lflux_avg"
    INTEGER :: a_steptype
    LOGICAL :: lrestart, lrestart_flux

    LOGICAL :: lradiance, lcloudy
    INTEGER :: ichan, idiscipline, icategory, inumber, &
      &        wave_no, wave_no_scalfac, iimage, isens, k
    CHARACTER(LEN=VARNAME_LEN) :: shortname
    CHARACTER(LEN=128)         :: longname, unit
    CHARACTER(len=max_timedelta_str_len) :: gust_int, celltracks_int, echotop_int
    !
    INTEGER :: constituentType                 ! for variable of class 'chem'

    INTEGER :: datatype_flt
    LOGICAL :: in_group(MAX_GROUPS)            ! for adding a variable to one or more groups 

    IF ( lnetcdf_flt64_output ) THEN
      datatype_flt = DATATYPE_FLT64
    ELSE
      datatype_flt = DATATYPE_FLT32
    ENDIF

    ibits = DATATYPE_PACK16 ! bits "entropy" of horizontal slice

    shape2d        = (/nproma,               kblks            /)
    shape3d        = (/nproma, klev,         kblks            /)
    shape3dkp1     = (/nproma, klevp1,       kblks            /)
    shape3dsubs    = (/nproma, kblks,        ntiles_total     /)
    shape3dsubsw   = (/nproma, kblks,        ntiles_total+ntiles_water /)
    shape3d_aero   = (/nproma, nclass_aero,  kblks            /)
    shape3dechotop = (/nproma, echotop_meta(k_jg)%nechotop, kblks/)

    ! Register a field list and apply default settings

    CALL new_var_list( diag_list, TRIM(listname), patch_id=k_jg )
    CALL default_var_list_settings( diag_list,                 &
                                  & lrestart=.TRUE.  )

   
    !------------------------------
    ! Meteorological quantities
    !------------------------------

    !-------------------
    ! Clouds and precip
    !------------------
    ! 2D and 3D variables

    kcloud= 3


    ! &      diag%rain_gsp_rate(nproma,nblks_c)
    cf_desc    = t_cf_var('rain_gsp_rate', 'kg m-2 s-1', 'gridscale rain rate ', &
      &                   datatype_flt)
    grib2_desc = grib2_var(0, 1, 77, ibits, GRID_UNSTRUCTURED, GRID_CELL)
    CALL add_var( diag_list, 'rain_gsp_rate', diag%rain_gsp_rate,            &
                & GRID_UNSTRUCTURED_CELL, ZA_SURFACE, cf_desc, grib2_desc,   &
                & ldims=shape2d,                                             &
                & isteptype=TSTEP_INSTANT, lopenacc=.TRUE. )
    __acc_attach(diag%rain_gsp_rate)


    ! &      diag%snow_gsp_rate(nproma,nblks_c)
    cf_desc    = t_cf_var('snow_gsp_rate', 'kg m-2 s-1', 'gridscale snow rate', &
      &                   datatype_flt)
    grib2_desc = grib2_var(0, 1, 56, ibits, GRID_UNSTRUCTURED, GRID_CELL)
    CALL add_var( diag_list, 'snow_gsp_rate', diag%snow_gsp_rate,            &
                & GRID_UNSTRUCTURED_CELL, ZA_SURFACE, cf_desc, grib2_desc,   &
                & ldims=shape2d,                                             &
                & isteptype=TSTEP_INSTANT, lopenacc=.TRUE. )
    __acc_attach(diag%snow_gsp_rate)

    ! For graupel scheme 
    IF (atm_phy_nwp_config(k_jg)%lhave_graupel) THEN
      
      ! &      diag%graupel_gsp_rate(nproma,nblks_c)
      cf_desc    = t_cf_var('graupel_gsp_rate', 'kg m-2 s-1', 'gridscale graupel rate', &
        &                   datatype_flt)
      grib2_desc = grib2_var(0, 1, 75, ibits, GRID_UNSTRUCTURED, GRID_CELL)
      CALL add_var( diag_list, 'graupel_gsp_rate', diag%graupel_gsp_rate,            &
                  & GRID_UNSTRUCTURED_CELL, ZA_SURFACE, cf_desc, grib2_desc,   &
                  & ldims=shape2d,                                             &
                  & isteptype=TSTEP_INSTANT, lopenacc=.TRUE. )
    __acc_attach(diag%graupel_gsp_rate)
    ENDIF

    !For two moment microphysics
    SELECT CASE (atm_phy_nwp_config(k_jg)%inwp_gscp)
    CASE (4,5,6,7)

       ! &      diag%ice_gsp_rate(nproma,nblks_c)
      cf_desc    = t_cf_var('ice_gsp_rate', 'kg m-2 s-1', 'gridscale ice rate', &
        &                   datatype_flt)
      grib2_desc = grib2_var(0, 1, 68, ibits, GRID_UNSTRUCTURED, GRID_CELL)
      CALL add_var( diag_list, 'ice_gsp_rate', diag%ice_gsp_rate,              &
                  & GRID_UNSTRUCTURED_CELL, ZA_SURFACE, cf_desc, grib2_desc,   &
                  & ldims=shape2d, isteptype=TSTEP_INSTANT )
      
       ! &      diag%hail_gsp_rate(nproma,nblks_c)
      cf_desc    = t_cf_var('hail_gsp_rate', 'kg m-2 s-1', 'gridscale hail rate', &
        &                   datatype_flt)
      grib2_desc = grib2_var(0, 1, 73, ibits, GRID_UNSTRUCTURED, GRID_CELL)
      CALL add_var( diag_list, 'hail_gsp_rate', diag%hail_gsp_rate,            &
                  & GRID_UNSTRUCTURED_CELL, ZA_SURFACE, cf_desc, grib2_desc,   &
                  & ldims=shape2d, isteptype=TSTEP_INSTANT )

    END SELECT


    ! &      diag%rain_con_rate(nproma,nblks_c)
    cf_desc    = t_cf_var('rain_con_rate', 'kg m-2 s-1', 'convective rain rate', &
      &                   datatype_flt)
    grib2_desc = grib2_var(0, 1, 76, ibits, GRID_UNSTRUCTURED, GRID_CELL)
    CALL add_var( diag_list, 'rain_con_rate', diag%rain_con_rate,             &
                & GRID_UNSTRUCTURED_CELL, ZA_SURFACE, cf_desc, grib2_desc,    &
                & ldims=shape2d,                                              &
                & isteptype=TSTEP_INSTANT, lopenacc=.TRUE.)
    __acc_attach(diag%rain_con_rate)


    ! &      diag%snow_con_rate(nproma,nblks_c)
    cf_desc    = t_cf_var('snow_con_rate', 'kg m-2 s-1', 'convective snow rate', &
      &                   datatype_flt)
    grib2_desc = grib2_var(0, 1, 55, ibits, GRID_UNSTRUCTURED, GRID_CELL)
    CALL add_var( diag_list, 'snow_con_rate', diag%snow_con_rate,             &
                & GRID_UNSTRUCTURED_CELL, ZA_SURFACE, cf_desc, grib2_desc,    &
                & ldims=shape2d,                                              &
                & isteptype=TSTEP_INSTANT, lopenacc=.TRUE.)
    __acc_attach(diag%snow_con_rate)

    ! &      diag%rain_con_rate_3d(nproma,nlevp1,nblks_c)
    cf_desc    = t_cf_var('rain_con_rate_3d', 'kg m-2 s-1',                &
      &          '3d convective rain rate', datatype_flt)
    grib2_desc = grib2_var(0, 1, 76, ibits, GRID_UNSTRUCTURED, GRID_CELL)
    CALL add_var( diag_list, 'rain_con_rate_3d', diag%rain_con_rate_3d,       &
                & GRID_UNSTRUCTURED_CELL, ZA_REFERENCE_HALF, cf_desc, grib2_desc,&
                & lrestart = .FALSE., & ! .TRUE. may be necessary for ART (to be evaluated)
                & ldims=shape3dkp1,                                           &
                & isteptype=TSTEP_INSTANT )


    ! &      diag%snow_con_rate_3d(nproma,nlevp1,nblks_c)
    cf_desc    = t_cf_var('snow_con_rate_3d', 'kg m-2 s-1',                   &
      &          '3d convective snow rate', datatype_flt)
    grib2_desc = grib2_var(0, 1, 55, ibits, GRID_UNSTRUCTURED, GRID_CELL)
    CALL add_var( diag_list, 'snow_con_rate_3d', diag%snow_con_rate_3d,       &
                & GRID_UNSTRUCTURED_CELL, ZA_REFERENCE_HALF, cf_desc, grib2_desc,&
                & lrestart = .FALSE., & ! .TRUE. may be necessary for ART (to be evaluated)
                & ldims=shape3dkp1,                                           &
                & isteptype=TSTEP_INSTANT )


    IF ( atm_phy_nwp_config(k_jg)%inwp_turb == iedmf ) THEN

      ! &      diag%rain_edmf_rate_3d(nproma,nlevp1,nblks_c)
      cf_desc    = t_cf_var('rain_edmf_rate_3d', 'kg m-2 s-1',                &
        &          '3d EDMF convective rain rate', datatype_flt)
      grib2_desc = grib2_var(255, 255, 255, ibits, GRID_UNSTRUCTURED, GRID_CELL)
      CALL add_var( diag_list, 'rain_edmf_rate_3d', diag%rain_edmf_rate_3d,       &
                  & GRID_UNSTRUCTURED_CELL, ZA_REFERENCE_HALF, cf_desc, grib2_desc,&
                  & lrestart = .FALSE., & ! .TRUE. may be necessary for ART (to be evaluated)
                  & ldims=shape3dkp1,                                           &
                  & isteptype=TSTEP_INSTANT )
      
      
      ! &      diag%snow_edmf_rate_3d(nproma,nlevp1,nblks_c)
      cf_desc    = t_cf_var('snow_edmf_rate_3d', 'kg m-2 s-1',                   &
        &          '3d EDMF convective snow rate', datatype_flt)
      grib2_desc = grib2_var(255, 255, 255, ibits, GRID_UNSTRUCTURED, GRID_CELL)
      CALL add_var( diag_list, 'snow_edmf_rate_3d', diag%snow_edmf_rate_3d,       &
                  & GRID_UNSTRUCTURED_CELL, ZA_REFERENCE_HALF, cf_desc, grib2_desc,&
                  & lrestart = .FALSE., & ! .TRUE. may be necessary for ART (to be evaluated)
                  & ldims=shape3dkp1,                                           &
                  & isteptype=TSTEP_INSTANT )

    ENDIF


    ! &      diag%rain_gsp(nproma,nblks_c)
    cf_desc    = t_cf_var('rain_gsp ', 'kg m-2 ', 'gridscale rain ', datatype_flt)
    grib2_desc = grib2_var(0, 1, 77, ibits, GRID_UNSTRUCTURED, GRID_CELL)
    CALL add_var( diag_list, 'rain_gsp', diag%rain_gsp,                      &
                & GRID_UNSTRUCTURED_CELL, ZA_SURFACE, cf_desc, grib2_desc,   &
                & ldims=shape2d, in_group=groups("precip_vars"),             &
                & isteptype=TSTEP_ACCUM ,                                    &
                & hor_interp=create_hor_interp_metadata(                     &
                &    hor_intp_type=HINTP_TYPE_LONLAT_BCTR,                   &
                &    fallback_type=HINTP_TYPE_LONLAT_NNB),                   &
                & initval=0._wp, resetval=0._wp,                             &
                & action_list=actions(new_action(ACTION_RESET,precip_interval(k_jg))), &
                & lopenacc=.TRUE. )
    __acc_attach(diag%rain_gsp)

    ! &      diag%rain_gsp0(nproma,nblks_c)
    cf_desc    = t_cf_var('rain_gsp0', 'kg m-2 ', 'gridscale rain0', datatype_flt)
    grib2_desc = grib2_var(0, 1, 77, ibits, GRID_UNSTRUCTURED, GRID_CELL)
    CALL add_var( diag_list, 'rain_gsp0', diag%rain_gsp0,                    &
                & GRID_UNSTRUCTURED_CELL, ZA_SURFACE, cf_desc, grib2_desc,   &
                & ldims=shape2d,                                             &
                & loutput=.false., lrestart=.TRUE.,                          &
                & isteptype=TSTEP_ACCUM )


    ! &      diag%snow_gsp(nproma,nblks_c)
    cf_desc    = t_cf_var('snow_gsp', 'kg m-2 ', 'gridscale snow', datatype_flt)
    grib2_desc = grib2_var(0, 1, 56, ibits, GRID_UNSTRUCTURED, GRID_CELL)
    CALL add_var( diag_list, 'snow_gsp', diag%snow_gsp,                      &
                & GRID_UNSTRUCTURED_CELL, ZA_SURFACE, cf_desc, grib2_desc,   &
                & ldims=shape2d,                                             &
                & in_group=groups("precip_vars"),                            &
                & isteptype=TSTEP_ACCUM ,                                    &
                & hor_interp=create_hor_interp_metadata(                     &
                &    hor_intp_type=HINTP_TYPE_LONLAT_BCTR,                   &
                &    fallback_type=HINTP_TYPE_LONLAT_NNB),                   &
                & initval=0._wp, resetval=0._wp,                             &
                & action_list=actions(new_action(ACTION_RESET,precip_interval(k_jg))), &
                & lopenacc=.TRUE. )
    __acc_attach(diag%snow_gsp)

    ! &      diag%snow_gsp0(nproma,nblks_c)
    cf_desc    = t_cf_var('snow_gsp0', 'kg m-2 ', 'gridscale snow0', datatype_flt)
    grib2_desc = grib2_var(0, 1, 56, ibits, GRID_UNSTRUCTURED, GRID_CELL)
    CALL add_var( diag_list, 'snow_gsp0', diag%snow_gsp0,                    &
                & GRID_UNSTRUCTURED_CELL, ZA_SURFACE, cf_desc, grib2_desc,   &
                & ldims=shape2d,                                             &
                & loutput=.false., lrestart=.TRUE.,                          &
                & isteptype=TSTEP_ACCUM )


    !Surface precipitation variables for graupel scheme and two moment microphysics
    IF (atm_phy_nwp_config(k_jg)%lhave_graupel) THEN
       ! &      diag%graupel_gsp(nproma,nblks_c)
      cf_desc    = t_cf_var('graupel_gsp', 'kg m-2', 'gridscale graupel',      &
        &                   datatype_flt)
      grib2_desc = grib2_var(0, 1, 75, ibits, GRID_UNSTRUCTURED, GRID_CELL)
      CALL add_var( diag_list, 'graupel_gsp', diag%graupel_gsp,                &
                  & GRID_UNSTRUCTURED_CELL, ZA_SURFACE, cf_desc, grib2_desc,   &
                  & ldims=shape2d, in_group=groups("precip_vars"),             &
                  & isteptype=TSTEP_ACCUM,                                     &
                  & hor_interp=create_hor_interp_metadata(                     &
                  &    hor_intp_type=HINTP_TYPE_LONLAT_BCTR,                   &
                  &    fallback_type=HINTP_TYPE_LONLAT_NNB),                   &
                  & initval=0._wp, resetval=0._wp,                             &
                  & action_list=actions(new_action(ACTION_RESET,precip_interval(k_jg))), &
                  & lopenacc=.TRUE.)
    __acc_attach(diag%graupel_gsp)
    ENDIF

    SELECT CASE (atm_phy_nwp_config(k_jg)%inwp_gscp)
    CASE (4,5,6,7)

       ! &      diag%ice_gsp(nproma,nblks_c)
      cf_desc    = t_cf_var('ice_gsp', 'kg m-2', 'gridscale ice', datatype_flt)
      grib2_desc = grib2_var(0, 1, 68, ibits, GRID_UNSTRUCTURED, GRID_CELL)
      CALL add_var( diag_list, 'ice_gsp', diag%ice_gsp,                        &
                  & GRID_UNSTRUCTURED_CELL, ZA_SURFACE, cf_desc, grib2_desc,   &
                  & ldims=shape2d, in_group=groups("precip_vars"),             &
                  & isteptype=TSTEP_ACCUM,                                     &
                  & hor_interp=create_hor_interp_metadata(                     &
                  &    hor_intp_type=HINTP_TYPE_LONLAT_BCTR,                   &
                  &    fallback_type=HINTP_TYPE_LONLAT_NNB),                   &
                  & initval=0._wp, resetval=0._wp,                             &
                  & action_list=actions(new_action(ACTION_RESET,precip_interval(k_jg))), &
                  & lopenacc=.TRUE. )
    __acc_attach(diag%ice_gsp)
      

       ! &      diag%hail_gsp(nproma,nblks_c)
      cf_desc    = t_cf_var('hail_gsp', 'kg m-2', 'gridscale hail', datatype_flt)
      grib2_desc = grib2_var(0, 1, 73, ibits, GRID_UNSTRUCTURED, GRID_CELL)
      CALL add_var( diag_list, 'hail_gsp', diag%hail_gsp,                      &
                  & GRID_UNSTRUCTURED_CELL, ZA_SURFACE, cf_desc, grib2_desc,   &
                  & ldims=shape2d, in_group=groups("precip_vars"),             &
                  & isteptype=TSTEP_ACCUM,                                     &
                  & hor_interp=create_hor_interp_metadata(                     &
                  &    hor_intp_type=HINTP_TYPE_LONLAT_BCTR,                   &
                  &    fallback_type=HINTP_TYPE_LONLAT_NNB),                   &
                  & initval=0._wp, resetval=0._wp,                             &
                  & action_list=actions(new_action(ACTION_RESET,precip_interval(k_jg))), &
                  & lopenacc=.TRUE.)
    __acc_attach(diag%hail_gsp)

    END SELECT

    ! &      diag%prec_gsp(nproma,nblks_c)
    cf_desc    = t_cf_var('prec_gsp', 'kg m-2', 'gridscale precip', datatype_flt)
    grib2_desc = grib2_var(0, 1, 54, ibits, GRID_UNSTRUCTURED, GRID_CELL)
    CALL add_var( diag_list, 'prec_gsp', diag%prec_gsp,                       &
                & GRID_UNSTRUCTURED_CELL, ZA_SURFACE, cf_desc, grib2_desc,    &
                & ldims=shape2d,                                              &
                & in_group=groups("precip_vars"),                             &
                & isteptype=TSTEP_ACCUM ,                                     &
                & hor_interp=create_hor_interp_metadata(                      &
                &    hor_intp_type=HINTP_TYPE_LONLAT_BCTR,                    &
                &    fallback_type=HINTP_TYPE_LONLAT_NNB),                    &
                & initval=0._wp, resetval=0._wp,                              &
                & action_list=actions(new_action(ACTION_RESET,precip_interval(k_jg))), &
                & lopenacc=.TRUE.)
    __acc_attach(diag%prec_gsp)



    ! &      diag%rain_con(nproma,nblks_c)
    cf_desc    = t_cf_var('rain_con', 'kg m-2 ', 'convective rain', datatype_flt)
    grib2_desc = grib2_var(0, 1, 76, ibits, GRID_UNSTRUCTURED, GRID_CELL)
    CALL add_var( diag_list, 'rain_con', diag%rain_con,                       &
                & GRID_UNSTRUCTURED_CELL, ZA_SURFACE, cf_desc, grib2_desc,    &
                & ldims=shape2d, in_group=groups("precip_vars"),              &
                & isteptype=TSTEP_ACCUM ,                                     &
                & hor_interp=create_hor_interp_metadata(                      &
                &    hor_intp_type=HINTP_TYPE_LONLAT_BCTR,                    &
                &    fallback_type=HINTP_TYPE_LONLAT_NNB),                    &
                & initval=0._wp, resetval=0._wp,                              &
                & action_list=actions(new_action(ACTION_RESET,precip_interval(k_jg))) )

    ! &      diag%rain_con0(nproma,nblks_c)
    cf_desc    = t_cf_var('rain_con0', 'kg m-2 ', 'convective rain0', datatype_flt)
    grib2_desc = grib2_var(0, 1, 76, ibits, GRID_UNSTRUCTURED, GRID_CELL)
    CALL add_var( diag_list, 'rain_con0', diag%rain_con0,                    &
                & GRID_UNSTRUCTURED_CELL, ZA_SURFACE, cf_desc, grib2_desc,   &
                & ldims=shape2d,                                             &
                & loutput=.false., lrestart=.TRUE.,                          &
                & isteptype=TSTEP_ACCUM )


    ! &      diag%snow_con(nproma,nblks_c)
    cf_desc    = t_cf_var('snow_con', 'kg m-2', 'convective snow', datatype_flt)
    grib2_desc = grib2_var(0, 1, 55, ibits, GRID_UNSTRUCTURED, GRID_CELL)
    CALL add_var( diag_list, 'snow_con', diag%snow_con,                       &
                & GRID_UNSTRUCTURED_CELL, ZA_SURFACE, cf_desc, grib2_desc,    &
                & ldims=shape2d,                                              &
                & in_group=groups("precip_vars"),                             &
                & isteptype=TSTEP_ACCUM ,                                     &
                & hor_interp=create_hor_interp_metadata(                      &
                &    hor_intp_type=HINTP_TYPE_LONLAT_BCTR,                    &
                &    fallback_type=HINTP_TYPE_LONLAT_NNB),                    &
                & initval=0._wp, resetval=0._wp,                              &
                & action_list=actions(new_action(ACTION_RESET,precip_interval(k_jg))) )

    ! &      diag%snow_con0(nproma,nblks_c)
    cf_desc    = t_cf_var('snow_con0', 'kg m-2', 'convective snow0', datatype_flt)
    grib2_desc = grib2_var(0, 1, 55, ibits, GRID_UNSTRUCTURED, GRID_CELL)
    CALL add_var( diag_list, 'snow_con0', diag%snow_con0,                     &
                & GRID_UNSTRUCTURED_CELL, ZA_SURFACE, cf_desc, grib2_desc,    &
                & ldims=shape2d,                                              &
                & loutput=.false., lrestart=.TRUE.,                           &
                & isteptype=TSTEP_ACCUM )



    ! &      diag%prec_con(nproma,nblks_c)
    cf_desc    = t_cf_var('prec_con', 'kg m-2', 'convective precip', datatype_flt)
    grib2_desc = grib2_var(0, 1, 37, ibits, GRID_UNSTRUCTURED, GRID_CELL)
    CALL add_var( diag_list, 'prec_con', diag%prec_con,                       &
                & GRID_UNSTRUCTURED_CELL, ZA_SURFACE, cf_desc, grib2_desc,    &
                & ldims=shape2d,                                              &
                & in_group=groups("precip_vars"),                             &
                & isteptype=TSTEP_ACCUM ,                                     &
                & hor_interp=create_hor_interp_metadata(                      &
                &    hor_intp_type=HINTP_TYPE_LONLAT_BCTR,                    &
                &    fallback_type=HINTP_TYPE_LONLAT_NNB),                    &
                & initval=0._wp, resetval=0._wp,                              &
                & action_list=actions(new_action(ACTION_RESET,precip_interval(k_jg))) )


    ! &      diag%tot_prec(nproma,nblks_c)
    cf_desc    = t_cf_var('tot_prec', 'kg m-2', 'total precip', datatype_flt)
    grib2_desc = grib2_var(0, 1, 52, ibits, GRID_UNSTRUCTURED, GRID_CELL)
    CALL add_var( diag_list, 'tot_prec', diag%tot_prec,                       &
                & GRID_UNSTRUCTURED_CELL, ZA_SURFACE, cf_desc, grib2_desc,    &
                & ldims=shape2d,                                              &
                & in_group=groups("precip_vars"),                             &
                & isteptype=TSTEP_ACCUM ,                                     &
                & hor_interp=create_hor_interp_metadata(                      &
                &    hor_intp_type=HINTP_TYPE_LONLAT_BCTR,                    &
                &    fallback_type=HINTP_TYPE_LONLAT_NNB),                    &
                & initval=0._wp, resetval=0._wp,                              &
                & action_list=actions(new_action(ACTION_RESET,precip_interval(k_jg))) )



    ! &      diag%prec_con_rate_avg(nproma,nblks_c)
    cf_desc    = t_cf_var('prec_con_rate_avg', 'kg m-2 s-1',                  &
      &          'convective precip rate, time average', datatype_flt)
    grib2_desc = grib2_var(0, 1, 37, ibits, GRID_UNSTRUCTURED, GRID_CELL)
    CALL add_var( diag_list, 'prec_con_rate_avg', diag%prec_con_rate_avg,     &
                & GRID_UNSTRUCTURED_CELL, ZA_SURFACE, cf_desc, grib2_desc,    &
                & ldims=shape2d,  lrestart=.FALSE.,                           &
                & in_group=groups("additional_precip_vars"),                  &
                & isteptype=TSTEP_AVG,                                        &
                & hor_interp=create_hor_interp_metadata(                      &
                &    hor_intp_type=HINTP_TYPE_LONLAT_BCTR,                    &
                &    fallback_type=HINTP_TYPE_LONLAT_NNB),                    &
                & initval=0._wp, resetval=0._wp,                              &
                & action_list=actions(new_action(ACTION_RESET,precip_interval(k_jg))) )

    ! &      diag%prec_gsp_rate_avg(nproma,nblks_c)
    cf_desc    = t_cf_var('prec_gsp_rate_avg', 'kg m-2 s-1',                  &
      &          'gridscale precip rate, time average', datatype_flt)
    grib2_desc = grib2_var(0, 1, 54, ibits, GRID_UNSTRUCTURED, GRID_CELL)
    CALL add_var( diag_list, 'prec_gsp_rate_avg', diag%prec_gsp_rate_avg,     &
                & GRID_UNSTRUCTURED_CELL, ZA_SURFACE, cf_desc, grib2_desc,    &
                & ldims=shape2d, lrestart=.FALSE.,                            &
                & in_group=groups("additional_precip_vars"),                  &
                & isteptype=TSTEP_AVG,                                        &
                & hor_interp=create_hor_interp_metadata(                      &
                &    hor_intp_type=HINTP_TYPE_LONLAT_BCTR,                    &
                &    fallback_type=HINTP_TYPE_LONLAT_NNB),                    &
                & initval=0._wp, resetval=0._wp,                              &
                & action_list=actions(new_action(ACTION_RESET,precip_interval(k_jg))) )

    ! &      diag%tot_prec_rate_avg(nproma,nblks_c)
    cf_desc    = t_cf_var('tot_prec_rate_avg', 'kg m-2 s-1',                  &
      &          'total precip rate, time average', datatype_flt)
    grib2_desc = grib2_var(0, 1, 52, ibits, GRID_UNSTRUCTURED, GRID_CELL)
    CALL add_var( diag_list, 'tot_prec_rate_avg', diag%tot_prec_rate_avg,     &
                & GRID_UNSTRUCTURED_CELL, ZA_SURFACE, cf_desc, grib2_desc,    &
                & ldims=shape2d, lrestart=.FALSE.,                            &
                & isteptype=TSTEP_AVG,                                        &
                & hor_interp=create_hor_interp_metadata(                      &
                &    hor_intp_type=HINTP_TYPE_LONLAT_BCTR,                    &
                &    fallback_type=HINTP_TYPE_LONLAT_NNB),                    &
                & initval=0._wp, resetval=0._wp,                              &
                & action_list=actions(new_action(ACTION_RESET,precip_interval(k_jg))) )



    ! &      diag%cape(nproma,nblks_c)
    cf_desc    = t_cf_var('cape', 'J kg-1 ', 'conv avail pot energy', datatype_flt)
    grib2_desc = grib2_var(0, 7, 6, ibits, GRID_UNSTRUCTURED, GRID_CELL)
    CALL add_var( diag_list, 'cape', diag%cape,                               &
                & GRID_UNSTRUCTURED_CELL, ZA_SURFACE, cf_desc, grib2_desc,    &
                & ldims=shape2d, lrestart=.FALSE.,                            &
                & in_group=groups("additional_precip_vars"),                  &
                & hor_interp=create_hor_interp_metadata(                      &
                &    hor_intp_type=HINTP_TYPE_LONLAT_BCTR,                    &
                &    fallback_type=HINTP_TYPE_LONLAT_NNB                      &
                & ) )

    ! &      diag%cape_ml(nproma,nblks_c)
    ! typeOfLevel ZA_SURFACE is changed to 192 in vlistDefVarIntKey
    cf_desc    = t_cf_var('cape_ml', 'J kg-1 ', 'cape of mean surface layer parcel', datatype_flt)
    grib2_desc = grib2_var(0, 7, 6, ibits, GRID_UNSTRUCTURED, GRID_CELL)         &
    &           + t_grib2_int_key("typeOfFirstFixedSurface", 192)
    CALL add_var( diag_list, 'cape_ml', diag%cape_ml,                         &
                & GRID_UNSTRUCTURED_CELL, ZA_SURFACE, cf_desc, grib2_desc,    &
                & ldims=shape2d, lrestart=.FALSE.,                            &
                & hor_interp=create_hor_interp_metadata(                      &
                &    hor_intp_type=HINTP_TYPE_LONLAT_NNB) )

    ! &      diag%cin_ml(nproma,nblks_c)
    ! typeOfLevel ZA_SURFACE is changed to 192 in vlistDefVarIntKey
    cf_desc    = t_cf_var('cin_ml', 'J kg-1 ', 'convective inhibition of mean surface layer parcel', datatype_flt)
    grib2_desc = grib2_var(0, 7, 7, ibits, GRID_UNSTRUCTURED, GRID_CELL)         &
    &           + t_grib2_int_key("typeOfFirstFixedSurface", 192)
    CALL add_var( diag_list, 'cin_ml', diag%cin_ml,                           &
                & GRID_UNSTRUCTURED_CELL, ZA_SURFACE, cf_desc, grib2_desc,    &
                & ldims=shape2d, lrestart=.FALSE.,                            &
!!$                & lmiss=.TRUE., missval=-999.9_wp,                            &
                & hor_interp=create_hor_interp_metadata(                      &
                &    hor_intp_type=HINTP_TYPE_LONLAT_NNB) )

    ! &      diag%gust10(nproma,nblks_c)
    CALL getPTStringFromMS(NINT(1000*gust_interval(k_jg), i8), gust_int)
    cf_desc    = t_cf_var('gust10', 'm s-1 ', 'gust at 10 m during the last '//TRIM(gust_int(3:)), datatype_flt)
    grib2_desc = grib2_var( 0, 2, 22, ibits, GRID_UNSTRUCTURED, GRID_CELL)
    CALL add_var( diag_list, 'gust10', diag%gust10,                            &
                & GRID_UNSTRUCTURED_CELL, ZA_HEIGHT_10M, cf_desc, grib2_desc,  &
                & ldims=shape2d, lrestart=.TRUE., in_group=groups("pbl_vars"), &
                & isteptype=TSTEP_MAX,                                         &
                & initval=0._wp, resetval=0._wp,                               &
                & action_list=actions(new_action(ACTION_RESET, TRIM(gust_int))) )

    ! &      diag%dyn_gust(nproma,nblks_c)
    cf_desc    = t_cf_var('dyn_gust', 'm s-1 ', 'dynamical gust', datatype_flt)
    grib2_desc = grib2_var(255, 255, 255, ibits, GRID_UNSTRUCTURED, GRID_CELL)
    CALL add_var( diag_list, 'dyn_gust', diag%dyn_gust,                        &
                & GRID_UNSTRUCTURED_CELL, ZA_HEIGHT_10M, cf_desc, grib2_desc,  &
                & ldims=shape2d, lrestart=.FALSE., isteptype=TSTEP_INSTANT,    &
                & hor_interp=create_hor_interp_metadata(                       &
                &            hor_intp_type=HINTP_TYPE_LONLAT_BCTR,             &
                &            fallback_type=HINTP_TYPE_LONLAT_RBF),             &
                & loutput=.TRUE., lopenacc=.TRUE.                              )
    __acc_attach(diag%dyn_gust)

    ! &      diag%con_gust(nproma,nblks_c)
    cf_desc    = t_cf_var('con_gust', 'm s-1 ', 'convective contribution to wind gust', datatype_flt)
    grib2_desc = grib2_var(255, 255, 255, ibits, GRID_UNSTRUCTURED, GRID_CELL)
    CALL add_var( diag_list, 'con_gust', diag%con_gust,                        &
                & GRID_UNSTRUCTURED_CELL, ZA_HEIGHT_10M, cf_desc, grib2_desc,  &
                & ldims=shape2d, lrestart=.TRUE., isteptype=TSTEP_INSTANT,     &
                & loutput=.TRUE. )
   
    ! &      diag%rain_upd(nproma,nblks_c)
    cf_desc    = t_cf_var('rain_upd', 'kg m-2 s-1', 'rain in updroughts', datatype_flt)
    grib2_desc = grib2_var(255, 255, 255, ibits, GRID_UNSTRUCTURED, GRID_CELL)
    CALL add_var( diag_list, 'rain_upd', diag%rain_upd,                       &
                & GRID_UNSTRUCTURED_CELL, ZA_SURFACE, cf_desc, grib2_desc,    &
                & ldims=shape2d, lrestart=.FALSE. )

    ! &      diag%con_udd(nproma,nlev,nblks,8)
    cf_desc    = t_cf_var('con_udd', 'unit ', 'convective up/downdraft fields', datatype_flt)
    grib2_desc = grib2_var(255, 255, 255, ibits, GRID_UNSTRUCTURED, GRID_CELL)
    CALL add_var( diag_list, 'con_udd', diag%con_udd,                         &
                & GRID_UNSTRUCTURED_CELL, ZA_REFERENCE, cf_desc, grib2_desc,     &
                & ldims=(/nproma,klev,kblks,n_updown/),                       &
                & lrestart=.FALSE., loutput=.FALSE. )

    ! &      diag%mbas_con(nproma,nblks_c)
    cf_desc    = t_cf_var('mbas_con', '', 'cloud base level index', datatype_flt)
    grib2_desc = grib2_var(0, 6, 194, ibits, GRID_UNSTRUCTURED, GRID_CELL)
    CALL add_var( diag_list, 'mbas_con', diag%mbas_con,                       &
                & GRID_UNSTRUCTURED_CELL, ZA_SURFACE, cf_desc, grib2_desc,    &
                & ldims=shape2d, lrestart=.FALSE., loutput=.FALSE. )

    ! &      diag%mtop_con(nproma,nblks_c)
    cf_desc    = t_cf_var('mtop_con', '', 'cloud top level index', datatype_flt)
    grib2_desc = grib2_var(0, 6, 195, ibits, GRID_UNSTRUCTURED, GRID_CELL)
    CALL add_var( diag_list, 'mtop_con', diag%mtop_con,                       &
                & GRID_UNSTRUCTURED_CELL, ZA_SURFACE, cf_desc, grib2_desc,    &
                & ldims=shape2d, lrestart=.FALSE., loutput=.FALSE. )

    ! &      diag%locum(nproma,nblks_c)
    cf_desc    = t_cf_var('locum', '', 'convective activity indicator', datatype_flt)
    grib2_desc = grib2_var(255, 255, 255, ibits, GRID_UNSTRUCTURED, GRID_CELL)
    CALL add_var( diag_list, 'locum', diag%locum,                             &
                & GRID_UNSTRUCTURED_CELL, ZA_SURFACE, cf_desc, grib2_desc,    &
                & ldims=shape2d, lrestart=.FALSE., loutput=.FALSE. )

    ! &      diag%ldshcv(nproma,nblks_c)
    cf_desc    = t_cf_var('ldshcv', '', 'shallow convection indicator', datatype_flt)
    grib2_desc = grib2_var(255, 255, 255, ibits, GRID_UNSTRUCTURED, GRID_CELL)
    CALL add_var( diag_list, 'ldshcv', diag%ldshcv,                           &
                & GRID_UNSTRUCTURED_CELL, ZA_SURFACE, cf_desc, grib2_desc,    &
                & ldims=shape2d, lrestart=.FALSE., loutput=.FALSE. )

    ! &      diag%ktype(nproma,nblks_c)
    cf_desc    = t_cf_var('ktype', '', 'type of convection', datatype_flt)
    grib2_desc = grib2_var(255, 255, 255, ibits, GRID_UNSTRUCTURED, GRID_CELL)
    CALL add_var( diag_list, 'ktype', diag%ktype,                              &
                & GRID_UNSTRUCTURED_CELL, ZA_SURFACE, cf_desc,                 &
                & grib2_desc,ldims=shape2d, lrestart=.FALSE., loutput=.TRUE.,  &
                & hor_interp=create_hor_interp_metadata(                       &
                &    hor_intp_type=HINTP_TYPE_LONLAT_NNB ) )

    ! &      diag%k850(nproma,nblks_c)
    cf_desc    = t_cf_var('k850', '', 'level index corresponding to the HAG of the 850hPa level', &
      &                   datatype_flt)
    grib2_desc = grib2_var(255, 255, 255, ibits, GRID_UNSTRUCTURED, GRID_CELL)
    CALL add_var( diag_list, 'k850', diag%k850,                                &
                & GRID_UNSTRUCTURED_CELL, ZA_SURFACE, cf_desc,                 &
                & grib2_desc,ldims=shape2d, lrestart=.FALSE., loutput=.TRUE.,  &
                & isteptype=TSTEP_CONSTANT,                                    &
                & hor_interp=create_hor_interp_metadata(                       &
                &    hor_intp_type=HINTP_TYPE_LONLAT_NNB ) )

    ! &      diag%k950(nproma,nblks_c)
    cf_desc    = t_cf_var('k950', '', 'level index corresponding to the HAG of the 950hPa level', &
      &                   datatype_flt)
    grib2_desc = grib2_var(255, 255, 255, ibits, GRID_UNSTRUCTURED, GRID_CELL)
    CALL add_var( diag_list, 'k950', diag%k950,                                &
                & GRID_UNSTRUCTURED_CELL, ZA_SURFACE, cf_desc,                 &
                & grib2_desc,ldims=shape2d, lrestart=.FALSE., loutput=.TRUE.,  &
                & isteptype=TSTEP_CONSTANT,                                    &
                & hor_interp=create_hor_interp_metadata(                       &
                &    hor_intp_type=HINTP_TYPE_LONLAT_NNB ) )

    ! &      diag%k800(nproma,nblks_c)
    cf_desc    = t_cf_var('k800', '', 'level index corresponding to the HAG of the 800hPa level', &
      &                   datatype_flt)
    grib2_desc = grib2_var(255, 255, 255, ibits, GRID_UNSTRUCTURED, GRID_CELL)
    CALL add_var( diag_list, 'k800', diag%k800,                                &
                & GRID_UNSTRUCTURED_CELL, ZA_SURFACE, cf_desc,                 &
                & grib2_desc,ldims=shape2d, lrestart=.FALSE., loutput=.TRUE.,  &
                & isteptype=TSTEP_CONSTANT,                                    &
                & hor_interp=create_hor_interp_metadata(                       &
                &    hor_intp_type=HINTP_TYPE_LONLAT_NNB ) )

    ! &      diag%k700(nproma,nblks_c)
    cf_desc    = t_cf_var('k700', '', 'level index corresponding to the HAG of the 700hPa level', &
      &                   datatype_flt)
    grib2_desc = grib2_var(255, 255, 255, ibits, GRID_UNSTRUCTURED, GRID_CELL)
    CALL add_var( diag_list, 'k700', diag%k700,                                &
                & GRID_UNSTRUCTURED_CELL, ZA_SURFACE, cf_desc,                 &
                & grib2_desc,ldims=shape2d, lrestart=.FALSE., loutput=.TRUE.,  &
                & isteptype=TSTEP_CONSTANT,                                    &
                & hor_interp=create_hor_interp_metadata(                       &
                &    hor_intp_type=HINTP_TYPE_LONLAT_NNB ) )

    ! &      diag%k400(nproma,nblks_c)
    cf_desc    = t_cf_var('k400', '', 'level index corresponding to the HAG of the 400hPa level', &
      &                   datatype_flt)
    grib2_desc = grib2_var(255, 255, 255, ibits, GRID_UNSTRUCTURED, GRID_CELL)
    CALL add_var( diag_list, 'k400', diag%k400,                                &
                & GRID_UNSTRUCTURED_CELL, ZA_SURFACE, cf_desc,                 &
                & grib2_desc,ldims=shape2d, lrestart=.FALSE., loutput=.TRUE.,  &
                & isteptype=TSTEP_CONSTANT,                                    &
                & hor_interp=create_hor_interp_metadata(                       &
                &    hor_intp_type=HINTP_TYPE_LONLAT_NNB ) )


    ! &      diag%ktop_envel(nproma,nblks_c)
    cf_desc    = t_cf_var('ktop_envel', '', 'level index of upper boundary of SSO envelope layer', &
      &                   datatype_flt)
    grib2_desc = grib2_var(255, 255, 255, ibits, GRID_UNSTRUCTURED, GRID_CELL)
    CALL add_var( diag_list, 'ktop_envel', diag%ktop_envel,                    &
                & GRID_UNSTRUCTURED_CELL, ZA_SURFACE, cf_desc,                 &
                & grib2_desc,ldims=shape2d, lrestart=.TRUE., loutput=.FALSE.,  &
                & lopenacc=.TRUE.  )
    __acc_attach(diag%ktop_envel)

    !        diag%snowlmt(nproma,nblks_c)
    cf_desc    = t_cf_var('snowlmt', 'm', 'Height of snow fall limit above MSL', &
      &                   datatype_flt)
    grib2_desc = grib2_var(0, 1, 204, ibits, GRID_UNSTRUCTURED, GRID_CELL)  &
      &           + t_grib2_int_key("typeOfSecondFixedSurface", 101)
    CALL add_var( diag_list, 'snowlmt', diag%snowlmt,                          &
                & GRID_UNSTRUCTURED_CELL, ZA_ISOTHERM_ZERO, cf_desc,           &
                & grib2_desc,ldims=shape2d, lrestart=.FALSE.,                  &
                & loutput=.TRUE.,                                              &
                & lmiss=.TRUE., missval=-999._wp,                              &
                & hor_interp=create_hor_interp_metadata(                       &
                &    hor_intp_type=HINTP_TYPE_LONLAT_NNB ) )


    ! &      diag%clc(nproma,nlev,nblks_c)
    cf_desc      = t_cf_var('clc', '',  'cloud cover', datatype_flt)
    new_cf_desc  = t_cf_var('clc', '%', 'cloud cover', datatype_flt)
    grib2_desc   = grib2_var(0, 6, 22, ibits, GRID_UNSTRUCTURED, GRID_CELL)
    CALL add_var( diag_list, 'clc', diag%clc,                                 &
      & GRID_UNSTRUCTURED_CELL, ZA_REFERENCE, cf_desc, grib2_desc,               &
      & ldims=shape3d, lrestart=.FALSE.,                                      &
      & in_group=groups("cloud_diag"),                                        &
      & vert_interp=create_vert_interp_metadata(                              &
      &             vert_intp_type=vintp_types("P","Z","I"),                  &
      &             vert_intp_method=VINTP_METHOD_LIN,                        &
      &             l_loglin=.FALSE.,                                         &
      &             l_extrapol=.FALSE., l_pd_limit=.FALSE.,                   &
      &             lower_limit=0._wp ),                                      &
      & post_op=post_op(POST_OP_SCALE, arg1=100._wp,                          &
      &                 new_cf=new_cf_desc))



    ! &      diag%clct(nproma,nblks_c)
    cf_desc      = t_cf_var('clct', '',  'total cloud cover', datatype_flt)
    new_cf_desc  = t_cf_var('clct', '%', 'total cloud cover', datatype_flt)
    grib2_desc   = grib2_var(0, 6, 1, ibits, GRID_UNSTRUCTURED, GRID_CELL)
    CALL add_var( diag_list, 'clct', diag%clct,                               &
      & GRID_UNSTRUCTURED_CELL, ZA_SURFACE, cf_desc, grib2_desc,              &
      & ldims=shape2d, lrestart=.FALSE.,                                      &
      & in_group=groups("additional_precip_vars"),                            &
      & hor_interp=create_hor_interp_metadata(hor_intp_type=HINTP_TYPE_LONLAT_BCTR, &
      &                                       fallback_type=HINTP_TYPE_LONLAT_RBF), &
      & post_op=post_op(POST_OP_SCALE, arg1=100._wp,                          &
      &                 new_cf=new_cf_desc))

    ! &      diag%clct_mod(nproma,nblks_c)
    cf_desc      = t_cf_var('clct_mod', '', 'modified total cloud cover for media', &
      &                     datatype_flt)
    grib2_desc   = grib2_var(0, 6, 199, ibits, GRID_UNSTRUCTURED, GRID_CELL)
    CALL add_var( diag_list, 'clct_mod', diag%clct_mod,                       &
      & GRID_UNSTRUCTURED_CELL, ZA_SURFACE, cf_desc, grib2_desc,              &
      & ldims=shape2d, lrestart=.FALSE.,                                      &
      & in_group=groups("additional_precip_vars"),                            &
      & hor_interp=create_hor_interp_metadata(hor_intp_type=HINTP_TYPE_LONLAT_BCTR, &
      &                                       fallback_type=HINTP_TYPE_LONLAT_RBF))

    ! &      diag%clch(nproma,nblks_c)
    cf_desc      = t_cf_var('clch', '', 'high level clouds',  datatype_flt)
    new_cf_desc  = t_cf_var('clch', '%', 'high level clouds', datatype_flt)
    grib2_desc   = grib2_var(0, 6, 22, ibits, GRID_UNSTRUCTURED, GRID_CELL)
    CALL add_var( diag_list, 'clch', diag%clch,                               &
      & GRID_UNSTRUCTURED_CELL, ZA_PRESSURE_0, cf_desc, grib2_desc,           &
      & ldims=shape2d, lrestart=.FALSE.,                                      &
      & hor_interp=create_hor_interp_metadata(hor_intp_type=HINTP_TYPE_LONLAT_BCTR, &
      &                                       fallback_type=HINTP_TYPE_LONLAT_RBF), &
      & post_op=post_op(POST_OP_SCALE, arg1=100._wp,                          &
      &                 new_cf=new_cf_desc))

    ! &      diag%clcm(nproma,nblks_c)
    cf_desc      = t_cf_var('clcm', '',  'mid level clouds', datatype_flt)
    new_cf_desc  = t_cf_var('clcm', '%', 'mid level clouds', datatype_flt)
    grib2_desc   = grib2_var(0, 6, 22, ibits, GRID_UNSTRUCTURED, GRID_CELL)
    CALL add_var( diag_list, 'clcm', diag%clcm,                               &
      & GRID_UNSTRUCTURED_CELL, ZA_PRESSURE_400, cf_desc, grib2_desc,         &
      & ldims=shape2d, lrestart=.FALSE.,                                      &
      & hor_interp=create_hor_interp_metadata(hor_intp_type=HINTP_TYPE_LONLAT_BCTR, &
      &                                       fallback_type=HINTP_TYPE_LONLAT_RBF), &
      & post_op=post_op(POST_OP_SCALE, arg1=100._wp,                          &
      &                 new_cf=new_cf_desc))

    ! &      diag%clcl(nproma,nblks_c)
    cf_desc      = t_cf_var('clcl', '',  'low level clouds', datatype_flt)
    new_cf_desc  = t_cf_var('clcl', '%', 'low level clouds', datatype_flt)
    grib2_desc   = grib2_var(0, 6, 22, ibits, GRID_UNSTRUCTURED, GRID_CELL)  &
      &           + t_grib2_int_key("typeOfSecondFixedSurface", 1)
    CALL add_var( diag_list, 'clcl', diag%clcl,                               &
      & GRID_UNSTRUCTURED_CELL, ZA_PRESSURE_800, cf_desc, grib2_desc,         &
      & ldims=shape2d, lrestart=.FALSE.,                                      &
      & hor_interp=create_hor_interp_metadata(hor_intp_type=HINTP_TYPE_LONLAT_BCTR, &
      &                                       fallback_type=HINTP_TYPE_LONLAT_RBF), &
      & post_op=post_op(POST_OP_SCALE, arg1=100._wp,                          &
      &                 new_cf=new_cf_desc))

    ! &      diag%cldepth(nproma,nblks_c)
    cf_desc      = t_cf_var('cldepth', '',  'modified cloud depth for media', datatype_flt)
    grib2_desc   = grib2_var(0, 6, 198, ibits, GRID_UNSTRUCTURED, GRID_CELL)
    CALL add_var( diag_list, 'cldepth', diag%cldepth,                         &
      & GRID_UNSTRUCTURED_CELL, ZA_SURFACE, cf_desc, grib2_desc,              &
      & ldims=shape2d, lrestart=.FALSE.,                                      &
      & hor_interp=create_hor_interp_metadata(hor_intp_type=HINTP_TYPE_LONLAT_BCTR, &
      &                                       fallback_type=HINTP_TYPE_LONLAT_RBF))


    ! &      diag%hbas_con(nproma,nblks_c)
    cf_desc    = t_cf_var('hbas_con', 'm', 'height of convective cloud base', datatype_flt)
    grib2_desc = grib2_var(0, 6, 26, ibits, GRID_UNSTRUCTURED, GRID_CELL)  &
      &           + t_grib2_int_key("typeOfSecondFixedSurface", 101)
    CALL add_var( diag_list, 'hbas_con', diag%hbas_con,                       &
      & GRID_UNSTRUCTURED_CELL, ZA_CLOUD_BASE, cf_desc, grib2_desc,           &
      & ldims=shape2d, lrestart=.FALSE.,                                      &
!!$      & lmiss=.TRUE., missval=-500._wp,                                       &
      & hor_interp=create_hor_interp_metadata(hor_intp_type=HINTP_TYPE_LONLAT_NNB))

    ! &      diag%htop_con(nproma,nblks_c)
    cf_desc    = t_cf_var('htop_con', 'm', 'height of convective cloud top', datatype_flt)
    grib2_desc = grib2_var(0, 6, 27, ibits, GRID_UNSTRUCTURED, GRID_CELL)  &
      &           + t_grib2_int_key("typeOfSecondFixedSurface", 101)
    CALL add_var( diag_list, 'htop_con', diag%htop_con,                       &
      & GRID_UNSTRUCTURED_CELL, ZA_CLOUD_TOP, cf_desc, grib2_desc,            &
      & ldims=shape2d, lrestart=.FALSE.,                                      &
!!$      & lmiss=.TRUE., missval=-500._wp,                                       &
      & hor_interp=create_hor_interp_metadata(hor_intp_type=HINTP_TYPE_LONLAT_NNB))

    ! &      diag%htop_dc(nproma,nblks_c)
    cf_desc    = t_cf_var('htop_dc', 'm', 'height of top of dry convection', datatype_flt)
    grib2_desc = grib2_var(0, 6, 196, ibits, GRID_UNSTRUCTURED, GRID_CELL)  &
      &           + t_grib2_int_key("typeOfSecondFixedSurface", 101)
    CALL add_var( diag_list, 'htop_dc', diag%htop_dc,                         &
      & GRID_UNSTRUCTURED_CELL, ZA_CLOUD_TOP, cf_desc, grib2_desc,            &
      & ldims=shape2d, lrestart=.FALSE.,                                      &
!!$      & lmiss=.TRUE., missval=-999._wp,                                       &
      & hor_interp=create_hor_interp_metadata(hor_intp_type=HINTP_TYPE_LONLAT_NNB))

    ! &      diag%acdnc(nproma,nlev,nblks_c)
    cf_desc    = t_cf_var('acdnc', 'm-3', 'cloud droplet number concentration', datatype_flt)
    grib2_desc = grib2_var(0, 6, 30, ibits, GRID_UNSTRUCTURED, GRID_CELL)
    CALL add_var( diag_list, 'acdnc', diag%acdnc,                             &
      & GRID_UNSTRUCTURED_CELL, ZA_REFERENCE, cf_desc, grib2_desc,               &
      & ldims=shape3d, lrestart=.FALSE.,                                      &
      & isteptype=TSTEP_CONSTANT )

    IF (ldass_lhn) THEN
      ! &      diag%tt_lheat(nproma,nlev,nblks_c)
      cf_desc    = t_cf_var('tt_lheat', 'K s-1',                &
        &          '3d latent heat relaese', DATATYPE_FLT32)
      grib2_desc = grib2_var(0, 255, 1, ibits, GRID_UNSTRUCTURED, GRID_CELL)
      CALL add_var( diag_list, 'tt_lheat', diag%tt_lheat,                       &
                  & GRID_UNSTRUCTURED_CELL, ZA_REFERENCE_HALF, cf_desc, grib2_desc,&
                  & lrestart = .FALSE., & ! .TRUE. may be necessary for ART (to be evaluated)
                  & ldims=shape3d,                                              &  
                  & hor_interp=create_hor_interp_metadata(hor_intp_type=HINTP_TYPE_LONLAT_BCTR, &
                  &                                       fallback_type=HINTP_TYPE_LONLAT_RBF), &
                  & isteptype=TSTEP_INSTANT, lopenacc=.TRUE. )
    __acc_attach(diag%tt_lheat)
  
      ! &      diag%qrs_flux(nproma,nlev,nblks_c)
      cf_desc    = t_cf_var('qrs_flux', 'kg m-2 s-1',                &
        &          '3d precipitation flux', DATATYPE_FLT32)
      grib2_desc = grib2_var(0, 255, 2, ibits, GRID_UNSTRUCTURED, GRID_CELL)
      CALL add_var( diag_list, 'qrs_flux', diag%qrs_flux,                       &
                  & GRID_UNSTRUCTURED_CELL, ZA_REFERENCE_HALF, cf_desc, grib2_desc,&
                  & lrestart = .FALSE., & ! .TRUE. may be necessary for ART (to be evaluated)
                  & ldims=shape3d,                                              &  
                  & hor_interp=create_hor_interp_metadata(hor_intp_type=HINTP_TYPE_LONLAT_BCTR, &
                  &                                       fallback_type=HINTP_TYPE_LONLAT_RBF), &
                  & isteptype=TSTEP_INSTANT, lopenacc=.TRUE. )
    __acc_attach(diag%qrs_flux)
  
      ! &      diag%lhn_diag(nproma,nlev,nblks_c)
      cf_desc    = t_cf_var('lhn_diag', '-',                &
        &          'diagnose of LHN', DATATYPE_FLT32)
      grib2_desc = grib2_var(0, 255, 3, ibits, GRID_UNSTRUCTURED, GRID_CELL)
      CALL add_var( diag_list, 'lhn_diag', diag%lhn_diag,                       &
                  & GRID_UNSTRUCTURED_CELL, ZA_REFERENCE_HALF, cf_desc, grib2_desc,&
                  & lrestart = .FALSE., & ! .TRUE. may be necessary for ART (to be evaluated)
                  & ldims=shape3d,                                              &  
                  & hor_interp=create_hor_interp_metadata(hor_intp_type=HINTP_TYPE_LONLAT_NNB), &
                  & isteptype=TSTEP_INSTANT )
  
      ! &      diag%lhn_diag(nproma,nlev,nblks_c)
      cf_desc    = t_cf_var('ttend_lhn', 'K s-1',                &
        &          'tempature increment', DATATYPE_FLT32)
      grib2_desc = grib2_var(0, 255, 4, ibits, GRID_UNSTRUCTURED, GRID_CELL)
      CALL add_var( diag_list, 'ttend_lhn', diag%ttend_lhn,                       &
                  & GRID_UNSTRUCTURED_CELL, ZA_REFERENCE_HALF, cf_desc, grib2_desc,&
                  & lrestart = .FALSE., & ! .TRUE. may be necessary for ART (to be evaluated)
                  & ldims=shape3d,                                              &  
                  & hor_interp=create_hor_interp_metadata(hor_intp_type=HINTP_TYPE_LONLAT_BCTR, &
                  &                                       fallback_type=HINTP_TYPE_LONLAT_RBF), &
                  & isteptype=TSTEP_INSTANT )
      ! &      diag%lhn_diag(nproma,nlev,nblks_c)
      cf_desc    = t_cf_var('qvtend_lhn', 'g/g s-1',                &
        &          'qv increment', DATATYPE_FLT32)
      grib2_desc = grib2_var(0, 255, 5, ibits, GRID_UNSTRUCTURED, GRID_CELL)
      CALL add_var( diag_list, 'qvtend_lhn', diag%qvtend_lhn,                       &
                  & GRID_UNSTRUCTURED_CELL, ZA_REFERENCE_HALF, cf_desc, grib2_desc,&
                  & lrestart = .FALSE., & ! .TRUE. may be necessary for ART (to be evaluated)
                  & ldims=shape3d,                                              &  
                  & hor_interp=create_hor_interp_metadata(hor_intp_type=HINTP_TYPE_LONLAT_BCTR, &
                  &                                       fallback_type=HINTP_TYPE_LONLAT_RBF), &
                  & isteptype=TSTEP_INSTANT )
    ELSE
      ALLOCATE (diag%qrs_flux(1,1,kblks))
      !$ACC ENTER DATA CREATE( diag%qrs_flux )
    ENDIF


    !      diag%tot_cld(nproma,nlev,nblks_c,3)
    cf_desc    = t_cf_var('tot_cld', ' ','total cloud variables (qv,qc,qi)', datatype_flt)
    grib2_desc = grib2_var(255, 255, 255, ibits, GRID_UNSTRUCTURED, GRID_CELL)
    CALL add_var( diag_list, 'tot_cld', diag%tot_cld,                           &
                & GRID_UNSTRUCTURED_CELL, ZA_REFERENCE, cf_desc, grib2_desc,       &
                & ldims=(/nproma,klev,kblks,3/) ,                               &
                & lcontainer=.TRUE., lrestart=.FALSE., loutput=.FALSE.,         &
                & initval=0.0_wp,                                               &
                & hor_interp=create_hor_interp_metadata(hor_intp_type=HINTP_TYPE_LONLAT_BCTR, &
                &                                       fallback_type=HINTP_TYPE_LONLAT_RBF))

    ALLOCATE( diag%tot_ptr(kcloud))
    vname_prefix='tot_'

    !QV
    CALL add_ref( diag_list, 'tot_cld',                                            &
                & TRIM(vname_prefix)//'qv_dia', diag%tot_ptr(iqv)%p_3d,            &
                & GRID_UNSTRUCTURED_CELL, ZA_REFERENCE,                               &
                & t_cf_var(TRIM(vname_prefix)//'qv_dia', 'kg kg-1',                &
                &          'total specific humidity (diagnostic)', datatype_flt),&
                & grib2_var(0, 1, 211, ibits, GRID_UNSTRUCTURED, GRID_CELL),       &
                & ref_idx=iqv,                                                     &
                & ldims=shape3d,                                                   &
                & vert_interp=create_vert_interp_metadata(                         &
                &             vert_intp_type=vintp_types("P", "Z", "I"),           &
                &             vert_intp_method=VINTP_METHOD_QV,                    &
                &             l_satlimit=.FALSE.,                                  & 
                &             lower_limit=2.5e-7_wp, l_restore_pbldev=.FALSE. ),   &
                & in_group=groups("cloud_diag") )

    !QC
    CALL add_ref( diag_list, 'tot_cld',                                            &
                & TRIM(vname_prefix)//'qc_dia', diag%tot_ptr(iqc)%p_3d,            &
                & GRID_UNSTRUCTURED_CELL, ZA_REFERENCE,                               &
                & t_cf_var(TRIM(vname_prefix)//'qc_dia', 'kg kg-1',                &
                & 'total specific cloud water content (diagnostic)', datatype_flt),&
                & grib2_var(0, 1, 212, ibits, GRID_UNSTRUCTURED, GRID_CELL),       &
                & ref_idx=iqc,                                                     &
                & ldims=shape3d,                                                   &
                & vert_interp=create_vert_interp_metadata(                         &
                &             vert_intp_type=vintp_types("P","Z","I"),             &
                &             vert_intp_method=VINTP_METHOD_LIN,                   &
                &             l_loglin=.FALSE.,                                    &
                &             l_extrapol=.FALSE., l_pd_limit=.FALSE.,              &
                &             lower_limit=0._wp ),                                 &
                & in_group=groups("cloud_diag") )

    !QI
    CALL add_ref( diag_list, 'tot_cld',                                            &
                & TRIM(vname_prefix)//'qi_dia', diag%tot_ptr(iqi)%p_3d,            &
                & GRID_UNSTRUCTURED_CELL, ZA_REFERENCE,                               &
                & t_cf_var(TRIM(vname_prefix)//'qi_dia', 'kg kg-1',                &
                & 'total specific cloud ice content (diagnostic)', datatype_flt),&
                & grib2_var(0, 1, 213, ibits, GRID_UNSTRUCTURED, GRID_CELL),       &
                & ref_idx=iqi,                                                     &
                & ldims=shape3d,                                                   &
                & vert_interp=create_vert_interp_metadata(                         &
                &             vert_intp_type=vintp_types("P","Z","I"),             &
                &             vert_intp_method=VINTP_METHOD_LIN,                   &
                &             l_loglin=.FALSE.,                                    &
                &             l_extrapol=.FALSE., l_pd_limit=.FALSE.,              &
                &             lower_limit=0._wp ),                                 &
                & in_group=groups("cloud_diag") )

    !      diag%tot_cld_vi(nproma,nblks_c,3)
    cf_desc     = t_cf_var('tot_cld_vi', 'kg m-2','vertical integr total cloud variables', datatype_flt)
    grib2_desc   = grib2_var(255, 255, 255, ibits, GRID_UNSTRUCTURED, GRID_CELL)
    CALL add_var( diag_list, 'tot_cld_vi', diag%tot_cld_vi,                   &
                & GRID_UNSTRUCTURED_CELL, ZA_SURFACE, cf_desc, grib2_desc,    &
                &                                 ldims=(/nproma,kblks,3/),   &
                & lcontainer=.TRUE., lrestart=.FALSE., loutput=.FALSE.        )

    ! fill the seperate variables belonging to the container tot_cld_vi
    ALLOCATE( diag%tci_ptr(3))
       
    !TQV_DIA
    CALL add_ref( diag_list, 'tot_cld_vi',                        &
      & 'tqv_dia', diag%tci_ptr(iqv)%p_2d,                        &
      & GRID_UNSTRUCTURED_CELL, ZA_SURFACE,                       &
      & t_cf_var('tqv_dia', 'kg m**-2',                           &
      & 'total column integrated water vapour (diagnostic)', datatype_flt),   &
      & grib2_var( 0, 1, 214, ibits, GRID_UNSTRUCTURED, GRID_CELL), &
      & ref_idx=iqv,                                              &
      & ldims=shape2d, lrestart=.FALSE., in_group=groups("additional_precip_vars"))

    !TQC_DIA
    CALL add_ref( diag_list, 'tot_cld_vi',                         &
      & 'tqc_dia', diag%tci_ptr(iqc)%p_2d,                         &
      & GRID_UNSTRUCTURED_CELL, ZA_SURFACE,                        &
      & t_cf_var('tqc_dia', 'kg m**-2',                            &
      & 'total column integrated cloud water (diagnostic)', datatype_flt),    &
      & grib2_var( 0, 1, 215, ibits, GRID_UNSTRUCTURED, GRID_CELL), &
      & ref_idx=iqc,                                               &
      & ldims=shape2d, lrestart=.FALSE., in_group=groups("additional_precip_vars"))

    !TQI_DIA
    CALL add_ref( diag_list, 'tot_cld_vi',                         &
      & 'tqi_dia', diag%tci_ptr(iqi)%p_2d,                         &
      & GRID_UNSTRUCTURED_CELL, ZA_SURFACE,                        &
      & t_cf_var('tqi_dia', 'kg m**-2',                            &
      & 'total column integrated cloud ice (diagnostic)', datatype_flt),      &
      & grib2_var(0, 1, 216, ibits, GRID_UNSTRUCTURED, GRID_CELL),  &
      & ref_idx=iqi,                                               &
      & ldims=shape2d, lrestart=.FALSE., in_group=groups("additional_precip_vars"))



    !      diag%tot_cld_vi_avg(nproma,nblks_c,3)
    cf_desc    = t_cf_var('tot_cld_vi_avg', 'unit ','vertical integr total cloud variables', &
         &                datatype_flt)
    grib2_desc = grib2_var(255, 255, 255, ibits, GRID_UNSTRUCTURED, GRID_CELL)
    CALL add_var( diag_list, 'tot_cld_vi_avg', diag%tot_cld_vi_avg,           &
                & GRID_UNSTRUCTURED_CELL, ZA_SURFACE, cf_desc, grib2_desc,    &
                &                                 ldims=(/nproma,kblks,3/)  , &
                & lcontainer=.TRUE., lrestart=.FALSE., loutput=.FALSE.,       &
                & isteptype=TSTEP_AVG )

    ! fill the seperate variables belonging to the container tot_cld_vi_avg
    ALLOCATE( diag%tav_ptr(3))
    vname_prefix='avg_'


    ! TQV_DIA_AVG
    CALL add_ref( diag_list, 'tot_cld_vi_avg',               &
                & TRIM(vname_prefix)//'qv', diag%tav_ptr(iqv)%p_2d,            &
                & GRID_UNSTRUCTURED_CELL, ZA_SURFACE,                          &
                & t_cf_var(TRIM(vname_prefix)//'qv', 'kg m-2',                 &
                & 'column integrated water vapour (diagnostic) avg',           &
                & datatype_flt),                                               &
                & grib2_var( 0, 1, 214, ibits, GRID_UNSTRUCTURED, GRID_CELL),  &
                & ref_idx=iqv,                                                 &
                & ldims=shape2d, lrestart=.FALSE.,                             &
                & isteptype=TSTEP_AVG,                                         & 
                & hor_interp=create_hor_interp_metadata(                       &
                &    hor_intp_type=HINTP_TYPE_LONLAT_BCTR,                     &
                &    fallback_type=HINTP_TYPE_LONLAT_RBF                       &
                & ) )

    ! TQC_DIA_AVG
    CALL add_ref( diag_list, 'tot_cld_vi_avg',      &
                & TRIM(vname_prefix)//'qc', diag%tav_ptr(iqc)%p_2d,            &
                & GRID_UNSTRUCTURED_CELL, ZA_SURFACE,                          &
                & t_cf_var(TRIM(vname_prefix)//'qc', '',                       &
                & 'tci specific cloud water content (diagnostic) avg',         &
                & datatype_flt),                                               &
                & grib2_var(0, 1, 215, ibits, GRID_UNSTRUCTURED, GRID_CELL),   &
                & ref_idx=iqc,                                                 &
                & ldims=shape2d, lrestart=.FALSE.,                             &
                & isteptype=TSTEP_AVG,                                         &
                & hor_interp=create_hor_interp_metadata(                       &
                &    hor_intp_type=HINTP_TYPE_LONLAT_BCTR,                     &
                &    fallback_type=HINTP_TYPE_LONLAT_RBF                       &
                & ) )

    ! TQI_DIA_AVG
    CALL add_ref( diag_list, 'tot_cld_vi_avg',          &
                & TRIM(vname_prefix)//'qi', diag%tav_ptr(iqi)%p_2d,            & 
                & GRID_UNSTRUCTURED_CELL, ZA_SURFACE,                          &
                & t_cf_var(TRIM(vname_prefix)//'qi', '',                       &
                & 'tci specific cloud ice content (diagnostic) avg',           &
                & datatype_flt),                                               &
                & grib2_var(0, 1, 216, ibits, GRID_UNSTRUCTURED, GRID_CELL),   &
                & ref_idx=iqi,                                                 &
                & ldims=shape2d, lrestart=.FALSE.,                             &
                & isteptype=TSTEP_AVG,                                         & 
                & hor_interp=create_hor_interp_metadata(                       &
                &    hor_intp_type=HINTP_TYPE_LONLAT_BCTR,                     &
                &    fallback_type=HINTP_TYPE_LONLAT_RBF                       &
                & ) )


    ! &      diag%clct_avg(nproma,nblks_c)
    cf_desc      = t_cf_var('clct_avg', '%', 'total cloud cover time avg', &
      &            datatype_flt)
    grib2_desc   = grib2_var(0, 6, 1, ibits, GRID_UNSTRUCTURED, GRID_CELL)
    CALL add_var( diag_list, 'clct_avg', diag%clct_avg,                       &
      & GRID_UNSTRUCTURED_CELL, ZA_SURFACE, cf_desc, grib2_desc,              &
      & ldims=shape2d, lrestart=.FALSE.,                                      &
      & hor_interp=create_hor_interp_metadata(hor_intp_type=HINTP_TYPE_LONLAT_BCTR, &
      &                                       fallback_type=HINTP_TYPE_LONLAT_RBF))




    !------------------
    ! Radiation
    !------------------
    ! 2D variables

    !        diag%albdif    (nproma,       nblks),          &
    cf_desc     = t_cf_var('albdif', '', 'Shortwave albedo for diffuse radiation', &
      &                    datatype_flt)
    new_cf_desc = t_cf_var('albdif', '%','Shortwave albedo for diffuse radiation', &
      &                    datatype_flt)
    grib2_desc  = grib2_var(0, 19, 1, ibits, GRID_UNSTRUCTURED, GRID_CELL)
    CALL add_var( diag_list, 'albdif', diag%albdif,                         &
      & GRID_UNSTRUCTURED_CELL, ZA_SURFACE, cf_desc, grib2_desc,            &
      & ldims=shape2d, in_group=groups("rad_vars"),                         &
      & post_op=post_op(POST_OP_SCALE, arg1=100._wp,                        &
      &                 new_cf=new_cf_desc) )

    !        diag%albvisdif    (nproma,       nblks),          &
    cf_desc     = t_cf_var('albvisdif', '', 'UV visible albedo for diffuse radiation', &
      &                    datatype_flt)
    new_cf_desc = t_cf_var('albvisdif', '%','UV visible albedo for diffuse radiation', &
      &                    datatype_flt)
    grib2_desc  = grib2_var(0, 19, 222, ibits, GRID_UNSTRUCTURED, GRID_CELL)
    CALL add_var( diag_list, 'albvisdif', diag%albvisdif,                   &
      & GRID_UNSTRUCTURED_CELL, ZA_SURFACE, cf_desc, grib2_desc,            &
      & ldims=shape2d, in_group=groups("rad_vars"),                         &
      & post_op=post_op(POST_OP_SCALE, arg1=100._wp,                        &
      &                 new_cf=new_cf_desc) )

    !        diag%albvisdir    (nproma,       nblks),          &
    cf_desc     = t_cf_var('albvisdir', '', 'UV visible albedo for direct radiation', &
      &                    datatype_flt)
    new_cf_desc = t_cf_var('albvisdir', '%','UV visible albedo for direct radiation', &
      &                    datatype_flt)
    grib2_desc  = grib2_var(192, 128, 15, ibits, GRID_UNSTRUCTURED, GRID_CELL)
    CALL add_var( diag_list, 'albvisdir', diag%albvisdir,                   &
      & GRID_UNSTRUCTURED_CELL, ZA_SURFACE, cf_desc, grib2_desc,            &
      & ldims=shape2d,                                                      &
      & post_op=post_op(POST_OP_SCALE, arg1=100._wp,                        &
      &                 new_cf=new_cf_desc) )

    !        diag%albnirdif    (nproma,       nblks),          &
    cf_desc     = t_cf_var('albnirdif', '',  'Near IR albedo for diffuse radiation',&
      &                    datatype_flt)
    new_cf_desc = t_cf_var('albnirdif', '%', 'Near IR albedo for diffuse radiation',&
      &                    datatype_flt)
    grib2_desc  = grib2_var(0, 19, 223, ibits, GRID_UNSTRUCTURED, GRID_CELL)
    CALL add_var( diag_list, 'albnirdif', diag%albnirdif,                   &
      & GRID_UNSTRUCTURED_CELL, ZA_SURFACE, cf_desc, grib2_desc,            &
      & ldims=shape2d, in_group=groups("rad_vars"),                         &
      & post_op=post_op(POST_OP_SCALE, arg1=100._wp,                        &
      &                 new_cf=new_cf_desc) )

    !        diag%albnirdir    (nproma,       nblks),          &
    cf_desc     = t_cf_var('albnirdir', '',  'Near IR albedo for direct radiation',&
      &                    datatype_flt)
    new_cf_desc = t_cf_var('albnirdir', '%', 'Near IR albedo for direct radiation',&
      &                    datatype_flt)
    grib2_desc  = grib2_var(192, 128, 17, ibits, GRID_UNSTRUCTURED, GRID_CELL)
    CALL add_var( diag_list, 'albnirdir', diag%albnirdir,                   &
      & GRID_UNSTRUCTURED_CELL, ZA_SURFACE, cf_desc, grib2_desc,            &
      & ldims=shape2d,                                                      &
      & post_op=post_op(POST_OP_SCALE, arg1=100._wp,                        &
      &                 new_cf=new_cf_desc) )


    ! longwave surface emissivity
    !
    ! lw_emiss     diag%lw_emiss(nproma,nblks_c)
    cf_desc    = t_cf_var('lw_emiss', '-', 'longwave surface emissivity', datatype_flt)
    grib2_desc = grib2_var( 2, 3, 199, ibits, GRID_UNSTRUCTURED, GRID_CELL)
    CALL add_var( diag_list, 'lw_emiss', diag%lw_emiss,         &
      &           GRID_UNSTRUCTURED_CELL, ZA_SURFACE, cf_desc,  &
      &           grib2_desc, ldims=shape2d, loutput=.TRUE.,    &
      &           lrestart=.TRUE. )


    ! These variables only make sense if the land-surface scheme is switched on.
    IF ( atm_phy_nwp_config(k_jg)%inwp_surface == 1 ) THEN

      !        diag%albdif_t (nproma, nblks, ntiles_total+ntiles_water)
      cf_desc    = t_cf_var('albdif_t', '', &
        &                   'tile-based shortwave albedo for diffusive radiation',&
        &                   datatype_flt)
      grib2_desc = grib2_var(0, 19, 1, ibits, GRID_UNSTRUCTURED, GRID_CELL)
      CALL add_var( diag_list, 'albdif_t', diag%albdif_t,                &
        & GRID_UNSTRUCTURED_CELL, ZA_SURFACE, cf_desc, grib2_desc,       &
        & ldims=shape3dsubsw, lcontainer=.TRUE., lrestart=.FALSE.,       &
        & loutput=.FALSE., lopenacc=.TRUE.)
      __acc_attach(diag%albdif_t)

      ! fill the seperate variables belonging to the container albdif_t
      ALLOCATE(diag%albdif_t_ptr(ntiles_total+ntiles_water))
      DO jsfc = 1,ntiles_total+ntiles_water
        WRITE(csfc,'(i1)') jsfc 
        CALL add_ref( diag_list, 'albdif_t',                               &
           & 'albdif_t_'//TRIM(ADJUSTL(csfc)),                             &
           & diag%albdif_t_ptr(jsfc)%p_2d,                                 &
           & GRID_UNSTRUCTURED_CELL, ZA_SURFACE,                           &
           & t_cf_var('albdif_t_'//TRIM(csfc), '', '', datatype_flt),    &
           & grib2_var(0, 19, 1, ibits, GRID_UNSTRUCTURED, GRID_CELL),        &
           & ref_idx=jsfc, ldims=shape2d, lrestart=.TRUE.                  )
      ENDDO

      !        diag%albvisdif_t (nproma, nblks, ntiles_total+ntiles_water)
      cf_desc    = t_cf_var('albvisdif_t', '', &
        &                   'tile-based UV visible albedo for diffusive radiation',&
        &                   datatype_flt)
      grib2_desc = grib2_var(0, 19, 222, ibits, GRID_UNSTRUCTURED, GRID_CELL)
      CALL add_var( diag_list, 'albvisdif_t', diag%albvisdif_t,               &
        & GRID_UNSTRUCTURED_CELL, ZA_SURFACE, cf_desc, grib2_desc,            &
        & ldims=shape3dsubsw, lcontainer=.TRUE., lrestart=.FALSE., &
        & loutput=.FALSE.)

      ! fill the seperate variables belonging to the container albvisdif_t
      ALLOCATE(diag%albvisdif_t_ptr(ntiles_total+ntiles_water))
      DO jsfc = 1,ntiles_total+ntiles_water
        WRITE(csfc,'(i1)') jsfc 
        CALL add_ref( diag_list, 'albvisdif_t',                            &
           & 'albvisdif_t_'//TRIM(ADJUSTL(csfc)),                          &
           & diag%albvisdif_t_ptr(jsfc)%p_2d,                              &
           & GRID_UNSTRUCTURED_CELL, ZA_SURFACE,                           &
           & t_cf_var('albvisdif_t_'//TRIM(csfc), '', '', datatype_flt), &
           & grib2_var(0, 19, 222, ibits, GRID_UNSTRUCTURED, GRID_CELL),   &
           & ref_idx=jsfc, ldims=shape2d, lrestart=.TRUE.                  )
      ENDDO

      !        diag%albnirdif_t (nproma, nblks, ntiles_total+ntiles_water)
      cf_desc    = t_cf_var('albnirdif_t', '', &
        &                   'tile-based near IR albedo for diffuse radiation',&
        &                   datatype_flt)
      grib2_desc = grib2_var(0, 19, 223, ibits, GRID_UNSTRUCTURED, GRID_CELL)
      CALL add_var( diag_list, 'albnirdif_t', diag%albnirdif_t,               &
        & GRID_UNSTRUCTURED_CELL, ZA_SURFACE, cf_desc, grib2_desc,            &
        & ldims=shape3dsubsw, lcontainer=.TRUE., lrestart=.FALSE., &
        & loutput=.FALSE.)


      ! fill the seperate variables belonging to the container albnirdif_t
      ALLOCATE(diag%albnirdif_t_ptr(ntiles_total+ntiles_water))
      DO jsfc = 1,ntiles_total+ntiles_water
        WRITE(csfc,'(i1)') jsfc 
        CALL add_ref( diag_list, 'albnirdif_t',                            &
           & 'albnirdif_t_'//TRIM(ADJUSTL(csfc)),                          &
           & diag%albnirdif_t_ptr(jsfc)%p_2d,                              &
           & GRID_UNSTRUCTURED_CELL, ZA_SURFACE,                           &
           & t_cf_var('albnirdif_t_'//TRIM(csfc), '', '', datatype_flt), &
           & grib2_var(0, 19, 223, ibits, GRID_UNSTRUCTURED, GRID_CELL),   &
           & ref_idx=jsfc, ldims=shape2d, lrestart=.TRUE.                  )
      ENDDO


      ! &      diag%swflxsfc_t(nproma,nblks_c,ntiles_total+ntiles_water)
      cf_desc    = t_cf_var('sob_s_t', 'W m-2', 'tile-based shortwave net flux at surface', &
           &                datatype_flt)
      grib2_desc = grib2_var(0, 4, 9, ibits, GRID_UNSTRUCTURED, GRID_CELL)
      CALL add_var( diag_list, 'sob_s_t', diag%swflxsfc_t,                 &
        & GRID_UNSTRUCTURED_CELL, ZA_SURFACE, cf_desc, grib2_desc,         &
        & ldims=shape3dsubsw, lcontainer=.TRUE., lrestart=.FALSE., &
        & loutput=.FALSE., lopenacc=.TRUE.)
      __acc_attach(diag%swflxsfc_t)

      ! fill the seperate variables belonging to the container swflxsfc_t
      ALLOCATE(diag%swflxsfc_t_ptr(ntiles_total+ntiles_water))
      DO jsfc = 1,ntiles_total+ntiles_water
        WRITE(csfc,'(i1)') jsfc 
        CALL add_ref( diag_list, 'sob_s_t',                                &
           & 'sob_s_t_'//TRIM(ADJUSTL(csfc)),                              &
           & diag%swflxsfc_t_ptr(jsfc)%p_2d,                               &
           & GRID_UNSTRUCTURED_CELL, ZA_SURFACE,                           &
           & t_cf_var('swflxsfc_t_'//TRIM(csfc), '', '', datatype_flt),  &
           & grib2_var(0, 4, 9, ibits, GRID_UNSTRUCTURED, GRID_CELL),      &
           & ref_idx=jsfc, ldims=shape2d, lrestart=.TRUE., loutput=.TRUE., &
           & in_group=groups("rad_vars"))
      ENDDO

      ! &      diag%lwflxsfc_t(nproma,nblks_c,ntiles_total+ntiles_water)
      cf_desc    = t_cf_var('thb_s_t', 'W m-2', 'tile-based longwave net flux at surface', &
           &                datatype_flt)
      grib2_desc = grib2_var(0, 5, 5, ibits, GRID_UNSTRUCTURED, GRID_CELL)
      CALL add_var( diag_list, 'thb_s_t', diag%lwflxsfc_t,                 &
        & GRID_UNSTRUCTURED_CELL, ZA_SURFACE, cf_desc, grib2_desc,         &
        & ldims=shape3dsubsw, lcontainer=.TRUE., lrestart=.FALSE.,         &
        & loutput=.FALSE., lopenacc=.TRUE.)
      __acc_attach(diag%lwflxsfc_t)

      ! fill the seperate variables belonging to the container lwflxsfc_t
      ALLOCATE(diag%lwflxsfc_t_ptr(ntiles_total+ntiles_water))
      DO jsfc = 1,ntiles_total+ntiles_water
        WRITE(csfc,'(i1)') jsfc 
        CALL add_ref( diag_list, 'thb_s_t',                                &
           & 'thb_s_t_'//TRIM(ADJUSTL(csfc)),                              &
           & diag%lwflxsfc_t_ptr(jsfc)%p_2d,                               &
           & GRID_UNSTRUCTURED_CELL, ZA_SURFACE,                           &
           & t_cf_var('lwflxsfc_t_'//TRIM(csfc), '', '', datatype_flt),  &
           & grib2_var(0, 5, 5, ibits, GRID_UNSTRUCTURED, GRID_CELL),      &
           & ref_idx=jsfc, ldims=shape2d, lrestart=.TRUE., loutput=.TRUE., &
           & in_group=groups("rad_vars"))
      ENDDO
    ENDIF

    !        diag%cosmu0    (nproma,nblks)
    cf_desc    = t_cf_var('cosmu0', '-', 'Cosine of solar zenith angle', datatype_flt)
    grib2_desc = grib2_var(192, 214, 1, ibits, GRID_UNSTRUCTURED, GRID_CELL)
    CALL add_var( diag_list, 'cosmu0', diag%cosmu0,                         &
      & GRID_UNSTRUCTURED_CELL, ZA_SURFACE, cf_desc, grib2_desc, ldims=shape2d)

    ! &      diag%tsfctrad(nproma,nblks_c)
    cf_desc    = t_cf_var('tsfctrad', 'K', 'surface temperature at trad', datatype_flt)
    grib2_desc = grib2_var(255, 255, 255, ibits, GRID_UNSTRUCTURED, GRID_CELL)
    CALL add_var( diag_list, 'tsfctrad', diag%tsfctrad,                     &
            & GRID_UNSTRUCTURED_CELL, ZA_SURFACE, cf_desc, grib2_desc, ldims=shape2d)

    ! &       diag% flxdwswtoa(nproma,       nblks),          &
    cf_desc    = t_cf_var('sod_t', 'W m-2', 'downward shortwave flux at TOA', &
         &                datatype_flt)
    grib2_desc = grib2_var(0, 4, 7, ibits, GRID_UNSTRUCTURED, GRID_CELL)
    CALL add_var( diag_list, 'sod_t', diag%flxdwswtoa,              &
      & GRID_UNSTRUCTURED_CELL, ZA_TOA, cf_desc, grib2_desc,             &
      & ldims=shape2d, lrestart=.FALSE.,in_group=groups("rad_vars"))

    ! &      diag%swflxsfc(nproma,nblks_c)
    cf_desc    = t_cf_var('sob_s', 'W m-2', 'shortwave net flux at surface', datatype_flt)
    grib2_desc = grib2_var(0, 4, 9, ibits, GRID_UNSTRUCTURED, GRID_CELL)
    CALL add_var( diag_list, 'sob_s', diag%swflxsfc,                        &
      & GRID_UNSTRUCTURED_CELL, ZA_SURFACE, cf_desc, grib2_desc,            &
      & ldims=shape2d,                                                      &
      & in_group=groups("rad_vars"))

    ! &      diag%lwflxclr_sfc(nproma,nblks_c)
    cf_desc    = t_cf_var('thbclr_s', 'W m-2', 'net longwave clear-sky flux at suface', datatype_flt)
    grib2_desc = grib2_var(0, 5, 6, ibits, GRID_UNSTRUCTURED, GRID_CELL)
    CALL add_var( diag_list, 'thbclr_s', diag%lwflxclr_sfc,             &
      & GRID_UNSTRUCTURED_CELL, ZA_SURFACE, cf_desc, grib2_desc, ldims=shape2d)

    ! &      diag%swflxclr_sfc(nproma,nblks_c)
    cf_desc    = t_cf_var('sobclr_s', 'W m-2', 'net shortwave clear-sky flux at suface', datatype_flt)
    grib2_desc = grib2_var(0, 4, 11, ibits, GRID_UNSTRUCTURED, GRID_CELL)
    CALL add_var( diag_list, 'sobclr_s', diag%swflxclr_sfc,             &
      & GRID_UNSTRUCTURED_CELL, ZA_SURFACE, cf_desc, grib2_desc,  ldims=shape2d)

    ! &      diag%swflxtoa(nproma,nblks_c)
    cf_desc    = t_cf_var('sob_t', 'W m-2', 'shortwave net flux at TOA', datatype_flt)
    grib2_desc = grib2_var(0, 4, 9, ibits, GRID_UNSTRUCTURED, GRID_CELL)
    CALL add_var( diag_list, 'sob_t', diag%swflxtoa,                        &
      & GRID_UNSTRUCTURED_CELL, ZA_TOA, cf_desc, grib2_desc,                &
      & ldims=shape2d, lrestart=.FALSE.,                                    &
      & in_group=groups("rad_vars"))

    ! &      diag%lwflxtoa(nproma,nblks_c)
    cf_desc    = t_cf_var('thb_t', 'W m-2', 'thermal net flux at TOA', datatype_flt)
    grib2_desc = grib2_var(0, 5, 5, ibits, GRID_UNSTRUCTURED, GRID_CELL)
    CALL add_var( diag_list, 'thb_t', diag%lwflxtoa,                        &
      & GRID_UNSTRUCTURED_CELL, ZA_TOA, cf_desc, grib2_desc,                &
      & ldims=shape2d, lrestart=.FALSE.,                                    &
      & in_group=groups("rad_vars"))

    ! &      diag%trsolclr_sfc(nproma,nblks_c)
    cf_desc    = t_cf_var('trsolclr_sfc', '', 'shortwave clear-sky transmisivity at suface', datatype_flt)
    grib2_desc = grib2_var(255, 255, 255, ibits, GRID_UNSTRUCTURED, GRID_CELL)
    CALL add_var( diag_list, 'trsolclr_sfc', diag%trsolclr_sfc,             &
      & GRID_UNSTRUCTURED_CELL, ZA_SURFACE, cf_desc, grib2_desc,            &
      & ldims=shape2d, loutput=.FALSE.                                      )

    ! &      diag%trsol_up_toa(nproma,nblks_c)
    cf_desc    = t_cf_var('trsol_up_toa', '', 'shortwave upward transmisivity at TOA', datatype_flt)
    grib2_desc = grib2_var(255, 255, 255, ibits, GRID_UNSTRUCTURED, GRID_CELL)
    CALL add_var( diag_list, 'trsol_up_toa', diag%trsol_up_toa,             &
      & GRID_UNSTRUCTURED_CELL, ZA_TOA, cf_desc, grib2_desc,                &
      & ldims=shape2d, lrestart=.FALSE., loutput=.FALSE.                    )

    ! &      diag%trsol_up_sfc(nproma,nblks_c)
    cf_desc    = t_cf_var('trsol_up_sfc', '', 'shortwave upward transmisivity at surface', datatype_flt)
    grib2_desc = grib2_var(255, 255, 255, ibits, GRID_UNSTRUCTURED, GRID_CELL)
    CALL add_var( diag_list, 'trsol_up_sfc', diag%trsol_up_sfc,             &
      & GRID_UNSTRUCTURED_CELL, ZA_SURFACE, cf_desc, grib2_desc,            &
      & ldims=shape2d, lrestart=.FALSE., loutput=.FALSE.                    )

    ! &      diag%trsol_par_sfc(nproma,nblks_c)
    cf_desc    = t_cf_var('trsol_par_sfc', '', 'photosynthetically active downward transmisivity at surface', datatype_flt)
    grib2_desc = grib2_var(255, 255, 255, ibits, GRID_UNSTRUCTURED, GRID_CELL)
    CALL add_var( diag_list, 'trsol_par_sfc', diag%trsol_par_sfc,           &
      & GRID_UNSTRUCTURED_CELL, ZA_SURFACE, cf_desc, grib2_desc,            &
      & ldims=shape2d, lrestart=.TRUE., loutput=.FALSE.                     )

    ! &      diag%trsol_dn_sfc_diff(nproma,nblks_c)
    cf_desc    = t_cf_var('trsol_dn_sfc_diff', '', 'shortwave diffuse downward transmisivity at surface', datatype_flt)
    grib2_desc = grib2_var(255, 255, 255, ibits, GRID_UNSTRUCTURED, GRID_CELL)
    CALL add_var( diag_list, 'trsol_dn_sfc_diff', diag%trsol_dn_sfc_diff,   &
      & GRID_UNSTRUCTURED_CELL, ZA_SURFACE, cf_desc, grib2_desc,            &
      & ldims=shape2d, lrestart=.TRUE., loutput=.FALSE.                    )

    ! &      diag%swflx_up_toa(nproma,nblks_c)
    cf_desc    = t_cf_var('sou_t', 'W m-2', 'shortwave upward flux at TOA', datatype_flt)
    grib2_desc = grib2_var(0, 4, 8, ibits, GRID_UNSTRUCTURED, GRID_CELL)
    CALL add_var( diag_list, 'sou_t', diag%swflx_up_toa,                    &
      & GRID_UNSTRUCTURED_CELL, ZA_TOA, cf_desc, grib2_desc,                &
      & ldims=shape2d, lrestart=.FALSE., in_group=groups("rad_vars")        )

    ! &      diag%swflx_up_sfc(nproma,nblks_c)
    cf_desc    = t_cf_var('sou_s', 'W m-2', 'shortwave upward flux at surface', datatype_flt)
    grib2_desc = grib2_var(0, 4, 8, ibits, GRID_UNSTRUCTURED, GRID_CELL)
    CALL add_var( diag_list, 'sou_s', diag%swflx_up_sfc,                    &
      & GRID_UNSTRUCTURED_CELL, ZA_SURFACE, cf_desc, grib2_desc,            &
      & ldims=shape2d, lrestart=.FALSE., in_group=groups("rad_vars")        )

    ! &      diag%swflx_par_sfc(nproma,nblks_c)
    cf_desc    = t_cf_var('swflx_par_sfc', 'W m-2', 'downward photosynthetically active flux at surface', datatype_flt)
    grib2_desc = grib2_var(0, 4, 10, ibits, GRID_UNSTRUCTURED, GRID_CELL)
    CALL add_var( diag_list, 'swflx_par_sfc', diag%swflx_par_sfc,           &
      & GRID_UNSTRUCTURED_CELL, ZA_SURFACE, cf_desc, grib2_desc,            &
      & ldims=shape2d, lrestart=.TRUE., in_group=groups("rad_vars"),        &
      & lopenacc=.TRUE.)
    __acc_attach(diag%swflx_par_sfc)

    ! &      diag%swflx_dn_sfc_diff(nproma,nblks_c)
    cf_desc    = t_cf_var('sodifd_s', 'W m-2', 'shortwave diffuse downward flux at surface', datatype_flt)
    grib2_desc = grib2_var(0, 4, 199, ibits, GRID_UNSTRUCTURED, GRID_CELL)
    CALL add_var( diag_list, 'sodifd_s', diag%swflx_dn_sfc_diff,              &
      & GRID_UNSTRUCTURED_CELL, ZA_SURFACE, cf_desc, grib2_desc,            &
      & ldims=shape2d, lrestart=.FALSE., in_group=groups("rad_vars")        )

    ! &      diag%lwflxsfc(nproma,nblks_c)
    cf_desc    = t_cf_var('thb_s', 'W m-2', 'longwave net flux at surface', datatype_flt)
    grib2_desc = grib2_var(0, 5, 5, ibits, GRID_UNSTRUCTURED, GRID_CELL)
    CALL add_var( diag_list, 'thb_s', diag%lwflxsfc,                        &
      & GRID_UNSTRUCTURED_CELL, ZA_SURFACE, cf_desc, grib2_desc,            &
      & ldims=shape2d,                                                      &
      & in_group=groups("rad_vars"))

    ! This is an auxiliary storage field needed because the final diagnostic quantity (below)
    ! is updated each physics time step following the time evolution of the ground temperature
    ! &      diag%lwflx_up_sfc_rs(nproma,nblks_c)
    cf_desc    = t_cf_var('lwflx_up_sfc_rs', 'W m-2', 'longwave upward flux at surface', datatype_flt)
    grib2_desc = grib2_var(255, 255, 255, ibits, GRID_UNSTRUCTURED, GRID_CELL)
    CALL add_var( diag_list, 'lwflx_up_sfc_rs', diag%lwflx_up_sfc_rs,       &
      & GRID_UNSTRUCTURED_CELL, ZA_SURFACE, cf_desc, grib2_desc,            &
      & ldims=shape2d,  lrestart=.TRUE., loutput=.FALSE.                   )

    ! &      diag%lwflx_up_sfc(nproma,nblks_c)
    cf_desc    = t_cf_var('thu_s', 'W m-2', 'longwave upward flux at surface', datatype_flt)
    grib2_desc = grib2_var(0, 5, 4, ibits, GRID_UNSTRUCTURED, GRID_CELL)
    CALL add_var( diag_list, 'thu_s', diag%lwflx_up_sfc,                    &
      & GRID_UNSTRUCTURED_CELL, ZA_SURFACE, cf_desc, grib2_desc,            &
      & ldims=shape2d,  lrestart=.FALSE.,                                   &
      & in_group=groups("rad_vars"))

    IF (lflux_avg ) THEN
        prefix = "a"
        meaning = "mean"
        varunits= "W/m**2"
        a_steptype= TSTEP_AVG
    ELSE
        prefix = "acc"
        meaning = "acc." 
        varunits= "J/m**2"
        a_steptype= TSTEP_ACCUM
    END IF
    WRITE(name,'(A,A5)') TRIM(prefix),"thb_t"
    WRITE(long_name,'(A26,A4,A18)') "TOA net thermal radiation ", meaning, &
                                  & " since model start"
    cf_desc    = t_cf_var(TRIM(name), TRIM(varunits), &
      &                          TRIM(long_name), datatype_flt)
    grib2_desc = grib2_var(0, 5, 5, ibits, GRID_UNSTRUCTURED, GRID_CELL)
    CALL add_var( diag_list, TRIM(name), diag%lwflxtoa_a,                  &
      & GRID_UNSTRUCTURED_CELL, ZA_TOA, cf_desc, grib2_desc,               &
      & ldims=shape2d, isteptype=a_steptype, in_group=groups("rad_vars"),  &
      & hor_interp=create_hor_interp_metadata(                             &
      &    hor_intp_type=HINTP_TYPE_LONLAT_BCTR,                           &
      &    fallback_type=HINTP_TYPE_LONLAT_RBF ) )


    ! &      diag%swflxtoa_a(nproma,nblks_c)
    WRITE(name,'(A,A5)') TRIM(prefix),"sob_t"
    WRITE(long_name,'(A26,A4,A18)') "TOA net solar radiation ", meaning, &
                                  &" since model start"
    cf_desc    = t_cf_var(TRIM(name), TRIM(varunits), &
      &                         TRIM(long_name), datatype_flt)
    grib2_desc = grib2_var(0, 4, 9, ibits, GRID_UNSTRUCTURED, GRID_CELL)
    CALL add_var( diag_list, TRIM(name) , diag%swflxtoa_a,                 &
      & GRID_UNSTRUCTURED_CELL, ZA_TOA, cf_desc, grib2_desc,               &
      & ldims=shape2d,                                                     &
      & isteptype=a_steptype, in_group=groups("rad_vars"),                 &
      & hor_interp=create_hor_interp_metadata(                             &
      &    hor_intp_type=HINTP_TYPE_LONLAT_BCTR,                           &
      &    fallback_type=HINTP_TYPE_LONLAT_RBF ) )
    
    ! &      diag%lwflxsfc_a(nproma,nblks_c)
    WRITE(name,'(A,A5)') TRIM(prefix),"thb_s"
    WRITE(long_name,'(A30,A4,A18)') "surface net thermal radiation ", meaning, &
                                  &" since model start"
    cf_desc    = t_cf_var(TRIM(name), TRIM(varunits), &
      &                      TRIM(long_name), datatype_flt)
    grib2_desc = grib2_var(0, 5, 5, ibits, GRID_UNSTRUCTURED, GRID_CELL)
    CALL add_var( diag_list, TRIM(name), diag%lwflxsfc_a,                 &
      & GRID_UNSTRUCTURED_CELL, ZA_SURFACE, cf_desc, grib2_desc,          &
      & ldims=shape2d,                                                    &
      & isteptype=a_steptype, in_group=groups("rad_vars"),                &
      & hor_interp=create_hor_interp_metadata(                            &
      &    hor_intp_type=HINTP_TYPE_LONLAT_BCTR,                          &
      &    fallback_type=HINTP_TYPE_LONLAT_RBF ) )

    ! &      diag%lwflxclrsfc_a(nproma,nblks_c)
    WRITE(name,'(A,A8)') TRIM(prefix),"thbclr_s"
    WRITE(long_name,'(A40,A4,A18)') "clear-sky surface net thermal radiation ", meaning, &
                                  &" since model start"
    cf_desc    = t_cf_var(TRIM(name), TRIM(varunits), &
      &                      TRIM(long_name), datatype_flt)
    grib2_desc = grib2_var(0, 5, 6, ibits, GRID_UNSTRUCTURED, GRID_CELL)
    CALL add_var( diag_list, TRIM(name), diag%lwflxclrsfc_a,              &
      & GRID_UNSTRUCTURED_CELL, ZA_SURFACE, cf_desc, grib2_desc,          &
      & ldims=shape2d, isteptype=a_steptype,                              &
      & hor_interp=create_hor_interp_metadata(                            &
      &    hor_intp_type=HINTP_TYPE_LONLAT_BCTR,                          &
      &    fallback_type=HINTP_TYPE_LONLAT_RBF ) )

    ! &      diag%swflxsfc_a(nproma,nblks_c)
    WRITE(name,'(A,A5)') TRIM(prefix),"sob_s"
    WRITE(long_name,'(A30,A4,A18)') "Surface net solar radiation ", meaning, &
                                  &" since model start"
    cf_desc    = t_cf_var(TRIM(name), TRIM(varunits), &
      &                    TRIM(long_name), datatype_flt)
    grib2_desc = grib2_var(0, 4, 9, ibits, GRID_UNSTRUCTURED, GRID_CELL)
    CALL add_var( diag_list, TRIM(name), diag%swflxsfc_a,                 &
      & GRID_UNSTRUCTURED_CELL, ZA_SURFACE, cf_desc, grib2_desc,          &
      & ldims=shape2d,                                                    &
      & isteptype=a_steptype, in_group=groups("rad_vars"),                &
      & hor_interp=create_hor_interp_metadata(                            &
      &    hor_intp_type=HINTP_TYPE_LONLAT_BCTR,                          &
      &    fallback_type=HINTP_TYPE_LONLAT_RBF ) )

    ! &      diag%swflxclrsfc_a(nproma,nblks_c)
    WRITE(name,'(A,A8)') TRIM(prefix),"sobclr_s"
    WRITE(long_name,'(A40,A4,A18)') "Clear-sky surface net solar radiation ", meaning, &
                                  &" since model start"
    cf_desc    = t_cf_var(TRIM(name), TRIM(varunits), &
      &                    TRIM(long_name), datatype_flt)
    grib2_desc = grib2_var(0, 4, 11, ibits, GRID_UNSTRUCTURED, GRID_CELL)
    CALL add_var( diag_list, TRIM(name), diag%swflxclrsfc_a,              &
      & GRID_UNSTRUCTURED_CELL, ZA_SURFACE, cf_desc, grib2_desc,          &
      & ldims=shape2d, isteptype=a_steptype,                              &
      & hor_interp=create_hor_interp_metadata(                            &
      &    hor_intp_type=HINTP_TYPE_LONLAT_BCTR,                          &
      &    fallback_type=HINTP_TYPE_LONLAT_RBF ) )

    ! &       diag%asod_t(nproma,nblks)
    WRITE(name,'(A,A5)') TRIM(prefix),"sod_t"
    WRITE(long_name,'(A30,A4,A18)') "Top down solar radiation ", meaning, &
                                  &" since model start"
    cf_desc    = t_cf_var(TRIM(name), TRIM(varunits), TRIM(long_name),    &
         &                datatype_flt)
    grib2_desc = grib2_var(0, 4, 7, ibits, GRID_UNSTRUCTURED, GRID_CELL)
    CALL add_var( diag_list, TRIM(name), diag%asod_t,                     &
      & GRID_UNSTRUCTURED_CELL, ZA_TOA, cf_desc, grib2_desc,              &
      & ldims=shape2d,                                                    &
      & isteptype=a_steptype, in_group=groups("rad_vars"),                &
      & hor_interp=create_hor_interp_metadata(                            &
      &    hor_intp_type=HINTP_TYPE_LONLAT_BCTR,                          &
      &    fallback_type=HINTP_TYPE_LONLAT_RBF ) )

    ! &       diag%asou_t(nproma,nblks)
    WRITE(name,'(A,A5)') TRIM(prefix),"sou_t"
    WRITE(long_name,'(A30,A4,A18)') "Top up solar radiation ", meaning, &
                                  &" since model start"
    cf_desc    = t_cf_var(TRIM(name), TRIM(varunits), TRIM(long_name), &
         &                datatype_flt)
    grib2_desc = grib2_var(0, 4, 8, ibits, GRID_UNSTRUCTURED, GRID_CELL)
    CALL add_var( diag_list, TRIM(name), diag%asou_t,                    &
      & GRID_UNSTRUCTURED_CELL, ZA_TOA, cf_desc, grib2_desc,             &
      & ldims=shape2d,                                                   &
      & isteptype=a_steptype, in_group=groups("rad_vars"),               &
      & hor_interp=create_hor_interp_metadata(                           &
      &    hor_intp_type=HINTP_TYPE_LONLAT_BCTR,                         &
      &    fallback_type=HINTP_TYPE_LONLAT_RBF ) )

    ! &       diag%athd_s(nproma,nblks)
    WRITE(name,'(A,A5)') TRIM(prefix),"thd_s"
    WRITE(long_name,'(A30,A4,A18)') "Surface down thermal radiation ", meaning, &
                                  &" since model start"
    cf_desc    = t_cf_var(TRIM(name), TRIM(varunits), TRIM(long_name), &
         &                datatype_flt)
    grib2_desc = grib2_var(0, 5, 3, ibits, GRID_UNSTRUCTURED, GRID_CELL)
    CALL add_var( diag_list, TRIM(name), diag%athd_s,                    &
      & GRID_UNSTRUCTURED_CELL, ZA_SURFACE, cf_desc, grib2_desc,         &
      & ldims=shape2d,                                                   &
      & isteptype=a_steptype, in_group=groups("rad_vars"),               &
      & hor_interp=create_hor_interp_metadata(                           &
      &    hor_intp_type=HINTP_TYPE_LONLAT_BCTR,                         &
      &    fallback_type=HINTP_TYPE_LONLAT_RBF ) )

    ! &       diag%athu_s(nproma,nblks)
    WRITE(name,'(A,A5)') TRIM(prefix),"thu_s"
    WRITE(long_name,'(A30,A4,A18)') "Surface up thermal radiation ", meaning, &
                                  &" since model start"
    cf_desc    = t_cf_var(TRIM(name), TRIM(varunits), TRIM(long_name), &
         &                datatype_flt)
    grib2_desc = grib2_var(0, 5, 4, ibits, GRID_UNSTRUCTURED, GRID_CELL)
    CALL add_var( diag_list, TRIM(name), diag%athu_s,                    &
      & GRID_UNSTRUCTURED_CELL, ZA_SURFACE, cf_desc, grib2_desc,         &
      & ldims=shape2d,                                                   &
      & isteptype=a_steptype, in_group=groups("rad_vars"),               &
      & hor_interp=create_hor_interp_metadata(                           &
      &    hor_intp_type=HINTP_TYPE_LONLAT_BCTR,                         &
      &    fallback_type=HINTP_TYPE_LONLAT_RBF ) )

    ! &       diag%asodird_s(nproma,nblks)
    WRITE(name,'(A,A8)') TRIM(prefix),"sodird_s"
    WRITE(long_name,'(A30,A4,A18)') "Surface down solar direct rad. ", meaning, &
                                  &" since model start"
    cf_desc    = t_cf_var(TRIM(name), TRIM(varunits), TRIM(long_name), &
         &                datatype_flt)
    grib2_desc = grib2_var(0, 4, 198, ibits, GRID_UNSTRUCTURED, GRID_CELL)
    CALL add_var( diag_list, TRIM(name), diag%asodird_s,                 &
      & GRID_UNSTRUCTURED_CELL, ZA_SURFACE, cf_desc, grib2_desc,         &
      & ldims=shape2d,                                                   &
      & isteptype=a_steptype, in_group=groups("rad_vars"),               &
      & hor_interp=create_hor_interp_metadata(                           &
      &    hor_intp_type=HINTP_TYPE_LONLAT_BCTR,                         &
      &    fallback_type=HINTP_TYPE_LONLAT_RBF ) )

    ! &       diag%asodifd_s(nproma,nblks)
    WRITE(name,'(A,A8)') TRIM(prefix),"sodifd_s"
    WRITE(long_name,'(A30,A4,A18)') "Surface down solar diff. rad. ", meaning, &
                                  &" since model start"
    cf_desc    = t_cf_var(TRIM(name), TRIM(varunits), TRIM(long_name), &
         &                datatype_flt)
    grib2_desc = grib2_var(0, 4, 199, ibits, GRID_UNSTRUCTURED, GRID_CELL)
    CALL add_var( diag_list, TRIM(name), diag%asodifd_s,                 &
      & GRID_UNSTRUCTURED_CELL, ZA_SURFACE, cf_desc, grib2_desc,         &
      & ldims=shape2d,                                                   &
      & isteptype=a_steptype, in_group=groups("rad_vars"),               &
      & hor_interp=create_hor_interp_metadata(                           &
      &    hor_intp_type=HINTP_TYPE_LONLAT_BCTR,                         &
      &    fallback_type=HINTP_TYPE_LONLAT_RBF ) )

    ! &       diag%asod_s(nproma,nblks)
    WRITE(name,'(A,A5)') TRIM(prefix),"sod_s"
    WRITE(long_name,'(A30,A4,A18)') "Surface down solar rad. ", meaning, &
                                  &" since model start"
    cf_desc    = t_cf_var(TRIM(name), TRIM(varunits), TRIM(long_name), &
         &                datatype_flt)
    grib2_desc = grib2_var(0, 4, 7, ibits, GRID_UNSTRUCTURED, GRID_CELL)
    CALL add_var( diag_list, TRIM(name), diag%asod_s,                    &
      & GRID_UNSTRUCTURED_CELL, ZA_SURFACE, cf_desc, grib2_desc,         &
      & ldims=shape2d, isteptype=a_steptype,                             &
      & hor_interp=create_hor_interp_metadata(                           &
      &    hor_intp_type=HINTP_TYPE_LONLAT_BCTR,                         &
      &    fallback_type=HINTP_TYPE_LONLAT_RBF ) )

    ! &       diag%asodifu_s(nproma,nblks)
    WRITE(name,'(A,A8)') TRIM(prefix),"sodifu_s"
    WRITE(long_name,'(A30,A4,A18)') "Surface up solar diff. rad. ", meaning, &
                                  &" since model start"
    cf_desc    = t_cf_var(TRIM(name), TRIM(varunits), TRIM(long_name), &
         &                datatype_flt)
    grib2_desc = grib2_var(0, 4, 8, ibits, GRID_UNSTRUCTURED, GRID_CELL)
    CALL add_var( diag_list, TRIM(name), diag%asodifu_s,                 &
      & GRID_UNSTRUCTURED_CELL, ZA_SURFACE, cf_desc, grib2_desc,         &
      & ldims=shape2d,                                                   &
      & isteptype=a_steptype, in_group=groups("rad_vars"),               &
      & hor_interp=create_hor_interp_metadata(                           &
      &    hor_intp_type=HINTP_TYPE_LONLAT_BCTR,                         &
      &    fallback_type=HINTP_TYPE_LONLAT_RBF ) )

    ! &      diag%aswflx_par_sfc(nproma,nblks_c)
    WRITE(name,'(A,A13)') TRIM(prefix),"swflx_par_sfc"
    WRITE(long_name,'(A30,A4,A18)') "Downward PAR flux ", meaning, &
                                  &" since model start"
    cf_desc    = t_cf_var(TRIM(name), TRIM(varunits), TRIM(long_name), &
      &                   datatype_flt)
    grib2_desc = grib2_var(0, 4, 10, ibits, GRID_UNSTRUCTURED, GRID_CELL)
    CALL add_var( diag_list, TRIM(name), diag%aswflx_par_sfc,            &
      & GRID_UNSTRUCTURED_CELL, ZA_SURFACE, cf_desc, grib2_desc,         &
      & ldims=shape2d,                                                   & 
      & isteptype=a_steptype, in_group=groups("rad_vars"),               &
      & hor_interp=create_hor_interp_metadata(                           &
      &    hor_intp_type=HINTP_TYPE_LONLAT_BCTR,                         &
      &    fallback_type=HINTP_TYPE_LONLAT_RBF ) )

    ! &      diag%vio3(nproma,nblks_c)
    cf_desc    = t_cf_var('vio3', '', 'vertically integrated ozone amount', datatype_flt)
    grib2_desc = grib2_var(0, 14, 0, ibits, GRID_UNSTRUCTURED, GRID_CELL)
    CALL add_var( diag_list, 'vio3', diag%vio3,                           &
      & GRID_UNSTRUCTURED_CELL, ZA_SURFACE, cf_desc, grib2_desc,          &
      & ldims=shape2d, lrestart=.FALSE. )

    ! &      diag%hmo3(nproma,nblks_c)
    cf_desc    = t_cf_var('hmo3', 'Pa', 'height of O3 maximum (Pa)', datatype_flt)
    grib2_desc = grib2_var(255, 255, 255, ibits, GRID_UNSTRUCTURED, GRID_CELL)
    CALL add_var( diag_list, 'hmo3', diag%hmo3,                           &
      & GRID_UNSTRUCTURED_CELL, ZA_SURFACE, cf_desc, grib2_desc,          &
      & ldims=shape2d, lrestart=.FALSE. )

    ! Reference pressure used for vertical distribution of aerosol optical depths
    ! &      diag%pref_aerdis(nproma,nblks_c)
    cf_desc    = t_cf_var('pref_aerdis', '',                                                             &
      &                   'Reference pressure used for vertical distribution of aerosol optical depths', &
      &                   datatype_flt)
    grib2_desc = grib2_var(255, 255, 255, ibits, GRID_UNSTRUCTURED, GRID_CELL)
    CALL add_var( diag_list, 'pref_aerdis', diag%pref_aerdis,              &
      & GRID_UNSTRUCTURED_CELL, ZA_SURFACE, cf_desc, grib2_desc,          &
      & ldims=shape2d, lrestart=.FALSE. ) 


    IF (irad_aero == 5) THEN ! Old Tanre aerosol climatology taken over from the COSMO model (to be used with inwp_radiation==2)
      ! &      diag%aersea(nproma,nblks_c)
      cf_desc    = t_cf_var('aersea', '', '', datatype_flt)
      grib2_desc = grib2_var(255, 255, 255, ibits, GRID_UNSTRUCTURED, GRID_CELL)
      CALL add_var( diag_list, 'aersea', diag%aersea,                       &
        & GRID_UNSTRUCTURED_CELL, ZA_SURFACE, cf_desc, grib2_desc,          &
        & ldims=shape2d, lrestart=.FALSE. ) 

      ! &      diag%aerlan(nproma,nblks_c)
      cf_desc    = t_cf_var('aerlan', '', '', datatype_flt)
      grib2_desc = grib2_var(255, 255, 255, ibits, GRID_UNSTRUCTURED, GRID_CELL)
      CALL add_var( diag_list, 'aerlan', diag%aerlan,                       &
        & GRID_UNSTRUCTURED_CELL, ZA_SURFACE, cf_desc, grib2_desc,          &
        & ldims=shape2d, lrestart=.FALSE. ) 
    
      ! &      diag%aerurb(nproma,nblks_c)
      cf_desc    = t_cf_var('aerurb', '', '', datatype_flt)
      grib2_desc = grib2_var(255, 255, 255, ibits, GRID_UNSTRUCTURED, GRID_CELL)
      CALL add_var( diag_list, 'aerurb', diag%aerurb,                       &
        & GRID_UNSTRUCTURED_CELL, ZA_SURFACE, cf_desc, grib2_desc,          &
        & ldims=shape2d, lrestart=.FALSE. ) 

    
      ! &      diag%aerdes(nproma,nblks_c)
      cf_desc    = t_cf_var('aerdes', '', '', datatype_flt)
      grib2_desc = grib2_var(255, 255, 255, ibits, GRID_UNSTRUCTURED, GRID_CELL)
      CALL add_var( diag_list, 'aerdes', diag%aerdes,                       &
        & GRID_UNSTRUCTURED_CELL, ZA_SURFACE, cf_desc, grib2_desc,          &
        & ldims=shape2d, lrestart=.FALSE. ) 

    ELSE IF (irad_aero == 6 .OR. irad_aero == 9) THEN ! Tegen aerosol climatology, time-interpolated values 
                                  ! (needed as state fields for coupling with microphysics and convection)
      IF (atm_phy_nwp_config(k_jg)%icpl_aero_gscp > 1 .OR. icpl_aero_conv > 1 .OR. iprog_aero > 0) THEN
        lrestart = .TRUE.
      ELSE
        lrestart = .FALSE.
      ENDIF

      ! &      diag%aercl_ss(nproma,nblks_c)
      cf_desc    = t_cf_var('aercl_ss', '', 'sea salt aerosol climatology', datatype_flt)
      grib2_desc = grib2_var(255, 255, 255, ibits, GRID_UNSTRUCTURED, GRID_CELL)
      CALL add_var( diag_list, 'aercl_ss', diag%aercl_ss,                       &
        & GRID_UNSTRUCTURED_CELL, ZA_SURFACE, cf_desc, grib2_desc,          &
        & ldims=shape2d, lrestart=lrestart ) 

      ! &      diag%aercl_or(nproma,nblks_c)
      cf_desc    = t_cf_var('aercl_or', '', 'organic aerosol climatology', datatype_flt)
      grib2_desc = grib2_var(255, 255, 255, ibits, GRID_UNSTRUCTURED, GRID_CELL)
      CALL add_var( diag_list, 'aercl_or', diag%aercl_or,                       &
        & GRID_UNSTRUCTURED_CELL, ZA_SURFACE, cf_desc, grib2_desc,          &
        & ldims=shape2d, lrestart=lrestart ) 

      ! &      diag%aercl_bc(nproma,nblks_c)
      cf_desc    = t_cf_var('aercl_bc', '', 'black carbon aerosol climatology', datatype_flt)
      grib2_desc = grib2_var(255, 255, 255, ibits, GRID_UNSTRUCTURED, GRID_CELL)
      CALL add_var( diag_list, 'aercl_bc', diag%aercl_bc,                       &
        & GRID_UNSTRUCTURED_CELL, ZA_SURFACE, cf_desc, grib2_desc,          &
        & ldims=shape2d, lrestart=lrestart ) 

      ! &      diag%aercl_su(nproma,nblks_c)
      cf_desc    = t_cf_var('aercl_su', '', 'total sulfate aerosol climatology', datatype_flt)
      grib2_desc = grib2_var(255, 255, 255, ibits, GRID_UNSTRUCTURED, GRID_CELL)
      CALL add_var( diag_list, 'aercl_su', diag%aercl_su,                       &
        & GRID_UNSTRUCTURED_CELL, ZA_SURFACE, cf_desc, grib2_desc,          &
        & ldims=shape2d, lrestart=lrestart ) 

      ! &      diag%aercl_du(nproma,nblks_c)
      cf_desc    = t_cf_var('aercl_du', '', 'total soil dust aerosol climatology', datatype_flt)
      grib2_desc = grib2_var(255, 255, 255, ibits, GRID_UNSTRUCTURED, GRID_CELL)
      CALL add_var( diag_list, 'aercl_du', diag%aercl_du,                       &
        & GRID_UNSTRUCTURED_CELL, ZA_SURFACE, cf_desc, grib2_desc,          &
        & ldims=shape2d, lrestart=lrestart ) 

      ! &      diag%aerosol(nproma,nclass_aero,nblks_c)
      cf_desc    = t_cf_var('aerosol', '', '', DATATYPE_FLT32)
      grib2_desc = grib2_var(255, 255, 255, ibits, GRID_UNSTRUCTURED, GRID_CELL)
      CALL add_var( diag_list, 'aerosol', diag%aerosol,                     &
        & GRID_UNSTRUCTURED_CELL, ZA_SURFACE, cf_desc, grib2_desc,          &
        & ldims=shape3d_aero, lrestart=.FALSE., lcontainer=.TRUE., loutput=.FALSE. ) 

      ALLOCATE(diag%aerosol_ptr(nclass_aero))
      DO k = 1, nclass_aero
        SELECT CASE (k)
        CASE (iss)
          caer='ss'
          constituentType = 62008
          cf_desc    = t_cf_var('aer_'//TRIM(caer), '', &
            &                   'sea salt aerosol', DATATYPE_FLT32)
        CASE (iorg)
          caer='or'
          constituentType = 62010
          cf_desc    = t_cf_var('aer_'//TRIM(caer), '', &
            &                   'organic aerosol', DATATYPE_FLT32)
        CASE (ibc)
          caer='bc'
          constituentType = 62009
          cf_desc    = t_cf_var('aer_'//TRIM(caer), '', &
            &                   'black carbon aerosol', DATATYPE_FLT32)
        CASE (iso4)
          caer='su'
          constituentType = 62006
          cf_desc    = t_cf_var('aer_'//TRIM(caer), '', &
            &                   'total sulfate aerosol', DATATYPE_FLT32)
        CASE (idu)
          caer='du'
          constituentType = 62001
          cf_desc    = t_cf_var('aer_'//TRIM(caer), '', &
            &                   'total soil dust aerosol', DATATYPE_FLT32)
        END SELECT

        grib2_desc = grib2_var(0, 20, 102, ibits, GRID_UNSTRUCTURED, GRID_CELL)   &
          &           + t_grib2_int_key("constituentType", constituentType)
        IF (iprog_aero > 1 .OR. iprog_aero == 1 .AND. k == idu) THEN
          CALL add_ref( diag_list, 'aerosol',                                    &
                & 'aer_'//TRIM(caer), diag%aerosol_ptr(k)%p_2d,                  &
                & GRID_UNSTRUCTURED_CELL, ZA_SURFACE,                            &
                & cf_desc,                                                       &
                & grib2_desc, ref_idx=k,                                         &
                & ldims=shape2d, lrestart=lrestart, opt_var_ref_pos = 2,         &
                & var_class=CLASS_CHEM,                                          &
                & in_group=groups("dwd_fg_sfc_vars","mode_iau_fg_in",            &
                & "mode_iau_old_fg_in","mode_dwd_fg_in")                         )
        ELSE
          CALL add_ref( diag_list, 'aerosol',                                    &
                & 'aer_'//TRIM(caer), diag%aerosol_ptr(k)%p_2d,                  &
                & GRID_UNSTRUCTURED_CELL, ZA_SURFACE,                            &
                & cf_desc,                                                       &
                & grib2_desc, ref_idx=k,                                         &
                & ldims=shape2d, lrestart=lrestart, opt_var_ref_pos = 2,         &
                & var_class=CLASS_CHEM                                           )
        ENDIF
      ENDDO

    ENDIF

    IF ( (irad_aero == 6 .OR. irad_aero == 9) .AND.  &
      &  (atm_phy_nwp_config(k_jg)%icpl_aero_gscp == 1 .OR. icpl_aero_conv == 1) ) THEN
      lrestart = .TRUE.
    ELSE
      lrestart = .FALSE.
    ENDIF

    ! &      diag%cloud_num(nproma,nblks_c)
    cf_desc    = t_cf_var('cloud_num', 'm-3', 'cloud droplet number concentration', datatype_flt)
    grib2_desc = grib2_var(255, 255, 255, ibits, GRID_UNSTRUCTURED, GRID_CELL)
    CALL add_var( diag_list, 'cloud_num', diag%cloud_num,                 &
      & GRID_UNSTRUCTURED_CELL, ZA_SURFACE, cf_desc, grib2_desc,          &
      & ldims=shape2d, lrestart=lrestart, lopenacc=.TRUE. )
    __acc_attach(diag%cloud_num)

    !------------------
    !Radiation 3D variables

    ! &      diag%lwflxall(nproma,nlevp1,nblks_c)
    cf_desc    = t_cf_var('lwflxall', 'W m-2 ', 'longwave net flux', datatype_flt)
    grib2_desc = grib2_var(0, 5, 5, ibits, GRID_UNSTRUCTURED, GRID_CELL)
    CALL add_var( diag_list, 'lwflxall', diag%lwflxall,                   &
      & GRID_UNSTRUCTURED_CELL, ZA_REFERENCE_HALF, cf_desc, grib2_desc, ldims=shape3dkp1 )

    ! &      diag%trsolall(nproma,nlevp1,nblks_c)
    cf_desc    = t_cf_var('trsolall', '', 'shortwave net tranmissivity', datatype_flt)
    grib2_desc = grib2_var(255, 255, 255, ibits, GRID_UNSTRUCTURED, GRID_CELL)
    CALL add_var( diag_list, 'trsolall', diag%trsolall,                   &
      & GRID_UNSTRUCTURED_CELL, ZA_REFERENCE_HALF, cf_desc, grib2_desc, ldims=shape3dkp1)
      
    ! Set dimensions for 3D radiative flux variables
    IF (atm_phy_nwp_config(k_jg)%l_3d_rad_fluxes) THEN
       shape3dflux = (/ nproma, klevp1, kblks /)
       lrestart_flux = .TRUE.
    ELSE
       shape3dflux = (/ 1, 1, kblks/)
       lrestart_flux = .FALSE.
    END IF

    ! &      diag%lwflx_up(nproma,nlevp1,nblks_c)
    cf_desc    = t_cf_var('lwflx_up', 'W m-2 ', 'longwave upward flux', datatype_flt)
    grib2_desc = grib2_var(255, 255, 201, ibits, GRID_UNSTRUCTURED, GRID_CELL)
    CALL add_var( diag_list, 'lwflx_up', diag%lwflx_up,                   &
      & GRID_UNSTRUCTURED_CELL, ZA_REFERENCE_HALF, cf_desc, grib2_desc, ldims=shape3dflux, lrestart=lrestart_flux )
  
    ! &      diag%lwflx_dn(nproma,nlevp1,nblks_c)
    cf_desc    = t_cf_var('lwflx_dn', 'W m-2 ', 'longwave downward flux', datatype_flt)
    grib2_desc = grib2_var(255, 255, 202, ibits, GRID_UNSTRUCTURED, GRID_CELL)
    CALL add_var( diag_list, 'lwflx_dn', diag%lwflx_dn,                   &
      & GRID_UNSTRUCTURED_CELL, ZA_REFERENCE_HALF, cf_desc, grib2_desc, ldims=shape3dflux, lrestart=lrestart_flux )
  
    ! &      diag%swflx_up(nproma,nlevp1,nblks_c)
    cf_desc    = t_cf_var('swflx_up', 'W m-2 ', 'shortave upward flux', datatype_flt)
    grib2_desc = grib2_var(255, 255, 203, ibits, GRID_UNSTRUCTURED, GRID_CELL)
    CALL add_var( diag_list, 'swflx_up', diag%swflx_up,                   &
      & GRID_UNSTRUCTURED_CELL, ZA_REFERENCE_HALF, cf_desc, grib2_desc, ldims=shape3dflux, lrestart=lrestart_flux )
  
    ! &      diag%swflx_dn(nproma,nlevp1,nblks_c)
    cf_desc    = t_cf_var('swflx_dn', 'W m-2 ', 'shortave downward flux', datatype_flt)
    grib2_desc = grib2_var(255, 255, 204, ibits, GRID_UNSTRUCTURED, GRID_CELL)
    CALL add_var( diag_list, 'swflx_dn', diag%swflx_dn,                   &
      & GRID_UNSTRUCTURED_CELL, ZA_REFERENCE_HALF, cf_desc, grib2_desc, ldims=shape3dflux, lrestart=lrestart_flux )
  
    ! &      diag%lwflx_up_clr(nproma,nlevp1,nblks_c)
    cf_desc    = t_cf_var('lwflx_up_clr', 'W m-2 ', 'longwave upward clear-sky flux', datatype_flt)
    grib2_desc = grib2_var(255, 255, 205, ibits, GRID_UNSTRUCTURED, GRID_CELL)
    CALL add_var( diag_list, 'lwflx_up_clr', diag%lwflx_up_clr,           &
      & GRID_UNSTRUCTURED_CELL, ZA_REFERENCE_HALF, cf_desc, grib2_desc, ldims=shape3dflux, lrestart=lrestart_flux )
 
    ! &      diag%lwflx_dn_clr(nproma,nlevp1,nblks_c)
    cf_desc    = t_cf_var('lwflx_dn_clr', 'W m-2 ', 'longwave downward clear-sky flux', datatype_flt)
    grib2_desc = grib2_var(255, 255, 206, ibits, GRID_UNSTRUCTURED, GRID_CELL)
    CALL add_var( diag_list, 'lwflx_dn_clr', diag%lwflx_dn_clr,           &
      & GRID_UNSTRUCTURED_CELL, ZA_REFERENCE_HALF, cf_desc, grib2_desc, ldims=shape3dflux, lrestart=lrestart_flux )
  
    ! &      diag%swflx_up_clr(nproma,nlevp1,nblks_c)
    cf_desc    = t_cf_var('swflx_up_clr', 'W m-2 ', 'shortave upward clear-sky flux', datatype_flt)
    grib2_desc = grib2_var(255, 255, 207, ibits, GRID_UNSTRUCTURED, GRID_CELL)
    CALL add_var( diag_list, 'swflx_up_clr', diag%swflx_up_clr,           &
      & GRID_UNSTRUCTURED_CELL, ZA_REFERENCE_HALF, cf_desc, grib2_desc, ldims=shape3dflux, lrestart=lrestart_flux )
  
    ! &      diag%swflx_dn_clr(nproma,nlevp1,nblks_c)
    cf_desc    = t_cf_var('swflx_dn_clr', 'W m-2 ', 'shortave downward clear-sky flux', datatype_flt)
    grib2_desc = grib2_var(255, 255, 208, ibits, GRID_UNSTRUCTURED, GRID_CELL)
    CALL add_var( diag_list, 'swflx_dn_clr', diag%swflx_dn_clr,           &
      & GRID_UNSTRUCTURED_CELL, ZA_REFERENCE_HALF, cf_desc, grib2_desc, ldims=shape3dflux, lrestart=lrestart_flux )


    !------------------
    !Turbulence 2D variables
    
    ! &      diag%shfl_s(nproma,nblks_c)
    cf_desc    = t_cf_var('shfl_s', 'W m-2 ', 'surface sensible heat flux', datatype_flt)
    grib2_desc = grib2_var(0, 0, 11, ibits, GRID_UNSTRUCTURED, GRID_CELL)
    CALL add_var( diag_list, 'shfl_s', diag%shfl_s,                       &
      & GRID_UNSTRUCTURED_CELL, ZA_SURFACE, cf_desc, grib2_desc,          &
      & ldims=shape2d,                                                    &
      & in_group=groups("pbl_vars"), lopenacc=.TRUE. )
    __acc_attach(diag%shfl_s)

    WRITE(name,'(A,A6)') TRIM(prefix),"shfl_s"
    WRITE(long_name,'(A27,A4,A18)') "surface sensible heat flux ", meaning, &
                                  & " since model start"
    cf_desc    = t_cf_var(TRIM(name),  TRIM(varunits), TRIM(long_name), datatype_flt)
    grib2_desc = grib2_var(0, 0, 11, ibits, GRID_UNSTRUCTURED, GRID_CELL)
    CALL add_var( diag_list, TRIM(name), diag%ashfl_s,                    &
      & GRID_UNSTRUCTURED_CELL, ZA_SURFACE, cf_desc, grib2_desc,          &
      & ldims=shape2d,                                                    &
      & isteptype=a_steptype, in_group=groups("pbl_vars"),                &
      & hor_interp=create_hor_interp_metadata(                            &
      &    hor_intp_type=HINTP_TYPE_LONLAT_BCTR,                          &
      &    fallback_type=HINTP_TYPE_LONLAT_RBF ) )


    ! &      diag%lhfl_s(nproma,nblks_c)
    cf_desc    = t_cf_var('lhfl_s', 'W m-2 ', 'surface latent heat flux', datatype_flt)
    grib2_desc = grib2_var(0, 0, 10, ibits, GRID_UNSTRUCTURED, GRID_CELL)
    CALL add_var( diag_list, 'lhfl_s', diag%lhfl_s,                       &
      & GRID_UNSTRUCTURED_CELL, ZA_SURFACE, cf_desc, grib2_desc,          &
      & ldims=shape2d,                                                    &
      & in_group=groups("pbl_vars"), lopenacc=.TRUE.)
    __acc_attach(diag%lhfl_s)
                
    WRITE(name,'(A,A6)') TRIM(prefix),"lhfl_s"
    WRITE(long_name,'(A27,A4,A18)') "surface latent heat flux ", meaning, &
                                  & " since model start"
    cf_desc    = t_cf_var(TRIM(name), TRIM(varunits), TRIM(long_name), datatype_flt)
    grib2_desc = grib2_var(0, 0, 10, ibits, GRID_UNSTRUCTURED, GRID_CELL)
    CALL add_var( diag_list, TRIM(name), diag%alhfl_s,                    &
      & GRID_UNSTRUCTURED_CELL, ZA_SURFACE, cf_desc, grib2_desc,          &
      & ldims=shape2d,                                                    &
      & isteptype=a_steptype, in_group=groups("pbl_vars"),                &
      & hor_interp=create_hor_interp_metadata(                            &
      &    hor_intp_type=HINTP_TYPE_LONLAT_BCTR,                          &
      &    fallback_type=HINTP_TYPE_LONLAT_RBF ), lopenacc=.TRUE. )
    __acc_attach(diag%alhfl_s)


    ! &      diag%lhfl_bs(nproma,nblks_c)
    cf_desc    = t_cf_var('lhfl_bs', 'W m-2 ', 'latent heat flux from bare soil', &
      &          datatype_flt)
    grib2_desc = grib2_var(2, 0, 193, ibits, GRID_UNSTRUCTURED, GRID_CELL)
    CALL add_var( diag_list, 'lhfl_bs', diag%lhfl_bs,                     &
      & GRID_UNSTRUCTURED_CELL, ZA_SURFACE, cf_desc, grib2_desc,          &
      & ldims=shape2d, lrestart=.FALSE.,                                  &
      & in_group=groups("pbl_vars"), lopenacc=.TRUE.)
    __acc_attach(diag%lhfl_bs)

    WRITE(name,'(A,A7)') TRIM(prefix),"lhfl_bs"
    WRITE(long_name,'(A27,A4,A18)') "latent heat flux from bare soil", meaning, &
                                  & " since model start"
    cf_desc    = t_cf_var(TRIM(name), TRIM(varunits), TRIM(long_name), datatype_flt)
    grib2_desc = grib2_var(2, 0, 193, ibits, GRID_UNSTRUCTURED, GRID_CELL)
    CALL add_var( diag_list, TRIM(name), diag%alhfl_bs,                   &
      & GRID_UNSTRUCTURED_CELL, ZA_SURFACE, cf_desc, grib2_desc,          &
      & ldims=shape2d, lrestart=.TRUE.,                                   &
      & isteptype=a_steptype,                                             &
      & hor_interp=create_hor_interp_metadata(                            &
      &    hor_intp_type=HINTP_TYPE_LONLAT_BCTR,                          &
      &    fallback_type=HINTP_TYPE_LONLAT_RBF ) )

    ! &      diag%lhfl_pl(nproma,nlev_soil,nblks_c)
    cf_desc    = t_cf_var('lhfl_pl', 'W m-2 ', 'latent heat flux from plants', &
      &          datatype_flt)
    grib2_desc = grib2_var(2, 0, 194, ibits, GRID_UNSTRUCTURED, GRID_CELL)
    CALL add_var( diag_list, 'lhfl_pl', diag%lhfl_pl,                     &
      & GRID_UNSTRUCTURED_CELL, ZA_DEPTH_BELOW_LAND, cf_desc, grib2_desc, &
      & ldims=(/nproma,nlev_soil,kblks/), lrestart=.FALSE.,               &
      & lopenacc=.TRUE.)
    __acc_attach(diag%lhfl_pl)
              
    WRITE(name,'(A,A7)') TRIM(prefix),"lhfl_pl"
    WRITE(long_name,'(A27,A4,A18)') "latent heat flux from plants", meaning, &
                                  & " since model start"
    cf_desc    = t_cf_var(TRIM(name), TRIM(varunits), TRIM(long_name), datatype_flt)
    grib2_desc = grib2_var(2, 0, 194, ibits, GRID_UNSTRUCTURED, GRID_CELL)
    CALL add_var( diag_list, TRIM(name), diag%alhfl_pl,                   &
      & GRID_UNSTRUCTURED_CELL, ZA_DEPTH_BELOW_LAND, cf_desc, grib2_desc, &
      & ldims=(/nproma,nlev_soil,kblks/), lrestart=.TRUE.,                &
      & isteptype=a_steptype,                                             &
      & hor_interp=create_hor_interp_metadata(                            &
      &    hor_intp_type=HINTP_TYPE_LONLAT_BCTR,                          &
      &    fallback_type=HINTP_TYPE_LONLAT_RBF ) )

    ! &      diag%qhfl_s(nproma,nblks_c)
    cf_desc    = t_cf_var('qhfl_s', 'Kg m-2 s-1', 'surface moisture flux', datatype_flt)
    grib2_desc = grib2_var(2, 0, 6, ibits, GRID_UNSTRUCTURED, GRID_CELL)
    CALL add_var( diag_list, 'qhfl_s', diag%qhfl_s,                       &
      & GRID_UNSTRUCTURED_CELL, ZA_SURFACE, cf_desc, grib2_desc,          &
      & ldims=shape2d, lrestart=.TRUE., lopenacc=.TRUE.,                  &
      & in_group=groups("pbl_vars"))
    __acc_attach(diag%qhfl_s)

    WRITE(name,'(A,A6)') TRIM(prefix),"qhfl_s"
    WRITE(long_name,'(A23,A4,A18)') "surface moisture flux ", meaning, &
                                  & " since model start"
    IF (lflux_avg ) THEN
      cf_desc = t_cf_var(TRIM(name), 'Kg m-2 s-1', TRIM(long_name), datatype_flt)
    ELSE
      cf_desc = t_cf_var(TRIM(name), 'Kg m-2', TRIM(long_name), datatype_flt)
    ENDIF
    grib2_desc = grib2_var(2, 0, 6, ibits, GRID_UNSTRUCTURED, GRID_CELL)
    CALL add_var( diag_list, TRIM(name), diag%aqhfl_s  ,                  &
      & GRID_UNSTRUCTURED_CELL, ZA_SURFACE, cf_desc, grib2_desc,          &
      & ldims=shape2d,                                                    &
      & isteptype=a_steptype, in_group=groups("pbl_vars"),                &
      & hor_interp=create_hor_interp_metadata(                            &
      &    hor_intp_type=HINTP_TYPE_LONLAT_BCTR,                          &
      &    fallback_type=HINTP_TYPE_LONLAT_RBF ) )


    cf_desc    = t_cf_var('qcfl_s', 'kg m-2 s-1',                         &
      &          'surface cloud water deposition flux due to diffusion',  &
      &          datatype_flt)
    grib2_desc = grib2_var(255, 255, 255, ibits, GRID_UNSTRUCTURED, GRID_CELL)
    CALL add_var( diag_list, 'qcfl_s', diag%qcfl_s,                       &
      & GRID_UNSTRUCTURED_CELL, ZA_SURFACE, cf_desc, grib2_desc,          &
      & ldims=shape2d, lopenacc=.TRUE.)
    __acc_attach(diag%qcfl_s)

    cf_desc    = t_cf_var('qifl_s', 'kg m-2 s-1',                         &
      &          'surface cloud ice deposition flux due to diffusion',    &
      &          datatype_flt)
    grib2_desc = grib2_var(255, 255, 255, ibits, GRID_UNSTRUCTURED, GRID_CELL)
    CALL add_var( diag_list, 'qifl_s', diag%qifl_s,                       &
      & GRID_UNSTRUCTURED_CELL, ZA_SURFACE, cf_desc, grib2_desc,          &
      & ldims=shape2d, lopenacc=.TRUE.)
    __acc_attach(diag%qifl_s)

    IF (atm_phy_nwp_config(k_jg)%icalc_reff .GT. 0) THEN 
      
      ! Effective radius fields
      ! These are not additive fields and therefore nearest neig. interoplation is used for horizontal.
      ! Linear interpolation is used for vertical because nearest neig is not yet implemented

      cf_desc      = t_cf_var('reff_qc', 'm',  'effective radius of cloud water', datatype_flt)
      grib2_desc   = grib2_var(0, 254, 50, ibits, GRID_UNSTRUCTURED, GRID_CELL)    ! Corresponds to DUMMY_50 in DWD
      CALL add_var( diag_list, 'reff_qc', diag%reff_qc,                                 &
         & GRID_UNSTRUCTURED_CELL, ZA_REFERENCE, cf_desc, grib2_desc,               &
         & ldims=shape3d, lrestart=.TRUE.,                                       &
         & vert_interp=create_vert_interp_metadata(                              &
         &             vert_intp_type=vintp_types("P","Z","I"),                  &
         &             vert_intp_method=VINTP_METHOD_LIN,                        &
         &             l_loglin=.FALSE.,                                         &
         &             l_extrapol=.FALSE., l_pd_limit=.FALSE.,                   &
         &             lower_limit=0._wp ),                                      &
         & hor_interp=create_hor_interp_metadata(                                &
         &                      hor_intp_type=HINTP_TYPE_LONLAT_NNB)) 

      cf_desc      = t_cf_var('reff_qi', 'm',  'effective radius of cloud ice', datatype_flt)
      grib2_desc   = grib2_var(0, 254, 51, ibits, GRID_UNSTRUCTURED, GRID_CELL)    ! Corresponds to DUMMY_51 in DWD
      CALL add_var( diag_list, 'reff_qi', diag%reff_qi,                                 &
        & GRID_UNSTRUCTURED_CELL, ZA_REFERENCE, cf_desc, grib2_desc,               &
        & ldims=shape3d, lrestart=.TRUE.,                                       &
        & vert_interp=create_vert_interp_metadata(                              &
        &             vert_intp_type=vintp_types("P","Z","I"),                  &
        &             vert_intp_method=VINTP_METHOD_LIN,                        &
        &             l_loglin=.FALSE.,                                         &
        &             l_extrapol=.FALSE., l_pd_limit=.FALSE.,                   &
        &             lower_limit=0._wp ),                                      &
        & hor_interp=create_hor_interp_metadata(                                &
        &                      hor_intp_type=HINTP_TYPE_LONLAT_NNB)) 

      cf_desc      = t_cf_var('reff_qr', 'm',  'effective radius of rain droplets', datatype_flt)
      grib2_desc   = grib2_var(0, 254, 52, ibits, GRID_UNSTRUCTURED, GRID_CELL)    ! Corresponds to DUMMY_52 in DWD
      CALL add_var( diag_list, 'reff_qr', diag%reff_qr,                                 &
        & GRID_UNSTRUCTURED_CELL, ZA_REFERENCE, cf_desc, grib2_desc,               &
        & ldims=shape3d, lrestart=.TRUE.,                                       &
        & vert_interp=create_vert_interp_metadata(                              &
        &             vert_intp_type=vintp_types("P","Z","I"),                  &
        &             vert_intp_method=VINTP_METHOD_LIN,                        &
        &             l_loglin=.FALSE.,                                         &
        &             l_extrapol=.FALSE., l_pd_limit=.FALSE.,                   &
        &             lower_limit=0._wp ),                                      &
        & hor_interp=create_hor_interp_metadata(                                &
        &                      hor_intp_type=HINTP_TYPE_LONLAT_NNB)) 

      cf_desc      = t_cf_var('reff_qs', 'm',  'effective radius of snow', datatype_flt)
      grib2_desc   = grib2_var(0, 254, 53, ibits, GRID_UNSTRUCTURED, GRID_CELL)    ! Corresponds to DUMMY_53 in DWD
      CALL add_var( diag_list, 'reff_qs', diag%reff_qs,                                 &
        & GRID_UNSTRUCTURED_CELL, ZA_REFERENCE, cf_desc, grib2_desc,               &
        & ldims=shape3d, lrestart=.TRUE.,                                       &
        & vert_interp=create_vert_interp_metadata(                              &
        &             vert_intp_type=vintp_types("P","Z","I"),                  &
        &             vert_intp_method=VINTP_METHOD_LIN,                        &
        &             l_loglin=.FALSE.,                                         &
        &             l_extrapol=.FALSE., l_pd_limit=.FALSE.,                   &
        &             lower_limit=0._wp ),                                      &
        & hor_interp=create_hor_interp_metadata(                                &
        &                      hor_intp_type=HINTP_TYPE_LONLAT_NNB)) 


      IF (atm_phy_nwp_config(k_jg)%inwp_gscp >=2 .AND. atm_phy_nwp_config(k_jg)%inwp_gscp <= 7) THEN
        cf_desc      = t_cf_var('reff_qg', 'm',  'effective radius of graupel', datatype_flt)
        grib2_desc   = grib2_var(0, 254, 54, ibits, GRID_UNSTRUCTURED, GRID_CELL)    ! Corresponds to DUMMY_54 in DWD
        CALL add_var( diag_list, 'reff_qg', diag%reff_qg,                                 &
          & GRID_UNSTRUCTURED_CELL, ZA_REFERENCE, cf_desc, grib2_desc,               &
          & ldims=shape3d, lrestart=.TRUE.,                                       &
          & vert_interp=create_vert_interp_metadata(                              &
          &             vert_intp_type=vintp_types("P","Z","I"),                  &
          &             vert_intp_method=VINTP_METHOD_LIN,                        &
          &             l_loglin=.FALSE.,                                         &
          &             l_extrapol=.FALSE., l_pd_limit=.FALSE.,                   &
          &             lower_limit=0._wp ),                                      &
          & hor_interp=create_hor_interp_metadata(                                &
          &                      hor_intp_type=HINTP_TYPE_LONLAT_NNB)) 
      END IF

      IF (atm_phy_nwp_config(k_jg)%inwp_gscp >=4 .AND. atm_phy_nwp_config(k_jg)%inwp_gscp <= 7) THEN
        cf_desc      = t_cf_var('reff_qh', 'm',  'effective radius of hail', datatype_flt)
        grib2_desc   = grib2_var(0, 254, 55, ibits, GRID_UNSTRUCTURED, GRID_CELL)    ! Corresponds to DUMMY_55 in DWD
        CALL add_var( diag_list, 'reff_qh', diag%reff_qh,                                 &
          & GRID_UNSTRUCTURED_CELL, ZA_REFERENCE, cf_desc, grib2_desc,               &
          & ldims=shape3d, lrestart=.TRUE.,                                       &
          & vert_interp=create_vert_interp_metadata(                              &
          &             vert_intp_type=vintp_types("P","Z","I"),                  &
          &             vert_intp_method=VINTP_METHOD_LIN,                        &
          &             l_loglin=.FALSE.,                                         &
          &             l_extrapol=.FALSE., l_pd_limit=.FALSE.,                   &
          &             lower_limit=0._wp ),                                      &
          & hor_interp=create_hor_interp_metadata(                                &
          &                      hor_intp_type=HINTP_TYPE_LONLAT_NNB)) 
      END IF
   
    END IF  ! IF effective radius


    ! &      diag%tcm(nproma,nblks_c)
    cf_desc    = t_cf_var('tcm', ' ','turbulent transfer coefficients for momentum', &
         &                datatype_flt)
    grib2_desc = grib2_var(0, 2, 29, ibits, GRID_UNSTRUCTURED, GRID_CELL)
    CALL add_var( diag_list, 'tcm', diag%tcm,                             &
      & GRID_UNSTRUCTURED_CELL, ZA_SURFACE, cf_desc, grib2_desc,          &
      & ldims=shape2d,                                                    &
      & in_group=groups("pbl_vars"), lopenacc=.TRUE. )
    __acc_attach(diag%tcm)

    ! &      diag%tch(nproma,nblks_c)
    cf_desc    = t_cf_var('tch', ' ','turbulent transfer coefficients for heat', &
         &                datatype_flt)
    grib2_desc = grib2_var(0, 0, 19, ibits, GRID_UNSTRUCTURED, GRID_CELL)
    CALL add_var( diag_list, 'tch', diag%tch,                             &
      & GRID_UNSTRUCTURED_CELL, ZA_SURFACE, cf_desc, grib2_desc,          &
      & ldims=shape2d,                                                    &
      & in_group=groups("pbl_vars"), lopenacc=.TRUE. )
    __acc_attach(diag%tch)
    
    ! &      diag%tfm(nproma,nblks_c)
    cf_desc    = t_cf_var('tfm', ' ','factor of laminar transfer of momentum', datatype_flt)
    grib2_desc = grib2_var(255, 255, 255, ibits, GRID_UNSTRUCTURED, GRID_CELL)
    CALL add_var( diag_list, 'tfm', diag%tfm,                             &
      & GRID_UNSTRUCTURED_CELL, ZA_SURFACE, cf_desc, grib2_desc,          &
      & ldims=shape2d, lopenacc=.TRUE. )
    __acc_attach(diag%tfm)

    ! &      diag%tfh(nproma,nblks_c)
    cf_desc    = t_cf_var('tfh', ' ','factor of laminar transfer of scalars', datatype_flt)
    grib2_desc = grib2_var(255, 255, 255, ibits, GRID_UNSTRUCTURED, GRID_CELL)
    CALL add_var( diag_list, 'tfh', diag%tfh,                             &
      & GRID_UNSTRUCTURED_CELL, ZA_SURFACE, cf_desc, grib2_desc,          &
      & ldims=shape2d, lopenacc=.TRUE. )
    __acc_attach(diag%tfh)

    ! &      diag%tfv(nproma,nblks_c)
    cf_desc    = t_cf_var('tfv', ' ','laminar reduction factor for evaporation', &
         &                datatype_flt)
    grib2_desc = grib2_var(255, 255, 255, ibits, GRID_UNSTRUCTURED, GRID_CELL)
    CALL add_var( diag_list, 'tfv', diag%tfv,                             &
      & GRID_UNSTRUCTURED_CELL, ZA_SURFACE, cf_desc, grib2_desc,          &
      & ldims=shape2d, lopenacc=.TRUE. )
    __acc_attach(diag%tfv)

    ! &      diag%tvm(nproma,nblks_c)
    cf_desc    = t_cf_var('tvm', 'm s-1','turbulent transfer velocity for momentum', &
         &                DATATYPE_FLT32)
    grib2_desc = grib2_var(255, 255, 255, ibits, GRID_UNSTRUCTURED, GRID_CELL)
    CALL add_var( diag_list, 'tvm', diag%tvm,                             &
      & GRID_UNSTRUCTURED_CELL, ZA_SURFACE, cf_desc, grib2_desc,          &
      & ldims=shape2d,                                                    &
      & in_group=groups("pbl_vars"), lopenacc=.TRUE. )
    __acc_attach(diag%tvm)

    ! &      diag%tvh(nproma,nblks_c)
    cf_desc    = t_cf_var('tvh', 'm s-1 ','turbulent transfer velocity for heat', &
         &                DATATYPE_FLT32)
    grib2_desc = grib2_var(255, 255, 255, ibits, GRID_UNSTRUCTURED, GRID_CELL)
    CALL add_var( diag_list, 'tvh', diag%tvh,                             &
      & GRID_UNSTRUCTURED_CELL, ZA_SURFACE, cf_desc, grib2_desc,          &
      & ldims=shape2d,                                                    &
      & in_group=groups("pbl_vars"), lopenacc=.TRUE. )
    __acc_attach(diag%tvh)

    ! &      diag%tkr(nproma,nblks_c)
    cf_desc    = t_cf_var('tkr', 'm2 s-1 ','turbulent reference surface diffusion coefficient', &
         &                DATATYPE_FLT32)
    grib2_desc = grib2_var(255, 255, 255, ibits, GRID_UNSTRUCTURED, GRID_CELL)
    CALL add_var( diag_list, 'tkr', diag%tkr,                             &
      & GRID_UNSTRUCTURED_CELL, ZA_SURFACE, cf_desc, grib2_desc,          &
      & ldims=shape2d, lrestart=.FALSE.,                                  &
      & in_group=groups("pbl_vars"), lopenacc=.TRUE. )
    __acc_attach(diag%tkr)

    ! &      diag%tkred_sfc(nproma,nblks_c)
    cf_desc    = t_cf_var('tkred_sfc', ' ','reduction factor for minimum diffusion coefficients', &
         &                DATATYPE_FLT32)
    grib2_desc = grib2_var(255, 255, 255, ibits, GRID_UNSTRUCTURED, GRID_CELL)
    CALL add_var( diag_list, 'tkred_sfc', diag%tkred_sfc,                 &
      & GRID_UNSTRUCTURED_CELL, ZA_SURFACE, cf_desc, grib2_desc,          &
      & ldims=shape2d, lrestart=.FALSE., lopenacc=.TRUE. )
    __acc_attach(diag%tkred_sfc)

    ! &      diag%pat_len(nproma,nblks_c)
    cf_desc    = t_cf_var('pat_len', 'm','length scale of sub-grid scale roughness elements', &
         &                DATATYPE_FLT32)
    grib2_desc = grib2_var(255, 255, 255, ibits, GRID_UNSTRUCTURED, GRID_CELL)
    CALL add_var( diag_list, 'pat_len', diag%pat_len,                     &
      & GRID_UNSTRUCTURED_CELL, ZA_SURFACE, cf_desc, grib2_desc,          &
      & ldims=shape2d, lrestart=.FALSE., lopenacc=.TRUE. )
    __acc_attach(diag%pat_len)

    ! &      diag%gz0(nproma,nblks_c)
    cf_desc     = t_cf_var('gz0', 'm2 s-2 ','roughness length times gravity', datatype_flt)
    new_cf_desc = t_cf_var( 'z0',       'm','roughness length',               datatype_flt)
    grib2_desc = grib2_var(2, 0, 1, ibits, GRID_UNSTRUCTURED, GRID_CELL)
    CALL add_var( diag_list, 'gz0', diag%gz0,                             &
      & GRID_UNSTRUCTURED_CELL, ZA_SURFACE, cf_desc, grib2_desc,          &
      & ldims=shape2d,                                                    &
      & post_op=post_op(POST_OP_SCALE, arg1=1._wp/grav,                   &
      &                 new_cf=new_cf_desc),                              &
      & in_group=groups("dwd_fg_sfc_vars","mode_dwd_fg_in",               &
      &                 "mode_iau_fg_in","mode_iau_old_fg_in",            &
      &                 "mode_iniana"),                                   &
      & initval=0.01_wp, lopenacc=.TRUE. )
    __acc_attach(diag%gz0)

    ! &      diag%t_2m(nproma,nblks_c)
    IF (itype_vegetation_cycle == 3) THEN
      in_group = groups("pbl_vars","dwd_fg_atm_vars","mode_iau_ana_in")
    ELSE
      in_group = groups("pbl_vars","dwd_fg_atm_vars")
    ENDIF
    cf_desc    = t_cf_var('t_2m', 'K ','temperature in 2m', datatype_flt)
    grib2_desc = grib2_var(0, 0, 0, ibits, GRID_UNSTRUCTURED, GRID_CELL)
    CALL add_var( diag_list, 't_2m', diag%t_2m,                           &
      & GRID_UNSTRUCTURED_CELL, ZA_HEIGHT_2M, cf_desc, grib2_desc,        &
      & ldims=shape2d, lrestart=.FALSE.,                                  &
      & in_group=in_group,                                                &
      & hor_interp=create_hor_interp_metadata(hor_intp_type=HINTP_TYPE_LONLAT_BCTR, &
      &                                       fallback_type=HINTP_TYPE_LONLAT_RBF), &
      & lopenacc=.TRUE. )
    __acc_attach(diag%t_2m)


    ! &      diag%t_tilemax_inst_2m(nproma,nblks_c)
    cf_desc    = t_cf_var('t_tilemax_inst_2m', 'K ', &
      &                   'instantaneous temperature in 2m, maximum over tiles', datatype_flt)
    grib2_desc = grib2_var(0, 0, 0, ibits, GRID_UNSTRUCTURED, GRID_CELL)
    CALL add_var( diag_list, 't_tilemax_inst_2m', diag%t_tilemax_inst_2m, &
      & GRID_UNSTRUCTURED_CELL, ZA_HEIGHT_2M, cf_desc, grib2_desc,        &
      & ldims=shape2d, lrestart=.FALSE.,                                  &
      & hor_interp=create_hor_interp_metadata(hor_intp_type=HINTP_TYPE_LONLAT_BCTR, &
      &                                       fallback_type=HINTP_TYPE_LONLAT_RBF), &
      & lopenacc=.TRUE. )
    __acc_attach(diag%t_2m)


    ! &      diag%t_tilemin_inst_2m(nproma,nblks_c)
    cf_desc    = t_cf_var('t_tilemin_inst_2m', 'K ', &
      &                   'instantaneous temperature in 2m, minimum over tiles', datatype_flt)
    grib2_desc = grib2_var(0, 0, 0, ibits, GRID_UNSTRUCTURED, GRID_CELL)
    CALL add_var( diag_list, 't_tilemin_inst_2m', diag%t_tilemin_inst_2m, &
      & GRID_UNSTRUCTURED_CELL, ZA_HEIGHT_2M, cf_desc, grib2_desc,        &
      & ldims=shape2d, lrestart=.FALSE.,                                  &
      & hor_interp=create_hor_interp_metadata(hor_intp_type=HINTP_TYPE_LONLAT_BCTR, &
      &                                       fallback_type=HINTP_TYPE_LONLAT_RBF), &
      & lopenacc=.TRUE. )
    __acc_attach(diag%t_2m)



    ! &      diag%t_2m_land(nproma,nblks_c)
    cf_desc    = t_cf_var('t_2m_land', 'K ','temperature in 2m over land fraction', &
      &          datatype_flt)
    grib2_desc = grib2_var(0, 0, 0, ibits, GRID_UNSTRUCTURED, GRID_CELL) &
      &           + t_grib2_int_key("typeOfSecondFixedSurface", 181)
    CALL add_var( diag_list, 't_2m_land', diag%t_2m_land,                 &
      & GRID_UNSTRUCTURED_CELL, ZA_HEIGHT_2M_LAYER, cf_desc, grib2_desc,  &
      & ldims=shape2d, lrestart=.FALSE., in_group=groups("pbl_vars"),     &
      & lopenacc=.TRUE. )
    __acc_attach(diag%t_2m_land)

    ! &      diag%tmax_2m(nproma,nblks_c)
    cf_desc    = t_cf_var('tmax_2m', 'K ','Max 2m temperature', datatype_flt)
    grib2_desc = grib2_var(0, 0, 0, ibits, GRID_UNSTRUCTURED, GRID_CELL)
    CALL add_var( diag_list, 'tmax_2m', diag%tmax_2m,                     &
      & GRID_UNSTRUCTURED_CELL, ZA_HEIGHT_2M, cf_desc, grib2_desc,        &
      & ldims=shape2d, lrestart=.TRUE.,                                   &
      & isteptype=TSTEP_MAX, initval=-999._wp, resetval=-999._wp,         &
      & action_list=actions(new_action(ACTION_RESET,maxt_interval(k_jg))),&
      & hor_interp=create_hor_interp_metadata(hor_intp_type=HINTP_TYPE_LONLAT_BCTR, &
      &                                       fallback_type=HINTP_TYPE_LONLAT_RBF), &
      & lopenacc=.TRUE. ) 
    __acc_attach(diag%tmax_2m)

    ! &      diag%tmin_2m(nproma,nblks_c)
    cf_desc    = t_cf_var('tmin_2m', 'K ','Min 2m temperature', datatype_flt)
    grib2_desc = grib2_var(0, 0, 0, ibits, GRID_UNSTRUCTURED, GRID_CELL)
    CALL add_var( diag_list, 'tmin_2m', diag%tmin_2m,                     &
      & GRID_UNSTRUCTURED_CELL, ZA_HEIGHT_2M, cf_desc, grib2_desc,        &
      & ldims=shape2d, lrestart=.TRUE.,                                   &
      & isteptype=TSTEP_MIN, initval=999._wp, resetval=999._wp,           &
      & action_list=actions(new_action(ACTION_RESET,maxt_interval(k_jg))),&
      & hor_interp=create_hor_interp_metadata(hor_intp_type=HINTP_TYPE_LONLAT_BCTR, &
      &                                       fallback_type=HINTP_TYPE_LONLAT_RBF), &
      & lopenacc=.TRUE. )
    __acc_attach(diag%tmin_2m)

    ! &      diag%qv_2m(nproma,nblks_c)
    cf_desc    = t_cf_var('qv_2m', 'kg kg-1 ','specific water vapor content in 2m', &
         &                datatype_flt)
    grib2_desc = grib2_var(0, 1, 0, ibits, GRID_UNSTRUCTURED, GRID_CELL)
    CALL add_var( diag_list, 'qv_2m', diag%qv_2m,                         &
      & GRID_UNSTRUCTURED_CELL, ZA_HEIGHT_2M, cf_desc, grib2_desc,        &
      & ldims=shape2d, lrestart=.FALSE., in_group=groups("pbl_vars"),     &
      & lopenacc=.TRUE. )
    __acc_attach(diag%qv_2m)

    ! &      diag%rh_2m(nproma,nblks_c)
    cf_desc    = t_cf_var('rh_2m', '%','relative humidity in 2m', datatype_flt)
    grib2_desc = grib2_var(0, 1, 1, ibits, GRID_UNSTRUCTURED, GRID_CELL)
    CALL add_var( diag_list, 'rh_2m', diag%rh_2m,                         &
      & GRID_UNSTRUCTURED_CELL, ZA_HEIGHT_2M, cf_desc, grib2_desc,        &
      & ldims=shape2d, lrestart=.FALSE., lopenacc=.TRUE. )
    __acc_attach(diag%rh_2m)

    ! &      diag%rh_2m_land(nproma,nblks_c)
    cf_desc    = t_cf_var('rh_2m_land', '%','relative humidity in 2m over land fraction', &
      &          datatype_flt)
    grib2_desc = grib2_var(0, 1, 1, ibits, GRID_UNSTRUCTURED, GRID_CELL)  &
      &           + t_grib2_int_key("typeOfSecondFixedSurface", 181)
    CALL add_var( diag_list, 'rh_2m_land', diag%rh_2m_land,               &
      & GRID_UNSTRUCTURED_CELL, ZA_HEIGHT_2M_LAYER, cf_desc, grib2_desc,  &
      & ldims=shape2d, lrestart=.FALSE., lopenacc=.TRUE. )
    __acc_attach(diag%rh_2m_land)

    ! &      diag%td_2m(nproma,nblks_c)
    cf_desc    = t_cf_var('td_2m', 'K ','dew-point in 2m', datatype_flt)
    grib2_desc = grib2_var(0, 0, 6, ibits, GRID_UNSTRUCTURED, GRID_CELL)
    CALL add_var( diag_list, 'td_2m', diag%td_2m,                         &
      & GRID_UNSTRUCTURED_CELL, ZA_HEIGHT_2M, cf_desc, grib2_desc,        &
      & ldims=shape2d, lrestart=.FALSE., in_group=groups("pbl_vars","dwd_fg_atm_vars"), &
      & lopenacc=.TRUE. )
    __acc_attach(diag%td_2m)

    ! &      diag%td_2m_land(nproma,nblks_c)
    cf_desc    = t_cf_var('td_2m_land', 'K ','dew-point in 2m over land fraction', &
      &           datatype_flt)
    grib2_desc = grib2_var(0, 0, 6, ibits, GRID_UNSTRUCTURED, GRID_CELL)  &
      &           + t_grib2_int_key("typeOfSecondFixedSurface", 181)
    CALL add_var( diag_list, 'td_2m_land', diag%td_2m_land,               &
      & GRID_UNSTRUCTURED_CELL, ZA_HEIGHT_2M_LAYER, cf_desc, grib2_desc,  &
      & ldims=shape2d, lrestart=.FALSE., in_group=groups("pbl_vars"),     &
      & lopenacc=.TRUE. )
    __acc_attach(diag%td_2m_land)

    ! &      diag%u_10m(nproma,nblks_c)
    cf_desc    = t_cf_var('u_10m', 'm s-1 ','zonal wind in 10m', datatype_flt)
    grib2_desc = grib2_var(0, 2, 2, ibits, GRID_UNSTRUCTURED, GRID_CELL)
    CALL add_var( diag_list, 'u_10m', diag%u_10m,                         &
      & GRID_UNSTRUCTURED_CELL, ZA_HEIGHT_10M, cf_desc, grib2_desc,       &
      & ldims=shape2d, lrestart=.FALSE., in_group=groups("pbl_vars","dwd_fg_atm_vars"), &
      & lopenacc=.TRUE. )
    __acc_attach(diag%u_10m)

    ! &      diag%v_10m(nproma,nblks_c)
    cf_desc    = t_cf_var('v_10m', 'm s-1 ','meridional wind in 10m', datatype_flt)
    grib2_desc = grib2_var(0, 2, 3, ibits, GRID_UNSTRUCTURED, GRID_CELL)
    CALL add_var( diag_list, 'v_10m', diag%v_10m,                         &
      & GRID_UNSTRUCTURED_CELL, ZA_HEIGHT_10M, cf_desc, grib2_desc,       &
      & ldims=shape2d, lrestart=.FALSE., in_group=groups("pbl_vars","dwd_fg_atm_vars"), &
      & lopenacc=.TRUE. )
    __acc_attach(diag%v_10m)

    ! &      diag%sp_10m(nproma,nblks_c)
    cf_desc    = t_cf_var('sp_10m', 'm s-1 ','wind speed in 10m', datatype_flt)
    grib2_desc = grib2_var(0, 2, 1, ibits, GRID_UNSTRUCTURED, GRID_CELL)
    CALL add_var( diag_list, 'sp_10m', diag%sp_10m,                       &
      & GRID_UNSTRUCTURED_CELL, ZA_HEIGHT_10M, cf_desc, grib2_desc,       &
      & ldims=shape2d, lrestart=.FALSE., lopenacc=.TRUE. )
    __acc_attach(diag%sp_10m)

    !tiled quantities
    ! &      diag%shfl_s_t(nproma,nblks_c,ntiles_total+ntiles_water)
    cf_desc    = t_cf_var('shfl_s_t', 'W m-2 ', 'tile-based surface sensible heat flux', &
         &                datatype_flt)
    grib2_desc = grib2_var(0, 0, 11, ibits, GRID_UNSTRUCTURED, GRID_CELL)
    CALL add_var( diag_list, 'shfl_s_t', diag%shfl_s_t,                             &
      & GRID_UNSTRUCTURED_CELL, ZA_SURFACE, cf_desc, grib2_desc, ldims=shape3dsubsw,&
      & lcontainer=.TRUE., lrestart=.FALSE., loutput=.FALSE., lopenacc=.TRUE.)
    __acc_attach(diag%shfl_s_t)

    ! fill the separate variables belonging to the container shfl_s_t
    ALLOCATE(diag%shfl_s_t_ptr(ntiles_total+ntiles_water))
    DO jsfc = 1,ntiles_total+ntiles_water
      WRITE(csfc,'(i1)') jsfc
      CALL add_ref( diag_list, 'shfl_s_t',                            &
         & 'shfl_s_t_'//TRIM(ADJUSTL(csfc)),                          &
         & diag%shfl_s_t_ptr(jsfc)%p_2d,                              &
         & GRID_UNSTRUCTURED_CELL, ZA_SURFACE,                        &
         & t_cf_var('shfl_s_t_'//TRIM(csfc), '', '', datatype_flt), &
         & grib2_var(0, 0, 11, ibits, GRID_UNSTRUCTURED, GRID_CELL),  &
         & ref_idx=jsfc, ldims=shape2d, lrestart=.TRUE., loutput=.TRUE.)
    ENDDO

    ! &      diag%lhfl_s_t(nproma,nblks_c,ntiles_total+ntiles_water)
    cf_desc    = t_cf_var('lhfl_s_t', 'W m-2 ', 'tile-based surface latent heat flux', &
         &                datatype_flt)
    grib2_desc = grib2_var(0, 0, 10, ibits, GRID_UNSTRUCTURED, GRID_CELL)
    CALL add_var( diag_list, 'lhfl_s_t', diag%lhfl_s_t,                                &
      & GRID_UNSTRUCTURED_CELL, ZA_SURFACE, cf_desc, grib2_desc, ldims=shape3dsubsw,   &
      & lcontainer=.TRUE., lrestart=.FALSE., loutput=.FALSE., lopenacc=.TRUE.)
    __acc_attach(diag%lhfl_s_t)

    ! fill the separate variables belonging to the container lhfl_s_t
    ALLOCATE(diag%lhfl_s_t_ptr(ntiles_total+ntiles_water))
    DO jsfc = 1,ntiles_total+ntiles_water
      WRITE(csfc,'(i1)') jsfc
      CALL add_ref( diag_list, 'lhfl_s_t',                            &
         & 'lhfl_s_t_'//TRIM(ADJUSTL(csfc)),                          &
         & diag%lhfl_s_t_ptr(jsfc)%p_2d,                              &
         & GRID_UNSTRUCTURED_CELL, ZA_SURFACE,                        & 
         & t_cf_var('lhfl_s_t_'//TRIM(csfc), '', '', datatype_flt), &
         & grib2_var(0, 0, 10, ibits, GRID_UNSTRUCTURED, GRID_CELL),  & 
         & ref_idx=jsfc, ldims=shape2d, lrestart=.TRUE., loutput=.TRUE.)
    ENDDO

    ! &      diag%lhfl_bs_t(nproma,nblks_c,ntiles_total)
    cf_desc    = t_cf_var('lhfl_bs_t', 'W m-2 ', 'tile-based latent heat flux from bare soil', &
      &                   datatype_flt)
    grib2_desc = grib2_var(2, 0, 193, ibits, GRID_UNSTRUCTURED, GRID_CELL)
    CALL add_var( diag_list, 'lhfl_bs_t', diag%lhfl_bs_t,                              &
      & GRID_UNSTRUCTURED_CELL, ZA_SURFACE, cf_desc, grib2_desc, ldims=shape3dsubs,    &
      & lcontainer=.TRUE., lrestart=.FALSE., loutput=.FALSE., lopenacc=.TRUE.)
    __acc_attach(diag%lhfl_bs_t)

    ! fill the separate variables belonging to the container lhfl_bs_t
    ALLOCATE(diag%lhfl_bs_t_ptr(ntiles_total))
    DO jsfc = 1,ntiles_total
      WRITE(csfc,'(i1)') jsfc
      CALL add_ref( diag_list, 'lhfl_bs_t',                           &
         & 'lhfl_bs_t_'//TRIM(ADJUSTL(csfc)),                         &
         & diag%lhfl_bs_t_ptr(jsfc)%p_2d,                             &
         & GRID_UNSTRUCTURED_CELL, ZA_SURFACE,                        & 
         & t_cf_var('lhfl_bs_t_'//TRIM(csfc), '', '', datatype_flt),&
         & grib2_var(2, 0, 193, ibits, GRID_UNSTRUCTURED, GRID_CELL), & 
         & ref_idx=jsfc, ldims=shape2d, lrestart=.FALSE., loutput=.TRUE.)
    ENDDO

    ! &      diag%lhfl_pl_t(nproma,nlev_soil,nblks_c,ntiles_total)
    cf_desc    = t_cf_var('lhfl_pl_t', 'W m-2 ', 'tile-based latent heat flux from plants', &
      &                   datatype_flt)
    grib2_desc = grib2_var(2, 0, 194, ibits, GRID_UNSTRUCTURED, GRID_CELL)
    CALL add_var( diag_list, 'lhfl_pl_t', diag%lhfl_pl_t,                 &
      & GRID_UNSTRUCTURED_CELL, ZA_DEPTH_BELOW_LAND, cf_desc, grib2_desc, &
      & ldims=(/nproma,nlev_soil,kblks,ntiles_total/), lcontainer=.TRUE., &
      & lrestart=.FALSE., loutput=.FALSE., lopenacc=.TRUE.)
    __acc_attach(diag%lhfl_pl_t)

    ! fill the separate variables belonging to the container lhfl_pl_t
    ALLOCATE(diag%lhfl_pl_t_ptr(ntiles_total))
    DO jsfc = 1,ntiles_total
      WRITE(csfc,'(i1)') jsfc
      CALL add_ref( diag_list, 'lhfl_pl_t',                           &
         & 'lhfl_pl_t_'//TRIM(ADJUSTL(csfc)),                         &
         & diag%lhfl_pl_t_ptr(jsfc)%p_3d,                             &
         & GRID_UNSTRUCTURED_CELL, ZA_DEPTH_BELOW_LAND,               & 
         & t_cf_var('lhfl_pl_t_'//TRIM(csfc), '', '', datatype_flt),&
         & grib2_var(2, 0, 194, ibits, GRID_UNSTRUCTURED, GRID_CELL), & 
         & ref_idx=jsfc, ldims=(/nproma,nlev_soil,kblks/), lrestart=.FALSE., &
         & loutput=.TRUE.)
    ENDDO

    ! &      diag%qhfl_s_t(nproma,nblks_c,ntiles_total+ntiles_water)
    cf_desc    = t_cf_var('qhfl_s_t', 'Kg m-2 s-1','tile based surface moisture flux', &
         &                datatype_flt)
    grib2_desc = grib2_var(2, 0, 6, ibits, GRID_UNSTRUCTURED, GRID_CELL)
    CALL add_var( diag_list, 'qhfl_s_t', diag%qhfl_s_t,                                &
      & GRID_UNSTRUCTURED_CELL, ZA_SURFACE, cf_desc, grib2_desc, ldims=shape3dsubsw,   &
      & lcontainer=.TRUE., lrestart=.FALSE., loutput=.FALSE., lopenacc=.TRUE.)
    __acc_attach(diag%qhfl_s_t)

    ! fill the separate variables belonging to the container qhfl_s_t
    ALLOCATE(diag%qhfl_s_t_ptr(ntiles_total+ntiles_water))
    DO jsfc = 1,ntiles_total+ntiles_water
      WRITE(csfc,'(i1)') jsfc
      CALL add_ref( diag_list, 'qhfl_s_t',                            &
         & 'qhfl_s_t_'//TRIM(ADJUSTL(csfc)),                          &
         & diag%qhfl_s_t_ptr(jsfc)%p_2d,                              &
         & GRID_UNSTRUCTURED_CELL, ZA_SURFACE,                        & 
         & t_cf_var('qhfl_s_t_'//TRIM(csfc), '', '', datatype_flt),   &
         & grib2_var(2, 0, 6, ibits, GRID_UNSTRUCTURED, GRID_CELL),   & 
         & ref_idx=jsfc, ldims=shape2d, lrestart=.TRUE., loutput=.TRUE.)
    ENDDO

    ! &      diag%tcm_t(nproma,nblks_c,ntiles_total+ntiles_water)
    cf_desc    = t_cf_var('tcm_t', ' ', &
      & 'tile-based turbulent transfer coefficients for momentum', datatype_flt)
    grib2_desc = grib2_var(0, 2, 29, ibits, GRID_UNSTRUCTURED, GRID_CELL)
    CALL add_var( diag_list, 'tcm_t', diag%tcm_t,                                   &
      & GRID_UNSTRUCTURED_CELL, ZA_SURFACE, cf_desc, grib2_desc, ldims=shape3dsubsw,&
      & lcontainer=.TRUE., lrestart=.FALSE., loutput=.FALSE., lopenacc=.TRUE.)
    __acc_attach(diag%tcm_t)

    ! fill the separate variables belonging to the container tcm_t
    ALLOCATE(diag%tcm_t_ptr(ntiles_total+ntiles_water))
    DO jsfc = 1,ntiles_total+ntiles_water
      WRITE(csfc,'(i1)') jsfc
      CALL add_ref( diag_list, 'tcm_t',                               &
         & 'tcm_t_'//TRIM(ADJUSTL(csfc)),                             &
         & diag%tcm_t_ptr(jsfc)%p_2d,                                 &
         & GRID_UNSTRUCTURED_CELL, ZA_SURFACE,                        & 
         & t_cf_var('tcm_t_'//TRIM(csfc), '', '', datatype_flt),    &
         & grib2_var(0, 2, 29, ibits, GRID_UNSTRUCTURED, GRID_CELL),  & 
         & ref_idx=jsfc, ldims=shape2d, lrestart=.TRUE., loutput=.TRUE.)
    ENDDO

    ! &      diag%tch_t(nproma,nblks_c,ntiles_total+ntiles_water)
    cf_desc    = t_cf_var('tch_t', ' ', &
         &                'tile-based turbulent transfer coefficients for heat', &
         &                datatype_flt)
    grib2_desc = grib2_var(0, 0, 19, ibits, GRID_UNSTRUCTURED, GRID_CELL)
    CALL add_var( diag_list, 'tch_t', diag%tch_t,                                   &
      & GRID_UNSTRUCTURED_CELL, ZA_SURFACE, cf_desc, grib2_desc, ldims=shape3dsubsw,&
      & lcontainer=.TRUE., lrestart=.FALSE., loutput=.FALSE., lopenacc=.TRUE.)                       
    __acc_attach(diag%tch_t)

    ! fill the separate variables belonging to the container tch_t
    ALLOCATE(diag%tch_t_ptr(ntiles_total+ntiles_water))
    DO jsfc = 1,ntiles_total+ntiles_water
      WRITE(csfc,'(i1)') jsfc
      CALL add_ref( diag_list, 'tch_t',                               &
         & 'tch_t_'//TRIM(ADJUSTL(csfc)),                             &
         & diag%tch_t_ptr(jsfc)%p_2d,                                 &
         & GRID_UNSTRUCTURED_CELL, ZA_SURFACE,                        &
         & t_cf_var('tch_t_'//TRIM(csfc), '', '', datatype_flt),    &
         & grib2_var(0, 0, 19, ibits, GRID_UNSTRUCTURED, GRID_CELL),  &
         & ref_idx=jsfc, ldims=shape2d, lrestart=.TRUE., loutput=.TRUE.)
    ENDDO

    ! &      diag%tfv_t(nproma,nblks_c,ntiles_total+ntiles_water)
    cf_desc    = t_cf_var('tfv_t', ' ', &
         &                'tile-based laminar reduction factor for evaporation', &
         &                datatype_flt)
    grib2_desc = grib2_var(255, 255, 255, ibits, GRID_UNSTRUCTURED, GRID_CELL)
    CALL add_var( diag_list, 'tfv_t', diag%tfv_t,                                   &
      & GRID_UNSTRUCTURED_CELL, ZA_SURFACE, cf_desc, grib2_desc, ldims=shape3dsubsw,&
      & lcontainer=.TRUE., lrestart=.FALSE., loutput=.FALSE., lopenacc=.TRUE.)
    __acc_attach(diag%tfv_t)

    ! fill the separate variables belonging to the container tfv_t
    ALLOCATE(diag%tfv_t_ptr(ntiles_total+ntiles_water))
    DO jsfc = 1,ntiles_total+ntiles_water
      WRITE(csfc,'(i1)') jsfc
      CALL add_ref( diag_list, 'tfv_t',                               &
         & 'tfv_t_'//TRIM(ADJUSTL(csfc)),                             &
         & diag%tfv_t_ptr(jsfc)%p_2d,                                 &
         & GRID_UNSTRUCTURED_CELL, ZA_SURFACE,                        &
         & t_cf_var('tfv_t_'//TRIM(csfc), '', '', datatype_flt),    &
         & grib2_var(0, 4, 0, ibits, GRID_UNSTRUCTURED, GRID_CELL),   &
         & ref_idx=jsfc, ldims=shape2d, lrestart=.TRUE., loutput=.TRUE.)
    ENDDO

    ! &      diag%tvm_t(nproma,nblks_c,ntiles_total+ntiles_water)
    cf_desc    = t_cf_var('tvm_t', 'm s-1', &
      & 'tile-based turbulent transfer velocity for momentum', DATATYPE_FLT32)
    grib2_desc = grib2_var(255, 255, 255, ibits, GRID_UNSTRUCTURED, GRID_CELL)
    CALL add_var( diag_list, 'tvm_t', diag%tvm_t,                                   &
      & GRID_UNSTRUCTURED_CELL, ZA_SURFACE, cf_desc, grib2_desc, ldims=shape3dsubsw,&
      & lcontainer=.TRUE., lrestart=.FALSE., loutput=.FALSE., lopenacc=.TRUE.)
    __acc_attach(diag%tvm_t)

    ! fill the separate variables belonging to the container tvm_t
    ALLOCATE(diag%tvm_t_ptr(ntiles_total+ntiles_water))
    DO jsfc = 1,ntiles_total+ntiles_water
      WRITE(csfc,'(i1)') jsfc
      CALL add_ref( diag_list, 'tvm_t',                               &
         & 'tvm_t_'//TRIM(ADJUSTL(csfc)),                             &
         & diag%tvm_t_ptr(jsfc)%p_2d,                                 &
         & GRID_UNSTRUCTURED_CELL, ZA_SURFACE,                        &
         & t_cf_var('tvm_t_'//TRIM(csfc), '', '', DATATYPE_FLT32),    &
         & grib2_var(255, 255, 255, ibits, GRID_UNSTRUCTURED, GRID_CELL),   &
!        & ref_idx=jsfc, ldims=shape2d, lrestart=.TRUE., loutput=.TRUE.)  !nec. for rest. only if 'tvm' substitutes 'tcm'
         & ref_idx=jsfc, ldims=shape2d, lrestart=.FALSE., loutput=.TRUE.)
    ENDDO

    ! &      diag%tvh_t(nproma,nblks_c,ntiles_total+ntiles_water)
    cf_desc    = t_cf_var('tvh_t', 'm s-1', &
         &                'tile-based turbulent transfer velocity for heat', &
         &                DATATYPE_FLT32)
    grib2_desc = grib2_var(255, 255, 255, ibits, GRID_UNSTRUCTURED, GRID_CELL)
    CALL add_var( diag_list, 'tvh_t', diag%tvh_t,                                   &
      & GRID_UNSTRUCTURED_CELL, ZA_SURFACE, cf_desc, grib2_desc, ldims=shape3dsubsw,&
      & lcontainer=.TRUE., lrestart=.FALSE., loutput=.FALSE., lopenacc=.TRUE.)
    __acc_attach(diag%tvh_t)

    ! fill the separate variables belonging to the container tvh_t
    ALLOCATE(diag%tvh_t_ptr(ntiles_total+ntiles_water))
    DO jsfc = 1,ntiles_total+ntiles_water
      WRITE(csfc,'(i1)') jsfc
      CALL add_ref( diag_list, 'tvh_t',                               &
         & 'tvh_t_'//TRIM(ADJUSTL(csfc)),                             &
         & diag%tvh_t_ptr(jsfc)%p_2d,                                 &
         & GRID_UNSTRUCTURED_CELL, ZA_SURFACE,                        &
         & t_cf_var('tvh_t_'//TRIM(csfc), '', '', DATATYPE_FLT32),    &
         & grib2_var(255, 255, 255, ibits, GRID_UNSTRUCTURED, GRID_CELL),   &
!        & ref_idx=jsfc, ldims=shape2d, lrestart=.TRUE., loutput=.TRUE.) !nec. for rest. only if 'tvm' substitutes 'tcm'
         & ref_idx=jsfc, ldims=shape2d, lrestart=.FALSE., loutput=.TRUE.)
    ENDDO

    ! &      diag%tkr_t(nproma,nblks_c,ntiles_total+ntiles_water)
    cf_desc    = t_cf_var('tkr_t', 'm2 s-1', &
      & 'tile-based turbulent reference surface diffusion coefficient', DATATYPE_FLT32)
    grib2_desc = grib2_var(255, 255, 255, ibits, GRID_UNSTRUCTURED, GRID_CELL)
    CALL add_var( diag_list, 'tkr_t', diag%tkr_t,                                   &
      & GRID_UNSTRUCTURED_CELL, ZA_SURFACE, cf_desc, grib2_desc, ldims=shape3dsubsw,&
      & lcontainer=.TRUE., lrestart=.FALSE., loutput=.FALSE., lopenacc=.TRUE.)
    __acc_attach(diag%tkr_t)

    ! fill the separate variables belonging to the container tkr_t
    ALLOCATE(diag%tkr_t_ptr(ntiles_total+ntiles_water))
    DO jsfc = 1,ntiles_total+ntiles_water
      WRITE(csfc,'(i1)') jsfc
      CALL add_ref( diag_list, 'tkr_t',                               &
         & 'tkr_t_'//TRIM(ADJUSTL(csfc)),                             &
         & diag%tkr_t_ptr(jsfc)%p_2d,                                 &
         & GRID_UNSTRUCTURED_CELL, ZA_SURFACE,                        &
         & t_cf_var('tkr_t_'//TRIM(csfc), '', '', DATATYPE_FLT32),    &
         & grib2_var(255, 255, 255, ibits, GRID_UNSTRUCTURED, GRID_CELL),   &
!        & ref_idx=jsfc, ldims=shape2d, lrestart=.TRUE., loutput=.TRUE.) !nec. for rest. only if 'imode_trancnf>=4'
         & ref_idx=jsfc, ldims=shape2d, lrestart=.FALSE., loutput=.TRUE.)
    ENDDO


    ! &      diag%gz0_t(nproma,nblks_c,ntiles_total+ntiles_water)
    cf_desc    = t_cf_var('gz0_t', 'm2 s-2 ', 'tile-based roughness length times gravity', &
         &                datatype_flt)
    grib2_desc = grib2_var(2, 0, 1, ibits, GRID_UNSTRUCTURED, GRID_CELL)
    CALL add_var( diag_list, 'gz0_t', diag%gz0_t,                                    &
      & GRID_UNSTRUCTURED_CELL, ZA_SURFACE, cf_desc, grib2_desc, ldims=shape3dsubsw, &
      & lcontainer=.TRUE., lrestart=.FALSE., loutput=.FALSE., lopenacc=.TRUE.)
    __acc_attach(diag%gz0_t)



    ! fill the separate variables belonging to the container gz0_t
    ALLOCATE(diag%gz0_t_ptr(ntiles_total+ntiles_water))
    DO jsfc = 1,ntiles_total+ntiles_water
      WRITE(csfc,'(i1)') jsfc
      CALL add_ref( diag_list, 'gz0_t',                               &
         & 'gz0_t_'//TRIM(ADJUSTL(csfc)),                             &
         & diag%gz0_t_ptr(jsfc)%p_2d,                                 &
         & GRID_UNSTRUCTURED_CELL, ZA_SURFACE,                        &
         & t_cf_var('gz0_t_'//TRIM(csfc), '', '', datatype_flt),    &
         & grib2_var(2, 0, 1, ibits, GRID_UNSTRUCTURED, GRID_CELL),   &
         & ref_idx=jsfc, ldims=shape2d, lrestart=.TRUE., loutput=.TRUE.)
    ENDDO


    ! &      diag%tvs_s_t(nproma,nblks_c,ntiles_total+ntiles_water)
    cf_desc    = t_cf_var('tvs_s_t', 'm2 s-2 ',                              &
         &                'tile-based turbulence velocity scale at surface', &
         &                datatype_flt)
    grib2_desc = grib2_var(255, 255, 255, ibits, GRID_UNSTRUCTURED, GRID_CELL)
    CALL add_var( diag_list, 'tvs_s_t', diag%tvs_s_t,                                &
      & GRID_UNSTRUCTURED_CELL, ZA_SURFACE, cf_desc, grib2_desc, ldims=shape3dsubsw, &
      & lcontainer=.TRUE., lrestart=.FALSE., loutput=.FALSE., lopenacc=.TRUE.)
    __acc_attach(diag%tvs_s_t)


    ! fill the separate variables belonging to the container tvs_s_t
    ALLOCATE(diag%tvs_s_t_ptr(ntiles_total+ntiles_water))
    DO jsfc = 1,ntiles_total+ntiles_water
      WRITE(csfc,'(i1)') jsfc
      CALL add_ref( diag_list, 'tvs_s_t',                                &
         & 'tvs_s_t_'//TRIM(ADJUSTL(csfc)),                              &
         & diag%tvs_s_t_ptr(jsfc)%p_2d,                                  &
         & GRID_UNSTRUCTURED_CELL, ZA_SURFACE,                           &
         & t_cf_var('tvs_s_t_'//TRIM(csfc), '', '', datatype_flt),     &
         & grib2_var(255, 255, 255, ibits, GRID_UNSTRUCTURED, GRID_CELL),&
         & ref_idx=jsfc, ldims=shape2d, lrestart=.TRUE., loutput=.FALSE.)
    ENDDO



    ! &      diag%tkvm_s_t(nproma,nblks_c,ntiles_total+ntiles_water)
    cf_desc    = t_cf_var('tkvm_s_t', 'm s-2 ',                                       &
         &                'tile-based turbulent diff. coeff for momentum at surface', &
         &                datatype_flt)
    grib2_desc = grib2_var(0, 2, 31, ibits, GRID_UNSTRUCTURED, GRID_CELL)
    CALL add_var( diag_list, 'tkvm_s_t', diag%tkvm_s_t,                              &
      & GRID_UNSTRUCTURED_CELL, ZA_SURFACE, cf_desc, grib2_desc, ldims=shape3dsubsw, &
      & lcontainer=.TRUE., lrestart=.FALSE., loutput=.FALSE., lopenacc=.TRUE.)
    __acc_attach(diag%tkvm_s_t)


    ! fill the separate variables belonging to the container tkvm_s_t
    ALLOCATE(diag%tkvm_s_t_ptr(ntiles_total+ntiles_water))
    DO jsfc = 1,ntiles_total+ntiles_water
      WRITE(csfc,'(i1)') jsfc
      CALL add_ref( diag_list, 'tkvm_s_t',                                &
         & 'tkvm_s_t_'//TRIM(ADJUSTL(csfc)),                              &
         & diag%tkvm_s_t_ptr(jsfc)%p_2d,                                  &
         & GRID_UNSTRUCTURED_CELL, ZA_SURFACE,                            &
         & t_cf_var('tkvm_s_t_'//TRIM(csfc), '', '', datatype_flt),     &
         & grib2_var(255, 255, 255, ibits, GRID_UNSTRUCTURED, GRID_CELL), &
         & ref_idx=jsfc, ldims=shape2d, lrestart=.TRUE., loutput=.FALSE.)
    ENDDO


    ! &      diag%tkvh_s_t(nproma,nblks_c,ntiles_total+ntiles_water)
    cf_desc    = t_cf_var('tkvh_s_t', 'm s-2 ',                                      &
         &                'tile-based turbulent diff. coeff for heat at surface',    &
         &                datatype_flt)
    grib2_desc = grib2_var(0, 0, 20, ibits, GRID_UNSTRUCTURED, GRID_CELL)
    CALL add_var( diag_list, 'tkvh_s_t', diag%tkvh_s_t,                              &
      & GRID_UNSTRUCTURED_CELL, ZA_SURFACE, cf_desc, grib2_desc, ldims=shape3dsubsw, &
      & lcontainer=.TRUE., lrestart=.FALSE., loutput=.FALSE., lopenacc=.TRUE.)
    __acc_attach(diag%tkvh_s_t)


    ! fill the separate variables belonging to the container tkvm_s_t
    ALLOCATE(diag%tkvh_s_t_ptr(ntiles_total+ntiles_water))
    DO jsfc = 1,ntiles_total+ntiles_water
      WRITE(csfc,'(i1)') jsfc
      CALL add_ref( diag_list, 'tkvh_s_t',                                &
         & 'tkvh_s_t_'//TRIM(ADJUSTL(csfc)),                              &
         & diag%tkvh_s_t_ptr(jsfc)%p_2d,                                  &
         & GRID_UNSTRUCTURED_CELL, ZA_SURFACE,                            &
         & t_cf_var('tkvh_s_t_'//TRIM(csfc), '', '', datatype_flt),     &
         & grib2_var(255, 255, 255, ibits, GRID_UNSTRUCTURED, GRID_CELL), &
         & ref_idx=jsfc, ldims=shape2d, lrestart=.TRUE., loutput=.FALSE.)
    ENDDO



    ! &      diag%u_10m_t(nproma,nblks_c,ntiles_total+ntiles_water)
    cf_desc    = t_cf_var('u_10m_t', 'm s-1 ', 'tile-based zonal wind in 2m', datatype_flt)
    grib2_desc = grib2_var(0, 2, 2, ibits, GRID_UNSTRUCTURED, GRID_CELL)
    CALL add_var( diag_list, 'u_10m_t', diag%u_10m_t,                                  &
      & GRID_UNSTRUCTURED_CELL, ZA_HEIGHT_10M, cf_desc, grib2_desc, ldims=shape3dsubsw,&
      & lcontainer=.TRUE., lrestart=.FALSE., loutput=.FALSE., lopenacc=.TRUE.)
    __acc_attach(diag%u_10m_t)
  
    ! fill the separate variables belonging to the container u_10m_t
    ALLOCATE(diag%u_10m_t_ptr(ntiles_total+ntiles_water))
    DO jsfc = 1,ntiles_total+ntiles_water
      WRITE(csfc,'(i1)') jsfc
      CALL add_ref( diag_list, 'u_10m_t',                             &
         & 'u_10m_t_'//TRIM(ADJUSTL(csfc)),                           &
         & diag%u_10m_t_ptr(jsfc)%p_2d,                               &
         & GRID_UNSTRUCTURED_CELL, ZA_HEIGHT_10M,                     &
         & t_cf_var('u_10m_t_'//TRIM(csfc), '', '', datatype_flt),  &
         & grib2_var(0, 2, 2, ibits, GRID_UNSTRUCTURED, GRID_CELL),   &
         & ref_idx=jsfc, ldims=shape2d, lrestart=.TRUE., loutput=.TRUE.)
    ENDDO


    ! &      diag%v_10m_t(nproma,nblks_c,ntiles_total+ntiles_water)
    cf_desc    = t_cf_var('v_10m_t', 'm s-1 ', 'tile-based meridional wind in 2m', &
         &                datatype_flt)
    grib2_desc = grib2_var(0, 2, 3, ibits, GRID_UNSTRUCTURED, GRID_CELL)
    CALL add_var( diag_list, 'v_10m_t', diag%v_10m_t,                                  &
      & GRID_UNSTRUCTURED_CELL, ZA_HEIGHT_10M, cf_desc, grib2_desc, ldims=shape3dsubsw,&
      & lcontainer=.TRUE., lrestart=.FALSE., loutput=.FALSE., lopenacc=.TRUE.)
    __acc_attach(diag%v_10m_t)


    ! fill the separate variables belonging to the container v_10m_t
    ALLOCATE(diag%v_10m_t_ptr(ntiles_total+ntiles_water))
    DO jsfc = 1,ntiles_total+ntiles_water
      WRITE(csfc,'(i1)') jsfc
      CALL add_ref( diag_list, 'v_10m_t',                             &
         & 'v_10m_t_'//TRIM(ADJUSTL(csfc)),                           &
         & diag%v_10m_t_ptr(jsfc)%p_2d,                               &
         & GRID_UNSTRUCTURED_CELL, ZA_HEIGHT_10M,                     &
         & t_cf_var('v_10m_t_'//TRIM(csfc), '', '', datatype_flt),  &
         & grib2_var(0, 2, 3, ibits, GRID_UNSTRUCTURED, GRID_CELL),   &
         & ref_idx=jsfc, ldims=shape2d, lrestart=.TRUE., loutput=.TRUE.)
    ENDDO



    ! &      diag%umfl_s_t(nproma,nblks_c,ntiles_total+ntiles_water)
    cf_desc    = t_cf_var('umfl_s_t', 'N m-2 ', 'u-momentum flux at the surface', datatype_flt)
    grib2_desc = grib2_var(0, 2, 17, ibits, GRID_UNSTRUCTURED, GRID_CELL)
    CALL add_var( diag_list, 'umfl_s_t', diag%umfl_s_t,                                  &
      & GRID_UNSTRUCTURED_CELL, ZA_SURFACE, cf_desc, grib2_desc, ldims=shape3dsubsw,&
      & lcontainer=.TRUE., lrestart=.FALSE., loutput=.FALSE., lopenacc=.TRUE.)
    __acc_attach(diag%umfl_s_t)
  
    ! fill the separate variables belonging to the container umfl_s_t
    ALLOCATE(diag%umfl_s_t_ptr(ntiles_total+ntiles_water))
    DO jsfc = 1,ntiles_total+ntiles_water
      WRITE(csfc,'(i1)') jsfc
      CALL add_ref( diag_list, 'umfl_s_t',                            &
         & 'umfl_s_t_'//TRIM(ADJUSTL(csfc)),                          &
         & diag%umfl_s_t_ptr(jsfc)%p_2d,                              &
         & GRID_UNSTRUCTURED_CELL, ZA_SURFACE,                        &
         & t_cf_var('umfl_s_t_'//TRIM(csfc), '', '', datatype_flt), &
         & grib2_var(0, 2, 17, ibits, GRID_UNSTRUCTURED, GRID_CELL),  &
         & ref_idx=jsfc, ldims=shape2d, lrestart=.TRUE., loutput=.TRUE., &
         & isteptype=TSTEP_INSTANT )
    ENDDO
    !EDMF requires lrestart=.TRUE. 


    ! &      diag%vmfl_s_t(nproma,nblks_c,ntiles_total+ntiles_water)
    cf_desc    = t_cf_var('vmfl_s_t', 'N m-2 ', 'v-momentum flux at the surface', datatype_flt)
    grib2_desc = grib2_var(0, 2, 18, ibits, GRID_UNSTRUCTURED, GRID_CELL)
    CALL add_var( diag_list, 'vmfl_s_t', diag%vmfl_s_t,                                  &
      & GRID_UNSTRUCTURED_CELL, ZA_SURFACE, cf_desc, grib2_desc, ldims=shape3dsubsw,&
      & lcontainer=.TRUE., lrestart=.FALSE., loutput=.FALSE., lopenacc=.TRUE.)
    __acc_attach(diag%vmfl_s_t)
  
    ! fill the separate variables belonging to the container vmfl_s_t
    ALLOCATE(diag%vmfl_s_t_ptr(ntiles_total+ntiles_water))
    DO jsfc = 1,ntiles_total+ntiles_water
      WRITE(csfc,'(i1)') jsfc
      CALL add_ref( diag_list, 'vmfl_s_t',                            &
         & 'vmfl_s_t_'//TRIM(ADJUSTL(csfc)),                          &
         & diag%vmfl_s_t_ptr(jsfc)%p_2d,                              &
         & GRID_UNSTRUCTURED_CELL, ZA_SURFACE,                        &
         & t_cf_var('vmfl_s_t_'//TRIM(csfc), '', '', datatype_flt), &
         & grib2_var(0, 2, 18, ibits, GRID_UNSTRUCTURED, GRID_CELL),  &
         & ref_idx=jsfc, ldims=shape2d, lrestart=.TRUE., loutput=.TRUE., &
         & isteptype=TSTEP_INSTANT )
    ENDDO
    !EDMF requires lrestart=.TRUE. 


    ! &      diag%umfl_s(nproma,nblks_c)
    cf_desc    = t_cf_var('umfl_s', 'N m-2', 'u-momentum flux at the surface', &
         &                datatype_flt)
    grib2_desc = grib2_var(0, 2, 17, ibits, GRID_UNSTRUCTURED, GRID_CELL)
    CALL add_var( diag_list, 'umfl_s', diag%umfl_s,                            &
      & GRID_UNSTRUCTURED_CELL, ZA_SURFACE, cf_desc, grib2_desc, ldims=shape2d,&
      & lrestart=.FALSE., loutput=.TRUE.,                                      &
      & isteptype=TSTEP_INSTANT, lopenacc=.TRUE. )
    __acc_attach(diag%umfl_s)

    ! &      diag%vmfl_s(nproma,nblks_c)
    cf_desc    = t_cf_var('vmfl_s', 'N m-2', 'v-momentum flux at the surface', &
         &                datatype_flt)
    grib2_desc = grib2_var(0, 2, 18, ibits, GRID_UNSTRUCTURED, GRID_CELL)
    CALL add_var( diag_list, 'vmfl_s', diag%vmfl_s,                            &
      & GRID_UNSTRUCTURED_CELL, ZA_SURFACE, cf_desc, grib2_desc, ldims=shape2d,&
      & lrestart=.FALSE., loutput=.TRUE.,                                      &
      & isteptype=TSTEP_INSTANT, lopenacc=.TRUE. )
    __acc_attach(diag%vmfl_s)

    IF (lflux_avg ) THEN
        prefix = "a"
        meaning = "mean"
        varunits= "N/m**2"
        a_steptype= TSTEP_AVG 
    ELSE
        prefix = "acc"
        meaning = "acc." 
        varunits= "Ns/m**2"    ! or "kg/(m*s)"
        a_steptype= TSTEP_ACCUM     
    END IF

    WRITE(name,'(A,A6)') TRIM(prefix),"umfl_s"
    WRITE(long_name,'(A26,A4,A18)') "u-momentum flux flux at surface ", meaning, &
                                  & " since model start"
    cf_desc    = t_cf_var(TRIM(name), TRIM(varunits), &
      &                          TRIM(long_name), datatype_flt)
    grib2_desc = grib2_var(0, 2, 17, ibits, GRID_UNSTRUCTURED, GRID_CELL)
!   aumfl_s and avmfl_s are needed for the restart only to get the same output values
!   They are not important to obtain bit identical model results
    CALL add_var( diag_list, TRIM(name), diag%aumfl_s,                         &
      & GRID_UNSTRUCTURED_CELL, ZA_SURFACE, cf_desc, grib2_desc, ldims=shape2d,&
      & isteptype=a_steptype, lrestart=.TRUE., loutput=.TRUE.,                 &
      & hor_interp=create_hor_interp_metadata(                                 &
      &    hor_intp_type=HINTP_TYPE_LONLAT_BCTR,                               &
      &    fallback_type=HINTP_TYPE_LONLAT_RBF ) )

    WRITE(name,'(A,A6)') TRIM(prefix),"vmfl_s"
    WRITE(long_name,'(A26,A4,A18)') "v-momentum flux flux at surface ", meaning, &
                                  & " since model start"
    cf_desc    = t_cf_var(TRIM(name), TRIM(varunits), &
      &                          TRIM(long_name), datatype_flt)
    grib2_desc = grib2_var(0, 2, 18, ibits, GRID_UNSTRUCTURED, GRID_CELL)
    CALL add_var( diag_list, TRIM(name), diag%avmfl_s,                         &
      & GRID_UNSTRUCTURED_CELL, ZA_SURFACE, cf_desc, grib2_desc, ldims=shape2d,&
      & isteptype=a_steptype, lrestart=.TRUE., loutput=.TRUE.,                 &
      & hor_interp=create_hor_interp_metadata(                                 &
      &    hor_intp_type=HINTP_TYPE_LONLAT_BCTR,                               &
      &    fallback_type=HINTP_TYPE_LONLAT_RBF ) )


    !------------------------------
    ! SSO surface stress
    !------------------------------

    cf_desc    = t_cf_var('str_u_sso', 'N m-2', 'zonal sso surface stress', datatype_flt)
    grib2_desc = grib2_var(192, 128, 195, ibits, GRID_UNSTRUCTURED, GRID_CELL)
    CALL add_var( diag_list, 'str_u_sso', diag%str_u_sso,                     &
      & GRID_UNSTRUCTURED_CELL, ZA_SURFACE, cf_desc, grib2_desc, ldims=shape2d )

    cf_desc    = t_cf_var('str_v_sso', 'N m-2', 'meridional sso surface stress', datatype_flt)
    grib2_desc = grib2_var(192, 128, 196, ibits, GRID_UNSTRUCTURED, GRID_CELL)
    CALL add_var( diag_list, 'str_v_sso', diag%str_v_sso,                     &
      & GRID_UNSTRUCTURED_CELL, ZA_SURFACE, cf_desc, grib2_desc, ldims=shape2d )

    WRITE(name,'(A,A9)') TRIM(prefix),"str_u_sso"
    WRITE(long_name,'(A25,A4,A18)') "zonal sso surface stress ", meaning, " since model start"
    cf_desc    = t_cf_var(TRIM(name), TRIM(varunits), TRIM(long_name), datatype_flt)
    grib2_desc = grib2_var(192, 128, 195, ibits, GRID_UNSTRUCTURED, GRID_CELL)
    CALL add_var( diag_list, TRIM(name), diag%astr_u_sso,                      &
      & GRID_UNSTRUCTURED_CELL, ZA_SURFACE, cf_desc, grib2_desc, ldims=shape2d,&
      & isteptype=a_steptype, lrestart=.TRUE., loutput=.TRUE.,                 &
      & hor_interp=create_hor_interp_metadata(                                 &
      &    hor_intp_type=HINTP_TYPE_LONLAT_BCTR,                               &
      &    fallback_type=HINTP_TYPE_LONLAT_RBF ) )

    WRITE(name,'(A,A9)') TRIM(prefix),"str_v_sso"
    WRITE(long_name,'(A30,A4,A18)') "meridional sso surface stress ", meaning, " since model start"
    cf_desc    = t_cf_var(TRIM(name), TRIM(varunits), TRIM(long_name), datatype_flt)
    grib2_desc = grib2_var(192, 128, 196, ibits, GRID_UNSTRUCTURED, GRID_CELL)
    CALL add_var( diag_list, TRIM(name), diag%astr_v_sso,                      &
      & GRID_UNSTRUCTURED_CELL, ZA_SURFACE, cf_desc, grib2_desc, ldims=shape2d,&
      & isteptype=a_steptype, lrestart=.TRUE., loutput=.TRUE.,                 &
      & hor_interp=create_hor_interp_metadata(                                 &
      &    hor_intp_type=HINTP_TYPE_LONLAT_BCTR,                               &
      &    fallback_type=HINTP_TYPE_LONLAT_RBF ) )


    !------------------------------
    ! grid-scale surface stress
    !------------------------------

    cf_desc    = t_cf_var('drag_u_grid', 'N m-2', 'zonal resolved surface stress', datatype_flt)
    grib2_desc = grib2_var(192, 150, 168, ibits, GRID_UNSTRUCTURED, GRID_CELL)
    CALL add_var( diag_list, 'drag_u_grid', diag%drag_u_grid,                 &
      & GRID_UNSTRUCTURED_CELL, ZA_SURFACE, cf_desc, grib2_desc, ldims=shape2d )

    cf_desc    = t_cf_var('drag_v_grid', 'N m-2', 'meridional resolved surface stress', datatype_flt)
    grib2_desc = grib2_var(192, 150, 169, ibits, GRID_UNSTRUCTURED, GRID_CELL)
    CALL add_var( diag_list, 'drag_v_grid', diag%drag_v_grid,                 &
      & GRID_UNSTRUCTURED_CELL, ZA_SURFACE, cf_desc, grib2_desc, ldims=shape2d )

    WRITE(name,'(A,A11)') TRIM(prefix),"drag_u_grid"
    WRITE(long_name,'(A30,A4,A18)') "zonal resolved surface stress ", meaning, " since model start"
    cf_desc    = t_cf_var(TRIM(name), TRIM(varunits), TRIM(long_name), datatype_flt)
    grib2_desc = grib2_var(192, 150, 168, ibits, GRID_UNSTRUCTURED, GRID_CELL)
    CALL add_var( diag_list, TRIM(name), diag%adrag_u_grid,                    &
      & GRID_UNSTRUCTURED_CELL, ZA_SURFACE, cf_desc, grib2_desc, ldims=shape2d,&
      & isteptype=a_steptype, lrestart=.TRUE., loutput=.TRUE.,                 &
      & hor_interp=create_hor_interp_metadata(                                 &
      &    hor_intp_type=HINTP_TYPE_LONLAT_BCTR,                               &
      &    fallback_type=HINTP_TYPE_LONLAT_RBF ) )

    WRITE(name,'(A,A11)') TRIM(prefix),"drag_v_grid"
    WRITE(long_name,'(A35,A4,A18)') "meridional resolved surface stress ", meaning, " since model start"
    cf_desc    = t_cf_var(TRIM(name), TRIM(varunits), TRIM(long_name), datatype_flt)
    grib2_desc = grib2_var(192, 150, 169, ibits, GRID_UNSTRUCTURED, GRID_CELL)
    CALL add_var( diag_list, TRIM(name), diag%adrag_v_grid,                    &
      & GRID_UNSTRUCTURED_CELL, ZA_SURFACE, cf_desc, grib2_desc, ldims=shape2d,&
      & isteptype=a_steptype, lrestart=.TRUE., loutput=.TRUE.,                 &
      & hor_interp=create_hor_interp_metadata(                                 &
      &    hor_intp_type=HINTP_TYPE_LONLAT_BCTR,                               &
      &    fallback_type=HINTP_TYPE_LONLAT_RBF ) )


    !------------------------------
    ! EDMF
    !------------------------------

    IF( atm_phy_nwp_config(k_jg)%inwp_turb == iedmf) THEN

       ! &      diag%z0m(nproma,nblks_c)
       cf_desc    = t_cf_var('z0m', '', &
            &                'geopotential of the top of the atmospheric boundary layer', &
            &                datatype_flt)
       grib2_desc = grib2_var(255, 255, 255, ibits, GRID_UNSTRUCTURED, GRID_CELL)
       CALL add_var( diag_list, 'z0m', diag%z0m,                             &
         & GRID_UNSTRUCTURED_CELL,ZA_SURFACE, cf_desc, grib2_desc, ldims=shape2d )

    ENDIF  !inwp_turb == EDMF

    !------------------------------
    ! LES
    !------------------------------

    !Anurag Dipankar, MPI (7 Oct 2013)
    !Diagnostics for LES physics
    IF ( atm_phy_nwp_config(k_jg)%is_les_phy ) THEN

      ! &      diag%z_pbl(nproma,nblks_c)
      cf_desc    = t_cf_var('z_pbl', 'm', 'boundary layer height above sea level', &
           &                datatype_flt)
      grib2_desc = grib2_var(255, 255, 255, ibits, GRID_UNSTRUCTURED, GRID_CELL)
      CALL add_var( diag_list, 'z_pbl', diag%z_pbl,                             &
        & GRID_UNSTRUCTURED_CELL, ZA_CLOUD_TOP, cf_desc, grib2_desc,            &
        & ldims=shape2d, lrestart=.FALSE. )

      ! &      diag%bruvais(nproma,nlev+1,nblks_c)
      cf_desc    = t_cf_var('bruvais', '1/s**2', 'Brunt Vaisala Frequency', &
           &                datatype_flt)
      grib2_desc = grib2_var(255, 255, 255, ibits, GRID_UNSTRUCTURED, GRID_CELL)
      CALL add_var( diag_list, 'bruvais', diag%bruvais,                     &
        & GRID_UNSTRUCTURED_CELL, ZA_REFERENCE_HALF, cf_desc, grib2_desc,      &
        & ldims=shape3dkp1, initval=0.0_wp, lrestart=.FALSE. )                                   

      ! &      diag%mech_prod(nproma,nlev+1,nblks_c)
      cf_desc    = t_cf_var('mech_prod', 'm**2/s**3', 'mechanical production term in TKE Eq', &
           &                datatype_flt)
      grib2_desc = grib2_var(255, 255, 255, ibits, GRID_UNSTRUCTURED, GRID_CELL)
      CALL add_var( diag_list, 'mech_prod', diag%mech_prod,                     &
        & GRID_UNSTRUCTURED_CELL, ZA_REFERENCE_HALF, cf_desc, grib2_desc,          &
        & ldims=shape3dkp1, initval=0.0_wp, lrestart=.FALSE. )                                   

      !1D and 0D diagnostic variables that can not be part of add_var
      ALLOCATE( diag%turb_diag_1dvar(klevp1,SIZE(turb_profile_list,1)),  &
                diag%turb_diag_0dvar(SIZE(turb_tseries_list,1)), STAT=ist)
      IF (ist/=SUCCESS)THEN
        CALL finish('mo_nwp_phy_state:new_nwp_phy_diag_list', &
                    'allocation of 1D and 0D diag var failed!')
      ENDIF
      diag%turb_diag_1dvar = 0._wp
      diag%turb_diag_0dvar = 0._wp

      !  
      !Some diagnostics specific to HDCP2
      !

      ! &      diag%t_cbase(nproma,nblks_c) 
      cf_desc    = t_cf_var('t_cbase', 'K', 'cloud base temperature', &
           &                datatype_flt)
      grib2_desc = grib2_var(255, 255, 255, ibits, GRID_UNSTRUCTURED, GRID_CELL)
      CALL add_var( diag_list, 't_cbase', diag%t_cbase,                         &
        & GRID_UNSTRUCTURED_CELL, ZA_CLOUD_TOP, cf_desc, grib2_desc,            &
        & ldims=shape2d, lrestart=.FALSE. )
     
      ! &      diag%p_cbase(nproma,nblks_c) 
      cf_desc    = t_cf_var('p_cbase', 'Pa', 'cloud base pressure', &
           &                datatype_flt)
      grib2_desc = grib2_var(255, 255, 255, ibits, GRID_UNSTRUCTURED, GRID_CELL)
      CALL add_var( diag_list, 'p_cbase', diag%p_cbase,                         &
        & GRID_UNSTRUCTURED_CELL, ZA_CLOUD_TOP, cf_desc, grib2_desc,            &
        & ldims=shape2d, lrestart=.FALSE. )

      ! &      diag%t_ctop(nproma,nblks_c) 
      cf_desc    = t_cf_var('t_ctop', 'K', 'cloud top temperature', &
           &                datatype_flt)
      grib2_desc = grib2_var(255, 255, 255, ibits, GRID_UNSTRUCTURED, GRID_CELL)
      CALL add_var( diag_list, 't_ctop', diag%t_ctop,                         &
        & GRID_UNSTRUCTURED_CELL, ZA_CLOUD_TOP, cf_desc, grib2_desc,          &
        & ldims=shape2d, lrestart=.FALSE. )

      ! &      diag%p_ctop(nproma,nblks_c) 
      cf_desc    = t_cf_var('p_ctop', 'K', 'cloud top pressure', &
           &                datatype_flt)
      grib2_desc = grib2_var(255, 255, 255, ibits, GRID_UNSTRUCTURED, GRID_CELL)
      CALL add_var( diag_list, 'p_ctop', diag%p_ctop,                           &
        & GRID_UNSTRUCTURED_CELL, ZA_CLOUD_TOP, cf_desc, grib2_desc,            &
        & ldims=shape2d, lrestart=.FALSE. )

    END IF  


    !------------------
    !Turbulence 3D variables
    !------------------

   IF (.NOT.atm_phy_nwp_config(k_jg)%is_les_phy) THEN
   ! &      diag%tkvm(nproma,nlevp1,nblks_c)
    cf_desc    = t_cf_var('tkvm', 'm**2/s', ' turbulent diffusion coefficients for momentum', &
         &                datatype_flt)
    grib2_desc = grib2_var(0, 2, 31, ibits, GRID_UNSTRUCTURED, GRID_CELL)
    CALL add_var( diag_list, 'tkvm', diag%tkvm,                             &
      & GRID_UNSTRUCTURED_CELL, ZA_REFERENCE_HALF, cf_desc, grib2_desc,        &
      & ldims=shape3dkp1, in_group=groups("pbl_vars"), lopenacc=.TRUE. )
    __acc_attach(diag%tkvm)

   ! &      diag%tkvh(nproma,nlevp1,nblks_c)
    cf_desc    = t_cf_var('tkvh', 'm**2/s', ' turbulent diffusion coefficients for heat', &
         &                datatype_flt)
    grib2_desc = grib2_var(0, 0, 20, ibits, GRID_UNSTRUCTURED, GRID_CELL)
    CALL add_var( diag_list, 'tkvh', diag%tkvh,                             &
      & GRID_UNSTRUCTURED_CELL, ZA_REFERENCE_HALF, cf_desc, grib2_desc,        &
      & ldims=shape3dkp1, in_group=groups("pbl_vars"), lopenacc=.TRUE.) 
    __acc_attach(diag%tkvh)
   ELSE
     ! &      diag%tkvm(nproma,nlevp1,nblks_c)
      cf_desc    = t_cf_var('tkvm', 'kg/(ms)', ' mass weighted turbulent viscosity', &
           &                datatype_flt)
      grib2_desc = grib2_var(0, 2, 31, ibits, GRID_UNSTRUCTURED, GRID_CELL)
      CALL add_var( diag_list, 'tkvm', diag%tkvm,                             &
        & GRID_UNSTRUCTURED_CELL, ZA_REFERENCE_HALF, cf_desc, grib2_desc,        &
        & ldims=shape3dkp1, lrestart=.FALSE., in_group=groups("pbl_vars"),    &
        & lopenacc=.TRUE. )
      __acc_attach(diag%tkvm)
  
     ! &      diag%tkvh(nproma,nlevp1,nblks_c)
      cf_desc    = t_cf_var('tkvh', 'kg/(ms)', ' mass weighted turbulent diffusivity', &
           &                datatype_flt)
      grib2_desc = grib2_var(0, 0, 20, ibits, GRID_UNSTRUCTURED, GRID_CELL)
      CALL add_var( diag_list, 'tkvh', diag%tkvh,                             &
        & GRID_UNSTRUCTURED_CELL, ZA_REFERENCE_HALF, cf_desc, grib2_desc,        &
        & ldims=shape3dkp1, lrestart=.FALSE., in_group=groups("pbl_vars"),    &
        & lopenacc=.TRUE. ) 
      __acc_attach(diag%tkvh)
    END IF

   ! &      diag%rcld(nproma,nlevp1,nblks_c)
    cf_desc    = t_cf_var('rcld', '', 'standard deviation of the saturation deficit', &
         &                datatype_flt)
    grib2_desc = grib2_var(255, 255, 255, ibits, GRID_UNSTRUCTURED, GRID_CELL)
    CALL add_var( diag_list, 'rcld', diag%rcld,                             &
      & GRID_UNSTRUCTURED_CELL, ZA_REFERENCE_HALF, cf_desc, grib2_desc,        &
      & ldims=shape3dkp1, lopenacc=.TRUE. )
    __acc_attach(diag%rcld)

! SO FAR UNUSED
!!$   ! &      diag%edr(nproma,nlevp1,nblks_c)
!!$    cf_desc    = t_cf_var('edr', '', 'eddy dissipation rate', datatype_flt)
!!$    grib2_desc = grib2_var(255, 255, 255, ibits, GRID_UNSTRUCTURED, GRID_CELL)
!!$    CALL add_var( diag_list, 'edr', diag%edr,                               &
!!$      & GRID_UNSTRUCTURED_CELL, ZA_REFERENCE_HALF, cf_desc, grib2_desc,        &
!!$      & ldims=shape3dkp1, lrestart=.FALSE. ) 


    !------------------
    ! Optional computation of diagnostic fields
    !------------------

    ! Note: These tasks are registered for the post-processing scheduler
    !       which takes care of the regular update:
    ! 
    ! &     relative humidity
    !    
    IF (var_in_output%rh) THEN
      cf_desc    = t_cf_var('rh', '%', 'relative humidity', datatype_flt)
      grib2_desc = grib2_var(0, 1, 1, ibits, GRID_UNSTRUCTURED, GRID_CELL)
      CALL add_var( diag_list,                                                       &
                    & "rh", diag%rh,                                                 &
                    & GRID_UNSTRUCTURED_CELL, ZA_REFERENCE,                             &
                    & cf_desc, grib2_desc,                                           &
                    & ldims=shape3d,                                                 &
                    & vert_interp=create_vert_interp_metadata(                       &
                    &             vert_intp_type=vintp_types("P","Z","I"),           &
                    &             vert_intp_method=VINTP_METHOD_LIN,                 &
                    &             l_loglin=.FALSE.,                                  &
                    &             l_extrapol=.FALSE., l_pd_limit=.TRUE.,             &
                    &             lower_limit=0._wp ),                               &
                    & l_pp_scheduler_task=TASK_COMPUTE_RH, lrestart=.FALSE.          )
    END IF
    
    ! &     potential vorticity
    
    IF (var_in_output%pv) THEN
      cf_desc    = t_cf_var('pv', 'K m2 kg-1 s-1', 'potential vorticity', DATATYPE_FLT32)
      grib2_desc = grib2_var(0, 2, 14, ibits, GRID_UNSTRUCTURED, GRID_CELL)
      CALL add_var( diag_list,                                                       &
                    & "pv", diag%pv,                                                 &
                    & GRID_UNSTRUCTURED_CELL, ZA_REFERENCE,                             &
                    & cf_desc, grib2_desc,                                           &
                    & ldims=shape3d,                                                 &
                    & vert_interp=create_vert_interp_metadata(                       &
                    &             vert_intp_type=vintp_types("P","Z","I"),           &
                    &             vert_intp_method=VINTP_METHOD_LIN,                 &
                    &             l_loglin=.FALSE.,                                  &
                    &             l_extrapol=.FALSE.),                               &
                    & l_pp_scheduler_task=TASK_COMPUTE_PV, lrestart=.FALSE.          )
    END IF

    IF (var_in_output%sdi2) THEN
      cf_desc    = t_cf_var('sdi2', 's-1', 'supercell detection index (SDI2)', datatype_flt)
      grib2_desc = grib2_var(0, 7, 193, ibits, GRID_UNSTRUCTURED, GRID_CELL)
      CALL add_var( diag_list,                                                       &
                    & "sdi2", diag%sdi2,                                             &
                    & GRID_UNSTRUCTURED_CELL, ZA_SURFACE,                            &
                    & cf_desc, grib2_desc,                                           &
                    & ldims=shape2d,                                                 &
                    & isteptype=TSTEP_INSTANT,                                       &
                    & l_pp_scheduler_task=TASK_COMPUTE_SDI2, lrestart=.FALSE. )
    END IF

    IF (var_in_output%lpi) THEN
      cf_desc    = t_cf_var('lpi', 'J kg-1', 'lightning potential index (LPI)', datatype_flt)
      grib2_desc = grib2_var(0, 17, 192, ibits, GRID_UNSTRUCTURED, GRID_CELL)
      CALL add_var( diag_list,                                                       &
                    & "lpi", diag%lpi,                                               &
                    & GRID_UNSTRUCTURED_CELL, ZA_SURFACE,                            &
                    & cf_desc, grib2_desc,                                           &
                    & ldims=shape2d,                                                 &
                    & isteptype=TSTEP_INSTANT,                                       &
                    & l_pp_scheduler_task=TASK_COMPUTE_LPI, lrestart=.FALSE. )
    END IF

    IF (var_in_output%lpi_max) THEN
      celltracks_int(:) = ' '
      CALL getPTStringFromMS(NINT(1000*celltracks_interval(k_jg), i8), celltracks_int)
      cf_desc    = t_cf_var('lpi_max', 'J kg-1',                   &
           &                 'lightning potential index, maximum during the last '//TRIM(celltracks_int(3:)), datatype_flt)
      grib2_desc = grib2_var( 0, 17, 192, ibits, GRID_UNSTRUCTURED, GRID_CELL)
      CALL add_var( diag_list, 'lpi_max', diag%lpi_max,                      &
                  & GRID_UNSTRUCTURED_CELL, ZA_SURFACE,                      &
                  & cf_desc, grib2_desc,                                     &
                  & ldims=shape2d,                                           &
                  & lrestart=.TRUE., loutput=.TRUE., isteptype=TSTEP_MAX,    &
                  & resetval=0.0_wp, initval=0.0_wp,                         &
                  & action_list=actions( new_action( ACTION_RESET, TRIM(celltracks_int) ) ) )
    END IF

    IF (var_in_output%ceiling) THEN
      cf_desc    = t_cf_var('ceiling', 'm', 'ceiling height', datatype_flt)
      grib2_desc = grib2_var(0, 6, 13, ibits, GRID_UNSTRUCTURED, GRID_CELL)          &
      &           + t_grib2_int_key("typeOfSecondFixedSurface", 101)
      CALL add_var( diag_list,                                                       &
                    & "ceiling", diag%ceiling_height,                                &
                    & GRID_UNSTRUCTURED_CELL, ZA_CLOUD_BASE,                         &
                    & cf_desc, grib2_desc,                                           &
                    & ldims=shape2d,                                                 &
                    & isteptype=TSTEP_INSTANT,                                       &
                    & l_pp_scheduler_task=TASK_COMPUTE_CEILING, lrestart=.FALSE. )
    END IF

    IF (var_in_output%hbas_sc) THEN
      cf_desc    = t_cf_var('hbas_sc', 'm', 'cloud base above msl, shallow convection', datatype_flt)
      grib2_desc = grib2_var(0, 6, 192, ibits, GRID_UNSTRUCTURED, GRID_CELL)         &
        &              + t_grib2_int_key("typeOfSecondFixedSurface", 101)
      CALL add_var( diag_list,                                                       &
                    & "hbas_sc", diag%hbas_sc,                                       &
                    & GRID_UNSTRUCTURED_CELL, ZA_CLOUD_BASE,                         &
                    & cf_desc, grib2_desc,                                           &
                    & ldims=shape2d,                                                 &
                    & isteptype=TSTEP_INSTANT,                                       &
                    & l_pp_scheduler_task=TASK_COMPUTE_HBAS_SC, lrestart=.FALSE. )
    END IF

    IF (var_in_output%htop_sc) THEN
      cf_desc    = t_cf_var('htop_sc', 'm', 'cloud top above msl, shallow convection', datatype_flt)
      grib2_desc = grib2_var(0, 6, 193, ibits, GRID_UNSTRUCTURED, GRID_CELL)         &
        &              + t_grib2_int_key("typeOfSecondFixedSurface", 101)
      CALL add_var( diag_list,                                                       &
                    & "htop_sc", diag%htop_sc,                                       &
                    & GRID_UNSTRUCTURED_CELL, ZA_CLOUD_TOP,                          &
                    & cf_desc, grib2_desc,                                           &
                    & ldims=shape2d,                                                 &
                    & isteptype=TSTEP_INSTANT,                                       &
                    & l_pp_scheduler_task=TASK_COMPUTE_HTOP_SC, lrestart=.FALSE. )
    END IF

    IF (var_in_output%twater) THEN
      cf_desc    = t_cf_var('twater', 'kg m-2', 'Total column integrated water', datatype_flt)
      grib2_desc = grib2_var(0, 1, 78, ibits, GRID_UNSTRUCTURED, GRID_CELL)
      CALL add_var( diag_list,                                                       &
                    & "twater", diag%twater,                                         &
                    & GRID_UNSTRUCTURED_CELL, ZA_SURFACE,                            &
                    & cf_desc, grib2_desc,                                           &
                    & ldims=shape2d,                                                 &
                    & isteptype=TSTEP_INSTANT,                                       &
                    & l_pp_scheduler_task=TASK_COMPUTE_TWATER, lrestart=.FALSE. )
    END IF

    IF (var_in_output%q_sedim) THEN
      cf_desc    = t_cf_var('q_sedim', 'kg kg-1', 'Specific content of precipitation particles', datatype_flt)
      grib2_desc = grib2_var(0, 1, 196, ibits, GRID_UNSTRUCTURED, GRID_CELL)         &
        &              + t_grib2_int_key("typeOfSecondFixedSurface", 150)
      CALL add_var( diag_list,                                                       &
                    & "q_sedim", diag%q_sedim,                                       &
                    & GRID_UNSTRUCTURED_CELL, ZA_REFERENCE,                          &
                    & cf_desc, grib2_desc,                                           &
                    & ldims=shape3d,                                                 &
                    & isteptype=TSTEP_INSTANT,                                       &
                    & l_pp_scheduler_task=TASK_COMPUTE_Q_SEDIM, lrestart=.FALSE. )
    END IF

    IF (var_in_output%tcond_max) THEN
      celltracks_int(:) = ' '
      CALL getPTStringFromMS(NINT(1000*celltracks_interval(k_jg), i8), celltracks_int)
      cf_desc    = t_cf_var('tcond_max', 'kg m-2',                           &
        &                   'total column-integrated condensate, max. during the last '// &
        &                   TRIM(celltracks_int(3:)), datatype_flt)
      grib2_desc = grib2_var( 0, 1, 81, ibits, GRID_UNSTRUCTURED, GRID_CELL)  &
        &              + t_grib2_int_key("typeOfSecondFixedSurface", 8)
      CALL add_var( diag_list, 'tcond_max', diag%tcond_max,                  &
                  & GRID_UNSTRUCTURED_CELL, ZA_SURFACE,                      &
                  & cf_desc, grib2_desc,                                     &
                  & ldims=shape2d,                                           &
                  & lrestart=.TRUE., loutput=.TRUE., isteptype=TSTEP_MAX,    &
                  & resetval=0.0_wp, initval=0.0_wp,                         &
                  & action_list=actions( new_action( ACTION_RESET, TRIM(celltracks_int) ) ) )
    END IF

    IF (var_in_output%tcond10_max) THEN
      celltracks_int(:) = ' '
      CALL getPTStringFromMS(NINT(1000*celltracks_interval(k_jg), i8), celltracks_int)
      cf_desc    = t_cf_var('tcond10_max', 'kg m-2',                         &
        &                   'total column-integrated condensate above z(T=-10 degC), max. during the last '// &
        &                   TRIM(celltracks_int(3:)), datatype_flt)
      grib2_desc = grib2_var( 0, 1, 81, ibits, GRID_UNSTRUCTURED, GRID_CELL)       &
        &              + t_grib2_int_key("typeOfFirstFixedSurface",           20)  &
        &              + t_grib2_int_key("typeOfSecondFixedSurface",           8)  &
        &              + t_grib2_int_key("scaledValueOfFirstFixedSurface", 26315)  &
        &              + t_grib2_int_key("scaleFactorOfFirstFixedSurface",     2)
      CALL add_var( diag_list, 'tcond10_max', diag%tcond10_max,              &
                  & GRID_UNSTRUCTURED_CELL, ZA_SURFACE,                      &
                  & cf_desc, grib2_desc,                                     &
                  & ldims=shape2d,                                           &
                  & lrestart=.TRUE., loutput=.TRUE., isteptype=TSTEP_MAX,    &
                  & resetval=0.0_wp, initval=0.0_wp,                         &
                  & action_list=actions( new_action( ACTION_RESET, TRIM(celltracks_int) ) ) )
    END IF

    IF (var_in_output%uh_max) THEN
      celltracks_int(:) = ' '
      CALL getPTStringFromMS(NINT(1000*celltracks_interval(k_jg), i8), celltracks_int)
      cf_desc    = t_cf_var('uh_max', 'm2 s-2',                   &
        &                   'updraft helicity, max.  during the last '// &
        &                   TRIM(celltracks_int(3:)), datatype_flt)
      grib2_desc = grib2_var( 0, 7, 15, ibits, GRID_UNSTRUCTURED, GRID_CELL)    &
        &           + t_grib2_int_key("typeOfFirstFixedSurface",          102)  &
        &           + t_grib2_int_key("typeOfSecondFixedSurface",         102)  &
        &           + t_grib2_int_key("scaledValueOfFirstFixedSurface",  2000)  &
        &           + t_grib2_int_key("scaledValueOfSecondFixedSurface", 8000)
      CALL add_var( diag_list, 'uh_max', diag%uh_max,                        &
                  & GRID_UNSTRUCTURED_CELL, ZA_SURFACE,                      &
                  & cf_desc, grib2_desc,                                     &
                  & ldims=shape2d,                                           &
                  & lrestart=.TRUE., loutput=.TRUE., isteptype=TSTEP_MAX,    &
                  & resetval=0.0_wp, initval=0.0_wp,                         &
                  & action_list=actions( new_action( ACTION_RESET, TRIM(celltracks_int) ) ) )
    END IF

    IF (var_in_output%vorw_ctmax) THEN
      celltracks_int(:) = ' '
      CALL getPTStringFromMS(NINT(1000*celltracks_interval(k_jg), i8), celltracks_int)
      cf_desc    = t_cf_var('vorw_ctmax', 's-1',                   &
        &                   'Maximum rotation amplitude during the last '// &
        &                   TRIM(celltracks_int(3:)), datatype_flt)
      grib2_desc = grib2_var( 0, 2, 206, ibits, GRID_UNSTRUCTURED, GRID_CELL)   &
        &           + t_grib2_int_key("typeOfFirstFixedSurface",          102)  &
        &           + t_grib2_int_key("typeOfSecondFixedSurface",         102)  &
        &           + t_grib2_int_key("scaledValueOfFirstFixedSurface",     0)  &
        &           + t_grib2_int_key("scaledValueOfSecondFixedSurface", 3000)
      CALL add_var( diag_list, 'vorw_ctmax', diag%vorw_ctmax,                &
                  & GRID_UNSTRUCTURED_CELL, ZA_SURFACE,                      &
                  & cf_desc, grib2_desc,                                     &
                  & ldims=shape2d,                                           &
                  & lrestart=.TRUE., loutput=.TRUE., isteptype=TSTEP_MAX,    &
                  & resetval=0.0_wp, initval=0.0_wp,                         &
                  & action_list=actions( new_action( ACTION_RESET, TRIM(celltracks_int) ) ) )
    END IF

    IF (var_in_output%w_ctmax) THEN
      celltracks_int(:) = ' '
      CALL getPTStringFromMS(NINT(1000*celltracks_interval(k_jg), i8), celltracks_int)
      cf_desc    = t_cf_var('w_ctmax', ' m s-1',                   &
        &                   'Maximum updraft track during the last '// &
        &                   TRIM(celltracks_int(3:)), datatype_flt)
      grib2_desc = grib2_var( 0, 2, 207, ibits, GRID_UNSTRUCTURED, GRID_CELL)    &
        &           + t_grib2_int_key("typeOfFirstFixedSurface",           102)  &
        &           + t_grib2_int_key("typeOfSecondFixedSurface",          102)  &
        &           + t_grib2_int_key("scaledValueOfFirstFixedSurface",      0)  &
        &           + t_grib2_int_key("scaledValueOfSecondFixedSurface", 10000)
      CALL add_var( diag_list, 'w_ctmax', diag%w_ctmax,                      &
                  & GRID_UNSTRUCTURED_CELL, ZA_SURFACE,                      &
                  & cf_desc, grib2_desc,                                     &
                  & ldims=shape2d,                                           &
                  & lrestart=.TRUE., loutput=.TRUE., isteptype=TSTEP_MAX,    &
                  & resetval=0.0_wp, initval=0.0_wp,                         &
                  & action_list=actions( new_action( ACTION_RESET, TRIM(celltracks_int) ) ) )
    END IF

    IF (var_in_output%dbz .OR. var_in_output%dbz850 .OR. var_in_output%dbzcmax .OR. var_in_output%dbzctmax .OR. &
        var_in_output%echotop .OR. var_in_output%echotopinm) THEN
      cf_desc    = t_cf_var('dbz', 'dBZ',&
        &                   'radar reflectivity in dBZ', datatype_flt)
      grib2_desc = grib2_var( 0, 15, 1, ibits, GRID_UNSTRUCTURED, GRID_CELL)
      ! internal storage not in dBZ, but linear! dBZ conversion is a post-op before output!
      ! It is explicitly computed in mo_nh_stepping.f90, so no l_pp_scheduler_task necessary
      CALL add_var( diag_list, 'dbz', diag%dbz3d_lin,                          &
                  & GRID_UNSTRUCTURED_CELL, ZA_REFERENCE, cf_desc, grib2_desc, &
                  & ldims=shape3d, loutput=.TRUE., lrestart=.FALSE.,           &
                  & vert_interp=create_vert_interp_metadata(                   &
                  &             vert_intp_type=vintp_types("P","Z","I"),       &
                  &             vert_intp_method=VINTP_METHOD_LIN,             &
                  &             l_loglin=.FALSE., l_pd_limit=.FALSE.,          &
                  &             l_extrapol=.FALSE., lower_limit=0._wp),        &
                  & post_op=post_op(POST_OP_LIN2DBZ, arg1=1e-15_wp) )
    END IF
    
    IF (var_in_output%dbzcmax) THEN
      cf_desc    = t_cf_var('dbz_cmax', 'dBZ',                            &
        &                   'Column maximum reflectivity', datatype_flt)
      grib2_desc = grib2_var( 0, 15, 1, ibits, GRID_UNSTRUCTURED, GRID_CELL)  &
        &           + t_grib2_int_key("typeOfFirstFixedSurface",           1) &
        &           + t_grib2_int_key("typeOfSecondFixedSurface",          8)
      CALL add_var( diag_list, 'dbz_cmax', diag%dbz_cmax,                    &
                  & GRID_UNSTRUCTURED_CELL, ZA_SURFACE,                      &
                  & cf_desc, grib2_desc,                                     &
                  & ldims=shape2d,                                           &
                  & lrestart=.FALSE., loutput=.TRUE.,                        &
                  & l_pp_scheduler_task=TASK_COMPUTE_DBZCMAX,                &
                  & post_op=post_op(POST_OP_LIN2DBZ, arg1=1e-15_wp) )
    END IF

    IF (var_in_output%dbz850) THEN
      cf_desc    = t_cf_var('dbz_850', 'dBZ',                             &
        &                   'Reflectivity in approx. 850 hPa', datatype_flt)
      grib2_desc = grib2_var( 0, 15, 1, ibits, GRID_UNSTRUCTURED, GRID_CELL)  &
        &           + t_grib2_int_key("typeOfFirstFixedSurface",           1)
      CALL add_var( diag_list, 'dbz_850', diag%dbz_850,                      &
                  & GRID_UNSTRUCTURED_CELL, ZA_SURFACE,                      &
                  & cf_desc, grib2_desc,                                     &
                  & ldims=shape2d,                                           &
                  & lrestart=.FALSE., loutput=.TRUE.,                        &
                  & l_pp_scheduler_task=TASK_COMPUTE_DBZ850,                 &
                  & post_op=post_op(POST_OP_LIN2DBZ, arg1=1e-15_wp) )
    END IF

    IF (var_in_output%dbzctmax) THEN
      celltracks_int(:) = ' '
      CALL getPTStringFromMS(NINT(1000*celltracks_interval(k_jg), i8), celltracks_int)
      cf_desc    = t_cf_var('dbz_ctmax', 'dBZ',                   &
        &                   'Column and time maximum reflectivity during the last '// &
        &                   TRIM(celltracks_int(3:)), datatype_flt)
      grib2_desc = grib2_var( 0, 15, 1, ibits, GRID_UNSTRUCTURED, GRID_CELL)    &
        &           + t_grib2_int_key("typeOfFirstFixedSurface",           1)   &
        &           + t_grib2_int_key("typeOfSecondFixedSurface",          8)
      CALL add_var( diag_list, 'dbz_ctmax', diag%dbz_ctmax,                     &
                  & GRID_UNSTRUCTURED_CELL, ZA_SURFACE,                         &
                  & cf_desc, grib2_desc,                                        &
                  & ldims=shape2d,                                              &
                  & lrestart=.TRUE., loutput=.TRUE., isteptype=TSTEP_MAX,       &
                  & resetval=0.0_wp, initval=0.0_wp,                            &
                  & action_list=actions( new_action( ACTION_RESET, TRIM(celltracks_int) ) ), & 
                  & post_op=post_op(POST_OP_LIN2DBZ, arg1=1e-15_wp)             )
    END IF

    IF (var_in_output%echotop) THEN
      echotop_int(:) = ' '
      CALL getPTStringFromMS(NINT(1000*echotop_meta(k_jg)%time_interval, i8), echotop_int)
      cf_desc    = t_cf_var('echotop', 'Pa',                   &
        &                   'Minimum pressure of exceeding radar reflectivity threshold during the last '// &
        &                   TRIM(celltracks_int(3:)), datatype_flt)
      grib2_desc = grib2_var( 0, 3, 0, ibits, GRID_UNSTRUCTURED, GRID_CELL)     &
           &        + t_grib2_int_key("typeOfFirstFixedSurface",          25)
!!$ This seems not to have any effect for creating a bitmap with missing values:
!!$         &        + t_grib2_dbl_key("missingValue",                 -999d0)   &
!!$         &        + t_grib2_int_key("bitmapPresent",                     1)
      CALL add_var( diag_list, 'echotop', diag%echotop,                         &
                  & GRID_UNSTRUCTURED_CELL, ZA_ECHOTOP,                         &
                  & cf_desc, grib2_desc,                                        &
                  & ldims=shape3dechotop,                                       &
                  & lrestart=.TRUE., loutput=.TRUE., isteptype=TSTEP_MIN,       &
                  & resetval=-999.0_wp, initval=-999.0_wp,                      &
!!$ this would create a bitmap with missing values, but unfortunately does not work for interpolation:
!!$ & lmiss=.TRUE., missval=-999.0_wp,                            &
                  & action_list=actions( new_action( ACTION_RESET, TRIM(echotop_int) ) )  )
    END IF

    IF (var_in_output%echotopinm) THEN
      echotop_int(:) = ' '
      CALL getPTStringFromMS(NINT(1000*echotop_meta(k_jg)%time_interval, i8), echotop_int)
      cf_desc    = t_cf_var('echotopinm', 'm',                                  &
        &                   'Maximum height of exceeding radar reflectivity threshold during the last '// &
        &                   TRIM(celltracks_int(3:)), datatype_flt)
      grib2_desc = grib2_var( 0, 3, 6, ibits, GRID_UNSTRUCTURED, GRID_CELL)     &
           &        + t_grib2_int_key("typeOfFirstFixedSurface",          25)
!!$ This seems not to have any effect for creating a bitmap with missing values:
!!$         &        + t_grib2_dbl_key("missingValue",                 -999d0)   &
!!$         &        + t_grib2_int_key("bitmapPresent",                     1)
      CALL add_var( diag_list, 'echotopinm', diag%echotopinm,                   &
                  & GRID_UNSTRUCTURED_CELL, ZA_ECHOTOP,                         &
                  & cf_desc, grib2_desc,                                        &
                  & ldims=shape3dechotop,                                       &
                  & lrestart=.TRUE., loutput=.TRUE., isteptype=TSTEP_MAX,       &
                  & resetval=-999.0_wp, initval=-999.0_wp,                      &
!!$ this would create a bitmap with missing values, but unfortunately does not work for interpolation:
!!$ & lmiss=.TRUE., missval=-999.0_wp,                            &
                  & action_list=actions( new_action( ACTION_RESET, TRIM(echotop_int) ) )  )
    END IF


    !  Height of 0 deg C level
    cf_desc    = t_cf_var('hzerocl', '', 'height of 0 deg C level', datatype_flt)
    grib2_desc = grib2_var(0, 3, 6, ibits, GRID_UNSTRUCTURED, GRID_CELL)             &
      &           + t_grib2_int_key("typeOfSecondFixedSurface", 101)
    CALL add_var( diag_list, 'hzerocl', diag%hzerocl,                                &
      &           GRID_UNSTRUCTURED_CELL, ZA_ISOTHERM_ZERO, cf_desc, grib2_desc,     &
      &           ldims=shape2d, lrestart=.FALSE.,                                   &
!!$      &           lmiss=.TRUE., missval=-999._wp,                                    &
      &           hor_interp=create_hor_interp_metadata(                             &
      &                      hor_intp_type=HINTP_TYPE_LONLAT_NNB) )


    !  significant weather WW
    cf_desc    = t_cf_var('ww', '', 'significant weather', datatype_flt)
    grib2_desc = grib2_var(0, 19, 25, ibits, GRID_UNSTRUCTURED, GRID_CELL)
    CALL add_var( diag_list, 'ww', diag%iww,                                         &
                & GRID_UNSTRUCTURED_CELL, ZA_SURFACE, cf_desc, grib2_desc,           &
                & ldims=shape2d, lrestart=.FALSE.,                                   &
                & hor_interp=create_hor_interp_metadata(hor_intp_type=HINTP_TYPE_LONLAT_NNB) )
      
    ! mask field to distinguish between tropics and extratropics (for tuning purposes)
    cf_desc    = t_cf_var('tropics_mask', '', 'tropics_mask', datatype_flt)
    grib2_desc = grib2_var(255, 255, 255, ibits, GRID_UNSTRUCTURED, GRID_CELL)
    CALL add_var( diag_list, 'tropics_mask', diag%tropics_mask,                      &
                & GRID_UNSTRUCTURED_CELL, ZA_SURFACE, cf_desc, grib2_desc,           &
                & ldims=shape2d, lrestart=.FALSE., loutput=.FALSE.,                  &
                & lopenacc=.TRUE. )
    __acc_attach(diag%tropics_mask)

    ! mask field to distinguish between inner tropics and elsewhere (for tuning purposes)
    cf_desc    = t_cf_var('innertropics_mask', '', 'innertropics_mask', datatype_flt)
    grib2_desc = grib2_var(255, 255, 255, ibits, GRID_UNSTRUCTURED, GRID_CELL)
    CALL add_var( diag_list, 'innertropics_mask', diag%innertropics_mask,            &
                & GRID_UNSTRUCTURED_CELL, ZA_SURFACE, cf_desc, grib2_desc,           &
                & ldims=shape2d, lrestart=.FALSE., loutput=.FALSE.,                  &
                & lopenacc=.TRUE. )
    __acc_attach(diag%innertropics_mask)

    ! buffer field needed for the combination of vertical nesting with a reduced radiation grid
    IF (k_jg > n_dom_start) THEN
      ALLOCATE(diag%buffer_rrg(nproma, 3*nexlevs_rrg_vnest, p_patch_local_parent(k_jg)%nblks_c))
    ENDIF

    ! buffer field needed for the combination of vertical nesting with a reduced radiation grid
    diag%buffer_rttov => NULL()
    IF (lsynsat(k_jg)) THEN
      IF  ((k_jg > n_dom_start) .AND. (p_patch(k_jg)%nshift > 0)) THEN
        ALLOCATE(diag%buffer_rttov(nproma, 5*p_patch(k_jg)%nshift, p_patch_local_parent(k_jg)%nblks_c))
      ENDIF
      
      shape3d_synsat = (/nproma, num_images, p_patch(k_jg)%nblks_c /)
      shape2d_synsat = (/nproma,             p_patch(k_jg)%nblks_c /)

      ! introduce container variable for RTTOV synthetic satellite imagery:
      cf_desc    = t_cf_var('rttov_channels', '', '', datatype_flt)
      grib2_desc = grib2_var(255, 255, 255, ibits, GRID_UNSTRUCTURED, GRID_CELL)
      CALL add_var( diag_list, 'rttov_channels', diag%synsat_arr,                 &
        &           GRID_UNSTRUCTURED_CELL, ZA_SURFACE, cf_desc, grib2_desc,      &
        &           ldims=shape3d_synsat ,                                        &
        &           lcontainer=.TRUE., lrestart=.FALSE., loutput=.FALSE.,         &
        &           var_class=CLASS_SYNSAT)

      ! add reference variables for the different images:
      ALLOCATE(diag%synsat_image(num_images))

      iimage = 0
      sensor_loop: DO isens = 1, num_sensors

        DO ichan = 1,total_numchans(isens)

          DO k=1,4
            ! the following translation can be derived by gazing at the corresponding RTTOV loop
            lradiance = ((MOD(iimage,4)+1) == RTTOV_RAD_CL) .OR. ((MOD(iimage,4)+1) == RTTOV_RAD_CS)
            lcloudy   = ((MOD(iimage,4)+1) == RTTOV_BT_CL)  .OR. ((MOD(iimage,4)+1) == RTTOV_RAD_CL)
            iimage = iimage + 1
          
            IF (lradiance) THEN
              unit = "mW/cm-1/sr/sq.m"
            ELSE
              unit = "K"
            END IF

            CALL get_synsat_name(lradiance, lcloudy, ichan, shortname, longname)
            CALL get_synsat_grib_triple(lradiance, lcloudy, ichan,       &
              &                         idiscipline, icategory, inumber, &
              &                         wave_no, wave_no_scalfac)
            
            cf_desc    = t_cf_var(TRIM(shortname), TRIM(unit), TRIM(longname), datatype_flt)
            grib2_desc = grib2_var(idiscipline, icategory, inumber, ibits, GRID_UNSTRUCTURED, GRID_CELL)   &
              &           + t_grib2_int_key("scaledValueOfCentralWaveNumber", wave_no)                  &
              &           + t_grib2_int_key("scaleFactorOfCentralWaveNumber", wave_no_scalfac)          &
              &           + t_grib2_int_key("satelliteSeries", 333)                                     &
              &           + t_grib2_int_key("satelliteNumber",  72)                                     &
              &           + t_grib2_int_key("instrumentType",  207)
            CALL add_ref( diag_list, 'rttov_channels', TRIM(shortname),                  &
              &           diag%synsat_image(iimage)%p,                                   &
              &           GRID_UNSTRUCTURED_CELL, ZA_SURFACE,                            &
              &           cf_desc, grib2_desc, ref_idx=iimage, ldims=shape2d_synsat,     &
              &           opt_var_ref_pos = 2, lrestart=.FALSE., loutput=.TRUE.,         &
              &           in_group=groups("RTTOV"), var_class=CLASS_SYNSAT )
          END DO
        END DO
      END DO sensor_loop

    ENDIF

    CALL message('mo_nwp_phy_state:construct_nwp_phy_diag', &
                 'construction of NWP physical fields finished')  

END SUBROUTINE new_nwp_phy_diag_list



SUBROUTINE new_nwp_phy_tend_list( k_jg, klev,  kblks,   &
                     & listname, phy_tend_list, phy_tend)

    INTEGER,INTENT(IN) :: k_jg, klev, kblks !< dimension sizes

    CHARACTER(len=*),INTENT(IN) :: listname

    TYPE(t_var_list)    ,INTENT(INOUT) :: phy_tend_list
    TYPE(t_nwp_phy_tend),INTENT(INOUT) :: phy_tend

    ! Local variables

    TYPE(t_cf_var)    ::    cf_desc
    TYPE(t_grib2_var) :: grib2_desc

    INTEGER :: shape3d(3), shape3dkp1(3), shape4d(4), shape4d_conv(4), shape4d_gscp(4)
    INTEGER :: ibits, ktracer, ist, ntr_conv
    LOGICAL :: lrestart
    INTEGER :: datatype_flt

    IF ( lnetcdf_flt64_output ) THEN
      datatype_flt = DATATYPE_FLT64
    ELSE
      datatype_flt = DATATYPE_FLT32
    ENDIF

    ibits = DATATYPE_PACK16 ! "entropy" of horizontal slice

    shape3d    = (/nproma, klev  , kblks            /)
    shape3dkp1 = (/nproma, klev+1, kblks            /)

    IF (lart) THEN
     shape4d    = (/nproma, klev  , kblks, nqtendphy+nart_tendphy /)
    ELSE
     shape4d    = (/nproma, klev  , kblks, nqtendphy /)
    ENDIF 
      
    ! dimension of convective tracer field
    ntr_conv = nqtendphy
    IF (lart)                                        ntr_conv = ntr_conv + nart_tendphy
    IF (atm_phy_nwp_config(k_jg)%ldetrain_conv_prec) ntr_conv = ntr_conv + 2 ! plus qr and qs

    shape4d_conv = (/nproma, klev  , kblks, ntr_conv /)
    shape4d_gscp = (/nproma, klev  , kblks, 6 /)

    NULLIFY(phy_tend%ddt_temp_gscp, phy_tend%ddt_tracer_gscp)

    CALL new_var_list( phy_tend_list, TRIM(listname), patch_id=k_jg )
    CALL default_var_list_settings( phy_tend_list,             &
                                  & lrestart=.TRUE.  )

    
    !------------------------------
    ! Temperature tendencies
    !------------------------------

   ! &      phy_tend%ddt_temp_radsw(nproma,nlev,nblks)
    cf_desc    = t_cf_var('ddt_temp_radsw', 'K s-1', &
         &                            'short wave radiative temperature tendency', datatype_flt)
    grib2_desc = grib2_var(0, 4, 192, ibits, GRID_UNSTRUCTURED, GRID_CELL)
    CALL add_var( phy_tend_list, 'ddt_temp_radsw', phy_tend%ddt_temp_radsw,       &
                & GRID_UNSTRUCTURED_CELL, ZA_REFERENCE, cf_desc, grib2_desc,      &
                & vert_interp=create_vert_interp_metadata(                        &
                & vert_intp_type=vintp_types("P","Z","I"),                        &
                & vert_intp_method=VINTP_METHOD_LIN),                             &
                & ldims=shape3d, in_group=groups("phys_tendencies") )

   ! &      phy_tend%ddt_temp_radlw(nproma,nlev,nblks)
    cf_desc    = t_cf_var('ddt_temp_radlw', 'K s-1', &
         &                            'long wave radiative temperature tendency', datatype_flt)
    grib2_desc = grib2_var(0, 5, 192, ibits, GRID_UNSTRUCTURED, GRID_CELL)
    CALL add_var( phy_tend_list, 'ddt_temp_radlw', phy_tend%ddt_temp_radlw,       &
                & GRID_UNSTRUCTURED_CELL, ZA_REFERENCE, cf_desc, grib2_desc,      &
                & vert_interp=create_vert_interp_metadata(                        &
                & vert_intp_type=vintp_types("P","Z","I"),                        &
                & vert_intp_method=VINTP_METHOD_LIN),                             &
                & ldims=shape3d, in_group=groups("phys_tendencies") )

   ! &      phy_tend%ddt_temp_turb(nproma,nlev,nblks)
    cf_desc    = t_cf_var('ddt_temp_turb', 'K s-1', &
         &                            'turbulence temperature tendency', datatype_flt)
    grib2_desc = grib2_var(192, 162, 121, ibits, GRID_UNSTRUCTURED, GRID_CELL)
    CALL add_var( phy_tend_list, 'ddt_temp_turb', phy_tend%ddt_temp_turb,         &
                & GRID_UNSTRUCTURED_CELL, ZA_REFERENCE, cf_desc, grib2_desc,      &
                & vert_interp=create_vert_interp_metadata(                        &
                & vert_intp_type=vintp_types("P","Z","I"),                        &
                & vert_intp_method=VINTP_METHOD_LIN),                             &
                & ldims=shape3d, lrestart=.FALSE.,                                &
                & in_group=groups("phys_tendencies"), lopenacc=.TRUE. )
    __acc_attach(phy_tend%ddt_temp_turb)

    IF ( .NOT. atm_phy_nwp_config(k_jg)%is_les_phy ) THEN
     ! &      phy_tend%ddt_temp_drag(nproma,nlev,nblks)
      cf_desc    = t_cf_var('ddt_temp_drag', 'K s-1', &
           &                'sso + gwdrag temperature tendency', datatype_flt)
      grib2_desc = grib2_var(192, 162, 125, ibits, GRID_UNSTRUCTURED, GRID_CELL)
      CALL add_var( phy_tend_list, 'ddt_temp_drag', phy_tend%ddt_temp_drag,       &
                  & GRID_UNSTRUCTURED_CELL, ZA_REFERENCE, cf_desc, grib2_desc,    &
                  & vert_interp=create_vert_interp_metadata(                      &
                  & vert_intp_type=vintp_types("P","Z","I"),                      &
                  & vert_intp_method=VINTP_METHOD_LIN),                           &
                  & ldims=shape3d, lrestart=.FALSE., in_group=groups("phys_tendencies"))

     ! &      phy_tend%ddt_temp_pconv(nproma,nlev,nblks)
      cf_desc    = t_cf_var('ddt_temp_pconv', 'K s-1', &
           &                            'convective temperature tendency', datatype_flt)
      grib2_desc = grib2_var(0, 0, 192, ibits, GRID_UNSTRUCTURED, GRID_CELL)
      CALL add_var( phy_tend_list, 'ddt_temp_pconv', phy_tend%ddt_temp_pconv,     &
                  & GRID_UNSTRUCTURED_CELL, ZA_REFERENCE, cf_desc, grib2_desc,    &
                  & vert_interp=create_vert_interp_metadata(                      &
                  & vert_intp_type=vintp_types("P","Z","I"),                      &
                  & vert_intp_method=VINTP_METHOD_LIN),                           &
                  & ldims=shape3d, in_group=groups("phys_tendencies") )
    END IF

    IF (atm_phy_nwp_config(k_jg)%is_les_phy .OR. &
        is_variable_in_output(first_output_name_list, var_name="ddt_temp_gscp")) THEN
      ! &      phy_tend%ddt_temp_gscp(nproma,nlev,nblks)
      cf_desc    = t_cf_var('ddt_temp_gscp', 'K s-1', &
           &                            'microphysical temperature tendency', datatype_flt)
      grib2_desc = grib2_var(192, 162, 203, ibits, GRID_UNSTRUCTURED, GRID_CELL)
      CALL add_var( phy_tend_list, 'ddt_temp_gscp', phy_tend%ddt_temp_gscp,       &
                  & GRID_UNSTRUCTURED_CELL, ZA_REFERENCE, cf_desc, grib2_desc,    &
                  & vert_interp=create_vert_interp_metadata(                      &
                  & vert_intp_type=vintp_types("P","Z","I"),                      &
                  & vert_intp_method=VINTP_METHOD_LIN),                           &
                  & ldims=shape3d, lrestart=.FALSE.,                              &
                  & in_group=groups("phys_tendencies"), lopenacc=.TRUE. )
      __acc_attach(phy_tend%ddt_temp_gscp)
    END IF

    !------------------------------
    ! Zonal Wind tendencies
    !------------------------------

   ! &      phy_tend%ddt_u_turb(nproma,nlev,nblks)
    cf_desc    = t_cf_var('ddt_u_turb', 'm s-2', &
         &                            'turbulence tendency of zonal wind', datatype_flt)
    grib2_desc = grib2_var(192, 162, 119, ibits, GRID_UNSTRUCTURED, GRID_CELL)
    CALL add_var( phy_tend_list, 'ddt_u_turb', phy_tend%ddt_u_turb,               &
                & GRID_UNSTRUCTURED_CELL, ZA_REFERENCE, cf_desc, grib2_desc,      &
                & vert_interp=create_vert_interp_metadata(                        &
                & vert_intp_type=vintp_types("P","Z","I"),                        &
                & vert_intp_method=VINTP_METHOD_LIN),                             &
                & ldims=shape3d, lrestart=.FALSE.,                                &
                & in_group=groups("phys_tendencies"), lopenacc=.TRUE.)
    __acc_attach(phy_tend%ddt_u_turb)

    IF ( .NOT. atm_phy_nwp_config(k_jg)%is_les_phy ) THEN
      ! &      phy_tend%ddt_u_sso(nproma,nlev,nblks)
       cf_desc    = t_cf_var('ddt_u_sso', 'm s-2', &
            &                            'sso tendency of zonal wind', datatype_flt)
       grib2_desc = grib2_var(0, 2, 194, ibits, GRID_UNSTRUCTURED, GRID_CELL)
       CALL add_var( phy_tend_list, 'ddt_u_sso', phy_tend%ddt_u_sso,              &
                   & GRID_UNSTRUCTURED_CELL, ZA_REFERENCE, cf_desc, grib2_desc,   &
                   & vert_interp=create_vert_interp_metadata(                     &
                   & vert_intp_type=vintp_types("P","Z","I"),                     &
                   & vert_intp_method=VINTP_METHOD_LIN),                          &
                   & ldims=shape3d, in_group=groups("phys_tendencies"),           &
                   & lopenacc=.TRUE. )
       __acc_attach(phy_tend%ddt_u_sso)
   
      ! &      phy_tend%ddt_u_gwd(nproma,nlev,nblks)
       cf_desc    = t_cf_var('ddt_u_gwd', 'm s-2', &
            &                            'GWD tendency of zonal wind', datatype_flt)
       grib2_desc = grib2_var(192, 128, 220, ibits, GRID_UNSTRUCTURED, GRID_CELL)
       CALL add_var( phy_tend_list, 'ddt_u_gwd', phy_tend%ddt_u_gwd,              &
                   & GRID_UNSTRUCTURED_CELL, ZA_REFERENCE, cf_desc, grib2_desc,   &
                   & vert_interp=create_vert_interp_metadata(                     &
                   & vert_intp_type=vintp_types("P","Z","I"),                     &
                   & vert_intp_method=VINTP_METHOD_LIN),                          &
                   & ldims=shape3d, in_group=groups("phys_tendencies") )
   
      ! &      phy_tend%ddt_u_pconv(nproma,nlev,nblks)
       cf_desc    = t_cf_var('ddt_u_pconv', 'm s-2', &
            &                            'convective tendency of zonal wind', datatype_flt)
       grib2_desc = grib2_var(0, 2, 192, ibits, GRID_UNSTRUCTURED, GRID_CELL)
       CALL add_var( phy_tend_list, 'ddt_u_pconv', phy_tend%ddt_u_pconv,          &
                   & GRID_UNSTRUCTURED_CELL, ZA_REFERENCE, cf_desc, grib2_desc,   &
                   & vert_interp=create_vert_interp_metadata(                     &
                   & vert_intp_type=vintp_types("P","Z","I"),                     &
                   & vert_intp_method=VINTP_METHOD_LIN),                          &
                   & ldims=shape3d, in_group=groups("phys_tendencies") )
    END IF


    !------------------------------
    ! Meridional Wind tendencies
    !------------------------------

    ! &      phy_tend%ddt_v_turb(nproma,nlev,nblks)
    cf_desc    = t_cf_var('ddt_v_turb', 'm s-2', &
         &                            'turbulence tendency of meridional wind', datatype_flt)
    grib2_desc = grib2_var(192, 162, 120, ibits, GRID_UNSTRUCTURED, GRID_CELL)
    CALL add_var( phy_tend_list, 'ddt_v_turb', phy_tend%ddt_v_turb,               &
                & GRID_UNSTRUCTURED_CELL, ZA_REFERENCE, cf_desc, grib2_desc,      &
                & vert_interp=create_vert_interp_metadata(                        &
                & vert_intp_type=vintp_types("P","Z","I"),                        &
                & vert_intp_method=VINTP_METHOD_LIN),                             &
                & ldims=shape3d, lrestart=.FALSE.,                                &
                & in_group=groups("phys_tendencies"), lopenacc=.TRUE.)
    __acc_attach(phy_tend%ddt_v_turb)

    IF ( .NOT. atm_phy_nwp_config(k_jg)%is_les_phy ) THEN
      ! &      phy_tend%ddt_v_sso(nproma,nlev,nblks)
      cf_desc    = t_cf_var('ddt_v_sso', 'm s-2', &
           &                            'sso tendency of meridional wind', datatype_flt)
      grib2_desc = grib2_var(0, 2, 195, ibits, GRID_UNSTRUCTURED, GRID_CELL)
      CALL add_var( phy_tend_list, 'ddt_v_sso', phy_tend%ddt_v_sso,               &
                  & GRID_UNSTRUCTURED_CELL, ZA_REFERENCE, cf_desc, grib2_desc,    &
                  & vert_interp=create_vert_interp_metadata(                      &
                  & vert_intp_type=vintp_types("P","Z","I"),                      &
                  & vert_intp_method=VINTP_METHOD_LIN),                           &
                  & ldims=shape3d, in_group=groups("phys_tendencies"), &
                  & lopenacc=.TRUE. )
      __acc_attach(phy_tend%ddt_v_sso)
  
      ! &      phy_tend%ddt_v_gwd(nproma,nlev,nblks)
      cf_desc    = t_cf_var('ddt_v_gwd', 'm s-2', &
           &                            'GWD tendency of meridional wind', datatype_flt)
      grib2_desc = grib2_var(192, 128, 221, ibits, GRID_UNSTRUCTURED, GRID_CELL)
      CALL add_var( phy_tend_list, 'ddt_v_gwd', phy_tend%ddt_v_gwd,               &
                  & GRID_UNSTRUCTURED_CELL, ZA_REFERENCE, cf_desc, grib2_desc,    &
                  & vert_interp=create_vert_interp_metadata(                      &
                  & vert_intp_type=vintp_types("P","Z","I"),                      &
                  & vert_intp_method=VINTP_METHOD_LIN),                           &
                  & ldims=shape3d, in_group=groups("phys_tendencies") )
  
      ! &      phy_tend%ddt_v_pconv(nproma,nlev,nblks)
      cf_desc    = t_cf_var('ddt_v_pconv', 'm s-2', &
           &                            'convective tendency of meridional wind', datatype_flt)
      grib2_desc = grib2_var(0, 2, 193, ibits, GRID_UNSTRUCTURED, GRID_CELL)
      CALL add_var( phy_tend_list, 'ddt_v_pconv', phy_tend%ddt_v_pconv,           &
                  & GRID_UNSTRUCTURED_CELL, ZA_REFERENCE, cf_desc, grib2_desc,    &
                  & vert_interp=create_vert_interp_metadata(                      &
                  & vert_intp_type=vintp_types("P","Z","I"),                      &
                  & vert_intp_method=VINTP_METHOD_LIN),                           &
                  & ldims=shape3d, in_group=groups("phys_tendencies") )
  
    END IF


    !------------------------------
    ! Vertical Wind tendencies
    !------------------------------

    IF ( atm_phy_nwp_config(k_jg)%is_les_phy ) THEN
      ! &      phy_tend%ddt_w_turb(nproma,nlev+1,nblks)
      cf_desc    = t_cf_var('ddt_w_turb', 'm s-2', &
           &                            'turbulence tendency of vertical wind', datatype_flt)
      grib2_desc = grib2_var(255, 255, 255, ibits, GRID_UNSTRUCTURED, GRID_CELL)
      CALL add_var( phy_tend_list, 'ddt_w_turb', phy_tend%ddt_w_turb,             &
                  & GRID_UNSTRUCTURED_CELL, ZA_REFERENCE, cf_desc, grib2_desc,    &
                  & vert_interp=create_vert_interp_metadata(                      &
                  & vert_intp_type=vintp_types("P","Z","I"),                      &
                  & vert_intp_method=VINTP_METHOD_LIN),                           &
                  & ldims=shape3d, lrestart=.FALSE.,                              &
                  & initval=0._wp, in_group=groups("phys_tendencies") )
    END IF


    !------------------------------
    ! Moist tracer tendencies
    !------------------------------

    ! --- Turbulence moist tracer tendencies

    ! &      phy_tend%ddt_tracer_turb(nproma,nlev,nblks,nqtendphy),          &
    cf_desc    = t_cf_var('ddt_tracer_turb', 's-1', &
         &                            'turbulence tendency of tracers', datatype_flt)
    grib2_desc = grib2_var(255, 255, 255, ibits, GRID_UNSTRUCTURED, GRID_CELL)
    CALL add_var( phy_tend_list, 'ddt_tracer_turb', phy_tend%ddt_tracer_turb,        &
                & GRID_UNSTRUCTURED_CELL, ZA_REFERENCE, cf_desc, grib2_desc, ldims=shape4d,&
                & lcontainer=.TRUE., lrestart=.FALSE., loutput=.FALSE., lopenacc=.TRUE.)
    __acc_attach(phy_tend%ddt_tracer_turb)

    IF (lart) THEN
     ktracer=nqtendphy+nart_tendphy
    ELSE
     ktracer=nqtendphy
    ENDIF
    ALLOCATE( phy_tend%tracer_turb_ptr(ktracer) )

    !qv
    CALL add_ref( phy_tend_list, 'ddt_tracer_turb',                               &
                & 'ddt_qv_turb', phy_tend%tracer_turb_ptr(iqv)%p_3d,              &
                & GRID_UNSTRUCTURED_CELL, ZA_REFERENCE,                           &
                & t_cf_var('ddt_qv_turb', 'kg kg**-1 s**-1',                      &
                & 'turbulence tendency of specific humidity', datatype_flt),      &
                & grib2_var(192, 162, 122, ibits, GRID_UNSTRUCTURED, GRID_CELL),  &
                & vert_interp=create_vert_interp_metadata(                        &
                & vert_intp_type=vintp_types("P","Z","I"),                        &
                & vert_intp_method=VINTP_METHOD_LIN),                             &
                & ref_idx=iqv, ldims=shape3d, lrestart=.FALSE.,                   &
                & in_group=groups("phys_tendencies") )
    !qc
    CALL add_ref( phy_tend_list, 'ddt_tracer_turb',                               &
                & 'ddt_qc_turb', phy_tend%tracer_turb_ptr(iqc)%p_3d,              &
                & GRID_UNSTRUCTURED_CELL, ZA_REFERENCE,                           &
                & t_cf_var('ddt_qc_turb', 'kg kg**-1 s**-1',                      &
                & 'turbulence tendency of specific cloud water', datatype_flt),   &
                & grib2_var(192, 162, 201, ibits, GRID_UNSTRUCTURED, GRID_CELL),  &
                & vert_interp=create_vert_interp_metadata(                        &
                & vert_intp_type=vintp_types("P","Z","I"),                        &
                & vert_intp_method=VINTP_METHOD_LIN),                             &
                & ref_idx=iqc, ldims=shape3d, lrestart=.FALSE.,                   &
                & in_group=groups("phys_tendencies") )
    !qi
    CALL add_ref( phy_tend_list, 'ddt_tracer_turb',                               &
                & 'ddt_qi_turb', phy_tend%tracer_turb_ptr(iqi)%p_3d,              &
                & GRID_UNSTRUCTURED_CELL, ZA_REFERENCE,                           &
                & t_cf_var('ddt_qi_turb', 'kg kg**-1 s**-1',                      &
                & 'turbulence tendency of specific cloud ice', datatype_flt),     &
                & grib2_var(192, 162, 202, ibits, GRID_UNSTRUCTURED, GRID_CELL),  &
                & vert_interp=create_vert_interp_metadata(                        &
                & vert_intp_type=vintp_types("P","Z","I"),                        &
                & vert_intp_method=VINTP_METHOD_LIN),                             &
                & ref_idx=iqi, ldims=shape3d, lrestart=.FALSE.,                   &
                & in_group=groups("phys_tendencies") )


    ! art
    IF (lart) THEN
      CALL art_tracer_interface('turb', k_jg, kblks, phy_tend_list,  &
                & 'ddt_', ptr_arr=phy_tend%tracer_turb_ptr,          &
                & advconf=advection_config(k_jg), phy_tend=phy_tend, &
                & ldims=shape3d)
    ENDIF

    ! --- Convection moist tracer tendencies

    IF ( .NOT. atm_phy_nwp_config(k_jg)%is_les_phy ) THEN
      cf_desc    = t_cf_var('ddt_tracer_pconv', 'kg m-3 s-1', &
           &                            'convective tendency of tracers', datatype_flt)
      grib2_desc = grib2_var(255, 255, 255, ibits, GRID_UNSTRUCTURED, GRID_CELL)
      CALL add_var( phy_tend_list, 'ddt_tracer_pconv', phy_tend%ddt_tracer_pconv,              &
                  & GRID_UNSTRUCTURED_CELL, ZA_REFERENCE, cf_desc, grib2_desc, ldims=shape4d_conv,&
                  & initval=0._wp, lcontainer=.TRUE., lrestart=.FALSE., loutput=.FALSE.)

      IF (lart) THEN
       ktracer=nqtendphy+nart_tendphy 
      ELSE
       ktracer=nqtendphy 
      ENDIF
      IF (atm_phy_nwp_config(k_jg)%ldetrain_conv_prec) ktracer = ktracer+2

      ALLOCATE( phy_tend%tracer_conv_ptr(ktracer) )

      !qv
      CALL add_ref( phy_tend_list, 'ddt_tracer_pconv',                                &
                  & 'ddt_qv_conv', phy_tend%tracer_conv_ptr(iqv)%p_3d,                &
                  & GRID_UNSTRUCTURED_CELL, ZA_REFERENCE,                             &
                  & t_cf_var('ddt_qv_conv', 'kg m-3 s-1',                             &
                  & 'convective tendency of absolute humidity', datatype_flt),        &
                  & grib2_var(255, 255, 255, ibits, GRID_UNSTRUCTURED, GRID_CELL),    &
                  & vert_interp=create_vert_interp_metadata(                          &
                  & vert_intp_type=vintp_types("P","Z","I"),                          &
                  & vert_intp_method=VINTP_METHOD_LIN),                               &
                  & ref_idx=iqv, ldims=shape3d, in_group=groups("phys_tendencies") )
      !qc
      CALL add_ref( phy_tend_list, 'ddt_tracer_pconv',                                &
                  & 'ddt_qc_conv', phy_tend%tracer_conv_ptr(iqc)%p_3d,                &
                  & GRID_UNSTRUCTURED_CELL, ZA_REFERENCE,                             &
                  & t_cf_var('ddt_qc_conv', 'kg m-3 s-1',                             &
                  & 'convective tendency of cloud water mass density', datatype_flt), &
                  & grib2_var(255, 255, 255, ibits, GRID_UNSTRUCTURED, GRID_CELL),    &
                  & vert_interp=create_vert_interp_metadata(                          &
                  & vert_intp_type=vintp_types("P","Z","I"),                          &
                  & vert_intp_method=VINTP_METHOD_LIN),                               &
                  & ref_idx=iqc, ldims=shape3d, in_group=groups("phys_tendencies") )
      !qi
      CALL add_ref( phy_tend_list, 'ddt_tracer_pconv',                                &
                  & 'ddt_qi_conv', phy_tend%tracer_conv_ptr(iqi)%p_3d,                &
                  & GRID_UNSTRUCTURED_CELL, ZA_REFERENCE,                             &
                  & t_cf_var('ddt_qi_conv', 'kg m-3 s-1',                             &
                  & 'convective tendency of cloud ice mass density', datatype_flt),   &
                  & grib2_var(255, 255, 255, ibits, GRID_UNSTRUCTURED, GRID_CELL),    &
                  & vert_interp=create_vert_interp_metadata(                          &
                  & vert_intp_type=vintp_types("P","Z","I"),                          &
                  & vert_intp_method=VINTP_METHOD_LIN),                               &
                  & ref_idx=iqi, ldims=shape3d, in_group=groups("phys_tendencies") )

      IF (atm_phy_nwp_config(k_jg)%ldetrain_conv_prec) THEN
        !qr
        CALL add_ref( phy_tend_list, 'ddt_tracer_pconv',                              &
                  & 'ddt_qr_conv', phy_tend%tracer_conv_ptr(iqr)%p_3d,                &
                  & GRID_UNSTRUCTURED_CELL, ZA_REFERENCE,                             &
                  & t_cf_var('ddt_qr_conv', 'kg m-3 s-1',                             &
                  & 'convective tendency of rain mass density', datatype_flt),        &
                  & grib2_var(255, 255, 255, ibits, GRID_UNSTRUCTURED, GRID_CELL),    &
                  & vert_interp=create_vert_interp_metadata(                          &
                  & vert_intp_type=vintp_types("P","Z","I"),                          &
                  & vert_intp_method=VINTP_METHOD_LIN),                               &
                  & ref_idx=iqr, ldims=shape3d, in_group=groups("phys_tendencies") )
        !qs
        CALL add_ref( phy_tend_list, 'ddt_tracer_pconv',                              &
                  & 'ddt_qs_conv', phy_tend%tracer_conv_ptr(iqs)%p_3d,                &
                  & GRID_UNSTRUCTURED_CELL, ZA_REFERENCE,                             &
                  & t_cf_var('ddt_qs_conv', 'kg m-3 s-1',                             &
                  & 'convective tendency of snow mass density', datatype_flt),        &
                  & grib2_var(255, 255, 255, ibits, GRID_UNSTRUCTURED, GRID_CELL),    &
                  & vert_interp=create_vert_interp_metadata(                          &
                  & vert_intp_type=vintp_types("P","Z","I"),                          &
                  & vert_intp_method=VINTP_METHOD_LIN),                               &
                  & ref_idx=iqs, ldims=shape3d, in_group=groups("phys_tendencies") )
      ENDIF

      ! art
      IF (lart) THEN
        CALL art_tracer_interface('conv', k_jg, kblks, phy_tend_list,  &
                  & 'ddt_', ptr_arr=phy_tend%tracer_conv_ptr,          &
                  & advconf=advection_config(k_jg), phy_tend=phy_tend, &
                  & ldims=shape3d)
      ENDIF

    END IF !.not.is_les_phy

    ! --- Microphysics moist tracer tendencies

    IF ( is_variable_in_output(first_output_name_list, var_name="ddt_qv_gscp") .OR.   &
      &  is_variable_in_output(first_output_name_list, var_name="ddt_qc_gscp") .OR.   &
      &  is_variable_in_output(first_output_name_list, var_name="ddt_qi_gscp") .OR.   &
      &  is_variable_in_output(first_output_name_list, var_name="ddt_qr_gscp") .OR.   &
      &  is_variable_in_output(first_output_name_list, var_name="ddt_qs_gscp") .OR.   &
      &  is_variable_in_output(first_output_name_list, var_name="ddt_qg_gscp") ) THEN
      cf_desc    = t_cf_var('ddt_tracer_gscp', 's-1', &
           &                            'microphysics tendency of tracers', datatype_flt)
      grib2_desc = grib2_var(255, 255, 255, ibits, GRID_UNSTRUCTURED, GRID_CELL)
      CALL add_var( phy_tend_list, 'ddt_tracer_gscp', phy_tend%ddt_tracer_gscp,              &
                  & GRID_UNSTRUCTURED_CELL, ZA_REFERENCE, cf_desc, grib2_desc, ldims=shape4d_gscp,&
                  & lcontainer=.TRUE., lrestart=.FALSE., loutput=.FALSE., lopenacc=.TRUE.)
      __acc_attach(phy_tend%ddt_tracer_gscp)

      IF (lart) THEN
       ktracer=5 + nart_tendphy 
      ELSE
       ktracer=5
      ENDIF
      ALLOCATE( phy_tend%tracer_gscp_ptr(ktracer) )

      !qv
<<<<<<< HEAD
      CALL add_ref( phy_tend_list, 'ddt_tracer_gscp',                              &
                  & 'ddt_qv_gscp', phy_tend%tracer_gscp_ptr(iqv)%p_3d,             &
                  & GRID_UNSTRUCTURED_CELL, ZA_REFERENCE,                          &
                  & t_cf_var('ddt_qv_gscp', 'kg kg**-1 s**-1',                     &
                  & 'microphysics tendency of specific humidity', datatype_flt),   &
                  & grib2_var(192, 162, 204, ibits, GRID_UNSTRUCTURED, GRID_CELL), &
                  & vert_interp=create_vert_interp_metadata(                       &
                  & vert_intp_type=vintp_types("P","Z","I"),                       &
                  & vert_intp_method=VINTP_METHOD_LIN),                            &
                  & ref_idx=iqv,                                                   &
                  & ldims=shape3d, in_group=groups("phys_tendencies") )
      !qc
      CALL add_ref( phy_tend_list, 'ddt_tracer_gscp',                              &
                  & 'ddt_qc_gscp', phy_tend%tracer_gscp_ptr(iqc)%p_3d,             &
                  & GRID_UNSTRUCTURED_CELL, ZA_REFERENCE,                          &
                  & t_cf_var('ddt_qc_gscp', 'kg kg**-1 s**-1',                     &
                  & 'microphysics tendency of specific cloud water', datatype_flt),&
                  & grib2_var(192, 162, 205, ibits, GRID_UNSTRUCTURED, GRID_CELL), &
                  & vert_interp=create_vert_interp_metadata(                       &
                  & vert_intp_type=vintp_types("P","Z","I"),                       &
                  & vert_intp_method=VINTP_METHOD_LIN),                            &
                  & ref_idx=iqc,                                                   &
                  & ldims=shape3d, in_group=groups("phys_tendencies") )
      !qi
      CALL add_ref( phy_tend_list, 'ddt_tracer_gscp',                              &
                  & 'ddt_qi_gscp', phy_tend%tracer_gscp_ptr(iqi)%p_3d,             &
                  & GRID_UNSTRUCTURED_CELL, ZA_REFERENCE,                          &
                  & t_cf_var('ddt_qi_gscp', 'kg kg**-1 s**-1',                     &
                  & 'microphysics tendency of specific cloud ice', datatype_flt),  &
                  & grib2_var(192, 162, 206, ibits, GRID_UNSTRUCTURED, GRID_CELL), &
                  & vert_interp=create_vert_interp_metadata(                       &
                  & vert_intp_type=vintp_types("P","Z","I"),                       &
                  & vert_intp_method=VINTP_METHOD_LIN),                            &
                  & ref_idx=iqi,                                                   &
                  & ldims=shape3d, in_group=groups("phys_tendencies") )
      !qr
      CALL add_ref( phy_tend_list, 'ddt_tracer_gscp',                              &
                & 'ddt_qr_gscp', phy_tend%tracer_gscp_ptr(iqr)%p_3d,               &
                & GRID_UNSTRUCTURED_CELL, ZA_REFERENCE,                            &
                & t_cf_var('ddt_qr_gscp', 'kg kg**-1 s**-1',                       &
                & 'microphysics tendency of rain', datatype_flt),                  &
                & grib2_var(255, 255, 255, ibits, GRID_UNSTRUCTURED, GRID_CELL),   &
                & vert_interp=create_vert_interp_metadata(                         &
                & vert_intp_type=vintp_types("P","Z","I"),                         &
                & vert_intp_method=VINTP_METHOD_LIN),                              &
                & ref_idx=iqr,                                                     &
                & ldims=shape3d, in_group=groups("phys_tendencies") )
      !qs
      CALL add_ref( phy_tend_list, 'ddt_tracer_gscp',                              &
                & 'ddt_qs_gscp', phy_tend%tracer_gscp_ptr(iqs)%p_3d,               &
                & GRID_UNSTRUCTURED_CELL, ZA_REFERENCE,                            &
                & t_cf_var('ddt_qs_gscp', 'kg kg**-1 s**-1',                       &
                & 'microphysics tendency of snow', datatype_flt),                  &
                & grib2_var(255, 255, 255, ibits, GRID_UNSTRUCTURED, GRID_CELL),   &
                & vert_interp=create_vert_interp_metadata(                         &
                & vert_intp_type=vintp_types("P","Z","I"),                         &
                & vert_intp_method=VINTP_METHOD_LIN),                              &
                & ref_idx=iqs,                                                     &
                & ldims=shape3d, in_group=groups("phys_tendencies") )
      !qg
      CALL add_ref( phy_tend_list, 'ddt_tracer_gscp',                              &
                & 'ddt_qg_gscp', phy_tend%tracer_gscp_ptr(iqg)%p_3d,               &
                & GRID_UNSTRUCTURED_CELL, ZA_REFERENCE,                            &
                & t_cf_var('ddt_qg_gscp', 'kg kg**-1 s**-1',                       &
                & 'microphysics tendency of graupel', datatype_flt),               &
                & grib2_var(255, 255, 255, ibits, GRID_UNSTRUCTURED, GRID_CELL),   &
                & vert_interp=create_vert_interp_metadata(                         &
                & vert_intp_type=vintp_types("P","Z","I"),                         &
                & vert_intp_method=VINTP_METHOD_LIN),                              &
                & ref_idx=iqg,                                                     &
                & ldims=shape3d, in_group=groups("phys_tendencies") )
=======
      IF ( iqv /= 0 ) THEN
        CALL add_ref( phy_tend_list, 'ddt_tracer_gscp',                              &
                    & 'ddt_qv_gscp', phy_tend%tracer_gscp_ptr(iqv)%p_3d,             &
                    & GRID_UNSTRUCTURED_CELL, ZA_REFERENCE,                          &
                    & t_cf_var('ddt_qv_gscp', 'kg kg**-1 s**-1',                     &
                    & 'microphysics tendency of specific humidity', datatype_flt),   &
                    & grib2_var(192, 162, 204, ibits, GRID_UNSTRUCTURED, GRID_CELL), &
                    & vert_interp=create_vert_interp_metadata(                       &
                    & vert_intp_type=vintp_types("P","Z","I"),                       &
                    & vert_intp_method=VINTP_METHOD_LIN),                            &
                    & ref_idx=iqv,                                                   &
                    & ldims=shape3d, in_group=groups("phys_tendencies") )
      END IF

      !qc
      IF ( iqc /= 0 ) THEN
        CALL add_ref( phy_tend_list, 'ddt_tracer_gscp',                              &
                    & 'ddt_qc_gscp', phy_tend%tracer_gscp_ptr(iqc)%p_3d,             &
                    & GRID_UNSTRUCTURED_CELL, ZA_REFERENCE,                          &
                    & t_cf_var('ddt_qc_gscp', 'kg kg**-1 s**-1',                     &
                    & 'microphysics tendency of specific cloud water', datatype_flt),&
                    & grib2_var(192, 162, 205, ibits, GRID_UNSTRUCTURED, GRID_CELL), &
                    & vert_interp=create_vert_interp_metadata(                       &
                    & vert_intp_type=vintp_types("P","Z","I"),                       &
                    & vert_intp_method=VINTP_METHOD_LIN),                            &
                    & ref_idx=iqc,                                                   &
                    & ldims=shape3d, in_group=groups("phys_tendencies") )
       END IF

      !qi
      IF ( iqi /= 0 ) THEN
        CALL add_ref( phy_tend_list, 'ddt_tracer_gscp',                              &
                    & 'ddt_qi_gscp', phy_tend%tracer_gscp_ptr(iqi)%p_3d,             &
                    & GRID_UNSTRUCTURED_CELL, ZA_REFERENCE,                          &
                    & t_cf_var('ddt_qi_gscp', 'kg kg**-1 s**-1',                     &
                    & 'microphysics tendency of specific cloud ice', datatype_flt),  &
                    & grib2_var(192, 162, 206, ibits, GRID_UNSTRUCTURED, GRID_CELL), &
                    & vert_interp=create_vert_interp_metadata(                       &
                    & vert_intp_type=vintp_types("P","Z","I"),                       &
                    & vert_intp_method=VINTP_METHOD_LIN),                            &
                    & ref_idx=iqi,                                                   &
                    & ldims=shape3d, in_group=groups("phys_tendencies") )
      END IF

      !qr
      IF ( iqr /= 0 ) THEN
        CALL add_ref( phy_tend_list, 'ddt_tracer_gscp',                              &
                  & 'ddt_qr_gscp', phy_tend%tracer_gscp_ptr(iqr)%p_3d,               &
                  & GRID_UNSTRUCTURED_CELL, ZA_REFERENCE,                            &
                  & t_cf_var('ddt_qr_gscp', 'kg kg**-1 s**-1',                       &
                  & 'microphysics tendency of rain', datatype_flt),                  &
                  & grib2_var(255, 255, 255, ibits, GRID_UNSTRUCTURED, GRID_CELL),   &
                  & vert_interp=create_vert_interp_metadata(                         &
                  & vert_intp_type=vintp_types("P","Z","I"),                         &
                  & vert_intp_method=VINTP_METHOD_LIN),                              &
                  & ref_idx=iqr,                                                     &
                  & ldims=shape3d, in_group=groups("phys_tendencies") )
      END IF

      !qs
      IF ( iqs /= 0 ) THEN
        CALL add_ref( phy_tend_list, 'ddt_tracer_gscp',                              &
                  & 'ddt_qs_gscp', phy_tend%tracer_gscp_ptr(iqs)%p_3d,               &
                  & GRID_UNSTRUCTURED_CELL, ZA_REFERENCE,                            &
                  & t_cf_var('ddt_qs_gscp', 'kg kg**-1 s**-1',                       &
                  & 'microphysics tendency of snow', datatype_flt),                  &
                  & grib2_var(255, 255, 255, ibits, GRID_UNSTRUCTURED, GRID_CELL),   &
                  & vert_interp=create_vert_interp_metadata(                         &
                  & vert_intp_type=vintp_types("P","Z","I"),                         &
                  & vert_intp_method=VINTP_METHOD_LIN),                              &
                  & ref_idx=iqs,                                                     &
                  & ldims=shape3d, in_group=groups("phys_tendencies") )
      END IF

      !qg
      IF ( iqg /= 0 ) THEN
        CALL add_ref( phy_tend_list, 'ddt_tracer_gscp',                              &
                  & 'ddt_qg_gscp', phy_tend%tracer_gscp_ptr(iqg)%p_3d,               &
                  & GRID_UNSTRUCTURED_CELL, ZA_REFERENCE,                            &
                  & t_cf_var('ddt_qg_gscp', 'kg kg**-1 s**-1',                       &
                  & 'microphysics tendency of graupel', datatype_flt),               &
                  & grib2_var(255, 255, 255, ibits, GRID_UNSTRUCTURED, GRID_CELL),   &
                  & vert_interp=create_vert_interp_metadata(                         &
                  & vert_intp_type=vintp_types("P","Z","I"),                         &
                  & vert_intp_method=VINTP_METHOD_LIN),                              &
                  & ref_idx=iqg,                                                     &
                  & ldims=shape3d, in_group=groups("phys_tendencies") )
      END IF
>>>>>>> 7bf0032e

      ! art
      IF (lart) THEN
        CALL art_tracer_interface('gscp', k_jg, kblks, phy_tend_list,  &
                  & 'ddt_', ptr_arr=phy_tend%tracer_gscp_ptr,          &
                  & advconf=advection_config(k_jg), phy_tend=phy_tend, &
                  & ldims=shape3d)
      ENDIF

    END IF


    !------------------------------
    ! TKE tendency
    !------------------------------

    IF ( .NOT. atm_phy_nwp_config(k_jg)%is_les_phy ) THEN
      !      phy_tend%ddt_tke(nproma,nlevp1,nblks)
      cf_desc    = t_cf_var('ddt_tke', 'm s-2'          , &
           &                'tendency of turbulent velocity scale', datatype_flt)
      grib2_desc = grib2_var(0, 19, 192, ibits, GRID_UNSTRUCTURED, GRID_CELL)
      CALL add_var( phy_tend_list, 'ddt_tke', phy_tend%ddt_tke,                   &
                & GRID_UNSTRUCTURED_CELL, ZA_REFERENCE_HALF, cf_desc, grib2_desc, &
                & vert_interp=create_vert_interp_metadata(                        &
                & vert_intp_type=vintp_types("P","Z","I"),                        &
                & vert_intp_method=VINTP_METHOD_LIN),                             &
                & ldims=shape3dkp1, lopenacc=.TRUE.,                              &
                & in_group=groups("phys_tendencies") )
      __acc_attach(phy_tend%ddt_tke)
  
      IF (ltkecon) THEN
        lrestart = .TRUE.
      ELSE
        lrestart = .FALSE.
      ENDIF
  
      !      phy_tend%ddt_tke_pconv(nproma,nlevp1,nblks)
      cf_desc    = t_cf_var('ddt_tke_pconv', 'm**2 s**-3'          , &
           &                'TKE tendency due to sub-grid scale convection', datatype_flt)
      grib2_desc = grib2_var(0, 19, 219, ibits, GRID_UNSTRUCTURED, GRID_CELL)
      CALL add_var( phy_tend_list, 'ddt_tke_pconv', phy_tend%ddt_tke_pconv,       &
                & GRID_UNSTRUCTURED_CELL, ZA_REFERENCE_HALF, cf_desc, grib2_desc, &
                & vert_interp=create_vert_interp_metadata(                        &
                & vert_intp_type=vintp_types("P","Z","I"),                        &
                & vert_intp_method=VINTP_METHOD_LIN),                             &
                & ldims=shape3dkp1, lrestart=lrestart, lopenacc=.TRUE.,           &
                & in_group=groups("phys_tendencies") )  
      __acc_attach(phy_tend%ddt_tke_pconv)


      !      phy_tend%ddt_tke_hsh(nproma,nlevp1,nblks)
      cf_desc    = t_cf_var('ddt_tke_hsh', 'm**2 s**-3'          , &
           &                'TKE tendency horizonzal shear production', datatype_flt)
      grib2_desc = grib2_var(0, 19, 221, ibits, GRID_UNSTRUCTURED, GRID_CELL)
      CALL add_var( phy_tend_list, 'ddt_tke_hsh', phy_tend%ddt_tke_hsh,           &
                & GRID_UNSTRUCTURED_CELL, ZA_REFERENCE_HALF, cf_desc, grib2_desc, &
                & vert_interp=create_vert_interp_metadata(                        &
                & vert_intp_type=vintp_types("P","Z","I"),                        &
                & vert_intp_method=VINTP_METHOD_LIN),                             &
                & ldims=shape3dkp1, lrestart=.FALSE., lopenacc=.TRUE.,            &
                & in_group=groups("phys_tendencies") )  
      __acc_attach(phy_tend%ddt_tke_hsh)
    END IF

   !Anurag Dipankar, MPIM (2013-May-31)
   !Large-scale tendencies for idealized testcases: add_var doesn't work
   !for 1D variables so using ALLOCATE-DEALLOCATE
   !Therefore, these variables can't go into restart/output
   !Initialize them all to 0 
    IF(is_ls_forcing)THEN

      ALLOCATE(phy_tend%ddt_u_ls(klev),STAT=ist)
      IF (ist/=SUCCESS)THEN
        CALL finish('mo_nwp_phy_state:construct_nwp_phy_tend', &
                    'allocation for phy_tend%u_ls failed')
      ENDIF
      phy_tend%ddt_u_ls = 0._wp

      ALLOCATE(phy_tend%ddt_v_ls(klev),STAT=ist)
      IF (ist/=SUCCESS)THEN
        CALL finish('mo_nwp_phy_state:construct_nwp_phy_tend', &
                    'allocation for phy_tend%v_ls failed')
      ENDIF
      phy_tend%ddt_v_ls = 0._wp

      ALLOCATE(phy_tend%ddt_temp_ls(klev),STAT=ist)
      IF (ist/=SUCCESS)THEN
        CALL finish('mo_nwp_phy_state:construct_nwp_phy_tend', &
                    'allocation for phy_tend%temp_ls failed')
      ENDIF
      phy_tend%ddt_temp_ls = 0._wp

      ALLOCATE(phy_tend%ddt_tracer_ls(klev,nqtendphy),STAT=ist)
      IF (ist/=SUCCESS)THEN
        CALL finish('mo_nwp_phy_state:construct_nwp_phy_tend', &
                    'allocation for phy_tend%tracer_ls failed')
      ENDIF
      phy_tend%ddt_tracer_ls = 0._wp
 
      ! Added by Christopher Moseley: 7 output variables for LS tendencies
      
      ALLOCATE(phy_tend%ddt_temp_subs_ls(klev),STAT=ist)
      IF (ist/=SUCCESS)THEN
        CALL finish('mo_nwp_phy_state:construct_nwp_phy_tend', &
                    'allocation for phy_tend%ddt_temp_subs_ls failed')
      ENDIF
      phy_tend%ddt_temp_subs_ls = 0._wp
      
      ALLOCATE(phy_tend%ddt_qv_subs_ls(klev),STAT=ist)
      IF (ist/=SUCCESS)THEN
        CALL finish('mo_nwp_phy_state:construct_nwp_phy_tend', &
                    'allocation for phy_tend%ddt_qv_subs_ls failed')
      ENDIF
      phy_tend%ddt_qv_subs_ls = 0._wp
      
      ALLOCATE(phy_tend%ddt_temp_adv_ls(klev),STAT=ist)
      IF (ist/=SUCCESS)THEN
        CALL finish('mo_nwp_phy_state:construct_nwp_phy_tend', &
                    'allocation for phy_tend%ddt_temp_adv_ls failed')
      ENDIF
      phy_tend%ddt_temp_adv_ls = 0._wp
      
      ALLOCATE(phy_tend%ddt_qv_adv_ls(klev),STAT=ist)
      IF (ist/=SUCCESS)THEN
        CALL finish('mo_nwp_phy_state:construct_nwp_phy_tend', &
                    'allocation for phy_tend%ddt_qv_adv_ls failed')
      ENDIF
      phy_tend%ddt_qv_adv_ls = 0._wp
      
      ALLOCATE(phy_tend%ddt_temp_nud_ls(klev),STAT=ist)
      IF (ist/=SUCCESS)THEN
        CALL finish('mo_nwp_phy_state:construct_nwp_phy_tend', &
                    'allocation for phy_tend%ddt_temp_nud_ls failed')
      ENDIF
      phy_tend%ddt_temp_nud_ls = 0._wp
      
      ALLOCATE(phy_tend%ddt_qv_nud_ls(klev),STAT=ist)
      IF (ist/=SUCCESS)THEN
        CALL finish('mo_nwp_phy_state:construct_nwp_phy_tend', &
                    'allocation for phy_tend%ddt_qv_nud_ls failed')
      ENDIF
      phy_tend%ddt_qv_nud_ls = 0._wp
      
      ALLOCATE(phy_tend%wsub(klev),STAT=ist)
      IF (ist/=SUCCESS)THEN
        CALL finish('mo_nwp_phy_state:construct_nwp_phy_tend', &
                    'allocation for phy_tend%wsub failed')
      ENDIF
      phy_tend%wsub = 0._wp

    END IF

    CALL message('mo_nwp_phy_state:construct_nwp_phy_tend', &
      'construction of NWP physical tendency fields finished')

END SUBROUTINE new_nwp_phy_tend_list


!
!-------------------------------------------------------------------------

END MODULE mo_nwp_phy_state
!<<|MERGE_RESOLUTION|>--- conflicted
+++ resolved
@@ -4292,79 +4292,6 @@
       ALLOCATE( phy_tend%tracer_gscp_ptr(ktracer) )
 
       !qv
-<<<<<<< HEAD
-      CALL add_ref( phy_tend_list, 'ddt_tracer_gscp',                              &
-                  & 'ddt_qv_gscp', phy_tend%tracer_gscp_ptr(iqv)%p_3d,             &
-                  & GRID_UNSTRUCTURED_CELL, ZA_REFERENCE,                          &
-                  & t_cf_var('ddt_qv_gscp', 'kg kg**-1 s**-1',                     &
-                  & 'microphysics tendency of specific humidity', datatype_flt),   &
-                  & grib2_var(192, 162, 204, ibits, GRID_UNSTRUCTURED, GRID_CELL), &
-                  & vert_interp=create_vert_interp_metadata(                       &
-                  & vert_intp_type=vintp_types("P","Z","I"),                       &
-                  & vert_intp_method=VINTP_METHOD_LIN),                            &
-                  & ref_idx=iqv,                                                   &
-                  & ldims=shape3d, in_group=groups("phys_tendencies") )
-      !qc
-      CALL add_ref( phy_tend_list, 'ddt_tracer_gscp',                              &
-                  & 'ddt_qc_gscp', phy_tend%tracer_gscp_ptr(iqc)%p_3d,             &
-                  & GRID_UNSTRUCTURED_CELL, ZA_REFERENCE,                          &
-                  & t_cf_var('ddt_qc_gscp', 'kg kg**-1 s**-1',                     &
-                  & 'microphysics tendency of specific cloud water', datatype_flt),&
-                  & grib2_var(192, 162, 205, ibits, GRID_UNSTRUCTURED, GRID_CELL), &
-                  & vert_interp=create_vert_interp_metadata(                       &
-                  & vert_intp_type=vintp_types("P","Z","I"),                       &
-                  & vert_intp_method=VINTP_METHOD_LIN),                            &
-                  & ref_idx=iqc,                                                   &
-                  & ldims=shape3d, in_group=groups("phys_tendencies") )
-      !qi
-      CALL add_ref( phy_tend_list, 'ddt_tracer_gscp',                              &
-                  & 'ddt_qi_gscp', phy_tend%tracer_gscp_ptr(iqi)%p_3d,             &
-                  & GRID_UNSTRUCTURED_CELL, ZA_REFERENCE,                          &
-                  & t_cf_var('ddt_qi_gscp', 'kg kg**-1 s**-1',                     &
-                  & 'microphysics tendency of specific cloud ice', datatype_flt),  &
-                  & grib2_var(192, 162, 206, ibits, GRID_UNSTRUCTURED, GRID_CELL), &
-                  & vert_interp=create_vert_interp_metadata(                       &
-                  & vert_intp_type=vintp_types("P","Z","I"),                       &
-                  & vert_intp_method=VINTP_METHOD_LIN),                            &
-                  & ref_idx=iqi,                                                   &
-                  & ldims=shape3d, in_group=groups("phys_tendencies") )
-      !qr
-      CALL add_ref( phy_tend_list, 'ddt_tracer_gscp',                              &
-                & 'ddt_qr_gscp', phy_tend%tracer_gscp_ptr(iqr)%p_3d,               &
-                & GRID_UNSTRUCTURED_CELL, ZA_REFERENCE,                            &
-                & t_cf_var('ddt_qr_gscp', 'kg kg**-1 s**-1',                       &
-                & 'microphysics tendency of rain', datatype_flt),                  &
-                & grib2_var(255, 255, 255, ibits, GRID_UNSTRUCTURED, GRID_CELL),   &
-                & vert_interp=create_vert_interp_metadata(                         &
-                & vert_intp_type=vintp_types("P","Z","I"),                         &
-                & vert_intp_method=VINTP_METHOD_LIN),                              &
-                & ref_idx=iqr,                                                     &
-                & ldims=shape3d, in_group=groups("phys_tendencies") )
-      !qs
-      CALL add_ref( phy_tend_list, 'ddt_tracer_gscp',                              &
-                & 'ddt_qs_gscp', phy_tend%tracer_gscp_ptr(iqs)%p_3d,               &
-                & GRID_UNSTRUCTURED_CELL, ZA_REFERENCE,                            &
-                & t_cf_var('ddt_qs_gscp', 'kg kg**-1 s**-1',                       &
-                & 'microphysics tendency of snow', datatype_flt),                  &
-                & grib2_var(255, 255, 255, ibits, GRID_UNSTRUCTURED, GRID_CELL),   &
-                & vert_interp=create_vert_interp_metadata(                         &
-                & vert_intp_type=vintp_types("P","Z","I"),                         &
-                & vert_intp_method=VINTP_METHOD_LIN),                              &
-                & ref_idx=iqs,                                                     &
-                & ldims=shape3d, in_group=groups("phys_tendencies") )
-      !qg
-      CALL add_ref( phy_tend_list, 'ddt_tracer_gscp',                              &
-                & 'ddt_qg_gscp', phy_tend%tracer_gscp_ptr(iqg)%p_3d,               &
-                & GRID_UNSTRUCTURED_CELL, ZA_REFERENCE,                            &
-                & t_cf_var('ddt_qg_gscp', 'kg kg**-1 s**-1',                       &
-                & 'microphysics tendency of graupel', datatype_flt),               &
-                & grib2_var(255, 255, 255, ibits, GRID_UNSTRUCTURED, GRID_CELL),   &
-                & vert_interp=create_vert_interp_metadata(                         &
-                & vert_intp_type=vintp_types("P","Z","I"),                         &
-                & vert_intp_method=VINTP_METHOD_LIN),                              &
-                & ref_idx=iqg,                                                     &
-                & ldims=shape3d, in_group=groups("phys_tendencies") )
-=======
       IF ( iqv /= 0 ) THEN
         CALL add_ref( phy_tend_list, 'ddt_tracer_gscp',                              &
                     & 'ddt_qv_gscp', phy_tend%tracer_gscp_ptr(iqv)%p_3d,             &
@@ -4453,7 +4380,6 @@
                   & ref_idx=iqg,                                                     &
                   & ldims=shape3d, in_group=groups("phys_tendencies") )
       END IF
->>>>>>> 7bf0032e
 
       ! art
       IF (lart) THEN
