--- conflicted
+++ resolved
@@ -289,10 +289,9 @@
       &        wave_no, wave_no_scalfac, iimage, isens, k
     CHARACTER(LEN=VARNAME_LEN) :: shortname
     CHARACTER(LEN=128)         :: longname, unit
-<<<<<<< HEAD
     !
     INTEGER :: constituentType                        ! for variable of class 'chem'
-=======
+
     INTEGER                    :: datatype_flt
 
     IF ( lnetcdf_flt64_output ) THEN
@@ -300,8 +299,6 @@
     ELSE
       datatype_flt = DATATYPE_FLT32
     ENDIF
-
->>>>>>> bc1c91c9
 
     ibits = DATATYPE_PACK16 ! bits "entropy" of horizontal slice
 
@@ -1595,61 +1592,36 @@
         lrestart = .FALSE.
       ENDIF
 
-<<<<<<< HEAD
       ! &      diag%aercl_ss(nproma,nblks_c)
-      cf_desc    = t_cf_var('aercl_ss', '', '', DATATYPE_FLT32)
-=======
-      ! &      diag%aer_ss(nproma,nblks_c)
-      cf_desc    = t_cf_var('aer_ss', '', '', datatype_flt)
->>>>>>> bc1c91c9
+      cf_desc    = t_cf_var('aercl_ss', '', '', datatype_flt)
       grib2_desc = grib2_var(255, 255, 255, ibits, GRID_UNSTRUCTURED, GRID_CELL)
       CALL add_var( diag_list, 'aercl_ss', diag%aercl_ss,                       &
         & GRID_UNSTRUCTURED_CELL, ZA_SURFACE, cf_desc, grib2_desc,          &
         & ldims=shape2d, lrestart=lrestart ) 
 
-<<<<<<< HEAD
       ! &      diag%aercl_or(nproma,nblks_c)
-      cf_desc    = t_cf_var('aercl_or', '', '', DATATYPE_FLT32)
-=======
-      ! &      diag%aer_or(nproma,nblks_c)
-      cf_desc    = t_cf_var('aer_or', '', '', datatype_flt)
->>>>>>> bc1c91c9
+      cf_desc    = t_cf_var('aercl_or', '', '', datatype_flt)
       grib2_desc = grib2_var(255, 255, 255, ibits, GRID_UNSTRUCTURED, GRID_CELL)
       CALL add_var( diag_list, 'aercl_or', diag%aercl_or,                       &
         & GRID_UNSTRUCTURED_CELL, ZA_SURFACE, cf_desc, grib2_desc,          &
         & ldims=shape2d, lrestart=lrestart ) 
 
-<<<<<<< HEAD
       ! &      diag%aercl_bc(nproma,nblks_c)
-      cf_desc    = t_cf_var('aercl_bc', '', '', DATATYPE_FLT32)
-=======
-      ! &      diag%aer_bc(nproma,nblks_c)
-      cf_desc    = t_cf_var('aer_bc', '', '', datatype_flt)
->>>>>>> bc1c91c9
+      cf_desc    = t_cf_var('aercl_bc', '', '', datatype_flt)
       grib2_desc = grib2_var(255, 255, 255, ibits, GRID_UNSTRUCTURED, GRID_CELL)
       CALL add_var( diag_list, 'aercl_bc', diag%aercl_bc,                       &
         & GRID_UNSTRUCTURED_CELL, ZA_SURFACE, cf_desc, grib2_desc,          &
         & ldims=shape2d, lrestart=lrestart ) 
 
-<<<<<<< HEAD
       ! &      diag%aercl_su(nproma,nblks_c)
-      cf_desc    = t_cf_var('aercl_su', '', '', DATATYPE_FLT32)
-=======
-      ! &      diag%aer_su(nproma,nblks_c)
-      cf_desc    = t_cf_var('aer_su', '', '', datatype_flt)
->>>>>>> bc1c91c9
+      cf_desc    = t_cf_var('aercl_su', '', '', datatype_flt)
       grib2_desc = grib2_var(255, 255, 255, ibits, GRID_UNSTRUCTURED, GRID_CELL)
       CALL add_var( diag_list, 'aercl_su', diag%aercl_su,                       &
         & GRID_UNSTRUCTURED_CELL, ZA_SURFACE, cf_desc, grib2_desc,          &
         & ldims=shape2d, lrestart=lrestart ) 
 
-<<<<<<< HEAD
       ! &      diag%aercl_du(nproma,nblks_c)
-      cf_desc    = t_cf_var('aercl_du', '', '', DATATYPE_FLT32)
-=======
-      ! &      diag%aer_du(nproma,nblks_c)
-      cf_desc    = t_cf_var('aer_du', '', '', datatype_flt)
->>>>>>> bc1c91c9
+      cf_desc    = t_cf_var('aercl_du', '', '', datatype_flt)
       grib2_desc = grib2_var(255, 255, 255, ibits, GRID_UNSTRUCTURED, GRID_CELL)
       CALL add_var( diag_list, 'aercl_du', diag%aercl_du,                       &
         & GRID_UNSTRUCTURED_CELL, ZA_SURFACE, cf_desc, grib2_desc,          &
