--- conflicted
+++ resolved
@@ -4134,33 +4134,8 @@
     ALLOCATE( phy_tend%tracer_turb_ptr(ktracer) )
 
     !qv
-<<<<<<< HEAD
-    CALL add_ref( phy_tend_list, 'ddt_tracer_turb', &
-                & 'ddt_qv_turb', phy_tend%tracer_turb_ptr(iqv)%p_3d,             &
-                & GRID_UNSTRUCTURED_CELL, ZA_REFERENCE,                             &
-                & t_cf_var('ddt_qv_turb', 'kg kg**-1 s**-1',                     &
-                & 'turbulence tendency of specific humidity', datatype_flt),   &
-                & grib2_var(192, 162, 122, ibits, GRID_UNSTRUCTURED, GRID_CELL), &
-                & ref_idx=iqv, ldims=shape3d, lrestart=.FALSE.)
-    !qc
-    CALL add_ref( phy_tend_list, 'ddt_tracer_turb', &
-                & 'ddt_qc_turb', phy_tend%tracer_turb_ptr(iqc)%p_3d,             &
-                & GRID_UNSTRUCTURED_CELL, ZA_REFERENCE,                             &
-                & t_cf_var('ddt_qc_turb', 'kg kg**-1 s**-1',                     &
-                & 'turbulence tendency of specific cloud water', datatype_flt),&
-                & grib2_var(192, 162, 201, ibits, GRID_UNSTRUCTURED, GRID_CELL), &
-                & ref_idx=iqc, ldims=shape3d, lrestart=.FALSE.)
-    !qi
-    CALL add_ref( phy_tend_list, 'ddt_tracer_turb', &
-                & 'ddt_qi_turb', phy_tend%tracer_turb_ptr(iqi)%p_3d,             &
-                & GRID_UNSTRUCTURED_CELL, ZA_REFERENCE,                             &
-                & t_cf_var('ddt_qi_turb', 'kg kg**-1 s**-1',                     &
-                & 'turbulence tendency of specific cloud ice', datatype_flt),  &
-                & grib2_var(192, 162, 202, ibits, GRID_UNSTRUCTURED, GRID_CELL), &
-                & ref_idx=iqi, ldims=shape3d, lrestart=.FALSE.)
-=======
     CALL add_ref( phy_tend_list, 'ddt_tracer_turb',                               &
-                & 'ddt_qv_turb', phy_tend%tracer_turb_ptr(1)%p_3d,                &
+                & 'ddt_qv_turb', phy_tend%tracer_turb_ptr(iqv)%p_3d,              &
                 & GRID_UNSTRUCTURED_CELL, ZA_REFERENCE,                           &
                 & t_cf_var('ddt_qv_turb', 'kg kg**-1 s**-1',                      &
                 & 'turbulence tendency of specific humidity', datatype_flt),      &
@@ -4168,10 +4143,11 @@
                 & vert_interp=create_vert_interp_metadata(                        &
                 & vert_intp_type=vintp_types("P","Z","I"),                        &
                 & vert_intp_method=VINTP_METHOD_LIN),                             &
-                & ldims=shape3d, lrestart=.FALSE., in_group=groups("phys_tendencies") )
-    !qc                                                                           
-    CALL add_ref( phy_tend_list, 'ddt_tracer_turb', &                             
-                & 'ddt_qc_turb', phy_tend%tracer_turb_ptr(2)%p_3d,                &
+                & ref_idx=iqv, ldims=shape3d, lrestart=.FALSE.,                   &
+                & in_group=groups("phys_tendencies") )
+    !qc
+    CALL add_ref( phy_tend_list, 'ddt_tracer_turb',                               &
+                & 'ddt_qc_turb', phy_tend%tracer_turb_ptr(iqc)%p_3d,              &
                 & GRID_UNSTRUCTURED_CELL, ZA_REFERENCE,                           &
                 & t_cf_var('ddt_qc_turb', 'kg kg**-1 s**-1',                      &
                 & 'turbulence tendency of specific cloud water', datatype_flt),   &
@@ -4179,10 +4155,11 @@
                 & vert_interp=create_vert_interp_metadata(                        &
                 & vert_intp_type=vintp_types("P","Z","I"),                        &
                 & vert_intp_method=VINTP_METHOD_LIN),                             &
-                & ldims=shape3d, lrestart=.FALSE., in_group=groups("phys_tendencies") )
-    !qi                                                                           
-    CALL add_ref( phy_tend_list, 'ddt_tracer_turb', &                             
-                & 'ddt_qi_turb', phy_tend%tracer_turb_ptr(3)%p_3d,                &
+                & ref_idx=iqc, ldims=shape3d, lrestart=.FALSE.,                   &
+                & in_group=groups("phys_tendencies") )
+    !qi
+    CALL add_ref( phy_tend_list, 'ddt_tracer_turb',                               &
+                & 'ddt_qi_turb', phy_tend%tracer_turb_ptr(iqi)%p_3d,              &
                 & GRID_UNSTRUCTURED_CELL, ZA_REFERENCE,                           &
                 & t_cf_var('ddt_qi_turb', 'kg kg**-1 s**-1',                      &
                 & 'turbulence tendency of specific cloud ice', datatype_flt),     &
@@ -4190,8 +4167,9 @@
                 & vert_interp=create_vert_interp_metadata(                        &
                 & vert_intp_type=vintp_types("P","Z","I"),                        &
                 & vert_intp_method=VINTP_METHOD_LIN),                             &
-                & ldims=shape3d, lrestart=.FALSE., in_group=groups("phys_tendencies") )
->>>>>>> f91f116f
+                & ref_idx=iqi, ldims=shape3d, lrestart=.FALSE.,                   &
+                & in_group=groups("phys_tendencies") )
+
 
     ! art
     IF (lart) THEN
@@ -4221,17 +4199,8 @@
       ALLOCATE( phy_tend%tracer_conv_ptr(ktracer) )
 
       !qv
-<<<<<<< HEAD
-      CALL add_ref( phy_tend_list, 'ddt_tracer_pconv',                            &
-                  & 'ddt_qv_conv', phy_tend%tracer_conv_ptr(iqv)%p_3d,            &
-                  & GRID_UNSTRUCTURED_CELL, ZA_REFERENCE,                         &
-                  & t_cf_var('ddt_qv_conv', 'kg m-3 s-1',                         &
-                  & 'convective tendency of absolute humidity', datatype_flt),    &
-                  & grib2_var(255, 255, 255, ibits, GRID_UNSTRUCTURED, GRID_CELL),&
-                  & ref_idx=iqv, ldims=shape3d)
-=======
       CALL add_ref( phy_tend_list, 'ddt_tracer_pconv',                                &
-                  & 'ddt_qv_conv', phy_tend%tracer_conv_ptr(1)%p_3d,                  &
+                  & 'ddt_qv_conv', phy_tend%tracer_conv_ptr(iqv)%p_3d,                &
                   & GRID_UNSTRUCTURED_CELL, ZA_REFERENCE,                             &
                   & t_cf_var('ddt_qv_conv', 'kg m-3 s-1',                             &
                   & 'convective tendency of absolute humidity', datatype_flt),        &
@@ -4239,8 +4208,7 @@
                   & vert_interp=create_vert_interp_metadata(                          &
                   & vert_intp_type=vintp_types("P","Z","I"),                          &
                   & vert_intp_method=VINTP_METHOD_LIN),                               &
-                  & ldims=shape3d, in_group=groups("phys_tendencies") )
->>>>>>> f91f116f
+                  & ref_idx=iqv, ldims=shape3d, in_group=groups("phys_tendencies") )
       !qc
       CALL add_ref( phy_tend_list, 'ddt_tracer_pconv',                                &
                   & 'ddt_qc_conv', phy_tend%tracer_conv_ptr(iqc)%p_3d,                &
@@ -4248,42 +4216,13 @@
                   & t_cf_var('ddt_qc_conv', 'kg m-3 s-1',                             &
                   & 'convective tendency of cloud water mass density', datatype_flt), &
                   & grib2_var(255, 255, 255, ibits, GRID_UNSTRUCTURED, GRID_CELL),    &
-<<<<<<< HEAD
-                  & ref_idx=iqc, ldims=shape3d)
-      !qi
-      CALL add_ref( phy_tend_list, 'ddt_tracer_pconv',                              &
-                  & 'ddt_qi_conv', phy_tend%tracer_conv_ptr(iqi)%p_3d,              &
-                  & GRID_UNSTRUCTURED_CELL, ZA_REFERENCE,                           &
-                  & t_cf_var('ddt_qi_conv', 'kg m-3 s-1',                           &
-                  & 'convective tendency of cloud ice mass density', datatype_flt), &
-                  & grib2_var(255, 255, 255, ibits, GRID_UNSTRUCTURED, GRID_CELL),  &
-                  & ref_idx=iqi, ldims=shape3d)
-
-      IF (atm_phy_nwp_config(k_jg)%ldetrain_conv_prec) THEN
-        !qr
-        CALL add_ref( phy_tend_list, 'ddt_tracer_pconv',                           &
-                  & 'ddt_qr_conv', phy_tend%tracer_conv_ptr(iqr)%p_3d,             &
-                  & GRID_UNSTRUCTURED_CELL, ZA_REFERENCE,                          &
-                  & t_cf_var('ddt_qr_conv', 'kg m-3 s-1',                          &
-                  & 'convective tendency of rain mass density', datatype_flt),     &
-                  & grib2_var(255, 255, 255, ibits, GRID_UNSTRUCTURED, GRID_CELL), &
-                  & ref_idx=iqr, ldims=shape3d)
-        !qs
-        CALL add_ref( phy_tend_list, 'ddt_tracer_pconv',                           &
-                  & 'ddt_qs_conv', phy_tend%tracer_conv_ptr(iqs)%p_3d,             &
-                  & GRID_UNSTRUCTURED_CELL, ZA_REFERENCE,                          &
-                  & t_cf_var('ddt_qs_conv', 'kg m-3 s-1',                          &
-                  & 'convective tendency of snow mass density', datatype_flt),     &
-                  & grib2_var(255, 255, 255, ibits, GRID_UNSTRUCTURED, GRID_CELL), &
-                  & ref_idx=iqs, ldims=shape3d)
-=======
                   & vert_interp=create_vert_interp_metadata(                          &
                   & vert_intp_type=vintp_types("P","Z","I"),                          &
                   & vert_intp_method=VINTP_METHOD_LIN),                               &
-                  & ldims=shape3d, in_group=groups("phys_tendencies") )
+                  & ref_idx=iqc, ldims=shape3d, in_group=groups("phys_tendencies") )
       !qi
       CALL add_ref( phy_tend_list, 'ddt_tracer_pconv',                                &
-                  & 'ddt_qi_conv', phy_tend%tracer_conv_ptr(3)%p_3d,                  &
+                  & 'ddt_qi_conv', phy_tend%tracer_conv_ptr(iqi)%p_3d,                &
                   & GRID_UNSTRUCTURED_CELL, ZA_REFERENCE,                             &
                   & t_cf_var('ddt_qi_conv', 'kg m-3 s-1',                             &
                   & 'convective tendency of cloud ice mass density', datatype_flt),   &
@@ -4291,12 +4230,12 @@
                   & vert_interp=create_vert_interp_metadata(                          &
                   & vert_intp_type=vintp_types("P","Z","I"),                          &
                   & vert_intp_method=VINTP_METHOD_LIN),                               &
-                  & ldims=shape3d, in_group=groups("phys_tendencies") )
+                  & ref_idx=iqi, ldims=shape3d, in_group=groups("phys_tendencies") )
 
       IF (atm_phy_nwp_config(k_jg)%ldetrain_conv_prec) THEN
         !qr
         CALL add_ref( phy_tend_list, 'ddt_tracer_pconv',                              &
-                  & 'ddt_qr_conv', phy_tend%tracer_conv_ptr(4)%p_3d,                  &
+                  & 'ddt_qr_conv', phy_tend%tracer_conv_ptr(iqr)%p_3d,                &
                   & GRID_UNSTRUCTURED_CELL, ZA_REFERENCE,                             &
                   & t_cf_var('ddt_qr_conv', 'kg m-3 s-1',                             &
                   & 'convective tendency of rain mass density', datatype_flt),        &
@@ -4304,10 +4243,10 @@
                   & vert_interp=create_vert_interp_metadata(                          &
                   & vert_intp_type=vintp_types("P","Z","I"),                          &
                   & vert_intp_method=VINTP_METHOD_LIN),                               &
-                  & ldims=shape3d, in_group=groups("phys_tendencies") )
+                  & ref_idx=iqr, ldims=shape3d, in_group=groups("phys_tendencies") )
         !qs
         CALL add_ref( phy_tend_list, 'ddt_tracer_pconv',                              &
-                  & 'ddt_qs_conv', phy_tend%tracer_conv_ptr(5)%p_3d,                  &
+                  & 'ddt_qs_conv', phy_tend%tracer_conv_ptr(iqs)%p_3d,                &
                   & GRID_UNSTRUCTURED_CELL, ZA_REFERENCE,                             &
                   & t_cf_var('ddt_qs_conv', 'kg m-3 s-1',                             &
                   & 'convective tendency of snow mass density', datatype_flt),        &
@@ -4315,8 +4254,7 @@
                   & vert_interp=create_vert_interp_metadata(                          &
                   & vert_intp_type=vintp_types("P","Z","I"),                          &
                   & vert_intp_method=VINTP_METHOD_LIN),                               &
-                  & ldims=shape3d, in_group=groups("phys_tendencies") )
->>>>>>> f91f116f
+                  & ref_idx=iqs, ldims=shape3d, in_group=groups("phys_tendencies") )
       ENDIF
 
       ! art
@@ -4359,15 +4297,11 @@
                   & t_cf_var('ddt_qv_gscp', 'kg kg**-1 s**-1',                     &
                   & 'microphysics tendency of specific humidity', datatype_flt),   &
                   & grib2_var(192, 162, 204, ibits, GRID_UNSTRUCTURED, GRID_CELL), &
-<<<<<<< HEAD
-                  & ref_idx=iqv,                                                   &
-                  & ldims=shape3d)
-=======
                   & vert_interp=create_vert_interp_metadata(                       &
                   & vert_intp_type=vintp_types("P","Z","I"),                       &
                   & vert_intp_method=VINTP_METHOD_LIN),                            &
+                  & ref_idx=iqv,                                                   &
                   & ldims=shape3d, in_group=groups("phys_tendencies") )
->>>>>>> f91f116f
       !qc
       CALL add_ref( phy_tend_list, 'ddt_tracer_gscp',                              &
                   & 'ddt_qc_gscp', phy_tend%tracer_gscp_ptr(iqc)%p_3d,             &
@@ -4375,15 +4309,11 @@
                   & t_cf_var('ddt_qc_gscp', 'kg kg**-1 s**-1',                     &
                   & 'microphysics tendency of specific cloud water', datatype_flt),&
                   & grib2_var(192, 162, 205, ibits, GRID_UNSTRUCTURED, GRID_CELL), &
-<<<<<<< HEAD
-                  & ref_idx=iqc,                                                   &
-                  & ldims=shape3d)
-=======
                   & vert_interp=create_vert_interp_metadata(                       &
                   & vert_intp_type=vintp_types("P","Z","I"),                       &
                   & vert_intp_method=VINTP_METHOD_LIN),                            &
+                  & ref_idx=iqc,                                                   &
                   & ldims=shape3d, in_group=groups("phys_tendencies") )
->>>>>>> f91f116f
       !qi
       CALL add_ref( phy_tend_list, 'ddt_tracer_gscp',                              &
                   & 'ddt_qi_gscp', phy_tend%tracer_gscp_ptr(iqi)%p_3d,             &
@@ -4391,9 +4321,11 @@
                   & t_cf_var('ddt_qi_gscp', 'kg kg**-1 s**-1',                     &
                   & 'microphysics tendency of specific cloud ice', datatype_flt),  &
                   & grib2_var(192, 162, 206, ibits, GRID_UNSTRUCTURED, GRID_CELL), &
-<<<<<<< HEAD
+                  & vert_interp=create_vert_interp_metadata(                       &
+                  & vert_intp_type=vintp_types("P","Z","I"),                       &
+                  & vert_intp_method=VINTP_METHOD_LIN),                            &
                   & ref_idx=iqi,                                                   &
-                  & ldims=shape3d)
+                  & ldims=shape3d, in_group=groups("phys_tendencies") )
       !qr
       CALL add_ref( phy_tend_list, 'ddt_tracer_gscp',                              &
                 & 'ddt_qr_gscp', phy_tend%tracer_gscp_ptr(iqr)%p_3d,               &
@@ -4401,8 +4333,11 @@
                 & t_cf_var('ddt_qr_gscp', 'kg kg**-1 s**-1',                       &
                 & 'microphysics tendency of rain', datatype_flt),                  &
                 & grib2_var(255, 255, 255, ibits, GRID_UNSTRUCTURED, GRID_CELL),   &
+                & vert_interp=create_vert_interp_metadata(                         &
+                & vert_intp_type=vintp_types("P","Z","I"),                         &
+                & vert_intp_method=VINTP_METHOD_LIN),                              &
                 & ref_idx=iqr,                                                     &
-                & ldims=shape3d)
+                & ldims=shape3d, in_group=groups("phys_tendencies") )
       !qs
       CALL add_ref( phy_tend_list, 'ddt_tracer_gscp',                              &
                 & 'ddt_qs_gscp', phy_tend%tracer_gscp_ptr(iqs)%p_3d,               &
@@ -4410,45 +4345,23 @@
                 & t_cf_var('ddt_qs_gscp', 'kg kg**-1 s**-1',                       &
                 & 'microphysics tendency of snow', datatype_flt),                  &
                 & grib2_var(255, 255, 255, ibits, GRID_UNSTRUCTURED, GRID_CELL),   &
+                & vert_interp=create_vert_interp_metadata(                         &
+                & vert_intp_type=vintp_types("P","Z","I"),                         &
+                & vert_intp_method=VINTP_METHOD_LIN),                              &
                 & ref_idx=iqs,                                                     &
-                & ldims=shape3d)
+                & ldims=shape3d, in_group=groups("phys_tendencies") )
       !qg
       CALL add_ref( phy_tend_list, 'ddt_tracer_gscp',                              &
                 & 'ddt_qg_gscp', phy_tend%tracer_gscp_ptr(iqg)%p_3d,               &
                 & GRID_UNSTRUCTURED_CELL, ZA_REFERENCE,                            &
                 & t_cf_var('ddt_qg_gscp', 'kg kg**-1 s**-1',                       &
-                & 'microphysics tendency of graupel', datatype_flt),                  &
+                & 'microphysics tendency of graupel', datatype_flt),               &
                 & grib2_var(255, 255, 255, ibits, GRID_UNSTRUCTURED, GRID_CELL),   &
+                & vert_interp=create_vert_interp_metadata(                         &
+                & vert_intp_type=vintp_types("P","Z","I"),                         &
+                & vert_intp_method=VINTP_METHOD_LIN),                              &
                 & ref_idx=iqg,                                                     &
-                & ldims=shape3d)
-=======
-                  & vert_interp=create_vert_interp_metadata(                       &
-                  & vert_intp_type=vintp_types("P","Z","I"),                       &
-                  & vert_intp_method=VINTP_METHOD_LIN),                            &
-                  & ldims=shape3d, in_group=groups("phys_tendencies") )
-      !qr
-      CALL add_ref( phy_tend_list, 'ddt_tracer_gscp',                              &
-                  & 'ddt_qr_gscp', phy_tend%tracer_gscp_ptr(4)%p_3d,               &
-                  & GRID_UNSTRUCTURED_CELL, ZA_REFERENCE,                          &
-                  & t_cf_var('ddt_qr_gscp', 'kg kg**-1 s**-1',                     &
-                  & 'microphysics tendency of rain', datatype_flt),                &
-                  & grib2_var(255, 255, 255, ibits, GRID_UNSTRUCTURED, GRID_CELL), &
-                  & vert_interp=create_vert_interp_metadata(                       &
-                  & vert_intp_type=vintp_types("P","Z","I"),                       &
-                  & vert_intp_method=VINTP_METHOD_LIN),                            &
-                  & ldims=shape3d, in_group=groups("phys_tendencies") )
-      !qs
-      CALL add_ref( phy_tend_list, 'ddt_tracer_gscp',                              &
-                  & 'ddt_qs_gscp', phy_tend%tracer_gscp_ptr(5)%p_3d,               &
-                  & GRID_UNSTRUCTURED_CELL, ZA_REFERENCE,                          &
-                  & t_cf_var('ddt_qs_gscp', 'kg kg**-1 s**-1',                     &
-                  & 'microphysics tendency of snow', datatype_flt),                &
-                  & grib2_var(255, 255, 255, ibits, GRID_UNSTRUCTURED, GRID_CELL), &
-                  & vert_interp=create_vert_interp_metadata(                       &
-                  & vert_intp_type=vintp_types("P","Z","I"),                       &
-                  & vert_intp_method=VINTP_METHOD_LIN),                            &
-                  & ldims=shape3d, in_group=groups("phys_tendencies") )
->>>>>>> f91f116f
+                & ldims=shape3d, in_group=groups("phys_tendencies") )
 
       ! art
       IF (lart) THEN
