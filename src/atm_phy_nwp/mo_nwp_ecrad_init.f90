--- conflicted
+++ resolved
@@ -125,12 +125,8 @@
     SELECT CASE (irad_aero)
       CASE (0) ! No aerosol
         ecrad_conf%use_aerosols = .false.
-<<<<<<< HEAD
-      CASE (2,5,6,9) ! Constant, Tanre, Tegen, ART
-=======
-      CASE (2,5,6,12,13,14,15) ! Constant, Tanre, Tegen, constant Kinne aerosol, Kinne, 
+      CASE (2,5,6,9,12,13,14,15) ! Constant, Tanre, Tegen, ART, constant Kinne aerosol, Kinne, 
                                ! CMIP6 volcanic aerosol, Kinne+CMIP6 volcanic aerosol
->>>>>>> 86e6ab49
         ecrad_conf%use_aerosols = .true.
       CASE DEFAULT
         CALL finish(routine, 'irad_aero not valid for ecRad')
