--- conflicted
+++ resolved
@@ -668,8 +668,7 @@
   SELECT CASE ( atm_phy_nwp_config(jg)%inwp_gscp )
 
   CASE (1,2,3)  ! cloud microphysics from COSMO (V 5.0)
-<<<<<<< HEAD
-    IF (msg_level >= 12)  CALL message('mo_nwp_phy_init:', 'init microphysics')
+    IF (msg_level >= 12)  CALL message(modname, 'init microphysics')
     CALL gscp_set_coefficients(tune_zceff_min   = tune_zceff_min,               &
       &                        tune_v0snow      = tune_v0snow,                  &
       &                        tune_zvz0i       = tune_zvz0i,                   &
@@ -677,15 +676,6 @@
       &                        tune_mu_rain        = atm_phy_nwp_config(1)%mu_rain,&
       &                        tune_rain_n0_factor = atm_phy_nwp_config(1)%rain_n0_factor, &
       &                        igscp = atm_phy_nwp_config(jg)%inwp_gscp )
-=======
-    IF (msg_level >= 12)  CALL message(modname, 'init microphysics')
-    CALL gscp_set_coefficients(tune_zceff_min = tune_zceff_min,               &
-      &                        tune_v0snow    = tune_v0snow,                  &
-      &                        tune_zvz0i     = tune_zvz0i,                   &
-      &                      tune_icesedi_exp = tune_icesedi_exp,             &
-      &                        tune_mu_rain   = atm_phy_nwp_config(1)%mu_rain,&
-      &                   tune_rain_n0_factor = atm_phy_nwp_config(1)%rain_n0_factor)
->>>>>>> 32b38857
 
   CASE (4,7) !two moment microphysics
     IF (msg_level >= 12)  CALL message(modname, 'init microphysics: two-moment')
