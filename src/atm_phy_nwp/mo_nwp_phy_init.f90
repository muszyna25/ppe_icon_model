--- conflicted
+++ resolved
@@ -992,112 +992,6 @@
       rad_csalbw(ist) = csalbw(ist) / (2.0_wp * zml_soil(1))
     ENDDO
 
-<<<<<<< HEAD
-  CASE (2)
-
-    IF (msg_level >= 12)  CALL message(modname, 'init Ritter Geleyn')
-
-    ! Note (GZ): irad_aero=2 does no action but is the default in radiation_nml
-    ! and therefore should not cause the model to stop
-    SELECT CASE ( irad_aero )
-    CASE (0,2,5,6,9)
-      !ok
-    CASE DEFAULT
-      CALL finish(routine,  &
-        &      'Wrong irad_aero. For Ritter-Geleyn radiation, this irad_aero is not implemented.')
-    END SELECT
-
-    ! solar flux (W/m2) in 14 SW bands
-    ssi_radt(:) = ssi_amip(:)
-    ! solar constant (W/m2)
-    tsi_radt    = SUM(ssi_radt(:))
-
-    IF ( nh_test_name == 'RCE' .OR. nh_test_name == 'RCE_Tconst' .OR. &
-      &  nh_test_name == 'RCE_Tprescr' .OR. nh_test_name == 'RCEMIP_analytical') THEN
-      tsi_radt = 0._wp
-      ! solar flux (W/m2) in 14 SW bands
-      scale_fac = sol_const/1361.371_wp ! computed relative to amip (1361)
-      ssi_radt(:) = scale_fac*ssi_amip(:)
-      ! solar constant (W/m2)
-      tsi_radt    = SUM(ssi_radt(:))
-    ENDIF
-
-    !------------------------------------------
-    !< set conditions for Aqua planet experiment
-    !------------------------------------------
-    IF ( nh_test_name == 'APE_nwp' .OR. nh_test_name == 'dcmip_tc_52' ) THEN
-      ssi_radt(:) = ssi_radt(:)*1365._wp/tsi_radt
-      tsi_radt = 1365._wp
-    ENDIF
-
-    CALL rad_aibi
-
-    zaef_rg(:,:)= 0.0_wp
-
-    IF ( irad_aero == 5 ) THEN
-
-      CALL init_aerosol_props_tanre_rg
-
-      CALL init_aerosol_dstrb_tanre (        &
-        & kbdim    = nproma,                 & !in
-        & pt_patch = p_patch,                & !in
-        & aersea   = prm_diag%aersea,        & !out
-        & aerlan   = prm_diag%aerlan,        & !out
-        & aerurb   = prm_diag%aerurb,        & !out
-        & aerdes   = prm_diag%aerdes )         !out
-
-    ELSEIF ( irad_aero == 6 .OR. irad_aero == 9) THEN
-
-      CALL init_aerosol_props_tegen_rg
-
-    ELSE
-
-      zaea_rg(:,:) = 0.0_wp
-      zaes_rg(:,:) = 0.0_wp
-      zaeg_rg(:,:) = 0.0_wp
-
-    ENDIF
-
-
-    !------------------------------------------
-    ! APE ozone profile, vertical setting needed only once for NH
-    !------------------------------------------
-    IF (irad_o3 == io3_ape .AND. linit_mode ) THEN
-
-      rl_start = 1  ! Initialization should be done for all points
-      rl_end   = min_rlcell
-
-      i_startblk = p_patch%cells%start_blk(rl_start,1)
-      i_endblk   = p_patch%cells%end_blk(rl_end,i_nchdom)
-
-!$OMP PARALLEL
-!$OMP DO PRIVATE(jb,i_endidx) ICON_OMP_DEFAULT_SCHEDULE
-      DO jb = i_startblk, i_endblk
-
-        CALL get_indices_c(p_patch, jb, i_startblk, i_endblk, &
-          &  i_startidx, i_endidx, rl_start, rl_end)
-
-        CALL o3_pl2ml (jcs=i_startidx, jce=i_endidx,     &
-          & kbdim=nproma,                                &
-          & nlev_pres = nlev_o3,klev= nlev ,             &
-          & pfoz = ext_data%atm_td%pfoz(:),              &
-          & phoz = ext_data%atm_td%phoz(:),              &! in o3-levs
-          & ppf = p_diag%pres (:,:,jb),                  &! in  pres
-          & pph = p_diag%pres_ifc(:,:,jb),               &! in  pres_halfl
-          & o3_time_int = ext_data%atm_td%o3(:,:,jb,nmonths),     &! in
-          & o3_clim     = ext_data%atm%o3(:,:,jb) )         ! OUT
-
-      ENDDO !jb
-!$OMP END DO NOWAIT
-!$OMP END PARALLEL
-
-    ENDIF ! (irad_o3 == io3_ape)
-
-    DO ist = 1, UBOUND(csalbw,1)
-      rad_csalbw(ist) = csalbw(ist) / (2.0_wp * zml_soil(1))
-    ENDDO
-=======
->>>>>>> e489aacd
   END SELECT !inwp_radiation
 
   IF ( nh_test_name == 'RCE' .OR. nh_test_name == 'RCE_Tconst' .OR. &
