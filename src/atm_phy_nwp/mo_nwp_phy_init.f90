!>
!!  Initialize the physical schemes at start time
!!
!! @author Kristina  Froehlich, DWD
!!
!! @par Revision History
!! First implementations by Kristina Froehlich, DWD, 2010-070-20
!! Include initialitation of SST for APE experiments by P. Ripodas, DWD,2010-11
!!
!! @par Copyright and License
!!
!! This code is subject to the DWD and MPI-M-Software-License-Agreement in
!! its most recent form.
!! Please see the file LICENSE in the root of the source tree for this code.
!! Where software is supplied by third parties, it is indicated in the
!! headers of the routines.
!!

!----------------------------
#include "omp_definitions.inc"
!----------------------------

MODULE mo_nwp_phy_init

  USE mo_kind,                ONLY: wp
  USE mo_math_constants,      ONLY: rad2deg
  USE mo_physical_constants,  ONLY: grav, rd_o_cpd, cpd, p0ref, rd, p0sl_bg,         &
    &                               dtdz_standardatm, lh_v=>alv
!   USE mo_math_utilities,      ONLY: sphere_cell_mean_char_length
  USE mo_nwp_phy_types,       ONLY: t_nwp_phy_diag,t_nwp_phy_tend
  USE mo_nwp_lnd_types,       ONLY: t_lnd_prog, t_wtr_prog, t_lnd_diag
  USE mo_ext_data_types,      ONLY: t_external_data
  USE mo_ext_data_state,      ONLY: nlev_o3, nmonths
  USE mo_ext_data_init,       ONLY: diagnose_ext_aggr, vege_clim
  USE mo_nonhydro_types,      ONLY: t_nh_prog, t_nh_diag, t_nh_metrics
  USE mo_exception,           ONLY: message, finish !, message_text
  USE mo_vertical_coord_table,ONLY: vct_a
  USE mo_model_domain,        ONLY: t_patch
  USE mo_impl_constants,      ONLY: min_rlcell, min_rlcell_int, zml_soil, io3_ape,  &
    &                               MODE_COMBINED, MODE_IFSANA, icosmo, ismag,      &
    &                               iprog, igme, iedmf, SUCCESS, MAX_CHAR_LENGTH,   &
    &                               MODE_COSMO, MODE_ICONVREMAP, iss, iorg, ibc, iso4, idu
  USE mo_impl_constants_grf,  ONLY: grf_bdywidth_c
  USE mo_loopindices,         ONLY: get_indices_c
  USE mo_parallel_config,     ONLY: nproma
  USE mo_fortran_tools,       ONLY: copy
  USE mo_run_config,          ONLY: ltestcase, iqv, iqc, iqr, iqi, iqs, iqg, iqnc,  &
    &                               iqnr, iqni, iqns, iqng, inccn, ininpot, msg_level
  USE mo_atm_phy_nwp_config,  ONLY: atm_phy_nwp_config, lrtm_filename,              &
    &                               cldopt_filename, icpl_aero_conv, iprog_aero
  USE mo_extpar_config,       ONLY: itype_vegetation_cycle
  !radiation
  USE mo_newcld_optics,       ONLY: setup_newcld_optics
  USE mo_lrtm_setup,          ONLY: lrtm_setup
  USE mo_radiation_config,    ONLY: ssi_radt, tsi_radt,irad_o3, irad_aero, rad_csalbw
  USE mo_srtm_config,         ONLY: setup_srtm, ssi_amip
  USE mo_radiation_rg_par,    ONLY: rad_aibi
  USE mo_aerosol_util,        ONLY: init_aerosol_dstrb_tanre,                       &
    &                               init_aerosol_props_tanre_rg,                    &
    &                               init_aerosol_props_tanre_rrtm,                  &
    &                               init_aerosol_props_tegen_rg,                    &
    &                               init_aerosol_props_tegen_rrtm,                  &
    &                               zaef_rg, zaea_rg, zaes_rg, zaeg_rg,             &
    &                               zaea_rrtm, zaes_rrtm, zaeg_rrtm
  USE mo_o3_util,             ONLY: o3_pl2ml!, o3_zl2ml
  USE mo_psrad_setup    ,     ONLY: psrad_basic_setup
  USE mo_echam_cld_config,  ONLY: echam_cld_config
  USE mo_psrad_general,         ONLY: nbndsw

  ! microphysics
  USE gscp_data,              ONLY: gscp_set_coefficients
  USE mo_mcrph_sb,            ONLY: two_moment_mcrph_init,       &
    &                               set_qnc, set_qnr, set_qni,   &
    &                               set_qns, set_qng
  USE mo_art_clouds_interface,ONLY: art_clouds_interface_2mom_init
  USE mo_cpl_aerosol_microphys, ONLY: lookupcreate_segalkhain, specccn_segalkhain_simple, &
                                      ncn_from_tau_aerosol_speccnconst

  ! convection
  USE mo_cuparameters,        ONLY: sucst,  sucumf,    &
    &                               su_yoethf,         &
    &                               sucldp, suphli,    &
    &                               suvdf , suvdfs
  ! EDMF DUAL turbulence
  USE mo_edmf_param,          ONLY: suct0, su0phy, susekf, susveg, sussoil
  ! turbulence
  USE mo_turbdiff_config,     ONLY: turbdiff_config
  USE turb_data,              ONLY: get_turbdiff_param, lsflcnd, &
                                    impl_s, impl_t,              &
                                    impl_weight,                 &
                                    imode_pat_len, pat_len, ndim
  USE turb_transfer,          ONLY: turbtran
  USE turb_diffusion,         ONLY: turbdiff

  USE mo_nwp_sfc_utils,       ONLY: nwp_surface_init, init_snowtile_lists, init_sea_lists, &
    &                               aggregate_tg_qvs, copy_lnd_prog_now2new
  USE mo_lnd_nwp_config,      ONLY: ntiles_total, lsnowtile, ntiles_water, &
    &                               lseaice
  USE mo_phyparam_soil,       ONLY: csalbw!, z0_lu
  USE mo_satad,               ONLY: sat_pres_water, &  !! saturation vapor pressure w.r.t. water
    &                                sat_pres_ice, &  !! saturation vapor pressure w.r.t. ice
    &                                spec_humi !,qsat_rho !! Specific humidity

  USE data_gwd,               ONLY: sugwwms

  USE mo_nh_testcases_nml,    ONLY: nh_test_name, ape_sst_case, th_cbl, sol_const
  USE mo_ape_params,          ONLY: ape_sst
  USE mo_master_config,       ONLY: isRestart
  USE mo_nwp_parameters,      ONLY: t_phy_params

  USE mo_initicon_config,     ONLY: init_mode, lread_tke

  USE mo_nwp_tuning_config,   ONLY: tune_zceff_min, tune_v0snow, tune_zvz0i, tune_icesedi_exp
  USE mo_cuparameters,        ONLY: sugwd
  USE mo_fortran_tools,       ONLY: init
  USE mtime,                  ONLY: datetime, MAX_DATETIME_STR_LEN, &
    &                               datetimeToString, newDatetime, deallocateDatetime
  USE mo_bcs_time_interpolation, ONLY: t_time_interpolation_weights,         &
    &                                  calculate_time_interpolation_weights
  USE mo_timer,               ONLY: timers_level, timer_start, timer_stop,   &
    &                               timer_init_nwp_phy

  IMPLICIT NONE

  PRIVATE


  PUBLIC  :: init_nwp_phy, init_cloud_aero_cpl

CONTAINS


SUBROUTINE init_nwp_phy ( p_patch, p_metrics,                  &
                       &  p_prog_now,  p_diag,                 &
                       &  prm_diag,prm_nwp_tend,               &
                       &  p_prog_lnd_now, p_prog_lnd_new,      &
                       &  p_prog_wtr_now, p_prog_wtr_new,      &
                       &  p_diag_lnd,                          &
                       &  ext_data, phy_params, ini_date, &
                       &  lnest_start, lreset)

  TYPE(t_patch),        TARGET,INTENT(in)    :: p_patch
  TYPE(t_nh_metrics),          INTENT(in)    :: p_metrics
  TYPE(t_nh_prog),      TARGET,INTENT(inout) :: p_prog_now !!the prognostic variables
  TYPE(t_nh_diag),      TARGET,INTENT(inout) :: p_diag  !!the diagostic variables
  TYPE(t_external_data),       INTENT(inout) :: ext_data
  TYPE(t_nwp_phy_diag),        INTENT(inout) :: prm_diag
  TYPE(t_nwp_phy_tend), TARGET,INTENT(inout) :: prm_nwp_tend
  TYPE(t_lnd_prog),            INTENT(inout) :: p_prog_lnd_now, p_prog_lnd_new
  TYPE(t_wtr_prog),            INTENT(inout) :: p_prog_wtr_now, p_prog_wtr_new
  TYPE(t_lnd_diag),            INTENT(inout) :: p_diag_lnd
  TYPE(t_phy_params),          INTENT(inout) :: phy_params
  TYPE(datetime),              POINTER       :: ini_date     ! current datetime (mtime)
  LOGICAL, INTENT(IN), OPTIONAL              :: lnest_start, lreset

  INTEGER             :: jk, jk1
  REAL(wp)            :: rsltn   ! horizontal resolution
  REAL(wp)            :: pref(p_patch%nlev)
  REAL(wp)            :: zlat, zprat, zn1, zn2, zcdnc
  REAL(wp)            :: zpres, zpres0
  REAL(wp)            :: gz0(nproma), l_hori(nproma)
  REAL(wp)            :: scale_fac ! scale factor used only for RCE cases
  REAL(wp) :: zvariaux(nproma,p_patch%nlevp1,ndim)  !< to pass values from turbdiff to vertdiff
  REAL(wp) :: zrhon   (nproma,p_patch%nlevp1)       !< to pass values from turbdiff to vertdiff

  INTEGER             :: icur_date    ! current date converted to integer

  ! Reference atmosphere parameters
  REAL(wp), PARAMETER :: htropo = 11000._wp       ! [m]    tropopause height
  REAL(wp), PARAMETER :: t00    = 288.15_wp       ! [m]    temperature at sea level

  REAL(wp), PARAMETER :: grav_o_rd = grav / rd
  REAL(wp), PARAMETER :: cpd_o_rd  = cpd  / rd

  REAL(wp), PARAMETER :: pr800  = 800._wp / 1013.25_wp
  REAL(wp), PARAMETER :: pr400  = 400._wp / 1013.25_wp

  REAL(wp) :: ttropo, ptropo, temp, zfull

  REAL(wp) :: dz1, dz2, dz3, fact_z0rough
  REAL(wp), ALLOCATABLE :: zrefpres(:,:,:)   ! ref press computed from ref exner
  REAL(wp), ALLOCATABLE :: zreftemp(:,:,:)   ! ref temp computed from ref exner
  REAL(wp), ALLOCATABLE :: zpres_sfc(:,:)    ! ref sfc press
  REAL(wp), ALLOCATABLE :: zpres_ifc(:,:,:)  ! ref press at interfaces

  LOGICAL :: lland, lglac, lshallow, ldetrain_prec
  LOGICAL :: ltkeinp_loc, lgz0inp_loc  !< turbtran switches
  LOGICAL :: linit_mode, lturb_init, lreset_mode

  INTEGER :: jb,ic,jc,jt,jg,ist,nzprv
  INTEGER :: nlev, nlevp1, nlevcm    !< number of full, half and canopy levels
  INTEGER :: nshift                  !< shift with respect to global grid
  INTEGER :: rl_start, rl_end
  INTEGER :: i_startblk, i_endblk    !> blocks
  INTEGER :: i_startidx, i_endidx    !! slices
  INTEGER :: i_nchdom                !! domain index
  INTEGER :: lc_class,i_lc_si

  INTEGER :: ierrstat=0
  CHARACTER (LEN=25) :: eroutine=''
  CHARACTER (LEN=80) :: errormsg=''

  INTEGER :: nblks_c

  INTEGER :: k1500m                  ! index of first half level above 1500m
  INTEGER :: istatus=0

  REAL(wp) :: hag                    ! height above ground
  REAL(wp) :: h850_standard, h950_standard  ! height of 850hPa and 950hPa level in m

  REAL(wp) :: N_cn0,z0_nccn,z1e_nccn,N_in0,z0_nin,z1e_nin     ! for CCN and IN in case of gscp=5

  CHARACTER(len=MAX_CHAR_LENGTH), PARAMETER ::  &
     routine = 'mo_nwp_phy_init:init_nwp_phy'

  CHARACTER(LEN=MAX_DATETIME_STR_LEN) :: datetime_string, yyyymmdd

  IF (timers_level > 3) CALL timer_start(timer_init_nwp_phy)

  ! Local control variable for extended turbulence initializations
  IF (ANY((/MODE_IFSANA,MODE_COMBINED,MODE_COSMO/) == init_mode) .OR. &
      init_mode == MODE_ICONVREMAP .AND. .NOT. lread_tke) THEN
    lturb_init = .TRUE.
  ELSE
    lturb_init = .FALSE.
  ENDIF

  ! This is needed for correct flow control when a nested domain is initialized after restarting
  IF (PRESENT(lnest_start)) THEN
    linit_mode = lnest_start
    lturb_init = .TRUE.
  ELSE
    linit_mode = .NOT. isRestart()
  ENDIF

  IF (PRESENT(lreset)) THEN
    lreset_mode = lreset
  ELSE
    lreset_mode = .FALSE.
  ENDIF

  i_nchdom  = MAX(1,p_patch%n_childdom)

  ! number of vertical levels
  nlev   = p_patch%nlev
  nlevp1 = p_patch%nlevp1
  jg     = p_patch%id

  nshift = p_patch%nshift_total

  i_lc_si= ext_data%atm%i_lc_snow_ice

  nblks_c = p_patch%nblks_c

  dz1 = 0.0_wp
  dz2 = 0.0_wp
  dz3 = 0.0_wp

  IF ( nh_test_name == 'RCE' .OR. nh_test_name == 'RCE_Tconst' ) THEN
    ! allocate storage var for press to be used in o3_pl2ml
    ALLOCATE (zrefpres(nproma,nlev,nblks_c),STAT=istatus)
    IF(istatus/=SUCCESS)THEN
      CALL finish (TRIM(routine), &
                 'allocation of zrefpres failed')
    END IF
    ALLOCATE (zreftemp(nproma,nlev,nblks_c),STAT=istatus)
    IF(istatus/=SUCCESS)THEN
      CALL finish (TRIM(routine), &
                 'allocation of zreftemp failed')
    END IF
    ALLOCATE (zpres_sfc(nproma,nblks_c),STAT=istatus)
    IF(istatus/=SUCCESS)THEN
      CALL finish (TRIM(routine), &
                 'allocation of zpres_sfc failed')
    END IF
    ALLOCATE (zpres_ifc(nproma,nlevp1,nblks_c),STAT=istatus)
    IF(istatus/=SUCCESS)THEN
      CALL finish (TRIM(routine), &
                 'allocation of zpres_ifc failed')
    END IF
    zrefpres = 0.0_wp
    zreftemp = 0.0_wp
    zpres_sfc = 0.0_wp
    zpres_ifc = 0.0_wp
  END IF

  ! for both restart and non-restart runs. Could not be included into
  ! mo_ext_data_state/init_index_lists due to its dependence on p_diag_lnd.
  CALL init_sea_lists(p_patch, ext_data, p_diag_lnd, lseaice)


  IF (.NOT. lreset_mode .AND. itype_vegetation_cycle >= 2) THEN
    CALL vege_clim (p_patch, ext_data, p_diag_lnd)
  ENDIF


  ! Diagnose aggregated external parameter fields
  ! (mainly for output purposes)
  ! aggregated sai needed below for organize_turbdiff
  ! This routine is called after init_sea_lists,  
  ! in order to have all tile-related index lists available.
  !
  CALL diagnose_ext_aggr (p_patch, ext_data)

  IF (linit_mode) THEN ! initialize field for time-dependent LW emissivity
!$OMP PARALLEL
    CALL copy(ext_data%atm%emis_rad, prm_diag%lw_emiss)
!$OMP END PARALLEL
  ENDIF

  ! mask field to distinguish between tropics and extratropics (needed for some tuning measures)
  !
  rl_start = 1 ! Initialization should be done for all points
  rl_end   = min_rlcell

  i_startblk = p_patch%cells%start_blk(rl_start,1)
  i_endblk   = p_patch%cells%end_blk(rl_end,i_nchdom)

  DO jb = i_startblk, i_endblk

    CALL get_indices_c(p_patch, jb, i_startblk, i_endblk, i_startidx, i_endidx, rl_start, rl_end)

    DO jc = i_startidx,i_endidx
      zlat = ABS(p_patch%cells%center(jc,jb)%lat*rad2deg)
      IF (zlat < 25._wp) THEN
        prm_diag%tropics_mask(jc,jb) = 1._wp
      ELSE IF (zlat > 30._wp) THEN
        prm_diag%tropics_mask(jc,jb) = 0._wp
      ELSE
        prm_diag%tropics_mask(jc,jb) = (30._wp-zlat)/5._wp
      ENDIF
      IF (zlat < 12.5_wp) THEN
        prm_diag%innertropics_mask(jc,jb) = 1._wp
      ELSE IF (zlat > 17.5_wp) THEN
        prm_diag%innertropics_mask(jc,jb) = 0._wp
      ELSE
        prm_diag%innertropics_mask(jc,jb) = (17.5_wp-zlat)/5._wp
      ENDIF
    ENDDO

    ! pat_len field for circulation term in turbdiff
    DO jc = i_startidx,i_endidx
      prm_diag%pat_len(jc,jb) = 300._wp*EXP(1.5_wp*LOG(MAX(1.e-2_wp,(ext_data%atm%sso_stdh_raw(jc,jb)-150._wp)/300._wp)))
    ENDDO

  ENDDO

  IF (linit_mode) THEN

    IF (ltestcase) THEN

      DO jb = i_startblk, i_endblk

        CALL get_indices_c(p_patch, jb, i_startblk, i_endblk, &
             &  i_startidx, i_endidx, rl_start, rl_end)

        IF ( (nh_test_name == 'APE_nwp' .OR. nh_test_name == 'dcmip_tc_52') ) THEN

          ! t_g = ape_sst1

          DO jc = i_startidx, i_endidx
            zlat = p_patch%cells%center(jc,jb)%lat
            p_prog_lnd_now%t_g  (jc,jb)   = ape_sst(ape_sst_case,zlat) ! set SST
            p_prog_lnd_new%t_g  (jc,jb)   = ape_sst(ape_sst_case,zlat)
            p_prog_lnd_now%t_g_t(jc,jb,1) = ape_sst(ape_sst_case,zlat)
            p_prog_lnd_new%t_g_t(jc,jb,1) = ape_sst(ape_sst_case,zlat)
            ! Humidity at water surface = humidity at saturation
            p_diag_lnd%qv_s(jc,jb)     = &
              &  spec_humi(sat_pres_water(p_prog_lnd_now%t_g(jc,jb)),p_diag%pres_sfc(jc,jb))
            p_diag_lnd%qv_s_t(jc,jb,1) = p_diag_lnd%qv_s(jc,jb)
          END DO


        ELSE IF ( nh_test_name == 'wk82' ) THEN

          DO jc = i_startidx, i_endidx
            p_prog_lnd_now%t_g (jc,jb) = p_diag%temp  (jc,nlev,jb)*  &
                      ((p_diag%pres_sfc(jc,jb))/p_diag%pres(jc,nlev,jb))**rd_o_cpd
            p_prog_lnd_new%t_g (jc,jb) = p_prog_lnd_now%t_g (jc,jb)
            p_prog_lnd_now%t_g_t(jc,jb,1) = p_prog_lnd_now%t_g (jc,jb)
            p_prog_lnd_new%t_g_t(jc,jb,1) = p_prog_lnd_now%t_g (jc,jb)

            p_diag_lnd%qv_s     (jc,jb) = &
              &  spec_humi(sat_pres_water(p_prog_lnd_now%t_g (jc,jb)),p_diag%pres_sfc(jc,jb))
            p_diag_lnd%qv_s    (jc,jb) = MIN (p_diag_lnd%qv_s(jc,jb) ,   &
              &   p_prog_now%tracer(jc,nlev,jb,iqv))
            p_diag_lnd%qv_s_t(jc,jb,1) = p_diag_lnd%qv_s(jc,jb)
          END DO

        ELSE IF ( ( nh_test_name == 'RCE' .OR. nh_test_name == 'RCE_Tconst' ) &
      &            .AND. atm_phy_nwp_config(jg)%inwp_turb/=ismag) THEN !

          DO jc = i_startidx, i_endidx
            p_prog_lnd_now%t_g  (jc,jb)   = th_cbl(1)
            p_prog_lnd_new%t_g  (jc,jb)   = p_prog_lnd_now%t_g (jc,jb)
            p_prog_lnd_now%t_g_t(jc,jb,1) = p_prog_lnd_now%t_g (jc,jb)
            p_prog_lnd_new%t_g_t(jc,jb,1) = p_prog_lnd_now%t_g (jc,jb)
            p_diag_lnd%qv_s(jc,jb)     = &
              &  spec_humi(sat_pres_water(p_prog_lnd_now%t_g (jc,jb)),p_diag%pres_sfc(jc,jb))
            p_diag_lnd%qv_s_t(jc,jb,1) = p_diag_lnd%qv_s(jc,jb)
          END DO

        ELSE  ! any other testcase

          ! t_g  =  t(nlev)
          ! qv_ s= qv(nlev)
          ! KF increase the surface values to obtain fluxes

          DO jc = i_startidx, i_endidx
            p_prog_lnd_now%t_g  (jc,jb)   = p_diag%temp (jc,nlev,jb)!+0.2_wp
            p_prog_lnd_new%t_g  (jc,jb)   = p_diag%temp (jc,nlev,jb)!+0.2_wp
            p_prog_lnd_now%t_g_t(jc,jb,1) = p_prog_lnd_now%t_g  (jc,jb)
            p_prog_lnd_new%t_g_t(jc,jb,1) = p_prog_lnd_now%t_g  (jc,jb)
            ! KF NOTE: as long as we have only water as lower boundary
            ! this is the same setting as for APE
            p_diag_lnd%qv_s    (jc,jb) = &
              & spec_humi(sat_pres_water(p_prog_lnd_now%t_g (jc,jb)),p_diag%pres_sfc(jc,jb))
            p_diag_lnd%qv_s_t(jc,jb,1) = p_diag_lnd%qv_s(jc,jb)
          END DO
        ENDIF

        ! Copy t_g to t_seasfc for idealized cases with surface scheme (would be undefined otherwise)
        IF ( atm_phy_nwp_config(jg)%inwp_surface == 1 ) THEN
          DO jc = i_startidx, i_endidx
            p_diag_lnd%t_seasfc(jc,jb) = p_prog_lnd_now%t_g(jc,jb)
          ENDDO
        ENDIF

      ENDDO  ! jb

    ELSE ! For real-case simulations, initialize also qv_s and the tile-based fields

      IF (init_mode /= MODE_IFSANA) THEN
        ! t_g_t and qv_s_t are initialized in read_dwdfg_sfc, calculate the aggregated values
        ! needed for example for initializing the turbulence fields
        CALL aggregate_tg_qvs( p_patch, ext_data, p_prog_lnd_now, p_diag_lnd )
      ENDIF

      DO jb = i_startblk, i_endblk

        CALL get_indices_c(p_patch, jb, i_startblk, i_endblk, &
             &  i_startidx, i_endidx, rl_start, rl_end)

        IF (init_mode /= MODE_IFSANA) THEN

          DO jc = i_startidx, i_endidx
            p_prog_lnd_new%t_g(jc,jb) =  p_prog_lnd_now%t_g(jc,jb)
          ENDDO

          DO jt = 1, ntiles_total+ntiles_water
            DO jc = i_startidx, i_endidx
              p_prog_lnd_new%t_g_t(jc,jb,jt) = p_prog_lnd_now%t_g_t(jc,jb,jt)
            END DO
          END DO


        ELSE  ! init_mode == MODE_IFSANA

          ! MODE_IFSANA
          ! t_g:
          ! Note, that in copy_prepicon2prog the entire t_g field is initialized with
          ! t_skin. Lake points are re-initialized with MIN(306.15_wp,tskin).
          !
          ! Here, t_g is re-initialized over sea water points with t_seasfc.
          ! Thus:
          ! t_g = tskin (from IFS), for land, lake and seaice points
          ! t_g = t_seasfc for open water
          !
          ! If l_sst_in==FALSE, then t_seasfc=t_skin (with a limiter), so nothing important happens
          !
          ! qv_s:
          ! Over the sea and over the ice, qv_s is set to the saturated value
          ! Over the land we take the minimum of the saturated value and the value
          ! at the first main level above ground
          !

          ! t_g_t, qv_s and qv_s_t are not initialized in case of MODE_IFSANA
          DO ic=1, ext_data%atm%spw_count(jb)
            jc = ext_data%atm%idx_lst_spw(ic,jb)
            IF (lseaice) THEN
              ! all points are open water points
              p_prog_lnd_now%t_g(jc,jb) = p_diag_lnd%t_seasfc(jc,jb)
            ELSE
              ! only points with fr_seaice(jc,jb) <= 0.5_wp are open water points and thus
              ! re-initialized with t_seasfc
              IF (p_diag_lnd%fr_seaice(jc,jb) <= 0.5_wp) THEN   ! water point
                p_prog_lnd_now%t_g(jc,jb) = p_diag_lnd%t_seasfc(jc,jb)
              ENDIF
            ENDIF
            p_diag_lnd%qv_s    (jc,jb)    = &
              & spec_humi(sat_pres_water(p_prog_lnd_now%t_g(jc,jb)),p_diag%pres_sfc(jc,jb))
          END DO

          DO ic=1, ext_data%atm%spi_count(jb)
            jc = ext_data%atm%idx_lst_spi(ic,jb)
            p_diag_lnd%qv_s    (jc,jb)    = &
              & spec_humi(sat_pres_ice(p_prog_lnd_now%t_g(jc,jb)),p_diag%pres_sfc(jc,jb))
          END DO

          DO ic=1, ext_data%atm%fp_count(jb)
            jc = ext_data%atm%idx_lst_fp(ic,jb)
            ! lake points already initialized in mo_initicon_utils:copy_initicon2prog_sfc
            p_diag_lnd%qv_s    (jc,jb)    = &
              & spec_humi(sat_pres_water(p_prog_lnd_now%t_g(jc,jb)),p_diag%pres_sfc(jc,jb))
          END DO

          DO ic=1, ext_data%atm%lp_count(jb)
            jc = ext_data%atm%idx_lst_lp(ic,jb)
            p_diag_lnd%qv_s(jc,jb) = &
              &  spec_humi(sat_pres_water(p_prog_lnd_now%t_g (jc,jb)),p_diag%pres_sfc(jc,jb))
            p_diag_lnd%qv_s(jc,jb) = MIN (p_diag_lnd%qv_s(jc,jb), &
              &                    p_prog_now%tracer(jc,nlev,jb,iqv))
          END DO

          DO jc = i_startidx, i_endidx
            p_prog_lnd_new%t_g(jc,jb) = p_prog_lnd_now%t_g(jc,jb)
          ENDDO


          DO jt = 1, ntiles_total+ntiles_water

            DO jc = i_startidx, i_endidx
              p_prog_lnd_now%t_g_t(jc,jb,jt) = p_prog_lnd_now%t_g(jc,jb)
              p_prog_lnd_new%t_g_t(jc,jb,jt) = p_prog_lnd_now%t_g(jc,jb)
              p_diag_lnd%qv_s_t(jc,jb,jt) = p_diag_lnd%qv_s(jc,jb)
            ENDDO
          ENDDO
        END IF  ! init_mode == MODE_IFSANA

      ENDDO  ! jb

    ENDIF  ! ltestcase

    CALL message('mo_nwp_phy_init:', 'initialized surface temp and humidity')


  ELSE  ! in case of restart
    !
    ! necessary, because only t_g(nnow_rcf) is written to the restart file
    ! with the following copy statement the ocean points of t_g(nnew_rcf) are
    ! filled with the correct values.

    DO jb = i_startblk, i_endblk

      CALL get_indices_c(p_patch, jb, i_startblk, i_endblk, &
        &  i_startidx, i_endidx, rl_start, rl_end)

      DO jc = i_startidx, i_endidx
        p_prog_lnd_new%t_g (jc,jb) = p_prog_lnd_now%t_g (jc,jb)
      ENDDO
      DO jt = 1, ntiles_total+ntiles_water
        DO jc = i_startidx, i_endidx
          p_prog_lnd_new%t_g_t(jc,jb,jt) = p_prog_lnd_now%t_g_t(jc,jb,jt)
        ENDDO
      ENDDO
    ENDDO

<<<<<<< HEAD
    IF (ltestcase .AND. nh_test_name == 'RCE' .AND. &
        ANY( (/ismag,iprog/) /= atm_phy_nwp_config(jg)%inwp_turb)) THEN !
=======
    IF (ltestcase .AND. ( nh_test_name == 'RCE' .OR. nh_test_name == 'RCE_Tconst' ) &
      &  .AND. atm_phy_nwp_config(jg)%inwp_turb/=ismag ) THEN !
>>>>>>> a1da88bc
     DO jb = i_startblk, i_endblk
      CALL get_indices_c(p_patch, jb, i_startblk, i_endblk, &
        &  i_startidx, i_endidx, rl_start, rl_end)
        DO jc = i_startidx, i_endidx
          p_prog_lnd_now%t_g (jc,jb) = th_cbl(1)
          p_prog_lnd_new%t_g (jc,jb) = p_prog_lnd_now%t_g (jc,jb)
          p_diag_lnd%qv_s    (jc,jb) = &
          & spec_humi(sat_pres_water(p_prog_lnd_now%t_g (jc,jb)),p_diag%pres_sfc(jc,jb))
        ENDDO
     ENDDO
    ENDIF

  END IF



  ! index of first half level with height >= 1500 m (above boundary layer)
  k1500m = 1

  !--------------------------------------------------------------
  !>reference pressure according to U.S. standard atmosphere
  ! (with the caveat that the stratosphere is assumed isothermal, which does not hurt
  !  because pref is used for determining model level indices referring to pressures
  !  >= 60 hPa)
  !--------------------------------------------------------------
  ttropo = t00 + dtdz_standardatm*htropo
  ptropo = p0sl_bg*(ttropo/t00)**(-grav/(rd*dtdz_standardatm))
  DO jk = nlev, 1, -1
    jk1 = jk + nshift
    IF ( vct_a(jk1) >= 1500.0_wp .AND. vct_a(jk1+1) < 1500.0_wp ) THEN
      k1500m = jk  ! not jk1 (may result in out-of-bounds)!
    END IF
    zfull = 0.5_wp*(vct_a(jk1) + vct_a(jk1+1))
    IF (zfull < htropo) THEN
      temp = t00 + dtdz_standardatm*zfull
      pref(jk) = p0sl_bg*(temp/t00)**(-grav/(rd*dtdz_standardatm))
    ELSE
      pref(jk) = ptropo*EXP(-grav*(zfull-htropo)/(rd*ttropo))
    ENDIF
  ENDDO

  ! Reference pressure for vertical distribution of aerosol optical depths
  ! Uses coarse-scale orography if available, otherwise use model orography
  DO jb = i_startblk, i_endblk

    CALL get_indices_c(p_patch, jb, i_startblk, i_endblk, i_startidx, i_endidx, rl_start, rl_end)

    IF (itype_vegetation_cycle >= 2) THEN
      DO jc = i_startidx,i_endidx
        temp = t00 + dtdz_standardatm*ext_data%atm%topo_t2mclim(jc,jb)
        prm_diag%pref_aerdis(jc,jb) = p0sl_bg*(temp/t00)**(-grav/(rd*dtdz_standardatm))
      ENDDO
    ELSE
      DO jc = i_startidx,i_endidx
        temp = t00 + dtdz_standardatm*ext_data%atm%topography_c(jc,jb)
        prm_diag%pref_aerdis(jc,jb) = p0sl_bg*(temp/t00)**(-grav/(rd*dtdz_standardatm))
      ENDDO
    ENDIF

  ENDDO

  ! start filling phy_params
  !
  !--------------------------------------------------------------
  !< characteristic gridlength needed by convection and turbulence
  !--------------------------------------------------------------
!   CALL sphere_cell_mean_char_length (p_patch%n_patch_cells_g, phy_params%mean_charlen)
  ! read it directly from the patch%geometry_info
  phy_params%mean_charlen = p_patch%geometry_info%mean_characteristic_length
!   write(0,*) "=============================================="
!   write(0,*) "mean_charlen=", phy_params%mean_charlen, &
!     & p_patch%geometry_info%mean_characteristic_length
!   write(0,*) "=============================================="

  ! compute level index corresponding to the HAG of the 60hPa level 
  ! (currently only needed by mo_nwp_diagnosis:cal_cape_cin) 
  phy_params%k060=1
  DO jk=nlev,1,-1
    IF(pref(jk) >  60.e2_wp) phy_params%k060=jk
  ENDDO


  !------------------------------------------
  !< call for cloud microphysics
  !------------------------------------------

  SELECT CASE ( atm_phy_nwp_config(jg)%inwp_gscp )

  CASE (1,2,3)  ! cloud microphysics from COSMO (V 5.0)
    IF (msg_level >= 12)  CALL message('mo_nwp_phy_init:', 'init microphysics')
    CALL gscp_set_coefficients(tune_zceff_min = tune_zceff_min,               &
      &                        tune_v0snow    = tune_v0snow,                  &
      &                        tune_zvz0i     = tune_zvz0i,                   &
      &                      tune_icesedi_exp = tune_icesedi_exp,             &
      &                        tune_mu_rain   = atm_phy_nwp_config(1)%mu_rain,&
      &                   tune_rain_n0_factor = atm_phy_nwp_config(1)%rain_n0_factor)

  CASE (4) !two moment micrphysics
    IF (msg_level >= 12)  CALL message('mo_nwp_phy_init:', 'init microphysics: two-moment')

    IF (jg == 1) CALL two_moment_mcrph_init(igscp=atm_phy_nwp_config(jg)%inwp_gscp, msg_level=msg_level )

    IF (linit_mode) THEN ! Initial condition for number densities
!$OMP PARALLEL
!$OMP DO PRIVATE(jb,jk,jc,i_startidx,i_endidx) ICON_OMP_GUIDED_SCHEDULE
       DO jb = i_startblk, i_endblk
          CALL get_indices_c(p_patch, jb, i_startblk, i_endblk, &
               &                i_startidx, i_endidx, rl_start, rl_end)
          DO jk=1,nlev
             DO jc=i_startidx,i_endidx
                p_prog_now%tracer(jc,jk,jb,iqnc) = set_qnc(p_prog_now%tracer(jc,jk,jb,iqc))
                p_prog_now%tracer(jc,jk,jb,iqnr) = set_qnr(p_prog_now%tracer(jc,jk,jb,iqr))
                p_prog_now%tracer(jc,jk,jb,iqni) = set_qni(p_prog_now%tracer(jc,jk,jb,iqi))
                p_prog_now%tracer(jc,jk,jb,iqns) = set_qns(p_prog_now%tracer(jc,jk,jb,iqs))
                p_prog_now%tracer(jc,jk,jb,iqng) = set_qng(p_prog_now%tracer(jc,jk,jb,iqg))
             END DO
          END DO
       END DO
!$OMP END DO NOWAIT
!$OMP END PARALLEL
    END IF

  CASE (5) !two moment micrphysics
    IF (msg_level >= 12)  CALL message('mo_nwp_phy_init:', 'init microphysics: two-moment')

    IF (jg == 1) CALL two_moment_mcrph_init(atm_phy_nwp_config(jg)%inwp_gscp,&
         &                                  N_cn0,z0_nccn,z1e_nccn,N_in0,z0_nin,z1e_nin,msg_level)

    IF (linit_mode) THEN ! Initial condition for number densities
!$OMP PARALLEL
!$OMP DO PRIVATE(jb,jk,jc,i_startidx,i_endidx) ICON_OMP_GUIDED_SCHEDULE
       DO jb = i_startblk, i_endblk
          CALL get_indices_c(p_patch, jb, i_startblk, i_endblk, &
               &                i_startidx, i_endidx, rl_start, rl_end)
          DO jk=1,nlev
             DO jc=i_startidx,i_endidx
                p_prog_now%tracer(jc,jk,jb,iqnc) = set_qnc(p_prog_now%tracer(jc,jk,jb,iqc))
                p_prog_now%tracer(jc,jk,jb,iqnr) = set_qnr(p_prog_now%tracer(jc,jk,jb,iqr))
                p_prog_now%tracer(jc,jk,jb,iqni) = set_qni(p_prog_now%tracer(jc,jk,jb,iqi))
                p_prog_now%tracer(jc,jk,jb,iqns) = set_qns(p_prog_now%tracer(jc,jk,jb,iqs))
                p_prog_now%tracer(jc,jk,jb,iqng) = set_qng(p_prog_now%tracer(jc,jk,jb,iqg))
             END DO
          END DO
       END DO
!$OMP END DO NOWAIT
!$OMP END PARALLEL
    END IF

    IF (linit_mode) THEN ! Initial condition for CCN and IN fields
!$OMP PARALLEL
!$OMP DO PRIVATE(jb,jk,jk1,jc,i_startidx,i_endidx,zfull) ICON_OMP_GUIDED_SCHEDULE
       DO jb = i_startblk, i_endblk
          CALL get_indices_c(p_patch, jb, i_startblk, i_endblk, &
               &                i_startidx, i_endidx, rl_start, rl_end)
          DO jk=1,nlev
             DO jc=i_startidx,i_endidx
                jk1 = jk + nshift
                zfull = 0.5_wp*(vct_a(jk1)+vct_a(jk1+1))
                IF(zfull > z0_nccn) THEN
                   p_prog_now%tracer(jc,jk,jb,inccn) = N_cn0*exp((z0_nccn-zfull)/z1e_nccn)
                ELSE
                   p_prog_now%tracer(jc,jk,jb,inccn) = N_cn0
                END IF
                IF(zfull > z0_nin) THEN
                   p_prog_now%tracer(jc,jk,jb,ininpot)  = N_in0*exp((z0_nin -zfull)/z1e_nin)
                ELSE
                   p_prog_now%tracer(jc,jk,jb,ininpot)  = N_in0
                END IF
             END DO
          END DO
       END DO
!$OMP END DO NOWAIT
!$OMP END PARALLEL
    END IF
  CASE (6) ! two-moment scheme with prognostic cloud droplet number
           ! and chemical composition taken from the ART extension
    IF (msg_level >= 12)  CALL message('mo_nwp_phy_init:', 'init microphysics: ART two-moment')

    IF (jg == 1) CALL art_clouds_interface_2mom_init(msg_level)

    IF (linit_mode) THEN ! Initial condition for number densities
!$OMP PARALLEL
!$OMP DO PRIVATE(jb,jk,jc,i_startidx,i_endidx) ICON_OMP_GUIDED_SCHEDULE
       DO jb = i_startblk, i_endblk
          CALL get_indices_c(p_patch, jb, i_startblk, i_endblk, &
               &                i_startidx, i_endidx, rl_start, rl_end)
          DO jk=1,nlev
             DO jc=i_startidx,i_endidx
                p_prog_now%tracer(jc,jk,jb,iqnc) = set_qnc(p_prog_now%tracer(jc,jk,jb,iqc))
                p_prog_now%tracer(jc,jk,jb,iqnr) = set_qnr(p_prog_now%tracer(jc,jk,jb,iqr))
                p_prog_now%tracer(jc,jk,jb,iqni) = set_qni(p_prog_now%tracer(jc,jk,jb,iqi))
                p_prog_now%tracer(jc,jk,jb,iqns) = set_qns(p_prog_now%tracer(jc,jk,jb,iqs))
                p_prog_now%tracer(jc,jk,jb,iqng) = set_qng(p_prog_now%tracer(jc,jk,jb,iqg))
             END DO
          END DO
       END DO
!$OMP END DO NOWAIT
!$OMP END PARALLEL
    END IF
  END SELECT

  ! Compute lookup tables for aerosol-microphysics coupling
  IF (jg == 1 .AND. (atm_phy_nwp_config(jg)%icpl_aero_gscp > 0 .OR. icpl_aero_conv > 0)) &
    CALL lookupcreate_segalkhain()

  !------------------------------------------
  !< radiation
  !------------------------------------------
  SELECT CASE ( atm_phy_nwp_config(jg)%inwp_radiation )
  CASE (1, 3)

    IF (msg_level >= 12)  CALL message('mo_nwp_phy_init:', 'init RRTM')

    SELECT CASE ( irad_aero )
    ! Note (GZ): irad_aero=2 does no action but is the default in radiation_nml
    ! and therefore should not cause the model to stop
    CASE (0,2,5,6,9)
      !ok
    CASE DEFAULT
      CALL finish('mo_nwp_phy_init: init_nwp_phy',  &
        &      'Wrong irad_aero. For RRTM radiation, this irad_aero is not implemented.')
    END SELECT

!    prm_diag%lfglac (:,:) = ext_data%atm%soiltyp(:,:) == 1  !soiltyp=ice

    ! solar flux (W/m2) in 14 SW bands
    ssi_radt(:) = ssi_amip(:)
    ! solar constant (W/m2)
    tsi_radt    = SUM(ssi_radt(:))


    !--------------------------------------------------
    !< set conditions for Aqua planet or RCE experiment
    !--------------------------------------------------
    IF ( nh_test_name == 'APE_nwp' .OR. nh_test_name == 'dcmip_tc_52' ) THEN
      ssi_radt(:) = ssi_radt(:)*1365._wp/tsi_radt
      tsi_radt = 1365._wp
    ENDIF  ! APE

    IF ( nh_test_name == 'RCE' .OR. nh_test_name == 'RCE_Tconst' ) THEN
      ! solar flux (W/m2) in 14 SW bands
      scale_fac = sol_const/1361.371_wp ! computed relative to amip (1361)
      ssi_radt(:) = scale_fac*ssi_amip(:)
      ! solar constant (W/m2)
      tsi_radt    = SUM(ssi_radt(:))
    ENDIF

    IF (atm_phy_nwp_config(jg)%inwp_radiation == 1) THEN ! RRTM init
      CALL setup_srtm
      CALL lrtm_setup(lrtm_filename)
      CALL setup_newcld_optics(cldopt_filename)
    ELSE   ! PSRAD init
      CALL psrad_basic_setup(.false., nlev, 1.0_wp, 1.0_wp, &
        & echam_cld_config(1)%cinhoml1 ,echam_cld_config(1)%cinhoml2, &
        & echam_cld_config(1)%cinhoml3 ,echam_cld_config(1)%cinhomi)
    ENDIF

    rl_start = 1  ! Initialization should be done for all points
    rl_end   = min_rlcell

    i_startblk = p_patch%cells%start_blk(rl_start,1)
    i_endblk   = p_patch%cells%end_blk(rl_end,i_nchdom)

!$OMP PARALLEL
!$OMP DO PRIVATE(jb,jc,i_startidx,i_endidx,jk,zprat,zpres,lland,lglac,zn1,&
!$OMP zn2,zcdnc,dz1,dz2,dz3) ICON_OMP_DEFAULT_SCHEDULE
    DO jb = i_startblk, i_endblk

      CALL get_indices_c(p_patch, jb, i_startblk, i_endblk, &
           &  i_startidx, i_endidx, rl_start, rl_end)

      ! Initialize cloud droplet number concentration (acdnc)
      ! like in mo_echam_phy_init.f90
      DO jk = 1,nlev
        ! Loop starts with 1 instead of i_startidx because the start index is missing in RRTM
        DO jc = i_startidx, i_endidx
          zpres = p0ref * (p_metrics%exner_ref_mc(jc,jk,jb))**(cpd/rd)
          zprat=(MIN(8._wp,80000._wp/zpres))**2

          lland = ext_data%atm%llsm_atm_c(jc,jb)
          lglac = ext_data%atm%soiltyp(jc,jb) == 1
          IF (lland.AND.(.NOT.lglac)) THEN
            zn1= 50._wp
            zn2=220._wp
          ELSE
            zn1= 50._wp
            zn2= 80._wp
          ENDIF
          IF (zpres < 80000._wp) THEN
            zcdnc=1.e6_wp*(zn1+(zn2-zn1)*(EXP(1._wp-zprat)))
          ELSE
            zcdnc=zn2*1.e6_wp
          ENDIF
          prm_diag%acdnc(jc,jk,jb) = zcdnc
          IF ( nh_test_name == 'RCE' .OR. nh_test_name == 'RCE_Tconst' ) THEN
            !--- computation of reference pressure field from the reference exner field
            zrefpres(jc,jk,jb) = p0ref * (p_metrics%exner_ref_mc(jc,jk,jb))**(cpd/rd)
            ! here we choose to use temp to compute sfc pres instead of tempv
            zreftemp(jc,jk,jb) = p_metrics%theta_ref_mc(jc,jk,jb)*p_metrics%exner_ref_mc(jc,jk,jb)

          END IF
        END DO !jc
      END DO   !jk
      IF ( nh_test_name == 'RCE' .OR. nh_test_name == 'RCE_Tconst' ) THEN
        ! a ref press field needs to be computed for testcases with a
        ! constant ozone.  the reference field allows the ozone to be
        ! interpolated at a restart without changing due to a changing p field.
        DO jc = i_startidx,i_endidx
          ! we also need pres at interface levels; first we need sfc press...
          ! Height differences between surface and third-lowest main level
          dz1 = p_metrics%z_ifc(jc,nlev,jb)   - p_metrics%z_ifc(jc,nlevp1,jb)
          dz2 = p_metrics%z_ifc(jc,nlev-1,jb) - p_metrics%z_ifc(jc,nlev,jb)
          dz3 = p_metrics%z_mc (jc,nlev-2,jb) - p_metrics%z_ifc(jc,nlev-1,jb)
          ! Compute surface pressure starting from three lowest levels
          zpres_sfc(jc,jb) = p0ref * EXP( cpd_o_rd*LOG(p_metrics%exner_ref_mc(jc,nlev-2,jb))  + &
                             grav_o_rd*(dz1/zreftemp(jc,nlev,jb) + dz2/zreftemp(jc,nlev-1,jb) + &
                             dz3/zreftemp(jc,nlev-2,jb)) )

          zpres_ifc(jc,nlevp1,jb) = zpres_sfc(jc,jb)
        END DO !jc

        ! compute interface from nlev-1 to TOA
        DO jk = nlev,2,-1
          DO jc = 1, i_endidx
            ! pressure at interface levels
            zpres_ifc(jc,jk,jb) = SQRT(zrefpres(jc,jk,jb)*zrefpres(jc,jk-1,jb) )
          END DO
          DO jc = i_startidx, i_endidx !pres at top ifc = pres at top model lev
            zpres_ifc(jc,1,jb) = zrefpres(jc,1,jb)
          END DO
        END DO
      END IF


    !------------------------------------------
    ! APE ozone profile, vertical setting needed only once for NH
    !------------------------------------------
      !IF (irad_o3 == io3_ape .AND. linit_mode) THEN
      IF (irad_o3 == io3_ape ) THEN

!        CALL o3_zl2ml(p_patch%nblks_c,p_patch%npromz_c,        & !
!          &           nlev_o3,      nlev,                      & ! vertical levels in/out
!          &           zf_aux,   p_metrics%z_mc,                & ! vertical in/out
!          &           ext_data%atm_td%o3(:,:,:,nmonths),p_prog%tracer(:,:,:,io3))! o3Field in/out

        IF ( nh_test_name == 'RCE' .OR. nh_test_name == 'RCE_Tconst' ) THEN
          CALL o3_pl2ml (jcs=i_startidx, jce=i_endidx,     &
            & kbdim=nproma,                                &
            & nlev_pres = nlev_o3,klev= nlev ,             &
            & pfoz = ext_data%atm_td%pfoz(:),              &
            & phoz = ext_data%atm_td%phoz(:),              &! in o3-levs
            & ppf = zrefpres (:,:,jb),                  &! in  pres
            & pph = zpres_ifc(:,:,jb),               &! in  pres_halfl
            & o3_time_int = ext_data%atm_td%o3(:,:,jb,nmonths),     &! in
            & o3_clim     = ext_data%atm%o3(:,:,jb) )         ! OUT
        ELSE ! default behaviour
          CALL o3_pl2ml (jcs=i_startidx, jce=i_endidx,     &
            & kbdim=nproma,                                &
            & nlev_pres = nlev_o3,klev= nlev ,             &
            & pfoz = ext_data%atm_td%pfoz(:),              &
            & phoz = ext_data%atm_td%phoz(:),              &! in o3-levs
            & ppf = p_diag%pres (:,:,jb),                  &! in  pres
            & pph = p_diag%pres_ifc(:,:,jb),               &! in  pres_halfl
            & o3_time_int = ext_data%atm_td%o3(:,:,jb,nmonths),     &! in
            & o3_clim     = ext_data%atm%o3(:,:,jb) )         ! OUT
        ENDIF
      ENDIF

    ENDDO      !jb
!$OMP END DO NOWAIT
!$OMP END PARALLEL

    IF ( irad_aero == 5 ) THEN

      CALL init_aerosol_props_tanre_rrtm

      CALL init_aerosol_dstrb_tanre (        &
        & kbdim    = nproma,                 & !in
        & pt_patch = p_patch,                & !in
        & aersea   = prm_diag%aersea,        & !out
        & aerlan   = prm_diag%aerlan,        & !out
        & aerurb   = prm_diag%aerurb,        & !out
        & aerdes   = prm_diag%aerdes )         !out

    ELSEIF ( irad_aero == 6 .OR. irad_aero == 9) THEN

      CALL init_aerosol_props_tegen_rrtm

    ELSE

      zaea_rrtm(:,:) = 0.0_wp
      zaes_rrtm(:,:) = 0.0_wp
      zaeg_rrtm(:,:) = 0.0_wp

    ENDIF

    DO ist = 1, UBOUND(csalbw,1)
      rad_csalbw(ist) = csalbw(ist) / (2.0_wp * zml_soil(1))
    ENDDO

  CASE (2)

    IF (msg_level >= 12)  CALL message('mo_nwp_phy_init:', 'init Ritter Geleyn')

    ! Note (GZ): irad_aero=2 does no action but is the default in radiation_nml
    ! and therefore should not cause the model to stop
    SELECT CASE ( irad_aero )
    CASE (0,2,5,6,9)
      !ok
    CASE DEFAULT
      CALL finish('mo_nwp_phy_init: init_nwp_phy',  &
        &      'Wrong irad_aero. For Ritter-Geleyn radiation, this irad_aero is not implemented.')
    END SELECT

    ! solar flux (W/m2) in 14 SW bands
    ssi_radt(:) = ssi_amip(:)
    ! solar constant (W/m2)
    tsi_radt    = SUM(ssi_radt(:))

    IF ( nh_test_name == 'RCE' .OR. nh_test_name == 'RCE_Tconst' ) THEN
      tsi_radt = 0._wp
      ! solar flux (W/m2) in 14 SW bands
      scale_fac = sol_const/1361.371_wp ! computed relative to amip (1361)
      ssi_radt(:) = scale_fac*ssi_amip(:)
      ! solar constant (W/m2)
      tsi_radt    = SUM(ssi_radt(:))
    ENDIF

    !------------------------------------------
    !< set conditions for Aqua planet experiment
    !------------------------------------------
    IF ( nh_test_name == 'APE_nwp' .OR. nh_test_name == 'dcmip_tc_52' ) THEN
      ssi_radt(:) = ssi_radt(:)*1365._wp/tsi_radt
      tsi_radt = 1365._wp
    ENDIF

    CALL rad_aibi

    zaef_rg(:,:)= 0.0_wp

    IF ( irad_aero == 5 ) THEN

      CALL init_aerosol_props_tanre_rg

      CALL init_aerosol_dstrb_tanre (        &
        & kbdim    = nproma,                 & !in
        & pt_patch = p_patch,                & !in
        & aersea   = prm_diag%aersea,        & !out
        & aerlan   = prm_diag%aerlan,        & !out
        & aerurb   = prm_diag%aerurb,        & !out
        & aerdes   = prm_diag%aerdes )         !out

    ELSEIF ( irad_aero == 6 .OR. irad_aero == 9) THEN

      CALL init_aerosol_props_tegen_rg

    ELSE

      zaea_rg(:,:) = 0.0_wp
      zaes_rg(:,:) = 0.0_wp
      zaeg_rg(:,:) = 0.0_wp

    ENDIF


    !------------------------------------------
    ! APE ozone profile, vertical setting needed only once for NH
    !------------------------------------------
    IF (irad_o3 == io3_ape .AND. linit_mode ) THEN

      rl_start = 1  ! Initialization should be done for all points
      rl_end   = min_rlcell

      i_startblk = p_patch%cells%start_blk(rl_start,1)
      i_endblk   = p_patch%cells%end_blk(rl_end,i_nchdom)

!$OMP PARALLEL
!$OMP DO PRIVATE(jb,i_endidx) ICON_OMP_DEFAULT_SCHEDULE
      DO jb = i_startblk, i_endblk

        CALL get_indices_c(p_patch, jb, i_startblk, i_endblk, &
          &  i_startidx, i_endidx, rl_start, rl_end)

        CALL o3_pl2ml (jcs=i_startidx, jce=i_endidx,     &
          & kbdim=nproma,                                &
          & nlev_pres = nlev_o3,klev= nlev ,             &
          & pfoz = ext_data%atm_td%pfoz(:),              &
          & phoz = ext_data%atm_td%phoz(:),              &! in o3-levs
          & ppf = p_diag%pres (:,:,jb),                  &! in  pres
          & pph = p_diag%pres_ifc(:,:,jb),               &! in  pres_halfl
          & o3_time_int = ext_data%atm_td%o3(:,:,jb,nmonths),     &! in
          & o3_clim     = ext_data%atm%o3(:,:,jb) )         ! OUT

      ENDDO !jb
!$OMP END DO NOWAIT
!$OMP END PARALLEL

    ENDIF ! (irad_o3 == io3_ape)

    DO ist = 1, UBOUND(csalbw,1)
      rad_csalbw(ist) = csalbw(ist) / (2.0_wp * zml_soil(1))
    ENDDO

  END SELECT !inwp_radiation

  IF ( nh_test_name == 'RCE' .OR. nh_test_name == 'RCE_Tconst' ) THEN
    DEALLOCATE (zrefpres)
    DEALLOCATE (zreftemp)
    DEALLOCATE (zpres_sfc)
    DEALLOCATE (zpres_ifc)
  END IF

  !----------------------------------------------------------------
  !< initializations needed both for convection and inwp_cldcover=1
  !----------------------------------------------------------------

  IF ( atm_phy_nwp_config(jg)%inwp_convection == 1 .OR. &
    &  atm_phy_nwp_config(jg)%inwp_cldcover == 1   .OR. &
    &  atm_phy_nwp_config(jg)%inwp_surface == 1    .OR. &
    &  atm_phy_nwp_config(jg)%inwp_turb == iedmf )     THEN

    !This has to be done here because not only convection, but also inwp_cldcover == 1
    !uses mo_cufunctions's foealfa. Therefore, the parameters of the function foealfa
    !have to be initialized by calls of sucst and su_yoethf.

    ! get current date in iso-format "yyyymmddThhmmssZ" (String)
    CALL datetimeToString(ini_date, datetime_string)
    ! convert first 8 characters to integer (yyyy-mm-dd)
    WRITE (yyyymmdd, '(a,a,a)')  datetime_string(1:4), datetime_string(6:7), datetime_string(9:10)
    READ  (yyyymmdd,'(i8)') icur_date

    CALL sucst(54,icur_date,0,0)
    CALL su_yoethf

  ENDIF


  !------------------------------------------
  !< call for convection
  !------------------------------------------

  IF ( atm_phy_nwp_config(jg)%inwp_convection == 1 .OR. &
    &  atm_phy_nwp_config(jg)%inwp_turb == iedmf )     THEN

    IF (msg_level >= 12)  CALL message('mo_nwp_phy_init:', 'init convection')

    ! Please take care for scale-dependent initializations!
    ! rsltn = Average mesh size of ICON grid
    ! needed for RTAU - CAPE calculation
    ! adapted for more general gemoetries
    rsltn = p_patch%geometry_info%mean_characteristic_length


!    WRITE(message_text,'(i3,i10,f20.10)') jg, nsmax, phy_params%mean_charlen
!    CALL message('nwp_phy_init, nsmax=', TRIM(message_text))

    lshallow = atm_phy_nwp_config(jg)%lshallowconv_only
    ldetrain_prec = atm_phy_nwp_config(jg)%ldetrain_conv_prec
    CALL sucumf(rsltn,nlev,pref,phy_params,lshallow,ldetrain_prec)
    CALL suphli
    CALL suvdf
    CALL suvdfs
    CALL sucldp

    CALL message('mo_nwp_phy_init:', 'convection initialized')
  ELSE
    ! initialize parameters that are accessed outside the convection scheme
    phy_params%rcucov           = 0._wp
    phy_params%rcucov_trop      = 0._wp
    phy_params%rhebc_land       = 0._wp
    phy_params%rhebc_ocean      = 0._wp
    phy_params%rhebc_land_trop  = 0._wp
    phy_params%rhebc_ocean_trop = 0._wp
    phy_params%entrorg          = 0._wp
    phy_params%texc             = 0._wp
    phy_params%qexc             = 0._wp
  ENDIF

  ! Initialize fields k850 and k950, which are required for computing the
  ! convective contribution to wind gusts
  !
  ! k800, k400 will be used for inwp_convection==0 as well. 
  ! Thus we need to make sure that they are initialized.
  prm_diag%k850(:,:) = nlev
  prm_diag%k950(:,:) = nlev
  prm_diag%k800(:,:) = nlev
  prm_diag%k400(:,:) = nlev

  rl_start = 1  ! Initialization should be done for all points
  rl_end   = min_rlcell

  i_startblk = p_patch%cells%start_blk(rl_start,1)
  i_endblk   = p_patch%cells%end_blk(rl_end,i_nchdom)

  ! height of 850 and 950hPa surface for US standard atmosphere in m
  ! For derivation, see documentation of US standard atmosphere
  h850_standard = 1457.235199_wp
  h950_standard = 540.3130233_wp

!$OMP PARALLEL
!$OMP DO PRIVATE(jc,jk,jb,i_startidx,i_endidx,hag,zpres,zpres0) ICON_OMP_DEFAULT_SCHEDULE
  DO jb = i_startblk, i_endblk

    CALL get_indices_c(p_patch, jb, i_startblk, i_endblk, &
      &  i_startidx, i_endidx, rl_start, rl_end)

    DO jc=i_startidx, i_endidx

      DO jk=nlev, 1, -1
        ! height above ground
        hag = p_metrics%z_mc(jc,jk,jb)-ext_data%atm%topography_c(jc,jb)

        IF (hag < h850_standard) THEN
          prm_diag%k850(jc,jb) = jk
        ENDIF
        IF (hag < h950_standard) THEN
          prm_diag%k950(jc,jb) = jk
        ENDIF
      ENDDO
      ! security measure
      prm_diag%k950(jc,jb) = MAX(prm_diag%k950(jc,jb),2)
      prm_diag%k850(jc,jb) = MAX(prm_diag%k850(jc,jb),2)

      ! analogous initialization of k800 and k400, based on reference pressure
      ! because this is more meaningful for k400 in the presence of very high orography
      zpres0 = p0ref * (p_metrics%exner_ref_mc(jc,nlev,jb))**(cpd/rd)
      DO jk=nlev-1, 2, -1
        zpres = p0ref * (p_metrics%exner_ref_mc(jc,jk,jb))**(cpd/rd)
        IF (zpres/zpres0 >= pr800) prm_diag%k800(jc,jb) = jk
        IF (zpres/zpres0 >= pr400*SQRT(p0ref/zpres0)) THEN
          prm_diag%k400(jc,jb) = jk
        ELSE
          EXIT
        ENDIF
      ENDDO

    ENDDO  ! jc
  ENDDO  ! jb
!$OMP END DO NOWAIT
!$OMP END PARALLEL


  !------------------------------------------
  !< surface initialization (including seaice)
  !------------------------------------------

  IF ( atm_phy_nwp_config(jg)%inwp_surface == 1 ) THEN  ! TERRA
    IF (linit_mode) THEN
      CALL nwp_surface_init(p_patch, ext_data, p_prog_lnd_now, p_prog_lnd_new, &
        &                   p_prog_wtr_now, p_prog_wtr_new, p_diag_lnd, p_diag, prm_diag)
    ELSE
      IF ( lsnowtile ) THEN ! restart mode with snowtiles
        CALL init_snowtile_lists(p_patch, ext_data, p_diag_lnd)
      ENDIF
    ENDIF

    ! Copy timelevel now to timelevel new for land state. This has no impact on the prognostic
    ! results but ensures that the output over non-prognostic grid points (water) is the same
    ! for even and odd multiples of the advection time step
    CALL copy_lnd_prog_now2new(p_patch, p_prog_lnd_now, p_prog_lnd_new)
    IF (msg_level >= 12)  CALL message('mo_nwp_phy_init:', 'init TERRA')
  END IF


  !------------------------------------------
  !< setup for turbulence
  !------------------------------------------

  ! initialize gz0 (roughness length * g)
  !
  IF ( ANY( (/icosmo,igme,ismag,iprog,iedmf/)==atm_phy_nwp_config(jg)%inwp_turb ) .AND. &
       linit_mode ) THEN

    ! gz0 is initialized if we do not start from an own first guess
    IF (lturb_init) THEN

      IF (msg_level >= 12)  CALL message('mo_nwp_phy_init:', 'init roughness length')

      IF (turbdiff_config(jg)%lconst_z0) THEN
        ! constant z0 for idealized tests
        prm_diag%gz0(:,:) = grav * turbdiff_config(jg)%const_z0

      ELSE IF (atm_phy_nwp_config(jg)%itype_z0 == 1) THEN
        ! default
        prm_diag%gz0(:,:) = grav * ext_data%atm%z0(:,:)

      ELSE IF (atm_phy_nwp_config(jg)%itype_z0 >= 2) THEN

        rl_start = grf_bdywidth_c + 1 ! land-cover classes are not set for nest-boundary points
        rl_end   = min_rlcell_int

        i_startblk = p_patch%cells%start_blk(rl_start,1)
        i_endblk   = p_patch%cells%end_blk(rl_end,i_nchdom)


        ! Scaling factor for SSO contribution to roughness length ("Erdmann Heise formula")
        fact_z0rough = 1.e-5_wp*ATAN(phy_params%mean_charlen/2250._wp)

!$OMP PARALLEL
!$OMP DO PRIVATE(jb,jc,ic,jt,i_startidx,i_endidx,lc_class,gz0) ICON_OMP_DEFAULT_SCHEDULE
        DO jb = i_startblk, i_endblk

          CALL get_indices_c(p_patch, jb, i_startblk, i_endblk, &
            &                i_startidx, i_endidx, rl_start, rl_end)

          ! specify land-cover-related roughness length over land points
          ! note:  water points are set in turbdiff
          gz0(:) = 0._wp

          DO jt = 1, ntiles_total
!CDIR NODEP,VOVERTAKE,VOB
            DO ic = 1, ext_data%atm%lp_count(jb)
              jc = ext_data%atm%idx_lst_lp(ic,jb)
              lc_class = MAX(1,ext_data%atm%lc_class_t(jc,jb,jt)) ! to avoid segfaults
              gz0(jc) = gz0(jc) + ext_data%atm%frac_t(jc,jb,jt) * grav * (             &
               (1._wp-p_diag_lnd%snowfrac_t(jc,jb,jt))*ext_data%atm%z0_lcc(lc_class)+  &
                p_diag_lnd%snowfrac_t(jc,jb,jt)*0.5_wp*ext_data%atm%z0_lcc(i_lc_si) ) ! i_lc_si = snow/ice class
            ENDDO
          ENDDO
          IF (atm_phy_nwp_config(jg)%itype_z0 == 3) THEN
            DO ic = 1, ext_data%atm%lp_count(jb)
              jc = ext_data%atm%idx_lst_lp(ic,jb)
              gz0(jc) = gz0(jc) + grav*MIN(fact_z0rough*ext_data%atm%sso_stdh_raw(jc,jb)**2,7.5_wp)
            ENDDO
          ENDIF
          DO jt = ntiles_total+1, ntiles_total+ntiles_water ! required if there are mixed land-water points
!CDIR NODEP,VOVERTAKE,VOB
            DO ic = 1, ext_data%atm%lp_count(jb)
              jc = ext_data%atm%idx_lst_lp(ic,jb)
              lc_class = MAX(1,ext_data%atm%lc_class_t(jc,jb,jt)) ! to avoid segfaults
              gz0(jc) = gz0(jc) + ext_data%atm%frac_t(jc,jb,jt) * grav*ext_data%atm%z0_lcc(lc_class)
            ENDDO
          ENDDO
!CDIR NODEP,VOVERTAKE,VOB
          DO ic = 1, ext_data%atm%lp_count(jb)
            jc = ext_data%atm%idx_lst_lp(ic,jb)
            prm_diag%gz0(jc,jb) = gz0(jc)
          ENDDO
        ENDDO  !jb
!$OMP END DO
!$OMP END PARALLEL
      ENDIF  !initialize gz0

    END IF

  ENDIF

  IF ( ANY( (/icosmo,iedmf/)==atm_phy_nwp_config(jg)%inwp_turb ) ) THEN

    ! allocate and init implicit weights for tridiagonal solver
    ALLOCATE( turbdiff_config(jg)%impl_weight(nlevp1), &
              STAT=istatus )
    IF(istatus/=SUCCESS)THEN
      CALL finish (TRIM(routine), &
                 'allocation of impl_weight failed')
    ENDIF

    CALL get_turbdiff_param(jg)

    ! using an over implicit value (impl_s) near surface,
    ! reduced to in general slightly off-centered value (impl_t)
    ! in about 1500 m height
    DO jk = 1, k1500m
      impl_weight(jk) = impl_t
    END DO
    DO jk = k1500m+1, nlev
      impl_weight(jk) = impl_t &
                      + (impl_s-impl_t) * (jk-k1500m) / REAL(nlev-k1500m, wp)
    END DO
    impl_weight(nlevp1) = impl_s

! computing l_pat: cannot be done in mo_ext_data_init, because it seems we do not have
!                  phy_params(jg)%mean_charlen available then?

    rl_start = 1 ! Initialization is done also for nest boundary points
    rl_end   = min_rlcell_int

    i_startblk = p_patch%cells%start_blk(rl_start,1)
    i_endblk   = p_patch%cells%end_blk(rl_end,i_nchdom)

    DO jb = i_startblk, i_endblk

      CALL get_indices_c(p_patch, jb, i_startblk, i_endblk, &
        &                i_startidx, i_endidx, rl_start, rl_end)

      ! effective length scale of circulation patterns
      DO jc = i_startidx, i_endidx
        IF (ext_data%atm%fr_land(jc,jb) < 0.5_wp) THEN
          ext_data%atm%l_pat (jc,jb)  = 0.0_wp
        ELSE
          IF (imode_pat_len == 2) THEN
!           ext_data%atm%l_pat (jc,jb)  = MIN( pat_len, ext_data%atm%sso_stdh_raw(jc,jb) )
            ext_data%atm%l_pat (jc,jb)  = MIN( pat_len, prm_diag%pat_len(jc,jb)          )
          ELSE
            ext_data%atm%l_pat (jc,jb)  =      pat_len
          ENDIF
          ext_data%atm%l_pat (jc,jb) = (phy_params%mean_charlen * ext_data%atm%l_pat (jc,jb)) / &
             &                         (phy_params%mean_charlen + ext_data%atm%l_pat (jc,jb))
        ENDIF
      ENDDO
    ENDDO

  ENDIF

  ! Initialize turbulence models
  !
  IF ( ( ANY( (/icosmo,iedmf/)==atm_phy_nwp_config(jg)%inwp_turb ) ) .AND. linit_mode ) THEN

    IF (msg_level >= 12)  CALL message('mo_nwp_phy_init:', 'init COSMO turbulence')

    rl_start = 1 ! Initialization is done also for nest boundary points
    rl_end   = min_rlcell_int

    i_startblk = p_patch%cells%start_blk(rl_start,1)
    i_endblk   = p_patch%cells%end_blk(rl_end,i_nchdom)


!$OMP PARALLEL
!$OMP DO PRIVATE(jb,jk,i_startidx,i_endidx,ic,jc,jt, &
!$OMP            ltkeinp_loc,lgz0inp_loc,nlevcm,l_hori,nzprv,zvariaux,zrhon) ICON_OMP_DEFAULT_SCHEDULE
    DO jb = i_startblk, i_endblk

      CALL get_indices_c(p_patch, jb, i_startblk, i_endblk, &
        &                i_startidx, i_endidx, rl_start, rl_end)

      IF (lturb_init) THEN

        ltkeinp_loc = .FALSE.  ! initialize TKE field
        lgz0inp_loc = .FALSE.  ! initialize gz0 field (water points only)

      ELSE
        !
        ! TKE and gz0 are not re-initialized, but re-used from the first guess
        !
        ltkeinp_loc = .TRUE.   ! do NOT re-initialize TKE field (read from FG)
        lgz0inp_loc = .TRUE.   ! do NOT re-initialize gz0 field (read from FG)


        ! Note that TKE in turbtran/turbdiff is defined as the turbulence velocity scale
        ! TVS=SQRT(2*TKE). The TKE is limited to 5.e-5 here because it may be zero on lateral
        ! boundary points for the limited-area mode, which would cause a crash in the initialization
        ! performed here but hs no impact on the results otherwise.
        !
        DO jk =1,nlevp1
          DO jc = i_startidx, i_endidx
            p_prog_now%tke(jc,jk,jb)= SQRT(2.0_wp*MAX(5.e-5_wp,p_prog_now%tke(jc,jk,jb)))
          ENDDO
        ENDDO
      ENDIF

      l_hori(i_startidx:i_endidx)=phy_params%mean_charlen

      nlevcm = nlevp1

!MR: There should be an initialization for each tile, or the initialization can be
!    executed for 'turbtran' and 'turbdiff' within a single CALL of 'organize_turbdiff'!

     ! set nzprv to 1 and use it as nprv (which is INOUT in turbtran and turbdiff
     !  but this feature is not used here during initialization)
     nzprv = 1

     ! turbtran: only surface-layer turbulence
     CALL turbtran (                                                          &
       &  iini=1, ltkeinp=ltkeinp_loc, lgz0inp=lgz0inp_loc, lstfnct=.TRUE. ,  &
       &          lsrflux=.TRUE., lnsfdia=.TRUE., lrunscm=.FALSE.,            &  !including near-surface diagnostics and surface-flux calculations
       &  dt_tke=atm_phy_nwp_config(jg)%dt_fastphy  ,                         &
       &  nprv=nzprv, ntur=1, ntim=1,                                         &
       &  nvec=nproma, ke=nlev, ke1=nlevp1, kcm=nlevcm, iblock=jb,            &
       &  ivstart=i_startidx, ivend=i_endidx,                                 &
       &  l_hori=l_hori, hhl=p_metrics%z_ifc(:,:,jb),                         &
       &  fr_land=ext_data%atm%fr_land(:,jb),                                 &
       &  depth_lk=ext_data%atm%depth_lk(:,jb),                               &
       &  h_ice=p_prog_wtr_now%h_ice(:,jb),                                   &
       &  sai=ext_data%atm%sai(:,jb),                                         &
       &  gz0=prm_diag%gz0(:,jb),                                             &
       &  t_g=p_prog_lnd_now%t_g(:,jb),                                       &
       &  qv_s=p_diag_lnd%qv_s(:,jb),                                         &
       &  ps=p_diag%pres_sfc(:,jb),                                           &
       &  u=p_diag%u(:,:,jb),                                                 &
       &  v=p_diag%v(:,:,jb),                                                 &
       &  t=p_diag%temp(:,:,jb),                                              &
       &  qv=p_prog_now%tracer(:,:,jb,iqv),                                   &
       &  qc=p_prog_now%tracer(:,:,jb,iqc),                                   &
       &  prs=p_diag%pres(:,:,jb),                                            &
       &  epr=p_prog_now%exner(:,:,jb),                                       &
       &  tcm=prm_diag%tcm(:,jb),                                             &
       &  tch=prm_diag%tch(:,jb),                                             &
       &  tvm=prm_diag%tvm(:,jb),                                             &
       &  tvh=prm_diag%tvh(:,jb),                                             &
       &  tfm=prm_diag%tfm(:,jb),                                             &
       &  tfh=prm_diag%tfh(:,jb),                                             &
       &  tfv=prm_diag%tfv(:,jb),                                             &
       &  tkr=prm_diag%tkr(:,jb),                                             &
       &  tke=p_prog_now%tke(:,:,jb),                                         &
       &  tkvm=prm_diag%tkvm(:,:,jb),                                         &
       &  tkvh=prm_diag%tkvh(:,:,jb),                                         &
       &  rcld=prm_diag%rcld(:,:,jb),                                         &
       &  t_2m=prm_diag%t_2m(:,jb),                                           &
       &  qv_2m=prm_diag%qv_2m(:,jb),                                         &
       &  td_2m=prm_diag%td_2m(:,jb),                                         &
       &  rh_2m=prm_diag%rh_2m(:,jb),                                         &
       &  u_10m=prm_diag%u_10m(:,jb),                                         &
       &  v_10m=prm_diag%v_10m(:,jb),                                         &
       &  shfl_s=prm_diag%shfl_s(:,jb),                                       &
       &  qvfl_s=prm_diag%qhfl_s(:,jb),                                       &
       &  ierrstat=ierrstat, yerrormsg=errormsg, yroutine=eroutine )


      prm_diag%lhfl_s(i_startidx:i_endidx,jb) = &
        &  prm_diag%qhfl_s(i_startidx:i_endidx,jb) * lh_v

      IF ( iedmf /= atm_phy_nwp_config(jg)%inwp_turb )  THEN

        ! turbdiff
        CALL turbdiff ( &
          &  iini=1,                                               & !atmosph. turbulence and vertical diffusion
          &  ltkeinp=ltkeinp_loc,                                  &
          &  lstfnct=.TRUE. ,                                      &
          &  l3dturb=.FALSE.,                                      & ! not possible for ICON
          &  lrunsso=(atm_phy_nwp_config(jg)%inwp_sso > 0),        & ! running COSMO SSO scheme
          &  lruncnv=(atm_phy_nwp_config(jg)%inwp_convection > 0), & ! running convection
          &  lrunscm=.FALSE.,                                      & ! no single column model
          &  lsfluse=lsflcnd,                                      & !
          &  dt_var=atm_phy_nwp_config(jg)%dt_fastphy,                &
          &  dt_tke=atm_phy_nwp_config(jg)%dt_fastphy,                &
          &  nprv=nzprv, ntur=1, ntim=1,                              &
          &  nvec=nproma, ke=nlev, ke1=nlevp1, kcm=nlevcm, iblock=jb, &
          &  ivstart=i_startidx, ivend=i_endidx,                      &
          &  l_hori=l_hori,                                           &
          &  hhl=p_metrics%z_ifc(:,:,jb),                             &
          &  dp0=p_diag%dpres_mc(:,:,jb),                             &
          &  gz0=prm_diag%gz0(:,jb),                                  &
          &  l_pat = ext_data%atm%l_pat(:,jb),                        &
          &  t_g=p_prog_lnd_now%t_g(:,jb),                            &
          &  qv_s=p_diag_lnd%qv_s(:,jb),                              &
          &  ps=p_diag%pres_sfc(:,jb),                                &
          &  u=p_diag%u(:,:,jb),                                      &
          &  v=p_diag%v(:,:,jb),                                      &
          &  w=p_prog_now%w(:,:,jb),                                  &
          &  t=p_diag%temp(:,:,jb),                                   &
          &  qv=p_prog_now%tracer(:,:,jb,iqv),                        &
          &  qc=p_prog_now%tracer(:,:,jb,iqc),                        &
          &  prs=p_diag%pres(:,:,jb),                                 &
          &  rhoh=p_prog_now%rho(:,:,jb),                             &
          &  rhon=zrhon(:,:),                                         &
          &  epr=p_prog_now%exner(:,:,jb),                            &
          &  impl_weight=turbdiff_config(jg)%impl_weight,             &
          &  tvm=prm_diag%tvm(:,jb),                                  &
          &  tvh=prm_diag%tvh(:,jb),                                  &
          &  tfm=prm_diag%tfm(:,jb),                                  &
          &  tfh=prm_diag%tfh(:,jb),                                  &
          &  tke=p_prog_now%tke(:,:,jb),                              &
          &  tkvm=prm_diag%tkvm(:,:,jb),                              &
          &  tkvh=prm_diag%tkvh(:,:,jb),                              &
          &  rcld=prm_diag%rcld(:,:,jb),                              &
          &  u_tens=prm_nwp_tend%ddt_u_turb(:,:,jb),                  &
          &  v_tens=prm_nwp_tend%ddt_v_turb(:,:,jb),                  &
          &  tketens=prm_nwp_tend%ddt_tke(:,:,jb),                    &
          &  ut_sso=REAL(prm_nwp_tend%ddt_u_sso(:,:,jb),wp),          &
          &  vt_sso=REAL(prm_nwp_tend%ddt_v_sso(:,:,jb),wp),          &
          &  shfl_s=prm_diag%shfl_s(:,jb),                            &
          &  qvfl_s=prm_diag%qhfl_s(:,jb),                            &
          &  zvari=zvariaux,                                          & !out
          &  ierrstat=ierrstat, yerrormsg=errormsg, yroutine=eroutine )

      END IF

      ! preparation for concentration boundary condition. Usually inactive for standard ICON runs.
      IF ( .NOT. lsflcnd ) THEN
        prm_diag%lhfl_s(i_startidx:i_endidx,jb) = &
          &  prm_diag%qhfl_s(i_startidx:i_endidx,jb) * lh_v
      END IF


      ! tile-specific quantities needed by turbtran
      !
      DO jt = 1, ntiles_total+ntiles_water
        prm_diag%gz0_t   (:,jb,jt) = prm_diag%gz0(:,jb)
        prm_diag%tvs_s_t (:,jb,jt) = p_prog_now%tke(:,nlevp1,jb)  !here: SQRT(2*TKE)
        prm_diag%tkvm_s_t(:,jb,jt) = prm_diag%tkvm(:,nlevp1,jb)
        prm_diag%tkvh_s_t(:,jb,jt) = prm_diag%tkvh(:,nlevp1,jb)
        prm_diag%tkr_t   (:,jb,jt) = prm_diag%tkr(:,jb)
      ENDDO


      ! Note that TKE in turbtran/turbdiff is defined as the turbulence velocity scale
      ! TVS=SQRT(2*TKE)
      !
      DO jk =1,nlevp1
        p_prog_now%tke(i_startidx:i_endidx,jk,jb)= 0.5_wp                        &
          &                                * (p_prog_now%tke(i_startidx:i_endidx,jk,jb))**2
      ENDDO

    ENDDO  ! jb
!$OMP END DO

!$OMP END PARALLEL

    IF (msg_level >= 12)  CALL message('mo_nwp_phy_init:', 'Cosmo turbulence initialized')


  ELSE IF (  atm_phy_nwp_config(jg)%inwp_turb == igme) THEN

    IF (msg_level >= 12)  CALL message('mo_nwp_phy_init:', 'init GME turbulence')

    rl_start = grf_bdywidth_c + 1 ! land-cover classes are not set for nest-boundary points
    rl_end   = min_rlcell_int

    i_startblk = p_patch%cells%start_blk(rl_start,1)
    i_endblk   = p_patch%cells%end_blk(rl_end,i_nchdom)

!$OMP PARALLEL
!$OMP DO PRIVATE(jb,jt,i_startidx,i_endidx) ICON_OMP_DEFAULT_SCHEDULE
    DO jb = i_startblk, i_endblk

      CALL get_indices_c(p_patch, jb, i_startblk, i_endblk, &
        &                i_startidx, i_endidx, rl_start, rl_end)

      ! paranoia: Make sure that rcld is initialized  (needed by cloud cover scheme)
      prm_diag%rcld(:,:,jb) = 0._wp

      DO jt = 1, ntiles_total+ntiles_water
        prm_diag%gz0_t(i_startidx:i_endidx,jb,jt) = prm_diag%gz0(i_startidx:i_endidx,jb)
      ENDDO

    ENDDO
!$OMP END DO
!$OMP END PARALLEL

  ELSE IF ( ANY( (/ismag,iprog/) == atm_phy_nwp_config(jg)%inwp_turb) .AND. linit_mode ) THEN

    CALL message('mo_nwp_phy_init:', 'init LES turbulence')

    IF(atm_phy_nwp_config(jg)%inwp_surface == 0)THEN
      IF (turbdiff_config(jg)%lconst_z0) THEN
        prm_diag%gz0(:,:) = grav * turbdiff_config(jg)%const_z0
      ELSE
        CALL finish (TRIM(routine), 'Only constant roughness length allowed idealized LES cases!')
      END IF
    ELSE
      !Default: Already set above
    END IF

  END IF
 
  IF ( atm_phy_nwp_config(jg)%inwp_turb == iedmf .AND. linit_mode ) THEN  !EDMF DUALM

    CALL suct0
    CALL su0phy
    CALL susekf
    CALL susveg
    CALL sussoil

!$OMP PARALLEL
    ! paranoia: Make sure that rcld is initialized  (needed by cloud cover scheme)
    CALL init(prm_diag%rcld(:,:,:))
!$OMP END PARALLEL

  ENDIF


  ! Gravity wave drag scheme
  !
  IF ( atm_phy_nwp_config(jg)%inwp_gwd == 1 ) THEN  ! IFS gwd scheme

    CALL sugwwms(nflevg=nlev, ppref=pref, klaunch=phy_params%klaunch)
    CALL message('mo_nwp_phy_init:', 'non-orog GWs initialized')

  END IF

  ! SSO scheme
  !
  CALL sugwd(nlev, pref, phy_params, jg )
  IF (linit_mode) prm_diag%ktop_envel(:,:) = nlev

  IF (timers_level > 3) CALL timer_stop(timer_init_nwp_phy)

END SUBROUTINE init_nwp_phy


  SUBROUTINE init_cloud_aero_cpl ( mtime_date, p_patch, p_metrics, ext_data, prm_diag)

    TYPE(datetime),   POINTER               :: mtime_date
    TYPE(t_patch),               INTENT(in) :: p_patch
    TYPE(t_nh_metrics),          INTENT(in) :: p_metrics
    TYPE(t_external_data),       INTENT(in) :: ext_data

    TYPE(t_nwp_phy_diag),        INTENT(inout) :: prm_diag

    INTEGER          :: imo1, imo2
    INTEGER          :: rl_start, rl_end, i_startblk, i_endblk, i_startidx, i_endidx
    INTEGER          :: jb, jc, jg, nlev

    REAL(wp) :: wgt, zncn(nproma, p_patch%nlev)
    
    TYPE(t_time_interpolation_weights) :: current_time_interpolation_weights

    TYPE(datetime), POINTER :: mtime_hour
    
    jg = p_patch%id
    nlev = p_patch%nlev

    IF (irad_aero /= 6 .AND. irad_aero /= 9) RETURN
    IF (atm_phy_nwp_config(jg)%icpl_aero_gscp /= 1 .AND. icpl_aero_conv /= 1) RETURN

    
    mtime_hour => newDatetime(mtime_date)
    mtime_hour%time%minute = 0
    mtime_hour%time%second = 0
    mtime_hour%time%ms     = 0          
    current_time_interpolation_weights = calculate_time_interpolation_weights(mtime_hour)
    call deallocateDatetime(mtime_hour)
    imo1 = current_time_interpolation_weights%month1
    imo2 = current_time_interpolation_weights%month2
    wgt = current_time_interpolation_weights%weight2

    rl_start = 1
    rl_end   = min_rlcell_int

    i_startblk = p_patch%cells%start_block(rl_start)
    i_endblk   = p_patch%cells%end_block(rl_end)

!$OMP PARALLEL
!$OMP DO PRIVATE(jb,jc,i_startidx,i_endidx,zncn)
    DO jb = i_startblk, i_endblk

      CALL get_indices_c(p_patch, jb, i_startblk, i_endblk, i_startidx, i_endidx, rl_start, rl_end)
 
      IF (iprog_aero == 0) THEN
        DO jc = i_startidx, i_endidx

          prm_diag%aerosol(jc,iss,jb) = ext_data%atm_td%aer_ss(jc,jb,imo1) + &
            ( ext_data%atm_td%aer_ss(jc,jb,imo2)   - ext_data%atm_td%aer_ss(jc,jb,imo1)   ) * wgt
          prm_diag%aerosol(jc,iorg,jb) = ext_data%atm_td%aer_org(jc,jb,imo1) + &
            ( ext_data%atm_td%aer_org(jc,jb,imo2)  - ext_data%atm_td%aer_org(jc,jb,imo1)  ) * wgt
          prm_diag%aerosol(jc,ibc,jb) = ext_data%atm_td%aer_bc(jc,jb,imo1) + &
            ( ext_data%atm_td%aer_bc(jc,jb,imo2)   - ext_data%atm_td%aer_bc(jc,jb,imo1)   ) * wgt
          prm_diag%aerosol(jc,iso4,jb) = ext_data%atm_td%aer_so4(jc,jb,imo1) + &
            ( ext_data%atm_td%aer_so4(jc,jb,imo2)  - ext_data%atm_td%aer_so4(jc,jb,imo1)  ) * wgt
          prm_diag%aerosol(jc,idu,jb) = ext_data%atm_td%aer_dust(jc,jb,imo1) + &
            ( ext_data%atm_td%aer_dust(jc,jb,imo2) - ext_data%atm_td%aer_dust(jc,jb,imo1) ) * wgt

        ENDDO
      ENDIF

      CALL ncn_from_tau_aerosol_speccnconst (nproma, nlev, i_startidx, i_endidx, nlev, nlev, &
        p_metrics%z_ifc(:,:,jb), prm_diag%aerosol(:,iss,jb), prm_diag%aerosol(:,iso4,jb),    &
        prm_diag%aerosol(:,iorg,jb), prm_diag%aerosol(:,idu,jb), zncn)

      CALL specccn_segalkhain_simple (nproma, i_startidx, i_endidx, zncn(:,nlev), prm_diag%cloud_num(:,jb))

    ENDDO
!$OMP END DO
!$OMP END PARALLEL

  END SUBROUTINE init_cloud_aero_cpl

END MODULE mo_nwp_phy_init
<|MERGE_RESOLUTION|>--- conflicted
+++ resolved
@@ -555,23 +555,18 @@
       ENDDO
     ENDDO
 
-<<<<<<< HEAD
-    IF (ltestcase .AND. nh_test_name == 'RCE' .AND. &
+    IF (ltestcase .AND. ( nh_test_name == 'RCE' .OR. nh_test_name == 'RCE_Tconst' ) .AND. &
         ANY( (/ismag,iprog/) /= atm_phy_nwp_config(jg)%inwp_turb)) THEN !
-=======
-    IF (ltestcase .AND. ( nh_test_name == 'RCE' .OR. nh_test_name == 'RCE_Tconst' ) &
-      &  .AND. atm_phy_nwp_config(jg)%inwp_turb/=ismag ) THEN !
->>>>>>> a1da88bc
-     DO jb = i_startblk, i_endblk
-      CALL get_indices_c(p_patch, jb, i_startblk, i_endblk, &
-        &  i_startidx, i_endidx, rl_start, rl_end)
+      DO jb = i_startblk, i_endblk
+        CALL get_indices_c(p_patch, jb, i_startblk, i_endblk, &
+          &  i_startidx, i_endidx, rl_start, rl_end)
         DO jc = i_startidx, i_endidx
           p_prog_lnd_now%t_g (jc,jb) = th_cbl(1)
           p_prog_lnd_new%t_g (jc,jb) = p_prog_lnd_now%t_g (jc,jb)
           p_diag_lnd%qv_s    (jc,jb) = &
           & spec_humi(sat_pres_water(p_prog_lnd_now%t_g (jc,jb)),p_diag%pres_sfc(jc,jb))
         ENDDO
-     ENDDO
+      ENDDO
     ENDIF
 
   END IF
