!>
!!  Initialize the physical schemes at start time
!!
!! @author Kristina  Froehlich, DWD
!!
!! @par Revision History
!! First implementations by Kristina Froehlich, DWD, 2010-070-20
!! Include initialitation of SST for APE experiments by P. Ripodas, DWD,2010-11
!!
!! @par Copyright and License
!!
!! This code is subject to the DWD and MPI-M-Software-License-Agreement in
!! its most recent form.
!! Please see the file LICENSE in the root of the source tree for this code.
!! Where software is supplied by third parties, it is indicated in the
!! headers of the routines.
!!

!----------------------------
#include "omp_definitions.inc"
!----------------------------

MODULE mo_nwp_phy_init

  USE mo_kind,                ONLY: wp
  USE mo_math_constants,      ONLY: rad2deg
  USE mo_physical_constants,  ONLY: grav, rd_o_cpd, cpd, p0ref, rd, p0sl_bg,         &
    &                               dtdz_standardatm, lh_v=>alv
!   USE mo_math_utilities,      ONLY: sphere_cell_mean_char_length
  USE mo_nwp_phy_types,       ONLY: t_nwp_phy_diag,t_nwp_phy_tend
  USE mo_nwp_lnd_types,       ONLY: t_lnd_prog, t_wtr_prog, t_lnd_diag
  USE mo_ext_data_types,      ONLY: t_external_data
  USE mo_ext_data_state,      ONLY: nlev_o3, nmonths
  USE mo_ext_data_init,       ONLY: diagnose_ext_aggr, vege_clim
  USE mo_nonhydro_types,      ONLY: t_nh_prog, t_nh_diag, t_nh_metrics
  USE mo_exception,           ONLY: message, finish !, message_text
  USE mo_vertical_coord_table,ONLY: vct_a
  USE mo_model_domain,        ONLY: t_patch
  USE mo_impl_constants,      ONLY: min_rlcell, min_rlcell_int, io3_ape,            &
    &                               MODE_COMBINED, MODE_IFSANA, icosmo, ismag,      &
    &                               iprog, igme, iedmf, SUCCESS, MAX_CHAR_LENGTH,   &
    &                               MODE_COSMO, MODE_ICONVREMAP, iss, iorg, ibc, iso4, idu
  USE mo_impl_constants_grf,  ONLY: grf_bdywidth_c
  USE mo_loopindices,         ONLY: get_indices_c
  USE mo_parallel_config,     ONLY: nproma
  USE mo_fortran_tools,       ONLY: copy
  USE mo_run_config,          ONLY: ltestcase, iqv, iqc, inccn, ininpot, msg_level
  USE mo_atm_phy_nwp_config,  ONLY: atm_phy_nwp_config, lrtm_filename,              &
    &                               cldopt_filename, icpl_aero_conv, iprog_aero
  USE mo_extpar_config,       ONLY: itype_vegetation_cycle
  !radiation
  USE mo_newcld_optics,       ONLY: setup_newcld_optics
  USE mo_lrtm_setup,          ONLY: lrtm_setup
  USE mo_radiation_config,    ONLY: ssi_radt, tsi_radt,irad_o3, irad_aero, rad_csalbw,&
    &                               ighg, ghg_filename
  USE mo_srtm_config,         ONLY: setup_srtm, ssi_amip
  USE mo_radiation_rg_par,    ONLY: rad_aibi
  USE mo_aerosol_util,        ONLY: init_aerosol_dstrb_tanre,                       &
    &                               init_aerosol_props_tanre_rg,                    &
    &                               init_aerosol_props_tanre_rrtm,                  &
    &                               init_aerosol_props_tegen_rg,                    &
    &                               init_aerosol_props_tegen_rrtm,                  &
    &                               zaef_rg, zaea_rg, zaes_rg, zaeg_rg,             &
    &                               zaea_rrtm, zaes_rrtm, zaeg_rrtm
  USE mo_o3_util,             ONLY: o3_pl2ml!, o3_zl2ml
  USE mo_psrad_setup    ,     ONLY: psrad_basic_setup
  USE mo_echam_cop_config,    ONLY: echam_cop_config
#ifdef __ECRAD
  USE mo_nwp_ecrad_init,      ONLY: setup_ecrad
  USE mo_ecrad,               ONLY: ecrad_conf
#endif

  ! microphysics
  USE gscp_data,              ONLY: gscp_set_coefficients
  USE mo_2mom_mcrph_driver,   ONLY: two_moment_mcrph_init
  USE mo_art_clouds_interface,ONLY: art_clouds_interface_2mom_init
  USE mo_cpl_aerosol_microphys, ONLY: lookupcreate_segalkhain, specccn_segalkhain_simple, &
                                      ncn_from_tau_aerosol_speccnconst

  ! convection
  USE mo_cuparameters,        ONLY: sucst,  sucumf,    &
    &                               su_yoethf,         &
    &                               sucldp, suphli,    &
    &                               suvdf , suvdfs
  ! EDMF DUAL turbulence
  USE mo_edmf_param,          ONLY: suct0, su0phy, susekf, susveg, sussoil
  ! turbulence
  USE mo_turbdiff_config,     ONLY: turbdiff_config
  USE turb_data,              ONLY: get_turbdiff_param, lsflcnd, &
                                    impl_s, impl_t,              &
                                    impl_weight,                 &
                                    imode_pat_len, pat_len, ndim
  USE turb_transfer,          ONLY: turbtran
  USE turb_diffusion,         ONLY: turbdiff

  USE mo_nwp_sfc_utils,       ONLY: nwp_surface_init, init_snowtile_lists, init_sea_lists, &
    &                               aggregate_tg_qvs, copy_lnd_prog_now2new
  USE mo_lnd_nwp_config,      ONLY: ntiles_total, lsnowtile, ntiles_water, &
    &                               lseaice, zml_soil
  USE sfc_terra_data,         ONLY: csalbw!, z0_lu
  USE mo_satad,               ONLY: sat_pres_water, &  !! saturation vapor pressure w.r.t. water
    &                               sat_pres_ice, &    !! saturation vapor pressure w.r.t. ice
    &                               spec_humi          !! Specific humidity

  USE data_gwd,               ONLY: sugwwms

  USE mo_nh_testcases_nml,    ONLY: nh_test_name, ape_sst_case, th_cbl, sol_const
  USE mo_ape_params,          ONLY: ape_sst
  USE mo_master_config,       ONLY: isRestart
  USE mo_nwp_parameters,      ONLY: t_phy_params

  USE mo_initicon_config,     ONLY: init_mode, lread_tke

  USE mo_nwp_tuning_config,   ONLY: tune_zceff_min, tune_v0snow, tune_zvz0i, tune_icesedi_exp
  USE mo_cuparameters,        ONLY: sugwd
  USE mo_fortran_tools,       ONLY: init
  USE mtime,                  ONLY: datetime, MAX_DATETIME_STR_LEN, &
    &                               datetimeToString, newDatetime, deallocateDatetime
  USE mo_bcs_time_interpolation, ONLY: t_time_interpolation_weights,         &
    &                                  calculate_time_interpolation_weights
  USE mo_timer,               ONLY: timers_level, timer_start, timer_stop,   &
    &                               timer_init_nwp_phy, timer_phys_reff, timer_upatmo
  USE mo_bc_greenhouse_gases, ONLY: read_bc_greenhouse_gases, bc_greenhouse_gases_time_interpolation
  USE mo_nwp_reff_interface,  ONLY: init_reff
  USE mo_upatmo_config,       ONLY: upatmo_config
  USE mo_upatmo_types,        ONLY: t_upatmo
  USE mo_upatmo_impl_const,   ONLY: iUpatmoPrcStat, iUpatmoStat
  USE mo_upatmo_phy_setup,    ONLY: init_upatmo_phy_nwp

  
  IMPLICIT NONE

  PRIVATE


  PUBLIC  :: init_nwp_phy, init_cloud_aero_cpl

CONTAINS


SUBROUTINE init_nwp_phy ( p_patch, p_metrics,             &
                       &  p_prog_now,  p_diag,            &
                       &  prm_diag,prm_nwp_tend,          &
                       &  p_prog_lnd_now, p_prog_lnd_new, &
                       &  p_prog_wtr_now, p_prog_wtr_new, &
                       &  p_diag_lnd,                     &
                       &  ext_data, phy_params, ini_date, &
                       &  prm_upatmo,                     &
                       &  lnest_start, lreset             )

  TYPE(t_patch),        TARGET,INTENT(in)    :: p_patch
  TYPE(t_nh_metrics),          INTENT(in)    :: p_metrics
  TYPE(t_nh_prog),      TARGET,INTENT(inout) :: p_prog_now !!the prognostic variables
  TYPE(t_nh_diag),      TARGET,INTENT(inout) :: p_diag  !!the diagostic variables
  TYPE(t_external_data),       INTENT(inout) :: ext_data
  TYPE(t_nwp_phy_diag),        INTENT(inout) :: prm_diag
  TYPE(t_nwp_phy_tend), TARGET,INTENT(inout) :: prm_nwp_tend
  TYPE(t_lnd_prog),            INTENT(inout) :: p_prog_lnd_now, p_prog_lnd_new
  TYPE(t_wtr_prog),            INTENT(inout) :: p_prog_wtr_now, p_prog_wtr_new
  TYPE(t_lnd_diag),            INTENT(inout) :: p_diag_lnd
  TYPE(t_phy_params),          INTENT(inout) :: phy_params
  TYPE(datetime),              POINTER       :: ini_date     ! current datetime (mtime)
  TYPE(t_upatmo),       TARGET,INTENT(inout) :: prm_upatmo
  LOGICAL, INTENT(IN), OPTIONAL              :: lnest_start, lreset

  INTEGER             :: jk, jk1
  REAL(wp)            :: rsltn   ! horizontal resolution
  REAL(wp)            :: pref(p_patch%nlev)
  REAL(wp)            :: zlat, zprat, zn1, zn2, zcdnc
  REAL(wp)            :: zpres, zpres0
  REAL(wp)            :: gz0(nproma), l_hori(nproma)
  REAL(wp)            :: scale_fac ! scale factor used only for RCE cases
  REAL(wp) :: zvariaux(nproma,p_patch%nlevp1,ndim)  !< to pass values from turbdiff to vertdiff
  REAL(wp) :: zrhon   (nproma,p_patch%nlevp1)       !< to pass values from turbdiff to vertdiff

  INTEGER             :: icur_date    ! current date converted to integer

  ! Reference atmosphere parameters
  REAL(wp), PARAMETER :: htropo = 11000._wp       ! [m]    tropopause height
  REAL(wp), PARAMETER :: t00    = 288.15_wp       ! [m]    temperature at sea level

  REAL(wp), PARAMETER :: grav_o_rd = grav / rd
  REAL(wp), PARAMETER :: cpd_o_rd  = cpd  / rd

  REAL(wp), PARAMETER :: pr800  = 800._wp / 1013.25_wp
  REAL(wp), PARAMETER :: pr400  = 400._wp / 1013.25_wp
  REAL(wp), PARAMETER :: pr700  = 700._wp / 1013.25_wp

  REAL(wp) :: ttropo, ptropo, temp, zfull

  REAL(wp) :: dz1, dz2, dz3, fact_z0rough
  REAL(wp), ALLOCATABLE :: zrefpres(:,:,:)   ! ref press computed from ref exner
  REAL(wp), ALLOCATABLE :: zreftemp(:,:,:)   ! ref temp computed from ref exner
  REAL(wp), ALLOCATABLE :: zpres_sfc(:,:)    ! ref sfc press
  REAL(wp), ALLOCATABLE :: zpres_ifc(:,:,:)  ! ref press at interfaces

  LOGICAL :: lland, lglac, lshallow, ldetrain_prec
  LOGICAL :: ltkeinp_loc, lgz0inp_loc  !< turbtran switches
  LOGICAL :: linit_mode, lturb_init, lreset_mode
  LOGICAL :: lupatmo_phy

  INTEGER :: jb,ic,jc,jt,jg,ist,nzprv
  INTEGER :: nlev, nlevp1, nlevcm    !< number of full, half and canopy levels
  INTEGER :: nshift                  !< shift with respect to global grid
  INTEGER :: rl_start, rl_end
  INTEGER :: i_startblk, i_endblk    !> blocks
  INTEGER :: i_startidx, i_endidx    !! slices
  INTEGER :: i_nchdom                !! domain index
  INTEGER :: lc_class,i_lc_si

  INTEGER :: ierrstat=0
  CHARACTER (LEN=25) :: eroutine=''
  CHARACTER (LEN=80) :: errormsg=''

  INTEGER :: nblks_c

  INTEGER :: k1500m                  ! index of first half level above 1500m
  INTEGER :: istatus=0

  REAL(wp) :: hag                    ! height above ground
  REAL(wp) :: h850_standard, h950_standard  ! height of 850hPa and 950hPa level in m

  REAL(wp) :: N_cn0,z0_nccn,z1e_nccn,N_in0,z0_nin,z1e_nin     ! for CCN and IN in case of gscp=5

  CHARACTER(len=MAX_CHAR_LENGTH), PARAMETER ::  &
     routine = 'mo_nwp_phy_init:init_nwp_phy'

  CHARACTER(LEN=MAX_DATETIME_STR_LEN) :: datetime_string, yyyymmdd

  IF (timers_level > 3) CALL timer_start(timer_init_nwp_phy)

  ! Local control variable for extended turbulence initializations
  IF (ANY((/MODE_IFSANA,MODE_COMBINED,MODE_COSMO/) == init_mode) .OR. &
      init_mode == MODE_ICONVREMAP .AND. .NOT. lread_tke) THEN
    lturb_init = .TRUE.
  ELSE
    lturb_init = .FALSE.
  ENDIF

  ! This is needed for correct flow control when a nested domain is initialized after restarting
  IF (PRESENT(lnest_start)) THEN
    linit_mode = lnest_start
    lturb_init = .TRUE.
  ELSE
    linit_mode = .NOT. isRestart()
  ENDIF

  IF (PRESENT(lreset)) THEN
    lreset_mode = lreset
  ELSE
    lreset_mode = .FALSE.
  ENDIF

  i_nchdom  = MAX(1,p_patch%n_childdom)

  ! number of vertical levels
  nlev   = p_patch%nlev
  nlevp1 = p_patch%nlevp1
  jg     = p_patch%id

  nshift = p_patch%nshift_total

  i_lc_si= ext_data%atm%i_lc_snow_ice

  nblks_c = p_patch%nblks_c

  dz1 = 0.0_wp
  dz2 = 0.0_wp
  dz3 = 0.0_wp

  ! Initialization of upper-atmosphere physics 
  ! only in case of no reset and if the upatmo physics are switched on
  ! (upper-atmosphere physics are not integrated into the IAU iterations)
  lupatmo_phy = (.NOT. lreset_mode) .AND. &
    & upatmo_config(jg)%nwp_phy%l_phy_stat( iUpatmoPrcStat%enabled ) 

  IF ( nh_test_name == 'RCE' .OR. nh_test_name == 'RCE_Tconst' ) THEN
    ! allocate storage var for press to be used in o3_pl2ml
    ALLOCATE (zrefpres(nproma,nlev,nblks_c),STAT=istatus)
    IF(istatus/=SUCCESS)THEN
      CALL finish (TRIM(routine), &
                 'allocation of zrefpres failed')
    END IF
    ALLOCATE (zreftemp(nproma,nlev,nblks_c),STAT=istatus)
    IF(istatus/=SUCCESS)THEN
      CALL finish (TRIM(routine), &
                 'allocation of zreftemp failed')
    END IF
    ALLOCATE (zpres_sfc(nproma,nblks_c),STAT=istatus)
    IF(istatus/=SUCCESS)THEN
      CALL finish (TRIM(routine), &
                 'allocation of zpres_sfc failed')
    END IF
    ALLOCATE (zpres_ifc(nproma,nlevp1,nblks_c),STAT=istatus)
    IF(istatus/=SUCCESS)THEN
      CALL finish (TRIM(routine), &
                 'allocation of zpres_ifc failed')
    END IF
    zrefpres = 0.0_wp
    zreftemp = 0.0_wp
    zpres_sfc = 0.0_wp
    zpres_ifc = 0.0_wp
  END IF

  ! for both restart and non-restart runs. Could not be included into
  ! mo_ext_data_state/init_index_lists due to its dependence on p_diag_lnd.
  CALL init_sea_lists(p_patch, ext_data, p_diag_lnd, lseaice)


  IF (.NOT. lreset_mode .AND. itype_vegetation_cycle >= 2) THEN
    CALL vege_clim (p_patch, ext_data, p_diag_lnd)
  ENDIF


  ! Diagnose aggregated external parameter fields
  ! (mainly for output purposes)
  ! aggregated sai needed below for organize_turbdiff
  ! This routine is called after init_sea_lists,  
  ! in order to have all tile-related index lists available.
  !
  CALL diagnose_ext_aggr (p_patch, ext_data)

  IF (linit_mode) THEN ! initialize field for time-dependent LW emissivity
!$OMP PARALLEL
    CALL copy(ext_data%atm%emis_rad, prm_diag%lw_emiss)
!$OMP END PARALLEL
  ENDIF

  ! mask field to distinguish between tropics and extratropics (needed for some tuning measures)
  !
  rl_start = 1 ! Initialization should be done for all points
  rl_end   = min_rlcell

  i_startblk = p_patch%cells%start_blk(rl_start,1)
  i_endblk   = p_patch%cells%end_blk(rl_end,i_nchdom)

  DO jb = i_startblk, i_endblk

    CALL get_indices_c(p_patch, jb, i_startblk, i_endblk, i_startidx, i_endidx, rl_start, rl_end)

    DO jc = i_startidx,i_endidx
      zlat = ABS(p_patch%cells%center(jc,jb)%lat*rad2deg)
      IF (zlat < 25._wp) THEN
        prm_diag%tropics_mask(jc,jb) = 1._wp
      ELSE IF (zlat > 30._wp) THEN
        prm_diag%tropics_mask(jc,jb) = 0._wp
      ELSE
        prm_diag%tropics_mask(jc,jb) = (30._wp-zlat)/5._wp
      ENDIF
      IF (zlat < 12.5_wp) THEN
        prm_diag%innertropics_mask(jc,jb) = 1._wp
      ELSE IF (zlat > 17.5_wp) THEN
        prm_diag%innertropics_mask(jc,jb) = 0._wp
      ELSE
        prm_diag%innertropics_mask(jc,jb) = (17.5_wp-zlat)/5._wp
      ENDIF
    ENDDO

    ! pat_len field for circulation term in turbdiff
    DO jc = i_startidx,i_endidx
      prm_diag%pat_len(jc,jb) = 300._wp*EXP(1.5_wp*LOG(MAX(1.e-2_wp,(ext_data%atm%sso_stdh_raw(jc,jb)-150._wp)/300._wp)))
    ENDDO

  ENDDO

  IF (linit_mode) THEN

    IF (ltestcase) THEN

      DO jb = i_startblk, i_endblk

        CALL get_indices_c(p_patch, jb, i_startblk, i_endblk, &
             &  i_startidx, i_endidx, rl_start, rl_end)

        IF ( (nh_test_name == 'APE_nwp' .OR. nh_test_name == 'dcmip_tc_52') ) THEN

          ! t_g = ape_sst1

          DO jc = i_startidx, i_endidx
            zlat = p_patch%cells%center(jc,jb)%lat
            p_prog_lnd_now%t_g  (jc,jb)   = ape_sst(ape_sst_case,zlat) ! set SST
            p_prog_lnd_new%t_g  (jc,jb)   = ape_sst(ape_sst_case,zlat)
            p_prog_lnd_now%t_g_t(jc,jb,1) = ape_sst(ape_sst_case,zlat)
            p_prog_lnd_new%t_g_t(jc,jb,1) = ape_sst(ape_sst_case,zlat)
            ! Humidity at water surface = humidity at saturation
            p_diag_lnd%qv_s(jc,jb)     = &
              &  spec_humi(sat_pres_water(p_prog_lnd_now%t_g(jc,jb)),p_diag%pres_sfc(jc,jb))
            p_diag_lnd%qv_s_t(jc,jb,1) = p_diag_lnd%qv_s(jc,jb)
          END DO


        ELSE IF ( nh_test_name == 'wk82' ) THEN

          DO jc = i_startidx, i_endidx
            p_prog_lnd_now%t_g (jc,jb) = p_diag%temp  (jc,nlev,jb)*  &
                      ((p_diag%pres_sfc(jc,jb))/p_diag%pres(jc,nlev,jb))**rd_o_cpd
            p_prog_lnd_new%t_g (jc,jb) = p_prog_lnd_now%t_g (jc,jb)
            p_prog_lnd_now%t_g_t(jc,jb,1) = p_prog_lnd_now%t_g (jc,jb)
            p_prog_lnd_new%t_g_t(jc,jb,1) = p_prog_lnd_now%t_g (jc,jb)

            p_diag_lnd%qv_s     (jc,jb) = &
              &  spec_humi(sat_pres_water(p_prog_lnd_now%t_g (jc,jb)),p_diag%pres_sfc(jc,jb))
            p_diag_lnd%qv_s    (jc,jb) = MIN (p_diag_lnd%qv_s(jc,jb) ,   &
              &   p_prog_now%tracer(jc,nlev,jb,iqv))
            p_diag_lnd%qv_s_t(jc,jb,1) = p_diag_lnd%qv_s(jc,jb)
          END DO

        ELSE IF ( ( nh_test_name == 'RCE' .OR. nh_test_name == 'RCE_Tconst' ) &
      &            .AND. atm_phy_nwp_config(jg)%inwp_turb/=ismag) THEN !

          DO jc = i_startidx, i_endidx
            p_prog_lnd_now%t_g  (jc,jb)   = th_cbl(1)
            p_prog_lnd_new%t_g  (jc,jb)   = p_prog_lnd_now%t_g (jc,jb)
            p_prog_lnd_now%t_g_t(jc,jb,1) = p_prog_lnd_now%t_g (jc,jb)
            p_prog_lnd_new%t_g_t(jc,jb,1) = p_prog_lnd_now%t_g (jc,jb)
            p_diag_lnd%qv_s(jc,jb)     = &
              &  spec_humi(sat_pres_water(p_prog_lnd_now%t_g (jc,jb)),p_diag%pres_sfc(jc,jb))
            p_diag_lnd%qv_s_t(jc,jb,1) = p_diag_lnd%qv_s(jc,jb)
          END DO

        ELSE  ! any other testcase

          ! t_g  =  t(nlev)
          ! qv_ s= qv(nlev)
          ! KF increase the surface values to obtain fluxes

          DO jc = i_startidx, i_endidx
            p_prog_lnd_now%t_g  (jc,jb)   = p_diag%temp (jc,nlev,jb)!+0.2_wp
            p_prog_lnd_new%t_g  (jc,jb)   = p_diag%temp (jc,nlev,jb)!+0.2_wp
            p_prog_lnd_now%t_g_t(jc,jb,1) = p_prog_lnd_now%t_g  (jc,jb)
            p_prog_lnd_new%t_g_t(jc,jb,1) = p_prog_lnd_now%t_g  (jc,jb)
            ! KF NOTE: as long as we have only water as lower boundary
            ! this is the same setting as for APE
            p_diag_lnd%qv_s    (jc,jb) = &
              & spec_humi(sat_pres_water(p_prog_lnd_now%t_g (jc,jb)),p_diag%pres_sfc(jc,jb))
            p_diag_lnd%qv_s_t(jc,jb,1) = p_diag_lnd%qv_s(jc,jb)
          END DO
        ENDIF

        ! Copy t_g to t_seasfc for idealized cases with surface scheme (would be undefined otherwise)
        IF ( atm_phy_nwp_config(jg)%inwp_surface == 1 ) THEN
          DO jc = i_startidx, i_endidx
            p_diag_lnd%t_seasfc(jc,jb) = p_prog_lnd_now%t_g(jc,jb)
          ENDDO
        ENDIF

      ENDDO  ! jb

    ELSE ! For real-case simulations, initialize also qv_s and the tile-based fields

      IF (init_mode /= MODE_IFSANA) THEN
        ! t_g_t and qv_s_t are initialized in read_dwdfg_sfc, calculate the aggregated values
        ! needed for example for initializing the turbulence fields
        CALL aggregate_tg_qvs( p_patch, ext_data, p_prog_lnd_now, p_diag_lnd )
      ENDIF

      DO jb = i_startblk, i_endblk

        CALL get_indices_c(p_patch, jb, i_startblk, i_endblk, &
             &  i_startidx, i_endidx, rl_start, rl_end)

        IF (init_mode /= MODE_IFSANA) THEN

          DO jc = i_startidx, i_endidx
            p_prog_lnd_new%t_g(jc,jb) =  p_prog_lnd_now%t_g(jc,jb)
          ENDDO

          DO jt = 1, ntiles_total+ntiles_water
            DO jc = i_startidx, i_endidx
              p_prog_lnd_new%t_g_t(jc,jb,jt) = p_prog_lnd_now%t_g_t(jc,jb,jt)
            END DO
          END DO


        ELSE  ! init_mode == MODE_IFSANA

          ! MODE_IFSANA
          ! t_g:
          ! Note, that in copy_prepicon2prog the entire t_g field is initialized with
          ! t_skin. Lake points are re-initialized with MIN(306.15_wp,tskin).
          !
          ! Here, t_g is re-initialized over sea water points with t_seasfc.
          ! Thus:
          ! t_g = tskin (from IFS), for land, lake and seaice points
          ! t_g = t_seasfc for open water
          !
          ! If l_sst_in==FALSE, then t_seasfc=t_skin (with a limiter), so nothing important happens
          !
          ! qv_s:
          ! Over the sea and over the ice, qv_s is set to the saturated value
          ! Over the land we take the minimum of the saturated value and the value
          ! at the first main level above ground
          !

          ! t_g_t, qv_s and qv_s_t are not initialized in case of MODE_IFSANA
!$NEC ivdep
          DO ic=1, ext_data%atm%list_seawtr%ncount(jb)
            jc = ext_data%atm%list_seawtr%idx(ic,jb)
            IF (lseaice) THEN
              ! all points are open water points
              p_prog_lnd_now%t_g(jc,jb) = p_diag_lnd%t_seasfc(jc,jb)
            ELSE
              ! only points with fr_seaice(jc,jb) <= 0.5_wp are open water points and thus
              ! re-initialized with t_seasfc
              IF (p_diag_lnd%fr_seaice(jc,jb) <= 0.5_wp) THEN   ! water point
                p_prog_lnd_now%t_g(jc,jb) = p_diag_lnd%t_seasfc(jc,jb)
              ENDIF
            ENDIF
            p_diag_lnd%qv_s    (jc,jb)    = &
              & spec_humi(sat_pres_water(p_prog_lnd_now%t_g(jc,jb)),p_diag%pres_sfc(jc,jb))
          END DO

          DO ic=1, ext_data%atm%list_seaice%ncount(jb)
            jc = ext_data%atm%list_seaice%idx(ic,jb)
            p_diag_lnd%qv_s    (jc,jb)    = &
              & spec_humi(sat_pres_ice(p_prog_lnd_now%t_g(jc,jb)),p_diag%pres_sfc(jc,jb))
          END DO

          DO ic=1, ext_data%atm%list_lake%ncount(jb)
            jc = ext_data%atm%list_lake%idx(ic,jb)
            ! lake points already initialized in mo_initicon_utils:copy_initicon2prog_sfc
            p_diag_lnd%qv_s    (jc,jb)    = &
              & spec_humi(sat_pres_water(p_prog_lnd_now%t_g(jc,jb)),p_diag%pres_sfc(jc,jb))
          END DO

          DO ic=1, ext_data%atm%list_land%ncount(jb)
            jc = ext_data%atm%list_land%idx(ic,jb)
            p_diag_lnd%qv_s(jc,jb) = &
              &  spec_humi(sat_pres_water(p_prog_lnd_now%t_g (jc,jb)),p_diag%pres_sfc(jc,jb))
            p_diag_lnd%qv_s(jc,jb) = MIN (p_diag_lnd%qv_s(jc,jb), &
              &                    p_prog_now%tracer(jc,nlev,jb,iqv))
          END DO

          DO jc = i_startidx, i_endidx
            p_prog_lnd_new%t_g(jc,jb) = p_prog_lnd_now%t_g(jc,jb)
          ENDDO


          DO jt = 1, ntiles_total+ntiles_water

            DO jc = i_startidx, i_endidx
              p_prog_lnd_now%t_g_t(jc,jb,jt) = p_prog_lnd_now%t_g(jc,jb)
              p_prog_lnd_new%t_g_t(jc,jb,jt) = p_prog_lnd_now%t_g(jc,jb)
              p_diag_lnd%qv_s_t(jc,jb,jt) = p_diag_lnd%qv_s(jc,jb)
            ENDDO
          ENDDO
        END IF  ! init_mode == MODE_IFSANA

      ENDDO  ! jb

    ENDIF  ! ltestcase

    CALL message('mo_nwp_phy_init:', 'initialized surface temp and humidity')


  ELSE  ! in case of restart
    !
    ! necessary, because only t_g(nnow_rcf) is written to the restart file
    ! with the following copy statement the ocean points of t_g(nnew_rcf) are
    ! filled with the correct values.

    DO jb = i_startblk, i_endblk

      CALL get_indices_c(p_patch, jb, i_startblk, i_endblk, &
        &  i_startidx, i_endidx, rl_start, rl_end)

      DO jc = i_startidx, i_endidx
        p_prog_lnd_new%t_g (jc,jb) = p_prog_lnd_now%t_g (jc,jb)
      ENDDO
      DO jt = 1, ntiles_total+ntiles_water
        DO jc = i_startidx, i_endidx
          p_prog_lnd_new%t_g_t(jc,jb,jt) = p_prog_lnd_now%t_g_t(jc,jb,jt)
        ENDDO
      ENDDO
    ENDDO

    IF (ltestcase .AND. ( nh_test_name == 'RCE' .OR. nh_test_name == 'RCE_Tconst' ) .AND. &
        ANY( (/ismag,iprog/) /= atm_phy_nwp_config(jg)%inwp_turb)) THEN !
      DO jb = i_startblk, i_endblk
        CALL get_indices_c(p_patch, jb, i_startblk, i_endblk, &
          &  i_startidx, i_endidx, rl_start, rl_end)
        DO jc = i_startidx, i_endidx
          p_prog_lnd_now%t_g (jc,jb) = th_cbl(1)
          p_prog_lnd_new%t_g (jc,jb) = p_prog_lnd_now%t_g (jc,jb)
          p_diag_lnd%qv_s    (jc,jb) = &
          & spec_humi(sat_pres_water(p_prog_lnd_now%t_g (jc,jb)),p_diag%pres_sfc(jc,jb))
        ENDDO
      ENDDO
    ENDIF

  END IF



  ! index of first half level with height >= 1500 m (above boundary layer)
  k1500m = 1

  !--------------------------------------------------------------
  !>reference pressure according to U.S. standard atmosphere
  ! (with the caveat that the stratosphere is assumed isothermal, which does not hurt
  !  because pref is used for determining model level indices referring to pressures
  !  >= 60 hPa)
  !--------------------------------------------------------------
  ttropo = t00 + dtdz_standardatm*htropo
  ptropo = p0sl_bg*(ttropo/t00)**(-grav/(rd*dtdz_standardatm))
  DO jk = nlev, 1, -1
    jk1 = jk + nshift
    IF ( vct_a(jk1) >= 1500.0_wp .AND. vct_a(jk1+1) < 1500.0_wp ) THEN
      k1500m = jk  ! not jk1 (may result in out-of-bounds)!
    END IF
    zfull = 0.5_wp*(vct_a(jk1) + vct_a(jk1+1))
    IF (zfull < htropo) THEN
      temp = t00 + dtdz_standardatm*zfull
      pref(jk) = p0sl_bg*(temp/t00)**(-grav/(rd*dtdz_standardatm))
    ELSE
      pref(jk) = ptropo*EXP(-grav*(zfull-htropo)/(rd*ttropo))
    ENDIF
  ENDDO

  ! Reference pressure for vertical distribution of aerosol optical depths
  ! Uses coarse-scale orography if available, otherwise use model orography
  DO jb = i_startblk, i_endblk

    CALL get_indices_c(p_patch, jb, i_startblk, i_endblk, i_startidx, i_endidx, rl_start, rl_end)

    IF (itype_vegetation_cycle >= 2) THEN
      DO jc = i_startidx,i_endidx
        temp = t00 + dtdz_standardatm*ext_data%atm%topo_t2mclim(jc,jb)
        prm_diag%pref_aerdis(jc,jb) = p0sl_bg*(temp/t00)**(-grav/(rd*dtdz_standardatm))
      ENDDO
    ELSE
      DO jc = i_startidx,i_endidx
        temp = t00 + dtdz_standardatm*ext_data%atm%topography_c(jc,jb)
        prm_diag%pref_aerdis(jc,jb) = p0sl_bg*(temp/t00)**(-grav/(rd*dtdz_standardatm))
      ENDDO
    ENDIF

  ENDDO

  ! start filling phy_params
  !
  !--------------------------------------------------------------
  !< characteristic gridlength needed by convection and turbulence
  !--------------------------------------------------------------
!   CALL sphere_cell_mean_char_length (p_patch%n_patch_cells_g, phy_params%mean_charlen)
  ! read it directly from the patch%geometry_info
  phy_params%mean_charlen = p_patch%geometry_info%mean_characteristic_length
!   write(0,*) "=============================================="
!   write(0,*) "mean_charlen=", phy_params%mean_charlen, &
!     & p_patch%geometry_info%mean_characteristic_length
!   write(0,*) "=============================================="

  ! compute level index corresponding to the HAG of the 60hPa level 
  ! (currently only needed by mo_nwp_diagnosis:cal_cape_cin) 
  phy_params%k060=1
  DO jk=nlev,1,-1
    IF(pref(jk) >  60.e2_wp) phy_params%k060=jk
  ENDDO


  !------------------------------------------
  !< call for cloud microphysics
  !------------------------------------------

  SELECT CASE ( atm_phy_nwp_config(jg)%inwp_gscp )

  CASE (1,2,3)  ! cloud microphysics from COSMO (V 5.0)
    IF (msg_level >= 12)  CALL message('mo_nwp_phy_init:', 'init microphysics')
    CALL gscp_set_coefficients(tune_zceff_min = tune_zceff_min,               &
      &                        tune_v0snow    = tune_v0snow,                  &
      &                        tune_zvz0i     = tune_zvz0i,                   &
      &                      tune_icesedi_exp = tune_icesedi_exp,             &
      &                        tune_mu_rain   = atm_phy_nwp_config(1)%mu_rain,&
      &                   tune_rain_n0_factor = atm_phy_nwp_config(1)%rain_n0_factor)

  CASE (4,7) !two moment micrphysics
    IF (msg_level >= 12)  CALL message('mo_nwp_phy_init:', 'init microphysics: two-moment')

    IF (jg == 1) CALL two_moment_mcrph_init(igscp=atm_phy_nwp_config(jg)%inwp_gscp, msg_level=msg_level )

    ! Init of number concentrations moved to mo_initicon_io.f90 !!!

  CASE (5) !two moment microphysics
    IF (msg_level >= 12)  CALL message('mo_nwp_phy_init:', 'init microphysics: two-moment')

    IF (jg == 1) CALL two_moment_mcrph_init(atm_phy_nwp_config(jg)%inwp_gscp,&
         &                                  N_cn0,z0_nccn,z1e_nccn,N_in0,z0_nin,z1e_nin,msg_level)

    ! Init of number concentrations moved to mo_initicon_io.f90 !!!

    ! This needs to be coupled to the aerosols (e.g., Tegen climatology)
    IF (linit_mode) THEN ! Initial condition for CCN and IN fields
!$OMP PARALLEL
!$OMP DO PRIVATE(jb,jk,jk1,jc,i_startidx,i_endidx,zfull) ICON_OMP_GUIDED_SCHEDULE
      DO jb = i_startblk, i_endblk
        CALL get_indices_c(p_patch, jb, i_startblk, i_endblk, &
          &                i_startidx, i_endidx, rl_start, rl_end)
        DO jk=1,nlev
          DO jc=i_startidx,i_endidx
            jk1 = jk + nshift
            zfull = 0.5_wp*(vct_a(jk1)+vct_a(jk1+1))
            IF(zfull > z0_nccn) THEN
              p_prog_now%tracer(jc,jk,jb,inccn) = N_cn0*EXP((z0_nccn-zfull)/z1e_nccn)
            ELSE
              p_prog_now%tracer(jc,jk,jb,inccn) = N_cn0
            END IF
            IF(zfull > z0_nin) THEN
              p_prog_now%tracer(jc,jk,jb,ininpot)  = N_in0*EXP((z0_nin -zfull)/z1e_nin)
            ELSE
              p_prog_now%tracer(jc,jk,jb,ininpot)  = N_in0
            END IF
          END DO
        END DO
      END DO
!$OMP END DO NOWAIT
!$OMP END PARALLEL
    END IF
  CASE (6) ! two-moment scheme with prognostic cloud droplet number
           ! and chemical composition taken from the ART extension
    IF (msg_level >= 12)  CALL message('mo_nwp_phy_init:', 'init microphysics: ART two-moment')
    
    IF (jg == 1) CALL art_clouds_interface_2mom_init(msg_level)

    ! Init of number concentrations moved to mo_initicon_io.f90 !!!

  END SELECT


  ! Initiate parameters for reff calculations
  IF (atm_phy_nwp_config(jg)%icalc_reff .GT. 0) THEN
    IF (timers_level > 10) CALL timer_start(timer_phys_reff)
    CALL init_reff ( prm_diag, p_patch, p_prog_now) 
    IF (timers_level > 10) CALL timer_stop(timer_phys_reff)
  END IF

    

  ! Compute lookup tables for aerosol-microphysics coupling
  IF (jg == 1 .AND. (atm_phy_nwp_config(jg)%icpl_aero_gscp > 0 .OR. icpl_aero_conv > 0)) &
    CALL lookupcreate_segalkhain()

  !------------------------------------------
  !< radiation
  !------------------------------------------
  SELECT CASE ( atm_phy_nwp_config(jg)%inwp_radiation )
  CASE (1, 3, 4)

    IF (msg_level >= 12)  CALL message('mo_nwp_phy_init:', 'init RRTM')

    SELECT CASE ( irad_aero )
    ! Note (GZ): irad_aero=2 does no action but is the default in radiation_nml
    ! and therefore should not cause the model to stop
    CASE (0,2,5,6,9)
      !ok
    CASE DEFAULT
      CALL finish('mo_nwp_phy_init: init_nwp_phy',  &
        &      'Wrong irad_aero. For RRTM radiation, this irad_aero is not implemented.')
    END SELECT

!    prm_diag%lfglac (:,:) = ext_data%atm%soiltyp(:,:) == 1  !soiltyp=ice

    ! solar flux (W/m2) in 14 SW bands
    ssi_radt(:) = ssi_amip(:)
    ! solar constant (W/m2)
    tsi_radt    = SUM(ssi_radt(:))


    !--------------------------------------------------
    !< set conditions for Aqua planet or RCE experiment
    !--------------------------------------------------
    IF ( nh_test_name == 'APE_nwp' .OR. nh_test_name == 'dcmip_tc_52' ) THEN
      ssi_radt(:) = ssi_radt(:)*1365._wp/tsi_radt
      tsi_radt = 1365._wp
    ENDIF  ! APE

    IF ( nh_test_name == 'RCE' .OR. nh_test_name == 'RCE_Tconst' ) THEN
      ! solar flux (W/m2) in 14 SW bands
      scale_fac = sol_const/1361.371_wp ! computed relative to amip (1361)
      ssi_radt(:) = scale_fac*ssi_amip(:)
      ! solar constant (W/m2)
      tsi_radt    = SUM(ssi_radt(:))
    ENDIF

    SELECT CASE(atm_phy_nwp_config(jg)%inwp_radiation)
      CASE(1) ! RRTM init
        CALL setup_srtm
        CALL lrtm_setup(lrtm_filename)
        CALL setup_newcld_optics(cldopt_filename)
      CASE(3) ! PSRAD init
        CALL psrad_basic_setup(.false., nlev, 1.0_wp, 1.0_wp, &
          & echam_cop_config(1)%cinhoml1 ,echam_cop_config(1)%cinhoml2, &
          & echam_cop_config(1)%cinhoml3 ,echam_cop_config(1)%cinhomi)
      CASE(4)
#ifdef __ECRAD
        ! Do ecrad initialization only once
        IF (.NOT.lreset_mode .AND. jg==1) CALL setup_ecrad(ecrad_conf)
#else
        CALL finish('mo_nwp_phy_init: init_nwp_phy',  &
          &      'atm_phy_nwp_config(jg)%inwp_radiation = 4 needs -D__ECRAD.')
#endif
    END SELECT

    rl_start = 1  ! Initialization should be done for all points
    rl_end   = min_rlcell

    i_startblk = p_patch%cells%start_blk(rl_start,1)
    i_endblk   = p_patch%cells%end_blk(rl_end,i_nchdom)

!$OMP PARALLEL
!$OMP DO PRIVATE(jb,jc,i_startidx,i_endidx,jk,zprat,zpres,lland,lglac,zn1,&
!$OMP zn2,zcdnc,dz1,dz2,dz3) ICON_OMP_DEFAULT_SCHEDULE
    DO jb = i_startblk, i_endblk

      CALL get_indices_c(p_patch, jb, i_startblk, i_endblk, &
           &  i_startidx, i_endidx, rl_start, rl_end)

      ! Initialize cloud droplet number concentration (acdnc)
      ! like in mo_echam_phy_init.f90
      DO jk = 1,nlev
        DO jc = i_startidx, i_endidx
          zpres = p0ref * (p_metrics%exner_ref_mc(jc,jk,jb))**(cpd/rd)
          zprat=(MIN(8._wp,80000._wp/zpres))**2

          lland = ext_data%atm%llsm_atm_c(jc,jb)
          lglac = ext_data%atm%soiltyp(jc,jb) == 1
          IF (lland.AND.(.NOT.lglac)) THEN
            zn1= 50._wp
            zn2=220._wp
          ELSE
            zn1= 50._wp
            zn2= 80._wp
          ENDIF
          IF (zpres < 80000._wp) THEN
            zcdnc=1.e6_wp*(zn1+(zn2-zn1)*(EXP(1._wp-zprat)))
          ELSE
            zcdnc=zn2*1.e6_wp
          ENDIF
          prm_diag%acdnc(jc,jk,jb) = zcdnc
        END DO !jc
      END DO   !jk
      IF ( nh_test_name == 'RCE' .OR. nh_test_name == 'RCE_Tconst' ) THEN
        DO jk = 1,nlev
          DO jc = i_startidx, i_endidx
            !--- computation of reference pressure field from the reference exner field
            zrefpres(jc,jk,jb) = p0ref * (p_metrics%exner_ref_mc(jc,jk,jb))**(cpd/rd)
            ! here we choose to use temp to compute sfc pres instead of tempv
            zreftemp(jc,jk,jb) = p_metrics%theta_ref_mc(jc,jk,jb)*p_metrics%exner_ref_mc(jc,jk,jb)
          END DO !jc
        END DO   !jk
      END IF
      IF ( nh_test_name == 'RCE' .OR. nh_test_name == 'RCE_Tconst' ) THEN
        ! a ref press field needs to be computed for testcases with a
        ! constant ozone.  the reference field allows the ozone to be
        ! interpolated at a restart without changing due to a changing p field.
        DO jc = i_startidx,i_endidx
          ! we also need pres at interface levels; first we need sfc press...
          ! Height differences between surface and third-lowest main level
          dz1 = p_metrics%z_ifc(jc,nlev,jb)   - p_metrics%z_ifc(jc,nlevp1,jb)
          dz2 = p_metrics%z_ifc(jc,nlev-1,jb) - p_metrics%z_ifc(jc,nlev,jb)
          dz3 = p_metrics%z_mc (jc,nlev-2,jb) - p_metrics%z_ifc(jc,nlev-1,jb)
          ! Compute surface pressure starting from three lowest levels
          zpres_sfc(jc,jb) = p0ref * EXP( cpd_o_rd*LOG(p_metrics%exner_ref_mc(jc,nlev-2,jb))  + &
                             grav_o_rd*(dz1/zreftemp(jc,nlev,jb) + dz2/zreftemp(jc,nlev-1,jb) + &
                             dz3/zreftemp(jc,nlev-2,jb)) )

          zpres_ifc(jc,nlevp1,jb) = zpres_sfc(jc,jb)
        END DO !jc

        ! compute interface from nlev-1 to TOA
        DO jk = nlev,2,-1
          DO jc = 1, i_endidx
            ! pressure at interface levels
            zpres_ifc(jc,jk,jb) = SQRT(zrefpres(jc,jk,jb)*zrefpres(jc,jk-1,jb) )
          END DO
          DO jc = i_startidx, i_endidx !pres at top ifc = pres at top model lev
            zpres_ifc(jc,1,jb) = zrefpres(jc,1,jb)
          END DO
        END DO
      END IF


    !------------------------------------------
    ! APE ozone profile, vertical setting needed only once for NH
    !------------------------------------------
      !IF (irad_o3 == io3_ape .AND. linit_mode) THEN
      IF (irad_o3 == io3_ape ) THEN

!        CALL o3_zl2ml(p_patch%nblks_c,p_patch%npromz_c,        & !
!          &           nlev_o3,      nlev,                      & ! vertical levels in/out
!          &           zf_aux,   p_metrics%z_mc,                & ! vertical in/out
!          &           ext_data%atm_td%o3(:,:,:,nmonths),p_prog%tracer(:,:,:,io3))! o3Field in/out

        IF ( nh_test_name == 'RCE' .OR. nh_test_name == 'RCE_Tconst' ) THEN
          CALL o3_pl2ml (jcs=i_startidx, jce=i_endidx,     &
            & kbdim=nproma,                                &
            & nlev_pres = nlev_o3,klev= nlev ,             &
            & pfoz = ext_data%atm_td%pfoz(:),              &
            & phoz = ext_data%atm_td%phoz(:),              &! in o3-levs
            & ppf = zrefpres (:,:,jb),                  &! in  pres
            & pph = zpres_ifc(:,:,jb),               &! in  pres_halfl
            & o3_time_int = ext_data%atm_td%o3(:,:,jb,nmonths),     &! in
            & o3_clim     = ext_data%atm%o3(:,:,jb) )         ! OUT
        ELSE ! default behaviour
          CALL o3_pl2ml (jcs=i_startidx, jce=i_endidx,     &
            & kbdim=nproma,                                &
            & nlev_pres = nlev_o3,klev= nlev ,             &
            & pfoz = ext_data%atm_td%pfoz(:),              &
            & phoz = ext_data%atm_td%phoz(:),              &! in o3-levs
            & ppf = p_diag%pres (:,:,jb),                  &! in  pres
            & pph = p_diag%pres_ifc(:,:,jb),               &! in  pres_halfl
            & o3_time_int = ext_data%atm_td%o3(:,:,jb,nmonths),     &! in
            & o3_clim     = ext_data%atm%o3(:,:,jb) )         ! OUT
        ENDIF
      ENDIF

    ENDDO      !jb
!$OMP END DO NOWAIT
!$OMP END PARALLEL

    IF ( irad_aero == 5 ) THEN

      CALL init_aerosol_props_tanre_rrtm

      CALL init_aerosol_dstrb_tanre (        &
        & kbdim    = nproma,                 & !in
        & pt_patch = p_patch,                & !in
        & aersea   = prm_diag%aersea,        & !out
        & aerlan   = prm_diag%aerlan,        & !out
        & aerurb   = prm_diag%aerurb,        & !out
        & aerdes   = prm_diag%aerdes )         !out

    ELSEIF ( irad_aero == 6 .OR. irad_aero == 9) THEN

      CALL init_aerosol_props_tegen_rrtm

    ELSE

      zaea_rrtm(:,:) = 0.0_wp
      zaes_rrtm(:,:) = 0.0_wp
      zaeg_rrtm(:,:) = 0.0_wp

    ENDIF

    DO ist = 1, UBOUND(csalbw,1)
      rad_csalbw(ist) = csalbw(ist) / (2.0_wp * zml_soil(1))
    ENDDO

  CASE (2)

    IF (msg_level >= 12)  CALL message('mo_nwp_phy_init:', 'init Ritter Geleyn')

    ! Note (GZ): irad_aero=2 does no action but is the default in radiation_nml
    ! and therefore should not cause the model to stop
    SELECT CASE ( irad_aero )
    CASE (0,2,5,6,9)
      !ok
    CASE DEFAULT
      CALL finish('mo_nwp_phy_init: init_nwp_phy',  &
        &      'Wrong irad_aero. For Ritter-Geleyn radiation, this irad_aero is not implemented.')
    END SELECT

    ! solar flux (W/m2) in 14 SW bands
    ssi_radt(:) = ssi_amip(:)
    ! solar constant (W/m2)
    tsi_radt    = SUM(ssi_radt(:))

    IF ( nh_test_name == 'RCE' .OR. nh_test_name == 'RCE_Tconst' ) THEN
      tsi_radt = 0._wp
      ! solar flux (W/m2) in 14 SW bands
      scale_fac = sol_const/1361.371_wp ! computed relative to amip (1361)
      ssi_radt(:) = scale_fac*ssi_amip(:)
      ! solar constant (W/m2)
      tsi_radt    = SUM(ssi_radt(:))
    ENDIF

    !------------------------------------------
    !< set conditions for Aqua planet experiment
    !------------------------------------------
    IF ( nh_test_name == 'APE_nwp' .OR. nh_test_name == 'dcmip_tc_52' ) THEN
      ssi_radt(:) = ssi_radt(:)*1365._wp/tsi_radt
      tsi_radt = 1365._wp
    ENDIF

    CALL rad_aibi

    zaef_rg(:,:)= 0.0_wp

    IF ( irad_aero == 5 ) THEN

      CALL init_aerosol_props_tanre_rg

      CALL init_aerosol_dstrb_tanre (        &
        & kbdim    = nproma,                 & !in
        & pt_patch = p_patch,                & !in
        & aersea   = prm_diag%aersea,        & !out
        & aerlan   = prm_diag%aerlan,        & !out
        & aerurb   = prm_diag%aerurb,        & !out
        & aerdes   = prm_diag%aerdes )         !out

    ELSEIF ( irad_aero == 6 .OR. irad_aero == 9) THEN

      CALL init_aerosol_props_tegen_rg

    ELSE

      zaea_rg(:,:) = 0.0_wp
      zaes_rg(:,:) = 0.0_wp
      zaeg_rg(:,:) = 0.0_wp

    ENDIF


    !------------------------------------------
    ! APE ozone profile, vertical setting needed only once for NH
    !------------------------------------------
    IF (irad_o3 == io3_ape .AND. linit_mode ) THEN

      rl_start = 1  ! Initialization should be done for all points
      rl_end   = min_rlcell

      i_startblk = p_patch%cells%start_blk(rl_start,1)
      i_endblk   = p_patch%cells%end_blk(rl_end,i_nchdom)

!$OMP PARALLEL
!$OMP DO PRIVATE(jb,i_endidx) ICON_OMP_DEFAULT_SCHEDULE
      DO jb = i_startblk, i_endblk

        CALL get_indices_c(p_patch, jb, i_startblk, i_endblk, &
          &  i_startidx, i_endidx, rl_start, rl_end)

        CALL o3_pl2ml (jcs=i_startidx, jce=i_endidx,     &
          & kbdim=nproma,                                &
          & nlev_pres = nlev_o3,klev= nlev ,             &
          & pfoz = ext_data%atm_td%pfoz(:),              &
          & phoz = ext_data%atm_td%phoz(:),              &! in o3-levs
          & ppf = p_diag%pres (:,:,jb),                  &! in  pres
          & pph = p_diag%pres_ifc(:,:,jb),               &! in  pres_halfl
          & o3_time_int = ext_data%atm_td%o3(:,:,jb,nmonths),     &! in
          & o3_clim     = ext_data%atm%o3(:,:,jb) )         ! OUT

      ENDDO !jb
!$OMP END DO NOWAIT
!$OMP END PARALLEL

    ENDIF ! (irad_o3 == io3_ape)

    DO ist = 1, UBOUND(csalbw,1)
      rad_csalbw(ist) = csalbw(ist) / (2.0_wp * zml_soil(1))
    ENDDO
  END SELECT !inwp_radiation

  IF ( nh_test_name == 'RCE' .OR. nh_test_name == 'RCE_Tconst' ) THEN
    DEALLOCATE (zrefpres)
    DEALLOCATE (zreftemp)
    DEALLOCATE (zpres_sfc)
    DEALLOCATE (zpres_ifc)
  END IF

  !----------------------------------------------------------------
  !< initializations needed both for convection and inwp_cldcover=1
  !----------------------------------------------------------------

  IF ( atm_phy_nwp_config(jg)%inwp_convection == 1 .OR. &
    &  atm_phy_nwp_config(jg)%inwp_cldcover == 1   .OR. &
    &  atm_phy_nwp_config(jg)%inwp_surface == 1    .OR. &
    &  atm_phy_nwp_config(jg)%inwp_turb == iedmf )     THEN

    !This has to be done here because not only convection, but also inwp_cldcover == 1
    !uses mo_cufunctions's foealfa. Therefore, the parameters of the function foealfa
    !have to be initialized by calls of sucst and su_yoethf.

    ! get current date in iso-format "yyyymmddThhmmssZ" (String)
    CALL datetimeToString(ini_date, datetime_string)
    ! convert first 8 characters to integer (yyyy-mm-dd)
    WRITE (yyyymmdd, '(a,a,a)')  datetime_string(1:4), datetime_string(6:7), datetime_string(9:10)
    READ  (yyyymmdd,'(i8)') icur_date

    CALL sucst(54,icur_date,0,0)
    CALL su_yoethf

  ENDIF


  !------------------------------------------
  !< call for convection
  !------------------------------------------

  IF ( atm_phy_nwp_config(jg)%inwp_convection == 1 .OR. &
    &  atm_phy_nwp_config(jg)%inwp_turb == iedmf )     THEN

    IF (msg_level >= 12)  CALL message('mo_nwp_phy_init:', 'init convection')

    ! Please take care for scale-dependent initializations!
    ! rsltn = Average mesh size of ICON grid
    ! needed for RTAU - CAPE calculation
    ! adapted for more general gemoetries
    rsltn = p_patch%geometry_info%mean_characteristic_length


!    WRITE(message_text,'(i3,i10,f20.10)') jg, nsmax, phy_params%mean_charlen
!    CALL message('nwp_phy_init, nsmax=', TRIM(message_text))

    lshallow = atm_phy_nwp_config(jg)%lshallowconv_only
    ldetrain_prec = atm_phy_nwp_config(jg)%ldetrain_conv_prec
    CALL sucumf(rsltn,nlev,pref,phy_params,lshallow,ldetrain_prec)
    CALL suphli
    CALL suvdf
    CALL suvdfs
    CALL sucldp

    CALL message('mo_nwp_phy_init:', 'convection initialized')
  ELSE
    ! initialize parameters that are accessed outside the convection scheme
    phy_params%rcucov           = 0._wp
    phy_params%rcucov_trop      = 0._wp
    phy_params%rhebc_land       = 0._wp
    phy_params%rhebc_ocean      = 0._wp
    phy_params%rhebc_land_trop  = 0._wp
    phy_params%rhebc_ocean_trop = 0._wp
    phy_params%entrorg          = 0._wp
    phy_params%texc             = 0._wp
    phy_params%qexc             = 0._wp
  ENDIF

  ! Initialize fields k850 and k950, which are required for computing the
  ! convective contribution to wind gusts
  !
  ! k800, k400 will be used for inwp_convection==0 as well. 
  ! k700 is used for LHN data assimilation
  ! Thus we need to make sure that they are initialized.
  prm_diag%k850(:,:) = nlev
  prm_diag%k950(:,:) = nlev
  prm_diag%k800(:,:) = nlev
  prm_diag%k400(:,:) = nlev
  prm_diag%k700(:,:) = nlev

  rl_start = 1  ! Initialization should be done for all points
  rl_end   = min_rlcell

  i_startblk = p_patch%cells%start_blk(rl_start,1)
  i_endblk   = p_patch%cells%end_blk(rl_end,i_nchdom)

  ! height of 850 and 950hPa surface for US standard atmosphere in m
  ! For derivation, see documentation of US standard atmosphere
  h850_standard = 1457.235199_wp
  h950_standard = 540.3130233_wp

!$OMP PARALLEL
!$OMP DO PRIVATE(jc,jk,jb,i_startidx,i_endidx,hag,zpres,zpres0) ICON_OMP_DEFAULT_SCHEDULE
  DO jb = i_startblk, i_endblk

    CALL get_indices_c(p_patch, jb, i_startblk, i_endblk, &
      &  i_startidx, i_endidx, rl_start, rl_end)

    DO jc=i_startidx, i_endidx

      DO jk=nlev, 1, -1
        ! height above ground
        hag = p_metrics%z_mc(jc,jk,jb)-ext_data%atm%topography_c(jc,jb)

        IF (hag < h950_standard) THEN
          prm_diag%k950(jc,jb) = jk
        ENDIF
        IF (hag < h850_standard) THEN
          prm_diag%k850(jc,jb) = jk
        ELSE
          EXIT
        ENDIF
      ENDDO
      ! security measure
      prm_diag%k950(jc,jb) = MAX(prm_diag%k950(jc,jb),2)
      prm_diag%k850(jc,jb) = MAX(prm_diag%k850(jc,jb),2)

      ! analogous initialization of k800 and k400, based on reference pressure
      ! because this is more meaningful for k400 in the presence of very high orography
      zpres0 = p0ref * (p_metrics%exner_ref_mc(jc,nlev,jb))**(cpd/rd)
      DO jk=nlev-1, 2, -1
        zpres = p0ref * (p_metrics%exner_ref_mc(jc,jk,jb))**(cpd/rd)
        IF (zpres/zpres0 >= pr800) prm_diag%k800(jc,jb) = jk
        IF (zpres/zpres0 >= pr700) prm_diag%k700(jc,jb) = jk
        IF (zpres/zpres0 >= pr400*SQRT(p0ref/zpres0)) THEN
          prm_diag%k400(jc,jb) = jk
        ELSE
          EXIT
        ENDIF
      ENDDO

    ENDDO  ! jc
  ENDDO  ! jb
!$OMP END DO NOWAIT
!$OMP END PARALLEL


  !------------------------------------------
  !< surface initialization (including seaice)
  !------------------------------------------

  IF ( atm_phy_nwp_config(jg)%inwp_surface == 1 ) THEN  ! TERRA
    IF (linit_mode) THEN
      CALL nwp_surface_init(p_patch, ext_data, p_prog_lnd_now, p_prog_lnd_new, &
        &                   p_prog_wtr_now, p_prog_wtr_new, p_diag_lnd, p_diag, prm_diag)
    ELSE
      IF ( lsnowtile ) THEN ! restart mode with snowtiles
        CALL init_snowtile_lists(p_patch, ext_data, p_diag_lnd)
      ENDIF
    ENDIF

    ! Copy timelevel now to timelevel new for land state. This has no impact on the prognostic
    ! results but ensures that the output over non-prognostic grid points (water) is the same
    ! for even and odd multiples of the advection time step
    CALL copy_lnd_prog_now2new(p_patch, p_prog_lnd_now, p_prog_lnd_new)
    IF (msg_level >= 12)  CALL message('mo_nwp_phy_init:', 'init TERRA')
  END IF


  !------------------------------------------
  !< setup for turbulence
  !------------------------------------------

  ! initialize gz0 (roughness length * g)
  !
  IF ( ANY( (/icosmo,igme,ismag,iprog,iedmf/)==atm_phy_nwp_config(jg)%inwp_turb ) .AND. &
       linit_mode ) THEN

    ! gz0 is initialized if we do not start from an own first guess
    IF (lturb_init) THEN

      IF (msg_level >= 12)  CALL message('mo_nwp_phy_init:', 'init roughness length')

      IF (turbdiff_config(jg)%lconst_z0) THEN
        ! constant z0 for idealized tests
        prm_diag%gz0(:,:) = grav * turbdiff_config(jg)%const_z0

      ELSE IF (atm_phy_nwp_config(jg)%itype_z0 == 1) THEN
        ! default
        prm_diag%gz0(:,:) = grav * ext_data%atm%z0(:,:)

      ELSE IF (atm_phy_nwp_config(jg)%itype_z0 >= 2) THEN

        rl_start = grf_bdywidth_c + 1 ! land-cover classes are not set for nest-boundary points
        rl_end   = min_rlcell_int

        i_startblk = p_patch%cells%start_blk(rl_start,1)
        i_endblk   = p_patch%cells%end_blk(rl_end,i_nchdom)


        ! Scaling factor for SSO contribution to roughness length ("Erdmann Heise formula")
        fact_z0rough = 1.e-5_wp*ATAN(phy_params%mean_charlen/2250._wp)

!$OMP PARALLEL
!$OMP DO PRIVATE(jb,jc,ic,jt,i_startidx,i_endidx,lc_class,gz0) ICON_OMP_DEFAULT_SCHEDULE
        DO jb = i_startblk, i_endblk

          CALL get_indices_c(p_patch, jb, i_startblk, i_endblk, &
            &                i_startidx, i_endidx, rl_start, rl_end)

          ! specify land-cover-related roughness length over land points
          ! note:  water points are set in turbdiff
          gz0(:) = 0._wp

          DO jt = 1, ntiles_total
!$NEC ivdep
            DO ic = 1, ext_data%atm%list_land%ncount(jb)
              jc = ext_data%atm%list_land%idx(ic,jb)
              lc_class = MAX(1,ext_data%atm%lc_class_t(jc,jb,jt)) ! to avoid segfaults
              gz0(jc) = gz0(jc) + ext_data%atm%frac_t(jc,jb,jt) * grav * (             &
               (1._wp-p_diag_lnd%snowfrac_t(jc,jb,jt))*ext_data%atm%z0_lcc(lc_class)+  &
                p_diag_lnd%snowfrac_t(jc,jb,jt)*0.5_wp*ext_data%atm%z0_lcc(i_lc_si) ) ! i_lc_si = snow/ice class
            ENDDO
          ENDDO
          IF (atm_phy_nwp_config(jg)%itype_z0 == 3) THEN
!$NEC ivdep
            DO ic = 1, ext_data%atm%list_land%ncount(jb)
              jc = ext_data%atm%list_land%idx(ic,jb)
              gz0(jc) = gz0(jc) + grav*MIN(fact_z0rough*ext_data%atm%sso_stdh_raw(jc,jb)**2,7.5_wp)
            ENDDO
          ENDIF
          DO jt = ntiles_total+1, ntiles_total+ntiles_water ! required if there are mixed land-water points
!$NEC ivdep
            DO ic = 1, ext_data%atm%list_land%ncount(jb)
              jc = ext_data%atm%list_land%idx(ic,jb)
              lc_class = MAX(1,ext_data%atm%lc_class_t(jc,jb,jt)) ! to avoid segfaults
              gz0(jc) = gz0(jc) + ext_data%atm%frac_t(jc,jb,jt) * grav*ext_data%atm%z0_lcc(lc_class)
            ENDDO
          ENDDO
!$NEC ivdep
          DO ic = 1, ext_data%atm%list_land%ncount(jb)
            jc = ext_data%atm%list_land%idx(ic,jb)
            prm_diag%gz0(jc,jb) = gz0(jc)
          ENDDO
        ENDDO  !jb
!$OMP END DO
!$OMP END PARALLEL
      ENDIF  !initialize gz0

    END IF

  ENDIF

  IF ( ANY( (/icosmo,iedmf/)==atm_phy_nwp_config(jg)%inwp_turb ) ) THEN

    ! allocate and init implicit weights for tridiagonal solver
    ALLOCATE( turbdiff_config(jg)%impl_weight(nlevp1), &
              STAT=istatus )
    ! note that impl_weight => turbdiff_config(jg)%impl_weight
    !$ACC ENTER DATA CREATE(turbdiff_config(jg))
    !$ACC ENTER DATA CREATE(turbdiff_config(jg)%impl_weight)
    IF(istatus/=SUCCESS)THEN
      CALL finish (TRIM(routine), &
                 'allocation of impl_weight failed')
    ENDIF

    CALL get_turbdiff_param(jg)

    ! using an over implicit value (impl_s) near surface,
    ! reduced to in general slightly off-centered value (impl_t)
    ! in about 1500 m height
    DO jk = 1, k1500m
      impl_weight(jk) = impl_t
    END DO
    DO jk = k1500m+1, nlev
      impl_weight(jk) = impl_t &
                      + (impl_s-impl_t) * (jk-k1500m) / REAL(nlev-k1500m, wp)
    END DO
    impl_weight(nlevp1) = impl_s
    ! impl_weight is never changed
    !$ACC UPDATE DEVICE(turbdiff_config(jg)%impl_weight)

! computing l_pat: cannot be done in mo_ext_data_init, because it seems we do not have
!                  phy_params(jg)%mean_charlen available then?

    rl_start = 1 ! Initialization is done also for nest boundary points
    rl_end   = min_rlcell_int

    i_startblk = p_patch%cells%start_blk(rl_start,1)
    i_endblk   = p_patch%cells%end_blk(rl_end,i_nchdom)

    DO jb = i_startblk, i_endblk

      CALL get_indices_c(p_patch, jb, i_startblk, i_endblk, &
        &                i_startidx, i_endidx, rl_start, rl_end)

      ! effective length scale of circulation patterns
      DO jc = i_startidx, i_endidx
        IF (ext_data%atm%fr_land(jc,jb) < 0.5_wp) THEN
          ext_data%atm%l_pat (jc,jb)  = 0.0_wp
        ELSE
          IF (imode_pat_len == 2) THEN
!           ext_data%atm%l_pat (jc,jb)  = MIN( pat_len, ext_data%atm%sso_stdh_raw(jc,jb) )
            ext_data%atm%l_pat (jc,jb)  = MIN( pat_len, prm_diag%pat_len(jc,jb)          )
          ELSE
            ext_data%atm%l_pat (jc,jb)  =      pat_len
          ENDIF
          ext_data%atm%l_pat (jc,jb) = (phy_params%mean_charlen * ext_data%atm%l_pat (jc,jb)) / &
             &                         (phy_params%mean_charlen + ext_data%atm%l_pat (jc,jb))
        ENDIF
      ENDDO
    ENDDO

  ENDIF

  ! Initialize turbulence models
  !
  IF ( ( ANY( (/icosmo,iedmf/)==atm_phy_nwp_config(jg)%inwp_turb ) ) .AND. linit_mode ) THEN

    IF (msg_level >= 12)  CALL message('mo_nwp_phy_init:', 'init COSMO turbulence')

    rl_start = 1 ! Initialization is done also for nest boundary points
    rl_end   = min_rlcell_int

    i_startblk = p_patch%cells%start_blk(rl_start,1)
    i_endblk   = p_patch%cells%end_blk(rl_end,i_nchdom)


#ifndef __PGI
<<<<<<< HEAD
!FIXME: PGI + OpenMP produce deadlock in this loop... check correctness of parallel code
=======
!FIXME: PGI + OpenMP produce deadlock in this loop. Compiler bug suspected
>>>>>>> 8726b09f
!$OMP PARALLEL DO PRIVATE(jb,jk,i_startidx,i_endidx,ic,jc,jt, &
!$OMP            ltkeinp_loc,lgz0inp_loc,nlevcm,l_hori,nzprv,zvariaux,zrhon) ICON_OMP_DEFAULT_SCHEDULE
#endif
    DO jb = i_startblk, i_endblk

      CALL get_indices_c(p_patch, jb, i_startblk, i_endblk, &
        &                i_startidx, i_endidx, rl_start, rl_end)

      IF (lturb_init) THEN

        ltkeinp_loc = .FALSE.  ! initialize TKE field
        lgz0inp_loc = .FALSE.  ! initialize gz0 field (water points only)

      ELSE
        !
        ! TKE and gz0 are not re-initialized, but re-used from the first guess
        !
        ltkeinp_loc = .TRUE.   ! do NOT re-initialize TKE field (read from FG)
        lgz0inp_loc = .TRUE.   ! do NOT re-initialize gz0 field (read from FG)


        ! Note that TKE in turbtran/turbdiff is defined as the turbulence velocity scale
        ! TVS=SQRT(2*TKE). The TKE is limited to 5.e-5 here because it may be zero on lateral
        ! boundary points for the limited-area mode, which would cause a crash in the initialization
        ! performed here but hs no impact on the results otherwise.
        !
        DO jk =1,nlevp1
          DO jc = i_startidx, i_endidx
            p_prog_now%tke(jc,jk,jb)= SQRT(2.0_wp*MAX(5.e-5_wp,p_prog_now%tke(jc,jk,jb)))
          ENDDO
        ENDDO
      ENDIF

      l_hori(i_startidx:i_endidx)=phy_params%mean_charlen

      nlevcm = nlevp1

!MR: There should be an initialization for each tile, or the initialization can be
!    executed for 'turbtran' and 'turbdiff' within a single CALL of 'organize_turbdiff'!

     ! set nzprv to 1 and use it as nprv (which is INOUT in turbtran and turbdiff
     !  but this feature is not used here during initialization)
     nzprv = 1

     ! turbtran: only surface-layer turbulence
     CALL turbtran (                                                          &
       &  iini=1, ltkeinp=ltkeinp_loc, lgz0inp=lgz0inp_loc, lstfnct=.TRUE. ,  &
       &          lsrflux=.TRUE., lnsfdia=.TRUE., lrunscm=.FALSE.,            &  !including near-surface diagnostics and surface-flux calculations
       &  dt_tke=atm_phy_nwp_config(jg)%dt_fastphy  ,                         &
       &  nprv=nzprv, ntur=1, ntim=1,                                         &
       &  nvec=nproma, ke=nlev, ke1=nlevp1, kcm=nlevcm, iblock=jb,            &
       &  ivstart=i_startidx, ivend=i_endidx,                                 &
       &  l_hori=l_hori, hhl=p_metrics%z_ifc(:,:,jb),                         &
       &  fr_land=ext_data%atm%fr_land(:,jb),                                 &
       &  depth_lk=ext_data%atm%depth_lk(:,jb),                               &
       &  h_ice=p_prog_wtr_now%h_ice(:,jb),                                   &
       &  sai=ext_data%atm%sai(:,jb),                                         &
       &  gz0=prm_diag%gz0(:,jb),                                             &
       &  t_g=p_prog_lnd_now%t_g(:,jb),                                       &
       &  qv_s=p_diag_lnd%qv_s(:,jb),                                         &
       &  ps=p_diag%pres_sfc(:,jb),                                           &
       &  u=p_diag%u(:,:,jb),                                                 &
       &  v=p_diag%v(:,:,jb),                                                 &
       &  t=p_diag%temp(:,:,jb),                                              &
       &  qv=p_prog_now%tracer(:,:,jb,iqv),                                   &
       &  qc=p_prog_now%tracer(:,:,jb,iqc),                                   &
       &  prs=p_diag%pres(:,:,jb),                                            &
       &  epr=p_prog_now%exner(:,:,jb),                                       &
       &  tcm=prm_diag%tcm(:,jb),                                             &
       &  tch=prm_diag%tch(:,jb),                                             &
       &  tvm=prm_diag%tvm(:,jb),                                             &
       &  tvh=prm_diag%tvh(:,jb),                                             &
       &  tfm=prm_diag%tfm(:,jb),                                             &
       &  tfh=prm_diag%tfh(:,jb),                                             &
       &  tfv=prm_diag%tfv(:,jb),                                             &
       &  tkr=prm_diag%tkr(:,jb),                                             &
       &  tke=p_prog_now%tke(:,:,jb),                                         &
       &  tkvm=prm_diag%tkvm(:,:,jb),                                         &
       &  tkvh=prm_diag%tkvh(:,:,jb),                                         &
       &  rcld=prm_diag%rcld(:,:,jb),                                         &
       &  t_2m=prm_diag%t_2m(:,jb),                                           &
       &  qv_2m=prm_diag%qv_2m(:,jb),                                         &
       &  td_2m=prm_diag%td_2m(:,jb),                                         &
       &  rh_2m=prm_diag%rh_2m(:,jb),                                         &
       &  u_10m=prm_diag%u_10m(:,jb),                                         &
       &  v_10m=prm_diag%v_10m(:,jb),                                         &
       &  shfl_s=prm_diag%shfl_s(:,jb),                                       &
       &  qvfl_s=prm_diag%qhfl_s(:,jb),                                       &
       &  ierrstat=ierrstat, yerrormsg=errormsg, yroutine=eroutine )


      prm_diag%lhfl_s(i_startidx:i_endidx,jb) = &
        &  prm_diag%qhfl_s(i_startidx:i_endidx,jb) * lh_v

      IF ( iedmf /= atm_phy_nwp_config(jg)%inwp_turb )  THEN

        ! turbdiff
        CALL turbdiff ( &
          &  iini=1,                                               & !atmosph. turbulence and vertical diffusion
          &  ltkeinp=ltkeinp_loc,                                  &
          &  lstfnct=.TRUE. ,                                      &
          &  l3dturb=.FALSE.,                                      & ! not possible for ICON
          &  lrunsso=(atm_phy_nwp_config(jg)%inwp_sso > 0),        & ! running COSMO SSO scheme
          &  lruncnv=(atm_phy_nwp_config(jg)%inwp_convection > 0), & ! running convection
          &  lrunscm=.FALSE.,                                      & ! no single column model
          &  lsfluse=lsflcnd,                                      & !
          &  dt_var=atm_phy_nwp_config(jg)%dt_fastphy,                &
          &  dt_tke=atm_phy_nwp_config(jg)%dt_fastphy,                &
          &  nprv=nzprv, ntur=1, ntim=1,                              &
          &  nvec=nproma, ke=nlev, ke1=nlevp1, kcm=nlevcm, iblock=jb, &
          &  ivstart=i_startidx, ivend=i_endidx,                      &
          &  l_hori=l_hori,                                           &
          &  hhl=p_metrics%z_ifc(:,:,jb),                             &
          &  dp0=p_diag%dpres_mc(:,:,jb),                             &
          &  gz0=prm_diag%gz0(:,jb),                                  &
          &  l_pat = ext_data%atm%l_pat(:,jb),                        &
          &  t_g=p_prog_lnd_now%t_g(:,jb),                            &
          &  qv_s=p_diag_lnd%qv_s(:,jb),                              &
          &  ps=p_diag%pres_sfc(:,jb),                                &
          &  u=p_diag%u(:,:,jb),                                      &
          &  v=p_diag%v(:,:,jb),                                      &
          &  w=p_prog_now%w(:,:,jb),                                  &
          &  t=p_diag%temp(:,:,jb),                                   &
          &  qv=p_prog_now%tracer(:,:,jb,iqv),                        &
          &  qc=p_prog_now%tracer(:,:,jb,iqc),                        &
          &  prs=p_diag%pres(:,:,jb),                                 &
          &  rhoh=p_prog_now%rho(:,:,jb),                             &
          &  rhon=zrhon(:,:),                                         &
          &  epr=p_prog_now%exner(:,:,jb),                            &
          &  impl_weight=turbdiff_config(jg)%impl_weight,             &
          &  tvm=prm_diag%tvm(:,jb),                                  &
          &  tvh=prm_diag%tvh(:,jb),                                  &
          &  tfm=prm_diag%tfm(:,jb),                                  &
          &  tfh=prm_diag%tfh(:,jb),                                  &
          &  tke=p_prog_now%tke(:,:,jb),                              &
          &  tkvm=prm_diag%tkvm(:,:,jb),                              &
          &  tkvh=prm_diag%tkvh(:,:,jb),                              &
          &  rcld=prm_diag%rcld(:,:,jb),                              &
          &  u_tens=prm_nwp_tend%ddt_u_turb(:,:,jb),                  &
          &  v_tens=prm_nwp_tend%ddt_v_turb(:,:,jb),                  &
          &  tketens=prm_nwp_tend%ddt_tke(:,:,jb),                    &
          &  ut_sso=REAL(prm_nwp_tend%ddt_u_sso(:,:,jb),wp),          &
          &  vt_sso=REAL(prm_nwp_tend%ddt_v_sso(:,:,jb),wp),          &
          &  shfl_s=prm_diag%shfl_s(:,jb),                            &
          &  qvfl_s=prm_diag%qhfl_s(:,jb),                            &
          &  zvari=zvariaux,                                          & !out
          &  ierrstat=ierrstat, yerrormsg=errormsg, yroutine=eroutine )

      END IF

      ! preparation for concentration boundary condition. Usually inactive for standard ICON runs.
      IF ( .NOT. lsflcnd ) THEN
        prm_diag%lhfl_s(i_startidx:i_endidx,jb) = &
          &  prm_diag%qhfl_s(i_startidx:i_endidx,jb) * lh_v
      END IF


      ! tile-specific quantities needed by turbtran
      !
      DO jt = 1, ntiles_total+ntiles_water
        prm_diag%gz0_t   (:,jb,jt) = prm_diag%gz0(:,jb)
        prm_diag%tvs_s_t (:,jb,jt) = p_prog_now%tke(:,nlevp1,jb)  !here: SQRT(2*TKE)
        prm_diag%tkvm_s_t(:,jb,jt) = prm_diag%tkvm(:,nlevp1,jb)
        prm_diag%tkvh_s_t(:,jb,jt) = prm_diag%tkvh(:,nlevp1,jb)
        prm_diag%tkr_t   (:,jb,jt) = prm_diag%tkr(:,jb)
      ENDDO


      ! Note that TKE in turbtran/turbdiff is defined as the turbulence velocity scale
      ! TVS=SQRT(2*TKE)
      !
      DO jk =1,nlevp1
        p_prog_now%tke(i_startidx:i_endidx,jk,jb)= 0.5_wp                        &
          &                                * (p_prog_now%tke(i_startidx:i_endidx,jk,jb))**2
      ENDDO

    ENDDO  ! jb

    IF (msg_level >= 12)  CALL message('mo_nwp_phy_init:', 'Cosmo turbulence initialized')


  ELSE IF (  atm_phy_nwp_config(jg)%inwp_turb == igme) THEN

    IF (msg_level >= 12)  CALL message('mo_nwp_phy_init:', 'init GME turbulence')

    rl_start = grf_bdywidth_c + 1 ! land-cover classes are not set for nest-boundary points
    rl_end   = min_rlcell_int

    i_startblk = p_patch%cells%start_blk(rl_start,1)
    i_endblk   = p_patch%cells%end_blk(rl_end,i_nchdom)

!$OMP PARALLEL
!$OMP DO PRIVATE(jb,jt,i_startidx,i_endidx) ICON_OMP_DEFAULT_SCHEDULE
    DO jb = i_startblk, i_endblk

      CALL get_indices_c(p_patch, jb, i_startblk, i_endblk, &
        &                i_startidx, i_endidx, rl_start, rl_end)

      ! paranoia: Make sure that rcld is initialized  (needed by cloud cover scheme)
      prm_diag%rcld(:,:,jb) = 0._wp

      DO jt = 1, ntiles_total+ntiles_water
        prm_diag%gz0_t(i_startidx:i_endidx,jb,jt) = prm_diag%gz0(i_startidx:i_endidx,jb)
      ENDDO

    ENDDO
!$OMP END DO
!$OMP END PARALLEL

  ELSE IF ( ANY( (/ismag,iprog/) == atm_phy_nwp_config(jg)%inwp_turb) .AND. linit_mode ) THEN

    CALL message('mo_nwp_phy_init:', 'init LES turbulence')

    IF(atm_phy_nwp_config(jg)%inwp_surface == 0)THEN
      IF (turbdiff_config(jg)%lconst_z0) THEN
        prm_diag%gz0(:,:) = grav * turbdiff_config(jg)%const_z0
      ELSE
        CALL finish (TRIM(routine), 'Only constant roughness length allowed idealized LES cases!')
      END IF
    ELSE
      !Default: Already set above
    END IF

  END IF
 
  IF ( atm_phy_nwp_config(jg)%inwp_turb == iedmf .AND. linit_mode ) THEN  !EDMF DUALM

    CALL suct0
    CALL su0phy
    CALL susekf
    CALL susveg
    CALL sussoil

!$OMP PARALLEL
    ! paranoia: Make sure that rcld is initialized  (needed by cloud cover scheme)
    CALL init(prm_diag%rcld(:,:,:))
!$OMP END PARALLEL

  ENDIF


  ! Gravity wave drag scheme
  !
  IF ( atm_phy_nwp_config(jg)%inwp_gwd == 1 ) THEN  ! IFS gwd scheme

    CALL sugwwms(nflevg=nlev, ppref=pref, klaunch=phy_params%klaunch)
    CALL message('mo_nwp_phy_init:', 'non-orog GWs initialized')

  END IF

  ! SSO scheme
  !
  CALL sugwd(nlev, pref, phy_params, jg )
  IF (linit_mode) prm_diag%ktop_envel(:,:) = nlev

   ! read time-dependent boundary conditions from file

    ! well mixed greenhouse gases, horizontally constant
    IF (ighg > 0) THEN
      ! read annual means

      CALL read_bc_greenhouse_gases(ghg_filename)

      ! interpolate to the current date and time, placing the annual means at
      ! the mid points of the current and preceding or following year, if the
      ! current date is in the 1st or 2nd half of the year, respectively.
      CALL bc_greenhouse_gases_time_interpolation(ini_date) 
      
    ENDIF

  ! Upper-atmosphere physics
  !
  IF (lupatmo_phy) THEN
    IF (upatmo_config(jg)%l_status( iUpatmoStat%timer )) CALL timer_start(timer_upatmo)
    CALL init_upatmo_phy_nwp( mtime_datetime    = ini_date,          & !in
      &                       p_patch           = p_patch,           & !in
      &                       p_metrics         = p_metrics,         & !in
      &                       p_prog            = p_prog_now,        & !in
      &                       p_diag            = p_diag,            & !in
      &                       prm_nwp_diag      = prm_diag,          & !in
      &                       prm_nwp_tend      = prm_nwp_tend,      & !in
      &                       prm_upatmo        = prm_upatmo,        & !inout
      &                       nproma            = nproma             ) !in
    IF (upatmo_config(jg)%l_status( iUpatmoStat%timer )) CALL timer_stop(timer_upatmo)
  ENDIF

  IF (timers_level > 3) CALL timer_stop(timer_init_nwp_phy)

END SUBROUTINE init_nwp_phy


  SUBROUTINE init_cloud_aero_cpl ( mtime_date, p_patch, p_metrics, ext_data, prm_diag)

    TYPE(datetime),   POINTER               :: mtime_date
    TYPE(t_patch),               INTENT(in) :: p_patch
    TYPE(t_nh_metrics),          INTENT(in) :: p_metrics
    TYPE(t_external_data),       INTENT(in) :: ext_data

    TYPE(t_nwp_phy_diag),        INTENT(inout) :: prm_diag

    INTEGER          :: imo1, imo2
    INTEGER          :: rl_start, rl_end, i_startblk, i_endblk, i_startidx, i_endidx
    INTEGER          :: jb, jc, jg, nlev

    REAL(wp) :: wgt, zncn(nproma, p_patch%nlev)
    
    TYPE(t_time_interpolation_weights) :: current_time_interpolation_weights

    TYPE(datetime), POINTER :: mtime_hour
    
    jg = p_patch%id
    nlev = p_patch%nlev

    IF (irad_aero /= 6 .AND. irad_aero /= 9) RETURN
    IF (atm_phy_nwp_config(jg)%icpl_aero_gscp /= 1 .AND. icpl_aero_conv /= 1) RETURN

    
    mtime_hour => newDatetime(mtime_date)
    mtime_hour%time%minute = 0
    mtime_hour%time%second = 0
    mtime_hour%time%ms     = 0          
    current_time_interpolation_weights = calculate_time_interpolation_weights(mtime_hour)
    call deallocateDatetime(mtime_hour)
    imo1 = current_time_interpolation_weights%month1
    imo2 = current_time_interpolation_weights%month2
    wgt = current_time_interpolation_weights%weight2

    rl_start = 1
    rl_end   = min_rlcell_int

    i_startblk = p_patch%cells%start_block(rl_start)
    i_endblk   = p_patch%cells%end_block(rl_end)

!$OMP PARALLEL
!$OMP DO PRIVATE(jb,jc,i_startidx,i_endidx,zncn)
    DO jb = i_startblk, i_endblk

      CALL get_indices_c(p_patch, jb, i_startblk, i_endblk, i_startidx, i_endidx, rl_start, rl_end)
 
      IF (iprog_aero == 0) THEN
        DO jc = i_startidx, i_endidx

          prm_diag%aerosol(jc,iss,jb) = ext_data%atm_td%aer_ss(jc,jb,imo1) + &
            ( ext_data%atm_td%aer_ss(jc,jb,imo2)   - ext_data%atm_td%aer_ss(jc,jb,imo1)   ) * wgt
          prm_diag%aerosol(jc,iorg,jb) = ext_data%atm_td%aer_org(jc,jb,imo1) + &
            ( ext_data%atm_td%aer_org(jc,jb,imo2)  - ext_data%atm_td%aer_org(jc,jb,imo1)  ) * wgt
          prm_diag%aerosol(jc,ibc,jb) = ext_data%atm_td%aer_bc(jc,jb,imo1) + &
            ( ext_data%atm_td%aer_bc(jc,jb,imo2)   - ext_data%atm_td%aer_bc(jc,jb,imo1)   ) * wgt
          prm_diag%aerosol(jc,iso4,jb) = ext_data%atm_td%aer_so4(jc,jb,imo1) + &
            ( ext_data%atm_td%aer_so4(jc,jb,imo2)  - ext_data%atm_td%aer_so4(jc,jb,imo1)  ) * wgt
          prm_diag%aerosol(jc,idu,jb) = ext_data%atm_td%aer_dust(jc,jb,imo1) + &
            ( ext_data%atm_td%aer_dust(jc,jb,imo2) - ext_data%atm_td%aer_dust(jc,jb,imo1) ) * wgt

        ENDDO
      ENDIF

      CALL ncn_from_tau_aerosol_speccnconst (nproma, nlev, i_startidx, i_endidx, nlev, nlev, &
        p_metrics%z_ifc(:,:,jb), prm_diag%aerosol(:,iss,jb), prm_diag%aerosol(:,iso4,jb),    &
        prm_diag%aerosol(:,iorg,jb), prm_diag%aerosol(:,idu,jb), zncn)

      CALL specccn_segalkhain_simple (nproma, i_startidx, i_endidx, zncn(:,nlev), prm_diag%cloud_num(:,jb))

    ENDDO
!$OMP END DO
!$OMP END PARALLEL

  END SUBROUTINE init_cloud_aero_cpl

END MODULE mo_nwp_phy_init
<|MERGE_RESOLUTION|>--- conflicted
+++ resolved
@@ -1373,11 +1373,7 @@
 
 
 #ifndef __PGI
-<<<<<<< HEAD
-!FIXME: PGI + OpenMP produce deadlock in this loop... check correctness of parallel code
-=======
 !FIXME: PGI + OpenMP produce deadlock in this loop. Compiler bug suspected
->>>>>>> 8726b09f
 !$OMP PARALLEL DO PRIVATE(jb,jk,i_startidx,i_endidx,ic,jc,jt, &
 !$OMP            ltkeinp_loc,lgz0inp_loc,nlevcm,l_hori,nzprv,zvariaux,zrhon) ICON_OMP_DEFAULT_SCHEDULE
 #endif
