--- conflicted
+++ resolved
@@ -64,13 +64,8 @@
                                    &   t_ecrad_single_level_type,                &
                                    &   t_ecrad_thermodynamics_type,              &
                                    &   t_ecrad_gas_type, t_ecrad_flux_type,      &
-<<<<<<< HEAD
-                                   &   t_ecrad_cloud_type
-  USE mo_nwp_ecrad_prep_aerosol, ONLY: nwp_ecrad_prep_aerosol                   
-=======
                                    &   t_ecrad_cloud_type, t_opt_ptrs
   USE mo_nwp_ecrad_prep_aerosol, ONLY: nwp_ecrad_prep_aerosol
->>>>>>> 86e6ab49
   USE mo_nwp_ecrad_utilities,    ONLY: ecrad_set_single_level,                   &
                                    &   ecrad_set_thermodynamics,                 &
                                    &   ecrad_set_clouds,                         &
@@ -348,36 +343,6 @@
           &                   fact_reffc, ecrad_conf%cloud_fraction_threshold, nlev, i_startidx_rad, i_endidx_rad)
 
 ! Fill aerosol configuration type
-<<<<<<< HEAD
-      SELECT CASE (irad_aero)
-        CASE(0)
-          ! No aerosol, nothing to do
-        CASE(2)
-          ! Case 2: Constant aerosol
-          !         Arguments can be added to fill ecrad_aerosol with actual values. For the time being,
-          !         we stay consistent with RRTM where irad_aero=2 does not add any aerosol
-          CALL nwp_ecrad_prep_aerosol(ecrad_conf, ecrad_aerosol)
-        CASE(5,6)
-          ! Fill aerosol configuration type with Tanre or Tegen aerosol
-         CALL nwp_ecrad_prep_aerosol(1, nlev, i_startidx_rad, i_endidx_rad,     &
-            &                         zaeq1(jcs:jce,:,jb), zaeq2(jcs:jce,:,jb),  &
-            &                         zaeq3(jcs:jce,:,jb), zaeq4(jcs:jce,:,jb),  &
-            &                         zaeq5(jcs:jce,:,jb),                       &
-            &                         ecrad_conf, ecrad_aerosol)
-        CASE(9)
-          ! Use ART aerosol
-          CALL nwp_ecrad_prep_aerosol(1, nlev, i_startidx_rad, i_endidx_rad, jb, jg, nproma,  &
-            &                         zaeq1(jcs:jce,:,jb), zaeq2(jcs:jce,:,jb),       &
-            &                         zaeq3(jcs:jce,:,jb), zaeq4(jcs:jce,:,jb),       &
-            &                         zaeq5(jcs:jce,:,jb),                            &
-            &                         ecrad_conf, ecrad_aerosol)
-        CASE DEFAULT
-          CALL finish(routine, 'irad_aero not valid for ecRad')
-      END SELECT
-
-      ecrad_flux%cloud_cover_sw(:) = 0._wp
-      ecrad_flux%cloud_cover_lw(:) = 0._wp
-=======
         SELECT CASE (irad_aero)
           CASE(0)
             ! No aerosol, nothing to do
@@ -395,12 +360,11 @@
               &                         ecrad_conf, ecrad_aerosol)
           CASE(9)
             ! Use ART aerosol
-            CALL nwp_ecrad_prep_aerosol(1, nlev, i_startidx_rad, i_endidx_rad, jb, pt_patch%id, &
+            CALL nwp_ecrad_prep_aerosol(1, nlev, i_startidx_rad, i_endidx_rad, jb, jg, nproma,  &
               &                         zaeq1(jcs:jce,:,jb), zaeq2(jcs:jce,:,jb),               &
               &                         zaeq3(jcs:jce,:,jb), zaeq4(jcs:jce,:,jb),               &
               &                         zaeq5(jcs:jce,:,jb),                                    &
               &                         ecrad_conf, ecrad_aerosol)
-            CALL finish(routine, 'irad_aero = 9 not yet fully implemented for ecRad')
           CASE(12,13,14,15)
             DO jw = 1, ecrad_conf%n_bands_lw
               opt_ptrs_lw(jw)%ptr_od  => od_lw(jcs:jce,:,jb,jw)
@@ -419,7 +383,6 @@
 
         ecrad_flux%cloud_cover_sw(:) = 0._wp
         ecrad_flux%cloud_cover_lw(:) = 0._wp
->>>>>>> 86e6ab49
 
 !---------------------------------------------------------------------------------------
 ! Call the radiation scheme ecRad
