!>
!! This module contains various interfaces to the Ritter-Geleyn radiation scheme.
!!
!! @author Thorsten Reinhardt, AGeoBw, Offenbach
!!
!! @par Revision History
!! Initial release by Thorsten Reinhardt, AGeoBw, Offenbach (2011-01-13)
!!
!! @par Copyright and License
!!
!! This code is subject to the DWD and MPI-M-Software-License-Agreement in
!! its most recent form.
!! Please see the file LICENSE in the root of the source tree for this code.
!! Where software is supplied by third parties, it is indicated in the
!! headers of the routines.
!!

MODULE mo_nwp_rg_interface

  USE mo_atm_phy_nwp_config,   ONLY: atm_phy_nwp_config
  USE mo_datetime,             ONLY: t_datetime,  month2hour
  USE mo_exception,            ONLY: message,  finish !message_tex
  USE mo_ext_data_types,       ONLY: t_external_data
  USE mo_parallel_config,      ONLY: nproma, p_test_run

  USE mo_run_config,           ONLY: msg_level, iqv, iqc, iqi
  USE mo_impl_constants,       ONLY: max_char_length, min_rlcell_int  ! io3_ape 
  USE mo_impl_constants_grf,   ONLY: grf_bdywidth_c, grf_ovlparea_start_c
  USE mo_kind,                 ONLY: wp
  USE mo_loopindices,          ONLY: get_indices_c
  USE mo_nwp_lnd_types,        ONLY: t_lnd_prog
  USE mo_model_domain,         ONLY: t_patch, p_patch_local_parent
  USE mo_phys_nest_utilities,  ONLY: upscale_rad_input_rg, downscale_rad_output_rg
  USE mo_nonhydro_types,       ONLY: t_nh_prog, t_nh_diag
  USE mo_nwp_phy_types,        ONLY: t_nwp_phy_diag
  USE mo_o3_util,              ONLY: calc_o3_clim,calc_o3_gems
  USE mo_radiation_config,     ONLY: irad_o3, irad_aero, vmr_co2
  USE mo_radiation_rg,         ONLY: fesft
  USE mo_radiation_rg_par,     ONLY: aerdis
  USE mo_satad,                ONLY: qsat_rho
!  USE mo_sync,                 ONLY: SYNC_C, sync_patch_array

  IMPLICIT NONE

  PRIVATE



  PUBLIC :: nwp_rg_radiation
  PUBLIC :: nwp_rg_radiation_reduced

 CONTAINS
  


  !---------------------------------------------------------------------------------------
  !>
  !! @par Revision History
  !! Initial release by Thorsten Reinhardt, AGeoBw, Offenbach (2011-01-13)
  !!
  SUBROUTINE nwp_rg_radiation ( p_sim_time, datetime, pt_patch, &
    & ext_data,pt_prog,pt_diag,prm_diag,lnd_prog,zsct )

!    CHARACTER(len=MAX_CHAR_LENGTH), PARAMETER::  &
!      &  routine = 'mo_nwp_rg_interface:'

!    REAL(wp), PARAMETER::  &
!      & zqco2 = 0.5014E-03_wp*353.9_wp/330._wp ! CO2 (mixing ratio 353.9 ppm (like vmr_co2))

    REAL(wp),INTENT(in)         :: p_sim_time
    
    TYPE(t_datetime),            INTENT(in) :: datetime
    TYPE(t_patch),        TARGET,INTENT(in) :: pt_patch     !<grid/patch info.
    TYPE(t_external_data)  , INTENT(inout)  :: ext_data
    TYPE(t_nh_prog), TARGET, INTENT(inout)  :: pt_prog     !<the prognostic variables
    TYPE(t_nh_diag), TARGET, INTENT(inout)  :: pt_diag     !<the diagnostic variables
    TYPE(t_nwp_phy_diag),       INTENT(inout):: prm_diag
    TYPE(t_lnd_prog),           INTENT(inout):: lnd_prog
    REAL(wp),                   INTENT(in)  :: zsct        ! solar constant (at time of year)

    REAL(wp):: zi0        (nproma)  !< solar incoming radiation at TOA   [W/m2]
    ! for Ritter-Geleyn radiation:
    REAL(wp):: zqco2
    REAL(wp):: zsqv (nproma,pt_patch%nlev,pt_patch%nblks_c) !< saturation water vapor mixing ratio
    REAL(wp):: zfls (nproma,pt_patch%nlevp1 ,pt_patch%nblks_c)
    REAL(wp):: zduo3(nproma,pt_patch%nlev,pt_patch%nblks_c)
    REAL(wp):: zaeq1(nproma,pt_patch%nlev,pt_patch%nblks_c)
    REAL(wp):: zaeq2(nproma,pt_patch%nlev,pt_patch%nblks_c)
    REAL(wp):: zaeq3(nproma,pt_patch%nlev,pt_patch%nblks_c)
    REAL(wp):: zaeq4(nproma,pt_patch%nlev,pt_patch%nblks_c)
    REAL(wp):: zaeq5(nproma,pt_patch%nlev,pt_patch%nblks_c)
    REAL(wp):: zduco2(nproma,pt_patch%nlev,pt_patch%nblks_c)
    REAL(wp):: alb_ther    (nproma,pt_patch%nblks_c) !!
    LOGICAL :: lo_sol (nproma)
    LOGICAL :: losol

    ! Local scalars:
    INTEGER:: jc,jk,jb
    INTEGER:: jg                !domain id
    INTEGER:: nlev, nlevp1      !< number of full and half levels

    INTEGER:: rl_start, rl_end
    INTEGER:: i_startblk, i_endblk    !> blocks
    INTEGER:: i_startidx, i_endidx    !< slices
    INTEGER:: i_nchdom                !< domain index

    i_nchdom  = MAX(1,pt_patch%n_childdom)
    jg        = pt_patch%id

    ! number of vertical levels
    nlev   = pt_patch%nlev
    nlevp1 = pt_patch%nlevp1

    !-------------------------------------------------------------------------
    !> Radiation setup
    !-------------------------------------------------------------------------

    ! CO2 help variable for Ritter-Geleyn scheme
    zqco2 = 0.5014E-03_wp*vmr_co2/330.e-6_wp

    CALL nwp_rg_ozon_aerosol ( p_sim_time, datetime, pt_patch, ext_data, &
      & pt_diag,prm_diag,zduo3,zaeq1,zaeq2,zaeq3,zaeq4,zaeq5 )
    


    !-------------------------------------------------------------------------
    !> Radiation
    !-------------------------------------------------------------------------

    IF (msg_level >= 15) &
      & CALL message('mo_nwp_rg_interface:nwp_rg_radiation', 'RG radiation on full grid')

    ! exclude boundary interpolation zone of nested domains
    rl_start = grf_bdywidth_c+1
    rl_end   = min_rlcell_int

    i_startblk = pt_patch%cells%start_blk(rl_start,1)
    i_endblk   = pt_patch%cells%end_blk(rl_end,i_nchdom)

!$OMP PARALLEL
#ifdef __xlC__
!$OMP DO PRIVATE(jb,i_startidx,i_endidx,jc,jk,zi0,losol,lo_sol)
#else
!$OMP DO PRIVATE(jb,i_startidx,i_endidx,jc,jk,zi0,losol,lo_sol),SCHEDULE(guided)
#endif
    
    DO jb = i_startblk, i_endblk

      CALL get_indices_c(pt_patch, jb, i_startblk, i_endblk, &
        &                         i_startidx, i_endidx, rl_start, rl_end)

      DO jk = 1,nlev
        DO jc = i_startidx,i_endidx
          zsqv (jc,jk,jb) = qsat_rho(pt_diag%temp(jc,jk,jb),pt_prog%rho(jc,jk,jb))
        ENDDO
      ENDDO

      ! geographical dependent thermal albedo
      alb_ther(i_startidx:i_endidx,jb) = 1._wp-ext_data%atm%emis_rad(i_startidx:i_endidx,jb)

      prm_diag%tsfctrad(i_startidx:i_endidx,jb) = lnd_prog%t_g(i_startidx:i_endidx,jb)

      ! CO2 (mixing ratio 353.9 ppm as vmr_co2)
      DO jk = 1,nlev
        DO jc = i_startidx,i_endidx
          zduco2(jc,jk,jb) = zqco2 * pt_diag%dpres_mc (jc,jk,jb)
        ENDDO
      ENDDO

      ! Switch off solar radiation calculations where sun is below horizon:
      WHERE ( prm_diag%cosmu0(i_startidx:i_endidx,jb) > 1.e-8_wp ) !zepmu0 )
        lo_sol(i_startidx:i_endidx) = .TRUE.
      ELSEWHERE
        lo_sol(i_startidx:i_endidx) = .FALSE.
      END WHERE
      losol = ANY(lo_sol(i_startidx:i_endidx))

      CALL fesft ( &
                                !  Input:
        & pti = pt_diag%temp_ifc (:,:,jb) , &! Temperature at layer boundaries
        & pdp = pt_diag%dpres_mc (:,:,jb), &! pressure thickness
        & pclc_in= prm_diag%clc  (:,:,jb)   , &
        & pqv = prm_diag%tot_cld(:,:,jb,iqv), &
        & pqvs = zsqv(:,:,jb), &!saturation water vapor
        & pqcwc = prm_diag%tot_cld    (:,:,jb,iqc) ,&
        & pqiwc = prm_diag%tot_cld    (:,:,jb,iqi) ,&
        & pduco2 = zduco2 (:,:,jb), &! layer CO2 content
        & pduo3  = zduo3(:,:,jb),&! layer O3 content
        & paeq1 = zaeq1(:,:,jb), &
        & paeq2 = zaeq2(:,:,jb),&
        & paeq3 = zaeq3(:,:,jb),&
        & paeq4 = zaeq4(:,:,jb),&
        & paeq5 = zaeq5(:,:,jb),&
        & papre_in =  pt_diag%pres_sfc (:,jb), & ! Surface pressure
        & psmu0 = prm_diag%cosmu0 (:,jb) , & ! Cosine of zenith angle
        & palso = prm_diag%albdif(:,jb), & ! solar surface albedo
        & palth = alb_ther(:,jb), & ! thermal surface albedo
        & psct = zsct, &! solar constant (at time of year)
        & kig1s = 1 ,&
        & kig1e = nproma , &
        & ki3s = 1, &
        & ki3e = nlev,&
        & ki1sc= i_startidx, &
        & ki1ec= i_endidx, &
        & lsolar = losol, &! control switch for solar calculations
        !          & lsolar = .TRUE., &! control switch for solar calculations
        & lthermal =.TRUE., &
        & lcrf = .FALSE., &! control switch for cloud-free calcul.
                                ! Output:
        & pflt  = prm_diag%lwflxall(:,:,jb),& !Thermal radiative fluxes at each layer boundary
        & pfls  = zfls  (:,:,jb)  &! solar radiative fluxes at each layer boundary
        & )
      
      zi0 (i_startidx:i_endidx) = prm_diag%cosmu0(i_startidx:i_endidx,jb) * zsct
      ! compute sw transmissivity trsolall from sw fluxes
      DO jk = 1,nlevp1
        DO jc = i_startidx,i_endidx
          IF (prm_diag%cosmu0(jc,jb) < 1.e-8_wp) THEN
            prm_diag%trsolall(jc,jk,jb) = 0.0_wp
          ELSE
            prm_diag%trsolall(jc,jk,jb) = zfls(jc,jk,jb) / zi0(jc)
          ENDIF
        ENDDO
      ENDDO

    ENDDO !jb
!$OMP END DO
!$OMP END PARALLEL


  END SUBROUTINE nwp_rg_radiation
  !---------------------------------------------------------------------------------------

  !---------------------------------------------------------------------------------------
  !>
  !! @par Revision History
  !! Initial release by Thorsten Reinhardt, AGeoBw, Offenbach (2011-01-13)
  !!
  SUBROUTINE nwp_rg_radiation_reduced ( p_sim_time, datetime, pt_patch,pt_par_patch, &
    &                                   ext_data,pt_prog,pt_diag,prm_diag, &
    &                                   lnd_prog,zsct )

!    CHARACTER(len=MAX_CHAR_LENGTH), PARAMETER::  &
!      &  routine = 'mo_nwp_rg_interface:'

!    REAL(wp), PARAMETER::  &
!      & zqco2 = 0.5014E-03_wp*353.9_wp/330._wp ! CO2 (mixing ratio 353.9 ppm (like vmr_co2))

    
    REAL(wp),INTENT(in)         :: p_sim_time

    TYPE(t_datetime),            INTENT(in) :: datetime 
    TYPE(t_patch),        TARGET,INTENT(in) :: pt_patch     !<grid/patch info.
    TYPE(t_patch),        TARGET,INTENT(in) :: pt_par_patch !<grid/patch info (parent grid)
    TYPE(t_external_data)       ,INTENT(inout):: ext_data
    TYPE(t_nh_prog), TARGET, INTENT(inout)  :: pt_prog     !<the prognostic variables
    TYPE(t_nh_diag), TARGET, INTENT(inout)  :: pt_diag     !<the diagnostic variables
    TYPE(t_nwp_phy_diag),       INTENT(inout):: prm_diag
    TYPE(t_lnd_prog),           INTENT(inout):: lnd_prog
    REAL(wp),                   INTENT(in)  :: zsct        ! solar constant (at time of year)

    ! For radiation on reduced grid
    ! These fields need to be allocatable because they have different dimensions for
    ! the global grid and nested grids, and for runs with/without MPI parallelization
    ! Input fields
    REAL(wp), ALLOCATABLE, TARGET:: zrg_cosmu0   (:,:)
    REAL(wp), ALLOCATABLE, TARGET:: zrg_albdif(:,:)
    REAL(wp), ALLOCATABLE, TARGET:: zrg_albeff(:,:)
    REAL(wp), ALLOCATABLE, TARGET:: zrg_albefffac(:,:)
    REAL(wp), ALLOCATABLE, TARGET:: zrg_tsfc     (:,:)
    REAL(wp), ALLOCATABLE, TARGET:: zrg_o3       (:,:,:)
    REAL(wp), ALLOCATABLE, TARGET:: zrg_tot_cld  (:,:,:,:)
    REAL(wp), ALLOCATABLE, TARGET:: zrg_clc      (:,:,:)
    ! Output fields
    REAL(wp), ALLOCATABLE, TARGET:: zrg_lwflxall (:,:,:)
    REAL(wp), ALLOCATABLE, TARGET:: zrg_trsolall (:,:,:)
    REAL(wp), ALLOCATABLE, TARGET:: zrg_fls (:,:,:)
    REAL(wp), ALLOCATABLE, TARGET:: zrg_flsp (:,:)
    REAL(wp), ALLOCATABLE, TARGET:: zrg_flsd (:,:)
    REAL(wp), ALLOCATABLE, TARGET:: zrg_flsu (:,:)
    ! Pointer to parent patach or local parent patch for reduced grid
    TYPE(t_patch), POINTER       :: ptr_pp

    REAL(wp):: zi0        (nproma)  !< solar incoming radiation at TOA   [W/m2]
    ! for Ritter-Geleyn radiation:
    REAL(wp):: zqco2
    REAL(wp):: zsqv (nproma,pt_patch%nlev,pt_patch%nblks_c) !< saturation water vapor mixing ratio
    REAL(wp):: zduo3(nproma,pt_patch%nlev,pt_patch%nblks_c)
    REAL(wp):: zaeq1(nproma,pt_patch%nlev,pt_patch%nblks_c)
    REAL(wp):: zaeq2(nproma,pt_patch%nlev,pt_patch%nblks_c)
    REAL(wp):: zaeq3(nproma,pt_patch%nlev,pt_patch%nblks_c)
    REAL(wp):: zaeq4(nproma,pt_patch%nlev,pt_patch%nblks_c)
    REAL(wp):: zaeq5(nproma,pt_patch%nlev,pt_patch%nblks_c)
    REAL(wp):: zduco2(nproma,pt_patch%nlev,pt_patch%nblks_c)
    REAL(wp):: alb_ther    (nproma,pt_patch%nblks_c) !!
    LOGICAL :: lo_sol (nproma)
    LOGICAL :: losol
    ! For Ritter-Geleyn radiation on reduced grid additionally
    ! These fields need to be allocatable because they have different dimensions for
    ! the global grid and nested grids, and for runs with/without MPI parallelization
    ! Input fields
    REAL(wp), ALLOCATABLE, TARGET:: zrg_alb_ther(:,:)
    REAL(wp), ALLOCATABLE, TARGET:: zrg_pres_sfc(:,:)
    REAL(wp), ALLOCATABLE, TARGET:: zrg_temp_ifc(:,:,:)
    REAL(wp), ALLOCATABLE, TARGET:: zrg_dpres_mc(:,:,:)
    REAL(wp), ALLOCATABLE, TARGET:: zrg_sqv(:,:,:)
    REAL(wp), ALLOCATABLE, TARGET:: zrg_duco2(:,:,:)
    REAL(wp), ALLOCATABLE, TARGET:: zrg_aeq1(:,:,:)
    REAL(wp), ALLOCATABLE, TARGET:: zrg_aeq2(:,:,:)
    REAL(wp), ALLOCATABLE, TARGET:: zrg_aeq3(:,:,:)
    REAL(wp), ALLOCATABLE, TARGET:: zrg_aeq4(:,:,:)
    REAL(wp), ALLOCATABLE, TARGET:: zrg_aeq5(:,:,:)

    ! Local scalars:
    INTEGER:: jc,jk,jb
    INTEGER:: jg                                !domain id
    INTEGER:: nlev, nlevp1, nlev_rg, nlevp1_rg  !< number of full and half levels
    INTEGER:: nblks_par_c                       !nblks for reduced grid

    INTEGER:: rl_start, rl_end
    INTEGER:: i_startblk, i_endblk    !> blocks
    INTEGER:: i_startidx, i_endidx    !< slices
    INTEGER:: i_nchdom                !< domain index
    INTEGER:: i_chidx

    i_nchdom  = MAX(1,pt_patch%n_childdom)
    jg        = pt_patch%id

    ! number of vertical levels
    nlev   = pt_patch%nlev
    nlevp1 = pt_patch%nlevp1

    !-------------------------------------------------------------------------
    !> Radiation setup
    !-------------------------------------------------------------------------

    ! CO2 help variable for Ritter-Geleyn scheme
    zqco2 = 0.5014E-03_wp*vmr_co2/330.e-6_wp


    CALL nwp_rg_ozon_aerosol ( p_sim_time, datetime, pt_patch, ext_data, &
      & pt_diag,prm_diag,zduo3,zaeq1,zaeq2,zaeq3,zaeq4,zaeq5 )



    !-------------------------------------------------------------------------
    !> Radiation
    !-------------------------------------------------------------------------

      ! section for computing radiation on reduced grid

    IF (p_test_run) THEN
      prm_diag%lwflxall(:,:,:) = 0._wp
      prm_diag%trsolall(:,:,:) = 0._wp
    ENDIF

    IF (msg_level >= 15) &
      &  CALL message('mo_nwp_rg_interface:nwp_rg_radiation_reduced', &
      &               'Ritter-Geleyn radiation on reduced grid')

    i_chidx     =  pt_patch%parent_child_index

    IF (jg == 1) THEN
      ptr_pp => pt_par_patch
      nblks_par_c = pt_par_patch%nblks_c

      ! number of vertical levels
      ! ** for the time being, the radiation grid is assumed to have the same
      !    levels as the main grid **
      ! nlev   = ptr_pp%nlev
      ! nlevp1 = ptr_pp%nlevp1
    ELSE ! Nested domain with MPI parallelization
      ptr_pp      => p_patch_local_parent(jg)
      nblks_par_c =  ptr_pp%nblks_c

      ! number of vertical levels
      ! ** for the time being, the radiation grid is assumed to have the same
      !    levels as the main grid **
      ! nlev   = ptr_pp%nlev
      ! nlevp1 = ptr_pp%nlevp1
    ENDIF

    ! Add extra layer for atmosphere above model top if requested
    IF (atm_phy_nwp_config(jg)%latm_above_top) THEN
      nlev_rg   = nlev + 1
      nlevp1_rg = nlevp1 + 1
    ELSE
      nlev_rg   = nlev
      nlevp1_rg = nlevp1
    ENDIF

    ALLOCATE (                                       &
      zrg_cosmu0   (nproma,          nblks_par_c),   &
      zrg_albdif   (nproma,          nblks_par_c),   &
      zrg_albeff   (nproma,          nblks_par_c),   &
      zrg_albefffac(nproma,          nblks_par_c),   &
      zrg_alb_ther (nproma,          nblks_par_c),   &
      zrg_pres_sfc (nproma,          nblks_par_c),   &
      zrg_tsfc     (nproma,          nblks_par_c),   &
      zrg_temp_ifc (nproma,nlevp1_rg,nblks_par_c),   &
      zrg_dpres_mc (nproma,nlev_rg  ,nblks_par_c),   &
      zrg_sqv      (nproma,nlev_rg  ,nblks_par_c),   &
      zrg_duco2    (nproma,nlev_rg  ,nblks_par_c),   &
      zrg_o3       (nproma,nlev_rg  ,nblks_par_c),   &
      zrg_aeq1     (nproma,nlev_rg  ,nblks_par_c),   &
      zrg_aeq2     (nproma,nlev_rg  ,nblks_par_c),   &
      zrg_aeq3     (nproma,nlev_rg  ,nblks_par_c),   &
      zrg_aeq4     (nproma,nlev_rg  ,nblks_par_c),   &
      zrg_aeq5     (nproma,nlev_rg  ,nblks_par_c),   &
      zrg_tot_cld  (nproma,nlev_rg  ,nblks_par_c,3), &
      zrg_clc      (nproma,nlev_rg  ,nblks_par_c)  , &
      zrg_fls      (nproma,nlevp1_rg,nblks_par_c),   &
      zrg_flsp     (nproma,          nblks_par_c),   &
      zrg_flsd     (nproma,          nblks_par_c),   &
      zrg_flsu     (nproma,          nblks_par_c),   &
      zrg_lwflxall (nproma,nlevp1_rg,nblks_par_c),   &
      zrg_trsolall (nproma,nlevp1_rg,nblks_par_c)  )


    rl_start = 1  !DR 3 seems to be sufficient 
                  ! SR radiation is not set up to handle boundaries of nested domains
    rl_end   = min_rlcell_int

    i_startblk = pt_patch%cells%start_blk(rl_start,1)
    i_endblk   = pt_patch%cells%end_blk(rl_end,i_nchdom)
    
    ! *** this parallel section will be removed later once real data are
    !     are available as input for radiation ***
!$OMP PARALLEL
!$OMP DO PRIVATE(jb,i_startidx,i_endidx,jc,jk)
    !
    DO jb = i_startblk, i_endblk

      CALL get_indices_c(pt_patch, jb, i_startblk, i_endblk, &
        &                         i_startidx, i_endidx, rl_start, rl_end)

      DO jk = 1,nlev
        DO jc = i_startidx,i_endidx
          zsqv (jc,jk,jb) = qsat_rho(pt_diag%temp(jc,jk,jb),pt_prog%rho(jc,jk,jb))
        ENDDO
      ENDDO

      ! geographical dependent thermal albedo
      alb_ther(i_startidx:i_endidx,jb) = 1._wp-ext_data%atm%emis_rad(i_startidx:i_endidx,jb)

      prm_diag%tsfctrad(i_startidx:i_endidx,jb) = lnd_prog%t_g(i_startidx:i_endidx,jb)

      ! CO2 (mixing ratio 353.9 ppm as vmr_co2)
      DO jk = 1,nlev
        DO jc = i_startidx,i_endidx
          zduco2(jc,jk,jb) = zqco2 * pt_diag%dpres_mc (jc,jk,jb)
        ENDDO
      ENDDO

    ENDDO ! blocks

!$OMP END DO
!$OMP END PARALLEL

    CALL upscale_rad_input_rg( pt_patch%id, pt_par_patch%id,  nlev_rg, nlevp1_rg,            &
      & prm_diag%cosmu0, prm_diag%albdif, alb_ther, pt_diag%temp_ifc,                        &
      & pt_diag%dpres_mc, prm_diag%tot_cld, prm_diag%clc, zsqv ,zduco2, zduo3,               &
      & zaeq1,zaeq2,zaeq3,zaeq4,zaeq5,pt_diag%pres_sfc,pt_diag%pres_ifc,                     &
      & zrg_cosmu0, zrg_albdif, zrg_alb_ther, zrg_temp_ifc, zrg_dpres_mc,                    &
      & zrg_tot_cld, zrg_clc,zrg_sqv ,zrg_duco2, zrg_o3,                                     &
      & zrg_aeq1,zrg_aeq2,zrg_aeq3,zrg_aeq4,zrg_aeq5,zrg_pres_sfc     )

    rl_start = grf_ovlparea_start_c
    rl_end   = min_rlcell_int

    i_startblk = ptr_pp%cells%start_blk(rl_start,i_chidx)
    i_endblk   = ptr_pp%cells%end_blk(rl_end,i_chidx)


!$OMP PARALLEL
#ifdef __xlC__
!$OMP DO PRIVATE(jb,jk,i_startidx,i_endidx,lo_sol,losol,zi0)
#else
!$OMP DO PRIVATE(jb,jk,i_startidx,i_endidx,lo_sol,losol,zi0) ,SCHEDULE(guided)
#endif
    !
    DO jb = i_startblk, i_endblk

      CALL get_indices_c(ptr_pp, jb, i_startblk, i_endblk, &
        &                         i_startidx, i_endidx, rl_start, rl_end)

      ! Switch off solar radiation calculations where sun is below horizon:
      WHERE ( zrg_cosmu0(i_startidx:i_endidx,jb) > 1.e-8_wp ) !zepmu0 )
        lo_sol(i_startidx:i_endidx) = .TRUE.
      ELSEWHERE
        lo_sol(i_startidx:i_endidx) = .FALSE.
      END WHERE
      losol = ANY(lo_sol(i_startidx:i_endidx))

      CALL fesft ( &
                                         !  Input:
        & pti = zrg_temp_ifc (:,:,jb) , &! Temperature at layer boundaries
        & pdp = zrg_dpres_mc (:,:,jb), &! pressure thickness
        & pclc_in= zrg_clc   (:,:,jb) , &
        & pqv = zrg_tot_cld(:,:,jb,iqv), &
        & pqvs = zrg_sqv(:,:,jb), &!saturation water vapor
        & pqcwc = zrg_tot_cld    (:,:,jb,iqc) ,&
        & pqiwc = zrg_tot_cld    (:,:,jb,iqi) ,&
        & pduco2 = zrg_duco2 (:,:,jb), &! layer CO2 content
        & pduo3  = zrg_o3 (:,:,jb),&! layer O3 content
        & paeq1 = zrg_aeq1(:,:,jb), &
        & paeq2 = zrg_aeq2(:,:,jb),&
        & paeq3 = zrg_aeq3(:,:,jb),&
        & paeq4 = zrg_aeq4(:,:,jb),&
        & paeq5 = zrg_aeq5(:,:,jb),&
        & papre_in = zrg_pres_sfc (:,jb), & ! Surface pressure
        & psmu0 = zrg_cosmu0 (:,jb) , & ! Cosine of zenith angle
        & palso = zrg_albdif(:,jb),   & ! solar surface albedo
        & palth = zrg_alb_ther(:,jb), & ! thermal surface albedo
        & psct = zsct, &! solar constant (at time of year)
        & kig1s = 1 ,&
        & kig1e = nproma , &
        & ki3s = 1, &
        & ki3e = nlev_rg,&
        & ki1sc= i_startidx, &
        & ki1ec= i_endidx, &
        & lsolar = losol, &! control switch for solar calculations
        !          & lsolar = .TRUE., &! control switch for solar calculations
        & lthermal =.TRUE., &
        & lcrf = .FALSE., &! control switch for cloud-free calcul.
                                ! Output:
        & pflt  = zrg_lwflxall(:,:,jb) ,& ! Thermal radiative fluxes at each layer boundary
        & pfls  = zrg_fls  (:,:,jb),  &! solar radiative fluxes at each layer boundary
        & pflsp = zrg_flsp (:,jb), &
        & pflsd = zrg_flsd (:,jb), &
        & pflsu = zrg_flsu (:,jb) &
        & )

      zi0 (i_startidx:i_endidx) = zrg_cosmu0(i_startidx:i_endidx,jb) * zsct
      ! compute sw transmissivity trsolall from sw fluxes
      DO jk = 1,nlevp1_rg
        DO jc = i_startidx,i_endidx
          ! This is needed to avoid false synchronization errors
          IF (zrg_cosmu0(jc,jb) < 1.e-8_wp) THEN
            zrg_trsolall(jc,jk,jb) = 0._wp
          ELSE
            zrg_trsolall(jc,jk,jb) = zrg_fls(jc,jk,jb) / zi0(jc)
          ENDIF
        ENDDO
      ENDDO

      DO jc = i_startidx,i_endidx
        
        IF (zrg_cosmu0(jc,jb) < 1.e-8_wp) THEN
          zrg_albefffac(jc,jb) = 1._wp
          zrg_albeff(jc,jb)    = 0.5_wp
        ELSE
          zrg_albeff(jc,jb) = zrg_flsu(jc,jb) / ( zrg_flsp(jc,jb) + zrg_flsd(jc,jb) )
          zrg_albefffac(jc,jb) = zrg_albeff(jc,jb) / zrg_albdif(jc,jb)
        ENDIF
        
        zrg_tsfc(jc,jb) = zrg_temp_ifc(jc,nlevp1_rg,jb)
        
      ENDDO

      ! to avoid division by zero inside downscale_rad_output_rg
      zrg_flsp(i_startidx:i_endidx,jb)=MAX(zrg_flsp(i_startidx:i_endidx,jb),1.e-9_wp)
      zrg_flsd(i_startidx:i_endidx,jb)=MAX(zrg_flsd(i_startidx:i_endidx,jb),1.e-9_wp)

    ENDDO ! blocks

!$OMP END DO
!$OMP END PARALLEL


    CALL downscale_rad_output_rg(          &
      & jg           = pt_patch%id,        &
      & jgp          = pt_par_patch%id,    &
      & nlev_rg      = nlev_rg,            &
      & rg_lwflxall  = zrg_lwflxall,       &
      & rg_trsolall  = zrg_trsolall,       &
      & tsfc_rg      = zrg_tsfc,           &
      & albeff_rg    = zrg_albeff,         &
      & albefffac_rg = zrg_albefffac,      &
      & flsp_rg      = zrg_flsp,           &
      & flsd_rg      = zrg_flsd,           & 
      & alb_ther_rg  = zrg_alb_ther,       &
      & cosmu0_rg    = zrg_cosmu0,         &
      & tot_cld_rg   = zrg_tot_cld,        &
      & dpres_mc_rg  = zrg_dpres_mc,       &
      & pres_sfc_rg  = zrg_pres_sfc,       &
      & tsfc         = prm_diag%tsfctrad,  &
      & albdif       = prm_diag%albdif,    &
      & zsct         = zsct,               &
      & lwflxall     = prm_diag%lwflxall,  &
      & trsolall     = prm_diag%trsolall )

    DEALLOCATE (zrg_cosmu0,zrg_tsfc,zrg_albdif,zrg_alb_ther,                &
      & zrg_pres_sfc,zrg_temp_ifc,zrg_dpres_mc,zrg_sqv,zrg_duco2,zrg_o3,    &
      & zrg_aeq1,zrg_aeq2,zrg_aeq3,zrg_aeq4,zrg_aeq5,                       &
      & zrg_tot_cld, zrg_clc, zrg_fls, zrg_flsp, zrg_flsd, zrg_flsu,        &
      & zrg_lwflxall,zrg_trsolall)

  END SUBROUTINE nwp_rg_radiation_reduced

  !---------------------------------------------------------------------------------------
  !>
  !! @par Revision History
  !! Initial release by Thorsten Reinhardt, AGeoBw, Offenbach (2011-09-22)
  !!
  SUBROUTINE nwp_rg_ozon_aerosol ( p_sim_time, datetime, pt_patch, ext_data, &
    & pt_diag,prm_diag,zduo3,zaeq1,zaeq2,zaeq3,zaeq4,zaeq5 )

!    CHARACTER(len=MAX_CHAR_LENGTH), PARAMETER::  &
!      &  routine = 'mo_nwp_rg_interface:'

    REAL(wp),INTENT(in)         :: p_sim_time

    TYPE(t_datetime),            INTENT(in) :: datetime
    TYPE(t_patch),        TARGET,INTENT(in) :: pt_patch     !<grid/patch info
    TYPE(t_external_data),       INTENT(inout) :: ext_data
    TYPE(t_nh_diag), TARGET, INTENT(in)  :: pt_diag     !<the diagnostic variables
    TYPE(t_nwp_phy_diag),       INTENT(inout):: prm_diag

    REAL(wp), INTENT(out) ::                          &
      & zduo3(nproma,pt_patch%nlev,pt_patch%nblks_c), &
      & zaeq1(nproma,pt_patch%nlev,pt_patch%nblks_c), &
      & zaeq2(nproma,pt_patch%nlev,pt_patch%nblks_c), &
      & zaeq3(nproma,pt_patch%nlev,pt_patch%nblks_c), &
      & zaeq4(nproma,pt_patch%nlev,pt_patch%nblks_c), &
      & zaeq5(nproma,pt_patch%nlev,pt_patch%nblks_c)

    REAL(wp)::                                                &
    ! for ozone:    
      & zptop32(nproma,pt_patch%nblks_c),                     &
      & zo3_hm (nproma,pt_patch%nblks_c),                     &
      & zo3_top (nproma,pt_patch%nblks_c),                    &
      & zpbot32(nproma,pt_patch%nblks_c),                     &
      & zo3_bot (nproma,pt_patch%nblks_c),                    &
    ! for aerosols:
      & zsign(nproma,pt_patch%nlevp1),                        &
      & zvdaes(nproma,pt_patch%nlevp1),                       &
      & zvdael(nproma,pt_patch%nlevp1),                       &
      & zvdaeu(nproma,pt_patch%nlevp1),                       &
      & zvdaed(nproma,pt_patch%nlevp1),                       &
      & zaetr_top(nproma,pt_patch%nblks_c), zaetr_bot, zaetr, &
      & zaeqdo   (nproma,pt_patch%nblks_c), zaeqdn,           &
      & zaequo   (nproma,pt_patch%nblks_c), zaequn,           &
      & zaeqlo   (nproma,pt_patch%nblks_c), zaeqln,           &
      & zaeqso   (nproma,pt_patch%nblks_c), zaeqsn, zw


    ! for aerosols:   
    REAL(wp), PARAMETER::                               &
      & zaeops = 0.05_wp,                               &
      & zaeopl = 0.2_wp,                                &
      & zaeopu = 0.1_wp,                                &
      & zaeopd = 1.9_wp,                                &
      & ztrpt  = 30.0_wp,                               &
      & ztrbga = 0.03_wp  / (101325.0_wp - 19330.0_wp), &
      & zvobga = 0.007_wp /  19330.0_wp ,               &
      & zstbga = 0.045_wp /  19330.0_wp!, &
!      & zaeadk(1:3) = (/0.3876E-03_wp,0.6693E-02_wp,0.8563E-03_wp/)
    
    ! Local scalars:
    INTEGER:: jc,jk,jb
    INTEGER:: jg                !domain id
    INTEGER:: nlev, nlevp1      !< number of full and half levels

    INTEGER:: rl_start, rl_end
    INTEGER:: i_startblk, i_endblk    !> blocks
    INTEGER:: i_startidx, i_endidx    !< slices
    INTEGER:: i_nchdom                !< domain index

    INTEGER:: imo1,imo2 !for Tegen aerosol time interpolation

    i_nchdom  = MAX(1,pt_patch%n_childdom)
    jg        = pt_patch%id

    ! number of vertical levels
    nlev   = pt_patch%nlev
    nlevp1 = pt_patch%nlevp1

    rl_start = 1
    rl_end   = min_rlcell_int

    i_startblk = pt_patch%cells%start_blk(rl_start,1)
    i_endblk   = pt_patch%cells%end_blk(rl_end,i_nchdom)

    ! O3
    SELECT CASE (irad_o3)
    !CASE(io3_ape)
      ! APE ozone: do nothing because 
      ! everything is already set in nwp_phy_init
    CASE (6)
      CALL calc_o3_clim(                             &
        & kbdim      = nproma,                       &
        & jg         = jg,                           &
        & p_inc_rad  = atm_phy_nwp_config(jg)%dt_rad,&
        & z_sim_time = p_sim_time,                   &
        & pt_patch   = pt_patch,                     &
        & zvio3      = prm_diag%vio3,                &
        & zhmo3      = prm_diag%hmo3  )
    CASE (7)
      CALL calc_o3_gems(pt_patch,datetime,pt_diag,prm_diag,ext_data)
    CASE (9)
<<<<<<< HEAD
      CALL calc_o3_gems(pt_patch,datetime,pt_diag,ext_data)

    CASE (10)                                                                                                                                                                                                                                                       
      CALL calc_o3_gems(pt_patch,datetime,pt_diag,ext_data)                                                                                                                                                                                                         
      CALL message('mo_nwp_rg_interface:irad_o3=10', &                                                                                                                                                                       		'Ozone used for radiation is calculated by ART')
=======
      CALL calc_o3_gems(pt_patch,datetime,pt_diag,prm_diag,ext_data)
>>>>>>> 3758cc80
    END SELECT

    IF ( irad_aero == 6 ) CALL month2hour (datetime, imo1, imo2, zw )
    
      
!$OMP PARALLEL
!$OMP DO PRIVATE(jb,jc,jk,i_startidx,i_endidx, &
!$OMP       zsign,zvdaes, zvdael, zvdaeu, zvdaed, zaeqsn, zaeqln, zaequn,zaeqdn,zaetr_bot,zaetr )
    DO jb = i_startblk, i_endblk

      CALL get_indices_c(pt_patch, jb, i_startblk, i_endblk, &
        &                        i_startidx, i_endidx, rl_start, rl_end)

      IF ( irad_o3 == 6 .AND. irad_aero == 5 ) THEN

        DO jk = 2, nlevp1
          DO jc = i_startidx,i_endidx
            zsign(jc,jk) = pt_diag%pres_ifc(jc,jk,jb) / 101325._wp
          ENDDO
        ENDDO

        ! The routine aerdis is called to recieve some parameters for the vertical
        ! distribution of background aerosol.
        CALL aerdis ( &
          & kbdim  = nproma,      & !in
          & jcs    = i_startidx,  & !in
          & jce    = i_endidx,    & !in
          & klevp1 = nlevp1,      & !in
          & petah  = zsign(1,1),  & !in
          & pvdaes = zvdaes(1,1), & !out
          & pvdael = zvdael(1,1), & !out
          & pvdaeu = zvdaeu(1,1), & !out
          & pvdaed = zvdaed(1,1) )  !out

        ! 3-dimensional O3
        ! top level
        DO jc = i_startidx,i_endidx
          zptop32  (jc,jb) = (SQRT(pt_diag%pres_ifc(jc,1,jb)))**3
          zo3_hm   (jc,jb) = (SQRT(prm_diag%hmo3(jc,jb)))**3
          zaeqso   (jc,jb) = zaeops*prm_diag%aersea(jc,jb)*zvdaes(jc,1)
          zaeqlo   (jc,jb) = zaeopl*prm_diag%aerlan(jc,jb)*zvdael(jc,1)
          zaequo   (jc,jb) = zaeopu*prm_diag%aerurb(jc,jb)*zvdaeu(jc,1)
          zaeqdo   (jc,jb) = zaeopd*prm_diag%aerdes(jc,jb)*zvdaed(jc,1)
          zaetr_top(jc,jb) = 1.0_wp
          zo3_top  (jc,jb) = prm_diag%vio3(jc,jb)*zptop32(jc,jb)/(zptop32(jc,jb)+zo3_hm(jc,jb))
        ENDDO

        ! loop over layers
        DO jk = 1,nlev
          DO jc = i_startidx,i_endidx
            zaeqsn         = zaeops*prm_diag%aersea(jc,jb)*zvdaes(jc,jk+1)
            zaeqln         = zaeopl*prm_diag%aerlan(jc,jb)*zvdael(jc,jk+1)
            zaequn         = zaeopu*prm_diag%aerurb(jc,jb)*zvdaeu(jc,jk+1)
            zaeqdn         = zaeopd*prm_diag%aerdes(jc,jb)*zvdaed(jc,jk+1)
            zaetr_bot      = zaetr_top(jc,jb) &
              & * ( MIN (1.0_wp, pt_diag%temp_ifc(jc,jk,jb)/pt_diag%temp_ifc(jc,jk+1,jb)) )**ztrpt

            zaetr          = SQRT(zaetr_bot*zaetr_top(jc,jb))
            zaeq1(jc,jk,jb)= (1._wp-zaetr) &
              & * (ztrbga* pt_diag%dpres_mc(jc,jk,jb)+zaeqln-zaeqlo(jc,jb)+zaeqdn-zaeqdo(jc,jb))
            zaeq2(jc,jk,jb)   = (1._wp-zaetr) * ( zaeqsn-zaeqso(jc,jb) )
            zaeq3(jc,jk,jb)   = (1._wp-zaetr) * ( zaequn-zaequo(jc,jb) )
            zaeq4(jc,jk,jb)   =     zaetr  *   zvobga*pt_diag%dpres_mc(jc,jk,jb)
            zaeq5(jc,jk,jb)   =     zaetr  *   zstbga*pt_diag%dpres_mc(jc,jk,jb)

            zaetr_top(jc,jb) = zaetr_bot
            zaeqso(jc,jb)    = zaeqsn
            zaeqlo(jc,jb)    = zaeqln
            zaequo(jc,jb)    = zaequn
            zaeqdo(jc,jb)    = zaeqdn

            zpbot32  (jc,jb) = (SQRT(pt_diag%pres_ifc(jc,jk+1,jb)))**3
            zo3_bot  (jc,jb) = prm_diag%vio3(jc,jb)* zpbot32(jc,jb)    &
              /( zpbot32(jc,jb) + zo3_hm(jc,jb))
            !O3 content
            zduo3(jc,jk,jb)= zo3_bot (jc,jb)-zo3_top (jc,jb)
            ! store previous bottom values in arrays for top of next layer
            zo3_top (jc,jb) = zo3_bot (jc,jb)
          ENDDO
        ENDDO
        DO jk = 1,nlev
          DO jc = i_startidx,i_endidx
            ext_data%atm%o3(jc,jk,jb) = zduo3(jc,jk,jb)/pt_diag%dpres_mc(jc,jk,jb)
          ENDDO
        ENDDO
      ELSEIF ( irad_o3 == 6 .AND. irad_aero == 6 ) THEN
        
        DO jc = i_startidx,i_endidx

          prm_diag%aer_ss(jc,jb) = ext_data%atm_td%aer_ss(jc,jb,imo1) + &
            & ( ext_data%atm_td%aer_ss(jc,jb,imo2)   - ext_data%atm_td%aer_ss(jc,jb,imo1)   ) * zw
          prm_diag%aer_or(jc,jb) = ext_data%atm_td%aer_org(jc,jb,imo1) + &
            & ( ext_data%atm_td%aer_org(jc,jb,imo2)  - ext_data%atm_td%aer_org(jc,jb,imo1)  ) * zw
          prm_diag%aer_bc(jc,jb) = ext_data%atm_td%aer_bc(jc,jb,imo1) + &
            & ( ext_data%atm_td%aer_bc(jc,jb,imo2)   - ext_data%atm_td%aer_bc(jc,jb,imo1)   ) * zw
          prm_diag%aer_su(jc,jb) = ext_data%atm_td%aer_so4(jc,jb,imo1) + &
            & ( ext_data%atm_td%aer_so4(jc,jb,imo2)  - ext_data%atm_td%aer_so4(jc,jb,imo1)  ) * zw
          prm_diag%aer_du(jc,jb) = ext_data%atm_td%aer_dust(jc,jb,imo1) + &
            & ( ext_data%atm_td%aer_dust(jc,jb,imo2) - ext_data%atm_td%aer_dust(jc,jb,imo1) ) * zw
          
        ENDDO

        DO jk = 2, nlevp1
          DO jc = i_startidx,i_endidx
            zsign(jc,jk) = pt_diag%pres_ifc(jc,jk,jb) / 101325._wp
          ENDDO
        ENDDO
        
        ! The routine aerdis is called to recieve some parameters for the vertical
        ! distribution of background aerosol.
        CALL aerdis ( &
          & kbdim  = nproma,      & !in
          & jcs    = i_startidx,  & !in
          & jce    = i_endidx,    & !in
          & klevp1 = nlevp1,      & !in
          & petah  = zsign(1,1),  & !in
          & pvdaes = zvdaes(1,1), & !out
          & pvdael = zvdael(1,1), & !out
          & pvdaeu = zvdaeu(1,1), & !out
          & pvdaed = zvdaed(1,1) )  !out

        ! 3-dimensional O3
        ! top level
        DO jc = i_startidx,i_endidx
          zptop32  (jc,jb) = (SQRT(pt_diag%pres_ifc(jc,1,jb)))**3
          zo3_hm   (jc,jb) = (SQRT(prm_diag%hmo3(jc,jb)))**3
          zaeqso   (jc,jb) = prm_diag%aer_ss(jc,jb)*zvdaes(jc,1)
          zaeqlo   (jc,jb) = ( prm_diag%aer_or(jc,jb)+prm_diag%aer_su(jc,jb) )*zvdael(jc,1)
          zaequo   (jc,jb) = prm_diag%aer_bc(jc,jb)              *zvdaeu(jc,1)
          zaeqdo   (jc,jb) =  prm_diag%aer_du(jc,jb)              *zvdaed(jc,1)
          zaetr_top(jc,jb) = 1.0_wp
          zo3_top  (jc,jb) = prm_diag%vio3(jc,jb)*zptop32(jc,jb)/(zptop32(jc,jb)+zo3_hm(jc,jb))
        ENDDO

        ! loop over layers
        DO jk = 1,nlev
!DIR$ IVDEP
          DO jc = i_startidx,i_endidx
            zaeqsn         =  prm_diag%aer_ss(jc,jb)                  * zvdaes(jc,jk+1)
            zaeqln         = (prm_diag%aer_or(jc,jb)+prm_diag%aer_su(jc,jb)) * zvdael(jc,jk+1)
            zaequn         = prm_diag%aer_bc(jc,jb)                   * zvdaeu(jc,jk+1)
            zaeqdn         =  prm_diag%aer_du(jc,jb)                  * zvdaed(jc,jk+1)
            zaetr_bot      = zaetr_top(jc,jb) &
              & * ( MIN (1.0_wp, pt_diag%temp_ifc(jc,jk,jb)/pt_diag%temp_ifc(jc,jk+1,jb)) )**ztrpt

            zaetr          = SQRT(zaetr_bot*zaetr_top(jc,jb))
            zaeq1(jc,jk,jb)= (1.0_wp-zaetr)*( ztrbga*pt_diag%dpres_mc(jc,jk,jb) &
              &            + zaeqln - zaeqlo(jc,jb) )
            zaeq2(jc,jk,jb)   = (1.0_wp-zaetr)*(zaeqsn-zaeqso(jc,jb))
            zaeq3(jc,jk,jb)   = (1.0_wp-zaetr)*(zaeqdn-zaeqdo(jc,jb))
            zaeq4(jc,jk,jb)   = (1.0_wp-zaetr)*(zaequn-zaequo(jc,jb))
            zaeq5(jc,jk,jb)   =     zaetr  *   zstbga*pt_diag%dpres_mc(jc,jk,jb)

            zaetr_top(jc,jb) = zaetr_bot
            zaeqso(jc,jb)    = zaeqsn
            zaeqlo(jc,jb)    = zaeqln
            zaequo(jc,jb)    = zaequn
            zaeqdo(jc,jb)    = zaeqdn

            zpbot32  (jc,jb) = (SQRT(pt_diag%pres_ifc(jc,jk+1,jb)))**3
            zo3_bot  (jc,jb) = prm_diag%vio3(jc,jb)* zpbot32(jc,jb)    &
              /( zpbot32(jc,jb) + zo3_hm(jc,jb))
            !O3 content
            zduo3(jc,jk,jb)= zo3_bot (jc,jb)-zo3_top (jc,jb)
            ! store previous bottom values in arrays for top of next layer
            zo3_top (jc,jb) = zo3_bot (jc,jb)

            ext_data%atm%o3(jc,jk,jb) = zduo3(jc,jk,jb)/pt_diag%dpres_mc(jc,jk,jb)
            
          ENDDO
        ENDDO
                
      ELSEIF ( irad_o3 == 6 ) THEN !ozone, but no aerosols
        
         ! 3-dimensional O3
        ! top level
        DO jc = i_startidx,i_endidx
          zptop32  (jc,jb) = (SQRT(pt_diag%pres_ifc(jc,1,jb)))**3
          zo3_hm   (jc,jb) = (SQRT(prm_diag%hmo3(jc,jb)))**3
          zo3_top  (jc,jb) = prm_diag%vio3(jc,jb)*zptop32(jc,jb)/(zptop32(jc,jb)+zo3_hm(jc,jb))
        ENDDO
        ! loop over layers
        DO jk = 1,nlev
          DO jc = i_startidx,i_endidx
            zpbot32  (jc,jb) = (SQRT(pt_diag%pres_ifc(jc,jk+1,jb)))**3
            zo3_bot  (jc,jb) = prm_diag%vio3(jc,jb)* zpbot32(jc,jb)    &
              /( zpbot32(jc,jb) + zo3_hm(jc,jb))
            !O3 content
            zduo3(jc,jk,jb)= zo3_bot (jc,jb)-zo3_top (jc,jb)
            ! store previous bottom values in arrays for top of next layer
            zo3_top (jc,jb) = zo3_bot (jc,jb)
          ENDDO
        ENDDO
        DO jk = 1,nlev
          DO jc = i_startidx,i_endidx
            ext_data%atm%o3(jc,jk,jb) = zduo3(jc,jk,jb)/pt_diag%dpres_mc(jc,jk,jb)
          ENDDO
        ENDDO

        zaeq1(i_startidx:i_endidx,:,jb) = 0.0_wp
        zaeq2(i_startidx:i_endidx,:,jb) = 0.0_wp
        zaeq3(i_startidx:i_endidx,:,jb) = 0.0_wp
        zaeq4(i_startidx:i_endidx,:,jb) = 0.0_wp
        zaeq5(i_startidx:i_endidx,:,jb) = 0.0_wp
        
      ELSEIF ( irad_aero == 5 ) THEN !aerosols, but other or no ozone:

        DO jk = 2, nlevp1
          DO jc = i_startidx,i_endidx
            zsign(jc,jk) = pt_diag%pres_ifc(jc,jk,jb) / 101325._wp
          ENDDO
        ENDDO

        ! The routine aerdis is called to recieve some parameters for the vertical
        ! distribution of background aerosol.
        CALL aerdis ( &
          & kbdim  = nproma,      & !in
          & jcs    = i_startidx,  & !in
          & jce    = i_endidx,    & !in
          & klevp1 = nlevp1,      & !in
          & petah  = zsign(1,1),  & !in
          & pvdaes = zvdaes(1,1), & !out
          & pvdael = zvdael(1,1), & !out
          & pvdaeu = zvdaeu(1,1), & !out
          & pvdaed = zvdaed(1,1) )  !out

        ! top level
        DO jc = i_startidx,i_endidx
          zaeqso   (jc,jb) = zaeops*prm_diag%aersea(jc,jb)*zvdaes(jc,1)
          zaeqlo   (jc,jb) = zaeopl*prm_diag%aerlan(jc,jb)*zvdael(jc,1)
          zaequo   (jc,jb) = zaeopu*prm_diag%aerurb(jc,jb)*zvdaeu(jc,1)
          zaeqdo   (jc,jb) = zaeopd*prm_diag%aerdes(jc,jb)*zvdaed(jc,1)
          zaetr_top(jc,jb) = 1.0_wp
        ENDDO

        ! loop over layers
        DO jk = 1,nlev
          DO jc = i_startidx,i_endidx
            zaeqsn         = zaeops*prm_diag%aersea(jc,jb)*zvdaes(jc,jk+1)
            zaeqln         = zaeopl*prm_diag%aerlan(jc,jb)*zvdael(jc,jk+1)
            zaequn         = zaeopu*prm_diag%aerurb(jc,jb)*zvdaeu(jc,jk+1)
            zaeqdn         = zaeopd*prm_diag%aerdes(jc,jb)*zvdaed(jc,jk+1)
            zaetr_bot      = zaetr_top(jc,jb) &
              & * ( MIN (1.0_wp, pt_diag%temp_ifc(jc,jk,jb)/pt_diag%temp_ifc(jc,jk+1,jb)) )**ztrpt

            zaetr          = SQRT(zaetr_bot*zaetr_top(jc,jb))
            zaeq1(jc,jk,jb)= (1._wp-zaetr) &
              & * (ztrbga* pt_diag%dpres_mc(jc,jk,jb)+zaeqln-zaeqlo(jc,jb)+zaeqdn-zaeqdo(jc,jb))
            zaeq2(jc,jk,jb)   = (1._wp-zaetr) * ( zaeqsn-zaeqso(jc,jb) )
            zaeq3(jc,jk,jb)   = (1._wp-zaetr) * ( zaequn-zaequo(jc,jb) )
            zaeq4(jc,jk,jb)   =     zaetr  *   zvobga*pt_diag%dpres_mc(jc,jk,jb)
            zaeq5(jc,jk,jb)   =     zaetr  *   zstbga*pt_diag%dpres_mc(jc,jk,jb)

            zaetr_top(jc,jb) = zaetr_bot
            zaeqso(jc,jb)    = zaeqsn
            zaeqlo(jc,jb)    = zaeqln
            zaequo(jc,jb)    = zaequn
            zaeqdo(jc,jb)    = zaeqdn

          ENDDO
        ENDDO

        DO jk = 1,nlev
          DO jc = i_startidx,i_endidx
            zduo3(jc,jk,jb) = ext_data%atm%o3(jc,jk,jb) * pt_diag%dpres_mc(jc,jk,jb)
          ENDDO
        ENDDO
      ELSEIF (irad_aero == 6 ) THEN !aerosols, but other ozone:

        DO jc = i_startidx,i_endidx

          prm_diag%aer_ss(jc,jb) = ext_data%atm_td%aer_ss(jc,jb,imo1) + &
            & ( ext_data%atm_td%aer_ss(jc,jb,imo2)   - ext_data%atm_td%aer_ss(jc,jb,imo1)   ) * zw
          prm_diag%aer_or(jc,jb) = ext_data%atm_td%aer_org(jc,jb,imo1) + &
            & ( ext_data%atm_td%aer_org(jc,jb,imo2)  - ext_data%atm_td%aer_org(jc,jb,imo1)  ) * zw
          prm_diag%aer_bc(jc,jb) = ext_data%atm_td%aer_bc(jc,jb,imo1) + &
            & ( ext_data%atm_td%aer_bc(jc,jb,imo2)   - ext_data%atm_td%aer_bc(jc,jb,imo1)   ) * zw
          prm_diag%aer_su(jc,jb) = ext_data%atm_td%aer_so4(jc,jb,imo1) + &
            & ( ext_data%atm_td%aer_so4(jc,jb,imo2)  - ext_data%atm_td%aer_so4(jc,jb,imo1)  ) * zw
          prm_diag%aer_du(jc,jb) = ext_data%atm_td%aer_dust(jc,jb,imo1) + &
            & ( ext_data%atm_td%aer_dust(jc,jb,imo2) - ext_data%atm_td%aer_dust(jc,jb,imo1) ) * zw

        ENDDO
        
        DO jk = 2, nlevp1
          DO jc = i_startidx,i_endidx
            zsign(jc,jk) = pt_diag%pres_ifc(jc,jk,jb) / 101325._wp
          ENDDO
        ENDDO

        ! The routine aerdis is called to recieve some parameters for the vertical
        ! distribution of background aerosol.
        CALL aerdis ( &
          & kbdim  = nproma,      & !in
          & jcs    = i_startidx,  & !in
          & jce    = i_endidx,    & !in
          & klevp1 = nlevp1,      & !in
          & petah  = zsign(1,1),  & !in
          & pvdaes = zvdaes(1,1), & !out
          & pvdael = zvdael(1,1), & !out
          & pvdaeu = zvdaeu(1,1), & !out
          & pvdaed = zvdaed(1,1) )  !out

        ! top level
        DO jc = i_startidx,i_endidx
          zaeqso   (jc,jb) = prm_diag%aer_ss(jc,jb)              *zvdaes(jc,1)
          zaeqlo   (jc,jb) = ( prm_diag%aer_or(jc,jb)+prm_diag%aer_su(jc,jb) )*zvdael(jc,1)
          zaequo   (jc,jb) =  prm_diag%aer_bc(jc,jb)              *zvdaeu(jc,1)
          zaeqdo   (jc,jb) =  prm_diag%aer_du(jc,jb)              *zvdaed(jc,1)
          zaetr_top(jc,jb) = 1.0_wp
        ENDDO

        ! loop over layers
        DO jk = 1,nlev
          DO jc = i_startidx,i_endidx
            zaeqsn         =  prm_diag%aer_ss(jc,jb)                   * zvdaes(jc,jk+1)
            zaeqln         =  (prm_diag%aer_or(jc,jb)+prm_diag%aer_su(jc,jb)) * zvdael(jc,jk+1)
            zaequn         =  prm_diag%aer_bc(jc,jb)                   * zvdaeu(jc,jk+1)
            zaeqdn         =  prm_diag%aer_du(jc,jb)                   * zvdaed(jc,jk+1)
            zaetr_bot      = zaetr_top(jc,jb) &
              & * ( MIN (1.0_wp, pt_diag%temp_ifc(jc,jk,jb)/pt_diag%temp_ifc(jc,jk+1,jb)) )**ztrpt

            zaetr          = SQRT(zaetr_bot*zaetr_top(jc,jb))
            zaeq1(jc,jk,jb)= (1.0_wp-zaetr)*( ztrbga*pt_diag%dpres_mc(jc,jk,jb) &
              &            + zaeqln - zaeqlo(jc,jb) )
            zaeq2(jc,jk,jb)   = (1._wp-zaetr) * ( zaeqsn-zaeqso(jc,jb) )
            zaeq3(jc,jk,jb)   = (1.0_wp-zaetr)*(zaeqdn-zaeqdo(jc,jb))
            zaeq4(jc,jk,jb)   = (1.0_wp-zaetr)*(zaequn-zaequo(jc,jb))
            zaeq5(jc,jk,jb)   =     zaetr  *   zstbga*pt_diag%dpres_mc(jc,jk,jb)

            zaetr_top(jc,jb) = zaetr_bot
            zaeqso(jc,jb)    = zaeqsn
            zaeqlo(jc,jb)    = zaeqln
            zaequo(jc,jb)    = zaequn
            zaeqdo(jc,jb)    = zaeqdn

          ENDDO
        ENDDO

        DO jk = 1,nlev
          DO jc = i_startidx,i_endidx
            zduo3(jc,jk,jb) = ext_data%atm%o3(jc,jk,jb) * pt_diag%dpres_mc(jc,jk,jb)
          ENDDO
        ENDDO
        
        
      ELSEIF (irad_o3 /= 0) THEN !no aerosols and other ozone
        
        DO jk = 1,nlev
          DO jc = i_startidx,i_endidx
            zduo3(jc,jk,jb) = ext_data%atm%o3(jc,jk,jb) * pt_diag%dpres_mc(jc,jk,jb)
            zaeq1(jc,jk,jb) = 0.0_wp
            zaeq2(jc,jk,jb) = 0.0_wp
            zaeq3(jc,jk,jb) = 0.0_wp
            zaeq4(jc,jk,jb) = 0.0_wp
            zaeq5(jc,jk,jb) = 0.0_wp
          ENDDO
        ENDDO
        
      ELSE !no aerosols and no ozone

        zaeq1(i_startidx:i_endidx,:,jb)= 0.0_wp
        zaeq2(i_startidx:i_endidx,:,jb)= 0.0_wp
        zaeq3(i_startidx:i_endidx,:,jb)= 0.0_wp
        zaeq4(i_startidx:i_endidx,:,jb)= 0.0_wp
        zaeq5(i_startidx:i_endidx,:,jb)= 0.0_wp
        zduo3(i_startidx:i_endidx,:,jb)= 0.0_wp

      ENDIF !irad_o3

    ENDDO !jb
!$OMP END DO
!$OMP END PARALLEL

  END SUBROUTINE nwp_rg_ozon_aerosol
  
END MODULE mo_nwp_rg_interface
<|MERGE_RESOLUTION|>--- conflicted
+++ resolved
@@ -699,15 +699,11 @@
     CASE (7)
       CALL calc_o3_gems(pt_patch,datetime,pt_diag,prm_diag,ext_data)
     CASE (9)
-<<<<<<< HEAD
-      CALL calc_o3_gems(pt_patch,datetime,pt_diag,ext_data)
-
-    CASE (10)                                                                                                                                                                                                                                                       
-      CALL calc_o3_gems(pt_patch,datetime,pt_diag,ext_data)                                                                                                                                                                                                         
-      CALL message('mo_nwp_rg_interface:irad_o3=10', &                                                                                                                                                                       		'Ozone used for radiation is calculated by ART')
-=======
       CALL calc_o3_gems(pt_patch,datetime,pt_diag,prm_diag,ext_data)
->>>>>>> 3758cc80
+    CASE (10)
+      CALL calc_o3_gems(pt_patch,datetime,pt_diag,prm_diag,ext_data) 
+      CALL message('mo_nwp_rg_interface:irad_o3=10', & 
+        &          'Ozone used for radiation is calculated by ART')
     END SELECT
 
     IF ( irad_aero == 6 ) CALL month2hour (datetime, imo1, imo2, zw )
