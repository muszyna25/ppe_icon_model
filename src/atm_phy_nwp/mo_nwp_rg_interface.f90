--- conflicted
+++ resolved
@@ -118,13 +118,8 @@
     ! CO2 help variable for Ritter-Geleyn scheme
     zqco2 = 0.5014E-03_wp*vmr_co2/330.e-6_wp
 
-<<<<<<< HEAD
-    CALL nwp_rg_ozon_aerosol ( p_sim_time, mtime_datetime, pt_patch, ext_data, &
-      & pt_diag,prm_diag,zduo3,zaeq1,zaeq2,zaeq3,zaeq4,zaeq5 )
-=======
-    CALL nwp_ozon_aerosol ( p_sim_time, datetime, pt_patch, ext_data, &
+    CALL nwp_ozon_aerosol ( p_sim_time, mtime_datetime, pt_patch, ext_data, &
       & pt_diag, prm_diag, zaeq1, zaeq2, zaeq3, zaeq4, zaeq5, zduo3 )
->>>>>>> 09bd8bd5
     
 
 
@@ -336,14 +331,8 @@
     zqco2 = 0.5014E-03_wp*vmr_co2/330.e-6_wp
 
 
-<<<<<<< HEAD
-    CALL nwp_rg_ozon_aerosol ( p_sim_time, mtime_datetime, pt_patch, ext_data, &
-      & pt_diag,prm_diag,zduo3,zaeq1,zaeq2,zaeq3,zaeq4,zaeq5 )
-
-=======
-    CALL nwp_ozon_aerosol ( p_sim_time, datetime, pt_patch, ext_data, &
+    CALL nwp_ozon_aerosol ( p_sim_time, mtime_datetime, pt_patch, ext_data, &
       & pt_diag, prm_diag, zaeq1, zaeq2, zaeq3, zaeq4, zaeq5, zduo3 )
->>>>>>> 09bd8bd5
 
 
     !-------------------------------------------------------------------------
@@ -600,497 +589,6 @@
       & zrg_lwflxall,zrg_trsolall)
 
   END SUBROUTINE nwp_rg_radiation_reduced
-<<<<<<< HEAD
-
-  !---------------------------------------------------------------------------------------
-  !>
-  !! @par Revision History
-  !! Initial release by Thorsten Reinhardt, AGeoBw, Offenbach (2011-09-22)
-  !!
-  SUBROUTINE nwp_rg_ozon_aerosol ( p_sim_time, mtime_datetime, pt_patch, ext_data, &
-    & pt_diag,prm_diag,zduo3,zaeq1,zaeq2,zaeq3,zaeq4,zaeq5 )
-
-!    CHARACTER(len=MAX_CHAR_LENGTH), PARAMETER::  &
-!      &  routine = 'mo_nwp_rg_interface:'
-
-    REAL(wp),                INTENT(in)    :: p_sim_time
-
-    TYPE(datetime), POINTER, INTENT(in)    :: mtime_datetime
-    TYPE(t_patch), TARGET,   INTENT(in)    :: pt_patch     !<grid/patch info
-    TYPE(t_external_data),   INTENT(inout) :: ext_data
-    TYPE(t_nh_diag), TARGET, INTENT(in)    :: pt_diag     !<the diagnostic variables
-    TYPE(t_nwp_phy_diag),    INTENT(inout) :: prm_diag
-
-    REAL(wp), INTENT(out) ::                          &
-      & zduo3(nproma,pt_patch%nlev,pt_patch%nblks_c), &
-      & zaeq1(nproma,pt_patch%nlev,pt_patch%nblks_c), &
-      & zaeq2(nproma,pt_patch%nlev,pt_patch%nblks_c), &
-      & zaeq3(nproma,pt_patch%nlev,pt_patch%nblks_c), &
-      & zaeq4(nproma,pt_patch%nlev,pt_patch%nblks_c), &
-      & zaeq5(nproma,pt_patch%nlev,pt_patch%nblks_c)
-
-    REAL(wp)::                                                &
-    ! for ozone:    
-      & zptop32(nproma,pt_patch%nblks_c),                     &
-      & zo3_hm (nproma,pt_patch%nblks_c),                     &
-      & zo3_top (nproma,pt_patch%nblks_c),                    &
-      & zpbot32(nproma,pt_patch%nblks_c),                     &
-      & zo3_bot (nproma,pt_patch%nblks_c),                    &
-    ! for aerosols:
-      & zsign(nproma,pt_patch%nlevp1),                        &
-      & zvdaes(nproma,pt_patch%nlevp1),                       &
-      & zvdael(nproma,pt_patch%nlevp1),                       &
-      & zvdaeu(nproma,pt_patch%nlevp1),                       &
-      & zvdaed(nproma,pt_patch%nlevp1),                       &
-      & zaetr_top(nproma,pt_patch%nblks_c), zaetr_bot, zaetr, &
-      & zaeqdo   (nproma,pt_patch%nblks_c), zaeqdn,           &
-      & zaequo   (nproma,pt_patch%nblks_c), zaequn,           &
-      & zaeqlo   (nproma,pt_patch%nblks_c), zaeqln,           &
-      & zaeqso   (nproma,pt_patch%nblks_c), zaeqsn, zw
-
-
-    ! for aerosols:   
-    REAL(wp), PARAMETER::                               &
-      & zaeops = 0.05_wp,                               &
-      & zaeopl = 0.2_wp,                                &
-      & zaeopu = 0.1_wp,                                &
-      & zaeopd = 1.9_wp,                                &
-      & ztrpt  = 30.0_wp,                               &
-      & ztrbga = 0.03_wp  / (101325.0_wp - 19330.0_wp), &
-      & zvobga = 0.007_wp /  19330.0_wp ,               &
-      & zstbga = 0.045_wp /  19330.0_wp!, &
-!      & zaeadk(1:3) = (/0.3876E-03_wp,0.6693E-02_wp,0.8563E-03_wp/)
-    
-    ! Local scalars:
-    INTEGER:: jc,jk,jb
-    INTEGER:: jg                !domain id
-    INTEGER:: nlev, nlevp1      !< number of full and half levels
-
-    INTEGER:: rl_start, rl_end
-    INTEGER:: i_startblk, i_endblk    !> blocks
-    INTEGER:: i_startidx, i_endidx    !< slices
-    INTEGER:: i_nchdom                !< domain index
-
-    INTEGER:: imo1,imo2 !for Tegen aerosol time interpolation
-
-    TYPE(t_time_interpolation_weights) :: current_time_interpolation_weights
-    
-    i_nchdom  = MAX(1,pt_patch%n_childdom)
-    jg        = pt_patch%id
-
-    ! number of vertical levels
-    nlev   = pt_patch%nlev
-    nlevp1 = pt_patch%nlevp1
-
-    rl_start = 1
-    rl_end   = min_rlcell_int
-
-    i_startblk = pt_patch%cells%start_blk(rl_start,1)
-    i_endblk   = pt_patch%cells%end_blk(rl_end,i_nchdom)
-
-    ! O3
-    SELECT CASE (irad_o3)
-    !CASE(io3_ape)
-      ! APE ozone: do nothing because 
-      ! everything is already set in nwp_phy_init
-    CASE (6)
-      CALL calc_o3_clim(                             &
-        & kbdim      = nproma,                       &
-        & jg         = jg,                           &
-        & p_inc_rad  = atm_phy_nwp_config(jg)%dt_rad,&
-        & z_sim_time = p_sim_time,                   &
-        & pt_patch   = pt_patch,                     &
-        & zvio3      = prm_diag%vio3,                &
-        & zhmo3      = prm_diag%hmo3  )
-    CASE (7)
-      CALL calc_o3_gems(pt_patch,mtime_datetime,pt_diag,prm_diag,ext_data)
-    CASE (9)
-      CALL calc_o3_gems(pt_patch,mtime_datetime,pt_diag,prm_diag,ext_data)
-    CASE (10)
-      CALL calc_o3_gems(pt_patch,mtime_datetime,pt_diag,prm_diag,ext_data) 
-      !CALL message('mo_nwp_rg_interface:irad_o3=10', & 
-      !  &          'Ozone used for radiation is calculated by ART')
-    END SELECT
-
-    IF ( irad_aero == 6  .OR. irad_aero == 9) THEN
-      current_time_interpolation_weights = calculate_time_interpolation_weights(mtime_datetime)
-      imo1 = current_time_interpolation_weights%month1
-      imo2 = current_time_interpolation_weights%month2
-      zw = current_time_interpolation_weights%weight2
-    ENDIF
-    
-      
-!$OMP PARALLEL
-!$OMP DO PRIVATE(jb,jc,jk,i_startidx,i_endidx, &
-!$OMP       zsign,zvdaes, zvdael, zvdaeu, zvdaed, zaeqsn, zaeqln, zaequn,zaeqdn,zaetr_bot,zaetr )
-    DO jb = i_startblk, i_endblk
-
-      CALL get_indices_c(pt_patch, jb, i_startblk, i_endblk, &
-        &                        i_startidx, i_endidx, rl_start, rl_end)
-
-      IF ( irad_o3 == 6 .AND. irad_aero == 5 ) THEN
-
-        DO jk = 2, nlevp1
-          DO jc = i_startidx,i_endidx
-            zsign(jc,jk) = pt_diag%pres_ifc(jc,jk,jb) / 101325._wp
-          ENDDO
-        ENDDO
-
-        ! The routine aerdis is called to recieve some parameters for the vertical
-        ! distribution of background aerosol.
-        CALL aerdis ( &
-          & kbdim  = nproma,      & !in
-          & jcs    = i_startidx,  & !in
-          & jce    = i_endidx,    & !in
-          & klevp1 = nlevp1,      & !in
-          & petah  = zsign(1,1),  & !in
-          & pvdaes = zvdaes(1,1), & !out
-          & pvdael = zvdael(1,1), & !out
-          & pvdaeu = zvdaeu(1,1), & !out
-          & pvdaed = zvdaed(1,1) )  !out
-
-        ! 3-dimensional O3
-        ! top level
-        DO jc = i_startidx,i_endidx
-          zptop32  (jc,jb) = (SQRT(pt_diag%pres_ifc(jc,1,jb)))**3
-          zo3_hm   (jc,jb) = (SQRT(prm_diag%hmo3(jc,jb)))**3
-          zaeqso   (jc,jb) = zaeops*prm_diag%aersea(jc,jb)*zvdaes(jc,1)
-          zaeqlo   (jc,jb) = zaeopl*prm_diag%aerlan(jc,jb)*zvdael(jc,1)
-          zaequo   (jc,jb) = zaeopu*prm_diag%aerurb(jc,jb)*zvdaeu(jc,1)
-          zaeqdo   (jc,jb) = zaeopd*prm_diag%aerdes(jc,jb)*zvdaed(jc,1)
-          zaetr_top(jc,jb) = 1.0_wp
-          zo3_top  (jc,jb) = prm_diag%vio3(jc,jb)*zptop32(jc,jb)/(zptop32(jc,jb)+zo3_hm(jc,jb))
-        ENDDO
-
-        ! loop over layers
-        DO jk = 1,nlev
-          DO jc = i_startidx,i_endidx
-            zaeqsn         = zaeops*prm_diag%aersea(jc,jb)*zvdaes(jc,jk+1)
-            zaeqln         = zaeopl*prm_diag%aerlan(jc,jb)*zvdael(jc,jk+1)
-            zaequn         = zaeopu*prm_diag%aerurb(jc,jb)*zvdaeu(jc,jk+1)
-            zaeqdn         = zaeopd*prm_diag%aerdes(jc,jb)*zvdaed(jc,jk+1)
-            zaetr_bot      = zaetr_top(jc,jb) &
-              & * ( MIN (1.0_wp, pt_diag%temp_ifc(jc,jk,jb)/pt_diag%temp_ifc(jc,jk+1,jb)) )**ztrpt
-
-            zaetr          = SQRT(zaetr_bot*zaetr_top(jc,jb))
-            zaeq1(jc,jk,jb)= (1._wp-zaetr) &
-              & * (ztrbga* pt_diag%dpres_mc(jc,jk,jb)+zaeqln-zaeqlo(jc,jb)+zaeqdn-zaeqdo(jc,jb))
-            zaeq2(jc,jk,jb)   = (1._wp-zaetr) * ( zaeqsn-zaeqso(jc,jb) )
-            zaeq3(jc,jk,jb)   = (1._wp-zaetr) * ( zaequn-zaequo(jc,jb) )
-            zaeq4(jc,jk,jb)   =     zaetr  *   zvobga*pt_diag%dpres_mc(jc,jk,jb)
-            zaeq5(jc,jk,jb)   =     zaetr  *   zstbga*pt_diag%dpres_mc(jc,jk,jb)
-
-            zaetr_top(jc,jb) = zaetr_bot
-            zaeqso(jc,jb)    = zaeqsn
-            zaeqlo(jc,jb)    = zaeqln
-            zaequo(jc,jb)    = zaequn
-            zaeqdo(jc,jb)    = zaeqdn
-
-            zpbot32  (jc,jb) = (SQRT(pt_diag%pres_ifc(jc,jk+1,jb)))**3
-            zo3_bot  (jc,jb) = prm_diag%vio3(jc,jb)* zpbot32(jc,jb)    &
-              /( zpbot32(jc,jb) + zo3_hm(jc,jb))
-            !O3 content
-            zduo3(jc,jk,jb)= zo3_bot (jc,jb)-zo3_top (jc,jb)
-            ! store previous bottom values in arrays for top of next layer
-            zo3_top (jc,jb) = zo3_bot (jc,jb)
-          ENDDO
-        ENDDO
-        DO jk = 1,nlev
-          DO jc = i_startidx,i_endidx
-            ext_data%atm%o3(jc,jk,jb) = zduo3(jc,jk,jb)/pt_diag%dpres_mc(jc,jk,jb)
-          ENDDO
-        ENDDO
-      ELSEIF ( irad_o3 == 6 .AND. (irad_aero == 6 .OR. irad_aero == 9)) THEN
-        
-        DO jc = i_startidx,i_endidx
-
-          prm_diag%aer_ss(jc,jb) = ext_data%atm_td%aer_ss(jc,jb,imo1) + &
-            & ( ext_data%atm_td%aer_ss(jc,jb,imo2)   - ext_data%atm_td%aer_ss(jc,jb,imo1)   ) * zw
-          prm_diag%aer_or(jc,jb) = ext_data%atm_td%aer_org(jc,jb,imo1) + &
-            & ( ext_data%atm_td%aer_org(jc,jb,imo2)  - ext_data%atm_td%aer_org(jc,jb,imo1)  ) * zw
-          prm_diag%aer_bc(jc,jb) = ext_data%atm_td%aer_bc(jc,jb,imo1) + &
-            & ( ext_data%atm_td%aer_bc(jc,jb,imo2)   - ext_data%atm_td%aer_bc(jc,jb,imo1)   ) * zw
-          prm_diag%aer_su(jc,jb) = ext_data%atm_td%aer_so4(jc,jb,imo1) + &
-            & ( ext_data%atm_td%aer_so4(jc,jb,imo2)  - ext_data%atm_td%aer_so4(jc,jb,imo1)  ) * zw
-          prm_diag%aer_du(jc,jb) = ext_data%atm_td%aer_dust(jc,jb,imo1) + &
-            & ( ext_data%atm_td%aer_dust(jc,jb,imo2) - ext_data%atm_td%aer_dust(jc,jb,imo1) ) * zw
-          
-        ENDDO
-
-        DO jk = 2, nlevp1
-          DO jc = i_startidx,i_endidx
-            zsign(jc,jk) = pt_diag%pres_ifc(jc,jk,jb) / 101325._wp
-          ENDDO
-        ENDDO
-        
-        ! The routine aerdis is called to recieve some parameters for the vertical
-        ! distribution of background aerosol.
-        CALL aerdis ( &
-          & kbdim  = nproma,      & !in
-          & jcs    = i_startidx,  & !in
-          & jce    = i_endidx,    & !in
-          & klevp1 = nlevp1,      & !in
-          & petah  = zsign(1,1),  & !in
-          & pvdaes = zvdaes(1,1), & !out
-          & pvdael = zvdael(1,1), & !out
-          & pvdaeu = zvdaeu(1,1), & !out
-          & pvdaed = zvdaed(1,1) )  !out
-
-        ! 3-dimensional O3
-        ! top level
-        DO jc = i_startidx,i_endidx
-          zptop32  (jc,jb) = (SQRT(pt_diag%pres_ifc(jc,1,jb)))**3
-          zo3_hm   (jc,jb) = (SQRT(prm_diag%hmo3(jc,jb)))**3
-          zaeqso   (jc,jb) = prm_diag%aer_ss(jc,jb)*zvdaes(jc,1)
-          zaeqlo   (jc,jb) = ( prm_diag%aer_or(jc,jb)+prm_diag%aer_su(jc,jb) )*zvdael(jc,1)
-          zaequo   (jc,jb) = prm_diag%aer_bc(jc,jb)              *zvdaeu(jc,1)
-          zaeqdo   (jc,jb) =  prm_diag%aer_du(jc,jb)              *zvdaed(jc,1)
-          zaetr_top(jc,jb) = 1.0_wp
-          zo3_top  (jc,jb) = prm_diag%vio3(jc,jb)*zptop32(jc,jb)/(zptop32(jc,jb)+zo3_hm(jc,jb))
-        ENDDO
-
-        ! loop over layers
-        DO jk = 1,nlev
-!DIR$ IVDEP
-          DO jc = i_startidx,i_endidx
-            zaeqsn         =  prm_diag%aer_ss(jc,jb)                  * zvdaes(jc,jk+1)
-            zaeqln         = (prm_diag%aer_or(jc,jb)+prm_diag%aer_su(jc,jb)) * zvdael(jc,jk+1)
-            zaequn         = prm_diag%aer_bc(jc,jb)                   * zvdaeu(jc,jk+1)
-            zaeqdn         =  prm_diag%aer_du(jc,jb)                  * zvdaed(jc,jk+1)
-            zaetr_bot      = zaetr_top(jc,jb) &
-              & * ( MIN (1.0_wp, pt_diag%temp_ifc(jc,jk,jb)/pt_diag%temp_ifc(jc,jk+1,jb)) )**ztrpt
-
-            zaetr          = SQRT(zaetr_bot*zaetr_top(jc,jb))
-            zaeq1(jc,jk,jb)= (1.0_wp-zaetr)*( ztrbga*pt_diag%dpres_mc(jc,jk,jb) &
-              &            + zaeqln - zaeqlo(jc,jb) )
-            zaeq2(jc,jk,jb)   = (1.0_wp-zaetr)*(zaeqsn-zaeqso(jc,jb))
-            zaeq3(jc,jk,jb)   = (1.0_wp-zaetr)*(zaeqdn-zaeqdo(jc,jb))
-            zaeq4(jc,jk,jb)   = (1.0_wp-zaetr)*(zaequn-zaequo(jc,jb))
-            zaeq5(jc,jk,jb)   =     zaetr  *   zstbga*pt_diag%dpres_mc(jc,jk,jb)
-
-            zaetr_top(jc,jb) = zaetr_bot
-            zaeqso(jc,jb)    = zaeqsn
-            zaeqlo(jc,jb)    = zaeqln
-            zaequo(jc,jb)    = zaequn
-            zaeqdo(jc,jb)    = zaeqdn
-
-            zpbot32  (jc,jb) = (SQRT(pt_diag%pres_ifc(jc,jk+1,jb)))**3
-            zo3_bot  (jc,jb) = prm_diag%vio3(jc,jb)* zpbot32(jc,jb)    &
-              /( zpbot32(jc,jb) + zo3_hm(jc,jb))
-            !O3 content
-            zduo3(jc,jk,jb)= zo3_bot (jc,jb)-zo3_top (jc,jb)
-            ! store previous bottom values in arrays for top of next layer
-            zo3_top (jc,jb) = zo3_bot (jc,jb)
-
-            ext_data%atm%o3(jc,jk,jb) = zduo3(jc,jk,jb)/pt_diag%dpres_mc(jc,jk,jb)
-            
-          ENDDO
-        ENDDO
-                
-      ELSEIF ( irad_o3 == 6 ) THEN !ozone, but no aerosols
-        
-         ! 3-dimensional O3
-        ! top level
-        DO jc = i_startidx,i_endidx
-          zptop32  (jc,jb) = (SQRT(pt_diag%pres_ifc(jc,1,jb)))**3
-          zo3_hm   (jc,jb) = (SQRT(prm_diag%hmo3(jc,jb)))**3
-          zo3_top  (jc,jb) = prm_diag%vio3(jc,jb)*zptop32(jc,jb)/(zptop32(jc,jb)+zo3_hm(jc,jb))
-        ENDDO
-        ! loop over layers
-        DO jk = 1,nlev
-          DO jc = i_startidx,i_endidx
-            zpbot32  (jc,jb) = (SQRT(pt_diag%pres_ifc(jc,jk+1,jb)))**3
-            zo3_bot  (jc,jb) = prm_diag%vio3(jc,jb)* zpbot32(jc,jb)    &
-              /( zpbot32(jc,jb) + zo3_hm(jc,jb))
-            !O3 content
-            zduo3(jc,jk,jb)= zo3_bot (jc,jb)-zo3_top (jc,jb)
-            ! store previous bottom values in arrays for top of next layer
-            zo3_top (jc,jb) = zo3_bot (jc,jb)
-          ENDDO
-        ENDDO
-        DO jk = 1,nlev
-          DO jc = i_startidx,i_endidx
-            ext_data%atm%o3(jc,jk,jb) = zduo3(jc,jk,jb)/pt_diag%dpres_mc(jc,jk,jb)
-          ENDDO
-        ENDDO
-
-        zaeq1(i_startidx:i_endidx,:,jb) = 0.0_wp
-        zaeq2(i_startidx:i_endidx,:,jb) = 0.0_wp
-        zaeq3(i_startidx:i_endidx,:,jb) = 0.0_wp
-        zaeq4(i_startidx:i_endidx,:,jb) = 0.0_wp
-        zaeq5(i_startidx:i_endidx,:,jb) = 0.0_wp
-        
-      ELSEIF ( irad_aero == 5 ) THEN !aerosols, but other or no ozone:
-
-        DO jk = 2, nlevp1
-          DO jc = i_startidx,i_endidx
-            zsign(jc,jk) = pt_diag%pres_ifc(jc,jk,jb) / 101325._wp
-          ENDDO
-        ENDDO
-
-        ! The routine aerdis is called to recieve some parameters for the vertical
-        ! distribution of background aerosol.
-        CALL aerdis ( &
-          & kbdim  = nproma,      & !in
-          & jcs    = i_startidx,  & !in
-          & jce    = i_endidx,    & !in
-          & klevp1 = nlevp1,      & !in
-          & petah  = zsign(1,1),  & !in
-          & pvdaes = zvdaes(1,1), & !out
-          & pvdael = zvdael(1,1), & !out
-          & pvdaeu = zvdaeu(1,1), & !out
-          & pvdaed = zvdaed(1,1) )  !out
-
-        ! top level
-        DO jc = i_startidx,i_endidx
-          zaeqso   (jc,jb) = zaeops*prm_diag%aersea(jc,jb)*zvdaes(jc,1)
-          zaeqlo   (jc,jb) = zaeopl*prm_diag%aerlan(jc,jb)*zvdael(jc,1)
-          zaequo   (jc,jb) = zaeopu*prm_diag%aerurb(jc,jb)*zvdaeu(jc,1)
-          zaeqdo   (jc,jb) = zaeopd*prm_diag%aerdes(jc,jb)*zvdaed(jc,1)
-          zaetr_top(jc,jb) = 1.0_wp
-        ENDDO
-
-        ! loop over layers
-        DO jk = 1,nlev
-          DO jc = i_startidx,i_endidx
-            zaeqsn         = zaeops*prm_diag%aersea(jc,jb)*zvdaes(jc,jk+1)
-            zaeqln         = zaeopl*prm_diag%aerlan(jc,jb)*zvdael(jc,jk+1)
-            zaequn         = zaeopu*prm_diag%aerurb(jc,jb)*zvdaeu(jc,jk+1)
-            zaeqdn         = zaeopd*prm_diag%aerdes(jc,jb)*zvdaed(jc,jk+1)
-            zaetr_bot      = zaetr_top(jc,jb) &
-              & * ( MIN (1.0_wp, pt_diag%temp_ifc(jc,jk,jb)/pt_diag%temp_ifc(jc,jk+1,jb)) )**ztrpt
-
-            zaetr          = SQRT(zaetr_bot*zaetr_top(jc,jb))
-            zaeq1(jc,jk,jb)= (1._wp-zaetr) &
-              & * (ztrbga* pt_diag%dpres_mc(jc,jk,jb)+zaeqln-zaeqlo(jc,jb)+zaeqdn-zaeqdo(jc,jb))
-            zaeq2(jc,jk,jb)   = (1._wp-zaetr) * ( zaeqsn-zaeqso(jc,jb) )
-            zaeq3(jc,jk,jb)   = (1._wp-zaetr) * ( zaequn-zaequo(jc,jb) )
-            zaeq4(jc,jk,jb)   =     zaetr  *   zvobga*pt_diag%dpres_mc(jc,jk,jb)
-            zaeq5(jc,jk,jb)   =     zaetr  *   zstbga*pt_diag%dpres_mc(jc,jk,jb)
-
-            zaetr_top(jc,jb) = zaetr_bot
-            zaeqso(jc,jb)    = zaeqsn
-            zaeqlo(jc,jb)    = zaeqln
-            zaequo(jc,jb)    = zaequn
-            zaeqdo(jc,jb)    = zaeqdn
-
-          ENDDO
-        ENDDO
-
-        DO jk = 1,nlev
-          DO jc = i_startidx,i_endidx
-            zduo3(jc,jk,jb) = ext_data%atm%o3(jc,jk,jb) * pt_diag%dpres_mc(jc,jk,jb)
-          ENDDO
-        ENDDO
-      ELSEIF (irad_aero == 6 .OR. irad_aero == 9) THEN !aerosols, but other ozone:
-
-        DO jc = i_startidx,i_endidx
-
-          prm_diag%aer_ss(jc,jb) = ext_data%atm_td%aer_ss(jc,jb,imo1) + &
-            & ( ext_data%atm_td%aer_ss(jc,jb,imo2)   - ext_data%atm_td%aer_ss(jc,jb,imo1)   ) * zw
-          prm_diag%aer_or(jc,jb) = ext_data%atm_td%aer_org(jc,jb,imo1) + &
-            & ( ext_data%atm_td%aer_org(jc,jb,imo2)  - ext_data%atm_td%aer_org(jc,jb,imo1)  ) * zw
-          prm_diag%aer_bc(jc,jb) = ext_data%atm_td%aer_bc(jc,jb,imo1) + &
-            & ( ext_data%atm_td%aer_bc(jc,jb,imo2)   - ext_data%atm_td%aer_bc(jc,jb,imo1)   ) * zw
-          prm_diag%aer_su(jc,jb) = ext_data%atm_td%aer_so4(jc,jb,imo1) + &
-            & ( ext_data%atm_td%aer_so4(jc,jb,imo2)  - ext_data%atm_td%aer_so4(jc,jb,imo1)  ) * zw
-          prm_diag%aer_du(jc,jb) = ext_data%atm_td%aer_dust(jc,jb,imo1) + &
-            & ( ext_data%atm_td%aer_dust(jc,jb,imo2) - ext_data%atm_td%aer_dust(jc,jb,imo1) ) * zw
-
-        ENDDO
-        
-        DO jk = 2, nlevp1
-          DO jc = i_startidx,i_endidx
-            zsign(jc,jk) = pt_diag%pres_ifc(jc,jk,jb) / 101325._wp
-          ENDDO
-        ENDDO
-
-        ! The routine aerdis is called to recieve some parameters for the vertical
-        ! distribution of background aerosol.
-        CALL aerdis ( &
-          & kbdim  = nproma,      & !in
-          & jcs    = i_startidx,  & !in
-          & jce    = i_endidx,    & !in
-          & klevp1 = nlevp1,      & !in
-          & petah  = zsign(1,1),  & !in
-          & pvdaes = zvdaes(1,1), & !out
-          & pvdael = zvdael(1,1), & !out
-          & pvdaeu = zvdaeu(1,1), & !out
-          & pvdaed = zvdaed(1,1) )  !out
-
-        ! top level
-        DO jc = i_startidx,i_endidx
-          zaeqso   (jc,jb) = prm_diag%aer_ss(jc,jb)              *zvdaes(jc,1)
-          zaeqlo   (jc,jb) = ( prm_diag%aer_or(jc,jb)+prm_diag%aer_su(jc,jb) )*zvdael(jc,1)
-          zaequo   (jc,jb) =  prm_diag%aer_bc(jc,jb)              *zvdaeu(jc,1)
-          zaeqdo   (jc,jb) =  prm_diag%aer_du(jc,jb)              *zvdaed(jc,1)
-          zaetr_top(jc,jb) = 1.0_wp
-        ENDDO
-
-        ! loop over layers
-        DO jk = 1,nlev
-          DO jc = i_startidx,i_endidx
-            zaeqsn         =  prm_diag%aer_ss(jc,jb)                   * zvdaes(jc,jk+1)
-            zaeqln         =  (prm_diag%aer_or(jc,jb)+prm_diag%aer_su(jc,jb)) * zvdael(jc,jk+1)
-            zaequn         =  prm_diag%aer_bc(jc,jb)                   * zvdaeu(jc,jk+1)
-            zaeqdn         =  prm_diag%aer_du(jc,jb)                   * zvdaed(jc,jk+1)
-            zaetr_bot      = zaetr_top(jc,jb) &
-              & * ( MIN (1.0_wp, pt_diag%temp_ifc(jc,jk,jb)/pt_diag%temp_ifc(jc,jk+1,jb)) )**ztrpt
-
-            zaetr          = SQRT(zaetr_bot*zaetr_top(jc,jb))
-            zaeq1(jc,jk,jb)= (1.0_wp-zaetr)*( ztrbga*pt_diag%dpres_mc(jc,jk,jb) &
-              &            + zaeqln - zaeqlo(jc,jb) )
-            zaeq2(jc,jk,jb)   = (1._wp-zaetr) * ( zaeqsn-zaeqso(jc,jb) )
-            zaeq3(jc,jk,jb)   = (1.0_wp-zaetr)*(zaeqdn-zaeqdo(jc,jb))
-            zaeq4(jc,jk,jb)   = (1.0_wp-zaetr)*(zaequn-zaequo(jc,jb))
-            zaeq5(jc,jk,jb)   =     zaetr  *   zstbga*pt_diag%dpres_mc(jc,jk,jb)
-
-            zaetr_top(jc,jb) = zaetr_bot
-            zaeqso(jc,jb)    = zaeqsn
-            zaeqlo(jc,jb)    = zaeqln
-            zaequo(jc,jb)    = zaequn
-            zaeqdo(jc,jb)    = zaeqdn
-
-          ENDDO
-        ENDDO
-
-        DO jk = 1,nlev
-          DO jc = i_startidx,i_endidx
-            zduo3(jc,jk,jb) = ext_data%atm%o3(jc,jk,jb) * pt_diag%dpres_mc(jc,jk,jb)
-          ENDDO
-        ENDDO
-        
-        
-      ELSEIF (irad_o3 /= 0) THEN !no aerosols and other ozone
-        
-        DO jk = 1,nlev
-          DO jc = i_startidx,i_endidx
-            zduo3(jc,jk,jb) = ext_data%atm%o3(jc,jk,jb) * pt_diag%dpres_mc(jc,jk,jb)
-            zaeq1(jc,jk,jb) = 0.0_wp
-            zaeq2(jc,jk,jb) = 0.0_wp
-            zaeq3(jc,jk,jb) = 0.0_wp
-            zaeq4(jc,jk,jb) = 0.0_wp
-            zaeq5(jc,jk,jb) = 0.0_wp
-          ENDDO
-        ENDDO
-        
-      ELSE !no aerosols and no ozone
-
-        zaeq1(i_startidx:i_endidx,:,jb)= 0.0_wp
-        zaeq2(i_startidx:i_endidx,:,jb)= 0.0_wp
-        zaeq3(i_startidx:i_endidx,:,jb)= 0.0_wp
-        zaeq4(i_startidx:i_endidx,:,jb)= 0.0_wp
-        zaeq5(i_startidx:i_endidx,:,jb)= 0.0_wp
-        zduo3(i_startidx:i_endidx,:,jb)= 0.0_wp
-
-      ENDIF !irad_o3
-
-    ENDDO !jb
-!$OMP END DO
-!$OMP END PARALLEL
-
-  END SUBROUTINE nwp_rg_ozon_aerosol
-=======
->>>>>>> 09bd8bd5
   
+
 END MODULE mo_nwp_rg_interface
