!>
!! Implementation of physics utility routines.
!!
!! @par Revision History
!!  Initial revision  :  F. Prill, DWD (2012-07-03)
!!
!! @par Copyright and License
!!
!! This code is subject to the DWD and MPI-M-Software-License-Agreement in
!! its most recent form.
!! Please see the file LICENSE in the root of the source tree for this code.
!! Where software is supplied by third parties, it is indicated in the
!! headers of the routines.
!!

!----------------------------
#include "omp_definitions.inc"
!----------------------------

MODULE mo_util_phys

  USE mo_kind,                  ONLY: vp, wp
  USE mo_parallel_config,       ONLY: nproma
  USE mo_physical_constants,    ONLY: o_m_rdv        , & !! 1 - r_d/r_v &
    &                                 rdv,             & !! r_d / r_v
    &                                 cpd, p0ref, rd,  &
    &                                 vtmpc1, t3,      &
    &                                 grav,            &
    &                                 tmelt, earth_radius, &
    &                                 alvdcp, rd_o_cpd
  USE mo_exception,             ONLY: finish
  USE mo_satad,                 ONLY: sat_pres_water, sat_pres_ice
  USE mo_fortran_tools,         ONLY: assign_if_present
  USE mo_impl_constants,        ONLY: min_rlcell_int, min_rledge_int, &
    &                                 min_rlcell, dzsoil
  USE mo_model_domain,          ONLY: t_patch
  USE mo_nonhydro_types,        ONLY: t_nh_prog, t_nh_diag, t_nh_metrics
  USE mo_nwp_phy_types,         ONLY: t_nwp_phy_diag, t_nwp_phy_tend
  USE mo_run_config,            ONLY: iqv, iqc, iqi, iqr, iqs, iqg, iqni, ininact, &
       &                              iqm_max, nqtendphy, lart
  USE mo_nh_diagnose_pres_temp, ONLY: diag_pres, diag_temp
  USE mo_ls_forcing_nml,        ONLY: is_ls_forcing
  USE mo_loopindices,           ONLY: get_indices_c, get_indices_e
  USE mo_atm_phy_nwp_config,    ONLY: atm_phy_nwp_config
  USE mo_nwp_tuning_config,     ONLY: tune_gust_factor
  USE mo_advection_config,      ONLY: advection_config
  USE mo_art_config,            ONLY: art_config
  USE mo_initicon_config,       ONLY: iau_wgt_adv, qcana_mode, qiana_mode
  USE mo_nonhydrostatic_config, ONLY: kstart_moist
  USE mo_lnd_nwp_config,        ONLY: nlev_soil
  USE mo_nwp_lnd_types,         ONLY: t_lnd_diag
  USE mo_ext_data_types,        ONLY: t_external_data
  USE mo_satad,                 ONLY: qsat_rho
  USE mo_intp_data_strc,        ONLY: t_int_state
  USE mo_nwp_sfc_interp,        ONLY: wsoil2smi
  USE mo_icon_interpolation_scalar,                     &
    &                           ONLY: edges2cells_scalar, cells2edges_scalar, &
    &                                 cells2verts_scalar, verts2edges_scalar, &
    &                                 cells2edges_scalar
  USE mo_math_gradients,        ONLY: grad_fd_norm, grad_fd_tang
  USE mo_intp_rbf,              ONLY: rbf_vec_interpol_edge
  USE mo_sync,                  ONLY: sync_patch_array, SYNC_C

  IMPLICIT NONE

  PRIVATE



  PUBLIC :: nwp_dyn_gust
  PUBLIC :: nwp_con_gust
  PUBLIC :: virtual_temp
  PUBLIC :: vap_pres
  PUBLIC :: calsnowlmt
  PUBLIC :: swdir_s
  PUBLIC :: rel_hum
  PUBLIC :: compute_field_rel_hum_wmo
  PUBLIC :: compute_field_rel_hum_ifs
  PUBLIC :: compute_field_omega
  PUBLIC :: compute_field_pv
  PUBLIC :: compute_field_smi
  PUBLIC :: iau_update_tracer
  PUBLIC :: tracer_add_phytend
  PUBLIC :: cal_cape_cin

CONTAINS


  !-------------------------------------------------------------------------
  !!
  !! Calculate dynamic gusts as in near_surface of COSMO code
  !!     gust = ff10m + gust_factor * ustar
  !! where ff10m is the 10 m wind and the friction velocity ustar = SQRT(tcm)*ff1
  !!
  !! @par Revision History
  !! Developed by Helmut Frank, DWD (2013-03-13)
  !!
  ELEMENTAL FUNCTION nwp_dyn_gust( u_10m, v_10m, tcm, u1, v1, u_env, v_env, mtnmask) RESULT( vgust_dyn)

    REAL(wp), INTENT(IN) :: u_10m, &    ! zonal wind component at 10 m above ground [m/s]
      &                     v_10m, &    ! meridional wind component at 10 m above ground [m/s]
      &                     tcm  , &    ! transfer coefficient for momentum at surface
      &                     u1   , &    ! zonal wind at lowest model layer above ground [m/s]
      &                     v1   , &    ! meridional wind at lowest model layer above ground [m/s]
      &                     u_env, &    ! zonal wind at top of SSO envelope layer [m/s]
      &                     v_env, &    ! meridional wind at top of SSO envelope layer [m/s]
      &                     mtnmask     ! mask field for weighting SSO enhancement

    REAL(wp) :: vgust_dyn               ! dynamic gust at 10 m above ground [m/s]

    REAL(wp) :: ff10m, ustar, uadd_sso, gust_add

    ff10m = SQRT( u_10m**2 + v_10m**2)
    uadd_sso = MAX(0._wp, SQRT(u_env**2 + v_env**2) - SQRT(u1**2 + v1**2))
    ustar = SQRT( MAX( tcm, 5.e-4_wp) * ( u1**2 + v1**2) )
    gust_add = MAX(0._wp,MIN(2._wp,0.2_wp*(ff10m-10._wp)))*(1._wp+mtnmask)
    vgust_dyn = ff10m + mtnmask*uadd_sso + (tune_gust_factor+gust_add+2._wp*mtnmask)*ustar

  END FUNCTION nwp_dyn_gust



  !-------------------------------------------------------------------------
  !!
  !! Calculate convective contribution to the wind gusts
  !!     gust_conv = \alpha MAX(0,U_850 - U_950)
  !! where \alpha=0.6 is a tunable constant and U_850-U_950 is the difference between
  !! the 850 hPa and 950 hPa wind speeds, which represents the low-level wind shear.
  !!
  !! @par Literature
  !! Bechthold, P. and J. Bidlot (2009): Parameterization of convective gusts. 
  !! ECMWF Newsletter No. 119
  !!
  !! @par Revision History
  !! Initial revision by Daniel Reinert, DWD (2014-03-25)
  !!
  ELEMENTAL FUNCTION nwp_con_gust( u_850, u_950, v_850, v_950) RESULT(vgust_con)

    REAL(wp), INTENT(IN) :: u_850, &    ! zonal wind component at 850 hPa [m/s]
      &                     u_950, &    ! zonal wind component at 950 hPa [m/s]
      &                     v_850, &    ! meridional wind component at 850 hPa [m/s]
      &                     v_950       ! meridional wind component at 950 hPa [m/s]

    REAL(wp) :: vgust_con               ! convective contribution to the wind gusts [m/s]

    REAL(wp), PARAMETER :: alpha = 0.6_wp ! convective mixing parameter

    vgust_con = alpha * MAX(0._wp, SQRT((u_850**2 + v_850**2)) - SQRT((u_950**2 + v_950**2)))

  END FUNCTION nwp_con_gust



  !-------------
  !>
  !! SUBROUTINE virtual_temp
  !! Computes virtual temperature
  !!
  !! Required input fields: temperature, specific humidity, cloud and precipitation variables
  !! Output: virtual temperature
  !!
  !! @par Revision History
  !! Initial version by Guenther Zaengl, DWD(2011-07-14)
  !!
  !!
  !!
  SUBROUTINE virtual_temp(p_patch, temp, qv, qc, qi, qr, qs, qg, qh, temp_v)


    TYPE(t_patch), INTENT(IN) :: p_patch

    ! Input fields - all defined at full model levels
    REAL(wp), INTENT(IN)                   :: temp(:,:,:) ! temperature (K)
    REAL(wp), INTENT(IN)                   :: qv  (:,:,:) ! specific humidity
    REAL(wp), INTENT(IN), OPTIONAL, TARGET :: qc  (:,:,:) ! specific cloud water
    REAL(wp), INTENT(IN), OPTIONAL, TARGET :: qi  (:,:,:) ! specific cloud ice
    REAL(wp), INTENT(IN), OPTIONAL, TARGET :: qr  (:,:,:) ! specific rain water
    REAL(wp), INTENT(IN), OPTIONAL, TARGET :: qs  (:,:,:) ! specific snow
    REAL(wp), INTENT(IN), OPTIONAL, TARGET :: qg  (:,:,:) ! specific graupel
    REAL(wp), INTENT(IN), OPTIONAL, TARGET :: qh  (:,:,:) ! specific hail

    REAL(wp), INTENT(OUT) :: temp_v(:,:,:) ! virtual temperature (K)

    INTEGER :: jb, jk, jc, jt
    INTEGER :: nlen, nlev
    INTEGER :: num_qcpvars ! number of cloud or precipitation variables
    REAL(wp):: z_qsum(nproma,SIZE(temp,2))

    TYPE t_fieldptr
      REAL(wp), POINTER :: fld(:,:,:)
    END TYPE t_fieldptr
    TYPE(t_fieldptr) :: qptr(6)

    nlev = SIZE(temp,2) ! in order to be usable for input and output data

    num_qcpvars = 0
    IF (PRESENT(qc)) THEN
      num_qcpvars = num_qcpvars + 1
      qptr(num_qcpvars)%fld => qc
    ENDIF
    IF (PRESENT(qr)) THEN
      num_qcpvars = num_qcpvars + 1
      qptr(num_qcpvars)%fld => qr
    ENDIF
    IF (PRESENT(qi)) THEN
      num_qcpvars = num_qcpvars + 1
      qptr(num_qcpvars)%fld => qi
    ENDIF
    IF (PRESENT(qs)) THEN
      num_qcpvars = num_qcpvars + 1
      qptr(num_qcpvars)%fld => qs
    ENDIF
    IF (PRESENT(qg)) THEN
      num_qcpvars = num_qcpvars + 1
      qptr(num_qcpvars)%fld => qg
    ENDIF
    IF (PRESENT(qh)) THEN
      num_qcpvars = num_qcpvars + 1
      qptr(num_qcpvars)%fld => qh
    ENDIF


!$OMP PARALLEL
!$OMP DO PRIVATE(jb,nlen,jk,jc,jt,z_qsum) ICON_OMP_DEFAULT_SCHEDULE

    DO jb = 1, p_patch%nblks_c
      IF (jb /= p_patch%nblks_c) THEN
        nlen = nproma
      ELSE
        nlen = p_patch%npromz_c
      ENDIF
      
      z_qsum(:,:) = 0._wp
      IF (num_qcpvars > 0) THEN
        DO jt = 1, num_qcpvars
          DO jk = 1, nlev
            DO jc = 1, nlen
              z_qsum(jc,jk) = z_qsum(jc,jk) + qptr(jt)%fld(jc,jk,jb)
            ENDDO
          ENDDO
        ENDDO
      ENDIF

      DO jk = 1, nlev
        DO jc = 1, nlen
          temp_v(jc,jk,jb) = temp(jc,jk,jb) * (1._wp + vtmpc1*qv(jc,jk,jb) - z_qsum(jc,jk))
        ENDDO
      ENDDO

    ENDDO
!$OMP END DO NOWAIT
!$OMP END PARALLEL

  END SUBROUTINE virtual_temp



  !> POINTWISE computation of shortwave direct downward flux as
  !! swdir_s = (1+ (\alpha/(1-\alpha))) * sobs - swdifd_s
  !! in W m**-2
  !!
  !! (domain independent and elemental)
  !!
  !! @par Revision History
  !! Initial revision by D. Reinert, DWD (2014-09-18) 
  ELEMENTAL FUNCTION swdir_s(albedo, swdifd_s, sobs)
    REAL(wp)             :: swdir_s
    REAL(wp), INTENT(IN) :: albedo      ! shortwave broadband albedo
    REAL(wp), INTENT(IN) :: swdifd_s    ! shortwave diffuse downward flux (sfc)
    REAL(wp), INTENT(IN) :: sobs        ! shortwave net flux (sfc)

    swdir_s = (1._wp + albedo/(1._wp - albedo)) * sobs - swdifd_s

  END FUNCTION swdir_s 


  !> POINTWISE computation of relative humidity as r=100. * e/e_sat,
  !! according to WMO standard
  !!
  !! (domain independent and elemental)
  !!
  !! @par Revision History
  !! Initial revision  :  F. Prill, DWD (2012-07-03) 
  ELEMENTAL FUNCTION rel_hum(temp, qv, p_ex)
    REAL(wp) :: rel_hum
    REAL(wp), INTENT(IN) :: temp, &  ! temperature
      &                     qv,   &  ! spec. water vapor content
      &                     p_ex     ! exner pressure
    ! local variables
    REAL(wp) :: pres, e_s, e

    ! compute dynamic pressure from Exner pressure:
    pres = p0ref * EXP((cpd/rd)*LOG(p_ex))
    ! approx. saturation vapor pressure:
    e_s = sat_pres_water(temp)
    ! compute vapor pressure from formula for specific humidity:
    e   = pres*qv / (rdv + o_m_rdv*qv)

    rel_hum = 100._wp * e/e_s

  END FUNCTION rel_hum


  !> POINTWISE computation of relative humidity as r=100. * e/e_sat, 
  !! according to IFS documentation
  !! I.e. For the temperature range 250.16<=T<=273.16, the saturation 
  !! vapour pressure is computed as a combination of the values over 
  !! water e_s_water and over ice e_s_ice.
  !!
  !! (domain independent and elemental)
  !!
  !! @par Revision History
  !! Initial revision  by Daniel Reinert, DWD (2013-07-15) 
  ELEMENTAL FUNCTION rel_hum_ifs(temp, qv, p_ex)
    REAL(wp) :: rel_hum_ifs
    REAL(wp), INTENT(IN) :: temp, &  ! temperature
      &                     qv,   &  ! spec. water vapor content
      &                     p_ex     ! exner pressure
    ! local variables
    REAL(wp) :: pres, e_s, e_s_water, e_s_ice, e
    REAL(wp), PARAMETER:: t_i = 250.16_wp  ! threshold value for mixed-phase clouds

    ! compute dynamic pressure from Exner pressure:
    pres = p0ref * EXP((cpd/rd)*LOG(p_ex))
    ! approx. saturation vapor pressure:
    IF (temp > t3) THEN
      e_s       = sat_pres_water(temp)
    ELSE IF (temp < (t3-23._wp)) THEN
      e_s       = sat_pres_ice(temp)
    ELSE
      e_s_water = sat_pres_water(temp)
      e_s_ice   = sat_pres_ice(temp)

      e_s       = e_s_ice + (e_s_water - e_s_ice) * ((temp - t_i)/(t3 - t_i))**2
    ENDIF

    ! compute vapor pressure from formula for specific humidity:
    e   = pres*qv / (rdv + o_m_rdv*qv)

    rel_hum_ifs = 100._wp * e/e_s

  END FUNCTION rel_hum_ifs



  !> computation of relative humidity as r=e/e_sat, according to WMO standard
  !!
  !! @par Revision History
  !! Initial revision  :  F. Prill, DWD (2012-07-04) 
  SUBROUTINE compute_field_rel_hum_wmo(ptr_patch, p_prog, p_diag, out_var, &
    &                              opt_slev, opt_elev, opt_rlstart, opt_rlend)

    ! patch on which computation is performed:
    TYPE(t_patch), TARGET, INTENT(in) :: ptr_patch
    ! nonhydrostatic state
    TYPE(t_nh_prog), INTENT(IN) :: p_prog
    TYPE(t_nh_diag), INTENT(IN) :: p_diag
    ! output variable, dim: (nproma,nlev,nblks_c):
    REAL(wp),INTENT(INOUT) :: out_var(:,:,:)
    ! optional vertical start/end level:
    INTEGER, INTENT(in), OPTIONAL     :: opt_slev, opt_elev
    ! start and end values of refin_ctrl flag:
    INTEGER, INTENT(in), OPTIONAL     :: opt_rlstart, opt_rlend
   
    ! local variables
    REAL(wp) :: temp, qv, p_ex
    INTEGER  :: slev, elev, rl_start, rl_end, i_nchdom,     &
      &         i_startblk, i_endblk, i_startidx, i_endidx, &
      &         jc, jk, jb

    ! default values
    slev     = 1
    elev     = UBOUND(out_var,2)
    rl_start = 2
    rl_end   = min_rlcell_int-1
    ! check optional arguments
    CALL assign_if_present(slev,     opt_slev)
    CALL assign_if_present(elev,     opt_elev)
    CALL assign_if_present(rl_start, opt_rlstart)
    CALL assign_if_present(rl_end,   opt_rlend)
    ! values for the blocking
    i_nchdom   = MAX(1,ptr_patch%n_childdom)
    i_startblk = ptr_patch%cells%start_blk(rl_start,1)
    i_endblk   = ptr_patch%cells%end_blk(rl_end,i_nchdom)

!$OMP PARALLEL    
!$OMP DO PRIVATE(jb,i_startidx,i_endidx,jk,jc,temp,qv,p_ex), ICON_OMP_RUNTIME_SCHEDULE
    DO jb = i_startblk, i_endblk
      CALL get_indices_c(ptr_patch, jb, i_startblk, i_endblk, &
        i_startidx, i_endidx, rl_start, rl_end)
      
#ifdef __LOOP_EXCHANGE
      DO jc = i_startidx, i_endidx
        DO jk = slev, elev
#else
!CDIR UNROLL=3
      DO jk = slev, elev
        DO jc = i_startidx, i_endidx
#endif

          ! get values for temperature, etc.:
          temp = p_diag%temp(jc,jk,jb)
          qv   = p_prog%tracer_ptr(iqv)%p_3d(jc,jk,jb)
          p_ex = p_prog%exner(jc,jk,jb)
          !-- compute relative humidity as r = e/e_s:
!CDIR NEXPAND
          out_var(jc,jk,jb) = rel_hum(temp, qv, p_ex)

        END DO
      END DO
    END DO
!$OMP END DO NOWAIT
!$OMP END PARALLEL

  END SUBROUTINE compute_field_rel_hum_wmo



  !> computation of relative humidity as r=e/e_sat, according to IFS
  !!
  !! @par Revision History
  !! Initial revision  :  F. Prill, DWD (2012-07-04) 
  SUBROUTINE compute_field_rel_hum_ifs(ptr_patch, p_prog, p_diag, out_var, &
    &                              opt_lclip, opt_slev, opt_elev,          &
    &                              opt_rlstart, opt_rlend)

    ! patch on which computation is performed:
    TYPE(t_patch), TARGET, INTENT(in) :: ptr_patch
    ! nonhydrostatic state
    TYPE(t_nh_prog), INTENT(IN) :: p_prog
    TYPE(t_nh_diag), INTENT(IN) :: p_diag
    ! output variable, dim: (nproma,nlev,nblks_c):
    REAL(wp),INTENT(INOUT) :: out_var(:,:,:)
    ! optional clipping to rh<=100%
    LOGICAL, INTENT(IN), OPTIONAL     :: opt_lclip
    ! optional vertical start/end level:
    INTEGER, INTENT(in), OPTIONAL     :: opt_slev, opt_elev
    ! start and end values of refin_ctrl flag:
    INTEGER, INTENT(in), OPTIONAL     :: opt_rlstart, opt_rlend
   
    ! local variables
    REAL(wp) :: temp, qv, p_ex
    INTEGER  :: slev, elev, rl_start, rl_end, i_nchdom,     &
      &         i_startblk, i_endblk, i_startidx, i_endidx, &
      &         jc, jk, jb
    LOGICAL  :: lclip       ! clip rel. hum. to values <=100% 


    IF (PRESENT(opt_lclip)) THEN
      lclip = opt_lclip
    ELSE
      lclip = .FALSE.
    ENDIF


    ! default values
    slev     = 1
    elev     = UBOUND(out_var,2)
    rl_start = 2
    rl_end   = min_rlcell_int-1
    ! check optional arguments
    CALL assign_if_present(slev,     opt_slev)
    CALL assign_if_present(elev,     opt_elev)
    CALL assign_if_present(rl_start, opt_rlstart)
    CALL assign_if_present(rl_end,   opt_rlend)
    ! values for the blocking
    i_nchdom   = MAX(1,ptr_patch%n_childdom)
    i_startblk = ptr_patch%cells%start_blk(rl_start,1)
    i_endblk   = ptr_patch%cells%end_blk(rl_end,i_nchdom)

!$OMP PARALLEL    
!$OMP DO PRIVATE(jb,i_startidx,i_endidx,jk,jc,temp,qv,p_ex), ICON_OMP_RUNTIME_SCHEDULE
    DO jb = i_startblk, i_endblk
      CALL get_indices_c(ptr_patch, jb, i_startblk, i_endblk, &
        i_startidx, i_endidx, rl_start, rl_end)
      
#ifdef __LOOP_EXCHANGE
      DO jc = i_startidx, i_endidx
        DO jk = slev, elev
#else
!CDIR UNROLL=3
      DO jk = slev, elev
        DO jc = i_startidx, i_endidx
#endif

          ! get values for temperature, etc.:
          temp = p_diag%temp(jc,jk,jb)
          qv   = p_prog%tracer_ptr(iqv)%p_3d(jc,jk,jb)
          p_ex = p_prog%exner(jc,jk,jb)
          !-- compute relative humidity as r = e/e_s:
!CDIR NEXPAND
          out_var(jc,jk,jb) = rel_hum_ifs(temp, qv, p_ex)

          ! optional clipping, if lclip=.TRUE.
          out_var(jc,jk,jb) = MERGE(MIN(100._wp,out_var(jc,jk,jb)), out_var(jc,jk,jb), lclip)

        END DO
      END DO
    END DO
!$OMP END DO NOWAIT
!$OMP END PARALLEL

  END SUBROUTINE compute_field_rel_hum_ifs



  !> computation of water vapour pressure
  !!
  !! water vapour pressure is computed as a function of specific humidity 
  !! qv and atmospheric pressure pres.
  !!
  !! @par Revision History
  !! Initial revision by Daniel Reinert, DWD (2013-07-25) 
  ELEMENTAL FUNCTION vap_pres(qv,pres)
  IMPLICIT NONE

    REAL(wp), INTENT(IN)  :: qv   ! specific humidity         [kg/kg]
    REAL(wp), INTENT(IN)  :: pres ! atmospheric pressure      [Pa]
    REAL(wp) :: vap_pres          ! water vapour pressure     [Pa]

    vap_pres = (qv * pres) / (rdv + O_m_rdv*qv)

  END FUNCTION vap_pres




  !------------------------------------------------------------------------------
  !>
  !! Description:
  !!   This subroutine calculates height of the snowfall limit (snowlmt).
  !!
  !! Method:
  !!   In a first step the wet bulb temperature is derived from pres, t and qv.
  !!   In a second step the snowfall limit is evaluated from 8000m down to the
  !!   the lowest model level (ke) and linearly interpolated to the height where
  !!   the wet bulb temperature is >= wbl (=+1.3C after P. Haechler, MeteoSwiss).
  !!   A flag (-999) is set to indicate that no snowlmt was found.
  !!
  !! @par Revision History
  !! Inherited from COSMO 5.0 by Daniel Reinert, DWD (2015-03-27)
  !! 
  !!
  SUBROUTINE calsnowlmt ( snowlmt, temp, pres, qv, hhl, hhlr, istart, iend, wbl)

    ! Parameter list:

    INTEGER, INTENT (IN)     ::  &
      istart, iend           ! loop start/end indices

    REAL(wp), INTENT (INOUT)   ::  &
      snowlmt(:)    ! height of the snowfall limit in m above sea level

    REAL(wp), INTENT (IN)    ::  &
      temp  (:,:), & ! temperature
      pres  (:,:), & ! pressure at full levels
      qv    (:,:), & ! specific humidity
      hhl   (:,:), & ! height of model half levels
      hhlr  (:)      ! height of model half levels resp. sea level

    REAL (wp), INTENT (IN)    ::  &
      wbl               ! (empirical) wet bulb temperature at snowfall limit (1.3C)
    !------------------------------------------------------------------------------
    ! Local variables

    INTEGER ::     i, k, ktopmin, nlev

    LOGICAL                  ::    &
      lfound(SIZE(temp,1))     ! Logical flag : =.TRUE when wet bulb temp corresponding to
                     !                  parameter "wbl" is found

    REAL (wp)       ::    &
      za = 0.78588481_wp,      & ! local storage
      zb = 7.567_wp,           &
      zc = 2066.92605_wp,      &
      zd = 33.45_wp,           &
      ze = 0.622_wp,           &
      zf = 0.378_wp,           &
      zg = 0.5_wp,             &
      zh = 0.6_wp,             &
      zi = 700._wp,            &
      zl = 0.1_wp,             &
      zm = 6400._wp,           &
      zn = 11.564_wp,          &
      zo = 1742._wp,           &
      td,tl,tp,                &
      zp,                      &  ! pressure in hPa
      ppp,                     &  ! pressure in dPa
      deltat,zt,               &
      ep,const,                &
      zh_bot, zh_top,          &
      zdt

    REAL(wp) :: wetblb(SIZE(temp,1),SIZE(temp,2))  ! wet-bulb temperature in Celsius

  !------------------------------------------------------------------------------

    ! Begin subroutine calsnowlmt

    ! number of vertical full levels
    nlev = SIZE(temp,2)

    ! Set the uppermost model level for the occurence of a wet bulb temperature (wbl)
    ! to about 8000m above surface
    ktopmin = 2
    DO k = nlev+1, 1, -1
      IF ( hhlr(k) < 8000.0_wp ) THEN
        ktopmin = k
      ENDIF
    ENDDO

    ! Initialize the definition mask and the output array snowlmt
    lfound (:) = .FALSE.
    snowlmt(:) = -999.0_wp

    DO k = ktopmin, nlev
      DO i = istart, iend
        zp     = (pres(i,k))/100._wp     ! in hPa
        ep     = MAX(1.0E-10_wp,qv(i,k))*zp /      &
                 (ze + zf*MAX(1.0E-10_wp,qv(i,k)))
        ep     = MAX(ep,1.0E-10_wp)
        CONST  = LOG10(ep) - za
        td     = (zd*CONST-zc) / (CONST-zb)              ! in Kelvin
        ! Wet bulb temperature after Egger/Joss
        tl     = (temp(i,k) - tmelt) *10._wp
        tp     = (td-tmelt) *10._wp
        ppp    = zp * 10._wp
        deltat = tl-tp
        zt     = tp + zg*deltat*(zh-tp/zi)
        wetblb(i,k) = zl * ( tp +                      & ! in Celsius
                      (deltat / (1._wp + zm*EXP(zn*zt/(zo+zt))/ppp)))

        IF ( wetblb(i,k) >= wbl ) THEN
          ! definition of snowlmt can be made in this column
          lfound (i) = .TRUE.
        ENDIF
      ENDDO
    ENDDO

    DO k = ktopmin+1, nlev
      DO i = istart, iend
        IF ( lfound(i) .AND. wetblb(i,k) >= wbl ) THEN
          ! definition of snowlmt is now made once
          lfound (i) = .FALSE.
          zh_bot     = 0.5_wp * ( hhl(i,k) + hhl(i,k+1) )
          zh_top     = 0.5_wp * ( hhl(i,k) + hhl(i,k-1) )
          zdt        = ( wbl - wetblb(i,k) ) /                 &
                       ( wetblb(i,k-1) - wetblb(i,k) )
          snowlmt(i) = zh_bot + (zh_top-zh_bot)*zdt
        ENDIF
      ENDDO
    ENDDO

  END SUBROUTINE calsnowlmt






  !> computation of vertical velocity (dp/dt)
  !!
  !! @par Revision History
  !! Initial revision by Daniel Reinert, DWD (2014-03-28) 
  SUBROUTINE compute_field_omega(ptr_patch, p_prog, out_var, &
    &                            opt_slev, opt_elev, opt_rlstart, opt_rlend)

    TYPE(t_patch)        , INTENT(IN)    :: ptr_patch              !< patch on which computation is performed
    TYPE(t_nh_prog)      , INTENT(IN)    :: p_prog                 !< nonhydrostatic state
    REAL(wp)             , INTENT(INOUT) :: out_var(:,:,:)         !< output variable, dim: (nproma,nlev,nblks_c)
    INTEGER, INTENT(IN), OPTIONAL        :: opt_slev, opt_elev     !< optional vertical start/end level
    INTEGER, INTENT(IN), OPTIONAL        :: opt_rlstart, opt_rlend !< start and end values of refin_ctrl flag


    ! local
    REAL(wp):: w_avg(nproma)       ! vertical velocity averaged to full level
    INTEGER :: slev, elev          ! vertical start and end index
    INTEGER :: rl_start, rl_end
    INTEGER :: i_startblk, i_endblk, i_nchdom
    INTEGER :: i_startidx, i_endidx
    INTEGER :: jc, jk, jb  

    ! default values
    slev     = 1
    elev     = UBOUND(out_var,2)
    rl_start = 2
    rl_end   = min_rlcell_int-1
    ! check optional arguments
    CALL assign_if_present(slev,     opt_slev)
    CALL assign_if_present(elev,     opt_elev)
    CALL assign_if_present(rl_start, opt_rlstart)
    CALL assign_if_present(rl_end,   opt_rlend)

    ! values for the blocking
    i_nchdom   = MAX(1,ptr_patch%n_childdom)
    i_startblk = ptr_patch%cells%start_blk(rl_start,1)
    i_endblk   = ptr_patch%cells%end_blk(rl_end,i_nchdom)

!$OMP PARALLEL    
!$OMP DO PRIVATE(jc,jk,jb,i_startidx,i_endidx,w_avg), ICON_OMP_RUNTIME_SCHEDULE
    DO jb = i_startblk, i_endblk

      CALL get_indices_c(ptr_patch, jb, i_startblk, i_endblk, &
        i_startidx, i_endidx, rl_start, rl_end)
      
#ifdef __LOOP_EXCHANGE
      DO jc = i_startidx, i_endidx
        DO jk = slev, elev
#else
      DO jk = slev, elev
        DO jc = i_startidx, i_endidx
#endif
          ! half level to full level interpolation
          w_avg(jc) = 0.5_wp * (p_prog%w(jc,jk,jb) + p_prog%w(jc,jk+1,jb))

          out_var(jc,jk,jb) = -p_prog%rho(jc,jk,jb)*grav*w_avg(jc)

        ENDDO
      ENDDO

    ENDDO  ! jb
!$OMP END DO NOWAIT
!$OMP END PARALLEL


  END SUBROUTINE compute_field_omega



  !> computation of soil mositure index (smi)
  !!
  !! Conversion of soil moisture into soil moisture index
  !! smi = (soil moisture - wilting point) / (field capacity - wilting point)
  !!
  !! @par Revision History
  !! Initial revision by Daniel Reinert, DWD (2017-05-03) 
  !!
  SUBROUTINE compute_field_smi(ptr_patch, diag_lnd, ext_data, out_var, &
    &                            opt_rlstart, opt_rlend)

    TYPE(t_patch)        , INTENT(IN)    :: ptr_patch              !< patch on which computation is performed
    TYPE(t_lnd_diag)     , INTENT(IN)    :: diag_lnd               !< nwp diag land state
    TYPE(t_external_data), INTENT(IN)    :: ext_data               !< ext_data state
    REAL(wp)             , INTENT(INOUT) :: out_var(:,:,:)         !< output variable, dim: (nproma,nlev,nblks_c)
    INTEGER, INTENT(IN), OPTIONAL        :: opt_rlstart, opt_rlend !< start and end values of refin_ctrl flag


    ! local
    INTEGER :: rl_start, rl_end
    INTEGER :: i_startblk, i_endblk
    INTEGER :: jc, jk, jb, ic  
    INTEGER :: i_count
    INTEGER :: ierr, ierr_wsoil2smi

    ! default values
    rl_start = 2
    rl_end   = min_rlcell_int-1
    ! check optional arguments
    CALL assign_if_present(rl_start, opt_rlstart)
    CALL assign_if_present(rl_end,   opt_rlend)

    ! values for the blocking
    i_startblk = ptr_patch%cells%start_block(rl_start)
    i_endblk   = ptr_patch%cells%end_block(rl_end)

!$OMP PARALLEL    
!$OMP DO PRIVATE(jc,jk,jb,ic,i_count,ierr,ierr_wsoil2smi), ICON_OMP_RUNTIME_SCHEDULE
    DO jb = i_startblk, i_endblk

      ierr = 0

      ! loop over target (ICON) land points only
      i_count = ext_data%atm%lp_count(jb)

      DO ic = 1, i_count
        jc = ext_data%atm%idx_lst_lp(ic,jb)

        DO jk = 1, nlev_soil-1

          CALL wsoil2smi(wsoil   = diag_lnd%w_so(jc,jk,jb),     & !in
            &            dzsoil  = dzsoil(jk),                  & !in
            &            soiltyp = ext_data%atm%soiltyp(jc,jb), & !in
            &            smi     = out_var(jc,jk,jb),           & !out
            &            ierr    = ierr_wsoil2smi               ) !out
          !
          ierr = MIN(ierr, ierr_wsoil2smi)
        ENDDO
        ! assume no-gradient condition for soil moisture reservoir layer
        out_var(jc,nlev_soil,jb) = out_var(jc,nlev_soil-1,jb)
      ENDDO

      IF (ierr < 0) THEN
        CALL finish("compute_field_smi", "Landpoint has invalid soiltype (sea water or sea ice)")
      ENDIF

    ENDDO  ! jb
!$OMP END DO NOWAIT
!$OMP END PARALLEL

  END SUBROUTINE compute_field_smi



  !> Computation of potential vorticity
  !! The full 3D-Ertel PV is calculated at the edges and interpolated to cells.
  !! The shallow atmosphere approximations are used.
  !!
  !! Implemented by Tobias Selz, LMU
  
  SUBROUTINE compute_field_pv(p_patch, p_int_state, p_metrics, p_prog, p_diag, out_var )

    TYPE(t_patch)        , INTENT(INOUT) :: p_patch              !< patch on which computation is performed
    TYPE(t_int_state)    , INTENT(IN)    :: p_int_state
    TYPE(t_nh_metrics)   , INTENT(IN)    :: p_metrics
    TYPE(t_nh_prog)      , INTENT(IN)    :: p_prog                 !< nonhydrostatic state
    TYPE(t_nh_diag)      , INTENT(IN)    :: p_diag
    REAL(wp)             , INTENT(INOUT) :: out_var(:,:,:)         !< output variable, dim: (nproma,nlev,nblks_c)
  
    !Local variables
    !Indices
    INTEGER  :: slev, elev, rl_start, rl_end, i_nchdom,     &
      &         i_startblk, i_endblk, i_startidx, i_endidx, &
      &         jc, je, jk, jb, ivd1, ivd2
      
    REAL(wp) :: vdfac
        
    !temporary fields
    REAL(wp) :: pv_ef    (nproma,p_patch%nlev  ,p_patch%nblks_e),  &
                vt       (nproma,p_patch%nlev  ,p_patch%nblks_e),  &
                theta_cf (nproma,p_patch%nlev  ,p_patch%nblks_c),  &
                theta_vf (nproma,p_patch%nlev  ,p_patch%nblks_v),  &
                theta_ef (nproma,p_patch%nlev  ,p_patch%nblks_e),  &
                w_vh     (nproma,p_patch%nlev+1,p_patch%nblks_v),  & 
                w_eh     (nproma,p_patch%nlev+1,p_patch%nblks_e),  &
                ddtw_eh  (nproma,p_patch%nlev+1,p_patch%nblks_e),  &
                ddnw_eh  (nproma,p_patch%nlev+1,p_patch%nblks_e),  &
                ddtth_ef (nproma,p_patch%nlev  ,p_patch%nblks_e),  &
                ddnth_ef (nproma,p_patch%nlev  ,p_patch%nblks_e),  &
                vor_ef   (nproma,p_patch%nlev  ,p_patch%nblks_e)
                
    !Pointers to metric terms
    REAL(vp), POINTER :: ddnz(:,:,:), ddtz(:,:,:), gamma(:,:,:)
    
    ddnz  => p_metrics%ddxn_z_full
    ddtz  => p_metrics%ddxt_z_full
    gamma => p_metrics%ddqz_z_full_e


    ! Index bounds
    slev     = 1
    elev     = UBOUND(out_var,2)
    rl_start = 1
    rl_end   = min_rlcell

    ! values for the blocking
    i_nchdom   = MAX(1,p_patch%n_childdom)
    i_startblk = p_patch%cells%start_blk (rl_start,1)
    i_endblk   = p_patch%cells%end_blk   (rl_end,i_nchdom)
    
!$OMP PARALLEL    
!$OMP DO PRIVATE(jc,jk,jb,i_startidx,i_endidx), ICON_OMP_RUNTIME_SCHEDULE
    !compute theta on cells
    DO jb = i_startblk, i_endblk
    
      CALL get_indices_c(p_patch, jb, i_startblk, i_endblk, &
        &                i_startidx, i_endidx, rl_start, rl_end)
      
      DO jk = slev, elev
        DO jc = i_startidx, i_endidx

          theta_cf(jc,jk,jb) = p_diag%temp(jc,jk,jb) / p_prog%exner(jc,jk,jb)
          
        ENDDO
      ENDDO
    
    END DO
!$OMP END DO NOWAIT
!$OMP END PARALLEL

    ! synchronize theta
    CALL sync_patch_array(SYNC_C, p_patch, theta_cf)

    !Get vt at edges (p_diag%vt is not up to date)
    CALL rbf_vec_interpol_edge( p_prog%vn, p_patch, p_int_state, vt)
    
    !Interpolate theta to vertices
    CALL cells2verts_scalar( theta_cf, p_patch, p_int_state%cells_aw_verts, theta_vf )
    
    !Interpolate theta to edges
    CALL cells2edges_scalar( theta_cf, p_patch, p_int_state%c_lin_e, theta_ef )
    
    !Interpolate w to vertices
    CALL cells2verts_scalar( p_prog%w, p_patch, p_int_state%cells_aw_verts, w_vh )
    
    !Interpolate w to edges
    CALL cells2edges_scalar( p_prog%w, p_patch, p_int_state%c_lin_e, w_eh )
    
    !Interpolate vorticity to edges
    CALL verts2edges_scalar( p_diag%omega_z, p_patch, p_int_state%v_1o2_e, vor_ef )
    
    !Calculate horizontal derivatives of w and theta
    CALL grad_fd_norm ( p_prog%w, p_patch, ddnw_eh  )
    CALL grad_fd_tang ( w_vh,     p_patch, ddtw_eh  )
    CALL grad_fd_norm ( theta_cf, p_patch, ddnth_ef )
    CALL grad_fd_tang ( theta_vf, p_patch, ddtth_ef )
    
    !Recompute loop indices for edges
    rl_start   = 3
    rl_end     = min_rledge_int-1
    i_startblk = p_patch%edges%start_blk (rl_start,1)
    i_endblk   = p_patch%edges%end_blk   (rl_end,i_nchdom)
    
!$OMP PARALLEL    
!$OMP DO PRIVATE(je,jk,jb,i_startidx,i_endidx,ivd1,ivd2,vdfac), ICON_OMP_RUNTIME_SCHEDULE
    DO jb = i_startblk, i_endblk
      
      CALL get_indices_e(p_patch, jb, i_startblk, i_endblk, &
        &                i_startidx, i_endidx, rl_start, rl_end)
     
      DO jk = slev, elev
      
        !Get indices for vertical derivatives of full level variables
        IF ( jk == slev ) THEN
          ivd1=slev
          ivd2=slev+1
          vdfac=1_wp
        ELSE IF ( jk == elev ) THEN
          ivd1=elev-1
          ivd2=elev
          vdfac=1_wp
        ELSE
          ivd1=jk-1
          ivd2=jk+1
          vdfac=2_wp
        END IF
          
        DO je = i_startidx, i_endidx

          !Ertel-PV calculation on edges
          pv_ef(je,jk,jb) =                                                                                     &
            &     (   0.5_wp*(ddnw_eh(je,jk,jb)+ddnw_eh(je,jk+1,jb))                                            &
            &       + ddnz(je,jk,jb)/gamma(je,jk,jb)*(w_eh(je,jk+1,jb)-w_eh(je,jk,jb))                          &
            &       + (p_prog%vn(je,ivd2,jb)-p_prog%vn(je,ivd1,jb))/vdfac/gamma(je,jk,jb)                       &
            &       - p_prog%vn(je,jk,jb)/earth_radius                                                          &
            &     )                                                                                             &
            &   * (   ddtth_ef(je,jk,jb)                                                                        &
            &       + ddtz(je,jk,jb)/gamma(je,jk,jb) * (theta_ef(je,ivd2,jb)-theta_ef(je,ivd1,jb))/vdfac        &
            &     )                                                                                             &
            &   + ( - (vt(je,ivd2,jb)-vt(je,ivd1,jb))/vdfac/gamma(je,jk,jb)                                     &
            &       - 0.5_wp*(ddtw_eh(je,jk,jb)+ddtw_eh(je,jk+1,jb))                                            &
            &       - ddtz(je,jk,jb)/gamma(je,jk,jb) * (w_eh(je,jk+1,jb)-w_eh(je,jk,jb))                        &
            &       + vt(je,jk,jb)/earth_radius                                                                 &
            &      )                                                                                            &
            &   * (   ddnth_ef(je,jk,jb)                                                                        &
            &       + ddnz(je,jk,jb)/gamma(je,jk,jb) * (theta_ef(je,ivd2,jb)-theta_ef(je,ivd1,jb))/vdfac        &
            &     )                                                                                             &
            &   + (   vor_ef(je,jk,jb)                                                                          &
            &       + ddtz(je,jk,jb)/gamma(je,jk,jb) * (p_prog%vn(je,ivd2,jb)-p_prog%vn(je,ivd1,jb))/vdfac      &
            &       - ddnz(je,jk,jb)/gamma(je,jk,jb) * (vt(je,ivd2,jb)-vt(je,ivd1,jb))/vdfac                    &
            &       + p_patch%edges%f_e(je,jb)                                                                  &
            &     )                                                                                             &
            &   * ( -(theta_ef(je,ivd2,jb)-theta_ef(je,ivd1,jb))/vdfac/gamma(je,jk,jb) )
                   
        ENDDO
      ENDDO
    ENDDO 
!$OMP END DO NOWAIT
!$OMP END PARALLEL
    
    !Interpolate to cells
    CALL edges2cells_scalar( pv_ef, p_patch, p_int_state%e_bln_c_s, out_var, opt_rlstart=2 )
    

    rl_start = 2
    rl_end   = min_rlcell_int

    ! values for the blocking
    i_nchdom   = MAX(1,p_patch%n_childdom)
    i_startblk = p_patch%cells%start_blk (rl_start,1)
    i_endblk   = p_patch%cells%end_blk   (rl_end,i_nchdom)

    !Normalize with density
    !
!$OMP PARALLEL    
!$OMP DO PRIVATE(jc,jk,jb,i_startidx,i_endidx), ICON_OMP_RUNTIME_SCHEDULE
    DO jb = i_startblk, i_endblk
    
      CALL get_indices_c(p_patch, jb, i_startblk, i_endblk, &
        &                i_startidx, i_endidx, rl_start, rl_end)
      
      DO jk = slev, elev
        DO jc = i_startidx, i_endidx
          out_var(jc,jk,jb) = out_var(jc,jk,jb) / p_prog%rho(jc,jk,jb)
        ENDDO
      ENDDO
    ENDDO  ! jb
!$OMP END DO NOWAIT
!$OMP END PARALLEL    

        
  END SUBROUTINE compute_field_pv




  !
  ! Add IAU increment to qv during IAU phase
  !
  ! Add analysis increments from data assimilation to qv
  !
  ! Initial revision by Daniel Reinert, DWD (2018-05-18)
  ! Previously, this code snippet was part of nh_update_tracer_phy
  ! 
  SUBROUTINE iau_update_tracer( pt_prog, p_metrics, pt_diag, pt_prog_rcf, &
    &                     jg, jb, i_startidx, i_endidx, kend )

    TYPE(t_nh_prog)    ,INTENT(IN)   :: pt_prog      !< NH prog state at dynamic time step
    TYPE(t_nh_metrics) ,INTENT(IN)   :: p_metrics    !< NH metrics variables
    TYPE(t_nh_diag)    ,INTENT(INOUT):: pt_diag      !< the diagnostic variables
    TYPE(t_nh_prog)    ,INTENT(INOUT):: pt_prog_rcf  !< the tracer field at
                                                      !< reduced calling frequency
    INTEGER            ,INTENT(IN)   :: jg           !< domain ID
    INTEGER            ,INTENT(IN)   :: jb           !< block index
    INTEGER            ,INTENT(IN)   :: i_startidx   !< hor. start idx
    INTEGER            ,INTENT(IN)   :: i_endidx     !< hor. end idx
    INTEGER            ,INTENT(IN)   :: kend         !< vert. end idx

    ! Local variables
    INTEGER  :: jk,jc
    REAL(wp) :: zqin
    REAL(wp) :: zrhw(nproma, kend) ! relative humidity w.r.t. water


    ! add analysis increments from data assimilation to qv
    !
    ! Diagnose pressure and temperature for subsequent calculations
    CALL diag_temp (pt_prog, pt_prog_rcf, advection_config(jg)%trHydroMass%list, pt_diag, &
                    jb, i_startidx, i_endidx, 1, kstart_moist(jg), kend)
    CALL diag_pres (pt_prog, pt_diag, p_metrics, jb, i_startidx, i_endidx, 1, kend)

    ! Compute relative humidity w.r.t. water
    DO jk = 1, kend
      DO jc = i_startidx, i_endidx
        zrhw(jc,jk) = pt_prog_rcf%tracer(jc,jk,jb,iqv)/qsat_rho(pt_diag%temp(jc,jk,jb),pt_prog%rho(jc,jk,jb))
      ENDDO
    ENDDO

    DO jk = 1, kend
      DO jc = i_startidx, i_endidx
<<<<<<< HEAD
        IF (qcana_mode == 2 .AND. pt_prog_rcf%tracer(jc,jk,jb,iqc) > 0._wp) THEN
          pt_prog_rcf%tracer(jc,jk,jb,iqv) = pt_prog_rcf%tracer(jc,jk,jb,iqv) + &
            iau_wgt_adv*pt_diag%rhov_incr(jc,jk,jb)/pt_prog%rho(jc,jk,jb)
          pt_prog_rcf%tracer(jc,jk,jb,iqc) = MAX(0._wp,pt_prog_rcf%tracer(jc,jk,jb,iqc) + &
            iau_wgt_adv*pt_diag%rhoc_incr(jc,jk,jb)/pt_prog%rho(jc,jk,jb))
        ELSE 
          IF (qcana_mode >= 1) THEN
            zqin = (pt_diag%rhov_incr(jc,jk,jb)+pt_diag%rhoc_incr(jc,jk,jb))/pt_prog%rho(jc,jk,jb)
          ELSE
            zqin = pt_diag%rhov_incr(jc,jk,jb)/pt_prog%rho(jc,jk,jb)
          ENDIF
          ! DA increments of humidity are limited to positive values if p > 150 hPa and RH < 2% or QV < 5.e-7
          IF (pt_diag%pres(jc,jk,jb) > 15000._wp .AND. zrhw(jc,jk) < 0.02_wp .OR. &
            pt_prog_rcf%tracer(jc,jk,jb,iqv) < 5.e-7_wp) zqin = MAX(0._wp, zqin)
          pt_prog_rcf%tracer(jc,jk,jb,iqv) = MAX(0._wp,pt_prog_rcf%tracer(jc,jk,jb,iqv) + iau_wgt_adv*zqin)
        ENDIF

        IF (qiana_mode > 0) THEN
          pt_prog_rcf%tracer(jc,jk,jb,iqi) = MAX(0._wp,pt_prog_rcf%tracer(jc,jk,jb,iqi) + &
            iau_wgt_adv*pt_diag%rhoi_incr(jc,jk,jb)/pt_prog%rho(jc,jk,jb))
=======
        IF (pt_diag%pres(jc,jk,jb) > 15000._wp .AND. zrhw(jc,jk) < 0.02_wp .OR. &
            pt_prog_rcf%tracer(jc,jk,jb,iqv) < 5.e-7_wp) THEN
          zqin = MAX(0._wp, pt_diag%rhov_incr(jc,jk,jb)/pt_prog%rho(jc,jk,jb))
        ELSE
          zqin = pt_diag%rhov_incr(jc,jk,jb)/pt_prog%rho(jc,jk,jb)
>>>>>>> be262981
        ENDIF
      ENDDO
    ENDDO


  END SUBROUTINE iau_update_tracer



  !
  ! Add slow-physics tendencies to tracer fields
  !
  ! Add slow-physics tendencies to tracer fields. Currently, 
  ! convection is the only slow-physics routine which provides tracer 
  ! tendencies.
  ! In addition, this routine
  ! - makes sure that tendencies from advection and/or convection 
  !   do not result in negative mass fractions. If negative values in qx  
  !   occur, these are clipped. The moisture which is spuriously created by this 
  !   clipping is substracted from qv.
  ! - Diagnoses amount of convective rain and snow (rain_con, snow_con), 
  !   as well as the total convective precipitation (prec_con).
  ! - applies large-scale-forcing tendencies, if ICON is run in single-column-mode.
  ! 
<<<<<<< HEAD
  SUBROUTINE tracer_add_phytend( p_rho_now, prm_nwp_tend, pdtime, prm_diag, &
    &                            pt_prog_rcf, jg, jb, i_startidx, i_endidx, kend)
=======
  SUBROUTINE tracer_add_phytend( prm_nwp_tend, pdtime, prm_diag, pt_prog_rcf, &
    &                            jg, jb, i_startidx, i_endidx, kend)

    TYPE(t_nwp_phy_tend),INTENT(IN)   :: prm_nwp_tend !< atm tend vars
    REAL(wp),            INTENT(IN)   :: pdtime       !< time step
    TYPE(t_nwp_phy_diag),INTENT(INOUT):: prm_diag     !< the physics variables
    TYPE(t_nh_prog),     INTENT(INOUT):: pt_prog_rcf  !< the tracer field at
                                                      !< reduced calling frequency
    INTEGER             ,INTENT(IN)   :: jg           !< domain ID
    INTEGER,             INTENT(IN)   :: jb           !< block index
    INTEGER,             INTENT(IN)   :: i_startidx, i_endidx
    INTEGER             ,INTENT(IN)   :: kend         !< vertical end index                             
>>>>>>> be262981

    REAL(wp)             &
#ifdef HAVE_FC_ATTRIBUTE_CONTIGUOUS
    , CONTIGUOUS         &
#endif
                        ,INTENT(IN)   :: p_rho_now(:,:)  !< total air density
    TYPE(t_nwp_phy_tend),INTENT(IN)   :: prm_nwp_tend    !< atm tend vars
    REAL(wp),            INTENT(IN)   :: pdtime          !< time step
    TYPE(t_nwp_phy_diag),INTENT(INOUT):: prm_diag        !< the physics variables
    TYPE(t_nh_prog),     INTENT(INOUT):: pt_prog_rcf     !< the tracer field at
                                                         !< reduced calling frequency
    INTEGER             ,INTENT(IN)   :: jg              !< domain ID
    INTEGER,             INTENT(IN)   :: jb              !< block index
    INTEGER,             INTENT(IN)   :: i_startidx, i_endidx
    INTEGER             ,INTENT(IN)   :: kend            !< vertical end index                             

    ! Local variables
    INTEGER  :: jt          ! tracer loop index
    INTEGER  :: idx         ! tracer position in container
    INTEGER  :: pos_qv      ! position of qv in local array zrhox
    INTEGER  :: jk,jc
    INTEGER  :: iq_start
    REAL(wp) :: zrhox(nproma,kend,5)
    REAL(wp) :: zrhox_clip(nproma,kend)
    !
    INTEGER, POINTER              :: ptr_conv_list(:)
    INTEGER, DIMENSION(3), TARGET :: conv_list_small
    INTEGER, DIMENSION(5), TARGET :: conv_list_large


    ! get list of water tracers which are affected by convection
    IF (atm_phy_nwp_config(jg)%ldetrain_conv_prec) THEN
      conv_list_large = (/iqv,iqc,iqi,iqr,iqs/)
      ptr_conv_list =>conv_list_large
    ELSE
      conv_list_small = (/iqv,iqc,iqi/)
      ptr_conv_list =>conv_list_small
    ENDIF

    zrhox_clip(:,:) = 0._wp

    ! add tendency due to convection
    DO jt=1,SIZE(ptr_conv_list)
      idx = ptr_conv_list(jt)
      DO jk = kstart_moist(jg), kend
        DO jc = i_startidx, i_endidx
          zrhox(jc,jk,jt) = p_rho_now(jc,jk)*pt_prog_rcf%tracer(jc,jk,jb,idx)  &
            &             + pdtime*prm_nwp_tend%ddt_tracer_pconv(jc,jk,jb,idx)

          ! keep mass that is created due to artificial clipping
          zrhox_clip(jc,jk) = zrhox_clip(jc,jk) + MIN(0._wp,zrhox(jc,jk,jt))

          ! clip
          zrhox(jc,jk,jt) = MAX(0._wp, zrhox(jc,jk,jt))
        ENDDO
      ENDDO
      !
      ! Re-diagnose tracer mass fraction from partial mass
      IF (idx == iqv) THEN
        pos_qv = jt   ! store local qv-position for later use
        CYCLE         ! special treatment see below
      ENDIF
      !
      DO jk = kstart_moist(jg), kend
        DO jc = i_startidx, i_endidx
          pt_prog_rcf%tracer(jc,jk,jb,idx) = zrhox(jc,jk,jt)/p_rho_now(jc,jk)
        ENDDO
      ENDDO
    ENDDO ! jt
    !
    ! Special treatment for qv. 
    ! Rediagnose tracer mass fraction and substract mass created by artificial clipping.
    DO jk = kstart_moist(jg), kend
      DO jc = i_startidx, i_endidx
        pt_prog_rcf%tracer(jc,jk,jb,iqv) = MAX(0._wp, &
          &                                    (zrhox(jc,jk,pos_qv) + zrhox_clip(jc,jk)) &
          &                                    /p_rho_now(jc,jk)                         &
          &                                   )
      ENDDO
    ENDDO



    IF(lart .AND. art_config(jg)%lart_conv) THEN
      ! add convective tendency and fix to positive values
      DO jt=1,art_config(jg)%nconv_tracer  ! ASH
        DO jk = 1, kend
!DIR$ IVDEP
          DO jc = i_startidx, i_endidx
            pt_prog_rcf%conv_tracer(jb,jt)%ptr(jc,jk)=MAX(0._wp,pt_prog_rcf%conv_tracer(jb,jt)%ptr(jc,jk) &
               +pdtime*prm_nwp_tend%conv_tracer_tend(jb,jt)%ptr(jc,jk)/p_rho_now(jc,jk))
          ENDDO
        ENDDO
      ENDDO
    ENDIF !lart

    ! additional clipping for qr, qs, ... up to iqm_max
    ! (very small negative values may occur during the transport process (order 10E-15))
    IF (atm_phy_nwp_config(jg)%ldetrain_conv_prec) THEN
      iq_start = iqg  ! qr, qs already clipped above
    ELSE
      iq_start = iqr
    ENDIF 
    DO jt=iq_start, iqm_max  ! qr,qs,etc. 
      DO jk = kstart_moist(jg), kend
        DO jc = i_startidx, i_endidx
          pt_prog_rcf%tracer(jc,jk,jb,jt) = MAX(0._wp, pt_prog_rcf%tracer(jc,jk,jb,jt))
        ENDDO
      ENDDO
    ENDDO
    
    ! clipping for number concentrations
    IF(ANY((/4,5,6/) == atm_phy_nwp_config(jg)%inwp_gscp))THEN
      DO jt=iqni, ininact  ! qni,qnr,qns,qng,qnh,qnc and ninact (but not yet ninpot)
        DO jk = kstart_moist(jg), kend
          DO jc = i_startidx, i_endidx
            pt_prog_rcf%tracer(jc,jk,jb,jt) = MAX(0._wp, pt_prog_rcf%tracer(jc,jk,jb,jt))
          ENDDO          
        ENDDO
      ENDDO
    END IF


<<<<<<< HEAD
    ! Diagnose convective precipitation amount
    IF (atm_phy_nwp_config(jg)%lcalc_acc_avg) THEN
=======
#ifdef __INTEL_COMPILER
!DIR$ IVDEP
      DO jc = i_startidx, i_endidx
        prm_diag%rain_con(jc,jb) = prm_diag%rain_con(jc,jb) + pdtime * prm_diag%rain_con_rate(jc,jb)
        prm_diag%snow_con(jc,jb) = prm_diag%snow_con(jc,jb) + pdtime * prm_diag%snow_con_rate(jc,jb)
        !for grid scale part: see mo_nwp_gscp_interface/nwp_microphysics
        prm_diag%tot_prec(jc,jb) = prm_diag%tot_prec(jc,jb) + pdtime * &
          &                        (prm_diag%rain_con_rate(jc,jb)+ prm_diag%snow_con_rate(jc,jb))
      ENDDO
#else
>>>>>>> be262981
!DIR$ IVDEP
      DO jc = i_startidx, i_endidx

        prm_diag%rain_con(jc,jb) = prm_diag%rain_con(jc,jb)    &
          &                      + pdtime * prm_diag%rain_con_rate(jc,jb)

        prm_diag%snow_con(jc,jb) = prm_diag%snow_con(jc,jb)    &
          &                      + pdtime * prm_diag%snow_con_rate(jc,jb)

        prm_diag%prec_con(jc,jb) = prm_diag%rain_con(jc,jb) + prm_diag%snow_con(jc,jb)

      ENDDO

#endif
    ENDIF


    IF(is_ls_forcing)THEN
      DO jt=1, nqtendphy  ! qv,qc,qi
        DO jk = kstart_moist(jg), kend
!DIR$ IVDEP
          DO jc = i_startidx, i_endidx
            pt_prog_rcf%tracer(jc,jk,jb,jt) =MAX(0._wp, pt_prog_rcf%tracer(jc,jk,jb,jt)    &
              &                       + pdtime*prm_nwp_tend%ddt_tracer_ls(jk,jt))
          ENDDO
        ENDDO
      END DO
    ENDIF  ! is_ls_forcing

  END SUBROUTINE tracer_add_phytend




  SUBROUTINE cal_cape_cin ( i_startidx, i_endidx, kmoist, te, qve, prs, hhl,  &
                            cape_ml, cin_ml )

  !------------------------------------------------------------------------------
  !
  !>
  !! Description:
  !!  Computation of Convective Available Potential Energy CAPE,
  !!  Convective Inhibition CIN based on parcel theory.
  !!  This subroutine is based on COSMO code.
  !!        Helmut Frank
  !! 
  !! Input:  
  !!         - Temperature, specific humidity and pressure of environment
  !!
  !! Output: 
  !!         - cape_ml/cin_ml: CAPE/CIN based on a parcel with thermodynamical 
  !!                           properties of the lowest mean layer in the PBL (50hPa)
  !!      
  !! Motivation: 
  !!  Current parameter CAPE_CON is calculated in LM in the framework of the 
  !!  convective parametrisation scheme. Therefore this parameter is only available
  !!  at those gridpoints, where the scheme is called, but not continuously on the 
  !!  whole domain. This subroutine, on the other hand, provides continuous fields. 
  !!
  !! Method:
  !!  A dry/moist parcel ascent is performed following classic parcel theory.
  !!  Moist adiabatic ascent is calculated iteratively with an appropriate scheme.
  !!  Based on the temperature and moisture of the ascending parcel, CAPE and CIN
  !!  are computed, closely following the recommendations of Doswell and Rasmussen 
  !!  (1994), including a virtual temperature correction and searching for the 
  !!  most unstable parcel in the lower troposphere. Additionally, a mixed layer 
  !!  CAPE as well as the traditional Showalter Index and the surface lifted 
  !!  index are computed as further variables. 
  !!
  !!  References used during development: 
  !!  - C. A. Doswell and Rasmussen, E. N.: The Effect of Neglecting the 
  !!    Virtual Temperature Correction on CAPE Calculations. 
  !!    Weather and Forecasting, 9, 625-629.
  !!
  !!  - K. A. Emanuel (1994): Atmospheric Convection. Oxford University Press.
  !!
  !!  - H. Huntrieser et al. (1997): Comparison of Traditional and Newly Developed 
  !!    Thunderstorm Indices for Switzerland. Weather and Forecasting, 12, 
  !!    108-125.
  !!
  !!  - D. Bolton (1980): The Computation of Equivalent Potential Temperature. 
  !!    Monthly Weather Review, 108, 1046-1053
  !!
  !!  - Davies, J.M.,2002: On low-level thermodynamic parameters
  !!    associated with tornadic and nontornadic supercells.
  !!    Preprints, 21st Conf. On Severe Local Storms, San Antonio, Amer. Meteor. Soc.
  !!    http://members.cox.net/jondavies1/LLthermo.PDF
  !!
  !! @par Revision History
  !! Inherited from COSMO by Helmut Frank, DWD (2015-05-13)
  !! 
  !!

! Input data
!----------- 
  INTEGER, INTENT (IN) ::  &
    i_startidx, i_endidx,  &  ! start and end indices of loops in hoirozntal patch
    kmoist                    ! start index for moist processes

  REAL    (wp),    INTENT (IN) ::  &
    te  (:,:),   & ! environment temperature
    qve (:,:),   & ! environment specific humidity
    prs (:,:),   & ! full level pressure
    hhl (:,:)      ! height of half levels

! Output data
!------------ 
  REAL (wp), INTENT (OUT) :: &
    cape_ml  (:),   & ! mixed layer CAPE_ML
    cin_ml   (:)      ! mixed layer CIN_ML

! Local scalars and automatic arrays
!-----------------------------------
  INTEGER :: nlev

  REAL    (wp) ::           &      
    qvp_start(SIZE(qve,1)), & ! parcel initial specific humidity in mixed layer
    tp_start (SIZE(te,1))     ! parcel initial pot. temperature in mixed layer

  REAL (wp), PARAMETER :: p0 = 1.e5_wp   ! reference pressure for calculation of
  REAL (wp), PARAMETER :: missing_value  = -999.9_wp   ! Missing value for CIN (if no LFC/CAPE was found),

! Depth of mixed surface layer: 50hPa following Huntrieser, 1997.
! Other frequently used value is 100hPa.
  REAL (wp), PARAMETER :: ml_depth = 5000._wp

  INTEGER              :: &     
  i, k,                   & ! Indices of input/output fields
  k_ml(SIZE(te,1)),       & ! Index for calculation of mixed layer averages 
                            ! (potential temperature, moisture)
  kstart(SIZE(te,1)),     & ! Model level approx. corresponding to mixed layer mean pressure
  lcllev(SIZE(te,1)),     & ! Indices for Lifting Condensation Level LCL,
  lfclev(SIZE(te,1))        ! Level of Free Convection LFC
  
! The following parameters are help values for the iterative calculation 
! of the parcel temperature during the moist adiabatic ascent
  REAL    (wp)             :: esat,tguess1,tguess2,thetae1,thetae2
! REAL    (wp)             :: rp, r1,r2
  REAL    (wp)             :: q1, q2
  REAL    (wp), PARAMETER  :: eps=0.03

! this parameter helps to find the LFC above a capping inversion in cases, 
! where a LFC already was found in an unstable layer in the convective 
! boundary layer below. 
  REAL (wp), PARAMETER :: cc_comp    = 2.0_wp                      
      
  INTEGER ::    icount              ! counter for the iterative process
      
  REAL (wp) ::             &
    cin_help(SIZE(te,1)),  & ! help variable, the CIN above the LFC
    buo     (SIZE(te,1)),  & ! parcel buoyancy at level k
    tp      (SIZE(te,1)),  & ! temperature profile of ascending parcel
    qvp     (SIZE(te,1)),  & ! specific moisture profile of ascending parcel
    thp     (SIZE(te,1)),  & ! 1st guess theta_e of parcel for iterative 
    tvp,                   & ! virtual temperature of parcel at level k
    tve,                   & ! virtual temperature of environment at level k
    buo_belo,              & ! parcel buoyancy of level k+1 below
    esatp,                 & ! saturation vapour pressure at level k
    qvsp                     ! saturation specific humidity at level k
                             ! calculation of moist adiabatic ascent

  INTEGER :: lfcfound(SIZE(te,1))   ! flag indicating if a LFC has already been found
                                    ! below, in cases where several EL and LFC's occur
  
!------------------------------------------------------------------------------
! 
! A well mixed near surface layer is assumed (its depth is specified with 
! parameter ml_depth) Potential temperature and specific humidity are constant
! in this layer, they are calculated as arithmetical means of the corresponding
! variables of the environment (model) profile. The parcel starts from a level 
! approximately in the middle of this well mixed layer, with the average spec. 
! humidity and potential temperature as start values. 
!
!------------------------------------------------------------------------------
        
    nlev = SIZE( te,2)
    k_ml  (:)  = nlev  ! index used to step through the well mixed layer
    kstart(:)  = nlev  ! index of model level corresponding to average 
                       ! mixed layer pressure
    qvp_start(:) = 0.0_wp ! specific humidities in well mixed layer
    tp_start (:) = 0.0_wp ! potential temperatures in well mixed layer
            
    ! now calculate the mixed layer average potential temperature and 
    ! specific humidity
    DO k = nlev, kmoist, -1
      DO i = i_startidx, i_endidx

        IF ( prs(i,k) > (prs(i,nlev) - ml_depth)) THEN
          qvp_start(i) = qvp_start(i) + qve(i,k)
          tp_start (i) = tp_start (i) + te (i,k)*(p0/prs(i,k))**rd_o_cpd
             
          ! Find the level, where pressure approximately corresponds to the 
          ! average pressure of the well mixed layer. Simply assume a threshold
          ! of ml_depth/2 as average pressure in the layer, if this threshold 
          ! is surpassed the level with approximate mean pressure is found
          IF (prs(i,k) > prs(i,nlev) - ml_depth*0.5_wp) THEN
            kstart(i) = k
          ENDIF

          k_ml(i) = k - 1
        ELSE
          EXIT
        ENDIF

      ENDDO     
    ENDDO
        
    ! Calculate the start values for the parcel ascent, 
    DO i = i_startidx, i_endidx
      qvp_start(i) =  qvp_start(i) / (nlev-k_ml(i))
      tp_start (i) =  tp_start (i) / (nlev-k_ml(i))
    ENDDO     
  
  !------------------------------------------------------------------------------
  !
  ! Description:
  !   A single parcel ascent is performed, based on the given start 
  !   values kstart (level), tp_start (initial parcel temperature) and
  !   qvp_start (initial parcel specific humidity). 
  !
  !------------------------------------------------------------------------------
  
  ! Initialization
  
  cape_ml(:)  = 0.0_wp
  cin_ml(:)   = 0.0_wp
  
  lcllev  (:) = 0
  lfclev  (:) = 0
  lfcfound(:) = 0
  cin_help(:) = 0.0_wp
  tp (:)      = 0.0_wp
  qvp(:)      = 0.0_wp               
  buo(:)      = 0.0_wp
  
  ! Loop over all model levels above kstart
  kloop: DO k = nlev, kmoist, -1

    DO i = i_startidx, i_endidx
      IF ( k > kstart(i) ) CYCLE
         
      ! Dry ascent if below cloud base, assume first level is not saturated 
      ! (first approximation)
      IF (k > lcllev(i)) THEN
        tp (i)   = tp_start(i)*( prs(i,k)/p0)**rd_o_cpd   ! dry adiabatic process
        qvp(i)   = qvp_start(i)                           ! spec humidity conserved
            
        ! Calculate parcel saturation vapour pressure and saturation 
        ! specific humidity
        esatp = sat_pres_water( tp(i))
        qvsp  = fqvs( esatp, prs(i,k), qvp(i))
            
        ! Check whether parcel is saturated or not and 
        ! no LCL was already found below
        IF ( (qvp(i) >= qvsp) .AND. (lcllev(i) == 0) ) THEN  
          lcllev(i) = k                                    ! LCL is reached

          ! Moist ascent above LCL, first calculate an approximate thetae to hold 
          ! constant during the remaining ascent
!         rp      = qvp(i)/( 1._wp - qvp(i) )
!         thp(i)  = fthetae( tp(i),prs(i,k),rp )
          thp(i)  = fthetae( tp(i),prs(i,k), qvp(i) )

        ENDIF
      ENDIF
         
      ! Moist adiabatic process: the parcel temperature during this part of 
      ! the ascent is calculated iteratively using the iterative newton
      ! scheme, assuming the equivalent potential temperature of the parcel 
      ! at the LCL (thp) is held constant. The scheme converges usually within
      ! few (less than 10) iterations, its accuracy can be tuned with the 
      ! parameter "eps", a value of 0.03 is tested and recommended. 
            
      IF ( k <= lcllev(i) ) THEN                                
        ! The scheme uses a first guess temperature, which is the parcel 
        ! temperature at the level below. If it happens that the initial 
        ! parcel is already saturated, the environmental temperature 
        ! is taken as first guess instead
        IF (  k == kstart(i) ) THEN
          tguess1 = te(i,kstart(i))            
        ELSE
          tguess1 = tp(i)
        END IF
        icount = 0       ! iterations counter

        ! Calculate iteratively parcel temperature from 
        ! thp, prs and 1st guess tguess1
        DO
          esat     = sat_pres_water( tguess1)
!         r1       = rdv*esat/(prs(i,k)-esat)
!         thetae1  = fthetae( tguess1,prs(i,k),r1)
          q1       = fqvs( esat, prs(i,k), qvp(i) )
          thetae1  = fthetae( tguess1,prs(i,k),q1)

          tguess2  = tguess1 - 1.0_wp
          esat     = sat_pres_water( tguess2)
!         r2       = rdv*esat/(prs(i,k)-esat)
!         thetae2  = fthetae( tguess2,prs(i,k),r2)
          q2       = fqvs( esat, prs(i,k), qvp(i) )
          thetae2  = fthetae( tguess2,prs(i,k),q2)

          tguess1  = tguess1+(thetae1-thp(i))/(thetae2-thetae1)
          icount   = icount    + 1   

          IF ( ABS( thetae1-thp(i)) < eps .OR. icount > 20 ) THEN
            tp(i) = tguess1
            EXIT
          END IF
        END DO

        ! update specific humidity of the saturated parcel for new temperature
        esatp  = sat_pres_water( tp(i))
        qvp(i) = fqvs( esatp,prs(i,k),qvp(i))
      END IF
         
      ! Calculate virtual temperatures of parcel and environment
      tvp    = tp(i  ) * (1.0_wp + vtmpc1*qvp(i  )/(1.0_wp - qvp(i  )) )  
      tve    = te(i,k) * (1.0_wp + vtmpc1*qve(i,k)/(1.0_wp - qve(i,k)) ) 
         
      ! Calculate the buoyancy of the parcel at current level k, 
      ! save buoyancy from level k+1 below (buo_belo) to check if LFC or EL have been passed
      buo_belo = buo(i)
      buo(i)   = tvp - tve

      ! Check for level of free convection (LFC) and set flag accordingly. 
      ! Basic LFC condition is that parcel buoyancy changes from negative to 
      ! positive (comparison of buo with buo_belo). Tests showed that very 
      ! often the LFC is already found within the boundary layer below even if 
      ! significant capping inversions are present above (and since CIN is only
      ! defined below the LFC no CIN was accumulated in these cases.)
      ! To handle these situations in a meteorologically meaningful way an 
      ! additional flag "lfcfound" was introduced which is initially zero but 
      ! set to 1 if a second LFC was found, under the condition that the CIN 
      ! within the capping inversion is greater than the CAPE in the convective
      ! boundary layer below times the factor cc_comp (cc_comp = 1 - 2 
      ! recommended.)
      ! Help variable CIN_HELP saves all contributions to the total cin above 
      ! the LFC and has to be subtracted at the end from the final CIN in order
      ! to get the CIN only below the LFC (this is necessary since we do not 
      ! know yet where exactly we will find an LFC when performing the ascent
      ! from bottom to top in a stepwise manner.)

      ! Find the first LFC
      IF ( (buo(i) > 0.0_wp) .AND. (buo_belo <= 0.0_wp)            &
                             .AND. ( lfcfound(i)==0) ) THEN
            
        ! Check whether it is an LFC at one of the lowest model levels 
        ! (indicated by CAPE=0)
        IF ( (cape_ml(i) > 0.0_wp) .AND. ( lfcfound(i) == 0 ) ) THEN
          ! Check if there is a major capping inversion below, defined as 
          ! having CIN with an absolute value larger than the CAPE accumulated
          ! below times some arbitrary factor cc_comp - if this is the case the
          ! LFC index "lfclev" is updated to the current level k and 
          ! "lfcfound"-flag is now set to 1 assuming that we have found the 
          ! level of free convection finally. 
          IF ( cc_comp * ABS(cin_help(i)) > cape_ml(i) ) THEN
            lfclev(i)   = k
            cape_ml (i) = 0.0_wp
            cin_help(i) = 0.0_wp
            lfcfound(i) = 1
          ENDIF
        ELSE
          ! the LFC found is near the surface, set the LFC index to the current
          ! level k (lfclev) but do not set the flag "lfcfound" to zero to 
          ! indicate that a further LFC may be present above the boundary layer
          ! and an eventual capping inversion. Reset the CIN_HELP to zero to 
          ! store the contribution of CIN above this LFC.
          lfclev(i)   = k
          cin_help(i) = 0.0_wp
        ENDIF
      ENDIF
         
      ! Accumulation of CAPE and CIN according to definition given in Doswell 
      ! and Rasmussen (1994), 
      IF ( (buo(i) >= 0.0_wp) .AND. (k <= lfclev(i)) ) THEN   
        cape_ml(i)  = cape_ml(i)  + (buo(i)/tve)*grav*(hhl(i,k) - hhl(i,k+1))
      ELSEIF ( (buo(i) < 0.0) .AND. (k < kstart(i)) ) THEN  
        cin_ml(i)   = cin_ml(i)   + (buo(i)/tve)*grav*(hhl(i,k) - hhl(i,k+1))
        cin_help(i) = cin_help(i) + (buo(i)/tve)*grav*(hhl(i,k) - hhl(i,k+1))
      ENDIF

    ENDDO ! i = i_startidx, i_endidx
  ENDDO  kloop       ! End k-loop over levels
      
    ! Subtract the CIN above the LFC from the total accumulated CIN to 
    ! get only contriubtions from below the LFC as the definition demands.
  DO i = i_startidx, i_endidx

    ! make CIN positive
    cin_ml(i) = ABS (cin_ml(i) - cin_help(i))

    ! set the CIN to missing value if no LFC was found or no CAPE exists
    IF ( (lfclev(i) == 0) .OR. (cape_ml(i) == 0.0_wp)  ) cin_ml(i) = missing_value 
  ENDDO

CONTAINS

! Specific humidity at saturation as function of water vapor pressure zex,
! air pressure zpx, and specific humidity zqx.
  ELEMENTAL FUNCTION fqvs( zex, zpx, zqx)

    REAL(wp), INTENT(IN) :: zex   ! vapor pressure        [Pa]
    REAL(wp), INTENT(IN) :: zpx   ! atmospheric pressure  [Pa]
    REAL(wp), INTENT(IN) :: zqx   ! specific humidity     [kg/kg]
    REAL(wp)             :: fqvs  ! Equivalent potential temperature

    fqvs = zex/zpx *( rdv + o_m_rdv*zqx )        

  END FUNCTION fqvs

! Equivalent potential temperature to hold constant during ascent
! ELEMENTAL FUNCTION fthetae( ztx,zpx,zrx)
  ELEMENTAL FUNCTION fthetae( ztx,zpx,zqx)

    REAL(wp), INTENT(IN) :: ztx     ! air temperature       [K]
    REAL(wp), INTENT(IN) :: zpx     ! atmospheric pressure  [Pa]
!   REAL(wp), INTENT(IN) :: zrx     ! mixing ratio          [kg/kg]
    REAL(wp), INTENT(IN) :: zqx     ! specific humidity     [kg/kg]
    REAL(wp)             :: fthetae ! Equivalent potential temperature [K]

!   fthetae = (p0/zpx)**rd_o_cpd *ztx*exp( alvdcp*zrx/ztx)  
    fthetae = (p0/zpx)**rd_o_cpd *ztx*exp( alvdcp*zqx/(ztx*(1._wp-zqx)) )

  END FUNCTION fthetae

  END SUBROUTINE cal_cape_cin


END MODULE mo_util_phys<|MERGE_RESOLUTION|>--- conflicted
+++ resolved
@@ -1047,7 +1047,6 @@
 
     DO jk = 1, kend
       DO jc = i_startidx, i_endidx
-<<<<<<< HEAD
         IF (qcana_mode == 2 .AND. pt_prog_rcf%tracer(jc,jk,jb,iqc) > 0._wp) THEN
           pt_prog_rcf%tracer(jc,jk,jb,iqv) = pt_prog_rcf%tracer(jc,jk,jb,iqv) + &
             iau_wgt_adv*pt_diag%rhov_incr(jc,jk,jb)/pt_prog%rho(jc,jk,jb)
@@ -1068,13 +1067,6 @@
         IF (qiana_mode > 0) THEN
           pt_prog_rcf%tracer(jc,jk,jb,iqi) = MAX(0._wp,pt_prog_rcf%tracer(jc,jk,jb,iqi) + &
             iau_wgt_adv*pt_diag%rhoi_incr(jc,jk,jb)/pt_prog%rho(jc,jk,jb))
-=======
-        IF (pt_diag%pres(jc,jk,jb) > 15000._wp .AND. zrhw(jc,jk) < 0.02_wp .OR. &
-            pt_prog_rcf%tracer(jc,jk,jb,iqv) < 5.e-7_wp) THEN
-          zqin = MAX(0._wp, pt_diag%rhov_incr(jc,jk,jb)/pt_prog%rho(jc,jk,jb))
-        ELSE
-          zqin = pt_diag%rhov_incr(jc,jk,jb)/pt_prog%rho(jc,jk,jb)
->>>>>>> be262981
         ENDIF
       ENDDO
     ENDDO
@@ -1099,23 +1091,8 @@
   !   as well as the total convective precipitation (prec_con).
   ! - applies large-scale-forcing tendencies, if ICON is run in single-column-mode.
   ! 
-<<<<<<< HEAD
   SUBROUTINE tracer_add_phytend( p_rho_now, prm_nwp_tend, pdtime, prm_diag, &
     &                            pt_prog_rcf, jg, jb, i_startidx, i_endidx, kend)
-=======
-  SUBROUTINE tracer_add_phytend( prm_nwp_tend, pdtime, prm_diag, pt_prog_rcf, &
-    &                            jg, jb, i_startidx, i_endidx, kend)
-
-    TYPE(t_nwp_phy_tend),INTENT(IN)   :: prm_nwp_tend !< atm tend vars
-    REAL(wp),            INTENT(IN)   :: pdtime       !< time step
-    TYPE(t_nwp_phy_diag),INTENT(INOUT):: prm_diag     !< the physics variables
-    TYPE(t_nh_prog),     INTENT(INOUT):: pt_prog_rcf  !< the tracer field at
-                                                      !< reduced calling frequency
-    INTEGER             ,INTENT(IN)   :: jg           !< domain ID
-    INTEGER,             INTENT(IN)   :: jb           !< block index
-    INTEGER,             INTENT(IN)   :: i_startidx, i_endidx
-    INTEGER             ,INTENT(IN)   :: kend         !< vertical end index                             
->>>>>>> be262981
 
     REAL(wp)             &
 #ifdef HAVE_FC_ATTRIBUTE_CONTIGUOUS
@@ -1239,23 +1216,11 @@
     END IF
 
 
-<<<<<<< HEAD
+
     ! Diagnose convective precipitation amount
     IF (atm_phy_nwp_config(jg)%lcalc_acc_avg) THEN
-=======
-#ifdef __INTEL_COMPILER
 !DIR$ IVDEP
       DO jc = i_startidx, i_endidx
-        prm_diag%rain_con(jc,jb) = prm_diag%rain_con(jc,jb) + pdtime * prm_diag%rain_con_rate(jc,jb)
-        prm_diag%snow_con(jc,jb) = prm_diag%snow_con(jc,jb) + pdtime * prm_diag%snow_con_rate(jc,jb)
-        !for grid scale part: see mo_nwp_gscp_interface/nwp_microphysics
-        prm_diag%tot_prec(jc,jb) = prm_diag%tot_prec(jc,jb) + pdtime * &
-          &                        (prm_diag%rain_con_rate(jc,jb)+ prm_diag%snow_con_rate(jc,jb))
-      ENDDO
-#else
->>>>>>> be262981
-!DIR$ IVDEP
-      DO jc = i_startidx, i_endidx
 
         prm_diag%rain_con(jc,jb) = prm_diag%rain_con(jc,jb)    &
           &                      + pdtime * prm_diag%rain_con_rate(jc,jb)
@@ -1266,8 +1231,6 @@
         prm_diag%prec_con(jc,jb) = prm_diag%rain_con(jc,jb) + prm_diag%snow_con(jc,jb)
 
       ENDDO
-
-#endif
     ENDIF
 
 
