--- conflicted
+++ resolved
@@ -102,17 +102,12 @@
                                     &   nwp_diag_output_1, nwp_diag_output_2
 #ifdef __ICON_ART
   USE mo_art_diagnostics_interface,ONLY: art_diagnostics_interface
-<<<<<<< HEAD
 
   USE mo_art_washout_interface,   ONLY: art_washout_interface
   USE mo_art_coagulation_interface, ONLY: art_coagulation_interface
   USE mo_art_reaction_interface,  ONLY: art_reaction_interface
   USE mo_art_aerodyn_interface,   ONLY: art_aerodyn_interface
-=======
-  USE mo_art_washout_interface,    ONLY: art_washout_interface
-  USE mo_art_reaction_interface,   ONLY: art_reaction_interface
-#endif
->>>>>>> 67d1e635
+#endif
   USE mo_var_list,                ONLY: t_var_list_ptr
 #ifndef __NO_ICON_LES__
   USE mo_ls_forcing_nml,          ONLY: is_ls_forcing, is_nudging_uv, is_nudging_tq, is_sim_rad, &
@@ -747,11 +742,8 @@
       IF (timers_level > 1) CALL timer_stop(timer_nwp_microphysics)
 
     ENDIF
-<<<<<<< HEAD
-=======
 
 #ifdef __ICON_ART
->>>>>>> 67d1e635
     IF (lart) THEN
       CALL calc_o3_gems(pt_patch,mtime_datetime,pt_diag,prm_diag,ext_data)
 
