!>
!!
!! @brief prepares and postprocesses the fields for and from nwp physics
!!
!! Depending on the action item different sets of physics will be called:
!! this is
!! 1. condensation only so to apply saturation adjustment where needed
!! 2. 'slow physics' means up to now the whole physical package beside
!!     microphysics.
!! 3. turbulence, microphysics and condensation are considered fast physical package
!! 4. Updating the moist tracers in synchrone time intervalls to
!!    advection and saturation adjustment
!!
!!
!!
!! @par Revision History
!!  first implementation by Kristina Froehlich, DWD (2009-06-12)
!!  Call nwp_diagnosis with ih_clch, ih_clcm by Helmut Frank, DWD (2013-01-18)
!!  Calculate gusts in 6 hours               by Helmut Frank, DWD (2013-03-13)
!!
!!
!! @par Copyright and License
!!
!! This code is subject to the DWD and MPI-M-Software-License-Agreement in
!! its most recent form.
!! Please see the file LICENSE in the root of the source tree for this code.
!! Where software is supplied by third parties, it is indicated in the
!! headers of the routines.
!!

!----------------------------
#include "omp_definitions.inc"
!----------------------------

MODULE mo_nh_interface_nwp

  USE mo_datetime,                ONLY: t_datetime
  USE mo_kind,                    ONLY: wp

  USE mo_timer
  USE mo_exception,               ONLY: message, message_text, finish
  USE mo_impl_constants,          ONLY: itconv, itccov, itrad, itgscp,                        &
    &                                   itsatad, itturb, itsfc, itradheat,                    &
    &                                   itsso, itgwd, itfastphy, icosmo, igme, iedmf,         &
    &                                   min_rlcell_int, min_rledge_int, min_rlcell
  USE mo_impl_constants_grf,      ONLY: grf_bdywidth_c, grf_bdywidth_e
  USE mo_loopindices,             ONLY: get_indices_c, get_indices_e
  USE mo_intp_rbf,                ONLY: rbf_vec_interpol_cell
  USE mo_model_domain,            ONLY: t_patch
  USE mo_intp_data_strc,          ONLY: t_int_state
  USE mo_nonhydro_types,          ONLY: t_nh_prog, t_nh_diag, t_nh_metrics
  USE mo_nonhydrostatic_config,   ONLY: kstart_moist, lhdiff_rcf, ih_clch, ih_clcm
  USE mo_nwp_lnd_types,           ONLY: t_lnd_prog, t_wtr_prog, t_lnd_diag
  USE mo_ext_data_types,          ONLY: t_external_data
  USE mo_nwp_phy_types,           ONLY: t_nwp_phy_diag, t_nwp_phy_tend
  USE mo_parallel_config,         ONLY: nproma, p_test_run, use_icon_comm, use_physics_barrier
  USE mo_diffusion_config,        ONLY: diffusion_config
  USE mo_run_config,              ONLY: ntracer, iqv, iqc, iqi, iqr, iqs, iqtvar, iqtke, iqm_max,    &
    &                                   msg_level, ltimer, timers_level, lart
  USE mo_grid_config,             ONLY: l_limited_area
  USE mo_physical_constants,      ONLY: rd, rd_o_cpd, vtmpc1, p0ref, rcvd, cvd, cvv

  USE mo_nh_diagnose_pres_temp,   ONLY: diagnose_pres_temp, diag_pres, diag_temp

  USE mo_atm_phy_nwp_config,      ONLY: atm_phy_nwp_config
  USE mo_util_phys,               ONLY: nh_update_prog_phy
  USE mo_lnd_nwp_config,          ONLY: ntiles_total, ntiles_water
  USE mo_cover_koe,               ONLY: cover_koe
  USE mo_satad,                   ONLY: satad_v_3D
  USE mo_radiation,               ONLY: radheat, pre_radiation_nwp
  USE mo_radiation_config,        ONLY: irad_aero
  USE mo_nwp_gw_interface,        ONLY: nwp_gwdrag
  USE mo_nwp_gscp_interface,      ONLY: nwp_microphysics
  USE mo_nwp_turbtrans_interface, ONLY: nwp_turbtrans
  USE mo_nwp_turbdiff_interface,  ONLY: nwp_turbdiff
  USE mo_nwp_turb_sfc_interface,  ONLY: nwp_turbulence_sfc
  USE mo_nwp_sfc_interface,       ONLY: nwp_surface
  USE mo_nwp_conv_interface,      ONLY: nwp_convection
  USE mo_nwp_rad_interface,       ONLY: nwp_radiation
  USE mo_sync,                    ONLY: sync_patch_array, sync_patch_array_mult, SYNC_E,      &
                                        SYNC_C, SYNC_C1, global_sum_array
  USE mo_mpi,                     ONLY: my_process_is_mpi_all_parallel, work_mpi_barrier,     &
    &                                   process_mpi_stdio_id, my_process_is_stdio
  USE mo_nwp_diagnosis,           ONLY: nwp_statistics, nwp_diag_output_1, nwp_diag_output_2
  USE mo_icon_comm_lib,           ONLY: new_icon_comm_variable,                               &
    &                                   icon_comm_sync_all, is_ready, until_sync
  USE mo_art_washout_interface,   ONLY: art_washout_interface
  USE mo_art_reaction_interface,  ONLY: art_reaction_interface
  USE mo_linked_list,             ONLY: t_var_list
  USE mo_ls_forcing_nml,          ONLY: is_ls_forcing
  USE mo_ls_forcing,              ONLY: apply_ls_forcing
  USE mo_advection_config,        ONLY: advection_config
  USE mo_util_phys,               ONLY: nh_update_prog_phy
  USE mo_o3_util,                 ONLY: calc_o3_gems

  IMPLICIT NONE

  PRIVATE


  REAL(wp), PARAMETER :: rd_o_p0ref = rd / p0ref
  REAL(wp), PARAMETER :: cpd_o_rd = 1._wp / rd_o_cpd

  PUBLIC :: nwp_nh_interface

CONTAINS
  !
  !-----------------------------------------------------------------------
  !
  SUBROUTINE nwp_nh_interface(lcall_phy_jg, linit, lredgrid,       & !input
                            & dt_loc, dt_phy_jg,                   & !input
                            & p_sim_time, datetime,                & !input
                            & pt_patch, pt_int_state, p_metrics,   & !input
                            & pt_par_patch,                        & !input
                            & ext_data,                            & !input
                            & pt_prog,                             & !inout
                            & pt_prog_now_rcf, pt_prog_rcf,        & !in/inout
                            & pt_diag ,                            & !inout
                            & prm_diag, prm_nwp_tend, lnd_diag,    & !inout
                            & lnd_prog_now, lnd_prog_new,          & !inout
                            & wtr_prog_now, wtr_prog_new,          & !inout
                            & p_prog_list                          ) !in

    !>
    ! !INPUT PARAMETERS:

    LOGICAL, INTENT(IN)          ::   &             !< physics package time control (switches)
         &                          lcall_phy_jg(:) !< for domain jg
    LOGICAL, INTENT(IN)          :: linit           !< .TRUE. if initialization call (this switch is currently used
                                                    !  to call turbtran in addition to the slow-physics routines
    LOGICAL, INTENT(IN)          :: lredgrid        !< use reduced grid for radiation
    REAL(wp),INTENT(in)          :: dt_loc          !< (advective) time step applicable to local grid level
    REAL(wp),INTENT(in)          :: dt_phy_jg(:)    !< time interval for all physics
                                                    !< packages on domain jg
    REAL(wp),INTENT(in)          :: p_sim_time

    TYPE(t_datetime),            INTENT(in):: datetime
    TYPE(t_patch),        TARGET,INTENT(in):: pt_patch     !<grid/patch info.
    TYPE(t_patch),        TARGET,INTENT(in):: pt_par_patch !<grid/patch info (parent grid)

    TYPE(t_int_state),    TARGET,INTENT(in):: pt_int_state      !< interpolation state
    TYPE(t_nh_metrics)   ,       INTENT(in):: p_metrics
    TYPE(t_external_data),       INTENT(inout):: ext_data

    TYPE(t_nh_diag), TARGET, INTENT(inout) :: pt_diag     !<the diagnostic variables
    TYPE(t_nh_prog), TARGET, INTENT(inout) :: pt_prog     !<the prognostic variables
    TYPE(t_nh_prog), TARGET, INTENT(inout) :: pt_prog_now_rcf !<old state for tke
    TYPE(t_nh_prog), TARGET, INTENT(inout) :: pt_prog_rcf !<the prognostic variables (with
                                                          !< red. calling frequency for tracers!
    TYPE(t_nwp_phy_diag),       INTENT(inout) :: prm_diag
    TYPE(t_nwp_phy_tend),TARGET,INTENT(inout) :: prm_nwp_tend
    TYPE(t_lnd_prog),           INTENT(inout) :: lnd_prog_now, lnd_prog_new
    TYPE(t_wtr_prog),           INTENT(inout) :: wtr_prog_now, wtr_prog_new
    TYPE(t_lnd_diag),           INTENT(inout) :: lnd_diag

    TYPE(t_var_list), INTENT(in) :: p_prog_list !current prognostic state list


    ! !OUTPUT PARAMETERS:            !<variables induced by the whole physics
    ! Local array bounds:

    INTEGER :: nlev, nlevp1            !< number of full levels
    INTEGER :: rl_start, rl_end
    INTEGER :: i_startblk, i_endblk    !> blocks
    INTEGER :: i_startidx, i_endidx    !< slices
    INTEGER :: i_nchdom                !< domain index

    ! Local scalars:

    INTEGER :: jc,jk,jb,jce,jt   !loop indices
    INTEGER :: jg                !domain id

    LOGICAL :: ltemp, lpres, ltemp_ifc, l_any_fastphys, l_any_slowphys

    INTEGER,  POINTER ::  iidx(:,:,:), iblk(:,:,:)

    REAL(wp), TARGET :: &                                              !> temporal arrays for
      & z_ddt_u_tot (nproma,pt_patch%nlev,pt_patch%nblks_c),&
      & z_ddt_v_tot (nproma,pt_patch%nlev,pt_patch%nblks_c),& !< hor. wind tendencies
      & z_ddt_temp  (nproma,pt_patch%nlev)   !< Temperature tendency

    REAL(wp) :: z_exner_sv(nproma,pt_patch%nlev,pt_patch%nblks_c), z_tempv, &
      zddt_u_raylfric(nproma,pt_patch%nlev), zddt_v_raylfric(nproma,pt_patch%nlev)

    !< vertical interfaces

    REAL(wp) :: zsct ! solar constant (at time of year)
    REAL(wp) :: zcosmu0 (nproma,pt_patch%nblks_c)

    REAL(wp) :: z_qsum(nproma,pt_patch%nlev)  !< summand of virtual increment
    REAL(wp) :: z_ddt_qsum                    !< summand of tendency of virtual increment

    ! auxiliaries for Rayleigh friction computation
    REAL(wp) :: vabs, rfric_fac, ustart, uoffset_q, ustart_q, max_relax

    ! Variables for dpsdt diagnostic
    REAL(wp) :: dps_blk(pt_patch%nblks_c), dpsdt_avg
    INTEGER  :: npoints_blk(pt_patch%nblks_c), npoints

    ! Variables for EDMF DUALM
    REAL(wp) :: qtvar(nproma,pt_patch%nlev)

    ! communication ids, these do not need to be different variables,
    ! since they are not treated individualy
    INTEGER :: ddt_u_tot_comm, ddt_v_tot_comm, z_ddt_u_tot_comm, z_ddt_v_tot_comm, &
      & tracers_comm, tempv_comm, exner_old_comm, w_comm

    INTEGER :: ntracer_sync

    IF (ltimer) CALL timer_start(timer_physics)

    ! local variables related to the blocking

    i_nchdom  = MAX(1,pt_patch%n_childdom)
    jg        = pt_patch%id

    ! number of vertical levels
    nlev   = pt_patch%nlev
    nlevp1 = pt_patch%nlevp1

    !define pointers
    iidx  => pt_patch%edges%cell_idx
    iblk  => pt_patch%edges%cell_blk


    IF (lcall_phy_jg(itsatad) .OR. lcall_phy_jg(itgscp) .OR. &
        lcall_phy_jg(itturb)  .OR. lcall_phy_jg(itsfc)) THEN
      l_any_fastphys = .TRUE.
    ELSE
      l_any_fastphys = .FALSE.
    ENDIF


    IF (lcall_phy_jg(itrad) .OR.  lcall_phy_jg(itconv) .OR. lcall_phy_jg(itccov)  &
       .OR. lcall_phy_jg(itsso) .OR. lcall_phy_jg(itgwd)) THEN
      l_any_slowphys = .TRUE.
    ELSE
      l_any_slowphys = .FALSE.
    ENDIF

    !-------------------------------------------------------------------------
    !>  Update the tracer for every advective timestep,
    !!  all other updates are done in dynamics
    !-------------------------------------------------------------------------

    IF (.NOT. linit) THEN

      IF (msg_level >= 15) &
           & CALL message('mo_nh_interface_nwp:', 'update_tracers')

      IF (timers_level > 2) CALL timer_start(timer_update_prog_phy)

      CALL nh_update_prog_phy(pt_patch              ,& !in
           &                  dt_phy_jg(itfastphy)  ,& !in
           &                  pt_diag               ,& !in
           &                  prm_nwp_tend          ,& !in
           &                  prm_diag              ,& !inout phyfields
           &                  pt_prog_rcf           ,& !inout tracer
           &                  pt_prog                ) !in density

      IF (timers_level > 2) CALL timer_stop(timer_update_prog_phy)

    ENDIF

    IF ( lcall_phy_jg(itturb) .OR. lcall_phy_jg(itconv) .OR.           &
         lcall_phy_jg(itsso)  .OR. lcall_phy_jg(itgwd) .OR. linit ) THEN

      !-------------------------------------------------------------------------
      !>
      !!   Interpolation from v_n onto u,v =>  Reconstruct u and v
      !!   This is needed for turbulence, convection and SSO/GWdrag
      !!
      !-------------------------------------------------------------------------

      IF (msg_level >= 15) &
           & CALL message('mo_nh_interface_nwp:', 'reconstruct u/v')

      IF (timers_level > 3) CALL timer_start(timer_phys_u_v)

      CALL rbf_vec_interpol_cell(pt_prog%vn,            & !< normal wind comp.
        &                        pt_patch,              & !< patch
        &                        pt_int_state,          & !< interpolation state
        &                        pt_diag%u, pt_diag%v,  & !<  reconstr. u,v wind
        &                        opt_rlend=min_rlcell_int )

      IF (timers_level > 3) CALL timer_stop(timer_phys_u_v)

    ENDIF ! diagnose u/v

    IF (msg_level >= 18) THEN

      ! Diagnose temperature needed for debugging output
      CALL diagnose_pres_temp (p_metrics, pt_prog, pt_prog_rcf,    &
           &                              pt_diag, pt_patch,       &
           &                              opt_calc_temp=.TRUE.,    &
           &                              opt_calc_pres=.FALSE.,   &
           &                              opt_rlend=min_rlcell_int )

      ! Write extensive debugging output
      CALL nwp_diag_output_1(pt_patch, pt_diag, pt_prog_rcf)

    ENDIF


    !-------------------------------------------------------------------------
    !>  Update the slow-physics tendencies on the tracer fields,
    !!  afterwards perform saturation adjustment
    !-------------------------------------------------------------------------

    IF (msg_level >= 15) CALL message('mo_nh_interface_nwp:', 'satad')
    IF (timers_level > 2) CALL timer_start(timer_satad_v_3D)

!$OMP PARALLEL PRIVATE (rl_start,rl_end,i_startblk,i_endblk)

    ! Diagnose pressure and temperature in nest boundary zone
    ! (needed for the reduced radiation grid)
    rl_start = 1
    rl_end   = grf_bdywidth_c

    i_startblk = pt_patch%cells%start_block(rl_start)
    i_endblk   = pt_patch%cells%end_block(rl_end)

    IF (jg > 1 .OR. l_limited_area) THEN
!$OMP DO PRIVATE(jb,i_startidx,i_endidx)
      DO jb = i_startblk, i_endblk

        CALL get_indices_c(pt_patch, jb, i_startblk, i_endblk,  &
                             i_startidx, i_endidx, rl_start, rl_end)

        CALL diag_temp (pt_prog, pt_prog_rcf, pt_diag,          &
                        jb, i_startidx, i_endidx, 1, kstart_moist(jg), nlev)

        CALL diag_pres (pt_prog, pt_diag, p_metrics,     &
                        jb, i_startidx, i_endidx, 1, nlev)

      ENDDO
!$OMP END DO
    ENDIF

    ! Save Exner pressure field on halo points (prognostic points are treated below)
    rl_start = min_rlcell_int-1
    rl_end   = min_rlcell

    i_startblk = pt_patch%cells%start_block(rl_start)
    i_endblk   = pt_patch%cells%end_block(rl_end)

!$OMP DO PRIVATE(jb,i_startidx,i_endidx)
    DO jb = i_startblk, i_endblk

      CALL get_indices_c(pt_patch, jb, i_startblk, i_endblk,  &
                         i_startidx, i_endidx, rl_start, rl_end)

      z_exner_sv(i_startidx:i_endidx,:,jb) = pt_prog%exner(i_startidx:i_endidx,:,jb)
    ENDDO
!$OMP END DO


    ! computations on prognostic points
    rl_start = grf_bdywidth_c+1
    rl_end   = min_rlcell_int

    i_startblk = pt_patch%cells%start_block(rl_start)
    i_endblk   = pt_patch%cells%end_block(rl_end)

!$OMP DO PRIVATE(jb,jk,jc,jt,i_startidx,i_endidx,z_qsum,z_tempv) ICON_OMP_DEFAULT_SCHEDULE
    DO jb = i_startblk, i_endblk

      CALL get_indices_c(pt_patch, jb, i_startblk, i_endblk, &
        & i_startidx, i_endidx, rl_start, rl_end)

      IF (l_any_fastphys .OR. linit) THEN  ! diagnose temperature
        CALL diag_temp (pt_prog, pt_prog_rcf, pt_diag,       &
                        jb, i_startidx, i_endidx, 1, kstart_moist(jg), nlev)
      ENDIF

      ! Save Exner pressure field (this is needed for a correction to reduce sound-wave generation by latent heating)
      z_exner_sv(i_startidx:i_endidx,:,jb) = pt_prog%exner(i_startidx:i_endidx,:,jb)

      !!-------------------------------------------------------------------------
      !> Initial saturation adjustment (a second one follows at the end of the microphysics)
      !!-------------------------------------------------------------------------

      IF (lcall_phy_jg(itsatad)) THEN

        CALL satad_v_3D( &
               & maxiter  = 10                             ,& !> IN
               & tol      = 1.e-3_wp                       ,& !> IN
               & te       = pt_diag%temp       (:,:,jb)    ,& !> INOUT
               & qve      = pt_prog_rcf%tracer (:,:,jb,iqv),& !> INOUT
               & qce      = pt_prog_rcf%tracer (:,:,jb,iqc),& !> INOUT
               & rhotot   = pt_prog%rho        (:,:,jb)    ,& !> IN
               & idim     = nproma                         ,& !> IN
               & kdim     = nlev                           ,& !> IN
               & ilo      = i_startidx                     ,& !> IN
               & iup      = i_endidx                       ,& !> IN
               & klo      = kstart_moist(jg)               ,& !> IN
               & kup      = nlev                            & !> IN
               )

        DO jk = kstart_moist(jg), nlev
          DO jc = i_startidx, i_endidx

            ! calculate virtual temperature from condens' output temperature
            ! taken from SUBROUTINE update_tempv_geopot in hydro_atmos/mo_ha_update_diag.f90
            z_qsum(jc,jk) = pt_prog_rcf%tracer (jc,jk,jb,iqc) &
              &           + pt_prog_rcf%tracer (jc,jk,jb,iqi) &
              &           + pt_prog_rcf%tracer (jc,jk,jb,iqr) &
              &           + pt_prog_rcf%tracer (jc,jk,jb,iqs)

          ENDDO
        ENDDO

        ! Add further hydrometeor species to water loading term if required
        IF (iqm_max > iqs) THEN
          DO jt = iqs+1, iqm_max
            DO jk = kstart_moist(jg), nlev
              DO jc = i_startidx, i_endidx
                z_qsum(jc,jk) = z_qsum(jc,jk) + pt_prog_rcf%tracer(jc,jk,jb,jt)
              ENDDO
            ENDDO
          ENDDO
        ENDIF

        DO jk = kstart_moist(jg), nlev
!DIR$ IVDEP
          DO jc = i_startidx, i_endidx

            z_tempv                 = pt_diag%tempv(jc,jk,jb)

            pt_diag%tempv(jc,jk,jb) = pt_diag%temp(jc,jk,jb)                         &
              &                   * ( 1._wp +  vtmpc1                                &
              &                   * pt_prog_rcf%tracer(jc,jk,jb,iqv) - z_qsum(jc,jk) )

            pt_prog%exner(jc,jk,jb) = pt_prog%exner(jc,jk,jb) *        &
              & (1._wp+rd_o_cpd*(pt_diag%tempv(jc,jk,jb)/z_tempv-1._wp))

          ENDDO
        ENDDO
      ENDIF

      IF (lcall_phy_jg(itgscp) .OR. lcall_phy_jg(itturb) .OR. lcall_phy_jg(itsfc)) THEN
        ! diagnose pressure for subsequent fast-physics parameterizations
        CALL diag_pres (pt_prog, pt_diag, p_metrics, jb, i_startidx, i_endidx, 1, nlev)
      ENDIF

    ENDDO ! nblks

!$OMP END DO NOWAIT
!$OMP END PARALLEL

    IF (timers_level > 2) CALL timer_stop(timer_satad_v_3D)


    !!-------------------------------------------------------------------------
    !>  turbulent transfer and diffusion and microphysics
    !!
    !!  Because we consider the following physical processes as fast ones
    !!  we allow here the update of prognostic variables inside the subroutines
    !!  This means that the conversion back to the ICON-prognostic variables
    !!  has to be done afterwards
    !!-------------------------------------------------------------------------



    !For turbulence schemes NOT including the call to the surface scheme.
    !nwp_surface must even be called in inwp_surface = 0 because the
    !the lower boundary conditions for the turbulence scheme
    !are not set otherwise

    IF ( l_any_fastphys .AND. ANY( (/icosmo,igme/)==atm_phy_nwp_config(jg)%inwp_turb ) ) THEN
      IF (timers_level > 2) CALL timer_start(timer_nwp_surface)

       !> as pressure is needed only for an approximate adiabatic extrapolation
       !! of the temperature at the lowest model level towards ground level,
       !! a recalculation is not required
       CALL nwp_surface    (  dt_phy_jg(itfastphy),              & !>input
                             & pt_patch,                         & !>input
                             & ext_data,                         & !>input
                             & pt_prog_rcf,                      & !>in/inout rcf=reduced calling freq.
                             & pt_diag ,                         & !>inout
                             & prm_diag,                         & !>inout
                             & lnd_prog_now, lnd_prog_new,       & !>inout
                             & wtr_prog_now, wtr_prog_new,       & !>inout
                             & lnd_diag                          ) !>input

      IF (timers_level > 2) CALL timer_stop(timer_nwp_surface)
    END IF


    !Call to turbulent parameterization schemes
    IF (  lcall_phy_jg(itturb) ) THEN

      IF (timers_level > 1) CALL timer_start(timer_nwp_turbulence)

      SELECT CASE (atm_phy_nwp_config(jg)%inwp_turb)

      !Turbulence schemes NOT including the call to the surface scheme
      CASE(icosmo,igme)

        ! compute turbulent diffusion (atmospheric column)
        CALL nwp_turbdiff   (  dt_phy_jg(itfastphy),              & !>in
                              & pt_patch, p_metrics,              & !>in
                              & ext_data,                         & !>in
                              & pt_prog,                          & !>in
                              & pt_prog_now_rcf, pt_prog_rcf,     & !>in/inout
                              & pt_diag,                          & !>inout
                              & prm_diag, prm_nwp_tend,           & !>inout
                              & wtr_prog_now,                     & !>in
                              & lnd_prog_now,                     & !>in
                              & lnd_diag                          ) !>in

      !Turbulence schemes including the call to the surface scheme
      CASE(iedmf)

        CALL nwp_turbulence_sfc (  dt_phy_jg(itfastphy),              & !>input
                                  & pt_patch, p_metrics,              & !>input
                                  & ext_data,                         & !>input
                                  & pt_prog,                          & !>inout
                                  & pt_prog_now_rcf, pt_prog_rcf,     & !>in/inout
                                  & pt_diag ,                         & !>inout
                                  & prm_diag, prm_nwp_tend,           & !>inout
                                  & lnd_prog_now, lnd_prog_new,       & !>inout
                                  & wtr_prog_now, wtr_prog_new,       & !>inout
                                  & lnd_diag                          ) !>inout

      CASE DEFAULT

        CALL finish('mo_nh_interface_nwp:','unknown choice of turbulence scheme')

      END SELECT

      IF (timers_level > 1) CALL timer_stop(timer_nwp_turbulence)

    END IF


    !-------------------------------------------------------------------------
    !  prognostic microphysic and precipitation scheme
    !-------------------------------------------------------------------------
    IF ( lcall_phy_jg(itgscp)) THEN

      IF (msg_level >= 15) &
        & CALL message('mo_nh_interface_nwp:', 'microphysics')

      !> temperature and tracers have been updated by turbulence;
      !! an update of the pressure field is not needed because pressure
      !! is not needed at high accuracy in the microphysics scheme

      IF (timers_level > 1) CALL timer_start(timer_nwp_microphysics)

      CALL nwp_microphysics ( dt_phy_jg(itfastphy),             & !>input
                            & pt_patch, p_metrics,              & !>input
                            & pt_prog,                          & !>inout
                            & pt_prog_rcf,                      & !>inout
                            & pt_diag ,                         & !>inout
                            & prm_diag                          ) !>inout

      IF (timers_level > 1) CALL timer_stop(timer_nwp_microphysics)

    ENDIF

    IF (lart) THEN
      CALL calc_o3_gems(pt_patch,datetime,pt_diag,prm_diag,ext_data)

      CALL art_reaction_interface(ext_data,                    & !> in
                &          pt_patch,                           & !> in
                &          datetime,                           & !> in
                &          dt_phy_jg(itfastphy),               & !> in
                &          p_prog_list,                        & !> in
                &          pt_prog,                            & !> in
                &          p_metrics,                          & !> in
                &          prm_diag,                           & !> in
                &          pt_diag,                            & !> inout
                &          pt_prog_rcf%tracer)

      CALL art_washout_interface(pt_prog,pt_diag,              & !>in
                &          dt_phy_jg(itfastphy),               & !>in
                &          pt_patch,                           & !>in
                &          prm_diag,                           & !>in
                &          pt_prog_rcf%tracer)                   !>inout
    ENDIF !lart


    IF (timers_level > 1) CALL timer_start(timer_fast_phys)

    ! Remark: in the (unusual) case that satad is used without any other physics,
    ! recalculation of the thermodynamic variables is duplicated here. However,
    ! this is the easiest way to combine minimization of halo communications
    ! with a failsafe flow control

    IF (msg_level >= 15) &
      & CALL message('mo_nh_interface_nwp:', 'recalculate thermodynamic variables')


    ! exclude boundary interpolation zone of nested domains
    rl_start = grf_bdywidth_c+1
    rl_end   = min_rlcell_int

    i_startblk = pt_patch%cells%start_blk(rl_start,1)
    i_endblk   = pt_patch%cells%end_blk(rl_end,i_nchdom)

!$OMP PARALLEL
!$OMP DO PRIVATE(jb,jk,jc,jt,i_startidx, i_endidx, z_qsum) ICON_OMP_DEFAULT_SCHEDULE

    DO jb = i_startblk, i_endblk
      CALL get_indices_c(pt_patch, jb, i_startblk, i_endblk, &
        & i_startidx, i_endidx, rl_start, rl_end )

      IF (lcall_phy_jg(itsatad) .OR. lcall_phy_jg(itgscp) .OR. lcall_phy_jg(itturb)) THEN
        !-------------------------------------------------------------------------
        !>
        !! re-calculate scalar prognostic variables out of physics variables!
        !!
        !-------------------------------------------------------------------------

        IF (kstart_moist(jg) > 1) z_qsum(:,1:kstart_moist(jg)-1) = 0._wp

        DO jk = kstart_moist(jg), nlev
          DO jc = i_startidx, i_endidx

            z_qsum(jc,jk) = pt_prog_rcf%tracer (jc,jk,jb,iqc) &
              &           + pt_prog_rcf%tracer (jc,jk,jb,iqi) &
              &           + pt_prog_rcf%tracer (jc,jk,jb,iqr) &
              &           + pt_prog_rcf%tracer (jc,jk,jb,iqs)

          ENDDO
        ENDDO

        ! Add further hydrometeor species to water loading term if required
        IF (iqm_max > iqs) THEN
          DO jt = iqs+1, iqm_max
            DO jk = kstart_moist(jg), nlev
              DO jc = i_startidx, i_endidx
                z_qsum(jc,jk) = z_qsum(jc,jk) + pt_prog_rcf%tracer(jc,jk,jb,jt)
              ENDDO
            ENDDO
          ENDDO
        ENDIF

        DO jk = 1, nlev
!DIR$ IVDEP
          DO jc =  i_startidx, i_endidx

            pt_diag%tempv(jc,jk,jb) =  pt_diag%temp(jc,jk,jb)          &
&                                  * ( 1._wp +  vtmpc1                 &
&                                  *  pt_prog_rcf%tracer(jc,jk,jb,iqv) &
&                                   - z_qsum(jc,jk) )

            pt_prog%exner(jc,jk,jb) = EXP(rd_o_cpd*LOG(rd_o_p0ref                   &
              &                     * pt_prog%rho(jc,jk,jb)*pt_diag%tempv(jc,jk,jb)))

            pt_diag%exner_old(jc,jk,jb) = pt_diag%exner_old(jc,jk,jb) + &
              pt_prog%exner(jc,jk,jb) - z_exner_sv(jc,jk,jb)

            pt_prog%theta_v(jc,jk,  jb) = pt_diag%tempv(jc,jk,jb) &
&                                       / pt_prog%exner(jc,jk,jb)

          ENDDO
        ENDDO

        ! compute dynamical temperature tendency from increments of Exner function and density
        ! the virtual increment is neglected here because this tendency is used only as
        ! input for the convection scheme, which is rather insensitive against this quantity
        IF ( lcall_phy_jg(itconv) ) THEN
          DO jk = kstart_moist(jg), nlev
!DIR$ IVDEP
            DO jc =  i_startidx, i_endidx

              pt_diag%ddt_temp_dyn(jc,jk,jb) = pt_diag%temp(jc,jk,jb)/dt_phy_jg(itfastphy) * &
                ( cpd_o_rd/pt_prog%exner(jc,jk,jb)*pt_diag%exner_dyn_incr(jc,jk,jb) -        &
                ( pt_diag%airmass_new(jc,jk,jb)-pt_diag%airmass_now(jc,jk,jb) ) /            &
                pt_diag%airmass_new(jc,jk,jb) )

            ENDDO
          ENDDO
        ENDIF

        ! reset dynamical exner increment to zero
        ! (it is accumulated over one advective time step in solve_nh)
        pt_diag%exner_dyn_incr(:,kstart_moist(jg):nlev,jb) = 0._wp

      ENDIF ! recalculation

      IF (lcall_phy_jg(itturb) .OR. linit .OR. l_any_slowphys) THEN
        ! rediagnose pressure
        CALL diag_pres (pt_prog, pt_diag, p_metrics,     &
                        jb, i_startidx, i_endidx, 1, nlev)
      ENDIF

    ENDDO
!$OMP END DO NOWAIT
!$OMP END PARALLEL

    IF (timers_level > 1) CALL timer_stop(timer_fast_phys)

    IF ( (lcall_phy_jg(itturb) .OR. linit) .AND. ANY( (/icosmo,igme/)==atm_phy_nwp_config(jg)%inwp_turb ) ) THEN

      IF (timers_level > 1) CALL timer_start(timer_nwp_turbulence)

      ! compute turbulent transfer coefficients (atmosphere-surface interface)
      CALL nwp_turbtrans  ( dt_phy_jg(itfastphy),             & !>in
                          & pt_patch, p_metrics,              & !>in
                          & ext_data,                         & !>in
                          & pt_prog_rcf,                      & !>inout
                          & pt_diag,                          & !>inout
                          & prm_diag,                         & !>inout
                          & wtr_prog_new,                     & !>in
                          & lnd_prog_new,                     & !>inout
                          & lnd_diag                          ) !>inout

      IF (timers_level > 1) CALL timer_stop(timer_nwp_turbulence)
    ENDIF !lcall(itturb)



    !!-------------------------------------------------------------------------
    !!  slow physics part
    !!-------------------------------------------------------------------------

    IF (l_any_slowphys) THEN

      IF (msg_level >= 15) &
         CALL message('mo_nh_interface', 'diagnose pres/temp for slow physics')

      ! If slow physics is called without fast physics (which should happen
      ! at the initial time step only), temperature needs to be calculated
      ! Otherwise, temperature is up to date
      IF ( .NOT. (lcall_phy_jg(itgscp) .OR. lcall_phy_jg(itturb))) THEN
        ltemp = .TRUE.
      ELSE
        ltemp = .FALSE.
      ENDIF


      ! Pressure has already been updated at the end of the fast physics part
      lpres = .FALSE.

      ! Temperature at interface levels is needed if irad_aero = 5 or 6
      ! or if Ritter-Geleyn radiation is called
      IF ( lcall_phy_jg(itrad) .AND. ( irad_aero == 5 .OR. irad_aero == 6 &
           .OR. atm_phy_nwp_config(jg)%inwp_radiation == 2 ) )         THEN
        ltemp_ifc = .TRUE.
      ELSE
        ltemp_ifc = .FALSE.
      ENDIF

      CALL diagnose_pres_temp (p_metrics, pt_prog, pt_prog_rcf,   &
        &                      pt_diag, pt_patch,                 &
        &                      opt_calc_temp     = ltemp,         &
        &                      opt_calc_pres     = lpres,         &
        &                      lnd_prog          = lnd_prog_new,  &
        &                      opt_calc_temp_ifc = ltemp_ifc,     &
        &                      opt_rlend         = min_rlcell_int )

    ENDIF


    !-------------------------------------------------------------------------
    !> Convection
    !-------------------------------------------------------------------------

    IF ( lcall_phy_jg(itconv)  ) THEN


      IF (msg_level >= 15) &
&           CALL message('mo_nh_interface', 'convection')

      IF (timers_level > 2) CALL timer_start(timer_nwp_convection)
      CALL nwp_convection (  dt_phy_jg(itconv),                 & !>input
                            & pt_patch, p_metrics,              & !>input
                            & ext_data,                         & !>input
                            & pt_prog,                          & !>input
                            & pt_prog_rcf,                      & !>input
                            & pt_diag,                          & !>inout
                            & prm_diag, prm_nwp_tend            ) !>inout
      IF (timers_level > 2) CALL timer_stop(timer_nwp_convection)

    ENDIF! convection


    !-------------------------------------------------------------------------
    !> Cloud cover
    !-------------------------------------------------------------------------

    IF ( lcall_phy_jg(itccov) ) THEN

      ! When using a reduced grid for radiation, part of the boundary points need
      ! to be included in order to compute spatial gradients for back-interpolation
      IF (lredgrid) THEN
        rl_start = grf_bdywidth_c-1
      ELSE
        rl_start = grf_bdywidth_c+1
      ENDIF
      rl_end   = min_rlcell_int

      i_startblk = pt_patch%cells%start_blk(rl_start,1)
      i_endblk   = pt_patch%cells%end_blk(rl_end,i_nchdom)

      IF (msg_level >= 15) &
        &  CALL message('mo_nh_interface', 'cloud cover')

      IF (timers_level > 2) CALL timer_start(timer_cover_koe)


      !-------------------------------------------------------------------------
      !> Cloud water distribution: cloud cover, cloud water, cloud ice
      !  inwp_cldcover =
      !  (0) no clouds
      !  (1) diagnostic cloud cover
      !  (2) prognostic total water variance (not yet started)
      !  (3) clouds as in COSMO
      !  (4) clouds as in turbulence
      !  (5) grid-scale cloud cover [1 or 0]
      !-------------------------------------------------------------------------

!$OMP PARALLEL
!$OMP DO PRIVATE(jb,i_startidx,i_endidx,qtvar) ICON_OMP_GUIDED_SCHEDULE
      DO jb = i_startblk, i_endblk
        !
        CALL get_indices_c(pt_patch, jb, i_startblk, i_endblk, &
&                       i_startidx, i_endidx, rl_start, rl_end)

        IF ( atm_phy_nwp_config(jg)%inwp_turb == iedmf ) THEN
          qtvar(:,:) = pt_prog_rcf%tracer(:,:,jb,iqtvar)        ! EDMF DUALM
        ELSE
          qtvar(:,:) = 0.0_wp                                   ! other turb schemes
        ENDIF

        CALL cover_koe &
&             (kidia  = i_startidx ,   kfdia  = i_endidx  ,       & !! in:  horizonal begin, end indices
&              klon = nproma,  kstart = kstart_moist(jg)  ,       & !! in:  horiz. and vert. vector length
&              klev   = nlev,                                     &
&              icldscheme = atm_phy_nwp_config(jg)%inwp_cldcover ,& !! in:  cloud cover option
&              inwp_turb  = atm_phy_nwp_config(jg)%inwp_turb,     & !! in:  turbulence scheme number
&              tt     = pt_diag%temp         (:,:,jb)     ,       & !! in:  temperature at full levels
&              pp     = pt_diag%pres         (:,:,jb)     ,       & !! in:  pressure at full levels
&              ps     = pt_diag%pres_sfc     (:,jb)       ,       & !! in:  surface pressure at full levels
&              t_g    = lnd_prog_new%t_g     (:,jb)       ,       & !! in:  surface temperature
&              pgeo   = p_metrics%geopot_agl (:,:,jb)     ,       & !! in:  geopotential height
&              rho    = pt_prog%rho          (:,:,jb  )   ,       & !! in:  density
&              rcld   = prm_diag%rcld        (:,:,jb)     ,       & !! in:  standard deviation of saturation deficit
&              ldland = ext_data%atm%llsm_atm_c (:,jb)    ,       & !! in:  land/sea mask
&              ldcum  = prm_diag%locum       (:,jb)       ,       & !! in:  convection on/off
&              kcbot  = prm_diag%mbas_con    (:,jb)       ,       & !! in:  convective cloud base
&              kctop  = prm_diag%mtop_con    (:,jb)       ,       & !! in:  convective cloud top
&              pmfude_rate = prm_diag%con_udd(:,:,jb,3)   ,       & !! in:  convective updraft detrainment rate
&              plu         = prm_diag%con_udd(:,:,jb,7)   ,       & !! in:  updraft condensate
&              qv     = pt_prog_rcf%tracer   (:,:,jb,iqv) ,       & !! in:  spec. humidity
&              qc     = pt_prog_rcf%tracer   (:,:,jb,iqc) ,       & !! in:  cloud water
&              qi     = pt_prog_rcf%tracer   (:,:,jb,iqi) ,       & !! in:  cloud ice
&              qtvar  = qtvar                             ,       & !! in:  qtvar
&              cc_tot = prm_diag%clc         (:,:,jb)     ,       & !! out: cloud cover
&              qv_tot = prm_diag%tot_cld     (:,:,jb,iqv) ,       & !! out: qv       -"-
&              qc_tot = prm_diag%tot_cld     (:,:,jb,iqc) ,       & !! out: clw      -"-
&              qi_tot = prm_diag%tot_cld     (:,:,jb,iqi) )         !! out: ci       -"-


      ENDDO

!$OMP END DO NOWAIT
!$OMP END PARALLEL

      IF (timers_level > 2) CALL timer_stop(timer_cover_koe)

    ENDIF! cloud cover

    !-------------------------------------------------------------------------
    !> Radiation
    !-------------------------------------------------------------------------

    IF ( lcall_phy_jg(itrad) ) THEN

      IF (ltimer) CALL timer_start(timer_nwp_radiation)
      CALL nwp_radiation (lredgrid,              & ! in
           &              p_sim_time,            & ! in
           &              datetime,              & ! in
           &              pt_patch,              & ! in
           &              pt_par_patch,          & ! in
           &              ext_data,              & ! in
           &              lnd_diag,              & ! in
           &              pt_prog,               & ! inout
           &              pt_diag,               & ! inout
           &              prm_diag,              & ! inout
           &              lnd_prog_new,          & ! in
           &              wtr_prog_new           ) ! in
      IF (ltimer) CALL timer_stop(timer_nwp_radiation)

    ENDIF


    IF ( lcall_phy_jg(itradheat) ) THEN

      IF (msg_level >= 15) &
&           CALL message('mo_nh_interface', 'radiative heating')


      IF (timers_level > 10) CALL timer_start(timer_pre_radiation_nwp)

      CALL pre_radiation_nwp (                      &
        & kbdim      = nproma,                      &
        & p_inc_rad  = dt_phy_jg(itfastphy),        &
        & p_sim_time = p_sim_time,                  &
        & pt_patch   = pt_patch,                    &
        & zsmu0      = zcosmu0,                     &
        & zsct       = zsct )
      IF (timers_level > 10) CALL timer_stop(timer_pre_radiation_nwp)

      ! exclude boundary interpolation zone of nested domains
      rl_start = grf_bdywidth_c+1
      rl_end   = min_rlcell_int

      i_startblk = pt_patch%cells%start_blk(rl_start,1)
      i_endblk   = pt_patch%cells%end_blk(rl_end,i_nchdom)

      IF (timers_level > 2) CALL timer_start(timer_radheat)
!$OMP PARALLEL
!$OMP DO PRIVATE(jb,i_startidx,i_endidx) ICON_OMP_DEFAULT_SCHEDULE
!
      DO jb = i_startblk, i_endblk
        !
        CALL get_indices_c(pt_patch, jb, i_startblk, i_endblk, &
&                       i_startidx, i_endidx, rl_start, rl_end)

        zcosmu0 (i_startidx:i_endidx,jb) = MAX(zcosmu0(i_startidx:i_endidx,jb),0.0_wp)

        !calculate solar incoming flux at TOA
        prm_diag%flxdwswtoa(i_startidx:i_endidx,jb) = zcosmu0(i_startidx:i_endidx,jb) &
          &                                         * zsct                 !zsct by pre_radiation

        prm_diag%swflxsfc (:,jb)=0._wp
        prm_diag%lwflxsfc (:,jb)=0._wp
        prm_diag%swflxtoa (:,jb)=0._wp

        IF (atm_phy_nwp_config(jg)%inwp_surface >= 1) THEN

          prm_diag%swflxsfc_t (:,jb,:)=0._wp
          prm_diag%lwflxsfc_t (:,jb,:)=0._wp

          CALL radheat (                   &
          !
          ! input
          ! -----
          !
          & jcs=i_startidx                         ,&! in     start index of inner do loop
          & jce=i_endidx                           ,&! in     end index of inner do loop
          & kbdim=nproma                           ,&! in     loop length and dimension size
          & klev=nlev                              ,&! in     vertical dimension size
          & klevp1=nlevp1                          ,&! in     vertical dimension size
          & ntiles=ntiles_total                    ,&! in     number of tiles of sfc flux fields
          & ntiles_wtr=ntiles_water                ,&! in     number of extra tiles for ocean and lakes
          & pmair=pt_diag%airmass_new(:,:,jb)      ,&! in     layer air mass             [kg/m2]
          & pqv=prm_diag%tot_cld(:,:,jb,iqv)       ,&! in     specific moisture           [kg/kg]
          & pcd=cvd                                ,&! in     specific heat of dry air  [J/kg/K]
          & pcv=cvv                                ,&! in     specific heat of vapor    [J/kg/K]
          & pi0=prm_diag%flxdwswtoa(:,jb)          ,&! in     solar incoming flux at TOA  [W/m2]
          & pemiss=ext_data%atm%emis_rad(:,jb)     ,&! in     lw sfc emissivity
          & pqc=prm_diag%tot_cld    (:,:,jb,iqc)   ,&! in     specific cloud water        [kg/kg]
          & pqi=prm_diag%tot_cld    (:,:,jb,iqi)   ,&! in     specific cloud ice          [kg/kg]
          & ppres_ifc=pt_diag%pres_ifc(:,:,jb)     ,&! in     pressure at layer boundaries [Pa]
          & albedo=prm_diag%albdif(:,jb)           ,&! in     grid-box average shortwave albedo
          & albedo_t=prm_diag%albdif_t(:,jb,:)     ,&! in     tile-specific shortwave albedo
          & lp_count=ext_data%atm%lp_count(jb)     ,&! in     number of land points
          & gp_count_t=ext_data%atm%gp_count_t(jb,:),&! in    number of land points per tile
          & spi_count =ext_data%atm%spi_count(jb)  ,&! in     number of seaice points
          & fp_count  =ext_data%atm%fp_count(jb)   ,&! in     number of (f)lake points
          & idx_lst_lp=ext_data%atm%idx_lst_lp(:,jb), &! in   index list of land points
          & idx_lst_t=ext_data%atm%idx_lst_t(:,jb,:), &! in   index list of land points per tile
          & idx_lst_spi=ext_data%atm%idx_lst_spi(:,jb),&! in  index list of seaice points
          & idx_lst_fp=ext_data%atm%idx_lst_fp(:,jb),&! in    index list of (f)lake points
          & cosmu0=zcosmu0(:,jb)                   ,&! in     cosine of solar zenith angle
          & opt_nh_corr=.TRUE.                     ,&! in     switch for NH mode
          & ptsfc=lnd_prog_new%t_g(:,jb)           ,&! in     surface temperature         [K]
          & ptsfc_t=lnd_prog_new%t_g_t(:,jb,:)     ,&! in     tile-specific surface temperature         [K]
          & ptsfctrad=prm_diag%tsfctrad(:,jb)      ,&! in     sfc temp. used for pflxlw   [K]
          & ptrmsw=prm_diag%trsolall (:,:,jb)      ,&! in     shortwave net tranmissivity []
          & pflxlw=prm_diag%lwflxall (:,:,jb)      ,&! in     longwave net flux           [W/m2]
          & lwflx_up_sfc_rs=prm_diag%lwflx_up_sfc_rs(:,jb), &! in longwave upward flux at surface [W/m2]
          & trsol_up_toa=prm_diag%trsol_up_toa(:,jb),   & ! in shortwave upward transm. at the top of the atmosphere
          & trsol_up_sfc=prm_diag%trsol_up_sfc(:,jb),   & ! in shortwave upward transm. at the surface
          & trsol_par_sfc=prm_diag%trsol_par_sfc(:,jb), & ! in photosynthetically active downward transm. at the surface
          & trsol_dn_sfc_diff=prm_diag%trsol_dn_sfc_diff(:,jb),&! in shortwave diffuse downward transm. at the surface
          & trsol_clr_sfc=prm_diag%trsolclr_sfc(:,jb),  & ! in clear-sky net transmissivity at surface
          & use_trsolclr_sfc=atm_phy_nwp_config(jg)%inwp_radiation==1, &
          !
          ! output
          ! ------
          !
          & pdtdtradsw=prm_nwp_tend%ddt_temp_radsw(:,:,jb),&! out    rad. heating by SW        [K/s]
          & pdtdtradlw=prm_nwp_tend%ddt_temp_radlw(:,:,jb),&! out    rad. heating by lw        [K/s]
          & pflxsfcsw =prm_diag%swflxsfc (:,jb)   ,&        ! out shortwave surface net flux [W/m2]
          & pflxsfclw =prm_diag%lwflxsfc (:,jb)   ,&        ! out longwave surface net flux  [W/m2]
          & pflxsfcsw_t=prm_diag%swflxsfc_t (:,jb,:)   ,&   ! out tile-specific shortwave surface net flux [W/m2]
          & pflxsfclw_t=prm_diag%lwflxsfc_t (:,jb,:)   ,&   ! out tile-specific longwave surface net flux  [W/m2]
          & pflxtoasw =prm_diag%swflxtoa (:,jb)        ,&   ! out shortwave toa net flux     [W/m2]
          & lwflx_up_sfc=prm_diag%lwflx_up_sfc(:,jb)   ,&   ! out longwave upward flux at surface [W/m2]
          & swflx_up_toa=prm_diag%swflx_up_toa(:,jb)   ,&   ! out shortwave upward flux at the TOA [W/m2]
          & swflx_up_sfc=prm_diag%swflx_up_sfc(:,jb)   ,&   ! out shortwave upward flux at the surface [W/m2]
          & swflx_par_sfc=prm_diag%swflx_par_sfc(:,jb) ,&   ! out shortwave upward flux at the surface [W/m2]
          & swflx_dn_sfc_diff=prm_diag%swflx_dn_sfc_diff(:,jb) ) ! out shortwave diffuse downward flux at the surface [W/m2]

        ELSE
          CALL radheat (                   &
          !
          ! input
          ! -----
          !
          & jcs=i_startidx                         ,&! in     start index of inner do loop
          & jce=i_endidx                           ,&! in     end index of inner do loop
          & kbdim=nproma                           ,&! in     loop length and dimension size
          & klev=nlev                              ,&! in     vertical dimension size
          & klevp1=nlevp1                          ,&! in     vertical dimension size
          & ntiles=1                               ,&! in     number of tiles of sfc flux fields
          & ntiles_wtr=0                           ,&! in     number of extra tiles for ocean and lakes
          & pmair=pt_diag%airmass_new(:,:,jb)      ,&! in     layer air mass             [kg/m2]
          & pqv=prm_diag%tot_cld(:,:,jb,iqv)       ,&! in     specific moisture           [kg/kg]
          & pcd=cvd                                ,&! in     specific heat of dry air  [J/kg/K]
          & pcv=cvv                                ,&! in     specific heat of vapor    [J/kg/K]
          & pi0=prm_diag%flxdwswtoa(:,jb)          ,&! in     solar incoming flux at TOA  [W/m2]
          & pemiss=ext_data%atm%emis_rad(:,jb)     ,&! in     lw sfc emissivity
          & pqc=prm_diag%tot_cld    (:,:,jb,iqc)   ,&! in     specific cloud water        [kg/kg]
          & pqi=prm_diag%tot_cld    (:,:,jb,iqi)   ,&! in     specific cloud ice          [kg/kg]
          & ppres_ifc=pt_diag%pres_ifc(:,:,jb)     ,&! in     pressure at layer boundaries [Pa]
          & cosmu0=zcosmu0(:,jb)                   ,&! in     cosine of solar zenith angle
          & opt_nh_corr=.TRUE.                     ,&! in     switch for NH mode
          & ptsfc=lnd_prog_new%t_g(:,jb)           ,&! in     surface temperature         [K]
          & ptsfctrad=prm_diag%tsfctrad(:,jb)      ,&! in     sfc temp. used for pflxlw   [K]
          & ptrmsw=prm_diag%trsolall (:,:,jb)      ,&! in     shortwave net tranmissivity []
          & pflxlw=prm_diag%lwflxall (:,:,jb)      ,&! in     longwave net flux           [W/m2]
          & lwflx_up_sfc_rs=prm_diag%lwflx_up_sfc_rs(:,jb), &! in longwave upward flux at surface [W/m2]
          & trsol_up_toa=prm_diag%trsol_up_toa(:,jb),   & ! in shortwave upward transm. at the top of the atmosphere
          & trsol_up_sfc=prm_diag%trsol_up_sfc(:,jb),   & ! in shortwave upward transm. at the surface
          & trsol_par_sfc=prm_diag%trsol_par_sfc(:,jb), & ! in photosynthetically active downward transm. at the surface
          & trsol_dn_sfc_diff=prm_diag%trsol_dn_sfc_diff(:,jb),&! in shortwave diffuse downward transm. at the surface
          !
          ! output
          ! ------
          !
          & pdtdtradsw=prm_nwp_tend%ddt_temp_radsw(:,:,jb),&! out    rad. heating by SW        [K/s]
          & pdtdtradlw=prm_nwp_tend%ddt_temp_radlw(:,:,jb),&! out    rad. heating by lw        [K/s]
          & pflxsfcsw =prm_diag%swflxsfc (:,jb)   ,&        ! out shortwave surface net flux [W/m2]
          & pflxsfclw =prm_diag%lwflxsfc (:,jb)   ,&        ! out longwave surface net flux  [W/m2]
          & pflxtoasw =prm_diag%swflxtoa (:,jb)   ,&        ! out shortwave toa net flux     [W/m2]
          & lwflx_up_sfc=prm_diag%lwflx_up_sfc(:,jb)   ,&   ! out longwave upward flux at surface [W/m2]
          & swflx_up_toa=prm_diag%swflx_up_toa(:,jb)   ,&   ! out shortwave upward flux at the TOA [W/m2]
          & swflx_up_sfc=prm_diag%swflx_up_sfc(:,jb)   ,&   ! out shortwave upward flux at the surface [W/m2]
          & swflx_par_sfc=prm_diag%swflx_par_sfc(:,jb) ,&   ! out shortwave upward flux at the surface [W/m2]
          & swflx_dn_sfc_diff=prm_diag%swflx_dn_sfc_diff(:,jb) ) ! out shortwave diffuse downward flux at the surface [W/m2]
        ENDIF

      ENDDO ! blocks

!$OMP END DO NOWAIT
!$OMP END PARALLEL

      IF (timers_level > 2) CALL timer_stop(timer_radheat)

    ENDIF  ! inwp_radiation


    !-------------------------------------------------------------------------
    !  Gravity waves drag: orographic and non-orographic
    !-------------------------------------------------------------------------

    IF (lcall_phy_jg(itsso) .OR. lcall_phy_jg(itgwd)) THEN

      IF (msg_level >= 15) &
        &  CALL message('mo_nh_interface', 'gravity waves')

      IF (timers_level > 3) CALL timer_start(timer_sso)

      CALL nwp_gwdrag ( dt_phy_jg(itsso),          & !>input
        &               lcall_phy_jg(itsso),       & !>input
        &               dt_phy_jg(itgwd),          & !>input
        &               lcall_phy_jg(itgwd),       & !>input
        &               pt_patch, p_metrics,       & !>input
        &               ext_data,                  & !>input
        &               pt_diag,                   & !>inout
        &               prm_diag, prm_nwp_tend     ) !>inout

      IF (timers_level > 3) CALL timer_stop(timer_sso)
    ENDIF ! inwp_sso
    !-------------------------------------------------------------------------


    !-------------------------------------------------------------------------
    ! Anurag Dipankar MPIM (2013-May-29)
    ! Large-scale forcing is to be applied at the end of all physics so that
    ! the most updated variable is used. Ideally it should be "next" timestep
    ! variable. Also note that its not actually a part of physics (sub-grid
    ! activity). It is called here to take advantage of u,v.
    !
    ! These LS forcing act as slow process so the tendencies from them are
    ! accumulated with the slow physics tendencies next
    !
    !(2013-25-June) LS forcing is called every physics step
    !-------------------------------------------------------------------------
    IF(is_ls_forcing)THEN

      IF (msg_level >= 15) &
        &  CALL message('mo_nh_interface:', 'LS forcing')

      IF (timers_level > 3) CALL timer_start(timer_ls_forcing)

      ! exclude boundary interpolation zone of nested domains
      rl_start = grf_bdywidth_c+1
      rl_end   = min_rlcell_int

      CALL apply_ls_forcing ( pt_patch,          &  !>in
        &                     p_metrics,         &  !>in
        &                     pt_prog,           &  !>in
        &                     pt_diag,           &  !>in
        &                     pt_prog_rcf%tracer(:,:,:,iqv),  & !>in
        &                     rl_start,                       & !>in
        &                     rl_end,                         & !>in
        &                     prm_nwp_tend%ddt_u_ls,          & !>out
        &                     prm_nwp_tend%ddt_v_ls,          & !>out
        &                     prm_nwp_tend%ddt_temp_ls,       & !>out
        &                     prm_nwp_tend%ddt_tracer_ls(:,iqv) ) !>out

      IF (timers_level > 3) CALL timer_stop(timer_ls_forcing)

    ENDIF


    IF (timers_level > 2) CALL timer_start(timer_phys_acc)
    !-------------------------------------------------------------------------
    !>  accumulate tendencies of slow_physics
    !-------------------------------------------------------------------------
    IF( (l_any_slowphys .OR. lcall_phy_jg(itradheat)) .OR. is_ls_forcing) THEN

      IF (p_test_run) THEN
        z_ddt_u_tot = 0._wp
        z_ddt_v_tot = 0._wp
      ENDIF

      IF (timers_level > 10) CALL timer_start(timer_phys_acc_1)

      ! Coefficients for extra Rayleigh friction
      ustart    = atm_phy_nwp_config(jg)%ustart_raylfric
      uoffset_q = ustart + 40._wp
      ustart_q  = ustart + 50._wp
      max_relax = -1._wp/atm_phy_nwp_config(jg)%efdt_min_raylfric

      ! exclude boundary interpolation zone of nested domains
      rl_start = grf_bdywidth_c+1
      rl_end   = min_rlcell_int

      i_startblk = pt_patch%cells%start_blk(rl_start,1)
      i_endblk   = pt_patch%cells%end_blk(rl_end,i_nchdom)

!$OMP PARALLEL
!$OMP DO PRIVATE(jb,jk,jc,jt,i_startidx,i_endidx,z_qsum,z_ddt_temp,z_ddt_qsum,vabs, &
!$OMP  rfric_fac,zddt_u_raylfric,zddt_v_raylfric) ICON_OMP_DEFAULT_SCHEDULE
!
      DO jb = i_startblk, i_endblk
!
        CALL get_indices_c(pt_patch, jb, i_startblk, i_endblk, &
&                       i_startidx, i_endidx, rl_start, rl_end)


        ! artificial Rayleigh friction: active if GWD or SSO scheme is active
        IF (atm_phy_nwp_config(jg)%inwp_sso > 0 .OR. atm_phy_nwp_config(jg)%inwp_gwd > 0) THEN
          DO jk = 1, nlev
!DIR$ IVDEP
            DO jc = i_startidx, i_endidx
              vabs = SQRT(pt_diag%u(jc,jk,jb)**2 + pt_diag%v(jc,jk,jb)**2)
              rfric_fac = MAX(0._wp, 8.e-4_wp*(vabs-ustart))
              IF (vabs > ustart_q) THEN
                rfric_fac = MIN(1._wp,4.e-4_wp*(vabs-uoffset_q)**2)
              ENDIF
              zddt_u_raylfric(jc,jk) = max_relax*rfric_fac*pt_diag%u(jc,jk,jb)
              zddt_v_raylfric(jc,jk) = max_relax*rfric_fac*pt_diag%v(jc,jk,jb)
            ENDDO
          ENDDO
        ELSE
          zddt_u_raylfric(:,:) = 0._wp
          zddt_v_raylfric(:,:) = 0._wp
        ENDIF

        ! heating related to momentum deposition by SSO, GWD and Rayleigh friction
        DO jk = 1, nlev
!DIR$ IVDEP
          DO jc = i_startidx, i_endidx
            prm_nwp_tend%ddt_temp_drag(jc,jk,jb) = -rcvd*(pt_diag%u(jc,jk,jb)*             &
                                                   (prm_nwp_tend%ddt_u_sso(jc,jk,jb)+      &
                                                    prm_nwp_tend%ddt_u_gwd(jc,jk,jb)+      &
                                                    zddt_u_raylfric(jc,jk))                &
                                                   +      pt_diag%v(jc,jk,jb)*             &
                                                   (prm_nwp_tend%ddt_v_sso(jc,jk,jb)+      &
                                                    prm_nwp_tend%ddt_v_gwd(jc,jk,jb)+      &
                                                    zddt_v_raylfric(jc,jk))                )
          ENDDO
        ENDDO
!DIR$ IVDEP
        z_ddt_temp(i_startidx:i_endidx,:) =                                                      &
   &                                       prm_nwp_tend%ddt_temp_radsw(i_startidx:i_endidx,:,jb) &
   &                                    +  prm_nwp_tend%ddt_temp_radlw(i_startidx:i_endidx,:,jb) &
   &                                    +  prm_nwp_tend%ddt_temp_drag (i_startidx:i_endidx,:,jb) &
   &                                    +  prm_nwp_tend%ddt_temp_pconv(i_startidx:i_endidx,:,jb)



        IF (kstart_moist(jg) > 1) z_qsum(:,1:kstart_moist(jg)-1) = 0._wp

        DO jk = kstart_moist(jg), nlev
          DO jc = i_startidx, i_endidx

            z_qsum(jc,jk) = pt_prog_rcf%tracer (jc,jk,jb,iqc) &
              &           + pt_prog_rcf%tracer (jc,jk,jb,iqi) &
              &           + pt_prog_rcf%tracer (jc,jk,jb,iqr) &
              &           + pt_prog_rcf%tracer (jc,jk,jb,iqs)

          ENDDO
        ENDDO

        ! Add further hydrometeor species to water loading term if required
        IF (iqm_max > iqs) THEN
          DO jt = iqs+1, iqm_max
            DO jk = kstart_moist(jg), nlev
              DO jc = i_startidx, i_endidx
                z_qsum(jc,jk) = z_qsum(jc,jk) + pt_prog_rcf%tracer(jc,jk,jb,jt)
              ENDDO
            ENDDO
          ENDDO
        ENDIF

        ! Convert temperature tendency into Exner function tendency
        DO jk = 1, nlev
!DIR$ IVDEP
          DO jc = i_startidx, i_endidx

            z_ddt_qsum =   prm_nwp_tend%ddt_tracer_pconv(jc,jk,jb,iqc) &
              &          + prm_nwp_tend%ddt_tracer_pconv(jc,jk,jb,iqi)

            pt_diag%ddt_exner_phy(jc,jk,jb) = rd_o_cpd / pt_prog%theta_v(jc,jk,jb)           &
              &                             * (z_ddt_temp(jc,jk)                             &
              &                             *(1._wp + vtmpc1*pt_prog_rcf%tracer(jc,jk,jb,iqv)&
              &                             - z_qsum(jc,jk)) + pt_diag%temp(jc,jk,jb)        &
              &           * (vtmpc1 * prm_nwp_tend%ddt_tracer_pconv(jc,jk,jb,iqv)-z_ddt_qsum ))

          ENDDO
        ENDDO

        ! Accumulate wind tendencies of slow physics
        ! Strictly spoken, this would not be necessary if only radiation was called
        ! in the current time step, but the radiation time step should be a multiple
        ! of the convection time step anyway in order to obtain up-to-date cloud cover fields
        IF (l_any_slowphys) THEN
!DIR$ IVDEP
          z_ddt_u_tot(i_startidx:i_endidx,:,jb) =                   &
   &          prm_nwp_tend%ddt_u_gwd     (i_startidx:i_endidx,:,jb) &
   &        + zddt_u_raylfric            (i_startidx:i_endidx,:)    &
   &        + prm_nwp_tend%ddt_u_sso     (i_startidx:i_endidx,:,jb) &
   &        + prm_nwp_tend%ddt_u_pconv  ( i_startidx:i_endidx,:,jb)
!DIR$ IVDEP
          z_ddt_v_tot(i_startidx:i_endidx,:,jb) =                   &
   &          prm_nwp_tend%ddt_v_gwd     (i_startidx:i_endidx,:,jb) &
   &        + zddt_v_raylfric            (i_startidx:i_endidx,:)    &
   &        + prm_nwp_tend%ddt_v_sso     (i_startidx:i_endidx,:,jb) &
   &        + prm_nwp_tend%ddt_v_pconv  ( i_startidx:i_endidx,:,jb)
<<<<<<< HEAD
=======
        ELSE IF (is_ls_forcing) THEN
          z_ddt_u_tot(i_startidx:i_endidx,:,jb) = 0._wp
          z_ddt_v_tot(i_startidx:i_endidx,:,jb) = 0._wp
>>>>>>> c720eddc
        ENDIF



        !-------------------------------------------------------------------------
        !>  accumulate tendencies of slow_physics when LS forcing is ON
        !-------------------------------------------------------------------------
        IF (is_ls_forcing) THEN

          DO jk = 1, nlev
            DO jc = i_startidx, i_endidx
              z_ddt_temp(jc,jk) = z_ddt_temp(jc,jk)               &
                                +  prm_nwp_tend%ddt_temp_ls(jk)


              ! Convert temperature tendency into Exner function tendency
              z_ddt_qsum =   prm_nwp_tend%ddt_tracer_pconv(jc,jk,jb,iqc) &
                &          + prm_nwp_tend%ddt_tracer_pconv(jc,jk,jb,iqi) &
                &          + prm_nwp_tend%ddt_tracer_ls(jk,iqc)          &
                &          + prm_nwp_tend%ddt_tracer_ls(jk,iqi)

              pt_diag%ddt_exner_phy(jc,jk,jb) = rd_o_cpd / pt_prog%theta_v(jc,jk,jb)           &
                &                             * (z_ddt_temp(jc,jk)                             &
                &                             *(1._wp + vtmpc1*pt_prog_rcf%tracer(jc,jk,jb,iqv)&
                &                             - z_qsum(jc,jk)) + pt_diag%temp(jc,jk,jb)        &
                &           * (vtmpc1 * (prm_nwp_tend%ddt_tracer_pconv(jc,jk,jb,iqv) +         &
                &              prm_nwp_tend%ddt_tracer_ls(jk,iqv) ) - z_ddt_qsum ) )


              ! add u/v forcing tendency here
              z_ddt_u_tot(jc,jk,jb) = z_ddt_u_tot(jc,jk,jb) &
                &                   + prm_nwp_tend%ddt_u_ls(jk)

              z_ddt_v_tot(jc,jk,jb) = z_ddt_v_tot(jc,jk,jb) &
                &                   + prm_nwp_tend%ddt_v_ls(jk)

            END DO  ! jc
          END DO  ! jk

        ENDIF ! END of LS forcing tendency accumulation

        ! combine convective and EDMF rain and snow
        IF ( atm_phy_nwp_config(jg)%inwp_turb == iedmf ) THEN
!DIR$ IVDEP
          prm_diag%rain_con_rate          (i_startidx:i_endidx,       jb) = &
            &   prm_diag%rain_con_rate_3d (i_startidx:i_endidx,nlevp1,jb)   &
            & + prm_diag%rain_edmf_rate_3d(i_startidx:i_endidx,nlevp1,jb)
!DIR$ IVDEP
          prm_diag%snow_con_rate          (i_startidx:i_endidx,       jb) = &
            &   prm_diag%snow_con_rate_3d (i_startidx:i_endidx,nlevp1,jb)   &
            & + prm_diag%snow_edmf_rate_3d(i_startidx:i_endidx,nlevp1,jb)
        ELSE IF (lcall_phy_jg(itconv)) THEN
!DIR$ IVDEP
          prm_diag%rain_con_rate          (i_startidx:i_endidx,       jb) = &
            &   prm_diag%rain_con_rate_3d (i_startidx:i_endidx,nlevp1,jb)
!DIR$ IVDEP
          prm_diag%snow_con_rate          (i_startidx:i_endidx,       jb) = &
            &   prm_diag%snow_con_rate_3d (i_startidx:i_endidx,nlevp1,jb)
        ENDIF

      ENDDO  ! jb
!$OMP END DO NOWAIT
!$OMP END PARALLEL
      IF (timers_level > 10) CALL timer_stop(timer_phys_acc_1)

    END IF  !END OF slow physics tendency accumulation



    !--------------------------------------------------------
    ! Final section: Synchronization of updated prognostic variables,
    !                interpolation of u/v tendendies to edge points,
    !                and diagnostic computations
    !--------------------------------------------------------

    ! Synchronize tracers if any of the updating (fast-physics) processes was active.
    ! In addition, tempv needs to be synchronized, and in case of lhdiff_rcf, also exner_old
    IF (advection_config(jg)%iadv_tke == 1) THEN
      ! TKE does not need to be synchronized if it is advected only vertically
      ntracer_sync = ntracer-1
    ELSE
      ntracer_sync = ntracer
    ENDIF

    IF (l_any_fastphys) THEN

      IF (timers_level > 10) CALL timer_start(timer_phys_sync_tracers)

      IF (use_icon_comm) THEN ! use communication library

        tracers_comm = new_icon_comm_variable(pt_prog_rcf%tracer, pt_patch%sync_cells_not_in_domain,  &
          & status=is_ready, scope=until_sync, name="pt_prog_rcf%tracer")
        tempv_comm = new_icon_comm_variable(pt_diag%tempv, pt_patch%sync_cells_not_in_domain, &
          & status=is_ready, scope=until_sync, name="pt_diag%tempv")

        IF (lhdiff_rcf) THEN
          exner_old_comm = new_icon_comm_variable(pt_diag%exner_old, &
            & pt_patch%sync_cells_not_in_domain, &
            & status=is_ready, scope=until_sync, name="pt_diag%exner_old")
          IF (diffusion_config(jg)%lhdiff_w) &
            w_comm = new_icon_comm_variable(pt_prog%w, &
              & pt_patch%sync_cells_not_in_domain, &
              & status=is_ready, scope=until_sync, name="pt_prog%w")
        ENDIF

      ELSE
        IF (lhdiff_rcf .AND. diffusion_config(jg)%lhdiff_w) THEN
          CALL sync_patch_array_mult(SYNC_C, pt_patch, ntracer_sync+3, pt_diag%tempv, pt_prog%w, &
                                     pt_diag%exner_old, f4din=pt_prog_rcf%tracer(:,:,:,1:ntracer_sync))
        ELSE IF (lhdiff_rcf) THEN
          CALL sync_patch_array_mult(SYNC_C, pt_patch, ntracer_sync+2, pt_diag%tempv, &
                                     pt_diag%exner_old, f4din=pt_prog_rcf%tracer(:,:,:,1:ntracer_sync))
        ELSE
          CALL sync_patch_array_mult(SYNC_C, pt_patch, ntracer_sync+1, pt_diag%tempv, &
                                     f4din=pt_prog_rcf%tracer(:,:,:,1:ntracer_sync))
        ENDIF

      ENDIF

      IF (timers_level > 10) THEN
        CALL timer_stop(timer_phys_sync_tracers)
      ENDIF
    ELSE IF (linit .AND. advection_config(jg)%iadv_tke == 2) THEN
      CALL sync_patch_array(SYNC_C, pt_patch, pt_prog_rcf%tracer(:,:,:,iqtke))
    ENDIF

    !------------------------------------------------------------
    ! sync here the slowphys for aggregation
    !-------------------------------------------------------------------
    IF (use_physics_barrier) THEN
      CALL timer_start(timer_barrier)
      CALL work_mpi_barrier()
      CALL timer_stop(timer_barrier)
    ENDIF
    !-------------------------------------------------------------------
    IF (timers_level > 10) CALL timer_start(timer_phys_sync_ddt_u)
    IF (use_icon_comm) THEN

      IF (lcall_phy_jg(itturb) ) THEN
        ddt_u_tot_comm = new_icon_comm_variable(prm_nwp_tend%ddt_u_turb, &
          & pt_patch%sync_cells_one_edge_in_domain, status=is_ready, scope=until_sync, &
          & name="prm_nwp_tend%ddt_u_turb")
        ddt_v_tot_comm = new_icon_comm_variable(prm_nwp_tend%ddt_v_turb, &
          & pt_patch%sync_cells_one_edge_in_domain, status=is_ready, scope=until_sync, &
          & name="prm_nwp_tend%ddt_v_turb")

        IF ( l_any_slowphys .OR. is_ls_forcing ) THEN
          z_ddt_u_tot_comm = new_icon_comm_variable(z_ddt_u_tot, &
            & pt_patch%sync_cells_one_edge_in_domain, &
            & status=is_ready, scope=until_sync, name="z_ddt_u_tot")
          z_ddt_v_tot_comm = new_icon_comm_variable(z_ddt_v_tot, &
            & pt_patch%sync_cells_one_edge_in_domain, &
            & status=is_ready, scope=until_sync, name="z_ddt_v_tot")
        ENDIF
      ENDIF

       ! sync everything here
      CALL icon_comm_sync_all()

    ELSE

      IF ( (is_ls_forcing .OR. l_any_slowphys) .AND. lcall_phy_jg(itturb) ) THEN

        CALL sync_patch_array_mult(SYNC_C1, pt_patch, 4, z_ddt_u_tot, z_ddt_v_tot, &
                                 prm_nwp_tend%ddt_u_turb, prm_nwp_tend%ddt_v_turb)

      ELSE IF (lcall_phy_jg(itturb) ) THEN

        CALL sync_patch_array_mult(SYNC_C1, pt_patch, 2, prm_nwp_tend%ddt_u_turb, &
                                 prm_nwp_tend%ddt_v_turb)
      ENDIF
    ENDIF

    IF (timers_level > 10) CALL timer_stop(timer_phys_sync_ddt_u)
    !------------------------------------------------------------


    !------------------------------------------------------------
    ! compute on the halos
    IF (timers_level > 10) CALL timer_start(timer_phys_acc_par)
    IF (l_any_fastphys) THEN
      IF (my_process_is_mpi_all_parallel() ) THEN

        rl_start = min_rlcell_int-1
        rl_end   = min_rlcell

        i_startblk = pt_patch%cells%start_blk(rl_start,1)
        i_endblk   = pt_patch%cells%end_blk(rl_end,i_nchdom)

!$OMP PARALLEL
!$OMP DO PRIVATE(jb,jk,jc,i_startidx, i_endidx) ICON_OMP_DEFAULT_SCHEDULE

        DO jb = i_startblk, i_endblk
          CALL get_indices_c(pt_patch, jb, i_startblk, i_endblk, &
            & i_startidx, i_endidx, rl_start, rl_end )

          IF (lhdiff_rcf) THEN
            DO jk = 1, nlev
!DIR$ IVDEP
              DO jc =  i_startidx, i_endidx

                IF (p_metrics%mask_prog_halo_c(jc,jb)) THEN
                  pt_prog%exner(jc,jk,jb) = EXP(rd_o_cpd*LOG(rd_o_p0ref                   &
                    &                     * pt_prog%rho(jc,jk,jb)*pt_diag%tempv(jc,jk,jb)))

                  pt_prog%theta_v(jc,jk,  jb) = pt_diag%tempv(jc,jk,jb) &
&                                             / pt_prog%exner(jc,jk,jb)

                ENDIF

              ENDDO
            ENDDO
          ELSE
            DO jk = 1, nlev
!DIR$ IVDEP
              DO jc =  i_startidx, i_endidx

                IF (p_metrics%mask_prog_halo_c(jc,jb)) THEN
                  pt_prog%exner(jc,jk,jb) = EXP(rd_o_cpd*LOG(rd_o_p0ref                   &
                    &                     * pt_prog%rho(jc,jk,jb)*pt_diag%tempv(jc,jk,jb)))

                  pt_diag%exner_old(jc,jk,jb) = pt_diag%exner_old(jc,jk,jb) + &
                    pt_prog%exner(jc,jk,jb) - z_exner_sv(jc,jk,jb)

                  pt_prog%theta_v(jc,jk,  jb) = pt_diag%tempv(jc,jk,jb) &
&                                             / pt_prog%exner(jc,jk,jb)

                ENDIF

              ENDDO
            ENDDO
          ENDIF
        ENDDO
!$OMP END DO NOWAIT
!$OMP END PARALLEL

      ENDIF ! my_process_is_mpi_all_parallel
    ENDIF ! fast-physics synchronization
    IF (timers_level > 10) CALL timer_stop(timer_phys_acc_par)


    ! Initialize fields for runtime diagnostics
    ! In case that average ABS(dpsdt) is diagnosed
    IF (msg_level >= 11) THEN
      dps_blk(:)   = 0._wp
      npoints_blk(:) = 0
    ENDIF

    !-------------------------------------------------------------------------
    !>
    !!    @par Interpolation from  u,v onto v_n
    !!      ddt_vn_phy  =interpol(ddt_u_tot)+interpol(ddt_v_tot)
    !!      Calculate normal velocity at edge midpoints
    !-------------------------------------------------------------------------

    IF (timers_level > 10)  CALL timer_start(timer_phys_acc_2)
!$OMP PARALLEL PRIVATE(rl_start,rl_end,i_startblk,i_endblk)

    ! exclude boundary interpolation zone of nested domains
    rl_start = grf_bdywidth_e+1
    rl_end   = min_rledge_int

    i_startblk = pt_patch%edges%start_blk(rl_start,1)
    i_endblk   = pt_patch%edges%end_blk(rl_end,i_nchdom)


!$OMP DO PRIVATE(jb,jk,jce,i_startidx,i_endidx) ICON_OMP_DEFAULT_SCHEDULE

    DO jb = i_startblk, i_endblk

      CALL get_indices_e(pt_patch, jb, i_startblk, i_endblk, &
                         i_startidx, i_endidx, rl_start, rl_end)

      IF ( (is_ls_forcing .OR. l_any_slowphys) .AND. lcall_phy_jg(itturb) ) THEN

#ifdef __LOOP_EXCHANGE
        DO jce = i_startidx, i_endidx
!DIR$ IVDEP
          DO jk = 1, nlev
#else
!CDIR UNROLL=5
        DO jk = 1, nlev
          DO jce = i_startidx, i_endidx
#endif

            pt_diag%ddt_vn_phy(jce,jk,jb) =   pt_int_state%c_lin_e(jce,1,jb)           &
&                                 * ( z_ddt_u_tot(iidx(jce,jb,1),jk,iblk(jce,jb,1))    &
&                                   *  pt_patch%edges%primal_normal_cell(jce,jb,1)%v1  &
&                                   + z_ddt_v_tot(iidx(jce,jb,1),jk,iblk(jce,jb,1))    &
&                                   *  pt_patch%edges%primal_normal_cell(jce,jb,1)%v2 )&
&                                                 + pt_int_state%c_lin_e(jce,2,jb)     &
&                                 * ( z_ddt_u_tot(iidx(jce,jb,2),jk,iblk(jce,jb,2))    &
&                                    * pt_patch%edges%primal_normal_cell(jce,jb,2)%v1  &
&                                  +  z_ddt_v_tot(iidx(jce,jb,2),jk,iblk(jce,jb,2))    &
&                                   *  pt_patch%edges%primal_normal_cell(jce,jb,2)%v2 )

            pt_prog%vn(jce,jk,jb) = pt_prog%vn(jce,jk,jb) + dt_loc * (                 &
                                              pt_int_state%c_lin_e(jce,1,jb)           &
&                     * ( prm_nwp_tend%ddt_u_turb(iidx(jce,jb,1),jk,iblk(jce,jb,1))    &
&                                   *  pt_patch%edges%primal_normal_cell(jce,jb,1)%v1  &
&                       + prm_nwp_tend%ddt_v_turb(iidx(jce,jb,1),jk,iblk(jce,jb,1))    &
&                                   *  pt_patch%edges%primal_normal_cell(jce,jb,1)%v2 )&
&                                                 + pt_int_state%c_lin_e(jce,2,jb)     &
&                     * ( prm_nwp_tend%ddt_u_turb(iidx(jce,jb,2),jk,iblk(jce,jb,2))    &
&                                    * pt_patch%edges%primal_normal_cell(jce,jb,2)%v1  &
&                      +  prm_nwp_tend%ddt_v_turb(iidx(jce,jb,2),jk,iblk(jce,jb,2))    &
&                                  *  pt_patch%edges%primal_normal_cell(jce,jb,2)%v2 ) )

          ENDDO
        ENDDO

      ELSE IF (lcall_phy_jg(itturb) ) THEN
#ifdef __LOOP_EXCHANGE
        DO jce = i_startidx, i_endidx
!DIR$ IVDEP
          DO jk = 1, nlev
#else
!CDIR UNROLL=8
        DO jk = 1, nlev
          DO jce = i_startidx, i_endidx
#endif

            pt_prog%vn(jce,jk,jb) = pt_prog%vn(jce,jk,jb) + dt_loc * (                 &
                                              pt_int_state%c_lin_e(jce,1,jb)           &
&                     * ( prm_nwp_tend%ddt_u_turb(iidx(jce,jb,1),jk,iblk(jce,jb,1))    &
&                                   *  pt_patch%edges%primal_normal_cell(jce,jb,1)%v1  &
&                       + prm_nwp_tend%ddt_v_turb(iidx(jce,jb,1),jk,iblk(jce,jb,1))    &
&                                   *  pt_patch%edges%primal_normal_cell(jce,jb,1)%v2 )&
&                                                 + pt_int_state%c_lin_e(jce,2,jb)     &
&                     * ( prm_nwp_tend%ddt_u_turb(iidx(jce,jb,2),jk,iblk(jce,jb,2))    &
&                                    * pt_patch%edges%primal_normal_cell(jce,jb,2)%v1  &
&                      +  prm_nwp_tend%ddt_v_turb(iidx(jce,jb,2),jk,iblk(jce,jb,2))    &
&                                  *  pt_patch%edges%primal_normal_cell(jce,jb,2)%v2 ) )

          ENDDO
        ENDDO

      ENDIF

    ENDDO
!$OMP END DO


    ! Diagnosis of ABS(dpsdt) if msg_level >= 11
    IF (msg_level >= 11) THEN

      rl_start = grf_bdywidth_c+1
      rl_end   = min_rlcell_int

      i_startblk = pt_patch%cells%start_blk(rl_start,1)
      i_endblk   = pt_patch%cells%end_blk(rl_end,i_nchdom)

!$OMP DO PRIVATE(jb,jc,i_startidx,i_endidx) ICON_OMP_DEFAULT_SCHEDULE
      DO jb = i_startblk, i_endblk

        CALL get_indices_c(pt_patch, jb, i_startblk, i_endblk, &
                           i_startidx, i_endidx, rl_start, rl_end)

        DO jc = i_startidx, i_endidx
          ! Note: division by time step follows below
          dps_blk(jb) = dps_blk(jb) + &
            ABS(pt_diag%pres_sfc(jc,jb)-pt_diag%pres_sfc_old(jc,jb))
          npoints_blk(jb) = npoints_blk(jb) + 1
          pt_diag%pres_sfc_old(jc,jb) = pt_diag%pres_sfc(jc,jb)
        ENDDO
      ENDDO
!$OMP END DO NOWAIT
    ENDIF

!$OMP END PARALLEL

    IF (timers_level > 10) CALL timer_stop(timer_phys_acc_2)
    IF (timers_level > 10) CALL timer_start(timer_phys_sync_vn)
    IF (lcall_phy_jg(itturb)) CALL sync_patch_array(SYNC_E, pt_patch, pt_prog%vn)
    IF (timers_level > 10) CALL timer_stop(timer_phys_sync_vn)
    IF (timers_level > 2) CALL timer_stop(timer_phys_acc)


    ! dpsdt diagnostic - omitted in the case of a parallization test (p_test_run) because this
    ! is a purely diagnostic quantitiy, for which it does not make sense to implement an order-invariant
    ! summation
    IF (.NOT. p_test_run .AND. msg_level >= 11) THEN
      dpsdt_avg = SUM(dps_blk)
      npoints   = SUM(npoints_blk)
      dpsdt_avg = global_sum_array(dpsdt_avg, opt_iroot=process_mpi_stdio_id)
      npoints   = global_sum_array(npoints  , opt_iroot=process_mpi_stdio_id)
      IF (my_process_is_stdio()) THEN
        dpsdt_avg = dpsdt_avg/(REAL(npoints,wp)*dt_loc)
        ! Exclude initial time step where pres_sfc_old is zero
        IF (dpsdt_avg < 10000._wp/dt_loc) THEN
          WRITE(message_text,'(a,f12.6,a,i3)') 'average |dPS/dt| =',dpsdt_avg,' Pa/s in domain',jg
          CALL message('nwp_nh_interface: ', TRIM(message_text))
        ENDIF
      ENDIF
    ENDIF

    IF (msg_level >= 18) THEN ! extended diagnostic
      CALL nwp_diag_output_2(pt_patch, pt_prog_rcf, prm_nwp_tend, lcall_phy_jg(itturb))
    ENDIF


    ! time averages, accumulations and vertical integrals
    CALL nwp_statistics(lcall_phy_jg,                    & !in
                        & dt_phy_jg,p_sim_time,          & !in
                        & kstart_moist(jg),              & !in
                        & ih_clch(jg), ih_clcm(jg),      & !in
                        & pt_patch, p_metrics,           & !in
                        & pt_prog, pt_prog_rcf,          & !in
                        & pt_diag,                       & !inout
                        & prm_diag                       ) !inout

    IF (ltimer) CALL timer_stop(timer_physics)


  END SUBROUTINE nwp_nh_interface

  !-------------------------------------------------------------------------
  !-------------------------------------------------------------------------


END MODULE mo_nh_interface_nwp
<|MERGE_RESOLUTION|>--- conflicted
+++ resolved
@@ -1258,12 +1258,9 @@
    &        + zddt_v_raylfric            (i_startidx:i_endidx,:)    &
    &        + prm_nwp_tend%ddt_v_sso     (i_startidx:i_endidx,:,jb) &
    &        + prm_nwp_tend%ddt_v_pconv  ( i_startidx:i_endidx,:,jb)
-<<<<<<< HEAD
-=======
         ELSE IF (is_ls_forcing) THEN
           z_ddt_u_tot(i_startidx:i_endidx,:,jb) = 0._wp
           z_ddt_v_tot(i_startidx:i_endidx,:,jb) = 0._wp
->>>>>>> c720eddc
         ENDIF
 
 
