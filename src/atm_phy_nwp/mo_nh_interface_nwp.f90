--- conflicted
+++ resolved
@@ -56,12 +56,8 @@
   USE mo_parallel_config,         ONLY: nproma, p_test_run, use_icon_comm, use_physics_barrier
   USE mo_diffusion_config,        ONLY: diffusion_config
   USE mo_run_config,              ONLY: ntracer, iqv, iqc, iqi, iqr, iqs, iqtvar, iqtke, iqm_max,    &
-<<<<<<< HEAD
     &                                   msg_level, ltimer, timers_level, lart
-=======
-    &                                   msg_level, ltimer, timers_level, nqtendphy, lart
   USE mo_grid_config,             ONLY: l_limited_area
->>>>>>> a029bc72
   USE mo_physical_constants,      ONLY: rd, rd_o_cpd, vtmpc1, p0ref, rcvd, cvd, cvv
 
   USE mo_nh_diagnose_pres_temp,   ONLY: diagnose_pres_temp, diag_pres, diag_temp
