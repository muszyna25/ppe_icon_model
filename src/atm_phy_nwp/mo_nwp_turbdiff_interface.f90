--- conflicted
+++ resolved
@@ -502,16 +502,8 @@
         &  qvfl_s    = prm_diag%qhfl_s(:,jb)                      & !inout
 !          umfl_s: missing                                          !inout
 !          vmfl_s: missing                                          !inout
-<<<<<<< HEAD
-        &  ierrstat=ierrstat, yerrormsg=errormsg, yroutine=eroutine)
-=======
         )
-        !$ser verbatim call serialize_vertdiff_output(jg, jb, nproma, nlev,&
-        !$ser verbatim                                p_prog_rcf, p_diag, prm_diag,&
-        !$ser verbatim                                prm_nwp_tend,&
-        !$ser verbatim                                zvari(i_startidx:i_endidx,1:nlevp1,:))
-
->>>>>>> 32b38857
+
 
        ! re-diagnose turbulent deposition fluxes for qc and qi (positive downward)
        ! So far these fluxes only serve diagnostic purposes. I.e. they 
