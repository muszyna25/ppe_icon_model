--- conflicted
+++ resolved
@@ -1178,12 +1178,8 @@
     ! compute modified cloud parameters for TV presentation
     CALL calcmod( pt_patch, pt_diag, prm_diag )
 
-<<<<<<< HEAD
-    ! clean up
+    IF (ltimer) CALL timer_stop(timer_nh_diagnostics)
     CALL deallocateTimedelta(time_diff)
-=======
-    IF (ltimer) CALL timer_stop(timer_nh_diagnostics)
->>>>>>> 09bd8bd5
 
   END SUBROUTINE nwp_diag_for_output
 
