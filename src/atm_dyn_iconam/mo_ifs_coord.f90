!>
!! Contains subroutines for calculating the pressure values and
!! some other auxiliary variables related to the pressure-sigma
!! hybrid vertical coordinate (the eta coordinate).
!!
!! @par Revision History
!!   Original version from ECHAM5.3.01
!!   Adapted for ICOHDC by Hui Wan, 2006-02
!!   Modifications include:
!!   - Calculation of half-level geopotential added to *geopot*
!!   - Calculation of logorithm of half-level pressure added to *auxhyb*
!!   - Subroutine <i>full_level_pressure</i> added
!!   Modifications by Hui Wan (MPI-M, 2010-01-29)
!!   - Renamed subroutines and variables.
!!   - Changed the sequence of items in the argument lists.
!!
!! @par Copyright and License
!!
!! This code is subject to the DWD and MPI-M-Software-License-Agreement in
!! its most recent form.
!! Please see the file LICENSE in the root of the source tree for this code.
!! Where software is supplied by third parties, it is indicated in the
!! headers of the routines.
!!
MODULE mo_ifs_coord

  USE mo_kind,               ONLY: wp
  USE mo_exception,          ONLY: finish, message_text, message
  USE mo_impl_constants,     ONLY: success
  USE mo_physical_constants, ONLY: rd
  USE mo_fortran_tools,      ONLY: DO_DEALLOCATE
  USE mo_mpi,                ONLY: p_bcast, p_comm_rank
  USE mo_read_interface,     ONLY: nf

  IMPLICIT NONE

  INCLUDE 'netcdf.inc'

  PRIVATE

  ! Data type containing all data specifying a pressure-sigma hybrid
  ! vertical coordinate (the eta coordinate).
  !
  TYPE :: t_vct
    INTEGER :: nlevm1         ! (number of levels)-1.
    INTEGER :: nplev          ! *number of pressure levels.
    INTEGER :: nplvp1         ! *nplev+1.*
    INTEGER :: nplvp2         ! *nplev+2.*
    INTEGER :: nlmsgl         ! *nlev* - (number of sigma levels).
    INTEGER :: nlmslp         ! *nlmsgl+1.*
    INTEGER :: nlmsla         ! *nlmslp,* or 2 if *nlmslp=1.*
    
    REAL(wp), ALLOCATABLE :: ralpha(:) ! rd*alpha at pressure and sigma levels.
    REAL(wp), ALLOCATABLE :: rlnpr(:)  ! rd*ln(p(k+.5)/p(k-.5))
    REAL(wp), ALLOCATABLE :: delpr(:)  ! p(k+.5)-p(k-.5) of
                                       ! the reference surface pressure.
    REAL(wp), ALLOCATABLE :: rdelpr(:) ! *reciprocal of *delpr.*
    
    REAL(wp), ALLOCATABLE :: vct  (:) ! param. A and B of the vertical coordinate

  CONTAINS
    PROCEDURE :: t_vct_construct_with_arrays
    PROCEDURE :: t_vct_construct_ncfile
    GENERIC :: construct => t_vct_construct_with_arrays, t_vct_construct_ncfile

    PROCEDURE :: finalize            => t_vct_finalize
    PROCEDURE :: half_level_pressure => t_vct_half_level_pressure
    PROCEDURE :: full_level_pressure => t_vct_full_level_pressure
    PROCEDURE :: auxhyb              => t_vct_auxhyb
   
  END TYPE t_vct


  PUBLIC :: t_vct
  PUBLIC :: geopot


  ! module name
  CHARACTER(LEN=*), PARAMETER :: modname = 'mo_ifs_coord'

CONTAINS

  ! ----------------------------------------------------------------------
  !> Allocates and initializes vertical coordinate data structure
  !> based on a NetCDF file.
  !
  !  Note: This call is MPI-collective: only the first PE reads the
  !  data from file and broadcasts it to the other PEs.
  !
  SUBROUTINE t_vct_construct_ncfile(vct, ncid, p_io, mpi_comm)
    CLASS(t_vct), INTENT(INOUT) :: vct
    INTEGER, INTENT(IN) :: ncid           !< NetCDF file ID (file already opened)
    INTEGER, INTENT(IN) :: p_io           !< MPI rank of reading process
    INTEGER, INTENT(IN) :: mpi_comm       !< MPI communicator

    ! local variables
    CHARACTER(LEN=*),PARAMETER :: routine =  modname//'::t_vct_construct_ncfile'
    REAL(wp), ALLOCATABLE :: vct_ab(:,:) ! param. A and B of the vertical coordinte
    REAL(wp), ALLOCATABLE :: lev_ifs(:)
    INTEGER,  ALLOCATABLE :: lev_hyi(:)
    REAL(wp), ALLOCATABLE :: hyab(:)
    INTEGER  :: varid, nlev_in, dimid, nhyi, ierrstat, var_ndims, &
      &         var_dimids(NF_MAX_VAR_DIMS), i
    LOGICAL  :: lread_process  !< .TRUE. on the reading PE

    lread_process = (p_comm_rank(mpi_comm) == p_io)

    IF (lread_process) THEN
<<<<<<< HEAD
      CALL nf(nf_inq_dimid(ncid, 'nhyi', dimid), routine)
      CALL nf(nf_inq_dimlen(ncid, dimid, nhyi), routine)
      nlev_in = nhyi-1
=======
      CALL nf(nf_inq_varid(ncid, 'lev', varid), routine)
      ! retrieve number of levels
      CALL nf(nf_inq_varndims(ncid, varid, var_ndims), routine)
      CALL nf(nf_inq_vardimid(ncid, varid, var_dimids), routine)
      CALL nf(nf_inq_dimlen (ncid, var_dimids(1), nlev_in), routine)
>>>>>>> 0b2cb1d1
    END IF

    CALL p_bcast(nlev_in, p_io, mpi_comm)

    ALLOCATE( vct_ab(nlev_in+1, 2), STAT=ierrstat)
    IF (ierrstat /= SUCCESS) CALL finish(routine, "ALLOCATE failed!")

    IF (lread_process) THEN

      ALLOCATE( hyab(nhyi), STAT=ierrstat)
      IF (ierrstat /= SUCCESS) CALL finish(routine, "ALLOCATE failed!")

<<<<<<< HEAD
      CALL nf(nf_inq_varid(ncid, 'hyai', varid), routine)
      CALL nf(nf_get_var_double(ncid, varid, hyab), routine)
      vct_a(:) = hyab(:)
      CALL nf(nf_inq_varid(ncid, 'hybi', varid), routine)
      CALL nf(nf_get_var_double(ncid, varid, hyab), routine)
      vct_b(:) = hyab(:)
=======
      CALL nf(nf_get_var_double(ncid, varid, lev_ifs), routine)
      lev_hyi(1:nlev_in) = NINT( lev_ifs(:) )
      lev_hyi(nlev_in+1) = lev_hyi(nlev_in) + 1
      IF ( nlev_in+1 /= nhyi) THEN
        WRITE(message_text,*) 'Reading only IFS levels ', lev_hyi(1:nlev_in)
        CALL message(routine, TRIM(message_text))
      END IF

      CALL nf(nf_inq_varid(ncid, 'hyai', varid), routine)
      CALL nf(nf_get_var_double(ncid, varid, hyab), routine)
      vct_ab(:,1) = hyab( lev_hyi(:))

      CALL nf(nf_inq_varid(ncid, 'hybi', varid), routine)
      CALL nf(nf_get_var_double(ncid, varid, hyab), routine)
      vct_ab(:,2) = hyab( lev_hyi(:))
>>>>>>> 0b2cb1d1
    ENDIF

    CALL p_bcast(vct_ab, p_io, mpi_comm)

    ! now call constructor based on arrays:
    CALL vct%construct(nlev_in, vct_ab(:,1), vct_ab(:,2))

    DEALLOCATE(vct_ab, STAT=ierrstat)
    IF (ierrstat /= SUCCESS) CALL finish(routine, "DEALLOCATE failed!")
  END SUBROUTINE t_vct_construct_ncfile


  ! ----------------------------------------------------------------------
  !> Allocates and initializes vertical coordinate data structure
  !> based on "vct_a", "vct_b" arrays.
  !
  SUBROUTINE t_vct_construct_with_arrays(vct, nlev, vct_a, vct_b)
    CLASS(t_vct), INTENT(INOUT) :: vct
    REAL(wp), INTENT(IN) :: vct_a(:) ! param. A of the vertical coordinte
    REAL(wp), INTENT(IN) :: vct_b(:) ! param. B of the vertical coordinate

    INTEGER, INTENT(IN) :: nlev

    INTEGER :: nlevp1

    CHARACTER(LEN=*),PARAMETER :: routine =  modname//'::t_vct_construct_with_arrays'

    !  Local scalars:
    REAL(wp) :: za, zb, zp, zpp, zrd, zs, zsm
    INTEGER  :: ilev, ilevp1, iplev, iplvp1, is, ism, ist, &
      &         nvclev

    !  Intrinsic functions
    INTRINSIC LOG

    nlevp1 = nlev+1

    ALLOCATE( vct%vct(2*(nlevp1)), STAT=ist)
    IF (ist/=success)  CALL finish(routine, 'ALLOCATE failed!') 

    vct%vct(1:nlevp1)        = vct_a(:)
    vct%vct(nlev+2:2*nlevp1) = vct_b(:)

    ALLOCATE (vct%ralpha(nlev), vct%rlnpr(nlev),  &
      &       vct%delpr(nlev),   vct%rdelpr(nlev), STAT=ist)
    IF (ist/=success)  CALL finish(routine, 'ALLOCATE failed!') 


    ! --------------------------------------------------------------------------------

    !-- 1. Initialize variables
    nvclev = nlev+1
    zrd       = rd
    vct%ralpha(1) = zrd*LOG(2._wp)
    vct%rlnpr(1)  = 2._wp*vct%ralpha(1)
    ilev      = nlev
    ilevp1    = ilev + 1
    vct%nlevm1    = ilev - 1
    iplev     = 0
    iplvp1    = 1
    is        = nvclev + ilevp1
    ism       = is - 1
    zpp       = vct%vct(1)
    zsm       = vct%vct(is)

    zb      = vct%vct(nvclev+iplvp1+1)

    !-- 2. Calculate pressure-level values

    DO WHILE ( zb == 0._wp )

      iplev  = iplvp1
      iplvp1 = iplev + 1
      IF (iplvp1==ilevp1) EXIT    ! if all levels are pressure levels

      zp            = zpp
      zpp           = vct%vct(iplvp1)
      vct%delpr(iplev)  = zpp - zp
      vct%rdelpr(iplev) = 1._wp/vct%delpr(iplev)

      IF ( iplev>1 ) THEN
        vct%rlnpr(iplev)  = zrd*LOG(zpp/zp)
        vct%ralpha(iplev) = zrd - zp*vct%rlnpr(iplev)/vct%delpr(iplev)
      END IF

      zb            = vct%vct(nvclev+iplvp1+1)

    ENDDO


    IF (iplvp1/=ilevp1) THEN   ! All levels are not pressure-levels

      vct%nplev  = iplev
      vct%nplvp1 = iplvp1
      vct%nplvp2 = iplvp1 + 1


      !-- 3. Calculate sigma-level values

      za = vct%vct(ism-nvclev)

      DO WHILE ( za == 0._wp )

        is  = ism
        ism = is - 1
        ist = is - nvclev
        zs  = zsm
        zsm = vct%vct(is)
        IF (ist==1) THEN
          vct%nlmsgl = 0
          vct%nlmslp = 1
          vct%nlmsla = 2
          EXIT
        ELSE
          vct%rlnpr(ist)  = zrd*LOG(zs/zsm)
          vct%ralpha(ist) = zrd - zsm*vct%rlnpr(ist)/(zs-zsm)
        END IF
        za = vct%vct(ism-nvclev)

      END DO

      IF (za>0._wp) THEN
        vct%nlmsgl = ism - nvclev
        vct%nlmslp = vct%nlmsgl + 1
        vct%nlmsla = vct%nlmslp
      END IF

    ENDIF  ! If all levels are not pressure-levels

  END SUBROUTINE t_vct_construct_with_arrays


  SUBROUTINE t_vct_finalize(vct)
    CLASS(t_vct), INTENT(INOUT) :: vct

    CHARACTER(LEN=*),PARAMETER :: routine =  modname//'::t_vct_finalize'

    CALL DO_DEALLOCATE(vct%vct)
    CALL DO_DEALLOCATE(vct%ralpha)
    CALL DO_DEALLOCATE(vct%rlnpr)
    CALL DO_DEALLOCATE(vct%delpr)
    CALL DO_DEALLOCATE(vct%rdelpr)

  END SUBROUTINE t_vct_finalize


  !-------------------------------------------------------------------------
  !>
  !! Calculate half-level pressures at all model levels
  !! for a given surface pressure.
  !!
  !! @par Method
  !!  Calculations are performed separately for pressure,
  !!  hybrid and sigma levels.
  !!
  !! @par Arguments
  !!   *ps*        surface pressure.
  !!   *kdimp*     first dimension of 2-d array *ph.*
  !!   *klen*      number of points for which calculation is
  !!               performed.
  !!   *ph*        computed half-level pressures.
  !!
  !! @par Parameters
  !!  Required constants are obtained from module *mo_hyb*.
  !!  The latter must have been initialized by a call of
  !!  subroutine init_vertical_coord.
  !!
  !! @par Results
  !!  Results are computed for *klen* consecutive points at
  !!  each model half level.
  !!
  !! @see
  !!  External documentation of the model equations and the
  !!  organization of the vertical calculation.
  !!
  !! @par Revision History
  !!    A. J. Simmons, ECMWF, November 1981, original source
  !!    L. Kornblueh, MPI, May 1998, f90 rewrite
  !!    U. Schulzweida, MPI, May 1998, f90 rewrite
  !!    H. Wan, MPI, Feb 2006, adapted for ICOHDC
  !!    H. Wan, MPI, Jan 2010, renamed the interface
  !!
  SUBROUTINE t_vct_half_level_pressure(vct, ps,kdimp,klen,nlev_in, ph)
    CLASS(t_vct), INTENT(IN) :: vct

    INTEGER ,INTENT(in)  :: kdimp
    REAL(wp),INTENT(in)  :: ps(:)   !< surface pressure
    INTEGER ,INTENT(in)  :: klen, nlev_in

    REAL(wp),INTENT(inout) :: ph(kdimp,nlev_in+1) !< half-level pressure

    CHARACTER(LEN=*),PARAMETER :: routine =  modname//'::t_vct_half_level_pressure'
    REAL(wp):: zb, zp
    INTEGER :: jk, jl, nvclev, nlevp1

    ! consistency checks:

    IF (SIZE(ph,1) < klen) THEN
      WRITE (message_text,*) "Wrong dimension: SIZE(ph,1)=",SIZE(ph,1), ", klen=",klen
      CALL finish(routine, message_text)
    END IF
    IF (SIZE(ps) /= kdimp) THEN
      WRITE (message_text,*) "Wrong dimension: SIZE(ps)=",SIZE(ps), ", kdimp=",kdimp
      CALL finish(routine, message_text)
    END IF
    IF (.NOT. ALLOCATED(vct%vct)) THEN
      CALL finish(routine, "vct%vct not allocated!")
    END IF
    IF (SIZE(vct%vct) < vct%nlmsgl) THEN
      WRITE (message_text,*) "Wrong dimension: SIZE(vct%vct)=",SIZE(vct%vct),"; vct%nlmsgl=",vct%nlmsgl
      CALL finish(routine, message_text)
    END IF

    nvclev = nlev_in+1
    nlevp1 = nvclev

    ! Transfer pressure level values

    DO jk = 1, vct%nplvp1
      zp = vct%vct(jk)
      DO jl = 1, klen
        ph(jl,jk) = zp
      END DO
    END DO

    ! Compute hybrid level values

    DO jk = vct%nplvp2, vct%nlmsgl
      zp = vct%vct(jk)
      zb = vct%vct(jk+nvclev)
      DO jl = 1, klen
        ph(jl,jk) = zp + zb*ps(jl)
      END DO
    END DO

    ! Compute sigma-level values

    DO jk = vct%nlmslp, nlevp1
      zb = vct%vct(jk+nvclev)
      DO jl = 1, klen
        ph(jl,jk) = zb*ps(jl)
      END DO
    END DO

  END SUBROUTINE t_vct_half_level_pressure


  !>
  !! Calculate full-level pressures for all vertical layers
  !! Method: Simmons and Burridge (Mon.Wea.Rev.,1981,p761,Eqn.(3.18))
  !!
  !! @par Parameters
  !!    *pres_i*    half-level pressure values.
  !!    *pres_m*    computed full-level pressure values.
  !!    *kdimp*     first dimension of 2-d array *pres_i*
  !!    *klen*      number of points for which calculation is
  !!                performed.
  !!
  !!  Required constants are obtained from module *mo_hyb*.
  !!  The latter must have been initialiazed
  !!  by a call of subroutine *inihyb*.
  !!
  !! @par Revision History
  !!    H. Wan, MPI, 2006-08-17
  !!
  SUBROUTINE t_vct_full_level_pressure( vct, pres_i, kdimp, klen, nlev_in, pres_m)
    CLASS(t_vct), INTENT(IN) :: vct

    INTEGER ,INTENT(in) :: kdimp, klen, nlev_in    !< dimension parameters
    REAL(wp),INTENT(in) :: pres_i(kdimp,nlev_in+1) !< half-level pressure

    REAL(wp),INTENT(inout) :: pres_m(kdimp,nlev_in) !< full(/mid)-level pressure

    REAL(wp):: ztmp, zpres_i_top_min
    INTEGER :: jk, jl, ikp, ik_top, nlev

    !-----

    nlev = nlev_in
    zpres_i_top_min = vct%vct(1)
    IF ( zpres_i_top_min > 0._wp ) THEN
      ik_top = 1
    ELSE
      ik_top = 2
      pres_m(1:klen,1) = pres_i(1:klen,2)*0.5_wp
    END IF

    DO jk = ik_top, nlev
       ikp = jk+1
       DO jl = 1, klen
         ztmp = ( pres_i(jl,ikp)*LOG(pres_i(jl,ikp))   &
         &       -pres_i(jl,jk )*LOG(pres_i(jl,jk )) ) &
         &     /( pres_i(jl,ikp)-pres_i(jl,jk) )
         pres_m(jl,jk) = EXP(ztmp-1._wp)
       END DO
    END DO

  END SUBROUTINE t_vct_full_level_pressure


  !-------------------------------------------------------------------------
  !>
  !! Calculates auxiliary variables connected with
  !! the vertical finite-difference scheme.
  !!
  !! @par Arguments
  !!
  !!   *ph*          *specified half-level pressures.
  !!   *kdim*        *first dimension of 2-d arrays *pdelp,*
  !!                  *plnpr,* *palpha,* and *ph.*
  !!   *klen*        *number of points for which calculation is performed.
  !!   *pdelp*       *computed pressure difference across layers.
  !!   *prdelp*      *reciprocal of *pdelp.*
  !!   *plnpr*       *computed logarithm of ratio of pressures.
  !!   *palpha*      *computed alphas for integration of the
  !!                  hydrostatic equation and related terms.
  !!
  !!  Required constants are obtained from modules
  !!  *mo_constants* and *mo_hyb*. The latter should have been
  !!  initialized by a call of subroutine *inihyb*.
  !!
  !!  Results are computed for *klen* consecutive points for
  !!  all required levels.
  !!
  !!  Calculations are performed separately for pressure,
  !!  hybrid and sigma levels.
  !!
  !!  External documentation of the model equations and the
  !!  organization of the vertical calculation can be found
  !!  in MPI-M technical report No. 349
  !!
  !! @par Revision History
  !!    A. J. Simmons, ECMWF, November 1981, original source
  !!    L. Kornblueh, MPI, May 1998, f90 rewrite
  !!    U. Schulzweida, MPI, May 1998, f90 rewrite
  !!
  SUBROUTINE t_vct_auxhyb( vct, ph,kdim,klen,nlev_in,                   &
    &                      pdelp,prdelp,plnph,plnpr,palpha )
    
    CLASS(t_vct), INTENT(IN) :: vct

    INTEGER ,INTENT(in)  :: kdim, klen, nlev_in
    REAL(wp),INTENT(in)  :: ph(kdim, nlev_in+1)

    REAL(wp), INTENT(inout) :: pdelp (kdim, nlev_in  ), prdelp(kdim, nlev_in)
    REAL(wp), INTENT(inout) :: plnph (kdim, nlev_in+1), plnpr (kdim, nlev_in)
    REAL(wp), INTENT(inout) :: palpha(kdim, nlev_in  )

    REAL(wp) :: za, zd, zl, zr
    INTEGER  :: jk, jl, nlev, nlevp1

    nlev = nlev_in
    nlevp1 = nlev+1

    !-----
    ! Set pressure-level values or other top-level values

    DO jk = 1, vct%nplev
      zd = vct%delpr(jk)
      zr = vct%rdelpr(jk)
      zl = vct%rlnpr(jk)
      za = vct%ralpha(jk)
      DO jl = 1, klen
        pdelp(jl,jk) = zd
        prdelp(jl,jk) = zr
        plnpr(jl,jk) = zl
        palpha(jl,jk) = za
      END DO
    END DO

    ! Calculate hybrid-level values

    DO jk = vct%nplvp1, vct%nlmsgl

      IF (jk == 1 .AND. vct%vct(1) == 0.0_wp ) THEN

        DO jl = 1, klen
          pdelp(jl,jk)  = ph(jl,jk+1) - ph(jl,jk)
          prdelp(jl,jk) = 1._wp/pdelp(jl,jk)
          palpha(jl,jk) = rd*LOG(2._wp)
          plnpr(jl,jk)  = 2._wp*palpha(jl,jk)
        END DO

      ELSE
        DO jl = 1, klen
          pdelp(jl,jk)  = ph(jl,jk+1) - ph(jl,jk)
          prdelp(jl,jk) = 1._wp/pdelp(jl,jk)
          plnpr(jl,jk)  = rd*LOG(ph(jl,jk+1)/ph(jl,jk))
          palpha(jl,jk) = rd - ph(jl,jk)*plnpr(jl,jk)*prdelp(jl,jk)
        END DO

      ENDIF
    END DO

    ! Set sigma-level values

    DO jk = vct%nlmsla, nlev
      zl = vct%rlnpr(jk)
      za = vct%ralpha(jk)
      DO jl = 1, klen
        pdelp(jl,jk)  = ph(jl,jk+1) - ph(jl,jk)
        prdelp(jl,jk) = 1._wp/pdelp(jl,jk)
        plnpr(jl,jk)  = zl
        palpha(jl,jk) = za
      END DO
    END DO

    DO jk = 2,nlevp1
      DO jl = 1, klen
        plnph(jl,jk) = LOG(ph(jl,jk))
      END DO
    END DO

  END SUBROUTINE t_vct_auxhyb


  !-------------------------------------------------------------------------
  !>
  !! Calculates full- and half-level geopotential
  !!
  !! Method: Integrate the hydrostatic equation in the vertical
  !! to obtain full- or half-level values of geopotential.
  !!
  !! *geopot* is called during the calculation of adiabatic
  !! tendencies, prior to the calculation of the physical paramet-
  !! erizations, and in the post-processing.
  !!
  !! Parameters are
  !!  *pgeop_sfc*   *surface geopotential.
  !!  *pgeop_m*     *computed geopotential on full-levels
  !!  *pgeop_i*     *computed geopotential on half-levels
  !!  *ptv*         *virtual temperature.
  !!  *plnpr*       *logarithm of ratio of pressures, computed by *auxhyb*.
  !!  *palpha*      *for full-level values use *alpha* as computed by *auxhyb*.
  !!  *kdim*        *first dimension of 2-d arrays *phi,*
  !!                 *ptv,* *plnpr,* and *palpha.*
  !!  *kstart,kend* *start and end points for which calculation is performed.
  !!
  !! Required constants are obtained from module *mo_hyb*.
  !! The latter should have been initialized by a call of subroutine *inihyb*.
  !!
  !! Results are computed for *klen* consecutive points for *nlev* levels.
  !!
  !! The choice of full- or half-level values is determined
  !! by the specification of the input array *alpha.*
  !!
  !! External documentation of the model equations and the
  !! organization of the vertical calculation.
  !!
  !! @par Revision History
  !!    A. J. Simmons, ECMWF, January 1982, original source
  !!    L. Kornblueh, MPI, May 1998, f90 rewrite
  !!    U. Schulzweida, MPI, May 1998, f90 rewrite
  !!    H. Wan, MPI-M, 2006-08-10, included in m_vertical
  !!    H. Wan, MPI-M, 2006-08-15, half-level geopotential added to the output
  !!    H. Wan, MPI-M, 2007-07-19, calculation of the full-level geopotential
  !!                               simplified.
  !!    G. Zaengl, DWD, 2009-07-06, replace klen with kstart/kend for correct
  !!                                execution on nested domains
  !!    A. Seifert, DWD, 2010-06-21, add missing lower boundary by restructuring
  !!                                 the loop for half and full levels

  SUBROUTINE geopot( ptv,plnpr,palpha,pgeop_sfc,kdim,kstart,kend,nlev_in, &
                     pgeop_m, pgeop_i )

    INTEGER ,INTENT(in) :: kdim, kstart, kend, nlev_in

    REAL(wp) ,INTENT(in)    :: ptv   (kdim,nlev_in),     plnpr(kdim,nlev_in)
    REAL(wp) ,INTENT(in)    :: palpha(kdim,nlev_in), pgeop_sfc(kdim)
    REAL(wp) ,INTENT(inout) :: pgeop_m(kdim,nlev_in),   pgeop_i(kdim,nlev_in+1)

    INTEGER :: jk, jl, jkp, nlev, nlevp1, nlevm1

    nlev = nlev_in
    nlevp1 = nlev+1
    nlevm1 = nlev-1

    ! Integrate hydrostatic equation

    DO jl = kstart, kend
      pgeop_i(jl,nlevp1) = pgeop_sfc(jl)
      pgeop_m(jl,nlev)   = palpha(jl,nlev)*ptv(jl,nlev) + pgeop_sfc(jl)
    END DO

    ! half levels
    DO jk = nlev, 1, -1
      jkp = jk + 1
      DO jl = kstart, kend
        pgeop_i(jl,jk) = plnpr(jl,jk)*ptv(jl,jk) + pgeop_i(jl,jkp)
      END DO
    END DO

    ! full levels
    DO jk = nlevm1, 1, -1
      jkp = jk + 1
      DO jl = kstart, kend
        pgeop_m(jl,jk)  = pgeop_i(jl,jkp) + palpha(jl,jk)*ptv(jl,jk)
      END DO
    END DO

  END SUBROUTINE geopot


END MODULE mo_ifs_coord
<|MERGE_RESOLUTION|>--- conflicted
+++ resolved
@@ -106,17 +106,9 @@
     lread_process = (p_comm_rank(mpi_comm) == p_io)
 
     IF (lread_process) THEN
-<<<<<<< HEAD
       CALL nf(nf_inq_dimid(ncid, 'nhyi', dimid), routine)
       CALL nf(nf_inq_dimlen(ncid, dimid, nhyi), routine)
       nlev_in = nhyi-1
-=======
-      CALL nf(nf_inq_varid(ncid, 'lev', varid), routine)
-      ! retrieve number of levels
-      CALL nf(nf_inq_varndims(ncid, varid, var_ndims), routine)
-      CALL nf(nf_inq_vardimid(ncid, varid, var_dimids), routine)
-      CALL nf(nf_inq_dimlen (ncid, var_dimids(1), nlev_in), routine)
->>>>>>> 0b2cb1d1
     END IF
 
     CALL p_bcast(nlev_in, p_io, mpi_comm)
@@ -129,30 +121,12 @@
       ALLOCATE( hyab(nhyi), STAT=ierrstat)
       IF (ierrstat /= SUCCESS) CALL finish(routine, "ALLOCATE failed!")
 
-<<<<<<< HEAD
       CALL nf(nf_inq_varid(ncid, 'hyai', varid), routine)
       CALL nf(nf_get_var_double(ncid, varid, hyab), routine)
-      vct_a(:) = hyab(:)
+      vct_ab(:,1) = hyab(:)
       CALL nf(nf_inq_varid(ncid, 'hybi', varid), routine)
       CALL nf(nf_get_var_double(ncid, varid, hyab), routine)
-      vct_b(:) = hyab(:)
-=======
-      CALL nf(nf_get_var_double(ncid, varid, lev_ifs), routine)
-      lev_hyi(1:nlev_in) = NINT( lev_ifs(:) )
-      lev_hyi(nlev_in+1) = lev_hyi(nlev_in) + 1
-      IF ( nlev_in+1 /= nhyi) THEN
-        WRITE(message_text,*) 'Reading only IFS levels ', lev_hyi(1:nlev_in)
-        CALL message(routine, TRIM(message_text))
-      END IF
-
-      CALL nf(nf_inq_varid(ncid, 'hyai', varid), routine)
-      CALL nf(nf_get_var_double(ncid, varid, hyab), routine)
-      vct_ab(:,1) = hyab( lev_hyi(:))
-
-      CALL nf(nf_inq_varid(ncid, 'hybi', varid), routine)
-      CALL nf(nf_get_var_double(ncid, varid, hyab), routine)
-      vct_ab(:,2) = hyab( lev_hyi(:))
->>>>>>> 0b2cb1d1
+      vct_ab(:,2) = hyab(:)
     ENDIF
 
     CALL p_bcast(vct_ab, p_io, mpi_comm)
