!>
!! mo_nh_diffusion
!!
!! Diffusion in the nonhydrostatic model
!!
!! @author Almut Gassmann, MPI-M
!!
!!
!! @par Revision History
!! Initial release by Almut Gassmann, MPI-M (2009-08.25)
!! Modification by William Sawyer, CSCS (2015-02-06)
!! - OpenACC implementation
!!
!! @par Copyright and License
!!
!! This code is subject to the DWD and MPI-M-Software-License-Agreement in
!! its most recent form.
!! Please see the file LICENSE in the root of the source tree for this code.
!! Where software is supplied by third parties, it is indicated in the
!! headers of the routines.
!!

!----------------------------
#include "omp_definitions.inc"
!----------------------------

MODULE mo_nh_diffusion

  USE mo_kind,                ONLY: wp, vp
  USE mo_nonhydro_types,      ONLY: t_nh_prog, t_nh_diag, t_nh_metrics
  USE mo_model_domain,        ONLY: t_patch
  USE mo_grid_config,         ONLY: l_limited_area, lfeedback
  USE mo_intp_data_strc,      ONLY: t_int_state
  USE mo_intp_rbf,            ONLY: rbf_vec_interpol_vertex, rbf_vec_interpol_cell
  USE mo_interpol_config,     ONLY: nudge_max_coeff
  USE mo_intp,                ONLY: edges2cells_vector, cells2verts_scalar
  USE mo_nonhydrostatic_config, ONLY: l_zdiffu_t, ndyn_substeps, lhdiff_rcf
  USE mo_diffusion_config,    ONLY: diffusion_config
  USE mo_turbdiff_config,     ONLY: turbdiff_config
  USE mo_parallel_config,     ONLY: nproma
  USE mo_run_config,          ONLY: ltimer, iforcing, lvert_nest
  USE mo_loopindices,         ONLY: get_indices_e, get_indices_c
  USE mo_impl_constants    ,  ONLY: min_rledge_int, min_rlcell_int, min_rlvert_int, inwp, iecham
  USE mo_impl_constants_grf,  ONLY: grf_bdywidth_e, grf_bdywidth_c
  USE mo_math_laplace,        ONLY: nabla4_vec
  USE mo_math_constants,      ONLY: dbl_eps
  USE mo_vertical_coord_table,ONLY: vct_a
  USE mo_gridref_config,      ONLY: denom_diffu_v
  USE mo_parallel_config,     ONLY: p_test_run, itype_comm
  USE mo_sync,                ONLY: SYNC_E, SYNC_C, SYNC_V, sync_patch_array, &
                                    sync_patch_array_mult, sync_patch_array_mult_mp
  USE mo_physical_constants,  ONLY: cvd_o_rd, rd, grav
  USE mo_timer,               ONLY: timer_nh_hdiffusion, timer_start, timer_stop
  USE mo_vertical_grid,       ONLY: nrdmax
#ifdef _OPENACC
  USE mo_mpi,                 ONLY: i_am_accel_node
#endif

  IMPLICIT NONE

  PRIVATE


  PUBLIC :: diffusion

#if defined( _OPENACC )
#define ACC_DEBUG NOACC
#if defined(__NH_DIFFUSSION_NOACC)
  LOGICAL, PARAMETER ::  acc_on = .FALSE.
#else
  LOGICAL, PARAMETER ::  acc_on = .TRUE.
#endif
#endif

  CONTAINS

  !>
  !! diffusion
  !!
  !! Computes the horizontal diffusion of velocity and temperature
  !!
  !! @par Revision History
  !! Initial release by Guenther Zaengl, DWD (2010-10-13), based on an earlier
  !! version initially developed by Almut Gassmann, MPI-M
  !!
  SUBROUTINE  diffusion(p_nh_prog,p_nh_diag,p_nh_metrics,p_patch,p_int,dtime,linit)

    TYPE(t_patch), TARGET, INTENT(in) :: p_patch    !< single patch
    TYPE(t_int_state),INTENT(in),TARGET :: p_int      !< single interpolation state
    TYPE(t_nh_prog), INTENT(inout)    :: p_nh_prog  !< single nh prognostic state
    TYPE(t_nh_diag), INTENT(inout)    :: p_nh_diag  !< single nh diagnostic state
    TYPE(t_nh_metrics),INTENT(in),TARGET :: p_nh_metrics !< single nh metric state
    REAL(wp), INTENT(in)            :: dtime      !< time step
    LOGICAL,  INTENT(in)            :: linit      !< initial call or runtime call

    ! local variables - vp means variable precision depending on the __MIXED_PRECISION cpp flag
    REAL(vp), DIMENSION(nproma,p_patch%nlev,p_patch%nblks_c) :: z_temp
    REAL(wp), DIMENSION(nproma,p_patch%nlev,p_patch%nblks_e) :: z_nabla2_e
    REAL(vp), DIMENSION(nproma,p_patch%nlev,p_patch%nblks_c) :: z_nabla2_c
    REAL(wp), DIMENSION(nproma,p_patch%nlev,p_patch%nblks_e) :: z_nabla4_e
    REAL(vp), DIMENSION(nproma,p_patch%nlev) :: z_nabla4_e2

    REAL(wp):: diff_multfac_vn(p_patch%nlev), diff_multfac_w, diff_multfac_n2w(p_patch%nlev)
    INTEGER :: i_startblk, i_endblk, i_startidx, i_endidx
    INTEGER :: rl_start, rl_end
    INTEGER :: jk, jb, jc, je, ic, ic_capture, ishift, nshift, jk1
    INTEGER :: nlev, nlevp1              !< number of full and half levels

    ! start index levels and diffusion coefficient for boundary diffusion
    INTEGER :: start_bdydiff_e
    REAL(wp):: fac_bdydiff_v

    ! For Smagorinsky diffusion - vp means variable precision depending on the __MIXED_PRECISION cpp flag
    REAL(vp), DIMENSION(nproma,p_patch%nlev,p_patch%nblks_e) :: kh_smag_e
    REAL(vp), DIMENSION(nproma,p_patch%nlev,p_patch%nblks_e) :: kh_smag_ec
    REAL(vp), DIMENSION(nproma,p_patch%nlev,p_patch%nblks_v) :: u_vert
    REAL(vp), DIMENSION(nproma,p_patch%nlev,p_patch%nblks_v) :: v_vert
    REAL(wp), DIMENSION(nproma,p_patch%nlev,p_patch%nblks_c) :: u_cell
    REAL(wp), DIMENSION(nproma,p_patch%nlev,p_patch%nblks_c) :: v_cell
    REAL(vp), DIMENSION(nproma,p_patch%nlev) :: kh_c, div, vn_vert1, vn_vert2, vn_vert3, vn_vert4, &
                                                dvt_norm, dvt_tang, vn_cell1, vn_cell2
    REAL(vp) :: smag_offset, nabv_tang, nabv_norm, rd_o_cvd, nudgezone_diff, bdy_diff, enh_diffu
    REAL(vp), DIMENSION(p_patch%nlev) :: smag_limit, diff_multfac_smag, enh_smag_fac
    INTEGER  :: nblks_zdiffu, nproma_zdiffu, npromz_zdiffu, nlen_zdiffu

    ! Additional variables for 3D Smagorinsky coefficient
    REAL(wp):: z_w_v(nproma,p_patch%nlevp1,p_patch%nblks_v)
    REAL(wp), DIMENSION(nproma,p_patch%nlevp1) :: z_vn_ie, z_vt_ie
    REAL(wp), DIMENSION(nproma,p_patch%nlev) :: dvndz, dvtdz, dwdz, dthvdz, dwdn, dwdt, kh_smag3d_e

    ! Variables for provisional fix against runaway cooling in local topography depressions
    INTEGER  :: icount(p_patch%nblks_c), iclist(2*nproma,p_patch%nblks_c), iklist(2*nproma,p_patch%nblks_c)
    REAL(wp) :: tdlist(2*nproma,p_patch%nblks_c), tdiff, trefdiff, thresh_tdiff, z_theta, fac2d

    INTEGER,  DIMENSION(:,:,:), POINTER :: icidx, icblk, ieidx, ieblk, ividx, ivblk, &
                                           iecidx, iecblk
    INTEGER,  DIMENSION(:,:),   POINTER :: icell, ilev, iblk, iedge, iedblk
    REAL(wp), DIMENSION(:,:),   POINTER :: vcoef, blcoef, geofac_n2s
    LOGICAL :: ltemp_diffu
    INTEGER :: diffu_type, discr_vn, discr_t
    INTEGER :: jg                 !< patch ID

#ifdef _OPENACC
! Workaround limitations in OpenACC of updating derived types
    REAL(wp), DIMENSION(:,:,:),   POINTER  :: vn_tmp, w_tmp, exner_tmp, theta_v_tmp
    REAL(wp), DIMENSION(:,:,:),   POINTER  :: vt_tmp, theta_v_ic_tmp, div_ic_tmp, hdef_ic_tmp, dwdx_tmp, dwdy_tmp
#endif

    !--------------------------------------------------------------------------

    ! The diffusion is an intrinsic part of the NH solver, thus it is added to the timer
    IF (ltimer) CALL timer_start(timer_nh_hdiffusion)

    ! get patch ID
    jg = p_patch%id

    start_bdydiff_e = 5 ! refin_ctrl level at which boundary diffusion starts

    ! number of vertical levels
    nlev   = p_patch%nlev
    nlevp1 = p_patch%nlevp1

    nshift = p_patch%nshift_total

    ! Normalized diffusion coefficient for boundary diffusion
    IF (lhdiff_rcf) THEN
      fac_bdydiff_v = SQRT(REAL(ndyn_substeps,wp))/denom_diffu_v
    ELSE
      fac_bdydiff_v = 1._wp/denom_diffu_v
    ENDIF

    ! scaling factor for enhanced diffusion in nudging zone (if present, i.e. for
    ! limited-area runs and one-way nesting)
    nudgezone_diff = 0.04_wp/(nudge_max_coeff + dbl_eps)

    ! scaling factor for enhanced near-boundary diffusion for
    ! two-way nesting (used with Smagorinsky diffusion only; not needed otherwise)
    bdy_diff = 0.015_wp/(nudge_max_coeff + dbl_eps)

    ! threshold temperature deviation from neighboring grid points
    ! that activates extra diffusion against runaway cooling
    thresh_tdiff = - 5._wp

    ividx => p_patch%edges%vertex_idx
    ivblk => p_patch%edges%vertex_blk

    iecidx => p_patch%edges%cell_idx
    iecblk => p_patch%edges%cell_blk

    icidx => p_patch%cells%neighbor_idx
    icblk => p_patch%cells%neighbor_blk

    ieidx => p_patch%cells%edge_idx
    ieblk => p_patch%cells%edge_blk

    rd_o_cvd = 1._wp/cvd_o_rd

    diffu_type  = diffusion_config(jg)%hdiff_order
    discr_vn    = diffusion_config(jg)%itype_vn_diffu
    discr_t     = diffusion_config(jg)%itype_t_diffu

    IF (linit) THEN ! enhanced diffusion at all levels for initial velocity filtering call
      diff_multfac_vn(:) = diffusion_config(jg)%k4/3._wp*diffusion_config(jg)%hdiff_efdt_ratio
      smag_offset        =  0.0_wp
      diffu_type = 5 ! always combine nabla4 background diffusion with Smagorinsky diffusion for initial filtering call
      smag_limit(:) = 0.125_wp-4._wp*diff_multfac_vn(:)
    ELSE IF (lhdiff_rcf) THEN ! combination with divergence damping inside the dynamical core
      IF (diffu_type == 4) THEN
        diff_multfac_vn(:) = MIN(1._wp/128._wp,diffusion_config(jg)%k4*REAL(ndyn_substeps,wp)/ &
                                 3._wp*p_nh_metrics%enhfac_diffu(:))
      ELSE ! For Smagorinsky diffusion, the Smagorinsky coefficient rather than the background
           ! diffusion coefficient is enhanced near the model top (see below)
        diff_multfac_vn(:) = MIN(1._wp/128._wp,diffusion_config(jg)%k4*REAL(ndyn_substeps,wp)/3._wp)
      ENDIF
      IF (diffu_type == 3) THEN
        smag_offset   = 0._wp
        smag_limit(:) = 0.125_wp
      ELSE
        smag_offset   = 0.25_wp*diffusion_config(jg)%k4*REAL(ndyn_substeps,wp)
        smag_limit(:) = 0.125_wp-4._wp*diff_multfac_vn(:)
      ENDIF
    ELSE           ! enhanced diffusion near model top only
      IF (diffu_type == 4) THEN
        diff_multfac_vn(:) = diffusion_config(jg)%k4/3._wp*p_nh_metrics%enhfac_diffu(:)
      ELSE ! For Smagorinsky diffusion, the Smagorinsky coefficient rather than the background
           ! diffusion coefficient is enhanced near the model top (see below)
        diff_multfac_vn(:) = diffusion_config(jg)%k4/3._wp
      ENDIF
      smag_offset        = 0.25_wp*diffusion_config(jg)%k4
      smag_limit(:)      = 0.125_wp-4._wp*diff_multfac_vn(:)
      ! pure Smagorinsky diffusion does not work without divergence damping
      IF (diffusion_config(jg)%hdiff_order == 3) diffu_type = 5
    ENDIF

    ! Multiplication factor for nabla4 diffusion on vertical wind speed
    diff_multfac_w = MIN(1._wp/48._wp,diffusion_config(jg)%k4w*REAL(ndyn_substeps,wp))

    ! Factor for additional nabla2 diffusion in upper damping zone
    diff_multfac_n2w(:) = 0._wp
    IF (nrdmax(jg) > 1) THEN ! seems to be redundant, but the NEC issues invalid operations otherwise
      DO jk = 2, nrdmax(jg)
        jk1 = jk + nshift
        diff_multfac_n2w(jk) = 1._wp/12._wp*((vct_a(jk1)-vct_a(nshift+nrdmax(jg)+1))/ &
                               (vct_a(2)-vct_a(nshift+nrdmax(jg)+1)))**4
      ENDDO
    ENDIF

    IF (diffu_type == 3 .OR. diffu_type == 5) THEN

      ! temperature diffusion is used only in combination with Smagorinsky diffusion
      ltemp_diffu = diffusion_config(jg)%lhdiff_temp

      ! enhanced factor for Smagorinsky diffusion above the stratopause in order to
      ! properly damp breaking gravity waves
      !
      DO jk = 1, nlev
        jk1 = jk + nshift
        ! linear increase starting at 25 km, reaching a value of 0.1 at 75 km
        enh_smag_fac(jk) = MIN(0.1_wp,MAX(0._wp,(0.5_wp*(vct_a(jk1)+vct_a(jk1+1))-25000._wp)/500000._wp))
        ! ... combined with quadratic increase starting at 50 km, reaching a value of 1 at 90 km
        enh_smag_fac(jk) = MIN(1._wp,MAX(REAL(enh_smag_fac(jk),wp),                              &
                           MAX(0._wp,(0.5_wp*(vct_a(jk1)+vct_a(jk1+1))-50000._wp)/40000._wp)**2) )
      ENDDO

      ! Smagorinsky coefficient is also enhanced in the six model levels beneath a vertical nest interface
      IF ((lvert_nest) .AND. (p_patch%nshift > 0)) THEN
        enh_smag_fac(1) = MAX(0.333_vp, enh_smag_fac(1))
        enh_smag_fac(2) = MAX(0.25_vp, enh_smag_fac(2))
        enh_smag_fac(3) = MAX(0.20_vp, enh_smag_fac(3))
        enh_smag_fac(4) = MAX(0.16_vp, enh_smag_fac(4))
        enh_smag_fac(5) = MAX(0.12_vp, enh_smag_fac(5))
        enh_smag_fac(6) = MAX(0.08_vp, enh_smag_fac(6))
      ENDIF

      ! empirically determined scaling factor
      diff_multfac_smag(:) = MAX(diffusion_config(jg)%hdiff_smag_fac,REAL(enh_smag_fac(:),wp))*dtime

      IF (lhdiff_rcf) diff_multfac_smag(:) = diff_multfac_smag(:)*REAL(ndyn_substeps,vp)

    ELSE
      ltemp_diffu = .FALSE.
    ENDIF

!$ACC DATA CREATE( kh_smag_e, kh_smag_ec, u_vert, v_vert, u_cell, v_cell, z_w_v, z_temp, &
!$ACC              z_nabla4_e, z_nabla4_e2, z_nabla2_e, z_nabla2_c, &
!$ACC              vn_vert1, vn_vert2, vn_vert3, vn_vert4, dvt_norm, dvt_tang, &
!$ACC              icount, iclist, iklist, tdlist, &
!$ACC              z_vn_ie, z_vt_ie, dvndz, dvtdz, dwdz, dthvdz, dwdn, dwdt, kh_smag3d_e ), &
!$ACC      COPYIN( turbdiff_config, nrdmax, diff_multfac_vn, diff_multfac_n2w, diff_multfac_smag, smag_limit, enh_smag_fac ), &
!$ACC      IF ( i_am_accel_node .AND. acc_on )

#ifdef _OPENACC
    vn_tmp          => p_nh_prog%vn
    w_tmp           => p_nh_prog%w
    theta_v_tmp     => p_nh_prog%theta_v
!ACC_DEBUG UPDATE DEVICE( vn_tmp, w_tmp, theta_v_tmp ) IF ( i_am_accel_node .AND. acc_on )
    exner_tmp       => p_nh_prog%exner
!ACC_DEBUG UPDATE DEVICE( exner_tmp ) IF ( i_am_accel_node .AND. acc_on .AND. l_zdiffu_t )
    vt_tmp          => p_nh_diag%vt
    theta_v_ic_tmp  => p_nh_diag%theta_v_ic
!ACC_DEBUG UPDATE DEVICE( vt_tmp, theta_v_ic_tmp ) IF ( i_am_accel_node .AND. acc_on )
#endif

    IF (diffu_type == 4) THEN

      CALL nabla4_vec( p_nh_prog%vn, p_patch, p_int, z_nabla4_e,  &
                       opt_rlstart=7,opt_nabla2=z_nabla2_e )

    ELSE IF ((diffu_type == 3 .OR. diffu_type == 5) .AND. discr_vn == 1 .AND. .NOT. diffusion_config(jg)%lsmag_3d) THEN

      IF (p_test_run) THEN
!$ACC KERNELS PRESENT( u_vert, v_vert ), IF ( i_am_accel_node .AND. acc_on )
        u_vert = 0._wp
        v_vert = 0._wp
!$ACC END KERNELS
      ENDIF

      !  RBF reconstruction of velocity at vertices
      CALL rbf_vec_interpol_vertex( p_nh_prog%vn, p_patch, p_int, &
                                    u_vert, v_vert, opt_rlend=min_rlvert_int )

      rl_start = start_bdydiff_e
      rl_end   = min_rledge_int - 2

      IF (itype_comm == 1 .OR. itype_comm == 3) THEN
#ifdef __MIXED_PRECISION
        CALL sync_patch_array_mult_mp(SYNC_V,p_patch,0,2,f3din1_sp=u_vert,f3din2_sp=v_vert)
#else
        CALL sync_patch_array_mult(SYNC_V,p_patch,2,u_vert,v_vert)
#endif
      ENDIF

#ifndef _OPENACC
!$OMP PARALLEL PRIVATE(i_startblk,i_endblk)
#endif

      i_startblk = p_patch%edges%start_block(rl_start)
      i_endblk   = p_patch%edges%end_block(rl_end)

#ifdef _OPENACC
!$ACC PARALLEL &
!$ACC PRESENT( p_patch, p_nh_prog, kh_smag_e, kh_smag_ec, z_nabla2_e, diff_multfac_smag, smag_limit ), &
!$ACC PRESENT( z_nabla2_e, u_vert, v_vert, ividx, ivblk ), &
!$ACC PRIVATE( vn_vert1, vn_vert2, vn_vert3, vn_vert4, dvt_norm, dvt_tang ), &
!$ACC IF( i_am_accel_node .AND. acc_on )
!$ACC LOOP GANG
#else
!$OMP DO PRIVATE(jb,i_startidx,i_endidx,jk,je,vn_vert1,vn_vert2,vn_vert3,vn_vert4, &
!$OMP            dvt_norm,dvt_tang), ICON_OMP_RUNTIME_SCHEDULE
#endif
      DO jb = i_startblk,i_endblk

        CALL get_indices_e(p_patch, jb, i_startblk, i_endblk, &
                           i_startidx, i_endidx, rl_start, rl_end)

        ! Computation of wind field deformation

!$ACC LOOP VECTOR COLLAPSE(2)
#ifdef __LOOP_EXCHANGE
        DO je = i_startidx, i_endidx
!DIR$ IVDEP
          DO jk = 1, nlev
#else
        DO jk = 1, nlev
          DO je = i_startidx, i_endidx
#endif

            vn_vert1(je,jk) = u_vert(ividx(je,jb,1),jk,ivblk(je,jb,1)) * &
                              p_patch%edges%primal_normal_vert(je,jb,1)%v1 + &
                              v_vert(ividx(je,jb,1),jk,ivblk(je,jb,1)) * &
                              p_patch%edges%primal_normal_vert(je,jb,1)%v2

            vn_vert2(je,jk) = u_vert(ividx(je,jb,2),jk,ivblk(je,jb,2)) * &
                              p_patch%edges%primal_normal_vert(je,jb,2)%v1 + &
                              v_vert(ividx(je,jb,2),jk,ivblk(je,jb,2)) * &
                              p_patch%edges%primal_normal_vert(je,jb,2)%v2

            dvt_tang(je,jk) = p_patch%edges%tangent_orientation(je,jb)* (   &
                              u_vert(ividx(je,jb,2),jk,ivblk(je,jb,2)) * &
                              p_patch%edges%dual_normal_vert(je,jb,2)%v1 + &
                              v_vert(ividx(je,jb,2),jk,ivblk(je,jb,2)) * &
                              p_patch%edges%dual_normal_vert(je,jb,2)%v2 - &
                             (u_vert(ividx(je,jb,1),jk,ivblk(je,jb,1)) * &
                              p_patch%edges%dual_normal_vert(je,jb,1)%v1 + &
                              v_vert(ividx(je,jb,1),jk,ivblk(je,jb,1)) * &
                              p_patch%edges%dual_normal_vert(je,jb,1)%v2) )

            vn_vert3(je,jk) = u_vert(ividx(je,jb,3),jk,ivblk(je,jb,3)) * &
                              p_patch%edges%primal_normal_vert(je,jb,3)%v1 + &
                              v_vert(ividx(je,jb,3),jk,ivblk(je,jb,3)) * &
                              p_patch%edges%primal_normal_vert(je,jb,3)%v2

            vn_vert4(je,jk) = u_vert(ividx(je,jb,4),jk,ivblk(je,jb,4)) * &
                              p_patch%edges%primal_normal_vert(je,jb,4)%v1 + &
                              v_vert(ividx(je,jb,4),jk,ivblk(je,jb,4)) * &
                              p_patch%edges%primal_normal_vert(je,jb,4)%v2

            dvt_norm(je,jk) = u_vert(ividx(je,jb,4),jk,ivblk(je,jb,4)) * &
                              p_patch%edges%dual_normal_vert(je,jb,4)%v1 + &
                              v_vert(ividx(je,jb,4),jk,ivblk(je,jb,4)) * &
                              p_patch%edges%dual_normal_vert(je,jb,4)%v2 - &
                             (u_vert(ividx(je,jb,3),jk,ivblk(je,jb,3)) * &
                              p_patch%edges%dual_normal_vert(je,jb,3)%v1 + &
                              v_vert(ividx(je,jb,3),jk,ivblk(je,jb,3)) * &
                              p_patch%edges%dual_normal_vert(je,jb,3)%v2)

            ! Smagorinsky diffusion coefficient
            kh_smag_e(je,jk,jb) = diff_multfac_smag(jk)*SQRT(                           (  &
              (vn_vert4(je,jk)-vn_vert3(je,jk))*p_patch%edges%inv_vert_vert_length(je,jb)- &
              dvt_tang(je,jk)*p_patch%edges%inv_primal_edge_length(je,jb) )**2 + (         &
              (vn_vert2(je,jk)-vn_vert1(je,jk))*p_patch%edges%tangent_orientation(je,jb)*   &
              p_patch%edges%inv_primal_edge_length(je,jb) +                                &
              dvt_norm(je,jk)*p_patch%edges%inv_vert_vert_length(je,jb))**2 )

            ! The factor of 4 comes from dividing by twice the "correct" length
            z_nabla2_e(je,jk,jb) = 4._wp * (                                      &
              (vn_vert4(je,jk) + vn_vert3(je,jk) - 2._wp*p_nh_prog%vn(je,jk,jb))  &
              *p_patch%edges%inv_vert_vert_length(je,jb)**2 +                     &
              (vn_vert2(je,jk) + vn_vert1(je,jk) - 2._wp*p_nh_prog%vn(je,jk,jb))  &
              *p_patch%edges%inv_primal_edge_length(je,jb)**2 )

          ENDDO
        ENDDO

!$ACC LOOP VECTOR COLLAPSE(2)
        DO jk = 1, nlev
          DO je = i_startidx, i_endidx
            kh_smag_ec(je,jk,jb) = kh_smag_e(je,jk,jb)
            ! Subtract part of the fourth-order background diffusion coefficient
            kh_smag_e(je,jk,jb) = MAX(0._vp,kh_smag_e(je,jk,jb) - smag_offset)
            ! Limit diffusion coefficient to the theoretical CFL stability threshold
            kh_smag_e(je,jk,jb) = MIN(kh_smag_e(je,jk,jb),smag_limit(jk))
          ENDDO
        ENDDO

      ENDDO
#ifdef _OPENACC
!$ACC END PARALLEL
#else
!$OMP END DO NOWAIT
!$OMP END PARALLEL
#endif

    ELSE IF ((diffu_type == 3 .OR. diffu_type == 5) .AND. discr_vn == 1) THEN ! 3D Smagorinsky diffusion

      IF (p_test_run) THEN
!$ACC KERNELS PRESENT( u_vert, v_vert, z_w_v), IF ( i_am_accel_node .AND. acc_on )
        u_vert = 0._wp
        v_vert = 0._wp
        z_w_v  = 0._wp
!$ACC END KERNELS
      ENDIF

      !  RBF reconstruction of velocity at vertices
      CALL rbf_vec_interpol_vertex( p_nh_prog%vn, p_patch, p_int, &
                                    u_vert, v_vert, opt_rlend=min_rlvert_int )

      rl_start = start_bdydiff_e
      rl_end   = min_rledge_int - 2

      IF (itype_comm == 1 .OR. itype_comm == 3) THEN
#ifdef __MIXED_PRECISION
        CALL sync_patch_array_mult_mp(SYNC_V,p_patch,0,2,f3din1_sp=u_vert,f3din2_sp=v_vert)
#else
        CALL sync_patch_array_mult(SYNC_V,p_patch,2,u_vert,v_vert)
#endif
      ENDIF
      CALL cells2verts_scalar(p_nh_prog%w, p_patch, p_int%cells_aw_verts, z_w_v, opt_rlend=min_rlvert_int)
      CALL sync_patch_array(SYNC_V,p_patch,z_w_v)
      CALL sync_patch_array(SYNC_C,p_patch,p_nh_diag%theta_v_ic)

      fac2d = 0.0625_wp ! Factor of the 2D deformation field which is used as minimum of the 3D def field

#ifndef _OPENACC
!$OMP PARALLEL PRIVATE(i_startblk,i_endblk)
#endif

      i_startblk = p_patch%edges%start_block(rl_start)
      i_endblk   = p_patch%edges%end_block(rl_end)

#ifdef _OPENACC
!$ACC PARALLEL &
!$ACC PRESENT( p_patch, p_int, p_nh_prog, p_nh_diag, p_nh_metrics, kh_smag_e, kh_smag_ec, diff_multfac_smag, smag_limit ), &
!$ACC PRESENT( z_nabla2_e, z_w_v, u_vert, v_vert, ividx, ivblk, iecidx, iecblk ), &
!$ACC PRIVATE( vn_vert1, vn_vert2, vn_vert3, vn_vert4, dvt_norm, dvt_tang, &
!$ACC          z_vn_ie, z_vt_ie, dvndz, dvtdz, dwdz, dthvdz, dwdn, dwdt, kh_smag3d_e ), &
!$ACC IF( i_am_accel_node .AND. acc_on )

!$ACC LOOP GANG
#else
!$OMP DO PRIVATE(jb,i_startidx,i_endidx,jk,je,vn_vert1,vn_vert2,vn_vert3,vn_vert4,dvt_norm,dvt_tang, &
!$OMP            z_vn_ie,z_vt_ie,dvndz,dvtdz,dwdz,dthvdz,dwdn,dwdt,kh_smag3d_e), ICON_OMP_RUNTIME_SCHEDULE
#endif
      DO jb = i_startblk,i_endblk

        CALL get_indices_e(p_patch, jb, i_startblk, i_endblk, &
                           i_startidx, i_endidx, rl_start, rl_end)

!$ACC LOOP VECTOR COLLAPSE(2)
        DO jk = 2, nlev
          DO je = i_startidx, i_endidx
            z_vn_ie(je,jk) = p_nh_metrics%wgtfac_e(je,jk,jb)*p_nh_prog%vn(je,jk,jb) +   &
             (1._wp - p_nh_metrics%wgtfac_e(je,jk,jb))*p_nh_prog%vn(je,jk-1,jb)
            z_vt_ie(je,jk) = p_nh_metrics%wgtfac_e(je,jk,jb)*p_nh_diag%vt(je,jk,jb) +   &
             (1._wp - p_nh_metrics%wgtfac_e(je,jk,jb))*p_nh_diag%vt(je,jk-1,jb)
          ENDDO
        ENDDO

!$ACC LOOP VECTOR
        DO je = i_startidx, i_endidx
          z_vn_ie(je,1) =                                            &
            p_nh_metrics%wgtfacq1_e(je,1,jb)*p_nh_prog%vn(je,1,jb) + &
            p_nh_metrics%wgtfacq1_e(je,2,jb)*p_nh_prog%vn(je,2,jb) + &
            p_nh_metrics%wgtfacq1_e(je,3,jb)*p_nh_prog%vn(je,3,jb)
          z_vn_ie(je,nlevp1) =                                           &
            p_nh_metrics%wgtfacq_e(je,1,jb)*p_nh_prog%vn(je,nlev,jb)   + &
            p_nh_metrics%wgtfacq_e(je,2,jb)*p_nh_prog%vn(je,nlev-1,jb) + &
            p_nh_metrics%wgtfacq_e(je,3,jb)*p_nh_prog%vn(je,nlev-2,jb)
          z_vt_ie(je,1) =                                            &
            p_nh_metrics%wgtfacq1_e(je,1,jb)*p_nh_diag%vt(je,1,jb) + &
            p_nh_metrics%wgtfacq1_e(je,2,jb)*p_nh_diag%vt(je,2,jb) + &
            p_nh_metrics%wgtfacq1_e(je,3,jb)*p_nh_diag%vt(je,3,jb)
          z_vt_ie(je,nlevp1) =                                           &
            p_nh_metrics%wgtfacq_e(je,1,jb)*p_nh_diag%vt(je,nlev,jb)   + &
            p_nh_metrics%wgtfacq_e(je,2,jb)*p_nh_diag%vt(je,nlev-1,jb) + &
            p_nh_metrics%wgtfacq_e(je,3,jb)*p_nh_diag%vt(je,nlev-2,jb)
        ENDDO

        ! Computation of wind field deformation

!$ACC LOOP VECTOR COLLAPSE(2)
#ifdef __LOOP_EXCHANGE
        DO je = i_startidx, i_endidx
!DIR$ IVDEP
          DO jk = 1, nlev
#else
        DO jk = 1, nlev
          DO je = i_startidx, i_endidx
#endif

            vn_vert1(je,jk) = u_vert(ividx(je,jb,1),jk,ivblk(je,jb,1)) * &
                              p_patch%edges%primal_normal_vert(je,jb,1)%v1 + &
                              v_vert(ividx(je,jb,1),jk,ivblk(je,jb,1)) * &
                              p_patch%edges%primal_normal_vert(je,jb,1)%v2

            vn_vert2(je,jk) = u_vert(ividx(je,jb,2),jk,ivblk(je,jb,2)) * &
                              p_patch%edges%primal_normal_vert(je,jb,2)%v1 + &
                              v_vert(ividx(je,jb,2),jk,ivblk(je,jb,2)) * &
                              p_patch%edges%primal_normal_vert(je,jb,2)%v2

            dvt_tang(je,jk) = p_patch%edges%tangent_orientation(je,jb)* (   &
                              u_vert(ividx(je,jb,2),jk,ivblk(je,jb,2)) * &
                              p_patch%edges%dual_normal_vert(je,jb,2)%v1 + &
                              v_vert(ividx(je,jb,2),jk,ivblk(je,jb,2)) * &
                              p_patch%edges%dual_normal_vert(je,jb,2)%v2 - &
                             (u_vert(ividx(je,jb,1),jk,ivblk(je,jb,1)) * &
                              p_patch%edges%dual_normal_vert(je,jb,1)%v1 + &
                              v_vert(ividx(je,jb,1),jk,ivblk(je,jb,1)) * &
                              p_patch%edges%dual_normal_vert(je,jb,1)%v2) )

            vn_vert3(je,jk) = u_vert(ividx(je,jb,3),jk,ivblk(je,jb,3)) * &
                              p_patch%edges%primal_normal_vert(je,jb,3)%v1 + &
                              v_vert(ividx(je,jb,3),jk,ivblk(je,jb,3)) * &
                              p_patch%edges%primal_normal_vert(je,jb,3)%v2

            vn_vert4(je,jk) = u_vert(ividx(je,jb,4),jk,ivblk(je,jb,4)) * &
                              p_patch%edges%primal_normal_vert(je,jb,4)%v1 + &
                              v_vert(ividx(je,jb,4),jk,ivblk(je,jb,4)) * &
                              p_patch%edges%primal_normal_vert(je,jb,4)%v2

            dvt_norm(je,jk) = u_vert(ividx(je,jb,4),jk,ivblk(je,jb,4)) * &
                              p_patch%edges%dual_normal_vert(je,jb,4)%v1 + &
                              v_vert(ividx(je,jb,4),jk,ivblk(je,jb,4)) * &
                              p_patch%edges%dual_normal_vert(je,jb,4)%v2 - &
                             (u_vert(ividx(je,jb,3),jk,ivblk(je,jb,3)) * &
                              p_patch%edges%dual_normal_vert(je,jb,3)%v1 + &
                              v_vert(ividx(je,jb,3),jk,ivblk(je,jb,3)) * &
                              p_patch%edges%dual_normal_vert(je,jb,3)%v2)

            dvndz(je,jk) = (z_vn_ie(je,jk) - z_vn_ie(je,jk+1)) / p_nh_metrics%ddqz_z_full_e(je,jk,jb)
            dvtdz(je,jk) = (z_vt_ie(je,jk) - z_vt_ie(je,jk+1)) / p_nh_metrics%ddqz_z_full_e(je,jk,jb)

            dwdz (je,jk) =                                                                     &
              (p_int%c_lin_e(je,1,jb)*(p_nh_prog%w(iecidx(je,jb,1),jk,  iecblk(je,jb,1)) -     &
                                       p_nh_prog%w(iecidx(je,jb,1),jk+1,iecblk(je,jb,1)) ) +   &
               p_int%c_lin_e(je,2,jb)*(p_nh_prog%w(iecidx(je,jb,2),jk,  iecblk(je,jb,2)) -     &
                                       p_nh_prog%w(iecidx(je,jb,2),jk+1,iecblk(je,jb,2)) ) ) / &
               p_nh_metrics%ddqz_z_full_e(je,jk,jb)

            dthvdz(je,jk) =                                                                             &
              (p_int%c_lin_e(je,1,jb)*(p_nh_diag%theta_v_ic(iecidx(je,jb,1),jk,  iecblk(je,jb,1)) -     &
                                       p_nh_diag%theta_v_ic(iecidx(je,jb,1),jk+1,iecblk(je,jb,1)) ) +   &
               p_int%c_lin_e(je,2,jb)*(p_nh_diag%theta_v_ic(iecidx(je,jb,2),jk,  iecblk(je,jb,2)) -     &
                                       p_nh_diag%theta_v_ic(iecidx(je,jb,2),jk+1,iecblk(je,jb,2)) ) ) / &
               p_nh_metrics%ddqz_z_full_e(je,jk,jb)

            dwdn (je,jk) = p_patch%edges%inv_dual_edge_length(je,jb)* (    &
              0.5_wp*(p_nh_prog%w(iecidx(je,jb,1),jk,  iecblk(je,jb,1)) +  &
                      p_nh_prog%w(iecidx(je,jb,1),jk+1,iecblk(je,jb,1))) - &
              0.5_wp*(p_nh_prog%w(iecidx(je,jb,2),jk,  iecblk(je,jb,2)) +  &
                      p_nh_prog%w(iecidx(je,jb,2),jk+1,iecblk(je,jb,2)))   )

            dwdt (je,jk) = p_patch%edges%inv_primal_edge_length(je,jb) *                                   &
                           p_patch%edges%tangent_orientation(je,jb) * (                                     &
              0.5_wp*(z_w_v(ividx(je,jb,1),jk,ivblk(je,jb,1))+z_w_v(ividx(je,jb,1),jk+1,ivblk(je,jb,1))) - &
              0.5_wp*(z_w_v(ividx(je,jb,2),jk,ivblk(je,jb,2))+z_w_v(ividx(je,jb,2),jk+1,ivblk(je,jb,2)))   )

            kh_smag3d_e(je,jk) = 2._wp*(                                                           &
              ( (vn_vert4(je,jk)-vn_vert3(je,jk))*p_patch%edges%inv_vert_vert_length(je,jb) )**2 + &
              (dvt_tang(je,jk)*p_patch%edges%inv_primal_edge_length(je,jb))**2 + dwdz(je,jk)**2) + &
              0.5_wp *( (p_patch%edges%inv_primal_edge_length(je,jb) *                             &
              p_patch%edges%tangent_orientation(je,jb)*(vn_vert2(je,jk)-vn_vert1(je,jk)) +          &
              p_patch%edges%inv_vert_vert_length(je,jb)*dvt_norm(je,jk) )**2 +                     &
              (dvndz(je,jk) + dwdn(je,jk))**2 + (dvtdz(je,jk) + dwdt(je,jk))**2 ) -                &
              3._wp*grav * dthvdz(je,jk) / (                                                       &
              p_int%c_lin_e(je,1,jb)*p_nh_prog%theta_v(iecidx(je,jb,1),jk,iecblk(je,jb,1)) +       &
              p_int%c_lin_e(je,2,jb)*p_nh_prog%theta_v(iecidx(je,jb,2),jk,iecblk(je,jb,2)) )

            ! 2D Smagorinsky diffusion coefficient
            kh_smag_e(je,jk,jb) = diff_multfac_smag(jk)*SQRT( MAX(kh_smag3d_e(je,jk), fac2d*( &
              ((vn_vert4(je,jk)-vn_vert3(je,jk))*p_patch%edges%inv_vert_vert_length(je,jb)-   &
              dvt_tang(je,jk)*p_patch%edges%inv_primal_edge_length(je,jb) )**2 + (            &
              (vn_vert2(je,jk)-vn_vert1(je,jk))*p_patch%edges%tangent_orientation(je,jb)*      &
              p_patch%edges%inv_primal_edge_length(je,jb) +                                   &
              dvt_norm(je,jk)*p_patch%edges%inv_vert_vert_length(je,jb) )**2 ) ) )

            ! The factor of 4 comes from dividing by twice the "correct" length
            z_nabla2_e(je,jk,jb) = 4._wp * (                                      &
              (vn_vert4(je,jk) + vn_vert3(je,jk) - 2._wp*p_nh_prog%vn(je,jk,jb))  &
              *p_patch%edges%inv_vert_vert_length(je,jb)**2 +                     &
              (vn_vert2(je,jk) + vn_vert1(je,jk) - 2._wp*p_nh_prog%vn(je,jk,jb))  &
              *p_patch%edges%inv_primal_edge_length(je,jb)**2 )

            kh_smag_ec(je,jk,jb) = kh_smag_e(je,jk,jb)
            ! Subtract part of the fourth-order background diffusion coefficient
            kh_smag_e(je,jk,jb) = MAX(0._vp,kh_smag_e(je,jk,jb) - smag_offset)
            ! Limit diffusion coefficient to the theoretical CFL stability threshold
            kh_smag_e(je,jk,jb) = MIN(kh_smag_e(je,jk,jb),smag_limit(jk))
          ENDDO
        ENDDO

      ENDDO
#ifdef _OPENACC
!$ACC END PARALLEL
#else
!$OMP END DO NOWAIT
!$OMP END PARALLEL
#endif

    ELSE IF ((diffu_type == 3 .OR. diffu_type == 5) .AND. discr_vn >= 2) THEN

      !  RBF reconstruction of velocity at vertices and cells
      CALL rbf_vec_interpol_vertex( p_nh_prog%vn, p_patch, p_int, &
                                    u_vert, v_vert, opt_rlend=min_rlvert_int-1 )

      IF (discr_vn == 2) THEN
        CALL rbf_vec_interpol_cell( p_nh_prog%vn, p_patch, p_int, &
                                    u_cell, v_cell, opt_rlend=min_rlcell_int-1 )
      ELSE
        CALL edges2cells_vector( p_nh_prog%vn, p_nh_diag%vt, p_patch, p_int, &
                                 u_cell, v_cell, opt_rlend=min_rlcell_int-1 )
      ENDIF

      IF (p_test_run) THEN
        z_nabla2_e = 0._wp
      ENDIF

#ifndef _OPENACC
!$OMP PARALLEL PRIVATE(i_startblk,i_endblk,rl_start,rl_end)
#endif

      rl_start = start_bdydiff_e
      rl_end   = min_rledge_int - 1

      i_startblk = p_patch%edges%start_block(rl_start)
      i_endblk   = p_patch%edges%end_block(rl_end)

#ifdef _OPENACC
!$ACC PARALLEL &
!$ACC PRESENT( p_patch, p_nh_prog, kh_smag_e, kh_smag_ec, diff_multfac_smag, smag_limit ), &
!$ACC PRESENT( z_nabla2_e, u_cell, v_cell, u_vert, v_vert, ividx, ivblk, iecidx, iecblk ), &
!$ACC PRIVATE( vn_vert1, vn_vert2, vn_cell1, vn_cell2, dvt_norm, dvt_tang ), &
!$ACC IF( i_am_accel_node .AND. acc_on )

!$ACC LOOP GANG
#else
!$OMP DO PRIVATE(jb,i_startidx,i_endidx,jk,je,vn_vert1,vn_vert2,vn_cell1,vn_cell2,&
!$OMP             dvt_norm,dvt_tang), ICON_OMP_RUNTIME_SCHEDULE
#endif
      DO jb = i_startblk,i_endblk

        CALL get_indices_e(p_patch, jb, i_startblk, i_endblk, &
                           i_startidx, i_endidx, rl_start, rl_end)

        ! Computation of wind field deformation

!$ACC LOOP VECTOR COLLAPSE(2)
#ifdef __LOOP_EXCHANGE
        DO je = i_startidx, i_endidx
!DIR$ IVDEP
          DO jk = 1, nlev
#else
        DO jk = 1, nlev
          DO je = i_startidx, i_endidx
#endif

            vn_vert1(je,jk) = u_vert(ividx(je,jb,1),jk,ivblk(je,jb,1)) * &
                              p_patch%edges%primal_normal_vert(je,jb,1)%v1 + &
                              v_vert(ividx(je,jb,1),jk,ivblk(je,jb,1)) * &
                              p_patch%edges%primal_normal_vert(je,jb,1)%v2

            vn_vert2(je,jk) = u_vert(ividx(je,jb,2),jk,ivblk(je,jb,2)) * &
                              p_patch%edges%primal_normal_vert(je,jb,2)%v1 + &
                              v_vert(ividx(je,jb,2),jk,ivblk(je,jb,2)) * &
                              p_patch%edges%primal_normal_vert(je,jb,2)%v2

            dvt_tang(je,jk) = p_patch%edges%tangent_orientation(je,jb)* (   &
                              u_vert(ividx(je,jb,2),jk,ivblk(je,jb,2)) * &
                              p_patch%edges%dual_normal_vert(je,jb,2)%v1 + &
                              v_vert(ividx(je,jb,2),jk,ivblk(je,jb,2)) * &
                              p_patch%edges%dual_normal_vert(je,jb,2)%v2 - &
                             (u_vert(ividx(je,jb,1),jk,ivblk(je,jb,1)) * &
                              p_patch%edges%dual_normal_vert(je,jb,1)%v1 + &
                              v_vert(ividx(je,jb,1),jk,ivblk(je,jb,1)) * &
                              p_patch%edges%dual_normal_vert(je,jb,1)%v2) )

            vn_cell1(je,jk) = u_cell(iecidx(je,jb,1),jk,iecblk(je,jb,1)) * &
                              p_patch%edges%primal_normal_cell(je,jb,1)%v1 + &
                              v_cell(iecidx(je,jb,1),jk,iecblk(je,jb,1)) * &
                              p_patch%edges%primal_normal_cell(je,jb,1)%v2

            vn_cell2(je,jk) = u_cell(iecidx(je,jb,2),jk,iecblk(je,jb,2)) * &
                              p_patch%edges%primal_normal_cell(je,jb,2)%v1 + &
                              v_cell(iecidx(je,jb,2),jk,iecblk(je,jb,2)) * &
                              p_patch%edges%primal_normal_cell(je,jb,2)%v2

            dvt_norm(je,jk) = u_cell(iecidx(je,jb,2),jk,iecblk(je,jb,2)) * &
                              p_patch%edges%dual_normal_cell(je,jb,2)%v1 + &
                              v_cell(iecidx(je,jb,2),jk,iecblk(je,jb,2)) * &
                              p_patch%edges%dual_normal_cell(je,jb,2)%v2 - &
                             (u_cell(iecidx(je,jb,1),jk,iecblk(je,jb,1)) * &
                              p_patch%edges%dual_normal_cell(je,jb,1)%v1 + &
                              v_cell(iecidx(je,jb,1),jk,iecblk(je,jb,1)) * &
                              p_patch%edges%dual_normal_cell(je,jb,1)%v2)


            ! Smagorinsky diffusion coefficient
            kh_smag_e(je,jk,jb) = diff_multfac_smag(jk)*SQRT(                           (  &
              (vn_cell2(je,jk)-vn_cell1(je,jk))*p_patch%edges%inv_dual_edge_length(je,jb)- &
              dvt_tang(je,jk)*p_patch%edges%inv_primal_edge_length(je,jb) )**2 + (         &
              (vn_vert2(je,jk)-vn_vert1(je,jk))*p_patch%edges%tangent_orientation(je,jb)*   &
              p_patch%edges%inv_primal_edge_length(je,jb) +                                &
              dvt_norm(je,jk)*p_patch%edges%inv_dual_edge_length(je,jb))**2 )

            ! The factor of 4 comes from dividing by twice the "correct" length
            z_nabla2_e(je,jk,jb) = 4._wp * (                                      &
              (vn_cell2(je,jk) + vn_cell1(je,jk) - 2._wp*p_nh_prog%vn(je,jk,jb))  &
              *p_patch%edges%inv_dual_edge_length(je,jb)**2 +                     &
              (vn_vert2(je,jk) + vn_vert1(je,jk) - 2._wp*p_nh_prog%vn(je,jk,jb))  &
              *p_patch%edges%inv_primal_edge_length(je,jb)**2 )

          ENDDO
        ENDDO

!$ACC LOOP VECTOR COLLAPSE(2)
        DO jk = 1, nlev
          DO je = i_startidx, i_endidx
            kh_smag_ec(je,jk,jb) = kh_smag_e(je,jk,jb)
            ! Subtract part of the fourth-order background diffusion coefficient
            kh_smag_e(je,jk,jb) = MAX(0._vp,kh_smag_e(je,jk,jb) - smag_offset)
            ! Limit diffusion coefficient to the theoretical CFL stability threshold
            kh_smag_e(je,jk,jb) = MIN(kh_smag_e(je,jk,jb),smag_limit(jk))
          ENDDO
        ENDDO

      ENDDO
#ifdef _OPENACC
!$ACC END PARALLEL
#else
!$OMP END DO NOWAIT
!$OMP END PARALLEL
#endif

    ENDIF

    ! Compute input quantities for turbulence scheme
    IF ((diffu_type == 3 .OR. diffu_type == 5) .AND.                               &
        (turbdiff_config(jg)%itype_sher >= 1 .OR. turbdiff_config(jg)%ltkeshs)) THEN

#ifndef _OPENACC
!$OMP PARALLEL PRIVATE(i_startblk,i_endblk)
#endif
      rl_start = grf_bdywidth_c+1
      rl_end   = min_rlcell_int

      i_startblk = p_patch%cells%start_block(rl_start)
      i_endblk   = p_patch%cells%end_block(rl_end)

#ifdef _OPENACC
!$ACC PARALLEL &
!$ACC PRESENT( p_patch, p_int, p_nh_metrics, p_nh_prog, p_nh_diag, kh_smag_e, kh_smag_ec, diff_multfac_smag, ieidx, ieblk ), &
!$ACC PRIVATE( kh_c, div ), &
!$ACC IF( i_am_accel_node .AND. acc_on )
!$ACC LOOP GANG
#else
!$OMP DO PRIVATE(jk,jc,jb,i_startidx,i_endidx,kh_c,div), ICON_OMP_RUNTIME_SCHEDULE
#endif
      DO jb = i_startblk,i_endblk

        CALL get_indices_c(p_patch, jb, i_startblk, i_endblk, &
                           i_startidx, i_endidx, rl_start, rl_end)

!$ACC LOOP VECTOR COLLAPSE(2)
#ifdef __LOOP_EXCHANGE
        DO jc = i_startidx, i_endidx
          DO jk = 1, nlev
#else
        DO jk = 1, nlev
          DO jc = i_startidx, i_endidx
#endif

            kh_c(jc,jk) = (kh_smag_ec(ieidx(jc,jb,1),jk,ieblk(jc,jb,1))*p_int%e_bln_c_s(jc,1,jb) + &
                           kh_smag_ec(ieidx(jc,jb,2),jk,ieblk(jc,jb,2))*p_int%e_bln_c_s(jc,2,jb) + &
                           kh_smag_ec(ieidx(jc,jb,3),jk,ieblk(jc,jb,3))*p_int%e_bln_c_s(jc,3,jb))/ &
                          diff_multfac_smag(jk)

            div(jc,jk) = p_nh_prog%vn(ieidx(jc,jb,1),jk,ieblk(jc,jb,1))*p_int%geofac_div(jc,1,jb) + &
                         p_nh_prog%vn(ieidx(jc,jb,2),jk,ieblk(jc,jb,2))*p_int%geofac_div(jc,2,jb) + &
                         p_nh_prog%vn(ieidx(jc,jb,3),jk,ieblk(jc,jb,3))*p_int%geofac_div(jc,3,jb)
          ENDDO
        ENDDO

!$ACC LOOP VECTOR COLLAPSE(2)
        DO jk = 2, nlev ! levels 1 and nlevp1 are unused
!DIR$ IVDEP
          DO jc = i_startidx, i_endidx

            p_nh_diag%div_ic(jc,jk,jb) = p_nh_metrics%wgtfac_c(jc,jk,jb)*div(jc,jk) + &
              (1._wp-p_nh_metrics%wgtfac_c(jc,jk,jb))*div(jc,jk-1)

            p_nh_diag%hdef_ic(jc,jk,jb) = (p_nh_metrics%wgtfac_c(jc,jk,jb)*kh_c(jc,jk) + &
              (1._wp-p_nh_metrics%wgtfac_c(jc,jk,jb))*kh_c(jc,jk-1))**2
          ENDDO
        ENDDO

      ENDDO
#ifdef _OPENACC
!$ACC END PARALLEL
#else
!$OMP END DO
!$OMP END PARALLEL
#endif

    ENDIF

    IF (diffu_type == 5) THEN ! Add fourth-order background diffusion

      IF (discr_vn > 1) CALL sync_patch_array(SYNC_E,p_patch,z_nabla2_e)

      ! Interpolate nabla2(v) to vertices in order to compute nabla2(nabla2(v))

      IF (p_test_run) THEN
!$ACC KERNELS IF ( i_am_accel_node .AND. acc_on )
        u_vert = 0._wp
        v_vert = 0._wp
!$ACC END KERNELS
      ENDIF

      CALL rbf_vec_interpol_vertex( z_nabla2_e, p_patch, p_int, u_vert, v_vert, &
                                    opt_rlstart=4, opt_rlend=min_rlvert_int )

      rl_start = grf_bdywidth_e+1
      rl_end   = min_rledge_int

      IF (itype_comm == 1 .OR. itype_comm == 3) THEN
#ifdef __MIXED_PRECISION
        CALL sync_patch_array_mult_mp(SYNC_V,p_patch,0,2,f3din1_sp=u_vert,f3din2_sp=v_vert)
#else
        CALL sync_patch_array_mult(SYNC_V,p_patch,2,u_vert,v_vert)
#endif
      ENDIF

#ifndef _OPENACC
!$OMP PARALLEL PRIVATE(i_startblk,i_endblk)
#endif

      i_startblk = p_patch%edges%start_block(rl_start)
      i_endblk   = p_patch%edges%end_block(rl_end)

#ifdef _OPENACC
!$ACC PARALLEL &
!$ACC PRESENT( p_patch, p_int, p_nh_prog, u_vert, v_vert, kh_smag_e, z_nabla2_e, diff_multfac_vn ), &
!$ACC PRIVATE( z_nabla4_e2 ), &
!$ACC IF( i_am_accel_node .AND. acc_on )
!$ACC LOOP GANG
#else
!$OMP DO PRIVATE(jb,i_startidx,i_endidx,jk,je,nabv_tang,nabv_norm,z_nabla4_e2), ICON_OMP_RUNTIME_SCHEDULE
#endif
      DO jb = i_startblk,i_endblk

        CALL get_indices_e(p_patch, jb, i_startblk, i_endblk, &
                           i_startidx, i_endidx, rl_start, rl_end)

         ! Compute nabla4(v)
!$ACC LOOP VECTOR COLLAPSE(2)
#ifdef __LOOP_EXCHANGE
        DO je = i_startidx, i_endidx
          DO jk = 1, nlev
#else
        DO jk = 1, nlev
          DO je = i_startidx, i_endidx
#endif

            nabv_tang = u_vert(ividx(je,jb,1),jk,ivblk(je,jb,1)) * &
                        p_patch%edges%primal_normal_vert(je,jb,1)%v1 + &
                        v_vert(ividx(je,jb,1),jk,ivblk(je,jb,1)) * &
                        p_patch%edges%primal_normal_vert(je,jb,1)%v2 + &
                        u_vert(ividx(je,jb,2),jk,ivblk(je,jb,2)) * &
                        p_patch%edges%primal_normal_vert(je,jb,2)%v1 + &
                        v_vert(ividx(je,jb,2),jk,ivblk(je,jb,2)) * &
                        p_patch%edges%primal_normal_vert(je,jb,2)%v2

            nabv_norm = u_vert(ividx(je,jb,3),jk,ivblk(je,jb,3)) * &
                        p_patch%edges%primal_normal_vert(je,jb,3)%v1 + &
                        v_vert(ividx(je,jb,3),jk,ivblk(je,jb,3)) * &
                        p_patch%edges%primal_normal_vert(je,jb,3)%v2 + &
                        u_vert(ividx(je,jb,4),jk,ivblk(je,jb,4)) * &
                        p_patch%edges%primal_normal_vert(je,jb,4)%v1 + &
                        v_vert(ividx(je,jb,4),jk,ivblk(je,jb,4)) * &
                        p_patch%edges%primal_normal_vert(je,jb,4)%v2

            ! The factor of 4 comes from dividing by twice the "correct" length
            z_nabla4_e2(je,jk) = 4._wp * (                          &
              (nabv_norm - 2._wp*z_nabla2_e(je,jk,jb))              &
              *p_patch%edges%inv_vert_vert_length(je,jb)**2 +       &
              (nabv_tang - 2._wp*z_nabla2_e(je,jk,jb))              &
              *p_patch%edges%inv_primal_edge_length(je,jb)**2 )

          ENDDO
        ENDDO

        ! Apply diffusion for the case of diffu_type = 5
        IF ( jg == 1 .AND. l_limited_area .OR. jg > 1 .AND. .NOT. lfeedback(jg)) THEN
!$ACC LOOP VECTOR COLLAPSE(2)
          DO jk = 1, nlev
!DIR$ IVDEP
            DO je = i_startidx, i_endidx
              p_nh_prog%vn(je,jk,jb) = p_nh_prog%vn(je,jk,jb)  +                             &
                p_patch%edges%area_edge(je,jb) *                                             &
                (MAX(nudgezone_diff*p_int%nudgecoeff_e(je,jb),REAL(kh_smag_e(je,jk,jb),wp))* &
                z_nabla2_e(je,jk,jb) - diff_multfac_vn(jk) * z_nabla4_e2(je,jk)   *          &
                p_patch%edges%area_edge(je,jb))
            ENDDO
          ENDDO
        ELSE IF (jg > 1) THEN
!$ACC LOOP VECTOR COLLAPSE(2)
          DO jk = 1, nlev
!DIR$ IVDEP
            DO je = i_startidx, i_endidx
              p_nh_prog%vn(je,jk,jb) = p_nh_prog%vn(je,jk,jb)  +               &
                p_patch%edges%area_edge(je,jb) * (kh_smag_e(je,jk,jb)*         &
                z_nabla2_e(je,jk,jb) - z_nabla4_e2(je,jk) *                    &
                MAX(diff_multfac_vn(jk),bdy_diff*p_int%nudgecoeff_e(je,jb)) *  &
                p_patch%edges%area_edge(je,jb))
            ENDDO
          ENDDO
        ELSE
!$ACC LOOP VECTOR COLLAPSE(2)
          DO jk = 1, nlev
!DIR$ IVDEP
            DO je = i_startidx, i_endidx
              p_nh_prog%vn(je,jk,jb) = p_nh_prog%vn(je,jk,jb)  +                 &
                p_patch%edges%area_edge(je,jb) * (kh_smag_e(je,jk,jb)*           &
                z_nabla2_e(je,jk,jb) - diff_multfac_vn(jk) * z_nabla4_e2(je,jk) *&
                p_patch%edges%area_edge(je,jb))
            ENDDO
          ENDDO
        ENDIF

      ENDDO
#ifdef _OPENACC
!$ACC END PARALLEL
#else
!$OMP END DO NOWAIT
!$OMP END PARALLEL
#endif
    ENDIF

    ! Apply diffusion for the cases of diffu_type = 3 or 4

#ifndef _OPENACC
!$OMP PARALLEL PRIVATE(i_startblk,i_endblk,rl_start,rl_end)
#endif

    rl_start = grf_bdywidth_e+1
    rl_end   = min_rledge_int

    i_startblk = p_patch%edges%start_block(rl_start)
    i_endblk   = p_patch%edges%end_block(rl_end)

    IF (diffu_type == 3) THEN ! Only Smagorinsky diffusion
      IF ( jg == 1 .AND. l_limited_area .OR. jg > 1 .AND. .NOT. lfeedback(jg)) THEN
#ifdef _OPENACC
!$ACC PARALLEL PRESENT( p_patch, p_int, p_nh_prog, kh_smag_e, z_nabla2_e ), IF( i_am_accel_node .AND. acc_on )
!$ACC LOOP GANG
#else
!$OMP DO PRIVATE(jb,i_startidx,i_endidx,jk,je) ICON_OMP_DEFAULT_SCHEDULE
#endif
        DO jb = i_startblk,i_endblk

          CALL get_indices_e(p_patch, jb, i_startblk, i_endblk, &
                             i_startidx, i_endidx, rl_start, rl_end)

!$ACC LOOP VECTOR COLLAPSE(2)
          DO jk = 1, nlev
            DO je = i_startidx, i_endidx
<<<<<<< HEAD
              p_nh_prog%vn(je,jk,jb) = p_nh_prog%vn(je,jk,jb)  +                         &
                p_patch%edges%area_edge(je,jb) * z_nabla2_e(je,jk,jb) *                  &
                MAX(nudgezone_diff*p_int%nudgecoeff_e(je,jb),REAL(kh_smag_e(je,jk,jb),wp))

=======
!DIR$ IVDEP
              p_nh_prog%vn(je,jk,jb) = p_nh_prog%vn(je,jk,jb)  +                &
                p_patch%edges%area_edge(je,jb) * z_nabla2_e(je,jk,jb) *         &
                MAX(nudgezone_diff*p_int%nudgecoeff_e(je,jb),kh_smag_e(je,jk,jb))
>>>>>>> 021f27c4
            ENDDO
          ENDDO
        ENDDO
#ifdef _OPENACC
!$ACC END PARALLEL
#else
!$OMP END DO
#endif
      ELSE
#ifdef _OPENACC
!$ACC PARALLEL PRESENT( p_patch, p_nh_prog, kh_smag_e, z_nabla2_e ), IF( i_am_accel_node .AND. acc_on )
!$ACC LOOP GANG
#else
!$OMP DO PRIVATE(jb,i_startidx,i_endidx,jk,je) ICON_OMP_DEFAULT_SCHEDULE
#endif
        DO jb = i_startblk,i_endblk

          CALL get_indices_e(p_patch, jb, i_startblk, i_endblk, &
                             i_startidx, i_endidx, rl_start, rl_end)

!$ACC LOOP VECTOR COLLAPSE(2)
          DO jk = 1, nlev
!DIR$ IVDEP
            DO je = i_startidx, i_endidx
              p_nh_prog%vn(je,jk,jb) = p_nh_prog%vn(je,jk,jb)  +                        &
                p_patch%edges%area_edge(je,jb) * kh_smag_e(je,jk,jb)* z_nabla2_e(je,jk,jb)
            ENDDO
          ENDDO
        ENDDO
#ifdef _OPENACC
!$ACC END PARALLEL
#else
!$OMP END DO
#endif
      ENDIF
    ELSE IF (diffu_type == 4) THEN
#ifdef _OPENACC
!$ACC PARALLEL &
!$ACC PRESENT( p_patch, p_nh_prog, kh_smag_e, z_nabla2_e, z_nabla4_e, diff_multfac_vn ), &
!$ACC IF( i_am_accel_node .AND. acc_on )
!$ACC LOOP GANG
#else
!$OMP DO PRIVATE(jb,i_startidx,i_endidx,jk,je) ICON_OMP_DEFAULT_SCHEDULE
#endif
      DO jb = i_startblk,i_endblk

        CALL get_indices_e(p_patch, jb, i_startblk, i_endblk, &
                           i_startidx, i_endidx, rl_start, rl_end)

!$ACC LOOP VECTOR COLLAPSE(2)
        DO jk = 1, nlev
!DIR$ IVDEP
          DO je = i_startidx, i_endidx
            p_nh_prog%vn(je,jk,jb) = p_nh_prog%vn(je,jk,jb)  -    &
              diff_multfac_vn(jk) * z_nabla4_e(je,jk,jb) *        &
              p_patch%edges%area_edge(je,jb)*p_patch%edges%area_edge(je,jb)
          ENDDO
        ENDDO
      ENDDO
#ifdef _OPENACC
!$ACC END PARALLEL
#else
!$OMP END DO
#endif
    ENDIF

    IF (l_limited_area .OR. jg > 1) THEN

      ! Lateral boundary diffusion for vn
      i_startblk = p_patch%edges%start_block(start_bdydiff_e)
      i_endblk   = p_patch%edges%end_block(grf_bdywidth_e)

#ifdef _OPENACC
!$ACC PARALLEL PRESENT( p_patch, p_nh_prog, z_nabla2_e ), IF( i_am_accel_node .AND. acc_on )
!$ACC LOOP GANG
#else
!$OMP DO PRIVATE(jk,jb,i_startidx,i_endidx) ICON_OMP_DEFAULT_SCHEDULE
#endif
      DO jb = i_startblk,i_endblk

        CALL get_indices_e(p_patch, jb, i_startblk, i_endblk, &
                           i_startidx, i_endidx, start_bdydiff_e, grf_bdywidth_e)

!$ACC LOOP VECTOR
        DO jk = 1, nlev
!DIR$ IVDEP
          p_nh_prog%vn(i_startidx:i_endidx,jk,jb) =   &
            p_nh_prog%vn(i_startidx:i_endidx,jk,jb) + &
            z_nabla2_e(i_startidx:i_endidx,jk,jb) * &
            p_patch%edges%area_edge(i_startidx:i_endidx,jb)*fac_bdydiff_v
        ENDDO
      ENDDO
#ifdef _OPENACC
!$ACC END PARALLEL
#else
!$OMP END DO
#endif

    ENDIF ! vn boundary diffusion


    IF (lhdiff_rcf .AND. diffusion_config(jg)%lhdiff_w) THEN ! add diffusion on vertical wind speed
                     ! remark: the surface level (nlevp1) is excluded because w is diagnostic there

      rl_start = grf_bdywidth_c
      rl_end   = min_rlcell_int-1

      i_startblk = p_patch%cells%start_block(rl_start)
      i_endblk   = p_patch%cells%end_block(rl_end)

#ifdef _OPENACC
!$ACC PARALLEL &
!$ACC PRESENT( p_patch, p_int, p_nh_prog, p_nh_diag, z_nabla2_c, turbdiff_config ), &
!$ACC IF( i_am_accel_node .AND. acc_on )
!$ACC LOOP GANG
#else
!$OMP DO PRIVATE(jk,jc,jb,i_startidx,i_endidx), ICON_OMP_RUNTIME_SCHEDULE
#endif
      DO jb = i_startblk,i_endblk

        CALL get_indices_c(p_patch, jb, i_startblk, i_endblk, &
                           i_startidx, i_endidx, rl_start, rl_end)

!$ACC LOOP VECTOR COLLAPSE(2)
#ifdef __LOOP_EXCHANGE
        DO jc = i_startidx, i_endidx
!DIR$ IVDEP, PREFERVECTOR
          DO jk = 1, nlev
#else
        DO jk = 1, nlev
          DO jc = i_startidx, i_endidx
#endif
            z_nabla2_c(jc,jk,jb) =  &
              p_nh_prog%w(jc,jk,jb)                        *p_int%geofac_n2s(jc,1,jb) + &
              p_nh_prog%w(icidx(jc,jb,1),jk,icblk(jc,jb,1))*p_int%geofac_n2s(jc,2,jb) + &
              p_nh_prog%w(icidx(jc,jb,2),jk,icblk(jc,jb,2))*p_int%geofac_n2s(jc,3,jb) + &
              p_nh_prog%w(icidx(jc,jb,3),jk,icblk(jc,jb,3))*p_int%geofac_n2s(jc,4,jb)
          ENDDO
        ENDDO

        IF (turbdiff_config(jg)%itype_sher == 2) THEN ! compute horizontal gradients of w
!$ACC LOOP VECTOR COLLAPSE(2)
#ifdef __LOOP_EXCHANGE
          DO jc = i_startidx, i_endidx
!DIR$ IVDEP
            DO jk = 2, nlev
#else
          DO jk = 2, nlev
            DO jc = i_startidx, i_endidx
#endif
             p_nh_diag%dwdx(jc,jk,jb) =  p_int%geofac_grg(jc,1,jb,1)*p_nh_prog%w(jc,jk,jb) + &
               p_int%geofac_grg(jc,2,jb,1)*p_nh_prog%w(icidx(jc,jb,1),jk,icblk(jc,jb,1))   + &
               p_int%geofac_grg(jc,3,jb,1)*p_nh_prog%w(icidx(jc,jb,2),jk,icblk(jc,jb,2))   + &
               p_int%geofac_grg(jc,4,jb,1)*p_nh_prog%w(icidx(jc,jb,3),jk,icblk(jc,jb,3))

             p_nh_diag%dwdy(jc,jk,jb) =  p_int%geofac_grg(jc,1,jb,2)*p_nh_prog%w(jc,jk,jb) + &
               p_int%geofac_grg(jc,2,jb,2)*p_nh_prog%w(icidx(jc,jb,1),jk,icblk(jc,jb,1))   + &
               p_int%geofac_grg(jc,3,jb,2)*p_nh_prog%w(icidx(jc,jb,2),jk,icblk(jc,jb,2))   + &
               p_int%geofac_grg(jc,4,jb,2)*p_nh_prog%w(icidx(jc,jb,3),jk,icblk(jc,jb,3))

            ENDDO
          ENDDO
        ENDIF

      ENDDO
#ifdef _OPENACC
!$ACC END PARALLEL
#else
!$OMP END DO
#endif

      rl_start = grf_bdywidth_c+1
      rl_end   = min_rlcell_int

      i_startblk = p_patch%cells%start_block(rl_start)
      i_endblk   = p_patch%cells%end_block(rl_end)

#ifdef _OPENACC
!$ACC PARALLEL &
!$ACC PRESENT( p_patch, p_int, p_nh_prog, z_nabla2_c, nrdmax, diff_multfac_n2w ), &
!$ACC IF( i_am_accel_node .AND. acc_on )
!$ACC LOOP GANG
#else
!$OMP DO PRIVATE(jk,jc,jb,i_startidx,i_endidx), ICON_OMP_RUNTIME_SCHEDULE
#endif
      DO jb = i_startblk,i_endblk

        CALL get_indices_c(p_patch, jb, i_startblk, i_endblk, &
                           i_startidx, i_endidx, rl_start, rl_end)

!$ACC LOOP VECTOR COLLAPSE(2)
#ifdef __LOOP_EXCHANGE
        DO jc = i_startidx, i_endidx
!DIR$ IVDEP
          DO jk = 1, nlev
#else
        DO jk = 1, nlev
          DO jc = i_startidx, i_endidx
#endif
            p_nh_prog%w(jc,jk,jb) = p_nh_prog%w(jc,jk,jb) - diff_multfac_w * p_patch%cells%area(jc,jb)**2 * &
             (z_nabla2_c(jc,jk,jb)                        *p_int%geofac_n2s(jc,1,jb) +                      &
              z_nabla2_c(icidx(jc,jb,1),jk,icblk(jc,jb,1))*p_int%geofac_n2s(jc,2,jb) +                      &
              z_nabla2_c(icidx(jc,jb,2),jk,icblk(jc,jb,2))*p_int%geofac_n2s(jc,3,jb) +                      &
              z_nabla2_c(icidx(jc,jb,3),jk,icblk(jc,jb,3))*p_int%geofac_n2s(jc,4,jb))
          ENDDO
        ENDDO

        ! Add nabla2 diffusion in upper damping layer (if present)
!$ACC LOOP VECTOR COLLAPSE(2)
        DO jk = 2, nrdmax(jg)
!DIR$ IVDEP
          DO jc = i_startidx, i_endidx
            p_nh_prog%w(jc,jk,jb) = p_nh_prog%w(jc,jk,jb) +                         &
              diff_multfac_n2w(jk) * p_patch%cells%area(jc,jb) * z_nabla2_c(jc,jk,jb)
          ENDDO
        ENDDO

      ENDDO
#ifdef _OPENACC
!$ACC END PARALLEL
#else
!$OMP END DO
#endif
    ENDIF ! w diffusion

#ifndef _OPENACC
!$OMP END PARALLEL
#endif

    IF (itype_comm == 1 .OR. itype_comm == 3) THEN
      CALL sync_patch_array(SYNC_E, p_patch, p_nh_prog%vn)
    ENDIF

    IF (ltemp_diffu) THEN ! Smagorinsky temperature diffusion

      IF (l_zdiffu_t) THEN
        icell      => p_nh_metrics%zd_indlist
        iblk       => p_nh_metrics%zd_blklist
        ilev       => p_nh_metrics%zd_vertidx
        iedge      => p_nh_metrics%zd_edgeidx
        iedblk     => p_nh_metrics%zd_edgeblk
        vcoef      => p_nh_metrics%zd_intcoef
        blcoef     => p_nh_metrics%zd_e2cell
        geofac_n2s => p_nh_metrics%zd_geofac

        nproma_zdiffu = MIN(nproma,256)
        nblks_zdiffu = INT(p_nh_metrics%zd_listdim/nproma_zdiffu)
        npromz_zdiffu = MOD(p_nh_metrics%zd_listdim,nproma_zdiffu)
        IF (npromz_zdiffu > 0) THEN
          nblks_zdiffu = nblks_zdiffu + 1
        ELSE
          npromz_zdiffu = nproma_zdiffu
        ENDIF
      ENDIF

#ifndef _OPENACC
!$OMP PARALLEL PRIVATE(rl_start,rl_end,i_startblk,i_endblk)
#endif

      ! Enhance Smagorinsky diffusion coefficient in the presence of excessive grid-point cold pools
      ! This is restricted to the two lowest model levels
      !
      rl_start = grf_bdywidth_c
      rl_end   = min_rlcell_int-1

      i_startblk = p_patch%cells%start_block(rl_start)
      i_endblk   = p_patch%cells%end_block(rl_end)

#ifdef _OPENACC
!$ACC PARALLEL &
!$ACC PRESENT( p_patch, p_nh_metrics, p_nh_prog, icidx, icblk, icount, iclist, iklist, tdlist ), &
!$ACC IF( i_am_accel_node .AND. acc_on )
!$ACC LOOP GANG
#else
!$OMP DO PRIVATE(jk,jc,jb,ic_capture,i_startidx,i_endidx,ic,tdiff,trefdiff), ICON_OMP_RUNTIME_SCHEDULE
#endif
      DO jb = i_startblk,i_endblk

        CALL get_indices_c(p_patch, jb, i_startblk, i_endblk, &
                           i_startidx, i_endidx, rl_start, rl_end)

        ic = 0
!$ACC LOOP VECTOR, COLLAPSE(2)
        DO jk = nlev-1, nlev
!DIR$ IVDEP
          DO jc = i_startidx, i_endidx
            ! Perturbation potential temperature difference between local point and average of the three neighbors
            tdiff = p_nh_prog%theta_v(jc,jk,jb) -                          &
              (p_nh_prog%theta_v(icidx(jc,jb,1),jk,icblk(jc,jb,1)) +       &
               p_nh_prog%theta_v(icidx(jc,jb,2),jk,icblk(jc,jb,2)) +       &
               p_nh_prog%theta_v(icidx(jc,jb,3),jk,icblk(jc,jb,3)) ) / 3._wp
            trefdiff = p_nh_metrics%theta_ref_mc(jc,jk,jb) -                       &
              (p_nh_metrics%theta_ref_mc(icidx(jc,jb,1),jk,icblk(jc,jb,1)) +       &
               p_nh_metrics%theta_ref_mc(icidx(jc,jb,2),jk,icblk(jc,jb,2)) +       &
               p_nh_metrics%theta_ref_mc(icidx(jc,jb,3),jk,icblk(jc,jb,3)) ) / 3._wp

            IF (tdiff-trefdiff < thresh_tdiff .AND. trefdiff < 0._wp) THEN
!$ACC ATOMIC CAPTURE
              ic = ic+1
              ic_capture = ic
!$ACC END ATOMIC
              iclist(ic_capture,jb) = jc
              iklist(ic_capture,jb) = jk
              tdlist(ic_capture,jb) = thresh_tdiff - tdiff
            ENDIF
          ENDDO
        ENDDO

        icount(jb) = ic

      ENDDO
#ifdef _OPENACC
!$ACC END PARALLEL
#else
!$OMP END DO
#endif

      ! Enhance Smagorinsky coefficients at the three edges of the cells included in the list
      ! Attention: this operation is neither vectorizable nor OpenMP-parallelizable (race conditions!)
#ifdef _OPENACC
!$ACC PARALLEL &
!$ACC PRESENT( icount, iclist, iklist, tdlist, kh_smag_e ), &
!$ACC IF( i_am_accel_node .AND. acc_on )
!$ACC LOOP SEQ
#else
!$OMP MASTER
#endif
      DO jb = i_startblk,i_endblk

        IF (icount(jb) > 0) THEN
          DO ic = 1, icount(jb)
            jc = iclist(ic,jb)
            jk = iklist(ic,jb)
            enh_diffu = tdlist(ic,jb)*5.e-4_vp
            kh_smag_e(ieidx(jc,jb,1),jk,ieblk(jc,jb,1)) = MAX(enh_diffu,kh_smag_e(ieidx(jc,jb,1),jk,ieblk(jc,jb,1)))
            kh_smag_e(ieidx(jc,jb,2),jk,ieblk(jc,jb,2)) = MAX(enh_diffu,kh_smag_e(ieidx(jc,jb,2),jk,ieblk(jc,jb,2)))
            kh_smag_e(ieidx(jc,jb,3),jk,ieblk(jc,jb,3)) = MAX(enh_diffu,kh_smag_e(ieidx(jc,jb,3),jk,ieblk(jc,jb,3)))
          ENDDO
        ENDIF

      ENDDO
#ifdef _OPENACC
!$ACC END PARALLEL
#else
!$OMP END MASTER
#endif
!$OMP BARRIER

      IF (discr_t == 1) THEN  ! use discretization K*nabla(theta)

        rl_start = grf_bdywidth_c+1
        rl_end   = min_rlcell_int

        i_startblk = p_patch%cells%start_block(rl_start)
        i_endblk   = p_patch%cells%end_block(rl_end)

#ifdef _OPENACC
!$ACC PARALLEL &
!$ACC PRESENT( p_patch, p_int, p_nh_prog, kh_smag_e, ieidx, ieblk ), &
!$ACC IF( i_am_accel_node .AND. acc_on )
!$ACC LOOP GANG
#else
!$OMP DO PRIVATE(jk,jc,jb,i_startidx,i_endidx), ICON_OMP_RUNTIME_SCHEDULE
#endif
        DO jb = i_startblk,i_endblk

          CALL get_indices_c(p_patch, jb, i_startblk, i_endblk, &
                             i_startidx, i_endidx, rl_start, rl_end)

          ! interpolated diffusion coefficient times nabla2(theta)
!$ACC LOOP VECTOR COLLAPSE(2)
#ifdef __LOOP_EXCHANGE
          DO jc = i_startidx, i_endidx
!DIR$ IVDEP, PREFERVECTOR
            DO jk = 1, nlev
#else
          DO jk = 1, nlev
            DO jc = i_startidx, i_endidx
#endif
              z_temp(jc,jk,jb) =  &
               (kh_smag_e(ieidx(jc,jb,1),jk,ieblk(jc,jb,1))*p_int%e_bln_c_s(jc,1,jb)          + &
                kh_smag_e(ieidx(jc,jb,2),jk,ieblk(jc,jb,2))*p_int%e_bln_c_s(jc,2,jb)          + &
                kh_smag_e(ieidx(jc,jb,3),jk,ieblk(jc,jb,3))*p_int%e_bln_c_s(jc,3,jb))         * &
               (p_nh_prog%theta_v(jc,jk,jb)                        *p_int%geofac_n2s(jc,1,jb) + &
                p_nh_prog%theta_v(icidx(jc,jb,1),jk,icblk(jc,jb,1))*p_int%geofac_n2s(jc,2,jb) + &
                p_nh_prog%theta_v(icidx(jc,jb,2),jk,icblk(jc,jb,2))*p_int%geofac_n2s(jc,3,jb) + &
                p_nh_prog%theta_v(icidx(jc,jb,3),jk,icblk(jc,jb,3))*p_int%geofac_n2s(jc,4,jb))
            ENDDO
          ENDDO
        ENDDO
#ifdef _OPENACC
!$ACC END PARALLEL
#else
!$OMP END DO
#endif

      ELSE IF (discr_t == 2) THEN ! use conservative discretization div(k*grad(theta))

        rl_start = grf_bdywidth_e
        rl_end   = min_rledge_int - 1

        i_startblk = p_patch%edges%start_block(rl_start)
        i_endblk   = p_patch%edges%end_block(rl_end)

#ifdef _OPENACC
!$ACC PARALLEL &
!$ACC PRESENT( p_patch, p_nh_prog, kh_smag_e, z_nabla2_e, iecidx, iecblk ), &
!$ACC IF( i_am_accel_node .AND. acc_on )
!$ACC LOOP GANG
#else
!$OMP DO PRIVATE(jk,je,jb,i_startidx,i_endidx), ICON_OMP_RUNTIME_SCHEDULE
#endif
        DO jb = i_startblk,i_endblk

          CALL get_indices_e(p_patch, jb, i_startblk, i_endblk, &
                             i_startidx, i_endidx, rl_start, rl_end)

          ! compute kh_smag_e * grad(theta) (stored in z_nabla2_e for memory efficiency)
!$ACC LOOP VECTOR COLLAPSE(2)
#ifdef __LOOP_EXCHANGE
          DO je = i_startidx, i_endidx
!DIR$ IVDEP, PREFERVECTOR
            DO jk = 1, nlev
#else
          DO jk = 1, nlev
            DO je = i_startidx, i_endidx
#endif
              z_nabla2_e(je,jk,jb) = kh_smag_e(je,jk,jb) *              &
                p_patch%edges%inv_dual_edge_length(je,jb)*              &
               (p_nh_prog%theta_v(iecidx(je,jb,2),jk,iecblk(je,jb,2)) - &
                p_nh_prog%theta_v(iecidx(je,jb,1),jk,iecblk(je,jb,1)))
            ENDDO
          ENDDO
        ENDDO
#ifdef _OPENACC
!$ACC END PARALLEL
#else
!$OMP END DO
#endif


        rl_start = grf_bdywidth_c+1
        rl_end   = min_rlcell_int

        i_startblk = p_patch%cells%start_block(rl_start)
        i_endblk   = p_patch%cells%end_block(rl_end)

#ifdef _OPENACC
!$ACC PARALLEL &
!$ACC PRESENT( p_patch, p_int, z_nabla2_e, ieidx, ieblk ), &
!$ACC IF( i_am_accel_node .AND. acc_on )
!$ACC LOOP GANG
#else
!$OMP DO PRIVATE(jk,jc,jb,i_startidx,i_endidx), ICON_OMP_RUNTIME_SCHEDULE
#endif
        DO jb = i_startblk,i_endblk

          CALL get_indices_c(p_patch, jb, i_startblk, i_endblk, &
                             i_startidx, i_endidx, rl_start, rl_end)

          ! now compute the divergence of the quantity above
!$ACC LOOP VECTOR COLLAPSE(2)
#ifdef __LOOP_EXCHANGE
          DO jc = i_startidx, i_endidx
            DO jk = 1, nlev
#else
          DO jk = 1, nlev
            DO jc = i_startidx, i_endidx
#endif
              z_temp(jc,jk,jb) =                                                         &
                z_nabla2_e(ieidx(jc,jb,1),jk,ieblk(jc,jb,1))*p_int%geofac_div(jc,1,jb) + &
                z_nabla2_e(ieidx(jc,jb,2),jk,ieblk(jc,jb,2))*p_int%geofac_div(jc,2,jb) + &
                z_nabla2_e(ieidx(jc,jb,3),jk,ieblk(jc,jb,3))*p_int%geofac_div(jc,3,jb)
            ENDDO
          ENDDO
        ENDDO
#ifdef _OPENACC
!$ACC END PARALLEL
#else
!$OMP END DO
#endif

      ENDIF


      IF (l_zdiffu_t) THEN ! Compute temperature diffusion truly horizontally over steep slopes
                           ! A conservative discretization is not possible here
#ifdef _OPENACC
!$ACC PARALLEL &
!$ACC PRESENT( p_nh_prog, p_nh_metrics, icell, ilev, iblk, geofac_n2s, vcoef ), &
!$ACC IF( i_am_accel_node .AND. acc_on )
!$ACC LOOP GANG
#else
!$OMP DO PRIVATE(jb,jc,ic,nlen_zdiffu,ishift) ICON_OMP_DEFAULT_SCHEDULE
#endif
        DO jb = 1, nblks_zdiffu
          IF (jb == nblks_zdiffu) THEN
            nlen_zdiffu = npromz_zdiffu
          ELSE
            nlen_zdiffu = nproma_zdiffu
          ENDIF
          ishift = (jb-1)*nproma_zdiffu
!CDIR NODEP,VOVERTAKE,VOB
!$ACC LOOP VECTOR
          DO jc = 1, nlen_zdiffu
            ic = ishift+jc
            z_temp(icell(1,ic),ilev(1,ic),iblk(1,ic)) =                                          &
              z_temp(icell(1,ic),ilev(1,ic),iblk(1,ic)) + p_nh_metrics%zd_diffcoef(ic)*          &
!              MAX(p_nh_metrics%zd_diffcoef(ic),        &
!              kh_smag_e(iedge(1,ic),ilev(1,ic),iedblk(1,ic))* blcoef(1,ic)  +                    &
!              kh_smag_e(iedge(2,ic),ilev(1,ic),iedblk(2,ic))* blcoef(2,ic)  +                    &
!              kh_smag_e(iedge(3,ic),ilev(1,ic),iedblk(3,ic))* blcoef(3,ic) ) *                   &
             (geofac_n2s(1,ic)*p_nh_prog%theta_v(icell(1,ic),ilev(1,ic),iblk(1,ic)) +            &
              geofac_n2s(2,ic)*(vcoef(1,ic)*p_nh_prog%theta_v(icell(2,ic),ilev(2,ic),iblk(2,ic))+&
              (1._wp-vcoef(1,ic))* p_nh_prog%theta_v(icell(2,ic),ilev(2,ic)+1,iblk(2,ic)))  +    &
              geofac_n2s(3,ic)*(vcoef(2,ic)*p_nh_prog%theta_v(icell(3,ic),ilev(3,ic),iblk(3,ic))+&
              (1._wp-vcoef(2,ic))*p_nh_prog%theta_v(icell(3,ic),ilev(3,ic)+1,iblk(3,ic)))  +     &
              geofac_n2s(4,ic)*(vcoef(3,ic)*p_nh_prog%theta_v(icell(4,ic),ilev(4,ic),iblk(4,ic))+&
              (1._wp-vcoef(3,ic))* p_nh_prog%theta_v(icell(4,ic),ilev(4,ic)+1,iblk(4,ic)))  )
          ENDDO
        ENDDO
#ifdef _OPENACC
!$ACC END PARALLEL
#else
!$OMP END DO
#endif
      ENDIF

#ifdef _OPENACC
!$ACC PARALLEL &
!$ACC PRESENT( p_patch, p_nh_prog ), &
!$ACC IF( i_am_accel_node .AND. acc_on )
!$ACC LOOP GANG
#else
!$OMP DO PRIVATE(jk,jc,jb,i_startidx,i_endidx,z_theta) ICON_OMP_DEFAULT_SCHEDULE
#endif
      DO jb = i_startblk,i_endblk

        CALL get_indices_c(p_patch, jb, i_startblk, i_endblk, &
                           i_startidx, i_endidx, rl_start, rl_end)

!$ACC LOOP VECTOR COLLAPSE(2)
        DO jk = 1, nlev
!DIR$ IVDEP
          DO jc = i_startidx, i_endidx
            z_theta = p_nh_prog%theta_v(jc,jk,jb)

            p_nh_prog%theta_v(jc,jk,jb) = p_nh_prog%theta_v(jc,jk,jb) + &
              p_patch%cells%area(jc,jb)*z_temp(jc,jk,jb)

            p_nh_prog%exner(jc,jk,jb) = p_nh_prog%exner(jc,jk,jb) *      &
              (1._wp+rd_o_cvd*(p_nh_prog%theta_v(jc,jk,jb)/z_theta-1._wp))

          ENDDO
        ENDDO

      ENDDO
#ifdef _OPENACC
!$ACC END PARALLEL
#else
!$OMP END DO NOWAIT
!$OMP END PARALLEL
#endif

      ! This could be further optimized, but applications without physics are quite rare;
      IF ( .NOT. lhdiff_rcf .OR. linit .OR. (iforcing /= inwp .AND. iforcing /= iecham) ) THEN
        CALL sync_patch_array_mult(SYNC_C,p_patch,2,p_nh_prog%theta_v,p_nh_prog%exner)
      ENDIF

    ENDIF ! temperature diffusion

    IF ( .NOT. lhdiff_rcf .OR. linit .OR. (iforcing /= inwp .AND. iforcing /= iecham) ) THEN
      IF (diffusion_config(jg)%lhdiff_w) CALL sync_patch_array(SYNC_C,p_patch,p_nh_prog%w)
    ENDIF

!$ACC END DATA

#ifdef _OPENACC
    vn_tmp         => p_nh_prog%vn
!ACC_DEBUG UPDATE HOST ( vn_tmp ) IF( i_am_accel_node .AND. acc_on )
    w_tmp          => p_nh_prog%w
!ACC_DEBUG UPDATE HOST ( w_tmp ) IF( i_am_accel_node .AND. acc_on .AND. lhdiff_rcf .AND. diffusion_config(jg)%lhdiff_w )
    theta_v_tmp    => p_nh_prog%theta_v
    exner_tmp      => p_nh_prog%exner
!ACC_DEBUG UPDATE HOST ( theta_v_tmp, exner_tmp ) IF( i_am_accel_node .AND. acc_on .AND. l_zdiffu_t )
    div_ic_tmp     => p_nh_diag%div_ic
    hdef_ic_tmp    => p_nh_diag%hdef_ic
!ACC_DEBUG UPDATE HOST ( div_ic_tmp, hdef_ic_tmp ) IF( i_am_accel_node .AND. acc_on .AND. (turbdiff_config(jg)%itype_sher >= 1 .OR. turbdiff_config(jg)%ltkeshs) )
    dwdx_tmp       => p_nh_diag%dwdx
    dwdy_tmp       => p_nh_diag%dwdy
!ACC_DEBUG UPDATE HOST ( dwdx_tmp, dwdy_tmp ) IF( i_am_accel_node .AND. acc_on .AND. (turbdiff_config(jg)%itype_sher >= 2) )
#endif

    IF (ltimer) CALL timer_stop(timer_nh_hdiffusion)

  END SUBROUTINE diffusion


END MODULE mo_nh_diffusion<|MERGE_RESOLUTION|>--- conflicted
+++ resolved
@@ -1013,18 +1013,11 @@
 
 !$ACC LOOP VECTOR COLLAPSE(2)
           DO jk = 1, nlev
+!DIR$ IVDEP
             DO je = i_startidx, i_endidx
-<<<<<<< HEAD
               p_nh_prog%vn(je,jk,jb) = p_nh_prog%vn(je,jk,jb)  +                         &
                 p_patch%edges%area_edge(je,jb) * z_nabla2_e(je,jk,jb) *                  &
                 MAX(nudgezone_diff*p_int%nudgecoeff_e(je,jb),REAL(kh_smag_e(je,jk,jb),wp))
-
-=======
-!DIR$ IVDEP
-              p_nh_prog%vn(je,jk,jb) = p_nh_prog%vn(je,jk,jb)  +                &
-                p_patch%edges%area_edge(je,jb) * z_nabla2_e(je,jk,jb) *         &
-                MAX(nudgezone_diff*p_int%nudgecoeff_e(je,jb),kh_smag_e(je,jk,jb))
->>>>>>> 021f27c4
             ENDDO
           ENDDO
         ENDDO
