#if (defined (__GNUC__) || defined(__SUNPRO_F95) || defined(__SX__))
#define HAVE_F95
#endif
!>
!! Constructs and destructs the state vector of the nonhydrostatic.
!!
!! Constructs and destructs the state vector of the nonhydrostatic
!! model variables. They are subdivided in several classes: prognostics
!! and diagnostics.
!!
!! @author Almut Gassmann (MPI-M)
!! @author Daniel Reinert (DWD-M)
!!
!! @par Revision History
!! Initial release by Almut Gassmann, MPI-M (2009-03-06)
!! Modification by Daniel Reinert, DWD (2011-05-02)
!! - Memory allocation method changed from explicit allocation to Luis'
!!   infrastructure
!! Modification by Daniel Reinert, DWD (2012-02-07)
!! - Moved type definition to new module mo_nonhydro_types, to avoid 
!!   circular dependencies
!!
!! @par Copyright and License
!!
!! This code is subject to the DWD and MPI-M-Software-License-Agreement in
!! its most recent form.
!! Please see the file LICENSE in the root of the source tree for this code.
!! Where software is supplied by third parties, it is indicated in the
!! headers of the routines.
!!
!!

MODULE mo_nonhydro_state

  USE mo_kind,                 ONLY: wp
  USE mo_impl_constants,       ONLY: SUCCESS, vname_len, vlname_len,                 &
    &                                INWP, IECHAM,                                   &
    &                                VINTP_METHOD_VN,                                &
    &                                VINTP_METHOD_QV, VINTP_METHOD_PRES,             &
    &                                VINTP_METHOD_LIN,                               &
    &                                VINTP_METHOD_LIN_NLEVP1,                        &
    &                                TASK_INTP_MSL, HINTP_TYPE_NONE,                 &
    &                                MODE_IAU, MODE_IAU_OLD,                         &
    &                                TASK_COMPUTE_OMEGA, TLEV_NNOW_RCF,              &
    &                                MODE_ICONVREMAP,HINTP_TYPE_LONLAT_RBF,          &
    &                                HINTP_TYPE_LONLAT_BCTR,                         &
    &                                TASK_COMPUTE_VOR_U, TASK_COMPUTE_VOR_V,         &
    &                                TASK_COMPUTE_BVF2, TASK_COMPUTE_PARCELFREQ2,    &
    &                                MIN_RLCELL_INT, MIN_RLCELL
  USE mo_cdi_constants,        ONLY: GRID_UNSTRUCTURED_CELL, GRID_UNSTRUCTURED_EDGE, &
    &                                GRID_UNSTRUCTURED_VERT, GRID_CELL, GRID_EDGE,   &
    &                                GRID_VERTEX
  USE mo_exception,            ONLY: message, finish
  USE mo_model_domain,         ONLY: t_patch
  USE mo_nonhydro_types,       ONLY: t_nh_state, t_nh_state_lists,       &
                                     t_nh_prog, t_nh_diag,               &
    &                                t_nh_ref, t_nh_metrics
  USE mo_grid_config,          ONLY: n_dom, l_limited_area, ifeedback_type
  USE mo_nonhydrostatic_config,ONLY: itime_scheme, igradp_method, ndyn_substeps_max, &
    &                                lcalc_dpsdt
  USE mo_dynamics_config,      ONLY: nsav1, nsav2, ldeepatmo
  USE mo_parallel_config,      ONLY: nproma
  USE mo_run_config,           ONLY: iforcing, ntracer, iqm_max, iqt,           &
    &                                iqv, iqc, iqi, iqr, iqs, iqtvar,           &
    &                                ico2, ich4, in2o, io3,                     &
    &                                iqni, iqni_nuc, iqg, iqh, iqnr, iqns,      & 
    &                                iqng, iqnh, iqnc, inccn, ininpot, ininact, &
    &                                iqgl, iqhl,                                &
    &                                iqtke, nqtendphy, ltestcase, lart
  USE mo_io_config,            ONLY: inextra_2d, inextra_3d, lnetcdf_flt64_output, &
    &                                t_var_in_output
  USE mo_limarea_config,       ONLY: latbc_config
  USE mo_advection_config,     ONLY: t_advection_config, advection_config
  USE mo_turbdiff_config,      ONLY: turbdiff_config
  USE mo_initicon_config,      ONLY: init_mode, lcalc_avg_fg, iso8601_start_timedelta_avg_fg, &
    &                                iso8601_end_timedelta_avg_fg, iso8601_interval_avg_fg, &
    &                                qcana_mode, qiana_mode, qrsgana_mode, icpl_da_sfcevap, icpl_da_skinc
  USE mo_var_list, ONLY: add_var, find_list_element, add_ref, t_var_list_ptr
  USE mo_var_list_register, ONLY: vlr_add, vlr_del
  USE mo_var_list_register_utils, ONLY: vlr_add_vref
  USE mo_var,                  ONLY: t_var
  USE mo_var_groups,           ONLY: MAX_GROUPS, groups
  USE mo_var_metadata_types,   ONLY: t_var_metadata, t_var_metadata_dynamic
  USE mo_var_metadata,         ONLY: create_vert_interp_metadata,            &
    &                                create_hor_interp_metadata,             &
    &                                vintp_types, get_timelevel_string
  USE mo_tracer_metadata,      ONLY: create_tracer_metadata,                 &
    &                                create_tracer_metadata_hydro
  USE mo_advection_utils,      ONLY: add_tracer_ref
  USE mo_cf_convention,        ONLY: t_cf_var
  USE mo_grib2,                ONLY: t_grib2_var, grib2_var, t_grib2_int_key, OPERATOR(+)
  USE mo_gribout_config,       ONLY: gribout_config
  USE mo_art_tracer_interface, ONLY: art_tracer_interface
  USE mo_art_diagnostics_interface, ONLY: art_diagnostics_interface_init
  USE mo_atm_phy_nwp_config,   ONLY: atm_phy_nwp_config
  USE mo_zaxis_type,           ONLY: ZA_REFERENCE, ZA_REFERENCE_HALF, ZA_HEIGHT_2M, ZA_HEIGHT_10M, &
    &                                ZA_REFERENCE_HALF_HHL, ZA_SURFACE, ZA_MEANSEA
  USE mo_cdi,                  ONLY: DATATYPE_FLT32, DATATYPE_FLT64,                 &
    &                                DATATYPE_PACK16, DATATYPE_PACK24,               &
    &                                DATATYPE_INT, TSTEP_CONSTANT, TSTEP_AVG,        &
    &                                GRID_UNSTRUCTURED
  USE mo_action,               ONLY: ACTION_RESET, new_action, actions
  USE mo_upatmo_config,        ONLY: upatmo_dyn_config
  USE mo_upatmo_impl_const,    ONLY: idamtr
  USE mo_echam_vdf_config,     ONLY: echam_vdf_config
  USE mo_loopindices,          ONLY: get_indices_c

#include "add_var_acc_macro.inc"

  IMPLICIT NONE
  PRIVATE

  CHARACTER(LEN=*), PARAMETER :: modname = 'mo_nonhydro_state'


  PUBLIC :: construct_nh_state    ! Constructor for the nonhydrostatic state
  PUBLIC :: destruct_nh_state     ! Destructor for the nonhydrostatic state
  PUBLIC :: duplicate_prog_state  ! Copy the prognostic state
  PUBLIC :: new_zd_metrics
  PUBLIC :: p_nh_state            ! state vector of nonhydrostatic variables (variable)
  PUBLIC :: p_nh_state_lists      ! lists for state vector of nonhydrostatic variables (variable)
  

  TYPE(t_nh_state),       TARGET, ALLOCATABLE :: p_nh_state(:)
  TYPE(t_nh_state_lists), TARGET, ALLOCATABLE :: p_nh_state_lists(:)

  CONTAINS

!-------------------------------------------------------------------------
!!            SUBROUTINES FOR BUILDING AND DELETING VARIABLE LISTS 
!-------------------------------------------------------------------------
!
!
  !>
  !! Constructor for prognostic and diagnostic states.
  !!
  !! Top-level procedure for building the prognostic and diagnostic states.
  !! It calls constructors to single time level prognostic states, and 
  !! diagnostic states.
  !! Initialization of all components with zero.
  !!
  !! @par Revision History
  !! Initial release by Almut Gassmann (2009-03-06)
  !!
  SUBROUTINE construct_nh_state(p_patch, p_nh_state, p_nh_state_lists, n_timelevels, var_in_output)
    TYPE(t_patch),     INTENT(IN)   ::        & ! patch
      &  p_patch(n_dom)
    TYPE(t_nh_state),  INTENT(INOUT)::        & ! nh state at different grid levels
      &  p_nh_state(n_dom)
    TYPE(t_nh_state_lists),  INTENT(INOUT)::  & ! nh state at different grid levels
      &  p_nh_state_lists(n_dom)
    INTEGER, OPTIONAL, INTENT(IN)   ::  & ! number of timelevels
      &  n_timelevels    
    TYPE(t_var_in_output), INTENT(IN) ::      & !< switches for optional diagnostics
      &  var_in_output(:)
    INTEGER  :: ntl,      &! local number of timelevels
                ntl_pure, &! local number of timelevels (without any extra timelevs)
                ist,      &! status
                jg,       &! grid level counter
                jt         ! time level counter
    LOGICAL  :: l_extra_timelev
    INTEGER :: ic, jb, jc, i_startblk, i_endblk, i_startidx, i_endidx

    CHARACTER(len=vlname_len) :: listname
    CHARACTER(LEN=vname_len) :: varname_prefix

    CHARACTER(*), PARAMETER :: routine = modname//'::construct_nh_state'
!-----------------------------------------------------------------------

    CALL message (routine, 'Construction of NH state started')
!$ACC ENTER DATA COPYIN(p_nh_state)
    DO jg = 1, n_dom

      IF(PRESENT(n_timelevels))THEN
        ntl      = n_timelevels
        ntl_pure = n_timelevels
      ELSE
        ntl      = 1
        ntl_pure = 1
      ENDIF

      ! As grid nesting is not called at every dynamics time step, an extra time
      ! level is needed for full-field interpolation and boundary-tendency calculation
      IF (n_dom > 1) THEN
        ntl = ntl + 1
        nsav1(jg) = ntl
      ENDIF

      ! In the presence of grid nesting and incremental feedback, another extra time level is needed to
      ! compute the feedback increments
      ! This extra time level is also used to store the driving-model data in the
      ! limited-area mode
      IF (ifeedback_type == 1 .AND. jg > 1 .OR. l_limited_area .AND. jg == 1) ntl = ntl + 1
      nsav2(jg) = ntl

      !
      ! Allocate pointer array p_nh_state(jg)%prog, as well as the 
      ! corresponding list array for each grid level.
      !
      ! create state arrays
      ALLOCATE(p_nh_state(jg)%prog(1:ntl), STAT=ist)
      IF (ist/=SUCCESS) CALL finish(routine,                                   &
        'allocation of prognostic state array failed')
!$ACC ENTER DATA COPYIN(p_nh_state(jg)%prog, p_nh_state(jg)%diag, p_nh_state(jg)%metrics, p_nh_state(jg)%ref )

      ! create state list
      ALLOCATE(p_nh_state_lists(jg)%prog_list(1:ntl), STAT=ist)
      IF (ist/=SUCCESS) CALL finish(routine,                                   &
        'allocation of prognostic state list array failed')

      ! create tracer list (no extra timelevels)
      ALLOCATE(p_nh_state_lists(jg)%tracer_list(1:ntl_pure), STAT=ist)
      IF (ist/=SUCCESS) CALL finish(routine,                                   &
        'allocation of prognostic tracer list array failed')

      ! Moved here from set_nh_metrics because we need bdy_halo_c_dim/blk/idx for add_var
      i_startblk = p_patch(jg)%cells%start_block(min_rlcell_int-1)
      i_endblk   = p_patch(jg)%cells%end_block(min_rlcell)
      ic = 0
      DO jb = i_startblk, i_endblk

        CALL get_indices_c(p_patch(jg), jb, i_startblk, i_endblk, &
                           i_startidx, i_endidx, min_rlcell_int-1, min_rlcell)

        DO jc = i_startidx, i_endidx
          IF (p_patch(jg)%cells%refin_ctrl(jc,jb)>=1 .AND. &
              p_patch(jg)%cells%refin_ctrl(jc,jb)<=4) THEN
            ic = ic+1
          ENDIF
        ENDDO
      ENDDO
      p_nh_state(jg)%metrics%bdy_halo_c_dim = ic
      !$acc update device(p_nh_state(jg)%metrics%bdy_halo_c_dim)
      ! Index list for halo points belonging to the lateral boundary interpolation zone

      IF ( ic == 0 ) THEN
         ALLOCATE(p_nh_state(jg)%metrics%bdy_halo_c_idx(0:0),p_nh_state(jg)%metrics%bdy_halo_c_blk(0:0))
      ELSE
         ALLOCATE(p_nh_state(jg)%metrics%bdy_halo_c_idx(ic),p_nh_state(jg)%metrics%bdy_halo_c_blk(ic))
      ENDIF


      !
      ! Build lists for every timelevel
      ! 
      DO jt = 1, ntl

        ! Tracer fields do not need extra time levels because feedback is not incremental
        ! and the nest-call frequency is always synchronized with the advection time step
        l_extra_timelev = jt > n_timelevels

        WRITE(listname,'(a,i2.2,a,i2.2)') 'nh_state_prog_of_domain_',jg, &
          &                               '_and_timelev_',jt

        ! Build prog state list
        ! includes memory allocation
        !
        ! varname_prefix = 'nh_prog_'
        varname_prefix = ''
        CALL new_nh_state_prog_list(p_patch(jg), p_nh_state(jg)%prog(jt),  &
          &  p_nh_state_lists(jg)%prog_list(jt), listname, TRIM(varname_prefix), &
          &  l_extra_timelev, jt)

        !
        ! Build prog state tracer list
        ! no memory allocation (only references to prog list)
        !
        IF (.NOT. l_extra_timelev) THEN ! not needed for extra timelevel
          WRITE(listname,'(a,i2.2,a,i2.2)') 'nh_state_tracer_of_domain_',jg, &
            &                               '_and_timelev_',jt
          varname_prefix = ''
          CALL new_nh_state_tracer_list(p_patch(jg), p_nh_state_lists(jg)%prog_list(jt), &
            &  p_nh_state_lists(jg)%tracer_list(jt), listname )
        ENDIF
      ENDDO ! jt

      !
      ! Build diag state list
      ! includes memory allocation
      !
      WRITE(listname,'(a,i2.2)') 'nh_state_diag_of_domain_',jg
      CALL new_nh_state_diag_list(p_patch(jg), p_nh_state(jg)%diag, &
        &  p_nh_state_lists(jg)%diag_list, listname, var_in_output(jg))

      ! art: add ART diagnostics to diag list
      IF (lart) THEN
        CALL art_diagnostics_interface_init(jg, p_nh_state_lists(jg)%diag_list, &
          & p_prog_list=p_nh_state_lists(jg)%prog_list(1))
      ENDIF
    
      !
      ! Build metrics state list
      ! includes memory allocation
      !
      WRITE(listname,'(a,i2.2)') 'nh_state_metrics_of_domain_',jg
      CALL new_nh_metrics_list(p_patch(jg), p_nh_state(jg)%metrics, &
        &  p_nh_state_lists(jg)%metrics_list, listname )

      !
      ! Build ref state list
      ! includes memory allocation
      !
      IF ( ltestcase ) THEN      ! It is much cleaner to test this here rather than in new_nh_state_ref_list
        WRITE(listname,'(a,i2.2)') 'nh_state_ref_of_domain_',jg
        CALL new_nh_state_ref_list(p_patch(jg), p_nh_state(jg)%ref, &
          &  p_nh_state_lists(jg)%ref_list, listname)
      ELSE
        NULLIFY(p_nh_state(jg)%ref%vn_ref, p_nh_state(jg)%ref%w_ref)   ! See new_nh_state_ref_list
      ENDIF

    ENDDO ! jg

    CALL message (routine, 'NH state construction completed')

  END SUBROUTINE construct_nh_state


!-------------------------------------------------------------------------
!
!
  !>
  !! Destructor for prognostic and diagnostic states.
  !!
  !! It calls destructors to
  !! single time level prognostic states, and diagnostic states.
  !!
  !! @par Revision History
  !! Initial release by Almut Gassmann (2009-03-06)
  !!
  SUBROUTINE destruct_nh_state(p_nh_state, p_nh_state_lists)
!
    TYPE(t_nh_state), INTENT(INOUT) ::       & ! nh state at different grid levels
      &  p_nh_state(n_dom)
                                             
    TYPE(t_nh_state_lists), INTENT(INOUT) :: & ! lists of nh state at different grid levels
      &  p_nh_state_lists(n_dom)
                                             
    INTEGER  :: ntl_prog, & ! number of timelevels prog state
                ntl_tra,  & ! number of timelevels 
                ist, &      ! status
                jg,  &      ! grid level counter
                jt          ! time level counter

    CHARACTER(len=*), PARAMETER :: routine = modname//'::destruct_nh_state'
!-----------------------------------------------------------------------

    CALL message(routine, 'Destruction of NH state started')


    DO jg = 1, n_dom

      ntl_prog = SIZE(p_nh_state(jg)%prog(:))
      IF(ntl_prog==0)THEN
        CALL finish(routine, 'prognostic array has no timelevels')
      ENDIF

      ntl_tra = SIZE(p_nh_state_lists(jg)%tracer_list(:))
      IF(ntl_tra==0)THEN
        CALL finish(routine, 'tracer list has no timelevels')
      ENDIF

      ! delete reference state list elements
      IF ( ltestcase ) THEN
        CALL vlr_del(p_nh_state_lists(jg)%ref_list)
      ENDIF

      ! delete diagnostic state list elements
      CALL vlr_del(p_nh_state_lists(jg)%diag_list)

      ! delete metrics state list elements
      CALL vlr_del(p_nh_state_lists(jg)%metrics_list)


      ! delete prognostic state list elements
      DO jt = 1, ntl_prog
        CALL vlr_del(p_nh_state_lists(jg)%prog_list(jt))
      ENDDO

      ! delete tracer list list elements
      DO jt = 1, ntl_tra
        CALL vlr_del(p_nh_state_lists(jg)%tracer_list(jt))
      ENDDO

!$ACC EXIT DATA DELETE(p_nh_state(jg)%prog, p_nh_state(jg)%metrics, p_nh_state(jg)%ref, p_nh_state(jg)%diag )

      ! destruct state lists and arrays
      DEALLOCATE(p_nh_state_lists(jg)%prog_list, STAT=ist )
      IF (ist/=SUCCESS) CALL finish(routine,&
        & 'deallocation of prognostic state list array failed')

      DEALLOCATE(p_nh_state_lists(jg)%tracer_list, STAT=ist )
      IF (ist/=SUCCESS) CALL finish(routine,&
        & 'deallocation of tracer list array failed')

      DEALLOCATE(p_nh_state(jg)%prog )
      IF (ist/=SUCCESS) CALL finish (routine,&
        & 'deallocation of prognostic state array failed')

    ENDDO

!$ACC EXIT DATA DELETE(p_nh_state)

    CALL message(routine, 'NH state destruction completed')

  END SUBROUTINE destruct_nh_state
  !-------------------------------------------------------------------------
  !
  !
  !>
  !!
  !! duplicate prognostic state 
  !!
  !! @par Revision History
  !! Initial release by P. Ripodas 
  !!
  SUBROUTINE duplicate_prog_state ( p_prog_i, p_prog_d)

      TYPE(t_nh_prog), INTENT(IN)      :: &  !< prognostic state vector to be copied
     &  p_prog_i
      TYPE(t_nh_prog), INTENT(INOUT)      :: &  !< duplicated prognostic state vector
     &  p_prog_d

    !--------------------------------------------------------------
     p_prog_d%w(:,:,:)              = p_prog_i%w(:,:,:)
     p_prog_d%vn(:,:,:)             = p_prog_i%vn(:,:,:)
     p_prog_d%rho(:,:,:)            = p_prog_i%rho(:,:,:)
     p_prog_d%theta_v(:,:,:)        = p_prog_i%theta_v(:,:,:)
     IF (ASSOCIATED(p_prog_i%exner)) &
       p_prog_d%exner(:,:,:)          = p_prog_i%exner(:,:,:)
     IF (ASSOCIATED(p_prog_i%tracer)) THEN
      p_prog_d%tracer(:,:,:,:)       = p_prog_i%tracer(:,:,:,:)
     END IF
     IF (ASSOCIATED(p_prog_i%tke )) THEN
      p_prog_d%tke(:,:,:)            = p_prog_i%tke(:,:,:)
     END IF

  END SUBROUTINE duplicate_prog_state

  !-------------------------------------------------------------------------
  !
  !
  !>
  !! Allocation of components of prognostic state.
  !!
  !! Initialization of components with zero.
  !!
  !! @par Revision History
  !! Initial release by Almut Gassmann (2009-03-06)
  !!
  SUBROUTINE new_nh_state_prog_list ( p_patch, p_prog, p_prog_list,  &
    &                                 listname, vname_prefix, l_extra_timelev, timelev)
!
    TYPE(t_patch), TARGET, INTENT(IN) :: & !< current patch
      &  p_patch

    TYPE(t_nh_prog),  INTENT(INOUT)   :: & !< current prognostic state
      &  p_prog 

    TYPE(t_var_list_ptr), INTENT(INOUT)   :: p_prog_list !< current prognostic state list

    CHARACTER(len=*), INTENT(IN)      :: & !< list name
      &  listname, vname_prefix

    LOGICAL, INTENT(IN) :: l_extra_timelev  !< specifies extra time levels for which 
                                            !< not all variables are allocated

    INTEGER, INTENT(IN) :: timelev


    TYPE(t_cf_var)    :: cf_desc
    TYPE(t_grib2_var) :: grib2_desc

    INTEGER :: nblks_c, &    !< number of cell blocks to allocate
               nblks_e       !< number of edge blocks to allocate

    INTEGER :: nlev, nlevp1

    INTEGER :: shape3d_c(3), shape3d_e(3), shape3d_chalf(3), &
      &        shape4d_c(4)

    INTEGER :: ibits         !< "entropy" of horizontal slice
    INTEGER :: DATATYPE_PACK_VAR  !< variable "entropy" for some thermodynamic fields

    INTEGER :: datatype_flt  !< floating point accuracy in NetCDF output

    CHARACTER(len=4) :: suffix
    CHARACTER(len=2) :: passive_tracer_suffix

    TYPE(t_advection_config), POINTER :: advconf

    INTEGER           :: jt
    INTEGER           :: ipassive        ! loop counter
    INTEGER           :: dummy_idx, vntl, tlen

    CHARACTER(LEN=vname_len+LEN(suffix)) :: tracer_name
    TYPE(t_var), POINTER :: target_element
    INTEGER                       :: tracer_idx

    LOGICAL :: ingroup(MAX_GROUPS)
    !**
    !--------------------------------------------------------------

    !determine size of arrays
    nblks_c = p_patch%nblks_c
    nblks_e = p_patch%nblks_e

    ! pointer to advection_config(jg) to save some paperwork
    advconf => advection_config(p_patch%id)

    ! number of vertical levels
    nlev   = p_patch%nlev
    nlevp1 = p_patch%nlevp1

    ibits = DATATYPE_PACK16   ! "entropy" of horizontal slice

    IF (gribout_config(p_patch%id)%lgribout_24bit) THEN  ! analysis
      ! higher accuracy for atmospheric thermodynamic fields
      DATATYPE_PACK_VAR = DATATYPE_PACK24
    ELSE
      ! standard accuracy for atmospheric thermodynamic fields
      DATATYPE_PACK_VAR = DATATYPE_PACK16
    ENDIF

    IF ( lnetcdf_flt64_output ) THEN
      datatype_flt = DATATYPE_FLT64
    ELSE
      datatype_flt = DATATYPE_FLT32
    ENDIF

    ! predefined array shapes
    shape3d_e     = (/nproma, nlev,   nblks_e  /)
    shape3d_c     = (/nproma, nlev,   nblks_c  /)
    shape3d_chalf = (/nproma, nlevp1, nblks_c  /)
    shape4d_c     = (/nproma, nlev,   nblks_c, ntracer /)

    ! Suffix (mandatory for time level dependent variables)

    suffix = get_timelevel_string(timelev)

    vntl = LEN_TRIM(vname_prefix)
    !
    ! Register a field list and apply default settings
    !
    CALL vlr_add(p_prog_list, TRIM(listname), patch_id=p_patch%id, lrestart=.TRUE.)

    !------------------------------
    ! Ensure that all pointers have a defined association status
    !------------------------------
    NULLIFY(p_prog%w, p_prog%vn, p_prog%rho, p_prog%exner, p_prog%theta_v, p_prog%tracer, p_prog%tke)


    !------------------------------
    ! Meteorological quantities
    !------------------------------

    ! vn           p_prog%vn(nproma,nlev,nblks_e)
    cf_desc    = t_cf_var('normal_velocity', 'm s-1', 'velocity normal to edge', datatype_flt)
    grib2_desc = grib2_var(0, 2, 34, ibits, GRID_UNSTRUCTURED, GRID_EDGE)
    CALL add_var( p_prog_list, vname_prefix(1:vntl)//'vn'//suffix, p_prog%vn,     &
      &           GRID_UNSTRUCTURED_EDGE, ZA_REFERENCE, cf_desc, grib2_desc,    &
      &           vert_interp=create_vert_interp_metadata(                      &
      &             vert_intp_method=VINTP_METHOD_VN,                           &
      &             l_hires_intp=.FALSE., l_restore_fricred=.FALSE.),           &
      &           ldims=shape3d_e,                                              &
      &           in_group=groups("nh_prog_vars","dwd_fg_atm_vars",             &
      &                           "mode_dwd_fg_in","mode_iau_fg_in",            &
      &                           "mode_iau_old_fg_in","LATBC_PREFETCH_VARS"),  &
      &           lopenacc = .TRUE. )
    __acc_attach(p_prog%vn)

    ! w            p_prog%w(nproma,nlevp1,nblks_c)
    cf_desc    = t_cf_var('upward_air_velocity', 'm s-1', 'Vertical velocity', datatype_flt)
    grib2_desc = grib2_var(0, 2, 9, ibits, GRID_UNSTRUCTURED, GRID_CELL)
    CALL add_var( p_prog_list, vname_prefix(1:vntl)//'w'//suffix, p_prog%w,      &
      &          GRID_UNSTRUCTURED_CELL, ZA_REFERENCE_HALF, cf_desc, grib2_desc,  &
      &          ldims=shape3d_chalf,                                          & 
      &          vert_interp=create_vert_interp_metadata(                      &
      &             vert_intp_type=vintp_types("P","Z","I"),                   &
      &             vert_intp_method=VINTP_METHOD_LIN_NLEVP1 ),                &
      &          in_group=groups("atmo_ml_vars","atmo_pl_vars","atmo_zl_vars", &
      &                          "dwd_fg_atm_vars","mode_dwd_fg_in",           &
      &                          "mode_iau_fg_in","mode_iau_old_fg_in",        &
      &                          "LATBC_PREFETCH_VARS",                        &
      &                          "mode_iniana","icon_lbc_vars"),               &
      &          lopenacc = .TRUE.)
    __acc_attach(p_prog%w)

    ! rho          p_prog%rho(nproma,nlev,nblks_c)
    cf_desc    = t_cf_var('air_density', 'kg m-3', 'density', datatype_flt)
    grib2_desc = grib2_var(0, 3, 10, DATATYPE_PACK_VAR, GRID_UNSTRUCTURED, GRID_CELL)
    CALL add_var( p_prog_list, vname_prefix(1:vntl)//'rho'//suffix, p_prog%rho,  &
      &           GRID_UNSTRUCTURED_CELL, ZA_REFERENCE, cf_desc, grib2_desc,   &
      &           ldims=shape3d_c,                                             &
      &           vert_interp=create_vert_interp_metadata(                     &
      &              vert_intp_type=vintp_types("P","Z","I"),                  &
      &              vert_intp_method=VINTP_METHOD_LIN ),                      &
      &           in_group=groups("nh_prog_vars","dwd_fg_atm_vars",            &
      &                           "mode_dwd_fg_in","mode_iau_fg_in",           &
      &                           "mode_iau_old_fg_in","LATBC_PREFETCH_VARS"), &
      &           lopenacc = .TRUE. )
    __acc_attach(p_prog%rho)

    ! theta_v      p_prog%theta_v(nproma,nlev,nblks_c)
    cf_desc    = t_cf_var('virtual_potential_temperature', 'K', &
      &                   'virtual potential temperature', datatype_flt)
    grib2_desc = grib2_var(0, 0, 15, DATATYPE_PACK_VAR, GRID_UNSTRUCTURED, GRID_CELL)
    CALL add_var( p_prog_list, vname_prefix(1:vntl)//'theta_v'//suffix, p_prog%theta_v, &
      &           GRID_UNSTRUCTURED_CELL, ZA_REFERENCE, cf_desc, grib2_desc,          &
      &           ldims=shape3d_c,                                                    &
      &           in_group=groups("nh_prog_vars","dwd_fg_atm_vars",                   &
      &           "mode_dwd_fg_in","mode_iau_fg_in","mode_iau_old_fg_in",             &
      &           "LATBC_PREFETCH_VARS"),                                             &
      &           lopenacc = .TRUE. )
    __acc_attach(p_prog%theta_v)


    IF (.NOT. l_extra_timelev) THEN
      ! exner        p_prog%exner(nproma,nlev,nblks_c)
      cf_desc    = t_cf_var('exner_pressure', '-', 'exner pressure', datatype_flt)
      grib2_desc = grib2_var(0, 3, 26, ibits, GRID_UNSTRUCTURED, GRID_CELL)
      CALL add_var( p_prog_list, vname_prefix(1:vntl)//'exner'//suffix, p_prog%exner,   &
        &           GRID_UNSTRUCTURED_CELL, ZA_REFERENCE, cf_desc, grib2_desc,        &
        &           ldims=shape3d_c, in_group=groups("nh_prog_vars"),                 &
        &           lopenacc = .TRUE. )
      __acc_attach(p_prog%exner)

      ! Tracer array for (model) internal use

      ! tracer         p_prog%tracer(nproma,nlev,nblks_c,ntracer)
      IF (ntracer > 0) THEN
        cf_desc    = t_cf_var('tracer', 'kg kg-1', 'tracer', datatype_flt)
        grib2_desc = grib2_var(255, 255, 255, ibits, GRID_UNSTRUCTURED, GRID_CELL)
        CALL add_var( p_prog_list, 'tracer', p_prog%tracer,                       &
          &           GRID_UNSTRUCTURED_CELL, ZA_REFERENCE, cf_desc, grib2_desc,  &
          &           ldims=shape4d_c ,                                           &
          &           lcontainer=.TRUE., lrestart=.FALSE., loutput=.FALSE.,       &
          &           lopenacc = .TRUE. )
        __acc_attach(p_prog%tracer)
      ENDIF

      ALLOCATE( p_prog%tracer_ptr(ntracer) )

      IF ( iforcing == inwp .OR. iforcing == iecham ) THEN
        
        ! References to individual tracers, for I/O and setting of additional metadata
        ! ----------------------------------------------------------------------------
        ! The section below creates references to individual tracer fields (qv, qc, qi, ...)
        ! in the "tracer" container. This is done for active tracers, i.e. for tracers
        ! with corresponding index variables (iqv, iqc, iqi, ...) set to a non-zero value
        ! in the model configuration. The setup of the active, i.e. non-zero tracer indices
        ! depends on the selected forcing and is currently handled in these subroutines:
        ! - for iforcing = inwp   : mo_nml_crosscheck:atm_crosscheck
        ! - for iforcing = iecham : mo_echam_phy_init:init_echam_phy_itracer
        !
        ! For additional tracers, which do not have specific index variables, the indices
        ! need to be set via add_tracer_ref. 
        !
        ! Note that we make use of 
        ! - create_tracer_metadata
        ! - create_tracer_metadata_hydroMass
        ! - create_tracer_metadata_hydroNr
        ! for creating tracer-specific metadata. As a side effect, tracers are added to 
        ! distinct tracer groups, depending on the create_tracer_metadata[...] routine 
        ! used. Thus, make sure to use the right one when adding additional tracers.
        ! create_tracer_metadata[...] are described in more detail in mo_tracer_metadata.

        !QV
        IF ( iqv /= 0 ) THEN
          tlen = LEN_TRIM(advconf%tracer_names(iqv))
          tracer_name = vname_prefix(1:vntl)//advconf%tracer_names(iqv)(1:tlen)//suffix
          CALL add_ref( p_prog_list, 'tracer',                                         &
            &           tracer_name, p_prog%tracer_ptr(iqv)%p_3d,                      &
            &           GRID_UNSTRUCTURED_CELL, ZA_REFERENCE,                          &
            &           t_cf_var(vname_prefix(1:vntl)//'specific_humidity',            &
            &                    'kg kg-1','Specific humidity',datatype_flt),          &
            &           grib2_var( 0, 1, 0, ibits, GRID_UNSTRUCTURED, GRID_CELL),      &
            &           ref_idx=iqv,                                                   &
            &           ldims=shape3d_c,                                               &
            &           tlev_source=TLEV_NNOW_RCF,                                     & ! output from nnow_rcf slice
            &           tracer_info=create_tracer_metadata(lis_tracer=.TRUE.,          &
            &                       name        = tracer_name,                         &
            &                       lfeedback   = .TRUE.,                              &
            &                       ihadv_tracer=advconf%ihadv_tracer(iqv),            &
            &                       ivadv_tracer=advconf%ivadv_tracer(iqv)),           &
            &           hor_interp=create_hor_interp_metadata(                         &
            &                       hor_intp_type=HINTP_TYPE_LONLAT_BCTR,              &
            &                       fallback_type=HINTP_TYPE_LONLAT_RBF),              &
            &           vert_interp=create_vert_interp_metadata(                       &
            &                       vert_intp_type=vintp_types("P","Z","I"),           &
            &                       vert_intp_method=VINTP_METHOD_QV,                  &
            &                       l_satlimit=.FALSE.,                                &
            &                       lower_limit=2.5e-7_wp, l_restore_pbldev=.FALSE. ), &
            &           in_group=groups("atmo_ml_vars","atmo_pl_vars","atmo_zl_vars",  &
            &                           "dwd_fg_atm_vars","mode_dwd_ana_in",           &
            &                           "LATBC_PREFETCH_VARS","mode_iau_fg_in",        &
            &                           "mode_iau_old_fg_in","mode_iau_ana_in",        &
            &                           "mode_iau_anaatm_in",                          &
            &                           "mode_iau_old_ana_in",                         &
            &                           "mode_iniana","icon_lbc_vars") )
        END IF

        IF ( latbc_config%latbc_contains_qcqi ) THEN
          ingroup=groups("atmo_ml_vars","atmo_pl_vars","atmo_zl_vars",               &
            &                           "dwd_fg_atm_vars","mode_dwd_fg_in",          &
            &                           "mode_iau_ana_in", "mode_iau_anaatm_in",     &
            &                           "mode_iau_fg_in","mode_iau_old_fg_in",       &
            &                           "LATBC_PREFETCH_VARS",                       &
            &                           "mode_iniana","icon_lbc_vars")
        ELSE
          ingroup=groups("atmo_ml_vars","atmo_pl_vars","atmo_zl_vars",               &
            &                           "dwd_fg_atm_vars","mode_dwd_fg_in",          &
            &                           "mode_iau_ana_in", "mode_iau_anaatm_in",     &
            &                           "mode_iau_fg_in","mode_iau_old_fg_in",       &
            &                           "mode_iniana","icon_lbc_vars")
        ENDIF

        !QC
        IF ( iqc /= 0 ) THEN
          tlen = LEN_TRIM(advconf%tracer_names(iqc))
          tracer_name = vname_prefix(1:vntl)//advconf%tracer_names(iqc)(1:tlen)//suffix
          CALL add_ref( p_prog_list, 'tracer',&
            &         tracer_name, p_prog%tracer_ptr(iqc)%p_3d,                      &
            &         GRID_UNSTRUCTURED_CELL, ZA_REFERENCE,                          &
            &         t_cf_var(tracer_name(1:tlen+vntl),                             &
            &          'kg kg-1', 'specific cloud water content', datatype_flt),     &
            &         grib2_var(0, 1, 22, ibits, GRID_UNSTRUCTURED, GRID_CELL),      &
            &         ref_idx=iqc,                                                   &
            &         ldims=shape3d_c,                                               &
            &         tlev_source=TLEV_NNOW_RCF,                                     &              ! output from nnow_rcf slice
            &         tracer_info=create_tracer_metadata_hydro(lis_tracer=.TRUE.,    &
            &                     name        = tracer_name,                         &
            &                     lfeedback   = .TRUE.,                              &
            &                     ihadv_tracer=advconf%ihadv_tracer(iqc),            &
            &                     ivadv_tracer=advconf%ivadv_tracer(iqc)),           &
            &         vert_interp=create_vert_interp_metadata(                       &
            &                     vert_intp_type=vintp_types("P","Z","I"),           &
            &                     vert_intp_method=VINTP_METHOD_LIN,                 &
            &                     l_loglin=.FALSE.,                                  &
            &                     l_extrapol=.FALSE., l_pd_limit=.FALSE.,            &
            &                     lower_limit=0._wp  ),                              &
            &         in_group=ingroup)
        END IF ! iqc

        !QI
        IF ( iqi /= 0 ) THEN
          tlen = LEN_TRIM(advconf%tracer_names(iqi))
          tracer_name = vname_prefix(1:vntl)//advconf%tracer_names(iqi)(1:tlen)//suffix
          CALL add_ref( p_prog_list, 'tracer',                                       &
            &         tracer_name, p_prog%tracer_ptr(iqi)%p_3d,                      &
            &         GRID_UNSTRUCTURED_CELL, ZA_REFERENCE,                          &
            &         t_cf_var(tracer_name(1:vntl+tlen),                             &
            &          'kg kg-1','specific cloud ice content', datatype_flt),        &
            &         grib2_var(0, 1, 82, ibits, GRID_UNSTRUCTURED, GRID_CELL),      &
            &         ref_idx=iqi,                                                   &
            &         ldims=shape3d_c,                                               &
            &         tlev_source=TLEV_NNOW_RCF,                                     &              ! output from nnow_rcf slice
            &         tracer_info=create_tracer_metadata_hydro(lis_tracer=.TRUE.,    &
            &                     name        = tracer_name,                         &
            &                     lfeedback   = .TRUE.,                              &
            &                     ihadv_tracer=advconf%ihadv_tracer(iqi),            &
            &                     ivadv_tracer=advconf%ivadv_tracer(iqi)),           &
            &         vert_interp=create_vert_interp_metadata(                       &
            &                     vert_intp_type=vintp_types("P","Z","I"),           &
            &                     vert_intp_method=VINTP_METHOD_LIN,                 &
            &                     l_loglin=.FALSE.,                                  &
            &                     l_extrapol=.FALSE., l_pd_limit=.FALSE.,            &
            &                     lower_limit=0._wp  ),                              &
            &         in_group=ingroup )
        END IF ! iqi

        !QR
        IF ( iqr /= 0 ) THEN
          tlen = LEN_TRIM(advconf%tracer_names(iqr))
          tracer_name = vname_prefix(1:vntl)//advconf%tracer_names(iqr)(1:tlen)//suffix
          CALL add_ref( p_prog_list, 'tracer',                                         &
            &           tracer_name, p_prog%tracer_ptr(iqr)%p_3d,                      &
            &           GRID_UNSTRUCTURED_CELL, ZA_REFERENCE,                          &
            &           t_cf_var(tracer_name(1:vntl+tlen),                             &
            &            'kg kg-1','specific rain content', datatype_flt),             &
            &           grib2_var(0, 1, 24, ibits, GRID_UNSTRUCTURED, GRID_CELL),      &
            &           ref_idx=iqr,                                                   &
            &           ldims=shape3d_c,                                               &
            &           tlev_source=TLEV_NNOW_RCF,                                     &              ! output from nnow_rcf slice
            &           tracer_info=create_tracer_metadata_hydro(lis_tracer=.TRUE.,    &
            &                       name        = tracer_name,                         &
            &                       ihadv_tracer=advconf%ihadv_tracer(iqr),            &
            &                       ivadv_tracer=advconf%ivadv_tracer(iqr)),           &
            &           vert_interp=create_vert_interp_metadata(                       &
            &                       vert_intp_type=vintp_types("P","Z","I"),           &
            &                       vert_intp_method=VINTP_METHOD_LIN,                 &
            &                       l_loglin=.FALSE.,                                  &
            &                       l_extrapol=.FALSE., l_pd_limit=.FALSE.,            &
            &                       lower_limit=0._wp  ),                              &
            &           in_group=groups("atmo_ml_vars","atmo_pl_vars","atmo_zl_vars",  &
            &                           "dwd_fg_atm_vars","mode_dwd_fg_in",            &
            &                           "mode_iau_ana_in", "mode_iau_anaatm_in",       &
            &                           "mode_iau_fg_in","mode_iau_old_fg_in",         &
            &                           "LATBC_PREFETCH_VARS",                         &
            &                           "mode_iniana","icon_lbc_vars") )
        END IF

        !QS
        IF ( iqs /= 0 ) THEN
          tlen = LEN_TRIM(advconf%tracer_names(iqs))
          tracer_name = vname_prefix(1:vntl)//advconf%tracer_names(iqs)(1:tlen)//suffix
          CALL add_ref( p_prog_list, 'tracer',                                         &
            &           tracer_name, p_prog%tracer_ptr(iqs)%p_3d,                      &
            &           GRID_UNSTRUCTURED_CELL, ZA_REFERENCE,                          &
            &           t_cf_var(tracer_name(1:tlen+vntl),                             &
            &            'kg kg-1','specific snow content', datatype_flt),             &
            &           grib2_var(0, 1, 25, ibits, GRID_UNSTRUCTURED, GRID_CELL),      &
            &           ref_idx=iqs,                                                   &
            &           ldims=shape3d_c,                                               &
            &           tlev_source=TLEV_NNOW_RCF,                                     & ! output from nnow_rcf slice
            &           tracer_info=create_tracer_metadata_hydro(lis_tracer=.TRUE.,    &
            &                       name        = tracer_name,                         &
            &                       ihadv_tracer=advconf%ihadv_tracer(iqs),            &
            &                       ivadv_tracer=advconf%ivadv_tracer(iqs)),           &
            &           vert_interp=create_vert_interp_metadata(                       &
            &                       vert_intp_type=vintp_types("P","Z","I"),           &
            &                       vert_intp_method=VINTP_METHOD_LIN,                 &
            &                       l_loglin=.FALSE.,                                  &
            &                       l_extrapol=.FALSE., l_pd_limit=.FALSE.,            &
            &                       lower_limit=0._wp  ),                              &
            &           in_group=groups("atmo_ml_vars","atmo_pl_vars","atmo_zl_vars",  &
            &                           "dwd_fg_atm_vars","mode_dwd_fg_in",            &
            &                           "mode_iau_ana_in", "mode_iau_anaatm_in",       &
            &                           "mode_iau_fg_in","mode_iau_old_fg_in",         &
            &                           "LATBC_PREFETCH_VARS",                         &
            &                           "mode_iniana","icon_lbc_vars") )
        END IF

        !QG
        IF ( iqg /= 0 ) THEN
          tlen = LEN_TRIM(advconf%tracer_names(iqg))
          tracer_name = vname_prefix(1:vntl)//advconf%tracer_names(iqg)(1:tlen)//suffix
          CALL add_ref( p_prog_list, 'tracer',                                         &
            &           tracer_name, p_prog%tracer_ptr(iqg)%p_3d,                      &
            &           GRID_UNSTRUCTURED_CELL, ZA_REFERENCE,                          &
            &           t_cf_var(tracer_name(1:vntl+tlen),                             &
            &            'kg kg-1','specific graupel content', datatype_flt),          &
            &           grib2_var(0, 1, 32, ibits, GRID_UNSTRUCTURED, GRID_CELL),      &
            &           ref_idx=iqg,                                                   &
            &           ldims=shape3d_c,                                               &
            &           tlev_source=TLEV_NNOW_RCF,                                     & ! output from nnow_rcf slice
            &           tracer_info=create_tracer_metadata_hydro(lis_tracer=.TRUE.,    &
            &                       name        = tracer_name,                         &
            &                       ihadv_tracer=advconf%ihadv_tracer(iqg),            &
            &                       ivadv_tracer=advconf%ivadv_tracer(iqg)),           &
            &           vert_interp=create_vert_interp_metadata(                       &
            &                       vert_intp_type=vintp_types("P","Z","I"),           &
            &                       vert_intp_method=VINTP_METHOD_LIN,                 &
            &                       l_loglin=.FALSE.,                                  &
            &                       l_extrapol=.FALSE., l_pd_limit=.FALSE.,            &
            &                       lower_limit=0._wp  ),                              &
            &           in_group=groups("atmo_ml_vars","atmo_pl_vars","atmo_zl_vars",  &
            &                           "dwd_fg_atm_vars","mode_dwd_fg_in",            &
            &                           "mode_iau_ana_in", "mode_iau_anaatm_in",       &
            &                           "mode_iau_fg_in","mode_iau_old_fg_in",         &
            &                           "LATBC_PREFETCH_VARS",                         &
            &                           "mode_iniana","icon_lbc_vars") )
        END IF


        !hail
        IF ( iqh /= 0 ) THEN
          tlen = LEN_TRIM(advconf%tracer_names(iqh))
          tracer_name = vname_prefix(1:vntl)//advconf%tracer_names(iqh)(1:tlen)//suffix
          CALL add_ref( p_prog_list, 'tracer',                                       &
            &           tracer_name, p_prog%tracer_ptr(iqh)%p_3d,                    &
            &           GRID_UNSTRUCTURED_CELL, ZA_REFERENCE,                        &
            &           t_cf_var(tracer_name(1:vntl+tlen),                           &
            &            'kg kg-1 ','specific hail content', datatype_flt),          &
            &           grib2_var(0, 1, 71, ibits, GRID_UNSTRUCTURED, GRID_CELL),    &
            &           ref_idx=iqh,                                                 &
            &           ldims=shape3d_c,                                             &
            &           tlev_source=TLEV_NNOW_RCF,                                   & ! output from nnow_rcf slice
            &           tracer_info=create_tracer_metadata_hydro(lis_tracer=.TRUE.,  &
            &                     name        = tracer_name,                         &
            &                     ihadv_tracer=advconf%ihadv_tracer(iqh),            &
            &                     ivadv_tracer=advconf%ivadv_tracer(iqh)),           &
            &           vert_interp=create_vert_interp_metadata(                     &
            &                     vert_intp_type=vintp_types("P","Z","I"),           &
            &                     vert_intp_method=VINTP_METHOD_LIN,                 &
            &                     l_loglin=.FALSE.,                                  &
            &                     l_extrapol=.FALSE., l_pd_limit=.FALSE.,            &
            &                     lower_limit=0._wp  ),                              &
            &           in_group=groups("atmo_ml_vars","atmo_pl_vars","atmo_zl_vars",&
            &                         "dwd_fg_atm_vars","mode_dwd_fg_in",            &
            &                         "mode_iau_ana_in","mode_iau_anaatm_in",        &
            &                         "mode_iau_fg_in",                              &
            &                         "LATBC_PREFETCH_VARS")  )
        END IF


        ! liquid water (meltwater) on graupel (shortname "QG_LIQ")
        IF ( iqgl /= 0 ) THEN
          tlen = LEN_TRIM(advconf%tracer_names(iqgl))
          tracer_name = vname_prefix(1:vntl)//advconf%tracer_names(iqgl)(1:tlen)//suffix
          CALL add_ref( p_prog_list, 'tracer',                                        &
            &           tracer_name, p_prog%tracer_ptr(iqgl)%p_3d,                    &
            &           GRID_UNSTRUCTURED_CELL, ZA_REFERENCE,                         &
            &           t_cf_var(tracer_name(1:vntl+tlen),                            &
            &            'kgkg-1 ','Specific mass of liquid water coating on graupel',&
            &            datatype_flt),                                               &
            &           grib2_var(0, 1, 113, ibits, GRID_UNSTRUCTURED, GRID_CELL),    & ! from shortName.def
            &           ref_idx=iqgl,                                                 &
            &           ldims=shape3d_c,                                              &
            &           tlev_source=TLEV_NNOW_RCF,                                    & ! output from nnow_rcf slice
            &           tracer_info=create_tracer_metadata_hydro(lis_tracer=.TRUE.,   &
            &                     name        = tracer_name,                          &
            &                     ihadv_tracer=advconf%ihadv_tracer(iqgl),            &
            &                     ivadv_tracer=advconf%ivadv_tracer(iqgl)),           &
            &           vert_interp=create_vert_interp_metadata(                      &
            &                      vert_intp_type=vintp_types("P","Z","I"),           &
            &                      vert_intp_method=VINTP_METHOD_LIN,                 &
            &                      l_loglin=.FALSE.,                                  &
            &                      l_extrapol=.FALSE., l_pd_limit=.FALSE.,            &
            &                      lower_limit=0._wp  ),                              &
            &           in_group=groups("atmo_ml_vars","atmo_pl_vars","atmo_zl_vars", &
            &                           "dwd_fg_atm_vars","mode_dwd_fg_in",           &
            &                           "mode_iau_ana_in","mode_iau_anaatm_in",       &
            &                           "mode_iau_fg_in",                             &
            &                           "LATBC_PREFETCH_VARS")  )
        END IF

        ! liquid water (meltwater) on hail  (shortname "QH_LIQ")
        IF ( iqhl /= 0 ) THEN
          tlen = LEN_TRIM(advconf%tracer_names(iqhl))
          tracer_name = vname_prefix(1:vntl)//advconf%tracer_names(iqhl)(1:tlen)//suffix
          CALL add_ref( p_prog_list, 'tracer',                                       &
            &           tracer_name, p_prog%tracer_ptr(iqhl)%p_3d,                   &
            &           GRID_UNSTRUCTURED_CELL, ZA_REFERENCE,                        &
            &           t_cf_var(tracer_name(1:tlen+vntl),                           &
            &            'kgkg-1 ','Specific mass of liquid water coating on hail',  &
            &            datatype_flt),                                              &
            &           grib2_var(0, 1, 110, ibits, GRID_UNSTRUCTURED, GRID_CELL),   & ! from shortName.def
            &           ref_idx=iqhl,                                                &
            &           ldims=shape3d_c,                                             &
            &           tlev_source=TLEV_NNOW_RCF,                                   & ! output from nnow_rcf slice
            &           tracer_info=create_tracer_metadata_hydro(lis_tracer=.TRUE.,  &
            &                     name        = tracer_name,                         &
            &                     ihadv_tracer=advconf%ihadv_tracer(iqhl),           &
            &                     ivadv_tracer=advconf%ivadv_tracer(iqhl)),          &
            &           vert_interp=create_vert_interp_metadata(                     &
            &                     vert_intp_type=vintp_types("P","Z","I"),           &
            &                     vert_intp_method=VINTP_METHOD_LIN,                 &
            &                     l_loglin=.FALSE.,                                  &
            &                     l_extrapol=.FALSE., l_pd_limit=.FALSE.,            &
            &           lower_limit=0._wp  ),                                        &
            &           in_group=groups("atmo_ml_vars","atmo_pl_vars","atmo_zl_vars",&
            &                         "dwd_fg_atm_vars","mode_dwd_fg_in",            &
            &                         "mode_iau_ana_in","mode_iau_anaatm_in",        &
            &                         "mode_iau_fg_in",                              &
            &                         "LATBC_PREFETCH_VARS")  )
        END IF

        !O3
        IF ( iqt <= io3 .AND. io3 <= ntracer) THEN
          tlen = LEN_TRIM(advconf%tracer_names(io3))
          tracer_name = vname_prefix(1:vntl)//advconf%tracer_names(io3)(1:tlen)//suffix
          CALL add_ref( p_prog_list, 'tracer',                                         &
            &           tracer_name, p_prog%tracer_ptr(io3)%p_3d,                      &
            &           GRID_UNSTRUCTURED_CELL, ZA_REFERENCE,                          &
            &           t_cf_var(tracer_name(1:vntl+tlen),                             &
            &            'kg kg-1','o3_mass_mixing_ratio', datatype_flt),              &
            &           grib2_var(0,14,255, ibits, GRID_UNSTRUCTURED, GRID_CELL),      &
            &           ref_idx=io3,                                                   &
            &           ldims=shape3d_c,                                               &
            &           tlev_source=TLEV_NNOW_RCF,                                     & ! output from nnow_rcf slice
            &           tracer_info=create_tracer_metadata(lis_tracer=.TRUE.,          &
            &                       name        = tracer_name,                         &
            &                       ihadv_tracer=advconf%ihadv_tracer(io3),            &
            &                       ivadv_tracer=advconf%ivadv_tracer(io3)),           &
            &           vert_interp=create_vert_interp_metadata(                       &
            &                       vert_intp_type=vintp_types("P","Z","I"),           &
            &                       vert_intp_method=VINTP_METHOD_LIN,                 &
            &                       lower_limit=0.0_wp )                               )
        END IF

        !CO2
        IF ( iqt <= ico2 .AND. ico2 <= ntracer) THEN
          tlen = LEN_TRIM(advconf%tracer_names(ico2))
          tracer_name = vname_prefix(1:vntl)//advconf%tracer_names(ico2)(1:tlen)//suffix
          CALL add_ref( p_prog_list, 'tracer',                                         &
            &           tracer_name, p_prog%tracer_ptr(ico2)%p_3d,                     &
            &           GRID_UNSTRUCTURED_CELL, ZA_REFERENCE,                          &
            &           t_cf_var(tracer_name(1:vntl+tlen),                             &
            &            'kg kg-1','co2_mass_mixing_ratio', datatype_flt),             &
            &           grib2_var(0,14,255, ibits, GRID_UNSTRUCTURED, GRID_CELL),      &
            &           ref_idx=ico2,                                                  &
            &           ldims=shape3d_c,                                               &
            &           tlev_source=TLEV_NNOW_RCF,                                     & ! output from nnow_rcf slice
            &           tracer_info=create_tracer_metadata(lis_tracer=.TRUE.,          &
            &                       name        = tracer_name,                         &
            &                       ihadv_tracer=advconf%ihadv_tracer(ico2),           &
            &                       ivadv_tracer=advconf%ivadv_tracer(ico2)),          &
            &           vert_interp=create_vert_interp_metadata(                       &
            &                       vert_intp_type=vintp_types("P","Z","I"),           &
            &                       vert_intp_method=VINTP_METHOD_LIN,                 &
            &                       lower_limit=0.0_wp )                               )
        END IF

        !CH4
        IF ( iqt <= ich4 .AND. ich4 <= ntracer ) THEN
          tlen = LEN_TRIM(advconf%tracer_names(ich4))
          tracer_name = vname_prefix(1:vntl)//advconf%tracer_names(ich4)(1:tlen)//suffix
          CALL add_ref( p_prog_list, 'tracer',                                         &
            &           tracer_name, p_prog%tracer_ptr(ich4)%p_3d,                     &
            &           GRID_UNSTRUCTURED_CELL, ZA_REFERENCE,                          &
            &           t_cf_var(tracer_name(1:vntl+tlen),                             &
            &            'kg kg-1','ch4_mass_mixing_ratio', datatype_flt),             &
            &           grib2_var(0,14,255, ibits, GRID_UNSTRUCTURED, GRID_CELL),      &
            &           ref_idx=ich4,                                                  &
            &           ldims=shape3d_c,                                               &
            &           tlev_source=TLEV_NNOW_RCF,                                     & ! output from nnow_rcf slice
            &           tracer_info=create_tracer_metadata(lis_tracer=.TRUE.,          &
            &                       name        = tracer_name,                         &
            &                       ihadv_tracer=advconf%ihadv_tracer(ich4),           &
            &                       ivadv_tracer=advconf%ivadv_tracer(ich4)),          &
            &           vert_interp=create_vert_interp_metadata(                       &
            &                       vert_intp_type=vintp_types("P","Z","I"),           &
            &                       vert_intp_method=VINTP_METHOD_LIN,                 &
            &                       lower_limit=0.0_wp )                               )
        END IF

        !N2O
        IF ( iqt <= in2o .AND. in2o <= ntracer) THEN
          tlen = LEN_TRIM(advconf%tracer_names(in2o))
          tracer_name = vname_prefix(1:vntl)//advconf%tracer_names(in2o)(1:tlen)//suffix
          CALL add_ref( p_prog_list, 'tracer',                                         &
            &           tracer_name, p_prog%tracer_ptr(in2o)%p_3d,                     &
            &           GRID_UNSTRUCTURED_CELL, ZA_REFERENCE,                          &
            &           t_cf_var(tracer_name(1:vntl+tlen),                             &
            &            'kg kg-1','n2o_mass_mixing_ratio', datatype_flt),             &
            &           grib2_var(0,14,255, ibits, GRID_UNSTRUCTURED, GRID_CELL),      &
            &           ref_idx=in2o,                                                  &
            &           ldims=shape3d_c,                                               &
            &           tlev_source=TLEV_NNOW_RCF,                                     & ! output from nnow_rcf slice
            &           tracer_info=create_tracer_metadata(lis_tracer=.TRUE.,          &
            &                       name        = tracer_name,                         &
            &                       ihadv_tracer=advconf%ihadv_tracer(in2o),           &
            &                       ivadv_tracer=advconf%ivadv_tracer(in2o)),          &
            &           vert_interp=create_vert_interp_metadata(                       &
            &                       vert_intp_type=vintp_types("P","Z","I"),           &
            &                       vert_intp_method=VINTP_METHOD_LIN,                 &
            &                       lower_limit=0.0_wp )                               )
        END IF


        !ice number concentration
        IF ( iqni /= 0 ) THEN
          tlen = LEN_TRIM(advconf%tracer_names(iqni))
          tracer_name = vname_prefix(1:vntl)//advconf%tracer_names(iqni)(1:tlen)//suffix
          CALL add_ref( p_prog_list, 'tracer',                                         &
            &           tracer_name, p_prog%tracer_ptr(iqni)%p_3d,                     &
            &           GRID_UNSTRUCTURED_CELL, ZA_REFERENCE,                          &
            &           t_cf_var(tracer_name(1:vntl+tlen),                             &
            &            ' kg-1 ','number concentration cloud ice', datatype_flt),     &
            &           grib2_var(0, 6, 29, ibits, GRID_UNSTRUCTURED, GRID_CELL),      &
            &           ref_idx=iqni,                                                  &
            &           ldims=shape3d_c,                                               &
            &           tlev_source=TLEV_NNOW_RCF,                                     & ! output from nnow_rcf slice
            &           tracer_info=create_tracer_metadata(lis_tracer=.TRUE.,          &
            &                       name        = tracer_name,                         &
            &                       ihadv_tracer=advconf%ihadv_tracer(iqni),           &
            &                       ivadv_tracer=advconf%ivadv_tracer(iqni)),          &
            &           vert_interp=create_vert_interp_metadata(                       &
            &                       vert_intp_type=vintp_types("P","Z","I"),           &
            &                       vert_intp_method=VINTP_METHOD_LIN,                 &
            &                       l_loglin=.FALSE.,                                  &
            &                       l_extrapol=.FALSE., l_pd_limit=.FALSE.,            &
            &             lower_limit=0._wp  ),                                        &
            &           in_group=groups("atmo_ml_vars","atmo_pl_vars","atmo_zl_vars",  &
            &                           "dwd_fg_atm_vars","mode_dwd_fg_in",            &
            &                           "mode_iau_ana_in", "mode_iau_anaatm_in",       &
            &                           "mode_iau_fg_in",                              &
            &                           "LATBC_PREFETCH_VARS")  )
        END IF


        !QNI_NUC activated ice nuclei tracking var # per kg, local
        IF ( iqni_nuc /= 0 ) THEN
          tlen = LEN_TRIM(advconf%tracer_names(iqni_nuc))
          tracer_name = vname_prefix(1:vntl)//advconf%tracer_names(iqni_nuc)(1:tlen)//suffix

          CALL add_ref( p_prog_list, 'tracer',                                         &
            &           tracer_name, p_prog%tracer_ptr(iqni_nuc)%p_3d,                 &
            &           GRID_UNSTRUCTURED_CELL, ZA_REFERENCE,                          &
            &           t_cf_var(tracer_name(1:vntl+tlen),                             &
            &           ' kg-1','number concentration of activated_IN', datatype_flt), &
            &           grib2_var(0, 1, 255, ibits, GRID_UNSTRUCTURED, GRID_CELL),     &
            &           ref_idx=iqni_nuc,                                              &
            &           ldims=shape3d_c,                                               &
            &           tlev_source=TLEV_NNOW_RCF,                                     & ! output from nnow_rcf slice
            &           tracer_info=create_tracer_metadata(lis_tracer=.TRUE.,          &
            &                       name        = tracer_name,                         &
            &                       ihadv_tracer=advconf%ihadv_tracer(iqni_nuc),       &
            &                       ivadv_tracer=advconf%ivadv_tracer(iqni_nuc)),      &
            &           vert_interp=create_vert_interp_metadata(                       &
            &                       vert_intp_type=vintp_types("P","Z","I"),           &
            &                       vert_intp_method=VINTP_METHOD_LIN,                 &
            &                       l_loglin=.FALSE.,                                  &
            &                       l_extrapol=.FALSE., l_pd_limit=.FALSE.,            &
            &                       lower_limit=0._wp  ),                              &
            &           in_group=groups("atmo_ml_vars","atmo_pl_vars","atmo_zl_vars",  &
            &                           "LATBC_PREFETCH_VARS")  )
        END IF
        !CK<


        !rain droplet concentration
        IF ( iqnr /= 0 ) THEN
            tlen = LEN_TRIM(advconf%tracer_names(iqnr))
            tracer_name = vname_prefix(1:vntl)//advconf%tracer_names(iqnr)(1:tlen)//suffix
            CALL add_ref( p_prog_list, 'tracer',                                     &
                    & tracer_name, p_prog%tracer_ptr(iqnr)%p_3d,                     &
                    & GRID_UNSTRUCTURED_CELL, ZA_REFERENCE,                          &
                    & t_cf_var(tracer_name(1:vntl+tlen),                             &
                    &  ' kg-1 ','number_concentration_rain_droplet', datatype_flt),  &
                    & grib2_var(0, 1, 100, ibits, GRID_UNSTRUCTURED, GRID_CELL),     &
                    & ref_idx=iqnr,                                                  &
                    & ldims=shape3d_c,                                               &
                    & tlev_source=TLEV_NNOW_RCF,                                     & ! output from nnow_rcf slice
                    & tracer_info=create_tracer_metadata(lis_tracer=.TRUE.,          &
                    &             name        = tracer_name,                         &
                    &             ihadv_tracer=advconf%ihadv_tracer(iqnr),           &
                    &             ivadv_tracer=advconf%ivadv_tracer(iqnr)),          &
                    & vert_interp=create_vert_interp_metadata(                       &
                    &             vert_intp_type=vintp_types("P","Z","I"),           &
                    &             vert_intp_method=VINTP_METHOD_LIN,                 &
                    &             l_loglin=.FALSE.,                                  &
                    &             l_extrapol=.FALSE., l_pd_limit=.FALSE.,            &
                    &             lower_limit=0._wp  ),                              &
                    & in_group=groups("atmo_ml_vars","atmo_pl_vars","atmo_zl_vars",  &
                    &                 "dwd_fg_atm_vars","mode_dwd_fg_in",            &
                    &                 "mode_iau_ana_in","mode_iau_anaatm_in",        &
                    &                 "mode_iau_fg_in",                              &
                    &                 "LATBC_PREFETCH_VARS")  )
        END IF


        !snow concentration
        IF ( iqns /= 0 ) THEN
            tlen = LEN_TRIM(advconf%tracer_names(iqns))
            tracer_name = vname_prefix(1:vntl)//advconf%tracer_names(iqns)(1:tlen)//suffix
            CALL add_ref( p_prog_list, 'tracer',                                     &
                    & tracer_name, p_prog%tracer_ptr(iqns)%p_3d,                     &
                    & GRID_UNSTRUCTURED_CELL, ZA_REFERENCE,                          &
                    & t_cf_var(tracer_name(1:vntl+tlen),                             &
                    &  ' kg-1 ','number_concentration_snow', datatype_flt),          &
                    & grib2_var(0, 1, 101, ibits, GRID_UNSTRUCTURED, GRID_CELL),     &
                    & ref_idx=iqns,                                                  &
                    & ldims=shape3d_c,                                               &
                    & tlev_source=TLEV_NNOW_RCF,                                     & ! output from nnow_rcf slice
                    & tracer_info=create_tracer_metadata(lis_tracer=.TRUE.,          &
                    &             name        = tracer_name,                         &
                    &             ihadv_tracer=advconf%ihadv_tracer(iqns),           &
                    &             ivadv_tracer=advconf%ivadv_tracer(iqns)),          &
                    & vert_interp=create_vert_interp_metadata(                       &
                    &             vert_intp_type=vintp_types("P","Z","I"),           &
                    &             vert_intp_method=VINTP_METHOD_LIN,                 &
                    &             l_loglin=.FALSE.,                                  &
                    &             l_extrapol=.FALSE., l_pd_limit=.FALSE.,            &
                    &             lower_limit=0._wp  ),                              &
                    & in_group=groups("atmo_ml_vars","atmo_pl_vars","atmo_zl_vars",  &
                    &                 "dwd_fg_atm_vars","mode_dwd_fg_in",            &
                    &                 "mode_iau_ana_in","mode_iau_anaatm_in",        &
                    &                 "mode_iau_fg_in",                              &
                    &                 "LATBC_PREFETCH_VARS")  )
        END IF

        !graupel concentration
        IF ( iqng /= 0 ) THEN
            tlen = LEN_TRIM(advconf%tracer_names(iqng))
            tracer_name = vname_prefix(1:vntl)//advconf%tracer_names(iqng)(1:tlen)//suffix
            CALL add_ref( p_prog_list, 'tracer',                                     &
                    & tracer_name, p_prog%tracer_ptr(iqng)%p_3d,                     &
                    & GRID_UNSTRUCTURED_CELL, ZA_REFERENCE,                          &
                    & t_cf_var(tracer_name(1:vntl+tlen),                             &
                    &  ' kg-1 ','number_concentration_graupel', datatype_flt),       &
                    & grib2_var(0, 1, 102, ibits, GRID_UNSTRUCTURED, GRID_CELL),     &
                    & ref_idx=iqng,                                                  &
                    & ldims=shape3d_c,                                               &
                    & tlev_source=TLEV_NNOW_RCF,                                     & ! output from nnow_rcf slice
                    & tracer_info=create_tracer_metadata(lis_tracer=.TRUE.,          &
                    &             name        = tracer_name,                         &
                    &             ihadv_tracer=advconf%ihadv_tracer(iqng),           &
                    &             ivadv_tracer=advconf%ivadv_tracer(iqng)),          &
                    & vert_interp=create_vert_interp_metadata(                       &
                    &             vert_intp_type=vintp_types("P","Z","I"),           &
                    &             vert_intp_method=VINTP_METHOD_LIN,                 &
                    &             l_loglin=.FALSE.,                                  &
                    &             l_extrapol=.FALSE., l_pd_limit=.FALSE.,            &
                    &             lower_limit=0._wp  ),                              &
                    & in_group=groups("atmo_ml_vars","atmo_pl_vars","atmo_zl_vars",  &
                    &                 "dwd_fg_atm_vars","mode_dwd_fg_in",            &
                    &                 "mode_iau_ana_in","mode_iau_anaatm_in",        &
                    &                 "mode_iau_fg_in",                              &
                    &                 "LATBC_PREFETCH_VARS")  )
        END IF

        !hail concentration
        IF ( iqnh /= 0 ) THEN
            tlen = LEN_TRIM(advconf%tracer_names(iqnh))
            tracer_name = vname_prefix(1:vntl)//advconf%tracer_names(iqnh)(1:tlen)//suffix
            CALL add_ref( p_prog_list, 'tracer',                                     &
                    & tracer_name, p_prog%tracer_ptr(iqnh)%p_3d,                     &
                    & GRID_UNSTRUCTURED_CELL, ZA_REFERENCE,                          &
                    & t_cf_var(tracer_name(1:vntl+tlen),                             &
                    &  ' kg-1 ','number_concentration_hail', datatype_flt),          &
                    & grib2_var(0, 1, 103, ibits, GRID_UNSTRUCTURED, GRID_CELL),     &
                    & ref_idx=iqnh,                                                  &
                    & ldims=shape3d_c,                                               &
                    & tlev_source=TLEV_NNOW_RCF,                                     & ! output from nnow_rcf slice
                    & tracer_info=create_tracer_metadata(lis_tracer=.TRUE.,          &
                    &             name        = tracer_name,                         &
                    &             ihadv_tracer=advconf%ihadv_tracer(iqnh),           &
                    &             ivadv_tracer=advconf%ivadv_tracer(iqnh)),          &
                    & vert_interp=create_vert_interp_metadata(                       &
                    &             vert_intp_type=vintp_types("P","Z","I"),           &
                    &             vert_intp_method=VINTP_METHOD_LIN,                 &
                    &             l_loglin=.FALSE.,                                  &
                    &             l_extrapol=.FALSE., l_pd_limit=.FALSE.,            &
                    &             lower_limit=0._wp  ),                              &
                    & in_group=groups("atmo_ml_vars","atmo_pl_vars","atmo_zl_vars",  &
                    &                 "dwd_fg_atm_vars","mode_dwd_fg_in",            &
                    &                 "mode_iau_ana_in","mode_iau_anaatm_in",        &
                    &                 "mode_iau_fg_in",                              &
                    &                 "LATBC_PREFETCH_VARS")  )
        END IF

        ! cloud droplet concentration
        ! QNC  pdis=0 pcat=6 pnum=28 #DWD: Number of cloud droplets per unit mass of air. paramId=502315
        IF ( iqnc /= 0 ) THEN
            tlen = LEN_TRIM(advconf%tracer_names(iqnc))
            tracer_name = vname_prefix(1:vntl)//advconf%tracer_names(iqnc)(1:tlen)//suffix
            CALL add_ref( p_prog_list, 'tracer',                                     &
                    & tracer_name, p_prog%tracer_ptr(iqnc)%p_3d,                     &
                    & GRID_UNSTRUCTURED_CELL, ZA_REFERENCE,                          &
                    & t_cf_var(tracer_name(1:vntl+tlen),                             &
                    &  ' kg-1 ','number_concentration_cloud_droplets', datatype_flt),&
                    & grib2_var(0, 6, 28, ibits, GRID_UNSTRUCTURED, GRID_CELL),      &
                    & ref_idx=iqnc,                                                  &
                    & ldims=shape3d_c,                                               &
                    & tlev_source=TLEV_NNOW_RCF,                                     & ! output from nnow_rcf slice
                    & tracer_info=create_tracer_metadata(lis_tracer=.TRUE.,          &
                    &             name        = tracer_name,                         &
                    &             ihadv_tracer=advconf%ihadv_tracer(iqnc),           &
                    &             ivadv_tracer=advconf%ivadv_tracer(iqnc)),          &
                    & vert_interp=create_vert_interp_metadata(                       &
                    &             vert_intp_type=vintp_types("P","Z","I"),           &
                    &             vert_intp_method=VINTP_METHOD_LIN,                 &
                    &             l_loglin=.FALSE.,                                  &
                    &             l_extrapol=.FALSE., l_pd_limit=.FALSE.,            &
                    &             lower_limit=0._wp  ),                              &
                    & in_group=groups("atmo_ml_vars","atmo_pl_vars","atmo_zl_vars",  &
                    &                 "dwd_fg_atm_vars","mode_dwd_fg_in",            &
                    &                 "mode_iau_ana_in","mode_iau_anaatm_in",        &
                    &                 "mode_iau_fg_in",                              &
                    &                 "LATBC_PREFETCH_VARS")  )
        END IF


        IF ( ininact /= 0 ) THEN
            tlen = LEN_TRIM(advconf%tracer_names(ininact))
            tracer_name = vname_prefix(1:vntl)//advconf%tracer_names(ininact)(1:tlen)//suffix
            ! NO OFFICIAL GRIB CODINGS YET! THE "255, 255, 255" HAS TO BE ADAPTED WHEN THESE CODINGS BECOME AVAILABLE!
            CALL add_ref( p_prog_list, 'tracer',                                     &
                    & tracer_name, p_prog%tracer_ptr(ininact)%p_3d,                  &
                    & GRID_UNSTRUCTURED_CELL, ZA_REFERENCE,                          &
                    & t_cf_var(tracer_name(1:vntl+tlen),' kg-1 ',                    &
                    & 'number_concentration_activated_ice_nuclei', datatype_flt),    &
                    & grib2_var(255, 255, 255, ibits, GRID_UNSTRUCTURED, GRID_CELL), &
                    & ref_idx=ininact,                                               &
                    & ldims=shape3d_c,                                               &
                    & tlev_source=TLEV_NNOW_RCF,                                     & ! output from nnow_rcf slice
                    & tracer_info=create_tracer_metadata(lis_tracer=.TRUE.,          &
                    &             name        = tracer_name,                         &
                    &             ihadv_tracer=advconf%ihadv_tracer(ininact),        &
                    &             ivadv_tracer=advconf%ivadv_tracer(ininact)),       &
                    & vert_interp=create_vert_interp_metadata(                       &
                    &             vert_intp_type=vintp_types("P","Z","I"),           &
                    &             vert_intp_method=VINTP_METHOD_LIN,                 &
                    &             l_loglin=.FALSE.,                                  &
                    &             l_extrapol=.FALSE., l_pd_limit=.FALSE.,            &
                    &             lower_limit=0._wp  ),                              &
                    & in_group=groups("atmo_ml_vars", "atmo_pl_vars", "atmo_zl_vars")  )
        END IF ! inwp_gscp==4, inwp_gscp==5 .or. inwp_gscp==6 .or. inwp_gscp==7

        ! concentration of cloud condensation nuclei
        IF ( inccn /= 0 ) THEN
            tlen = LEN_TRIM(advconf%tracer_names(inccn))
            tracer_name = vname_prefix(1:vntl)//advconf%tracer_names(inccn)(1:tlen)//suffix
            ! NO OFFICIAL GRIB CODINGS YET! THE "255, 255, 255" HAS TO BE ADAPTED WHEN THESE CODINGS BECOME AVAILABLE!
            CALL add_ref( p_prog_list, 'tracer',                                     &
                    & tracer_name, p_prog%tracer_ptr(inccn)%p_3d,                    &
                    & GRID_UNSTRUCTURED_CELL, ZA_REFERENCE,                          &
                    & t_cf_var(tracer_name(1:vntl+tlen),' kg-1 ',                    &
                    & 'number_concentration_cloud_condensation_nuclei',datatype_flt),&
                    & grib2_var(255, 255, 255, ibits, GRID_UNSTRUCTURED, GRID_CELL), &
                    & ref_idx=inccn,                                                 &
                    & ldims=shape3d_c,                                               &
                    & tlev_source=TLEV_NNOW_RCF,                                     & ! output from nnow_rcf slice
                    & tracer_info=create_tracer_metadata(lis_tracer=.TRUE.,          &
                    &             name        = tracer_name,                         &
                    &             ihadv_tracer=advconf%ihadv_tracer(inccn),          &
                    &             ivadv_tracer=advconf%ivadv_tracer(inccn)),         &
                    & vert_interp=create_vert_interp_metadata(                       &
                    &             vert_intp_type=vintp_types("P","Z","I"),           &
                    &             vert_intp_method=VINTP_METHOD_LIN,                 &
                    &             l_loglin=.FALSE.,                                  &
                    &             l_extrapol=.FALSE., l_pd_limit=.FALSE.,            &
                    &             lower_limit=0._wp  ),                              &
                    & in_group=groups("atmo_ml_vars", "atmo_pl_vars", "atmo_zl_vars")  )
        END IF

        IF ( ininpot /= 0 ) THEN
            tlen = LEN_TRIM(advconf%tracer_names(ininpot))
            tracer_name = vname_prefix(1:vntl)//advconf%tracer_names(ininpot)(1:tlen)//suffix
            ! NO OFFICIAL GRIB CODINGS YET! THE "255, 255, 255" HAS TO BE ADAPTED WHEN THESE CODINGS BECOME AVAILABLE!
            CALL add_ref( p_prog_list, 'tracer',                                     &
                    & tracer_name, p_prog%tracer_ptr(ininpot)%p_3d,                  &
                    & GRID_UNSTRUCTURED_CELL, ZA_REFERENCE,                          &
                    & t_cf_var(tracer_name(1:vntl+tlen),' kg-1 ',                    &
                    & 'number_concentration_potential_ice_nuclei', datatype_flt),    &
                    & grib2_var(255, 255, 255, ibits, GRID_UNSTRUCTURED, GRID_CELL), &
                    & ref_idx=ininpot,                                               &
                    & ldims=shape3d_c,                                               &
                    & tlev_source=TLEV_NNOW_RCF,                                     & ! output from nnow_rcf slice
                    & tracer_info=create_tracer_metadata(lis_tracer=.TRUE.,          &
                    &             name        = tracer_name,                         &
                    &             ihadv_tracer=advconf%ihadv_tracer(ininpot),        &
                    &             ivadv_tracer=advconf%ivadv_tracer(ininpot)),       &
                    & vert_interp=create_vert_interp_metadata(                       &
                    &             vert_intp_type=vintp_types("P","Z","I"),           &
                    &             vert_intp_method=VINTP_METHOD_LIN,                 &
                    &             l_loglin=.FALSE.,                                  &
                    &             l_extrapol=.FALSE., l_pd_limit=.FALSE.,            &
                    &             lower_limit=0._wp  ),                              &
                    & in_group=groups("atmo_ml_vars", "atmo_pl_vars", "atmo_zl_vars")  )
        END IF

        ! EDMF: total water variance
        IF ( iqtvar /= 0 ) THEN
          tlen = LEN_TRIM(advconf%tracer_names(iqtvar))
          tracer_name = vname_prefix(1:vntl)//advconf%tracer_names(iqtvar)(1:tlen)//suffix
          CALL add_ref( p_prog_list, 'tracer',                                         &
            &           tracer_name, p_prog%tracer_ptr(iqtvar)%p_3d,                   &
            &           GRID_UNSTRUCTURED_CELL, ZA_REFERENCE,                          &
            &           t_cf_var(tracer_name(1:vntl+tlen),                             &
            &            'kg2 kg-2','total water variance', datatype_flt),             &
            &           grib2_var(192, 201, 39, ibits, GRID_UNSTRUCTURED, GRID_CELL),  &
            &           ref_idx=iqtvar,                                                &
            &           ldims=shape3d_c,                                               &
            &           tlev_source=TLEV_NNOW_RCF,                                     & ! output from nnow_rcf slice
            &           tracer_info=create_tracer_metadata(lis_tracer=.TRUE.,          &
            &                       name = tracer_name),                               &
            &           vert_interp=create_vert_interp_metadata(                       &
            &                       vert_intp_type=vintp_types("P","Z","I"),           &
            &                       vert_intp_method=VINTP_METHOD_LIN,                 &
            &                       l_loglin=.FALSE.,                                  &
            &                       l_extrapol=.FALSE., l_pd_limit=.FALSE.,            &
            &                       lower_limit=0._wp  )  )
        END IF


        IF ( iqtke /= 0 ) THEN
          tlen = LEN_TRIM(advconf%tracer_names(iqtke))
          tracer_name = vname_prefix(1:vntl)//advconf%tracer_names(iqtke)(1:tlen)//suffix
          cf_desc    = t_cf_var(tracer_name(1:vntl+tlen), 'm s-1',         &
            &          'turbulent velocity scale (at full levels)', datatype_flt)
          grib2_desc = grib2_var(0, 19, 11, ibits, GRID_UNSTRUCTURED, GRID_CELL)
          CALL add_ref( p_prog_list, 'tracer',                                       &
                    & tracer_name, p_prog%tracer_ptr(iqtke)%p_3d,                    &
                    & GRID_UNSTRUCTURED_CELL, ZA_REFERENCE,                          &
                    & cf_desc, grib2_desc,                                           &
                    & ref_idx=iqtke,                                                 &
                    & ldims=shape3d_c,                                               &
                    & tlev_source=TLEV_NNOW_RCF,                                     &              ! output from nnow_rcf slice
                    & tracer_info=create_tracer_metadata(lis_tracer=.TRUE.,          &
                    &             name = tracer_name),                               &
                    & vert_interp=create_vert_interp_metadata(                       &
                    &             vert_intp_type=vintp_types("P","Z","I"),           &
                    &             vert_intp_method=VINTP_METHOD_LIN,                 &
                    &             l_loglin=.FALSE.,                                  &
                    &             l_pd_limit=.FALSE.,                                &
                    &             lower_limit=0._wp  )  )
        ENDIF


        ! art
        IF (lart) THEN
          CALL art_tracer_interface('prog',p_patch%id,p_patch%nblks_c,p_prog_list,vname_prefix,&
            &                       ptr_arr=p_prog%tracer_ptr,advconf=advconf,p_prog=p_prog,   &
            &                       timelev=timelev,ldims=shape3d_c)
        ENDIF


        ! tke            p_prog%tke(nproma,nlevp1,nblks_c)
        ! for output take field from nnow_rcf slice
        cf_desc    = t_cf_var('specific_kinetic_energy_of_air', 'm2 s-2',         &
          &          'turbulent kinetic energy', datatype_flt)
        grib2_desc = grib2_var(0, 19, 11, ibits, GRID_UNSTRUCTURED, GRID_CELL)
        CALL add_var( p_prog_list, vname_prefix(1:vntl)//'tke'//suffix, p_prog%tke, &
          &           GRID_UNSTRUCTURED_CELL, ZA_REFERENCE_HALF,                  &
          &           cf_desc, grib2_desc, ldims=shape3d_chalf,                   &
          &           tlev_source=TLEV_NNOW_RCF,                                  &
          &           vert_interp=create_vert_interp_metadata(                    &
          &                       vert_intp_type=vintp_types("P","Z","I"),        &
          &                       vert_intp_method=VINTP_METHOD_LIN_NLEVP1 ),     &
          &           in_group=groups("atmo_ml_vars", "atmo_pl_vars",             &
          &           "atmo_zl_vars", "dwd_fg_atm_vars", "mode_dwd_fg_in",        &
          &           "mode_iau_fg_in","mode_iau_old_fg_in",                      &
          &           "mode_iniana","icon_lbc_vars"),                             &
          &           lopenacc = .TRUE.  )
        __acc_attach(p_prog%tke)
        
      ELSE

        ! add refs to tracers with generic name q1 ... qn
        ! (used for example with test cases)

        DO jt = 1, ntracer - advection_config(p_patch%id)%npassive_tracer
          tlen = LEN_TRIM(advconf%tracer_names(jt))
          tracer_name = vname_prefix(1:vntl)//advconf%tracer_names(jt)(1:tlen)//suffix
          CALL add_ref( p_prog_list, 'tracer',                                  &
            & tracer_name, p_prog%tracer_ptr(jt)%p_3d,                          &
            & GRID_UNSTRUCTURED_CELL, ZA_REFERENCE,                             &
            & t_cf_var(tracer_name(1:vntl+tlen),                                &
            &          'kg/kg','Tracer mixing ratio '//tracer_name(1:vntl+tlen),&
            & datatype_flt),                                                    &
            & grib2_var(0, 0, 0, ibits, GRID_UNSTRUCTURED, GRID_CELL),          &
            & ref_idx=jt,                                                       &
            & ldims=shape3d_c,                                                  &
            & tlev_source=TLEV_NNOW_RCF,                                        &              ! output from nnow_rcf slice
            & tracer_info=create_tracer_metadata(lis_tracer=.TRUE.,             &
            &                       name        = tracer_name,                  &
            &                       lfeedback   = .TRUE.,                       &
            &                       ihadv_tracer=advconf%ihadv_tracer(jt),      &
            &                       ivadv_tracer=advconf%ivadv_tracer(jt)),     &
            & vert_interp=create_vert_interp_metadata(                          &
            &             vert_intp_type=vintp_types("P","Z","I"),              &
            &             vert_intp_method=VINTP_METHOD_LIN,                    &
            &             l_loglin=.FALSE.,                                     &
            &             l_extrapol=.FALSE., l_pd_limit=.FALSE.,               &
            &             lower_limit=0._wp  )  )
        END DO
      ENDIF


      ! add references to additional passive tracers, if existing
      DO ipassive=1,advection_config(p_patch%id)%npassive_tracer

        ! Determine index of the following tracer within the 4D tracer container.
        ! We need this information, in order to pass some metadata from the configure 
        ! state into the tracer_info metadata storage.
        !
        ! get pointer to target element (in this case 4D tracer container)
        target_element => find_list_element (p_prog_list, 'tracer')
        tracer_idx = target_element%info%ncontained+1

        WRITE(passive_tracer_suffix,'(I2)') ipassive
        tracer_name = 'Qpassive_'//passive_tracer_suffix(1+MERGE(1,0,ipassive<=9):)
        tlen = LEN_TRIM(tracer_name)
        tracer_name(tlen+1:) = suffix
        cf_desc    = t_cf_var(tracer_name(1:tlen), 'kg kg-1', 'passive tracer', datatype_flt)
        grib2_desc = grib2_var(255,255,255, ibits, GRID_UNSTRUCTURED, GRID_CELL)
        CALL add_tracer_ref( p_prog_list, 'tracer',                                  &
          &                  tracer_name,                                            &
          &                  dummy_idx,                                              &
          &                  p_prog%tracer_ptr(:),                                   &
          &                  cf_desc, grib2_desc,                                    &
          &                  advection_config(p_patch%id),                           &
          &                  jg=p_patch%id,                                          &
          &                  ldims=shape3d_c,                                        &
          &                  loutput=.TRUE.,                                         &
          &                  lrestart=.FALSE.,                                       &
          &                  tlev_source=TLEV_NNOW_RCF,                              &  ! output from nnow_rcf slice
          &                  tracer_info=create_tracer_metadata(lis_tracer=.TRUE.,   &
          &                              name = tracer_name,                         &
          &                              lfeedback   = .TRUE.,                       &
          &                              ihadv_tracer=advconf%ihadv_tracer(tracer_idx), &
          &                              ivadv_tracer=advconf%ivadv_tracer(tracer_idx)) )
      ENDDO

    ENDIF ! allocation only if not extra_timelev


  END SUBROUTINE new_nh_state_prog_list



  !-------------------------------------------------------------------------
  !
  !
  !>
  !! Creates tracer var list.
  !!
  !! Creates tracer var list containing references to all prognostic tracer 
  !! fields.
  !!
  !! @par Revision History
  !! Initial release by Daniel Reinert, DWD (2012-02-02)
  !!
  SUBROUTINE new_nh_state_tracer_list (p_patch, from_var_list, p_tracer_list, listname)
    TYPE(t_patch), INTENT(IN) :: p_patch ! current patch
    TYPE(t_var_list_ptr), INTENT(IN) :: from_var_list ! source list to be referenced
    TYPE(t_var_list_ptr), INTENT(INOUT) :: p_tracer_list ! new tracer list (containing all tracers)
    CHARACTER(*), INTENT(IN) :: listname
    TYPE (t_var_metadata), POINTER :: from_info
    TYPE (t_var_metadata_dynamic), POINTER :: from_info_dyn
    INTEGER :: iv

    ! Register a field list and apply default settings
    CALL vlr_add(p_tracer_list, TRIM(listname), patch_id=p_patch%id, &
      &          lrestart=.FALSE., loutput =.FALSE.)
    ! add references to all tracer fields of the source list (prognostic state)
    DO iv = 1, from_var_list%p%nvars
      ! retrieve information from actual linked list element
      from_info => from_var_list%p%vl(iv)%p%info
      from_info_dyn => from_var_list%p%vl(iv)%p%info_dyn
      ! Only add tracer fields to the tracer list
      IF (from_info_dyn%tracer%lis_tracer .AND. .NOT.from_info%lcontainer) &
        & CALL vlr_add_vref(p_tracer_list, from_info%name, from_var_list, in_group=groups())
    END DO
  END SUBROUTINE new_nh_state_tracer_list


  !-------------------------------------------------------------------------
  !>
  !! Allocation of components of diagnostic state.
  !!
  !! Initialization of components with zero.
  !!
  !! @par Revision History
  !! Initial release by Almut Gassmann, MPI-M (2009-03-06)
  !!
  !! Modification by Kristina Froehlich, DWD, (2010-10-22)
  !! - added pressure on interfaces
  !!
  SUBROUTINE new_nh_state_diag_list ( p_patch, p_diag, p_diag_list,  &
    &                                 listname, var_in_output )
!
    TYPE(t_patch), TARGET, INTENT(IN) :: &  !< current patch
      &  p_patch

    TYPE(t_nh_diag),  INTENT(INOUT)   :: &  !< diagnostic state
      &  p_diag 

    TYPE(t_var_list_ptr), INTENT(INOUT)   :: &  !< diagnostic state list
      &  p_diag_list
    CHARACTER(len=*), INTENT(IN)      :: &  !< list name
      &  listname
    TYPE(t_var_in_output), INTENT(IN) :: &  !< optional diagnostic switches
      &  var_in_output

    TYPE(t_cf_var)    :: cf_desc
    TYPE(t_grib2_var) :: grib2_desc

    INTEGER :: nblks_c, &    !< number of cell blocks to allocate
               nblks_e, &    !< number of edge blocks to allocate
               nblks_v       !< number of vertex blocks to allocate

    INTEGER :: nlev, nlevp1

    INTEGER :: n_timlevs     !< number of time levels for advection 
                             !< tendency fields

    INTEGER :: shape2d_c(2), shape2d_e(2), shape3d_c(3),           &
      &        shape3d_e(3), shape3d_v(3), shape3d_chalf(3),       &
      &        shape3d_ehalf(3), shape4d_chalf(4), shape4d_e(4),   &
      &        shape4d_entl(4), shape4d_chalfntl(4), shape4d_c(4), &
      &        shape2d_extra(3), shape3d_extra(4), shape3d_ubcc(3),&
      &        shape3d_ubcp2(3)
 
    INTEGER :: ibits         !< "entropy" of horizontal slice
    INTEGER :: DATATYPE_PACK_VAR  !< variable "entropy" for some thermodynamic fields

    INTEGER :: datatype_flt  !< floating point accuracy in NetCDF output

    INTEGER :: jt

    LOGICAL :: lrestart

    CHARACTER(LEN=3) :: ctrc
    CHARACTER(len=4) :: suffix
    !--------------------------------------------------------------

    !determine size of arrays
    nblks_c = p_patch%nblks_c
    nblks_e = p_patch%nblks_e
    nblks_v = p_patch%nblks_v

    ! number of vertical levels
    nlev   = p_patch%nlev
    nlevp1 = p_patch%nlevp1

    IF (itime_scheme >= 2) THEN
     n_timlevs = 2
    ELSE
     n_timlevs = 1
    ENDIF

    ibits = DATATYPE_PACK16   ! "entropy" of horizontal slice

    IF (gribout_config(p_patch%id)%lgribout_24bit) THEN  ! analysis
      ! higher accuracy for atmospheric thermodynamic fields
      DATATYPE_PACK_VAR = DATATYPE_PACK24
    ELSE
      ! standard accuracy for atmospheric thermodynamic fields
      DATATYPE_PACK_VAR = DATATYPE_PACK16
    ENDIF

    IF ( lnetcdf_flt64_output ) THEN
      datatype_flt = DATATYPE_FLT64
    ELSE
      datatype_flt = DATATYPE_FLT32
    ENDIF

    ! predefined array shapes
    shape2d_c     = (/nproma,          nblks_c    /)
    shape2d_e     = (/nproma,          nblks_e    /)
    shape2d_extra = (/nproma, nblks_c, inextra_2d /)
    shape3d_c     = (/nproma, nlev   , nblks_c    /)
    shape3d_e     = (/nproma, nlev   , nblks_e    /)
    shape3d_v     = (/nproma, nlev   , nblks_v    /)
    shape3d_chalf = (/nproma, nlevp1 , nblks_c    /)
    shape3d_ehalf = (/nproma, nlevp1 , nblks_e    /)
    shape3d_ubcp2 = (/nproma, nblks_c, ndyn_substeps_max+2 /)
    shape3d_ubcc  = (/nproma, nblks_c, 2  /)
    shape3d_extra = (/nproma, nlev   , nblks_c, inextra_3d  /)
    shape4d_c     = (/nproma, nlev   , nblks_c, ntracer     /)
    shape4d_chalf = (/nproma, nlevp1 , nblks_c, ntracer     /)
    shape4d_e     = (/nproma, nlev   , nblks_e, ntracer     /)
    shape4d_entl  = (/nproma, nlev   , nblks_e, n_timlevs   /)
    shape4d_chalfntl = (/nproma, nlevp1, nblks_c, n_timlevs /)

    !------------------------------
    ! Ensure that all pointers have a defined association status
    !------------------------------
    NULLIFY(p_diag%u, &
    &       p_diag%v, &
    &       p_diag%vt, &
    &       p_diag%omega_z, &
    &       p_diag%vor, &
    &       p_diag%ddt_vn_phy, &
    &       p_diag%ddt_vn_dyn, &
    &       p_diag%ddt_ua_dyn, &
    &       p_diag%ddt_va_dyn, &
    &       p_diag%ddt_vn_dmp, &
    &       p_diag%ddt_ua_dmp, &
    &       p_diag%ddt_va_dmp, &
    &       p_diag%ddt_vn_hdf, &
    &       p_diag%ddt_ua_hdf, &
    &       p_diag%ddt_va_hdf, &
    &       p_diag%ddt_vn_adv, &
    &       p_diag%ddt_ua_adv, &
    &       p_diag%ddt_va_adv, &
    &       p_diag%ddt_vn_cor, &
    &       p_diag%ddt_ua_cor, &
    &       p_diag%ddt_va_cor, &
    &       p_diag%ddt_vn_pgr, &
    &       p_diag%ddt_ua_pgr, &
    &       p_diag%ddt_va_pgr, &
    &       p_diag%ddt_vn_phd, &
    &       p_diag%ddt_ua_phd, &
    &       p_diag%ddt_va_phd, &
    &       p_diag%ddt_vn_cen, &
    &       p_diag%ddt_ua_cen, &
    &       p_diag%ddt_va_cen, &
    &       p_diag%ddt_vn_iau, &
    &       p_diag%ddt_ua_iau, &
    &       p_diag%ddt_va_iau, &
    &       p_diag%ddt_vn_ray, &
    &       p_diag%ddt_ua_ray, &
    &       p_diag%ddt_va_ray, &
    &       p_diag%ddt_vn_grf, &
    &       p_diag%ddt_ua_grf, &
    &       p_diag%ddt_va_grf, &
    &       p_diag%ddt_exner_phy, &
    &       p_diag%ddt_temp_dyn, &
    &       p_diag%ddt_tracer_adv, &
    &       p_diag%tracer_vi, &
    &       p_diag%tracer_vi_avg, &
    &       p_diag%exner_pr, &
    &       p_diag%exner_dyn_incr, &
    &       p_diag%temp, &
    &       p_diag%tempv, &
    &       p_diag%temp_ifc, &
    &       p_diag%pres, &
    &       p_diag%pres_ifc, &
    &       p_diag%pres_sfc, &
    &       p_diag%pres_sfc_old, &
    &       p_diag%ddt_pres_sfc, &
    &       p_diag%pres_msl, &
    &       p_diag%dpres_mc, &
    &       p_diag%omega, &
    &       p_diag%hfl_tracer, &
    &       p_diag%vfl_tracer, &
    &       p_diag%div, &
    &       p_diag%div_ic, &
    &       p_diag%hdef_ic, &
    &       p_diag%dwdx, &
    &       p_diag%dwdy, &
    &       p_diag%mass_fl_e, &
    &       p_diag%mass_fl_e_sv, &
    &       p_diag%rho_ic, &
    &       p_diag%theta_v_ic, &
    &       p_diag%w_concorr_c, &
    &       p_diag%vn_ie, &
    &       p_diag%ddt_vn_apc_pc, &
    &       p_diag%ddt_vn_cor_pc, &
    &       p_diag%ddt_w_adv_pc, &
    &       p_diag%airmass_now, &
    &       p_diag%airmass_new, &
    &       p_diag%grf_tend_vn, &
    &       p_diag%grf_tend_w, &
    &       p_diag%grf_tend_rho, &
    &       p_diag%grf_tend_mflx, &
    &       p_diag%grf_bdy_mflx, &
    &       p_diag%grf_tend_thv, &
    &       p_diag%grf_tend_tracer, &
    &       p_diag%dvn_ie_int, &
    &       p_diag%dvn_ie_ubc, &
    &       p_diag%w_int, &
    &       p_diag%w_ubc, &
    &       p_diag%theta_v_ic_int, &
    &       p_diag%theta_v_ic_ubc, &
    &       p_diag%rho_ic_int, &
    &       p_diag%rho_ic_ubc, &
    &       p_diag%mflx_ic_int, &
    &       p_diag%mflx_ic_ubc, &
    &       p_diag%vn_incr, &
    &       p_diag%exner_incr, &
    &       p_diag%rho_incr, &
    &       p_diag%rhov_incr, &
    &       p_diag%rhoc_incr, &
    &       p_diag%rhoi_incr, &
    &       p_diag%rhor_incr, &
    &       p_diag%rhos_incr, &
    &       p_diag%rhog_incr, &
    &       p_diag%rhoh_incr, &
    &       p_diag%rhonc_incr, &
    &       p_diag%rhoni_incr, &
    &       p_diag%rhonr_incr, &
    &       p_diag%rhons_incr, &
    &       p_diag%rhong_incr, &
    &       p_diag%rhonh_incr, &
    &       p_diag%u_avg, &
    &       p_diag%v_avg, &
    &       p_diag%pres_avg, &
    &       p_diag%temp_avg, &
    &       p_diag%qv_avg, &
    &       p_diag%vor_u, &
    &       p_diag%vor_v, &
    &       p_diag%bvf2, &
    &       p_diag%parcelfreq2, &
    &       p_diag%nsteps_avg, &
    &       p_diag%extra_2d, &
    &       p_diag%extra_3d)



    !
    ! Register a field list and apply default settings
    !
    CALL vlr_add(p_diag_list, TRIM(listname), patch_id=p_patch%id, lrestart=.TRUE.)

    ! u           p_diag%u(nproma,nlev,nblks_c)
    !
    ! ATTENTION: the vertical interpolation of "u" and "v" results from a vertical
    !            interpolation of the normal velocity "vn" on the edge points, followed
    !            by the edge-to-center opertor that computes (u,v) from vn. Therefore the
    !            the "vert_intp_method" specified for "vn" is used and and definition
    !            of "vert_intp_method" for "u" and "v" is ignored.
    !
    cf_desc    = t_cf_var('eastward_wind', 'm s-1', 'Zonal wind', datatype_flt)
    grib2_desc = grib2_var(0, 2, 2, ibits, GRID_UNSTRUCTURED, GRID_CELL)
    CALL add_var( p_diag_list, 'u', p_diag%u,                                   &
                & GRID_UNSTRUCTURED_CELL, ZA_REFERENCE, cf_desc, grib2_desc,    &
                & ldims=shape3d_c, lrestart=.FALSE.,                            &
                & vert_interp=create_vert_interp_metadata(                      &
                &             vert_intp_type=vintp_types("P","Z","I") ),        &
                & in_group=groups("atmo_ml_vars","atmo_pl_vars","atmo_zl_vars", &
                &                 "dwd_fg_atm_vars","mode_dwd_ana_in",          &
                &                 "mode_iau_ana_in","mode_iau_old_ana_in",      &
                &                 "mode_iau_anaatm_in","LATBC_PREFETCH_VARS",   &
                &                 "mode_iniana","icon_lbc_vars"),               & 
                & lopenacc = .TRUE. )
    __acc_attach(p_diag%u)

    ! v           p_diag%v(nproma,nlev,nblks_c)
    !
    ! ATTENTION: see comment for "u".
    !
    cf_desc    = t_cf_var('northward_wind', 'm s-1', 'Meridional wind', datatype_flt)
    grib2_desc = grib2_var(0, 2, 3, ibits, GRID_UNSTRUCTURED, GRID_CELL)
    CALL add_var( p_diag_list, 'v', p_diag%v,                                   &
                & GRID_UNSTRUCTURED_CELL, ZA_REFERENCE, cf_desc, grib2_desc,    &
                & ldims=shape3d_c, lrestart=.FALSE.,                            &
                & vert_interp=create_vert_interp_metadata(                      &
                &             vert_intp_type=vintp_types("P","Z","I") ),        &
                & in_group=groups("atmo_ml_vars","atmo_pl_vars","atmo_zl_vars", &
                &                 "dwd_fg_atm_vars","mode_dwd_ana_in",          &
                &                 "mode_iau_ana_in","mode_iau_old_ana_in",      &
                &                 "mode_iau_anaatm_in","LATBC_PREFETCH_VARS",   &
                &                 "mode_iniana","icon_lbc_vars"),               &
                & lopenacc = .TRUE. )
    __acc_attach(p_diag%v)

    ! vt           p_diag%vt(nproma,nlev,nblks_e)
    ! *** needs to be saved for restart ***
    cf_desc    = t_cf_var('tangential_wind', 'm s-1', 'tangential-component of wind', &
         &                datatype_flt)
    grib2_desc = grib2_var(0, 2, 35, ibits, GRID_UNSTRUCTURED, GRID_EDGE)
    CALL add_var( p_diag_list, 'vt', p_diag%vt,                                          &
                & GRID_UNSTRUCTURED_EDGE, ZA_REFERENCE, cf_desc, grib2_desc,             &
                & ldims=shape3d_e,                                                       &
                & hor_interp=create_hor_interp_metadata(hor_intp_type=HINTP_TYPE_NONE ), &
                & lopenacc = .TRUE. )
    __acc_attach(p_diag%vt)

    ! omega_z      p_diag%omega_z(nproma,nlev,nblks_v)
    !
    cf_desc    = t_cf_var('atmospheric_relative_vorticity', 'm s-1', 'vertical vorticity', &
      &          datatype_flt)
    grib2_desc = grib2_var(0, 2, 12, ibits, GRID_UNSTRUCTURED, GRID_VERTEX)
    CALL add_var( p_diag_list, 'omega_z', p_diag%omega_z,                       &
                & GRID_UNSTRUCTURED_VERT, ZA_REFERENCE, cf_desc, grib2_desc,       &
                & ldims=shape3d_v, lrestart=.FALSE., in_group=groups("atmo_derived_vars"), &
                & lopenacc = .TRUE. )
    __acc_attach(p_diag%omega_z)

    ! ddt_vn_phy   p_diag%ddt_vn_phy(nproma,nlev,nblks_e)
    ! *** needs to be saved for restart ***
    cf_desc    = t_cf_var('normal_wind_physical_tendency', 'm s-2',             &
      &                   'normal wind physical tendency', datatype_flt)
    grib2_desc = grib2_var(255, 255, 255, ibits, GRID_UNSTRUCTURED, GRID_EDGE)
    CALL add_var( p_diag_list, 'ddt_vn_phy', p_diag%ddt_vn_phy,                 &
                & GRID_UNSTRUCTURED_EDGE, ZA_REFERENCE, cf_desc, grib2_desc,    &
                & ldims=shape3d_e,                                              &
                & lopenacc = .TRUE. )
    __acc_attach(p_diag%ddt_vn_phy)


    IF (var_in_output%ddt_vn_dyn .OR. var_in_output%ddt_ua_dyn .OR. var_in_output%ddt_va_dyn) THEN
      ! ddt_vn_dyn   p_diag%ddt_vn_dyn(nproma,nlev,nblks_e)
      cf_desc    = t_cf_var('normal_wind_tendency_by_dynamics', 'm s-2', &
        &                   'normal wind tendency by dynamics', datatype_flt)
      grib2_desc = grib2_var( 0, 2, 220, ibits, GRID_UNSTRUCTURED, GRID_EDGE)
      CALL add_var( p_diag_list, 'ddt_vn_dyn', p_diag%ddt_vn_dyn,                &
                  & GRID_UNSTRUCTURED_EDGE, ZA_REFERENCE,                        &
                  & cf_desc, grib2_desc,                                         &
                  & ldims=shape3d_e ,                                            &
                  & lrestart=.FALSE., loutput=.TRUE.,                            &
                  & lopenacc = .TRUE.                                            )
      __acc_attach(p_diag%ddt_vn_dyn)
      p_diag%ddt_vn_dyn_is_associated=.TRUE.
      !$ACC UPDATE DEVICE(p_diag%ddt_vn_dyn_is_associated)
    END IF

    IF (var_in_output%ddt_ua_dyn .OR. var_in_output%ddt_va_dyn) THEN
      ! ddt_ua_dyn   p_diag%ddt_ua_dyn(nproma,nlev,nblks_c)
      cf_desc    = t_cf_var('zonal_wind_tendency_by_dynamics', 'm s-2', &
        &                   'zonal wind tendency by dynamics', datatype_flt)
      grib2_desc = grib2_var( 0, 2, 230, ibits, GRID_UNSTRUCTURED, GRID_CELL)
      CALL add_var( p_diag_list, 'ddt_ua_dyn', p_diag%ddt_ua_dyn,                &
                  & GRID_UNSTRUCTURED_CELL, ZA_REFERENCE,                        &
                  & cf_desc, grib2_desc,                                         &
                  & ldims=shape3d_c ,                                            &
                  & lrestart=.FALSE., loutput=.TRUE.,                            &
                  & lopenacc = .TRUE.                                            )
      __acc_attach(p_diag%ddt_ua_dyn)
      p_diag%ddt_ua_dyn_is_associated=.TRUE.
      !$ACC UPDATE DEVICE(p_diag%ddt_ua_dyn_is_associated)
    END IF

    IF (var_in_output%ddt_ua_dyn .OR. var_in_output%ddt_va_dyn) THEN
      ! ddt_va_dyn   p_diag%ddt_va_dyn(nproma,nlev,nblks_c)
      cf_desc    = t_cf_var('meridional_wind_tendency_by_dynamics', 'm s-2', &
        &                   'meridional wind tendency by dynamics', datatype_flt)
      grib2_desc = grib2_var( 0, 2, 240, ibits, GRID_UNSTRUCTURED, GRID_CELL)
      CALL add_var( p_diag_list, 'ddt_va_dyn', p_diag%ddt_va_dyn,                &
                  & GRID_UNSTRUCTURED_CELL, ZA_REFERENCE,                        &
                  & cf_desc, grib2_desc,                                         &
                  & ldims=shape3d_c ,                                            &
                  & lrestart=.FALSE., loutput=.TRUE.,                            &
                  & lopenacc = .TRUE.                                            )
      __acc_attach(p_diag%ddt_va_dyn)
      p_diag%ddt_va_dyn_is_associated=.TRUE.
      !$ACC UPDATE DEVICE(p_diag%ddt_va_dyn_is_associated)
    END IF


    IF (var_in_output%ddt_vn_dmp .OR. var_in_output%ddt_ua_dmp .OR. var_in_output%ddt_va_dmp) THEN
     ! ddt_vn_dmp   p_diag%ddt_vn_dmp(nproma,nlev,nblks_e)
      cf_desc    = t_cf_var('normal_wind_tendency_by_divergence_damping', 'm s-2', &
        &                   'normal wind tendency by divergence damping', datatype_flt)
      grib2_desc = grib2_var( 0, 2, 221, ibits, GRID_UNSTRUCTURED, GRID_EDGE)
      CALL add_var( p_diag_list, 'ddt_vn_dmp', p_diag%ddt_vn_dmp,                &
                  & GRID_UNSTRUCTURED_EDGE, ZA_REFERENCE,                        &
                  & cf_desc, grib2_desc,                                         &
                  & ldims=shape3d_e ,                                            &
                  & lrestart=.FALSE., loutput=.TRUE.,                            &
                  & lopenacc = .TRUE.                                            )
      __acc_attach(p_diag%ddt_vn_dmp)
      p_diag%ddt_vn_dmp_is_associated=.TRUE.
      !$ACC UPDATE DEVICE(p_diag%ddt_vn_dmp_is_associated)
    END IF

    IF (var_in_output%ddt_ua_dmp .OR. var_in_output%ddt_va_dmp) THEN
      ! ddt_ua_dmp   p_diag%ddt_ua_dmp(nproma,nlev,nblks_c)
      cf_desc    = t_cf_var('zonal_wind_tendency_by_divergence_damping', 'm s-2', &
        &                   'zonal wind tendency by divergence damping', datatype_flt)
      grib2_desc = grib2_var( 0, 2, 231, ibits, GRID_UNSTRUCTURED, GRID_CELL)
      CALL add_var( p_diag_list, 'ddt_ua_dmp', p_diag%ddt_ua_dmp,                &
                  & GRID_UNSTRUCTURED_CELL, ZA_REFERENCE,                        &
                  & cf_desc, grib2_desc,                                         &
                  & ldims=shape3d_c ,                                            &
                  & lrestart=.FALSE., loutput=.TRUE.,                            &
                  & lopenacc = .TRUE.                                            )
      __acc_attach(p_diag%ddt_ua_dmp)
      p_diag%ddt_ua_dmp_is_associated=.TRUE.
      !$ACC UPDATE DEVICE(p_diag%ddt_ua_dmp_is_associated)
    END IF

    IF (var_in_output%ddt_ua_dmp .OR. var_in_output%ddt_va_dmp) THEN
      ! ddt_va_dmp   p_diag%ddt_va_dmp(nproma,nlev,nblks_c)
      cf_desc    = t_cf_var('meridional_wind_tendency_by_divergence_damping', 'm s-2', &
        &                   'meridional wind tendency by divergence damping', datatype_flt)
      grib2_desc = grib2_var( 0, 2, 241, ibits, GRID_UNSTRUCTURED, GRID_CELL)
      CALL add_var( p_diag_list, 'ddt_va_dmp', p_diag%ddt_va_dmp,                &
                  & GRID_UNSTRUCTURED_CELL, ZA_REFERENCE,                        &
                  & cf_desc, grib2_desc,                                         &
                  & ldims=shape3d_c ,                                            &
                  & lrestart=.FALSE., loutput=.TRUE.,                            &
                  & lopenacc = .TRUE.                                            )
      __acc_attach(p_diag%ddt_va_dmp)
      p_diag%ddt_va_dmp_is_associated=.TRUE.
      !$ACC UPDATE DEVICE(p_diag%ddt_va_dmp_is_associated)
    END IF


    IF (var_in_output%ddt_vn_hdf .OR. var_in_output%ddt_ua_hdf .OR. var_in_output%ddt_va_hdf) THEN
      ! ddt_vn_hdf   p_diag%ddt_vn_hdf(nproma,nlev,nblks_e)
      cf_desc    = t_cf_var('normal_wind_tendency_by_horizontal_diffusion', 'm s-2', &
        &                   'normal wind tendency by horizontal diffusion', datatype_flt)
      grib2_desc = grib2_var( 0, 2, 222, ibits, GRID_UNSTRUCTURED, GRID_EDGE)
      CALL add_var( p_diag_list, 'ddt_vn_hdf', p_diag%ddt_vn_hdf,                &
                  & GRID_UNSTRUCTURED_EDGE, ZA_REFERENCE,                        &
                  & cf_desc, grib2_desc,                                         &
                  & ldims=shape3d_e ,                                            &
                  & lrestart=.FALSE., loutput=.TRUE.,                            &
                  & lopenacc = .TRUE.                                            )
      __acc_attach(p_diag%ddt_vn_hdf)
      p_diag%ddt_vn_hdf_is_associated=.TRUE.
      !$ACC UPDATE DEVICE(p_diag%ddt_vn_hdf_is_associated)
    END IF

    IF (var_in_output%ddt_ua_hdf .OR. var_in_output%ddt_va_hdf) THEN
      ! ddt_ua_hdf   p_diag%ddt_ua_hdf(nproma,nlev,nblks_c)
      cf_desc    = t_cf_var('zonal_wind_tendency_by_horizontal_diffusion', 'm s-2', &
        &                   'zonal wind tendency by horizontal diffusion', datatype_flt)
      grib2_desc = grib2_var( 0, 2, 232, ibits, GRID_UNSTRUCTURED, GRID_CELL)
      CALL add_var( p_diag_list, 'ddt_ua_hdf', p_diag%ddt_ua_hdf,                &
                  & GRID_UNSTRUCTURED_CELL, ZA_REFERENCE,                        &
                  & cf_desc, grib2_desc,                                         &
                  & ldims=shape3d_c ,                                            &
                  & lrestart=.FALSE., loutput=.TRUE.,                            &
                  & lopenacc = .TRUE.                                            )
      __acc_attach(p_diag%ddt_ua_hdf)
      p_diag%ddt_ua_hdf_is_associated=.TRUE.
      !$ACC UPDATE DEVICE(p_diag%ddt_ua_hdf_is_associated)
    END IF

    IF (var_in_output%ddt_ua_hdf .OR. var_in_output%ddt_va_hdf) THEN
      ! ddt_va_hdf   p_diag%ddt_va_hdf(nproma,nlev,nblks_c)
      cf_desc    = t_cf_var('meridional_wind_tendency_by_horizontal_diffusion', 'm s-2', &
        &                   'meridional wind tendency by horizontal diffusion', datatype_flt)
      grib2_desc = grib2_var( 0, 2, 242, ibits, GRID_UNSTRUCTURED, GRID_CELL)
      CALL add_var( p_diag_list, 'ddt_va_hdf', p_diag%ddt_va_hdf,                &
                  & GRID_UNSTRUCTURED_CELL, ZA_REFERENCE,                        &
                  & cf_desc, grib2_desc,                                         &
                  & ldims=shape3d_c ,                                            &
                  & lrestart=.FALSE., loutput=.TRUE.,                            &
                  & lopenacc = .TRUE.                                            )
      __acc_attach(p_diag%ddt_va_hdf)
      p_diag%ddt_va_hdf_is_associated=.TRUE.
      !$ACC UPDATE DEVICE(p_diag%ddt_va_hdf_is_associated)
    END IF


    IF (var_in_output%ddt_vn_adv .OR. var_in_output%ddt_ua_adv .OR. var_in_output%ddt_va_adv) THEN
      ! ddt_vn_adv   p_diag%ddt_vn_adv(nproma,nlev,nblks_e)
      cf_desc    = t_cf_var('normal_wind_tendency_by_advection', 'm s-2', &
        &                   'normal wind tendency by advection', datatype_flt)
      grib2_desc = grib2_var( 0, 2, 223, ibits, GRID_UNSTRUCTURED, GRID_EDGE)
      CALL add_var( p_diag_list, 'ddt_vn_adv', p_diag%ddt_vn_adv,                &
                  & GRID_UNSTRUCTURED_EDGE, ZA_REFERENCE,                        &
                  & cf_desc, grib2_desc,                                         &
                  & ldims=shape3d_e ,                                            &
                  & lrestart=.FALSE., loutput=.TRUE.,                            &
                  & lopenacc = .TRUE.                                            )
      __acc_attach(p_diag%ddt_vn_adv)
      p_diag%ddt_vn_adv_is_associated=.TRUE.
      !$ACC UPDATE DEVICE(p_diag%ddt_vn_adv_is_associated)
    END IF

    IF (var_in_output%ddt_ua_adv .OR. var_in_output%ddt_va_adv) THEN
      ! ddt_ua_adv   p_diag%ddt_ua_adv(nproma,nlev,nblks_c)
      cf_desc    = t_cf_var('zonal_wind_tendency_by_advection', 'm s-2', &
        &                   'zonal wind tendency by advection', datatype_flt)
      grib2_desc = grib2_var( 0, 2, 233, ibits, GRID_UNSTRUCTURED, GRID_CELL)
      CALL add_var( p_diag_list, 'ddt_ua_adv', p_diag%ddt_ua_adv,                &
                  & GRID_UNSTRUCTURED_CELL, ZA_REFERENCE,                        &
                  & cf_desc, grib2_desc,                                         &
                  & ldims=shape3d_c ,                                            &
                  & lrestart=.FALSE., loutput=.TRUE.,                            &
                  & lopenacc = .TRUE.                                            )
      __acc_attach(p_diag%ddt_ua_adv)
      p_diag%ddt_ua_adv_is_associated=.TRUE.
      !$ACC UPDATE DEVICE(p_diag%ddt_ua_adv_is_associated)
    END IF

    IF (var_in_output%ddt_ua_adv .OR. var_in_output%ddt_va_adv) THEN
      ! ddt_va_adv   p_diag%ddt_va_adv(nproma,nlev,nblks_c)
      cf_desc    = t_cf_var('meridional_wind_tendency_by_advection', 'm s-2', &
        &                   'meridional wind tendency by advection', datatype_flt)
      grib2_desc = grib2_var( 0, 2, 243, ibits, GRID_UNSTRUCTURED, GRID_CELL)
      CALL add_var( p_diag_list, 'ddt_va_adv', p_diag%ddt_va_adv,                &
                  & GRID_UNSTRUCTURED_CELL, ZA_REFERENCE,                        &
                  & cf_desc, grib2_desc,                                         &
                  & ldims=shape3d_c ,                                            &
                  & lrestart=.FALSE., loutput=.TRUE.,                            &
                  & lopenacc = .TRUE.                                            )
      __acc_attach(p_diag%ddt_va_adv)
      p_diag%ddt_va_adv_is_associated=.TRUE.
      !$ACC UPDATE DEVICE(p_diag%ddt_va_adv_is_associated)
    END IF


    IF (var_in_output%ddt_vn_cor .OR. var_in_output%ddt_ua_cor .OR. var_in_output%ddt_va_cor) THEN
      ! ddt_vn_cor   p_diag%ddt_vn_cor(nproma,nlev,nblks_e)
      cf_desc    = t_cf_var('normal_wind_tendency_by_coriolis_effect', 'm s-2', &
        &                   'normal wind tendency by coriolis effect', datatype_flt)
      grib2_desc = grib2_var( 0, 2, 224, ibits, GRID_UNSTRUCTURED, GRID_EDGE)
      CALL add_var( p_diag_list, 'ddt_vn_cor', p_diag%ddt_vn_cor,                &
                  & GRID_UNSTRUCTURED_EDGE, ZA_REFERENCE,                        &
                  & cf_desc, grib2_desc,                                         &
                  & ldims=shape3d_e ,                                            &
                  & lrestart=.FALSE., loutput=.TRUE.,                            &
                  & lopenacc = .TRUE.                                            )
      __acc_attach(p_diag%ddt_vn_cor)
      p_diag%ddt_vn_cor_is_associated=.TRUE.
      !$ACC UPDATE DEVICE(p_diag%ddt_vn_cor_is_associated)
    END IF

    IF (var_in_output%ddt_ua_cor .OR. var_in_output%ddt_va_cor) THEN
      ! ddt_ua_cor   p_diag%ddt_ua_cor(nproma,nlev,nblks_c)
      cf_desc    = t_cf_var('zonal_wind_tendency_by_coriolis_effect', 'm s-2', &
        &                   'zonal wind tendency by coriolis effect', datatype_flt)
      grib2_desc = grib2_var( 0, 2, 234, ibits, GRID_UNSTRUCTURED, GRID_CELL)
      CALL add_var( p_diag_list, 'ddt_ua_cor', p_diag%ddt_ua_cor,                &
                  & GRID_UNSTRUCTURED_CELL, ZA_REFERENCE,                        &
                  & cf_desc, grib2_desc,                                         &
                  & ldims=shape3d_c ,                                            &
                  & lrestart=.FALSE., loutput=.TRUE.,                            &
                  & lopenacc = .TRUE.                                            )
      __acc_attach(p_diag%ddt_ua_cor)
      p_diag%ddt_ua_cor_is_associated=.TRUE.
      !$ACC UPDATE DEVICE(p_diag%ddt_ua_cor_is_associated)
    END IF

    IF (var_in_output%ddt_ua_cor .OR. var_in_output%ddt_va_cor) THEN
      ! ddt_va_cor   p_diag%ddt_va_cor(nproma,nlev,nblks_c)
      cf_desc    = t_cf_var('meridional_wind_tendency_by_coriolis_effect', 'm s-2', &
        &                   'meridional wind tendency by coriolis effect', datatype_flt)
      grib2_desc = grib2_var( 0, 2, 244, ibits, GRID_UNSTRUCTURED, GRID_CELL)
      CALL add_var( p_diag_list, 'ddt_va_cor', p_diag%ddt_va_cor,                &
                  & GRID_UNSTRUCTURED_CELL, ZA_REFERENCE,                        &
                  & cf_desc, grib2_desc,                                         &
                  & ldims=shape3d_c ,                                            &
                  & lrestart=.FALSE., loutput=.TRUE.,                            &
                  & lopenacc = .TRUE.                                            )
      __acc_attach(p_diag%ddt_va_cor)
      p_diag%ddt_va_cor_is_associated=.TRUE.
      !$ACC UPDATE DEVICE(p_diag%ddt_va_cor_is_associated)
    END IF


    IF (var_in_output%ddt_vn_pgr .OR. var_in_output%ddt_ua_pgr .OR. var_in_output%ddt_va_pgr) THEN
      ! ddt_vn_pgr   p_diag%ddt_vn_pgr(nproma,nlev,nblks_e)
      cf_desc    = t_cf_var('normal_wind_tendency_by_pressure_gradient', 'm s-2', &
        &                   'normal wind tendency by pressure gradient', datatype_flt)
      grib2_desc = grib2_var( 0, 2, 225, ibits, GRID_UNSTRUCTURED, GRID_EDGE)
      CALL add_var( p_diag_list, 'ddt_vn_pgr', p_diag%ddt_vn_pgr,                &
                  & GRID_UNSTRUCTURED_EDGE, ZA_REFERENCE,                        &
                  & cf_desc, grib2_desc,                                         &
                  & ldims=shape3d_e ,                                            &
                  & lrestart=.FALSE., loutput=.TRUE.,                            &
                  & lopenacc = .TRUE.                                            )
      __acc_attach(p_diag%ddt_vn_pgr)
      p_diag%ddt_vn_pgr_is_associated=.TRUE.
      !$ACC UPDATE DEVICE(p_diag%ddt_vn_pgr_is_associated)
    END IF

    IF (var_in_output%ddt_ua_pgr .OR. var_in_output%ddt_va_pgr) THEN
      ! ddt_ua_pgr   p_diag%ddt_ua_pgr(nproma,nlev,nblks_c)
      cf_desc    = t_cf_var('zonal_wind_tendency_by_pressure_gradient', 'm s-2', &
        &                   'zonal wind tendency by pressure gradient', datatype_flt)
      grib2_desc = grib2_var( 0, 2, 235, ibits, GRID_UNSTRUCTURED, GRID_CELL)
      CALL add_var( p_diag_list, 'ddt_ua_pgr', p_diag%ddt_ua_pgr,                &
                  & GRID_UNSTRUCTURED_CELL, ZA_REFERENCE,                        &
                  & cf_desc, grib2_desc,                                         &
                  & ldims=shape3d_c ,                                            &
                  & lrestart=.FALSE., loutput=.TRUE.,                            &
                  & lopenacc = .TRUE.                                            )
      __acc_attach(p_diag%ddt_ua_pgr)
      p_diag%ddt_ua_pgr_is_associated=.TRUE.
      !$ACC UPDATE DEVICE(p_diag%ddt_ua_pgr_is_associated)
    END IF

    IF (var_in_output%ddt_ua_pgr .OR. var_in_output%ddt_va_pgr) THEN
      ! ddt_va_pgr   p_diag%ddt_va_pgr(nproma,nlev,nblks_c)
      cf_desc    = t_cf_var('meridional_wind_tendency_by_pressure_gradient', 'm s-2', &
        &                   'meridional wind tendency by pressure gradient', datatype_flt)
      grib2_desc = grib2_var( 0, 2, 245, ibits, GRID_UNSTRUCTURED, GRID_CELL)
      CALL add_var( p_diag_list, 'ddt_va_pgr', p_diag%ddt_va_pgr,                &
                  & GRID_UNSTRUCTURED_CELL, ZA_REFERENCE,                        &
                  & cf_desc, grib2_desc,                                         &
                  & ldims=shape3d_c ,                                            &
                  & lrestart=.FALSE., loutput=.TRUE.,                            &
                  & lopenacc = .TRUE.                                            )
      __acc_attach(p_diag%ddt_va_pgr)
      p_diag%ddt_va_pgr_is_associated=.TRUE.
      !$ACC UPDATE DEVICE(p_diag%ddt_va_pgr_is_associated)
    END IF


    IF (var_in_output%ddt_vn_phd .OR. var_in_output%ddt_ua_phd .OR. var_in_output%ddt_va_phd) THEN
      ! ddt_vn_phd   p_diag%ddt_vn_phd(nproma,nlev,nblks_e)
      cf_desc    = t_cf_var('normal_wind_tendency_by_physics_in_dynamics', 'm s-2', &
        &                   'normal wind tendency by physics in dynamics', datatype_flt)
      grib2_desc = grib2_var( 0, 2, 226, ibits, GRID_UNSTRUCTURED, GRID_EDGE)
      CALL add_var( p_diag_list, 'ddt_vn_phd', p_diag%ddt_vn_phd,                &
                  & GRID_UNSTRUCTURED_EDGE, ZA_REFERENCE,                        &
                  & cf_desc, grib2_desc,                                         &
                  & ldims=shape3d_e ,                                            &
                  & lrestart=.FALSE., loutput=.TRUE.,                            &
                  & lopenacc = .TRUE.                                            )
      __acc_attach(p_diag%ddt_vn_phd)
      p_diag%ddt_vn_phd_is_associated=.TRUE.
      !$ACC UPDATE DEVICE(p_diag%ddt_vn_phd_is_associated)
    END IF

    IF (var_in_output%ddt_ua_phd .OR. var_in_output%ddt_va_phd) THEN
      ! ddt_ua_phd   p_diag%ddt_ua_phd(nproma,nlev,nblks_c)
      cf_desc    = t_cf_var('zonal_wind_tendency_by_physics_in_dynamics', 'm s-2', &
        &                   'zonal wind tendency by physics in dynamics', datatype_flt)
      grib2_desc = grib2_var( 0, 2, 236, ibits, GRID_UNSTRUCTURED, GRID_CELL)
      CALL add_var( p_diag_list, 'ddt_ua_phd', p_diag%ddt_ua_phd,                &
                  & GRID_UNSTRUCTURED_CELL, ZA_REFERENCE,                        &
                  & cf_desc, grib2_desc,                                         &
                  & ldims=shape3d_c ,                                            &
                  & lrestart=.FALSE., loutput=.TRUE.,                            &
                  & lopenacc = .TRUE.                                            )
      __acc_attach(p_diag%ddt_ua_phd)
      p_diag%ddt_ua_phd_is_associated=.TRUE.
      !$ACC UPDATE DEVICE(p_diag%ddt_ua_phd_is_associated)
    END IF

    IF (var_in_output%ddt_ua_phd .OR. var_in_output%ddt_va_phd) THEN
      ! ddt_va_phd   p_diag%ddt_va_phd(nproma,nlev,nblks_c)
      cf_desc    = t_cf_var('meridional_wind_tendency_by_physics_in_dynamics', 'm s-2', &
        &                   'meridional wind tendency by physics in dynamics', datatype_flt)
      grib2_desc = grib2_var( 0, 2, 246, ibits, GRID_UNSTRUCTURED, GRID_CELL)
      CALL add_var( p_diag_list, 'ddt_va_phd', p_diag%ddt_va_phd,                &
                  & GRID_UNSTRUCTURED_CELL, ZA_REFERENCE,                        &
                  & cf_desc, grib2_desc,                                         &
                  & ldims=shape3d_c ,                                            &
                  & lrestart=.FALSE., loutput=.TRUE.,                            &
                  & lopenacc = .TRUE.                                            )
      __acc_attach(p_diag%ddt_va_phd)
      p_diag%ddt_va_phd_is_associated=.TRUE.
      !$ACC UPDATE DEVICE(p_diag%ddt_va_phd_is_associated)
    END IF


    IF (var_in_output%ddt_vn_cen .OR. var_in_output%ddt_ua_cen .OR. var_in_output%ddt_va_cen) THEN
      ! ddt_vn_cen   p_diag%ddt_vn_cen(nproma,nlev,nblks_e)
      cf_desc    = t_cf_var('normal_wind_tendency_by_centrifugal_acceleration', 'm s-2', &
        &                   'normal wind tendency by centrifugal acceleration', datatype_flt)
      grib2_desc = grib2_var( 0, 2, 227, ibits, GRID_UNSTRUCTURED, GRID_EDGE)
      CALL add_var( p_diag_list, 'ddt_vn_cen', p_diag%ddt_vn_cen,                &
                  & GRID_UNSTRUCTURED_EDGE, ZA_REFERENCE,                        &
                  & cf_desc, grib2_desc,                                         &
                  & ldims=shape3d_e ,                                            &
                  & lrestart=.FALSE., loutput=.TRUE.,                            &
                  & lopenacc = .TRUE.                                            )
      __acc_attach(p_diag%ddt_vn_cen)
      p_diag%ddt_vn_cen_is_associated=.TRUE.
      !$ACC UPDATE DEVICE(p_diag%ddt_vn_cen_is_associated)
    END IF

    IF (var_in_output%ddt_ua_cen .OR. var_in_output%ddt_va_cen) THEN
      ! ddt_ua_cen   p_diag%ddt_ua_cen(nproma,nlev,nblks_c)
      cf_desc    = t_cf_var('zonal_wind_tendency_by_centrifugal_acceleration', 'm s-2', &
        &                   'zonal wind tendency by centrifugal acceleration', datatype_flt)
      grib2_desc = grib2_var( 0, 2, 237, ibits, GRID_UNSTRUCTURED, GRID_CELL)
      CALL add_var( p_diag_list, 'ddt_ua_cen', p_diag%ddt_ua_cen,                &
                  & GRID_UNSTRUCTURED_CELL, ZA_REFERENCE,                        &
                  & cf_desc, grib2_desc,                                         &
                  & ldims=shape3d_c ,                                            &
                  & lrestart=.FALSE., loutput=.TRUE.,                            &
                  & lopenacc = .TRUE.                                            )
      __acc_attach(p_diag%ddt_ua_cen)
      p_diag%ddt_ua_cen_is_associated=.TRUE.
      !$ACC UPDATE DEVICE(p_diag%ddt_ua_cen_is_associated)
    END IF

    IF (var_in_output%ddt_ua_cen .OR. var_in_output%ddt_va_cen) THEN
      ! ddt_va_cen   p_diag%ddt_va_cen(nproma,nlev,nblks_c)
      cf_desc    = t_cf_var('meridional_wind_tendency_by_centrifugal_acceleration', 'm s-2', &
        &                   'meridional wind tendency by centrifugal acceleration', datatype_flt)
      grib2_desc = grib2_var( 0, 2, 247, ibits, GRID_UNSTRUCTURED, GRID_CELL)
      CALL add_var( p_diag_list, 'ddt_va_cen', p_diag%ddt_va_cen,                &
                  & GRID_UNSTRUCTURED_CELL, ZA_REFERENCE,                        &
                  & cf_desc, grib2_desc,                                         &
                  & ldims=shape3d_c ,                                            &
                  & lrestart=.FALSE., loutput=.TRUE.,                            &
                  & lopenacc = .TRUE.                                            )
      __acc_attach(p_diag%ddt_va_cen)
      p_diag%ddt_va_cen_is_associated=.TRUE.
      !$ACC UPDATE DEVICE(p_diag%ddt_va_cen_is_associated)
    END IF


    IF (var_in_output%ddt_vn_iau .OR. var_in_output%ddt_ua_iau .OR. var_in_output%ddt_va_iau) THEN
      ! ddt_vn_iau   p_diag%ddt_vn_iau(nproma,nlev,nblks_e)
      cf_desc    = t_cf_var('normal_wind_tendency_by_incremental_analysis_update', 'm s-2', &
        &                   'normal wind tendency by incremental analysis update', datatype_flt)
      grib2_desc = grib2_var( 0, 2, 228, ibits, GRID_UNSTRUCTURED, GRID_EDGE)
      CALL add_var( p_diag_list, 'ddt_vn_iau', p_diag%ddt_vn_iau,                &
                  & GRID_UNSTRUCTURED_EDGE, ZA_REFERENCE,                        &
                  & cf_desc, grib2_desc,                                         &
                  & ldims=shape3d_e ,                                            &
                  & lrestart=.FALSE., loutput=.TRUE.,                            &
                  & lopenacc = .TRUE.                                            )
      __acc_attach(p_diag%ddt_vn_iau)
      p_diag%ddt_vn_iau_is_associated=.TRUE.
      !$ACC UPDATE DEVICE(p_diag%ddt_vn_iau_is_associated)
    END IF

    IF (var_in_output%ddt_ua_iau .OR. var_in_output%ddt_va_iau) THEN
      ! ddt_ua_iau   p_diag%ddt_ua_iau(nproma,nlev,nblks_c)
      cf_desc    = t_cf_var('zonal_wind_tendency_by_incremental_analysis_update', 'm s-2', &
        &                   'zonal wind tendency by incremental analysis update', datatype_flt)
      grib2_desc = grib2_var( 0, 2, 238, ibits, GRID_UNSTRUCTURED, GRID_CELL)
      CALL add_var( p_diag_list, 'ddt_ua_iau', p_diag%ddt_ua_iau,                &
                  & GRID_UNSTRUCTURED_CELL, ZA_REFERENCE,                        &
                  & cf_desc, grib2_desc,                                         &
                  & ldims=shape3d_c ,                                            &
                  & lrestart=.FALSE., loutput=.TRUE.,                            &
                  & lopenacc = .TRUE.                                            )
      __acc_attach(p_diag%ddt_ua_iau)
      p_diag%ddt_ua_iau_is_associated=.TRUE.
      !$ACC UPDATE DEVICE(p_diag%ddt_ua_iau_is_associated)
    END IF

    IF (var_in_output%ddt_ua_iau .OR. var_in_output%ddt_va_iau) THEN
      ! ddt_va_iau   p_diag%ddt_va_iau(nproma,nlev,nblks_c)
      cf_desc    = t_cf_var('meridional_wind_tendency_by_incremental_analysis_update', 'm s-2', &
        &                   'meridional wind tendency by incremental analysis update', datatype_flt)
      grib2_desc = grib2_var( 0, 2, 248, ibits, GRID_UNSTRUCTURED, GRID_CELL)
      CALL add_var( p_diag_list, 'ddt_va_iau', p_diag%ddt_va_iau,                &
                  & GRID_UNSTRUCTURED_CELL, ZA_REFERENCE,                        &
                  & cf_desc, grib2_desc,                                         &
                  & ldims=shape3d_c ,                                            &
                  & lrestart=.FALSE., loutput=.TRUE.,                            &
                  & lopenacc = .TRUE.                                            )
      __acc_attach(p_diag%ddt_va_iau)
      p_diag%ddt_va_iau_is_associated=.TRUE.
      !$ACC UPDATE DEVICE(p_diag%ddt_va_iau_is_associated)
    END IF


    IF (var_in_output%ddt_vn_ray .OR. var_in_output%ddt_ua_ray .OR. var_in_output%ddt_va_ray) THEN
      ! ddt_vn_ray   p_diag%ddt_vn_ray(nproma,nlev,nblks_e)
      cf_desc    = t_cf_var('normal_wind_tendency_by_rayleigh_damping', 'm s-2', &
         &                  'normal wind tendency by rayleigh damping', datatype_flt)
      grib2_desc = grib2_var( 0, 2, 229, ibits, GRID_UNSTRUCTURED, GRID_EDGE)
      CALL add_var( p_diag_list, 'ddt_vn_ray', p_diag%ddt_vn_ray,                &
                  & GRID_UNSTRUCTURED_EDGE, ZA_REFERENCE,                        &
                  & cf_desc, grib2_desc,                                         &
                  & ldims=shape3d_e ,                                            &
                  & lrestart=.FALSE., loutput=.TRUE.,                            &
                  & lopenacc = .TRUE.                                            )
      __acc_attach(p_diag%ddt_vn_ray)
      p_diag%ddt_vn_ray_is_associated=.TRUE.
      !$ACC UPDATE DEVICE(p_diag%ddt_vn_ray_is_associated)
    END IF

    IF (var_in_output%ddt_ua_ray .OR. var_in_output%ddt_va_ray) THEN
      ! ddt_ua_ray   p_diag%ddt_ua_ray(nproma,nlev,nblks_c)
      cf_desc    = t_cf_var('zonal_wind_tendency_by_rayleigh_damping', 'm s-2', &
        &                   'zonal wind tendency by rayleigh damping', datatype_flt)
      grib2_desc = grib2_var( 0, 2, 239, ibits, GRID_UNSTRUCTURED, GRID_CELL)
      CALL add_var( p_diag_list, 'ddt_ua_ray', p_diag%ddt_ua_ray,                &
                  & GRID_UNSTRUCTURED_CELL, ZA_REFERENCE,                        &
                  & cf_desc, grib2_desc,                                         &
                  & ldims=shape3d_c ,                                            &
                  & lrestart=.FALSE., loutput=.TRUE.,                            &
                  & lopenacc = .TRUE.                                            )
      __acc_attach(p_diag%ddt_ua_ray)
      p_diag%ddt_ua_ray_is_associated=.TRUE.
      !$ACC UPDATE DEVICE(p_diag%ddt_ua_ray_is_associated)
    END IF

    IF (var_in_output%ddt_ua_ray .OR. var_in_output%ddt_va_ray) THEN
      ! ddt_va_ray   p_diag%ddt_va_ray(nproma,nlev,nblks_c)
      cf_desc    = t_cf_var('meridional_wind_tendency_by_rayleigh_damping', 'm s-2', &
        &                   'meridional wind tendency by rayleigh damping', datatype_flt)
      grib2_desc = grib2_var( 0, 2, 249, ibits, GRID_UNSTRUCTURED, GRID_CELL)
      CALL add_var( p_diag_list, 'ddt_va_ray', p_diag%ddt_va_ray,                &
                  & GRID_UNSTRUCTURED_CELL, ZA_REFERENCE,                        &
                  & cf_desc, grib2_desc,                                         &
                  & ldims=shape3d_c ,                                            &
                  & lrestart=.FALSE., loutput=.TRUE.,                            &
                  & lopenacc = .TRUE.                                            )
      __acc_attach(p_diag%ddt_va_ray)
      p_diag%ddt_va_ray_is_associated=.TRUE.
      !$ACC UPDATE DEVICE(p_diag%ddt_va_ray_is_associated)
    END IF


    IF (var_in_output%ddt_vn_grf .OR. var_in_output%ddt_ua_grf .OR. var_in_output%ddt_va_grf) THEN
      ! ddt_vn_grf   p_diag%ddt_vn_grf(nproma,nlev,nblks_e)
      cf_desc    = t_cf_var('normal_wind_tendency_by_grid_refinement', 'm s-2',  &
         &                  'normal wind tendency by grid refinement', datatype_flt)
      grib2_desc = grib2_var( 0, 2, 250, ibits, GRID_UNSTRUCTURED, GRID_EDGE)
      CALL add_var( p_diag_list, 'ddt_vn_grf', p_diag%ddt_vn_grf,                &
                  & GRID_UNSTRUCTURED_EDGE, ZA_REFERENCE,                        &
                  & cf_desc, grib2_desc,                                         &
                  & ldims=shape3d_e ,                                            &
                  & lrestart=.FALSE., loutput=.TRUE.,                            &
                  & lopenacc = .TRUE.                                            )
      __acc_attach(p_diag%ddt_vn_grf)
      p_diag%ddt_vn_grf_is_associated=.TRUE.
      !$ACC UPDATE DEVICE(p_diag%ddt_vn_grf_is_associated)
    END IF

    IF (var_in_output%ddt_ua_grf .OR. var_in_output%ddt_va_grf) THEN
      ! ddt_ua_grf   p_diag%ddt_ua_grf(nproma,nlev,nblks_c)
      cf_desc    = t_cf_var('zonal_wind_tendency_by_grid_refinement', 'm s-2',   &
        &                   'zonal wind tendency by grid refinement', datatype_flt)
      grib2_desc = grib2_var( 0, 2, 251, ibits, GRID_UNSTRUCTURED, GRID_CELL)
      CALL add_var( p_diag_list, 'ddt_ua_grf', p_diag%ddt_ua_grf,                &
                  & GRID_UNSTRUCTURED_CELL, ZA_REFERENCE,                        &
                  & cf_desc, grib2_desc,                                         &
                  & ldims=shape3d_c ,                                            &
                  & lrestart=.FALSE., loutput=.TRUE.,                            &
                  & lopenacc = .TRUE.                                            )
      __acc_attach(p_diag%ddt_ua_grf)
      p_diag%ddt_ua_grf_is_associated=.TRUE.
      !$ACC UPDATE DEVICE(p_diag%ddt_ua_grf_is_associated)
    END IF

    IF (var_in_output%ddt_ua_grf .OR. var_in_output%ddt_va_grf) THEN
      ! ddt_va_grf   p_diag%ddt_va_grf(nproma,nlev,nblks_c)
      cf_desc    = t_cf_var('meridional_wind_tendency_by_grid_refinement', 'm s-2', &
        &                   'meridional wind tendency by grid refinement', datatype_flt)
      grib2_desc = grib2_var( 0, 2, 252, ibits, GRID_UNSTRUCTURED, GRID_CELL)
      CALL add_var( p_diag_list, 'ddt_va_grf', p_diag%ddt_va_grf,                &
                  & GRID_UNSTRUCTURED_CELL, ZA_REFERENCE,                        &
                  & cf_desc, grib2_desc,                                         &
                  & ldims=shape3d_c ,                                            &
                  & lrestart=.FALSE., loutput=.TRUE.,                            &
                  & lopenacc = .TRUE.                                            )
      __acc_attach(p_diag%ddt_va_grf)
      p_diag%ddt_va_grf_is_associated=.TRUE.
      !$ACC UPDATE DEVICE(p_diag%ddt_va_grf_is_associated)
    END IF


    ! ddt_exner_phy  p_diag%ddt_exner_phy(nproma,nlev,nblks_c)
    ! *** needs to be saved for restart ***
    cf_desc    = t_cf_var('exner_pressure_physical_tendency', 's-1',            &
      &                   'exner pressure physical tendency', datatype_flt)
    grib2_desc = grib2_var(0, 3, 197, ibits, GRID_UNSTRUCTURED, GRID_CELL)
    CALL add_var( p_diag_list, 'ddt_exner_phy', p_diag%ddt_exner_phy,           &
                & GRID_UNSTRUCTURED_CELL, ZA_REFERENCE, cf_desc, grib2_desc,    &
                & ldims=shape3d_c,                                              &
                & vert_interp=create_vert_interp_metadata(                      &
                &             vert_intp_type=vintp_types("P","Z","I"),          &
                &             vert_intp_method=VINTP_METHOD_LIN ),              &
                & lopenacc = .TRUE. )
    __acc_attach(p_diag%ddt_exner_phy)


    ! ddt_temp_dyn  p_diag%ddt_temp_dyn(nproma,nlev,nblks_c)
    !
    cf_desc    = t_cf_var('dynamical_temperature_tendency', 'K s-1',            &
      &                   'dynamical temperature tendency', datatype_flt)
    grib2_desc = grib2_var(0, 3, 197, ibits, GRID_UNSTRUCTURED, GRID_CELL)
    CALL add_var( p_diag_list, 'ddt_temp_dyn', p_diag%ddt_temp_dyn,             &
                & GRID_UNSTRUCTURED_CELL, ZA_REFERENCE, cf_desc, grib2_desc,    &
                & ldims=shape3d_c, lrestart=.FALSE.,                            &
                & vert_interp=create_vert_interp_metadata(                      &
                &             vert_intp_type=vintp_types("P","Z","I"),          &
                &             vert_intp_method=VINTP_METHOD_LIN ),              &
                & lopenacc = .TRUE. )
    __acc_attach(p_diag%ddt_temp_dyn)

    ! exner_pr    p_diag%exner_pr(nproma,nlev,nblks_c)
    ! *** needs to be saved for restart ***
    cf_desc    = t_cf_var('exner_perturbation_pressure', '-', 'exner perturbation pressure', datatype_flt)
    grib2_desc = grib2_var(0, 3, 26, ibits, GRID_UNSTRUCTURED, GRID_CELL)
    CALL add_var( p_diag_list, 'exner_pr', p_diag%exner_pr,                     &
                & GRID_UNSTRUCTURED_CELL, ZA_REFERENCE, cf_desc, grib2_desc,    &
                & ldims=shape3d_c,                                              &
                & lopenacc = .TRUE. )
    __acc_attach(p_diag%exner_pr)

    ! exner_dyn_incr    p_diag%exner_dyn_incr(nproma,nlev,nblks_c)
    !
    cf_desc    = t_cf_var('exner_dynamics_increment', '-', 'exner dynamics increment', &
         &                datatype_flt)
    grib2_desc = grib2_var(255, 255, 255, ibits, GRID_UNSTRUCTURED, GRID_CELL)
    CALL add_var( p_diag_list, 'exner_dyn_incr', p_diag%exner_dyn_incr,         &
                & GRID_UNSTRUCTURED_CELL, ZA_REFERENCE, cf_desc, grib2_desc,    &
                & ldims=shape3d_c, lrestart=.FALSE.,                            &
                & lopenacc = .TRUE. )
    __acc_attach(p_diag%exner_dyn_incr)

    ! pres_sfc     p_diag%pres_sfc(nproma,nblks_c)
    !
    cf_desc    = t_cf_var('surface_air_pressure', 'Pa', 'surface pressure', datatype_flt)
    grib2_desc = grib2_var(0, 3, 0, ibits, GRID_UNSTRUCTURED, GRID_CELL)
    CALL add_var( p_diag_list, 'pres_sfc', p_diag%pres_sfc,                     &
                & GRID_UNSTRUCTURED_CELL, ZA_SURFACE, cf_desc, grib2_desc,      &
                & ldims=shape2d_c, lrestart=.FALSE.,                            &
                & in_group=groups("dwd_fg_atm_vars", "LATBC_PREFETCH_VARS" ),   &
                & lopenacc = .TRUE. )
    __acc_attach(p_diag%pres_sfc)


    IF (lcalc_dpsdt) THEN
     ! pres_sfc_old     p_diag%pres_sfc_old(nproma,nblks_c)
      !
      cf_desc    = t_cf_var('surface_pressure', 'Pa', 'surface pressure', datatype_flt)
      grib2_desc = grib2_var(0, 3, 0, ibits, GRID_UNSTRUCTURED, GRID_CELL)
      CALL add_var( p_diag_list, 'pres_sfc_old', p_diag%pres_sfc_old,             &
                  & GRID_UNSTRUCTURED_CELL, ZA_SURFACE, cf_desc, grib2_desc,      &
                  & ldims=shape2d_c, lrestart=.FALSE., loutput=.FALSE.,           &
                  & lopenacc = .TRUE. )
      __acc_attach(p_diag%pres_sfc_old)

      ! ddt_pres_sfc     p_diag%ddt_pres_sfc(nproma,nblks_c)
      !
      cf_desc    = t_cf_var('surface_pressure tendency', 'Pa s-1', 'surface pressure tendency', datatype_flt)
      grib2_desc = grib2_var(0, 3, 2, ibits, GRID_UNSTRUCTURED, GRID_CELL)
      CALL add_var( p_diag_list, 'ddt_pres_sfc', p_diag%ddt_pres_sfc,             &
                  & GRID_UNSTRUCTURED_CELL, ZA_SURFACE, cf_desc, grib2_desc,      &
                  & ldims=shape2d_c, lrestart=.FALSE.,                            &
                  & lopenacc = .TRUE. )
      __acc_attach(p_diag%ddt_pres_sfc)
    ENDIF

    ! temp         p_diag%temp(nproma,nlev,nblks_c)
    !
    cf_desc    = t_cf_var('air_temperature', 'K', 'Temperature', datatype_flt)
    grib2_desc = grib2_var(0, 0, 0, DATATYPE_PACK_VAR, GRID_UNSTRUCTURED, GRID_CELL)
    CALL add_var( p_diag_list, 'temp', p_diag%temp,                             &
                & GRID_UNSTRUCTURED_CELL, ZA_REFERENCE, cf_desc, grib2_desc,    &
                & ldims=shape3d_c, lrestart=.FALSE.,                            &
                & hor_interp=create_hor_interp_metadata(                        &
                &            hor_intp_type=HINTP_TYPE_LONLAT_BCTR,              &
                &            fallback_type=HINTP_TYPE_LONLAT_RBF),              &
                & vert_interp=create_vert_interp_metadata(                      &
                &             vert_intp_type=vintp_types("P","Z","I"),          &
                &             vert_intp_method=VINTP_METHOD_LIN ),              &
                & in_group=groups("atmo_ml_vars","atmo_pl_vars","atmo_zl_vars", &
                &                 "dwd_fg_atm_vars","mode_dwd_ana_in",          &
                &                 "mode_iau_ana_in","mode_iau_old_ana_in",      &
                &                 "mode_iau_anaatm_in","LATBC_PREFETCH_VARS",   &
                &                 "mode_iniana","icon_lbc_vars"),               &
                & lopenacc = .TRUE. )
    __acc_attach(p_diag%temp)

    ! tempv        p_diag%tempv(nproma,nlev,nblks_c)
    !
    cf_desc    = t_cf_var('virtual_temperature', 'K', 'Virtual temperature', datatype_flt)
    grib2_desc = grib2_var(0, 0, 1, ibits, GRID_UNSTRUCTURED, GRID_CELL)
    CALL add_var( p_diag_list, 'tempv', p_diag%tempv,                           &
                & GRID_UNSTRUCTURED_CELL, ZA_REFERENCE, cf_desc, grib2_desc,    &
                & ldims=shape3d_c, lrestart=.FALSE.,                            &
                & vert_interp=create_vert_interp_metadata(                      &
                &             vert_intp_type=vintp_types("P","Z","I"),          &
                &             vert_intp_method=VINTP_METHOD_LIN ),              &
                & lopenacc = .TRUE. )
    __acc_attach(p_diag%tempv)


    ! temp_ifc     p_diag%temp_ifc(nproma,nlevp1,nblks_c)
    !
    cf_desc    = t_cf_var('air_temperature', 'K', 'temperature at half level', datatype_flt)
    grib2_desc = grib2_var(0, 0, 0, ibits, GRID_UNSTRUCTURED, GRID_CELL)
    CALL add_var( p_diag_list, 'temp_ifc', p_diag%temp_ifc,                     &
                & GRID_UNSTRUCTURED_CELL, ZA_REFERENCE_HALF, cf_desc, grib2_desc,  &
                & ldims=shape3d_chalf, lrestart=.FALSE.,                        &
                & vert_interp=create_vert_interp_metadata(                      &
                &             vert_intp_type=vintp_types("P","Z","I"),          &
                &             vert_intp_method=VINTP_METHOD_LIN_NLEVP1 ),       &
                & lopenacc = .TRUE. )
    __acc_attach(p_diag%temp_ifc)


    ! pres         p_diag%pres(nproma,nlev,nblks_c)
    !
    cf_desc    = t_cf_var('air_pressure', 'Pa', 'Pressure', datatype_flt)
    grib2_desc = grib2_var(0, 3, 0, DATATYPE_PACK_VAR, GRID_UNSTRUCTURED, GRID_CELL)
    CALL add_var( p_diag_list, 'pres', p_diag%pres,                             &
                & GRID_UNSTRUCTURED_CELL, ZA_REFERENCE, cf_desc, grib2_desc,    &
                & ldims=shape3d_c, lrestart=.FALSE. ,                           &
                & vert_interp=create_vert_interp_metadata(                      &
                &             vert_intp_type=vintp_types("Z","I"),              &
                &             vert_intp_method=VINTP_METHOD_PRES ),             &
                & in_group=groups("atmo_ml_vars","atmo_zl_vars",                &
                & "dwd_fg_atm_vars","mode_dwd_ana_in",                          &
                & "mode_iau_ana_in","mode_iau_old_ana_in",                      &
                & "mode_iau_anaatm_in","LATBC_PREFETCH_VARS",                   &
                & "mode_iniana","icon_lbc_vars"),                               &
                &  lopenacc = .TRUE. )
    __acc_attach(p_diag%pres)

    ! pres_ifc     p_diag%pres_ifc(nproma,nlevp1,nblks_c)
    !
    cf_desc    = t_cf_var('air_pressure', 'Pa', 'pressure at half level', datatype_flt)
    grib2_desc = grib2_var(0, 3, 0, ibits, GRID_UNSTRUCTURED, GRID_CELL)
    CALL add_var( p_diag_list, 'pres_ifc', p_diag%pres_ifc,                     &
                & GRID_UNSTRUCTURED_CELL, ZA_REFERENCE_HALF, cf_desc, grib2_desc,  &
                & ldims=shape3d_chalf, lrestart=.FALSE.,                        &
                & vert_interp=create_vert_interp_metadata(                      &
                &             vert_intp_type=vintp_types("Z","I"),              &
                &             vert_intp_method=VINTP_METHOD_LIN_NLEVP1 ),       &
                & lopenacc = .TRUE. )
    __acc_attach(p_diag%pres_ifc)


    ! dpres_mc     p_diag%dpres_mc(nproma,nlev,nblks_c)
    !
    cf_desc    = t_cf_var('pressure_thickness', 'Pa', 'pressure thickness', datatype_flt)
    grib2_desc = grib2_var(255, 255, 255, ibits, GRID_UNSTRUCTURED, GRID_CELL)
    CALL add_var( p_diag_list, 'dpres_mc', p_diag%dpres_mc,                     &
                & GRID_UNSTRUCTURED_CELL, ZA_REFERENCE, cf_desc, grib2_desc,    &
                & ldims=shape3d_c, lrestart=.FALSE.,                            &
                & vert_interp=create_vert_interp_metadata(                      &
                &             vert_intp_type=vintp_types("P","Z","I"),          &
                &             vert_intp_method=VINTP_METHOD_LIN ),              &
                & lopenacc = .TRUE. )
    __acc_attach(p_diag%dpres_mc)


    ! div          p_diag%div(nproma,nlev,nblks_c)
    !
    cf_desc    = t_cf_var('divergence_of_wind', 's-1', 'Divergence', datatype_flt)
    grib2_desc = grib2_var( 0, 2, 13, ibits, GRID_UNSTRUCTURED, GRID_CELL)
    CALL add_var( p_diag_list, 'div', p_diag%div,                               &
                & GRID_UNSTRUCTURED_CELL, ZA_REFERENCE, cf_desc, grib2_desc,    &
                & ldims=shape3d_c, lrestart=.FALSE.,                            &
                & vert_interp=create_vert_interp_metadata(                      &
                &             vert_intp_type=vintp_types("P","Z","I"),          &
                &             vert_intp_method=VINTP_METHOD_LIN ),              &
                & in_group=groups("atmo_derived_vars"),                         &
                & lopenacc = .TRUE. )
    __acc_attach(p_diag%div)

    IF (turbdiff_config(p_patch%id)%itype_sher >= 1 .OR. turbdiff_config(p_patch%id)%ltkeshs) THEN
      ! div_ic          p_diag%div_ic(nproma,nlevp1,nblks_c)
      !
      cf_desc    = t_cf_var('divergence at half levels', 's-1', 'divergence at half levels', datatype_flt)
      grib2_desc = grib2_var( 255, 255, 255, ibits, GRID_UNSTRUCTURED, GRID_CELL)
      CALL add_var( p_diag_list, 'div_ic', p_diag%div_ic,                          &
                  & GRID_UNSTRUCTURED_CELL, ZA_REFERENCE_HALF, cf_desc, grib2_desc,&
                  & ldims=shape3d_chalf, lrestart=.FALSE.,                         &
                  & lopenacc = .TRUE. )
      __acc_attach(p_diag%div_ic)


      ! hdef_ic          p_diag%hdef_ic(nproma,nlevp1,nblks_c)
      !
      cf_desc    = t_cf_var('horizontal wind field deformation', 's-2', 'Deformation', datatype_flt)
      grib2_desc = grib2_var( 255, 255, 255, ibits, GRID_UNSTRUCTURED, GRID_CELL)
      CALL add_var( p_diag_list, 'hdef_ic', p_diag%hdef_ic,                            &
                  & GRID_UNSTRUCTURED_CELL, ZA_REFERENCE_HALF, cf_desc, grib2_desc,    &
                  & ldims=shape3d_chalf, lrestart=.FALSE.,                             &
                  & lopenacc = .TRUE. )
      __acc_attach(p_diag%hdef_ic)

    ELSE ! dummy allocation to satisfy the strict NAG compiler
      ALLOCATE(p_diag%div_ic(1,1,nblks_c), p_diag%hdef_ic(1,1,nblks_c))
    ENDIF

    IF (turbdiff_config(p_patch%id)%itype_sher >= 2) THEN
      ! dwdx          p_diag%dwdx(nproma,nlevp1,nblks_c)
      !
      cf_desc    = t_cf_var('Zonal gradient of vertical wind', 's-1', 'Zonal gradient of vertical wind', datatype_flt)
      grib2_desc = grib2_var( 255, 255, 255, ibits, GRID_UNSTRUCTURED, GRID_CELL)
      CALL add_var( p_diag_list, 'dwdx', p_diag%dwdx,                                  &
                  & GRID_UNSTRUCTURED_CELL, ZA_REFERENCE_HALF, cf_desc, grib2_desc,    &
                  & ldims=shape3d_chalf, lrestart=.FALSE.,                             &
                  & lopenacc = .TRUE. )
      __acc_attach(p_diag%dwdx)

      ! dwdy          p_diag%dwdy(nproma,nlevp1,nblks_c)
      !
      cf_desc    = t_cf_var('Meridional gradient of vertical wind', 's-1', 'Meridional gradient of vertical wind', datatype_flt)
      grib2_desc = grib2_var( 255, 255, 255, ibits, GRID_UNSTRUCTURED, GRID_CELL)
      CALL add_var( p_diag_list, 'dwdy', p_diag%dwdy,                                  &
                  & GRID_UNSTRUCTURED_CELL, ZA_REFERENCE_HALF, cf_desc, grib2_desc,    &
                  & ldims=shape3d_chalf, lrestart=.FALSE.,                             &
                  & lopenacc = .TRUE. )
      __acc_attach(p_diag%dwdy)

    ELSE ! dummy allocation to satisfy the strict NAG compiler
      ALLOCATE(p_diag%dwdx(1,1,nblks_c), p_diag%dwdy(1,1,nblks_c))
    ENDIF

    ! vor          p_diag%vor(nproma,nlev,nblks_c)
    !
    cf_desc    = t_cf_var('relative_vorticity_on_cells', 's-1', 'Vorticity', datatype_flt)
    grib2_desc = grib2_var( 0, 2, 12, ibits, GRID_UNSTRUCTURED, GRID_CELL)
    CALL add_var( p_diag_list, 'vor', p_diag%vor,                               &
                & GRID_UNSTRUCTURED_CELL, ZA_REFERENCE, cf_desc, grib2_desc,    &
                & ldims=shape3d_c, lrestart=.FALSE.,                            &
                & vert_interp=create_vert_interp_metadata(                      &
                &             vert_intp_type=vintp_types("P","Z","I"),          &
                &             vert_intp_method=VINTP_METHOD_LIN ),              &
                & in_group=groups("atmo_derived_vars"),                         &
                & lopenacc = .TRUE. )
    __acc_attach(p_diag%vor)


    ! mass_fl_e    p_diag%mass_fl_e(nproma,nlev,nblks_e)
    !
    cf_desc    = t_cf_var('horizontal_mass_flux_at_edges', 'kg m-1 s-1',        &
       &         'horizontal mass flux at edges', datatype_flt)
    grib2_desc = grib2_var( 255, 255, 255, ibits, GRID_UNSTRUCTURED, GRID_EDGE)
    CALL add_var( p_diag_list, 'mass_fl_e', p_diag%mass_fl_e,                   &
                & GRID_UNSTRUCTURED_EDGE, ZA_REFERENCE, cf_desc, grib2_desc,    &
                & ldims=shape3d_e, lrestart=.FALSE.,                            &
                & lopenacc = .TRUE. )
    __acc_attach(p_diag%mass_fl_e)


    ! mass_fl_e_sv    p_diag%mass_fl_e_sv(nproma,nlev,nblks_e)
    !
    cf_desc    = t_cf_var('storage_field_for_horizontal_mass_flux_at_edges', 'kg m-1 s-1',  &
       &         'storage field for horizontal mass flux at edges', datatype_flt)
    grib2_desc = grib2_var( 255, 255, 255, ibits, GRID_UNSTRUCTURED, GRID_EDGE)
    CALL add_var( p_diag_list, 'mass_fl_e_sv', p_diag%mass_fl_e_sv,             &
                & GRID_UNSTRUCTURED_EDGE, ZA_REFERENCE, cf_desc, grib2_desc,    &
                & ldims=shape3d_e, lrestart=.FALSE.,                            &
                & lopenacc = .TRUE. )
    __acc_attach(p_diag%mass_fl_e_sv)


    ! rho_ic       p_diag%rho_ic(nproma,nlevp1,nblks_c)
    !
    cf_desc    = t_cf_var('density', 'kg m-3', 'density at half level', datatype_flt)
    grib2_desc = grib2_var( 0, 3, 10, ibits, GRID_UNSTRUCTURED, GRID_CELL)
    CALL add_var( p_diag_list, 'rho_ic', p_diag%rho_ic,                            &
                & GRID_UNSTRUCTURED_CELL, ZA_REFERENCE_HALF, cf_desc, grib2_desc,  &
                & ldims=shape3d_chalf, lrestart=.FALSE.,                           &
                & lopenacc = .TRUE. )
    __acc_attach(p_diag%rho_ic)


    ! w_concorr_c  p_diag%w_concorr_c(nproma,nlevp1,nblks_c)
    cf_desc    = t_cf_var('contravariant_vertical_correction', 'm s-1',            &
      &                   'contravariant vertical correction', datatype_flt)
    grib2_desc = grib2_var( 255, 255, 255, ibits, GRID_UNSTRUCTURED, GRID_CELL)
    CALL add_var( p_diag_list, 'w_concorr_c', p_diag%w_concorr_c,                  &
                & GRID_UNSTRUCTURED_CELL, ZA_REFERENCE_HALF, cf_desc, grib2_desc,  &
                & ldims=shape3d_chalf, lrestart=.FALSE.,                           &
                & lopenacc = .TRUE. )
    __acc_attach(p_diag%w_concorr_c)


    ! theta_v_ic   p_diag%theta_v_ic(nproma,nlevp1,nblks_c)
    !
    cf_desc    = t_cf_var('virtual_potential_temperature_at_half_levels', 'K',&
      &                   'virtual potential temperature at half levels', datatype_flt)
    grib2_desc = grib2_var( 0, 0, 15, ibits, GRID_UNSTRUCTURED, GRID_CELL)
    CALL add_var( p_diag_list, 'theta_v_ic', p_diag%theta_v_ic,                    &
                & GRID_UNSTRUCTURED_CELL, ZA_REFERENCE_HALF, cf_desc, grib2_desc,  &
                & ldims=shape3d_chalf, lrestart=.FALSE.,                           &
                & lopenacc = .TRUE. )
    __acc_attach(p_diag%theta_v_ic)


    ! vn_ie        p_diag%vn_ie(nproma,nlevp1,nblks_e)
    !
    cf_desc    = t_cf_var('normal_wind_at_half_level', 'm s-1',                  &
      &                   'normal wind at half level', datatype_flt)
    grib2_desc = grib2_var( 0, 2, 34, ibits, GRID_UNSTRUCTURED, GRID_EDGE)
    CALL add_var( p_diag_list, 'vn_ie', p_diag%vn_ie,                         &
                & GRID_UNSTRUCTURED_EDGE, ZA_REFERENCE_HALF, cf_desc, grib2_desc,&
                & ldims=shape3d_ehalf, lrestart=.FALSE.,                         &
                & lopenacc = .TRUE. )
    __acc_attach(p_diag%vn_ie)


    ! ddt_vn_apc_pc   p_diag%ddt_vn_apc_pc(nproma,nlev,nblks_e,n_timlevs)
    cf_desc    = t_cf_var('advective+coriolis_normal_wind_tendency__predictor_corrector', 'm s-2',    &
      &                   'advective+coriolis normal wind tendency, predictor/corrector', datatype_flt)
    grib2_desc = grib2_var( 0, 2, 201, ibits, GRID_UNSTRUCTURED, GRID_EDGE)
    CALL add_var( p_diag_list, 'ddt_vn_apc_pc', p_diag%ddt_vn_apc_pc,            &
                & GRID_UNSTRUCTURED_EDGE, ZA_REFERENCE, cf_desc, grib2_desc,     &
                & ldims=shape4d_entl ,&
                & lcontainer=.TRUE., lrestart=.FALSE., loutput=.FALSE.,          &
                & lopenacc = .TRUE. )
    __acc_attach(p_diag%ddt_vn_apc_pc)

    ALLOCATE(p_diag%ddt_vn_apc_pc_ptr(n_timlevs))
    DO jt =1,n_timlevs
      suffix = get_timelevel_string(jt)
      CALL add_ref( p_diag_list, 'ddt_vn_apc_pc',                                &
                  & 'ddt_vn_apc_pc'//suffix, p_diag%ddt_vn_apc_pc_ptr(jt)%p_3d,  &
                  & GRID_UNSTRUCTURED_EDGE, ZA_REFERENCE,                        &
                  & t_cf_var('ddt_vn_apc_pc'//suffix, 'm s-2','', datatype_flt), &
                  & grib2_var(255, 255, 255, ibits, GRID_UNSTRUCTURED,GRID_EDGE),&
                  & ref_idx=jt,                                                  &
                  & ldims=shape3d_e, lrestart=.FALSE. )
    ENDDO


    IF (var_in_output%ddt_vn_adv .OR. var_in_output%ddt_ua_adv .OR. var_in_output%ddt_va_adv .OR. &
      & var_in_output%ddt_vn_cor .OR. var_in_output%ddt_ua_cor .OR. var_in_output%ddt_va_cor) THEN
      ! ddt_vn_cor_pc   p_diag%ddt_vn_cor_pc(nproma,nlev,nblks_e,n_timlevs)
      cf_desc    = t_cf_var('coriolis_normal_wind_tendency__predictor_corrector', 'm s-2',    &
        &                   'coriolis normal wind tendency, predictor/corrector', datatype_flt)
      grib2_desc = grib2_var( 0, 2, 201, ibits, GRID_UNSTRUCTURED, GRID_EDGE)
      CALL add_var( p_diag_list, 'ddt_vn_cor_pc', p_diag%ddt_vn_cor_pc,            &
                  & GRID_UNSTRUCTURED_EDGE, ZA_REFERENCE, cf_desc, grib2_desc,     &
                  & ldims=shape4d_entl ,&
                  & lcontainer=.TRUE., lrestart=.FALSE., loutput=.FALSE.,          &
                  & lopenacc = .TRUE. )
      __acc_attach(p_diag%ddt_vn_cor_pc)

      ALLOCATE(p_diag%ddt_vn_cor_pc_ptr(n_timlevs))
      DO jt =1,n_timlevs
        suffix = get_timelevel_string(jt)
        CALL add_ref( p_diag_list, 'ddt_vn_cor_pc',                                &
                    & 'ddt_vn_cor_pc'//suffix, p_diag%ddt_vn_cor_pc_ptr(jt)%p_3d,  &
                    & GRID_UNSTRUCTURED_EDGE, ZA_REFERENCE,                        &
                    & t_cf_var('ddt_vn_cor_pc'//suffix, 'm s-2','', datatype_flt), &
                    & grib2_var(255, 255, 255, ibits, GRID_UNSTRUCTURED,GRID_EDGE),&
                    & ref_idx=jt,                                                  &
                    & ldims=shape3d_e, lrestart=.FALSE. )
      ENDDO
    END IF


    ! ddt_w_adv_pc    p_diag%ddt_w_adv_pc(nproma,nlevp1,nblks_c,n_timlevs)
    ! *** needs to be saved for restart (TL nnow) ***
    cf_desc    = t_cf_var('advective_vertical_wind_tendency__predictor_corrector', 'm s-2',    &
      &                   'advective vertical wind tendency, predictor/corrector', datatype_flt)
    grib2_desc = grib2_var( 0, 2, 202, ibits, GRID_UNSTRUCTURED, GRID_CELL)
    CALL add_var( p_diag_list, 'ddt_w_adv_pc', p_diag%ddt_w_adv_pc,              &
                & GRID_UNSTRUCTURED_CELL, ZA_REFERENCE_HALF, cf_desc, grib2_desc,&
                & ldims=shape4d_chalfntl,                                        &
                & lcontainer=.TRUE., lrestart=.FALSE., loutput=.FALSE.,          &
                & lopenacc = .TRUE. )
    __acc_attach(p_diag%ddt_w_adv_pc)

    ALLOCATE(p_diag%ddt_w_adv_pc_ptr(n_timlevs))
    DO jt =1,n_timlevs
      suffix = get_timelevel_string(jt)
      CALL add_ref( p_diag_list, 'ddt_w_adv_pc',                                  &
                  & 'ddt_w_adv_pc'//suffix, p_diag%ddt_w_adv_pc_ptr(jt)%p_3d,     &
                  & GRID_UNSTRUCTURED_CELL, ZA_REFERENCE_HALF,                    &
                  & t_cf_var('ddt_w_adv_pc'//suffix, 'm s-2','', datatype_flt),   &
                  & grib2_var(255, 255, 255, ibits, GRID_UNSTRUCTURED, GRID_CELL),&
                  & ref_idx=jt,                                                   &
                  & ldims=shape3d_chalf, lrestart=.TRUE. )
    ENDDO



    ! airmass_now   p_diag%airmass_now(nproma,nlev,nblks_c)
    !
    cf_desc    = t_cf_var('airmass_now', 'kg m-2',&
      &                   'mass of air in layer at physics time step now', datatype_flt)
    grib2_desc = grib2_var( 255, 255, 255, ibits, GRID_UNSTRUCTURED, GRID_CELL)
    CALL add_var( p_diag_list, 'airmass_now', p_diag%airmass_now,                &
                & GRID_UNSTRUCTURED_CELL, ZA_REFERENCE, cf_desc, grib2_desc,       &
                & ldims=shape3d_c, loutput=.FALSE., lrestart=.FALSE.,              &
                & lopenacc = .TRUE. )
    __acc_attach(p_diag%airmass_now)


    ! airmass_new   p_diag%airmass_new(nproma,nlev,nblks_c)
    !
    cf_desc    = t_cf_var('airmass_new', 'kg m-2',&
      &                   'mass of air in layer at physics time step new', datatype_flt)
    grib2_desc = grib2_var( 255, 255, 255, ibits, GRID_UNSTRUCTURED, GRID_CELL)
    CALL add_var( p_diag_list, 'airmass_new', p_diag%airmass_new,                &
                & GRID_UNSTRUCTURED_CELL, ZA_REFERENCE, cf_desc, grib2_desc,       &
                & ldims=shape3d_c, loutput=.FALSE., lrestart=.FALSE.,              &
                & lopenacc = .TRUE. )
    __acc_attach(p_diag%airmass_new)
      

    ! grf_tend_vn  p_diag%grf_tend_vn(nproma,nlev,nblks_e)
    !
    ! restart needed for boundary nudging in case l_limited_area
    lrestart = p_patch%id == 1 .AND. l_limited_area

    cf_desc    = t_cf_var('normal_wind_tendency', 'm s-2',                       &
      &                   'normal wind tendency (grid refinement)', datatype_flt)
    grib2_desc = grib2_var( 255, 255, 255, ibits, GRID_UNSTRUCTURED, GRID_EDGE)
    CALL add_var( p_diag_list, 'grf_tend_vn', p_diag%grf_tend_vn,             &
                & GRID_UNSTRUCTURED_EDGE, ZA_REFERENCE, cf_desc, grib2_desc,     &
                & ldims=shape3d_e, lrestart=lrestart,                            &
                & lopenacc = .TRUE. )
    __acc_attach(p_diag%grf_tend_vn)


    ! grf_tend_mflx  p_diag%grf_tend_mflx(nproma,nlev,nblks_e)
    !
    cf_desc    = t_cf_var('normal_mass_flux_tendency', 'kg m-2 s-2',             &
      &                   'normal mass flux tendency (grid refinement)', datatype_flt)
    grib2_desc = grib2_var( 255, 255, 255, ibits, GRID_UNSTRUCTURED, GRID_EDGE)
    CALL add_var( p_diag_list, 'grf_tend_mflx', p_diag%grf_tend_mflx,         &
                & GRID_UNSTRUCTURED_EDGE, ZA_REFERENCE, cf_desc, grib2_desc,     &
                & ldims=shape3d_e, lrestart=.FALSE.,                             &
                & lopenacc = .TRUE. )
    __acc_attach(p_diag%grf_tend_mflx)


    ! grf_tend_w  p_diag%grf_tend_w(nproma,nlevp1,nblks_c)
    !
    cf_desc    = t_cf_var('vertical_wind_tendency', 'm s-2',                     &
      &                   'vertical wind tendency (grid refinement)', datatype_flt)
    grib2_desc = grib2_var( 0, 2, 214, ibits, GRID_UNSTRUCTURED, GRID_CELL)
    CALL add_var( p_diag_list, 'grf_tend_w', p_diag%grf_tend_w,               &
                & GRID_UNSTRUCTURED_CELL, ZA_REFERENCE_HALF, cf_desc, grib2_desc,&
                & ldims=shape3d_chalf, lrestart=.FALSE.,                         &
                & lopenacc = .TRUE. )
    __acc_attach(p_diag%grf_tend_w)

    ! grf_tend_rho   p_diag%grf_tend_rho(nproma,nlev,nblks_c)
    !
    cf_desc    = t_cf_var('density_tendency', 'kg m-3 s-1',                      &
      &                   'density tendency (grid refinement)', datatype_flt)
    grib2_desc = grib2_var( 0, 3, 198, ibits, GRID_UNSTRUCTURED, GRID_CELL)
    CALL add_var( p_diag_list, 'grf_tend_rho', p_diag%grf_tend_rho,              &
                & GRID_UNSTRUCTURED_CELL, ZA_REFERENCE, cf_desc, grib2_desc,     &
                & ldims=shape3d_c, lrestart=.FALSE.,                             &
                & lopenacc = .TRUE. )
    __acc_attach(p_diag%grf_tend_rho)

    ! grf_tend_thv   p_diag%grf_tend_thv(nproma,nlev,nblks_c)
    !
    cf_desc    = t_cf_var('virtual_potential_temperature_tendency', 'K s-1',     &
      &                   'virtual potential temperature tendency (grid refinement)', &
      &                   datatype_flt)
    grib2_desc = grib2_var( 255, 255, 255, ibits, GRID_UNSTRUCTURED, GRID_CELL)
    CALL add_var( p_diag_list, 'grf_tend_thv', p_diag%grf_tend_thv,              &
                & GRID_UNSTRUCTURED_CELL, ZA_REFERENCE, cf_desc, grib2_desc,     &
                & ldims=shape3d_c, lrestart=.FALSE.,                             &
                & lopenacc = .TRUE. )
    __acc_attach(p_diag%grf_tend_thv)


    ! Storage fields for vertical nesting; the middle index (2) addresses 
    ! the field and its temporal tendency

    ! dvn_ie_int   p_diag%dvn_ie_int(nproma,nblks_e)
    !
    cf_desc    = t_cf_var('normal_velocity_parent_interface_level', 'm s-1',  &
      &                   'normal velocity at parent interface level', datatype_flt)
    grib2_desc = grib2_var( 255, 255, 255, ibits, GRID_UNSTRUCTURED, GRID_EDGE)
    CALL add_var( p_diag_list, 'dvn_ie_int', p_diag%dvn_ie_int,               &
                & GRID_UNSTRUCTURED_EDGE, ZA_SURFACE, cf_desc, grib2_desc,    &
                & ldims=shape2d_e, lrestart=.FALSE.,                          &
                & lopenacc = .TRUE. )
    __acc_attach(p_diag%dvn_ie_int)


    ! dvn_ie_ubc   p_diag%dvn_ie_ubc(nproma,nblks_e)
    !
    cf_desc    = t_cf_var('normal_velocity_child_upper_boundary', 'm s-1',    &
      &                   'normal velocity at child upper boundary', datatype_flt)
    grib2_desc = grib2_var( 255, 255, 255, ibits, GRID_UNSTRUCTURED, GRID_EDGE)
    CALL add_var( p_diag_list, 'dvn_ie_ubc', p_diag%dvn_ie_ubc,               &
                & GRID_UNSTRUCTURED_EDGE, ZA_SURFACE, cf_desc, grib2_desc,    &
                & ldims=shape2d_e, lrestart=.FALSE.,                          &
                & lopenacc = .TRUE.  )
    __acc_attach(p_diag%dvn_ie_ubc)


    ! w_int       p_diag%w_int(nproma,nblks_c,ndyn_substeps_max+2)
    !
    cf_desc    = t_cf_var('w_int', 'm s-1',                                   &
      &                   'vertical velocity at parent interface level', datatype_flt)
    grib2_desc = grib2_var( 255, 255, 255, ibits, GRID_UNSTRUCTURED, GRID_CELL)
    CALL add_var( p_diag_list, 'w_int', p_diag%w_int,                         &
                & GRID_UNSTRUCTURED_CELL, ZA_SURFACE, cf_desc, grib2_desc,    &
                & ldims=shape3d_ubcp2, lrestart=.FALSE., loutput=.FALSE.,     &
                & lopenacc = .TRUE. )
    __acc_attach(p_diag%w_int)


    ! w_ubc       p_diag%w_ubc(nproma,nblks_c,2)
    !
    cf_desc    = t_cf_var('w_ubc', 'm s-1',                                   &
      &                   'vertical velocity and tendency at child upper boundary', datatype_flt)
    grib2_desc = grib2_var( 255, 255, 255, ibits, GRID_UNSTRUCTURED, GRID_CELL)
    CALL add_var( p_diag_list, 'w_ubc', p_diag%w_ubc,                         &
                & GRID_UNSTRUCTURED_CELL, ZA_SURFACE, cf_desc, grib2_desc,    &
                & ldims=shape3d_ubcc, lrestart=.FALSE.,                       &
                & lopenacc = .TRUE. )
    __acc_attach(p_diag%w_ubc)


    ! theta_v_ic_int    p_diag%theta_v_ic_int(nproma,nblks_c,ndyn_substeps_max+2)
    !
    cf_desc    = t_cf_var('theta_v_ic_int', 'K',                              &
      &                   'potential temperature at parent interface level', datatype_flt)
    grib2_desc = grib2_var( 255, 255, 255, ibits, GRID_UNSTRUCTURED, GRID_CELL)
    CALL add_var( p_diag_list, 'theta_v_ic_int', p_diag%theta_v_ic_int,       &
                & GRID_UNSTRUCTURED_CELL, ZA_SURFACE, cf_desc, grib2_desc,    &
                & ldims=shape3d_ubcp2, lrestart=.FALSE., loutput=.FALSE.,     &
                & lopenacc = .TRUE. )
    __acc_attach(p_diag%theta_v_ic_int)


    ! theta_v_ic_ubc    p_diag%theta_v_ic_ubc(nproma,nblks_c,2)
    !
    cf_desc    = t_cf_var('theta_v_ic_ubc', 'K',                              &
      &                   'potential temperature and tendency at child upper boundary', datatype_flt)
    grib2_desc = grib2_var( 255, 255, 255, ibits, GRID_UNSTRUCTURED, GRID_CELL)
    CALL add_var( p_diag_list, 'theta_v_ic_ubc', p_diag%theta_v_ic_ubc,       &
                & GRID_UNSTRUCTURED_CELL, ZA_SURFACE, cf_desc, grib2_desc,    &
                & ldims=shape3d_ubcc, lrestart=.FALSE., loutput=.TRUE.,       &
                & lopenacc = .TRUE. )
    __acc_attach(p_diag%theta_v_ic_ubc)


    ! rho_ic_int    p_diag%rho_ic_int(nproma,nblks_c,ndyn_substeps_max+2)
    !
    cf_desc    = t_cf_var('rho_ic_int', 'K',                                  &
      &                   'density at parent interface level', datatype_flt)
    grib2_desc = grib2_var( 255, 255, 255, ibits, GRID_UNSTRUCTURED, GRID_CELL)
    CALL add_var( p_diag_list, 'rho_ic_int', p_diag%rho_ic_int,               &
                & GRID_UNSTRUCTURED_CELL, ZA_SURFACE, cf_desc, grib2_desc,    &
                & ldims=shape3d_ubcp2, lrestart=.FALSE., loutput=.FALSE.,     &
                & lopenacc = .TRUE. )
    __acc_attach(p_diag%rho_ic_int)


    ! rho_ic_ubc    p_diag%rho_ic_ubc(nproma,nblks_c,2)
    !
    cf_desc    = t_cf_var('rho_ic_ubc', 'K',                                  &
      &                   'density and tendency at child upper boundary', datatype_flt)
    grib2_desc = grib2_var( 255, 255, 255, ibits, GRID_UNSTRUCTURED, GRID_CELL)
    CALL add_var( p_diag_list, 'rho_ic_ubc', p_diag%rho_ic_ubc,               &
                & GRID_UNSTRUCTURED_CELL, ZA_SURFACE, cf_desc, grib2_desc,    &
                & ldims=shape3d_ubcc, lrestart=.FALSE., loutput=.TRUE.,       &
                & lopenacc = .TRUE. )
    __acc_attach(p_diag%rho_ic_ubc)


    ! mflx_ic_int  p_diag%mflx_ic_int(nproma,nblks_c,ndyn_substeps_max+2)
    !
    cf_desc    = t_cf_var('mflx_ic_int', 'kg m-3',                            &
      &                   'mass flux at parent interface level', datatype_flt)
    grib2_desc = grib2_var( 255, 255, 255, ibits, GRID_UNSTRUCTURED, GRID_CELL)
    CALL add_var( p_diag_list, 'mflx_ic_int', p_diag%mflx_ic_int,             &
                & GRID_UNSTRUCTURED_CELL, ZA_SURFACE, cf_desc, grib2_desc,    &
                & ldims=shape3d_ubcp2, lrestart=.FALSE., loutput=.FALSE.,     &
                & lopenacc = .TRUE. )
    __acc_attach(p_diag%mflx_ic_int)


<<<<<<< HEAD
=======
    ! mflx_ic_ubc  p_diag%mflx_ic_ubc(nproma,nblks_c,2)
    !
    cf_desc    = t_cf_var('mflx_ic_ubc', 'kg m-3',                            &
      &                   'mass flux and tendency at child upper boundary', datatype_flt)
    grib2_desc = grib2_var( 255, 255, 255, ibits, GRID_UNSTRUCTURED, GRID_CELL)
    CALL add_var( p_diag_list, 'mflx_ic_ubc', p_diag%mflx_ic_ubc,             &
                & GRID_UNSTRUCTURED_CELL, ZA_SURFACE, cf_desc, grib2_desc,    &
                & ldims=shape3d_ubcc, lrestart=.FALSE., loutput=.TRUE.,       &
                & lopenacc = .TRUE. )
    __acc_attach(p_diag%mflx_ic_ubc)


    ! q_int        p_diag%q_int(nproma,nblks_c,ntracer)
    !
    cf_desc    = t_cf_var('q_at_parent_interface_level', 'kg kg-1',           &
      &                   'q at parent interface level', datatype_flt)
    grib2_desc = grib2_var( 255, 255, 255, ibits, GRID_UNSTRUCTURED, GRID_CELL)
    CALL add_var( p_diag_list, 'q_int', p_diag%q_int,                         &
                & GRID_UNSTRUCTURED_CELL, ZA_SURFACE, cf_desc, grib2_desc,    &
                & ldims=shape3d_ctra ,                                        &
                & lcontainer=.TRUE., lrestart=.FALSE., loutput=.FALSE.,       &
                & lopenacc = .TRUE. )
    __acc_attach(p_diag%q_int)

    ALLOCATE(p_diag%q_int_ptr(ntracer))
    DO jt =1,ntracer
      WRITE(ctrc,'(I3.3)')jt
      CALL add_ref( p_diag_list, 'q_int',                                         &
                  & 'q_int'//ctrc, p_diag%q_int_ptr(jt)%p_2d,                     &
                  & GRID_UNSTRUCTURED_CELL, ZA_SURFACE,                           &
                  & t_cf_var('q_int'//ctrc, 'kg kg-1','', datatype_flt),          &
                  & grib2_var(255, 255, 255, ibits, GRID_UNSTRUCTURED, GRID_CELL),&
                  & ref_idx=jt,                                                   &
                  & ldims=shape2d_c, lrestart=.FALSE. )
    ENDDO


    ! q_ubc        p_diag%q_ubc(nproma,nblks_c,ntracer)
    !
    cf_desc    = t_cf_var('q_at_child_upper_boundary', 'kg kg-1',             &
      &                   'q at child upper boundary', datatype_flt)
    grib2_desc = grib2_var( 255, 255, 255, ibits, GRID_UNSTRUCTURED, GRID_CELL)
    CALL add_var( p_diag_list, 'q_ubc', p_diag%q_ubc,                         &
                & GRID_UNSTRUCTURED_CELL, ZA_SURFACE, cf_desc, grib2_desc,    &
                & ldims=shape3d_ctra,                                         &
                & lcontainer=.TRUE., lrestart=.FALSE., loutput=.FALSE.,       &
                & lopenacc = .TRUE. )
    __acc_attach(p_diag%q_ubc)

    ALLOCATE(p_diag%q_ubc_ptr(ntracer))
    DO jt =1,ntracer
      WRITE(ctrc,'(I3.3)')jt
      CALL add_ref( p_diag_list, 'q_ubc',                                         &
                  & 'q_ubc'//ctrc, p_diag%q_ubc_ptr(jt)%p_2d,                     &
                  & GRID_UNSTRUCTURED_CELL, ZA_SURFACE,                           &
                  & t_cf_var('q_ubc'//ctrc, 'kg kg-1','', datatype_flt),          &
                  & grib2_var(255, 255, 255, ibits, GRID_UNSTRUCTURED, GRID_CELL),&
                  & ref_idx=jt,                                                   &
                  & ldims=shape2d_c, lrestart=.FALSE. )
    ENDDO



>>>>>>> 322b6c17
    !
    ! tracers
    !
    IF ( ntracer >0 ) THEN

      ! grf_tend_tracer   p_diag%grf_tend_tracer(nproma,nlev,nblks_c,ntracer)
      !
      cf_desc    = t_cf_var('tracer_tendency', 'kg kg-1 s-1',                   &
        &                   'tracer tendency for grid refinement', datatype_flt)
      grib2_desc = grib2_var( 255, 255, 255, ibits, GRID_UNSTRUCTURED, GRID_CELL)
      CALL add_var( p_diag_list, 'grf_tend_tracer', p_diag%grf_tend_tracer,        &
                  & GRID_UNSTRUCTURED_CELL, ZA_REFERENCE, cf_desc, grib2_desc,     &
                  & ldims=shape4d_c ,                                              &
                  & lcontainer=.TRUE., lrestart=.FALSE., loutput=.FALSE.,          &
                  & lopenacc = .TRUE. )
      __acc_attach(p_diag%grf_tend_tracer)

      ALLOCATE(p_diag%ddt_grf_trc_ptr(ntracer))
      DO jt =1,ntracer
        WRITE(ctrc,'(I3.3)')jt
        CALL add_ref( p_diag_list, 'grf_tend_tracer',                              &
                    & 'ddt_grf_q'//ctrc, p_diag%ddt_grf_trc_ptr(jt)%p_3d,          &
                    & GRID_UNSTRUCTURED_CELL, ZA_REFERENCE,                        &
                    & t_cf_var('ddt_grf_q'//ctrc, 'kg kg-1 s**-1','',datatype_flt),&
                    & grib2_var(255, 255, 255, ibits, GRID_UNSTRUCTURED,GRID_CELL),&
                    & ref_idx=jt,                                                  &
                    & ldims=shape3d_c, lrestart=.FALSE. )
      ENDDO


      ! hfl_tracer   p_diag%hfl_tracer(nproma,nlev,nblks_e,ntracer)
      !
      cf_desc    = t_cf_var('horizontal tracer flux', 'kg m-1 s-1',               &
        &                   'horizontal tracer flux', datatype_flt)
      grib2_desc = grib2_var( 255, 255, 255, ibits, GRID_UNSTRUCTURED, GRID_EDGE)
      CALL add_var( p_diag_list, 'hfl_tracer', p_diag%hfl_tracer,                 &
                  & GRID_UNSTRUCTURED_EDGE, ZA_REFERENCE, cf_desc, grib2_desc,    &
                  & ldims=shape4d_e ,&
                  & lcontainer=.TRUE., lrestart=.FALSE., loutput=.FALSE.,         &
                  & lopenacc = .TRUE. )
      __acc_attach(p_diag%hfl_tracer)

      ALLOCATE(p_diag%hfl_trc_ptr(ntracer))
      DO jt =1,ntracer
        WRITE(ctrc,'(I3.3)')jt
        CALL add_ref( p_diag_list, 'hfl_tracer',                                    &
                    & 'hfl_q'//ctrc, p_diag%hfl_trc_ptr(jt)%p_3d,                   &
                    & GRID_UNSTRUCTURED_EDGE, ZA_REFERENCE,                         &
                    & t_cf_var('hfl_q'//ctrc, 'kg m-1 s-1','', datatype_flt),       &
                    & grib2_var(255, 255, 255, ibits, GRID_UNSTRUCTURED, GRID_EDGE),&
                    & ref_idx=jt,                                                   &
                    & ldims=shape3d_e, lrestart=.FALSE. )
      ENDDO


      ! vfl_tracer   p_diag%vfl_tracer(nproma,nlevp1,nblks_c,ntracer)
      !
      cf_desc    = t_cf_var('vertical_tracer_flux', 'kg m-1 s-1',                    &
        &                   'vertical tracer flux', datatype_flt)
      grib2_desc = grib2_var( 255, 255, 255, ibits, GRID_UNSTRUCTURED, GRID_CELL)
      CALL add_var( p_diag_list, 'vfl_tracer', p_diag%vfl_tracer,                    &
                  & GRID_UNSTRUCTURED_CELL, ZA_REFERENCE_HALF, cf_desc, grib2_desc,  &
                  & ldims=shape4d_chalf ,                                            &
                  & lcontainer=.TRUE., lrestart=.FALSE., loutput=.FALSE.,            &
                  & lopenacc = .TRUE. )
      __acc_attach(p_diag%vfl_tracer)

      ALLOCATE(p_diag%vfl_trc_ptr(ntracer))
      DO jt =1,ntracer
        WRITE(ctrc,'(I3.3)')jt
        CALL add_ref( p_diag_list, 'vfl_tracer',                                  &
                    & 'vfl_q'//ctrc, p_diag%vfl_trc_ptr(jt)%p_3d,                 &
                    & GRID_UNSTRUCTURED_CELL, ZA_REFERENCE_HALF,                  &
                    & t_cf_var('vfl_q'//ctrc, 'kg m-1 s-1','', datatype_flt),     &
                    & grib2_var(255,255, 255, ibits, GRID_UNSTRUCTURED,GRID_CELL),&
                    & ref_idx=jt,                                                 &
                    & ldims=shape3d_chalf, lrestart=.FALSE. )
      ENDDO


      ! ddt_tracer_adv   p_diag%ddt_tracer_adv(nproma,nlev,nblks_c,ntracer)
      !
      cf_desc    = t_cf_var('advective tracer tendency', 'kg kg-1 s-1',         &
        &                   'advective tracer tendency', datatype_flt)
      grib2_desc = grib2_var( 255, 255, 255, ibits, GRID_UNSTRUCTURED, GRID_CELL)
      CALL add_var( p_diag_list, 'ddt_tracer_adv', p_diag%ddt_tracer_adv,       &
                  & GRID_UNSTRUCTURED_CELL, ZA_REFERENCE, cf_desc, grib2_desc,  &
                  & ldims=shape4d_c,                                            &
                  & lcontainer=.TRUE., lrestart=.FALSE., loutput=.FALSE.,       &
                  & lopenacc = .TRUE. )
      __acc_attach(p_diag%ddt_tracer_adv)

      ALLOCATE(p_diag%ddt_trc_adv_ptr(ntracer))
      DO jt =1,ntracer
        WRITE(ctrc,'(I3.3)')jt
        CALL add_ref( p_diag_list, 'ddt_tracer_adv',                                &
                    & 'ddt_adv_q'//ctrc, p_diag%ddt_trc_adv_ptr(jt)%p_3d,           &
                    & GRID_UNSTRUCTURED_CELL, ZA_REFERENCE,                            &
                    & t_cf_var('ddt_adv_q'//ctrc, 'kg kg-1 s-1','', datatype_flt),  &
                    & grib2_var(255, 255, 255, ibits, GRID_UNSTRUCTURED, GRID_CELL),&
                    & ref_idx=jt,                                                   &
                    & ldims=shape3d_c, lrestart=.FALSE. )
      ENDDO


      ! Vertical integrals of mass-related tracers,  tracer_vi(nproma,nblks_c,iqm_max)
      cf_desc    = t_cf_var('tracer_vi', '', 'tracer_vi', datatype_flt)
      grib2_desc = grib2_var( 255, 255, 255, ibits, GRID_UNSTRUCTURED, GRID_CELL)
      CALL add_var( p_diag_list, 'tracer_vi', p_diag%tracer_vi,                  &
                  & GRID_UNSTRUCTURED_CELL, ZA_SURFACE, cf_desc, grib2_desc,     &
                  & ldims=(/nproma, nblks_c, iqm_max/), lrestart=.FALSE.,        &
                  & loutput=.FALSE., lcontainer=.TRUE.,                          &
                  & lopenacc = .TRUE. )
      __acc_attach(p_diag%tracer_vi)


      ALLOCATE(p_diag%tracer_vi_ptr(iqm_max))

      ! Q1 vertical integral: tqv(nproma,nblks_c)
      IF ( iqv /= 0 ) THEN
        cf_desc    = t_cf_var('tqv', 'kg m-2', 'total column integrated water vapour', &
          &          datatype_flt)
        grib2_desc = grib2_var( 0, 1, 64, ibits, GRID_UNSTRUCTURED, GRID_CELL)
        CALL add_ref( p_diag_list, 'tracer_vi', 'tqv',                             &
                    & p_diag%tracer_vi_ptr(iqv)%p_2d,                              &
                    & GRID_UNSTRUCTURED_CELL, ZA_SURFACE,                          &
                    & cf_desc, grib2_desc,                                         &
                    & ref_idx=iqv,                                                 &
                    & ldims=shape2d_c, lrestart=.FALSE.)
      END IF

      ! Q2 vertical integral: tqc(nproma,nblks_c)
      IF ( iqc /= 0 ) THEN
        cf_desc    = t_cf_var('tqc', 'kg m-2', 'total column integrated cloud water', &
          &          datatype_flt)
        grib2_desc = grib2_var( 0, 1, 69, ibits, GRID_UNSTRUCTURED, GRID_CELL)
        CALL add_ref( p_diag_list, 'tracer_vi', 'tqc',                             &
                    & p_diag%tracer_vi_ptr(iqc)%p_2d,                              &
                    & GRID_UNSTRUCTURED_CELL, ZA_SURFACE,                          &
                    & cf_desc, grib2_desc,                                         &
                    & ref_idx=iqc,                                                 &
                    & ldims=shape2d_c, lrestart=.FALSE.)
      END IF

      ! Q3 vertical integral: tqi(nproma,nblks_c)
      IF ( iqi /= 0 ) THEN
        cf_desc    = t_cf_var('tqi', 'kg m-2', 'total column integrated cloud ice', &
          &          datatype_flt)
        grib2_desc = grib2_var( 0, 1, 70, ibits, GRID_UNSTRUCTURED, GRID_CELL)
        CALL add_ref( p_diag_list, 'tracer_vi', 'tqi',                             &
                    & p_diag%tracer_vi_ptr(iqi)%p_2d,                              &
                    & GRID_UNSTRUCTURED_CELL, ZA_SURFACE,                          &
                    & cf_desc, grib2_desc,                                         &
                    & ref_idx=iqi,                                                 &
                    & ldims=shape2d_c, lrestart=.FALSE.)
      END IF

      IF ( iqr /= 0 ) THEN
      ! IF ( iqm_max >= 4 ) THEN
        ! Q4 vertical integral: tqr(nproma,nblks_c)
        cf_desc    = t_cf_var('tqr', 'kg m-2', 'total column integrated rain',     &
          &          datatype_flt)
        grib2_desc = grib2_var( 0, 1, 45, ibits, GRID_UNSTRUCTURED, GRID_CELL)
        CALL add_ref( p_diag_list, 'tracer_vi', 'tqr',                             &
                    & p_diag%tracer_vi_ptr(iqr)%p_2d,                              &
                    & GRID_UNSTRUCTURED_CELL, ZA_SURFACE,                          &
                    & cf_desc, grib2_desc,                                         &
                    & ref_idx=iqr,                                                 &
                    & ldims=shape2d_c, lrestart=.FALSE.)
      ENDIF ! iqr /= 0

      IF ( iqs /= 0 ) THEN
      ! IF ( iqm_max >= 5 ) THEN
        ! Q5 vertical integral: tqs(nproma,nblks_c)
        cf_desc    = t_cf_var('tqs', 'kg m-2', 'total column integrated snow',     &
          &          datatype_flt)
        grib2_desc = grib2_var( 0, 1, 46, ibits, GRID_UNSTRUCTURED, GRID_CELL)
        CALL add_ref( p_diag_list, 'tracer_vi', 'tqs',                             &
                    & p_diag%tracer_vi_ptr(iqs)%p_2d,                              &
                    & GRID_UNSTRUCTURED_CELL, ZA_SURFACE,                          &
                    & cf_desc, grib2_desc,                                         &
                    & ref_idx=iqs,                                                 &
                    & ldims=shape2d_c, lrestart=.FALSE.)
      ENDIF  ! iqs /= 0


      IF ( iqg /= 0 ) THEN
      ! IF ( ANY((/2,4,5,6/) == atm_phy_nwp_config(p_patch%id)%inwp_gscp ) ) THEN
        !
        ! Q6 vertical integral: tqg(nproma,nblks_c)
        cf_desc    = t_cf_var('tqg', 'kg m-2', 'total column integrated graupel',  &
          &          datatype_flt)
        grib2_desc = grib2_var( 0, 1, 74, ibits, GRID_UNSTRUCTURED, GRID_CELL)
        CALL add_ref( p_diag_list, 'tracer_vi', 'tqg',                             &
                    & p_diag%tracer_vi_ptr(iqg)%p_2d,                              &
                    & GRID_UNSTRUCTURED_CELL, ZA_SURFACE,                          &
                    & cf_desc, grib2_desc,                                         &
                    & ref_idx=iqg,                                                 &
                    & ldims=shape2d_c, lrestart=.FALSE.)
      ENDIF

      ! Note that hail is only taken into account by schemes 4, 5, 6 and 7
      !
      IF ( iqh /= 0 ) THEN
      !   IF ( ANY((/4,5,6/) == atm_phy_nwp_config(p_patch%id)%inwp_gscp ) ) THEN
        ! Q7 vertical integral: tqh(nproma,nblks_c)
        cf_desc    = t_cf_var('tqh', 'kg m-2', 'total column integrated hail',     &
          &          datatype_flt)
        grib2_desc = grib2_var( 0, 1, 72, ibits, GRID_UNSTRUCTURED, GRID_CELL)
        CALL add_ref( p_diag_list, 'tracer_vi', 'tqh',                             &
                    & p_diag%tracer_vi_ptr(iqh)%p_2d,                              &
                    & GRID_UNSTRUCTURED_CELL, ZA_SURFACE,                          &
                    & cf_desc, grib2_desc,                                         &
                    & ref_idx=iqh,                                                 &
                    & ldims=shape2d_c, lrestart=.FALSE.)
      ENDIF



      ! tracer_vi_avg(nproma,nblks_c,iqm_max)
      cf_desc    = t_cf_var('tracer_vi_avg', 'kg m-2', &
        &                   'average  of vertically integrated tracers', datatype_flt)
      grib2_desc = grib2_var( 255, 255, 255, ibits, GRID_UNSTRUCTURED, GRID_CELL)
      CALL add_var( p_diag_list, 'tracer_vi_avg', p_diag%tracer_vi_avg,          &
                  & GRID_UNSTRUCTURED_CELL, ZA_SURFACE, cf_desc, grib2_desc,     &
                  & ldims=(/nproma, nblks_c, iqm_max/), lrestart=.FALSE.,        &
                  & loutput=.FALSE., lcontainer=.TRUE.,                          &
                  & lopenacc = .TRUE. )
      __acc_attach(p_diag%tracer_vi_avg)

      ! Note: so far, only the first 3 entries are referenced
      ALLOCATE(p_diag%tracer_vi_avg_ptr(nqtendphy))
      DO jt =1,nqtendphy
        WRITE(ctrc,'(I3.3)')jt
        cf_desc    = t_cf_var('tracer_vi_avg'//ctrc, 'kg m-2', &
          &                   'average of vertically integrated tracers', datatype_flt)
        CALL add_ref( p_diag_list, 'tracer_vi_avg', 'tracer_vi_avg'//ctrc,       &
          &           p_diag%tracer_vi_avg_ptr(jt)%p_2d,                         &
          &           GRID_UNSTRUCTURED_CELL, ZA_SURFACE,                        &
          &           cf_desc, grib2_desc,                                       &
          &           ref_idx=jt,                                                &
          &           ldims=shape2d_c, lrestart=.FALSE. )
      ENDDO


    ENDIF  !  ntracer >0


    !
    ! (Transformed) Analysis increments
    !
    IF ( ANY((/MODE_IAU,MODE_IAU_OLD/) == init_mode) ) THEN
      ! vn_incr   p_diag%vn_incr(nproma,nlev,nblks_e)
      !
      cf_desc    = t_cf_var('vn_incr', ' ',                   &
        &                   'vn increment from DA', datatype_flt)
      grib2_desc = grib2_var( 0, 2, 34, ibits, GRID_UNSTRUCTURED, GRID_EDGE)
      CALL add_var( p_diag_list, 'vn_incr', p_diag%vn_incr,                     &
                  & GRID_UNSTRUCTURED_EDGE, ZA_REFERENCE, cf_desc, grib2_desc,  &
                  & ldims=shape3d_e,                                            &
                  & lrestart=.FALSE., loutput=.FALSE.,                          &
                  & lopenacc = .TRUE. )
      __acc_attach(p_diag%vn_incr)


      ! exner_incr   p_diag%exner_incr(nproma,nlev,nblks_c)
      !
      cf_desc    = t_cf_var('exner_incr', ' ',                   &
        &                   'exner increment from DA', datatype_flt)
      grib2_desc = grib2_var( 0, 3, 26, ibits, GRID_UNSTRUCTURED, GRID_CELL)
      CALL add_var( p_diag_list, 'exner_incr', p_diag%exner_incr,               &
                  & GRID_UNSTRUCTURED_CELL, ZA_REFERENCE, cf_desc, grib2_desc,  &
                  & ldims=shape3d_c,                                            &
                  & lrestart=.FALSE., loutput=.TRUE.,                           &
                  & lopenacc = .TRUE. )
      __acc_attach(p_diag%exner_incr)


      ! rho_incr   p_diag%rho_incr(nproma,nlev,nblks_c)
      !
      cf_desc    = t_cf_var('rho_incr', 'kg m-3',                   &
        &                   'density increment from DA', datatype_flt)
      grib2_desc = grib2_var( 0, 3, 10, ibits, GRID_UNSTRUCTURED, GRID_CELL)
      CALL add_var( p_diag_list, 'rho_incr', p_diag%rho_incr,                   &
                  & GRID_UNSTRUCTURED_CELL, ZA_REFERENCE, cf_desc, grib2_desc,  &
                  & ldims=shape3d_c,                                            &
                  & lrestart=.FALSE., loutput=.TRUE.,                           &
                  & lopenacc = .TRUE. )
      __acc_attach(p_diag%rho_incr)


      ! rhov_incr  p_diag%rhov_incr(nproma,nlev,nblks_c)
      !
      cf_desc    = t_cf_var('rhov_incr', 'kg m-3',                   &
        &                   'partial density of water vapour increment from DA', datatype_flt)
      grib2_desc = grib2_var(  0, 1, 18, ibits, GRID_UNSTRUCTURED, GRID_CELL)
      CALL add_var( p_diag_list, 'rhov_incr', p_diag%rhov_incr,                 &
                  & GRID_UNSTRUCTURED_CELL, ZA_REFERENCE, cf_desc, grib2_desc,  &
                  & ldims=shape3d_c,                                            &
                  & lrestart=.FALSE., loutput=.TRUE.,                           &
                  & lopenacc = .TRUE. )
      __acc_attach(p_diag%rhov_incr)

      IF (qcana_mode > 0) THEN
        ! rhoc_incr  p_diag%rhoc_incr(nproma,nlev,nblks_c)
        !
        cf_desc    = t_cf_var('rhoc_incr', 'kg m-3',                   &
          &                   'partial density of cloud water increment from DA', datatype_flt)
        grib2_desc = grib2_var( 0, 6, 38, ibits, GRID_UNSTRUCTURED, GRID_CELL)
        CALL add_var( p_diag_list, 'rhoc_incr', p_diag%rhoc_incr,                    &
                    & GRID_UNSTRUCTURED_CELL, ZA_REFERENCE, cf_desc, grib2_desc,     &
                    & ldims=shape3d_c,                                               &
                    & lrestart=.FALSE., loutput=.TRUE.,                              &
                    & lopenacc = .TRUE. )
        __acc_attach(p_diag%rhoc_incr)
      ENDIF

      IF (qiana_mode > 0) THEN
        ! rhoi_incr  p_diag%rhoi_incr(nproma,nlev,nblks_c)
        !
        cf_desc    = t_cf_var('rhoi_incr', ' ',                   &
          &                   'partial density of cloud ice increment from DA', datatype_flt)
        grib2_desc = grib2_var( 0, 6, 39, ibits, GRID_UNSTRUCTURED, GRID_CELL)
        CALL add_var( p_diag_list, 'rhoi_incr', p_diag%rhoi_incr,                    &
                    & GRID_UNSTRUCTURED_CELL, ZA_REFERENCE, cf_desc, grib2_desc,     &
                    & ldims=shape3d_c, &
                    & lrestart=.FALSE., loutput=.TRUE.,                              &
                    & lopenacc = .TRUE. )
        __acc_attach(p_diag%rhoi_incr)
      END IF
        
      IF (qrsgana_mode > 0) THEN
        ! rhor_incr  p_diag%rhor_incr(nproma,nlev,nblks_c)
        !
        cf_desc    = t_cf_var('rhor_incr', ' ',                   &
          &                   'partial density of rain increment from DA', datatype_flt)
        grib2_desc = grib2_var( 255,255,255, ibits, GRID_UNSTRUCTURED, GRID_CELL)
        CALL add_var( p_diag_list, 'rhor_incr', p_diag%rhor_incr,                    &
                    & GRID_UNSTRUCTURED_CELL, ZA_REFERENCE, cf_desc, grib2_desc,     &
                    & ldims=shape3d_c, &
                    & lrestart=.FALSE., loutput=.TRUE.,                              &
                    & lopenacc = .TRUE. )
        __acc_attach(p_diag%rhor_incr)

        ! rhos_incr  p_diag%rhos_incr(nproma,nlev,nblks_c)
        !
        cf_desc    = t_cf_var('rhos_incr', ' ',                   &
          &                   'partial density of snow increment from DA', datatype_flt)
        grib2_desc = grib2_var( 255,255,255, ibits, GRID_UNSTRUCTURED, GRID_CELL)
        CALL add_var( p_diag_list, 'rhos_incr', p_diag%rhos_incr,                    &
                    & GRID_UNSTRUCTURED_CELL, ZA_REFERENCE, cf_desc, grib2_desc,     &
                    & ldims=shape3d_c, &
                    & lrestart=.FALSE., loutput=.TRUE.,                              &
                    & lopenacc = .TRUE. )
        __acc_attach(p_diag%rhos_incr)


        ! rhog_incr  p_diag%rhog_incr(nproma,nlev,nblks_c)
        !
        cf_desc    = t_cf_var('rhog_incr', ' ',                   &
          &                   'partial density of graupel increment from DA', datatype_flt)
        grib2_desc = grib2_var( 255,255,255, ibits, GRID_UNSTRUCTURED, GRID_CELL)
        CALL add_var( p_diag_list, 'rhog_incr', p_diag%rhog_incr,                    &
                    & GRID_UNSTRUCTURED_CELL, ZA_REFERENCE, cf_desc, grib2_desc,     &
                    & ldims=shape3d_c, &
                    & lrestart=.FALSE., loutput=.TRUE.,                              &
                    & lopenacc = .TRUE. )
        __acc_attach(p_diag%rhog_incr)

        IF ( atm_phy_nwp_config(p_patch%id)%l2moment ) THEN

          ! rhoh_incr  p_diag%rhoh_incr(nproma,nlev,nblks_c)
          !
          cf_desc    = t_cf_var('rhoh_incr', ' ',                   &
            &                   'partial density of hail increment from DA', datatype_flt)
          grib2_desc = grib2_var( 255,255,255, ibits, GRID_UNSTRUCTURED, GRID_CELL)
          CALL add_var( p_diag_list, 'rhoh_incr', p_diag%rhoh_incr,                    &
                      & GRID_UNSTRUCTURED_CELL, ZA_REFERENCE, cf_desc, grib2_desc,     &
                      & ldims=shape3d_c, &
                      & lrestart=.FALSE., loutput=.TRUE.,                              &
                      & lopenacc = .TRUE. )
          __acc_attach(p_diag%rhoh_incr)
        END IF
      END IF

      IF (atm_phy_nwp_config(p_patch%id)%l2moment) THEN
        IF (qcana_mode > 0) THEN
          ! rhonc_incr  p_diag%rhonc_incr(nproma,nlev,nblks_c)
          !
          cf_desc    = t_cf_var('rhonc_incr', ' ',                   &
               &                'number density of cloud water increment from DA', datatype_flt)
          grib2_desc = grib2_var( 255,255,255, ibits, GRID_UNSTRUCTURED, GRID_CELL)
          CALL add_var( p_diag_list, 'rhonc_incr', p_diag%rhonc_incr,                    &
                      & GRID_UNSTRUCTURED_CELL, ZA_REFERENCE, cf_desc, grib2_desc,     &
                      & ldims=shape3d_c, &
                      & lrestart=.FALSE., loutput=.TRUE.,                              &
                      & lopenacc = .TRUE. )
          __acc_attach(p_diag%rhonc_incr)
        END IF
        IF (qiana_mode > 0) THEN
          ! rhoni_incr  p_diag%rhoni_incr(nproma,nlev,nblks_c)
          !
          cf_desc    = t_cf_var('rhoni_incr', ' ',                   &
               &                'number density of cloud ice increment from DA', datatype_flt)
          grib2_desc = grib2_var( 255,255,255, ibits, GRID_UNSTRUCTURED, GRID_CELL)
          CALL add_var( p_diag_list, 'rhoni_incr', p_diag%rhoni_incr,                    &
                      & GRID_UNSTRUCTURED_CELL, ZA_REFERENCE, cf_desc, grib2_desc,     &
                      & ldims=shape3d_c, &
                      & lrestart=.FALSE., loutput=.TRUE.,                              &
                      & lopenacc = .TRUE. )
          __acc_attach(p_diag%rhoni_incr)
        END IF
        IF (qrsgana_mode > 0) THEN
          ! rhonr_incr  p_diag%rhonr_incr(nproma,nlev,nblks_c)
          !
          cf_desc    = t_cf_var('rhonr_incr', ' ',                   &
               &                'number density of rain increment from DA', datatype_flt)
          grib2_desc = grib2_var( 255,255,255, ibits, GRID_UNSTRUCTURED, GRID_CELL)
          CALL add_var( p_diag_list, 'rhonr_incr', p_diag%rhonr_incr,                    &
                      & GRID_UNSTRUCTURED_CELL, ZA_REFERENCE, cf_desc, grib2_desc,     &
                      & ldims=shape3d_c, &
                      & lrestart=.FALSE., loutput=.TRUE.,                              &
                      & lopenacc = .TRUE. )
          __acc_attach(p_diag%rhonr_incr)

          ! rhons_incr  p_diag%rhons_incr(nproma,nlev,nblks_c)
          !
          cf_desc    = t_cf_var('rhons_incr', ' ',                   &
               &                'number density of snow increment from DA', datatype_flt)
          grib2_desc = grib2_var( 255,255,255, ibits, GRID_UNSTRUCTURED, GRID_CELL)
          CALL add_var( p_diag_list, 'rhons_incr', p_diag%rhons_incr,                    &
                      & GRID_UNSTRUCTURED_CELL, ZA_REFERENCE, cf_desc, grib2_desc,     &
                      & ldims=shape3d_c, &
                      & lrestart=.FALSE., loutput=.TRUE.,                              &
                      & lopenacc = .TRUE. )
          __acc_attach(p_diag%rhons_incr)
          
          ! rhong_incr  p_diag%rhong_incr(nproma,nlev,nblks_c)
          !
          cf_desc    = t_cf_var('rhong_incr', ' ',                   &
               &                'number density of graupel increment from DA', datatype_flt)
          grib2_desc = grib2_var( 255,255,255, ibits, GRID_UNSTRUCTURED, GRID_CELL)
          CALL add_var( p_diag_list, 'rhong_incr', p_diag%rhong_incr,                    &
                      & GRID_UNSTRUCTURED_CELL, ZA_REFERENCE, cf_desc, grib2_desc,     &
                      & ldims=shape3d_c, &
                      & lrestart=.FALSE., loutput=.TRUE.,                              &
                      & lopenacc = .TRUE. )
          __acc_attach(p_diag%rhong_incr)

          ! rhonh_incr  p_diag%rhonh_incr(nproma,nlev,nblks_c)
          !
          cf_desc    = t_cf_var('rhonh_incr', ' ',                   &
               &                'number density of hail increment from DA', datatype_flt)
          grib2_desc = grib2_var( 255,255,255, ibits, GRID_UNSTRUCTURED, GRID_CELL)
          CALL add_var( p_diag_list, 'rhonh_incr', p_diag%rhonh_incr,                    &
                      & GRID_UNSTRUCTURED_CELL, ZA_REFERENCE, cf_desc, grib2_desc,     &
                      & ldims=shape3d_c, &
                      & lrestart=.FALSE., loutput=.TRUE.,                              &
                      & lopenacc = .TRUE. )
          __acc_attach(p_diag%rhonh_incr)

        END IF
      END IF
    ENDIF  ! init_mode = MODE_IAU, MODE_IAU_OLD

    ! From a logical point of view, the following two fields make sense only in combination with an IAU cycle,
    ! but allocating them anyway allows using the analysis interpolation mode without changing the namelists  
    !
    IF (icpl_da_sfcevap == 1 .OR. icpl_da_sfcevap == 2) THEN
      !  Filtered T2M bias
      cf_desc    = t_cf_var('t2m_bias', 'K', 'Filtered T2M bias', datatype_flt)
      grib2_desc = grib2_var(0, 0, 0, ibits, GRID_UNSTRUCTURED, GRID_CELL) &
                 + t_grib2_int_key("typeOfGeneratingProcess", 206)
      CALL add_var( p_diag_list, 't2m_bias', p_diag%t2m_bias,                         &
        &           GRID_UNSTRUCTURED_CELL, ZA_HEIGHT_2M, cf_desc, grib2_desc,        &
        &           ldims=shape2d_c, lrestart=.true.,                                 &
        &           in_group=groups("mode_iau_fg_in","mode_dwd_fg_in","mode_combined_in") )
    ENDIF

    IF (icpl_da_sfcevap >= 2) THEN
      !  Time-filtered near-surface level RH increment from data assimilation
      cf_desc    = t_cf_var('rh_avginc', '1', 'Filtered RH increment', datatype_flt)
      grib2_desc = grib2_var(0, 1, 1, ibits, GRID_UNSTRUCTURED, GRID_CELL) &
                 + t_grib2_int_key("typeOfGeneratingProcess", 207)     &
                 + t_grib2_int_key("typeOfSecondFixedSurface", 1)      &
                 + t_grib2_int_key("scaledValueOfFirstFixedSurface", 20)
      CALL add_var( p_diag_list, 'rh_avginc', p_diag%rh_avginc,                       &
        &           GRID_UNSTRUCTURED_CELL, ZA_HEIGHT_10M, cf_desc, grib2_desc,       &
        &           ldims=shape2d_c, lrestart=.true.,                                 &
        &           in_group=groups("mode_iau_fg_in","mode_dwd_fg_in","mode_combined_in") )
    ENDIF

    IF (icpl_da_sfcevap >= 3) THEN
      !  Time-filtered near-surface level T increment from data assimilation
      cf_desc    = t_cf_var('t_avginc', 'K', 'Filtered T increment', datatype_flt)
      grib2_desc = grib2_var(0, 0, 0, ibits, GRID_UNSTRUCTURED, GRID_CELL) &
                 + t_grib2_int_key("typeOfGeneratingProcess", 207)     &
                 + t_grib2_int_key("typeOfSecondFixedSurface", 1)      &
                 + t_grib2_int_key("scaledValueOfFirstFixedSurface", 20)
      CALL add_var( p_diag_list, 't_avginc', p_diag%t_avginc,                       &
        &           GRID_UNSTRUCTURED_CELL, ZA_HEIGHT_10M, cf_desc, grib2_desc,     &
        &           ldims=shape2d_c, lrestart=.true.,                               &
        &           in_group=groups("mode_iau_fg_in","mode_dwd_fg_in","mode_combined_in") )
    ENDIF

    IF (icpl_da_skinc >= 1) THEN
      !  Time-filtered near-surface level T increment from data assimilation, weighted with COS(local time)
      cf_desc    = t_cf_var('t_wgt_avginc', 'K', 'Weighted filtered T increment', datatype_flt)
      grib2_desc = grib2_var(0, 0, 0, ibits, GRID_UNSTRUCTURED, GRID_CELL)  &
                 + t_grib2_int_key("typeOfGeneratingProcess", 208)     &
                 + t_grib2_int_key("typeOfSecondFixedSurface", 1)      &
                 + t_grib2_int_key("scaledValueOfFirstFixedSurface", 20)
      CALL add_var( p_diag_list, 't_wgt_avginc', p_diag%t_wgt_avginc,               &
        &           GRID_UNSTRUCTURED_CELL, ZA_HEIGHT_10M, cf_desc, grib2_desc,     &
        &           ldims=shape2d_c, lrestart=.true.,                               &
        &           in_group=groups("mode_iau_fg_in","mode_dwd_fg_in","mode_combined_in") )

    ENDIF

    IF (latbc_config%fac_latbc_presbiascor > 0._wp) THEN
      !  Time-filtered near-surface level pressure increment from data assimilation
      cf_desc    = t_cf_var('p_avginc', 'Pa', 'Filtered P increment', datatype_flt)
      grib2_desc = grib2_var(0, 3, 0, ibits, GRID_UNSTRUCTURED, GRID_CELL) &
                 + t_grib2_int_key("typeOfGeneratingProcess", 207)         &
                 + t_grib2_int_key("typeOfSecondFixedSurface", 1)          &
                 + t_grib2_int_key("scaledValueOfFirstFixedSurface", 20)
      CALL add_var( p_diag_list, 'p_avginc', p_diag%p_avginc,                       &
        &           GRID_UNSTRUCTURED_CELL, ZA_HEIGHT_10M, cf_desc, grib2_desc,     &
        &           ldims=shape2d_c, lrestart=.true.,                               &
        &           in_group=groups("mode_iau_fg_in") )
    ENDIF


    IF (p_patch%id == 1 .AND. lcalc_avg_fg) THEN
      ! NOTE: the following time-averaged fields are not written into the restart file, 
      !       meaning that they will contain wrong values in case that a restart is 
      !       performed during the avaraging phase. Since this averaging procedure 
      !       will likely be active only during our (short) assimilation runs, we 
      !       refrain from writing them into the restart file. Normally, we do not 
      !       write restart files during assimilation runs, anyway.  

      ! u_avg   p_diag%u_avg(nproma,nlev,nblks_c)
      !
      cf_desc    = t_cf_var('u_avg', ' ',                   &
        &                   'u time average for DA', datatype_flt)
      grib2_desc = grib2_var(0, 2, 2, ibits, GRID_UNSTRUCTURED, GRID_CELL)
      CALL add_var( p_diag_list, 'u_avg', p_diag%u_avg,                          &
                  & GRID_UNSTRUCTURED_CELL, ZA_REFERENCE, cf_desc, grib2_desc,   &
                  & ldims=shape3d_c,                                             &
                  & lrestart=.FALSE., loutput=.TRUE., isteptype=TSTEP_AVG,       &
                  & resetval=0._wp,                                              &
                  & action_list=actions(new_action(ACTION_RESET,                 &
                  &             TRIM(iso8601_interval_avg_fg),                   &
                  &             opt_start=iso8601_start_timedelta_avg_fg,  &
                  &             opt_end  =iso8601_end_timedelta_avg_fg,    &
                  &             opt_ref  =iso8601_start_timedelta_avg_fg)),&
                  & lopenacc = .TRUE. )
      __acc_attach(p_diag%u_avg)

      ! v_avg   p_diag%v_avg(nproma,nlev,nblks_c)
      !
      cf_desc    = t_cf_var('v_avg', ' ',                   &
        &                   'v time average for DA', datatype_flt)
      grib2_desc = grib2_var(0, 2, 3, ibits, GRID_UNSTRUCTURED, GRID_CELL)
      CALL add_var( p_diag_list, 'v_avg', p_diag%v_avg,                          &
                  & GRID_UNSTRUCTURED_CELL, ZA_REFERENCE, cf_desc, grib2_desc,   &
                  & ldims=shape3d_c,                                             &
                  & lrestart=.FALSE., loutput=.TRUE., isteptype=TSTEP_AVG,       &
                  & resetval=0._wp,                                              &
                  & action_list=actions(new_action(ACTION_RESET,                 &
                  &             TRIM(iso8601_interval_avg_fg),                   &
                  &             opt_start=iso8601_start_timedelta_avg_fg,  &
                  &             opt_end  =iso8601_end_timedelta_avg_fg,    &
                  &             opt_ref  =iso8601_start_timedelta_avg_fg)),&
                  & lopenacc = .TRUE. )
      __acc_attach(p_diag%v_avg)



      ! pres_avg   p_diag%pres_avg(nproma,nlev,nblks_c)
      !
      cf_desc    = t_cf_var('pres_avg', ' ',                   &
        &                   'pressure time average for DA', datatype_flt)
      grib2_desc = grib2_var(0, 3, 0, ibits, GRID_UNSTRUCTURED, GRID_CELL)
      CALL add_var( p_diag_list, 'pres_avg', p_diag%pres_avg,                    &
                  & GRID_UNSTRUCTURED_CELL, ZA_REFERENCE, cf_desc, grib2_desc,   &
                  & ldims=shape3d_c,                                             &
                  & lrestart=.FALSE., loutput=.TRUE., isteptype=TSTEP_AVG,       &
                  & resetval=0._wp,                                              &
                  & action_list=actions(new_action(ACTION_RESET,                 &
                  &             TRIM(iso8601_interval_avg_fg),                   &
                  &             opt_start=TRIM(iso8601_start_timedelta_avg_fg),  &
                  &             opt_end  =TRIM(iso8601_end_timedelta_avg_fg),    &
                  &             opt_ref  =TRIM(iso8601_start_timedelta_avg_fg))),&
                  & lopenacc = .TRUE. )
      __acc_attach(p_diag%pres_avg)


      ! temp_avg   p_diag%temp_avg(nproma,nlev,nblks_c)
      !
      cf_desc    = t_cf_var('temp_avg', ' ',                   &
        &                   'temperature time average for DA', datatype_flt)
      grib2_desc = grib2_var(0, 0, 0, ibits, GRID_UNSTRUCTURED, GRID_CELL)
      CALL add_var( p_diag_list, 'temp_avg', p_diag%temp_avg,                    &
                  & GRID_UNSTRUCTURED_CELL, ZA_REFERENCE, cf_desc, grib2_desc,   &
                  & ldims=shape3d_c,                                             &
                  & lrestart=.FALSE., loutput=.TRUE., isteptype=TSTEP_AVG,       &
                  & resetval=0._wp,                                              &
                  & action_list=actions(new_action(ACTION_RESET,                 &
                  &             TRIM(iso8601_interval_avg_fg),                   &
                  &             opt_start=TRIM(iso8601_start_timedelta_avg_fg),  &
                  &             opt_end  =TRIM(iso8601_end_timedelta_avg_fg),    &
                  &             opt_ref  =TRIM(iso8601_start_timedelta_avg_fg))),&
                  & lopenacc = .TRUE. )
      __acc_attach(p_diag%temp_avg)


      ! qv_avg   p_diag%qv_avg(nproma,nlev,nblks_c)
      !
      cf_desc    = t_cf_var('qv_avg', ' ',                   &
        &                   'specific humidity time average for DA', datatype_flt)
      grib2_desc = grib2_var(  0, 1, 0, ibits, GRID_UNSTRUCTURED, GRID_CELL)
      CALL add_var( p_diag_list, 'qv_avg', p_diag%qv_avg,                        &
                  & GRID_UNSTRUCTURED_CELL, ZA_REFERENCE, cf_desc, grib2_desc,   &
                  & ldims=shape3d_c,                                             &
                  & lrestart=.FALSE., loutput=.TRUE., isteptype=TSTEP_AVG,       &
                  & resetval=0._wp,                                              &
                  & action_list=actions(new_action(ACTION_RESET,                 &
                  &             TRIM(iso8601_interval_avg_fg),                   &
                  &             opt_start=TRIM(iso8601_start_timedelta_avg_fg),  &
                  &             opt_end  =TRIM(iso8601_end_timedelta_avg_fg),    &
                  &             opt_ref  =TRIM(iso8601_start_timedelta_avg_fg))),&
                  & lopenacc = .TRUE. )
      __acc_attach(p_diag%qv_avg)


      ! nsteps_avg  p_diag%nsteps_avg(1)
      !
      cf_desc    = t_cf_var('nsteps_avg', ' ',                   &
        &                   'number of time steps summed up for FG averaging', DATATYPE_INT)
      grib2_desc = grib2_var(192,192,192, ibits, GRID_UNSTRUCTURED, GRID_CELL)
      CALL add_var( p_diag_list, 'nsteps_avg', p_diag%nsteps_avg,                &
                  & GRID_UNSTRUCTURED_CELL, ZA_SURFACE, cf_desc, grib2_desc,     &
                  & ldims=(/1/),                                                 &
                  & lrestart=.FALSE., loutput=.FALSE.,                           &
                  & initval=0, resetval=0,                                       & 
                  & action_list=actions(new_action(ACTION_RESET,                 &
                  &             TRIM(iso8601_interval_avg_fg),                   &
                  &             opt_start=TRIM(iso8601_start_timedelta_avg_fg),  &
                  &             opt_end  =TRIM(iso8601_end_timedelta_avg_fg),    &
                  &             opt_ref  =TRIM(iso8601_start_timedelta_avg_fg))),&
                  & lopenacc = .TRUE. )
      __acc_attach(p_diag%nsteps_avg)

    ENDIF

    !----------------------
    ! optional diagnostics
    !----------------------

    ! pres_msl           p_diag%pres_msl(nproma,nblks_c)
    !
    ! Note: This task is registered for the post-processing scheduler
    !        which takes care of the regular update.
    !
    IF (var_in_output%pres_msl) THEN
      cf_desc    = t_cf_var('mean sea level pressure', 'Pa', &
        &                   'mean sea level pressure', datatype_flt)
      grib2_desc = grib2_var(0, 3, 1, ibits, GRID_UNSTRUCTURED, GRID_CELL)
      CALL add_var( p_diag_list, 'pres_msl', p_diag%pres_msl,                     &
        &           GRID_UNSTRUCTURED_CELL, ZA_MEANSEA, cf_desc, grib2_desc,      &
        &           ldims=shape2d_c, lrestart=.FALSE.,                            &
        &           l_pp_scheduler_task=TASK_INTP_MSL,                            &
        &           lopenacc = .TRUE. )
      __acc_attach(p_diag%pres_msl)
    END IF

    ! vertical velocity ( omega=dp/dt ) 
    !
    ! Note: This task is registered for the post-processing scheduler
    !       which takes care of the regular update:
    ! 
    IF (var_in_output%omega) THEN
      cf_desc    = t_cf_var('omega', 'Pa s-1', 'vertical velocity', datatype_flt)
      grib2_desc = grib2_var(0, 2, 8, ibits, GRID_UNSTRUCTURED, GRID_CELL)
      CALL add_var( p_diag_list,                                                     &
                    & "omega", p_diag%omega,                                         &
                    & GRID_UNSTRUCTURED_CELL, ZA_REFERENCE,                          &
                    & cf_desc, grib2_desc,                                           &
                    & ldims=shape3d_c,                                               &
                    & vert_interp=create_vert_interp_metadata(                       &
                    &             vert_intp_type=vintp_types("P","Z","I"),           &
                    &             vert_intp_method=VINTP_METHOD_LIN,                 &
                    &             l_loglin=.FALSE., l_extrapol=.FALSE.),             &
                    & in_group=groups("atmo_derived_vars"),                          &
                    & l_pp_scheduler_task=TASK_COMPUTE_OMEGA, lrestart=.FALSE.,      &
                    & lopenacc = .TRUE. )
      __acc_attach(p_diag%omega)
    END IF

    ! zonal component of relative vorticity  p_diag%vor_u(nproma,nlev,nblks_c)
    ! (GRIB2: we use the available local DWD definition for ecCodes shortname 'VORTIC_U')
    ! 
    IF (var_in_output%vor_u) THEN
#ifdef _OPENACC
      CALL finish("mo_nonhydro_state::new_nh_state_diag_list", "No Open-ACC parallelization available for vor_u.")
#endif
      cf_desc    = t_cf_var('vor_u', 's-1', 'zonal component of relative vorticity', datatype_flt)
      grib2_desc = grib2_var(0, 2, 198, ibits, GRID_UNSTRUCTURED, GRID_CELL)
      CALL add_var( p_diag_list,                                                     &
                    & "vor_u", p_diag%vor_u,                                         &
                    & GRID_UNSTRUCTURED_CELL, ZA_REFERENCE,                          &
                    & cf_desc, grib2_desc,                                           &
                    & ldims=shape3d_c,                                               &
                    & vert_interp=create_vert_interp_metadata(                       &
                    &             vert_intp_type=vintp_types("P","Z","I"),           &
                    &             vert_intp_method=VINTP_METHOD_LIN,                 &
                    &             l_loglin=.FALSE., l_extrapol=.FALSE.),             &
                    & l_pp_scheduler_task=TASK_COMPUTE_VOR_U, lrestart=.FALSE.,      &
                    & lopenacc = .TRUE. )
      __acc_attach(p_diag%vor_u)
    END IF

    ! meridional component of relative vorticity  p_diag%vor_v(nproma,nlev,nblks_c)
    ! (GRIB2: we use the available local DWD definition for ecCodes shortname 'VORTIC_V')
    ! 
    IF (var_in_output%vor_v) THEN
#ifdef _OPENACC
      CALL finish("mo_nonhydro_state::new_nh_state_diag_list", "No Open-ACC parallelization available for vor_v.")
#endif
      cf_desc    = t_cf_var('vor_v', 's-1', 'meridional component of relative vorticity', datatype_flt)
      grib2_desc = grib2_var(0, 2, 199, ibits, GRID_UNSTRUCTURED, GRID_CELL)
      CALL add_var( p_diag_list,                                                     &
                    & "vor_v", p_diag%vor_v,                                         &
                    & GRID_UNSTRUCTURED_CELL, ZA_REFERENCE,                          &
                    & cf_desc, grib2_desc,                                           &
                    & ldims=shape3d_c,                                               &
                    & vert_interp=create_vert_interp_metadata(                       &
                    &             vert_intp_type=vintp_types("P","Z","I"),           &
                    &             vert_intp_method=VINTP_METHOD_LIN,                 &
                    &             l_loglin=.FALSE., l_extrapol=.FALSE.),             &
                    & l_pp_scheduler_task=TASK_COMPUTE_VOR_V, lrestart=.FALSE.,      &
                    & lopenacc = .TRUE. )
      __acc_attach(p_diag%vor_v)
    END IF

    ! square of Brunt-Vaisala frequency  p_diag%bvf2(nproma,nlev,nblks_c)
    ! (GRIB2: this diagnostic is neither required for operational use 
    ! nor for some other "official" purpose, 
    ! so we use the available local DWD definition for ecCodes shortname 'DUMMY_70' for the time being)
    ! 
    IF (var_in_output%bvf2) THEN
#ifdef _OPENACC
      CALL finish("mo_nonhydro_state::new_nh_state_diag_list", "No Open-ACC parallelization available for bvf2.")
#endif
      cf_desc    = t_cf_var('bvf2', 's-2', 'square of Brunt-Vaisala frequency', datatype_flt)
      grib2_desc = grib2_var(0, 254, 70, ibits, GRID_UNSTRUCTURED, GRID_CELL)
      CALL add_var( p_diag_list,                                                     &
                    & "bvf2", p_diag%bvf2,                                           &
                    & GRID_UNSTRUCTURED_CELL, ZA_REFERENCE,                          &
                    & cf_desc, grib2_desc,                                           &
                    & ldims=shape3d_c,                                               &
                    & vert_interp=create_vert_interp_metadata(                       &
                    &             vert_intp_type=vintp_types("P","Z","I"),           &
                    &             vert_intp_method=VINTP_METHOD_LIN,                 &
                    &             l_loglin=.FALSE., l_extrapol=.FALSE.),             &
                    & l_pp_scheduler_task=TASK_COMPUTE_BVF2, lrestart=.FALSE.,       &
                    & lopenacc = .TRUE. )
      __acc_attach(p_diag%bvf2)
    END IF

    ! square of general air parcel oscillation frequency  p_diag%parcelfreq2(nproma,nlev,nblks_c)
    ! (GRIB2: this diagnostic is neither required for operational use 
    ! nor for some other "official" purpose, 
    ! so we use the available local DWD definition for ecCodes shortname 'DUMMY_71' for the time being)
    ! 
    IF (var_in_output%parcelfreq2) THEN
#ifdef _OPENACC
      CALL finish("mo_nonhydro_state::new_nh_state_diag_list", "No Open-ACC parallelization available for parcelfreq2.")
#endif
      cf_desc    = t_cf_var('parcelfreq2', 's-2', 'square of air parcel oscillation frequency', datatype_flt)
      grib2_desc = grib2_var(0, 254, 71, ibits, GRID_UNSTRUCTURED, GRID_CELL)
      CALL add_var( p_diag_list,                                                     &
                    & "parcelfreq2", p_diag%parcelfreq2,                             &
                    & GRID_UNSTRUCTURED_CELL, ZA_REFERENCE,                          &
                    & cf_desc, grib2_desc,                                           &
                    & ldims=shape3d_c,                                               &
                    & vert_interp=create_vert_interp_metadata(                       &
                    &             vert_intp_type=vintp_types("P","Z","I"),           &
                    &             vert_intp_method=VINTP_METHOD_LIN,                 &
                    &             l_loglin=.FALSE., l_extrapol=.FALSE.),             &
                    & l_pp_scheduler_task=TASK_COMPUTE_PARCELFREQ2, lrestart=.FALSE.,&
                    & lopenacc = .TRUE. )
      __acc_attach(p_diag%parcelfreq2)
    END IF

    !---------------------- End of optional diagnostics ----------------------


    IF(inextra_2d > 0) THEN


      ! extra_2d   p_diag%extra_2d(nproma,nblks_c,inextra_2d)
      !
      cf_desc    = t_cf_var('extra_field_2D', '-', 'extra field 2D', datatype_flt)
      grib2_desc = grib2_var( 255, 255, 255, ibits, GRID_UNSTRUCTURED, GRID_CELL)
      CALL add_var( p_diag_list, 'extra_2d', p_diag%extra_2d,                   &
                  & GRID_UNSTRUCTURED_CELL, ZA_SURFACE, cf_desc, grib2_desc,    &
                  & initval=0._wp,                                              &
                  & lcontainer=.TRUE., ldims=shape2d_extra, lrestart=.FALSE.,   &
                  & lopenacc = .TRUE. )
      __acc_attach(p_diag%extra_2d)

      ALLOCATE(p_diag%extra_2d_ptr(inextra_2d))
      DO jt =1,inextra_2d
        ! GRIB2: extra fields are encoded as "DUMMY_x" (where x=jt)
        grib2_desc = grib2_var( 0, 254, jt, ibits, GRID_UNSTRUCTURED, GRID_CELL)
        WRITE(ctrc,'(I2)')jt
        CALL add_ref( p_diag_list, 'extra_2d', 'extra_2d'//TRIM(ADJUSTL(ctrc)), &
          &           p_diag%extra_2d_ptr(jt)%p_2d,                             &
          &           GRID_UNSTRUCTURED_CELL, ZA_SURFACE,                       &
          &           cf_desc, grib2_desc,                                      &
          &           ref_idx=jt,                                               &
          &           ldims=shape2d_c, lrestart=.FALSE. )
      ENDDO
    ENDIF


    IF(inextra_3d > 0) THEN

      ! extra_3d   p_diag%extra_3d(nproma,nlev,nblks_c,inextra_3d)
      !
      cf_desc    = t_cf_var('extra_fields_3D', '-', 'extra fields 3D', datatype_flt)
      grib2_desc = grib2_var( 255, 255, 255, ibits, GRID_UNSTRUCTURED, GRID_CELL)
      CALL add_var( p_diag_list, 'extra_3d', p_diag%extra_3d,                   &
                  & GRID_UNSTRUCTURED_CELL, ZA_REFERENCE, cf_desc, grib2_desc,  &
                  & initval=0._wp, ldims=shape3d_extra,                         &
                  & lcontainer=.TRUE., lrestart=.FALSE., loutput=.FALSE.,       & 
                  & lopenacc = .TRUE. )
      __acc_attach(p_diag%extra_3d)

      ALLOCATE(p_diag%extra_3d_ptr(inextra_3d))
      DO jt =1,inextra_3d
        ! GRIB2: extra fields are encoded as "DUMMY_x" (where x=jt)
        grib2_desc = grib2_var( 0, 254, jt, ibits, GRID_UNSTRUCTURED, GRID_CELL)
        WRITE(ctrc,'(I2)')jt
        CALL add_ref( p_diag_list, 'extra_3d', 'extra_3d'//TRIM(ADJUSTL(ctrc)), &
          &           p_diag%extra_3d_ptr(jt)%p_3d,                             &
          &           GRID_UNSTRUCTURED_CELL, ZA_REFERENCE,                     &
          &           cf_desc, grib2_desc,                                      &
          &           ref_idx=jt,                                               &
          &           ldims=shape3d_c, lrestart=.FALSE. )
      ENDDO
    ENDIF
    
  END SUBROUTINE new_nh_state_diag_list


  !-------------------------------------------------------------------------
  !>
  !! Allocation of components of reference state.
  !!
  !! Initialization of components with zero.
  !!
  !! @par Revision History
  !! Initial release by Daniel Reinert, DWD (2012-06-04)
  !!
  !!
  SUBROUTINE new_nh_state_ref_list ( p_patch, p_ref, p_ref_list,  &
    &                                 listname )
!
    TYPE(t_patch), TARGET, INTENT(IN) :: &  !< current patch
      &  p_patch

    TYPE(t_nh_ref),  INTENT(INOUT)   :: &  !< reference state
      &  p_ref 

    TYPE(t_var_list_ptr), INTENT(INOUT)   :: &  !< reference state list
      &  p_ref_list
    CHARACTER(len=*), INTENT(IN)      :: &  !< list name
      &  listname

    TYPE(t_cf_var)    :: cf_desc
    TYPE(t_grib2_var) :: grib2_desc

    INTEGER :: nblks_c, nblks_e    !< number of cell/edge blocks to allocate

    INTEGER :: nlev, nlevp1  !< number of vertical full/half levels

    INTEGER :: shape3d_e(3), shape3d_chalf(3)
 
    INTEGER :: ibits         !< "entropy" of horizontal slice
    INTEGER :: datatype_flt  !< floating point accuracy in NetCDF output

    !--------------------------------------------------------------

    !------------------------------
    ! Ensure that all pointers have a defined association status
    !------------------------------
    NULLIFY(p_ref%vn_ref, p_ref%w_ref)


    ! We ONLY need the variables IN p_ref for test runs.
    IF(.NOT. ltestcase ) RETURN     ! WS: this is bad coding!  The test needs to be in front of the subroutine call.


    !determine size of arrays
    nblks_c = p_patch%nblks_c
    nblks_e = p_patch%nblks_e

    ! number of vertical levels
    nlev   = p_patch%nlev
    nlevp1 = p_patch%nlevp1

    ibits = DATATYPE_PACK16   ! "entropy" of horizontal slice

    IF ( lnetcdf_flt64_output ) THEN
      datatype_flt = DATATYPE_FLT64
    ELSE
      datatype_flt = DATATYPE_FLT32
    ENDIF

    ! predefined array shapes
    shape3d_e     = (/nproma, nlev   , nblks_e    /)
    shape3d_chalf = (/nproma, nlevp1 , nblks_c    /)


    !
    ! Register a field list and apply default settings
    !
    CALL vlr_add(p_ref_list, TRIM(listname), patch_id=p_patch%id, lrestart=.FALSE.)

    ! vn_ref     p_ref%vn_ref(nproma,nlev,nblks_c)
    !
    cf_desc    = t_cf_var('normal_velocity', 'm s-1', 'velocity normal to edge', datatype_flt)
    grib2_desc = grib2_var(0, 2, 34, ibits, GRID_UNSTRUCTURED, GRID_EDGE)
    CALL add_var( p_ref_list, 'vn_ref', p_ref%vn_ref,                              &
                & GRID_UNSTRUCTURED_EDGE, ZA_REFERENCE, cf_desc, grib2_desc,       &   
                & ldims=shape3d_e, lrestart=.FALSE.,  loutput=.FALSE.,             &
                & isteptype=TSTEP_CONSTANT,                                        &
                & lopenacc = .TRUE. )
    __acc_attach(p_ref%vn_ref)


    ! w_ref      p_ref%w_ref(nproma,nlev+1,nblks_c)
    !
    cf_desc    = t_cf_var('upward_air_velocity', 'm s-1', 'Vertical velocity', datatype_flt)
    grib2_desc = grib2_var(0, 2, 9, ibits, GRID_UNSTRUCTURED, GRID_CELL)
    CALL add_var( p_ref_list, 'w_ref', p_ref%w_ref,                                &
                & GRID_UNSTRUCTURED_CELL, ZA_REFERENCE_HALF, cf_desc, grib2_desc,  &
                & ldims=shape3d_chalf, lrestart=.FALSE., loutput=.FALSE.,          &
                & isteptype=TSTEP_CONSTANT,                                        &
                & lopenacc = .TRUE. )
    __acc_attach(p_ref%w_ref)

  END SUBROUTINE new_nh_state_ref_list


  !---------------------------------------------------------------------------
  !>
  !! Allocates all metric coefficients defined in type metrics_3d of the patch.
  !!
  !! @par Revision History
  !! Initial release by Almut Gassmann (2009-04-14)
  !! Modification by Daniel Reinert, DWD, (2010-04-22)
  !! - added geometric height at full levels
  SUBROUTINE new_nh_metrics_list ( p_patch, p_metrics, p_metrics_list,  &
    &                              listname )
!
    TYPE(t_patch), TARGET, INTENT(IN) :: &  !< current patch
      &  p_patch

    TYPE(t_nh_metrics),  INTENT(INOUT):: &  !< diagnostic state
      &  p_metrics 

    TYPE(t_var_list_ptr), INTENT(INOUT) :: p_metrics_list   !< diagnostic state list

    CHARACTER(len=*), INTENT(IN)      :: &  !< list name
      &  listname

    ! local variables
    CHARACTER(*), PARAMETER    :: routine = modname//"::new_nh_metrics_list"
    TYPE(t_cf_var)    :: cf_desc
    TYPE(t_grib2_var) :: grib2_desc

    INTEGER :: nblks_c, &    !< number of cell blocks to allocate
               nblks_e, &    !< number of edge blocks to allocate
               nblks_v       !< number of vertex blocks to allocate

    INTEGER :: nlev, nlevp1, jg

    INTEGER :: shape1d_c(1), shape1d_chalf(1), shape2d_c(2), shape2d_e(2),  &
      &        shape3d_c(3), shape3d_e(3), shape3d_v(3),                 &
      &        shape3d_chalf(3), shape3d_ehalf(3), shape2d_ccubed(3),    &
      &        shape2d_ecubed(3), shape3d_vhalf(3), shape2d_esquared(3), &
      &        shape3d_esquared(4), shape3d_e8(4)
    INTEGER :: ibits         !< "entropy" of horizontal slice
    INTEGER :: DATATYPE_PACK_VAR  !< variable "entropy" for selected fields
    INTEGER :: datatype_flt       !< floating point accuracy in NetCDF output
    LOGICAL :: group(MAX_GROUPS)

    !--------------------------------------------------------------

    nblks_c = p_patch%nblks_c
    nblks_e = p_patch%nblks_e
    nblks_v = p_patch%nblks_v

    ! number of vertical levels
    nlev   = p_patch%nlev
    nlevp1 = p_patch%nlevp1

    jg     = p_patch%id

    ibits = DATATYPE_PACK16   ! "entropy" of horizontal slice

    IF (gribout_config(p_patch%id)%lgribout_24bit) THEN  ! analysis
      ! higher accuracy for atmospheric thermodynamic fields
      DATATYPE_PACK_VAR = DATATYPE_PACK24
    ELSE
      ! standard accuracy for atmospheric thermodynamic fields
      DATATYPE_PACK_VAR = DATATYPE_PACK16
    ENDIF

    IF ( lnetcdf_flt64_output ) THEN
      datatype_flt = DATATYPE_FLT64
    ELSE
      datatype_flt = DATATYPE_FLT32
    ENDIF

    ! predefined array shapes
    shape1d_c        = (/nlev                        /)
    shape1d_chalf    = (/nlevp1                      /)
    shape2d_c        = (/nproma,          nblks_c    /)
    shape2d_e        = (/nproma,          nblks_e    /)
    shape2d_esquared = (/nproma, 2      , nblks_e    /)    
    shape2d_ccubed   = (/nproma, 3      , nblks_c    /)     
    shape2d_ecubed   = (/nproma, 3      , nblks_e    /)     
    shape3d_c        = (/nproma, nlev   , nblks_c    /)     
    shape3d_chalf    = (/nproma, nlevp1 , nblks_c    /)      
    shape3d_e        = (/nproma, nlev   , nblks_e    /)     
    shape3d_ehalf    = (/nproma, nlevp1 , nblks_e    /)     
    shape3d_esquared = (/2     , nproma , nlev   , nblks_e /)
    shape3d_e8       = (/8     , nproma , nlev   , nblks_e /)
    shape3d_v        = (/nproma, nlev   , nblks_v    /)     
    shape3d_vhalf    = (/nproma, nlevp1 , nblks_v    /)


    !------------------------------
    ! Ensure that all pointers have a defined association status
    !------------------------------
    NULLIFY(p_metrics%z_ifc, &
    &       p_metrics%z_mc, &
    &       p_metrics%ddqz_z_full, &
    &       p_metrics%geopot, &
    &       p_metrics%geopot_agl, &
    &       p_metrics%geopot_agl_ifc, &
    &       p_metrics%dgeopot_mc, &
    &       p_metrics%rayleigh_w, &
    &       p_metrics%rayleigh_vn, &
    &       p_metrics%enhfac_diffu, &
    &       p_metrics%scalfac_dd3d, &
    &       p_metrics%vwind_expl_wgt, &
    &       p_metrics%vwind_impl_wgt, &
    &       p_metrics%theta_ref_mc, &
    &       p_metrics%theta_ref_me, &
    &       p_metrics%theta_ref_ic, &
    &       p_metrics%tsfc_ref, &
    &       p_metrics%exner_ref_mc, &
    &       p_metrics%rho_ref_mc, &
    &       p_metrics%rho_ref_me, &
    &       p_metrics%zd_intcoef, &
    &       p_metrics%zd_geofac, &
    &       p_metrics%zd_e2cell, &
    &       p_metrics%zd_diffcoef, &
    &       p_metrics%inv_ddqz_z_full_e, &
    &       p_metrics%inv_ddqz_z_full_v, &
    &       p_metrics%inv_ddqz_z_half, &
    &       p_metrics%inv_ddqz_z_half_e, &
    &       p_metrics%inv_ddqz_z_half_v, &
    &       p_metrics%wgtfac_v, &
    &       p_metrics%mixing_length_sq, &
    &       p_metrics%rho_ref_corr, &
    &       p_metrics%fbk_dom_volume, &
    &       p_metrics%ddxn_z_full, &
    &       p_metrics%ddxn_z_full_c, &
    &       p_metrics%ddxn_z_full_v, &
    &       p_metrics%ddxn_z_half_e, &
    &       p_metrics%ddxn_z_half_c, &
    &       p_metrics%ddxt_z_full, &
    &       p_metrics%ddxt_z_full_c, &
    &       p_metrics%ddxt_z_full_v, &
    &       p_metrics%ddxt_z_half_e, &
    &       p_metrics%ddxt_z_half_c, &
    &       p_metrics%ddxt_z_half_v, &
    &       p_metrics%ddqz_z_full_e, &
    &       p_metrics%ddqz_z_half, &
    &       p_metrics%inv_ddqz_z_full, &
    &       p_metrics%wgtfac_c, &
    &       p_metrics%wgtfac_e, &
    &       p_metrics%wgtfacq_c, &
    &       p_metrics%wgtfacq_e, &
    &       p_metrics%wgtfacq1_c, &
    &       p_metrics%wgtfacq1_e, &
    &       p_metrics%coeff_gradekin, &
    &       p_metrics%coeff1_dwdz, &
    &       p_metrics%coeff2_dwdz, &
    &       p_metrics%zdiff_gradp, &
    &       p_metrics%coeff_gradp, &
    &       p_metrics%exner_exfac, &
    &       p_metrics%d_exner_dz_ref_ic, &
    &       p_metrics%d2dexdz2_fac1_mc, &
    &       p_metrics%d2dexdz2_fac2_mc, &
    &       p_metrics%pg_exdist, &
    &       p_metrics%vertidx_gradp, &
    &       p_metrics%zd_indlist, &
    &       p_metrics%zd_blklist, &
    &       p_metrics%zd_edgeidx, &
    &       p_metrics%zd_edgeblk, &
    &       p_metrics%zd_vertidx, &
    &       p_metrics%pg_edgeidx, &
    &       p_metrics%pg_edgeblk, &
    &       p_metrics%pg_vertidx, &
    &       p_metrics%nudge_c_idx, &
    &       p_metrics%nudge_e_idx, &
    &       p_metrics%nudge_c_blk, &
    &       p_metrics%nudge_e_blk, &
    &       p_metrics%bdy_halo_c_idx, &
    &       p_metrics%bdy_halo_c_blk, &
    &       p_metrics%ovlp_halo_c_dim, &
    &       p_metrics%ovlp_halo_c_idx, &
    &       p_metrics%ovlp_halo_c_blk, &
    &       p_metrics%bdy_mflx_e_idx, &
    &       p_metrics%bdy_mflx_e_blk, &
    &       p_metrics%nudgecoeff_vert, &
    &       p_metrics%mask_prog_halo_c, &
    &       p_metrics%zgpot_ifc, &
    &       p_metrics%zgpot_mc, &
    &       p_metrics%dzgpot_mc, &
    &       p_metrics%deepatmo_t1mc, &
    &       p_metrics%deepatmo_t1ifc, &
    &       p_metrics%deepatmo_t2mc)


    !
    ! Register a field list and apply default settings
    !
    CALL vlr_add(p_metrics_list, TRIM(listname), patch_id=p_patch%id, lrestart=.FALSE.)

    ! geometric height at the vertical interface of cells
    ! z_ifc        p_metrics%z_ifc(nproma,nlevp1,nblks_c)
    !
    cf_desc    = t_cf_var('geometric_height_at_half_level_center', 'm',         &
      &                   'geometric height at half level center', datatype_flt)
    grib2_desc = grib2_var( 0, 3, 6, DATATYPE_PACK_VAR, GRID_UNSTRUCTURED, GRID_CELL)  &
      &           + t_grib2_int_key("typeOfSecondFixedSurface", 101)
    IF (init_mode == MODE_ICONVREMAP) THEN
      group=groups("dwd_fg_atm_vars", "LATBC_PREFETCH_VARS", "mode_dwd_fg_in",  &
        &          "mode_iniana","icon_lbc_vars")
    ELSE
      group=groups("dwd_fg_atm_vars", "LATBC_PREFETCH_VARS",                    &
        &          "mode_iniana","icon_lbc_vars")
    ENDIF
    CALL add_var( p_metrics_list, 'z_ifc', p_metrics%z_ifc,                     &
                & GRID_UNSTRUCTURED_CELL, ZA_REFERENCE_HALF_HHL, cf_desc, grib2_desc, &
                & ldims=shape3d_chalf,                                          & 
                & vert_interp=create_vert_interp_metadata(                      &
                &   vert_intp_type=vintp_types("P","Z","I"),                    &
                &   vert_intp_method=VINTP_METHOD_LIN_NLEVP1 ),                 &
                & in_group=group, isteptype=TSTEP_CONSTANT,                     &
                & lopenacc = .TRUE. )
    __acc_attach(p_metrics%z_ifc)

    ! geometric height at full levels
    ! z_mc         p_metrics%z_mc(nproma,nlev,nblks_c)
    !
    cf_desc    = t_cf_var('geometric_height_at_full_level_center', 'm',         &
      &                   'geometric height at full level center', datatype_flt)
    grib2_desc = grib2_var( 0, 3, 6, ibits, GRID_UNSTRUCTURED, GRID_CELL)
    CALL add_var( p_metrics_list, 'z_mc', p_metrics%z_mc,                       &
                & GRID_UNSTRUCTURED_CELL, ZA_REFERENCE, cf_desc, grib2_desc,    &
                & ldims=shape3d_c,                                              &
                & vert_interp=create_vert_interp_metadata(                      &
                &    vert_intp_type=vintp_types("P","Z","I"),                   &
                &    vert_intp_method=VINTP_METHOD_LIN ),                       &
                & isteptype=TSTEP_CONSTANT,                                     &
                & lopenacc = .TRUE. )
    __acc_attach(p_metrics%z_mc)

    ! slope of the terrain in normal direction (full level)
    ! ddxn_z_full  p_metrics%ddxn_z_full(nproma,nlev,nblks_e)
    !
    cf_desc    = t_cf_var('terrain_slope_in_normal_direction', '-',             &
      &                   'terrain slope in normal direction', datatype_flt)
    grib2_desc = grib2_var( 255, 255, 255, ibits, GRID_UNSTRUCTURED, GRID_EDGE)
    CALL add_var( p_metrics_list, 'ddxn_z_full', p_metrics%ddxn_z_full,         &
                & GRID_UNSTRUCTURED_EDGE, ZA_REFERENCE, cf_desc, grib2_desc,    &
                & ldims=shape3d_e, loutput=.TRUE.,                              &
                & isteptype=TSTEP_CONSTANT,                                     &
                & lopenacc = .TRUE. )
    __acc_attach(p_metrics%ddxn_z_full)


    ! slope of the terrain in tangential direction (full level)
    ! ddxt_z_full  p_metrics%ddxt_z_full(nproma,nlev,nblks_e)
    !
    cf_desc    = t_cf_var('terrain_slope_in_tangential_direction', '-',         &
      &                   'terrain slope in tangential direction', datatype_flt)
    grib2_desc = grib2_var( 255, 255, 255, ibits, GRID_UNSTRUCTURED, GRID_EDGE)
    CALL add_var( p_metrics_list, 'ddxt_z_full', p_metrics%ddxt_z_full,         &
                & GRID_UNSTRUCTURED_EDGE, ZA_REFERENCE, cf_desc, grib2_desc,    &
                & ldims=shape3d_e, loutput=.TRUE.,                              &
                & isteptype=TSTEP_CONSTANT,                                     &
                & lopenacc = .TRUE. )
    __acc_attach(p_metrics%ddxt_z_full)

    IF (atm_phy_nwp_config(jg)%is_les_phy .OR. echam_vdf_config(jg)%turb==2) THEN
      ! slope of the terrain in normal direction (half level)
      ! ddxn_z_half_e  p_metrics%ddxn_z_full(nproma,nlevp1,nblks_e)
      !
      cf_desc    = t_cf_var('terrain_slope_in_normal_direction', '-',           &
           &                   'terrain slope in normal direction', datatype_flt)
      grib2_desc = grib2_var( 255, 255, 255, ibits, GRID_UNSTRUCTURED, GRID_EDGE)
      CALL add_var( p_metrics_list, 'ddxn_z_half_e', p_metrics%ddxn_z_half_e,   &
           & GRID_UNSTRUCTURED_EDGE, ZA_REFERENCE_HALF, cf_desc, grib2_desc,    &
           & ldims=shape3d_ehalf, loutput=.TRUE.,                               &
           & isteptype=TSTEP_CONSTANT,                                          &
           & lopenacc = .TRUE. )
      __acc_attach(p_metrics%ddxn_z_half_e)


      ! slope of the terrain in normal direction (half level)
      ! ddxn_z_half_c  p_metrics%ddxn_z_full(nproma,nlevp1,nblks_e)
      !
      cf_desc    = t_cf_var('terrain_slope_in_normal_direction', '-',           &
           &                   'terrain slope in normal direction', datatype_flt)
      grib2_desc = grib2_var( 255, 255, 255, ibits, GRID_UNSTRUCTURED, GRID_CELL)
      CALL add_var( p_metrics_list, 'ddxn_z_half_c', p_metrics%ddxn_z_half_c,   &
           & GRID_UNSTRUCTURED_CELL, ZA_REFERENCE_HALF, cf_desc, grib2_desc,    &
           & ldims=shape3d_chalf, loutput=.TRUE.,                               &
           & isteptype=TSTEP_CONSTANT,                                          &
           & lopenacc = .TRUE. )
      __acc_attach(p_metrics%ddxn_z_half_c)


      ! slope of the terrain in normal direction (full level)
      ! ddxn_z_full_c  p_metrics%ddxn_z_full(nproma,nlev,nblks_e)
      !
      cf_desc    = t_cf_var('terrain_slope_in_normal_direction', '-',           &
           &                   'terrain slope in normal direction', datatype_flt)
      grib2_desc = grib2_var( 255, 255, 255, ibits, GRID_UNSTRUCTURED, GRID_CELL)
      CALL add_var( p_metrics_list, 'ddxn_z_full_c', p_metrics%ddxn_z_full_c,   &
           & GRID_UNSTRUCTURED_CELL, ZA_REFERENCE, cf_desc, grib2_desc,         &
           & ldims=shape3d_c, loutput=.TRUE.,                                   &
           & isteptype=TSTEP_CONSTANT,                                          &
           & lopenacc = .TRUE. )
      __acc_attach(p_metrics%ddxn_z_full_c)


      ! slope of the terrain in normal direction (full level)
      ! ddxn_z_full_v  p_metrics%ddxn_z_full(nproma,nlev,nblks_e)
      !
      cf_desc    = t_cf_var('terrain_slope_in_normal_direction', '-',           &
           &                   'terrain slope in normal direction', datatype_flt)
      grib2_desc = grib2_var( 255, 255, 255, ibits, GRID_UNSTRUCTURED, GRID_VERTEX)
      CALL add_var( p_metrics_list, 'ddxn_z_full_v', p_metrics%ddxn_z_full_v,   &
           & GRID_UNSTRUCTURED_VERT, ZA_REFERENCE, cf_desc, grib2_desc,         &
           & ldims=shape3d_v, loutput=.TRUE.,                                   &
           & isteptype=TSTEP_CONSTANT,                                          &
           & lopenacc = .TRUE. )
      __acc_attach(p_metrics%ddxn_z_full_v)


      ! slope of the terrain in tangential direction (full level)
      ! ddxt_z_half_e  p_metrics%ddxt_z_full(nproma,nlev,nblks_e)
      !
      cf_desc    = t_cf_var('terrain_slope_in_tangential_direction', '-',       &
           &                   'terrain slope in tangential direction', datatype_flt)
      grib2_desc = grib2_var( 255, 255, 255, ibits, GRID_UNSTRUCTURED, GRID_EDGE)
      CALL add_var( p_metrics_list, 'ddxt_z_half_e', p_metrics%ddxt_z_half_e,   &
           & GRID_UNSTRUCTURED_EDGE, ZA_REFERENCE_HALF, cf_desc, grib2_desc,    &
           & ldims=shape3d_ehalf, loutput=.TRUE.,                               &
           & isteptype=TSTEP_CONSTANT,                                          &
           & lopenacc = .TRUE. )
      __acc_attach(p_metrics%ddxt_z_half_e)


      ! slope of the terrain in tangential direction (full level)
      ! ddxt_z_half_c  p_metrics%ddxt_z_full(nproma,nlevp1,nblks_c)
      !
      cf_desc    = t_cf_var('terrain_slope_in_tangential_direction', '-',       &
           &                   'terrain slope in tangential direction', datatype_flt)
      grib2_desc = grib2_var( 255, 255, 255, ibits, GRID_UNSTRUCTURED, GRID_CELL)
      CALL add_var( p_metrics_list, 'ddxt_z_half_c', p_metrics%ddxt_z_half_c,   &
           & GRID_UNSTRUCTURED_CELL, ZA_REFERENCE_HALF, cf_desc, grib2_desc,    &
           & ldims=shape3d_chalf, loutput=.TRUE.,                               &
           & isteptype=TSTEP_CONSTANT,                                          &
           & lopenacc = .TRUE. )
      __acc_attach(p_metrics%ddxt_z_half_c)


      ! slope of the terrain in tangential direction (full level)
      ! ddxt_z_half_v  p_metrics%ddxt_z_full(nproma,nlevp1,nblks_e)
      !
      cf_desc    = t_cf_var('terrain_slope_in_tangential_direction', '-',       &
           &                   'terrain slope in tangential direction', datatype_flt)
      grib2_desc = grib2_var( 255, 255, 255, ibits, GRID_UNSTRUCTURED, GRID_VERTEX)
      CALL add_var( p_metrics_list, 'ddxt_z_half_v', p_metrics%ddxt_z_half_v,   &
           & GRID_UNSTRUCTURED_VERT, ZA_REFERENCE_HALF, cf_desc, grib2_desc,    &
           & ldims=shape3d_vhalf, loutput=.TRUE.,                               &
           & isteptype=TSTEP_CONSTANT,                                          &
           & lopenacc = .TRUE. )
      __acc_attach(p_metrics%ddxt_z_half_v)


      ! slope of the terrain in tangential direction (full level)
      ! ddxt_z_full_c  p_metrics%ddxt_z_full_c(nproma,nlev,nblks_c)
      !
      cf_desc    = t_cf_var('terrain_slope_in_tangential_direction', '-',       &
           &                   'terrain slope in tangential direction', datatype_flt)
      grib2_desc = grib2_var( 255, 255, 255, ibits, GRID_UNSTRUCTURED, GRID_CELL)
      CALL add_var( p_metrics_list, 'ddxt_z_full_c', p_metrics%ddxt_z_full_c,   &
           & GRID_UNSTRUCTURED_CELL, ZA_REFERENCE, cf_desc, grib2_desc,         &
           & ldims=shape3d_c, loutput=.TRUE.,                                   &
           & isteptype=TSTEP_CONSTANT,                                          &
           & lopenacc = .TRUE. )
      __acc_attach(p_metrics%ddxt_z_full_c)


      ! slope of the terrain in tangential direction (full level)
      ! ddxt_z_full_v  p_metrics%ddxt_z_full(nproma,nlev,nblks_e)
      !
      cf_desc    = t_cf_var('terrain_slope_in_tangential_direction', '-',       &
           &                   'terrain slope in tangential direction', datatype_flt)
      grib2_desc = grib2_var( 255, 255, 255, ibits, GRID_UNSTRUCTURED, GRID_VERTEX)
      CALL add_var( p_metrics_list, 'ddxt_z_full_v', p_metrics%ddxt_z_full_v,   &
           & GRID_UNSTRUCTURED_VERT, ZA_REFERENCE, cf_desc, grib2_desc,         &
           & ldims=shape3d_v, loutput=.TRUE.,                                   &
           & isteptype=TSTEP_CONSTANT,                                          &
           & lopenacc = .TRUE. )
      __acc_attach(p_metrics%ddxt_z_full_v)

    ENDIF  !is_les_phy


    ! functional determinant of the metrics [sqrt(gamma)]
    ! ddqz_z_full_e  p_metrics%ddqz_z_full_e(nproma,nlev,nblks_e)
    !
    cf_desc    = t_cf_var('metrics_functional_determinant', '-',                &
      &                   'metrics functional determinant (edge)', datatype_flt)
    grib2_desc = grib2_var( 0, 3, 192, ibits, GRID_UNSTRUCTURED, GRID_EDGE)
    CALL add_var( p_metrics_list, 'ddqz_z_full_e', p_metrics%ddqz_z_full_e,     &
                & GRID_UNSTRUCTURED_EDGE, ZA_REFERENCE, cf_desc, grib2_desc,    &
                & ldims=shape3d_e, loutput=.TRUE.,                              &
                & isteptype=TSTEP_CONSTANT,                                     &
                & lopenacc = .TRUE. )
    __acc_attach(p_metrics%ddqz_z_full_e)


    ! functional determinant of the metrics [sqrt(gamma)]
    ! ddqz_z_half  p_metrics%ddqz_z_half(nproma,nlevp1,nblks_c)
    !
    cf_desc    = t_cf_var('metrics_functional_determinant', '-',                &
      &                   'metrics functional determinant', datatype_flt)
    grib2_desc = grib2_var( 255, 255, 255, ibits, GRID_UNSTRUCTURED, GRID_CELL)
    CALL add_var( p_metrics_list, 'ddqz_z_half', p_metrics%ddqz_z_half,         &
                & GRID_UNSTRUCTURED_CELL, ZA_REFERENCE_HALF, cf_desc, grib2_desc,  &
                & ldims=shape3d_chalf, loutput=.TRUE.,                          &
                & isteptype=TSTEP_CONSTANT,                                     &
                & lopenacc = .TRUE. )
    __acc_attach(p_metrics%ddqz_z_half)


    ! functional determinant of the metrics [sqrt(gamma)]
    ! ddqz_z_full  p_metrics%ddqz_z_full(nproma,nlev,nblks_c)
    !
    cf_desc    = t_cf_var('metrics_functional_determinant', '-',                &
      &                   'metrics functional determinant', datatype_flt)
    grib2_desc = grib2_var( 255, 255, 255, ibits, GRID_UNSTRUCTURED, GRID_CELL)
    CALL add_var( p_metrics_list, 'ddqz_z_full', p_metrics%ddqz_z_full,         &
                & GRID_UNSTRUCTURED_CELL, ZA_REFERENCE, cf_desc, grib2_desc,    &
                & ldims=shape3d_c, loutput=.TRUE.,                              &
                & isteptype=TSTEP_CONSTANT,                                     &
                & lopenacc = .TRUE. )
    __acc_attach(p_metrics%ddqz_z_full)


    ! geopotential at full level cell center
    ! geopot       p_metrics%geopot(nproma,nlev,nblks_c)
    !
    cf_desc    = t_cf_var('geopotential', 'm2 s-2',                             &
       &                  'geopotential at full level cell centre', datatype_flt)
    grib2_desc = grib2_var( 0, 3, 4, ibits, GRID_UNSTRUCTURED, GRID_CELL)
    CALL add_var( p_metrics_list, 'geopot', p_metrics%geopot,                   &
                & GRID_UNSTRUCTURED_CELL, ZA_REFERENCE, cf_desc, grib2_desc,    &
                & ldims=shape3d_c,                                              &
                & vert_interp=create_vert_interp_metadata(                      &
                &             vert_intp_type=vintp_types("P","Z","I"),          &
                &             vert_intp_method=VINTP_METHOD_LIN,                &
                &             l_extrapol=.TRUE., l_pd_limit=.FALSE.),           &
                & lopenacc = .TRUE. )
    __acc_attach(p_metrics%geopot)


    ! geopotential above groundlevel at cell center
    ! geopot_agl   p_metrics%geopot_agl(nproma,nlev  ,nblks_c)
    !
    cf_desc    = t_cf_var('geopotential', 'm2 s-2',                             &
      &                   'geopotential above groundlevel at cell center', datatype_flt)
    grib2_desc = grib2_var( 0, 3, 4, ibits, GRID_UNSTRUCTURED, GRID_CELL)
    CALL add_var( p_metrics_list, 'geopot_agl', p_metrics%geopot_agl,           &
                & GRID_UNSTRUCTURED_CELL, ZA_REFERENCE, cf_desc, grib2_desc,    &
                & ldims=shape3d_c,                                              &
                & lopenacc = .TRUE. )
    __acc_attach(p_metrics%geopot_agl)


    ! geopotential above groundlevel at cell center
    ! geopot_agl_ifc  p_metrics%geopot_agl_ifc(nproma,nlevp1,nblks_c)
    !
    cf_desc    = t_cf_var('geopotential', 'm2 s-2',                             &
      &                   'geopotential above groundlevel at cell center', datatype_flt)
    grib2_desc = grib2_var( 0, 3, 4, ibits, GRID_UNSTRUCTURED, GRID_CELL)
    CALL add_var( p_metrics_list, 'geopot_agl_ifc', p_metrics%geopot_agl_ifc,   &
                & GRID_UNSTRUCTURED_CELL, ZA_REFERENCE_HALF, cf_desc, grib2_desc,  &
                & ldims=shape3d_chalf,                                          &
                & lopenacc = .TRUE. )
    __acc_attach(p_metrics%geopot_agl_ifc)


    ! difference of geopotential between the half levels
    ! dgeopot_mc   p_metrics%dgeopot_mc(nproma,nlev,nblks_c)
    !
    cf_desc    = t_cf_var('dgeopot_mc', 'm2 s-2',                               &
      &                   'geopotential difference between half levels', datatype_flt)
    grib2_desc = grib2_var( 0, 3, 4, ibits, GRID_UNSTRUCTURED, GRID_CELL)
    CALL add_var( p_metrics_list, 'dgeopot_mc', p_metrics%dgeopot_mc,           &
                & GRID_UNSTRUCTURED_CELL, ZA_REFERENCE, cf_desc, grib2_desc,    &
                & ldims=shape3d_c,                                              &
                & lopenacc = .TRUE. )
    __acc_attach(p_metrics%dgeopot_mc)

    
    ! Rayleigh damping coefficient for w
    cf_desc = t_cf_var('rayleigh_w', '-',                                      &
     &                'Rayleigh damping coefficient for w', datatype_flt)
    grib2_desc = grib2_var( 0, 255, 255, ibits, GRID_UNSTRUCTURED, GRID_CELL)
    CALL add_var( p_metrics_list, 'rayleigh_w', p_metrics%rayleigh_w,           &
        & GRID_UNSTRUCTURED_CELL, ZA_REFERENCE_HALF, cf_desc, grib2_desc, &
        & ldims = shape1d_chalf , &
        & lopenacc = .TRUE. )
    __acc_attach(p_metrics%rayleigh_w)

    ! Rayleigh damping coefficient for vn
    cf_desc = t_cf_var('rayleigh_vn', '-',                                      &
     &                'Rayleigh damping coefficient for vn', datatype_flt)
    grib2_desc = grib2_var( 0, 255, 255, ibits, GRID_UNSTRUCTURED, GRID_CELL)
    CALL add_var( p_metrics_list, 'rayleigh_vn', p_metrics%rayleigh_vn,           &
        & GRID_UNSTRUCTURED_CELL, ZA_REFERENCE, cf_desc, grib2_desc, &
        & ldims = shape1d_c , &
        & lopenacc = .TRUE. )
   __acc_attach(p_metrics%rayleigh_vn)

    ! Background nabla2 diffusion coefficient for upper sponge layer
   cf_desc = t_cf_var('enhfac_diffu', '-',                                      &
     &                'Background nabla2 diffusion coefficient for upper sponge layer', datatype_flt)
   grib2_desc = grib2_var( 0, 1, 1, ibits, GRID_UNSTRUCTURED, GRID_CELL)
   CALL add_var( p_metrics_list, 'enhfac_diffu', p_metrics%enhfac_diffu,           &
        & GRID_UNSTRUCTURED_CELL, ZA_REFERENCE, cf_desc, grib2_desc, &
        & ldims = shape1d_c , &
        & lopenacc = .TRUE. )
   __acc_attach(p_metrics%enhfac_diffu)

    ! Scaling factor for 3D divergence damping terms
   cf_desc = t_cf_var('scalfac_dd3d', '-',                                      &
     &                'Scaling factor for 3D divergence damping terms', datatype_flt)
   grib2_desc = grib2_var( 0, 255, 255, ibits, GRID_UNSTRUCTURED, GRID_CELL)
   CALL add_var( p_metrics_list, 'scalfac_dd3d', p_metrics%scalfac_dd3d,           &
        & GRID_UNSTRUCTURED_CELL, ZA_REFERENCE, cf_desc, grib2_desc, &
        & ldims = shape1d_c , &
        & lopenacc = .TRUE. )
   __acc_attach(p_metrics%scalfac_dd3d)

    ! Horizontal mask field for 3D divergence damping terms
    ! hmask_dd3d   p_metrics%hmask_dd3d(nproma,nblks_e)
    !
    cf_desc    = t_cf_var('Mask field for 3D divergence damping term', '-',       &
      &                   'Mask field for 3D divergence damping term', datatype_flt)
    grib2_desc = grib2_var( 255, 255, 255, ibits, GRID_UNSTRUCTURED, GRID_EDGE)
    CALL add_var( p_metrics_list, 'hmask_dd3d', p_metrics%hmask_dd3d,      &
                & GRID_UNSTRUCTURED_EDGE, ZA_SURFACE, cf_desc, grib2_desc, &
                & ldims=shape2d_e, loutput=.FALSE.,                        &
                & lopenacc = .TRUE. )
    __acc_attach(p_metrics%hmask_dd3d)

    !----------------------------------------------------------------------------

    ! Explicit weight in vertical wind solver
    ! vwind_expl_wgt   p_metrics%vwind_expl_wgt(nproma,nblks_c)
    !
    cf_desc    = t_cf_var('Explicit_weight_in_vertical_wind_solver', '-',       &
      &                   'Explicit weight in vertical wind solver', datatype_flt)
    grib2_desc = grib2_var( 255, 255, 255, ibits, GRID_UNSTRUCTURED, GRID_CELL)
    CALL add_var( p_metrics_list, 'vwind_expl_wgt', p_metrics%vwind_expl_wgt,   &
                & GRID_UNSTRUCTURED_CELL, ZA_SURFACE, cf_desc, grib2_desc,      &
                & ldims=shape2d_c,                                              &
                & lopenacc = .TRUE. )
    __acc_attach(p_metrics%vwind_expl_wgt)


    ! Implicit weight in vertical wind solver
    ! vwind_impl_wgt  p_metrics%vwind_impl_wgt(nproma,nblks_c)
    !
    cf_desc    = t_cf_var('Implicit_weight_in_vertical_wind_solver', '-',       &
      &                   'Implicit weight in vertical wind solver', datatype_flt)
    grib2_desc = grib2_var( 255, 255, 255, ibits, GRID_UNSTRUCTURED, GRID_CELL)
    CALL add_var( p_metrics_list, 'vwind_impl_wgt', p_metrics%vwind_impl_wgt,   &
                & GRID_UNSTRUCTURED_CELL, ZA_SURFACE, cf_desc, grib2_desc,      &
                & ldims=shape2d_c,                                              &
                & lopenacc = .TRUE. )
    __acc_attach(p_metrics%vwind_impl_wgt)


      ! weighting factor for interpolation from full to half levels
      ! wgtfac_c     p_metrics%wgtfac_c(nproma,nlevp1,nblks_c)
      !
      cf_desc    = t_cf_var('weighting_factor', '-',                            &
      &                     'weighting factor for interpolation from full to half levels', &
      &                     datatype_flt)
      grib2_desc = grib2_var( 255, 255, 255, ibits, GRID_UNSTRUCTURED, GRID_CELL)
      CALL add_var( p_metrics_list, 'wgtfac_c', p_metrics%wgtfac_c,             &
                  & GRID_UNSTRUCTURED_CELL, ZA_REFERENCE_HALF, cf_desc, grib2_desc,&
                  & ldims=shape3d_chalf, loutput=.FALSE.,                       &
                  & isteptype=TSTEP_CONSTANT,                                   &
                  & lopenacc = .TRUE. )
      __acc_attach(p_metrics%wgtfac_c)


      ! weighting factor for interpolation from full to half levels
      ! wgtfac_e     p_metrics%wgtfac_e(nproma,nlevp1,nblks_e)
      !
      cf_desc    = t_cf_var('weighting_factor', '-',                            &
      &                     'weighting factor for interpolation from full to half levels', &
      &                     datatype_flt)
      grib2_desc = grib2_var( 255, 255, 255, ibits, GRID_UNSTRUCTURED, GRID_EDGE)
      CALL add_var( p_metrics_list, 'wgtfac_e', p_metrics%wgtfac_e,             &
                  & GRID_UNSTRUCTURED_EDGE, ZA_REFERENCE_HALF, cf_desc, grib2_desc,&
                  & ldims=shape3d_ehalf, loutput=.FALSE.,                       &
                  & isteptype=TSTEP_CONSTANT,                                   &
                  & lopenacc = .TRUE. )
      __acc_attach(p_metrics%wgtfac_e)


      ! weighting factor for quadratic interpolation to surface
      ! wgtfacq_c    p_metrics%wgtfacq_c(nproma,3,nblks_c)
      !
      cf_desc    = t_cf_var('weighting_factor', '-',                            &
      &                     'weighting factor for quadratic interpolation to surface', &
      &                     datatype_flt)
      grib2_desc = grib2_var( 255, 255, 255, ibits, GRID_UNSTRUCTURED, GRID_CELL)
      CALL add_var( p_metrics_list, 'wgtfacq_c', p_metrics%wgtfacq_c,           &
                  & GRID_UNSTRUCTURED_CELL, ZA_REFERENCE, cf_desc, grib2_desc,  &
                  & ldims=shape2d_ccubed, loutput=.FALSE.,                      &
                  & isteptype=TSTEP_CONSTANT,                                   &
                  & lopenacc = .TRUE. )
      __acc_attach(p_metrics%wgtfacq_c)


      ! weighting factor for quadratic interpolation to surface
      ! wgtfacq_e    p_metrics%wgtfacq_e(nproma,3,nblks_e)
      !
      cf_desc    = t_cf_var('weighting_factor', '-',                            &
      &                     'weighting factor for quadratic interpolation to surface', &
      &                     datatype_flt)
      grib2_desc = grib2_var( 255, 255, 255, ibits, GRID_UNSTRUCTURED, GRID_EDGE)
      CALL add_var( p_metrics_list, 'wgtfacq_e', p_metrics%wgtfacq_e,           &
                  & GRID_UNSTRUCTURED_EDGE, ZA_REFERENCE, cf_desc, grib2_desc,  &
                  & ldims=shape2d_ecubed, loutput=.FALSE.,                      &
                  & isteptype=TSTEP_CONSTANT,                                   &
                  & lopenacc = .TRUE. )
      __acc_attach(p_metrics%wgtfacq_e)


      ! weighting factor for quadratic interpolation to model top
      ! wgtfacq1_c    p_metrics%wgtfacq1_c(nproma,3,nblks_c)
      !
      cf_desc    = t_cf_var('weighting_factor', '-',                            &
      &                     'weighting factor for quadratic interpolation to model top', &
      &                     datatype_flt)
      grib2_desc = grib2_var( 255, 255, 255, ibits, GRID_UNSTRUCTURED, GRID_CELL)
      CALL add_var( p_metrics_list, 'wgtfacq1_c', p_metrics%wgtfacq1_c,         &
                  & GRID_UNSTRUCTURED_CELL, ZA_REFERENCE, cf_desc, grib2_desc,  &
                  & ldims=shape2d_ccubed, loutput=.FALSE.,                      &
                  & isteptype=TSTEP_CONSTANT,                                   &
                  & lopenacc = .TRUE. )
      __acc_attach(p_metrics%wgtfacq1_c)


      ! weighting factor for quadratic interpolation to model top
      ! wgtfacq1_e   p_metrics%wgtfacq1_e(nproma,3,nblks_e)
      !
      cf_desc    = t_cf_var('weighting_factor', '-',                            &
      &                     'weighting factor for quadratic interpolation to model top', &
      &                     datatype_flt)
      grib2_desc = grib2_var( 255, 255, 255, ibits, GRID_UNSTRUCTURED, GRID_EDGE)
      CALL add_var( p_metrics_list, 'wgtfacq1_e', p_metrics%wgtfacq1_e,         &
                  & GRID_UNSTRUCTURED_EDGE, ZA_REFERENCE, cf_desc, grib2_desc,  &
                  & ldims=shape2d_ecubed, loutput=.FALSE.,                      &
                  & isteptype=TSTEP_CONSTANT,                                   &
                  & lopenacc = .TRUE. )
      __acc_attach(p_metrics%wgtfacq1_e)

      ! coefficients for more accurate discretization of grad(E_kin)
      ! coeff_gradekin   p_metrics%coeff_gradekin(nproma,2,nblks_e)
      !
      cf_desc    = t_cf_var('coefficients', '-',                        &
      &                     'coefficients for kinetic energy gradient', &
      &                     datatype_flt)
      grib2_desc = grib2_var( 255, 255, 255, ibits, GRID_UNSTRUCTURED, GRID_EDGE)
      CALL add_var( p_metrics_list, 'coeff_gradekin', p_metrics%coeff_gradekin, &
                  & GRID_UNSTRUCTURED_EDGE, ZA_REFERENCE, cf_desc, grib2_desc,  &
                  & ldims=shape2d_esquared, loutput=.FALSE.,                    &
                  & isteptype=TSTEP_CONSTANT,                                   &
                  & lopenacc = .TRUE. )
      __acc_attach(p_metrics%coeff_gradekin)

      ! Inverse layer thickness of full levels
      ! inv_ddqz_z_full   p_metrics%inv_ddqz_z_full(nproma,nlev,nblks_c)
      !
      cf_desc    = t_cf_var('Inverse_layer_thickness', 'm-1',                   &
      &                     'Inverse layer thickness of full levels', datatype_flt)
      grib2_desc = grib2_var( 255, 255, 255, ibits, GRID_UNSTRUCTURED, GRID_CELL)
      CALL add_var( p_metrics_list, 'inv_ddqz_z_full', p_metrics%inv_ddqz_z_full, &
                  & GRID_UNSTRUCTURED_CELL, ZA_REFERENCE, cf_desc, grib2_desc,    &
                  & ldims=shape3d_c, loutput=.FALSE.,                             &
                  & isteptype=TSTEP_CONSTANT,                                     &
                  & lopenacc = .TRUE. )
      __acc_attach(p_metrics%inv_ddqz_z_full)


      ! Coefficients for second-order accurate dw/dz term
      ! coeff1_dwdz  p_metrics%coeff1_dwdz(nproma,nlev,nblks_c)
      !
      cf_desc    = t_cf_var('Coefficient', '',      &
      &                     'Coefficient for second-order accurate dw/dz term', datatype_flt)
      grib2_desc = grib2_var( 255, 255, 255, ibits, GRID_UNSTRUCTURED, GRID_CELL)
      CALL add_var( p_metrics_list, 'coeff1_dwdz', p_metrics%coeff1_dwdz,           &
                  & GRID_UNSTRUCTURED_CELL, ZA_REFERENCE, cf_desc, grib2_desc,      &
                  & ldims=shape3d_c, loutput=.FALSE.,                               &
                  & isteptype=TSTEP_CONSTANT,                                       &
                  & lopenacc = .TRUE. )
      __acc_attach(p_metrics%coeff1_dwdz)
      !
      ! coeff2_dwdz  p_metrics%coeff2_dwdz(nproma,nlev,nblks_c)
      !
      cf_desc    = t_cf_var('Coefficient', '',      &
      &                     'Coefficient for second-order accurate dw/dz term', datatype_flt)
      grib2_desc = grib2_var( 255, 255, 255, ibits, GRID_UNSTRUCTURED, GRID_CELL)
      CALL add_var( p_metrics_list, 'coeff2_dwdz', p_metrics%coeff2_dwdz,           &
                  & GRID_UNSTRUCTURED_CELL, ZA_REFERENCE, cf_desc, grib2_desc,      &
                  & ldims=shape3d_c, loutput=.FALSE.,                               &
                  & isteptype=TSTEP_CONSTANT,                                       &
                  & lopenacc = .TRUE. )
      __acc_attach(p_metrics%coeff2_dwdz)

      ! Reference atmosphere field exner
      ! exner_ref_mc  p_metrics%exner_ref_mc(nproma,nlev,nblks_c)
      !
      cf_desc    = t_cf_var('Reference_atmosphere_field_exner', '-',                &
      &                     'Reference atmosphere field exner', datatype_flt)
      grib2_desc = grib2_var( 255, 255, 255, ibits, GRID_UNSTRUCTURED, GRID_CELL)
      CALL add_var( p_metrics_list, 'exner_ref_mc', p_metrics%exner_ref_mc,         &
                  & GRID_UNSTRUCTURED_CELL, ZA_REFERENCE, cf_desc, grib2_desc,      &
                  & ldims=shape3d_c,                                                &
                  & isteptype=TSTEP_CONSTANT,                                       &
                  & lopenacc = .TRUE. )
      __acc_attach(p_metrics%exner_ref_mc)


      ! Vertical index of neighbor points needed for Taylor-expansion-based pressure gradient
      ! vertidx_gradp  p_metrics%vertidx_gradp(2,nproma,nlev,nblks_e)
      !
      cf_desc    = t_cf_var('Vertical_index', '-',                              &
      &                     'Vertical index', datatype_flt)
      grib2_desc = grib2_var( 255, 255, 255, ibits, GRID_UNSTRUCTURED, GRID_EDGE)
      CALL add_var( p_metrics_list, 'vertidx_gradp', p_metrics%vertidx_gradp,   &
                  & GRID_UNSTRUCTURED_EDGE, ZA_REFERENCE, cf_desc, grib2_desc,  &
                  & ldims=shape3d_esquared, loutput=.FALSE.,                    &
                  & isteptype=TSTEP_CONSTANT,                                   &
                  & lopenacc = .TRUE. )
      __acc_attach(p_metrics%vertidx_gradp)

      IF (igradp_method <= 3) THEN
        ! Height differences between local edge point and neighbor cell points used for
        ! pressure gradient computation
        ! zdiff_gradp  p_metrics%zdiff_gradp(2,nproma,nlev,nblks_e)
        !
        cf_desc    = t_cf_var('Height_differences', 'm',                          &
        &                     'Height differences', datatype_flt)
        grib2_desc = grib2_var( 255, 255, 255, ibits, GRID_UNSTRUCTURED, GRID_EDGE)
        CALL add_var( p_metrics_list, 'zdiff_gradp', p_metrics%zdiff_gradp,       &
                    & GRID_UNSTRUCTURED_EDGE, ZA_REFERENCE, cf_desc, grib2_desc,  &
                    & ldims=shape3d_esquared, loutput=.FALSE.,                    &
                    & isteptype=TSTEP_CONSTANT,                                   &
                    & lopenacc = .TRUE. )
        __acc_attach(p_metrics%zdiff_gradp)
      ELSE
        ! Coefficients for cubic interpolation of Exner pressure
        ! coeff_gradp  p_metrics%coeff_gradp(8,nproma,nlev,nblks_e)
        !
        cf_desc    = t_cf_var('Interpolation_coefficients', '-',                  &
        &                     'Interpolation coefficients', datatype_flt)
        grib2_desc = grib2_var( 255, 255, 255, ibits, GRID_UNSTRUCTURED, GRID_EDGE)
        CALL add_var( p_metrics_list, 'coeff_gradp', p_metrics%coeff_gradp,       &
                    & GRID_UNSTRUCTURED_EDGE, ZA_REFERENCE, cf_desc, grib2_desc,  &
                    & ldims=shape3d_e8, loutput=.FALSE.,                          &
                    & isteptype=TSTEP_CONSTANT,                                   &
                    & lopenacc = .TRUE. )
        __acc_attach(p_metrics%coeff_gradp)
      ENDIF


      ! Extrapolation factor for Exner pressure
      ! exner_exfac  p_metrics%exner_exfac(nproma,nlev,nblks_c)
      !
      cf_desc    = t_cf_var('Extrapolation_factor_for_Exner_pressure', '-',     &
      &                     'Extrapolation factor for Exner pressure', datatype_flt)
      grib2_desc = grib2_var( 255, 255, 255, ibits, GRID_UNSTRUCTURED, GRID_CELL)
      CALL add_var( p_metrics_list, 'exner_exfac', p_metrics%exner_exfac,       &
                  & GRID_UNSTRUCTURED_CELL, ZA_REFERENCE, cf_desc, grib2_desc,  &
                  & ldims=shape3d_c, loutput=.FALSE.,                           &
                  & isteptype=TSTEP_CONSTANT,                                   &
                  & lopenacc = .TRUE. )
      __acc_attach(p_metrics%exner_exfac)

      ! Reference atmosphere field theta
      ! theta_ref_mc  p_metrics%theta_ref_mc(nproma,nlev,nblks_c)
      !
      cf_desc    = t_cf_var('Reference_atmosphere_field_theta', 'K',            &
      &                     'Reference atmosphere field theta', datatype_flt)
      grib2_desc = grib2_var( 255, 255, 255, ibits, GRID_UNSTRUCTURED, GRID_CELL)
      CALL add_var( p_metrics_list, 'theta_ref_mc', p_metrics%theta_ref_mc,     &
                  & GRID_UNSTRUCTURED_CELL, ZA_REFERENCE, cf_desc, grib2_desc,  &
                  & ldims=shape3d_c,                                            &
                  & isteptype=TSTEP_CONSTANT,                                   &
                  & lopenacc = .TRUE. )
      __acc_attach(p_metrics%theta_ref_mc)


      ! Reference atmosphere field theta (edges)
      ! theta_ref_me  p_metrics%theta_ref_me(nproma,nlev,nblks_e)
      !
      cf_desc    = t_cf_var('Reference_atmosphere_field_theta', 'K',            &
      &                     'Reference atmosphere field theta', datatype_flt)
      grib2_desc = grib2_var( 255, 255, 255, ibits, GRID_UNSTRUCTURED, GRID_EDGE)
      CALL add_var( p_metrics_list, 'theta_ref_me', p_metrics%theta_ref_me,     &
                  & GRID_UNSTRUCTURED_EDGE, ZA_REFERENCE, cf_desc, grib2_desc,  &
                  & ldims=shape3d_e,                                            &
                  & isteptype=TSTEP_CONSTANT,                                   &
                  & lopenacc = .TRUE. )
      __acc_attach(p_metrics%theta_ref_me)


      ! Reference atmosphere field theta
      ! theta_ref_ic  p_metrics%theta_ref_ic(nproma,nlevp1,nblks_c)
      !
      cf_desc    = t_cf_var('Reference_atmosphere_field_theta', 'K',            &
      &                     'Reference atmosphere field theta', datatype_flt)
      grib2_desc = grib2_var( 255, 255, 255, ibits, GRID_UNSTRUCTURED, GRID_CELL)
      CALL add_var( p_metrics_list, 'theta_ref_ic', p_metrics%theta_ref_ic,     &
                  & GRID_UNSTRUCTURED_CELL, ZA_REFERENCE_HALF, cf_desc, grib2_desc,&
                  & ldims=shape3d_chalf,                                        &
                  & isteptype=TSTEP_CONSTANT,                                   &
                  & lopenacc = .TRUE. )
      __acc_attach(p_metrics%theta_ref_ic)


      ! Reference surface temperature
      ! tsfc_ref  p_metrics%tsfc_ref(nproma,nblks_c)
      !
      cf_desc    = t_cf_var('Reference_surface_temperature', 'K',               &
      &                     'Reference surface temperature', datatype_flt)
      grib2_desc = grib2_var( 255, 255, 255, ibits, GRID_UNSTRUCTURED, GRID_CELL)
      CALL add_var( p_metrics_list, 'tsfc_ref', p_metrics%tsfc_ref,             &
                  & GRID_UNSTRUCTURED_CELL, ZA_SURFACE, cf_desc, grib2_desc,    &
                  & ldims=shape2d_c,                                            &
                  & isteptype=TSTEP_CONSTANT,                                   &
                  & lopenacc = .TRUE. )
      __acc_attach(p_metrics%tsfc_ref)
      


      ! Reference atmosphere field density
      ! rho_ref_mc  p_metrics%rho_ref_mc(nproma,nlev,nblks_c)
      !
      cf_desc    = t_cf_var('Reference_atmosphere_field_density', '-',          &
      &                     'Reference atmosphere field density', datatype_flt)
      grib2_desc = grib2_var( 255, 255, 255, ibits, GRID_UNSTRUCTURED, GRID_CELL)
      CALL add_var( p_metrics_list, 'rho_ref_mc', p_metrics%rho_ref_mc,         &
                  & GRID_UNSTRUCTURED_CELL, ZA_REFERENCE, cf_desc, grib2_desc,  &
                  & ldims=shape3d_c,                                            &
                  & isteptype=TSTEP_CONSTANT,                                   &
                  & lopenacc = .TRUE. )
      __acc_attach(p_metrics%rho_ref_mc)


      ! Reference atmosphere field density (edges)
      ! rho_ref_me  p_metrics%rho_ref_me(nproma,nlev,nblks_e)
      !
      cf_desc    = t_cf_var('Reference_atmosphere_field_density', '-',          &
      &                     'Reference atmosphere field density', datatype_flt)
      grib2_desc = grib2_var( 255, 255, 255, ibits, GRID_UNSTRUCTURED, GRID_EDGE)
      CALL add_var( p_metrics_list, 'rho_ref_me', p_metrics%rho_ref_me,         &
                  & GRID_UNSTRUCTURED_EDGE, ZA_REFERENCE, cf_desc, grib2_desc,  &
                  & ldims=shape3d_e,                                            &
                  & isteptype=TSTEP_CONSTANT,                                   &
                  & lopenacc = .TRUE. )
      __acc_attach(p_metrics%rho_ref_me)


      ! Reference atmosphere field exner
      ! d_exner_dz_ref_ic  p_metrics%d_exner_dz_ref_ic(nproma,nlevp1,nblks_c)
      !
      cf_desc    = t_cf_var('Reference_atmosphere_field_exner', '-',                  &
      &                     'Reference atmosphere field exner', datatype_flt)
      grib2_desc = grib2_var( 255, 255, 255, ibits, GRID_UNSTRUCTURED, GRID_CELL)
      CALL add_var( p_metrics_list, 'd_exner_dz_ref_ic', p_metrics%d_exner_dz_ref_ic, &
                  & GRID_UNSTRUCTURED_CELL, ZA_REFERENCE_HALF, cf_desc, grib2_desc,   &
                  & ldims=shape3d_chalf,  loutput=.FALSE.,                            &
                  & isteptype=TSTEP_CONSTANT,                                         &
                  & lopenacc = .TRUE. )
      __acc_attach(p_metrics%d_exner_dz_ref_ic)


      IF (igradp_method <= 3) THEN
        ! Reference atmosphere field exner
        ! d2dexdz2_fac1_mc  p_metrics%d2dexdz2_fac1_mc(nproma,nlev,nblks_c)
        !
        cf_desc    = t_cf_var('Reference_atmosphere_field_exner', '-',                &
        &                     'Reference atmosphere field exner', datatype_flt)
        grib2_desc = grib2_var( 255, 255, 255, ibits, GRID_UNSTRUCTURED, GRID_CELL)
        CALL add_var( p_metrics_list, 'd2dexdz2_fac1_mc', p_metrics%d2dexdz2_fac1_mc, &
                    & GRID_UNSTRUCTURED_CELL, ZA_REFERENCE, cf_desc, grib2_desc,      &
                    & ldims=shape3d_c,  loutput=.FALSE.,                              &
                    & isteptype=TSTEP_CONSTANT,                                       &
                    & lopenacc = .TRUE. )
        __acc_attach(p_metrics%d2dexdz2_fac1_mc)


        ! Reference atmosphere field exner
        ! d2dexdz2_fac2_mc  p_metrics%d2dexdz2_fac2_mc(nproma,nlev,nblks_c)
        !
        cf_desc    = t_cf_var('Reference_atmosphere_field_exner', '-',                &
        &                     'Reference atmosphere field exner', datatype_flt)
        grib2_desc = grib2_var( 255, 255, 255, ibits, GRID_UNSTRUCTURED, GRID_CELL)
        CALL add_var( p_metrics_list, 'd2dexdz2_fac2_mc', p_metrics%d2dexdz2_fac2_mc, &
                    & GRID_UNSTRUCTURED_CELL, ZA_REFERENCE, cf_desc, grib2_desc,      &
                    & ldims=shape3d_c,  loutput=.FALSE.,                              &
                    & isteptype=TSTEP_CONSTANT,                                       &
                    & lopenacc = .TRUE. )
        __acc_attach(p_metrics%d2dexdz2_fac2_mc)
      ENDIF

      ! index lists for halo points belonging to the nest boundary region
      ! p_metrics%bdy_halo_c_idx
      ! Note: if bdy_halo_c_dim == 0, the array is still allocated with size 1.
      !       ldims has to reflect that, because otherwise it causes serialbox to crash
      !
      cf_desc    = t_cf_var('bdy_halo_c_idx', '-',                                      &
      &                     'index lists for halo points belonging to the nest boundary region', &
      &                     DATATYPE_INT)
      grib2_desc = grib2_var( 255, 255, 255, ibits, GRID_UNSTRUCTURED, GRID_CELL)
      CALL add_var( p_metrics_list, 'bdy_halo_c_idx', p_metrics%bdy_halo_c_idx, &
                  & GRID_UNSTRUCTURED_CELL, ZA_REFERENCE, cf_desc, grib2_desc,        &
                  & ldims=(/MAX(p_metrics%bdy_halo_c_dim,1)/), lopenacc = .TRUE. )
      __acc_attach(p_metrics%bdy_halo_c_idx)

      ! block lists for halo points belonging to the nest boundary region
      ! bdy_halo_c_blk
      ! Note: if bdy_halo_c_dim == 0, the array is still allocated with size 1.
      !       ldims has to reflect that, because otherwise it causes serialbox to crash
      !
      cf_desc    = t_cf_var('bdy_halo_c_blk', '-',                                      &
      &                     'block lists for halo points belonging to the nest boundary region', &
      &                     DATATYPE_INT)
      grib2_desc = grib2_var( 255, 255, 255, ibits, GRID_UNSTRUCTURED, GRID_CELL)
      CALL add_var( p_metrics_list, 'bdy_halo_c_blk', p_metrics%bdy_halo_c_blk, &
                  & GRID_UNSTRUCTURED_CELL, ZA_REFERENCE, cf_desc, grib2_desc,        &
                  & ldims=(/MAX(p_metrics%bdy_halo_c_dim,1)/), lopenacc = .TRUE. )
      __acc_attach(p_metrics%bdy_halo_c_blk)
      
      ! mask field that excludes boundary halo points
      ! mask_prog_halo_c  p_metrics%mask_prog_halo_c(nproma,nblks_c)
      ! Note: Here "loutput" is set to .FALSE. since the output
      !       scheme operates on REAL model variables only and
      !       throws an error on this.
      !
      cf_desc    = t_cf_var('mask_field', '-',                                      &
      &                     'mask field that excludes boundary halo points', datatype_flt)
      grib2_desc = grib2_var( 255, 255, 255, ibits, GRID_UNSTRUCTURED, GRID_CELL)
      CALL add_var( p_metrics_list, 'mask_prog_halo_c', p_metrics%mask_prog_halo_c, &
                  & GRID_UNSTRUCTURED_CELL, ZA_SURFACE, cf_desc, grib2_desc,        &
                  & ldims=shape2d_c, loutput=.FALSE.,                               &
                  & isteptype=TSTEP_CONSTANT,                                       &
                  & lopenacc = .TRUE. )
      __acc_attach(p_metrics%mask_prog_halo_c)

      ! Mask field for mountain or upper slope points
      ! p_metrics%mask_mtnpoints(nproma,nblks_c)
      !
      cf_desc    = t_cf_var('Mask field for mountain points', '-',              &
      &                     'Mask field for mountain points', datatype_flt)
      grib2_desc = grib2_var( 255, 255, 255, ibits, GRID_UNSTRUCTURED, GRID_CELL)
      CALL add_var( p_metrics_list, 'mask_mtnpoints', p_metrics%mask_mtnpoints, &
                  & GRID_UNSTRUCTURED_CELL, ZA_SURFACE, cf_desc, grib2_desc,    &
                  & ldims=shape2d_c,                                            &
                  & isteptype=TSTEP_CONSTANT,                                   &
                  & lopenacc = .TRUE. )
      __acc_attach(p_metrics%mask_mtnpoints)

      ! Mask field for mountain or upper slope points (used for gust parameterization)
      ! p_metrics%mask_mtnpoints_g(nproma,nblks_c)
      !
      cf_desc    = t_cf_var('Mask field for mountain points', '-',              &
      &                     'Mask field for mountain points', datatype_flt)
      grib2_desc = grib2_var( 255, 255, 255, ibits, GRID_UNSTRUCTURED, GRID_CELL)
      CALL add_var( p_metrics_list, 'mask_mtnpoints_g', p_metrics%mask_mtnpoints_g, &
                  & GRID_UNSTRUCTURED_CELL, ZA_SURFACE, cf_desc, grib2_desc,    &
                  & ldims=shape2d_c,                                            &
                  & isteptype=TSTEP_CONSTANT,                                   &
                  & lopenacc = .TRUE. )
      __acc_attach(p_metrics%mask_mtnpoints_g)

      ! Slope angle
      ! p_metrics%slope_angle(nproma,nblks_c)
      !
      cf_desc    = t_cf_var('Slope angle', 'rad',                               &
      &                     'Slpe angle', datatype_flt)
      grib2_desc = grib2_var( 255, 255, 255, ibits, GRID_UNSTRUCTURED, GRID_CELL)
      CALL add_var( p_metrics_list, 'slope_angle', p_metrics%slope_angle,       &
                  & GRID_UNSTRUCTURED_CELL, ZA_SURFACE, cf_desc, grib2_desc,    &
                  & ldims=shape2d_c,                                            &
                  & isteptype=TSTEP_CONSTANT,                                   &
                  & lopenacc = .TRUE. )
      __acc_attach(p_metrics%slope_angle)

      ! Slope azimuth
      ! p_metrics%slope_azimuth(nproma,nblks_c)
      !
      cf_desc    = t_cf_var('Slope azimuth', 'rad',                             &
      &                     'Slpe azimuth', datatype_flt)
      grib2_desc = grib2_var( 255, 255, 255, ibits, GRID_UNSTRUCTURED, GRID_CELL)
      CALL add_var( p_metrics_list, 'slope_azimuth', p_metrics%slope_azimuth,   &
                  & GRID_UNSTRUCTURED_CELL, ZA_SURFACE, cf_desc, grib2_desc,    &
                  & ldims=shape2d_c,                                            &
                  & isteptype=TSTEP_CONSTANT,                                   &
                  & lopenacc = .TRUE. )
      __acc_attach(p_metrics%slope_azimuth)

    !Add LES related variables : Anurag Dipankar MPIM (2013-04)
    IF(atm_phy_nwp_config(jg)%is_les_phy .OR. echam_vdf_config(jg)%turb==2)THEN

      ! inv_ddqz_z_half_e  p_metrics%inv_ddqz_z_half_e(nproma,nlevp1,nblks_e)
      !
      cf_desc    = t_cf_var('metrics_functional_determinant', '-',                    &
        &                   'metrics functional determinant', datatype_flt)
      grib2_desc = grib2_var( 255, 255, 255, ibits, GRID_UNSTRUCTURED, GRID_EDGE)
      CALL add_var( p_metrics_list, 'inv_ddqz_z_half_e', p_metrics%inv_ddqz_z_half_e, &
                  & GRID_UNSTRUCTURED_EDGE, ZA_REFERENCE_HALF, cf_desc, grib2_desc,   &
                  & ldims=shape3d_ehalf,                                              &
                  & isteptype=TSTEP_CONSTANT,                                         &
                  & lopenacc = .TRUE. )
      __acc_attach(p_metrics%inv_ddqz_z_half_e)

      ! inv_ddqz_z_full_e  p_metrics%inv_ddqz_z_full_e(nproma,nlev,nblks_e)
      !
      cf_desc    = t_cf_var('metrics_functional_determinant', '-',                    &
        &                   'metrics functional determinant (edge)', datatype_flt)
      grib2_desc = grib2_var( 255, 255, 255, ibits, GRID_UNSTRUCTURED, GRID_EDGE)
      CALL add_var( p_metrics_list, 'inv_ddqz_z_full_e', p_metrics%inv_ddqz_z_full_e, &
                  & GRID_UNSTRUCTURED_EDGE, ZA_REFERENCE, cf_desc, grib2_desc,        &
                  & ldims=shape3d_e,                                                  &
                  & isteptype=TSTEP_CONSTANT,                                         &
                  & lopenacc = .TRUE. )
      __acc_attach(p_metrics%inv_ddqz_z_full_e)

      ! inv_ddqz_z_full_v  p_metrics%inv_ddqz_z_full_v(nproma,nlev,nblks_v)
      !
      cf_desc    = t_cf_var('metrics_functional_determinant', '-',                    &
        &                   'metrics functional determinant', datatype_flt)
      grib2_desc = grib2_var( 255, 255, 255, ibits, GRID_UNSTRUCTURED, GRID_VERTEX)
      CALL add_var( p_metrics_list, 'inv_ddqz_z_full_v', p_metrics%inv_ddqz_z_full_v, &
                  & GRID_UNSTRUCTURED_VERT, ZA_REFERENCE, cf_desc, grib2_desc,        &
                  & ldims=shape3d_v, loutput=.TRUE.,                                  &
                  & isteptype=TSTEP_CONSTANT ,                                        &
                  & lopenacc = .TRUE. )
      __acc_attach(p_metrics%inv_ddqz_z_full_v)


      ! inv_ddqz_z_half  p_metrics%inv_ddqz_z_half(nproma,nlevp1,nblks_c)
      !
      cf_desc    = t_cf_var('metrics_functional_determinant', '-',                    &
        &                   'metrics functional determinant', datatype_flt)
      grib2_desc = grib2_var( 255, 255, 255, ibits, GRID_UNSTRUCTURED, GRID_CELL)
      CALL add_var( p_metrics_list, 'inv_ddqz_z_half', p_metrics%inv_ddqz_z_half,     &
                  & GRID_UNSTRUCTURED_CELL, ZA_REFERENCE_HALF, cf_desc, grib2_desc,   &
                  & ldims=shape3d_chalf,                                              &
                  & isteptype=TSTEP_CONSTANT,                                         &
                  & lopenacc = .TRUE. )
      __acc_attach(p_metrics%inv_ddqz_z_half)


      ! inv_ddqz_z_half_v   p_metrics%inv_ddqz_z_half_v(nproma,nlevp1,nblks_v)
      !
      cf_desc    = t_cf_var('metrics_functional_determinant', '-',                    &
      &                     'metrics functional determinant', datatype_flt)
      grib2_desc = grib2_var( 255, 255, 255, ibits, GRID_UNSTRUCTURED, GRID_VERTEX)
      CALL add_var( p_metrics_list, 'inv_ddqz_z_half_v', p_metrics%inv_ddqz_z_half_v, &
                  & GRID_UNSTRUCTURED_VERT, ZA_REFERENCE_HALF, cf_desc, grib2_desc,   &
                  & ldims=shape3d_vhalf,                                              &
                  & isteptype=TSTEP_CONSTANT,                                         &
                  & lopenacc = .TRUE. )
      __acc_attach(p_metrics%inv_ddqz_z_half_v)


      ! mixing_length_sq  p_metrics%mixing_length_sq(nproma,nlevp1,nblks_c)
      !
      cf_desc    = t_cf_var('mixing_length_sq', 'm2','square of mixing length for Smagorinsky model', &
                             datatype_flt)
      grib2_desc = grib2_var( 255, 255, 255, ibits, GRID_UNSTRUCTURED, GRID_CELL)
      CALL add_var( p_metrics_list, 'mixing_length_sq', p_metrics%mixing_length_sq,   &
                  & GRID_UNSTRUCTURED_CELL, ZA_REFERENCE_HALF, cf_desc, grib2_desc,   &
                  & ldims=shape3d_chalf,                                              &
                  & isteptype=TSTEP_CONSTANT,                                         &
                  & lopenacc = .TRUE. )
      __acc_attach(p_metrics%mixing_length_sq)


      ! weighting factor for interpolation from full to half levels
      ! wgtfac_v     p_metrics%wgtfac_v(nproma,nlevp1,nblks_v)
      !
      cf_desc    = t_cf_var('weighting_factor', '-',                                  &
      &                     'weighting factor for interpolation from full to half levels(verts)', &
      &                     datatype_flt)
      grib2_desc = grib2_var( 255, 255, 255, ibits, GRID_UNSTRUCTURED, GRID_VERTEX)
      CALL add_var( p_metrics_list, 'wgtfac_v', p_metrics%wgtfac_v,                   &
                  & GRID_UNSTRUCTURED_VERT, ZA_REFERENCE_HALF, cf_desc, grib2_desc,   &
                  & ldims=shape3d_vhalf,                                              &
                  & isteptype=TSTEP_CONSTANT,                                         &
                  & lopenacc = .TRUE. )
      __acc_attach(p_metrics%wgtfac_v)

    END IF !if is_les_phy 

    !----------------------------------------------------------------------------

    ! Upper atmosphere/deep atmosphere

    IF (.NOT. upatmo_dyn_config(jg)%lset) THEN 
      ! this happens early in the program sequence, 
      ! so to be on a somewhat safer side, we check, if the upper atmosphere 
      ! has been configured
      CALL finish(routine, 'upper/deep atmosphere: information required is not yet available')
    ELSEIF (ldeepatmo .AND. (.NOT. upatmo_dyn_config(jg)%lconstgrav)) THEN
      ! gravitational acceleration varies vertically, 
      ! so the following fields are required
      
      ! geopotential height of cell interfaces
      ! p_metrics%zgpot_ifc(nproma,nlevp1,nblks_c)
      !
      cf_desc    = t_cf_var('geopotential_height_at_half_level_center', 'm',          &
        &                   'geopotential height at half level center', datatype_flt)
      grib2_desc = grib2_var( 255, 255, 255, ibits, GRID_UNSTRUCTURED, GRID_CELL)
      CALL add_var( p_metrics_list, 'zgpot_ifc', p_metrics%zgpot_ifc,                 &
        &           GRID_UNSTRUCTURED_CELL, ZA_REFERENCE_HALF, cf_desc, grib2_desc,   &
        &           ldims=shape3d_chalf, loutput=.FALSE.,                             &
        &           isteptype=TSTEP_CONSTANT,                                         &
        &           lopenacc = .TRUE. )
      __acc_attach(p_metrics%zgpot_ifc)
      
      ! geopotential height of cell centers 
      ! p_metrics%zgpot_mc(nproma,nlev,nblks_c)
      !
      cf_desc    = t_cf_var('geopotential_height_at_full_level_center', 'm',          &
        &                   'geopotential height at full level center', datatype_flt)
      grib2_desc = grib2_var( 255, 255, 255, ibits, GRID_UNSTRUCTURED, GRID_CELL)
      CALL add_var( p_metrics_list, 'zgpot_mc', p_metrics%zgpot_mc,                   &
        &           GRID_UNSTRUCTURED_CELL, ZA_REFERENCE, cf_desc, grib2_desc,        &
        &           ldims=shape3d_c, loutput=.FALSE.,                                 &
        &           isteptype=TSTEP_CONSTANT,                                         &
        &           lopenacc = .TRUE. )
      __acc_attach(p_metrics%zgpot_mc)
      
      ! geopotential layer thickness 
      ! p_metrics%dzgpot_mc(nproma,nlev,nblks_c)   
      !
      cf_desc    = t_cf_var('geopotential_layer_thickness_at_full_level_center', 'm',          &
        &                   'geopotential layer thickness at full level center', datatype_flt)
      grib2_desc = grib2_var( 255, 255, 255, ibits, GRID_UNSTRUCTURED, GRID_CELL)
      CALL add_var( p_metrics_list, 'dzgpot_mc', p_metrics%dzgpot_mc,                          &
        &           GRID_UNSTRUCTURED_CELL, ZA_REFERENCE, cf_desc, grib2_desc,                 &
        &           ldims=shape3d_c, loutput=.FALSE.,                                          &
        &           isteptype=TSTEP_CONSTANT,                                                  &
        &           lopenacc = .TRUE.  )
      __acc_attach(p_metrics%dzgpot_mc)
    ENDIF  !IF (.NOT. upatmo_config(jg)%l_status(istatus%configured))

    ! metrical modification factors for the deep-atmosphere equations 
    ! p_metrics%deepatmo_t1mc
    !
    cf_desc    = t_cf_var('deepatmo_t1mc', '-',                                              &
         &                'metrical modification factors for the deep-atmosphere equations ' , datatype_flt)
    grib2_desc = grib2_var(255, 255, 255, ibits, GRID_UNSTRUCTURED, GRID_CELL)
    CALL add_var( p_metrics_list, 'deepatmo_t1mc', p_metrics%deepatmo_t1mc,                  &
         &           GRID_UNSTRUCTURED_CELL, ZA_REFERENCE, cf_desc, grib2_desc,              &
         &           ldims = (/nlev, idamtr%t1mc%nitem/), lopenacc = .TRUE.)
    __acc_attach(p_metrics%deepatmo_t1mc)

    p_metrics%deepatmo_t1mc(:,idamtr%t1mc%gradh)    = 1._wp
    p_metrics%deepatmo_t1mc(:,idamtr%t1mc%divh)     = 1._wp
    p_metrics%deepatmo_t1mc(:,idamtr%t1mc%vol)      = 1._wp
    p_metrics%deepatmo_t1mc(:,idamtr%t1mc%invr)     = 0._wp  ! here 0 means shallow atmosphere
    p_metrics%deepatmo_t1mc(:,idamtr%t1mc%centri)   = 0._wp  ! here 0 means shallow atmosphere

    
    ! Missing description
    ! p_metrics%deepatmo_t1ifc
    !
    cf_desc    = t_cf_var('deepatmo_t1ifc', '-',                                             &
         &                'Missing description' , datatype_flt)
    grib2_desc = grib2_var(255, 255, 255, ibits, GRID_UNSTRUCTURED, GRID_CELL)
    CALL add_var( p_metrics_list, 'deepatmo_t1ifc', p_metrics%deepatmo_t1ifc,                &
         &           GRID_UNSTRUCTURED_CELL, ZA_REFERENCE, cf_desc, grib2_desc,              &
         &           ldims = (/nlevp1, idamtr%t1ifc%nitem/), lopenacc = .TRUE. )
    __acc_attach(p_metrics%deepatmo_t1ifc)

    p_metrics%deepatmo_t1ifc(:,idamtr%t1ifc%gradh)  = 1._wp
    p_metrics%deepatmo_t1ifc(:,idamtr%t1ifc%invr)   = 0._wp  ! here 0 means shallow atmosphere
    p_metrics%deepatmo_t1ifc(:,idamtr%t1ifc%centri) = 0._wp  ! here 0 means shallow atmosphere
   
    
    ! Missing description
    ! p_metrics%deepatmo_t2mc
    !
    cf_desc    = t_cf_var('deepatmo_t2mc', '-',                                             &
         &                'Missing description' , datatype_flt)
    grib2_desc = grib2_var(255, 255, 255, ibits, GRID_UNSTRUCTURED, GRID_CELL)
    CALL add_var( p_metrics_list, 'deepatmo_t2mc', p_metrics%deepatmo_t2mc,                &
         &           GRID_UNSTRUCTURED_CELL, ZA_REFERENCE, cf_desc, grib2_desc,              &
         &           ldims = (/idamtr%t2mc%nitem, nlev/), lopenacc = .TRUE. )
    __acc_attach(p_metrics%deepatmo_t2mc)


    p_metrics%deepatmo_t2mc(idamtr%t2mc%divzU,:)    = 1._wp
    p_metrics%deepatmo_t2mc(idamtr%t2mc%divzL,:)    = 1._wp
    
  END SUBROUTINE new_nh_metrics_list

  
  SUBROUTINE new_zd_metrics(p_metrics, p_metrics_list, numpoints)

    TYPE(t_nh_metrics),  INTENT(INOUT):: &  !< diagnostic state
         &  p_metrics

    TYPE(t_var_list_ptr), INTENT(INOUT) :: p_metrics_list   !< diagnostic state list
    
    INTEGER, INTENT(INOUT) :: numpoints

    TYPE(t_cf_var)    :: cf_desc
    TYPE(t_grib2_var) :: grib2_desc

    INTEGER :: ibits
    INTEGER :: datatype_flt

    ibits = DATATYPE_PACK16
    IF ( lnetcdf_flt64_output ) THEN
       datatype_flt = DATATYPE_FLT64
    ELSE
       datatype_flt = DATATYPE_FLT32
    ENDIF

    
    ! Missing description
    ! p_metrics%zd_indlist
    !
    cf_desc    = t_cf_var('zd_indlist', '-',                                             &
         &                'Missing description' , datatype_flt)
    grib2_desc = grib2_var(255, 255, 255, ibits, GRID_UNSTRUCTURED, GRID_CELL)
    CALL add_var( p_metrics_list, 'zd_indlist', p_metrics%zd_indlist,                &
         &           GRID_UNSTRUCTURED_CELL, ZA_REFERENCE, cf_desc, grib2_desc,              &
         &           ldims = (/4, numpoints/), lopenacc = .TRUE. )
    __acc_attach(p_metrics%zd_indlist)

    ! Missing description
    ! p_metrics%zd_blklist
    !
    cf_desc    = t_cf_var('zd_blklist', '-',                                             &
         &                'Missing description' , datatype_flt)
    grib2_desc = grib2_var(255, 255, 255, ibits, GRID_UNSTRUCTURED, GRID_CELL)
    CALL add_var( p_metrics_list, 'zd_blklist', p_metrics%zd_blklist,                &
         &           GRID_UNSTRUCTURED_CELL, ZA_REFERENCE, cf_desc, grib2_desc,              &
         &           ldims = (/4, numpoints/), lopenacc = .TRUE. )
    __acc_attach(p_metrics%zd_blklist)

    ! Missing description
    ! p_metrics%zd_vertidx
    !
    cf_desc    = t_cf_var('zd_vertidx', '-',                                       &
         &                'Missing description' , datatype_flt)
    grib2_desc = grib2_var(255, 255, 255, ibits, GRID_UNSTRUCTURED, GRID_CELL)
    CALL add_var( p_metrics_list, 'zd_vertidx', p_metrics%zd_vertidx,                &
         &           GRID_UNSTRUCTURED_CELL, ZA_REFERENCE, cf_desc, grib2_desc,              &
         &           ldims = (/4, numpoints/), lopenacc = .TRUE. )
    __acc_attach(p_metrics%zd_vertidx)


    ! Missing description
    ! p_metrics%zd_edgeidx
    !
    cf_desc    = t_cf_var('zd_edgeidx', '-',                                             &
         &                'Missing description' , datatype_flt)
    grib2_desc = grib2_var(255, 255, 255, ibits, GRID_UNSTRUCTURED, GRID_CELL)
    CALL add_var( p_metrics_list, 'zd_edgeidx', p_metrics%zd_edgeidx,                &
         &           GRID_UNSTRUCTURED_CELL, ZA_REFERENCE, cf_desc, grib2_desc,              &
         &           ldims = (/3, numpoints/), lopenacc = .TRUE. )
    __acc_attach(p_metrics%zd_edgeidx)

    ! Missing description
    ! p_metrics%zd_edgeblk
    !
    cf_desc    = t_cf_var('zd_edgeblk', '-',                                             &
         &                'Missing description' , datatype_flt)
    grib2_desc = grib2_var(255, 255, 255, ibits, GRID_UNSTRUCTURED, GRID_CELL)
    CALL add_var( p_metrics_list, 'zd_edgeblk', p_metrics%zd_edgeblk,                &
         &           GRID_UNSTRUCTURED_CELL, ZA_REFERENCE, cf_desc, grib2_desc,              &
         &           ldims = (/3, numpoints/), lopenacc = .TRUE. )
    __acc_attach(p_metrics%zd_edgeblk)

    ! Missing description
    ! p_metrics%zd_geofac
    !
    cf_desc    = t_cf_var('zd_geofac', '-',                                             &
         &                'Missing description' , datatype_flt)
    grib2_desc = grib2_var(255, 255, 255, ibits, GRID_UNSTRUCTURED, GRID_CELL)
    CALL add_var( p_metrics_list, 'zd_geofac', p_metrics%zd_geofac,                &
         &           GRID_UNSTRUCTURED_CELL, ZA_REFERENCE, cf_desc, grib2_desc,              &
         &           ldims = (/4, numpoints/), lopenacc = .TRUE. )
    __acc_attach(p_metrics%zd_geofac)

    ! Missing description
    ! p_metrics%zd_e2cell
    !
    cf_desc    = t_cf_var('zd_e2cell', '-',                                             &
         &                'Missing description' , datatype_flt)
    grib2_desc = grib2_var(255, 255, 255, ibits, GRID_UNSTRUCTURED, GRID_CELL)
    CALL add_var( p_metrics_list, 'zd_e2cell', p_metrics%zd_e2cell,                &
         &           GRID_UNSTRUCTURED_CELL, ZA_REFERENCE, cf_desc, grib2_desc,              &
         &           ldims = (/3, numpoints/), lopenacc = .TRUE. )
    __acc_attach(p_metrics%zd_e2cell)

    ! Missing description
    ! p_metrics%zd_intcoef
    !
    cf_desc    = t_cf_var('zd_intcoef', '-',                                             &
         &                'Missing description' , datatype_flt)
    grib2_desc = grib2_var(255, 255, 255, ibits, GRID_UNSTRUCTURED, GRID_CELL)
    CALL add_var( p_metrics_list, 'zd_intcoef', p_metrics%zd_intcoef,                &
         &           GRID_UNSTRUCTURED_CELL, ZA_REFERENCE, cf_desc, grib2_desc,              &
         &           ldims = (/3, numpoints/), lopenacc = .TRUE. )
    __acc_attach(p_metrics%zd_intcoef)

    ! Missing description
    ! p_metrics%zd_diffcoef
    !
    cf_desc    = t_cf_var('zd_diffcoef', '-',                                             &
         &                'Missing description' , datatype_flt)
    grib2_desc = grib2_var(255, 255, 255, ibits, GRID_UNSTRUCTURED, GRID_CELL)
    CALL add_var( p_metrics_list, 'zd_diffcoef', p_metrics%zd_diffcoef,                &
         &           GRID_UNSTRUCTURED_CELL, ZA_REFERENCE, cf_desc, grib2_desc,              &
         &           ldims = (/numpoints/), lopenacc = .TRUE. )
    __acc_attach(p_metrics%zd_diffcoef)
    
  END SUBROUTINE new_zd_metrics
  
END MODULE mo_nonhydro_state<|MERGE_RESOLUTION|>--- conflicted
+++ resolved
@@ -2986,8 +2986,6 @@
     __acc_attach(p_diag%mflx_ic_int)
 
 
-<<<<<<< HEAD
-=======
     ! mflx_ic_ubc  p_diag%mflx_ic_ubc(nproma,nblks_c,2)
     !
     cf_desc    = t_cf_var('mflx_ic_ubc', 'kg m-3',                            &
@@ -3000,58 +2998,6 @@
     __acc_attach(p_diag%mflx_ic_ubc)
 
 
-    ! q_int        p_diag%q_int(nproma,nblks_c,ntracer)
-    !
-    cf_desc    = t_cf_var('q_at_parent_interface_level', 'kg kg-1',           &
-      &                   'q at parent interface level', datatype_flt)
-    grib2_desc = grib2_var( 255, 255, 255, ibits, GRID_UNSTRUCTURED, GRID_CELL)
-    CALL add_var( p_diag_list, 'q_int', p_diag%q_int,                         &
-                & GRID_UNSTRUCTURED_CELL, ZA_SURFACE, cf_desc, grib2_desc,    &
-                & ldims=shape3d_ctra ,                                        &
-                & lcontainer=.TRUE., lrestart=.FALSE., loutput=.FALSE.,       &
-                & lopenacc = .TRUE. )
-    __acc_attach(p_diag%q_int)
-
-    ALLOCATE(p_diag%q_int_ptr(ntracer))
-    DO jt =1,ntracer
-      WRITE(ctrc,'(I3.3)')jt
-      CALL add_ref( p_diag_list, 'q_int',                                         &
-                  & 'q_int'//ctrc, p_diag%q_int_ptr(jt)%p_2d,                     &
-                  & GRID_UNSTRUCTURED_CELL, ZA_SURFACE,                           &
-                  & t_cf_var('q_int'//ctrc, 'kg kg-1','', datatype_flt),          &
-                  & grib2_var(255, 255, 255, ibits, GRID_UNSTRUCTURED, GRID_CELL),&
-                  & ref_idx=jt,                                                   &
-                  & ldims=shape2d_c, lrestart=.FALSE. )
-    ENDDO
-
-
-    ! q_ubc        p_diag%q_ubc(nproma,nblks_c,ntracer)
-    !
-    cf_desc    = t_cf_var('q_at_child_upper_boundary', 'kg kg-1',             &
-      &                   'q at child upper boundary', datatype_flt)
-    grib2_desc = grib2_var( 255, 255, 255, ibits, GRID_UNSTRUCTURED, GRID_CELL)
-    CALL add_var( p_diag_list, 'q_ubc', p_diag%q_ubc,                         &
-                & GRID_UNSTRUCTURED_CELL, ZA_SURFACE, cf_desc, grib2_desc,    &
-                & ldims=shape3d_ctra,                                         &
-                & lcontainer=.TRUE., lrestart=.FALSE., loutput=.FALSE.,       &
-                & lopenacc = .TRUE. )
-    __acc_attach(p_diag%q_ubc)
-
-    ALLOCATE(p_diag%q_ubc_ptr(ntracer))
-    DO jt =1,ntracer
-      WRITE(ctrc,'(I3.3)')jt
-      CALL add_ref( p_diag_list, 'q_ubc',                                         &
-                  & 'q_ubc'//ctrc, p_diag%q_ubc_ptr(jt)%p_2d,                     &
-                  & GRID_UNSTRUCTURED_CELL, ZA_SURFACE,                           &
-                  & t_cf_var('q_ubc'//ctrc, 'kg kg-1','', datatype_flt),          &
-                  & grib2_var(255, 255, 255, ibits, GRID_UNSTRUCTURED, GRID_CELL),&
-                  & ref_idx=jt,                                                   &
-                  & ldims=shape2d_c, lrestart=.FALSE. )
-    ENDDO
-
-
-
->>>>>>> 322b6c17
     !
     ! tracers
     !
