--- conflicted
+++ resolved
@@ -825,29 +825,6 @@
             &                       lower_limit=0.0_wp )                               )
         END IF ! in2o
 
-<<<<<<< HEAD
-        !O3
-        IF ( iqt <= io3 .AND. io3 <= ntracer .AND. .NOT. lart) THEN
-          CALL add_ref( p_prog_list, 'tracer',                                         &
-            &           TRIM(vname_prefix)//'qo3'//suffix, p_prog%tracer_ptr(io3)%p_3d, &
-            &           GRID_UNSTRUCTURED_CELL, ZA_REFERENCE,                             &
-            &           t_cf_var(TRIM(vname_prefix)//'qo3',                            &
-            &            'kg kg-1','o3_mass_mixing_ratio', datatype_flt),              &
-            &           grib2_var(0,14,255, ibits, GRID_UNSTRUCTURED, GRID_CELL),      &
-            &           ldims=shape3d_c,                                               &
-            &           tlev_source=TLEV_NNOW_RCF,                                     & ! output from nnow_rcf slice
-            &           tracer_info=create_tracer_metadata(lis_tracer=.TRUE.,          &
-            &                       name        = TRIM(vname_prefix)//'qo3'//suffix,   &
-            &                       ihadv_tracer=advconf%ihadv_tracer(io3),            &
-            &                       ivadv_tracer=advconf%ivadv_tracer(io3)),           & 
-            &           vert_interp=create_vert_interp_metadata(                       &
-            &                       vert_intp_type=vintp_types("P","Z","I"),           &
-            &                       vert_intp_method=VINTP_METHOD_LIN,                 &
-            &                       lower_limit=0.0_wp )                               )
-        END IF ! io3
-
-=======
->>>>>>> 7cc4f1df
         !CK>
         IF (ANY(atm_phy_nwp_config(1:n_dom)%inwp_gscp==2)) THEN
           !QG
