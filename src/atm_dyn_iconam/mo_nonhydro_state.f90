--- conflicted
+++ resolved
@@ -712,21 +712,9 @@
             &                     vert_intp_method=VINTP_METHOD_LIN,                 &
             &                     l_loglin=.FALSE.,                                  &
             &                     l_extrapol=.FALSE., l_pd_limit=.FALSE.,            &
-<<<<<<< HEAD
-            &                     lower_limit=0._wp  ),                              & 
-            &         in_group=groups("atmo_ml_vars","atmo_pl_vars","atmo_zl_vars",  &
-            &                         "dwd_fg_atm_vars","mode_dwd_fg_in",            &
-            &                         "mode_iau_ana_in", "mode_iau_anaatm_in",       &
-            &                         "mode_iau_fg_in","mode_iau_old_fg_in",         &
-            &                         "LATBC_PREFETCH_VARS",                         &
-            &                         "mode_iniana","icon_lbc_vars") )
-        END IF
-
-=======
             &                     lower_limit=0._wp  ),                              &
             &         in_group=ingroup)
         END IF ! iqc
->>>>>>> a5910448
         !QI
         IF ( iqi /= 0 ) THEN
           tracer_name = TRIM(vname_prefix)//TRIM(advconf%tracer_names(iqi))
@@ -749,21 +737,9 @@
             &                     vert_intp_method=VINTP_METHOD_LIN,                 &
             &                     l_loglin=.FALSE.,                                  &
             &                     l_extrapol=.FALSE., l_pd_limit=.FALSE.,            &
-<<<<<<< HEAD
-            &                     lower_limit=0._wp  ),                              & 
-            &         in_group=groups("atmo_ml_vars","atmo_pl_vars","atmo_zl_vars",  &
-            &                         "dwd_fg_atm_vars","mode_dwd_fg_in",            &
-            &                          "mode_iau_ana_in", "mode_iau_anaatm_in",      &
-            &                         "mode_iau_fg_in","mode_iau_old_fg_in",         &
-            &                         "LATBC_PREFETCH_VARS",                         &
-            &                         "mode_iniana","icon_lbc_vars") )
-        END IF
-
-=======
             &                     lower_limit=0._wp  ),                              &
             &         in_group=ingroup )
         END IF ! iqi
->>>>>>> a5910448
         !QR
         IF ( iqr /= 0 ) THEN
           tracer_name = TRIM(vname_prefix)//TRIM(advconf%tracer_names(iqr))
@@ -961,16 +937,7 @@
             &                       vert_intp_method=VINTP_METHOD_LIN,                 &
             &                       l_loglin=.FALSE.,                                  &
             &                       l_extrapol=.FALSE., l_pd_limit=.FALSE.,            &
-<<<<<<< HEAD
             &             lower_limit=0._wp  ),                                        & 
-            &           in_group=groups("atmo_ml_vars", "atmo_pl_vars", "atmo_zl_vars")  )
-        END IF
-
-        !QNI_NUC activated ice nuclei tracking var # per kg, local
-        IF ( iqni_nuc /= 0 ) THEN
-          tracer_name = TRIM(vname_prefix)//TRIM(advconf%tracer_names(iqni_nuc))
-=======
-            &                       lower_limit=0._wp  ),                              & 
             &           in_group=groups("atmo_ml_vars","atmo_pl_vars","atmo_zl_vars",  &
             &                           "dwd_fg_atm_vars","mode_dwd_fg_in",            &
             &                           "mode_iau_ana_in", "mode_iau_anaatm_in",       &
@@ -979,34 +946,12 @@
 ! ???       &                           "LATBC_PREFETCH_VARS"                          &
 ! ???       &                           "mode_iniana","icon_lbc_vars") )
             &                          )                             )
-        END IF ! inwp_gscp==2
-
-        !CK> improved ice nucleation scheme
-        IF (atm_phy_nwp_config(p_patch%id)%inwp_gscp==3) THEN
-          !QNI cloud ice number # per kg, local 
-          CALL add_ref( p_prog_list, 'tracer',                                         &
-            &           TRIM(vname_prefix)//'qni'//suffix, p_prog%tracer_ptr(iqni)%p_3d, &
-            &           GRID_UNSTRUCTURED_CELL, ZA_REFERENCE,                             &
-            &           t_cf_var(TRIM(vname_prefix)//'qni',                             &
-            &            ' kg-1 ','number concentration cloud ice', datatype_flt),      &
-            &           grib2_var(0, 6, 29, ibits, GRID_UNSTRUCTURED, GRID_CELL),       &
-            &           ldims=shape3d_c,                                                &
-            &           tlev_source=TLEV_NNOW_RCF,                                      & ! output from nnow_rcf slice
-            &           tracer_info=create_tracer_metadata(lis_tracer=.TRUE.,           &
-            &                       name        = TRIM(vname_prefix)//'qni'//suffix,    &
-            &                       ihadv_tracer=advconf%ihadv_tracer(iqni),            &
-            &                       ivadv_tracer=advconf%ivadv_tracer(iqni)),           &
-            &           vert_interp=create_vert_interp_metadata(                        &
-            &                       vert_intp_type=vintp_types("P","Z","I"),            &
-            &                       vert_intp_method=VINTP_METHOD_LIN,                  &
-            &                       l_loglin=.FALSE.,                                   &
-            &                       l_extrapol=.FALSE., l_pd_limit=.FALSE.,             &
-            &             lower_limit=0._wp  ),                                         & 
-            &           in_group=groups("atmo_ml_vars", "atmo_pl_vars", "atmo_zl_vars", &
-            &                           "LATBC_PREFETCH_VARS")  )
-          !QNI_NUC activated ice nuclei tracking var # per kg, local
-          ! NO OFFICIAL GRIB CODINGS YET! THE "0, 1, 255" HAS TO BE ADAPTED WHEN THESE CODINGS BECOME AVAILABLE!
->>>>>>> a5910448
+        END IF
+
+        !QNI_NUC activated ice nuclei tracking var # per kg, local
+        IF ( iqni_nuc /= 0 ) THEN
+          tracer_name = TRIM(vname_prefix)//TRIM(advconf%tracer_names(iqni_nuc))
+
           CALL add_ref( p_prog_list, 'tracer',                                         &
             &           TRIM(tracer_name)//suffix, p_prog%tracer_ptr(iqni_nuc)%p_3d,   &
             &           GRID_UNSTRUCTURED_CELL, ZA_REFERENCE,                             &
@@ -1029,7 +974,6 @@
             &           in_group=groups("atmo_ml_vars", "atmo_pl_vars", "atmo_zl_vars")  )
         END IF
         !CK<
-<<<<<<< HEAD
 
         !hail
         IF ( iqh /= 0 ) THEN
@@ -1054,6 +998,11 @@
                     &             l_extrapol=.FALSE., l_pd_limit=.FALSE.,            &
                     &             lower_limit=0._wp  ),                              & 
                     & in_group=groups("atmo_ml_vars", "atmo_pl_vars", "atmo_zl_vars")  )
+!!                    & in_group=groups("atmo_ml_vars", "atmo_pl_vars", "atmo_zl_vars", &
+!!                    &                 "dwd_fg_atm_vars","mode_dwd_fg_in",             &
+!!                    &                 "mode_iau_ana_in", "mode_iau_anaatm_in",        &
+!!                    &                 "mode_iau_fg_in",                               &
+!!                    &                 "LATBC_PREFETCH_VARS")  )
         END IF
 
         !rain droplet concentration
@@ -1079,7 +1028,13 @@
                     &             l_extrapol=.FALSE., l_pd_limit=.FALSE.,            &
                     &             lower_limit=0._wp  ),                              & 
                     & in_group=groups("atmo_ml_vars", "atmo_pl_vars", "atmo_zl_vars")  )
+!!                    & in_group=groups("atmo_ml_vars", "atmo_pl_vars", "atmo_zl_vars",  &
+!!                    &                 "dwd_fg_atm_vars","mode_dwd_fg_in",             &
+!!                    &                 "mode_iau_ana_in", "mode_iau_anaatm_in",        &
+!!                    &                 "mode_iau_fg_in",                               &
+!!                    &                 "LATBC_PREFETCH_VARS")  )
         END IF
+
 
         !snow concentration
         IF ( iqns /= 0 ) THEN
@@ -1090,6 +1045,7 @@
                     & t_cf_var(TRIM(tracer_name),                                    &
                     &  ' kg-1 ','number_concentration_snow', datatype_flt),          &
                     & grib2_var(0, 1, 217, ibits, GRID_UNSTRUCTURED, GRID_CELL),     &
+!!                    & grib2_var(0, 1, 101, ibits, GRID_UNSTRUCTURED, GRID_CELL),       &
                     & ref_idx=iqns,                                                  &
                     & ldims=shape3d_c,                                               &
                     & tlev_source=TLEV_NNOW_RCF,                                     &              ! output from nnow_rcf slice
@@ -1104,223 +1060,17 @@
                     &             l_extrapol=.FALSE., l_pd_limit=.FALSE.,            &
                     &             lower_limit=0._wp  ),                              & 
                     & in_group=groups("atmo_ml_vars", "atmo_pl_vars", "atmo_zl_vars")  )
+!!                    & in_group=groups("atmo_ml_vars", "atmo_pl_vars", "atmo_zl_vars",  &
+!!                    &                 "dwd_fg_atm_vars","mode_dwd_fg_in",             &
+!!                    &                 "mode_iau_ana_in", "mode_iau_anaatm_in",        &
+!!                    &                 "mode_iau_fg_in",                               &
+!!                    &                 "LATBC_PREFETCH_VARS")  )
         END IF
+
 
         !graupel concentration
         IF ( iqng /= 0 ) THEN
             tracer_name = TRIM(vname_prefix)//TRIM(advconf%tracer_names(iqng))
-=======
- 
- 
-        !two moment scheme: be careful to follow the order in which tracers (iqg,iqh,..)
-        !are listed in mo_nml_crosscheck.f90
-        IF (atm_phy_nwp_config(p_patch%id)%inwp_gscp==4 &
-             & .OR. atm_phy_nwp_config(p_patch%id)%inwp_gscp==5 &
-             & .OR. atm_phy_nwp_config(p_patch%id)%inwp_gscp==6) THEN            
-
-            !graupel (iqg=6)
-            CALL add_ref( p_prog_list, 'tracer',                                      &
-                    & TRIM(vname_prefix)//'qg'//suffix, p_prog%tracer_ptr(iqg)%p_3d,  &
-                    & GRID_UNSTRUCTURED_CELL, ZA_REFERENCE,                           &
-                    & t_cf_var(TRIM(vname_prefix)//'qg',                              &
-                    &  'kg kg-1','specific graupel content', datatype_flt),           &
-                    & grib2_var(0, 1, 32, ibits, GRID_UNSTRUCTURED, GRID_CELL),       &
-                    & ldims=shape3d_c,                                                &
-                    & tlev_source=TLEV_NNOW_RCF,                                      &              ! output from nnow_rcf slice
-                    & tracer_info=create_tracer_metadata_hydro(lis_tracer=.TRUE.,     &
-                    &             name        = TRIM(vname_prefix)//'qg'//suffix,     &
-                    &             ihadv_tracer=advconf%ihadv_tracer(iqg),             &
-                    &             ivadv_tracer=advconf%ivadv_tracer(iqg)),            &
-                    & vert_interp=create_vert_interp_metadata(                        &
-                    &             vert_intp_type=vintp_types("P","Z","I"),            &
-                    &             vert_intp_method=VINTP_METHOD_LIN,                  &
-                    &             l_loglin=.FALSE.,                                   &
-                    &             l_extrapol=.FALSE., l_pd_limit=.FALSE.,             &
-                    &             lower_limit=0._wp  ),                               & 
-                    & in_group=groups("atmo_ml_vars", "atmo_pl_vars", "atmo_zl_vars", &
-                    &                 "dwd_fg_atm_vars","mode_dwd_fg_in",             &
-                    &                 "mode_iau_ana_in", "mode_iau_anaatm_in",        &
-                    &                 "mode_iau_fg_in",                               &
-                    &                 "LATBC_PREFETCH_VARS")  )
-
-            !hail (iqh=7) 
-            CALL add_ref( p_prog_list, 'tracer',                                      &
-                    & TRIM(vname_prefix)//'qh'//suffix, p_prog%tracer_ptr(iqh)%p_3d,  &
-                    & GRID_UNSTRUCTURED_CELL, ZA_REFERENCE,                           &
-                    & t_cf_var(TRIM(vname_prefix)//'qh',                              &
-                    &  'kgkg-1 ','specific hail content', datatype_flt),              &
-                    & grib2_var(0, 1, 71, ibits, GRID_UNSTRUCTURED, GRID_CELL),       &
-                    & ldims=shape3d_c,                                                &
-                    & tlev_source=TLEV_NNOW_RCF,                                      &              ! output from nnow_rcf slice
-                    & tracer_info=create_tracer_metadata_hydro(lis_tracer=.TRUE.,     &
-                    &             name        = TRIM(vname_prefix)//'qh'//suffix,     &
-                    &             ihadv_tracer=advconf%ihadv_tracer(iqh),             &
-                    &             ivadv_tracer=advconf%ivadv_tracer(iqh)),            &
-                    & vert_interp=create_vert_interp_metadata(                        &
-                    &             vert_intp_type=vintp_types("P","Z","I"),            &
-                    &             vert_intp_method=VINTP_METHOD_LIN,                  &
-                    &             l_loglin=.FALSE.,                                   &
-                    &             l_extrapol=.FALSE., l_pd_limit=.FALSE.,             &
-                    &             lower_limit=0._wp  ),                               & 
-                    & in_group=groups("atmo_ml_vars", "atmo_pl_vars", "atmo_zl_vars", &
-                    &                 "dwd_fg_atm_vars","mode_dwd_fg_in",             &
-                    &                 "mode_iau_ana_in", "mode_iau_anaatm_in",        &
-                    &                 "mode_iau_fg_in",                               &
-                    &                 "LATBC_PREFETCH_VARS")  )
-
-            !ice number concentration (iqni=8)
-            CALL add_ref( p_prog_list, 'tracer',                                       &
-                    & TRIM(vname_prefix)//'qni'//suffix, p_prog%tracer_ptr(iqni)%p_3d, &
-                    & GRID_UNSTRUCTURED_CELL, ZA_REFERENCE,                            &
-                    & t_cf_var(TRIM(vname_prefix)//'qni',                              &
-                    &  ' kg-1 ','number concentration cloud ice', datatype_flt),       &
-                    & grib2_var(0, 6, 29, ibits, GRID_UNSTRUCTURED, GRID_CELL),        &
-                    & ldims=shape3d_c,                                                 &
-                    & tlev_source=TLEV_NNOW_RCF,                                       &              ! output from nnow_rcf slice
-                    & tracer_info=create_tracer_metadata(lis_tracer=.TRUE.,            &
-                    &             name        = TRIM(vname_prefix)//'qni'//suffix,     &
-                    &             ihadv_tracer=advconf%ihadv_tracer(iqni),             &
-                    &             ivadv_tracer=advconf%ivadv_tracer(iqni)),            &
-                    & vert_interp=create_vert_interp_metadata(                         &
-                    &             vert_intp_type=vintp_types("P","Z","I"),             &
-                    &             vert_intp_method=VINTP_METHOD_LIN,                   &
-                    &             l_loglin=.FALSE.,                                    &
-                    &             l_extrapol=.FALSE., l_pd_limit=.FALSE.,              &
-                    &             lower_limit=0._wp  ),                                & 
-                    & in_group=groups("atmo_ml_vars", "atmo_pl_vars", "atmo_zl_vars",  &
-                    &                 "dwd_fg_atm_vars","mode_dwd_fg_in",             &
-                    &                 "mode_iau_ana_in", "mode_iau_anaatm_in",        &
-                    &                 "mode_iau_fg_in",                               &
-                    &                 "LATBC_PREFETCH_VARS")  )
-
-            !rain droplet concentration (iqnr=9)
-            CALL add_ref( p_prog_list, 'tracer',                                       &
-                    & TRIM(vname_prefix)//'qnr'//suffix, p_prog%tracer_ptr(iqnr)%p_3d, &
-                    & GRID_UNSTRUCTURED_CELL, ZA_REFERENCE,                            &
-                    & t_cf_var(TRIM(vname_prefix)//'qnr',                              &
-                    &  ' kg-1 ','number concentration rain droplet', datatype_flt),    &
-                    & grib2_var(0, 1, 100, ibits, GRID_UNSTRUCTURED, GRID_CELL),       &
-                    & ldims=shape3d_c,                                                 &
-                    & tlev_source=TLEV_NNOW_RCF,                                       &              ! output from nnow_rcf slice
-                    & tracer_info=create_tracer_metadata(lis_tracer=.TRUE.,            &
-                    &             name        = TRIM(vname_prefix)//'qnr'//suffix,     &
-                    &             ihadv_tracer=advconf%ihadv_tracer(iqnr),             &
-                    &             ivadv_tracer=advconf%ivadv_tracer(iqnr)),            &
-                    & vert_interp=create_vert_interp_metadata(                         &
-                    &             vert_intp_type=vintp_types("P","Z","I"),             &
-                    &             vert_intp_method=VINTP_METHOD_LIN,                   &
-                    &             l_loglin=.FALSE.,                                    &
-                    &             l_extrapol=.FALSE., l_pd_limit=.FALSE.,              &
-                    &             lower_limit=0._wp  ),                                & 
-                    & in_group=groups("atmo_ml_vars", "atmo_pl_vars", "atmo_zl_vars",  &
-                    &                 "dwd_fg_atm_vars","mode_dwd_fg_in",             &
-                    &                 "mode_iau_ana_in", "mode_iau_anaatm_in",        &
-                    &                 "mode_iau_fg_in",                               &
-                    &                 "LATBC_PREFETCH_VARS")  )
-
-            !snow concentration (iqns=10)
-            CALL add_ref( p_prog_list, 'tracer',                                       &
-                    & TRIM(vname_prefix)//'qns'//suffix, p_prog%tracer_ptr(iqns)%p_3d, &
-                    & GRID_UNSTRUCTURED_CELL, ZA_REFERENCE,                            &
-                    & t_cf_var(TRIM(vname_prefix)//'qns',                              &
-                    &  ' kg-1 ','number concentration snow', datatype_flt),            &
-                    & grib2_var(0, 1, 101, ibits, GRID_UNSTRUCTURED, GRID_CELL),       &
-                    & ldims=shape3d_c,                                                 &
-                    & tlev_source=TLEV_NNOW_RCF,                                       &              ! output from nnow_rcf slice
-                    & tracer_info=create_tracer_metadata(lis_tracer=.TRUE.,            &
-                    &             name        = TRIM(vname_prefix)//'qns'//suffix,     &
-                    &             ihadv_tracer=advconf%ihadv_tracer(iqns),             &
-                    &             ivadv_tracer=advconf%ivadv_tracer(iqns)),            &
-                    & vert_interp=create_vert_interp_metadata(                         &
-                    &             vert_intp_type=vintp_types("P","Z","I"),             &
-                    &             vert_intp_method=VINTP_METHOD_LIN,                   &
-                    &             l_loglin=.FALSE.,                                    &
-                    &             l_extrapol=.FALSE., l_pd_limit=.FALSE.,              &
-                    &             lower_limit=0._wp  ),                                & 
-                    & in_group=groups("atmo_ml_vars", "atmo_pl_vars", "atmo_zl_vars",  &
-                    &                 "dwd_fg_atm_vars","mode_dwd_fg_in",             &
-                    &                 "mode_iau_ana_in", "mode_iau_anaatm_in",        &
-                    &                 "mode_iau_fg_in",                               &
-                    &                 "LATBC_PREFETCH_VARS")  )
-
-            !graupel concentration (iqng=11)
-            CALL add_ref( p_prog_list, 'tracer',                                       &
-                    & TRIM(vname_prefix)//'qng'//suffix, p_prog%tracer_ptr(iqng)%p_3d, &
-                    & GRID_UNSTRUCTURED_CELL, ZA_REFERENCE,                            &
-                    & t_cf_var(TRIM(vname_prefix)//'qng',                              &
-                    &  ' kg-1 ','number concentration graupel', datatype_flt),         &
-                    & grib2_var(0, 1, 102, ibits, GRID_UNSTRUCTURED, GRID_CELL),       &
-                    & ldims=shape3d_c,                                                 &
-                    & tlev_source=TLEV_NNOW_RCF,                                       &              ! output from nnow_rcf slice
-                    & tracer_info=create_tracer_metadata(lis_tracer=.TRUE.,            &
-                    &             name        = TRIM(vname_prefix)//'qng'//suffix,     &
-                    &             ihadv_tracer=advconf%ihadv_tracer(iqng),             &
-                    &             ivadv_tracer=advconf%ivadv_tracer(iqng)),            &
-                    & vert_interp=create_vert_interp_metadata(                         &
-                    &             vert_intp_type=vintp_types("P","Z","I"),             &
-                    &             vert_intp_method=VINTP_METHOD_LIN,                   &
-                    &             l_loglin=.FALSE.,                                    &
-                    &             l_extrapol=.FALSE., l_pd_limit=.FALSE.,              &
-                    &             lower_limit=0._wp  ),                                & 
-                    & in_group=groups("atmo_ml_vars", "atmo_pl_vars", "atmo_zl_vars",  &
-                    &                 "dwd_fg_atm_vars","mode_dwd_fg_in",             &
-                    &                 "mode_iau_ana_in", "mode_iau_anaatm_in",        &
-                    &                 "mode_iau_fg_in",                               &
-                    &                 "LATBC_PREFETCH_VARS")  )
-
-            !hail concentration (iqnh=12)
-            CALL add_ref( p_prog_list, 'tracer',                                       &
-                    & TRIM(vname_prefix)//'qnh'//suffix, p_prog%tracer_ptr(iqnh)%p_3d, &
-                    & GRID_UNSTRUCTURED_CELL, ZA_REFERENCE,                            &
-                    & t_cf_var(TRIM(vname_prefix)//'qnh',                              &
-                    &  ' kg-1 ','number concentration hail', datatype_flt),            &
-                    & grib2_var(0, 1, 103, ibits, GRID_UNSTRUCTURED, GRID_CELL),       &
-                    & ldims=shape3d_c,                                                 &
-                    & tlev_source=TLEV_NNOW_RCF,                                       &              ! output from nnow_rcf slice
-                    & tracer_info=create_tracer_metadata(lis_tracer=.TRUE.,            &
-                    &             name        = TRIM(vname_prefix)//'qnh'//suffix,     &
-                    &             ihadv_tracer=advconf%ihadv_tracer(iqnh),             &
-                    &             ivadv_tracer=advconf%ivadv_tracer(iqnh)),            &
-                    & vert_interp=create_vert_interp_metadata(                         &
-                    &             vert_intp_type=vintp_types("P","Z","I"),             &
-                    &             vert_intp_method=VINTP_METHOD_LIN,                   &
-                    &             l_loglin=.FALSE.,                                    &
-                    &             l_extrapol=.FALSE., l_pd_limit=.FALSE.,              &
-                    &             lower_limit=0._wp  ),                                & 
-                    & in_group=groups("atmo_ml_vars", "atmo_pl_vars", "atmo_zl_vars",  &
-                    &                 "dwd_fg_atm_vars","mode_dwd_fg_in",             &
-                    &                 "mode_iau_ana_in", "mode_iau_anaatm_in",        &
-                    &                 "mode_iau_fg_in",                               &
-                    &                 "LATBC_PREFETCH_VARS")  )
-         
-            ! cloud droplet concentration (iqnc=13)
-            ! QNC  pdis=0 pcat=6 pnum=28 #DWD: Number of cloud droplets per unit mass of air. paramId=502315
-            CALL add_ref( p_prog_list, 'tracer',                                       &
-                    & TRIM(vname_prefix)//'qnc'//suffix, p_prog%tracer_ptr(iqnc)%p_3d, &
-                    & GRID_UNSTRUCTURED_CELL, ZA_REFERENCE,                            &
-                    & t_cf_var(TRIM(vname_prefix)//'qnc',                              &
-                    &  ' kg-1 ','number concentration cloud droplets', datatype_flt),  &
-                    & grib2_var(0, 6, 28, ibits, GRID_UNSTRUCTURED, GRID_CELL),        &
-                    & ldims=shape3d_c,                                                 &
-                    & tlev_source=TLEV_NNOW_RCF,                                       &              ! output from nnow_rcf slice
-                    & tracer_info=create_tracer_metadata(lis_tracer=.TRUE.,            &
-                    &             name        = TRIM(vname_prefix)//'qnc'//suffix,     &
-                    &             ihadv_tracer=advconf%ihadv_tracer(iqnc),             &
-                    &             ivadv_tracer=advconf%ivadv_tracer(iqnc)),            &
-                    & vert_interp=create_vert_interp_metadata(                         &
-                    &             vert_intp_type=vintp_types("P","Z","I"),             &
-                    &             vert_intp_method=VINTP_METHOD_LIN,                   &
-                    &             l_loglin=.FALSE.,                                    &
-                    &             l_extrapol=.FALSE., l_pd_limit=.FALSE.,              &
-                    &             lower_limit=0._wp  ),                                & 
-                    & in_group=groups("atmo_ml_vars", "atmo_pl_vars", "atmo_zl_vars",  &
-                    &                 "dwd_fg_atm_vars","mode_dwd_fg_in",             &
-                    &                 "mode_iau_ana_in", "mode_iau_anaatm_in",        &
-                    &                 "mode_iau_fg_in",                               &
-                    &                 "LATBC_PREFETCH_VARS")  )
-        
-            ! NO OFFICIAL GRIB CODINGS YET! THE "255, 255, 255" HAS TO BE ADAPTED WHEN THESE CODINGS BECOME AVAILABLE!
->>>>>>> a5910448
             CALL add_ref( p_prog_list, 'tracer',                                     &
                     & TRIM(tracer_name)//suffix, p_prog%tracer_ptr(iqng)%p_3d,       &
                     & GRID_UNSTRUCTURED_CELL, ZA_REFERENCE,                             &
@@ -1418,15 +1168,11 @@
                     & in_group=groups("atmo_ml_vars", "atmo_pl_vars", "atmo_zl_vars")  )
         END IF ! inwp_gscp==4, inwp_gscp==5 .or. inwp_gscp==6
 
-<<<<<<< HEAD
         ! concentration of cloud condensation nuclei
         IF ( inccn /= 0 ) THEN
             tracer_name = TRIM(vname_prefix)//TRIM(advconf%tracer_names(inccn))
-=======
-        IF (atm_phy_nwp_config(p_patch%id)%inwp_gscp==5) THEN
             ! concentration of cloud condensation nuclei
             ! NO OFFICIAL GRIB CODINGS YET! THE "255, 255, 255" HAS TO BE ADAPTED WHEN THESE CODINGS BECOME AVAILABLE!
->>>>>>> a5910448
             CALL add_ref( p_prog_list, 'tracer',                                     &
                     & TRIM(tracer_name)//suffix, p_prog%tracer_ptr(inccn)%p_3d,      &
                     & GRID_UNSTRUCTURED_CELL, ZA_REFERENCE,                             &
@@ -1447,14 +1193,11 @@
                     &             l_extrapol=.FALSE., l_pd_limit=.FALSE.,            &
                     &             lower_limit=0._wp  ),                              & 
                     & in_group=groups("atmo_ml_vars", "atmo_pl_vars", "atmo_zl_vars")  )
-<<<<<<< HEAD
         END IF
 
         IF ( ininpot /= 0 ) THEN
             tracer_name = TRIM(vname_prefix)//TRIM(advconf%tracer_names(ininpot))
-=======
             ! NO OFFICIAL GRIB CODINGS YET! THE "255, 255, 255" HAS TO BE ADAPTED WHEN THESE CODINGS BECOME AVAILABLE!
->>>>>>> a5910448
             CALL add_ref( p_prog_list, 'tracer',                                     &
                     & TRIM(tracer_name)//suffix, p_prog%tracer_ptr(ininpot)%p_3d,    &
                     & GRID_UNSTRUCTURED_CELL, ZA_REFERENCE,                             &
