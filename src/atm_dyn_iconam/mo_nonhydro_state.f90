--- conflicted
+++ resolved
@@ -3080,16 +3080,10 @@
       &                   'terrain slope in normal direction', datatype_flt)
     grib2_desc = grib2_var( 255, 255, 255, ibits, GRID_UNSTRUCTURED, GRID_EDGE)
     CALL add_var( p_metrics_list, 'ddxn_z_full', p_metrics%ddxn_z_full,         &
-<<<<<<< HEAD
-                & GRID_UNSTRUCTURED_EDGE, ZA_REFERENCE, cf_desc, grib2_desc,       &
-                & ldims=shape3d_e, loutput=.TRUE.,                              &
-                & isteptype=TSTEP_CONSTANT )
-=======
                 & GRID_UNSTRUCTURED_EDGE, ZA_REFERENCE, cf_desc, grib2_desc,    &
                 & ldims=shape3d_e, loutput=.TRUE.,                              &
                 & isteptype=TSTEP_CONSTANT,                                     &
                 & lopenacc = .TRUE. )
->>>>>>> 6d865c32
 
 
     ! slope of the terrain in tangential direction (full level)
@@ -3099,16 +3093,10 @@
       &                   'terrain slope in tangential direction', datatype_flt)
     grib2_desc = grib2_var( 255, 255, 255, ibits, GRID_UNSTRUCTURED, GRID_EDGE)
     CALL add_var( p_metrics_list, 'ddxt_z_full', p_metrics%ddxt_z_full,         &
-<<<<<<< HEAD
-                & GRID_UNSTRUCTURED_EDGE, ZA_REFERENCE, cf_desc, grib2_desc,       &
-                & ldims=shape3d_e, loutput=.TRUE.,                              &
-                & isteptype=TSTEP_CONSTANT )
-=======
                 & GRID_UNSTRUCTURED_EDGE, ZA_REFERENCE, cf_desc, grib2_desc,    &
                 & ldims=shape3d_e, loutput=.TRUE.,                              &
                 & isteptype=TSTEP_CONSTANT,                                     &
                 & lopenacc = .TRUE. )
->>>>>>> 6d865c32
 
     IF (atm_phy_nwp_config(jg)%is_les_phy) THEN
       ! slope of the terrain in normal direction (half level)
@@ -3237,16 +3225,10 @@
       &                   'metrics functional determinant (edge)', datatype_flt)
     grib2_desc = grib2_var( 255, 255, 255, ibits, GRID_UNSTRUCTURED, GRID_EDGE)
     CALL add_var( p_metrics_list, 'ddqz_z_full_e', p_metrics%ddqz_z_full_e,     &
-<<<<<<< HEAD
-                & GRID_UNSTRUCTURED_EDGE, ZA_REFERENCE, cf_desc, grib2_desc,       &
-                & ldims=shape3d_e, loutput=.TRUE.,                              &
-                & isteptype=TSTEP_CONSTANT )
-=======
                 & GRID_UNSTRUCTURED_EDGE, ZA_REFERENCE, cf_desc, grib2_desc,    &
                 & ldims=shape3d_e, loutput=.TRUE.,                              &
                 & isteptype=TSTEP_CONSTANT,                                     &
                 & lopenacc = .TRUE. )
->>>>>>> 6d865c32
 
 
     ! functional determinant of the metrics [sqrt(gamma)]
@@ -3258,12 +3240,8 @@
     CALL add_var( p_metrics_list, 'ddqz_z_half', p_metrics%ddqz_z_half,         &
                 & GRID_UNSTRUCTURED_CELL, ZA_REFERENCE_HALF, cf_desc, grib2_desc,  &
                 & ldims=shape3d_chalf, loutput=.TRUE.,                          &
-<<<<<<< HEAD
-                & isteptype=TSTEP_CONSTANT )
-=======
                 & isteptype=TSTEP_CONSTANT,                                     &
                 & lopenacc = .TRUE. )
->>>>>>> 6d865c32
 
 
     ! functional determinant of the metrics [sqrt(gamma)]
@@ -3273,16 +3251,10 @@
       &                   'metrics functional determinant', datatype_flt)
     grib2_desc = grib2_var( 255, 255, 255, ibits, GRID_UNSTRUCTURED, GRID_CELL)
     CALL add_var( p_metrics_list, 'ddqz_z_full', p_metrics%ddqz_z_full,         &
-<<<<<<< HEAD
-                & GRID_UNSTRUCTURED_CELL, ZA_REFERENCE, cf_desc, grib2_desc,       &
-                & ldims=shape3d_c, loutput=.TRUE.,                              &
-                & isteptype=TSTEP_CONSTANT )
-=======
                 & GRID_UNSTRUCTURED_CELL, ZA_REFERENCE, cf_desc, grib2_desc,    &
                 & ldims=shape3d_c, loutput=.TRUE.,                              &
                 & isteptype=TSTEP_CONSTANT,                                     &
                 & lopenacc = .TRUE. )
->>>>>>> 6d865c32
 
 
     ! geopotential at full level cell center
