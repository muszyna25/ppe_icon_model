--- conflicted
+++ resolved
@@ -99,12 +99,7 @@
     &                                DATATYPE_PACK16, DATATYPE_PACK24,               &
     &                                DATATYPE_INT, TSTEP_CONSTANT, TSTEP_AVG,        &
     &                                GRID_UNSTRUCTURED
-<<<<<<< HEAD
   USE mo_action,               ONLY: ACTION_RESET, new_action, actions
-  USE mo_util_vgrid_types,     ONLY: vgrid_buffer
-=======
-  USE mo_action,               ONLY: ACTION_RESET
->>>>>>> af95d9eb
   USE mo_upatmo_config,        ONLY: upatmo_dyn_config
   USE mo_upatmo_impl_const,    ONLY: idamtr
   USE mo_echam_vdf_config,     ONLY: echam_vdf_config
