!>
!! mo_solve_nonhydro
!!
!! This module contains the nonhydrostatic dynamical core for the triangular version
!! Its routines were previously contained in mo_divergent_modes and mo_vector_operations
!! but have been extracted for better memory efficiency
!!
!! @author Guenther Zaengl, DWD
!!
!! @par Revision History
!! Initial release by Guenther Zaengl (2010-10-13) based on earlier work
!! by Almut Gassmann, MPI-M
!! Modification by William Sawyer, CSCS (2015-02-06)
!! - OpenACC implementation
!!
!! @par Copyright and License
!!
!! This code is subject to the DWD and MPI-M-Software-License-Agreement in
!! its most recent form.
!! Please see the file LICENSE in the root of the source tree for this code.
!! Where software is supplied by third parties, it is indicated in the
!! headers of the routines.
!!

!----------------------------
#include "omp_definitions.inc"
!----------------------------

MODULE mo_solve_nonhydro

  USE mo_kind,                 ONLY: wp, vp
  USE mo_nonhydrostatic_config,ONLY: itime_scheme,iadv_rhotheta, igradp_method, l_open_ubc, &
                                     kstart_moist, lhdiff_rcf, divdamp_fac, divdamp_order,  &
                                     divdamp_type, rayleigh_type, rhotheta_offctr,          &
                                     veladv_offctr, divdamp_fac_o2, kstart_dd3d, ndyn_substeps_var
  USE mo_dynamics_config,   ONLY: idiv_method
  USE mo_parallel_config,   ONLY: nproma, p_test_run, itype_comm, use_dycore_barrier, &
    & use_icon_comm
  USE mo_run_config,        ONLY: ltimer, timers_level, lvert_nest
  USE mo_model_domain,      ONLY: t_patch
  USE mo_grid_config,       ONLY: l_limited_area
  USE mo_gridref_config,    ONLY: grf_intmethod_e
  USE mo_interpol_config,   ONLY: nudge_max_coeff
  USE mo_intp_data_strc,    ONLY: t_int_state
  USE mo_intp,              ONLY: cells2verts_scalar
  USE mo_nonhydro_types,    ONLY: t_nh_state
  USE mo_physical_constants,ONLY: cpd, rd, cvd, cvd_o_rd, grav, rd_o_cpd, p0ref
  USE mo_math_gradients,    ONLY: grad_green_gauss_cell
  USE mo_velocity_advection,ONLY: velocity_tendencies
  USE mo_math_constants,    ONLY: dbl_eps
  USE mo_math_divrot,       ONLY: div_avg
  USE mo_vertical_grid,     ONLY: nrdmax, nflat_gradp
  USE mo_init_vgrid,        ONLY: nflatlev
  USE mo_loopindices,       ONLY: get_indices_c, get_indices_e
  USE mo_impl_constants,    ONLY: min_rlcell_int, min_rledge_int, min_rlvert_int, &
    &                             min_rlcell, RAYLEIGH_CLASSIC, RAYLEIGH_KLEMP
  USE mo_impl_constants_grf,ONLY: grf_bdywidth_c, grf_bdywidth_e
  USE mo_advection_hflux,   ONLY: upwind_hflux_miura3
  USE mo_advection_traj,    ONLY: t_back_traj, btraj_compute_o1
  USE mo_sync,              ONLY: SYNC_E, SYNC_C, SYNC_V, sync_patch_array,                     &
                                  sync_patch_array_mult, sync_patch_array_mult_mp, sync_idx
  USE mo_mpi,               ONLY: my_process_is_mpi_all_seq, work_mpi_barrier
  USE mo_timer,             ONLY: timer_solve_nh, timer_barrier, timer_start, timer_stop,       &
                                  timer_solve_nh_cellcomp, timer_solve_nh_edgecomp,             &
                                  timer_solve_nh_vnupd, timer_solve_nh_vimpl, timer_solve_nh_exch
  USE mo_icon_comm_lib,     ONLY: icon_comm_sync
  USE mo_vertical_coord_table,ONLY: vct_a
  USE mo_nh_prepadv_types,  ONLY: t_prepare_adv
  USE mo_initicon_config,   ONLY: is_iau_active, iau_wgt_dyn
  USE mo_fortran_tools,     ONLY: init_zero_contiguous_dp, init_zero_contiguous_sp ! Import both for mixed prec.
#ifdef _OPENACC
  USE mo_mpi,               ONLY: i_am_accel_node, my_process_is_work
#endif

  IMPLICIT NONE

  PRIVATE


  REAL(wp), PARAMETER :: rd_o_cvd = 1._wp / cvd_o_rd
  REAL(wp), PARAMETER :: cpd_o_rd = 1._wp / rd_o_cpd
  REAL(wp), PARAMETER :: rd_o_p0ref = rd / p0ref
  REAL(wp), PARAMETER :: grav_o_cpd = grav / cpd

  PUBLIC :: solve_nh

#ifdef _CRAYFTN
#define __CRAY_FTN_VERSION (_RELEASE_MAJOR * 100 + _RELEASE_MINOR)
#endif

#if defined( _OPENACC )
#if defined(__SOLVE_NONHYDRO_NOACC)
  LOGICAL, PARAMETER ::  acc_on = .FALSE.
#else
  LOGICAL, PARAMETER ::  acc_on = .TRUE.
#endif
  LOGICAL, PARAMETER ::  acc_validate = .TRUE.    ! Only .TRUE. during unit testing
#endif

  CONTAINS


  !>
  !! solve_nh
  !!
  !! Main solver routine for nonhydrostatic dynamical core
  !!
  !! @par Revision History
  !! Development started by Guenther Zaengl on 2010-02-03
  !!
  SUBROUTINE solve_nh (p_nh, p_patch, p_int, prep_adv, nnow, nnew, l_init, l_recompute, lsave_mflx, &
                       lprep_adv, lclean_mflx, idyn_timestep, jstep, dtime)

    TYPE(t_nh_state),  TARGET, INTENT(INOUT) :: p_nh
    TYPE(t_int_state), TARGET, INTENT(IN)    :: p_int
    TYPE(t_patch),     TARGET, INTENT(INOUT) :: p_patch
    TYPE(t_prepare_adv),       INTENT(INOUT) :: prep_adv

    ! Initialization switch that has to be .TRUE. at the initial time step only (not for restart)
    LOGICAL,                   INTENT(IN)    :: l_init
    ! Switch to recompute velocity tendencies after a physics call irrespective of the time scheme option
    LOGICAL,                   INTENT(IN)    :: l_recompute
    ! Switch if mass flux needs to be saved for nest boundary interpolation tendency computation
    LOGICAL,                   INTENT(IN)    :: lsave_mflx
    ! Switch if preparations for tracer advection shall be computed
    LOGICAL,                   INTENT(IN)    :: lprep_adv
    ! Switch if mass fluxes computed for tracer advection need to be reinitialized
    LOGICAL,                   INTENT(IN)    :: lclean_mflx
    ! Counter of dynamics time step within a large time step (ranges from 1 to ndyn_substeps)
    INTEGER,                   INTENT(IN)    :: idyn_timestep
    ! Time step count since last boundary interpolation (ranges from 0 to 2*ndyn_substeps-1)
    INTEGER,                   INTENT(IN)    :: jstep
    ! Time levels
    INTEGER,                   INTENT(IN)    :: nnow, nnew
    ! Time step
    REAL(wp),                  INTENT(IN)    :: dtime

    ! Local variables
    INTEGER  :: jb, jk, jc, je, jks, jg
    INTEGER  :: nlev, nlevp1              !< number of full levels
    INTEGER  :: i_startblk, i_endblk, i_startidx, i_endidx, ishift
    INTEGER  :: rl_start, rl_end, istep, ntl1, ntl2, nvar, nshift, nshift_total
    INTEGER  :: ic, ie, ilc0, ibc0, ikp1, ikp2

    REAL(wp) :: z_theta_v_fl_e  (nproma,p_patch%nlev  ,p_patch%nblks_e), &
                z_theta_v_e     (nproma,p_patch%nlev  ,p_patch%nblks_e), &
                z_rho_e         (nproma,p_patch%nlev  ,p_patch%nblks_e), &
                z_mass_fl_div   (nproma,p_patch%nlev  ,p_patch%nblks_c), & ! used for idiv_method=2 only
                z_theta_v_fl_div(nproma,p_patch%nlev  ,p_patch%nblks_c), & ! used for idiv_method=2 only
                z_theta_v_v     (nproma,p_patch%nlev  ,p_patch%nblks_v), & ! used for iadv_rhotheta=1 only
                z_rho_v         (nproma,p_patch%nlev  ,p_patch%nblks_v)    ! used for iadv_rhotheta=1 only

#ifndef __LOOP_EXCHANGE
    TYPE(t_back_traj), SAVE :: btraj
#endif

    ! The data type vp (variable precision) is by default the same as wp but reduces
    ! to single precision when the __MIXED_PRECISION cpp flag is set at compile time
#ifdef __SWAPDIM
    REAL(vp) :: z_th_ddz_exner_c(nproma,p_patch%nlev  ,p_patch%nblks_c), &
                z_dexner_dz_c   (nproma,p_patch%nlev  ,p_patch%nblks_c,2), &
                z_vt_ie         (nproma,p_patch%nlev  ,p_patch%nblks_e), &
                z_kin_hor_e     (nproma,p_patch%nlev  ,p_patch%nblks_e), &
                z_exner_ex_pr   (nproma,p_patch%nlevp1,p_patch%nblks_c), & 
                z_gradh_exner   (nproma,p_patch%nlev  ,p_patch%nblks_e), &
                z_rth_pr        (nproma,p_patch%nlev  ,p_patch%nblks_c,2), &
                z_grad_rth      (nproma,p_patch%nlev  ,p_patch%nblks_c,4), &
                z_w_concorr_me  (nproma,p_patch%nlev  ,p_patch%nblks_e)
#else
    REAL(vp) :: z_th_ddz_exner_c(nproma,p_patch%nlev,p_patch%nblks_c), &
                z_dexner_dz_c (2,nproma,p_patch%nlev,p_patch%nblks_c), &
                z_vt_ie         (nproma,p_patch%nlev,p_patch%nblks_e), &
                z_kin_hor_e     (nproma,p_patch%nlev,p_patch%nblks_e), &
                z_exner_ex_pr (nproma,p_patch%nlevp1,p_patch%nblks_c), & ! nlevp1 is intended here
                z_gradh_exner   (nproma,p_patch%nlev,p_patch%nblks_e), &
                z_rth_pr      (2,nproma,p_patch%nlev,p_patch%nblks_c), &
                z_grad_rth    (4,nproma,p_patch%nlev,p_patch%nblks_c), &
                z_w_concorr_me  (nproma,p_patch%nlev,p_patch%nblks_e)
#endif
    ! This field in addition has reversed index order (vertical first) for optimization
#ifdef __LOOP_EXCHANGE
    REAL(vp) :: z_graddiv_vn    (p_patch%nlev,nproma,p_patch%nblks_e)
#else
    REAL(vp) :: z_graddiv_vn    (nproma,p_patch%nlev,p_patch%nblks_e)
#endif

    REAL(wp) :: z_w_expl        (nproma,p_patch%nlevp1),          &
                z_thermal_exp   (nproma,p_patch%nblks_c),         &
                z_vn_avg        (nproma,p_patch%nlev  ),          &
                z_mflx_top      (nproma,p_patch%nblks_c),         &
                z_contr_w_fl_l  (nproma,p_patch%nlevp1),          &
                z_rho_expl      (nproma,p_patch%nlev  ),          &
                z_exner_expl    (nproma,p_patch%nlev  )
    REAL(wp) :: z_theta_tavg_m1, z_theta_tavg, z_rho_tavg_m1, z_rho_tavg


    ! The data type vp (variable precision) is by default the same as wp but reduces
    ! to single precision when the __MIXED_PRECISION cpp flag is set at compile time

    ! TODO :  of these, fairly easy to scalarize:  z_theta_v_pr_ic
    REAL(vp) :: z_alpha         (nproma,p_patch%nlevp1),          &
                z_beta          (nproma,p_patch%nlev  ),          &
                z_q             (nproma,p_patch%nlev  ),          &
                z_graddiv2_vn   (nproma,p_patch%nlev  ),          &
                z_theta_v_pr_ic (nproma,p_patch%nlevp1),          &
                z_exner_ic      (nproma,p_patch%nlevp1),          &
                z_w_concorr_mc  (nproma,p_patch%nlev  ),          &
                z_flxdiv_mass   (nproma,p_patch%nlev  ),          &
                z_flxdiv_theta  (nproma,p_patch%nlev  ),          &
                z_hydro_corr    (nproma,p_patch%nblks_e)

    REAL(vp) :: z_a, z_b, z_c, z_g, z_gamma,      &
                z_w_backtraj, z_theta_v_pr_mc_m1, z_theta_v_pr_mc, &
                z_w_concorr_mc_m0, z_w_concorr_mc_m1, z_w_concorr_mc_m2

    REAL(wp) :: z_theta1, z_theta2, wgt_nnow_vel, wgt_nnew_vel,     &
               dt_shift, wgt_nnow_rth, wgt_nnew_rth, dthalf, zf,              &
               z_ntdistv_bary(2), distv_bary(2), r_nsubsteps, scal_divdamp_o2
    REAL(wp) :: z_raylfac(nrdmax(p_patch%id))
    REAL(wp) :: z_ntdistv_bary_1, distv_bary_1, z_ntdistv_bary_2, distv_bary_2

    REAL(wp), DIMENSION(p_patch%nlev) :: scal_divdamp, bdy_divdamp, enh_divdamp_fac
    REAL(vp) :: z_dwdz_dd(nproma,kstart_dd3d(p_patch%id):p_patch%nlev,p_patch%nblks_c)

#ifdef __INTEL_COMPILER
!DIR$ ATTRIBUTES ALIGN : 64 :: z_theta_v_fl_e,z_theta_v_e,z_rho_e,z_mass_fl_div
!DIR$ ATTRIBUTES ALIGN : 64 :: z_theta_v_fl_div,z_theta_v_v,z_rho_v,z_dwdz_dd
!DIR$ ATTRIBUTES ALIGN : 64 :: z_th_ddz_exner_c,z_dexner_dz_c,z_vt_ie,z_kin_hor_e
!DIR$ ATTRIBUTES ALIGN : 64 :: z_exner_ex_pr,z_gradh_exner,z_rth_pr,z_grad_rth
!DIR$ ATTRIBUTES ALIGN : 64 :: z_w_concorr_me,z_graddiv_vn,z_w_expl,z_thermal_exp
!DIR$ ATTRIBUTES ALIGN : 64 :: z_vn_avg,z_mflx_top,z_contr_w_fl_l,z_rho_expl
!DIR$ ATTRIBUTES ALIGN : 64 :: z_exner_expl,z_alpha,z_beta,z_q,z_graddiv2_vn
!DIR$ ATTRIBUTES ALIGN : 64 :: z_theta_v_pr_ic,z_exner_ic,z_w_concorr_mc
!DIR$ ATTRIBUTES ALIGN : 64 :: z_flxdiv_mass,z_flxdiv_theta,z_hydro_corr
!DIR$ ATTRIBUTES ALIGN : 64 :: z_raylfac,scal_divdamp,bdy_divdamp,enh_divdamp_fac
#endif

    INTEGER :: nproma_gradp, nblks_gradp, npromz_gradp, nlen_gradp, jk_start
    LOGICAL :: lcompute, lcleanup, lvn_only, lvn_pos

    ! Local variables to control vertical nesting
    LOGICAL :: l_vert_nested, l_child_vertnest

    ! Pointers
    INTEGER, POINTER   &
#ifdef HAVE_FC_ATTRIBUTE_CONTIGUOUS
      , CONTIGUOUS     &
#endif
      ::               &
      ! to cell indices
      icidx(:,:,:), icblk(:,:,:), &
      ! to edge indices
      ieidx(:,:,:), ieblk(:,:,:), &
      ! to vertex indices
      ividx(:,:,:), ivblk(:,:,:), &
      ! to vertical neighbor indices for pressure gradient computation
      ikidx(:,:,:,:),             &
      ! to quad edge indices
      iqidx(:,:,:), iqblk(:,:,:), &
      ! for igradp_method = 3
      iplev(:), ipeidx(:), ipeblk(:)

    !-------------------------------------------------------------------
    IF (use_dycore_barrier) THEN
      CALL timer_start(timer_barrier)
      CALL work_mpi_barrier()
      CALL timer_stop(timer_barrier)
    ENDIF
    !-------------------------------------------------------------------

#ifndef __LOOP_EXCHANGE
    CALL btraj%construct(nproma,p_patch%nlev,p_patch%nblks_e,2)
#endif

    jg = p_patch%id

    IF (lvert_nest .AND. (p_patch%nshift_total > 0)) THEN
      l_vert_nested = .TRUE.
      nshift_total  = p_patch%nshift_total
    ELSE
      l_vert_nested = .FALSE.
      nshift_total  = 0
    ENDIF
    IF (lvert_nest .AND. p_patch%n_childdom > 0 .AND.              &
      (p_patch%nshift_child > 0 .OR. p_patch%nshift_total > 0)) THEN
      l_child_vertnest = .TRUE.
      nshift = p_patch%nshift_child + 1
    ELSE
      l_child_vertnest = .FALSE.
      nshift = 0
    ENDIF
    dthalf  = 0.5_wp*dtime

#ifdef _OPENACC
! In validation mode, update all the needed fields on the device
    IF ( acc_validate .AND. acc_on .AND. i_am_accel_node ) &
      CALL h2d_solve_nonhydro( nnow, jstep, jg, idiv_method, grf_intmethod_e, lprep_adv, l_vert_nested, is_iau_active, p_nh, prep_adv )
#endif
    IF (ltimer) CALL timer_start(timer_solve_nh)

    ! Inverse value of ndyn_substeps for tracer advection precomputations
    r_nsubsteps = 1._wp/REAL(ndyn_substeps_var(jg),wp)

    ! number of vertical levels
    nlev   = p_patch%nlev
    nlevp1 = p_patch%nlevp1

    ! Set pointers to neighbor cells
    icidx => p_patch%edges%cell_idx
    icblk => p_patch%edges%cell_blk

    ! Set pointers to neighbor edges
    ieidx => p_patch%cells%edge_idx
    ieblk => p_patch%cells%edge_blk

    ! Set pointers to vertices of an edge
    ividx => p_patch%edges%vertex_idx
    ivblk => p_patch%edges%vertex_blk

    ! Set pointer to vertical neighbor indices for pressure gradient
    ikidx => p_nh%metrics%vertidx_gradp

    ! Set pointers to quad edges
    iqidx => p_patch%edges%quad_idx
    iqblk => p_patch%edges%quad_blk

    
    ! Precompute Rayleigh damping factor
    DO jk = 2, nrdmax(jg)
       z_raylfac(jk) = 1.0_wp/(1.0_wp+dtime*p_nh%metrics%rayleigh_w(jk))
    ENDDO

!$ACC DATA CREATE( z_kin_hor_e, z_vt_ie, z_w_concorr_me, z_mass_fl_div, z_theta_v_fl_e, z_theta_v_fl_div, &
!$ACC              z_dexner_dz_c, z_exner_ex_pr, z_gradh_exner, z_rth_pr, z_grad_rth,    &
!$ACC              z_theta_v_pr_ic, z_th_ddz_exner_c, z_w_concorr_mc,                    &
!$ACC              z_vn_avg, z_rho_e, z_theta_v_e, z_dwdz_dd, z_thermal_exp, z_mflx_top, &
!$ACC              z_exner_ic, z_alpha, z_beta, z_q, z_contr_w_fl_l, z_exner_expl,       &
!$ACC              z_flxdiv_mass, z_flxdiv_theta, z_rho_expl, z_w_expl,                  &
!$ACC              z_rho_v, z_theta_v_v, z_graddiv_vn, z_hydro_corr, z_graddiv2_vn,      &
#ifndef __LOOP_EXCHANGE
!$ACC              btraj, &
#endif
!$ACC              scal_divdamp, enh_divdamp_fac, bdy_divdamp ), &
!$ACC      COPYIN( nflatlev, nflat_gradp, vct_a, kstart_dd3d, kstart_moist, nrdmax, z_raylfac, ndyn_substeps_var ), &
!$ACC      PRESENT( p_patch, p_nh, prep_adv ), &
!$ACC      IF ( i_am_accel_node .AND. acc_on )

    ! scaling factor for second-order divergence damping: divdamp_fac_o2*delta_x**2
    ! delta_x**2 is approximated by the mean cell area
    scal_divdamp_o2 = divdamp_fac_o2 * p_patch%geometry_info%mean_cell_area

    ! Fourth-order divergence damping
    !
    ! Impose a minimum value to divergence damping factor that, starting at 20 km, increases linearly
    ! with height to a value of 0.004 (= the namelist default) at 40 km

!$ACC KERNELS IF( i_am_accel_node .AND. acc_on )

    DO jk = 1, nlev
      jks = jk + nshift_total
      zf = 0.5_wp*(vct_a(jks)+vct_a(jks+1))
      IF (divdamp_order == 24) THEN
        enh_divdamp_fac(jk) = MAX( 0._wp, -0.25_wp*divdamp_fac_o2 + MAX(divdamp_fac, &
        MIN(0.004_wp,0.004_wp*(zf-20000._wp)/20000._wp)) )
      ELSE
        enh_divdamp_fac(jk) = MAX(divdamp_fac,MIN(0.004_wp,0.004_wp*(zf-20000._wp)/20000._wp))
      ENDIF
    ENDDO

    scal_divdamp(:) = - enh_divdamp_fac(:) * p_patch%geometry_info%mean_cell_area**2

    ! Time increment for backward-shifting of lateral boundary mass flux
    dt_shift = dtime*REAL(2*ndyn_substeps_var(jg)-1,wp)/2._wp

    ! Coefficient for reduced fourth-order divergence damping along nest boundaries
    bdy_divdamp(:) = 0.75_wp/(nudge_max_coeff + dbl_eps)*ABS(scal_divdamp(:))

!$ACC END KERNELS

    IF (p_test_run) THEN
!$ACC KERNELS IF( i_am_accel_node .AND. acc_on )
      z_rho_e     = 0._wp
      z_theta_v_e = 0._wp
      z_dwdz_dd   = 0._wp
!$ACC END KERNELS
    ENDIF

    ! Set time levels of ddt_adv fields for call to velocity_tendencies
    IF (itime_scheme >= 4) THEN ! Velocity advection averaging nnow and nnew tendencies
      ntl1 = nnow
      ntl2 = nnew
    ELSE                        ! Velocity advection is taken at nnew only
      ntl1 = 1
      ntl2 = 1
    ENDIF

    ! Weighting coefficients for velocity advection if tendency averaging is used
    ! The off-centering specified here turned out to be beneficial to numerical
    ! stability in extreme situations
    wgt_nnow_vel = 0.5_wp - veladv_offctr ! default value for veladv_offctr is 0.25
    wgt_nnew_vel = 0.5_wp + veladv_offctr

    ! Weighting coefficients for rho and theta at interface levels in the corrector step
    ! This empirically determined weighting minimizes the vertical wind off-centering
    ! needed for numerical stability of vertical sound wave propagation
    wgt_nnew_rth = 0.5_wp + rhotheta_offctr ! default value for rhotheta_offctr is -0.1
    wgt_nnow_rth = 1._wp - wgt_nnew_rth

    DO istep = 1, 2

      IF (istep == 1) THEN ! predictor step
        IF (itime_scheme >= 6 .OR. l_init .OR. l_recompute) THEN
          IF (itime_scheme < 6 .AND. .NOT. l_init) THEN
            lvn_only = .TRUE. ! Recompute only vn tendency
          ELSE
            lvn_only = .FALSE.
          ENDIF
          CALL velocity_tendencies(p_nh%prog(nnow),p_patch,p_int,p_nh%metrics,p_nh%diag,z_w_concorr_me, &
            z_kin_hor_e,z_vt_ie,ntl1,istep,lvn_only,dtime)
        ENDIF
        nvar = nnow
      ELSE                 ! corrector step
        lvn_only = .FALSE.
        CALL velocity_tendencies(p_nh%prog(nnew),p_patch,p_int,p_nh%metrics,p_nh%diag,z_w_concorr_me, &
          z_kin_hor_e,z_vt_ie,ntl2,istep,lvn_only,dtime)
        nvar = nnew
      ENDIF


      ! Preparations for igradp_method = 3/5 (reformulated extrapolation below the ground)
      IF (istep == 1 .AND. (igradp_method == 3 .OR. igradp_method == 5)) THEN

        iplev  => p_nh%metrics%pg_vertidx
        ipeidx => p_nh%metrics%pg_edgeidx
        ipeblk => p_nh%metrics%pg_edgeblk

        nproma_gradp = MIN(nproma,256)
        nblks_gradp  = INT(p_nh%metrics%pg_listdim/nproma_gradp)
        npromz_gradp = MOD(p_nh%metrics%pg_listdim,nproma_gradp)
        IF (npromz_gradp > 0) THEN
          nblks_gradp = nblks_gradp + 1
        ELSE
          npromz_gradp = nproma_gradp
        ENDIF

      ENDIF

      IF (timers_level > 5) CALL timer_start(timer_solve_nh_cellcomp)

      ! Computations on mass points
!$OMP PARALLEL PRIVATE (rl_start,rl_end,i_startblk,i_endblk)

      rl_start = 3
      IF (istep == 1) THEN
        rl_end = min_rlcell_int - 1
      ELSE ! halo points are not needed in step 2
        rl_end = min_rlcell_int
      ENDIF

      i_startblk = p_patch%cells%start_block(rl_start)
      i_endblk   = p_patch%cells%end_block(rl_end)

      ! initialize nest boundary points of z_rth_pr with zero
      IF (istep == 1 .AND. (jg > 1 .OR. l_limited_area)) THEN
#ifdef __MIXED_PRECISION
        CALL init_zero_contiguous_sp(z_rth_pr(1,1,1,1), 2*nproma*nlev*i_startblk)
#else
        CALL init_zero_contiguous_dp(z_rth_pr(1,1,1,1), 2*nproma*nlev*i_startblk)
#endif
!$OMP BARRIER
      ENDIF

!$OMP DO PRIVATE(jb,i_startidx,i_endidx,jk,jc,z_exner_ic,z_theta_v_pr_ic,z_w_backtraj,&
!$OMP            z_theta_v_pr_mc_m1,z_theta_v_pr_mc,z_rho_tavg_m1,z_rho_tavg, &
!$OMP            z_theta_tavg_m1,z_theta_tavg) ICON_OMP_DEFAULT_SCHEDULE
      DO jb = i_startblk, i_endblk

        CALL get_indices_c(p_patch, jb, i_startblk, i_endblk, &
          i_startidx, i_endidx, rl_start, rl_end)

        IF (istep == 1) THEN ! to be executed in predictor step only

!$ACC PARALLEL IF( i_am_accel_node .AND. acc_on )
          !$ACC LOOP GANG
          DO jk = 1, nlev
!DIR$ IVDEP
            !$ACC LOOP VECTOR
            DO jc = i_startidx, i_endidx
              ! temporally extrapolated perturbation Exner pressure (used for horizontal gradients only)
              z_exner_ex_pr(jc,jk,jb) = (1._wp + p_nh%metrics%exner_exfac(jc,jk,jb)) *    &
                (p_nh%prog(nnow)%exner(jc,jk,jb) - p_nh%metrics%exner_ref_mc(jc,jk,jb)) - &
                 p_nh%metrics%exner_exfac(jc,jk,jb) * p_nh%diag%exner_pr(jc,jk,jb)

              ! non-extrapolated perturbation Exner pressure, saved in exner_pr for the next time step
              p_nh%diag%exner_pr(jc,jk,jb) = p_nh%prog(nnow)%exner(jc,jk,jb) - &
                                              p_nh%metrics%exner_ref_mc(jc,jk,jb)

            ENDDO
          ENDDO
!$ACC END PARALLEL

          ! The purpose of the extra level of exner_pr is to simplify coding for
          ! igradp_method=4/5. It is multiplied with zero and thus actually not used
!$ACC KERNELS IF( i_am_accel_node .AND. acc_on )
          z_exner_ex_pr(:,nlevp1,jb) = 0._wp
!$ACC END KERNELS

          IF (l_open_ubc .AND. .NOT. l_vert_nested) THEN
            ! Compute contribution of thermal expansion to vertical wind at model top
            ! Isothermal expansion is assumed
!$ACC PARALLEL IF( i_am_accel_node .AND. acc_on )
            z_thermal_exp(:,jb) = 0._wp
            !$ACC LOOP SEQ   ! TODO: investigate parallel reduction
            DO jk = 1, nlev
!DIR$ IVDEP
              !$ACC LOOP GANG VECTOR
              DO jc = i_startidx, i_endidx
                z_thermal_exp(jc,jb) = z_thermal_exp(jc,jb) + cvd_o_rd                      &
                  * p_nh%diag%ddt_exner_phy(jc,jk,jb)                                       &
                  /  (p_nh%prog(nnow)%exner(jc,jk,jb)*p_nh%metrics%inv_ddqz_z_full(jc,jk,jb))
              ENDDO
            ENDDO
!$ACC END PARALLEL
          ENDIF

          IF (igradp_method <= 3) THEN
            ! Perturbation Exner pressure on bottom half level
!DIR$ IVDEP
!$ACC PARALLEL IF( i_am_accel_node .AND. acc_on )
            !$ACC LOOP GANG VECTOR
            DO jc = i_startidx, i_endidx
              z_exner_ic(jc,nlevp1) =                                         &
                p_nh%metrics%wgtfacq_c(jc,1,jb)*z_exner_ex_pr(jc,nlev  ,jb) + &
                p_nh%metrics%wgtfacq_c(jc,2,jb)*z_exner_ex_pr(jc,nlev-1,jb) + &
                p_nh%metrics%wgtfacq_c(jc,3,jb)*z_exner_ex_pr(jc,nlev-2,jb)
            ENDDO

! WS: moved full z_exner_ic calculation here to avoid OpenACC dependency on jk+1 below
!     possibly GZ will want to consider the cache ramifications of this change for CPU
            !$ACC LOOP GANG
            DO jk = nlev, MAX(2,nflatlev(jg)), -1
!DIR$ IVDEP
              !$ACC LOOP VECTOR
              DO jc = i_startidx, i_endidx
                ! Exner pressure on remaining half levels for metric correction term
                z_exner_ic(jc,jk) =                                                    &
                         p_nh%metrics%wgtfac_c(jc,jk,jb) *z_exner_ex_pr(jc,jk  ,jb) +  &
                  (1._vp-p_nh%metrics%wgtfac_c(jc,jk,jb))*z_exner_ex_pr(jc,jk-1,jb)
              ENDDO
            ENDDO
!$ACC END PARALLEL

!$ACC PARALLEL IF( i_am_accel_node .AND. acc_on )
            !$ACC LOOP GANG
            DO jk = nlev, MAX(2,nflatlev(jg)), -1
!DIR$ IVDEP
              !$ACC LOOP VECTOR
              DO jc = i_startidx, i_endidx

                ! First vertical derivative of perturbation Exner pressure
#ifdef __SWAPDIM
                z_dexner_dz_c(jc,jk,jb,1) =                     &
#else
                z_dexner_dz_c(1,jc,jk,jb) =                     &
#endif
                  (z_exner_ic(jc,jk) - z_exner_ic(jc,jk+1)) *   &
                  p_nh%metrics%inv_ddqz_z_full(jc,jk,jb)
              ENDDO
            ENDDO
!$ACC END PARALLEL

            IF (nflatlev(jg) == 1) THEN
              ! Perturbation Exner pressure on top half level
!DIR$ IVDEP
!$ACC PARALLEL IF( i_am_accel_node .AND. acc_on )
              !$ACC LOOP GANG VECTOR
              DO jc = i_startidx, i_endidx
                z_exner_ic(jc,1) =                                          &
                  p_nh%metrics%wgtfacq1_c(jc,1,jb)*z_exner_ex_pr(jc,1,jb) + &
                  p_nh%metrics%wgtfacq1_c(jc,2,jb)*z_exner_ex_pr(jc,2,jb) + &
                  p_nh%metrics%wgtfacq1_c(jc,3,jb)*z_exner_ex_pr(jc,3,jb)

                ! First vertical derivative of perturbation Exner pressure
#ifdef __SWAPDIM
                z_dexner_dz_c(jc,1,jb,1) =                    &
#else
                z_dexner_dz_c(1,jc,1,jb) =                    &
#endif
                  (z_exner_ic(jc,1) - z_exner_ic(jc,2)) *   &
                  p_nh%metrics%inv_ddqz_z_full(jc,1,jb)
              ENDDO
!$ACC END PARALLEL
            ENDIF

          ENDIF

!$ACC PARALLEL IF( i_am_accel_node .AND. acc_on )
#ifdef __SWAPDIM
          !$ACC LOOP GANG VECTOR
          DO jc = i_startidx, i_endidx
            z_rth_pr(jc,1,jb,1) = p_nh%prog(nnow)%rho(jc,1,jb) - &
              p_nh%metrics%rho_ref_mc(jc,1,jb)
            z_rth_pr(jc,1,jb,2) = p_nh%prog(nnow)%theta_v(jc,1,jb) - &
              p_nh%metrics%theta_ref_mc(jc,1,jb)
          ENDDO
#else
          !$ACC LOOP GANG VECTOR
          DO jc = i_startidx, i_endidx
            z_rth_pr(1,jc,1,jb) =  p_nh%prog(nnow)%rho(jc,1,jb) - &
              p_nh%metrics%rho_ref_mc(jc,1,jb)
            z_rth_pr(2,jc,1,jb) =  p_nh%prog(nnow)%theta_v(jc,1,jb) - &
              p_nh%metrics%theta_ref_mc(jc,1,jb)
          ENDDO
#endif
!$ACC END PARALLEL

!$ACC PARALLEL IF( i_am_accel_node .AND. acc_on )
          !$ACC LOOP GANG
          DO jk = 2, nlev
!DIR$ IVDEP
            !$ACC LOOP VECTOR
            DO jc = i_startidx, i_endidx
              ! density at interface levels for vertical flux divergence computation
              p_nh%diag%rho_ic(jc,jk,jb) = p_nh%metrics%wgtfac_c(jc,jk,jb) *p_nh%prog(nnow)%rho(jc,jk  ,jb) + &
                                    (1._wp-p_nh%metrics%wgtfac_c(jc,jk,jb))*p_nh%prog(nnow)%rho(jc,jk-1,jb)

              ! perturbation density and virtual potential temperature at main levels for horizontal flux divergence term
              ! (needed in the predictor step only)
#ifdef __SWAPDIM
              z_rth_pr(jc,jk,jb,1) =  p_nh%prog(nnow)%rho(jc,jk,jb)     - p_nh%metrics%rho_ref_mc(jc,jk,jb)
              z_rth_pr(jc,jk,jb,2) =  p_nh%prog(nnow)%theta_v(jc,jk,jb) - p_nh%metrics%theta_ref_mc(jc,jk,jb)
#else
              z_rth_pr(1,jc,jk,jb) =  p_nh%prog(nnow)%rho(jc,jk,jb)     - p_nh%metrics%rho_ref_mc(jc,jk,jb)
              z_rth_pr(2,jc,jk,jb) =  p_nh%prog(nnow)%theta_v(jc,jk,jb) - p_nh%metrics%theta_ref_mc(jc,jk,jb)
#endif
#ifdef _OPENACC
            ENDDO
          ENDDO
!$ACC END PARALLEL

!$ACC PARALLEL IF( i_am_accel_node .AND. acc_on )
          !$ACC LOOP GANG
          DO jk = 2, nlev
!DIR$ IVDEP
            !$ACC LOOP VECTOR
            DO jc = i_startidx, i_endidx
#endif

              ! perturbation virtual potential temperature at interface levels
#ifdef __SWAPDIM
              z_theta_v_pr_ic(jc,jk) =                                           &
                       p_nh%metrics%wgtfac_c(jc,jk,jb) *z_rth_pr(jc,jk  ,jb,2) + &
                (1._vp-p_nh%metrics%wgtfac_c(jc,jk,jb))*z_rth_pr(jc,jk-1,jb,2)
#else
              z_theta_v_pr_ic(jc,jk) =                                           &
                       p_nh%metrics%wgtfac_c(jc,jk,jb) *z_rth_pr(2,jc,jk  ,jb) + &
                (1._vp-p_nh%metrics%wgtfac_c(jc,jk,jb))*z_rth_pr(2,jc,jk-1,jb)
#endif
              ! virtual potential temperature at interface levels
              p_nh%diag%theta_v_ic(jc,jk,jb) =                                                &
                       p_nh%metrics%wgtfac_c(jc,jk,jb) *p_nh%prog(nnow)%theta_v(jc,jk  ,jb) + &
                (1._wp-p_nh%metrics%wgtfac_c(jc,jk,jb))*p_nh%prog(nnow)%theta_v(jc,jk-1,jb)

              ! vertical pressure gradient * theta_v
              z_th_ddz_exner_c(jc,jk,jb) = p_nh%metrics%vwind_expl_wgt(jc,jb)* &
                p_nh%diag%theta_v_ic(jc,jk,jb) * (p_nh%diag%exner_pr(jc,jk-1,jb)-      &
                p_nh%diag%exner_pr(jc,jk,jb)) / p_nh%metrics%ddqz_z_half(jc,jk,jb) +   &
                z_theta_v_pr_ic(jc,jk)*p_nh%metrics%d_exner_dz_ref_ic(jc,jk,jb)
            ENDDO
          ENDDO
!$ACC END PARALLEL

        ELSE  ! istep = 2 - in this step, an upwind-biased discretization is used for rho_ic and theta_v_ic
          ! in order to reduce the numerical dispersion errors

!$ACC PARALLEL IF( i_am_accel_node .AND. acc_on )
          !$ACC LOOP GANG
          DO jk = 2, nlev
!DIR$ IVDEP
            !$ACC LOOP VECTOR PRIVATE(z_w_backtraj)
            DO jc = i_startidx, i_endidx
              ! backward trajectory - use w(nnew) in order to be at the same time level as w_concorr
              z_w_backtraj = - (p_nh%prog(nnew)%w(jc,jk,jb) - p_nh%diag%w_concorr_c(jc,jk,jb)) * &
                dtime*0.5_wp/p_nh%metrics%ddqz_z_half(jc,jk,jb)

              ! temporally averaged density and virtual potential temperature depending on rhotheta_offctr
              ! (see pre-computation above)
              z_rho_tavg_m1 = wgt_nnow_rth*p_nh%prog(nnow)%rho(jc,jk-1,jb) + &
                              wgt_nnew_rth*p_nh%prog(nvar)%rho(jc,jk-1,jb)
              z_theta_tavg_m1 = wgt_nnow_rth*p_nh%prog(nnow)%theta_v(jc,jk-1,jb) + &
                                wgt_nnew_rth*p_nh%prog(nvar)%theta_v(jc,jk-1,jb)

              z_rho_tavg = wgt_nnow_rth*p_nh%prog(nnow)%rho(jc,jk,jb) + &
                           wgt_nnew_rth*p_nh%prog(nvar)%rho(jc,jk,jb)
              z_theta_tavg = wgt_nnow_rth*p_nh%prog(nnow)%theta_v(jc,jk,jb) + &
                             wgt_nnew_rth*p_nh%prog(nvar)%theta_v(jc,jk,jb)

              ! density at interface levels for vertical flux divergence computation
              p_nh%diag%rho_ic(jc,jk,jb) = p_nh%metrics%wgtfac_c(jc,jk,jb) *z_rho_tavg    + &
                                    (1._wp-p_nh%metrics%wgtfac_c(jc,jk,jb))*z_rho_tavg_m1 + &
                z_w_backtraj*(z_rho_tavg_m1-z_rho_tavg)

              ! perturbation virtual potential temperature at main levels
              z_theta_v_pr_mc_m1  = z_theta_tavg_m1 - p_nh%metrics%theta_ref_mc(jc,jk-1,jb)
              z_theta_v_pr_mc     = z_theta_tavg    - p_nh%metrics%theta_ref_mc(jc,jk,jb)

              ! perturbation virtual potential temperature at interface levels
              z_theta_v_pr_ic(jc,jk) =                                       &
                       p_nh%metrics%wgtfac_c(jc,jk,jb) *z_theta_v_pr_mc +    &
                (1._vp-p_nh%metrics%wgtfac_c(jc,jk,jb))*z_theta_v_pr_mc_m1

              ! virtual potential temperature at interface levels
              p_nh%diag%theta_v_ic(jc,jk,jb) = p_nh%metrics%wgtfac_c(jc,jk,jb) *z_theta_tavg    +  &
                                        (1._wp-p_nh%metrics%wgtfac_c(jc,jk,jb))*z_theta_tavg_m1 +  &
                z_w_backtraj*(z_theta_tavg_m1-z_theta_tavg)

              ! vertical pressure gradient * theta_v
              z_th_ddz_exner_c(jc,jk,jb) = p_nh%metrics%vwind_expl_wgt(jc,jb)* &
                p_nh%diag%theta_v_ic(jc,jk,jb) * (p_nh%diag%exner_pr(jc,jk-1,jb)-      &
                p_nh%diag%exner_pr(jc,jk,jb)) / p_nh%metrics%ddqz_z_half(jc,jk,jb) +   &
                z_theta_v_pr_ic(jc,jk)*p_nh%metrics%d_exner_dz_ref_ic(jc,jk,jb)
            ENDDO
          ENDDO
!$ACC END PARALLEL

        ENDIF ! istep = 1/2

        ! rho and theta at top level (in case of vertical nesting, upper boundary conditions
        !                             are set in the vertical solver loop)
        IF (l_open_ubc .AND. .NOT. l_vert_nested) THEN
          IF ( istep == 1 ) THEN
!$ACC PARALLEL IF( i_am_accel_node .AND. acc_on )
!DIR$ IVDEP
            !$ACC LOOP GANG VECTOR
            DO jc = i_startidx, i_endidx
              p_nh%diag%theta_v_ic(jc,1,jb) = &
                p_nh%metrics%theta_ref_ic(jc,1,jb)                   + &
#ifdef __SWAPDIM
                p_nh%metrics%wgtfacq1_c(jc,1,jb)*z_rth_pr(jc,1,jb,2) + &
                p_nh%metrics%wgtfacq1_c(jc,2,jb)*z_rth_pr(jc,2,jb,2) + &
                p_nh%metrics%wgtfacq1_c(jc,3,jb)*z_rth_pr(jc,3,jb,2)
#else
                p_nh%metrics%wgtfacq1_c(jc,1,jb)*z_rth_pr(2,jc,1,jb) + &
                p_nh%metrics%wgtfacq1_c(jc,2,jb)*z_rth_pr(2,jc,2,jb) + &
                p_nh%metrics%wgtfacq1_c(jc,3,jb)*z_rth_pr(2,jc,3,jb)
#endif
            ENDDO
!$ACC END PARALLEL
          ELSE ! ISTEP == 2
!$ACC PARALLEL IF( i_am_accel_node .AND. acc_on )
!DIR$ IVDEP
            !$ACC LOOP GANG VECTOR
            DO jc = i_startidx, i_endidx
              p_nh%diag%theta_v_ic(jc,1,jb) = p_nh%metrics%theta_ref_ic(jc,1,jb) + &
                p_nh%metrics%wgtfacq1_c(jc,1,jb)* ( wgt_nnow_rth*p_nh%prog(nnow)%theta_v(jc,1,jb) +     &
                wgt_nnew_rth*p_nh%prog(nvar)%theta_v(jc,1,jb) - p_nh%metrics%theta_ref_mc(jc,1,jb) ) + &
                p_nh%metrics%wgtfacq1_c(jc,2,jb)*( wgt_nnow_rth*p_nh%prog(nnow)%theta_v(jc,2,jb) +      &
                wgt_nnew_rth*p_nh%prog(nvar)%theta_v(jc,2,jb) - p_nh%metrics%theta_ref_mc(jc,2,jb) ) + &
                p_nh%metrics%wgtfacq1_c(jc,3,jb)*( wgt_nnow_rth*p_nh%prog(nnow)%theta_v(jc,3,jb) +      &
                wgt_nnew_rth*p_nh%prog(nvar)%theta_v(jc,3,jb) - p_nh%metrics%theta_ref_mc(jc,3,jb) )
            ENDDO
!$ACC END PARALLEL
          ENDIF
!$ACC PARALLEL IF( i_am_accel_node .AND. acc_on )
!DIR$ IVDEP
          !$ACC LOOP GANG VECTOR
          DO jc = i_startidx, i_endidx
            p_nh%diag%rho_ic(jc,1,jb) =  wgt_nnow_rth*(                        &
              p_nh%metrics%wgtfacq1_c(jc,1,jb)*p_nh%prog(nnow)%rho(jc,1,jb) +  &
              p_nh%metrics%wgtfacq1_c(jc,2,jb)*p_nh%prog(nnow)%rho(jc,2,jb) +  &
              p_nh%metrics%wgtfacq1_c(jc,3,jb)*p_nh%prog(nnow)%rho(jc,3,jb))+  &
              wgt_nnew_rth * (                                                 &
              p_nh%metrics%wgtfacq1_c(jc,1,jb)*p_nh%prog(nvar)%rho(jc,1,jb) +  &
              p_nh%metrics%wgtfacq1_c(jc,2,jb)*p_nh%prog(nvar)%rho(jc,2,jb) +  &
              p_nh%metrics%wgtfacq1_c(jc,3,jb)*p_nh%prog(nvar)%rho(jc,3,jb) )
          ENDDO
!$ACC END PARALLEL
        ENDIF

        IF (istep == 1) THEN

          ! Perturbation theta at top and surface levels
!$ACC PARALLEL IF( i_am_accel_node .AND. acc_on )
!DIR$ IVDEP
          !$ACC LOOP GANG VECTOR
          DO jc = i_startidx, i_endidx
            z_theta_v_pr_ic(jc,1)      = 0._wp
            z_theta_v_pr_ic(jc,nlevp1) =                                   &
#ifdef __SWAPDIM
              p_nh%metrics%wgtfacq_c(jc,1,jb)*z_rth_pr(jc,nlev  ,jb,2) +     &
              p_nh%metrics%wgtfacq_c(jc,2,jb)*z_rth_pr(jc,nlev-1,jb,2) +   &
              p_nh%metrics%wgtfacq_c(jc,3,jb)*z_rth_pr(jc,nlev-2,jb,2)
#else
              p_nh%metrics%wgtfacq_c(jc,1,jb)*z_rth_pr(2,jc,nlev  ,jb) +     &
              p_nh%metrics%wgtfacq_c(jc,2,jb)*z_rth_pr(2,jc,nlev-1,jb) +   &
              p_nh%metrics%wgtfacq_c(jc,3,jb)*z_rth_pr(2,jc,nlev-2,jb)
#endif
            p_nh%diag%theta_v_ic(jc,nlevp1,jb) =                                  &
              p_nh%metrics%theta_ref_ic(jc,nlevp1,jb) + z_theta_v_pr_ic(jc,nlevp1)
          ENDDO
!$ACC END PARALLEL

          IF (igradp_method <= 3) THEN

!$ACC PARALLEL IF( i_am_accel_node .AND. acc_on )
            !$ACC LOOP GANG
            DO jk = nflat_gradp(jg), nlev
!DIR$ IVDEP
              !$ACC LOOP VECTOR
              DO jc = i_startidx, i_endidx
                ! Second vertical derivative of perturbation Exner pressure (hydrostatic approximation)
#ifdef __SWAPDIM
                z_dexner_dz_c(jc,jk,jb,2) = -0.5_vp *                              &
                  ((z_theta_v_pr_ic(jc,jk) - z_theta_v_pr_ic(jc,jk+1)) *           &
                  p_nh%metrics%d2dexdz2_fac1_mc(jc,jk,jb) + z_rth_pr(jc,jk,jb,2) * &
#else
                z_dexner_dz_c(2,jc,jk,jb) = -0.5_vp *                              &
                  ((z_theta_v_pr_ic(jc,jk) - z_theta_v_pr_ic(jc,jk+1)) *           &
                  p_nh%metrics%d2dexdz2_fac1_mc(jc,jk,jb) + z_rth_pr(2,jc,jk,jb) * &
#endif
                  p_nh%metrics%d2dexdz2_fac2_mc(jc,jk,jb))
              ENDDO
            ENDDO
!$ACC END PARALLEL
          ENDIF

        ENDIF ! istep == 1

      ENDDO
!$OMP END DO NOWAIT

      IF (istep == 1) THEN
        ! Add computation of z_grad_rth (perturbation density and virtual potential temperature at main levels)
        ! at outer halo points: needed for correct calculation of the upwind gradients for Miura scheme
        rl_start = min_rlcell_int - 2
        rl_end   = min_rlcell_int - 2

        i_startblk = p_patch%cells%start_block(rl_start)
        i_endblk   = p_patch%cells%end_block(rl_end)

!$OMP DO PRIVATE(jb,i_startidx,i_endidx,jk,jc) ICON_OMP_DEFAULT_SCHEDULE
        DO jb = i_startblk, i_endblk

          CALL get_indices_c(p_patch, jb, i_startblk, i_endblk, i_startidx, i_endidx, rl_start, rl_end)

!$ACC PARALLEL IF( i_am_accel_node .AND. acc_on )
          !$ACC LOOP GANG
          DO jk = 1, nlev
!DIR$ IVDEP
            !$ACC LOOP VECTOR
            DO jc = i_startidx, i_endidx
#ifdef __SWAPDIM
              z_rth_pr(jc,jk,jb,1) = p_nh%prog(nnow)%rho(jc,jk,jb)     - p_nh%metrics%rho_ref_mc(jc,jk,jb)
              z_rth_pr(jc,jk,jb,2) = p_nh%prog(nnow)%theta_v(jc,jk,jb) - p_nh%metrics%theta_ref_mc(jc,jk,jb)
#else
              z_rth_pr(1,jc,jk,jb) = p_nh%prog(nnow)%rho(jc,jk,jb)     - p_nh%metrics%rho_ref_mc(jc,jk,jb)
              z_rth_pr(2,jc,jk,jb) = p_nh%prog(nnow)%theta_v(jc,jk,jb) - p_nh%metrics%theta_ref_mc(jc,jk,jb)
#endif
            ENDDO
          ENDDO
!$ACC END PARALLEL
        ENDDO
!$OMP END DO NOWAIT

      ENDIF
!$OMP END PARALLEL

      IF (timers_level > 5) THEN
        CALL timer_stop(timer_solve_nh_cellcomp)
        CALL timer_start(timer_solve_nh_vnupd)
      ENDIF

      ! Compute rho and theta at edges for horizontal flux divergence term
      IF (istep == 1) THEN
        IF (iadv_rhotheta == 1) THEN ! Simplified Miura scheme

          ! Compute density and potential temperature at vertices
          CALL cells2verts_scalar(p_nh%prog(nnow)%rho,p_patch, p_int%cells_aw_verts, &
            z_rho_v, opt_rlend=min_rlvert_int-1)
          CALL cells2verts_scalar(p_nh%prog(nnow)%theta_v,p_patch, p_int%cells_aw_verts, &
            z_theta_v_v, opt_rlend=min_rlvert_int-1)

        ELSE IF (iadv_rhotheta == 2) THEN ! Miura second-order upwind scheme

#ifndef __LOOP_EXCHANGE
          ! Compute backward trajectory - code is inlined for cache-based machines (see below)
          CALL btraj_compute_o1( btraj      = btraj,                 & !inout
            &                   ptr_p       = p_patch,               & !in
            &                   ptr_int     = p_int,                 & !in
            &                   p_vn        = p_nh%prog(nnow)%vn,    & !in
#ifdef __MIXED_PRECISION
            &                   p_vt        = REAL(p_nh%diag%vt,wp), & !in    ! this results in differences in distv_bary, not sure why...
#else
            &                   p_vt        = p_nh%diag%vt,          & !in
#endif
            &                   p_dthalf    = 0.5_wp*dtime,          & !in
            &                   opt_rlstart = 7,                     & !in
            &                   opt_rlend   = min_rledge_int-1       ) !in
#endif

          ! Compute Green-Gauss gradients for rho and theta
!TODO: grad_green_gauss_cell adjust...
          CALL grad_green_gauss_cell(z_rth_pr, p_patch, p_int, z_grad_rth,    &
            opt_rlstart=3, opt_rlend=min_rlcell_int-1)

        ELSE IF (iadv_rhotheta == 3) THEN ! Third-order Miura scheme (does not perform well yet)

          lcompute =.TRUE.
          lcleanup =.FALSE.
          ! First call: compute backward trajectory with wind at time level nnow

#ifdef _OPENACC
          print *, "WARNING:  upwind_hflux_miura3 is not yet ported to OpenACC"
#endif
!$ACC UPDATE HOST( z_rho_e, z_theta_v_e ) IF( i_am_accel_node .AND. acc_on )    !!!!  WS: CHECK THIS!!!
          CALL upwind_hflux_miura3(p_patch, p_nh%prog(nnow)%rho, p_nh%prog(nnow)%vn, &
            p_nh%prog(nnow)%vn, REAL(p_nh%diag%vt,wp), dtime, p_int,    &
            lcompute, lcleanup, 0, z_rho_e,                    &
            opt_rlstart=7, opt_lout_edge=.TRUE. )

          ! Second call: compute only reconstructed value for flux divergence
          lcompute =.FALSE.
          lcleanup =.TRUE.
          CALL upwind_hflux_miura3(p_patch, p_nh%prog(nnow)%theta_v, p_nh%prog(nnow)%vn, &
            p_nh%prog(nnow)%vn, REAL(p_nh%diag%vt,wp), dtime, p_int,        &
            lcompute, lcleanup, 0, z_theta_v_e,                    &
            opt_rlstart=7, opt_lout_edge=.TRUE. )
!$ACC UPDATE DEVICE( z_rho_e, z_theta_v_e ) IF( i_am_accel_node .AND. acc_on )

        ENDIF
      ENDIF ! istep = 1

!$OMP PARALLEL PRIVATE (rl_start,rl_end,i_startblk,i_endblk)
      IF (istep == 1) THEN
        ! Compute 'edge values' of density and virtual potential temperature for horizontal
        ! flux divergence term; this is included in upwind_hflux_miura3 for option 3
        IF (iadv_rhotheta <= 2) THEN

          ! Initialize halo edges with zero in order to avoid access of uninitialized array elements
          i_startblk = p_patch%edges%start_block(min_rledge_int-2)
          IF (idiv_method == 1) THEN
            i_endblk = p_patch%edges%end_block(min_rledge_int-2)
          ELSE
            i_endblk = p_patch%edges%end_block(min_rledge_int-3)
          ENDIF

          IF (i_endblk >= i_startblk) THEN
            CALL init_zero_contiguous_dp(z_rho_e    (1,1,i_startblk), nproma*nlev*(i_endblk-i_startblk+1))
            CALL init_zero_contiguous_dp(z_theta_v_e(1,1,i_startblk), nproma*nlev*(i_endblk-i_startblk+1))
          ENDIF
!$OMP BARRIER

          rl_start = 7
          rl_end   = min_rledge_int-1

          i_startblk = p_patch%edges%start_block(rl_start)
          i_endblk   = p_patch%edges%end_block  (rl_end)

          ! initialize also nest boundary points with zero
          IF (jg > 1 .OR. l_limited_area) THEN
            CALL init_zero_contiguous_dp(z_rho_e    (1,1,1), nproma*nlev*i_startblk)
            CALL init_zero_contiguous_dp(z_theta_v_e(1,1,1), nproma*nlev*i_startblk)
!$OMP BARRIER
          ENDIF

!$OMP DO PRIVATE(jb,jk,je,i_startidx,i_endidx,ilc0,ibc0,lvn_pos,&
!$OMP            z_ntdistv_bary_1,z_ntdistv_bary_2,distv_bary_1,distv_bary_2) ICON_OMP_DEFAULT_SCHEDULE
          DO jb = i_startblk, i_endblk

            CALL get_indices_e(p_patch, jb, i_startblk, i_endblk, &
                             i_startidx, i_endidx, rl_start, rl_end)

            IF (iadv_rhotheta == 2) THEN
              ! Operations from upwind_hflux_miura are inlined in order to process both
              ! fields in one step

!$ACC PARALLEL IF( i_am_accel_node .AND. acc_on )
#ifdef __LOOP_EXCHANGE
              ! For cache-based machines, also the back-trajectory computation is inlined to improve efficiency
              !$ACC LOOP GANG
              DO je = i_startidx, i_endidx
!DIR$ IVDEP, PREFERVECTOR
                !$ACC LOOP VECTOR PRIVATE(lvn_pos,ilc0,ibc0,z_ntdistv_bary_1,z_ntdistv_bary_2,distv_bary_1,distv_bary_2)
                DO jk = 1, nlev

                  lvn_pos = p_nh%prog(nnow)%vn(je,jk,jb) >= 0._wp

                  ! line and block indices of upwind neighbor cell
                  ilc0 = MERGE(p_patch%edges%cell_idx(je,jb,1),p_patch%edges%cell_idx(je,jb,2),lvn_pos)
                  ibc0 = MERGE(p_patch%edges%cell_blk(je,jb,1),p_patch%edges%cell_blk(je,jb,2),lvn_pos)

                  ! distances from upwind mass point to the end point of the backward trajectory
                  ! in edge-normal and tangential directions
                  z_ntdistv_bary_1 =  - ( p_nh%prog(nnow)%vn(je,jk,jb) * dthalf +    &
                    MERGE(p_int%pos_on_tplane_e(je,jb,1,1), p_int%pos_on_tplane_e(je,jb,2,1),lvn_pos))

                  z_ntdistv_bary_2 =  - ( p_nh%diag%vt(je,jk,jb) * dthalf +    &
                    MERGE(p_int%pos_on_tplane_e(je,jb,1,2), p_int%pos_on_tplane_e(je,jb,2,2),lvn_pos))

                  ! rotate distance vectors into local lat-lon coordinates:
                  !
                  ! component in longitudinal direction
                  distv_bary_1 =                                                                     &
                        z_ntdistv_bary_1*MERGE(p_patch%edges%primal_normal_cell(je,jb,1)%v1,         &
                                               p_patch%edges%primal_normal_cell(je,jb,2)%v1,lvn_pos) &
                      + z_ntdistv_bary_2*MERGE(p_patch%edges%dual_normal_cell(je,jb,1)%v1,           &
                                               p_patch%edges%dual_normal_cell(je,jb,2)%v1,lvn_pos)

                  ! component in latitudinal direction
                  distv_bary_2 =                                                                     & 
                        z_ntdistv_bary_1*MERGE(p_patch%edges%primal_normal_cell(je,jb,1)%v2,         &
                                               p_patch%edges%primal_normal_cell(je,jb,2)%v2,lvn_pos) &
                      + z_ntdistv_bary_2*MERGE(p_patch%edges%dual_normal_cell(je,jb,1)%v2,           &
                                               p_patch%edges%dual_normal_cell(je,jb,2)%v2,lvn_pos)


                  ! Calculate "edge values" of rho and theta_v
                  ! Note: z_rth_pr contains the perturbation values of rho and theta_v,
                  ! and the corresponding gradients are stored in z_grad_rth.
#ifdef __SWAPDIM
                  z_rho_e(je,jk,jb) =                                                     &
                    REAL(p_nh%metrics%rho_ref_me(je,jk,jb),wp) + z_rth_pr(ilc0,jk,ibc0,1) &
                    + distv_bary_1 * z_grad_rth(ilc0,jk,ibc0,1) &
                    + distv_bary_2 * z_grad_rth(ilc0,jk,ibc0,2)
                  z_theta_v_e(je,jk,jb) =                                                   &
                    REAL(p_nh%metrics%theta_ref_me(je,jk,jb),wp) + z_rth_pr(ilc0,jk,ibc0,2) &
                    + distv_bary_1 * z_grad_rth(ilc0,jk,ibc0,3)                             &
                    + distv_bary_2 * z_grad_rth(ilc0,jk,ibc0,4)
#else
                  z_rho_e(je,jk,jb) = REAL(p_nh%metrics%rho_ref_me(je,jk,jb),wp) &
                    +                      z_rth_pr(1,ilc0,jk,ibc0)              &
                    + distv_bary_1 * z_grad_rth(1,ilc0,jk,ibc0)                  &
                    + distv_bary_2 * z_grad_rth(2,ilc0,jk,ibc0)

                  z_theta_v_e(je,jk,jb) = REAL(p_nh%metrics%theta_ref_me(je,jk,jb),wp) &
                    +                          z_rth_pr(2,ilc0,jk,ibc0)                &
                    + distv_bary_1 * z_grad_rth(3,ilc0,jk,ibc0)                        &
                    + distv_bary_2 * z_grad_rth(4,ilc0,jk,ibc0)
#endif
#else
              !$ACC LOOP GANG
              DO jk = 1, nlev
                !$ACC LOOP VECTOR PRIVATE(ilc0,ibc0)
                DO je = i_startidx, i_endidx

                  ilc0 = btraj%cell_idx(je,jk,jb)
                  ibc0 = btraj%cell_blk(je,jk,jb)

                  ! Calculate "edge values" of rho and theta_v
                  ! Note: z_rth_pr contains the perturbation values of rho and theta_v,
                  ! and the corresponding gradients are stored in z_grad_rth.
#ifdef __SWAPDIM
                  z_rho_e(je,jk,jb) =                                                       &
                    REAL(p_nh%metrics%rho_ref_me(je,jk,jb),wp) + z_rth_pr(ilc0,jk,ibc0,1)   &
                    + btraj%distv_bary(je,jk,jb,1) * z_grad_rth(ilc0,jk,ibc0,1)             &
                    + btraj%distv_bary(je,jk,jb,2) * z_grad_rth(ilc0,jk,ibc0,2)
                  z_theta_v_e(je,jk,jb) =                                                   &
                    REAL(p_nh%metrics%theta_ref_me(je,jk,jb),wp) + z_rth_pr(ilc0,jk,ibc0,2) &
                    + btraj%distv_bary(je,jk,jb,1) * z_grad_rth(ilc0,jk,ibc0,3)             &
                    + btraj%distv_bary(je,jk,jb,2) * z_grad_rth(ilc0,jk,ibc0,4)
#else
                  z_rho_e(je,jk,jb) = REAL(p_nh%metrics%rho_ref_me(je,jk,jb),wp)     &
                    +                            z_rth_pr(1,ilc0,jk,ibc0)            &
                    + btraj%distv_bary(je,jk,jb,1) * z_grad_rth(1,ilc0,jk,ibc0)      &
                    + btraj%distv_bary(je,jk,jb,2) * z_grad_rth(2,ilc0,jk,ibc0)
                  z_theta_v_e(je,jk,jb) = REAL(p_nh%metrics%theta_ref_me(je,jk,jb),wp) &
                    +                            z_rth_pr(2,ilc0,jk,ibc0)              &
                    + btraj%distv_bary(je,jk,jb,1) * z_grad_rth(3,ilc0,jk,ibc0)        &
                    + btraj%distv_bary(je,jk,jb,2) * z_grad_rth(4,ilc0,jk,ibc0)
#endif
#endif

                ENDDO ! loop over edges
              ENDDO   ! loop over vertical levels
!$ACC END PARALLEL

            ELSE ! iadv_rhotheta = 1

!$ACC PARALLEL IF( i_am_accel_node .AND. acc_on )
              !$ACC LOOP GANG
#ifdef __LOOP_EXCHANGE
              DO je = i_startidx, i_endidx
!DIR$ IVDEP
                !$ACC LOOP VECTOR
                DO jk = 1, nlev
#else
              DO jk = 1, nlev
                !$ACC LOOP VECTOR
                DO je = i_startidx, i_endidx
#endif

                  ! Compute upwind-biased values for rho and theta starting from centered differences
                  ! Note: the length of the backward trajectory should be 0.5*dtime*(vn,vt) in order to arrive
                  ! at a second-order accurate FV discretization, but twice the length is needed for numerical
                  ! stability
                  z_rho_e(je,jk,jb) =                                                                          &
                    p_int%c_lin_e(je,1,jb)*p_nh%prog(nnow)%rho(icidx(je,jb,1),jk,icblk(je,jb,1)) +             &
                    p_int%c_lin_e(je,2,jb)*p_nh%prog(nnow)%rho(icidx(je,jb,2),jk,icblk(je,jb,2)) -             &
                    dtime * (p_nh%prog(nnow)%vn(je,jk,jb)*p_patch%edges%inv_dual_edge_length(je,jb)*           &
                   (p_nh%prog(nnow)%rho(icidx(je,jb,2),jk,icblk(je,jb,2)) -                                    &
                    p_nh%prog(nnow)%rho(icidx(je,jb,1),jk,icblk(je,jb,1)) ) + p_nh%diag%vt(je,jk,jb) *         &
                    p_patch%edges%inv_primal_edge_length(je,jb) * p_patch%edges%tangent_orientation(je,jb) *   &
                   (z_rho_v(ividx(je,jb,2),jk,ivblk(je,jb,2)) - z_rho_v(ividx(je,jb,1),jk,ivblk(je,jb,1)) ) )

                  z_theta_v_e(je,jk,jb) =                                                                          &
                    p_int%c_lin_e(je,1,jb)*p_nh%prog(nnow)%theta_v(icidx(je,jb,1),jk,icblk(je,jb,1)) +             &
                    p_int%c_lin_e(je,2,jb)*p_nh%prog(nnow)%theta_v(icidx(je,jb,2),jk,icblk(je,jb,2)) -             &
                    dtime * (p_nh%prog(nnow)%vn(je,jk,jb)*p_patch%edges%inv_dual_edge_length(je,jb)*               &
                   (p_nh%prog(nnow)%theta_v(icidx(je,jb,2),jk,icblk(je,jb,2)) -                                    &
                    p_nh%prog(nnow)%theta_v(icidx(je,jb,1),jk,icblk(je,jb,1)) ) + p_nh%diag%vt(je,jk,jb) *         &
                    p_patch%edges%inv_primal_edge_length(je,jb) * p_patch%edges%tangent_orientation(je,jb) *       &
                   (z_theta_v_v(ividx(je,jb,2),jk,ivblk(je,jb,2)) - z_theta_v_v(ividx(je,jb,1),jk,ivblk(je,jb,1)) ))

                ENDDO ! loop over edges
              ENDDO   ! loop over vertical levels
!$ACC END PARALLEL
            ENDIF

          ENDDO
!$OMP END DO

        ENDIF

      ELSE IF (istep == 2 .AND. lhdiff_rcf .AND. divdamp_type >= 3) THEN ! apply div damping on 3D divergence

        ! add dw/dz contribution to divergence damping term

        rl_start = 7
        rl_end   = min_rledge_int-2

        i_startblk = p_patch%edges%start_block(rl_start)
        i_endblk   = p_patch%edges%end_block  (rl_end)

!$OMP DO PRIVATE(jb,jk,je,i_startidx,i_endidx) ICON_OMP_DEFAULT_SCHEDULE
        DO jb = i_startblk, i_endblk

          CALL get_indices_e(p_patch, jb, i_startblk, i_endblk, &
                             i_startidx, i_endidx, rl_start, rl_end)
!$ACC PARALLEL IF( i_am_accel_node .AND. acc_on )
          !$ACC LOOP GANG
#ifdef __LOOP_EXCHANGE
          DO je = i_startidx, i_endidx
!DIR$ IVDEP, PREFERVECTOR
            !$ACC LOOP VECTOR
            DO jk = kstart_dd3d(jg), nlev
              z_graddiv_vn(jk,je,jb) = z_graddiv_vn(jk,je,jb) +  p_nh%metrics%hmask_dd3d(je,jb)*            &
                p_nh%metrics%scalfac_dd3d(jk) * p_patch%edges%inv_dual_edge_length(je,jb)*                  &
                ( z_dwdz_dd(icidx(je,jb,2),jk,icblk(je,jb,2)) - z_dwdz_dd(icidx(je,jb,1),jk,icblk(je,jb,1)) )
#else
          DO jk = kstart_dd3d(jg), nlev
            !$ACC LOOP VECTOR
            DO je = i_startidx, i_endidx
              z_graddiv_vn(je,jk,jb) = z_graddiv_vn(je,jk,jb) +  p_nh%metrics%hmask_dd3d(je,jb)*            &
                p_nh%metrics%scalfac_dd3d(jk) * p_patch%edges%inv_dual_edge_length(je,jb)*                  &
                ( z_dwdz_dd(icidx(je,jb,2),jk,icblk(je,jb,2)) - z_dwdz_dd(icidx(je,jb,1),jk,icblk(je,jb,1)) )
#endif
            ENDDO
          ENDDO
!$ACC END PARALLEL
        ENDDO
!$OMP END DO

      ENDIF ! istep = 1/2

      ! Remaining computations at edge points

      rl_start = grf_bdywidth_e + 1   ! boundary update follows below
      rl_end   = min_rledge_int

      i_startblk = p_patch%edges%start_block(rl_start)
      i_endblk   = p_patch%edges%end_block(rl_end)

      IF (istep == 1) THEN

!$OMP DO PRIVATE(jb,i_startidx,i_endidx,jk,je,z_theta1,z_theta2,ikp1,ikp2) ICON_OMP_DEFAULT_SCHEDULE
        DO jb = i_startblk, i_endblk

          CALL get_indices_e(p_patch, jb, i_startblk, i_endblk, &
                             i_startidx, i_endidx, rl_start, rl_end)

          ! Store values at nest interface levels
          IF (idyn_timestep == 1 .AND. l_child_vertnest) THEN
!$ACC PARALLEL IF( i_am_accel_node .AND. acc_on )
          !$ACC LOOP GANG VECTOR 
!DIR$ IVDEP
            DO je = i_startidx, i_endidx
              p_nh%diag%dvn_ie_int(je,jb) = p_nh%diag%vn_ie(je,nshift,jb) - &
                                            p_nh%diag%vn_ie(je,nshift+1,jb)
            ENDDO
!$ACC END PARALLEL
          ENDIF

!$ACC PARALLEL IF( i_am_accel_node .AND. acc_on )
          !$ACC LOOP GANG
#ifdef __LOOP_EXCHANGE
          DO je = i_startidx, i_endidx
            !$ACC LOOP VECTOR
            DO jk = 1, nflatlev(jg)-1
#else
          DO jk = 1, nflatlev(jg)-1
            !$ACC LOOP VECTOR
            DO je = i_startidx, i_endidx
#endif
              ! horizontal gradient of Exner pressure where coordinate surfaces are flat
              z_gradh_exner(je,jk,jb) = p_patch%edges%inv_dual_edge_length(je,jb)* &
               (z_exner_ex_pr(icidx(je,jb,2),jk,icblk(je,jb,2)) -                  &
                z_exner_ex_pr(icidx(je,jb,1),jk,icblk(je,jb,1)) )
            ENDDO
          ENDDO
!$ACC END PARALLEL

          IF (igradp_method <= 3) THEN

!$ACC PARALLEL IF( i_am_accel_node .AND. acc_on )
            !$ACC LOOP GANG
#ifdef __LOOP_EXCHANGE
            DO je = i_startidx, i_endidx
!DIR$ IVDEP
              !$ACC LOOP VECTOR
              DO jk = nflatlev(jg), nflat_gradp(jg)
#else
            DO jk = nflatlev(jg), nflat_gradp(jg)
              !$ACC LOOP VECTOR
              DO je = i_startidx, i_endidx
#endif
                ! horizontal gradient of Exner pressure, including metric correction
                z_gradh_exner(je,jk,jb) = p_patch%edges%inv_dual_edge_length(je,jb)*         &
                 (z_exner_ex_pr(icidx(je,jb,2),jk,icblk(je,jb,2)) -                          &
                  z_exner_ex_pr(icidx(je,jb,1),jk,icblk(je,jb,1)) ) -                        &
                  p_nh%metrics%ddxn_z_full(je,jk,jb) *                                       &
#ifdef __SWAPDIM
                 (p_int%c_lin_e(je,1,jb)*z_dexner_dz_c(icidx(je,jb,1),jk,icblk(je,jb,1),1) + &
                  p_int%c_lin_e(je,2,jb)*z_dexner_dz_c(icidx(je,jb,2),jk,icblk(je,jb,2),1))
#else
                 (p_int%c_lin_e(je,1,jb)*z_dexner_dz_c(1,icidx(je,jb,1),jk,icblk(je,jb,1)) + &
                  p_int%c_lin_e(je,2,jb)*z_dexner_dz_c(1,icidx(je,jb,2),jk,icblk(je,jb,2)))
#endif
              ENDDO
            ENDDO
!$ACC END PARALLEL

!$ACC PARALLEL IF( i_am_accel_node .AND. acc_on )
            !$ACC LOOP GANG
#ifdef __LOOP_EXCHANGE
            DO je = i_startidx, i_endidx
!DIR$ IVDEP, PREFERVECTOR
              !$ACC LOOP VECTOR
              DO jk = nflat_gradp(jg)+1, nlev
#else
            DO jk = nflat_gradp(jg)+1, nlev
              !$ACC LOOP VECTOR
              DO je = i_startidx, i_endidx
#endif
                ! horizontal gradient of Exner pressure, Taylor-expansion-based reconstruction
                z_gradh_exner(je,jk,jb) = p_patch%edges%inv_dual_edge_length(je,jb)*          &
                  (z_exner_ex_pr(icidx(je,jb,2),ikidx(2,je,jk,jb),icblk(je,jb,2)) +           &
                   p_nh%metrics%zdiff_gradp(2,je,jk,jb)*                                      &
#ifdef __SWAPDIM
                  (z_dexner_dz_c(icidx(je,jb,2),ikidx(2,je,jk,jb),icblk(je,jb,2),1) +         &
                   p_nh%metrics%zdiff_gradp(2,je,jk,jb)*                                      &
                   z_dexner_dz_c(icidx(je,jb,2),ikidx(2,je,jk,jb),icblk(je,jb,2),2)) -        &
                  (z_exner_ex_pr(icidx(je,jb,1),ikidx(1,je,jk,jb),icblk(je,jb,1)) +           &
                   p_nh%metrics%zdiff_gradp(1,je,jk,jb)*                                      &
                  (z_dexner_dz_c(icidx(je,jb,1),ikidx(1,je,jk,jb),icblk(je,jb,1),1) +         &
                   p_nh%metrics%zdiff_gradp(1,je,jk,jb)* &
                   z_dexner_dz_c(icidx(je,jb,1),ikidx(1,je,jk,jb),icblk(je,jb,1),2))))
#else
                  (z_dexner_dz_c(1,icidx(je,jb,2),ikidx(2,je,jk,jb),icblk(je,jb,2)) +         &
                   p_nh%metrics%zdiff_gradp(2,je,jk,jb)*                                      &
                   z_dexner_dz_c(2,icidx(je,jb,2),ikidx(2,je,jk,jb),icblk(je,jb,2))) -        &
                  (z_exner_ex_pr(icidx(je,jb,1),ikidx(1,je,jk,jb),icblk(je,jb,1)) +           &
                   p_nh%metrics%zdiff_gradp(1,je,jk,jb)*                                      &
                  (z_dexner_dz_c(1,icidx(je,jb,1),ikidx(1,je,jk,jb),icblk(je,jb,1)) +         &
                   p_nh%metrics%zdiff_gradp(1,je,jk,jb)*                                      &
                   z_dexner_dz_c(2,icidx(je,jb,1),ikidx(1,je,jk,jb),icblk(je,jb,1)))))
#endif
              ENDDO
            ENDDO
!$ACC END PARALLEL
          ELSE IF (igradp_method == 4 .OR. igradp_method == 5) THEN

!$ACC PARALLEL IF( i_am_accel_node .AND. acc_on )
            !$ACC LOOP GANG
#ifdef __LOOP_EXCHANGE
            DO je = i_startidx, i_endidx
              !$ACC LOOP VECTOR
              DO jk = nflatlev(jg), nlev
#else
            DO jk = nflatlev(jg), nlev
              !$ACC LOOP VECTOR
              DO je = i_startidx, i_endidx
#endif
                ! horizontal gradient of Exner pressure, cubic/quadratic interpolation
                z_gradh_exner(je,jk,jb) =  p_patch%edges%inv_dual_edge_length(je,jb)*   &
                  (z_exner_ex_pr(icidx(je,jb,2),ikidx(2,je,jk,jb)-1,icblk(je,jb,2)) *   &
                   p_nh%metrics%coeff_gradp(5,je,jk,jb) +                               &
                   z_exner_ex_pr(icidx(je,jb,2),ikidx(2,je,jk,jb)  ,icblk(je,jb,2)) *   &
                   p_nh%metrics%coeff_gradp(6,je,jk,jb) +                               &
                   z_exner_ex_pr(icidx(je,jb,2),ikidx(2,je,jk,jb)+1,icblk(je,jb,2)) *   &
                   p_nh%metrics%coeff_gradp(7,je,jk,jb) +                               &
                   z_exner_ex_pr(icidx(je,jb,2),ikidx(2,je,jk,jb)+2,icblk(je,jb,2)) *   &
                   p_nh%metrics%coeff_gradp(8,je,jk,jb) -                               &
                  (z_exner_ex_pr(icidx(je,jb,1),ikidx(1,je,jk,jb)-1,icblk(je,jb,1)) *   &
                   p_nh%metrics%coeff_gradp(1,je,jk,jb) +                               &
                   z_exner_ex_pr(icidx(je,jb,1),ikidx(1,je,jk,jb)  ,icblk(je,jb,1)) *   &
                   p_nh%metrics%coeff_gradp(2,je,jk,jb) +                               &
                   z_exner_ex_pr(icidx(je,jb,1),ikidx(1,je,jk,jb)+1,icblk(je,jb,1)) *   &
                   p_nh%metrics%coeff_gradp(3,je,jk,jb) +                               &
                   z_exner_ex_pr(icidx(je,jb,1),ikidx(1,je,jk,jb)+2,icblk(je,jb,1)) *   &
                  p_nh%metrics%coeff_gradp(4,je,jk,jb)) )

              ENDDO
            ENDDO
!$ACC END PARALLEL
          ENDIF

          ! compute hydrostatically approximated correction term that replaces downward extrapolation
          IF (igradp_method == 3) THEN

!$ACC PARALLEL IF( i_am_accel_node .AND. acc_on )
            !$ACC LOOP GANG VECTOR PRIVATE(z_theta1,z_theta2)
            DO je = i_startidx, i_endidx

              z_theta1 = &
                 p_nh%prog(nnow)%theta_v(icidx(je,jb,1),ikidx(1,je,nlev,jb),icblk(je,jb,1)) +  &
                 p_nh%metrics%zdiff_gradp(1,je,nlev,jb)*                                       &
                (p_nh%diag%theta_v_ic(icidx(je,jb,1),ikidx(1,je,nlev,jb),  icblk(je,jb,1)) -   &
                 p_nh%diag%theta_v_ic(icidx(je,jb,1),ikidx(1,je,nlev,jb)+1,icblk(je,jb,1))) *  &
                 p_nh%metrics%inv_ddqz_z_full(icidx(je,jb,1),ikidx(1,je,nlev,jb),icblk(je,jb,1))

              z_theta2 = &
                 p_nh%prog(nnow)%theta_v(icidx(je,jb,2),ikidx(2,je,nlev,jb),icblk(je,jb,2)) +  &
                 p_nh%metrics%zdiff_gradp(2,je,nlev,jb)*                                       &
                (p_nh%diag%theta_v_ic(icidx(je,jb,2),ikidx(2,je,nlev,jb),  icblk(je,jb,2)) -   &
                 p_nh%diag%theta_v_ic(icidx(je,jb,2),ikidx(2,je,nlev,jb)+1,icblk(je,jb,2))) *  &
                 p_nh%metrics%inv_ddqz_z_full(icidx(je,jb,2),ikidx(2,je,nlev,jb),icblk(je,jb,2))

              z_hydro_corr(je,jb) = grav_o_cpd*p_patch%edges%inv_dual_edge_length(je,jb)*    &
                (z_theta2-z_theta1)*4._wp/(z_theta1+z_theta2)**2

            ENDDO
!$ACC END PARALLEL

          ELSE IF (igradp_method == 5) THEN

!$ACC PARALLEL IF( i_am_accel_node .AND. acc_on )
            !$ACC LOOP GANG VECTOR PRIVATE(ikp1,ikp2,z_theta1,z_theta2)
            DO je = i_startidx, i_endidx

              ikp1 = MIN(nlev,ikidx(1,je,nlev,jb)+2)
              ikp2 = MIN(nlev,ikidx(2,je,nlev,jb)+2)

              z_theta1 =                                                                       &
                p_nh%prog(nnow)%theta_v(icidx(je,jb,1),ikidx(1,je,nlev,jb)-1,icblk(je,jb,1)) * &
                p_nh%metrics%coeff_gradp(1,je,nlev,jb) +                                         &
                p_nh%prog(nnow)%theta_v(icidx(je,jb,1),ikidx(1,je,nlev,jb)  ,icblk(je,jb,1)) * &
                p_nh%metrics%coeff_gradp(2,je,nlev,jb) +                                         &
                p_nh%prog(nnow)%theta_v(icidx(je,jb,1),ikidx(1,je,nlev,jb)+1,icblk(je,jb,1)) * &
                p_nh%metrics%coeff_gradp(3,je,nlev,jb) +                                         &
                p_nh%prog(nnow)%theta_v(icidx(je,jb,1),ikp1                 ,icblk(je,jb,1)) * &
                p_nh%metrics%coeff_gradp(4,je,nlev,jb)

              z_theta2 =                                                                       &
                p_nh%prog(nnow)%theta_v(icidx(je,jb,2),ikidx(2,je,nlev,jb)-1,icblk(je,jb,2)) * &
                p_nh%metrics%coeff_gradp(5,je,nlev,jb) +                                         &
                p_nh%prog(nnow)%theta_v(icidx(je,jb,2),ikidx(2,je,nlev,jb)  ,icblk(je,jb,2)) * &
                p_nh%metrics%coeff_gradp(6,je,nlev,jb) +                                         &
                p_nh%prog(nnow)%theta_v(icidx(je,jb,2),ikidx(2,je,nlev,jb)+1,icblk(je,jb,2)) * &
                p_nh%metrics%coeff_gradp(7,je,nlev,jb) +                                         &
                p_nh%prog(nnow)%theta_v(icidx(je,jb,2),ikp2                 ,icblk(je,jb,2)) * &
                p_nh%metrics%coeff_gradp(8,je,nlev,jb)

              z_hydro_corr(je,jb) = grav_o_cpd*p_patch%edges%inv_dual_edge_length(je,jb)*    &
                (z_theta2-z_theta1)*4._wp/(z_theta1+z_theta2)**2

            ENDDO
!$ACC END PARALLEL
          ENDIF

        ENDDO
!$OMP END DO

      ENDIF ! istep = 1


      IF (istep == 1 .AND. (igradp_method == 3 .OR. igradp_method == 5)) THEN

!$OMP DO PRIVATE(jb,je,ie,nlen_gradp,ishift) ICON_OMP_DEFAULT_SCHEDULE
        DO jb = 1, nblks_gradp
          IF (jb == nblks_gradp) THEN
            nlen_gradp = npromz_gradp
          ELSE
            nlen_gradp = nproma_gradp
          ENDIF
          ishift = (jb-1)*nproma_gradp
!$ACC PARALLEL IF( i_am_accel_node .AND. acc_on )
!CDIR NODEP,VOVERTAKE,VOB
          !$ACC LOOP GANG VECTOR
          DO je = 1, nlen_gradp
            ie = ishift+je

            z_gradh_exner(ipeidx(ie),iplev(ie),ipeblk(ie))  =              &
              z_gradh_exner(ipeidx(ie),iplev(ie),ipeblk(ie)) +             &
              p_nh%metrics%pg_exdist(ie)*z_hydro_corr(ipeidx(ie),ipeblk(ie))

          ENDDO
!$ACC END PARALLEL
        ENDDO
!$OMP END DO

      ENDIF

      ! Update horizontal velocity field: advection (including Coriolis force) and pressure-gradient term

!$OMP DO PRIVATE(jb,i_startidx,i_endidx,jk,je,z_graddiv2_vn) ICON_OMP_DEFAULT_SCHEDULE
      DO jb = i_startblk, i_endblk

        CALL get_indices_e(p_patch, jb, i_startblk, i_endblk, &
          i_startidx, i_endidx, rl_start, rl_end)

        IF ((itime_scheme >= 4) .AND. istep == 2) THEN ! use temporally averaged velocity advection terms

!$ACC PARALLEL IF( i_am_accel_node .AND. acc_on )
          !$ACC LOOP GANG
          DO jk = 1, nlev
!DIR$ IVDEP
            !$ACC LOOP VECTOR
            DO je = i_startidx, i_endidx
              p_nh%prog(nnew)%vn(je,jk,jb) = p_nh%prog(nnow)%vn(je,jk,jb)+ dtime                  &
                & *(wgt_nnow_vel*p_nh%diag%ddt_vn_adv(je,jk,jb,ntl1)                                &
                & + wgt_nnew_vel*p_nh%diag%ddt_vn_adv(je,jk,jb,ntl2)+p_nh%diag%ddt_vn_phy(je,jk,jb) &
                & -cpd*z_theta_v_e(je,jk,jb)*z_gradh_exner(je,jk,jb))
            ENDDO
          ENDDO
!$ACC END PARALLEL

        ELSE

!$ACC PARALLEL IF( i_am_accel_node .AND. acc_on )
          !$ACC LOOP GANG
          DO jk = 1, nlev
!DIR$ IVDEP
            !$ACC LOOP VECTOR
            DO je = i_startidx, i_endidx
              p_nh%prog(nnew)%vn(je,jk,jb) = p_nh%prog(nnow)%vn(je,jk,jb)+ dtime     &
                & *(p_nh%diag%ddt_vn_adv(je,jk,jb,ntl1)+p_nh%diag%ddt_vn_phy(je,jk,jb) &
                & -cpd*z_theta_v_e(je,jk,jb)*z_gradh_exner(je,jk,jb))
            ENDDO
          ENDDO
!$ACC END PARALLEL
        ENDIF

        IF (lhdiff_rcf .AND. istep == 2 .AND. ANY( (/24,4/) == divdamp_order)) THEN ! fourth-order divergence damping
        ! Compute gradient of divergence of gradient of divergence for fourth-order divergence damping
!$ACC PARALLEL IF( i_am_accel_node .AND. acc_on )
          !$ACC LOOP GANG VECTOR COLLAPSE(2)
#ifdef __LOOP_EXCHANGE
          DO je = i_startidx, i_endidx
!DIR$ IVDEP
            DO jk = 1, nlev
              z_graddiv2_vn(je,jk) = p_int%geofac_grdiv(je,1,jb)*z_graddiv_vn(jk,je,jb)      &
                + p_int%geofac_grdiv(je,2,jb)*z_graddiv_vn(jk,iqidx(je,jb,1),iqblk(je,jb,1)) &
                + p_int%geofac_grdiv(je,3,jb)*z_graddiv_vn(jk,iqidx(je,jb,2),iqblk(je,jb,2)) &
                + p_int%geofac_grdiv(je,4,jb)*z_graddiv_vn(jk,iqidx(je,jb,3),iqblk(je,jb,3)) &
                + p_int%geofac_grdiv(je,5,jb)*z_graddiv_vn(jk,iqidx(je,jb,4),iqblk(je,jb,4))
#else
          DO jk = 1, nlev
            DO je = i_startidx, i_endidx
              z_graddiv2_vn(je,jk) = p_int%geofac_grdiv(je,1,jb)*z_graddiv_vn(je,jk,jb)      &
                + p_int%geofac_grdiv(je,2,jb)*z_graddiv_vn(iqidx(je,jb,1),jk,iqblk(je,jb,1)) &
                + p_int%geofac_grdiv(je,3,jb)*z_graddiv_vn(iqidx(je,jb,2),jk,iqblk(je,jb,2)) &
                + p_int%geofac_grdiv(je,4,jb)*z_graddiv_vn(iqidx(je,jb,3),jk,iqblk(je,jb,3)) &
                + p_int%geofac_grdiv(je,5,jb)*z_graddiv_vn(iqidx(je,jb,4),jk,iqblk(je,jb,4))
#endif

            ENDDO
          ENDDO
!$ACC END PARALLEL
        ENDIF

        IF (lhdiff_rcf .AND. istep == 2) THEN
          ! apply divergence damping if diffusion is not called every sound-wave time step
          IF (divdamp_order == 2 .OR. (divdamp_order == 24 .AND. scal_divdamp_o2 > 1.e-6_wp) ) THEN ! second-order divergence damping

!$ACC PARALLEL IF( i_am_accel_node .AND. acc_on )
            !$ACC LOOP GANG
            DO jk = 1, nlev
!DIR$ IVDEP
              !$ACC LOOP VECTOR
              DO je = i_startidx, i_endidx
                p_nh%prog(nnew)%vn(je,jk,jb) = p_nh%prog(nnew)%vn(je,jk,jb) + scal_divdamp_o2* &
#ifdef __LOOP_EXCHANGE
                  z_graddiv_vn(jk,je,jb)
#else
                  z_graddiv_vn(je,jk,jb)
#endif
              ENDDO
            ENDDO
!$ACC END PARALLEL
          ENDIF
          IF (divdamp_order == 4 .OR. (divdamp_order == 24 .AND. divdamp_fac_o2 <= 4._wp*divdamp_fac) ) THEN
            IF (l_limited_area .OR. jg > 1) THEN
              ! fourth-order divergence damping with reduced damping coefficient along nest boundary
              ! (scal_divdamp is negative whereas bdy_divdamp is positive; decreasing the divergence
              ! damping along nest boundaries is beneficial because this reduces the interference
              ! with the increased diffusion applied in nh_diffusion)

!$ACC PARALLEL IF( i_am_accel_node .AND. acc_on )
              !$ACC LOOP GANG
              DO jk = 1, nlev
!DIR$ IVDEP
                !$ACC LOOP VECTOR
                DO je = i_startidx, i_endidx
                  p_nh%prog(nnew)%vn(je,jk,jb) = p_nh%prog(nnew)%vn(je,jk,jb)                         &
                    + (scal_divdamp(jk)+bdy_divdamp(jk)*p_int%nudgecoeff_e(je,jb))*z_graddiv2_vn(je,jk)
                ENDDO
              ENDDO
!$ACC END PARALLEL
            ELSE ! fourth-order divergence damping

!$ACC PARALLEL IF( i_am_accel_node .AND. acc_on )
              !$ACC LOOP GANG
              DO jk = 1, nlev
!DIR$ IVDEP
                !$ACC LOOP VECTOR
                DO je = i_startidx, i_endidx
                  p_nh%prog(nnew)%vn(je,jk,jb) = p_nh%prog(nnew)%vn(je,jk,jb)  &
                    + scal_divdamp(jk)*z_graddiv2_vn(je,jk)
                ENDDO
              ENDDO
!$ACC END PARALLEL
            ENDIF
          ENDIF
        ENDIF

        IF (is_iau_active) THEN ! add analysis increment from data assimilation

!$ACC PARALLEL IF( i_am_accel_node .AND. acc_on )
          !$ACC LOOP GANG
          DO jk = 1, nlev
!DIR$ IVDEP
            !$ACC LOOP VECTOR
            DO je = i_startidx, i_endidx
              p_nh%prog(nnew)%vn(je,jk,jb) = p_nh%prog(nnew)%vn(je,jk,jb) +  &
                iau_wgt_dyn*p_nh%diag%vn_incr(je,jk,jb)
            ENDDO
          ENDDO
!$ACC END PARALLEL
        ENDIF

        ! Classic Rayleigh damping mechanism for vn (requires reference state !!)
        !
        IF ( rayleigh_type == RAYLEIGH_CLASSIC ) THEN

!$ACC PARALLEL IF( i_am_accel_node .AND. acc_on )
          !$ACC LOOP GANG
          DO jk = 1, nrdmax(jg)
!DIR$ IVDEP
            !$ACC LOOP VECTOR
            DO je = i_startidx, i_endidx
              p_nh%prog(nnew)%vn(je,jk,jb) = p_nh%prog(nnew)%vn(je,jk,jb)       &
                &                          - dtime*p_nh%metrics%rayleigh_vn(jk) &
                &                          * (p_nh%prog(nnew)%vn(je,jk,jb)      &
                &                          - p_nh%ref%vn_ref(je,jk,jb))
            ENDDO
          ENDDO
!$ACC END PARALLEL
        ENDIF
      ENDDO
!$OMP END DO

<<<<<<< HEAD
=======
      IF (istep == 2 .AND. l_bdy_nudge) THEN ! apply boundary nudging if requested

!$ACC PARALLEL IF( i_am_accel_node .AND. acc_on )
        !$ACC LOOP GANG

!$OMP DO PRIVATE(jb,jk,je,ic) ICON_OMP_DEFAULT_SCHEDULE
        DO ic = 1, p_nh%metrics%nudge_e_dim
          je = p_nh%metrics%nudge_e_idx(ic)
          jb = p_nh%metrics%nudge_e_blk(ic)
!DIR$ IVDEP
          !$ACC LOOP VECTOR
          DO jk = 1, nlev
            p_nh%prog(nnew)%vn(je,jk,jb) = p_nh%prog(nnew)%vn(je,jk,jb)  &
              + p_int%nudgecoeff_e(je,jb)*p_nh%diag%grf_tend_vn(je,jk,jb)
          ENDDO
        ENDDO
!$ACC END PARALLEL

!$OMP END DO

      ENDIF

>>>>>>> be262981
      ! Boundary update of horizontal velocity
      IF (istep == 1 .AND. (l_limited_area .OR. jg > 1)) THEN
        rl_start = 1
        rl_end   = grf_bdywidth_e

        i_startblk = p_patch%edges%start_block(rl_start)
        i_endblk   = p_patch%edges%end_block(rl_end)

!$OMP DO PRIVATE(jb,i_startidx,i_endidx,jk,je) ICON_OMP_DEFAULT_SCHEDULE
        DO jb = i_startblk, i_endblk

          CALL get_indices_e(p_patch, jb, i_startblk, i_endblk, &
            i_startidx, i_endidx, rl_start, rl_end)

!$ACC PARALLEL IF( i_am_accel_node .AND. acc_on )
          !$ACC LOOP GANG
          DO jk = 1, nlev
!DIR$ IVDEP
            !$ACC LOOP VECTOR
            DO je = i_startidx, i_endidx
              p_nh%prog(nnew)%vn(je,jk,jb) = p_nh%prog(nnow)%vn(je,jk,jb) + &
                dtime*p_nh%diag%grf_tend_vn(je,jk,jb)
            ENDDO
          ENDDO
!$ACC END PARALLEL
        ENDDO
!$OMP END DO

      ENDIF

      ! Preparations for nest boundary interpolation of mass fluxes from parent domain
      IF (jg > 1 .AND. grf_intmethod_e >= 5 .AND. idiv_method == 1 .AND. jstep == 0 .AND. istep == 1) THEN

!$ACC PARALLEL IF( i_am_accel_node .AND. acc_on )
        !$ACC LOOP GANG

!$OMP DO PRIVATE(ic,je,jb,jk) ICON_OMP_DEFAULT_SCHEDULE
        DO ic = 1, p_nh%metrics%bdy_mflx_e_dim
          je = p_nh%metrics%bdy_mflx_e_idx(ic)
          jb = p_nh%metrics%bdy_mflx_e_blk(ic)
!DIR$ IVDEP
          !$ACC LOOP VECTOR
          DO jk = 1, nlev
            p_nh%diag%grf_bdy_mflx(jk,ic,2) = p_nh%diag%grf_tend_mflx(je,jk,jb)
            p_nh%diag%grf_bdy_mflx(jk,ic,1) = prep_adv%mass_flx_me(je,jk,jb) - dt_shift*p_nh%diag%grf_bdy_mflx(jk,ic,2)
          ENDDO

        ENDDO
!$OMP END DO

!$ACC END PARALLEL

      ENDIF

!$OMP END PARALLEL

      !-------------------------
      ! communication phase
      IF (timers_level > 5) THEN
        CALL timer_stop(timer_solve_nh_vnupd)
        CALL timer_start(timer_solve_nh_exch)
      ENDIF

      IF (use_icon_comm) THEN
        IF (istep == 1) THEN
          CALL icon_comm_sync(p_nh%prog(nnew)%vn, z_rho_e, p_patch%sync_edges_not_owned, &
            & name="solve_step1_vn")
        ELSE
          CALL icon_comm_sync(p_nh%prog(nnew)%vn, p_patch%sync_edges_not_owned, &
            & name="solve_step2_vn")
        ENDIF
      ELSE IF (itype_comm == 1) THEN
        IF (istep == 1) THEN
          CALL sync_patch_array_mult(SYNC_E,p_patch,2,p_nh%prog(nnew)%vn,z_rho_e,opt_varname="vn_nnew and z_rho_e")
        ELSE
          CALL sync_patch_array(SYNC_E,p_patch,p_nh%prog(nnew)%vn,opt_varname="vn_nnew")
        ENDIF
      ENDIF

      IF (idiv_method == 2 .AND. istep == 1) CALL sync_patch_array(SYNC_E,p_patch,z_theta_v_e,opt_varname="z_theta_v_e")

      IF (timers_level > 5) THEN
        CALL timer_stop(timer_solve_nh_exch)
        CALL timer_start(timer_solve_nh_edgecomp)
      ENDIF
      ! end communication phase
      !-------------------------

!$OMP PARALLEL PRIVATE (rl_start,rl_end,i_startblk,i_endblk)
      rl_start = 5
      rl_end   = min_rledge_int - 2

      i_startblk = p_patch%edges%start_block(rl_start)
      i_endblk   = p_patch%edges%end_block(rl_end)

!$OMP DO PRIVATE(jb,i_startidx,i_endidx,jk,je,z_vn_avg) ICON_OMP_DEFAULT_SCHEDULE
      DO jb = i_startblk, i_endblk

        CALL get_indices_e(p_patch, jb, i_startblk, i_endblk, &
                         i_startidx, i_endidx, rl_start, rl_end)

        IF (istep == 1) THEN

!$ACC PARALLEL IF( i_am_accel_node .AND. acc_on )
          !$ACC LOOP GANG VECTOR COLLAPSE(2)
#ifdef __LOOP_EXCHANGE
          DO je = i_startidx, i_endidx
!DIR$ IVDEP
            DO jk = 1, nlev
#else
          DO jk = 1, nlev
            DO je = i_startidx, i_endidx
#endif

              ! Average normal wind components in order to get nearly second-order accurate divergence
              z_vn_avg(je,jk) = p_int%e_flx_avg(je,1,jb)*p_nh%prog(nnew)%vn(je,jk,jb)           &
                + p_int%e_flx_avg(je,2,jb)*p_nh%prog(nnew)%vn(iqidx(je,jb,1),jk,iqblk(je,jb,1)) &
                + p_int%e_flx_avg(je,3,jb)*p_nh%prog(nnew)%vn(iqidx(je,jb,2),jk,iqblk(je,jb,2)) &
                + p_int%e_flx_avg(je,4,jb)*p_nh%prog(nnew)%vn(iqidx(je,jb,3),jk,iqblk(je,jb,3)) &
                + p_int%e_flx_avg(je,5,jb)*p_nh%prog(nnew)%vn(iqidx(je,jb,4),jk,iqblk(je,jb,4))

              ! Compute gradient of divergence of vn for divergence damping
#ifdef __LOOP_EXCHANGE
              z_graddiv_vn(jk,je,jb) = p_int%geofac_grdiv(je,1,jb)*p_nh%prog(nnew)%vn(je,jk,jb)    &
#else
              z_graddiv_vn(je,jk,jb) = p_int%geofac_grdiv(je,1,jb)*p_nh%prog(nnew)%vn(je,jk,jb)    &
#endif
              + p_int%geofac_grdiv(je,2,jb)*p_nh%prog(nnew)%vn(iqidx(je,jb,1),jk,iqblk(je,jb,1)) &
                + p_int%geofac_grdiv(je,3,jb)*p_nh%prog(nnew)%vn(iqidx(je,jb,2),jk,iqblk(je,jb,2)) &
                + p_int%geofac_grdiv(je,4,jb)*p_nh%prog(nnew)%vn(iqidx(je,jb,3),jk,iqblk(je,jb,3)) &
                + p_int%geofac_grdiv(je,5,jb)*p_nh%prog(nnew)%vn(iqidx(je,jb,4),jk,iqblk(je,jb,4))

              ! RBF reconstruction of tangential wind component
              p_nh%diag%vt(je,jk,jb) = p_int%rbf_vec_coeff_e(1,je,jb)  &
                * p_nh%prog(nnew)%vn(iqidx(je,jb,1),jk,iqblk(je,jb,1)) &
                + p_int%rbf_vec_coeff_e(2,je,jb)                       &
                * p_nh%prog(nnew)%vn(iqidx(je,jb,2),jk,iqblk(je,jb,2)) &
                + p_int%rbf_vec_coeff_e(3,je,jb)                       &
                * p_nh%prog(nnew)%vn(iqidx(je,jb,3),jk,iqblk(je,jb,3)) &
                + p_int%rbf_vec_coeff_e(4,je,jb)                       &
                * p_nh%prog(nnew)%vn(iqidx(je,jb,4),jk,iqblk(je,jb,4))
            ENDDO
          ENDDO
!$ACC END PARALLEL

        ELSE IF (itime_scheme >= 5) THEN
!$ACC PARALLEL IF( i_am_accel_node .AND. acc_on )
          !$ACC LOOP GANG VECTOR COLLAPSE(2)
#ifdef __LOOP_EXCHANGE
          DO je = i_startidx, i_endidx
!DIR$ IVDEP
            DO jk = 1, nlev
#else
          DO jk = 1, nlev
            DO je = i_startidx, i_endidx
#endif
              ! Average normal wind components in order to get nearly second-order accurate divergence
              z_vn_avg(je,jk) = p_int%e_flx_avg(je,1,jb)*p_nh%prog(nnew)%vn(je,jk,jb)           &
                + p_int%e_flx_avg(je,2,jb)*p_nh%prog(nnew)%vn(iqidx(je,jb,1),jk,iqblk(je,jb,1)) &
                + p_int%e_flx_avg(je,3,jb)*p_nh%prog(nnew)%vn(iqidx(je,jb,2),jk,iqblk(je,jb,2)) &
                + p_int%e_flx_avg(je,4,jb)*p_nh%prog(nnew)%vn(iqidx(je,jb,3),jk,iqblk(je,jb,3)) &
                + p_int%e_flx_avg(je,5,jb)*p_nh%prog(nnew)%vn(iqidx(je,jb,4),jk,iqblk(je,jb,4))

              ! RBF reconstruction of tangential wind component
              p_nh%diag%vt(je,jk,jb) = p_int%rbf_vec_coeff_e(1,je,jb)  &
                * p_nh%prog(nnew)%vn(iqidx(je,jb,1),jk,iqblk(je,jb,1)) &
                + p_int%rbf_vec_coeff_e(2,je,jb)                       &
                * p_nh%prog(nnew)%vn(iqidx(je,jb,2),jk,iqblk(je,jb,2)) &
                + p_int%rbf_vec_coeff_e(3,je,jb)                       &
                * p_nh%prog(nnew)%vn(iqidx(je,jb,3),jk,iqblk(je,jb,3)) &
                + p_int%rbf_vec_coeff_e(4,je,jb)                       &
                * p_nh%prog(nnew)%vn(iqidx(je,jb,4),jk,iqblk(je,jb,4))

            ENDDO
          ENDDO
!$ACC END PARALLEL

        ELSE

!$ACC PARALLEL IF( i_am_accel_node .AND. acc_on )
          !$ACC LOOP GANG VECTOR COLLAPSE(2)
#ifdef __LOOP_EXCHANGE
          DO je = i_startidx, i_endidx
!DIR$ IVDEP
            DO jk = 1, nlev
#else
          DO jk = 1, nlev
            DO je = i_startidx, i_endidx
#endif
              ! Average normal wind components in order to get nearly second-order accurate divergence
              z_vn_avg(je,jk) = p_int%e_flx_avg(je,1,jb)*p_nh%prog(nnew)%vn(je,jk,jb)           &
                + p_int%e_flx_avg(je,2,jb)*p_nh%prog(nnew)%vn(iqidx(je,jb,1),jk,iqblk(je,jb,1)) &
                + p_int%e_flx_avg(je,3,jb)*p_nh%prog(nnew)%vn(iqidx(je,jb,2),jk,iqblk(je,jb,2)) &
                + p_int%e_flx_avg(je,4,jb)*p_nh%prog(nnew)%vn(iqidx(je,jb,3),jk,iqblk(je,jb,3)) &
                + p_int%e_flx_avg(je,5,jb)*p_nh%prog(nnew)%vn(iqidx(je,jb,4),jk,iqblk(je,jb,4))

            ENDDO
          ENDDO
!$ACC END PARALLEL
        ENDIF

        IF (idiv_method == 1) THEN  ! Compute fluxes at edges using averaged velocities
                                  ! corresponding computation for idiv_method=2 follows later
!$ACC PARALLEL IF( i_am_accel_node .AND. acc_on )
          !$ACC LOOP GANG VECTOR COLLAPSE(2)
          DO jk = 1,nlev
!DIR$ IVDEP
            DO je = i_startidx, i_endidx

              p_nh%diag%mass_fl_e(je,jk,jb) = z_rho_e(je,jk,jb) *        &
                z_vn_avg(je,jk) * p_nh%metrics%ddqz_z_full_e(je,jk,jb)
              z_theta_v_fl_e(je,jk,jb) = p_nh%diag%mass_fl_e(je,jk,jb) * &
                z_theta_v_e(je,jk,jb)

            ENDDO
          ENDDO
!$ACC END PARALLEL

          IF (lsave_mflx .AND. istep == 2) THEN ! store mass flux for nest boundary interpolation
!$ACC PARALLEL IF( i_am_accel_node .AND. acc_on )
            !$ACC LOOP GANG VECTOR
            DO je = i_startidx, i_endidx
              IF (p_patch%edges%refin_ctrl(je,jb) <= -4 .AND. p_patch%edges%refin_ctrl(je,jb) >= -6) THEN
!DIR$ IVDEP
                !$ACC LOOP SEQ
                DO jk=1,nlev
                  p_nh%diag%mass_fl_e_sv(je,jk,jb) = p_nh%diag%mass_fl_e(je,jk,jb)
                ENDDO
              ENDIF
            ENDDO
!$ACC END PARALLEL
          ENDIF

          IF (lprep_adv .AND. istep == 2) THEN ! Preprations for tracer advection
            IF (lclean_mflx) THEN
!$ACC KERNELS IF( i_am_accel_node .AND. acc_on )
              prep_adv%mass_flx_me(:,:,jb) = 0._wp
              prep_adv%vn_traj    (:,:,jb) = 0._wp
!$ACC END KERNELS
            ENDIF
!$ACC PARALLEL IF( i_am_accel_node .AND. acc_on )
            !$ACC LOOP GANG VECTOR COLLAPSE(2)
            DO jk = 1, nlev
              DO je = i_startidx, i_endidx
                prep_adv%vn_traj(je,jk,jb)     = prep_adv%vn_traj(je,jk,jb)     + r_nsubsteps*z_vn_avg(je,jk)
                prep_adv%mass_flx_me(je,jk,jb) = prep_adv%mass_flx_me(je,jk,jb) + r_nsubsteps*p_nh%diag%mass_fl_e(je,jk,jb)
              ENDDO
            ENDDO
!$ACC END PARALLEL
          ENDIF

        ENDIF

        IF (istep == 1 .OR. itime_scheme >= 5) THEN
          ! Compute contravariant correction for vertical velocity at full levels

!$ACC PARALLEL IF( i_am_accel_node .AND. acc_on )
          !$ACC LOOP GANG VECTOR COLLAPSE(2)
          DO jk = nflatlev(jg), nlev
!DIR$ IVDEP
            DO je = i_startidx, i_endidx
              z_w_concorr_me(je,jk,jb) =                                          &
                p_nh%prog(nnew)%vn(je,jk,jb)*p_nh%metrics%ddxn_z_full(je,jk,jb) + &
                p_nh%diag%vt(je,jk,jb)      *p_nh%metrics%ddxt_z_full(je,jk,jb)
            ENDDO
          ENDDO
!$ACC END PARALLEL
        ENDIF

        IF (istep == 1) THEN
          ! Interpolate vn to interface levels and compute horizontal part of kinetic energy on edges
          ! (needed in velocity tendencies called at istep=2)

!$ACC PARALLEL IF( i_am_accel_node .AND. acc_on )
          !$ACC LOOP GANG VECTOR COLLAPSE(2)
          DO jk = 2, nlev
!DIR$ IVDEP
            DO je = i_startidx, i_endidx
              p_nh%diag%vn_ie(je,jk,jb) =                                                    &
                           p_nh%metrics%wgtfac_e(je,jk,jb) *p_nh%prog(nnew)%vn(je,jk  ,jb) + &
                  (1._wp - p_nh%metrics%wgtfac_e(je,jk,jb))*p_nh%prog(nnew)%vn(je,jk-1,jb)
              z_vt_ie(je,jk,jb) =                                                      &
                           p_nh%metrics%wgtfac_e(je,jk,jb) *p_nh%diag%vt(je,jk  ,jb) + &
                  (1._wp - p_nh%metrics%wgtfac_e(je,jk,jb))*p_nh%diag%vt(je,jk-1,jb)
              z_kin_hor_e(je,jk,jb) = 0.5_wp*(p_nh%prog(nnew)%vn(je,jk,jb)**2 + p_nh%diag%vt(je,jk,jb)**2)
            ENDDO
          ENDDO
!$ACC END PARALLEL

          IF (.NOT. l_vert_nested) THEN
            ! Top and bottom levels
!DIR$ IVDEP
!$ACC PARALLEL IF( i_am_accel_node .AND. acc_on )
            !$ACC LOOP GANG VECTOR
            DO je = i_startidx, i_endidx
              ! Quadratic extrapolation at the top turned out to cause numerical instability in pathological cases,
              ! thus we use a no-gradient condition in the upper half layer
              p_nh%diag%vn_ie(je,1,jb) = p_nh%prog(nnew)%vn(je,1,jb)
              ! vt_ie(jk=1) is actually unused, but we need it for convenience of implementation
              z_vt_ie(je,1,jb) = p_nh%diag%vt(je,1,jb)
              !
              z_kin_hor_e(je,1,jb) = 0.5_wp*(p_nh%prog(nnew)%vn(je,1,jb)**2 + p_nh%diag%vt(je,1,jb)**2)
              p_nh%diag%vn_ie(je,nlevp1,jb) =                           &
                p_nh%metrics%wgtfacq_e(je,1,jb)*p_nh%prog(nnew)%vn(je,nlev,jb) +   &
                p_nh%metrics%wgtfacq_e(je,2,jb)*p_nh%prog(nnew)%vn(je,nlev-1,jb) + &
                p_nh%metrics%wgtfacq_e(je,3,jb)*p_nh%prog(nnew)%vn(je,nlev-2,jb)
            ENDDO
!$ACC END PARALLEL
          ELSE
            ! vn_ie(jk=1) is extrapolated using parent domain information in this case
!$ACC PARALLEL IF( i_am_accel_node .AND. acc_on )
            !$ACC LOOP GANG VECTOR
!DIR$ IVDEP
            DO je = i_startidx, i_endidx
              p_nh%diag%vn_ie(je,1,jb) = p_nh%diag%vn_ie(je,2,jb) + p_nh%diag%dvn_ie_ubc(je,jb)
              ! vt_ie(jk=1) is actually unused, but we need it for convenience of implementation
              z_vt_ie(je,1,jb) = p_nh%diag%vt(je,1,jb)
              !
              z_kin_hor_e(je,1,jb) = 0.5_wp*(p_nh%prog(nnew)%vn(je,1,jb)**2 + p_nh%diag%vt(je,1,jb)**2)
              p_nh%diag%vn_ie(je,nlevp1,jb) =                           &
                p_nh%metrics%wgtfacq_e(je,1,jb)*p_nh%prog(nnew)%vn(je,nlev,jb) +   &
                p_nh%metrics%wgtfacq_e(je,2,jb)*p_nh%prog(nnew)%vn(je,nlev-1,jb) + &
                p_nh%metrics%wgtfacq_e(je,3,jb)*p_nh%prog(nnew)%vn(je,nlev-2,jb)
            ENDDO
!$ACC END PARALLEL
          ENDIF
        ENDIF

      ENDDO
!$OMP END DO

      ! Apply mass fluxes across lateral nest boundary interpolated from parent domain
      IF (jg > 1 .AND. grf_intmethod_e >= 5 .AND. idiv_method == 1) THEN

!$ACC PARALLEL IF( i_am_accel_node .AND. acc_on )
! WS: not sure what the correct combination of GANG/VECTOR is
        !$ACC LOOP GANG

!$OMP DO PRIVATE(ic,je,jb,jk) ICON_OMP_DEFAULT_SCHEDULE
        DO ic = 1, p_nh%metrics%bdy_mflx_e_dim
          je = p_nh%metrics%bdy_mflx_e_idx(ic)
          jb = p_nh%metrics%bdy_mflx_e_blk(ic)

          ! This is needed for tracer mass consistency along the lateral boundaries
          IF (lprep_adv .AND. istep == 2) THEN ! subtract mass flux added previously...
            !$ACC LOOP VECTOR
            DO jk = 1, nlev
              prep_adv%mass_flx_me(je,jk,jb) = prep_adv%mass_flx_me(je,jk,jb) - r_nsubsteps*p_nh%diag%mass_fl_e(je,jk,jb)
              prep_adv%vn_traj(je,jk,jb)     = prep_adv%vn_traj(je,jk,jb) - r_nsubsteps*p_nh%diag%mass_fl_e(je,jk,jb) / &
                (z_rho_e(je,jk,jb) * p_nh%metrics%ddqz_z_full_e(je,jk,jb))
            ENDDO
          ENDIF

!DIR$ IVDEP
          !$ACC LOOP VECTOR
          DO jk = 1, nlev
            p_nh%diag%mass_fl_e(je,jk,jb) = p_nh%diag%grf_bdy_mflx(jk,ic,1) + &
              REAL(jstep,wp)*dtime*p_nh%diag%grf_bdy_mflx(jk,ic,2)
            z_theta_v_fl_e(je,jk,jb) = p_nh%diag%mass_fl_e(je,jk,jb) * z_theta_v_e(je,jk,jb)
          ENDDO

          IF (lprep_adv .AND. istep == 2) THEN ! ... and add the corrected one again
            !$ACC LOOP VECTOR
            DO jk = 1, nlev
              prep_adv%mass_flx_me(je,jk,jb) = prep_adv%mass_flx_me(je,jk,jb) + r_nsubsteps*p_nh%diag%mass_fl_e(je,jk,jb)
              prep_adv%vn_traj(je,jk,jb)     = prep_adv%vn_traj(je,jk,jb) + r_nsubsteps*p_nh%diag%mass_fl_e(je,jk,jb) / &
                (z_rho_e(je,jk,jb) * p_nh%metrics%ddqz_z_full_e(je,jk,jb))
            ENDDO
          ENDIF

        ENDDO
!$OMP END DO

!$ACC END PARALLEL

      ENDIF


      ! It turned out that it is sufficient to compute the contravariant correction in the
      ! predictor step at time level n+1; repeating the calculation in the corrector step
      ! has negligible impact on the results except in very-high resolution runs with extremely steep mountains
      IF (istep == 1 .OR. itime_scheme >= 5) THEN

        rl_start = 3
        rl_end = min_rlcell_int - 1

        i_startblk = p_patch%cells%start_block(rl_start)
        i_endblk   = p_patch%cells%end_block(rl_end)

#ifdef _OPENACC
!
! This is one of the very few code divergences for OPENACC (see comment below)
!
        DO jb = i_startblk, i_endblk

          CALL get_indices_c(p_patch, jb, i_startblk, i_endblk, &
            i_startidx, i_endidx, rl_start, rl_end)

          ! ... and to interface levels
!$ACC PARALLEL IF( i_am_accel_node .AND. acc_on )
          !$ACC LOOP GANG VECTOR COLLAPSE(2)
          DO jk = nflatlev(jg)+1, nlev
!DIR$ IVDEP
            DO jc = i_startidx, i_endidx
              ! COMMENT: this optimization yields drastically better performance in an OpenACC context
              ! Interpolate contravariant correction to cell centers...
              z_w_concorr_mc_m1 =  &
                P_int%e_bln_c_s(jc,1,jb)*z_w_concorr_me(ieidx(jc,jb,1),jk-1,ieblk(jc,jb,1)) + &
                p_int%e_bln_c_s(jc,2,jb)*z_w_concorr_me(ieidx(jc,jb,2),jk-1,ieblk(jc,jb,2)) + &
                p_int%e_bln_c_s(jc,3,jb)*z_w_concorr_me(ieidx(jc,jb,3),jk-1,ieblk(jc,jb,3))
              z_w_concorr_mc_m0 =  &
                p_int%e_bln_c_s(jc,1,jb)*z_w_concorr_me(ieidx(jc,jb,1),jk,ieblk(jc,jb,1)) + &
                p_int%e_bln_c_s(jc,2,jb)*z_w_concorr_me(ieidx(jc,jb,2),jk,ieblk(jc,jb,2)) + &
                p_int%e_bln_c_s(jc,3,jb)*z_w_concorr_me(ieidx(jc,jb,3),jk,ieblk(jc,jb,3))
              p_nh%diag%w_concorr_c(jc,jk,jb) =                                &
                p_nh%metrics%wgtfac_c(jc,jk,jb)*z_w_concorr_mc_m0 +        &
                (1._vp - p_nh%metrics%wgtfac_c(jc,jk,jb))*z_w_concorr_mc_m1
            ENDDO
          ENDDO
!$ACC END PARALLEL

!$ACC PARALLEL IF( i_am_accel_node .AND. acc_on )
          !$ACC LOOP GANG VECTOR
!DIR$ IVDEP
          DO jc = i_startidx, i_endidx
            ! Interpolate contravariant correction to cell centers...
            z_w_concorr_mc_m2 =  &
              p_int%e_bln_c_s(jc,1,jb)*z_w_concorr_me(ieidx(jc,jb,1),nlev-2,ieblk(jc,jb,1)) + &
              p_int%e_bln_c_s(jc,2,jb)*z_w_concorr_me(ieidx(jc,jb,2),nlev-2,ieblk(jc,jb,2)) + &
              p_int%e_bln_c_s(jc,3,jb)*z_w_concorr_me(ieidx(jc,jb,3),nlev-2,ieblk(jc,jb,3))

            z_w_concorr_mc_m1 =  &
              p_int%e_bln_c_s(jc,1,jb)*z_w_concorr_me(ieidx(jc,jb,1),nlev-1,ieblk(jc,jb,1)) + &
              p_int%e_bln_c_s(jc,2,jb)*z_w_concorr_me(ieidx(jc,jb,2),nlev-1,ieblk(jc,jb,2)) + &
              p_int%e_bln_c_s(jc,3,jb)*z_w_concorr_me(ieidx(jc,jb,3),nlev-1,ieblk(jc,jb,3))

            z_w_concorr_mc_m0   =  &
              p_int%e_bln_c_s(jc,1,jb)*z_w_concorr_me(ieidx(jc,jb,1),nlev,ieblk(jc,jb,1)) + &
              p_int%e_bln_c_s(jc,2,jb)*z_w_concorr_me(ieidx(jc,jb,2),nlev,ieblk(jc,jb,2)) + &
              p_int%e_bln_c_s(jc,3,jb)*z_w_concorr_me(ieidx(jc,jb,3),nlev,ieblk(jc,jb,3))

            p_nh%diag%w_concorr_c(jc,nlevp1,jb) =                         &
              p_nh%metrics%wgtfacq_c(jc,1,jb)*z_w_concorr_mc_m0 +         &
              p_nh%metrics%wgtfacq_c(jc,2,jb)*z_w_concorr_mc_m1 +       &
              p_nh%metrics%wgtfacq_c(jc,3,jb)*z_w_concorr_mc_m2
          ENDDO
!$ACC END PARALLEL

        ENDDO
#else
!
! OMP-only code
!
!$OMP DO PRIVATE(jb,i_startidx,i_endidx,jk,jc,z_w_concorr_mc) ICON_OMP_DEFAULT_SCHEDULE
        DO jb = i_startblk, i_endblk

          CALL get_indices_c(p_patch, jb, i_startblk, i_endblk, &
                           i_startidx, i_endidx, rl_start, rl_end)

        ! Interpolate contravariant correction to cell centers...
#ifdef __LOOP_EXCHANGE
          DO jc = i_startidx, i_endidx
!DIR$ IVDEP
            DO jk = nflatlev(jg), nlev
#else
          DO jk = nflatlev(jg), nlev
            DO jc = i_startidx, i_endidx
#endif

              z_w_concorr_mc(jc,jk) =  &
                p_int%e_bln_c_s(jc,1,jb)*z_w_concorr_me(ieidx(jc,jb,1),jk,ieblk(jc,jb,1)) + &
                p_int%e_bln_c_s(jc,2,jb)*z_w_concorr_me(ieidx(jc,jb,2),jk,ieblk(jc,jb,2)) + &
                p_int%e_bln_c_s(jc,3,jb)*z_w_concorr_me(ieidx(jc,jb,3),jk,ieblk(jc,jb,3))

            ENDDO
          ENDDO

          ! ... and to interface levels
          DO jk = nflatlev(jg)+1, nlev
!DIR$ IVDEP
            DO jc = i_startidx, i_endidx
              p_nh%diag%w_concorr_c(jc,jk,jb) =                                &
                p_nh%metrics%wgtfac_c(jc,jk,jb)*z_w_concorr_mc(jc,jk) +        &
               (1._vp - p_nh%metrics%wgtfac_c(jc,jk,jb))*z_w_concorr_mc(jc,jk-1)
            ENDDO
          ENDDO
!DIR$ IVDEP
          DO jc = i_startidx, i_endidx
            p_nh%diag%w_concorr_c(jc,nlevp1,jb) =                         &
              p_nh%metrics%wgtfacq_c(jc,1,jb)*z_w_concorr_mc(jc,nlev) +   &
              p_nh%metrics%wgtfacq_c(jc,2,jb)*z_w_concorr_mc(jc,nlev-1) + &
              p_nh%metrics%wgtfacq_c(jc,3,jb)*z_w_concorr_mc(jc,nlev-2)
          ENDDO

        ENDDO
!$OMP END DO
#endif
      ENDIF

      IF (idiv_method == 2) THEN ! Compute fluxes at edges from original velocities
        rl_start = 7
        rl_end = min_rledge_int - 3

        i_startblk = p_patch%edges%start_block(rl_start)
        i_endblk   = p_patch%edges%end_block(rl_end)

        IF (jg > 1 .OR. l_limited_area) THEN
          CALL init_zero_contiguous_dp(&
               z_theta_v_fl_e(1,1,p_patch%edges%start_block(5)), &
               nproma * nlev * (i_startblk - p_patch%edges%start_block(5) + 1))
!$OMP BARRIER
        ENDIF

!$OMP DO PRIVATE(jb,i_startidx,i_endidx,jk,je) ICON_OMP_DEFAULT_SCHEDULE
        DO jb = i_startblk, i_endblk

          CALL get_indices_e(p_patch, jb, i_startblk, i_endblk, &
            i_startidx, i_endidx, rl_start, rl_end)

!$ACC PARALLEL IF( i_am_accel_node .AND. acc_on )
          !$ACC LOOP GANG VECTOR COLLAPSE(2)
          DO jk = 1,nlev
!DIR$ IVDEP
            DO je = i_startidx, i_endidx

              p_nh%diag%mass_fl_e(je,jk,jb) = z_rho_e(je,jk,jb)         &
                * p_nh%prog(nnew)%vn(je,jk,jb) * p_nh%metrics%ddqz_z_full_e(je,jk,jb)
              z_theta_v_fl_e(je,jk,jb)= p_nh%diag%mass_fl_e(je,jk,jb)   &
                * z_theta_v_e(je,jk,jb)

            ENDDO
          ENDDO
!$ACC END PARALLEL

        ENDDO
!$OMP END DO

      ENDIF  ! idiv_method = 2

!$OMP END PARALLEL

      IF (timers_level > 5) THEN
        CALL timer_stop(timer_solve_nh_edgecomp)
        CALL timer_start(timer_solve_nh_vimpl)
      ENDIF

      IF (idiv_method == 2) THEN ! use averaged divergence - idiv_method=1 is inlined for better cache efficiency

        ! horizontal divergences of rho and rhotheta are processed in one step for efficiency
        CALL div_avg(p_nh%diag%mass_fl_e, p_patch, p_int, p_int%c_bln_avg, z_mass_fl_div, &
                     opt_in2=z_theta_v_fl_e, opt_out2=z_theta_v_fl_div, opt_rlstart=4,    &
                     opt_rlend=min_rlcell_int)
      ENDIF

!$OMP PARALLEL PRIVATE (rl_start,rl_end,i_startblk,i_endblk,jk_start)

      rl_start = grf_bdywidth_c+1
      rl_end   = min_rlcell_int

      i_startblk = p_patch%cells%start_block(rl_start)
      i_endblk   = p_patch%cells%end_block(rl_end)

      IF (l_vert_nested) THEN
        jk_start = 2
      ELSE
        jk_start = 1
      ENDIF

!$OMP DO PRIVATE(jb,i_startidx,i_endidx,jk,jc,z_w_expl,z_contr_w_fl_l,z_rho_expl,z_exner_expl, &
!$OMP   z_a,z_b,z_c,z_g,z_q,z_alpha,z_beta,z_gamma,ic,z_flxdiv_mass,z_flxdiv_theta  ) ICON_OMP_DEFAULT_SCHEDULE
      DO jb = i_startblk, i_endblk

        CALL get_indices_c(p_patch, jb, i_startblk, i_endblk, &
                           i_startidx, i_endidx, rl_start, rl_end)

        IF (idiv_method == 1) THEN
        ! horizontal divergences of rho and rhotheta are inlined and processed in one step for efficiency

!$ACC PARALLEL IF( i_am_accel_node .AND. acc_on )
          !$ACC LOOP GANG VECTOR COLLAPSE(2)
#ifdef __LOOP_EXCHANGE
          DO jc = i_startidx, i_endidx
!DIR$ IVDEP, PREFERVECTOR
            DO jk = 1, nlev
#else
          DO jk = 1, nlev
            DO jc = i_startidx, i_endidx
#endif

              z_flxdiv_mass(jc,jk) =  &
                p_nh%diag%mass_fl_e(ieidx(jc,jb,1),jk,ieblk(jc,jb,1)) * p_int%geofac_div(jc,1,jb) + &
                p_nh%diag%mass_fl_e(ieidx(jc,jb,2),jk,ieblk(jc,jb,2)) * p_int%geofac_div(jc,2,jb) + &
                p_nh%diag%mass_fl_e(ieidx(jc,jb,3),jk,ieblk(jc,jb,3)) * p_int%geofac_div(jc,3,jb)

              z_flxdiv_theta(jc,jk) =  &
                z_theta_v_fl_e(ieidx(jc,jb,1),jk,ieblk(jc,jb,1)) * p_int%geofac_div(jc,1,jb) + &
                z_theta_v_fl_e(ieidx(jc,jb,2),jk,ieblk(jc,jb,2)) * p_int%geofac_div(jc,2,jb) + &
                z_theta_v_fl_e(ieidx(jc,jb,3),jk,ieblk(jc,jb,3)) * p_int%geofac_div(jc,3,jb)

            END DO
          END DO
!$ACC END PARALLEL

        ELSE ! idiv_method = 2 - just copy values to local 2D array

!$ACC PARALLEL IF( i_am_accel_node .AND. acc_on )
          !$ACC LOOP GANG VECTOR COLLAPSE(2)
          DO jk = 1, nlev
            DO jc = i_startidx, i_endidx
              z_flxdiv_mass(jc,jk)  = z_mass_fl_div(jc,jk,jb)
              z_flxdiv_theta(jc,jk) = z_theta_v_fl_div(jc,jk,jb)
            END DO
          END DO
!$ACC END PARALLEL

        ENDIF

        ! upper boundary conditions for rho_ic and theta_v_ic in the case of vertical nesting
        IF (l_vert_nested .AND. istep == 1) THEN
!$ACC PARALLEL IF( i_am_accel_node .AND. acc_on )
          !$ACC LOOP GANG VECTOR
!DIR$ IVDEP
          DO jc = i_startidx, i_endidx
            p_nh%diag%theta_v_ic(jc,1,jb) = p_nh%diag%theta_v_ic(jc,2,jb) + &
              p_nh%diag%dtheta_v_ic_ubc(jc,jb)
            z_mflx_top(jc,jb)             = p_nh%diag%mflx_ic_ubc(jc,jb,1) + &
              REAL(jstep,wp)*dtime*p_nh%diag%mflx_ic_ubc(jc,jb,2)
            p_nh%diag%rho_ic(jc,1,jb) =  0._wp ! not used in dynamical core in this case, will be set for tracer interface later
          ENDDO
!$ACC END PARALLEL

        ELSE IF (l_vert_nested .AND. istep == 2) THEN
!$ACC PARALLEL IF( i_am_accel_node .AND. acc_on )
          !$ACC LOOP GANG VECTOR
!DIR$ IVDEP
          DO jc = i_startidx, i_endidx
            p_nh%diag%theta_v_ic(jc,1,jb) = p_nh%diag%theta_v_ic(jc,2,jb) + &
              p_nh%diag%dtheta_v_ic_ubc(jc,jb)
            z_mflx_top(jc,jb)             = p_nh%diag%mflx_ic_ubc(jc,jb,1) + &
              (REAL(jstep,wp)+0.5_wp)*dtime*p_nh%diag%mflx_ic_ubc(jc,jb,2)
          ENDDO
!$ACC END PARALLEL
        ENDIF

        ! Start of vertically implicit solver part for sound-wave terms;
        ! advective terms and gravity-wave terms are treated explicitly
        !
        IF (istep == 2 .AND. (itime_scheme >= 4)) THEN

!$ACC PARALLEL IF( i_am_accel_node .AND. acc_on )
          !$ACC LOOP GANG VECTOR COLLAPSE(2)
          DO jk = 2, nlev
!DIR$ IVDEP
            DO jc = i_startidx, i_endidx

              ! explicit part for w - use temporally averaged advection terms for better numerical stability
              ! the explicit weight for the pressure-gradient term is already included in z_th_ddz_exner_c
              z_w_expl(jc,jk) = p_nh%prog(nnow)%w(jc,jk,jb) + dtime *   &
                (wgt_nnow_vel*p_nh%diag%ddt_w_adv(jc,jk,jb,ntl1) +      &
                 wgt_nnew_vel*p_nh%diag%ddt_w_adv(jc,jk,jb,ntl2)        &
                 -cpd*z_th_ddz_exner_c(jc,jk,jb) )

              ! contravariant vertical velocity times density for explicit part
              z_contr_w_fl_l(jc,jk) = p_nh%diag%rho_ic(jc,jk,jb)*(-p_nh%diag%w_concorr_c(jc,jk,jb) &
                + p_nh%metrics%vwind_expl_wgt(jc,jb)*p_nh%prog(nnow)%w(jc,jk,jb) )

            ENDDO
          ENDDO
!$ACC END PARALLEL
        ELSE

!$ACC PARALLEL IF( i_am_accel_node .AND. acc_on )
          !$ACC LOOP GANG VECTOR COLLAPSE(2)
          DO jk = 2, nlev
!DIR$ IVDEP
            DO jc = i_startidx, i_endidx

              ! explicit part for w
              z_w_expl(jc,jk) = p_nh%prog(nnow)%w(jc,jk,jb) + dtime *             &
                (p_nh%diag%ddt_w_adv(jc,jk,jb,ntl1)-cpd*z_th_ddz_exner_c(jc,jk,jb))

              ! contravariant vertical velocity times density for explicit part
              z_contr_w_fl_l(jc,jk) = p_nh%diag%rho_ic(jc,jk,jb)*(-p_nh%diag%w_concorr_c(jc,jk,jb) &
                + p_nh%metrics%vwind_expl_wgt(jc,jb)*p_nh%prog(nnow)%w(jc,jk,jb) )

            ENDDO
          ENDDO
!$ACC END PARALLEL
        ENDIF

        ! Solver coefficients
!$ACC PARALLEL IF( i_am_accel_node .AND. acc_on )
        !$ACC LOOP GANG VECTOR COLLAPSE(2)
        DO jk = 1, nlev
!DIR$ IVDEP
          DO jc = i_startidx, i_endidx
            z_beta(jc,jk)=dtime*rd*p_nh%prog(nnow)%exner(jc,jk,jb) /                 &
              (cvd*p_nh%prog(nnow)%rho(jc,jk,jb)*p_nh%prog(nnow)%theta_v(jc,jk,jb)) * &
              p_nh%metrics%inv_ddqz_z_full(jc,jk,jb)

            z_alpha(jc,jk)= p_nh%metrics%vwind_impl_wgt(jc,jb)*         &
              &  p_nh%diag%theta_v_ic(jc,jk,jb)*p_nh%diag%rho_ic(jc,jk,jb)
          ENDDO
        ENDDO
!$ACC END PARALLEL

!$ACC KERNELS IF( i_am_accel_node .AND. acc_on )
        z_alpha(:,nlevp1) = 0.0_wp
!$ACC END KERNELS

        ! upper boundary condition for w (interpolated from parent domain in case of vertical nesting)
        ! Note: the upper b.c. reduces to w(1) = 0 in the absence of diabatic heating
        IF (l_open_ubc .AND. .NOT. l_vert_nested) THEN
!$ACC PARALLEL IF( i_am_accel_node .AND. acc_on )
        !$ACC LOOP GANG VECTOR
!DIR$ IVDEP
          DO jc = i_startidx, i_endidx
            p_nh%prog(nnew)%w(jc,1,jb) = z_thermal_exp(jc,jb)
            z_contr_w_fl_l(jc,1) = p_nh%diag%rho_ic(jc,1,jb)*p_nh%prog(nnow)%w(jc,1,jb)   &
              * p_nh%metrics%vwind_expl_wgt(jc,jb)
          ENDDO
!$ACC END PARALLEL
        ELSE IF (.NOT. l_open_ubc .AND. .NOT. l_vert_nested) THEN
!$ACC PARALLEL IF( i_am_accel_node .AND. acc_on )
          !$ACC LOOP GANG VECTOR
          DO jc = i_startidx, i_endidx
            p_nh%prog(nnew)%w(jc,1,jb) = 0._wp
            z_contr_w_fl_l(jc,1)       = 0._wp
          ENDDO
!$ACC END PARALLEL
        ELSE  ! l_vert_nested
!$ACC PARALLEL IF( i_am_accel_node .AND. acc_on )
          !$ACC LOOP GANG VECTOR
!DIR$ IVDEP
          DO jc = i_startidx, i_endidx
            z_contr_w_fl_l(jc,1) = z_mflx_top(jc,jb) * p_nh%metrics%vwind_expl_wgt(jc,jb)
          ENDDO
!$ACC END PARALLEL
        ENDIF

        ! lower boundary condition for w, consistent with contravariant correction
!$ACC PARALLEL IF( i_am_accel_node .AND. acc_on )
        !$ACC LOOP GANG VECTOR
!DIR$ IVDEP
        DO jc = i_startidx, i_endidx
          p_nh%prog(nnew)%w(jc,nlevp1,jb) = p_nh%diag%w_concorr_c(jc,nlevp1,jb)
          z_contr_w_fl_l(jc,nlevp1)       = 0.0_wp
        ENDDO
!$ACC END PARALLEL


        ! Explicit parts of density and Exner pressure
        !
        ! Top level first
!$ACC PARALLEL IF( i_am_accel_node .AND. acc_on )
        !$ACC LOOP GANG VECTOR
!DIR$ IVDEP
        DO jc = i_startidx, i_endidx
          z_rho_expl(jc,1)=        p_nh%prog(nnow)%rho(jc,1,jb)   &
            &        -dtime*p_nh%metrics%inv_ddqz_z_full(jc,1,jb) &
            &                            *(z_flxdiv_mass(jc,1)    &
            &                            +z_contr_w_fl_l(jc,1   ) &
            &                            -z_contr_w_fl_l(jc,2   ))

          z_exner_expl(jc,1)=     p_nh%diag%exner_pr(jc,1,jb)      &
            &      -z_beta (jc,1)*(z_flxdiv_theta(jc,1)            &
            & +p_nh%diag%theta_v_ic(jc,1,jb)*z_contr_w_fl_l(jc,1)  &
            & -p_nh%diag%theta_v_ic(jc,2,jb)*z_contr_w_fl_l(jc,2)) &
            & +dtime*p_nh%diag%ddt_exner_phy(jc,1,jb)
        ENDDO
!$ACC END PARALLEL

        ! Other levels
!$ACC PARALLEL IF( i_am_accel_node .AND. acc_on )
        !$ACC LOOP GANG VECTOR COLLAPSE(2)
        DO jk = 2, nlev
!DIR$ IVDEP
          DO jc = i_startidx, i_endidx
            z_rho_expl(jc,jk)=       p_nh%prog(nnow)%rho(jc,jk  ,jb) &
              &        -dtime*p_nh%metrics%inv_ddqz_z_full(jc,jk  ,jb) &
              &                            *(z_flxdiv_mass(jc,jk     ) &
              &                            +z_contr_w_fl_l(jc,jk     ) &
              &                             -z_contr_w_fl_l(jc,jk+1   ))

            z_exner_expl(jc,jk)=    p_nh%diag%exner_pr(jc,jk,jb) - z_beta(jc,jk) &
              &                             *(z_flxdiv_theta(jc,jk)              &
              &   +p_nh%diag%theta_v_ic(jc,jk  ,jb)*z_contr_w_fl_l(jc,jk  )      &
              &   -p_nh%diag%theta_v_ic(jc,jk+1,jb)*z_contr_w_fl_l(jc,jk+1))     &
              &   +dtime*p_nh%diag%ddt_exner_phy(jc,jk,jb)

          ENDDO
        ENDDO
!$ACC END PARALLEL

        IF (is_iau_active) THEN ! add analysis increments from data assimilation to density and exner pressure

__COLLAPSE_2_LOOPS
          DO jk = 1, nlev
!DIR$ IVDEP
            DO jc = i_startidx, i_endidx
              z_rho_expl(jc,jk)   = z_rho_expl(jc,jk)   + iau_wgt_dyn*p_nh%diag%rho_incr(jc,jk,jb)
              z_exner_expl(jc,jk) = z_exner_expl(jc,jk) + iau_wgt_dyn*p_nh%diag%exner_incr(jc,jk,jb)
            ENDDO
          ENDDO
        ENDIF

        ! Solve tridiagonal matrix for w
!$ACC PARALLEL IF( i_am_accel_node .AND. acc_on )
        !$ACC LOOP GANG VECTOR
!DIR$ IVDEP
        DO jc = i_startidx, i_endidx
          z_gamma = dtime*cpd*p_nh%metrics%vwind_impl_wgt(jc,jb)*    &
            p_nh%diag%theta_v_ic(jc,2,jb)/p_nh%metrics%ddqz_z_half(jc,2,jb)
          z_c = -z_gamma*z_beta(jc,2)*z_alpha(jc,3)
          z_b = 1.0_vp+z_gamma*z_alpha(jc,2) &
            *(z_beta(jc,1)+z_beta(jc,2))
          z_q(jc,2) = -z_c/z_b
          p_nh%prog(nnew)%w(jc,2,jb) = z_w_expl(jc,2) - z_gamma  &
            &      *(z_exner_expl(jc,1)-z_exner_expl(jc,2))
          p_nh%prog(nnew)%w(jc,2,jb)= p_nh%prog(nnew)%w(jc,2,jb)/z_b
        ENDDO
!$ACC END PARALLEL

!$ACC PARALLEL IF( i_am_accel_node .AND. acc_on )
        !$ACC LOOP SEQ
        DO jk = 3, nlev
!DIR$ IVDEP
          !$ACC LOOP GANG VECTOR
          DO jc = i_startidx, i_endidx
            z_gamma = dtime*cpd*p_nh%metrics%vwind_impl_wgt(jc,jb)*    &
              p_nh%diag%theta_v_ic(jc,jk,jb)/p_nh%metrics%ddqz_z_half(jc,jk,jb)
            z_a  = -z_gamma*z_beta(jc,jk-1)*z_alpha(jc,jk-1)
            z_c = -z_gamma*z_beta(jc,jk  )*z_alpha(jc,jk+1)
            z_b = 1.0_vp+z_gamma*z_alpha(jc,jk) &
              *(z_beta(jc,jk-1)+z_beta(jc,jk))
            z_g = 1.0_vp/(z_b+z_a*z_q(jc,jk-1))
            z_q(jc,jk) = - z_c*z_g
            p_nh%prog(nnew)%w(jc,jk,jb) = z_w_expl(jc,jk) - z_gamma  &
              &      *(z_exner_expl(jc,jk-1)-z_exner_expl(jc,jk))
            p_nh%prog(nnew)%w(jc,jk,jb) = (p_nh%prog(nnew)%w(jc,jk,jb)  &
              -z_a*p_nh%prog(nnew)%w(jc,jk-1,jb))*z_g
          ENDDO
        ENDDO
!$ACC END PARALLEL

!$ACC PARALLEL IF( i_am_accel_node .AND. acc_on )
        !$ACC LOOP SEQ
        DO jk = nlev-1, 2, -1
!DIR$ IVDEP
          !$ACC LOOP GANG VECTOR
          DO jc = i_startidx, i_endidx
            p_nh%prog(nnew)%w(jc,jk,jb) = p_nh%prog(nnew)%w(jc,jk,jb)&
              &             +p_nh%prog(nnew)%w(jc,jk+1,jb)*z_q(jc,jk)
          ENDDO
        ENDDO
!$ACC END PARALLEL

        IF (l_vert_nested) THEN
!$ACC PARALLEL IF( i_am_accel_node .AND. acc_on )
          !$ACC LOOP GANG VECTOR
!DIR$ IVDEP
          DO jc = i_startidx, i_endidx
            p_nh%prog(nnew)%w(jc,1,jb) = p_nh%prog(nnew)%w(jc,2,jb) + p_nh%diag%dw_ubc(jc,jb)
          ENDDO
!$ACC END PARALLEL
        ENDIF

        ! Rayleigh damping mechanism (Klemp,Dudhia,Hassiotis: MWR136,pp.3987-4004)
        !
        IF ( rayleigh_type == RAYLEIGH_KLEMP ) THEN

!$ACC PARALLEL IF( i_am_accel_node .AND. acc_on )
          !$ACC LOOP GANG VECTOR COLLAPSE(2)
          DO jk = 2, nrdmax(jg)
!DIR$ IVDEP
            DO jc = i_startidx, i_endidx
              p_nh%prog(nnew)%w(jc,jk,jb) = z_raylfac(jk)*p_nh%prog(nnew)%w(jc,jk,jb) +    &
                                            (1._wp-z_raylfac(jk))*p_nh%prog(nnew)%w(jc,1,jb)
            ENDDO
          ENDDO
!$ACC END PARALLEL
        ! Classic Rayleigh damping mechanism for w (requires reference state !!)
        !
        ELSE IF ( rayleigh_type == RAYLEIGH_CLASSIC ) THEN

!$ACC PARALLEL IF( i_am_accel_node .AND. acc_on )
          !$ACC LOOP GANG VECTOR COLLAPSE(2)
          DO jk = 2, nrdmax(jg)
!DIR$ IVDEP
            DO jc = i_startidx, i_endidx
              p_nh%prog(nnew)%w(jc,jk,jb) = p_nh%prog(nnew)%w(jc,jk,jb)       &
                &                         - dtime*p_nh%metrics%rayleigh_w(jk) &
                &                         * ( p_nh%prog(nnew)%w(jc,jk,jb)     &
                &                         - p_nh%ref%w_ref(jc,jk,jb) )
            ENDDO
          ENDDO
!$ACC END PARALLEL
        ENDIF

<<<<<<< HEAD
=======
        IF (is_iau_active) THEN ! add analysis increments from data assimilation to density and exner pressure

!$ACC PARALLEL IF( i_am_accel_node .AND. acc_on )
          !$ACC LOOP GANG VECTOR COLLAPSE(2)
          DO jk = 1, nlev
!DIR$ IVDEP
            DO jc = i_startidx, i_endidx
              z_rho_expl(jc,jk)   = z_rho_expl(jc,jk)   + iau_wgt_dyn*p_nh%diag%rho_incr(jc,jk,jb)
              z_exner_expl(jc,jk) = z_exner_expl(jc,jk) + iau_wgt_dyn*p_nh%diag%exner_incr(jc,jk,jb)
            ENDDO
          ENDDO
!$ACC END PARALLEL
        ENDIF

>>>>>>> be262981
        ! Results for thermodynamic variables
!$ACC PARALLEL IF( i_am_accel_node .AND. acc_on )
        !$ACC LOOP GANG VECTOR COLLAPSE(2)
        DO jk = jk_start, nlev
!DIR$ IVDEP
          DO jc = i_startidx, i_endidx

            ! density
            p_nh%prog(nnew)%rho(jc,jk,jb) = z_rho_expl(jc,jk)              &
              - p_nh%metrics%vwind_impl_wgt(jc,jb)*dtime                   &
              * p_nh%metrics%inv_ddqz_z_full(jc,jk,jb)                     &
              *(p_nh%diag%rho_ic(jc,jk  ,jb)*p_nh%prog(nnew)%w(jc,jk  ,jb) &
              - p_nh%diag%rho_ic(jc,jk+1,jb)*p_nh%prog(nnew)%w(jc,jk+1,jb))

            ! exner
            p_nh%prog(nnew)%exner(jc,jk,jb) = z_exner_expl(jc,jk) &
              + p_nh%metrics%exner_ref_mc(jc,jk,jb)-z_beta(jc,jk) &
              *(z_alpha(jc,jk  )*p_nh%prog(nnew)%w(jc,jk  ,jb)    &
              - z_alpha(jc,jk+1)*p_nh%prog(nnew)%w(jc,jk+1,jb))

            ! theta
            p_nh%prog(nnew)%theta_v(jc,jk,jb) = p_nh%prog(nnow)%rho(jc,jk,jb)*p_nh%prog(nnow)%theta_v(jc,jk,jb) &
              *( (p_nh%prog(nnew)%exner(jc,jk,jb)/p_nh%prog(nnow)%exner(jc,jk,jb)-1.0_wp) * cvd_o_rd+1.0_wp   ) &
              / p_nh%prog(nnew)%rho(jc,jk,jb)

          ENDDO
        ENDDO
!$ACC END PARALLEL

        ! Special treatment of uppermost layer in the case of vertical nesting
        IF (l_vert_nested) THEN
!$ACC PARALLEL IF( i_am_accel_node .AND. acc_on )
          !$ACC LOOP GANG VECTOR
!DIR$ IVDEP
          DO jc = i_startidx, i_endidx

            ! density
            p_nh%prog(nnew)%rho(jc,1,jb) = z_rho_expl(jc,1)                             &
              - p_nh%metrics%vwind_impl_wgt(jc,jb)*dtime                                &
              * p_nh%metrics%inv_ddqz_z_full(jc,1,jb)                                   &
              *(z_mflx_top(jc,jb) - p_nh%diag%rho_ic(jc,2,jb)*p_nh%prog(nnew)%w(jc,2,jb))

            ! exner
            p_nh%prog(nnew)%exner(jc,1,jb) = z_exner_expl(jc,1)                  &
              + p_nh%metrics%exner_ref_mc(jc,1,jb)-z_beta(jc,1)                  &
              *(p_nh%metrics%vwind_impl_wgt(jc,jb)*p_nh%diag%theta_v_ic(jc,1,jb) &
              * z_mflx_top(jc,jb) - z_alpha(jc,2)*p_nh%prog(nnew)%w(jc,2,jb))

            ! theta
            p_nh%prog(nnew)%theta_v(jc,1,jb) = p_nh%prog(nnow)%rho(jc,1,jb)*p_nh%prog(nnow)%theta_v(jc,1,jb) &
              *( (p_nh%prog(nnew)%exner(jc,1,jb)/p_nh%prog(nnow)%exner(jc,1,jb)-1.0_wp) * cvd_o_rd+1.0_wp  ) &
              /p_nh%prog(nnew)%rho(jc,1,jb)

          ENDDO
!$ACC END PARALLEL
        ENDIF

        IF (istep == 2 .AND. l_vert_nested) THEN
          ! Diagnose rho_ic(jk=1) for tracer transport, and rediagnose appropriate w(jk=1)
!$ACC PARALLEL IF( i_am_accel_node .AND. acc_on )
          !$ACC LOOP GANG VECTOR
!DIR$ IVDEP
          DO jc = i_startidx, i_endidx
            p_nh%diag%rho_ic(jc,1,jb) =  wgt_nnow_rth*(                        &
              p_nh%metrics%wgtfacq1_c(jc,1,jb)*p_nh%prog(nnow)%rho(jc,1,jb) +  &
              p_nh%metrics%wgtfacq1_c(jc,2,jb)*p_nh%prog(nnow)%rho(jc,2,jb) +  &
              p_nh%metrics%wgtfacq1_c(jc,3,jb)*p_nh%prog(nnow)%rho(jc,3,jb))+  &
              wgt_nnew_rth * (                                                 &
              p_nh%metrics%wgtfacq1_c(jc,1,jb)*p_nh%prog(nvar)%rho(jc,1,jb) +  &
              p_nh%metrics%wgtfacq1_c(jc,2,jb)*p_nh%prog(nvar)%rho(jc,2,jb) +  &
              p_nh%metrics%wgtfacq1_c(jc,3,jb)*p_nh%prog(nvar)%rho(jc,3,jb) )
            p_nh%prog(nnew)%w(jc,1,jb) = z_mflx_top(jc,jb)/p_nh%diag%rho_ic(jc,1,jb)
          ENDDO
!$ACC END PARALLEL
        ENDIF

        ! compute dw/dz for divergence damping term
        IF (lhdiff_rcf .AND. istep == 1 .AND. divdamp_type >= 3) THEN

!$ACC PARALLEL IF( i_am_accel_node .AND. acc_on )
          !$ACC LOOP GANG VECTOR COLLAPSE(2)
          DO jk = kstart_dd3d(jg), nlev
!DIR$ IVDEP
            DO jc = i_startidx, i_endidx
              z_dwdz_dd(jc,jk,jb) = p_nh%metrics%inv_ddqz_z_full(jc,jk,jb) *          &
                ( (p_nh%prog(nnew)%w(jc,jk,jb)-p_nh%prog(nnew)%w(jc,jk+1,jb)) -       &
                (p_nh%diag%w_concorr_c(jc,jk,jb)-p_nh%diag%w_concorr_c(jc,jk+1,jb)) )
            ENDDO
          ENDDO
!$ACC END PARALLEL
        ENDIF

        ! Preparations for tracer advection
        IF (lprep_adv .AND. istep == 2) THEN
          IF (lclean_mflx) THEN 
!$ACC KERNELS  IF( i_am_accel_node .AND. acc_on )
            prep_adv%mass_flx_ic(:,:,jb) = 0._wp
!$ACC END KERNELS
          ENDIF
!$ACC PARALLEL IF( i_am_accel_node .AND. acc_on )
          !$ACC LOOP GANG VECTOR COLLAPSE(2)
          DO jk = 1, nlev
            DO jc = i_startidx, i_endidx
              prep_adv%mass_flx_ic(jc,jk,jb) = prep_adv%mass_flx_ic(jc,jk,jb) + r_nsubsteps * ( z_contr_w_fl_l(jc,jk) + &
                p_nh%diag%rho_ic(jc,jk,jb) * p_nh%metrics%vwind_impl_wgt(jc,jb) * p_nh%prog(nnew)%w(jc,jk,jb) )
            ENDDO
          ENDDO
!$ACC END PARALLEL
        ENDIF

        ! store dynamical part of exner time increment in exner_dyn_incr
        ! the conversion into a temperature tendency is done in the NWP interface
        IF (istep == 1 .AND. idyn_timestep == 1) THEN

!$ACC PARALLEL IF( i_am_accel_node .AND. acc_on )
          !$ACC LOOP GANG VECTOR COLLAPSE(2)
          DO jk = kstart_moist(jg), nlev
!DIR$ IVDEP
            DO jc = i_startidx, i_endidx
              p_nh%diag%exner_dyn_incr(jc,jk,jb) = p_nh%prog(nnow)%exner(jc,jk,jb)
            ENDDO
          ENDDO
!$ACC END PARALLEL
        ELSE IF (istep == 2 .AND. idyn_timestep == ndyn_substeps_var(jg)) THEN
!$ACC PARALLEL IF( i_am_accel_node .AND. acc_on )
          !$ACC LOOP GANG VECTOR COLLAPSE(2)
          DO jk = kstart_moist(jg), nlev
!DIR$ IVDEP
            DO jc = i_startidx, i_endidx
              p_nh%diag%exner_dyn_incr(jc,jk,jb) = p_nh%prog(nnew)%exner(jc,jk,jb) - &
               (p_nh%diag%exner_dyn_incr(jc,jk,jb) + ndyn_substeps_var(jg)*dtime*p_nh%diag%ddt_exner_phy(jc,jk,jb))
            ENDDO
          ENDDO
!$ACC END PARALLEL
        ENDIF

        IF (istep == 2 .AND. l_child_vertnest) THEN
          ! Store values at nest interface levels
!DIR$ IVDEP
!$ACC PARALLEL IF( i_am_accel_node .AND. acc_on )
          !$ACC LOOP GANG VECTOR
          DO jc = i_startidx, i_endidx

            p_nh%diag%dw_int(jc,jb,idyn_timestep) =                                         &
              0.5_wp*(p_nh%prog(nnow)%w(jc,nshift,jb)   + p_nh%prog(nnew)%w(jc,nshift,jb) - &
              (p_nh%prog(nnow)%w(jc,nshift+1,jb) + p_nh%prog(nnew)%w(jc,nshift+1,jb)))

            p_nh%diag%mflx_ic_int(jc,jb,idyn_timestep) = p_nh%diag%rho_ic(jc,nshift,jb) * &
              (p_nh%metrics%vwind_expl_wgt(jc,jb)*p_nh%prog(nnow)%w(jc,nshift,jb) + &
              p_nh%metrics%vwind_impl_wgt(jc,jb)*p_nh%prog(nnew)%w(jc,nshift,jb))

            p_nh%diag%dtheta_v_ic_int(jc,jb,idyn_timestep) = p_nh%diag%theta_v_ic(jc,nshift,jb) - &
              p_nh%diag%theta_v_ic(jc,nshift+1,jb)
          ENDDO
!$ACC END PARALLEL
        ENDIF

      ENDDO
!$OMP END DO

      ! Boundary update in case of nesting
      IF (l_limited_area .OR. jg > 1) THEN

        rl_start = 1
        rl_end   = grf_bdywidth_c

        i_startblk = p_patch%cells%start_block(rl_start)
        i_endblk   = p_patch%cells%end_block(rl_end)

!$OMP DO PRIVATE(jb,i_startidx,i_endidx,jk,jc) ICON_OMP_DEFAULT_SCHEDULE
        DO jb = i_startblk, i_endblk

          CALL get_indices_c(p_patch, jb, i_startblk, i_endblk, &
                             i_startidx, i_endidx, rl_start, rl_end)

          ! non-MPI-parallelized (serial) case
          IF (istep == 1 .AND. my_process_is_mpi_all_seq() ) THEN

!$ACC PARALLEL IF( i_am_accel_node .AND. acc_on )
            !$ACC LOOP GANG VECTOR COLLAPSE(2)
            DO jk = 1, nlev
#if __INTEL_COMPILER != 1400 || __INTEL_COMPILER_UPDATE != 3
!DIR$ IVDEP
#endif
              DO jc = i_startidx, i_endidx

                p_nh%prog(nnew)%rho(jc,jk,jb) = p_nh%prog(nnow)%rho(jc,jk,jb) + &
                  dtime*p_nh%diag%grf_tend_rho(jc,jk,jb)

                p_nh%prog(nnew)%theta_v(jc,jk,jb) = p_nh%prog(nnow)%theta_v(jc,jk,jb) + &
                  dtime*p_nh%diag%grf_tend_thv(jc,jk,jb)

                ! Diagnose exner from rho*theta
                p_nh%prog(nnew)%exner(jc,jk,jb) = EXP(rd_o_cvd*LOG(rd_o_p0ref* &
                  p_nh%prog(nnew)%rho(jc,jk,jb)*p_nh%prog(nnew)%theta_v(jc,jk,jb)))

                p_nh%prog(nnew)%w(jc,jk,jb) = p_nh%prog(nnow)%w(jc,jk,jb) + &
                  dtime*p_nh%diag%grf_tend_w(jc,jk,jb)

              ENDDO
            ENDDO
!$ACC END PARALLEL

!$ACC PARALLEL IF( i_am_accel_node .AND. acc_on )
            !$ACC LOOP GANG VECTOR
            DO jc = i_startidx, i_endidx
              p_nh%prog(nnew)%w(jc,nlevp1,jb) = p_nh%prog(nnow)%w(jc,nlevp1,jb) + &
                dtime*p_nh%diag%grf_tend_w(jc,nlevp1,jb)
            ENDDO
!$ACC END PARALLEL

          ELSE IF (istep == 1 ) THEN

            ! In the MPI-parallelized case, only rho and w are updated here,
            ! and theta_v is preliminarily stored on exner in order to save
            ! halo communications

!$ACC PARALLEL IF( i_am_accel_node .AND. acc_on )
            !$ACC LOOP GANG VECTOR COLLAPSE(2)
            DO jk = 1, nlev
#if __INTEL_COMPILER != 1400 || __INTEL_COMPILER_UPDATE != 3
!DIR$ IVDEP
#endif
              DO jc = i_startidx, i_endidx

                p_nh%prog(nnew)%rho(jc,jk,jb) = p_nh%prog(nnow)%rho(jc,jk,jb) + &
                  dtime*p_nh%diag%grf_tend_rho(jc,jk,jb)

                ! *** Storing theta_v on exner is done to save MPI communications ***
                ! DO NOT TOUCH THIS!
                p_nh%prog(nnew)%exner(jc,jk,jb) = p_nh%prog(nnow)%theta_v(jc,jk,jb) + &
                  dtime*p_nh%diag%grf_tend_thv(jc,jk,jb)

                p_nh%prog(nnew)%w(jc,jk,jb) = p_nh%prog(nnow)%w(jc,jk,jb) + &
                  dtime*p_nh%diag%grf_tend_w(jc,jk,jb)

              ENDDO
            ENDDO
!$ACC END PARALLEL

!$ACC PARALLEL IF( i_am_accel_node .AND. acc_on )
            !$ACC LOOP GANG VECTOR
            DO jc = i_startidx, i_endidx
              p_nh%prog(nnew)%w(jc,nlevp1,jb) = p_nh%prog(nnow)%w(jc,nlevp1,jb) + &
                dtime*p_nh%diag%grf_tend_w(jc,nlevp1,jb)
            ENDDO
!$ACC END PARALLEL

          ENDIF

          ! compute dw/dz for divergence damping term
          IF (lhdiff_rcf .AND. istep == 1 .AND. divdamp_type >= 3) THEN

!$ACC PARALLEL IF( i_am_accel_node .AND. acc_on )
            !$ACC LOOP GANG VECTOR COLLAPSE(2)
            DO jk = kstart_dd3d(jg), nlev
!DIR$ IVDEP
              DO jc = i_startidx, i_endidx
                z_dwdz_dd(jc,jk,jb) = p_nh%metrics%inv_ddqz_z_full(jc,jk,jb) *          &
                  ( (p_nh%prog(nnew)%w(jc,jk,jb)-p_nh%prog(nnew)%w(jc,jk+1,jb)) -       &
                  (p_nh%diag%w_concorr_c(jc,jk,jb)-p_nh%diag%w_concorr_c(jc,jk+1,jb)) )
              ENDDO
            ENDDO
!$ACC END PARALLEL
          ENDIF

          ! Preparations for tracer advection
          IF (lprep_adv .AND. istep == 2) THEN
            IF (lclean_mflx) THEN
!$ACC KERNELS IF( i_am_accel_node .AND. acc_on )
              prep_adv%mass_flx_ic(i_startidx:i_endidx,:,jb) = 0._wp
!$ACC END KERNELS
            ENDIF
!$ACC PARALLEL IF( i_am_accel_node .AND. acc_on )
            !$ACC LOOP GANG VECTOR COLLAPSE(2)
            DO jk = 1, nlev
!DIR$ IVDEP
              DO jc = i_startidx, i_endidx
                prep_adv%mass_flx_ic(jc,jk,jb) = prep_adv%mass_flx_ic(jc,jk,jb) + r_nsubsteps*p_nh%diag%rho_ic(jc,jk,jb)* &
                  (p_nh%metrics%vwind_expl_wgt(jc,jb)*p_nh%prog(nnow)%w(jc,jk,jb) +                                       &
                   p_nh%metrics%vwind_impl_wgt(jc,jb)*p_nh%prog(nnew)%w(jc,jk,jb) - p_nh%diag%w_concorr_c(jc,jk,jb) )
              ENDDO
            ENDDO
!$ACC END PARALLEL
          ENDIF

        ENDDO
!$OMP END DO

      ENDIF

!$OMP END PARALLEL

      !-------------------------
      ! communication phase

      IF (timers_level > 5) THEN
        CALL timer_stop(timer_solve_nh_vimpl)
        CALL timer_start(timer_solve_nh_exch)
      ENDIF

      IF (use_icon_comm) THEN
        IF (istep == 1 .AND. lhdiff_rcf .AND. divdamp_type >= 3) THEN
#ifdef __MIXED_PRECISION
          CALL sync_patch_array_mult_mp(SYNC_C,p_patch,1,1,p_nh%prog(nnew)%w,f3din1_sp=z_dwdz_dd, opt_varname="w_nnew and z_dwdz_dd")
#else
          CALL icon_comm_sync(p_nh%prog(nnew)%w, z_dwdz_dd, p_patch%sync_cells_not_owned, &
            & name="solve_step1_w")
#endif
        ELSE IF (istep == 1) THEN ! Only w is updated in the predictor step
          CALL icon_comm_sync(p_nh%prog(nnew)%w, p_patch%sync_cells_not_owned, &
            & name="solve_step1_w")
        ELSE IF (istep == 2) THEN
          ! Synchronize all prognostic variables
          CALL icon_comm_sync(p_nh%prog(nnew)%rho, p_nh%prog(nnew)%exner, p_nh%prog(nnew)%w, &
            & p_patch%sync_cells_not_owned, name="solve_step2_w")
        ENDIF
      ELSE IF (itype_comm == 1) THEN
        IF (istep == 1) THEN
          IF (lhdiff_rcf .AND. divdamp_type >= 3) THEN
            ! Synchronize w and vertical contribution to divergence damping
#ifdef __MIXED_PRECISION
            CALL sync_patch_array_mult_mp(SYNC_C,p_patch,1,1,p_nh%prog(nnew)%w,f3din1_sp=z_dwdz_dd, opt_varname="w_nnew and z_dwdz_dd")
#else
!!!            CALL sync_patch_array_mult(SYNC_C,p_patch,2,p_nh%prog(nnew)%w,z_dwdz_dd,opt_varname="w_nnew and z_dwdz_dd")
            CALL sync_patch_array(SYNC_C,p_patch,p_nh%prog(nnew)%exner,opt_varname="exner_nnew")
            CALL sync_patch_array(SYNC_C,p_patch,p_nh%prog(nnew)%rho,opt_varname="rho_nnew")
            CALL sync_patch_array(SYNC_C,p_patch,p_nh%prog(nnew)%w,opt_varname="w_nnew")
            CALL sync_patch_array(SYNC_C,p_patch,z_dwdz_dd,opt_varname="z_dwdz_dd")
#endif
          ELSE
            ! Only w needs to be synchronized
            CALL sync_patch_array(SYNC_C,p_patch,p_nh%prog(nnew)%w,opt_varname="w_nnew")
          ENDIF
        ELSE ! istep = 2: synchronize all prognostic variables
!!!          CALL sync_patch_array_mult(SYNC_C,p_patch,3,p_nh%prog(nnew)%rho, &
!!!            p_nh%prog(nnew)%exner,p_nh%prog(nnew)%w,opt_varname="rho, exner, w_nnew")
          CALL sync_patch_array(SYNC_C,p_patch,p_nh%prog(nnew)%rho, opt_varname="rho_nnew istep=2")
          CALL sync_patch_array(SYNC_C,p_patch,p_nh%prog(nnew)%exner, opt_varname="exner_nnew istep=2")
          CALL sync_patch_array(SYNC_C,p_patch,p_nh%prog(nnew)%w, opt_varname="w_nnew istep=2")
        ENDIF
      ENDIF

      IF (timers_level > 5) CALL timer_stop(timer_solve_nh_exch)

      ! end communication phase
      !-------------------------

    ENDDO ! istep-loop


    ! The remaining computations are needed for MPI-parallelized applications only
    IF ( .NOT. my_process_is_mpi_all_seq() ) THEN

! OpenMP directives are commented for the NEC because the overhead is too large
#if !defined( __SX__ ) 
!$OMP PARALLEL PRIVATE(rl_start,rl_end,i_startblk,i_endblk)
#endif
    IF (l_limited_area .OR. jg > 1) THEN

      ! Index list over halo points lying in the boundary interpolation zone
      ! Note: this list typically contains at most 10 grid points

!$ACC PARALLEL PRESENT( p_nh ), IF( i_am_accel_node .AND. acc_on )
!$ACC LOOP GANG
#ifndef __SX__
!$OMP DO PRIVATE(jb,ic,jk,jc) ICON_OMP_DEFAULT_SCHEDULE
#endif
      DO ic = 1, p_nh%metrics%bdy_halo_c_dim

        jb = p_nh%metrics%bdy_halo_c_blk(ic)
        jc = p_nh%metrics%bdy_halo_c_idx(ic)
!DIR$ IVDEP
        !$ACC LOOP VECTOR
        DO jk = 1, nlev
          p_nh%prog(nnew)%theta_v(jc,jk,jb) = p_nh%prog(nnew)%exner(jc,jk,jb)

          ! Diagnose exner from rho*theta
          p_nh%prog(nnew)%exner(jc,jk,jb) = EXP(rd_o_cvd*LOG(rd_o_p0ref* &
            p_nh%prog(nnew)%rho(jc,jk,jb)*p_nh%prog(nnew)%theta_v(jc,jk,jb)))

        ENDDO
      ENDDO
!$ACC END PARALLEL
#ifndef __SX__
!$OMP END DO
#endif

      rl_start = 1
      rl_end   = grf_bdywidth_c

      i_startblk = p_patch%cells%start_block(rl_start)
      i_endblk   = p_patch%cells%end_block(rl_end)

#ifndef __SX__
!$OMP DO PRIVATE(jb,i_startidx,i_endidx,jk,jc) ICON_OMP_DEFAULT_SCHEDULE
#endif
      DO jb = i_startblk, i_endblk

        CALL get_indices_c(p_patch, jb, i_startblk, i_endblk, &
                           i_startidx, i_endidx, rl_start, rl_end)

!$ACC PARALLEL IF( i_am_accel_node .AND. acc_on )
        !$ACC LOOP GANG
        DO jk = 1, nlev
!DIR$ IVDEP
          !$ACC LOOP VECTOR
          DO jc = i_startidx, i_endidx

            p_nh%prog(nnew)%theta_v(jc,jk,jb) = p_nh%prog(nnew)%exner(jc,jk,jb)

            ! Diagnose exner from rhotheta
            p_nh%prog(nnew)%exner(jc,jk,jb) = EXP(rd_o_cvd*LOG(rd_o_p0ref* &
              p_nh%prog(nnew)%rho(jc,jk,jb)*p_nh%prog(nnew)%theta_v(jc,jk,jb)))

          ENDDO
        ENDDO
!$ACC END PARALLEL
      ENDDO
#ifndef __SX__
!$OMP END DO
#endif
    ENDIF

    rl_start = min_rlcell_int - 1
    rl_end   = min_rlcell

    i_startblk = p_patch%cells%start_block(rl_start)
    i_endblk   = p_patch%cells%end_block(rl_end)

#ifndef __SX__
!$OMP DO PRIVATE(jb,i_startidx,i_endidx,jk,jc) ICON_OMP_DEFAULT_SCHEDULE
#endif
    DO jb = i_startblk, i_endblk

      CALL get_indices_c(p_patch, jb, i_startblk, i_endblk, &
                         i_startidx, i_endidx, rl_start, rl_end)

!$ACC PARALLEL IF( i_am_accel_node .AND. acc_on )
      !$ACC LOOP GANG
#ifdef __LOOP_EXCHANGE
      DO jc = i_startidx, i_endidx
        IF (p_nh%metrics%mask_prog_halo_c(jc,jb)) THEN
!DIR$ IVDEP
          !$ACC LOOP VECTOR
          DO jk = 1, nlev
#else
      DO jk = 1, nlev
        !$ACC LOOP VECTOR
        DO jc = i_startidx, i_endidx
          IF (p_nh%metrics%mask_prog_halo_c(jc,jb)) THEN
#endif
            p_nh%prog(nnew)%theta_v(jc,jk,jb) = p_nh%prog(nnow)%rho(jc,jk,jb)*p_nh%prog(nnow)%theta_v(jc,jk,jb) &
              *( (p_nh%prog(nnew)%exner(jc,jk,jb)/p_nh%prog(nnow)%exner(jc,jk,jb)-1.0_wp) * cvd_o_rd+1.0_wp   ) &
              / p_nh%prog(nnew)%rho(jc,jk,jb)

#ifdef __LOOP_EXCHANGE
          ENDDO
        ENDIF
#else
          ENDIF
        ENDDO
#endif
      ENDDO
!$ACC END PARALLEL

    ENDDO
#ifndef __SX__
!$OMP END DO NOWAIT
!$OMP END PARALLEL
#endif

    ENDIF  ! .NOT. my_process_is_mpi_all_seq()

    IF (ltimer) CALL timer_stop(timer_solve_nh)


#ifdef _OPENACC
! In validation mode, update all the output fields on the host
    IF ( acc_validate .AND. acc_on .AND. i_am_accel_node ) &
      CALL d2h_solve_nonhydro( nnew, jstep, jg, idyn_timestep, grf_intmethod_e, idiv_method, lsave_mflx, l_child_vertnest, lprep_adv, p_nh, prep_adv )
#endif

!$ACC END DATA

#ifndef __LOOP_EXCHANGE
    CALL btraj%destruct()
#endif

  END SUBROUTINE solve_nh

#ifdef _OPENACC
     SUBROUTINE h2d_solve_nonhydro( nnow, jstep, jg, idiv_method, grf_intmethod_e, lprep_adv, l_vert_nested, is_iau_active, p_nh, prep_adv )

       INTEGER, INTENT(IN)       :: nnow, jstep, jg, idiv_method, grf_intmethod_e
       LOGICAL, INTENT(IN)       :: l_vert_nested, lprep_adv, is_iau_active

       TYPE(t_nh_state),          INTENT(INOUT) :: p_nh
       TYPE(t_prepare_adv),       INTENT(INOUT) :: prep_adv

       REAL(wp), DIMENSION(:,:,:),   POINTER  :: exner_tmp, rho_tmp, theta_v_tmp, vn_tmp, w_tmp                 ! p_prog  WP
       REAL(wp), DIMENSION(:,:,:),   POINTER  :: theta_v_ic_tmp, rho_ic_tmp                                     ! p_diag  WP
       REAL(wp), DIMENSION(:,:),     POINTER  :: dvn_ie_ubc_tmp,  dtheta_v_ic_ubc_tmp, dw_ubc_tmp               ! p_diag  WP 2D
       REAL(wp), DIMENSION(:,:,:),   POINTER  :: mass_fl_e_tmp,  mflx_ic_ubc_tmp, exner_pr_tmp                  ! p_diag  WP
       REAL(wp), DIMENSION(:,:,:),   POINTER  :: grf_bdy_mflx_tmp                                               ! p_diag  WP

       REAL(vp), DIMENSION(:,:,:),   POINTER  :: vt_tmp, vn_ie_tmp, w_concorr_c_tmp, ddt_exner_phy_tmp          ! p_diag  VP
       REAL(vp), DIMENSION(:,:,:),   POINTER  :: exner_dyn_incr_tmp, ddt_vn_phy_tmp                             ! p_diag  VP
       REAL(vp), DIMENSION(:,:,:),   POINTER  :: rho_incr_tmp, exner_incr_tmp                                   ! p_diag  VP
       REAL(wp), DIMENSION(:,:,:),   POINTER  :: vn_traj_tmp, mass_flx_me_tmp, mass_flx_ic_tmp                  ! prep_adv WP
       REAL(wp), DIMENSION(:,:,:),   POINTER  :: vn_ref_tmp, w_ref_tmp                                          ! p_ref   WP

!
! OpenACC Implementation:  For testing in ACC_VALIDATE=.TRUE. mode, we would ultimately like to be able to run 
!                          this routine entirely on the accelerator with input on the host, and moving
!                          output back to the host.  I order to do this, an additional, far larger, number of fields
!                          must be updated here on the device:
!
! p_nh%prog(nnow)          All present (above)
! p_nh%diag:               ddt_exner_phy, ddt_vn_adv, ddt_vn_phy, ddt_w_adv
!                          vn_ref, dtheta_v_ic_ubc, dw_ubc, dvn_ie_ubc, mflx_ic_ubc
!                          rho_incr, exner_incr, vn_incr, exner_pr
!                          grf_tend_vn, grf_tend_mflx, grf_tend_rho, grf_tend_thv, grf_tend_w
!
! p_nh%metrics:            Entire structure (read-only)
!
! p_patch:                 Entire structure (read-only)
!  

       exner_tmp           => p_nh%prog(nnow)%exner 
       rho_tmp             => p_nh%prog(nnow)%rho
       theta_v_tmp         => p_nh%prog(nnow)%theta_v 
       vn_tmp              => p_nh%prog(nnow)%vn
       w_tmp               => p_nh%prog(nnow)%w
!$ACC UPDATE DEVICE ( exner_tmp, rho_tmp, theta_v_tmp, vn_tmp, w_tmp )

       rho_ic_tmp          => p_nh%diag%rho_ic
       theta_v_ic_tmp      => p_nh%diag%theta_v_ic
!$ACC UPDATE DEVICE ( rho_ic_tmp, theta_v_ic_tmp )

       vt_tmp              => p_nh%diag%vt
       vn_ie_tmp           => p_nh%diag%vn_ie
       w_concorr_c_tmp     => p_nh%diag%w_concorr_c
!$ACC UPDATE DEVICE ( vt_tmp, vn_ie_tmp, w_concorr_c_tmp )

       mass_fl_e_tmp       => p_nh%diag%mass_fl_e
       exner_pr_tmp        => p_nh%diag%exner_pr
       exner_dyn_incr_tmp  => p_nh%diag%exner_dyn_incr
!$ACC UPDATE DEVICE ( mass_fl_e_tmp, exner_pr_tmp, exner_dyn_incr_tmp )

       mflx_ic_ubc_tmp     => p_nh%diag%mflx_ic_ubc
       dvn_ie_ubc_tmp      => p_nh%diag%dvn_ie_ubc
       dtheta_v_ic_ubc_tmp => p_nh%diag%dtheta_v_ic_ubc
       dw_ubc_tmp          => p_nh%diag%dw_ubc
!$ACC UPDATE DEVICE ( mflx_ic_ubc_tmp, dvn_ie_ubc_tmp, dtheta_v_ic_ubc_tmp, dw_ubc_tmp ) IF( l_vert_nested )

       ddt_exner_phy_tmp   => p_nh%diag%ddt_exner_phy
       ddt_vn_phy_tmp      => p_nh%diag%ddt_vn_phy
!$ACC UPDATE DEVICE ( ddt_exner_phy_tmp,ddt_vn_phy_tmp )

       rho_incr_tmp        => p_nh%diag%rho_incr
       exner_incr_tmp      => p_nh%diag%exner_incr
!$ACC UPDATE DEVICE ( rho_incr_tmp, exner_incr_tmp )

       vn_traj_tmp       => prep_adv%vn_traj
       mass_flx_me_tmp   => prep_adv%mass_flx_me
       mass_flx_ic_tmp   => prep_adv%mass_flx_ic
!$ACC UPDATE DEVICE ( vn_traj_tmp, mass_flx_me_tmp, mass_flx_ic_tmp ) IF( lprep_adv )

       vn_ref_tmp          => p_nh%ref%vn_ref
       w_ref_tmp           => p_nh%ref%w_ref
!$ACC UPDATE DEVICE ( vn_ref_tmp, w_ref_tmp )

       grf_bdy_mflx_tmp   => p_nh%diag%grf_bdy_mflx
!$ACC UPDATE DEVICE( grf_bdy_mflx_tmp ) IF( (jg > 1) .AND. (grf_intmethod_e >= 5) .AND. (idiv_method == 1) .AND. (jstep == 0) )

     END SUBROUTINE h2d_solve_nonhydro

     SUBROUTINE d2h_solve_nonhydro( nnew, jstep, jg, idyn_timestep, grf_intmethod_e, idiv_method, lsave_mflx, l_child_vertnest, lprep_adv, p_nh, prep_adv )

       INTEGER, INTENT(IN)       :: nnew, jstep, jg, idyn_timestep, grf_intmethod_e, idiv_method
       LOGICAL, INTENT(IN)       :: lsave_mflx, l_child_vertnest, lprep_adv

       TYPE(t_nh_state),          INTENT(INOUT) :: p_nh
       TYPE(t_prepare_adv),       INTENT(INOUT) :: prep_adv

       REAL(wp), DIMENSION(:,:,:),   POINTER  :: exner_tmp, rho_tmp, theta_v_tmp, vn_tmp, w_tmp                 ! p_prog  WP
       REAL(wp), DIMENSION(:,:),     POINTER  :: dvn_ie_int_tmp                                                 ! p_diag  WP 2D
       REAL(wp), DIMENSION(:,:,:),   POINTER  :: theta_v_ic_tmp, rho_ic_tmp, dw_int_tmp                         ! p_diag  WP
       REAL(wp), DIMENSION(:,:,:),   POINTER  :: dtheta_v_ic_int_tmp,  grf_bdy_mflx_tmp                         ! p_diag  WP
       REAL(wp), DIMENSION(:,:,:),   POINTER  :: mass_fl_e_tmp,  mflx_ic_int_tmp, exner_pr_tmp                  ! p_diag  WP

       REAL(vp), DIMENSION(:,:,:),   POINTER  :: vt_tmp, vn_ie_tmp, w_concorr_c_tmp                             ! p_diag  VP
       REAL(vp), DIMENSION(:,:,:),   POINTER  :: mass_fl_e_sv_tmp, exner_dyn_incr_tmp                           ! p_diag  VP
       REAL(wp), DIMENSION(:,:,:),   POINTER  :: vn_traj_tmp, mass_flx_me_tmp, mass_flx_ic_tmp                  ! prep_adv WP


! The following code is necessary if the Dycore is to be run in isolation on the GPU
! Update all device output on host: the prognostic variables have shifted from nnow to nnew; diagnostics pointers set above

       exner_tmp           => p_nh%prog(nnew)%exner
       rho_tmp             => p_nh%prog(nnew)%rho
       theta_v_tmp         => p_nh%prog(nnew)%theta_v
       vn_tmp              => p_nh%prog(nnew)%vn
       w_tmp               => p_nh%prog(nnew)%w
!$ACC UPDATE HOST ( exner_tmp, rho_tmp, theta_v_tmp, vn_tmp, w_tmp )

       vt_tmp              => p_nh%diag%vt
       vn_ie_tmp           => p_nh%diag%vn_ie
       rho_ic_tmp          => p_nh%diag%rho_ic
       theta_v_ic_tmp      => p_nh%diag%theta_v_ic
       exner_pr_tmp        => p_nh%diag%exner_pr
!$ACC UPDATE HOST ( vt_tmp, vn_ie_tmp, rho_ic_tmp, theta_v_ic_tmp, exner_pr_tmp )

       w_concorr_c_tmp     => p_nh%diag%w_concorr_c
       mass_fl_e_tmp       => p_nh%diag%mass_fl_e
       exner_dyn_incr_tmp  => p_nh%diag%exner_dyn_incr
!$ACC UPDATE HOST ( w_concorr_c_tmp, mass_fl_e_tmp, exner_dyn_incr_tmp )

       mass_fl_e_sv_tmp    => p_nh%diag%mass_fl_e_sv
!$ACC UPDATE HOST ( mass_fl_e_sv_tmp ) IF( lsave_mflx )

       dw_int_tmp          => p_nh%diag%dw_int
       mflx_ic_int_tmp     => p_nh%diag%mflx_ic_int
       dtheta_v_ic_int_tmp => p_nh%diag%dtheta_v_ic_int
!$ACC UPDATE HOST ( dw_int_tmp, mflx_ic_int_tmp, dtheta_v_ic_int_tmp ) IF( l_child_vertnest )

      dvn_ie_int_tmp      => p_nh%diag%dvn_ie_int
!$ACC UPDATE HOST ( dvn_ie_int_tmp ) IF( idyn_timestep == 1 .AND. l_child_vertnest)

      grf_bdy_mflx_tmp    => p_nh%diag%grf_bdy_mflx
!$ACC UPDATE HOST ( grf_bdy_mflx_tmp ) IF( (jg > 1) .AND. (grf_intmethod_e >= 5) .AND. (idiv_method == 1) .AND. (jstep == 0) )

      vn_traj_tmp         => prep_adv%vn_traj
      mass_flx_me_tmp     => prep_adv%mass_flx_me
      mass_flx_ic_tmp     => prep_adv%mass_flx_ic
!$ACC UPDATE HOST ( vn_traj_tmp, mass_flx_me_tmp, mass_flx_ic_tmp ) IF( lprep_adv )

     END SUBROUTINE d2h_solve_nonhydro

#endif

END MODULE mo_solve_nonhydro<|MERGE_RESOLUTION|>--- conflicted
+++ resolved
@@ -1569,31 +1569,6 @@
       ENDDO
 !$OMP END DO
 
-<<<<<<< HEAD
-=======
-      IF (istep == 2 .AND. l_bdy_nudge) THEN ! apply boundary nudging if requested
-
-!$ACC PARALLEL IF( i_am_accel_node .AND. acc_on )
-        !$ACC LOOP GANG
-
-!$OMP DO PRIVATE(jb,jk,je,ic) ICON_OMP_DEFAULT_SCHEDULE
-        DO ic = 1, p_nh%metrics%nudge_e_dim
-          je = p_nh%metrics%nudge_e_idx(ic)
-          jb = p_nh%metrics%nudge_e_blk(ic)
-!DIR$ IVDEP
-          !$ACC LOOP VECTOR
-          DO jk = 1, nlev
-            p_nh%prog(nnew)%vn(je,jk,jb) = p_nh%prog(nnew)%vn(je,jk,jb)  &
-              + p_int%nudgecoeff_e(je,jb)*p_nh%diag%grf_tend_vn(je,jk,jb)
-          ENDDO
-        ENDDO
-!$ACC END PARALLEL
-
-!$OMP END DO
-
-      ENDIF
-
->>>>>>> be262981
       ! Boundary update of horizontal velocity
       IF (istep == 1 .AND. (l_limited_area .OR. jg > 1)) THEN
         rl_start = 1
@@ -2389,8 +2364,9 @@
 !$ACC END PARALLEL
 
         IF (is_iau_active) THEN ! add analysis increments from data assimilation to density and exner pressure
-
-__COLLAPSE_2_LOOPS
+          
+!$ACC PARALLEL IF( i_am_accel_node .AND. acc_on )
+          !$ACC LOOP GANG VECTOR COLLAPSE(2)
           DO jk = 1, nlev
 !DIR$ IVDEP
             DO jc = i_startidx, i_endidx
@@ -2493,23 +2469,6 @@
 !$ACC END PARALLEL
         ENDIF
 
-<<<<<<< HEAD
-=======
-        IF (is_iau_active) THEN ! add analysis increments from data assimilation to density and exner pressure
-
-!$ACC PARALLEL IF( i_am_accel_node .AND. acc_on )
-          !$ACC LOOP GANG VECTOR COLLAPSE(2)
-          DO jk = 1, nlev
-!DIR$ IVDEP
-            DO jc = i_startidx, i_endidx
-              z_rho_expl(jc,jk)   = z_rho_expl(jc,jk)   + iau_wgt_dyn*p_nh%diag%rho_incr(jc,jk,jb)
-              z_exner_expl(jc,jk) = z_exner_expl(jc,jk) + iau_wgt_dyn*p_nh%diag%exner_incr(jc,jk,jb)
-            ENDDO
-          ENDDO
-!$ACC END PARALLEL
-        ENDIF
-
->>>>>>> be262981
         ! Results for thermodynamic variables
 !$ACC PARALLEL IF( i_am_accel_node .AND. acc_on )
         !$ACC LOOP GANG VECTOR COLLAPSE(2)
