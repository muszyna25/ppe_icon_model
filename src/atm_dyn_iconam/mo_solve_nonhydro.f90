!>
!! mo_solve_nonhydro
!!
!! This module contains the nonhydrostatic dynamical core for the triangular version
!! Its routines were previously contained in mo_divergent_modes and mo_vector_operations
!! but have been extracted for better memory efficiency
!!
!! @author Guenther Zaengl, DWD
!!
!! @par Revision History
!! Initial release by Guenther Zaengl (2010-10-13) based on earlier work
!! by Almut Gassmann, MPI-M
!! Modification by William Sawyer, CSCS (2015-02-06)
!! - OpenACC implementation
!!
!! @par Copyright and License
!!
!! This code is subject to the DWD and MPI-M-Software-License-Agreement in
!! its most recent form.
!! Please see the file LICENSE in the root of the source tree for this code.
!! Where software is supplied by third parties, it is indicated in the
!! headers of the routines.
!!

!----------------------------
#include "omp_definitions.inc"
!----------------------------

MODULE mo_solve_nonhydro

  USE mo_kind,                 ONLY: wp, vp
  USE mo_nonhydrostatic_config,ONLY: itime_scheme,iadv_rhotheta, igradp_method, l_open_ubc, &
                                     kstart_moist, lhdiff_rcf, divdamp_order,               &
                                     divdamp_fac, divdamp_fac2, divdamp_fac3, divdamp_fac4, &
                                     divdamp_z, divdamp_z2, divdamp_z3, divdamp_z4,         &
                                     divdamp_type, rayleigh_type, rhotheta_offctr,          &
                                     veladv_offctr, divdamp_fac_o2, kstart_dd3d, ndyn_substeps_var
  USE mo_dynamics_config,   ONLY: idiv_method
  USE mo_parallel_config,   ONLY: nproma, p_test_run, itype_comm, use_dycore_barrier, &
    & cpu_min_nproma
  USE mo_run_config,        ONLY: ltimer, timers_level, lvert_nest
  USE mo_model_domain,      ONLY: t_patch
  USE mo_grid_config,       ONLY: l_limited_area
  USE mo_gridref_config,    ONLY: grf_intmethod_e
  USE mo_interpol_config,   ONLY: nudge_max_coeff
  USE mo_intp_data_strc,    ONLY: t_int_state
  USE mo_intp,              ONLY: cells2verts_scalar
  USE mo_nonhydro_types,    ONLY: t_nh_state
  USE mo_physical_constants,ONLY: cpd, rd, cvd, cvd_o_rd, grav, rd_o_cpd, p0ref
  USE mo_math_gradients,    ONLY: grad_green_gauss_cell
  USE mo_velocity_advection,ONLY: velocity_tendencies
  USE mo_math_constants,    ONLY: dbl_eps
  USE mo_math_divrot,       ONLY: div_avg
  USE mo_vertical_grid,     ONLY: nrdmax, nflat_gradp
  USE mo_init_vgrid,        ONLY: nflatlev
  USE mo_loopindices,       ONLY: get_indices_c, get_indices_e
  USE mo_impl_constants,    ONLY: min_rlcell_int, min_rledge_int, min_rlvert_int, &
    &                             min_rlcell, RAYLEIGH_CLASSIC, RAYLEIGH_KLEMP
  USE mo_impl_constants_grf,ONLY: grf_bdywidth_c, grf_bdywidth_e
  USE mo_advection_hflux,   ONLY: upwind_hflux_miura3
  USE mo_advection_traj,    ONLY: t_back_traj, btraj_compute_o1
  USE mo_sync,              ONLY: SYNC_E, SYNC_C, sync_patch_array,                             &
                                  sync_patch_array_mult, sync_patch_array_mult_mp
  USE mo_mpi,               ONLY: my_process_is_mpi_all_seq, work_mpi_barrier
  USE mo_timer,             ONLY: timer_solve_nh, timer_barrier, timer_start, timer_stop,       &
                                  timer_solve_nh_cellcomp, timer_solve_nh_edgecomp,             &
                                  timer_solve_nh_vnupd, timer_solve_nh_vimpl, timer_solve_nh_exch
  USE mo_icon_comm_lib,     ONLY: icon_comm_sync
  USE mo_vertical_coord_table,ONLY: vct_a
  USE mo_prepadv_types,     ONLY: t_prepare_adv
  USE mo_initicon_config,   ONLY: is_iau_active, iau_wgt_dyn
  USE mo_fortran_tools,     ONLY: init_zero_contiguous_dp, init_zero_contiguous_sp ! Import both for mixed prec.
#ifdef _OPENACC
  USE mo_mpi,               ONLY: i_am_accel_node, my_process_is_work
#endif


  IMPLICIT NONE

  PRIVATE


  REAL(wp), PARAMETER :: rd_o_cvd = 1._wp / cvd_o_rd
  REAL(wp), PARAMETER :: cpd_o_rd = 1._wp / rd_o_cpd
  REAL(wp), PARAMETER :: rd_o_p0ref = rd / p0ref
  REAL(wp), PARAMETER :: grav_o_cpd = grav / cpd

  PUBLIC :: solve_nh

#ifdef _CRAYFTN
#define __CRAY_FTN_VERSION (_RELEASE_MAJOR * 100 + _RELEASE_MINOR)
#endif

#if defined( _OPENACC )
#if defined(__SOLVE_NONHYDRO_NOACC)
  LOGICAL, PARAMETER ::  acc_on = .FALSE.
#else
  LOGICAL, PARAMETER ::  acc_on = .TRUE.
#endif
  LOGICAL, PARAMETER ::  acc_validate = .FALSE.    ! Only .TRUE. during unit testing
#endif

  ! On the vectorizing DWD-NEC the diagnostics for the tendencies of the normal wind
  ! from terms xyz, ddt_vn_xyz, is disabled by default due to the fear that the
  ! conditional storage in conditionally allocated global fields is attempted even if
  ! the condition is not given and therefore the global field not allocated. If this
  ! happens, this would results in a corrupted memory.
  ! (Requested by G. Zängl based on earlier problems with similar constructs.)
#ifndef __SX__
#define __ENABLE_DDT_VN_XYZ__
#endif

  CONTAINS


  !>
  !! solve_nh
  !!
  !! Main solver routine for nonhydrostatic dynamical core
  !!
  !! @par Revision History
  !! Development started by Guenther Zaengl on 2010-02-03
  !! Modification by Sebastian Borchert, DWD (2017-07-07)
  !! (Dear developer, for computational efficiency reasons, a copy of this subroutine 
  !! exists in 'src/atm_dyn_iconam/mo_nh_deepatmo_solve'. If you would change something here, 
  !! please consider to apply your development there, too, in order to help preventing 
  !! the copy from diverging and becoming a code corpse sooner or later. Thank you!)
  !!
  SUBROUTINE solve_nh (p_nh, p_patch, p_int, prep_adv, nnow, nnew, l_init, l_recompute, lsave_mflx, &
                       lprep_adv, lclean_mflx, idyn_timestep, jstep, dtime)

    TYPE(t_nh_state),    TARGET, INTENT(INOUT) :: p_nh
    TYPE(t_int_state),   TARGET, INTENT(IN)    :: p_int
    TYPE(t_patch),       TARGET, INTENT(INOUT) :: p_patch
    TYPE(t_prepare_adv), TARGET, INTENT(INOUT) :: prep_adv

    ! Initialization switch that has to be .TRUE. at the initial time step only (not for restart)
    LOGICAL,                   INTENT(IN)    :: l_init
    ! Switch to recompute velocity tendencies after a physics call irrespective of the time scheme option
    LOGICAL,                   INTENT(IN)    :: l_recompute
    ! Switch if mass flux needs to be saved for nest boundary interpolation tendency computation
    LOGICAL,                   INTENT(IN)    :: lsave_mflx
    ! Switch if preparations for tracer advection shall be computed
    LOGICAL,                   INTENT(IN)    :: lprep_adv
    ! Switch if mass fluxes computed for tracer advection need to be reinitialized
    LOGICAL,                   INTENT(IN)    :: lclean_mflx
    ! Counter of dynamics time step within a large time step (ranges from 1 to ndyn_substeps)
    INTEGER,                   INTENT(IN)    :: idyn_timestep
    ! Time step count since last boundary interpolation (ranges from 0 to 2*ndyn_substeps-1)
    INTEGER,                   INTENT(IN)    :: jstep
    ! Time levels
    INTEGER,                   INTENT(IN)    :: nnow, nnew
    ! Dynamics time step
    REAL(wp),                  INTENT(IN)    :: dtime

    ! Local variables
    INTEGER  :: jb, jk, jc, je, jks, jg
    INTEGER  :: nlev, nlevp1              !< number of full levels
    INTEGER  :: i_startblk, i_endblk, i_startidx, i_endidx, ishift
    INTEGER  :: rl_start, rl_end, istep, ntl1, ntl2, nvar, nshift, nshift_total
    INTEGER  :: ic, ie, ilc0, ibc0, ikp1, ikp2

    REAL(wp) :: z_theta_v_fl_e  (nproma,p_patch%nlev  ,p_patch%nblks_e), &
                z_theta_v_e     (nproma,p_patch%nlev  ,p_patch%nblks_e), &
                z_rho_e         (nproma,p_patch%nlev  ,p_patch%nblks_e), &
                z_mass_fl_div   (nproma,p_patch%nlev  ,p_patch%nblks_c), & ! used for idiv_method=2 only
                z_theta_v_fl_div(nproma,p_patch%nlev  ,p_patch%nblks_c), & ! used for idiv_method=2 only
                z_theta_v_v     (nproma,p_patch%nlev  ,p_patch%nblks_v), & ! used for iadv_rhotheta=1 only
                z_rho_v         (nproma,p_patch%nlev  ,p_patch%nblks_v)    ! used for iadv_rhotheta=1 only

#if !defined (__LOOP_EXCHANGE) && !defined (__SX__)
    TYPE(t_back_traj), SAVE :: btraj
#endif

    ! The data type vp (variable precision) is by default the same as wp but reduces
    ! to single precision when the __MIXED_PRECISION cpp flag is set at compile time
#ifdef __SWAPDIM
    REAL(vp) &
#ifdef HAVE_FC_ATTRIBUTE_CONTIGUOUS
      , CONTIGUOUS &
#endif
             :: z_th_ddz_exner_c(nproma,p_patch%nlev  ,p_patch%nblks_c), &
                z_dexner_dz_c   (nproma,p_patch%nlev  ,p_patch%nblks_c,2), &
                z_vt_ie         (nproma,p_patch%nlev  ,p_patch%nblks_e), &
                z_kin_hor_e     (nproma,p_patch%nlev  ,p_patch%nblks_e), &
                z_exner_ex_pr   (nproma,p_patch%nlevp1,p_patch%nblks_c), & 
                z_gradh_exner   (nproma,p_patch%nlev  ,p_patch%nblks_e), &
                z_rth_pr        (nproma,p_patch%nlev  ,p_patch%nblks_c,2), &
                z_grad_rth      (nproma,p_patch%nlev  ,p_patch%nblks_c,4), &
                z_w_concorr_me  (nproma,p_patch%nlev  ,p_patch%nblks_e)
#else
    REAL(vp) :: z_th_ddz_exner_c(nproma,p_patch%nlev,p_patch%nblks_c), &
                z_dexner_dz_c (2,nproma,p_patch%nlev,p_patch%nblks_c), &
                z_vt_ie         (nproma,p_patch%nlev,p_patch%nblks_e), &
                z_kin_hor_e     (nproma,p_patch%nlev,p_patch%nblks_e), &
                z_exner_ex_pr (nproma,p_patch%nlevp1,p_patch%nblks_c), & ! nlevp1 is intended here
                z_gradh_exner   (nproma,p_patch%nlev,p_patch%nblks_e), &
                z_rth_pr      (2,nproma,p_patch%nlev,p_patch%nblks_c), &
                z_grad_rth    (4,nproma,p_patch%nlev,p_patch%nblks_c), &
                z_w_concorr_me  (nproma,p_patch%nlev,p_patch%nblks_e)
#endif
    ! This field in addition has reversed index order (vertical first) for optimization
#ifdef __LOOP_EXCHANGE
    REAL(vp) :: z_graddiv_vn    (p_patch%nlev,nproma,p_patch%nblks_e)
#else
    REAL(vp) :: z_graddiv_vn    (nproma,p_patch%nlev,p_patch%nblks_e)
#endif

    REAL(wp) :: z_w_expl        (nproma,p_patch%nlevp1),          &
                z_thermal_exp   (nproma,p_patch%nblks_c),         &
                z_vn_avg        (nproma,p_patch%nlev  ),          &
                z_mflx_top      (nproma,p_patch%nblks_c),         &
                z_contr_w_fl_l  (nproma,p_patch%nlevp1),          &
                z_rho_expl      (nproma,p_patch%nlev  ),          &
                z_exner_expl    (nproma,p_patch%nlev  )
    REAL(wp) :: z_theta_tavg_m1, z_theta_tavg, z_rho_tavg_m1, z_rho_tavg
    REAL(wp) :: z_thermal_exp_local ! local variable to use in OpenACC loop



    ! The data type vp (variable precision) is by default the same as wp but reduces
    ! to single precision when the __MIXED_PRECISION cpp flag is set at compile time

    ! TODO :  of these, fairly easy to scalarize:  z_theta_v_pr_ic
    REAL(vp) :: z_alpha         (nproma,p_patch%nlevp1),          &
                z_beta          (nproma,p_patch%nlev  ),          &
                z_q             (nproma,p_patch%nlev  ),          &
                z_graddiv2_vn   (nproma,p_patch%nlev  ),          &
                z_theta_v_pr_ic (nproma,p_patch%nlevp1),          &
                z_exner_ic      (nproma,p_patch%nlevp1),          &
                z_w_concorr_mc  (nproma,p_patch%nlev  ),          &
                z_flxdiv_mass   (nproma,p_patch%nlev  ),          &
                z_flxdiv_theta  (nproma,p_patch%nlev  ),          &
                z_hydro_corr    (nproma,p_patch%nblks_e)

    REAL(vp) :: z_a, z_b, z_c, z_g, z_gamma,      &
                z_w_backtraj, z_theta_v_pr_mc_m1, z_theta_v_pr_mc

#ifdef _OPENACC
    REAL(vp) :: z_w_concorr_mc_m0, z_w_concorr_mc_m1, z_w_concorr_mc_m2
#endif

    REAL(wp) :: z_theta1, z_theta2, wgt_nnow_vel, wgt_nnew_vel,     &
               dt_shift, wgt_nnow_rth, wgt_nnew_rth, dthalf,        &
               r_nsubsteps, r_dtimensubsteps, scal_divdamp_o2,      &
               alin, dz32, df32, dz42, df42, bqdr, aqdr,            &
               zf, dzlin, dzqdr
    REAL(wp) :: dt_linintp_ubc               ! time increment for linear interpolation of nest UBC
    REAL(wp) :: z_raylfac(nrdmax(p_patch%id))
    REAL(wp) :: z_ntdistv_bary_1, distv_bary_1, z_ntdistv_bary_2, distv_bary_2

    REAL(wp), DIMENSION(p_patch%nlev) :: scal_divdamp, bdy_divdamp, enh_divdamp_fac
    REAL(vp) :: z_dwdz_dd(nproma,kstart_dd3d(p_patch%id):p_patch%nlev,p_patch%nblks_c)

    ! Local variables for normal wind tendencies and differentials
    REAL(wp) :: z_ddt_vn_dyn, z_ddt_vn_apc, z_ddt_vn_cor, &
      &         z_ddt_vn_pgr, z_ddt_vn_ray,               &
      &         z_d_vn_dmp, z_d_vn_iau

#ifdef __INTEL_COMPILER
!DIR$ ATTRIBUTES ALIGN : 64 :: z_theta_v_fl_e,z_theta_v_e,z_rho_e,z_mass_fl_div
!DIR$ ATTRIBUTES ALIGN : 64 :: z_theta_v_fl_div,z_theta_v_v,z_rho_v,z_dwdz_dd
!DIR$ ATTRIBUTES ALIGN : 64 :: z_th_ddz_exner_c,z_dexner_dz_c,z_vt_ie,z_kin_hor_e
!DIR$ ATTRIBUTES ALIGN : 64 :: z_exner_ex_pr,z_gradh_exner,z_rth_pr,z_grad_rth
!DIR$ ATTRIBUTES ALIGN : 64 :: z_w_concorr_me,z_graddiv_vn,z_w_expl,z_thermal_exp
!DIR$ ATTRIBUTES ALIGN : 64 :: z_vn_avg,z_mflx_top,z_contr_w_fl_l,z_rho_expl
!DIR$ ATTRIBUTES ALIGN : 64 :: z_exner_expl,z_alpha,z_beta,z_q,z_graddiv2_vn
!DIR$ ATTRIBUTES ALIGN : 64 :: z_theta_v_pr_ic,z_exner_ic,z_w_concorr_mc
!DIR$ ATTRIBUTES ALIGN : 64 :: z_flxdiv_mass,z_flxdiv_theta,z_hydro_corr
!DIR$ ATTRIBUTES ALIGN : 64 :: z_raylfac,scal_divdamp,bdy_divdamp,enh_divdamp_fac
#endif

    INTEGER :: nproma_gradp, nblks_gradp, npromz_gradp, nlen_gradp, jk_start
    LOGICAL :: lcompute, lcleanup, lvn_only, lvn_pos

    ! Local variables to control vertical nesting
    LOGICAL :: l_vert_nested, l_child_vertnest

    ! Pointers
    INTEGER, POINTER   &
#ifdef HAVE_FC_ATTRIBUTE_CONTIGUOUS
      , CONTIGUOUS     &
#endif
      ::               &
      ! to cell indices
      icidx(:,:,:), icblk(:,:,:), &
      ! to edge indices
      ieidx(:,:,:), ieblk(:,:,:), &
      ! to vertex indices
      ividx(:,:,:), ivblk(:,:,:), &
      ! to vertical neighbor indices for pressure gradient computation
      ikidx(:,:,:,:),             &
      ! to quad edge indices
      iqidx(:,:,:), iqblk(:,:,:), &
      ! for igradp_method = 3
      iplev(:), ipeidx(:), ipeblk(:)
#if !defined (__LOOP_EXCHANGE) && !defined (__SX__)
! These convenience pointers are needed to avoid PGI trying to copy derived type instance btraj back from device to host
    INTEGER, POINTER  :: p_cell_idx(:,:,:), p_cell_blk(:,:,:)
    REAL(vp), POINTER :: p_distv_bary(:,:,:,:)
#endif
#ifdef __SX__
      REAL(wp) :: z_rho_tavg_m1_v(nproma), z_theta_tavg_m1_v(nproma)
      REAL(vp) :: z_theta_v_pr_mc_m1_v(nproma)
#endif
    !-------------------------------------------------------------------
    IF (use_dycore_barrier) THEN
      CALL timer_start(timer_barrier)
      CALL work_mpi_barrier()
      CALL timer_stop(timer_barrier)
    ENDIF
    !-------------------------------------------------------------------

#if !defined (__LOOP_EXCHANGE) && !defined (__SX__)
    CALL btraj%construct(nproma,p_patch%nlev,p_patch%nblks_e,2)
! These convenience pointers are needed to avoid PGI trying to copy derived type instance btraj back from device to host
    p_cell_idx   => btraj%cell_idx
    p_cell_blk   => btraj%cell_blk
    p_distv_bary => btraj%distv_bary
#endif

    jg = p_patch%id

    IF (lvert_nest .AND. (p_patch%nshift_total > 0)) THEN
      l_vert_nested = .TRUE.
      nshift_total  = p_patch%nshift_total
    ELSE
      l_vert_nested = .FALSE.
      nshift_total  = 0
    ENDIF
    IF (lvert_nest .AND. p_patch%n_childdom > 0 .AND.              &
      (p_patch%nshift_child > 0 .OR. p_patch%nshift_total > 0)) THEN
      l_child_vertnest = .TRUE.
      nshift = p_patch%nshift_child + 1
    ELSE
      l_child_vertnest = .FALSE.
      nshift = 0
    ENDIF
    dthalf  = 0.5_wp*dtime

#ifdef _OPENACC
! In validation mode, update all the needed fields on the device
    IF ( acc_validate .AND. acc_on .AND. i_am_accel_node ) THEN
      CALL h2d_solve_nonhydro( nnow, jstep, jg, idiv_method, grf_intmethod_e, lprep_adv, l_vert_nested, &
     &                        is_iau_active, p_nh, prep_adv )
    ENDIF
#endif
    IF (ltimer) CALL timer_start(timer_solve_nh)

    ! Inverse value of ndyn_substeps for tracer advection precomputations
    r_nsubsteps = 1._wp/REAL(ndyn_substeps_var(jg),wp)

    ! Inverse value of dtime * ndyn_substeps_var
    r_dtimensubsteps = 1._wp/(dtime*REAL(ndyn_substeps_var(jg),wp))

    ! number of vertical levels
    nlev   = p_patch%nlev
    nlevp1 = p_patch%nlevp1

    ! Set pointers to neighbor cells
    icidx => p_patch%edges%cell_idx
    icblk => p_patch%edges%cell_blk

    ! Set pointers to neighbor edges
    ieidx => p_patch%cells%edge_idx
    ieblk => p_patch%cells%edge_blk

    ! Set pointers to vertices of an edge
    ividx => p_patch%edges%vertex_idx
    ivblk => p_patch%edges%vertex_blk

    ! Set pointer to vertical neighbor indices for pressure gradient
    ikidx => p_nh%metrics%vertidx_gradp

    ! Set pointers to quad edges
    iqidx => p_patch%edges%quad_idx
    iqblk => p_patch%edges%quad_blk

    ! DA: moved from below to here to get into the same ACC data section
    iplev  => p_nh%metrics%pg_vertidx
    ipeidx => p_nh%metrics%pg_edgeidx
    ipeblk => p_nh%metrics%pg_edgeblk

    
    ! Precompute Rayleigh damping factor
    DO jk = 2, nrdmax(jg)
       z_raylfac(jk) = 1.0_wp/(1.0_wp+dtime*p_nh%metrics%rayleigh_w(jk))
    ENDDO

    ! Fourth-order divergence damping
    !
    ! The divergence damping factor enh_divdamp_fac is defined as a profile in height z
    ! above sea level with 4 height sections:
    !
    ! enh_divdamp_fac(z) = divdamp_fac                                              !               z <= divdamp_z
    ! enh_divdamp_fac(z) = divdamp_fac  + (z-divdamp_z )* alin                      ! divdamp_z  <= z <= divdamp_z2
    ! enh_divdamp_fac(z) = divdamp_fac2 + (z-divdamp_z2)*(aqdr+(z-divdamp_z2)*bqdr) ! divdamp_z2 <= z <= divdamp_z4
    ! enh_divdamp_fac(z) = divdamp_fac4                                             ! divdamp_z4 <= z
    !
    alin = (divdamp_fac2-divdamp_fac)/(divdamp_z2-divdamp_z)
    !
    df32 = divdamp_fac3-divdamp_fac2; dz32 = divdamp_z3-divdamp_z2
    df42 = divdamp_fac4-divdamp_fac2; dz42 = divdamp_z4-divdamp_z2
    !
    bqdr = (df42*dz32-df32*dz42)/(dz32*dz42*(dz42-dz32))
    aqdr = df32/dz32-bqdr*dz32
    !
    DO jk = 1, nlev
      jks = jk + nshift_total
      zf = 0.5_wp*(vct_a(jks)+vct_a(jks+1))
      dzlin = MIN(divdamp_z2-divdamp_z ,MAX(0._wp,zf-divdamp_z ))
      dzqdr = MIN(divdamp_z4-divdamp_z2,MAX(0._wp,zf-divdamp_z2))
      !
      IF (divdamp_order == 24) THEN
        enh_divdamp_fac(jk) = MAX( 0._wp, divdamp_fac + dzlin*alin + dzqdr*(aqdr+dzqdr*bqdr) - 0.25_wp*divdamp_fac_o2 )
      ELSE
        enh_divdamp_fac(jk) =             divdamp_fac + dzlin*alin + dzqdr*(aqdr+dzqdr*bqdr)
      ENDIF
    ENDDO

    scal_divdamp(:) = - enh_divdamp_fac(:) * p_patch%geometry_info%mean_cell_area**2

    ! Time increment for backward-shifting of lateral boundary mass flux
    dt_shift = dtime*REAL(2*ndyn_substeps_var(jg)-1,wp)/2._wp    ! == dt_phy - 0.5*dtime

    ! Time increment for linear interpolation of nest UBC.
    ! The linear interpolation is of the form
    ! \phi(t) = \phi0 + (t-t0)*dphi/dt, with t=(jstep+0.5)*dtime, and t0=dt_phy
    !
    ! dt_linintp_ubc == (t-t0)
    dt_linintp_ubc = jstep*dtime - dt_shift

    ! Coefficient for reduced fourth-order divergence damping along nest boundaries
    bdy_divdamp(:) = 0.75_wp/(nudge_max_coeff + dbl_eps)*ABS(scal_divdamp(:))

!$ACC DATA CREATE( z_kin_hor_e, z_vt_ie, z_w_concorr_me, z_mass_fl_div, z_theta_v_fl_e, z_theta_v_fl_div,   &
!$ACC              z_dexner_dz_c, z_exner_ex_pr, z_gradh_exner, z_rth_pr, z_grad_rth,                       &
!$ACC              z_theta_v_pr_ic, z_th_ddz_exner_c, z_w_concorr_mc,                                       &
!$ACC              z_vn_avg, z_rho_e, z_theta_v_e, z_dwdz_dd, z_thermal_exp, z_mflx_top,                    &
!$ACC              z_exner_ic, z_alpha, z_beta, z_q, z_contr_w_fl_l, z_exner_expl,                          &
!$ACC              z_flxdiv_mass, z_flxdiv_theta, z_rho_expl, z_w_expl,                                     &
!$ACC              z_rho_v, z_theta_v_v, z_graddiv_vn, z_hydro_corr, z_graddiv2_vn )                        &
!$ACC      COPYIN( nflatlev, nflat_gradp, kstart_dd3d, kstart_moist, nrdmax,                                &
!$ACC              z_raylfac, ndyn_substeps_var, scal_divdamp, bdy_divdamp ),                               &
#ifndef __LOOP_EXCHANGE
!$ACC      PRESENT( p_cell_idx, p_cell_blk, p_distv_bary ) ,                                    &
#endif
!$ACC      PRESENT ( prep_adv, p_int, p_patch, p_nh ), &
!$ACC      PRESENT ( icidx, icblk, ividx, ivblk, ieidx, ieblk, ikidx, iqidx, iqblk ), &
!$ACC      PRESENT ( ipeidx, ipeblk, iplev ), &
!$ACC      IF( i_am_accel_node .AND. acc_on )

    ! scaling factor for second-order divergence damping: divdamp_fac_o2*delta_x**2
    ! delta_x**2 is approximated by the mean cell area
    scal_divdamp_o2 = divdamp_fac_o2 * p_patch%geometry_info%mean_cell_area


    IF (p_test_run) THEN
!$ACC KERNELS IF( i_am_accel_node .AND. acc_on ) DEFAULT(NONE) ASYNC(1)
      z_rho_e     = 0._wp
      z_theta_v_e = 0._wp
      z_dwdz_dd   = 0._wp
      z_graddiv_vn= 0._wp
!$ACC END KERNELS
    ENDIF

    ! Set time levels of ddt_adv fields for call to velocity_tendencies
    IF (itime_scheme >= 4) THEN ! Velocity advection averaging nnow and nnew tendencies
      ntl1 = nnow
      ntl2 = nnew
    ELSE                        ! Velocity advection is taken at nnew only
      ntl1 = 1
      ntl2 = 1
    ENDIF

    ! Weighting coefficients for velocity advection if tendency averaging is used
    ! The off-centering specified here turned out to be beneficial to numerical
    ! stability in extreme situations
    wgt_nnow_vel = 0.5_wp - veladv_offctr ! default value for veladv_offctr is 0.25
    wgt_nnew_vel = 0.5_wp + veladv_offctr

    ! Weighting coefficients for rho and theta at interface levels in the corrector step
    ! This empirically determined weighting minimizes the vertical wind off-centering
    ! needed for numerical stability of vertical sound wave propagation
    wgt_nnew_rth = 0.5_wp + rhotheta_offctr ! default value for rhotheta_offctr is -0.1
    wgt_nnow_rth = 1._wp - wgt_nnew_rth

!$NEC sparse
    DO istep = 1, 2

      IF (istep == 1) THEN ! predictor step
        IF (itime_scheme >= 6 .OR. l_init .OR. l_recompute) THEN
          IF (itime_scheme < 6 .AND. .NOT. l_init) THEN
            lvn_only = .TRUE. ! Recompute only vn tendency
          ELSE
            lvn_only = .FALSE.
          ENDIF
          CALL velocity_tendencies(p_nh%prog(nnow),p_patch,p_int,p_nh%metrics,p_nh%diag,z_w_concorr_me, &
            z_kin_hor_e,z_vt_ie,ntl1,istep,lvn_only,dtime)
        ENDIF
        nvar = nnow
      ELSE                 ! corrector step
        lvn_only = .FALSE.
        CALL velocity_tendencies(p_nh%prog(nnew),p_patch,p_int,p_nh%metrics,p_nh%diag,z_w_concorr_me, &
          z_kin_hor_e,z_vt_ie,ntl2,istep,lvn_only,dtime)
        nvar = nnew
      ENDIF


      ! Preparations for igradp_method = 3/5 (reformulated extrapolation below the ground)
      IF (istep == 1 .AND. (igradp_method == 3 .OR. igradp_method == 5)) THEN

        nproma_gradp = cpu_min_nproma(nproma,256)
        nblks_gradp  = INT(p_nh%metrics%pg_listdim/nproma_gradp)
        npromz_gradp = MOD(p_nh%metrics%pg_listdim,nproma_gradp)
        IF (npromz_gradp > 0) THEN
          nblks_gradp = nblks_gradp + 1
        ELSE
          npromz_gradp = nproma_gradp
        ENDIF

      ENDIF

      IF (timers_level > 5) CALL timer_start(timer_solve_nh_cellcomp)

      ! Computations on mass points
!$OMP PARALLEL PRIVATE (rl_start,rl_end,i_startblk,i_endblk)

      rl_start = 3
      IF (istep == 1) THEN
        rl_end = min_rlcell_int - 1
      ELSE ! halo points are not needed in step 2
        rl_end = min_rlcell_int
      ENDIF

      i_startblk = p_patch%cells%start_block(rl_start)
      i_endblk   = p_patch%cells%end_block(rl_end)

      ! initialize nest boundary points of z_rth_pr with zero
      IF (istep == 1 .AND. (jg > 1 .OR. l_limited_area)) THEN

#ifdef __SWAPDIM
          !DA: make _sp version async as well
#ifdef __MIXED_PRECISION
          CALL init_zero_contiguous_sp(z_rth_pr(1,1,1,1), nproma*nlev*i_startblk)
          CALL init_zero_contiguous_sp(z_rth_pr(1,1,1,2), nproma*nlev*i_startblk)
#else
          CALL init_zero_contiguous_dp(z_rth_pr(1,1,1,1), nproma*nlev*i_startblk, .TRUE.)
          CALL init_zero_contiguous_dp(z_rth_pr(1,1,1,2), nproma*nlev*i_startblk, .TRUE.)
#endif
#else
          !DA: make _sp version async as well
#ifdef __MIXED_PRECISION
          CALL init_zero_contiguous_sp(z_rth_pr(1,1,1,1), 2*nproma*nlev*i_startblk)
#else
          CALL init_zero_contiguous_dp(z_rth_pr(1,1,1,1), 2*nproma*nlev*i_startblk, .TRUE.)
#endif
#endif

!$OMP BARRIER
      ENDIF

!$OMP DO PRIVATE(jb,i_startidx,i_endidx,jk,jc,z_exner_ic,z_theta_v_pr_ic,z_w_backtraj,&
!$OMP            z_theta_v_pr_mc_m1,z_theta_v_pr_mc,z_rho_tavg_m1,z_rho_tavg, &
#ifdef __SX__
!$OMP            z_rho_tavg_m1_v,z_theta_tavg_m1_v,z_theta_v_pr_mc_m1_v, &
#endif
!$OMP            z_theta_tavg_m1,z_theta_tavg,z_thermal_exp_local) ICON_OMP_DEFAULT_SCHEDULE
      DO jb = i_startblk, i_endblk

        CALL get_indices_c(p_patch, jb, i_startblk, i_endblk, &
          i_startidx, i_endidx, rl_start, rl_end)

        IF (istep == 1) THEN ! to be executed in predictor step only

!$ACC PARALLEL IF( i_am_accel_node .AND. acc_on ) DEFAULT(NONE) ASYNC(1)
          !$ACC LOOP GANG VECTOR COLLAPSE(2)
          DO jk = 1, nlev
!DIR$ IVDEP
            DO jc = i_startidx, i_endidx
              ! temporally extrapolated perturbation Exner pressure (used for horizontal gradients only)
              z_exner_ex_pr(jc,jk,jb) = (1._wp + p_nh%metrics%exner_exfac(jc,jk,jb)) *    &
                (p_nh%prog(nnow)%exner(jc,jk,jb) - p_nh%metrics%exner_ref_mc(jc,jk,jb)) - &
                 p_nh%metrics%exner_exfac(jc,jk,jb) * p_nh%diag%exner_pr(jc,jk,jb)

              ! non-extrapolated perturbation Exner pressure, saved in exner_pr for the next time step
              p_nh%diag%exner_pr(jc,jk,jb) = p_nh%prog(nnow)%exner(jc,jk,jb) - &
                                              p_nh%metrics%exner_ref_mc(jc,jk,jb)

            ENDDO
          ENDDO
!$ACC END PARALLEL

          ! The purpose of the extra level of exner_pr is to simplify coding for
          ! igradp_method=4/5. It is multiplied with zero and thus actually not used
!$ACC KERNELS IF( i_am_accel_node .AND. acc_on ) DEFAULT(NONE) ASYNC(1)
          z_exner_ex_pr(:,nlevp1,jb) = 0._wp
!$ACC END KERNELS

          IF (l_open_ubc .AND. .NOT. l_vert_nested) THEN
            ! Compute contribution of thermal expansion to vertical wind at model top
            ! Isothermal expansion is assumed

#ifdef _OPENACC
! Exchanging loop order to remove data dep
! TODO: evaluate if this makes sense
!$ACC PARALLEL IF( i_am_accel_node .AND. acc_on ) PRIVATE(z_thermal_exp_local) DEFAULT(NONE) ASYNC(1)
            !$ACC LOOP GANG VECTOR
            DO jc = i_startidx, i_endidx
              z_thermal_exp_local = 0._wp
              DO jk = 1, nlev
                   z_thermal_exp_local= z_thermal_exp_local + cvd_o_rd                        &
                    * p_nh%diag%ddt_exner_phy(jc,jk,jb)                                       &
                    /  (p_nh%prog(nnow)%exner(jc,jk,jb)*p_nh%metrics%inv_ddqz_z_full(jc,jk,jb))
              ENDDO
              z_thermal_exp(jc,jb) = z_thermal_exp_local
            ENDDO
!$ACC END PARALLEL

#else
            z_thermal_exp(:,jb) = 0._wp
            DO jk = 1, nlev
!DIR$ IVDEP
              DO jc = i_startidx, i_endidx
                z_thermal_exp(jc,jb) = z_thermal_exp(jc,jb) + cvd_o_rd                      &
                  * p_nh%diag%ddt_exner_phy(jc,jk,jb)                                       &
                  /  (p_nh%prog(nnow)%exner(jc,jk,jb)*p_nh%metrics%inv_ddqz_z_full(jc,jk,jb))
              ENDDO
            ENDDO
#endif

          ENDIF

          IF (igradp_method <= 3) THEN
            ! Perturbation Exner pressure on bottom half level
!DIR$ IVDEP
!$ACC PARALLEL IF( i_am_accel_node .AND. acc_on ) DEFAULT(NONE) ASYNC(1)
            !$ACC LOOP GANG VECTOR
            DO jc = i_startidx, i_endidx
              z_exner_ic(jc,nlevp1) =                                         &
                p_nh%metrics%wgtfacq_c(jc,1,jb)*z_exner_ex_pr(jc,nlev  ,jb) + &
                p_nh%metrics%wgtfacq_c(jc,2,jb)*z_exner_ex_pr(jc,nlev-1,jb) + &
                p_nh%metrics%wgtfacq_c(jc,3,jb)*z_exner_ex_pr(jc,nlev-2,jb)
            ENDDO
!$ACC END PARALLEL

! WS: moved full z_exner_ic calculation here to avoid OpenACC dependency on jk+1 below
!     possibly GZ will want to consider the cache ramifications of this change for CPU
!$ACC PARALLEL IF( i_am_accel_node .AND. acc_on ) DEFAULT(NONE) ASYNC(1)
            !$ACC LOOP GANG VECTOR TILE(32,4)
            DO jk = nlev, MAX(2,nflatlev(jg)), -1
!DIR$ IVDEP
              DO jc = i_startidx, i_endidx
                ! Exner pressure on remaining half levels for metric correction term
                z_exner_ic(jc,jk) =                                                    &
                         p_nh%metrics%wgtfac_c(jc,jk,jb) *z_exner_ex_pr(jc,jk  ,jb) +  &
                  (1._vp-p_nh%metrics%wgtfac_c(jc,jk,jb))*z_exner_ex_pr(jc,jk-1,jb)
              ENDDO
            ENDDO
!$ACC END PARALLEL

!$ACC PARALLEL IF( i_am_accel_node .AND. acc_on ) DEFAULT(NONE) ASYNC(1)
            !$ACC LOOP GANG VECTOR TILE(32,4)
            DO jk = nlev, MAX(2,nflatlev(jg)), -1
!DIR$ IVDEP
              DO jc = i_startidx, i_endidx

                ! First vertical derivative of perturbation Exner pressure
#ifdef __SWAPDIM
                z_dexner_dz_c(jc,jk,jb,1) =                     &
#else
                z_dexner_dz_c(1,jc,jk,jb) =                     &
#endif
                  (z_exner_ic(jc,jk) - z_exner_ic(jc,jk+1)) *   &
                  p_nh%metrics%inv_ddqz_z_full(jc,jk,jb)
              ENDDO
            ENDDO
!$ACC END PARALLEL

            IF (nflatlev(jg) == 1) THEN
              ! Perturbation Exner pressure on top half level
!DIR$ IVDEP
!$ACC PARALLEL IF( i_am_accel_node .AND. acc_on ) DEFAULT(NONE) ASYNC(1)
              !$ACC LOOP GANG VECTOR
              DO jc = i_startidx, i_endidx
                z_exner_ic(jc,1) =                                          &
                  p_nh%metrics%wgtfacq1_c(jc,1,jb)*z_exner_ex_pr(jc,1,jb) + &
                  p_nh%metrics%wgtfacq1_c(jc,2,jb)*z_exner_ex_pr(jc,2,jb) + &
                  p_nh%metrics%wgtfacq1_c(jc,3,jb)*z_exner_ex_pr(jc,3,jb)

                ! First vertical derivative of perturbation Exner pressure
#ifdef __SWAPDIM
                z_dexner_dz_c(jc,1,jb,1) =                    &
#else
                z_dexner_dz_c(1,jc,1,jb) =                    &
#endif
                  (z_exner_ic(jc,1) - z_exner_ic(jc,2)) *   &
                  p_nh%metrics%inv_ddqz_z_full(jc,1,jb)
              ENDDO
!$ACC END PARALLEL
            ENDIF

          ENDIF

!$ACC PARALLEL IF( i_am_accel_node .AND. acc_on ) DEFAULT(NONE) ASYNC(1)
#ifdef __SWAPDIM
          !$ACC LOOP GANG VECTOR
          DO jc = i_startidx, i_endidx
            z_rth_pr(jc,1,jb,1) = p_nh%prog(nnow)%rho(jc,1,jb) - &
              p_nh%metrics%rho_ref_mc(jc,1,jb)
            z_rth_pr(jc,1,jb,2) = p_nh%prog(nnow)%theta_v(jc,1,jb) - &
              p_nh%metrics%theta_ref_mc(jc,1,jb)
          ENDDO
#else
          !$ACC LOOP GANG VECTOR
          DO jc = i_startidx, i_endidx
            z_rth_pr(1,jc,1,jb) =  p_nh%prog(nnow)%rho(jc,1,jb) - &
              p_nh%metrics%rho_ref_mc(jc,1,jb)
            z_rth_pr(2,jc,1,jb) =  p_nh%prog(nnow)%theta_v(jc,1,jb) - &
              p_nh%metrics%theta_ref_mc(jc,1,jb)
          ENDDO
#endif
!$ACC END PARALLEL

!$ACC PARALLEL IF( i_am_accel_node .AND. acc_on ) DEFAULT(NONE) ASYNC(1)
          !$ACC LOOP GANG VECTOR TILE(32,4)
          DO jk = 2, nlev
!DIR$ IVDEP
            DO jc = i_startidx, i_endidx
              ! density at interface levels for vertical flux divergence computation
              p_nh%diag%rho_ic(jc,jk,jb) = p_nh%metrics%wgtfac_c(jc,jk,jb) *p_nh%prog(nnow)%rho(jc,jk  ,jb) + &
                                    (1._wp-p_nh%metrics%wgtfac_c(jc,jk,jb))*p_nh%prog(nnow)%rho(jc,jk-1,jb)

              ! perturbation density and virtual potential temperature at main levels for horizontal flux divergence term
              ! (needed in the predictor step only)
#ifdef __SWAPDIM
              z_rth_pr(jc,jk,jb,1) =  p_nh%prog(nnow)%rho(jc,jk,jb)     - p_nh%metrics%rho_ref_mc(jc,jk,jb)
              z_rth_pr(jc,jk,jb,2) =  p_nh%prog(nnow)%theta_v(jc,jk,jb) - p_nh%metrics%theta_ref_mc(jc,jk,jb)
#else
              z_rth_pr(1,jc,jk,jb) =  p_nh%prog(nnow)%rho(jc,jk,jb)     - p_nh%metrics%rho_ref_mc(jc,jk,jb)
              z_rth_pr(2,jc,jk,jb) =  p_nh%prog(nnow)%theta_v(jc,jk,jb) - p_nh%metrics%theta_ref_mc(jc,jk,jb)
#endif
#ifdef _OPENACC
            ENDDO
          ENDDO
!$ACC END PARALLEL

!$ACC PARALLEL IF( i_am_accel_node .AND. acc_on ) DEFAULT(NONE) ASYNC(1)
          !$ACC LOOP GANG VECTOR COLLAPSE(2)
          DO jk = 2, nlev
!DIR$ IVDEP
            DO jc = i_startidx, i_endidx
#endif

              ! perturbation virtual potential temperature at interface levels
#ifdef __SWAPDIM
              z_theta_v_pr_ic(jc,jk) =                                           &
                       p_nh%metrics%wgtfac_c(jc,jk,jb) *z_rth_pr(jc,jk  ,jb,2) + &
                (1._vp-p_nh%metrics%wgtfac_c(jc,jk,jb))*z_rth_pr(jc,jk-1,jb,2)
#else
              z_theta_v_pr_ic(jc,jk) =                                           &
                       p_nh%metrics%wgtfac_c(jc,jk,jb) *z_rth_pr(2,jc,jk  ,jb) + &
                (1._vp-p_nh%metrics%wgtfac_c(jc,jk,jb))*z_rth_pr(2,jc,jk-1,jb)
#endif
              ! virtual potential temperature at interface levels
              p_nh%diag%theta_v_ic(jc,jk,jb) =                                                &
                       p_nh%metrics%wgtfac_c(jc,jk,jb) *p_nh%prog(nnow)%theta_v(jc,jk  ,jb) + &
                (1._wp-p_nh%metrics%wgtfac_c(jc,jk,jb))*p_nh%prog(nnow)%theta_v(jc,jk-1,jb)

              ! vertical pressure gradient * theta_v
              z_th_ddz_exner_c(jc,jk,jb) = p_nh%metrics%vwind_expl_wgt(jc,jb)* &
                p_nh%diag%theta_v_ic(jc,jk,jb) * (p_nh%diag%exner_pr(jc,jk-1,jb)-      &
                p_nh%diag%exner_pr(jc,jk,jb)) / p_nh%metrics%ddqz_z_half(jc,jk,jb) +   &
                z_theta_v_pr_ic(jc,jk)*p_nh%metrics%d_exner_dz_ref_ic(jc,jk,jb)
            ENDDO
          ENDDO
!$ACC END PARALLEL

        ELSE  ! istep = 2 - in this step, an upwind-biased discretization is used for rho_ic and theta_v_ic
          ! in order to reduce the numerical dispersion errors
#ifdef __SX__
          ! precompute values for jk = 1 which are previous values in first iteration of jk compute loop
          jk = 2
            DO jc = i_startidx, i_endidx
              z_rho_tavg_m1_v(jc) = wgt_nnow_rth*p_nh%prog(nnow)%rho(jc,jk-1,jb) + &
                              wgt_nnew_rth*p_nh%prog(nvar)%rho(jc,jk-1,jb)
              z_theta_tavg_m1_v(jc) = wgt_nnow_rth*p_nh%prog(nnow)%theta_v(jc,jk-1,jb) + &
                                wgt_nnew_rth*p_nh%prog(nvar)%theta_v(jc,jk-1,jb)
              z_theta_v_pr_mc_m1_v(jc)  = z_theta_tavg_m1_v(jc) - p_nh%metrics%theta_ref_mc(jc,jk-1,jb)
            ENDDO
#endif

!$ACC PARALLEL IF( i_am_accel_node .AND. acc_on )  DEFAULT(NONE) ASYNC(1)
          !$ACC LOOP GANG VECTOR TILE(128,*) &
          !$ACC      PRIVATE(z_w_backtraj, z_rho_tavg_m1, z_theta_tavg_m1, z_rho_tavg, &
          !$ACC              z_theta_tavg, z_theta_v_pr_mc_m1, z_theta_v_pr_mc )
          DO jk = 2, nlev
!DIR$ IVDEP
            DO jc = i_startidx, i_endidx
              ! backward trajectory - use w(nnew) in order to be at the same time level as w_concorr
              z_w_backtraj = - (p_nh%prog(nnew)%w(jc,jk,jb) - p_nh%diag%w_concorr_c(jc,jk,jb)) * &
                dtime*0.5_wp/p_nh%metrics%ddqz_z_half(jc,jk,jb)

              ! temporally averaged density and virtual potential temperature depending on rhotheta_offctr
              ! (see pre-computation above)
#ifndef __SX__
              z_rho_tavg_m1 = wgt_nnow_rth*p_nh%prog(nnow)%rho(jc,jk-1,jb) + &
                              wgt_nnew_rth*p_nh%prog(nvar)%rho(jc,jk-1,jb)
              z_theta_tavg_m1 = wgt_nnow_rth*p_nh%prog(nnow)%theta_v(jc,jk-1,jb) + &
                                wgt_nnew_rth*p_nh%prog(nvar)%theta_v(jc,jk-1,jb)
#else
              z_rho_tavg_m1   = z_rho_tavg_m1_v(jc)
              z_theta_tavg_m1 = z_theta_tavg_m1_v(jc)
#endif

              z_rho_tavg = wgt_nnow_rth*p_nh%prog(nnow)%rho(jc,jk,jb) + &
                           wgt_nnew_rth*p_nh%prog(nvar)%rho(jc,jk,jb)
              z_theta_tavg = wgt_nnow_rth*p_nh%prog(nnow)%theta_v(jc,jk,jb) + &
                             wgt_nnew_rth*p_nh%prog(nvar)%theta_v(jc,jk,jb)

              ! density at interface levels for vertical flux divergence computation
              p_nh%diag%rho_ic(jc,jk,jb) = p_nh%metrics%wgtfac_c(jc,jk,jb) *z_rho_tavg    + &
                                    (1._wp-p_nh%metrics%wgtfac_c(jc,jk,jb))*z_rho_tavg_m1 + &
                z_w_backtraj*(z_rho_tavg_m1-z_rho_tavg)

              ! perturbation virtual potential temperature at main levels
#ifndef __SX__
              z_theta_v_pr_mc_m1  = z_theta_tavg_m1 - p_nh%metrics%theta_ref_mc(jc,jk-1,jb)
#else
              z_theta_v_pr_mc_m1 = z_theta_v_pr_mc_m1_v(jc)
#endif
              z_theta_v_pr_mc     = z_theta_tavg    - p_nh%metrics%theta_ref_mc(jc,jk,jb)

              ! perturbation virtual potential temperature at interface levels
              z_theta_v_pr_ic(jc,jk) =                                       &
                       p_nh%metrics%wgtfac_c(jc,jk,jb) *z_theta_v_pr_mc +    &
                (1._vp-p_nh%metrics%wgtfac_c(jc,jk,jb))*z_theta_v_pr_mc_m1

              ! virtual potential temperature at interface levels
              p_nh%diag%theta_v_ic(jc,jk,jb) = p_nh%metrics%wgtfac_c(jc,jk,jb) *z_theta_tavg    +  &
                                        (1._wp-p_nh%metrics%wgtfac_c(jc,jk,jb))*z_theta_tavg_m1 +  &
                z_w_backtraj*(z_theta_tavg_m1-z_theta_tavg)

              ! vertical pressure gradient * theta_v
              z_th_ddz_exner_c(jc,jk,jb) = p_nh%metrics%vwind_expl_wgt(jc,jb)* &
                p_nh%diag%theta_v_ic(jc,jk,jb) * (p_nh%diag%exner_pr(jc,jk-1,jb)-      &
                p_nh%diag%exner_pr(jc,jk,jb)) / p_nh%metrics%ddqz_z_half(jc,jk,jb) +   &
                z_theta_v_pr_ic(jc,jk)*p_nh%metrics%d_exner_dz_ref_ic(jc,jk,jb)

#ifdef __SX__
              ! save current values as previous values for next iteration
              z_rho_tavg_m1_v(jc) = z_rho_tavg
              z_theta_tavg_m1_v(jc) = z_theta_tavg
              z_theta_v_pr_mc_m1_v(jc) = z_theta_v_pr_mc
#endif

            ENDDO
          ENDDO
!$ACC END PARALLEL

        ENDIF ! istep = 1/2

        ! rho and theta at top level (in case of vertical nesting, upper boundary conditions
        !                             are set in the vertical solver loop)
        IF (l_open_ubc .AND. .NOT. l_vert_nested) THEN
          IF ( istep == 1 ) THEN
!$ACC PARALLEL IF( i_am_accel_node .AND. acc_on )  DEFAULT(NONE) ASYNC(1)
!DIR$ IVDEP
            !$ACC LOOP GANG VECTOR
            DO jc = i_startidx, i_endidx
              p_nh%diag%theta_v_ic(jc,1,jb) = &
                p_nh%metrics%theta_ref_ic(jc,1,jb)                   + &
#ifdef __SWAPDIM
                p_nh%metrics%wgtfacq1_c(jc,1,jb)*z_rth_pr(jc,1,jb,2) + &
                p_nh%metrics%wgtfacq1_c(jc,2,jb)*z_rth_pr(jc,2,jb,2) + &
                p_nh%metrics%wgtfacq1_c(jc,3,jb)*z_rth_pr(jc,3,jb,2)
#else
                p_nh%metrics%wgtfacq1_c(jc,1,jb)*z_rth_pr(2,jc,1,jb) + &
                p_nh%metrics%wgtfacq1_c(jc,2,jb)*z_rth_pr(2,jc,2,jb) + &
                p_nh%metrics%wgtfacq1_c(jc,3,jb)*z_rth_pr(2,jc,3,jb)
#endif
            ENDDO
!$ACC END PARALLEL
          ELSE ! ISTEP == 2
!$ACC PARALLEL IF( i_am_accel_node .AND. acc_on )  DEFAULT(NONE) ASYNC(1)
!DIR$ IVDEP
            !$ACC LOOP GANG VECTOR
            DO jc = i_startidx, i_endidx
              p_nh%diag%theta_v_ic(jc,1,jb) = p_nh%metrics%theta_ref_ic(jc,1,jb) + &
                p_nh%metrics%wgtfacq1_c(jc,1,jb)* ( wgt_nnow_rth*p_nh%prog(nnow)%theta_v(jc,1,jb) +     &
                wgt_nnew_rth*p_nh%prog(nvar)%theta_v(jc,1,jb) - p_nh%metrics%theta_ref_mc(jc,1,jb) ) + &
                p_nh%metrics%wgtfacq1_c(jc,2,jb)*( wgt_nnow_rth*p_nh%prog(nnow)%theta_v(jc,2,jb) +      &
                wgt_nnew_rth*p_nh%prog(nvar)%theta_v(jc,2,jb) - p_nh%metrics%theta_ref_mc(jc,2,jb) ) + &
                p_nh%metrics%wgtfacq1_c(jc,3,jb)*( wgt_nnow_rth*p_nh%prog(nnow)%theta_v(jc,3,jb) +      &
                wgt_nnew_rth*p_nh%prog(nvar)%theta_v(jc,3,jb) - p_nh%metrics%theta_ref_mc(jc,3,jb) )
            ENDDO
!$ACC END PARALLEL
          ENDIF
!$ACC PARALLEL IF( i_am_accel_node .AND. acc_on )  DEFAULT(NONE) ASYNC(1)
!DIR$ IVDEP
          !$ACC LOOP GANG VECTOR
          DO jc = i_startidx, i_endidx
            p_nh%diag%rho_ic(jc,1,jb) =  wgt_nnow_rth*(                        &
              p_nh%metrics%wgtfacq1_c(jc,1,jb)*p_nh%prog(nnow)%rho(jc,1,jb) +  &
              p_nh%metrics%wgtfacq1_c(jc,2,jb)*p_nh%prog(nnow)%rho(jc,2,jb) +  &
              p_nh%metrics%wgtfacq1_c(jc,3,jb)*p_nh%prog(nnow)%rho(jc,3,jb))+  &
              wgt_nnew_rth * (                                                 &
              p_nh%metrics%wgtfacq1_c(jc,1,jb)*p_nh%prog(nvar)%rho(jc,1,jb) +  &
              p_nh%metrics%wgtfacq1_c(jc,2,jb)*p_nh%prog(nvar)%rho(jc,2,jb) +  &
              p_nh%metrics%wgtfacq1_c(jc,3,jb)*p_nh%prog(nvar)%rho(jc,3,jb) )
          ENDDO
!$ACC END PARALLEL
        ENDIF

        IF (istep == 1) THEN

          ! Perturbation theta at top and surface levels
!$ACC PARALLEL IF( i_am_accel_node .AND. acc_on )  DEFAULT(NONE) ASYNC(1)
!DIR$ IVDEP
          !$ACC LOOP GANG VECTOR
          DO jc = i_startidx, i_endidx
            z_theta_v_pr_ic(jc,1)      = 0._wp
            z_theta_v_pr_ic(jc,nlevp1) =                                   &
#ifdef __SWAPDIM
              p_nh%metrics%wgtfacq_c(jc,1,jb)*z_rth_pr(jc,nlev  ,jb,2) +     &
              p_nh%metrics%wgtfacq_c(jc,2,jb)*z_rth_pr(jc,nlev-1,jb,2) +   &
              p_nh%metrics%wgtfacq_c(jc,3,jb)*z_rth_pr(jc,nlev-2,jb,2)
#else
              p_nh%metrics%wgtfacq_c(jc,1,jb)*z_rth_pr(2,jc,nlev  ,jb) +     &
              p_nh%metrics%wgtfacq_c(jc,2,jb)*z_rth_pr(2,jc,nlev-1,jb) +   &
              p_nh%metrics%wgtfacq_c(jc,3,jb)*z_rth_pr(2,jc,nlev-2,jb)
#endif
            p_nh%diag%theta_v_ic(jc,nlevp1,jb) =                                  &
              p_nh%metrics%theta_ref_ic(jc,nlevp1,jb) + z_theta_v_pr_ic(jc,nlevp1)
          ENDDO
!$ACC END PARALLEL

          IF (igradp_method <= 3) THEN

!$ACC PARALLEL IF( i_am_accel_node .AND. acc_on )  DEFAULT(NONE) ASYNC(1)
            !$ACC LOOP GANG VECTOR TILE(32,4)
            DO jk = nflat_gradp(jg), nlev
!DIR$ IVDEP
              DO jc = i_startidx, i_endidx
                ! Second vertical derivative of perturbation Exner pressure (hydrostatic approximation)
#ifdef __SWAPDIM
                z_dexner_dz_c(jc,jk,jb,2) = -0.5_vp *                              &
                  ((z_theta_v_pr_ic(jc,jk) - z_theta_v_pr_ic(jc,jk+1)) *           &
                  p_nh%metrics%d2dexdz2_fac1_mc(jc,jk,jb) + z_rth_pr(jc,jk,jb,2) * &
#else
                z_dexner_dz_c(2,jc,jk,jb) = -0.5_vp *                              &
                  ((z_theta_v_pr_ic(jc,jk) - z_theta_v_pr_ic(jc,jk+1)) *           &
                  p_nh%metrics%d2dexdz2_fac1_mc(jc,jk,jb) + z_rth_pr(2,jc,jk,jb) * &
#endif
                  p_nh%metrics%d2dexdz2_fac2_mc(jc,jk,jb))
              ENDDO
            ENDDO
!$ACC END PARALLEL
          ENDIF

        ENDIF ! istep == 1

      ENDDO
!$OMP END DO NOWAIT

      IF (istep == 1) THEN
        ! Add computation of z_grad_rth (perturbation density and virtual potential temperature at main levels)
        ! at outer halo points: needed for correct calculation of the upwind gradients for Miura scheme
        rl_start = min_rlcell_int - 2
        rl_end   = min_rlcell_int - 2

        i_startblk = p_patch%cells%start_block(rl_start)
        i_endblk   = p_patch%cells%end_block(rl_end)

!$OMP DO PRIVATE(jb,i_startidx,i_endidx,jk,jc) ICON_OMP_DEFAULT_SCHEDULE
        DO jb = i_startblk, i_endblk

          CALL get_indices_c(p_patch, jb, i_startblk, i_endblk, i_startidx, i_endidx, rl_start, rl_end)

!$ACC PARALLEL IF( i_am_accel_node .AND. acc_on )  DEFAULT(NONE) ASYNC(1)
          !$ACC LOOP GANG VECTOR COLLAPSE(2)
          DO jk = 1, nlev
!DIR$ IVDEP
            DO jc = i_startidx, i_endidx
#ifdef __SWAPDIM
              z_rth_pr(jc,jk,jb,1) = p_nh%prog(nnow)%rho(jc,jk,jb)     - p_nh%metrics%rho_ref_mc(jc,jk,jb)
              z_rth_pr(jc,jk,jb,2) = p_nh%prog(nnow)%theta_v(jc,jk,jb) - p_nh%metrics%theta_ref_mc(jc,jk,jb)
#else
              z_rth_pr(1,jc,jk,jb) = p_nh%prog(nnow)%rho(jc,jk,jb)     - p_nh%metrics%rho_ref_mc(jc,jk,jb)
              z_rth_pr(2,jc,jk,jb) = p_nh%prog(nnow)%theta_v(jc,jk,jb) - p_nh%metrics%theta_ref_mc(jc,jk,jb)
#endif
            ENDDO
          ENDDO
!$ACC END PARALLEL
        ENDDO
!$OMP END DO NOWAIT

      ENDIF
!$OMP END PARALLEL

      IF (timers_level > 5) THEN
        CALL timer_stop(timer_solve_nh_cellcomp)
        CALL timer_start(timer_solve_nh_vnupd)
      ENDIF

      ! Compute rho and theta at edges for horizontal flux divergence term
      IF (istep == 1) THEN
        IF (iadv_rhotheta == 1) THEN ! Simplified Miura scheme
          !DA: TODO: remove the wait after everything is async
          !$ACC WAIT
          ! Compute density and potential temperature at vertices
          CALL cells2verts_scalar(p_nh%prog(nnow)%rho,p_patch, p_int%cells_aw_verts, &
            z_rho_v, opt_rlend=min_rlvert_int-1)
          CALL cells2verts_scalar(p_nh%prog(nnow)%theta_v,p_patch, p_int%cells_aw_verts, &
            z_theta_v_v, opt_rlend=min_rlvert_int-1)

        ELSE IF (iadv_rhotheta == 2) THEN ! Miura second-order upwind scheme

#if !defined (__LOOP_EXCHANGE) && !defined (__SX__)
          ! Compute backward trajectory - code is inlined for cache-based machines (see below)
          CALL btraj_compute_o1( btraj      = btraj,                 & !inout
            &                   ptr_p       = p_patch,               & !in
            &                   ptr_int     = p_int,                 & !in
            &                   p_vn        = p_nh%prog(nnow)%vn,    & !in
#ifdef __MIXED_PRECISION
            &                   p_vt        = REAL(p_nh%diag%vt,wp), & !in    ! this results in differences in distv_bary, not sure why...
#else
            &                   p_vt        = p_nh%diag%vt,          & !in
#endif
            &                   p_dthalf    = 0.5_wp*dtime,          & !in
            &                   opt_rlstart = 7,                     & !in
            &                   opt_rlend   = min_rledge_int-1,      & !in
            &                   opt_acc_async = .TRUE.               ) !in
#endif

          ! Compute Green-Gauss gradients for rho and theta
!TODO: grad_green_gauss_cell adjust...
          CALL grad_green_gauss_cell(z_rth_pr, p_patch, p_int, z_grad_rth,    &
            opt_rlstart=3, opt_rlend=min_rlcell_int-1, opt_acc_async=.TRUE.)

        ELSE IF (iadv_rhotheta == 3) THEN ! Third-order Miura scheme (does not perform well yet)

          !DA: TODO: remove the wait after everything is async
          !$ACC WAIT

          lcompute =.TRUE.
          lcleanup =.FALSE.
          ! First call: compute backward trajectory with wind at time level nnow

          CALL upwind_hflux_miura3(p_patch, p_nh%prog(nnow)%rho, p_nh%prog(nnow)%vn, &
            p_nh%prog(nnow)%vn, REAL(p_nh%diag%vt,wp), dtime, p_int,    &
            lcompute, lcleanup, 0, z_rho_e,                    &
            opt_rlstart=7, opt_lout_edge=.TRUE. )

          ! Second call: compute only reconstructed value for flux divergence
          lcompute =.FALSE.
          lcleanup =.TRUE.
          CALL upwind_hflux_miura3(p_patch, p_nh%prog(nnow)%theta_v, p_nh%prog(nnow)%vn, &
            p_nh%prog(nnow)%vn, REAL(p_nh%diag%vt,wp), dtime, p_int,        &
            lcompute, lcleanup, 0, z_theta_v_e,                    &
            opt_rlstart=7, opt_lout_edge=.TRUE. )

        ENDIF
      ENDIF ! istep = 1

!$OMP PARALLEL PRIVATE (rl_start,rl_end,i_startblk,i_endblk)
      IF (istep == 1) THEN
        ! Compute 'edge values' of density and virtual potential temperature for horizontal
        ! flux divergence term; this is included in upwind_hflux_miura3 for option 3
        IF (iadv_rhotheta <= 2) THEN

          ! Initialize halo edges with zero in order to avoid access of uninitialized array elements
          i_startblk = p_patch%edges%start_block(min_rledge_int-2)
          IF (idiv_method == 1) THEN
            i_endblk = p_patch%edges%end_block(min_rledge_int-2)
          ELSE
            i_endblk = p_patch%edges%end_block(min_rledge_int-3)
          ENDIF

          IF (i_endblk >= i_startblk) THEN
            CALL init_zero_contiguous_dp(z_rho_e    (1,1,i_startblk), nproma*nlev*(i_endblk-i_startblk+1), .TRUE.)
            CALL init_zero_contiguous_dp(z_theta_v_e(1,1,i_startblk), nproma*nlev*(i_endblk-i_startblk+1), .TRUE.)
          ENDIF
!$OMP BARRIER

          rl_start = 7
          rl_end   = min_rledge_int-1

          i_startblk = p_patch%edges%start_block(rl_start)
          i_endblk   = p_patch%edges%end_block  (rl_end)

          ! initialize also nest boundary points with zero
          IF (jg > 1 .OR. l_limited_area) THEN
            CALL init_zero_contiguous_dp(z_rho_e    (1,1,1), nproma*nlev*i_startblk, .TRUE.)
            CALL init_zero_contiguous_dp(z_theta_v_e(1,1,1), nproma*nlev*i_startblk, .TRUE.)
!$OMP BARRIER
          ENDIF

!$OMP DO PRIVATE(jb,jk,je,i_startidx,i_endidx,ilc0,ibc0,lvn_pos,&
!$OMP            z_ntdistv_bary_1,z_ntdistv_bary_2,distv_bary_1,distv_bary_2) ICON_OMP_DEFAULT_SCHEDULE
          DO jb = i_startblk, i_endblk

            CALL get_indices_e(p_patch, jb, i_startblk, i_endblk, &
                             i_startidx, i_endidx, rl_start, rl_end)

            IF (iadv_rhotheta == 2) THEN
              ! Operations from upwind_hflux_miura are inlined in order to process both
              ! fields in one step

!$ACC PARALLEL IF( i_am_accel_node .AND. acc_on )  DEFAULT(NONE) ASYNC(1)
#if defined (__LOOP_EXCHANGE) || defined (__SX__)
              ! For cache-based machines, also the back-trajectory computation is inlined to improve efficiency
              !$ACC LOOP GANG(static:1) VECTOR TILE(32,4)   &
              !$ACC      PRIVATE(lvn_pos,ilc0,ibc0,z_ntdistv_bary_1,z_ntdistv_bary_2,distv_bary_1,distv_bary_2)
#ifdef __LOOP_EXCHANGE
              DO je = i_startidx, i_endidx
!DIR$ IVDEP, PREFERVECTOR
                DO jk = 1, nlev
#else
              DO jk = 1, nlev
                DO je = i_startidx, i_endidx
#endif
                  lvn_pos = p_nh%prog(nnow)%vn(je,jk,jb) >= 0._wp

                  ! line and block indices of upwind neighbor cell
                  ilc0 = MERGE(p_patch%edges%cell_idx(je,jb,1),p_patch%edges%cell_idx(je,jb,2),lvn_pos)
                  ibc0 = MERGE(p_patch%edges%cell_blk(je,jb,1),p_patch%edges%cell_blk(je,jb,2),lvn_pos)

                  ! distances from upwind mass point to the end point of the backward trajectory
                  ! in edge-normal and tangential directions
                  z_ntdistv_bary_1 =  - ( p_nh%prog(nnow)%vn(je,jk,jb) * dthalf +    &
                    MERGE(p_int%pos_on_tplane_e(je,jb,1,1), p_int%pos_on_tplane_e(je,jb,2,1),lvn_pos))

                  z_ntdistv_bary_2 =  - ( p_nh%diag%vt(je,jk,jb) * dthalf +    &
                    MERGE(p_int%pos_on_tplane_e(je,jb,1,2), p_int%pos_on_tplane_e(je,jb,2,2),lvn_pos))

                  ! rotate distance vectors into local lat-lon coordinates:
                  !
                  ! component in longitudinal direction
                  distv_bary_1 =                                                                     &
                        z_ntdistv_bary_1*MERGE(p_patch%edges%primal_normal_cell(je,jb,1)%v1,         &
                                               p_patch%edges%primal_normal_cell(je,jb,2)%v1,lvn_pos) &
                      + z_ntdistv_bary_2*MERGE(p_patch%edges%dual_normal_cell(je,jb,1)%v1,           &
                                               p_patch%edges%dual_normal_cell(je,jb,2)%v1,lvn_pos)

                  ! component in latitudinal direction
                  distv_bary_2 =                                                                     & 
                        z_ntdistv_bary_1*MERGE(p_patch%edges%primal_normal_cell(je,jb,1)%v2,         &
                                               p_patch%edges%primal_normal_cell(je,jb,2)%v2,lvn_pos) &
                      + z_ntdistv_bary_2*MERGE(p_patch%edges%dual_normal_cell(je,jb,1)%v2,           &
                                               p_patch%edges%dual_normal_cell(je,jb,2)%v2,lvn_pos)


                  ! Calculate "edge values" of rho and theta_v
                  ! Note: z_rth_pr contains the perturbation values of rho and theta_v,
                  ! and the corresponding gradients are stored in z_grad_rth.
#ifdef __SWAPDIM
                  z_rho_e(je,jk,jb) =                                                     &
                    REAL(p_nh%metrics%rho_ref_me(je,jk,jb),wp) + z_rth_pr(ilc0,jk,ibc0,1) &
                    + distv_bary_1 * z_grad_rth(ilc0,jk,ibc0,1) &
                    + distv_bary_2 * z_grad_rth(ilc0,jk,ibc0,2)
                  z_theta_v_e(je,jk,jb) =                                                   &
                    REAL(p_nh%metrics%theta_ref_me(je,jk,jb),wp) + z_rth_pr(ilc0,jk,ibc0,2) &
                    + distv_bary_1 * z_grad_rth(ilc0,jk,ibc0,3)                             &
                    + distv_bary_2 * z_grad_rth(ilc0,jk,ibc0,4)
#else
                  z_rho_e(je,jk,jb) = REAL(p_nh%metrics%rho_ref_me(je,jk,jb),wp) &
                    +                      z_rth_pr(1,ilc0,jk,ibc0)              &
                    + distv_bary_1 * z_grad_rth(1,ilc0,jk,ibc0)                  &
                    + distv_bary_2 * z_grad_rth(2,ilc0,jk,ibc0)

                  z_theta_v_e(je,jk,jb) = REAL(p_nh%metrics%theta_ref_me(je,jk,jb),wp) &
                    +                          z_rth_pr(2,ilc0,jk,ibc0)                &
                    + distv_bary_1 * z_grad_rth(3,ilc0,jk,ibc0)                        &
                    + distv_bary_2 * z_grad_rth(4,ilc0,jk,ibc0)
#endif
                ENDDO   ! loop over vertical levels
              ENDDO ! loop over edges
#else
              !$ACC LOOP GANG(static:1) VECTOR TILE(32,4) PRIVATE(ilc0,ibc0)
              DO jk = 1, nlev
                DO je = i_startidx, i_endidx

                  ilc0 = p_cell_idx(je,jk,jb)
                  ibc0 = p_cell_blk(je,jk,jb)

                  ! Calculate "edge values" of rho and theta_v
                  ! Note: z_rth_pr contains the perturbation values of rho and theta_v,
                  ! and the corresponding gradients are stored in z_grad_rth.
#ifdef __SWAPDIM
                  z_rho_e(je,jk,jb) =                                                       &
                    REAL(p_nh%metrics%rho_ref_me(je,jk,jb),wp) + z_rth_pr(ilc0,jk,ibc0,1)   &
                    + p_distv_bary(je,jk,jb,1) * z_grad_rth(ilc0,jk,ibc0,1)             &
                    + p_distv_bary(je,jk,jb,2) * z_grad_rth(ilc0,jk,ibc0,2)
                  z_theta_v_e(je,jk,jb) =                                                   &
                    REAL(p_nh%metrics%theta_ref_me(je,jk,jb),wp) + z_rth_pr(ilc0,jk,ibc0,2) &
                    + p_distv_bary(je,jk,jb,1) * z_grad_rth(ilc0,jk,ibc0,3)             &
                    + p_distv_bary(je,jk,jb,2) * z_grad_rth(ilc0,jk,ibc0,4)
#else
                  z_rho_e(je,jk,jb) = REAL(p_nh%metrics%rho_ref_me(je,jk,jb),wp)     &
                    +                            z_rth_pr(1,ilc0,jk,ibc0)            &
                    + p_distv_bary(je,jk,jb,1) * z_grad_rth(1,ilc0,jk,ibc0)      &
                    + p_distv_bary(je,jk,jb,2) * z_grad_rth(2,ilc0,jk,ibc0)
                  z_theta_v_e(je,jk,jb) = REAL(p_nh%metrics%theta_ref_me(je,jk,jb),wp) &
                    +                            z_rth_pr(2,ilc0,jk,ibc0)              &
                    + p_distv_bary(je,jk,jb,1) * z_grad_rth(3,ilc0,jk,ibc0)        &
                    + p_distv_bary(je,jk,jb,2) * z_grad_rth(4,ilc0,jk,ibc0)
#endif

                ENDDO ! loop over edges
              ENDDO   ! loop over vertical levels
#endif
!$ACC END PARALLEL

            ELSE ! iadv_rhotheta = 1

!$ACC PARALLEL IF( i_am_accel_node .AND. acc_on )  DEFAULT(NONE) ASYNC(1)
              !$ACC LOOP GANG VECTOR TILE(32,4)
#ifdef __LOOP_EXCHANGE
              DO je = i_startidx, i_endidx
!DIR$ IVDEP
                DO jk = 1, nlev
#else
              DO jk = 1, nlev
                DO je = i_startidx, i_endidx
#endif

                  ! Compute upwind-biased values for rho and theta starting from centered differences
                  ! Note: the length of the backward trajectory should be 0.5*dtime*(vn,vt) in order to arrive
                  ! at a second-order accurate FV discretization, but twice the length is needed for numerical
                  ! stability
                  z_rho_e(je,jk,jb) =                                                                          &
                    p_int%c_lin_e(je,1,jb)*p_nh%prog(nnow)%rho(icidx(je,jb,1),jk,icblk(je,jb,1)) +             &
                    p_int%c_lin_e(je,2,jb)*p_nh%prog(nnow)%rho(icidx(je,jb,2),jk,icblk(je,jb,2)) -             &
                    dtime * (p_nh%prog(nnow)%vn(je,jk,jb)*p_patch%edges%inv_dual_edge_length(je,jb)*           &
                   (p_nh%prog(nnow)%rho(icidx(je,jb,2),jk,icblk(je,jb,2)) -                                    &
                    p_nh%prog(nnow)%rho(icidx(je,jb,1),jk,icblk(je,jb,1)) ) + p_nh%diag%vt(je,jk,jb) *         &
                    p_patch%edges%inv_primal_edge_length(je,jb) * p_patch%edges%tangent_orientation(je,jb) *   &
                   (z_rho_v(ividx(je,jb,2),jk,ivblk(je,jb,2)) - z_rho_v(ividx(je,jb,1),jk,ivblk(je,jb,1)) ) )

                  z_theta_v_e(je,jk,jb) =                                                                          &
                    p_int%c_lin_e(je,1,jb)*p_nh%prog(nnow)%theta_v(icidx(je,jb,1),jk,icblk(je,jb,1)) +             &
                    p_int%c_lin_e(je,2,jb)*p_nh%prog(nnow)%theta_v(icidx(je,jb,2),jk,icblk(je,jb,2)) -             &
                    dtime * (p_nh%prog(nnow)%vn(je,jk,jb)*p_patch%edges%inv_dual_edge_length(je,jb)*               &
                   (p_nh%prog(nnow)%theta_v(icidx(je,jb,2),jk,icblk(je,jb,2)) -                                    &
                    p_nh%prog(nnow)%theta_v(icidx(je,jb,1),jk,icblk(je,jb,1)) ) + p_nh%diag%vt(je,jk,jb) *         &
                    p_patch%edges%inv_primal_edge_length(je,jb) * p_patch%edges%tangent_orientation(je,jb) *       &
                   (z_theta_v_v(ividx(je,jb,2),jk,ivblk(je,jb,2)) - z_theta_v_v(ividx(je,jb,1),jk,ivblk(je,jb,1)) ))

                ENDDO ! loop over edges
              ENDDO   ! loop over vertical levels
!$ACC END PARALLEL
            ENDIF

          ENDDO
!$OMP END DO

        ENDIF

      ELSE IF (istep == 2 .AND. lhdiff_rcf .AND. divdamp_type >= 3) THEN ! apply div damping on 3D divergence

        ! add dw/dz contribution to divergence damping term

        rl_start = 7
        rl_end   = min_rledge_int-2

        i_startblk = p_patch%edges%start_block(rl_start)
        i_endblk   = p_patch%edges%end_block  (rl_end)

!$OMP DO PRIVATE(jb,jk,je,i_startidx,i_endidx) ICON_OMP_DEFAULT_SCHEDULE
        DO jb = i_startblk, i_endblk

          CALL get_indices_e(p_patch, jb, i_startblk, i_endblk, &
                             i_startidx, i_endidx, rl_start, rl_end)
!$ACC PARALLEL IF( i_am_accel_node .AND. acc_on )  DEFAULT(NONE) ASYNC(1)
          !$ACC LOOP GANG VECTOR COLLAPSE(2)
#ifdef __LOOP_EXCHANGE
          DO je = i_startidx, i_endidx
!DIR$ IVDEP, PREFERVECTOR
            DO jk = kstart_dd3d(jg), nlev
              z_graddiv_vn(jk,je,jb) = z_graddiv_vn(jk,je,jb) +  p_nh%metrics%hmask_dd3d(je,jb)*            &
                p_nh%metrics%scalfac_dd3d(jk) * p_patch%edges%inv_dual_edge_length(je,jb)*                  &
                ( z_dwdz_dd(icidx(je,jb,2),jk,icblk(je,jb,2)) - z_dwdz_dd(icidx(je,jb,1),jk,icblk(je,jb,1)) )
#else
          DO jk = kstart_dd3d(jg), nlev
            DO je = i_startidx, i_endidx
              z_graddiv_vn(je,jk,jb) = z_graddiv_vn(je,jk,jb) +  p_nh%metrics%hmask_dd3d(je,jb)*            &
                p_nh%metrics%scalfac_dd3d(jk) * p_patch%edges%inv_dual_edge_length(je,jb)*                  &
                ( z_dwdz_dd(icidx(je,jb,2),jk,icblk(je,jb,2)) - z_dwdz_dd(icidx(je,jb,1),jk,icblk(je,jb,1)) )
#endif
            ENDDO
          ENDDO
!$ACC END PARALLEL
        ENDDO
!$OMP END DO

      ENDIF ! istep = 1/2

      ! Remaining computations at edge points

      rl_start = grf_bdywidth_e + 1   ! boundary update follows below
      rl_end   = min_rledge_int

      i_startblk = p_patch%edges%start_block(rl_start)
      i_endblk   = p_patch%edges%end_block(rl_end)

      IF (istep == 1) THEN

!$OMP DO PRIVATE(jb,i_startidx,i_endidx,jk,je,z_theta1,z_theta2,ikp1,ikp2) ICON_OMP_DEFAULT_SCHEDULE
        DO jb = i_startblk, i_endblk

          CALL get_indices_e(p_patch, jb, i_startblk, i_endblk, &
                             i_startidx, i_endidx, rl_start, rl_end)

          ! Store values at nest interface levels
          IF (idyn_timestep == 1 .AND. l_child_vertnest) THEN
!$ACC PARALLEL IF( i_am_accel_node .AND. acc_on )  DEFAULT(NONE) ASYNC(1)
          !$ACC LOOP GANG VECTOR 
!DIR$ IVDEP
            DO je = i_startidx, i_endidx
              p_nh%diag%dvn_ie_int(je,jb) = p_nh%diag%vn_ie(je,nshift,jb) - &
                                            p_nh%diag%vn_ie(je,nshift+1,jb)
            ENDDO
!$ACC END PARALLEL
          ENDIF

!$ACC PARALLEL IF( i_am_accel_node .AND. acc_on )  DEFAULT(NONE) ASYNC(1)
          !$ACC LOOP GANG VECTOR COLLAPSE(2)
#ifdef __LOOP_EXCHANGE
          DO je = i_startidx, i_endidx
            DO jk = 1, nflatlev(jg)-1
#else
          DO jk = 1, nflatlev(jg)-1
            DO je = i_startidx, i_endidx
#endif
              ! horizontal gradient of Exner pressure where coordinate surfaces are flat
              z_gradh_exner(je,jk,jb) = p_patch%edges%inv_dual_edge_length(je,jb)* &
               (z_exner_ex_pr(icidx(je,jb,2),jk,icblk(je,jb,2)) -                  &
                z_exner_ex_pr(icidx(je,jb,1),jk,icblk(je,jb,1)) )
            ENDDO
          ENDDO
!$ACC END PARALLEL

          IF (igradp_method <= 3) THEN

!$ACC PARALLEL IF( i_am_accel_node .AND. acc_on )  DEFAULT(NONE) ASYNC(1)
            !$ACC LOOP GANG VECTOR COLLAPSE(2)
#ifdef __LOOP_EXCHANGE
            DO je = i_startidx, i_endidx
!DIR$ IVDEP
              DO jk = nflatlev(jg), nflat_gradp(jg)
#else
!$NEC outerloop_unroll(8)
            DO jk = nflatlev(jg), nflat_gradp(jg)
              DO je = i_startidx, i_endidx
#endif
                ! horizontal gradient of Exner pressure, including metric correction
                z_gradh_exner(je,jk,jb) = p_patch%edges%inv_dual_edge_length(je,jb)*         &
                 (z_exner_ex_pr(icidx(je,jb,2),jk,icblk(je,jb,2)) -                          &
                  z_exner_ex_pr(icidx(je,jb,1),jk,icblk(je,jb,1)) ) -                        &
                  p_nh%metrics%ddxn_z_full(je,jk,jb) *                                       &
#ifdef __SWAPDIM
                 (p_int%c_lin_e(je,1,jb)*z_dexner_dz_c(icidx(je,jb,1),jk,icblk(je,jb,1),1) + &
                  p_int%c_lin_e(je,2,jb)*z_dexner_dz_c(icidx(je,jb,2),jk,icblk(je,jb,2),1))
#else
                 (p_int%c_lin_e(je,1,jb)*z_dexner_dz_c(1,icidx(je,jb,1),jk,icblk(je,jb,1)) + &
                  p_int%c_lin_e(je,2,jb)*z_dexner_dz_c(1,icidx(je,jb,2),jk,icblk(je,jb,2)))
#endif
              ENDDO
            ENDDO
!$ACC END PARALLEL

!$ACC PARALLEL IF( i_am_accel_node .AND. acc_on )  DEFAULT(NONE) ASYNC(1)
            !$ACC LOOP GANG VECTOR TILE(32,4)
#ifdef __LOOP_EXCHANGE
            DO je = i_startidx, i_endidx
!DIR$ IVDEP, PREFERVECTOR
              DO jk = nflat_gradp(jg)+1, nlev
#else
!$NEC outerloop_unroll(8)
            DO jk = nflat_gradp(jg)+1, nlev
              DO je = i_startidx, i_endidx
#endif
                ! horizontal gradient of Exner pressure, Taylor-expansion-based reconstruction
                z_gradh_exner(je,jk,jb) = p_patch%edges%inv_dual_edge_length(je,jb)*          &
                  (z_exner_ex_pr(icidx(je,jb,2),ikidx(2,je,jk,jb),icblk(je,jb,2)) +           &
                   p_nh%metrics%zdiff_gradp(2,je,jk,jb)*                                      &
#ifdef __SWAPDIM
                  (z_dexner_dz_c(icidx(je,jb,2),ikidx(2,je,jk,jb),icblk(je,jb,2),1) +         &
                   p_nh%metrics%zdiff_gradp(2,je,jk,jb)*                                      &
                   z_dexner_dz_c(icidx(je,jb,2),ikidx(2,je,jk,jb),icblk(je,jb,2),2)) -        &
                  (z_exner_ex_pr(icidx(je,jb,1),ikidx(1,je,jk,jb),icblk(je,jb,1)) +           &
                   p_nh%metrics%zdiff_gradp(1,je,jk,jb)*                                      &
                  (z_dexner_dz_c(icidx(je,jb,1),ikidx(1,je,jk,jb),icblk(je,jb,1),1) +         &
                   p_nh%metrics%zdiff_gradp(1,je,jk,jb)* &
                   z_dexner_dz_c(icidx(je,jb,1),ikidx(1,je,jk,jb),icblk(je,jb,1),2))))
#else
                  (z_dexner_dz_c(1,icidx(je,jb,2),ikidx(2,je,jk,jb),icblk(je,jb,2)) +         &
                   p_nh%metrics%zdiff_gradp(2,je,jk,jb)*                                      &
                   z_dexner_dz_c(2,icidx(je,jb,2),ikidx(2,je,jk,jb),icblk(je,jb,2))) -        &
                  (z_exner_ex_pr(icidx(je,jb,1),ikidx(1,je,jk,jb),icblk(je,jb,1)) +           &
                   p_nh%metrics%zdiff_gradp(1,je,jk,jb)*                                      &
                  (z_dexner_dz_c(1,icidx(je,jb,1),ikidx(1,je,jk,jb),icblk(je,jb,1)) +         &
                   p_nh%metrics%zdiff_gradp(1,je,jk,jb)*                                      &
                   z_dexner_dz_c(2,icidx(je,jb,1),ikidx(1,je,jk,jb),icblk(je,jb,1)))))
#endif
              ENDDO
            ENDDO
!$ACC END PARALLEL

          ELSE IF (igradp_method == 4 .OR. igradp_method == 5) THEN

!$ACC PARALLEL IF( i_am_accel_node .AND. acc_on )  DEFAULT(NONE) ASYNC(1)
            !$ACC LOOP GANG VECTOR TILE(32,4)
#ifdef __LOOP_EXCHANGE
            DO je = i_startidx, i_endidx
              DO jk = nflatlev(jg), nlev
#else
            DO jk = nflatlev(jg), nlev
              DO je = i_startidx, i_endidx
#endif
                ! horizontal gradient of Exner pressure, cubic/quadratic interpolation
                z_gradh_exner(je,jk,jb) =  p_patch%edges%inv_dual_edge_length(je,jb)*   &
                  (z_exner_ex_pr(icidx(je,jb,2),ikidx(2,je,jk,jb)-1,icblk(je,jb,2)) *   &
                   p_nh%metrics%coeff_gradp(5,je,jk,jb) +                               &
                   z_exner_ex_pr(icidx(je,jb,2),ikidx(2,je,jk,jb)  ,icblk(je,jb,2)) *   &
                   p_nh%metrics%coeff_gradp(6,je,jk,jb) +                               &
                   z_exner_ex_pr(icidx(je,jb,2),ikidx(2,je,jk,jb)+1,icblk(je,jb,2)) *   &
                   p_nh%metrics%coeff_gradp(7,je,jk,jb) +                               &
                   z_exner_ex_pr(icidx(je,jb,2),ikidx(2,je,jk,jb)+2,icblk(je,jb,2)) *   &
                   p_nh%metrics%coeff_gradp(8,je,jk,jb) -                               &
                  (z_exner_ex_pr(icidx(je,jb,1),ikidx(1,je,jk,jb)-1,icblk(je,jb,1)) *   &
                   p_nh%metrics%coeff_gradp(1,je,jk,jb) +                               &
                   z_exner_ex_pr(icidx(je,jb,1),ikidx(1,je,jk,jb)  ,icblk(je,jb,1)) *   &
                   p_nh%metrics%coeff_gradp(2,je,jk,jb) +                               &
                   z_exner_ex_pr(icidx(je,jb,1),ikidx(1,je,jk,jb)+1,icblk(je,jb,1)) *   &
                   p_nh%metrics%coeff_gradp(3,je,jk,jb) +                               &
                   z_exner_ex_pr(icidx(je,jb,1),ikidx(1,je,jk,jb)+2,icblk(je,jb,1)) *   &
                  p_nh%metrics%coeff_gradp(4,je,jk,jb)) )

              ENDDO
            ENDDO
!$ACC END PARALLEL
          ENDIF

          ! compute hydrostatically approximated correction term that replaces downward extrapolation
          IF (igradp_method == 3) THEN

!$ACC PARALLEL IF( i_am_accel_node .AND. acc_on )  DEFAULT(NONE) ASYNC(1)
            !$ACC LOOP GANG VECTOR PRIVATE(z_theta1,z_theta2)
            DO je = i_startidx, i_endidx

              z_theta1 = &
                 p_nh%prog(nnow)%theta_v(icidx(je,jb,1),ikidx(1,je,nlev,jb),icblk(je,jb,1)) +  &
                 p_nh%metrics%zdiff_gradp(1,je,nlev,jb)*                                       &
                (p_nh%diag%theta_v_ic(icidx(je,jb,1),ikidx(1,je,nlev,jb),  icblk(je,jb,1)) -   &
                 p_nh%diag%theta_v_ic(icidx(je,jb,1),ikidx(1,je,nlev,jb)+1,icblk(je,jb,1))) *  &
                 p_nh%metrics%inv_ddqz_z_full(icidx(je,jb,1),ikidx(1,je,nlev,jb),icblk(je,jb,1))

              z_theta2 = &
                 p_nh%prog(nnow)%theta_v(icidx(je,jb,2),ikidx(2,je,nlev,jb),icblk(je,jb,2)) +  &
                 p_nh%metrics%zdiff_gradp(2,je,nlev,jb)*                                       &
                (p_nh%diag%theta_v_ic(icidx(je,jb,2),ikidx(2,je,nlev,jb),  icblk(je,jb,2)) -   &
                 p_nh%diag%theta_v_ic(icidx(je,jb,2),ikidx(2,je,nlev,jb)+1,icblk(je,jb,2))) *  &
                 p_nh%metrics%inv_ddqz_z_full(icidx(je,jb,2),ikidx(2,je,nlev,jb),icblk(je,jb,2))

              z_hydro_corr(je,jb) = grav_o_cpd*p_patch%edges%inv_dual_edge_length(je,jb)*    &
                (z_theta2-z_theta1)*4._wp/(z_theta1+z_theta2)**2

            ENDDO
!$ACC END PARALLEL

          ELSE IF (igradp_method == 5) THEN

!$ACC PARALLEL IF( i_am_accel_node .AND. acc_on )  DEFAULT(NONE) ASYNC(1)
            !$ACC LOOP GANG VECTOR PRIVATE(ikp1,ikp2,z_theta1,z_theta2)
            DO je = i_startidx, i_endidx

              ikp1 = MIN(nlev,ikidx(1,je,nlev,jb)+2)
              ikp2 = MIN(nlev,ikidx(2,je,nlev,jb)+2)

              z_theta1 =                                                                       &
                p_nh%prog(nnow)%theta_v(icidx(je,jb,1),ikidx(1,je,nlev,jb)-1,icblk(je,jb,1)) * &
                p_nh%metrics%coeff_gradp(1,je,nlev,jb) +                                         &
                p_nh%prog(nnow)%theta_v(icidx(je,jb,1),ikidx(1,je,nlev,jb)  ,icblk(je,jb,1)) * &
                p_nh%metrics%coeff_gradp(2,je,nlev,jb) +                                         &
                p_nh%prog(nnow)%theta_v(icidx(je,jb,1),ikidx(1,je,nlev,jb)+1,icblk(je,jb,1)) * &
                p_nh%metrics%coeff_gradp(3,je,nlev,jb) +                                         &
                p_nh%prog(nnow)%theta_v(icidx(je,jb,1),ikp1                 ,icblk(je,jb,1)) * &
                p_nh%metrics%coeff_gradp(4,je,nlev,jb)

              z_theta2 =                                                                       &
                p_nh%prog(nnow)%theta_v(icidx(je,jb,2),ikidx(2,je,nlev,jb)-1,icblk(je,jb,2)) * &
                p_nh%metrics%coeff_gradp(5,je,nlev,jb) +                                         &
                p_nh%prog(nnow)%theta_v(icidx(je,jb,2),ikidx(2,je,nlev,jb)  ,icblk(je,jb,2)) * &
                p_nh%metrics%coeff_gradp(6,je,nlev,jb) +                                         &
                p_nh%prog(nnow)%theta_v(icidx(je,jb,2),ikidx(2,je,nlev,jb)+1,icblk(je,jb,2)) * &
                p_nh%metrics%coeff_gradp(7,je,nlev,jb) +                                         &
                p_nh%prog(nnow)%theta_v(icidx(je,jb,2),ikp2                 ,icblk(je,jb,2)) * &
                p_nh%metrics%coeff_gradp(8,je,nlev,jb)

              z_hydro_corr(je,jb) = grav_o_cpd*p_patch%edges%inv_dual_edge_length(je,jb)*    &
                (z_theta2-z_theta1)*4._wp/(z_theta1+z_theta2)**2

            ENDDO
!$ACC END PARALLEL
          ENDIF

        ENDDO
!$OMP END DO

      ENDIF ! istep = 1


      IF (istep == 1 .AND. (igradp_method == 3 .OR. igradp_method == 5)) THEN

!$OMP DO PRIVATE(jb,je,ie,nlen_gradp,ishift) ICON_OMP_DEFAULT_SCHEDULE
        DO jb = 1, nblks_gradp
          IF (jb == nblks_gradp) THEN
            nlen_gradp = npromz_gradp
          ELSE
            nlen_gradp = nproma_gradp
          ENDIF
          ishift = (jb-1)*nproma_gradp
!$ACC PARALLEL IF( i_am_accel_node .AND. acc_on )  DEFAULT(NONE) ASYNC(1)
!$NEC ivdep
          !$ACC LOOP GANG VECTOR
          DO je = 1, nlen_gradp
            ie = ishift+je

            z_gradh_exner(ipeidx(ie),iplev(ie),ipeblk(ie))  =              &
              z_gradh_exner(ipeidx(ie),iplev(ie),ipeblk(ie)) +             &
              p_nh%metrics%pg_exdist(ie)*z_hydro_corr(ipeidx(ie),ipeblk(ie))

          ENDDO
!$ACC END PARALLEL
        ENDDO
!$OMP END DO

      ENDIF


      ! Update horizontal velocity field: advection, Coriolis force, pressure-gradient term, and physics

!$OMP DO PRIVATE(jb,i_startidx,i_endidx,jk,je,z_graddiv2_vn,                                                   &
!$OMP            z_ddt_vn_dyn, z_ddt_vn_apc, z_ddt_vn_cor, z_ddt_vn_pgr, z_ddt_vn_ray, z_d_vn_dmp, z_d_vn_iau  &
!$OMP           ) ICON_OMP_DEFAULT_SCHEDULE

      DO jb = i_startblk, i_endblk

        CALL get_indices_e(p_patch, jb, i_startblk, i_endblk, &
          i_startidx, i_endidx, rl_start, rl_end)

        !$ACC PARALLEL IF( i_am_accel_node .AND. acc_on )  DEFAULT(NONE) ASYNC(1)
        IF ((itime_scheme >= 4) .AND. istep == 2) THEN ! use temporally averaged velocity advection terms

          !$ACC LOOP GANG(static:1) VECTOR PRIVATE(z_ddt_vn_dyn, z_ddt_vn_apc, z_ddt_vn_cor, z_ddt_vn_pgr) TILE(32,4)
          DO jk = 1, nlev
!DIR$ IVDEP
            DO je = i_startidx, i_endidx
              !
              z_ddt_vn_apc                      =  p_nh%diag%ddt_vn_apc_pc(je,jk,jb,ntl1)*wgt_nnow_vel  &
                &                                 +p_nh%diag%ddt_vn_apc_pc(je,jk,jb,ntl2)*wgt_nnew_vel
              z_ddt_vn_pgr                      = -cpd*z_theta_v_e(je,jk,jb)*z_gradh_exner(je,jk,jb)
              !
              z_ddt_vn_dyn                      =  z_ddt_vn_apc                   & ! advection plus Coriolis
                &                                 +z_ddt_vn_pgr                   & ! pressure gradient
                &                                 +p_nh%diag%ddt_vn_phy(je,jk,jb)   ! physics applied in dynamics
              !
              p_nh%prog(nnew)%vn(je,jk,jb)      =  p_nh%prog(nnow)%vn(je,jk,jb)   + dtime       * z_ddt_vn_dyn
              !
#ifdef __ENABLE_DDT_VN_XYZ__
              IF (p_nh%diag%ddt_vn_adv_is_associated .OR. p_nh%diag%ddt_vn_cor_is_associated) THEN
                z_ddt_vn_cor                    =  p_nh%diag%ddt_vn_cor_pc(je,jk,jb,ntl1)*wgt_nnow_vel  &
                  &                               +p_nh%diag%ddt_vn_cor_pc(je,jk,jb,ntl2)*wgt_nnew_vel
                !
                IF (p_nh%diag%ddt_vn_adv_is_associated) THEN
                  p_nh%diag%ddt_vn_adv(je,jk,jb)=  p_nh%diag%ddt_vn_adv(je,jk,jb) + r_nsubsteps *(z_ddt_vn_apc-z_ddt_vn_cor)
                END IF
                !
                IF (p_nh%diag%ddt_vn_cor_is_associated) THEN
                  p_nh%diag%ddt_vn_cor(je,jk,jb)=  p_nh%diag%ddt_vn_cor(je,jk,jb) + r_nsubsteps * z_ddt_vn_cor
                END IF
                !
              END IF
              !
              IF (p_nh%diag%ddt_vn_pgr_is_associated) THEN
                p_nh%diag%ddt_vn_pgr(je,jk,jb)  =  p_nh%diag%ddt_vn_pgr(je,jk,jb) + r_nsubsteps * z_ddt_vn_pgr
              END IF
              !
              IF (p_nh%diag%ddt_vn_phd_is_associated) THEN
                p_nh%diag%ddt_vn_phd(je,jk,jb)  =  p_nh%diag%ddt_vn_phd(je,jk,jb) + r_nsubsteps * p_nh%diag%ddt_vn_phy(je,jk,jb)
              END IF
              !
              IF (p_nh%diag%ddt_vn_dyn_is_associated) THEN
                p_nh%diag%ddt_vn_dyn(je,jk,jb)  =  p_nh%diag%ddt_vn_dyn(je,jk,jb) + r_nsubsteps * z_ddt_vn_dyn
              END IF
#endif
              !
            ENDDO
          ENDDO

        ELSE

          !$ACC LOOP GANG(static:1) VECTOR TILE(32,4)
          DO jk = 1, nlev
!DIR$ IVDEP
            DO je = i_startidx, i_endidx
              !
              p_nh%prog(nnew)%vn(je,jk,jb)      =  p_nh%prog(nnow)%vn(je,jk,jb)   + dtime *                 &
                &                                ( p_nh%diag%ddt_vn_apc_pc(je,jk,jb,ntl1)                   &
                &                                 -cpd*z_theta_v_e(je,jk,jb)*z_gradh_exner(je,jk,jb)        &
                &                                 +p_nh%diag%ddt_vn_phy(je,jk,jb)                        )
              !
            ENDDO
          ENDDO
        ENDIF

        IF (lhdiff_rcf .AND. istep == 2 .AND. (divdamp_order == 4 .OR. divdamp_order == 24)) THEN ! fourth-order divergence damping
        ! Compute gradient of divergence of gradient of divergence for fourth-order divergence damping
          !$ACC LOOP GANG(static:1) VECTOR TILE(32,4)
#ifdef __LOOP_EXCHANGE
          DO je = i_startidx, i_endidx
!DIR$ IVDEP
            DO jk = 1, nlev
              z_graddiv2_vn(je,jk) = p_int%geofac_grdiv(je,1,jb)*z_graddiv_vn(jk,je,jb)      &
                + p_int%geofac_grdiv(je,2,jb)*z_graddiv_vn(jk,iqidx(je,jb,1),iqblk(je,jb,1)) &
                + p_int%geofac_grdiv(je,3,jb)*z_graddiv_vn(jk,iqidx(je,jb,2),iqblk(je,jb,2)) &
                + p_int%geofac_grdiv(je,4,jb)*z_graddiv_vn(jk,iqidx(je,jb,3),iqblk(je,jb,3)) &
                + p_int%geofac_grdiv(je,5,jb)*z_graddiv_vn(jk,iqidx(je,jb,4),iqblk(je,jb,4))
#else
!$NEC outerloop_unroll(6)
          DO jk = 1, nlev
            DO je = i_startidx, i_endidx
              z_graddiv2_vn(je,jk) = p_int%geofac_grdiv(je,1,jb)*z_graddiv_vn(je,jk,jb)      &
                + p_int%geofac_grdiv(je,2,jb)*z_graddiv_vn(iqidx(je,jb,1),jk,iqblk(je,jb,1)) &
                + p_int%geofac_grdiv(je,3,jb)*z_graddiv_vn(iqidx(je,jb,2),jk,iqblk(je,jb,2)) &
                + p_int%geofac_grdiv(je,4,jb)*z_graddiv_vn(iqidx(je,jb,3),jk,iqblk(je,jb,3)) &
                + p_int%geofac_grdiv(je,5,jb)*z_graddiv_vn(iqidx(je,jb,4),jk,iqblk(je,jb,4))
#endif

            ENDDO
          ENDDO
        ENDIF

        IF (lhdiff_rcf .AND. istep == 2) THEN
          ! apply divergence damping if diffusion is not called every sound-wave time step
          IF (divdamp_order == 2 .OR. (divdamp_order == 24 .AND. scal_divdamp_o2 > 1.e-6_wp) ) THEN ! 2nd-order divergence damping

            !$ACC LOOP GANG(static:1) VECTOR TILE(32,4) PRIVATE(z_d_vn_dmp)
            DO jk = 1, nlev
!DIR$ IVDEP
              DO je = i_startidx, i_endidx
                !
#ifdef __LOOP_EXCHANGE
                z_d_vn_dmp = scal_divdamp_o2*z_graddiv_vn(jk,je,jb)
#else
                z_d_vn_dmp = scal_divdamp_o2*z_graddiv_vn(je,jk,jb)
#endif
                !
                p_nh%prog(nnew)%vn(je,jk,jb)      =  p_nh%prog(nnew)%vn(je,jk,jb)   + z_d_vn_dmp
                !
#ifdef __ENABLE_DDT_VN_XYZ__
                IF (p_nh%diag%ddt_vn_dmp_is_associated) THEN
                  p_nh%diag%ddt_vn_dmp(je,jk,jb)  =  p_nh%diag%ddt_vn_dmp(je,jk,jb) + z_d_vn_dmp * r_dtimensubsteps
                END IF
                !
                IF (p_nh%diag%ddt_vn_dyn_is_associated) THEN
                  p_nh%diag%ddt_vn_dyn(je,jk,jb)  =  p_nh%diag%ddt_vn_dyn(je,jk,jb) + z_d_vn_dmp * r_dtimensubsteps
                END IF
#endif
                !
              ENDDO
            ENDDO
          ENDIF
          IF (divdamp_order == 4 .OR. (divdamp_order == 24 .AND. divdamp_fac_o2 <= 4._wp*divdamp_fac) ) THEN
            IF (l_limited_area .OR. jg > 1) THEN
              ! fourth-order divergence damping with reduced damping coefficient along nest boundary
              ! (scal_divdamp is negative whereas bdy_divdamp is positive; decreasing the divergence
              ! damping along nest boundaries is beneficial because this reduces the interference
              ! with the increased diffusion applied in nh_diffusion)

              !$ACC LOOP GANG(static:1) VECTOR TILE(32,4) PRIVATE(z_d_vn_dmp)
              DO jk = 1, nlev
!DIR$ IVDEP
!$NEC ivdep
                DO je = i_startidx, i_endidx
                  !
                  z_d_vn_dmp = (scal_divdamp(jk)+bdy_divdamp(jk)*p_int%nudgecoeff_e(je,jb))*z_graddiv2_vn(je,jk)
                  !
                  p_nh%prog(nnew)%vn(je,jk,jb)      =  p_nh%prog(nnew)%vn(je,jk,jb)   + z_d_vn_dmp
                  !
#ifdef __ENABLE_DDT_VN_XYZ__
                  IF (p_nh%diag%ddt_vn_dmp_is_associated) THEN
                    p_nh%diag%ddt_vn_dmp(je,jk,jb)  =  p_nh%diag%ddt_vn_dmp(je,jk,jb) + z_d_vn_dmp * r_dtimensubsteps
                  END IF
                  !
                  IF (p_nh%diag%ddt_vn_dyn_is_associated) THEN
                    p_nh%diag%ddt_vn_dyn(je,jk,jb)  =  p_nh%diag%ddt_vn_dyn(je,jk,jb) + z_d_vn_dmp * r_dtimensubsteps
                  END IF
#endif
                  !
                ENDDO
              ENDDO
            ELSE ! fourth-order divergence damping

              !$ACC LOOP GANG(static:1) VECTOR TILE(32,4) PRIVATE(z_d_vn_dmp)
              DO jk = 1, nlev
!DIR$ IVDEP
                DO je = i_startidx, i_endidx
                  !
                  z_d_vn_dmp = scal_divdamp(jk)*z_graddiv2_vn(je,jk)
                  !
                  p_nh%prog(nnew)%vn(je,jk,jb)      =  p_nh%prog(nnew)%vn(je,jk,jb)   + z_d_vn_dmp
                  !
#ifdef __ENABLE_DDT_VN_XYZ__
                  IF (p_nh%diag%ddt_vn_dmp_is_associated) THEN
                    p_nh%diag%ddt_vn_dmp(je,jk,jb)  =  p_nh%diag%ddt_vn_dmp(je,jk,jb) + z_d_vn_dmp * r_dtimensubsteps
                  END IF
                  !
                  IF (p_nh%diag%ddt_vn_dyn_is_associated) THEN
                    p_nh%diag%ddt_vn_dyn(je,jk,jb)  =  p_nh%diag%ddt_vn_dyn(je,jk,jb) + z_d_vn_dmp * r_dtimensubsteps
                  END IF
#endif
                  !
                ENDDO
              ENDDO
            ENDIF
          ENDIF
        ENDIF

        IF (is_iau_active) THEN ! add analysis increment from data assimilation

          !$ACC LOOP GANG(static:1) VECTOR TILE(32,4) PRIVATE(z_d_vn_iau)
          DO jk = 1, nlev
!DIR$ IVDEP
            DO je = i_startidx, i_endidx
              !
              z_d_vn_iau = iau_wgt_dyn*p_nh%diag%vn_incr(je,jk,jb)
              !
              p_nh%prog(nnew)%vn(je,jk,jb)        =  p_nh%prog(nnew)%vn(je,jk,jb)   + z_d_vn_iau
              !
#ifdef __ENABLE_DDT_VN_XYZ__
              IF (istep == 2) THEN
                IF (p_nh%diag%ddt_vn_iau_is_associated) THEN
                  p_nh%diag%ddt_vn_iau(je,jk,jb)  =  p_nh%diag%ddt_vn_iau(je,jk,jb) + z_d_vn_iau * r_dtimensubsteps
                END IF
                !
                IF (p_nh%diag%ddt_vn_dyn_is_associated) THEN
                  p_nh%diag%ddt_vn_dyn(je,jk,jb)  =  p_nh%diag%ddt_vn_dyn(je,jk,jb) + z_d_vn_iau * r_dtimensubsteps
                END IF
              END IF
#endif
              !
            ENDDO
          ENDDO
        ENDIF
        !$ACC END PARALLEL

        ! Classic Rayleigh damping mechanism for vn (requires reference state !!)
        !
        IF ( rayleigh_type == RAYLEIGH_CLASSIC ) THEN

!$ACC PARALLEL IF( i_am_accel_node .AND. acc_on )  DEFAULT(NONE) ASYNC(1)
          !$ACC LOOP GANG VECTOR COLLAPSE(2) PRIVATE(z_ddt_vn_ray)
          DO jk = 1, nrdmax(jg)
!DIR$ IVDEP
            DO je = i_startidx, i_endidx
              !
              z_ddt_vn_ray = -p_nh%metrics%rayleigh_vn(jk) * (p_nh%prog(nnew)%vn(je,jk,jb) - p_nh%ref%vn_ref(je,jk,jb))
              !
              p_nh%prog(nnew)%vn(je,jk,jb)        =  p_nh%prog(nnew)%vn(je,jk,jb)   + z_ddt_vn_ray * dtime
              !
#ifdef __ENABLE_DDT_VN_XYZ__
              IF (istep == 2) THEN
                IF (p_nh%diag%ddt_vn_ray_is_associated) THEN
                  p_nh%diag%ddt_vn_ray(je,jk,jb)  =  p_nh%diag%ddt_vn_ray(je,jk,jb) + z_ddt_vn_ray * r_nsubsteps
                END IF
                !
                IF (p_nh%diag%ddt_vn_dyn_is_associated) THEN
                  p_nh%diag%ddt_vn_dyn(je,jk,jb)  =  p_nh%diag%ddt_vn_dyn(je,jk,jb) + z_ddt_vn_ray * r_nsubsteps
                END IF
              END IF
#endif
              !
            ENDDO
          ENDDO
!$ACC END PARALLEL
        ENDIF
      ENDDO
!$OMP END DO

      ! Boundary update of horizontal velocity
      IF (istep == 1 .AND. (l_limited_area .OR. jg > 1)) THEN
        rl_start = 1
        rl_end   = grf_bdywidth_e

        i_startblk = p_patch%edges%start_block(rl_start)
        i_endblk   = p_patch%edges%end_block(rl_end)

!$OMP DO PRIVATE(jb,i_startidx,i_endidx,jk,je) ICON_OMP_DEFAULT_SCHEDULE
        DO jb = i_startblk, i_endblk

          CALL get_indices_e(p_patch, jb, i_startblk, i_endblk, &
            i_startidx, i_endidx, rl_start, rl_end)

!$ACC PARALLEL IF( i_am_accel_node .AND. acc_on )  DEFAULT(NONE) ASYNC(1)
          !$ACC LOOP GANG VECTOR COLLAPSE(2)
          DO jk = 1, nlev
!DIR$ IVDEP
            DO je = i_startidx, i_endidx
              !
              p_nh%prog(nnew)%vn(je,jk,jb)      =  p_nh%prog(nnow)%vn(je,jk,jb)   + p_nh%diag%grf_tend_vn(je,jk,jb) * dtime
              !
#ifdef __ENABLE_DDT_VN_XYZ__
              IF (p_nh%diag%ddt_vn_grf_is_associated) THEN
                p_nh%diag%ddt_vn_grf(je,jk,jb)  =  p_nh%diag%ddt_vn_grf(je,jk,jb) + p_nh%diag%grf_tend_vn(je,jk,jb) * r_nsubsteps
              END IF
              !
              IF (p_nh%diag%ddt_vn_dyn_is_associated) THEN
                p_nh%diag%ddt_vn_dyn(je,jk,jb)  =  p_nh%diag%ddt_vn_dyn(je,jk,jb) + p_nh%diag%grf_tend_vn(je,jk,jb) * r_nsubsteps
              END IF
#endif
              !
            ENDDO
          ENDDO
!$ACC END PARALLEL
        ENDDO
!$OMP END DO

      ENDIF

      ! Preparations for nest boundary interpolation of mass fluxes from parent domain
      IF (jg > 1 .AND. grf_intmethod_e >= 5 .AND. idiv_method == 1 .AND. jstep == 0 .AND. istep == 1) THEN

!$ACC PARALLEL IF( i_am_accel_node .AND. acc_on )  DEFAULT(NONE) ASYNC(1)
        !$ACC LOOP GANG

!$OMP DO PRIVATE(ic,je,jb,jk) ICON_OMP_DEFAULT_SCHEDULE
        DO ic = 1, p_nh%metrics%bdy_mflx_e_dim
          je = p_nh%metrics%bdy_mflx_e_idx(ic)
          jb = p_nh%metrics%bdy_mflx_e_blk(ic)
!DIR$ IVDEP
          !$ACC LOOP VECTOR
          DO jk = 1, nlev
            p_nh%diag%grf_bdy_mflx(jk,ic,2) = p_nh%diag%grf_tend_mflx(je,jk,jb)
            p_nh%diag%grf_bdy_mflx(jk,ic,1) = prep_adv%mass_flx_me(je,jk,jb) - dt_shift*p_nh%diag%grf_bdy_mflx(jk,ic,2)
          ENDDO

        ENDDO
!$OMP END DO

!$ACC END PARALLEL

      ENDIF

!$OMP END PARALLEL


! This wait is mandatory because of later communication
!$ACC WAIT

      !-------------------------
      ! communication phase
      IF (timers_level > 5) THEN
        CALL timer_stop(timer_solve_nh_vnupd)
        CALL timer_start(timer_solve_nh_exch)
      ENDIF

      IF (itype_comm == 1) THEN
        IF (istep == 1) THEN
          CALL sync_patch_array_mult(SYNC_E,p_patch,2,p_nh%prog(nnew)%vn,z_rho_e,opt_varname="vn_nnew and z_rho_e")
        ELSE
          CALL sync_patch_array(SYNC_E,p_patch,p_nh%prog(nnew)%vn,opt_varname="vn_nnew")
        ENDIF
      ENDIF

      IF (idiv_method == 2 .AND. istep == 1) CALL sync_patch_array(SYNC_E,p_patch,z_theta_v_e,opt_varname="z_theta_v_e")

      IF (timers_level > 5) THEN
        CALL timer_stop(timer_solve_nh_exch)
        CALL timer_start(timer_solve_nh_edgecomp)
      ENDIF
      ! end communication phase
      !-------------------------

!$OMP PARALLEL PRIVATE (rl_start,rl_end,i_startblk,i_endblk)
      rl_start = 5
      rl_end   = min_rledge_int - 2

      i_startblk = p_patch%edges%start_block(rl_start)
      i_endblk   = p_patch%edges%end_block(rl_end)
!$OMP DO PRIVATE(jb,i_startidx,i_endidx,jk,je,z_vn_avg) ICON_OMP_DEFAULT_SCHEDULE
      DO jb = i_startblk, i_endblk

        CALL get_indices_e(p_patch, jb, i_startblk, i_endblk, &
                         i_startidx, i_endidx, rl_start, rl_end)

        !$ACC PARALLEL IF( i_am_accel_node .AND. acc_on )  DEFAULT(NONE) ASYNC(1)
        IF (istep == 1) THEN

          !$ACC LOOP GANG(static:1) VECTOR TILE(32,4)
#ifdef __LOOP_EXCHANGE
          DO je = i_startidx, i_endidx
!DIR$ IVDEP
            DO jk = 1, nlev
#else
!$NEC outerloop_unroll(8)
          DO jk = 1, nlev
!$NEC vovertake
            DO je = i_startidx, i_endidx
#endif
              ! Average normal wind components in order to get nearly second-order accurate divergence
              z_vn_avg(je,jk) = p_int%e_flx_avg(je,1,jb)*p_nh%prog(nnew)%vn(je,jk,jb)           &
                + p_int%e_flx_avg(je,2,jb)*p_nh%prog(nnew)%vn(iqidx(je,jb,1),jk,iqblk(je,jb,1)) &
                + p_int%e_flx_avg(je,3,jb)*p_nh%prog(nnew)%vn(iqidx(je,jb,2),jk,iqblk(je,jb,2)) &
                + p_int%e_flx_avg(je,4,jb)*p_nh%prog(nnew)%vn(iqidx(je,jb,3),jk,iqblk(je,jb,3)) &
                + p_int%e_flx_avg(je,5,jb)*p_nh%prog(nnew)%vn(iqidx(je,jb,4),jk,iqblk(je,jb,4))

              ! Compute gradient of divergence of vn for divergence damping
#ifdef __LOOP_EXCHANGE
              z_graddiv_vn(jk,je,jb) = p_int%geofac_grdiv(je,1,jb)*p_nh%prog(nnew)%vn(je,jk,jb)    &
#else
              z_graddiv_vn(je,jk,jb) = p_int%geofac_grdiv(je,1,jb)*p_nh%prog(nnew)%vn(je,jk,jb)    &
#endif
              + p_int%geofac_grdiv(je,2,jb)*p_nh%prog(nnew)%vn(iqidx(je,jb,1),jk,iqblk(je,jb,1)) &
                + p_int%geofac_grdiv(je,3,jb)*p_nh%prog(nnew)%vn(iqidx(je,jb,2),jk,iqblk(je,jb,2)) &
                + p_int%geofac_grdiv(je,4,jb)*p_nh%prog(nnew)%vn(iqidx(je,jb,3),jk,iqblk(je,jb,3)) &
                + p_int%geofac_grdiv(je,5,jb)*p_nh%prog(nnew)%vn(iqidx(je,jb,4),jk,iqblk(je,jb,4))

              ! RBF reconstruction of tangential wind component
              p_nh%diag%vt(je,jk,jb) = p_int%rbf_vec_coeff_e(1,je,jb)  &
                * p_nh%prog(nnew)%vn(iqidx(je,jb,1),jk,iqblk(je,jb,1)) &
                + p_int%rbf_vec_coeff_e(2,je,jb)                       &
                * p_nh%prog(nnew)%vn(iqidx(je,jb,2),jk,iqblk(je,jb,2)) &
                + p_int%rbf_vec_coeff_e(3,je,jb)                       &
                * p_nh%prog(nnew)%vn(iqidx(je,jb,3),jk,iqblk(je,jb,3)) &
                + p_int%rbf_vec_coeff_e(4,je,jb)                       &
                * p_nh%prog(nnew)%vn(iqidx(je,jb,4),jk,iqblk(je,jb,4))
            ENDDO
          ENDDO

        ELSE IF (itime_scheme >= 5) THEN
          !$ACC LOOP GANG(static:1) VECTOR TILE(32,4)
#ifdef __LOOP_EXCHANGE
          DO je = i_startidx, i_endidx
!DIR$ IVDEP
            DO jk = 1, nlev
#else
          DO jk = 1, nlev
            DO je = i_startidx, i_endidx
#endif
              ! Average normal wind components in order to get nearly second-order accurate divergence
              z_vn_avg(je,jk) = p_int%e_flx_avg(je,1,jb)*p_nh%prog(nnew)%vn(je,jk,jb)           &
                + p_int%e_flx_avg(je,2,jb)*p_nh%prog(nnew)%vn(iqidx(je,jb,1),jk,iqblk(je,jb,1)) &
                + p_int%e_flx_avg(je,3,jb)*p_nh%prog(nnew)%vn(iqidx(je,jb,2),jk,iqblk(je,jb,2)) &
                + p_int%e_flx_avg(je,4,jb)*p_nh%prog(nnew)%vn(iqidx(je,jb,3),jk,iqblk(je,jb,3)) &
                + p_int%e_flx_avg(je,5,jb)*p_nh%prog(nnew)%vn(iqidx(je,jb,4),jk,iqblk(je,jb,4))

              ! RBF reconstruction of tangential wind component
              p_nh%diag%vt(je,jk,jb) = p_int%rbf_vec_coeff_e(1,je,jb)  &
                * p_nh%prog(nnew)%vn(iqidx(je,jb,1),jk,iqblk(je,jb,1)) &
                + p_int%rbf_vec_coeff_e(2,je,jb)                       &
                * p_nh%prog(nnew)%vn(iqidx(je,jb,2),jk,iqblk(je,jb,2)) &
                + p_int%rbf_vec_coeff_e(3,je,jb)                       &
                * p_nh%prog(nnew)%vn(iqidx(je,jb,3),jk,iqblk(je,jb,3)) &
                + p_int%rbf_vec_coeff_e(4,je,jb)                       &
                * p_nh%prog(nnew)%vn(iqidx(je,jb,4),jk,iqblk(je,jb,4))

            ENDDO
          ENDDO

        ELSE

          !$ACC LOOP GANG(static:1) VECTOR TILE(32,4)
#ifdef __LOOP_EXCHANGE
          DO je = i_startidx, i_endidx
!DIR$ IVDEP
            DO jk = 1, nlev
#else
!$NEC outerloop_unroll(8)
          DO jk = 1, nlev
!$NEC vovertake
            DO je = i_startidx, i_endidx
#endif
              ! Average normal wind components in order to get nearly second-order accurate divergence
              z_vn_avg(je,jk) = p_int%e_flx_avg(je,1,jb)*p_nh%prog(nnew)%vn(je,jk,jb)           &
                + p_int%e_flx_avg(je,2,jb)*p_nh%prog(nnew)%vn(iqidx(je,jb,1),jk,iqblk(je,jb,1)) &
                + p_int%e_flx_avg(je,3,jb)*p_nh%prog(nnew)%vn(iqidx(je,jb,2),jk,iqblk(je,jb,2)) &
                + p_int%e_flx_avg(je,4,jb)*p_nh%prog(nnew)%vn(iqidx(je,jb,3),jk,iqblk(je,jb,3)) &
                + p_int%e_flx_avg(je,5,jb)*p_nh%prog(nnew)%vn(iqidx(je,jb,4),jk,iqblk(je,jb,4))
            ENDDO
          ENDDO
        ENDIF

        IF (idiv_method == 1) THEN  ! Compute fluxes at edges using averaged velocities
                                  ! corresponding computation for idiv_method=2 follows later
          !$ACC LOOP GANG(static:1) VECTOR TILE(32,4)
          DO jk = 1,nlev
!DIR$ IVDEP
            DO je = i_startidx, i_endidx

              p_nh%diag%mass_fl_e(je,jk,jb) = z_rho_e(je,jk,jb) *        &
                z_vn_avg(je,jk) * p_nh%metrics%ddqz_z_full_e(je,jk,jb)
              z_theta_v_fl_e(je,jk,jb) = p_nh%diag%mass_fl_e(je,jk,jb) * &
                z_theta_v_e(je,jk,jb)

            ENDDO
          ENDDO

          IF (lsave_mflx .AND. istep == 2) THEN ! store mass flux for nest boundary interpolation
#ifndef _OPENACC
            DO je = i_startidx, i_endidx
              IF (p_patch%edges%refin_ctrl(je,jb) <= -4 .AND. p_patch%edges%refin_ctrl(je,jb) >= -6) THEN
!DIR$ IVDEP
                DO jk=1,nlev
                  p_nh%diag%mass_fl_e_sv(je,jk,jb) = p_nh%diag%mass_fl_e(je,jk,jb)
                ENDDO
              ENDIF
            ENDDO
#else
              !$ACC LOOP GANG(static:1) VECTOR TILE(32,4)
              DO jk=1,nlev
                DO je = i_startidx, i_endidx
                  IF (p_patch%edges%refin_ctrl(je,jb) <= -4 .AND. p_patch%edges%refin_ctrl(je,jb) >= -6) THEN
                    p_nh%diag%mass_fl_e_sv(je,jk,jb) = p_nh%diag%mass_fl_e(je,jk,jb)
                  ENDIF
                ENDDO
              ENDDO
#endif
          ENDIF

          IF (lprep_adv .AND. istep == 2) THEN ! Preprations for tracer advection
            IF (lclean_mflx) THEN
              !$ACC LOOP GANG(static:1) VECTOR TILE(32,4)
              DO jk = 1, nlev
!$NEC ivdep
                DO je = i_startidx, i_endidx
                  prep_adv%vn_traj(je,jk,jb)     = 0._wp
                  prep_adv%mass_flx_me(je,jk,jb) = 0._wp
                ENDDO
              ENDDO
            ENDIF

            !$ACC LOOP GANG(static:1) VECTOR TILE(32,4)
            DO jk = 1, nlev
!$NEC ivdep
              DO je = i_startidx, i_endidx
                prep_adv%vn_traj(je,jk,jb)     = prep_adv%vn_traj(je,jk,jb)     + r_nsubsteps*z_vn_avg(je,jk)
                prep_adv%mass_flx_me(je,jk,jb) = prep_adv%mass_flx_me(je,jk,jb) + r_nsubsteps*p_nh%diag%mass_fl_e(je,jk,jb)
              ENDDO
            ENDDO
          ENDIF

        ENDIF
        !$ACC END PARALLEL

        IF (istep == 1 .OR. itime_scheme >= 5) THEN
          ! Compute contravariant correction for vertical velocity at full levels

!$ACC PARALLEL IF( i_am_accel_node .AND. acc_on )  DEFAULT(NONE) ASYNC(1)
          !$ACC LOOP GANG VECTOR COLLAPSE(2)
          DO jk = nflatlev(jg), nlev
!DIR$ IVDEP
            DO je = i_startidx, i_endidx
              z_w_concorr_me(je,jk,jb) =                                          &
                p_nh%prog(nnew)%vn(je,jk,jb)*p_nh%metrics%ddxn_z_full(je,jk,jb) + &
                p_nh%diag%vt(je,jk,jb)      *p_nh%metrics%ddxt_z_full(je,jk,jb)
            ENDDO
          ENDDO
!$ACC END PARALLEL
        ENDIF

        IF (istep == 1) THEN
          ! Interpolate vn to interface levels and compute horizontal part of kinetic energy on edges
          ! (needed in velocity tendencies called at istep=2)

!$ACC PARALLEL IF( i_am_accel_node .AND. acc_on )  DEFAULT(NONE) ASYNC(1)
          !$ACC LOOP GANG VECTOR COLLAPSE(2)
!$NEC outerloop_unroll(3)
          DO jk = 2, nlev
!DIR$ IVDEP
            DO je = i_startidx, i_endidx
              p_nh%diag%vn_ie(je,jk,jb) =                                                    &
                           p_nh%metrics%wgtfac_e(je,jk,jb) *p_nh%prog(nnew)%vn(je,jk  ,jb) + &
                  (1._wp - p_nh%metrics%wgtfac_e(je,jk,jb))*p_nh%prog(nnew)%vn(je,jk-1,jb)
              z_vt_ie(je,jk,jb) =                                                      &
                           p_nh%metrics%wgtfac_e(je,jk,jb) *p_nh%diag%vt(je,jk  ,jb) + &
                  (1._wp - p_nh%metrics%wgtfac_e(je,jk,jb))*p_nh%diag%vt(je,jk-1,jb)
              z_kin_hor_e(je,jk,jb) = 0.5_wp*(p_nh%prog(nnew)%vn(je,jk,jb)**2 + p_nh%diag%vt(je,jk,jb)**2)
            ENDDO
          ENDDO
!$ACC END PARALLEL

          IF (.NOT. l_vert_nested) THEN
            ! Top and bottom levels
!DIR$ IVDEP
!$ACC PARALLEL IF( i_am_accel_node .AND. acc_on )  DEFAULT(NONE) ASYNC(1)
            !$ACC LOOP GANG VECTOR
            DO je = i_startidx, i_endidx
              ! Quadratic extrapolation at the top turned out to cause numerical instability in pathological cases,
              ! thus we use a no-gradient condition in the upper half layer
              p_nh%diag%vn_ie(je,1,jb) = p_nh%prog(nnew)%vn(je,1,jb)
              ! vt_ie(jk=1) is actually unused, but we need it for convenience of implementation
              z_vt_ie(je,1,jb) = p_nh%diag%vt(je,1,jb)
              !
              z_kin_hor_e(je,1,jb) = 0.5_wp*(p_nh%prog(nnew)%vn(je,1,jb)**2 + p_nh%diag%vt(je,1,jb)**2)
              p_nh%diag%vn_ie(je,nlevp1,jb) =                           &
                p_nh%metrics%wgtfacq_e(je,1,jb)*p_nh%prog(nnew)%vn(je,nlev,jb) +   &
                p_nh%metrics%wgtfacq_e(je,2,jb)*p_nh%prog(nnew)%vn(je,nlev-1,jb) + &
                p_nh%metrics%wgtfacq_e(je,3,jb)*p_nh%prog(nnew)%vn(je,nlev-2,jb)
            ENDDO
!$ACC END PARALLEL
          ELSE
            ! vn_ie(jk=1) is extrapolated using parent domain information in this case
!$ACC PARALLEL IF( i_am_accel_node .AND. acc_on )  DEFAULT(NONE) ASYNC(1)
            !$ACC LOOP GANG VECTOR
!DIR$ IVDEP
            DO je = i_startidx, i_endidx
              p_nh%diag%vn_ie(je,1,jb) = p_nh%diag%vn_ie(je,2,jb) + p_nh%diag%dvn_ie_ubc(je,jb)
              ! vt_ie(jk=1) is actually unused, but we need it for convenience of implementation
              z_vt_ie(je,1,jb) = p_nh%diag%vt(je,1,jb)
              !
              z_kin_hor_e(je,1,jb) = 0.5_wp*(p_nh%prog(nnew)%vn(je,1,jb)**2 + p_nh%diag%vt(je,1,jb)**2)
              p_nh%diag%vn_ie(je,nlevp1,jb) =                           &
                p_nh%metrics%wgtfacq_e(je,1,jb)*p_nh%prog(nnew)%vn(je,nlev,jb) +   &
                p_nh%metrics%wgtfacq_e(je,2,jb)*p_nh%prog(nnew)%vn(je,nlev-1,jb) + &
                p_nh%metrics%wgtfacq_e(je,3,jb)*p_nh%prog(nnew)%vn(je,nlev-2,jb)
            ENDDO
!$ACC END PARALLEL
          ENDIF
        ENDIF

      ENDDO
!$OMP END DO

      ! Apply mass fluxes across lateral nest boundary interpolated from parent domain
      IF (jg > 1 .AND. grf_intmethod_e >= 5 .AND. idiv_method == 1) THEN

!$ACC PARALLEL IF( i_am_accel_node .AND. acc_on )  DEFAULT(NONE) ASYNC(1)
        ! PGI 21.2 requires GANG-VECTOR on this level. (Having the jk as VECTOR crashes.)
        ! PRIVATE clause is required as je,jb are used in each vector thread.
        !$ACC LOOP GANG VECTOR PRIVATE(je,jb)

!$OMP DO PRIVATE(ic,je,jb,jk) ICON_OMP_DEFAULT_SCHEDULE
        DO ic = 1, p_nh%metrics%bdy_mflx_e_dim
          je = p_nh%metrics%bdy_mflx_e_idx(ic)
          jb = p_nh%metrics%bdy_mflx_e_blk(ic)

          ! This is needed for tracer mass consistency along the lateral boundaries
          IF (lprep_adv .AND. istep == 2) THEN ! subtract mass flux added previously...
            !$ACC LOOP SEQ
!$NEC ivdep
            DO jk = 1, nlev
              prep_adv%mass_flx_me(je,jk,jb) = prep_adv%mass_flx_me(je,jk,jb) - r_nsubsteps*p_nh%diag%mass_fl_e(je,jk,jb)
              prep_adv%vn_traj(je,jk,jb)     = prep_adv%vn_traj(je,jk,jb) - r_nsubsteps*p_nh%diag%mass_fl_e(je,jk,jb) / &
                (z_rho_e(je,jk,jb) * p_nh%metrics%ddqz_z_full_e(je,jk,jb))
            ENDDO
          ENDIF

!DIR$ IVDEP
          !$ACC LOOP SEQ
!$NEC ivdep
          DO jk = 1, nlev
            p_nh%diag%mass_fl_e(je,jk,jb) = p_nh%diag%grf_bdy_mflx(jk,ic,1) + &
              REAL(jstep,wp)*dtime*p_nh%diag%grf_bdy_mflx(jk,ic,2)
            z_theta_v_fl_e(je,jk,jb) = p_nh%diag%mass_fl_e(je,jk,jb) * z_theta_v_e(je,jk,jb)
          ENDDO

          IF (lprep_adv .AND. istep == 2) THEN ! ... and add the corrected one again
            !$ACC LOOP SEQ
!$NEC ivdep
            DO jk = 1, nlev
              prep_adv%mass_flx_me(je,jk,jb) = prep_adv%mass_flx_me(je,jk,jb) + r_nsubsteps*p_nh%diag%mass_fl_e(je,jk,jb)
              prep_adv%vn_traj(je,jk,jb)     = prep_adv%vn_traj(je,jk,jb) + r_nsubsteps*p_nh%diag%mass_fl_e(je,jk,jb) / &
                (z_rho_e(je,jk,jb) * p_nh%metrics%ddqz_z_full_e(je,jk,jb))
            ENDDO
          ENDIF

        ENDDO
!$OMP END DO

!$ACC END PARALLEL

      ENDIF


      ! It turned out that it is sufficient to compute the contravariant correction in the
      ! predictor step at time level n+1; repeating the calculation in the corrector step
      ! has negligible impact on the results except in very-high resolution runs with extremely steep mountains
      IF (istep == 1 .OR. itime_scheme >= 5) THEN

        rl_start = 3
        rl_end = min_rlcell_int - 1

        i_startblk = p_patch%cells%start_block(rl_start)
        i_endblk   = p_patch%cells%end_block(rl_end)

#ifdef _OPENACC
!
! This is one of the very few code divergences for OPENACC (see comment below)
!
        DO jb = i_startblk, i_endblk

          CALL get_indices_c(p_patch, jb, i_startblk, i_endblk, &
            i_startidx, i_endidx, rl_start, rl_end)

          ! ... and to interface levels
!$ACC PARALLEL IF( i_am_accel_node .AND. acc_on )  DEFAULT(NONE) ASYNC(1)
          !$ACC LOOP GANG VECTOR TILE(32,4) PRIVATE(z_w_concorr_mc_m1, z_w_concorr_mc_m0)
          DO jk = nflatlev(jg)+1, nlev
!DIR$ IVDEP
            DO jc = i_startidx, i_endidx
              ! COMMENT: this optimization yields drastically better performance in an OpenACC context
              ! Interpolate contravariant correction to cell centers...
              z_w_concorr_mc_m1 =  &
                p_int%e_bln_c_s(jc,1,jb)*z_w_concorr_me(ieidx(jc,jb,1),jk-1,ieblk(jc,jb,1)) + &
                p_int%e_bln_c_s(jc,2,jb)*z_w_concorr_me(ieidx(jc,jb,2),jk-1,ieblk(jc,jb,2)) + &
                p_int%e_bln_c_s(jc,3,jb)*z_w_concorr_me(ieidx(jc,jb,3),jk-1,ieblk(jc,jb,3))
              z_w_concorr_mc_m0 =  &
                p_int%e_bln_c_s(jc,1,jb)*z_w_concorr_me(ieidx(jc,jb,1),jk,ieblk(jc,jb,1)) + &
                p_int%e_bln_c_s(jc,2,jb)*z_w_concorr_me(ieidx(jc,jb,2),jk,ieblk(jc,jb,2)) + &
                p_int%e_bln_c_s(jc,3,jb)*z_w_concorr_me(ieidx(jc,jb,3),jk,ieblk(jc,jb,3))
              p_nh%diag%w_concorr_c(jc,jk,jb) =                                &
                p_nh%metrics%wgtfac_c(jc,jk,jb)*z_w_concorr_mc_m0 +        &
                (1._vp - p_nh%metrics%wgtfac_c(jc,jk,jb))*z_w_concorr_mc_m1
            ENDDO
          ENDDO
!$ACC END PARALLEL

!$ACC PARALLEL IF( i_am_accel_node .AND. acc_on )  DEFAULT(NONE) ASYNC(1)
          !$ACC LOOP GANG VECTOR PRIVATE(z_w_concorr_mc_m2, z_w_concorr_mc_m1, z_w_concorr_mc_m0)
!DIR$ IVDEP
          DO jc = i_startidx, i_endidx
            ! Interpolate contravariant correction to cell centers...
            z_w_concorr_mc_m2 =  &
              p_int%e_bln_c_s(jc,1,jb)*z_w_concorr_me(ieidx(jc,jb,1),nlev-2,ieblk(jc,jb,1)) + &
              p_int%e_bln_c_s(jc,2,jb)*z_w_concorr_me(ieidx(jc,jb,2),nlev-2,ieblk(jc,jb,2)) + &
              p_int%e_bln_c_s(jc,3,jb)*z_w_concorr_me(ieidx(jc,jb,3),nlev-2,ieblk(jc,jb,3))

            z_w_concorr_mc_m1 =  &
              p_int%e_bln_c_s(jc,1,jb)*z_w_concorr_me(ieidx(jc,jb,1),nlev-1,ieblk(jc,jb,1)) + &
              p_int%e_bln_c_s(jc,2,jb)*z_w_concorr_me(ieidx(jc,jb,2),nlev-1,ieblk(jc,jb,2)) + &
              p_int%e_bln_c_s(jc,3,jb)*z_w_concorr_me(ieidx(jc,jb,3),nlev-1,ieblk(jc,jb,3))

            z_w_concorr_mc_m0   =  &
              p_int%e_bln_c_s(jc,1,jb)*z_w_concorr_me(ieidx(jc,jb,1),nlev,ieblk(jc,jb,1)) + &
              p_int%e_bln_c_s(jc,2,jb)*z_w_concorr_me(ieidx(jc,jb,2),nlev,ieblk(jc,jb,2)) + &
              p_int%e_bln_c_s(jc,3,jb)*z_w_concorr_me(ieidx(jc,jb,3),nlev,ieblk(jc,jb,3))

            p_nh%diag%w_concorr_c(jc,nlevp1,jb) =                         &
              p_nh%metrics%wgtfacq_c(jc,1,jb)*z_w_concorr_mc_m0 +         &
              p_nh%metrics%wgtfacq_c(jc,2,jb)*z_w_concorr_mc_m1 +       &
              p_nh%metrics%wgtfacq_c(jc,3,jb)*z_w_concorr_mc_m2
          ENDDO
!$ACC END PARALLEL

        ENDDO
#else
!
! OMP-only code
!
!$OMP DO PRIVATE(jb,i_startidx,i_endidx,jk,jc,z_w_concorr_mc) ICON_OMP_DEFAULT_SCHEDULE
        DO jb = i_startblk, i_endblk

          CALL get_indices_c(p_patch, jb, i_startblk, i_endblk, &
                           i_startidx, i_endidx, rl_start, rl_end)

        ! Interpolate contravariant correction to cell centers...
#ifdef __LOOP_EXCHANGE
          DO jc = i_startidx, i_endidx
!DIR$ IVDEP
            DO jk = nflatlev(jg), nlev
#else
          DO jk = nflatlev(jg), nlev
            DO jc = i_startidx, i_endidx
#endif

              z_w_concorr_mc(jc,jk) =  &
                p_int%e_bln_c_s(jc,1,jb)*z_w_concorr_me(ieidx(jc,jb,1),jk,ieblk(jc,jb,1)) + &
                p_int%e_bln_c_s(jc,2,jb)*z_w_concorr_me(ieidx(jc,jb,2),jk,ieblk(jc,jb,2)) + &
                p_int%e_bln_c_s(jc,3,jb)*z_w_concorr_me(ieidx(jc,jb,3),jk,ieblk(jc,jb,3))

            ENDDO
          ENDDO

          ! ... and to interface levels
          DO jk = nflatlev(jg)+1, nlev
!DIR$ IVDEP
            DO jc = i_startidx, i_endidx
              p_nh%diag%w_concorr_c(jc,jk,jb) =                                &
                p_nh%metrics%wgtfac_c(jc,jk,jb)*z_w_concorr_mc(jc,jk) +        &
               (1._vp - p_nh%metrics%wgtfac_c(jc,jk,jb))*z_w_concorr_mc(jc,jk-1)
            ENDDO
          ENDDO
!DIR$ IVDEP
          DO jc = i_startidx, i_endidx
            p_nh%diag%w_concorr_c(jc,nlevp1,jb) =                         &
              p_nh%metrics%wgtfacq_c(jc,1,jb)*z_w_concorr_mc(jc,nlev) +   &
              p_nh%metrics%wgtfacq_c(jc,2,jb)*z_w_concorr_mc(jc,nlev-1) + &
              p_nh%metrics%wgtfacq_c(jc,3,jb)*z_w_concorr_mc(jc,nlev-2)
          ENDDO

        ENDDO
!$OMP END DO
#endif
      ENDIF

      IF (idiv_method == 2) THEN ! Compute fluxes at edges from original velocities
        rl_start = 7
        rl_end = min_rledge_int - 3

        i_startblk = p_patch%edges%start_block(rl_start)
        i_endblk   = p_patch%edges%end_block(rl_end)

        IF (jg > 1 .OR. l_limited_area) THEN

          CALL init_zero_contiguous_dp(&
               z_theta_v_fl_e(1,1,p_patch%edges%start_block(5)),                &
               nproma * nlev * (i_startblk - p_patch%edges%start_block(5) + 1), &
               opt_acc_async=.TRUE.)
!$OMP BARRIER
        ENDIF

!$OMP DO PRIVATE(jb,i_startidx,i_endidx,jk,je) ICON_OMP_DEFAULT_SCHEDULE
        DO jb = i_startblk, i_endblk

          CALL get_indices_e(p_patch, jb, i_startblk, i_endblk, &
            i_startidx, i_endidx, rl_start, rl_end)

!$ACC PARALLEL IF( i_am_accel_node .AND. acc_on )  DEFAULT(NONE) ASYNC(1)
          !$ACC LOOP GANG VECTOR COLLAPSE(2)
          DO jk = 1,nlev
!DIR$ IVDEP
            DO je = i_startidx, i_endidx

              p_nh%diag%mass_fl_e(je,jk,jb) = z_rho_e(je,jk,jb)         &
                * p_nh%prog(nnew)%vn(je,jk,jb) * p_nh%metrics%ddqz_z_full_e(je,jk,jb)
              z_theta_v_fl_e(je,jk,jb)= p_nh%diag%mass_fl_e(je,jk,jb)   &
                * z_theta_v_e(je,jk,jb)

            ENDDO
          ENDDO
!$ACC END PARALLEL

        ENDDO
!$OMP END DO

      ENDIF  ! idiv_method = 2

!$OMP END PARALLEL

      IF (timers_level > 5) THEN
        CALL timer_stop(timer_solve_nh_edgecomp)
        CALL timer_start(timer_solve_nh_vimpl)
      ENDIF

      IF (idiv_method == 2) THEN ! use averaged divergence - idiv_method=1 is inlined for better cache efficiency

!TODO remove the wait after everything is ASYNC(1)
!$ACC WAIT

        ! horizontal divergences of rho and rhotheta are processed in one step for efficiency
        CALL div_avg(p_nh%diag%mass_fl_e, p_patch, p_int, p_int%c_bln_avg, z_mass_fl_div, &
                     opt_in2=z_theta_v_fl_e, opt_out2=z_theta_v_fl_div, opt_rlstart=4,    &
                     opt_rlend=min_rlcell_int)
      ENDIF

!$OMP PARALLEL PRIVATE (rl_start,rl_end,i_startblk,i_endblk,jk_start)

      rl_start = grf_bdywidth_c+1
      rl_end   = min_rlcell_int

      i_startblk = p_patch%cells%start_block(rl_start)
      i_endblk   = p_patch%cells%end_block(rl_end)

      IF (l_vert_nested) THEN
        jk_start = 2
      ELSE
        jk_start = 1
      ENDIF

!$OMP DO PRIVATE(jb,i_startidx,i_endidx,jk,jc,z_w_expl,z_contr_w_fl_l,z_rho_expl,z_exner_expl, &
!$OMP   z_a,z_b,z_c,z_g,z_q,z_alpha,z_beta,z_gamma,ic,z_flxdiv_mass,z_flxdiv_theta  ) ICON_OMP_DEFAULT_SCHEDULE
      DO jb = i_startblk, i_endblk

        CALL get_indices_c(p_patch, jb, i_startblk, i_endblk, &
                           i_startidx, i_endidx, rl_start, rl_end)

        IF (idiv_method == 1) THEN
        ! horizontal divergences of rho and rhotheta are inlined and processed in one step for efficiency

!$ACC PARALLEL IF( i_am_accel_node .AND. acc_on )  DEFAULT(NONE) ASYNC(1)
          !$ACC LOOP GANG VECTOR COLLAPSE(2)
#ifdef __LOOP_EXCHANGE
          DO jc = i_startidx, i_endidx
!DIR$ IVDEP, PREFERVECTOR
            DO jk = 1, nlev
#else
!$NEC outerloop_unroll(8)
          DO jk = 1, nlev
            DO jc = i_startidx, i_endidx
#endif
              z_flxdiv_mass(jc,jk) =  &
                p_nh%diag%mass_fl_e(ieidx(jc,jb,1),jk,ieblk(jc,jb,1)) * p_int%geofac_div(jc,1,jb) + &
                p_nh%diag%mass_fl_e(ieidx(jc,jb,2),jk,ieblk(jc,jb,2)) * p_int%geofac_div(jc,2,jb) + &
                p_nh%diag%mass_fl_e(ieidx(jc,jb,3),jk,ieblk(jc,jb,3)) * p_int%geofac_div(jc,3,jb)

              z_flxdiv_theta(jc,jk) =  &
                z_theta_v_fl_e(ieidx(jc,jb,1),jk,ieblk(jc,jb,1)) * p_int%geofac_div(jc,1,jb) + &
                z_theta_v_fl_e(ieidx(jc,jb,2),jk,ieblk(jc,jb,2)) * p_int%geofac_div(jc,2,jb) + &
                z_theta_v_fl_e(ieidx(jc,jb,3),jk,ieblk(jc,jb,3)) * p_int%geofac_div(jc,3,jb)
            END DO
          END DO
!$ACC END PARALLEL

        ELSE ! idiv_method = 2 - just copy values to local 2D array

!$ACC PARALLEL IF( i_am_accel_node .AND. acc_on )  DEFAULT(NONE) ASYNC(1)
          !$ACC LOOP GANG VECTOR COLLAPSE(2)
          DO jk = 1, nlev
            DO jc = i_startidx, i_endidx
              z_flxdiv_mass(jc,jk)  = z_mass_fl_div(jc,jk,jb)
              z_flxdiv_theta(jc,jk) = z_theta_v_fl_div(jc,jk,jb)
            END DO
          END DO
!$ACC END PARALLEL

        ENDIF

        ! upper boundary conditions for rho_ic and theta_v_ic in the case of vertical nesting
        !
        ! kept constant during predictor/corrector step, and linearly interpolated for 
        ! each dynamics substep. 
        ! Hence, copying them every dynamics substep during the predictor step (istep=1) is sufficient. 
        IF (l_vert_nested .AND. istep == 1) THEN
!$ACC PARALLEL IF( i_am_accel_node .AND. acc_on )  DEFAULT(NONE) ASYNC(1)
          !$ACC LOOP GANG VECTOR
!DIR$ IVDEP
          DO jc = i_startidx, i_endidx

            p_nh%diag%theta_v_ic(jc,1,jb) = p_nh%diag%theta_v_ic_ubc(jc,jb,1)  &
              &                           + dt_linintp_ubc * p_nh%diag%theta_v_ic_ubc(jc,jb,2)

            p_nh%diag%rho_ic(jc,1,jb) = p_nh%diag%rho_ic_ubc(jc,jb,1)  &
              &                       + dt_linintp_ubc * p_nh%diag%rho_ic_ubc(jc,jb,2)
 
            z_mflx_top(jc,jb) = p_nh%diag%mflx_ic_ubc(jc,jb,1)  &
              &               + dt_linintp_ubc * p_nh%diag%mflx_ic_ubc(jc,jb,2)

          ENDDO
!$ACC END PARALLEL
        ENDIF

        ! Start of vertically implicit solver part for sound-wave terms;
        ! advective terms and gravity-wave terms are treated explicitly
        !
        IF (istep == 2 .AND. (itime_scheme >= 4)) THEN

!$ACC PARALLEL IF( i_am_accel_node .AND. acc_on )  DEFAULT(NONE) ASYNC(1)
          !$ACC LOOP GANG VECTOR COLLAPSE(2)
          DO jk = 2, nlev
!DIR$ IVDEP
            DO jc = i_startidx, i_endidx

              ! explicit part for w - use temporally averaged advection terms for better numerical stability
              ! the explicit weight for the pressure-gradient term is already included in z_th_ddz_exner_c
              z_w_expl(jc,jk) = p_nh%prog(nnow)%w(jc,jk,jb) + dtime *   &
                (wgt_nnow_vel*p_nh%diag%ddt_w_adv_pc(jc,jk,jb,ntl1) +   &
                 wgt_nnew_vel*p_nh%diag%ddt_w_adv_pc(jc,jk,jb,ntl2)     &
                 -cpd*z_th_ddz_exner_c(jc,jk,jb) )

              ! contravariant vertical velocity times density for explicit part
              z_contr_w_fl_l(jc,jk) = p_nh%diag%rho_ic(jc,jk,jb)*(-p_nh%diag%w_concorr_c(jc,jk,jb) &
                + p_nh%metrics%vwind_expl_wgt(jc,jb)*p_nh%prog(nnow)%w(jc,jk,jb) )

            ENDDO
          ENDDO
!$ACC END PARALLEL
        ELSE

!$ACC PARALLEL IF( i_am_accel_node .AND. acc_on )  DEFAULT(NONE) ASYNC(1)
          !$ACC LOOP GANG VECTOR COLLAPSE(2)
          DO jk = 2, nlev
!DIR$ IVDEP
            DO jc = i_startidx, i_endidx

              ! explicit part for w
              z_w_expl(jc,jk) = p_nh%prog(nnow)%w(jc,jk,jb) + dtime *                &
                (p_nh%diag%ddt_w_adv_pc(jc,jk,jb,ntl1)-cpd*z_th_ddz_exner_c(jc,jk,jb))

              ! contravariant vertical velocity times density for explicit part
              z_contr_w_fl_l(jc,jk) = p_nh%diag%rho_ic(jc,jk,jb)*(-p_nh%diag%w_concorr_c(jc,jk,jb) &
                + p_nh%metrics%vwind_expl_wgt(jc,jb)*p_nh%prog(nnow)%w(jc,jk,jb) )

            ENDDO
          ENDDO
!$ACC END PARALLEL
        ENDIF

        ! Solver coefficients
!$ACC PARALLEL IF( i_am_accel_node .AND. acc_on )  DEFAULT(NONE) ASYNC(1)
        !$ACC LOOP GANG VECTOR COLLAPSE(2)
        DO jk = 1, nlev
!DIR$ IVDEP
          DO jc = i_startidx, i_endidx
            z_beta(jc,jk)=dtime*rd*p_nh%prog(nnow)%exner(jc,jk,jb) /                 &
              (cvd*p_nh%prog(nnow)%rho(jc,jk,jb)*p_nh%prog(nnow)%theta_v(jc,jk,jb)) * &
              p_nh%metrics%inv_ddqz_z_full(jc,jk,jb)

            z_alpha(jc,jk)= p_nh%metrics%vwind_impl_wgt(jc,jb)*         &
              &  p_nh%diag%theta_v_ic(jc,jk,jb)*p_nh%diag%rho_ic(jc,jk,jb)
          ENDDO
        ENDDO
!$ACC END PARALLEL


!$ACC PARALLEL IF( i_am_accel_node .AND. acc_on )  DEFAULT(NONE) ASYNC(1)
        !$ACC LOOP GANG VECTOR
        DO jc = i_startidx, i_endidx
          z_alpha(jc,nlevp1) = 0.0_wp
          !
          ! Note: z_q is used in the tridiagonal matrix solver for w below.
          !       z_q(1) is always zero, irrespective of w(1)=0 or w(1)/=0
          !       z_q(1)=0 is equivalent to cp(slev)=c(slev)/b(slev) in mo_math_utilities:tdma_solver_vec 
          z_q(jc,1) = 0._vp
        ENDDO
!$ACC END PARALLEL

        ! upper boundary condition for w (interpolated from parent domain in case of vertical nesting)
        ! Note: the upper b.c. reduces to w(1) = 0 in the absence of diabatic heating
        IF (l_open_ubc .AND. .NOT. l_vert_nested) THEN
!$ACC PARALLEL IF( i_am_accel_node .AND. acc_on )  DEFAULT(NONE) ASYNC(1)
        !$ACC LOOP GANG VECTOR
!DIR$ IVDEP
          DO jc = i_startidx, i_endidx
            p_nh%prog(nnew)%w(jc,1,jb) = z_thermal_exp(jc,jb)
            z_contr_w_fl_l(jc,1) = p_nh%diag%rho_ic(jc,1,jb)*p_nh%prog(nnow)%w(jc,1,jb)   &
              * p_nh%metrics%vwind_expl_wgt(jc,jb)
          ENDDO
!$ACC END PARALLEL
        ELSE IF (.NOT. l_open_ubc .AND. .NOT. l_vert_nested) THEN
!$ACC PARALLEL IF( i_am_accel_node .AND. acc_on )  DEFAULT(NONE) ASYNC(1)
          !$ACC LOOP GANG VECTOR
          DO jc = i_startidx, i_endidx
            p_nh%prog(nnew)%w(jc,1,jb) = 0._wp
            z_contr_w_fl_l(jc,1)       = 0._wp
          ENDDO
!$ACC END PARALLEL
        ELSE  ! l_vert_nested
!$ACC PARALLEL IF( i_am_accel_node .AND. acc_on )  DEFAULT(NONE) ASYNC(1)
          !$ACC LOOP GANG VECTOR
!DIR$ IVDEP
          DO jc = i_startidx, i_endidx
            ! UBC for w: horizontally interpolated from the parent interface level, 
            !            and linearly interpolated in time.
            p_nh%prog(nnew)%w(jc,1,jb) = p_nh%diag%w_ubc(jc,jb,1)  &
              &                        + dt_linintp_ubc * p_nh%diag%w_ubc(jc,jb,2)
            !
            z_contr_w_fl_l(jc,1) = z_mflx_top(jc,jb) * p_nh%metrics%vwind_expl_wgt(jc,jb)
          ENDDO
!$ACC END PARALLEL
        ENDIF

        ! lower boundary condition for w, consistent with contravariant correction
!$ACC PARALLEL IF( i_am_accel_node .AND. acc_on )  DEFAULT(NONE) ASYNC(1)
        !$ACC LOOP GANG VECTOR
!DIR$ IVDEP
        DO jc = i_startidx, i_endidx
          p_nh%prog(nnew)%w(jc,nlevp1,jb) = p_nh%diag%w_concorr_c(jc,nlevp1,jb)
          z_contr_w_fl_l(jc,nlevp1)       = 0.0_wp
        ENDDO
!$ACC END PARALLEL


        ! Explicit parts of density and Exner pressure
        !
        ! Top level first
!$ACC PARALLEL IF( i_am_accel_node .AND. acc_on )  DEFAULT(NONE) ASYNC(1)
        !$ACC LOOP GANG VECTOR
!DIR$ IVDEP
        DO jc = i_startidx, i_endidx
          z_rho_expl(jc,1)=        p_nh%prog(nnow)%rho(jc,1,jb)   &
            &        -dtime*p_nh%metrics%inv_ddqz_z_full(jc,1,jb) &
            &                            *(z_flxdiv_mass(jc,1)    &
            &                            +z_contr_w_fl_l(jc,1   ) &
            &                            -z_contr_w_fl_l(jc,2   ))

          z_exner_expl(jc,1)=     p_nh%diag%exner_pr(jc,1,jb)      &
            &      -z_beta (jc,1)*(z_flxdiv_theta(jc,1)            &
            & +p_nh%diag%theta_v_ic(jc,1,jb)*z_contr_w_fl_l(jc,1)  &
            & -p_nh%diag%theta_v_ic(jc,2,jb)*z_contr_w_fl_l(jc,2)) &
            & +dtime*p_nh%diag%ddt_exner_phy(jc,1,jb)
        ENDDO
!$ACC END PARALLEL

        ! Other levels
!$ACC PARALLEL IF( i_am_accel_node .AND. acc_on )  DEFAULT(NONE) ASYNC(1)
        !$ACC LOOP GANG VECTOR COLLAPSE(2)
        DO jk = 2, nlev
!DIR$ IVDEP
          DO jc = i_startidx, i_endidx
            z_rho_expl(jc,jk)=       p_nh%prog(nnow)%rho(jc,jk  ,jb) &
              &        -dtime*p_nh%metrics%inv_ddqz_z_full(jc,jk  ,jb) &
              &                            *(z_flxdiv_mass(jc,jk     ) &
              &                            +z_contr_w_fl_l(jc,jk     ) &
              &                             -z_contr_w_fl_l(jc,jk+1   ))

            z_exner_expl(jc,jk)=    p_nh%diag%exner_pr(jc,jk,jb) - z_beta(jc,jk) &
              &                             *(z_flxdiv_theta(jc,jk)              &
              &   +p_nh%diag%theta_v_ic(jc,jk  ,jb)*z_contr_w_fl_l(jc,jk  )      &
              &   -p_nh%diag%theta_v_ic(jc,jk+1,jb)*z_contr_w_fl_l(jc,jk+1))     &
              &   +dtime*p_nh%diag%ddt_exner_phy(jc,jk,jb)

          ENDDO
        ENDDO
!$ACC END PARALLEL

        IF (is_iau_active) THEN ! add analysis increments from data assimilation to density and exner pressure
          
!$ACC PARALLEL IF( i_am_accel_node .AND. acc_on )  DEFAULT(NONE) ASYNC(1)
          !$ACC LOOP GANG VECTOR COLLAPSE(2)
          DO jk = 1, nlev
!DIR$ IVDEP
            DO jc = i_startidx, i_endidx
              z_rho_expl(jc,jk)   = z_rho_expl(jc,jk)   + iau_wgt_dyn*p_nh%diag%rho_incr(jc,jk,jb)
              z_exner_expl(jc,jk) = z_exner_expl(jc,jk) + iau_wgt_dyn*p_nh%diag%exner_incr(jc,jk,jb)
            ENDDO
          ENDDO
!$ACC END PARALLEL
        ENDIF

        !
        ! Solve tridiagonal matrix for w
        !
! TODO: not parallelized
!$ACC PARALLEL IF( i_am_accel_node .AND. acc_on )  DEFAULT(NONE) ASYNC(1)
        !$ACC LOOP SEQ
!$NEC outerloop_unroll(8)
        DO jk = 2, nlev
!DIR$ IVDEP
!$NEC ivdep
          !$ACC LOOP GANG VECTOR
          DO jc = i_startidx, i_endidx
            z_gamma = dtime*cpd*p_nh%metrics%vwind_impl_wgt(jc,jb)*    &
              p_nh%diag%theta_v_ic(jc,jk,jb)/p_nh%metrics%ddqz_z_half(jc,jk,jb)
            z_a  = -z_gamma*z_beta(jc,jk-1)*z_alpha(jc,jk-1)
            z_c = -z_gamma*z_beta(jc,jk  )*z_alpha(jc,jk+1)
            z_b = 1.0_vp+z_gamma*z_alpha(jc,jk) &
              *(z_beta(jc,jk-1)+z_beta(jc,jk))
            z_g = 1.0_vp/(z_b+z_a*z_q(jc,jk-1))
            z_q(jc,jk) = - z_c*z_g
            p_nh%prog(nnew)%w(jc,jk,jb) = z_w_expl(jc,jk) - z_gamma  &
              &      *(z_exner_expl(jc,jk-1)-z_exner_expl(jc,jk))
            p_nh%prog(nnew)%w(jc,jk,jb) = (p_nh%prog(nnew)%w(jc,jk,jb)  &
              -z_a*p_nh%prog(nnew)%w(jc,jk-1,jb))*z_g
          ENDDO
        ENDDO
!$ACC END PARALLEL

!$ACC PARALLEL IF( i_am_accel_node .AND. acc_on )  DEFAULT(NONE) ASYNC(1)
        !$ACC LOOP SEQ
        DO jk = nlev-1, 2, -1
!DIR$ IVDEP
          !$ACC LOOP GANG VECTOR
          DO jc = i_startidx, i_endidx
            p_nh%prog(nnew)%w(jc,jk,jb) = p_nh%prog(nnew)%w(jc,jk,jb)&
              &             +p_nh%prog(nnew)%w(jc,jk+1,jb)*z_q(jc,jk)
          ENDDO
        ENDDO
!$ACC END PARALLEL


        ! Rayleigh damping mechanism (Klemp,Dudhia,Hassiotis: MWR136,pp.3987-4004)
        !
        IF ( rayleigh_type == RAYLEIGH_KLEMP ) THEN

!$ACC PARALLEL IF( i_am_accel_node .AND. acc_on )  DEFAULT(NONE) ASYNC(1)
          !$ACC LOOP GANG VECTOR COLLAPSE(2)
          DO jk = 2, nrdmax(jg)
!DIR$ IVDEP
            DO jc = i_startidx, i_endidx
              p_nh%prog(nnew)%w(jc,jk,jb) = z_raylfac(jk)*p_nh%prog(nnew)%w(jc,jk,jb) +    &
                                            (1._wp-z_raylfac(jk))*p_nh%prog(nnew)%w(jc,1,jb)
            ENDDO
          ENDDO
!$ACC END PARALLEL
        ! Classic Rayleigh damping mechanism for w (requires reference state !!)
        !
        ELSE IF ( rayleigh_type == RAYLEIGH_CLASSIC ) THEN

!$ACC PARALLEL IF( i_am_accel_node .AND. acc_on )  DEFAULT(NONE) ASYNC(1)
          !$ACC LOOP GANG VECTOR COLLAPSE(2)
          DO jk = 2, nrdmax(jg)
!DIR$ IVDEP
            DO jc = i_startidx, i_endidx
              p_nh%prog(nnew)%w(jc,jk,jb) = p_nh%prog(nnew)%w(jc,jk,jb)       &
                &                         - dtime*p_nh%metrics%rayleigh_w(jk) &
                &                         * ( p_nh%prog(nnew)%w(jc,jk,jb)     &
                &                         - p_nh%ref%w_ref(jc,jk,jb) )
            ENDDO
          ENDDO
!$ACC END PARALLEL
        ENDIF

        ! Results for thermodynamic variables
!$ACC PARALLEL IF( i_am_accel_node .AND. acc_on )  DEFAULT(NONE) ASYNC(1)
        !$ACC LOOP GANG VECTOR TILE(128,1)
!$NEC outerloop_unroll(8)
        DO jk = jk_start, nlev
!DIR$ IVDEP
          DO jc = i_startidx, i_endidx

            ! density
            p_nh%prog(nnew)%rho(jc,jk,jb) = z_rho_expl(jc,jk)              &
              - p_nh%metrics%vwind_impl_wgt(jc,jb)*dtime                   &
              * p_nh%metrics%inv_ddqz_z_full(jc,jk,jb)                     &
              *(p_nh%diag%rho_ic(jc,jk  ,jb)*p_nh%prog(nnew)%w(jc,jk  ,jb) &
              - p_nh%diag%rho_ic(jc,jk+1,jb)*p_nh%prog(nnew)%w(jc,jk+1,jb))

            ! exner
            p_nh%prog(nnew)%exner(jc,jk,jb) = z_exner_expl(jc,jk) &
              + p_nh%metrics%exner_ref_mc(jc,jk,jb)-z_beta(jc,jk) &
              *(z_alpha(jc,jk  )*p_nh%prog(nnew)%w(jc,jk  ,jb)    &
              - z_alpha(jc,jk+1)*p_nh%prog(nnew)%w(jc,jk+1,jb))

            ! theta
            p_nh%prog(nnew)%theta_v(jc,jk,jb) = p_nh%prog(nnow)%rho(jc,jk,jb)*p_nh%prog(nnow)%theta_v(jc,jk,jb) &
              *( (p_nh%prog(nnew)%exner(jc,jk,jb)/p_nh%prog(nnow)%exner(jc,jk,jb)-1.0_wp) * cvd_o_rd+1.0_wp   ) &
              / p_nh%prog(nnew)%rho(jc,jk,jb)

          ENDDO
        ENDDO
!$ACC END PARALLEL

        ! Special treatment of uppermost layer in the case of vertical nesting
        IF (l_vert_nested) THEN
!$ACC PARALLEL IF( i_am_accel_node .AND. acc_on )  DEFAULT(NONE) ASYNC(1)
          !$ACC LOOP GANG VECTOR
!DIR$ IVDEP
          DO jc = i_startidx, i_endidx

            ! density
            p_nh%prog(nnew)%rho(jc,1,jb) = z_rho_expl(jc,1)                             &
              - p_nh%metrics%vwind_impl_wgt(jc,jb)*dtime                                &
              * p_nh%metrics%inv_ddqz_z_full(jc,1,jb)                                   &
              *(z_mflx_top(jc,jb) - p_nh%diag%rho_ic(jc,2,jb)*p_nh%prog(nnew)%w(jc,2,jb))

            ! exner
            p_nh%prog(nnew)%exner(jc,1,jb) = z_exner_expl(jc,1)                  &
              + p_nh%metrics%exner_ref_mc(jc,1,jb)-z_beta(jc,1)                  &
              *(p_nh%metrics%vwind_impl_wgt(jc,jb)*p_nh%diag%theta_v_ic(jc,1,jb) &
              * z_mflx_top(jc,jb) - z_alpha(jc,2)*p_nh%prog(nnew)%w(jc,2,jb))

            ! theta
            p_nh%prog(nnew)%theta_v(jc,1,jb) = p_nh%prog(nnow)%rho(jc,1,jb)*p_nh%prog(nnow)%theta_v(jc,1,jb) &
              *( (p_nh%prog(nnew)%exner(jc,1,jb)/p_nh%prog(nnow)%exner(jc,1,jb)-1.0_wp) * cvd_o_rd+1.0_wp  ) &
              /p_nh%prog(nnew)%rho(jc,1,jb)

          ENDDO
!$ACC END PARALLEL
        ENDIF


        ! compute dw/dz for divergence damping term
        IF (lhdiff_rcf .AND. istep == 1 .AND. divdamp_type >= 3) THEN

!$ACC PARALLEL IF( i_am_accel_node .AND. acc_on )  DEFAULT(NONE) ASYNC(1)
          !$ACC LOOP GANG VECTOR TILE(32,4)
          DO jk = kstart_dd3d(jg), nlev
!DIR$ IVDEP
            DO jc = i_startidx, i_endidx
              z_dwdz_dd(jc,jk,jb) = p_nh%metrics%inv_ddqz_z_full(jc,jk,jb) *          &
                ( (p_nh%prog(nnew)%w(jc,jk,jb)-p_nh%prog(nnew)%w(jc,jk+1,jb)) -       &
                (p_nh%diag%w_concorr_c(jc,jk,jb)-p_nh%diag%w_concorr_c(jc,jk+1,jb)) )
            ENDDO
          ENDDO
!$ACC END PARALLEL
        ENDIF

        ! Preparations for tracer advection
        IF (lprep_adv .AND. istep == 2) THEN
          IF (lclean_mflx) THEN 
!$ACC PARALLEL IF( i_am_accel_node .AND. acc_on )  DEFAULT(NONE) ASYNC(1)
            !$ACC LOOP GANG VECTOR COLLAPSE(2)
            DO jk = 1, nlev
!$NEC ivdep
              DO jc = i_startidx, i_endidx
                prep_adv%mass_flx_ic(jc,jk,jb) = 0._wp
              ENDDO
            ENDDO
!$ACC END PARALLEL
          ENDIF
!$ACC PARALLEL IF( i_am_accel_node .AND. acc_on )  DEFAULT(NONE) ASYNC(1)
          !$ACC LOOP GANG VECTOR COLLAPSE(2)
          DO jk = jk_start, nlev
!$NEC ivdep
            DO jc = i_startidx, i_endidx
              prep_adv%mass_flx_ic(jc,jk,jb) = prep_adv%mass_flx_ic(jc,jk,jb) + r_nsubsteps * ( z_contr_w_fl_l(jc,jk) + &
                p_nh%diag%rho_ic(jc,jk,jb) * p_nh%metrics%vwind_impl_wgt(jc,jb) * p_nh%prog(nnew)%w(jc,jk,jb) )
            ENDDO
          ENDDO
!$ACC END PARALLEL
          IF (l_vert_nested) THEN
            ! Use mass flux which has been interpolated to the upper nest boundary.
            ! This mass flux is also seen by the mass continuity equation (rho).
            ! Hence, by using the same mass flux for the tracer mass continuity equations,
            ! consistency with continuity (CWC) is ensured.
!$ACC PARALLEL IF( i_am_accel_node .AND. acc_on )  DEFAULT(NONE) ASYNC(1)
            !$ACC LOOP GANG VECTOR
            DO jc = i_startidx, i_endidx
              prep_adv%mass_flx_ic(jc,1,jb) = prep_adv%mass_flx_ic(jc,1,jb) + &
                r_nsubsteps * z_mflx_top(jc,jb)
            ENDDO
!$ACC END PARALLEL
          ENDIF
        ENDIF

        ! store dynamical part of exner time increment in exner_dyn_incr
        ! the conversion into a temperature tendency is done in the NWP interface
        IF (istep == 1 .AND. idyn_timestep == 1) THEN

!$ACC PARALLEL IF( i_am_accel_node .AND. acc_on )  DEFAULT(NONE) ASYNC(1)
          !$ACC LOOP GANG VECTOR COLLAPSE(2)
          DO jk = kstart_moist(jg), nlev
!DIR$ IVDEP
            DO jc = i_startidx, i_endidx
              p_nh%diag%exner_dyn_incr(jc,jk,jb) = p_nh%prog(nnow)%exner(jc,jk,jb)
            ENDDO
          ENDDO
!$ACC END PARALLEL
        ELSE IF (istep == 2 .AND. idyn_timestep == ndyn_substeps_var(jg)) THEN
!$ACC PARALLEL IF( i_am_accel_node .AND. acc_on )  DEFAULT(NONE) ASYNC(1)
          !$ACC LOOP GANG VECTOR COLLAPSE(2)
          DO jk = kstart_moist(jg), nlev
!DIR$ IVDEP
            DO jc = i_startidx, i_endidx
              p_nh%diag%exner_dyn_incr(jc,jk,jb) = p_nh%prog(nnew)%exner(jc,jk,jb) - &
               (p_nh%diag%exner_dyn_incr(jc,jk,jb) + ndyn_substeps_var(jg)*dtime*p_nh%diag%ddt_exner_phy(jc,jk,jb))
            ENDDO
          ENDDO
!$ACC END PARALLEL
        ENDIF

        IF (istep == 2 .AND. l_child_vertnest) THEN
          ! Store values at nest interface levels
!DIR$ IVDEP
!$ACC PARALLEL IF( i_am_accel_node .AND. acc_on )  DEFAULT(NONE) ASYNC(1)
          !$ACC LOOP GANG VECTOR
          DO jc = i_startidx, i_endidx

            p_nh%diag%w_int(jc,jb,idyn_timestep) =  &
              0.5_wp*(p_nh%prog(nnow)%w(jc,nshift,jb) + p_nh%prog(nnew)%w(jc,nshift,jb))

            p_nh%diag%theta_v_ic_int(jc,jb,idyn_timestep) = p_nh%diag%theta_v_ic(jc,nshift,jb)

            p_nh%diag%rho_ic_int(jc,jb,idyn_timestep) =  p_nh%diag%rho_ic(jc,nshift,jb)

            p_nh%diag%mflx_ic_int(jc,jb,idyn_timestep) = p_nh%diag%rho_ic(jc,nshift,jb) * &
              (p_nh%metrics%vwind_expl_wgt(jc,jb)*p_nh%prog(nnow)%w(jc,nshift,jb) + &
              p_nh%metrics%vwind_impl_wgt(jc,jb)*p_nh%prog(nnew)%w(jc,nshift,jb))
          ENDDO
!$ACC END PARALLEL
        ENDIF

      ENDDO
!$OMP END DO

      ! Boundary update in case of nesting
      IF (l_limited_area .OR. jg > 1) THEN

        rl_start = 1
        rl_end   = grf_bdywidth_c

        i_startblk = p_patch%cells%start_block(rl_start)
        i_endblk   = p_patch%cells%end_block(rl_end)

!$OMP DO PRIVATE(jb,i_startidx,i_endidx,jk,jc) ICON_OMP_DEFAULT_SCHEDULE
        DO jb = i_startblk, i_endblk

          CALL get_indices_c(p_patch, jb, i_startblk, i_endblk, &
                             i_startidx, i_endidx, rl_start, rl_end)

          ! non-MPI-parallelized (serial) case
          IF (istep == 1 .AND. my_process_is_mpi_all_seq() ) THEN

!$ACC PARALLEL IF( i_am_accel_node .AND. acc_on )  DEFAULT(NONE) ASYNC(1)
            !$ACC LOOP GANG VECTOR COLLAPSE(2)
            DO jk = 1, nlev
#if __INTEL_COMPILER != 1400 || __INTEL_COMPILER_UPDATE != 3
!DIR$ IVDEP
#endif
              DO jc = i_startidx, i_endidx

                p_nh%prog(nnew)%rho(jc,jk,jb) = p_nh%prog(nnow)%rho(jc,jk,jb) + &
                  dtime*p_nh%diag%grf_tend_rho(jc,jk,jb)

                p_nh%prog(nnew)%theta_v(jc,jk,jb) = p_nh%prog(nnow)%theta_v(jc,jk,jb) + &
                  dtime*p_nh%diag%grf_tend_thv(jc,jk,jb)

                ! Diagnose exner from rho*theta
                p_nh%prog(nnew)%exner(jc,jk,jb) = EXP(rd_o_cvd*LOG(rd_o_p0ref* &
                  p_nh%prog(nnew)%rho(jc,jk,jb)*p_nh%prog(nnew)%theta_v(jc,jk,jb)))

                p_nh%prog(nnew)%w(jc,jk,jb) = p_nh%prog(nnow)%w(jc,jk,jb) + &
                  dtime*p_nh%diag%grf_tend_w(jc,jk,jb)

              ENDDO
            ENDDO
!$ACC END PARALLEL

!$ACC PARALLEL IF( i_am_accel_node .AND. acc_on )  DEFAULT(NONE) ASYNC(1)
            !$ACC LOOP GANG VECTOR
            DO jc = i_startidx, i_endidx
              p_nh%prog(nnew)%w(jc,nlevp1,jb) = p_nh%prog(nnow)%w(jc,nlevp1,jb) + &
                dtime*p_nh%diag%grf_tend_w(jc,nlevp1,jb)
            ENDDO
!$ACC END PARALLEL

          ELSE IF (istep == 1 ) THEN

            ! In the MPI-parallelized case, only rho and w are updated here,
            ! and theta_v is preliminarily stored on exner in order to save
            ! halo communications

!$ACC PARALLEL IF( i_am_accel_node .AND. acc_on )  DEFAULT(NONE) ASYNC(1)
            !$ACC LOOP GANG VECTOR COLLAPSE(2)
            DO jk = 1, nlev
#if __INTEL_COMPILER != 1400 || __INTEL_COMPILER_UPDATE != 3
!DIR$ IVDEP
#endif
              DO jc = i_startidx, i_endidx

                p_nh%prog(nnew)%rho(jc,jk,jb) = p_nh%prog(nnow)%rho(jc,jk,jb) + &
                  dtime*p_nh%diag%grf_tend_rho(jc,jk,jb)

                ! *** Storing theta_v on exner is done to save MPI communications ***
                ! DO NOT TOUCH THIS!
                p_nh%prog(nnew)%exner(jc,jk,jb) = p_nh%prog(nnow)%theta_v(jc,jk,jb) + &
                  dtime*p_nh%diag%grf_tend_thv(jc,jk,jb)

                p_nh%prog(nnew)%w(jc,jk,jb) = p_nh%prog(nnow)%w(jc,jk,jb) + &
                  dtime*p_nh%diag%grf_tend_w(jc,jk,jb)

              ENDDO
            ENDDO
!$ACC END PARALLEL

!$ACC PARALLEL IF( i_am_accel_node .AND. acc_on )  DEFAULT(NONE) ASYNC(1)
            !$ACC LOOP GANG VECTOR
            DO jc = i_startidx, i_endidx
              p_nh%prog(nnew)%w(jc,nlevp1,jb) = p_nh%prog(nnow)%w(jc,nlevp1,jb) + &
                dtime*p_nh%diag%grf_tend_w(jc,nlevp1,jb)
            ENDDO
!$ACC END PARALLEL

          ENDIF

          ! compute dw/dz for divergence damping term
          IF (lhdiff_rcf .AND. istep == 1 .AND. divdamp_type >= 3) THEN

!$ACC PARALLEL IF( i_am_accel_node .AND. acc_on )  DEFAULT(NONE) ASYNC(1)
            !$ACC LOOP GANG VECTOR TILE(32,4)
            DO jk = kstart_dd3d(jg), nlev
!DIR$ IVDEP
              DO jc = i_startidx, i_endidx
                z_dwdz_dd(jc,jk,jb) = p_nh%metrics%inv_ddqz_z_full(jc,jk,jb) *          &
                  ( (p_nh%prog(nnew)%w(jc,jk,jb)-p_nh%prog(nnew)%w(jc,jk+1,jb)) -       &
                  (p_nh%diag%w_concorr_c(jc,jk,jb)-p_nh%diag%w_concorr_c(jc,jk+1,jb)) )
              ENDDO
            ENDDO
!$ACC END PARALLEL
          ENDIF

          ! Preparations for tracer advection
          !
          ! Note that the vertical mass flux at nest boundary points is required in case that 
          ! vertical tracer transport precedes horizontal tracer transport.
          IF (lprep_adv .AND. istep == 2) THEN
            IF (lclean_mflx) THEN
!$ACC KERNELS IF( i_am_accel_node .AND. acc_on ) DEFAULT(NONE) ASYNC(1)
              prep_adv%mass_flx_ic(i_startidx:i_endidx,:,jb) = 0._wp
!$ACC END KERNELS
            ENDIF
!$ACC PARALLEL IF( i_am_accel_node .AND. acc_on )  DEFAULT(NONE) ASYNC(1)
            !$ACC LOOP GANG VECTOR COLLAPSE(2)
            DO jk = jk_start, nlev
!DIR$ IVDEP
!$NEC ivdep
              DO jc = i_startidx, i_endidx
                prep_adv%mass_flx_ic(jc,jk,jb) = prep_adv%mass_flx_ic(jc,jk,jb) + r_nsubsteps*p_nh%diag%rho_ic(jc,jk,jb)* &
                  (p_nh%metrics%vwind_expl_wgt(jc,jb)*p_nh%prog(nnow)%w(jc,jk,jb) +                                       &
                   p_nh%metrics%vwind_impl_wgt(jc,jb)*p_nh%prog(nnew)%w(jc,jk,jb) - p_nh%diag%w_concorr_c(jc,jk,jb) )
              ENDDO
            ENDDO
!$ACC END PARALLEL
            IF (l_vert_nested) THEN
!$ACC PARALLEL IF( i_am_accel_node .AND. acc_on )  DEFAULT(NONE) ASYNC(1)
              !$ACC LOOP GANG VECTOR
              DO jc = i_startidx, i_endidx
                prep_adv%mass_flx_ic(jc,1,jb) = prep_adv%mass_flx_ic(jc,1,jb) + &
                  r_nsubsteps * (p_nh%diag%mflx_ic_ubc(jc,jb,1)                 &
                  + dt_linintp_ubc * p_nh%diag%mflx_ic_ubc(jc,jb,2))
              ENDDO
!$ACC END PARALLEL
            ENDIF
          ENDIF

        ENDDO
!$OMP END DO

      ENDIF

!$OMP END PARALLEL

! This wait is mandatory because of the later communications
!$ACC WAIT

      !-------------------------
      ! communication phase

      IF (timers_level > 5) THEN
        CALL timer_stop(timer_solve_nh_vimpl)
        CALL timer_start(timer_solve_nh_exch)
      ENDIF

      IF (itype_comm == 1) THEN
        IF (istep == 1) THEN
          IF (lhdiff_rcf .AND. divdamp_type >= 3) THEN
            ! Synchronize w and vertical contribution to divergence damping
#ifdef __MIXED_PRECISION
            CALL sync_patch_array_mult_mp(SYNC_C,p_patch,1,1,p_nh%prog(nnew)%w,f3din1_sp=z_dwdz_dd, &
                 &                        opt_varname="w_nnew and z_dwdz_dd")
#else
            CALL sync_patch_array_mult(SYNC_C,p_patch,2,p_nh%prog(nnew)%w,z_dwdz_dd, &
                 &                     opt_varname="w_nnew and z_dwdz_dd")
#endif
          ELSE
            ! Only w needs to be synchronized
            CALL sync_patch_array(SYNC_C,p_patch,p_nh%prog(nnew)%w,opt_varname="w_nnew")
          ENDIF
        ELSE ! istep = 2: synchronize all prognostic variables
          CALL sync_patch_array_mult(SYNC_C,p_patch,3,p_nh%prog(nnew)%rho, &
            p_nh%prog(nnew)%exner,p_nh%prog(nnew)%w,opt_varname="rho, exner, w_nnew")
        ENDIF
      ENDIF

      IF (timers_level > 5) CALL timer_stop(timer_solve_nh_exch)

      ! end communication phase
      !-------------------------

    ENDDO ! istep-loop


    ! The remaining computations are needed for MPI-parallelized applications only
    IF ( .NOT. my_process_is_mpi_all_seq() ) THEN

! OpenMP directives are commented for the NEC because the overhead is too large
#if !defined( __SX__ ) 
!$OMP PARALLEL PRIVATE(rl_start,rl_end,i_startblk,i_endblk)
#endif
      IF (l_limited_area .OR. jg > 1) THEN

        ! Index list over halo points lying in the boundary interpolation zone
        ! Note: this list typically contains at most 10 grid points

!$ACC PARALLEL IF( i_am_accel_node .AND. acc_on )  DEFAULT(NONE) ASYNC(1)
!$ACC LOOP GANG
#ifndef __SX__
!$OMP DO PRIVATE(jb,ic,jk,jc) ICON_OMP_DEFAULT_SCHEDULE
#endif
        DO ic = 1, p_nh%metrics%bdy_halo_c_dim

          jb = p_nh%metrics%bdy_halo_c_blk(ic)
          jc = p_nh%metrics%bdy_halo_c_idx(ic)
!DIR$ IVDEP
          !$ACC LOOP VECTOR
          DO jk = 1, nlev
            p_nh%prog(nnew)%theta_v(jc,jk,jb) = p_nh%prog(nnew)%exner(jc,jk,jb)

            ! Diagnose exner from rho*theta
            p_nh%prog(nnew)%exner(jc,jk,jb) = EXP(rd_o_cvd*LOG(rd_o_p0ref* &
              p_nh%prog(nnew)%rho(jc,jk,jb)*p_nh%prog(nnew)%theta_v(jc,jk,jb)))

          ENDDO
        ENDDO
!$ACC END PARALLEL
#ifndef __SX__
!$OMP END DO
#endif

        rl_start = 1
        rl_end   = grf_bdywidth_c

        i_startblk = p_patch%cells%start_block(rl_start)
        i_endblk   = p_patch%cells%end_block(rl_end)

#ifndef __SX__
!$OMP DO PRIVATE(jb,i_startidx,i_endidx,jk,jc) ICON_OMP_DEFAULT_SCHEDULE
#endif
        DO jb = i_startblk, i_endblk

          CALL get_indices_c(p_patch, jb, i_startblk, i_endblk, &
                             i_startidx, i_endidx, rl_start, rl_end)

!$ACC PARALLEL IF( i_am_accel_node .AND. acc_on ) DEFAULT(NONE) ASYNC(1)
          !$ACC LOOP GANG VECTOR COLLAPSE(2)
          DO jk = 1, nlev
!DIR$ IVDEP
            DO jc = i_startidx, i_endidx

              p_nh%prog(nnew)%theta_v(jc,jk,jb) = p_nh%prog(nnew)%exner(jc,jk,jb)

              ! Diagnose exner from rhotheta
              p_nh%prog(nnew)%exner(jc,jk,jb) = EXP(rd_o_cvd*LOG(rd_o_p0ref* &
                p_nh%prog(nnew)%rho(jc,jk,jb)*p_nh%prog(nnew)%theta_v(jc,jk,jb)))

            ENDDO
          ENDDO
!$ACC END PARALLEL
        ENDDO
#ifndef __SX__
!$OMP END DO
#endif
      ENDIF

      rl_start = min_rlcell_int - 1
      rl_end   = min_rlcell

      i_startblk = p_patch%cells%start_block(rl_start)
      i_endblk   = p_patch%cells%end_block(rl_end)

#ifndef __SX__
!$OMP DO PRIVATE(jb,i_startidx,i_endidx,jk,jc) ICON_OMP_DEFAULT_SCHEDULE
#endif
      DO jb = i_startblk, i_endblk

        CALL get_indices_c(p_patch, jb, i_startblk, i_endblk, &
                         i_startidx, i_endidx, rl_start, rl_end)

!$ACC PARALLEL IF( i_am_accel_node .AND. acc_on ) DEFAULT(NONE) ASYNC(1)
<<<<<<< HEAD
        !$ACC LOOP GANG
#ifdef __LOOP_EXCHANGE
=======
#ifdef __LOOP_EXCHANGE
      !$ACC LOOP GANG
      DO jc = i_startidx, i_endidx
        IF (p_nh%metrics%mask_prog_halo_c(jc,jb)) THEN
!DIR$ IVDEP
          !$ACC LOOP VECTOR
          DO jk = 1, nlev
#else
      !$ACC LOOP GANG VECTOR TILE(32,4)
      DO jk = 1, nlev
>>>>>>> 322b6c17
        DO jc = i_startidx, i_endidx
          IF (p_nh%metrics%mask_prog_halo_c(jc,jb)) THEN
!DIR$ IVDEP
            !$ACC LOOP VECTOR
            DO jk = 1, nlev
#else
        DO jk = 1, nlev
          !$ACC LOOP VECTOR
          DO jc = i_startidx, i_endidx
            IF (p_nh%metrics%mask_prog_halo_c(jc,jb)) THEN
#endif
              p_nh%prog(nnew)%theta_v(jc,jk,jb) = p_nh%prog(nnow)%rho(jc,jk,jb)*p_nh%prog(nnow)%theta_v(jc,jk,jb) &
                *( (p_nh%prog(nnew)%exner(jc,jk,jb)/p_nh%prog(nnow)%exner(jc,jk,jb)-1.0_wp) * cvd_o_rd+1.0_wp   ) &
                / p_nh%prog(nnew)%rho(jc,jk,jb)

#ifdef __LOOP_EXCHANGE
            ENDDO
          ENDIF
#else
            ENDIF
          ENDDO
#endif
        ENDDO
!$ACC END PARALLEL

      ENDDO
#ifndef __SX__
!$OMP END DO NOWAIT
!$OMP END PARALLEL
#endif

    ENDIF  ! .NOT. my_process_is_mpi_all_seq()

    IF (ltimer) CALL timer_stop(timer_solve_nh)


#ifdef _OPENACC
! In validation mode, update all the output fields on the host
    IF ( acc_validate .AND. acc_on .AND. i_am_accel_node ) THEN
      !$ACC WAIT
      CALL d2h_solve_nonhydro( nnew, jstep, jg, idyn_timestep, grf_intmethod_e, idiv_method, lsave_mflx, &
           &                   l_child_vertnest, lprep_adv, p_nh, prep_adv )
    ENDIF
#endif


!$ACC WAIT
!$ACC END DATA

#if !defined (__LOOP_EXCHANGE) && !defined (__SX__)
    CALL btraj%destruct()
#endif

  END SUBROUTINE solve_nh

#ifdef _OPENACC

     SUBROUTINE h2d_solve_nonhydro( nnow, jstep, jg, idiv_method, grf_intmethod_e, lprep_adv, l_vert_nested, is_iau_active, &
                                    p_nh, prep_adv )

       INTEGER, INTENT(IN)       :: nnow, jstep, jg, idiv_method, grf_intmethod_e
       LOGICAL, INTENT(IN)       :: l_vert_nested, lprep_adv, is_iau_active

       TYPE(t_nh_state),            INTENT(INOUT) :: p_nh
       TYPE(t_prepare_adv), TARGET, INTENT(INOUT) :: prep_adv

       REAL(wp), DIMENSION(:,:,:),   POINTER  :: exner_tmp, rho_tmp, theta_v_tmp, vn_tmp, w_tmp                 ! p_prog  WP
       REAL(wp), DIMENSION(:,:),     POINTER  :: dvn_ie_ubc_tmp                                                 ! p_diag  WP 2D
       REAL(wp), DIMENSION(:,:,:),   POINTER  :: w_ubc_tmp, mflx_ic_ubc_tmp, theta_v_ic_ubc_tmp, rho_ic_ubc_tmp ! p_diag  WP

       REAL(wp), DIMENSION(:,:,:),   POINTER  :: theta_v_ic_tmp, rho_ic_tmp                                     ! p_diag  WP
       REAL(wp), DIMENSION(:,:,:),   POINTER  :: mass_fl_e_tmp, exner_pr_tmp                                    ! p_diag  WP
       REAL(wp), DIMENSION(:,:,:),   POINTER  :: grf_bdy_mflx_tmp                                               ! p_diag  WP

       REAL(vp), DIMENSION(:,:,:),   POINTER  :: vt_tmp, vn_ie_tmp, w_concorr_c_tmp, ddt_exner_phy_tmp          ! p_diag  VP
       REAL(vp), DIMENSION(:,:,:),   POINTER  :: exner_dyn_incr_tmp                                             ! p_diag  VP 
       REAL(vp), DIMENSION(:,:,:),   POINTER  :: ddt_vn_phy_tmp                                                 ! p_diag  VP

       REAL(vp), DIMENSION(:,:,:),   POINTER  :: rho_incr_tmp, exner_incr_tmp                                   ! p_diag  VP
       REAL(wp), DIMENSION(:,:,:),   POINTER  :: vn_traj_tmp, mass_flx_me_tmp, mass_flx_ic_tmp                  ! prep_adv WP
       REAL(wp), DIMENSION(:,:,:),   POINTER  :: vn_ref_tmp, w_ref_tmp                                          ! p_ref   WP

       REAL(vp), DIMENSION(:,:,:,:), POINTER  :: ddt_vn_apc_pc_tmp
       REAL(vp), DIMENSION(:,:,:,:), POINTER  :: ddt_vn_cor_pc_tmp
       REAL(vp), DIMENSION(:,:,:,:), POINTER  :: ddt_w_adv_pc_tmp

       REAL(vp), DIMENSION(:,:,:),   POINTER  :: ddt_vn_dyn_tmp, ddt_vn_dmp_tmp, ddt_vn_adv_tmp, ddt_vn_cor_tmp ! p_diag  VP
       REAL(vp), DIMENSION(:,:,:),   POINTER  :: ddt_vn_pgr_tmp, ddt_vn_phd_tmp, ddt_vn_iau_tmp, ddt_vn_ray_tmp ! p_diag  VP
       REAL(vp), DIMENSION(:,:,:),   POINTER  :: ddt_vn_grf_tmp                                                 ! p_diag  VP

!
! OpenACC Implementation:  For testing in ACC_VALIDATE=.TRUE. mode, we would ultimately like to be able to run 
!                          this routine entirely on the accelerator with input on the host, and moving
!                          output back to the host.    The STATIC data are NOT updated here, but are checked in 
!                          the present clause in the main routine

! p_patch:
!            p_patch%cells:   edge_idx/blk
!            p_patch%edges:   cell_idx/blk, vertex_idx/blk, quad_idx/blk, 
!                             primal/dual_normal_cell, inv_primal/dual_edge_length, tangent_orientation, refin_ctrl 

!
! p_nh%metrics:  vertidx_gradp, pg_vertidx, pg_edgeidx, pg_edgeblk,
!                bdy_halo_c_blk, bdy_halo_c_idx, bdy_mflx_e_blk, bdy_mflx_e_idx,
!                coeff_gradp, d_exner_dz_ref_ic, d2dexdz2_fac1_mc, 
!                ddqz_z_half, ddxn_z_full, ddxt_z_full, ddqz_z_full_e,
!                exner_exfac, exner_ref_mc, hmask_dd3d, inv_ddqz_z_full,
!                mask_prog_halo_c, nudge_e_blk, nudge_e_idx, pg_exdist,
!                rayleigh_vn, rayleigh_w, rho_ref_mc, rho_ref_me,
!                scalfac_dd3d, theta_ref_ic, theta_ref_mc, theta_ref_me,
!                vwind_expl_wgt, vwind_impl_wgt, 
!                wgtfac_c, wgtfac_e, wgtfacq_c, wgtfacq1_c, zdiff_gradp


! p_nh%prog(nnow)          All present (above)

       exner_tmp           => p_nh%prog(nnow)%exner 
       rho_tmp             => p_nh%prog(nnow)%rho
       theta_v_tmp         => p_nh%prog(nnow)%theta_v 
       vn_tmp              => p_nh%prog(nnow)%vn
       w_tmp               => p_nh%prog(nnow)%w
!$ACC UPDATE DEVICE ( exner_tmp, rho_tmp, theta_v_tmp, vn_tmp, w_tmp )

! p_nh%diag:

       rho_ic_tmp          => p_nh%diag%rho_ic
       theta_v_ic_tmp      => p_nh%diag%theta_v_ic
!$ACC UPDATE DEVICE ( rho_ic_tmp, theta_v_ic_tmp )

       vt_tmp              => p_nh%diag%vt
       vn_ie_tmp           => p_nh%diag%vn_ie
       w_concorr_c_tmp     => p_nh%diag%w_concorr_c
!$ACC UPDATE DEVICE ( vt_tmp, vn_ie_tmp, w_concorr_c_tmp )

       mass_fl_e_tmp       => p_nh%diag%mass_fl_e
       exner_pr_tmp        => p_nh%diag%exner_pr
       exner_dyn_incr_tmp  => p_nh%diag%exner_dyn_incr
!$ACC UPDATE DEVICE ( mass_fl_e_tmp, exner_pr_tmp, exner_dyn_incr_tmp )

! WS: I do not think these are necessary, but adding for completeness
       ddt_vn_apc_pc_tmp   => p_nh%diag%ddt_vn_apc_pc
       ddt_w_adv_pc_tmp    => p_nh%diag%ddt_w_adv_pc
!$ACC UPDATE DEVICE ( ddt_vn_apc_pc_tmp, ddt_w_adv_pc_tmp )
       IF (p_nh%diag%ddt_vn_adv_is_associated .OR. p_nh%diag%ddt_vn_cor_is_associated) THEN
          ddt_vn_cor_pc_tmp   => p_nh%diag%ddt_vn_cor_pc
!$ACC UPDATE DEVICE ( ddt_vn_cor_pc_tmp )
       END IF

! MAG: For completeness
       ddt_vn_dyn_tmp      => p_nh%diag%ddt_vn_dyn
!$ACC UPDATE DEVICE ( ddt_vn_dyn_tmp ) IF( p_nh%diag%ddt_vn_dyn_is_associated )
       ddt_vn_dmp_tmp      => p_nh%diag%ddt_vn_dmp
!$ACC UPDATE DEVICE ( ddt_vn_dmp_tmp ) IF( p_nh%diag%ddt_vn_dmp_is_associated )
       ddt_vn_adv_tmp      => p_nh%diag%ddt_vn_adv
!$ACC UPDATE DEVICE ( ddt_vn_adv_tmp ) IF( p_nh%diag%ddt_vn_adv_is_associated )
       ddt_vn_cor_tmp      => p_nh%diag%ddt_vn_cor
!$ACC UPDATE DEVICE ( ddt_vn_cor_tmp ) IF( p_nh%diag%ddt_vn_cor_is_associated )
       ddt_vn_pgr_tmp      => p_nh%diag%ddt_vn_pgr
!$ACC UPDATE DEVICE ( ddt_vn_pgr_tmp ) IF( p_nh%diag%ddt_vn_pgr_is_associated )
       ddt_vn_phd_tmp      => p_nh%diag%ddt_vn_phd
!$ACC UPDATE DEVICE ( ddt_vn_phd_tmp ) IF( p_nh%diag%ddt_vn_phd_is_associated )
       ddt_vn_iau_tmp      => p_nh%diag%ddt_vn_iau
!$ACC UPDATE DEVICE ( ddt_vn_iau_tmp ) IF( p_nh%diag%ddt_vn_iau_is_associated )
       ddt_vn_ray_tmp      => p_nh%diag%ddt_vn_ray
!$ACC UPDATE DEVICE ( ddt_vn_ray_tmp ) IF( p_nh%diag%ddt_vn_ray_is_associated )
       ddt_vn_grf_tmp      => p_nh%diag%ddt_vn_grf
!$ACC UPDATE DEVICE ( ddt_vn_grf_tmp ) IF( p_nh%diag%ddt_vn_grf_is_associated )

       mflx_ic_ubc_tmp     => p_nh%diag%mflx_ic_ubc
       dvn_ie_ubc_tmp      => p_nh%diag%dvn_ie_ubc
       theta_v_ic_ubc_tmp  => p_nh%diag%theta_v_ic_ubc
       rho_ic_ubc_tmp      => p_nh%diag%rho_ic_ubc
       w_ubc_tmp           => p_nh%diag%w_ubc
!$ACC UPDATE DEVICE ( mflx_ic_ubc_tmp, dvn_ie_ubc_tmp, theta_v_ic_ubc_tmp, rho_ic_ubc_tmp, w_ubc_tmp ) IF( l_vert_nested )

       ddt_exner_phy_tmp   => p_nh%diag%ddt_exner_phy
       ddt_vn_phy_tmp      => p_nh%diag%ddt_vn_phy
!$ACC UPDATE DEVICE ( ddt_exner_phy_tmp,ddt_vn_phy_tmp )

       rho_incr_tmp        => p_nh%diag%rho_incr
       exner_incr_tmp      => p_nh%diag%exner_incr
!$ACC UPDATE DEVICE ( rho_incr_tmp, exner_incr_tmp )

       grf_bdy_mflx_tmp   => p_nh%diag%grf_bdy_mflx
!$ACC UPDATE DEVICE( grf_bdy_mflx_tmp ) IF( (jg > 1) .AND. (grf_intmethod_e >= 5) .AND. (idiv_method == 1) .AND. (jstep == 0) )

! prep_adv:

       vn_traj_tmp       => prep_adv%vn_traj
       mass_flx_me_tmp   => prep_adv%mass_flx_me
       mass_flx_ic_tmp   => prep_adv%mass_flx_ic
!$ACC UPDATE DEVICE ( vn_traj_tmp, mass_flx_me_tmp, mass_flx_ic_tmp ) IF( lprep_adv )

! p_nh%ref:

       vn_ref_tmp          => p_nh%ref%vn_ref
       w_ref_tmp           => p_nh%ref%w_ref
!$ACC UPDATE DEVICE ( vn_ref_tmp, w_ref_tmp )

     END SUBROUTINE h2d_solve_nonhydro

     SUBROUTINE d2h_solve_nonhydro( nnew, jstep, jg, idyn_timestep, grf_intmethod_e, idiv_method, lsave_mflx, &
          &                         l_child_vertnest, lprep_adv, p_nh, prep_adv )

       INTEGER, INTENT(IN)       :: nnew, jstep, jg, idyn_timestep, grf_intmethod_e, idiv_method
       LOGICAL, INTENT(IN)       :: lsave_mflx, l_child_vertnest, lprep_adv

       TYPE(t_nh_state),            INTENT(INOUT) :: p_nh
       TYPE(t_prepare_adv), TARGET, INTENT(INOUT) :: prep_adv

       REAL(wp), DIMENSION(:,:,:),   POINTER  :: exner_tmp, rho_tmp, theta_v_tmp, vn_tmp, w_tmp                 ! p_prog  WP
       REAL(wp), DIMENSION(:,:),     POINTER  :: dvn_ie_int_tmp                                                 ! p_diag  WP 2D
       REAL(wp), DIMENSION(:,:,:),   POINTER  :: theta_v_ic_tmp, rho_ic_tmp, rho_ic_int_tmp, w_int_tmp          ! p_diag  WP
       REAL(wp), DIMENSION(:,:,:),   POINTER  :: theta_v_ic_int_tmp, grf_bdy_mflx_tmp                           ! p_diag  WP
       REAL(wp), DIMENSION(:,:,:),   POINTER  :: mass_fl_e_tmp,  mflx_ic_int_tmp, exner_pr_tmp                  ! p_diag  WP

       REAL(vp), DIMENSION(:,:,:),   POINTER  :: vt_tmp, vn_ie_tmp, w_concorr_c_tmp                             ! p_diag  VP
       REAL(vp), DIMENSION(:,:,:),   POINTER  :: mass_fl_e_sv_tmp                                               ! p_diag  VP
       REAL(vp), DIMENSION(:,:,:),   POINTER  :: exner_dyn_incr_tmp                                             ! p_diag  VP
       REAL(wp), DIMENSION(:,:,:),   POINTER  :: vn_traj_tmp, mass_flx_me_tmp, mass_flx_ic_tmp                  ! prep_adv WP
       REAL(vp), DIMENSION(:,:,:,:), POINTER  :: ddt_vn_apc_pc_tmp, ddt_vn_cor_pc_tmp, ddt_w_adv_pc_tmp

       REAL(vp), DIMENSION(:,:,:),   POINTER  :: ddt_vn_dyn_tmp, ddt_vn_dmp_tmp, ddt_vn_adv_tmp, ddt_vn_cor_tmp ! p_diag  VP
       REAL(vp), DIMENSION(:,:,:),   POINTER  :: ddt_vn_pgr_tmp, ddt_vn_phd_tmp, ddt_vn_iau_tmp, ddt_vn_ray_tmp ! p_diag  VP
       REAL(vp), DIMENSION(:,:,:),   POINTER  :: ddt_vn_grf_tmp                                                 ! p_diag  VP

! The following code is necessary if the Dycore is to be run in isolation on the GPU
! Update all device output on host: the prognostic variables have shifted from nnow to nnew; diagnostics pointers set above

       exner_tmp           => p_nh%prog(nnew)%exner
       rho_tmp             => p_nh%prog(nnew)%rho
       theta_v_tmp         => p_nh%prog(nnew)%theta_v
       vn_tmp              => p_nh%prog(nnew)%vn
       w_tmp               => p_nh%prog(nnew)%w
!$ACC UPDATE HOST ( exner_tmp, rho_tmp, theta_v_tmp, vn_tmp, w_tmp )

       vt_tmp              => p_nh%diag%vt
       vn_ie_tmp           => p_nh%diag%vn_ie
       rho_ic_tmp          => p_nh%diag%rho_ic
       theta_v_ic_tmp      => p_nh%diag%theta_v_ic
       exner_pr_tmp        => p_nh%diag%exner_pr
!$ACC UPDATE HOST ( vt_tmp, vn_ie_tmp, rho_ic_tmp, theta_v_ic_tmp, exner_pr_tmp )

       w_concorr_c_tmp     => p_nh%diag%w_concorr_c
       mass_fl_e_tmp       => p_nh%diag%mass_fl_e
       exner_dyn_incr_tmp  => p_nh%diag%exner_dyn_incr
!$ACC UPDATE HOST ( w_concorr_c_tmp, mass_fl_e_tmp, exner_dyn_incr_tmp )

       ddt_vn_apc_pc_tmp   => p_nh%diag%ddt_vn_apc_pc
       ddt_w_adv_pc_tmp    => p_nh%diag%ddt_w_adv_pc
!$ACC UPDATE HOST ( ddt_vn_apc_pc_tmp, ddt_w_adv_pc_tmp )
       IF (p_nh%diag%ddt_vn_adv_is_associated .OR. p_nh%diag%ddt_vn_cor_is_associated) THEN
          ddt_vn_cor_pc_tmp   => p_nh%diag%ddt_vn_cor_pc
!$ACC UPDATE HOST ( ddt_vn_cor_pc_tmp )
       END IF

! MAG: For completeness
       ddt_vn_dyn_tmp      => p_nh%diag%ddt_vn_dyn
!$ACC UPDATE HOST ( ddt_vn_dyn_tmp ) IF( p_nh%diag%ddt_vn_dyn_is_associated )
       ddt_vn_dmp_tmp      => p_nh%diag%ddt_vn_dmp
!$ACC UPDATE HOST ( ddt_vn_dmp_tmp ) IF( p_nh%diag%ddt_vn_dmp_is_associated )
       ddt_vn_adv_tmp      => p_nh%diag%ddt_vn_adv
!$ACC UPDATE HOST ( ddt_vn_adv_tmp ) IF( p_nh%diag%ddt_vn_adv_is_associated )
       ddt_vn_cor_tmp      => p_nh%diag%ddt_vn_cor
!$ACC UPDATE HOST ( ddt_vn_cor_tmp ) IF( p_nh%diag%ddt_vn_cor_is_associated )
       ddt_vn_pgr_tmp      => p_nh%diag%ddt_vn_pgr
!$ACC UPDATE HOST ( ddt_vn_pgr_tmp ) IF( p_nh%diag%ddt_vn_pgr_is_associated )
       ddt_vn_phd_tmp      => p_nh%diag%ddt_vn_phd
!$ACC UPDATE HOST ( ddt_vn_phd_tmp ) IF( p_nh%diag%ddt_vn_phd_is_associated )
       ddt_vn_iau_tmp      => p_nh%diag%ddt_vn_iau
!$ACC UPDATE HOST ( ddt_vn_iau_tmp ) IF( p_nh%diag%ddt_vn_iau_is_associated )
       ddt_vn_ray_tmp      => p_nh%diag%ddt_vn_ray
!$ACC UPDATE HOST ( ddt_vn_ray_tmp ) IF( p_nh%diag%ddt_vn_ray_is_associated )
       ddt_vn_grf_tmp      => p_nh%diag%ddt_vn_grf
!$ACC UPDATE HOST ( ddt_vn_grf_tmp ) IF( p_nh%diag%ddt_vn_grf_is_associated )

       mass_fl_e_sv_tmp    => p_nh%diag%mass_fl_e_sv
!$ACC UPDATE HOST ( mass_fl_e_sv_tmp ) IF( lsave_mflx )

       w_int_tmp           => p_nh%diag%w_int
       mflx_ic_int_tmp     => p_nh%diag%mflx_ic_int
       theta_v_ic_int_tmp  => p_nh%diag%theta_v_ic_int
       rho_ic_int_tmp      => p_nh%diag%rho_ic_int
!$ACC UPDATE HOST ( w_int_tmp, mflx_ic_int_tmp, theta_v_ic_int_tmp, rho_ic_int_tmp ) IF( l_child_vertnest )

      dvn_ie_int_tmp      => p_nh%diag%dvn_ie_int
!$ACC UPDATE HOST ( dvn_ie_int_tmp ) IF( idyn_timestep == 1 .AND. l_child_vertnest)

      grf_bdy_mflx_tmp    => p_nh%diag%grf_bdy_mflx
!$ACC UPDATE HOST ( grf_bdy_mflx_tmp ) IF( (jg > 1) .AND. (grf_intmethod_e >= 5) .AND. (idiv_method == 1) .AND. (jstep == 0) )

      vn_traj_tmp         => prep_adv%vn_traj
      mass_flx_me_tmp     => prep_adv%mass_flx_me
      mass_flx_ic_tmp     => prep_adv%mass_flx_ic
!$ACC UPDATE HOST ( vn_traj_tmp, mass_flx_me_tmp, mass_flx_ic_tmp ) IF( lprep_adv )

     END SUBROUTINE d2h_solve_nonhydro

#endif

END MODULE mo_solve_nonhydro<|MERGE_RESOLUTION|>--- conflicted
+++ resolved
@@ -3140,29 +3140,17 @@
                          i_startidx, i_endidx, rl_start, rl_end)
 
 !$ACC PARALLEL IF( i_am_accel_node .AND. acc_on ) DEFAULT(NONE) ASYNC(1)
-<<<<<<< HEAD
+
+#ifdef __LOOP_EXCHANGE
         !$ACC LOOP GANG
-#ifdef __LOOP_EXCHANGE
-=======
-#ifdef __LOOP_EXCHANGE
-      !$ACC LOOP GANG
-      DO jc = i_startidx, i_endidx
-        IF (p_nh%metrics%mask_prog_halo_c(jc,jb)) THEN
-!DIR$ IVDEP
-          !$ACC LOOP VECTOR
-          DO jk = 1, nlev
-#else
-      !$ACC LOOP GANG VECTOR TILE(32,4)
-      DO jk = 1, nlev
->>>>>>> 322b6c17
         DO jc = i_startidx, i_endidx
           IF (p_nh%metrics%mask_prog_halo_c(jc,jb)) THEN
 !DIR$ IVDEP
             !$ACC LOOP VECTOR
             DO jk = 1, nlev
 #else
+        !$ACC LOOP GANG VECTOR TILE(32,4)
         DO jk = 1, nlev
-          !$ACC LOOP VECTOR
           DO jc = i_startidx, i_endidx
             IF (p_nh%metrics%mask_prog_halo_c(jc,jb)) THEN
 #endif
