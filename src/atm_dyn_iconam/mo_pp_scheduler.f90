!>
!! Scheduler for internal post-processing.
!! ===================================================================
!!
!! This module manages a "job queue" for internal post-processing
!! tasks on the compute PEs.
!!
!! For example, the interpolation of model variables onto lon-lat
!! fields constitutes such a task. Allocating and computing only those
!! fields which are required for output (or as intermediate results)
!! can save memory and computing time. 
!!
!! Jobs are processed according to user-defined priority levels. In
!! principle, all tasks with the same job priority could be processed
!! simultaneously (with OpenMP).
!!
!! List of post-processing tasks implemented so far:
!!
!! Type of task                        Execution priority
!! -------------------------------------------------------------------
!!
!! z/p/i interpolation setup           HIGH_PRIORITY
!! compute vertical velocity           DEFAULT_PRIORITY0
!! compute rel. humidity               DEFAULT_PRIORITY0
!! compute mean sea level pressure     DEFAULT_PRIORITY0
!! vertical interpolation              DEFAULT_PRIORITY1
!! horizontal interpolation edge->cell DEFAULT_PRIORITY2
!! horizontal synchronization          DEFAULT_PRIORITY3
!! horizontal interpolation            DEFAULT_PRIORITY4
!! z/p/i interpolation clean-up        LOW_PRIORITY
!!
!!
!! ===================================================================
!!
!! DETAILS: Vertical interpolation of output variables
!! ---------------------------------------------------
!!
!! Vertical interpolation is one of the internal post-processing tasks
!! in ICON (see the table above for other post-processing tasks).
!! Vertical interpolation of a variable is enabled/disabled simply by
!! adding the variable's name to the corresponding namelist parameter
!! ("pl_varlist", "hl_varlist", "il_varlist").
!!
!! Vertical interpolation of a field is only possible if the necessary
!! meta-data, e.g. the interpolation method, has been defined in the
!! "add_var" call for this variable. A typical example would be
!!
!!    CALL add_var( p_prog_list, 'rho', p_prog%rho,  &
!!      ...
!!      vert_interp=create_vert_interp_metadata(                     &
!!                    vert_intp_type=vintp_types("P","Z","I"),       &
!!                    vert_intp_method=VINTP_METHOD_LIN ) )
!!
!! In this example, vertical interpolation is enabled for p-, z- and
!! i-level interpolation, using a linear interpolation method.
!!
!! In general, available settings are
!!
!!  vert_intp_type      : vertical interpolation type, one or more of 
!!                        mo_var_metadata_types::VINTP_TYPE_LIST. 
!!                        Default: no vertical interpolation
!!
!!  vert_intp_method    : vertical interpolation algorithms, listed in mo_impl_constants, and
!!                        defined in module mo_nh_vert_interp:
!!
!!                         VINTP_METHOD_LIN (default) : linear vertical interpolation 
!!                         VINTP_METHOD_QV            : vertical interpolation of specific humidity,
!!                                                      performs cubic interpolation where possible, 
!!                                                      turning to linear interpolation close to the surface
!!                         VINTP_METHOD_PRES          : vertical interpolation of pressure, piecewise 
!!                                                      analytical integration of the hydrostatic equation
!!                         VINTP_METHOD_LIN_NLEVP1    : linear interpolation for half level fields
!!                         VINTP_METHOD_VN            : vertical interpolation and extrapolation of horizontal 
!!                                                      wind, performs cubic interpolation where 
!!                                                      possible, turning to linear interpolation close to the 
!!                                                      surface with boundary-layer treatment
!!                                                      - Please note than wind fields are treated in a special way, 
!!                                                        see below. -
!!
!!  Special treatment of wind fields:
!!
!!  Wind fields are vertically interpolated as follows: A new
!!  z/p/i-variable "vn" is created and a post-processing task for
!!  vertical interpolation of the model's "vn" onto this new
!!  field. Then, new cell-based variables "u", "v" on the same
!!  vertical axis are created and a post-processing task for edge2cell
!!  interpolation "vn" -> "u","v". Thus, when requesting "U", "V", we
!!  actually get "VN" vertically interpolated.
!!  The vertical interpolation method for the wind fields is therefore
!!  specified by the "add_var(...)" for the normal velocity component
!!  "VN".

!!
!!  Tuning parameters for the interpolation algorithms
!!  (defaults are defined in mo_var_metadata::create_vert_interp_metadata)
!!
!!     l_hires_intp             : mode for interpolation to (much) finer grid (VINTP_METHOD_VN)
!!                                Default: .FALSE.
!!     l_restore_fricred        : subtract/restore frictional reduction of wind speed (VINTP_METHOD_VN)
!!                                Default: .FALSE.
!!     l_loglin                 : setting l_loglin=.TRUE. activates logarithmic interpolation
!!                                (only for VINTP_METHOD_LIN)
!!                                Default: .FALSE.
!!     l_satlimit               : limit input field to water saturation (VINTP_METHOD_QV)
!!                                Default: .FALSE.
!!     l_restore_pbldev         : restore PBL deviation of QV from extrapolated profile (VINTP_METHOD_QV)
!!                                Default: .FALSE.
!!
!!     l_pd_limit               : Switch for use of positive definite limiter (VINTP_METHOD_LIN)
!!                                Default: .FALSE.
!!     lower_limit              : Limiter value to avoid negative or unreasonably small values 
!!                                (VINTP_METHOD_LIN, VINTP_METHOD_QV). For the linear interpolation method,
!!                                the "lower_limit" is used only in combination with "l_pd_limit". Default is 0.
!!
!!     l_extrapol               : Switch for use of downward extrapolation (only for VINTP_METHOD_LIN)
!!                                where the gradient between height "zpbl1" and "zpbl2" is used
!!                                (see mo_initicon_config). If "l_extrapol==.FALSE.", then for all levels
!!                                below the lowermost input level we use the values from the lowermost input 
!!                                level.
!!                                Default: .TRUE.
!!                                Note: Logarithmic computation is not used for extrapolation because
!!                                      it would be numerically unstable.
!!
!! ===================================================================
!!
!! @author F. Prill, DWD
!!
!! @par Revision History
!! Initial implementation  by  F. Prill, DWD (2012-03-01)
!!
!! @par Copyright and License
!!
!! This code is subject to the DWD and MPI-M-Software-License-Agreement in
!! its most recent form.
!! Please see the file LICENSE in the root of the source tree for this code.
!! Where software is supplied by third parties, it is indicated in the
!! headers of the routines.
!!
!! TODO[FP] To increase performance, one should allocate/deallocate
!!          the vertical interpolation coefficient tables "vcoeff"
!!          only when necessary.
!!
!! TODO[FP] Interpolation tasks are performed more often than
!!          necessary: The activity flag must be adjusted to the output
!!          intervals!
!!
!! TODO[FP] Do not insert post-processing tasks for patches with 0 cells.
!!
!! -----------------------------------------------------------------------------------
MODULE mo_pp_scheduler

  USE mo_kind,                    ONLY: wp
  USE mo_exception,               ONLY: message, message_text, finish
  USE mo_impl_constants,          ONLY: SUCCESS, HINTP_TYPE_NONE, max_var_ml,               &
    &                                   max_var_pl, max_var_hl, max_var_il, TASK_NONE,      &
    &                                   TASK_INIT_VER_Z, TASK_INIT_VER_P, TASK_INIT_VER_I,  &
    &                                   TASK_FINALIZE_IPZ, TASK_INTP_HOR_LONLAT,            &
    &                                   TASK_INTP_VER_PLEV, TASK_INTP_SYNC, TASK_INTP_MSL,  &
    &                                   TASK_COMPUTE_RH, TASK_INTP_VER_ZLEV,                &
    &                                   TASK_INTP_VER_ILEV, TASK_INTP_EDGE2CELL,            &
    &                                   max_phys_dom, UNDEF_TIMELEVEL, ALL_TIMELEVELS,      &
    &                                   vname_len, TASK_COMPUTE_OMEGA,                      &
    &                                   TLEV_NNOW, TLEV_NNOW_RCF
  USE mo_model_domain,            ONLY: p_patch, p_phys_patch
  USE mo_var_list,                ONLY: add_var, nvar_lists, var_lists, get_var_name,       &
    &                                   get_var_timelevel, find_list_element
  USE mo_var_list_element,        ONLY: level_type_ml,                                      &
    &                                   level_type_pl, level_type_hl, level_type_il
  USE mo_var_metadata_types,      ONLY: t_var_metadata, VARNAME_LEN, t_post_op_meta
  USE mo_var_metadata,            ONLY: create_hor_interp_metadata, vintp_type_id
  USE mo_intp_data_strc,          ONLY: lonlat_grid_list,                                   &
    &                                   t_lon_lat_intp, p_int_state,                        &
    &                                   MAX_LONLAT_GRIDS
  USE mo_nonhydro_state,          ONLY: p_nh_state, p_nh_state_lists
  USE mo_opt_diagnostics,         ONLY: t_nh_diag_pz, p_nh_opt_diag
  USE mo_nwp_phy_state,           ONLY: prm_diag
  USE mo_nh_pzlev_config,         ONLY: nh_pzlev_config
  USE mo_name_list_output_config, ONLY: first_output_name_list
  USE mo_name_list_output_types,  ONLY: t_output_name_list, is_grid_info_var
  USE mo_parallel_config,         ONLY: nproma
  USE mo_cf_convention,           ONLY: t_cf_var
  USE mo_grib2,                   ONLY: t_grib2_var, grib2_var
  USE mo_util_string,             ONLY: int2string, remove_duplicates,                      &
    &                                   difference, toupper, tolower
  USE mo_cdi,                     ONLY: DATATYPE_FLT32, DATATYPE_PACK16, GRID_UNSTRUCTURED
  USE mo_cdi_constants,           ONLY: GRID_CELL, GRID_UNSTRUCTURED_CELL, ZA_ALTITUDE,     &
    &                                   ZA_PRESSURE, GRID_REGULAR_LONLAT,                   &
    &                                   is_2d_field, ZA_ISENTROPIC
<<<<<<< HEAD
  USE mo_linked_list,             ONLY: t_var_list, t_list_element
  USE mo_grid_config,             ONLY: n_dom
=======
  USE mo_linked_list,             ONLY: t_var_list, t_list_element, find_list_element
>>>>>>> a18594a8
  USE mo_pp_tasks,                ONLY: pp_task_lonlat, pp_task_sync, pp_task_ipzlev_setup, &
    &                                   pp_task_ipzlev, pp_task_compute_field,              &
    &                                   pp_task_intp_msl, pp_task_edge2cell,                & 
    &                                   t_simulation_status, t_job_queue, job_queue,        &
    &                                   HIGH_PRIORITY,                                      &
    &                                   DEFAULT_PRIORITY0, DEFAULT_PRIORITY1,               &
    &                                   DEFAULT_PRIORITY2, DEFAULT_PRIORITY3,               &
    &                                   DEFAULT_PRIORITY4, LOW_PRIORITY, dbg_level,         &
    &                                   t_activity_status
  USE mo_fortran_tools,           ONLY: assign_if_present


  IMPLICIT NONE

  ! interface definition
  PRIVATE


  ! functions and subroutines
  PUBLIC :: pp_scheduler_init
  PUBLIC :: pp_scheduler_process
  PUBLIC :: pp_scheduler_finalize
  PUBLIC :: new_simulation_status

  !> module name string
  CHARACTER(LEN=*), PARAMETER :: modname = 'mo_pp_scheduler'

  ! some constants (for better readability):
  CHARACTER(*), PARAMETER :: vn_name = TRIM("vn")

CONTAINS

  !--- SCHEDULER ---------------------------------------------------------------------

  !---------------------------------------------------------------
  !> Setup of post-processing job queue.
  !
  ! E.g. setup of optional diagnostic quantities like pz-level
  ! interpolation. Computation of these additional variables is
  ! registered as post-processing tasks.
  !
  ! @note This subroutine must be called after the namelists have been
  !       read and the nh_state has been constructed and _before_
  !       initialization of the name list output.
  !
  SUBROUTINE pp_scheduler_init(l_init_prm_diag)
    LOGICAL, INTENT(IN) :: l_init_prm_diag

    ! local variables
    CHARACTER(*), PARAMETER :: routine =  modname//"pp_scheduler_init"
    INTEGER                          :: jg, i
    TYPE(t_list_element), POINTER    :: element, element_pres

    if (dbg_level > 5)  CALL message(routine, "Enter")

    !-------------------------------------------------------------
    !--- setup of optional diagnostic fields updated by the 
    !    post-processing scheduler

    !- loop over model level variables
    DO i = 1,nvar_lists
      jg = var_lists(i)%p%patch_id         

      element => NULL()
      DO
        IF(.NOT.ASSOCIATED(element)) THEN
          element => var_lists(i)%p%first_list_element
        ELSE
          element => element%next_list_element
        ENDIF
        IF(.NOT.ASSOCIATED(element)) EXIT

        IF (element%field%info%l_pp_scheduler_task /= TASK_NONE) THEN

          IF (dbg_level > 5)  &
            & CALL message(routine, "Inserting pp task: "//TRIM(element%field%info%name))

          SELECT CASE(element%field%info%l_pp_scheduler_task)
          CASE (TASK_COMPUTE_RH) 
            ! relative humidity
            CALL pp_scheduler_register( name=element%field%info%name, jg=jg, p_out_var=element, &
              &                         l_init_prm_diag=l_init_prm_diag, job_type=TASK_COMPUTE_RH )
            !
          CASE (TASK_COMPUTE_OMEGA)
            ! vertical velocity
            CALL pp_scheduler_register( name=element%field%info%name, jg=jg, p_out_var=element, &
              &                         l_init_prm_diag=l_init_prm_diag, job_type=TASK_COMPUTE_OMEGA )
            !
          CASE (TASK_INTP_MSL)   
            ! mean sea level pressure
            !
            ! find the standard pressure field:
            element_pres => find_list_element (p_nh_state_lists(jg)%diag_list, 'pres')
            IF (ASSOCIATED (element)) THEN
              ! register task for interpolation to z=0:
              CALL pp_scheduler_register( name=element%field%info%name, jg=jg, p_out_var=element, &
                &                         job_type=TASK_INTP_MSL,                                 &
                &                         l_init_prm_diag=l_init_prm_diag,                        &
                &                         opt_p_in_var=element_pres)
            END IF
            CASE DEFAULT
            CALL finish(routine, "Unknown pp task type!")
          END SELECT
        END IF
        
      ENDDO ! loop over vlist "i"
    ENDDO ! i = 1,nvar_lists

    !-------------------------------------------------------------
    !--- setup of vertical interpolation onto i/p/z-levels

    CALL pp_scheduler_init_ipz(l_init_prm_diag)

    !-------------------------------------------------------------
    !-- horizontal interpolation regular lon-lat grids

    CALL pp_scheduler_init_lonlat

    IF (dbg_level > 5)  CALL message(routine, "Done")
    
  END SUBROUTINE pp_scheduler_init


  !---------------------------------------------------------------
  !> (Internal) Utility routine, add a new "vn" field for a given
  !  axis, based on the meta-data of the standard "vn". - This is done
  !  for all available time levels.
  !
  SUBROUTINE init_vn_horizontal(ll_grid_id, lev_type)
    INTEGER,          INTENT(IN)  :: ll_grid_id      !< lon-lat grid number
    INTEGER,          INTENT(IN)  :: lev_type        !< level type: p/z/i/m
    ! local variables
    CHARACTER(*), PARAMETER :: routine =  modname//"init_vn_horizontal"
    TYPE(t_list_element), POINTER :: element_u, element_v, element, new_element, new_element_2
    INTEGER                       :: i, shape3d_ll(3), nblks_lonlat, &
      &                              nlev, jg, tl
    TYPE(t_job_queue),    POINTER :: task
    TYPE(t_var_metadata), POINTER :: info
    REAL(wp),             POINTER :: p_opt_field_r3d(:,:,:)
    CHARACTER(len=varname_len)    :: name
    CHARACTER(len=4)              :: suffix
    TYPE(t_cf_var)                :: cf
    TYPE(t_grib2_var)             :: grib2
    TYPE(t_post_op_meta)          :: post_op
    TYPE(t_var_list), POINTER     :: dst_varlist     !< destination variable list
    TYPE (t_lon_lat_intp), POINTER:: ptr_int_lonlat
    CHARACTER(LEN=1)              :: prefix

    IF (dbg_level > 5)  CALL message(routine, "Enter")
    
    ! initialize "new_element" pointer (cf. NEC compiler bugs DWD0121
    ! and DWD0123 for hybrid parallelization)
    new_element   => NULL()
    new_element_2 => NULL()

    !- loop over model level variables
    ! Note that there are several "vn" variables with different time
    ! levels, we just add unconditionally all
    DO i = 1,nvar_lists
      jg = var_lists(i)%p%patch_id

      SELECT CASE(lev_type)
      CASE (level_type_ml)
        dst_varlist => p_nh_opt_diag(jg)%opt_diag_list         
        prefix = "m"
      CASE (level_type_pl)
        dst_varlist => p_nh_opt_diag(jg)%opt_diag_list_p
        prefix = "p"
      CASE (level_type_hl)
        dst_varlist => p_nh_opt_diag(jg)%opt_diag_list_z
        prefix = "z"
      CASE (level_type_il)
        dst_varlist => p_nh_opt_diag(jg)%opt_diag_list_i
        prefix = "i"
      END SELECT

      ! Do not inspect lists which are disabled for output
      IF (.NOT. var_lists(i)%p%loutput) CYCLE
      ! loop only over model level variables
      IF (var_lists(i)%p%vlevel_type /= lev_type) CYCLE         
      ! loop only over variables of where domain was requested
      IF (.NOT. lonlat_grid_list(ll_grid_id)%l_dom(jg)) CYCLE

      ! now, search for "vn" in the variable list:
      element => NULL()
      DO
        IF(.NOT.ASSOCIATED(element)) THEN
          element => var_lists(i)%p%first_list_element
        ELSE
          element => element%next_list_element
        ENDIF
        IF(.NOT.ASSOCIATED(element)) EXIT

        info => element%field%info
        ! Do not inspect element if it is a container
        IF (info%lcontainer) CYCLE
        ! Do not inspect element if "loutput=.false."
        IF (.NOT. info%loutput) CYCLE

        ! Check for matching name
        IF (vn_name /= TRIM(tolower(get_var_name(element%field)))) CYCLE

        ! get time level
        tl = get_var_timelevel(element%field)
        suffix = ""
        IF (tl /= -1)  WRITE (suffix,'(".TL",i1)') tl

        !- find existing variables "u", "v" (for copying the meta-data):
        element_u => find_list_element (p_nh_state_lists(jg)%diag_list, "u")
        element_v => find_list_element (p_nh_state_lists(jg)%diag_list, "v")
        
        !- predefined array shapes
        nlev = element%field%info%used_dimensions(2)
        ptr_int_lonlat => lonlat_grid_list(ll_grid_id)%intp(jg)
        nblks_lonlat   =  (ptr_int_lonlat%nthis_local_pts - 1)/nproma + 1
        shape3d_ll = (/ nproma, nlev, nblks_lonlat /)

        !-- create new cell-based variables "u", "v" on lon-lat grid
        !   for the same time level
        IF (dbg_level > 8) &
          CALL message(routine, "horizontal interpolation: create u/v variables on lon-lat grid")
        name    = TRIM(get_var_name(element_u%field))//suffix
        cf      = element_u%field%info%cf
        grib2   = element_u%field%info%grib2
        post_op = element_u%field%info%post_op
        CALL add_var( dst_varlist, TRIM(name), p_opt_field_r3d,                           &
          & GRID_REGULAR_LONLAT, info%vgrid, cf, grib2,                                   &
          & ldims=shape3d_ll, lrestart=.FALSE., in_group=element_u%field%info%in_group,   &
          & new_element=new_element, loutput=.TRUE., post_op=post_op,                     &
          & var_class=element_u%field%info%var_class, tlev_source=info%tlev_source )

        name    = TRIM(get_var_name(element_v%field))//suffix
        cf      = element_v%field%info%cf
        grib2   = element_v%field%info%grib2
        post_op = element_v%field%info%post_op
        CALL add_var( dst_varlist, TRIM(name), p_opt_field_r3d,                           &
          & GRID_REGULAR_LONLAT, info%vgrid, cf, grib2,                                   &
          & ldims=shape3d_ll, lrestart=.FALSE., in_group=element_v%field%info%in_group,   &
          & new_element=new_element_2, loutput=.TRUE., post_op=post_op,                   &
          & var_class=element_v%field%info%var_class, tlev_source=info%tlev_source )

        ! link these new variables to the lon-lat grid:
        new_element%field%info%hor_interp%lonlat_id   = ll_grid_id
        new_element_2%field%info%hor_interp%lonlat_id = ll_grid_id

        !-- create and add post-processing task
        task => pp_task_insert(DEFAULT_PRIORITY4)
        WRITE (task%job_name, *) "horizontal interp. ",TRIM(info%name),", ",prefix//"-levels", ", DOM ",jg
        IF (dbg_level > 8) CALL message(routine, task%job_name)
        task%data_input%p_nh_state          => NULL()
        task%data_input%prm_diag            => NULL()
        task%data_input%nh_pzlev_config     => NULL()
        task%data_input%jg                  =  jg           
        task%data_input%p_patch             => p_patch(jg)
        task%data_input%p_nh_opt_diag       => p_nh_opt_diag(jg)
        task%data_input%p_int_state         => p_int_state(jg)
        task%job_type                       =  TASK_INTP_HOR_LONLAT
        task%activity                       =  new_activity_status(l_output_step=.TRUE.)
        task%activity%check_dom_active      =  .TRUE.
        task%activity%i_timelevel           =  get_var_timelevel(element%field)
        task%data_input%var                 => element%field       ! set input variable
        task%data_output%var                => new_element%field   ! set output variable "u"
        task%data_output%var_2              => new_element_2%field ! set output variable "v"
      END DO
    END DO
    if (dbg_level > 5)  CALL message(routine, "Done")

  END SUBROUTINE init_vn_horizontal


  !---------------------------------------------------------------
  !> Setup of lon-lat interpolation tasks.
  !
  SUBROUTINE pp_scheduler_init_lonlat

    ! local variables
    CHARACTER(*), PARAMETER :: routine =  modname//"pp_scheduler_init_lonlat"
    INTEGER                               :: &
      &  jg, ndom, ierrstat, ivar, i, j, nvars_ll, &
      &  nblks_lonlat, ilev_type, max_var, ilev, n_uv_hrz_intp
    LOGICAL                               :: found, l_horintp, lvar_present
    TYPE (t_output_name_list), POINTER    :: p_onl
    TYPE(t_job_queue),         POINTER    :: task
    TYPE(t_var_list),          POINTER    :: p_opt_diag_list
    REAL(wp), POINTER                     :: p_opt_field_r3d(:,:,:)
    INTEGER,  POINTER                     :: p_opt_field_i3d(:,:,:)
    TYPE(t_list_element),      POINTER    :: element, new_element
    CHARACTER(LEN=vname_len),  POINTER    :: varlist(:)
    INTEGER, ALLOCATABLE                  :: ll_vargrid(:)
    CHARACTER(LEN=vname_len), ALLOCATABLE :: ll_varlist(:)
    INTEGER, ALLOCATABLE                  :: ll_varlevs(:)
    CHARACTER(LEN=vname_len)              :: vname
    TYPE(t_var_metadata),      POINTER    :: info
    INTEGER                               :: var_shape(5)
    TYPE (t_lon_lat_intp),     POINTER    :: ptr_int_lonlat
    INTEGER                               :: uv_hrz_intp_grid(4*MAX_LONLAT_GRIDS), &
      &                                      uv_hrz_intp_levs(4*MAX_LONLAT_GRIDS)

    if (dbg_level > 5)  CALL message(routine, "Enter")

    ! initialize "new_element" pointer (cf. NEC compiler bugs DWD0121
    ! and DWD0123 for hybrid parallelization)
    new_element   => NULL()

    !-------------------------------------------------------------
    !-- horizontal interpolation regular lon-lat grids

    ndom = SIZE(p_nh_opt_diag)
    ALLOCATE(ll_varlist(ndom*max_var_ml), ll_vargrid(ndom*max_var_ml), &
      &      ll_varlevs(ndom*max_var_ml), STAT=ierrstat)
    IF (ierrstat /= SUCCESS) CALL finish (routine, 'ALLOCATE failed.')

    ! flag. will be set if horizontal interpolation tasks have been
    ! created
    l_horintp = .FALSE.

    ! loop over the output definitions, collect pairs of variable
    ! names/lon-lat interpolation requests

    p_onl => first_output_name_list
    nvars_ll            =  0
    n_uv_hrz_intp       =  0
    uv_hrz_intp_grid(:) = -1
    uv_hrz_intp_levs(:) = -1

    NML_LOOP : DO
      IF (.NOT.ASSOCIATED(p_onl)) EXIT NML_LOOP

      ! do the same for the three level types: model levels (ml),
      ! height levels (hl), pressure levels (pl) and isentropic levels (il):
      DO ilev=1,4
   
        SELECT CASE(ilev)
        CASE (1) 
          varlist => p_onl%ml_varlist
          ilev_type  =  level_type_ml
          max_var    =  max_var_ml
        CASE (2)
          varlist => p_onl%pl_varlist
          ilev_type  =  level_type_pl
          max_var    =  max_var_pl
        CASE (3)
          varlist => p_onl%hl_varlist
          ilev_type  =  level_type_hl
          max_var    =  max_var_hl
        CASE (4)
          varlist => p_onl%il_varlist
          ilev_type  =  level_type_il
          max_var    =  max_var_il
        END SELECT
        IF (varlist(1) == ' ') CYCLE
      
        ! Selection criterion: 
        ! - lon-lat interpolation is requested
        IF (p_onl%remap == 1) THEN

          DO ivar=1,max_var
            IF (varlist(ivar) == ' ')             CYCLE
            IF (is_grid_info_var(varlist(ivar)))  CYCLE
            ! check, if have not yet registered this variable:
            lvar_present = .FALSE.
            DUPLICATE_LOOP : DO i=1,nvars_ll
              IF ((ll_varlist(i) == varlist(ivar))   .AND. &
                & (ll_vargrid(i) == p_onl%lonlat_id) .AND. &
                & (ll_varlevs(i) == ilev_type)) THEN
                lvar_present = .TRUE.
                EXIT DUPLICATE_LOOP
              END IF
            END DO DUPLICATE_LOOP
            IF (lvar_present) CYCLE

            nvars_ll=nvars_ll+1
            ll_varlist(nvars_ll) = varlist(ivar)
            ll_vargrid(nvars_ll) = p_onl%lonlat_id
            ll_varlevs(nvars_ll) = ilev_type
            ! return a special flag, if var name matches "u" or "v":
            IF ((TRIM(ll_varlist(nvars_ll)) == "u") .OR. &
              & (TRIM(ll_varlist(nvars_ll)) == "v")) THEN
              ! check if this lon-lat grid has not yet been
              ! registered (because we may specify "u" AND "v"):
              found = .FALSE.
              DO j=1,n_uv_hrz_intp
                IF ((uv_hrz_intp_grid(n_uv_hrz_intp) == p_onl%lonlat_id) .AND. &
                  & (uv_hrz_intp_levs(n_uv_hrz_intp) == ilev_type)) THEN
                  found = .TRUE.
                END IF
              END DO
              IF (.NOT. found) THEN
                n_uv_hrz_intp = n_uv_hrz_intp + 1
                uv_hrz_intp_grid(n_uv_hrz_intp) = p_onl%lonlat_id
                uv_hrz_intp_levs(n_uv_hrz_intp) = ilev_type
              END IF
            END IF
          END DO

        END IF
      END DO
      p_onl => p_onl%next
    END DO NML_LOOP

    !-- take care of the special case of "u", "v", where we take "vn"
    !   as the source for horizontal interpolation:
    IF (n_uv_hrz_intp > 0) THEN
      DO i=1,n_uv_hrz_intp
        ! insert post-processing tasks for "vn":
        CALL init_vn_horizontal(uv_hrz_intp_grid(i), uv_hrz_intp_levs(i))
      END DO
    END IF

    !-- loop over requested variables, add variables ("add_var") and
    !-- register interpolation tasks for all requested domains:
      
    DO ivar=1,nvars_ll
      IF (dbg_level > 8) &
        CALL message(routine, "horizontal interpolation: "&
        &     //"Looking for input var '"//TRIM(ll_varlist(ivar))//"'")
      found = .FALSE.
        
      !- loop over model level variables
      ! Note that there may be several variables with different time levels,
      ! we just add unconditionally all
      LIST_LOOP : DO i = 1,nvar_lists
        ! Do not inspect lists which are disabled for output
        IF (.NOT. var_lists(i)%p%loutput) CYCLE
        ! Do not inspect lists if vertical level type does not
        ! match (p/z/i/model levels):
        IF (var_lists(i)%p%vlevel_type/=ll_varlevs(ivar)) CYCLE LIST_LOOP
        ! loop only over variables on requested domains:
        jg = var_lists(i)%p%patch_id
        IF (.NOT. lonlat_grid_list(ll_vargrid(ivar))%l_dom(jg)) CYCLE LIST_LOOP
        element => NULL()
        VAR_LOOP : DO
          IF(.NOT.ASSOCIATED(element)) THEN
            element => var_lists(i)%p%first_list_element
          ELSE
            element => element%next_list_element
          ENDIF
          IF(.NOT.ASSOCIATED(element)) EXIT
            
          info => element%field%info
          ! Do not inspect element if it is a container
          IF (info%lcontainer) CYCLE VAR_LOOP
          ! Do not inspect element if "loutput=.false."
          IF (.NOT. info%loutput) CYCLE VAR_LOOP
          ! Do not inspect element if it does not support horizontal
          ! interpolation
          IF (info%hor_interp%hor_intp_type==HINTP_TYPE_NONE) CYCLE VAR_LOOP

          ! Check for matching name
          vname = ll_varlist(ivar)

          ! "u", "v" are processed separately, see above.
          IF ((TRIM(vname) == "u") .OR. (TRIM(vname) == "v"))  CYCLE VAR_LOOP

          ! Check for matching name (take care of suffix of
          ! time-dependent variables):
          IF (TRIM(vname) /= TRIM(tolower(get_var_name(element%field)))) CYCLE VAR_LOOP

          IF (info%hgrid /= GRID_UNSTRUCTURED_CELL)  CYCLE VAR_LOOP

          ! Found it, add it to the variable list of optional
          ! diagnostics       
          SELECT CASE(ll_varlevs(ivar))
          CASE (level_type_ml)
            p_opt_diag_list => p_nh_opt_diag(jg)%opt_diag_list         
          CASE (level_type_pl)
            p_opt_diag_list => p_nh_opt_diag(jg)%opt_diag_list_p
          CASE (level_type_hl)
            p_opt_diag_list => p_nh_opt_diag(jg)%opt_diag_list_z
          CASE (level_type_il)
            p_opt_diag_list => p_nh_opt_diag(jg)%opt_diag_list_i
          END SELECT

          ! set local values for "nblks" and "npromz"
          ptr_int_lonlat => lonlat_grid_list(ll_vargrid(ivar))%intp(jg)
          nblks_lonlat   =  (ptr_int_lonlat%nthis_local_pts - 1)/nproma + 1
          var_shape      =  info%used_dimensions(:)
          IF (is_2d_field(info%vgrid) .AND. (info%ndims /= 2)) THEN
            CALL finish(routine, "Inconsistent dimension info: "//TRIM(info%name)//"!")
          END IF
          IF (is_2d_field(info%vgrid)) THEN
            var_shape(2:3)   =  (/ 1, nblks_lonlat /)
          ELSE
            var_shape(3)     =  nblks_lonlat
          END IF

          SELECT CASE (info%hgrid)
          CASE (GRID_UNSTRUCTURED_CELL)
            !--- REAL fields
            IF (ASSOCIATED(element%field%r_ptr)) THEN
              CALL add_var( p_opt_diag_list, info%name, p_opt_field_r3d,          &
                &           GRID_REGULAR_LONLAT, info%vgrid, info%cf, info%grib2, &
                &           ldims=var_shape, lrestart=.FALSE.,                    &
                &           loutput=.TRUE., new_element=new_element,              &
                &           isteptype=info%isteptype,                             &
                &           hor_interp=create_hor_interp_metadata(                &
                &               hor_intp_type=HINTP_TYPE_NONE ),                  &
                &           post_op=info%post_op,                                 &
                &           lmiss=info%lmiss,                                     &
                &           missval=info%missval%rval, var_class=info%var_class,  &
                &           tlev_source=info%tlev_source )
            END IF
            !--- INTEGER fields
            IF (ASSOCIATED(element%field%i_ptr)) THEN
              CALL add_var( p_opt_diag_list, info%name, p_opt_field_i3d,          &
                &           GRID_REGULAR_LONLAT, info%vgrid, info%cf, info%grib2, &
                &           ldims=var_shape, lrestart=.FALSE.,                    &
                &           loutput=.TRUE., new_element=new_element,              &
                &           isteptype=info%isteptype,                             &
                &           hor_interp=create_hor_interp_metadata(                &
                &               hor_intp_type=HINTP_TYPE_NONE ),                  &
                &           post_op=info%post_op,                                 &
                &           lmiss=info%lmiss,                                     &
                &           missval=info%missval%ival, var_class=info%var_class,  &
                &           tlev_source=info%tlev_source )
            END IF
          CASE DEFAULT
            CALL finish(routine, "Unsupported grid type!")
          END SELECT
  
          ! link this new variable to the lon-lat grid:
          new_element%field%info%hor_interp%lonlat_id = ll_vargrid(ivar)

          ! If actions have been defined for the source field, we define those actions 
          ! for the target field (lat-lon-field) as well.
          ! Strictly speaking this is only necessary for the RESET action, but for the 
          ! the time being, we copy all (currently only the RESET action exists).
          ! By this, we assure that for statistically processed fields the  start and end 
          ! interval in the GRIB message is correct.
          ! The drawback is, that the reset action is performed for lon-lat fields as well, 
          ! even though it is not necessary. 
          IF (info%action_list%n_actions > 0 ) new_element%field%info%action_list = info%action_list


          ! link this new variable to the (optionally existing) cdiZaxis of the original field
          ! (in this case, info%vgrid in add_var above is by-passed):
          new_element%field%info%cdiZaxisID = info%cdiZaxisID
            
          !-- create and add post-processing task
          task => pp_task_insert(DEFAULT_PRIORITY4)
          WRITE (task%job_name, *) "horizontal interp. ",TRIM(info%name),", DOM ",jg
          IF (dbg_level > 8) CALL message(routine, task%job_name)
          task%data_input%p_nh_state      => NULL()
          task%data_input%prm_diag        => NULL()
          task%data_input%nh_pzlev_config => NULL()
          task%data_input%jg              =  jg           
          task%data_input%p_patch         => p_patch(jg)
          task%data_input%p_nh_opt_diag   => p_nh_opt_diag(jg)
          task%data_input%p_int_state     => p_int_state(jg)
          task%job_type                   =  TASK_INTP_HOR_LONLAT
          task%activity                   =  new_activity_status(l_output_step=.TRUE.)
          task%activity%check_dom_active  =  .TRUE.
          task%activity%i_timelevel       =  get_var_timelevel(element%field)
          task%data_input%var             => element%field       ! set input variable
          task%data_output%var            => new_element%field   ! set output variable
          
          ! Flag. Denotes that at least one interpolation task has
          ! been created.
          l_horintp = .TRUE.
          found     = .TRUE.
          
        ENDDO VAR_LOOP ! loop over vlist "i"
      ENDDO LIST_LOOP ! i = 1,nvar_lists
    END DO ! ivar

    DEALLOCATE(ll_varlist, ll_vargrid, ll_varlevs, STAT=ierrstat)
    IF (ierrstat /= SUCCESS) CALL finish (routine, 'DEALLOCATE failed.')

    ! If at least one interpolation task has been created, we add a
    ! setup task which synchronizes the halo regions:
    IF (l_horintp) THEN
      IF (dbg_level >= 10) &
        CALL message(routine, "Creating synchronization task for horizontal interpolation.")
      task => pp_task_insert(DEFAULT_PRIORITY3)
      WRITE (task%job_name, *) "horizontal interp. SYNC"
      IF (dbg_level > 8) CALL message(routine, task%job_name)
      task%job_type = TASK_INTP_SYNC
      task%activity = new_activity_status(l_output_step=.TRUE.)
      task%activity%check_dom_active = .FALSE. ! i.e. no domain-wise (in-)activity 
      task%activity%i_timelevel      = ALL_TIMELEVELS
    END IF
    IF (dbg_level > 5)  CALL message(routine, "Done")
    
  END SUBROUTINE pp_scheduler_init_lonlat


  !---------------------------------------------------------------
  !> (Internal) Utility routine, collecting variable names from output
  !  namelist.
  !
  SUBROUTINE collect_output_variables(jg, vintp_name, max_var, &
    &                                 nvars, l_intp, var_names, l_uv_vertical_intp)
    INTEGER, INTENT(IN)      :: jg                              !< current domain
    CHARACTER(LEN=*), INTENT(IN) :: vintp_name                  !< "P", "Z", "I"
    INTEGER, INTENT(IN)      :: max_var                         !< maximum no. of variables
    INTEGER, INTENT(OUT)     :: nvars                           !< actual no. of variables
    LOGICAL, INTENT(OUT)     :: l_intp                          !< Flag. .FALSE. if there is no variable
    CHARACTER(LEN=vname_len), INTENT(INOUT) :: var_names(:)     !< list of variable names (strings)
    LOGICAL, INTENT(OUT)     :: l_uv_vertical_intp              !< Flag. .TRUE., if "u" or "v" contained
    ! local variables
    CHARACTER(*), PARAMETER :: routine =  modname//"collect_output_variables"
    TYPE (t_output_name_list), POINTER :: p_onl
    LOGICAL :: l_jg_active
    INTEGER :: ivar, iphys_dom
    CHARACTER(LEN=vname_len), POINTER :: nml_varlist(:)         !< varlist (hl/ml/pl/il) in output_nml namelist

    l_uv_vertical_intp = .FALSE.
    p_onl => first_output_name_list
    nvars = 0
    var_names(:) = " "
    l_intp = .FALSE.
    NML_LOOP : DO
      IF (.NOT.ASSOCIATED(p_onl)) EXIT NML_LOOP
      SELECT CASE (TRIM(toupper(vintp_name)))
      CASE ("Z")
        nml_varlist => p_onl%hl_varlist
      CASE ("P")
        nml_varlist => p_onl%pl_varlist
      CASE ("I")
        nml_varlist => p_onl%il_varlist
      CASE DEFAULT
        CALL finish(routine, "Internal error!")
      END SELECT

      IF (dbg_level >= 15)  WRITE (0,*) nml_varlist 

      ! If dom(:) was not specified in namelist input, it is set
      ! completely to -1.  In this case all domains are searched:
      l_jg_active = (p_onl%dom(1) <= 0)
      DO iphys_dom=1,max_phys_dom
        IF (p_onl%dom(iphys_dom) > 0) THEN
          l_jg_active = l_jg_active .OR. (jg == p_phys_patch(p_onl%dom(iphys_dom))%logical_id)
        END IF
      END DO

      ! Selection criteria: 
      ! - domain is requested
      ! - "Z"/"P"/"I"-level interpolation is requested
      IF (l_jg_active .AND. (nml_varlist(1) /= ' ')) THEN
        l_intp = .TRUE.
        DO ivar=1,max_var
          IF (nml_varlist(ivar) == ' ')             CYCLE
          IF (is_grid_info_var(nml_varlist(ivar)))  CYCLE
          nvars=nvars+1
          var_names(nvars) = nml_varlist(ivar)
          ! return a special flag, if var name matches "u" or "v":
          l_uv_vertical_intp = l_uv_vertical_intp .OR. &
            &                  (TRIM(var_names(nvars)) == "u") .OR. &
            &                  (TRIM(var_names(nvars)) == "v")
        END DO
      END IF
      p_onl => p_onl%next
    END DO NML_LOOP
  END SUBROUTINE collect_output_variables


  !---------------------------------------------------------------
  !> (Internal) Utility routine, add a new variable field for a given
  !  axis, based on the meta-data of an existing variable field (which
  !  is defined on model/half levels).
  !
  SUBROUTINE copy_variable(name, src_varlist, dst_axis, shape3d, ptr, dst_varlist)
    CHARACTER(len=*),          INTENT(IN)    :: name        !< name of variable
    TYPE(t_var_list),          INTENT(IN)    :: src_varlist !< source variable list
    INTEGER,                   INTENT(IN)    :: dst_axis    !< destination axis
    INTEGER,                   INTENT(IN)    :: shape3d(3)  !< shape of variable field
    REAL(wp),         POINTER                :: ptr(:,:,:)  !< reference to field
    TYPE(t_var_list), POINTER                :: dst_varlist !< destination variable list
    ! local variables
    CHARACTER(*), PARAMETER :: routine = modname//"copy_variable"
    TYPE(t_list_element), POINTER :: element
     
    ! find existing variable
    element => find_list_element (src_varlist, TRIM(name))
    IF (.NOT. ASSOCIATED (element)) CALL finish(routine, "Variable not found!")
    ! add new variable, copy the meta-data from the existing variable
    CALL add_var( dst_varlist, TRIM(name), ptr, element%field%info%hgrid, dst_axis,     &
      &           element%field%info%cf, element%field%info%grib2, ldims=shape3d,       &
      &           post_op=element%field%info%post_op, loutput=.TRUE., lrestart=.FALSE., &
      &           var_class=element%field%info%var_class,                               &
      &           tlev_source=element%field%info%tlev_source )
  END SUBROUTINE copy_variable


  !---------------------------------------------------------------
  !> (Internal) Utility routine, add a new "vn" field for a given
  !  axis, based on the meta-data of the standard "vn". - This is done
  !  for all available time levels.
  !
  SUBROUTINE init_vn_vertical(jg, job_type, prefix, l_init_prm_diag, nlev, dst_axis, dst_varlist)
    INTEGER,          INTENT(IN)  :: jg              !< domain number
    INTEGER,          INTENT(IN)  :: job_type        !< vertical interpolation type
    CHARACTER(LEN=*), INTENT(IN)  :: prefix          !< job name prefix
    LOGICAL,          INTENT(IN)  :: l_init_prm_diag !< Flag. If .TRUE., then prm_diag data structure is available
    INTEGER,          INTENT(IN)  :: nlev            !< number of vertical levels
    INTEGER,          INTENT(IN)  :: dst_axis        !< destination axis
    TYPE(t_var_list), POINTER     :: dst_varlist     !< destination variable list
    ! local variables
    CHARACTER(*), PARAMETER :: routine = modname//"init_vn_vertical"
    TYPE(t_list_element), POINTER :: element_u, element_v, element, vn_element, new_element, new_element_2
    INTEGER                       :: i, shape3d_c(3), shape3d_e(3), nblks_c, nblks_e, tl
    TYPE(t_job_queue),    POINTER :: task
    TYPE(t_var_metadata), POINTER :: info
    REAL(wp),             POINTER :: p_opt_field_r3d(:,:,:)
    CHARACTER(len=varname_len)    :: name
    CHARACTER(len=4)              :: suffix
    TYPE(t_cf_var)                :: cf
    TYPE(t_grib2_var)             :: grib2
    TYPE(t_post_op_meta)          :: post_op

    if (dbg_level > 5)  CALL message(routine, "Enter")

    ! initialize "new_element" pointer (cf. NEC compiler bugs DWD0121
    ! and DWD0123 for hybrid parallelization)
    new_element   => NULL()
    new_element_2 => NULL()
     
    !- find existing variables "u", "v" (for copying the meta-data):
    element_u => find_list_element (p_nh_state_lists(jg)%diag_list, "u")
    element_v => find_list_element (p_nh_state_lists(jg)%diag_list, "v")

    !- predefined array shapes
    nblks_c   = p_patch(jg)%nblks_c
    nblks_e   = p_patch(jg)%nblks_e
    shape3d_c = (/ nproma, nlev, nblks_c /)
    shape3d_e = (/ nproma, nlev, nblks_e /)

    !- loop over model level variables
    ! Note that there may be several variables with different time levels,
    ! we just add unconditionally all
    DO i = 1,nvar_lists
      ! Do not inspect lists which are disabled for output
      IF (.NOT. var_lists(i)%p%loutput) CYCLE
      ! loop only over model level variables
      IF (var_lists(i)%p%vlevel_type /= level_type_ml) CYCLE         
      ! loop only over variables of current domain
      IF (var_lists(i)%p%patch_id /= jg) CYCLE

      element => NULL()
      DO
        IF(.NOT.ASSOCIATED(element)) THEN
          element => var_lists(i)%p%first_list_element
        ELSE
          element => element%next_list_element
        ENDIF
        IF(.NOT.ASSOCIATED(element)) EXIT

        info => element%field%info
        ! Do not inspect element if it is a container
        IF (info%lcontainer) CYCLE
        ! Do not inspect element if "loutput=.false."
        IF (.NOT. info%loutput) CYCLE

        ! Check for matching name (take care of suffix of
        ! time-dependent variables):
        IF (TRIM(vn_name) /= TRIM(tolower(get_var_name(element%field)))) CYCLE

        ! get time level
        tl = get_var_timelevel(element%field)
        suffix = ""
        IF (tl /= -1)  WRITE (suffix,'(".TL",i1)') tl

        !-- create a new z/p/i-variable "vn":
        CALL add_var( dst_varlist, TRIM(info%name), p_opt_field_r3d, element%field%info%hgrid,    &
          &           dst_axis, info%cf, info%grib2, ldims=shape3d_e,                             &
          &           vert_interp=info%vert_interp, new_element=vn_element,                       &
          &           post_op=info%post_op, lrestart=.FALSE., var_class=info%var_class,           &
          &           tlev_source=element%field%info%tlev_source  )
         
        !-- create a post-processing task for vertical interpolation of "vn"
        task => pp_task_insert(DEFAULT_PRIORITY1)
        task%job_name        =  &
          &  TRIM(prefix)//" interp. "//TRIM(info%name)//", DOM "//TRIM(int2string(jg))
        IF (dbg_level > 8) CALL message(routine, task%job_name)

        task%job_type                    =  job_type
        task%activity                    =  new_activity_status(l_output_step=.TRUE.)
        task%activity%check_dom_active   =  .TRUE.
        task%activity%i_timelevel        =  get_var_timelevel(element%field)
        task%data_input%jg               =  jg 
        task%data_input%p_patch          => p_patch(jg)          
        task%data_input%p_int_state      => p_int_state(jg)
        task%data_input%p_nh_state       => p_nh_state(jg)
        task%data_input%nh_pzlev_config  => nh_pzlev_config(jg)
        task%data_input%p_nh_opt_diag    => p_nh_opt_diag(jg)
        IF (l_init_prm_diag) THEN
          task%data_input%prm_diag       => prm_diag(jg)
        ELSE
          task%data_input%prm_diag       => NULL() 
        END IF
        task%data_input%var  => element%field      ! set input variable
        task%data_output%var => vn_element%field   ! set output variable

        !-- create new cell-based variables "u", "v" on the same vertical axis

        name    = TRIM(get_var_name(element_u%field))//suffix
        cf      = element_u%field%info%cf
        grib2   = element_u%field%info%grib2
        post_op = element_u%field%info%post_op
        CALL add_var( dst_varlist, TRIM(name), p_opt_field_r3d,                           &
          & GRID_UNSTRUCTURED_CELL, dst_axis, cf, grib2,                                  &
          & ldims=shape3d_c, lrestart=.FALSE., in_group=element_u%field%info%in_group,    &
          & new_element=new_element, post_op=post_op,                                     &
          & var_class=element_u%field%info%var_class,                                     &
          & tlev_source=element_u%field%info%tlev_source )

        name    = TRIM(get_var_name(element_v%field))//suffix
        cf      = element_v%field%info%cf
        grib2   = element_v%field%info%grib2
        post_op = element_v%field%info%post_op
        CALL add_var( dst_varlist, TRIM(name), p_opt_field_r3d,                           &
          & GRID_UNSTRUCTURED_CELL, dst_axis, cf, grib2,                                  &
          & ldims=shape3d_c, lrestart=.FALSE., in_group=element_v%field%info%in_group,    &
          & new_element=new_element_2, post_op=post_op,                                   &
          & var_class=element_v%field%info%var_class,                                     &
          & tlev_source=element_v%field%info%tlev_source )

        !-- create a post-processing task for edge2cell interpolation "vn" -> "u","v"
        task => pp_task_insert(DEFAULT_PRIORITY2)
        WRITE (task%job_name, *) "edge2cell interp. ",TRIM(info%name),", DOM ",jg
        IF (dbg_level > 8) CALL message(routine, task%job_name)
        task%data_input%p_nh_state      => NULL()
        task%data_input%prm_diag        => NULL()
        task%data_input%nh_pzlev_config => NULL()
        task%data_input%jg              =  jg           
        task%data_input%p_patch         => p_patch(jg)
        task%data_input%p_nh_opt_diag   => p_nh_opt_diag(jg)
        task%data_input%p_int_state     => p_int_state(jg)
        task%job_type                   =  TASK_INTP_EDGE2CELL
        task%activity                   =  new_activity_status(l_output_step=.TRUE.)
        task%activity%check_dom_active  =  .TRUE.
        task%activity%i_timelevel       =  get_var_timelevel(element%field)
        task%data_input%var             => vn_element%field    ! set input variable
        task%data_output%var            => new_element%field   ! set output variable
        task%data_output%var_2          => new_element_2%field ! set Y-component
      END DO
    END DO

    if (dbg_level > 5)  CALL message(routine, "Done")

  END SUBROUTINE init_vn_vertical


  !---------------------------------------------------------------
  !> Setup of i/p/z-level interpolation tasks.
  !  - collects lists of variables for i/p/z interpolation
  !  - adds variable fields where interpolation results will be stored
  !  - creates "post-processing tasks", i.e. entries in a list 
  !    which is regularly traversed during the model run.
  !
  ! See SUBROUTINE pp_scheduler_init for further details.
  !
  SUBROUTINE pp_scheduler_init_ipz(l_init_prm_diag)
    LOGICAL, INTENT(IN) :: l_init_prm_diag !< Flag. If .TRUE., then prm_diag data structure is available

    ! local variables
    CHARACTER(*), PARAMETER :: routine =  modname//"pp_scheduler_init_ipz"
    INTEGER,      PARAMETER :: init_tasks(3) = &
      &  (/ TASK_INIT_VER_Z, TASK_INIT_VER_P, TASK_INIT_VER_I /)
    CHARACTER,    PARAMETER :: init_names(3) = &
      &  (/ 'z', 'p', 'i' /)
    INTEGER                            :: &
      &  jg, ndom, ibits, nblks_c, nblks_v, ierrstat, ivar, i,      &
      &  iaxis, vgrid, nlev, nvars_pl, nvars_hl, nvars_il, nvars,   &
      &  job_type, z_id, p_id, i_id, shape3d(3)
    LOGICAL                            :: &
      &  l_intp_p, l_intp_z, l_intp_i, found, &
      &  l_uv_vertical_intp_z, l_uv_vertical_intp_p, l_uv_vertical_intp_i, &
      &  l_uv_vertical_intp
    TYPE(t_job_queue),         POINTER :: task
    TYPE(t_nh_diag_pz),        POINTER :: p_diag_pz
    TYPE(t_var_list),          POINTER :: p_opt_diag_list_p, p_opt_diag_list_z, &
      &                                   p_opt_diag_list_i, p_opt_diag_list
    REAL(wp),                  POINTER :: p_opt_field_r3d(:,:,:)
    TYPE(t_list_element),      POINTER :: element, new_element
    ! variable lists (for all domains + output name lists):
    CHARACTER(LEN=vname_len), TARGET, ALLOCATABLE  :: &
         &                                pl_varlist(:), hl_varlist(:), il_varlist(:)
    CHARACTER(LEN=vname_len),  POINTER :: varlist(:)
    CHARACTER(LEN=10)                  :: prefix
    TYPE(t_var_metadata),      POINTER :: info
    TYPE(t_cf_var)                     :: cf_desc
    TYPE(t_grib2_var)                  :: grib2_desc

    ! initialize "new_element" pointer (cf. NEC compiler bugs DWD0121
    ! and DWD0123 for hybrid parallelization)
    new_element   => NULL()

    if (dbg_level > 5)  CALL message(routine, "Enter")
    ndom = SIZE(p_nh_opt_diag)
   
    ! loop over the domains and output definitions
    ! - check for which domain p- or z-level interpolation has been
    !   requested
    ! - register setup routine for pz-level interpolation (must be
    !   executed ahead of interpolation tasks)
    ! - for each variable: register post-processing task

    ALLOCATE(pl_varlist(ndom*max_var_pl), hl_varlist(ndom*max_var_hl), &
         &   il_varlist(ndom*max_var_il), STAT=ierrstat)
    IF (ierrstat /= SUCCESS) CALL finish (routine, 'ALLOCATE failed.')

    ! list indices for the vertical interpolation types:
!CDIR NOIEXPAND
    z_id = vintp_type_id("Z")
!CDIR NOIEXPAND
    p_id = vintp_type_id("P")
!CDIR NOIEXPAND
    i_id = vintp_type_id("I")

    DOM_LOOP : DO jg=1,ndom
      IF (dbg_level > 8)  CALL message(routine, "DOM "//int2string(jg))

      !-- check if any output name list requests p- or z- or i-level 
      !-- interpolation for this domain, collect the list of variables

      ! loop in search of pressure-level interpolation      
      CALL collect_output_variables(jg, "P", max_var_pl, &                                ! in
        &                           nvars_pl, l_intp_p, pl_varlist, l_uv_vertical_intp_p) ! out

      ! loop in search of height-level interpolation
      CALL collect_output_variables(jg, "Z", max_var_hl, &                                ! in
        &                           nvars_hl, l_intp_z, hl_varlist, l_uv_vertical_intp_z) ! out

      ! loop in search of i-level interpolation
      CALL collect_output_variables(jg, "I", max_var_il, &                                ! in
        &                           nvars_il, l_intp_i, il_varlist, l_uv_vertical_intp_i) ! out

      ! now, we have total variables lists "hl_varlist(1:nvars_hl)"
      ! and "pl_varlist(1:nvars_pl)" and "il_varlist(1:nvars_il)"

      ! some debugging output...
      IF (dbg_level > 8)  THEN
        DO i=1,nvars_pl
          WRITE (message_text,*) "p var list: ", TRIM(pl_varlist(i))
          CALL message(routine, message_text)
        END DO
        DO i=1,nvars_hl
          WRITE (message_text,*) "h var list: ", TRIM(hl_varlist(i))
          CALL message(routine, message_text)
        END DO
        DO i=1,nvars_il
          WRITE (message_text,*) "i var list: ", TRIM(il_varlist(i))
          CALL message(routine, message_text)
        END DO
      END IF
      
      ! skip domain if no p/z-interpolation requested:
      IF (.NOT. (l_intp_z .OR. l_intp_p .OR. l_intp_i)) CYCLE DOM_LOOP

      ! remove duplicates from variable lists
      IF (l_intp_z) CALL remove_duplicates(hl_varlist, nvars_hl)
      IF (l_intp_p) CALL remove_duplicates(pl_varlist, nvars_pl)
      IF (l_intp_i) CALL remove_duplicates(il_varlist, nvars_il)

      !-- First, add some diagnostic variables which are essential for
      !-- p/z-level interpolation, e.g. temp_z, pres_z:
      p_diag_pz         => p_nh_opt_diag(jg)%diag_pz
      p_opt_diag_list_z => p_nh_opt_diag(jg)%opt_diag_list_z
      p_opt_diag_list_p => p_nh_opt_diag(jg)%opt_diag_list_p
      p_opt_diag_list_i => p_nh_opt_diag(jg)%opt_diag_list_i
      ibits     = DATATYPE_PACK16   ! "entropy" of horizontal slice

      ! predefined array shapes
      nblks_c   = p_patch(jg)%nblks_c
      nblks_v   = p_patch(jg)%nblks_v

      ! add new variable fields for the z/p/i-axis, based on the
      ! meta-data of an existing variable field (which is defined on
      ! model/half levels):
      IF (l_intp_z) THEN
        shape3d = (/ nproma, nh_pzlev_config(jg)%zlevels%nvalues, nblks_c /)
        CALL copy_variable("temp", p_nh_state_lists(jg)%diag_list, ZA_ALTITUDE, shape3d, &
          &                p_diag_pz%z_temp, p_opt_diag_list_z)
        CALL copy_variable("pres", p_nh_state_lists(jg)%diag_list, ZA_ALTITUDE, shape3d, &
          &                p_diag_pz%z_pres, p_opt_diag_list_z)
      END IF
      IF (l_intp_p) THEN
        shape3d = (/ nproma, nh_pzlev_config(jg)%plevels%nvalues, nblks_c /)
        cf_desc    = t_cf_var('gh', 'm', 'geopotential height', DATATYPE_FLT32)
        grib2_desc = grib2_var(0, 3, 5, ibits, GRID_UNSTRUCTURED, GRID_CELL)
        CALL add_var( p_opt_diag_list_p, 'gh', p_diag_pz%p_gh,                  &
          & GRID_UNSTRUCTURED_CELL, ZA_PRESSURE, cf_desc, grib2_desc,           &
          & ldims=shape3d, lrestart=.FALSE. )
        CALL copy_variable("temp",   p_nh_state_lists(jg)%diag_list,    ZA_PRESSURE, shape3d, &
          &                p_diag_pz%p_temp, p_opt_diag_list_p)
      END IF
      IF (l_intp_i) THEN
        shape3d = (/ nproma, nh_pzlev_config(jg)%ilevels%nvalues, nblks_c /)
        cf_desc    = t_cf_var('gh', 'm', 'geopotential height', DATATYPE_FLT32)
        grib2_desc = grib2_var(0, 3, 5, ibits, GRID_UNSTRUCTURED, GRID_CELL)
        CALL add_var( p_opt_diag_list_i, 'gh', p_diag_pz%i_gh,                  &
          & GRID_UNSTRUCTURED_CELL, ZA_ISENTROPIC, cf_desc, grib2_desc,         &
          & ldims=shape3d, lrestart=.FALSE. )
        CALL copy_variable("temp",   p_nh_state_lists(jg)%diag_list,    ZA_ISENTROPIC, shape3d, &
          &                p_diag_pz%i_temp, p_opt_diag_list_i)
      END IF

      !-- register interpolation setup as post-processing task(s)
      DO i=1,SIZE(init_tasks)
        IF ((init_tasks(i) == TASK_INIT_VER_Z) .AND. .NOT. l_intp_z) CYCLE
        IF ((init_tasks(i) == TASK_INIT_VER_P) .AND. .NOT. l_intp_p) CYCLE
        IF ((init_tasks(i) == TASK_INIT_VER_I) .AND. .NOT. l_intp_i) CYCLE

        task => pp_task_insert(HIGH_PRIORITY)
        task%data_input%p_int_state      => p_int_state(jg)
        task%data_input%jg               =  jg           
        task%data_input%p_patch          => p_patch(jg)
        task%data_input%p_nh_state       => p_nh_state(jg)
        task%data_input%p_nh_opt_diag    => p_nh_opt_diag(jg)
        IF (l_init_prm_diag) THEN
          task%data_input%prm_diag       => prm_diag(jg)
        ELSE
          task%data_input%prm_diag       => NULL() 
        END IF
        task%data_input%nh_pzlev_config  => nh_pzlev_config(jg)
        task%activity     = new_activity_status(l_output_step=.TRUE.)
        task%activity%check_dom_active   = .TRUE.
        task%activity%i_timelevel        = ALL_TIMELEVELS
        task%job_type                    = init_tasks(i)
        task%job_name                    = "Init: "//init_names(i)//"-level interpolation, DOM "//TRIM(int2string(jg))
        IF (dbg_level > 8) CALL message(routine, task%job_name)
      END DO

      !-- register clean-up routine as a post-processing task
      task => pp_task_insert(LOW_PRIORITY)
      task%activity     = new_activity_status(l_output_step=.TRUE.)
      task%activity%check_dom_active   =  .TRUE.
      task%activity%i_timelevel        =  ALL_TIMELEVELS
      task%data_input%p_nh_opt_diag => p_nh_opt_diag(jg)
      task%job_name     = "Clean-up: ipz-level interpolation, level "//TRIM(int2string(jg))
      IF (dbg_level > 8) CALL message(routine, task%job_name)
      task%job_type     = TASK_FINALIZE_IPZ
      task%data_input%p_int_state      => NULL()
      task%data_input%jg               =  jg           
      task%data_input%p_patch          => p_patch(jg)
      task%data_input%p_nh_state       => p_nh_state(jg)
      task%data_input%prm_diag         => NULL() 
      task%data_input%nh_pzlev_config  => nh_pzlev_config(jg)

      ! remove already defined variables from list of requested output
      ! fields:
      IF (l_intp_z) CALL difference(hl_varlist, nvars_hl, &
        &                           (/ "temp  ", "pres  ", "u     ", "v     " /), 4)
      IF (l_intp_p) CALL difference(pl_varlist, nvars_pl, &
        &                           (/ "gh    ", "temp  ", "u     ", "v     " /), 4)
      IF (l_intp_i) CALL difference(il_varlist, nvars_il, &
        &                           (/ "gh    ", "temp  ", "u     ", "v     " /), 4)

      !-- loop over requested p-, z-, and i-level variables, add variables
      !-- ("add_var") and register interpolation tasks:
      DO iaxis=1,3
        IF (iaxis == 1) THEN
          prefix  =  "z-level"
          varlist => hl_varlist
          nvars   =  nvars_hl
          nlev    =  nh_pzlev_config(jg)%zlevels%nvalues
          vgrid   =  ZA_ALTITUDE
          p_opt_diag_list => p_opt_diag_list_z
          job_type = TASK_INTP_VER_ZLEV
          l_uv_vertical_intp = l_uv_vertical_intp_z
        END IF
        IF (iaxis == 2) THEN
          prefix  =  "p-level"
          varlist => pl_varlist
          nvars   =  nvars_pl
          nlev    =  nh_pzlev_config(jg)%plevels%nvalues
          vgrid   =  ZA_PRESSURE
          p_opt_diag_list => p_opt_diag_list_p
          job_type = TASK_INTP_VER_PLEV
          l_uv_vertical_intp = l_uv_vertical_intp_p
        END IF
        IF (iaxis == 3) THEN
          prefix  =  "i-level"
          varlist => il_varlist
          nvars   =  nvars_il
          nlev    =  nh_pzlev_config(jg)%ilevels%nvalues
          vgrid   =  ZA_ISENTROPIC
          p_opt_diag_list => p_opt_diag_list_i
          job_type = TASK_INTP_VER_ILEV
          l_uv_vertical_intp = l_uv_vertical_intp_i
        END IF

        !-- if "u", "v" appear in the variable list...
        IF (l_uv_vertical_intp) THEN
          ! for each time level, create a new z/p/i-variable "vn",
          ! create new cell-based variables "u", "v" on the same
          ! vertical axis, create a post-processing task for vertical
          ! interpolation of "vn", create a post-processing task for
          ! edge2cell interpolation "vn" -> "u","v":
          CALL init_vn_vertical(jg, job_type, prefix, l_init_prm_diag, &
            &                   nlev, vgrid, p_opt_diag_list)
        END IF

        DO ivar=1,nvars
          IF (dbg_level > 8) &
            CALL message(routine, TRIM(prefix)//": Looking for input var '"//TRIM(varlist(ivar))//"'")
          found = .FALSE.
        
          !- loop over model level variables
          ! Note that there may be several variables with different time levels,
          ! we just add unconditionally all
          DO i = 1,nvar_lists
            ! Do not inspect lists which are disabled for output
            IF (.NOT. var_lists(i)%p%loutput) CYCLE
            ! loop only over model level variables
            IF (var_lists(i)%p%vlevel_type /= level_type_ml) CYCLE         
            ! loop only over variables of current domain
            IF (var_lists(i)%p%patch_id /= jg) CYCLE

            element => NULL()
            DO
              IF(.NOT.ASSOCIATED(element)) THEN
                element => var_lists(i)%p%first_list_element
              ELSE
                element => element%next_list_element
              ENDIF
              IF(.NOT.ASSOCIATED(element)) EXIT

              info => element%field%info
              ! Do not inspect element if it is a container
              IF (info%lcontainer) CYCLE
              ! Do not inspect element if "loutput=.false."
              IF (.NOT. info%loutput) CYCLE
              ! Inspect element only if vertical interpolation matches
              IF (iaxis == 1) THEN
                IF (.NOT. info%vert_interp%vert_intp_type(z_id)) CYCLE
              END IF
              IF (iaxis == 2) THEN
                IF (.NOT. info%vert_interp%vert_intp_type(p_id)) CYCLE
              END IF
              IF (iaxis == 3) THEN
                IF (.NOT. info%vert_interp%vert_intp_type(i_id)) CYCLE
              END IF

              ! Check for matching name (take care of suffix of
              ! time-dependent variables):
              IF (TRIM(varlist(ivar)) /= TRIM(tolower(get_var_name(element%field)))) CYCLE

              ! throw error message, if this variable is not a REAL field:
              IF (.NOT. ASSOCIATED(element%field%r_ptr)) THEN
                CALL finish(routine, TRIM(info%name)//": i/p/z interpolation implemented for REAL fields only.")
              END IF

              ! Found it, add it to the variable list of optional
              ! diagnostics
              IF ( (info%used_dimensions(1) /= nproma)  .OR.   &
                &  ((info%used_dimensions(3) /= nblks_c) .AND. &
                &   (info%used_dimensions(3) /= nblks_v)) ) THEN
                CALL finish(routine, "Unexpected field size!")
              END IF
              ! Note: Even vertex-based variables are interpolated
              ! onto a cell-based variable, since we interpolate the
              ! vertex-based vars to cell-based vars first:
              shape3d  = (/ info%used_dimensions(1), nlev, nblks_c /)

              CALL add_var( p_opt_diag_list, info%name, p_opt_field_r3d,    &
                &           info%hgrid, vgrid, info%cf, info%grib2,         &
                &           ldims=shape3d, lrestart=.FALSE.,                &
                &           loutput=.TRUE., new_element=new_element,        &
                &           post_op=info%post_op, var_class=info%var_class, &
                &           tlev_source=info%tlev_source )

              !-- add post-processing task for interpolation

              task => pp_task_insert(DEFAULT_PRIORITY1)
              task%job_name        =  &
                &  TRIM(prefix)//" interp. "//TRIM(info%name)  &
                &  //", DOM "//TRIM(int2string(jg))
              IF (dbg_level > 8) CALL message(routine, task%job_name)

              task%job_type                    =  job_type
              task%activity                    =  new_activity_status(l_output_step=.TRUE.)
              task%activity%check_dom_active   =  .TRUE.
              task%activity%i_timelevel        =  get_var_timelevel(element%field)
              task%data_input%jg               =  jg 
              task%data_input%p_patch          => p_patch(jg)          
              task%data_input%p_int_state      => p_int_state(jg)
              task%data_input%p_nh_state       => p_nh_state(jg)
              task%data_input%nh_pzlev_config  => nh_pzlev_config(jg)
              task%data_input%p_nh_opt_diag    => p_nh_opt_diag(jg)
              IF (l_init_prm_diag) THEN
                task%data_input%prm_diag       => prm_diag(jg)
              ELSE
                task%data_input%prm_diag       => NULL() 
              END IF
              task%data_input%var  => element%field       ! set input variable
              task%data_output%var => new_element%field   ! set output variable

              found = .TRUE.

            ENDDO ! loop over vlist "i"
          ENDDO ! i = 1,nvar_lists
        
          ! Check that at least one element with this name has been found
          IF(.NOT. found) &
            CALL finish(routine,TRIM(prefix)//" interpolation: No feasible variable found: "&
            &                   //TRIM(varlist(ivar)))
        END DO ! ivar
      END DO ! height/pressure/isentropic axis
    END DO DOM_LOOP  ! jg
    
    DEALLOCATE(pl_varlist, hl_varlist, il_varlist,STAT=ierrstat)
    IF (ierrstat /= SUCCESS) CALL finish (routine, 'DEALLOCATE failed.')

    IF (dbg_level > 5)  CALL message(routine, "Done")
    
  END SUBROUTINE pp_scheduler_init_ipz


  !---------------------------------------------------------------
  !> Register a new post-processing task for computing additional 
  !  diagnostic fields (not for interpolation).
  !
  !  The new task will be added to the dynamic list of post-processing
  !  jobs and called on a regular basis.
  !
  SUBROUTINE pp_scheduler_register(name, jg, p_out_var,             &
    &                              l_init_prm_diag, job_type,       &
    &                              opt_priority, opt_l_output_step, &
    &                              opt_p_in_var)

    CHARACTER(LEN=*)                   , INTENT(IN) :: name
    INTEGER                            , INTENT(IN) :: jg
    TYPE (t_list_element), POINTER                  :: p_out_var
    LOGICAL                            , INTENT(IN) :: l_init_prm_diag
    INTEGER                            , INTENT(IN) :: job_type
    INTEGER, OPTIONAL                  , INTENT(IN) :: opt_priority
    LOGICAL, OPTIONAL                  , INTENT(IN) :: opt_l_output_step
    TYPE (t_list_element), POINTER, OPTIONAL        :: opt_p_in_var
    ! local variables
    LOGICAL                    :: l_output_step
    INTEGER                    :: priority
    TYPE(t_job_queue), POINTER :: task
    
    ! set default values
    l_output_step = .TRUE.
    priority      = DEFAULT_PRIORITY0
    ! assign optional parameters:
    CALL assign_if_present(priority, opt_priority)
    CALL assign_if_present(l_output_step, opt_l_output_step)
    ! create a post-processing task and fill its input/output data:
    task => pp_task_insert(priority)
    WRITE (task%job_name, *) TRIM(name),", DOM ",jg
    IF (PRESENT(opt_p_in_var)) THEN
      task%data_input%var            => opt_p_in_var%field
    END IF
    task%data_input%jg               =  jg           
    task%data_input%p_nh_state       => p_nh_state(jg)
    task%data_input%p_patch          => p_patch(jg)
    task%data_input%nh_pzlev_config  => nh_pzlev_config(jg)
    IF (l_init_prm_diag) THEN
      task%data_input%prm_diag       => prm_diag(jg)
    END IF
    task%data_output%var             => p_out_var%field
    task%job_type                    =  job_type
    task%activity                    =  new_activity_status(l_output_step=l_output_step)
    task%activity%check_dom_active   =  .TRUE.
    task%activity%i_timelevel        =  ALL_TIMELEVELS

  END SUBROUTINE pp_scheduler_register


  !---------------------------------------------------------------
  !> Loop over job queue, call active tasks.
  !
  SUBROUTINE pp_scheduler_process(simulation_status)
    TYPE(t_simulation_status), INTENT(IN) :: simulation_status
    ! local variables
    CHARACTER(*), PARAMETER :: routine = modname//"pp_scheduler_process"
    TYPE(t_job_queue), POINTER :: ptr_task

    IF (dbg_level >= 10) THEN
      CALL message(routine,"Processing task list...")
    END IF
    ptr_task => job_queue
    ! loop over job queue
    LOOP_JOB : DO
      IF (.NOT. ASSOCIATED(ptr_task)) EXIT
      IF (.NOT. pp_task_is_active(ptr_task, simulation_status)) THEN
        IF (dbg_level > 5) THEN
          WRITE(message_text,*) "Skipping task '", TRIM(ptr_task%job_name), "'"
          CALL message(routine, TRIM(message_text))
        END IF
        ptr_task => ptr_task%next
        CYCLE LOOP_JOB
      END IF

      IF (dbg_level > 5) THEN
        WRITE(message_text,*) "Staging task '", TRIM(ptr_task%job_name), "'"
        CALL message(routine, TRIM(message_text))
      END IF

      SELECT CASE ( ptr_task%job_type )

        ! initialize vertical interpolation:
      CASE ( TASK_INIT_VER_Z, TASK_INIT_VER_P, TASK_INIT_VER_I, &
           & TASK_FINALIZE_IPZ)
        CALL pp_task_ipzlev_setup(ptr_task)

        ! perform horizontal interpolation:
      CASE ( TASK_INTP_HOR_LONLAT )
        CALL pp_task_lonlat(ptr_task)

        ! perform vertical interpolation:
      CASE ( TASK_INTP_VER_PLEV, TASK_INTP_VER_ZLEV, TASK_INTP_VER_ILEV )
        CALL pp_task_ipzlev(ptr_task)

        ! synchronize halo regions:
      CASE ( TASK_INTP_SYNC )
        CALL pp_task_sync(simulation_status)

        ! compute mean sea level pressure:
      CASE ( TASK_INTP_MSL )
        CALL pp_task_intp_msl(ptr_task)

        ! compute relative humidty, vertical velocity
      CASE ( TASK_COMPUTE_RH, TASK_COMPUTE_OMEGA )
        CALL pp_task_compute_field(ptr_task)

        ! vector reconstruction on cell centers:
      CASE ( TASK_INTP_EDGE2CELL )
        CALL pp_task_edge2cell(ptr_task)

      CASE DEFAULT
        CALL finish(routine, "Unknown post-processing job.")
      END SELECT

      ptr_task => ptr_task%next
    END DO LOOP_JOB

  END SUBROUTINE pp_scheduler_process


  !---------------------------------------------------------------
  !> Destruction of post-processing job queue
  !
  SUBROUTINE pp_scheduler_finalize()
    ! local variables
    CHARACTER(*), PARAMETER :: routine = modname//"pp_scheduler_finalize"
    INTEGER                    :: ierrstat
    TYPE(t_job_queue), POINTER :: tmp
    
    CALL message(routine, "")
    ! destroy linked list
    DO
      IF (.NOT. ASSOCIATED(job_queue)) EXIT
      ! remove list head
      tmp => job_queue%next
      DEALLOCATE(job_queue, STAT=ierrstat)
      IF (ierrstat /= SUCCESS) CALL finish (routine, 'DEALLOCATE failed.')
      job_queue => tmp
    END DO
    
  END SUBROUTINE pp_scheduler_finalize


  !--- UTILITY ROUTINES --------------------------------------------------------------

  !---------------------------------------------------------------
  !> @return .TRUE. if given post-processing task is in active state.
  ! 
  ! Tasks may be inactive, e.g. outside the output intervals.
  FUNCTION pp_task_is_active(ptr_task, sim_status)
    LOGICAL :: pp_task_is_active
    TYPE(t_job_queue), POINTER :: ptr_task
    TYPE(t_simulation_status),  INTENT(IN) :: sim_status
    CHARACTER(*), PARAMETER :: routine = modname//"pp_task_is_active"
    INTEGER :: jg, tlev_source, timelevel

    ! compare simulation status to post-processing tasks activity
    ! flags, then check if any of the activity conditions is
    ! fulfilled:
    pp_task_is_active = .FALSE.
    IF (ANY(ptr_task%activity%status_flags(:)  .AND.  &
      &     sim_status%status_flags(:))) pp_task_is_active = .TRUE.

    IF ( ptr_task%job_type  == TASK_INTP_MSL .AND. &
      &  sim_status%status_flags(4))  pp_task_is_active = .TRUE.

    ! check, if current task applies only to domains which are
    ! "active":
    IF (ptr_task%activity%check_dom_active) THEN
      jg          = ptr_task%data_input%jg

      IF (.NOT. sim_status%ldom_active(jg)) THEN
        pp_task_is_active = .FALSE.
      END IF

      IF  (ptr_task%activity%i_timelevel /= ALL_TIMELEVELS) THEN
         tlev_source = ptr_task%data_input%var%info%tlev_source

         SELECT CASE (tlev_source)
         CASE(TLEV_NNOW);     timelevel = sim_status%i_timelevel_dyn(jg)
         CASE(TLEV_NNOW_RCF); timelevel = sim_status%i_timelevel_phy(jg)
         CASE DEFAULT
            CALL finish(routine, 'Unsupported tlev_source')
         END SELECT
         
         ! check, if current task matches the variable time level (TL1,
         ! TL2, ...) of the simulation status:
         IF  (ptr_task%activity%i_timelevel /= timelevel) THEN
            pp_task_is_active = .FALSE.
         END IF
      END IF
    END IF

  END FUNCTION pp_task_is_active  


  !---------------------------------------------------------------
  !> Insert task into job queue.
  FUNCTION pp_task_insert(job_priority) RESULT(element)
    INTEGER, INTENT(IN) :: job_priority
    TYPE(t_job_queue), POINTER :: element
    ! local variables
    CHARACTER(*), PARAMETER :: routine = modname//"pp_task_insert"
    TYPE(t_job_queue), POINTER :: tmp, nb_left
    INTEGER                    :: ierrstat

    IF (dbg_level > 5)  CALL message(routine, "Inserting pp task")
    
    ! find the correct position in list:
    tmp     => job_queue
    nb_left => NULL()
    DO
      IF (.NOT. ASSOCIATED(tmp))                EXIT
      IF (tmp%job_priority > job_priority) EXIT
      nb_left => tmp
      tmp     => tmp%next
    END DO
    ! insert element into linked list
    IF (ASSOCIATED(nb_left)) THEN
      ALLOCATE(nb_left%next, stat=ierrstat)
      IF (ierrstat /= SUCCESS) CALL finish (routine, 'ALLOCATE failed.')
      element => nb_left%next
    ELSE
      ALLOCATE(job_queue, stat=ierrstat)
      IF (ierrstat /= SUCCESS) CALL finish (routine, 'ALLOCATE failed.')
      element => job_queue
    END IF
    ! fill new list element with data
    element%job_priority            =  job_priority
    element%next                    => tmp
    element%activity%i_timelevel    =  UNDEF_TIMELEVEL
    element%data_input%jg           =  -1
  END FUNCTION pp_task_insert


  !------------------------------------------------------------------------------------------------
  !
  ! Quasi-constructor for "t_simulation_status" variables
  ! 
  ! Fills data structure with default values (unless set otherwise).
  FUNCTION new_simulation_status(l_output_step, l_first_step, l_last_step, l_accumulation_step,        &
    &                            l_dom_active, i_timelevel_dyn, i_timelevel_phy)  &
    RESULT(sim_status)

    TYPE(t_simulation_status) :: sim_status
    LOGICAL, INTENT(IN), OPTIONAL      :: &
      &  l_output_step, l_first_step, l_last_step, l_accumulation_step
    LOGICAL, INTENT(IN), OPTIONAL      :: &
      &  l_dom_active(:)
    INTEGER, INTENT(IN), OPTIONAL      :: &
      &  i_timelevel_dyn(:), i_timelevel_phy(:)
    ! local variables
    INTEGER :: ndom

    ! set default values
    sim_status%status_flags(:) = (/ .FALSE., .FALSE., .FALSE. , .FALSE./)

    ! supersede with user definitions
    CALL assign_if_present(sim_status%status_flags(1), l_output_step)
    CALL assign_if_present(sim_status%status_flags(2), l_first_step)
    CALL assign_if_present(sim_status%status_flags(3), l_last_step)
    CALL assign_if_present(sim_status%status_flags(4), l_accumulation_step)

    ! as a default, all domains are "inactive", i.e. the activity
    ! flags are not considered:
    sim_status%ldom_active(:) = .FALSE.
    IF  (PRESENT(l_dom_active)) THEN
      ndom = SIZE(l_dom_active)
      sim_status%ldom_active(1:ndom) = l_dom_active(1:ndom)
    END IF

    ! as a default, no special timelevel is set for (in-)activity:
    sim_status%i_timelevel_dyn(:) = ALL_TIMELEVELS
    sim_status%i_timelevel_phy(:) = ALL_TIMELEVELS
    CALL assign_if_present(sim_status%i_timelevel_dyn, i_timelevel_dyn)
    CALL assign_if_present(sim_status%i_timelevel_phy, i_timelevel_phy)

  END FUNCTION new_simulation_status


  !------------------------------------------------------------------------------------------------
  !
  ! Quasi-constructor for "t_simulation_status" variables
  ! 
  ! Fills data structure with default values (unless set otherwise).
  FUNCTION new_activity_status(l_output_step, l_first_step, l_last_step, &
    &                          check_dom_active, i_timelevel)  &
    RESULT(activity_status)

    TYPE(t_activity_status) :: activity_status
    LOGICAL, INTENT(IN), OPTIONAL      :: &
      &  l_output_step, l_first_step, l_last_step
    LOGICAL, INTENT(IN), OPTIONAL      :: &
      &  check_dom_active
    INTEGER, INTENT(IN), OPTIONAL      :: &
      &  i_timelevel

    ! set default values
    activity_status%status_flags(:) = (/ .FALSE., .FALSE., .FALSE., .FALSE. /)

    ! supersede with user definitions
    CALL assign_if_present(activity_status%status_flags(1), l_output_step)
    CALL assign_if_present(activity_status%status_flags(2), l_first_step)
    CALL assign_if_present(activity_status%status_flags(3), l_last_step)

    ! as a default, all domains are "inactive", i.e. the activity
    ! flags are not considered:
    activity_status%check_dom_active = .FALSE.
    CALL assign_if_present(activity_status%check_dom_active, check_dom_active)

    ! as a default, no special timelevel is set for (in-)activity:
    activity_status%i_timelevel = ALL_TIMELEVELS
    CALL assign_if_present(activity_status%i_timelevel, i_timelevel)

  END FUNCTION new_activity_status

END MODULE mo_pp_scheduler<|MERGE_RESOLUTION|>--- conflicted
+++ resolved
@@ -186,12 +186,7 @@
   USE mo_cdi_constants,           ONLY: GRID_CELL, GRID_UNSTRUCTURED_CELL, ZA_ALTITUDE,     &
     &                                   ZA_PRESSURE, GRID_REGULAR_LONLAT,                   &
     &                                   is_2d_field, ZA_ISENTROPIC
-<<<<<<< HEAD
   USE mo_linked_list,             ONLY: t_var_list, t_list_element
-  USE mo_grid_config,             ONLY: n_dom
-=======
-  USE mo_linked_list,             ONLY: t_var_list, t_list_element, find_list_element
->>>>>>> a18594a8
   USE mo_pp_tasks,                ONLY: pp_task_lonlat, pp_task_sync, pp_task_ipzlev_setup, &
     &                                   pp_task_ipzlev, pp_task_compute_field,              &
     &                                   pp_task_intp_msl, pp_task_edge2cell,                & 
