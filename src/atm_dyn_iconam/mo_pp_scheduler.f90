!>
!! Scheduler for internal post-processing.
!! ===================================================================
!!
!! This module manages a "job queue" for internal post-processing
!! tasks on the compute PEs.
!!
!! For example, the interpolation of model variables onto lon-lat
!! fields constitutes such a task. Allocating and computing only those
!! fields which are required for output (or as intermediate results)
!! can save memory and computing time. 
!!
!! Jobs are processed according to user-defined priority levels. In
!! principle, all tasks with the same job priority could be processed
!! simultaneously (with OpenMP).
!!
!! List of post-processing tasks implemented so far:
!!
!! Type of task                        Execution priority
!! -------------------------------------------------------------------
!!
!! z/p/i interpolation setup           HIGH_PRIORITY
!! compute vertical velocity           DEFAULT_PRIORITY0
!! compute rel. humidity               DEFAULT_PRIORITY0
!! compute PV                          DEFAULT_PRIORITY0
!! compute mean sea level pressure     DEFAULT_PRIORITY0
!! vertical interpolation              DEFAULT_PRIORITY1
!! horizontal interpolation edge->cell DEFAULT_PRIORITY2
!! horizontal synchronization          DEFAULT_PRIORITY3
!! horizontal interpolation            DEFAULT_PRIORITY4
!! z/p/i interpolation clean-up        LOW_PRIORITY
!!
!!
!! ===================================================================
!!
!! DETAILS: Vertical interpolation of output variables
!! ---------------------------------------------------
!!
!! Vertical interpolation is one of the internal post-processing tasks
!! in ICON (see the table above for other post-processing tasks).
!! Vertical interpolation of a variable is enabled/disabled simply by
!! adding the variable's name to the corresponding namelist parameter
!! ("pl_varlist", "hl_varlist", "il_varlist").
!!
!! Vertical interpolation of a field is only possible if the necessary
!! meta-data, e.g. the interpolation method, has been defined in the
!! "add_var" call for this variable. A typical example would be
!!
!!    CALL add_var( p_prog_list, 'rho', p_prog%rho,  &
!!      ...
!!      vert_interp=create_vert_interp_metadata(                     &
!!                    vert_intp_type=vintp_types("P","Z","I"),       &
!!                    vert_intp_method=VINTP_METHOD_LIN ) )
!!
!! In this example, vertical interpolation is enabled for p-, z- and
!! i-level interpolation, using a linear interpolation method.
!!
!! In general, available settings are
!!
!!  vert_intp_type      : vertical interpolation type, one or more of 
!!                        mo_var_metadata_types::VINTP_TYPE_LIST. 
!!                        Default: no vertical interpolation
!!
!!  vert_intp_method    : vertical interpolation algorithms, listed in mo_impl_constants, and
!!                        defined in module mo_nh_vert_interp:
!!
!!                         VINTP_METHOD_LIN (default) : linear vertical interpolation 
!!                         VINTP_METHOD_QV            : vertical interpolation of specific humidity,
!!                                                      performs cubic interpolation where possible, 
!!                                                      turning to linear interpolation close to the surface
!!                         VINTP_METHOD_PRES          : vertical interpolation of pressure, piecewise 
!!                                                      analytical integration of the hydrostatic equation
!!                         VINTP_METHOD_LIN_NLEVP1    : linear interpolation for half level fields
!!                         VINTP_METHOD_VN            : vertical interpolation and extrapolation of horizontal 
!!                                                      wind, performs cubic interpolation where 
!!                                                      possible, turning to linear interpolation close to the 
!!                                                      surface with boundary-layer treatment
!!                                                      - Please note than wind fields are treated in a special way, 
!!                                                        see below. -
!!
!!  Special treatment of wind fields:
!!
!!  Wind fields are vertically interpolated as follows: A new
!!  z/p/i-variable "vn" is created and a post-processing task for
!!  vertical interpolation of the model's "vn" onto this new
!!  field. Then, new cell-based variables "u", "v" on the same
!!  vertical axis are created and a post-processing task for edge2cell
!!  interpolation "vn" -> "u","v". Thus, when requesting "U", "V", we
!!  actually get "VN" vertically interpolated.
!!  The vertical interpolation method for the wind fields is therefore
!!  specified by the "add_var(...)" for the normal velocity component
!!  "VN".

!!
!!  Tuning parameters for the interpolation algorithms
!!  (defaults are defined in mo_var_metadata::create_vert_interp_metadata)
!!
!!     l_hires_intp             : mode for interpolation to (much) finer grid (VINTP_METHOD_VN)
!!                                Default: .FALSE.
!!     l_restore_fricred        : subtract/restore frictional reduction of wind speed (VINTP_METHOD_VN)
!!                                Default: .FALSE.
!!     l_loglin                 : setting l_loglin=.TRUE. activates logarithmic interpolation
!!                                (only for VINTP_METHOD_LIN)
!!                                Default: .FALSE.
!!     l_satlimit               : limit input field to water saturation (VINTP_METHOD_QV)
!!                                Default: .FALSE.
!!     l_restore_pbldev         : restore PBL deviation of QV from extrapolated profile (VINTP_METHOD_QV)
!!                                Default: .FALSE.
!!
!!     l_pd_limit               : Switch for use of positive definite limiter (VINTP_METHOD_LIN)
!!                                Default: .FALSE.
!!     lower_limit              : Limiter value to avoid negative or unreasonably small values 
!!                                (VINTP_METHOD_LIN, VINTP_METHOD_QV). For the linear interpolation method,
!!                                the "lower_limit" is used only in combination with "l_pd_limit". Default is 0.
!!
!!     l_extrapol               : Switch for use of downward extrapolation (only for VINTP_METHOD_LIN)
!!                                where the gradient between height "zpbl1" and "zpbl2" is used
!!                                (see mo_initicon_config). If "l_extrapol==.FALSE.", then for all levels
!!                                below the lowermost input level we use the values from the lowermost input 
!!                                level.
!!                                Default: .TRUE.
!!                                Note: Logarithmic computation is not used for extrapolation because
!!                                      it would be numerically unstable.
!!
!! ===================================================================
!!
!! @author F. Prill, DWD
!!
!! @par Revision History
!! Initial implementation  by  F. Prill, DWD (2012-03-01)
!!
!! @par Copyright and License
!!
!! This code is subject to the DWD and MPI-M-Software-License-Agreement in
!! its most recent form.
!! Please see the file LICENSE in the root of the source tree for this code.
!! Where software is supplied by third parties, it is indicated in the
!! headers of the routines.
!!
!! TODO[FP] To increase performance, one should allocate/deallocate
!!          the vertical interpolation coefficient tables "vcoeff"
!!          only when necessary.
!!
!! TODO[FP] Interpolation tasks are performed more often than
!!          necessary: The activity flag must be adjusted to the output
!!          intervals!
!!
!! TODO[FP] Do not insert post-processing tasks for patches with 0 cells.
!!
!! -----------------------------------------------------------------------------------
MODULE mo_pp_scheduler

  USE mo_kind,                    ONLY: wp
  USE mo_exception,               ONLY: message, message_text, finish
  USE mo_impl_constants,          ONLY: SUCCESS, HINTP_TYPE_NONE, max_var_ml,               &
    &                                   max_var_pl, max_var_hl, max_var_il, TASK_NONE,      &
    &                                   TASK_INIT_VER_Z, TASK_INIT_VER_P, TASK_INIT_VER_I,  &
    &                                   TASK_FINALIZE_IPZ, TASK_INTP_HOR_LONLAT,            &
    &                                   TASK_INTP_VER_PLEV, TASK_INTP_SYNC, TASK_INTP_MSL,  &
    &                                   TASK_COMPUTE_RH, TASK_COMPUTE_PV, TASK_COMPUTE_SMI, &
    &                                   TASK_COMPUTE_SDI2, TASK_COMPUTE_LPI,                &
    &                                   TASK_COMPUTE_HBAS_SC, TASK_COMPUTE_HTOP_SC,         &
    &                                   TASK_COMPUTE_TWATER, TASK_COMPUTE_Q_SEDIM,          &
    &                                   TASK_COMPUTE_DBZ850, TASK_COMPUTE_DBZCMAX,          &
    &                                   TASK_COMPUTE_CEILING,                               &
    &                                   TASK_COMPUTE_VOR_U, TASK_COMPUTE_VOR_V,             &
    &                                   TASK_COMPUTE_BVF2, TASK_COMPUTE_PARCELFREQ2,        &
    &                                   TASK_INTP_VER_ZLEV,                                 &
    &                                   TASK_INTP_VER_ILEV, TASK_INTP_EDGE2CELL,            &
    &                                   UNDEF_TIMELEVEL, ALL_TIMELEVELS,                    &
    &                                   vname_len, TASK_COMPUTE_OMEGA,                      &
    &                                   TLEV_NNOW, TLEV_NNOW_RCF, HINTP_TYPE_LONLAT_NNB,    &
    &                                   STR_HINTP_TYPE
  USE mo_cdi_constants,           ONLY: GRID_CELL, GRID_UNSTRUCTURED_CELL,                  &
    &                                   GRID_REGULAR_LONLAT, LONLAT_PREFIX
  USE mo_model_domain,            ONLY: p_patch, p_phys_patch
  USE mo_var_list,                ONLY: add_var, find_list_element, t_var_list_ptr
  USE mo_var_list_register,       ONLY: t_vl_register_iter
  USE mo_var, ONLY: t_var, level_type_ml, level_type_pl, level_type_hl, level_type_il
  USE mo_var_metadata_types,      ONLY: t_var_metadata, t_var_metadata_dynamic, t_post_op_meta
  USE mo_var_metadata,            ONLY: create_hor_interp_metadata, vintp_type_id,          &
    &                                   get_timelevel_string, get_var_timelevel, get_var_name
  USE mo_intp_data_strc,          ONLY: p_int_state
  USE mo_intp_lonlat_types,       ONLY: t_lon_lat_intp, lonlat_grids
  USE mo_nonhydro_state,          ONLY: p_nh_state, p_nh_state_lists
  USE mo_opt_diagnostics,         ONLY: t_nh_diag_pz, p_nh_opt_diag
  USE mo_nwp_phy_state,           ONLY: prm_diag
  USE mo_nh_pzlev_config,         ONLY: nh_pzlev_config
  USE mo_name_list_output_config, ONLY: first_output_name_list
  USE mo_name_list_output_types,  ONLY: t_output_name_list, is_grid_info_var, &
    &                                   remap_regular_latlon
  USE mo_parallel_config,         ONLY: nproma
  USE mo_io_config,               ONLY: lnetcdf_flt64_output
  USE mo_cf_convention,           ONLY: t_cf_var
  USE mo_grib2,                   ONLY: t_grib2_var, grib2_var
  USE mo_util_string,             ONLY: int2string, remove_duplicates,                      &
    &                                   difference, tolower
  USE mo_cdi,                     ONLY: DATATYPE_FLT32, DATATYPE_FLT64, DATATYPE_PACK16,    &
    &                                   GRID_UNSTRUCTURED,TSTEP_INSTANT, TSTEP_CONSTANT
  USE mo_zaxis_type,              ONLY: ZA_ALTITUDE, ZA_PRESSURE, ZA_ISENTROPIC, zaxisTypeList
  USE mo_pp_tasks,                ONLY: pp_task_lonlat, pp_task_sync, pp_task_ipzlev_setup, &
    &                                   pp_task_ipzlev, pp_task_compute_field,              &
    &                                   pp_task_intp_msl, pp_task_edge2cell,                & 
    &                                   t_simulation_status, t_job_queue, job_queue,        &
    &                                   HIGH_PRIORITY,                                      &
    &                                   DEFAULT_PRIORITY0, DEFAULT_PRIORITY1,               &
    &                                   DEFAULT_PRIORITY2, DEFAULT_PRIORITY3,               &
    &                                   DEFAULT_PRIORITY4, LOW_PRIORITY, dbg_level,         &
    &                                   t_activity_status
  USE mo_fortran_tools,           ONLY: assign_if_present
  USE mo_timer,                   ONLY: timers_level, timer_start, timer_stop, timer_opt_diag_atmo
  USE mo_util_texthash,           ONLY: text_hash_c

  IMPLICIT NONE
  PRIVATE

  ! functions and subroutines
  PUBLIC :: pp_scheduler_init
  PUBLIC :: pp_scheduler_process
  PUBLIC :: pp_scheduler_finalize
  PUBLIC :: new_simulation_status

  !> module name string
  CHARACTER(*), PARAMETER :: modname = 'mo_pp_scheduler'

CONTAINS

  !--- SCHEDULER ---------------------------------------------------------------------

  !---------------------------------------------------------------
  !> Setup of post-processing job queue.
  !
  ! E.g. setup of optional diagnostic quantities like pz-level
  ! interpolation. Computation of these additional variables is
  ! registered as post-processing tasks.
  !
  ! @note This subroutine must be called after the namelists have been
  !       read and the nh_state has been constructed and _before_
  !       initialization of the name list output.
  !
  SUBROUTINE pp_scheduler_init(l_init_prm_diag)
    LOGICAL, INTENT(IN) :: l_init_prm_diag
    CHARACTER(*), PARAMETER :: routine =  modname//"::pp_scheduler_init"
    INTEGER :: jg, iv
    TYPE(t_var), POINTER :: elem, elem_pres
    TYPE(t_vl_register_iter) :: vl_iter

    if (dbg_level > 5)  CALL message(routine, "Enter")
    !-------------------------------------------------------------
    !--- setup of optional diagnostic fields updated by the 
    !    post-processing scheduler

    !- loop over model level variables
    DO WHILE(vl_iter%next())
      jg = vl_iter%cur%p%patch_id
      DO iv = 1, vl_iter%cur%p%nvars
        elem => vl_iter%cur%p%vl(iv)%p
        IF (elem%info%l_pp_scheduler_task .EQ. TASK_NONE) CYCLE
        IF (dbg_level > 5)  &
          & CALL message(routine, "Inserting pp task: "//TRIM(elem%info%name))
        SELECT CASE(elem%info%l_pp_scheduler_task)
        CASE (TASK_COMPUTE_RH,      TASK_COMPUTE_OMEGA,   TASK_COMPUTE_PV,      &
          &   TASK_COMPUTE_VOR_U,   TASK_COMPUTE_VOR_V,   TASK_COMPUTE_BVF2,    &
          &   TASK_COMPUTE_PARCELFREQ2,                                         &
          &   TASK_COMPUTE_LPI,     TASK_COMPUTE_CEILING, TASK_COMPUTE_HBAS_SC, &
          &   TASK_COMPUTE_HTOP_SC, TASK_COMPUTE_TWATER,  TASK_COMPUTE_Q_SEDIM, &
          &   TASK_COMPUTE_DBZ850,  TASK_COMPUTE_DBZCMAX, TASK_COMPUTE_SMI,     &
          &   TASK_COMPUTE_SDI2)
          CALL pp_scheduler_register(name=elem%info%name, jg=jg, p_out_var=elem, &
            &    l_init_prm_diag=l_init_prm_diag, job_type=elem%info%l_pp_scheduler_task ) 
        CASE (TASK_INTP_MSL)
          ! mean sea level pressure
          ! find the standard pressure field:
          elem_pres => find_list_element(p_nh_state_lists(jg)%diag_list, 'pres')
          IF (ASSOCIATED (elem_pres)) &
            ! register task for interpolation to z=0:
            & CALL pp_scheduler_register(name=elem%info%name, jg=jg, p_out_var=elem, &
              & job_type=TASK_INTP_MSL, l_init_prm_diag=l_init_prm_diag, opt_p_in_var=elem_pres)
        CASE DEFAULT
          CALL finish(routine, "Unknown pp task type!")
        END SELECT
      ENDDO ! loop over vlist "i"
    ENDDO ! i = 1, SIZE(var_lists)
    !-------------------------------------------------------------
    !--- setup of vertical interpolation onto i/p/z-levels
    CALL pp_scheduler_init_ipz(l_init_prm_diag)
    !-------------------------------------------------------------
    !-- horizontal interpolation regular lon-lat grids
    CALL pp_scheduler_init_lonlat()
    IF (dbg_level > 5)  CALL message(routine, "Done")
  END SUBROUTINE pp_scheduler_init

  !---------------------------------------------------------------
  !> (Internal) Utility routine, add a new "vn" field for a given
  !  axis, based on the meta-data of the standard "vn". - This is done
  !  for all available time levels.
  !
  SUBROUTINE init_vn_horizontal(ll_grid_id, lev_type)
    INTEGER,          INTENT(IN)  :: ll_grid_id      !< lon-lat grid number
    INTEGER,          INTENT(IN)  :: lev_type        !< level type: p/z/i/m
    ! local variables
    CHARACTER(*), PARAMETER :: routine =  modname//"::init_vn_horizontal"
    TYPE(t_var), POINTER :: elem_u, elem_v, elem, new_elem, new_elem2
    INTEGER :: iv, shape3d_ll(3), nblks_lonlat, nlev, jg, tl, vn_hash
    TYPE(t_job_queue),    POINTER :: task
    TYPE(t_var_metadata), POINTER :: info
    REAL(wp),             POINTER :: p_opt_field_r3d(:,:,:)
    CHARACTER(len=vname_len)    :: vname
    CHARACTER(len=4)              :: suffix
    TYPE(t_cf_var)                :: cf
    TYPE(t_grib2_var)             :: grib2
    TYPE(t_post_op_meta)          :: post_op
    TYPE(t_var_list_ptr), POINTER     :: dst_varlist     !< destination variable list
    TYPE (t_lon_lat_intp), POINTER:: ptr_int_lonlat
    CHARACTER(LEN=1)              :: prefix
    TYPE(t_vl_register_iter) :: vl_iter

    IF (dbg_level > 5)  CALL message(routine, "Enter")
    
    ! initialize "new_element" pointer (cf. NEC compiler bugs DWD0121
    ! and DWD0123 for hybrid parallelization)
    new_elem => NULL()
    new_elem2 => NULL()
    vn_hash = text_hash_c('vn')
    !- loop over model level variables
    ! Note that there are several "vn" variables with different time
    ! levels, we just add unconditionally all
    DO WHILE(vl_iter%next())
      jg = vl_iter%cur%p%patch_id
      SELECT CASE(lev_type)
      CASE (level_type_ml)
        dst_varlist => p_nh_opt_diag(jg)%opt_diag_list         
        prefix = "m"
      CASE (level_type_pl)
        dst_varlist => p_nh_opt_diag(jg)%opt_diag_list_p
        prefix = "p"
      CASE (level_type_hl)
        dst_varlist => p_nh_opt_diag(jg)%opt_diag_list_z
        prefix = "z"
      CASE (level_type_il)
        dst_varlist => p_nh_opt_diag(jg)%opt_diag_list_i
        prefix = "i"
      END SELECT
<<<<<<< HEAD
=======

      !-- create new cell-based variables "u", "v" on lon-lat grid
      !   for the same time level
      IF (dbg_level > 8) &
        CALL message(routine, "horizontal interpolation: create u/v variables on lon-lat grid")
      name    = TRIM(get_var_name(state%field_u))//suffix
      cf      = state%field_u%info%cf
      grib2   = state%field_u%info%grib2
      post_op = state%field_u%info%post_op
      CALL add_var(dst_varlist, TRIM(name), p_opt_field_r3d,                           &
        & GRID_REGULAR_LONLAT, info%vgrid, cf, grib2,                                   &
        & ldims=shape3d_ll, lrestart=.FALSE., in_group=state%field_u%info%in_group,   &
        & new_element=new_element, loutput=.TRUE., post_op=post_op,                     &
        & var_class=state%field_u%info%var_class, tlev_source=info%tlev_source,       &
        & hor_interp=state%field_u%info%hor_interp,                                   &
        & vert_interp=state%field_u%info%vert_interp, lopenacc=.TRUE. )

      name    = TRIM(get_var_name(state%field_v))//suffix
      cf      = state%field_v%info%cf
      grib2   = state%field_v%info%grib2
      post_op = state%field_v%info%post_op
      CALL add_var( dst_varlist, TRIM(name), p_opt_field_r3d,                           &
        & GRID_REGULAR_LONLAT, info%vgrid, cf, grib2,                                   &
        & ldims=shape3d_ll, lrestart=.FALSE., in_group=state%field_v%info%in_group,   &
        & new_element=new_element_2, loutput=.TRUE., post_op=post_op,                   &
        & var_class=state%field_v%info%var_class, tlev_source=info%tlev_source,       &
        & hor_interp=state%field_v%info%hor_interp,                                   &
        & vert_interp=state%field_v%info%vert_interp, lopenacc=.TRUE. )

      ! link these new variables to the lon-lat grid:
      new_element%field%info%hor_interp%lonlat_id   = state%ll_grid_id
      new_element_2%field%info%hor_interp%lonlat_id = state%ll_grid_id

      !-- create and add post-processing task
      task => pp_task_insert(DEFAULT_PRIORITY4)
      WRITE (task%job_name, *) "horizontal interp. ",TRIM(info%name),", ", &
           state%prefix, "-levels", ", DOM ",jg
      IF (dbg_level > 8) CALL message(routine, task%job_name)
      task%data_input%p_nh_state          => NULL()
      task%data_input%prm_diag            => NULL()
      task%data_input%nh_pzlev_config     => NULL()
      task%data_input%jg                  =  jg
      task%data_input%p_patch             => p_patch(jg)
      task%data_input%p_nh_opt_diag       => p_nh_opt_diag(jg)
      task%data_input%p_int_state         => p_int_state(jg)
      task%job_type                       =  TASK_INTP_HOR_LONLAT
      task%activity                       =  new_activity_status(l_output_step=.TRUE.)
      task%activity%check_dom_active      =  .TRUE.
      task%activity%i_timelevel           =  get_var_timelevel(field%info)
      task%data_input%var                 => field       ! set input variable
      task%data_output%var                => new_element%field   ! set output variable "u"
      task%data_output%var_2              => new_element_2%field ! set output variable "v"
    END IF
    END SELECT
    END ASSOCIATE
  END SUBROUTINE vn_add_uv_hor_vars

  !> only select variable lists which match the expected vlevel_type and
  !! horizontal patch and are output-enabled, also sets up per var_list
  !! search results for u and v variables
  FUNCTION filter_vn_lev_type(var_list, state) RESULT(is_selected)
    LOGICAL :: is_selected
    TYPE(t_var_list_intrinsic), INTENT(in) :: var_list
    CLASS(*), TARGET :: state

    TYPE(t_list_element), POINTER :: element
    INTEGER :: jg, ll_grid_id
    LOGICAL :: domain_filter

    SELECT TYPE (state)
    CLASS IS (init_vn_filter_state)
      jg = var_list%patch_id
      ll_grid_id = state%ll_grid_id
      IF (ll_grid_id >= 0) THEN
        ! loop only over variables of where domain was requested
        domain_filter = lonlat_grids%list(ll_grid_id)%l_dom(jg)
      ELSE
        ! loop only over variables of current domain
        domain_filter = jg == -ll_grid_id
      END IF
>>>>>>> af95d9eb
      ! Do not inspect lists which are disabled for output
      IF (.NOT.vl_iter%cur%p%loutput) CYCLE
      ! loop only over model level variables
      IF (vl_iter%cur%p%vlevel_type /= lev_type) CYCLE         
      ! loop only over variables of where domain was requested
      IF (.NOT. lonlat_grids%list(ll_grid_id)%l_dom(jg)) CYCLE

      VAR_LOOP : DO iv = 1, vl_iter%cur%p%nvars
        elem => vl_iter%cur%p%vl(iv)%p
        ! now, search for "vn" in the variable list:
        info => elem%info
        ! Do not inspect element if it is a container
        IF (info%lcontainer) CYCLE
        ! Do not inspect element if "loutput=.false."
        IF (.NOT. info%loutput) CYCLE
        ! Check for matching name
        IF (vn_hash .NE. vl_iter%cur%p%key_notl(iv)) CYCLE
        ! get time level
        tl = get_var_timelevel(info%name)
        suffix = ''
        IF (tl /= -1)  suffix = get_timelevel_string(tl)
        !- find existing variables "u", "v" (for copying the meta-data):
        elem_u => find_list_element(p_nh_state_lists(jg)%diag_list, "u")
        elem_v => find_list_element(p_nh_state_lists(jg)%diag_list, "v")
        !- predefined array shapes
        nlev = info%used_dimensions(2)
        ptr_int_lonlat => lonlat_grids%list(ll_grid_id)%intp(jg)
        nblks_lonlat   =  (ptr_int_lonlat%nthis_local_pts - 1)/nproma + 1
        shape3d_ll = (/ nproma, nlev, nblks_lonlat /)
        !-- create new cell-based variables "u", "v" on lon-lat grid
        !   for the same time level
        IF (dbg_level > 8) &
          CALL message(routine, "horizontal interpolation: create u/v variables on lon-lat grid")
        vname   = LONLAT_PREFIX//TRIM(get_var_name(elem_u%info))//suffix
        cf      = elem_u%info%cf
        grib2   = elem_u%info%grib2
        post_op = elem_u%info%post_op
        CALL add_var(dst_varlist, TRIM(vname), p_opt_field_r3d, GRID_REGULAR_LONLAT, &
          & info%vgrid, cf, grib2, ldims=shape3d_ll, lrestart=.FALSE.,               &
          & in_group=elem_u%info%in_group, new_element=new_elem, loutput=.TRUE.,     &
          & post_op=post_op, var_class=elem_u%info%var_class,                        &
          & tlev_source=info%tlev_source, hor_interp=elem_u%info%hor_interp,         &
          & vert_interp=elem_u%info%vert_interp)
        vname   = LONLAT_PREFIX//TRIM(get_var_name(elem_v%info))//suffix
        cf      = elem_v%info%cf
        grib2   = elem_v%info%grib2
        post_op = elem_v%info%post_op
        CALL add_var(dst_varlist, TRIM(vname), p_opt_field_r3d, GRID_REGULAR_LONLAT, &
          & info%vgrid, cf, grib2, ldims=shape3d_ll, lrestart=.FALSE.,               &
          & in_group=elem_v%info%in_group, new_element=new_elem2, loutput=.TRUE.,    &
          & post_op=post_op, var_class=elem_v%info%var_class,                        &
          & tlev_source=info%tlev_source, hor_interp=elem_v%info%hor_interp,         &
          & vert_interp=elem_v%info%vert_interp)
        ! link these new variables to the lon-lat grid:
        new_elem%info%hor_interp%lonlat_id  = ll_grid_id
        new_elem2%info%hor_interp%lonlat_id = ll_grid_id
        !-- create and add post-processing task
        task => pp_task_insert(DEFAULT_PRIORITY4)
        WRITE (task%job_name, *) "horizontal interp. ",TRIM(info%name),", ",prefix//"-levels", ", DOM ",jg
        IF (dbg_level > 8) CALL message(routine, task%job_name)
        task%data_input%p_nh_state          => NULL()
        task%data_input%prm_diag            => NULL()
        task%data_input%nh_pzlev_config     => NULL()
        task%data_input%jg                  =  jg           
        task%data_input%p_patch             => p_patch(jg)
        task%data_input%p_nh_opt_diag       => p_nh_opt_diag(jg)
        task%data_input%p_int_state         => p_int_state(jg)
        task%job_type                       =  TASK_INTP_HOR_LONLAT
        task%activity                       =  new_activity_status(l_output_step=.TRUE.)
        task%activity%check_dom_active      =  .TRUE.
        task%activity%i_timelevel           =  tl
        task%data_input%var                 => elem      ! set input variable
        task%data_output%var                => new_elem  ! set output variable "u"
        task%data_output%var_2              => new_elem2 ! set output variable "v"
      END DO VAR_LOOP
    END DO
    if (dbg_level > 5)  CALL message(routine, "Done")
  END SUBROUTINE init_vn_horizontal

  !---------------------------------------------------------------
  !> Setup of lon-lat interpolation tasks.
  !
  SUBROUTINE pp_scheduler_init_lonlat

    ! local variables
    CHARACTER(*), PARAMETER :: routine =  modname//"::pp_scheduler_init_lonlat"
    INTEGER :: iv, jg, ndom, ierrstat, ivar, i, j, nvars_ll, nblks_lonlat, &
      & ilev_type, max_var, ilev, n_uv_hrz_intp, var_shape(5)
    LOGICAL                               :: l_horintp
    TYPE (t_output_name_list), POINTER    :: p_onl
    TYPE(t_job_queue),         POINTER    :: task
    TYPE(t_var_list_ptr),      POINTER    :: p_opt_diag_list
    REAL(wp), POINTER                     :: p_opt_field_r3d(:,:,:)
    INTEGER,  POINTER                     :: p_opt_field_i3d(:,:,:)
    TYPE(t_var), POINTER :: elem, new_elem
    CHARACTER(LEN=vname_len),  POINTER    :: varlist(:)
    INTEGER, ALLOCATABLE :: ll_vargrid(:), ll_varlevs(:)
    CHARACTER(LEN=vname_len), ALLOCATABLE :: ll_varlist(:)
    CHARACTER(LEN=vname_len)              :: vname
    TYPE(t_var_metadata),POINTER          :: info
    TYPE(t_var_metadata_dynamic),POINTER  :: info_dyn
    TYPE (t_lon_lat_intp),     POINTER    :: ptr_int_lonlat
    INTEGER :: uv_hrz_intp_grid(4*lonlat_grids%ngrids), &
         uv_hrz_intp_levs(4*lonlat_grids%ngrids)
    CHARACTER(LEN=1)                      :: prefix
    TYPE(t_vl_register_iter) :: vl_iter

    if (dbg_level > 5)  CALL message(routine, "Enter")

    ! initialize "new_element" pointer (cf. NEC compiler bugs DWD0121
    ! and DWD0123 for hybrid parallelization)
    new_elem => NULL()

    !-------------------------------------------------------------
    !-- horizontal interpolation regular lon-lat grids

    ndom = SIZE(p_nh_opt_diag)
    ALLOCATE(ll_varlist(ndom*max_var_ml), ll_vargrid(ndom*max_var_ml), &
      &      ll_varlevs(ndom*max_var_ml), STAT=ierrstat)
    IF (ierrstat /= SUCCESS) CALL finish (routine, 'ALLOCATE failed.')

    ! flag. will be set if horizontal interpolation tasks have been
    ! created
    l_horintp = .FALSE.

    ! loop over the output definitions, collect pairs of variable
    ! names/lon-lat interpolation requests

    p_onl => first_output_name_list
    nvars_ll            =  0
    n_uv_hrz_intp       =  0
    uv_hrz_intp_grid(:) = -1
    uv_hrz_intp_levs(:) = -1

    NML_LOOP : DO WHILE (ASSOCIATED(p_onl))

      ! Selection criterion:
      ! - lon-lat interpolation is requested
      IF (p_onl%remap == remap_regular_latlon) THEN

        ! do the same for the three level types: model levels (ml),
        ! height levels (hl), pressure levels (pl) and isentropic levels (il):
        DO ilev=1,4

          SELECT CASE(ilev)
          CASE (1)
            varlist => p_onl%ml_varlist
            ilev_type  =  level_type_ml
            max_var    =  max_var_ml
          CASE (2)
            varlist => p_onl%pl_varlist
            ilev_type  =  level_type_pl
            max_var    =  max_var_pl
          CASE (3)
            varlist => p_onl%hl_varlist
            ilev_type  =  level_type_hl
            max_var    =  max_var_hl
          CASE (4)
            varlist => p_onl%il_varlist
            ilev_type  =  level_type_il
            max_var    =  max_var_il
          END SELECT
          IF (varlist(1) == ' ') CYCLE


          ivar_loop: DO ivar=1,max_var
            IF (varlist(ivar) == ' ')             CYCLE
            IF (is_grid_info_var(varlist(ivar)))  CYCLE
            ! check, if have not yet registered this variable:
            DUPLICATE_LOOP : DO i=1,nvars_ll
              IF ((ll_varlist(i) == varlist(ivar))   .AND. &
                & (ll_vargrid(i) == p_onl%lonlat_id) .AND. &
                & (ll_varlevs(i) == ilev_type)) THEN
                CYCLE ivar_loop
              END IF
            END DO DUPLICATE_LOOP

            nvars_ll=nvars_ll+1
            ll_varlist(nvars_ll) = varlist(ivar)
            ll_vargrid(nvars_ll) = p_onl%lonlat_id
            ll_varlevs(nvars_ll) = ilev_type
            ! return a special flag, if var name matches "u" or "v":
            IF (ll_varlist(nvars_ll) == "u" &
              & .OR. ll_varlist(nvars_ll) == "v") THEN
              ! check if this lon-lat grid has not yet been
              ! registered (because we may specify "u" AND "v"):
              DO j=1,n_uv_hrz_intp
                IF ((uv_hrz_intp_grid(n_uv_hrz_intp) == p_onl%lonlat_id) .AND. &
                  & (uv_hrz_intp_levs(n_uv_hrz_intp) == ilev_type)) THEN
                  CYCLE ivar_loop
                END IF
              END DO
              n_uv_hrz_intp = n_uv_hrz_intp + 1
              uv_hrz_intp_grid(n_uv_hrz_intp) = p_onl%lonlat_id
              uv_hrz_intp_levs(n_uv_hrz_intp) = ilev_type
            END IF
          END DO ivar_loop

        END DO
      END IF
      p_onl => p_onl%next
    END DO NML_LOOP

    !-- take care of the special case of "u", "v", where we take "vn"
    !   as the source for horizontal interpolation:
    IF (n_uv_hrz_intp > 0) THEN
      DO i=1,n_uv_hrz_intp
        ! insert post-processing tasks for "vn":
        CALL init_vn_horizontal(uv_hrz_intp_grid(i), uv_hrz_intp_levs(i))
      END DO
    END IF
    !-- loop over requested variables, add variables ("add_var") and
    !-- register interpolation tasks for all requested domains:
    DO ivar=1,nvars_ll
      IF (dbg_level > 8) &
        CALL message(routine, "horizontal interpolation: "&
        &     //"Looking for input var '"//TRIM(ll_varlist(ivar))//"'")
      vname = ll_varlist(ivar)
      !- loop over model level variables
      ! Note that there may be several variables with different time levels,
      ! we just add unconditionally all
      LIST_LOOP : DO WHILE(vl_iter%next())
        ! Do not inspect lists which are disabled for output
        IF (.NOT. vl_iter%cur%p%loutput) CYCLE
        ! Do not inspect lists if vertical level type does not
        ! match (p/z/i/model levels):
        IF (vl_iter%cur%p%vlevel_type/=ll_varlevs(ivar)) CYCLE LIST_LOOP
        ! loop only over variables on requested domains:
        jg = vl_iter%cur%p%patch_id
        IF (.NOT. lonlat_grids%list(ll_vargrid(ivar))%l_dom(jg)) CYCLE LIST_LOOP
        VAR_LOOP : DO iv = 1, vl_iter%cur%p%nvars
          elem => vl_iter%cur%p%vl(iv)%p
          info     => elem%info
          info_dyn => elem%info_dyn
          ! Do not inspect element if it is a container
          IF (info%lcontainer) CYCLE VAR_LOOP
          ! Do not inspect element if "loutput=.false."
          IF (.NOT. info%loutput) CYCLE VAR_LOOP
          ! Do not inspect element if it does not support horizontal
          ! interpolation
          IF (info%hor_interp%hor_intp_type==HINTP_TYPE_NONE) CYCLE VAR_LOOP
          ! Check for matching name
          vname = ll_varlist(ivar)
          ! "u", "v" are processed separately, see above.
          IF ((TRIM(vname) == "u") .OR. (TRIM(vname) == "v"))  CYCLE VAR_LOOP
          ! Check for matching name (take care of suffix of
          ! time-dependent variables):
          IF (TRIM(vname) /= tolower(get_var_name(info))) CYCLE VAR_LOOP
          IF (info%hgrid /= GRID_UNSTRUCTURED_CELL)  CYCLE VAR_LOOP
          ! Found it, add it to the variable list of optional
          ! diagnostics       
          SELECT CASE(ll_varlevs(ivar))
          CASE (level_type_ml)
            p_opt_diag_list => p_nh_opt_diag(jg)%opt_diag_list         
            prefix = "m"
          CASE (level_type_pl)
            p_opt_diag_list => p_nh_opt_diag(jg)%opt_diag_list_p
            prefix = "p"
          CASE (level_type_hl)
            p_opt_diag_list => p_nh_opt_diag(jg)%opt_diag_list_z
            prefix = "z"
          CASE (level_type_il)
            p_opt_diag_list => p_nh_opt_diag(jg)%opt_diag_list_i
            prefix = "i"
          END SELECT
          ! set local values for "nblks" and "npromz"
          ptr_int_lonlat => lonlat_grids%list(ll_vargrid(ivar))%intp(jg)
          nblks_lonlat   =  (ptr_int_lonlat%nthis_local_pts - 1)/nproma + 1
          var_shape      =  info%used_dimensions(:)
          IF (zaxisTypeList%is_2d(info%vgrid) .AND. (info%ndims /= 2)) THEN
            CALL finish(routine, "Inconsistent dimension info: "//TRIM(info%name)//"!")
          END IF
          IF (zaxisTypeList%is_2d(info%vgrid)) THEN
            var_shape(2:3)   =  (/ 1, nblks_lonlat /)
          ELSE
            var_shape(3)     =  nblks_lonlat
          END IF
          ! cross-check: some output fields set "undefined" values as
          ! a fixed value and communicate this to the output module to
          ! create a bit mask (GRIB). However, for lon-lat
          ! interpolated output products this "missval" is preserved
          ! exactly only when nearest-neighbor interpolation is
          ! applied.
          IF (info%lmiss .AND. (info%hor_interp%hor_intp_type /= HINTP_TYPE_LONLAT_NNB)) THEN
            CALL finish(routine, "User tried to interpolate field with missing value!")
          END IF

          SELECT CASE (info%hgrid)
          CASE (GRID_UNSTRUCTURED_CELL)
            !--- REAL fields
            IF (ASSOCIATED(elem%r_ptr)) THEN
              CALL add_var( p_opt_diag_list, LONLAT_PREFIX//info%name, p_opt_field_r3d,          &
                &           GRID_REGULAR_LONLAT, info%vgrid, info%cf, info%grib2, &
                &           ldims=var_shape, lrestart=.FALSE.,                    &
                &           tracer_info=info_dyn%tracer,                          &
                &           loutput=.TRUE., new_element=new_elem,              &
                &           isteptype=info%isteptype,                             &
                &           hor_interp=create_hor_interp_metadata(                &
                &               hor_intp_type=HINTP_TYPE_NONE ),                  &
                &           vert_interp=info%vert_interp,                         &
                &           post_op=info%post_op,                                 &
                &           lmiss=info%lmiss,                                     &
                &           missval=info%missval%rval, var_class=info%var_class,  &
                &           tlev_source=info%tlev_source )
            END IF
            !--- INTEGER fields
            IF (ASSOCIATED(elem%i_ptr)) THEN
              CALL add_var( p_opt_diag_list, LONLAT_PREFIX//info%name, p_opt_field_i3d,          &
                &           GRID_REGULAR_LONLAT, info%vgrid, info%cf, info%grib2, &
                &           ldims=var_shape, lrestart=.FALSE.,                    &
                &           loutput=.TRUE., new_element=new_elem,              &
                &           isteptype=info%isteptype,                             &
                &           hor_interp=create_hor_interp_metadata(                &
                &               hor_intp_type=HINTP_TYPE_NONE ),                  &
                &           vert_interp=info%vert_interp,                         &
                &           post_op=info%post_op,                                 &
                &           lmiss=info%lmiss,                                     &
                &           missval=info%missval%ival, var_class=info%var_class,  &
                &           tlev_source=info%tlev_source )
            END IF
            ! SINGLE PRECISION FLOAT fields
            IF (ASSOCIATED(elem%s_ptr)) THEN
              CALL add_var( p_opt_diag_list, LONLAT_PREFIX//info%name, p_opt_field_r3d,          &
                &           GRID_REGULAR_LONLAT, info%vgrid, info%cf, info%grib2, &
                &           ldims=var_shape, lrestart=.FALSE.,                    &
                &           tracer_info=info_dyn%tracer,                          &
                &           loutput=.TRUE., new_element=new_elem,              &
                &           isteptype=info%isteptype,                             &
                &           hor_interp=create_hor_interp_metadata(                &
                &               hor_intp_type=HINTP_TYPE_NONE ),                  &
                &           vert_interp=info%vert_interp,                         &
                &           post_op=info%post_op,                                 &
                &           lmiss=info%lmiss,                                     &
                &           missval=REAL(info%missval%sval,wp),                   &
                &           var_class=info%var_class,                             &
                &           tlev_source=info%tlev_source )
            END IF
            ! LOGICAL fields
            IF (ASSOCIATED(elem%l_ptr)) THEN
              CALL finish(routine, "Regular-grid output of LOGICAL field "//TRIM(info%name)//" unsupported!")
            END IF
          CASE DEFAULT
            CALL finish(routine, "Unsupported grid type!")
          END SELECT
          ! link this new variable to the lon-lat grid:
          new_elem%info%hor_interp%lonlat_id = ll_vargrid(ivar)
          ! If actions have been defined for the source field, we define those actions 
          ! for the target field (lat-lon-field) as well.
          ! Strictly speaking this is only necessary for the RESET action, but for the 
          ! the time being, we copy all (currently only the RESET action exists).
          ! By this, we assure that for statistically processed fields the  start and end 
          ! interval in the GRIB message is correct.
          ! The drawback is, that the reset action is performed for lon-lat fields as well, 
          ! even though it is not necessary. 
          IF (info%action_list%n_actions > 0 ) new_elem%info%action_list = info%action_list
          !-- create and add post-processing task
          task => pp_task_insert(DEFAULT_PRIORITY4)
          WRITE (task%job_name, *) "horizontal interp. ",TRIM(info%name),", DOM ",jg, &
            &                      " on ", prefix, "-levels, intp TYPE: ", &
            &                      TRIM(STR_HINTP_TYPE(elem%info%hor_interp%hor_intp_type))
          IF (dbg_level > 8) CALL message(routine, task%job_name)
          task%data_input%p_nh_state      => NULL()
          task%data_input%prm_diag        => NULL()
          task%data_input%nh_pzlev_config => NULL()
          task%data_input%jg              =  jg           
          task%data_input%p_patch         => p_patch(jg)
          task%data_input%p_nh_opt_diag   => p_nh_opt_diag(jg)
          task%data_input%p_int_state     => p_int_state(jg)
          task%job_type                   =  TASK_INTP_HOR_LONLAT
          task%activity                   =  new_activity_status(l_output_step=.TRUE.)
          task%activity%check_dom_active  =  .TRUE.
          task%activity%i_timelevel       =  get_var_timelevel(elem%info%name)
          task%data_input%var             => elem       ! set input variable
          task%data_output%var            => new_elem   ! set output variable
          ! Flag. Denotes that at least one interpolation task has
          ! been created.
          l_horintp = .TRUE.
        ENDDO VAR_LOOP ! loop over vlist "i"
      ENDDO LIST_LOOP ! i = 1, SIZE(var_lists)
    END DO ! ivar
    DEALLOCATE(ll_varlist, ll_vargrid, ll_varlevs, STAT=ierrstat)
    IF (ierrstat /= SUCCESS) CALL finish (routine, 'DEALLOCATE failed.')
    ! If at least one interpolation task has been created, we add a
    ! setup task which synchronizes the halo regions:
    IF (l_horintp) THEN
      IF (dbg_level >= 10) &
        CALL message(routine, "Creating synchronization task for horizontal interpolation.")
      task => pp_task_insert(DEFAULT_PRIORITY3)
      WRITE (task%job_name, *) "horizontal interp. SYNC"
      IF (dbg_level > 8) CALL message(routine, task%job_name)
      task%job_type = TASK_INTP_SYNC
      task%activity = new_activity_status(l_output_step=.TRUE.)
      task%activity%check_dom_active = .FALSE. ! i.e. no domain-wise (in-)activity 
      task%activity%i_timelevel      = ALL_TIMELEVELS
    END IF
    IF (dbg_level > 5)  CALL message(routine, "Done")
  END SUBROUTINE pp_scheduler_init_lonlat

<<<<<<< HEAD
=======
  !> return whether var_list matches the prerequisites for setting up
  !! lon/lat interpolation of its elements
  FUNCTION lonlat_list_filter(var_list, state) RESULT(is_selected)
    LOGICAL :: is_selected
    TYPE(t_var_list_intrinsic), INTENT(in) :: var_list
    CLASS(*), TARGET :: state
    SELECT TYPE (state)
    TYPE IS (lonlat_add_state)
      ! Do not inspect lists which are disabled for output
      is_selected = var_list%loutput &
        ! Do not inspect lists if vertical level type does not
        ! match (p/z/i/model levels):
        .AND. var_list%vlevel_type == state%ll_varlevs &
        ! loop only over variables on requested domains:
        .AND. lonlat_grids%list(state%ll_vargrid)%l_dom(var_list%patch_id)
    END SELECT
  END FUNCTION lonlat_list_filter

  !> select a field for lon/lat interpolation if it matches the search
  !! criteria from state
  SUBROUTINE lonlat_add(field, state, var_list)
    TYPE(t_var_list_element), TARGET :: field
    CLASS(*), TARGET :: state
    TYPE(t_var_list_intrinsic), INTENT(in) :: var_list

    REAL(wp), POINTER :: p_opt_field_r3d(:,:,:)
    INTEGER,  POINTER :: p_opt_field_i3d(:,:,:)
    TYPE(t_list_element), POINTER :: new_element
    TYPE(t_var_metadata), POINTER :: info
    TYPE(t_var_metadata_dynamic),POINTER  :: info_dyn
    TYPE (t_lon_lat_intp), POINTER :: ptr_int_lonlat
    TYPE(t_var_list), POINTER :: p_opt_diag_list
    TYPE(t_job_queue), POINTER :: task
    INTEGER :: var_shape(5), nblks_lonlat, jg
    CHARACTER(LEN=1) :: prefix
    CHARACTER(len=*), PARAMETER :: routine = modname//':lonlat_add'

    SELECT TYPE (state)
    TYPE IS (lonlat_add_state)
      info     => field%info
      info_dyn => field%info_dyn
      ! Do not inspect element if it is a container
      IF (info%lcontainer &
        ! Do not inspect element if "loutput=.false."
        .OR. .NOT. info%loutput &
        ! Do not inspect element if it does not support horizontal
        ! interpolation
        .OR. info%hor_interp%hor_intp_type == HINTP_TYPE_NONE &
        ! Check for matching name (take care of suffix of
        ! time-dependent variables):
        .OR. state%vname /= tolower(get_var_name(field)) &
        .OR. info%hgrid /= GRID_UNSTRUCTURED_CELL) THEN
        RETURN
      END IF

      jg = var_list%patch_id
      ! Found it, add it to the variable list of optional
      ! diagnostics
      SELECT CASE(state%ll_varlevs)
      CASE (level_type_ml)
        p_opt_diag_list => p_nh_opt_diag(jg)%opt_diag_list
        prefix = "m"
      CASE (level_type_pl)
        p_opt_diag_list => p_nh_opt_diag(jg)%opt_diag_list_p
        prefix = "p"
      CASE (level_type_hl)
        p_opt_diag_list => p_nh_opt_diag(jg)%opt_diag_list_z
        prefix = "z"
      CASE (level_type_il)
        p_opt_diag_list => p_nh_opt_diag(jg)%opt_diag_list_i
        prefix = "i"
      END SELECT

      ! set local values for "nblks" and "npromz"
      ptr_int_lonlat => lonlat_grids%list(state%ll_vargrid)%intp(jg)
      nblks_lonlat   =  (ptr_int_lonlat%nthis_local_pts - 1)/nproma + 1
      var_shape      =  info%used_dimensions(:)
      IF (zaxisTypeList%is_2d(info%vgrid) .AND. (info%ndims /= 2)) THEN
        CALL finish(routine, "Inconsistent dimension info: "//TRIM(info%name)//"!")
      END IF
      IF (zaxisTypeList%is_2d(info%vgrid)) var_shape(2)   =  1
      var_shape(3)     =  nblks_lonlat

      ! cross-check: some output fields set "undefined" values as
      ! a fixed value and communicate this to the output module to
      ! create a bit mask (GRIB). However, for lon-lat
      ! interpolated output products this "missval" is preserved
      ! exactly only when nearest-neighbor interpolation is
      ! applied.
      IF (info%lmiss .AND. (info%hor_interp%hor_intp_type /= HINTP_TYPE_LONLAT_NNB)) THEN
        CALL finish(routine, "User tried to interpolate field with missing value!")
      END IF

      ! initialize "new_element" pointer (cf. NEC compiler bugs DWD0121
      ! and DWD0123 for hybrid parallelization)
      new_element   => NULL()
      SELECT CASE (info%hgrid)
      CASE (GRID_UNSTRUCTURED_CELL)
        !--- REAL fields
        IF (ASSOCIATED(field%r_ptr)) THEN
          CALL add_var( p_opt_diag_list, info%name, p_opt_field_r3d,          &
            &           GRID_REGULAR_LONLAT, info%vgrid, info%cf, info%grib2, &
            &           ldims=var_shape, lrestart=.FALSE.,                    &
            &           tracer_info=info_dyn%tracer,                          &
            &           loutput=.TRUE., new_element=new_element,              &
            &           isteptype=info%isteptype,                             &
            &           hor_interp=create_hor_interp_metadata(                &
            &               hor_intp_type=HINTP_TYPE_NONE ),                  &
            &           vert_interp=info%vert_interp,                         &
            &           post_op=info%post_op,                                 &
            &           lmiss=info%lmiss,                                     &
            &           missval=info%missval%rval, var_class=info%var_class,  &
            &           tlev_source=info%tlev_source, lopenacc=.TRUE. )
        END IF
        !--- INTEGER fields
        IF (ASSOCIATED(field%i_ptr)) THEN
          CALL add_var( p_opt_diag_list, info%name, p_opt_field_i3d,          &
            &           GRID_REGULAR_LONLAT, info%vgrid, info%cf, info%grib2, &
            &           ldims=var_shape, lrestart=.FALSE.,                    &
            &           loutput=.TRUE., new_element=new_element,              &
            &           isteptype=info%isteptype,                             &
            &           hor_interp=create_hor_interp_metadata(                &
            &               hor_intp_type=HINTP_TYPE_NONE ),                  &
            &           vert_interp=info%vert_interp,                         &
            &           post_op=info%post_op,                                 &
            &           lmiss=info%lmiss,                                     &
            &           missval=info%missval%ival, var_class=info%var_class,  &
            &           tlev_source=info%tlev_source, lopenacc=.TRUE. )
        END IF
        IF (ASSOCIATED(field%s_ptr)) THEN
          CALL add_var( p_opt_diag_list, info%name, p_opt_field_r3d,          &
            &           GRID_REGULAR_LONLAT, info%vgrid, info%cf, info%grib2, &
            &           ldims=var_shape, lrestart=.FALSE.,                    &
            &           tracer_info=info_dyn%tracer,                          &
            &           loutput=.TRUE., new_element=new_element,              &
            &           isteptype=info%isteptype,                             &
            &           hor_interp=create_hor_interp_metadata(                &
            &               hor_intp_type=HINTP_TYPE_NONE ),                  &
            &           vert_interp=info%vert_interp,                         &
            &           post_op=info%post_op,                                 &
            &           lmiss=info%lmiss,                                     &
            &           missval=REAL(info%missval%sval,wp),                   &
            &           var_class=info%var_class,                             &
            &           tlev_source=info%tlev_source, lopenacc=.TRUE. )
        END IF
        ! LOGICAL fields
        IF (ASSOCIATED(field%l_ptr)) THEN
          CALL finish(routine, "Regular-grid output of LOGICAL field "//TRIM(info%name)//" unsupported!")
        END IF
        ! SINGLE PRECISION FLOAT fields
        IF (ASSOCIATED(field%s_ptr)) THEN
          IF (my_process_is_stdio()) THEN
            WRITE (0,*) "!!! Regular-grid output of single precision "//TRIM(info%name)//" unsupported!"
            WRITE (0,*) "!!!  You may recompile the model with to partial single precision support"
            WRITE (0,*) "!!!  by setting the flag __MIXED_PRECISION_2."
            WRITE (0,*) "!!!  You may recompile the model with to double precision support"
            WRITE (0,*) "!!!  by setting the flag __MIXED_PRECISION."
          END IF
          CALL finish(routine, "Regular-output of single precision "//TRIM(info%name)//" unsupported!")
        END IF
      CASE DEFAULT
        CALL finish(routine, "Unsupported grid type!")
      END SELECT
      ! link this new variable to the lon-lat grid:
      new_element%field%info%hor_interp%lonlat_id = state%ll_vargrid
      ! If actions have been defined for the source field, we define those actions
      ! for the target field (lat-lon-field) as well.
      ! Strictly speaking this is only necessary for the RESET action, but for the
      ! the time being, we copy all (currently only the RESET action exists).
      ! By this, we assure that for statistically processed fields the  start and end
      ! interval in the GRIB message is correct.
      ! The drawback is, that the reset action is performed for lon-lat fields as well,
      ! even though it is not necessary.
      IF (info%action_list%n_actions > 0 ) new_element%field%info%action_list = info%action_list

      !-- create and add post-processing task
      task => pp_task_insert(DEFAULT_PRIORITY4)
      WRITE (task%job_name, *) "horizontal interp. ",TRIM(info%name),", DOM ",jg, &
        &                      " on ", prefix, "-levels, intp TYPE: ", &
        &                      TRIM(STR_HINTP_TYPE(field%info%hor_interp%hor_intp_type))
      IF (dbg_level > 8) CALL message(routine, task%job_name)
      task%data_input%p_nh_state      => NULL()
      task%data_input%prm_diag        => NULL()
      task%data_input%nh_pzlev_config => NULL()
      task%data_input%jg              =  jg
      task%data_input%p_patch         => p_patch(jg)
      task%data_input%p_nh_opt_diag   => p_nh_opt_diag(jg)
      task%data_input%p_int_state     => p_int_state(jg)
      task%job_type                   =  TASK_INTP_HOR_LONLAT
      task%activity                   =  new_activity_status(l_output_step=.TRUE.)
      task%activity%check_dom_active  =  .TRUE.
      task%activity%i_timelevel       =  get_var_timelevel(field%info)
      task%data_input%var             => field       ! set input variable
      task%data_output%var            => new_element%field   ! set output variable

      ! Flag. Denotes that at least one interpolation task has
      ! been created.
      state%l_horintp = .TRUE.
    END SELECT
  END SUBROUTINE lonlat_add

>>>>>>> af95d9eb
  !---------------------------------------------------------------
  !> (Internal) Utility routine, collecting variable names from output
  !  namelist.
  SUBROUTINE collect_output_variables(jg, vintp, max_var, nvars, &
    &                                 l_intp, var_names, l_uv_vertical_intp)
    INTEGER, INTENT(IN)      :: jg                              !< current domain
    INTEGER, INTENT(IN) :: vintp                  !< level_type_{pl|hl|il}
    INTEGER, INTENT(IN)      :: max_var                         !< maximum no. of variables
    INTEGER, INTENT(OUT)     :: nvars                           !< actual no. of variables
    LOGICAL, INTENT(OUT)     :: l_intp                          !< Flag. .FALSE. if there is no variable
    CHARACTER(LEN=vname_len), INTENT(OUT) :: var_names(:)     !< list of variable names (strings)
    LOGICAL, INTENT(OUT)     :: l_uv_vertical_intp              !< Flag. .TRUE., if "u" or "v" contained
    ! local variables
    CHARACTER(*), PARAMETER :: routine =  modname//"::collect_output_variables"
    TYPE (t_output_name_list), POINTER :: p_onl
    LOGICAL :: l_jg_active
    INTEGER :: ivar
    CHARACTER(LEN=vname_len), POINTER :: nml_varlist(:)         !< varlist (hl/ml/pl/il) in output_nml namelist

    l_uv_vertical_intp = .FALSE.
    p_onl => first_output_name_list
    nvars = 0
    l_intp = .FALSE.
    IF (.NOT.ANY(vintp .EQ. [level_type_hl, level_type_pl, level_type_il])) &
      & CALL finish(routine, "Internal error!")
    NML_LOOP : DO WHILE (ASSOCIATED(p_onl))
      SELECT CASE (vintp)
      CASE (level_type_hl)
        nml_varlist => p_onl%hl_varlist
      CASE (level_type_pl)
        nml_varlist => p_onl%pl_varlist
      CASE (level_type_il)
        nml_varlist => p_onl%il_varlist
      END SELECT

      IF (dbg_level >= 21)  WRITE (0,*) nml_varlist 

      l_jg_active = (jg == p_phys_patch(p_onl%dom)%logical_id)
      
      ! Selection criteria: 
      ! - domain is requested
      ! - "Z"/"P"/"I"-level interpolation is requested
      IF (l_jg_active .AND. (nml_varlist(1) /= ' ')) THEN
        l_intp = .TRUE.
        DO ivar=1,max_var
          IF (nml_varlist(ivar) == ' ')             CYCLE
          IF (is_grid_info_var(nml_varlist(ivar)))  CYCLE
          nvars=nvars+1
          var_names(nvars) = nml_varlist(ivar)
          ! return a special flag, if var name matches "u" or "v":
          l_uv_vertical_intp = l_uv_vertical_intp &
            & .OR. var_names(nvars) == "u" .OR. var_names(nvars) == "v"
        END DO
      END IF
      p_onl => p_onl%next
    END DO NML_LOOP
    DO ivar = nvars+1,SIZE(var_names)
      var_names(ivar) = " "
    END DO
  END SUBROUTINE collect_output_variables


  !---------------------------------------------------------------
  !> (Internal) Utility routine, add a new variable field for a given
  !  axis, based on the meta-data of an existing variable field (which
  !  is defined on model/half levels).
  !
  SUBROUTINE copy_variable(vname, src_vl, dst_axis, shape3d, ptr, dst_vl)
    CHARACTER(*), INTENT(IN) :: vname        !< name of variable
    TYPE(t_var_list_ptr), INTENT(IN) :: src_vl !< source variable list
    INTEGER, INTENT(IN) :: dst_axis, shape3d(3)
    REAL(wp), POINTER, INTENT(INOUT) :: ptr(:,:,:)  !< reference to field
    TYPE(t_var_list_ptr), INTENT(INOUT) :: dst_vl !< destination variable list
    ! local variables
    CHARACTER(*), PARAMETER :: routine = modname//"::copy_variable"
    TYPE(t_var), POINTER :: e
     
    ! find existing variable
    e => find_list_element(src_vl, TRIM(vname))
    IF (.NOT.ASSOCIATED(e)) CALL finish(routine, "Variable not found!")
    ! add new variable, copy the meta-data from the existing variable
<<<<<<< HEAD
    CALL add_var(dst_vl, TRIM(vname), ptr, e%info%hgrid, dst_axis, e%info%cf,     &
      & e%info%grib2, ldims=shape3d, tracer_info=e%info_dyn%tracer,               &
      & post_op=e%info%post_op, loutput=.TRUE., var_class=e%info%var_class,       &
      & tlev_source=e%info%tlev_source, hor_interp=e%info%hor_interp,             &
      & lrestart=.FALSE., vert_interp=e%info%vert_interp)
=======
    CALL add_var( dst_varlist, TRIM(name), ptr, element%field%info%hgrid, dst_axis,     &
      &           element%field%info%cf, element%field%info%grib2, ldims=shape3d,       &
      &           tracer_info=element%field%info_dyn%tracer,                            &
      &           post_op=element%field%info%post_op, loutput=.TRUE., lrestart=.FALSE., &
      &           var_class=element%field%info%var_class,                               &
      &           tlev_source=element%field%info%tlev_source,                           &
      &           hor_interp=element%field%info%hor_interp,                             &
      &           vert_interp=element%field%info%vert_interp,                           &
      &           lopenacc=.TRUE. )
>>>>>>> af95d9eb
  END SUBROUTINE copy_variable

  !---------------------------------------------------------------
  !> (Internal) Utility routine, add a new "vn" field for a given
  !  axis, based on the meta-data of the standard "vn". - This is done
  !  for all available time levels.
  !
  SUBROUTINE init_vn_vertical(jg, job_type, prefix, l_init_prm_diag, nlev, dst_axis, dst_vl)
    INTEGER,          INTENT(IN)  :: jg              !< domain number
    INTEGER,          INTENT(IN)  :: job_type        !< vertical interpolation type
    CHARACTER(LEN=*), INTENT(IN)  :: prefix          !< job name prefix
    LOGICAL,          INTENT(IN)  :: l_init_prm_diag !< Flag. If .TRUE., then prm_diag data structure is available
    INTEGER,          INTENT(IN)  :: nlev            !< number of vertical levels
    INTEGER,          INTENT(IN)  :: dst_axis        !< destination axis
    TYPE(t_var_list_ptr), POINTER :: dst_vl     !< destination variable list
    ! local variables
    CHARACTER(*), PARAMETER :: routine = modname//"::init_vn_vertical"
    TYPE(t_var), POINTER :: elem_u, elem_v, elem, vn_elem, new_elem, new_elem2
    INTEGER :: iv, shape3d_c(3), shape3d_e(3), nblks_c, nblks_e, tl, vn_hash
    TYPE(t_job_queue),    POINTER :: task
    TYPE(t_var_metadata), POINTER :: info
    REAL(wp),             POINTER :: p_opt_field_r3d(:,:,:)
    CHARACTER(len=vname_len)    :: name
    CHARACTER(len=4)              :: suffix
    TYPE(t_cf_var)                :: cf
    TYPE(t_grib2_var)             :: grib2
    TYPE(t_post_op_meta)          :: post_op
    TYPE(t_vl_register_iter) :: vl_iter

    if (dbg_level > 5)  CALL message(routine, "Enter")
    ! initialize "new_element" pointer (cf. NEC compiler bugs DWD0121
    ! and DWD0123 for hybrid parallelization)
    new_elem  => NULL()
    new_elem2 => NULL()
    !- find existing variables "u", "v" (for copying the meta-data):
    elem_u => find_list_element(p_nh_state_lists(jg)%diag_list, "u")
    elem_v => find_list_element(p_nh_state_lists(jg)%diag_list, "v")
    !- predefined array shapes
    nblks_c   = p_patch(jg)%nblks_c
    nblks_e   = p_patch(jg)%nblks_e
    shape3d_c = (/ nproma, nlev, nblks_c /)
    shape3d_e = (/ nproma, nlev, nblks_e /)
    vn_hash = text_hash_c('vn')
    !- loop over model level variables
    ! Note that there may be several variables with different time levels,
    ! we just add unconditionally all
    DO WHILE(vl_iter%next())
      ! Do not inspect lists which are disabled for output
      IF (.NOT.vl_iter%cur%p%loutput) CYCLE
      ! loop only over model level variables
      IF (vl_iter%cur%p%vlevel_type /= level_type_ml) CYCLE         
      ! loop only over variables of current domain
      IF (vl_iter%cur%p%patch_id /= jg) CYCLE
      DO iv = 1, vl_iter%cur%p%nvars
        elem => vl_iter%cur%p%vl(iv)%p
        info => elem%info
        ! Do not inspect element if it is a container
        IF (info%lcontainer) CYCLE
        ! Do not inspect element if "loutput=.false."
        IF (.NOT. info%loutput) CYCLE
        ! Check for matching name (take care of suffix of
        ! time-dependent variables):
        IF (vn_hash .NE.  vl_iter%cur%p%key_notl(iv)) CYCLE
        ! get time level
        tl = get_var_timelevel(info%name)
        suffix = ''
        IF (tl /= -1) suffix = get_timelevel_string(tl)
        !-- create a new z/p/i-variable "vn":
        CALL add_var(dst_vl, TRIM(info%name), p_opt_field_r3d, elem%info%hgrid, dst_axis,         &
          & info%cf, info%grib2, ldims=shape3d_e, new_element=vn_elem, post_op=info%post_op,      &
          & lrestart=.FALSE., var_class=info%var_class, tlev_source=elem%info%tlev_source,        &
          & hor_interp=info%hor_interp, vert_interp=info%vert_interp)
        !-- create a post-processing task for vertical interpolation of "vn"
        task => pp_task_insert(DEFAULT_PRIORITY1)
        task%job_name        =  &
          &  TRIM(prefix)//" interp. "//TRIM(info%name)//", DOM "//TRIM(int2string(jg))
        IF (dbg_level > 8) CALL message(routine, task%job_name)
        task%job_type                    =  job_type
        task%activity                    =  new_activity_status(l_output_step=.TRUE.)
        task%activity%check_dom_active   =  .TRUE.
        task%activity%i_timelevel        =  tl
        task%data_input%jg               =  jg 
        task%data_input%p_patch          => p_patch(jg)          
        task%data_input%p_int_state      => p_int_state(jg)
        task%data_input%p_nh_state       => p_nh_state(jg)
        task%data_input%nh_pzlev_config  => nh_pzlev_config(jg)
        task%data_input%p_nh_opt_diag    => p_nh_opt_diag(jg)
        IF (l_init_prm_diag) THEN
          task%data_input%prm_diag       => prm_diag(jg)
        ELSE
          task%data_input%prm_diag       => NULL() 
        END IF
        task%data_input%var  => elem      ! set input variable
        task%data_output%var => vn_elem   ! set output variable
        !-- create new cell-based variables "u", "v" on the same vertical axis
        name    = TRIM(get_var_name(elem_u%info))//suffix
        cf      = elem_u%info%cf
        grib2   = elem_u%info%grib2
        post_op = elem_u%info%post_op
        CALL add_var(dst_vl, TRIM(name), p_opt_field_r3d, GRID_UNSTRUCTURED_CELL,         &
          & dst_axis, cf, grib2, ldims=shape3d_c, lrestart=.FALSE.,                       &
          & in_group=elem_u%info%in_group, new_element=new_elem, post_op=post_op,         &
          & var_class=elem_u%info%var_class, tlev_source=elem_u%info%tlev_source,         &
          & hor_interp=elem_u%info%hor_interp, vert_interp=elem_u%info%vert_interp )
        name    = TRIM(get_var_name(elem_v%info))//suffix
        cf      = elem_v%info%cf
        grib2   = elem_v%info%grib2
        post_op = elem_v%info%post_op
        CALL add_var(dst_vl, TRIM(name), p_opt_field_r3d, GRID_UNSTRUCTURED_CELL,         &
          & dst_axis, cf, grib2, ldims=shape3d_c, lrestart=.FALSE.,                       &
          & in_group=elem_v%info%in_group, new_element=new_elem2, post_op=post_op,        &
          & var_class=elem_v%info%var_class, tlev_source=elem_v%info%tlev_source,         &
          & hor_interp=elem_v%info%hor_interp, vert_interp=elem_v%info%vert_interp)
        !-- create a post-processing task for edge2cell interpolation "vn" -> "u","v"
        task => pp_task_insert(DEFAULT_PRIORITY2)
        WRITE (task%job_name, *) "edge2cell interp. ",TRIM(info%name),", DOM ",jg
        IF (dbg_level > 8) CALL message(routine, task%job_name)
        task%data_input%p_nh_state      => NULL()
        task%data_input%prm_diag        => NULL()
        task%data_input%nh_pzlev_config => NULL()
        task%data_input%jg              =  jg           
        task%data_input%p_patch         => p_patch(jg)
        task%data_input%p_nh_opt_diag   => p_nh_opt_diag(jg)
        task%data_input%p_int_state     => p_int_state(jg)
        task%job_type                   =  TASK_INTP_EDGE2CELL
        task%activity                   =  new_activity_status(l_output_step=.TRUE.)
        task%activity%check_dom_active  =  .TRUE.
        task%activity%i_timelevel       =  tl
        task%data_input%var             => vn_elem    ! set input variable
        task%data_output%var            => new_elem   ! set output variable
        task%data_output%var_2          => new_elem2  ! set Y-component
      END DO
    END DO
    if (dbg_level > 5)  CALL message(routine, "Done")
  END SUBROUTINE init_vn_vertical

<<<<<<< HEAD
=======
  !> callback to setup an vn <-> u/v vertical interpolation mapping by
  !! first creating a vn variable on the desired z axis and new u/v
  !! variables derived from it afterwards
  SUBROUTINE vn_add_uv_vert_vars(field, state, var_list)
    TYPE(t_var_list_element), TARGET :: field
    CLASS(*), TARGET :: state
    TYPE(t_var_list_intrinsic), INTENT(in) :: var_list

    REAL(wp), POINTER :: p_opt_field_r3d(:,:,:)
    TYPE(t_list_element), POINTER :: vn_element, new_element, new_element_2
    TYPE(t_var_metadata), POINTER :: info
    TYPE(t_job_queue), POINTER :: task
    INTEGER :: tl, jg, tlen
    CHARACTER(len=4) :: suffix
    CHARACTER(len=varname_len)    :: name
    CHARACTER(*), PARAMETER :: routine = modname//"::vn_add_uv_vert_vars"

    ! initialize "new_element" pointer (cf. NEC compiler bugs DWD0121
    ! and DWD0123 for hybrid parallelization)
    NULLIFY(new_element, new_element_2, vn_element)

    jg = var_list%patch_id
    info => field%info
    ! Do not inspect field if it is a container
    IF (info%lcontainer &
      ! Do not inspect field if "loutput=.false."
      .OR. .NOT. info%loutput &
      ! Check for matching name (take care of suffix of
      ! time-dependent variables):
      .OR. vn_name /= tolower(get_var_name(field))) THEN
      RETURN
    ENDIF

    SELECT TYPE (state)
    TYPE IS (init_vn_vertical_filter_state)
    ! get time level
    tl = get_var_timelevel(field%info)
    suffix = ''

    IF (tl /= -1) suffix = get_timelevel_string(tl)

    tlen = LEN_TRIM(info%name)
    !-- create a new z/p/i-variable "vn":
    CALL add_var(state%dst_varlist, info%name(1:tlen), p_opt_field_r3d,       &
      &          info%hgrid, state%dst_axis,                                  &
      &          info%cf, info%grib2, ldims=state%shape3d_e,                  &
      &          new_element=vn_element,                                      &
      &          post_op=info%post_op, lrestart=.FALSE.,                      &
      &          var_class=info%var_class,                                    &
      &          tlev_source=info%tlev_source,                                &
      &          hor_interp=info%hor_interp,                                  &
      &          vert_interp=info%vert_interp,                                &
      &          lopenacc=.TRUE. )

    !-- create a post-processing task for vertical interpolation of "vn"
    task => pp_task_insert(DEFAULT_PRIORITY1)
    WRITE (task%job_name, '(4a,i0)') &
      &  TRIM(state%prefix), " interp. ", info%name(1:tlen), ", DOM ", jg
    IF (dbg_level > 8) CALL message(routine, task%job_name)

    task%job_type                    =  state%job_type
    task%activity                    =  new_activity_status(l_output_step=.TRUE.)
    task%activity%check_dom_active   =  .TRUE.
    task%activity%i_timelevel        =  tl
    task%data_input%jg               =  jg
    task%data_input%p_patch          => p_patch(jg)
    task%data_input%p_int_state      => p_int_state(jg)
    task%data_input%p_nh_state       => p_nh_state(jg)
    task%data_input%nh_pzlev_config  => nh_pzlev_config(jg)
    task%data_input%p_nh_opt_diag    => p_nh_opt_diag(jg)
    IF (state%l_init_prm_diag) THEN
      task%data_input%prm_diag       => prm_diag(jg)
    ELSE
      task%data_input%prm_diag       => NULL()
    END IF
    task%data_input%var  => field      ! set input variable
    task%data_output%var => vn_element%field   ! set output variable

    !-- create new cell-based variables "u", "v" on the same vertical axis
    name    = TRIM(get_var_name(state%field_u))//suffix
    CALL add_var(state%dst_varlist, TRIM(name), p_opt_field_r3d,              &
      & GRID_UNSTRUCTURED_CELL, state%dst_axis, state%field_u%info%cf,        &
      & state%field_u%info%grib2, ldims=state%shape3d_c, lrestart=.FALSE.,    &
      & in_group=state%field_u%info%in_group,                                 &
      & new_element=new_element, post_op=state%field_u%info%post_op,          &
      & var_class=state%field_u%info%var_class,                               &
      & tlev_source=state%field_u%info%tlev_source,                           &
      & hor_interp=state%field_u%info%hor_interp,                             &
      & vert_interp=state%field_u%info%vert_interp,                           &
      & lopenacc=.TRUE. )

    name    = TRIM(get_var_name(state%field_v))//suffix
    CALL add_var(state%dst_varlist, TRIM(name), p_opt_field_r3d,              &
      & GRID_UNSTRUCTURED_CELL, state%dst_axis, state%field_v%info%cf,        &
      & state%field_v%info%grib2, ldims=state%shape3d_c, lrestart=.FALSE.,    &
      & in_group=state%field_v%info%in_group, new_element=new_element_2,      &
      & post_op=state%field_v%info%post_op,                                   &
      & var_class=state%field_v%info%var_class,                               &
      & tlev_source=state%field_v%info%tlev_source,                           &
      & hor_interp=state%field_v%info%hor_interp,                             &
      & vert_interp=state%field_v%info%vert_interp,                           &
      & lopenacc=.TRUE. )

    !-- create a post-processing task for edge2cell interpolation "vn" -> "u","v"
    task => pp_task_insert(DEFAULT_PRIORITY2)
    WRITE (task%job_name, *) "edge2cell interp. ", info%name(1:tlen), ", DOM ",jg
    IF (dbg_level > 8) CALL message(routine, task%job_name)
    task%data_input%p_nh_state      => NULL()
    task%data_input%prm_diag        => NULL()
    task%data_input%nh_pzlev_config => NULL()
    task%data_input%jg              =  jg
    task%data_input%p_patch         => p_patch(jg)
    task%data_input%p_nh_opt_diag   => p_nh_opt_diag(jg)
    task%data_input%p_int_state     => p_int_state(jg)
    task%job_type                   =  TASK_INTP_EDGE2CELL
    task%activity                   =  new_activity_status(l_output_step=.TRUE.)
    task%activity%check_dom_active  =  .TRUE.
    task%activity%i_timelevel       =  tl
    task%data_input%var             => vn_element%field    ! set input variable
    task%data_output%var            => new_element%field   ! set output variable
    task%data_output%var_2          => new_element_2%field ! set Y-component
    END SELECT
  END SUBROUTINE vn_add_uv_vert_vars

>>>>>>> af95d9eb
  !---------------------------------------------------------------
  !> Setup of i/p/z-level interpolation tasks.
  !  - collects lists of variables for i/p/z interpolation
  !  - adds variable fields where interpolation results will be stored
  !  - creates "post-processing tasks", i.e. entries in a list 
  !    which is regularly traversed during the model run.
  !
  ! See SUBROUTINE pp_scheduler_init for further details.
  !
  SUBROUTINE pp_scheduler_init_ipz(l_init_prm_diag)
    LOGICAL, INTENT(IN) :: l_init_prm_diag !< Flag. If .TRUE., then prm_diag data structure is available

    ! local variables
    CHARACTER(*), PARAMETER :: routine =  modname//"::pp_scheduler_init_ipz"
    INTEGER,      PARAMETER :: init_tasks(3) = &
      &  (/ TASK_INIT_VER_Z, TASK_INIT_VER_P, TASK_INIT_VER_I /)
    CHARACTER,    PARAMETER :: init_names(3) = &
      &  (/ 'z', 'p', 'i' /)
    INTEGER                            :: &
      &  jg, ndom, ibits, ierrstat, ivar, i, isteptype, iv, &
      &  iaxis, vgrid, nlev, nvars_pl, nvars_hl, nvars_il, nvars,   &
      &  job_type, shape3d(3), datatype_flt, intp_id
    LOGICAL                            :: &
      &  l_intp_p, l_intp_z, l_intp_i, found, &
      &  l_uv_vertical_intp_z, l_uv_vertical_intp_p, l_uv_vertical_intp_i, &
      &  l_uv_vertical_intp
    TYPE(t_job_queue),         POINTER :: task
    TYPE(t_nh_diag_pz),        POINTER :: p_diag_pz
    TYPE(t_var_list_ptr),          POINTER :: p_opt_diag_list_p, p_opt_diag_list_z, &
      &                                   p_opt_diag_list_i, p_opt_diag_list
    REAL(wp),                  POINTER :: p_opt_field_r3d(:,:,:)
    TYPE(t_var), POINTER :: elem, new_elem
    ! variable lists (for all domains + output name lists):
    CHARACTER(LEN=vname_len), TARGET, ALLOCATABLE  :: &
         &                                pl_varlist(:), hl_varlist(:), il_varlist(:)
    CHARACTER(LEN=vname_len),  POINTER   :: varlist(:)
    CHARACTER(LEN=10)                    :: prefix
    TYPE(t_var_metadata),POINTER         :: info
    TYPE(t_var_metadata_dynamic),POINTER :: info_dyn
    TYPE(t_cf_var)                       :: cf_desc
    TYPE(t_grib2_var)                    :: grib2_desc
    TYPE(t_vl_register_iter) :: vl_iter

    ! define NetCDF output precision
    datatype_flt = MERGE(DATATYPE_FLT64, DATATYPE_FLT32, lnetcdf_flt64_output)
    ! initialize "new_element" pointer (cf. NEC compiler bugs DWD0121
    ! and DWD0123 for hybrid parallelization)
    new_elem => NULL()
    if (dbg_level > 5)  CALL message(routine, "Enter")
    ndom = SIZE(p_nh_opt_diag)
    ! loop over the domains and output definitions
    ! - check for which domain p- or z-level interpolation has been
    !   requested
    ! - register setup routine for pz-level interpolation (must be
    !   executed ahead of interpolation tasks)
    ! - for each variable: register post-processing task

    ALLOCATE(pl_varlist(ndom*max_var_pl), hl_varlist(ndom*max_var_hl), &
         &   il_varlist(ndom*max_var_il), STAT=ierrstat)
    IF (ierrstat /= SUCCESS) CALL finish (routine, 'ALLOCATE failed.')
    ! list indices for the vertical interpolation types:
    shape3d(1) = nproma
    DOM_LOOP : DO jg=1,ndom
      IF (dbg_level > 8)  CALL message(routine, "DOM "//int2string(jg))
      !-- check if any output name list requests p- or z- or i-level 
      !-- interpolation for this domain, collect the list of variables
      ! loop in search of pressure-level interpolation      
      CALL collect_output_variables(jg, level_type_pl, max_var_pl, &                      ! in
        &                           nvars_pl, l_intp_p, pl_varlist, l_uv_vertical_intp_p) ! out
      ! loop in search of height-level interpolation
      CALL collect_output_variables(jg, level_type_hl, max_var_hl, &                      ! in
        &                           nvars_hl, l_intp_z, hl_varlist, l_uv_vertical_intp_z) ! out
      ! loop in search of i-level interpolation
      CALL collect_output_variables(jg, level_type_il, max_var_il, &                      ! in
        &                           nvars_il, l_intp_i, il_varlist, l_uv_vertical_intp_i) ! out
      ! now, we have total variables lists "hl_varlist(1:nvars_hl)"
      ! and "pl_varlist(1:nvars_pl)" and "il_varlist(1:nvars_il)"
      ! some debugging output...
      IF (dbg_level > 8)  THEN
        DO i=1,nvars_pl
          WRITE (message_text,*) "p var list: ", pl_varlist(i)
          CALL message(routine, message_text)
        END DO
        DO i=1,nvars_hl
          WRITE (message_text,*) "h var list: ", hl_varlist(i)
          CALL message(routine, message_text)
        END DO
        DO i=1,nvars_il
          WRITE (message_text,*) "i var list: ", il_varlist(i)
          CALL message(routine, message_text)
        END DO
      END IF
      ! skip domain if no p/z-interpolation requested:
      IF (.NOT. (l_intp_z .OR. l_intp_p .OR. l_intp_i)) CYCLE DOM_LOOP
      ! remove duplicates from variable lists
      IF (l_intp_z) CALL remove_duplicates(hl_varlist, nvars_hl)
      IF (l_intp_p) CALL remove_duplicates(pl_varlist, nvars_pl)
      IF (l_intp_i) CALL remove_duplicates(il_varlist, nvars_il)
      !-- First, add some diagnostic variables which are essential for
      !-- p/z-level interpolation, e.g. temp_z, pres_z:
      p_diag_pz         => p_nh_opt_diag(jg)%diag_pz
      p_opt_diag_list_z => p_nh_opt_diag(jg)%opt_diag_list_z
      p_opt_diag_list_p => p_nh_opt_diag(jg)%opt_diag_list_p
      p_opt_diag_list_i => p_nh_opt_diag(jg)%opt_diag_list_i
      ibits     = DATATYPE_PACK16   ! "entropy" of horizontal slice
      ! predefined array shapes
      shape3d(3) = p_patch(jg)%nblks_c
      ! add new variable fields for the z/p/i-axis, based on the
      ! meta-data of an existing variable field (which is defined on
      ! model/half levels):
      IF (l_intp_z) THEN
        shape3d(2) = nh_pzlev_config(jg)%zlevels%nvalues
        CALL copy_variable("temp", p_nh_state_lists(jg)%diag_list, ZA_ALTITUDE, shape3d, &
          &                p_diag_pz%z_temp, p_opt_diag_list_z)
        CALL copy_variable("pres", p_nh_state_lists(jg)%diag_list, ZA_ALTITUDE, shape3d, &
          &                p_diag_pz%z_pres, p_opt_diag_list_z)
      END IF
      IF (l_intp_p) THEN
        shape3d(2) = nh_pzlev_config(jg)%plevels%nvalues
        cf_desc    = t_cf_var('gh', 'm', 'geopotential height', datatype_flt)
        grib2_desc = grib2_var(0, 3, 5, ibits, GRID_UNSTRUCTURED, GRID_CELL)
        CALL add_var( p_opt_diag_list_p, 'gh', p_diag_pz%p_gh,                  &
          & GRID_UNSTRUCTURED_CELL, ZA_PRESSURE, cf_desc, grib2_desc,           &
          & ldims=shape3d, lrestart=.FALSE. )
        CALL copy_variable("temp",   p_nh_state_lists(jg)%diag_list,    ZA_PRESSURE, shape3d, &
          &                p_diag_pz%p_temp, p_opt_diag_list_p)
      END IF
      IF (l_intp_i) THEN
        shape3d(2) = nh_pzlev_config(jg)%ilevels%nvalues
        cf_desc    = t_cf_var('gh', 'm', 'geopotential height', datatype_flt)
        grib2_desc = grib2_var(0, 3, 5, ibits, GRID_UNSTRUCTURED, GRID_CELL)
        CALL add_var( p_opt_diag_list_i, 'gh', p_diag_pz%i_gh,                  &
          & GRID_UNSTRUCTURED_CELL, ZA_ISENTROPIC, cf_desc, grib2_desc,         &
          & ldims=shape3d, lrestart=.FALSE. )
        CALL copy_variable("temp",   p_nh_state_lists(jg)%diag_list,    ZA_ISENTROPIC, shape3d, &
          &                p_diag_pz%i_temp, p_opt_diag_list_i)
      END IF

      !-- register interpolation setup as post-processing task(s)
      DO i=1,SIZE(init_tasks)
        IF ((init_tasks(i) == TASK_INIT_VER_Z) .AND. .NOT. l_intp_z) CYCLE
        IF ((init_tasks(i) == TASK_INIT_VER_P) .AND. .NOT. l_intp_p) CYCLE
        IF ((init_tasks(i) == TASK_INIT_VER_I) .AND. .NOT. l_intp_i) CYCLE

        task => pp_task_insert(HIGH_PRIORITY)
        task%data_input%p_int_state      => p_int_state(jg)
        task%data_input%jg               =  jg           
        task%data_input%p_patch          => p_patch(jg)
        task%data_input%p_nh_state       => p_nh_state(jg)
        task%data_input%p_nh_opt_diag    => p_nh_opt_diag(jg)
        IF (l_init_prm_diag) THEN
          task%data_input%prm_diag       => prm_diag(jg)
        ELSE
          task%data_input%prm_diag       => NULL() 
        END IF
        task%data_input%nh_pzlev_config  => nh_pzlev_config(jg)
        task%activity     = new_activity_status(l_output_step=.TRUE.)
        task%activity%check_dom_active   = .TRUE.
        task%activity%i_timelevel        = ALL_TIMELEVELS
        task%job_type                    = init_tasks(i)
        task%job_name                    = "Init: "//init_names(i)//"-level interpolation, DOM "//TRIM(int2string(jg))
        IF (dbg_level > 8) CALL message(routine, task%job_name)
      END DO

      !-- register clean-up routine as a post-processing task
      task => pp_task_insert(LOW_PRIORITY)
      task%activity     = new_activity_status(l_output_step=.TRUE.)
      task%activity%check_dom_active   =  .TRUE.
      task%activity%i_timelevel        =  ALL_TIMELEVELS
      task%data_input%p_nh_opt_diag => p_nh_opt_diag(jg)
      task%job_name     = "Clean-up: ipz-level interpolation, level "//TRIM(int2string(jg))
      IF (dbg_level > 8) CALL message(routine, task%job_name)
      task%job_type     = TASK_FINALIZE_IPZ
      task%data_input%p_int_state      => NULL()
      task%data_input%jg               =  jg           
      task%data_input%p_patch          => p_patch(jg)
      task%data_input%p_nh_state       => p_nh_state(jg)
      task%data_input%prm_diag         => NULL() 
      task%data_input%nh_pzlev_config  => nh_pzlev_config(jg)

      ! remove already defined variables from list of requested output
      ! fields:
      IF (l_intp_z) CALL difference(hl_varlist, nvars_hl, &
        &                           (/ "temp  ", "pres  ", "u     ", "v     " /), 4)
      IF (l_intp_p) CALL difference(pl_varlist, nvars_pl, &
        &                           (/ "gh    ", "temp  ", "u     ", "v     " /), 4)
      IF (l_intp_i) CALL difference(il_varlist, nvars_il, &
        &                           (/ "gh    ", "temp  ", "u     ", "v     " /), 4)

      !-- loop over requested p-, z-, and i-level variables, add variables
      !-- ("add_var") and register interpolation tasks:
      DO iaxis = 1, 3
        SELECT CASE(iaxis)
        CASE(1)
          prefix  =  "z-level"
          varlist => hl_varlist
          nvars   =  nvars_hl
          nlev    =  nh_pzlev_config(jg)%zlevels%nvalues
          vgrid   =  ZA_ALTITUDE
          p_opt_diag_list => p_opt_diag_list_z
          job_type = TASK_INTP_VER_ZLEV
          l_uv_vertical_intp = l_uv_vertical_intp_z
!CDIR NOIEXPAND
          intp_id = vintp_type_id("Z")
        CASE(2)
          prefix  =  "p-level"
          varlist => pl_varlist
          nvars   =  nvars_pl
          nlev    =  nh_pzlev_config(jg)%plevels%nvalues
          vgrid   =  ZA_PRESSURE
          p_opt_diag_list => p_opt_diag_list_p
          job_type = TASK_INTP_VER_PLEV
          l_uv_vertical_intp = l_uv_vertical_intp_p
!CDIR NOIEXPAND
          intp_id = vintp_type_id("P")
        CASE(3)
          prefix  =  "i-level"
          varlist => il_varlist
          nvars   =  nvars_il
          nlev    =  nh_pzlev_config(jg)%ilevels%nvalues
          vgrid   =  ZA_ISENTROPIC
          p_opt_diag_list => p_opt_diag_list_i
          job_type = TASK_INTP_VER_ILEV
          l_uv_vertical_intp = l_uv_vertical_intp_i
!CDIR NOIEXPAND
          intp_id = vintp_type_id("I")
        END SELECT
        shape3d(2) = nlev
        !-- if "u", "v" appear in the variable list...
        IF (l_uv_vertical_intp) &
          ! for each time level, create a new z/p/i-variable "vn",
          ! create new cell-based variables "u", "v" on the same
          ! vertical axis, create a post-processing task for vertical
          ! interpolation of "vn", create a post-processing task for
          ! edge2cell interpolation "vn" -> "u","v":
          & CALL init_vn_vertical(jg, job_type, prefix, l_init_prm_diag, &
            &                   nlev, vgrid, p_opt_diag_list)

        DO ivar=1,nvars
          IF (dbg_level > 8) &
            CALL message(routine, TRIM(prefix)//": Looking for input var '"//TRIM(varlist(ivar))//"'")
          found = .FALSE.
        
          !- loop over model level variables
          ! Note that there may be several variables with different time levels,
          ! we just add unconditionally all 
          ! TODO(HB): this is n(2) complexity... mabe try to overcome...
          DO WHILE(vl_iter%next())
            ! Do not inspect lists which are disabled for output
            IF (.NOT. vl_iter%cur%p%loutput) CYCLE
            ! loop only over model level variables
            IF (vl_iter%cur%p%vlevel_type /= level_type_ml) CYCLE         
            ! loop only over variables of current domain
            IF (vl_iter%cur%p%patch_id /= jg) CYCLE

            DO iv = 1, vl_iter%cur%p%nvars
              elem     => vl_iter%cur%p%vl(iv)%p
              info     => elem%info
              info_dyn => elem%info_dyn
              ! Do not inspect element if it is a container
              IF (info%lcontainer) CYCLE
              ! Do not inspect element if "loutput=.false."
              IF (.NOT. info%loutput) CYCLE
              ! Inspect element only if vertical interpolation matches
              IF (.NOT. info%vert_interp%vert_intp_type(intp_id)) CYCLE
              ! Check for matching name (take care of suffix of
              ! time-dependent variables):
              IF (TRIM(varlist(ivar)) /= tolower(get_var_name(info))) CYCLE
              ! Found it, add it to the variable list of optional
              ! diagnostics

              IF (ANY(info%used_dimensions(1:3:2) .NE. shape3d(1:3:2))) &
                & CALL finish(routine, "Unexpected field size!")
              ! fields interpolated to pressure levels are time
              ! dependent, rather than constant in time:
              isteptype = MERGE(TSTEP_INSTANT, info%isteptype, &
                & info%isteptype .EQ. TSTEP_CONSTANT .AND. (l_intp_p .OR. l_intp_i))

              CALL add_var( p_opt_diag_list, info%name, p_opt_field_r3d,    &
                &           info%hgrid, vgrid, info%cf, info%grib2,         &
                &           ldims=shape3d, lrestart=.FALSE.,                &
                &           tracer_info=info_dyn%tracer,                    &
                &           loutput=.TRUE., new_element=new_elem,        &
                &           isteptype=isteptype,                            &
                &           post_op=info%post_op, var_class=info%var_class, &
                &           tlev_source=info%tlev_source,                   &
                &           hor_interp=info%hor_interp,                     &
                &           vert_interp=info%vert_interp )

              !-- add post-processing task for interpolation

              task => pp_task_insert(DEFAULT_PRIORITY1)
              task%job_name        =  &
                &  TRIM(prefix)//" interp. "//TRIM(info%name)  &
                &  //", DOM "//TRIM(int2string(jg))            &
                & //", vintp type: "//TRIM(int2string(elem%info%vert_interp%vert_intp_method))
              IF (dbg_level > 8) CALL message(routine, task%job_name)

              task%job_type                    =  job_type
              task%activity                    =  new_activity_status(l_output_step=.TRUE.)
              task%activity%check_dom_active   =  .TRUE.
              task%activity%i_timelevel        =  get_var_timelevel(info%name)
              task%data_input%jg               =  jg 
              task%data_input%p_patch          => p_patch(jg)          
              task%data_input%p_int_state      => p_int_state(jg)
              task%data_input%p_nh_state       => p_nh_state(jg)
              task%data_input%nh_pzlev_config  => nh_pzlev_config(jg)
              task%data_input%p_nh_opt_diag    => p_nh_opt_diag(jg)
              IF (l_init_prm_diag) THEN
                task%data_input%prm_diag       => prm_diag(jg)
              ELSE
                task%data_input%prm_diag       => NULL()
              END IF
              task%data_input%var  => elem       ! set input variable
              task%data_output%var => new_elem   ! set output variable
              found = .TRUE.
            ENDDO ! loop over vlist "i"
          ENDDO ! i = 1, SIZE(var_lists)
          ! Check that at least one element with this name has been found
          IF(.NOT. found) &
            CALL finish(routine,TRIM(prefix)//" interpolation: No feasible variable found: "&
            &                   //TRIM(varlist(ivar)))
        END DO ! ivar
      END DO ! height/pressure/isentropic axis
    END DO DOM_LOOP  ! jg
    DEALLOCATE(pl_varlist, hl_varlist, il_varlist,STAT=ierrstat)
    IF (ierrstat /= SUCCESS) CALL finish (routine, 'DEALLOCATE failed.')
    IF (dbg_level > 5)  CALL message(routine, "Done")
  END SUBROUTINE pp_scheduler_init_ipz

<<<<<<< HEAD
=======
  !> add single variable mapping for vertical interpolation from model
  !! level variable to i, p or z levels
  SUBROUTINE ipz_var_add(field, state, var_list)
    TYPE(t_var_list_element), TARGET :: field
    TYPE(t_var_list_intrinsic), INTENT(in) :: var_list
    CLASS(*), TARGET :: state

    REAL(wp),                  POINTER :: p_opt_field_r3d(:,:,:)
    TYPE(t_var_metadata), POINTER :: info
    TYPE(t_var_metadata_dynamic), POINTER :: info_dyn
    TYPE(t_job_queue), POINTER :: task
    TYPE(t_list_element), POINTER :: new_element
    INTEGER :: jg, shape3d(3), isteptype, tlen, nblks_c, nblks_v
    CHARACTER(*), PARAMETER :: routine = modname//"::ipz_var_add"

    SELECT TYPE (state)
    TYPE is (ipz_search)
      jg = var_list%patch_id
      info     => field%info
      info_dyn => field%info_dyn
      ! Do not inspect element if it is a container
      IF (info%lcontainer &
        ! Do not inspect element if "loutput=.false."
        .OR. .NOT. info%loutput &
        ! Inspect element only if vertical interpolation matches
        .OR. .NOT. info%vert_interp%vert_intp_type(state%axis_idx) &
        ! Check for matching name (take care of suffix of
        ! time-dependent variables):
        .OR. state%vname /= tolower(get_var_name(field))) THEN
        RETURN
      END IF
      ! initialize "new_element" pointer (cf. NEC compiler bugs DWD0121
      ! and DWD0123 for hybrid parallelization)
      new_element   => NULL()
      tlen = LEN_TRIM(info%name)
      ! throw error message, if this variable is not a REAL field:
      IF (.NOT. ASSOCIATED(field%r_ptr)) THEN
        CALL finish(routine, info%name(1:tlen)//": i/p/z interpolation implemented for REAL fields only.")
      END IF

      ! Found it, add it to the variable list of optional
      ! diagnostics
      ! predefined array shapes
      nblks_c   = p_patch(jg)%nblks_c
      nblks_v   = p_patch(jg)%nblks_v
      IF (  (info%used_dimensions(1) /= nproma)  .OR.   &
        &  ((info%used_dimensions(3) /= nblks_c) .AND. &
        &   (info%used_dimensions(3) /= nblks_v)) ) THEN
        CALL finish(routine, "Unexpected field size!")
      END IF
      ! Note: Even vertex-based variables are interpolated
      ! onto a cell-based variable, since we interpolate the
      ! vertex-based vars to cell-based vars first:
      shape3d  = (/ nproma, state%nlev, nblks_c /)

      ! fields interpolated to pressure levels are time
      ! dependent, rather than constant in time:
      isteptype = info%isteptype
      IF (isteptype == TSTEP_CONSTANT .AND. state%l_intp) THEN
        isteptype=TSTEP_INSTANT
      END IF

      CALL add_var(state%p_opt_diag_list, info%name, p_opt_field_r3d,    &
        &          info%hgrid, state%vgrid, info%cf, info%grib2,         &
        &          ldims=shape3d, lrestart=.FALSE.,                &
        &          tracer_info=info_dyn%tracer,                    &
        &          loutput=.TRUE., new_element=new_element,        &
        &          isteptype=isteptype,                            &
        &          post_op=info%post_op, var_class=info%var_class, &
        &          tlev_source=info%tlev_source,                   &
        &          hor_interp=info%hor_interp,                     &
        &          vert_interp=info%vert_interp,                   &
        &          lopenacc=.TRUE. )

      !-- add post-processing task for interpolation

      task => pp_task_insert(DEFAULT_PRIORITY1)
      WRITE (task%job_name, '(4a,i0,a,i0)') &
        state%prefix, " interp. ", info%name(1:tlen), &
        ", DOM ", jg, ", vintp type: ", field%info%vert_interp%vert_intp_method
      IF (dbg_level > 8) CALL message(routine, task%job_name)

      task%job_type                    =  state%job_type
      task%activity                    =  new_activity_status(l_output_step=.TRUE.)
      task%activity%check_dom_active   =  .TRUE.
      task%activity%i_timelevel        =  get_var_timelevel(field%info)
      task%data_input%jg               =  jg
      task%data_input%p_patch          => p_patch(jg)
      task%data_input%p_int_state      => p_int_state(jg)
      task%data_input%p_nh_state       => p_nh_state(jg)
      task%data_input%nh_pzlev_config  => nh_pzlev_config(jg)
      task%data_input%p_nh_opt_diag    => p_nh_opt_diag(jg)
      IF (state%l_init_prm_diag) THEN
        task%data_input%prm_diag       => prm_diag(jg)
      ELSE
        task%data_input%prm_diag       => NULL()
      END IF
      task%data_input%var => field       ! set input variable
      task%data_output%var => new_element%field   ! set output variable

      state%found = .TRUE.
    END SELECT
  END SUBROUTINE ipz_var_add


>>>>>>> af95d9eb
  !---------------------------------------------------------------
  !> Register a new post-processing task for computing additional 
  !  diagnostic fields (not for interpolation).
  !
  !  The new task will be added to the dynamic list of post-processing
  !  jobs and called on a regular basis.
  !
  SUBROUTINE pp_scheduler_register(name, jg, p_out_var,             &
    &                              l_init_prm_diag, job_type,       &
    &                              opt_priority, opt_l_output_step, &
    &                              opt_p_in_var)

    CHARACTER(LEN=*)                   , INTENT(IN) :: name
    INTEGER                            , INTENT(IN) :: jg
    TYPE (t_var), POINTER                  :: p_out_var
    LOGICAL                            , INTENT(IN) :: l_init_prm_diag
    INTEGER                            , INTENT(IN) :: job_type
    INTEGER, OPTIONAL                  , INTENT(IN) :: opt_priority
    LOGICAL, OPTIONAL                  , INTENT(IN) :: opt_l_output_step
    TYPE (t_var), POINTER, OPTIONAL        :: opt_p_in_var
    ! local variables
    LOGICAL                    :: l_output_step
    INTEGER                    :: priority
    TYPE(t_job_queue), POINTER :: task
    
    ! set default values
    l_output_step = .TRUE.
    priority      = DEFAULT_PRIORITY0
    ! assign optional parameters:
    CALL assign_if_present(priority, opt_priority)
    CALL assign_if_present(l_output_step, opt_l_output_step)
    ! create a post-processing task and fill its input/output data:
    task => pp_task_insert(priority)
    WRITE (task%job_name, *) TRIM(name),", DOM ",jg
    IF (PRESENT(opt_p_in_var)) THEN
      task%data_input%var            => opt_p_in_var
    END IF
    task%data_input%jg               =  jg           
    task%data_input%p_nh_state       => p_nh_state(jg)
    task%data_input%p_patch          => p_patch(jg)
    task%data_input%nh_pzlev_config  => nh_pzlev_config(jg)
    IF (l_init_prm_diag) THEN
      task%data_input%prm_diag       => prm_diag(jg)
    END IF
    task%data_output%var             => p_out_var
    task%job_type                    =  job_type
    task%activity                    =  new_activity_status(l_output_step=l_output_step)
    task%activity%check_dom_active   =  .TRUE.
    task%activity%i_timelevel        =  ALL_TIMELEVELS
  END SUBROUTINE pp_scheduler_register


  !---------------------------------------------------------------
  !> Loop over job queue, call active tasks.
  !
  SUBROUTINE pp_scheduler_process(simulation_status)
    TYPE(t_simulation_status), INTENT(IN) :: simulation_status
    ! local variables
    CHARACTER(*), PARAMETER :: routine = modname//"::pp_scheduler_process"
    TYPE(t_job_queue), POINTER :: ptr_task

    IF (dbg_level >= 10) THEN
      CALL message(routine,"Processing task list...")
    END IF
    ptr_task => job_queue
    ! loop over job queue
    LOOP_JOB : DO
      IF (.NOT. ASSOCIATED(ptr_task)) EXIT
      IF (.NOT. pp_task_is_active(ptr_task, simulation_status)) THEN
        IF (dbg_level > 20) THEN
          WRITE(message_text,*) "Skipping task '", TRIM(ptr_task%job_name), "'"
          CALL message(routine, TRIM(message_text))
        END IF
        ptr_task => ptr_task%next
        CYCLE LOOP_JOB
      END IF

      IF (dbg_level > 5) THEN
        WRITE(message_text,*) "Staging task '", TRIM(ptr_task%job_name), "'"
        CALL message(routine, TRIM(message_text))
      END IF

      SELECT CASE ( ptr_task%job_type )

        ! initialize vertical interpolation:
      CASE ( TASK_INIT_VER_Z, TASK_INIT_VER_P, TASK_INIT_VER_I, &
           & TASK_FINALIZE_IPZ)
        CALL pp_task_ipzlev_setup(ptr_task)

        ! perform horizontal interpolation:
      CASE ( TASK_INTP_HOR_LONLAT )
        CALL pp_task_lonlat(ptr_task)

        ! perform vertical interpolation:
      CASE ( TASK_INTP_VER_PLEV, TASK_INTP_VER_ZLEV, TASK_INTP_VER_ILEV )
        CALL pp_task_ipzlev(ptr_task)

        ! synchronize halo regions:
      CASE ( TASK_INTP_SYNC )
        CALL pp_task_sync(simulation_status)

        ! compute mean sea level pressure:
      CASE ( TASK_INTP_MSL )
        CALL pp_task_intp_msl(ptr_task)

        ! compute relative humidty, vertical velocity, potential vorticity, ...
      CASE ( TASK_COMPUTE_RH, TASK_COMPUTE_OMEGA, TASK_COMPUTE_PV, TASK_COMPUTE_SDI2,              &
        &    TASK_COMPUTE_LPI, TASK_COMPUTE_CEILING, TASK_COMPUTE_HBAS_SC, TASK_COMPUTE_HTOP_SC,   &
        &    TASK_COMPUTE_TWATER, TASK_COMPUTE_Q_SEDIM, TASK_COMPUTE_DBZ850, TASK_COMPUTE_DBZCMAX, &
        &    TASK_COMPUTE_VOR_U, TASK_COMPUTE_VOR_V, TASK_COMPUTE_BVF2, TASK_COMPUTE_PARCELFREQ2,  &
        &    TASK_COMPUTE_SMI )
        IF (timers_level >= 5) CALL timer_start(timer_opt_diag_atmo)
        CALL pp_task_compute_field(ptr_task, simulation_status)
        IF (timers_level >= 5) CALL timer_stop(timer_opt_diag_atmo)

        ! vector reconstruction on cell centers:
      CASE ( TASK_INTP_EDGE2CELL )
        CALL pp_task_edge2cell(ptr_task)

      CASE DEFAULT
        CALL finish(routine, "Unknown post-processing job.")
      END SELECT

      ptr_task => ptr_task%next
    END DO LOOP_JOB

  END SUBROUTINE pp_scheduler_process


  !---------------------------------------------------------------
  !> Destruction of post-processing job queue
  !
  SUBROUTINE pp_scheduler_finalize()
    ! local variables
    CHARACTER(*), PARAMETER :: routine = modname//"::pp_scheduler_finalize"
    INTEGER                    :: ierrstat
    TYPE(t_job_queue), POINTER :: tmp
    
    CALL message(routine, "")
    ! destroy linked list
    DO
      IF (.NOT. ASSOCIATED(job_queue)) EXIT
      ! remove list head
      tmp => job_queue%next
      DEALLOCATE(job_queue, STAT=ierrstat)
      IF (ierrstat /= SUCCESS) CALL finish (routine, 'DEALLOCATE failed.')
      job_queue => tmp
    END DO
    
  END SUBROUTINE pp_scheduler_finalize


  !--- UTILITY ROUTINES --------------------------------------------------------------

  !---------------------------------------------------------------
  !> @return .TRUE. if given post-processing task is in active state.
  ! 
  ! Tasks may be inactive, e.g. outside the output intervals.
  FUNCTION pp_task_is_active(ptr_task, sim_status)
    LOGICAL :: pp_task_is_active
    TYPE(t_job_queue), POINTER :: ptr_task
    TYPE(t_simulation_status),  INTENT(IN) :: sim_status
    CHARACTER(*), PARAMETER :: routine = modname//"::pp_task_is_active"
    INTEGER :: jg, tlev_source, timelevel

    ! compare simulation status to post-processing tasks activity
    ! flags, then check if any of the activity conditions is
    ! fulfilled:
    pp_task_is_active = .FALSE.
    IF (ANY(ptr_task%activity%status_flags(:)  .AND.  &
      &     sim_status%status_flags(:))) pp_task_is_active = .TRUE.

    IF ( ptr_task%job_type  == TASK_INTP_MSL .AND. &
      &  sim_status%status_flags(4))  pp_task_is_active = .TRUE.

    ! check, if current task applies only to domains which are
    ! "active":
    IF (ptr_task%activity%check_dom_active) THEN
      jg          = ptr_task%data_input%jg

      IF (.NOT. sim_status%ldom_active(jg)) THEN
        pp_task_is_active = .FALSE.
      END IF

      IF  (ptr_task%activity%i_timelevel /= ALL_TIMELEVELS) THEN
         tlev_source = ptr_task%data_input%var%info%tlev_source

         SELECT CASE (tlev_source)
         CASE(TLEV_NNOW);     timelevel = sim_status%i_timelevel_dyn(jg)
         CASE(TLEV_NNOW_RCF); timelevel = sim_status%i_timelevel_phy(jg)
         CASE DEFAULT
            CALL finish(routine, 'Unsupported tlev_source')
         END SELECT
         
         ! check, if current task matches the variable time level (TL1,
         ! TL2, ...) of the simulation status:
         IF  (ptr_task%activity%i_timelevel /= timelevel) THEN
            pp_task_is_active = .FALSE.
         END IF
      END IF
    END IF

  END FUNCTION pp_task_is_active  


  !---------------------------------------------------------------
  !> Insert task into job queue.
  FUNCTION pp_task_insert(job_priority) RESULT(element)
    INTEGER, INTENT(IN) :: job_priority
    TYPE(t_job_queue), POINTER :: element
    ! local variables
    CHARACTER(*), PARAMETER :: routine = modname//"::pp_task_insert"
    TYPE(t_job_queue), POINTER :: tmp, nb_left
    INTEGER                    :: ierrstat

    IF (dbg_level > 5)  CALL message(routine, "Inserting pp task")
    
    ! find the correct position in list:
    tmp     => job_queue
    nb_left => NULL()
    DO
      IF (.NOT. ASSOCIATED(tmp))                EXIT
      IF (tmp%job_priority > job_priority) EXIT
      nb_left => tmp
      tmp     => tmp%next
    END DO
    ! insert element into linked list
    IF (ASSOCIATED(nb_left)) THEN
      ALLOCATE(nb_left%next, stat=ierrstat)
      IF (ierrstat /= SUCCESS) CALL finish (routine, 'ALLOCATE failed.')
      element => nb_left%next
    ELSE
      ALLOCATE(job_queue, stat=ierrstat)
      IF (ierrstat /= SUCCESS) CALL finish (routine, 'ALLOCATE failed.')
      element => job_queue
    END IF
    ! fill new list element with data
    element%job_priority            =  job_priority
    element%next                    => tmp
    element%activity%i_timelevel    =  UNDEF_TIMELEVEL
    element%data_input%jg           =  -1
  END FUNCTION pp_task_insert


  !------------------------------------------------------------------------------------------------
  !
  ! Quasi-constructor for "t_simulation_status" variables
  ! 
  ! Fills data structure with default values (unless set otherwise).
  FUNCTION new_simulation_status(l_output_step, l_first_step, l_last_step, l_accumulation_step,        &
    &                            l_dom_active, i_timelevel_dyn, i_timelevel_phy)  &
    RESULT(sim_status)

    TYPE(t_simulation_status) :: sim_status
    LOGICAL, INTENT(IN), OPTIONAL      :: &
      &  l_output_step, l_first_step, l_last_step, l_accumulation_step
    LOGICAL, INTENT(IN), OPTIONAL      :: &
      &  l_dom_active(:)
    INTEGER, INTENT(IN), OPTIONAL      :: &
      &  i_timelevel_dyn(:), i_timelevel_phy(:)
    ! local variables
    INTEGER :: ndom

    ! set default values
    sim_status%status_flags(:) = (/ .FALSE., .FALSE., .FALSE. , .FALSE./)

    ! supersede with user definitions
    CALL assign_if_present(sim_status%status_flags(1), l_output_step)
    CALL assign_if_present(sim_status%status_flags(2), l_first_step)
    CALL assign_if_present(sim_status%status_flags(3), l_last_step)
    CALL assign_if_present(sim_status%status_flags(4), l_accumulation_step)

    ! as a default, all domains are "inactive", i.e. the activity
    ! flags are not considered:
    sim_status%ldom_active(:) = .FALSE.
    IF  (PRESENT(l_dom_active)) THEN
      ndom = SIZE(l_dom_active)
      sim_status%ldom_active(1:ndom) = l_dom_active(1:ndom)
    END IF

    ! as a default, no special timelevel is set for (in-)activity:
    sim_status%i_timelevel_dyn(:) = ALL_TIMELEVELS
    sim_status%i_timelevel_phy(:) = ALL_TIMELEVELS
    CALL assign_if_present(sim_status%i_timelevel_dyn, i_timelevel_dyn)
    CALL assign_if_present(sim_status%i_timelevel_phy, i_timelevel_phy)

  END FUNCTION new_simulation_status


  !------------------------------------------------------------------------------------------------
  !
  ! Quasi-constructor for "t_simulation_status" variables
  ! 
  ! Fills data structure with default values (unless set otherwise).
  FUNCTION new_activity_status(l_output_step, l_first_step, l_last_step, &
    &                          check_dom_active, i_timelevel)  &
    RESULT(activity_status)

    TYPE(t_activity_status) :: activity_status
    LOGICAL, INTENT(IN), OPTIONAL      :: &
      &  l_output_step, l_first_step, l_last_step
    LOGICAL, INTENT(IN), OPTIONAL      :: &
      &  check_dom_active
    INTEGER, INTENT(IN), OPTIONAL      :: &
      &  i_timelevel

    ! set default values
    activity_status%status_flags(:) = (/ .FALSE., .FALSE., .FALSE., .FALSE. /)

    ! supersede with user definitions
    CALL assign_if_present(activity_status%status_flags(1), l_output_step)
    CALL assign_if_present(activity_status%status_flags(2), l_first_step)
    CALL assign_if_present(activity_status%status_flags(3), l_last_step)

    ! as a default, all domains are "inactive", i.e. the activity
    ! flags are not considered:
    activity_status%check_dom_active = .FALSE.
    CALL assign_if_present(activity_status%check_dom_active, check_dom_active)

    ! as a default, no special timelevel is set for (in-)activity:
    activity_status%i_timelevel = ALL_TIMELEVELS
    CALL assign_if_present(activity_status%i_timelevel, i_timelevel)

  END FUNCTION new_activity_status

END MODULE mo_pp_scheduler<|MERGE_RESOLUTION|>--- conflicted
+++ resolved
@@ -341,89 +341,6 @@
         dst_varlist => p_nh_opt_diag(jg)%opt_diag_list_i
         prefix = "i"
       END SELECT
-<<<<<<< HEAD
-=======
-
-      !-- create new cell-based variables "u", "v" on lon-lat grid
-      !   for the same time level
-      IF (dbg_level > 8) &
-        CALL message(routine, "horizontal interpolation: create u/v variables on lon-lat grid")
-      name    = TRIM(get_var_name(state%field_u))//suffix
-      cf      = state%field_u%info%cf
-      grib2   = state%field_u%info%grib2
-      post_op = state%field_u%info%post_op
-      CALL add_var(dst_varlist, TRIM(name), p_opt_field_r3d,                           &
-        & GRID_REGULAR_LONLAT, info%vgrid, cf, grib2,                                   &
-        & ldims=shape3d_ll, lrestart=.FALSE., in_group=state%field_u%info%in_group,   &
-        & new_element=new_element, loutput=.TRUE., post_op=post_op,                     &
-        & var_class=state%field_u%info%var_class, tlev_source=info%tlev_source,       &
-        & hor_interp=state%field_u%info%hor_interp,                                   &
-        & vert_interp=state%field_u%info%vert_interp, lopenacc=.TRUE. )
-
-      name    = TRIM(get_var_name(state%field_v))//suffix
-      cf      = state%field_v%info%cf
-      grib2   = state%field_v%info%grib2
-      post_op = state%field_v%info%post_op
-      CALL add_var( dst_varlist, TRIM(name), p_opt_field_r3d,                           &
-        & GRID_REGULAR_LONLAT, info%vgrid, cf, grib2,                                   &
-        & ldims=shape3d_ll, lrestart=.FALSE., in_group=state%field_v%info%in_group,   &
-        & new_element=new_element_2, loutput=.TRUE., post_op=post_op,                   &
-        & var_class=state%field_v%info%var_class, tlev_source=info%tlev_source,       &
-        & hor_interp=state%field_v%info%hor_interp,                                   &
-        & vert_interp=state%field_v%info%vert_interp, lopenacc=.TRUE. )
-
-      ! link these new variables to the lon-lat grid:
-      new_element%field%info%hor_interp%lonlat_id   = state%ll_grid_id
-      new_element_2%field%info%hor_interp%lonlat_id = state%ll_grid_id
-
-      !-- create and add post-processing task
-      task => pp_task_insert(DEFAULT_PRIORITY4)
-      WRITE (task%job_name, *) "horizontal interp. ",TRIM(info%name),", ", &
-           state%prefix, "-levels", ", DOM ",jg
-      IF (dbg_level > 8) CALL message(routine, task%job_name)
-      task%data_input%p_nh_state          => NULL()
-      task%data_input%prm_diag            => NULL()
-      task%data_input%nh_pzlev_config     => NULL()
-      task%data_input%jg                  =  jg
-      task%data_input%p_patch             => p_patch(jg)
-      task%data_input%p_nh_opt_diag       => p_nh_opt_diag(jg)
-      task%data_input%p_int_state         => p_int_state(jg)
-      task%job_type                       =  TASK_INTP_HOR_LONLAT
-      task%activity                       =  new_activity_status(l_output_step=.TRUE.)
-      task%activity%check_dom_active      =  .TRUE.
-      task%activity%i_timelevel           =  get_var_timelevel(field%info)
-      task%data_input%var                 => field       ! set input variable
-      task%data_output%var                => new_element%field   ! set output variable "u"
-      task%data_output%var_2              => new_element_2%field ! set output variable "v"
-    END IF
-    END SELECT
-    END ASSOCIATE
-  END SUBROUTINE vn_add_uv_hor_vars
-
-  !> only select variable lists which match the expected vlevel_type and
-  !! horizontal patch and are output-enabled, also sets up per var_list
-  !! search results for u and v variables
-  FUNCTION filter_vn_lev_type(var_list, state) RESULT(is_selected)
-    LOGICAL :: is_selected
-    TYPE(t_var_list_intrinsic), INTENT(in) :: var_list
-    CLASS(*), TARGET :: state
-
-    TYPE(t_list_element), POINTER :: element
-    INTEGER :: jg, ll_grid_id
-    LOGICAL :: domain_filter
-
-    SELECT TYPE (state)
-    CLASS IS (init_vn_filter_state)
-      jg = var_list%patch_id
-      ll_grid_id = state%ll_grid_id
-      IF (ll_grid_id >= 0) THEN
-        ! loop only over variables of where domain was requested
-        domain_filter = lonlat_grids%list(ll_grid_id)%l_dom(jg)
-      ELSE
-        ! loop only over variables of current domain
-        domain_filter = jg == -ll_grid_id
-      END IF
->>>>>>> af95d9eb
       ! Do not inspect lists which are disabled for output
       IF (.NOT.vl_iter%cur%p%loutput) CYCLE
       ! loop only over model level variables
@@ -464,7 +381,7 @@
         CALL add_var(dst_varlist, TRIM(vname), p_opt_field_r3d, GRID_REGULAR_LONLAT, &
           & info%vgrid, cf, grib2, ldims=shape3d_ll, lrestart=.FALSE.,               &
           & in_group=elem_u%info%in_group, new_element=new_elem, loutput=.TRUE.,     &
-          & post_op=post_op, var_class=elem_u%info%var_class,                        &
+          & post_op=post_op, var_class=elem_u%info%var_class, lopenacc=.TRUE.,       &
           & tlev_source=info%tlev_source, hor_interp=elem_u%info%hor_interp,         &
           & vert_interp=elem_u%info%vert_interp)
         vname   = LONLAT_PREFIX//TRIM(get_var_name(elem_v%info))//suffix
@@ -474,7 +391,7 @@
         CALL add_var(dst_varlist, TRIM(vname), p_opt_field_r3d, GRID_REGULAR_LONLAT, &
           & info%vgrid, cf, grib2, ldims=shape3d_ll, lrestart=.FALSE.,               &
           & in_group=elem_v%info%in_group, new_element=new_elem2, loutput=.TRUE.,    &
-          & post_op=post_op, var_class=elem_v%info%var_class,                        &
+          & post_op=post_op, var_class=elem_v%info%var_class, lopenacc=.TRUE.,       &
           & tlev_source=info%tlev_source, hor_interp=elem_v%info%hor_interp,         &
           & vert_interp=elem_v%info%vert_interp)
         ! link these new variables to the lon-lat grid:
@@ -727,7 +644,7 @@
                 &           post_op=info%post_op,                                 &
                 &           lmiss=info%lmiss,                                     &
                 &           missval=info%missval%rval, var_class=info%var_class,  &
-                &           tlev_source=info%tlev_source )
+                &           tlev_source=info%tlev_source, lopenacc=.TRUE.)
             END IF
             !--- INTEGER fields
             IF (ASSOCIATED(elem%i_ptr)) THEN
@@ -742,7 +659,7 @@
                 &           post_op=info%post_op,                                 &
                 &           lmiss=info%lmiss,                                     &
                 &           missval=info%missval%ival, var_class=info%var_class,  &
-                &           tlev_source=info%tlev_source )
+                &           tlev_source=info%tlev_source, lopenacc=.TRUE.)
             END IF
             ! SINGLE PRECISION FLOAT fields
             IF (ASSOCIATED(elem%s_ptr)) THEN
@@ -759,7 +676,7 @@
                 &           lmiss=info%lmiss,                                     &
                 &           missval=REAL(info%missval%sval,wp),                   &
                 &           var_class=info%var_class,                             &
-                &           tlev_source=info%tlev_source )
+                &           tlev_source=info%tlev_source, lopenacc=.TRUE.)
             END IF
             ! LOGICAL fields
             IF (ASSOCIATED(elem%l_ptr)) THEN
@@ -822,210 +739,6 @@
     IF (dbg_level > 5)  CALL message(routine, "Done")
   END SUBROUTINE pp_scheduler_init_lonlat
 
-<<<<<<< HEAD
-=======
-  !> return whether var_list matches the prerequisites for setting up
-  !! lon/lat interpolation of its elements
-  FUNCTION lonlat_list_filter(var_list, state) RESULT(is_selected)
-    LOGICAL :: is_selected
-    TYPE(t_var_list_intrinsic), INTENT(in) :: var_list
-    CLASS(*), TARGET :: state
-    SELECT TYPE (state)
-    TYPE IS (lonlat_add_state)
-      ! Do not inspect lists which are disabled for output
-      is_selected = var_list%loutput &
-        ! Do not inspect lists if vertical level type does not
-        ! match (p/z/i/model levels):
-        .AND. var_list%vlevel_type == state%ll_varlevs &
-        ! loop only over variables on requested domains:
-        .AND. lonlat_grids%list(state%ll_vargrid)%l_dom(var_list%patch_id)
-    END SELECT
-  END FUNCTION lonlat_list_filter
-
-  !> select a field for lon/lat interpolation if it matches the search
-  !! criteria from state
-  SUBROUTINE lonlat_add(field, state, var_list)
-    TYPE(t_var_list_element), TARGET :: field
-    CLASS(*), TARGET :: state
-    TYPE(t_var_list_intrinsic), INTENT(in) :: var_list
-
-    REAL(wp), POINTER :: p_opt_field_r3d(:,:,:)
-    INTEGER,  POINTER :: p_opt_field_i3d(:,:,:)
-    TYPE(t_list_element), POINTER :: new_element
-    TYPE(t_var_metadata), POINTER :: info
-    TYPE(t_var_metadata_dynamic),POINTER  :: info_dyn
-    TYPE (t_lon_lat_intp), POINTER :: ptr_int_lonlat
-    TYPE(t_var_list), POINTER :: p_opt_diag_list
-    TYPE(t_job_queue), POINTER :: task
-    INTEGER :: var_shape(5), nblks_lonlat, jg
-    CHARACTER(LEN=1) :: prefix
-    CHARACTER(len=*), PARAMETER :: routine = modname//':lonlat_add'
-
-    SELECT TYPE (state)
-    TYPE IS (lonlat_add_state)
-      info     => field%info
-      info_dyn => field%info_dyn
-      ! Do not inspect element if it is a container
-      IF (info%lcontainer &
-        ! Do not inspect element if "loutput=.false."
-        .OR. .NOT. info%loutput &
-        ! Do not inspect element if it does not support horizontal
-        ! interpolation
-        .OR. info%hor_interp%hor_intp_type == HINTP_TYPE_NONE &
-        ! Check for matching name (take care of suffix of
-        ! time-dependent variables):
-        .OR. state%vname /= tolower(get_var_name(field)) &
-        .OR. info%hgrid /= GRID_UNSTRUCTURED_CELL) THEN
-        RETURN
-      END IF
-
-      jg = var_list%patch_id
-      ! Found it, add it to the variable list of optional
-      ! diagnostics
-      SELECT CASE(state%ll_varlevs)
-      CASE (level_type_ml)
-        p_opt_diag_list => p_nh_opt_diag(jg)%opt_diag_list
-        prefix = "m"
-      CASE (level_type_pl)
-        p_opt_diag_list => p_nh_opt_diag(jg)%opt_diag_list_p
-        prefix = "p"
-      CASE (level_type_hl)
-        p_opt_diag_list => p_nh_opt_diag(jg)%opt_diag_list_z
-        prefix = "z"
-      CASE (level_type_il)
-        p_opt_diag_list => p_nh_opt_diag(jg)%opt_diag_list_i
-        prefix = "i"
-      END SELECT
-
-      ! set local values for "nblks" and "npromz"
-      ptr_int_lonlat => lonlat_grids%list(state%ll_vargrid)%intp(jg)
-      nblks_lonlat   =  (ptr_int_lonlat%nthis_local_pts - 1)/nproma + 1
-      var_shape      =  info%used_dimensions(:)
-      IF (zaxisTypeList%is_2d(info%vgrid) .AND. (info%ndims /= 2)) THEN
-        CALL finish(routine, "Inconsistent dimension info: "//TRIM(info%name)//"!")
-      END IF
-      IF (zaxisTypeList%is_2d(info%vgrid)) var_shape(2)   =  1
-      var_shape(3)     =  nblks_lonlat
-
-      ! cross-check: some output fields set "undefined" values as
-      ! a fixed value and communicate this to the output module to
-      ! create a bit mask (GRIB). However, for lon-lat
-      ! interpolated output products this "missval" is preserved
-      ! exactly only when nearest-neighbor interpolation is
-      ! applied.
-      IF (info%lmiss .AND. (info%hor_interp%hor_intp_type /= HINTP_TYPE_LONLAT_NNB)) THEN
-        CALL finish(routine, "User tried to interpolate field with missing value!")
-      END IF
-
-      ! initialize "new_element" pointer (cf. NEC compiler bugs DWD0121
-      ! and DWD0123 for hybrid parallelization)
-      new_element   => NULL()
-      SELECT CASE (info%hgrid)
-      CASE (GRID_UNSTRUCTURED_CELL)
-        !--- REAL fields
-        IF (ASSOCIATED(field%r_ptr)) THEN
-          CALL add_var( p_opt_diag_list, info%name, p_opt_field_r3d,          &
-            &           GRID_REGULAR_LONLAT, info%vgrid, info%cf, info%grib2, &
-            &           ldims=var_shape, lrestart=.FALSE.,                    &
-            &           tracer_info=info_dyn%tracer,                          &
-            &           loutput=.TRUE., new_element=new_element,              &
-            &           isteptype=info%isteptype,                             &
-            &           hor_interp=create_hor_interp_metadata(                &
-            &               hor_intp_type=HINTP_TYPE_NONE ),                  &
-            &           vert_interp=info%vert_interp,                         &
-            &           post_op=info%post_op,                                 &
-            &           lmiss=info%lmiss,                                     &
-            &           missval=info%missval%rval, var_class=info%var_class,  &
-            &           tlev_source=info%tlev_source, lopenacc=.TRUE. )
-        END IF
-        !--- INTEGER fields
-        IF (ASSOCIATED(field%i_ptr)) THEN
-          CALL add_var( p_opt_diag_list, info%name, p_opt_field_i3d,          &
-            &           GRID_REGULAR_LONLAT, info%vgrid, info%cf, info%grib2, &
-            &           ldims=var_shape, lrestart=.FALSE.,                    &
-            &           loutput=.TRUE., new_element=new_element,              &
-            &           isteptype=info%isteptype,                             &
-            &           hor_interp=create_hor_interp_metadata(                &
-            &               hor_intp_type=HINTP_TYPE_NONE ),                  &
-            &           vert_interp=info%vert_interp,                         &
-            &           post_op=info%post_op,                                 &
-            &           lmiss=info%lmiss,                                     &
-            &           missval=info%missval%ival, var_class=info%var_class,  &
-            &           tlev_source=info%tlev_source, lopenacc=.TRUE. )
-        END IF
-        IF (ASSOCIATED(field%s_ptr)) THEN
-          CALL add_var( p_opt_diag_list, info%name, p_opt_field_r3d,          &
-            &           GRID_REGULAR_LONLAT, info%vgrid, info%cf, info%grib2, &
-            &           ldims=var_shape, lrestart=.FALSE.,                    &
-            &           tracer_info=info_dyn%tracer,                          &
-            &           loutput=.TRUE., new_element=new_element,              &
-            &           isteptype=info%isteptype,                             &
-            &           hor_interp=create_hor_interp_metadata(                &
-            &               hor_intp_type=HINTP_TYPE_NONE ),                  &
-            &           vert_interp=info%vert_interp,                         &
-            &           post_op=info%post_op,                                 &
-            &           lmiss=info%lmiss,                                     &
-            &           missval=REAL(info%missval%sval,wp),                   &
-            &           var_class=info%var_class,                             &
-            &           tlev_source=info%tlev_source, lopenacc=.TRUE. )
-        END IF
-        ! LOGICAL fields
-        IF (ASSOCIATED(field%l_ptr)) THEN
-          CALL finish(routine, "Regular-grid output of LOGICAL field "//TRIM(info%name)//" unsupported!")
-        END IF
-        ! SINGLE PRECISION FLOAT fields
-        IF (ASSOCIATED(field%s_ptr)) THEN
-          IF (my_process_is_stdio()) THEN
-            WRITE (0,*) "!!! Regular-grid output of single precision "//TRIM(info%name)//" unsupported!"
-            WRITE (0,*) "!!!  You may recompile the model with to partial single precision support"
-            WRITE (0,*) "!!!  by setting the flag __MIXED_PRECISION_2."
-            WRITE (0,*) "!!!  You may recompile the model with to double precision support"
-            WRITE (0,*) "!!!  by setting the flag __MIXED_PRECISION."
-          END IF
-          CALL finish(routine, "Regular-output of single precision "//TRIM(info%name)//" unsupported!")
-        END IF
-      CASE DEFAULT
-        CALL finish(routine, "Unsupported grid type!")
-      END SELECT
-      ! link this new variable to the lon-lat grid:
-      new_element%field%info%hor_interp%lonlat_id = state%ll_vargrid
-      ! If actions have been defined for the source field, we define those actions
-      ! for the target field (lat-lon-field) as well.
-      ! Strictly speaking this is only necessary for the RESET action, but for the
-      ! the time being, we copy all (currently only the RESET action exists).
-      ! By this, we assure that for statistically processed fields the  start and end
-      ! interval in the GRIB message is correct.
-      ! The drawback is, that the reset action is performed for lon-lat fields as well,
-      ! even though it is not necessary.
-      IF (info%action_list%n_actions > 0 ) new_element%field%info%action_list = info%action_list
-
-      !-- create and add post-processing task
-      task => pp_task_insert(DEFAULT_PRIORITY4)
-      WRITE (task%job_name, *) "horizontal interp. ",TRIM(info%name),", DOM ",jg, &
-        &                      " on ", prefix, "-levels, intp TYPE: ", &
-        &                      TRIM(STR_HINTP_TYPE(field%info%hor_interp%hor_intp_type))
-      IF (dbg_level > 8) CALL message(routine, task%job_name)
-      task%data_input%p_nh_state      => NULL()
-      task%data_input%prm_diag        => NULL()
-      task%data_input%nh_pzlev_config => NULL()
-      task%data_input%jg              =  jg
-      task%data_input%p_patch         => p_patch(jg)
-      task%data_input%p_nh_opt_diag   => p_nh_opt_diag(jg)
-      task%data_input%p_int_state     => p_int_state(jg)
-      task%job_type                   =  TASK_INTP_HOR_LONLAT
-      task%activity                   =  new_activity_status(l_output_step=.TRUE.)
-      task%activity%check_dom_active  =  .TRUE.
-      task%activity%i_timelevel       =  get_var_timelevel(field%info)
-      task%data_input%var             => field       ! set input variable
-      task%data_output%var            => new_element%field   ! set output variable
-
-      ! Flag. Denotes that at least one interpolation task has
-      ! been created.
-      state%l_horintp = .TRUE.
-    END SELECT
-  END SUBROUTINE lonlat_add
-
->>>>>>> af95d9eb
   !---------------------------------------------------------------
   !> (Internal) Utility routine, collecting variable names from output
   !  namelist.
@@ -1107,23 +820,11 @@
     e => find_list_element(src_vl, TRIM(vname))
     IF (.NOT.ASSOCIATED(e)) CALL finish(routine, "Variable not found!")
     ! add new variable, copy the meta-data from the existing variable
-<<<<<<< HEAD
     CALL add_var(dst_vl, TRIM(vname), ptr, e%info%hgrid, dst_axis, e%info%cf,     &
       & e%info%grib2, ldims=shape3d, tracer_info=e%info_dyn%tracer,               &
       & post_op=e%info%post_op, loutput=.TRUE., var_class=e%info%var_class,       &
       & tlev_source=e%info%tlev_source, hor_interp=e%info%hor_interp,             &
-      & lrestart=.FALSE., vert_interp=e%info%vert_interp)
-=======
-    CALL add_var( dst_varlist, TRIM(name), ptr, element%field%info%hgrid, dst_axis,     &
-      &           element%field%info%cf, element%field%info%grib2, ldims=shape3d,       &
-      &           tracer_info=element%field%info_dyn%tracer,                            &
-      &           post_op=element%field%info%post_op, loutput=.TRUE., lrestart=.FALSE., &
-      &           var_class=element%field%info%var_class,                               &
-      &           tlev_source=element%field%info%tlev_source,                           &
-      &           hor_interp=element%field%info%hor_interp,                             &
-      &           vert_interp=element%field%info%vert_interp,                           &
-      &           lopenacc=.TRUE. )
->>>>>>> af95d9eb
+      & lrestart=.FALSE., vert_interp=e%info%vert_interp, lopenacc=.TRUE.)
   END SUBROUTINE copy_variable
 
   !---------------------------------------------------------------
@@ -1195,7 +896,7 @@
         CALL add_var(dst_vl, TRIM(info%name), p_opt_field_r3d, elem%info%hgrid, dst_axis,         &
           & info%cf, info%grib2, ldims=shape3d_e, new_element=vn_elem, post_op=info%post_op,      &
           & lrestart=.FALSE., var_class=info%var_class, tlev_source=elem%info%tlev_source,        &
-          & hor_interp=info%hor_interp, vert_interp=info%vert_interp)
+          & hor_interp=info%hor_interp, vert_interp=info%vert_interp, lopenacc=.TRUE.)
         !-- create a post-processing task for vertical interpolation of "vn"
         task => pp_task_insert(DEFAULT_PRIORITY1)
         task%job_name        =  &
@@ -1224,7 +925,7 @@
         grib2   = elem_u%info%grib2
         post_op = elem_u%info%post_op
         CALL add_var(dst_vl, TRIM(name), p_opt_field_r3d, GRID_UNSTRUCTURED_CELL,         &
-          & dst_axis, cf, grib2, ldims=shape3d_c, lrestart=.FALSE.,                       &
+          & dst_axis, cf, grib2, ldims=shape3d_c, lrestart=.FALSE., lopenacc=.TRUE.,      &
           & in_group=elem_u%info%in_group, new_element=new_elem, post_op=post_op,         &
           & var_class=elem_u%info%var_class, tlev_source=elem_u%info%tlev_source,         &
           & hor_interp=elem_u%info%hor_interp, vert_interp=elem_u%info%vert_interp )
@@ -1233,7 +934,7 @@
         grib2   = elem_v%info%grib2
         post_op = elem_v%info%post_op
         CALL add_var(dst_vl, TRIM(name), p_opt_field_r3d, GRID_UNSTRUCTURED_CELL,         &
-          & dst_axis, cf, grib2, ldims=shape3d_c, lrestart=.FALSE.,                       &
+          & dst_axis, cf, grib2, ldims=shape3d_c, lrestart=.FALSE., lopenacc=.TRUE.,      &
           & in_group=elem_v%info%in_group, new_element=new_elem2, post_op=post_op,        &
           & var_class=elem_v%info%var_class, tlev_source=elem_v%info%tlev_source,         &
           & hor_interp=elem_v%info%hor_interp, vert_interp=elem_v%info%vert_interp)
@@ -1260,133 +961,6 @@
     if (dbg_level > 5)  CALL message(routine, "Done")
   END SUBROUTINE init_vn_vertical
 
-<<<<<<< HEAD
-=======
-  !> callback to setup an vn <-> u/v vertical interpolation mapping by
-  !! first creating a vn variable on the desired z axis and new u/v
-  !! variables derived from it afterwards
-  SUBROUTINE vn_add_uv_vert_vars(field, state, var_list)
-    TYPE(t_var_list_element), TARGET :: field
-    CLASS(*), TARGET :: state
-    TYPE(t_var_list_intrinsic), INTENT(in) :: var_list
-
-    REAL(wp), POINTER :: p_opt_field_r3d(:,:,:)
-    TYPE(t_list_element), POINTER :: vn_element, new_element, new_element_2
-    TYPE(t_var_metadata), POINTER :: info
-    TYPE(t_job_queue), POINTER :: task
-    INTEGER :: tl, jg, tlen
-    CHARACTER(len=4) :: suffix
-    CHARACTER(len=varname_len)    :: name
-    CHARACTER(*), PARAMETER :: routine = modname//"::vn_add_uv_vert_vars"
-
-    ! initialize "new_element" pointer (cf. NEC compiler bugs DWD0121
-    ! and DWD0123 for hybrid parallelization)
-    NULLIFY(new_element, new_element_2, vn_element)
-
-    jg = var_list%patch_id
-    info => field%info
-    ! Do not inspect field if it is a container
-    IF (info%lcontainer &
-      ! Do not inspect field if "loutput=.false."
-      .OR. .NOT. info%loutput &
-      ! Check for matching name (take care of suffix of
-      ! time-dependent variables):
-      .OR. vn_name /= tolower(get_var_name(field))) THEN
-      RETURN
-    ENDIF
-
-    SELECT TYPE (state)
-    TYPE IS (init_vn_vertical_filter_state)
-    ! get time level
-    tl = get_var_timelevel(field%info)
-    suffix = ''
-
-    IF (tl /= -1) suffix = get_timelevel_string(tl)
-
-    tlen = LEN_TRIM(info%name)
-    !-- create a new z/p/i-variable "vn":
-    CALL add_var(state%dst_varlist, info%name(1:tlen), p_opt_field_r3d,       &
-      &          info%hgrid, state%dst_axis,                                  &
-      &          info%cf, info%grib2, ldims=state%shape3d_e,                  &
-      &          new_element=vn_element,                                      &
-      &          post_op=info%post_op, lrestart=.FALSE.,                      &
-      &          var_class=info%var_class,                                    &
-      &          tlev_source=info%tlev_source,                                &
-      &          hor_interp=info%hor_interp,                                  &
-      &          vert_interp=info%vert_interp,                                &
-      &          lopenacc=.TRUE. )
-
-    !-- create a post-processing task for vertical interpolation of "vn"
-    task => pp_task_insert(DEFAULT_PRIORITY1)
-    WRITE (task%job_name, '(4a,i0)') &
-      &  TRIM(state%prefix), " interp. ", info%name(1:tlen), ", DOM ", jg
-    IF (dbg_level > 8) CALL message(routine, task%job_name)
-
-    task%job_type                    =  state%job_type
-    task%activity                    =  new_activity_status(l_output_step=.TRUE.)
-    task%activity%check_dom_active   =  .TRUE.
-    task%activity%i_timelevel        =  tl
-    task%data_input%jg               =  jg
-    task%data_input%p_patch          => p_patch(jg)
-    task%data_input%p_int_state      => p_int_state(jg)
-    task%data_input%p_nh_state       => p_nh_state(jg)
-    task%data_input%nh_pzlev_config  => nh_pzlev_config(jg)
-    task%data_input%p_nh_opt_diag    => p_nh_opt_diag(jg)
-    IF (state%l_init_prm_diag) THEN
-      task%data_input%prm_diag       => prm_diag(jg)
-    ELSE
-      task%data_input%prm_diag       => NULL()
-    END IF
-    task%data_input%var  => field      ! set input variable
-    task%data_output%var => vn_element%field   ! set output variable
-
-    !-- create new cell-based variables "u", "v" on the same vertical axis
-    name    = TRIM(get_var_name(state%field_u))//suffix
-    CALL add_var(state%dst_varlist, TRIM(name), p_opt_field_r3d,              &
-      & GRID_UNSTRUCTURED_CELL, state%dst_axis, state%field_u%info%cf,        &
-      & state%field_u%info%grib2, ldims=state%shape3d_c, lrestart=.FALSE.,    &
-      & in_group=state%field_u%info%in_group,                                 &
-      & new_element=new_element, post_op=state%field_u%info%post_op,          &
-      & var_class=state%field_u%info%var_class,                               &
-      & tlev_source=state%field_u%info%tlev_source,                           &
-      & hor_interp=state%field_u%info%hor_interp,                             &
-      & vert_interp=state%field_u%info%vert_interp,                           &
-      & lopenacc=.TRUE. )
-
-    name    = TRIM(get_var_name(state%field_v))//suffix
-    CALL add_var(state%dst_varlist, TRIM(name), p_opt_field_r3d,              &
-      & GRID_UNSTRUCTURED_CELL, state%dst_axis, state%field_v%info%cf,        &
-      & state%field_v%info%grib2, ldims=state%shape3d_c, lrestart=.FALSE.,    &
-      & in_group=state%field_v%info%in_group, new_element=new_element_2,      &
-      & post_op=state%field_v%info%post_op,                                   &
-      & var_class=state%field_v%info%var_class,                               &
-      & tlev_source=state%field_v%info%tlev_source,                           &
-      & hor_interp=state%field_v%info%hor_interp,                             &
-      & vert_interp=state%field_v%info%vert_interp,                           &
-      & lopenacc=.TRUE. )
-
-    !-- create a post-processing task for edge2cell interpolation "vn" -> "u","v"
-    task => pp_task_insert(DEFAULT_PRIORITY2)
-    WRITE (task%job_name, *) "edge2cell interp. ", info%name(1:tlen), ", DOM ",jg
-    IF (dbg_level > 8) CALL message(routine, task%job_name)
-    task%data_input%p_nh_state      => NULL()
-    task%data_input%prm_diag        => NULL()
-    task%data_input%nh_pzlev_config => NULL()
-    task%data_input%jg              =  jg
-    task%data_input%p_patch         => p_patch(jg)
-    task%data_input%p_nh_opt_diag   => p_nh_opt_diag(jg)
-    task%data_input%p_int_state     => p_int_state(jg)
-    task%job_type                   =  TASK_INTP_EDGE2CELL
-    task%activity                   =  new_activity_status(l_output_step=.TRUE.)
-    task%activity%check_dom_active  =  .TRUE.
-    task%activity%i_timelevel       =  tl
-    task%data_input%var             => vn_element%field    ! set input variable
-    task%data_output%var            => new_element%field   ! set output variable
-    task%data_output%var_2          => new_element_2%field ! set Y-component
-    END SELECT
-  END SUBROUTINE vn_add_uv_vert_vars
-
->>>>>>> af95d9eb
   !---------------------------------------------------------------
   !> Setup of i/p/z-level interpolation tasks.
   !  - collects lists of variables for i/p/z interpolation
@@ -1510,7 +1084,7 @@
         grib2_desc = grib2_var(0, 3, 5, ibits, GRID_UNSTRUCTURED, GRID_CELL)
         CALL add_var( p_opt_diag_list_p, 'gh', p_diag_pz%p_gh,                  &
           & GRID_UNSTRUCTURED_CELL, ZA_PRESSURE, cf_desc, grib2_desc,           &
-          & ldims=shape3d, lrestart=.FALSE. )
+          & ldims=shape3d, lrestart=.FALSE.)
         CALL copy_variable("temp",   p_nh_state_lists(jg)%diag_list,    ZA_PRESSURE, shape3d, &
           &                p_diag_pz%p_temp, p_opt_diag_list_p)
       END IF
@@ -1520,7 +1094,7 @@
         grib2_desc = grib2_var(0, 3, 5, ibits, GRID_UNSTRUCTURED, GRID_CELL)
         CALL add_var( p_opt_diag_list_i, 'gh', p_diag_pz%i_gh,                  &
           & GRID_UNSTRUCTURED_CELL, ZA_ISENTROPIC, cf_desc, grib2_desc,         &
-          & ldims=shape3d, lrestart=.FALSE. )
+          & ldims=shape3d, lrestart=.FALSE.)
         CALL copy_variable("temp",   p_nh_state_lists(jg)%diag_list,    ZA_ISENTROPIC, shape3d, &
           &                p_diag_pz%i_temp, p_opt_diag_list_i)
       END IF
@@ -1674,7 +1248,7 @@
                 &           post_op=info%post_op, var_class=info%var_class, &
                 &           tlev_source=info%tlev_source,                   &
                 &           hor_interp=info%hor_interp,                     &
-                &           vert_interp=info%vert_interp )
+                &           vert_interp=info%vert_interp, lopenacc=.TRUE.)
 
               !-- add post-processing task for interpolation
 
@@ -1717,114 +1291,6 @@
     IF (dbg_level > 5)  CALL message(routine, "Done")
   END SUBROUTINE pp_scheduler_init_ipz
 
-<<<<<<< HEAD
-=======
-  !> add single variable mapping for vertical interpolation from model
-  !! level variable to i, p or z levels
-  SUBROUTINE ipz_var_add(field, state, var_list)
-    TYPE(t_var_list_element), TARGET :: field
-    TYPE(t_var_list_intrinsic), INTENT(in) :: var_list
-    CLASS(*), TARGET :: state
-
-    REAL(wp),                  POINTER :: p_opt_field_r3d(:,:,:)
-    TYPE(t_var_metadata), POINTER :: info
-    TYPE(t_var_metadata_dynamic), POINTER :: info_dyn
-    TYPE(t_job_queue), POINTER :: task
-    TYPE(t_list_element), POINTER :: new_element
-    INTEGER :: jg, shape3d(3), isteptype, tlen, nblks_c, nblks_v
-    CHARACTER(*), PARAMETER :: routine = modname//"::ipz_var_add"
-
-    SELECT TYPE (state)
-    TYPE is (ipz_search)
-      jg = var_list%patch_id
-      info     => field%info
-      info_dyn => field%info_dyn
-      ! Do not inspect element if it is a container
-      IF (info%lcontainer &
-        ! Do not inspect element if "loutput=.false."
-        .OR. .NOT. info%loutput &
-        ! Inspect element only if vertical interpolation matches
-        .OR. .NOT. info%vert_interp%vert_intp_type(state%axis_idx) &
-        ! Check for matching name (take care of suffix of
-        ! time-dependent variables):
-        .OR. state%vname /= tolower(get_var_name(field))) THEN
-        RETURN
-      END IF
-      ! initialize "new_element" pointer (cf. NEC compiler bugs DWD0121
-      ! and DWD0123 for hybrid parallelization)
-      new_element   => NULL()
-      tlen = LEN_TRIM(info%name)
-      ! throw error message, if this variable is not a REAL field:
-      IF (.NOT. ASSOCIATED(field%r_ptr)) THEN
-        CALL finish(routine, info%name(1:tlen)//": i/p/z interpolation implemented for REAL fields only.")
-      END IF
-
-      ! Found it, add it to the variable list of optional
-      ! diagnostics
-      ! predefined array shapes
-      nblks_c   = p_patch(jg)%nblks_c
-      nblks_v   = p_patch(jg)%nblks_v
-      IF (  (info%used_dimensions(1) /= nproma)  .OR.   &
-        &  ((info%used_dimensions(3) /= nblks_c) .AND. &
-        &   (info%used_dimensions(3) /= nblks_v)) ) THEN
-        CALL finish(routine, "Unexpected field size!")
-      END IF
-      ! Note: Even vertex-based variables are interpolated
-      ! onto a cell-based variable, since we interpolate the
-      ! vertex-based vars to cell-based vars first:
-      shape3d  = (/ nproma, state%nlev, nblks_c /)
-
-      ! fields interpolated to pressure levels are time
-      ! dependent, rather than constant in time:
-      isteptype = info%isteptype
-      IF (isteptype == TSTEP_CONSTANT .AND. state%l_intp) THEN
-        isteptype=TSTEP_INSTANT
-      END IF
-
-      CALL add_var(state%p_opt_diag_list, info%name, p_opt_field_r3d,    &
-        &          info%hgrid, state%vgrid, info%cf, info%grib2,         &
-        &          ldims=shape3d, lrestart=.FALSE.,                &
-        &          tracer_info=info_dyn%tracer,                    &
-        &          loutput=.TRUE., new_element=new_element,        &
-        &          isteptype=isteptype,                            &
-        &          post_op=info%post_op, var_class=info%var_class, &
-        &          tlev_source=info%tlev_source,                   &
-        &          hor_interp=info%hor_interp,                     &
-        &          vert_interp=info%vert_interp,                   &
-        &          lopenacc=.TRUE. )
-
-      !-- add post-processing task for interpolation
-
-      task => pp_task_insert(DEFAULT_PRIORITY1)
-      WRITE (task%job_name, '(4a,i0,a,i0)') &
-        state%prefix, " interp. ", info%name(1:tlen), &
-        ", DOM ", jg, ", vintp type: ", field%info%vert_interp%vert_intp_method
-      IF (dbg_level > 8) CALL message(routine, task%job_name)
-
-      task%job_type                    =  state%job_type
-      task%activity                    =  new_activity_status(l_output_step=.TRUE.)
-      task%activity%check_dom_active   =  .TRUE.
-      task%activity%i_timelevel        =  get_var_timelevel(field%info)
-      task%data_input%jg               =  jg
-      task%data_input%p_patch          => p_patch(jg)
-      task%data_input%p_int_state      => p_int_state(jg)
-      task%data_input%p_nh_state       => p_nh_state(jg)
-      task%data_input%nh_pzlev_config  => nh_pzlev_config(jg)
-      task%data_input%p_nh_opt_diag    => p_nh_opt_diag(jg)
-      IF (state%l_init_prm_diag) THEN
-        task%data_input%prm_diag       => prm_diag(jg)
-      ELSE
-        task%data_input%prm_diag       => NULL()
-      END IF
-      task%data_input%var => field       ! set input variable
-      task%data_output%var => new_element%field   ! set output variable
-
-      state%found = .TRUE.
-    END SELECT
-  END SUBROUTINE ipz_var_add
-
-
->>>>>>> af95d9eb
   !---------------------------------------------------------------
   !> Register a new post-processing task for computing additional 
   !  diagnostic fields (not for interpolation).
