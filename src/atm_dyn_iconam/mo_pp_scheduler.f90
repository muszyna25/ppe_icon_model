--- conflicted
+++ resolved
@@ -1345,21 +1345,13 @@
               ! vertex-based vars to cell-based vars first:
               shape3d  = (/ info%used_dimensions(1), nlev, nblks_c /)
 
-<<<<<<< HEAD
-              CALL add_var( p_opt_diag_list, info%name, p_opt_field_r3d, &
-                &           info%hgrid, vgrid, info%cf, info%grib2,      &
-                &           ldims=shape3d, lrestart=.FALSE.,             &
-                &           tracer_info=info%tracer,                     &
-                &           loutput=.TRUE., new_element=new_element,     &
-                &           post_op=info%post_op, var_class=info%var_class)
-=======
               CALL add_var( p_opt_diag_list, info%name, p_opt_field_r3d,    &
                 &           info%hgrid, vgrid, info%cf, info%grib2,         &
                 &           ldims=shape3d, lrestart=.FALSE.,                &
+                &           tracer_info=info%tracer,                     &
                 &           loutput=.TRUE., new_element=new_element,        &
                 &           post_op=info%post_op, var_class=info%var_class, &
                 &           tlev_source=info%tlev_source )
->>>>>>> 1a56895d
 
               !-- add post-processing task for interpolation
 
