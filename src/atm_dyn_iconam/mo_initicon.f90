!>
!! This module contains the I/O routines for initicon
!!
!! @author Guenther Zaengl, DWD
!!
!!
!! @par Revision History
!! First version by Guenther Zaengl, DWD (2011-07-13)
!!
!! @par Copyright and License
!!
!! This code is subject to the DWD and MPI-M-Software-License-Agreement in
!! its most recent form.
!! Please see the file LICENSE in the root of the source tree for this code.
!! Where software is supplied by third parties, it is indicated in the
!! headers of the routines.
!!

!----------------------------
#include "omp_definitions.inc"
!----------------------------

MODULE mo_initicon

  USE mo_kind,                ONLY: wp
  USE mo_io_units,            ONLY: filename_max
  USE mo_parallel_config,     ONLY: nproma
  USE mo_run_config,          ONLY: iqv, iqc, iqi, iqr, iqs, iqm_max, iforcing, msg_level
  USE mo_dynamics_config,     ONLY: nnow, nnow_rcf
  USE mo_model_domain,        ONLY: t_patch
  USE mo_nonhydro_types,      ONLY: t_nh_state, t_nh_prog, t_nh_diag, t_nh_metrics
  USE mo_nwp_phy_types,       ONLY: t_nwp_phy_diag
  USE mo_nwp_lnd_types,       ONLY: t_lnd_state, t_lnd_prog, t_lnd_diag
  USE mo_intp_data_strc,      ONLY: t_int_state
  USE mo_ext_data_types,      ONLY: t_external_data
  USE mo_grf_intp_data_strc,  ONLY: t_gridref_state
  USE mo_initicon_types,      ONLY: t_initicon_state, ana_varnames_dict
  USE mo_initicon_config,     ONLY: init_mode, dt_iau, nlevatm_in, lvert_remap_fg, &
    &                               rho_incr_filter_wgt, lread_ana, ltile_init,    &
    &                               lp2cintp_incr, lp2cintp_sfcana, ltile_coldstart
  USE mo_nwp_tuning_config,   ONLY: max_freshsnow_inc
  USE mo_impl_constants,      ONLY: SUCCESS, MAX_CHAR_LENGTH, max_dom, MODE_DWDANA,   &
    &                               MODE_IAU, MODE_IAU_OLD, MODE_IFSANA,              &
    &                               MODE_ICONVREMAP, MODE_COMBINED, MODE_COSMODE,     &
    &                               min_rlcell, INWP, min_rledge_int, grf_bdywidth_c, &
    &                               min_rlcell_int, dzsoil_icon => dzsoil
  USE mo_physical_constants,  ONLY: rd, cpd, cvd, p0ref, vtmpc1, grav, rd_o_cpd, tmelt, tf_salt
  USE mo_exception,           ONLY: message, finish
  USE mo_grid_config,         ONLY: n_dom
  USE mo_nh_init_utils,       ONLY: convert_thdvars, init_w
  USE mo_util_phys,           ONLY: virtual_temp
  USE mo_satad,               ONLY: sat_pres_ice, spec_humi
  USE mo_lnd_nwp_config,      ONLY: nlev_soil, ntiles_total, ntiles_lnd, llake, &
    &                               isub_lake, isub_water, lsnowtile, frlnd_thrhld, frlake_thrhld
  USE mo_phyparam_soil,       ONLY: cporv, crhosmaxf, crhosmin_ml, crhosmax_ml
  USE mo_nwp_soil_init,       ONLY: get_wsnow
  USE mo_nh_vert_interp,      ONLY: vert_interp_atm, vert_interp_sfc
  USE mo_intp_rbf,            ONLY: rbf_vec_interpol_cell
  USE mo_nh_diagnose_pres_temp,ONLY: diagnose_pres_temp
  USE mo_loopindices,         ONLY: get_indices_c, get_indices_e
  USE mo_sync,                ONLY: sync_patch_array, SYNC_E, SYNC_C
  USE mo_math_laplace,        ONLY: nabla4_vec
  USE mo_intp_rbf,            ONLY: rbf_vec_interpol_cell
  USE mo_cdi,                 ONLY: cdiDefAdditionalKey, cdiInqMissval
  USE mo_flake,               ONLY: flake_coldinit
  USE mo_initicon_utils,      ONLY: create_input_groups, fill_tile_points, init_snowtiles,             &
                                    copy_initicon2prog_atm, copy_initicon2prog_sfc, construct_initicon, &
                                    deallocate_initicon, deallocate_extana_atm, deallocate_extana_sfc, &
                                    copy_fg2initicon, initVarnamesDict
  USE mo_initicon_io,         ONLY: open_init_files, close_init_files, read_extana_atm, read_extana_sfc, &
                                    read_dwdfg_atm, read_dwdfg_sfc, read_dwdana_atm, read_dwdana_sfc,    &
                                    read_dwdfg_atm_ii
<<<<<<< HEAD
  USE mo_util_string,         ONLY: one_of, int2string
  USE mo_checksum,            ONLY: printChecksum
=======
  USE mo_util_string,         ONLY: one_of
>>>>>>> fe83fdae
  USE mo_phyparam_soil,       ONLY: cporv, cadp

  IMPLICIT NONE


  PRIVATE

  CHARACTER(LEN=*), PARAMETER :: modname = 'mo_initicon'

  TYPE(t_initicon_state), ALLOCATABLE, TARGET :: initicon(:)

  ! NetCDF file IDs / CDI stream IDs for first guess and analysis file
  INTEGER, ALLOCATABLE :: fileID_fg(:),   fileID_ana(:)

  ! file type (NetCDF/GRB2) for first guess and analysis file
  INTEGER, ALLOCATABLE :: filetype_fg(:), filetype_ana(:)

  ! filename: first guess
  CHARACTER(LEN=filename_max) :: dwdfg_file(max_dom)

  ! filename: analysis
  CHARACTER(LEN=filename_max) :: dwdana_file(max_dom)

  PUBLIC :: init_icon



  CONTAINS

  !-------------
  !>
  !! SUBROUTINE init_icon
  !! ICON initialization routine: Reads in either DWD or external (IFS/COSMO) analysis
  !!
  !! @par Revision History
  !! Initial version by Guenther Zaengl, DWD(2011-07-14)
  !!
  !!
  SUBROUTINE init_icon (p_patch,  p_int_state, p_grf_state, p_nh_state, &
    &                   ext_data, prm_diag, p_lnd_state)

    TYPE(t_patch),          INTENT(IN)              :: p_patch(:)
    TYPE(t_int_state),      INTENT(IN)              :: p_int_state(:)
    TYPE(t_gridref_state),  INTENT(IN)              :: p_grf_state(:)
    TYPE(t_nh_state),       INTENT(INOUT)           :: p_nh_state(:)
    TYPE(t_nwp_phy_diag),   INTENT(INOUT), OPTIONAL :: prm_diag(:)
    TYPE(t_lnd_state),      INTENT(INOUT), OPTIONAL :: p_lnd_state(:)
    TYPE(t_external_data),  INTENT(INOUT), OPTIONAL :: ext_data(:)

    INTEGER :: jg, ist
    INTEGER :: jb              ! block loop index
    INTEGER :: i_startblk, i_endblk
    INTEGER :: i_rlstart, i_rlend, i_nchdom

    CHARACTER(len=MAX_CHAR_LENGTH), PARAMETER :: &
      routine = modname//':init_icon'



    ! Allocate initicon data type
    ALLOCATE (initicon(n_dom),                         &
      &       filetype_fg(n_dom), filetype_ana(n_dom), &
      &       fileID_fg(n_dom),   fileID_ana(n_dom),   &
      &       stat=ist)
    IF (ist /= SUCCESS)  CALL finish(TRIM(routine),'allocation for initicon failed')

    DO jg = 1, n_dom
      CALL construct_initicon(initicon(jg), p_patch(jg), ext_data(jg)%atm%topography_c, p_nh_state(jg)%metrics)
    END DO

    ! Read IN the dictionary for the variable names (IF we need it)
    CALL initVarnamesDict(ana_varnames_dict)


    ! -----------------------------------------------
    ! make the CDI aware of some custom GRIB keys
    ! -----------------------------------------------

    CALL cdiDefAdditionalKey("localInformationNumber")
    CALL cdiDefAdditionalKey("localNumberOfExperiment")
    CALL cdiDefAdditionalKey("typeOfFirstFixedSurface")
    CALL cdiDefAdditionalKey("typeOfGeneratingProcess")
    CALL cdiDefAdditionalKey("backgroundProcess")
    CALL cdiDefAdditionalKey("totalNumberOfTileAttributePairs")
    CALL cdiDefAdditionalKey("tileIndex")
    CALL cdiDefAdditionalKey("tileAttribute")


    ! -----------------------------------------------
    ! open files containing first guess and analysis
    ! and generate analysis/FG input lists
    ! -----------------------------------------------
    !
    IF (ANY((/MODE_DWDANA,MODE_IAU,MODE_IAU_OLD,MODE_COMBINED,MODE_COSMODE,MODE_ICONVREMAP/) &
      &  == init_mode)) THEN ! read in DWD analysis
      CALL open_init_files(p_patch, fileID_fg, fileID_ana, filetype_fg, filetype_ana, &
        &                  dwdfg_file, dwdana_file)

      ! Generate lists of fields that must be read from FG/ANA files
      !
      DO jg = 1, n_dom
        IF (.NOT. p_patch(jg)%ldom_active) CYCLE
        CALL create_input_groups(p_patch(jg),                        &
          &   initicon(jg)%grp_vars_fg,  initicon(jg)%ngrp_vars_fg,  &
          &   initicon(jg)%grp_vars_ana, initicon(jg)%ngrp_vars_ana, &
          &   initicon(jg)%grp_vars_fg_default , initicon(jg)%ngrp_vars_fg_default,  &
          &   initicon(jg)%grp_vars_ana_default, initicon(jg)%ngrp_vars_ana_default, &
          &   init_mode)
      ENDDO

    END IF




    ! init ICON prognostic fields
    !
    SELECT CASE(init_mode)
    CASE(MODE_DWDANA)   ! read in DWD analysis

      CALL message(TRIM(routine),'MODE_DWD: perform initialization with DWD analysis')

      ! process DWD atmosphere analysis data
      CALL process_dwdana_atm (p_patch, p_nh_state, p_int_state, p_grf_state)

      ! process DWD land/surface analysis data
      CALL process_dwdana_sfc (p_patch, prm_diag, p_lnd_state, ext_data)

    CASE(MODE_ICONVREMAP)   ! read in ICON prognostic variables (DWD first-guess fields) and
                            ! perform vertical remapping

      CALL message(TRIM(routine),'MODE_VREMAP: read ICON data and perform vertical remapping')

      ! process ICON (DWD) atmosphere first-guess data (having different vertical levels than the current grid)
      CALL process_dwdana_atm (p_patch, p_nh_state, p_int_state, p_grf_state)

      ! process DWD land/surface analysis data
      CALL process_dwdana_sfc (p_patch, prm_diag, p_lnd_state, ext_data)

    CASE (MODE_IAU)

      CALL message(TRIM(routine),'MODE_IAU: perform initialization with '// &
        &                        'incremental analysis update, including snow increments')

      ! process DWD atmosphere analysis increments
      CALL process_dwdanainc_atm (p_patch, p_nh_state, p_int_state, p_grf_state)

      ! process DWD land/surface analysis (increments)
      CALL process_dwdanainc_sfc (p_patch, p_nh_state, prm_diag, p_lnd_state, ext_data)

    CASE (MODE_IAU_OLD)

      CALL message(TRIM(routine),'MODE_IAU_OLD: perform initialization with '// &
        &                        'incremental analysis update (retained for backward compat.)')

      ! process DWD atmosphere analysis increments
      CALL process_dwdanainc_atm (p_patch, p_nh_state, p_int_state, p_grf_state)

      ! process DWD land/surface analysis (increments)
      CALL process_dwdanainc_sfc (p_patch, p_nh_state, prm_diag, p_lnd_state, ext_data)

    CASE(MODE_IFSANA)   ! read in IFS analysis

      CALL message(TRIM(routine),'MODE_IFS: perform initialization with IFS analysis')

      ! process IFS atmosphere analysis data
      CALL process_extana_atm (p_patch, p_nh_state, p_int_state, p_grf_state, initicon)

      IF (iforcing == inwp) THEN
        ! process IFS land/surface analysis data
        CALL process_extana_sfc (p_patch, p_lnd_state, initicon, ext_data)
      END IF

    CASE(MODE_COMBINED,MODE_COSMODE)

      IF (init_mode == MODE_COMBINED) THEN
        CALL message(TRIM(routine),'MODE_COMBINED: IFS-atm + GME-soil')
      ELSE
        CALL message(TRIM(routine),'MODE_COSMODE: COSMO-atm + COSMO-soil')
      ENDIF

      ! process IFS atmosphere analysis data
      CALL process_extana_atm (p_patch, p_nh_state, p_int_state, p_grf_state, initicon)

      ! process DWD land/surface analysis
      CALL process_dwdana_sfc (p_patch, prm_diag, p_lnd_state, ext_data)

      ! Cold-start initialization of the fresh-water lake model FLake.
      ! The procedure is the same as in "int2lm".
      ! Note that no lake ice is assumed at the cold start.
      !
      IF (llake) THEN
        DO jg = 1, n_dom
          IF (.NOT. p_patch(jg)%ldom_active) CYCLE
          i_rlstart  = 1
          i_rlend    = min_rlcell
          i_nchdom   =  MAX(1,p_patch(jg)%n_childdom)
          i_startblk = p_patch(jg)%cells%start_blk(i_rlstart,1)
          i_endblk   = p_patch(jg)%cells%end_blk(i_rlend,i_nchdom)

!$OMP PARALLEL
!$OMP DO PRIVATE(jb)
          DO jb = i_startblk, i_endblk
            CALL flake_coldinit(                                        &
              &   nflkgb      = ext_data(jg)%atm%fp_count    (jb),    &  ! in
              &   idx_lst_fp  = ext_data(jg)%atm%idx_lst_fp(:,jb),    &  ! in
              &   depth_lk    = ext_data(jg)%atm%depth_lk  (:,jb),    &  ! in
              ! here, a proper estimate of the lake surface temperature is required;
              ! as neither GME nor COSMO-DE data have tiles, T_SO(0) is the best estimate
              &   tskin       = p_lnd_state(jg)%prog_lnd(nnow_rcf(jg))%t_so_t(:,1,jb,1),&  ! in
              &   t_snow_lk_p = p_lnd_state(jg)%prog_wtr(nnow_rcf(jg))%t_snow_lk(:,jb), &
              &   h_snow_lk_p = p_lnd_state(jg)%prog_wtr(nnow_rcf(jg))%h_snow_lk(:,jb), &
              &   t_ice_p     = p_lnd_state(jg)%prog_wtr(nnow_rcf(jg))%t_ice    (:,jb), &
              &   h_ice_p     = p_lnd_state(jg)%prog_wtr(nnow_rcf(jg))%h_ice    (:,jb), &
              &   t_mnw_lk_p  = p_lnd_state(jg)%prog_wtr(nnow_rcf(jg))%t_mnw_lk (:,jb), &
              &   t_wml_lk_p  = p_lnd_state(jg)%prog_wtr(nnow_rcf(jg))%t_wml_lk (:,jb), &
              &   t_bot_lk_p  = p_lnd_state(jg)%prog_wtr(nnow_rcf(jg))%t_bot_lk (:,jb), &
              &   c_t_lk_p    = p_lnd_state(jg)%prog_wtr(nnow_rcf(jg))%c_t_lk   (:,jb), &
              &   h_ml_lk_p   = p_lnd_state(jg)%prog_wtr(nnow_rcf(jg))%h_ml_lk  (:,jb), &
              &   t_b1_lk_p   = p_lnd_state(jg)%prog_wtr(nnow_rcf(jg))%t_b1_lk  (:,jb), &
              &   h_b1_lk_p   = p_lnd_state(jg)%prog_wtr(nnow_rcf(jg))%h_b1_lk  (:,jb), &
              &   t_g_lk_p    = p_lnd_state(jg)%prog_lnd(nnow_rcf(jg))%t_g_t    (:,jb,isub_lake) )
          ENDDO  ! jb
!$OMP END DO
!$OMP END PARALLEL
        ENDDO  ! jg
      ENDIF

    CASE DEFAULT

      CALL finish(TRIM(routine), "Invalid operation mode!")
    END SELECT

    CALL printChecksums(p_nh_state, p_lnd_state)

    ! Deallocate initicon data type
    !
    CALL deallocate_initicon(initicon)
    CALL deallocate_extana_atm (initicon)
    CALL deallocate_extana_sfc (initicon)

    ! close first guess and analysis files and corresponding inventory lists
    !
    IF (ANY((/MODE_DWDANA,MODE_IAU,MODE_IAU_OLD,MODE_COMBINED,MODE_COSMODE/) == init_mode)) THEN
      CALL close_init_files(fileID_fg, fileID_ana)
    END IF

    DEALLOCATE (initicon, filetype_fg, filetype_ana, fileID_fg, fileID_ana, stat=ist)
    IF (ist /= success) CALL finish(TRIM(routine),'deallocation for initicon failed')

    ! splitting of sea-points list into open water and sea-ice points could be placed
    ! here, instead of nwp_phy_init/init_nwp_phy
    ! however, one needs to make sure that it is called for both restart and non-restart
    ! runs. Could not be included into mo_ext_data_state/init_index_lists due to its
    ! dependence on p_diag_lnd.
!DR    CALL init_sea_lists(p_patch, ext_data, p_diag_lnd, lseaice)

  END SUBROUTINE init_icon


  !> output checksums of all possible input fields
  !!
  !! XXX: This FUNCTION should have been written using a few
  !! preprocessor macros taking little more than the NAME of the
  !! respective variable.
  !!
  !!      Alas, such macros would have generated code violating the
  !!      fortran line limit, so we are stuck with the expanded
  !!      version.
  SUBROUTINE printChecksums(p_nh_state, p_lnd_state)
    TYPE(t_nh_state), INTENT(INOUT) :: p_nh_state(:)
    TYPE(t_lnd_state), INTENT(INOUT), OPTIONAL :: p_lnd_state(:)

    INTEGER :: jg, i
    CHARACTER(LEN = 256) :: prefix

    IF(msg_level < 12) RETURN

    DO jg = 1, n_dom
        prefix = "checksum of initicon("//TRIM(int2string(jg))//")%"
        IF(ALLOCATED(initicon(jg)%topography_c)) CALL printChecksum(TRIM(prefix)//"topography_c: ", &
        & initicon(jg)%topography_c)
        IF(ALLOCATED(initicon(jg)%z_ifc)) CALL printChecksum(TRIM(prefix)//"z_ifc: ", &
        & initicon(jg)%z_ifc)
        IF(ALLOCATED(initicon(jg)%z_mc)) CALL printChecksum(TRIM(prefix)//"z_mc: ", &
        & initicon(jg)%z_mc)
        IF(ASSOCIATED(initicon(jg)%atm_in%psfc)) CALL printChecksum(TRIM(prefix)//"atm_in%psfc: ", &
        & initicon(jg)%atm_in%psfc)
        IF(ASSOCIATED(initicon(jg)%atm_in%phi_sfc)) CALL printChecksum(TRIM(prefix)//"atm_in%phi_sfc: ", &
        & initicon(jg)%atm_in%phi_sfc)
        IF(ASSOCIATED(initicon(jg)%atm_in%temp)) CALL printChecksum(TRIM(prefix)//"atm_in%temp: ", &
        & initicon(jg)%atm_in%temp)
        IF(ASSOCIATED(initicon(jg)%atm_in%pres)) CALL printChecksum(TRIM(prefix)//"atm_in%pres: ", &
        & initicon(jg)%atm_in%pres)
        IF(ASSOCIATED(initicon(jg)%atm_in%z3d_ifc)) CALL printChecksum(TRIM(prefix)//"atm_in%z3d_ifc: ", &
        & initicon(jg)%atm_in%z3d_ifc)
        IF(ASSOCIATED(initicon(jg)%atm_in%w_ifc)) CALL printChecksum(TRIM(prefix)//"atm_in%w_ifc: ", &
        & initicon(jg)%atm_in%w_ifc)
        IF(ASSOCIATED(initicon(jg)%atm_in%z3d)) CALL printChecksum(TRIM(prefix)//"atm_in%z3d: ", &
        & initicon(jg)%atm_in%z3d)
        IF(ASSOCIATED(initicon(jg)%atm_in%u)) CALL printChecksum(TRIM(prefix)//"atm_in%u: ", &
        & initicon(jg)%atm_in%u)
        IF(ASSOCIATED(initicon(jg)%atm_in%v)) CALL printChecksum(TRIM(prefix)//"atm_in%v: ", &
        & initicon(jg)%atm_in%v)
        IF(ASSOCIATED(initicon(jg)%atm_in%omega)) CALL printChecksum(TRIM(prefix)//"atm_in%omega: ", &
        & initicon(jg)%atm_in%omega)
        IF(ASSOCIATED(initicon(jg)%atm_in%w)) CALL printChecksum(TRIM(prefix)//"atm_in%w: ", &
        & initicon(jg)%atm_in%w)
        IF(ASSOCIATED(initicon(jg)%atm_in%vn)) CALL printChecksum(TRIM(prefix)//"atm_in%vn: ", &
        & initicon(jg)%atm_in%vn)
        IF(ASSOCIATED(initicon(jg)%atm_in%qv)) CALL printChecksum(TRIM(prefix)//"atm_in%qv: ", &
        & initicon(jg)%atm_in%qv)
        IF(ASSOCIATED(initicon(jg)%atm_in%qc)) CALL printChecksum(TRIM(prefix)//"atm_in%qc: ", &
        & initicon(jg)%atm_in%qc)
        IF(ASSOCIATED(initicon(jg)%atm_in%qi)) CALL printChecksum(TRIM(prefix)//"atm_in%qi: ", &
        & initicon(jg)%atm_in%qi)
        IF(ASSOCIATED(initicon(jg)%atm_in%qr)) CALL printChecksum(TRIM(prefix)//"atm_in%qr: ", &
        & initicon(jg)%atm_in%qr)
        IF(ASSOCIATED(initicon(jg)%atm_in%qs)) CALL printChecksum(TRIM(prefix)//"atm_in%qs: ", &
        & initicon(jg)%atm_in%qs)
        IF(ASSOCIATED(initicon(jg)%atm_in%rho)) CALL printChecksum(TRIM(prefix)//"atm_in%rho: ", &
        & initicon(jg)%atm_in%rho)
        IF(ASSOCIATED(initicon(jg)%atm_in%theta_v)) CALL printChecksum(TRIM(prefix)//"atm_in%theta_v: ", &
        & initicon(jg)%atm_in%theta_v)
        IF(ASSOCIATED(initicon(jg)%atm_in%tke)) CALL printChecksum(TRIM(prefix)//"atm_in%tke: ", &
        & initicon(jg)%atm_in%tke)
        IF(ASSOCIATED(initicon(jg)%atm_in%tke_ifc)) CALL printChecksum(TRIM(prefix)//"atm_in%tke_ifc: ", &
        & initicon(jg)%atm_in%tke_ifc)
        IF(ALLOCATED(initicon(jg)%sfc_in%tsnow)) CALL printChecksum(TRIM(prefix)//"sfc_in%tsnow: ", &
        & initicon(jg)%sfc_in%tsnow)
        IF(ALLOCATED(initicon(jg)%sfc_in%tskin)) CALL printChecksum(TRIM(prefix)//"sfc_in%tskin: ", &
        & initicon(jg)%sfc_in%tskin)
        IF(ALLOCATED(initicon(jg)%sfc_in%sst)) CALL printChecksum(TRIM(prefix)//"sfc_in%sst: ", &
        & initicon(jg)%sfc_in%sst)
        IF(ALLOCATED(initicon(jg)%sfc_in%snowalb)) CALL printChecksum(TRIM(prefix)//"sfc_in%snowalb: ", &
        & initicon(jg)%sfc_in%snowalb)
        IF(ALLOCATED(initicon(jg)%sfc_in%snowweq)) CALL printChecksum(TRIM(prefix)//"sfc_in%snowweq: ", &
        & initicon(jg)%sfc_in%snowweq)
        IF(ALLOCATED(initicon(jg)%sfc_in%snowdens)) CALL printChecksum(TRIM(prefix)//"sfc_in%snowdens: ", &
        & initicon(jg)%sfc_in%snowdens)
        IF(ALLOCATED(initicon(jg)%sfc_in%skinres)) CALL printChecksum(TRIM(prefix)//"sfc_in%skinres: ", &
        & initicon(jg)%sfc_in%skinres)
        IF(ALLOCATED(initicon(jg)%sfc_in%ls_mask)) CALL printChecksum(TRIM(prefix)//"sfc_in%ls_mask: ", &
        & initicon(jg)%sfc_in%ls_mask)
        IF(ALLOCATED(initicon(jg)%sfc_in%seaice)) CALL printChecksum(TRIM(prefix)//"sfc_in%seaice: ", &
        & initicon(jg)%sfc_in%seaice)
        IF(ALLOCATED(initicon(jg)%sfc_in%phi)) CALL printChecksum(TRIM(prefix)//"sfc_in%phi: ", &
        & initicon(jg)%sfc_in%phi)
        IF(ALLOCATED(initicon(jg)%sfc_in%tsoil)) CALL printChecksum(TRIM(prefix)//"sfc_in%tsoil: ", &
        & initicon(jg)%sfc_in%tsoil)
        IF(ALLOCATED(initicon(jg)%sfc_in%wsoil)) CALL printChecksum(TRIM(prefix)//"sfc_in%wsoil: ", &
        & initicon(jg)%sfc_in%wsoil)
        IF(ALLOCATED(initicon(jg)%atm%vn)) CALL printChecksum(TRIM(prefix)//"atm%vn: ", &
        & initicon(jg)%atm%vn)
        IF(ALLOCATED(initicon(jg)%atm%u)) CALL printChecksum(TRIM(prefix)//"atm%u: ", &
        & initicon(jg)%atm%u)
        IF(ALLOCATED(initicon(jg)%atm%v)) CALL printChecksum(TRIM(prefix)//"atm%v: ", &
        & initicon(jg)%atm%v)
        IF(ALLOCATED(initicon(jg)%atm%w)) CALL printChecksum(TRIM(prefix)//"atm%w: ", &
        & initicon(jg)%atm%w)
        IF(ALLOCATED(initicon(jg)%atm%temp)) CALL printChecksum(TRIM(prefix)//"atm%temp: ", &
        & initicon(jg)%atm%temp)
        IF(ALLOCATED(initicon(jg)%atm%theta_v)) CALL printChecksum(TRIM(prefix)//"atm%theta_v: ", &
        & initicon(jg)%atm%theta_v)
        IF(ALLOCATED(initicon(jg)%atm%exner)) CALL printChecksum(TRIM(prefix)//"atm%exner: ", &
        & initicon(jg)%atm%exner)
        IF(ALLOCATED(initicon(jg)%atm%rho)) CALL printChecksum(TRIM(prefix)//"atm%rho: ", &
        & initicon(jg)%atm%rho)
        IF(ALLOCATED(initicon(jg)%atm%pres)) CALL printChecksum(TRIM(prefix)//"atm%pres: ", &
        & initicon(jg)%atm%pres)
        IF(ALLOCATED(initicon(jg)%atm%qv)) CALL printChecksum(TRIM(prefix)//"atm%qv: ", &
        & initicon(jg)%atm%qv)
        IF(ALLOCATED(initicon(jg)%atm%qc)) CALL printChecksum(TRIM(prefix)//"atm%qc: ", &
        & initicon(jg)%atm%qc)
        IF(ALLOCATED(initicon(jg)%atm%qi)) CALL printChecksum(TRIM(prefix)//"atm%qi: ", &
        & initicon(jg)%atm%qi)
        IF(ALLOCATED(initicon(jg)%atm%qr)) CALL printChecksum(TRIM(prefix)//"atm%qr: ", &
        & initicon(jg)%atm%qr)
        IF(ALLOCATED(initicon(jg)%atm%qs)) CALL printChecksum(TRIM(prefix)//"atm%qs: ", &
        & initicon(jg)%atm%qs)
        IF(ALLOCATED(initicon(jg)%atm%tke)) CALL printChecksum(TRIM(prefix)//"atm%tke: ", &
        & initicon(jg)%atm%tke)
        IF(ALLOCATED(initicon(jg)%atm_inc%vn)) CALL printChecksum(TRIM(prefix)//"atm_inc%vn: ", &
        & initicon(jg)%atm_inc%vn)
        IF(ALLOCATED(initicon(jg)%atm_inc%u)) CALL printChecksum(TRIM(prefix)//"atm_inc%u: ", &
        & initicon(jg)%atm_inc%u)
        IF(ALLOCATED(initicon(jg)%atm_inc%v)) CALL printChecksum(TRIM(prefix)//"atm_inc%v: ", &
        & initicon(jg)%atm_inc%v)
        IF(ALLOCATED(initicon(jg)%atm_inc%w)) CALL printChecksum(TRIM(prefix)//"atm_inc%w: ", &
        & initicon(jg)%atm_inc%w)
        IF(ALLOCATED(initicon(jg)%atm_inc%temp)) CALL printChecksum(TRIM(prefix)//"atm_inc%temp: ", &
        & initicon(jg)%atm_inc%temp)
        IF(ALLOCATED(initicon(jg)%atm_inc%theta_v)) CALL printChecksum(TRIM(prefix)//"atm_inc%theta_v: ", &
        & initicon(jg)%atm_inc%theta_v)
        IF(ALLOCATED(initicon(jg)%atm_inc%exner)) CALL printChecksum(TRIM(prefix)//"atm_inc%exner: ", &
        & initicon(jg)%atm_inc%exner)
        IF(ALLOCATED(initicon(jg)%atm_inc%rho)) CALL printChecksum(TRIM(prefix)//"atm_inc%rho: ", &
        & initicon(jg)%atm_inc%rho)
        IF(ALLOCATED(initicon(jg)%atm_inc%pres)) CALL printChecksum(TRIM(prefix)//"atm_inc%pres: ", &
        & initicon(jg)%atm_inc%pres)
        IF(ALLOCATED(initicon(jg)%atm_inc%qv)) CALL printChecksum(TRIM(prefix)//"atm_inc%qv: ", &
        & initicon(jg)%atm_inc%qv)
        IF(ALLOCATED(initicon(jg)%atm_inc%qc)) CALL printChecksum(TRIM(prefix)//"atm_inc%qc: ", &
        & initicon(jg)%atm_inc%qc)
        IF(ALLOCATED(initicon(jg)%atm_inc%qi)) CALL printChecksum(TRIM(prefix)//"atm_inc%qi: ", &
        & initicon(jg)%atm_inc%qi)
        IF(ALLOCATED(initicon(jg)%atm_inc%qr)) CALL printChecksum(TRIM(prefix)//"atm_inc%qr: ", &
        & initicon(jg)%atm_inc%qr)
        IF(ALLOCATED(initicon(jg)%atm_inc%qs)) CALL printChecksum(TRIM(prefix)//"atm_inc%qs: ", &
        & initicon(jg)%atm_inc%qs)
        IF(ALLOCATED(initicon(jg)%atm_inc%tke)) CALL printChecksum(TRIM(prefix)//"atm_inc%tke: ", &
        & initicon(jg)%atm_inc%tke)
        IF(ALLOCATED(initicon(jg)%sfc%tsnow)) CALL printChecksum(TRIM(prefix)//"sfc%tsnow: ", &
        & initicon(jg)%sfc%tsnow)
        IF(ALLOCATED(initicon(jg)%sfc%tskin)) CALL printChecksum(TRIM(prefix)//"sfc%tskin: ", &
        & initicon(jg)%sfc%tskin)
        IF(ALLOCATED(initicon(jg)%sfc%sst)) CALL printChecksum(TRIM(prefix)//"sfc%sst: ", &
        & initicon(jg)%sfc%sst)
        IF(ALLOCATED(initicon(jg)%sfc%snowalb)) CALL printChecksum(TRIM(prefix)//"sfc%snowalb: ", &
        & initicon(jg)%sfc%snowalb)
        IF(ALLOCATED(initicon(jg)%sfc%snowweq)) CALL printChecksum(TRIM(prefix)//"sfc%snowweq: ", &
        & initicon(jg)%sfc%snowweq)
        IF(ALLOCATED(initicon(jg)%sfc%snowdens)) CALL printChecksum(TRIM(prefix)//"sfc%snowdens: ", &
        & initicon(jg)%sfc%snowdens)
        IF(ALLOCATED(initicon(jg)%sfc%skinres)) CALL printChecksum(TRIM(prefix)//"sfc%skinres: ", &
        & initicon(jg)%sfc%skinres)
        IF(ALLOCATED(initicon(jg)%sfc%ls_mask)) CALL printChecksum(TRIM(prefix)//"sfc%ls_mask: ", &
        & initicon(jg)%sfc%ls_mask)
        IF(ALLOCATED(initicon(jg)%sfc%seaice)) CALL printChecksum(TRIM(prefix)//"sfc%seaice: ", &
        & initicon(jg)%sfc%seaice)
        IF(ALLOCATED(initicon(jg)%sfc%tsoil)) CALL printChecksum(TRIM(prefix)//"sfc%tsoil: ", &
        & initicon(jg)%sfc%tsoil)
        IF(ALLOCATED(initicon(jg)%sfc%wsoil)) CALL printChecksum(TRIM(prefix)//"sfc%wsoil: ", &
        & initicon(jg)%sfc%wsoil)
        IF(ALLOCATED(initicon(jg)%sfc%w_so)) CALL printChecksum(TRIM(prefix)//"sfc%w_so: ", &
        & initicon(jg)%sfc%w_so)
        IF(ALLOCATED(initicon(jg)%sfc_inc%w_so)) CALL printChecksum(TRIM(prefix)//"sfc_inc%w_so: ", &
        & initicon(jg)%sfc_inc%w_so)
        IF(ALLOCATED(initicon(jg)%sfc_inc%h_snow)) CALL printChecksum(TRIM(prefix)//"sfc_inc%h_snow: ", &
        & initicon(jg)%sfc_inc%h_snow)
        IF(ALLOCATED(initicon(jg)%sfc_inc%freshsnow)) CALL printChecksum(TRIM(prefix)//"sfc_inc%freshsnow: ", &
        & initicon(jg)%sfc_inc%freshsnow)

        IF(ALLOCATED(p_nh_state(jg)%prog)) THEN
            DO i = 1, SIZE(p_nh_state(jg)%prog, 1)
                prefix = "checksum of p_nh_state("//TRIM(int2string(jg))//")%prog("//TRIM(int2string(i))//")%"
                IF(ASSOCIATED(p_nh_state(jg)%prog(i)%w)) CALL printChecksum(TRIM(prefix)//"w: ", &
                & p_nh_state(jg)%prog(i)%w)
                IF(ASSOCIATED(p_nh_state(jg)%prog(i)%vn)) CALL printChecksum(TRIM(prefix)//"vn: ", &
                & p_nh_state(jg)%prog(i)%vn)
                IF(ASSOCIATED(p_nh_state(jg)%prog(i)%rho)) CALL printChecksum(TRIM(prefix)//"rho: ", &
                & p_nh_state(jg)%prog(i)%rho)
                IF(ASSOCIATED(p_nh_state(jg)%prog(i)%exner)) CALL printChecksum(TRIM(prefix)//"exner: ", &
                & p_nh_state(jg)%prog(i)%exner)
                IF(ASSOCIATED(p_nh_state(jg)%prog(i)%theta_v)) CALL printChecksum(TRIM(prefix)//"theta_v: ", &
                & p_nh_state(jg)%prog(i)%theta_v)
                IF(ASSOCIATED(p_nh_state(jg)%prog(i)%tracer)) CALL printChecksum(TRIM(prefix)//"tracer: ", &
                & p_nh_state(jg)%prog(i)%tracer)
                IF(ASSOCIATED(p_nh_state(jg)%prog(i)%tke)) CALL printChecksum(TRIM(prefix)//"tke: ", &
                & p_nh_state(jg)%prog(i)%tke)
            END DO
        END IF
        prefix = "checksum of p_nh_state("//TRIM(int2string(jg))//")%diag%"
        IF(ASSOCIATED(p_nh_state(jg)%diag%u)) CALL printChecksum(TRIM(prefix)//"u: ", &
        & p_nh_state(jg)%diag%u)
        IF(ASSOCIATED(p_nh_state(jg)%diag%v)) CALL printChecksum(TRIM(prefix)//"v: ", &
        & p_nh_state(jg)%diag%v)
        IF(ASSOCIATED(p_nh_state(jg)%diag%vt)) CALL printChecksum(TRIM(prefix)//"vt: ", &
        & p_nh_state(jg)%diag%vt)
        IF(ASSOCIATED(p_nh_state(jg)%diag%omega_z)) CALL printChecksum(TRIM(prefix)//"omega_z: ", &
        & p_nh_state(jg)%diag%omega_z)
        IF(ASSOCIATED(p_nh_state(jg)%diag%vor)) CALL printChecksum(TRIM(prefix)//"vor: ", &
        & p_nh_state(jg)%diag%vor)
        IF(ASSOCIATED(p_nh_state(jg)%diag%ddt_vn_phy)) CALL printChecksum(TRIM(prefix)//"ddt_vn_phy: ", &
        & p_nh_state(jg)%diag%ddt_vn_phy)
        IF(ASSOCIATED(p_nh_state(jg)%diag%ddt_exner_phy)) CALL printChecksum(TRIM(prefix)//"ddt_exner_phy: ", &
        & p_nh_state(jg)%diag%ddt_exner_phy)
        IF(ASSOCIATED(p_nh_state(jg)%diag%ddt_temp_dyn)) CALL printChecksum(TRIM(prefix)//"ddt_temp_dyn: ", &
        & p_nh_state(jg)%diag%ddt_temp_dyn)
        IF(ASSOCIATED(p_nh_state(jg)%diag%ddt_tracer_adv)) CALL printChecksum(TRIM(prefix)//"ddt_tracer_adv: ", &
        & p_nh_state(jg)%diag%ddt_tracer_adv)
        IF(ASSOCIATED(p_nh_state(jg)%diag%tracer_vi)) CALL printChecksum(TRIM(prefix)//"tracer_vi: ", &
        & p_nh_state(jg)%diag%tracer_vi)
        IF(ASSOCIATED(p_nh_state(jg)%diag%tracer_vi_avg)) CALL printChecksum(TRIM(prefix)//"tracer_vi_avg: ", &
        & p_nh_state(jg)%diag%tracer_vi_avg)
        IF(ASSOCIATED(p_nh_state(jg)%diag%exner_old)) CALL printChecksum(TRIM(prefix)//"exner_old: ", &
        & p_nh_state(jg)%diag%exner_old)
        IF(ASSOCIATED(p_nh_state(jg)%diag%exner_dyn_incr)) CALL printChecksum(TRIM(prefix)//"exner_dyn_incr: ", &
        & p_nh_state(jg)%diag%exner_dyn_incr)
        IF(ASSOCIATED(p_nh_state(jg)%diag%temp)) CALL printChecksum(TRIM(prefix)//"temp: ", &
        & p_nh_state(jg)%diag%temp)
        IF(ASSOCIATED(p_nh_state(jg)%diag%tempv)) CALL printChecksum(TRIM(prefix)//"tempv: ", &
        & p_nh_state(jg)%diag%tempv)
        IF(ASSOCIATED(p_nh_state(jg)%diag%temp_ifc)) CALL printChecksum(TRIM(prefix)//"temp_ifc: ", &
        & p_nh_state(jg)%diag%temp_ifc)
        IF(ASSOCIATED(p_nh_state(jg)%diag%pres)) CALL printChecksum(TRIM(prefix)//"pres: ", &
        & p_nh_state(jg)%diag%pres)
        IF(ASSOCIATED(p_nh_state(jg)%diag%pres_ifc)) CALL printChecksum(TRIM(prefix)//"pres_ifc: ", &
        & p_nh_state(jg)%diag%pres_ifc)
        IF(ASSOCIATED(p_nh_state(jg)%diag%pres_sfc)) CALL printChecksum(TRIM(prefix)//"pres_sfc: ", &
        & p_nh_state(jg)%diag%pres_sfc)
        IF(ASSOCIATED(p_nh_state(jg)%diag%pres_sfc_old)) CALL printChecksum(TRIM(prefix)//"pres_sfc_old: ", &
        & p_nh_state(jg)%diag%pres_sfc_old)
        IF(ASSOCIATED(p_nh_state(jg)%diag%pres_msl)) CALL printChecksum(TRIM(prefix)//"pres_msl: ", &
        & p_nh_state(jg)%diag%pres_msl)
        IF(ASSOCIATED(p_nh_state(jg)%diag%dpres_mc)) CALL printChecksum(TRIM(prefix)//"dpres_mc: ", &
        & p_nh_state(jg)%diag%dpres_mc)
        IF(ASSOCIATED(p_nh_state(jg)%diag%omega)) CALL printChecksum(TRIM(prefix)//"omega: ", &
        & p_nh_state(jg)%diag%omega)
        IF(ASSOCIATED(p_nh_state(jg)%diag%hfl_tracer)) CALL printChecksum(TRIM(prefix)//"hfl_tracer: ", &
        & p_nh_state(jg)%diag%hfl_tracer)
        IF(ASSOCIATED(p_nh_state(jg)%diag%vfl_tracer)) CALL printChecksum(TRIM(prefix)//"vfl_tracer: ", &
        & p_nh_state(jg)%diag%vfl_tracer)
        IF(ASSOCIATED(p_nh_state(jg)%diag%div)) CALL printChecksum(TRIM(prefix)//"div: ", &
        & p_nh_state(jg)%diag%div)
        ! For some reason, these provide nondeterministic results.
!       IF(ASSOCIATED(p_nh_state(jg)%diag%div_ic)) CALL printChecksum(TRIM(prefix)//"div_ic: ", &
!       & p_nh_state(jg)%diag%div_ic)
!       IF(ASSOCIATED(p_nh_state(jg)%diag%hdef_ic)) CALL printChecksum(TRIM(prefix)//"hdef_ic: ", &
!       & p_nh_state(jg)%diag%hdef_ic)
!       IF(ASSOCIATED(p_nh_state(jg)%diag%dwdx)) CALL printChecksum(TRIM(prefix)//"dwdx: ", &
!       & p_nh_state(jg)%diag%dwdx)
!       IF(ASSOCIATED(p_nh_state(jg)%diag%dwdy)) CALL printChecksum(TRIM(prefix)//"dwdy: ", &
!       & p_nh_state(jg)%diag%dwdy)
        IF(ASSOCIATED(p_nh_state(jg)%diag%mass_fl_e)) CALL printChecksum(TRIM(prefix)//"mass_fl_e: ", &
        & p_nh_state(jg)%diag%mass_fl_e)
        IF(ASSOCIATED(p_nh_state(jg)%diag%mass_fl_e_sv)) CALL printChecksum(TRIM(prefix)//"mass_fl_e_sv: ", &
        & p_nh_state(jg)%diag%mass_fl_e_sv)
        IF(ASSOCIATED(p_nh_state(jg)%diag%rho_ic)) CALL printChecksum(TRIM(prefix)//"rho_ic: ", &
        & p_nh_state(jg)%diag%rho_ic)
        IF(ASSOCIATED(p_nh_state(jg)%diag%theta_v_ic)) CALL printChecksum(TRIM(prefix)//"theta_v_ic: ", &
        & p_nh_state(jg)%diag%theta_v_ic)
        IF(ASSOCIATED(p_nh_state(jg)%diag%w_concorr_c)) CALL printChecksum(TRIM(prefix)//"w_concorr_c: ", &
        & p_nh_state(jg)%diag%w_concorr_c)
        IF(ASSOCIATED(p_nh_state(jg)%diag%vn_ie)) CALL printChecksum(TRIM(prefix)//"vn_ie: ", &
        & p_nh_state(jg)%diag%vn_ie)
        IF(ASSOCIATED(p_nh_state(jg)%diag%ddt_vn_adv)) CALL printChecksum(TRIM(prefix)//"ddt_vn_adv: ", &
        & p_nh_state(jg)%diag%ddt_vn_adv)
        IF(ASSOCIATED(p_nh_state(jg)%diag%ddt_w_adv)) CALL printChecksum(TRIM(prefix)//"ddt_w_adv: ", &
        & p_nh_state(jg)%diag%ddt_w_adv)
        IF(ASSOCIATED(p_nh_state(jg)%diag%airmass_now)) CALL printChecksum(TRIM(prefix)//"airmass_now: ", &
        & p_nh_state(jg)%diag%airmass_now)
        IF(ASSOCIATED(p_nh_state(jg)%diag%airmass_new)) CALL printChecksum(TRIM(prefix)//"airmass_new: ", &
        & p_nh_state(jg)%diag%airmass_new)
        IF(ASSOCIATED(p_nh_state(jg)%diag%grf_tend_vn)) CALL printChecksum(TRIM(prefix)//"grf_tend_vn: ", &
        & p_nh_state(jg)%diag%grf_tend_vn)
        IF(ASSOCIATED(p_nh_state(jg)%diag%grf_tend_w)) CALL printChecksum(TRIM(prefix)//"grf_tend_w: ", &
        & p_nh_state(jg)%diag%grf_tend_w)
        IF(ASSOCIATED(p_nh_state(jg)%diag%grf_tend_rho)) CALL printChecksum(TRIM(prefix)//"grf_tend_rho: ", &
        & p_nh_state(jg)%diag%grf_tend_rho)
        IF(ASSOCIATED(p_nh_state(jg)%diag%grf_tend_mflx)) CALL printChecksum(TRIM(prefix)//"grf_tend_mflx: ", &
        & p_nh_state(jg)%diag%grf_tend_mflx)
        IF(ASSOCIATED(p_nh_state(jg)%diag%grf_bdy_mflx)) CALL printChecksum(TRIM(prefix)//"grf_bdy_mflx: ", &
        & p_nh_state(jg)%diag%grf_bdy_mflx)
        IF(ASSOCIATED(p_nh_state(jg)%diag%grf_tend_thv)) CALL printChecksum(TRIM(prefix)//"grf_tend_thv: ", &
        & p_nh_state(jg)%diag%grf_tend_thv)
        IF(ASSOCIATED(p_nh_state(jg)%diag%grf_tend_tracer)) CALL printChecksum(TRIM(prefix)//"grf_tend_tracer: ", &
        & p_nh_state(jg)%diag%grf_tend_tracer)
        IF(ASSOCIATED(p_nh_state(jg)%diag%dvn_ie_int)) CALL printChecksum(TRIM(prefix)//"dvn_ie_int: ", &
        & p_nh_state(jg)%diag%dvn_ie_int)
        IF(ASSOCIATED(p_nh_state(jg)%diag%dvn_ie_ubc)) CALL printChecksum(TRIM(prefix)//"dvn_ie_ubc: ", &
        & p_nh_state(jg)%diag%dvn_ie_ubc)
        IF(ASSOCIATED(p_nh_state(jg)%diag%mflx_ic_int)) CALL printChecksum(TRIM(prefix)//"mflx_ic_int: ", &
        & p_nh_state(jg)%diag%mflx_ic_int)
        IF(ASSOCIATED(p_nh_state(jg)%diag%mflx_ic_ubc)) CALL printChecksum(TRIM(prefix)//"mflx_ic_ubc: ", &
        & p_nh_state(jg)%diag%mflx_ic_ubc)
        IF(ASSOCIATED(p_nh_state(jg)%diag%dtheta_v_ic_int)) CALL printChecksum(TRIM(prefix)//"dtheta_v_ic_int: ", &
        & p_nh_state(jg)%diag%dtheta_v_ic_int)
        IF(ASSOCIATED(p_nh_state(jg)%diag%dtheta_v_ic_ubc)) CALL printChecksum(TRIM(prefix)//"dtheta_v_ic_ubc: ", &
        & p_nh_state(jg)%diag%dtheta_v_ic_ubc)
        IF(ASSOCIATED(p_nh_state(jg)%diag%dw_int)) CALL printChecksum(TRIM(prefix)//"dw_int: ", &
        & p_nh_state(jg)%diag%dw_int)
        IF(ASSOCIATED(p_nh_state(jg)%diag%dw_ubc)) CALL printChecksum(TRIM(prefix)//"dw_ubc: ", &
        & p_nh_state(jg)%diag%dw_ubc)
        IF(ASSOCIATED(p_nh_state(jg)%diag%q_int)) CALL printChecksum(TRIM(prefix)//"q_int: ", &
        & p_nh_state(jg)%diag%q_int)
        IF(ASSOCIATED(p_nh_state(jg)%diag%q_ubc)) CALL printChecksum(TRIM(prefix)//"q_ubc: ", &
        & p_nh_state(jg)%diag%q_ubc)
        IF(ASSOCIATED(p_nh_state(jg)%diag%vn_incr)) CALL printChecksum(TRIM(prefix)//"vn_incr: ", &
        & p_nh_state(jg)%diag%vn_incr)
        IF(ASSOCIATED(p_nh_state(jg)%diag%exner_incr)) CALL printChecksum(TRIM(prefix)//"exner_incr: ", &
        & p_nh_state(jg)%diag%exner_incr)
        IF(ASSOCIATED(p_nh_state(jg)%diag%rho_incr)) CALL printChecksum(TRIM(prefix)//"rho_incr: ", &
        & p_nh_state(jg)%diag%rho_incr)
        IF(ASSOCIATED(p_nh_state(jg)%diag%qv_incr)) CALL printChecksum(TRIM(prefix)//"qv_incr: ", &
        & p_nh_state(jg)%diag%qv_incr)
        IF(ASSOCIATED(p_nh_state(jg)%diag%u_avg)) CALL printChecksum(TRIM(prefix)//"u_avg: ", &
        & p_nh_state(jg)%diag%u_avg)
        IF(ASSOCIATED(p_nh_state(jg)%diag%v_avg)) CALL printChecksum(TRIM(prefix)//"v_avg: ", &
        & p_nh_state(jg)%diag%v_avg)
        IF(ASSOCIATED(p_nh_state(jg)%diag%pres_avg)) CALL printChecksum(TRIM(prefix)//"pres_avg: ", &
        & p_nh_state(jg)%diag%pres_avg)
        IF(ASSOCIATED(p_nh_state(jg)%diag%temp_avg)) CALL printChecksum(TRIM(prefix)//"temp_avg: ", &
        & p_nh_state(jg)%diag%temp_avg)
        IF(ASSOCIATED(p_nh_state(jg)%diag%qv_avg)) CALL printChecksum(TRIM(prefix)//"qv_avg: ", &
        & p_nh_state(jg)%diag%qv_avg)
        IF(ASSOCIATED(p_nh_state(jg)%diag%nsteps_avg)) CALL printChecksum(TRIM(prefix)//"nsteps_avg: ", &
        & p_nh_state(jg)%diag%nsteps_avg)
        prefix = "checksum of p_nh_state("//TRIM(int2string(jg))//")%ref%"
        IF(ASSOCIATED(p_nh_state(jg)%ref%vn_ref)) CALL printChecksum(TRIM(prefix)//"vn_ref: ", &
        & p_nh_state(jg)%ref%vn_ref)
        IF(ASSOCIATED(p_nh_state(jg)%ref%w_ref)) CALL printChecksum(TRIM(prefix)//"w_ref: ", &
        & p_nh_state(jg)%ref%w_ref)
        prefix = "checksum of p_nh_state("//TRIM(int2string(jg))//")%metrics%"
        IF(ASSOCIATED(p_nh_state(jg)%metrics%z_ifc)) CALL printChecksum(TRIM(prefix)//"z_ifc: ", &
        & p_nh_state(jg)%metrics%z_ifc)
        IF(ASSOCIATED(p_nh_state(jg)%metrics%z_mc)) CALL printChecksum(TRIM(prefix)//"z_mc: ", &
        & p_nh_state(jg)%metrics%z_mc)
        IF(ASSOCIATED(p_nh_state(jg)%metrics%ddqz_z_full)) CALL printChecksum(TRIM(prefix)//"ddqz_z_full: ", &
        & p_nh_state(jg)%metrics%ddqz_z_full)
        IF(ASSOCIATED(p_nh_state(jg)%metrics%geopot)) CALL printChecksum(TRIM(prefix)//"geopot: ", &
        & p_nh_state(jg)%metrics%geopot)
        IF(ASSOCIATED(p_nh_state(jg)%metrics%geopot_agl)) CALL printChecksum(TRIM(prefix)//"geopot_agl: ", &
        & p_nh_state(jg)%metrics%geopot_agl)
        IF(ASSOCIATED(p_nh_state(jg)%metrics%geopot_agl_ifc)) CALL printChecksum(TRIM(prefix)//"geopot_agl_ifc: ", &
        & p_nh_state(jg)%metrics%geopot_agl_ifc)
        IF(ASSOCIATED(p_nh_state(jg)%metrics%dgeopot_mc)) CALL printChecksum(TRIM(prefix)//"dgeopot_mc: ", &
        & p_nh_state(jg)%metrics%dgeopot_mc)
        IF(ASSOCIATED(p_nh_state(jg)%metrics%rayleigh_w)) CALL printChecksum(TRIM(prefix)//"rayleigh_w: ", &
        & p_nh_state(jg)%metrics%rayleigh_w)
        ! For some reason, this provides nondeterministic results.
!       IF(ASSOCIATED(p_nh_state(jg)%metrics%rayleigh_vn)) CALL printChecksum(TRIM(prefix)//"rayleigh_vn: ", &
!       & p_nh_state(jg)%metrics%rayleigh_vn)
        IF(ASSOCIATED(p_nh_state(jg)%metrics%enhfac_diffu)) CALL printChecksum(TRIM(prefix)//"enhfac_diffu: ", &
        & p_nh_state(jg)%metrics%enhfac_diffu)
        IF(ASSOCIATED(p_nh_state(jg)%metrics%scalfac_dd3d)) CALL printChecksum(TRIM(prefix)//"scalfac_dd3d: ", &
        & p_nh_state(jg)%metrics%scalfac_dd3d)
        IF(ASSOCIATED(p_nh_state(jg)%metrics%vwind_expl_wgt)) CALL printChecksum(TRIM(prefix)//"vwind_expl_wgt: ", &
        & p_nh_state(jg)%metrics%vwind_expl_wgt)
        IF(ASSOCIATED(p_nh_state(jg)%metrics%vwind_impl_wgt)) CALL printChecksum(TRIM(prefix)//"vwind_impl_wgt: ", &
        & p_nh_state(jg)%metrics%vwind_impl_wgt)
        IF(ASSOCIATED(p_nh_state(jg)%metrics%theta_ref_mc)) CALL printChecksum(TRIM(prefix)//"theta_ref_mc: ", &
        & p_nh_state(jg)%metrics%theta_ref_mc)
        IF(ASSOCIATED(p_nh_state(jg)%metrics%theta_ref_me)) CALL printChecksum(TRIM(prefix)//"theta_ref_me: ", &
        & p_nh_state(jg)%metrics%theta_ref_me)
        IF(ASSOCIATED(p_nh_state(jg)%metrics%theta_ref_ic)) CALL printChecksum(TRIM(prefix)//"theta_ref_ic: ", &
        & p_nh_state(jg)%metrics%theta_ref_ic)
        IF(ASSOCIATED(p_nh_state(jg)%metrics%tsfc_ref)) CALL printChecksum(TRIM(prefix)//"tsfc_ref: ", &
        & p_nh_state(jg)%metrics%tsfc_ref)
        IF(ASSOCIATED(p_nh_state(jg)%metrics%exner_ref_mc)) CALL printChecksum(TRIM(prefix)//"exner_ref_mc: ", &
        & p_nh_state(jg)%metrics%exner_ref_mc)
        IF(ASSOCIATED(p_nh_state(jg)%metrics%rho_ref_mc)) CALL printChecksum(TRIM(prefix)//"rho_ref_mc: ", &
        & p_nh_state(jg)%metrics%rho_ref_mc)
        IF(ASSOCIATED(p_nh_state(jg)%metrics%rho_ref_me)) CALL printChecksum(TRIM(prefix)//"rho_ref_me: ", &
        & p_nh_state(jg)%metrics%rho_ref_me)
        IF(ASSOCIATED(p_nh_state(jg)%metrics%zd_intcoef)) CALL printChecksum(TRIM(prefix)//"zd_intcoef: ", &
        & p_nh_state(jg)%metrics%zd_intcoef)
        IF(ASSOCIATED(p_nh_state(jg)%metrics%zd_geofac)) CALL printChecksum(TRIM(prefix)//"zd_geofac: ", &
        & p_nh_state(jg)%metrics%zd_geofac)
        IF(ASSOCIATED(p_nh_state(jg)%metrics%zd_e2cell)) CALL printChecksum(TRIM(prefix)//"zd_e2cell: ", &
        & p_nh_state(jg)%metrics%zd_e2cell)
        IF(ASSOCIATED(p_nh_state(jg)%metrics%zd_diffcoef)) CALL printChecksum(TRIM(prefix)//"zd_diffcoef: ", &
        & p_nh_state(jg)%metrics%zd_diffcoef)
        IF(ASSOCIATED(p_nh_state(jg)%metrics%inv_ddqz_z_half_e)) CALL printChecksum(TRIM(prefix)//"inv_ddqz_z_half_e: ", &
        & p_nh_state(jg)%metrics%inv_ddqz_z_half_e)
        IF(ASSOCIATED(p_nh_state(jg)%metrics%inv_ddqz_z_full_e)) CALL printChecksum(TRIM(prefix)//"inv_ddqz_z_full_e: ", &
        & p_nh_state(jg)%metrics%inv_ddqz_z_full_e)
        IF(ASSOCIATED(p_nh_state(jg)%metrics%inv_ddqz_z_half)) CALL printChecksum(TRIM(prefix)//"inv_ddqz_z_half: ", &
        & p_nh_state(jg)%metrics%inv_ddqz_z_half)
        IF(ASSOCIATED(p_nh_state(jg)%metrics%inv_ddqz_z_half_v)) CALL printChecksum(TRIM(prefix)//"inv_ddqz_z_half_v: ", &
        & p_nh_state(jg)%metrics%inv_ddqz_z_half_v)
        IF(ASSOCIATED(p_nh_state(jg)%metrics%wgtfac_v)) CALL printChecksum(TRIM(prefix)//"wgtfac_v: ", &
        & p_nh_state(jg)%metrics%wgtfac_v)
        IF(ASSOCIATED(p_nh_state(jg)%metrics%mixing_length_sq)) CALL printChecksum(TRIM(prefix)//"mixing_length_sq: ", &
        & p_nh_state(jg)%metrics%mixing_length_sq)
        IF(ASSOCIATED(p_nh_state(jg)%metrics%rho_ref_corr)) CALL printChecksum(TRIM(prefix)//"rho_ref_corr: ", &
        & p_nh_state(jg)%metrics%rho_ref_corr)
        IF(ASSOCIATED(p_nh_state(jg)%metrics%fbk_dom_volume)) CALL printChecksum(TRIM(prefix)//"fbk_dom_volume: ", &
        & p_nh_state(jg)%metrics%fbk_dom_volume)
        IF(ASSOCIATED(p_nh_state(jg)%metrics%ddxn_z_full)) CALL printChecksum(TRIM(prefix)//"ddxn_z_full: ", &
        & p_nh_state(jg)%metrics%ddxn_z_full)
        IF(ASSOCIATED(p_nh_state(jg)%metrics%ddxt_z_full)) CALL printChecksum(TRIM(prefix)//"ddxt_z_full: ", &
        & p_nh_state(jg)%metrics%ddxt_z_full)
        IF(ASSOCIATED(p_nh_state(jg)%metrics%ddqz_z_full_e)) CALL printChecksum(TRIM(prefix)//"ddqz_z_full_e: ", &
        & p_nh_state(jg)%metrics%ddqz_z_full_e)
        IF(ASSOCIATED(p_nh_state(jg)%metrics%ddqz_z_half)) CALL printChecksum(TRIM(prefix)//"ddqz_z_half: ", &
        & p_nh_state(jg)%metrics%ddqz_z_half)
        IF(ASSOCIATED(p_nh_state(jg)%metrics%inv_ddqz_z_full)) CALL printChecksum(TRIM(prefix)//"inv_ddqz_z_full: ", &
        & p_nh_state(jg)%metrics%inv_ddqz_z_full)
        IF(ASSOCIATED(p_nh_state(jg)%metrics%wgtfac_c)) CALL printChecksum(TRIM(prefix)//"wgtfac_c: ", &
        & p_nh_state(jg)%metrics%wgtfac_c)
        IF(ASSOCIATED(p_nh_state(jg)%metrics%wgtfac_e)) CALL printChecksum(TRIM(prefix)//"wgtfac_e: ", &
        & p_nh_state(jg)%metrics%wgtfac_e)
        IF(ASSOCIATED(p_nh_state(jg)%metrics%wgtfacq_c)) CALL printChecksum(TRIM(prefix)//"wgtfacq_c: ", &
        & p_nh_state(jg)%metrics%wgtfacq_c)
        IF(ASSOCIATED(p_nh_state(jg)%metrics%wgtfacq_e)) CALL printChecksum(TRIM(prefix)//"wgtfacq_e: ", &
        & p_nh_state(jg)%metrics%wgtfacq_e)
        IF(ASSOCIATED(p_nh_state(jg)%metrics%wgtfacq1_c)) CALL printChecksum(TRIM(prefix)//"wgtfacq1_c: ", &
        & p_nh_state(jg)%metrics%wgtfacq1_c)
        IF(ASSOCIATED(p_nh_state(jg)%metrics%wgtfacq1_e)) CALL printChecksum(TRIM(prefix)//"wgtfacq1_e: ", &
        & p_nh_state(jg)%metrics%wgtfacq1_e)
        IF(ASSOCIATED(p_nh_state(jg)%metrics%coeff_gradekin)) CALL printChecksum(TRIM(prefix)//"coeff_gradekin: ", &
        & p_nh_state(jg)%metrics%coeff_gradekin)
        IF(ASSOCIATED(p_nh_state(jg)%metrics%coeff1_dwdz)) CALL printChecksum(TRIM(prefix)//"coeff1_dwdz: ", &
        & p_nh_state(jg)%metrics%coeff1_dwdz)
        IF(ASSOCIATED(p_nh_state(jg)%metrics%coeff2_dwdz)) CALL printChecksum(TRIM(prefix)//"coeff2_dwdz: ", &
        & p_nh_state(jg)%metrics%coeff2_dwdz)
        IF(ASSOCIATED(p_nh_state(jg)%metrics%zdiff_gradp)) CALL printChecksum(TRIM(prefix)//"zdiff_gradp: ", &
        & p_nh_state(jg)%metrics%zdiff_gradp)
        IF(ASSOCIATED(p_nh_state(jg)%metrics%coeff_gradp)) CALL printChecksum(TRIM(prefix)//"coeff_gradp: ", &
        & p_nh_state(jg)%metrics%coeff_gradp)
        IF(ASSOCIATED(p_nh_state(jg)%metrics%exner_exfac)) CALL printChecksum(TRIM(prefix)//"exner_exfac: ", &
        & p_nh_state(jg)%metrics%exner_exfac)
        IF(ASSOCIATED(p_nh_state(jg)%metrics%d_exner_dz_ref_ic)) CALL printChecksum(TRIM(prefix)//"d_exner_dz_ref_ic: ", &
        & p_nh_state(jg)%metrics%d_exner_dz_ref_ic)
        IF(ASSOCIATED(p_nh_state(jg)%metrics%d2dexdz2_fac1_mc)) CALL printChecksum(TRIM(prefix)//"d2dexdz2_fac1_mc: ", &
        & p_nh_state(jg)%metrics%d2dexdz2_fac1_mc)
        IF(ASSOCIATED(p_nh_state(jg)%metrics%d2dexdz2_fac2_mc)) CALL printChecksum(TRIM(prefix)//"d2dexdz2_fac2_mc: ", &
        & p_nh_state(jg)%metrics%d2dexdz2_fac2_mc)
        IF(ASSOCIATED(p_nh_state(jg)%metrics%pg_exdist)) CALL printChecksum(TRIM(prefix)//"pg_exdist: ", &
        & p_nh_state(jg)%metrics%pg_exdist)
        IF(ASSOCIATED(p_nh_state(jg)%metrics%vertidx_gradp)) CALL printChecksum(TRIM(prefix)//"vertidx_gradp: ", &
        & p_nh_state(jg)%metrics%vertidx_gradp)
        IF(ASSOCIATED(p_nh_state(jg)%metrics%zd_indlist)) CALL printChecksum(TRIM(prefix)//"zd_indlist: ", &
        & p_nh_state(jg)%metrics%zd_indlist)
        IF(ASSOCIATED(p_nh_state(jg)%metrics%zd_blklist)) CALL printChecksum(TRIM(prefix)//"zd_blklist: ", &
        & p_nh_state(jg)%metrics%zd_blklist)
        IF(ASSOCIATED(p_nh_state(jg)%metrics%zd_edgeidx)) CALL printChecksum(TRIM(prefix)//"zd_edgeidx: ", &
        & p_nh_state(jg)%metrics%zd_edgeidx)
        IF(ASSOCIATED(p_nh_state(jg)%metrics%zd_edgeblk)) CALL printChecksum(TRIM(prefix)//"zd_edgeblk: ", &
        & p_nh_state(jg)%metrics%zd_edgeblk)
        IF(ASSOCIATED(p_nh_state(jg)%metrics%zd_vertidx)) CALL printChecksum(TRIM(prefix)//"zd_vertidx: ", &
        & p_nh_state(jg)%metrics%zd_vertidx)
        IF(ASSOCIATED(p_nh_state(jg)%metrics%pg_edgeidx)) CALL printChecksum(TRIM(prefix)//"pg_edgeidx: ", &
        & p_nh_state(jg)%metrics%pg_edgeidx)
        IF(ASSOCIATED(p_nh_state(jg)%metrics%pg_edgeblk)) CALL printChecksum(TRIM(prefix)//"pg_edgeblk: ", &
        & p_nh_state(jg)%metrics%pg_edgeblk)
        IF(ASSOCIATED(p_nh_state(jg)%metrics%pg_vertidx)) CALL printChecksum(TRIM(prefix)//"pg_vertidx: ", &
        & p_nh_state(jg)%metrics%pg_vertidx)
        IF(ASSOCIATED(p_nh_state(jg)%metrics%nudge_c_idx)) CALL printChecksum(TRIM(prefix)//"nudge_c_idx: ", &
        & p_nh_state(jg)%metrics%nudge_c_idx)
        IF(ASSOCIATED(p_nh_state(jg)%metrics%nudge_e_idx)) CALL printChecksum(TRIM(prefix)//"nudge_e_idx: ", &
        & p_nh_state(jg)%metrics%nudge_e_idx)
        IF(ASSOCIATED(p_nh_state(jg)%metrics%nudge_c_blk)) CALL printChecksum(TRIM(prefix)//"nudge_c_blk: ", &
        & p_nh_state(jg)%metrics%nudge_c_blk)
        IF(ASSOCIATED(p_nh_state(jg)%metrics%nudge_e_blk)) CALL printChecksum(TRIM(prefix)//"nudge_e_blk: ", &
        & p_nh_state(jg)%metrics%nudge_e_blk)
        IF(ASSOCIATED(p_nh_state(jg)%metrics%bdy_halo_c_idx)) CALL printChecksum(TRIM(prefix)//"bdy_halo_c_idx: ", &
        & p_nh_state(jg)%metrics%bdy_halo_c_idx)
        IF(ASSOCIATED(p_nh_state(jg)%metrics%bdy_halo_c_blk)) CALL printChecksum(TRIM(prefix)//"bdy_halo_c_blk: ", &
        & p_nh_state(jg)%metrics%bdy_halo_c_blk)
        IF(ASSOCIATED(p_nh_state(jg)%metrics%ovlp_halo_c_dim)) CALL printChecksum(TRIM(prefix)//"ovlp_halo_c_dim: ", &
        & p_nh_state(jg)%metrics%ovlp_halo_c_dim)
        IF(ASSOCIATED(p_nh_state(jg)%metrics%ovlp_halo_c_idx)) CALL printChecksum(TRIM(prefix)//"ovlp_halo_c_idx: ", &
        & p_nh_state(jg)%metrics%ovlp_halo_c_idx)
        IF(ASSOCIATED(p_nh_state(jg)%metrics%ovlp_halo_c_blk)) CALL printChecksum(TRIM(prefix)//"ovlp_halo_c_blk: ", &
        & p_nh_state(jg)%metrics%ovlp_halo_c_blk)
        IF(ASSOCIATED(p_nh_state(jg)%metrics%bdy_mflx_e_idx)) CALL printChecksum(TRIM(prefix)//"bdy_mflx_e_idx: ", &
        & p_nh_state(jg)%metrics%bdy_mflx_e_idx)
        IF(ASSOCIATED(p_nh_state(jg)%metrics%bdy_mflx_e_blk)) CALL printChecksum(TRIM(prefix)//"bdy_mflx_e_blk: ", &
        & p_nh_state(jg)%metrics%bdy_mflx_e_blk)

        IF(PRESENT(p_lnd_state)) THEN
            IF(ALLOCATED(p_lnd_state(jg)%prog_lnd)) THEN
                DO i = 1, SIZE(p_lnd_state(jg)%prog_lnd(:), 1)
                    prefix = "checksum of p_lnd_state("//TRIM(int2string(jg))//")%prog_lnd("//TRIM(int2string(i))//")%"
                    IF(ASSOCIATED(p_lnd_state(jg)%prog_lnd(i)%t_s_t)) CALL printChecksum(TRIM(prefix)//"t_s_t: ", &
                    & p_lnd_state(jg)%prog_lnd(i)%t_s_t)
                    IF(ASSOCIATED(p_lnd_state(jg)%prog_lnd(i)%t_g)) CALL printChecksum(TRIM(prefix)//"t_g: ", &
                    & p_lnd_state(jg)%prog_lnd(i)%t_g)
                    IF(ASSOCIATED(p_lnd_state(jg)%prog_lnd(i)%t_g_t)) CALL printChecksum(TRIM(prefix)//"t_g_t: ", &
                    & p_lnd_state(jg)%prog_lnd(i)%t_g_t)
                    IF(ASSOCIATED(p_lnd_state(jg)%prog_lnd(i)%w_i_t)) CALL printChecksum(TRIM(prefix)//"w_i_t: ", &
                    & p_lnd_state(jg)%prog_lnd(i)%w_i_t)
                    IF(ASSOCIATED(p_lnd_state(jg)%prog_lnd(i)%w_p_t)) CALL printChecksum(TRIM(prefix)//"w_p_t: ", &
                    & p_lnd_state(jg)%prog_lnd(i)%w_p_t)
                    IF(ASSOCIATED(p_lnd_state(jg)%prog_lnd(i)%w_s_t)) CALL printChecksum(TRIM(prefix)//"w_s_t: ", &
                    & p_lnd_state(jg)%prog_lnd(i)%w_s_t)
                    IF(ASSOCIATED(p_lnd_state(jg)%prog_lnd(i)%t_so_t)) CALL printChecksum(TRIM(prefix)//"t_so_t: ", &
                    & p_lnd_state(jg)%prog_lnd(i)%t_so_t)
                    IF(ASSOCIATED(p_lnd_state(jg)%prog_lnd(i)%w_so_t)) CALL printChecksum(TRIM(prefix)//"w_so_t: ", &
                    & p_lnd_state(jg)%prog_lnd(i)%w_so_t)
                    IF(ASSOCIATED(p_lnd_state(jg)%prog_lnd(i)%w_so_ice_t)) CALL printChecksum(TRIM(prefix)//"w_so_ice_t: ", &
                    & p_lnd_state(jg)%prog_lnd(i)%w_so_ice_t)
                    IF(ASSOCIATED(p_lnd_state(jg)%prog_lnd(i)%t_snow_t)) CALL printChecksum(TRIM(prefix)//"t_snow_t: ", &
                    & p_lnd_state(jg)%prog_lnd(i)%t_snow_t)
                    IF(ASSOCIATED(p_lnd_state(jg)%prog_lnd(i)%w_snow_t)) CALL printChecksum(TRIM(prefix)//"w_snow_t: ", &
                    & p_lnd_state(jg)%prog_lnd(i)%w_snow_t)
                    IF(ASSOCIATED(p_lnd_state(jg)%prog_lnd(i)%rho_snow_t)) CALL printChecksum(TRIM(prefix)//"rho_snow_t: ", &
                    & p_lnd_state(jg)%prog_lnd(i)%rho_snow_t)
                    IF(ASSOCIATED(p_lnd_state(jg)%prog_lnd(i)%t_snow_mult_t)) CALL printChecksum(TRIM(prefix)//"t_snow_mult_t: ", &
                    & p_lnd_state(jg)%prog_lnd(i)%t_snow_mult_t)
                    IF(ASSOCIATED(p_lnd_state(jg)%prog_lnd(i)%wtot_snow_t)) CALL printChecksum(TRIM(prefix)//"wtot_snow_t: ", &
                    & p_lnd_state(jg)%prog_lnd(i)%wtot_snow_t)
                    IF(ASSOCIATED(p_lnd_state(jg)%prog_lnd(i)%wliq_snow_t)) CALL printChecksum(TRIM(prefix)//"wliq_snow_t: ", &
                    & p_lnd_state(jg)%prog_lnd(i)%wliq_snow_t)
                    IF(ASSOCIATED(p_lnd_state(jg)%prog_lnd(i)%rho_snow_mult_t)) &
                    & CALL printChecksum(TRIM(prefix)//"rho_snow_mult_t: ", p_lnd_state(jg)%prog_lnd(i)%rho_snow_mult_t)
                    IF(ASSOCIATED(p_lnd_state(jg)%prog_lnd(i)%dzh_snow_t)) CALL printChecksum(TRIM(prefix)//"dzh_snow_t: ", &
                    & p_lnd_state(jg)%prog_lnd(i)%dzh_snow_t)
                    !Can't checksum the t_ptr_2d3d fields because they
                    !generally have ONLY one of the two pointers
                    !initialized. Thus, checking the association
                    !status of the pointers would RESULT IN undefined
                    !behavior.
                END DO
            END IF
            IF(ALLOCATED(p_lnd_state(jg)%prog_wtr)) THEN
                DO i = 1, SIZE(p_lnd_state(jg)%prog_wtr(:), 1)
                    prefix = "checksum of p_lnd_state("//TRIM(int2string(jg))//")%prog_wtr("//TRIM(int2string(i))//")%"
                    ! For some reason, these checksums explode with floating point exception.
!                   IF(ASSOCIATED(p_lnd_state(jg)%prog_wtr(i)%t_ice)) CALL printChecksum(TRIM(prefix)//"t_ice: ", &
!                   & p_lnd_state(jg)%prog_wtr(i)%t_ice)
!                   IF(ASSOCIATED(p_lnd_state(jg)%prog_wtr(i)%h_ice)) CALL printChecksum(TRIM(prefix)//"h_ice: ", &
!                   & p_lnd_state(jg)%prog_wtr(i)%h_ice)
!                   IF(ASSOCIATED(p_lnd_state(jg)%prog_wtr(i)%t_snow_si)) CALL printChecksum(TRIM(prefix)//"t_snow_si: ", &
!                   & p_lnd_state(jg)%prog_wtr(i)%t_snow_si)
!                   IF(ASSOCIATED(p_lnd_state(jg)%prog_wtr(i)%h_snow_si)) CALL printChecksum(TRIM(prefix)//"h_snow_si: ", &
!                   & p_lnd_state(jg)%prog_wtr(i)%h_snow_si)
!                   IF(ASSOCIATED(p_lnd_state(jg)%prog_wtr(i)%t_snow_lk)) CALL printChecksum(TRIM(prefix)//"t_snow_lk: ", &
!                   & p_lnd_state(jg)%prog_wtr(i)%t_snow_lk)
!                   IF(ASSOCIATED(p_lnd_state(jg)%prog_wtr(i)%h_snow_lk)) CALL printChecksum(TRIM(prefix)//"h_snow_lk: ", &
!                   & p_lnd_state(jg)%prog_wtr(i)%h_snow_lk)
!                   IF(ASSOCIATED(p_lnd_state(jg)%prog_wtr(i)%t_mnw_lk)) CALL printChecksum(TRIM(prefix)//"t_mnw_lk: ", &
!                   & p_lnd_state(jg)%prog_wtr(i)%t_mnw_lk)
!                   IF(ASSOCIATED(p_lnd_state(jg)%prog_wtr(i)%t_wml_lk)) CALL printChecksum(TRIM(prefix)//"t_wml_lk: ", &
!                   & p_lnd_state(jg)%prog_wtr(i)%t_wml_lk)
!                   IF(ASSOCIATED(p_lnd_state(jg)%prog_wtr(i)%h_ml_lk)) CALL printChecksum(TRIM(prefix)//"h_ml_lk: ", &
!                   & p_lnd_state(jg)%prog_wtr(i)%h_ml_lk)
!                   IF(ASSOCIATED(p_lnd_state(jg)%prog_wtr(i)%t_bot_lk)) CALL printChecksum(TRIM(prefix)//"t_bot_lk: ", &
!                   & p_lnd_state(jg)%prog_wtr(i)%t_bot_lk)
!                   IF(ASSOCIATED(p_lnd_state(jg)%prog_wtr(i)%c_t_lk)) CALL printChecksum(TRIM(prefix)//"c_t_lk: ", &
!                   & p_lnd_state(jg)%prog_wtr(i)%c_t_lk)
!                   IF(ASSOCIATED(p_lnd_state(jg)%prog_wtr(i)%t_b1_lk)) CALL printChecksum(TRIM(prefix)//"t_b1_lk: ", &
!                   & p_lnd_state(jg)%prog_wtr(i)%t_b1_lk)
!                   IF(ASSOCIATED(p_lnd_state(jg)%prog_wtr(i)%h_b1_lk)) CALL printChecksum(TRIM(prefix)//"h_b1_lk: ", &
!                   & p_lnd_state(jg)%prog_wtr(i)%h_b1_lk)
                END DO
            END IF
            prefix = "checksum of p_lnd_state("//TRIM(int2string(jg))//")%diag_lnd%"
            IF(ASSOCIATED(p_lnd_state(jg)%diag_lnd%qv_s)) CALL printChecksum(TRIM(prefix)//"qv_s: ", &
            & p_lnd_state(jg)%diag_lnd%qv_s)
            IF(ASSOCIATED(p_lnd_state(jg)%diag_lnd%t_s)) CALL printChecksum(TRIM(prefix)//"t_s: ", &
            & p_lnd_state(jg)%diag_lnd%t_s)
            IF(ASSOCIATED(p_lnd_state(jg)%diag_lnd%t_seasfc)) CALL printChecksum(TRIM(prefix)//"t_seasfc: ", &
            & p_lnd_state(jg)%diag_lnd%t_seasfc)
            IF(ASSOCIATED(p_lnd_state(jg)%diag_lnd%w_i)) CALL printChecksum(TRIM(prefix)//"w_i: ", &
            & p_lnd_state(jg)%diag_lnd%w_i)
            IF(ASSOCIATED(p_lnd_state(jg)%diag_lnd%w_p)) CALL printChecksum(TRIM(prefix)//"w_p: ", &
            & p_lnd_state(jg)%diag_lnd%w_p)
            IF(ASSOCIATED(p_lnd_state(jg)%diag_lnd%w_s)) CALL printChecksum(TRIM(prefix)//"w_s: ", &
            & p_lnd_state(jg)%diag_lnd%w_s)
            IF(ASSOCIATED(p_lnd_state(jg)%diag_lnd%t_so)) CALL printChecksum(TRIM(prefix)//"t_so: ", &
            & p_lnd_state(jg)%diag_lnd%t_so)
            IF(ASSOCIATED(p_lnd_state(jg)%diag_lnd%w_so)) CALL printChecksum(TRIM(prefix)//"w_so: ", &
            & p_lnd_state(jg)%diag_lnd%w_so)
            IF(ASSOCIATED(p_lnd_state(jg)%diag_lnd%w_so_ice)) CALL printChecksum(TRIM(prefix)//"w_so_ice: ", &
            & p_lnd_state(jg)%diag_lnd%w_so_ice)
            IF(ASSOCIATED(p_lnd_state(jg)%diag_lnd%runoff_s)) CALL printChecksum(TRIM(prefix)//"runoff_s: ", &
            & p_lnd_state(jg)%diag_lnd%runoff_s)
            IF(ASSOCIATED(p_lnd_state(jg)%diag_lnd%runoff_g)) CALL printChecksum(TRIM(prefix)//"runoff_g: ", &
            & p_lnd_state(jg)%diag_lnd%runoff_g)
            IF(ASSOCIATED(p_lnd_state(jg)%diag_lnd%fr_seaice)) CALL printChecksum(TRIM(prefix)//"fr_seaice: ", &
            & p_lnd_state(jg)%diag_lnd%fr_seaice)
            IF(ASSOCIATED(p_lnd_state(jg)%diag_lnd%qv_s_t)) CALL printChecksum(TRIM(prefix)//"qv_s_t: ", &
            & p_lnd_state(jg)%diag_lnd%qv_s_t)
            IF(ASSOCIATED(p_lnd_state(jg)%diag_lnd%runoff_s_t)) CALL printChecksum(TRIM(prefix)//"runoff_s_t: ", &
            & p_lnd_state(jg)%diag_lnd%runoff_s_t)
            IF(ASSOCIATED(p_lnd_state(jg)%diag_lnd%runoff_g_t)) CALL printChecksum(TRIM(prefix)//"runoff_g_t: ", &
            & p_lnd_state(jg)%diag_lnd%runoff_g_t)
            IF(ASSOCIATED(p_lnd_state(jg)%diag_lnd%rstom)) CALL printChecksum(TRIM(prefix)//"rstom: ", &
            & p_lnd_state(jg)%diag_lnd%rstom)
            IF(ASSOCIATED(p_lnd_state(jg)%diag_lnd%rstom_t)) CALL printChecksum(TRIM(prefix)//"rstom_t: ", &
            & p_lnd_state(jg)%diag_lnd%rstom_t)
            IF(ASSOCIATED(p_lnd_state(jg)%diag_lnd%t_snow)) CALL printChecksum(TRIM(prefix)//"t_snow: ", &
            & p_lnd_state(jg)%diag_lnd%t_snow)
            IF(ASSOCIATED(p_lnd_state(jg)%diag_lnd%rho_snow)) CALL printChecksum(TRIM(prefix)//"rho_snow: ", &
            & p_lnd_state(jg)%diag_lnd%rho_snow)
            IF(ASSOCIATED(p_lnd_state(jg)%diag_lnd%w_snow)) CALL printChecksum(TRIM(prefix)//"w_snow: ", &
            & p_lnd_state(jg)%diag_lnd%w_snow)
            IF(ASSOCIATED(p_lnd_state(jg)%diag_lnd%h_snow)) CALL printChecksum(TRIM(prefix)//"h_snow: ", &
            & p_lnd_state(jg)%diag_lnd%h_snow)
            IF(ASSOCIATED(p_lnd_state(jg)%diag_lnd%h_snow_t)) CALL printChecksum(TRIM(prefix)//"h_snow_t: ", &
            & p_lnd_state(jg)%diag_lnd%h_snow_t)
            IF(ASSOCIATED(p_lnd_state(jg)%diag_lnd%freshsnow)) CALL printChecksum(TRIM(prefix)//"freshsnow: ", &
            & p_lnd_state(jg)%diag_lnd%freshsnow)
            IF(ASSOCIATED(p_lnd_state(jg)%diag_lnd%freshsnow_t)) CALL printChecksum(TRIM(prefix)//"freshsnow_t: ", &
            & p_lnd_state(jg)%diag_lnd%freshsnow_t)
            IF(ASSOCIATED(p_lnd_state(jg)%diag_lnd%snowfrac)) CALL printChecksum(TRIM(prefix)//"snowfrac: ", &
            & p_lnd_state(jg)%diag_lnd%snowfrac)
            IF(ASSOCIATED(p_lnd_state(jg)%diag_lnd%snowfrac_t)) CALL printChecksum(TRIM(prefix)//"snowfrac_t: ", &
            & p_lnd_state(jg)%diag_lnd%snowfrac_t)
            IF(ASSOCIATED(p_lnd_state(jg)%diag_lnd%snowfrac_lc_t)) CALL printChecksum(TRIM(prefix)//"snowfrac_lc_t: ", &
            & p_lnd_state(jg)%diag_lnd%snowfrac_lc_t)
            IF(ASSOCIATED(p_lnd_state(jg)%diag_lnd%t_snow_mult)) CALL printChecksum(TRIM(prefix)//"t_snow_mult: ", &
            & p_lnd_state(jg)%diag_lnd%t_snow_mult)
            IF(ASSOCIATED(p_lnd_state(jg)%diag_lnd%rho_snow_mult)) CALL printChecksum(TRIM(prefix)//"rho_snow_mult: ", &
            & p_lnd_state(jg)%diag_lnd%rho_snow_mult)
            IF(ASSOCIATED(p_lnd_state(jg)%diag_lnd%wliq_snow)) CALL printChecksum(TRIM(prefix)//"wliq_snow: ", &
            & p_lnd_state(jg)%diag_lnd%wliq_snow)
            IF(ASSOCIATED(p_lnd_state(jg)%diag_lnd%wtot_snow)) CALL printChecksum(TRIM(prefix)//"wtot_snow: ", &
            & p_lnd_state(jg)%diag_lnd%wtot_snow)
            IF(ASSOCIATED(p_lnd_state(jg)%diag_lnd%dzh_snow)) CALL printChecksum(TRIM(prefix)//"dzh_snow: ", &
            & p_lnd_state(jg)%diag_lnd%dzh_snow)
            !Can't checksum the t_ptr_2d3d fields because they
            !generally have ONLY one of the two pointers
            !initialized. Thus, checking the association status of the
            !pointers would RESULT IN undefined behavior.
        END IF
    END DO
  END SUBROUTINE printChecksums

  !-------------
  !>
  !! SUBROUTINE process_dwdana_atm
  !! Initialization routine of icon:
  !! - Reads DWD first guess and analysis (atmosphere only).
  !! - First guess is converted to T, p, qx, u, v in order to compute DA
  !!   increments. These increments are then used to compute the analysis
  !!   fields in terms of the NH set of prognostic variables
  !!   (i.e. vn, rho, exner, theta_v )
  !!
  !! @par Revision History
  !! Initial version by Daniel Reinert, DWD(2012-12-20)
  !!
  !!
  SUBROUTINE process_dwdana_atm (p_patch, p_nh_state, p_int_state, p_grf_state)

    TYPE(t_patch),          INTENT(IN)    :: p_patch(:)
    TYPE(t_nh_state),       INTENT(INOUT) :: p_nh_state(:)
    TYPE(t_int_state),      INTENT(IN)    :: p_int_state(:)
    TYPE(t_gridref_state),  INTENT(IN)    :: p_grf_state(:)

!-------------------------------------------------------------------------

    IF (init_mode == MODE_ICONVREMAP) THEN

      ! read DWD first guess for atmosphere and store to initicon input state variables
      ! (input data are allowed to have a different number of model levels than the current model grid)
      CALL read_dwdfg_atm_ii (p_patch, initicon, fileID_fg, filetype_fg, dwdfg_file)

      ! Perform vertical interpolation from input ICON grid to output ICON grid
      !
      CALL vert_interp_atm(p_patch, p_nh_state, p_int_state, p_grf_state, nlevatm_in, initicon, &
                           opt_convert_omega2w=.FALSE.)

      ! Finally copy the results to the prognostic model variables
      !
      CALL copy_initicon2prog_atm(p_patch, initicon, p_nh_state)

    ELSE

      ! read DWD first guess for atmosphere
      CALL read_dwdfg_atm (p_patch, p_nh_state, initicon, fileID_fg, filetype_fg, dwdfg_file)

      IF(lread_ana) &   ! read DWD analysis from DA for atmosphere
        CALL read_dwdana_atm(p_patch, p_nh_state, initicon, fileID_ana, filetype_ana, dwdana_file)

      ! merge first guess with DA analysis and
      ! convert variables to the NH set of prognostic variables
      CALL create_dwdana_atm(p_patch, p_nh_state, p_int_state)

    ENDIF

  END SUBROUTINE process_dwdana_atm



  !-------------
  !>
  !! SUBROUTINE process_dwdanainc_atm
  !! Initialization routine of icon:
  !! - Reads DWD first guess for t=T-dt_ass/2 (atmosphere only).
  !! - Reads analysis incerements for t=T (atmosphere only) in terms of
  !!   \Delta T, \Delta u, \Delta v, \Delta p, \Delta qx
  !! - Compute analysis increments in terms of the NH set of prognostic
  !!   variables
  !!
  !! @par Revision History
  !! Initial version by Daniel Reinert, DWD(2014-01-28)
  !!
  !!
  SUBROUTINE process_dwdanainc_atm (p_patch, p_nh_state, p_int_state, p_grf_state)

    TYPE(t_patch),          INTENT(IN)    :: p_patch(:)
    TYPE(t_nh_state),       INTENT(INOUT) :: p_nh_state(:)
    TYPE(t_int_state),      INTENT(IN)    :: p_int_state(:)
    TYPE(t_gridref_state),  INTENT(IN)    :: p_grf_state(:)

!-------------------------------------------------------------------------


    ! read DWD first guess and analysis from DA for atmosphere
    !
    CALL read_dwdfg_atm (p_patch, p_nh_state, initicon, fileID_fg, filetype_fg, dwdfg_file)

    IF (lvert_remap_fg) THEN ! apply vertical remapping of FG input (requires that the number of model levels
                             ! does not change; otherwise, init_mode = 7 must be used based on a full analysis)

      CALL copy_fg2initicon(p_patch, initicon, p_nh_state)

      CALL vert_interp_atm(p_patch, p_nh_state, p_int_state, p_grf_state, p_patch(:)%nlev, initicon, &
                           opt_convert_omega2w=.FALSE.)

      CALL copy_initicon2prog_atm(p_patch, initicon, p_nh_state)
    ENDIF

    IF(lread_ana) &
     CALL read_dwdana_atm(p_patch, p_nh_state, initicon, fileID_ana, filetype_ana, dwdana_file)


    ! Compute DA increments in terms of the NH set
    ! of prognostic variables
    CALL create_dwdanainc_atm(p_patch, p_nh_state, p_int_state)

  END SUBROUTINE process_dwdanainc_atm



  !-------------
  !>
  !! SUBROUTINE process_dwdana_sfc
  !! Initialization routine of icon:
  !! - Reads DWD first guess (land/surface only). Data are directly
  !!   written to the prognostic model variables
  !! - reads DWD analysis (land/surface only). Data are written
  !!   to intermediate initicon variables
  !! - first guess and increments are added and resulting fields are
  !!   converted to the NH set of prognostic variables
  !!
  !! @par Revision History
  !! Initial version by Daniel Reinert, DWD(2012-12-20)
  !!
  !!
  SUBROUTINE process_dwdana_sfc (p_patch, prm_diag, p_lnd_state, ext_data)

    TYPE(t_patch),          INTENT(IN)    :: p_patch(:)
    TYPE(t_nwp_phy_diag),   INTENT(INOUT) :: prm_diag(:)
    TYPE(t_lnd_state),      INTENT(INOUT) :: p_lnd_state(:)
    TYPE(t_external_data),  INTENT(INOUT) :: ext_data(:)


!!$    CHARACTER(len=MAX_CHAR_LENGTH), PARAMETER :: &
!!$      routine = modname//':process_dwdana_sfc'

!-------------------------------------------------------------------------


    ! read DWD first guess and analysis for surface/land
    !
    CALL read_dwdfg_sfc (p_patch, prm_diag, p_lnd_state, initicon, fileID_fg, filetype_fg, dwdfg_file)

    IF(lread_ana) &
     CALL read_dwdana_sfc(p_patch, p_lnd_state, initicon, fileID_ana, filetype_ana, dwdana_file)

    ! get SST from first soil level t_so (for sea and lake points)
    ! perform consistency checks
    CALL create_dwdana_sfc(p_patch, p_lnd_state, ext_data)

  END SUBROUTINE process_dwdana_sfc



  !-------------
  !>
  !! SUBROUTINE process_dwdanainc_sfc
  !! Initialization routine of icon:
  !! - Reads DWD first guess (land/surface only). Data are directly
  !!   written to the prognostic model variables
  !! - reads DWD analysis fields and analysis increments (land/surface only).
  !!   Increments are written to intermediate initicon variables and
  !!   lateron (create_iau_sfc) added in one go.
  !!
  !! @par Revision History
  !! Initial version by Daniel Reinert, DWD(2014-07-18)
  !!
  !!
  SUBROUTINE process_dwdanainc_sfc (p_patch, p_nh_state, prm_diag, p_lnd_state, ext_data)

    TYPE(t_patch),          INTENT(IN)    :: p_patch(:)
    TYPE(t_nh_state),       INTENT(IN)    :: p_nh_state(:)
    TYPE(t_nwp_phy_diag),   INTENT(INOUT) :: prm_diag(:)
    TYPE(t_lnd_state),      INTENT(INOUT) :: p_lnd_state(:)
    TYPE(t_external_data),  INTENT(INOUT) :: ext_data(:)



!-------------------------------------------------------------------------


    ! read DWD first guess and analysis for surface/land
    !
    CALL read_dwdfg_sfc (p_patch, prm_diag, p_lnd_state, initicon, fileID_fg, filetype_fg, dwdfg_file)

    ! In case of tile coldstart, fill sub-grid scale land and water points with reasonable data
    ! from neighboring grid points where possible;
    ! In case of snowtile warmstart, the index lists for snow-covered / snow-free points need to be initialized
    IF (ntiles_total > 1 .AND. ltile_init) THEN
      CALL fill_tile_points(p_patch, p_lnd_state, ext_data, process_ana_vars=.FALSE.)
    ELSE IF (ntiles_total > 1 .AND. lsnowtile .AND. .NOT. ltile_coldstart) THEN
      CALL init_snowtiles(p_patch, p_lnd_state, ext_data)
    ENDIF

    IF(lread_ana) &
      CALL read_dwdana_sfc(p_patch, p_lnd_state, initicon, fileID_ana, filetype_ana, dwdana_file)


    ! Add increments to time-shifted first guess in one go.
    CALL create_iau_sfc (p_patch, p_nh_state, p_lnd_state, ext_data)

    ! get SST from first soil level t_so (for sea and lake points)
    ! perform consistency checks
    CALL create_dwdana_sfc(p_patch, p_lnd_state, ext_data)

    ! Call neighbor-filling routine for a second time in order to ensure that fr_seaice is filled
    ! with meaningful data near coastlines if this field is read from the analysis
    IF (ntiles_total > 1) THEN
      CALL fill_tile_points(p_patch, p_lnd_state, ext_data, process_ana_vars=.TRUE.)
    END IF

  END SUBROUTINE process_dwdanainc_sfc



  !-------------
  !>
  !! SUBROUTINE process_extana_atm
  !! Initialization routine of icon:
  !! - Reads external analysis data (IFS or COSMO; atmosphere only)
  !! - performs vertical interpolation from intermediate IFS2ICON grid to ICON
  !!   grid and converts variables to the NH set of prognostic variables
  !! - finally copies the results to the prognostic model variables
  !!
  !! @par Revision History
  !! Initial version by Daniel Reinert, DWD(2012-12-19)
  !!
  !!
  SUBROUTINE process_extana_atm (p_patch, p_nh_state, p_int_state, p_grf_state, &
    &                            initicon)

    TYPE(t_patch),          INTENT(IN)    :: p_patch(:)
    TYPE(t_nh_state),       INTENT(INOUT) :: p_nh_state(:)
    TYPE(t_int_state),      INTENT(IN)    :: p_int_state(:)
    TYPE(t_gridref_state),  INTENT(IN)    :: p_grf_state(:)

    TYPE(t_initicon_state), INTENT(INOUT) :: initicon(:)


!!$    CHARACTER(len=MAX_CHAR_LENGTH), PARAMETER :: &
!!$      routine = 'mo_nh_initicons:process_extana_atm'

    LOGICAL :: lomega_in

!-------------------------------------------------------------------------


    ! read horizontally interpolated external analysis for atmosphere
    !
    CALL read_extana_atm(p_patch, initicon)

    IF (init_mode == MODE_COSMODE) THEN
      lomega_in = .FALSE. ! in this case, w is provided as input
    ELSE
      lomega_in = .TRUE.  ! from hydrostatic models, omega is provided instead of w
    ENDIF

    ! Perform vertical interpolation from intermediate IFS2ICON grid to ICON grid
    ! and convert variables to the NH set of prognostic variables
    !
    CALL vert_interp_atm(p_patch, p_nh_state, p_int_state, p_grf_state, nlevatm_in, initicon, &
                         opt_convert_omega2w=lomega_in)


    ! Finally copy the results to the prognostic model variables
    !
    CALL copy_initicon2prog_atm(p_patch, initicon, p_nh_state)


  END SUBROUTINE process_extana_atm




  !-------------
  !>
  !! SUBROUTINE process_extana_sfc
  !! Initialization routine of icon:
  !! - Reads external analysis data (surface/land only)
  !! - performs vertical interpolation from intermediate IFS2ICON grid to ICON
  !!   grid and converts variables to the NH set of prognostic variables
  !! - finally copies the results to the prognostic model variables
  !!
  !! @par Revision History
  !! Initial version by Daniel Reinert, DWD(2012-12-19)
  !!
  !!
  SUBROUTINE process_extana_sfc (p_patch, p_lnd_state, initicon, ext_data)

    TYPE(t_patch),          INTENT(IN)    :: p_patch(:)
    TYPE(t_lnd_state),      INTENT(INOUT) :: p_lnd_state(:)

    TYPE(t_initicon_state), INTENT(INOUT) :: initicon(:)
    TYPE(t_external_data),  INTENT(INOUT) :: ext_data(:)


!!$    CHARACTER(len=MAX_CHAR_LENGTH), PARAMETER :: &
!!$      routine = modname//':process_extana_sfc'

!-------------------------------------------------------------------------


    ! read horizontally interpolated external (currently IFS) analysis for surface/land
    !
    CALL read_extana_sfc(p_patch, initicon)


    ! Perform vertical interpolation from intermediate IFS2ICON grid to ICON grid
    ! and convert variables to the NH set of prognostic variables
    !
    CALL vert_interp_sfc(p_patch, initicon)


    ! Finally copy the results to the prognostic model variables
    !
    CALL copy_initicon2prog_sfc(p_patch, initicon, p_lnd_state, ext_data)


  END SUBROUTINE process_extana_sfc



  !>
  !! Analysis is created by merging the first guess with the DA output
  !!
  !!
  !! Analysis is created by merging the first guess with the DA output
  !! (atmosphere only).
  !! First the FG in terms of the NH prognostic set of variables
  !! is converted into p, T, u and v.
  !! Then, increments are computed as the difference between the DA output and
  !! the converted dynamical variables, and then are transformed
  !! back to the NH prognostic set of variables and are added to the first guess.
  !!
  !! Sanity check with FG only. If the analysis is set equal to the FG, the
  !! increments should be exactly 0. It was verified, that the nonzero values
  !! in the increment fields are due to the GRIB packing and not due to a
  !! coding error. I.e. ibits was increased from DATATYPE_PACK16 to
  !! DATATYPE_PACK32 and the errors in u_incr, v_incr went down from O(10E-3)
  !! to O(10E-7). Similarly the error in pres_incr went down from O(1) to
  !! O(1E-1).
  !!
  !! @par Revision History
  !! Initial version by Daniel Reinert, DWD(2012-12-18)
  !!
  SUBROUTINE create_dwdana_atm (p_patch, p_nh_state, p_int_state)

    TYPE(t_patch),    TARGET, INTENT(IN)    :: p_patch(:)
    TYPE(t_nh_state), TARGET, INTENT(INOUT) :: p_nh_state(:)
    TYPE(t_int_state),        INTENT(IN)    :: p_int_state(:)

    INTEGER :: jc,je,jk,jb,jg,jt          ! loop indices
    INTEGER :: ist
    INTEGER :: nlev, nlevp1               ! number of vertical levels
    INTEGER :: nblks_c, nblks_e           ! number of blocks
    INTEGER :: i_nchdom
    INTEGER :: rl_start, rl_end
    INTEGER :: i_startblk, i_endblk
    INTEGER :: i_startidx, i_endidx
    TYPE(t_nh_prog), POINTER :: p_prog_now, p_prog_now_rcf
    TYPE(t_nh_diag), POINTER :: p_diag
    INTEGER,         POINTER :: iidx(:,:,:), iblk(:,:,:)

    REAL(wp), ALLOCATABLE, DIMENSION(:,:,:) :: zpres_nh, pres_incr, u_incr, v_incr, vn_incr, &
                                               nabla4_vn_incr, w_incr
    ! to sum up the water loading term
    REAL(wp), ALLOCATABLE, DIMENSION(:,:)   :: z_qsum

    REAL(wp) :: vn_incr_smt

    CHARACTER(len=MAX_CHAR_LENGTH), PARAMETER :: &
      routine = modname//':create_dwdana_atm'

    ! nondimensional diffusion coefficient for interpolated velocity increment
    REAL(wp), PARAMETER :: smtfac=0.015_wp

    !-------------------------------------------------------------------------

    DO jg = 1, n_dom

      IF (.NOT. p_patch(jg)%ldom_active) CYCLE

      ! number of vertical levels
      nlev      = p_patch(jg)%nlev
      nlevp1    = p_patch(jg)%nlevp1

      nblks_c   = p_patch(jg)%nblks_c
      nblks_e   = p_patch(jg)%nblks_e
      i_nchdom  = MAX(1,p_patch(jg)%n_childdom)


      ! allocate temporary arrays for nonhydrostatic pressure, DA increments and a
      ! filtering term for vn
      ! note that an explicit temperature increment is not required (see below)
      ALLOCATE(zpres_nh (nproma,nlev,nblks_c),  &
               pres_incr(nproma,nlev,nblks_c),  &
               u_incr   (nproma,nlev,nblks_c),  &
               v_incr   (nproma,nlev,nblks_c),  &
               vn_incr  (nproma,nlev,nblks_e),  &
               w_incr   (nproma,nlevp1,nblks_c),&
               nabla4_vn_incr(nproma,nlev,nblks_e), &
               z_qsum   (nproma,nlev),          &
               STAT=ist)
      IF (ist /= SUCCESS) THEN
        CALL finish ( TRIM(routine), 'allocation of auxiliary arrays failed')
      ENDIF

      nabla4_vn_incr(:,:,:) = 0._wp

      ! define some pointers
      p_prog_now     => p_nh_state(jg)%prog(nnow(jg))
      p_prog_now_rcf => p_nh_state(jg)%prog(nnow_rcf(jg))
      p_diag         => p_nh_state(jg)%diag
      iidx           => p_patch(jg)%edges%cell_idx
      iblk           => p_patch(jg)%edges%cell_blk

      ! Recompute u and v from the first guess in order to compute the wind increment
      ! coming from the data assimilation
      CALL rbf_vec_interpol_cell(p_prog_now%vn, p_patch(jg), p_int_state(jg), p_diag%u, p_diag%v)

      ! 1) first guess in terms of rho, theta_v, qx is converted to
      ! T, p, qx. Note, that zpres_nh is the full (nonhydrostatic) pressure field, whereas
      ! p_diag%pres is the hydrostatically integrated pressure field
      !
      ! Note that the diagnose_pres_temp routine cannot be used at this moment because
      ! the exner function still needs to be computed
      !
!$OMP PARALLEL PRIVATE(rl_start,rl_end,i_startblk,i_endblk)

      ! include boundary interpolation zone of nested domains and halo points
      rl_start = 1
      rl_end   = min_rlcell

      i_startblk = p_patch(jg)%cells%start_blk(rl_start,1)
      i_endblk   = p_patch(jg)%cells%end_blk(rl_end,i_nchdom)


!$OMP DO PRIVATE(jb,jk,jc,jt,i_startidx,i_endidx,z_qsum)
      DO jb = i_startblk, i_endblk

        CALL get_indices_c(p_patch(jg), jb, i_startblk, i_endblk, &
          & i_startidx, i_endidx, rl_start, rl_end)

        ! Sum up the hydrometeor species for the water loading term
        z_qsum(:,:) = 0._wp
        DO jt = 2, iqm_max
          DO jk = 1, nlev
            DO jc = i_startidx, i_endidx
              z_qsum(jc,jk) = z_qsum(jc,jk) + p_prog_now_rcf%tracer(jc,jk,jb,jt)
            ENDDO
          ENDDO
        ENDDO

        DO jk = 1, nlev
          DO jc = i_startidx, i_endidx

            !******** CONSISTENCY CHECK ************
            !
            ! make sure, that due to GRIB2 roundoff errors, qv does not drop
            ! below threshhold (currently 5E-7 kg/kg)
            ! Alternative would be to increase writing precision for qv (DATATYPE_PACK24)
            ! Note: So far we are not fully convinced that the observed 'zeros' are
            ! soleyly a result of GRIB2 roundoff errors. They might also result from some
            ! numerical artifacts.
            p_prog_now_rcf%tracer(jc,jk,jb,iqv) = MAX(5.E-7_wp,                          &
             &                                       p_prog_now_rcf%tracer(jc,jk,jb,iqv))
            !******** END CONSISTENCY CHECK ********

            ! compute exner function
            p_prog_now%exner(jc,jk,jb) = (rd/p0ref * p_prog_now%rho(jc,jk,jb)  &
              &                        * p_prog_now%theta_v(jc,jk,jb))**(rd/cvd)

            ! compute full nonhydrostatic pressure
            zpres_nh(jc,jk,jb) = p_prog_now%exner(jc,jk,jb)**(cpd/rd) * p0ref

            ! compute virtual temperature
            p_diag%tempv(jc,jk,jb) = p_prog_now%theta_v(jc,jk,jb) &
              &                    * p_prog_now%exner(jc,jk,jb)

            ! compute temperature (currently unused - but we could use it to check the hydrostatic
            ! balance of the DA increments)
            p_diag%temp(jc,jk,jb) = p_diag%tempv(jc,jk,jb)  &
              &                   / (1._wp + vtmpc1*p_prog_now_rcf%tracer(jc,jk,jb,iqv) - z_qsum(jc,jk))

          ENDDO  ! jc
        ENDDO  ! jk

      ENDDO  ! jb
!$OMP END DO
!$OMP END PARALLEL

      ! Recompute the hydrostatically integrated pressure from the first guess
      CALL diagnose_pres_temp (p_nh_state(jg)%metrics, p_prog_now, p_prog_now_rcf, p_diag, &
        &                      p_patch(jg), opt_calc_temp=.FALSE., opt_calc_pres=.TRUE.)


      IF (lread_ana) THEN

        ! 2) compute DA increments and add them to the first guess
        !
!$OMP PARALLEL PRIVATE(rl_start,rl_end,i_startblk,i_endblk)

        ! include boundary interpolation zone of nested domains and halo points
        rl_start = 1
        rl_end   = min_rlcell

        i_startblk = p_patch(jg)%cells%start_blk(rl_start,1)
        i_endblk   = p_patch(jg)%cells%end_blk(rl_end,i_nchdom)


!$OMP DO PRIVATE(jb,jk,jc,i_startidx,i_endidx)
        DO jb = i_startblk, i_endblk

          CALL get_indices_c(p_patch(jg), jb, i_startblk, i_endblk, &
            & i_startidx, i_endidx, rl_start, rl_end)

          DO jk = 1, nlev
            DO jc = i_startidx, i_endidx

              ! pressure increment - should we verify that it is in hydrostatic balance with
              ! the temperature increment?
              pres_incr(jc,jk,jb) = initicon(jg)%atm%pres(jc,jk,jb) - p_diag%pres(jc,jk,jb)

              ! increments for u and v - will be interpolated to edge points below
              u_incr(jc,jk,jb) = initicon(jg)%atm%u(jc,jk,jb) - p_diag%u(jc,jk,jb)
              v_incr(jc,jk,jb) = initicon(jg)%atm%v(jc,jk,jb) - p_diag%v(jc,jk,jb)

              ! add pressure increment to the nonhydrostatic pressure
              zpres_nh(jc,jk,jb) = zpres_nh(jc,jk,jb) + pres_incr(jc,jk,jb)

              ! temperature increment is not needed explicitly. Note that lateron the analysed
              ! temperature field initicon(jg)%atm%temp, instead of the first guess
              ! temperature field p_diag%temp is used to compute the virtual temperature
              ! and lateron the virtual potential temperature.

            ENDDO  ! jc
          ENDDO  ! jk

        ENDDO  ! jb
!$OMP END DO


        ! include boundary interpolation zone of nested domains and the halo edges
        ! as far as possible
        rl_start = 2
        rl_end   = min_rledge_int - 2

        i_startblk = p_patch(jg)%edges%start_blk(rl_start,1)
        i_endblk   = p_patch(jg)%edges%end_blk(rl_end,i_nchdom)

!$OMP DO PRIVATE(jb,jk,je,i_startidx,i_endidx)
        DO jb = i_startblk, i_endblk

          CALL get_indices_e(p_patch(jg), jb, i_startblk, i_endblk, &
                             i_startidx, i_endidx, rl_start, rl_end)

          DO jk = 1, nlev
            DO je = i_startidx, i_endidx
              ! at cell centers the increment \vec(v_inc) is projected into the
              ! direction of vn and then linearly interpolated to the edge midpoint
              !
              ! should we check if the vn increments are geostrophically balanced at higher levels?
              vn_incr(je,jk,jb) = p_int_state(jg)%c_lin_e(je,1,jb)                  &
                &               *(u_incr(iidx(je,jb,1),jk,iblk(je,jb,1))            &
                &               * p_patch(jg)%edges%primal_normal_cell(je,jb,1)%v1  &
                &               + v_incr(iidx(je,jb,1),jk,iblk(je,jb,1))            &
                &               * p_patch(jg)%edges%primal_normal_cell(je,jb,1)%v2) &
                &               + p_int_state(jg)%c_lin_e(je,2,jb)                  &
                &               *(u_incr(iidx(je,jb,2),jk,iblk(je,jb,2))            &
                &               * p_patch(jg)%edges%primal_normal_cell(je,jb,2)%v1  &
                &               + v_incr(iidx(je,jb,2),jk,iblk(je,jb,2))            &
                &               * p_patch(jg)%edges%primal_normal_cell(je,jb,2)%v2  )

            ENDDO  ! je
          ENDDO  ! jk

        ENDDO  ! jb
!$OMP ENDDO
!$OMP END PARALLEL

        ! required to avoid crash in nabla4_vec
        CALL sync_patch_array(SYNC_E,p_patch(jg),vn_incr)

        ! Compute diffusion term
        CALL nabla4_vec(vn_incr, p_patch(jg), p_int_state(jg), nabla4_vn_incr, opt_rlstart=5)

        ! Compute vertical wind increment consistent with the vn increment
        ! (strictly spoken, this should be done after the filtering step,
        ! but the difference is negligible)
        CALL init_w(p_patch(jg), p_int_state(jg), vn_incr, p_nh_state(jg)%metrics%z_ifc, w_incr)

!$OMP PARALLEL PRIVATE(rl_start,rl_end,i_startblk,i_endblk)

        ! include boundary interpolation zone of nested domains but no halo points (sync follows below)
        rl_start = 2
        rl_end   = min_rledge_int

        i_startblk = p_patch(jg)%edges%start_blk(rl_start,1)
        i_endblk   = p_patch(jg)%edges%end_blk(rl_end,i_nchdom)

!$OMP DO PRIVATE(jb,jk,je,i_startidx,i_endidx,vn_incr_smt)
        DO jb = i_startblk, i_endblk

          CALL get_indices_e(p_patch(jg), jb, i_startblk, i_endblk, &
                             i_startidx, i_endidx, rl_start, rl_end)

          DO jk = 1, nlev
            DO je = i_startidx, i_endidx
              ! computed filtered velocity increment
              vn_incr_smt = vn_incr(je,jk,jb)   &
                &         - smtfac*nabla4_vn_incr(je,jk,jb)*p_patch(jg)%edges%area_edge(je,jb)**2

              ! add vn_incr_smt to first guess
              p_prog_now%vn(je,jk,jb) = p_prog_now%vn(je,jk,jb) + vn_incr_smt

            ENDDO  ! je
          ENDDO  ! jk

        ENDDO  ! jb
!$OMP ENDDO

        ! include boundary interpolation zone of nested domains but no halo points
        ! (sync follows below)
        rl_start = 2
        rl_end   = min_rlcell_int

        i_startblk = p_patch(jg)%cells%start_blk(rl_start,1)
        i_endblk   = p_patch(jg)%cells%end_blk(rl_end,i_nchdom)

!$OMP DO PRIVATE(jb,jk,jc,i_startidx,i_endidx)
        DO jb = i_startblk, i_endblk

          CALL get_indices_c(p_patch(jg), jb, i_startblk, i_endblk, &
                             i_startidx, i_endidx, rl_start, rl_end)

          DO jk = 1, nlevp1
            DO jc = i_startidx, i_endidx

              ! add w_incr to first guess
              p_prog_now%w(jc,jk,jb) = p_prog_now%w(jc,jk,jb) + w_incr(jc,jk,jb)

            ENDDO  ! jc
          ENDDO  ! jk

        ENDDO  ! jb
!$OMP ENDDO
!$OMP END PARALLEL

        CALL sync_patch_array(SYNC_E,p_patch(jg),p_prog_now%vn)
        CALL sync_patch_array(SYNC_C,p_patch(jg),p_prog_now%w)


        ! TO DO: remove qc, where rh<90%


        ! 3) Convert analysis back to the NH set of prognostic variables
        !

        ! Compute virtual temperature
        IF ( iqc /= 0 .AND. iqi /= 0 .AND. iqr /= 0 .AND. iqs /= 0 ) THEN
          CALL virtual_temp(p_patch=p_patch(jg),             &
            &               temp=initicon(jg)%atm%temp,      & !in
            &               qv=p_prog_now%tracer(:,:,:,iqv), & !in
            &               qc=p_prog_now%tracer(:,:,:,iqc), & !in
            &               qi=p_prog_now%tracer(:,:,:,iqi), & !in
            &               qr=p_prog_now%tracer(:,:,:,iqr), & !in
            &               qs=p_prog_now%tracer(:,:,:,iqs), & !in
            &               temp_v=p_diag%tempv              ) !out
        ELSE IF ( iqc /= 0 .AND. iqi /= 0 ) THEN
          CALL virtual_temp(p_patch=p_patch(jg),             &
            &               temp=initicon(jg)%atm%temp,      & !in
            &               qv=p_prog_now%tracer(:,:,:,iqv), & !in
            &               qc=p_prog_now%tracer(:,:,:,iqc), & !in
            &               qi=p_prog_now%tracer(:,:,:,iqi), & !in
            &               temp_v=p_diag%tempv              ) !out
        ELSE
          CALL virtual_temp(p_patch=p_patch(jg),             &
            &               temp=initicon(jg)%atm%temp,      & !in
            &               qv=p_prog_now%tracer(:,:,:,iqv), & !in
            &               temp_v=p_diag%tempv              ) !out
        END IF

        ! Convert thermodynamic variables into set of NH prognostic variables
        CALL convert_thdvars(p_patch(jg), zpres_nh,  & !in
          &                  p_diag%tempv,           & !in
          &                  p_prog_now%rho,         & !out
          &                  p_prog_now%exner,       & !out
          &                  p_prog_now%theta_v      ) !out


      ENDIF  ! lread_ana


      ! deallocate temporary arrays
      DEALLOCATE( zpres_nh, pres_incr, u_incr, v_incr, vn_incr, nabla4_vn_incr, w_incr, z_qsum, STAT=ist )
      IF (ist /= SUCCESS) THEN
        CALL finish ( TRIM(routine), 'deallocation of auxiliary arrays failed' )
      ENDIF

    ENDDO  ! jg domain loop

  END SUBROUTINE create_dwdana_atm




  !>
  !! Compute analysis increments in terms of the NH prognostic set of variables.
  !!
  !!
  !! Compute analysis increments in terms of the NH prognostic set of variables
  !! (atmosphere only).
  !!
  !! @par Revision History
  !! Initial version by Daniel Reinert, DWD(2014-01-28)
  !!
  SUBROUTINE create_dwdanainc_atm (p_patch, p_nh_state, p_int_state)

    TYPE(t_patch),    TARGET, INTENT(IN)    :: p_patch(:)
    TYPE(t_nh_state), TARGET, INTENT(INOUT) :: p_nh_state(:)
    TYPE(t_int_state),        INTENT(IN)    :: p_int_state(:)

    INTEGER :: jc,je,jk,jb,jg,jt          ! loop indices
    INTEGER :: ist
    INTEGER :: nlev, nlevp1               ! number of vertical levels
    INTEGER :: nblks_c, nblks_e           ! number of blocks
    INTEGER :: i_nchdom
    INTEGER :: rl_start, rl_end
    INTEGER :: i_startblk, i_endblk
    INTEGER :: i_startidx, i_endidx
    TYPE(t_nh_prog), POINTER :: p_prog_now, p_prog_now_rcf
    TYPE(t_nh_diag), POINTER :: p_diag
    TYPE(t_nh_metrics), POINTER :: p_metrics
    INTEGER,         POINTER :: iidx(:,:,:), iblk(:,:,:)

    REAL(wp), ALLOCATABLE, DIMENSION(:,:,:) :: tempv_incr, nabla4_vn_incr, w_incr

    CHARACTER(len=MAX_CHAR_LENGTH), PARAMETER :: &
      routine = modname//':create_dwdanainc_atm'

    ! nondimensional diffusion coefficient for interpolated velocity increment
    REAL(wp), PARAMETER :: smtfac=0.015_wp

    ! to sum up the water loading term
    REAL(wp), ALLOCATABLE, DIMENSION(:,:) :: z_qsum

    ! For vertical filtering of mass increments
    REAL(wp), ALLOCATABLE :: rho_incr_smt(:,:), exner_ifc_incr(:,:), mass_incr_smt(:,:), mass_incr(:,:)
    REAL(wp) :: mass_incr_int(nproma), mass_incr_smt_int(nproma)

    !-------------------------------------------------------------------------

    DO jg = 1, n_dom

      IF (.NOT. p_patch(jg)%ldom_active) CYCLE

      ! number of vertical levels
      nlev      = p_patch(jg)%nlev
      nlevp1    = p_patch(jg)%nlevp1

      nblks_c   = p_patch(jg)%nblks_c
      nblks_e   = p_patch(jg)%nblks_e
      i_nchdom  = MAX(1,p_patch(jg)%n_childdom)

      ! allocate temporary arrays for DA increments and a filtering term for vn
      ALLOCATE(tempv_incr(nproma,nlev,nblks_c), nabla4_vn_incr(nproma,nlev,nblks_e),   &
               rho_incr_smt(nproma,nlev), exner_ifc_incr(nproma,nlevp1),               &
               mass_incr_smt(nproma,nlev), mass_incr(nproma,nlev), z_qsum(nproma,nlev),&
               STAT=ist)
      IF (ist /= SUCCESS) THEN
        CALL finish ( TRIM(routine), 'allocation of auxiliary arrays failed')
      ENDIF

      nabla4_vn_incr(:,:,:) = 0._wp

      ! define some pointers
      p_prog_now     => p_nh_state(jg)%prog(nnow(jg))
      p_prog_now_rcf => p_nh_state(jg)%prog(nnow_rcf(jg))
      p_diag         => p_nh_state(jg)%diag
      p_metrics      => p_nh_state(jg)%metrics
      iidx           => p_patch(jg)%edges%cell_idx
      iblk           => p_patch(jg)%edges%cell_blk


      ! 1) Compute analysis increments in terms of the NH prognostic set of variables.
      !    Increments are computed for vn, w, exner, rho, qv. Note that a theta_v
      !    increment is not necessary.
      !    The prognostic state variables are initialized with the first guess
      !
      !
!$OMP PARALLEL PRIVATE(rl_start,rl_end,i_startblk,i_endblk)

      ! include boundary interpolation zone of nested domains and halo points
      rl_start = 1
      rl_end   = min_rlcell

      i_startblk = p_patch(jg)%cells%start_blk(rl_start,1)
      i_endblk   = p_patch(jg)%cells%end_blk(rl_end,i_nchdom)


!$OMP DO PRIVATE(jb,jk,jc,jt,i_startidx,i_endidx,rho_incr_smt,exner_ifc_incr,mass_incr_smt,mass_incr, &
!$OMP            mass_incr_int,mass_incr_smt_int,z_qsum)
      DO jb = i_startblk, i_endblk

        CALL get_indices_c(p_patch(jg), jb, i_startblk, i_endblk, &
          & i_startidx, i_endidx, rl_start, rl_end)

        ! Sum up the hydrometeor species for the water loading term
        z_qsum(:,:) = 0._wp
        DO jt = 2, iqm_max
          DO jk = 1, nlev
            DO jc = i_startidx, i_endidx
              z_qsum(jc,jk) = z_qsum(jc,jk) + p_prog_now_rcf%tracer(jc,jk,jb,jt)
            ENDDO
          ENDDO
        ENDDO

        DO jk = 1, nlev
          DO jc = i_startidx, i_endidx

            ! compute exner function (based on first guess input)
            p_prog_now%exner(jc,jk,jb) = (rd/p0ref * p_prog_now%rho(jc,jk,jb)  &
              &                        * p_prog_now%theta_v(jc,jk,jb))**(rd/cvd)

            ! compute full nonhydrostatic pressure from exner (based on first guess input)
            ! required for exner- and rho increment
            p_diag%pres(jc,jk,jb) = p0ref * (p_prog_now%exner(jc,jk,jb)**(cpd/rd))


            ! compute virtual temperature (based on first guess input)
            ! required for rho-increment
            p_diag%tempv(jc,jk,jb) = p_prog_now%theta_v(jc,jk,jb) &
              &                    * p_prog_now%exner(jc,jk,jb)

            ! compute temperature (based on first guess input)
            ! required for virtual temperature increment
            p_diag%temp(jc,jk,jb) = p_diag%tempv(jc,jk,jb)  &
              &                   / (1._wp + vtmpc1*p_prog_now_rcf%tracer(jc,jk,jb,iqv) - z_qsum(jc,jk))


            ! compute thermodynamic increments
            !
            p_diag%exner_incr(jc,jk,jb) = rd_o_cpd * p_prog_now%exner(jc,jk,jb) &
              &                  / p_diag%pres(jc,jk,jb) * initicon(jg)%atm_inc%pres(jc,jk,jb)

            tempv_incr(jc,jk,jb) = (1._wp + vtmpc1*p_prog_now_rcf%tracer(jc,jk,jb,iqv) - z_qsum(jc,jk)) &
              &                   * initicon(jg)%atm_inc%temp(jc,jk,jb)                                 &
              &                   + vtmpc1*p_diag%temp(jc,jk,jb)*initicon(jg)%atm_inc%qv(jc,jk,jb)

            p_diag%rho_incr(jc,jk,jb) = ( initicon(jg)%atm_inc%pres(jc,jk,jb) &
              &                / (rd*p_diag%tempv(jc,jk,jb)) )         &
              &                - ((p_diag%pres(jc,jk,jb) * tempv_incr(jc,jk,jb)) &
              &                / (rd*(p_diag%tempv(jc,jk,jb)**2)))

            p_diag%qv_incr(jc,jk,jb) = initicon(jg)%atm_inc%qv(jc,jk,jb)

          ENDDO  ! jc
        ENDDO  ! jk

        ! Apply vertical filtering of density increments, including a correction that ensures conservation
        ! of the vertically integrated mass increment
        !
        DO jk = 1, nlev
          DO jc = i_startidx, i_endidx
            mass_incr(jc,jk) = p_diag%rho_incr(jc,jk,jb)*p_metrics%ddqz_z_full(jc,jk,jb)
          ENDDO
        ENDDO

        ! Filtered density increment
        DO jk = 2, nlev-1
          DO jc = i_startidx, i_endidx
            rho_incr_smt(jc,jk) = (1._wp-2._wp*rho_incr_filter_wgt)*p_diag%rho_incr(jc,jk,jb) &
              + rho_incr_filter_wgt*(p_diag%rho_incr(jc,jk-1,jb)+p_diag%rho_incr(jc,jk+1,jb))
          ENDDO
        ENDDO
        DO jc = i_startidx, i_endidx
          rho_incr_smt(jc,1) = (1._wp-rho_incr_filter_wgt)*p_diag%rho_incr(jc,1,jb) &
            + rho_incr_filter_wgt*p_diag%rho_incr(jc,2,jb)
          rho_incr_smt(jc,nlev) = (1._wp-rho_incr_filter_wgt)*p_diag%rho_incr(jc,nlev,jb) &
            + rho_incr_filter_wgt*p_diag%rho_incr(jc,nlev-1,jb)
          ! correction increment for Exner pressure (zero at surface)
          exner_ifc_incr(jc,nlevp1) = 0._wp
        ENDDO

        DO jk = 1, nlev
          DO jc = i_startidx, i_endidx
            mass_incr_smt(jc,jk) = rho_incr_smt(jc,jk)*p_metrics%ddqz_z_full(jc,jk,jb)
          ENDDO
        ENDDO

        ! Vertically integrated mass increments
        DO jc = i_startidx, i_endidx
          mass_incr_int(jc)     = SUM(mass_incr(jc,1:nlev))
          mass_incr_smt_int(jc) = SUM(mass_incr_smt(jc,1:nlev))
        ENDDO

        ! Apply conservation correction for vertically integrated mass increment.
        ! Unfortunately, we have to care about possible pathological cases here
        DO jc = i_startidx, i_endidx
          IF (mass_incr_int(jc)*mass_incr_smt_int(jc) > 0._wp .AND. grav*ABS(mass_incr_int(jc)) > 0.5_wp &
              .AND. grav*ABS(mass_incr_int(jc)) > 0.5_wp) THEN
            ! Multiplicative correction if mass increments are larger than 0.5 Pa and have the same sign
            DO jk = 1, nlev
              rho_incr_smt(jc,jk) = rho_incr_smt(jc,jk)                         &
               * MAX(0.98_wp,MIN(1.02_wp,mass_incr_int(jc)/mass_incr_smt_int(jc)))
            ENDDO
          ENDIF
        ENDDO

        ! integrate Exner correction increment (assuming hydrostatic balance of perturbation) and add it to the existing one
        DO jk = nlev, 1, -1
          DO jc = i_startidx, i_endidx

            exner_ifc_incr(jc,jk) = exner_ifc_incr(jc,jk+1) - rd_o_cpd*grav                   &
              * p_prog_now%exner(jc,jk,jb)/p_diag%pres(jc,jk,jb)                              &
              * (rho_incr_smt(jc,jk)-p_diag%rho_incr(jc,jk,jb))*p_metrics%ddqz_z_full(jc,jk,jb)

            p_diag%exner_incr(jc,jk,jb) = p_diag%exner_incr(jc,jk,jb) &
              + 0.5_wp*(exner_ifc_incr(jc,jk)+exner_ifc_incr(jc,jk+1))

            p_diag%rho_incr(jc,jk,jb) = rho_incr_smt(jc,jk)
          ENDDO
        ENDDO

      ENDDO  ! jb
!$OMP END DO NOWAIT



      ! 2) compute vn increments (w increment neglected)
      !
      IF (.NOT. lp2cintp_incr(jg)) THEN ! If increments were interpolated from the parent domain,
                                        ! they have already been converted into vn increments

        ! include boundary interpolation zone of nested domains and the halo edges as far as possible
        rl_start = 2
        rl_end   = min_rledge_int - 2
        i_startblk = p_patch(jg)%edges%start_blk(rl_start,1)
        i_endblk   = p_patch(jg)%edges%end_blk(rl_end,i_nchdom)

!$OMP DO PRIVATE(jb,jk,je,i_startidx,i_endidx)
        DO jb = i_startblk, i_endblk

          CALL get_indices_e(p_patch(jg), jb, i_startblk, i_endblk, &
                             i_startidx, i_endidx, rl_start, rl_end)

          DO jk = 1, nlev
            DO je = i_startidx, i_endidx
              ! at cell centers the increment \vec(v_inc) is projected into the
              ! direction of vn and then linearly interpolated to the edge midpoint
              !
              ! should we check if the vn increments are geostrophically balanced at higher levels?
              initicon(jg)%atm_inc%vn(je,jk,jb) = p_int_state(jg)%c_lin_e(je,1,jb)       &
                &               *(initicon(jg)%atm_inc%u(iidx(je,jb,1),jk,iblk(je,jb,1)) &
                &               * p_patch(jg)%edges%primal_normal_cell(je,jb,1)%v1       &
                &               + initicon(jg)%atm_inc%v(iidx(je,jb,1),jk,iblk(je,jb,1)) &
                &               * p_patch(jg)%edges%primal_normal_cell(je,jb,1)%v2)      &
                &               + p_int_state(jg)%c_lin_e(je,2,jb)                       &
                &               *(initicon(jg)%atm_inc%u(iidx(je,jb,2),jk,iblk(je,jb,2)) &
                &               * p_patch(jg)%edges%primal_normal_cell(je,jb,2)%v1       &
                &               + initicon(jg)%atm_inc%v(iidx(je,jb,2),jk,iblk(je,jb,2)) &
                &               * p_patch(jg)%edges%primal_normal_cell(je,jb,2)%v2  )

            ENDDO  ! je
          ENDDO  ! jk

        ENDDO  ! jb
!$OMP ENDDO
      ENDIF
!$OMP END PARALLEL

      ! required to avoid crash in nabla4_vec (in case of interpolation from the parent domain,
      !                                        the sync has already been done)
      IF (.NOT. lp2cintp_incr(jg)) THEN
        CALL sync_patch_array(SYNC_E,p_patch(jg),initicon(jg)%atm_inc%vn)
      ENDIF

      ! Compute diffusion term
      CALL nabla4_vec(initicon(jg)%atm_inc%vn, p_patch(jg), p_int_state(jg), nabla4_vn_incr, opt_rlstart=5)

!$OMP PARALLEL PRIVATE(rl_start,rl_end,i_startblk,i_endblk)

      ! include boundary interpolation zone of nested domains but no halo points (sync follows below)
      rl_start = 2
      rl_end   = min_rledge_int

      i_startblk = p_patch(jg)%edges%start_blk(rl_start,1)
      i_endblk   = p_patch(jg)%edges%end_blk(rl_end,i_nchdom)

!$OMP DO PRIVATE(jb,jk,je,i_startidx,i_endidx)
      DO jb = i_startblk, i_endblk

        CALL get_indices_e(p_patch(jg), jb, i_startblk, i_endblk, &
                           i_startidx, i_endidx, rl_start, rl_end)

        DO jk = 1, nlev
          DO je = i_startidx, i_endidx
            ! computed filtered velocity increment
            p_diag%vn_incr(je,jk,jb) = initicon(jg)%atm_inc%vn(je,jk,jb) &
              &               - smtfac*nabla4_vn_incr(je,jk,jb)*p_patch(jg)%edges%area_edge(je,jb)**2

          ENDDO  ! je
        ENDDO  ! jk

      ENDDO  ! jb
!$OMP ENDDO
!$OMP END PARALLEL

      ! deallocate temporary arrays
      DEALLOCATE( tempv_incr, nabla4_vn_incr, exner_ifc_incr, rho_incr_smt, mass_incr_smt, &
                  mass_incr, z_qsum, STAT=ist )
      IF (ist /= SUCCESS) THEN
        CALL finish ( TRIM(routine), 'deallocation of auxiliary arrays failed' )
      ENDIF

      !
      ! If IAU-window is chosen to be zero, then analysis increments are added in one go.
      !
      IF (dt_iau == 0._wp) THEN

        ! For the special case that increments are added in one go,
        ! compute vertical wind increment consistent with the vn increment
        ! Note that here the filtered velocity increment is used.
        ALLOCATE(w_incr(nproma,nlevp1,nblks_c), STAT=ist)
        IF (ist /= SUCCESS) THEN
          CALL finish ( TRIM(routine), 'allocation of auxiliary arrays failed')
        ENDIF

        CALL sync_patch_array(SYNC_E,p_patch(jg),p_diag%vn_incr)

        CALL init_w(p_patch(jg), p_int_state(jg), p_diag%vn_incr, p_nh_state(jg)%metrics%z_ifc, w_incr)

!$OMP PARALLEL PRIVATE(rl_start,rl_end,i_startblk,i_endblk)

        rl_start = 1
        rl_end   = min_rlcell
        i_startblk = p_patch(jg)%cells%start_blk(rl_start,1)
        i_endblk   = p_patch(jg)%cells%end_blk(rl_end,i_nchdom)

!$OMP DO PRIVATE(jb,jk,jc,i_startidx,i_endidx)
        DO jb = i_startblk, i_endblk

          CALL get_indices_c(p_patch(jg), jb, i_startblk, i_endblk, &
            & i_startidx, i_endidx, rl_start, rl_end)

          DO jk = 1, nlev
            DO jc = i_startidx, i_endidx

              p_prog_now%exner(jc,jk,jb) = p_prog_now%exner(jc,jk,jb) + p_diag%exner_incr(jc,jk,jb)

              p_prog_now%rho(jc,jk,jb) = p_prog_now%rho(jc,jk,jb) + p_diag%rho_incr(jc,jk,jb)

              ! make sure, that due to GRIB2 roundoff errors, qv does not drop
              ! below threshhold (currently 5E-7 kg/kg)
              p_prog_now_rcf%tracer(jc,jk,jb,iqv) = MAX(5.E-7_wp,p_prog_now_rcf%tracer(jc,jk,jb,iqv)  &
                &                                 + p_diag%qv_incr(jc,jk,jb) )

              ! Remember to update theta_v
              p_prog_now%theta_v(jc,jk,jb) = (p0ref/rd) * p_prog_now%exner(jc,jk,jb)**(cvd/rd) &
                &                          / p_prog_now%rho(jc,jk,jb)

            ENDDO  ! jc
          ENDDO  ! jk

        ENDDO  ! jb
!$OMP ENDDO


        rl_start = 2
        rl_end   = min_rledge_int - 2
        i_startblk = p_patch(jg)%edges%start_blk(rl_start,1)
        i_endblk   = p_patch(jg)%edges%end_blk(rl_end,i_nchdom)

!$OMP DO PRIVATE(jb,jk,je,i_startidx,i_endidx)
        DO jb = i_startblk, i_endblk

          CALL get_indices_e(p_patch(jg), jb, i_startblk, i_endblk, &
                             i_startidx, i_endidx, rl_start, rl_end)

          DO jk = 1, nlev
            DO je = i_startidx, i_endidx
              p_prog_now%vn(je,jk,jb) = p_prog_now%vn(je,jk,jb) + p_diag%vn_incr(je,jk,jb)
            ENDDO  ! je
          ENDDO  ! jk

        ENDDO  ! jb
!$OMP ENDDO NOWAIT


        ! include boundary interpolation zone of nested domains but no halo points
        ! (sync follows below)
        rl_start = 2
        rl_end   = min_rlcell_int

        i_startblk = p_patch(jg)%cells%start_blk(rl_start,1)
        i_endblk   = p_patch(jg)%cells%end_blk(rl_end,i_nchdom)

!$OMP DO PRIVATE(jb,jk,jc,i_startidx,i_endidx)
        DO jb = i_startblk, i_endblk

          CALL get_indices_c(p_patch(jg), jb, i_startblk, i_endblk, &
                             i_startidx, i_endidx, rl_start, rl_end)

          DO jk = 1, nlevp1
            DO jc = i_startidx, i_endidx

              ! add w_incr to first guess
              p_prog_now%w(jc,jk,jb) = p_prog_now%w(jc,jk,jb) + w_incr(jc,jk,jb)

            ENDDO  ! jc
          ENDDO  ! jk

        ENDDO  ! jb
!$OMP ENDDO
!$OMP END PARALLEL

        CALL sync_patch_array(SYNC_C,p_patch(jg),p_prog_now%w)

        ! deallocate temporary arrays
        DEALLOCATE( w_incr, STAT=ist )
        IF (ist /= SUCCESS) THEN
          CALL finish ( TRIM(routine), 'deallocation of auxiliary arrays failed' )
        ENDIF
      ENDIF  ! dt_iau = 0


      ! Recompute the hydrostatically integrated pressure from the first guess
      CALL diagnose_pres_temp (p_nh_state(jg)%metrics, p_prog_now, p_prog_now_rcf, p_diag, &
        &                      p_patch(jg), opt_calc_temp=.FALSE., opt_calc_pres=.TRUE.)

    ENDDO  ! jg domain loop

  END SUBROUTINE create_dwdanainc_atm



  !-------------------------------------------------------------------------
  !>
  !! SUBROUTINE create_iau_sfc
  !!
  !! Add increments to time-shifted first guess in one go.
  !! Increments are added for:
  !! W_SO, H_SNOW, FRESHSNW
  !!
  !! Additioanl sanity checks are performed for
  !! W_SO, H_SNOW, FRESHSNW, RHO_SNOW
  !!
  !! @par Revision History
  !! Initial version by D. Reinert, DWD (2014-07-17)
  !!
  !!
  !-------------------------------------------------------------------------
  SUBROUTINE create_iau_sfc (p_patch, p_nh_state, p_lnd_state, ext_data)

    TYPE(t_patch)             ,INTENT(IN)    :: p_patch(:)
    TYPE(t_nh_state) , TARGET ,INTENT(IN)    :: p_nh_state(:)
    TYPE(t_lnd_state), TARGET ,INTENT(INOUT) :: p_lnd_state(:)
    TYPE(t_external_data)     ,INTENT(IN)    :: ext_data(:)

    INTEGER :: jg, jb, jt, jk, jc, ic    ! loop indices
    INTEGER :: nblks_c                   ! number of blocks
    INTEGER :: rl_start, rl_end
    INTEGER :: i_startidx, i_endidx
    INTEGER :: ist

    LOGICAL :: lerr                      ! error flag

    TYPE(t_nh_diag) , POINTER :: p_diag            ! shortcut to diag state
    TYPE(t_lnd_prog), POINTER :: lnd_prog_now      ! shortcut to prognostic land state
    TYPE(t_lnd_diag), POINTER :: lnd_diag          ! shortcut to diagnostic land state

    REAL(wp) :: h_snow_t_fg(nproma,ntiles_total)   ! intermediate storage of h_snow first guess
    REAL(wp) :: snowfrac_lim

    REAL(wp), PARAMETER :: min_hsnow_inc=0.001_wp  ! minimum hsnow increment (1mm absolute value)
                                                   ! in order to avoid grib precision problems

    CHARACTER(len=MAX_CHAR_LENGTH), PARAMETER :: &
      routine = modname//':create_iau_sfc'
  !-------------------------------------------------------------------------

    DO jg = 1, n_dom

      IF (.NOT. p_patch(jg)%ldom_active) CYCLE

      nblks_c   = p_patch(jg)%nblks_c
      rl_start  = 1
      rl_end    = min_rlcell

      ! save some paperwork
      p_diag       =>p_nh_state(jg)%diag
      lnd_prog_now =>p_lnd_state(jg)%prog_lnd(nnow_rcf(jg))
      lnd_diag     =>p_lnd_state(jg)%diag_lnd

!$OMP PARALLEL
!$OMP DO PRIVATE(jb,jt,jk,ic,jc,i_startidx,i_endidx,lerr,h_snow_t_fg,snowfrac_lim,ist)
      DO jb = 1, nblks_c

        ! (re)-initialize error flag
        lerr=.FALSE.

        CALL get_indices_c(p_patch(jg), jb, 1, nblks_c, &
                           i_startidx, i_endidx, rl_start, rl_end)

        ! add W_SO increment to first guess and perform some sanity checks in terms of realistic
        ! maximum/minimum values
        !
        DO jt = 1, ntiles_total

          DO jk = 1, nlev_soil
            DO ic = 1, ext_data(jg)%atm%lp_count_t(jb,jt)
              jc = ext_data(jg)%atm%idx_lst_lp_t(ic,jb,jt)

              IF (lnd_prog_now%w_so_t(jc,jk,jb,jt) <= 1.e-10_wp .AND.  &
                  cporv(ext_data(jg)%atm%soiltyp(jc,jb)) > 1.e-9_wp) THEN
                ! This should only happen for a tile coldstart; in this case,
                ! set soil water content to 50% of pore volume on newly appeared (non-dominant) land points
                lnd_prog_now%w_so_t(jc,jk,jb,jt) = 0.5_wp*cporv(ext_data(jg)%atm%soiltyp(jc,jb))*dzsoil_icon(jk)
              ELSE ! add w_so increment from SMA
                lnd_prog_now%w_so_t(jc,jk,jb,jt) = lnd_prog_now%w_so_t(jc,jk,jb,jt)  &
                   &                              + initicon(jg)%sfc_inc%w_so(jc,jk,jb)
              ENDIF

              ! Safety limits:  min=air dryness point, max=pore volume
              ist = ext_data(jg)%atm%soiltyp(jc,jb)
              SELECT CASE(ist)

                CASE (3,4,5,6,7,8) ! soil types with non-zero water content
                lnd_prog_now%w_so_t(jc,jk,jb,jt) = MIN(dzsoil_icon(jk)*cporv(ist),                                  &
                  &                                MAX(lnd_prog_now%w_so_t(jc,jk,jb,jt), dzsoil_icon(jk)*cadp(ist)) )

                CASE (9,10) ! sea water, sea ice
                ! ERROR landpoint has soiltype sea water or sea ice
                lerr = .TRUE.
              END SELECT

            ENDDO  ! ic
          ENDDO  ! jk

        ENDDO  ! jt

        IF (lerr) THEN
          CALL finish(routine, "Landpoint has invalid soiltype (sea water or sea ice)")
        ENDIF


        IF (init_mode == MODE_IAU) THEN

          ! store a copy of FG field for subsequent consistency checks
          h_snow_t_fg(:,:) = lnd_diag%h_snow_t(:,jb,:)

          ! add h_snow and freshsnow increments onto respective first guess fields
          DO jt = 1, ntiles_total

            IF (ltile_coldstart .OR. .NOT. lsnowtile) THEN
              ! Initialize snowfrac with 1 for the time being (the proper initialization follows in nwp_surface_init)
              ! This is actually needed for lsnowtile=.TRUE. because the snow cover fraction is used below in this case
              lnd_diag%snowfrac_lc_t(:,jb,jt) = 1._wp
              lnd_diag%snowfrac_t(:,jb,jt)    = 1._wp
            ENDIF

            DO ic = 1, ext_data(jg)%atm%gp_count_t(jb,jt)
              jc = ext_data(jg)%atm%idx_lst_t(ic,jb,jt)

              IF (ABS(initicon(jg)%sfc_inc%h_snow(jc,jb)) < min_hsnow_inc) THEN
                ! h_snow increment is neglected in order to avoid artefacts due to GRIB2 precision limitation
                ! minimum height: 0m; maximum height: 40m
                lnd_diag%h_snow_t   (jc,jb,jt) = MIN(40._wp,MAX(0._wp,lnd_diag%h_snow_t(jc,jb,jt)))
              ELSE
                IF (lsnowtile .AND. (jt > ntiles_lnd .OR. ltile_coldstart) ) THEN
                  ! in case of tile warmstart, add increment to snow-covered tiles only, rescaled with the snow-cover fraction
                  ! for tile coldstart, the snow increment is added in the same way as without snow tiles
                  snowfrac_lim = MAX(0.01_wp, lnd_diag%snowfrac_lc_t(jc,jb,jt))
                  lnd_diag%h_snow_t   (jc,jb,jt) = MIN(40._wp,MAX(0._wp,lnd_diag%h_snow_t(jc,jb,jt) &
                    &                            + initicon(jg)%sfc_inc%h_snow(jc,jb)/snowfrac_lim ))
                ELSE IF (lsnowtile .AND. initicon(jg)%sfc_inc%h_snow(jc,jb) > 0._wp .AND. &
                         lnd_diag%snowfrac_lc_t(jc,jb,jt) == 0._wp .AND. jt <= ntiles_lnd) THEN
                  ! if new snow is generated by the snow analysis (snowfrac_lc_t = 0 means that no corresponding
                  ! snow-covered grid point is present), the snow is added to the snow-free tile point
                  ! for the time being. Transfer to the snow-covered counterpart grid point and rescaling
                  ! is conducted after the first call to TERRA
                  lnd_diag%h_snow_t   (jc,jb,jt) = MIN(40._wp,initicon(jg)%sfc_inc%h_snow(jc,jb))
                  !
                  ! very simple initialization of snow-cover fraction for first TERRA call,
                  ! avoiding that the snow-free point disappears immediately
                  lnd_diag%snowfrac_lc_t(jc,jb,jt)  = MIN(0.9_wp,20._wp*lnd_diag%h_snow_t(jc,jb,jt))
                  lnd_diag%snowfrac_t(jc,jb,jt)     = lnd_diag%snowfrac_lc_t(jc,jb,jt)
                ELSE ! no snowtiles, snowfrac is initialized in nwp_surface_init in this case
                  ! minimum height: 0m; maximum height: 40m
                  lnd_diag%h_snow_t   (jc,jb,jt) = MIN(40._wp,MAX(0._wp,lnd_diag%h_snow_t(jc,jb,jt) &
                    &                                             + initicon(jg)%sfc_inc%h_snow(jc,jb)))
                ENDIF
              ENDIF

              ! maximum freshsnow factor: 1
              ! minimum freshsnow factor: 0
              ! two-sided limitation of freshsnow increment to +/- max_freshsnow_inc (tuning parameter)
              lnd_diag%freshsnow_t(jc,jb,jt) = MIN(1._wp,lnd_diag%freshsnow_t(jc,jb,jt)                               &
                &                            + SIGN(                                                                  &
                &                                  MIN(max_freshsnow_inc,ABS(initicon(jg)%sfc_inc%freshsnow(jc,jb))), &
                &                                  initicon(jg)%sfc_inc%freshsnow(jc,jb)                              &
                &                                  ) )

              lnd_diag%freshsnow_t(jc,jb,jt) = MAX(0._wp,lnd_diag%freshsnow_t(jc,jb,jt))


              ! adjust t_g and qv_s to new snow coming from the analysis,
              ! i.e. at new snow points, where h_snow increment > 0, but h_snow from first guess = 0
              !
              IF ( (initicon(jg)%sfc_inc%h_snow(jc,jb) >= min_hsnow_inc) .AND. (h_snow_t_fg(jc,jt) == 0._wp)) THEN
                lnd_prog_now%t_snow_t(jc,jb,jt) = MIN(tmelt,lnd_prog_now%t_snow_t(jc,jb,jt))
                lnd_prog_now%t_g_t   (jc,jb,jt) = lnd_diag%snowfrac_t(jc,jb,jt) * lnd_prog_now%t_snow_t(jc,jb,jt) &
                  &                             + (1._wp - lnd_diag%snowfrac_t(jc,jb,jt)) * lnd_prog_now%t_so_t(jc,1,jb,jt)
                lnd_diag%qv_s_t      (jc,jb,jt) = spec_humi(sat_pres_ice(lnd_prog_now%t_g_t(jc,jb,jt)),&
                  &                               p_diag%pres_sfc(jc,jb) )
              ENDIF

            ENDDO  ! ic

          ENDDO  ! jt



          ! consistency checks for rho_snow
          DO jt = 1, ntiles_total
            DO ic = 1, ext_data(jg)%atm%lp_count_t(jb,jt)
              jc = ext_data(jg)%atm%idx_lst_lp_t(ic,jb,jt)

              ! fresh snow 'missed' by the model
              IF ( (h_snow_t_fg(jc,jt) == 0._wp)                        .AND. &
                &  (initicon(jg)%sfc_inc%h_snow(jc,jb) > min_hsnow_inc) .AND. &
                &  (initicon(jg)%sfc_inc%freshsnow(jc,jb) > 0._wp) ) THEN

                lnd_prog_now%rho_snow_t(jc,jb,jt) = crhosmaxf   ! maximum density of fresh snow (150 kg/m**3)
              ENDIF

              ! old snow that is re-created by the analysis (i.e. snow melted away too fast in the model)
              IF ( (h_snow_t_fg(jc,jt) == 0._wp)                        .AND. &
                &  (initicon(jg)%sfc_inc%h_snow(jc,jb) > min_hsnow_inc) .AND. &
                &  (initicon(jg)%sfc_inc%freshsnow(jc,jb) <= 0._wp) ) THEN

                ! it is then assumed that we have 'old' snow in the model
                lnd_prog_now%rho_snow_t(jc,jb,jt) = crhosmax_ml   ! maximum density of snow (400 kg/m**3)
                lnd_diag%freshsnow_t(jc,jb,jt)    = 0._wp
              ENDIF

            ENDDO  ! ic


            ! Re-diagnose w_snow
            ! This is done in terra_multlay_init anyway, however it is safer to have consistent fields right
            ! from the beginning.
            lnd_prog_now%w_snow_t(i_startidx:i_endidx,jb,jt) = 0._wp

            CALL get_wsnow(h_snow    = lnd_diag%h_snow_t(:,jb,jt),          &
              &            rho_snow  = lnd_prog_now%rho_snow_t(:,jb,jt),    &
              &            t_snow    = lnd_prog_now%t_snow_t(:,jb,jt),      &
              &            istart    = i_startidx,                          &
              &            iend      = i_endidx,                            &
              &            soiltyp   = ext_data(jg)%atm%soiltyp_t(:,jb,jt), &
              &            w_snow    = lnd_prog_now%w_snow_t(:,jb,jt) )

          ENDDO  ! jt

        ENDIF  ! MODE_IAU

      ENDDO  ! jb
!$OMP END DO
!$OMP END PARALLEL


    ENDDO  ! jg

  END SUBROUTINE create_iau_sfc


  !-------------------------------------------------------------------------
  !>
  !! SUBROUTINE create_dwdana_sfc
  !!
  !! Required input: patch, lnd_state
  !! Output is written on fields of NH state
  !!
  !! @par Revision History
  !! Initial version by P. Ripodas, DWD(2013-05)
  !! Modification by Daniel Reinert, DWD (2013-11-20)
  !! - add consistency checks for rho_snow and w_so
  !!
  !!
  !-------------------------------------------------------------------------
  SUBROUTINE create_dwdana_sfc (p_patch, p_lnd_state, ext_data)

    TYPE(t_patch),    TARGET ,INTENT(IN)    :: p_patch(:)
    TYPE(t_lnd_state)        ,INTENT(INOUT) :: p_lnd_state(:)
    TYPE(t_external_data)    ,INTENT(INOUT) :: ext_data(:)

    INTEGER :: jg, ic, jc, jk, jb, jt, jgch          ! loop indices
    INTEGER :: ntlr
    INTEGER :: nblks_c
    REAL(wp):: missval
    INTEGER :: rl_start, rl_end
    INTEGER :: i_startidx, i_endidx, i_endblk
    LOGICAL :: lanaread_tso                    ! .TRUE. T_SO(0) was read from analysis
    LOGICAL :: lp_mask(nproma)
  !-------------------------------------------------------------------------

    ! get CDImissval
    missval = cdiInqMissval()

    DO jg = 1, n_dom

      IF (.NOT. p_patch(jg)%ldom_active) CYCLE

      nblks_c   = p_patch(jg)%nblks_c
      ntlr      = nnow_rcf(jg)

      rl_start = 1
      rl_end   = min_rlcell


      ! check, whether t_so is read from analysis
      IF (lp2cintp_sfcana(jg)) THEN
        jgch = p_patch(jg)%parent_id
      ELSE
        jgch = jg
      ENDIF
      lanaread_tso = ( one_of('t_so', initicon(jgch)%grp_vars_ana(1:initicon(jgch)%ngrp_vars_ana)) /= -1)

!$OMP PARALLEL
!$OMP DO PRIVATE(jc,ic,jk,jb,jt,i_startidx,i_endidx,lp_mask) ICON_OMP_DEFAULT_SCHEDULE
      DO jb = 1, nblks_c

        CALL get_indices_c(p_patch(jg), jb, 1, nblks_c, &
                           i_startidx, i_endidx, rl_start, rl_end)


        IF (lanaread_tso) THEN
          !
          ! SST analysis (T_SO(0)) was read into initicon(jg)%sfc%sst.
          ! Now copy to diag_lnd%t_seasfc for water, ice and lake points
          !
!CDIR NODEP,VOVERTAKE,VOB
          DO ic = 1, ext_data(jg)%atm%sp_count(jb)
             jc = ext_data(jg)%atm%idx_lst_sp(ic,jb)
             p_lnd_state(jg)%diag_lnd%t_seasfc(jc,jb) = MAX(tf_salt,initicon(jg)%sfc%sst(jc,jb))
          END DO
!CDIR NODEP,VOVERTAKE,VOB
          DO ic = 1, ext_data(jg)%atm%fp_count(jb)
           jc = ext_data(jg)%atm%idx_lst_fp(ic,jb)
           p_lnd_state(jg)%diag_lnd%t_seasfc(jc,jb) = MAX(tmelt,initicon(jg)%sfc%sst(jc,jb))
          END DO

          ! Compute mask field for land points
          lp_mask(:) = .FALSE.
          DO ic = 1, ext_data(jg)%atm%lp_count_t(jb,1)
            jc = ext_data(jg)%atm%idx_lst_lp_t(ic,jb,1)
            lp_mask(jc) = .TRUE.
          ENDDO

          ! Fill T_SO with SST analysis over pure water points
          DO jt = 1, ntiles_total
            DO jk = 1, nlev_soil
              DO jc = i_startidx, i_endidx
                IF (.NOT. lp_mask(jc)) THEN
                  p_lnd_state(jg)%prog_lnd(ntlr)%t_so_t(jc,jk,jb,jt) = initicon(jg)%sfc%sst(jc,jb)
                ENDIF
              ENDDO
            ENDDO
          ENDDO

        ELSE  ! SST (T_SO(0)) is not read from the analysis
          !
          ! get SST from first guess T_G (for sea and lake points)
          !
!CDIR NODEP,VOVERTAKE,VOB
          DO ic = 1, ext_data(jg)%atm%sp_count(jb)
            jc = ext_data(jg)%atm%idx_lst_sp(ic,jb)
            p_lnd_state(jg)%diag_lnd%t_seasfc(jc,jb) =  &
              & MAX(tf_salt, p_lnd_state(jg)%prog_lnd(ntlr)%t_g_t(jc,jb,isub_water))
          END DO
!CDIR NODEP,VOVERTAKE,VOB
          DO ic = 1, ext_data(jg)%atm%fp_count(jb)
            jc = ext_data(jg)%atm%idx_lst_fp(ic,jb)
            p_lnd_state(jg)%diag_lnd%t_seasfc(jc,jb) = &
              & MAX(tmelt, p_lnd_state(jg)%prog_lnd(ntlr)%t_g_t(jc,jb,isub_lake))
          END DO

        ENDIF  ! lanaread_t_so



        !***********************************!
        ! Consistency checks                !
        !***********************************!

        DO jt = 1, ntiles_total

          ! Check consistency between w_snow and rho_snow
          !
!CDIR NODEP,VOVERTAKE,VOB
          DO ic = 1, ext_data(jg)%atm%lp_count_t(jb,jt)
             jc = ext_data(jg)%atm%idx_lst_lp_t(ic,jb,jt)

             IF ( (p_lnd_state(jg)%prog_lnd(nnow_rcf(jg))%rho_snow_t(jc,jb,jt) < crhosmin_ml)  &
               &  .AND. ( (ext_data(jg)%atm%fr_land(jc,jb) < 0.5_wp)  .OR.                     &
               &          (p_lnd_state(jg)%prog_lnd(nnow_rcf(jg))%w_snow_t(jc,jb,jt) >0._wp) ) &
               & )  THEN

               ! re-initialize rho_snow_t with minimum density of fresh snow (taken from TERRA)
               p_lnd_state(jg)%prog_lnd(nnow_rcf(jg))%rho_snow_t(jc,jb,jt) = crhosmin_ml
             ENDIF
          ENDDO  ! ic


          ! Catch problematic coast cases: ICON-land but GME ocean for moisture
          !
          DO jk = 1, nlev_soil
!CDIR NODEP,VOVERTAKE,VOB
            DO ic = 1, ext_data(jg)%atm%lp_count_t(jb,jt)
               jc = ext_data(jg)%atm%idx_lst_lp_t(ic,jb,jt)
               IF ((p_lnd_state(jg)%prog_lnd(nnow_rcf(jg))%w_so_t(jc,jk,jb,jt) <= 0._wp)) THEN
                  ! set dummy value (50% of pore volume)
                  p_lnd_state(jg)%prog_lnd(nnow_rcf(jg))%w_so_t(jc,jk,jb,jt) = &
                    &  0.5_wp * cporv(ext_data(jg)%atm%soiltyp_t(jc,jb,jt)) * dzsoil_icon(jk)
               ENDIF
               ! And temperature for ICON-land but COSMODE ocean
               IF ((p_lnd_state(jg)%prog_lnd(nnow_rcf(jg))%t_so_t(jc,jk,jb,jt) <= 0._wp)) THEN
                  ! set to first layer value
                  p_lnd_state(jg)%prog_lnd(nnow_rcf(jg))%t_so_t(jc,jk,jb,jt) = &
                    & p_lnd_state(jg)%prog_lnd(nnow_rcf(jg))%t_so_t(jc,1,jb,jt)
               ENDIF
            ENDDO  ! ic

            ! w_so_t, t_so_t:
            ! Search for CDI missval and replace it by meaningful value
            ! Reason: GRIB2-output fails otherwise (cumbersome values), probably due to
            ! the huge value range.
            DO jc = i_startidx, i_endidx
               IF ((p_lnd_state(jg)%prog_lnd(nnow_rcf(jg))%w_so_t(jc,jk,jb,jt) == missval)) THEN
                 p_lnd_state(jg)%prog_lnd(nnow_rcf(jg))%w_so_t(jc,jk,jb,jt) = 0._wp
               ENDIF
               IF ((p_lnd_state(jg)%prog_lnd(nnow_rcf(jg))%t_so_t(jc,jk,jb,jt) == missval)) THEN
                 p_lnd_state(jg)%prog_lnd(nnow_rcf(jg))%t_so_t(jc,jk,jb,jt) = & ! 0._wp
                   p_lnd_state(jg)%prog_lnd(nnow_rcf(jg))%t_so_t(jc,1,jb,jt)
               ENDIF

            ENDDO  ! jc

          ENDDO  ! jk

        ENDDO  ! jt


        ! fr_seaice, h_ice, t_ice:
        ! Search for CDI missval and replace it by meaningful value
        ! Reason: GRIB2-output fails otherwise (cumbersome values), probably due to
        ! the huge value range.
        DO jc = i_startidx, i_endidx
          IF (p_lnd_state(jg)%diag_lnd%fr_seaice(jc,jb) == missval) THEN
            p_lnd_state(jg)%diag_lnd%fr_seaice(jc,jb) = 0._wp
          ENDIF
          IF (p_lnd_state(jg)%prog_wtr(nnow_rcf(jg))%h_ice(jc,jb) == missval) THEN
            p_lnd_state(jg)%prog_wtr(nnow_rcf(jg))%h_ice(jc,jb) = 0._wp
          ENDIF
          IF (p_lnd_state(jg)%prog_wtr(nnow_rcf(jg))%t_ice(jc,jb) == missval) THEN
            p_lnd_state(jg)%prog_wtr(nnow_rcf(jg))%t_ice(jc,jb) = tf_salt
          ENDIF
        ENDDO  ! jc

      END DO  ! jb
!$OMP END DO
!$OMP END PARALLEL

      ! Fill t_seasfc on nest boundary points (needed because the turbtran initialization done in nwp_phy_init
      ! includes nest boundary points)

      IF (jg > 1) THEN

        rl_start = 1
        rl_end   = grf_bdywidth_c
        i_endblk = p_patch(jg)%cells%end_block(rl_end)

        DO jb = 1, i_endblk

          CALL get_indices_c(p_patch(jg), jb, 1, i_endblk, i_startidx, i_endidx, rl_start, rl_end)

          DO jc = i_startidx, i_endidx
            IF (ext_data(jg)%atm%fr_land(jc,jb) <= 1-frlnd_thrhld) THEN ! grid points with non-zero water fraction
              IF (lanaread_tso) THEN
                p_lnd_state(jg)%diag_lnd%t_seasfc(jc,jb) = MAX(tmelt,initicon(jg)%sfc%sst(jc,jb))
              ELSE IF (ext_data(jg)%atm%fr_land(jc,jb) >= frlake_thrhld) THEN
                p_lnd_state(jg)%diag_lnd%t_seasfc(jc,jb) = MAX(tmelt, p_lnd_state(jg)%prog_lnd(ntlr)%t_g_t(jc,jb,isub_lake))
              ELSE
                p_lnd_state(jg)%diag_lnd%t_seasfc(jc,jb) = MAX(tf_salt, p_lnd_state(jg)%prog_lnd(ntlr)%t_g_t(jc,jb,isub_water))
              ENDIF
            ENDIF
          ENDDO

        ENDDO

      ENDIF

      ! This sync is needed because of the subsequent neighbor point filling
      CALL sync_patch_array(SYNC_C,p_patch(jg),p_lnd_state(jg)%diag_lnd%t_seasfc)

    ! Initialization of t_g_t(:,:,isub_water) and t_s_t(:,:,isub_water/isub_lake)
    ! with t_seasfc is performed in mo_nwp_sfc_utils:nwp_surface_init (nnow and nnew)

    ENDDO  ! jg domain loop

  END SUBROUTINE create_dwdana_sfc
  !-------------------------------------------------------------------------


END MODULE mo_initicon
<|MERGE_RESOLUTION|>--- conflicted
+++ resolved
@@ -70,12 +70,8 @@
   USE mo_initicon_io,         ONLY: open_init_files, close_init_files, read_extana_atm, read_extana_sfc, &
                                     read_dwdfg_atm, read_dwdfg_sfc, read_dwdana_atm, read_dwdana_sfc,    &
                                     read_dwdfg_atm_ii
-<<<<<<< HEAD
   USE mo_util_string,         ONLY: one_of, int2string
   USE mo_checksum,            ONLY: printChecksum
-=======
-  USE mo_util_string,         ONLY: one_of
->>>>>>> fe83fdae
   USE mo_phyparam_soil,       ONLY: cporv, cadp
 
   IMPLICIT NONE
