--- conflicted
+++ resolved
@@ -72,12 +72,8 @@
                                   & fgFilename, fgFiletype, anaFilename, anaFiletype
   USE mo_input_request_list,  ONLY: t_InputRequestList, InputRequestList_create
   USE mo_mpi,                 ONLY: my_process_is_stdio
-<<<<<<< HEAD
-  USE mo_input_instructions,  ONLY: t_readInstructionListPtr, readInstructionList_make, kInputSourceAna, kInputSourceBoth
-=======
   USE mo_input_instructions,  ONLY: t_readInstructionListPtr, readInstructionList_make, kInputSourceAna, &
                                     kInputSourceBoth
->>>>>>> 5db8d273
   USE mo_util_uuid,           ONLY: t_uuid
 
   IMPLICIT NONE
@@ -1666,14 +1662,9 @@
       ELSE
         jgch = jg
       ENDIF
-<<<<<<< HEAD
 
       lanaread_tso  = ANY((/kInputSourceAna,kInputSourceBoth/) == inputInstructions(jgch)%ptr%sourceOfVar('t_so'))
       lanaread_tseasfc = inputInstructions(jgch)%ptr%sourceOfVar('t_seasfc') == kInputSourceAna
-=======
-      lanaread_tso = ( inputInstructions(jgch)%ptr%sourceOfVar('t_so') == kInputSourceAna .OR. &
-                       inputInstructions(jgch)%ptr%sourceOfVar('t_so') == kInputSourceBoth )
->>>>>>> 5db8d273
 
 !$OMP PARALLEL
 !$OMP DO PRIVATE(jc,ic,jk,jb,jt,i_startidx,i_endidx,lp_mask,ist,z_t_seasfc) ICON_OMP_DEFAULT_SCHEDULE
