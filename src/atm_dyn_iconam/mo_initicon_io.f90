!>
!! This module contains the I/O routines for initicon
!!
!! @author Guenther Zaengl, DWD
!!
!!
!! @par Revision History
!! First version by Guenther Zaengl, DWD (2011-07-13)
!!
!! @par Copyright and License
!!
!! This code is subject to the DWD and MPI-M-Software-License-Agreement in
!! its most recent form.
!! Please see the file LICENSE in the root of the source tree for this code.
!! Where software is supplied by third parties, it is indicated in the
!! headers of the routines.
!!

!----------------------------
#include "omp_definitions.inc"
!----------------------------

MODULE mo_initicon_io

  USE mo_kind,                ONLY: wp, i8
  USE mo_io_units,            ONLY: filename_max
  USE mo_parallel_config,     ONLY: nproma, p_test_run
  USE mo_run_config,          ONLY: msg_level, iqv, iqc, iqi, iqr, iqs
  USE mo_dynamics_config,     ONLY: nnow, nnow_rcf
  USE mo_model_domain,        ONLY: t_patch
  USE mo_nonhydro_types,      ONLY: t_nh_state
  USE mo_nwp_phy_types,       ONLY: t_nwp_phy_diag
  USE mo_nwp_lnd_types,       ONLY: t_lnd_state, t_lnd_prog, t_lnd_diag, t_wtr_prog
  USE mo_initicon_types,      ONLY: t_initicon_state, t_pi_atm, alb_snow_var, geop_ml_var, &
                                    ana_varnames_dict, inventory_list_fg, inventory_list_ana
  USE mo_initicon_config,     ONLY: init_mode, nlevatm_in, l_sst_in, generate_filename, &
    &                               ifs2icon_filename, dwdfg_filename, dwdana_filename, &
    &                               nml_filetype => filetype, lread_ana, lread_vn,      &
    &                               lp2cintp_incr, lp2cintp_sfcana, ltile_coldstart,    &
    &                               lvert_remap_fg, aerosol_fg_present
  USE mo_nh_init_nest_utils,  ONLY: interpolate_increments, interpolate_sfcana
  USE mo_impl_constants,      ONLY: MAX_CHAR_LENGTH, max_dom,                           &
    &                               MODE_IAU, MODE_IAU_OLD, MODE_IFSANA, MODE_COMBINED, &
    &                               MODE_COSMODE, iss, iorg, ibc, iso4, idu
  USE mo_exception,           ONLY: message, finish, message_text
  USE mo_grid_config,         ONLY: n_dom, nroot, l_limited_area
  USE mo_mpi,                 ONLY: my_process_is_stdio, p_io, p_bcast, p_comm_work,    &
    &                               p_comm_work_test, my_process_is_mpi_workroot
  USE mo_io_config,           ONLY: default_read_method
  USE mo_read_interface,      ONLY: t_stream_id, nf, openInputFile, closeFile, &
    &                               read_2d_1time, read_2d_1lev_1time, &
    &                               read_3d_1time, on_cells, on_edges
  USE mo_util_cdi,            ONLY: read_cdi_2d, read_cdi_3d, t_inputParameters,        &
    &                               makeInputParameters, deleteInputParameters,         &
    &                               get_cdi_NlevRef, t_tileinfo_elt, trivial_tileinfo
  USE mo_util_string,         ONLY: one_of
  USE mo_util_file,           ONLY: util_filesize
  USE mo_ifs_coord,           ONLY: alloc_vct, init_vct, vct, vct_a, vct_b
  USE mo_lnd_nwp_config,      ONLY: nlev_soil, ntiles_total, nlev_snow, &
    &                               ntiles_water, lmulti_snow, tiles, get_tile_suffix
  USE mo_atm_phy_nwp_config,  ONLY: iprog_aero
  USE mo_master_config,       ONLY: getModelBaseDir
  USE mo_dictionary,          ONLY: dict_get, DICT_MAX_STRLEN
  USE mo_var_metadata_types,  ONLY: VARNAME_LEN
  USE mo_cdi,                 ONLY: FILETYPE_NC2, FILETYPE_NC4, FILETYPE_GRB2, &
    &                               streamInqVlist, streamOpenRead, cdiGetStringError, streamClose, cdiDefMissval
  USE mo_nwp_sfc_interp,      ONLY: smi_to_wsoil
  USE mo_util_cdi_table,      ONLY: print_cdi_summary, &
    &                               new_inventory_list, delete_inventory_list, complete_inventory_list
  USE mo_io_util,             ONLY: get_filetype
  USE mo_initicon_utils,      ONLY: initicon_inverse_post_op, allocate_extana_atm, allocate_extana_sfc
  USE mo_physical_constants,  ONLY: cpd, rd, cvd_o_rd, p0ref, vtmpc1
  USE mo_fortran_tools,       ONLY: init

  IMPLICIT NONE

  INCLUDE 'netcdf.inc'

  PRIVATE

  CHARACTER(LEN=*), PARAMETER :: modname = 'mo_io_initicon'


  ! Remark on usage of "cdiDefMissval"

  ! Inside the GRIB_API (v.1.9.18) the missing value is converted into
  ! LONG INT for a test, but the default CDI missing value is outside
  ! of the valid range for LONG INT (U. Schulzweida, bug report
  ! SUP-277). This causes a crash with INVALID OPERATION.

  ! As a workaround we can choose a different missing value in the
  ! calling subroutine (here). For the SX-9 this must lie within 53
  ! bits, because "the SX compiler generates codes using HW
  ! instructions for floating-point data instead of instructions for
  ! integers. Therefore, the operation result is not guaranteed if the
  ! value cannot be represented as integer within 53 bits."
  DOUBLE PRECISION, PARAMETER :: cdimissval = -9.E+15


  PUBLIC :: open_init_files
  PUBLIC :: close_init_files
  PUBLIC :: read_extana_atm
  PUBLIC :: read_extana_sfc

  PUBLIC :: read_dwdfg_atm
  PUBLIC :: read_dwdfg_sfc
  PUBLIC :: read_dwdana_atm
  PUBLIC :: read_dwdana_sfc
  PUBLIC :: read_dwdfg_atm_ii

! PUBLIC :: process_input_dwdfg_atm     !This is currently not required.
  PUBLIC :: process_input_dwdfg_sfc
  PUBLIC :: process_input_dwdana_atm
  PUBLIC :: process_input_dwdana_sfc
  PUBLIC :: process_input_dwdfg_atm_ii



  CONTAINS


  !> open files containing first guess and analysis.
  !
  !  @author F. Prill, DWD
  !
  SUBROUTINE open_init_files(p_patch, fileID_fg, fileID_ana, filetype_fg, filetype_ana, &
    &                        dwdfg_file, dwdana_file)
    TYPE(t_patch),               INTENT(IN)    :: p_patch(:)
    INTEGER,                     INTENT(INOUT) :: fileID_ana(:), fileID_fg(:)     ! dim (1:n_dom)
    INTEGER,                     INTENT(INOUT) :: filetype_ana(:), filetype_fg(:) ! dim (1:n_dom)
    CHARACTER(LEN=filename_max), INTENT(INOUT) :: dwdfg_file(max_dom)             ! first guess
    CHARACTER(LEN=filename_max), INTENT(INOUT) :: dwdana_file(max_dom)            ! analysis
    ! local variables
    CHARACTER(*), PARAMETER :: routine = modname//':open_init_files'
    INTEGER :: jg, vlistID, jlev, mpi_comm
    INTEGER(KIND=i8) :: flen_fg, flen_ana                     ! filesize in bytes
    LOGICAL :: l_exist, lread_process
    CHARACTER(LEN=MAX_CHAR_LENGTH) :: cdiErrorText

    CALL cdiDefMissval(cdimissval)
    fileID_fg(:)  = -1
    fileID_ana(:) = -1
    dwdfg_file (:)=' '
    dwdana_file(:)=' '

    ! flag. if true, then this PE reads data from file and broadcasts
    lread_process = my_process_is_mpi_workroot()

    IF(lread_process) THEN
      ! first guess ("_fg")
      !
      DO jg=1,n_dom

        IF (.NOT. p_patch(jg)%ldom_active) CYCLE
        jlev = p_patch(jg)%level
        ! generate file name
        dwdfg_file(jg) = generate_filename(dwdfg_filename, getModelBaseDir(), nroot, jlev, jg)
        INQUIRE (FILE=dwdfg_file(jg), EXIST=l_exist)
        IF (.NOT.l_exist) THEN
          CALL finish(TRIM(routine),'DWD FG file not found: '//TRIM(dwdfg_file(jg)))
        ENDIF
        IF (nml_filetype == -1) THEN
          filetype_fg(jg) = get_filetype(TRIM(dwdfg_file(jg))) ! determine filetype
        ELSE
          filetype_fg(jg) = nml_filetype
        END IF

        ! open file
        !
        WRITE (0,"(a)") " "
        WRITE (0,"(a,a)") "file inventory: ", TRIM(dwdfg_file(jg))
        fileID_fg(jg)  = streamOpenRead(TRIM(dwdfg_file(jg)))
        ! check if the file could be opened
        IF (fileID_fg(jg) < 0) THEN
          CALL cdiGetStringError(fileID_fg(jg), cdiErrorText)
          WRITE(message_text,'(4a)') 'File ', TRIM(dwdfg_file(jg)), &
               ' cannot be opened: ', TRIM(cdiErrorText)
          CALL finish(routine, TRIM(message_text))
        ENDIF

        ! check whether the file is empty (does not work unfortunately; internal CDI error)
        flen_fg = util_filesize(TRIM(dwdfg_file(jg)))
        IF (flen_fg <= 0 ) THEN
          WRITE(message_text,'(a)') 'File '//TRIM(dwdfg_file(jg))//' is empty'
          CALL message(TRIM(routine), TRIM(message_text))
          CALL finish(routine, "Arrggh!: Empty input file")
        ENDIF

        vlistID = streamInqVlist(fileID_fg(jg))

        ! create new inventory list (linked list) for first guess input
        CALL new_inventory_list(inventory_list_fg(jg))

        ! print inventory and store in linked list
        CALL print_cdi_summary(vlistID, opt_dstlist=inventory_list_fg(jg))
        CALL complete_inventory_list(filetype_fg(jg), ana_varnames_dict, inventory_list_fg(jg) )

      END DO

      ! analysis ("_ana")
      !
      IF (lread_ana) THEN
        DO jg=1,n_dom

          IF (.NOT. p_patch(jg)%ldom_active) CYCLE
          IF (lp2cintp_incr(jg) .AND. lp2cintp_sfcana(jg)) CYCLE
          jlev = p_patch(jg)%level
          ! generate file name
          dwdana_file(jg) = generate_filename(dwdana_filename, getModelBaseDir(), nroot, jlev, jg)
          INQUIRE (FILE=dwdana_file(jg), EXIST=l_exist)
          IF (.NOT.l_exist) THEN
            CALL finish(TRIM(routine),'DWD ANA file not found: '//TRIM(dwdana_file(jg)))
          ENDIF
          IF (nml_filetype == -1) THEN
            filetype_ana(jg) = get_filetype(TRIM(dwdana_file(jg))) ! determine filetype
          ELSE
            filetype_ana(jg) = nml_filetype
          END IF

          ! open file
          !
          WRITE (0,"(a)") " "
          WRITE (0,"(a,a)") "file inventory: ", TRIM(dwdana_file(jg))
          fileID_ana(jg)  = streamOpenRead(TRIM(dwdana_file(jg)))
          ! check if the file could be opened
          IF (fileID_ana(jg) < 0) THEN
            CALL cdiGetStringError(fileID_ana(jg), cdiErrorText)
            WRITE(message_text,'(4a)') 'File ', TRIM(dwdana_file(jg)), &
                 ' cannot be opened: ', TRIM(cdiErrorText)
            CALL finish(routine, TRIM(message_text))
          ENDIF

          ! check whether the file is empty (does not work unfortunately; internal CDI error)
          flen_ana = util_filesize(TRIM(dwdana_file(jg)))
          IF (flen_ana <= 0 ) THEN
            WRITE(message_text,'(a)') 'File '//TRIM(dwdana_file(jg))//' is empty'
            CALL message(TRIM(routine), TRIM(message_text))
            CALL finish(routine, "Arrggh!: Empty analysis file")
          ENDIF

          vlistID = streamInqVlist(fileID_ana(jg))

          ! create new inventory list (linked list) for analysis input
          CALL new_inventory_list(inventory_list_ana(jg))

          ! print inventory and store in linked list
          CALL print_cdi_summary(vlistID, opt_dstlist=inventory_list_ana(jg))
          CALL complete_inventory_list(filetype_ana(jg), ana_varnames_dict, inventory_list_ana(jg) )

        END DO
      ENDIF  ! lread_ana
    END IF  ! lread_process



    IF(p_test_run) THEN
      mpi_comm = p_comm_work_test
    ELSE
      mpi_comm = p_comm_work
    ENDIF

    CALL p_bcast(filetype_fg,  p_io, mpi_comm)
    CALL p_bcast(filetype_ana, p_io, mpi_comm)
    CALL p_bcast(fileID_fg,    p_io, mpi_comm)
    CALL p_bcast(fileID_ana,   p_io, mpi_comm)

  END SUBROUTINE open_init_files


  !> close files containing first guess and analysis.
  !
  !  @author F. Prill, DWD
  !
  SUBROUTINE close_init_files(fileID_fg, fileID_ana)
    INTEGER, INTENT(INOUT) :: fileID_ana(:), fileID_fg(:) ! dim (1:n_dom)
    ! local variables
    INTEGER :: jg
    LOGICAL :: lread_process

    ! flag. if true, then this PE reads data from file and broadcasts
    lread_process = my_process_is_mpi_workroot()

    IF(lread_process) THEN
      ! first guess ("_fg")
      DO jg=1,n_dom
        IF (fileID_fg(jg) == -1) CYCLE
        CALL streamClose(fileID_fg(jg))
        CALL delete_inventory_list(inventory_list_fg(jg))
      END DO
      ! analysis ("_ana")
      IF (lread_ana) THEN
        DO jg=1,n_dom
          IF (fileID_ana(jg) == -1) CYCLE
            CALL streamClose(fileID_ana(jg))
            CALL delete_inventory_list(inventory_list_ana(jg))
        END DO
      ENDIF
    END IF
    fileID_fg(:)  = -1
    fileID_ana(:) = -1
  END SUBROUTINE close_init_files


  !-------------------------------------------------------------------------
  !> Wrapper routine for NetCDF and GRIB2 read routines, 2D case.
  !  If necessary an inverse post_op is performed for the input field
  !
  !  @return .TRUE. if the field has been read, .FALSE. otherwise
  !          (e.g. when field was not contained in @p opt_checkgroup).
  !
  LOGICAL FUNCTION read_data_2d (parameters, filetype, varname, var_out, tileinfo, opt_checkgroup)
    TYPE(t_inputParameters), INTENT(INOUT) :: parameters
    INTEGER,                 INTENT(IN)    :: filetype       !< FILETYPE_NC2 or FILETYPE_GRB2
    CHARACTER(len=*),        INTENT(IN)    :: varname        !< var name of field to be read
    REAL(wp), POINTER,       INTENT(INOUT) :: var_out(:,:)   !< output field
    TYPE(t_tileinfo_elt),    INTENT(IN)    :: tileinfo
    CHARACTER(LEN=VARNAME_LEN), INTENT(IN), OPTIONAL :: opt_checkgroup(:) !< read only, if varname is
                                                                          !< contained in opt_checkgroup
    ! local variables
    CHARACTER(len=*), PARAMETER     :: routine ='read_data_2d'
    CHARACTER(LEN=DICT_MAX_STRLEN)  :: mapped_name
    CHARACTER(LEN=MAX_CHAR_LENGTH)  :: filetyp_read   !< filetype for log message
    LOGICAL                         :: lread          !< .FALSE.: skip reading
    CHARACTER(LEN=MAX_CHAR_LENGTH)  :: full_varname   !< varname, including tile suffix, if present

    IF (PRESENT(opt_checkgroup)) THEN
      lread = ( one_of(varname,  opt_checkgroup(:)) /= -1)
    ELSE
      lread = .TRUE.
    ENDIF
!!$      write(0,*) "lread: varname",lread, varname


    IF (lread) THEN

      SELECT CASE(filetype)
      CASE (FILETYPE_NC2, FILETYPE_NC4)
        ! Trivial name mapping for NetCDF file
        mapped_name = TRIM(varname)

        WRITE(filetyp_read,'(a)') 'NC-Read:'

      CASE (FILETYPE_GRB2)
        ! Search name mapping for name in GRIB2 file
        mapped_name = TRIM(dict_get(ana_varnames_dict, varname, default=varname))

        WRITE(filetyp_read,'(a)') 'GRB2-Read:'

      CASE DEFAULT
        lread = .FALSE. ! (... but the application aborts anyway)
        CALL finish(routine, "Unknown file type")
      END SELECT



      ! Perform CDI read operation
      !
      IF(my_process_is_stdio() .AND. msg_level>10) THEN
        IF ( (tileinfo%idx == trivial_tileinfo%idx) .AND. (tileinfo%att == trivial_tileinfo%att)) THEN
          WRITE(message_text,'(a)') TRIM(filetyp_read)//' '//TRIM(mapped_name)
        ELSE
          WRITE(message_text,'(a,i2,a,i2)') TRIM(filetyp_read)//' '//TRIM(mapped_name)//', Tile:',tileinfo%idx,', Att:',tileinfo%att
        ENDIF
        CALL message(TRIM(routine), TRIM(message_text))
      ENDIF

      CALL read_cdi_2d(parameters, mapped_name, var_out, tileinfo)


      ! add tile suffix (if available) to varname
      ! This is necessary, in order to select the right post-op
      IF ((tileinfo%idx /= trivial_tileinfo%idx) .AND. (tileinfo%att /= trivial_tileinfo%att)) THEN
        full_varname = TRIM(varname//TRIM(get_tile_suffix(tileinfo%idx,tileinfo%att)))
      ELSE
        full_varname = varname
      ENDIF

      ! Perform inverse post_op on input field, if necessary
      !
      CALL initicon_inverse_post_op(full_varname, mapped_name, optvar_out2D=var_out)

    ENDIF  ! lread
    read_data_2d = lread

  END FUNCTION read_data_2d



  !-------------------------------------------------------------------------
  !> Wrapper routine for NetCDF and GRIB2 read routines, 3D case.
  !
  !  @return .TRUE. if the field has been read, .FALSE. otherwise
  !          (e.g. when field was not contained in @p opt_checkgroup).
  !
  LOGICAL FUNCTION read_data_3d(parameters, filetype, varname, nlevs, var_out, tileinfo, opt_checkgroup)
    TYPE(t_inputParameters), INTENT(INOUT) :: parameters
    INTEGER,                 INTENT(IN)    :: filetype       !< FILETYPE_NC2 or FILETYPE_GRB2
    CHARACTER(len=*),        INTENT(IN)    :: varname        !< var name of field to be read
    INTEGER,                 INTENT(IN)    :: nlevs          !< vertical levels of netcdf file
    REAL(wp), POINTER,       INTENT(INOUT) :: var_out(:,:,:) !< output field
    TYPE(t_tileinfo_elt),    INTENT(IN)    :: tileinfo
    CHARACTER(LEN=VARNAME_LEN), INTENT(IN), OPTIONAL :: opt_checkgroup(:) !< read only, if varname is
                                                                          !< contained in opt_checkgroup
    ! local variables
    CHARACTER(len=*), PARAMETER     :: routine = 'read_data_3d'
    CHARACTER(LEN=DICT_MAX_STRLEN)  :: mapped_name
    CHARACTER(LEN=MAX_CHAR_LENGTH)  :: filetyp_read   !< filetype for log message
    LOGICAL                         :: lread          !< .FALSE.: skip reading
    CHARACTER(LEN=MAX_CHAR_LENGTH)  :: full_varname   !< varname, including tile suffix, if present

    IF (PRESENT(opt_checkgroup)) THEN
      lread = ( one_of(varname,  opt_checkgroup(:)) /= -1)
    ELSE
      lread = .TRUE.
    ENDIF

    IF (lread) THEN

      SELECT CASE(filetype)
      CASE (FILETYPE_NC2, FILETYPE_NC4)
        !
        ! Trivial name mapping for NetCDF file
        mapped_name = TRIM(varname)

        WRITE(filetyp_read,'(a)') 'NC-Read:'

      CASE (FILETYPE_GRB2)
        !
        ! Search name mapping for name in GRIB2 file
        mapped_name = TRIM(dict_get(ana_varnames_dict, varname, default=varname))

        WRITE(filetyp_read,'(a)') 'GRB2-Read:'

      CASE DEFAULT
        lread = .FALSE. ! (... but the application aborts anyway)
        CALL finish(routine, "Unknown file type")
      END SELECT


      ! Perform CDI read operation
      !
      IF(my_process_is_stdio() .AND. msg_level>10) THEN
        IF ( (tileinfo%idx == trivial_tileinfo%idx) .AND. (tileinfo%att == trivial_tileinfo%att)) THEN
          WRITE(message_text,'(a)') TRIM(filetyp_read)//' '//TRIM(mapped_name)
        ELSE
          WRITE(message_text,'(a,i2,a,i2)') TRIM(filetyp_read)//' '//TRIM(mapped_name)//', Tile:',tileinfo%idx,', Att:',tileinfo%att
        ENDIF
        CALL message(TRIM(routine), TRIM(message_text))
      ENDIF

      CALL read_cdi_3d (parameters, mapped_name, nlevs, var_out, tileinfo)


      ! add tile suffix (if available) to varname
      ! This is necessary, in order to select the right post-op
      IF ((tileinfo%idx /= trivial_tileinfo%idx) .AND. (tileinfo%att /= trivial_tileinfo%att)) THEN
        full_varname = TRIM(varname//TRIM(get_tile_suffix(tileinfo%idx,tileinfo%att)))
      ELSE
        full_varname = varname
      ENDIF

      ! Perform inverse post_op on input field, if necessary
      !
      ! SMI is skipped manually, since it is not contained in any of the ICON variable
      ! lists, and is thus not handled correctly by the following routine.
      IF( TRIM(mapped_name)/='smi' .AND. TRIM(mapped_name)/='SMI') &
        CALL initicon_inverse_post_op(full_varname, mapped_name, optvar_out3D=var_out)

    ENDIF  ! lread
    read_data_3d = lread

  END FUNCTION read_data_3d



  !>
  !! Read horizontally interpolated external analysis (atmosphere only)
  !!
  !! Reads horizontally interpolated external analysis atmosphere data
  !! (currently IFS or COSMO) and reads in vertical coordinate table.
  !!
  !! @par Revision History
  !! Initial version by Guenther Zaengl, DWD(2011-07-14)
  !! Modification by Daniel Reinert, DWD (2012-12-18)
  !! - encapsulate reading of IFS analysis
  !!
  SUBROUTINE read_extana_atm (p_patch, initicon)

    TYPE(t_patch), TARGET,  INTENT(IN)    :: p_patch(:)
    TYPE(t_initicon_state), INTENT(INOUT) :: initicon(:)

    INTEGER :: jg, jlev, jc, jk, jb, i_endidx
    LOGICAL :: l_exist

    INTEGER :: no_cells, no_levels, nlev_in
    INTEGER :: ncid, dimid, varid, mpi_comm
    TYPE(t_stream_id) :: stream_id
    INTEGER :: psvar_ndims, geopvar_ndims

    CHARACTER(LEN=10) :: psvar

    CHARACTER(len=MAX_CHAR_LENGTH), PARAMETER :: &
      routine = 'mo_nh_initicon:read_extana_atm'

    CHARACTER(LEN=filename_max) :: ifs2icon_file(max_dom)
    LOGICAL :: lread_process
    LOGICAL :: lread_qr, lread_qs ! are qr, qs provided as input?

    !-------------------------------------------------------------------------

    ! flag. if true, then this PE reads data from file and broadcasts
    lread_process = my_process_is_mpi_workroot()
    nlev_in = 0

    DO jg = 1, n_dom

      jlev = p_patch(jg)%level

      ! Skip reading the atmospheric input data if a model domain
      ! is not active at initial time
      IF (.NOT. p_patch(jg)%ldom_active) CYCLE

      !
      ! generate file name
      !
      ifs2icon_file(jg) = generate_filename(ifs2icon_filename, getModelBaseDir(), &
        &                                   nroot, jlev, jg)


      ! Read in data from IFS2ICON
      !
      IF( lread_process ) THEN

        INQUIRE (FILE=ifs2icon_file(jg), EXIST=l_exist)
        IF (.NOT.l_exist) THEN
          CALL finish(TRIM(routine),'IFS2ICON file is not found: '//TRIM(ifs2icon_file(jg)))
        ENDIF

        !
        ! open file
        !
        CALL nf(nf_open(TRIM(ifs2icon_file(jg)), NF_NOWRITE, ncid), routine)

        !
        ! get number of cells
        !
        CALL nf(nf_inq_dimid(ncid, 'ncells', dimid), routine)
        CALL nf(nf_inq_dimlen(ncid, dimid, no_cells), routine)

        !
        ! get number of vertical levels
        !
        CALL nf(nf_inq_dimid(ncid, 'lev', dimid), routine)
        CALL nf(nf_inq_dimlen(ncid, dimid, no_levels), routine)

        !
        ! check the number of cells
        !
        IF(p_patch(jg)%n_patch_cells_g /= no_cells) THEN
          CALL finish(TRIM(ROUTINE),&
          & 'Number of patch cells and cells in IFS2ICON file do not match.')
        ENDIF

        !
        ! DEFINE the number of vertical levels
        !
        IF(nlev_in /= 0)  THEN
          IF (nlev_in /= no_levels) THEN
            CALL finish(TRIM(ROUTINE), 'nlev_in has already been defined differently!')
          END IF
        ELSE
          nlev_in = no_levels
        END IF

        !
        ! Check if surface pressure (PS) or its logarithm (LNPS) is provided as input
        !
        IF (nf_inq_varid(ncid, 'PS', varid) == nf_noerr) THEN
          psvar = 'PS'
        ELSE IF (nf_inq_varid(ncid, 'LNPS', varid) == nf_noerr) THEN
          psvar = 'LNPS'
        ENDIF

        !Find out the dimension of psvar for reading purpose
        IF (nf_inq_varid(ncid, TRIM(psvar), varid) == nf_noerr) THEN
          CALL nf(nf_inq_varndims(ncid,varid,psvar_ndims), routine)
        ELSE
          CALL finish(TRIM(routine),'surface pressure var '//TRIM(psvar)//' is missing')
        ENDIF

        !
        ! Check if model-level surface Geopotential is provided as GEOSP or GEOP_ML
        !
        IF (nf_inq_varid(ncid, 'GEOSP', varid) == nf_noerr) THEN
          geop_ml_var = 'GEOSP'
        ELSE IF (nf_inq_varid(ncid, 'GEOP_ML', varid) == nf_noerr) THEN
          geop_ml_var = 'GEOP_ML'
        ELSE
          CALL finish(TRIM(routine),'Could not find model-level sfc geopotential')
        ENDIF

        !Find out the dimension of geop_ml_var for reading purpose
        IF (nf_inq_varid(ncid, TRIM(geop_ml_var), varid) == nf_noerr) THEN
          CALL nf(nf_inq_varndims(ncid,varid,geopvar_ndims), routine)
        ELSE
          CALL finish(TRIM(routine),'surface geopotential var '//TRIM(geop_ml_var)//' is missing')
        ENDIF


        !
        ! Check if rain water (QR) is provided as input
        !
        IF (nf_inq_varid(ncid, 'QR', varid) == nf_noerr) THEN
          lread_qr = .true.
        ELSE
          lread_qr = .false.
          CALL message(TRIM(routine),'Rain water (QR) not available in input data')
        ENDIF

        !
        ! Check if snow water (QS) is provided as input
        !
        IF (nf_inq_varid(ncid, 'QS', varid) == nf_noerr) THEN
          lread_qs = .true.
        ELSE
          lread_qs = .false.
          CALL message(TRIM(routine),'Snow water (QS) not available in input data')
        ENDIF

        !
        ! Check if normal velocity component (VN) is provided as input
        !
        IF (nf_inq_varid(ncid, 'VN', varid) == nf_noerr) THEN
          lread_vn = .TRUE.
        ELSE
          lread_vn = .FALSE.
        ENDIF

      ENDIF ! pe_io

      !
      ! open file (NetCDF file!)
      !
      stream_id = openInputFile(ifs2icon_file(jg), p_patch(jg), &
        &                       default_read_method)

      IF(p_test_run) THEN
        mpi_comm = p_comm_work_test
      ELSE
        mpi_comm = p_comm_work
      ENDIF

      CALL p_bcast(nlev_in,       p_io, mpi_comm)
      CALL p_bcast(lread_qs,      p_io, mpi_comm)
      CALL p_bcast(lread_qr,      p_io, mpi_comm)
      CALL p_bcast(lread_vn,      p_io, mpi_comm)
      CALL p_bcast(psvar_ndims,   p_io, mpi_comm)
      CALL p_bcast(geopvar_ndims, p_io, mpi_comm)

      nlevatm_in(:) = nlev_in

      IF (msg_level >= 10) THEN
        WRITE(message_text,'(a)') 'surface pressure variable: '//TRIM(psvar)
        CALL message(TRIM(routine), TRIM(message_text))
        WRITE(message_text,'(a)') 'Model-level surface geopotential: '//TRIM(geop_ml_var)
        CALL message(TRIM(routine), TRIM(message_text))
        IF (.NOT. lread_vn) THEN
          WRITE(message_text,'(a)') 'No direct input of vn! vn derived from (u,v).'
          CALL message(TRIM(routine), TRIM(message_text))
        ELSE
          WRITE(message_text,'(a)') 'Direct input of vn!'
          CALL message(TRIM(routine), TRIM(message_text))
        ENDIF
      ENDIF

      ! allocate data structure
      CALL allocate_extana_atm(jg, p_patch(jg)%nblks_c, p_patch(jg)%nblks_e, initicon)

      ! start reading atmospheric fields
      !
      CALL read_3d_1time(stream_id, on_cells, 'T', fill_array=initicon(jg)%atm_in%temp)

      IF (lread_vn) THEN
        CALL read_3d_1time(stream_id, on_edges, 'VN', fill_array=initicon(jg)%atm_in%vn)
      ELSE
        CALL read_3d_1time(stream_id, on_cells, 'U', fill_array=initicon(jg)%atm_in%u)

        CALL read_3d_1time(stream_id, on_cells, 'V', fill_array=initicon(jg)%atm_in%v)
      ENDIF


      IF (init_mode == MODE_COSMODE) THEN
        CALL read_3d_1time(stream_id, on_cells, 'W', fill_array=initicon(jg)%atm_in%w_ifc)
      ELSE
        ! Note: in this case, input vertical velocity is in fact omega (Pa/s)
        CALL read_3d_1time(stream_id, on_cells, 'W', fill_array=initicon(jg)%atm_in%omega)
      ENDIF

      CALL read_3d_1time(stream_id, on_cells, 'QV', fill_array=initicon(jg)%atm_in%qv)
      CALL read_3d_1time(stream_id, on_cells, 'QC', fill_array=initicon(jg)%atm_in%qc)
      CALL read_3d_1time(stream_id, on_cells, 'QI', fill_array=initicon(jg)%atm_in%qi)

      IF (lread_qr) THEN
        CALL read_3d_1time(stream_id, on_cells, 'QR', fill_array=initicon(jg)%atm_in%qr)
      ELSE
        initicon(jg)%atm_in%qr(:,:,:)=0._wp
      ENDIF

      IF (lread_qs) THEN
        CALL read_3d_1time(stream_id, on_cells, 'QS', fill_array=initicon(jg)%atm_in%qs)
      ELSE
        initicon(jg)%atm_in%qs(:,:,:)=0._wp
      ENDIF

      IF (psvar_ndims==2)THEN
        CALL read_2d_1time(stream_id, on_cells, TRIM(psvar), &
          &                     fill_array=initicon(jg)%atm_in%psfc)
      ELSEIF(psvar_ndims==3)THEN
        CALL read_2d_1lev_1time(stream_id, on_cells, TRIM(psvar), &
          &                     fill_array=initicon(jg)%atm_in%psfc)
      ELSE
        CALL finish(TRIM(routine),'surface pressure var '//TRIM(psvar)//' dimension mismatch')
      END IF

      IF (geopvar_ndims==2)THEN
        CALL read_2d_1time(stream_id, on_cells, TRIM(geop_ml_var), &
          &                     fill_array=initicon(jg)%atm_in%phi_sfc)
      ELSEIF(geopvar_ndims==3)THEN
        CALL read_2d_1lev_1time(stream_id, on_cells, TRIM(geop_ml_var), &
          &                     fill_array=initicon(jg)%atm_in%phi_sfc)
      ELSE
        CALL finish(TRIM(routine),'surface geopotential var '//TRIM(geop_ml_var)//' dimension mismatch')
      END IF

      ! Allocate and read in vertical coordinate tables
      !
      ! Note that here the IFS input vertical grid is set up. This has to be distinguished
      ! from vct_a, vct_b, vct for the ICON vertical grid.
      !
      IF (init_mode == MODE_IFSANA .OR. init_mode == MODE_COMBINED) THEN

        IF (jg == 1) THEN

          ALLOCATE(vct_a(nlev_in+1), vct_b(nlev_in+1), vct(2*(nlev_in+1)))

          IF(lread_process) THEN
            CALL nf(nf_inq_varid(ncid, 'hyai', varid), routine)
            CALL nf(nf_get_var_double(ncid, varid, vct_a), routine)

            CALL nf(nf_inq_varid(ncid, 'hybi', varid), routine)
            CALL nf(nf_get_var_double(ncid, varid, vct_b), routine)
          ENDIF

          IF(p_test_run) THEN
            mpi_comm = p_comm_work_test
          ELSE
            mpi_comm = p_comm_work
          ENDIF

          CALL p_bcast(vct_a, p_io, mpi_comm)
          CALL p_bcast(vct_b, p_io, mpi_comm)


          vct(1:nlev_in+1)             = vct_a(:)
          vct(nlev_in+2:2*(nlev_in+1)) = vct_b(:)


          CALL alloc_vct(nlev_in)
          CALL init_vct(nlev_in)

        ENDIF  ! jg=1

      ELSE IF (init_mode == MODE_COSMODE) THEN ! in case of COSMO-DE initial data

        CALL read_3d_1time(stream_id, on_cells, 'HHL', fill_array=initicon(jg)%atm_in%z3d_ifc)
        CALL read_3d_1time(stream_id, on_cells, 'P', fill_array=initicon(jg)%atm_in%pres)

        ! Interpolate input 'z3d' and 'w' from interface levels to main levels
!$OMP PARALLEL
!$OMP DO PRIVATE (jk,jc,jb,i_endidx) ICON_OMP_DEFAULT_SCHEDULE
        DO jb = 1,p_patch(jg)%nblks_c

          IF (jb /= p_patch(jg)%nblks_c) THEN
            i_endidx = nproma
          ELSE
            i_endidx = p_patch(jg)%npromz_c
          ENDIF

          DO jk = 1, nlev_in
            DO jc = 1, i_endidx

              initicon(jg)%atm_in%z3d(jc,jk,jb) = (initicon(jg)%atm_in%z3d_ifc(jc,jk,jb) + &
                &   initicon(jg)%atm_in%z3d_ifc(jc,jk+1,jb)) * 0.5_wp
              initicon(jg)%atm_in%w(jc,jk,jb) = (initicon(jg)%atm_in%w_ifc(jc,jk,jb) +     &
                &   initicon(jg)%atm_in%w_ifc(jc,jk+1,jb)) * 0.5_wp
            ENDDO
          ENDDO
        ENDDO
!$OMP END DO
!$OMP END PARALLEL
      ELSE

        CALL finish(TRIM(routine),'Incorrect init_mode')

      ENDIF ! init_mode = MODE_COSMODE

      ! close file
      !
      IF(lread_process) CALL nf(nf_close(ncid), routine)
      CALL closeFile(stream_id)

    ENDDO ! loop over model domains

  END SUBROUTINE read_extana_atm





  !>
  !! Read horizontally interpolated external analysis (surface only)
  !!
  !! Reads horizontally interpolated external analysis surface data
  !! Currently, only IFS data are processed here
  !!
  !! @par Revision History
  !! Initial version by Guenther Zaengl, DWD(2011-07-14)
  !! Modification by Daniel Reinert, DWD (2012-12-18)
  !! - encapsulate reading of IFS analysis
  !!
  SUBROUTINE read_extana_sfc (p_patch, initicon)

    TYPE(t_patch),          INTENT(IN)    :: p_patch(:)
    TYPE(t_initicon_state), INTENT(INOUT) :: initicon(:)

    INTEGER :: jg, jlev
    LOGICAL :: l_exist

    INTEGER :: no_cells, no_levels
    INTEGER :: ncid, dimid, varid, mpi_comm
    INTEGER :: geop_sfc_var_ndims     ! dimension of geop_sfc_var
    TYPE(t_stream_id) :: stream_id

    CHARACTER(LEN=10) :: geop_sfc_var ! surface-level surface geopotential

    CHARACTER(len=MAX_CHAR_LENGTH), PARAMETER :: &
      routine = 'mo_nh_initicon:read_extana_sfc'

    CHARACTER(LEN=filename_max) :: ifs2icon_file(max_dom)
    LOGICAL :: lread_process

    !-------------------------------------------------------------------------

    ! flag. if true, then this PE reads data from file and broadcasts
    lread_process = my_process_is_mpi_workroot()

    DO jg = 1, n_dom

      jlev = p_patch(jg)%level


      ! Skip reading the atmospheric input data if a model domain
      ! is not active at initial time
      IF (.NOT. p_patch(jg)%ldom_active) CYCLE

      !
      ! generate file name
      !
      ifs2icon_file(jg) = generate_filename(ifs2icon_filename, getModelBaseDir(), &
        &                                   nroot, jlev, jg)

      ! Read in data from IFS2ICON
      !
      IF(lread_process) THEN
        INQUIRE (FILE=ifs2icon_file(jg), EXIST=l_exist)
        IF (.NOT.l_exist) THEN
          CALL finish(TRIM(routine),'IFS2ICON file is not found: '//TRIM(ifs2icon_file(jg)))
        ENDIF

        !
        ! open file
        !
        CALL nf(nf_open(TRIM(ifs2icon_file(jg)), NF_NOWRITE, ncid), routine)

        !
        ! get number of cells
        !
        CALL nf(nf_inq_dimid(ncid, 'ncells', dimid), routine)
        CALL nf(nf_inq_dimlen(ncid, dimid, no_cells), routine)

        !
        ! get number of vertical levels
        !
        CALL nf(nf_inq_dimid(ncid, 'lev', dimid), routine)
        CALL nf(nf_inq_dimlen(ncid, dimid, no_levels), routine)

        !
        ! check the number of cells and vertical levels
        !
        IF(p_patch(jg)%n_patch_cells_g /= no_cells) THEN
          CALL finish(TRIM(ROUTINE),&
          & 'Number of patch cells and cells in IFS2ICON file do not match.')
        ENDIF

        ! Check, if the surface-level surface geopotential (GEOP_SFC) is available.
        ! If GEOP_SFC is missing, a warning will be issued and the model-level surface
        ! geopotential (GEOSP or GEOP_ML) will be used instead.
        IF (nf_inq_varid(ncid, 'GEOP_SFC', varid) == nf_noerr) THEN
          geop_sfc_var = 'GEOP_SFC'
        ELSE

          WRITE (message_text,'(a,a)')                            &
            &  'surface-level surface geopotential is missing. ', &
            &  'use model-level surface geopotential, instead.'
          CALL message(TRIM(routine),TRIM(message_text))

          ! use model level geopotential instead
          geop_sfc_var = geop_ml_var
        ENDIF
        ! inquire dimension of geop_sfc_var which can be either 2 or 3
        IF (nf_inq_varid(ncid, TRIM(geop_sfc_var), varid) == nf_noerr) THEN
          CALL nf(nf_inq_varndims(ncid,varid,geop_sfc_var_ndims), routine)
        ELSE
          CALL finish(TRIM(ROUTINE),'surface geopotential variable '//TRIM(geop_sfc_var)//' is missing')
        ENDIF

        ! Check, if the snow albedo ALB_SNOW is available.
        ! If ALB_SNOW is missing, a warning will be issued and RHO_SNOW
        ! will be used instead to determine FRESHSNOW.
        IF (nf_inq_varid(ncid, 'ALB_SNOW', varid) == nf_noerr) THEN
          WRITE (message_text,'(a,a)')                            &
            &  'snow albedo available, ', &
            &  'used to determine freshsnow.'
          alb_snow_var = 'ALB_SNOW'
        ELSE

          WRITE (message_text,'(a,a)')                            &
            &  'snow albedo is missing. ', &
            &  'use snow density value, instead.'
          CALL message(TRIM(routine),TRIM(message_text))

          alb_snow_var = 'RHO_SNOW'
        ENDIF


        ! Check, if sea surface temperature field is provided as input
        ! IF SST is missing, set l_sst_in=.FALSE.
        IF (nf_inq_varid(ncid, 'SST', varid) /= nf_noerr) THEN
          WRITE (message_text,'(a,a)')                            &
            &  'sea surface temperature not available. ', &
            &  'initialize with skin temperature, instead.'
          CALL message(TRIM(routine),TRIM(message_text))
          l_sst_in = .FALSE.     !it has to be set to FALSE
        ENDIF

      ENDIF  ! p_io

      !
      ! open file
      !
      stream_id = openInputFile(ifs2icon_file(jg), p_patch(jg), &
        &                       default_read_method)

      IF(p_test_run) THEN
        mpi_comm = p_comm_work_test
      ELSE
        mpi_comm = p_comm_work
      ENDIF

      CALL p_bcast(l_sst_in, p_io, mpi_comm)

      CALL p_bcast(alb_snow_var, p_io, mpi_comm)

      CALL p_bcast(geop_sfc_var_ndims, p_io, mpi_comm)

      ! allocate data structure
      CALL allocate_extana_sfc(jg, p_patch(jg)%nblks_c, initicon)


      ! start reading surface fields
      !
      IF (geop_sfc_var_ndims == 3) THEN
        CALL read_2d_1lev_1time(stream_id, on_cells, TRIM(geop_sfc_var), &
          &                     fill_array=initicon(jg)%sfc_in%phi)
      ELSE IF (geop_sfc_var_ndims == 2) THEN
        CALL read_2d_1time(stream_id, on_cells, TRIM(geop_sfc_var), &
          &                     fill_array=initicon(jg)%sfc_in%phi)
      ELSE
        CALL finish(TRIM(routine),"geop_sfc_var: Dimension mismatch")
      ENDIF

      CALL read_2d_1time(stream_id, on_cells, 'SKT', &
        &                fill_array=initicon(jg)%sfc_in%tskin)

      IF ( l_sst_in) THEN
        CALL read_2d_1time(stream_id, on_cells, 'SST', &
          &                fill_array=initicon(jg)%sfc_in%sst)
      ELSE
       initicon(jg)%sfc_in%sst(:,:)=0.0_wp
      END IF

      CALL read_2d_1time(stream_id, on_cells, 'T_SNOW', &
        &                fill_array=initicon(jg)%sfc_in%tsnow)
      CALL read_2d_1time(stream_id, on_cells, TRIM(alb_snow_var), &
        &                fill_array=initicon(jg)%sfc_in%snowalb)
      CALL read_2d_1time(stream_id, on_cells, 'W_SNOW', &
        &                fill_array=initicon(jg)%sfc_in%snowweq)
      CALL read_2d_1time(stream_id, on_cells, 'RHO_SNOW', &
        &                fill_array=initicon(jg)%sfc_in%snowdens)
      CALL read_2d_1time(stream_id, on_cells, 'W_I', &
        &                fill_array=initicon(jg)%sfc_in%skinres)
      CALL read_2d_1time(stream_id, on_cells, 'LSM', &
        &                fill_array=initicon(jg)%sfc_in%ls_mask)
      CALL read_2d_1time(stream_id, on_cells, 'CI', &
        &                fill_array=initicon(jg)%sfc_in%seaice)
      CALL read_2d_1lev_1time(stream_id, on_cells, 'STL1', &
        &                     fill_array=initicon(jg)%sfc_in%tsoil(:,:,1))
      CALL read_2d_1lev_1time(stream_id, on_cells, 'STL2', &
        &                     fill_array=initicon(jg)%sfc_in%tsoil(:,:,2))
      CALL read_2d_1lev_1time(stream_id, on_cells, 'STL3', &
        &                     fill_array=initicon(jg)%sfc_in%tsoil(:,:,3))
      CALL read_2d_1lev_1time(stream_id, on_cells, 'STL4', &
        &                     fill_array=initicon(jg)%sfc_in%tsoil(:,:,4))
      CALL read_2d_1lev_1time(stream_id, on_cells, 'SMIL1', &
        &                     fill_array=initicon(jg)%sfc_in%wsoil(:,:,1))
      CALL read_2d_1lev_1time(stream_id, on_cells, 'SMIL2', &
        &                     fill_array=initicon(jg)%sfc_in%wsoil(:,:,2))
      CALL read_2d_1lev_1time(stream_id, on_cells, 'SMIL3', &
        &                     fill_array=initicon(jg)%sfc_in%wsoil(:,:,3))
      CALL read_2d_1lev_1time(stream_id, on_cells, 'SMIL4', &
        &                     fill_array=initicon(jg)%sfc_in%wsoil(:,:,4))

      ! close file
      !
      IF(lread_process) CALL nf(nf_close(ncid), routine)
      CALL closeFile(stream_id)


    ENDDO ! loop over model domains

  END SUBROUTINE read_extana_sfc



  !>
  !! Read DWD first guess (atmosphere only)
  !!
  !! Read DWD first guess (atmosphere only)
  !! First guess (FG) is read for theta_v, rho, vn, w, tke,
  !! whereas DA output is read for T, p, u, v,
  !! qv, qc, qi, qr, qs.
  !!
  !! @par Revision History
  !! Initial version by Daniel Reinert, DWD(2012-12-18)
  !! Modifications for GRIB2 : F. Prill, DWD (2013-02-19)
  !! Modifications by Daniel Reinert, DWD (2014-01-27)
  !! - split off reading of FG fields
  !!
  !!
  SUBROUTINE read_dwdfg_atm (p_patch, p_nh_state, initicon, fileID_fg, filetype_fg, dwdfg_file)

    TYPE(t_patch),          INTENT(IN)            :: p_patch(:)
    TYPE(t_nh_state),       INTENT(INOUT)         :: p_nh_state(:)
    INTEGER,                INTENT(IN)            :: fileID_fg(:), filetype_fg(:)
    TYPE(t_initicon_state), INTENT(INOUT), TARGET :: initicon(:)
    CHARACTER(LEN=filename_max), INTENT(IN)       :: dwdfg_file(:)
    ! local variables
    CHARACTER(len=MAX_CHAR_LENGTH), PARAMETER :: routine = modname//':read_dwdfg_atm'
    INTEGER                             :: jg
    INTEGER                             :: nlev, nlevp1
    INTEGER                             :: ngrp_vars_fg, filetype
    REAL(wp), POINTER                   :: my_ptr3d(:,:,:)
    TYPE(t_inputParameters)             :: parameters
    CHARACTER(LEN=VARNAME_LEN), POINTER :: checkgrp(:)
    TYPE(t_tileinfo_elt)                :: tileinfo
    LOGICAL                             :: ret

    !-------------------------------------------------------------------------

    tileinfo = trivial_tileinfo

    DO jg = 1, n_dom

      ! number of vertical full and half levels
      nlev   = p_patch(jg)%nlev
      nlevp1 = p_patch(jg)%nlevp1

      ! Skip reading the atmospheric input data if a model domain
      ! is not active at initial time
      IF (.NOT. p_patch(jg)%ldom_active) CYCLE

      ! save some paperwork
      ngrp_vars_fg  = initicon(jg)%ngrp_vars_fg

      !---------------------------------------!
      ! Read in DWD first guess (atmosphere)  !
      !---------------------------------------!

      IF(my_process_is_stdio() ) THEN
        CALL message (TRIM(routine), 'read atm_FG fields from '//TRIM(dwdfg_file(jg)))
      ENDIF  ! p_io

      parameters = makeInputParameters(fileID_fg(jg), p_patch(jg)%n_patch_cells_g, p_patch(jg)%comm_pat_scatter_c)

      filetype = filetype_fg(jg)
      checkgrp => initicon(jg)%grp_vars_fg(1:ngrp_vars_fg)

      ! start reading first guess (atmosphere only)
      !
      ret = read_data_3d (parameters, filetype, 'theta_v', nlev, p_nh_state(jg)%prog(nnow(jg))%theta_v, tileinfo)
      ret = read_data_3d (parameters, filetype, 'rho', nlev, p_nh_state(jg)%prog(nnow(jg))%rho, tileinfo)
      ret = read_data_3d (parameters, filetype, 'w', nlevp1, p_nh_state(jg)%prog(nnow(jg))%w, tileinfo)
      ret = read_data_3d (parameters, filetype, 'tke', nlevp1, p_nh_state(jg)%prog(nnow(jg))%tke, tileinfo)

      ! Only needed for FG-only runs; usually read from ANA
      my_ptr3d => p_nh_state(jg)%prog(nnow(jg))%tracer(:,:,:,iqv)
      ret = read_data_3d (parameters, filetype, 'qv', nlev, my_ptr3d, tileinfo, opt_checkgroup=checkgrp)

      my_ptr3d => p_nh_state(jg)%prog(nnow(jg))%tracer(:,:,:,iqc)
      ret = read_data_3d (parameters, filetype, 'qc', nlev, my_ptr3d, tileinfo, opt_checkgroup=checkgrp)

      my_ptr3d => p_nh_state(jg)%prog(nnow(jg))%tracer(:,:,:,iqi)
      ret = read_data_3d (parameters, filetype, 'qi', nlev, my_ptr3d, tileinfo, opt_checkgroup=checkgrp)

      IF ( iqr /= 0 ) THEN
        my_ptr3d => p_nh_state(jg)%prog(nnow(jg))%tracer(:,:,:,iqr)
        ret = read_data_3d (parameters, filetype, 'qr', nlev, my_ptr3d, tileinfo, opt_checkgroup=checkgrp)
      END IF

      IF ( iqs /= 0 ) THEN
        my_ptr3d => p_nh_state(jg)%prog(nnow(jg))%tracer(:,:,:,iqs)
        ret = read_data_3d (parameters, filetype, 'qs', nlev, my_ptr3d, tileinfo, opt_checkgroup=checkgrp)
      END IF

      IF (lvert_remap_fg) THEN
        ! allocate required data structure
        nlevatm_in(jg) = nlev
        CALL allocate_extana_atm(jg, p_patch(jg)%nblks_c, p_patch(jg)%nblks_e, initicon)

        ret = read_data_3d (parameters, filetype, 'z_ifc', nlevp1, initicon(jg)%atm_in%z3d_ifc, tileinfo)
      ENDIF

      CALL deleteInputParameters(parameters)

      !This call needs its own input parameter object because it's edge based.
      parameters = makeInputParameters(fileID_fg(jg), p_patch(jg)%n_patch_edges_g, p_patch(jg)%comm_pat_scatter_e)
      ret = read_data_3d (parameters, filetype, 'vn', nlev, p_nh_state(jg)%prog(nnow(jg))%vn, tileinfo)
      CALL deleteInputParameters(parameters)

    ENDDO ! loop over model domains

  END SUBROUTINE read_dwdfg_atm


  !>
  !! Read DWD first guess (atmosphere only) and store to initicon input state
  !! First guess (FG) is read for theta_v, rho, vn, w, tke,
  !! whereas DA output is read for T, p, u, v,
  !! qv, qc, qi, qr, qs.
  !!
  !! @par Revision History
  !! Initial version by Daniel Reinert, DWD(2012-12-18)
  !! Modifications for GRIB2 : F. Prill, DWD (2013-02-19)
  !! Modifications by Daniel Reinert, DWD (2014-01-27)
  !! - split off reading of FG fields
  !!
  !!
  SUBROUTINE read_dwdfg_atm_ii (p_patch, initicon, fileID_fg, filetype_fg, dwdfg_file)

    TYPE(t_patch),          INTENT(IN)            :: p_patch(:)
    INTEGER,                INTENT(IN)            :: fileID_fg(:), filetype_fg(:)
    TYPE(t_initicon_state), INTENT(INOUT), TARGET :: initicon(:)
    CHARACTER(LEN=filename_max), INTENT(IN)       :: dwdfg_file(:)
    ! local variables
    CHARACTER(len=MAX_CHAR_LENGTH), PARAMETER :: routine = modname//':read_dwdfg_atm_ii'
    INTEGER                             :: jg
    INTEGER                             :: mpi_comm
    INTEGER                             :: ngrp_vars_fg, filetype, nlev_in
    TYPE(t_inputParameters)             :: parameters
    CHARACTER(LEN=VARNAME_LEN), POINTER :: checkgrp(:)
    LOGICAL                             :: lread_process
    TYPE(t_tileinfo_elt)                :: tileinfo
    LOGICAL                             :: ret

    !-------------------------------------------------------------------------

    tileinfo = trivial_tileinfo

    ! flag. if true, then this PE reads data from file and broadcasts
    lread_process = my_process_is_mpi_workroot()

    DO jg = 1, n_dom

      ! Skip reading the atmospheric input data if a model domain
      ! is not active at initial time
      IF (.NOT. p_patch(jg)%ldom_active) CYCLE


      ! determine number of HALF LEVELS of generalized Z-AXIS
      ! use 'theta_v' for testing (may have chosen another one as well)
      IF(lread_process) THEN
        IF (filetype_fg(jg) == FILETYPE_GRB2) THEN
          nlev_in = get_cdi_NlevRef(fileID_fg(jg), 'theta_v', opt_dict=ana_varnames_dict)
        ELSE
          nlev_in = get_cdi_NlevRef(fileID_fg(jg), 'theta_v')
        ENDIF
        ! number of LAYERS:
        nlev_in = nlev_in - 1
      ENDIF  ! p_io

      IF(p_test_run) THEN
        mpi_comm = p_comm_work_test
      ELSE
        mpi_comm = p_comm_work
      ENDIF
      CALL p_bcast(nlev_in, p_io, mpi_comm)
      nlevatm_in(jg) = nlev_in

      ! allocate data structure for reading input data
      CALL allocate_extana_atm(jg, p_patch(jg)%nblks_c, p_patch(jg)%nblks_e, initicon)


      ! save some paperwork
      ngrp_vars_fg  = initicon(jg)%ngrp_vars_fg

      !---------------------------------------!
      ! Read in DWD first guess (atmosphere)  !
      !---------------------------------------!

      IF(my_process_is_stdio() ) THEN
        CALL message (TRIM(routine), 'read atm_FG fields from '//TRIM(dwdfg_file(jg)))
      ENDIF  ! p_io

      parameters = makeInputParameters(fileID_fg(jg), p_patch(jg)%n_patch_cells_g, p_patch(jg)%comm_pat_scatter_c)

      filetype = filetype_fg(jg)
      checkgrp => initicon(jg)%grp_vars_fg(1:ngrp_vars_fg)

      ! start reading first guess (atmosphere only)
      !
      ret = read_data_3d (parameters, filetype, 'z_ifc', nlev_in+1, initicon(jg)%atm_in%z3d_ifc, tileinfo)

      ret = read_data_3d (parameters, filetype, 'theta_v', nlev_in, initicon(jg)%atm_in%theta_v, tileinfo)
      ret = read_data_3d (parameters, filetype, 'rho', nlev_in, initicon(jg)%atm_in%rho, tileinfo)
      ret = read_data_3d (parameters, filetype, 'w', nlev_in+1, initicon(jg)%atm_in%w_ifc, tileinfo)
      ret = read_data_3d (parameters, filetype, 'tke', nlev_in+1, initicon(jg)%atm_in%tke_ifc, tileinfo)

      ret = read_data_3d (parameters, filetype, 'qv', nlev_in, initicon(jg)%atm_in%qv, tileinfo)

      ret = read_data_3d (parameters, filetype, 'qc', nlev_in, initicon(jg)%atm_in%qc, tileinfo)

      ret = read_data_3d (parameters, filetype, 'qi', nlev_in, initicon(jg)%atm_in%qi, tileinfo)

      IF ( iqr /= 0 ) THEN
        ret = read_data_3d (parameters, filetype, 'qr', nlev_in, initicon(jg)%atm_in%qr, tileinfo)
      ELSE
        initicon(jg)%atm_in%qr(:,:,:) = 0._wp
      END IF

      IF ( iqs /= 0 ) THEN
        ret = read_data_3d (parameters, filetype, 'qs', nlev_in, initicon(jg)%atm_in%qs, tileinfo)
      ELSE
        initicon(jg)%atm_in%qs(:,:,:) = 0._wp
      END IF

      CALL deleteInputParameters(parameters)

      !This call needs its own input parameter object because it's edge based.
      parameters = makeInputParameters(fileID_fg(jg), p_patch(jg)%n_patch_edges_g, p_patch(jg)%comm_pat_scatter_e)
      ret = read_data_3d (parameters, filetype, 'vn', nlev_in, initicon(jg)%atm_in%vn, tileinfo)
      CALL deleteInputParameters(parameters)
    ENDDO ! loop over model domains

    ! Tell the vertical interpolation routine that vn needs to be processed
    lread_vn = .TRUE.
  END SUBROUTINE read_dwdfg_atm_ii

  ! Interpolate half level variables from interface levels to main levels, and convert thermodynamic variables
  ! into temperature and pressure as expected by the vertical interpolation routine
  SUBROUTINE process_input_dwdfg_atm_ii(p_patch, initicon)
    TYPE(t_patch), INTENT(IN) :: p_patch(:)
    TYPE(t_initicon_state), INTENT(INOUT), TARGET :: initicon(:)

    INTEGER :: jg, jb, jk, jc, i_endidx
    REAL(wp) :: tempv, exner

    DO jg = 1, n_dom
      IF(p_patch(jg)%ldom_active) THEN
!$OMP PARALLEL
!$OMP DO PRIVATE (jk,jc,jb,i_endidx,tempv,exner) ICON_OMP_DEFAULT_SCHEDULE
        DO jb = 1,p_patch(jg)%nblks_c

          IF (jb /= p_patch(jg)%nblks_c) THEN
            i_endidx = nproma
          ELSE
            i_endidx = p_patch(jg)%npromz_c
          END IF

          DO jk = 1, nlevatm_in(jg)
            DO jc = 1, i_endidx

              initicon(jg)%atm_in%z3d(jc,jk,jb) = (initicon(jg)%atm_in%z3d_ifc(jc,jk,jb) + &
                &   initicon(jg)%atm_in%z3d_ifc(jc,jk+1,jb)) * 0.5_wp
              initicon(jg)%atm_in%w(jc,jk,jb) = (initicon(jg)%atm_in%w_ifc(jc,jk,jb) +     &
                &   initicon(jg)%atm_in%w_ifc(jc,jk+1,jb)) * 0.5_wp
              initicon(jg)%atm_in%tke(jc,jk,jb) = (initicon(jg)%atm_in%tke_ifc(jc,jk,jb) + &
                &   initicon(jg)%atm_in%tke_ifc(jc,jk+1,jb)) * 0.5_wp

              exner = (initicon(jg)%atm_in%rho(jc,jk,jb)*initicon(jg)%atm_in%theta_v(jc,jk,jb)*rd/p0ref)**(1._wp/cvd_o_rd)
              tempv = initicon(jg)%atm_in%theta_v(jc,jk,jb)*exner

              initicon(jg)%atm_in%pres(jc,jk,jb) = exner**(cpd/rd)*p0ref
              initicon(jg)%atm_in%temp(jc,jk,jb) = tempv / (1._wp + vtmpc1*initicon(jg)%atm_in%qv(jc,jk,jb) - &
                (initicon(jg)%atm_in%qc(jc,jk,jb) + initicon(jg)%atm_in%qi(jc,jk,jb) +                        &
                 initicon(jg)%atm_in%qr(jc,jk,jb) + initicon(jg)%atm_in%qs(jc,jk,jb)) )

            END DO
          END DO
        END DO
!$OMP END DO
!$OMP END PARALLEL
      END IF
    END DO ! loop over model domains
  END SUBROUTINE process_input_dwdfg_atm_ii



  !>
  !! Read DA-analysis fields (atmosphere only)
  !!
  !! Depending on the initialization mode, either full fields or increments
  !! are read (atmosphere only):
  !! MODE_DWDANA: The following full fields are read, if available
  !!              u, v, t, p, qv
  !! MODE_IAO_OLD: 
  !! MODE_IAU:
  !!
  !! @par Revision History
  !! Initial version by Daniel Reinert, DWD(2012-12-18)
  !! Modifications for GRIB2 : F. Prill, DWD (2013-02-19)
  !! Modifications by Daniel Reinert, DWD (2014-01-27)
  !! - split off reading of FG fields
  !!
  SUBROUTINE read_dwdana_atm (p_patch, p_nh_state, initicon, fileID_ana,  filetype_ana, dwdana_file)

    TYPE(t_patch),          INTENT(IN)            :: p_patch(:)
    TYPE(t_nh_state),       INTENT(INOUT)         :: p_nh_state(:)
    INTEGER,                INTENT(IN)            :: fileID_ana(:), filetype_ana(:)
    TYPE(t_initicon_state), INTENT(INOUT), TARGET :: initicon(:)
    CHARACTER(LEN=filename_max), INTENT(IN)       :: dwdana_file(:)
    ! local variables
    CHARACTER(len=MAX_CHAR_LENGTH), PARAMETER :: routine = modname//':read_dwdana_atm'
    INTEGER                             :: jg
    INTEGER                             :: nlev
    INTEGER                             :: ngrp_vars_ana, filetype
    TYPE(t_pi_atm), POINTER             :: my_ptr
    REAL(wp),       POINTER             :: my_ptr3d(:,:,:)
    TYPE(t_inputParameters)             :: parameters
    CHARACTER(LEN=VARNAME_LEN), POINTER :: checkgrp(:)
    TYPE(t_tileinfo_elt)                :: tileinfo
    LOGICAL                             :: ret

    !-------------------------------------------------------------------------

    tileinfo = trivial_tileinfo

    !----------------------------------------!
    ! read in DWD analysis (atmosphere)      !
    !----------------------------------------!

    DO jg = 1, n_dom

      ! Skip reading the atmospheric input data if a model domain
      ! is not active at initial time
      IF (.NOT. p_patch(jg)%ldom_active) CYCLE

      ! number of vertical full and half levels
      nlev   = p_patch(jg)%nlev

      ! save some paperwork
      ngrp_vars_ana = initicon(jg)%ngrp_vars_ana

      ! Depending on the initialization mode chosen (incremental vs. non-incremental)
      ! input fields are stored in different locations.
      IF ( ANY((/MODE_IAU,MODE_IAU_OLD/) == init_mode) ) THEN
        ! Skip this domain if its interpolated from its parent in process_input_dwdana_atm()
        IF (lp2cintp_incr(jg)) CYCLE
        my_ptr => initicon(jg)%atm_inc
      ELSE
        my_ptr => initicon(jg)%atm
      ENDIF

      IF( lread_ana .AND. my_process_is_stdio() ) THEN
        CALL message (TRIM(routine), 'read atm_ANA fields from '//TRIM(dwdana_file(jg)))
      ENDIF  ! p_io

      parameters = makeInputParameters(fileID_ana(jg), p_patch(jg)%n_patch_cells_g, p_patch(jg)%comm_pat_scatter_c)
      filetype = filetype_ana(jg)
      checkgrp => initicon(jg)%grp_vars_ana(1:ngrp_vars_ana)

      ! start reading DA output (atmosphere only)
      ! The dynamical variables temp, pres, u and v, which need further processing,
      ! are either stored in initicon(jg)%atm or initicon(jg)%atm_inc, depending on whether
      ! IAU is used or not. The moisture variables, which can be taken over directly from
      ! the Analysis, are written to the NH prognostic state
      !
      my_ptr3d => my_ptr%temp
      ret = read_data_3d (parameters, filetype, 'temp', nlev, my_ptr3d, tileinfo, opt_checkgroup=checkgrp)

      my_ptr3d => my_ptr%pres
      ret = read_data_3d (parameters, filetype, 'pres', nlev, my_ptr3d, tileinfo, opt_checkgroup=checkgrp )

      my_ptr3d => my_ptr%u
      ret = read_data_3d (parameters, filetype, 'u', nlev, my_ptr3d, tileinfo, opt_checkgroup=checkgrp )

      my_ptr3d => my_ptr%v
      ret = read_data_3d (parameters, filetype, 'v', nlev, my_ptr3d, tileinfo, opt_checkgroup=checkgrp )

      IF ( ANY((/MODE_IAU,MODE_IAU_OLD/) == init_mode) ) THEN
        my_ptr3d => my_ptr%qv
      ELSE
        my_ptr3d => p_nh_state(jg)%prog(nnow(jg))%tracer(:,:,:,iqv)
      ENDIF

      ret = read_data_3d (parameters, filetype, 'qv', nlev, my_ptr3d, tileinfo, opt_checkgroup=checkgrp )

      ! For the time being identical to qc from FG => usually read from FG
      my_ptr3d => p_nh_state(jg)%prog(nnow(jg))%tracer(:,:,:,iqc)
      ret = read_data_3d (parameters, filetype, 'qc', nlev, my_ptr3d, tileinfo, opt_checkgroup=checkgrp )

      ! For the time being identical to qi from FG => usually read from FG
      my_ptr3d => p_nh_state(jg)%prog(nnow(jg))%tracer(:,:,:,iqi)
      ret = read_data_3d (parameters, filetype, 'qi', nlev, my_ptr3d, tileinfo, opt_checkgroup=checkgrp )

      ! For the time being identical to qr from FG => usually read from FG
      IF ( iqr /= 0 ) THEN
        my_ptr3d => p_nh_state(jg)%prog(nnow(jg))%tracer(:,:,:,iqr)
        ret = read_data_3d (parameters, filetype, 'qr', nlev, my_ptr3d, tileinfo, opt_checkgroup=checkgrp )
      END IF

      ! For the time being identical to qs from FG => usually read from FG
      IF ( iqs /= 0 ) THEN
        my_ptr3d => p_nh_state(jg)%prog(nnow(jg))%tracer(:,:,:,iqs)
        ret = read_data_3d (parameters, filetype, 'qs', nlev, my_ptr3d, tileinfo, opt_checkgroup=checkgrp )
      END IF

      CALL deleteInputParameters(parameters)

    ENDDO ! loop over model domains

  END SUBROUTINE read_dwdana_atm


  SUBROUTINE process_input_dwdana_atm (p_patch, initicon)
    TYPE(t_patch),          INTENT(IN)    :: p_patch(:)
    TYPE(t_initicon_state), INTENT(INOUT), TARGET :: initicon(:)

    INTEGER :: jg

    DO jg = 1, n_dom
      IF(p_patch(jg)%ldom_active) THEN
        IF (ANY((/MODE_IAU,MODE_IAU_OLD/) == init_mode)) THEN
          IF (lp2cintp_incr(jg)) THEN
            ! Perform parent-to-child interpolation of atmospheric DA increments
            CALL interpolate_increments(initicon, p_patch(jg)%parent_id, jg)
          END IF
        END IF
      END IF
    END DO
  END SUBROUTINE process_input_dwdana_atm



  !>
  !! Read DWD first guess (land/surface only)
  !!
  !! Read DWD first guess for land/surface.
  !! First guess is read for:
  !! fr_seaice, t_ice, h_ice, t_g, qv_s, freshsnow, w_snow, w_i, t_snow,
  !! rho_snow, w_so, w_so_ice, t_so, gz0
  !!
  !!
  !! @par Revision History
  !! Initial version by Daniel Reinert, DWD(2012-12-18)
  !! Modifications by Daniel Reinert, DWD (2014-07-16)
  !! - split off reading of FG fields
  !!
  SUBROUTINE read_dwdfg_sfc (p_patch, prm_diag, p_lnd_state, initicon, fileID_fg, filetype_fg, dwdfg_file)

    TYPE(t_patch),                INTENT(IN)      :: p_patch(:)
    TYPE(t_nwp_phy_diag), TARGET, INTENT(INOUT)   :: prm_diag(:)
    TYPE(t_lnd_state), TARGET,    INTENT(INOUT)   :: p_lnd_state(:)
    INTEGER,                      INTENT(IN)      :: fileID_fg(:), filetype_fg(:)
    TYPE(t_initicon_state), INTENT(INOUT), TARGET :: initicon(:)
    CHARACTER(LEN=filename_max), INTENT(IN)       :: dwdfg_file(:)
    ! local variables
    CHARACTER(len=MAX_CHAR_LENGTH), PARAMETER :: routine = modname//':read_dwdfg_sfc'
    INTEGER                             :: jg, jt, i_endidx, filetype
    INTEGER                             :: ngrp_vars_fg
    REAL(wp), POINTER                   :: my_ptr2d(:,:)
    REAL(wp), POINTER                   :: my_ptr3d(:,:,:)
    TYPE(t_lnd_prog), POINTER           :: lnd_prog
    TYPE(t_lnd_diag), POINTER           :: lnd_diag
    TYPE(t_wtr_prog), POINTER           :: wtr_prog
    CHARACTER(LEN=VARNAME_LEN), POINTER :: checkgrp(:)
    TYPE(t_inputParameters)             :: parameters
    TYPE(t_tileinfo_elt)                :: tileinfo
    LOGICAL                             :: ret

    !-------------------------------------------------------------------------

    tileinfo = trivial_tileinfo

    !----------------------------------------!
    ! read in DWD First Guess (surface)      !
    !----------------------------------------!

    DO jg = 1, n_dom

      lnd_prog => p_lnd_state(jg)%prog_lnd(nnow_rcf(jg))
      lnd_diag => p_lnd_state(jg)%diag_lnd
      wtr_prog => p_lnd_state(jg)%prog_wtr(nnow_rcf(jg))

      ! Skip reading the atmospheric input data if a model domain
      ! is not active at initial time
      IF (.NOT. p_patch(jg)%ldom_active) CYCLE

      ! save some paperwork
      ngrp_vars_fg  = initicon(jg)%ngrp_vars_fg

      IF(my_process_is_stdio() ) THEN
        CALL message (TRIM(routine), 'read sfc_FG fields from '//TRIM(dwdfg_file(jg)))
      ENDIF  ! p_io

      parameters = makeInputParameters(fileID_fg(jg), p_patch(jg)%n_patch_cells_g, p_patch(jg)%comm_pat_scatter_c)
      filetype = filetype_fg(jg)
      checkgrp => initicon(jg)%grp_vars_fg(1:ngrp_vars_fg)

      ! COSMO-DE does not provide sea ice field. In that case set fr_seaice to 0
      IF (init_mode /= MODE_COSMODE) THEN
        ret = read_data_2d(parameters, filetype, 'fr_seaice', lnd_diag%fr_seaice, tileinfo, opt_checkgroup=checkgrp)
      ELSE
!$OMP PARALLEL
        CALL init(lnd_diag%fr_seaice(:,:))
!$OMP END PARALLEL
      ENDIF ! init_mode /= MODE_COSMODE


      ! sea-ice related fields
      ret = read_data_2d(parameters, filetype, 't_ice', wtr_prog%t_ice, tileinfo, opt_checkgroup=checkgrp)
      ret = read_data_2d(parameters, filetype, 'h_ice', wtr_prog%h_ice, tileinfo, opt_checkgroup=checkgrp)

      ! tile based fields
      DO jt=1, ntiles_total + ntiles_water

        IF ( .NOT. ltile_coldstart ) THEN
          tileinfo%idx = tiles(jt)%GRIB2_tile%tileIndex
          tileinfo%att = tiles(jt)%GRIB2_att%tileAttribute
        ENDIF

        my_ptr2d => lnd_prog%t_g_t(:,:,jt)
        ret = read_data_2d(parameters, filetype, 't_g', my_ptr2d, tileinfo, opt_checkgroup=checkgrp)

        my_ptr2d =>lnd_diag%qv_s_t(:,:,jt)
        ret = read_data_2d(parameters, filetype, 'qv_s', my_ptr2d, tileinfo, opt_checkgroup=checkgrp)

      END DO

      !  tile based fields
      DO jt=1, ntiles_total

        IF (.NOT. ltile_coldstart) THEN
          tileinfo%idx = tiles(jt)%GRIB2_tile%tileIndex
          tileinfo%att = tiles(jt)%GRIB2_att%tileAttribute
        ENDIF

        my_ptr2d => lnd_diag%freshsnow_t(:,:,jt)
        ret = read_data_2d(parameters, filetype, 'freshsnow', my_ptr2d, tileinfo, opt_checkgroup=checkgrp )

        my_ptr2d => lnd_diag%snowfrac_lc_t(:,:,jt)
<<<<<<< HEAD
        ret = read_data_2d(parameters, filetype, 'snowfrac', my_ptr2d, tileinfo, opt_checkgroup=checkgrp )
=======
        CALL read_data_2d(parameters, filetype, 'snowfrac_lc', my_ptr2d, tileinfo, opt_checkgroup=checkgrp )
>>>>>>> 223443bf

        my_ptr2d => lnd_prog%w_snow_t(:,:,jt)
        ret = read_data_2d(parameters, filetype, 'w_snow', my_ptr2d, tileinfo, opt_checkgroup=checkgrp )

        my_ptr2d => lnd_prog%w_i_t(:,:,jt)
        ret = read_data_2d(parameters, filetype, 'w_i', my_ptr2d, tileinfo, opt_checkgroup=checkgrp )

        my_ptr2d => lnd_diag%h_snow_t(:,:,jt)
        ret = read_data_2d(parameters, filetype, 'h_snow', my_ptr2d, tileinfo, opt_checkgroup=checkgrp )

        my_ptr2d => lnd_prog%t_snow_t(:,:,jt)
        ret = read_data_2d(parameters, filetype, 't_snow', my_ptr2d, tileinfo, opt_checkgroup=checkgrp )

        my_ptr2d => lnd_prog%rho_snow_t(:,:,jt)
        ret = read_data_2d(parameters, filetype, 'rho_snow', my_ptr2d, tileinfo, opt_checkgroup=checkgrp )


        IF (lmulti_snow) THEN
        ! multi layer snow fields
           my_ptr3d => lnd_prog%t_snow_mult_t(:,:,:,jt)
           ret = read_data_3d (parameters, filetype, 't_snow_mult', nlev_snow+1, my_ptr3d, tileinfo, opt_checkgroup=checkgrp )

           my_ptr3d => lnd_prog%rho_snow_mult_t(:,:,:,jt)
           ret = read_data_3d (parameters, filetype, 'rho_snow_mult', nlev_snow, my_ptr3d, tileinfo, opt_checkgroup=checkgrp )

           my_ptr3d => lnd_prog%wtot_snow_t(:,:,:,jt)
           ret = read_data_3d (parameters, filetype, 'wtot_snow', nlev_snow, my_ptr3d, tileinfo, opt_checkgroup=checkgrp )

           my_ptr3d => lnd_prog%wliq_snow_t(:,:,:,jt)
           ret = read_data_3d (parameters, filetype, 'wliq_snow', nlev_snow, my_ptr3d, tileinfo, opt_checkgroup=checkgrp )

           my_ptr3d => lnd_prog%dzh_snow_t(:,:,:,jt)
           ret = read_data_3d (parameters, filetype, 'dzh_snow', nlev_snow, my_ptr3d, tileinfo, opt_checkgroup=checkgrp )
        END IF ! lmulti_snow


        ! multi layer fields
        !
        ! Note that either w_so OR smi is written to w_so_t. Which one is required depends
        ! on the initialization mode. Checking grp_vars_fg takes care of this. In case
        ! that smi is read, it is lateron converted to w_so (see smi_to_wsoil)
        my_ptr3d => lnd_prog%w_so_t(:,:,:,jt)
        ret = read_data_3d (parameters, filetype, 'w_so', nlev_soil, my_ptr3d, tileinfo, opt_checkgroup=checkgrp )
        !
        ! Note that no pointer assignment is missing here, since either W_SO or SMI is read
        ! into w_so_t. Whether SMI or W_SO must be read, is taken care of by 'checkgrp'.
        ret = read_data_3d (parameters, filetype, 'smi', nlev_soil, my_ptr3d, tileinfo, opt_checkgroup=checkgrp )


        ! Skipped in MODE_COMBINED and in MODE_COSMODE. In that case, w_so_ice
        ! is re-diagnosed in terra_multlay_init
        my_ptr3d => lnd_prog%w_so_ice_t(:,:,:,jt)
        ret = read_data_3d (parameters, filetype, 'w_so_ice', nlev_soil, my_ptr3d, tileinfo, opt_checkgroup=checkgrp )

        my_ptr3d => lnd_prog%t_so_t(:,:,:,jt)
        ret = read_data_3d (parameters, filetype, 't_so', nlev_soil+1, my_ptr3d, tileinfo, opt_checkgroup=checkgrp)

      ENDDO ! jt


      tileinfo = trivial_tileinfo

      ! Skipped in MODE_COMBINED and in MODE_COSMODE (i.e. when starting from GME soil)
      ! Instead z0 is re-initialized (see mo_nwp_phy_init)
      ret = read_data_2d(parameters, filetype, 'gz0', prm_diag(jg)%gz0, tileinfo, opt_checkgroup=checkgrp )


      ! first guess for fresh water lake fields
      !
      ret = read_data_2d(parameters, filetype, 't_mnw_lk', wtr_prog%t_mnw_lk, tileinfo, opt_checkgroup=checkgrp)
      ret = read_data_2d(parameters, filetype, 't_wml_lk', wtr_prog%t_wml_lk, tileinfo, opt_checkgroup=checkgrp)
      ret = read_data_2d(parameters, filetype, 'h_ml_lk', wtr_prog%h_ml_lk, tileinfo, opt_checkgroup=checkgrp)
      ret = read_data_2d(parameters, filetype, 't_bot_lk', wtr_prog%t_bot_lk, tileinfo, opt_checkgroup=checkgrp)
      ret = read_data_2d(parameters, filetype, 'c_t_lk', wtr_prog%c_t_lk, tileinfo, opt_checkgroup=checkgrp)
      ret = read_data_2d(parameters, filetype, 't_b1_lk', wtr_prog%t_b1_lk, tileinfo, opt_checkgroup=checkgrp)
      ret = read_data_2d(parameters, filetype, 'h_b1_lk', wtr_prog%h_b1_lk, tileinfo, opt_checkgroup=checkgrp)

      IF (iprog_aero == 1) THEN
        my_ptr2d => prm_diag(jg)%aerosol(:,iss,:)
        ret =           read_data_2d(parameters, filetype, 'aer_ss', my_ptr2d, tileinfo, opt_checkgroup=checkgrp)
        my_ptr2d => prm_diag(jg)%aerosol(:,iorg,:)
        ret = ret .AND. read_data_2d(parameters, filetype, 'aer_or', my_ptr2d, tileinfo, opt_checkgroup=checkgrp)
        my_ptr2d => prm_diag(jg)%aerosol(:,ibc,:)
        ret = ret .AND. read_data_2d(parameters, filetype, 'aer_bc', my_ptr2d, tileinfo, opt_checkgroup=checkgrp)
        my_ptr2d => prm_diag(jg)%aerosol(:,iso4,:)
        ret = ret .AND. read_data_2d(parameters, filetype, 'aer_su', my_ptr2d, tileinfo, opt_checkgroup=checkgrp)
        my_ptr2d => prm_diag(jg)%aerosol(:,idu,:)
        ret = ret .AND. read_data_2d(parameters, filetype, 'aer_du', my_ptr2d, tileinfo, opt_checkgroup=checkgrp)
        aerosol_fg_present(jg) = ret
      ENDIF

      CALL deleteInputParameters(parameters)

    ENDDO ! loop over model domains

  END SUBROUTINE read_dwdfg_sfc

  SUBROUTINE process_input_dwdfg_sfc(p_patch, p_lnd_state)
    TYPE(t_patch), INTENT(IN) :: p_patch(:)
    TYPE(t_lnd_state), TARGET, INTENT(INOUT) :: p_lnd_state(:)

    INTEGER :: jg, jt, jb, jc, i_endidx
    TYPE(t_lnd_prog), POINTER :: lnd_prog
    TYPE(t_lnd_diag), POINTER :: lnd_diag

    DO jg = 1, n_dom
      IF(p_patch(jg)%ldom_active) THEN
        lnd_prog => p_lnd_state(jg)%prog_lnd(nnow_rcf(jg))
        lnd_diag => p_lnd_state(jg)%diag_lnd
        DO jt=1, ntiles_total + ntiles_water
          ! Copy t_g_t and qv_s_t to t_g and qv_s, respectively, on limited-area domains.
          ! This is needed to avoid invalid operations in the initialization of the turbulence scheme
          IF (jt == 1 .AND. (jg > 1 .OR. l_limited_area) ) THEN
!$OMP PARALLEL DO PRIVATE(jb,jc,i_endidx)
          ! include boundary interpolation zone of nested domains and halo points
            DO jb = 1, p_patch(jg)%nblks_c
              IF (jb == p_patch(jg)%nblks_c) THEN
                i_endidx = p_patch(jg)%npromz_c
              ELSE
                i_endidx = nproma
              END IF

              DO jc = 1, i_endidx
                lnd_prog%t_g(jc,jb)  = lnd_prog%t_g_t(jc,jb,1)
                lnd_diag%qv_s(jc,jb) = lnd_diag%qv_s_t(jc,jb,1)
              END DO  ! jc
            END DO  ! jb
!$OMP END PARALLEL DO
          END IF
        END DO
        ! Only required, when starting from GME or COSMO soil (i.e. MODE_COMBINED or MODE_COSMODE).
        ! SMI stored in w_so_t must be converted to w_so
        IF (ANY((/MODE_COMBINED,MODE_COSMODE/) == init_mode)) THEN
          DO jt=1, ntiles_total
            CALL smi_to_wsoil(p_patch(jg), lnd_prog%w_so_t(:,:,:,jt))
          END DO
        END IF
      END IF
    END DO
  END SUBROUTINE process_input_dwdfg_sfc


  !>
  !! Read DWD analysis (land/surface only)
  !!
  !! Read DWD analysis for land/surface.
  !! Analysis is read for:
  !! fr_seaice, t_ice, h_ice, t_g, qv_s, freshsnow, w_snow, w_i, t_snow,
  !! rho_snow, w_so, w_so_ice, t_so, gz0
  !!
  !!
  !! @par Revision History
  !! Initial version by Daniel Reinert, DWD(2012-12-18)
  !! Modifications by Daniel Reinert, DWD (2014-07-16)
  !! - split off reading of ANA fields
  !!
  SUBROUTINE read_dwdana_sfc (p_patch, p_lnd_state, initicon, fileID_ana, filetype_ana, dwdana_file)

    TYPE(t_patch),             INTENT(IN)         :: p_patch(:)
    TYPE(t_lnd_state), TARGET, INTENT(INOUT)      :: p_lnd_state(:)
    INTEGER,                   INTENT(IN)         :: fileID_ana(:), filetype_ana(:)
    TYPE(t_initicon_state), INTENT(INOUT), TARGET :: initicon(:)
    CHARACTER(LEN=filename_max), INTENT(IN)       :: dwdana_file(:)
    ! local variables
    CHARACTER(len=MAX_CHAR_LENGTH), PARAMETER :: routine = modname//':read_dwdana_sfc'
    INTEGER                             :: jg, jt
    INTEGER                             :: ngrp_vars_ana, filetype
    REAL(wp), POINTER                   :: my_ptr2d(:,:)
    REAL(wp), POINTER                   :: my_ptr3d(:,:,:)
    TYPE(t_lnd_prog), POINTER           :: lnd_prog
    TYPE(t_lnd_diag), POINTER           :: lnd_diag
    TYPE(t_wtr_prog), POINTER           :: wtr_prog
    TYPE(t_inputParameters)             :: parameters
    CHARACTER(LEN=VARNAME_LEN), POINTER :: checkgrp(:)
    TYPE(t_tileinfo_elt)                :: tileinfo
    LOGICAL                             :: ret

    !-------------------------------------------------------------------------

    tileinfo = trivial_tileinfo

    !----------------------------------------!
    ! read in DWD analysis (surface)         !
    !----------------------------------------!

    DO jg = 1, n_dom

      lnd_prog => p_lnd_state(jg)%prog_lnd(nnow_rcf(jg))
      lnd_diag => p_lnd_state(jg)%diag_lnd
      wtr_prog => p_lnd_state(jg)%prog_wtr(nnow_rcf(jg))

      ! Skip reading the atmospheric input data if a model domain
      ! is not active at initial time
      IF (.NOT. p_patch(jg)%ldom_active) CYCLE

      ! save some paperwork
      ngrp_vars_ana = initicon(jg)%ngrp_vars_ana

      ! Skip this domain if it will be interpolated from its parent domain in process_input_dwdana_sfc()
      IF (ANY((/MODE_IAU, MODE_IAU_OLD /) == init_mode) .AND. lp2cintp_sfcana(jg)) CYCLE

      IF(my_process_is_stdio()) THEN
        CALL message (TRIM(routine), 'read sfc_ANA fields from '//TRIM(dwdana_file(jg)))
      END IF   ! p_io


      ! set tile-index explicitly
      jt = 1
      parameters = makeInputParameters(fileID_ana(jg), p_patch(jg)%n_patch_cells_g, p_patch(jg)%comm_pat_scatter_c)
      filetype = filetype_ana(jg)
      checkgrp => initicon(jg)%grp_vars_ana(1:ngrp_vars_ana)

      ! sea-ice fraction
      ret = read_data_2d (parameters, filetype, 'fr_seaice', lnd_diag%fr_seaice, tileinfo, opt_checkgroup=checkgrp )
      ! sea-ice temperature
      ret = read_data_2d (parameters, filetype, 't_ice', wtr_prog%t_ice, tileinfo, opt_checkgroup=checkgrp )
      ! sea-ice height
      ret = read_data_2d (parameters, filetype, 'h_ice', wtr_prog%h_ice, tileinfo, opt_checkgroup=checkgrp )

      ! T_SO(0)
      my_ptr2d => initicon(jg)%sfc%sst(:,:)
      ret = read_data_2d (parameters, filetype, 't_so', my_ptr2d, tileinfo, opt_checkgroup=checkgrp )

      ! h_snow
      IF ( init_mode == MODE_IAU ) THEN
        my_ptr2d => initicon(jg)%sfc_inc%h_snow(:,:)
      ELSE
        my_ptr2d => lnd_diag%h_snow_t(:,:,jt)
      ENDIF
      ret = read_data_2d (parameters, filetype, 'h_snow', my_ptr2d, tileinfo, opt_checkgroup=checkgrp )

      ! w_snow
      my_ptr2d => lnd_prog%w_snow_t(:,:,jt)
      ret = read_data_2d (parameters, filetype, 'w_snow', my_ptr2d, tileinfo, opt_checkgroup=checkgrp )

      ! w_i
      my_ptr2d => lnd_prog%w_i_t(:,:,jt)
      ret = read_data_2d (parameters, filetype, 'w_i', my_ptr2d, tileinfo, opt_checkgroup=checkgrp )

      ! t_snow
      my_ptr2d => lnd_prog%t_snow_t(:,:,jt)
      ret = read_data_2d (parameters, filetype, 't_snow', my_ptr2d, tileinfo, opt_checkgroup=checkgrp )

      ! rho_snow
      my_ptr2d => lnd_prog%rho_snow_t(:,:,jt)
      ret = read_data_2d (parameters, filetype, 'rho_snow', my_ptr2d, tileinfo, opt_checkgroup=checkgrp )

      ! freshsnow
      IF ( init_mode == MODE_IAU ) THEN
        my_ptr2d => initicon(jg)%sfc_inc%freshsnow(:,:)
      ELSE
        my_ptr2d => lnd_diag%freshsnow_t(:,:,jt)
      ENDIF
      ret = read_data_2d (parameters, filetype, 'freshsnow', my_ptr2d, tileinfo, opt_checkgroup=checkgrp )

      ! w_so
      IF ( (init_mode == MODE_IAU) .OR. (init_mode == MODE_IAU_OLD) ) THEN
        my_ptr3d => initicon(jg)%sfc_inc%w_so(:,:,:)
      ELSE
        my_ptr3d => lnd_prog%w_so_t(:,:,:,jt)
      END IF
      ret = read_data_3d (parameters, filetype, 'w_so', nlev_soil, my_ptr3d, tileinfo, opt_checkgroup=checkgrp )

      CALL deleteInputParameters(parameters)

    END DO ! loop over model domains
  END SUBROUTINE read_dwdana_sfc


  ! Fill remaining tiles for snow variables if tile approach is used
  ! Only fields that are actually read from the snow analysis are copied; note that MODE_IAU is mandatory when using tiles
  SUBROUTINE process_input_dwdana_sfc (p_patch, p_lnd_state, initicon)
    TYPE(t_patch), INTENT(IN) :: p_patch(:)
    TYPE(t_lnd_state), TARGET, INTENT(INOUT) :: p_lnd_state(:)
    TYPE(t_initicon_state), INTENT(INOUT), TARGET :: initicon(:)

    INTEGER :: jg, jt, jb, jc, i_endidx
    TYPE(t_lnd_prog), POINTER :: lnd_prog
    TYPE(t_lnd_diag), POINTER :: lnd_diag

    jt = 1
    DO jg = 1, n_dom
      IF(p_patch(jg)%ldom_active .AND. ANY((/MODE_IAU, MODE_IAU_OLD /) == init_mode)) THEN
        IF (lp2cintp_sfcana(jg)) THEN
          ! Perform parent-to-child interpolation of surface fields read from the analysis
          CALL interpolate_sfcana(initicon, p_patch(jg)%parent_id, jg)

        ELSE IF (ntiles_total>1 .AND. init_mode == MODE_IAU_OLD) THEN
          ! MODE_IAU_OLD: H_SNOW, FRESHSNOW, W_SNOW and RHO_SNOW are read from analysis (full fields)
          ! Since only the first tile index is filled (see above), we fill (here) the remaining tiles
          ! if tile approach is used. Note that for MODE_IAU this copy is skipped on purpose,
          ! since for ltile_coldstart=.FALSE. tile information would be overwritten.
          lnd_prog => p_lnd_state(jg)%prog_lnd(nnow_rcf(jg))
          lnd_diag => p_lnd_state(jg)%diag_lnd

!$OMP PARALLEL DO PRIVATE(jb,jc,jt,i_endidx)
          DO jb = 1, p_patch(jg)%nblks_c
            IF (jb == p_patch(jg)%nblks_c) THEN
              i_endidx = p_patch(jg)%npromz_c
            ELSE
              i_endidx = nproma
            END IF

            DO jt = 2, ntiles_total
              DO jc = 1, i_endidx
                lnd_diag%freshsnow_t(jc,jb,jt) = lnd_diag%freshsnow_t(jc,jb,1)
                lnd_diag%h_snow_t(jc,jb,jt)    = lnd_diag%h_snow_t(jc,jb,1)
                lnd_prog%w_snow_t(jc,jb,jt)    = lnd_prog%w_snow_t(jc,jb,1)
                lnd_prog%rho_snow_t(jc,jb,jt)  = lnd_prog%rho_snow_t(jc,jb,1)
              END DO
            END DO
          END DO
!$OMP END PARALLEL DO
        END IF
      END IF
    END DO ! loop over model domains
  END SUBROUTINE process_input_dwdana_sfc


END MODULE mo_initicon_io
<|MERGE_RESOLUTION|>--- conflicted
+++ resolved
@@ -1578,11 +1578,7 @@
         ret = read_data_2d(parameters, filetype, 'freshsnow', my_ptr2d, tileinfo, opt_checkgroup=checkgrp )
 
         my_ptr2d => lnd_diag%snowfrac_lc_t(:,:,jt)
-<<<<<<< HEAD
-        ret = read_data_2d(parameters, filetype, 'snowfrac', my_ptr2d, tileinfo, opt_checkgroup=checkgrp )
-=======
-        CALL read_data_2d(parameters, filetype, 'snowfrac_lc', my_ptr2d, tileinfo, opt_checkgroup=checkgrp )
->>>>>>> 223443bf
+        ret = read_data_2d(parameters, filetype, 'snowfrac_lc', my_ptr2d, tileinfo, opt_checkgroup=checkgrp )
 
         my_ptr2d => lnd_prog%w_snow_t(:,:,jt)
         ret = read_data_2d(parameters, filetype, 'w_snow', my_ptr2d, tileinfo, opt_checkgroup=checkgrp )
