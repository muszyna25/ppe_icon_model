!>
!! This module contains the I/O routines for initicon
!!
!! @author Guenther Zaengl, DWD
!!
!!
!! @par Revision History
!! First version by Guenther Zaengl, DWD (2011-07-13)
!!
!! @par Copyright and License
!!
!! This code is subject to the DWD and MPI-M-Software-License-Agreement in
!! its most recent form.
!! Please see the file LICENSE in the root of the source tree for this code.
!! Where software is supplied by third parties, it is indicated in the
!! headers of the routines.
!!

!----------------------------
#include "omp_definitions.inc"
!----------------------------

MODULE mo_initicon_io

  USE mo_kind,                ONLY: wp, dp
  USE mo_io_units,            ONLY: filename_max
  USE mo_parallel_config,     ONLY: nproma
  USE mo_run_config,          ONLY: msg_level, iqv, iqc, iqi, iqr, iqs, iqg, &
                                    iqh, iqnc, iqni, iqnr, iqns, iqng, iqnh
  USE mo_dynamics_config,     ONLY: nnow, nnow_rcf
  USE mo_model_domain,        ONLY: t_patch
  USE mo_ext_data_types,      ONLY: t_external_data
  USE mo_nonhydro_types,      ONLY: t_nh_state, t_nh_prog
  USE mo_nwp_phy_types,       ONLY: t_nwp_phy_diag
  USE mo_nwp_lnd_types,       ONLY: t_lnd_state, t_lnd_prog, t_lnd_diag, t_wtr_prog
  USE mo_initicon_types,      ONLY: t_initicon_state, t_pi_atm_in, t_pi_atm, &
    &                               alb_snow_var, geop_ml_var
  USE mo_input_instructions,  ONLY: t_readInstructionListPtr, kInputSourceFg, &
    &                               kInputSourceAna, kInputSourceBoth, kStateFailedFetch, &
    &                               kInputSourceCold
  USE mo_initicon_config,     ONLY: init_mode, l_sst_in, generate_filename,             &
    &                               ifs2icon_filename, lread_vn, lread_tke,             &
    &                               lp2cintp_incr, lp2cintp_sfcana, ltile_coldstart,    &
    &                               lvert_remap_fg, aerosol_fg_present, nlevsoil_in, qcana_mode, qiana_mode, qrsgana_mode, &
    &                               qnxana_2mom_mode
  USE mo_nh_init_nest_utils,  ONLY: interpolate_scal_increments, interpolate_sfcana
  USE mo_nh_init_utils,       ONLY: convert_omega2w, compute_input_pressure_and_height
  USE mo_impl_constants,      ONLY: MAX_CHAR_LENGTH, max_dom, MODE_ICONVREMAP,          &
    &                               MODE_IAU, MODE_IAU_OLD, MODE_IFSANA, MODE_COMBINED, &
    &                               MODE_COSMO, iss, iorg, ibc, iso4, idu, SUCCESS,     &
    &                               VARNAME_LEN, min_rlcell_int
  USE mo_exception,           ONLY: message, finish, message_text
  USE mo_grid_config,         ONLY: n_dom, nroot, l_limited_area
  USE mo_mpi,                 ONLY: p_io, p_bcast, p_comm_work,    &
    &                               my_process_is_mpi_workroot,    &
    &                               my_process_is_stdio
  USE mo_io_config,           ONLY: default_read_method
  USE mo_read_interface,      ONLY: t_stream_id, nf, openInputFile, closeFile, &
    &                               read_2d_1time, read_2d_1lev_1time, &
    &                               read_3d_1time, on_cells, on_edges
  USE mo_nwp_sfc_tiles,       ONLY: t_tileinfo_icon, trivial_tile_att
  USE mo_lnd_nwp_config,      ONLY: ntiles_total,  l2lay_rho_snow, &
    &                               ntiles_water, lmulti_snow, lsnowtile, &
    &                               isub_lake, llake, lprog_albsi, itype_trvg, &
<<<<<<< HEAD
    &                               itype_snowevap, nlev_soil
=======
    &                               itype_snowevap, itype_canopy
>>>>>>> c322005c
  USE mo_extpar_config,       ONLY: itype_vegetation_cycle
  USE mo_master_config,       ONLY: getModelBaseDir
  USE mo_nwp_sfc_interp,      ONLY: smi_to_wsoil
  USE mo_initicon_utils,      ONLY: allocate_extana_atm, allocate_extana_sfc, &
       &                            init_qnx_from_qx_twomom, init_qnxinc_from_qxinc_twomom, &
       &                            get_diag_stat_str_3d
  USE mo_physical_constants,  ONLY: cpd, rd, cvd_o_rd, p0ref, vtmpc1, tmelt
  USE mo_fortran_tools,       ONLY: init
  USE mo_input_request_list,  ONLY: t_InputRequestList
  USE mo_util_string,         ONLY: int2string
  USE mo_atm_phy_nwp_config,  ONLY: iprog_aero, atm_phy_nwp_config

  USE mo_linked_list,         ONLY: t_list_element
  USE mo_var_list_element,    ONLY: t_var_list_element, level_type_ml
  USE mo_var_list,            ONLY: nvar_lists, var_lists, get_var_name
  USE mo_var_groups,          ONLY: var_groups_dyn

  ! High level overview of how `mo_initicon` reads input data
  ! =========================================================
  !
  ! Knobs that control what is read
  ! -------------------------------
  !
  !  1. variable groups
  !
  !  2. init_mode
  !
  !  3. further flags and the `ana_checklist` and 'fg_checklist' fields from the namelists
  !
  !
  ! Steps of reading
  ! ----------------
  !
  !  1. A list with input instructions is generated.
  !     The code for this is found in `mo_input_instructions`.
  !
  !     This is where the variable groups enter the process, all further processing depends on the variable groups only indirectly via `t_ReadInstructions`.
  !     This is also the place where the `ana_checklist` and `fg_checklist` namelist parameter is evaluated.
  !
  !     The input instructions serve a dual purpose (which is a source of confusion, unfortunately):
  !     They encode from which input file a read attempt for a variable should be made,
  !     but they also collect whether such an attempt has been made, and whether that attempt was successfull.
  !
  !  2. The input instructions are used to generate a `t_InputRequestList`.
  !     This is done by the `fileRequests()` method of `t_ReadInstructionList`, and is quite straight-forward:
  !     All variables that can be read from a file are requested from that file.
  !
  !  3. The files are read, and a file inventory output is produced in the process (mo_initicon: read_dwdfg() and read_dwdana()).
  !     Note that the file inventory contains only information about variables that have been requested!
  !
  !  4. The data is fetched from the `t_InputRequestList`.
  !     This happens in `fetch_dwd...()` routines in `mo_initicon_io`.
  !
  !     This is a complicated process that takes much more conditions into account then the code generating the `t_ReadInstructions` does.
  !     Especially, this is the place where all the different namelist flags are honored, and it's the place where optional reading is handled
  !     (variables that are read if they are present in the file, but which are not necessary to start the run).
  !
  !     The `fetch_dwd...()` routines generally first ask the `t_ReadInstructions` whether they should attempt to read a variable,
  !     then they try to fetch the data from the `t_InputRequestList`, and finally inform the `t_ReadInstructions` about the result of this operation.
  !     It is then the duty of `t_ReadInstructions` to check whether a failure to read is fatal or whether it can be compensated.
  !
  !     This ask-fetch-inform triple is usually encapsulated within the wrapper functions `fetch2d()` etc. within this file.
  !     Exceptions exist, like the all-or-nothing behavior that's implemented for the aerosol variables, but they are not frequent.
  !
  !  5. The `t_ReadInstructions` is asked to output a table describing what read attempts have been made
  !     and which data is actually used for the model run.
  !
  !     Note that this is about what read attempts have *really* been made (= there was an ask-fetch-inform triple for this variable),
  !     not what read attempts *should* have been made (= `t_ReadInstructions::wantVar()` would have returned `.true.` if it had been called).
  !
  !
  ! How to add variables
  ! --------------------
  !
  ! There are two places that need to be changed to add support for a new input variable:
  !
  !  1. The variable has to be added to the relevant variable groups, so that input instructions are generated for it, and so that it's requested from the right files.
  !
  !  2. If the new variable is an optional first guess field, it has to be added manually in the SUBROUTINE collectGroupFgOpt 
  !     in mo_input_instructions
  !
  !  2. Code has to be added to one of the `fetch_dwd...()` routines in this file to retrieve the data from the file(s)
  !     and to inform the `t_ReadInstructions` about the succes/failure to do so.
  !
  !     In most cases, this is simply done by calling the right wrapper routine (`fetch2d()` and friends).
  !     If the appropriate wrapper routine is missing, just copy-paste-modify one of the existing wrappers;
  !     I have only generated the ones that were actually needed to implement the current functionality, so the list of wrappers is incomplete.

  IMPLICIT NONE

  INCLUDE 'netcdf.inc'

  PRIVATE

  CHARACTER(LEN=*), PARAMETER :: modname = 'mo_initicon_io'


  PUBLIC :: read_extana_atm
  PUBLIC :: read_extana_sfc

  PUBLIC :: fetch_dwdfg_atm
  PUBLIC :: fetch_dwdfg_atm_ii
  PUBLIC :: fetch_dwdfg_sfc
  PUBLIC :: fetch_dwdana_atm
  PUBLIC :: fetch_dwdana_sfc

! PUBLIC :: process_input_dwdfg_atm     !This is currently not needed.
! PUBLIC :: process_input_dwdfg_atm_ii
  PUBLIC :: process_input_dwdfg_sfc
  PUBLIC :: process_input_dwdana_atm
  PUBLIC :: process_input_dwdana_sfc

  PUBLIC :: height_or_lev


  TYPE :: t_fetchParams
    TYPE(t_readInstructionListPtr), ALLOCATABLE :: inputInstructions(:)
    CLASS(t_InputRequestList), POINTER :: requestList
    CHARACTER(LEN = :), ALLOCATABLE :: routine
    LOGICAL :: isFg
  END TYPE t_fetchParams

  CONTAINS


  ! Hack to determine the dimension name for phase2 simulations.
  ! We now also determine the number of height levels
  SUBROUTINE height_or_lev (ncid, dimid, nlev)
    INTEGER, INTENT(IN   ) :: ncid
    INTEGER, INTENT(  OUT) :: dimid
    INTEGER, INTENT(  OUT) :: nlev

    INTEGER, PARAMETER :: max_n_height = 9
    INTEGER :: nlevs(max_n_height)
    INTEGER :: dimids(max_n_height)
    INTEGER :: retval
    INTEGER :: i
    CHARACTER(len=23) :: dimstring

    CHARACTER(len=*), PARAMETER :: routine = modname//"height_or_lev"

    retval = nf_inq_dimid(ncid, 'lev', dimid)

    ! the "lev" branch
    IF (retval == nf_noerr) THEN
      CALL nf(nf_inq_dimlen(ncid, dimid, nlev), routine)
    ! the "hate*" branch
    ELSE
      dimstring = "height"
      DO i = 1, max_n_height
        retval = nf_inq_dimid(ncid, TRIM(dimstring), dimids(i))
        IF (retval == nf_noerr) THEN
          CALL nf(nf_inq_dimlen(ncid, dimids(i), nlevs(i)), routine)
        ELSE
          nlevs(i) = HUGE(1)
        ENDIF

        WRITE(dimstring, "(A,I0)") "height_",i+1
      ENDDO
      i     = MINLOC(nlevs,1)
      nlev  = nlevs(i)
      dimid = dimids(i)
    ENDIF

  END SUBROUTINE height_or_lev




  !>
  !! Read horizontally interpolated external analysis (atmosphere only)
  !!
  !! Reads horizontally interpolated external analysis atmosphere data
  !! (currently IFS or COSMO) and reads in vertical coordinate table.
  !!
  !! @par Revision History
  !! Initial version by Guenther Zaengl, DWD(2011-07-14)
  !! Modification by Daniel Reinert, DWD (2012-12-18)
  !! - encapsulate reading of IFS analysis
  !!
  SUBROUTINE read_extana_atm (p_patch, initicon)

    TYPE(t_patch), TARGET,  INTENT(IN)    :: p_patch(:)
    TYPE(t_initicon_state), INTENT(INOUT) :: initicon(:)

    INTEGER :: jg, jlev, jc, jk, jb, i_endidx, jg1
    LOGICAL :: l_exist

    INTEGER :: no_cells, no_levels, nlev_in, nhyi
    INTEGER :: ncid, dimid, varid, ierrstat
    TYPE(t_stream_id) :: stream_id
    INTEGER :: psvar_ndims, geopvar_ndims, itemp(7)

    REAL(wp), ALLOCATABLE               :: psfc(:,:), phi_sfc(:,:), z_ifc_in(:,:,:), &
      &                                    w_ifc(:,:,:), omega(:,:,:)

    CHARACTER(LEN=10) :: psvar

    CHARACTER(len=MAX_CHAR_LENGTH), PARAMETER :: &
      routine = 'mo_nh_initicon:read_extana_atm'

    CHARACTER(LEN=filename_max) :: ifs2icon_file(max_dom)
    LOGICAL :: lread_process
    LOGICAL :: lread_qr, lread_qs ! are qr, qs provided as input?
    !-------------------------------------------------------------------------

    ! flag. if true, then this PE reads data from file and broadcasts
    lread_process = my_process_is_mpi_workroot()
    nlev_in = 0

    DO jg = 1, n_dom

      jlev = p_patch(jg)%level
      ifs2icon_file(jg) = " "

      ! Skip reading the atmospheric input data if a model domain
      ! is not active at initial time
      IF (.NOT. p_patch(jg)%ldom_active) CYCLE

      !
      ! generate file name
      !
      ifs2icon_file(jg) = generate_filename(ifs2icon_filename, getModelBaseDir(), &
        &                                   nroot, jlev, jg)

      IF (my_process_is_stdio()) THEN
        ! consistency check: check for duplicate file names which may
        ! occur, for example, if the keyword pattern (namelist
        ! parameter) has been defined ambiguously by the user.
        DO jg1 = 1,(jg-1)
          IF (.NOT. p_patch(jg1)%ldom_active) CYCLE
          IF (ifs2icon_file(jg1) == ifs2icon_file(jg)) THEN
            CALL finish(routine, "Error! Namelist parameter ifs2icon_filename="//TRIM(ifs2icon_filename)//&
              &"has been defined ambiguously for domains "//TRIM(int2string(jg1, '(i0)'))//" and "//&
              &TRIM(int2string(jg, '(i0)'))//"!")
          END IF
        END DO
      END IF

    END DO


    DO jg = 1, n_dom

      jlev = p_patch(jg)%level

      ! Skip reading the atmospheric input data if a model domain
      ! is not active at initial time
      IF (.NOT. p_patch(jg)%ldom_active) CYCLE

      ! Read in data from IFS2ICON
      !
      IF( lread_process ) THEN

        INQUIRE (FILE=ifs2icon_file(jg), EXIST=l_exist)
        IF (.NOT.l_exist) THEN
          CALL finish(TRIM(routine),'IFS2ICON file is not found: '//TRIM(ifs2icon_file(jg)))
        ENDIF

        !
        ! open file
        !
        CALL nf(nf_open(TRIM(ifs2icon_file(jg)), NF_NOWRITE, ncid), routine)

        !
        ! get number of cells
        !
        CALL nf(nf_inq_dimid(ncid, 'ncells', dimid), routine)
        CALL nf(nf_inq_dimlen(ncid, dimid, no_cells), routine)

        !
        ! get number of vertical levels
        !
        CALL height_or_lev(ncid, dimid, no_levels)

        !
        ! check the number of cells
        !
        IF(p_patch(jg)%n_patch_cells_g /= no_cells) THEN
          CALL finish(TRIM(ROUTINE),&
          & 'Number of patch cells and cells in IFS2ICON file do not match.')
        ENDIF

        !
        ! DEFINE the number of vertical levels
        !
        IF(nlev_in /= 0)  THEN
          IF (nlev_in /= no_levels) THEN
            CALL finish(TRIM(ROUTINE), 'nlev_in has already been defined differently!')
          END IF
        ELSE
          nlev_in = no_levels
        END IF


        !
        ! Check if rain water (QR) is provided as input
        !
        IF (nf_inq_varid(ncid, 'QR', varid) == nf_noerr) THEN
          lread_qr = .true.
        ELSE
          lread_qr = .false.
          CALL message(TRIM(routine),'Rain water (QR) not available in input data')
        ENDIF

        !
        ! Check if snow water (QS) is provided as input
        !
        IF (nf_inq_varid(ncid, 'QS', varid) == nf_noerr) THEN
          lread_qs = .true.
        ELSE
          lread_qs = .false.
          CALL message(TRIM(routine),'Snow water (QS) not available in input data')
        ENDIF

        !
        ! Check if normal velocity component (VN) is provided as input
        !
        IF (nf_inq_varid(ncid, 'VN', varid) == nf_noerr) THEN
          lread_vn = .TRUE.
        ELSE
          lread_vn = .FALSE.
        ENDIF


        IF (init_mode == MODE_IFSANA .OR. init_mode == MODE_COMBINED) THEN
          !
          ! get number of hybrid coefficients
          !
          CALL nf(nf_inq_dimid(ncid, 'nhyi', dimid), routine)
          CALL nf(nf_inq_dimlen(ncid, dimid, nhyi), routine)
          !
          ! Check if surface pressure (PS) or its logarithm (LNPS) is provided as input
          !
          IF (nf_inq_varid(ncid, 'PS', varid) == nf_noerr) THEN
            psvar = 'PS'
          ELSE IF (nf_inq_varid(ncid, 'LNPS', varid) == nf_noerr) THEN
            psvar = 'LNPS'
          ENDIF

          ! Find out the dimension of psvar for reading purpose
          IF (nf_inq_varid(ncid, TRIM(psvar), varid) == nf_noerr) THEN
            CALL nf(nf_inq_varndims(ncid,varid,psvar_ndims), routine)
          ELSE
            CALL finish(TRIM(routine),'surface pressure var '//TRIM(psvar)//' is missing')
          ENDIF

          !
          ! Check if model-level surface Geopotential is provided as GEOSP or GEOP_ML
          !
          IF (nf_inq_varid(ncid, 'GEOSP', varid) == nf_noerr) THEN
            geop_ml_var = 'GEOSP'
          ELSE IF (nf_inq_varid(ncid, 'GEOP_ML', varid) == nf_noerr) THEN
            geop_ml_var = 'GEOP_ML'
          ELSE
            CALL finish(TRIM(routine),'Could not find model-level sfc geopotential')
          ENDIF

          ! Find out the dimension of geop_ml_var for reading purpose
          IF (nf_inq_varid(ncid, TRIM(geop_ml_var), varid) == nf_noerr) THEN
            CALL nf(nf_inq_varndims(ncid,varid,geopvar_ndims), routine)
          ELSE
            CALL finish(TRIM(routine),'surface geopotential var '//TRIM(geop_ml_var)//' is missing')
          ENDIF

        ENDIF

      ENDIF ! pe_io

      !
      ! open file (NetCDF file!)
      !
      stream_id = openInputFile(ifs2icon_file(jg), p_patch(jg), &
        &                       default_read_method)

      itemp(1) = nlev_in
      itemp(2) = MERGE(1, 0, lread_qs)
      itemp(3) = MERGE(1, 0, lread_qr)
      itemp(4) = MERGE(1, 0, lread_vn)
      IF (init_mode == MODE_IFSANA .OR. init_mode == MODE_COMBINED) THEN
        itemp(5) = nhyi
        itemp(6) = psvar_ndims
        itemp(7) = geopvar_ndims
      END IF

      CALL p_bcast(itemp, p_io, p_comm_work)

      nlev_in  = itemp(1)
      lread_qs = itemp(2) /= 0
      lread_qr = itemp(3) /= 0
      lread_vn = itemp(4) /= 0
      IF (init_mode == MODE_IFSANA .OR. init_mode == MODE_COMBINED) THEN
        nhyi = itemp(5)
        psvar_ndims = itemp(6)
        geopvar_ndims = itemp(7)
      END IF

      IF (msg_level >= 10) THEN
        IF (init_mode == MODE_IFSANA .OR. init_mode == MODE_COMBINED) THEN
          WRITE(message_text,'(a)') 'surface pressure variable: '//TRIM(psvar)
          CALL message(TRIM(routine), TRIM(message_text))
          WRITE(message_text,'(a)') 'Model-level surface geopotential: '//TRIM(geop_ml_var)
          CALL message(TRIM(routine), TRIM(message_text))
        ENDIF
        IF (.NOT. lread_vn) THEN
          WRITE(message_text,'(a)') 'No direct input of vn! vn derived from (u,v).'
          CALL message(TRIM(routine), TRIM(message_text))
        ELSE
          WRITE(message_text,'(a)') 'Direct input of vn!'
          CALL message(TRIM(routine), TRIM(message_text))
        ENDIF
      ENDIF

      ! allocate data structure
      CALL allocate_extana_atm(nblks_c  = p_patch(jg)%nblks_c, &
        &                      nblks_e  = p_patch(jg)%nblks_e, &
        &                      nlev_in  = nlev_in,             &
        &                      atm_in   = initicon(jg)%atm_in, &
        &                      const    = initicon(jg)%const  ) !inout

      ! allocate local temporary arrays:
      ALLOCATE(psfc(nproma, p_patch(jg)%nblks_c), phi_sfc(nproma, p_patch(jg)%nblks_c))

      ! start reading atmospheric fields
      !
      CALL read_3d_1time(stream_id, on_cells, 'T', fill_array=initicon(jg)%atm_in%temp)

      IF (lread_vn) THEN
        CALL read_3d_1time(stream_id, on_edges, 'VN', fill_array=initicon(jg)%atm_in%vn)
      ELSE
        CALL read_3d_1time(stream_id, on_cells, 'U', fill_array=initicon(jg)%atm_in%u)

        CALL read_3d_1time(stream_id, on_cells, 'V', fill_array=initicon(jg)%atm_in%v)
      ENDIF


      IF (init_mode == MODE_COSMO) THEN
        ! allocate temporary array:
        ALLOCATE(w_ifc(nproma,nlev_in+1, p_patch(jg)%nblks_c))

        CALL read_3d_1time(stream_id, on_cells, 'W', fill_array=w_ifc)
      ELSE
        ! Note: in this case, input vertical velocity is in fact omega (Pa/s)

        ! allocate temporary array:
        ALLOCATE(omega(nproma,nlev_in,p_patch(jg)%nblks_c))

        CALL read_3d_1time(stream_id, on_cells, 'W', fill_array=omega)
      ENDIF

      CALL read_3d_1time(stream_id, on_cells, 'QV', fill_array=initicon(jg)%atm_in%qv)
      CALL read_3d_1time(stream_id, on_cells, 'QC', fill_array=initicon(jg)%atm_in%qc)
      CALL read_3d_1time(stream_id, on_cells, 'QI', fill_array=initicon(jg)%atm_in%qi)

      IF (lread_qr) THEN
        CALL read_3d_1time(stream_id, on_cells, 'QR', fill_array=initicon(jg)%atm_in%qr)
      ELSE
        initicon(jg)%atm_in%qr(:,:,:)=0._wp
      ENDIF

      IF (lread_qs) THEN
        CALL read_3d_1time(stream_id, on_cells, 'QS', fill_array=initicon(jg)%atm_in%qs)
      ELSE
        initicon(jg)%atm_in%qs(:,:,:)=0._wp
      ENDIF

      ! Allocate and read in vertical coordinate tables
      !
      ! Note that here the IFS input vertical grid is set up. This has
      ! to be distinguished from vct_a, vct_b, vct for the ICON
      ! vertical grid.
      !
      IF (init_mode == MODE_IFSANA .OR. init_mode == MODE_COMBINED) THEN

        ! read surface presure and (surface) geopotential
        IF (psvar_ndims==2)THEN
          CALL read_2d_1time(stream_id, on_cells, TRIM(psvar), &
            &                     fill_array=psfc)
        ELSEIF(psvar_ndims==3)THEN
          CALL read_2d_1lev_1time(stream_id, on_cells, TRIM(psvar), &
            &                     fill_array=psfc)
        ELSE
          CALL finish(TRIM(routine),'surface pressure var '//TRIM(psvar)//' dimension mismatch')
        END IF
        
        IF (geopvar_ndims==2)THEN
          CALL read_2d_1time(stream_id, on_cells, TRIM(geop_ml_var), &
            &                     fill_array=phi_sfc)
        ELSEIF(geopvar_ndims==3)THEN
          CALL read_2d_1lev_1time(stream_id, on_cells, TRIM(geop_ml_var), &
            &                     fill_array=phi_sfc)
        ELSE
          CALL finish(TRIM(routine),'surface geopotential var '//TRIM(geop_ml_var)//' dimension mismatch')
        END IF

        CALL initicon(jg)%const%vct%construct(ncid, p_io, p_comm_work)

      ELSE IF (init_mode == MODE_COSMO) THEN ! in case of COSMO-DE initial data
        
        ! allocate temporary array:
        ALLOCATE(z_ifc_in(nproma,nlev_in+1, p_patch(jg)%nblks_c), STAT=ierrstat)
        IF (ierrstat /= SUCCESS) CALL finish(routine, "ALLOCATE failed!")

        CALL read_3d_1time(stream_id, on_cells, 'HHL', fill_array=z_ifc_in)
        CALL read_3d_1time(stream_id, on_cells, 'P', fill_array=initicon(jg)%atm_in%pres)

        ! Interpolate input 'z3d' and 'w' from interface levels to main levels
!$OMP PARALLEL
!$OMP DO PRIVATE (jk,jc,jb,i_endidx) ICON_OMP_DEFAULT_SCHEDULE
        DO jb = 1,p_patch(jg)%nblks_c

          i_endidx = MERGE(nproma, p_patch(jg)%npromz_c, &
               jb /= p_patch(jg)%nblks_c)

          DO jk = 1, nlev_in
            DO jc = 1, i_endidx

              initicon(jg)%const%z_mc_in(jc,jk,jb) = (z_ifc_in(jc,jk,jb) + z_ifc_in(jc,jk+1,jb)) * 0.5_wp
              initicon(jg)%atm_in%w(jc,jk,jb)      = (w_ifc(jc,jk,jb)    + w_ifc(jc,jk+1,jb)) * 0.5_wp
            ENDDO
          ENDDO
        ENDDO
!$OMP END DO
!$OMP END PARALLEL

      ELSE

        CALL finish(TRIM(routine),'Incorrect init_mode')

      ENDIF ! init_mode = MODE_COSMO

      ! close file
      !
      IF(lread_process) CALL nf(nf_close(ncid), routine)
      CALL closeFile(stream_id)

      IF (ANY(init_mode == (/ MODE_COMBINED, MODE_IFSANA /) )) THEN
        ! compute pressure and height of input data, using the IFS routines
        CALL compute_input_pressure_and_height(p_patch(jg), psfc, phi_sfc, initicon(jg))

        CALL convert_omega2w(omega, initicon(jg)%atm_in%w,                        &
          &                  initicon(jg)%atm_in%pres,  initicon(jg)%atm_in%temp, &
          &                  p_patch(jg)%nblks_c, p_patch(jg)%npromz_c,           &
          &                  initicon(jg)%atm_in%nlev )
      END IF

      ! cleanup
      IF (ALLOCATED(omega))    DEALLOCATE(omega)
      IF (ALLOCATED(psfc))     DEALLOCATE(psfc)
      IF (ALLOCATED(phi_sfc))  DEALLOCATE(phi_sfc)
      IF (ALLOCATED(z_ifc_in)) DEALLOCATE(z_ifc_in)
      IF (ALLOCATED(w_ifc))    DEALLOCATE(w_ifc)

    ENDDO ! loop over model domains

  END SUBROUTINE read_extana_atm





  !>
  !! Read horizontally interpolated external analysis (surface only)
  !!
  !! Reads horizontally interpolated external analysis surface data
  !! Currently, only IFS data are processed here
  !!
  !! @par Revision History
  !! Initial version by Guenther Zaengl, DWD(2011-07-14)
  !! Modification by Daniel Reinert, DWD (2012-12-18)
  !! - encapsulate reading of IFS analysis
  !!
  SUBROUTINE read_extana_sfc (p_patch, initicon)

    TYPE(t_patch),          INTENT(IN)    :: p_patch(:)
    TYPE(t_initicon_state), INTENT(INOUT) :: initicon(:)

    INTEGER :: jg, jlev, jg1
    LOGICAL :: l_exist

    INTEGER :: no_cells, no_levels
    INTEGER :: ncid, dimid, varid
    INTEGER :: geop_sfc_var_ndims     ! dimension of geop_sfc_var
    TYPE(t_stream_id) :: stream_id

    CHARACTER(LEN=10) :: geop_sfc_var ! surface-level surface geopotential

    CHARACTER(len=MAX_CHAR_LENGTH), PARAMETER :: &
      routine = 'mo_nh_initicon:read_extana_sfc'

    CHARACTER(LEN=filename_max) :: ifs2icon_file(max_dom)
    LOGICAL :: lread_process

    !-------------------------------------------------------------------------

    ! flag. if true, then this PE reads data from file and broadcasts
    lread_process = my_process_is_mpi_workroot()

    DO jg = 1, n_dom

      jlev = p_patch(jg)%level
      ifs2icon_file(jg) = " "

      ! Skip reading the atmospheric input data if a model domain
      ! is not active at initial time
      IF (.NOT. p_patch(jg)%ldom_active) CYCLE

      !
      ! generate file name
      !
      ifs2icon_file(jg) = generate_filename(ifs2icon_filename, getModelBaseDir(), &
        &                                   nroot, jlev, jg)

      IF (my_process_is_stdio()) THEN
        ! consistency check: check for duplicate file names which may
        ! occur, for example, if the keyword pattern (namelist
        ! parameter) has been defined ambiguously by the user.
        DO jg1 = 1,(jg-1)
          IF (.NOT. p_patch(jg1)%ldom_active) CYCLE
          IF (ifs2icon_file(jg1) == ifs2icon_file(jg)) THEN
            CALL finish(routine, "Error! Namelist parameter ifs2icon_filename="//TRIM(ifs2icon_filename)//&
              &"has been defined ambiguously for domains "//TRIM(int2string(jg1, '(i0)'))//" and "//&
              &TRIM(int2string(jg, '(i0)'))//"!")
          END IF
        END DO
      END IF

    END DO


    DO jg = 1, n_dom

      jlev = p_patch(jg)%level

      ! Skip reading the atmospheric input data if a model domain
      ! is not active at initial time
      IF (.NOT. p_patch(jg)%ldom_active) CYCLE

      ! Read in data from IFS2ICON
      !
      IF(lread_process) THEN
        INQUIRE (FILE=ifs2icon_file(jg), EXIST=l_exist)
        IF (.NOT.l_exist) THEN
          CALL finish(TRIM(routine),'IFS2ICON file is not found: '//TRIM(ifs2icon_file(jg)))
        ENDIF

        !
        ! open file
        !
        CALL nf(nf_open(TRIM(ifs2icon_file(jg)), NF_NOWRITE, ncid), routine)

        !
        ! get number of cells
        !
        CALL nf(nf_inq_dimid(ncid, 'ncells', dimid), routine)
        CALL nf(nf_inq_dimlen(ncid, dimid, no_cells), routine)

        !
        ! get number of vertical levels
        !
        CALL height_or_lev(ncid, dimid, no_levels)

        !
        ! check the number of cells and vertical levels
        !
        IF(p_patch(jg)%n_patch_cells_g /= no_cells) THEN
          CALL finish(TRIM(ROUTINE),&
          & 'Number of patch cells and cells in IFS2ICON file do not match.')
        ENDIF

        ! Check, if the surface-level surface geopotential (GEOP_SFC) is available.
        ! If GEOP_SFC is missing, a warning will be issued and the model-level surface
        ! geopotential (GEOSP or GEOP_ML) will be used instead.
        IF (nf_inq_varid(ncid, 'GEOP_SFC', varid) == nf_noerr) THEN
          geop_sfc_var = 'GEOP_SFC'
        ELSE

          WRITE (message_text,'(a,a)')                            &
            &  'surface-level surface geopotential is missing. ', &
            &  'use model-level surface geopotential, instead.'
          CALL message(TRIM(routine),TRIM(message_text))

          ! use model level geopotential instead
          geop_sfc_var = geop_ml_var
        ENDIF
        ! inquire dimension of geop_sfc_var which can be either 2 or 3
        IF (nf_inq_varid(ncid, TRIM(geop_sfc_var), varid) == nf_noerr) THEN
          CALL nf(nf_inq_varndims(ncid,varid,geop_sfc_var_ndims), routine)
        ELSE
          CALL finish(TRIM(ROUTINE),'surface geopotential variable '//TRIM(geop_sfc_var)//' is missing')
        ENDIF

        ! Check, if the snow albedo ALB_SNOW is available.
        ! If ALB_SNOW is missing, a warning will be issued and RHO_SNOW
        ! will be used instead to determine FRESHSNOW.
        IF (nf_inq_varid(ncid, 'ALB_SNOW', varid) == nf_noerr) THEN
          WRITE (message_text,'(a,a)')                            &
            &  'snow albedo available, ', &
            &  'used to determine freshsnow.'
          alb_snow_var = 'ALB_SNOW'
        ELSE

          WRITE (message_text,'(a,a)')                            &
            &  'snow albedo is missing. ', &
            &  'use snow density value, instead.'
          CALL message(TRIM(routine),TRIM(message_text))

          alb_snow_var = 'RHO_SNOW'
        ENDIF


        ! Check, if sea surface temperature field is provided as input
        IF (nf_inq_varid(ncid, 'SST', varid) == nf_noerr) THEN
          l_sst_in = .TRUE.
        ELSE
          WRITE (message_text,'(a,a)')                            &
            &  'sea surface temperature not available. ', &
            &  'initialize with skin temperature, instead.'
          CALL message(TRIM(routine),TRIM(message_text))
          l_sst_in = .FALSE.
        ENDIF

      ENDIF  ! p_io

      !
      ! open file
      !
      stream_id = openInputFile(ifs2icon_file(jg), p_patch(jg), &
        &                       default_read_method)

      CALL p_bcast(l_sst_in, p_io, p_comm_work)

      CALL p_bcast(alb_snow_var, p_io, p_comm_work)

      CALL p_bcast(geop_sfc_var_ndims, p_io, p_comm_work)

      ! allocate data structure
      CALL allocate_extana_sfc(nblks_c     = p_patch(jg)%nblks_c,  &
        &                      nlevsoil_in = nlevsoil_in,          &
        &                      sfc_in      = initicon(jg)%sfc_in   ) !inout


      ! start reading surface fields
      !
      IF (geop_sfc_var_ndims == 3) THEN
        CALL read_2d_1lev_1time(stream_id, on_cells, TRIM(geop_sfc_var), &
          &                     fill_array=initicon(jg)%sfc_in%phi)
      ELSE IF (geop_sfc_var_ndims == 2) THEN
        CALL read_2d_1time(stream_id, on_cells, TRIM(geop_sfc_var), &
          &                     fill_array=initicon(jg)%sfc_in%phi)
      ELSE
        CALL finish(TRIM(routine),"geop_sfc_var: Dimension mismatch")
      ENDIF

      CALL read_2d_1time(stream_id, on_cells, 'SKT', &
        &                fill_array=initicon(jg)%sfc_in%tskin)

      IF ( l_sst_in) THEN
        CALL read_2d_1time(stream_id, on_cells, 'SST', &
          &                fill_array=initicon(jg)%sfc_in%sst)
      ELSE
       initicon(jg)%sfc_in%sst(:,:)=0.0_wp
      END IF

      CALL read_2d_1time(stream_id, on_cells, 'T_SNOW', &
        &                fill_array=initicon(jg)%sfc_in%tsnow)
      CALL read_2d_1time(stream_id, on_cells, TRIM(alb_snow_var), &
        &                fill_array=initicon(jg)%sfc_in%snowalb)
      CALL read_2d_1time(stream_id, on_cells, 'W_SNOW', &
        &                fill_array=initicon(jg)%sfc_in%snowweq)
      CALL read_2d_1time(stream_id, on_cells, 'RHO_SNOW', &
        &                fill_array=initicon(jg)%sfc_in%snowdens)
      CALL read_2d_1time(stream_id, on_cells, 'W_I', &
        &                fill_array=initicon(jg)%sfc_in%skinres)
      CALL read_2d_1time(stream_id, on_cells, 'LSM', &
        &                fill_array=initicon(jg)%sfc_in%ls_mask)
      CALL read_2d_1time(stream_id, on_cells, 'CI', &
        &                fill_array=initicon(jg)%sfc_in%seaice)
      CALL read_2d_1lev_1time(stream_id, on_cells, 'STL1', &
        &                     fill_array=initicon(jg)%sfc_in%tsoil(:,:,1))
      CALL read_2d_1lev_1time(stream_id, on_cells, 'STL2', &
        &                     fill_array=initicon(jg)%sfc_in%tsoil(:,:,2))
      CALL read_2d_1lev_1time(stream_id, on_cells, 'STL3', &
        &                     fill_array=initicon(jg)%sfc_in%tsoil(:,:,3))
      CALL read_2d_1lev_1time(stream_id, on_cells, 'STL4', &
        &                     fill_array=initicon(jg)%sfc_in%tsoil(:,:,4))
      CALL read_2d_1lev_1time(stream_id, on_cells, 'SMIL1', &
        &                     fill_array=initicon(jg)%sfc_in%wsoil(:,:,1))
      CALL read_2d_1lev_1time(stream_id, on_cells, 'SMIL2', &
        &                     fill_array=initicon(jg)%sfc_in%wsoil(:,:,2))
      CALL read_2d_1lev_1time(stream_id, on_cells, 'SMIL3', &
        &                     fill_array=initicon(jg)%sfc_in%wsoil(:,:,3))
      CALL read_2d_1lev_1time(stream_id, on_cells, 'SMIL4', &
        &                     fill_array=initicon(jg)%sfc_in%wsoil(:,:,4))

      ! close file
      !
      IF(lread_process) CALL nf(nf_close(ncid), routine)
      CALL closeFile(stream_id)


    ENDDO ! loop over model domains

  END SUBROUTINE read_extana_sfc

!!!!!!!!!!!!!!!!!!!!!!!!!!!!!!!!!!!!!!!!!!!!!!!!!!!!!!!!!!!!!!!!!!!!!!!!!!!!!!!!!!!!!!!!!!!!!!!!!!!!!!!!!!!!!!!!!!!!!!!!!!!!!!!!!!

  !>
  !! Some wrapper routines to fetch DATA from an InputRequestList that first ask the inputInstructions whether a READ attempt should be made,
  !! AND proceed to tell the inputInstructions whether that attempt was successful.
  !! In the CASE of tiled input, these also take care of checking the ltile_coldstart flag, falling back to reading AND copying untiled input DATA IF it's set.

  SUBROUTINE fetch2d(params, varName, level, jg, field)
    TYPE(t_fetchParams), INTENT(INOUT) :: params
    CHARACTER(LEN = *), INTENT(IN) :: varName
    REAL(dp), VALUE :: level
    INTEGER, VALUE :: jg
    REAL(wp), INTENT(INOUT) :: field(:,:)
    TYPE(t_tileinfo_icon) :: tileinfo_icon
    LOGICAL :: fetchResult

    IF(params%inputInstructions(jg)%ptr%wantVar(varName, params%isFg)) THEN
      tileinfo_icon = trivial_tile_att%getTileinfo_icon()
      fetchResult = params%requestList%fetch2d(varName, level, tileinfo_icon%idx, jg, field)
      CALL params%inputInstructions(jg)%ptr%handleError(fetchResult, varName, params%routine, params%isFg)
    END IF
  END SUBROUTINE fetch2d

  SUBROUTINE fetch3d(params, varName, jg, field, found)
    TYPE(t_fetchParams), INTENT(INOUT) :: params
    CHARACTER(LEN = *), INTENT(IN) :: varName
    INTEGER, VALUE :: jg
    REAL(wp), INTENT(INOUT) :: field(:,:,:)
    LOGICAL, INTENT(OUT), OPTIONAL :: found ! allows to do the error handling in the calling routine

    LOGICAL :: fetchResult
    TYPE(t_tileinfo_icon) :: tileinfo_icon

    IF(params%inputInstructions(jg)%ptr%wantVar(varName, params%isFg)) THEN
        tileinfo_icon = trivial_tile_att%getTileinfo_icon()
        fetchResult = params%requestList%fetch3d(varName, tileinfo_icon%idx, jg, field)
        IF (PRESENT(found)) THEN
          found = fetchResult
        ELSE
          CALL params%inputInstructions(jg)%ptr%handleError(fetchResult, varName, params%routine, params%isFg)
        ENDIF
    END IF
  END SUBROUTINE fetch3d

  ! Wrapper around fetch3D which allows to have a correct summary table entry
  !  for optional input fields. It continues in case of missing field in input
  !  data, sets correct "FG read attempt" etc. entries in the summary table
  !  and returns a logical flag if success or not:
  SUBROUTINE fetch3d_with_status (caller, context, params, varName, jg, field3d, lfound)
      
    CHARACTER (len=*), INTENT(in)      :: caller   ! string to identify the caller in the diagn. message below
    CHARACTER (len=*), INTENT(in)      :: context  ! string to identify the calling context in the diagn. message below
    TYPE(t_fetchParams), INTENT(INOUT) :: params
    CHARACTER (len=*), INTENT(in)      :: varName  ! name of vari
    INTEGER, INTENT(in)                :: jg
    REAL(wp), INTENT(inout)            :: field3d(:,:,:)
    LOGICAL, INTENT (out)              :: lfound

    CALL fetch3d(params, TRIM(varName), jg, field3d, lfound)
    ! Error handler and summary table entry
    CALL params%inputInstructions(jg)%ptr%handleError(lfound, TRIM(varName), params%routine, params%isFg)
    IF (.NOT. lfound) THEN
      CALL message(TRIM(caller), 'Variable '//TRIM(varName)//' not found in '//TRIM(context))
    END IF
    
  END SUBROUTINE fetch3d_with_status

  SUBROUTINE fetchSurface(params, varName, jg, field, found)
    TYPE(t_fetchParams), INTENT(INOUT) :: params
    CHARACTER(LEN = *), INTENT(IN) :: varName
    INTEGER, VALUE :: jg
    REAL(wp), INTENT(INOUT) :: field(:,:)
    LOGICAL, INTENT(OUT), OPTIONAL :: found ! allows to do the error handling in the calling routine

    LOGICAL :: fetchResult
    TYPE(t_tileinfo_icon) :: tileinfo_icon

    IF(params%inputInstructions(jg)%ptr%wantVar(varName, params%isFg)) THEN
        tileinfo_icon = trivial_tile_att%getTileinfo_icon()
        fetchResult = params%requestList%fetchSurface(varName, tileinfo_icon%idx, jg, field)
        IF (PRESENT(found)) THEN
          found = fetchResult
        ELSE
          CALL params%inputInstructions(jg)%ptr%handleError(fetchResult, varName, params%routine, params%isFg)
        ENDIF
    END IF
  END SUBROUTINE fetchSurface

  ! Wrapper for requestList%fetchTiledSurface() that falls back to reading copies of untiled input IF ltile_coldstart IS set.
  SUBROUTINE fetchTiledSurface(params, varName, jg, tileCount, field)
    TYPE(t_fetchParams), INTENT(INOUT) :: params
    CHARACTER(LEN = *), INTENT(IN) :: varName
    INTEGER, VALUE :: jg, tileCount
    REAL(wp), INTENT(INOUT) :: field(:,:,:)

    INTEGER :: jt
    LOGICAL :: fetchResult
    TYPE(t_tileinfo_icon) :: tileinfo_icon

    IF(params%inputInstructions(jg)%ptr%wantVar(varName, params%isFg)) THEN
        IF(ltile_coldstart) THEN
            !Fake tiled input by copying the input field to all tiles.
            fetchResult = .TRUE.
            DO jt = 1, tileCount
                tileinfo_icon = trivial_tile_att%getTileinfo_icon()
                fetchResult = fetchResult.AND.params%requestList%fetchSurface(varName, tileinfo_icon%idx, jg, field(:,:,jt))
            END DO
        ELSE
            !True tiled input.
            fetchResult = params%requestList%fetchTiledSurface(varName, jg, field)
        END IF
        CALL params%inputInstructions(jg)%ptr%handleError(fetchResult, varName, params%routine, params%isFg)
    END IF
  END SUBROUTINE fetchTiledSurface

  ! Wrapper for requestList%fetchTiled3d() that falls back to reading copies of untiled input IF ltile_coldstart IS set.
  SUBROUTINE fetchTiled3d(params, varName, jg, tileCount, field)
    TYPE(t_fetchParams), INTENT(INOUT) :: params
    CHARACTER(LEN = *), INTENT(IN) :: varName
    INTEGER, VALUE :: jg, tileCount
    REAL(wp), INTENT(INOUT) :: field(:,:,:,:)

    INTEGER :: jt
    LOGICAL :: fetchResult
    TYPE(t_tileinfo_icon) :: tileinfo_icon

    IF(params%inputInstructions(jg)%ptr%wantVar(varName, params%isFg)) THEN
        IF(ltile_coldstart) THEN
            !Fake tiled input by copying the input field to all tiles.
            fetchResult = .TRUE.
            DO jt = 1, tileCount
                tileinfo_icon = trivial_tile_att%getTileinfo_icon()
                fetchResult = fetchResult.AND.params%requestList%fetch3d(varName, tileinfo_icon%idx, jg, field(:,:,:,jt))
            END DO
        ELSE
            !True tiled input.
            fetchResult = params%requestList%fetchTiled3d(varName, jg, field)
        END IF
        CALL params%inputInstructions(jg)%ptr%handleError(fetchResult, varName, params%routine, params%isFg)
    END IF
  END SUBROUTINE fetchTiled3d


  ! Wrapper for requestList%fetchTiled3d() 
  ! - that falls back to reading copies of untiled input IF ltile_coldstart IS set.
  ! - has a fallback option, if the primary input field is not found.
  SUBROUTINE fetchTiled3dWithFallback(params, varName, varNameFallback, jg, tileCount, field, opt_field_fallback)
    TYPE(t_fetchParams), INTENT(INOUT) :: params
    CHARACTER(LEN = *), INTENT(IN) :: varName, varNameFallback
    INTEGER, VALUE :: jg, tileCount
    REAL(wp),           TARGET, INTENT(INOUT) :: field(:,:,:,:)
    REAL(wp), OPTIONAL, TARGET, INTENT(INOUT) :: opt_field_fallback(:,:,:,:)  ! optional target field for 
                                                                              ! fallback input
    ! local
    INTEGER :: jt
    LOGICAL :: fetchResult
    REAL(wp), POINTER :: ptr_field_fb(:,:,:,:)
    TYPE(t_tileinfo_icon) :: tileinfo_icon

    ! set pointer to fallback target field
    IF (PRESENT(opt_field_fallback)) THEN
      ptr_field_fb => opt_field_fallback
    ELSE
      ptr_field_fb => field
    ENDIF

    tileinfo_icon = trivial_tile_att%getTileinfo_icon()
    IF(params%inputInstructions(jg)%ptr%wantVar(varName, params%isFg)) THEN
        IF(ltile_coldstart) THEN
            !Fake tiled input by copying the input field to all tiles.
            fetchResult = .TRUE.
            DO jt = 1, tileCount
                fetchResult = fetchResult.AND.  &
                  &           params%requestList%fetch3d(varName, tileinfo_icon%idx, jg, field(:,:,:,jt))
            END DO
            IF (.NOT.fetchResult) THEN
                CALL params%inputInstructions(jg)%ptr%optionalReadResult(fetchResult, varName, params%routine, params%isFg)
                ! try fallback
                fetchResult = .TRUE.
                DO jt = 1, tileCount
                   fetchResult = fetchResult.AND. &
                     &           params%requestList%fetch3d(varNameFallback, tileinfo_icon%idx, jg, ptr_field_fb(:,:,:,jt))
                END DO
                CALL params%inputInstructions(jg)%ptr%handleError(fetchResult, varNameFallback, params%routine, params%isFg)
            ELSE
                CALL params%inputInstructions(jg)%ptr%handleError(fetchResult, varName, params%routine, params%isFg)
            ENDIF
        ELSE
            !True tiled input.
            fetchResult = params%requestList%fetchTiled3d(varName, jg, field)
            IF (.NOT.fetchResult) THEN
                CALL params%inputInstructions(jg)%ptr%optionalReadResult(fetchResult, varName, params%routine, params%isFg)
                ! try fallback
                fetchResult = params%requestList%fetchTiled3d(varNameFallback, jg, ptr_field_fb)
                CALL params%inputInstructions(jg)%ptr%handleError(fetchResult, varNameFallback, params%routine, params%isFg)
            ELSE
                CALL params%inputInstructions(jg)%ptr%handleError(fetchResult, varName, params%routine, params%isFg)
            ENDIF
        END IF
    END IF
  END SUBROUTINE fetchTiled3dWithFallback


  SUBROUTINE fetchRequired3d(params, varName, jg, field)
    TYPE(t_fetchParams), INTENT(INOUT) :: params
    CHARACTER(LEN = *), INTENT(IN) :: varName
    INTEGER, VALUE :: jg
    REAL(wp), INTENT(INOUT) :: field(:,:,:)
    TYPE(t_tileinfo_icon) :: tileinfo_icon

    tileinfo_icon = trivial_tile_att%getTileinfo_icon()
    CALL params%requestList%fetchRequired3d(varName, tileinfo_icon%idx, jg, field)
    CALL params%inputInstructions(jg)%ptr%handleError(.TRUE., varName, params%routine, params%isFg)
  END SUBROUTINE fetchRequired3d

  ! Wrapper for requestList%fetchRequiredTiledSurface() that falls back to reading copies of untiled input IF ltile_coldstart IS set.
  SUBROUTINE fetchRequiredTiledSurface(params, varName, jg, tileCount, field)
    TYPE(t_fetchParams), INTENT(INOUT) :: params
    CHARACTER(LEN = *), INTENT(IN) :: varName
    INTEGER, VALUE :: jg, tileCount
    REAL(wp), INTENT(INOUT) :: field(:,:,:)

    INTEGER :: jt
    TYPE(t_tileinfo_icon) :: tileinfo_icon

    IF(ltile_coldstart) THEN
        !Fake tiled input by copying the input field to all tiles.
        tileinfo_icon = trivial_tile_att%getTileinfo_icon()
        DO jt = 1, tileCount
            CALL params%requestList%fetchRequiredSurface(varName, tileinfo_icon%idx, jg, field(:,:,jt))
        END DO
    ELSE
        !True tiled input.
        CALL params%requestList%fetchRequiredTiledSurface(varName, jg, field)
    END IF
    CALL params%inputInstructions(jg)%ptr%handleError(.TRUE., varName, params%routine, params%isFg)
  END SUBROUTINE fetchRequiredTiledSurface


!!!!!!!!!!!!!!!!!!!!!!!!!!!!!!!!!!!!!!!!!!!!!!!!!!!!!!!!!!!!!!!!!!!!!!!!!!!!!!!!!!!!!!!!!!!!!!!!!!!!!!!!!!!!!!!!!!!!!!!!!!!!!!!!!!!!

  !>
  !! Fetch the DWD first guess from the request list (atmosphere only)
  !! First guess (FG) is read for theta_v, rho, vn, w, tke,
  !! whereas DA output is read for T, p, u, v,
  !! qv, qc, qi, qr, qs, qg.
  SUBROUTINE fetch_dwdfg_atm(requestList, p_patch, p_nh_state, initicon, inputInstructions)
    CLASS(t_InputRequestList), POINTER, INTENT(INOUT) :: requestList
    TYPE(t_patch), INTENT(INOUT) :: p_patch(:)
    TYPE(t_nh_state), INTENT(INOUT), TARGET :: p_nh_state(:)
    TYPE(t_initicon_state), INTENT(INOUT), TARGET :: initicon(:)
    TYPE(t_readInstructionListPtr), INTENT(INOUT) :: inputInstructions(:)

    CHARACTER(*), PARAMETER :: routine = modname//':fetch_dwdfg_atm'
    INTEGER                  :: jg, nlev_in, jb,jk,jc,nlen
    TYPE(t_nh_prog), POINTER :: prognosticFields
    REAL(wp), POINTER        :: my_ptr3d(:,:,:)
    TYPE(t_fetchParams)      :: params
    REAL(wp), ALLOCATABLE    :: z_ifc_in(:,:,:)

    ALLOCATE(params%inputInstructions(SIZE(inputInstructions, 1)))
    params%inputInstructions = inputInstructions
    params%requestList => requestList
    params%routine = routine
    params%isFg = .TRUE.

    DO jg = 1, n_dom
        IF(p_patch(jg)%ldom_active) THEN
            ! save some paperwork
            prognosticFields => p_nh_state(jg)%prog(nnow(jg))

            ! request the first guess fields (atmosphere only)
            CALL fetchRequired3d(params, 'theta_v', jg, prognosticFields%theta_v)
            CALL fetchRequired3d(params, 'rho', jg, prognosticFields%rho)
            CALL fetchRequired3d(params, 'w', jg, prognosticFields%w)
            CALL fetchRequired3d(params, 'tke', jg, prognosticFields%tke)

            ! Only needed for FG-only runs; usually read from ANA
            my_ptr3d => prognosticFields%tracer(:,:,:,iqv)
            CALL fetch3d(params, 'qv', jg, my_ptr3d)

            my_ptr3d => prognosticFields%tracer(:,:,:,iqc)
            CALL fetch3d_with_status (TRIM(routine), 'dwdfg file', params, 'qc', jg, my_ptr3d, &
                 atm_phy_nwp_config(jg)%lhydrom_read_from_fg(iqc))

            my_ptr3d => prognosticFields%tracer(:,:,:,iqi)
            CALL fetch3d_with_status (TRIM(routine), 'dwdfg file', params, 'qi', jg, my_ptr3d, &
                 atm_phy_nwp_config(jg)%lhydrom_read_from_fg(iqi))

            IF ( iqr /= 0 ) THEN
              my_ptr3d => prognosticFields%tracer(:,:,:,iqr)
              CALL fetch3d_with_status (TRIM(routine), 'dwdfg file', params, 'qr', jg, my_ptr3d, &
                   atm_phy_nwp_config(jg)%lhydrom_read_from_fg(iqr))
            END IF

            IF ( iqs /= 0 ) THEN
              my_ptr3d => prognosticFields%tracer(:,:,:,iqs)
              CALL fetch3d_with_status (TRIM(routine), 'dwdfg file', params, 'qs', jg, my_ptr3d, &
                   atm_phy_nwp_config(jg)%lhydrom_read_from_fg(iqs))
            END IF

            IF ( atm_phy_nwp_config(jg)%lhave_graupel ) THEN
              my_ptr3d => prognosticFields%tracer(:,:,:,iqg)
              CALL fetch3d_with_status (TRIM(routine), 'dwdfg file', params, 'qg', jg, my_ptr3d, &
                   atm_phy_nwp_config(jg)%lhydrom_read_from_fg(iqg))
            END IF

            IF ( atm_phy_nwp_config(jg)%l2moment ) THEN
              my_ptr3d => prognosticFields%tracer(:,:,:,iqh)
              CALL fetch3d_with_status (TRIM(routine), 'dwdfg file', params, 'qh', jg, my_ptr3d, &
                   atm_phy_nwp_config(jg)%lhydrom_read_from_fg(iqh))
              my_ptr3d => prognosticFields%tracer(:,:,:,iqnc)
              CALL fetch3d_with_status (TRIM(routine), 'dwdfg file', params, 'qnc', jg, my_ptr3d, &
                   atm_phy_nwp_config(jg)%lhydrom_read_from_fg(iqnc))
              my_ptr3d => prognosticFields%tracer(:,:,:,iqni)
              CALL fetch3d_with_status (TRIM(routine), 'dwdfg file', params, 'qni', jg, my_ptr3d, &
                   atm_phy_nwp_config(jg)%lhydrom_read_from_fg(iqni))
              my_ptr3d => prognosticFields%tracer(:,:,:,iqnr)
              CALL fetch3d_with_status (TRIM(routine), 'dwdfg file', params, 'qnr', jg, my_ptr3d, &
                   atm_phy_nwp_config(jg)%lhydrom_read_from_fg(iqnr))
              my_ptr3d => prognosticFields%tracer(:,:,:,iqns)
              CALL fetch3d_with_status (TRIM(routine), 'dwdfg file', params, 'qns', jg, my_ptr3d, &
                   atm_phy_nwp_config(jg)%lhydrom_read_from_fg(iqns))
              my_ptr3d => prognosticFields%tracer(:,:,:,iqng)
              CALL fetch3d_with_status (TRIM(routine), 'dwdfg file', params, 'qng', jg, my_ptr3d, &
                   atm_phy_nwp_config(jg)%lhydrom_read_from_fg(iqng))
              my_ptr3d => prognosticFields%tracer(:,:,:,iqnh)
              CALL fetch3d_with_status (TRIM(routine), 'dwdfg file', params, 'qnh', jg, my_ptr3d, &
                   atm_phy_nwp_config(jg)%lhydrom_read_from_fg(iqnh))
              ! If any of the number conc. qnx could not be read from fg, this will diagnose them from qx:
              CALL init_qnx_from_qx_twomom (TRIM(routine), p_patch(jg), prognosticFields, &
                                            .NOT. atm_phy_nwp_config(jg)%lhydrom_read_from_fg(:) )
            END IF

            IF (lvert_remap_fg) THEN

                ! the number of input and output levels must be the same for this mode
                CALL allocate_extana_atm(nblks_c  = p_patch(jg)%nblks_c, & 
                  &                      nblks_e  = p_patch(jg)%nblks_e, & 
                  &                      nlev_in  = p_patch(jg)%nlev,    & 
                  &                      atm_in   = initicon(jg)%atm_in, & 
                  &                      const    = initicon(jg)%const  ) !inout

                ! allocate temporary array:
                nlev_in = SIZE(initicon(jg)%const%z_mc_in,2)
                ALLOCATE(z_ifc_in(nproma,nlev_in+1, p_patch(jg)%nblks_c))

                CALL fetchRequired3d(params, 'z_ifc', jg, z_ifc_in)
!$OMP PARALLEL
!$OMP DO PRIVATE(jb,jk,jc,nlen) ICON_OMP_DEFAULT_SCHEDULE
                DO jb = 1, p_patch(jg)%nblks_c
                  
                  IF (jb /= p_patch(jg)%nblks_c) THEN
                    nlen = nproma
                  ELSE
                    nlen = p_patch(jg)%npromz_c
                  ENDIF

                  ! interpolate half-level variables to full levels and diagnose pressure and temperature 
                  DO jk = 1, nlev_in
                    DO jc = 1, nlen
                      
                      initicon(jg)%const%z_mc_in(jc,jk,jb) = (z_ifc_in(jc,jk,jb) + &
                        &   z_ifc_in(jc,jk+1,jb)) * 0.5_wp
                      
                    END DO
                  END DO
                END DO
!$OMP END DO
!$OMP END PARALLEL

                ! clean-up
                DEALLOCATE(z_ifc_in)

                ! fetch additional tracers in first guess
                IF ( init_mode /= MODE_IAU_OLD ) &
                  &  CALL fetch_tracer_fg('tracer_fg_in', params, jg,     &
                  &                        atm_in  = initicon(jg)%atm_in, &
                  &                        nblks_c = p_patch(jg)%nblks_c, &
                  &                        nlev_in = p_patch(jg)%nlev,    &
                  &                        nlev    = p_patch(jg)%nlev)

            ELSE

                ! fetch additional tracers in first guess
                IF ( init_mode /= MODE_IAU_OLD ) &
                  &  CALL fetch_tracer_fg('tracer_fg_in', params, jg,        &
                  &                        tracer = prognosticFields%tracer)

            END IF

            CALL fetchRequired3d(params, 'vn', jg, prognosticFields%vn)
        END IF
    END DO

  END SUBROUTINE fetch_dwdfg_atm

  !>
  !! Fetch DWD first guess from the request list (atmosphere only) and store to initicon input state
  !! for subsequent vertical remapping to the current ICON grid
  !! First guess (FG) is read for z_ifc, theta_v, rho, vn, w, tke,
  !! whereas DA output is read for T, p, u, v,
  !! qv, qc, qi, qr, qs, qg.
  !!
  !! @par Revision History
  !! Initial version by Daniel Reinert, DWD(2012-12-18)
  !! Modifications for GRIB2 : F. Prill, DWD (2013-02-19)
  !! Modifications by Daniel Reinert, DWD (2014-01-27)
  !! - split off reading of FG fields
  !!
  !!
  SUBROUTINE fetch_dwdfg_atm_ii(requestList, p_patch, initicon, inputInstructions)
    CLASS(t_InputRequestList), POINTER, INTENT(INOUT) :: requestList
    TYPE(t_patch), INTENT(IN) :: p_patch(:)
    TYPE(t_initicon_state), INTENT(INOUT), TARGET :: initicon(:)
    TYPE(t_readInstructionListPtr), INTENT(INOUT) :: inputInstructions(:)

    CHARACTER(len=*), PARAMETER :: routine = modname//':fetch_dwdfg_atm_ii'
    INTEGER :: jg, jb, jk, jc, i_endidx, nlev_in
    REAL(wp) :: tempv, exner
    REAL(dp), POINTER :: levelValues(:)
    TYPE(t_fetchParams) :: params
    REAL(wp), ALLOCATABLE :: z_ifc_in(:,:,:), w_ifc(:,:,:), tke_ifc(:,:,:)
    LOGICAL :: lfound_thv, lfound_rho, lfound_vn, lfound_qr, lfound_qs, lfound_qg

    ALLOCATE(params%inputInstructions(SIZE(inputInstructions, 1)))
    params%inputInstructions = inputInstructions
    params%requestList => requestList
    params%routine = routine
    params%isFg = .TRUE.

    DO jg = 1, n_dom
        IF(p_patch(jg)%ldom_active) THEN  ! Skip reading the atmospheric input data if a model domain is not active at initial time

            ! determine number of HALF LEVELS of generalized Z-AXIS
            levelValues => requestList%getLevels('z_ifc', jg)
            IF(.NOT.ASSOCIATED(levelValues)) CALL finish(routine, "no DATA found for domain "//TRIM(int2string(jg))//" of &
                                                                  &required variable 'z_ifc'")

            CALL allocate_extana_atm(nblks_c  = p_patch(jg)%nblks_c,    & 
              &                      nblks_e  = p_patch(jg)%nblks_e,    & 
              &                      nlev_in  = SIZE(levelValues,1)-1,  & 
              &                      atm_in   = initicon(jg)%atm_in  ,  & 
              &                      const    = initicon(jg)%const    ) !inout

            ! allocate temporary array:
            nlev_in = SIZE(initicon(jg)%const%z_mc_in,2)
            ALLOCATE(z_ifc_in(nproma,nlev_in+1, p_patch(jg)%nblks_c), &
              &      w_ifc   (nproma,nlev_in+1, p_patch(jg)%nblks_c), &
              &      tke_ifc (nproma,nlev_in+1, p_patch(jg)%nblks_c) )

            ! start reading first guess (atmosphere only)
            CALL fetchRequired3d(params, 'z_ifc', jg, z_ifc_in)
            CALL fetch3d(params, 'theta_v', jg, initicon(jg)%atm_in%theta_v, lfound_thv)
            CALL fetch3d(params, 'rho', jg, initicon(jg)%atm_in%rho, lfound_rho)
            IF (.NOT. (lfound_thv .AND. lfound_rho) ) THEN ! try fetching the diagnostic thermodynamic variables
              CALL fetchRequired3d(params, 'temp', jg, initicon(jg)%atm_in%temp)
              CALL fetchRequired3d(params, 'pres', jg, initicon(jg)%atm_in%pres)
            ENDIF
            CALL fetchRequired3d(params, 'w',   jg, w_ifc)
            ! If the TKE field is not in the input data, a cold-start initialization is executed in init_nwp_phy
            CALL fetch3d(params, 'tke', jg, tke_ifc, lread_tke)

            CALL fetchRequired3d(params, 'qv', jg, initicon(jg)%atm_in%qv)
            CALL fetchRequired3d(params, 'qc', jg, initicon(jg)%atm_in%qc)
            CALL fetchRequired3d(params, 'qi', jg, initicon(jg)%atm_in%qi)
            CALL fetch3d(params, 'qr', jg, initicon(jg)%atm_in%qr, lfound_qr)
            CALL fetch3d(params, 'qs', jg, initicon(jg)%atm_in%qs, lfound_qs)
!$OMP PARALLEL
            IF (.NOT. lfound_qr) CALL init(initicon(jg)%atm_in%qr(:,:,:))
            IF (.NOT. lfound_qs) CALL init(initicon(jg)%atm_in%qs(:,:,:))
!$OMP END PARALLEL

            ! fetch additional tracers in first guess
            CALL fetch_tracer_fg('tracer_fg_in', params, jg,       &
              &                   atm_in  = initicon(jg)%atm_in,   &
              &                   nblks_c = p_patch(jg)%nblks_c,   &
              &                   nlev_in = SIZE(levelValues,1)-1, &
              &                   nlev    = p_patch(jg)%nlev)

            IF ( atm_phy_nwp_config(jg)%lhave_graupel ) THEN
              CALL fetch3d(params, 'qg', jg, initicon(jg)%atm_in%qg, lfound_qg)
              IF (.NOT. lfound_qg) THEN
                CALL message(TRIM(routine),'Graupel (QG) not available in input data')
                initicon(jg)%atm_in%qg(:,:,:) = 0._wp
              END IF
            ELSE
              initicon(jg)%atm_in%qg(:,:,:) = 0._wp
            END IF

            CALL fetch3d(params, 'vn', jg, initicon(jg)%atm_in%vn, lfound_vn)
            IF (lfound_vn) THEN
              lread_vn = .TRUE.  ! Tell the vertical interpolation routine that vn needs to be processed
            ELSE ! try fetching U and V components
              CALL fetchRequired3d(params, 'u', jg, initicon(jg)%atm_in%u)
              CALL fetchRequired3d(params, 'v', jg, initicon(jg)%atm_in%v)
              lread_vn = .FALSE.
            ENDIF

            ! Interpolate half level variables from interface levels to main levels, and convert thermodynamic variables
            ! into temperature and pressure as expected by the vertical interpolation routine  
!$OMP PARALLEL
!$OMP DO PRIVATE (jk,jc,jb,i_endidx,tempv,exner) ICON_OMP_DEFAULT_SCHEDULE
            DO jb = 1,p_patch(jg)%nblks_c

                IF (jb /= p_patch(jg)%nblks_c) THEN
                    i_endidx = nproma
                ELSE
                    i_endidx = p_patch(jg)%npromz_c
                END IF

                DO jk = 1, initicon(jg)%atm_in%nlev

                  DO jc = 1, i_endidx
                    initicon(jg)%const%z_mc_in(jc,jk,jb) = (z_ifc_in(jc,jk,jb) + z_ifc_in(jc,jk+1,jb)) * 0.5_wp
                    initicon(jg)%atm_in%w(jc,jk,jb) = (w_ifc(jc,jk,jb) + w_ifc(jc,jk+1,jb)) * 0.5_wp
                  END DO

                  IF (lread_tke) THEN
                    DO jc = 1, i_endidx
                      initicon(jg)%atm_in%tke(jc,jk,jb) = (tke_ifc(jc,jk,jb) + tke_ifc(jc,jk+1,jb)) * 0.5_wp
                    END DO
                  ELSE
                    initicon(jg)%atm_in%tke(:,:,jb) = 0._wp
                  ENDIF

                  IF (lfound_thv .AND. lfound_rho) THEN
                    DO jc = 1, i_endidx

                      exner = (initicon(jg)%atm_in%rho(jc,jk,jb)*initicon(jg)%atm_in%theta_v(jc,jk,jb)*rd/p0ref)**(1._wp/cvd_o_rd)
                      tempv = initicon(jg)%atm_in%theta_v(jc,jk,jb)*exner

                      initicon(jg)%atm_in%pres(jc,jk,jb) = exner**(cpd/rd)*p0ref
                      initicon(jg)%atm_in%temp(jc,jk,jb) = tempv / (1._wp + vtmpc1*initicon(jg)%atm_in%qv(jc,jk,jb) - &
                        (initicon(jg)%atm_in%qc(jc,jk,jb) + initicon(jg)%atm_in%qi(jc,jk,jb) +                        &
                         initicon(jg)%atm_in%qr(jc,jk,jb) + initicon(jg)%atm_in%qs(jc,jk,jb) +                        &
                         initicon(jg)%atm_in%qg(jc,jk,jb)                                      ) )

                    END DO
                  ENDIF
                END DO
              END DO
!$OMP END DO
!$OMP END PARALLEL

              ! cleanup
              IF (ALLOCATED(z_ifc_in)) DEALLOCATE(z_ifc_in)
              IF (ALLOCATED(w_ifc))    DEALLOCATE(w_ifc)
              IF (ALLOCATED(tke_ifc))  DEALLOCATE(tke_ifc)

        END IF !ldom_active
    ENDDO

  END SUBROUTINE fetch_dwdfg_atm_ii


  !>
  !! Fetch DA-analysis DATA from the request list (atmosphere only)
  !!
  !! Depending on the initialization mode, either full fields or increments
  !! are read (atmosphere only). The following full fields are read, if available:
  !!     u, v, t, p, qv, qi, qc, qr, qs, qg
  !!
  !! @par Revision History
  !! Initial version by Daniel Reinert, DWD(2012-12-18)
  !! Modifications for GRIB2 : F. Prill, DWD (2013-02-19)
  !! Modifications by Daniel Reinert, DWD (2014-01-27)
  !! - split off reading of FG fields
  !!
  SUBROUTINE fetch_dwdana_atm(requestList, p_patch, p_nh_state, initicon, inputInstructions)
    CLASS(t_InputRequestList), POINTER, INTENT(INOUT) :: requestList
    TYPE(t_patch), INTENT(IN) :: p_patch(:)
    TYPE(t_nh_state), INTENT(INOUT) :: p_nh_state(:)
    TYPE(t_initicon_state), INTENT(INOUT), TARGET :: initicon(:)
    TYPE(t_readInstructionListPtr), INTENT(INOUT) :: inputInstructions(:)

    CHARACTER(LEN = *), PARAMETER :: routine = modname//':fetch_dwdana_atm'
    INTEGER :: jg
    TYPE(t_pi_atm), POINTER :: my_ptr
    REAL(wp), POINTER :: my_ptr3d(:,:,:)
    TYPE(t_fetchParams) :: params
    LOGICAL :: lHaveFg

    ALLOCATE(params%inputInstructions(SIZE(inputInstructions, 1)))
    params%inputInstructions = inputInstructions
    params%requestList => requestList
    params%routine = routine
    params%isFg = .FALSE.

    DO jg = 1, n_dom
        IF(p_patch(jg)%ldom_active) THEN  ! Skip reading the atmospheric input data if a model domain is not active at initial time
            ! Depending on the initialization mode chosen (incremental vs. non-incremental)
            ! input fields are stored in different locations.
            IF ( ANY((/MODE_IAU,MODE_IAU_OLD/) == init_mode) ) THEN
                ! Skip this domain if its interpolated from its parent in process_input_dwdana_atm()
                IF (lp2cintp_incr(jg)) CYCLE
                my_ptr => initicon(jg)%atm_inc
            ELSE
                my_ptr => initicon(jg)%atm
            ENDIF

            ! start reading DA output (atmosphere only)
            ! The dynamical variables temp, pres, u and v, which need further processing,
            ! are either stored in initicon(jg)%atm or initicon(jg)%atm_inc, depending on whether
            ! IAU is used or not. The moisture variables, which can be taken over directly from
            ! the Analysis, are written to the NH prognostic state
            CALL fetch3d(params, 'temp', jg, my_ptr%temp)
            CALL fetch3d(params, 'pres', jg, my_ptr%pres)
            CALL fetch3d(params, 'u', jg, my_ptr%u)
            CALL fetch3d(params, 'v', jg, my_ptr%v)

            IF ( ANY((/MODE_IAU,MODE_IAU_OLD/) == init_mode) ) THEN
                lHaveFg = inputInstructions(jg)%ptr%sourceOfVar('qv') == kInputSourceFg
                CALL fetch3d(params, 'qv', jg, my_ptr%qv)
                ! check whether we are using DATA from both FG and ANA input, so that it's correctly listed in the input source table
                IF(lHaveFg.AND.inputInstructions(jg)%ptr%sourceOfVar('qv') == kInputSourceAna) THEN
                    CALL inputInstructions(jg)%ptr%setSource('qv', kInputSourceBoth)
                END IF
            ELSE
                my_ptr3d => p_nh_state(jg)%prog(nnow(jg))%tracer(:,:,:,iqv)
                CALL fetch3d(params, 'qv', jg, my_ptr3d)
            ENDIF

            IF (init_mode == MODE_IAU .AND. qcana_mode > 0) THEN
              lHaveFg = inputInstructions(jg)%ptr%sourceOfVar('qc') == kInputSourceFg
              CALL fetch3d_with_status (TRIM(routine), 'dwdana file', params, 'qc', jg, my_ptr%qc, &
                   atm_phy_nwp_config(jg)%lhydrom_read_from_ana(iqc))
              IF(lHaveFg.AND.inputInstructions(jg)%ptr%sourceOfVar('qc') == kInputSourceAna) THEN
                  CALL inputInstructions(jg)%ptr%setSource('qc', kInputSourceBoth)
              END IF
            ENDIF

            IF (init_mode == MODE_IAU .AND. qiana_mode > 0) THEN
              lHaveFg = inputInstructions(jg)%ptr%sourceOfVar('qi') == kInputSourceFg
              CALL fetch3d_with_status (TRIM(routine), 'dwdana file', params, 'qi', jg, my_ptr%qi, &
                   atm_phy_nwp_config(jg)%lhydrom_read_from_ana(iqi))
              IF(lHaveFg.AND.inputInstructions(jg)%ptr%sourceOfVar('qi') == kInputSourceAna) THEN
                  CALL inputInstructions(jg)%ptr%setSource('qi', kInputSourceBoth)
              END IF
            ENDIF

            IF (init_mode == MODE_IAU .AND. qrsgana_mode > 0) THEN
              IF ( iqr /= 0 ) THEN
                lHaveFg = inputInstructions(jg)%ptr%sourceOfVar('qr') == kInputSourceFg
                CALL fetch3d_with_status (TRIM(routine), 'dwdana file', params, 'qr', jg, my_ptr%qr, &
                     atm_phy_nwp_config(jg)%lhydrom_read_from_ana(iqr))
                IF(lHaveFg.AND.inputInstructions(jg)%ptr%sourceOfVar('qr') == kInputSourceAna) THEN
                  CALL inputInstructions(jg)%ptr%setSource('qr', kInputSourceBoth)
                END IF
              END IF
              IF ( iqs /= 0 ) THEN
                lHaveFg = inputInstructions(jg)%ptr%sourceOfVar('qs') == kInputSourceFg
                CALL fetch3d_with_status (TRIM(routine), 'dwdana file', params, 'qs', jg, my_ptr%qs, &
                     atm_phy_nwp_config(jg)%lhydrom_read_from_ana(iqs))
                IF(lHaveFg.AND.inputInstructions(jg)%ptr%sourceOfVar('qs') == kInputSourceAna) THEN
                  CALL inputInstructions(jg)%ptr%setSource('qs', kInputSourceBoth)
                END IF
              END IF
              IF ( atm_phy_nwp_config(jg)%lhave_graupel ) THEN
                lHaveFg = inputInstructions(jg)%ptr%sourceOfVar('qg') == kInputSourceFg
                CALL fetch3d_with_status (TRIM(routine), 'dwdana file', params, 'qg', jg, my_ptr%qg, &
                     atm_phy_nwp_config(jg)%lhydrom_read_from_ana(iqg))
                IF(lHaveFg.AND.inputInstructions(jg)%ptr%sourceOfVar('qg') == kInputSourceAna) THEN
                  CALL inputInstructions(jg)%ptr%setSource('qg', kInputSourceBoth)
                END IF
              END IF

              IF ( atm_phy_nwp_config(jg)%l2moment ) THEN

                lHaveFg = inputInstructions(jg)%ptr%sourceOfVar('qh') == kInputSourceFg
                CALL fetch3d_with_status (TRIM(routine), 'dwdana file', params, 'qh', jg, my_ptr%qh, &
                     atm_phy_nwp_config(jg)%lhydrom_read_from_ana(iqh))
                IF(lHaveFg.AND.inputInstructions(jg)%ptr%sourceOfVar('qh') == kInputSourceAna) THEN
                  CALL inputInstructions(jg)%ptr%setSource('qh', kInputSourceBoth)
                END IF

              END IF
            END IF

            IF (init_mode == MODE_IAU .AND. atm_phy_nwp_config(jg)%l2moment) THEN

              IF (qnxana_2mom_mode > 0) THEN

                lHaveFg = inputInstructions(jg)%ptr%sourceOfVar('qnc') == kInputSourceFg
                CALL fetch3d_with_status (TRIM(routine), 'dwdana file', params, 'qnc', jg, my_ptr%qnc, &
                     atm_phy_nwp_config(jg)%lhydrom_read_from_ana(iqnc))
                IF(lHaveFg.AND.inputInstructions(jg)%ptr%sourceOfVar('qnc') == kInputSourceAna) THEN
                  CALL inputInstructions(jg)%ptr%setSource('qnc', kInputSourceBoth)
                END IF
                
                lHaveFg = inputInstructions(jg)%ptr%sourceOfVar('qni') == kInputSourceFg
                CALL fetch3d_with_status (TRIM(routine), 'dwdana file', params, 'qni', jg, my_ptr%qni, &
                     atm_phy_nwp_config(jg)%lhydrom_read_from_ana(iqni))
                IF(lHaveFg.AND.inputInstructions(jg)%ptr%sourceOfVar('qni') == kInputSourceAna) THEN
                  CALL inputInstructions(jg)%ptr%setSource('qni', kInputSourceBoth)
                END IF
                
                lHaveFg = inputInstructions(jg)%ptr%sourceOfVar('qnr') == kInputSourceFg
                CALL fetch3d_with_status (TRIM(routine), 'dwdana file', params, 'qnr', jg, my_ptr%qnr, &
                     atm_phy_nwp_config(jg)%lhydrom_read_from_ana(iqnr))
                IF(lHaveFg.AND.inputInstructions(jg)%ptr%sourceOfVar('qnr') == kInputSourceAna) THEN
                  CALL inputInstructions(jg)%ptr%setSource('qnr', kInputSourceBoth)
                END IF
                
                lHaveFg = inputInstructions(jg)%ptr%sourceOfVar('qns') == kInputSourceFg
                CALL fetch3d_with_status (TRIM(routine), 'dwdana file', params, 'qns', jg, my_ptr%qns, &
                     atm_phy_nwp_config(jg)%lhydrom_read_from_ana(iqns))
                IF(lHaveFg.AND.inputInstructions(jg)%ptr%sourceOfVar('qns') == kInputSourceAna) THEN
                  CALL inputInstructions(jg)%ptr%setSource('qns', kInputSourceBoth)
                END IF
                
                lHaveFg = inputInstructions(jg)%ptr%sourceOfVar('qng') == kInputSourceFg
                CALL fetch3d_with_status (TRIM(routine), 'dwdana file', params, 'qng', jg, my_ptr%qng, &
                     atm_phy_nwp_config(jg)%lhydrom_read_from_ana(iqng))
                IF(lHaveFg.AND.inputInstructions(jg)%ptr%sourceOfVar('qng') == kInputSourceAna) THEN
                  CALL inputInstructions(jg)%ptr%setSource('qng', kInputSourceBoth)
                END IF
                
                lHaveFg = inputInstructions(jg)%ptr%sourceOfVar('qnh') == kInputSourceFg
                CALL fetch3d_with_status (TRIM(routine), 'dwdana file', params, 'qnh', jg, my_ptr%qnh, &
                     atm_phy_nwp_config(jg)%lhydrom_read_from_ana(iqnh))
                IF(lHaveFg.AND.inputInstructions(jg)%ptr%sourceOfVar('qnh') == kInputSourceAna) THEN
                  CALL inputInstructions(jg)%ptr%setSource('qnh', kInputSourceBoth)
                END IF

                ! QNX increments which were not available from dwdana file are diagnosed based on the QX from fg and ana increments:
                CALL init_qnxinc_from_qxinc_twomom ( TRIM(routine), p_patch(jg), p_nh_state(jg)%prog(nnow(jg)), &
                                                     initicon(jg), &
                                                     atm_phy_nwp_config(jg)%lhydrom_read_from_fg(:), &
                                                     atm_phy_nwp_config(jg)%lhydrom_read_from_ana(:), &
                                                     .NOT. atm_phy_nwp_config(jg)%lhydrom_read_from_ana(:) )
              ELSE

                ! QNX increments not read from dwdana file, but diagnosed based on the QX from fg and ana increments:
                CALL init_qnxinc_from_qxinc_twomom ( TRIM(routine), p_patch(jg), p_nh_state(jg)%prog(nnow(jg)), &
                                                     initicon(jg), &
                                                     atm_phy_nwp_config(jg)%lhydrom_read_from_fg(:), &
                                                     atm_phy_nwp_config(jg)%lhydrom_read_from_ana(:), &
                                                     atm_phy_nwp_config(jg)%lhydrom_read_from_ana(:) .OR. .TRUE. )

              END IF

            END IF

            ! For the time being, these are identical to qc, qi, qr, and qs from FG => usually read from FG
            IF ( .NOT. ANY((/MODE_IAU,MODE_IAU_OLD/) == init_mode) ) THEN
              my_ptr3d => p_nh_state(jg)%prog(nnow(jg))%tracer(:,:,:,iqc)
              CALL fetch3d_with_status (TRIM(routine), 'dwdana file', params, 'qc', jg, &
                   my_ptr3d, atm_phy_nwp_config(jg)%lhydrom_read_from_ana(iqc))
              my_ptr3d => p_nh_state(jg)%prog(nnow(jg))%tracer(:,:,:,iqi)
              CALL fetch3d_with_status (TRIM(routine), 'dwdana file', params, 'qi', jg, &
                   my_ptr3d, atm_phy_nwp_config(jg)%lhydrom_read_from_ana(iqi))
              IF ( iqr /= 0 ) THEN
                my_ptr3d => p_nh_state(jg)%prog(nnow(jg))%tracer(:,:,:,iqr)
                CALL fetch3d_with_status (TRIM(routine), 'dwdana file', params, 'qr', jg, &
                     my_ptr3d, atm_phy_nwp_config(jg)%lhydrom_read_from_ana(iqr))
              END IF
              IF ( iqs /= 0 ) THEN
                my_ptr3d => p_nh_state(jg)%prog(nnow(jg))%tracer(:,:,:,iqs)
                CALL fetch3d_with_status (TRIM(routine), 'dwdana file', params, 'qs', jg, &
                     my_ptr3d, atm_phy_nwp_config(jg)%lhydrom_read_from_ana(iqs))
              END IF
              IF ( atm_phy_nwp_config(jg)%lhave_graupel ) THEN
                my_ptr3d => p_nh_state(jg)%prog(nnow(jg))%tracer(:,:,:,iqg)
                CALL fetch3d_with_status (TRIM(routine), 'dwdana file', params, 'qg', jg, &
                     my_ptr3d, atm_phy_nwp_config(jg)%lhydrom_read_from_ana(iqg))
              END IF

              IF ( atm_phy_nwp_config(jg)%l2moment ) THEN
                my_ptr3d => p_nh_state(jg)%prog(nnow(jg))%tracer(:,:,:,iqh)
                CALL fetch3d_with_status (TRIM(routine), 'dwdana file', params, 'qh', jg, &
                     my_ptr3d, atm_phy_nwp_config(jg)%lhydrom_read_from_ana(iqh))
                my_ptr3d => p_nh_state(jg)%prog(nnow(jg))%tracer(:,:,:,iqnc)
                CALL fetch3d_with_status (TRIM(routine), 'dwdana file', params, 'qnc', jg, &
                   my_ptr3d, atm_phy_nwp_config(jg)%lhydrom_read_from_ana(iqnc))
                my_ptr3d => p_nh_state(jg)%prog(nnow(jg))%tracer(:,:,:,iqni)
                CALL fetch3d_with_status (TRIM(routine), 'dwdana file', params, 'qni', jg, &
                     my_ptr3d, atm_phy_nwp_config(jg)%lhydrom_read_from_ana(iqni))
                my_ptr3d => p_nh_state(jg)%prog(nnow(jg))%tracer(:,:,:,iqnr)
                CALL fetch3d_with_status (TRIM(routine), 'dwdana file', params, 'qnr', jg, &
                     my_ptr3d, atm_phy_nwp_config(jg)%lhydrom_read_from_ana(iqnr))
                my_ptr3d => p_nh_state(jg)%prog(nnow(jg))%tracer(:,:,:,iqns)
                CALL fetch3d_with_status (TRIM(routine), 'dwdana file', params, 'qns', jg, &
                   my_ptr3d, atm_phy_nwp_config(jg)%lhydrom_read_from_ana(iqns))
                my_ptr3d => p_nh_state(jg)%prog(nnow(jg))%tracer(:,:,:,iqng)
                CALL fetch3d_with_status (TRIM(routine), 'dwdana file', params, 'qng', jg, &
                     my_ptr3d, atm_phy_nwp_config(jg)%lhydrom_read_from_ana(iqng))
                my_ptr3d => p_nh_state(jg)%prog(nnow(jg))%tracer(:,:,:,iqnh)
                CALL fetch3d_with_status (TRIM(routine), 'dwdana file', params, 'qnh', jg, &
                     my_ptr3d, atm_phy_nwp_config(jg)%lhydrom_read_from_ana(iqnh))
              END IF
            ENDIF

        END IF
    ENDDO ! loop over model domains

  END SUBROUTINE fetch_dwdana_atm

  !>
  !! Fetch additional tracers in the first guess from the request list
  !! Lopp over all ICON vars and collect info similar to collect_group
  SUBROUTINE fetch_tracer_fg(grp_name, params, jg, tracer, atm_in, &
    &                        nblks_c, nlev_in, nlev)
    CHARACTER(LEN=*),    INTENT(IN)    :: grp_name
    TYPE(t_fetchParams), INTENT(INOUT) :: params
    INTEGER,             INTENT(IN)    :: jg

    REAL(wp), POINTER,   INTENT(INOUT), OPTIONAL :: tracer(:,:,:,:)
    TYPE(t_pi_atm_in),   INTENT(INOUT), OPTIONAL :: atm_in
    INTEGER,             INTENT(IN), OPTIONAL    :: nblks_c
    INTEGER,             INTENT(IN), OPTIONAL    :: nlev_in
    INTEGER,             INTENT(IN), OPTIONAL    :: nlev

    ! local variables
    INTEGER                           :: i, grp_id, idx
    TYPE(t_list_element), POINTER     :: element
    TYPE(t_var_list_element), POINTER :: var_element
    CHARACTER(LEN=VARNAME_LEN)        :: name
    REAL(wp), POINTER                 :: my_ptr3d(:,:,:)

    idx = 0
    grp_id = var_groups_dyn%group_id(grp_name)

    ! loop over all variable lists and variables
    DO i = 1, nvar_lists
      IF (var_lists(i)%p%vlevel_type /= level_type_ml) CYCLE
      ! do not inspect variable list if its domain does not match:
      IF (var_lists(i)%p%patch_id /= jg)  CYCLE

      element => var_lists(i)%p%first_list_element
      LOOPVAR : DO WHILE (ASSOCIATED(element))
        var_element => element%field
        ! Do not inspect element if it is a container
        IF (.NOT. var_element%info%lcontainer .AND. var_element%info%in_group(grp_id)) THEN
          idx = idx + 1
          name = get_var_name(var_element)
          IF ( PRESENT(atm_in) ) THEN
            atm_in%tracer(idx)%var_element => var_element
            ! allocate source array for vertical interpolation
            ALLOCATE(atm_in%tracer(idx)%field(nproma,nlev_in,nblks_c))
!$OMP PARALLEL
            CALL init(atm_in%tracer(idx)%field(:,:,:))      !_jf: necessary?
!$OMP END PARALLEL
            ! request the first guess fields
            my_ptr3d => atm_in%tracer(idx)%field(:,:,:)
            CALL fetch3d(params, TRIM(name), jg, my_ptr3d)
          ENDIF
          IF ( PRESENT(tracer) ) THEN
            ! request the first guess fields
            my_ptr3d => tracer(:,:,:,var_element%info%ncontained)
            CALL fetch3d(params, TRIM(name), jg, my_ptr3d)
          END IF
        END IF
        element => element%next_list_element
      ENDDO LOOPVAR ! loop over vlist "i"
    ENDDO ! i = 1, nvar_lists

  END SUBROUTINE fetch_tracer_fg

  !XXX: Cannot be moved into fetch_dwdana_atm() since it needs input from fetch_dwdana_sfc()
  SUBROUTINE process_input_dwdana_atm (p_patch, initicon)
    TYPE(t_patch),          INTENT(IN)    :: p_patch(:)
    TYPE(t_initicon_state), INTENT(INOUT), TARGET :: initicon(:)

    INTEGER :: jg

    DO jg = 1, n_dom
      IF(p_patch(jg)%ldom_active) THEN
        IF (ANY((/MODE_IAU,MODE_IAU_OLD/) == init_mode)) THEN
          IF (lp2cintp_incr(jg)) THEN
            ! Perform parent-to-child interpolation of atmospheric DA increments
            CALL interpolate_scal_increments(initicon, p_patch(jg)%parent_id, jg)
          END IF
        END IF
      END IF
    END DO
  END SUBROUTINE process_input_dwdana_atm


  !>
  !! Fetch DWD first guess DATA from request list (land/surface only)
  SUBROUTINE fetch_dwdfg_sfc(requestList, p_patch, prm_diag, p_lnd_state, inputInstructions)
    CLASS(t_InputRequestList), POINTER, INTENT(INOUT) :: requestList
    TYPE(t_patch),             INTENT(IN)    :: p_patch(:)
    TYPE(t_nwp_phy_diag),      INTENT(INOUT) :: prm_diag(:)
    TYPE(t_lnd_state), TARGET, INTENT(INOUT) :: p_lnd_state(:)
    TYPE(t_readInstructionListPtr), INTENT(INOUT) :: inputInstructions(:)

    INTEGER :: jg, error
    REAL(wp), POINTER :: my_ptr2d(:,:)
    REAL(dp), POINTER :: levels(:)
    TYPE(t_lnd_prog), POINTER :: lnd_prog
    TYPE(t_lnd_diag), POINTER :: lnd_diag
    TYPE(t_wtr_prog), POINTER :: wtr_prog
    TYPE(t_fetchParams) :: params

    CHARACTER(len=*), PARAMETER :: routine = modname//':fetch_dwdfg_sfc'

    ! Workaround for the intel compiler botching implicit allocation.
    ALLOCATE(params%inputInstructions(SIZE(inputInstructions, 1)), STAT = error)
    IF(error /= SUCCESS) CALL finish(routine, "memory allocation failed")

    params%inputInstructions = inputInstructions
    params%requestList => requestList
    params%routine = routine
    params%isFg = .TRUE.

    DO jg = 1, n_dom
        IF(p_patch(jg)%ldom_active) THEN ! Skip reading the atmospheric input data if a model domain is not active at initial time
            lnd_prog => p_lnd_state(jg)%prog_lnd(nnow_rcf(jg))
            lnd_diag => p_lnd_state(jg)%diag_lnd
            wtr_prog => p_lnd_state(jg)%prog_wtr(nnow_rcf(jg))

            ! COSMO-DE does not provide sea ice field. In that case set fr_seaice to 0
            IF (init_mode /= MODE_COSMO) THEN
                CALL fetchSurface(params, 'fr_seaice', jg, lnd_diag%fr_seaice)
            ELSE
!$OMP PARALLEL
                CALL init(lnd_diag%fr_seaice(:,:))
!$OMP END PARALLEL
            ENDIF ! init_mode /= MODE_COSMO

            ! sea-ice related fields
            CALL fetchSurface(params, 't_ice', jg, wtr_prog%t_ice)
            CALL fetchSurface(params, 'h_ice', jg, wtr_prog%h_ice)
            IF ( lprog_albsi ) THEN  ! prognostic sea-ice albedo
              CALL fetchSurface(params, 'alb_si', jg, wtr_prog%alb_si)
            ENDIF

            !These two fields are required for the processing step below, AND they are NOT initialized before this SUBROUTINE IS called, so they are fetched as required.
            !This diverges from the code that I found which READ them conditionally.
            CALL fetchRequiredTiledSurface(params, 't_g', jg, ntiles_total + ntiles_water, lnd_prog%t_g_t)
            CALL fetchRequiredTiledSurface(params, 'qv_s', jg, ntiles_total + ntiles_water, lnd_diag%qv_s_t)

            CALL fetchTiledSurface(params, 'freshsnow', jg, ntiles_total, lnd_diag%freshsnow_t)
            IF (lsnowtile .AND. .NOT. ltile_coldstart) THEN
                CALL fetchTiledSurface(params, 'snowfrac_lc', jg, ntiles_total, lnd_diag%snowfrac_lc_t)
            ENDIF
            CALL fetchTiledSurface(params, 'w_snow', jg, ntiles_total, lnd_prog%w_snow_t)
            CALL fetchTiledSurface(params, 'w_i', jg, ntiles_total, lnd_prog%w_i_t)
            CALL fetchTiledSurface(params, 'h_snow', jg, ntiles_total, lnd_diag%h_snow_t)
            CALL fetchTiledSurface(params, 't_snow', jg, ntiles_total, lnd_prog%t_snow_t)
            CALL fetchTiledSurface(params, 'rho_snow', jg, ntiles_total, lnd_prog%rho_snow_t)

            ! t_sk is always fetched if present in the input data because using itype_canopy=1 with input data containing
            ! t_sk causes an error otherwise
            CALL fetchTiledSurface(params, 't_sk', jg, ntiles_total + ntiles_water, lnd_prog%t_sk_t)

            IF (itype_trvg == 3) THEN
              CALL fetchTiledSurface(params, 'plantevap', jg, ntiles_total, lnd_diag%plantevap_t)
            ENDIF
            IF (itype_vegetation_cycle == 3) THEN
              CALL fetchSurface(params, 't2m_bias', jg, lnd_diag%t2m_bias)
            ENDIF
            IF (itype_snowevap == 3) THEN
              CALL fetchSurface(params, 'hsnow_max', jg, lnd_diag%hsnow_max)
              CALL fetchSurface(params, 'snow_age',  jg, lnd_diag%snow_age)
            ENDIF

            IF (lmulti_snow) THEN
                ! multi layer snow fields
                CALL fetchTiled3d(params, 't_snow_mult', jg, ntiles_total, lnd_prog%t_snow_mult_t)
                CALL fetchTiled3d(params, 'rho_snow_mult', jg, ntiles_total, lnd_prog%rho_snow_mult_t)
                CALL fetchTiled3d(params, 'wtot_snow', jg, ntiles_total, lnd_prog%wtot_snow_t)
                CALL fetchTiled3d(params, 'wliq_snow', jg, ntiles_total, lnd_prog%wliq_snow_t)
                CALL fetchTiled3d(params, 'dzh_snow', jg, ntiles_total, lnd_prog%dzh_snow_t)
            ELSE IF (l2lay_rho_snow) THEN
                CALL fetchTiled3d(params, 'rho_snow_mult', jg, ntiles_total, lnd_prog%rho_snow_mult_t)
                IF (inputInstructions(jg)%ptr%sourceOfVar('rho_snow_mult') == kInputSourceCold) THEN
                    ! initialize top-layer snow density with average density if no input field is available
                    lnd_prog%rho_snow_mult_t(:,1,:,:) = lnd_prog%rho_snow_t(:,:,:)
                ENDIF
            END IF ! lmulti_snow

            ! Consistency check for number of soil levels, account for the additional level of t_so compared to smi
            IF (ASSOCIATED(params%requestList%findIconName('t_so'))) THEN
                      levels => params%requestList%getLevels('t_so',jg)
            ELSE
              CALL finish(routine, "t_so not found in input data")
            ENDIF
            IF ( (SIZE(levels)-1) /= nlev_soil ) THEN
              WRITE(message_text,'(a,i3,a,i3,a)') 'Numbers of soil levels in initial data (=',SIZE(levels)-1, &
                &                                  ') and model (=',nlev_soil,') do not match!'
              CALL finish(routine, message_text)
            ENDIF

            ! multi layer fields
            !
            ! Note that either w_so OR smi is written to w_so_t. Which one is required depends
            ! on the initialization mode. Checking grp_vars_fg takes care of this. In case
            ! that smi is read, it is lateron converted to w_so (see smi_to_wsoil)
            SELECT CASE(init_mode)
                CASE(MODE_COMBINED,MODE_COSMO,MODE_ICONVREMAP)
                    CALL fetchTiled3dWithFallback(params          = params,         &
                      &                           varName         = 'smi' ,         &
                      &                           varNameFallback = 'w_so',         &
                      &                           jg              = jg,             &
                      &                           tileCount       = ntiles_total,   &
                      &                           field           = lnd_prog%w_so_t )
                CASE DEFAULT
                    CALL fetchTiled3d(params, 'w_so', jg, ntiles_total, lnd_prog%w_so_t)
            END SELECT
            SELECT CASE(init_mode)
              CASE(MODE_COMBINED,MODE_COSMO)
                ! no w_so_ice available
              CASE DEFAULT
                CALL fetchTiled3d(params, 'w_so_ice', jg, ntiles_total, lnd_prog%w_so_ice_t) ! w_so_ice is re-diagnosed in terra_multlay_init
            END SELECT


            CALL fetchTiled3d(params, 't_so', jg, ntiles_total, lnd_prog%t_so_t)

            ! Skipped in MODE_COMBINED and in MODE_COSMO (i.e. when starting from GME soil)
            ! Instead z0 is re-initialized (see mo_nwp_phy_init)
            CALL fetchSurface(params, 'gz0', jg, prm_diag(jg)%gz0)

            ! first guess for fresh water lake fields
            IF(ASSOCIATED(wtr_prog%t_mnw_lk)) CALL fetchSurface(params, 't_mnw_lk', jg, wtr_prog%t_mnw_lk)
            IF(ASSOCIATED(wtr_prog%t_wml_lk)) CALL fetchSurface(params, 't_wml_lk', jg, wtr_prog%t_wml_lk)
            IF(ASSOCIATED(wtr_prog%h_ml_lk)) CALL fetchSurface(params, 'h_ml_lk', jg, wtr_prog%h_ml_lk)
            IF(ASSOCIATED(wtr_prog%t_bot_lk)) CALL fetchSurface(params, 't_bot_lk', jg, wtr_prog%t_bot_lk)
            IF(ASSOCIATED(wtr_prog%c_t_lk)) CALL fetchSurface(params, 'c_t_lk', jg, wtr_prog%c_t_lk)
            ! The following two variables are actually constants and would not need to be read at all
            ! currently removed from input variable groups, which are defined via add_var
            IF(ASSOCIATED(wtr_prog%t_b1_lk)) CALL fetchSurface(params, 't_b1_lk', jg, wtr_prog%t_b1_lk)
            IF(ASSOCIATED(wtr_prog%h_b1_lk)) CALL fetchSurface(params, 'h_b1_lk', jg, wtr_prog%h_b1_lk)

            IF(iprog_aero >= 1) THEN
                IF (iprog_aero == 1) THEN
                  aerosol_fg_present(jg,1:4) = .FALSE.
                  aerosol_fg_present(jg,5)   = .TRUE.
                ELSE
                  aerosol_fg_present(jg,:)   = .TRUE.
                ENDIF

                my_ptr2d => prm_diag(jg)%aerosol(:,iss,:)
                CALL fetchSurface(params, 'aer_ss', jg, my_ptr2d)
                IF (inputInstructions(jg)%ptr%sourceOfVar('aer_ss') == kInputSourceCold) aerosol_fg_present(jg,iss) = .FALSE.
                !
                my_ptr2d => prm_diag(jg)%aerosol(:,iorg,:)
                CALL fetchSurface(params, 'aer_or', jg, my_ptr2d)
                IF (inputInstructions(jg)%ptr%sourceOfVar('aer_or') == kInputSourceCold) aerosol_fg_present(jg,iorg) = .FALSE.
                !
                my_ptr2d => prm_diag(jg)%aerosol(:,ibc,:)
                CALL fetchSurface(params, 'aer_bc', jg, my_ptr2d)
                IF (inputInstructions(jg)%ptr%sourceOfVar('aer_bc') == kInputSourceCold) aerosol_fg_present(jg,ibc) = .FALSE.
                !
                my_ptr2d => prm_diag(jg)%aerosol(:,iso4,:)
                CALL fetchSurface(params, 'aer_su', jg, my_ptr2d)
                IF (inputInstructions(jg)%ptr%sourceOfVar('aer_su') == kInputSourceCold) aerosol_fg_present(jg,iso4) = .FALSE.
                !
                my_ptr2d => prm_diag(jg)%aerosol(:,idu,:)
                CALL fetchSurface(params, 'aer_du', jg, my_ptr2d)
                IF (inputInstructions(jg)%ptr%sourceOfVar('aer_du') == kInputSourceCold) aerosol_fg_present(jg,idu) = .FALSE.

                ! Reading of each of these variables is purely OPTIONAL, and inform the InputInstructions about this.
                IF (.NOT.aerosol_fg_present(jg,iss))  CALL inputInstructions(jg)%ptr%setSource('aer_ss', kInputSourceCold)
                IF (.NOT.aerosol_fg_present(jg,iorg)) CALL inputInstructions(jg)%ptr%setSource('aer_or', kInputSourceCold)
                IF (.NOT.aerosol_fg_present(jg,ibc))  CALL inputInstructions(jg)%ptr%setSource('aer_bc', kInputSourceCold)
                IF (.NOT.aerosol_fg_present(jg,iso4)) CALL inputInstructions(jg)%ptr%setSource('aer_su', kInputSourceCold)
                IF (.NOT.aerosol_fg_present(jg,idu))  CALL inputInstructions(jg)%ptr%setSource('aer_du', kInputSourceCold)
            ELSE
                aerosol_fg_present(jg,:) = .FALSE.
            END IF
        END IF
    END DO

  END SUBROUTINE fetch_dwdfg_sfc


  !! processing of DWD first-guess DATA
  SUBROUTINE process_input_dwdfg_sfc(p_patch, inputInstructions, p_lnd_state, ext_data)
    TYPE(t_patch),             INTENT(IN)      :: p_patch(:)
    TYPE(t_readInstructionListPtr), INTENT(INOUT) :: inputInstructions(:)
    TYPE(t_lnd_state), TARGET, INTENT(INOUT)   :: p_lnd_state(:)
    TYPE(t_external_data)    , INTENT(INOUT)   :: ext_data(:)

    INTEGER :: jg, jt, jb, jc, ic, i_endidx
    TYPE(t_lnd_prog), POINTER :: lnd_prog
    TYPE(t_wtr_prog), POINTER :: wtr_prog_now
    TYPE(t_lnd_diag), POINTER :: lnd_diag
    CHARACTER(LEN = *), PARAMETER :: routine = modname//":process_input_dwdfg_sfc"


    DO jg = 1, n_dom
        IF(p_patch(jg)%ldom_active) THEN
            lnd_prog     => p_lnd_state(jg)%prog_lnd(nnow_rcf(jg))
            wtr_prog_now => p_lnd_state(jg)%prog_wtr(nnow_rcf(jg))
            lnd_diag     => p_lnd_state(jg)%diag_lnd
            DO jt=1, ntiles_total + ntiles_water
                ! Copy t_g_t and qv_s_t to t_g and qv_s, respectively, on limited-area domains.
                ! This is needed to avoid invalid operations in the initialization of the turbulence scheme
                IF (jt == 1 .AND. (jg > 1 .OR. l_limited_area) ) THEN
!$OMP PARALLEL DO PRIVATE(jb,jc,i_endidx)
                    ! include boundary interpolation zone of nested domains and halo points
                    DO jb = 1, p_patch(jg)%nblks_c
                        IF (jb == p_patch(jg)%nblks_c) THEN
                            i_endidx = p_patch(jg)%npromz_c
                        ELSE
                            i_endidx = nproma
                        END IF

                        DO jc = 1, i_endidx
                            lnd_prog%t_g(jc,jb)  = lnd_prog%t_g_t(jc,jb,1)
                            lnd_diag%qv_s(jc,jb) = lnd_diag%qv_s_t(jc,jb,1)
                        END DO  ! jc
                    END DO  ! jb
!$OMP END PARALLEL DO
                END IF
            END DO


            ! When starting from GME or COSMO soil (i.e. MODE_COMBINED or MODE_COSMODE).
            ! SMI is read if available, with W_SO being the fallback option. If SMI is 
            ! read, it is directly stored in w_so_t. Here, it is converted into w_so
            IF (ANY((/MODE_COMBINED,MODE_COSMO,MODE_ICONVREMAP/) == init_mode)) THEN
                IF (inputInstructions(jg)%ptr%sourceOfVar('smi')==kInputSourceFg) THEN
                    DO jt=1, ntiles_total
                        CALL smi_to_wsoil(p_patch(jg), lnd_prog%w_so_t(:,:,:,jt))
                    END DO
                ENDIF
            END IF


            ! Initialize t_s_t, which is not read in
            !
!$OMP PARALLEL DO PRIVATE(jb,jt,ic,jc)
            DO jb = 1, p_patch(jg)%nblks_c

              ! set t_s_t to t_so_t(1) for land tiles
              DO jt = 1, ntiles_total
                DO ic = 1, ext_data(jg)%atm%lp_count_t(jb,jt)
                  jc = ext_data(jg)%atm%idx_lst_lp_t(ic,jb,jt)
                  lnd_prog%t_s_t(jc,jb,jt) = lnd_prog%t_so_t(jc,1,jb,jt)
                ENDDO
              ENDDO  ! ntiles

              IF (llake) THEN
                ! take lake surface temperature from t_wml_lk
                DO ic = 1, ext_data(jg)%atm%list_lake%ncount(jb)
                  jc = ext_data(jg)%atm%list_lake%idx(ic,jb)
                  lnd_prog%t_s_t(jc,jb,isub_lake) = wtr_prog_now%t_wml_lk(jc,jb)
                ENDDO
              ELSE
                ! without lake model, take t_g as an estimate of the lake temperature
                DO ic = 1, ext_data(jg)%atm%list_lake%ncount(jb)
                  jc = ext_data(jg)%atm%list_lake%idx(ic,jb)
                  lnd_prog%t_s_t(jc,jb,isub_lake) = MAX(tmelt, lnd_prog%t_g_t(jc,jb,isub_lake))
                ENDDO
              ENDIF

              IF (itype_canopy == 1 .OR. inputInstructions(jg)%ptr%sourceOfVar('t_sk') == kInputSourceCold) THEN
                DO jt = 1, ntiles_total + ntiles_water
                  IF (jb == p_patch(jg)%nblks_c) THEN
                    i_endidx = p_patch(jg)%npromz_c
                  ELSE
                    i_endidx = nproma
                  END IF
                  DO jc = 1, i_endidx
                    lnd_prog%t_sk_t(jc,jb,jt) = lnd_prog%t_s_t(jc,jb,jt)
                  ENDDO
                ENDDO
              ELSE
                ! Ensure that t_sk is filled with meaningful values on all existing land points (may not be the case after changing extpar data)
                DO jt = 1, ntiles_total
                  DO ic = 1, ext_data(jg)%atm%lp_count_t(jb,jt)
                    jc = ext_data(jg)%atm%idx_lst_lp_t(ic,jb,jt)
                    IF (lnd_prog%t_sk_t(jc,jb,jt) < 100._wp) lnd_prog%t_sk_t(jc,jb,jt) = lnd_prog%t_s_t(jc,jb,jt)
                  ENDDO
                ENDDO  ! ntiles
              ENDIF

              ! NOTE: Initialization of sea-water and sea-ice tiles 
              ! is done later in mo_nwp_sfc_utils:nwp_surface_init for 
              ! two reasons:
              ! I)  index lists for sea-ice and sea-water are 
              !     not yet available at this point.
              ! II) If an SST-analysis is read in, t_s_t(isub_water) 
              !     must be updated another time, anyway.

            ENDDO  ! jb
!$OMP END PARALLEL DO

        END IF

    END DO
  END SUBROUTINE process_input_dwdfg_sfc


  !>
  !! Fetch DWD analysis DATA from the request list (land/surface only)
  !!
  !! Analysis is read for:
  !! fr_seaice, t_ice, h_ice, t_so, h_snow, w_snow, w_i, t_snow, rho_snow, freshsnow, w_so
  !!
  !!
  !! @par Revision History
  !! Initial version by Daniel Reinert, DWD(2012-12-18)
  !! Modifications by Daniel Reinert, DWD (2014-07-16)
  !! - split off reading of ANA fields
  !!
  SUBROUTINE fetch_dwdana_sfc(requestList, p_patch, p_lnd_state, initicon, inputInstructions)
    CLASS(t_InputRequestList), POINTER, INTENT(INOUT) :: requestList
    TYPE(t_patch),             INTENT(IN)    :: p_patch(:)
    TYPE(t_lnd_state), TARGET, INTENT(INOUT) :: p_lnd_state(:)
    TYPE(t_initicon_state), INTENT(INOUT), TARGET :: initicon(:)
    TYPE(t_readInstructionListPtr), INTENT(INOUT) :: inputInstructions(:)

    INTEGER :: jg
    INTEGER, PARAMETER :: jt = 1
    REAL(wp), POINTER :: my_ptr2d(:,:)
    REAL(wp), POINTER :: my_ptr3d(:,:,:)
    TYPE(t_lnd_prog), POINTER :: lnd_prog
    TYPE(t_lnd_diag), POINTER :: lnd_diag
    TYPE(t_wtr_prog), POINTER :: wtr_prog
    TYPE(t_fetchParams) :: params
    LOGICAL :: lHaveFg

    CHARACTER(LEN = *), PARAMETER :: routine = modname//':fetch_dwdana_sfc'

    ALLOCATE(params%inputInstructions(SIZE(inputInstructions, 1)))
    params%inputInstructions = inputInstructions
    params%requestList => requestList
    params%routine = routine
    params%isFg = .FALSE.

    DO jg = 1, n_dom
        IF(p_patch(jg)%ldom_active) THEN
            IF (ANY((/MODE_IAU, MODE_IAU_OLD /) == init_mode) .AND. lp2cintp_sfcana(jg)) CYCLE  ! Skip this domain if it will be interpolated from its parent domain in process_input_dwdana_sfc()

            lnd_prog => p_lnd_state(jg)%prog_lnd(nnow_rcf(jg))
            lnd_diag => p_lnd_state(jg)%diag_lnd
            wtr_prog => p_lnd_state(jg)%prog_wtr(nnow_rcf(jg))

            ! sea-ice fraction
            CALL fetchSurface(params, 'fr_seaice', jg, lnd_diag%fr_seaice)
            ! sea-ice temperature
            CALL fetchSurface(params, 't_ice', jg, wtr_prog%t_ice)
            ! sea-ice height
            CALL fetchSurface(params, 'h_ice', jg, wtr_prog%h_ice)

            ! sea-surface temperature: fetch T_SEA or, alternatively, T_SO(0)
            my_ptr2d => initicon(jg)%sfc%sst(:,:)
            CALL fetch2d(params, 't_seasfc', 0.0_wp, jg, my_ptr2d)
            !
#ifdef __PGI
            IF (inputInstructions(jg)%ptr%fetchStatus('t_seasfc', .FALSE.) == kStateFailedFetch) THEN
#else
            IF (inputInstructions(jg)%ptr%fetchStatus('t_seasfc', lIsFg=.FALSE.) == kStateFailedFetch) THEN
#endif
              ! T_SO(0). Note that the file may contain a 3D field, of which we ONLY fetch the level at 0.0.
              lHaveFg = inputInstructions(jg)%ptr%sourceOfVar('t_so') == kInputSourceFg
              CALL fetch2d(params, 't_so', 0.0_wp, jg, my_ptr2d)
              ! check whether we are using DATA from both FG AND ANA input, so that it's correctly listed IN the input source table
              IF(lHaveFg.AND.inputInstructions(jg)%ptr%sourceOfVar('t_so') == kInputSourceAna) THEN
                  CALL inputInstructions(jg)%ptr%setSource('t_so', kInputSourceBoth)
              END IF
            ENDIF


            ! h_snow
            IF ( init_mode == MODE_IAU ) THEN
                lHaveFg = inputInstructions(jg)%ptr%sourceOfVar('h_snow') == kInputSourceFg
                my_ptr2d => initicon(jg)%sfc_inc%h_snow(:,:)
                CALL fetchSurface(params, 'h_snow', jg, my_ptr2d)
                ! check whether we are using DATA from both FG AND ANA input, so that it's correctly listed IN the input source table
                IF(lHaveFg.AND.inputInstructions(jg)%ptr%sourceOfVar('h_snow') == kInputSourceAna) THEN
                    CALL inputInstructions(jg)%ptr%setSource('h_snow', kInputSourceBoth)
                END IF
            ELSE
                my_ptr2d => lnd_diag%h_snow_t(:,:,jt)
                CALL fetchSurface(params, 'h_snow', jg, my_ptr2d)
            ENDIF

            ! w_snow
            my_ptr2d => lnd_prog%w_snow_t(:,:,jt)
            CALL fetchSurface(params, 'w_snow', jg, my_ptr2d)

            ! w_i
            my_ptr2d => lnd_prog%w_i_t(:,:,jt)
            CALL fetchSurface(params, 'w_i', jg, my_ptr2d)

            ! t_snow
            my_ptr2d => lnd_prog%t_snow_t(:,:,jt)
            CALL fetchSurface(params, 't_snow', jg, my_ptr2d)

            ! rho_snow
            my_ptr2d => lnd_prog%rho_snow_t(:,:,jt)
            CALL fetchSurface(params, 'rho_snow', jg, my_ptr2d)

            ! freshsnow
            IF ( init_mode == MODE_IAU ) THEN
                lHaveFg = inputInstructions(jg)%ptr%sourceOfVar('freshsnow') == kInputSourceFg
                my_ptr2d => initicon(jg)%sfc_inc%freshsnow(:,:)
                CALL fetchSurface(params, 'freshsnow', jg, my_ptr2d)
                ! check whether we are using DATA from both FG AND ANA input, so that it's correctly listed IN the input source table
                IF(lHaveFg.AND.inputInstructions(jg)%ptr%sourceOfVar('freshsnow') == kInputSourceAna) THEN
                    CALL inputInstructions(jg)%ptr%setSource('freshsnow', kInputSourceBoth)
                END IF
            ELSE
                my_ptr2d => lnd_diag%freshsnow_t(:,:,jt)
                CALL fetchSurface(params, 'freshsnow', jg, my_ptr2d)
            ENDIF

            ! w_so
            IF ( (init_mode == MODE_IAU) .OR. (init_mode == MODE_IAU_OLD) ) THEN
                lHaveFg = inputInstructions(jg)%ptr%sourceOfVar('w_so') == kInputSourceFg
                my_ptr3d => initicon(jg)%sfc_inc%w_so(:,:,:)
                CALL fetch3d(params, 'w_so', jg, my_ptr3d)
                ! check whether we are using DATA from both FG AND ANA input, so that it's correctly listed IN the input source table
                IF(lHaveFg.AND.inputInstructions(jg)%ptr%sourceOfVar('w_so') == kInputSourceAna) THEN
                    CALL inputInstructions(jg)%ptr%setSource('w_so', kInputSourceBoth)
                END IF
            ELSE
                my_ptr3d => lnd_prog%w_so_t(:,:,:,jt)
                CALL fetch3d(params, 'w_so', jg, my_ptr3d)
            END IF

            ! t_2m bias
            IF (itype_vegetation_cycle == 3 .AND. init_mode == MODE_IAU ) THEN
               my_ptr2d => initicon(jg)%sfc_inc%t_2m(:,:)
               CALL fetchSurface(params, 't_2m', jg, my_ptr2d)
            ENDIF

        END IF
    END DO ! loop over model domains

  END SUBROUTINE fetch_dwdana_sfc


  ! Fill remaining tiles for snow variables if tile approach is used
  ! Only fields that are actually read from the snow analysis are copied; note that MODE_IAU is mandatory when using tiles
  SUBROUTINE process_input_dwdana_sfc (p_patch, p_lnd_state, initicon, inputInstructions)
    TYPE(t_patch),                  INTENT(IN)    :: p_patch(:)
    TYPE(t_lnd_state),      TARGET, INTENT(INOUT) :: p_lnd_state(:)
    TYPE(t_initicon_state),         INTENT(INOUT) :: initicon(:)
    TYPE(t_readInstructionListPtr), INTENT(INOUT) :: inputInstructions(n_dom)

    INTEGER :: jg, jt, jb, jc, i_endidx
    TYPE(t_lnd_prog), POINTER :: lnd_prog
    TYPE(t_lnd_diag), POINTER :: lnd_diag

    jt = 1
    DO jg = 1, n_dom
      IF(p_patch(jg)%ldom_active .AND. ANY((/MODE_IAU, MODE_IAU_OLD /) == init_mode)) THEN
        IF (lp2cintp_sfcana(jg)) THEN
          ! Perform parent-to-child interpolation of surface fields read from the analysis
          CALL interpolate_sfcana(initicon, inputInstructions, p_patch(jg)%parent_id, jg)

        ELSE IF (ntiles_total>1 .AND. init_mode == MODE_IAU_OLD) THEN
          ! MODE_IAU_OLD: H_SNOW, FRESHSNOW, W_SNOW and RHO_SNOW are read from analysis (full fields)
          ! Since only the first tile index is filled (see above), we fill (here) the remaining tiles
          ! if tile approach is used. Note that for MODE_IAU this copy is skipped on purpose,
          ! since for ltile_coldstart=.FALSE. tile information would be overwritten.
          lnd_prog => p_lnd_state(jg)%prog_lnd(nnow_rcf(jg))
          lnd_diag => p_lnd_state(jg)%diag_lnd

!$OMP PARALLEL DO PRIVATE(jb,jc,jt,i_endidx)
          DO jb = 1, p_patch(jg)%nblks_c
            IF (jb == p_patch(jg)%nblks_c) THEN
              i_endidx = p_patch(jg)%npromz_c
            ELSE
              i_endidx = nproma
            END IF

            DO jt = 2, ntiles_total
              DO jc = 1, i_endidx
                lnd_diag%freshsnow_t(jc,jb,jt) = lnd_diag%freshsnow_t(jc,jb,1)
                lnd_diag%h_snow_t(jc,jb,jt)    = lnd_diag%h_snow_t(jc,jb,1)
                lnd_prog%w_snow_t(jc,jb,jt)    = lnd_prog%w_snow_t(jc,jb,1)
                lnd_prog%rho_snow_t(jc,jb,jt)  = lnd_prog%rho_snow_t(jc,jb,1)
              END DO
            END DO
          END DO
!$OMP END PARALLEL DO
        END IF
      END IF
    END DO ! loop over model domains
  END SUBROUTINE process_input_dwdana_sfc

END MODULE mo_initicon_io
<|MERGE_RESOLUTION|>--- conflicted
+++ resolved
@@ -62,11 +62,7 @@
   USE mo_lnd_nwp_config,      ONLY: ntiles_total,  l2lay_rho_snow, &
     &                               ntiles_water, lmulti_snow, lsnowtile, &
     &                               isub_lake, llake, lprog_albsi, itype_trvg, &
-<<<<<<< HEAD
-    &                               itype_snowevap, nlev_soil
-=======
-    &                               itype_snowevap, itype_canopy
->>>>>>> c322005c
+    &                               itype_snowevap, itype_canopy, nlev_soil
   USE mo_extpar_config,       ONLY: itype_vegetation_cycle
   USE mo_master_config,       ONLY: getModelBaseDir
   USE mo_nwp_sfc_interp,      ONLY: smi_to_wsoil
