!>
!! This module contains the I/O routines for initicon
!!
!! @author Guenther Zaengl, DWD
!!
!!
!! @par Revision History
!! First version by Guenther Zaengl, DWD (2011-07-13)
!!
!! @par Copyright and License
!!
!! This code is subject to the DWD and MPI-M-Software-License-Agreement in
!! its most recent form.
!! Please see the file LICENSE in the root of the source tree for this code.
!! Where software is supplied by third parties, it is indicated in the
!! headers of the routines.
!!

!----------------------------
#include "omp_definitions.inc"
!----------------------------

MODULE mo_initicon_io

  USE mo_kind,                ONLY: wp, i8
  USE mo_io_units,            ONLY: filename_max
  USE mo_parallel_config,     ONLY: nproma, p_test_run
  USE mo_run_config,          ONLY: msg_level, iqv, iqc, iqi, iqr, iqs
  USE mo_dynamics_config,     ONLY: nnow, nnow_rcf
  USE mo_model_domain,        ONLY: t_patch
  USE mo_nonhydro_types,      ONLY: t_nh_state
  USE mo_nwp_phy_types,       ONLY: t_nwp_phy_diag
  USE mo_nwp_lnd_types,       ONLY: t_lnd_state, t_lnd_prog, t_lnd_diag, t_wtr_prog
  USE mo_initicon_types,      ONLY: t_initicon_state, t_pi_atm, alb_snow_var, geop_ml_var, &
                                    ana_varnames_dict, inventory_list_fg, inventory_list_ana
  USE mo_initicon_config,     ONLY: init_mode, nlev_in,  l_sst_in, generate_filename,   &
    &                               ifs2icon_filename, dwdfg_filename, dwdana_filename, &
    &                               nml_filetype => filetype, lread_ana, lread_vn,      &
    &                               lp2cintp_incr, lp2cintp_sfcana, ltile_coldstart
  USE mo_nh_init_nest_utils,  ONLY: interpolate_increments, interpolate_sfcana
  USE mo_impl_constants,      ONLY: SUCCESS, MAX_CHAR_LENGTH, max_dom,                  &
    &                               MODE_DWDANA_INC, MODE_IAU, MODE_IAU_OLD,            &
    &                               MODE_IFSANA, MODE_COMBINED, MODE_COSMODE
  USE mo_exception,           ONLY: message, finish, message_text
  USE mo_grid_config,         ONLY: n_dom, nroot, l_limited_area
  USE mo_mpi,                 ONLY: my_process_is_stdio, p_io, p_bcast, p_comm_work,    &
    &                               p_comm_work_test, my_process_is_mpi_workroot
  USE mo_io_config,           ONLY: default_read_method
  USE mo_read_interface,      ONLY: t_stream_id, nf, openInputFile, closeFile, &
    &                               read_2d_1time, read_2d_1lev_1time, &
    &                               read_3d_1time, onCells, onEdges
  USE mo_util_cdi,            ONLY: read_cdi_2d, read_cdi_3d, t_inputParameters,        &
    &                               makeInputParameters, deleteInputParameters,         &
    &                               get_cdi_NlevRef, t_tileinfo_elt, trivial_tileinfo
  USE mo_util_string,         ONLY: one_of
  USE mo_util_file,           ONLY: util_filesize
  USE mo_ifs_coord,           ONLY: alloc_vct, init_vct, vct, vct_a, vct_b
  USE mo_lnd_nwp_config,      ONLY: nlev_soil, ntiles_total, nlev_snow, &
<<<<<<< HEAD
    &                               ntiles_water, lmulti_snow
  USE mo_master_config,       ONLY: getModelBaseDir
=======
    &                               ntiles_water, lmulti_snow, tiles, get_tile_suffix
  USE mo_master_nml,          ONLY: model_base_dir
>>>>>>> 99c08751
  USE mo_dictionary,          ONLY: dict_get, DICT_MAX_STRLEN
  USE mo_var_metadata_types,  ONLY: VARNAME_LEN
  USE mo_cdi_constants,       ONLY: FILETYPE_NC2, FILETYPE_NC4, FILETYPE_GRB2, &
    &                               streamInqVlist, streamOpenRead, cdiGetStringError
  USE mo_nwp_sfc_interp,      ONLY: smi_to_wsoil
  USE mo_util_cdi_table,      ONLY: print_cdi_summary, &
    &                               new_inventory_list, delete_inventory_list, complete_inventory_list
  USE mo_io_util,             ONLY: get_filetype
  USE mo_initicon_utils,      ONLY: initicon_inverse_post_op, allocate_extana_atm, allocate_extana_sfc
  USE mo_physical_constants,  ONLY: cpd, rd, cvd_o_rd, p0ref, vtmpc1

  IMPLICIT NONE

  INCLUDE 'netcdf.inc'

  PRIVATE

  CHARACTER(LEN=*), PARAMETER :: modname = 'mo_io_initicon'


  ! Remark on usage of "cdiDefMissval"

  ! Inside the GRIB_API (v.1.9.18) the missing value is converted into
  ! LONG INT for a test, but the default CDI missing value is outside
  ! of the valid range for LONG INT (U. Schulzweida, bug report
  ! SUP-277). This causes a crash with INVALID OPERATION.

  ! As a workaround we can choose a different missing value in the
  ! calling subroutine (here). For the SX-9 this must lie within 53
  ! bits, because "the SX compiler generates codes using HW
  ! instructions for floating-point data instead of instructions for
  ! integers. Therefore, the operation result is not guaranteed if the
  ! value cannot be represented as integer within 53 bits."
  DOUBLE PRECISION, PARAMETER :: cdimissval = -9.E+15


  PUBLIC :: open_init_files
  PUBLIC :: close_init_files
  PUBLIC :: read_data_2d, read_data_3d
  PUBLIC :: read_extana_atm
  PUBLIC :: read_extana_sfc
  PUBLIC :: read_dwdfg_atm
  PUBLIC :: read_dwdfg_sfc
  PUBLIC :: read_dwdana_atm
  PUBLIC :: read_dwdana_sfc
  PUBLIC :: read_dwdfg_atm_ii



  CONTAINS


  !> open files containing first guess and analysis.
  !
  !  @author F. Prill, DWD
  !
  SUBROUTINE open_init_files(p_patch, fileID_fg, fileID_ana, filetype_fg, filetype_ana, &
    &                        dwdfg_file, dwdana_file)
    TYPE(t_patch),               INTENT(IN)    :: p_patch(:)
    INTEGER,                     INTENT(INOUT) :: fileID_ana(:), fileID_fg(:)     ! dim (1:n_dom)
    INTEGER,                     INTENT(INOUT) :: filetype_ana(:), filetype_fg(:) ! dim (1:n_dom)
    CHARACTER(LEN=filename_max), INTENT(INOUT) :: dwdfg_file(max_dom)             ! first guess
    CHARACTER(LEN=filename_max), INTENT(INOUT) :: dwdana_file(max_dom)            ! analysis
    ! local variables
    CHARACTER(*), PARAMETER :: routine = modname//':open_init_files'
    INTEGER :: jg, vlistID, jlev, mpi_comm
    INTEGER(KIND=i8) :: flen_fg, flen_ana                     ! filesize in bytes
    LOGICAL :: l_exist, lread_process
    CHARACTER(LEN=MAX_CHAR_LENGTH) :: cdiErrorText

    CALL cdiDefMissval(cdimissval)
    fileID_fg(:)  = -1
    fileID_ana(:) = -1
    dwdfg_file (:)=' '
    dwdana_file(:)=' '

    ! flag. if true, then this PE reads data from file and broadcasts
    lread_process = my_process_is_mpi_workroot()

    IF(lread_process) THEN
      ! first guess ("_fg")
      !
      DO jg=1,n_dom

        IF (.NOT. p_patch(jg)%ldom_active) CYCLE
        jlev = p_patch(jg)%level
        ! generate file name
        dwdfg_file(jg) = generate_filename(dwdfg_filename, getModelBaseDir(), nroot, jlev, jg)
        INQUIRE (FILE=dwdfg_file(jg), EXIST=l_exist)
        IF (.NOT.l_exist) THEN
          CALL finish(TRIM(routine),'DWD FG file not found: '//TRIM(dwdfg_file(jg)))
        ENDIF
        IF (nml_filetype == -1) THEN
          filetype_fg(jg) = get_filetype(TRIM(dwdfg_file(jg))) ! determine filetype
        ELSE
          filetype_fg(jg) = nml_filetype
        END IF

        ! open file
        !
        WRITE (0,"(a)") " "
        WRITE (0,"(a,a)") "file inventory: ", TRIM(dwdfg_file(jg))
        fileID_fg(jg)  = streamOpenRead(TRIM(dwdfg_file(jg)))
        ! check if the file could be opened
        IF (fileID_fg(jg) < 0) THEN
          CALL cdiGetStringError(fileID_fg(jg), cdiErrorText)
          WRITE(message_text,'(4a)') 'File ', TRIM(dwdfg_file(jg)), &
               ' cannot be opened: ', TRIM(cdiErrorText)
          CALL finish(routine, TRIM(message_text))
        ENDIF

        ! check whether the file is empty (does not work unfortunately; internal CDI error)
        flen_fg = util_filesize(TRIM(dwdfg_file(jg)))
        IF (flen_fg <= 0 ) THEN
          WRITE(message_text,'(a)') 'File '//TRIM(dwdfg_file(jg))//' is empty'
          CALL message(TRIM(routine), TRIM(message_text))
          CALL finish(routine, "Arrggh!: Empty input file")
        ENDIF

        vlistID = streamInqVlist(fileID_fg(jg))

        ! create new inventory list (linked list) for first guess input
        CALL new_inventory_list(inventory_list_fg(jg))

        ! print inventory and store in linked list
        CALL print_cdi_summary(vlistID, opt_dstlist=inventory_list_fg(jg))
        CALL complete_inventory_list(filetype_fg(jg), ana_varnames_dict, inventory_list_fg(jg) )

      END DO

      ! analysis ("_ana")
      !
      IF (lread_ana) THEN
        DO jg=1,n_dom

          IF (.NOT. p_patch(jg)%ldom_active) CYCLE
          IF (lp2cintp_incr(jg) .AND. lp2cintp_sfcana(jg)) CYCLE
          jlev = p_patch(jg)%level
          ! generate file name
          dwdana_file(jg) = generate_filename(dwdana_filename, getModelBaseDir(), nroot, jlev, jg)
          INQUIRE (FILE=dwdana_file(jg), EXIST=l_exist)
          IF (.NOT.l_exist) THEN
            CALL finish(TRIM(routine),'DWD ANA file not found: '//TRIM(dwdana_file(jg)))
          ENDIF
          IF (nml_filetype == -1) THEN
            filetype_ana(jg) = get_filetype(TRIM(dwdana_file(jg))) ! determine filetype
          ELSE
            filetype_ana(jg) = nml_filetype
          END IF

          ! open file
          !
          WRITE (0,"(a)") " "
          WRITE (0,"(a,a)") "file inventory: ", TRIM(dwdana_file(jg))
          fileID_ana(jg)  = streamOpenRead(TRIM(dwdana_file(jg)))
          ! check if the file could be opened
          IF (fileID_ana(jg) < 0) THEN
            CALL cdiGetStringError(fileID_ana(jg), cdiErrorText)
            WRITE(message_text,'(4a)') 'File ', TRIM(dwdana_file(jg)), &
                 ' cannot be opened: ', TRIM(cdiErrorText)
            CALL finish(routine, TRIM(message_text))
          ENDIF

          ! check whether the file is empty (does not work unfortunately; internal CDI error)
          flen_ana = util_filesize(TRIM(dwdana_file(jg)))
          IF (flen_ana <= 0 ) THEN
            WRITE(message_text,'(a)') 'File '//TRIM(dwdana_file(jg))//' is empty'
            CALL message(TRIM(routine), TRIM(message_text))
            CALL finish(routine, "Arrggh!: Empty analysis file")
          ENDIF

          vlistID = streamInqVlist(fileID_ana(jg))

          ! create new inventory list (linked list) for analysis input
          CALL new_inventory_list(inventory_list_ana(jg))

          ! print inventory and store in linked list
          CALL print_cdi_summary(vlistID, opt_dstlist=inventory_list_ana(jg))
          CALL complete_inventory_list(filetype_ana(jg), ana_varnames_dict, inventory_list_ana(jg) )

        END DO
      ENDIF  ! lread_ana
    END IF  ! lread_process



    IF(p_test_run) THEN
      mpi_comm = p_comm_work_test
    ELSE
      mpi_comm = p_comm_work
    ENDIF

    CALL p_bcast(filetype_fg,  p_io, mpi_comm)
    CALL p_bcast(filetype_ana, p_io, mpi_comm)
    CALL p_bcast(fileID_fg,    p_io, mpi_comm)
    CALL p_bcast(fileID_ana,   p_io, mpi_comm)

  END SUBROUTINE open_init_files


  !> close files containing first guess and analysis.
  !
  !  @author F. Prill, DWD
  !
  SUBROUTINE close_init_files(fileID_fg, fileID_ana)
    INTEGER, INTENT(INOUT) :: fileID_ana(:), fileID_fg(:) ! dim (1:n_dom)
    ! local variables
    INTEGER :: jg
    LOGICAL :: lread_process

    ! flag. if true, then this PE reads data from file and broadcasts
    lread_process = my_process_is_mpi_workroot()

    IF(lread_process) THEN
      ! first guess ("_fg")
      DO jg=1,n_dom
        IF (fileID_fg(jg) == -1) CYCLE
        CALL streamClose(fileID_fg(jg))
        CALL delete_inventory_list(inventory_list_fg(jg))
      END DO
      ! analysis ("_ana")
      IF (lread_ana) THEN
        DO jg=1,n_dom
          IF (fileID_ana(jg) == -1) CYCLE
            CALL streamClose(fileID_ana(jg))
            CALL delete_inventory_list(inventory_list_ana(jg))
        END DO
      ENDIF
    END IF
    fileID_fg(:)  = -1
    fileID_ana(:) = -1
  END SUBROUTINE close_init_files


  !-------------------------------------------------------------------------
  !> Wrapper routine for NetCDF and GRIB2 read routines, 2D case.
  !  If necessary an inverse post_op is performed for the input field
  !
  SUBROUTINE read_data_2d (parameters, filetype, varname, var_out, tileinfo, opt_checkgroup)
    TYPE(t_inputParameters), INTENT(INOUT) :: parameters
    INTEGER,                 INTENT(IN)    :: filetype       !< FILETYPE_NC2 or FILETYPE_GRB2
    CHARACTER(len=*),        INTENT(IN)    :: varname        !< var name of field to be read
    REAL(wp), POINTER,       INTENT(INOUT) :: var_out(:,:)   !< output field
    TYPE(t_tileinfo_elt),    INTENT(IN)    :: tileinfo
    CHARACTER(LEN=VARNAME_LEN), INTENT(IN), OPTIONAL :: opt_checkgroup(:) !< read only, if varname is
                                                                          !< contained in opt_checkgroup
    ! local variables
    CHARACTER(len=*), PARAMETER     :: routine ='read_data_2d'
    CHARACTER(LEN=DICT_MAX_STRLEN)  :: mapped_name
    CHARACTER(LEN=MAX_CHAR_LENGTH)  :: filetyp_read   !< filetype for log message
    LOGICAL                         :: lread          !< .FALSE.: skip reading
    CHARACTER(LEN=MAX_CHAR_LENGTH)  :: full_varname   !< varname, including tile suffix, if present

    IF (PRESENT(opt_checkgroup)) THEN
      lread = ( one_of(varname,  opt_checkgroup(:)) /= -1)
    ELSE
      lread = .TRUE.
    ENDIF
!!$      write(0,*) "lread: varname",lread, varname


    IF (lread) THEN

      SELECT CASE(filetype)
      CASE (FILETYPE_NC2, FILETYPE_NC4)
        ! Trivial name mapping for NetCDF file
        mapped_name = TRIM(varname)

        WRITE(filetyp_read,'(a)') 'NC-Read:'

      CASE (FILETYPE_GRB2)
        ! Search name mapping for name in GRIB2 file
        mapped_name = TRIM(dict_get(ana_varnames_dict, varname, default=varname))

        WRITE(filetyp_read,'(a)') 'GRB2-Read:'

      CASE DEFAULT
        CALL finish(routine, "Unknown file type")
      END SELECT



      ! Perform CDI read operation
      !
      IF(my_process_is_stdio() .AND. msg_level>10) THEN
        IF ( (tileinfo%idx == trivial_tileinfo%idx) .AND. (tileinfo%att == trivial_tileinfo%att)) THEN
          WRITE(message_text,'(a)') TRIM(filetyp_read)//' '//TRIM(mapped_name)
        ELSE
          WRITE(message_text,'(a,i2,a,i2)') TRIM(filetyp_read)//' '//TRIM(mapped_name)//', Tile:',tileinfo%idx,', Att:',tileinfo%att
        ENDIF
        CALL message(TRIM(routine), TRIM(message_text))
      ENDIF

      CALL read_cdi_2d(parameters, mapped_name, var_out, tileinfo)


      ! add tile suffix (if available) to varname
      ! This is necessary, in order to select the right post-op
      IF ((tileinfo%idx /= trivial_tileinfo%idx) .AND. (tileinfo%att /= trivial_tileinfo%att)) THEN
        full_varname = TRIM(varname//TRIM(get_tile_suffix(tileinfo%idx,tileinfo%att)))
      ELSE
        full_varname = varname
      ENDIF

      ! Perform inverse post_op on input field, if necessary
      !
      CALL initicon_inverse_post_op(full_varname, mapped_name, optvar_out2D=var_out)

    ENDIF  ! lread

  END SUBROUTINE read_data_2d



  !-------------------------------------------------------------------------
  !> Wrapper routine for NetCDF and GRIB2 read routines, 3D case.
  !
  SUBROUTINE read_data_3d(parameters, filetype, varname, nlevs, var_out, tileinfo, opt_checkgroup)
    TYPE(t_inputParameters), INTENT(INOUT) :: parameters
    INTEGER,                 INTENT(IN)    :: filetype       !< FILETYPE_NC2 or FILETYPE_GRB2
    CHARACTER(len=*),        INTENT(IN)    :: varname        !< var name of field to be read
    INTEGER,                 INTENT(IN)    :: nlevs          !< vertical levels of netcdf file
    REAL(wp), POINTER,       INTENT(INOUT) :: var_out(:,:,:) !< output field
    TYPE(t_tileinfo_elt),    INTENT(IN)    :: tileinfo
    CHARACTER(LEN=VARNAME_LEN), INTENT(IN), OPTIONAL :: opt_checkgroup(:) !< read only, if varname is
                                                                          !< contained in opt_checkgroup
    ! local variables
    CHARACTER(len=*), PARAMETER     :: routine = 'read_data_3d'
    CHARACTER(LEN=DICT_MAX_STRLEN)  :: mapped_name
    CHARACTER(LEN=MAX_CHAR_LENGTH)  :: filetyp_read   !< filetype for log message
    LOGICAL                         :: lread          !< .FALSE.: skip reading
    CHARACTER(LEN=MAX_CHAR_LENGTH)  :: full_varname   !< varname, including tile suffix, if present

    IF (PRESENT(opt_checkgroup)) THEN
      lread = ( one_of(varname,  opt_checkgroup(:)) /= -1)
    ELSE
      lread = .TRUE.
    ENDIF

    IF (lread) THEN

      SELECT CASE(filetype)
      CASE (FILETYPE_NC2, FILETYPE_NC4)
        !
        ! Trivial name mapping for NetCDF file
        mapped_name = TRIM(varname)

        WRITE(filetyp_read,'(a)') 'NC-Read:'

      CASE (FILETYPE_GRB2)
        !
        ! Search name mapping for name in GRIB2 file
        mapped_name = TRIM(dict_get(ana_varnames_dict, varname, default=varname))

        WRITE(filetyp_read,'(a)') 'GRB2-Read:'

      CASE DEFAULT
        CALL finish(routine, "Unknown file type")
      END SELECT


      ! Perform CDI read operation
      !
      IF(my_process_is_stdio() .AND. msg_level>10) THEN
        IF ( (tileinfo%idx == trivial_tileinfo%idx) .AND. (tileinfo%att == trivial_tileinfo%att)) THEN
          WRITE(message_text,'(a)') TRIM(filetyp_read)//' '//TRIM(mapped_name)
        ELSE
          WRITE(message_text,'(a,i2,a,i2)') TRIM(filetyp_read)//' '//TRIM(mapped_name)//', Tile:',tileinfo%idx,', Att:',tileinfo%att
        ENDIF
        CALL message(TRIM(routine), TRIM(message_text))
      ENDIF

      CALL read_cdi_3d (parameters, mapped_name, nlevs, var_out, tileinfo)


      ! add tile suffix (if available) to varname
      ! This is necessary, in order to select the right post-op
      IF ((tileinfo%idx /= trivial_tileinfo%idx) .AND. (tileinfo%att /= trivial_tileinfo%att)) THEN
        full_varname = TRIM(varname//TRIM(get_tile_suffix(tileinfo%idx,tileinfo%att)))
      ELSE
        full_varname = varname
      ENDIF

      ! Perform inverse post_op on input field, if necessary
      !
      ! SMI is skipped manually, since it is not contained in any of the ICON variable
      ! lists, and is thus not handled correctly by the following routine.
      IF( TRIM(mapped_name)/='smi' .AND. TRIM(mapped_name)/='SMI') &
        CALL initicon_inverse_post_op(full_varname, mapped_name, optvar_out3D=var_out)

    ENDIF  ! lread

  END SUBROUTINE read_data_3d



  !>
  !! Read horizontally interpolated external analysis (atmosphere only)
  !!
  !! Reads horizontally interpolated external analysis atmosphere data
  !! (currently IFS or COSMO) and reads in vertical coordinate table.
  !!
  !! @par Revision History
  !! Initial version by Guenther Zaengl, DWD(2011-07-14)
  !! Modification by Daniel Reinert, DWD (2012-12-18)
  !! - encapsulate reading of IFS analysis
  !!
  SUBROUTINE read_extana_atm (p_patch, initicon)

    TYPE(t_patch),          INTENT(IN)    :: p_patch(:)
    TYPE(t_initicon_state), INTENT(INOUT) :: initicon(:)

    INTEGER :: jg, jlev, jc, jk, jb, i_endidx
    LOGICAL :: l_exist

    INTEGER :: no_cells, no_levels
    INTEGER :: ncid, dimid, varid, mpi_comm
    TYPE(t_stream_id) :: stream_id
    INTEGER :: psvar_ndims, geopvar_ndims

    CHARACTER(LEN=10) :: psvar

    CHARACTER(len=MAX_CHAR_LENGTH), PARAMETER :: &
      routine = 'mo_nh_initicon:read_extana_atm'

    CHARACTER(LEN=filename_max) :: ifs2icon_file(max_dom)
    LOGICAL :: lread_process
    LOGICAL :: lread_qr, lread_qs ! are qr, qs provided as input?

    !-------------------------------------------------------------------------

    ! flag. if true, then this PE reads data from file and broadcasts
    lread_process = my_process_is_mpi_workroot()

    DO jg = 1, n_dom

      jlev = p_patch(jg)%level


      ! Skip reading the atmospheric input data if a model domain
      ! is not active at initial time
      IF (.NOT. p_patch(jg)%ldom_active) CYCLE

      !
      ! generate file name
      !
      ifs2icon_file(jg) = generate_filename(ifs2icon_filename, getModelBaseDir(), &
        &                                   nroot, jlev, jg)


      ! Read in data from IFS2ICON
      !
      IF( lread_process ) THEN

        INQUIRE (FILE=ifs2icon_file(jg), EXIST=l_exist)
        IF (.NOT.l_exist) THEN
          CALL finish(TRIM(routine),'IFS2ICON file is not found: '//TRIM(ifs2icon_file(jg)))
        ENDIF

        !
        ! open file
        !
        CALL nf(nf_open(TRIM(ifs2icon_file(jg)), NF_NOWRITE, ncid), routine)

        !
        ! get number of cells
        !
        CALL nf(nf_inq_dimid(ncid, 'ncells', dimid), routine)
        CALL nf(nf_inq_dimlen(ncid, dimid, no_cells), routine)

        !
        ! get number of vertical levels
        !
        CALL nf(nf_inq_dimid(ncid, 'lev', dimid), routine)
        CALL nf(nf_inq_dimlen(ncid, dimid, no_levels), routine)

        !
        ! check the number of cells
        !
        IF(p_patch(jg)%n_patch_cells_g /= no_cells) THEN
          CALL finish(TRIM(ROUTINE),&
          & 'Number of patch cells and cells in IFS2ICON file do not match.')
        ENDIF

        !
        ! DEFINE the number of vertical levels
        !
        IF(nlev_in /= 0)  THEN
          IF (nlev_in /= no_levels) THEN
            CALL finish(TRIM(ROUTINE), 'nlev_in has already been defined differently!')
          END IF
        ELSE
          nlev_in = no_levels
        END IF

        !
        ! Check if surface pressure (PS) or its logarithm (LNPS) is provided as input
        !
        IF (nf_inq_varid(ncid, 'PS', varid) == nf_noerr) THEN
          psvar = 'PS'
        ELSE IF (nf_inq_varid(ncid, 'LNPS', varid) == nf_noerr) THEN
          psvar = 'LNPS'
        ENDIF

        !Find out the dimension of psvar for reading purpose
        IF (nf_inq_varid(ncid, TRIM(psvar), varid) == nf_noerr) THEN
          CALL nf(nf_inq_varndims(ncid,varid,psvar_ndims), routine)
        ELSE
          CALL finish(TRIM(routine),'surface pressure var '//TRIM(psvar)//' is missing')
        ENDIF

        !
        ! Check if model-level surface Geopotential is provided as GEOSP or GEOP_ML
        !
        IF (nf_inq_varid(ncid, 'GEOSP', varid) == nf_noerr) THEN
          geop_ml_var = 'GEOSP'
        ELSE IF (nf_inq_varid(ncid, 'GEOP_ML', varid) == nf_noerr) THEN
          geop_ml_var = 'GEOP_ML'
        ELSE
          CALL finish(TRIM(routine),'Could not find model-level sfc geopotential')
        ENDIF

        !Find out the dimension of geop_ml_var for reading purpose
        IF (nf_inq_varid(ncid, TRIM(geop_ml_var), varid) == nf_noerr) THEN
          CALL nf(nf_inq_varndims(ncid,varid,geopvar_ndims), routine)
        ELSE
          CALL finish(TRIM(routine),'surface geopotential var '//TRIM(geop_ml_var)//' is missing')
        ENDIF


        !
        ! Check if rain water (QR) is provided as input
        !
        IF (nf_inq_varid(ncid, 'QR', varid) == nf_noerr) THEN
          lread_qr = .true.
        ELSE
          lread_qr = .false.
          CALL message(TRIM(routine),'Rain water (QR) not available in input data')
        ENDIF

        !
        ! Check if snow water (QS) is provided as input
        !
        IF (nf_inq_varid(ncid, 'QS', varid) == nf_noerr) THEN
          lread_qs = .true.
        ELSE
          lread_qs = .false.
          CALL message(TRIM(routine),'Snow water (QS) not available in input data')
        ENDIF

        !
        ! Check if normal velocity component (VN) is provided as input
        !
        IF (nf_inq_varid(ncid, 'VN', varid) == nf_noerr) THEN
          lread_vn = .TRUE.
        ELSE
          lread_vn = .FALSE.
        ENDIF

      ENDIF ! pe_io

      !
      ! open file
      !
      stream_id = openInputFile(ifs2icon_file(jg), p_patch(jg), &
        &                       default_read_method)

      IF(p_test_run) THEN
        mpi_comm = p_comm_work_test
      ELSE
        mpi_comm = p_comm_work
      ENDIF

      CALL p_bcast(nlev_in,       p_io, mpi_comm)
      CALL p_bcast(lread_qs,      p_io, mpi_comm)
      CALL p_bcast(lread_qr,      p_io, mpi_comm)
      CALL p_bcast(lread_vn,      p_io, mpi_comm)
      CALL p_bcast(psvar_ndims,   p_io, mpi_comm)
      CALL p_bcast(geopvar_ndims, p_io, mpi_comm)

      IF (msg_level >= 10) THEN
        WRITE(message_text,'(a)') 'surface pressure variable: '//TRIM(psvar)
        CALL message(TRIM(routine), TRIM(message_text))
        WRITE(message_text,'(a)') 'Model-level surface geopotential: '//TRIM(geop_ml_var)
        CALL message(TRIM(routine), TRIM(message_text))
        IF (.NOT. lread_vn) THEN
          WRITE(message_text,'(a)') 'No direct input of vn! vn derived from (u,v).'
          CALL message(TRIM(routine), TRIM(message_text))
        ELSE
          WRITE(message_text,'(a)') 'Direct input of vn!'
          CALL message(TRIM(routine), TRIM(message_text))
        ENDIF
      ENDIF

      ! allocate data structure
      CALL allocate_extana_atm(jg, p_patch(jg)%nblks_c, p_patch(jg)%nblks_e, initicon)

      ! start reading atmospheric fields
      !
      CALL read_3d_1time(stream_id, onCells, 'T', fill_array=initicon(jg)%atm_in%temp)

      IF (lread_vn) THEN
        CALL read_3d_1time(stream_id, onEdges, 'VN', fill_array=initicon(jg)%atm_in%vn)
      ELSE
        CALL read_3d_1time(stream_id, onCells, 'U', fill_array=initicon(jg)%atm_in%u)

        CALL read_3d_1time(stream_id, onCells, 'V', fill_array=initicon(jg)%atm_in%v)
      ENDIF


      IF (init_mode == MODE_COSMODE) THEN
        CALL read_3d_1time(stream_id, onCells, 'W', fill_array=initicon(jg)%atm_in%w_ifc)
      ELSE
        ! Note: in this case, input vertical velocity is in fact omega (Pa/s)
        CALL read_3d_1time(stream_id, onCells, 'W', fill_array=initicon(jg)%atm_in%omega)
      ENDIF

      CALL read_3d_1time(stream_id, onCells, 'QV', fill_array=initicon(jg)%atm_in%qv)
      CALL read_3d_1time(stream_id, onCells, 'QC', fill_array=initicon(jg)%atm_in%qc)
      CALL read_3d_1time(stream_id, onCells, 'QI', fill_array=initicon(jg)%atm_in%qi)

      IF (lread_qr) THEN
        CALL read_3d_1time(stream_id, onCells, 'QR', fill_array=initicon(jg)%atm_in%qr)
      ELSE
        initicon(jg)%atm_in%qr(:,:,:)=0._wp
      ENDIF

      IF (lread_qs) THEN
        CALL read_3d_1time(stream_id, onCells, 'QS', fill_array=initicon(jg)%atm_in%qs)
      ELSE
        initicon(jg)%atm_in%qs(:,:,:)=0._wp
      ENDIF

      IF (psvar_ndims==2)THEN
        CALL read_2d_1time(stream_id, onCells, TRIM(psvar), &
          &                     fill_array=initicon(jg)%atm_in%psfc)
      ELSEIF(psvar_ndims==3)THEN
        CALL read_2d_1lev_1time(stream_id, onCells, TRIM(psvar), &
          &                     fill_array=initicon(jg)%atm_in%psfc)
      ELSE
        CALL finish(TRIM(routine),'surface pressure var '//TRIM(psvar)//' dimension mismatch')
      END IF

      IF (geopvar_ndims==2)THEN
        CALL read_2d_1time(stream_id, onCells, TRIM(geop_ml_var), &
          &                     fill_array=initicon(jg)%atm_in%phi_sfc)
      ELSEIF(geopvar_ndims==3)THEN
        CALL read_2d_1lev_1time(stream_id, onCells, TRIM(geop_ml_var), &
          &                     fill_array=initicon(jg)%atm_in%phi_sfc)
      ELSE
        CALL finish(TRIM(routine),'surface geopotential var '//TRIM(geop_ml_var)//' dimension mismatch')
      END IF

      ! Allocate and read in vertical coordinate tables
      !
      ! Note that here the IFS input vertical grid is set up. This has to be distinguished
      ! from vct_a, vct_b, vct for the ICON vertical grid.
      !
      IF (init_mode == MODE_IFSANA .OR. init_mode == MODE_COMBINED) THEN

        IF (jg == 1) THEN

          ALLOCATE(vct_a(nlev_in+1), vct_b(nlev_in+1), vct(2*(nlev_in+1)))

          IF(lread_process) THEN
            CALL nf(nf_inq_varid(ncid, 'hyai', varid), routine)
            CALL nf(nf_get_var_double(ncid, varid, vct_a), routine)

            CALL nf(nf_inq_varid(ncid, 'hybi', varid), routine)
            CALL nf(nf_get_var_double(ncid, varid, vct_b), routine)
          ENDIF

          IF(p_test_run) THEN
            mpi_comm = p_comm_work_test
          ELSE
            mpi_comm = p_comm_work
          ENDIF

          CALL p_bcast(vct_a, p_io, mpi_comm)
          CALL p_bcast(vct_b, p_io, mpi_comm)


          vct(1:nlev_in+1)             = vct_a(:)
          vct(nlev_in+2:2*(nlev_in+1)) = vct_b(:)


          CALL alloc_vct(nlev_in)
          CALL init_vct(nlev_in)

        ENDIF  ! jg=1

      ELSE IF (init_mode == MODE_COSMODE) THEN ! in case of COSMO-DE initial data

        CALL read_3d_1time(stream_id, onCells, 'HHL', fill_array=initicon(jg)%atm_in%z3d_ifc)
        CALL read_3d_1time(stream_id, onCells, 'P', fill_array=initicon(jg)%atm_in%pres)

        ! Interpolate input 'z3d' and 'w' from interface levels to main levels
!$OMP PARALLEL
!$OMP DO PRIVATE (jk,jc,jb,i_endidx) ICON_OMP_DEFAULT_SCHEDULE
        DO jb = 1,p_patch(jg)%nblks_c

          IF (jb /= p_patch(jg)%nblks_c) THEN
            i_endidx = nproma
          ELSE
            i_endidx = p_patch(jg)%npromz_c
          ENDIF

          DO jk = 1, nlev_in
            DO jc = 1, i_endidx

              initicon(jg)%atm_in%z3d(jc,jk,jb) = (initicon(jg)%atm_in%z3d_ifc(jc,jk,jb) + &
                &   initicon(jg)%atm_in%z3d_ifc(jc,jk+1,jb)) * 0.5_wp
              initicon(jg)%atm_in%w(jc,jk,jb) = (initicon(jg)%atm_in%w_ifc(jc,jk,jb) +     &
                &   initicon(jg)%atm_in%w_ifc(jc,jk+1,jb)) * 0.5_wp
            ENDDO
          ENDDO
        ENDDO
!$OMP END DO
!$OMP END PARALLEL
      ELSE

        CALL finish(TRIM(routine),'Incorrect init_mode')

      ENDIF ! init_mode = MODE_COSMODE

      ! close file
      !
      IF(lread_process) CALL nf(nf_close(ncid), routine)
      CALL closeFile(stream_id)

    ENDDO ! loop over model domains

  END SUBROUTINE read_extana_atm





  !>
  !! Read horizontally interpolated external analysis (surface only)
  !!
  !! Reads horizontally interpolated external analysis surface data
  !! Currently, only IFS data are processed here
  !!
  !! @par Revision History
  !! Initial version by Guenther Zaengl, DWD(2011-07-14)
  !! Modification by Daniel Reinert, DWD (2012-12-18)
  !! - encapsulate reading of IFS analysis
  !!
  SUBROUTINE read_extana_sfc (p_patch, initicon)

    TYPE(t_patch),          INTENT(IN)    :: p_patch(:)
    TYPE(t_initicon_state), INTENT(INOUT) :: initicon(:)

    INTEGER :: jg, jlev
    LOGICAL :: l_exist

    INTEGER :: no_cells, no_levels
    INTEGER :: ncid, dimid, varid, mpi_comm
    INTEGER :: geop_sfc_var_ndims     ! dimension of geop_sfc_var
    TYPE(t_stream_id) :: stream_id

    CHARACTER(LEN=10) :: geop_sfc_var ! surface-level surface geopotential

    CHARACTER(len=MAX_CHAR_LENGTH), PARAMETER :: &
      routine = 'mo_nh_initicon:read_extana_sfc'

    CHARACTER(LEN=filename_max) :: ifs2icon_file(max_dom)
    LOGICAL :: lread_process

    !-------------------------------------------------------------------------

    ! flag. if true, then this PE reads data from file and broadcasts
    lread_process = my_process_is_mpi_workroot()

    DO jg = 1, n_dom

      jlev = p_patch(jg)%level


      ! Skip reading the atmospheric input data if a model domain
      ! is not active at initial time
      IF (.NOT. p_patch(jg)%ldom_active) CYCLE

      !
      ! generate file name
      !
      ifs2icon_file(jg) = generate_filename(ifs2icon_filename, getModelBaseDir(), &
        &                                   nroot, jlev, jg)

      ! Read in data from IFS2ICON
      !
      IF(lread_process) THEN
        INQUIRE (FILE=ifs2icon_file(jg), EXIST=l_exist)
        IF (.NOT.l_exist) THEN
          CALL finish(TRIM(routine),'IFS2ICON file is not found: '//TRIM(ifs2icon_file(jg)))
        ENDIF

        !
        ! open file
        !
        CALL nf(nf_open(TRIM(ifs2icon_file(jg)), NF_NOWRITE, ncid), routine)

        !
        ! get number of cells
        !
        CALL nf(nf_inq_dimid(ncid, 'ncells', dimid), routine)
        CALL nf(nf_inq_dimlen(ncid, dimid, no_cells), routine)

        !
        ! get number of vertical levels
        !
        CALL nf(nf_inq_dimid(ncid, 'lev', dimid), routine)
        CALL nf(nf_inq_dimlen(ncid, dimid, no_levels), routine)

        !
        ! check the number of cells and vertical levels
        !
        IF(p_patch(jg)%n_patch_cells_g /= no_cells) THEN
          CALL finish(TRIM(ROUTINE),&
          & 'Number of patch cells and cells in IFS2ICON file do not match.')
        ENDIF

        ! Check, if the surface-level surface geopotential (GEOP_SFC) is available.
        ! If GEOP_SFC is missing, a warning will be issued and the model-level surface
        ! geopotential (GEOSP or GEOP_ML) will be used instead.
        IF (nf_inq_varid(ncid, 'GEOP_SFC', varid) == nf_noerr) THEN
          geop_sfc_var = 'GEOP_SFC'
        ELSE

          WRITE (message_text,'(a,a)')                            &
            &  'surface-level surface geopotential is missing. ', &
            &  'use model-level surface geopotential, instead.'
          CALL message(TRIM(routine),TRIM(message_text))

          ! use model level geopotential instead
          geop_sfc_var = geop_ml_var
        ENDIF
        ! inquire dimension of geop_sfc_var which can be either 2 or 3
        IF (nf_inq_varid(ncid, TRIM(geop_sfc_var), varid) == nf_noerr) THEN
          CALL nf(nf_inq_varndims(ncid,varid,geop_sfc_var_ndims), routine)
        ELSE
          CALL finish(TRIM(ROUTINE),'surface geopotential variable '//TRIM(geop_sfc_var)//' is missing')
        ENDIF

        ! Check, if the snow albedo ALB_SNOW is available.
        ! If ALB_SNOW is missing, a warning will be issued and RHO_SNOW
        ! will be used instead to determine FRESHSNOW.
        IF (nf_inq_varid(ncid, 'ALB_SNOW', varid) == nf_noerr) THEN
          WRITE (message_text,'(a,a)')                            &
            &  'snow albedo available, ', &
            &  'used to determine freshsnow.'
          alb_snow_var = 'ALB_SNOW'
        ELSE

          WRITE (message_text,'(a,a)')                            &
            &  'snow albedo is missing. ', &
            &  'use snow density value, instead.'
          CALL message(TRIM(routine),TRIM(message_text))

          alb_snow_var = 'RHO_SNOW'
        ENDIF


        ! Check, if sea surface temperature field is provided as input
        ! IF SST is missing, set l_sst_in=.FALSE.
        IF (nf_inq_varid(ncid, 'SST', varid) /= nf_noerr) THEN
          WRITE (message_text,'(a,a)')                            &
            &  'sea surface temperature not available. ', &
            &  'initialize with skin temperature, instead.'
          CALL message(TRIM(routine),TRIM(message_text))
          l_sst_in = .FALSE.     !it has to be set to FALSE
        ENDIF

      ENDIF  ! p_io

      !
      ! open file
      !
      stream_id = openInputFile(ifs2icon_file(jg), p_patch(jg), &
        &                       default_read_method)

      IF(p_test_run) THEN
        mpi_comm = p_comm_work_test
      ELSE
        mpi_comm = p_comm_work
      ENDIF

      CALL p_bcast(l_sst_in, p_io, mpi_comm)

      CALL p_bcast(alb_snow_var, p_io, mpi_comm)

      CALL p_bcast(geop_sfc_var_ndims, p_io, mpi_comm)

      ! allocate data structure
      CALL allocate_extana_sfc(jg, p_patch(jg)%nblks_c, initicon)


      ! start reading surface fields
      !
      IF (geop_sfc_var_ndims == 3) THEN
        CALL read_2d_1lev_1time(stream_id, onCells, TRIM(geop_sfc_var), &
          &                     fill_array=initicon(jg)%sfc_in%phi)
      ELSE IF (geop_sfc_var_ndims == 2) THEN
        CALL read_2d_1time(stream_id, onCells, TRIM(geop_sfc_var), &
          &                     fill_array=initicon(jg)%sfc_in%phi)
      ELSE
        CALL finish(TRIM(routine),"geop_sfc_var: Dimension mismatch")
      ENDIF

      CALL read_2d_1time(stream_id, onCells, 'SKT', &
        &                fill_array=initicon(jg)%sfc_in%tskin)

      IF ( l_sst_in) THEN
        CALL read_2d_1time(stream_id, onCells, 'SST', &
          &                fill_array=initicon(jg)%sfc_in%sst)
      ELSE
       initicon(jg)%sfc_in%sst(:,:)=0.0_wp
      END IF

      CALL read_2d_1time(stream_id, onCells, 'T_SNOW', &
        &                fill_array=initicon(jg)%sfc_in%tsnow)
      CALL read_2d_1time(stream_id, onCells, TRIM(alb_snow_var), &
        &                fill_array=initicon(jg)%sfc_in%snowalb)
      CALL read_2d_1time(stream_id, onCells, 'W_SNOW', &
        &                fill_array=initicon(jg)%sfc_in%snowweq)
      CALL read_2d_1time(stream_id, onCells, 'RHO_SNOW', &
        &                fill_array=initicon(jg)%sfc_in%snowdens)
      CALL read_2d_1time(stream_id, onCells, 'W_I', &
        &                fill_array=initicon(jg)%sfc_in%skinres)
      CALL read_2d_1time(stream_id, onCells, 'LSM', &
        &                fill_array=initicon(jg)%sfc_in%ls_mask)
      CALL read_2d_1time(stream_id, onCells, 'CI', &
        &                fill_array=initicon(jg)%sfc_in%seaice)
      CALL read_2d_1lev_1time(stream_id, onCells, 'STL1', &
        &                     fill_array=initicon(jg)%sfc_in%tsoil(:,:,1))
      CALL read_2d_1lev_1time(stream_id, onCells, 'STL2', &
        &                     fill_array=initicon(jg)%sfc_in%tsoil(:,:,2))
      CALL read_2d_1lev_1time(stream_id, onCells, 'STL3', &
        &                     fill_array=initicon(jg)%sfc_in%tsoil(:,:,3))
      CALL read_2d_1lev_1time(stream_id, onCells, 'STL4', &
        &                     fill_array=initicon(jg)%sfc_in%tsoil(:,:,4))
      CALL read_2d_1lev_1time(stream_id, onCells, 'SMIL1', &
        &                     fill_array=initicon(jg)%sfc_in%wsoil(:,:,1))
      CALL read_2d_1lev_1time(stream_id, onCells, 'SMIL2', &
        &                     fill_array=initicon(jg)%sfc_in%wsoil(:,:,2))
      CALL read_2d_1lev_1time(stream_id, onCells, 'SMIL3', &
        &                     fill_array=initicon(jg)%sfc_in%wsoil(:,:,3))
      CALL read_2d_1lev_1time(stream_id, onCells, 'SMIL4', &
        &                     fill_array=initicon(jg)%sfc_in%wsoil(:,:,4))

      ! close file
      !
      IF(lread_process) CALL nf(nf_close(ncid), routine)
      CALL closeFile(stream_id)


    ENDDO ! loop over model domains

  END SUBROUTINE read_extana_sfc



  !>
  !! Read DWD first guess (atmosphere only)
  !!
  !! Read DWD first guess (atmosphere only)
  !! First guess (FG) is read for theta_v, rho, vn, w, tke,
  !! whereas DA output is read for T, p, u, v,
  !! qv, qc, qi, qr, qs.
  !!
  !! @par Revision History
  !! Initial version by Daniel Reinert, DWD(2012-12-18)
  !! Modifications for GRIB2 : F. Prill, DWD (2013-02-19)
  !! Modifications by Daniel Reinert, DWD (2014-01-27)
  !! - split off reading of FG fields
  !!
  !!
  SUBROUTINE read_dwdfg_atm (p_patch, p_nh_state, initicon, fileID_fg, filetype_fg, dwdfg_file)

    TYPE(t_patch),          INTENT(IN)    :: p_patch(:)
    TYPE(t_nh_state),       INTENT(INOUT) :: p_nh_state(:)
    INTEGER,                INTENT(IN)    :: fileID_fg(:), filetype_fg(:)

    TYPE(t_initicon_state), INTENT(INOUT), TARGET :: initicon(:)
    CHARACTER(LEN=filename_max), INTENT(IN)       :: dwdfg_file(:)

    INTEGER :: jg
    INTEGER :: nlev, nlevp1

    INTEGER :: ngrp_vars_fg, filetype

    REAL(wp), POINTER :: my_ptr3d(:,:,:)
    TYPE(t_inputParameters) :: parameters
    CHARACTER(LEN=VARNAME_LEN), POINTER :: checkgrp(:)

    CHARACTER(len=MAX_CHAR_LENGTH), PARAMETER :: &
      routine = modname//':read_dwdfg_atm'
    TYPE(t_tileinfo_elt) :: tileinfo

    !-------------------------------------------------------------------------

    tileinfo = trivial_tileinfo

    DO jg = 1, n_dom

      ! number of vertical full and half levels
      nlev   = p_patch(jg)%nlev
      nlevp1 = p_patch(jg)%nlevp1

      ! Skip reading the atmospheric input data if a model domain
      ! is not active at initial time
      IF (.NOT. p_patch(jg)%ldom_active) CYCLE

      ! save some paperwork
      ngrp_vars_fg  = initicon(jg)%ngrp_vars_fg

      !---------------------------------------!
      ! Read in DWD first guess (atmosphere)  !
      !---------------------------------------!

      IF(my_process_is_stdio() ) THEN
        CALL message (TRIM(routine), 'read atm_FG fields from '//TRIM(dwdfg_file(jg)))
      ENDIF  ! p_io

      parameters = makeInputParameters(fileID_fg(jg), p_patch(jg)%n_patch_cells_g, p_patch(jg)%comm_pat_scatter_c)

      filetype = filetype_fg(jg)
      checkgrp => initicon(jg)%grp_vars_fg(1:ngrp_vars_fg)

      ! start reading first guess (atmosphere only)
      !
      CALL read_data_3d (parameters, filetype, 'theta_v', nlev, p_nh_state(jg)%prog(nnow(jg))%theta_v, tileinfo)
      CALL read_data_3d (parameters, filetype, 'rho', nlev, p_nh_state(jg)%prog(nnow(jg))%rho, tileinfo)
      CALL read_data_3d (parameters, filetype, 'w', nlevp1, p_nh_state(jg)%prog(nnow(jg))%w, tileinfo)
      CALL read_data_3d (parameters, filetype, 'tke', nlevp1, p_nh_state(jg)%prog(nnow(jg))%tke, tileinfo)

      ! Only needed for FG-only runs; usually read from ANA
      my_ptr3d => p_nh_state(jg)%prog(nnow(jg))%tracer(:,:,:,iqv)
      CALL read_data_3d (parameters, filetype, 'qv', nlev, my_ptr3d, tileinfo, opt_checkgroup=checkgrp)

      my_ptr3d => p_nh_state(jg)%prog(nnow(jg))%tracer(:,:,:,iqc)
      CALL read_data_3d (parameters, filetype, 'qc', nlev, my_ptr3d, tileinfo, opt_checkgroup=checkgrp)

      my_ptr3d => p_nh_state(jg)%prog(nnow(jg))%tracer(:,:,:,iqi)
      CALL read_data_3d (parameters, filetype, 'qi', nlev, my_ptr3d, tileinfo, opt_checkgroup=checkgrp)

      IF ( iqr /= 0 ) THEN
        my_ptr3d => p_nh_state(jg)%prog(nnow(jg))%tracer(:,:,:,iqr)
        CALL read_data_3d (parameters, filetype, 'qr', nlev, my_ptr3d, tileinfo, opt_checkgroup=checkgrp)
      END IF

      IF ( iqs /= 0 ) THEN
        my_ptr3d => p_nh_state(jg)%prog(nnow(jg))%tracer(:,:,:,iqs)
        CALL read_data_3d (parameters, filetype, 'qs', nlev, my_ptr3d, tileinfo, opt_checkgroup=checkgrp)
      END IF

      CALL deleteInputParameters(parameters)

      !This call needs its own input parameter object because it's edge based.
      parameters = makeInputParameters(fileID_fg(jg), p_patch(jg)%n_patch_edges_g, p_patch(jg)%comm_pat_scatter_e)
      CALL read_data_3d (parameters, filetype, 'vn', nlev, p_nh_state(jg)%prog(nnow(jg))%vn, tileinfo)
      CALL deleteInputParameters(parameters)

    ENDDO ! loop over model domains

  END SUBROUTINE read_dwdfg_atm


  !>
  !! Read DWD first guess (atmosphere only) and store to initicon input state
  !! First guess (FG) is read for theta_v, rho, vn, w, tke,
  !! whereas DA output is read for T, p, u, v, 
  !! qv, qc, qi, qr, qs.
  !!
  !! @par Revision History
  !! Initial version by Daniel Reinert, DWD(2012-12-18)
  !! Modifications for GRIB2 : F. Prill, DWD (2013-02-19)
  !! Modifications by Daniel Reinert, DWD (2014-01-27)
  !! - split off reading of FG fields
  !! 
  !!
  SUBROUTINE read_dwdfg_atm_ii (p_patch, initicon, fileID_fg, filetype_fg, dwdfg_file)

    TYPE(t_patch),          INTENT(IN)    :: p_patch(:)
    INTEGER,                INTENT(IN)    :: fileID_fg(:), filetype_fg(:)

    TYPE(t_initicon_state), INTENT(INOUT), TARGET :: initicon(:)
    CHARACTER(LEN=filename_max), INTENT(IN)       :: dwdfg_file(:)

    INTEGER :: jg, jk, jc, jb, i_endidx
    INTEGER :: mpi_comm
    INTEGER :: ngrp_vars_fg, filetype

    REAL(wp) :: tempv, exner
    TYPE(t_inputParameters) :: parameters
    CHARACTER(LEN=VARNAME_LEN), POINTER :: checkgrp(:)

    CHARACTER(len=MAX_CHAR_LENGTH), PARAMETER :: &
      routine = modname//':read_dwdfg_atm_ii'
    LOGICAL :: lread_process
    TYPE(t_tileinfo_elt) :: tileinfo

    !-------------------------------------------------------------------------

    tileinfo = trivial_tileinfo

    ! flag. if true, then this PE reads data from file and broadcasts
    lread_process = my_process_is_mpi_workroot()

    DO jg = 1, n_dom

      ! Skip reading the atmospheric input data if a model domain 
      ! is not active at initial time
      IF (.NOT. p_patch(jg)%ldom_active) CYCLE


      ! determine number of HALF LEVELS of generalized Z-AXIS
      ! use 'theta_v' for testing (may have chosen another one as well)
      IF(lread_process) THEN 
        IF (filetype_fg(jg) == FILETYPE_GRB2) THEN
          nlev_in = get_cdi_NlevRef(fileID_fg(jg), 'theta_v', opt_dict=ana_varnames_dict)
        ELSE
          nlev_in = get_cdi_NlevRef(fileID_fg(jg), 'theta_v')
        ENDIF
        ! number of LAYERS:
        nlev_in = nlev_in - 1
      ENDIF  ! p_io

      IF(p_test_run) THEN
        mpi_comm = p_comm_work_test
      ELSE
        mpi_comm = p_comm_work
      ENDIF
      CALL p_bcast(nlev_in, p_io, mpi_comm)

      ! allocate data structure for reading input data
      CALL allocate_extana_atm(jg, p_patch(jg)%nblks_c, p_patch(jg)%nblks_e, initicon)


      ! save some paperwork
      ngrp_vars_fg  = initicon(jg)%ngrp_vars_fg

      !---------------------------------------!
      ! Read in DWD first guess (atmosphere)  !
      !---------------------------------------!

      IF(my_process_is_stdio() ) THEN 
        CALL message (TRIM(routine), 'read atm_FG fields from '//TRIM(dwdfg_file(jg)))
      ENDIF  ! p_io

      parameters = makeInputParameters(fileID_fg(jg), p_patch(jg)%n_patch_cells_g, p_patch(jg)%comm_pat_scatter_c)

      filetype = filetype_fg(jg)
      checkgrp => initicon(jg)%grp_vars_fg(1:ngrp_vars_fg)

      ! start reading first guess (atmosphere only)
      !
      CALL read_data_3d (parameters, filetype, 'z_ifc', nlev_in+1, initicon(jg)%atm_in%z3d_ifc, tileinfo)

      CALL read_data_3d (parameters, filetype, 'theta_v', nlev_in, initicon(jg)%atm_in%theta_v, tileinfo)
      CALL read_data_3d (parameters, filetype, 'rho', nlev_in, initicon(jg)%atm_in%rho, tileinfo)
      CALL read_data_3d (parameters, filetype, 'w', nlev_in+1, initicon(jg)%atm_in%w_ifc, tileinfo)
      CALL read_data_3d (parameters, filetype, 'tke', nlev_in+1, initicon(jg)%atm_in%tke_ifc, tileinfo)

      CALL read_data_3d (parameters, filetype, 'qv', nlev_in, initicon(jg)%atm_in%qv, tileinfo)

      CALL read_data_3d (parameters, filetype, 'qc', nlev_in, initicon(jg)%atm_in%qc, tileinfo)

      CALL read_data_3d (parameters, filetype, 'qi', nlev_in, initicon(jg)%atm_in%qi, tileinfo)

      IF ( iqr /= 0 ) THEN
        CALL read_data_3d (parameters, filetype, 'qr', nlev_in, initicon(jg)%atm_in%qr, tileinfo)
      ELSE
        initicon(jg)%atm_in%qr(:,:,:) = 0._wp
      END IF

      IF ( iqs /= 0 ) THEN
        CALL read_data_3d (parameters, filetype, 'qs', nlev_in, initicon(jg)%atm_in%qs, tileinfo)
      ELSE
        initicon(jg)%atm_in%qs(:,:,:) = 0._wp
      END IF

      CALL deleteInputParameters(parameters)

      !This call needs its own input parameter object because it's edge based.
      parameters = makeInputParameters(fileID_fg(jg), p_patch(jg)%n_patch_edges_g, p_patch(jg)%comm_pat_scatter_e)
      CALL read_data_3d (parameters, filetype, 'vn', nlev_in, initicon(jg)%atm_in%vn, tileinfo)
      CALL deleteInputParameters(parameters)

      ! Interpolate half level variables from interface levels to main levels, and convert thermodynamic variables
      ! into temperature and pressure as expected by the vertical interpolation routine  
!$OMP PARALLEL
!$OMP DO PRIVATE (jk,jc,jb,i_endidx,tempv,exner) ICON_OMP_DEFAULT_SCHEDULE
      DO jb = 1,p_patch(jg)%nblks_c
        
        IF (jb /= p_patch(jg)%nblks_c) THEN
          i_endidx = nproma
        ELSE
          i_endidx = p_patch(jg)%npromz_c
        ENDIF

        DO jk = 1, nlev_in
          DO jc = 1, i_endidx

            initicon(jg)%atm_in%z3d(jc,jk,jb) = (initicon(jg)%atm_in%z3d_ifc(jc,jk,jb) + &
              &   initicon(jg)%atm_in%z3d_ifc(jc,jk+1,jb)) * 0.5_wp
            initicon(jg)%atm_in%w(jc,jk,jb) = (initicon(jg)%atm_in%w_ifc(jc,jk,jb) +     &
              &   initicon(jg)%atm_in%w_ifc(jc,jk+1,jb)) * 0.5_wp
            initicon(jg)%atm_in%tke(jc,jk,jb) = (initicon(jg)%atm_in%tke_ifc(jc,jk,jb) + &
              &   initicon(jg)%atm_in%tke_ifc(jc,jk+1,jb)) * 0.5_wp

            exner = (initicon(jg)%atm_in%rho(jc,jk,jb)*initicon(jg)%atm_in%theta_v(jc,jk,jb)*rd/p0ref)**(1._wp/cvd_o_rd)
            tempv = initicon(jg)%atm_in%theta_v(jc,jk,jb)*exner

            initicon(jg)%atm_in%pres(jc,jk,jb) = exner**(cpd/rd)*p0ref
            initicon(jg)%atm_in%temp(jc,jk,jb) = tempv / (1._wp + vtmpc1*initicon(jg)%atm_in%qv(jc,jk,jb) - &
              (initicon(jg)%atm_in%qc(jc,jk,jb) + initicon(jg)%atm_in%qi(jc,jk,jb) +                        &
               initicon(jg)%atm_in%qr(jc,jk,jb) + initicon(jg)%atm_in%qs(jc,jk,jb)) )

          ENDDO
        ENDDO

      ENDDO
!$OMP END DO
!$OMP END PARALLEL

    ENDDO ! loop over model domains

    ! Tell the vertical interpolation routine that vn needs to be processed
    lread_vn = .TRUE.

  END SUBROUTINE read_dwdfg_atm_ii



  !>
  !! Read DA-analysis fields (atmosphere only)
  !!
  !! Depending on the initialization mode, either ful fields or increments
  !! are read (atmosphere only):
  !! MODE_DWDANA: The following full fields are read, if available
  !!              u, v, t, p, qv
  !! MODE_DWDANA_INC: The following increments are read, if available
  !!              u, v, t, p, qv
  !!
  !! @par Revision History
  !! Initial version by Daniel Reinert, DWD(2012-12-18)
  !! Modifications for GRIB2 : F. Prill, DWD (2013-02-19)
  !! Modifications by Daniel Reinert, DWD (2014-01-27)
  !! - split off reading of FG fields
  !!
  SUBROUTINE read_dwdana_atm (p_patch, p_nh_state, initicon, fileID_ana,  filetype_ana, dwdana_file)

    TYPE(t_patch),          INTENT(IN)    :: p_patch(:)
    TYPE(t_nh_state),       INTENT(INOUT) :: p_nh_state(:)
    INTEGER,                INTENT(IN)    :: fileID_ana(:), filetype_ana(:)

    TYPE(t_initicon_state), INTENT(INOUT), TARGET :: initicon(:)
    CHARACTER(LEN=filename_max), INTENT(IN)       :: dwdana_file(:)

    INTEGER :: jg, jgp
    INTEGER :: nlev

    INTEGER :: ngrp_vars_ana, filetype

    TYPE(t_pi_atm), POINTER :: my_ptr
    REAL(wp),       POINTER :: my_ptr3d(:,:,:)
    TYPE(t_inputParameters) :: parameters
    CHARACTER(LEN=VARNAME_LEN), POINTER :: checkgrp(:)

    CHARACTER(len=MAX_CHAR_LENGTH), PARAMETER :: &
      routine = modname//':read_dwdana_atm'
    TYPE(t_tileinfo_elt) :: tileinfo

    !-------------------------------------------------------------------------

    tileinfo = trivial_tileinfo

    !----------------------------------------!
    ! read in DWD analysis (atmosphere)      !
    !----------------------------------------!

    DO jg = 1, n_dom

      ! Skip reading the atmospheric input data if a model domain
      ! is not active at initial time
      IF (.NOT. p_patch(jg)%ldom_active) CYCLE

      ! number of vertical full and half levels
      nlev   = p_patch(jg)%nlev

      ! save some paperwork
      ngrp_vars_ana = initicon(jg)%ngrp_vars_ana

      ! Depending on the initialization mode chosen (incremental vs. non-incremental)
      ! input fields are stored in different locations.
      IF ( ANY((/MODE_DWDANA_INC,MODE_IAU,MODE_IAU_OLD/) == init_mode) ) THEN
        IF (lp2cintp_incr(jg)) THEN
          ! Perform parent-to-child interpolation of atmospheric DA increments
          jgp = p_patch(jg)%parent_id
          CALL interpolate_increments(initicon, jgp, jg)
          CYCLE
        ELSE
          my_ptr => initicon(jg)%atm_inc
        ENDIF
      ELSE
        my_ptr => initicon(jg)%atm
      ENDIF

      IF( lread_ana .AND. my_process_is_stdio() ) THEN
        CALL message (TRIM(routine), 'read atm_ANA fields from '//TRIM(dwdana_file(jg)))
      ENDIF  ! p_io

      parameters = makeInputParameters(fileID_ana(jg), p_patch(jg)%n_patch_cells_g, p_patch(jg)%comm_pat_scatter_c)
      filetype = filetype_ana(jg)
      checkgrp => initicon(jg)%grp_vars_ana(1:ngrp_vars_ana)

      ! start reading DA output (atmosphere only)
      ! The dynamical variables temp, pres, u and v, which need further processing,
      ! are either stored in initicon(jg)%atm or initicon(jg)%atm_inc, depending on whether
      ! IAU is used or not. The moisture variables, which can be taken over directly from
      ! the Analysis, are written to the NH prognostic state
      !
      my_ptr3d => my_ptr%temp
      CALL read_data_3d (parameters, filetype, 'temp', nlev, my_ptr3d, tileinfo, opt_checkgroup=checkgrp)

      my_ptr3d => my_ptr%pres
      CALL read_data_3d (parameters, filetype, 'pres', nlev, my_ptr3d, tileinfo, opt_checkgroup=checkgrp )

      my_ptr3d => my_ptr%u
      CALL read_data_3d (parameters, filetype, 'u', nlev, my_ptr3d, tileinfo, opt_checkgroup=checkgrp )

      my_ptr3d => my_ptr%v
      CALL read_data_3d (parameters, filetype, 'v', nlev, my_ptr3d, tileinfo, opt_checkgroup=checkgrp )

      IF ( ANY((/MODE_DWDANA_INC,MODE_IAU,MODE_IAU_OLD/) == init_mode) ) THEN
        my_ptr3d => my_ptr%qv
      ELSE
        my_ptr3d => p_nh_state(jg)%prog(nnow(jg))%tracer(:,:,:,iqv)
      ENDIF

      CALL read_data_3d (parameters, filetype, 'qv', nlev, my_ptr3d, tileinfo, opt_checkgroup=checkgrp )

      ! For the time being identical to qc from FG => usually read from FG
      my_ptr3d => p_nh_state(jg)%prog(nnow(jg))%tracer(:,:,:,iqc)
      CALL read_data_3d (parameters, filetype, 'qc', nlev, my_ptr3d, tileinfo, opt_checkgroup=checkgrp )

      ! For the time being identical to qi from FG => usually read from FG
      my_ptr3d => p_nh_state(jg)%prog(nnow(jg))%tracer(:,:,:,iqi)
      CALL read_data_3d (parameters, filetype, 'qi', nlev, my_ptr3d, tileinfo, opt_checkgroup=checkgrp )

      ! For the time being identical to qr from FG => usually read from FG
      IF ( iqr /= 0 ) THEN
        my_ptr3d => p_nh_state(jg)%prog(nnow(jg))%tracer(:,:,:,iqr)
        CALL read_data_3d (parameters, filetype, 'qr', nlev, my_ptr3d, tileinfo, opt_checkgroup=checkgrp )
      END IF

      ! For the time being identical to qs from FG => usually read from FG
      IF ( iqs /= 0 ) THEN
        my_ptr3d => p_nh_state(jg)%prog(nnow(jg))%tracer(:,:,:,iqs)
        CALL read_data_3d (parameters, filetype, 'qs', nlev, my_ptr3d, tileinfo, opt_checkgroup=checkgrp )
      END IF

      CALL deleteInputParameters(parameters)

    ENDDO ! loop over model domains

  END SUBROUTINE read_dwdana_atm



  !>
  !! Read DWD first guess (land/surface only)
  !!
  !! Read DWD first guess for land/surface.
  !! First guess is read for:
  !! fr_seaice, t_ice, h_ice, t_g, qv_s, freshsnow, w_snow, w_i, t_snow,
  !! rho_snow, w_so, w_so_ice, t_so, gz0
  !!
  !!
  !! @par Revision History
  !! Initial version by Daniel Reinert, DWD(2012-12-18)
  !! Modifications by Daniel Reinert, DWD (2014-07-16)
  !! - split off reading of FG fields
  !!
  SUBROUTINE read_dwdfg_sfc (p_patch, prm_diag, p_lnd_state, initicon, fileID_fg, filetype_fg, dwdfg_file)

    TYPE(t_patch),             INTENT(IN)    :: p_patch(:)
    TYPE(t_nwp_phy_diag),      INTENT(INOUT) :: prm_diag(:)
    TYPE(t_lnd_state), TARGET, INTENT(INOUT) :: p_lnd_state(:)
    INTEGER,                   INTENT(IN)    :: fileID_fg(:), filetype_fg(:)

    TYPE(t_initicon_state), INTENT(INOUT), TARGET :: initicon(:)
    CHARACTER(LEN=filename_max), INTENT(IN)       :: dwdfg_file(:)

    INTEGER :: jg, jt, jb, jc, i_endidx, filetype

    INTEGER :: ngrp_vars_fg
    REAL(wp), POINTER :: my_ptr2d(:,:)
    REAL(wp), POINTER :: my_ptr3d(:,:,:)
    TYPE(t_lnd_prog), POINTER :: lnd_prog
    TYPE(t_lnd_diag), POINTER :: lnd_diag
    TYPE(t_wtr_prog), POINTER :: wtr_prog
    CHARACTER(LEN=VARNAME_LEN), POINTER :: checkgrp(:)
    TYPE(t_inputParameters) :: parameters

    CHARACTER(len=MAX_CHAR_LENGTH), PARAMETER :: &
      routine = modname//':read_dwdfg_sfc'

    TYPE(t_tileinfo_elt) :: tileinfo

    !-------------------------------------------------------------------------

    tileinfo = trivial_tileinfo

    !----------------------------------------!
    ! read in DWD First Guess (surface)      !
    !----------------------------------------!

    DO jg = 1, n_dom

      lnd_prog => p_lnd_state(jg)%prog_lnd(nnow_rcf(jg))
      lnd_diag => p_lnd_state(jg)%diag_lnd
      wtr_prog => p_lnd_state(jg)%prog_wtr(nnow_rcf(jg))

      ! Skip reading the atmospheric input data if a model domain
      ! is not active at initial time
      IF (.NOT. p_patch(jg)%ldom_active) CYCLE

      ! save some paperwork
      ngrp_vars_fg  = initicon(jg)%ngrp_vars_fg


      IF(my_process_is_stdio() ) THEN
        CALL message (TRIM(routine), 'read sfc_FG fields from '//TRIM(dwdfg_file(jg)))
      ENDIF  ! p_io


      parameters = makeInputParameters(fileID_fg(jg), p_patch(jg)%n_patch_cells_g, p_patch(jg)%comm_pat_scatter_c)
      filetype = filetype_fg(jg)
      checkgrp => initicon(jg)%grp_vars_fg(1:ngrp_vars_fg)

      ! COSMO-DE does not provide sea ice field. In that case set fr_seaice to 0
      IF (init_mode /= MODE_COSMODE) THEN
        CALL read_data_2d(parameters, filetype, 'fr_seaice', lnd_diag%fr_seaice, tileinfo, opt_checkgroup=checkgrp)
      ELSE
!$OMP PARALLEL WORKSHARE
        lnd_diag%fr_seaice(:,:) = 0._wp
!$OMP END PARALLEL WORKSHARE
      ENDIF ! init_mode /= MODE_COSMODE


      ! sea-ice related fields
      CALL read_data_2d(parameters, filetype, 't_ice', wtr_prog%t_ice, tileinfo, opt_checkgroup=checkgrp)
      CALL read_data_2d(parameters, filetype, 'h_ice', wtr_prog%h_ice, tileinfo, opt_checkgroup=checkgrp)

      ! tile based fields
      DO jt=1, ntiles_total + ntiles_water

        IF ( .NOT. ltile_coldstart ) THEN
          tileinfo%idx = tiles(jt)%GRIB2_tile%tileIndex
          tileinfo%att = tiles(jt)%GRIB2_att%tileAttribute
        ENDIF

        my_ptr2d => lnd_prog%t_g_t(:,:,jt)
        CALL read_data_2d(parameters, filetype, 't_g', my_ptr2d, tileinfo, opt_checkgroup=checkgrp)

        my_ptr2d =>lnd_diag%qv_s_t(:,:,jt)
        CALL read_data_2d(parameters, filetype, 'qv_s', my_ptr2d, tileinfo, opt_checkgroup=checkgrp)

        ! Copy t_g_t and qv_s_t to t_g and qv_s, respectively, on limited-area domains.
        ! This is needed to avoid invalid operations in the initialization of the turbulence scheme
        IF (jt == 1 .AND. (jg > 1 .OR. l_limited_area) ) THEN
!$OMP PARALLEL DO PRIVATE(jb,jc,i_endidx)
        ! include boundary interpolation zone of nested domains and halo points
          DO jb = 1, p_patch(jg)%nblks_c
            IF (jb == p_patch(jg)%nblks_c) THEN
              i_endidx = p_patch(jg)%npromz_c
            ELSE
              i_endidx = nproma
            ENDIF

            DO jc = 1, i_endidx
              lnd_prog%t_g(jc,jb)  = lnd_prog%t_g_t(jc,jb,1)
              lnd_diag%qv_s(jc,jb) = lnd_diag%qv_s_t(jc,jb,1)
            ENDDO  ! jc

          ENDDO  ! jb
!$OMP END PARALLEL DO
        ENDIF

      END DO

      !  tile based fields
      DO jt=1, ntiles_total

        IF (.NOT. ltile_coldstart) THEN
          tileinfo%idx = tiles(jt)%GRIB2_tile%tileIndex
          tileinfo%att = tiles(jt)%GRIB2_att%tileAttribute
        ENDIF

        my_ptr2d => lnd_diag%freshsnow_t(:,:,jt)
        CALL read_data_2d(parameters, filetype, 'freshsnow', my_ptr2d, tileinfo, opt_checkgroup=checkgrp )

        my_ptr2d => lnd_prog%w_snow_t(:,:,jt)
        CALL read_data_2d(parameters, filetype, 'w_snow', my_ptr2d, tileinfo, opt_checkgroup=checkgrp )

        my_ptr2d => lnd_prog%w_i_t(:,:,jt)
        CALL read_data_2d(parameters, filetype, 'w_i', my_ptr2d, tileinfo, opt_checkgroup=checkgrp )

        my_ptr2d => lnd_diag%h_snow_t(:,:,jt)
        CALL read_data_2d(parameters, filetype, 'h_snow', my_ptr2d, tileinfo, opt_checkgroup=checkgrp )

        my_ptr2d => lnd_prog%t_snow_t(:,:,jt)
        CALL read_data_2d(parameters, filetype,'t_snow', my_ptr2d, tileinfo, opt_checkgroup=checkgrp )

        my_ptr2d => lnd_prog%rho_snow_t(:,:,jt)
        CALL read_data_2d(parameters, filetype, 'rho_snow', my_ptr2d, tileinfo, opt_checkgroup=checkgrp )


        IF (lmulti_snow) THEN
        ! multi layer snow fields
           my_ptr3d => lnd_prog%t_snow_mult_t(:,:,:,jt)
           CALL read_data_3d (parameters, filetype, 't_snow_mult', nlev_snow+1, my_ptr3d, tileinfo, opt_checkgroup=checkgrp )

           my_ptr3d => lnd_prog%rho_snow_mult_t(:,:,:,jt)
           CALL read_data_3d (parameters, filetype, 'rho_snow_mult', nlev_snow, my_ptr3d, tileinfo, opt_checkgroup=checkgrp )

           my_ptr3d => lnd_prog%wtot_snow_t(:,:,:,jt)
           CALL read_data_3d (parameters, filetype, 'wtot_snow', nlev_snow, my_ptr3d, tileinfo, opt_checkgroup=checkgrp )

           my_ptr3d => lnd_prog%wliq_snow_t(:,:,:,jt)
           CALL read_data_3d (parameters, filetype, 'wliq_snow', nlev_snow, my_ptr3d, tileinfo, opt_checkgroup=checkgrp )

           my_ptr3d => lnd_prog%dzh_snow_t(:,:,:,jt)
           CALL read_data_3d (parameters, filetype, 'dzh_snow', nlev_snow, my_ptr3d, tileinfo, opt_checkgroup=checkgrp )
        END IF ! lmulti_snow


        ! multi layer fields
        !
        ! Note that either w_so OR smi is written to w_so_t. Which one is required depends
        ! on the initialization mode. Checking grp_vars_fg takes care of this. In case
        ! that smi is read, it is lateron converted to w_so (see smi_to_wsoil)
        my_ptr3d => lnd_prog%w_so_t(:,:,:,jt)
        CALL read_data_3d (parameters, filetype, 'w_so', nlev_soil, my_ptr3d, tileinfo, opt_checkgroup=checkgrp )
        !
        ! Note that no pointer assignment is missing here, since either W_SO or SMI is read
        ! into w_so_t. Whether SMI or W_SO must be read, is taken care of by 'checkgrp'.
        CALL read_data_3d (parameters, filetype, 'smi', nlev_soil, my_ptr3d, tileinfo, opt_checkgroup=checkgrp )


        ! Skipped in MODE_COMBINED and in MODE_COSMODE. In that case, w_so_ice
        ! is re-diagnosed in terra_multlay_init
        my_ptr3d => lnd_prog%w_so_ice_t(:,:,:,jt)
        CALL read_data_3d (parameters, filetype, 'w_so_ice', nlev_soil, my_ptr3d, tileinfo, opt_checkgroup=checkgrp )

        my_ptr3d => lnd_prog%t_so_t(:,:,:,jt)
        CALL read_data_3d (parameters, filetype, 't_so', nlev_soil+1, my_ptr3d, tileinfo, opt_checkgroup=checkgrp)

      ENDDO ! jt


      tileinfo = trivial_tileinfo

      ! Skipped in MODE_COMBINED and in MODE_COSMODE (i.e. when starting from GME soil)
      ! Instead z0 is re-initialized (see mo_nwp_phy_init)
      CALL read_data_2d(parameters, filetype, 'gz0', prm_diag(jg)%gz0, tileinfo, opt_checkgroup=checkgrp )


      ! first guess for fresh water lake fields
      !
      CALL read_data_2d(parameters, filetype, 't_mnw_lk', wtr_prog%t_mnw_lk, tileinfo, opt_checkgroup=checkgrp)
      CALL read_data_2d(parameters, filetype, 't_wml_lk', wtr_prog%t_wml_lk, tileinfo, opt_checkgroup=checkgrp)
      CALL read_data_2d(parameters, filetype, 'h_ml_lk', wtr_prog%h_ml_lk, tileinfo, opt_checkgroup=checkgrp)
      CALL read_data_2d(parameters, filetype, 't_bot_lk', wtr_prog%t_bot_lk, tileinfo, opt_checkgroup=checkgrp)
      CALL read_data_2d(parameters, filetype, 'c_t_lk', wtr_prog%c_t_lk, tileinfo, opt_checkgroup=checkgrp)
      CALL read_data_2d(parameters, filetype, 't_b1_lk', wtr_prog%t_b1_lk, tileinfo, opt_checkgroup=checkgrp)
      CALL read_data_2d(parameters, filetype, 'h_b1_lk', wtr_prog%h_b1_lk, tileinfo, opt_checkgroup=checkgrp)

      CALL deleteInputParameters(parameters)

      ! Only required, when starting from GME or COSMO soil (i.e. MODE_COMBINED or MODE_COSMODE).
      ! SMI stored in w_so_t must be converted to w_so
      IF (ANY((/MODE_COMBINED,MODE_COSMODE/) == init_mode)) THEN
        DO jt=1, ntiles_total
          CALL smi_to_wsoil(p_patch(jg), lnd_prog%w_so_t(:,:,:,jt))
        ENDDO
      END IF

    ENDDO ! loop over model domains

  END SUBROUTINE read_dwdfg_sfc



  !>
  !! Read DWD analysis (land/surface only)
  !!
  !! Read DWD analysis for land/surface.
  !! Analysis is read for:
  !! fr_seaice, t_ice, h_ice, t_g, qv_s, freshsnow, w_snow, w_i, t_snow,
  !! rho_snow, w_so, w_so_ice, t_so, gz0
  !!
  !!
  !! @par Revision History
  !! Initial version by Daniel Reinert, DWD(2012-12-18)
  !! Modifications by Daniel Reinert, DWD (2014-07-16)
  !! - split off reading of ANA fields
  !!
  SUBROUTINE read_dwdana_sfc (p_patch, p_lnd_state, initicon, fileID_ana, filetype_ana, dwdana_file)

    TYPE(t_patch),             INTENT(IN)    :: p_patch(:)
    TYPE(t_lnd_state), TARGET, INTENT(INOUT) :: p_lnd_state(:)
    INTEGER,                   INTENT(IN)    :: fileID_ana(:), filetype_ana(:)

    TYPE(t_initicon_state), INTENT(INOUT), TARGET :: initicon(:)
    CHARACTER(LEN=filename_max), INTENT(IN)       :: dwdana_file(:)

    INTEGER :: jg, jgp, jt, jb, jc, i_endidx
    INTEGER :: ngrp_vars_ana, filetype

    REAL(wp), POINTER :: my_ptr2d(:,:)
    REAL(wp), POINTER :: my_ptr3d(:,:,:)
    TYPE(t_lnd_prog), POINTER :: lnd_prog
    TYPE(t_lnd_diag), POINTER :: lnd_diag
    TYPE(t_wtr_prog), POINTER :: wtr_prog
    TYPE(t_inputParameters) :: parameters
    CHARACTER(LEN=VARNAME_LEN), POINTER :: checkgrp(:)

    CHARACTER(len=MAX_CHAR_LENGTH), PARAMETER :: &
      routine = modname//':read_dwdana_sfc'
    TYPE(t_tileinfo_elt) :: tileinfo

    !-------------------------------------------------------------------------

    tileinfo = trivial_tileinfo

    !----------------------------------------!
    ! read in DWD analysis (surface)         !
    !----------------------------------------!

    DO jg = 1, n_dom

      lnd_prog => p_lnd_state(jg)%prog_lnd(nnow_rcf(jg))
      lnd_diag => p_lnd_state(jg)%diag_lnd
      wtr_prog => p_lnd_state(jg)%prog_wtr(nnow_rcf(jg))

      ! Skip reading the atmospheric input data if a model domain
      ! is not active at initial time
      IF (.NOT. p_patch(jg)%ldom_active) CYCLE

      ! save some paperwork
      ngrp_vars_ana = initicon(jg)%ngrp_vars_ana

      IF (ANY((/MODE_IAU, MODE_IAU_OLD /) == init_mode) .AND. lp2cintp_sfcana(jg)) THEN
        ! Perform parent-to-child interpolation of surface fields read from the analysis
        jgp = p_patch(jg)%parent_id
        CALL interpolate_sfcana(initicon, jgp, jg)
        CYCLE
      ENDIF

      IF(my_process_is_stdio()) THEN
        CALL message (TRIM(routine), 'read sfc_ANA fields from '//TRIM(dwdana_file(jg)))
      ENDIF   ! p_io


      ! set tile-index explicitly
      jt = 1
      parameters = makeInputParameters(fileID_ana(jg), p_patch(jg)%n_patch_cells_g, p_patch(jg)%comm_pat_scatter_c)
      filetype = filetype_ana(jg)
      checkgrp => initicon(jg)%grp_vars_ana(1:ngrp_vars_ana)

      ! sea-ice fraction
      CALL read_data_2d (parameters, filetype, 'fr_seaice', lnd_diag%fr_seaice, tileinfo, opt_checkgroup=checkgrp )
      ! sea-ice temperature
      CALL read_data_2d (parameters, filetype, 't_ice', wtr_prog%t_ice, tileinfo, opt_checkgroup=checkgrp )
      ! sea-ice height
      CALL read_data_2d (parameters, filetype, 'h_ice', wtr_prog%h_ice, tileinfo, opt_checkgroup=checkgrp )

      ! T_SO(0)
      my_ptr2d => initicon(jg)%sfc%sst(:,:)
      CALL read_data_2d (parameters, filetype, 't_so', my_ptr2d, tileinfo, opt_checkgroup=checkgrp )

      ! h_snow
      IF ( init_mode == MODE_IAU ) THEN
        my_ptr2d => initicon(jg)%sfc_inc%h_snow(:,:)
      ELSE
        my_ptr2d => lnd_diag%h_snow_t(:,:,jt)
      ENDIF
      CALL read_data_2d (parameters, filetype, 'h_snow', my_ptr2d, tileinfo, opt_checkgroup=checkgrp )

      ! w_snow
      my_ptr2d => lnd_prog%w_snow_t(:,:,jt)
      CALL read_data_2d (parameters, filetype, 'w_snow', my_ptr2d, tileinfo, opt_checkgroup=checkgrp )

      ! w_i
      my_ptr2d => lnd_prog%w_i_t(:,:,jt)
      CALL read_data_2d (parameters, filetype, 'w_i', my_ptr2d, tileinfo, opt_checkgroup=checkgrp )

      ! t_snow
      my_ptr2d => lnd_prog%t_snow_t(:,:,jt)
      CALL read_data_2d (parameters, filetype, 't_snow', my_ptr2d, tileinfo, opt_checkgroup=checkgrp )

      ! rho_snow
      my_ptr2d => lnd_prog%rho_snow_t(:,:,jt)
      CALL read_data_2d (parameters, filetype, 'rho_snow', my_ptr2d, tileinfo, opt_checkgroup=checkgrp )

      ! freshsnow
      IF ( init_mode == MODE_IAU ) THEN
        my_ptr2d => initicon(jg)%sfc_inc%freshsnow(:,:)
      ELSE
        my_ptr2d => lnd_diag%freshsnow_t(:,:,jt)
      ENDIF
      CALL read_data_2d (parameters, filetype, 'freshsnow', my_ptr2d, tileinfo, opt_checkgroup=checkgrp )

      ! w_so
      IF ( (init_mode == MODE_IAU) .OR. (init_mode == MODE_IAU_OLD) ) THEN
        my_ptr3d => initicon(jg)%sfc_inc%w_so(:,:,:)
      ELSE
        my_ptr3d => lnd_prog%w_so_t(:,:,:,jt)
      ENDIF
      CALL read_data_3d (parameters, filetype, 'w_so', nlev_soil, my_ptr3d, tileinfo, opt_checkgroup=checkgrp )

      CALL deleteInputParameters(parameters)

      ! MODE_IAU_OLD: H_SNOW, FRESHSNOW, W_SNOW and RHO_SNOW are read from analysis (full fields)
      ! Since only the first tile index is filled (see above), we fill (here) the remaining tiles 
      ! if tile approach is used. Note that for MODE_IAU this copy is skipped on purpose, 
      ! since for ltile_coldstart=.FALSE. tile information would be overwritten. 
      !
      IF (ANY((/ MODE_IAU_OLD /) == init_mode) .AND. ntiles_total>1) THEN

!$OMP PARALLEL DO PRIVATE(jb,jc,jt,i_endidx)
        DO jb = 1, p_patch(jg)%nblks_c
          IF (jb == p_patch(jg)%nblks_c) THEN
            i_endidx = p_patch(jg)%npromz_c
          ELSE
            i_endidx = nproma
          ENDIF

          DO jt = 2, ntiles_total
            DO jc = 1, i_endidx
              lnd_diag%freshsnow_t(jc,jb,jt) = lnd_diag%freshsnow_t(jc,jb,1)
              lnd_diag%h_snow_t(jc,jb,jt)    = lnd_diag%h_snow_t(jc,jb,1)
              lnd_prog%w_snow_t(jc,jb,jt)    = lnd_prog%w_snow_t(jc,jb,1)
              lnd_prog%rho_snow_t(jc,jb,jt)  = lnd_prog%rho_snow_t(jc,jb,1)
            ENDDO
          ENDDO

        ENDDO
!$OMP END PARALLEL DO
      ENDIF

    ENDDO ! loop over model domains


  END SUBROUTINE read_dwdana_sfc


END MODULE mo_initicon_io
<|MERGE_RESOLUTION|>--- conflicted
+++ resolved
@@ -56,13 +56,8 @@
   USE mo_util_file,           ONLY: util_filesize
   USE mo_ifs_coord,           ONLY: alloc_vct, init_vct, vct, vct_a, vct_b
   USE mo_lnd_nwp_config,      ONLY: nlev_soil, ntiles_total, nlev_snow, &
-<<<<<<< HEAD
-    &                               ntiles_water, lmulti_snow
+    &                               ntiles_water, lmulti_snow, tiles, get_tile_suffix
   USE mo_master_config,       ONLY: getModelBaseDir
-=======
-    &                               ntiles_water, lmulti_snow, tiles, get_tile_suffix
-  USE mo_master_nml,          ONLY: model_base_dir
->>>>>>> 99c08751
   USE mo_dictionary,          ONLY: dict_get, DICT_MAX_STRLEN
   USE mo_var_metadata_types,  ONLY: VARNAME_LEN
   USE mo_cdi_constants,       ONLY: FILETYPE_NC2, FILETYPE_NC4, FILETYPE_GRB2, &
