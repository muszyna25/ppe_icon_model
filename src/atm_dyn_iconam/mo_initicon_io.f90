--- conflicted
+++ resolved
@@ -1744,17 +1744,12 @@
       CALL read_data_2d (parameters, filetype, 't_so', my_ptr2d, tileinfo, opt_checkgroup=checkgrp )
 
       ! h_snow
-<<<<<<< HEAD
-      my_ptr2d => lnd_diag%h_snow_t(:,:,jt)
-      CALL read_data_2d (parameters, filetype, 'h_snow', my_ptr2d, tileinfo, opt_checkgroup=checkgrp )
-=======
       IF ( init_mode == MODE_IAU ) THEN
         my_ptr2d => initicon(jg)%sfc_inc%h_snow(:,:)
       ELSE
         my_ptr2d => lnd_diag%h_snow_t(:,:,jt)
       ENDIF
-      CALL read_data_2d (parameters, filetype, 'h_snow', my_ptr2d, opt_checkgroup=checkgrp )
->>>>>>> ac78dcef
+      CALL read_data_2d (parameters, filetype, 'h_snow', my_ptr2d, tileinfo, opt_checkgroup=checkgrp )
 
       ! w_snow
       my_ptr2d => lnd_prog%w_snow_t(:,:,jt)
@@ -1773,17 +1768,12 @@
       CALL read_data_2d (parameters, filetype, 'rho_snow', my_ptr2d, tileinfo, opt_checkgroup=checkgrp )
 
       ! freshsnow
-<<<<<<< HEAD
-      my_ptr2d => lnd_diag%freshsnow_t(:,:,jt)
-      CALL read_data_2d (parameters, filetype, 'freshsnow', my_ptr2d, tileinfo, opt_checkgroup=checkgrp )
-=======
       IF ( init_mode == MODE_IAU ) THEN
         my_ptr2d => initicon(jg)%sfc_inc%freshsnow(:,:)
       ELSE
         my_ptr2d => lnd_diag%freshsnow_t(:,:,jt)
       ENDIF
-      CALL read_data_2d (parameters, filetype, 'freshsnow', my_ptr2d, opt_checkgroup=checkgrp )
->>>>>>> ac78dcef
+      CALL read_data_2d (parameters, filetype, 'freshsnow', my_ptr2d, tileinfo, opt_checkgroup=checkgrp )
 
       ! w_so
       IF ( (init_mode == MODE_IAU) .OR. (init_mode == MODE_IAU_OLD) ) THEN
