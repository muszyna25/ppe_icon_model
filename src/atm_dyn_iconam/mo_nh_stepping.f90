--- conflicted
+++ resolved
@@ -625,20 +625,9 @@
     lcfl_watch_mode = .FALSE.
   ENDIF
 
-<<<<<<< HEAD
-=======
   ! init routine for mo_nh_supervise module (eg. opening of files)
   CALL init_supervise_nh()
 
-#ifdef USE_MTIME_LOOP
-!LK++
-  ! Should only be called once! Seems to be used more than once and
-  ! deleted inbetween, so it is necessary to call here, needs to be
-  ! tracked back
-
-  CALL setCalendar(PROLEPTIC_GREGORIAN)
-
->>>>>>> 1cf07f84
   ! set events, group and the events
 
   CALL message('','')
@@ -757,31 +746,17 @@
 
       CALL message('','')
       IF (iforcing == inwp) THEN
-<<<<<<< HEAD
-        WRITE(message_text,'(a,i8,a,i0,a,5(i2.2,a),i3.3,a,a)') 'Time step: ', jstep, ' model time ',            &
+        WRITE(message_text,'(a,i8,a,i0,a,5(i2.2,a),i3.3,a,a)') 'Time step: ', jstep, ', model time: ',            &
              &             current_date%date%year, '-', current_date%date%month, '-', current_date%date%day, ' ',     &    
              &             current_date%time%hour, ':', current_date%time%minute, ':', current_date%time%second, '.', &
              &             current_date%time%ms, ' forecast time ', TRIM(forecast_delta_str)
-=======
-        WRITE(message_text,'(a,i8,a,i0,a,5(i2.2,a),i3.3,a,a)') 'Time step: ', jstep, ', model time: ',            &
-             &             mtime_date%date%year, '-', mtime_date%date%month, '-', mtime_date%date%day, ' ',     &
-             &             mtime_date%time%hour, ':', mtime_date%time%minute, ':', mtime_date%time%second, '.', &
-             &             mtime_date%time%ms, ', forecast time: ', TRIM(forecast_delta_str)
->>>>>>> 1cf07f84
       ELSE
         WRITE(message_text,'(a,i8,a,i0,a,4(i2.2,a),i2.2)') 'Time step: ', jstep, ' model time ',             &
              &             current_date%date%year, '-', current_date%date%month, '-', current_date%date%day, ' ', &    
              &             current_date%time%hour, ':', current_date%time%minute, ':', current_date%time%second
       ENDIF
       CALL message('',message_text)
-<<<<<<< HEAD
-      CALL message('','')
-
-=======
-!LK++
-      CALL deallocateDatetime(mtime_date)
-      CALL deallocateDatetime(mtime_begin)
->>>>>>> 1cf07f84
+
       CALL deallocateTimedelta(forecast_delta)
     ENDIF
 
