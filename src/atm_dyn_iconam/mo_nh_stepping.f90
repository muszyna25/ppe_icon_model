!>
!! Initializes and controls the time stepping in the nonhydrostatic model.
!!
!!
!! @par Revision History
!! Initial release by Almut Gassmann, MPI-M (2009-02-06)
!!
!! @par Copyright and License
!!
!! This code is subject to the DWD and MPI-M-Software-License-Agreement in
!! its most recent form.
!! Please see the file LICENSE in the root of the source tree for this code.
!! Where software is supplied by third parties, it is indicated in the
!! headers of the routines.
!!
!!

!----------------------------
#include "omp_definitions.inc"
!----------------------------

MODULE mo_nh_stepping
!-------------------------------------------------------------------------
!
!    ProTeX FORTRAN source: Style 2
!    modified for ICON project, DWD/MPI-M 2006
!
!-------------------------------------------------------------------------
!
!

  USE mo_kind,                     ONLY: wp, vp, i8
  USE mo_io_units
  USE mo_nonhydro_state,           ONLY: p_nh_state, p_nh_state_lists
  USE mo_nonhydrostatic_config,    ONLY: lhdiff_rcf, itime_scheme, divdamp_order,                     &
    &                                    divdamp_fac, divdamp_fac_o2, ih_clch, ih_clcm, kstart_moist, &
    &                                    ndyn_substeps, ndyn_substeps_var, ndyn_substeps_max
  USE mo_diffusion_config,         ONLY: diffusion_config
  USE mo_dynamics_config,          ONLY: nnow,nnew, nnow_rcf, nnew_rcf, nsav1, nsav2, idiv_method
  USE mo_io_config,                ONLY: is_checkpoint_time, is_totint_time, n_chkpt, n_diag
  USE mo_parallel_config,          ONLY: nproma, itype_comm, iorder_sendrecv, use_async_restart_output, &
                                         num_prefetch_proc
  USE mo_run_config,               ONLY: ltestcase, dtime, nsteps, ldynamics, ltransport,   &
    &                                    ntracer, lforcing, iforcing, msg_level, test_mode, &
    &                                    output_mode, lart
  USE mo_echam_phy_config,         ONLY: echam_phy_config
  USE mo_advection_config,         ONLY: advection_config
  USE mo_radiation_config,         ONLY: albedo_type
  USE mo_timer,                    ONLY: ltimer, timers_level, timer_start, timer_stop,   &
    &                                    timer_total, timer_model_init, timer_nudging,    &
    &                                    timer_bdy_interp, timer_feedback, timer_nesting, &
    &                                    timer_integrate_nh, timer_nh_diagnostics,        &
    &                                    timer_iconam_echam
  USE mo_atm_phy_nwp_config,       ONLY: dt_phy, atm_phy_nwp_config
  USE mo_nwp_phy_init,             ONLY: init_nwp_phy, init_cloud_aero_cpl
  USE mo_nwp_phy_state,            ONLY: prm_diag, prm_nwp_tend, phy_params
  USE mo_lnd_nwp_config,           ONLY: nlev_soil, nlev_snow, sstice_mode
  USE mo_nwp_lnd_state,            ONLY: p_lnd_state
  USE mo_ext_data_state,           ONLY: ext_data
  USE mo_ext_data_init,            ONLY: interpol_monthly_mean
  USE mo_extpar_config,            ONLY: itopo
  USE mo_limarea_config,           ONLY: latbc_config
  USE mo_model_domain,             ONLY: p_patch, t_patch
  USE mo_time_config,              ONLY: time_config
  USE mo_grid_config,              ONLY: n_dom, lfeedback, ifeedback_type, l_limited_area, &
    &                                    n_dom_start, lredgrid_phys, start_time, end_time, patch_weight
  USE mo_nh_testcases,             ONLY: init_nh_testcase 
  USE mo_nh_testcases_nml,         ONLY: nh_test_name, rotate_axis_deg, lcoupled_rho
  USE mo_nh_pa_test,               ONLY: set_nh_w_rho
  USE mo_nh_df_test,               ONLY: get_nh_df_velocity
  USE mo_nh_dcmip_hadley,          ONLY: set_nh_velocity_hadley
  USE mo_nh_supervise,             ONLY: supervise_total_integrals_nh, print_maxwinds
  USE mo_intp_data_strc,           ONLY: p_int_state, t_int_state
  USE mo_intp_rbf,                 ONLY: rbf_vec_interpol_cell
  USE mo_intp,                     ONLY: verts2cells_scalar
  USE mo_grf_intp_data_strc,       ONLY: p_grf_state
  USE mo_gridref_config,           ONLY: l_density_nudging, grf_intmethod_e
  USE mo_grf_bdyintp,              ONLY: interpol_scal_grf
  USE mo_nh_nest_utilities,        ONLY: compute_tendencies, boundary_interpolation,    &
                                         complete_nesting_setup, prep_bdy_nudging,      &
                                         outer_boundary_nudging, nest_boundary_nudging, &
                                         prep_rho_bdy_nudging, density_boundary_nudging,&
                                         prep_outer_bdy_nudging
  USE mo_nh_feedback,              ONLY: feedback, relax_feedback
  USE mo_datetime,                 ONLY: t_datetime, add_time, check_newday, iso8601
  USE mo_io_restart,               ONLY: create_restart_file
  USE mo_exception,                ONLY: message, message_text, finish
  USE mo_impl_constants,           ONLY: SUCCESS, MAX_CHAR_LENGTH, iphysproc, iphysproc_short,     &
    &                                    itconv, itccov, itrad, itradheat, itsso, itsatad, itgwd,  &
    &                                    inwp, iecham, itturb, itgscp, itsfc,                      &
    &                                    MODE_IAU, MODE_IAU_OLD, MODIS
  USE mo_math_divrot,              ONLY: rot_vertex, div_avg !, div
  USE mo_solve_nonhydro,           ONLY: solve_nh
  USE mo_update_dyn,               ONLY: add_slowphys
  USE mo_advection_stepping,       ONLY: step_advection
  USE mo_integrate_density_pa,     ONLY: integrate_density_pa
  USE mo_nh_dtp_interface,         ONLY: prepare_tracer, compute_airmass
  USE mo_nh_diffusion,             ONLY: diffusion
  USE mo_mpi,                      ONLY: proc_split, push_glob_comm, pop_glob_comm, p_bcast, p_comm_work

#ifdef NOMPI
  USE mo_mpi,                      ONLY: my_process_is_mpi_all_seq
#endif
  
  USE mo_sync,                     ONLY: sync_patch_array_mult, sync_patch_array, SYNC_C, global_max
  USE mo_nh_interface_nwp,         ONLY: nwp_nh_interface
  USE mo_interface_iconam_echam,   ONLY: interface_iconam_echam
  USE mo_echam_phy_memory,         ONLY: prm_tend
  USE mo_phys_nest_utilities,      ONLY: interpol_phys_grf, feedback_phys_diag, interpol_rrg_grf, copy_rrg_ubc
  USE mo_vertical_grid,            ONLY: set_nh_metrics
  USE mo_nh_diagnose_pres_temp,    ONLY: diagnose_pres_temp
  USE mo_nh_held_suarez_interface, ONLY: held_suarez_nh_interface
  USE mo_master_config,            ONLY: isRestart, tc_startdate, tc_stopdate, &
       &                                 tc_exp_refdate, tc_exp_startdate, tc_exp_stopdate, &
       &                                 tc_dt_checkpoint, tc_dt_restart
  USE mo_io_restart_attributes,    ONLY: get_restart_attribute
  USE mo_meteogram_config,         ONLY: meteogram_output_config
  USE mo_meteogram_output,         ONLY: meteogram_sample_vars, meteogram_is_sample_step
  USE mo_name_list_output,         ONLY: write_name_list_output, istime4name_list_output
  USE mo_name_list_output_init,    ONLY: output_file
  USE mo_pp_scheduler,             ONLY: new_simulation_status, pp_scheduler_process
  USE mo_pp_tasks,                 ONLY: t_simulation_status
  USE mo_art_diagnostics_interface,ONLY: art_diagnostics_interface
  USE mo_art_emission_interface,   ONLY: art_emission_interface
  USE mo_art_sedi_interface,       ONLY: art_sedi_interface
  USE mo_art_tools_interface,      ONLY: art_tools_interface
                                   
  USE mo_nwp_sfc_utils,            ONLY: aggregate_landvars, update_sstice, update_ndvi
  USE mo_nh_init_nest_utils,       ONLY: initialize_nest
  USE mo_nh_init_utils,            ONLY: hydro_adjust_downward, compute_iau_wgt
  USE mo_td_ext_data,              ONLY: set_actual_td_ext_data
  USE mo_initicon_config,          ONLY: init_mode, timeshift, init_mode_soil, is_avgFG_time
  USE mo_initicon_utils,           ONLY: average_first_guess, reinit_average_first_guess
  USE mo_synsat_config,            ONLY: lsynsat, num_images
  USE mo_rttov_interface,          ONLY: rttov_driver, copy_rttov_ubc
  USE mo_ls_forcing_nml,           ONLY: is_ls_forcing
  USE mo_ls_forcing,               ONLY: init_ls_forcing
  USE mo_sync_latbc,               ONLY: prepare_latbc_data , read_latbc_data, &
    &                                    deallocate_latbc_data, p_latbc_data,   &
    &                                    read_latbc_tlev, last_latbc_tlev, &
    &                                    update_lin_interc
  USE mo_interface_les,            ONLY: les_phy_interface
  USE mo_io_restart_async,         ONLY: prepare_async_restart, write_async_restart, &
    &                                    close_async_restart, set_data_async_restart
  USE mo_nh_prepadv_types,         ONLY: prep_adv, t_prepare_adv, jstep_adv
  USE mo_action,                   ONLY: reset_act
  USE mo_output_event_handler,     ONLY: get_current_jfile
  USE mo_nwp_diagnosis,            ONLY: nwp_diag_for_output
  USE mo_turbulent_diagnostic,     ONLY: calculate_turbulent_diagnostics, &
                                         write_vertical_profiles, write_time_series, &
                                         sampl_freq_step
  USE mo_opt_diagnostics,          ONLY: update_opt_acc, reset_opt_acc, &
    &                                    calc_mean_opt_acc, p_nh_opt_diag
  USE mo_var_list,                 ONLY: nvar_lists, var_lists, print_var_list  
  USE mo_async_latbc,              ONLY: prefetch_input
  USE mo_async_latbc_utils,        ONLY: deallocate_pref_latbc_data, start_latbc_tlev, &
    &                                    end_latbc_tlev, latbc_data, update_lin_interpolation                  
  USE mo_nonhydro_types,           ONLY: t_nh_state
  USE mo_interface_les,            ONLY: init_les_phy_interface
  USE mo_fortran_tools,            ONLY: swap
  USE mtime,                       ONLY: datetime, newDatetime, deallocateDatetime, datetimeToString, &
       &                                 PROLEPTIC_GREGORIAN, setCalendar,                            &
       &                                 timedelta, newTimedelta, deallocateTimedelta,                &
       &                                 MAX_DATETIME_STR_LEN, MAX_TIMEDELTA_STR_LEN,                 &
       &                                 MAX_MTIME_ERROR_STR_LEN, no_error, mtime_strerror,           &
       &                                 getPTStringFromMS, OPERATOR(-), OPERATOR(+),                 &
       &                                 ASSIGNMENT(=), OPERATOR(==), OPERATOR(>=), OPERATOR(/=),     &
       &                                 event, eventGroup, newEvent, newEventGroup,                  &
       &                                 addEventToEventGroup, isCurrentEventActive, getEventInterval
  USE mo_mtime_extensions,         ONLY: get_datetime_string
  USE mo_event_manager,            ONLY: initEventManager, addEventGroup, getEventGroup, printEventGroup
#ifdef MESSY                       
  USE messy_main_channel_bi,       ONLY: messy_channel_write_output &
    &                                  , IOMODE_RST
  USE messy_main_tracer_bi,        ONLY: main_tracer_beforeadv, main_tracer_afteradv 
#ifdef MESSYTIMER                  
  USE messy_main_timer_bi,         ONLY: messy_timer_reset_time 

#endif
#endif

  IMPLICIT NONE

  PRIVATE


  ! additional flow control variables that need to be dimensioned with the
  ! number of model domains
  LOGICAL, ALLOCATABLE :: lcall_phy(:,:) ! contains information which physics package
                                         ! must be called at the current timestep
                                         ! and on the current domain.

  REAL(wp), ALLOCATABLE :: t_elapsed_phy(:,:)  ! time (in s) since the last call of
                                               ! the corresponding physics package
                                               ! (fast physics packages are treated as one)

  LOGICAL, ALLOCATABLE :: linit_dyn(:)  ! determines whether dynamics must be initialized
                                        ! on given patch


  ! additional time control variables which are not dimensioned with the number 
  ! of model domains
  LOGICAL :: map_phyproc(iphysproc,iphysproc_short) !< mapping matrix
  INTEGER :: iproclist(iphysproc)  !< x-axis of mapping matrix

  ! event handling manager, wrong place, have to move later

  TYPE(eventGroup), POINTER :: checkpointEventGroup => NULL()  

  CHARACTER(len=MAX_MTIME_ERROR_STR_LEN) :: errstring

  PUBLIC :: prepare_nh_integration
  PUBLIC :: perform_nh_stepping

  CONTAINS

!-------------------------------------------------------------------------
!-------------------------------------------------------------------------
!
!
  !>
  !! Initialisation of the nonhydrostatic state and initial conditions.
  !!
  !!
  !! @par Revision History
  !! Initial release by Almut Gassmann, (2009-03-06)
  !!
  SUBROUTINE prepare_nh_integration
!
  INTEGER :: ntl, jg

!-----------------------------------------------------------------------

  ! for the split explict scheme, ntl is always 2
  ntl = 2


  CALL set_nh_metrics(p_patch(1:), p_nh_state, p_int_state(1:), ext_data)

  IF (n_dom > 1) THEN
    CALL complete_nesting_setup()
  ENDIF

  IF (ltestcase) THEN
    CALL init_nh_testcase(p_patch(1:), p_nh_state, p_int_state(1:), p_lnd_state(1:), &
      & ext_data, ntl)
     
    IF(is_ls_forcing) &
       CALL init_ls_forcing(p_nh_state(1)%metrics)
  ENDIF

  IF (iforcing == inwp) THEN
    CALL setup_time_ctrl_physics( )
  END IF

  ! init LES
  DO jg = 1 , n_dom
   IF(atm_phy_nwp_config(jg)%is_les_phy) THEN
     CALL init_les_phy_interface(jg, p_patch(jg), p_int_state(jg), &
       p_nh_state(jg)%metrics)
   END IF
  END DO

  END SUBROUTINE prepare_nh_integration
  !-------------------------------------------------------------------------


  !-------------------------------------------------------------------------
  !>
  !! Organizes nonhydrostatic time stepping
  !! Currently we assume to have only one grid level.
  !!
  !! @par Revision History
  !! Initial release by Almut Gassmann, (2009-04-15)
  !!
  SUBROUTINE perform_nh_stepping (datetime_current)
!
  TYPE(t_datetime), INTENT(INOUT)      :: datetime_current  ! current datetime
  TYPE(t_simulation_status)            :: simulation_status

  CHARACTER(len=MAX_CHAR_LENGTH), PARAMETER ::  &
    &  routine = 'mo_nh_stepping:perform_nh_stepping'

  INTEGER                              :: jg, jgc, jn
  INTEGER                              :: ierr

!!$  INTEGER omp_get_num_threads
!!$  INTEGER omp_get_max_threads
!!$  INTEGER omp_get_max_active_levels
!-----------------------------------------------------------------------

  IF (timers_level > 3) CALL timer_start(timer_model_init)

  CALL allocate_nh_stepping ()

  ! Compute diagnostic dynamics fields for initial output and physics initialization
  CALL diag_for_output_dyn ()

  IF (.NOT. isRestart()) THEN
    IF (timeshift%dt_shift < 0._wp) THEN
      time_config%sim_time(:) = timeshift%dt_shift
      CALL add_time(timeshift%dt_shift,0,0,0,datetime_current)
    ENDIF
  ENDIF
  ! diagnose airmass from \rho(now) for both restart and non-restart runs
  ! airmass_new required by initial physics call (init_slowphysics)
  ! airmass_now not needed, since ddt_temp_dyn is not computed during the 
  ! initial slow physics call. 
  DO jg=1, n_dom
    CALL compute_airmass(p_patch(jg),                  &
      &                  p_nh_state(jg)%metrics,       &
      &                  p_nh_state(jg)%prog(nnow(jg)),&
      &                  p_nh_state(jg)%diag, itlev = 2)

    ! initialize exner_old if the model domain is active
    IF (p_patch(jg)%ldom_active .AND. .NOT. isRestart()) CALL init_exner_old(jg, nnow(jg))
  ENDDO


  IF (sstice_mode > 1 .AND. iforcing == inwp) THEN
    ! t_seasfc and fr_seaice have to be set again from the ext_td_data files;
    ! the values from the analysis have to be overwritten.
    ! In the case of a restart, the call is required to open the file and read the data
    CALL set_actual_td_ext_data (.TRUE.,datetime_current,datetime_current,sstice_mode,  &
                                &  p_patch(1:), ext_data, p_lnd_state)
  END IF

  SELECT CASE (iforcing)
  CASE (inwp)
    DO jg=1, n_dom
      IF (.NOT. p_patch(jg)%ldom_active) CYCLE
      CALL init_nwp_phy(                            &
           & p_patch(jg)                           ,&
           & p_nh_state(jg)%metrics                ,&
           & p_nh_state(jg)%prog(nnow(jg))         ,&
           & p_nh_state(jg)%diag                   ,&
           & prm_diag(jg)                          ,&
           & prm_nwp_tend(jg)                      ,&
           & p_lnd_state(jg)%prog_lnd(nnow_rcf(jg)),&
           & p_lnd_state(jg)%prog_lnd(nnew_rcf(jg)),&
           & p_lnd_state(jg)%prog_wtr(nnow_rcf(jg)),&
           & p_lnd_state(jg)%prog_wtr(nnew_rcf(jg)),&
           & p_lnd_state(jg)%diag_lnd              ,&
           & ext_data(jg)                          ,&
           & phy_params(jg)                         )

      IF (.NOT.isRestart()) THEN
        CALL init_cloud_aero_cpl (datetime_current, p_patch(jg), p_nh_state(jg)%metrics, ext_data(jg), prm_diag(jg))
      ENDIF

    ENDDO
    IF (.NOT.isRestart()) THEN
      ! Compute diagnostic physics fields
      CALL aggr_landvars
      ! Initial call of (slow) physics schemes, including computation of transfer coefficients
      CALL init_slowphysics (datetime_current, 1, dtime, time_config%sim_time)

      DO jg=1, n_dom
      IF (.NOT. p_patch(jg)%ldom_active) CYCLE
        ! diagnostics which are only required for output 
        CALL nwp_diag_for_output(kstart_moist(jg),                       & !in
          &                      ih_clch(jg), ih_clcm(jg),               & !in
          &                      p_patch(jg),                            & !in
          &                      p_nh_state(jg)%metrics,                 & !in
          &                      p_nh_state(jg)%prog(nnow(jg)),          & !in  !nnow or nnew?
          &                      p_nh_state(jg)%prog(nnow_rcf(jg)),      & !in  !nnow or nnew?
          &                      p_nh_state(jg)%diag,                    & !in
          &                      p_lnd_state(jg)%diag_lnd,               & !in
          &                      p_lnd_state(jg)%prog_lnd(nnow_rcf(jg)), & !in
          &                      p_lnd_state(jg)%prog_wtr(nnow_rcf(jg)), & !inout
          &                      ext_data(jg),                           & !in
          &                      prm_diag(jg)                            ) !inout

        ! In case of vertical nesting, copy upper levels of synsat input fields to local parent grid
        DO jn = 1, p_patch(jg)%n_childdom
          jgc = p_patch(jg)%child_id(jn)
          IF (.NOT. p_patch(jgc)%ldom_active) CYCLE
          IF (lsynsat(jgc) .AND. p_patch(jgc)%nshift > 0) CALL copy_rttov_ubc (jg, jgc)
        ENDDO
        ! Compute synthetic sat images
        IF (lsynsat(jg)) CALL rttov_driver (jg, p_patch(jg)%parent_id, nnow_rcf(jg))

      ENDDO

      CALL fill_nestlatbc_phys

    ENDIF
  CASE (iecham)
    IF (.NOT.isRestart()) THEN
      CALL init_slowphysics (datetime_current, 1, dtime, time_config%sim_time)
    END IF
  END SELECT ! iforcing

  !------------------------------------------------------------------
  !  get and write out some of the initial values
  !------------------------------------------------------------------
  IF (.NOT.isRestart() .AND. time_config%sim_time(1) >= 0._wp) THEN

    !--------------------------------------------------------------------------
    ! loop over the list of internal post-processing tasks, e.g.
    ! interpolate selected fields to p- and/or z-levels
    simulation_status = new_simulation_status(l_first_step   = .TRUE.,                  &
      &                                       l_output_step  = .TRUE.,                  &
      &                                       l_dom_active   = p_patch(1:)%ldom_active, &
      &                                       i_timelevel    = nnow)
    CALL pp_scheduler_process(simulation_status)

    IF (iforcing==iecham) THEN
      CALL update_opt_acc(p_nh_opt_diag(1)%acc,            &
        &                 p_nh_state(1)%prog(nnow_rcf(1)), &
        &                 p_nh_state(1)%prog(nnow(1))%rho, &
        &                 p_nh_state(1)%diag,              &
        &                 p_patch(1)%cells%owned,          &
        &                 p_patch(1)%nlev,iforcing==iecham)
    END IF
    IF (output_mode%l_nml) THEN
      CALL write_name_list_output(jstep=0)
    END IF
    IF (iforcing==iecham) THEN
      CALL reset_opt_acc(p_nh_opt_diag(1)%acc,iforcing==iecham)
    END IF

    ! sample meteogram output
    DO jg = 1, n_dom
      IF (.NOT. output_mode%l_none .AND. &    ! meteogram output is not initialized for output=none
        & meteogram_is_sample_step( meteogram_output_config(jg), 0 ) ) THEN
        CALL meteogram_sample_vars(jg, 0, datetime_current, ierr)
        IF (ierr /= SUCCESS) THEN
          CALL finish (routine, 'Error in meteogram sampling! Sampling buffer too small?')
        ENDIF
      END IF
    END DO

    !AD: Also output special diagnostics for LES on torus
    IF(atm_phy_nwp_config(1)%is_les_phy .AND. sampl_freq_step>0)THEN
      CALL calculate_turbulent_diagnostics(                      &
                             & p_patch(1),                       & !in
                             & p_nh_state(1)%prog(nnow(1)),      &
                             & p_nh_state(1)%prog(nnow_rcf(1)),  & !in
                             & p_nh_state(1)%diag,                   & !in
                             & p_lnd_state(1)%prog_lnd(nnow_rcf(1)), &
                             & p_lnd_state(1)%diag_lnd,              &  
                             & prm_nwp_tend(1),                      &
                             & prm_diag(1)                )     !inout
  
      !write out time series
      CALL write_time_series(prm_diag(1)%turb_diag_0dvar, time_config%sim_time(1))
      CALL write_vertical_profiles(prm_diag(1)%turb_diag_1dvar, time_config%sim_time(1), 1)
      prm_diag(1)%turb_diag_1dvar = 0._wp
    END IF   


#ifdef MESSY
    ! MESSy initial output
!    CALL messy_write_output
#endif

  END IF ! not isRestart()

  IF (timers_level > 3) CALL timer_stop(timer_model_init)

!   IF (parallel_radiation_omp) THEN
! 
!     !---------------------------------------
!     CALL init_ompthread_radiation()
!     
! !$    CALL omp_set_nested(.true.)
! !$    CALL omp_set_num_threads(2)
! !$    write(0,*) 'omp_get_max_active_levels=',omp_get_max_active_levels
! !$    write(0,*) 'omp_get_max_threads=',omp_get_max_threads()
! !$OMP PARALLEL SECTIONS
! !$OMP SECTION
! !$  CALL omp_set_num_threads(nh_stepping_ompthreads)
! !$    write(0,*) 'This is the nh_timeloop, max threads=',omp_get_max_threads()
! !$    write(0,*) 'omp_get_num_threads=',omp_get_num_threads()
! 
!     CALL perform_nh_timeloop (datetime_current, jfile, l_have_output )
!     CALL model_end_ompthread()
! 
! !$OMP SECTION
! !$  write(0,*) 'This is the nwp_parallel_radiation_thread, max threads=',&
! !$    omp_get_max_threads()
!   CALL nwp_start_radiation_ompthread()
! !$OMP END PARALLEL SECTIONS
! 
!   ELSE
    !---------------------------------------

    CALL perform_nh_timeloop (datetime_current)
!   ENDIF

  CALL deallocate_nh_stepping ()


  END SUBROUTINE perform_nh_stepping
  !-------------------------------------------------------------------------

  !-------------------------------------------------------------------------
  !>
  !! Organizes nonhydrostatic time stepping
  !! Currently we assume to have only one grid level.
  !!
  !! @par Revision History
  !! Initial release by Almut Gassmann, (2009-04-15)
  !!
  SUBROUTINE perform_nh_timeloop (datetime_current)
!
  CHARACTER(len=MAX_CHAR_LENGTH), PARAMETER ::  &
      &  routine = 'mo_nh_stepping:perform_nh_timeloop'

  TYPE(t_datetime), INTENT(INOUT)      :: datetime_current

  INTEGER                              :: jg, jn, jgc
  INTEGER                              :: ierr
  LOGICAL                              :: l_compute_diagnostic_quants,  &
    &                                     l_nml_output, lprint_timestep, &
    &                                     lwrite_checkpoint, lcfl_watch_mode
  TYPE(t_simulation_status)            :: simulation_status
  TYPE(t_datetime)                     :: datetime_old

  INTEGER                              :: i
  REAL(wp)                             :: elapsed_time_global
  INTEGER                              :: jstep   ! step number
  INTEGER                              :: jstep0  ! step for which the restart file 
                                                  ! was produced
  INTEGER                              :: kstep   ! step number relative to restart step
  INTEGER                              :: jstep_shift ! start counter for time loop
  INTEGER, ALLOCATABLE                 :: output_jfile(:)

  TYPE(datetime),  POINTER             :: mtime_begin, mtime_date
  TYPE(timedelta), POINTER             :: forecast_delta
  CHARACTER(LEN=MAX_DATETIME_STR_LEN)  :: mtime_sim_start, mtime_cur_datetime, dstring
  CHARACTER(LEN=MAX_TIMEDELTA_STR_LEN) :: dtime_str
  CHARACTER(LEN=128)                   :: forecast_delta_str

  TYPE(datetime), POINTER              :: current_date => NULL(), end_date => NULL()
  TYPE(timedelta), POINTER             :: model_time_step => NULL()

  TYPE(datetime), POINTER              :: eventRefDate => NULL(), eventStartDate => NULL(), eventEndDate => NULL() 
  TYPE(timedelta), POINTER             :: eventInterval => NULL()
  TYPE(event), POINTER                 :: checkpointEvent => NULL()
  TYPE(event), POINTER                 :: restartEvent => NULL()

  CHARACTER(LEN=MAX_DATETIME_STR_LEN)  :: dstring_old, dstring_new

  INTEGER                              :: checkpointEvents
  LOGICAL                              :: lret

!!$  INTEGER omp_get_num_threads
!-----------------------------------------------------------------------

  IF (ltimer) CALL timer_start(timer_total)

  ! allocate temporary variable for restarting purposes
  ALLOCATE(output_jfile(SIZE(output_file)), STAT=ierr)
  IF (ierr /= SUCCESS)  CALL finish (routine, 'ALLOCATE failed!')

  ! If the testbed mode is selected, reset iorder_sendrecv to 0 in order to suppress
  ! MPI communication from now on. 
  IF (test_mode > 0) iorder_sendrecv = 0
  
  IF (timeshift%dt_shift < 0._wp) THEN
    jstep_shift = NINT(timeshift%dt_shift/dtime)
    WRITE(message_text,'(a,i6,a)') 'Model start shifted backwards by ', ABS(jstep_shift),' time steps'
    CALL message(TRIM(routine),message_text)
    atm_phy_nwp_config(:)%lcalc_acc_avg = .FALSE.
  ELSE
    jstep_shift = 0
  ENDIF
  
  datetime_old = datetime_current
  
  IF (use_async_restart_output) THEN
    CALL prepare_async_restart(opt_t_elapsed_phy_size = SIZE(t_elapsed_phy, 2), &
         &                     opt_lcall_phy_size     = SIZE(lcall_phy, 2))
  ENDIF
  
  jstep0 = 0
  IF (isRestart() .AND. .NOT. time_config%is_relative_time) THEN
    ! get start counter for time loop from restart file:
    CALL get_restart_attribute("jstep", jstep0)
  END IF
  
  ! for debug purposes print var lists: for msg_level >= 13 short and for >= 20 long format
  IF  (.NOT. ltestcase) THEN
    IF (msg_level >= 13) THEN
      DO i = 1, nvar_lists
        IF (msg_level >= 20) THEN
          CALL print_var_list(var_lists(i), lshort=.FALSE.)
        ELSE
          CALL print_var_list(var_lists(i), lshort=.TRUE.)
        ENDIF
      ENDDO
    ENDIF
  ENDIF

  ! Check if current number of dynamics substeps is larger than the default value
  ! (this can happen for restarted runs only at this point)
  IF (ANY(ndyn_substeps_var(1:n_dom) > ndyn_substeps)) THEN
    lcfl_watch_mode = .TRUE.
  ELSE
    lcfl_watch_mode = .FALSE.
  ENDIF
  
#ifdef USE_MTIME_LOOP
!LK++ 
  ! Should only be called once! Seems to be used more than once and
  ! deleted inbetween, so it is necessary to call here, needs to be
  ! tracked back

  CALL setCalendar(PROLEPTIC_GREGORIAN)

  ! set events, group and the events

  CALL message('','')

  CALL initEventManager(tc_exp_refdate)

  checkpointEvents =  addEventGroup('checkpointEventGroup')
  checkpointEventGroup => getEventGroup(checkpointEvents)

  eventRefDate   => tc_exp_refdate
  eventStartDate => tc_exp_startdate
  eventEndDate   => tc_exp_stopdate

  eventInterval  => tc_dt_checkpoint
  checkpointEvent => newEvent('checkpoint', eventRefDate, eventStartDate, eventEndDate, eventInterval, errno=ierr)
  IF (ierr /= no_Error) THEN
    CALL mtime_strerror(ierr, errstring)
    CALL finish('perform_nh_timeloop', errstring)
  ENDIF
  lret = addEventToEventGroup(checkpointEvent, checkpointEventGroup)

  eventInterval  => tc_dt_restart
  restartEvent => newEvent('restart', eventRefDate, eventStartDate, eventEndDate, eventInterval, errno=ierr)
  IF (ierr /= no_Error) THEN
    CALL mtime_strerror(ierr, errstring)
    CALL finish('perform_nh_timeloop', errstring)
  ENDIF
  lret = addEventToEventGroup(restartEvent, checkpointEventGroup)
  
  CALL printEventGroup(checkpointEvents)

  ! set time loop properties

  CALL getPTStringFromMS(NINT(1000.0_wp*dtime,i8), dtime_str)
  model_time_step => newTimedelta(dtime_str)
  current_date => newDatetime(tc_startdate) 
  end_date => newDatetime(current_date)
  end_date = end_date + getEventInterval(restartEvent)

  CALL message('','')
  CALL datetimeToString(current_date, dstring)
  WRITE(message_text,'(a,a)') 'Start date of this run: ', dstring
  CALL message('',message_text)
  CALL datetimeToString(end_date, dstring)
  WRITE(message_text,'(a,a)') 'Stop date of this run:  ', dstring
  CALL message('',message_text)
  CALL message('','')
!LK++
#endif

#ifdef USE_MTIME_LOOP
  jstep = jstep0+jstep_shift+1
  TIME_LOOP: DO
#else
  TIME_LOOP: DO jstep = (jstep0+jstep_shift+1), (jstep0+nsteps)
#endif
    ! Check if a nested domain needs to be turned off
    DO jg=2, n_dom
      IF (p_patch(jg)%ldom_active .AND. time_config%sim_time(1) >= end_time(jg)) THEN
        p_patch(jg)%ldom_active = .FALSE.
        WRITE(message_text,'(a,i2,a,f12.2)') 'domain ',jg,' stopped at time ',time_config%sim_time(jg)
        CALL message('perform_nh_timeloop', TRIM(message_text))
      ENDIF
    ENDDO

    CALL add_time(dtime,0,0,0,datetime_current)

#ifdef USE_MTIME_LOOP
!LK++
    ! update model date and time mtime based
    current_date = current_date + model_time_step
!LK++
#endif

    ! store state of output files for restarting purposes
    IF (output_mode%l_nml .AND. jstep>=0 ) THEN
      DO i=1,SIZE(output_file)
        output_jfile(i) = get_current_jfile(output_file(i)%out_event)
      END DO
    ENDIF

    ! turn on calculation of averaged and accumulated quantities at the first regular time step
    IF (jstep-jstep0 == 1) atm_phy_nwp_config(:)%lcalc_acc_avg = .TRUE.

    ! read boundary data if necessary
    IF ((l_limited_area .AND. (latbc_config%itype_latbc > 0)) .AND. (num_prefetch_proc /= 1)) &
      CALL read_latbc_data(p_patch(1), p_nh_state(1), p_int_state(1), datetime_current)

    IF (msg_level > 2) THEN
      lprint_timestep = .TRUE.
    ELSE
      lprint_timestep = MOD(jstep,25) == 0
    ENDIF
 
    ! always print the first and the last time step
    lprint_timestep = lprint_timestep .OR. jstep == jstep0+1 .OR. jstep == jstep0+nsteps

!LK++
    lprint_timestep = .TRUE.
!LK++
    IF (lprint_timestep) THEN
      ! compute current datetime in a format appropriate for mtime
      CALL get_datetime_string(mtime_cur_datetime, time_config%cur_datetime)
      mtime_date     => newDatetime(mtime_cur_datetime)
      ! compute current forecast time (delta):
      CALL get_datetime_string(mtime_sim_start, time_config%ini_datetime)
      mtime_begin    => newDatetime(mtime_sim_start)
      forecast_delta => newTimedelta("P01D")
      forecast_delta = mtime_date - mtime_begin
      ! we append the forecast time delta as an ISO 8601 conforming
      ! string (where, for convenience, the 'T' token has been
      ! replaced by a blank character)
      IF (forecast_delta%ms /= 0) THEN
        WRITE (forecast_delta_str,'(4(i2.2,a),i3.3,a)') &
             &                                   forecast_delta%day, ' D ',  &
             &                                   forecast_delta%hour, 'H',   &
             &                                   forecast_delta%minute, 'M', &
             &                                   forecast_delta%second, '.', &
             &                                   forecast_delta%ms, 'S'
      ELSE
        WRITE (forecast_delta_str,'(4(i2.2,a))') &
             &                                   forecast_delta%day, ' D ',  &
             &                                   forecast_delta%hour, 'H',   &
             &                                   forecast_delta%minute, 'M', &
             &                                   forecast_delta%second, 'S'
      ENDIF
!LK--
      CALL message('','')
      IF (iforcing == inwp) THEN
        WRITE(message_text,'(a,i8,a,i0,a,5(i2.2,a),i3.3,a,a)') 'Time step: ', jstep, ' model time ',            &
             &             mtime_date%date%year, '-', mtime_date%date%month, '-', mtime_date%date%day, ' ',     &    
             &             mtime_date%time%hour, ':', mtime_date%time%minute, ':', mtime_date%time%second, '.', &
             &             mtime_date%time%ms, ' forecast time ', TRIM(forecast_delta_str)
      ELSE
        WRITE(message_text,'(a,i8,a,i0,a,4(i2.2,a),i2.2)') 'Time step: ', jstep, ' model time ',             &
             &             mtime_date%date%year, '-', mtime_date%date%month, '-', mtime_date%date%day, ' ', &    
             &             mtime_date%time%hour, ':', mtime_date%time%minute, ':', mtime_date%time%second
      ENDIF
      CALL message('',message_text)
      CALL message('','')
!LK++
      CALL deallocateDatetime(mtime_date)
      CALL deallocateDatetime(mtime_begin)
      CALL deallocateTimedelta(forecast_delta)
    ENDIF

    ! Update the following surface fields, if a new day is coming
    !
    ! - ndviratio, plcov_t, tai_t, sai_t
    ! - SST, fr_seaice (depending on sstice_mode)
    ! - MODIS albedo fields alb_dif, albuv_dif, albni_dif
    ! 
    IF ( check_newday(datetime_old,datetime_current) ) THEN

      WRITE(message_text,'(a,i10,a,i10)') 'New day  day_old: ', datetime_old%day, &
                &                 ' ,  day: ', datetime_current%day
      CALL message(TRIM(routine),message_text)

      !Update ndvi normalized differential vegetation index
      IF (itopo == 1 .AND. iforcing == inwp .AND.                  &
        & ALL(atm_phy_nwp_config(1:n_dom)%inwp_surface >= 1)) THEN
        DO jg=1, n_dom
          CALL interpol_monthly_mean(p_patch(jg), datetime_current,  &! in
            &                        ext_data(jg)%atm_td%ndvi_mrat,  &! in
            &                        ext_data(jg)%atm%ndviratio      )! out
        ENDDO

        ! after updating ndvi_mrat, probably plcov_t and tai_t have to be updated also.
        ! So it is better not to update ndvi_mrat till this is clarified 
        CALL update_ndvi(p_patch(1:), ext_data)
      END IF

      !Check if the SST and Sea ice fraction have to be updated (sstice_mode 2,3,4)
      IF (sstice_mode > 1 .AND. iforcing == inwp  ) THEN

        CALL set_actual_td_ext_data (.FALSE., datetime_current,datetime_old,sstice_mode,  &
                                  &  p_patch(1:), ext_data, p_lnd_state)

        CALL update_sstice( p_patch(1:),           &
                        & ext_data, p_lnd_state, p_nh_state )

      END IF  !sstice_mode>1


      ! Check if MODIS albedo needs to be updated
      IF (iforcing == inwp .AND. albedo_type == MODIS) THEN
        ! Note that here only an update of the external parameter fields is 
        ! performed. The actual update happens in mo_albedo.
        DO jg = 1, n_dom
          CALL interpol_monthly_mean(p_patch(jg), datetime_current,    &! in
            &                        ext_data(jg)%atm_td%alb_dif,      &! in
            &                        ext_data(jg)%atm%alb_dif          )! out

          CALL interpol_monthly_mean(p_patch(jg), datetime_current,    &! in
            &                        ext_data(jg)%atm_td%albuv_dif,    &! in
            &                        ext_data(jg)%atm%albuv_dif        )! out

          CALL interpol_monthly_mean(p_patch(jg), datetime_current,    &! in
            &                        ext_data(jg)%atm_td%albni_dif,    &! in
            &                        ext_data(jg)%atm%albni_dif        )! out
        ENDDO
      ENDIF

      datetime_old = datetime_current

    END IF ! end update of surface parameter fields 




    !--------------------------------------------------------------------------
    ! Set output flags
    !--------------------------------------------------------------------------

    l_nml_output   = output_mode%l_nml   .AND. jstep >= 0 .AND.                  &
      &              (jstep==(nsteps+jstep0) .OR. istime4name_list_output(jstep) )

    ! Computation of diagnostic quantities may also be necessary for
    ! meteogram sampling:
!DR Note that this may be incorrect for meteograms in case that 
!DR meteogram_output_config is not the same for all domains.
    l_compute_diagnostic_quants = l_nml_output
    DO jg = 1, n_dom
      l_compute_diagnostic_quants = l_compute_diagnostic_quants .OR. &
        &          meteogram_is_sample_step(meteogram_output_config(jg), jstep )
    END DO
    l_compute_diagnostic_quants = jstep >= 0 .AND. l_compute_diagnostic_quants .AND. &
      &                           .NOT. output_mode%l_none
    

    ! Calculations for enhanced sound-wave and gravity-wave damping during the spinup phase
    ! if mixed second-order/fourth-order divergence damping (divdamp_order=24) is chosen.
    ! Includes increased vertical wind off-centering during the first 2 hours of integration.
    IF (divdamp_order==24 .AND. .NOT. isRestart()) THEN
      elapsed_time_global = (REAL(jstep,wp)-0.5_wp)*dtime
      IF (elapsed_time_global <= 7200._wp+0.5_wp*dtime .AND. .NOT. ltestcase) THEN
        CALL update_spinup_damping(elapsed_time_global)
      ENDIF
    ELSE IF (divdamp_order==24) THEN
      divdamp_fac_o2 = 0._wp
    ENDIF


    !--------------------------------------------------------------------------
    !
    ! dynamics stepping
    !
    CALL integrate_nh(datetime_current, 1, jstep-jstep_shift, dtime, 1)


    ! Compute diagnostics for output if necessary
<<<<<<< HEAD
    IF (l_compute_diagnostic_quants) THEN

=======
    IF (l_compute_diagnostic_quants .OR. iforcing==iecham) THEN
>>>>>>> a212c495
      CALL diag_for_output_dyn ()
      IF (iforcing == inwp) THEN
        CALL aggr_landvars

        DO jg=1, n_dom
          IF (.NOT. p_patch(jg)%ldom_active) CYCLE
          ! diagnostics which are only required for output 
          CALL nwp_diag_for_output(kstart_moist(jg),                       & !in
            &                      ih_clch(jg), ih_clcm(jg),               & !in
            &                      p_patch(jg),                            & !in
            &                      p_nh_state(jg)%metrics,                 & !in
            &                      p_nh_state(jg)%prog(nnow(jg)),          & !in  !nnow or nnew?
            &                      p_nh_state(jg)%prog(nnow_rcf(jg)),      & !in  !nnow or nnew?
            &                      p_nh_state(jg)%diag,                    & !in
            &                      p_lnd_state(jg)%diag_lnd,               & !in
            &                      p_lnd_state(jg)%prog_lnd(nnow_rcf(jg)), & !in
            &                      p_lnd_state(jg)%prog_wtr(nnow_rcf(jg)), & !inout
            &                      ext_data(jg),                           & !in
            &                      prm_diag(jg)                            ) !inout

          ! In case of vertical nesting, copy upper levels of synsat input fields to local parent grid
          DO jn = 1, p_patch(jg)%n_childdom
            jgc = p_patch(jg)%child_id(jn)
            IF (.NOT. p_patch(jgc)%ldom_active) CYCLE
            IF (lsynsat(jgc) .AND. p_patch(jgc)%nshift > 0) CALL copy_rttov_ubc (jg, jgc)
          ENDDO
          ! Compute synthetic sat images
          IF (lsynsat(jg)) CALL rttov_driver (jg, p_patch(jg)%parent_id, nnow_rcf(jg))

        ENDDO

        CALL fill_nestlatbc_phys

      ENDIF  ! iforcing == inwp


      ! Unit conversion for output from mass mixing ratios to densities
      ! and calculation of ART diagnostics
      DO jg = 1, n_dom
        IF (.NOT. p_patch(jg)%ldom_active) CYCLE
        ! Call the ART diagnostics
        CALL art_diagnostics_interface(p_patch(jg),                              &
          &                            p_nh_state(jg)%prog(nnew(jg))%rho,        &
          &                            p_nh_state(jg)%diag%pres,                 &
          &                            p_nh_state(jg)%prog(nnow_rcf(jg))%tracer, &
          &                            p_nh_state(jg)%metrics%ddqz_z_full,       &
          &                            p_nh_state(jg)%metrics%z_mc, jg)
        ! Call the ART unit conversion 
        CALL art_tools_interface('unit_conversion',                            & !< in
          &                      p_nh_state_lists(jg)%prog_list(nnow_rcf(jg)), & !< in
          &                      p_nh_state(jg)%prog(nnow_rcf(jg))%tracer,     & !< in
          &                      p_nh_state(jg)%prog(nnew_rcf(jg))%tracer,     & !< out
          &                      p_nh_state(jg)%prog(nnew(jg))%rho)              !< in
      END DO

    ENDIF


    ! Adapt number of dynamics substeps if necessary
    !
    IF (lcfl_watch_mode .OR. MOD(jstep-jstep_shift,5) == 0) THEN
      CALL set_ndyn_substeps(lcfl_watch_mode)
    ENDIF
    
    !--------------------------------------------------------------------------
    ! loop over the list of internal post-processing tasks, e.g.
    ! interpolate selected fields to p- and/or z-levels
    !
    ! Mean sea level pressure needs to be computed also at 
    ! no-output-steps for accumulation purposes; set by l_accumulation_step
    simulation_status = new_simulation_status(l_output_step       = l_nml_output,             &
      &                                       l_last_step         = (jstep==(nsteps+jstep0)), &
      &                                       l_accumulation_step = (iforcing == iecham),&
      &                                       l_dom_active        = p_patch(1:)%ldom_active,  &
      &                                       i_timelevel         = nnow)
    CALL pp_scheduler_process(simulation_status)

#ifdef MESSY
    DO jg = 1, n_dom
      CALL messy_write_output(jg)
    END DO
#endif

    ! update accumlated values
    IF (iforcing==iecham) THEN
      CALL update_opt_acc(p_nh_opt_diag(1)%acc,            &
        &                 p_nh_state(1)%prog(nnow_rcf(1)), &
        &                 p_nh_state(1)%prog(nnow(1))%rho, &
        &                 p_nh_state(1)%diag,              &
        &                 p_patch(1)%cells%owned,          &
        &                 p_patch(1)%nlev,iforcing==iecham)
    IF (l_nml_output) CALL calc_mean_opt_acc(p_nh_opt_diag(1)%acc,iforcing==iecham)
    END IF

    ! output of results
    ! note: nnew has been replaced by nnow here because the update
    IF (l_nml_output) THEN
      CALL write_name_list_output(jstep)
    ENDIF


    ! sample meteogram output
    DO jg = 1, n_dom
      IF (.NOT. output_mode%l_none .AND. &    ! meteogram output is not initialized for output=none
        & meteogram_is_sample_step(meteogram_output_config(jg), jstep)) THEN
        CALL meteogram_sample_vars(jg, jstep, datetime_current, ierr)
        IF (ierr /= SUCCESS) THEN
          CALL finish (routine, 'Error in meteogram sampling! Sampling buffer too small?')
        ENDIF
      END IF
    END DO



    ! Diagnostics: computation of total integrals
    !
    ! Diagnostics computation is not yet properly MPI-parallelized
    !
    IF (output_mode%l_totint .AND. is_totint_time(current_step =jstep,   &
      &                                           restart_step = jstep0, &
      &                                           n_diag       = n_diag, &
      &                                           n_steps      = nsteps) ) THEN

      kstep = jstep-jstep0

#ifdef NOMPI
      IF (my_process_is_mpi_all_seq()) &
#endif
        CALL supervise_total_integrals_nh( kstep, p_patch(1:), p_nh_state, p_int_state(1:), &
        &                                  nnow(1:n_dom), nnow_rcf(1:n_dom), jstep == (nsteps+jstep0))
    ENDIF


    ! re-initialize MAX/MIN fields with 'resetval'
    ! must be done AFTER output
    !
    CALL reset_act%execute(slack=dtime)

    IF ( l_nml_output .AND. iforcing==iecham) CALL reset_opt_acc(p_nh_opt_diag(1)%acc,iforcing==iecham)
    ! re-initialization for FG-averaging. Ensures that average is centered in time.
    IF (is_avgFG_time(datetime_current)) THEN
      IF (p_nh_state(1)%diag%nsteps_avg(1) == 0) THEN
        CALL reinit_average_first_guess(p_patch(1), p_nh_state(1)%diag, p_nh_state(1)%prog(nnow_rcf(1)))
      END IF
    ENDIF


    !--------------------------------------------------------------------------
    ! Write restart file
    !--------------------------------------------------------------------------
    ! check whether time has come for writing restart file
    IF (is_checkpoint_time(jstep,n_chkpt) .AND. jstep > 0 .AND. .NOT. output_mode%l_none) THEN
      lwrite_checkpoint = .TRUE.
    ELSE
      lwrite_checkpoint = .FALSE.
    ENDIF

#ifdef USE_MTIME_LOOP
    CALL message('','')
    dstring_old = iso8601(datetime_current)
    call datetimeToString(current_date, dstring_new) 
    IF ((isCurrentEventActive(checkpointEvent, current_date)                  &
         &              .or. isCurrentEventActive(restartEvent, current_date) &
         &              .and. tc_startdate /= current_date)                   &
         &              .or. tc_exp_stopdate == current_date                  &
         &              .and. .not. output_mode%l_none ) then
      lwrite_checkpoint = .TRUE.
!      WRITE(message_text, '(a,l3,a,a,a,a)') 'LK checkpoint event: new T and old ', lwrite_checkpoint, &
!           &                                ' new: ', dstring_new, ' old: ', dstring_old
!      CALL message('',message_text)
    ELSE
      lwrite_checkpoint = .FALSE.
!      WRITE(message_text, '(a,l3,a,a,a,a)') 'LK checkpoint event: new F and old ', lwrite_checkpoint, &
!           &                                ' new: ', dstring_new, ' old: ', dstring_old
!      CALL message('',message_text)
    ENDIF
    CALL message('','')
#endif

    IF (lwrite_checkpoint) THEN
      IF (use_async_restart_output) THEN
        DO jg = 1, n_dom
          CALL set_data_async_restart(p_patch(jg)%id, p_patch(jg)%ldom_active, &
            & opt_t_elapsed_phy          = t_elapsed_phy(jg,:),        &
            & opt_lcall_phy              = lcall_phy(jg,:),            &
            & opt_sim_time               = time_config%sim_time(jg),   &
            & opt_ndyn_substeps          = ndyn_substeps_var(jg),      &
            & opt_jstep_adv_marchuk_order= jstep_adv(jg)%marchuk_order,&
            & opt_depth_lnd              = nlev_soil,                  &
            & opt_nlev_snow              = nlev_snow,                  &
            & opt_ndom                   = n_dom,                      &
            & opt_output_jfile           = output_jfile )
        ENDDO
        CALL write_async_restart(datetime_current, jstep)
      ELSE
        DO jg = 1, n_dom
          IF (.NOT. p_patch(jg)%ldom_active) CYCLE
          CALL create_restart_file( patch= p_patch(jg),datetime= datetime_current,           &
                                  & jstep                      = jstep,                      &
                                  & model_type                 = "atm",                      &
                                  & opt_t_elapsed_phy          = t_elapsed_phy,              &
                                  & opt_lcall_phy              = lcall_phy,                  &
                                  & opt_sim_time               = time_config%sim_time(jg),   &
                                  & opt_ndyn_substeps          = ndyn_substeps_var(jg),      &
                                  & opt_jstep_adv_marchuk_order= jstep_adv(jg)%marchuk_order,&
                                  & opt_depth_lnd              = nlev_soil,                  &
                                  & opt_nlev_snow              = nlev_snow,                  &
                                  & opt_ndom                   = n_dom,                      &
                                  & opt_output_jfile           = output_jfile )
        END DO

#ifdef MESSY
        CALL messy_channel_write_output(IOMODE_RST)
!        CALL messy_ncregrid_write_restart
#endif
      END IF

    END IF  ! lwrite_checkpoint

#ifdef MESSYTIMER
    ! timer sync
    CALL messy_timer_reset_time
#endif

    ! prefetch boundary data if necessary
    IF((num_prefetch_proc == 1) .AND. (latbc_config%itype_latbc > 0)) THEN
       CALL prefetch_input( datetime_current, p_patch(1), p_int_state(1), p_nh_state(1))
    ENDIF

#ifdef USE_MTIME_LOOP
    IF (current_date >= end_date) EXIT TIME_LOOP
    jstep = jstep + 1
#endif
  ENDDO TIME_LOOP

  IF (use_async_restart_output) CALL close_async_restart

  IF (ltimer) CALL timer_stop(timer_total)

  ! clean up
  DEALLOCATE(output_jfile, STAT=ierr)
  IF (ierr /= SUCCESS)  CALL finish (routine, 'DEALLOCATE failed!')

  END SUBROUTINE perform_nh_timeloop


  !-------------------------------------------------------------------------

  !-----------------------------------------------------------------------------
  !>
  !! integrate_nh
  !!
  !! Performs dynamics time stepping:  Rotational modes (helicity bracket) and
  !! divergent modes (Poisson bracket) are split using Strang splitting.
  !!
  !!
  !! @par Revision History
  !! Initial release by Almut Gassmann, MPI-M (2009-08-25)
  !! Adaptation for grid refinement by Guenther Zaengl, DWD (2010-02-09)
  !! Modification by Daniel Reinert, DWD (2010-04-15)
  !!  - Implementation of tracer transport
  !! Modification by Daniel Reinert, DWD (2010-07-23)
  !!  - optional reduced calling frequency for transport and physics
  !!
  RECURSIVE SUBROUTINE integrate_nh (datetime_current, jg, nstep_global,   &
    &                                dt_loc, num_steps )

    CHARACTER(len=MAX_CHAR_LENGTH), PARAMETER ::  &
      &  routine = 'mo_nh_stepping:integrate_nh'

    TYPE(t_datetime), INTENT(INOUT)         :: datetime_current

    INTEGER , INTENT(IN)    :: jg           !< current grid level
    INTEGER , INTENT(IN)    :: nstep_global !< counter of global time step
    INTEGER , INTENT(IN)    :: num_steps    !< number of time steps to be executed
    REAL(wp), INTENT(IN)    :: dt_loc       !< time step applicable to local grid level

    ! Local variables

    ! Time levels
    INTEGER :: n_now_grf, n_now, n_save
    INTEGER :: n_now_rcf, n_new_rcf         ! accounts for reduced calling frequencies (rcf)
  
    INTEGER :: jstep, jgp, jgc, jn

    REAL(wp):: dt_sub                ! (advective) timestep for next finer grid level
    REAL(wp):: rdt_loc,  rdtmflx_loc ! inverse time step for local grid level

    LOGICAL :: lnest_active, lcall_rrg

    INTEGER, PARAMETER :: nsteps_nest=2 ! number of time steps executed in nested domain

    ! Switch to determine manner of OpenMP parallelization in interpol_scal_grf
!     LOGICAL :: lpar_fields=.FALSE.

     
    !--------------------------------------------------------------------------
    ! This timer must not be called in nested domain because the model crashes otherwise
    IF (jg == 1 .AND. ltimer) CALL timer_start(timer_integrate_nh)
    
    ! Determine parent domain ID
    IF ( jg > 1) THEN
      jgp = p_patch(jg)%parent_id
    ELSE IF (n_dom_start == 0) THEN
      jgp = 0
    ELSE
      jgp = 1
    ENDIF

    ! If the limited-area mode is used, save initial state in the coarse domain
    ! The save time level is later on used for boundary relaxation in the case of
    ! fixed boundary conditions.
    ! If time-dependent data from a driving model are provided,
    ! they should be written to the save time level, so that the relaxation routine
    ! automatically does the right thing

    IF (jg == 1 .AND. l_limited_area .AND. linit_dyn(jg)) THEN

      n_save = nsav2(jg)
      n_now = nnow(jg)
!$OMP PARALLEL
!$OMP WORKSHARE
      p_nh_state(jg)%prog(n_save)%vn      = p_nh_state(jg)%prog(n_now)%vn
      p_nh_state(jg)%prog(n_save)%w       = p_nh_state(jg)%prog(n_now)%w
      p_nh_state(jg)%prog(n_save)%rho     = p_nh_state(jg)%prog(n_now)%rho
      p_nh_state(jg)%prog(n_save)%theta_v = p_nh_state(jg)%prog(n_now)%theta_v
!$OMP END WORKSHARE
!$OMP END PARALLEL
        
    ENDIF

    ! This executes one time step for the global domain and two steps for nested domains
    DO jstep = 1, num_steps


      IF (ifeedback_type == 1 .AND. (jstep == 1) .AND. jg > 1 ) THEN
        ! Save prognostic variables at current timestep to compute
        ! feedback increments (not needed in global domain)
        n_now = nnow(jg)
        n_save = nsav2(jg)
!$OMP PARALLEL
!$OMP WORKSHARE
        p_nh_state(jg)%prog(n_save)%vn      = p_nh_state(jg)%prog(n_now)%vn
        p_nh_state(jg)%prog(n_save)%w       = p_nh_state(jg)%prog(n_now)%w
        p_nh_state(jg)%prog(n_save)%rho     = p_nh_state(jg)%prog(n_now)%rho
        p_nh_state(jg)%prog(n_save)%theta_v = p_nh_state(jg)%prog(n_now)%theta_v
!$OMP END WORKSHARE
!$OMP END PARALLEL
      ENDIF


      ! update several switches which decide upon
      ! - switching order of operators in case of Marchuk-splitting
      !
      ! simplified setting (may be removed lateron)
      jstep_adv(jg)%marchuk_order = jstep_adv(jg)%marchuk_order + 1



      IF ( p_patch(jg)%n_childdom > 0 .AND. ndyn_substeps_var(jg) > 1) THEN

        ! Save prognostic variables at current timestep to compute
        ! interpolation tendencies
        n_now  = nnow(jg)
        n_save = nsav1(jg)
!$OMP PARALLEL WORKSHARE
        p_nh_state(jg)%prog(n_save)%vn      = p_nh_state(jg)%prog(n_now)%vn
        p_nh_state(jg)%prog(n_save)%w       = p_nh_state(jg)%prog(n_now)%w
        p_nh_state(jg)%prog(n_save)%rho     = p_nh_state(jg)%prog(n_now)%rho
        p_nh_state(jg)%prog(n_save)%theta_v = p_nh_state(jg)%prog(n_now)%theta_v
!$OMP END PARALLEL WORKSHARE

      ENDIF


      ! Set local variable for rcf-time levels
      n_now_rcf = nnow_rcf(jg)
      n_new_rcf = nnew_rcf(jg)

#ifdef MESSY
      CALL messy_global_start(jg)
      CALL messy_local_start(jg)
      CALL messy_vdiff(jg)
#endif      
      !
      ! counter for simulation time in seconds
      time_config%sim_time(jg) = time_config%sim_time(jg) + dt_loc

      IF (itime_scheme == 1) THEN
        !------------------
        ! Pure advection
        !------------------

        ! Print control output for maximum horizontal and vertical wind speed
        !
        ! 2 Cases:
        ! msg_level E [12, inf[: print max/min output for every domain and every transport step
        ! msg_level E [ 8,  11]: print max/min output for global domain and every transport step
        IF (msg_level >= 12) THEN
          CALL print_maxwinds(p_patch(jg), p_nh_state(jg)%prog(nnow(jg))%vn,   &
            p_nh_state(jg)%prog(nnow(jg))%w)
        ELSE IF (msg_level >= 8) THEN
          IF (jg == 1) THEN 
            CALL print_maxwinds(p_patch(jg), p_nh_state(jg)%prog(nnow(jg))%vn, &
              p_nh_state(jg)%prog(nnow(jg))%w)
          ENDIF
        ENDIF

#ifdef MESSY
        CALL main_tracer_beforeadv
#endif


        SELECT CASE ( TRIM(nh_test_name) )

        CASE ('PA') ! solid body rotation

          ! set time-variant vertical velocity
          CALL set_nh_w_rho( p_patch(jg),p_nh_state(jg)%metrics,                    &! in
            & jstep_adv(jg)%marchuk_order, dt_loc, time_config%sim_time(jg)-dt_loc, &! in
            &               p_nh_state(jg)%prog(nnew(jg))%w,                        &! inout
            &               p_nh_state(jg)%diag%pres,                               &! inout
            &               p_nh_state(jg)%diag%rho_ic                              )! inout

        CASE ('DF1', 'DF2', 'DF3', 'DF4') ! deformational flow

          ! get velocity field
          CALL get_nh_df_velocity( p_patch(jg), p_nh_state(jg)%prog(nnew(jg)), &
            &                     nh_test_name, rotate_axis_deg,               &
            &                     time_config%sim_time(jg)-dt_loc+dt_loc )


          ! get mass flux and new \rho. The latter one is only computed,
          ! if the density equation is re-integrated.
          CALL integrate_density_pa(p_patch(jg), p_int_state(jg),  & !in
            &                     p_nh_state(jg)%prog(nnow(jg)),   & !in
            &                     p_nh_state(jg)%prog(nnew(jg)),   & !in
            &                     p_nh_state(jg)%metrics,          & !in
            &                     p_nh_state(jg)%diag, dt_loc,     & !inout,in
            &                     jstep_adv(jg)%marchuk_order,     & !in
            &                     lcoupled_rho                     )


        CASE ('DCMIP_PA_12', 'dcmip_pa_12')

          ! get velocity field for the DCMIP Hadley-like meridional circulation test
          !
          CALL set_nh_velocity_hadley( p_patch(jg), p_nh_state(jg)%prog(nnew(jg)), & !in,inout
            &                          p_nh_state(jg)%diag, p_int_state(jg),       & !in
            &                          p_nh_state(jg)%metrics,                     & !in
            &                          time_config%sim_time(jg)-dt_loc+dt_loc)       !in

          ! get mass flux and updated density for the DCMIP Hadley-like 
          ! meridional circulation test
          !
          CALL integrate_density_pa(p_patch(jg), p_int_state(jg),  & !in
            &                     p_nh_state(jg)%prog(nnow(jg)),   & !in
            &                     p_nh_state(jg)%prog(nnew(jg)),   & !in
            &                     p_nh_state(jg)%metrics,          & !in
            &                     p_nh_state(jg)%diag, dt_loc,     & !inout,in
            &                     jstep_adv(jg)%marchuk_order,     & !in
            &                     lcoupled_rho                     )
        END SELECT


        ! Diagnose some velocity-related quantities for the tracer
        ! transport scheme
        CALL prepare_tracer( p_patch(jg), p_nh_state(jg)%prog(nnow(jg)),  &! in
          &         p_nh_state(jg)%prog(nnew(jg)),                        &! in
          &         p_nh_state(jg)%metrics, p_int_state(jg),              &! in
          &         ndyn_substeps_var(jg), .TRUE., .TRUE.,                &! in
          &         advection_config(jg)%lfull_comp,                      &! in
          &         p_nh_state(jg)%diag,                                  &! inout
          &         prep_adv(jg)%vn_traj, prep_adv(jg)%mass_flx_me,       &! inout
          &         prep_adv(jg)%w_traj, prep_adv(jg)%mass_flx_ic,        &! inout
          &         prep_adv(jg)%topflx_tra                               )! out

        CALL compute_airmass(p_patch(jg),                   &
          &                  p_nh_state(jg)%metrics,        &
          &                  p_nh_state(jg)%prog(nnow(jg)), &
          &                  p_nh_state(jg)%diag, itlev = 1)


        ! Update air mass in layer.  Air mass is needed by both the transport and physics.
        CALL compute_airmass(p_patch(jg),                   &
          &                  p_nh_state(jg)%metrics,        &
          &                  p_nh_state(jg)%prog(nnew(jg)), &
          &                  p_nh_state(jg)%diag, itlev = 2)

        CALL step_advection( p_patch(jg), p_int_state(jg), dt_loc,       & !in
          &        jstep_adv(jg)%marchuk_order,                          & !in
          &        p_nh_state(jg)%prog(n_now_rcf)%tracer,                & !in
          &        prep_adv(jg)%mass_flx_me, prep_adv(jg)%vn_traj,       & !in
          &        prep_adv(jg)%mass_flx_ic, prep_adv(jg)%w_traj,        & !in
          &        p_nh_state(jg)%metrics%ddqz_z_full,                   & !in
          &        p_nh_state(jg)%diag%airmass_new,                      & !in
          &        p_nh_state(jg)%diag%airmass_now,                      & !in
          &        p_nh_state(jg)%diag%grf_tend_tracer,                  & !inout
          &        p_nh_state(jg)%prog(n_new_rcf)%tracer,                & !inout
          &        p_nh_state(jg)%diag%hfl_tracer,                       & !out
          &        p_nh_state(jg)%diag%vfl_tracer,                       & !out
          &        opt_topflx_tra=prep_adv(jg)%topflx_tra,               & !in
          &        opt_q_int=p_nh_state(jg)%diag%q_int,                  & !out
          &        opt_ddt_tracer_adv=p_nh_state(jg)%diag%ddt_tracer_adv ) !out

#ifdef MESSY
        CALL main_tracer_afteradv
#endif

      ELSE  ! itime_scheme /= 1


        ! artificial forcing (Held-Suarez test forcing)
        !!!!!!!!
        ! re-check: iadv_rcf -> ndynsubsteps
        !!!!!!!!
        IF ( lforcing .AND. iforcing == 1) THEN
          CALL held_suarez_nh_interface (p_nh_state(jg)%prog(nnow(jg)), p_patch(jg), &
                                         p_int_state(jg),p_nh_state(jg)%metrics,  &
                                         p_nh_state(jg)%diag)
        ENDIF


        ! For real-data runs, perform an extra diffusion call before the first time
        ! step because no other filtering of the interpolated velocity field is done
        !
        ! For the time being, we hand over the dynamics time step and replace iadv_rcf by 
        ! ndyn_substeps (for bit-reproducibility).
        IF (.NOT.ltestcase .AND. linit_dyn(jg) .AND. diffusion_config(jg)%lhdiff_vn .AND. &
            init_mode /= MODE_IAU .AND. init_mode /= MODE_IAU_OLD) THEN
          CALL diffusion(p_nh_state(jg)%prog(nnow(jg)), p_nh_state(jg)%diag,       &
            p_nh_state(jg)%metrics, p_patch(jg), p_int_state(jg), dt_loc/ndyn_substeps, .TRUE.)
        ENDIF

        IF (itype_comm == 1) THEN

          IF (ldynamics) THEN

            ! dynamics integration with substepping
            !
            CALL perform_dyn_substepping (p_patch(jg), p_nh_state(jg), p_int_state(jg), &
              &                           prep_adv(jg), jstep, dt_loc)

            ! diffusion at physics time steps
            !
            IF (diffusion_config(jg)%lhdiff_vn .AND. lhdiff_rcf) THEN
              CALL diffusion(p_nh_state(jg)%prog(nnew(jg)), p_nh_state(jg)%diag,     &
                &            p_nh_state(jg)%metrics, p_patch(jg), p_int_state(jg),   &
                &            dt_loc/ndyn_substeps, .FALSE.)
            ENDIF

          ELSE
            CALL add_slowphys(p_nh_state(jg), p_patch(jg), p_int_state(jg), &
              nnow(jg), nnew(jg), dt_loc, n_now_rcf, n_new_rcf)
          ENDIF   
        ELSE
          CALL finish (routine, 'itype_comm /= 1 currently not implemented')
        ENDIF


#ifdef MESSY
        CALL main_tracer_beforeadv
#endif

        ! 5. tracer advection
        !-----------------------
        IF ( ltransport) THEN

          IF (lart) THEN
            CALL art_emission_interface(                       &
              &      ext_data(jg),                             &!in
              &      p_patch(jg),                              &!in
              &      dt_loc,                                   &!in
              &      p_nh_state(jg),                           &!in
              &      prm_diag(jg),                             &!in
              &      p_lnd_state(jg)%diag_lnd,                 &!in
              &      p_nh_state(jg)%prog(nnew(jg))%rho,        &!in
              &      datetime_current,                         &!in 
              &      p_nh_state(jg)%prog(n_now_rcf)%tracer)     !inout
          ENDIF   


          IF (msg_level >= 13) THEN
            WRITE(message_text,'(a,i2)') 'call advection  DOM:',jg
            CALL message('integrate_nh', TRIM(message_text))
          ENDIF

          CALL step_advection( p_patch(jg), p_int_state(jg), dt_loc,         & !in
            &          jstep_adv(jg)%marchuk_order,                          & !in
            &          p_nh_state(jg)%prog(n_now_rcf)%tracer,                & !in
            &          prep_adv(jg)%mass_flx_me, prep_adv(jg)%vn_traj,       & !in
            &          prep_adv(jg)%mass_flx_ic, prep_adv(jg)%w_traj,        & !in
            &          p_nh_state(jg)%metrics%ddqz_z_full,                   & !in
            &          p_nh_state(jg)%diag%airmass_new,                      & !in
            &          p_nh_state(jg)%diag%airmass_now,                      & !in
            &          p_nh_state(jg)%diag%grf_tend_tracer,                  & !inout
            &          p_nh_state(jg)%prog(n_new_rcf)%tracer,                & !inout
            &          p_nh_state(jg)%diag%hfl_tracer,                       & !out
            &          p_nh_state(jg)%diag%vfl_tracer,                       & !out
            &          opt_topflx_tra=prep_adv(jg)%topflx_tra,               & !in
            &          opt_q_int=p_nh_state(jg)%diag%q_int,                  & !out
            &          opt_ddt_tracer_adv=p_nh_state(jg)%diag%ddt_tracer_adv ) !out


        ! ART tracer sedimentation: 
        !     Internal substepping with ndyn_substeps_var(jg)
        !-----------------------
          IF (lart) THEN
            CALL art_sedi_interface( p_patch(jg),             &!in
               &      dt_loc,                                 &!in
               &      p_nh_state(jg)%prog(n_new_rcf),         &!in
               &      p_nh_state(jg)%metrics,                 &!in
               &      p_nh_state(jg)%prog(nnew(jg))%rho,      &!in
               &      p_nh_state(jg)%diag,                    &!in
               &      prm_diag(jg),                           &!in
               &      ndyn_substeps_var(jg),                  &!in
               &      p_nh_state(jg)%prog(n_new_rcf)%tracer,  &!inout
               &      .TRUE.)                                  !print CFL number
          ENDIF ! lart

        ENDIF !ltransport

#ifdef MESSY
        CALL main_tracer_afteradv
#endif



        ! Apply boundary nudging in case of one-way nesting
        IF (jg > 1 ) THEN
          IF (ltimer)            CALL timer_start(timer_nesting)
          IF (timers_level >= 2) CALL timer_start(timer_nudging)

          IF (lfeedback(jg) .AND. l_density_nudging .AND. grf_intmethod_e <= 4) THEN
            CALL density_boundary_nudging(jg,nnew(jg),REAL(ndyn_substeps,wp))
          ELSE IF (.NOT. lfeedback(jg)) THEN
            CALL nest_boundary_nudging(jg,nnew(jg),nnew_rcf(jg),REAL(ndyn_substeps,wp))
          ENDIF

          IF (timers_level >= 2) CALL timer_stop(timer_nudging)
          IF (ltimer)            CALL timer_stop(timer_nesting)
        ENDIF

        IF ( ( iforcing==inwp .OR. iforcing==iecham ) ) THEN
       
          ! Determine which physics packages must be called/not called at the current
          ! time step
          IF ( iforcing==inwp ) THEN
            CALL time_ctrl_physics ( dt_phy, dt_loc, jg,        &! in
              &                      .FALSE.,                   &! in
              &                      t_elapsed_phy,             &! inout
              &                      lcall_phy )                 ! out

            IF (msg_level >= 13) THEN
              WRITE(message_text,'(a,i2,a,5l2,a,6l2)') 'call phys. proc DOM:', &
                &  jg ,'   SP:', lcall_phy(jg,1:5), '   FP:',lcall_phy(jg,6:10)
              CALL message(TRIM(routine), TRIM(message_text))
            END IF
          END IF

          IF (atm_phy_nwp_config(jg)%is_les_phy) THEN     

            ! les physics
            CALL les_phy_interface(lcall_phy(jg,:), .FALSE.,         & !in
              &                  lredgrid_phys(jg),                  & !in
              &                  dt_loc,                             & !in
              &                  t_elapsed_phy(jg,:),                & !in
              &                  time_config%sim_time(jg),           & !in
              &                  nstep_global,                       & !in
              &                  datetime_current,                   & !in
              &                  p_patch(jg)  ,                      & !in
              &                  p_int_state(jg),                    & !in
              &                  p_nh_state(jg)%metrics ,            & !in
              &                  p_patch(jgp),                       & !in
              &                  ext_data(jg)           ,            & !in
              &                  p_nh_state(jg)%prog(nnew(jg)) ,     & !inout
              &                  p_nh_state(jg)%prog(n_now_rcf),     & !in for tke
              &                  p_nh_state(jg)%prog(n_new_rcf) ,    & !inout
              &                  p_nh_state(jg)%diag ,               & !inout
              &                  prm_diag  (jg),                     & !inout
              &                  prm_nwp_tend(jg),                   &
              &                  p_lnd_state(jg)%diag_lnd,           &
              &                  p_lnd_state(jg)%prog_lnd(n_now_rcf),& !inout
              &                  p_lnd_state(jg)%prog_lnd(n_new_rcf),& !inout
              &                  p_lnd_state(jg)%prog_wtr(n_now_rcf),& !inout
              &                  p_lnd_state(jg)%prog_wtr(n_new_rcf),& !inout
              &                  p_nh_state_lists(jg)%prog_list(n_new_rcf) ) !in

          ELSE ! is_les_phy

            SELECT CASE (iforcing)

            CASE (inwp) ! iforcing

              ! nwp physics
              CALL nwp_nh_interface(lcall_phy(jg,:), .FALSE.,          & !in
                &                  lredgrid_phys(jg),                  & !in
                &                  dt_loc,                             & !in
                &                  t_elapsed_phy(jg,:),                & !in
                &                  time_config%sim_time(jg),           & !in
                &                  datetime_current,                   & !in
                &                  p_patch(jg)  ,                      & !in
                &                  p_int_state(jg),                    & !in
                &                  p_nh_state(jg)%metrics ,            & !in
                &                  p_patch(jgp),                       & !in
                &                  ext_data(jg)           ,            & !in
                &                  p_nh_state(jg)%prog(nnew(jg)) ,     & !inout
                &                  p_nh_state(jg)%prog(n_now_rcf),     & !in for tke
                &                  p_nh_state(jg)%prog(n_new_rcf) ,    & !inout
                &                  p_nh_state(jg)%diag ,               & !inout
                &                  prm_diag  (jg),                     & !inout
                &                  prm_nwp_tend(jg),                   &
                &                  p_lnd_state(jg)%diag_lnd,           &
                &                  p_lnd_state(jg)%prog_lnd(n_now_rcf),& !inout
                &                  p_lnd_state(jg)%prog_lnd(n_new_rcf),& !inout
                &                  p_lnd_state(jg)%prog_wtr(n_now_rcf),& !inout
                &                  p_lnd_state(jg)%prog_wtr(n_new_rcf),& !inout
                &                  p_nh_state_lists(jg)%prog_list(n_new_rcf) ) !in

            CASE (iecham) ! iforcing

              ! echam physics
              IF (ltimer) CALL timer_start(timer_iconam_echam)
              CALL interface_iconam_echam( dt_loc                         ,& !in
                &                          datetime_current               ,& !in
                &                          p_patch(jg)                    ,& !in
                &                          p_int_state(jg)                ,& !in
                &                          p_nh_state(jg)%metrics         ,& !in
                &                          p_nh_state(jg)%prog(nnew(jg))  ,& !inout
                &                          p_nh_state(jg)%prog(n_new_rcf) ,& !inout
                &                          p_nh_state(jg)%diag            )  !inout
              IF (ltimer) CALL timer_stop(timer_iconam_echam)

            END SELECT ! iforcing

          END IF ! is_les_phy

          ! Boundary interpolation of land state variables entering into radiation computation
          ! if a reduced grid is used in the child domain(s)
          IF (ltimer)            CALL timer_start(timer_nesting)
          IF (timers_level >= 2) CALL timer_start(timer_bdy_interp)
          DO jn = 1, p_patch(jg)%n_childdom

            jgc = p_patch(jg)%child_id(jn)
            IF (.NOT. p_patch(jgc)%ldom_active) CYCLE

            IF (patch_weight(jgc) > 0._wp) THEN
              CALL p_bcast(lcall_phy(jgc,itrad),      p_patch(jgc)%proc0, p_comm_work)
              CALL p_bcast(t_elapsed_phy(jgc,itrad),  p_patch(jgc)%proc0, p_comm_work)
            ENDIF

            ! Determine if radiation will be called in the nested domain during the subsequent two (small) time steps
            IF (lredgrid_phys(jgc) .AND. atm_phy_nwp_config(jgc)%lproc_on(itrad) .AND. .NOT. lcall_phy(jgc,itrad) &
              .AND. t_elapsed_phy(jgc,itrad) + dt_loc >= 0.99999999_wp*dt_phy(jgc,itrad) ) THEN
              lcall_rrg = .TRUE.
            ELSE
              lcall_rrg = .FALSE.
            ENDIF

            IF (lcall_rrg .AND. atm_phy_nwp_config(jgc)%inwp_surface >= 1) THEN
              CALL interpol_rrg_grf(jg, jgc, jn, nnew_rcf(jg))
            ENDIF
            IF (lcall_rrg .AND. atm_phy_nwp_config(jgc)%latm_above_top) THEN
              CALL copy_rrg_ubc(jg, jgc)
            ENDIF
          ENDDO
          IF (timers_level >= 2) CALL timer_stop(timer_bdy_interp)
          IF (ltimer)            CALL timer_stop(timer_nesting)

        ENDIF !iforcing

#ifdef MESSY
        call messy_physc(jg)
#endif

      ENDIF  ! itime_scheme

      ! Update nudging tendency fields for limited-area mode
      IF (jg == 1 .AND. l_limited_area) THEN

         IF (latbc_config%itype_latbc > 0) THEN ! use time-dependent boundary data

            IF (num_prefetch_proc == 1) THEN

               ! update the coefficients for the linear interpolation
               CALL update_lin_interpolation(datetime_current)
               CALL prep_outer_bdy_nudging(p_patch(jg),p_nh_state(jg)%prog(nnew(jg)),p_nh_state(jg)%prog(n_new_rcf), &
                    p_nh_state(jg)%metrics,p_nh_state(jg)%diag,p_latbc_old=latbc_data(end_latbc_tlev)%atm,           &
                    p_latbc_new=latbc_data(start_latbc_tlev)%atm)
            ELSE

               ! update the coefficients for the linear interpolation
               CALL update_lin_interc(datetime_current)
               CALL prep_outer_bdy_nudging(p_patch(jg),p_nh_state(jg)%prog(nnew(jg)),p_nh_state(jg)%prog(n_new_rcf), &
                    p_nh_state(jg)%metrics,p_nh_state(jg)%diag,p_latbc_old=p_latbc_data(last_latbc_tlev)%atm,        &
                    p_latbc_new=p_latbc_data(read_latbc_tlev)%atm)
            ENDIF

         ELSE ! constant lateral boundary data

            CALL prep_outer_bdy_nudging(p_patch(jg),p_nh_state(jg)%prog(nnew(jg)),p_nh_state(jg)%prog(n_new_rcf), &
                 p_nh_state(jg)%metrics,p_nh_state(jg)%diag,p_latbc_const=p_nh_state(jg)%prog(nsav2(jg)))

         ENDIF

         ! Apply nudging at the lateral boundaries
         CALL outer_boundary_nudging (jg, nnew(jg), n_new_rcf, REAL(ndyn_substeps,wp))

      ENDIF



      ! Check if at least one of the nested domains is active
      !
      IF (p_patch(jg)%n_childdom > 0) THEN
        lnest_active = .FALSE.
        DO jn = 1, p_patch(jg)%n_childdom
          jgc = p_patch(jg)%child_id(jn)
          IF (p_patch(jgc)%ldom_active) lnest_active = .TRUE.
        ENDDO
      ENDIF

      ! If there are nested domains...
      IF (p_patch(jg)%n_childdom > 0 .AND. lnest_active ) THEN


        IF (ndyn_substeps_var(jg) == 1) THEN
          n_now_grf  = nnow(jg)
        ELSE
          n_now_grf  = nsav1(jg)
        ENDIF

        rdt_loc     = 1._wp/dt_loc
        dt_sub      = dt_loc/2._wp    ! (adv.) time step on next refinement level
        rdtmflx_loc = 1._wp/(dt_loc*(REAL(MAX(1,ndyn_substeps_var(jg)-1),wp)/REAL(ndyn_substeps_var(jg),wp)))

        IF (ltimer)            CALL timer_start(timer_nesting)
        IF (timers_level >= 2) CALL timer_start(timer_bdy_interp)

        ! Compute time tendencies for interpolation to refined mesh boundaries
        CALL compute_tendencies (jg,nnew(jg),n_now_grf,n_new_rcf,n_now_rcf, &
          &                      rdt_loc,rdtmflx_loc)

        ! Loop over nested domains
        DO jn = 1, p_patch(jg)%n_childdom

          jgc = p_patch(jg)%child_id(jn)

          ! Interpolate tendencies to lateral boundaries of refined mesh (jgc)
          IF (p_patch(jgc)%ldom_active) THEN
            CALL boundary_interpolation(jg, jgc,                   &
              &  n_now_grf,nnow(jgc),n_now_rcf,nnow_rcf(jgc),      &
              &  prep_adv(jg)%mass_flx_me,prep_adv(jgc)%mass_flx_me)
          ENDIF

        ENDDO
        IF (timers_level >= 2) CALL timer_stop(timer_bdy_interp)

        IF (timers_level >= 2) CALL timer_start(timer_nudging)
        ! prep_bdy_nudging can not be called using delayed requests!
        DO jn = 1, p_patch(jg)%n_childdom

          jgc = p_patch(jg)%child_id(jn)
          IF (.NOT. p_patch(jgc)%ldom_active) CYCLE
          ! If feedback is turned off for child domain, compute parent-child
          ! differences for boundary nudging
          ! *** prep_bdy_nudging adapted for reduced calling frequency of tracers ***
          IF (lfeedback(jgc) .AND. l_density_nudging .AND. grf_intmethod_e <= 4) THEN
            CALL prep_rho_bdy_nudging(jg,jgc)
          ELSE IF (.NOT. lfeedback(jgc)) THEN
            CALL prep_bdy_nudging(jg,jgc)
          ENDIF
        ENDDO
        IF (timers_level >= 2) CALL timer_stop(timer_nudging)
        IF (ltimer)            CALL timer_stop(timer_nesting)

        DO jn = 1, p_patch(jg)%n_childdom

          jgc = p_patch(jg)%child_id(jn)
          IF (.NOT. p_patch(jgc)%ldom_active) CYCLE

          IF(p_patch(jgc)%n_patch_cells > 0) THEN
            IF(proc_split) CALL push_glob_comm(p_patch(jgc)%comm, p_patch(jgc)%proc0)
            ! Recursive call to process_grid_level for child grid level
            CALL integrate_nh( datetime_current, jgc, nstep_global, dt_sub, nsteps_nest )
            IF(proc_split) CALL pop_glob_comm()
          ENDIF

        ENDDO

        IF (ltimer)            CALL timer_start(timer_nesting)
        IF (timers_level >= 2) CALL timer_start(timer_feedback)
        DO jn = 1, p_patch(jg)%n_childdom

          ! Call feedback to copy averaged prognostic variables from refined mesh back
          ! to the coarse mesh (i.e. from jgc to jg)
          jgc = p_patch(jg)%child_id(jn)
          IF (.NOT. p_patch(jgc)%ldom_active) CYCLE

          IF (lfeedback(jgc)) THEN
            IF (ifeedback_type == 1) THEN
              CALL feedback(p_patch, p_nh_state, p_int_state, p_grf_state, p_lnd_state, &
                &           jgc, jg)
            ELSE
              CALL relax_feedback(  p_patch(n_dom_start:n_dom),                 &
                & p_nh_state(1:n_dom), p_int_state(n_dom_start:n_dom),          &
                & p_grf_state(n_dom_start:n_dom), jgc, jg, dt_loc)
            ENDIF
            ! Note: the last argument of "feedback" ensures that tracer feedback is
            ! only done for those time steps in which transport and microphysics are called
          ENDIF
        ENDDO
        IF (timers_level >= 2) CALL timer_stop(timer_feedback)
        IF (ltimer)            CALL timer_stop(timer_nesting)

      ENDIF


      ! Average atmospheric variables needed as first guess for data assimilation
      !
      IF ( jg == 1 .AND. is_avgFG_time(datetime_current))  THEN
        CALL average_first_guess(p_patch(jg), p_int_state(jg), p_nh_state(jg)%diag, &
          p_nh_state(jg)%prog(nnew(jg)), p_nh_state(jg)%prog(nnew_rcf(jg)))
      ENDIF


      IF (test_mode <= 0) THEN ! ... normal execution of time stepping
        ! Finally, switch between time levels now and new for next time step
        CALL swap(nnow(jg), nnew(jg))

        ! Special treatment for processes (i.e. advection) which can be treated with
        ! reduced calling frequency. Switch between time levels now and new immediately
        ! AFTER the last transport timestep.
        CALL swap(nnow_rcf(jg), nnew_rcf(jg))

      ENDIF


      ! Check if nested domains have to be activated
      IF ( p_patch(jg)%n_childdom > 0 ) THEN

        ! Loop over nested domains
        DO jn = 1, p_patch(jg)%n_childdom
          jgc = p_patch(jg)%child_id(jn)

          IF (.NOT. p_patch(jgc)%ldom_active .AND. time_config%sim_time(jg) >= start_time(jgc) .AND. &
              time_config%sim_time(jg) < end_time(jgc)) THEN
            p_patch(jgc)%ldom_active = .TRUE.

            jstep_adv(jgc)%marchuk_order = 0
            time_config%sim_time(jgc)    = time_config%sim_time(jg)
            t_elapsed_phy(jgc,:)         = 0._wp
            linit_dyn(jgc)               = .TRUE.

            IF (  atm_phy_nwp_config(jgc)%inwp_surface == 1 ) THEN
              CALL aggregate_landvars(p_patch(jg), ext_data(jg),                &
                p_lnd_state(jg)%prog_lnd(nnow_rcf(jg)), p_lnd_state(jg)%diag_lnd)
            ENDIF

            CALL initialize_nest(jg, jgc)

            ! Apply hydrostatic adjustment, using downward integration
            CALL hydro_adjust_downward(p_patch(jgc), p_nh_state(jgc)%metrics,                     &
              p_nh_state(jgc)%prog(nnow(jgc))%rho, p_nh_state(jgc)%prog(nnow(jgc))%exner,         &
              p_nh_state(jgc)%prog(nnow(jgc))%theta_v )

            CALL init_exner_old(jgc, nnow(jgc))

            ! Activate cold-start mode in TERRA-init routine irrespective of what has been used for the global domain
            init_mode_soil = 1

            IF (iforcing == inwp) THEN
              CALL init_nwp_phy(                           &
                & p_patch(jgc)                            ,&
                & p_nh_state(jgc)%metrics                 ,&
                & p_nh_state(jgc)%prog(nnow(jgc))         ,&
                & p_nh_state(jgc)%diag                    ,&
                & prm_diag(jgc)                           ,&
                & prm_nwp_tend(jgc)                       ,&
                & p_lnd_state(jgc)%prog_lnd(nnow_rcf(jgc)),&
                & p_lnd_state(jgc)%prog_lnd(nnew_rcf(jgc)),&
                & p_lnd_state(jgc)%prog_wtr(nnow_rcf(jgc)),&
                & p_lnd_state(jgc)%prog_wtr(nnew_rcf(jgc)),&
                & p_lnd_state(jgc)%diag_lnd               ,&
                & ext_data(jgc)                           ,&
                & phy_params(jgc), lnest_start=.TRUE.      )

              CALL init_cloud_aero_cpl (datetime_current, p_patch(jgc), p_nh_state(jgc)%metrics, &
                &                       ext_data(jgc), prm_diag(jgc))
            ENDIF

            CALL compute_airmass(p_patch(jgc),                   &
              &                  p_nh_state(jgc)%metrics,        &
              &                  p_nh_state(jgc)%prog(nnow(jgc)),&
              &                  p_nh_state(jgc)%diag, itlev = 2 )

            IF ( lredgrid_phys(jgc) ) THEN
              CALL interpol_rrg_grf(jg, jgc, jn, nnow_rcf(jg))
              IF (atm_phy_nwp_config(jgc)%latm_above_top) THEN
                CALL copy_rrg_ubc(jg, jgc)
              ENDIF
            ENDIF

            CALL init_slowphysics (datetime_current, jgc, dt_loc, time_config%sim_time)

            WRITE(message_text,'(a,i2,a,f12.2)') 'domain ',jgc,' started at time ',time_config%sim_time(jg)
            CALL message('integrate_nh', TRIM(message_text))

          ENDIF
        ENDDO
      ENDIF

#ifdef MESSY
      CALL messy_local_end(jg)
      CALL messy_global_end(jg)
#endif

    ENDDO
    
    IF (jg == 1 .AND. ltimer) CALL timer_stop(timer_integrate_nh)

  END SUBROUTINE integrate_nh


  !>
  !! Performs dynamical core substepping with respect to physics/transport.
  !!
  !! Perform dynamical core substepping with respect to physics/transport.
  !! Number of substeps is given by ndyn_substeps.
  !!
  !! @par Revision History
  !! Initial revision by Daniel Reinert, DWD (2014-10-28)
  !!
  SUBROUTINE perform_dyn_substepping (p_patch, p_nh_state, p_int_state, prep_adv, &
    &                                 jstep, dt_phy)

    TYPE(t_patch)       ,INTENT(IN)    :: p_patch

    TYPE(t_nh_state)    ,INTENT(INOUT) :: p_nh_state

    TYPE(t_int_state)   ,INTENT(IN)    :: p_int_state

    TYPE(t_prepare_adv) ,INTENT(INOUT) :: prep_adv

    INTEGER             ,INTENT(IN)    :: jstep     ! number of current (large) time step 
                                                    ! performed in current domain
    REAL(wp)            ,INTENT(IN)    :: dt_phy    ! physics time step for current patch

    ! local variables
    INTEGER  :: jg                ! domain ID
    INTEGER  :: nstep             ! timestep counter
    INTEGER  :: ndyn_substeps_tot ! total number of dynamics substeps 
                                  ! since last boundary update 
    REAL(wp) :: dt_dyn            ! dynamics time step
    REAL(wp) :: cur_time          ! current time (for IAU)

    LOGICAL  :: lclean_mflx       ! .TRUE.: first substep
    LOGICAL  :: l_recompute       ! .TRUE.: recompute velocity tendencies for predictor 
                                  ! (first substep) 
    LOGICAL  :: lsave_mflx
    LOGICAL  :: lprep_adv         !.TRUE.: do computations for preparing tracer advection in solve_nh
    LOGICAL  :: l_bdy_nudge
    LOGICAL  :: llast             !.TRUE.: this is the last substep
  !-------------------------------------------------------------------------

    ! get domain ID
    jg = p_patch%id

    ! compute dynamics timestep
    dt_dyn = dt_phy/ndyn_substeps_var(jg)


    IF (jg > 1 .AND. .NOT. lfeedback(jg) .OR. jg == 1 .AND. (l_limited_area .OR. (num_prefetch_proc == 1))) THEN
      ! apply boundary nudging if feedback is turned off and in limited-area mode
      l_bdy_nudge = .TRUE. 
    ELSE
      l_bdy_nudge = .FALSE.
    ENDIF

    IF ( idiv_method == 1 .AND. (ltransport .OR. p_patch%n_childdom > 0 .AND. grf_intmethod_e >= 5)) THEN
      lprep_adv = .TRUE. ! do computations for preparing tracer advection in solve_nh
    ELSE
      lprep_adv = .FALSE.
    ENDIF

    ! compute airmass \rho*\Delta z [kg m-2] for nnow
    CALL compute_airmass(p_patch,                   &
      &                  p_nh_state%metrics,        &
      &                  p_nh_state%prog(nnow(jg)), &
      &                  p_nh_state%diag, itlev = 1)



    ! perform dynamics substepping
    !
    SUBSTEPS: DO nstep = 1, ndyn_substeps_var(jg)

      ! Print control output for maximum horizontal and vertical wind speed
      !
      ! 3 Cases:
      ! msg_level E [12, inf[: print max/min output for every domain and every substep
      ! msg_level E [ 8,  11]: print max/min output for global domain and every substep
      ! msg_level E [ 5,   7]: print max/min output for global domain and first substep
      !
      IF (msg_level >= 12) THEN
        CALL print_maxwinds(p_patch, p_nh_state%prog(nnow(jg))%vn,   &
          p_nh_state%prog(nnow(jg))%w)
      ELSE IF (msg_level >= 8) THEN
        IF (jg == 1) THEN 
          CALL print_maxwinds(p_patch, p_nh_state%prog(nnow(jg))%vn, &
            p_nh_state%prog(nnow(jg))%w)
        ENDIF
      ELSE IF (msg_level >= 5) THEN
        IF ( (jg == 1) .AND. (nstep == 1) ) THEN
          CALL print_maxwinds(p_patch, p_nh_state%prog(nnow(jg))%vn, &
            p_nh_state%prog(nnow(jg))%w)
        ENDIF 
      ENDIF


      ! total number of dynamics substeps since last boundary update
      ! applicable to refined domains only
      ndyn_substeps_tot = (jstep-1)*ndyn_substeps_var(jg) + nstep 
 
      ! nullify prep_adv fields at first substep
      lclean_mflx = MERGE(.TRUE.,.FALSE.,nstep==1)
      l_recompute = lclean_mflx

      ! logical checking for the last substep
      llast = MERGE(.TRUE.,.FALSE.,nstep==ndyn_substeps_var(jg))

      ! save massflux at first substep
      IF (p_patch%n_childdom > 0 .AND. nstep == 1 ) THEN
        lsave_mflx = .TRUE.
      ELSE
        lsave_mflx = .FALSE.
      ENDIF

      IF ( ANY((/MODE_IAU,MODE_IAU_OLD/)==init_mode) ) THEN ! incremental analysis mode
        cur_time = time_config%sim_time(jg)-timeshift%dt_shift+ &
         (REAL(nstep-ndyn_substeps_var(jg),wp)-0.5_wp)*dt_dyn
        CALL compute_iau_wgt(cur_time, dt_dyn, lclean_mflx)
      ENDIF

      ! integrate dynamical core
      CALL solve_nh(p_nh_state, p_patch, p_int_state, prep_adv,     &
        &           nnow(jg), nnew(jg), linit_dyn(jg), l_recompute, &
        &           lsave_mflx, lprep_adv, lclean_mflx,             &
        &           nstep, ndyn_substeps_tot-1, l_bdy_nudge, dt_dyn)

      ! compute diffusion at every dynamics substep (.NOT. lhdiff_rcf)
      IF (diffusion_config(jg)%lhdiff_vn .AND. .NOT. lhdiff_rcf)   &
        CALL diffusion(p_nh_state%prog(nnew(jg)), p_nh_state%diag, &
          &            p_nh_state%metrics, p_patch, p_int_state,   &
          &            dt_dyn, .FALSE.)

      IF (llast .OR. advection_config(jg)%lfull_comp) &
        CALL prepare_tracer( p_patch, p_nh_state%prog(nnow(jg)),        &! in
          &                  p_nh_state%prog(nnew(jg)),                 &! in
          &                  p_nh_state%metrics, p_int_state,           &! in
          &                  ndyn_substeps_var(jg), llast, lclean_mflx, &! in
          &                  advection_config(jg)%lfull_comp,           &! in
          &                  p_nh_state%diag,                           &! inout
          &                  prep_adv%vn_traj, prep_adv%mass_flx_me,    &! inout
          &                  prep_adv%w_traj,  prep_adv%mass_flx_ic,    &! inout
          &                  prep_adv%topflx_tra                        )! out

      ! Finally, switch between time levels now and new for next iteration
      !
      ! Note, that we do not swap during the very last iteration. 
      ! This final swap is postponed till the end of the integration step.  
      IF ( .NOT. llast ) THEN
        CALL swap(nnow(jg), nnew(jg))
      ENDIF

    END DO SUBSTEPS
 

    ! compute airmass \rho*\Delta z [kg m-2] for nnew
    CALL compute_airmass(p_patch,                   &
      &                  p_nh_state%metrics,        &
      &                  p_nh_state%prog(nnew(jg)), &
      &                  p_nh_state%diag, itlev = 2)


  END SUBROUTINE perform_dyn_substepping


  !-------------------------------------------------------------------------
  !>
  !! Driver routine for initial call of physics routines.
  !! Apart from the full set of slow physics parameterizations, also turbulent transfer is 
  !! called, in order to have proper transfer coefficients available at the initial time step.
  !!
  !! This had to be moved ahead of the initial output for the physics fields to be more complete
  !!
  !! @par Revision History
  !! Developed by Guenther Zaengl, DWD (2013-01-04)
  !!
  RECURSIVE SUBROUTINE init_slowphysics (datetime_current, jg, dt_loc, sim_time)

    CHARACTER(len=MAX_CHAR_LENGTH), PARAMETER ::  &
      &  routine = 'mo_nh_stepping:init_slowphysics'

    TYPE(t_datetime), INTENT(in)         :: datetime_current

    INTEGER , INTENT(IN)    :: jg           !< current grid level
    REAL(wp), INTENT(IN)    :: dt_loc       !< time step applicable to local grid level
    REAL(wp), INTENT(INOUT) :: sim_time(n_dom) !< elapsed simulation time on each
                                               !< grid level

    ! Local variables

    ! Time levels
    INTEGER :: n_now_rcf, nstep

    INTEGER :: jgp, jgc, jn

    REAL(wp):: dt_sub ! (advective) timestep for next finer grid level

    ! Determine parent domain ID
    IF ( jg > 1) THEN
      jgp = p_patch(jg)%parent_id
    ELSE IF (n_dom_start == 0) THEN
      jgp = 0
    ELSE
      jgp = 1
    ENDIF


    ! Set local variable for rcf-time levels
    n_now_rcf = nnow_rcf(jg)

    IF (iforcing == inwp) THEN
      CALL time_ctrl_physics ( dt_phy, dt_loc, jg,     &! in
        &                      .TRUE.,                 &! in
        &                      t_elapsed_phy,          &! inout
        &                      lcall_phy )              ! out
    END IF


    IF (msg_level >= 7) THEN
      WRITE(message_text,'(a,i2)') 'initial call of (slow) physics, domain ', jg
      CALL message(TRIM(routine), TRIM(message_text))
    ENDIF

    IF (atm_phy_nwp_config(jg)%is_les_phy) THEN

      nstep = 0
      CALL les_phy_interface(lcall_phy(jg,:), .TRUE.,          & !in
        &                  lredgrid_phys(jg),                  & !in
        &                  dt_loc,                             & !in
        &                  dt_phy(jg,:),                       & !in
        &                  time_config%sim_time(jg),           & !in
        &                  nstep,                              & !in
        &                  datetime_current,                   & !in
        &                  p_patch(jg)  ,                      & !in
        &                  p_int_state(jg),                    & !in
        &                  p_nh_state(jg)%metrics ,            & !in
        &                  p_patch(jgp),                       & !in
        &                  ext_data(jg)           ,            & !in
        &                  p_nh_state(jg)%prog(nnow(jg)) ,     & !inout
        &                  p_nh_state(jg)%prog(n_now_rcf) ,    & !inout
        &                  p_nh_state(jg)%prog(n_now_rcf) ,    & !inout
        &                  p_nh_state(jg)%diag,                & !inout
        &                  prm_diag  (jg),                     & !inout
        &                  prm_nwp_tend(jg)                ,   &
        &                  p_lnd_state(jg)%diag_lnd,           &
        &                  p_lnd_state(jg)%prog_lnd(n_now_rcf),& !inout
        &                  p_lnd_state(jg)%prog_lnd(n_now_rcf),& !inout
        &                  p_lnd_state(jg)%prog_wtr(n_now_rcf),& !inout
        &                  p_lnd_state(jg)%prog_wtr(n_now_rcf),& !inout
        &                  p_nh_state_lists(jg)%prog_list(n_now_rcf) ) !in
  
    ELSE ! is_les_phy
  
      SELECT CASE (iforcing)

      CASE (inwp) ! iforcing

        ! nwp physics, slow physics forcing
        CALL nwp_nh_interface(lcall_phy(jg,:), .TRUE.,           & !in
          &                  lredgrid_phys(jg),                  & !in
          &                  dt_loc,                             & !in
          &                  dt_phy(jg,:),                       & !in
          &                  time_config%sim_time(jg),           & !in
          &                  datetime_current,                   & !in
          &                  p_patch(jg)  ,                      & !in
          &                  p_int_state(jg),                    & !in
          &                  p_nh_state(jg)%metrics ,            & !in
          &                  p_patch(jgp),                       & !in
          &                  ext_data(jg)           ,            & !in
          &                  p_nh_state(jg)%prog(nnow(jg)) ,     & !inout
          &                  p_nh_state(jg)%prog(n_now_rcf) ,    & !inout
          &                  p_nh_state(jg)%prog(n_now_rcf) ,    & !inout
          &                  p_nh_state(jg)%diag,                & !inout
          &                  prm_diag  (jg),                     & !inout
          &                  prm_nwp_tend(jg)                ,   &
          &                  p_lnd_state(jg)%diag_lnd,           &
          &                  p_lnd_state(jg)%prog_lnd(n_now_rcf),& !inout
          &                  p_lnd_state(jg)%prog_lnd(n_now_rcf),& !inout
          &                  p_lnd_state(jg)%prog_wtr(n_now_rcf),& !inout
          &                  p_lnd_state(jg)%prog_wtr(n_now_rcf),& !inout
          &                  p_nh_state_lists(jg)%prog_list(n_now_rcf) ) !in 

      CASE (iecham) ! iforcing

        SELECT CASE (echam_phy_config%idcphycpl)

        CASE (1) ! idcphycpl

          ! echam physics, fast physics coupling
          ! the physics forcing in the dynamical core is zero
          p_nh_state(jg)%diag%ddt_exner_phy(:,:,:)   = 0._wp
          p_nh_state(jg)%diag%ddt_vn_phy(:,:,:)      = 0._wp
          prm_tend  (jg)%q(:,:,:,:)                  = 0._wp

        CASE (2) ! idcphycpl

          ! echam physics, slow physics coupling
          IF (ltimer) CALL timer_start(timer_iconam_echam)
          CALL interface_iconam_echam( dt_loc                         ,& !in
            &                          datetime_current               ,& !in
            &                          p_patch(jg)                    ,& !in
            &                          p_int_state(jg)                ,& !in
            &                          p_nh_state(jg)%metrics         ,& !in
            &                          p_nh_state(jg)%prog(nnow(jg))  ,& !inout
            &                          p_nh_state(jg)%prog(n_now_rcf) ,& !inout
            &                          p_nh_state(jg)%diag            )  !inout
          IF (ltimer) CALL timer_stop(timer_iconam_echam)

        CASE DEFAULT ! idcphycpl

          CALL finish (routine, 'echam_phy_config%idcphycpl /= 1,2 currently not implemented')

        END SELECT ! idcphycpl

      END SELECT ! iforcing

    END IF ! is_les_phy

    ! Boundary interpolation of land state variables entering into radiation computation
    ! if a reduced grid is used in the child domain(s)
    DO jn = 1, p_patch(jg)%n_childdom

      jgc = p_patch(jg)%child_id(jn)
      IF (.NOT. p_patch(jgc)%ldom_active) CYCLE

      IF ( lredgrid_phys(jgc) ) THEN
        CALL interpol_rrg_grf(jg, jgc, jn, nnow_rcf(jg))
        IF (atm_phy_nwp_config(jgc)%latm_above_top) THEN
          CALL copy_rrg_ubc(jg, jgc)
        ENDIF
      ENDIF
    ENDDO

    IF (p_patch(jg)%n_childdom > 0) THEN

      dt_sub     = dt_loc/2._wp    ! dyn. time step on next refinement level

      DO jn = 1, p_patch(jg)%n_childdom

        jgc = p_patch(jg)%child_id(jn)
        IF (.NOT. p_patch(jgc)%ldom_active) CYCLE

        IF(p_patch(jgc)%n_patch_cells > 0) THEN
          IF(proc_split) CALL push_glob_comm(p_patch(jgc)%comm, p_patch(jgc)%proc0)
          CALL init_slowphysics( datetime_current, jgc, dt_sub, sim_time)
          IF(proc_split) CALL pop_glob_comm()
        ENDIF

      ENDDO

    ENDIF

  END SUBROUTINE init_slowphysics

  !-------------------------------------------------------------------------
  !>
  !! Diagnostic computations for output - dynamics fields
  !!
  !! This routine encapsulates calls to diagnostic computations required at output
  !! times only
  !!
  !! @par Revision History
  !! Developed by Guenther Zaengl, DWD (2012-05-09)
  !!
  SUBROUTINE diag_for_output_dyn ()

!!$    CHARACTER(len=MAX_CHAR_LENGTH), PARAMETER ::  &
!!$      &  routine = 'mo_nh_stepping:diag_for_output_dyn'

    ! Local variables
    INTEGER :: jg, jgc, jn ! loop indices

    REAL(wp), DIMENSION(:,:,:), POINTER  :: p_vn   => NULL()

    IF (ltimer) CALL timer_start(timer_nh_diagnostics)

    DO jg = 1, n_dom

      IF(p_patch(jg)%n_patch_cells == 0) CYCLE
      IF (.NOT. p_patch(jg)%ldom_active) CYCLE

      p_vn  => p_nh_state(jg)%prog(nnow(jg))%vn

        
      CALL rbf_vec_interpol_cell(p_vn,p_patch(jg),p_int_state(jg),&
                                 p_nh_state(jg)%diag%u,p_nh_state(jg)%diag%v)

      !CALL div(p_vn, p_patch(jg), p_int_state(jg), p_nh_state(jg)%diag%div)
      CALL div_avg(p_vn, p_patch(jg), p_int_state(jg),p_int_state(jg)%c_bln_avg,&
                                                          p_nh_state(jg)%diag%div)

      CALL rot_vertex (p_vn, p_patch(jg), p_int_state(jg), p_nh_state(jg)%diag%omega_z)

      ! Diagnose relative vorticity on cells
      CALL verts2cells_scalar(p_nh_state(jg)%diag%omega_z, p_patch(jg), &
        p_int_state(jg)%verts_aw_cells, p_nh_state(jg)%diag%vor)


      CALL diagnose_pres_temp (p_nh_state(jg)%metrics, p_nh_state(jg)%prog(nnow(jg)), &
        &                      p_nh_state(jg)%prog(nnow_rcf(jg)),                     &
        &                      p_nh_state(jg)%diag,p_patch(jg),                       &
        &                      opt_calc_temp=.TRUE.,                                  &
        &                      opt_calc_pres=.TRUE.                                   )

    ENDDO ! jg-loop

    ! Fill boundaries of nested domains
    DO jg = n_dom, 1, -1

      IF(p_patch(jg)%n_patch_cells == 0 .OR. p_patch(jg)%n_childdom == 0) CYCLE
      IF (.NOT. p_patch(jg)%ldom_active) CYCLE

      CALL sync_patch_array_mult(SYNC_C, p_patch(jg), 3, p_nh_state(jg)%diag%u,      &
        p_nh_state(jg)%diag%v, p_nh_state(jg)%diag%div)


      DO jn = 1, p_patch(jg)%n_childdom
        jgc = p_patch(jg)%child_id(jn)
        IF (.NOT. p_patch(jgc)%ldom_active) CYCLE

        CALL interpol_scal_grf (p_patch(jg), p_patch(jgc), p_grf_state(jg)%p_dom(jn), 3, &
             p_nh_state(jg)%diag%u, p_nh_state(jgc)%diag%u, p_nh_state(jg)%diag%v,       &
             p_nh_state(jgc)%diag%v, p_nh_state(jg)%diag%div, p_nh_state(jgc)%diag%div   )

      ENDDO

    ENDDO ! jg-loop

    IF (ltimer) CALL timer_stop(timer_nh_diagnostics)

  END SUBROUTINE diag_for_output_dyn



  !-------------------------------------------------------------------------
  !>
  !! Wrapper for computation of aggregated land variables
  !!
  !!
  !! @par Revision History
  !! Developed by Guenther Zaengl, DWD (2014-07-21)
  !!
  SUBROUTINE aggr_landvars

    ! Local variables
    INTEGER :: jg ! loop indices

    IF (ltimer) CALL timer_start(timer_nh_diagnostics)

    DO jg = 1, n_dom

      IF(p_patch(jg)%n_patch_cells == 0) CYCLE
      IF (.NOT. p_patch(jg)%ldom_active) CYCLE

      IF (  atm_phy_nwp_config(jg)%inwp_surface == 1 ) THEN
        CALL aggregate_landvars( p_patch(jg), ext_data(jg),                 &
             p_lnd_state(jg)%prog_lnd(nnow_rcf(jg)), p_lnd_state(jg)%diag_lnd)
      ENDIF

    ENDDO ! jg-loop

    IF (ltimer) CALL timer_stop(timer_nh_diagnostics)

  END SUBROUTINE aggr_landvars

  !-------------------------------------------------------------------------
  !>
  !! Fills nest boundary cells for physics fields
  !!
  !!
  !! @par Revision History
  !! Developed by Guenther Zaengl, DWD (2014-07-21)
  !!
  SUBROUTINE fill_nestlatbc_phys

    ! Local variables
    INTEGER :: jg, jgc, jn ! loop indices

    IF (ltimer) CALL timer_start(timer_nh_diagnostics)

    ! Fill boundaries of nested domains
    DO jg = n_dom, 1, -1

      IF(p_patch(jg)%n_patch_cells == 0 .OR. p_patch(jg)%n_childdom == 0) CYCLE
      IF (.NOT. p_patch(jg)%ldom_active) CYCLE

      CALL sync_patch_array(SYNC_C, p_patch(jg), p_nh_state(jg)%prog(nnow_rcf(jg))%tke)

      DO jn = 1, p_patch(jg)%n_childdom
        jgc = p_patch(jg)%child_id(jn)
        IF (.NOT. p_patch(jgc)%ldom_active) CYCLE

        CALL interpol_phys_grf(ext_data, jg, jgc, jn) 

        IF (lfeedback(jgc) .AND. ifeedback_type==1) CALL feedback_phys_diag(jgc, jg)

        CALL interpol_scal_grf (p_patch(jg), p_patch(jgc), p_grf_state(jg)%p_dom(jn), 1, &
           p_nh_state(jg)%prog(nnow_rcf(jg))%tke, p_nh_state(jgc)%prog(nnow_rcf(jgc))%tke)

      ENDDO

    ENDDO ! jg-loop

    IF (ltimer) CALL timer_stop(timer_nh_diagnostics)

  END SUBROUTINE fill_nestlatbc_phys


  !-------------------------------------------------------------------------
  !>
  !! Update of vertical wind offcentering and divergence damping
  !!
  !! This routine handles the increased sound-wave damping (by increasing the vertical wind offcentering)
  !! and mixed second-order/fourth-order divergence damping during the initial spinup phase
  !!
  !! @par Revision History
  !! Developed by Guenther Zaengl, DWD (2013-06-04)
  !!
  SUBROUTINE update_spinup_damping(elapsed_time)

    REAL(wp), INTENT(IN) :: elapsed_time
    REAL(wp) :: time1, time2

    time1 = 1800._wp  ! enhanced damping during the first half hour of integration
    time2 = 7200._wp  ! linear decrease of enhanced damping until time2

    IF (elapsed_time <= time1) THEN ! apply slightly super-implicit weights
      divdamp_fac_o2 = 8._wp*divdamp_fac
    ELSE IF (elapsed_time <= time2) THEN ! linearly decrease minimum weights to 0.5
      divdamp_fac_o2 = 8._wp*divdamp_fac*(time2-elapsed_time)/(time2-time1)
    ELSE
      divdamp_fac_o2 = 0._wp
    ENDIF


  END SUBROUTINE update_spinup_damping


  !-------------------------------------------------------------------------
  !> Auxiliary routine to encapsulate initialization of exner_old variable
  !!
  SUBROUTINE init_exner_old(jg, nnow)

    INTEGER, INTENT(IN) :: jg   ! domain ID
    INTEGER, INTENT(IN) :: nnow ! time step indicator


!$OMP PARALLEL WORKSHARE
    p_nh_state(jg)%diag%exner_old(:,:,:) = p_nh_state(jg)%prog(nnow)%exner(:,:,:)
!$OMP END PARALLEL WORKSHARE

  END SUBROUTINE init_exner_old

  !-------------------------------------------------------------------------
  !> Control routine for adaptive number of dynamic substeps
  !!
  SUBROUTINE set_ndyn_substeps(lcfl_watch_mode)

    LOGICAL, INTENT(INOUT) :: lcfl_watch_mode

    INTEGER :: jg
    REAL(wp) :: mvcfl(n_dom)
    LOGICAL :: lskip

    lskip = .FALSE.

    mvcfl(1:n_dom) = p_nh_state(1:n_dom)%metrics%max_vcfl_dyn

    p_nh_state(1:n_dom)%metrics%max_vcfl_dyn = 0._vp

    mvcfl = global_max(mvcfl)
    IF (ANY(mvcfl(1:n_dom) > 0.85_wp) .AND. .NOT. lcfl_watch_mode) THEN
      WRITE(message_text,'(a)') 'High CFL number for vertical advection in dynamical core, entering watch mode'
      CALL message('',message_text)
      lcfl_watch_mode = .TRUE.
    ENDIF

    IF (lcfl_watch_mode) THEN
      DO jg = 1, n_dom
        IF (mvcfl(jg) > 0.95_wp .OR. ndyn_substeps_var(jg) > ndyn_substeps) THEN
          WRITE(message_text,'(a,i3,a,f7.4)') 'Maximum vertical CFL number in domain ', &
            jg,':', mvcfl(jg)
          CALL message('',message_text)
        ENDIF
        IF (mvcfl(jg) > 1.05_wp) THEN
          ndyn_substeps_var(jg) = MIN(ndyn_substeps_var(jg)+1,ndyn_substeps_max)
          advection_config(jg)%ivcfl_max = ndyn_substeps_var(jg)
          WRITE(message_text,'(a,i3,a,i3)') 'Number of dynamics substeps in domain ', &
            jg,' increased to ', ndyn_substeps_var(jg)
          CALL message('',message_text)
        ENDIF
        IF (ndyn_substeps_var(jg) > ndyn_substeps .AND.                                            &
            mvcfl(jg)*REAL(ndyn_substeps_var(jg),wp)/REAL(ndyn_substeps_var(jg)-1,wp) < 0.95_wp) THEN
          ndyn_substeps_var(jg) = ndyn_substeps_var(jg)-1
          advection_config(jg)%ivcfl_max = ndyn_substeps_var(jg)
          WRITE(message_text,'(a,i3,a,i3)') 'Number of dynamics substeps in domain ', &
            jg,' decreased to ', ndyn_substeps_var(jg)
          CALL message('',message_text)
          lskip = .TRUE.
        ENDIF
      ENDDO
    ENDIF

    IF (ALL(ndyn_substeps_var(1:n_dom) == ndyn_substeps) .AND. ALL(mvcfl(1:n_dom) < 0.8_wp) .AND. &
        lcfl_watch_mode .AND. .NOT. lskip) THEN
      WRITE(message_text,'(a)') 'CFL number for vertical advection has decreased, leaving watch mode'
      CALL message('',message_text)
      lcfl_watch_mode = .FALSE.
    ENDIF

  END SUBROUTINE set_ndyn_substeps

  !-------------------------------------------------------------------------
  !>
  !! Physics time control
  !!
  !! Time control for slow and fast physics. This function provides a 2D array
  !! of type LOGICAL. For each physical process there is one column of length
  !! n_dom. A physical process (iphys) on domain (jg) will be called, if
  !! lcall_phy(jg,iphys)=.TRUE.. Whether it is .TRUE. or .FALSE. depends
  !! on the current time and the prescribed calling period listed in
  !! dt_phy.
  !!
  !! @par Revision History
  !! Developed by Daniel Reinert, DWD (2010-09-23)
  !! Modification by Daniel Reinert (2011-12-14)
  !! - replaced zoo of fast physics time steps by a single time step, named 
  !!   dt_fastphy.
  !!
  SUBROUTINE time_ctrl_physics ( dt_phy, dt_loc, jg, linit, t_elapsed_phy, lcall_phy )

    REAL(wp), INTENT(IN)    ::   &      !< Field of calling-time interval (seconds) for
      &  dt_phy(:,:)                    !< each domain and physical process

    LOGICAL, INTENT(IN)     ::   &      !< special initialization of lcall_phy and
      &  linit                          !< t_elapsed_phy for the first call of
                                        !< nwp_nh_interface before the first dynamcs step

    REAL(wp), INTENT(INOUT) ::   &      !< elapsed time after the last call of physics
      &  t_elapsed_phy(:,:)             !< packages

    LOGICAL, INTENT(OUT)    ::   &
      &  lcall_phy(:,:)

    REAL(wp), INTENT(IN) :: dt_loc      !< transport/physics time step

    INTEGER, INTENT(IN) :: jg           !< domain number

    INTEGER :: ip, ips                  !< loop index


  !-------------------------------------------------------------------------

    ! special treatment for the first physics call prior to the very first
    ! dynamics step
    IF (linit) THEN

      ! Initialize lcall_phy with .false. Only slow physics will be set to .true. initially;
      ! turbulent transfer is called by specifying the initialization mode of the NWP interface
      lcall_phy(jg,:)  = .FALSE.

      ! slow physics
      IF ( atm_phy_nwp_config(jg)%lproc_on(itconv) ) lcall_phy(jg,itconv) = .TRUE.

      IF ( atm_phy_nwp_config(jg)%lproc_on(itccov) ) lcall_phy(jg,itccov) = .TRUE.

      IF ( atm_phy_nwp_config(jg)%lproc_on(itrad)  ) lcall_phy(jg,itrad)  = .TRUE.

      IF ( atm_phy_nwp_config(jg)%lproc_on(itradheat) ) lcall_phy(jg,itradheat) = .TRUE.

      IF ( atm_phy_nwp_config(jg)%lproc_on(itsso)  ) lcall_phy(jg,itsso)  = .TRUE.

      IF ( atm_phy_nwp_config(jg)%lproc_on(itgwd)  ) lcall_phy(jg,itgwd)  = .TRUE.
 
    ELSE
      !
      ! all physical processes are forced to run at a multiple of 
      ! the advective time step. Note that fast physics are treated 
      ! as a combined process in the case of t_elapsed_phy and dt_phy, 
      ! but treated individually in the case of lcall_phy.
      !
      DO ips = 1, iphysproc_short

        ! If a physics package has been called at previous timestep,
        ! reset the time counter.
        !
        IF ( ANY(lcall_phy(jg,PACK(iproclist,map_phyproc(1:iphysproc,ips)))) ) THEN
           t_elapsed_phy(jg,ips)  = 0._wp
        ENDIF

        ! update time counter
        !
        t_elapsed_phy(jg,ips) = t_elapsed_phy(jg,ips) + dt_loc  ! transport/physics timestep !!


        ! The purpose of the 0.99999999 factor is to prevent pathological cases of 
        ! truncation error accumulation; will become obsolete when changing to 
        ! integer arithmetics for time control
        IF( t_elapsed_phy(jg,ips) >= 0.99999999_wp*dt_phy(jg,ips) ) THEN
          lcall_phy(jg,PACK(iproclist,map_phyproc(1:iphysproc,ips)))  = .TRUE.
        ELSE
          lcall_phy(jg,PACK(iproclist,map_phyproc(1:iphysproc,ips)))  = .FALSE.
        ENDIF

      ENDDO  ! ips


      ! In addition, it must be checked, whether the individual processes 
      ! are switched on at all (lproc_on =.TRUE.). If not, lcall_phy is 
      ! reset to false.
      !
      DO ip = 1, iphysproc   ! not that we have to loop over ALL processes
        IF (.NOT. atm_phy_nwp_config(jg)%lproc_on(ip) ) THEN
          lcall_phy(jg,ip)  = .FALSE.
        ENDIF
      ENDDO  ! ip

    ENDIF

  END SUBROUTINE time_ctrl_physics


  !-------------------------------------------------------------------------
  !>
  !! Setup of physics time control
  !!
  !! Setup of time control for slow and fast physics. The mapping matrix is 
  !! initialized, which provides mapping rules required when mapping 
  !! between variables of size iphysproc and iphysproc_short. Typical examples 
  !! are lcall_phy and t_elapsed_phy.
  !!
  !! @par Revision History
  !! Developed by Daniel Reinert, DWD (2011-12-14)
  !!
  SUBROUTINE setup_time_ctrl_physics ( )

  !-------------------------------------------------------------------------

  ! list of physical processes (x-axis of mapping matrix)
    iproclist = (/ itconv,itccov,itrad,itsso,itgwd,itsatad,itturb,&
      &            itgscp,itsfc,itradheat /)

    map_phyproc(1:iphysproc,1:iphysproc_short) = .FALSE. ! initialization

    map_phyproc(1   ,1) = .TRUE.  ! simple one to one mapping
    map_phyproc(2   ,2) = .TRUE.  ! simple one to one mapping
    map_phyproc(3   ,3) = .TRUE.  ! simple one to one mapping
    map_phyproc(4   ,4) = .TRUE.  ! simple one to one mapping
    map_phyproc(5   ,5) = .TRUE.  ! simple one to one mapping
    map_phyproc(6:10,6) = .TRUE.  ! mapping of fast physics processes to single one

  END SUBROUTINE setup_time_ctrl_physics
  !-------------------------------------------------------------------------
  

  !-------------------------------------------------------------------------
  !>
  !! @par Revision History
  !!
  SUBROUTINE deallocate_nh_stepping

  INTEGER                              ::  jg, ist

  !-----------------------------------------------------------------------
  !
  ! deallocate auxiliary fields for tracer transport and rcf
  !
  DO jg = 1, n_dom
    DEALLOCATE( prep_adv(jg)%mass_flx_me, prep_adv(jg)%mass_flx_ic,    &
      &         prep_adv(jg)%vn_traj, prep_adv(jg)%w_traj,             &
      &         prep_adv(jg)%topflx_tra, STAT=ist                      )
    IF (ist /= SUCCESS) THEN
      CALL finish ( 'mo_nh_stepping: perform_nh_stepping',            &
        &    'deallocation for mass_flx_me, mass_flx_ic, vn_traj,' // &
        &    'w_traj, topflx_tra failed' )
    ENDIF
  ENDDO

  DEALLOCATE( prep_adv, STAT=ist )
  IF (ist /= SUCCESS) THEN
    CALL finish ( 'mo_nh_stepping: perform_nh_stepping',              &
      &    'deallocation for prep_adv failed' )
  ENDIF

  DEALLOCATE( jstep_adv, STAT=ist )
  IF (ist /= SUCCESS) THEN
    CALL finish ( 'mo_nh_stepping: perform_nh_stepping',              &
      &    'deallocation for jstep_adv failed' )
  ENDIF

  !
  ! deallocate flow control variables
  !
  DEALLOCATE( lcall_phy, linit_dyn, t_elapsed_phy, STAT=ist )
  IF (ist /= SUCCESS) THEN
    CALL finish ( 'mo_nh_stepping: perform_nh_stepping',          &
      &    'deallocation for lcall_phy, t_elapsed_phy ' //        &
      &    'failed' )
  ENDIF

  IF((num_prefetch_proc == 1) .AND. (latbc_config%itype_latbc > 0)) THEN
     CALL deallocate_pref_latbc_data()
  ELSE IF (l_limited_area .AND. (latbc_config%itype_latbc > 0)) THEN
     CALL deallocate_latbc_data()
  ENDIF

  END SUBROUTINE deallocate_nh_stepping
  !-------------------------------------------------------------------------

  !-------------------------------------------------------------------------
  !>
  !! @par Revision History
  !!
  SUBROUTINE allocate_nh_stepping
!
  INTEGER                              :: jg, jp !, nlen
  INTEGER                              :: ist
  CHARACTER(len=MAX_CHAR_LENGTH)       :: attname   ! attribute name

!-----------------------------------------------------------------------

  !
  ! allocate axiliary fields for transport
  !
  ALLOCATE(prep_adv(n_dom), STAT=ist )
  IF (ist /= SUCCESS) THEN
    CALL finish ( 'mo_nh_stepping: perform_nh_stepping',           &
    &      'allocation for prep_adv failed' )
  ENDIF

  ALLOCATE(jstep_adv(n_dom), STAT=ist )
  IF (ist /= SUCCESS) THEN
    CALL finish ( 'mo_nh_stepping: perform_nh_stepping',           &
    &      'allocation for jstep_adv failed' )
  ENDIF


  ! allocate flow control variables for transport and slow physics calls
  ALLOCATE(lcall_phy(n_dom,iphysproc), linit_dyn(n_dom), &
    &      t_elapsed_phy(n_dom,iphysproc_short),         &
    &      STAT=ist )
  IF (ist /= SUCCESS) THEN
    CALL finish ( 'mo_nh_stepping: perform_nh_stepping',           &
    &      'allocation for flow control variables failed' )
  ENDIF
  !
  ! initialize
  IF (isRestart()) THEN
    !
    ! Get sim_time, t_elapsed_phy and lcall_phy from restart file
    DO jg = 1,n_dom
      WRITE(attname,'(a,i2.2)') 'ndyn_substeps_DOM',jg
      CALL get_restart_attribute(TRIM(attname), ndyn_substeps_var(jg))
      WRITE(attname,'(a,i2.2)') 'jstep_adv_marchuk_order_DOM',jg
      CALL get_restart_attribute(TRIM(attname), jstep_adv(jg)%marchuk_order)
      WRITE(attname,'(a,i2.2)') 'sim_time_DOM',jg
      CALL get_restart_attribute(TRIM(attname), time_config%sim_time(jg))
      DO jp = 1,iphysproc_short
        WRITE(attname,'(a,i2.2,a,i2.2)') 't_elapsed_phy_DOM',jg,'_PHY',jp
        CALL get_restart_attribute(TRIM(attname), t_elapsed_phy(jg,jp))
      ENDDO
      DO jp = 1,iphysproc
        WRITE(attname,'(a,i2.2,a,i2.2)') 'lcall_phy_DOM',jg,'_PHY',jp
        CALL get_restart_attribute(TRIM(attname), lcall_phy(jg,jp))
      ENDDO
    ENDDO
    linit_dyn(:)      = .FALSE.
  ELSE
    jstep_adv(:)%marchuk_order = 0
    time_config%sim_time(:)    = 0._wp
    t_elapsed_phy(:,:)         = 0._wp
    linit_dyn(:)               = .TRUE.
  ENDIF

  DO jg=1, n_dom
    ALLOCATE(                                                                      &
      &  prep_adv(jg)%mass_flx_me (nproma,p_patch(jg)%nlev  ,p_patch(jg)%nblks_e), &
      &  prep_adv(jg)%mass_flx_ic (nproma,p_patch(jg)%nlevp1,p_patch(jg)%nblks_c), &
      &  prep_adv(jg)%vn_traj     (nproma,p_patch(jg)%nlev,  p_patch(jg)%nblks_e), &
      &  prep_adv(jg)%w_traj      (nproma,p_patch(jg)%nlevp1,p_patch(jg)%nblks_c), &
      &  prep_adv(jg)%topflx_tra  (nproma,p_patch(jg)%nblks_c,MAX(1,ntracer)),     &
      &       STAT=ist )
    IF (ist /= SUCCESS) THEN
      CALL finish ( 'mo_nh_stepping: perform_nh_stepping',           &
      &      'allocation for mass_flx_me, mass_flx_ic, vn_traj, ' // &
      &      'w_traj, topflx_tra failed' )
    ENDIF
    !
    ! initialize (as long as restart output is synchroinzed with advection, 
    ! these variables do not need to go into the restart file)
!$OMP PARALLEL
!$OMP WORKSHARE
    prep_adv(jg)%mass_flx_me (:,:,:) = 0._wp
    prep_adv(jg)%mass_flx_ic (:,:,:) = 0._wp
    prep_adv(jg)%vn_traj     (:,:,:) = 0._wp
    prep_adv(jg)%w_traj      (:,:,:) = 0._wp
    prep_adv(jg)%topflx_tra  (:,:,:) = 0._wp
!$OMP END WORKSHARE
!$OMP END PARALLEL

  ENDDO

  IF ((l_limited_area .AND. (latbc_config%itype_latbc > 0)) .AND. (num_prefetch_proc /= 1)) THEN
        CALL prepare_latbc_data(p_patch(1), p_int_state(1), p_nh_state(1), ext_data(1))
  ENDIF

END SUBROUTINE allocate_nh_stepping
  !-----------------------------------------------------------------------------

END MODULE mo_nh_stepping
<|MERGE_RESOLUTION|>--- conflicted
+++ resolved
@@ -861,12 +861,8 @@
 
 
     ! Compute diagnostics for output if necessary
-<<<<<<< HEAD
-    IF (l_compute_diagnostic_quants) THEN
-
-=======
     IF (l_compute_diagnostic_quants .OR. iforcing==iecham) THEN
->>>>>>> a212c495
+
       CALL diag_for_output_dyn ()
       IF (iforcing == inwp) THEN
         CALL aggr_landvars
