!>
!! Initializes and controls the time stepping in the nonhydrostatic model.
!!
!!
!! @par Revision History
!! Initial release by Almut Gassmann, MPI-M (2009-02-06)
!!
!! @par Copyright and License
!!
!! This code is subject to the DWD and MPI-M-Software-License-Agreement in
!! its most recent form.
!! Please see the file LICENSE in the root of the source tree for this code.
!! Where software is supplied by third parties, it is indicated in the
!! headers of the routines.
!!
!!

!----------------------------
#include "omp_definitions.inc"
!----------------------------

MODULE mo_nh_stepping
!-------------------------------------------------------------------------
!
!    ProTeX FORTRAN source: Style 2
!    modified for ICON project, DWD/MPI-M 2006
!
!-------------------------------------------------------------------------
!
!

  USE mo_kind,                     ONLY: wp, vp, i8
  USE mo_io_units
  USE mo_nonhydro_state,           ONLY: p_nh_state, p_nh_state_lists
  USE mo_nonhydrostatic_config,    ONLY: lhdiff_rcf, itime_scheme, divdamp_order,                     &
    &                                    divdamp_fac, divdamp_fac_o2, ih_clch, ih_clcm, kstart_moist, &
    &                                    ndyn_substeps, ndyn_substeps_var, ndyn_substeps_max
  USE mo_diffusion_config,         ONLY: diffusion_config
  USE mo_dynamics_config,          ONLY: nnow,nnew, nnow_rcf, nnew_rcf, nsav1, nsav2, idiv_method
  USE mo_io_config,                ONLY: is_checkpoint_time, is_totint_time, n_chkpt, n_diag
  USE mo_parallel_config,          ONLY: nproma, itype_comm, iorder_sendrecv, use_async_restart_output, &
                                         num_prefetch_proc
  USE mo_run_config,               ONLY: ltestcase, dtime, nsteps, ldynamics, ltransport,   &
    &                                    ntracer, lforcing, iforcing, msg_level, test_mode, &
    &                                    output_mode, lart
  USE mo_echam_phy_config,         ONLY: echam_phy_config
  USE mo_advection_config,         ONLY: advection_config
  USE mo_radiation_config,         ONLY: albedo_type
  USE mo_timer,                    ONLY: ltimer, timers_level, timer_start, timer_stop,   &
    &                                    timer_total, timer_model_init, timer_nudging,    &
    &                                    timer_bdy_interp, timer_feedback, timer_nesting, &
    &                                    timer_integrate_nh, timer_nh_diagnostics,        &
    &                                    timer_iconam_echam
  USE mo_atm_phy_nwp_config,       ONLY: dt_phy, atm_phy_nwp_config
  USE mo_nwp_phy_init,             ONLY: init_nwp_phy, init_cloud_aero_cpl
  USE mo_nwp_phy_state,            ONLY: prm_diag, prm_nwp_tend, phy_params
  USE mo_lnd_nwp_config,           ONLY: nlev_soil, nlev_snow, sstice_mode
  USE mo_nwp_lnd_state,            ONLY: p_lnd_state
  USE mo_ext_data_state,           ONLY: ext_data
  USE mo_ext_data_init,            ONLY: interpol_monthly_mean
  USE mo_extpar_config,            ONLY: itopo
  USE mo_limarea_config,           ONLY: latbc_config
  USE mo_model_domain,             ONLY: p_patch, t_patch
  USE mo_time_config,              ONLY: time_config
  USE mo_grid_config,              ONLY: n_dom, lfeedback, ifeedback_type, l_limited_area, &
    &                                    n_dom_start, lredgrid_phys, start_time, end_time, patch_weight
  USE mo_nh_testcases,             ONLY: init_nh_testcase
  USE mo_nh_testcases_nml,         ONLY: nh_test_name, rotate_axis_deg, lcoupled_rho
  USE mo_nh_pa_test,               ONLY: set_nh_w_rho
  USE mo_nh_df_test,               ONLY: get_nh_df_velocity
  USE mo_nh_dcmip_hadley,          ONLY: set_nh_velocity_hadley
  USE mo_nh_supervise,             ONLY: supervise_total_integrals_nh, print_maxwinds
  USE mo_intp_data_strc,           ONLY: p_int_state, t_int_state
  USE mo_intp_rbf,                 ONLY: rbf_vec_interpol_cell
  USE mo_intp,                     ONLY: verts2cells_scalar
  USE mo_grf_intp_data_strc,       ONLY: p_grf_state
  USE mo_gridref_config,           ONLY: l_density_nudging, grf_intmethod_e
  USE mo_grf_bdyintp,              ONLY: interpol_scal_grf
  USE mo_nh_nest_utilities,        ONLY: compute_tendencies, boundary_interpolation,    &
                                         complete_nesting_setup, prep_bdy_nudging,      &
                                         outer_boundary_nudging, nest_boundary_nudging, &
                                         prep_rho_bdy_nudging, density_boundary_nudging,&
                                         prep_outer_bdy_nudging
  USE mo_nh_feedback,              ONLY: feedback, relax_feedback
  USE mo_datetime,                 ONLY: t_datetime, add_time, check_newday, iso8601
  USE mo_io_restart,               ONLY: create_restart_file
  USE mo_exception,                ONLY: message, message_text, finish
  USE mo_impl_constants,           ONLY: SUCCESS, MAX_CHAR_LENGTH, iphysproc, iphysproc_short,     &
    &                                    itconv, itccov, itrad, itradheat, itsso, itsatad, itgwd,  &
    &                                    inwp, iecham, itturb, itgscp, itsfc,                      &
    &                                    MODE_IAU, MODE_IAU_OLD, MODIS
  USE mo_math_divrot,              ONLY: rot_vertex, div_avg !, div
  USE mo_solve_nonhydro,           ONLY: solve_nh
  USE mo_update_dyn,               ONLY: add_slowphys
  USE mo_advection_stepping,       ONLY: step_advection
  USE mo_integrate_density_pa,     ONLY: integrate_density_pa
  USE mo_nh_dtp_interface,         ONLY: prepare_tracer, compute_airmass
  USE mo_nh_diffusion,             ONLY: diffusion
  USE mo_mpi,                      ONLY: proc_split, push_glob_comm, pop_glob_comm, p_bcast, p_comm_work

#ifdef NOMPI
  USE mo_mpi,                      ONLY: my_process_is_mpi_all_seq
#endif

  USE mo_sync,                     ONLY: sync_patch_array_mult, sync_patch_array, SYNC_C, global_max
  USE mo_nh_interface_nwp,         ONLY: nwp_nh_interface
  USE mo_interface_iconam_echam,   ONLY: interface_iconam_echam
  USE mo_echam_phy_memory,         ONLY: prm_tend
  USE mo_phys_nest_utilities,      ONLY: interpol_phys_grf, feedback_phys_diag, interpol_rrg_grf, copy_rrg_ubc
  USE mo_vertical_grid,            ONLY: set_nh_metrics
  USE mo_nh_diagnose_pres_temp,    ONLY: diagnose_pres_temp
  USE mo_nh_held_suarez_interface, ONLY: held_suarez_nh_interface
  USE mo_master_config,            ONLY: isRestart, tc_startdate, tc_stopdate, &
       &                                 tc_exp_refdate, tc_exp_startdate, tc_exp_stopdate, &
       &                                 tc_dt_checkpoint, tc_dt_restart
  USE mo_io_restart_attributes,    ONLY: get_restart_attribute
  USE mo_meteogram_config,         ONLY: meteogram_output_config
  USE mo_meteogram_output,         ONLY: meteogram_sample_vars, meteogram_is_sample_step
  USE mo_name_list_output,         ONLY: write_name_list_output, istime4name_list_output
  USE mo_name_list_output_init,    ONLY: output_file
  USE mo_pp_scheduler,             ONLY: new_simulation_status, pp_scheduler_process
  USE mo_pp_tasks,                 ONLY: t_simulation_status
  USE mo_art_emission_interface,   ONLY: art_emission_interface
  USE mo_art_sedi_interface,       ONLY: art_sedi_interface
  USE mo_art_tools_interface,      ONLY: art_tools_interface

  USE mo_nwp_sfc_utils,            ONLY: aggregate_landvars, update_sstice, update_ndvi
  USE mo_nh_init_nest_utils,       ONLY: initialize_nest
  USE mo_nh_init_utils,            ONLY: hydro_adjust_downward, compute_iau_wgt
  USE mo_td_ext_data,              ONLY: set_actual_td_ext_data
  USE mo_initicon_config,          ONLY: init_mode, timeshift, init_mode_soil, is_avgFG_time
  USE mo_initicon_utils,           ONLY: average_first_guess, reinit_average_first_guess
  USE mo_synsat_config,            ONLY: lsynsat, num_images
  USE mo_rttov_interface,          ONLY: rttov_driver, copy_rttov_ubc
  USE mo_ls_forcing_nml,           ONLY: is_ls_forcing
  USE mo_ls_forcing,               ONLY: init_ls_forcing
  USE mo_sync_latbc,               ONLY: prepare_latbc_data , read_latbc_data, &
    &                                    deallocate_latbc_data, p_latbc_data,   &
    &                                    read_latbc_tlev, last_latbc_tlev, &
    &                                    update_lin_interc
  USE mo_interface_les,            ONLY: les_phy_interface
  USE mo_io_restart_async,         ONLY: prepare_async_restart, write_async_restart, &
    &                                    close_async_restart, set_data_async_restart
  USE mo_nh_prepadv_types,         ONLY: prep_adv, t_prepare_adv, jstep_adv
  USE mo_action,                   ONLY: reset_act
  USE mo_output_event_handler,     ONLY: get_current_jfile
  USE mo_nwp_diagnosis,            ONLY: nwp_diag_for_output
  USE mo_turbulent_diagnostic,     ONLY: calculate_turbulent_diagnostics, &
                                         write_vertical_profiles, write_time_series, &
                                         sampl_freq_step, les_cloud_diag
  USE mo_opt_diagnostics,          ONLY: update_opt_acc, reset_opt_acc, &
    &                                    calc_mean_opt_acc, p_nh_opt_diag
  USE mo_var_list,                 ONLY: nvar_lists, var_lists, print_var_list
  USE mo_async_latbc,              ONLY: prefetch_input
  USE mo_async_latbc_utils,        ONLY: deallocate_pref_latbc_data, start_latbc_tlev, &
    &                                    end_latbc_tlev, latbc_data, update_lin_interpolation
  USE mo_nonhydro_types,           ONLY: t_nh_state
  USE mo_interface_les,            ONLY: init_les_phy_interface
  USE mo_fortran_tools,            ONLY: swap, copy, init
  USE mtime,                       ONLY: datetime, newDatetime, deallocateDatetime, datetimeToString, &
       &                                 PROLEPTIC_GREGORIAN, setCalendar,                            &
       &                                 timedelta, newTimedelta, deallocateTimedelta,                &
       &                                 MAX_DATETIME_STR_LEN, MAX_TIMEDELTA_STR_LEN,                 &
       &                                 MAX_MTIME_ERROR_STR_LEN, no_error, mtime_strerror,           &
       &                                 getPTStringFromMS, OPERATOR(-), OPERATOR(+), OPERATOR(>),    &
       &                                 ASSIGNMENT(=), OPERATOR(==), OPERATOR(>=), OPERATOR(/=),     &
       &                                 event, eventGroup, newEvent, newEventGroup,                  &
       &                                 addEventToEventGroup, isCurrentEventActive, getEventInterval
  USE mo_mtime_extensions,         ONLY: get_datetime_string
  USE mo_event_manager,            ONLY: initEventManager, addEventGroup, getEventGroup, printEventGroup
#ifdef MESSY
  USE messy_main_channel_bi,       ONLY: messy_channel_write_output &
    &                                  , IOMODE_RST
  USE messy_main_tracer_bi,        ONLY: main_tracer_beforeadv, main_tracer_afteradv
#ifdef MESSYTIMER
  USE messy_main_timer_bi,         ONLY: messy_timer_reset_time

#endif
#endif

  IMPLICIT NONE

  PRIVATE


  ! additional flow control variables that need to be dimensioned with the
  ! number of model domains
  LOGICAL, ALLOCATABLE :: lcall_phy(:,:) ! contains information which physics package
                                         ! must be called at the current timestep
                                         ! and on the current domain.

  REAL(wp), ALLOCATABLE :: t_elapsed_phy(:,:)  ! time (in s) since the last call of
                                               ! the corresponding physics package
                                               ! (fast physics packages are treated as one)

  LOGICAL, ALLOCATABLE :: linit_dyn(:)  ! determines whether dynamics must be initialized
                                        ! on given patch


  ! additional time control variables which are not dimensioned with the number
  ! of model domains
  LOGICAL :: map_phyproc(iphysproc,iphysproc_short) !< mapping matrix
  INTEGER :: iproclist(iphysproc)  !< x-axis of mapping matrix

  ! event handling manager, wrong place, have to move later

  TYPE(eventGroup), POINTER :: checkpointEventGroup => NULL()

  CHARACTER(len=MAX_MTIME_ERROR_STR_LEN) :: errstring

  PUBLIC :: prepare_nh_integration
  PUBLIC :: perform_nh_stepping

  CONTAINS

!-------------------------------------------------------------------------
!-------------------------------------------------------------------------
!
!
  !>
  !! Initialisation of the nonhydrostatic state and initial conditions.
  !!
  !!
  !! @par Revision History
  !! Initial release by Almut Gassmann, (2009-03-06)
  !!
  SUBROUTINE prepare_nh_integration
!
  INTEGER :: ntl, jg

!-----------------------------------------------------------------------

  ! for the split explict scheme, ntl is always 2
  ntl = 2


  CALL set_nh_metrics(p_patch(1:), p_nh_state, p_int_state(1:), ext_data)

  IF (n_dom > 1) THEN
    CALL complete_nesting_setup()
  ENDIF

  IF (ltestcase) THEN

    CALL init_nh_testcase(p_patch(1:), p_nh_state, p_int_state(1:), p_lnd_state(1:), &
<<<<<<< HEAD
                        & ext_data, ntl)
=======
      & ext_data, ntl)
>>>>>>> d67f428e

    IF(is_ls_forcing) &
       CALL init_ls_forcing(p_nh_state(1)%metrics)
  ENDIF

  IF (iforcing == inwp) THEN
    CALL setup_time_ctrl_physics( )
  END IF

  ! init LES
  DO jg = 1 , n_dom
   IF(atm_phy_nwp_config(jg)%is_les_phy) THEN
     CALL init_les_phy_interface(jg, p_patch(jg), p_int_state(jg), &
       p_nh_state(jg)%metrics)
   END IF
  END DO

  END SUBROUTINE prepare_nh_integration
  !-------------------------------------------------------------------------


  !-------------------------------------------------------------------------
  !>
  !! Organizes nonhydrostatic time stepping
  !! Currently we assume to have only one grid level.
  !!
  !! @par Revision History
  !! Initial release by Almut Gassmann, (2009-04-15)
  !!
  SUBROUTINE perform_nh_stepping (datetime_current)
!
  TYPE(t_datetime), INTENT(INOUT)      :: datetime_current  ! current datetime
  TYPE(t_simulation_status)            :: simulation_status

  CHARACTER(len=MAX_CHAR_LENGTH), PARAMETER ::  &
    &  routine = 'mo_nh_stepping:perform_nh_stepping'

  INTEGER                              :: jg, jgc, jn
  INTEGER                              :: ierr

!!$  INTEGER omp_get_num_threads
!!$  INTEGER omp_get_max_threads
!!$  INTEGER omp_get_max_active_levels
!-----------------------------------------------------------------------

  IF (timers_level > 3) CALL timer_start(timer_model_init)

  CALL allocate_nh_stepping ()

  ! Compute diagnostic dynamics fields for initial output and physics initialization
  CALL diag_for_output_dyn ()

  IF (.NOT. isRestart()) THEN
    IF (timeshift%dt_shift < 0._wp) THEN
      time_config%sim_time(:) = timeshift%dt_shift
      CALL add_time(timeshift%dt_shift,0,0,0,datetime_current)
    ENDIF
  ENDIF
  ! diagnose airmass from \rho(now) for both restart and non-restart runs
  ! airmass_new required by initial physics call (init_slowphysics)
  ! airmass_now not needed, since ddt_temp_dyn is not computed during the
  ! initial slow physics call.
  DO jg=1, n_dom
    CALL compute_airmass(p_patch(jg),                  &
      &                  p_nh_state(jg)%metrics,       &
      &                  p_nh_state(jg)%prog(nnow(jg)),&
      &                  p_nh_state(jg)%diag, itlev = 2)

    ! initialize exner_old if the model domain is active
    IF (p_patch(jg)%ldom_active .AND. .NOT. isRestart()) CALL init_exner_old(jg, nnow(jg))
  ENDDO


  IF (sstice_mode > 1 .AND. iforcing == inwp) THEN
    ! t_seasfc and fr_seaice have to be set again from the ext_td_data files;
    ! the values from the analysis have to be overwritten.
    ! In the case of a restart, the call is required to open the file and read the data
    CALL set_actual_td_ext_data (.TRUE.,datetime_current,datetime_current,sstice_mode,  &
                                &  p_patch(1:), ext_data, p_lnd_state)
  END IF

  SELECT CASE (iforcing)
  CASE (inwp)
    DO jg=1, n_dom
      IF (.NOT. p_patch(jg)%ldom_active) CYCLE
      CALL init_nwp_phy(                            &
           & p_patch(jg)                           ,&
           & p_nh_state(jg)%metrics                ,&
           & p_nh_state(jg)%prog(nnow(jg))         ,&
           & p_nh_state(jg)%diag                   ,&
           & prm_diag(jg)                          ,&
           & prm_nwp_tend(jg)                      ,&
           & p_lnd_state(jg)%prog_lnd(nnow_rcf(jg)),&
           & p_lnd_state(jg)%prog_lnd(nnew_rcf(jg)),&
           & p_lnd_state(jg)%prog_wtr(nnow_rcf(jg)),&
           & p_lnd_state(jg)%prog_wtr(nnew_rcf(jg)),&
           & p_lnd_state(jg)%diag_lnd              ,&
           & ext_data(jg)                          ,&
           & phy_params(jg)                         )

      IF (.NOT.isRestart()) THEN
        CALL init_cloud_aero_cpl (datetime_current, p_patch(jg), p_nh_state(jg)%metrics, ext_data(jg), prm_diag(jg))
      ENDIF

    ENDDO
    IF (.NOT.isRestart()) THEN
      ! Compute diagnostic physics fields
      CALL aggr_landvars
      ! Initial call of (slow) physics schemes, including computation of transfer coefficients
      CALL init_slowphysics (datetime_current, 1, dtime, time_config%sim_time)

      DO jg = 1, n_dom

        IF (.NOT. p_patch(jg)%ldom_active) CYCLE

        IF(.NOT.atm_phy_nwp_config(jg)%is_les_phy) THEN

          ! diagnostics which are only required for output
          CALL nwp_diag_for_output(kstart_moist(jg),                       & !in
               &                      ih_clch(jg), ih_clcm(jg),               & !in
               &                      p_patch(jg),                            & !in
               &                      p_nh_state(jg)%metrics,                 & !in
               &                      p_nh_state(jg)%prog(nnow(jg)),          & !in  !nnow or nnew?
               &                      p_nh_state(jg)%prog(nnow_rcf(jg)),      & !in  !nnow or nnew?
               &                      p_nh_state(jg)%diag,                    & !in
               &                      p_lnd_state(jg)%diag_lnd,               & !in
               &                      p_lnd_state(jg)%prog_lnd(nnow_rcf(jg)), & !in
               &                      p_lnd_state(jg)%prog_wtr(nnow_rcf(jg)), & !inout
               &                      ext_data(jg),                           & !in
               &                      prm_diag(jg)                            ) !inout

          ! In case of vertical nesting, copy upper levels of synsat input fields to local parent grid
          DO jn = 1, p_patch(jg)%n_childdom
            jgc = p_patch(jg)%child_id(jn)
            IF (.NOT. p_patch(jgc)%ldom_active) CYCLE
            IF (lsynsat(jgc) .AND. p_patch(jgc)%nshift > 0) CALL copy_rttov_ubc (jg, jgc)
          ENDDO
          ! Compute synthetic sat images
          IF (lsynsat(jg)) CALL rttov_driver (jg, p_patch(jg)%parent_id, nnow_rcf(jg))

        ELSE !is_les_phy

           !LES specific diagnostics only for output
           CALL les_cloud_diag    ( kstart_moist(jg),                       & !in
             &                      ih_clch(jg), ih_clcm(jg),               & !in
             &                      p_patch(jg),                            & !in
             &                      p_nh_state(jg)%metrics,                 & !in
             &                      p_nh_state(jg)%prog(nnow(jg)),          & !in  !nnow or nnew?
             &                      p_nh_state(jg)%prog(nnow_rcf(jg)),      & !in  !nnow or nnew?
             &                      p_nh_state(jg)%diag,                    & !in
             &                      p_lnd_state(jg)%diag_lnd,               & !in
             &                      p_lnd_state(jg)%prog_lnd(nnow_rcf(jg)), & !in
             &                      prm_diag(jg)                            ) !inout

         END IF!is_les_phy
      ENDDO!jg

      CALL fill_nestlatbc_phys

    ENDIF!is_restart
  CASE (iecham)
    IF (.NOT.isRestart()) THEN
      CALL init_slowphysics (datetime_current, 1, dtime, time_config%sim_time)
    END IF
  END SELECT ! iforcing

  !------------------------------------------------------------------
  !  get and write out some of the initial values
  !------------------------------------------------------------------
  IF (.NOT.isRestart() .AND. time_config%sim_time(1) >= 0._wp) THEN

    !--------------------------------------------------------------------------
    ! loop over the list of internal post-processing tasks, e.g.
    ! interpolate selected fields to p- and/or z-levels
    simulation_status = new_simulation_status(l_first_step   = .TRUE.,                  &
      &                                       l_output_step  = .TRUE.,                  &
      &                                       l_dom_active   = p_patch(1:)%ldom_active, &
      &                                       i_timelevel    = nnow)
    CALL pp_scheduler_process(simulation_status)

    IF (iforcing==iecham) THEN
      CALL update_opt_acc(p_nh_opt_diag(1)%acc,            &
        &                 p_nh_state(1)%prog(nnow_rcf(1)), &
        &                 p_nh_state(1)%prog(nnow(1))%rho, &
        &                 p_nh_state(1)%diag,              &
        &                 p_patch(1)%cells%owned,          &
        &                 p_patch(1)%nlev,iforcing==iecham)
    END IF
    IF (output_mode%l_nml) THEN
      CALL write_name_list_output(jstep=0)
    END IF
    IF (iforcing==iecham) THEN
      CALL reset_opt_acc(p_nh_opt_diag(1)%acc,iforcing==iecham)
    END IF

    ! sample meteogram output
    DO jg = 1, n_dom
      IF (.NOT. output_mode%l_none .AND. &    ! meteogram output is not initialized for output=none
        & meteogram_is_sample_step( meteogram_output_config(jg), 0 ) ) THEN
        CALL meteogram_sample_vars(jg, 0, datetime_current, ierr)
        IF (ierr /= SUCCESS) THEN
          CALL finish (routine, 'Error in meteogram sampling! Sampling buffer too small?')
        ENDIF
      END IF
    END DO

    !AD: Also output special diagnostics for LES on torus
    IF(atm_phy_nwp_config(1)%is_les_phy .AND. sampl_freq_step>0)THEN
      CALL calculate_turbulent_diagnostics(                      &
                             & p_patch(1),                       & !in
                             & p_nh_state(1)%prog(nnow(1)),      &
                             & p_nh_state(1)%prog(nnow_rcf(1)),  & !in
                             & p_nh_state(1)%diag,                   & !in
                             & p_lnd_state(1)%prog_lnd(nnow_rcf(1)), &
                             & p_lnd_state(1)%diag_lnd,              &
                             & prm_nwp_tend(1),                      &
                             & prm_diag(1)                )     !inout

      !write out time series
      CALL write_time_series(prm_diag(1)%turb_diag_0dvar, time_config%sim_time(1))
      CALL write_vertical_profiles(prm_diag(1)%turb_diag_1dvar, time_config%sim_time(1), 1)
      prm_diag(1)%turb_diag_1dvar = 0._wp
    END IF


#ifdef MESSY
    ! MESSy initial output
!    CALL messy_write_output
#endif

  END IF ! not isRestart()

  IF (timers_level > 3) CALL timer_stop(timer_model_init)

!   IF (parallel_radiation_omp) THEN
!
!     !---------------------------------------
!     CALL init_ompthread_radiation()
!
! !$    CALL omp_set_nested(.true.)
! !$    CALL omp_set_num_threads(2)
! !$    write(0,*) 'omp_get_max_active_levels=',omp_get_max_active_levels
! !$    write(0,*) 'omp_get_max_threads=',omp_get_max_threads()
! !$OMP PARALLEL SECTIONS
! !$OMP SECTION
! !$  CALL omp_set_num_threads(nh_stepping_ompthreads)
! !$    write(0,*) 'This is the nh_timeloop, max threads=',omp_get_max_threads()
! !$    write(0,*) 'omp_get_num_threads=',omp_get_num_threads()
!
!     CALL perform_nh_timeloop (datetime_current, jfile, l_have_output )
!     CALL model_end_ompthread()
!
! !$OMP SECTION
! !$  write(0,*) 'This is the nwp_parallel_radiation_thread, max threads=',&
! !$    omp_get_max_threads()
!   CALL nwp_start_radiation_ompthread()
! !$OMP END PARALLEL SECTIONS
!
!   ELSE
    !---------------------------------------

    CALL perform_nh_timeloop (datetime_current)
!   ENDIF

  CALL deallocate_nh_stepping ()


  END SUBROUTINE perform_nh_stepping
  !-------------------------------------------------------------------------

  !-------------------------------------------------------------------------
  !>
  !! Organizes nonhydrostatic time stepping
  !! Currently we assume to have only one grid level.
  !!
  !! @par Revision History
  !! Initial release by Almut Gassmann, (2009-04-15)
  !!
  SUBROUTINE perform_nh_timeloop (datetime_current)
!
  CHARACTER(len=MAX_CHAR_LENGTH), PARAMETER ::  &
      &  routine = 'mo_nh_stepping:perform_nh_timeloop'

  TYPE(t_datetime), INTENT(INOUT)      :: datetime_current

  INTEGER                              :: jg, jn, jgc
  INTEGER                              :: ierr
  LOGICAL                              :: l_compute_diagnostic_quants,  &
    &                                     l_nml_output, lprint_timestep, &
    &                                     lwrite_checkpoint, lcfl_watch_mode
  TYPE(t_simulation_status)            :: simulation_status
  TYPE(t_datetime)                     :: datetime_old

  INTEGER                              :: i
  REAL(wp)                             :: elapsed_time_global
  INTEGER                              :: jstep   ! step number
  INTEGER                              :: jstep0  ! step for which the restart file
                                                  ! was produced
  INTEGER                              :: kstep   ! step number relative to restart step
  INTEGER                              :: jstep_shift ! start counter for time loop
  INTEGER, ALLOCATABLE                 :: output_jfile(:)

  TYPE(datetime),  POINTER             :: mtime_begin, mtime_date
  TYPE(timedelta), POINTER             :: forecast_delta
  CHARACTER(LEN=MAX_DATETIME_STR_LEN)  :: mtime_sim_start, mtime_cur_datetime, dstring
  CHARACTER(LEN=MAX_TIMEDELTA_STR_LEN) :: dtime_str
  CHARACTER(LEN=128)                   :: forecast_delta_str

  TYPE(datetime), POINTER              :: current_date => NULL(), end_date => NULL()
  TYPE(timedelta), POINTER             :: model_time_step => NULL()

  TYPE(datetime), POINTER              :: eventRefDate => NULL(), eventStartDate => NULL(), eventEndDate => NULL()
  TYPE(timedelta), POINTER             :: eventInterval => NULL()
  TYPE(event), POINTER                 :: checkpointEvent => NULL()
  TYPE(event), POINTER                 :: restartEvent => NULL()

  CHARACTER(LEN=MAX_DATETIME_STR_LEN)  :: dstring_old, dstring_new

  INTEGER                              :: checkpointEvents
  LOGICAL                              :: lret

!!$  INTEGER omp_get_num_threads
!-----------------------------------------------------------------------

  IF (ltimer) CALL timer_start(timer_total)

  ! allocate temporary variable for restarting purposes
  ALLOCATE(output_jfile(SIZE(output_file)), STAT=ierr)
  IF (ierr /= SUCCESS)  CALL finish (routine, 'ALLOCATE failed!')

  ! If the testbed mode is selected, reset iorder_sendrecv to 0 in order to suppress
  ! MPI communication from now on.
  IF (test_mode > 0) iorder_sendrecv = 0

  IF (timeshift%dt_shift < 0._wp) THEN
    jstep_shift = NINT(timeshift%dt_shift/dtime)
    WRITE(message_text,'(a,i6,a)') 'Model start shifted backwards by ', ABS(jstep_shift),' time steps'
    CALL message(TRIM(routine),message_text)
    atm_phy_nwp_config(:)%lcalc_acc_avg = .FALSE.
  ELSE
    jstep_shift = 0
  ENDIF

  datetime_old = datetime_current

  IF (use_async_restart_output) THEN
    CALL prepare_async_restart(opt_t_elapsed_phy_size = SIZE(t_elapsed_phy, 2), &
         &                     opt_lcall_phy_size     = SIZE(lcall_phy, 2))
  ENDIF

  jstep0 = 0
  IF (isRestart() .AND. .NOT. time_config%is_relative_time) THEN
    ! get start counter for time loop from restart file:
    CALL get_restart_attribute("jstep", jstep0)
  END IF

  ! for debug purposes print var lists: for msg_level >= 13 short and for >= 20 long format
  IF  (.NOT. ltestcase) THEN
    IF (msg_level >= 13) THEN
      DO i = 1, nvar_lists
        IF (msg_level >= 20) THEN
          CALL print_var_list(var_lists(i), lshort=.FALSE.)
        ELSE
          CALL print_var_list(var_lists(i), lshort=.TRUE.)
        ENDIF
      ENDDO
    ENDIF
  ENDIF

  ! Check if current number of dynamics substeps is larger than the default value
  ! (this can happen for restarted runs only at this point)
  IF (ANY(ndyn_substeps_var(1:n_dom) > ndyn_substeps)) THEN
    lcfl_watch_mode = .TRUE.
  ELSE
    lcfl_watch_mode = .FALSE.
  ENDIF

#ifdef USE_MTIME_LOOP
!LK++
  ! Should only be called once! Seems to be used more than once and
  ! deleted inbetween, so it is necessary to call here, needs to be
  ! tracked back

  CALL setCalendar(PROLEPTIC_GREGORIAN)

  ! set events, group and the events

  CALL message('','')

  CALL initEventManager(tc_exp_refdate)

  checkpointEvents =  addEventGroup('checkpointEventGroup')
  checkpointEventGroup => getEventGroup(checkpointEvents)

  eventRefDate   => tc_exp_refdate
  eventStartDate => tc_exp_startdate
  eventEndDate   => tc_exp_stopdate

  eventInterval  => tc_dt_checkpoint
  checkpointEvent => newEvent('checkpoint', eventRefDate, eventStartDate, eventEndDate, eventInterval, errno=ierr)
  IF (ierr /= no_Error) THEN
    CALL mtime_strerror(ierr, errstring)
    CALL finish('perform_nh_timeloop', errstring)
  ENDIF
  lret = addEventToEventGroup(checkpointEvent, checkpointEventGroup)

  eventInterval  => tc_dt_restart
  restartEvent => newEvent('restart', eventRefDate, eventStartDate, eventEndDate, eventInterval, errno=ierr)
  IF (ierr /= no_Error) THEN
    CALL mtime_strerror(ierr, errstring)
    CALL finish('perform_nh_timeloop', errstring)
  ENDIF
  lret = addEventToEventGroup(restartEvent, checkpointEventGroup)

  CALL printEventGroup(checkpointEvents)

  ! set time loop properties

  CALL getPTStringFromMS(NINT(1000.0_wp*dtime,i8), dtime_str)
  model_time_step => newTimedelta(dtime_str)
  current_date => newDatetime(tc_startdate)
  end_date => newDatetime(current_date)
  end_date = end_date + getEventInterval(restartEvent)
  IF (end_date > tc_exp_stopdate) THEN
    end_date = tc_exp_stopdate
  ENDIF
  
  CALL message('','')
  CALL datetimeToString(current_date, dstring)
  WRITE(message_text,'(a,a)') 'Start date of this run: ', dstring
  CALL message('',message_text)
  CALL datetimeToString(end_date, dstring)
  WRITE(message_text,'(a,a)') 'Stop date of this run:  ', dstring
  CALL message('',message_text)
  CALL message('','')
!LK++
#endif

#ifdef USE_MTIME_LOOP
  jstep = jstep0+jstep_shift+1
  TIME_LOOP: DO
#else
  TIME_LOOP: DO jstep = (jstep0+jstep_shift+1), (jstep0+nsteps)
#endif
    ! Check if a nested domain needs to be turned off
    DO jg=2, n_dom
      IF (p_patch(jg)%ldom_active .AND. time_config%sim_time(1) >= end_time(jg)) THEN
        p_patch(jg)%ldom_active = .FALSE.
        WRITE(message_text,'(a,i2,a,f12.2)') 'domain ',jg,' stopped at time ',time_config%sim_time(jg)
        CALL message('perform_nh_timeloop', TRIM(message_text))
      ENDIF
    ENDDO

    CALL add_time(dtime,0,0,0,datetime_current)

#ifdef USE_MTIME_LOOP
!LK++
    ! update model date and time mtime based
    current_date = current_date + model_time_step
!LK++
#endif

    ! store state of output files for restarting purposes
    IF (output_mode%l_nml .AND. jstep>=0 ) THEN
      DO i=1,SIZE(output_file)
        output_jfile(i) = get_current_jfile(output_file(i)%out_event)
      END DO
    ENDIF

    ! turn on calculation of averaged and accumulated quantities at the first regular time step
    IF (jstep-jstep0 == 1) atm_phy_nwp_config(:)%lcalc_acc_avg = .TRUE.

    ! read boundary data if necessary
    IF ((l_limited_area .AND. (latbc_config%itype_latbc > 0)) .AND. (num_prefetch_proc /= 1)) &
      CALL read_latbc_data(p_patch(1), p_nh_state(1), p_int_state(1), datetime_current)

    IF (msg_level > 2) THEN
      lprint_timestep = .TRUE.
    ELSE
      lprint_timestep = MOD(jstep,25) == 0
    ENDIF

    ! always print the first and the last time step
    lprint_timestep = lprint_timestep .OR. jstep == jstep0+1 .OR. jstep == jstep0+nsteps

!LK++
    lprint_timestep = .TRUE.
!LK++
    IF (lprint_timestep) THEN
      ! compute current datetime in a format appropriate for mtime
      CALL get_datetime_string(mtime_cur_datetime, time_config%cur_datetime)
      mtime_date     => newDatetime(mtime_cur_datetime)
      ! compute current forecast time (delta):
      CALL get_datetime_string(mtime_sim_start, time_config%ini_datetime)
      mtime_begin    => newDatetime(mtime_sim_start)
      forecast_delta => newTimedelta("P01D")
      forecast_delta = mtime_date - mtime_begin
      ! we append the forecast time delta as an ISO 8601 conforming
      ! string (where, for convenience, the 'T' token has been
      ! replaced by a blank character)
      IF (forecast_delta%ms /= 0) THEN
        WRITE (forecast_delta_str,'(4(i2.2,a),i3.3,a)') &
             &                                   forecast_delta%day, ' D ',  &
             &                                   forecast_delta%hour, 'H',   &
             &                                   forecast_delta%minute, 'M', &
             &                                   forecast_delta%second, '.', &
             &                                   forecast_delta%ms, 'S'
      ELSE
        WRITE (forecast_delta_str,'(4(i2.2,a))') &
             &                                   forecast_delta%day, ' D ',  &
             &                                   forecast_delta%hour, 'H',   &
             &                                   forecast_delta%minute, 'M', &
             &                                   forecast_delta%second, 'S'
      ENDIF
!LK--
      CALL message('','')
      IF (iforcing == inwp) THEN
        WRITE(message_text,'(a,i8,a,i0,a,5(i2.2,a),i3.3,a,a)') 'Time step: ', jstep, ' model time ',            &
             &             mtime_date%date%year, '-', mtime_date%date%month, '-', mtime_date%date%day, ' ',     &
             &             mtime_date%time%hour, ':', mtime_date%time%minute, ':', mtime_date%time%second, '.', &
             &             mtime_date%time%ms, ' forecast time ', TRIM(forecast_delta_str)
      ELSE
        WRITE(message_text,'(a,i8,a,i0,a,4(i2.2,a),i2.2)') 'Time step: ', jstep, ' model time ',             &
             &             mtime_date%date%year, '-', mtime_date%date%month, '-', mtime_date%date%day, ' ', &
             &             mtime_date%time%hour, ':', mtime_date%time%minute, ':', mtime_date%time%second
      ENDIF
      CALL message('',message_text)
      CALL message('','')
!LK++
      CALL deallocateDatetime(mtime_date)
      CALL deallocateDatetime(mtime_begin)
      CALL deallocateTimedelta(forecast_delta)
    ENDIF

    ! Update the following surface fields, if a new day is coming
    !
    ! - ndviratio, plcov_t, tai_t, sai_t
    ! - SST, fr_seaice (depending on sstice_mode)
    ! - MODIS albedo fields alb_dif, albuv_dif, albni_dif
    !
    IF ( check_newday(datetime_old,datetime_current) ) THEN

      WRITE(message_text,'(a,i10,a,i10)') 'New day  day_old: ', datetime_old%day, &
                &                 ' ,  day: ', datetime_current%day
      CALL message(TRIM(routine),message_text)

      !Update ndvi normalized differential vegetation index
      IF (itopo == 1 .AND. iforcing == inwp .AND.                  &
        & ALL(atm_phy_nwp_config(1:n_dom)%inwp_surface >= 1)) THEN
        DO jg=1, n_dom
          CALL interpol_monthly_mean(p_patch(jg), datetime_current,  &! in
            &                        ext_data(jg)%atm_td%ndvi_mrat,  &! in
            &                        ext_data(jg)%atm%ndviratio      )! out
        ENDDO

        ! after updating ndvi_mrat, probably plcov_t and tai_t have to be updated also.
        ! So it is better not to update ndvi_mrat till this is clarified
        CALL update_ndvi(p_patch(1:), ext_data)
      END IF

      !Check if the SST and Sea ice fraction have to be updated (sstice_mode 2,3,4)
      IF (sstice_mode > 1 .AND. iforcing == inwp  ) THEN

        CALL set_actual_td_ext_data (.FALSE., datetime_current,datetime_old,sstice_mode,  &
                                  &  p_patch(1:), ext_data, p_lnd_state)

        CALL update_sstice( p_patch(1:),           &
                        & ext_data, p_lnd_state, p_nh_state )

      END IF  !sstice_mode>1


      ! Check if MODIS albedo needs to be updated
      IF (iforcing == inwp .AND. albedo_type == MODIS) THEN
        ! Note that here only an update of the external parameter fields is
        ! performed. The actual update happens in mo_albedo.
        DO jg = 1, n_dom
          CALL interpol_monthly_mean(p_patch(jg), datetime_current,    &! in
            &                        ext_data(jg)%atm_td%alb_dif,      &! in
            &                        ext_data(jg)%atm%alb_dif          )! out

          CALL interpol_monthly_mean(p_patch(jg), datetime_current,    &! in
            &                        ext_data(jg)%atm_td%albuv_dif,    &! in
            &                        ext_data(jg)%atm%albuv_dif        )! out

          CALL interpol_monthly_mean(p_patch(jg), datetime_current,    &! in
            &                        ext_data(jg)%atm_td%albni_dif,    &! in
            &                        ext_data(jg)%atm%albni_dif        )! out
        ENDDO
      ENDIF

      datetime_old = datetime_current

    END IF ! end update of surface parameter fields




    !--------------------------------------------------------------------------
    ! Set output flags
    !--------------------------------------------------------------------------

    l_nml_output   = output_mode%l_nml   .AND. jstep >= 0 .AND.                  &
      &              (jstep==(nsteps+jstep0) .OR. istime4name_list_output(jstep) )

    ! Computation of diagnostic quantities may also be necessary for
    ! meteogram sampling:
!DR Note that this may be incorrect for meteograms in case that
!DR meteogram_output_config is not the same for all domains.
    l_compute_diagnostic_quants = l_nml_output
    DO jg = 1, n_dom
      l_compute_diagnostic_quants = l_compute_diagnostic_quants .OR. &
        &          meteogram_is_sample_step(meteogram_output_config(jg), jstep )
    END DO
    l_compute_diagnostic_quants = jstep >= 0 .AND. l_compute_diagnostic_quants .AND. &
      &                           .NOT. output_mode%l_none


    ! Calculations for enhanced sound-wave and gravity-wave damping during the spinup phase
    ! if mixed second-order/fourth-order divergence damping (divdamp_order=24) is chosen.
    ! Includes increased vertical wind off-centering during the first 2 hours of integration.
    IF (divdamp_order==24 .AND. .NOT. isRestart()) THEN
      elapsed_time_global = (REAL(jstep,wp)-0.5_wp)*dtime
      IF (elapsed_time_global <= 7200._wp+0.5_wp*dtime .AND. .NOT. ltestcase) THEN
        CALL update_spinup_damping(elapsed_time_global)
      ENDIF
    ELSE IF (divdamp_order==24) THEN
      divdamp_fac_o2 = 0._wp
    ENDIF


    !--------------------------------------------------------------------------
    !
    ! dynamics stepping
    !
    CALL integrate_nh(datetime_current, 1, jstep-jstep_shift, dtime, 1)


    ! Compute diagnostics for output if necessary
    IF (l_compute_diagnostic_quants .OR. iforcing==iecham) THEN
      CALL diag_for_output_dyn ()

      IF (iforcing == inwp) THEN
        CALL aggr_landvars

        DO jg = 1, n_dom
          IF (.NOT. p_patch(jg)%ldom_active) CYCLE

          IF(.NOT.atm_phy_nwp_config(jg)%is_les_phy) THEN
            ! diagnostics which are only required for output
            CALL nwp_diag_for_output(kstart_moist(jg),                       & !in
                 &                      ih_clch(jg), ih_clcm(jg),               & !in
                 &                      p_patch(jg),                            & !in
                 &                      p_nh_state(jg)%metrics,                 & !in
                 &                      p_nh_state(jg)%prog(nnow(jg)),          & !in  !nnow or nnew?
                 &                      p_nh_state(jg)%prog(nnow_rcf(jg)),      & !in  !nnow or nnew?
                 &                      p_nh_state(jg)%diag,                    & !in
                 &                      p_lnd_state(jg)%diag_lnd,               & !in
                 &                      p_lnd_state(jg)%prog_lnd(nnow_rcf(jg)), & !in
                 &                      p_lnd_state(jg)%prog_wtr(nnow_rcf(jg)), & !inout
                 &                      ext_data(jg),                           & !in
                 &                      prm_diag(jg)                            ) !inout

            ! In case of vertical nesting, copy upper levels of synsat input fields to local parent grid
            DO jn = 1, p_patch(jg)%n_childdom
              jgc = p_patch(jg)%child_id(jn)
              IF (.NOT. p_patch(jgc)%ldom_active) CYCLE
              IF (lsynsat(jgc) .AND. p_patch(jgc)%nshift > 0) CALL copy_rttov_ubc (jg, jgc)
            ENDDO
            ! Compute synthetic sat images
            IF (lsynsat(jg)) CALL rttov_driver (jg, p_patch(jg)%parent_id, nnow_rcf(jg))

          ELSE !is_les_phy

            !LES specific diagnostics only for output
            CALL les_cloud_diag    ( kstart_moist(jg),                       & !in
              &                      ih_clch(jg), ih_clcm(jg),               & !in
              &                      p_patch(jg),                            & !in
              &                      p_nh_state(jg)%metrics,                 & !in
              &                      p_nh_state(jg)%prog(nnow(jg)),          & !in  !nnow or nnew?
              &                      p_nh_state(jg)%prog(nnow_rcf(jg)),      & !in  !nnow or nnew?
              &                      p_nh_state(jg)%diag,                    & !in
              &                      p_lnd_state(jg)%diag_lnd,               & !in
              &                      p_lnd_state(jg)%prog_lnd(nnow_rcf(jg)), & !in
              &                      prm_diag(jg)                            ) !inout

          END IF!is_les_phy

        ENDDO!jg

        CALL fill_nestlatbc_phys

      END IF !iforcing=inwp

      ! Unit conversion for output from mass mixing ratios to densities
      !
      DO jg = 1, n_dom
        IF (.NOT. p_patch(jg)%ldom_active) CYCLE
        CALL art_tools_interface('unit_conversion',                            & !< in
          &                      p_nh_state_lists(jg)%prog_list(nnow_rcf(jg)), & !< in
          &                      p_nh_state(jg)%prog(nnow_rcf(jg))%tracer,     & !< in
          &                      p_nh_state(jg)%prog(nnew_rcf(jg))%tracer,     & !< out
          &                      p_nh_state(jg)%prog(nnew(jg))%rho)              !< in
      END DO
    ENDIF


    ! Adapt number of dynamics substeps if necessary
    !
    IF (lcfl_watch_mode .OR. MOD(jstep-jstep_shift,5) == 0) THEN
      CALL set_ndyn_substeps(lcfl_watch_mode)
    ENDIF

    !--------------------------------------------------------------------------
    ! loop over the list of internal post-processing tasks, e.g.
    ! interpolate selected fields to p- and/or z-levels
    !
    ! Mean sea level pressure needs to be computed also at
    ! no-output-steps for accumulation purposes; set by l_accumulation_step
    simulation_status = new_simulation_status(l_output_step       = l_nml_output,             &
      &                                       l_last_step         = (jstep==(nsteps+jstep0)), &
      &                                       l_accumulation_step = (iforcing == iecham),&
      &                                       l_dom_active        = p_patch(1:)%ldom_active,  &
      &                                       i_timelevel         = nnow)
    CALL pp_scheduler_process(simulation_status)

#ifdef MESSY
    DO jg = 1, n_dom
      CALL messy_write_output(jg)
    END DO
#endif

    ! update accumlated values
    IF (iforcing==iecham) THEN
      CALL update_opt_acc(p_nh_opt_diag(1)%acc,            &
        &                 p_nh_state(1)%prog(nnow_rcf(1)), &
        &                 p_nh_state(1)%prog(nnow(1))%rho, &
        &                 p_nh_state(1)%diag,              &
        &                 p_patch(1)%cells%owned,          &
        &                 p_patch(1)%nlev,iforcing==iecham)
    IF (l_nml_output) CALL calc_mean_opt_acc(p_nh_opt_diag(1)%acc,iforcing==iecham)
    END IF

    ! output of results
    ! note: nnew has been replaced by nnow here because the update
    IF (l_nml_output) THEN
      CALL write_name_list_output(jstep)
    ENDIF


    ! sample meteogram output
    DO jg = 1, n_dom
      IF (.NOT. output_mode%l_none .AND. &    ! meteogram output is not initialized for output=none
        & meteogram_is_sample_step(meteogram_output_config(jg), jstep)) THEN
        CALL meteogram_sample_vars(jg, jstep, datetime_current, ierr)
        IF (ierr /= SUCCESS) THEN
          CALL finish (routine, 'Error in meteogram sampling! Sampling buffer too small?')
        ENDIF
      END IF
    END DO



    ! Diagnostics: computation of total integrals
    !
    ! Diagnostics computation is not yet properly MPI-parallelized
    !
    IF (output_mode%l_totint .AND. is_totint_time(current_step =jstep,   &
      &                                           restart_step = jstep0, &
      &                                           n_diag       = n_diag, &
      &                                           n_steps      = nsteps) ) THEN

      kstep = jstep-jstep0

#ifdef NOMPI
      IF (my_process_is_mpi_all_seq()) &
#endif
        CALL supervise_total_integrals_nh( kstep, p_patch(1:), p_nh_state, p_int_state(1:), &
        &                                  nnow(1:n_dom), nnow_rcf(1:n_dom), jstep == (nsteps+jstep0))
    ENDIF


    ! re-initialize MAX/MIN fields with 'resetval'
    ! must be done AFTER output
    !
    CALL reset_act%execute(slack=dtime)

    IF ( l_nml_output .AND. iforcing==iecham) CALL reset_opt_acc(p_nh_opt_diag(1)%acc,iforcing==iecham)
    ! re-initialization for FG-averaging. Ensures that average is centered in time.
    IF (is_avgFG_time(datetime_current)) THEN
      IF (p_nh_state(1)%diag%nsteps_avg(1) == 0) THEN
        CALL reinit_average_first_guess(p_patch(1), p_nh_state(1)%diag, p_nh_state(1)%prog(nnow_rcf(1)))
      END IF
    ENDIF


    !--------------------------------------------------------------------------
    ! Write restart file
    !--------------------------------------------------------------------------
    ! check whether time has come for writing restart file
    IF (is_checkpoint_time(jstep,n_chkpt) .AND. jstep > 0 .AND. .NOT. output_mode%l_none) THEN
      lwrite_checkpoint = .TRUE.
    ELSE
      lwrite_checkpoint = .FALSE.
    ENDIF

#ifdef USE_MTIME_LOOP
    CALL message('','')
    dstring_old = iso8601(datetime_current)
    call datetimeToString(current_date, dstring_new)
    IF ((isCurrentEventActive(checkpointEvent, current_date)                  &
         &              .or. isCurrentEventActive(restartEvent, current_date) &
         &              .and. tc_startdate /= current_date)                   &
         &              .or. tc_exp_stopdate == current_date                  &
         &              .and. .not. output_mode%l_none ) then
      lwrite_checkpoint = .TRUE.
!      WRITE(message_text, '(a,l3,a,a,a,a)') 'LK checkpoint event: new T and old ', lwrite_checkpoint, &
!           &                                ' new: ', dstring_new, ' old: ', dstring_old
!      CALL message('',message_text)
    ELSE
      lwrite_checkpoint = .FALSE.
!      WRITE(message_text, '(a,l3,a,a,a,a)') 'LK checkpoint event: new F and old ', lwrite_checkpoint, &
!           &                                ' new: ', dstring_new, ' old: ', dstring_old
!      CALL message('',message_text)
    ENDIF
    CALL message('','')
#endif

    IF (lwrite_checkpoint) THEN
      IF (use_async_restart_output) THEN
        DO jg = 1, n_dom
          CALL set_data_async_restart(p_patch(jg)%id, p_patch(jg)%ldom_active, &
            & opt_t_elapsed_phy          = t_elapsed_phy(jg,:),        &
            & opt_lcall_phy              = lcall_phy(jg,:),            &
            & opt_sim_time               = time_config%sim_time(jg),   &
            & opt_ndyn_substeps          = ndyn_substeps_var(jg),      &
            & opt_jstep_adv_marchuk_order= jstep_adv(jg)%marchuk_order,&
            & opt_depth_lnd              = nlev_soil,                  &
            & opt_nlev_snow              = nlev_snow,                  &
            & opt_ndom                   = n_dom,                      &
            & opt_output_jfile           = output_jfile )
        ENDDO
        CALL write_async_restart(datetime_current, jstep)
      ELSE
        DO jg = 1, n_dom
          IF (.NOT. p_patch(jg)%ldom_active) CYCLE
          CALL create_restart_file( patch= p_patch(jg),datetime= datetime_current,           &
                                  & jstep                      = jstep,                      &
                                  & model_type                 = "atm",                      &
                                  & opt_t_elapsed_phy          = t_elapsed_phy,              &
                                  & opt_lcall_phy              = lcall_phy,                  &
                                  & opt_sim_time               = time_config%sim_time(jg),   &
                                  & opt_ndyn_substeps          = ndyn_substeps_var(jg),      &
                                  & opt_jstep_adv_marchuk_order= jstep_adv(jg)%marchuk_order,&
                                  & opt_depth_lnd              = nlev_soil,                  &
                                  & opt_nlev_snow              = nlev_snow,                  &
                                  & opt_ndom                   = n_dom,                      &
                                  & opt_output_jfile           = output_jfile )
        END DO

#ifdef MESSY
        CALL messy_channel_write_output(IOMODE_RST)
!        CALL messy_ncregrid_write_restart
#endif
      END IF

    END IF  ! lwrite_checkpoint

#ifdef MESSYTIMER
    ! timer sync
    CALL messy_timer_reset_time
#endif

    ! prefetch boundary data if necessary
    IF((num_prefetch_proc == 1) .AND. (latbc_config%itype_latbc > 0)) THEN
       CALL prefetch_input( datetime_current, p_patch(1), p_int_state(1), p_nh_state(1))
    ENDIF

#ifdef USE_MTIME_LOOP
    IF (current_date >= end_date) EXIT TIME_LOOP
    jstep = jstep + 1
#endif
  ENDDO TIME_LOOP

  IF (use_async_restart_output) CALL close_async_restart

  IF (ltimer) CALL timer_stop(timer_total)

  ! clean up
  DEALLOCATE(output_jfile, STAT=ierr)
  IF (ierr /= SUCCESS)  CALL finish (routine, 'DEALLOCATE failed!')

  END SUBROUTINE perform_nh_timeloop


  !-------------------------------------------------------------------------

  !-----------------------------------------------------------------------------
  !>
  !! integrate_nh
  !!
  !! Performs dynamics time stepping:  Rotational modes (helicity bracket) and
  !! divergent modes (Poisson bracket) are split using Strang splitting.
  !!
  !!
  !! @par Revision History
  !! Initial release by Almut Gassmann, MPI-M (2009-08-25)
  !! Adaptation for grid refinement by Guenther Zaengl, DWD (2010-02-09)
  !! Modification by Daniel Reinert, DWD (2010-04-15)
  !!  - Implementation of tracer transport
  !! Modification by Daniel Reinert, DWD (2010-07-23)
  !!  - optional reduced calling frequency for transport and physics
  !!
  RECURSIVE SUBROUTINE integrate_nh (datetime_current, jg, nstep_global,   &
    &                                dt_loc, num_steps )

    CHARACTER(len=MAX_CHAR_LENGTH), PARAMETER ::  &
      &  routine = 'mo_nh_stepping:integrate_nh'

    TYPE(t_datetime), INTENT(INOUT)         :: datetime_current

    INTEGER , INTENT(IN)    :: jg           !< current grid level
    INTEGER , INTENT(IN)    :: nstep_global !< counter of global time step
    INTEGER , INTENT(IN)    :: num_steps    !< number of time steps to be executed
    REAL(wp), INTENT(IN)    :: dt_loc       !< time step applicable to local grid level

    ! Local variables

    ! Time levels
    INTEGER :: n_now_grf, n_now, n_save
    INTEGER :: n_now_rcf, n_new_rcf         ! accounts for reduced calling frequencies (rcf)

    INTEGER :: jstep, jgp, jgc, jn

    REAL(wp):: dt_sub                ! (advective) timestep for next finer grid level
    REAL(wp):: rdt_loc,  rdtmflx_loc ! inverse time step for local grid level

    LOGICAL :: lnest_active, lcall_rrg

    INTEGER, PARAMETER :: nsteps_nest=2 ! number of time steps executed in nested domain

    ! Switch to determine manner of OpenMP parallelization in interpol_scal_grf
!     LOGICAL :: lpar_fields=.FALSE.


    !--------------------------------------------------------------------------
    ! This timer must not be called in nested domain because the model crashes otherwise
    IF (jg == 1 .AND. ltimer) CALL timer_start(timer_integrate_nh)

    ! Determine parent domain ID
    IF ( jg > 1) THEN
      jgp = p_patch(jg)%parent_id
    ELSE IF (n_dom_start == 0) THEN
      jgp = 0
    ELSE
      jgp = 1
    ENDIF

    ! If the limited-area mode is used, save initial state in the coarse domain
    ! The save time level is later on used for boundary relaxation in the case of
    ! fixed boundary conditions.
    ! If time-dependent data from a driving model are provided,
    ! they should be written to the save time level, so that the relaxation routine
    ! automatically does the right thing

    IF (jg == 1 .AND. l_limited_area .AND. linit_dyn(jg)) THEN

      n_save = nsav2(jg)
      n_now = nnow(jg)
!$OMP PARALLEL
      CALL copy(p_nh_state(jg)%prog(n_now)%vn, &
           p_nh_state(jg)%prog(n_save)%vn)
      CALL copy(p_nh_state(jg)%prog(n_now)%w, &
           p_nh_state(jg)%prog(n_save)%w)
      CALL copy(p_nh_state(jg)%prog(n_now)%rho, &
           p_nh_state(jg)%prog(n_save)%rho)
      CALL copy(p_nh_state(jg)%prog(n_now)%theta_v, &
           p_nh_state(jg)%prog(n_save)%theta_v)
!$OMP END PARALLEL

    ENDIF

    ! This executes one time step for the global domain and two steps for nested domains
    DO jstep = 1, num_steps


      IF (ifeedback_type == 1 .AND. (jstep == 1) .AND. jg > 1 ) THEN
        ! Save prognostic variables at current timestep to compute
        ! feedback increments (not needed in global domain)
        n_now = nnow(jg)
        n_save = nsav2(jg)
!$OMP PARALLEL
        CALL copy(p_nh_state(jg)%prog(n_now)%vn, &
             p_nh_state(jg)%prog(n_save)%vn)
        CALL copy(p_nh_state(jg)%prog(n_now)%w, &
             p_nh_state(jg)%prog(n_save)%w)
        CALL copy(p_nh_state(jg)%prog(n_now)%rho, &
             p_nh_state(jg)%prog(n_save)%rho)
        CALL copy(p_nh_state(jg)%prog(n_now)%theta_v, &
             p_nh_state(jg)%prog(n_save)%theta_v)
!$OMP END PARALLEL
      ENDIF


      ! update several switches which decide upon
      ! - switching order of operators in case of Marchuk-splitting
      !
      ! simplified setting (may be removed lateron)
      jstep_adv(jg)%marchuk_order = jstep_adv(jg)%marchuk_order + 1



      IF ( p_patch(jg)%n_childdom > 0 .AND. ndyn_substeps_var(jg) > 1) THEN

        ! Save prognostic variables at current timestep to compute
        ! interpolation tendencies
        n_now  = nnow(jg)
        n_save = nsav1(jg)
!$OMP PARALLEL
        CALL copy(p_nh_state(jg)%prog(n_now)%vn, &
             p_nh_state(jg)%prog(n_save)%vn)
        CALL copy(p_nh_state(jg)%prog(n_now)%w, &
             p_nh_state(jg)%prog(n_save)%w)
        CALL copy(p_nh_state(jg)%prog(n_now)%rho, &
             p_nh_state(jg)%prog(n_save)%rho)
        CALL copy(p_nh_state(jg)%prog(n_now)%theta_v, &
             p_nh_state(jg)%prog(n_save)%theta_v)
!$OMP END PARALLEL

      ENDIF


      ! Set local variable for rcf-time levels
      n_now_rcf = nnow_rcf(jg)
      n_new_rcf = nnew_rcf(jg)

#ifdef MESSY
      CALL messy_global_start(jg)
      CALL messy_local_start(jg)
      CALL messy_vdiff(jg)
#endif
      !
      ! counter for simulation time in seconds
      time_config%sim_time(jg) = time_config%sim_time(jg) + dt_loc

      IF (itime_scheme == 1) THEN
        !------------------
        ! Pure advection
        !------------------

        ! Print control output for maximum horizontal and vertical wind speed
        !
        ! 2 Cases:
        ! msg_level E [12, inf[: print max/min output for every domain and every transport step
        ! msg_level E [ 8,  11]: print max/min output for global domain and every transport step
        IF (msg_level >= 12) THEN
          CALL print_maxwinds(p_patch(jg), p_nh_state(jg)%prog(nnow(jg))%vn,   &
            p_nh_state(jg)%prog(nnow(jg))%w)
        ELSE IF (msg_level >= 8) THEN
          IF (jg == 1) THEN
            CALL print_maxwinds(p_patch(jg), p_nh_state(jg)%prog(nnow(jg))%vn, &
              p_nh_state(jg)%prog(nnow(jg))%w)
          ENDIF
        ENDIF

#ifdef MESSY
        CALL main_tracer_beforeadv
#endif


        SELECT CASE ( TRIM(nh_test_name) )

        CASE ('PA') ! solid body rotation

          ! set time-variant vertical velocity
          CALL set_nh_w_rho( p_patch(jg),p_nh_state(jg)%metrics,                    &! in
            & jstep_adv(jg)%marchuk_order, dt_loc, time_config%sim_time(jg)-dt_loc, &! in
            &               p_nh_state(jg)%prog(nnew(jg))%w,                        &! inout
            &               p_nh_state(jg)%diag%pres,                               &! inout
            &               p_nh_state(jg)%diag%rho_ic                              )! inout

        CASE ('DF1', 'DF2', 'DF3', 'DF4') ! deformational flow

          ! get velocity field
          CALL get_nh_df_velocity( p_patch(jg), p_nh_state(jg)%prog(nnew(jg)), &
            &                     nh_test_name, rotate_axis_deg,               &
            &                     time_config%sim_time(jg)-dt_loc+dt_loc )


          ! get mass flux and new \rho. The latter one is only computed,
          ! if the density equation is re-integrated.
          CALL integrate_density_pa(p_patch(jg), p_int_state(jg),  & !in
            &                     p_nh_state(jg)%prog(nnow(jg)),   & !in
            &                     p_nh_state(jg)%prog(nnew(jg)),   & !in
            &                     p_nh_state(jg)%metrics,          & !in
            &                     p_nh_state(jg)%diag, dt_loc,     & !inout,in
            &                     jstep_adv(jg)%marchuk_order,     & !in
            &                     lcoupled_rho                     )


        CASE ('DCMIP_PA_12', 'dcmip_pa_12')

          ! get velocity field for the DCMIP Hadley-like meridional circulation test
          !
          CALL set_nh_velocity_hadley( p_patch(jg), p_nh_state(jg)%prog(nnew(jg)), & !in,inout
            &                          p_nh_state(jg)%diag, p_int_state(jg),       & !in
            &                          p_nh_state(jg)%metrics,                     & !in
            &                          time_config%sim_time(jg)-dt_loc+dt_loc)       !in

          ! get mass flux and updated density for the DCMIP Hadley-like
          ! meridional circulation test
          !
          CALL integrate_density_pa(p_patch(jg), p_int_state(jg),  & !in
            &                     p_nh_state(jg)%prog(nnow(jg)),   & !in
            &                     p_nh_state(jg)%prog(nnew(jg)),   & !in
            &                     p_nh_state(jg)%metrics,          & !in
            &                     p_nh_state(jg)%diag, dt_loc,     & !inout,in
            &                     jstep_adv(jg)%marchuk_order,     & !in
            &                     lcoupled_rho                     )
        END SELECT


        ! Diagnose some velocity-related quantities for the tracer
        ! transport scheme
        CALL prepare_tracer( p_patch(jg), p_nh_state(jg)%prog(nnow(jg)),  &! in
          &         p_nh_state(jg)%prog(nnew(jg)),                        &! in
          &         p_nh_state(jg)%metrics, p_int_state(jg),              &! in
          &         ndyn_substeps_var(jg), .TRUE., .TRUE.,                &! in
          &         advection_config(jg)%lfull_comp,                      &! in
          &         p_nh_state(jg)%diag,                                  &! inout
          &         prep_adv(jg)%vn_traj, prep_adv(jg)%mass_flx_me,       &! inout
          &         prep_adv(jg)%w_traj, prep_adv(jg)%mass_flx_ic,        &! inout
          &         prep_adv(jg)%topflx_tra                               )! out

        CALL compute_airmass(p_patch(jg),                   &
          &                  p_nh_state(jg)%metrics,        &
          &                  p_nh_state(jg)%prog(nnow(jg)), &
          &                  p_nh_state(jg)%diag, itlev = 1)


        ! Update air mass in layer.  Air mass is needed by both the transport and physics.
        CALL compute_airmass(p_patch(jg),                   &
          &                  p_nh_state(jg)%metrics,        &
          &                  p_nh_state(jg)%prog(nnew(jg)), &
          &                  p_nh_state(jg)%diag, itlev = 2)

        CALL step_advection( p_patch(jg), p_int_state(jg), dt_loc,       & !in
          &        jstep_adv(jg)%marchuk_order,                          & !in
          &        p_nh_state(jg)%prog(n_now_rcf)%tracer,                & !in
          &        prep_adv(jg)%mass_flx_me, prep_adv(jg)%vn_traj,       & !in
          &        prep_adv(jg)%mass_flx_ic, prep_adv(jg)%w_traj,        & !in
          &        p_nh_state(jg)%metrics%ddqz_z_full,                   & !in
          &        p_nh_state(jg)%diag%airmass_new,                      & !in
          &        p_nh_state(jg)%diag%airmass_now,                      & !in
          &        p_nh_state(jg)%diag%grf_tend_tracer,                  & !inout
          &        p_nh_state(jg)%prog(n_new_rcf)%tracer,                & !inout
          &        p_nh_state(jg)%diag%hfl_tracer,                       & !out
          &        p_nh_state(jg)%diag%vfl_tracer,                       & !out
          &        opt_topflx_tra=prep_adv(jg)%topflx_tra,               & !in
          &        opt_q_int=p_nh_state(jg)%diag%q_int,                  & !out
          &        opt_ddt_tracer_adv=p_nh_state(jg)%diag%ddt_tracer_adv ) !out

#ifdef MESSY
        CALL main_tracer_afteradv
#endif

      ELSE  ! itime_scheme /= 1


        ! artificial forcing (Held-Suarez test forcing)
        !!!!!!!!
        ! re-check: iadv_rcf -> ndynsubsteps
        !!!!!!!!
        IF ( lforcing .AND. iforcing == 1) THEN
          CALL held_suarez_nh_interface (p_nh_state(jg)%prog(nnow(jg)), p_patch(jg), &
                                         p_int_state(jg),p_nh_state(jg)%metrics,  &
                                         p_nh_state(jg)%diag)
        ENDIF


        ! For real-data runs, perform an extra diffusion call before the first time
        ! step because no other filtering of the interpolated velocity field is done
        !
        ! For the time being, we hand over the dynamics time step and replace iadv_rcf by
        ! ndyn_substeps (for bit-reproducibility).
        IF (.NOT.ltestcase .AND. linit_dyn(jg) .AND. diffusion_config(jg)%lhdiff_vn .AND. &
            init_mode /= MODE_IAU .AND. init_mode /= MODE_IAU_OLD) THEN
          CALL diffusion(p_nh_state(jg)%prog(nnow(jg)), p_nh_state(jg)%diag,       &
            p_nh_state(jg)%metrics, p_patch(jg), p_int_state(jg), dt_loc/ndyn_substeps, .TRUE.)
        ENDIF

        IF (itype_comm == 1) THEN

          IF (ldynamics) THEN

            ! dynamics integration with substepping
            !
            CALL perform_dyn_substepping (p_patch(jg), p_nh_state(jg), p_int_state(jg), &
              &                           prep_adv(jg), jstep, dt_loc)

            ! diffusion at physics time steps
            !
            IF (diffusion_config(jg)%lhdiff_vn .AND. lhdiff_rcf) THEN
              CALL diffusion(p_nh_state(jg)%prog(nnew(jg)), p_nh_state(jg)%diag,     &
                &            p_nh_state(jg)%metrics, p_patch(jg), p_int_state(jg),   &
                &            dt_loc/ndyn_substeps, .FALSE.)
            ENDIF

          ELSE
            CALL add_slowphys(p_nh_state(jg), p_patch(jg), p_int_state(jg), &
              nnow(jg), nnew(jg), dt_loc, n_now_rcf, n_new_rcf)
          ENDIF
        ELSE
          CALL finish (routine, 'itype_comm /= 1 currently not implemented')
        ENDIF


#ifdef MESSY
        CALL main_tracer_beforeadv
#endif

        ! 5. tracer advection
        !-----------------------
        IF ( ltransport) THEN

          IF (lart) THEN
            CALL art_emission_interface(                       &
              &      ext_data(jg),                             &!in
              &      p_patch(jg),                              &!in
              &      dt_loc,                                   &!in
              &      p_nh_state(jg),                           &!in
              &      prm_diag(jg),                             &!in
              &      p_lnd_state(jg)%diag_lnd,                 &!in
              &      p_nh_state(jg)%prog(nnew(jg))%rho,        &!in
              &      datetime_current,                         &!in
              &      p_nh_state(jg)%prog(n_now_rcf)%tracer)     !inout
          ENDIF


          IF (msg_level >= 13) THEN
            WRITE(message_text,'(a,i2)') 'call advection  DOM:',jg
            CALL message('integrate_nh', TRIM(message_text))
          ENDIF

          CALL step_advection( p_patch(jg), p_int_state(jg), dt_loc,         & !in
            &          jstep_adv(jg)%marchuk_order,                          & !in
            &          p_nh_state(jg)%prog(n_now_rcf)%tracer,                & !in
            &          prep_adv(jg)%mass_flx_me, prep_adv(jg)%vn_traj,       & !in
            &          prep_adv(jg)%mass_flx_ic, prep_adv(jg)%w_traj,        & !in
            &          p_nh_state(jg)%metrics%ddqz_z_full,                   & !in
            &          p_nh_state(jg)%diag%airmass_new,                      & !in
            &          p_nh_state(jg)%diag%airmass_now,                      & !in
            &          p_nh_state(jg)%diag%grf_tend_tracer,                  & !inout
            &          p_nh_state(jg)%prog(n_new_rcf)%tracer,                & !inout
            &          p_nh_state(jg)%diag%hfl_tracer,                       & !out
            &          p_nh_state(jg)%diag%vfl_tracer,                       & !out
            &          opt_topflx_tra=prep_adv(jg)%topflx_tra,               & !in
            &          opt_q_int=p_nh_state(jg)%diag%q_int,                  & !out
            &          opt_ddt_tracer_adv=p_nh_state(jg)%diag%ddt_tracer_adv ) !out


        ! ART tracer sedimentation:
        !     Internal substepping with ndyn_substeps_var(jg)
        !-----------------------
          IF (lart) THEN
            CALL art_sedi_interface( p_patch(jg),             &!in
               &      dt_loc,                                 &!in
               &      p_nh_state(jg)%prog(n_new_rcf),         &!in
               &      p_nh_state(jg)%metrics,                 &!in
               &      p_nh_state(jg)%prog(nnew(jg))%rho,      &!in
               &      p_nh_state(jg)%diag,                    &!in
               &      prm_diag(jg),                           &!in
               &      ndyn_substeps_var(jg),                  &!in
               &      p_nh_state(jg)%prog(n_new_rcf)%tracer,  &!inout
               &      .TRUE.)                                  !print CFL number
          ENDIF ! lart

        ENDIF !ltransport

#ifdef MESSY
        CALL main_tracer_afteradv
#endif



        ! Apply boundary nudging in case of one-way nesting
        IF (jg > 1 ) THEN
          IF (ltimer)            CALL timer_start(timer_nesting)
          IF (timers_level >= 2) CALL timer_start(timer_nudging)

          IF (lfeedback(jg) .AND. l_density_nudging .AND. grf_intmethod_e <= 4) THEN
            CALL density_boundary_nudging(jg,nnew(jg),REAL(ndyn_substeps,wp))
          ELSE IF (.NOT. lfeedback(jg)) THEN
            CALL nest_boundary_nudging(jg,nnew(jg),nnew_rcf(jg),REAL(ndyn_substeps,wp))
          ENDIF

          IF (timers_level >= 2) CALL timer_stop(timer_nudging)
          IF (ltimer)            CALL timer_stop(timer_nesting)
        ENDIF

        IF ( ( iforcing==inwp .OR. iforcing==iecham ) ) THEN

          ! Determine which physics packages must be called/not called at the current
          ! time step
          IF ( iforcing==inwp ) THEN
            CALL time_ctrl_physics ( dt_phy, dt_loc, jg,        &! in
              &                      .FALSE.,                   &! in
              &                      t_elapsed_phy,             &! inout
              &                      lcall_phy )                 ! out

            IF (msg_level >= 13) THEN
              WRITE(message_text,'(a,i2,a,5l2,a,6l2)') 'call phys. proc DOM:', &
                &  jg ,'   SP:', lcall_phy(jg,1:5), '   FP:',lcall_phy(jg,6:10)
              CALL message(TRIM(routine), TRIM(message_text))
            END IF
          END IF

          IF (atm_phy_nwp_config(jg)%is_les_phy) THEN

            ! les physics
            CALL les_phy_interface(lcall_phy(jg,:), .FALSE.,         & !in
              &                  lredgrid_phys(jg),                  & !in
              &                  dt_loc,                             & !in
              &                  t_elapsed_phy(jg,:),                & !in
              &                  time_config%sim_time(jg),           & !in
              &                  nstep_global,                       & !in
              &                  datetime_current,                   & !in
              &                  p_patch(jg)  ,                      & !in
              &                  p_int_state(jg),                    & !in
              &                  p_nh_state(jg)%metrics ,            & !in
              &                  p_patch(jgp),                       & !in
              &                  ext_data(jg)           ,            & !in
              &                  p_nh_state(jg)%prog(nnew(jg)) ,     & !inout
              &                  p_nh_state(jg)%prog(n_now_rcf),     & !in for tke
              &                  p_nh_state(jg)%prog(n_new_rcf) ,    & !inout
              &                  p_nh_state(jg)%diag ,               & !inout
              &                  prm_diag  (jg),                     & !inout
              &                  prm_nwp_tend(jg),                   &
              &                  p_lnd_state(jg)%diag_lnd,           &
              &                  p_lnd_state(jg)%prog_lnd(n_now_rcf),& !inout
              &                  p_lnd_state(jg)%prog_lnd(n_new_rcf),& !inout
              &                  p_lnd_state(jg)%prog_wtr(n_now_rcf),& !inout
              &                  p_lnd_state(jg)%prog_wtr(n_new_rcf),& !inout
              &                  p_nh_state_lists(jg)%prog_list(n_new_rcf) ) !in

          ELSE ! is_les_phy

            SELECT CASE (iforcing)

            CASE (inwp) ! iforcing

              ! nwp physics
              CALL nwp_nh_interface(lcall_phy(jg,:), .FALSE.,          & !in
                &                  lredgrid_phys(jg),                  & !in
                &                  dt_loc,                             & !in
                &                  t_elapsed_phy(jg,:),                & !in
                &                  time_config%sim_time(jg),           & !in
                &                  datetime_current,                   & !in
                &                  p_patch(jg)  ,                      & !in
                &                  p_int_state(jg),                    & !in
                &                  p_nh_state(jg)%metrics ,            & !in
                &                  p_patch(jgp),                       & !in
                &                  ext_data(jg)           ,            & !in
                &                  p_nh_state(jg)%prog(nnew(jg)) ,     & !inout
                &                  p_nh_state(jg)%prog(n_now_rcf),     & !in for tke
                &                  p_nh_state(jg)%prog(n_new_rcf) ,    & !inout
                &                  p_nh_state(jg)%diag ,               & !inout
                &                  prm_diag  (jg),                     & !inout
                &                  prm_nwp_tend(jg),                   &
                &                  p_lnd_state(jg)%diag_lnd,           &
                &                  p_lnd_state(jg)%prog_lnd(n_now_rcf),& !inout
                &                  p_lnd_state(jg)%prog_lnd(n_new_rcf),& !inout
                &                  p_lnd_state(jg)%prog_wtr(n_now_rcf),& !inout
                &                  p_lnd_state(jg)%prog_wtr(n_new_rcf),& !inout
                &                  p_nh_state_lists(jg)%prog_list(n_new_rcf) ) !in

            CASE (iecham) ! iforcing

              ! echam physics
              IF (ltimer) CALL timer_start(timer_iconam_echam)
              CALL interface_iconam_echam( dt_loc                         ,& !in
                &                          datetime_current               ,& !in
                &                          p_patch(jg)                    ,& !in
                &                          p_int_state(jg)                ,& !in
                &                          p_nh_state(jg)%metrics         ,& !in
                &                          p_nh_state(jg)%prog(nnew(jg))  ,& !inout
                &                          p_nh_state(jg)%prog(n_new_rcf) ,& !inout
                &                          p_nh_state(jg)%diag            )  !inout
              IF (ltimer) CALL timer_stop(timer_iconam_echam)

            END SELECT ! iforcing

          END IF ! is_les_phy

          ! Boundary interpolation of land state variables entering into radiation computation
          ! if a reduced grid is used in the child domain(s)
          IF (ltimer)            CALL timer_start(timer_nesting)
          IF (timers_level >= 2) CALL timer_start(timer_bdy_interp)
          DO jn = 1, p_patch(jg)%n_childdom

            jgc = p_patch(jg)%child_id(jn)
            IF (.NOT. p_patch(jgc)%ldom_active) CYCLE

            IF (patch_weight(jgc) > 0._wp) THEN
              CALL p_bcast(lcall_phy(jgc,itrad),      p_patch(jgc)%proc0, p_comm_work)
              CALL p_bcast(t_elapsed_phy(jgc,itrad),  p_patch(jgc)%proc0, p_comm_work)
            ENDIF

            ! Determine if radiation will be called in the nested domain during the subsequent two (small) time steps
            IF (lredgrid_phys(jgc) .AND. atm_phy_nwp_config(jgc)%lproc_on(itrad) .AND. .NOT. lcall_phy(jgc,itrad) &
              .AND. t_elapsed_phy(jgc,itrad) + dt_loc >= 0.99999999_wp*dt_phy(jgc,itrad) ) THEN
              lcall_rrg = .TRUE.
            ELSE
              lcall_rrg = .FALSE.
            ENDIF

            IF (lcall_rrg .AND. atm_phy_nwp_config(jgc)%inwp_surface >= 1) THEN
              CALL interpol_rrg_grf(jg, jgc, jn, nnew_rcf(jg))
            ENDIF
            IF (lcall_rrg .AND. atm_phy_nwp_config(jgc)%latm_above_top) THEN
              CALL copy_rrg_ubc(jg, jgc)
            ENDIF
          ENDDO
          IF (timers_level >= 2) CALL timer_stop(timer_bdy_interp)
          IF (ltimer)            CALL timer_stop(timer_nesting)

        ENDIF !iforcing

#ifdef MESSY
        call messy_physc(jg)
#endif

      ENDIF  ! itime_scheme

      ! Update nudging tendency fields for limited-area mode
      IF (jg == 1 .AND. l_limited_area) THEN

         IF (latbc_config%itype_latbc > 0) THEN ! use time-dependent boundary data

            IF (num_prefetch_proc == 1) THEN

               ! update the coefficients for the linear interpolation
               CALL update_lin_interpolation(datetime_current)
               CALL prep_outer_bdy_nudging(p_patch(jg),p_nh_state(jg)%prog(nnew(jg)),p_nh_state(jg)%prog(n_new_rcf), &
                    p_nh_state(jg)%metrics,p_nh_state(jg)%diag,p_latbc_old=latbc_data(end_latbc_tlev)%atm,           &
                    p_latbc_new=latbc_data(start_latbc_tlev)%atm)
            ELSE

               ! update the coefficients for the linear interpolation
               CALL update_lin_interc(datetime_current)
               CALL prep_outer_bdy_nudging(p_patch(jg),p_nh_state(jg)%prog(nnew(jg)),p_nh_state(jg)%prog(n_new_rcf), &
                    p_nh_state(jg)%metrics,p_nh_state(jg)%diag,p_latbc_old=p_latbc_data(last_latbc_tlev)%atm,        &
                    p_latbc_new=p_latbc_data(read_latbc_tlev)%atm)
            ENDIF

         ELSE ! constant lateral boundary data

            CALL prep_outer_bdy_nudging(p_patch(jg),p_nh_state(jg)%prog(nnew(jg)),p_nh_state(jg)%prog(n_new_rcf), &
                 p_nh_state(jg)%metrics,p_nh_state(jg)%diag,p_latbc_const=p_nh_state(jg)%prog(nsav2(jg)))

         ENDIF

         ! Apply nudging at the lateral boundaries
         CALL outer_boundary_nudging (jg, nnew(jg), n_new_rcf, REAL(ndyn_substeps,wp))

      ENDIF



      ! Check if at least one of the nested domains is active
      !
      IF (p_patch(jg)%n_childdom > 0) THEN
        lnest_active = .FALSE.
        DO jn = 1, p_patch(jg)%n_childdom
          jgc = p_patch(jg)%child_id(jn)
          IF (p_patch(jgc)%ldom_active) lnest_active = .TRUE.
        ENDDO
      ENDIF

      ! If there are nested domains...
      IF (p_patch(jg)%n_childdom > 0 .AND. lnest_active ) THEN


        IF (ndyn_substeps_var(jg) == 1) THEN
          n_now_grf  = nnow(jg)
        ELSE
          n_now_grf  = nsav1(jg)
        ENDIF

        rdt_loc     = 1._wp/dt_loc
        dt_sub      = dt_loc/2._wp    ! (adv.) time step on next refinement level
        rdtmflx_loc = 1._wp/(dt_loc*(REAL(MAX(1,ndyn_substeps_var(jg)-1),wp)/REAL(ndyn_substeps_var(jg),wp)))

        IF (ltimer)            CALL timer_start(timer_nesting)
        IF (timers_level >= 2) CALL timer_start(timer_bdy_interp)

        ! Compute time tendencies for interpolation to refined mesh boundaries
        CALL compute_tendencies (jg,nnew(jg),n_now_grf,n_new_rcf,n_now_rcf, &
          &                      rdt_loc,rdtmflx_loc)

        ! Loop over nested domains
        DO jn = 1, p_patch(jg)%n_childdom

          jgc = p_patch(jg)%child_id(jn)

          ! Interpolate tendencies to lateral boundaries of refined mesh (jgc)
          IF (p_patch(jgc)%ldom_active) THEN
            CALL boundary_interpolation(jg, jgc,                   &
              &  n_now_grf,nnow(jgc),n_now_rcf,nnow_rcf(jgc),      &
              &  prep_adv(jg)%mass_flx_me,prep_adv(jgc)%mass_flx_me)
          ENDIF

        ENDDO
        IF (timers_level >= 2) CALL timer_stop(timer_bdy_interp)

        IF (timers_level >= 2) CALL timer_start(timer_nudging)
        ! prep_bdy_nudging can not be called using delayed requests!
        DO jn = 1, p_patch(jg)%n_childdom

          jgc = p_patch(jg)%child_id(jn)
          IF (.NOT. p_patch(jgc)%ldom_active) CYCLE
          ! If feedback is turned off for child domain, compute parent-child
          ! differences for boundary nudging
          ! *** prep_bdy_nudging adapted for reduced calling frequency of tracers ***
          IF (lfeedback(jgc) .AND. l_density_nudging .AND. grf_intmethod_e <= 4) THEN
            CALL prep_rho_bdy_nudging(jg,jgc)
          ELSE IF (.NOT. lfeedback(jgc)) THEN
            CALL prep_bdy_nudging(jg,jgc)
          ENDIF
        ENDDO
        IF (timers_level >= 2) CALL timer_stop(timer_nudging)
        IF (ltimer)            CALL timer_stop(timer_nesting)

        DO jn = 1, p_patch(jg)%n_childdom

          jgc = p_patch(jg)%child_id(jn)
          IF (.NOT. p_patch(jgc)%ldom_active) CYCLE

          IF(p_patch(jgc)%n_patch_cells > 0) THEN
            IF(proc_split) CALL push_glob_comm(p_patch(jgc)%comm, p_patch(jgc)%proc0)
            ! Recursive call to process_grid_level for child grid level
            CALL integrate_nh( datetime_current, jgc, nstep_global, dt_sub, nsteps_nest )
            IF(proc_split) CALL pop_glob_comm()
          ENDIF

        ENDDO

        IF (ltimer)            CALL timer_start(timer_nesting)
        IF (timers_level >= 2) CALL timer_start(timer_feedback)
        DO jn = 1, p_patch(jg)%n_childdom

          ! Call feedback to copy averaged prognostic variables from refined mesh back
          ! to the coarse mesh (i.e. from jgc to jg)
          jgc = p_patch(jg)%child_id(jn)
          IF (.NOT. p_patch(jgc)%ldom_active) CYCLE

          IF (lfeedback(jgc)) THEN
            IF (ifeedback_type == 1) THEN
              CALL feedback(p_patch, p_nh_state, p_int_state, p_grf_state, p_lnd_state, &
                &           jgc, jg)
            ELSE
              CALL relax_feedback(  p_patch(n_dom_start:n_dom),                 &
                & p_nh_state(1:n_dom), p_int_state(n_dom_start:n_dom),          &
                & p_grf_state(n_dom_start:n_dom), jgc, jg, dt_loc)
            ENDIF
            ! Note: the last argument of "feedback" ensures that tracer feedback is
            ! only done for those time steps in which transport and microphysics are called
          ENDIF
        ENDDO
        IF (timers_level >= 2) CALL timer_stop(timer_feedback)
        IF (ltimer)            CALL timer_stop(timer_nesting)

      ENDIF


      ! Average atmospheric variables needed as first guess for data assimilation
      !
      IF ( jg == 1 .AND. is_avgFG_time(datetime_current))  THEN
        CALL average_first_guess(p_patch(jg), p_int_state(jg), p_nh_state(jg)%diag, &
          p_nh_state(jg)%prog(nnew(jg)), p_nh_state(jg)%prog(nnew_rcf(jg)))
      ENDIF


      IF (test_mode <= 0) THEN ! ... normal execution of time stepping
        ! Finally, switch between time levels now and new for next time step
        CALL swap(nnow(jg), nnew(jg))

        ! Special treatment for processes (i.e. advection) which can be treated with
        ! reduced calling frequency. Switch between time levels now and new immediately
        ! AFTER the last transport timestep.
        CALL swap(nnow_rcf(jg), nnew_rcf(jg))

      ENDIF


      ! Check if nested domains have to be activated
      IF ( p_patch(jg)%n_childdom > 0 ) THEN

        ! Loop over nested domains
        DO jn = 1, p_patch(jg)%n_childdom
          jgc = p_patch(jg)%child_id(jn)

          IF (.NOT. p_patch(jgc)%ldom_active .AND. time_config%sim_time(jg) >= start_time(jgc) .AND. &
              time_config%sim_time(jg) < end_time(jgc)) THEN
            p_patch(jgc)%ldom_active = .TRUE.

            jstep_adv(jgc)%marchuk_order = 0
            time_config%sim_time(jgc)    = time_config%sim_time(jg)
            t_elapsed_phy(jgc,:)         = 0._wp
            linit_dyn(jgc)               = .TRUE.

            IF (  atm_phy_nwp_config(jgc)%inwp_surface == 1 ) THEN
              CALL aggregate_landvars(p_patch(jg), ext_data(jg),                &
                p_lnd_state(jg)%prog_lnd(nnow_rcf(jg)), p_lnd_state(jg)%diag_lnd)
            ENDIF

            CALL initialize_nest(jg, jgc)

            ! Apply hydrostatic adjustment, using downward integration
            CALL hydro_adjust_downward(p_patch(jgc), p_nh_state(jgc)%metrics,                     &
              p_nh_state(jgc)%prog(nnow(jgc))%rho, p_nh_state(jgc)%prog(nnow(jgc))%exner,         &
              p_nh_state(jgc)%prog(nnow(jgc))%theta_v )

            CALL init_exner_old(jgc, nnow(jgc))

            ! Activate cold-start mode in TERRA-init routine irrespective of what has been used for the global domain
            init_mode_soil = 1

            IF (iforcing == inwp) THEN
              CALL init_nwp_phy(                           &
                & p_patch(jgc)                            ,&
                & p_nh_state(jgc)%metrics                 ,&
                & p_nh_state(jgc)%prog(nnow(jgc))         ,&
                & p_nh_state(jgc)%diag                    ,&
                & prm_diag(jgc)                           ,&
                & prm_nwp_tend(jgc)                       ,&
                & p_lnd_state(jgc)%prog_lnd(nnow_rcf(jgc)),&
                & p_lnd_state(jgc)%prog_lnd(nnew_rcf(jgc)),&
                & p_lnd_state(jgc)%prog_wtr(nnow_rcf(jgc)),&
                & p_lnd_state(jgc)%prog_wtr(nnew_rcf(jgc)),&
                & p_lnd_state(jgc)%diag_lnd               ,&
                & ext_data(jgc)                           ,&
                & phy_params(jgc), lnest_start=.TRUE.      )

              CALL init_cloud_aero_cpl (datetime_current, p_patch(jgc), p_nh_state(jgc)%metrics, &
                &                       ext_data(jgc), prm_diag(jgc))
            ENDIF

            CALL compute_airmass(p_patch(jgc),                   &
              &                  p_nh_state(jgc)%metrics,        &
              &                  p_nh_state(jgc)%prog(nnow(jgc)),&
              &                  p_nh_state(jgc)%diag, itlev = 2 )

            IF ( lredgrid_phys(jgc) ) THEN
              CALL interpol_rrg_grf(jg, jgc, jn, nnow_rcf(jg))
              IF (atm_phy_nwp_config(jgc)%latm_above_top) THEN
                CALL copy_rrg_ubc(jg, jgc)
              ENDIF
            ENDIF

            CALL init_slowphysics (datetime_current, jgc, dt_loc, time_config%sim_time)

            WRITE(message_text,'(a,i2,a,f12.2)') 'domain ',jgc,' started at time ',time_config%sim_time(jg)
            CALL message('integrate_nh', TRIM(message_text))

          ENDIF
        ENDDO
      ENDIF

#ifdef MESSY
      CALL messy_local_end(jg)
      CALL messy_global_end(jg)
#endif

    ENDDO

    IF (jg == 1 .AND. ltimer) CALL timer_stop(timer_integrate_nh)

  END SUBROUTINE integrate_nh


  !>
  !! Performs dynamical core substepping with respect to physics/transport.
  !!
  !! Perform dynamical core substepping with respect to physics/transport.
  !! Number of substeps is given by ndyn_substeps.
  !!
  !! @par Revision History
  !! Initial revision by Daniel Reinert, DWD (2014-10-28)
  !!
  SUBROUTINE perform_dyn_substepping (p_patch, p_nh_state, p_int_state, prep_adv, &
    &                                 jstep, dt_phy)

    TYPE(t_patch)       ,INTENT(IN)    :: p_patch

    TYPE(t_nh_state)    ,INTENT(INOUT) :: p_nh_state

    TYPE(t_int_state)   ,INTENT(IN)    :: p_int_state

    TYPE(t_prepare_adv) ,INTENT(INOUT) :: prep_adv

    INTEGER             ,INTENT(IN)    :: jstep     ! number of current (large) time step
                                                    ! performed in current domain
    REAL(wp)            ,INTENT(IN)    :: dt_phy    ! physics time step for current patch

    ! local variables
    INTEGER  :: jg                ! domain ID
    INTEGER  :: nstep             ! timestep counter
    INTEGER  :: ndyn_substeps_tot ! total number of dynamics substeps
                                  ! since last boundary update
    REAL(wp) :: dt_dyn            ! dynamics time step
    REAL(wp) :: cur_time          ! current time (for IAU)

    LOGICAL  :: lclean_mflx       ! .TRUE.: first substep
    LOGICAL  :: l_recompute       ! .TRUE.: recompute velocity tendencies for predictor
                                  ! (first substep)
    LOGICAL  :: lsave_mflx
    LOGICAL  :: lprep_adv         !.TRUE.: do computations for preparing tracer advection in solve_nh
    LOGICAL  :: l_bdy_nudge
    LOGICAL  :: llast             !.TRUE.: this is the last substep
  !-------------------------------------------------------------------------

    ! get domain ID
    jg = p_patch%id

    ! compute dynamics timestep
    dt_dyn = dt_phy/ndyn_substeps_var(jg)


    IF (jg > 1 .AND. .NOT. lfeedback(jg) .OR. jg == 1 .AND. (l_limited_area .OR. (num_prefetch_proc == 1))) THEN
      ! apply boundary nudging if feedback is turned off and in limited-area mode
      l_bdy_nudge = .TRUE.
    ELSE
      l_bdy_nudge = .FALSE.
    ENDIF

    IF ( idiv_method == 1 .AND. (ltransport .OR. p_patch%n_childdom > 0 .AND. grf_intmethod_e >= 5)) THEN
      lprep_adv = .TRUE. ! do computations for preparing tracer advection in solve_nh
    ELSE
      lprep_adv = .FALSE.
    ENDIF

    ! compute airmass \rho*\Delta z [kg m-2] for nnow
    CALL compute_airmass(p_patch,                   &
      &                  p_nh_state%metrics,        &
      &                  p_nh_state%prog(nnow(jg)), &
      &                  p_nh_state%diag, itlev = 1)



    ! perform dynamics substepping
    !
    SUBSTEPS: DO nstep = 1, ndyn_substeps_var(jg)

      ! Print control output for maximum horizontal and vertical wind speed
      !
      ! 3 Cases:
      ! msg_level E [12, inf[: print max/min output for every domain and every substep
      ! msg_level E [ 8,  11]: print max/min output for global domain and every substep
      ! msg_level E [ 5,   7]: print max/min output for global domain and first substep
      !
      IF (msg_level >= 12) THEN
        CALL print_maxwinds(p_patch, p_nh_state%prog(nnow(jg))%vn,   &
          p_nh_state%prog(nnow(jg))%w)
      ELSE IF (msg_level >= 8) THEN
        IF (jg == 1) THEN
          CALL print_maxwinds(p_patch, p_nh_state%prog(nnow(jg))%vn, &
            p_nh_state%prog(nnow(jg))%w)
        ENDIF
      ELSE IF (msg_level >= 5) THEN
        IF ( (jg == 1) .AND. (nstep == 1) ) THEN
          CALL print_maxwinds(p_patch, p_nh_state%prog(nnow(jg))%vn, &
            p_nh_state%prog(nnow(jg))%w)
        ENDIF
      ENDIF


      ! total number of dynamics substeps since last boundary update
      ! applicable to refined domains only
      ndyn_substeps_tot = (jstep-1)*ndyn_substeps_var(jg) + nstep

      ! nullify prep_adv fields at first substep
      lclean_mflx = MERGE(.TRUE.,.FALSE.,nstep==1)
      l_recompute = lclean_mflx

      ! logical checking for the last substep
      llast = MERGE(.TRUE.,.FALSE.,nstep==ndyn_substeps_var(jg))

      ! save massflux at first substep
      IF (p_patch%n_childdom > 0 .AND. nstep == 1 ) THEN
        lsave_mflx = .TRUE.
      ELSE
        lsave_mflx = .FALSE.
      ENDIF

      IF ( ANY((/MODE_IAU,MODE_IAU_OLD/)==init_mode) ) THEN ! incremental analysis mode
        cur_time = time_config%sim_time(jg)-timeshift%dt_shift+ &
         (REAL(nstep-ndyn_substeps_var(jg),wp)-0.5_wp)*dt_dyn
        CALL compute_iau_wgt(cur_time, dt_dyn, lclean_mflx)
      ENDIF

      ! integrate dynamical core
      CALL solve_nh(p_nh_state, p_patch, p_int_state, prep_adv,     &
        &           nnow(jg), nnew(jg), linit_dyn(jg), l_recompute, &
        &           lsave_mflx, lprep_adv, lclean_mflx,             &
        &           nstep, ndyn_substeps_tot-1, l_bdy_nudge, dt_dyn)

      ! compute diffusion at every dynamics substep (.NOT. lhdiff_rcf)
      IF (diffusion_config(jg)%lhdiff_vn .AND. .NOT. lhdiff_rcf)   &
        CALL diffusion(p_nh_state%prog(nnew(jg)), p_nh_state%diag, &
          &            p_nh_state%metrics, p_patch, p_int_state,   &
          &            dt_dyn, .FALSE.)

      IF (llast .OR. advection_config(jg)%lfull_comp) &
        CALL prepare_tracer( p_patch, p_nh_state%prog(nnow(jg)),        &! in
          &                  p_nh_state%prog(nnew(jg)),                 &! in
          &                  p_nh_state%metrics, p_int_state,           &! in
          &                  ndyn_substeps_var(jg), llast, lclean_mflx, &! in
          &                  advection_config(jg)%lfull_comp,           &! in
          &                  p_nh_state%diag,                           &! inout
          &                  prep_adv%vn_traj, prep_adv%mass_flx_me,    &! inout
          &                  prep_adv%w_traj,  prep_adv%mass_flx_ic,    &! inout
          &                  prep_adv%topflx_tra                        )! out

      ! Finally, switch between time levels now and new for next iteration
      !
      ! Note, that we do not swap during the very last iteration.
      ! This final swap is postponed till the end of the integration step.
      IF ( .NOT. llast ) THEN
        CALL swap(nnow(jg), nnew(jg))
      ENDIF

    END DO SUBSTEPS


    ! compute airmass \rho*\Delta z [kg m-2] for nnew
    CALL compute_airmass(p_patch,                   &
      &                  p_nh_state%metrics,        &
      &                  p_nh_state%prog(nnew(jg)), &
      &                  p_nh_state%diag, itlev = 2)


  END SUBROUTINE perform_dyn_substepping


  !-------------------------------------------------------------------------
  !>
  !! Driver routine for initial call of physics routines.
  !! Apart from the full set of slow physics parameterizations, also turbulent transfer is
  !! called, in order to have proper transfer coefficients available at the initial time step.
  !!
  !! This had to be moved ahead of the initial output for the physics fields to be more complete
  !!
  !! @par Revision History
  !! Developed by Guenther Zaengl, DWD (2013-01-04)
  !!
  RECURSIVE SUBROUTINE init_slowphysics (datetime_current, jg, dt_loc, sim_time)

    CHARACTER(len=MAX_CHAR_LENGTH), PARAMETER ::  &
      &  routine = 'mo_nh_stepping:init_slowphysics'

    TYPE(t_datetime), INTENT(in)         :: datetime_current

    INTEGER , INTENT(IN)    :: jg           !< current grid level
    REAL(wp), INTENT(IN)    :: dt_loc       !< time step applicable to local grid level
    REAL(wp), INTENT(INOUT) :: sim_time(n_dom) !< elapsed simulation time on each
                                               !< grid level

    ! Local variables

    ! Time levels
    INTEGER :: n_now_rcf, nstep

    INTEGER :: jgp, jgc, jn

    REAL(wp):: dt_sub ! (advective) timestep for next finer grid level

    ! Determine parent domain ID
    IF ( jg > 1) THEN
      jgp = p_patch(jg)%parent_id
    ELSE IF (n_dom_start == 0) THEN
      jgp = 0
    ELSE
      jgp = 1
    ENDIF


    ! Set local variable for rcf-time levels
    n_now_rcf = nnow_rcf(jg)

    IF (iforcing == inwp) THEN
      CALL time_ctrl_physics ( dt_phy, dt_loc, jg,     &! in
        &                      .TRUE.,                 &! in
        &                      t_elapsed_phy,          &! inout
        &                      lcall_phy )              ! out
    END IF


    IF (msg_level >= 7) THEN
      WRITE(message_text,'(a,i2)') 'initial call of (slow) physics, domain ', jg
      CALL message(TRIM(routine), TRIM(message_text))
    ENDIF

    IF (atm_phy_nwp_config(jg)%is_les_phy) THEN

      nstep = 0
      CALL les_phy_interface(lcall_phy(jg,:), .TRUE.,          & !in
        &                  lredgrid_phys(jg),                  & !in
        &                  dt_loc,                             & !in
        &                  dt_phy(jg,:),                       & !in
        &                  time_config%sim_time(jg),           & !in
        &                  nstep,                              & !in
        &                  datetime_current,                   & !in
        &                  p_patch(jg)  ,                      & !in
        &                  p_int_state(jg),                    & !in
        &                  p_nh_state(jg)%metrics ,            & !in
        &                  p_patch(jgp),                       & !in
        &                  ext_data(jg)           ,            & !in
        &                  p_nh_state(jg)%prog(nnow(jg)) ,     & !inout
        &                  p_nh_state(jg)%prog(n_now_rcf) ,    & !inout
        &                  p_nh_state(jg)%prog(n_now_rcf) ,    & !inout
        &                  p_nh_state(jg)%diag,                & !inout
        &                  prm_diag  (jg),                     & !inout
        &                  prm_nwp_tend(jg)                ,   &
        &                  p_lnd_state(jg)%diag_lnd,           &
        &                  p_lnd_state(jg)%prog_lnd(n_now_rcf),& !inout
        &                  p_lnd_state(jg)%prog_lnd(n_now_rcf),& !inout
        &                  p_lnd_state(jg)%prog_wtr(n_now_rcf),& !inout
        &                  p_lnd_state(jg)%prog_wtr(n_now_rcf),& !inout
        &                  p_nh_state_lists(jg)%prog_list(n_now_rcf) ) !in

    ELSE ! is_les_phy

      SELECT CASE (iforcing)

      CASE (inwp) ! iforcing

        ! nwp physics, slow physics forcing
        CALL nwp_nh_interface(lcall_phy(jg,:), .TRUE.,           & !in
          &                  lredgrid_phys(jg),                  & !in
          &                  dt_loc,                             & !in
          &                  dt_phy(jg,:),                       & !in
          &                  time_config%sim_time(jg),           & !in
          &                  datetime_current,                   & !in
          &                  p_patch(jg)  ,                      & !in
          &                  p_int_state(jg),                    & !in
          &                  p_nh_state(jg)%metrics ,            & !in
          &                  p_patch(jgp),                       & !in
          &                  ext_data(jg)           ,            & !in
          &                  p_nh_state(jg)%prog(nnow(jg)) ,     & !inout
          &                  p_nh_state(jg)%prog(n_now_rcf) ,    & !inout
          &                  p_nh_state(jg)%prog(n_now_rcf) ,    & !inout
          &                  p_nh_state(jg)%diag,                & !inout
          &                  prm_diag  (jg),                     & !inout
          &                  prm_nwp_tend(jg)                ,   &
          &                  p_lnd_state(jg)%diag_lnd,           &
          &                  p_lnd_state(jg)%prog_lnd(n_now_rcf),& !inout
          &                  p_lnd_state(jg)%prog_lnd(n_now_rcf),& !inout
          &                  p_lnd_state(jg)%prog_wtr(n_now_rcf),& !inout
          &                  p_lnd_state(jg)%prog_wtr(n_now_rcf),& !inout
          &                  p_nh_state_lists(jg)%prog_list(n_now_rcf) ) !in

      CASE (iecham) ! iforcing

        SELECT CASE (echam_phy_config%idcphycpl)

        CASE (1) ! idcphycpl

          ! echam physics, fast physics coupling
          ! the physics forcing in the dynamical core is zero
          p_nh_state(jg)%diag%ddt_exner_phy(:,:,:)   = 0._wp
          p_nh_state(jg)%diag%ddt_vn_phy(:,:,:)      = 0._wp
          prm_tend  (jg)%q(:,:,:,:)                  = 0._wp

        CASE (2) ! idcphycpl

          ! echam physics, slow physics coupling
          IF (ltimer) CALL timer_start(timer_iconam_echam)
          CALL interface_iconam_echam( dt_loc                         ,& !in
            &                          datetime_current               ,& !in
            &                          p_patch(jg)                    ,& !in
            &                          p_int_state(jg)                ,& !in
            &                          p_nh_state(jg)%metrics         ,& !in
            &                          p_nh_state(jg)%prog(nnow(jg))  ,& !inout
            &                          p_nh_state(jg)%prog(n_now_rcf) ,& !inout
            &                          p_nh_state(jg)%diag            )  !inout
          IF (ltimer) CALL timer_stop(timer_iconam_echam)

        CASE DEFAULT ! idcphycpl

          CALL finish (routine, 'echam_phy_config%idcphycpl /= 1,2 currently not implemented')

        END SELECT ! idcphycpl

      END SELECT ! iforcing

    END IF ! is_les_phy

    ! Boundary interpolation of land state variables entering into radiation computation
    ! if a reduced grid is used in the child domain(s)
    DO jn = 1, p_patch(jg)%n_childdom

      jgc = p_patch(jg)%child_id(jn)
      IF (.NOT. p_patch(jgc)%ldom_active) CYCLE

      IF ( lredgrid_phys(jgc) ) THEN
        CALL interpol_rrg_grf(jg, jgc, jn, nnow_rcf(jg))
        IF (atm_phy_nwp_config(jgc)%latm_above_top) THEN
          CALL copy_rrg_ubc(jg, jgc)
        ENDIF
      ENDIF
    ENDDO

    IF (p_patch(jg)%n_childdom > 0) THEN

      dt_sub     = dt_loc/2._wp    ! dyn. time step on next refinement level

      DO jn = 1, p_patch(jg)%n_childdom

        jgc = p_patch(jg)%child_id(jn)
        IF (.NOT. p_patch(jgc)%ldom_active) CYCLE

        IF(p_patch(jgc)%n_patch_cells > 0) THEN
          IF(proc_split) CALL push_glob_comm(p_patch(jgc)%comm, p_patch(jgc)%proc0)
          CALL init_slowphysics( datetime_current, jgc, dt_sub, sim_time)
          IF(proc_split) CALL pop_glob_comm()
        ENDIF

      ENDDO

    ENDIF

  END SUBROUTINE init_slowphysics

  !-------------------------------------------------------------------------
  !>
  !! Diagnostic computations for output - dynamics fields
  !!
  !! This routine encapsulates calls to diagnostic computations required at output
  !! times only
  !!
  !! @par Revision History
  !! Developed by Guenther Zaengl, DWD (2012-05-09)
  !!
  SUBROUTINE diag_for_output_dyn ()

!!$    CHARACTER(len=MAX_CHAR_LENGTH), PARAMETER ::  &
!!$      &  routine = 'mo_nh_stepping:diag_for_output_dyn'

    ! Local variables
    INTEGER :: jg, jgc, jn ! loop indices

    REAL(wp), DIMENSION(:,:,:), POINTER  :: p_vn   => NULL()

    IF (ltimer) CALL timer_start(timer_nh_diagnostics)

    DO jg = 1, n_dom

      IF(p_patch(jg)%n_patch_cells == 0) CYCLE
      IF (.NOT. p_patch(jg)%ldom_active) CYCLE

      p_vn  => p_nh_state(jg)%prog(nnow(jg))%vn


      CALL rbf_vec_interpol_cell(p_vn,p_patch(jg),p_int_state(jg),&
                                 p_nh_state(jg)%diag%u,p_nh_state(jg)%diag%v)

      !CALL div(p_vn, p_patch(jg), p_int_state(jg), p_nh_state(jg)%diag%div)
      CALL div_avg(p_vn, p_patch(jg), p_int_state(jg),p_int_state(jg)%c_bln_avg,&
                                                          p_nh_state(jg)%diag%div)

      CALL rot_vertex (p_vn, p_patch(jg), p_int_state(jg), p_nh_state(jg)%diag%omega_z)

      ! Diagnose relative vorticity on cells
      CALL verts2cells_scalar(p_nh_state(jg)%diag%omega_z, p_patch(jg), &
        p_int_state(jg)%verts_aw_cells, p_nh_state(jg)%diag%vor)


      CALL diagnose_pres_temp (p_nh_state(jg)%metrics, p_nh_state(jg)%prog(nnow(jg)), &
        &                      p_nh_state(jg)%prog(nnow_rcf(jg)),                     &
        &                      p_nh_state(jg)%diag,p_patch(jg),                       &
        &                      opt_calc_temp=.TRUE.,                                  &
        &                      opt_calc_pres=.TRUE.                                   )

    ENDDO ! jg-loop

    ! Fill boundaries of nested domains
    DO jg = n_dom, 1, -1

      IF(p_patch(jg)%n_patch_cells == 0 .OR. p_patch(jg)%n_childdom == 0) CYCLE
      IF (.NOT. p_patch(jg)%ldom_active) CYCLE

      CALL sync_patch_array_mult(SYNC_C, p_patch(jg), 3, p_nh_state(jg)%diag%u,      &
        p_nh_state(jg)%diag%v, p_nh_state(jg)%diag%div)


      DO jn = 1, p_patch(jg)%n_childdom
        jgc = p_patch(jg)%child_id(jn)
        IF (.NOT. p_patch(jgc)%ldom_active) CYCLE

        CALL interpol_scal_grf (p_patch(jg), p_patch(jgc), p_grf_state(jg)%p_dom(jn), 3, &
             p_nh_state(jg)%diag%u, p_nh_state(jgc)%diag%u, p_nh_state(jg)%diag%v,       &
             p_nh_state(jgc)%diag%v, p_nh_state(jg)%diag%div, p_nh_state(jgc)%diag%div   )

      ENDDO

    ENDDO ! jg-loop

    IF (ltimer) CALL timer_stop(timer_nh_diagnostics)

  END SUBROUTINE diag_for_output_dyn



  !-------------------------------------------------------------------------
  !>
  !! Wrapper for computation of aggregated land variables
  !!
  !!
  !! @par Revision History
  !! Developed by Guenther Zaengl, DWD (2014-07-21)
  !!
  SUBROUTINE aggr_landvars

    ! Local variables
    INTEGER :: jg ! loop indices

    IF (ltimer) CALL timer_start(timer_nh_diagnostics)

    DO jg = 1, n_dom

      IF(p_patch(jg)%n_patch_cells == 0) CYCLE
      IF (.NOT. p_patch(jg)%ldom_active) CYCLE

      IF (  atm_phy_nwp_config(jg)%inwp_surface == 1 ) THEN
        CALL aggregate_landvars( p_patch(jg), ext_data(jg),                 &
             p_lnd_state(jg)%prog_lnd(nnow_rcf(jg)), p_lnd_state(jg)%diag_lnd)
      ENDIF

    ENDDO ! jg-loop

    IF (ltimer) CALL timer_stop(timer_nh_diagnostics)

  END SUBROUTINE aggr_landvars

  !-------------------------------------------------------------------------
  !>
  !! Fills nest boundary cells for physics fields
  !!
  !!
  !! @par Revision History
  !! Developed by Guenther Zaengl, DWD (2014-07-21)
  !!
  SUBROUTINE fill_nestlatbc_phys

    ! Local variables
    INTEGER :: jg, jgc, jn ! loop indices

    IF (ltimer) CALL timer_start(timer_nh_diagnostics)

    ! Fill boundaries of nested domains
    DO jg = n_dom, 1, -1

      IF(p_patch(jg)%n_patch_cells == 0 .OR. p_patch(jg)%n_childdom == 0) CYCLE
      IF (.NOT. p_patch(jg)%ldom_active) CYCLE

      CALL sync_patch_array(SYNC_C, p_patch(jg), p_nh_state(jg)%prog(nnow_rcf(jg))%tke)

      DO jn = 1, p_patch(jg)%n_childdom
        jgc = p_patch(jg)%child_id(jn)
        IF (.NOT. p_patch(jgc)%ldom_active) CYCLE

        CALL interpol_phys_grf(ext_data, jg, jgc, jn)

        IF (lfeedback(jgc) .AND. ifeedback_type==1) CALL feedback_phys_diag(jgc, jg)

        CALL interpol_scal_grf (p_patch(jg), p_patch(jgc), p_grf_state(jg)%p_dom(jn), 1, &
           p_nh_state(jg)%prog(nnow_rcf(jg))%tke, p_nh_state(jgc)%prog(nnow_rcf(jgc))%tke)

      ENDDO

    ENDDO ! jg-loop

    IF (ltimer) CALL timer_stop(timer_nh_diagnostics)

  END SUBROUTINE fill_nestlatbc_phys


  !-------------------------------------------------------------------------
  !>
  !! Update of vertical wind offcentering and divergence damping
  !!
  !! This routine handles the increased sound-wave damping (by increasing the vertical wind offcentering)
  !! and mixed second-order/fourth-order divergence damping during the initial spinup phase
  !!
  !! @par Revision History
  !! Developed by Guenther Zaengl, DWD (2013-06-04)
  !!
  SUBROUTINE update_spinup_damping(elapsed_time)

    REAL(wp), INTENT(IN) :: elapsed_time
    REAL(wp) :: time1, time2

    time1 = 1800._wp  ! enhanced damping during the first half hour of integration
    time2 = 7200._wp  ! linear decrease of enhanced damping until time2

    IF (elapsed_time <= time1) THEN ! apply slightly super-implicit weights
      divdamp_fac_o2 = 8._wp*divdamp_fac
    ELSE IF (elapsed_time <= time2) THEN ! linearly decrease minimum weights to 0.5
      divdamp_fac_o2 = 8._wp*divdamp_fac*(time2-elapsed_time)/(time2-time1)
    ELSE
      divdamp_fac_o2 = 0._wp
    ENDIF


  END SUBROUTINE update_spinup_damping


  !-------------------------------------------------------------------------
  !> Auxiliary routine to encapsulate initialization of exner_old variable
  !!
  SUBROUTINE init_exner_old(jg, nnow)

    INTEGER, INTENT(IN) :: jg   ! domain ID
    INTEGER, INTENT(IN) :: nnow ! time step indicator


!$OMP PARALLEL
    CALL copy(p_nh_state(jg)%prog(nnow)%exner, &
         p_nh_state(jg)%diag%exner_old)
!$OMP END PARALLEL

  END SUBROUTINE init_exner_old

  !-------------------------------------------------------------------------
  !> Control routine for adaptive number of dynamic substeps
  !!
  SUBROUTINE set_ndyn_substeps(lcfl_watch_mode)

    LOGICAL, INTENT(INOUT) :: lcfl_watch_mode

    INTEGER :: jg
    REAL(wp) :: mvcfl(n_dom)
    LOGICAL :: lskip

    lskip = .FALSE.

    mvcfl(1:n_dom) = p_nh_state(1:n_dom)%metrics%max_vcfl_dyn

    p_nh_state(1:n_dom)%metrics%max_vcfl_dyn = 0._vp

    mvcfl = global_max(mvcfl)
    IF (ANY(mvcfl(1:n_dom) > 0.85_wp) .AND. .NOT. lcfl_watch_mode) THEN
      WRITE(message_text,'(a)') 'High CFL number for vertical advection in dynamical core, entering watch mode'
      CALL message('',message_text)
      lcfl_watch_mode = .TRUE.
    ENDIF

    IF (lcfl_watch_mode) THEN
      DO jg = 1, n_dom
        IF (mvcfl(jg) > 0.95_wp .OR. ndyn_substeps_var(jg) > ndyn_substeps) THEN
          WRITE(message_text,'(a,i3,a,f7.4)') 'Maximum vertical CFL number in domain ', &
            jg,':', mvcfl(jg)
          CALL message('',message_text)
        ENDIF
        IF (mvcfl(jg) > 1.05_wp) THEN
          ndyn_substeps_var(jg) = MIN(ndyn_substeps_var(jg)+1,ndyn_substeps_max)
          advection_config(jg)%ivcfl_max = ndyn_substeps_var(jg)
          WRITE(message_text,'(a,i3,a,i3)') 'Number of dynamics substeps in domain ', &
            jg,' increased to ', ndyn_substeps_var(jg)
          CALL message('',message_text)
        ENDIF
        IF (ndyn_substeps_var(jg) > ndyn_substeps .AND.                                            &
            mvcfl(jg)*REAL(ndyn_substeps_var(jg),wp)/REAL(ndyn_substeps_var(jg)-1,wp) < 0.95_wp) THEN
          ndyn_substeps_var(jg) = ndyn_substeps_var(jg)-1
          advection_config(jg)%ivcfl_max = ndyn_substeps_var(jg)
          WRITE(message_text,'(a,i3,a,i3)') 'Number of dynamics substeps in domain ', &
            jg,' decreased to ', ndyn_substeps_var(jg)
          CALL message('',message_text)
          lskip = .TRUE.
        ENDIF
      ENDDO
    ENDIF

    IF (ALL(ndyn_substeps_var(1:n_dom) == ndyn_substeps) .AND. ALL(mvcfl(1:n_dom) < 0.8_wp) .AND. &
        lcfl_watch_mode .AND. .NOT. lskip) THEN
      WRITE(message_text,'(a)') 'CFL number for vertical advection has decreased, leaving watch mode'
      CALL message('',message_text)
      lcfl_watch_mode = .FALSE.
    ENDIF

  END SUBROUTINE set_ndyn_substeps

  !-------------------------------------------------------------------------
  !>
  !! Physics time control
  !!
  !! Time control for slow and fast physics. This function provides a 2D array
  !! of type LOGICAL. For each physical process there is one column of length
  !! n_dom. A physical process (iphys) on domain (jg) will be called, if
  !! lcall_phy(jg,iphys)=.TRUE.. Whether it is .TRUE. or .FALSE. depends
  !! on the current time and the prescribed calling period listed in
  !! dt_phy.
  !!
  !! @par Revision History
  !! Developed by Daniel Reinert, DWD (2010-09-23)
  !! Modification by Daniel Reinert (2011-12-14)
  !! - replaced zoo of fast physics time steps by a single time step, named
  !!   dt_fastphy.
  !!
  SUBROUTINE time_ctrl_physics ( dt_phy, dt_loc, jg, linit, t_elapsed_phy, lcall_phy )

    REAL(wp), INTENT(IN)    ::   &      !< Field of calling-time interval (seconds) for
      &  dt_phy(:,:)                    !< each domain and physical process

    LOGICAL, INTENT(IN)     ::   &      !< special initialization of lcall_phy and
      &  linit                          !< t_elapsed_phy for the first call of
                                        !< nwp_nh_interface before the first dynamcs step

    REAL(wp), INTENT(INOUT) ::   &      !< elapsed time after the last call of physics
      &  t_elapsed_phy(:,:)             !< packages

    LOGICAL, INTENT(OUT)    ::   &
      &  lcall_phy(:,:)

    REAL(wp), INTENT(IN) :: dt_loc      !< transport/physics time step

    INTEGER, INTENT(IN) :: jg           !< domain number

    INTEGER :: ip, ips                  !< loop index


  !-------------------------------------------------------------------------

    ! special treatment for the first physics call prior to the very first
    ! dynamics step
    IF (linit) THEN

      ! Initialize lcall_phy with .false. Only slow physics will be set to .true. initially;
      ! turbulent transfer is called by specifying the initialization mode of the NWP interface
      lcall_phy(jg,:)  = .FALSE.

      ! slow physics
      IF ( atm_phy_nwp_config(jg)%lproc_on(itconv) ) lcall_phy(jg,itconv) = .TRUE.

      IF ( atm_phy_nwp_config(jg)%lproc_on(itccov) ) lcall_phy(jg,itccov) = .TRUE.

      IF ( atm_phy_nwp_config(jg)%lproc_on(itrad)  ) lcall_phy(jg,itrad)  = .TRUE.

      IF ( atm_phy_nwp_config(jg)%lproc_on(itradheat) ) lcall_phy(jg,itradheat) = .TRUE.

      IF ( atm_phy_nwp_config(jg)%lproc_on(itsso)  ) lcall_phy(jg,itsso)  = .TRUE.

      IF ( atm_phy_nwp_config(jg)%lproc_on(itgwd)  ) lcall_phy(jg,itgwd)  = .TRUE.

    ELSE
      !
      ! all physical processes are forced to run at a multiple of
      ! the advective time step. Note that fast physics are treated
      ! as a combined process in the case of t_elapsed_phy and dt_phy,
      ! but treated individually in the case of lcall_phy.
      !
      DO ips = 1, iphysproc_short

        ! If a physics package has been called at previous timestep,
        ! reset the time counter.
        !
        IF ( ANY(lcall_phy(jg,PACK(iproclist,map_phyproc(1:iphysproc,ips)))) ) THEN
           t_elapsed_phy(jg,ips)  = 0._wp
        ENDIF

        ! update time counter
        !
        t_elapsed_phy(jg,ips) = t_elapsed_phy(jg,ips) + dt_loc  ! transport/physics timestep !!


        ! The purpose of the 0.99999999 factor is to prevent pathological cases of
        ! truncation error accumulation; will become obsolete when changing to
        ! integer arithmetics for time control
        IF( t_elapsed_phy(jg,ips) >= 0.99999999_wp*dt_phy(jg,ips) ) THEN
          lcall_phy(jg,PACK(iproclist,map_phyproc(1:iphysproc,ips)))  = .TRUE.
        ELSE
          lcall_phy(jg,PACK(iproclist,map_phyproc(1:iphysproc,ips)))  = .FALSE.
        ENDIF

      ENDDO  ! ips


      ! In addition, it must be checked, whether the individual processes
      ! are switched on at all (lproc_on =.TRUE.). If not, lcall_phy is
      ! reset to false.
      !
      DO ip = 1, iphysproc   ! not that we have to loop over ALL processes
        IF (.NOT. atm_phy_nwp_config(jg)%lproc_on(ip) ) THEN
          lcall_phy(jg,ip)  = .FALSE.
        ENDIF
      ENDDO  ! ip

    ENDIF

  END SUBROUTINE time_ctrl_physics


  !-------------------------------------------------------------------------
  !>
  !! Setup of physics time control
  !!
  !! Setup of time control for slow and fast physics. The mapping matrix is
  !! initialized, which provides mapping rules required when mapping
  !! between variables of size iphysproc and iphysproc_short. Typical examples
  !! are lcall_phy and t_elapsed_phy.
  !!
  !! @par Revision History
  !! Developed by Daniel Reinert, DWD (2011-12-14)
  !!
  SUBROUTINE setup_time_ctrl_physics ( )

  !-------------------------------------------------------------------------

  ! list of physical processes (x-axis of mapping matrix)
    iproclist = (/ itconv,itccov,itrad,itsso,itgwd,itsatad,itturb,&
      &            itgscp,itsfc,itradheat /)

    map_phyproc(1:iphysproc,1:iphysproc_short) = .FALSE. ! initialization

    map_phyproc(1   ,1) = .TRUE.  ! simple one to one mapping
    map_phyproc(2   ,2) = .TRUE.  ! simple one to one mapping
    map_phyproc(3   ,3) = .TRUE.  ! simple one to one mapping
    map_phyproc(4   ,4) = .TRUE.  ! simple one to one mapping
    map_phyproc(5   ,5) = .TRUE.  ! simple one to one mapping
    map_phyproc(6:10,6) = .TRUE.  ! mapping of fast physics processes to single one

  END SUBROUTINE setup_time_ctrl_physics
  !-------------------------------------------------------------------------


  !-------------------------------------------------------------------------
  !>
  !! @par Revision History
  !!
  SUBROUTINE deallocate_nh_stepping

  INTEGER                              ::  jg, ist

  !-----------------------------------------------------------------------
  !
  ! deallocate auxiliary fields for tracer transport and rcf
  !
  DO jg = 1, n_dom
    DEALLOCATE( prep_adv(jg)%mass_flx_me, prep_adv(jg)%mass_flx_ic,    &
      &         prep_adv(jg)%vn_traj, prep_adv(jg)%w_traj,             &
      &         prep_adv(jg)%topflx_tra, STAT=ist                      )
    IF (ist /= SUCCESS) THEN
      CALL finish ( 'mo_nh_stepping: perform_nh_stepping',            &
        &    'deallocation for mass_flx_me, mass_flx_ic, vn_traj,' // &
        &    'w_traj, topflx_tra failed' )
    ENDIF
  ENDDO

  DEALLOCATE( prep_adv, STAT=ist )
  IF (ist /= SUCCESS) THEN
    CALL finish ( 'mo_nh_stepping: perform_nh_stepping',              &
      &    'deallocation for prep_adv failed' )
  ENDIF

  DEALLOCATE( jstep_adv, STAT=ist )
  IF (ist /= SUCCESS) THEN
    CALL finish ( 'mo_nh_stepping: perform_nh_stepping',              &
      &    'deallocation for jstep_adv failed' )
  ENDIF

  !
  ! deallocate flow control variables
  !
  DEALLOCATE( lcall_phy, linit_dyn, t_elapsed_phy, STAT=ist )
  IF (ist /= SUCCESS) THEN
    CALL finish ( 'mo_nh_stepping: perform_nh_stepping',          &
      &    'deallocation for lcall_phy, t_elapsed_phy ' //        &
      &    'failed' )
  ENDIF

  IF((num_prefetch_proc == 1) .AND. (latbc_config%itype_latbc > 0)) THEN
     CALL deallocate_pref_latbc_data()
  ELSE IF (l_limited_area .AND. (latbc_config%itype_latbc > 0)) THEN
     CALL deallocate_latbc_data()
  ENDIF

  END SUBROUTINE deallocate_nh_stepping
  !-------------------------------------------------------------------------

  !-------------------------------------------------------------------------
  !>
  !! @par Revision History
  !!
  SUBROUTINE allocate_nh_stepping
!
  INTEGER                              :: jg, jp !, nlen
  INTEGER                              :: ist
  CHARACTER(len=MAX_CHAR_LENGTH)       :: attname   ! attribute name

!-----------------------------------------------------------------------

  !
  ! allocate axiliary fields for transport
  !
  ALLOCATE(prep_adv(n_dom), STAT=ist )
  IF (ist /= SUCCESS) THEN
    CALL finish ( 'mo_nh_stepping: perform_nh_stepping',           &
    &      'allocation for prep_adv failed' )
  ENDIF

  ALLOCATE(jstep_adv(n_dom), STAT=ist )
  IF (ist /= SUCCESS) THEN
    CALL finish ( 'mo_nh_stepping: perform_nh_stepping',           &
    &      'allocation for jstep_adv failed' )
  ENDIF


  ! allocate flow control variables for transport and slow physics calls
  ALLOCATE(lcall_phy(n_dom,iphysproc), linit_dyn(n_dom), &
    &      t_elapsed_phy(n_dom,iphysproc_short),         &
    &      STAT=ist )
  IF (ist /= SUCCESS) THEN
    CALL finish ( 'mo_nh_stepping: perform_nh_stepping',           &
    &      'allocation for flow control variables failed' )
  ENDIF
  !
  ! initialize
  IF (isRestart()) THEN
    !
    ! Get sim_time, t_elapsed_phy and lcall_phy from restart file
    DO jg = 1,n_dom
      WRITE(attname,'(a,i2.2)') 'ndyn_substeps_DOM',jg
      CALL get_restart_attribute(TRIM(attname), ndyn_substeps_var(jg))
      WRITE(attname,'(a,i2.2)') 'jstep_adv_marchuk_order_DOM',jg
      CALL get_restart_attribute(TRIM(attname), jstep_adv(jg)%marchuk_order)
      WRITE(attname,'(a,i2.2)') 'sim_time_DOM',jg
      CALL get_restart_attribute(TRIM(attname), time_config%sim_time(jg))
      DO jp = 1,iphysproc_short
        WRITE(attname,'(a,i2.2,a,i2.2)') 't_elapsed_phy_DOM',jg,'_PHY',jp
        CALL get_restart_attribute(TRIM(attname), t_elapsed_phy(jg,jp))
      ENDDO
      DO jp = 1,iphysproc
        WRITE(attname,'(a,i2.2,a,i2.2)') 'lcall_phy_DOM',jg,'_PHY',jp
        CALL get_restart_attribute(TRIM(attname), lcall_phy(jg,jp))
      ENDDO
    ENDDO
    linit_dyn(:)      = .FALSE.
  ELSE
    jstep_adv(:)%marchuk_order = 0
    time_config%sim_time(:)    = 0._wp
    t_elapsed_phy(:,:)         = 0._wp
    linit_dyn(:)               = .TRUE.
  ENDIF

  DO jg=1, n_dom
    ALLOCATE(                                                                      &
      &  prep_adv(jg)%mass_flx_me (nproma,p_patch(jg)%nlev  ,p_patch(jg)%nblks_e), &
      &  prep_adv(jg)%mass_flx_ic (nproma,p_patch(jg)%nlevp1,p_patch(jg)%nblks_c), &
      &  prep_adv(jg)%vn_traj     (nproma,p_patch(jg)%nlev,  p_patch(jg)%nblks_e), &
      &  prep_adv(jg)%w_traj      (nproma,p_patch(jg)%nlevp1,p_patch(jg)%nblks_c), &
      &  prep_adv(jg)%topflx_tra  (nproma,p_patch(jg)%nblks_c,MAX(1,ntracer)),     &
      &       STAT=ist )
    IF (ist /= SUCCESS) THEN
      CALL finish ( 'mo_nh_stepping: perform_nh_stepping',           &
      &      'allocation for mass_flx_me, mass_flx_ic, vn_traj, ' // &
      &      'w_traj, topflx_tra failed' )
    ENDIF
    !
    ! initialize (as long as restart output is synchroinzed with advection,
    ! these variables do not need to go into the restart file)
!$OMP PARALLEL
    CALL init(prep_adv(jg)%mass_flx_me)
    CALL init(prep_adv(jg)%mass_flx_ic)
    CALL init(prep_adv(jg)%vn_traj)
    CALL init(prep_adv(jg)%w_traj)
    CALL init(prep_adv(jg)%topflx_tra)
!$OMP END PARALLEL

  ENDDO

  IF ((l_limited_area .AND. (latbc_config%itype_latbc > 0)) .AND. (num_prefetch_proc /= 1)) THEN
        CALL prepare_latbc_data(p_patch(1), p_int_state(1), p_nh_state(1), ext_data(1))
  ENDIF

END SUBROUTINE allocate_nh_stepping
  !-----------------------------------------------------------------------------

END MODULE mo_nh_stepping
<|MERGE_RESOLUTION|>--- conflicted
+++ resolved
@@ -243,11 +243,7 @@
   IF (ltestcase) THEN
 
     CALL init_nh_testcase(p_patch(1:), p_nh_state, p_int_state(1:), p_lnd_state(1:), &
-<<<<<<< HEAD
                         & ext_data, ntl)
-=======
-      & ext_data, ntl)
->>>>>>> d67f428e
 
     IF(is_ls_forcing) &
        CALL init_ls_forcing(p_nh_state(1)%metrics)
