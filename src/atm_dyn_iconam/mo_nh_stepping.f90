!>
!! Initializes and controls the time stepping in the nonhydrostatic model.
!!
!!
!! @par Revision History
!! Initial release by Almut Gassmann, MPI-M (27009-02-06)
!!
!! @par Copyright and License
!!
!! This code is subject to the DWD and MPI-M-Software-License-Agreement in
!! its most recent form.
!! Please see the file LICENSE in the root of the source tree for this code.
!! Where software is supplied by third parties, it is indicated in the
!! headers of the routines.
!!
!! The time stepping does eventually perform an IAU with the follwing
!! characteristics:
!!
!! IAU iteration
!!
!!                     input
!!                       /
!!                      /
!!                     / 
!!          ........../
!!         /         
!!        /
!!       /
!!      /
!!     /
!!  -90min               0min              90min         
!! ---|------------------|------------------|------------->
!!    |//////////////////| - - - - - - - - - - - - - - - ->                  
!!                       /       free forecast (iteration = false)             
!!                      /
!!                     /
!!          ........../
!!         /   reset           
!!        /   
!!       /
!!      /
!!     /
!!  -90min               0min              90min         
!! ---|------------------|------------------|------------->
!!    |//////////////////|//////////////////| free forecast                
!!
!!    \_______IAU________/  
!!
!----------------------------
#include "omp_definitions.inc"
!----------------------------

MODULE mo_nh_stepping
!-------------------------------------------------------------------------
!
!    ProTeX FORTRAN source: Style 2
!    modified for ICON project, DWD/MPI-M 2006
!
!-------------------------------------------------------------------------
!
!

  USE mo_kind,                     ONLY: wp, vp
  USE mo_io_units
  USE mo_nonhydro_state,           ONLY: p_nh_state, p_nh_state_lists
  USE mo_nonhydrostatic_config,    ONLY: lhdiff_rcf, itime_scheme, divdamp_order,                     &
    &                                    divdamp_fac, divdamp_fac_o2, ih_clch, ih_clcm, kstart_moist, &
    &                                    ndyn_substeps, ndyn_substeps_var, ndyn_substeps_max
  USE mo_diffusion_config,         ONLY: diffusion_config
  USE mo_dynamics_config,          ONLY: nnow,nnew, nnow_rcf, nnew_rcf, nsav1, nsav2, idiv_method, &
    &                                    ldeepatmo
  USE mo_io_config,                ONLY: is_totint_time, n_diag, var_in_output
  USE mo_parallel_config,          ONLY: nproma, itype_comm, num_prefetch_proc, proc0_offloading
  USE mo_run_config,               ONLY: ltestcase, dtime, nsteps, ldynamics, ltransport,   &
    &                                    ntracer, iforcing, msg_level, test_mode,           &
    &                                    output_mode, lart, luse_radarfwo, ldass_lhn
  USE mo_echam_phy_config,         ONLY: echam_phy_config
  USE mo_advection_config,         ONLY: advection_config
  USE mo_timer,                    ONLY: ltimer, timers_level, timer_start, timer_stop,   &
    &                                    timer_total, timer_model_init, timer_nudging,    &
    &                                    timer_bdy_interp, timer_feedback, timer_nesting, &
    &                                    timer_integrate_nh, timer_nh_diagnostics,        &
    &                                    timer_iconam_echam, timer_dace_coupling
  USE mo_atm_phy_nwp_config,       ONLY: dt_phy, atm_phy_nwp_config, iprog_aero, setup_nwp_diag_events
  USE mo_ensemble_pert_config,     ONLY: compute_ensemble_pert, use_ensemble_pert
  USE mo_nwp_phy_init,             ONLY: init_nwp_phy, init_cloud_aero_cpl
  USE mo_nwp_phy_state,            ONLY: prm_diag, prm_nwp_tend, phy_params
  USE mo_lnd_nwp_config,           ONLY: nlev_soil, nlev_snow, sstice_mode, sst_td_filename, &
    &                                    ci_td_filename 
  USE mo_nwp_lnd_state,            ONLY: p_lnd_state
  USE sfc_seaice,                  ONLY: frsi_min
  USE mo_ext_data_state,           ONLY: ext_data
  USE mo_limarea_config,           ONLY: latbc_config
  USE mo_model_domain,             ONLY: p_patch, t_patch, p_patch_local_parent
  USE mo_time_config,              ONLY: time_config
  USE mo_grid_config,              ONLY: n_dom, lfeedback, ifeedback_type, l_limited_area, &
    &                                    n_dom_start, lredgrid_phys, start_time, end_time, patch_weight
  USE mo_gribout_config,           ONLY: gribout_config
  USE mo_nh_testcases_nml,         ONLY: is_toy_chem, ltestcase_update
  USE mo_nh_dcmip_terminator,      ONLY: dcmip_terminator_interface
  USE mo_nh_supervise,             ONLY: supervise_total_integrals_nh, print_maxwinds,  &
    &                                    init_supervise_nh, finalize_supervise_nh
  USE mo_intp_data_strc,           ONLY: p_int_state, t_int_state, p_int_state_local_parent
  USE mo_intp_rbf,                 ONLY: rbf_vec_interpol_cell
  USE mo_intp,                     ONLY: verts2cells_scalar
  USE mo_grf_intp_data_strc,       ONLY: p_grf_state, p_grf_state_local_parent
  USE mo_gridref_config,           ONLY: l_density_nudging, grf_intmethod_e
  USE mo_grf_bdyintp,              ONLY: interpol_scal_grf
  USE mo_nh_nest_utilities,        ONLY: compute_tendencies, boundary_interpolation,    &
                                         prep_bdy_nudging, nest_boundary_nudging,       &
                                         prep_rho_bdy_nudging, density_boundary_nudging,&
                                         limarea_nudging_bdy, limarea_nudging_latbdy,   &
                                         limarea_nudging_upbdy, save_progvars
  USE mo_nh_feedback,              ONLY: feedback, relax_feedback, lhn_feedback
  USE mo_exception,                ONLY: message, message_text, finish
  USE mo_impl_constants,           ONLY: SUCCESS, inoforcing, iheldsuarez, inwp, iecham,       &
    &                                    MODE_IAU, MODE_IAU_OLD, SSTICE_CLIM,                  &
    &                                    MODE_IFSANA,MODE_COMBINED,MODE_COSMO,MODE_ICONVREMAP, &
    &                                    SSTICE_AVG_MONTHLY, SSTICE_AVG_DAILY, SSTICE_INST,    &
    &                                    max_dom, min_rlcell, min_rlvert
  USE mo_math_divrot,              ONLY: rot_vertex, div_avg !, div
  USE mo_solve_nonhydro,           ONLY: solve_nh
  USE mo_update_dyn_scm,           ONLY: add_slowphys_scm
  USE mo_advection_stepping,       ONLY: step_advection
  USE mo_advection_aerosols,       ONLY: aerosol_2D_advection, setup_aerosol_advection
  USE mo_aerosol_util,             ONLY: aerosol_2D_diffusion
  USE mo_nh_dtp_interface,         ONLY: prepare_tracer, compute_airmass
  USE mo_nh_diffusion,             ONLY: diffusion
  USE mo_memory_log,               ONLY: memory_log_add
  USE mo_mpi,                      ONLY: proc_split, push_glob_comm, pop_glob_comm, &
       &                                 p_comm_work, my_process_is_mpi_workroot,   &
       &                                 my_process_is_mpi_test, my_process_is_work_only
#ifdef HAVE_RADARFWO
  USE mo_emvorado_interface,       ONLY: emvorado_radarfwo
#endif
#ifdef NOMPI
  USE mo_mpi,                      ONLY: my_process_is_mpi_all_seq
#endif

  USE mo_sync,                     ONLY: sync_patch_array_mult, sync_patch_array, SYNC_C, SYNC_E, global_max
  USE mo_nh_interface_nwp,         ONLY: nwp_nh_interface
  USE mo_interface_iconam_echam,   ONLY: interface_iconam_echam
  USE mo_echam_phy_memory,         ONLY: prm_tend
  USE mo_phys_nest_utilities,      ONLY: interpol_phys_grf, feedback_phys_diag, interpol_rrg_grf, copy_rrg_ubc
  USE mo_nh_diagnose_pres_temp,    ONLY: diagnose_pres_temp
  USE mo_nh_held_suarez_interface, ONLY: held_suarez_nh_interface
  USE mo_master_config,            ONLY: isRestart, getModelBaseDir
  USE mo_restart_nml_and_att,      ONLY: getAttributesForRestarting
  USE mo_key_value_store,          ONLY: t_key_value_store
  USE mo_meteogram_config,         ONLY: meteogram_output_config
  USE mo_meteogram_output,         ONLY: meteogram_sample_vars, meteogram_is_sample_step
  USE mo_name_list_output,         ONLY: write_name_list_output, istime4name_list_output, istime4name_list_output_dom
  USE mo_name_list_output_init,    ONLY: output_file
  USE mo_pp_scheduler,             ONLY: new_simulation_status, pp_scheduler_process
  USE mo_pp_tasks,                 ONLY: t_simulation_status

  USE mo_art_diagnostics_interface,ONLY: art_diagnostics_interface
  USE mo_art_emission_interface,   ONLY: art_emission_interface
  USE mo_art_sedi_interface,       ONLY: art_sedi_interface
  USE mo_art_tools_interface,      ONLY: art_tools_interface
  USE mo_art_init_interface,       ONLY: art_init_atmo_tracers_nwp,   &
                                     &   art_init_atmo_tracers_echam, &
                                     &   art_update_atmo_phy
  

  USE mo_nwp_sfc_utils,            ONLY: aggregate_landvars, update_sst_and_seaice
  USE mo_reader_sst_sic,           ONLY: t_sst_sic_reader
  USE mo_interpolate_time,         ONLY: t_time_intp
  USE mo_nh_init_nest_utils,       ONLY: initialize_nest
  USE mo_nh_init_utils,            ONLY: compute_iau_wgt, save_initial_state, restore_initial_state
  USE mo_hydro_adjust,             ONLY: hydro_adjust_const_thetav
  USE mo_td_ext_data,              ONLY: update_nwp_phy_bcs, set_sst_and_seaice
  USE mo_initicon_types,           ONLY: t_pi_atm
  USE mo_initicon_config,          ONLY: init_mode, timeshift, init_mode_soil, is_avgFG_time, &
                                         iterate_iau, dt_iau
  USE mo_initicon_utils,           ONLY: average_first_guess, reinit_average_first_guess
  USE mo_synsat_config,            ONLY: lsynsat
  USE mo_rttov_interface,          ONLY: rttov_driver, copy_rttov_ubc
  USE mo_sync_latbc,               ONLY: prepare_latbc_data,                    &
    &                                    read_latbc_data_sync=>read_latbc_data, &
    &                                    p_latbc_data,   &
    &                                    read_latbc_tlev, last_latbc_tlev,      &
    &                                    update_lin_interc
  USE mo_interface_les,            ONLY: les_phy_interface
  USE mo_restart,                  ONLY: t_RestartDescriptor, createRestartDescriptor, deleteRestartDescriptor
  USE mo_prepadv_types,            ONLY: t_prepare_adv
  USE mo_prepadv_state,            ONLY: prep_adv, jstep_adv
  USE mo_action,                   ONLY: reset_act
  USE mo_output_event_handler,     ONLY: get_current_jfile
  USE mo_nwp_diagnosis,            ONLY: nwp_diag_for_output, nwp_opt_diagnostics
  USE mo_turbulent_diagnostic,     ONLY: calculate_turbulent_diagnostics, &
                                         write_vertical_profiles, write_time_series, &
                                         sampl_freq_step, les_cloud_diag
  USE mo_opt_diagnostics,          ONLY: update_opt_acc, reset_opt_acc, &
    &                                    calc_mean_opt_acc, p_nh_opt_diag
  USE mo_var_list_register_utils,  ONLY: vlr_print_vls
  USE mo_async_latbc_utils,        ONLY: recv_latbc_data, update_lin_interpolation
  USE mo_async_latbc_types,        ONLY: t_latbc_data
  USE mo_nonhydro_types,           ONLY: t_nh_state, t_nh_diag
  USE mo_fortran_tools,            ONLY: swap, copy, init
  USE mtime,                       ONLY: datetime, newDatetime, deallocateDatetime, datetimeToString,     &
       &                                 timedelta, newTimedelta, deallocateTimedelta, timedeltaToString, &
       &                                 MAX_DATETIME_STR_LEN, MAX_TIMEDELTA_STR_LEN, newDatetime,        &
       &                                 MAX_MTIME_ERROR_STR_LEN, no_error, mtime_strerror,               &
       &                                 OPERATOR(-), OPERATOR(+), OPERATOR(>), OPERATOR(*),              &
       &                                 ASSIGNMENT(=), OPERATOR(==), OPERATOR(>=), OPERATOR(/=),         &
       &                                 event, eventGroup, newEvent,                                     &
       &                                 addEventToEventGroup,                                            &
       &                                 getTotalSecondsTimedelta, getTimedeltaFromDatetime
  USE mo_util_mtime,               ONLY: mtime_utils, assumePrevMidnight, FMT_DDHHMMSS_DAYSEP, &
    &                                    getElapsedSimTimeInSeconds, is_event_active
  USE mo_event_manager,            ONLY: addEventGroup, getEventGroup, printEventGroup
  USE mo_phy_events,               ONLY: mtime_ctrl_physics
  USE mo_derived_variable_handling, ONLY: update_statistics
#ifdef MESSY
  USE messy_main_channel_bi,       ONLY: messy_channel_write_output &
    &                                  , IOMODE_RST
  USE messy_main_tracer_bi,        ONLY: main_tracer_beforeadv, main_tracer_afteradv
#ifdef MESSYTIMER
  USE messy_main_timer_bi,         ONLY: messy_timer_reset_time

#endif
#endif

  USE mo_radar_data_state,         ONLY: lhn_fields
  USE mo_assimilation_config,      ONLY: assimilation_config

#if defined( _OPENACC )
  USE mo_nonhydro_gpu_types,       ONLY: h2d_icon, d2h_icon, devcpy_grf_state
  USE mo_mpi,                      ONLY: i_am_accel_node, my_process_is_work
  USE mo_acc_device_management,    ONLY: printGPUMem
#endif
  USE mo_loopindices,              ONLY: get_indices_c, get_indices_v
  USE mo_nh_testcase_interface,    ONLY: nh_testcase_interface
  USE mo_upatmo_config,            ONLY: upatmo_config
  USE mo_nh_deepatmo_solve,        ONLY: solve_nh_deepatmo
  USE mo_upatmo_impl_const,        ONLY: idamtr, iUpatmoPrcStat
  USE mo_upatmo_state,             ONLY: prm_upatmo
  USE mo_upatmo_flowevent_utils,   ONLY: t_upatmoRestartAttributes,      &
    &                                    upatmoRestartAttributesPrepare, &
    &                                    upatmoRestartAttributesGet,     &
    &                                    upatmoRestartAttributesDeallocate
#ifdef __NO_RTE_RRTMGP__
  USE mo_atmo_psrad_interface,     ONLY: finalize_atmo_radation
#endif
  use mo_icon2dace,                ONLY: mec_Event, init_dace_op, run_dace_op, dace_op_init
  USE mo_extpar_config,            ONLY: generate_td_filename
  USE mo_nudging_config,           ONLY: nudging_config, l_global_nudging, indg_type
  USE mo_nudging,                  ONLY: nudging_interface  
  USE mo_opt_nwp_diagnostics,      ONLY: compute_field_dbz3d_lin
  USE mo_nwp_gpu_util,             ONLY: gpu_d2h_nh_nwp, gpu_h2d_nh_nwp, devcpy_nwp, hostcpy_nwp
  USE mo_bench_config,             ONLY: bench_config

  !$ser verbatim USE mo_ser_all, ONLY: serialize_all

  IMPLICIT NONE

  PRIVATE

  !> module name string
  CHARACTER(LEN=*), PARAMETER :: modname = 'mo_nh_stepping'


  ! additional flow control variables that need to be dimensioned with the
  ! number of model domains
  LOGICAL, ALLOCATABLE :: linit_dyn(:)  ! determines whether dynamics must be initialized
                                        ! on given patch

  ! event handling manager, wrong place, have to move later

  TYPE(eventGroup), POINTER :: checkpointEventGroup => NULL()

  PUBLIC :: perform_nh_stepping

  TYPE(t_sst_sic_reader), ALLOCATABLE, TARGET :: sst_reader(:) 
  TYPE(t_sst_sic_reader), ALLOCATABLE, TARGET :: sic_reader(:)
  TYPE(t_time_intp),      ALLOCATABLE         :: sst_intp(:)
  TYPE(t_time_intp),      ALLOCATABLE         :: sic_intp(:)
  REAL(wp),               ALLOCATABLE         :: sst_dat(:,:,:,:)
  REAL(wp),               ALLOCATABLE         :: sic_dat(:,:,:,:)

  TYPE t_datetime_ptr
    TYPE(datetime), POINTER :: ptr => NULL()
  END TYPE t_datetime_ptr

  CONTAINS

  !-------------------------------------------------------------------------
  !>
  !! Organizes nonhydrostatic time stepping
  !! Currently we assume to have only one grid level.
  !!
  !! @par Revision History
  !! Initial release by Almut Gassmann, (2009-04-15)
  !!
  SUBROUTINE perform_nh_stepping (mtime_current, latbc)
    !
    TYPE(datetime),     POINTER       :: mtime_current     !< current datetime (mtime)
    TYPE(t_latbc_data), INTENT(INOUT) :: latbc             !< data structure for async latbc prefetching

  TYPE(t_simulation_status)            :: simulation_status

  CHARACTER(len=*), PARAMETER ::  &
    &  routine = modname//':perform_nh_stepping'
  CHARACTER(filename_max) :: sst_td_file !< file name for reading in
  CHARACTER(filename_max) :: ci_td_file

  INTEGER                              :: jg, jgc, jn
  INTEGER                              :: month, year
  LOGICAL                              :: is_mpi_workroot
  LOGICAL                              :: l_exist
  is_mpi_workroot = my_process_is_mpi_workroot()


!!$  INTEGER omp_get_num_threads
!!$  INTEGER omp_get_max_threads
!!$  INTEGER omp_get_max_active_levels
!-----------------------------------------------------------------------

  IF (timers_level > 1) CALL timer_start(timer_model_init)

#if defined(MESSY) && defined(_OPENACC)
   CALL finish (routine, 'MESSY:  OpenACC version currently not implemented')
#endif

  CALL allocate_nh_stepping (mtime_current)


  ! Compute diagnostic dynamics fields for initial output and physics initialization
  CALL diag_for_output_dyn ()
    
    
  ! diagnose airmass from \rho(now) for both restart and non-restart runs
  ! airmass_new required by initial physics call (i.e. by radheat in init_slowphysics)
  ! airmass_now not needed, since ddt_temp_dyn is not computed during the
  ! initial slow physics call.
  DO jg=1, n_dom
    CALL compute_airmass(p_patch   = p_patch(jg),                       & !in
      &                  p_metrics = p_nh_state(jg)%metrics,            & !in
      &                  rho       = p_nh_state(jg)%prog(nnow(jg))%rho, & !in
      &                  airmass   = p_nh_state(jg)%diag%airmass_new    ) !inout

    
    ! initialize exner_pr if the model domain is active
    IF (p_patch(jg)%ldom_active .AND. .NOT. isRestart()) CALL init_exner_pr(jg, nnow(jg))
  ENDDO

  IF (iforcing == inwp) THEN
    IF (ANY((/SSTICE_CLIM,SSTICE_AVG_MONTHLY,SSTICE_AVG_DAILY/) == sstice_mode)) THEN
      ! t_seasfc and fr_seaice have to be set again from the ext_td_data files;
      ! the values from the analysis have to be overwritten.
      ! In the case of a restart, the call is required to open the file and read the data
      DO jg=1, n_dom
        CALL set_sst_and_seaice (.TRUE., assumePrevMidnight(mtime_current),      &
          &                      assumePrevMidnight(mtime_current), sstice_mode, &
          &                      p_patch(jg), ext_data(jg), p_lnd_state(jg))
      ENDDO
    END IF

    ! Does this really work for nested setups, or does it rather require domain specific 
    ! objects like sst/sic_reader(jg), sst/sic_intp(jg)?
    IF (sstice_mode == SSTICE_INST) THEN
      ALLOCATE(sst_reader(n_dom))
      ALLOCATE(sic_reader(n_dom))
      ALLOCATE(sst_intp(n_dom))
      ALLOCATE(sic_intp(n_dom))
      DO jg = 1, n_dom
        month = mtime_current%date%month
        year = mtime_current%date%year
        sst_td_file= generate_td_filename(sst_td_filename,                &
           &                             getModelBaseDir(),               &
           &                             TRIM(p_patch(jg)%grid_filename), &
           &                             month, year                      )
        ci_td_file= generate_td_filename(ci_td_filename,                  &
           &                             getModelBaseDir(),               &
           &                             TRIM(p_patch(jg)%grid_filename), &
           &                             month, year                      )

        IF(is_mpi_workroot) THEN

          INQUIRE (FILE=sst_td_file, EXIST=l_exist)
          IF (.NOT.l_exist) THEN
            CALL finish(routine,'Instant SST data file is not found.')
          ENDIF

          INQUIRE (FILE=ci_td_file, EXIST=l_exist)
          IF (.NOT.l_exist) THEN
            CALL finish(routine,'Instant sea-ice data file is not found.')
          ENDIF

        ENDIF

        CALL sst_reader(jg)%init(p_patch(jg), sst_td_file)
        CALL sst_intp(jg)%init(sst_reader(jg), mtime_current, "SST")
        CALL sst_intp(jg)%intp(mtime_current, sst_dat)

        WHERE (sst_dat(:,1,:,1) > 0.0_wp)
          p_lnd_state(jg)%diag_lnd%t_seasfc(:,:) = sst_dat(:,1,:,1)
        END WHERE

        CALL sic_reader(jg)%init(p_patch(jg), ci_td_file)
        CALL sic_intp(jg)%init(sic_reader(jg), mtime_current, "SIC")
        CALL sic_intp(jg)%intp(mtime_current, sic_dat)

        WHERE (sic_dat(:,1,:,1) < frsi_min)
          p_lnd_state(jg)%diag_lnd%fr_seaice(:,:) = 0.0_wp
        ELSEWHERE  (sic_dat(:,1,:,1) > 1.0_wp-frsi_min)
          p_lnd_state(jg)%diag_lnd%fr_seaice(:,:) = 1.0_wp
        ELSEWHERE
          p_lnd_state(jg)%diag_lnd%fr_seaice(:,:) = sic_dat(:,1,:,1)
        ENDWHERE

      ENDDO
    END IF
  END IF

  IF (iforcing == inwp .AND. lart) THEN
    DO jg=1, n_dom
      IF (.NOT. p_patch(jg)%ldom_active) CYCLE
      CALL art_init_atmo_tracers_nwp(                       &
           &  jg,                                           &
           &  mtime_current,                                &
           &  p_nh_state(jg),                               &
           &  ext_data(jg),                                 &
           &  prm_diag(jg),                                 &
           &  p_nh_state(jg)%prog(nnow(jg)),                &
           &  p_nh_state(jg)%prog(nnow_rcf(jg))%tracer,     &
           &  p_nh_state_lists(jg)%prog_list(nnow_rcf(jg)), & 
           &  p_patch(jg)%nest_level)
    ENDDO
  END IF


  ! Save initial state if IAU iteration mode is chosen
  IF (iterate_iau .AND. .NOT. isRestart()) THEN
    CALL save_initial_state(p_patch(1:), p_nh_state, prm_diag, p_lnd_state, ext_data)
    WRITE(message_text,'(a)') 'IAU iteration is activated: Start of first cycle with halved IAU window'
    CALL message('',message_text)
  ENDIF

  ! Initialize time-dependent ensemble perturbations if necessary
  IF (use_ensemble_pert .AND. gribout_config(1)%perturbationNumber >= 1) THEN
    CALL compute_ensemble_pert(p_patch(1:), ext_data, prm_diag, phy_params, mtime_current, .FALSE.)
  ENDIF

  SELECT CASE (iforcing)
  CASE (inwp)
    DO jg=1, n_dom
      IF (.NOT. p_patch(jg)%ldom_active) CYCLE
      CALL init_nwp_phy(                            &
           & p_patch(jg)                           ,&
           & p_nh_state(jg)%metrics                ,&
           & p_nh_state(jg)%prog(nnow(jg))         ,&
           & p_nh_state(jg)%diag                   ,&
           & prm_diag(jg)                          ,&
           & prm_nwp_tend(jg)                      ,&
           & p_lnd_state(jg)%prog_lnd(nnow_rcf(jg)),&
           & p_lnd_state(jg)%prog_lnd(nnew_rcf(jg)),&
           & p_lnd_state(jg)%prog_wtr(nnow_rcf(jg)),&
           & p_lnd_state(jg)%prog_wtr(nnew_rcf(jg)),&
           & p_lnd_state(jg)%diag_lnd              ,&
           & ext_data(jg)                          ,&
           & phy_params(jg), mtime_current         ,&
           & prm_upatmo(jg)                         )

      IF (.NOT.isRestart()) THEN
        CALL init_cloud_aero_cpl (mtime_current, p_patch(jg), p_nh_state(jg)%metrics, ext_data(jg), prm_diag(jg))
      ENDIF

      IF (iprog_aero >= 1) CALL setup_aerosol_advection(p_patch(jg))

    ENDDO

    IF (.NOT.isRestart()) THEN
      ! Compute diagnostic physics fields
      CALL aggr_landvars
      ! Initial call of (slow) physics schemes, including computation of transfer coefficients
      CALL init_slowphysics (mtime_current, 1, dtime)

#ifdef HAVE_RADARFWO
      IF ( .NOT.my_process_is_mpi_test() .AND. ANY(luse_radarfwo(1:n_dom)) .AND. &
           mtime_current >= time_config%tc_exp_startdate ) THEN
        ! Radar forward operator EMVORADO: radar simulation in the first timestep for each
        !  radar-active model domain:
        CALL emvorado_radarfwo (mtime_current, nnow(1:n_dom), nnow_rcf(1:n_dom), n_dom, luse_radarfwo(1:n_dom), 0, nsteps)
      END IF
#endif

      DO jg = 1, n_dom

        IF (.NOT. p_patch(jg)%ldom_active) CYCLE

        IF(.NOT.atm_phy_nwp_config(jg)%is_les_phy) THEN

          ! diagnostics which are only required for output
          CALL nwp_diag_for_output(mtime_current, kstart_moist(jg),           & !in
               &                      ih_clch(jg), ih_clcm(jg),               & !in
               &                      phy_params(jg),                         & !in
               &                      p_patch(jg),                            & !in
               &                      p_nh_state(jg)%metrics,                 & !in
               &                      p_nh_state(jg)%prog(nnow(jg)),          & !in  !nnow or nnew?
               &                      p_nh_state(jg)%prog(nnow_rcf(jg)),      & !in  !nnow or nnew?
               &                      p_nh_state(jg)%diag,                    & !in
               &                      p_lnd_state(jg)%diag_lnd,               & !in
               &                      p_lnd_state(jg)%prog_lnd(nnow_rcf(jg)), & !in
               &                      p_lnd_state(jg)%prog_wtr(nnow_rcf(jg)), & !inout
               &                      ext_data(jg),                           & !in
               &                      prm_diag(jg)                            ) !inout


        ELSE !is_les_phy

           !LES specific diagnostics only for output
           CALL les_cloud_diag    ( kstart_moist(jg),                       & !in
             &                      ih_clch(jg), ih_clcm(jg),               & !in
             &                      phy_params(jg),                         & !in
             &                      p_patch(jg),                            & !in
             &                      p_nh_state(jg)%metrics,                 & !in
             &                      p_nh_state(jg)%prog(nnow(jg)),          & !in  !nnow or nnew?
             &                      p_nh_state(jg)%prog(nnow_rcf(jg)),      & !in  !nnow or nnew?
             &                      p_nh_state(jg)%diag,                    & !in
             &                      prm_diag(jg)                            ) !inout

         END IF!is_les_phy
      ENDDO!jg

      CALL fill_nestlatbc_phys

      ! Compute synthetic satellite images if requested
      DO jg = 1, n_dom

        IF (.NOT. p_patch(jg)%ldom_active) CYCLE
        ! In case of vertical nesting, copy upper levels of synsat input fields to local parent grid
        DO jn = 1, p_patch(jg)%n_childdom
          jgc = p_patch(jg)%child_id(jn)
          IF (.NOT. p_patch(jgc)%ldom_active) CYCLE
          IF (lsynsat(jgc) .AND. p_patch(jgc)%nshift > 0) CALL copy_rttov_ubc (jg, jgc)
        ENDDO
        IF (lsynsat(jg)) CALL rttov_driver (jg, p_patch(jg)%parent_id, nnow_rcf(jg))

      ENDDO!jg
    ELSE
      ! Restart case: Compute diagnostic physics fields because some of them are used
      ! in prognostic equations
      CALL aggr_landvars
    ENDIF!is_restart
  CASE (iecham)
    IF (.NOT.isRestart()) THEN
      CALL init_slowphysics (mtime_current, 1, dtime)
    END IF

    IF (lart) THEN
      DO jg = 1, n_dom
        CALL art_init_atmo_tracers_echam(                      &
               &  jg,                                          &
               &  mtime_current,                               &
               &  p_nh_state(jg),                              &
               &  p_nh_state(jg)%prog(nnow(jg)),               &
               &  p_nh_state(jg)%prog(nnow_rcf(jg))%tracer,    &
               &  p_nh_state_lists(jg)%prog_list(nnow_rcf(jg)),&
               &  p_patch(jg)%nest_level )
      ENDDO
    END IF
  END SELECT ! iforcing

  !------------------------------------------------------------------
  !  get and write out some of the initial values
  !------------------------------------------------------------------
  IF (.NOT.isRestart() .AND. (mtime_current >= time_config%tc_exp_startdate)) THEN

    ! Compute diagnostic 3D radar reflectivity (in linear units) if some derived output variables are present in any namelist.
    ! has to be computed before pp_scheduler_process(simulation_status) below!
    DO jg = 1, n_dom

      IF (.NOT. p_patch(jg)%ldom_active) CYCLE

      IF (var_in_output(jg)%dbz .OR. var_in_output(jg)%dbz850 .OR. var_in_output(jg)%dbzcmax) THEN 

        CALL compute_field_dbz3D_lin (jg, p_patch(jg),                                                  &
             &                        p_nh_state(jg)%prog(nnow(jg)), p_nh_state(jg)%prog(nnow_rcf(jg)), &
             &                        p_nh_state(jg)%diag, prm_diag(jg), prm_diag(jg)%dbz3d_lin )

      END IF
        
    END DO

    !--------------------------------------------------------------------------
    ! loop over the list of internal post-processing tasks, e.g.
    ! interpolate selected fields to p- and/or z-levels
    simulation_status = new_simulation_status(l_first_step   = .TRUE.,                  &
      &                                       l_output_step  = .TRUE.,                  &
      &                                       l_dom_active   = p_patch(1:)%ldom_active, &
      &                                       i_timelevel_dyn= nnow, i_timelevel_phy= nnow_rcf)
    CALL pp_scheduler_process(simulation_status)

    CALL update_statistics
    IF (p_nh_opt_diag(1)%acc%l_any_m) THEN
      CALL update_opt_acc(p_nh_opt_diag(1)%acc,            &
        &                 p_nh_state(1)%prog(nnow_rcf(1)), &
        &                 p_nh_state(1)%prog(nnow(1))%rho, &
        &                 p_nh_state(1)%diag,              &
        &                 p_patch(1)%cells%owned,          &
        &                 p_patch(1)%nlev                  )
    END IF

    IF (output_mode%l_nml) THEN
      CALL write_name_list_output(jstep=0)
    END IF

    !-----------------------------------------------
    ! Pass "initialized analysis" or "analysis" when
    ! time step 0 cannot be reached in time stepping
    !-----------------------------------------------
    IF (assimilation_config(1)% dace_coupling) THEN
       IF (.NOT. ASSOCIATED (mec_Event)) &
            CALL finish ("perform_nh_stepping","MEC not configured")
       IF (timeshift%dt_shift == 0._wp .and. &
            is_event_active(mec_Event, mtime_current, proc0_offloading)) THEN
          IF (iforcing == inwp) &
               CALL aggr_landvars
          IF (.NOT. dace_op_init) THEN
             CALL message('perform_nh_stepping','calling init_dace_op before run_dace_op')
             IF (timers_level > 4) CALL timer_start(timer_dace_coupling)
             IF (my_process_is_work_only()) CALL init_dace_op ()
             IF (timers_level > 4) CALL timer_stop(timer_dace_coupling)
          END IF
          CALL message('perform_nh_stepping','calling run_dace_op')
          IF (timers_level > 4) CALL timer_start(timer_dace_coupling)
          IF (my_process_is_work_only()) CALL run_dace_op (mtime_current)
          IF (timers_level > 4) CALL timer_stop(timer_dace_coupling)
       END IF
    END IF

    IF (p_nh_opt_diag(1)%acc%l_any_m) THEN
      CALL reset_opt_acc(p_nh_opt_diag(1)%acc)
    END IF

    ! sample meteogram output
    DO jg = 1, n_dom
      IF (output_mode%l_nml        .AND. &    ! meteogram output is only initialized for nml output
        & p_patch(jg)%ldom_active  .AND. &
        & meteogram_is_sample_step( meteogram_output_config(jg), 0 ) ) THEN
        CALL meteogram_sample_vars(jg, 0, time_config%tc_startdate)
      END IF
    END DO

    !AD: Also output special diagnostics for LES on torus
    IF (atm_phy_nwp_config(1)%is_les_phy &
      .AND. sampl_freq_step>0)THEN
      CALL calculate_turbulent_diagnostics(                      &
                             & p_patch(1),                       & !in
                             & p_nh_state(1)%prog(nnow(1)),      &
                             & p_nh_state(1)%prog(nnow_rcf(1)),  & !in
                             & p_nh_state(1)%diag,                   & !in
                             & p_lnd_state(1)%prog_lnd(nnow_rcf(1)), &
                             & p_lnd_state(1)%diag_lnd,              &
                             & prm_nwp_tend(1),                      &
                             & prm_diag(1)                )     !inout

      !write out time series
      CALL write_time_series(prm_diag(1)%turb_diag_0dvar, mtime_current)
      CALL write_vertical_profiles(prm_diag(1)%turb_diag_1dvar, mtime_current, 1)
      prm_diag(1)%turb_diag_1dvar = 0._wp
    END IF


#ifdef MESSY
    ! MESSy initial output
!    CALL messy_write_output
#endif

  END IF ! not isRestart()

  IF (timers_level > 1) CALL timer_stop(timer_model_init)

  CALL perform_nh_timeloop (mtime_current, latbc)

  CALL deallocate_nh_stepping

  IF (ALLOCATED(sst_reader)) DEALLOCATE(sst_reader)
  IF (ALLOCATED(sic_reader)) DEALLOCATE(sic_reader)
  IF (ALLOCATED(sst_intp)) DEALLOCATE(sst_intp)
  IF (ALLOCATED(sic_intp)) DEALLOCATE(sic_intp)

  END SUBROUTINE perform_nh_stepping
  !-------------------------------------------------------------------------

  !-------------------------------------------------------------------------
  !>
  !! Organizes nonhydrostatic time stepping
  !! Currently we assume to have only one grid level.
  !!
  !! @par Revision History
  !! Initial release by Almut Gassmann, (2009-04-15)
  !!
  SUBROUTINE perform_nh_timeloop (mtime_current, latbc)
    !
    CHARACTER(len=*), PARAMETER :: routine = modname//':perform_nh_timeloop'
    TYPE(t_latbc_data),     INTENT(INOUT)  :: latbc !< data structure for async latbc prefetching
    TYPE(datetime),         POINTER        :: mtime_current     ! current datetime (mtime)

  INTEGER                              :: jg, jn, jgc
  INTEGER                              :: ierr
  LOGICAL                              :: l_compute_diagnostic_quants,  &
    &                                     l_nml_output, l_nml_output_dom(max_dom), lprint_timestep, &
    &                                     lwrite_checkpoint, lcfl_watch_mode
  TYPE(t_simulation_status)            :: simulation_status
  TYPE(datetime),   POINTER            :: mtime_old         ! copy of current datetime (mtime)

  INTEGER                              :: i, iau_iter
  REAL(wp)                             :: elapsed_time_global
  INTEGER                              :: jstep   ! step number
  INTEGER                              :: jstep0  ! step for which the restart file
                                                  ! was produced
  INTEGER                              :: kstep   ! step number relative to restart step
  INTEGER                              :: jstep_shift ! start counter for time loop
  INTEGER, ALLOCATABLE                 :: output_jfile(:)

  TYPE(timedelta), POINTER             :: model_time_step => NULL()

  TYPE(datetime), POINTER              :: eventStartDate    => NULL(), &
       &                                  eventEndDate      => NULL()
  TYPE(datetime), POINTER              :: checkpointRefDate => NULL(), &
       &                                  restartRefDate    => NULL()
  TYPE(timedelta), POINTER             :: eventInterval     => NULL()
  TYPE(event), POINTER                 :: checkpointEvent   => NULL()
  TYPE(event), POINTER                 :: restartEvent      => NULL()
  TYPE(event), POINTER                 :: lpi_max_Event     => NULL()
  TYPE(event), POINTER                 :: celltracks_Event  => NULL()
  TYPE(event), POINTER                 :: dbz_Event         => NULL()

  INTEGER                              :: checkpointEvents
  LOGICAL                              :: lret
  TYPE(t_datetime_ptr)                 :: datetime_current(max_dom) 
  TYPE(t_key_value_store), POINTER :: restartAttributes
  CLASS(t_RestartDescriptor), POINTER  :: restartDescriptor

  CHARACTER(LEN=MAX_TIMEDELTA_STR_LEN)   :: td_string
  CHARACTER(LEN=MAX_DATETIME_STR_LEN)    :: dt_string, dstring
  CHARACTER(len=MAX_MTIME_ERROR_STR_LEN) :: errstring
  
  REAL(wp)                             :: sim_time     !< elapsed simulation time

  LOGICAL :: l_isStartdate, l_isExpStopdate, l_isRestart, l_isCheckpoint, l_doWriteRestart

  REAL(wp), ALLOCATABLE :: elapsedTime(:)  ! time elapsed since last call of 
                                           ! NWP physics routines. For restart purposes.
  TYPE(t_upatmoRestartAttributes) :: upatmoRestartAttributes

  TYPE(datetime)                      :: target_datetime  ! target date for for update of clim. 
                                                          ! lower boundary conditions in NWP mode
  TYPE(datetime)                      :: ref_datetime     ! reference datetime for computing 
                                                          ! climatological SST increments
  TYPE(datetime)                      :: latbc_read_datetime  ! validity time of next lbc input file

!!$  INTEGER omp_get_num_threads


!-----------------------------------------------------------------------

  IF (ltimer) CALL timer_start(timer_total)

  ! calculate elapsed simulation time in seconds
  sim_time = getElapsedSimTimeInSeconds(mtime_current) 

  IF (iterate_iau .AND. .NOT. isRestart()) THEN
    iau_iter = 1
  ELSE
    iau_iter = 0
  ENDIF

  ! allocate temporary variable for restarting purposes
  IF (output_mode%l_nml) THEN
    ALLOCATE(output_jfile(SIZE(output_file)), STAT=ierr)
    IF (ierr /= SUCCESS)  CALL finish (routine, 'ALLOCATE failed!')
  ENDIF

  IF (timeshift%dt_shift < 0._wp  .AND. .NOT. isRestart()) THEN
    jstep_shift = NINT(timeshift%dt_shift/dtime)
    WRITE(message_text,'(a,i6,a)') 'Model start shifted backwards by ', ABS(jstep_shift),' time steps'
    CALL message(routine, message_text)
    atm_phy_nwp_config(:)%lcalc_acc_avg = .FALSE.
  ELSE
    jstep_shift = 0
  ENDIF

  mtime_old => newDatetime(mtime_current)
  DO jg=1, n_dom
    datetime_current(jg)%ptr => newDatetime(mtime_current)
  END DO

  restartDescriptor => createRestartDescriptor("atm")

  jstep0 = 0

  CALL getAttributesForRestarting(restartAttributes)
  ! get start counter for time loop from restart file:
  IF (isRestart()) CALL restartAttributes%get("jstep", jstep0)

  ! for debug purposes print var lists: for msg_level >= 13 short and for >= 20 long format
  IF  (.NOT. ltestcase .AND. msg_level >= 13) &
    & CALL vlr_print_vls(lshort=(msg_level < 20))
  
  ! Check if current number of dynamics substeps is larger than the default value
  ! (this can happen for restarted runs only at this point)
  IF (ANY(ndyn_substeps_var(1:n_dom) > ndyn_substeps)) THEN
    lcfl_watch_mode = .TRUE.
  ELSE
    lcfl_watch_mode = .FALSE.
  ENDIF

  ! init routine for mo_nh_supervise module (eg. opening of files)
  CALL init_supervise_nh()

  ! set events, group and the events

  CALL message('','')

  eventStartDate => time_config%tc_exp_startdate
  eventEndDate   => time_config%tc_exp_stopdate

  ! for debugging purposes the referenece (anchor) date for checkpoint
  ! and restart may be switched to be relative to current jobs start
  ! date instead of the experiments start date.

  IF (time_config%is_relative_time) THEN
    checkpointRefDate => time_config%tc_startdate
    restartRefDate    => time_config%tc_startdate
  ELSE
    checkpointRefDate => time_config%tc_exp_startdate
    restartRefDate    => time_config%tc_exp_startdate
  ENDIF

  ! --- create an event group for checkpointing and restart
  checkpointEvents =  addEventGroup('checkpointEventGroup')
  checkpointEventGroup => getEventGroup(checkpointEvents)

  ! --- --- create checkpointing event
  eventInterval  => time_config%tc_dt_checkpoint
  checkpointEvent => newEvent('checkpoint', checkpointRefDate, eventStartDate, eventEndDate, eventInterval, errno=ierr)
  IF (ierr /= no_Error) THEN
    ! give an elaborate error message:
    CALL datetimeToString(checkpointRefDate, dt_string)
    WRITE (0,*) "event reference date: ",    dt_string
    CALL datetimeToString(eventStartDate,    dt_string)
    WRITE (0,*) "event start date    : ",    dt_string
    CALL datetimeToString(eventEndDate,      dt_string)
    WRITE (0,*) "event end date      : ",    dt_string
    CALL timedeltaToString(eventInterval,    td_string)
    WRITE (0,*) "event interval      : ",    td_string
    CALL mtime_strerror(ierr, errstring)
    CALL finish('perform_nh_timeloop', "event 'checkpoint': "//errstring)
  ENDIF
  lret = addEventToEventGroup(checkpointEvent, checkpointEventGroup)

  ! --- --- create restart event, ie. checkpoint + model stop
  eventInterval  => time_config%tc_dt_restart
  restartEvent => newEvent('restart', restartRefDate, eventStartDate, eventEndDate, eventInterval, errno=ierr)
  IF (ierr /= no_Error) THEN
    ! give an elaborate error message:
    CALL datetimeToString(restartRefDate, dt_string)
    WRITE (0,*) "event reference date: ", dt_string
    CALL datetimeToString(eventStartDate, dt_string)
    WRITE (0,*) "event start date    : ", dt_string
    CALL datetimeToString(eventEndDate,   dt_string)
    WRITE (0,*) "event end date      : ", dt_string
    CALL timedeltaToString(eventInterval, td_string)
    WRITE (0,*) "event interval      : ", td_string
    CALL mtime_strerror(ierr, errstring)
    CALL finish('perform_nh_timeloop', "event 'restart': "//errstring)
  ENDIF
  lret = addEventToEventGroup(restartEvent, checkpointEventGroup)

  CALL printEventGroup(checkpointEvents)

  ! Create mtime events for optional NWP diagnostics
  CALL setup_nwp_diag_events(lpi_max_Event, celltracks_Event, dbz_Event)

  ! set time loop properties
  model_time_step => time_config%tc_dt_model
  
  CALL message('','')
  CALL datetimeToString(mtime_current, dstring)
  WRITE(message_text,'(a,a)') 'Start date of this run: ', dstring
  CALL message('',message_text)
  CALL datetimeToString(time_config%tc_stopdate, dstring)
  WRITE(message_text,'(a,a)') 'Stop date of this run:  ', dstring
  CALL message('',message_text)
  CALL message('','')

  jstep = jstep0+jstep_shift+1

#if defined( _OPENACC )
  i_am_accel_node = my_process_is_work()    ! Activate GPUs
  call h2d_icon( p_int_state, p_int_state_local_parent, p_patch, p_patch_local_parent, &
    &            p_nh_state, prep_adv, advection_config, iforcing )
  IF (n_dom > 1 .OR. l_limited_area) THEN
     CALL devcpy_grf_state (p_grf_state, .TRUE.)
     CALL devcpy_grf_state (p_grf_state_local_parent, .TRUE.)
  ENDIF
  IF ( iforcing == inwp ) THEN
     DO jg=1, n_dom
        CALL gpu_h2d_nh_nwp(p_patch(jg), prm_diag(jg), ext_data=ext_data(jg), &
          phy_params=phy_params(jg))
     ENDDO
     CALL devcpy_nwp()
  ENDIF
#endif

  !$ser verbatim DO jg = 1, n_dom
    !$ser verbatim   CALL serialize_all(nproma, jg, "initialization", .FALSE., opt_lupdate_cpu=.TRUE.)
  !$ser verbatim ENDDO
  
  TIME_LOOP: DO

    ! optional memory loggin
    CALL memory_log_add

    ! Check if a nested domain needs to be turned off
    DO jg=2, n_dom
      IF (p_patch(jg)%ldom_active .AND. (sim_time >= end_time(jg))) THEN
        p_patch(jg)%ldom_active = .FALSE.
        WRITE(message_text,'(a,i2,a,f12.2)') 'domain ',jg,' stopped at time ',sim_time
        CALL message('perform_nh_timeloop', message_text)
      ENDIF
    ENDDO

    ! Update time-dependent ensemble perturbations if necessary
    IF (use_ensemble_pert .AND. gribout_config(1)%perturbationNumber >= 1) THEN
      CALL compute_ensemble_pert(p_patch(1:), ext_data, prm_diag, phy_params, mtime_current, .TRUE.)
    ENDIF

    ! update model date and time mtime based
    mtime_current = mtime_current + model_time_step

    ! store state of output files for restarting purposes
    IF (output_mode%l_nml .AND. jstep>=0 ) THEN
      DO i=1,SIZE(output_file)
        output_jfile(i) = get_current_jfile(output_file(i)%out_event)
      END DO
    ENDIF

    ! turn on calculation of averaged and accumulated quantities at the first regular time step
    IF (jstep-jstep0 == 1) atm_phy_nwp_config(:)%lcalc_acc_avg = .TRUE.


    ! read boundary data if necessary
    IF ((l_limited_area .OR. l_global_nudging) .AND. latbc_config%itype_latbc > 0 .AND. num_prefetch_proc == 0) THEN
#ifdef _OPENACC
          CALL finish (routine, 'read_latbc_data_sync: OpenACC version currently not implemented')
#endif
      CALL read_latbc_data_sync(p_patch(1), p_nh_state(1), ext_data(1), p_int_state(1), mtime_current)
    ENDIF

    lprint_timestep = msg_level > 2 .OR. MOD(jstep,25) == 0

    ! always print the first and the last time step
    lprint_timestep = lprint_timestep .OR. (jstep == jstep0+1) .OR. (jstep == jstep0+nsteps)

    IF (lprint_timestep) THEN

      CALL message('','')

      IF (iforcing == inwp) THEN
        WRITE(message_text,'(a,i8,a,i0,a,5(i2.2,a),i3.3,a,a)') &
             &             'Time step: ', jstep, ', model time: ',                              &
             &             mtime_current%date%year,   '-', mtime_current%date%month,    '-',    &
             &             mtime_current%date%day,    ' ', mtime_current%time%hour,     ':',    &
             &             mtime_current%time%minute, ':', mtime_current%time%second,   '.',    &
             &             mtime_current%time%ms, ' forecast time ',                            &
             &             TRIM(mtime_utils%ddhhmmss(time_config%tc_exp_startdate, &
             &                                       mtime_current, FMT_DDHHMMSS_DAYSEP))
      ELSE
        WRITE(message_text,'(a,i8,a,i0,a,5(i2.2,a),i3.3)') &
             &             'Time step: ', jstep, ' model time ',                                &
             &             mtime_current%date%year,   '-', mtime_current%date%month,    '-',    &
             &             mtime_current%date%day,    ' ', mtime_current%time%hour,     ':',    &
             &             mtime_current%time%minute, ':', mtime_current%time%second,   '.',    &
             &             mtime_current%time%ms
      ENDIF

      CALL message('',message_text)

    ENDIF

    ! ToDo:
    ! * replace date comparison below by physics event (triggering daily)
    ! * move call of update_nwp_phy_bcs to beginning of NWP physics interface
    ! * instead of skipping the boundary condition upate after the first of 2 IAU iterations, 
    !   do the update and fire a corresponding reset call. 
    IF (iforcing == inwp .AND. (.NOT. bench_config%d_unpb)) THEN


      ! Update the following surface fields, if a new day is coming
      !
      ! - ndviratio, plcov_t, tai_t, sai_t
      ! - SST, fr_seaice (depending on sstice_mode)
      ! - MODIS albedo fields alb_dif, albuv_dif, albni_dif
      !

      ! The update is skipped in IAU iteration mode if the model is reset to the initial state at the
      ! end of the current time step
      IF ( (mtime_current%date%day /= mtime_old%date%day) .AND. .NOT. (jstep == 0 .AND. iau_iter == 1) ) THEN

#ifdef _OPENACC
        CALL message('mo_nh_stepping', 'Device to host copy before update_nwp_phy_bcs. This needs to be removed once port is finished!')
        DO jg=1, n_dom
           CALL gpu_d2h_nh_nwp(p_patch(jg), prm_diag(jg), ext_data=ext_data(jg))
        ENDDO
        i_am_accel_node = .FALSE.
#endif
        ! assume midnight for climatological updates
        target_datetime = assumePrevMidnight(mtime_current)
        ! assume midnight for reference date which is used when computing climatological SST increments 
        ref_datetime    = assumePrevMidnight(time_config%tc_exp_startdate)

        DO jg=1, n_dom

          CALL update_nwp_phy_bcs (p_patch         = p_patch(jg),      &
            &                      ext_data        = ext_data(jg),     &
            &                      p_lnd_state     = p_lnd_state(jg),  &
            &                      p_nh_state      = p_nh_state(jg),   &
            &                      ref_datetime    = ref_datetime,     &
            &                      target_datetime = target_datetime,  &
            &                      mtime_old       = mtime_old         )

        ENDDO  ! jg

        mtime_old = mtime_current

#ifdef _OPENACC
        CALL message('mo_nh_stepping', 'Host to device copy after update_nwp_phy_bcs. This needs to be removed once port is finished!')
        DO jg=1, n_dom
          CALL gpu_h2d_nh_nwp(p_patch(jg), prm_diag(jg), ext_data=ext_data(jg))
        ENDDO
        i_am_accel_node = my_process_is_work()
#endif

      END IF ! end update of surface parameter fields

      IF (sstice_mode == SSTICE_INST) THEN
#ifdef _OPENACC
        CALL message('mo_nh_stepping', 'Device to host copy before update_sst_and_seaice. This needs to be removed once port is finished!')
        DO jg=1, n_dom
           CALL gpu_d2h_nh_nwp(p_patch(jg), prm_diag(jg), ext_data=ext_data(jg))
        ENDDO
        i_am_accel_node = .FALSE.
#endif
        DO jg=1, n_dom
          CALL sst_intp(jg)%intp(mtime_current, sst_dat)
          WHERE (sst_dat(:,1,:,1) > 0.0_wp)
            p_lnd_state(jg)%diag_lnd%t_seasfc(:,:) = sst_dat(:,1,:,1)
          END WHERE

          CALL sic_intp(jg)%intp(mtime_current, sic_dat)
          WHERE (sic_dat(:,1,:,1) < frsi_min)
            p_lnd_state(jg)%diag_lnd%fr_seaice(:,:) = 0.0_wp
          ELSEWHERE  (sic_dat(:,1,:,1) > 1.0_wp-frsi_min)
            p_lnd_state(jg)%diag_lnd%fr_seaice(:,:) = 1.0_wp
          ELSEWHERE
            p_lnd_state(jg)%diag_lnd%fr_seaice(:,:) = sic_dat(:,1,:,1)
          ENDWHERE

          CALL update_sst_and_seaice( p_patch(jg), ext_data(jg), p_lnd_state(jg),        &
               &              p_nh_state(jg), sstice_mode, time_config%tc_exp_startdate, &
               &              mtime_current )
        ENDDO
#ifdef _OPENACC
        CALL message('mo_nh_stepping', 'Host to device copy after update_sst_and_seaice. This needs to be removed once port is finished!')
        DO jg=1, n_dom
          CALL gpu_h2d_nh_nwp(p_patch(jg), prm_diag(jg), ext_data=ext_data(jg))
        ENDDO
        i_am_accel_node = my_process_is_work()
#endif
      END IF


    ENDIF  ! iforcing == inwp



    !--------------------------------------------------------------------------
    ! Set output flags
    !--------------------------------------------------------------------------

    l_nml_output = output_mode%l_nml .AND. jstep >= 0 .AND. istime4name_list_output(jstep)

    DO jg = 1, n_dom
      l_nml_output_dom(jg) = output_mode%l_nml .AND. jstep >= 0 .AND. istime4name_list_output_dom(jg=jg, jstep=jstep)
    END DO

    ! In IAU iteration mode, output at the nominal initial date is written only at the
    ! end of the first cycle, providing an initialized analysis to which the analysis 
    ! increments have been completely added
    IF (jstep == 0 .AND. iau_iter == 2) l_nml_output        = .FALSE.
    IF (jstep == 0 .AND. iau_iter == 2) l_nml_output_dom(:) = .FALSE.

    ! Computation of diagnostic quantities may also be necessary for
    ! meteogram sampling:
!DR Note that this may be incorrect for meteograms in case that
!DR meteogram_output_config is not the same for all domains.
    l_compute_diagnostic_quants = l_nml_output
    DO jg = 1, n_dom
      l_compute_diagnostic_quants = l_compute_diagnostic_quants .OR. &
        &          (meteogram_is_sample_step(meteogram_output_config(jg), jstep ) .AND. output_mode%l_nml)
    END DO
    l_compute_diagnostic_quants = jstep >= 0 .AND. l_compute_diagnostic_quants .AND. &
      &                           .NOT. output_mode%l_none


    ! Calculations for enhanced sound-wave and gravity-wave damping during the spinup phase
    ! if mixed second-order/fourth-order divergence damping (divdamp_order=24) is chosen.
    ! Includes increased vertical wind off-centering during the first 2 hours of integration.
    IF (divdamp_order==24 .AND. .NOT. isRestart()) THEN
      elapsed_time_global = (REAL(jstep,wp)-0.5_wp)*dtime
      IF (elapsed_time_global <= 7200._wp+0.5_wp*dtime .AND. .NOT. ltestcase) THEN
        CALL update_spinup_damping(elapsed_time_global)
      ENDIF
    ELSE IF (divdamp_order==24) THEN
      divdamp_fac_o2 = 0._wp
    ENDIF


    !--------------------------------------------------------------------------
    !
    ! dynamics stepping
    !
    CALL integrate_nh(datetime_current, 1, jstep-jstep_shift, iau_iter, dtime, model_time_step, 1, latbc)


    ! --------------------------------------------------------------------------------
    !
    ! Radar forward operator EMVORADO: radar simulation in each timestep for each
    !  radar-active model domain
    !

#ifdef HAVE_RADARFWO    
    IF (.NOT.my_process_is_mpi_test() .AND. iforcing == inwp .AND. ANY(luse_radarfwo(1:n_dom)) .AND. &
         ( jstep >= 0 .AND. (.NOT.iterate_iau .OR. iau_iter == 2 .OR. isRestart() ) ) ) THEN
      CALL emvorado_radarfwo (mtime_current, nnow(1:n_dom), nnow_rcf(1:n_dom), n_dom, &
                              luse_radarfwo(1:n_dom), jstep, nsteps+jstep0)
    END IF
#endif

    ! --------------------------------------------------------------------------------
    !
    ! Compute diagnostics for output if necessary
    !

    IF ((l_compute_diagnostic_quants .OR. iforcing==iecham .OR. iforcing==inoforcing)  .AND. (.NOT. bench_config%d_ndfo)) THEN

      !$ser verbatim DO jg = 1, n_dom
      !$ser verbatim   CALL serialize_all(nproma, jg, "output_diag_dyn", .TRUE., opt_lupdate_cpu=.TRUE.)
      !$ser verbatim ENDDO
      CALL diag_for_output_dyn ()
      !$ser verbatim DO jg = 1, n_dom
      !$ser verbatim   CALL serialize_all(nproma, jg, "output_diag_dyn", .FALSE., opt_lupdate_cpu=.TRUE.)
      !$ser verbatim ENDDO

      IF (iforcing == inwp) THEN
        !$ser verbatim DO jg = 1, n_dom
        !$ser verbatim   CALL serialize_all(nproma, jg, "output_diag", .TRUE., opt_lupdate_cpu=.TRUE.)
        !$ser verbatim ENDDO
        !$ACC WAIT
        CALL aggr_landvars(use_acc=.TRUE.)

        DO jg = 1, n_dom
          IF (.NOT. p_patch(jg)%ldom_active) CYCLE

          IF(.NOT.atm_phy_nwp_config(jg)%is_les_phy) THEN
            ! diagnostics which are only required for output
            !$ACC WAIT
            CALL nwp_diag_for_output(mtime_current, kstart_moist(jg),           & !in
                 &                      ih_clch(jg), ih_clcm(jg),               & !in
                 &                      phy_params(jg),                         & !in
                 &                      p_patch(jg),                            & !in
                 &                      p_nh_state(jg)%metrics,                 & !in
                 &                      p_nh_state(jg)%prog(nnow(jg)),          & !in  !nnow or nnew?
                 &                      p_nh_state(jg)%prog(nnow_rcf(jg)),      & !in  !nnow or nnew?
                 &                      p_nh_state(jg)%diag,                    & !inout
                 &                      p_lnd_state(jg)%diag_lnd,               & !in
                 &                      p_lnd_state(jg)%prog_lnd(nnow_rcf(jg)), & !in
                 &                      p_lnd_state(jg)%prog_wtr(nnow_rcf(jg)), & !inout
                 &                      ext_data(jg),                           & !in
                 &                      prm_diag(jg),                           & !inout
                 &                      use_acc=.TRUE.                          ) !in


          ELSE !is_les_phy

#ifdef _OPENACC
            IF (i_am_accel_node) THEN
              CALL finish ('perform_nh_timeloop', &
                &  'atm_phy_nwp_config(jg)%is_les_phy: OpenACC version currently not implemented')
            ENDIF
#endif
            !LES specific diagnostics only for output
            CALL les_cloud_diag    ( kstart_moist(jg),                       & !in
              &                      ih_clch(jg), ih_clcm(jg),               & !in
              &                      phy_params(jg),                         & !in
              &                      p_patch(jg),                            & !in
              &                      p_nh_state(jg)%metrics,                 & !in
              &                      p_nh_state(jg)%prog(nnow(jg)),          & !in  !nnow or nnew?
              &                      p_nh_state(jg)%prog(nnow_rcf(jg)),      & !in  !nnow or nnew?
              &                      p_nh_state(jg)%diag,                    & !in
              &                      prm_diag(jg)                            ) !inout

          END IF!is_les_phy

        ENDDO!jg

        CALL fill_nestlatbc_phys(use_acc=.TRUE.)

      ! Compute synthetic satellite images if requested
        DO jg = 1, n_dom

          IF (.NOT. p_patch(jg)%ldom_active) CYCLE
          ! In case of vertical nesting, copy upper levels of synsat input fields to local parent grid
          DO jn = 1, p_patch(jg)%n_childdom
            jgc = p_patch(jg)%child_id(jn)
            IF (.NOT. p_patch(jgc)%ldom_active) CYCLE
            IF (lsynsat(jgc) .AND. p_patch(jgc)%nshift > 0) CALL copy_rttov_ubc (jg, jgc, use_acc=.TRUE.)
          ENDDO
          IF (lsynsat(jg)) CALL rttov_driver (jg, p_patch(jg)%parent_id, nnow_rcf(jg), use_acc=.TRUE.)

        ENDDO!jg
        !$ser verbatim DO jg = 1, n_dom
        !$ser verbatim   CALL serialize_all(nproma, jg, "output_diag", .FALSE., opt_lupdate_cpu=.TRUE.)
        !$ser verbatim ENDDO

      END IF !iforcing=inwp

      IF (lart .AND. ntracer>0) THEN
         !
         ! Unit conversion for output from mass mixing ratios to densities
         ! and calculation of ART diagnostics
         DO jg = 1, n_dom
            IF (.NOT. p_patch(jg)%ldom_active) CYCLE
            ! Call the ART diagnostics
            CALL art_diagnostics_interface(p_nh_state(jg)%prog(nnew(jg))%rho,        &
                 &                         p_nh_state(jg)%diag%pres,                 &
                 &                         p_nh_state(jg)%prog(nnow_rcf(jg))%tracer, &
                 &                         p_nh_state(jg)%metrics%ddqz_z_full,       &
                 &                         p_nh_state(jg)%metrics%z_mc, jg)
            ! Call the ART unit conversion 
            CALL art_tools_interface('unit_conversion',                            & !< in
                 &                   p_nh_state_lists(jg)%prog_list(nnow_rcf(jg)), & !< in
                 &                   p_nh_state(jg)%prog(nnow_rcf(jg))%tracer,     & !< in
                 &                   p_nh_state(jg)%prog(nnew_rcf(jg))%tracer,     & !< out
                 &                   p_nh_state(jg)%prog(nnew(jg))%rho)              !< in
         END DO
         !
      END IF ! lart .AND. ntracer>0

    ENDIF

    ! Calculate optional diagnostic output variables if requested in the namelist(s)
    IF (iforcing == inwp) THEN
      CALL nwp_opt_diagnostics(p_patch(1:), p_patch_local_parent, p_int_state_local_parent, &
                               p_nh_state, p_int_state(1:), prm_diag, &
                               l_nml_output_dom, nnow, nnow_rcf, lpi_max_Event, celltracks_Event,  &
                               dbz_Event, mtime_current, time_config%tc_dt_model)
    ENDIF

    ! Adapt number of dynamics substeps if necessary
    !
    IF (lcfl_watch_mode .OR. MOD(jstep-jstep_shift,5) == 0) THEN
      IF (ANY((/MODE_IFSANA,MODE_COMBINED,MODE_COSMO,MODE_ICONVREMAP/) == init_mode)) THEN
        ! For interpolated initial conditions, apply more restrictive criteria for timestep reduction during the spinup phase
        CALL set_ndyn_substeps(lcfl_watch_mode,jstep <= 100)
      ELSE
        CALL set_ndyn_substeps(lcfl_watch_mode,.FALSE.)
      ENDIF
    ENDIF

    !--------------------------------------------------------------------------
    ! loop over the list of internal post-processing tasks, e.g.
    ! interpolate selected fields to p- and/or z-levels
    !
    ! Mean sea level pressure needs to be computed also at
    ! no-output-steps for accumulation purposes; set by l_accumulation_step
    simulation_status = new_simulation_status(l_output_step  = l_nml_output,             &
      &                                       l_last_step    = (jstep==(nsteps+jstep0)), &
      &                                       l_accumulation_step = (iforcing == iecham),&
      &                                       l_dom_active   = p_patch(1:)%ldom_active,  &
      &                                       i_timelevel_dyn= nnow, i_timelevel_phy= nnow_rcf)
    CALL pp_scheduler_process(simulation_status)

#ifdef MESSY
    DO jg = 1, n_dom
      CALL messy_write_output(jg)
    END DO
#endif

    ! update accumlated values
    CALL update_statistics
    IF (p_nh_opt_diag(1)%acc%l_any_m) THEN
#ifdef _OPENACC
      CALL finish (routine, 'update_opt_acc: OpenACC version currently not implemented')
#endif
      CALL update_opt_acc(p_nh_opt_diag(1)%acc,            &
        &                 p_nh_state(1)%prog(nnow_rcf(1)), &
        &                 p_nh_state(1)%prog(nnow(1))%rho, &
        &                 p_nh_state(1)%diag,              &
        &                 p_patch(1)%cells%owned,          &
        &                 p_patch(1)%nlev)
      IF (l_nml_output) CALL calc_mean_opt_acc(p_nh_opt_diag(1)%acc)
    END IF

    ! output of results
    ! note: nnew has been replaced by nnow here because the update
    IF (l_nml_output .AND. .NOT. bench_config%d_wnlo) THEN
      CALL write_name_list_output(jstep)
    ENDIF

    ! sample meteogram output
    DO jg = 1, n_dom
      IF (output_mode%l_nml        .AND. &    ! meteogram output is only initialized for nml output
        & p_patch(jg)%ldom_active  .AND. .NOT. (jstep == 0 .AND. iau_iter == 2) .AND. &
        & meteogram_is_sample_step(meteogram_output_config(jg), jstep)) THEN
#ifdef _OPENACC
        CALL finish (routine, 'meteogram_sample_vars: OpenACC version currently not implemented')
#endif
        CALL meteogram_sample_vars(jg, jstep, mtime_current)
      END IF
    END DO



    ! Diagnostics: computation of total integrals
    !
    ! Diagnostics computation is not yet properly MPI-parallelized
    !
    IF (output_mode%l_totint .AND. is_totint_time(current_step =jstep,   &
      &                                           restart_step = jstep0, &
      &                                           n_diag       = n_diag, &
      &                                           n_steps      = nsteps) ) THEN

      kstep = jstep-jstep0

#ifdef NOMPI
      IF (my_process_is_mpi_all_seq()) &
#endif
#ifdef _OPENACC
        CALL finish (routine, 'supervise_total_integrals_nh: OpenACC version currently not implemented')
#endif
        CALL supervise_total_integrals_nh( kstep, p_patch(1:), p_nh_state, p_int_state(1:), &
        &                                  nnow(1:n_dom), nnow_rcf(1:n_dom), jstep == (nsteps+jstep0))
    ENDIF


    ! re-initialize MAX/MIN fields with 'resetval'
    ! must be done AFTER output

    CALL reset_act%execute(slack=dtime, mtime_date=mtime_current)

    ! re-initialization for FG-averaging. Ensures that average is centered in time.
    IF (is_avgFG_time(mtime_current)) THEN
      IF (p_nh_state(1)%diag%nsteps_avg(1) == 0) THEN
#ifdef _OPENACC
        CALL finish (routine, 'reinit_average_first_guess: OpenACC version currently not implemented')
#endif
        CALL reinit_average_first_guess(p_patch(1), p_nh_state(1)%diag, p_nh_state(1)%prog(nnow_rcf(1)))
      END IF
    ENDIF


    !--------------------------------------------------------------------------
    ! Write restart file
    !--------------------------------------------------------------------------
    ! check whether time has come for writing restart file

    !
    ! default is to assume we do not write a checkpoint/restart file
    lwrite_checkpoint = .FALSE.
    ! if thwe model is not supposed to write output, do not write checkpoints
    IF (.NOT. output_mode%l_none ) THEN
      ! to clarify the decision tree we use shorter and more expressive names:

      l_isStartdate    = (time_config%tc_startdate == mtime_current)
      l_isExpStopdate  = (time_config%tc_exp_stopdate == mtime_current)
      l_isRestart      = is_event_active(restartEvent, mtime_current, proc0_offloading)
      l_isCheckpoint   = is_event_active(checkpointEvent, mtime_current, proc0_offloading)
      l_doWriteRestart = time_config%tc_write_restart

      IF ( &
           !  if normal checkpoint or restart cycle has been reached, i.e. checkpoint+model stop
           &         (l_isRestart .OR. l_isCheckpoint)                     &
           &  .AND.                                                        &
           !  and the current date differs from the start date
           &        .NOT. l_isStartdate                                    &
           &  .AND.                                                        &
           !  and end of run has not been reached or restart writing has been disabled
           &        (.NOT. l_isExpStopdate .OR. l_doWriteRestart)          &
           & ) THEN
        lwrite_checkpoint = .TRUE.
      END IF
    END IF

    !--------------------------------------------------------------------
    ! Pass forecast state at selected steps to DACE observation operators
    !--------------------------------------------------------------------
    IF (assimilation_config(1)% dace_coupling) then
       IF (.NOT. ASSOCIATED (mec_Event)) &
            CALL finish ("perform_nh_timeloop","MEC not configured")
       IF (is_event_active(mec_Event, mtime_current, proc0_offloading, plus_slack=model_time_step)) THEN
          IF (iforcing == inwp) CALL aggr_landvars
          sim_time = getElapsedSimTimeInSeconds(mtime_current)
          IF (sim_time > 0._wp .OR. iau_iter == 1) THEN
             IF (.NOT. dace_op_init) THEN
                CALL message('perform_nh_timeloop','calling init_dace_op before run_dace_op')
                IF (timers_level > 4) CALL timer_start(timer_dace_coupling)
                IF (my_process_is_work_only()) CALL init_dace_op ()
                IF (timers_level > 4) CALL timer_stop(timer_dace_coupling)
             END IF
             IF (sim_time == 0._wp) THEN
                CALL message('perform_nh_timeloop','calling run_dace_op for sim_time=0')
             ELSE
                CALL message('perform_nh_timeloop','calling run_dace_op')
             END IF
             IF (timers_level > 4) CALL timer_start(timer_dace_coupling)
             IF (my_process_is_work_only()) CALL run_dace_op (mtime_current)
             IF (timers_level > 4) CALL timer_stop(timer_dace_coupling)
          END IF
       END IF
    END IF

#ifdef __NO_RTE_RRTMGP__
    IF (mtime_current >= time_config%tc_stopdate) THEN
      ! this needs to be done before writing the restart, but after anything esle that uses/outputs radation fluxes
      CALL finalize_atmo_radation()
    ENDIF
#endif

    IF (lwrite_checkpoint) THEN

      CALL diag_for_output_dyn ()
      IF (iforcing == inwp) THEN
        CALL aggr_landvars
      END IF

        DO jg = 1, n_dom

            ! get elapsed time since last call of NWP physics processes and write it into 
            ! the restart file
            IF (iforcing == inwp) THEN
              CALL atm_phy_nwp_config(jg)%phyProcs%serialize (mtime_current, elapsedTime)
            ENDIF
            ! upper-atmosphere physics
            IF (upatmo_config(jg)%nwp_phy%l_phy_stat( iUpatmoPrcStat%enabled )) THEN
              CALL upatmoRestartAttributesPrepare(jg, upatmoRestartAttributes, prm_upatmo(jg), mtime_current)
            ENDIF

            CALL restartDescriptor%updatePatch(p_patch(jg), &
              & opt_t_elapsed_phy          = elapsedTime,                &
              & opt_ndyn_substeps          = ndyn_substeps_var(jg),      &
              & opt_jstep_adv_marchuk_order= jstep_adv(jg)%marchuk_order,&
              & opt_depth_lnd              = nlev_soil,                  &
              & opt_nlev_snow              = nlev_snow,                  &
              & opt_ndom                   = n_dom,                      &
              & opt_upatmo_restart_atts    = upatmoRestartAttributes)

        ENDDO

        ! trigger writing of restart files. note that the nest
        ! boundary has not been updated. therefore data in the
        ! boundary region may be older than the data in the prognostic
        ! region. However this has no effect on the prognostic result.
        CALL restartDescriptor%writeRestart(mtime_current, jstep, opt_output_jfile = output_jfile)

#ifdef MESSY
        CALL messy_channel_write_output(IOMODE_RST)
!       CALL messy_ncregrid_write_restart
#endif

        IF (ALLOCATED(elapsedTime)) THEN
          DEALLOCATE(elapsedTime, STAT=ierr)
          IF (ierr /= SUCCESS)  CALL finish (routine, 'DEALLOCATE failed!')
        ENDIF
        IF (ANY(upatmo_config(:)%nwp_phy%l_phy_stat( iUpatmoPrcStat%enabled ))) THEN
          CALL upatmoRestartAttributesDeallocate(upatmoRestartAttributes)
        ENDIF
    END IF  ! lwrite_checkpoint

#ifdef MESSYTIMER
    ! timer sync
    CALL messy_timer_reset_time
#endif

    ! prefetch boundary data if necessary
    IF(num_prefetch_proc >= 1 .AND. latbc_config%itype_latbc > 0 .AND. &
    &  .NOT.(jstep == 0 .AND. iau_iter == 1)  .AND. (.NOT. bench_config%d_rld) ) THEN
      !$ser verbatim CALL serialize_all(nproma, 1, "latbc_data", .TRUE., opt_lupdate_cpu=.TRUE.)
      latbc_read_datetime = latbc%mtime_last_read + latbc%delta_dtime
      CALL recv_latbc_data(latbc               = latbc,              &
         &                  p_patch             = p_patch(1:),        &
         &                  p_nh_state          = p_nh_state(1),      &
         &                  p_int               = p_int_state(1),     &
         &                  cur_datetime        = mtime_current,      &
         &                  latbc_read_datetime = latbc_read_datetime,&
         &                  lcheck_read         = .TRUE.,             &
         &                  tlev                = latbc%new_latbc_tlev)
      !$ser verbatim CALL serialize_all(nproma, 1, "latbc_data", .FALSE., opt_lupdate_cpu=.TRUE.)
    ENDIF

    IF (mtime_current >= time_config%tc_stopdate) THEN
       ! leave time loop
       EXIT TIME_LOOP
    END IF

    ! Reset model to initial state if IAU iteration is selected and the first iteration cycle has been completed

    IF (jstep == 0 .AND. iau_iter == 1) THEN
      jstep_adv(:)%marchuk_order = 0
      linit_dyn(:)               = .TRUE.
      !time_config%sim_time(:)    = timeshift%dt_shift
      mtime_current = mtime_current + timeshift%mtime_shift
      mtime_old = mtime_current
      DO jg = 1, n_dom
        datetime_current(jg)%ptr = mtime_current
        IF (iforcing == inwp) THEN
          ! reinitialize mtime events for NWP physics
          CALL atm_phy_nwp_config(jg)%phyProcs%reinitEvents()
        ENDIF
      END DO
      CALL reset_to_initial_state(mtime_current)
      iau_iter = 2
      jstep = jstep0+jstep_shift+1
    ELSE
     jstep = jstep + 1
    ENDIF

    sim_time = getElapsedSimTimeInSeconds(mtime_current) 
    
    !$ser verbatim DO jg = 1, n_dom
    !$ser verbatim   CALL serialize_all(nproma, jg, "time_loop_end", .FALSE., opt_lupdate_cpu=.FALSE.)
    !$ser verbatim ENDDO    
  ENDDO TIME_LOOP

#if defined( _OPENACC )
  CALL d2h_icon( p_int_state, p_int_state_local_parent, p_patch, p_patch_local_parent, &
    &            p_nh_state, prep_adv, advection_config, iforcing )
  IF ( iforcing == inwp ) THEN
    DO jg=1, n_dom
       CALL gpu_d2h_nh_nwp(p_patch(jg), prm_diag(jg), ext_data=ext_data(jg))
    ENDDO
    CALL hostcpy_nwp()
  ENDIF
  i_am_accel_node = .FALSE.                 ! Deactivate GPUs
#endif

  ! clean-up routine for mo_nh_supervise module (eg. closing of files)
  CALL finalize_supervise_nh()

  CALL deleteRestartDescriptor(restartDescriptor)

  IF (ltimer) CALL timer_stop(timer_total)

  ! clean up
  IF (output_mode%l_nml) THEN
    DEALLOCATE(output_jfile, STAT=ierr)
    IF (ierr /= SUCCESS)  CALL finish (routine, 'DEALLOCATE failed!')
  ENDIF

  CALL deallocateDatetime(mtime_old)
  DO jg=1,n_dom
    IF (ASSOCIATED(datetime_current(jg)%ptr)) &
      &  CALL deallocateDatetime(datetime_current(jg)%ptr)
  END DO

  END SUBROUTINE perform_nh_timeloop


  !-------------------------------------------------------------------------

  !-----------------------------------------------------------------------------
  !>
  !! integrate_nh
  !!
  !! Performs dynamics time stepping:  Rotational modes (helicity bracket) and
  !! divergent modes (Poisson bracket) are split using Strang splitting.
  !!
  !!
  !! @par Revision History
  !! Initial release by Almut Gassmann, MPI-M (2009-08-25)
  !! Adaptation for grid refinement by Guenther Zaengl, DWD (2010-02-09)
  !! Modification by Daniel Reinert, DWD (2010-04-15)
  !!  - Implementation of tracer transport
  !! Modification by Daniel Reinert, DWD (2010-07-23)
  !!  - optional reduced calling frequency for transport and physics
  !!
  RECURSIVE SUBROUTINE integrate_nh (datetime_local, jg, nstep_global,   &
    &                                iau_iter, dt_loc, mtime_dt_loc, num_steps, latbc )

    CHARACTER(len=*), PARAMETER :: routine = modname//':integrate_nh'

    TYPE(t_datetime_ptr)    :: datetime_local(:)     !< current datetime in mtime format (for each patch)

    INTEGER , INTENT(IN)    :: jg           !< current grid level
    INTEGER , INTENT(IN)    :: nstep_global !< counter of global time step
    INTEGER , INTENT(IN)    :: num_steps    !< number of time steps to be executed
    INTEGER , INTENT(IN)    :: iau_iter     !< counter for IAU iteration
    REAL(wp), INTENT(IN)    :: dt_loc       !< time step applicable to local grid level
    TYPE(timedelta), POINTER :: mtime_dt_loc !< time step applicable to local grid level (mtime format)
    TYPE(t_latbc_data), TARGET, INTENT(INOUT) :: latbc

    ! Local variables

    ! Time levels
    INTEGER :: n_now_grf, n_now, n_save
    INTEGER :: n_now_rcf, n_new_rcf         ! accounts for reduced calling frequencies (rcf)

    INTEGER :: jstep, jgp, jgc, jn

    REAL(wp):: dt_sub                ! (advective) timestep for next finer grid level
    TYPE(timedelta), POINTER :: mtime_dt_sub
    REAL(wp):: rdt_loc,  rdtmflx_loc ! inverse time step for local grid level
    REAL(wp) :: tsrat  ! ratio between physics and dynamics time step

    LOGICAL :: lnest_active, lcall_rrg, lbdy_nudging

    INTEGER, PARAMETER :: nsteps_nest=2 ! number of time steps executed in nested domain

    REAL(wp)                             :: sim_time !< elapsed simulation time on this grid level

    TYPE(t_pi_atm), POINTER :: ptr_latbc_data_atm_old, ptr_latbc_data_atm_new

    ! calculate elapsed simulation time in seconds (local time for
    ! this domain!)
    sim_time = getElapsedSimTimeInSeconds(datetime_local(jg)%ptr) 

    !--------------------------------------------------------------------------
    ! This timer must not be called in nested domain because the model crashes otherwise
    IF (jg == 1 .AND. ltimer) CALL timer_start(timer_integrate_nh)

    ! Determine parent domain ID
    IF ( jg > 1) THEN
      jgp = p_patch(jg)%parent_id
    ELSE IF (n_dom_start == 0) THEN
      jgp = 0
    ELSE
      jgp = 1
    ENDIF

    ! If the limited-area mode is used, save initial state in the coarse domain
    ! The save time level is later on used for boundary relaxation in the case of
    ! fixed boundary conditions.
    ! If time-dependent data from a driving model are provided,
    ! they should be written to the save time level, so that the relaxation routine
    ! automatically does the right thing

    IF (jg == 1 .AND. l_limited_area .AND. linit_dyn(jg)) THEN

      n_save = nsav2(jg)
      n_now = nnow(jg)
#ifndef _OPENACC
!$OMP PARALLEL
#endif
      CALL copy(p_nh_state(jg)%prog(n_now)%vn, &
           p_nh_state(jg)%prog(n_save)%vn)
      CALL copy(p_nh_state(jg)%prog(n_now)%w, &
           p_nh_state(jg)%prog(n_save)%w)
      CALL copy(p_nh_state(jg)%prog(n_now)%rho, &
           p_nh_state(jg)%prog(n_save)%rho)
      CALL copy(p_nh_state(jg)%prog(n_now)%theta_v, &
           p_nh_state(jg)%prog(n_save)%theta_v)
#ifndef _OPENACC
!$OMP END PARALLEL
#endif

    ENDIF

    ! This executes one time step for the global domain and two steps for nested domains
    JSTEP_LOOP: DO jstep = 1, num_steps

#ifdef _OPENACC
      IF (msg_level >= 13) THEN
        CALL printGPUMem("GPU mem usage")
        CALL message('',message_text)
      ENDIF
#endif

      IF (ifeedback_type == 1 .AND. (jstep == 1) .AND. jg > 1 ) THEN
#ifdef _OPENACC
          CALL finish (routine, 'FEEDBACK (nesting): OpenACC version currently not implemented')
#endif
        ! Save prognostic variables at current timestep to compute
        ! feedback increments (not needed in global domain)
        n_now = nnow(jg)
        n_save = nsav2(jg)
#ifndef _OPENACC
!$OMP PARALLEL
#endif
        CALL copy(p_nh_state(jg)%prog(n_now)%vn, &
             p_nh_state(jg)%prog(n_save)%vn)
        CALL copy(p_nh_state(jg)%prog(n_now)%w, &
             p_nh_state(jg)%prog(n_save)%w)
        CALL copy(p_nh_state(jg)%prog(n_now)%rho, &
             p_nh_state(jg)%prog(n_save)%rho)
        CALL copy(p_nh_state(jg)%prog(n_now)%theta_v, &
             p_nh_state(jg)%prog(n_save)%theta_v)
#ifndef _OPENACC
!$OMP END PARALLEL
#endif
      ENDIF


      ! update several switches which decide upon
      ! - switching order of operators in case of Marchuk-splitting
      !
      ! simplified setting (may be removed lateron)
      jstep_adv(jg)%marchuk_order = jstep_adv(jg)%marchuk_order + 1



      IF ( p_patch(jg)%n_childdom > 0 .AND. ndyn_substeps_var(jg) > 1) THEN

        !$ser verbatim CALL serialize_all(nproma, jg, "nesting_save_progvars", .TRUE., opt_lupdate_cpu=.TRUE., opt_id=jstep)
        lbdy_nudging = .FALSE.
        lnest_active = .FALSE.
        DO jn = 1, p_patch(jg)%n_childdom
          jgc = p_patch(jg)%child_id(jn)
          IF (p_patch(jgc)%ldom_active) THEN
            lnest_active = .TRUE.
            IF (.NOT. lfeedback(jgc)) lbdy_nudging = .TRUE.
          ENDIF
        ENDDO

        ! Save prognostic variables at current timestep to compute
        ! interpolation tendencies
        n_now  = nnow(jg)
        n_save = nsav1(jg)
      
        IF (lbdy_nudging) THEN ! full copy needed
#ifndef _OPENACC
!$OMP PARALLEL
#endif
          CALL copy(p_nh_state(jg)%prog(n_now)%vn,p_nh_state(jg)%prog(n_save)%vn)
          CALL copy(p_nh_state(jg)%prog(n_now)%w,p_nh_state(jg)%prog(n_save)%w)
          CALL copy(p_nh_state(jg)%prog(n_now)%rho,p_nh_state(jg)%prog(n_save)%rho)
          CALL copy(p_nh_state(jg)%prog(n_now)%theta_v,p_nh_state(jg)%prog(n_save)%theta_v)
#ifndef _OPENACC
!$OMP END PARALLEL
#endif
        ELSE IF (lnest_active) THEN ! optimized copy restricted to nest boundary points
          CALL save_progvars(jg,p_nh_state(jg)%prog(n_now),p_nh_state(jg)%prog(n_save))
        ENDIF
        !$ser verbatim CALL serialize_all(nproma, jg, "nesting_save_progvars", .FALSE., opt_lupdate_cpu=.TRUE., opt_id=jstep)

      ENDIF


      ! Set local variable for rcf-time levels
      n_now_rcf = nnow_rcf(jg)
      n_new_rcf = nnew_rcf(jg)

#ifdef MESSY
#ifdef _OPENACC
      CALL finish (routine, 'MESSY:  OpenACC version currently not implemented')
#endif
      CALL messy_global_start(jg)
      CALL messy_local_start(jg)
      CALL messy_vdiff(jg)
#endif
      !
      ! Update model date (for local patch!) - Note that for the
      ! top-level patch, this is omitted, since the update has already
      ! happened in the calling subroutine.
      datetime_local(jg)%ptr = datetime_local(jg)%ptr + mtime_dt_loc
      sim_time = getElapsedSimTimeInSeconds(datetime_local(jg)%ptr) 

      IF (itime_scheme == 1) THEN
        !------------------
        ! Pure advection
        !------------------

        ! Print control output for maximum horizontal and vertical wind speed
        !
        ! 2 Cases:
        ! msg_level E [12, inf[: print max/min output for every domain and every transport step
        ! msg_level E [ 8,  11]: print max/min output for global domain and every transport step
        IF (msg_level >= 12 .OR. msg_level >= 8 .AND. jg == 1) THEN
          CALL print_maxwinds(p_patch(jg), p_nh_state(jg)%prog(nnow(jg))%vn,   &
            p_nh_state(jg)%prog(nnow(jg))%w)
        ENDIF

#ifdef MESSY
        CALL main_tracer_beforeadv
#endif

        ! Update nh-testcases
        IF (ltestcase_update) THEN
#ifdef _OPENACC
          CALL finish (routine, 'nh_testcase_interface: OpenACC version currently not implemented')
#endif
          CALL nh_testcase_interface( nstep_global,                &  !in
            &                         dt_loc,                      &  !in
            &                         sim_time,                    &  !in
            &                         p_patch(jg),                 &  !in 
            &                         p_nh_state(jg),              &  !inout
            &                         p_int_state(jg),             &  !in
            &                         jstep_adv(jg)%marchuk_order  )  !in
        ENDIF

        ! Diagnose some velocity-related quantities for the tracer
        ! transport scheme
        CALL prepare_tracer( p_patch(jg), p_nh_state(jg)%prog(nnow(jg)),  &! in
          &         p_nh_state(jg)%prog(nnew(jg)),                        &! in
          &         p_nh_state(jg)%metrics, p_int_state(jg),              &! in
          &         ndyn_substeps_var(jg), .TRUE., .TRUE.,                &! in
          &         advection_config(jg)%lfull_comp,                      &! in
          &         p_nh_state(jg)%diag,                                  &! inout
          &         prep_adv(jg)%vn_traj, prep_adv(jg)%mass_flx_me,       &! inout
          &         prep_adv(jg)%mass_flx_ic                              )! inout

        ! airmass_now
        CALL compute_airmass(p_patch   = p_patch(jg),                       & !in
          &                  p_metrics = p_nh_state(jg)%metrics,            & !in
          &                  rho       = p_nh_state(jg)%prog(nnow(jg))%rho, & !in
          &                  airmass   = p_nh_state(jg)%diag%airmass_now    ) !inout
        
        ! airmass_new
        CALL compute_airmass(p_patch   = p_patch(jg),                       & !in
          &                  p_metrics = p_nh_state(jg)%metrics,            & !in
          &                  rho       = p_nh_state(jg)%prog(nnew(jg))%rho, & !in
          &                  airmass   = p_nh_state(jg)%diag%airmass_new    ) !inout

        CALL step_advection(                                                 &
          &       p_patch           = p_patch(jg),                           & !in 
          &       p_int_state       = p_int_state(jg),                       & !in
          &       p_dtime           = dt_loc,                                & !in
          &       k_step            = jstep_adv(jg)%marchuk_order,           & !in
          &       p_tracer_now      = p_nh_state(jg)%prog(n_now_rcf)%tracer, & !in
          &       p_mflx_contra_h   = prep_adv(jg)%mass_flx_me,              & !in
          &       p_vn_contra_traj  = prep_adv(jg)%vn_traj,                  & !in
          &       p_mflx_contra_v   = prep_adv(jg)%mass_flx_ic,              & !in
          &       p_cellhgt_mc_now  = p_nh_state(jg)%metrics%ddqz_z_full,    & !in
          &       p_rhodz_new       = p_nh_state(jg)%diag%airmass_new,       & !in
          &       p_rhodz_now       = p_nh_state(jg)%diag%airmass_now,       & !in
          &       p_grf_tend_tracer = p_nh_state(jg)%diag%grf_tend_tracer,   & !in
          &       p_tracer_new      = p_nh_state(jg)%prog(n_new_rcf)%tracer, & !inout
          &       p_mflx_tracer_h   = p_nh_state(jg)%diag%hfl_tracer,        & !out
          &       p_mflx_tracer_v   = p_nh_state(jg)%diag%vfl_tracer,        & !out
          &       rho_incr          = p_nh_state(jg)%diag%rho_incr,          & !in
          &       q_ubc             = prep_adv(jg)%q_ubc,                    & !in
          &       q_int             = prep_adv(jg)%q_int,                    & !out
          &       opt_ddt_tracer_adv= p_nh_state(jg)%diag%ddt_tracer_adv,    & !optout
          &       opt_deepatmo_t1mc = p_nh_state(jg)%metrics%deepatmo_t1mc,  & !optin
          &       opt_deepatmo_t2mc = p_nh_state(jg)%metrics%deepatmo_t2mc   ) !optin

#ifdef MESSY
        CALL main_tracer_afteradv
#endif

      ELSE  ! itime_scheme /= 1


        ! artificial forcing (Held-Suarez test forcing)
        !!!!!!!!
        ! re-check: iadv_rcf -> ndynsubsteps
        !!!!!!!!
        IF ( iforcing == iheldsuarez) THEN
          CALL held_suarez_nh_interface (p_nh_state(jg)%prog(nnow(jg)), p_patch(jg), &
                                         p_int_state(jg),p_nh_state(jg)%metrics,  &
                                         p_nh_state(jg)%diag)
        ENDIF

        ! Set diagnostic fields, which collect dynamics tendencies over all substeps, to zero
        CALL init_ddt_vn_diagnostics(p_nh_state(jg)%diag)

        ! For real-data runs, perform an extra diffusion call before the first time
        ! step because no other filtering of the interpolated velocity field is done
        !
        IF (ldynamics .AND. .NOT.ltestcase .AND. linit_dyn(jg) .AND. diffusion_config(jg)%lhdiff_vn .AND. &
            init_mode /= MODE_IAU .AND. init_mode /= MODE_IAU_OLD) THEN

          ! Use here the model time step dt_loc, for which the diffusion is computed here.
          CALL diffusion(p_nh_state(jg)%prog(nnow(jg)), p_nh_state(jg)%diag,       &
            p_nh_state(jg)%metrics, p_patch(jg), p_int_state(jg), dt_loc, .TRUE.)

        ENDIF

        IF (itype_comm == 1) THEN

          IF (ldynamics) THEN    

            !$ser verbatim CALL serialize_all(nproma, jg, "dynamics", .TRUE., opt_lupdate_cpu=.TRUE., opt_dt=datetime_local(jg)%ptr)
            ! dynamics integration with substepping
            !
            CALL perform_dyn_substepping (p_patch(jg), p_nh_state(jg), p_int_state(jg), &
              &                           prep_adv(jg), jstep, iau_iter, dt_loc, datetime_local(jg)%ptr)
            !$ser verbatim CALL serialize_all(nproma, jg, "dynamics", .FALSE., opt_lupdate_cpu=.TRUE., opt_dt=datetime_local(jg)%ptr)

            ! diffusion at physics time steps
            !
            IF (diffusion_config(jg)%lhdiff_vn .AND. lhdiff_rcf) THEN
              !$ser verbatim CALL serialize_all(nproma, jg, "diffusion", .TRUE., opt_lupdate_cpu=.TRUE., opt_dt=datetime_local(jg)%ptr)
              CALL diffusion(p_nh_state(jg)%prog(nnew(jg)), p_nh_state(jg)%diag,     &
                &            p_nh_state(jg)%metrics, p_patch(jg), p_int_state(jg),   &
                &            dt_loc, .FALSE.)
              !$ser verbatim CALL serialize_all(nproma, jg, "diffusion", .FALSE., opt_lupdate_cpu=.TRUE., opt_dt=datetime_local(jg)%ptr)
            ENDIF

<<<<<<< HEAD
          ELSE IF (iforcing == inwp .OR. (iforcing == iecham .AND. echam_phy_config(jg)%ldcphycpl)) THEN
            ! dynamics for ldynamics off, option of coriolis force, typically used for SCM and similar test cases
            CALL add_slowphys_scm(p_nh_state(jg), p_patch(jg), p_int_state(jg), &
              &                   nnow(jg), nnew(jg), dt_loc)
=======
          ELSE IF (iforcing == inwp) THEN
            CALL add_slowphys(p_nh_state(jg), p_patch(jg), nnow(jg), nnew(jg), dt_loc)
>>>>>>> 322b6c17
          ENDIF
        ELSE
          CALL finish (routine, 'itype_comm /= 1 currently not implemented')
        ENDIF


#ifdef MESSY
        CALL main_tracer_beforeadv
#endif

        IF (lart) THEN
          ! Update time dependent variables needed for ART
          IF (iforcing == inwp) THEN
            CALL art_update_atmo_phy(jg,                            &
                        &            datetime_local(jg)%ptr,        &
                        &            p_nh_state(jg)%prog(nnew(jg)), &
                        &            prm_diag(jg))
          ELSE IF (iforcing == iecham) THEN
            CALL art_update_atmo_phy(jg,                            &
                         &           datetime_local(jg)%ptr,        &
                         &           p_nh_state(jg)%prog(nnew(jg)))
          END IF
        END IF

        ! 5. tracer advection
        !-----------------------
        IF ( ltransport) THEN

          IF (lart) THEN
#ifdef _OPENACC
            CALL finish (routine, 'art_emission_interface: OpenACC version currently not implemented')
#endif

            CALL art_emission_interface(                       &
              &      p_nh_state_lists(jg)%prog_list(n_new_rcf),&!inout
              &      ext_data(jg),                             &!in
              &      p_patch(jg),                              &!in
              &      dt_loc,                                   &!in
              &      p_lnd_state(jg)%diag_lnd,                 &!in
              &      datetime_local(jg)%ptr,                   &!in
              &      p_nh_state(jg)%prog(n_now_rcf)%tracer)     !inout
          ENDIF


          IF (msg_level >= 12) THEN
            WRITE(message_text,'(a,i2)') 'call advection  DOM:',jg
            CALL message('integrate_nh', message_text)
          ENDIF

          !$ser verbatim CALL serialize_all(nproma, jg, "step_advection", .TRUE., opt_lupdate_cpu=.TRUE., opt_dt=datetime_local(jg)%ptr)
          CALL step_advection(                                                &
            &       p_patch           = p_patch(jg),                          & !in
            &       p_int_state       = p_int_state(jg),                      & !in
            &       p_dtime           = dt_loc,                               & !in
            &       k_step            = jstep_adv(jg)%marchuk_order,          & !in
            &       p_tracer_now      = p_nh_state(jg)%prog(n_now_rcf)%tracer,& !in
            &       p_mflx_contra_h   = prep_adv(jg)%mass_flx_me,             & !in
            &       p_vn_contra_traj  = prep_adv(jg)%vn_traj,                 & !in
            &       p_mflx_contra_v   = prep_adv(jg)%mass_flx_ic,             & !in
            &       p_cellhgt_mc_now  = p_nh_state(jg)%metrics%ddqz_z_full,   & !in
            &       p_rhodz_new       = p_nh_state(jg)%diag%airmass_new,      & !in
            &       p_rhodz_now       = p_nh_state(jg)%diag%airmass_now,      & !in
            &       p_grf_tend_tracer = p_nh_state(jg)%diag%grf_tend_tracer,  & !in
            &       p_tracer_new      = p_nh_state(jg)%prog(n_new_rcf)%tracer,& !inout
            &       p_mflx_tracer_h   = p_nh_state(jg)%diag%hfl_tracer,       & !out
            &       p_mflx_tracer_v   = p_nh_state(jg)%diag%vfl_tracer,       & !out
            &       rho_incr          = p_nh_state(jg)%diag%rho_incr,         & !in
            &       q_ubc             = prep_adv(jg)%q_ubc,                   & !in
            &       q_int             = prep_adv(jg)%q_int,                   & !out
            &       opt_ddt_tracer_adv= p_nh_state(jg)%diag%ddt_tracer_adv,   & !out
            &       opt_deepatmo_t1mc = p_nh_state(jg)%metrics%deepatmo_t1mc, & !optin
            &       opt_deepatmo_t2mc = p_nh_state(jg)%metrics%deepatmo_t2mc  ) !optin
          !$ser verbatim CALL serialize_all(nproma, jg, "step_advection", .FALSE., opt_lupdate_cpu=.TRUE., opt_dt=datetime_local(jg)%ptr)

          IF (iprog_aero >= 1) THEN
            
#ifdef _OPENACC
            CALL finish (routine, 'aerosol_2D_advection: OpenACC version currently not implemented')
#endif
            CALL sync_patch_array(SYNC_C, p_patch(jg), prm_diag(jg)%aerosol)
            CALL aerosol_2D_advection( p_patch(jg), p_int_state(jg), iprog_aero,   & !in
              &          dt_loc, prm_diag(jg)%aerosol, prep_adv(jg)%vn_traj,       & !in, inout, in
              &          prep_adv(jg)%mass_flx_me, prep_adv(jg)%mass_flx_ic,       & !in
              &          p_nh_state(jg)%metrics%ddqz_z_full_e,                     & !in
              &          p_nh_state(jg)%diag%airmass_now,                          & !in
              &          p_nh_state(jg)%diag%airmass_new                           ) !in
            CALL sync_patch_array(SYNC_C, p_patch(jg), prm_diag(jg)%aerosol)
            CALL aerosol_2D_diffusion( p_patch(jg), p_int_state(jg), nproma, prm_diag(jg)%aerosol)
          ENDIF

        ! ART tracer sedimentation:
        !     Optional internal substepping with nart_substeps_sedi
        !-----------------------
          IF (lart) THEN
#ifdef _OPENACC
            CALL finish (routine, 'art_sedi_interface: OpenACC version currently not implemented')
#endif
            CALL art_sedi_interface( p_patch(jg),             &!in
               &      dt_loc,                                 &!in
               &      p_nh_state(jg)%prog(n_new_rcf),         &!in
               &      p_nh_state(jg)%metrics,                 &!in
               &      p_nh_state(jg)%diag,                    &!in
               &      p_nh_state(jg)%prog(n_new_rcf)%tracer,  &!inout
               &      .TRUE.)                                  !print CFL number
          ENDIF ! lart

        ENDIF !ltransport

#ifdef MESSY
        CALL main_tracer_afteradv
#endif


        ! Apply boundary nudging in case of one-way nesting
        IF (jg > 1 ) THEN

          IF (lfeedback(jg) .AND. l_density_nudging .AND. grf_intmethod_e <= 4) THEN
            IF (ltimer)            CALL timer_start(timer_nesting)
            IF (timers_level >= 2) CALL timer_start(timer_nudging)
            CALL density_boundary_nudging(jg,nnew(jg),REAL(ndyn_substeps,wp))
            IF (timers_level >= 2) CALL timer_stop(timer_nudging)
            IF (ltimer)            CALL timer_stop(timer_nesting)
          ELSE IF (.NOT. lfeedback(jg)) THEN
            IF (ltimer)            CALL timer_start(timer_nesting)
            IF (timers_level >= 2) CALL timer_start(timer_nudging)
            CALL nest_boundary_nudging(jg,nnew(jg),nnew_rcf(jg),REAL(ndyn_substeps,wp))
            IF (timers_level >= 2) CALL timer_stop(timer_nudging)
            IF (ltimer)            CALL timer_stop(timer_nesting)
          ENDIF

        ENDIF

        IF ( ( iforcing==inwp .OR. iforcing==iecham ) ) THEN

          ! Determine which physics packages must be called/not called at the current
          ! time step
          IF ( iforcing==inwp ) THEN
            CALL mtime_ctrl_physics(phyProcs      = atm_phy_nwp_config(jg)%phyProcs,    & !in
              &                     mtime_current = datetime_local(jg)%ptr,             & !in
              &                     isInit        = .FALSE.,                            & !in
              &                     lcall_phy     = atm_phy_nwp_config(jg)%lcall_phy(:) ) !inout
          END IF

          IF (atm_phy_nwp_config(jg)%is_les_phy) THEN

#ifdef _OPENACC
            CALL finish (routine, 'les_phy_interface: OpenACC version currently not implemented')
#endif
            ! les physics
            CALL les_phy_interface(atm_phy_nwp_config(jg)%lcall_phy(:), & !in
              &                  .FALSE.,                            & !in
              &                  lredgrid_phys(jg),                  & !in
              &                  dt_loc,                             & !in
              &                  dt_phy(jg,:),                       & !in
              &                  nstep_global,                       & !in
              &                  datetime_local(jg)%ptr,              & !in
              &                  p_patch(jg)  ,                      & !in
              &                  p_int_state(jg),                    & !in
              &                  p_nh_state(jg)%metrics ,            & !in
              &                  p_patch(jgp),                       & !in
              &                  ext_data(jg)           ,            & !in
              &                  p_nh_state(jg)%prog(nnew(jg)) ,     & !inout
              &                  p_nh_state(jg)%prog(n_now_rcf),     & !inout              
              &                  p_nh_state(jg)%prog(n_new_rcf) ,    & !inout
              &                  p_nh_state(jg)%diag ,               & !inout
              &                  prm_diag  (jg),                     & !inout
              &                  prm_nwp_tend(jg),                   &
              &                  p_lnd_state(jg)%diag_lnd,           &
              &                  p_lnd_state(jg)%prog_lnd(n_now_rcf),& !inout
              &                  p_lnd_state(jg)%prog_lnd(n_new_rcf),& !inout
              &                  p_lnd_state(jg)%prog_wtr(n_now_rcf),& !inout
              &                  p_lnd_state(jg)%prog_wtr(n_new_rcf) ) !inout

          ELSE ! is_les_phy

            SELECT CASE (iforcing)

            CASE (inwp) ! iforcing


              ! nwp physics
              !$ser verbatim CALL serialize_all(nproma, jg, "physics", .TRUE., opt_lupdate_cpu=.TRUE., opt_dt=datetime_local(jg)%ptr)
              CALL nwp_nh_interface(atm_phy_nwp_config(jg)%lcall_phy(:), & !in
                &                  .FALSE.,                            & !in
                &                  lredgrid_phys(jg),                  & !in
                &                  dt_loc,                             & !in
                &                  dt_phy(jg,:),                       & !in
                &                  datetime_local(jg)%ptr,             & !in
                &                  p_patch(jg)  ,                      & !in
                &                  p_int_state(jg),                    & !in
                &                  p_nh_state(jg)%metrics ,            & !in
                &                  p_patch(jgp),                       & !in
                &                  ext_data(jg)           ,            & !in
                &                  p_nh_state(jg)%prog(nnew(jg)) ,     & !inout
                &                  p_nh_state(jg)%prog(n_now_rcf),     & !in for tke
                &                  p_nh_state(jg)%prog(n_new_rcf),     & !inout
                &                  p_nh_state(jg)%diag ,               & !inout
                &                  prm_diag  (jg),                     & !inout
                &                  prm_nwp_tend(jg),                   &
                &                  p_lnd_state(jg)%diag_lnd,           &
                &                  p_lnd_state(jg)%prog_lnd(n_now_rcf),& !inout
                &                  p_lnd_state(jg)%prog_lnd(n_new_rcf),& !inout
                &                  p_lnd_state(jg)%prog_wtr(n_now_rcf),& !inout
                &                  p_lnd_state(jg)%prog_wtr(n_new_rcf),& !inout
                &                  p_nh_state_lists(jg)%prog_list(n_new_rcf),& !in
                &                  prm_upatmo(jg)                      ) !inout
  
              !$ser verbatim CALL serialize_all(nproma, jg, "physics", .FALSE., opt_lupdate_cpu=.TRUE., opt_dt=datetime_local(jg)%ptr)

            CASE (iecham) ! iforcing

              ! echam physics
              IF (ltimer) CALL timer_start(timer_iconam_echam)
              !
              CALL interface_iconam_echam( dt_loc                                    & !in
                &                         ,datetime_local(jg)%ptr                    & !in
                &                         ,p_patch(jg)                               & !in
                &                         ,p_int_state(jg)                           & !in
                &                         ,p_nh_state(jg)%metrics                    & !in
                &                         ,p_nh_state(jg)%prog(nnew(jg))             & !inout
                &                         ,p_nh_state(jg)%prog(n_new_rcf)            & !inout
                &                         ,p_nh_state(jg)%diag                       )

              !
              IF (ltimer) CALL timer_stop(timer_iconam_echam)

            END SELECT ! iforcing

          END IF ! is_les_phy

          ! Boundary interpolation of land state variables entering into radiation computation
          ! if a reduced grid is used in the child domain(s)
          IF (ltimer)            CALL timer_start(timer_nesting)
          IF (timers_level >= 2) CALL timer_start(timer_bdy_interp)
          DO jn = 1, p_patch(jg)%n_childdom

            jgc = p_patch(jg)%child_id(jn)
            IF (.NOT. p_patch(jgc)%ldom_active) CYCLE

            IF ( lredgrid_phys(jgc) ) THEN
              ! Determine if radiation in the nested domain will be triggered  
              ! during the subsequent two (small) time steps. 
              ! The time range is given by ]mtime_current, mtime_current+slack]
              IF (patch_weight(jgc) > 0._wp) THEN
                ! in this case, broadcasts of mtime_current and nextActive are necessary. 
                ! They are encapsulated in isNextTriggerTimeInRange
                lcall_rrg = atm_phy_nwp_config(jgc)%phyProc_rad%isNextTriggerTimeInRange( &
                  &                                             mtime_current = datetime_local(jgc)%ptr, &
                  &                                             slack         = mtime_dt_loc, &
                  &                                             p_source      = p_patch(jgc)%proc0, &
                  &                                             comm          = p_comm_work)

              ELSE
                lcall_rrg = atm_phy_nwp_config(jgc)%phyProc_rad%isNextTriggerTimeInRange( &
                  &                                             mtime_current = datetime_local(jgc)%ptr, &
                  &                                             slack         = mtime_dt_loc)
              ENDIF

            ELSE
              lcall_rrg = .FALSE.
            ENDIF

            IF (lcall_rrg) THEN
              CALL interpol_rrg_grf(jg, jgc, jn, nnew_rcf(jg))
            ENDIF
            IF (lcall_rrg .AND. atm_phy_nwp_config(jgc)%latm_above_top) THEN
              CALL copy_rrg_ubc(jg, jgc)
            ENDIF

          ENDDO
          IF (timers_level >= 2) CALL timer_stop(timer_bdy_interp)
          IF (ltimer)            CALL timer_stop(timer_nesting)

        ENDIF !iforcing

        ! Terminator toy chemistry
        !
        ! So far it can only be activated for testcases and not for real-cases,
        ! since the initialization is done in init_nh_testcase. However,
        ! nothing speaks against combining toy chemistry with real case runs.
        IF (ltestcase .AND. is_toy_chem) THEN
#ifdef _OPENACC
          CALL finish (routine, 'dcmip_terminator_interface: OpenACC version currently not implemented')
#endif
          CALL dcmip_terminator_interface (p_patch(jg),            & !in
            &                              p_nh_state(jg)%metrics, & !in
            &                              p_nh_state(jg)%prog,    & !inout
            &                              p_nh_state(jg)%diag,    & !inout
            &                              datetime_local(jg)%ptr, & !in
            &                              dt_loc                  ) !in
        ENDIF

        ! Update nh-testcases
        IF (ltestcase_update) THEN
#ifdef _OPENACC
          CALL finish (routine, 'nh_testcase_interface: OpenACC version currently not implemented')
#endif
          CALL nh_testcase_interface( nstep_global,                &  !in
            &                         dt_loc,                      &  !in
            &                         sim_time,                    &  !in
            &                         p_patch(jg),                 &  !in 
            &                         p_nh_state(jg),              &  !inout
            &                         p_int_state(jg),             &  !in
            &                         jstep_adv(jg)%marchuk_order  )  !in
        ENDIF

#ifdef MESSY
        CALL messy_physc(jg)
#endif


      ENDIF  ! itime_scheme


      !
      ! lateral nudging and optional upper boundary nudging in limited area mode
      !
      IF ( (l_limited_area .AND. (.NOT. l_global_nudging)) .AND. (.NOT. bench_config%d_n) ) THEN
#ifdef _OPENACC
        CALL message('mo_nh_stepping', 'Device to host copy before nudging. This needs to be removed once port is finished!')
        CALL gpu_d2h_nh_nwp(p_patch(jg), prm_diag(jg))
        i_am_accel_node = .FALSE.
#endif
        !$ser verbatim CALL serialize_all(nproma, jg, "nudging", .TRUE., opt_lupdate_cpu=.TRUE., opt_dt=datetime_local(jg)%ptr)
        
        tsrat = REAL(ndyn_substeps,wp) ! dynamics-physics time step ratio

        IF (latbc_config%itype_latbc > 0) THEN  ! use time-dependent boundary data

          IF (latbc_config%nudge_hydro_pres) CALL sync_patch_array_mult(SYNC_C, p_patch(jg), 2, &
            p_nh_state(jg)%diag%pres, p_nh_state(jg)%diag%temp, opt_varname="diag%pres and diag%temp")

          IF (num_prefetch_proc >= 1) THEN  ! Asynchronous LatBC read-in

            ! update the coefficients for the linear interpolation
            CALL update_lin_interpolation(latbc, datetime_local(jg)%ptr)

            IF (jg==1) THEN
              ! lateral boundary nudging (for DOM01 only)
              CALL limarea_nudging_latbdy(p_patch(jg),p_nh_state(jg)%prog(nnew(jg)),  &
                &  p_nh_state(jg)%prog(n_new_rcf)%tracer,                             &
                &  p_nh_state(jg)%metrics,p_nh_state(jg)%diag,p_int_state(jg),tsrat,  &
                &  p_latbc_old=latbc%latbc_data(latbc%prev_latbc_tlev())%atm,         &
                &  p_latbc_new=latbc%latbc_data(latbc%new_latbc_tlev)%atm)
            ENDIF

            IF (nudging_config(jg)%ltype(indg_type%ubn)) THEN
              ! set pointer to upper boundary nudging data
              IF (jg==1) THEN
                ptr_latbc_data_atm_old =>latbc%latbc_data(latbc%prev_latbc_tlev())%atm
                ptr_latbc_data_atm_new =>latbc%latbc_data(latbc%new_latbc_tlev   )%atm
              ELSE
                ptr_latbc_data_atm_old =>latbc%latbc_data(latbc%prev_latbc_tlev())%atm_child(jg)
                ptr_latbc_data_atm_new =>latbc%latbc_data(latbc%new_latbc_tlev   )%atm_child(jg)
              ENDIF
              !
              ! upper boundary nudging
              CALL limarea_nudging_upbdy(p_patch(jg),p_nh_state(jg)%prog(nnew(jg)),   &
                &  p_nh_state(jg)%prog(n_new_rcf)%tracer,                             &
                &  p_nh_state(jg)%metrics,p_nh_state(jg)%diag,p_int_state(jg),tsrat,  &
                &  p_latbc_old=ptr_latbc_data_atm_old,                                &
                &  p_latbc_new=ptr_latbc_data_atm_new )
            ENDIF

          ELSE  ! Synchronous LatBC read-in:

            ! Please note that upper boundary nudging for child domains is not implemented 
            ! for the synchronous latbc read-in mode.
            IF (jg==1) THEN
              ! update the coefficients for the linear interpolation
              CALL update_lin_interc(datetime_local(jg)%ptr)

              ! this is a wrapper for limarea_nudging_latbdy + limarea_nudging_upbdy
              CALL limarea_nudging_bdy(p_patch(jg),p_nh_state(jg)%prog(nnew(jg)),     &
                &  p_nh_state(jg)%prog(n_new_rcf)%tracer,                             &
                &  p_nh_state(jg)%metrics,p_nh_state(jg)%diag,p_int_state(jg),tsrat,  &
                &  p_latbc_old=p_latbc_data(last_latbc_tlev)%atm,                     &
                &  p_latbc_new=p_latbc_data(read_latbc_tlev)%atm)
            ENDIF

          ENDIF

        ELSE  ! constant lateral boundary data

          IF (jg==1) THEN
            ! Model state is nudged towards constant state along the lateral boundaries
            ! Currently only implemented for the base domain
            !
            CALL limarea_nudging_latbdy(p_patch(jg),p_nh_state(jg)%prog(nnew(jg)),  &
              &                         p_nh_state(jg)%prog(n_new_rcf)%tracer,      &
              &                         p_nh_state(jg)%metrics,p_nh_state(jg)%diag,p_int_state(jg), &
              &                         tsrat,p_latbc_const=p_nh_state(jg)%prog(nsav2(jg)))
          ENDIF

        ENDIF
#ifdef _OPENACC
        CALL message('mo_nh_stepping', 'Host to device copy after nudging. This needs to be removed once port is finished!')
        CALL gpu_h2d_nh_nwp(p_patch(jg), prm_diag(jg))
        i_am_accel_node = my_process_is_work()
#endif
        !$ser verbatim CALL serialize_all(nproma, jg, "nudging", .FALSE., opt_lupdate_cpu=.TRUE., opt_dt=datetime_local(jg)%ptr)

      ELSE IF (l_global_nudging .AND. jg==1) THEN
        
#ifdef _OPENACC
        CALL finish (routine, 'nudging_interface: OpenACC version currently not implemented')
#endif
        ! Apply global nudging
        CALL nudging_interface( p_patch          = p_patch(jg),            & !in
          &                     p_nh_state       = p_nh_state(jg),         & !inout
          &                     p_latbc_data     = p_latbc_data,           & !in
          &                     latbc            = latbc,                  & !in
          &                     p_int_state      = p_int_state(jg),        & !in
          &                     mtime_datetime   = datetime_local(jg)%ptr, & !in
          &                     sim_time         = sim_time,               & !in
          &                     time_config      = time_config,            & !in
          &                     ndyn_substeps    = ndyn_substeps,          & !in
          &                     nnew             = nnew(jg),               & !in
          &                     nnew_rcf         = n_new_rcf,              & !in
          &                     last_latbc_tlev  = last_latbc_tlev,        & !in
          &                     read_latbc_tlev  = read_latbc_tlev,        & !in
          &                     upatmo_config    = upatmo_config(jg),      & !in
          &                     nudging_config   = nudging_config(jg)      ) !inout

      ENDIF



      ! Check if at least one of the nested domains is active
      !
      IF (p_patch(jg)%n_childdom > 0) THEN
        lnest_active = .FALSE.
        DO jn = 1, p_patch(jg)%n_childdom
          jgc = p_patch(jg)%child_id(jn)
          IF (p_patch(jgc)%ldom_active) lnest_active = .TRUE.
        ENDDO
      ENDIF

      ! If there are nested domains...
      IF (p_patch(jg)%n_childdom > 0 .AND. lnest_active ) THEN

        IF (ndyn_substeps_var(jg) == 1) THEN
          n_now_grf  = nnow(jg)
        ELSE
          n_now_grf  = nsav1(jg)
        ENDIF

        rdt_loc     = 1._wp/dt_loc
        dt_sub      = dt_loc/2._wp    ! (adv.) time step on next refinement level
        mtime_dt_sub => newTimedelta(mtime_dt_loc)
        mtime_dt_sub = mtime_dt_sub*0.5_wp
        rdtmflx_loc = 1._wp/(dt_loc*(REAL(MAX(1,ndyn_substeps_var(jg)-1),wp)/REAL(ndyn_substeps_var(jg),wp)))

        IF (ltimer)            CALL timer_start(timer_nesting)
        IF (timers_level >= 2) CALL timer_start(timer_bdy_interp)

        ! Compute time tendencies for interpolation to refined mesh boundaries
        !$ser verbatim CALL serialize_all(nproma, jg, "nesting_compute_tendencies", .TRUE., opt_lupdate_cpu=.TRUE., opt_id=jstep)
        CALL compute_tendencies (jg,nnew(jg),n_now_grf,n_new_rcf,n_now_rcf, &
          &                      rdt_loc,rdtmflx_loc)
        !$ser verbatim CALL serialize_all(nproma, jg, "nesting_compute_tendencies", .FALSE., opt_lupdate_cpu=.TRUE., opt_id=jstep)

        ! Loop over nested domains
        DO jn = 1, p_patch(jg)%n_childdom

          jgc = p_patch(jg)%child_id(jn)

          ! Interpolate tendencies to lateral boundaries of refined mesh (jgc)
          IF (p_patch(jgc)%ldom_active) THEN
            !$ser verbatim CALL serialize_all(nproma, jg, "nesting_boundary_interpolation", .TRUE., opt_lupdate_cpu=.TRUE., opt_id=jstep)
            !$ser verbatim CALL serialize_all(nproma, jgc, "nesting_boundary_interpolation", .TRUE., opt_lupdate_cpu=.TRUE., opt_id=jstep + num_steps)
            CALL boundary_interpolation(jg, jgc,                   &
              &  n_now_grf,nnow(jgc),n_now_rcf,nnow_rcf(jgc),      &
              &  p_patch(1:),p_nh_state(:),prep_adv(:),p_grf_state(1:))
            !$ser verbatim CALL serialize_all(nproma, jg, "nesting_boundary_interpolation", .FALSE., opt_lupdate_cpu=.TRUE., opt_id=jstep)
            !$ser verbatim CALL serialize_all(nproma, jgc, "nesting_boundary_interpolation", .FALSE., opt_lupdate_cpu=.TRUE., opt_id=jstep + num_steps)
          ENDIF

        ENDDO
        IF (timers_level >= 2) CALL timer_stop(timer_bdy_interp)

        ! prep_bdy_nudging can not be called using delayed requests!
        DO jn = 1, p_patch(jg)%n_childdom

          jgc = p_patch(jg)%child_id(jn)
          IF (.NOT. p_patch(jgc)%ldom_active) CYCLE
          ! If feedback is turned off for child domain, compute parent-child
          ! differences for boundary nudging
          ! *** prep_bdy_nudging adapted for reduced calling frequency of tracers ***
          IF (lfeedback(jgc) .AND. l_density_nudging .AND. grf_intmethod_e <= 4) THEN
            IF (timers_level >= 2) CALL timer_start(timer_nudging)
            CALL prep_rho_bdy_nudging(jg,jgc)
            IF (timers_level >= 2) CALL timer_stop(timer_nudging)
          ELSE IF (.NOT. lfeedback(jgc)) THEN
            IF (timers_level >= 2) CALL timer_start(timer_nudging)
            CALL prep_bdy_nudging(jg,jgc)
            IF (timers_level >= 2) CALL timer_stop(timer_nudging)
          ENDIF
        ENDDO
        IF (ltimer)            CALL timer_stop(timer_nesting)

        DO jn = 1, p_patch(jg)%n_childdom

          jgc = p_patch(jg)%child_id(jn)
          IF (.NOT. p_patch(jgc)%ldom_active) CYCLE

          IF(p_patch(jgc)%domain_is_owned) THEN
            IF(proc_split) CALL push_glob_comm(p_patch(jgc)%comm, p_patch(jgc)%proc0)
            ! Recursive call to process_grid_level for child grid level
            CALL integrate_nh( datetime_local, jgc, nstep_global, iau_iter, &
              &                dt_sub, mtime_dt_sub, nsteps_nest, latbc )
            IF(proc_split) CALL pop_glob_comm()
          ENDIF

        ENDDO

        ! clean up
        CALL deallocateTimedelta(mtime_dt_sub)

        IF (ltimer)            CALL timer_start(timer_nesting)
        DO jn = 1, p_patch(jg)%n_childdom

          ! Call feedback to copy averaged prognostic variables from refined mesh back
          ! to the coarse mesh (i.e. from jgc to jg)
          jgc = p_patch(jg)%child_id(jn)
          IF (.NOT. p_patch(jgc)%ldom_active) CYCLE

          IF (lfeedback(jgc)) THEN
            IF (timers_level >= 2) CALL timer_start(timer_feedback)
            IF (ifeedback_type == 1) THEN
              CALL feedback(p_patch, p_nh_state, p_int_state, p_grf_state, p_lnd_state, &
                &           jgc, jg)
            ELSE
              !$ser verbatim CALL serialize_all(nproma, jg, "nesting_relax_feedback", .TRUE., opt_lupdate_cpu=.TRUE., opt_id=jstep)
              !$ser verbatim CALL serialize_all(nproma, jgc, "nesting_relax_feedback", .TRUE., opt_lupdate_cpu=.TRUE., opt_id=jstep + num_steps)
              IF (iforcing==inwp) THEN
                CALL relax_feedback(  p_patch(n_dom_start:n_dom),            &
                  & p_nh_state(1:n_dom), p_int_state(n_dom_start:n_dom),     &
                  & p_grf_state(n_dom_start:n_dom), jgc, jg, dt_loc, prm_diag)
              ELSE
                CALL relax_feedback(  p_patch(n_dom_start:n_dom),            &
                  & p_nh_state(1:n_dom), p_int_state(n_dom_start:n_dom),     &
                  & p_grf_state(n_dom_start:n_dom), jgc, jg, dt_loc)
              END IF
              !$ser verbatim CALL serialize_all(nproma, jg, "nesting_relax_feedback", .FALSE., opt_lupdate_cpu=.TRUE., opt_id=jstep)
              !$ser verbatim CALL serialize_all(nproma, jgc, "nesting_relax_feedback", .FALSE., opt_lupdate_cpu=.TRUE., opt_id=jstep + num_steps)
            ENDIF
            IF (ldass_lhn) THEN 
              IF (assimilation_config(jgc)%dass_lhn%isActive(datetime_local(jgc)%ptr)) THEN
                CALL lhn_feedback(p_patch(n_dom_start:n_dom), lhn_fields, &
                  p_grf_state(n_dom_start:n_dom), jgc, jg)
              END IF
            ENDIF
            ! Note: the last argument of "feedback" ensures that tracer feedback is
            ! only done for those time steps in which transport and microphysics are called
            IF (timers_level >= 2) CALL timer_stop(timer_feedback)
          ENDIF
        ENDDO
        IF (ltimer)            CALL timer_stop(timer_nesting)

      ENDIF


      ! Average atmospheric variables needed as first guess for data assimilation
      !
      IF ( jg == 1 .AND. is_avgFG_time(datetime_local(jg)%ptr))  THEN
#ifdef _OPENACC
        CALL finish (routine, 'average_first_guess: OpenACC version currently not implemented')
#endif
        CALL average_first_guess(p_patch(jg), p_int_state(jg), p_nh_state(jg)%diag, &
          p_nh_state(jg)%prog(nnew(jg)), p_nh_state(jg)%prog(nnew_rcf(jg)))
      ENDIF


      IF (test_mode <= 0) THEN ! ... normal execution of time stepping
        ! Finally, switch between time levels now and new for next time step
        CALL swap(nnow(jg), nnew(jg))

        ! Special treatment for processes (i.e. advection) which can be treated with
        ! reduced calling frequency. Switch between time levels now and new immediately
        ! AFTER the last transport timestep.
        CALL swap(nnow_rcf(jg), nnew_rcf(jg))

      ENDIF


      ! Check if nested domains have to be activated
      IF ( p_patch(jg)%n_childdom > 0 ) THEN

        ! Loop over nested domains
        DO jn = 1, p_patch(jg)%n_childdom
          jgc = p_patch(jg)%child_id(jn)

          IF ( .NOT. p_patch(jgc)%ldom_active .AND. &
            &  (sim_time >= start_time(jgc))  .AND. &
            &  (sim_time <  end_time(jgc))) THEN
            p_patch(jgc)%ldom_active = .TRUE.

#ifdef _OPENACC
            IF (msg_level >= 7) &
              & CALL message (routine, 'NESTING online init: Switching to CPU for initialization')
            
            ! The online initialization of the nest runs on CPU only.
            CALL gpu_d2h_nh_nwp(p_patch(jg), prm_diag(jg), ext_data=ext_data(jg))
            i_am_accel_node = .FALSE. ! disable the execution of ACC kernels
#endif
            jstep_adv(jgc)%marchuk_order = 0
            datetime_local(jgc)%ptr      = datetime_local(jg)%ptr
            linit_dyn(jgc)               = .TRUE.
            dt_sub                       = dt_loc/2._wp

            IF (  atm_phy_nwp_config(jgc)%inwp_surface == 1 ) THEN
              CALL aggregate_landvars(p_patch(jg), ext_data(jg),                &
                p_lnd_state(jg)%prog_lnd(nnow_rcf(jg)), p_lnd_state(jg)%diag_lnd)
            ENDIF

            CALL initialize_nest(jg, jgc)

            ! Apply hydrostatic adjustment, using downward integration
            ! (deep-atmosphere modification should enter implicitly via reference state)
            CALL hydro_adjust_const_thetav(p_patch(jgc), p_nh_state(jgc)%metrics, .TRUE.,    &
              p_nh_state(jgc)%prog(nnow(jgc))%rho, p_nh_state(jgc)%prog(nnow(jgc))%exner,    &
              p_nh_state(jgc)%prog(nnow(jgc))%theta_v )

            CALL init_exner_pr(jgc, nnow(jgc))

            ! Activate cold-start mode in TERRA-init routine irrespective of what has been used for the global domain
            init_mode_soil = 1

            IF (iforcing == inwp) THEN
              CALL init_nwp_phy(                           &
                & p_patch(jgc)                            ,&
                & p_nh_state(jgc)%metrics                 ,&
                & p_nh_state(jgc)%prog(nnow(jgc))         ,&
                & p_nh_state(jgc)%diag                    ,&
                & prm_diag(jgc)                           ,&
                & prm_nwp_tend(jgc)                       ,&
                & p_lnd_state(jgc)%prog_lnd(nnow_rcf(jgc)),&
                & p_lnd_state(jgc)%prog_lnd(nnew_rcf(jgc)),&
                & p_lnd_state(jgc)%prog_wtr(nnow_rcf(jgc)),&
                & p_lnd_state(jgc)%prog_wtr(nnew_rcf(jgc)),&
                & p_lnd_state(jgc)%diag_lnd               ,&
                & ext_data(jgc)                           ,&
                & phy_params(jgc), datetime_local(jgc)%ptr,&
                & prm_upatmo(jgc)                         ,&
                & lnest_start=.TRUE.                       )

              IF (lart) THEN
#ifdef _OPENACC
                CALL finish (routine, 'ART art_init_atmo_tracers_nwp: OpenACC version currently not implemeted.')
#endif
                CALL art_init_atmo_tracers_nwp(                           &
                      &  jgc,                                             &
                      &  datetime_local(jgc)%ptr,                         &
                      &  p_nh_state(jgc),                                 &
                      &  ext_data(jgc),                                   &
                      &  prm_diag(jgc),                                   &
                      &  p_nh_state(jgc)%prog(nnow(jgc)),                 &
                      &  p_nh_state(jgc)%prog(nnow_rcf(jgc))%tracer,      &
                      &  p_nh_state_lists(jgc)%prog_list(nnow_rcf(jgc)),  &
                      &  p_patch(jgc)%nest_level)
              END IF


              CALL init_cloud_aero_cpl (datetime_local(jgc)%ptr, p_patch(jgc), p_nh_state(jgc)%metrics, &
                &                       ext_data(jgc), prm_diag(jgc))

              IF (iprog_aero >= 1) CALL setup_aerosol_advection(p_patch(jgc))
            ENDIF

            ! init airmass_new (diagnose airmass from \rho(now)). airmass_now not needed
            CALL compute_airmass(p_patch   = p_patch(jgc),                        & !in
              &                  p_metrics = p_nh_state(jgc)%metrics,             & !in
              &                  rho       = p_nh_state(jgc)%prog(nnow(jgc))%rho, & !in
              &                  airmass   = p_nh_state(jgc)%diag%airmass_new     ) !inout

            IF ( lredgrid_phys(jgc) ) THEN
              CALL interpol_rrg_grf(jg, jgc, jn, nnow_rcf(jg))
              IF (atm_phy_nwp_config(jgc)%latm_above_top) THEN
                CALL copy_rrg_ubc(jg, jgc)
              ENDIF
            ENDIF

            CALL init_slowphysics (datetime_local(jgc)%ptr, jgc, dt_sub)

            WRITE(message_text,'(a,i2,a,f12.2)') 'domain ',jgc,' started at time ',sim_time
            CALL message('integrate_nh', message_text)

#ifdef _OPENACC
            CALL gpu_h2d_nh_nwp(p_patch(jg), prm_diag(jg), ext_data=ext_data(jg)) ! necessary as Halo-Data can be modified
            CALL gpu_h2d_nh_nwp(p_patch(jgc), prm_diag(jgc), ext_data=ext_data(jgc), phy_params=phy_params(jgc)) 
            i_am_accel_node = my_process_is_work()
            IF (msg_level >= 7) &
              & CALL message (routine, 'NESTING online init: Switching back to GPU')
#endif
            ! jg: use opt_id to account for multiple childs that can be initialized at once
            !$ser verbatim   CALL serialize_all(nproma, jg, "initialization", .FALSE., opt_lupdate_cpu=.TRUE., opt_id=jstep + num_steps*jn)
            ! jgc: opt_id not needed as jgc should be only initialized once
            !$ser verbatim   CALL serialize_all(nproma, jgc, "initialization", .FALSE., opt_lupdate_cpu=.TRUE.)
          ENDIF
        ENDDO
      ENDIF

#ifdef MESSY
      CALL messy_local_end(jg)
      CALL messy_global_end(jg)
#endif

    ENDDO JSTEP_LOOP

    IF (jg == 1 .AND. ltimer) CALL timer_stop(timer_integrate_nh)

  END SUBROUTINE integrate_nh


  !>
  !! Performs dynamical core substepping with respect to physics/transport.
  !!
  !! Perform dynamical core substepping with respect to physics/transport.
  !! Number of substeps is given by ndyn_substeps.
  !!
  !! @par Revision History
  !! Initial revision by Daniel Reinert, DWD (2014-10-28)
  !!
  SUBROUTINE perform_dyn_substepping (p_patch, p_nh_state, p_int_state, prep_adv, &
    &                                 jstep, iau_iter, dt_phy, mtime_current)

    TYPE(t_patch)       ,INTENT(INOUT) :: p_patch

    TYPE(t_nh_state)    ,INTENT(INOUT) :: p_nh_state

    TYPE(t_int_state)   ,INTENT(IN)    :: p_int_state

    TYPE(t_prepare_adv) ,INTENT(INOUT) :: prep_adv

    INTEGER             ,INTENT(IN)    :: jstep     ! number of current (large) time step
                                                    ! performed in current domain
    INTEGER             ,INTENT(IN)    :: iau_iter  ! counter for IAU iteration
    REAL(wp)            ,INTENT(IN)    :: dt_phy    ! physics time step for current patch

    TYPE(datetime)      ,INTENT(IN)    :: mtime_current

    CHARACTER(len=*), PARAMETER :: routine = modname//':perform_dyn_substepping'

    ! local variables
    INTEGER                  :: jg                ! domain ID
    INTEGER                  :: nstep             ! timestep counter
    INTEGER                  :: ndyn_substeps_tot ! total number of dynamics substeps
                                                  ! since last boundary update
    REAL(wp)                 :: dt_dyn            ! dynamics time step
    REAL(wp)                 :: cur_time          ! current time (for IAU)

    LOGICAL                  :: lclean_mflx       ! .TRUE.: first substep
    LOGICAL                  :: l_recompute       ! .TRUE.: recompute velocity tendencies for predictor
                                                  ! (first substep)
    LOGICAL                  :: lsave_mflx
    LOGICAL                  :: lprep_adv         !.TRUE.: do computations for preparing tracer advection in solve_nh
    LOGICAL                  :: llast             !.TRUE.: this is the last substep
    TYPE(timeDelta) :: time_diff
    !-------------------------------------------------------------------------

    ! get domain ID
    jg = p_patch%id

    ! compute dynamics timestep
    dt_dyn = dt_phy/ndyn_substeps_var(jg)

    IF ( idiv_method == 1 .AND. (ltransport .OR. p_patch%n_childdom > 0 .AND. grf_intmethod_e >= 5)) THEN
      lprep_adv = .TRUE. ! do computations for preparing tracer advection in solve_nh
    ELSE
      lprep_adv = .FALSE.
    ENDIF

    ! airmass_now
    CALL compute_airmass(p_patch   = p_patch,                       & !in
      &                  p_metrics = p_nh_state%metrics,            & !in
      &                  rho       = p_nh_state%prog(nnow(jg))%rho, & !in
      &                  airmass   = p_nh_state%diag%airmass_now    ) !inout



    ! perform dynamics substepping
    !
    SUBSTEPS: DO nstep = 1, ndyn_substeps_var(jg)
      
      ! Print control output for maximum horizontal and vertical wind speed
      !
      ! 3 Cases:
      ! msg_level E [12, inf[: print max/min output for every domain and every substep
      ! msg_level E [ 8,  11]: print max/min output for global domain and every substep
      ! msg_level E [ 5,   7]: print max/min output for global domain and first substep
      !
      IF (msg_level >= 12 &
        & .OR. msg_level >= 8 .AND. jg == 1 &
        & .OR. msg_level >= 5 .AND. jg == 1 .AND. nstep == 1) THEN
        CALL print_maxwinds(p_patch, p_nh_state%prog(nnow(jg))%vn,   &
          p_nh_state%prog(nnow(jg))%w)
      ENDIF

      ! total number of dynamics substeps since last boundary update
      ! applicable to refined domains only
      ndyn_substeps_tot = (jstep-1)*ndyn_substeps_var(jg) + nstep

      ! nullify prep_adv fields at first substep
      lclean_mflx = (nstep==1)
      l_recompute = lclean_mflx

      ! logical checking for the last substep
      llast = (nstep==ndyn_substeps_var(jg))

      ! save massflux at first substep
      lsave_mflx = (p_patch%n_childdom > 0 .AND. nstep == 1 )

      IF ( ANY((/MODE_IAU,MODE_IAU_OLD/)==init_mode) ) THEN ! incremental analysis mode
#ifdef _OPENACC
        CALL finish (routine, 'IAU: OpenACC version currently not implemented')
#endif
        time_diff  =  getTimeDeltaFromDateTime(mtime_current, time_config%tc_exp_startdate)
        cur_time = REAL(getTotalSecondsTimedelta(time_diff, mtime_current)                  &
             &         -getTotalSecondsTimedelta(timeshift%mtime_shift, mtime_current),wp)  &
             &    +(REAL(nstep-ndyn_substeps_var(jg),wp)-0.5_wp)*dt_dyn
        IF (iau_iter == 1) THEN
          CALL compute_iau_wgt(cur_time, dt_dyn, 0.5_wp*dt_iau, lclean_mflx)
        ELSE
          CALL compute_iau_wgt(cur_time, dt_dyn, dt_iau, lclean_mflx)
        ENDIF
      ENDIF

      ! integrate dynamical core
      IF (.NOT. ldeepatmo) THEN ! shallow atmosphere
        CALL solve_nh(p_nh_state, p_patch, p_int_state, prep_adv,     &
          &           nnow(jg), nnew(jg), linit_dyn(jg), l_recompute, &
          &           lsave_mflx, lprep_adv, lclean_mflx,             &
          &           nstep, ndyn_substeps_tot-1, dt_dyn)
      ELSE                      ! deep atmosphere
#ifdef _OPENACC
        CALL finish (routine, 'solve_nh_deepatmo: OpenACC version currently not implemented')
#endif
        CALL solve_nh_deepatmo(p_nh_state, p_patch, p_int_state, prep_adv,      &
          &                    nnow(jg), nnew(jg), linit_dyn(jg), l_recompute,  &
          &                    lsave_mflx, lprep_adv, lclean_mflx,              &
          &                    nstep, ndyn_substeps_tot-1, dt_dyn)
      ENDIF

      ! now reset linit_dyn to .FALSE.
      linit_dyn(jg) = .FALSE.

      ! compute diffusion at every dynamics substep (.NOT. lhdiff_rcf)
      IF (diffusion_config(jg)%lhdiff_vn .AND. .NOT. lhdiff_rcf) THEN

        ! Use here the dynamics substep time step dt_dyn, for which the diffusion is computed here.
        CALL diffusion(p_nh_state%prog(nnew(jg)), p_nh_state%diag, &
          &            p_nh_state%metrics, p_patch, p_int_state,   &
          &            dt_dyn, .FALSE.)

      ENDIF

      IF (advection_config(jg)%lfull_comp) &

        CALL prepare_tracer( p_patch, p_nh_state%prog(nnow(jg)),        &! in
          &                  p_nh_state%prog(nnew(jg)),                 &! in
          &                  p_nh_state%metrics, p_int_state,           &! in
          &                  ndyn_substeps_var(jg), llast, lclean_mflx, &! in
          &                  advection_config(jg)%lfull_comp,           &! in
          &                  p_nh_state%diag,                           &! inout
          &                  prep_adv%vn_traj, prep_adv%mass_flx_me,    &! inout
          &                  prep_adv%mass_flx_ic                       )! inout


      ! Finally, switch between time levels now and new for next iteration
      !
      ! Note, that we do not swap during the very last iteration.
      ! This final swap is postponed till the end of the integration step.
      IF ( .NOT. llast ) THEN
        CALL swap(nnow(jg), nnew(jg))
      ENDIF

    END DO SUBSTEPS

    ! airmass_new
    CALL compute_airmass(p_patch   = p_patch,                       & !in
      &                  p_metrics = p_nh_state%metrics,            & !in
      &                  rho       = p_nh_state%prog(nnew(jg))%rho, & !in
      &                  airmass   = p_nh_state%diag%airmass_new    ) !inout


  END SUBROUTINE perform_dyn_substepping


  !-------------------------------------------------------------------------
  !>
  !! Driver routine for initial call of physics routines.
  !! Apart from the full set of slow physics parameterizations, also turbulent transfer is
  !! called, in order to have proper transfer coefficients available at the initial time step.
  !!
  !! This had to be moved ahead of the initial output for the physics fields to be more complete
  !!
  !! @par Revision History
  !! Developed by Guenther Zaengl, DWD (2013-01-04)
  !!
  RECURSIVE SUBROUTINE init_slowphysics (mtime_current, jg, dt_loc)

    CHARACTER(len=*), PARAMETER :: routine = modname//':init_slowphysics'

    TYPE(datetime), POINTER :: mtime_current
    INTEGER , INTENT(IN)    :: jg           !< current grid level
    REAL(wp), INTENT(IN)    :: dt_loc       !< time step applicable to local grid level

    ! Local variables
    INTEGER                             :: n_now_rcf, nstep
    INTEGER                             :: jgp, jgc, jn
    REAL(wp)                            :: dt_sub       !< (advective) timestep for next finer grid level

    ! Determine parent domain ID
    IF ( jg > 1) THEN
      jgp = p_patch(jg)%parent_id
    ELSE IF (n_dom_start == 0) THEN
      jgp = 0
    ELSE
      jgp = 1
    ENDIF

    ! Set local variable for rcf-time levels
    n_now_rcf = nnow_rcf(jg)

    IF (iforcing == inwp) THEN
      CALL mtime_ctrl_physics(phyProcs      = atm_phy_nwp_config(jg)%phyProcs,    &
        &                     mtime_current = mtime_current,                      &
        &                     isInit        = .TRUE.,                             &
        &                     lcall_phy     = atm_phy_nwp_config(jg)%lcall_phy(:) )
    END IF


    IF (msg_level >= 7) THEN
      WRITE(message_text,'(a,i2)') 'initial call of (slow) physics, domain ', jg
      CALL message(routine, message_text)
    ENDIF

    IF (atm_phy_nwp_config(jg)%is_les_phy) THEN

      nstep = 0
      CALL les_phy_interface(atm_phy_nwp_config(jg)%lcall_phy(:), & !in
        &                  .TRUE.,                             & !in
        &                  lredgrid_phys(jg),                  & !in
        &                  dt_loc,                             & !in
        &                  dt_phy(jg,:),                       & !in
        &                  nstep,                              & !in
        &                  mtime_current,                      & !in
        &                  p_patch(jg)  ,                      & !in
        &                  p_int_state(jg),                    & !in
        &                  p_nh_state(jg)%metrics ,            & !in
        &                  p_patch(jgp),                       & !in
        &                  ext_data(jg)           ,            & !in
        &                  p_nh_state(jg)%prog(nnow(jg)) ,     & !inout
        &                  p_nh_state(jg)%prog(n_now_rcf),     & !inout         
        &                  p_nh_state(jg)%prog(n_now_rcf) ,    & !inout
        &                  p_nh_state(jg)%diag,                & !inout
        &                  prm_diag  (jg),                     & !inout
        &                  prm_nwp_tend(jg)                ,   &
        &                  p_lnd_state(jg)%diag_lnd,           &
        &                  p_lnd_state(jg)%prog_lnd(n_now_rcf),& !inout
        &                  p_lnd_state(jg)%prog_lnd(n_now_rcf),& !inout
        &                  p_lnd_state(jg)%prog_wtr(n_now_rcf),& !inout
        &                  p_lnd_state(jg)%prog_wtr(n_now_rcf) ) !inout

    ELSE ! is_les_phy

      SELECT CASE (iforcing)

      CASE (inwp) ! iforcing
        !
        ! nwp physics, slow physics forcing
        CALL nwp_nh_interface(atm_phy_nwp_config(jg)%lcall_phy(:), & !in
          &                  .TRUE.,                             & !in
          &                  lredgrid_phys(jg),                  & !in
          &                  dt_loc,                             & !in
          &                  dt_phy(jg,:),                       & !in
          &                  mtime_current,                      & !in
          &                  p_patch(jg)  ,                      & !in
          &                  p_int_state(jg),                    & !in
          &                  p_nh_state(jg)%metrics ,            & !in
          &                  p_patch(jgp),                       & !in
          &                  ext_data(jg)           ,            & !in
          &                  p_nh_state(jg)%prog(nnow(jg)) ,     & !inout
          &                  p_nh_state(jg)%prog(n_now_rcf) ,    & !inout
          &                  p_nh_state(jg)%prog(n_now_rcf) ,    & !inout
          &                  p_nh_state(jg)%diag,                & !inout
          &                  prm_diag  (jg),                     & !inout
          &                  prm_nwp_tend(jg)                ,   &
          &                  p_lnd_state(jg)%diag_lnd,           &
          &                  p_lnd_state(jg)%prog_lnd(n_now_rcf),& !inout
          &                  p_lnd_state(jg)%prog_lnd(n_now_rcf),& !inout
          &                  p_lnd_state(jg)%prog_wtr(n_now_rcf),& !inout
          &                  p_lnd_state(jg)%prog_wtr(n_now_rcf),& !inout
          &                  p_nh_state_lists(jg)%prog_list(n_now_rcf),& !in
          &                  prm_upatmo(jg)                      ) !inout


      CASE (iecham) ! iforcing
        !
        ! fast physics coupling only
        ! assure that physics tendencies for dynamical core are zero
        p_nh_state(jg)%diag%ddt_exner_phy(:,:,:)   = 0._wp
        p_nh_state(jg)%diag%ddt_vn_phy(:,:,:)      = 0._wp
        prm_tend  (jg)%qtrc(:,:,:,:)               = 0._wp

      END SELECT ! iforcing

    END IF ! is_les_phy

    ! Boundary interpolation of land state variables entering into radiation computation
    ! if a reduced grid is used in the child domain(s)
    DO jn = 1, p_patch(jg)%n_childdom

      jgc = p_patch(jg)%child_id(jn)
      IF (.NOT. p_patch(jgc)%ldom_active) CYCLE

      IF ( lredgrid_phys(jgc) ) THEN
        CALL interpol_rrg_grf(jg, jgc, jn, nnow_rcf(jg))
        IF (atm_phy_nwp_config(jgc)%latm_above_top) THEN
          CALL copy_rrg_ubc(jg, jgc)
        ENDIF
      ENDIF
    ENDDO

    IF (p_patch(jg)%n_childdom > 0) THEN

      dt_sub     = dt_loc/2._wp    ! dyn. time step on next refinement level

      DO jn = 1, p_patch(jg)%n_childdom

        jgc = p_patch(jg)%child_id(jn)
        IF (.NOT. p_patch(jgc)%ldom_active) CYCLE

        IF(p_patch(jgc)%domain_is_owned) THEN
          IF(proc_split) CALL push_glob_comm(p_patch(jgc)%comm, p_patch(jgc)%proc0)
          CALL init_slowphysics( mtime_current, jgc, dt_sub )
          IF(proc_split) CALL pop_glob_comm()
        ENDIF

      ENDDO

    ENDIF

  END SUBROUTINE init_slowphysics

  !-------------------------------------------------------------------------
  !>
  !! Diagnostic computations for output - dynamics fields
  !!
  !! This routine encapsulates calls to diagnostic computations required at output
  !! times only
  !!
  !! @par Revision History
  !! Developed by Guenther Zaengl, DWD (2012-05-09)
  !!
  SUBROUTINE diag_for_output_dyn ()

    CHARACTER(len=*), PARAMETER ::  &
     &  routine = 'mo_nh_stepping:diag_for_output_dyn'

    ! Local variables
    INTEGER :: jg, jgc, jn ! loop indices
    INTEGER :: jc, jv, jk, jb
    INTEGER :: rl_start, rl_end
    INTEGER :: i_startblk, i_endblk, i_startidx, i_endidx
    INTEGER :: nlev
    INTEGER :: idamtr_t1mc_divh, idamtr_t1mc_gradh

    REAL(wp), DIMENSION(:,:,:), POINTER  :: p_vn   => NULL()


    IF (ltimer) CALL timer_start(timer_nh_diagnostics)

    DO jg = 1, n_dom

      IF (.NOT. p_patch(jg)%domain_is_owned .OR. .NOT. p_patch(jg)%ldom_active) CYCLE

      nlev = p_patch(jg)%nlev

      p_vn  => p_nh_state(jg)%prog(nnow(jg))%vn


      ! Reconstruct zonal and meridional wind components
      !
      ! - wind
      CALL rbf_vec_interpol_cell(p_vn,p_patch(jg),p_int_state(jg),&
                                 p_nh_state(jg)%diag%u,p_nh_state(jg)%diag%v)
      !
      ! - wind tendencies, if fields exist, testing for the ua component is sufficient
      !
      IF (p_nh_state(jg)%diag%ddt_ua_dyn_is_associated) THEN
         CALL sync_patch_array(SYNC_E, p_patch(jg), p_nh_state(jg)%diag%ddt_vn_dyn)
         CALL rbf_vec_interpol_cell(p_nh_state(jg)%diag%ddt_vn_dyn, &
              &                     p_patch(jg), p_int_state(jg),   &
              &                     p_nh_state(jg)%diag%ddt_ua_dyn, &
              &                     p_nh_state(jg)%diag%ddt_va_dyn)
      END IF
      !
      IF (p_nh_state(jg)%diag%ddt_ua_dmp_is_associated) THEN
         CALL sync_patch_array(SYNC_E, p_patch(jg), p_nh_state(jg)%diag%ddt_vn_dmp)
         CALL rbf_vec_interpol_cell(p_nh_state(jg)%diag%ddt_vn_dmp, &
              &                     p_patch(jg), p_int_state(jg),   &
              &                     p_nh_state(jg)%diag%ddt_ua_dmp, &
              &                     p_nh_state(jg)%diag%ddt_va_dmp)
      END IF
      !
      IF (p_nh_state(jg)%diag%ddt_ua_hdf_is_associated) THEN
         CALL sync_patch_array(SYNC_E, p_patch(jg), p_nh_state(jg)%diag%ddt_vn_hdf)
         CALL rbf_vec_interpol_cell(p_nh_state(jg)%diag%ddt_vn_hdf, &
              &                     p_patch(jg), p_int_state(jg),   &
              &                     p_nh_state(jg)%diag%ddt_ua_hdf, &
              &                     p_nh_state(jg)%diag%ddt_va_hdf)
      END IF
      !
      IF (p_nh_state(jg)%diag%ddt_ua_adv_is_associated) THEN
         CALL sync_patch_array(SYNC_E, p_patch(jg), p_nh_state(jg)%diag%ddt_vn_adv)
         CALL rbf_vec_interpol_cell(p_nh_state(jg)%diag%ddt_vn_adv, &
              &                     p_patch(jg), p_int_state(jg),   &
              &                     p_nh_state(jg)%diag%ddt_ua_adv, &
              &                     p_nh_state(jg)%diag%ddt_va_adv)
      END IF
      !
      IF (p_nh_state(jg)%diag%ddt_ua_cor_is_associated) THEN
         CALL sync_patch_array(SYNC_E, p_patch(jg), p_nh_state(jg)%diag%ddt_vn_cor)
         CALL rbf_vec_interpol_cell(p_nh_state(jg)%diag%ddt_vn_cor, &
              &                     p_patch(jg), p_int_state(jg),   &
              &                     p_nh_state(jg)%diag%ddt_ua_cor, &
              &                     p_nh_state(jg)%diag%ddt_va_cor)
      END IF
      !
      IF (p_nh_state(jg)%diag%ddt_ua_pgr_is_associated) THEN
         CALL sync_patch_array(SYNC_E, p_patch(jg), p_nh_state(jg)%diag%ddt_vn_pgr)
         CALL rbf_vec_interpol_cell(p_nh_state(jg)%diag%ddt_vn_pgr, &
              &                     p_patch(jg), p_int_state(jg),   &
              &                     p_nh_state(jg)%diag%ddt_ua_pgr, &
              &                     p_nh_state(jg)%diag%ddt_va_pgr)
      END IF
      !
      IF (p_nh_state(jg)%diag%ddt_ua_phd_is_associated) THEN
         CALL sync_patch_array(SYNC_E, p_patch(jg), p_nh_state(jg)%diag%ddt_vn_phd)
         CALL rbf_vec_interpol_cell(p_nh_state(jg)%diag%ddt_vn_phd, &
              &                     p_patch(jg), p_int_state(jg),   &
              &                     p_nh_state(jg)%diag%ddt_ua_phd, &
              &                     p_nh_state(jg)%diag%ddt_va_phd)
      END IF
      !
      IF (p_nh_state(jg)%diag%ddt_ua_cen_is_associated) THEN
         CALL sync_patch_array(SYNC_E, p_patch(jg), p_nh_state(jg)%diag%ddt_vn_cen)
         CALL rbf_vec_interpol_cell(p_nh_state(jg)%diag%ddt_vn_cen, &
              &                     p_patch(jg), p_int_state(jg),   &
              &                     p_nh_state(jg)%diag%ddt_ua_cen, &
              &                     p_nh_state(jg)%diag%ddt_va_cen)
      END IF
      !
      IF (p_nh_state(jg)%diag%ddt_ua_iau_is_associated) THEN
         CALL sync_patch_array(SYNC_E, p_patch(jg), p_nh_state(jg)%diag%ddt_vn_iau)
         CALL rbf_vec_interpol_cell(p_nh_state(jg)%diag%ddt_vn_iau, &
              &                     p_patch(jg), p_int_state(jg),   &
              &                     p_nh_state(jg)%diag%ddt_ua_iau, &
              &                     p_nh_state(jg)%diag%ddt_va_iau)
      END IF
      !
      IF (p_nh_state(jg)%diag%ddt_ua_ray_is_associated) THEN
         CALL sync_patch_array(SYNC_E, p_patch(jg), p_nh_state(jg)%diag%ddt_vn_ray)
         CALL rbf_vec_interpol_cell(p_nh_state(jg)%diag%ddt_vn_ray, &
              &                     p_patch(jg), p_int_state(jg),   &
              &                     p_nh_state(jg)%diag%ddt_ua_ray, &
              &                     p_nh_state(jg)%diag%ddt_va_ray)
      END IF
      !
      IF (p_nh_state(jg)%diag%ddt_ua_grf_is_associated) THEN
         CALL sync_patch_array(SYNC_E, p_patch(jg), p_nh_state(jg)%diag%ddt_vn_grf)
         CALL rbf_vec_interpol_cell(p_nh_state(jg)%diag%ddt_vn_grf, &
              &                     p_patch(jg), p_int_state(jg),   &
              &                     p_nh_state(jg)%diag%ddt_ua_grf, &
              &                     p_nh_state(jg)%diag%ddt_va_grf)
      END IF


      !CALL div(p_vn, p_patch(jg), p_int_state(jg), p_nh_state(jg)%diag%div)
      CALL div_avg(p_vn, p_patch(jg), p_int_state(jg),p_int_state(jg)%c_bln_avg,&
                                                          p_nh_state(jg)%diag%div)

      CALL rot_vertex (p_vn, p_patch(jg), p_int_state(jg), p_nh_state(jg)%diag%omega_z)


      IF (ldeepatmo) THEN
        ! Modify divergence and vorticity for spherical geometry 

#if defined(_OPENACC)
        CALL finish (routine, 'deepatmo:  OpenACC version currently not implemented')
#endif


#ifndef _OPENACC
!$OMP PARALLEL PRIVATE (rl_start,rl_end,i_startblk,i_endblk,idamtr_t1mc_divh,idamtr_t1mc_gradh)
#endif
        rl_start   = 1
        rl_end     = min_rlcell
        i_startblk = p_patch(jg)%cells%start_block(rl_start) 
        i_endblk   = p_patch(jg)%cells%end_block(rl_end)  
        idamtr_t1mc_divh = idamtr%t1mc%divh
#ifndef _OPENACC
!$OMP DO PRIVATE(jb, jc, jk, i_startidx, i_endidx), ICON_OMP_RUNTIME_SCHEDULE
#endif
        DO jb = i_startblk, i_endblk
          
          CALL get_indices_c(p_patch(jg), jb, i_startblk, i_endblk, i_startidx, i_endidx, rl_start, rl_end)

!$ACC PARALLEL
          !$ACC LOOP GANG VECTOR COLLAPSE(2)
          DO jk = 1, nlev
            DO jc = i_startidx, i_endidx
              ! Multiply metrical modification factor
              p_nh_state(jg)%diag%div(jc,jk,jb) = p_nh_state(jg)%diag%div(jc,jk,jb) & 
                &                               * p_nh_state(jg)%metrics%deepatmo_t1mc(jk,idamtr_t1mc_divh)
            END DO
          END DO
!$ACC END PARALLEL
        END DO  !jb
#ifndef _OPENACC
!$OMP END DO NOWAIT
#endif
        rl_start   = 2
        rl_end     = min_rlvert
        i_startblk = p_patch(jg)%verts%start_block(rl_start) 
        i_endblk   = p_patch(jg)%verts%end_block(rl_end)
        idamtr_t1mc_gradh = idamtr%t1mc%gradh
#ifndef _OPENACC
!$OMP DO PRIVATE(jb, jv, jk, i_startidx, i_endidx), ICON_OMP_RUNTIME_SCHEDULE
#endif
        DO jb = i_startblk, i_endblk
          
          CALL get_indices_v(p_patch(jg), jb, i_startblk, i_endblk, i_startidx, i_endidx, rl_start, rl_end)

!$ACC PARALLEL
          !$ACC LOOP GANG VECTOR COLLAPSE(2)
          DO jk = 1, nlev
            DO jv = i_startidx, i_endidx
              ! Multiply metrical modification factor
              p_nh_state(jg)%diag%omega_z(jv,jk,jb) = p_nh_state(jg)%diag%omega_z(jv,jk,jb) &
                &                                   * p_nh_state(jg)%metrics%deepatmo_t1mc(jk,idamtr_t1mc_gradh)
            END DO
          END DO
!$ACC END PARALLEL
        END DO  !jb
#ifndef _OPENACC
!$OMP END DO NOWAIT
!$OMP END PARALLEL
#endif
        
      ENDIF  !IF (ldeepatmo)

      ! Diagnose relative vorticity on cells
      CALL verts2cells_scalar(p_nh_state(jg)%diag%omega_z, p_patch(jg), &
        p_int_state(jg)%verts_aw_cells, p_nh_state(jg)%diag%vor)

      CALL diagnose_pres_temp (p_nh_state(jg)%metrics, p_nh_state(jg)%prog(nnow(jg)), &
        &                      p_nh_state(jg)%prog(nnow_rcf(jg)),                     &
        &                      p_nh_state(jg)%diag,p_patch(jg),                       &
        &                      opt_calc_temp=.TRUE.,                                  &
        &                      opt_calc_pres=.TRUE.,                                  &
        &                      opt_lconstgrav=upatmo_config(jg)%dyn%l_constgrav       )

    ENDDO ! jg-loop

    ! Fill boundaries of nested domains
    DO jg = n_dom, 1, -1

      IF (.NOT. p_patch(jg)%domain_is_owned .OR. p_patch(jg)%n_childdom == 0) CYCLE
      IF (.NOT. p_patch(jg)%ldom_active) CYCLE

      CALL sync_patch_array_mult(SYNC_C, p_patch(jg), 3, p_nh_state(jg)%diag%u,      &
        p_nh_state(jg)%diag%v, p_nh_state(jg)%diag%div, opt_varname="u, v and div")

      DO jn = 1, p_patch(jg)%n_childdom
        jgc = p_patch(jg)%child_id(jn)
        IF (.NOT. p_patch(jgc)%ldom_active) CYCLE

        CALL interpol_scal_grf (p_patch(jg), p_patch(jgc), p_grf_state(jg)%p_dom(jn), 3, &
             p_nh_state(jg)%diag%u, p_nh_state(jgc)%diag%u, p_nh_state(jg)%diag%v,       &
             p_nh_state(jgc)%diag%v, p_nh_state(jg)%diag%div, p_nh_state(jgc)%diag%div)

      ENDDO

    ENDDO ! jg-loop

    IF (ltimer) CALL timer_stop(timer_nh_diagnostics)

  END SUBROUTINE diag_for_output_dyn



  !-------------------------------------------------------------------------
  !>
  !! Wrapper for computation of aggregated land variables
  !!
  !!
  !! @par Revision History
  !! Developed by Guenther Zaengl, DWD (2014-07-21)
  !!
  SUBROUTINE aggr_landvars(use_acc)

    LOGICAL, OPTIONAL,   INTENT(IN)   :: use_acc

    ! Local variables
    INTEGER :: jg ! loop indices

    IF (ltimer) CALL timer_start(timer_nh_diagnostics)

    DO jg = 1, n_dom

      IF (.NOT. p_patch(jg)%domain_is_owned) CYCLE
      IF (.NOT. p_patch(jg)%ldom_active) CYCLE

      IF (  atm_phy_nwp_config(jg)%inwp_surface == 1 ) THEN
        CALL aggregate_landvars( p_patch(jg), ext_data(jg),                 &
             p_lnd_state(jg)%prog_lnd(nnow_rcf(jg)), p_lnd_state(jg)%diag_lnd, &
             use_acc=use_acc)
      ENDIF

    ENDDO ! jg-loop

    IF (ltimer) CALL timer_stop(timer_nh_diagnostics)

  END SUBROUTINE aggr_landvars

  !-------------------------------------------------------------------------
  !>
  !! Fills nest boundary cells for physics fields
  !!
  !!
  !! @par Revision History
  !! Developed by Guenther Zaengl, DWD (2014-07-21)
  !!
  SUBROUTINE fill_nestlatbc_phys(use_acc)

    LOGICAL, OPTIONAL,   INTENT(IN)   :: use_acc

    ! Local variables
    INTEGER :: jg, jgc, jn ! loop indices
    LOGICAL :: lacc

    IF (ltimer) CALL timer_start(timer_nh_diagnostics)

    IF (PRESENT(use_acc)) THEN
      lacc = use_acc
    ELSE
      lacc = .FALSE.
    ENDIF
#ifdef _OPENACC
    IF( lacc /= i_am_accel_node ) CALL finish ( 'fill_nestlatbc_phys', 'lacc /= i_am_accel_node' )
#endif

    ! Fill boundaries of nested domains
    DO jg = n_dom, 1, -1

      IF (.NOT. p_patch(jg)%domain_is_owned .OR. p_patch(jg)%n_childdom == 0) CYCLE
      IF (.NOT. p_patch(jg)%ldom_active) CYCLE

      CALL sync_patch_array(SYNC_C, p_patch(jg), p_nh_state(jg)%prog(nnow_rcf(jg))%tke)

      DO jn = 1, p_patch(jg)%n_childdom
        jgc = p_patch(jg)%child_id(jn)
        IF (.NOT. p_patch(jgc)%ldom_active) CYCLE

        !$ACC WAIT
        CALL interpol_phys_grf(ext_data, jg, jgc, jn, use_acc=lacc)

        IF (lfeedback(jgc) .AND. ifeedback_type==1) CALL feedback_phys_diag(jgc, jg)

        CALL interpol_scal_grf (p_patch(jg), p_patch(jgc), p_grf_state(jg)%p_dom(jn), 1, &
           p_nh_state(jg)%prog(nnow_rcf(jg))%tke, p_nh_state(jgc)%prog(nnow_rcf(jgc))%tke)

      ENDDO

    ENDDO ! jg-loop

    IF (ltimer) CALL timer_stop(timer_nh_diagnostics)

  END SUBROUTINE fill_nestlatbc_phys


  !-------------------------------------------------------------------------
  !>
  !! Update of vertical wind offcentering and divergence damping
  !!
  !! This routine handles the increased sound-wave damping (by increasing the vertical wind offcentering)
  !! and mixed second-order/fourth-order divergence damping during the initial spinup phase
  !!
  !! @par Revision History
  !! Developed by Guenther Zaengl, DWD (2013-06-04)
  !!
  SUBROUTINE update_spinup_damping(elapsed_time)

    REAL(wp), INTENT(IN) :: elapsed_time
    REAL(wp) :: time1, time2

    time1 = 1800._wp  ! enhanced damping during the first half hour of integration
    time2 = 7200._wp  ! linear decrease of enhanced damping until time2

    IF (elapsed_time <= time1) THEN ! apply slightly super-implicit weights
      divdamp_fac_o2 = 8._wp*divdamp_fac
    ELSE IF (elapsed_time <= time2) THEN ! linearly decrease minimum weights to 0.5
      divdamp_fac_o2 = 8._wp*divdamp_fac*(time2-elapsed_time)/(time2-time1)
    ELSE
      divdamp_fac_o2 = 0._wp
    ENDIF


  END SUBROUTINE update_spinup_damping


  !-------------------------------------------------------------------------
  !> Auxiliary routine to encapsulate initialization of exner_pr variable
  !!
  SUBROUTINE init_exner_pr(jg, nnow)
    INTEGER, INTENT(IN) :: jg, nnow ! domain ID / time step indicator
#ifndef _OPENACC
    INTEGER :: i,j,k,ie,je,ke
#endif
! HB: every OMP-thread creates full-sized implicit arrays to hold intermediate results
! of expression in argument of copy()
!    CALL copy(p_nh_state(jg)%prog(nnow)%exner-REAL(p_nh_state(jg)%metrics%exner_ref_mc,wp), &
!         p_nh_state(jg)%diag%exner_pr)
#ifdef _OPENACC
    CALL copy(p_nh_state(jg)%prog(nnow)%exner-REAL(p_nh_state(jg)%metrics%exner_ref_mc,wp), &
    &         p_nh_state(jg)%diag%exner_pr)
#else
   ie = SIZE(p_nh_state(jg)%diag%exner_pr, 1)
   je = SIZE(p_nh_state(jg)%diag%exner_pr, 2)
   ke = SIZE(p_nh_state(jg)%diag%exner_pr, 3)
!$OMP PARALLEL
#if (defined(_CRAYFTN))
!$OMP DO PRIVATE(i,j,k)
#else
!$OMP DO COLLAPSE(3) PRIVATE(i,j,k)
#endif
   DO k = 1, ke
     DO j = 1, je
       DO i = 1, ie
         p_nh_state(jg)%diag%exner_pr(i,j,k) = &
           & p_nh_state(jg)%prog(nnow)%exner(i,j,k) - &
           & REAL(p_nh_state(jg)%metrics%exner_ref_mc(i,j,k), wp)
       END DO
     END DO
   END DO
!$OMP END DO NOWAIT
!$OMP END PARALLEL
#endif
  END SUBROUTINE init_exner_pr

  !-------------------------------------------------------------------------
  !> Driver routine to reset the model to its initial state if IAU iteration is selected
  !!
  SUBROUTINE reset_to_initial_state(datetime_current)

    TYPE(datetime), POINTER :: datetime_current
    INTEGER :: jg

    nnow(:)     = 1
    nnow_rcf(:) = 1
    nnew(:)     = 2
    nnew_rcf(:) = 2

    WRITE(message_text,'(a)') 'Reset model to initial state, repeat IAU with full incrementation window'
    CALL message('',message_text)

    atm_phy_nwp_config(:)%lcalc_acc_avg = .FALSE.

    CALL restore_initial_state(p_patch(1:), p_nh_state, prm_diag, prm_nwp_tend, p_lnd_state, ext_data, lhn_fields)

    ! Reinitialize time-dependent ensemble perturbations if necessary
    IF (use_ensemble_pert .AND. gribout_config(1)%perturbationNumber >= 1) THEN
      CALL compute_ensemble_pert(p_patch(1:), ext_data, prm_diag, phy_params, datetime_current, .FALSE.)
    ENDIF

    DO jg=1, n_dom

      IF (.NOT. p_patch(jg)%ldom_active) CYCLE

      CALL diagnose_pres_temp (p_nh_state(jg)%metrics, p_nh_state(jg)%prog(nnow(jg)), &
        &                      p_nh_state(jg)%prog(nnow_rcf(jg)),                     &
        &                      p_nh_state(jg)%diag,p_patch(jg),                       &
        &                      opt_calc_temp=.TRUE.,                                  &
        &                      opt_calc_pres=.TRUE.,                                  &
        &                      opt_lconstgrav=upatmo_config(jg)%dyn%l_constgrav       )

      CALL rbf_vec_interpol_cell(p_nh_state(jg)%prog(nnow(jg))%vn,p_patch(jg),p_int_state(jg),&
                                 p_nh_state(jg)%diag%u,p_nh_state(jg)%diag%v)

      ! init airmass_new (diagnose airmass from \rho(now)). airmass_now not needed
      CALL compute_airmass(p_patch   = p_patch(jg),                       & !in
        &                  p_metrics = p_nh_state(jg)%metrics,            & !in
        &                  rho       = p_nh_state(jg)%prog(nnow(jg))%rho, & !in
        &                  airmass   = p_nh_state(jg)%diag%airmass_new    ) !inout

      CALL init_exner_pr(jg, nnow(jg))

      CALL init_nwp_phy(                            &
           & p_patch(jg)                           ,&
           & p_nh_state(jg)%metrics                ,&
           & p_nh_state(jg)%prog(nnow(jg))         ,&
           & p_nh_state(jg)%diag                   ,&
           & prm_diag(jg)                          ,&
           & prm_nwp_tend(jg)                      ,&
           & p_lnd_state(jg)%prog_lnd(nnow_rcf(jg)),&
           & p_lnd_state(jg)%prog_lnd(nnew_rcf(jg)),&
           & p_lnd_state(jg)%prog_wtr(nnow_rcf(jg)),&
           & p_lnd_state(jg)%prog_wtr(nnew_rcf(jg)),&
           & p_lnd_state(jg)%diag_lnd              ,&
           & ext_data(jg)                          ,&
           & phy_params(jg)                        ,&
           & datetime_current                      ,&
           & prm_upatmo(jg)                        ,&
           & lreset=.TRUE.                          )

    ENDDO

      CALL aggr_landvars

      CALL init_slowphysics (datetime_current, 1, dtime)

      CALL fill_nestlatbc_phys

  END SUBROUTINE reset_to_initial_state

  !-------------------------------------------------------------------------
  !> Control routine for adaptive number of dynamic substeps
  !!
  SUBROUTINE set_ndyn_substeps(lcfl_watch_mode,lspinup)

    LOGICAL, INTENT(INOUT) :: lcfl_watch_mode
    LOGICAL, INTENT(IN) :: lspinup

    INTEGER :: jg, ndyn_substeps_enh
    REAL(wp) :: mvcfl(n_dom), thresh1_cfl, thresh2_cfl
    LOGICAL :: lskip

    lskip = .FALSE.

    thresh1_cfl = MERGE(0.95_wp,1.05_wp,lspinup)
    thresh2_cfl = MERGE(0.90_wp,0.95_wp,lspinup)
    ndyn_substeps_enh = MERGE(1,0,lspinup)

    mvcfl(1:n_dom) = p_nh_state(1:n_dom)%diag%max_vcfl_dyn

    p_nh_state(1:n_dom)%diag%max_vcfl_dyn = 0._vp

    mvcfl = global_max(mvcfl)
    IF (ANY(mvcfl(1:n_dom) > 0.85_wp) .AND. .NOT. lcfl_watch_mode) THEN
      WRITE(message_text,'(a)') 'High CFL number for vertical advection in dynamical core, entering watch mode'
      CALL message('',message_text)
      lcfl_watch_mode = .TRUE.
    ENDIF

    IF (lcfl_watch_mode) THEN
      DO jg = 1, n_dom
        IF (mvcfl(jg) > 0.95_wp .OR. ndyn_substeps_var(jg) > ndyn_substeps) THEN
          WRITE(message_text,'(a,i3,a,f7.4)') 'Maximum vertical CFL number in domain ', &
            jg,':', mvcfl(jg)
          CALL message('',message_text)
        ENDIF
        IF (mvcfl(jg) > thresh1_cfl) THEN
          ndyn_substeps_var(jg) = MIN(ndyn_substeps_var(jg)+1,ndyn_substeps_max+ndyn_substeps_enh)
          advection_config(jg)%ivcfl_max = MIN(ndyn_substeps_var(jg),ndyn_substeps_max)
          WRITE(message_text,'(a,i3,a,i3)') 'Number of dynamics substeps in domain ', &
            jg,' increased to ', ndyn_substeps_var(jg)
          CALL message('',message_text)
        ENDIF
        IF (ndyn_substeps_var(jg) > ndyn_substeps .AND.                                            &
            mvcfl(jg)*REAL(ndyn_substeps_var(jg),wp)/REAL(ndyn_substeps_var(jg)-1,wp) < thresh2_cfl) THEN
          ndyn_substeps_var(jg) = ndyn_substeps_var(jg)-1
          advection_config(jg)%ivcfl_max = ndyn_substeps_var(jg)
          WRITE(message_text,'(a,i3,a,i3)') 'Number of dynamics substeps in domain ', &
            jg,' decreased to ', ndyn_substeps_var(jg)
          CALL message('',message_text)
          lskip = .TRUE.
        ENDIF
      ENDDO
    ENDIF

    IF (ALL(ndyn_substeps_var(1:n_dom) == ndyn_substeps) .AND. ALL(mvcfl(1:n_dom) < 0.8_wp) .AND. &
        lcfl_watch_mode .AND. .NOT. lskip) THEN
      WRITE(message_text,'(a)') 'CFL number for vertical advection has decreased, leaving watch mode'
      CALL message('',message_text)
      lcfl_watch_mode = .FALSE.
    ENDIF

  END SUBROUTINE set_ndyn_substeps


  !-------------------------------------------------------------------------
  !>
  !! @par Revision History
  !!
  SUBROUTINE deallocate_nh_stepping

  INTEGER :: ist,jg

  !-----------------------------------------------------------------------
  !
  ! deallocate auxiliary fields for tracer transport and rcf
  !

  DEALLOCATE( jstep_adv, STAT=ist )
  IF (ist /= SUCCESS) THEN
    CALL finish ( modname//': perform_nh_stepping',              &
      &    'deallocation for jstep_adv failed' )
  ENDIF

  !
  ! deallocate flow control variables
  !
  DEALLOCATE( linit_dyn, STAT=ist )
  IF (ist /= SUCCESS) THEN
    CALL finish ( modname//': perform_nh_stepping',    &
      &    'deallocation for linit_dyn failed' )
  ENDIF

  IF (ALLOCATED(sst_reader)) THEN
    DO jg = 1, n_dom
      CALL sst_reader(jg)%deinit
    ENDDO
  ENDIF
  IF (ALLOCATED(sic_reader)) THEN
    DO jg = 1, n_dom
      CALL sic_reader(jg)%deinit
    ENDDO
  ENDIF

  END SUBROUTINE deallocate_nh_stepping
  !-------------------------------------------------------------------------

  !-------------------------------------------------------------------------
  !>
  !! @par Revision History
  !!
  SUBROUTINE allocate_nh_stepping(mtime_current)

    TYPE(datetime),     POINTER          :: mtime_current     !< current datetime (mtime)

    INTEGER                              :: jg
    INTEGER                              :: ist
    CHARACTER(len=32)       :: attname   ! attribute name
    TYPE(t_key_value_store), POINTER :: restartAttributes
    CHARACTER(len=*), PARAMETER :: routine = modname//': perform_nh_stepping'

    !-----------------------------------------------------------------------

    !
    ! allocate axiliary fields for transport
    !
    ALLOCATE(jstep_adv(n_dom), STAT=ist )
    IF (ist /= SUCCESS) THEN
      CALL finish(routine, 'allocation for jstep_adv failed' )
    ENDIF


    ! allocate flow control variables for transport and slow physics calls
    ALLOCATE(linit_dyn(n_dom), STAT=ist )
    IF (ist /= SUCCESS) THEN
      CALL finish(routine, 'allocation for flow control variables failed')
    ENDIF
    !
    ! initialize
    CALL getAttributesForRestarting(restartAttributes)
    IF (restartAttributes%is_init) THEN
      !
      ! Get attributes from restart file
      DO jg = 1,n_dom
        WRITE(attname,'(a,i2.2)') 'ndyn_substeps_DOM',jg
        CALL restartAttributes%get(attname, ndyn_substeps_var(jg))
        WRITE(attname,'(a,i2.2)') 'jstep_adv_marchuk_order_DOM',jg
        CALL restartAttributes%get(attname, jstep_adv(jg)%marchuk_order)
      ENDDO
      linit_dyn(:)      = .FALSE.
    ELSE
      jstep_adv(:)%marchuk_order = 0
      linit_dyn(:)               = .TRUE.
    ENDIF

    DO jg=1, n_dom
      IF (iforcing == inwp) THEN
        ! reads elapsed_time from the restart file, to re-initialize 
        ! NWP physics events.
        CALL atm_phy_nwp_config(jg)%phyProcs%deserialize (mtime_current)
      ENDIF
      ! upper-atmosphere physics
      IF (isRestart() .AND. upatmo_config(jg)%nwp_phy%l_phy_stat( iUpatmoPrcStat%enabled )) THEN
        CALL upatmoRestartAttributesGet(jg, prm_upatmo(jg), mtime_current)
      ENDIF

    ENDDO

    IF ((l_limited_area .OR. l_global_nudging) .AND. latbc_config%itype_latbc > 0 .AND. num_prefetch_proc == 0) THEN
      CALL prepare_latbc_data(p_patch(1), p_int_state(1), p_nh_state(1), ext_data(1))
    ENDIF

  END SUBROUTINE allocate_nh_stepping
  !-------------------------------------------------------------------------

  !-------------------------------------------------------------------------
  SUBROUTINE init_ddt_vn_diagnostics(p_nh_diag)

    TYPE(t_nh_diag), INTENT(inout) :: p_nh_diag  !< p_nh_state(jg)%diag

!$OMP PARALLEL
    IF (p_nh_diag%ddt_vn_dyn_is_associated) CALL init(p_nh_diag%ddt_vn_dyn)
    IF (p_nh_diag%ddt_vn_dmp_is_associated) CALL init(p_nh_diag%ddt_vn_dmp)
    IF (p_nh_diag%ddt_vn_hdf_is_associated) CALL init(p_nh_diag%ddt_vn_hdf)
    IF (p_nh_diag%ddt_vn_adv_is_associated) CALL init(p_nh_diag%ddt_vn_adv)
    IF (p_nh_diag%ddt_vn_cor_is_associated) CALL init(p_nh_diag%ddt_vn_cor)
    IF (p_nh_diag%ddt_vn_pgr_is_associated) CALL init(p_nh_diag%ddt_vn_pgr)
    IF (p_nh_diag%ddt_vn_phd_is_associated) CALL init(p_nh_diag%ddt_vn_phd)
    IF (p_nh_diag%ddt_vn_cen_is_associated) CALL init(p_nh_diag%ddt_vn_cen)
    IF (p_nh_diag%ddt_vn_iau_is_associated) CALL init(p_nh_diag%ddt_vn_iau)
    IF (p_nh_diag%ddt_vn_ray_is_associated) CALL init(p_nh_diag%ddt_vn_ray)
    IF (p_nh_diag%ddt_vn_grf_is_associated) CALL init(p_nh_diag%ddt_vn_grf)
!$OMP END PARALLEL

  END SUBROUTINE init_ddt_vn_diagnostics

  !-----------------------------------------------------------------------------

END MODULE mo_nh_stepping
<|MERGE_RESOLUTION|>--- conflicted
+++ resolved
@@ -1901,15 +1901,10 @@
               !$ser verbatim CALL serialize_all(nproma, jg, "diffusion", .FALSE., opt_lupdate_cpu=.TRUE., opt_dt=datetime_local(jg)%ptr)
             ENDIF
 
-<<<<<<< HEAD
-          ELSE IF (iforcing == inwp .OR. (iforcing == iecham .AND. echam_phy_config(jg)%ldcphycpl)) THEN
+          ELSE IF (iforcing == inwp) THEN
             ! dynamics for ldynamics off, option of coriolis force, typically used for SCM and similar test cases
             CALL add_slowphys_scm(p_nh_state(jg), p_patch(jg), p_int_state(jg), &
               &                   nnow(jg), nnew(jg), dt_loc)
-=======
-          ELSE IF (iforcing == inwp) THEN
-            CALL add_slowphys(p_nh_state(jg), p_patch(jg), nnow(jg), nnew(jg), dt_loc)
->>>>>>> 322b6c17
           ENDIF
         ELSE
           CALL finish (routine, 'itype_comm /= 1 currently not implemented')
