!>
!! Initializes and controls the time stepping in the nonhydrostatic model.
!!
!!
!! @par Revision History
!! Initial release by Almut Gassmann, MPI-M (27009-02-06)
!!
!! @par Copyright and License
!!
!! This code is subject to the DWD and MPI-M-Software-License-Agreement in
!! its most recent form.
!! Please see the file LICENSE in the root of the source tree for this code.
!! Where software is supplied by third parties, it is indicated in the
!! headers of the routines.
!!
!! The time stepping does eventually perform an IAU with the follwing
!! characteristics:
!!
!! IAU iteration
!!
!!                     input
!!                       /
!!                      /
!!                     / 
!!          ........../
!!         /         
!!        /
!!       /
!!      /
!!     /
!!  -90min               0min              90min         
!! ---|------------------|------------------|------------->
!!    |//////////////////| - - - - - - - - - - - - - - - ->                  
!!                       /       free forecast (iteration = false)             
!!                      /
!!                     /
!!          ........../
!!         /   reset           
!!        /   
!!       /
!!      /
!!     /
!!  -90min               0min              90min         
!! ---|------------------|------------------|------------->
!!    |//////////////////|//////////////////| free forecast                
!!
!!    \_______IAU________/  
!!
!----------------------------
#include "omp_definitions.inc"
!----------------------------

MODULE mo_nh_stepping
!-------------------------------------------------------------------------
!
!    ProTeX FORTRAN source: Style 2
!    modified for ICON project, DWD/MPI-M 2006
!
!-------------------------------------------------------------------------
!
!

  USE mo_kind,                     ONLY: wp, vp
  USE mo_io_units
  USE mo_nonhydro_state,           ONLY: p_nh_state, p_nh_state_lists
  USE mo_nonhydrostatic_config,    ONLY: lhdiff_rcf, itime_scheme, divdamp_order,                     &
    &                                    divdamp_fac, divdamp_fac_o2, ih_clch, ih_clcm, kstart_moist, &
    &                                    ndyn_substeps, ndyn_substeps_var, ndyn_substeps_max
  USE mo_diffusion_config,         ONLY: diffusion_config
  USE mo_dynamics_config,          ONLY: nnow,nnew, nnow_rcf, nnew_rcf, nsav1, nsav2, idiv_method, &
    &                                    ldeepatmo
  USE mo_io_config,                ONLY: is_totint_time, n_diag, var_in_output
  USE mo_parallel_config,          ONLY: nproma, itype_comm, num_prefetch_proc, proc0_offloading
  USE mo_run_config,               ONLY: ltestcase, dtime, nsteps, ldynamics, ltransport,   &
    &                                    ntracer, iforcing, msg_level, test_mode,           &
    &                                    output_mode, lart, luse_radarfwo, ldass_lhn
  USE mo_echam_phy_config,         ONLY: echam_phy_config
  USE mo_advection_config,         ONLY: advection_config
  USE mo_timer,                    ONLY: ltimer, timers_level, timer_start, timer_stop,   &
    &                                    timer_total, timer_model_init, timer_nudging,    &
    &                                    timer_bdy_interp, timer_feedback, timer_nesting, &
    &                                    timer_integrate_nh, timer_nh_diagnostics,        &
    &                                    timer_iconam_echam, timer_dace_coupling
  USE mo_atm_phy_nwp_config,       ONLY: dt_phy, atm_phy_nwp_config, iprog_aero, setup_nwp_diag_events
  USE mo_ensemble_pert_config,     ONLY: compute_ensemble_pert, use_ensemble_pert
  USE mo_nwp_phy_init,             ONLY: init_nwp_phy, init_cloud_aero_cpl
  USE mo_nwp_phy_state,            ONLY: prm_diag, prm_nwp_tend, phy_params
  USE mo_lnd_nwp_config,           ONLY: nlev_soil, nlev_snow, sstice_mode, sst_td_filename, &
    &                                    ci_td_filename 
  USE mo_nwp_lnd_state,            ONLY: p_lnd_state
  USE sfc_seaice,                  ONLY: frsi_min
  USE mo_ext_data_state,           ONLY: ext_data
  USE mo_limarea_config,           ONLY: latbc_config
  USE mo_model_domain,             ONLY: p_patch, t_patch, p_patch_local_parent
  USE mo_time_config,              ONLY: time_config
  USE mo_grid_config,              ONLY: n_dom, lfeedback, ifeedback_type, l_limited_area, &
    &                                    n_dom_start, lredgrid_phys, start_time, end_time, patch_weight
  USE mo_gribout_config,           ONLY: gribout_config
  USE mo_nh_testcases_nml,         ONLY: is_toy_chem, ltestcase_update
  USE mo_nh_dcmip_terminator,      ONLY: dcmip_terminator_interface
  USE mo_nh_supervise,             ONLY: supervise_total_integrals_nh, print_maxwinds,  &
    &                                    init_supervise_nh, finalize_supervise_nh
  USE mo_intp_data_strc,           ONLY: p_int_state, t_int_state, p_int_state_local_parent
  USE mo_intp_rbf,                 ONLY: rbf_vec_interpol_cell
  USE mo_intp,                     ONLY: verts2cells_scalar
  USE mo_grf_intp_data_strc,       ONLY: p_grf_state, p_grf_state_local_parent
  USE mo_gridref_config,           ONLY: l_density_nudging, grf_intmethod_e
  USE mo_grf_bdyintp,              ONLY: interpol_scal_grf
  USE mo_nh_nest_utilities,        ONLY: compute_tendencies, boundary_interpolation,    &
                                         prep_bdy_nudging, nest_boundary_nudging,       &
                                         prep_rho_bdy_nudging, density_boundary_nudging,&
                                         limarea_nudging_bdy, limarea_nudging_latbdy,   &
                                         limarea_nudging_upbdy, save_progvars
  USE mo_nh_feedback,              ONLY: feedback, relax_feedback, lhn_feedback
  USE mo_exception,                ONLY: message, message_text, finish
  USE mo_impl_constants,           ONLY: SUCCESS, inoforcing, iheldsuarez, inwp, iecham,       &
    &                                    MODE_IAU, MODE_IAU_OLD, SSTICE_CLIM,                  &
    &                                    MODE_IFSANA,MODE_COMBINED,MODE_COSMO,MODE_ICONVREMAP, &
    &                                    SSTICE_AVG_MONTHLY, SSTICE_AVG_DAILY, SSTICE_INST,    &
    &                                    max_dom, min_rlcell, min_rlvert
  USE mo_math_divrot,              ONLY: rot_vertex, div_avg !, div
  USE mo_solve_nonhydro,           ONLY: solve_nh
  USE mo_update_dyn_scm,           ONLY: add_slowphys_scm
  USE mo_advection_stepping,       ONLY: step_advection
  USE mo_advection_aerosols,       ONLY: aerosol_2D_advection, setup_aerosol_advection
  USE mo_aerosol_util,             ONLY: aerosol_2D_diffusion
  USE mo_nh_dtp_interface,         ONLY: prepare_tracer, compute_airmass
  USE mo_nh_diffusion,             ONLY: diffusion
  USE mo_memory_log,               ONLY: memory_log_add
  USE mo_mpi,                      ONLY: proc_split, push_glob_comm, pop_glob_comm, &
       &                                 p_comm_work, my_process_is_mpi_workroot,   &
       &                                 my_process_is_mpi_test, my_process_is_work_only
#ifdef HAVE_RADARFWO
  USE mo_emvorado_interface,       ONLY: emvorado_radarfwo
#endif
#ifdef NOMPI
  USE mo_mpi,                      ONLY: my_process_is_mpi_all_seq
#endif

  USE mo_sync,                     ONLY: sync_patch_array_mult, sync_patch_array, SYNC_C, SYNC_E, global_max
  USE mo_nh_interface_nwp,         ONLY: nwp_nh_interface
#ifndef __NO_ECHAM__
  USE mo_interface_iconam_echam,   ONLY: interface_iconam_echam
  USE mo_echam_phy_memory,         ONLY: prm_tend
#endif
  USE mo_phys_nest_utilities,      ONLY: interpol_phys_grf, feedback_phys_diag, interpol_rrg_grf, copy_rrg_ubc
  USE mo_nh_diagnose_pres_temp,    ONLY: diagnose_pres_temp
  USE mo_nh_held_suarez_interface, ONLY: held_suarez_nh_interface
  USE mo_master_config,            ONLY: isRestart, getModelBaseDir
  USE mo_restart_nml_and_att,      ONLY: getAttributesForRestarting
  USE mo_key_value_store,          ONLY: t_key_value_store
  USE mo_meteogram_config,         ONLY: meteogram_output_config
  USE mo_meteogram_output,         ONLY: meteogram_sample_vars, meteogram_is_sample_step
  USE mo_name_list_output,         ONLY: write_name_list_output, istime4name_list_output, istime4name_list_output_dom
  USE mo_name_list_output_init,    ONLY: output_file
  USE mo_pp_scheduler,             ONLY: new_simulation_status, pp_scheduler_process
  USE mo_pp_tasks,                 ONLY: t_simulation_status
#ifdef __ICON_ART
  USE mo_art_diagnostics_interface,ONLY: art_diagnostics_interface
  USE mo_art_emission_interface,   ONLY: art_emission_interface
  USE mo_art_sedi_interface,       ONLY: art_sedi_interface
  USE mo_art_tools_interface,      ONLY: art_tools_interface
  USE mo_art_init_interface,       ONLY: art_init_atmo_tracers_nwp,     &
                                     &   art_init_atmo_tracers_echam,   &
                                     &   art_init_radiation_properties, &
                                     &   art_update_atmo_phy
<<<<<<< HEAD
  USE mo_art_config,               ONLY: art_config
  
=======
#endif
>>>>>>> 67d1e635

  USE mo_nwp_sfc_utils,            ONLY: aggregate_landvars, update_sst_and_seaice
  USE mo_reader_sst_sic,           ONLY: t_sst_sic_reader
  USE mo_interpolate_time,         ONLY: t_time_intp
  USE mo_nh_init_nest_utils,       ONLY: initialize_nest
  USE mo_nh_init_utils,            ONLY: compute_iau_wgt, save_initial_state, restore_initial_state
  USE mo_hydro_adjust,             ONLY: hydro_adjust_const_thetav
  USE mo_td_ext_data,              ONLY: update_nwp_phy_bcs, set_sst_and_seaice
  USE mo_initicon_types,           ONLY: t_pi_atm
  USE mo_initicon_config,          ONLY: init_mode, timeshift, init_mode_soil, is_avgFG_time, &
                                         iterate_iau, dt_iau
  USE mo_initicon_utils,           ONLY: average_first_guess, reinit_average_first_guess
  USE mo_synsat_config,            ONLY: lsynsat
  USE mo_rttov_interface,          ONLY: rttov_driver, copy_rttov_ubc
#ifndef __NO_ICON_LES__
  USE mo_interface_les,            ONLY: les_phy_interface
  USE mo_turbulent_diagnostic,     ONLY: calculate_turbulent_diagnostics, &
                                         write_vertical_profiles, write_time_series, &
                                         sampl_freq_step, les_cloud_diag  
#endif
  USE mo_restart,                  ONLY: t_RestartDescriptor, createRestartDescriptor, deleteRestartDescriptor
  USE mo_prepadv_types,            ONLY: t_prepare_adv
  USE mo_prepadv_state,            ONLY: prep_adv, jstep_adv
  USE mo_action,                   ONLY: reset_act
  USE mo_output_event_handler,     ONLY: get_current_jfile
  USE mo_nwp_diagnosis,            ONLY: nwp_diag_for_output, nwp_opt_diagnostics
  USE mo_opt_diagnostics,          ONLY: update_opt_acc, reset_opt_acc, &
    &                                    calc_mean_opt_acc, p_nh_opt_diag
  USE mo_var_list_register_utils,  ONLY: vlr_print_vls
  USE mo_async_latbc_utils,        ONLY: recv_latbc_data, update_lin_interpolation
  USE mo_async_latbc_types,        ONLY: t_latbc_data
  USE mo_nonhydro_types,           ONLY: t_nh_state, t_nh_diag
  USE mo_fortran_tools,            ONLY: swap, copy, init
  USE mtime,                       ONLY: datetime, newDatetime, deallocateDatetime, datetimeToString,     &
       &                                 timedelta, newTimedelta, deallocateTimedelta, timedeltaToString, &
       &                                 MAX_DATETIME_STR_LEN, MAX_TIMEDELTA_STR_LEN, newDatetime,        &
       &                                 MAX_MTIME_ERROR_STR_LEN, no_error, mtime_strerror,               &
       &                                 OPERATOR(-), OPERATOR(+), OPERATOR(>), OPERATOR(*),              &
       &                                 ASSIGNMENT(=), OPERATOR(==), OPERATOR(>=), OPERATOR(/=),         &
       &                                 event, eventGroup, newEvent,                                     &
       &                                 addEventToEventGroup,                                            &
       &                                 getTotalSecondsTimedelta, getTimedeltaFromDatetime
  USE mo_util_mtime,               ONLY: mtime_utils, assumePrevMidnight, FMT_DDHHMMSS_DAYSEP, &
    &                                    getElapsedSimTimeInSeconds, is_event_active
  USE mo_event_manager,            ONLY: addEventGroup, getEventGroup, printEventGroup
  USE mo_phy_events,               ONLY: mtime_ctrl_physics
  USE mo_derived_variable_handling, ONLY: update_statistics
#ifdef MESSY
  USE messy_main_channel_bi,       ONLY: messy_channel_write_output &
    &                                  , IOMODE_RST
  USE messy_main_tracer_bi,        ONLY: main_tracer_beforeadv, main_tracer_afteradv
#ifdef MESSYTIMER
  USE messy_main_timer_bi,         ONLY: messy_timer_reset_time

#endif
#endif

  USE mo_radar_data_state,         ONLY: lhn_fields
  USE mo_assimilation_config,      ONLY: assimilation_config

#if defined( _OPENACC )
  USE mo_nonhydro_gpu_types,       ONLY: h2d_icon, d2h_icon, devcpy_grf_state
  USE mo_mpi,                      ONLY: i_am_accel_node, my_process_is_work
  USE mo_acc_device_management,    ONLY: printGPUMem
#endif
  USE mo_loopindices,              ONLY: get_indices_c, get_indices_v
  USE mo_nh_testcase_interface,    ONLY: nh_testcase_interface
  USE mo_upatmo_config,            ONLY: upatmo_config
  USE mo_nh_deepatmo_solve,        ONLY: solve_nh_deepatmo
  USE mo_upatmo_impl_const,        ONLY: idamtr, iUpatmoPrcStat
#ifndef __NO_ICON_UPPER__
  USE mo_upatmo_state,             ONLY: prm_upatmo
  USE mo_upatmo_flowevent_utils,   ONLY: t_upatmoRestartAttributes,      &
    &                                    upatmoRestartAttributesPrepare, &
    &                                    upatmoRestartAttributesGet,     &
    &                                    upatmoRestartAttributesDeallocate
#endif
  use mo_icon2dace,                ONLY: mec_Event, init_dace_op, run_dace_op, dace_op_init
  USE mo_extpar_config,            ONLY: generate_td_filename
  USE mo_nudging_config,           ONLY: nudging_config, l_global_nudging, indg_type
  USE mo_nudging,                  ONLY: nudging_interface  
  USE mo_opt_nwp_diagnostics,      ONLY: compute_field_dbz3d_lin
  USE mo_nwp_gpu_util,             ONLY: gpu_d2h_nh_nwp, gpu_h2d_nh_nwp, devcpy_nwp, hostcpy_nwp
  USE mo_bench_config,             ONLY: bench_config

  !$ser verbatim USE mo_ser_all, ONLY: serialize_all

  IMPLICIT NONE

  PRIVATE

  !> module name string
  CHARACTER(LEN=*), PARAMETER :: modname = 'mo_nh_stepping'


  ! additional flow control variables that need to be dimensioned with the
  ! number of model domains
  LOGICAL, ALLOCATABLE :: linit_dyn(:)  ! determines whether dynamics must be initialized
                                        ! on given patch

  ! event handling manager, wrong place, have to move later

  TYPE(eventGroup), POINTER :: checkpointEventGroup => NULL()

  PUBLIC :: perform_nh_stepping

  TYPE(t_sst_sic_reader), ALLOCATABLE, TARGET :: sst_reader(:) 
  TYPE(t_sst_sic_reader), ALLOCATABLE, TARGET :: sic_reader(:)
  TYPE(t_time_intp),      ALLOCATABLE         :: sst_intp(:)
  TYPE(t_time_intp),      ALLOCATABLE         :: sic_intp(:)
  REAL(wp),               ALLOCATABLE         :: sst_dat(:,:,:,:)
  REAL(wp),               ALLOCATABLE         :: sic_dat(:,:,:,:)

  TYPE t_datetime_ptr
    TYPE(datetime), POINTER :: ptr => NULL()
  END TYPE t_datetime_ptr

  CONTAINS

  !-------------------------------------------------------------------------
  !>
  !! Organizes nonhydrostatic time stepping
  !! Currently we assume to have only one grid level.
  !!
  !! @par Revision History
  !! Initial release by Almut Gassmann, (2009-04-15)
  !!
  SUBROUTINE perform_nh_stepping (mtime_current, latbc)
    !
    TYPE(datetime),     POINTER       :: mtime_current     !< current datetime (mtime)
    TYPE(t_latbc_data), INTENT(INOUT) :: latbc             !< data structure for async latbc prefetching

  TYPE(t_simulation_status)            :: simulation_status

  CHARACTER(len=*), PARAMETER ::  &
    &  routine = modname//':perform_nh_stepping'
  CHARACTER(filename_max) :: sst_td_file !< file name for reading in
  CHARACTER(filename_max) :: ci_td_file

  INTEGER                              :: jg, jgc, jn
  INTEGER                              :: month, year
  LOGICAL                              :: is_mpi_workroot
  LOGICAL                              :: l_exist
  is_mpi_workroot = my_process_is_mpi_workroot()


!!$  INTEGER omp_get_num_threads
!!$  INTEGER omp_get_max_threads
!!$  INTEGER omp_get_max_active_levels
!-----------------------------------------------------------------------

  IF (timers_level > 1) CALL timer_start(timer_model_init)

#if defined(MESSY) && defined(_OPENACC)
   CALL finish (routine, 'MESSY:  OpenACC version currently not implemented')
#endif

  CALL allocate_nh_stepping (mtime_current)


  ! Compute diagnostic dynamics fields for initial output and physics initialization
  CALL diag_for_output_dyn ()
    
    
  ! diagnose airmass from \rho(now) for both restart and non-restart runs
  ! airmass_new required by initial physics call (i.e. by radheat in init_slowphysics)
  ! airmass_now not needed, since ddt_temp_dyn is not computed during the
  ! initial slow physics call.
  DO jg=1, n_dom
    CALL compute_airmass(p_patch   = p_patch(jg),                       & !in
      &                  p_metrics = p_nh_state(jg)%metrics,            & !in
      &                  rho       = p_nh_state(jg)%prog(nnow(jg))%rho, & !in
      &                  airmass   = p_nh_state(jg)%diag%airmass_new    ) !inout

    
    ! initialize exner_pr if the model domain is active
    IF (p_patch(jg)%ldom_active .AND. .NOT. isRestart()) CALL init_exner_pr(jg, nnow(jg))
  ENDDO

  IF (iforcing == inwp) THEN
    IF (ANY((/SSTICE_CLIM,SSTICE_AVG_MONTHLY,SSTICE_AVG_DAILY/) == sstice_mode)) THEN
      ! t_seasfc and fr_seaice have to be set again from the ext_td_data files;
      ! the values from the analysis have to be overwritten.
      ! In the case of a restart, the call is required to open the file and read the data
      DO jg=1, n_dom
        CALL set_sst_and_seaice (.TRUE., assumePrevMidnight(mtime_current),      &
          &                      assumePrevMidnight(mtime_current), sstice_mode, &
          &                      p_patch(jg), ext_data(jg), p_lnd_state(jg))
      ENDDO
    END IF

    ! Does this really work for nested setups, or does it rather require domain specific 
    ! objects like sst/sic_reader(jg), sst/sic_intp(jg)?
    IF (sstice_mode == SSTICE_INST) THEN
      ALLOCATE(sst_reader(n_dom))
      ALLOCATE(sic_reader(n_dom))
      ALLOCATE(sst_intp(n_dom))
      ALLOCATE(sic_intp(n_dom))
      DO jg = 1, n_dom
        month = mtime_current%date%month
        year = mtime_current%date%year
        sst_td_file= generate_td_filename(sst_td_filename,                &
           &                             getModelBaseDir(),               &
           &                             TRIM(p_patch(jg)%grid_filename), &
           &                             month, year                      )
        ci_td_file= generate_td_filename(ci_td_filename,                  &
           &                             getModelBaseDir(),               &
           &                             TRIM(p_patch(jg)%grid_filename), &
           &                             month, year                      )

        IF(is_mpi_workroot) THEN

          INQUIRE (FILE=sst_td_file, EXIST=l_exist)
          IF (.NOT.l_exist) THEN
            CALL finish(routine,'Instant SST data file is not found.')
          ENDIF

          INQUIRE (FILE=ci_td_file, EXIST=l_exist)
          IF (.NOT.l_exist) THEN
            CALL finish(routine,'Instant sea-ice data file is not found.')
          ENDIF

        ENDIF

        CALL sst_reader(jg)%init(p_patch(jg), sst_td_file)
        CALL sst_intp(jg)%init(sst_reader(jg), mtime_current, "SST")
        CALL sst_intp(jg)%intp(mtime_current, sst_dat)

        WHERE (sst_dat(:,1,:,1) > 0.0_wp)
          p_lnd_state(jg)%diag_lnd%t_seasfc(:,:) = sst_dat(:,1,:,1)
        END WHERE

        CALL sic_reader(jg)%init(p_patch(jg), ci_td_file)
        CALL sic_intp(jg)%init(sic_reader(jg), mtime_current, "SIC")
        CALL sic_intp(jg)%intp(mtime_current, sic_dat)

        WHERE (sic_dat(:,1,:,1) < frsi_min)
          p_lnd_state(jg)%diag_lnd%fr_seaice(:,:) = 0.0_wp
        ELSEWHERE  (sic_dat(:,1,:,1) > 1.0_wp-frsi_min)
          p_lnd_state(jg)%diag_lnd%fr_seaice(:,:) = 1.0_wp
        ELSEWHERE
          p_lnd_state(jg)%diag_lnd%fr_seaice(:,:) = sic_dat(:,1,:,1)
        ENDWHERE

      ENDDO
    END IF
  END IF

#ifdef __ICON_ART
  IF (iforcing == inwp .AND. lart) THEN
    DO jg=1, n_dom
      IF (.NOT. p_patch(jg)%ldom_active) CYCLE
      CALL art_init_atmo_tracers_nwp(                       &
           &  jg,                                           &
           &  mtime_current,                                &
           &  p_nh_state(jg),                               &
           &  ext_data(jg),                                 &
           &  prm_diag(jg),                                 &
           &  p_nh_state(jg)%prog(nnow(jg)),                &
           &  p_nh_state(jg)%prog(nnow_rcf(jg))%tracer,     &
           &  p_nh_state_lists(jg)%prog_list(nnow_rcf(jg)), & 
           &  p_patch(jg)%nest_level)
    ENDDO
  END IF
#endif

  ! Save initial state if IAU iteration mode is chosen
  IF (iterate_iau .AND. .NOT. isRestart()) THEN
    CALL save_initial_state(p_patch(1:), p_nh_state, prm_diag, p_lnd_state, ext_data)
    WRITE(message_text,'(a)') 'IAU iteration is activated: Start of first cycle with halved IAU window'
    CALL message('',message_text)
  ENDIF

  ! Initialize time-dependent ensemble perturbations if necessary
  IF (use_ensemble_pert .AND. gribout_config(1)%perturbationNumber >= 1) THEN
    CALL compute_ensemble_pert(p_patch(1:), ext_data, prm_diag, phy_params, mtime_current, .FALSE.)
  ENDIF

  SELECT CASE (iforcing)
  CASE (inwp)
    DO jg=1, n_dom
      IF (.NOT. p_patch(jg)%ldom_active) CYCLE
      CALL init_nwp_phy(                            &
           & p_patch(jg)                           ,&
           & p_nh_state(jg)%metrics                ,&
           & p_nh_state(jg)%prog(nnow(jg))         ,&
           & p_nh_state(jg)%diag                   ,&
           & prm_diag(jg)                          ,&
           & prm_nwp_tend(jg)                      ,&
           & p_lnd_state(jg)%prog_lnd(nnow_rcf(jg)),&
           & p_lnd_state(jg)%prog_lnd(nnew_rcf(jg)),&
           & p_lnd_state(jg)%prog_wtr(nnow_rcf(jg)),&
           & p_lnd_state(jg)%prog_wtr(nnew_rcf(jg)),&
           & p_lnd_state(jg)%diag_lnd              ,&
           & ext_data(jg)                          ,&
           & phy_params(jg), mtime_current          )

      IF (.NOT.isRestart()) THEN
        CALL init_cloud_aero_cpl (mtime_current, p_patch(jg), p_nh_state(jg)%metrics, ext_data(jg), prm_diag(jg))
      ENDIF

      IF (iprog_aero >= 1) CALL setup_aerosol_advection(p_patch(jg))

    ENDDO

    IF (.NOT.isRestart()) THEN
      ! Compute diagnostic physics fields
      CALL aggr_landvars
      ! Initial call of (slow) physics schemes, including computation of transfer coefficients
      CALL init_slowphysics (mtime_current, 1, dtime)

#ifdef HAVE_RADARFWO
      IF ( .NOT.my_process_is_mpi_test() .AND. ANY(luse_radarfwo(1:n_dom)) .AND. &
           mtime_current >= time_config%tc_exp_startdate ) THEN
        ! Radar forward operator EMVORADO: radar simulation in the first timestep for each
        !  radar-active model domain:
        CALL emvorado_radarfwo (mtime_current, nnow(1:n_dom), nnow_rcf(1:n_dom), n_dom, luse_radarfwo(1:n_dom), 0, nsteps)
      END IF
#endif

      DO jg = 1, n_dom

        IF (.NOT. p_patch(jg)%ldom_active) CYCLE
#ifndef __NO_ICON_LES__
        IF(.NOT.atm_phy_nwp_config(jg)%is_les_phy) THEN
#endif
          ! diagnostics which are only required for output
        CALL nwp_diag_for_output(mtime_current, kstart_moist(jg),             & !in
               &                      ih_clch(jg), ih_clcm(jg),               & !in
               &                      phy_params(jg),                         & !in
               &                      p_patch(jg),                            & !in
               &                      p_nh_state(jg)%metrics,                 & !in
               &                      p_nh_state(jg)%prog(nnow(jg)),          & !in  !nnow or nnew?
               &                      p_nh_state(jg)%prog(nnow_rcf(jg)),      & !in  !nnow or nnew?
               &                      p_nh_state(jg)%diag,                    & !in
               &                      p_lnd_state(jg)%diag_lnd,               & !in
               &                      p_lnd_state(jg)%prog_lnd(nnow_rcf(jg)), & !in
               &                      p_lnd_state(jg)%prog_wtr(nnow_rcf(jg)), & !inout
               &                      ext_data(jg),                           & !in
               &                      prm_diag(jg)                            ) !inout
#ifndef __NO_ICON_LES__
        ELSE !is_les_phy

           !LES specific diagnostics only for output
           CALL les_cloud_diag    ( kstart_moist(jg),                       & !in
             &                      ih_clch(jg), ih_clcm(jg),               & !in
             &                      phy_params(jg),                         & !in
             &                      p_patch(jg),                            & !in
             &                      p_nh_state(jg)%metrics,                 & !in
             &                      p_nh_state(jg)%prog(nnow(jg)),          & !in  !nnow or nnew?
             &                      p_nh_state(jg)%prog(nnow_rcf(jg)),      & !in  !nnow or nnew?
             &                      p_nh_state(jg)%diag,                    & !in
             &                      prm_diag(jg)                            ) !inout

         END IF!is_les_phy
#endif
      ENDDO!jg

      CALL fill_nestlatbc_phys

      ! Compute synthetic satellite images if requested
      DO jg = 1, n_dom

        IF (.NOT. p_patch(jg)%ldom_active) CYCLE
        ! In case of vertical nesting, copy upper levels of synsat input fields to local parent grid
        DO jn = 1, p_patch(jg)%n_childdom
          jgc = p_patch(jg)%child_id(jn)
          IF (.NOT. p_patch(jgc)%ldom_active) CYCLE
          IF (lsynsat(jgc) .AND. p_patch(jgc)%nshift > 0) CALL copy_rttov_ubc (jg, jgc)
        ENDDO
        IF (lsynsat(jg)) CALL rttov_driver (jg, p_patch(jg)%parent_id, nnow_rcf(jg))

      ENDDO!jg
    ELSE
      ! Restart case: Compute diagnostic physics fields because some of them are used
      ! in prognostic equations
      CALL aggr_landvars
    ENDIF!is_restart
  CASE (iecham)
    IF (.NOT.isRestart()) THEN
      CALL init_slowphysics (mtime_current, 1, dtime)
    END IF
#ifdef __ICON_ART
    IF (lart) THEN
      DO jg = 1, n_dom
        CALL art_init_atmo_tracers_echam(                      &
               &  jg,                                          &
               &  mtime_current,                               &
               &  p_nh_state(jg),                              &
               &  p_nh_state(jg)%prog(nnow(jg)),               &
               &  p_nh_state(jg)%prog(nnow_rcf(jg))%tracer,    &
               &  p_nh_state_lists(jg)%prog_list(nnow_rcf(jg)),&
               &  p_patch(jg)%nest_level )
      ENDDO
    END IF
#endif
  END SELECT ! iforcing

  IF (lart) THEN
    DO jg=1, n_dom
      CALL art_init_radiation_properties(iforcing, jg)
    ENDDO
  ENDIF

  !------------------------------------------------------------------
  !  get and write out some of the initial values
  !------------------------------------------------------------------
  IF (.NOT.isRestart() .AND. (mtime_current >= time_config%tc_exp_startdate)) THEN

    ! Compute diagnostic 3D radar reflectivity (in linear units) if some derived output variables are present in any namelist.
    ! has to be computed before pp_scheduler_process(simulation_status) below!
    DO jg = 1, n_dom

      IF (.NOT. p_patch(jg)%ldom_active) CYCLE

      IF (var_in_output(jg)%dbz .OR. var_in_output(jg)%dbz850 .OR. var_in_output(jg)%dbzcmax) THEN 

        CALL compute_field_dbz3D_lin (jg, p_patch(jg),                                                  &
             &                        p_nh_state(jg)%prog(nnow(jg)), p_nh_state(jg)%prog(nnow_rcf(jg)), &
             &                        p_nh_state(jg)%diag, prm_diag(jg), prm_diag(jg)%dbz3d_lin )

      END IF
        
    END DO

    !--------------------------------------------------------------------------
    ! loop over the list of internal post-processing tasks, e.g.
    ! interpolate selected fields to p- and/or z-levels
    simulation_status = new_simulation_status(l_first_step   = .TRUE.,                  &
      &                                       l_output_step  = .TRUE.,                  &
      &                                       l_dom_active   = p_patch(1:)%ldom_active, &
      &                                       i_timelevel_dyn= nnow, i_timelevel_phy= nnow_rcf)
    CALL pp_scheduler_process(simulation_status)

    CALL update_statistics
    IF (p_nh_opt_diag(1)%acc%l_any_m) THEN
      CALL update_opt_acc(p_nh_opt_diag(1)%acc,            &
        &                 p_nh_state(1)%prog(nnow_rcf(1)), &
        &                 p_nh_state(1)%prog(nnow(1))%rho, &
        &                 p_nh_state(1)%diag,              &
        &                 p_patch(1)%cells%owned,          &
        &                 p_patch(1)%nlev                  )
    END IF

    IF (output_mode%l_nml) THEN
      CALL write_name_list_output(jstep=0)
    END IF

    !-----------------------------------------------
    ! Pass "initialized analysis" or "analysis" when
    ! time step 0 cannot be reached in time stepping
    !-----------------------------------------------
    IF (assimilation_config(1)% dace_coupling) THEN
       IF (.NOT. ASSOCIATED (mec_Event)) &
            CALL finish ("perform_nh_stepping","MEC not configured")
       IF (timeshift%dt_shift == 0._wp .and. &
            is_event_active(mec_Event, mtime_current, proc0_offloading)) THEN
          IF (iforcing == inwp) &
               CALL aggr_landvars
          IF (.NOT. dace_op_init) THEN
             CALL message('perform_nh_stepping','calling init_dace_op before run_dace_op')
             IF (timers_level > 4) CALL timer_start(timer_dace_coupling)
             IF (my_process_is_work_only()) CALL init_dace_op ()
             IF (timers_level > 4) CALL timer_stop(timer_dace_coupling)
          END IF
          CALL message('perform_nh_stepping','calling run_dace_op')
          IF (timers_level > 4) CALL timer_start(timer_dace_coupling)
          IF (my_process_is_work_only()) CALL run_dace_op (mtime_current)
          IF (timers_level > 4) CALL timer_stop(timer_dace_coupling)
       END IF
    END IF

    IF (p_nh_opt_diag(1)%acc%l_any_m) THEN
      CALL reset_opt_acc(p_nh_opt_diag(1)%acc)
    END IF

    ! sample meteogram output
    DO jg = 1, n_dom
      IF (output_mode%l_nml        .AND. &    ! meteogram output is only initialized for nml output
        & p_patch(jg)%ldom_active  .AND. &
        & meteogram_is_sample_step( meteogram_output_config(jg), 0 ) ) THEN
        CALL meteogram_sample_vars(jg, 0, time_config%tc_startdate)
      END IF
    END DO
#ifndef __NO_ICON_LES__
    !AD: Also output special diagnostics for LES on torus
    IF (atm_phy_nwp_config(1)%is_les_phy &
      .AND. sampl_freq_step>0)THEN
      CALL calculate_turbulent_diagnostics(                      &
                             & p_patch(1),                       & !in
                             & p_nh_state(1)%prog(nnow(1)),      &
                             & p_nh_state(1)%prog(nnow_rcf(1)),  & !in
                             & p_nh_state(1)%diag,                   & !in
                             & p_lnd_state(1)%prog_lnd(nnow_rcf(1)), &
                             & p_lnd_state(1)%diag_lnd,              &
                             & prm_nwp_tend(1),                      &
                             & prm_diag(1)                )     !inout

      !write out time series
      CALL write_time_series(prm_diag(1)%turb_diag_0dvar, mtime_current)
      CALL write_vertical_profiles(prm_diag(1)%turb_diag_1dvar, mtime_current, 1)
      prm_diag(1)%turb_diag_1dvar = 0._wp
    END IF
#endif

#ifdef MESSY
    ! MESSy initial output
!    CALL messy_write_output
#endif

  END IF ! not isRestart()

  IF (timers_level > 1) CALL timer_stop(timer_model_init)

  CALL perform_nh_timeloop (mtime_current, latbc)

  CALL deallocate_nh_stepping

  IF (ALLOCATED(sst_reader)) DEALLOCATE(sst_reader)
  IF (ALLOCATED(sic_reader)) DEALLOCATE(sic_reader)
  IF (ALLOCATED(sst_intp)) DEALLOCATE(sst_intp)
  IF (ALLOCATED(sic_intp)) DEALLOCATE(sic_intp)

  END SUBROUTINE perform_nh_stepping
  !-------------------------------------------------------------------------

  !-------------------------------------------------------------------------
  !>
  !! Organizes nonhydrostatic time stepping
  !! Currently we assume to have only one grid level.
  !!
  !! @par Revision History
  !! Initial release by Almut Gassmann, (2009-04-15)
  !!
  SUBROUTINE perform_nh_timeloop (mtime_current, latbc)
    !
    CHARACTER(len=*), PARAMETER :: routine = modname//':perform_nh_timeloop'
    TYPE(t_latbc_data),     INTENT(INOUT)  :: latbc !< data structure for async latbc prefetching
    TYPE(datetime),         POINTER        :: mtime_current     ! current datetime (mtime)

  INTEGER                              :: jg, jn, jgc
  INTEGER                              :: ierr
  LOGICAL                              :: l_compute_diagnostic_quants,  &
    &                                     l_nml_output, l_nml_output_dom(max_dom), lprint_timestep, &
    &                                     lwrite_checkpoint, lcfl_watch_mode
  TYPE(t_simulation_status)            :: simulation_status
  TYPE(datetime),   POINTER            :: mtime_old         ! copy of current datetime (mtime)

  INTEGER                              :: i, iau_iter
  REAL(wp)                             :: elapsed_time_global
  INTEGER                              :: jstep   ! step number
  INTEGER                              :: jstep0  ! step for which the restart file
                                                  ! was produced
  INTEGER                              :: kstep   ! step number relative to restart step
  INTEGER                              :: jstep_shift ! start counter for time loop
  INTEGER, ALLOCATABLE                 :: output_jfile(:)

  TYPE(timedelta), POINTER             :: model_time_step => NULL()

  TYPE(datetime), POINTER              :: eventStartDate    => NULL(), &
       &                                  eventEndDate      => NULL()
  TYPE(datetime), POINTER              :: checkpointRefDate => NULL(), &
       &                                  restartRefDate    => NULL()
  TYPE(timedelta), POINTER             :: eventInterval     => NULL()
  TYPE(event), POINTER                 :: checkpointEvent   => NULL()
  TYPE(event), POINTER                 :: restartEvent      => NULL()
  TYPE(event), POINTER                 :: lpi_max_Event     => NULL()
  TYPE(event), POINTER                 :: celltracks_Event  => NULL()
  TYPE(event), POINTER                 :: dbz_Event         => NULL()

  INTEGER                              :: checkpointEvents
  LOGICAL                              :: lret
  TYPE(t_datetime_ptr)                 :: datetime_current(max_dom) 
  TYPE(t_key_value_store), POINTER :: restartAttributes
  CLASS(t_RestartDescriptor), POINTER  :: restartDescriptor

  CHARACTER(LEN=MAX_TIMEDELTA_STR_LEN)   :: td_string
  CHARACTER(LEN=MAX_DATETIME_STR_LEN)    :: dt_string, dstring
  CHARACTER(len=MAX_MTIME_ERROR_STR_LEN) :: errstring
  
  REAL(wp)                             :: sim_time     !< elapsed simulation time

  LOGICAL :: l_isStartdate, l_isExpStopdate, l_isRestart, l_isCheckpoint, l_doWriteRestart

  REAL(wp), ALLOCATABLE :: elapsedTime(:)  ! time elapsed since last call of 
                                           ! NWP physics routines. For restart purposes.
#ifndef __NO_ICON_UPPER__
  TYPE(t_upatmoRestartAttributes) :: upatmoRestartAttributes
#endif
  TYPE(datetime)                      :: target_datetime  ! target date for for update of clim. 
                                                          ! lower boundary conditions in NWP mode
  TYPE(datetime)                      :: ref_datetime     ! reference datetime for computing 
                                                          ! climatological SST increments
  TYPE(datetime)                      :: latbc_read_datetime  ! validity time of next lbc input file

!!$  INTEGER omp_get_num_threads


!-----------------------------------------------------------------------

  IF (ltimer) CALL timer_start(timer_total)

  ! calculate elapsed simulation time in seconds
  sim_time = getElapsedSimTimeInSeconds(mtime_current) 

  IF (iterate_iau .AND. .NOT. isRestart()) THEN
    iau_iter = 1
  ELSE
    iau_iter = 0
  ENDIF

  ! allocate temporary variable for restarting purposes
  IF (output_mode%l_nml) THEN
    ALLOCATE(output_jfile(SIZE(output_file)), STAT=ierr)
    IF (ierr /= SUCCESS)  CALL finish (routine, 'ALLOCATE failed!')
  ENDIF

  IF (timeshift%dt_shift < 0._wp  .AND. .NOT. isRestart()) THEN
    jstep_shift = NINT(timeshift%dt_shift/dtime)
    WRITE(message_text,'(a,i6,a)') 'Model start shifted backwards by ', ABS(jstep_shift),' time steps'
    CALL message(routine, message_text)
    atm_phy_nwp_config(:)%lcalc_acc_avg = .FALSE.
  ELSE
    jstep_shift = 0
  ENDIF

  mtime_old => newDatetime(mtime_current)
  DO jg=1, n_dom
    datetime_current(jg)%ptr => newDatetime(mtime_current)
  END DO

  restartDescriptor => createRestartDescriptor("atm")

  jstep0 = 0

  CALL getAttributesForRestarting(restartAttributes)
  ! get start counter for time loop from restart file:
  IF (isRestart()) CALL restartAttributes%get("jstep", jstep0)

  ! for debug purposes print var lists: for msg_level >= 13 short and for >= 20 long format
  IF  (.NOT. ltestcase .AND. msg_level >= 13) &
    & CALL vlr_print_vls(lshort=(msg_level < 20))
  
  ! Check if current number of dynamics substeps is larger than the default value
  ! (this can happen for restarted runs only at this point)
  IF (ANY(ndyn_substeps_var(1:n_dom) > ndyn_substeps)) THEN
    lcfl_watch_mode = .TRUE.
  ELSE
    lcfl_watch_mode = .FALSE.
  ENDIF

  ! init routine for mo_nh_supervise module (eg. opening of files)
  CALL init_supervise_nh()

  ! set events, group and the events

  CALL message('','')

  eventStartDate => time_config%tc_exp_startdate
  eventEndDate   => time_config%tc_exp_stopdate

  ! for debugging purposes the referenece (anchor) date for checkpoint
  ! and restart may be switched to be relative to current jobs start
  ! date instead of the experiments start date.

  IF (time_config%is_relative_time) THEN
    checkpointRefDate => time_config%tc_startdate
    restartRefDate    => time_config%tc_startdate
  ELSE
    checkpointRefDate => time_config%tc_exp_startdate
    restartRefDate    => time_config%tc_exp_startdate
  ENDIF

  ! --- create an event group for checkpointing and restart
  checkpointEvents =  addEventGroup('checkpointEventGroup')
  checkpointEventGroup => getEventGroup(checkpointEvents)

  ! --- --- create checkpointing event
  eventInterval  => time_config%tc_dt_checkpoint
  checkpointEvent => newEvent('checkpoint', checkpointRefDate, eventStartDate, eventEndDate, eventInterval, errno=ierr)
  IF (ierr /= no_Error) THEN
    ! give an elaborate error message:
    CALL datetimeToString(checkpointRefDate, dt_string)
    WRITE (0,*) "event reference date: ",    dt_string
    CALL datetimeToString(eventStartDate,    dt_string)
    WRITE (0,*) "event start date    : ",    dt_string
    CALL datetimeToString(eventEndDate,      dt_string)
    WRITE (0,*) "event end date      : ",    dt_string
    CALL timedeltaToString(eventInterval,    td_string)
    WRITE (0,*) "event interval      : ",    td_string
    CALL mtime_strerror(ierr, errstring)
    CALL finish('perform_nh_timeloop', "event 'checkpoint': "//errstring)
  ENDIF
  lret = addEventToEventGroup(checkpointEvent, checkpointEventGroup)

  ! --- --- create restart event, ie. checkpoint + model stop
  eventInterval  => time_config%tc_dt_restart
  restartEvent => newEvent('restart', restartRefDate, eventStartDate, eventEndDate, eventInterval, errno=ierr)
  IF (ierr /= no_Error) THEN
    ! give an elaborate error message:
    CALL datetimeToString(restartRefDate, dt_string)
    WRITE (0,*) "event reference date: ", dt_string
    CALL datetimeToString(eventStartDate, dt_string)
    WRITE (0,*) "event start date    : ", dt_string
    CALL datetimeToString(eventEndDate,   dt_string)
    WRITE (0,*) "event end date      : ", dt_string
    CALL timedeltaToString(eventInterval, td_string)
    WRITE (0,*) "event interval      : ", td_string
    CALL mtime_strerror(ierr, errstring)
    CALL finish('perform_nh_timeloop', "event 'restart': "//errstring)
  ENDIF
  lret = addEventToEventGroup(restartEvent, checkpointEventGroup)

  CALL printEventGroup(checkpointEvents)

  ! Create mtime events for optional NWP diagnostics
  CALL setup_nwp_diag_events(lpi_max_Event, celltracks_Event, dbz_Event)

  ! set time loop properties
  model_time_step => time_config%tc_dt_model
  
  CALL message('','')
  CALL datetimeToString(mtime_current, dstring)
  WRITE(message_text,'(a,a)') 'Start date of this run: ', dstring
  CALL message('',message_text)
  CALL datetimeToString(time_config%tc_stopdate, dstring)
  WRITE(message_text,'(a,a)') 'Stop date of this run:  ', dstring
  CALL message('',message_text)
  CALL message('','')

  jstep = jstep0+jstep_shift+1

#if defined( _OPENACC )
  i_am_accel_node = my_process_is_work()    ! Activate GPUs
  call h2d_icon( p_int_state, p_int_state_local_parent, p_patch, p_patch_local_parent, &
    &            p_nh_state, prep_adv, advection_config, iforcing )
  IF (n_dom > 1 .OR. l_limited_area) THEN
     CALL devcpy_grf_state (p_grf_state, .TRUE.)
     CALL devcpy_grf_state (p_grf_state_local_parent, .TRUE.)
  ENDIF
  IF ( iforcing == inwp ) THEN
     DO jg=1, n_dom
        CALL gpu_h2d_nh_nwp(p_patch(jg), prm_diag(jg), ext_data=ext_data(jg), &
          phy_params=phy_params(jg), atm_phy_nwp_config=atm_phy_nwp_config(jg))
     ENDDO
     CALL devcpy_nwp()
  ENDIF
#endif

  !$ser verbatim DO jg = 1, n_dom
    !$ser verbatim   CALL serialize_all(nproma, jg, "initialization", .FALSE., opt_lupdate_cpu=.TRUE.)
  !$ser verbatim ENDDO
  
  TIME_LOOP: DO

    ! optional memory loggin
    CALL memory_log_add

    ! Check if a nested domain needs to be turned off
    DO jg=2, n_dom
      IF (p_patch(jg)%ldom_active .AND. (sim_time >= end_time(jg))) THEN
        p_patch(jg)%ldom_active = .FALSE.
        WRITE(message_text,'(a,i2,a,f12.2)') 'domain ',jg,' stopped at time ',sim_time
        CALL message('perform_nh_timeloop', message_text)
      ENDIF
    ENDDO

    ! Update time-dependent ensemble perturbations if necessary
    IF (use_ensemble_pert .AND. gribout_config(1)%perturbationNumber >= 1) THEN
      CALL compute_ensemble_pert(p_patch(1:), ext_data, prm_diag, phy_params, mtime_current, .TRUE.)
    ENDIF

    ! Write DEBUG Restartfile : debug/check whether model state is identical between
    ! restart and non-restart run. (first draft, pretty hardcoded)
    IF(art_config(jg)%lart_debugRestart) THEN
      IF( getElapsedSimTimeInSeconds(time_config%tc_stopdate) -  &
        & getElapsedSimTimeInSeconds(mtime_current) == 21600) THEN
        CALL message('RESTART-DEBUG','Writing debug restart file')
        DO jg = 1, n_dom
          CALL restartDescriptor%updatePatch(p_patch(jg),                                          &
            &                           opt_t_elapsed_phy = elapsedTime,                           &
            &                           opt_ndyn_substeps = ndyn_substeps_var(jg),                 &
            &                           opt_jstep_adv_marchuk_order = jstep_adv(jg)%marchuk_order, &
            &                           opt_depth_lnd = nlev_soil,                                 &
            &                           opt_nlev_snow = nlev_snow,                                 &
            &                           opt_ndom = n_dom,                                          &
            &                           opt_upatmo_restart_atts = upatmoRestartAttributes)
        ENDDO
        CALL restartDescriptor%writeRestart(mtime_current, jstep, opt_output_jfile = output_jfile, &
          &                                 opt_debug=.TRUE.)
      END IF
    END IF

    ! update model date and time mtime based
    mtime_current = mtime_current + model_time_step

    ! store state of output files for restarting purposes
    IF (output_mode%l_nml .AND. jstep>=0 ) THEN
      DO i=1,SIZE(output_file)
        output_jfile(i) = get_current_jfile(output_file(i)%out_event)
      END DO
    ENDIF

    ! turn on calculation of averaged and accumulated quantities at the first regular time step
    IF (jstep-jstep0 == 1) atm_phy_nwp_config(:)%lcalc_acc_avg = .TRUE.

    lprint_timestep = msg_level > 2 .OR. MOD(jstep,25) == 0

    ! always print the first and the last time step
    lprint_timestep = lprint_timestep .OR. (jstep == jstep0+1) .OR. (jstep == jstep0+nsteps)

    IF (lprint_timestep) THEN

      CALL message('','')

      IF (iforcing == inwp) THEN
        WRITE(message_text,'(a,i8,a,i0,a,5(i2.2,a),i3.3,a,a)') &
             &             'Time step: ', jstep, ', model time: ',                              &
             &             mtime_current%date%year,   '-', mtime_current%date%month,    '-',    &
             &             mtime_current%date%day,    ' ', mtime_current%time%hour,     ':',    &
             &             mtime_current%time%minute, ':', mtime_current%time%second,   '.',    &
             &             mtime_current%time%ms, ' forecast time ',                            &
             &             TRIM(mtime_utils%ddhhmmss(time_config%tc_exp_startdate, &
             &                                       mtime_current, FMT_DDHHMMSS_DAYSEP))
      ELSE
        WRITE(message_text,'(a,i8,a,i0,a,5(i2.2,a),i3.3)') &
             &             'Time step: ', jstep, ' model time ',                                &
             &             mtime_current%date%year,   '-', mtime_current%date%month,    '-',    &
             &             mtime_current%date%day,    ' ', mtime_current%time%hour,     ':',    &
             &             mtime_current%time%minute, ':', mtime_current%time%second,   '.',    &
             &             mtime_current%time%ms
      ENDIF

      CALL message('',message_text)

    ENDIF

    ! ToDo:
    ! * replace date comparison below by physics event (triggering daily)
    ! * move call of update_nwp_phy_bcs to beginning of NWP physics interface
    ! * instead of skipping the boundary condition upate after the first of 2 IAU iterations, 
    !   do the update and fire a corresponding reset call. 
    IF (iforcing == inwp .AND. (.NOT. bench_config%d_unpb)) THEN


      ! Update the following surface fields, if a new day is coming
      !
      ! - ndviratio, plcov_t, tai_t, sai_t
      ! - SST, fr_seaice (depending on sstice_mode)
      ! - MODIS albedo fields alb_dif, albuv_dif, albni_dif
      !

      ! The update is skipped in IAU iteration mode if the model is reset to the initial state at the
      ! end of the current time step
      IF ( (mtime_current%date%day /= mtime_old%date%day) .AND. .NOT. (jstep == 0 .AND. iau_iter == 1) ) THEN

#ifdef _OPENACC
        CALL message('mo_nh_stepping', 'Device to host copy before update_nwp_phy_bcs. This needs to be removed once port is finished!')
        DO jg=1, n_dom
           CALL gpu_d2h_nh_nwp(p_patch(jg), prm_diag(jg), ext_data=ext_data(jg))
        ENDDO
        i_am_accel_node = .FALSE.
#endif
        ! assume midnight for climatological updates
        target_datetime = assumePrevMidnight(mtime_current)
        ! assume midnight for reference date which is used when computing climatological SST increments 
        ref_datetime    = assumePrevMidnight(time_config%tc_exp_startdate)

        DO jg=1, n_dom

          CALL update_nwp_phy_bcs (p_patch         = p_patch(jg),      &
            &                      ext_data        = ext_data(jg),     &
            &                      p_lnd_state     = p_lnd_state(jg),  &
            &                      p_nh_state      = p_nh_state(jg),   &
            &                      ref_datetime    = ref_datetime,     &
            &                      target_datetime = target_datetime,  &
            &                      mtime_old       = mtime_old         )

        ENDDO  ! jg

        mtime_old = mtime_current

#ifdef _OPENACC
        CALL message('mo_nh_stepping', 'Host to device copy after update_nwp_phy_bcs. This needs to be removed once port is finished!')
        DO jg=1, n_dom
          CALL gpu_h2d_nh_nwp(p_patch(jg), prm_diag(jg), ext_data=ext_data(jg))
        ENDDO
        i_am_accel_node = my_process_is_work()
#endif

      END IF ! end update of surface parameter fields

      IF (sstice_mode == SSTICE_INST) THEN
#ifdef _OPENACC
        CALL message('mo_nh_stepping', 'Device to host copy before update_sst_and_seaice. This needs to be removed once port is finished!')
        DO jg=1, n_dom
           CALL gpu_d2h_nh_nwp(p_patch(jg), prm_diag(jg), ext_data=ext_data(jg))
        ENDDO
        i_am_accel_node = .FALSE.
#endif
        DO jg=1, n_dom
          CALL sst_intp(jg)%intp(mtime_current, sst_dat)
          WHERE (sst_dat(:,1,:,1) > 0.0_wp)
            p_lnd_state(jg)%diag_lnd%t_seasfc(:,:) = sst_dat(:,1,:,1)
          END WHERE

          CALL sic_intp(jg)%intp(mtime_current, sic_dat)
          WHERE (sic_dat(:,1,:,1) < frsi_min)
            p_lnd_state(jg)%diag_lnd%fr_seaice(:,:) = 0.0_wp
          ELSEWHERE  (sic_dat(:,1,:,1) > 1.0_wp-frsi_min)
            p_lnd_state(jg)%diag_lnd%fr_seaice(:,:) = 1.0_wp
          ELSEWHERE
            p_lnd_state(jg)%diag_lnd%fr_seaice(:,:) = sic_dat(:,1,:,1)
          ENDWHERE

          CALL update_sst_and_seaice( p_patch(jg), ext_data(jg), p_lnd_state(jg),        &
               &              p_nh_state(jg), sstice_mode, time_config%tc_exp_startdate, &
               &              mtime_current )
        ENDDO
#ifdef _OPENACC
        CALL message('mo_nh_stepping', 'Host to device copy after update_sst_and_seaice. This needs to be removed once port is finished!')
        DO jg=1, n_dom
          CALL gpu_h2d_nh_nwp(p_patch(jg), prm_diag(jg), ext_data=ext_data(jg))
        ENDDO
        i_am_accel_node = my_process_is_work()
#endif
      END IF


    ENDIF  ! iforcing == inwp



    !--------------------------------------------------------------------------
    ! Set output flags
    !--------------------------------------------------------------------------

    l_nml_output = output_mode%l_nml .AND. jstep >= 0 .AND. istime4name_list_output(jstep)

    DO jg = 1, n_dom
      l_nml_output_dom(jg) = output_mode%l_nml .AND. jstep >= 0 .AND. istime4name_list_output_dom(jg=jg, jstep=jstep)
    END DO

    ! In IAU iteration mode, output at the nominal initial date is written only at the
    ! end of the first cycle, providing an initialized analysis to which the analysis 
    ! increments have been completely added
    IF (jstep == 0 .AND. iau_iter == 2) l_nml_output        = .FALSE.
    IF (jstep == 0 .AND. iau_iter == 2) l_nml_output_dom(:) = .FALSE.

    ! Computation of diagnostic quantities may also be necessary for
    ! meteogram sampling:
!DR Note that this may be incorrect for meteograms in case that
!DR meteogram_output_config is not the same for all domains.
    l_compute_diagnostic_quants = l_nml_output
    DO jg = 1, n_dom
      l_compute_diagnostic_quants = l_compute_diagnostic_quants .OR. &
        &          (meteogram_is_sample_step(meteogram_output_config(jg), jstep ) .AND. output_mode%l_nml)
    END DO
    l_compute_diagnostic_quants = jstep >= 0 .AND. l_compute_diagnostic_quants .AND. &
      &                           .NOT. output_mode%l_none


    ! Calculations for enhanced sound-wave and gravity-wave damping during the spinup phase
    ! if mixed second-order/fourth-order divergence damping (divdamp_order=24) is chosen.
    ! Includes increased vertical wind off-centering during the first 2 hours of integration.
    IF (divdamp_order==24 .AND. .NOT. isRestart()) THEN
      elapsed_time_global = (REAL(jstep,wp)-0.5_wp)*dtime
      IF (elapsed_time_global <= 7200._wp+0.5_wp*dtime .AND. .NOT. ltestcase) THEN
        CALL update_spinup_damping(elapsed_time_global)
      ENDIF
    ELSE IF (divdamp_order==24) THEN
      divdamp_fac_o2 = 0._wp
    ENDIF


    !--------------------------------------------------------------------------
    !
    ! dynamics stepping
    !
    CALL integrate_nh(datetime_current, 1, jstep-jstep_shift, iau_iter, dtime, model_time_step, 1, latbc)


    ! --------------------------------------------------------------------------------
    !
    ! Radar forward operator EMVORADO: radar simulation in each timestep for each
    !  radar-active model domain
    !

#ifdef HAVE_RADARFWO    
    IF (.NOT.my_process_is_mpi_test() .AND. iforcing == inwp .AND. ANY(luse_radarfwo(1:n_dom)) .AND. &
         ( jstep >= 0 .AND. (.NOT.iterate_iau .OR. iau_iter == 2 .OR. isRestart() ) ) ) THEN
      CALL emvorado_radarfwo (mtime_current, nnow(1:n_dom), nnow_rcf(1:n_dom), n_dom, &
                              luse_radarfwo(1:n_dom), jstep, nsteps+jstep0)
    END IF
#endif

    ! --------------------------------------------------------------------------------
    !
    ! Compute diagnostics for output if necessary
    !

    IF ((l_compute_diagnostic_quants .OR. iforcing==iecham .OR. iforcing==inoforcing)  .AND. (.NOT. bench_config%d_ndfo)) THEN

      !$ser verbatim DO jg = 1, n_dom
      !$ser verbatim   CALL serialize_all(nproma, jg, "output_diag_dyn", .TRUE., opt_lupdate_cpu=.TRUE.)
      !$ser verbatim ENDDO
      CALL diag_for_output_dyn ()
      !$ser verbatim DO jg = 1, n_dom
      !$ser verbatim   CALL serialize_all(nproma, jg, "output_diag_dyn", .FALSE., opt_lupdate_cpu=.TRUE.)
      !$ser verbatim ENDDO

      IF (iforcing == inwp) THEN
        !$ser verbatim DO jg = 1, n_dom
        !$ser verbatim   CALL serialize_all(nproma, jg, "output_diag", .TRUE., opt_lupdate_cpu=.TRUE.)
        !$ser verbatim ENDDO
        !$ACC WAIT
        CALL aggr_landvars(use_acc=.TRUE.)

        DO jg = 1, n_dom
          IF (.NOT. p_patch(jg)%ldom_active) CYCLE

#ifndef __NO_ICON_LES__
          IF(.NOT.atm_phy_nwp_config(jg)%is_les_phy) THEN
#endif
            ! diagnostics which are only required for output
            !$ACC WAIT
            CALL nwp_diag_for_output(mtime_current, kstart_moist(jg),           & !in
                 &                      ih_clch(jg), ih_clcm(jg),               & !in
                 &                      phy_params(jg),                         & !in
                 &                      p_patch(jg),                            & !in
                 &                      p_nh_state(jg)%metrics,                 & !in
                 &                      p_nh_state(jg)%prog(nnow(jg)),          & !in  !nnow or nnew?
                 &                      p_nh_state(jg)%prog(nnow_rcf(jg)),      & !in  !nnow or nnew?
                 &                      p_nh_state(jg)%diag,                    & !inout
                 &                      p_lnd_state(jg)%diag_lnd,               & !in
                 &                      p_lnd_state(jg)%prog_lnd(nnow_rcf(jg)), & !in
                 &                      p_lnd_state(jg)%prog_wtr(nnow_rcf(jg)), & !inout
                 &                      ext_data(jg),                           & !in
                 &                      prm_diag(jg),                           & !inout
                 &                      use_acc=.TRUE.                          ) !in

#ifndef __NO_ICON_LES__
          ELSE !is_les_phy

#ifdef _OPENACC
            IF (i_am_accel_node) THEN
              CALL finish ('perform_nh_timeloop', &
                &  'atm_phy_nwp_config(jg)%is_les_phy: OpenACC version currently not implemented')
            ENDIF
#endif
            !LES specific diagnostics only for output
            CALL les_cloud_diag    ( kstart_moist(jg),                       & !in
              &                      ih_clch(jg), ih_clcm(jg),               & !in
              &                      phy_params(jg),                         & !in
              &                      p_patch(jg),                            & !in
              &                      p_nh_state(jg)%metrics,                 & !in
              &                      p_nh_state(jg)%prog(nnow(jg)),          & !in  !nnow or nnew?
              &                      p_nh_state(jg)%prog(nnow_rcf(jg)),      & !in  !nnow or nnew?
              &                      p_nh_state(jg)%diag,                    & !in
              &                      prm_diag(jg)                            ) !inout

          END IF!is_les_phy
#endif
        ENDDO!jg

        CALL fill_nestlatbc_phys(use_acc=.TRUE.)

      ! Compute synthetic satellite images if requested
        DO jg = 1, n_dom

          IF (.NOT. p_patch(jg)%ldom_active) CYCLE
          ! In case of vertical nesting, copy upper levels of synsat input fields to local parent grid
          DO jn = 1, p_patch(jg)%n_childdom
            jgc = p_patch(jg)%child_id(jn)
            IF (.NOT. p_patch(jgc)%ldom_active) CYCLE
            IF (lsynsat(jgc) .AND. p_patch(jgc)%nshift > 0) CALL copy_rttov_ubc (jg, jgc, use_acc=.TRUE.)
          ENDDO
          IF (lsynsat(jg)) CALL rttov_driver (jg, p_patch(jg)%parent_id, nnow_rcf(jg), use_acc=.TRUE.)

        ENDDO!jg
        !$ser verbatim DO jg = 1, n_dom
        !$ser verbatim   CALL serialize_all(nproma, jg, "output_diag", .FALSE., opt_lupdate_cpu=.TRUE.)
        !$ser verbatim ENDDO

      END IF !iforcing=inwp

#ifdef __ICON_ART
      IF (lart .AND. ntracer>0) THEN
         !
         ! Unit conversion for output from mass mixing ratios to densities
         ! and calculation of ART diagnostics
         DO jg = 1, n_dom
            IF (.NOT. p_patch(jg)%ldom_active) CYCLE
            ! Call the ART diagnostics
            CALL art_diagnostics_interface(p_nh_state(jg)%prog(nnew(jg))%rho,        &
                 &                         p_nh_state(jg)%diag%pres,                 &
                 &                         p_nh_state(jg)%prog(nnow_rcf(jg))%tracer, &
                 &                         p_nh_state(jg)%metrics%ddqz_z_full,       &
                 &                         p_nh_state(jg)%metrics%z_mc, jg)
            ! Call the ART unit conversion 
            CALL art_tools_interface('unit_conversion',                            & !< in
                 &                   p_nh_state_lists(jg)%prog_list(nnow_rcf(jg)), & !< in
                 &                   p_nh_state(jg)%prog(nnow_rcf(jg))%tracer,     & !< in
                 &                   p_nh_state(jg)%prog(nnew_rcf(jg))%tracer,     & !< out
                 &                   p_nh_state(jg)%prog(nnew(jg))%rho)              !< in
         END DO
         !
      END IF ! lart .AND. ntracer>0
#endif
    ENDIF

    ! Calculate optional diagnostic output variables if requested in the namelist(s)
    IF (iforcing == inwp) THEN
      CALL nwp_opt_diagnostics(p_patch(1:), p_patch_local_parent, p_int_state_local_parent, &
                               p_nh_state, p_int_state(1:), prm_diag, &
                               l_nml_output_dom, nnow, nnow_rcf, lpi_max_Event, celltracks_Event,  &
                               dbz_Event, mtime_current, time_config%tc_dt_model)
    ENDIF

    ! Adapt number of dynamics substeps if necessary
    !
    IF (lcfl_watch_mode .OR. MOD(jstep-jstep_shift,5) == 0) THEN
      IF (ANY((/MODE_IFSANA,MODE_COMBINED,MODE_COSMO,MODE_ICONVREMAP/) == init_mode)) THEN
        ! For interpolated initial conditions, apply more restrictive criteria for timestep reduction during the spinup phase
        CALL set_ndyn_substeps(lcfl_watch_mode,jstep <= 100)
      ELSE
        CALL set_ndyn_substeps(lcfl_watch_mode,.FALSE.)
      ENDIF
    ENDIF

    !--------------------------------------------------------------------------
    ! loop over the list of internal post-processing tasks, e.g.
    ! interpolate selected fields to p- and/or z-levels
    !
    ! Mean sea level pressure needs to be computed also at
    ! no-output-steps for accumulation purposes; set by l_accumulation_step
    simulation_status = new_simulation_status(l_output_step  = l_nml_output,             &
      &                                       l_last_step    = (jstep==(nsteps+jstep0)), &
      &                                       l_accumulation_step = (iforcing == iecham),&
      &                                       l_dom_active   = p_patch(1:)%ldom_active,  &
      &                                       i_timelevel_dyn= nnow, i_timelevel_phy= nnow_rcf)
    CALL pp_scheduler_process(simulation_status)

#ifdef MESSY
    DO jg = 1, n_dom
      CALL messy_write_output(jg)
    END DO
#endif

    ! update accumlated values
    CALL update_statistics
    IF (p_nh_opt_diag(1)%acc%l_any_m) THEN
#ifdef _OPENACC
      CALL finish (routine, 'update_opt_acc: OpenACC version currently not implemented')
#endif
      CALL update_opt_acc(p_nh_opt_diag(1)%acc,            &
        &                 p_nh_state(1)%prog(nnow_rcf(1)), &
        &                 p_nh_state(1)%prog(nnow(1))%rho, &
        &                 p_nh_state(1)%diag,              &
        &                 p_patch(1)%cells%owned,          &
        &                 p_patch(1)%nlev)
      IF (l_nml_output) CALL calc_mean_opt_acc(p_nh_opt_diag(1)%acc)
    END IF

    ! output of results
    ! note: nnew has been replaced by nnow here because the update
    IF (l_nml_output .AND. .NOT. bench_config%d_wnlo) THEN
      CALL write_name_list_output(jstep)
    ENDIF

    ! sample meteogram output
    DO jg = 1, n_dom
      IF (output_mode%l_nml        .AND. &    ! meteogram output is only initialized for nml output
        & p_patch(jg)%ldom_active  .AND. .NOT. (jstep == 0 .AND. iau_iter == 2) .AND. &
        & meteogram_is_sample_step(meteogram_output_config(jg), jstep)) THEN
#ifdef _OPENACC
        CALL finish (routine, 'meteogram_sample_vars: OpenACC version currently not implemented')
#endif
        CALL meteogram_sample_vars(jg, jstep, mtime_current)
      END IF
    END DO



    ! Diagnostics: computation of total integrals
    !
    ! Diagnostics computation is not yet properly MPI-parallelized
    !
    IF (output_mode%l_totint .AND. is_totint_time(current_step =jstep,   &
      &                                           restart_step = jstep0, &
      &                                           n_diag       = n_diag, &
      &                                           n_steps      = nsteps) ) THEN

      kstep = jstep-jstep0

#ifdef NOMPI
      IF (my_process_is_mpi_all_seq()) &
#endif
#ifdef _OPENACC
        CALL finish (routine, 'supervise_total_integrals_nh: OpenACC version currently not implemented')
#endif
        CALL supervise_total_integrals_nh( kstep, p_patch(1:), p_nh_state, p_int_state(1:), &
        &                                  nnow(1:n_dom), nnow_rcf(1:n_dom), jstep == (nsteps+jstep0))
    ENDIF


    ! re-initialize MAX/MIN fields with 'resetval'
    ! must be done AFTER output

    CALL reset_act%execute(slack=dtime, mtime_date=mtime_current)

    ! re-initialization for FG-averaging. Ensures that average is centered in time.
    IF (is_avgFG_time(mtime_current)) THEN
      IF (p_nh_state(1)%diag%nsteps_avg(1) == 0) THEN
#ifdef _OPENACC
        CALL finish (routine, 'reinit_average_first_guess: OpenACC version currently not implemented')
#endif
        CALL reinit_average_first_guess(p_patch(1), p_nh_state(1)%diag, p_nh_state(1)%prog(nnow_rcf(1)))
      END IF
    ENDIF


    !--------------------------------------------------------------------------
    ! Write restart file
    !--------------------------------------------------------------------------
    ! check whether time has come for writing restart file

    !
    ! default is to assume we do not write a checkpoint/restart file
    lwrite_checkpoint = .FALSE.
    ! if thwe model is not supposed to write output, do not write checkpoints
    IF (.NOT. output_mode%l_none ) THEN
      ! to clarify the decision tree we use shorter and more expressive names:

      l_isStartdate    = (time_config%tc_startdate == mtime_current)
      l_isExpStopdate  = (time_config%tc_exp_stopdate == mtime_current)
      l_isRestart      = is_event_active(restartEvent, mtime_current, proc0_offloading)
      l_isCheckpoint   = is_event_active(checkpointEvent, mtime_current, proc0_offloading)
      l_doWriteRestart = time_config%tc_write_restart

      IF ( &
           !  if normal checkpoint or restart cycle has been reached, i.e. checkpoint+model stop
           &         (l_isRestart .OR. l_isCheckpoint)                     &
           &  .AND.                                                        &
           !  and the current date differs from the start date
           &        .NOT. l_isStartdate                                    &
           &  .AND.                                                        &
           !  and end of run has not been reached or restart writing has been disabled
           &        (.NOT. l_isExpStopdate .OR. l_doWriteRestart)          &
           & ) THEN
        lwrite_checkpoint = .TRUE.
      END IF
    END IF

    !--------------------------------------------------------------------
    ! Pass forecast state at selected steps to DACE observation operators
    !--------------------------------------------------------------------
    IF (assimilation_config(1)% dace_coupling) then
       IF (.NOT. ASSOCIATED (mec_Event)) &
            CALL finish ("perform_nh_timeloop","MEC not configured")
       IF (is_event_active(mec_Event, mtime_current, proc0_offloading, plus_slack=model_time_step)) THEN
          IF (iforcing == inwp) CALL aggr_landvars
          sim_time = getElapsedSimTimeInSeconds(mtime_current)
          IF (sim_time > 0._wp .OR. iau_iter == 1) THEN
             IF (.NOT. dace_op_init) THEN
                CALL message('perform_nh_timeloop','calling init_dace_op before run_dace_op')
                IF (timers_level > 4) CALL timer_start(timer_dace_coupling)
                IF (my_process_is_work_only()) CALL init_dace_op ()
                IF (timers_level > 4) CALL timer_stop(timer_dace_coupling)
             END IF
             IF (sim_time == 0._wp) THEN
                CALL message('perform_nh_timeloop','calling run_dace_op for sim_time=0')
             ELSE
                CALL message('perform_nh_timeloop','calling run_dace_op')
             END IF
             IF (timers_level > 4) CALL timer_start(timer_dace_coupling)
             IF (my_process_is_work_only()) CALL run_dace_op (mtime_current)
             IF (timers_level > 4) CALL timer_stop(timer_dace_coupling)
          END IF
       END IF
    END IF

    IF (lwrite_checkpoint) THEN

      CALL diag_for_output_dyn ()
      IF (iforcing == inwp) THEN
        CALL aggr_landvars
      END IF

        DO jg = 1, n_dom

            ! get elapsed time since last call of NWP physics processes and write it into 
            ! the restart file
            IF (iforcing == inwp) THEN
              CALL atm_phy_nwp_config(jg)%phyProcs%serialize (mtime_current, elapsedTime)
            ENDIF
#ifndef __NO_ICON_UPPER__
            ! upper-atmosphere physics
            IF (upatmo_config(jg)%nwp_phy%l_phy_stat( iUpatmoPrcStat%enabled )) THEN
              CALL upatmoRestartAttributesPrepare(jg, upatmoRestartAttributes, prm_upatmo(jg), mtime_current)
            ENDIF
#endif
            CALL restartDescriptor%updatePatch(p_patch(jg), &
              & opt_t_elapsed_phy          = elapsedTime,                &
              & opt_ndyn_substeps          = ndyn_substeps_var(jg),      &
              & opt_jstep_adv_marchuk_order= jstep_adv(jg)%marchuk_order,&
              & opt_depth_lnd              = nlev_soil,                  &
              & opt_nlev_snow              = nlev_snow,                  &
#ifndef __NO_ICON_UPPER__
              & opt_upatmo_restart_atts    = upatmoRestartAttributes,    &
#endif
              & opt_ndom                   = n_dom )

        ENDDO

        ! trigger writing of restart files. note that the nest
        ! boundary has not been updated. therefore data in the
        ! boundary region may be older than the data in the prognostic
        ! region. However this has no effect on the prognostic result.
        CALL restartDescriptor%writeRestart(mtime_current, jstep, opt_output_jfile = output_jfile)

#ifdef MESSY
        CALL messy_channel_write_output(IOMODE_RST)
!       CALL messy_ncregrid_write_restart
#endif

        IF (ALLOCATED(elapsedTime)) THEN
          DEALLOCATE(elapsedTime, STAT=ierr)
          IF (ierr /= SUCCESS)  CALL finish (routine, 'DEALLOCATE failed!')
        ENDIF
#ifndef __NO_ICON_UPPER__
        IF (ANY(upatmo_config(:)%nwp_phy%l_phy_stat( iUpatmoPrcStat%enabled ))) THEN
          CALL upatmoRestartAttributesDeallocate(upatmoRestartAttributes)
        ENDIF
#endif
    END IF  ! lwrite_checkpoint

#ifdef MESSYTIMER
    ! timer sync
    CALL messy_timer_reset_time
#endif

    ! prefetch boundary data if necessary
    IF(num_prefetch_proc >= 1 .AND. latbc_config%itype_latbc > 0 .AND. &
    &  .NOT.(jstep == 0 .AND. iau_iter == 1)  .AND. (.NOT. bench_config%d_rld) ) THEN
      !$ser verbatim CALL serialize_all(nproma, 1, "latbc_data", .TRUE., opt_lupdate_cpu=.TRUE.)
      latbc_read_datetime = latbc%mtime_last_read + latbc%delta_dtime
      CALL recv_latbc_data(latbc               = latbc,              &
         &                  p_patch             = p_patch(1:),        &
         &                  p_nh_state          = p_nh_state(1),      &
         &                  p_int               = p_int_state(1),     &
         &                  cur_datetime        = mtime_current,      &
         &                  latbc_read_datetime = latbc_read_datetime,&
         &                  lcheck_read         = .TRUE.,             &
         &                  tlev                = latbc%new_latbc_tlev)
      !$ser verbatim CALL serialize_all(nproma, 1, "latbc_data", .FALSE., opt_lupdate_cpu=.TRUE.)
    ENDIF

    IF (mtime_current >= time_config%tc_stopdate) THEN
       ! leave time loop
       EXIT TIME_LOOP
    END IF

    ! Reset model to initial state if IAU iteration is selected and the first iteration cycle has been completed

    IF (jstep == 0 .AND. iau_iter == 1) THEN
      jstep_adv(:)%marchuk_order = 0
      linit_dyn(:)               = .TRUE.
      !time_config%sim_time(:)    = timeshift%dt_shift
      mtime_current = mtime_current + timeshift%mtime_shift
      mtime_old = mtime_current
      DO jg = 1, n_dom
        datetime_current(jg)%ptr = mtime_current
        IF (iforcing == inwp) THEN
          ! reinitialize mtime events for NWP physics
          CALL atm_phy_nwp_config(jg)%phyProcs%reinitEvents()
        ENDIF
      END DO
      CALL reset_to_initial_state(mtime_current)
      iau_iter = 2
      jstep = jstep0+jstep_shift+1
    ELSE
     jstep = jstep + 1
    ENDIF

    sim_time = getElapsedSimTimeInSeconds(mtime_current) 
    
    !$ser verbatim DO jg = 1, n_dom
    !$ser verbatim   CALL serialize_all(nproma, jg, "time_loop_end", .FALSE., opt_lupdate_cpu=.FALSE.)
    !$ser verbatim ENDDO    
  ENDDO TIME_LOOP

#if defined( _OPENACC )
  CALL d2h_icon( p_int_state, p_int_state_local_parent, p_patch, p_patch_local_parent, &
    &            p_nh_state, prep_adv, advection_config, iforcing )
  IF ( iforcing == inwp ) THEN
    DO jg=1, n_dom
       CALL gpu_d2h_nh_nwp(p_patch(jg), prm_diag(jg), ext_data=ext_data(jg))
    ENDDO
    CALL hostcpy_nwp()
  ENDIF
  i_am_accel_node = .FALSE.                 ! Deactivate GPUs
#endif

  ! clean-up routine for mo_nh_supervise module (eg. closing of files)
  CALL finalize_supervise_nh()

  CALL deleteRestartDescriptor(restartDescriptor)

  IF (ltimer) CALL timer_stop(timer_total)

  ! clean up
  IF (output_mode%l_nml) THEN
    DEALLOCATE(output_jfile, STAT=ierr)
    IF (ierr /= SUCCESS)  CALL finish (routine, 'DEALLOCATE failed!')
  ENDIF

  CALL deallocateDatetime(mtime_old)
  DO jg=1,n_dom
    IF (ASSOCIATED(datetime_current(jg)%ptr)) &
      &  CALL deallocateDatetime(datetime_current(jg)%ptr)
  END DO

  END SUBROUTINE perform_nh_timeloop


  !-------------------------------------------------------------------------

  !-----------------------------------------------------------------------------
  !>
  !! integrate_nh
  !!
  !! Performs dynamics time stepping:  Rotational modes (helicity bracket) and
  !! divergent modes (Poisson bracket) are split using Strang splitting.
  !!
  !!
  !! @par Revision History
  !! Initial release by Almut Gassmann, MPI-M (2009-08-25)
  !! Adaptation for grid refinement by Guenther Zaengl, DWD (2010-02-09)
  !! Modification by Daniel Reinert, DWD (2010-04-15)
  !!  - Implementation of tracer transport
  !! Modification by Daniel Reinert, DWD (2010-07-23)
  !!  - optional reduced calling frequency for transport and physics
  !!
  RECURSIVE SUBROUTINE integrate_nh (datetime_local, jg, nstep_global,   &
    &                                iau_iter, dt_loc, mtime_dt_loc, num_steps, latbc )

    CHARACTER(len=*), PARAMETER :: routine = modname//':integrate_nh'

    TYPE(t_datetime_ptr)    :: datetime_local(:)     !< current datetime in mtime format (for each patch)

    INTEGER , INTENT(IN)    :: jg           !< current grid level
    INTEGER , INTENT(IN)    :: nstep_global !< counter of global time step
    INTEGER , INTENT(IN)    :: num_steps    !< number of time steps to be executed
    INTEGER , INTENT(IN)    :: iau_iter     !< counter for IAU iteration
    REAL(wp), INTENT(IN)    :: dt_loc       !< time step applicable to local grid level
    TYPE(timedelta), POINTER :: mtime_dt_loc !< time step applicable to local grid level (mtime format)
    TYPE(t_latbc_data), TARGET, INTENT(INOUT) :: latbc

    ! Local variables

    ! Time levels
    INTEGER :: n_now_grf, n_now, n_save
    INTEGER :: n_now_rcf, n_new_rcf         ! accounts for reduced calling frequencies (rcf)

    INTEGER :: jstep, jgp, jgc, jn

    REAL(wp):: dt_sub                ! (advective) timestep for next finer grid level
    TYPE(timedelta), POINTER :: mtime_dt_sub
    REAL(wp):: rdt_loc,  rdtmflx_loc ! inverse time step for local grid level
    REAL(wp) :: tsrat  ! ratio between physics and dynamics time step

    LOGICAL :: lnest_active, lcall_rrg, lbdy_nudging

    INTEGER, PARAMETER :: nsteps_nest=2 ! number of time steps executed in nested domain

    REAL(wp)                             :: sim_time !< elapsed simulation time on this grid level

    TYPE(t_pi_atm), POINTER :: ptr_latbc_data_atm_old, ptr_latbc_data_atm_new

    ! calculate elapsed simulation time in seconds (local time for
    ! this domain!)
    sim_time = getElapsedSimTimeInSeconds(datetime_local(jg)%ptr) 

    !--------------------------------------------------------------------------
    ! This timer must not be called in nested domain because the model crashes otherwise
    IF (jg == 1 .AND. ltimer) CALL timer_start(timer_integrate_nh)

    ! Determine parent domain ID
    IF ( jg > 1) THEN
      jgp = p_patch(jg)%parent_id
    ELSE IF (n_dom_start == 0) THEN
      jgp = 0
    ELSE
      jgp = 1
    ENDIF

    ! If the limited-area mode is used, save initial state in the coarse domain
    ! The save time level is later on used for boundary relaxation in the case of
    ! fixed boundary conditions.
    ! If time-dependent data from a driving model are provided,
    ! they should be written to the save time level, so that the relaxation routine
    ! automatically does the right thing

    IF (jg == 1 .AND. l_limited_area .AND. linit_dyn(jg)) THEN

      n_save = nsav2(jg)
      n_now = nnow(jg)
#ifndef _OPENACC
!$OMP PARALLEL
#endif
      CALL copy(p_nh_state(jg)%prog(n_now)%vn, &
           p_nh_state(jg)%prog(n_save)%vn)
      CALL copy(p_nh_state(jg)%prog(n_now)%w, &
           p_nh_state(jg)%prog(n_save)%w)
      CALL copy(p_nh_state(jg)%prog(n_now)%rho, &
           p_nh_state(jg)%prog(n_save)%rho)
      CALL copy(p_nh_state(jg)%prog(n_now)%theta_v, &
           p_nh_state(jg)%prog(n_save)%theta_v)
#ifndef _OPENACC
!$OMP END PARALLEL
#endif

    ENDIF

    ! This executes one time step for the global domain and two steps for nested domains
    JSTEP_LOOP: DO jstep = 1, num_steps

#ifdef _OPENACC
      IF (msg_level >= 13) THEN
        CALL printGPUMem("GPU mem usage")
        CALL message('',message_text)
      ENDIF
#endif

      IF (ifeedback_type == 1 .AND. (jstep == 1) .AND. jg > 1 ) THEN
#ifdef _OPENACC
          CALL finish (routine, 'FEEDBACK (nesting): OpenACC version currently not implemented')
#endif
        ! Save prognostic variables at current timestep to compute
        ! feedback increments (not needed in global domain)
        n_now = nnow(jg)
        n_save = nsav2(jg)
#ifndef _OPENACC
!$OMP PARALLEL
#endif
        CALL copy(p_nh_state(jg)%prog(n_now)%vn, &
             p_nh_state(jg)%prog(n_save)%vn)
        CALL copy(p_nh_state(jg)%prog(n_now)%w, &
             p_nh_state(jg)%prog(n_save)%w)
        CALL copy(p_nh_state(jg)%prog(n_now)%rho, &
             p_nh_state(jg)%prog(n_save)%rho)
        CALL copy(p_nh_state(jg)%prog(n_now)%theta_v, &
             p_nh_state(jg)%prog(n_save)%theta_v)
#ifndef _OPENACC
!$OMP END PARALLEL
#endif
      ENDIF


      ! update several switches which decide upon
      ! - switching order of operators in case of Marchuk-splitting
      !
      ! simplified setting (may be removed lateron)
      jstep_adv(jg)%marchuk_order = jstep_adv(jg)%marchuk_order + 1



      IF ( p_patch(jg)%n_childdom > 0 .AND. ndyn_substeps_var(jg) > 1) THEN

        !$ser verbatim CALL serialize_all(nproma, jg, "nesting_save_progvars", .TRUE., opt_lupdate_cpu=.TRUE., opt_id=jstep)
        lbdy_nudging = .FALSE.
        lnest_active = .FALSE.
        DO jn = 1, p_patch(jg)%n_childdom
          jgc = p_patch(jg)%child_id(jn)
          IF (p_patch(jgc)%ldom_active) THEN
            lnest_active = .TRUE.
            IF (.NOT. lfeedback(jgc)) lbdy_nudging = .TRUE.
          ENDIF
        ENDDO

        ! Save prognostic variables at current timestep to compute
        ! interpolation tendencies
        n_now  = nnow(jg)
        n_save = nsav1(jg)
      
        IF (lbdy_nudging) THEN ! full copy needed
#ifndef _OPENACC
!$OMP PARALLEL
#endif
          CALL copy(p_nh_state(jg)%prog(n_now)%vn,p_nh_state(jg)%prog(n_save)%vn)
          CALL copy(p_nh_state(jg)%prog(n_now)%w,p_nh_state(jg)%prog(n_save)%w)
          CALL copy(p_nh_state(jg)%prog(n_now)%rho,p_nh_state(jg)%prog(n_save)%rho)
          CALL copy(p_nh_state(jg)%prog(n_now)%theta_v,p_nh_state(jg)%prog(n_save)%theta_v)
#ifndef _OPENACC
!$OMP END PARALLEL
#endif
        ELSE IF (lnest_active) THEN ! optimized copy restricted to nest boundary points
          CALL save_progvars(jg,p_nh_state(jg)%prog(n_now),p_nh_state(jg)%prog(n_save))
        ENDIF
        !$ser verbatim CALL serialize_all(nproma, jg, "nesting_save_progvars", .FALSE., opt_lupdate_cpu=.TRUE., opt_id=jstep)

      ENDIF


      ! Set local variable for rcf-time levels
      n_now_rcf = nnow_rcf(jg)
      n_new_rcf = nnew_rcf(jg)

#ifdef MESSY
#ifdef _OPENACC
      CALL finish (routine, 'MESSY:  OpenACC version currently not implemented')
#endif
      CALL messy_global_start(jg)
      CALL messy_local_start(jg)
      CALL messy_vdiff(jg)
#endif
      !
      ! Update model date (for local patch!) - Note that for the
      ! top-level patch, this is omitted, since the update has already
      ! happened in the calling subroutine.
      datetime_local(jg)%ptr = datetime_local(jg)%ptr + mtime_dt_loc
      sim_time = getElapsedSimTimeInSeconds(datetime_local(jg)%ptr) 

      IF (itime_scheme == 1) THEN
        !------------------
        ! Pure advection
        !------------------

        ! Print control output for maximum horizontal and vertical wind speed
        !
        ! 2 Cases:
        ! msg_level E [12, inf[: print max/min output for every domain and every transport step
        ! msg_level E [ 8,  11]: print max/min output for global domain and every transport step
        IF (msg_level >= 12 .OR. msg_level >= 8 .AND. jg == 1) THEN
          CALL print_maxwinds(p_patch(jg), p_nh_state(jg)%prog(nnow(jg))%vn,   &
            p_nh_state(jg)%prog(nnow(jg))%w)
        ENDIF

#ifdef MESSY
        CALL main_tracer_beforeadv
#endif

        ! Update nh-testcases
        IF (ltestcase_update) THEN
#ifdef _OPENACC
          CALL finish (routine, 'nh_testcase_interface: OpenACC version currently not implemented')
#endif
          CALL nh_testcase_interface( nstep_global,                &  !in
            &                         dt_loc,                      &  !in
            &                         sim_time,                    &  !in
            &                         p_patch(jg),                 &  !in 
            &                         p_nh_state(jg),              &  !inout
            &                         p_int_state(jg),             &  !in
            &                         jstep_adv(jg)%marchuk_order  )  !in
        ENDIF

        ! Diagnose some velocity-related quantities for the tracer
        ! transport scheme
        CALL prepare_tracer( p_patch(jg), p_nh_state(jg)%prog(nnow(jg)),  &! in
          &         p_nh_state(jg)%prog(nnew(jg)),                        &! in
          &         p_nh_state(jg)%metrics, p_int_state(jg),              &! in
          &         ndyn_substeps_var(jg), .TRUE., .TRUE.,                &! in
          &         advection_config(jg)%lfull_comp,                      &! in
          &         p_nh_state(jg)%diag,                                  &! inout
          &         prep_adv(jg)%vn_traj, prep_adv(jg)%mass_flx_me,       &! inout
          &         prep_adv(jg)%mass_flx_ic                              )! inout

        ! airmass_now
        CALL compute_airmass(p_patch   = p_patch(jg),                       & !in
          &                  p_metrics = p_nh_state(jg)%metrics,            & !in
          &                  rho       = p_nh_state(jg)%prog(nnow(jg))%rho, & !in
          &                  airmass   = p_nh_state(jg)%diag%airmass_now    ) !inout
        
        ! airmass_new
        CALL compute_airmass(p_patch   = p_patch(jg),                       & !in
          &                  p_metrics = p_nh_state(jg)%metrics,            & !in
          &                  rho       = p_nh_state(jg)%prog(nnew(jg))%rho, & !in
          &                  airmass   = p_nh_state(jg)%diag%airmass_new    ) !inout

        CALL step_advection(                                                 &
          &       p_patch           = p_patch(jg),                           & !in 
          &       p_int_state       = p_int_state(jg),                       & !in
          &       p_dtime           = dt_loc,                                & !in
          &       k_step            = jstep_adv(jg)%marchuk_order,           & !in
          &       p_tracer_now      = p_nh_state(jg)%prog(n_now_rcf)%tracer, & !in
          &       p_mflx_contra_h   = prep_adv(jg)%mass_flx_me,              & !in
          &       p_vn_contra_traj  = prep_adv(jg)%vn_traj,                  & !in
          &       p_mflx_contra_v   = prep_adv(jg)%mass_flx_ic,              & !in
          &       p_cellhgt_mc_now  = p_nh_state(jg)%metrics%ddqz_z_full,    & !in
          &       p_rhodz_new       = p_nh_state(jg)%diag%airmass_new,       & !in
          &       p_rhodz_now       = p_nh_state(jg)%diag%airmass_now,       & !in
          &       p_grf_tend_tracer = p_nh_state(jg)%diag%grf_tend_tracer,   & !in
          &       p_tracer_new      = p_nh_state(jg)%prog(n_new_rcf)%tracer, & !inout
          &       p_mflx_tracer_h   = p_nh_state(jg)%diag%hfl_tracer,        & !out
          &       p_mflx_tracer_v   = p_nh_state(jg)%diag%vfl_tracer,        & !out
          &       rho_incr          = p_nh_state(jg)%diag%rho_incr,          & !in
          &       q_ubc             = prep_adv(jg)%q_ubc,                    & !in
          &       q_int             = prep_adv(jg)%q_int,                    & !out
          &       opt_ddt_tracer_adv= p_nh_state(jg)%diag%ddt_tracer_adv,    & !optout
          &       opt_deepatmo_t1mc = p_nh_state(jg)%metrics%deepatmo_t1mc,  & !optin
          &       opt_deepatmo_t2mc = p_nh_state(jg)%metrics%deepatmo_t2mc   ) !optin

#ifdef MESSY
        CALL main_tracer_afteradv
#endif

      ELSE  ! itime_scheme /= 1


        ! artificial forcing (Held-Suarez test forcing)
        !!!!!!!!
        ! re-check: iadv_rcf -> ndynsubsteps
        !!!!!!!!
        IF ( iforcing == iheldsuarez) THEN
          CALL held_suarez_nh_interface (p_nh_state(jg)%prog(nnow(jg)), p_patch(jg), &
                                         p_int_state(jg),p_nh_state(jg)%metrics,  &
                                         p_nh_state(jg)%diag)
        ENDIF

        ! Set diagnostic fields, which collect dynamics tendencies over all substeps, to zero
        CALL init_ddt_vn_diagnostics(p_nh_state(jg)%diag)

        ! For real-data runs, perform an extra diffusion call before the first time
        ! step because no other filtering of the interpolated velocity field is done
        !
        IF (ldynamics .AND. .NOT.ltestcase .AND. linit_dyn(jg) .AND. diffusion_config(jg)%lhdiff_vn .AND. &
            init_mode /= MODE_IAU .AND. init_mode /= MODE_IAU_OLD) THEN

          ! Use here the model time step dt_loc, for which the diffusion is computed here.
          CALL diffusion(p_nh_state(jg)%prog(nnow(jg)), p_nh_state(jg)%diag,       &
            p_nh_state(jg)%metrics, p_patch(jg), p_int_state(jg), dt_loc, .TRUE.)

        ENDIF

        IF (itype_comm == 1) THEN

          IF (ldynamics) THEN    

            !$ser verbatim CALL serialize_all(nproma, jg, "dynamics", .TRUE., opt_lupdate_cpu=.TRUE., opt_dt=datetime_local(jg)%ptr)
            ! dynamics integration with substepping
            !
            CALL perform_dyn_substepping (p_patch(jg), p_nh_state(jg), p_int_state(jg), &
              &                           prep_adv(jg), jstep, iau_iter, dt_loc, datetime_local(jg)%ptr)
            !$ser verbatim CALL serialize_all(nproma, jg, "dynamics", .FALSE., opt_lupdate_cpu=.TRUE., opt_dt=datetime_local(jg)%ptr)

            ! diffusion at physics time steps
            !
            IF (diffusion_config(jg)%lhdiff_vn .AND. lhdiff_rcf) THEN
              !$ser verbatim CALL serialize_all(nproma, jg, "diffusion", .TRUE., opt_lupdate_cpu=.TRUE., opt_dt=datetime_local(jg)%ptr)
              CALL diffusion(p_nh_state(jg)%prog(nnew(jg)), p_nh_state(jg)%diag,     &
                &            p_nh_state(jg)%metrics, p_patch(jg), p_int_state(jg),   &
                &            dt_loc, .FALSE.)
              !$ser verbatim CALL serialize_all(nproma, jg, "diffusion", .FALSE., opt_lupdate_cpu=.TRUE., opt_dt=datetime_local(jg)%ptr)
            ENDIF

          ELSE IF (iforcing == inwp) THEN
            ! dynamics for ldynamics off, option of coriolis force, typically used for SCM and similar test cases
            CALL add_slowphys_scm(p_nh_state(jg), p_patch(jg), p_int_state(jg), &
              &                   nnow(jg), nnew(jg), dt_loc)
          ENDIF
        ELSE
          CALL finish (routine, 'itype_comm /= 1 currently not implemented')
        ENDIF


#ifdef MESSY
        CALL main_tracer_beforeadv
#endif

#ifdef __ICON_ART
        IF (lart) THEN
          ! Update time dependent variables needed for ART
          IF (iforcing == inwp) THEN
            CALL art_update_atmo_phy(jg,                            &
                        &            datetime_local(jg)%ptr,        &
                        &            p_nh_state(jg)%prog(nnew(jg)), &
                        &            prm_diag(jg))
          ELSE IF (iforcing == iecham) THEN
            CALL art_update_atmo_phy(jg,                            &
                         &           datetime_local(jg)%ptr,        &
                         &           p_nh_state(jg)%prog(nnew(jg)))
          END IF
        END IF
#endif

        ! 5. tracer advection
        !-----------------------
        IF ( ltransport) THEN
#ifdef __ICON_ART
          IF (lart) THEN
            CALL art_emission_interface(                       &
              &      p_nh_state_lists(jg)%prog_list(n_new_rcf),&!inout
              &      ext_data(jg),                             &!in
              &      p_patch(jg),                              &!in
              &      dt_loc,                                   &!in
              &      p_lnd_state(jg)%diag_lnd,                 &!in
              &      datetime_local(jg)%ptr,                   &!in
              &      p_nh_state(jg)%prog(n_now_rcf)%tracer)     !inout
          ENDIF
#endif

          IF (msg_level >= 12) THEN
            WRITE(message_text,'(a,i2)') 'call advection  DOM:',jg
            CALL message('integrate_nh', message_text)
          ENDIF

          !$ser verbatim CALL serialize_all(nproma, jg, "step_advection", .TRUE., opt_lupdate_cpu=.TRUE., opt_dt=datetime_local(jg)%ptr)
          CALL step_advection(                                                &
            &       p_patch           = p_patch(jg),                          & !in
            &       p_int_state       = p_int_state(jg),                      & !in
            &       p_dtime           = dt_loc,                               & !in
            &       k_step            = jstep_adv(jg)%marchuk_order,          & !in
            &       p_tracer_now      = p_nh_state(jg)%prog(n_now_rcf)%tracer,& !in
            &       p_mflx_contra_h   = prep_adv(jg)%mass_flx_me,             & !in
            &       p_vn_contra_traj  = prep_adv(jg)%vn_traj,                 & !in
            &       p_mflx_contra_v   = prep_adv(jg)%mass_flx_ic,             & !in
            &       p_cellhgt_mc_now  = p_nh_state(jg)%metrics%ddqz_z_full,   & !in
            &       p_rhodz_new       = p_nh_state(jg)%diag%airmass_new,      & !in
            &       p_rhodz_now       = p_nh_state(jg)%diag%airmass_now,      & !in
            &       p_grf_tend_tracer = p_nh_state(jg)%diag%grf_tend_tracer,  & !in
            &       p_tracer_new      = p_nh_state(jg)%prog(n_new_rcf)%tracer,& !inout
            &       p_mflx_tracer_h   = p_nh_state(jg)%diag%hfl_tracer,       & !out
            &       p_mflx_tracer_v   = p_nh_state(jg)%diag%vfl_tracer,       & !out
            &       rho_incr          = p_nh_state(jg)%diag%rho_incr,         & !in
            &       q_ubc             = prep_adv(jg)%q_ubc,                   & !in
            &       q_int             = prep_adv(jg)%q_int,                   & !out
            &       opt_ddt_tracer_adv= p_nh_state(jg)%diag%ddt_tracer_adv,   & !out
            &       opt_deepatmo_t1mc = p_nh_state(jg)%metrics%deepatmo_t1mc, & !optin
            &       opt_deepatmo_t2mc = p_nh_state(jg)%metrics%deepatmo_t2mc  ) !optin
          !$ser verbatim CALL serialize_all(nproma, jg, "step_advection", .FALSE., opt_lupdate_cpu=.TRUE., opt_dt=datetime_local(jg)%ptr)

          IF (iprog_aero >= 1) THEN
            
#ifdef _OPENACC
            CALL finish (routine, 'aerosol_2D_advection: OpenACC version currently not implemented')
#endif
            CALL sync_patch_array(SYNC_C, p_patch(jg), prm_diag(jg)%aerosol)
            CALL aerosol_2D_advection( p_patch(jg), p_int_state(jg), iprog_aero,   & !in
              &          dt_loc, prm_diag(jg)%aerosol, prep_adv(jg)%vn_traj,       & !in, inout, in
              &          prep_adv(jg)%mass_flx_me, prep_adv(jg)%mass_flx_ic,       & !in
              &          p_nh_state(jg)%metrics%ddqz_z_full_e,                     & !in
              &          p_nh_state(jg)%diag%airmass_now,                          & !in
              &          p_nh_state(jg)%diag%airmass_new                           ) !in
            CALL sync_patch_array(SYNC_C, p_patch(jg), prm_diag(jg)%aerosol)
            CALL aerosol_2D_diffusion( p_patch(jg), p_int_state(jg), nproma, prm_diag(jg)%aerosol)
          ENDIF

        ! ART tracer sedimentation:
        !     Optional internal substepping with nart_substeps_sedi
        !-----------------------
#ifdef __ICON_ART
          IF (lart) THEN
            CALL art_sedi_interface( p_patch(jg),             &!in
               &      dt_loc,                                 &!in
               &      p_nh_state(jg)%prog(n_new_rcf),         &!in
               &      p_nh_state(jg)%metrics,                 &!in
               &      p_nh_state(jg)%diag,                    &!in
               &      p_nh_state(jg)%prog(n_new_rcf)%tracer,  &!inout
               &      .TRUE.)                                  !print CFL number
          ENDIF ! lart
#endif
        ENDIF !ltransport

#ifdef MESSY
        CALL main_tracer_afteradv
#endif


        ! Apply boundary nudging in case of one-way nesting
        IF (jg > 1 ) THEN

          IF (lfeedback(jg) .AND. l_density_nudging .AND. grf_intmethod_e <= 4) THEN
            IF (ltimer)            CALL timer_start(timer_nesting)
            IF (timers_level >= 2) CALL timer_start(timer_nudging)
            CALL density_boundary_nudging(jg,nnew(jg),REAL(ndyn_substeps,wp))
            IF (timers_level >= 2) CALL timer_stop(timer_nudging)
            IF (ltimer)            CALL timer_stop(timer_nesting)
          ELSE IF (.NOT. lfeedback(jg)) THEN
            IF (ltimer)            CALL timer_start(timer_nesting)
            IF (timers_level >= 2) CALL timer_start(timer_nudging)
            CALL nest_boundary_nudging(jg,nnew(jg),nnew_rcf(jg),REAL(ndyn_substeps,wp))
            IF (timers_level >= 2) CALL timer_stop(timer_nudging)
            IF (ltimer)            CALL timer_stop(timer_nesting)
          ENDIF

        ENDIF

        IF ( ( iforcing==inwp .OR. iforcing==iecham ) ) THEN

          ! Determine which physics packages must be called/not called at the current
          ! time step
          IF ( iforcing==inwp ) THEN
            CALL mtime_ctrl_physics(phyProcs      = atm_phy_nwp_config(jg)%phyProcs,    & !in
              &                     mtime_current = datetime_local(jg)%ptr,             & !in
              &                     isInit        = .FALSE.,                            & !in
              &                     lcall_phy     = atm_phy_nwp_config(jg)%lcall_phy(:) ) !inout
          END IF

#ifndef __NO_ICON_LES__
          IF (atm_phy_nwp_config(jg)%is_les_phy) THEN

#ifdef _OPENACC
            CALL finish (routine, 'les_phy_interface: OpenACC version currently not implemented')
#endif
            ! les physics
            CALL les_phy_interface(atm_phy_nwp_config(jg)%lcall_phy(:), & !in
              &                  .FALSE.,                            & !in
              &                  lredgrid_phys(jg),                  & !in
              &                  dt_loc,                             & !in
              &                  dt_phy(jg,:),                       & !in
              &                  nstep_global,                       & !in
              &                  datetime_local(jg)%ptr,              & !in
              &                  p_patch(jg)  ,                      & !in
              &                  p_int_state(jg),                    & !in
              &                  p_nh_state(jg)%metrics ,            & !in
              &                  p_patch(jgp),                       & !in
              &                  ext_data(jg)           ,            & !in
              &                  p_nh_state(jg)%prog(nnew(jg)) ,     & !inout
              &                  p_nh_state(jg)%prog(n_now_rcf),     & !inout              
              &                  p_nh_state(jg)%prog(n_new_rcf) ,    & !inout
              &                  p_nh_state(jg)%diag ,               & !inout
              &                  prm_diag  (jg),                     & !inout
              &                  prm_nwp_tend(jg),                   &
              &                  p_lnd_state(jg)%diag_lnd,           &
              &                  p_lnd_state(jg)%prog_lnd(n_now_rcf),& !inout
              &                  p_lnd_state(jg)%prog_lnd(n_new_rcf),& !inout
              &                  p_lnd_state(jg)%prog_wtr(n_now_rcf),& !inout
              &                  p_lnd_state(jg)%prog_wtr(n_new_rcf) ) !inout

          ELSE ! is_les_phy
#endif
             
          SELECT CASE (iforcing)

          CASE (inwp) ! iforcing


              ! nwp physics
              !$ser verbatim CALL serialize_all(nproma, jg, "physics", .TRUE., opt_lupdate_cpu=.TRUE., opt_dt=datetime_local(jg)%ptr)
            CALL nwp_nh_interface(atm_phy_nwp_config(jg)%lcall_phy(:), & !in
                &                  .FALSE.,                            & !in
                &                  lredgrid_phys(jg),                  & !in
                &                  dt_loc,                             & !in
                &                  dt_phy(jg,:),                       & !in
                &                  datetime_local(jg)%ptr,             & !in
                &                  p_patch(jg)  ,                      & !in
                &                  p_int_state(jg),                    & !in
                &                  p_nh_state(jg)%metrics ,            & !in
                &                  p_patch(jgp),                       & !in
                &                  ext_data(jg)           ,            & !in
                &                  p_nh_state(jg)%prog(nnew(jg)) ,     & !inout
                &                  p_nh_state(jg)%prog(n_now_rcf),     & !in for tke
                &                  p_nh_state(jg)%prog(n_new_rcf),     & !inout
                &                  p_nh_state(jg)%diag ,               & !inout
                &                  prm_diag  (jg),                     & !inout
                &                  prm_nwp_tend(jg),                   &
                &                  p_lnd_state(jg)%diag_lnd,           &
                &                  p_lnd_state(jg)%prog_lnd(n_now_rcf),& !inout
                &                  p_lnd_state(jg)%prog_lnd(n_new_rcf),& !inout
                &                  p_lnd_state(jg)%prog_wtr(n_now_rcf),& !inout
                &                  p_lnd_state(jg)%prog_wtr(n_new_rcf),& !inout
                &                  p_nh_state_lists(jg)%prog_list(n_new_rcf) ) !in
  
              !$ser verbatim CALL serialize_all(nproma, jg, "physics", .FALSE., opt_lupdate_cpu=.TRUE., opt_dt=datetime_local(jg)%ptr)

          CASE (iecham) ! iforcing

#ifdef __NO_ECHAM__   
            CALL finish (routine, 'Error: remove --disable-echam and reconfigure')
#else
            ! echam physics
            IF (ltimer) CALL timer_start(timer_iconam_echam)
            !
            CALL interface_iconam_echam( dt_loc                                    & !in
                &                         ,datetime_local(jg)%ptr                    & !in
                &                         ,p_patch(jg)                               & !in
                &                         ,p_int_state(jg)                           & !in
                &                         ,p_nh_state(jg)%metrics                    & !in
                &                         ,p_nh_state(jg)%prog(nnew(jg))             & !inout
                &                         ,p_nh_state(jg)%prog(n_new_rcf)            & !inout
                &                         ,p_nh_state(jg)%diag                       )

            !
            IF (ltimer) CALL timer_stop(timer_iconam_echam)
#endif
          END SELECT ! iforcing

#ifndef __NO_ICON_LES__
          END IF ! is_les_phy
#endif
          ! Boundary interpolation of land state variables entering into radiation computation
          ! if a reduced grid is used in the child domain(s)
          IF (ltimer)            CALL timer_start(timer_nesting)
          IF (timers_level >= 2) CALL timer_start(timer_bdy_interp)
          DO jn = 1, p_patch(jg)%n_childdom

            jgc = p_patch(jg)%child_id(jn)
            IF (.NOT. p_patch(jgc)%ldom_active) CYCLE

            IF ( lredgrid_phys(jgc) ) THEN
              ! Determine if radiation in the nested domain will be triggered  
              ! during the subsequent two (small) time steps. 
              ! The time range is given by ]mtime_current, mtime_current+slack]
              IF (patch_weight(jgc) > 0._wp) THEN
                ! in this case, broadcasts of mtime_current and nextActive are necessary. 
                ! They are encapsulated in isNextTriggerTimeInRange
                lcall_rrg = atm_phy_nwp_config(jgc)%phyProc_rad%isNextTriggerTimeInRange( &
                  &                                             mtime_current = datetime_local(jgc)%ptr, &
                  &                                             slack         = mtime_dt_loc, &
                  &                                             p_source      = p_patch(jgc)%proc0, &
                  &                                             comm          = p_comm_work)

              ELSE
                lcall_rrg = atm_phy_nwp_config(jgc)%phyProc_rad%isNextTriggerTimeInRange( &
                  &                                             mtime_current = datetime_local(jgc)%ptr, &
                  &                                             slack         = mtime_dt_loc)
              ENDIF

            ELSE
              lcall_rrg = .FALSE.
            ENDIF

            IF (lcall_rrg) THEN
              CALL interpol_rrg_grf(jg, jgc, jn, nnew_rcf(jg))
            ENDIF
            IF (lcall_rrg .AND. atm_phy_nwp_config(jgc)%latm_above_top) THEN
              CALL copy_rrg_ubc(jg, jgc)
            ENDIF

          ENDDO
          IF (timers_level >= 2) CALL timer_stop(timer_bdy_interp)
          IF (ltimer)            CALL timer_stop(timer_nesting)

        ENDIF !iforcing

        ! Terminator toy chemistry
        !
        ! So far it can only be activated for testcases and not for real-cases,
        ! since the initialization is done in init_nh_testcase. However,
        ! nothing speaks against combining toy chemistry with real case runs.
        IF (ltestcase .AND. is_toy_chem) THEN
#ifdef _OPENACC
          CALL finish (routine, 'dcmip_terminator_interface: OpenACC version currently not implemented')
#endif
          CALL dcmip_terminator_interface (p_patch(jg),            & !in
            &                              p_nh_state(jg)%metrics, & !in
            &                              p_nh_state(jg)%prog,    & !inout
            &                              p_nh_state(jg)%diag,    & !inout
            &                              datetime_local(jg)%ptr, & !in
            &                              dt_loc                  ) !in
        ENDIF

        ! Update nh-testcases
        IF (ltestcase_update) THEN
#ifdef _OPENACC
          CALL finish (routine, 'nh_testcase_interface: OpenACC version currently not implemented')
#endif
          CALL nh_testcase_interface( nstep_global,                &  !in
            &                         dt_loc,                      &  !in
            &                         sim_time,                    &  !in
            &                         p_patch(jg),                 &  !in 
            &                         p_nh_state(jg),              &  !inout
            &                         p_int_state(jg),             &  !in
            &                         jstep_adv(jg)%marchuk_order  )  !in
        ENDIF

#ifdef MESSY
        CALL messy_physc(jg)
#endif


      ENDIF  ! itime_scheme

      !
      ! lateral nudging and optional upper boundary nudging in limited area mode
      !
      IF ( (l_limited_area .AND. (.NOT. l_global_nudging)) .AND. (.NOT. bench_config%d_n) ) THEN
        !$ser verbatim CALL serialize_all(nproma, jg, "nudging", .TRUE., opt_lupdate_cpu=.TRUE., opt_dt=datetime_local(jg)%ptr)
        
        tsrat = REAL(ndyn_substeps,wp) ! dynamics-physics time step ratio

        IF (latbc_config%itype_latbc > 0) THEN  ! use time-dependent boundary data

          IF (latbc_config%nudge_hydro_pres) CALL sync_patch_array_mult(SYNC_C, p_patch(jg), 2, &
            p_nh_state(jg)%diag%pres, p_nh_state(jg)%diag%temp, opt_varname="diag%pres and diag%temp")

          IF (num_prefetch_proc >= 1) THEN  ! Asynchronous LatBC read-in

            ! update the coefficients for the linear interpolation
            CALL update_lin_interpolation(latbc, datetime_local(jg)%ptr)

            IF (jg==1) THEN
              ! lateral boundary nudging (for DOM01 only)
              CALL limarea_nudging_latbdy(p_patch(jg),p_nh_state(jg)%prog(nnew(jg)),  &
                &  p_nh_state(jg)%prog(n_new_rcf)%tracer,                             &
                &  p_nh_state(jg)%metrics,p_nh_state(jg)%diag,p_int_state(jg),tsrat,  &
                &  p_latbc_old=latbc%latbc_data(latbc%prev_latbc_tlev())%atm,         &
                &  p_latbc_new=latbc%latbc_data(latbc%new_latbc_tlev)%atm)
            ENDIF

            IF (nudging_config(jg)%ltype(indg_type%ubn)) THEN
              ! set pointer to upper boundary nudging data
              IF (jg==1) THEN
                ptr_latbc_data_atm_old =>latbc%latbc_data(latbc%prev_latbc_tlev())%atm
                ptr_latbc_data_atm_new =>latbc%latbc_data(latbc%new_latbc_tlev   )%atm
              ELSE
                ptr_latbc_data_atm_old =>latbc%latbc_data(latbc%prev_latbc_tlev())%atm_child(jg)
                ptr_latbc_data_atm_new =>latbc%latbc_data(latbc%new_latbc_tlev   )%atm_child(jg)
              ENDIF
              !
              ! upper boundary nudging
              CALL limarea_nudging_upbdy(p_patch(jg),p_nh_state(jg)%prog(nnew(jg)),   &
                &  p_nh_state(jg)%prog(n_new_rcf)%tracer,                             &
                &  p_nh_state(jg)%metrics,p_nh_state(jg)%diag,p_int_state(jg),tsrat,  &
                &  p_latbc_old=ptr_latbc_data_atm_old,                                &
                &  p_latbc_new=ptr_latbc_data_atm_new )
            ENDIF

          ENDIF

        ELSE  ! constant lateral boundary data
#ifdef _OPENACC
          CALL finish(TRIM(routine), 'Constant lateral boundary data is not ported on GPU')
#endif
          IF (jg==1) THEN
            ! Model state is nudged towards constant state along the lateral boundaries
            ! Currently only implemented for the base domain
            !
            CALL limarea_nudging_latbdy(p_patch(jg),p_nh_state(jg)%prog(nnew(jg)),  &
              &                         p_nh_state(jg)%prog(n_new_rcf)%tracer,      &
              &                         p_nh_state(jg)%metrics,p_nh_state(jg)%diag,p_int_state(jg), &
              &                         tsrat,p_latbc_const=p_nh_state(jg)%prog(nsav2(jg)))
          ENDIF

        ENDIF
        !$ser verbatim CALL serialize_all(nproma, jg, "nudging", .FALSE., opt_lupdate_cpu=.TRUE., opt_dt=datetime_local(jg)%ptr)

      ELSE IF (l_global_nudging .AND. jg==1) THEN
        
#ifdef _OPENACC
        CALL finish (routine, 'nudging_interface: OpenACC version currently not implemented')
#endif
        ! Apply global nudging
        CALL nudging_interface( p_patch          = p_patch(jg),            & !in
          &                     p_nh_state       = p_nh_state(jg),         & !inout
          &                     latbc            = latbc,                  & !in
          &                     p_int_state      = p_int_state(jg),        & !in
          &                     mtime_datetime   = datetime_local(jg)%ptr, & !in
          &                     sim_time         = sim_time,               & !in
          &                     time_config      = time_config,            & !in
          &                     ndyn_substeps    = ndyn_substeps,          & !in
          &                     nnew             = nnew(jg),               & !in
          &                     nnew_rcf         = n_new_rcf,              & !in
          &                     upatmo_config    = upatmo_config(jg),      & !in
          &                     nudging_config   = nudging_config(jg)      ) !inout

      ENDIF



      ! Check if at least one of the nested domains is active
      !
      IF (p_patch(jg)%n_childdom > 0) THEN
        lnest_active = .FALSE.
        DO jn = 1, p_patch(jg)%n_childdom
          jgc = p_patch(jg)%child_id(jn)
          IF (p_patch(jgc)%ldom_active) lnest_active = .TRUE.
        ENDDO
      ENDIF

      ! If there are nested domains...
      IF (p_patch(jg)%n_childdom > 0 .AND. lnest_active ) THEN

        IF (ndyn_substeps_var(jg) == 1) THEN
          n_now_grf  = nnow(jg)
        ELSE
          n_now_grf  = nsav1(jg)
        ENDIF

        rdt_loc     = 1._wp/dt_loc
        dt_sub      = dt_loc/2._wp    ! (adv.) time step on next refinement level
        mtime_dt_sub => newTimedelta(mtime_dt_loc)
        mtime_dt_sub = mtime_dt_sub*0.5_wp
        rdtmflx_loc = 1._wp/(dt_loc*(REAL(MAX(1,ndyn_substeps_var(jg)-1),wp)/REAL(ndyn_substeps_var(jg),wp)))

        IF (ltimer)            CALL timer_start(timer_nesting)
        IF (timers_level >= 2) CALL timer_start(timer_bdy_interp)

        ! Compute time tendencies for interpolation to refined mesh boundaries
        !$ser verbatim CALL serialize_all(nproma, jg, "nesting_compute_tendencies", .TRUE., opt_lupdate_cpu=.TRUE., opt_id=jstep)
        CALL compute_tendencies (jg,nnew(jg),n_now_grf,n_new_rcf,n_now_rcf, &
          &                      rdt_loc,rdtmflx_loc)
        !$ser verbatim CALL serialize_all(nproma, jg, "nesting_compute_tendencies", .FALSE., opt_lupdate_cpu=.TRUE., opt_id=jstep)

        ! Loop over nested domains
        DO jn = 1, p_patch(jg)%n_childdom

          jgc = p_patch(jg)%child_id(jn)

          ! Interpolate tendencies to lateral boundaries of refined mesh (jgc)
          IF (p_patch(jgc)%ldom_active) THEN
            !$ser verbatim CALL serialize_all(nproma, jg, "nesting_boundary_interpolation", .TRUE., opt_lupdate_cpu=.TRUE., opt_id=jstep)
            !$ser verbatim CALL serialize_all(nproma, jgc, "nesting_boundary_interpolation", .TRUE., opt_lupdate_cpu=.TRUE., opt_id=jstep + num_steps)
            CALL boundary_interpolation(jg, jgc,                   &
              &  n_now_grf,nnow(jgc),n_now_rcf,nnow_rcf(jgc),      &
              &  p_patch(1:),p_nh_state(:),prep_adv(:),p_grf_state(1:))
            !$ser verbatim CALL serialize_all(nproma, jg, "nesting_boundary_interpolation", .FALSE., opt_lupdate_cpu=.TRUE., opt_id=jstep)
            !$ser verbatim CALL serialize_all(nproma, jgc, "nesting_boundary_interpolation", .FALSE., opt_lupdate_cpu=.TRUE., opt_id=jstep + num_steps)
          ENDIF

        ENDDO
        IF (timers_level >= 2) CALL timer_stop(timer_bdy_interp)

        ! prep_bdy_nudging can not be called using delayed requests!
        DO jn = 1, p_patch(jg)%n_childdom

          jgc = p_patch(jg)%child_id(jn)
          IF (.NOT. p_patch(jgc)%ldom_active) CYCLE
          ! If feedback is turned off for child domain, compute parent-child
          ! differences for boundary nudging
          ! *** prep_bdy_nudging adapted for reduced calling frequency of tracers ***
          IF (lfeedback(jgc) .AND. l_density_nudging .AND. grf_intmethod_e <= 4) THEN
            IF (timers_level >= 2) CALL timer_start(timer_nudging)
            CALL prep_rho_bdy_nudging(jg,jgc)
            IF (timers_level >= 2) CALL timer_stop(timer_nudging)
          ELSE IF (.NOT. lfeedback(jgc)) THEN
            IF (timers_level >= 2) CALL timer_start(timer_nudging)
            CALL prep_bdy_nudging(jg,jgc)
            IF (timers_level >= 2) CALL timer_stop(timer_nudging)
          ENDIF
        ENDDO
        IF (ltimer)            CALL timer_stop(timer_nesting)

        DO jn = 1, p_patch(jg)%n_childdom

          jgc = p_patch(jg)%child_id(jn)
          IF (.NOT. p_patch(jgc)%ldom_active) CYCLE

          IF(p_patch(jgc)%domain_is_owned) THEN
            IF(proc_split) CALL push_glob_comm(p_patch(jgc)%comm, p_patch(jgc)%proc0)
            ! Recursive call to process_grid_level for child grid level
            CALL integrate_nh( datetime_local, jgc, nstep_global, iau_iter, &
              &                dt_sub, mtime_dt_sub, nsteps_nest, latbc )
            IF(proc_split) CALL pop_glob_comm()
          ENDIF

        ENDDO

        ! clean up
        CALL deallocateTimedelta(mtime_dt_sub)

        IF (ltimer)            CALL timer_start(timer_nesting)
        DO jn = 1, p_patch(jg)%n_childdom

          ! Call feedback to copy averaged prognostic variables from refined mesh back
          ! to the coarse mesh (i.e. from jgc to jg)
          jgc = p_patch(jg)%child_id(jn)
          IF (.NOT. p_patch(jgc)%ldom_active) CYCLE

          IF (lfeedback(jgc)) THEN
            IF (timers_level >= 2) CALL timer_start(timer_feedback)
            IF (ifeedback_type == 1) THEN
              CALL feedback(p_patch, p_nh_state, p_int_state, p_grf_state, p_lnd_state, &
                &           jgc, jg)
            ELSE
              !$ser verbatim CALL serialize_all(nproma, jg, "nesting_relax_feedback", .TRUE., opt_lupdate_cpu=.TRUE., opt_id=jstep)
              !$ser verbatim CALL serialize_all(nproma, jgc, "nesting_relax_feedback", .TRUE., opt_lupdate_cpu=.TRUE., opt_id=jstep + num_steps)
              IF (iforcing==inwp) THEN
                CALL relax_feedback(  p_patch(n_dom_start:n_dom),            &
                  & p_nh_state(1:n_dom), p_int_state(n_dom_start:n_dom),     &
                  & p_grf_state(n_dom_start:n_dom), jgc, jg, dt_loc, prm_diag)
              ELSE
                CALL relax_feedback(  p_patch(n_dom_start:n_dom),            &
                  & p_nh_state(1:n_dom), p_int_state(n_dom_start:n_dom),     &
                  & p_grf_state(n_dom_start:n_dom), jgc, jg, dt_loc)
              END IF
              !$ser verbatim CALL serialize_all(nproma, jg, "nesting_relax_feedback", .FALSE., opt_lupdate_cpu=.TRUE., opt_id=jstep)
              !$ser verbatim CALL serialize_all(nproma, jgc, "nesting_relax_feedback", .FALSE., opt_lupdate_cpu=.TRUE., opt_id=jstep + num_steps)
            ENDIF
            IF (ldass_lhn) THEN 
              IF (assimilation_config(jgc)%dass_lhn%isActive(datetime_local(jgc)%ptr)) THEN
                CALL lhn_feedback(p_patch(n_dom_start:n_dom), lhn_fields, &
                  p_grf_state(n_dom_start:n_dom), jgc, jg)
              END IF
            ENDIF
            ! Note: the last argument of "feedback" ensures that tracer feedback is
            ! only done for those time steps in which transport and microphysics are called
            IF (timers_level >= 2) CALL timer_stop(timer_feedback)
          ENDIF
        ENDDO
        IF (ltimer)            CALL timer_stop(timer_nesting)

      ENDIF


      ! Average atmospheric variables needed as first guess for data assimilation
      !
      IF ( jg == 1 .AND. is_avgFG_time(datetime_local(jg)%ptr))  THEN
#ifdef _OPENACC
        CALL finish (routine, 'average_first_guess: OpenACC version currently not implemented')
#endif
        CALL average_first_guess(p_patch(jg), p_int_state(jg), p_nh_state(jg)%diag, &
          p_nh_state(jg)%prog(nnew(jg)), p_nh_state(jg)%prog(nnew_rcf(jg)))
      ENDIF


      IF (test_mode <= 0) THEN ! ... normal execution of time stepping
        ! Finally, switch between time levels now and new for next time step
        CALL swap(nnow(jg), nnew(jg))

        ! Special treatment for processes (i.e. advection) which can be treated with
        ! reduced calling frequency. Switch between time levels now and new immediately
        ! AFTER the last transport timestep.
        CALL swap(nnow_rcf(jg), nnew_rcf(jg))

      ENDIF


      ! Check if nested domains have to be activated
      IF ( p_patch(jg)%n_childdom > 0 ) THEN

        ! Loop over nested domains
        DO jn = 1, p_patch(jg)%n_childdom
          jgc = p_patch(jg)%child_id(jn)

          IF ( .NOT. p_patch(jgc)%ldom_active .AND. &
            &  (sim_time >= start_time(jgc))  .AND. &
            &  (sim_time <  end_time(jgc))) THEN
            p_patch(jgc)%ldom_active = .TRUE.

#ifdef _OPENACC
            IF (msg_level >= 7) &
              & CALL message (routine, 'NESTING online init: Switching to CPU for initialization')
            
            ! The online initialization of the nest runs on CPU only.
            CALL gpu_d2h_nh_nwp(p_patch(jg), prm_diag(jg), ext_data=ext_data(jg))
            i_am_accel_node = .FALSE. ! disable the execution of ACC kernels
#endif
            jstep_adv(jgc)%marchuk_order = 0
            datetime_local(jgc)%ptr      = datetime_local(jg)%ptr
            linit_dyn(jgc)               = .TRUE.
            dt_sub                       = dt_loc/2._wp

            IF (  atm_phy_nwp_config(jgc)%inwp_surface == 1 ) THEN
              CALL aggregate_landvars(p_patch(jg), ext_data(jg),                &
                p_lnd_state(jg)%prog_lnd(nnow_rcf(jg)), p_lnd_state(jg)%diag_lnd)
            ENDIF

            CALL initialize_nest(jg, jgc)

            ! Apply hydrostatic adjustment, using downward integration
            ! (deep-atmosphere modification should enter implicitly via reference state)
            CALL hydro_adjust_const_thetav(p_patch(jgc), p_nh_state(jgc)%metrics, .TRUE.,    &
              p_nh_state(jgc)%prog(nnow(jgc))%rho, p_nh_state(jgc)%prog(nnow(jgc))%exner,    &
              p_nh_state(jgc)%prog(nnow(jgc))%theta_v )

            CALL init_exner_pr(jgc, nnow(jgc))

            ! Activate cold-start mode in TERRA-init routine irrespective of what has been used for the global domain
            init_mode_soil = 1

            IF (iforcing == inwp) THEN
              CALL init_nwp_phy(                           &
                & p_patch(jgc)                            ,&
                & p_nh_state(jgc)%metrics                 ,&
                & p_nh_state(jgc)%prog(nnow(jgc))         ,&
                & p_nh_state(jgc)%diag                    ,&
                & prm_diag(jgc)                           ,&
                & prm_nwp_tend(jgc)                       ,&
                & p_lnd_state(jgc)%prog_lnd(nnow_rcf(jgc)),&
                & p_lnd_state(jgc)%prog_lnd(nnew_rcf(jgc)),&
                & p_lnd_state(jgc)%prog_wtr(nnow_rcf(jgc)),&
                & p_lnd_state(jgc)%prog_wtr(nnew_rcf(jgc)),&
                & p_lnd_state(jgc)%diag_lnd               ,&
                & ext_data(jgc)                           ,&
                & phy_params(jgc), datetime_local(jgc)%ptr,&
                & lnest_start=.TRUE.                       )

#ifdef __ICON_ART
              IF (lart) THEN
#ifdef _OPENACC
                CALL finish (routine, 'ART art_init_atmo_tracers_nwp: OpenACC version currently not implemeted.')
#endif
                CALL art_init_atmo_tracers_nwp(                          &
                     &  jgc,                                             &
                     &  datetime_local(jgc)%ptr,                         &
                     &  p_nh_state(jgc),                                 &
                     &  ext_data(jgc),                                   &
                     &  prm_diag(jgc),                                   &
                     &  p_nh_state(jgc)%prog(nnow(jgc)),                 &
                     &  p_nh_state(jgc)%prog(nnow_rcf(jgc))%tracer,      &
                     &  p_nh_state_lists(jgc)%prog_list(nnow_rcf(jgc)),  &
                     &  p_patch(jgc)%nest_level)
              END IF
#endif

              CALL init_cloud_aero_cpl (datetime_local(jgc)%ptr, p_patch(jgc), p_nh_state(jgc)%metrics, &
                &                       ext_data(jgc), prm_diag(jgc))

              IF (iprog_aero >= 1) CALL setup_aerosol_advection(p_patch(jgc))
            ENDIF

            ! init airmass_new (diagnose airmass from \rho(now)). airmass_now not needed
            CALL compute_airmass(p_patch   = p_patch(jgc),                        & !in
              &                  p_metrics = p_nh_state(jgc)%metrics,             & !in
              &                  rho       = p_nh_state(jgc)%prog(nnow(jgc))%rho, & !in
              &                  airmass   = p_nh_state(jgc)%diag%airmass_new     ) !inout

            IF ( lredgrid_phys(jgc) ) THEN
              CALL interpol_rrg_grf(jg, jgc, jn, nnow_rcf(jg))
              IF (atm_phy_nwp_config(jgc)%latm_above_top) THEN
                CALL copy_rrg_ubc(jg, jgc)
              ENDIF
            ENDIF

            CALL init_slowphysics (datetime_local(jgc)%ptr, jgc, dt_sub)

            WRITE(message_text,'(a,i2,a,f12.2)') 'domain ',jgc,' started at time ',sim_time
            CALL message('integrate_nh', message_text)

#ifdef _OPENACC
            CALL gpu_h2d_nh_nwp(p_patch(jg), prm_diag(jg), ext_data=ext_data(jg)) ! necessary as Halo-Data can be modified
            CALL gpu_h2d_nh_nwp(p_patch(jgc), prm_diag(jgc), ext_data=ext_data(jgc), phy_params=phy_params(jgc), &
                                atm_phy_nwp_config=atm_phy_nwp_config(jg))
            i_am_accel_node = my_process_is_work()
            IF (msg_level >= 7) &
              & CALL message (routine, 'NESTING online init: Switching back to GPU')
#endif
            ! jg: use opt_id to account for multiple childs that can be initialized at once
            !$ser verbatim   CALL serialize_all(nproma, jg, "initialization", .FALSE., opt_lupdate_cpu=.TRUE., opt_id=jstep + num_steps*jn)
            ! jgc: opt_id not needed as jgc should be only initialized once
            !$ser verbatim   CALL serialize_all(nproma, jgc, "initialization", .FALSE., opt_lupdate_cpu=.TRUE.)
          ENDIF
        ENDDO
      ENDIF

#ifdef MESSY
      CALL messy_local_end(jg)
      CALL messy_global_end(jg)
#endif

    ENDDO JSTEP_LOOP

    IF (jg == 1 .AND. ltimer) CALL timer_stop(timer_integrate_nh)

  END SUBROUTINE integrate_nh


  !>
  !! Performs dynamical core substepping with respect to physics/transport.
  !!
  !! Perform dynamical core substepping with respect to physics/transport.
  !! Number of substeps is given by ndyn_substeps.
  !!
  !! @par Revision History
  !! Initial revision by Daniel Reinert, DWD (2014-10-28)
  !!
  SUBROUTINE perform_dyn_substepping (p_patch, p_nh_state, p_int_state, prep_adv, &
    &                                 jstep, iau_iter, dt_phy, mtime_current)

    TYPE(t_patch)       ,INTENT(INOUT) :: p_patch

    TYPE(t_nh_state)    ,INTENT(INOUT) :: p_nh_state

    TYPE(t_int_state)   ,INTENT(IN)    :: p_int_state

    TYPE(t_prepare_adv) ,INTENT(INOUT) :: prep_adv

    INTEGER             ,INTENT(IN)    :: jstep     ! number of current (large) time step
                                                    ! performed in current domain
    INTEGER             ,INTENT(IN)    :: iau_iter  ! counter for IAU iteration
    REAL(wp)            ,INTENT(IN)    :: dt_phy    ! physics time step for current patch

    TYPE(datetime)      ,INTENT(IN)    :: mtime_current

    CHARACTER(len=*), PARAMETER :: routine = modname//':perform_dyn_substepping'

    ! local variables
    INTEGER                  :: jg                ! domain ID
    INTEGER                  :: nstep             ! timestep counter
    INTEGER                  :: ndyn_substeps_tot ! total number of dynamics substeps
                                                  ! since last boundary update
    REAL(wp)                 :: dt_dyn            ! dynamics time step
    REAL(wp)                 :: cur_time          ! current time (for IAU)

    LOGICAL                  :: lclean_mflx       ! .TRUE.: first substep
    LOGICAL                  :: l_recompute       ! .TRUE.: recompute velocity tendencies for predictor
                                                  ! (first substep)
    LOGICAL                  :: lsave_mflx
    LOGICAL                  :: lprep_adv         !.TRUE.: do computations for preparing tracer advection in solve_nh
    LOGICAL                  :: llast             !.TRUE.: this is the last substep
    TYPE(timeDelta) :: time_diff
    !-------------------------------------------------------------------------

    ! get domain ID
    jg = p_patch%id

    ! compute dynamics timestep
    dt_dyn = dt_phy/ndyn_substeps_var(jg)

    IF ( idiv_method == 1 .AND. (ltransport .OR. p_patch%n_childdom > 0 .AND. grf_intmethod_e >= 5)) THEN
      lprep_adv = .TRUE. ! do computations for preparing tracer advection in solve_nh
    ELSE
      lprep_adv = .FALSE.
    ENDIF

    ! airmass_now
    CALL compute_airmass(p_patch   = p_patch,                       & !in
      &                  p_metrics = p_nh_state%metrics,            & !in
      &                  rho       = p_nh_state%prog(nnow(jg))%rho, & !in
      &                  airmass   = p_nh_state%diag%airmass_now    ) !inout



    ! perform dynamics substepping
    !
    SUBSTEPS: DO nstep = 1, ndyn_substeps_var(jg)
      
      ! Print control output for maximum horizontal and vertical wind speed
      !
      ! 3 Cases:
      ! msg_level E [12, inf[: print max/min output for every domain and every substep
      ! msg_level E [ 8,  11]: print max/min output for global domain and every substep
      ! msg_level E [ 5,   7]: print max/min output for global domain and first substep
      !
      IF (msg_level >= 12 &
        & .OR. msg_level >= 8 .AND. jg == 1 &
        & .OR. msg_level >= 5 .AND. jg == 1 .AND. nstep == 1) THEN
        CALL print_maxwinds(p_patch, p_nh_state%prog(nnow(jg))%vn,   &
          p_nh_state%prog(nnow(jg))%w)
      ENDIF

      ! total number of dynamics substeps since last boundary update
      ! applicable to refined domains only
      ndyn_substeps_tot = (jstep-1)*ndyn_substeps_var(jg) + nstep

      ! nullify prep_adv fields at first substep
      lclean_mflx = (nstep==1)
      l_recompute = lclean_mflx

      ! logical checking for the last substep
      llast = (nstep==ndyn_substeps_var(jg))

      ! save massflux at first substep
      lsave_mflx = (p_patch%n_childdom > 0 .AND. nstep == 1 )

      IF ( ANY((/MODE_IAU,MODE_IAU_OLD/)==init_mode) ) THEN ! incremental analysis mode
#ifdef _OPENACC
        CALL finish (routine, 'IAU: OpenACC version currently not implemented')
#endif
        time_diff  =  getTimeDeltaFromDateTime(mtime_current, time_config%tc_exp_startdate)
        cur_time = REAL(getTotalSecondsTimedelta(time_diff, mtime_current)                  &
             &         -getTotalSecondsTimedelta(timeshift%mtime_shift, mtime_current),wp)  &
             &    +(REAL(nstep-ndyn_substeps_var(jg),wp)-0.5_wp)*dt_dyn
        IF (iau_iter == 1) THEN
          CALL compute_iau_wgt(cur_time, dt_dyn, 0.5_wp*dt_iau, lclean_mflx)
        ELSE
          CALL compute_iau_wgt(cur_time, dt_dyn, dt_iau, lclean_mflx)
        ENDIF
      ENDIF

      ! integrate dynamical core
      IF (.NOT. ldeepatmo) THEN ! shallow atmosphere
        CALL solve_nh(p_nh_state, p_patch, p_int_state, prep_adv,     &
          &           nnow(jg), nnew(jg), linit_dyn(jg), l_recompute, &
          &           lsave_mflx, lprep_adv, lclean_mflx,             &
          &           nstep, ndyn_substeps_tot-1, dt_dyn)
      ELSE                      ! deep atmosphere
#ifdef _OPENACC
        CALL finish (routine, 'solve_nh_deepatmo: OpenACC version currently not implemented')
#endif
        CALL solve_nh_deepatmo(p_nh_state, p_patch, p_int_state, prep_adv,      &
          &                    nnow(jg), nnew(jg), linit_dyn(jg), l_recompute,  &
          &                    lsave_mflx, lprep_adv, lclean_mflx,              &
          &                    nstep, ndyn_substeps_tot-1, dt_dyn)
      ENDIF

      ! now reset linit_dyn to .FALSE.
      linit_dyn(jg) = .FALSE.

      ! compute diffusion at every dynamics substep (.NOT. lhdiff_rcf)
      IF (diffusion_config(jg)%lhdiff_vn .AND. .NOT. lhdiff_rcf) THEN

        ! Use here the dynamics substep time step dt_dyn, for which the diffusion is computed here.
        CALL diffusion(p_nh_state%prog(nnew(jg)), p_nh_state%diag, &
          &            p_nh_state%metrics, p_patch, p_int_state,   &
          &            dt_dyn, .FALSE.)

      ENDIF

      IF (advection_config(jg)%lfull_comp) &

        CALL prepare_tracer( p_patch, p_nh_state%prog(nnow(jg)),        &! in
          &                  p_nh_state%prog(nnew(jg)),                 &! in
          &                  p_nh_state%metrics, p_int_state,           &! in
          &                  ndyn_substeps_var(jg), llast, lclean_mflx, &! in
          &                  advection_config(jg)%lfull_comp,           &! in
          &                  p_nh_state%diag,                           &! inout
          &                  prep_adv%vn_traj, prep_adv%mass_flx_me,    &! inout
          &                  prep_adv%mass_flx_ic                       )! inout


      ! Finally, switch between time levels now and new for next iteration
      !
      ! Note, that we do not swap during the very last iteration.
      ! This final swap is postponed till the end of the integration step.
      IF ( .NOT. llast ) THEN
        CALL swap(nnow(jg), nnew(jg))
      ENDIF

    END DO SUBSTEPS

    ! airmass_new
    CALL compute_airmass(p_patch   = p_patch,                       & !in
      &                  p_metrics = p_nh_state%metrics,            & !in
      &                  rho       = p_nh_state%prog(nnew(jg))%rho, & !in
      &                  airmass   = p_nh_state%diag%airmass_new    ) !inout


  END SUBROUTINE perform_dyn_substepping


  !-------------------------------------------------------------------------
  !>
  !! Driver routine for initial call of physics routines.
  !! Apart from the full set of slow physics parameterizations, also turbulent transfer is
  !! called, in order to have proper transfer coefficients available at the initial time step.
  !!
  !! This had to be moved ahead of the initial output for the physics fields to be more complete
  !!
  !! @par Revision History
  !! Developed by Guenther Zaengl, DWD (2013-01-04)
  !!
  RECURSIVE SUBROUTINE init_slowphysics (mtime_current, jg, dt_loc)

    CHARACTER(len=*), PARAMETER :: routine = modname//':init_slowphysics'

    TYPE(datetime), POINTER :: mtime_current
    INTEGER , INTENT(IN)    :: jg           !< current grid level
    REAL(wp), INTENT(IN)    :: dt_loc       !< time step applicable to local grid level

    ! Local variables
    INTEGER                             :: n_now_rcf, nstep
    INTEGER                             :: jgp, jgc, jn
    REAL(wp)                            :: dt_sub       !< (advective) timestep for next finer grid level

    ! Determine parent domain ID
    IF ( jg > 1) THEN
      jgp = p_patch(jg)%parent_id
    ELSE IF (n_dom_start == 0) THEN
      jgp = 0
    ELSE
      jgp = 1
    ENDIF

    ! Set local variable for rcf-time levels
    n_now_rcf = nnow_rcf(jg)

    IF (iforcing == inwp) THEN
      CALL mtime_ctrl_physics(phyProcs      = atm_phy_nwp_config(jg)%phyProcs,    &
        &                     mtime_current = mtime_current,                      &
        &                     isInit        = .TRUE.,                             &
        &                     lcall_phy     = atm_phy_nwp_config(jg)%lcall_phy(:) )
    END IF


    IF (msg_level >= 7) THEN
      WRITE(message_text,'(a,i2)') 'initial call of (slow) physics, domain ', jg
      CALL message(routine, message_text)
    ENDIF
   
#ifndef __NO_ICON_LES__
    IF (atm_phy_nwp_config(jg)%is_les_phy) THEN

      nstep = 0
      CALL les_phy_interface(atm_phy_nwp_config(jg)%lcall_phy(:), & !in
        &                  .TRUE.,                             & !in
        &                  lredgrid_phys(jg),                  & !in
        &                  dt_loc,                             & !in
        &                  dt_phy(jg,:),                       & !in
        &                  nstep,                              & !in
        &                  mtime_current,                      & !in
        &                  p_patch(jg)  ,                      & !in
        &                  p_int_state(jg),                    & !in
        &                  p_nh_state(jg)%metrics ,            & !in
        &                  p_patch(jgp),                       & !in
        &                  ext_data(jg)           ,            & !in
        &                  p_nh_state(jg)%prog(nnow(jg)) ,     & !inout
        &                  p_nh_state(jg)%prog(n_now_rcf),     & !inout         
        &                  p_nh_state(jg)%prog(n_now_rcf) ,    & !inout
        &                  p_nh_state(jg)%diag,                & !inout
        &                  prm_diag  (jg),                     & !inout
        &                  prm_nwp_tend(jg)                ,   &
        &                  p_lnd_state(jg)%diag_lnd,           &
        &                  p_lnd_state(jg)%prog_lnd(n_now_rcf),& !inout
        &                  p_lnd_state(jg)%prog_lnd(n_now_rcf),& !inout
        &                  p_lnd_state(jg)%prog_wtr(n_now_rcf),& !inout
        &                  p_lnd_state(jg)%prog_wtr(n_now_rcf) ) !inout

    ELSE ! is_les_phy
#endif

    SELECT CASE (iforcing)

    CASE (inwp) ! iforcing
      !
      ! nwp physics, slow physics forcing
      CALL nwp_nh_interface(atm_phy_nwp_config(jg)%lcall_phy(:), & !in
          &                  .TRUE.,                             & !in
          &                  lredgrid_phys(jg),                  & !in
          &                  dt_loc,                             & !in
          &                  dt_phy(jg,:),                       & !in
          &                  mtime_current,                      & !in
          &                  p_patch(jg)  ,                      & !in
          &                  p_int_state(jg),                    & !in
          &                  p_nh_state(jg)%metrics ,            & !in
          &                  p_patch(jgp),                       & !in
          &                  ext_data(jg)           ,            & !in
          &                  p_nh_state(jg)%prog(nnow(jg)) ,     & !inout
          &                  p_nh_state(jg)%prog(n_now_rcf) ,    & !inout
          &                  p_nh_state(jg)%prog(n_now_rcf) ,    & !inout
          &                  p_nh_state(jg)%diag,                & !inout
          &                  prm_diag  (jg),                     & !inout
          &                  prm_nwp_tend(jg)                ,   &
          &                  p_lnd_state(jg)%diag_lnd,           &
          &                  p_lnd_state(jg)%prog_lnd(n_now_rcf),& !inout
          &                  p_lnd_state(jg)%prog_lnd(n_now_rcf),& !inout
          &                  p_lnd_state(jg)%prog_wtr(n_now_rcf),& !inout
          &                  p_lnd_state(jg)%prog_wtr(n_now_rcf),& !inout
          &                  p_nh_state_lists(jg)%prog_list(n_now_rcf) ) !in


    CASE (iecham) ! iforcing
#ifdef __NO_ECHAM__   
      CALL finish (routine, 'Error: remove --disable-echam and reconfigure')
#else
      !
      ! fast physics coupling only
      ! assure that physics tendencies for dynamical core are zero
      p_nh_state(jg)%diag%ddt_exner_phy(:,:,:)   = 0._wp
      p_nh_state(jg)%diag%ddt_vn_phy(:,:,:)      = 0._wp
      prm_tend  (jg)%qtrc(:,:,:,:)               = 0._wp
#endif
    END SELECT ! iforcing

#ifndef __NO_ICON_LES__
    END IF ! is_les_phy
#endif

    ! Boundary interpolation of land state variables entering into radiation computation
    ! if a reduced grid is used in the child domain(s)
    DO jn = 1, p_patch(jg)%n_childdom

      jgc = p_patch(jg)%child_id(jn)
      IF (.NOT. p_patch(jgc)%ldom_active) CYCLE

      IF ( lredgrid_phys(jgc) ) THEN
        CALL interpol_rrg_grf(jg, jgc, jn, nnow_rcf(jg))
        IF (atm_phy_nwp_config(jgc)%latm_above_top) THEN
          CALL copy_rrg_ubc(jg, jgc)
        ENDIF
      ENDIF
    ENDDO

    IF (p_patch(jg)%n_childdom > 0) THEN

      dt_sub     = dt_loc/2._wp    ! dyn. time step on next refinement level

      DO jn = 1, p_patch(jg)%n_childdom

        jgc = p_patch(jg)%child_id(jn)
        IF (.NOT. p_patch(jgc)%ldom_active) CYCLE

        IF(p_patch(jgc)%domain_is_owned) THEN
          IF(proc_split) CALL push_glob_comm(p_patch(jgc)%comm, p_patch(jgc)%proc0)
          CALL init_slowphysics( mtime_current, jgc, dt_sub )
          IF(proc_split) CALL pop_glob_comm()
        ENDIF

      ENDDO

    ENDIF

  END SUBROUTINE init_slowphysics

  !-------------------------------------------------------------------------
  !>
  !! Diagnostic computations for output - dynamics fields
  !!
  !! This routine encapsulates calls to diagnostic computations required at output
  !! times only
  !!
  !! @par Revision History
  !! Developed by Guenther Zaengl, DWD (2012-05-09)
  !!
  SUBROUTINE diag_for_output_dyn ()

    CHARACTER(len=*), PARAMETER ::  &
     &  routine = 'mo_nh_stepping:diag_for_output_dyn'

    ! Local variables
    INTEGER :: jg, jgc, jn ! loop indices
    INTEGER :: jc, jv, jk, jb
    INTEGER :: rl_start, rl_end
    INTEGER :: i_startblk, i_endblk, i_startidx, i_endidx
    INTEGER :: nlev
    INTEGER :: idamtr_t1mc_divh, idamtr_t1mc_gradh

    REAL(wp), DIMENSION(:,:,:), POINTER  :: p_vn   => NULL()


    IF (ltimer) CALL timer_start(timer_nh_diagnostics)

    DO jg = 1, n_dom

      IF (.NOT. p_patch(jg)%domain_is_owned .OR. .NOT. p_patch(jg)%ldom_active) CYCLE

      nlev = p_patch(jg)%nlev

      p_vn  => p_nh_state(jg)%prog(nnow(jg))%vn


      ! Reconstruct zonal and meridional wind components
      !
      ! - wind
      CALL rbf_vec_interpol_cell(p_vn,p_patch(jg),p_int_state(jg),&
                                 p_nh_state(jg)%diag%u,p_nh_state(jg)%diag%v)
      !
      ! - wind tendencies, if fields exist, testing for the ua component is sufficient
      !
      IF (p_nh_state(jg)%diag%ddt_ua_dyn_is_associated) THEN
         CALL sync_patch_array(SYNC_E, p_patch(jg), p_nh_state(jg)%diag%ddt_vn_dyn)
         CALL rbf_vec_interpol_cell(p_nh_state(jg)%diag%ddt_vn_dyn, &
              &                     p_patch(jg), p_int_state(jg),   &
              &                     p_nh_state(jg)%diag%ddt_ua_dyn, &
              &                     p_nh_state(jg)%diag%ddt_va_dyn)
      END IF
      !
      IF (p_nh_state(jg)%diag%ddt_ua_dmp_is_associated) THEN
         CALL sync_patch_array(SYNC_E, p_patch(jg), p_nh_state(jg)%diag%ddt_vn_dmp)
         CALL rbf_vec_interpol_cell(p_nh_state(jg)%diag%ddt_vn_dmp, &
              &                     p_patch(jg), p_int_state(jg),   &
              &                     p_nh_state(jg)%diag%ddt_ua_dmp, &
              &                     p_nh_state(jg)%diag%ddt_va_dmp)
      END IF
      !
      IF (p_nh_state(jg)%diag%ddt_ua_hdf_is_associated) THEN
         CALL sync_patch_array(SYNC_E, p_patch(jg), p_nh_state(jg)%diag%ddt_vn_hdf)
         CALL rbf_vec_interpol_cell(p_nh_state(jg)%diag%ddt_vn_hdf, &
              &                     p_patch(jg), p_int_state(jg),   &
              &                     p_nh_state(jg)%diag%ddt_ua_hdf, &
              &                     p_nh_state(jg)%diag%ddt_va_hdf)
      END IF
      !
      IF (p_nh_state(jg)%diag%ddt_ua_adv_is_associated) THEN
         CALL sync_patch_array(SYNC_E, p_patch(jg), p_nh_state(jg)%diag%ddt_vn_adv)
         CALL rbf_vec_interpol_cell(p_nh_state(jg)%diag%ddt_vn_adv, &
              &                     p_patch(jg), p_int_state(jg),   &
              &                     p_nh_state(jg)%diag%ddt_ua_adv, &
              &                     p_nh_state(jg)%diag%ddt_va_adv)
      END IF
      !
      IF (p_nh_state(jg)%diag%ddt_ua_cor_is_associated) THEN
         CALL sync_patch_array(SYNC_E, p_patch(jg), p_nh_state(jg)%diag%ddt_vn_cor)
         CALL rbf_vec_interpol_cell(p_nh_state(jg)%diag%ddt_vn_cor, &
              &                     p_patch(jg), p_int_state(jg),   &
              &                     p_nh_state(jg)%diag%ddt_ua_cor, &
              &                     p_nh_state(jg)%diag%ddt_va_cor)
      END IF
      !
      IF (p_nh_state(jg)%diag%ddt_ua_pgr_is_associated) THEN
         CALL sync_patch_array(SYNC_E, p_patch(jg), p_nh_state(jg)%diag%ddt_vn_pgr)
         CALL rbf_vec_interpol_cell(p_nh_state(jg)%diag%ddt_vn_pgr, &
              &                     p_patch(jg), p_int_state(jg),   &
              &                     p_nh_state(jg)%diag%ddt_ua_pgr, &
              &                     p_nh_state(jg)%diag%ddt_va_pgr)
      END IF
      !
      IF (p_nh_state(jg)%diag%ddt_ua_phd_is_associated) THEN
         CALL sync_patch_array(SYNC_E, p_patch(jg), p_nh_state(jg)%diag%ddt_vn_phd)
         CALL rbf_vec_interpol_cell(p_nh_state(jg)%diag%ddt_vn_phd, &
              &                     p_patch(jg), p_int_state(jg),   &
              &                     p_nh_state(jg)%diag%ddt_ua_phd, &
              &                     p_nh_state(jg)%diag%ddt_va_phd)
      END IF
      !
      IF (p_nh_state(jg)%diag%ddt_ua_cen_is_associated) THEN
         CALL sync_patch_array(SYNC_E, p_patch(jg), p_nh_state(jg)%diag%ddt_vn_cen)
         CALL rbf_vec_interpol_cell(p_nh_state(jg)%diag%ddt_vn_cen, &
              &                     p_patch(jg), p_int_state(jg),   &
              &                     p_nh_state(jg)%diag%ddt_ua_cen, &
              &                     p_nh_state(jg)%diag%ddt_va_cen)
      END IF
      !
      IF (p_nh_state(jg)%diag%ddt_ua_iau_is_associated) THEN
         CALL sync_patch_array(SYNC_E, p_patch(jg), p_nh_state(jg)%diag%ddt_vn_iau)
         CALL rbf_vec_interpol_cell(p_nh_state(jg)%diag%ddt_vn_iau, &
              &                     p_patch(jg), p_int_state(jg),   &
              &                     p_nh_state(jg)%diag%ddt_ua_iau, &
              &                     p_nh_state(jg)%diag%ddt_va_iau)
      END IF
      !
      IF (p_nh_state(jg)%diag%ddt_ua_ray_is_associated) THEN
         CALL sync_patch_array(SYNC_E, p_patch(jg), p_nh_state(jg)%diag%ddt_vn_ray)
         CALL rbf_vec_interpol_cell(p_nh_state(jg)%diag%ddt_vn_ray, &
              &                     p_patch(jg), p_int_state(jg),   &
              &                     p_nh_state(jg)%diag%ddt_ua_ray, &
              &                     p_nh_state(jg)%diag%ddt_va_ray)
      END IF
      !
      IF (p_nh_state(jg)%diag%ddt_ua_grf_is_associated) THEN
         CALL sync_patch_array(SYNC_E, p_patch(jg), p_nh_state(jg)%diag%ddt_vn_grf)
         CALL rbf_vec_interpol_cell(p_nh_state(jg)%diag%ddt_vn_grf, &
              &                     p_patch(jg), p_int_state(jg),   &
              &                     p_nh_state(jg)%diag%ddt_ua_grf, &
              &                     p_nh_state(jg)%diag%ddt_va_grf)
      END IF


      !CALL div(p_vn, p_patch(jg), p_int_state(jg), p_nh_state(jg)%diag%div)
      CALL div_avg(p_vn, p_patch(jg), p_int_state(jg),p_int_state(jg)%c_bln_avg,&
                                                          p_nh_state(jg)%diag%div)

      CALL rot_vertex (p_vn, p_patch(jg), p_int_state(jg), p_nh_state(jg)%diag%omega_z)


      IF (ldeepatmo) THEN
        ! Modify divergence and vorticity for spherical geometry 

#if defined(_OPENACC)
        CALL finish (routine, 'deepatmo:  OpenACC version currently not implemented')
#endif


#ifndef _OPENACC
!$OMP PARALLEL PRIVATE (rl_start,rl_end,i_startblk,i_endblk,idamtr_t1mc_divh,idamtr_t1mc_gradh)
#endif
        rl_start   = 1
        rl_end     = min_rlcell
        i_startblk = p_patch(jg)%cells%start_block(rl_start) 
        i_endblk   = p_patch(jg)%cells%end_block(rl_end)  
        idamtr_t1mc_divh = idamtr%t1mc%divh
#ifndef _OPENACC
!$OMP DO PRIVATE(jb, jc, jk, i_startidx, i_endidx), ICON_OMP_RUNTIME_SCHEDULE
#endif
        DO jb = i_startblk, i_endblk
          
          CALL get_indices_c(p_patch(jg), jb, i_startblk, i_endblk, i_startidx, i_endidx, rl_start, rl_end)

!$ACC PARALLEL
          !$ACC LOOP GANG VECTOR COLLAPSE(2)
          DO jk = 1, nlev
            DO jc = i_startidx, i_endidx
              ! Multiply metrical modification factor
              p_nh_state(jg)%diag%div(jc,jk,jb) = p_nh_state(jg)%diag%div(jc,jk,jb) & 
                &                               * p_nh_state(jg)%metrics%deepatmo_t1mc(jk,idamtr_t1mc_divh)
            END DO
          END DO
!$ACC END PARALLEL
        END DO  !jb
#ifndef _OPENACC
!$OMP END DO NOWAIT
#endif
        rl_start   = 2
        rl_end     = min_rlvert
        i_startblk = p_patch(jg)%verts%start_block(rl_start) 
        i_endblk   = p_patch(jg)%verts%end_block(rl_end)
        idamtr_t1mc_gradh = idamtr%t1mc%gradh
#ifndef _OPENACC
!$OMP DO PRIVATE(jb, jv, jk, i_startidx, i_endidx), ICON_OMP_RUNTIME_SCHEDULE
#endif
        DO jb = i_startblk, i_endblk
          
          CALL get_indices_v(p_patch(jg), jb, i_startblk, i_endblk, i_startidx, i_endidx, rl_start, rl_end)

!$ACC PARALLEL
          !$ACC LOOP GANG VECTOR COLLAPSE(2)
          DO jk = 1, nlev
            DO jv = i_startidx, i_endidx
              ! Multiply metrical modification factor
              p_nh_state(jg)%diag%omega_z(jv,jk,jb) = p_nh_state(jg)%diag%omega_z(jv,jk,jb) &
                &                                   * p_nh_state(jg)%metrics%deepatmo_t1mc(jk,idamtr_t1mc_gradh)
            END DO
          END DO
!$ACC END PARALLEL
        END DO  !jb
#ifndef _OPENACC
!$OMP END DO NOWAIT
!$OMP END PARALLEL
#endif
        
      ENDIF  !IF (ldeepatmo)

      ! Diagnose relative vorticity on cells
      CALL verts2cells_scalar(p_nh_state(jg)%diag%omega_z, p_patch(jg), &
        p_int_state(jg)%verts_aw_cells, p_nh_state(jg)%diag%vor)

      CALL diagnose_pres_temp (p_nh_state(jg)%metrics, p_nh_state(jg)%prog(nnow(jg)), &
        &                      p_nh_state(jg)%prog(nnow_rcf(jg)),                     &
        &                      p_nh_state(jg)%diag,p_patch(jg),                       &
        &                      opt_calc_temp=.TRUE.,                                  &
        &                      opt_calc_pres=.TRUE.,                                  &
        &                      opt_lconstgrav=upatmo_config(jg)%dyn%l_constgrav       )

    ENDDO ! jg-loop

    ! Fill boundaries of nested domains
    DO jg = n_dom, 1, -1

      IF (.NOT. p_patch(jg)%domain_is_owned .OR. p_patch(jg)%n_childdom == 0) CYCLE
      IF (.NOT. p_patch(jg)%ldom_active) CYCLE

      CALL sync_patch_array_mult(SYNC_C, p_patch(jg), 3, p_nh_state(jg)%diag%u,      &
        p_nh_state(jg)%diag%v, p_nh_state(jg)%diag%div, opt_varname="u, v and div")

      DO jn = 1, p_patch(jg)%n_childdom
        jgc = p_patch(jg)%child_id(jn)
        IF (.NOT. p_patch(jgc)%ldom_active) CYCLE

        CALL interpol_scal_grf (p_patch(jg), p_patch(jgc), p_grf_state(jg)%p_dom(jn), 3, &
             p_nh_state(jg)%diag%u, p_nh_state(jgc)%diag%u, p_nh_state(jg)%diag%v,       &
             p_nh_state(jgc)%diag%v, p_nh_state(jg)%diag%div, p_nh_state(jgc)%diag%div)

      ENDDO

    ENDDO ! jg-loop

    IF (ltimer) CALL timer_stop(timer_nh_diagnostics)

  END SUBROUTINE diag_for_output_dyn



  !-------------------------------------------------------------------------
  !>
  !! Wrapper for computation of aggregated land variables
  !!
  !!
  !! @par Revision History
  !! Developed by Guenther Zaengl, DWD (2014-07-21)
  !!
  SUBROUTINE aggr_landvars(use_acc)

    LOGICAL, OPTIONAL,   INTENT(IN)   :: use_acc

    ! Local variables
    INTEGER :: jg ! loop indices

    IF (ltimer) CALL timer_start(timer_nh_diagnostics)

    DO jg = 1, n_dom

      IF (.NOT. p_patch(jg)%domain_is_owned) CYCLE
      IF (.NOT. p_patch(jg)%ldom_active) CYCLE

      IF (  atm_phy_nwp_config(jg)%inwp_surface == 1 ) THEN
        CALL aggregate_landvars( p_patch(jg), ext_data(jg),                 &
             p_lnd_state(jg)%prog_lnd(nnow_rcf(jg)), p_lnd_state(jg)%diag_lnd, &
             use_acc=use_acc)
      ENDIF

    ENDDO ! jg-loop

    IF (ltimer) CALL timer_stop(timer_nh_diagnostics)

  END SUBROUTINE aggr_landvars

  !-------------------------------------------------------------------------
  !>
  !! Fills nest boundary cells for physics fields
  !!
  !!
  !! @par Revision History
  !! Developed by Guenther Zaengl, DWD (2014-07-21)
  !!
  SUBROUTINE fill_nestlatbc_phys(use_acc)

    LOGICAL, OPTIONAL,   INTENT(IN)   :: use_acc

    ! Local variables
    INTEGER :: jg, jgc, jn ! loop indices
    LOGICAL :: lacc

    IF (ltimer) CALL timer_start(timer_nh_diagnostics)

    IF (PRESENT(use_acc)) THEN
      lacc = use_acc
    ELSE
      lacc = .FALSE.
    ENDIF
#ifdef _OPENACC
    IF( lacc /= i_am_accel_node ) CALL finish ( 'fill_nestlatbc_phys', 'lacc /= i_am_accel_node' )
#endif

    ! Fill boundaries of nested domains
    DO jg = n_dom, 1, -1

      IF (.NOT. p_patch(jg)%domain_is_owned .OR. p_patch(jg)%n_childdom == 0) CYCLE
      IF (.NOT. p_patch(jg)%ldom_active) CYCLE

      CALL sync_patch_array(SYNC_C, p_patch(jg), p_nh_state(jg)%prog(nnow_rcf(jg))%tke)

      DO jn = 1, p_patch(jg)%n_childdom
        jgc = p_patch(jg)%child_id(jn)
        IF (.NOT. p_patch(jgc)%ldom_active) CYCLE

        !$ACC WAIT
        CALL interpol_phys_grf(ext_data, jg, jgc, jn, use_acc=lacc)

        IF (lfeedback(jgc) .AND. ifeedback_type==1) CALL feedback_phys_diag(jgc, jg)

        CALL interpol_scal_grf (p_patch(jg), p_patch(jgc), p_grf_state(jg)%p_dom(jn), 1, &
           p_nh_state(jg)%prog(nnow_rcf(jg))%tke, p_nh_state(jgc)%prog(nnow_rcf(jgc))%tke)

      ENDDO

    ENDDO ! jg-loop

    IF (ltimer) CALL timer_stop(timer_nh_diagnostics)

  END SUBROUTINE fill_nestlatbc_phys


  !-------------------------------------------------------------------------
  !>
  !! Update of vertical wind offcentering and divergence damping
  !!
  !! This routine handles the increased sound-wave damping (by increasing the vertical wind offcentering)
  !! and mixed second-order/fourth-order divergence damping during the initial spinup phase
  !!
  !! @par Revision History
  !! Developed by Guenther Zaengl, DWD (2013-06-04)
  !!
  SUBROUTINE update_spinup_damping(elapsed_time)

    REAL(wp), INTENT(IN) :: elapsed_time
    REAL(wp) :: time1, time2

    time1 = 1800._wp  ! enhanced damping during the first half hour of integration
    time2 = 7200._wp  ! linear decrease of enhanced damping until time2

    IF (elapsed_time <= time1) THEN ! apply slightly super-implicit weights
      divdamp_fac_o2 = 8._wp*divdamp_fac
    ELSE IF (elapsed_time <= time2) THEN ! linearly decrease minimum weights to 0.5
      divdamp_fac_o2 = 8._wp*divdamp_fac*(time2-elapsed_time)/(time2-time1)
    ELSE
      divdamp_fac_o2 = 0._wp
    ENDIF


  END SUBROUTINE update_spinup_damping


  !-------------------------------------------------------------------------
  !> Auxiliary routine to encapsulate initialization of exner_pr variable
  !!
  SUBROUTINE init_exner_pr(jg, nnow)
    INTEGER, INTENT(IN) :: jg, nnow ! domain ID / time step indicator
#ifndef _OPENACC
    INTEGER :: i,j,k,ie,je,ke
#endif
! HB: every OMP-thread creates full-sized implicit arrays to hold intermediate results
! of expression in argument of copy()
!    CALL copy(p_nh_state(jg)%prog(nnow)%exner-REAL(p_nh_state(jg)%metrics%exner_ref_mc,wp), &
!         p_nh_state(jg)%diag%exner_pr)
#ifdef _OPENACC
    CALL copy(p_nh_state(jg)%prog(nnow)%exner-REAL(p_nh_state(jg)%metrics%exner_ref_mc,wp), &
    &         p_nh_state(jg)%diag%exner_pr)
#else
   ie = SIZE(p_nh_state(jg)%diag%exner_pr, 1)
   je = SIZE(p_nh_state(jg)%diag%exner_pr, 2)
   ke = SIZE(p_nh_state(jg)%diag%exner_pr, 3)
!$OMP PARALLEL
#if (defined(_CRAYFTN))
!$OMP DO PRIVATE(i,j,k)
#else
!$OMP DO COLLAPSE(3) PRIVATE(i,j,k)
#endif
   DO k = 1, ke
     DO j = 1, je
       DO i = 1, ie
         p_nh_state(jg)%diag%exner_pr(i,j,k) = &
           & p_nh_state(jg)%prog(nnow)%exner(i,j,k) - &
           & REAL(p_nh_state(jg)%metrics%exner_ref_mc(i,j,k), wp)
       END DO
     END DO
   END DO
!$OMP END DO NOWAIT
!$OMP END PARALLEL
#endif
  END SUBROUTINE init_exner_pr

  !-------------------------------------------------------------------------
  !> Driver routine to reset the model to its initial state if IAU iteration is selected
  !!
  SUBROUTINE reset_to_initial_state(datetime_current)

    TYPE(datetime), POINTER :: datetime_current
    INTEGER :: jg

    nnow(:)     = 1
    nnow_rcf(:) = 1
    nnew(:)     = 2
    nnew_rcf(:) = 2

    WRITE(message_text,'(a)') 'Reset model to initial state, repeat IAU with full incrementation window'
    CALL message('',message_text)

    atm_phy_nwp_config(:)%lcalc_acc_avg = .FALSE.

    CALL restore_initial_state(p_patch(1:), p_nh_state, prm_diag, prm_nwp_tend, p_lnd_state, ext_data, lhn_fields)

    ! Reinitialize time-dependent ensemble perturbations if necessary
    IF (use_ensemble_pert .AND. gribout_config(1)%perturbationNumber >= 1) THEN
      CALL compute_ensemble_pert(p_patch(1:), ext_data, prm_diag, phy_params, datetime_current, .FALSE.)
    ENDIF

    DO jg=1, n_dom

      IF (.NOT. p_patch(jg)%ldom_active) CYCLE

      CALL diagnose_pres_temp (p_nh_state(jg)%metrics, p_nh_state(jg)%prog(nnow(jg)), &
        &                      p_nh_state(jg)%prog(nnow_rcf(jg)),                     &
        &                      p_nh_state(jg)%diag,p_patch(jg),                       &
        &                      opt_calc_temp=.TRUE.,                                  &
        &                      opt_calc_pres=.TRUE.,                                  &
        &                      opt_lconstgrav=upatmo_config(jg)%dyn%l_constgrav       )

      CALL rbf_vec_interpol_cell(p_nh_state(jg)%prog(nnow(jg))%vn,p_patch(jg),p_int_state(jg),&
                                 p_nh_state(jg)%diag%u,p_nh_state(jg)%diag%v)

      ! init airmass_new (diagnose airmass from \rho(now)). airmass_now not needed
      CALL compute_airmass(p_patch   = p_patch(jg),                       & !in
        &                  p_metrics = p_nh_state(jg)%metrics,            & !in
        &                  rho       = p_nh_state(jg)%prog(nnow(jg))%rho, & !in
        &                  airmass   = p_nh_state(jg)%diag%airmass_new    ) !inout

      CALL init_exner_pr(jg, nnow(jg))

      CALL init_nwp_phy(                            &
           & p_patch(jg)                           ,&
           & p_nh_state(jg)%metrics                ,&
           & p_nh_state(jg)%prog(nnow(jg))         ,&
           & p_nh_state(jg)%diag                   ,&
           & prm_diag(jg)                          ,&
           & prm_nwp_tend(jg)                      ,&
           & p_lnd_state(jg)%prog_lnd(nnow_rcf(jg)),&
           & p_lnd_state(jg)%prog_lnd(nnew_rcf(jg)),&
           & p_lnd_state(jg)%prog_wtr(nnow_rcf(jg)),&
           & p_lnd_state(jg)%prog_wtr(nnew_rcf(jg)),&
           & p_lnd_state(jg)%diag_lnd              ,&
           & ext_data(jg)                          ,&
           & phy_params(jg)                        ,&
           & datetime_current                      ,&
           & lreset=.TRUE.                          )

    ENDDO

      CALL aggr_landvars

      CALL init_slowphysics (datetime_current, 1, dtime)

      CALL fill_nestlatbc_phys

  END SUBROUTINE reset_to_initial_state

  !-------------------------------------------------------------------------
  !> Control routine for adaptive number of dynamic substeps
  !!
  SUBROUTINE set_ndyn_substeps(lcfl_watch_mode,lspinup)

    LOGICAL, INTENT(INOUT) :: lcfl_watch_mode
    LOGICAL, INTENT(IN) :: lspinup

    INTEGER :: jg, ndyn_substeps_enh
    REAL(wp) :: mvcfl(n_dom), thresh1_cfl, thresh2_cfl
    LOGICAL :: lskip

    lskip = .FALSE.

    thresh1_cfl = MERGE(0.95_wp,1.05_wp,lspinup)
    thresh2_cfl = MERGE(0.90_wp,0.95_wp,lspinup)
    ndyn_substeps_enh = MERGE(1,0,lspinup)

    mvcfl(1:n_dom) = p_nh_state(1:n_dom)%diag%max_vcfl_dyn

    p_nh_state(1:n_dom)%diag%max_vcfl_dyn = 0._vp

    mvcfl = global_max(mvcfl)
    IF (ANY(mvcfl(1:n_dom) > 0.85_wp) .AND. .NOT. lcfl_watch_mode) THEN
      WRITE(message_text,'(a)') 'High CFL number for vertical advection in dynamical core, entering watch mode'
      CALL message('',message_text)
      lcfl_watch_mode = .TRUE.
    ENDIF

    IF (lcfl_watch_mode) THEN
      DO jg = 1, n_dom
        IF (mvcfl(jg) > 0.95_wp .OR. ndyn_substeps_var(jg) > ndyn_substeps) THEN
          WRITE(message_text,'(a,i3,a,f7.4)') 'Maximum vertical CFL number in domain ', &
            jg,':', mvcfl(jg)
          CALL message('',message_text)
        ENDIF
        IF (mvcfl(jg) > thresh1_cfl) THEN
          ndyn_substeps_var(jg) = MIN(ndyn_substeps_var(jg)+1,ndyn_substeps_max+ndyn_substeps_enh)
          advection_config(jg)%ivcfl_max = MIN(ndyn_substeps_var(jg),ndyn_substeps_max)
          WRITE(message_text,'(a,i3,a,i3)') 'Number of dynamics substeps in domain ', &
            jg,' increased to ', ndyn_substeps_var(jg)
          CALL message('',message_text)
        ENDIF
        IF (ndyn_substeps_var(jg) > ndyn_substeps .AND.                                            &
            mvcfl(jg)*REAL(ndyn_substeps_var(jg),wp)/REAL(ndyn_substeps_var(jg)-1,wp) < thresh2_cfl) THEN
          ndyn_substeps_var(jg) = ndyn_substeps_var(jg)-1
          advection_config(jg)%ivcfl_max = ndyn_substeps_var(jg)
          WRITE(message_text,'(a,i3,a,i3)') 'Number of dynamics substeps in domain ', &
            jg,' decreased to ', ndyn_substeps_var(jg)
          CALL message('',message_text)
          lskip = .TRUE.
        ENDIF
      ENDDO
    ENDIF

    IF (ALL(ndyn_substeps_var(1:n_dom) == ndyn_substeps) .AND. ALL(mvcfl(1:n_dom) < 0.8_wp) .AND. &
        lcfl_watch_mode .AND. .NOT. lskip) THEN
      WRITE(message_text,'(a)') 'CFL number for vertical advection has decreased, leaving watch mode'
      CALL message('',message_text)
      lcfl_watch_mode = .FALSE.
    ENDIF

  END SUBROUTINE set_ndyn_substeps


  !-------------------------------------------------------------------------
  !>
  !! @par Revision History
  !!
  SUBROUTINE deallocate_nh_stepping

  INTEGER :: ist,jg

  !-----------------------------------------------------------------------
  !
  ! deallocate auxiliary fields for tracer transport and rcf
  !

  DEALLOCATE( jstep_adv, STAT=ist )
  IF (ist /= SUCCESS) THEN
    CALL finish ( modname//': perform_nh_stepping',              &
      &    'deallocation for jstep_adv failed' )
  ENDIF

  !
  ! deallocate flow control variables
  !
  DEALLOCATE( linit_dyn, STAT=ist )
  IF (ist /= SUCCESS) THEN
    CALL finish ( modname//': perform_nh_stepping',    &
      &    'deallocation for linit_dyn failed' )
  ENDIF

  IF (ALLOCATED(sst_reader)) THEN
    DO jg = 1, n_dom
      CALL sst_reader(jg)%deinit
    ENDDO
  ENDIF
  IF (ALLOCATED(sic_reader)) THEN
    DO jg = 1, n_dom
      CALL sic_reader(jg)%deinit
    ENDDO
  ENDIF

  END SUBROUTINE deallocate_nh_stepping
  !-------------------------------------------------------------------------

  !-------------------------------------------------------------------------
  !>
  !! @par Revision History
  !!
  SUBROUTINE allocate_nh_stepping(mtime_current)

    TYPE(datetime),     POINTER          :: mtime_current     !< current datetime (mtime)

    INTEGER                              :: jg
    INTEGER                              :: ist
    CHARACTER(len=32)       :: attname   ! attribute name
    TYPE(t_key_value_store), POINTER :: restartAttributes
    CHARACTER(len=*), PARAMETER :: routine = modname//': perform_nh_stepping'

    !-----------------------------------------------------------------------

    !
    ! allocate axiliary fields for transport
    !
    ALLOCATE(jstep_adv(n_dom), STAT=ist )
    IF (ist /= SUCCESS) THEN
      CALL finish(routine, 'allocation for jstep_adv failed' )
    ENDIF


    ! allocate flow control variables for transport and slow physics calls
    ALLOCATE(linit_dyn(n_dom), STAT=ist )
    IF (ist /= SUCCESS) THEN
      CALL finish(routine, 'allocation for flow control variables failed')
    ENDIF
    !
    ! initialize
    CALL getAttributesForRestarting(restartAttributes)
    IF (restartAttributes%is_init) THEN
      !
      ! Get attributes from restart file
      DO jg = 1,n_dom
        WRITE(attname,'(a,i2.2)') 'ndyn_substeps_DOM',jg
        CALL restartAttributes%get(attname, ndyn_substeps_var(jg))
        WRITE(attname,'(a,i2.2)') 'jstep_adv_marchuk_order_DOM',jg
        CALL restartAttributes%get(attname, jstep_adv(jg)%marchuk_order)
      ENDDO
      linit_dyn(:)      = .FALSE.
    ELSE
      jstep_adv(:)%marchuk_order = 0
      linit_dyn(:)               = .TRUE.
    ENDIF

    DO jg=1, n_dom
      IF (iforcing == inwp) THEN
        ! reads elapsed_time from the restart file, to re-initialize 
        ! NWP physics events.
        CALL atm_phy_nwp_config(jg)%phyProcs%deserialize (mtime_current)
      ENDIF
#ifndef __NO_ICON_UPPER__
      ! upper-atmosphere physics
      IF (isRestart() .AND. upatmo_config(jg)%nwp_phy%l_phy_stat( iUpatmoPrcStat%enabled )) THEN
        CALL upatmoRestartAttributesGet(jg, prm_upatmo(jg), mtime_current)
      ENDIF
#endif
    ENDDO


  END SUBROUTINE allocate_nh_stepping
  !-------------------------------------------------------------------------

  !-------------------------------------------------------------------------
  SUBROUTINE init_ddt_vn_diagnostics(p_nh_diag)

    TYPE(t_nh_diag), INTENT(inout) :: p_nh_diag  !< p_nh_state(jg)%diag

!$OMP PARALLEL
    IF (p_nh_diag%ddt_vn_dyn_is_associated) CALL init(p_nh_diag%ddt_vn_dyn)
    IF (p_nh_diag%ddt_vn_dmp_is_associated) CALL init(p_nh_diag%ddt_vn_dmp)
    IF (p_nh_diag%ddt_vn_hdf_is_associated) CALL init(p_nh_diag%ddt_vn_hdf)
    IF (p_nh_diag%ddt_vn_adv_is_associated) CALL init(p_nh_diag%ddt_vn_adv)
    IF (p_nh_diag%ddt_vn_cor_is_associated) CALL init(p_nh_diag%ddt_vn_cor)
    IF (p_nh_diag%ddt_vn_pgr_is_associated) CALL init(p_nh_diag%ddt_vn_pgr)
    IF (p_nh_diag%ddt_vn_phd_is_associated) CALL init(p_nh_diag%ddt_vn_phd)
    IF (p_nh_diag%ddt_vn_cen_is_associated) CALL init(p_nh_diag%ddt_vn_cen)
    IF (p_nh_diag%ddt_vn_iau_is_associated) CALL init(p_nh_diag%ddt_vn_iau)
    IF (p_nh_diag%ddt_vn_ray_is_associated) CALL init(p_nh_diag%ddt_vn_ray)
    IF (p_nh_diag%ddt_vn_grf_is_associated) CALL init(p_nh_diag%ddt_vn_grf)
!$OMP END PARALLEL

  END SUBROUTINE init_ddt_vn_diagnostics

  !-----------------------------------------------------------------------------

END MODULE mo_nh_stepping
<|MERGE_RESOLUTION|>--- conflicted
+++ resolved
@@ -164,12 +164,8 @@
                                      &   art_init_atmo_tracers_echam,   &
                                      &   art_init_radiation_properties, &
                                      &   art_update_atmo_phy
-<<<<<<< HEAD
   USE mo_art_config,               ONLY: art_config
-  
-=======
-#endif
->>>>>>> 67d1e635
+#endif
 
   USE mo_nwp_sfc_utils,            ONLY: aggregate_landvars, update_sst_and_seaice
   USE mo_reader_sst_sic,           ONLY: t_sst_sic_reader
