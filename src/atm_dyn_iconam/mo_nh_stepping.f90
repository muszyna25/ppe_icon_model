--- conflicted
+++ resolved
@@ -152,16 +152,12 @@
   USE mo_art_emission_interface,   ONLY: art_emission_interface
   USE mo_art_sedi_interface,       ONLY: art_sedi_interface
   USE mo_art_tools_interface,      ONLY: art_tools_interface
-<<<<<<< HEAD
   USE mo_art_util,                 ONLY: t_art_phys_container
   
-  USE mo_nwp_sfc_utils,            ONLY: aggregate_landvars
-=======
 
   USE mo_nwp_sfc_utils,            ONLY: aggregate_landvars, update_sst_and_seaice
   USE mo_reader_sst_sic,           ONLY: t_sst_sic_reader
   USE mo_interpolate_time,         ONLY: t_time_intp
->>>>>>> ef9950ee
   USE mo_nh_init_nest_utils,       ONLY: initialize_nest
   USE mo_nh_init_utils,            ONLY: compute_iau_wgt, save_initial_state, restore_initial_state
   USE mo_hydro_adjust,             ONLY: hydro_adjust_const_thetav
