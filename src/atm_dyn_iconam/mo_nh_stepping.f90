!>
!! Initializes and controls the time stepping in the nonhydrostatic model.
!!
!!
!! @par Revision History
!! Initial release by Almut Gassmann, MPI-M (2009-02-06)
!!
!! @par Copyright and License
!!
!! This code is subject to the DWD and MPI-M-Software-License-Agreement in
!! its most recent form.
!! Please see the file LICENSE in the root of the source tree for this code.
!! Where software is supplied by third parties, it is indicated in the
!! headers of the routines.
!!
!!

!----------------------------
#include "omp_definitions.inc"
!----------------------------

MODULE mo_nh_stepping
!-------------------------------------------------------------------------
!
!    ProTeX FORTRAN source: Style 2
!    modified for ICON project, DWD/MPI-M 2006
!
!-------------------------------------------------------------------------
!
!

  USE mo_kind,                     ONLY: wp, vp
  USE mo_io_units
  USE mo_nonhydro_state,           ONLY: p_nh_state, p_nh_state_lists
  USE mo_nonhydrostatic_config,    ONLY: lhdiff_rcf, itime_scheme, divdamp_order,                     &
    &                                    divdamp_fac, divdamp_fac_o2, ih_clch, ih_clcm, kstart_moist, &
    &                                    ndyn_substeps, ndyn_substeps_var, ndyn_substeps_max
  USE mo_diffusion_config,         ONLY: diffusion_config
  USE mo_dynamics_config,          ONLY: nnow,nnew, nnow_rcf, nnew_rcf, nsav1, nsav2, idiv_method
  USE mo_io_config,                ONLY: is_checkpoint_time, is_totint_time, n_chkpt, n_diag
  USE mo_parallel_config,          ONLY: nproma, itype_comm, iorder_sendrecv, use_async_restart_output, &
                                         num_prefetch_proc
  USE mo_run_config,               ONLY: ltestcase, dtime, nsteps, ldynamics, ltransport,   &
    &                                    ntracer, iforcing, msg_level, test_mode,           &
    &                                    output_mode, lart
  USE mo_echam_phy_config,         ONLY: echam_phy_config
  USE mo_advection_config,         ONLY: advection_config
  USE mo_radiation_config,         ONLY: albedo_type
  USE mo_timer,                    ONLY: ltimer, timers_level, timer_start, timer_stop,   &
    &                                    timer_total, timer_model_init, timer_nudging,    &
    &                                    timer_bdy_interp, timer_feedback, timer_nesting, &
    &                                    timer_integrate_nh, timer_nh_diagnostics,        &
    &                                    timer_iconam_echam
  USE mo_atm_phy_nwp_config,       ONLY: dt_phy, atm_phy_nwp_config, iprog_aero
  USE mo_nwp_phy_init,             ONLY: init_nwp_phy, init_cloud_aero_cpl
  USE mo_nwp_phy_state,            ONLY: prm_diag, prm_nwp_tend, phy_params
  USE mo_lnd_nwp_config,           ONLY: nlev_soil, nlev_snow, sstice_mode
  USE mo_nwp_lnd_state,            ONLY: p_lnd_state
  USE mo_ext_data_state,           ONLY: ext_data
  USE mo_ext_data_init,            ONLY: interpol_monthly_mean
  USE mo_extpar_config,            ONLY: itopo
  USE mo_limarea_config,           ONLY: latbc_config
  USE mo_model_domain,             ONLY: p_patch, t_patch
  USE mo_time_config,              ONLY: time_config
  USE mo_grid_config,              ONLY: n_dom, lfeedback, ifeedback_type, l_limited_area, &
    &                                    n_dom_start, lredgrid_phys, start_time, end_time, patch_weight
  USE mo_nh_testcases,             ONLY: init_nh_testcase
  USE mo_nh_testcases_nml,         ONLY: nh_test_name, rotate_axis_deg, lcoupled_rho
  USE mo_nh_pa_test,               ONLY: set_nh_w_rho
  USE mo_nh_df_test,               ONLY: get_nh_df_velocity
  USE mo_nh_dcmip_hadley,          ONLY: set_nh_velocity_hadley
  USE mo_nh_supervise,             ONLY: supervise_total_integrals_nh, print_maxwinds,  &
    &                                    init_supervise_nh, finalize_supervise_nh
  USE mo_intp_data_strc,           ONLY: p_int_state, t_int_state
  USE mo_intp_rbf,                 ONLY: rbf_vec_interpol_cell
  USE mo_intp,                     ONLY: verts2cells_scalar
  USE mo_grf_intp_data_strc,       ONLY: p_grf_state
  USE mo_gridref_config,           ONLY: l_density_nudging, grf_intmethod_e
  USE mo_grf_bdyintp,              ONLY: interpol_scal_grf
  USE mo_nh_nest_utilities,        ONLY: compute_tendencies, boundary_interpolation,    &
                                         complete_nesting_setup, prep_bdy_nudging,      &
                                         outer_boundary_nudging, nest_boundary_nudging, &
                                         prep_rho_bdy_nudging, density_boundary_nudging,&
                                         prep_outer_bdy_nudging, save_progvars
  USE mo_nh_feedback,              ONLY: feedback, relax_feedback
  USE mo_io_restart,               ONLY: create_restart_file
  USE mo_exception,                ONLY: message, message_text, finish
  USE mo_impl_constants,           ONLY: SUCCESS, MAX_CHAR_LENGTH, iphysproc, iphysproc_short,     &
    &                                    itconv, itccov, itrad, itradheat, itsso, itsatad, itgwd,  &
    &                                    inoforcing, iheldsuarez, inwp, iecham,                    &
    &                                    itturb, itgscp, itsfc,                                    &
    &                                    MODE_IAU, MODE_IAU_OLD, MODIS, max_dom
  USE mo_math_divrot,              ONLY: rot_vertex, div_avg !, div
  USE mo_solve_nonhydro,           ONLY: solve_nh
  USE mo_update_dyn,               ONLY: add_slowphys
  USE mo_advection_stepping,       ONLY: step_advection
  USE mo_advection_aerosols,       ONLY: aerosol_2D_advection, setup_aerosol_advection
  USE mo_integrate_density_pa,     ONLY: integrate_density_pa
  USE mo_nh_dtp_interface,         ONLY: prepare_tracer, compute_airmass
  USE mo_nh_diffusion,             ONLY: diffusion
  USE mo_mpi,                      ONLY: proc_split, push_glob_comm, pop_glob_comm, p_bcast, p_comm_work

#ifdef NOMPI
  USE mo_mpi,                      ONLY: my_process_is_mpi_all_seq
#endif

  USE mo_sync,                     ONLY: sync_patch_array_mult, sync_patch_array, SYNC_C, global_max
  USE mo_nh_interface_nwp,         ONLY: nwp_nh_interface
  USE mo_interface_iconam_echam,   ONLY: interface_iconam_echam
  USE mo_echam_phy_memory,         ONLY: prm_tend
  USE mo_phys_nest_utilities,      ONLY: interpol_phys_grf, feedback_phys_diag, interpol_rrg_grf, copy_rrg_ubc
  USE mo_vertical_grid,            ONLY: set_nh_metrics
  USE mo_nh_diagnose_pres_temp,    ONLY: diagnose_pres_temp
  USE mo_nh_held_suarez_interface, ONLY: held_suarez_nh_interface
  USE mo_master_config,            ONLY: isRestart, lrestart_write_last
  USE mo_io_restart_attributes,    ONLY: get_restart_attribute
  USE mo_meteogram_config,         ONLY: meteogram_output_config
  USE mo_meteogram_output,         ONLY: meteogram_sample_vars, meteogram_is_sample_step
  USE mo_name_list_output,         ONLY: write_name_list_output, istime4name_list_output
  USE mo_name_list_output_init,    ONLY: output_file
  USE mo_pp_scheduler,             ONLY: new_simulation_status, pp_scheduler_process
  USE mo_pp_tasks,                 ONLY: t_simulation_status
  USE mo_art_diagnostics_interface,ONLY: art_diagnostics_interface
  USE mo_art_emission_interface,   ONLY: art_emission_interface
  USE mo_art_sedi_interface,       ONLY: art_sedi_interface
  USE mo_art_tools_interface,      ONLY: art_tools_interface

  USE mo_nwp_sfc_utils,            ONLY: aggregate_landvars, update_sstice, update_ndvi
  USE mo_nh_init_nest_utils,       ONLY: initialize_nest
  USE mo_nh_init_utils,            ONLY: hydro_adjust_downward, compute_iau_wgt
  USE mo_td_ext_data,              ONLY: set_actual_td_ext_data
  USE mo_initicon_config,          ONLY: init_mode, timeshift, init_mode_soil, is_avgFG_time
  USE mo_initicon_utils,           ONLY: average_first_guess, reinit_average_first_guess
  USE mo_synsat_config,            ONLY: lsynsat
  USE mo_rttov_interface,          ONLY: rttov_driver, copy_rttov_ubc
  USE mo_ls_forcing_nml,           ONLY: is_ls_forcing
  USE mo_ls_forcing,               ONLY: init_ls_forcing
  USE mo_sync_latbc,               ONLY: prepare_latbc_data , read_latbc_data,  &
    &                                    deallocate_latbc_data, p_latbc_data,   &
    &                                    read_latbc_tlev, last_latbc_tlev,      &
    &                                    update_lin_interc
  USE mo_interface_les,            ONLY: les_phy_interface
  USE mo_io_restart_async,         ONLY: prepare_async_restart, write_async_restart, &
    &                                    close_async_restart, set_data_async_restart
  USE mo_nh_prepadv_types,         ONLY: prep_adv, t_prepare_adv, jstep_adv
  USE mo_action,                   ONLY: reset_act
  USE mo_output_event_handler,     ONLY: get_current_jfile
  USE mo_nwp_diagnosis,            ONLY: nwp_diag_for_output
  USE mo_turbulent_diagnostic,     ONLY: calculate_turbulent_diagnostics, &
                                         write_vertical_profiles, write_time_series, &
                                         sampl_freq_step, les_cloud_diag
  USE mo_opt_diagnostics,          ONLY: update_opt_acc, reset_opt_acc, &
    &                                    calc_mean_opt_acc, p_nh_opt_diag
  USE mo_var_list,                 ONLY: nvar_lists, var_lists, print_var_list
  USE mo_async_latbc,              ONLY: prefetch_input
  USE mo_async_latbc_utils,        ONLY: deallocate_pref_latbc_data, new_latbc_tlev, &
    &                                    prev_latbc_tlev, latbc_data, update_lin_interpolation
  USE mo_nonhydro_types,           ONLY: t_nh_state
  USE mo_interface_les,            ONLY: init_les_phy_interface
  USE mo_fortran_tools,            ONLY: swap, copy, init
  USE mtime,                       ONLY: datetime, datetimeToString, deallocateDatetime,              &
       &                                 timedelta, newTimedelta, deallocateTimedelta,                &
       &                                 MAX_DATETIME_STR_LEN, MAX_TIMEDELTA_STR_LEN, newDatetime,    &
       &                                 MAX_MTIME_ERROR_STR_LEN, no_error, mtime_strerror,           &
       &                                 OPERATOR(-), OPERATOR(+), OPERATOR(>), OPERATOR(*),          &
       &                                 ASSIGNMENT(=), OPERATOR(==), OPERATOR(>=), OPERATOR(/=),     &
       &                                 event, eventGroup, newEvent,                                 &
       &                                 addEventToEventGroup, isCurrentEventActive,                  &
       &                                 getTotalMillisecondsTimedelta, getTimedeltaFromDatetime,     &
       &                                 timedeltaToString
  USE mo_event_manager,            ONLY: initEventManager, addEventGroup, getEventGroup, printEventGroup
#ifdef MESSY
  USE messy_main_channel_bi,       ONLY: messy_channel_write_output &
    &                                  , IOMODE_RST
  USE messy_main_tracer_bi,        ONLY: main_tracer_beforeadv, main_tracer_afteradv
#ifdef MESSYTIMER
  USE messy_main_timer_bi,         ONLY: messy_timer_reset_time

#endif
#endif

  IMPLICIT NONE

  PRIVATE

  !> module name string
  CHARACTER(LEN=*), PARAMETER :: modname = 'mo_nh_stepping'


  ! additional flow control variables that need to be dimensioned with the
  ! number of model domains
  LOGICAL, ALLOCATABLE :: lcall_phy(:,:) ! contains information which physics package
                                         ! must be called at the current timestep
                                         ! and on the current domain.

  REAL(wp), ALLOCATABLE :: t_elapsed_phy(:,:)  ! time (in s) since the last call of
                                               ! the corresponding physics package
                                               ! (fast physics packages are treated as one)

  LOGICAL, ALLOCATABLE :: linit_dyn(:)  ! determines whether dynamics must be initialized
                                        ! on given patch


  ! additional time control variables which are not dimensioned with the number
  ! of model domains
  LOGICAL :: map_phyproc(iphysproc,iphysproc_short) !< mapping matrix
  INTEGER :: iproclist(iphysproc)  !< x-axis of mapping matrix

  ! event handling manager, wrong place, have to move later

  TYPE(eventGroup), POINTER :: checkpointEventGroup => NULL()

  PUBLIC :: prepare_nh_integration
  PUBLIC :: perform_nh_stepping

  TYPE t_datetime_ptr
    TYPE(datetime), POINTER :: ptr => NULL()
  END TYPE t_datetime_ptr

  CONTAINS

!-------------------------------------------------------------------------
!-------------------------------------------------------------------------
!
!
  !>
  !! Initialisation of the nonhydrostatic state and initial conditions.
  !!
  !!
  !! @par Revision History
  !! Initial release by Almut Gassmann, (2009-03-06)
  !!
  SUBROUTINE prepare_nh_integration
!
  INTEGER :: ntl, jg

!-----------------------------------------------------------------------

  ! for the split explict scheme, ntl is always 2
  ntl = 2


  CALL set_nh_metrics(p_patch(1:), p_nh_state, p_int_state(1:), ext_data)

  IF (n_dom > 1) THEN
    CALL complete_nesting_setup()
  ENDIF

  IF (ltestcase) THEN

    CALL init_nh_testcase(p_patch(1:), p_nh_state, p_int_state(1:), p_lnd_state(1:), &
                        & ext_data, ntl)

    IF(is_ls_forcing) &
       CALL init_ls_forcing(p_nh_state(1)%metrics)
  ENDIF

  IF (iforcing == inwp) THEN
    CALL setup_time_ctrl_physics( )
  END IF

  ! init LES
  DO jg = 1 , n_dom
   IF(atm_phy_nwp_config(jg)%is_les_phy) THEN
     CALL init_les_phy_interface(jg, p_patch(jg), p_int_state(jg), &
       p_nh_state(jg)%metrics)
   END IF
  END DO

  END SUBROUTINE prepare_nh_integration
  !-------------------------------------------------------------------------


  !-------------------------------------------------------------------------
  !>
  !! Organizes nonhydrostatic time stepping
  !! Currently we assume to have only one grid level.
  !!
  !! @par Revision History
  !! Initial release by Almut Gassmann, (2009-04-15)
  !!
  SUBROUTINE perform_nh_stepping (mtime_current)
!
  TYPE(datetime),   POINTER            :: mtime_current     ! current datetime (mtime)
  TYPE(t_simulation_status)            :: simulation_status

  CHARACTER(len=MAX_CHAR_LENGTH), PARAMETER ::  &
    &  routine = modname//':perform_nh_stepping'

  INTEGER                              :: jg, jgc, jn
  INTEGER                              :: ierr

!!$  INTEGER omp_get_num_threads
!!$  INTEGER omp_get_max_threads
!!$  INTEGER omp_get_max_active_levels
!-----------------------------------------------------------------------

  IF (timers_level > 3) CALL timer_start(timer_model_init)

  CALL allocate_nh_stepping ()

  ! Compute diagnostic dynamics fields for initial output and physics initialization
  CALL diag_for_output_dyn ()

  IF (.NOT. isRestart()) THEN
    IF (timeshift%dt_shift < 0._wp) THEN
      ! add IAU time shift interval to current date (mtime):
      mtime_current = mtime_current + timeshift%mtime_shift
    ENDIF
  ENDIF
  ! diagnose airmass from \rho(now) for both restart and non-restart runs
  ! airmass_new required by initial physics call (init_slowphysics)
  ! airmass_now not needed, since ddt_temp_dyn is not computed during the
  ! initial slow physics call.
  DO jg=1, n_dom
    CALL compute_airmass(p_patch(jg),                  &
      &                  p_nh_state(jg)%metrics,       &
      &                  p_nh_state(jg)%prog(nnow(jg)),&
      &                  p_nh_state(jg)%diag, itlev = 2)

    ! initialize exner_old if the model domain is active
    IF (p_patch(jg)%ldom_active .AND. .NOT. isRestart()) CALL init_exner_old(jg, nnow(jg))
  ENDDO


  IF (sstice_mode > 1 .AND. iforcing == inwp) THEN
    ! t_seasfc and fr_seaice have to be set again from the ext_td_data files;
    ! the values from the analysis have to be overwritten.
    ! In the case of a restart, the call is required to open the file and read the data
    CALL set_actual_td_ext_data (.TRUE., mtime_current, mtime_current, sstice_mode,  &
                                &  p_patch(1:), ext_data, p_lnd_state)
  END IF

  SELECT CASE (iforcing)
  CASE (inwp)
    DO jg=1, n_dom
      IF (.NOT. p_patch(jg)%ldom_active) CYCLE
      CALL init_nwp_phy(                            &
           & p_patch(jg)                           ,&
           & p_nh_state(jg)%metrics                ,&
           & p_nh_state(jg)%prog(nnow(jg))         ,&
           & p_nh_state(jg)%diag                   ,&
           & prm_diag(jg)                          ,&
           & prm_nwp_tend(jg)                      ,&
           & p_lnd_state(jg)%prog_lnd(nnow_rcf(jg)),&
           & p_lnd_state(jg)%prog_lnd(nnew_rcf(jg)),&
           & p_lnd_state(jg)%prog_wtr(nnow_rcf(jg)),&
           & p_lnd_state(jg)%prog_wtr(nnew_rcf(jg)),&
           & p_lnd_state(jg)%diag_lnd              ,&
           & ext_data(jg)                          ,&
           & phy_params(jg), mtime_current )

      IF (.NOT.isRestart()) THEN
        CALL init_cloud_aero_cpl (mtime_current, p_patch(jg), p_nh_state(jg)%metrics, ext_data(jg), prm_diag(jg))
      ENDIF

      IF (iprog_aero == 1) CALL setup_aerosol_advection(p_patch(jg))

    ENDDO
    IF (.NOT.isRestart()) THEN
      ! Compute diagnostic physics fields
      CALL aggr_landvars
      ! Initial call of (slow) physics schemes, including computation of transfer coefficients
      CALL init_slowphysics (mtime_current, 1, dtime)

      DO jg = 1, n_dom

        IF (.NOT. p_patch(jg)%ldom_active) CYCLE

        IF(.NOT.atm_phy_nwp_config(jg)%is_les_phy) THEN

          ! diagnostics which are only required for output
          CALL nwp_diag_for_output(mtime_current, kstart_moist(jg),           & !in
               &                      ih_clch(jg), ih_clcm(jg),               & !in
               &                      phy_params(jg),                         & !in
               &                      p_patch(jg),                            & !in
               &                      p_nh_state(jg)%metrics,                 & !in
               &                      p_nh_state(jg)%prog(nnow(jg)),          & !in  !nnow or nnew?
               &                      p_nh_state(jg)%prog(nnow_rcf(jg)),      & !in  !nnow or nnew?
               &                      p_nh_state(jg)%diag,                    & !in
               &                      p_lnd_state(jg)%diag_lnd,               & !in
               &                      p_lnd_state(jg)%prog_lnd(nnow_rcf(jg)), & !in
               &                      p_lnd_state(jg)%prog_wtr(nnow_rcf(jg)), & !inout
               &                      ext_data(jg),                           & !in
               &                      prm_diag(jg)                            ) !inout

          ! In case of vertical nesting, copy upper levels of synsat input fields to local parent grid
          DO jn = 1, p_patch(jg)%n_childdom
            jgc = p_patch(jg)%child_id(jn)
            IF (.NOT. p_patch(jgc)%ldom_active) CYCLE
            IF (lsynsat(jgc) .AND. p_patch(jgc)%nshift > 0) CALL copy_rttov_ubc (jg, jgc)
          ENDDO
          ! Compute synthetic sat images
          IF (lsynsat(jg)) CALL rttov_driver (jg, p_patch(jg)%parent_id, nnow_rcf(jg))

        ELSE !is_les_phy

           !LES specific diagnostics only for output
           CALL les_cloud_diag    ( kstart_moist(jg),                       & !in
             &                      ih_clch(jg), ih_clcm(jg),               & !in
             &                      p_patch(jg),                            & !in
             &                      p_nh_state(jg)%metrics,                 & !in
             &                      p_nh_state(jg)%prog(nnow(jg)),          & !in  !nnow or nnew?
             &                      p_nh_state(jg)%prog(nnow_rcf(jg)),      & !in  !nnow or nnew?
             &                      p_nh_state(jg)%diag,                    & !in
             &                      p_lnd_state(jg)%diag_lnd,               & !in
             &                      p_lnd_state(jg)%prog_lnd(nnow_rcf(jg)), & !in
             &                      prm_diag(jg)                            ) !inout

         END IF!is_les_phy
      ENDDO!jg

      CALL fill_nestlatbc_phys

    ENDIF!is_restart
  CASE (iecham)
    IF (.NOT.isRestart()) THEN
      CALL init_slowphysics (mtime_current, 1, dtime)
    END IF
  END SELECT ! iforcing

  !------------------------------------------------------------------
  !  get and write out some of the initial values
  !------------------------------------------------------------------
  IF (.NOT.isRestart() .AND. (mtime_current >= time_config%tc_startdate)) THEN

    !--------------------------------------------------------------------------
    ! loop over the list of internal post-processing tasks, e.g.
    ! interpolate selected fields to p- and/or z-levels
    simulation_status = new_simulation_status(l_first_step   = .TRUE.,                  &
      &                                       l_output_step  = .TRUE.,                  &
      &                                       l_dom_active   = p_patch(1:)%ldom_active, &
      &                                       i_timelevel_dyn= nnow, i_timelevel_phy= nnow_rcf)
    CALL pp_scheduler_process(simulation_status)

    IF (p_nh_opt_diag(1)%acc%l_any_m) THEN
      CALL update_opt_acc(p_nh_opt_diag(1)%acc,            &
        &                 p_nh_state(1)%prog(nnow_rcf(1)), &
        &                 p_nh_state(1)%prog(nnow(1))%rho, &
        &                 p_nh_state(1)%diag,              &
        &                 p_patch(1)%cells%owned,          &
        &                 p_patch(1)%nlev                  )
    END IF

    IF (output_mode%l_nml) THEN
      CALL write_name_list_output(jstep=0)
    END IF

    IF (p_nh_opt_diag(1)%acc%l_any_m) THEN
      CALL reset_opt_acc(p_nh_opt_diag(1)%acc)
    END IF

    ! sample meteogram output
    DO jg = 1, n_dom
      IF (.NOT. output_mode%l_none .AND. &    ! meteogram output is not initialized for output=none
        & p_patch(jg)%ldom_active  .AND. &
        & meteogram_is_sample_step( meteogram_output_config(jg), 0 ) ) THEN
        CALL meteogram_sample_vars(jg, 0, time_config%tc_startdate, ierr)
        IF (ierr /= SUCCESS) THEN
          CALL finish (routine, 'Error in meteogram sampling! Sampling buffer too small?')
        ENDIF
      END IF
    END DO

    !AD: Also output special diagnostics for LES on torus
    IF(atm_phy_nwp_config(1)%is_les_phy .AND. sampl_freq_step>0)THEN
      CALL calculate_turbulent_diagnostics(                      &
                             & p_patch(1),                       & !in
                             & p_nh_state(1)%prog(nnow(1)),      &
                             & p_nh_state(1)%prog(nnow_rcf(1)),  & !in
                             & p_nh_state(1)%diag,                   & !in
                             & p_lnd_state(1)%prog_lnd(nnow_rcf(1)), &
                             & p_lnd_state(1)%diag_lnd,              &
                             & prm_nwp_tend(1),                      &
                             & prm_diag(1)                )     !inout

      !write out time series
      CALL write_time_series(prm_diag(1)%turb_diag_0dvar, mtime_current)
      CALL write_vertical_profiles(prm_diag(1)%turb_diag_1dvar, mtime_current, 1)
      prm_diag(1)%turb_diag_1dvar = 0._wp
    END IF

  END IF ! not isRestart()

  IF (timers_level > 3) CALL timer_stop(timer_model_init)

!   IF (parallel_radiation_omp) THEN
!
!     !---------------------------------------
!     CALL init_ompthread_radiation()
!
! !$    CALL omp_set_nested(.true.)
! !$    CALL omp_set_num_threads(2)
! !$    write(0,*) 'omp_get_max_active_levels=',omp_get_max_active_levels
! !$    write(0,*) 'omp_get_max_threads=',omp_get_max_threads()
! !$OMP PARALLEL SECTIONS
! !$OMP SECTION
! !$  CALL omp_set_num_threads(nh_stepping_ompthreads)
! !$    write(0,*) 'This is the nh_timeloop, max threads=',omp_get_max_threads()
! !$    write(0,*) 'omp_get_num_threads=',omp_get_num_threads()
!
!     CALL perform_nh_timeloop (datetime_current, jfile, l_have_output )
!     CALL model_end_ompthread()
!
! !$OMP SECTION
! !$  write(0,*) 'This is the nwp_parallel_radiation_thread, max threads=',&
! !$    omp_get_max_threads()
!   CALL nwp_start_radiation_ompthread()
! !$OMP END PARALLEL SECTIONS
!
!   ELSE
    !---------------------------------------

    CALL perform_nh_timeloop (mtime_current)
!   ENDIF

  CALL deallocate_nh_stepping ()


  END SUBROUTINE perform_nh_stepping
  !-------------------------------------------------------------------------

  !-------------------------------------------------------------------------
  !>
  !! Organizes nonhydrostatic time stepping
  !! Currently we assume to have only one grid level.
  !!
  !! @par Revision History
  !! Initial release by Almut Gassmann, (2009-04-15)
  !!
  SUBROUTINE perform_nh_timeloop (mtime_current)
!
  CHARACTER(len=MAX_CHAR_LENGTH), PARAMETER ::  &
      &  routine = modname//':perform_nh_timeloop'

  TYPE(datetime),   POINTER            :: mtime_current     ! current datetime (mtime)

  INTEGER                              :: jg, jn, jgc
  INTEGER                              :: ierr
  LOGICAL                              :: l_compute_diagnostic_quants,  &
    &                                     l_nml_output, lprint_timestep, &
    &                                     lwrite_checkpoint, lcfl_watch_mode
  TYPE(t_simulation_status)            :: simulation_status
  TYPE(datetime),   POINTER            :: mtime_old         ! copy of current datetime (mtime)

  INTEGER                              :: i
  REAL(wp)                             :: elapsed_time_global
  INTEGER                              :: jstep   ! step number
  INTEGER                              :: jstep0  ! step for which the restart file
                                                  ! was produced
  INTEGER                              :: kstep   ! step number relative to restart step
  INTEGER                              :: jstep_shift ! start counter for time loop
  INTEGER, ALLOCATABLE                 :: output_jfile(:)

  TYPE(timedelta), POINTER             :: forecast_delta
  CHARACTER(LEN=128)                   :: forecast_delta_str

  TYPE(timedelta), POINTER             :: model_time_step => NULL()

  TYPE(datetime), POINTER              :: eventRefDate    => NULL(), &
    &                                     eventStartDate  => NULL(), &
    &                                     eventEndDate    => NULL()
  TYPE(timedelta), POINTER             :: eventInterval   => NULL()
  TYPE(event), POINTER                 :: checkpointEvent => NULL()
  TYPE(event), POINTER                 :: restartEvent    => NULL()

  INTEGER                              :: checkpointEvents
  LOGICAL                              :: lret
  TYPE(t_datetime_ptr)                 :: datetime_current(max_dom) 
  TYPE(timeDelta), POINTER             :: time_diff

  CHARACTER(LEN=MAX_TIMEDELTA_STR_LEN)   :: td_string
  CHARACTER(LEN=MAX_DATETIME_STR_LEN)    :: dt_string, dstring
  CHARACTER(len=MAX_MTIME_ERROR_STR_LEN) :: errstring
  
  REAL(wp)                             :: sim_time     !< elapsed simulation time

  
!!$  INTEGER omp_get_num_threads

!-----------------------------------------------------------------------

  IF (ltimer) CALL timer_start(timer_total)
  
  ! calculate elapsed simulation time in seconds
  time_diff  => newTimedelta("PT0S")
  time_diff  =  getTimeDeltaFromDateTime(mtime_current, time_config%tc_startdate)
  sim_time   =  getTotalMillisecondsTimedelta(time_diff, mtime_current)*1.e-3_wp
  CALL deallocateTimedelta(time_diff)

  ! allocate temporary variable for restarting purposes
  ALLOCATE(output_jfile(SIZE(output_file)), STAT=ierr)
  IF (ierr /= SUCCESS)  CALL finish (routine, 'ALLOCATE failed!')

  ! If the testbed mode is selected, reset iorder_sendrecv to 0 in order to suppress
  ! MPI communication from now on.
  IF (test_mode > 0) iorder_sendrecv = 0

  IF (timeshift%dt_shift < 0._wp) THEN
    jstep_shift = NINT(timeshift%dt_shift/dtime)
    WRITE(message_text,'(a,i6,a)') 'Model start shifted backwards by ', ABS(jstep_shift),' time steps'
    CALL message(TRIM(routine),message_text)
    atm_phy_nwp_config(:)%lcalc_acc_avg = .FALSE.
  ELSE
    jstep_shift = 0
  ENDIF

  mtime_old => newDatetime(mtime_current)
  DO jg=1, n_dom
    datetime_current(jg)%ptr => newDatetime(mtime_current)
  END DO

  IF (use_async_restart_output) THEN
    CALL prepare_async_restart(opt_t_elapsed_phy_size = SIZE(t_elapsed_phy, 2), &
         &                     opt_lcall_phy_size     = SIZE(lcall_phy, 2))
  ENDIF

  jstep0 = 0
  IF (isRestart() .AND. .NOT. time_config%is_relative_time) THEN
    ! get start counter for time loop from restart file:
    CALL get_restart_attribute("jstep", jstep0)
  END IF

  ! for debug purposes print var lists: for msg_level >= 13 short and for >= 20 long format
  IF  (.NOT. ltestcase) THEN
    IF (msg_level >= 13) THEN
      DO i = 1, nvar_lists
        IF (msg_level >= 20) THEN
          CALL print_var_list(var_lists(i), lshort=.FALSE.)
        ELSE
          CALL print_var_list(var_lists(i), lshort=.TRUE.)
        ENDIF
      ENDDO
    ENDIF
  ENDIF

  ! Check if current number of dynamics substeps is larger than the default value
  ! (this can happen for restarted runs only at this point)
  IF (ANY(ndyn_substeps_var(1:n_dom) > ndyn_substeps)) THEN
    lcfl_watch_mode = .TRUE.
  ELSE
    lcfl_watch_mode = .FALSE.
  ENDIF

  ! init routine for mo_nh_supervise module (eg. opening of files)
  CALL init_supervise_nh()

  ! set events, group and the events

  CALL message('','')

  eventRefDate   => time_config%tc_exp_refdate
  eventStartDate => time_config%tc_exp_startdate
  eventEndDate   => time_config%tc_exp_stopdate

  ! create an event manager, ie. a collection of different events
  CALL initEventManager(time_config%tc_exp_refdate)

  ! --- create an event group for checkpointing and restart
  checkpointEvents =  addEventGroup('checkpointEventGroup')
  checkpointEventGroup => getEventGroup(checkpointEvents)

  ! --- --- create checkpointing event
  eventInterval  => time_config%tc_dt_checkpoint
  checkpointEvent => newEvent('checkpoint', eventRefDate, eventStartDate, eventEndDate, eventInterval, errno=ierr)
  IF (ierr /= no_Error) THEN
    ! give an elaborate error message:
    CALL datetimeToString(eventRefDate,   dt_string)
    WRITE (0,*) "event reference date: ", dt_string
    CALL datetimeToString(eventStartDate, dt_string)
    WRITE (0,*) "event start date    : ", dt_string
    CALL datetimeToString(eventEndDate,   dt_string)
    WRITE (0,*) "event end date      : ", dt_string
    CALL timedeltaToString(eventInterval, td_string)
    WRITE (0,*) "event interval      : ", td_string
    CALL mtime_strerror(ierr, errstring)
    CALL finish('perform_nh_timeloop', "event 'checkpoint': "//errstring)
  ENDIF
  lret = addEventToEventGroup(checkpointEvent, checkpointEventGroup)

  ! --- --- create restart event, ie. checkpoint + model stop
  eventInterval  => time_config%tc_dt_restart
  restartEvent => newEvent('restart', eventRefDate, eventStartDate, eventEndDate, eventInterval, errno=ierr)
  IF (ierr /= no_Error) THEN
    ! give an elaborate error message:
    CALL datetimeToString(eventRefDate,   dt_string)
    WRITE (0,*) "event reference date: ", dt_string
    CALL datetimeToString(eventStartDate, dt_string)
    WRITE (0,*) "event start date    : ", dt_string
    CALL datetimeToString(eventEndDate,   dt_string)
    WRITE (0,*) "event end date      : ", dt_string
    CALL timedeltaToString(eventInterval, td_string)
    WRITE (0,*) "event interval      : ", td_string
    CALL mtime_strerror(ierr, errstring)
    CALL finish('perform_nh_timeloop', "event 'restart': "//errstring)
  ENDIF
  lret = addEventToEventGroup(restartEvent, checkpointEventGroup)

  CALL printEventGroup(checkpointEvents)

  ! set time loop properties
  model_time_step => time_config%tc_dt_model

  CALL message('','')
  CALL datetimeToString(mtime_current, dstring)
  WRITE(message_text,'(a,a)') 'Start date of this run: ', dstring
  CALL message('',message_text)
  CALL datetimeToString(time_config%tc_stopdate, dstring)
  WRITE(message_text,'(a,a)') 'Stop date of this run:  ', dstring
  CALL message('',message_text)
  CALL message('','')

  jstep = jstep0+jstep_shift+1
  TIME_LOOP: DO
    ! Check if a nested domain needs to be turned off
    DO jg=2, n_dom
      IF (p_patch(jg)%ldom_active .AND. (sim_time >= end_time(jg))) THEN
        p_patch(jg)%ldom_active = .FALSE.
        WRITE(message_text,'(a,i2,a,f12.2)') 'domain ',jg,' stopped at time ',sim_time
        CALL message('perform_nh_timeloop', TRIM(message_text))
      ENDIF
    ENDDO

    ! update model date and time mtime based
    mtime_current = mtime_current + model_time_step

    ! store state of output files for restarting purposes
    IF (output_mode%l_nml .AND. jstep>=0 ) THEN
      DO i=1,SIZE(output_file)
        output_jfile(i) = get_current_jfile(output_file(i)%out_event)
      END DO
    ENDIF

    ! turn on calculation of averaged and accumulated quantities at the first regular time step
    IF (jstep-jstep0 == 1) atm_phy_nwp_config(:)%lcalc_acc_avg = .TRUE.

    ! read boundary data if necessary
<<<<<<< HEAD
    IF ((l_limited_area .AND. (latbc_config%itype_latbc > 0)) .AND. (num_prefetch_proc /= 1)) &
      CALL read_latbc_data(p_patch(1), p_nh_state(1), p_int_state(1), mtime_current)
=======
    IF (l_limited_area .AND. latbc_config%itype_latbc > 0 .AND. num_prefetch_proc == 0) &
      CALL read_latbc_data(p_patch(1), p_nh_state(1), p_int_state(1), datetime_current)
>>>>>>> 09bd8bd5

    IF (msg_level > 2) THEN
      lprint_timestep = .TRUE.
    ELSE
      lprint_timestep = MOD(jstep,25) == 0
    ENDIF

    ! always print the first and the last time step
    lprint_timestep = lprint_timestep .OR. (jstep == jstep0+1) .OR. (jstep == jstep0+nsteps)

    IF (lprint_timestep) THEN
      ! compute current forecast time (delta):
      forecast_delta => newTimedelta("P01D")
      forecast_delta = mtime_current - time_config%tc_startdate
      ! we append the forecast time delta as an ISO 8601 conforming
      ! string (where, for convenience, the 'T' token has been
      ! replaced by a blank character)
      IF (forecast_delta%ms /= 0) THEN
        WRITE (forecast_delta_str,'(4(i2.2,a),i3.3,a)') &
             &                                   forecast_delta%day, ' D ',  &
             &                                   forecast_delta%hour, 'H',   &
             &                                   forecast_delta%minute, 'M', &
             &                                   forecast_delta%second, '.', &
             &                                   forecast_delta%ms, 'S'
      ELSE
        WRITE (forecast_delta_str,'(4(i2.2,a))') &
             &                                   forecast_delta%day, ' D ',  &
             &                                   forecast_delta%hour, 'H',   &
             &                                   forecast_delta%minute, 'M', &
             &                                   forecast_delta%second, 'S'
      ENDIF

      CALL message('','')
      IF (iforcing == inwp) THEN
        WRITE(message_text,'(a,i8,a,i0,a,5(i2.2,a),i3.3,a,a)') 'Time step: ', jstep, ', model time: ',      &
             &             mtime_current%date%year,   '-', mtime_current%date%month,    '-',    &
             &             mtime_current%date%day,    ' ', mtime_current%time%hour,     ':',    &
             &             mtime_current%time%minute, ':', mtime_current%time%second,   '.',    &
             &             mtime_current%time%ms, ' forecast time ', TRIM(forecast_delta_str)
      ELSE
        WRITE(message_text,'(a,i8,a,i0,a,4(i2.2,a),i2.2)') 'Time step: ', jstep, ' model time ',            &
             &             mtime_current%date%year,   '-', mtime_current%date%month,    '-',    &
             &             mtime_current%date%day,    ' ', mtime_current%time%hour,     ':',    &
             &             mtime_current%time%minute, ':', mtime_current%time%second
      ENDIF
      CALL message('',message_text)

      CALL deallocateTimedelta(forecast_delta)
    ENDIF

    ! Update the following surface fields, if a new day is coming
    !
    ! - ndviratio, plcov_t, tai_t, sai_t
    ! - SST, fr_seaice (depending on sstice_mode)
    ! - MODIS albedo fields alb_dif, albuv_dif, albni_dif
    !
    IF (mtime_current%date%day /= mtime_old%date%day) THEN

      WRITE(message_text,'(a,i10,a,i10)') 'New day  day_old: ', mtime_old%date%day, &
                &                 ' ,  day: ', mtime_current%date%day
      CALL message(TRIM(routine),message_text)

      !Update ndvi normalized differential vegetation index
      IF (itopo == 1 .AND. iforcing == inwp .AND.                  &
        & ALL(atm_phy_nwp_config(1:n_dom)%inwp_surface >= 1)) THEN
        DO jg=1, n_dom
          CALL interpol_monthly_mean(p_patch(jg), mtime_current,            &! in
            &                        ext_data(jg)%atm_td%ndvi_mrat,         &! in
            &                        ext_data(jg)%atm%ndviratio      )! out
        ENDDO

        ! after updating ndvi_mrat, probably plcov_t and tai_t have to be updated also.
        ! So it is better not to update ndvi_mrat till this is clarified
        CALL update_ndvi(p_patch(1:), ext_data)
      END IF

      !Check if the SST and Sea ice fraction have to be updated (sstice_mode 2,3,4)
      IF (sstice_mode > 1 .AND. iforcing == inwp  ) THEN

        CALL set_actual_td_ext_data (.FALSE., mtime_current, mtime_old, sstice_mode,  &
                                  &  p_patch(1:), ext_data, p_lnd_state)

        CALL update_sstice( p_patch(1:),           &
                        & ext_data, p_lnd_state, p_nh_state )

      END IF  !sstice_mode>1


      ! Check if MODIS albedo needs to be updated
      IF (iforcing == inwp .AND. albedo_type == MODIS) THEN
        ! Note that here only an update of the external parameter fields is
        ! performed. The actual update happens in mo_albedo.
        DO jg = 1, n_dom
          CALL interpol_monthly_mean(p_patch(jg), mtime_current,            &! in
            &                        ext_data(jg)%atm_td%alb_dif,           &! in
            &                        ext_data(jg)%atm%alb_dif          )! out

          CALL interpol_monthly_mean(p_patch(jg), mtime_current,            &! in
            &                        ext_data(jg)%atm_td%albuv_dif,         &! in
            &                        ext_data(jg)%atm%albuv_dif        )! out

          CALL interpol_monthly_mean(p_patch(jg), mtime_current,            &! in
            &                        ext_data(jg)%atm_td%albni_dif,         &! in
            &                        ext_data(jg)%atm%albni_dif        )! out
        ENDDO
      ENDIF

      mtime_old = mtime_current

    END IF ! end update of surface parameter fields


    !--------------------------------------------------------------------------
    ! Set output flags
    !--------------------------------------------------------------------------

    l_nml_output   = output_mode%l_nml   .AND. jstep >= 0 .AND.                  &
      &              (jstep==(nsteps+jstep0) .OR. istime4name_list_output(jstep) )

    ! Computation of diagnostic quantities may also be necessary for
    ! meteogram sampling:
!DR Note that this may be incorrect for meteograms in case that
!DR meteogram_output_config is not the same for all domains.
    l_compute_diagnostic_quants = l_nml_output
    DO jg = 1, n_dom
      l_compute_diagnostic_quants = l_compute_diagnostic_quants .OR. &
        &          meteogram_is_sample_step(meteogram_output_config(jg), jstep )
    END DO
    l_compute_diagnostic_quants = jstep >= 0 .AND. l_compute_diagnostic_quants .AND. &
      &                           .NOT. output_mode%l_none


    ! Calculations for enhanced sound-wave and gravity-wave damping during the spinup phase
    ! if mixed second-order/fourth-order divergence damping (divdamp_order=24) is chosen.
    ! Includes increased vertical wind off-centering during the first 2 hours of integration.
    IF (divdamp_order==24 .AND. .NOT. isRestart()) THEN
      elapsed_time_global = (REAL(jstep,wp)-0.5_wp)*dtime
      IF (elapsed_time_global <= 7200._wp+0.5_wp*dtime .AND. .NOT. ltestcase) THEN
        CALL update_spinup_damping(elapsed_time_global)
      ENDIF
    ELSE IF (divdamp_order==24) THEN
      divdamp_fac_o2 = 0._wp
    ENDIF


    !--------------------------------------------------------------------------
    !
    ! dynamics stepping
    !
    datetime_current(1)%ptr = mtime_current
    CALL integrate_nh(datetime_current, 1, jstep-jstep_shift, dtime, model_time_step, 1)


    ! Compute diagnostics for output if necessary
    IF (l_compute_diagnostic_quants .OR. iforcing==iecham .OR. iforcing==inoforcing) THEN

      CALL diag_for_output_dyn ()

      IF (iforcing == inwp) THEN
        CALL aggr_landvars

        DO jg = 1, n_dom
          IF (.NOT. p_patch(jg)%ldom_active) CYCLE

          IF(.NOT.atm_phy_nwp_config(jg)%is_les_phy) THEN
            ! diagnostics which are only required for output
            CALL nwp_diag_for_output(mtime_current, kstart_moist(jg),           & !in
                 &                      ih_clch(jg), ih_clcm(jg),               & !in
                 &                      phy_params(jg),                         & !in
                 &                      p_patch(jg),                            & !in
                 &                      p_nh_state(jg)%metrics,                 & !in
                 &                      p_nh_state(jg)%prog(nnow(jg)),          & !in  !nnow or nnew?
                 &                      p_nh_state(jg)%prog(nnow_rcf(jg)),      & !in  !nnow or nnew?
                 &                      p_nh_state(jg)%diag,                    & !in
                 &                      p_lnd_state(jg)%diag_lnd,               & !in
                 &                      p_lnd_state(jg)%prog_lnd(nnow_rcf(jg)), & !in
                 &                      p_lnd_state(jg)%prog_wtr(nnow_rcf(jg)), & !inout
                 &                      ext_data(jg),                           & !in
                 &                      prm_diag(jg)                            ) !inout

            ! In case of vertical nesting, copy upper levels of synsat input fields to local parent grid
            DO jn = 1, p_patch(jg)%n_childdom
              jgc = p_patch(jg)%child_id(jn)
              IF (.NOT. p_patch(jgc)%ldom_active) CYCLE
              IF (lsynsat(jgc) .AND. p_patch(jgc)%nshift > 0) CALL copy_rttov_ubc (jg, jgc)
            ENDDO
            ! Compute synthetic sat images
            IF (lsynsat(jg)) CALL rttov_driver (jg, p_patch(jg)%parent_id, nnow_rcf(jg))

          ELSE !is_les_phy

            !LES specific diagnostics only for output
            CALL les_cloud_diag    ( kstart_moist(jg),                       & !in
              &                      ih_clch(jg), ih_clcm(jg),               & !in
              &                      p_patch(jg),                            & !in
              &                      p_nh_state(jg)%metrics,                 & !in
              &                      p_nh_state(jg)%prog(nnow(jg)),          & !in  !nnow or nnew?
              &                      p_nh_state(jg)%prog(nnow_rcf(jg)),      & !in  !nnow or nnew?
              &                      p_nh_state(jg)%diag,                    & !in
              &                      p_lnd_state(jg)%diag_lnd,               & !in
              &                      p_lnd_state(jg)%prog_lnd(nnow_rcf(jg)), & !in
              &                      prm_diag(jg)                            ) !inout

          END IF!is_les_phy

        ENDDO!jg

        CALL fill_nestlatbc_phys

      END IF !iforcing=inwp

      ! Unit conversion for output from mass mixing ratios to densities
      ! and calculation of ART diagnostics
      DO jg = 1, n_dom
        IF (.NOT. p_patch(jg)%ldom_active) CYCLE
        ! Call the ART diagnostics
        CALL art_diagnostics_interface(p_patch(jg),                              &
          &                            p_nh_state(jg)%prog(nnew(jg))%rho,        &
          &                            p_nh_state(jg)%diag%pres,                 &
          &                            p_nh_state(jg)%prog(nnow_rcf(jg))%tracer, &
          &                            p_nh_state(jg)%metrics%ddqz_z_full,       &
          &                            p_nh_state(jg)%metrics%z_mc, jg)
        ! Call the ART unit conversion 
        CALL art_tools_interface('unit_conversion',                            & !< in
          &                      p_nh_state_lists(jg)%prog_list(nnow_rcf(jg)), & !< in
          &                      p_nh_state(jg)%prog(nnow_rcf(jg))%tracer,     & !< in
          &                      p_nh_state(jg)%prog(nnew_rcf(jg))%tracer,     & !< out
          &                      p_nh_state(jg)%prog(nnew(jg))%rho)              !< in
      END DO

    ENDIF


    ! Adapt number of dynamics substeps if necessary
    !
    IF (lcfl_watch_mode .OR. MOD(jstep-jstep_shift,5) == 0) THEN
      CALL set_ndyn_substeps(lcfl_watch_mode)
    ENDIF

    !--------------------------------------------------------------------------
    ! loop over the list of internal post-processing tasks, e.g.
    ! interpolate selected fields to p- and/or z-levels
    !
    ! Mean sea level pressure needs to be computed also at
    ! no-output-steps for accumulation purposes; set by l_accumulation_step
    simulation_status = new_simulation_status(l_output_step  = l_nml_output,             &
      &                                       l_last_step    = (jstep==(nsteps+jstep0)), &
      &                                       l_accumulation_step = (iforcing == iecham),&
      &                                       l_dom_active   = p_patch(1:)%ldom_active,  &
      &                                       i_timelevel_dyn= nnow, i_timelevel_phy= nnow_rcf)
    CALL pp_scheduler_process(simulation_status)

#ifdef MESSY
    DO jg = 1, n_dom
      CALL messy_write_output(jg)
    END DO
#endif

    ! update accumlated values
    IF (p_nh_opt_diag(1)%acc%l_any_m) THEN
      CALL update_opt_acc(p_nh_opt_diag(1)%acc,            &
        &                 p_nh_state(1)%prog(nnow_rcf(1)), &
        &                 p_nh_state(1)%prog(nnow(1))%rho, &
        &                 p_nh_state(1)%diag,              &
        &                 p_patch(1)%cells%owned,          &
        &                 p_patch(1)%nlev)
    IF (l_nml_output) CALL calc_mean_opt_acc(p_nh_opt_diag(1)%acc)
    END IF

    ! output of results
    ! note: nnew has been replaced by nnow here because the update
    IF (l_nml_output) THEN
      CALL write_name_list_output(jstep)
    ENDIF


    ! sample meteogram output
    DO jg = 1, n_dom
      IF (.NOT. output_mode%l_none .AND. &    ! meteogram output is not initialized for output=none
        & p_patch(jg)%ldom_active  .AND. &
        & meteogram_is_sample_step(meteogram_output_config(jg), jstep)) THEN
        CALL meteogram_sample_vars(jg, jstep, mtime_current, ierr)
        IF (ierr /= SUCCESS) THEN
          CALL finish (routine, 'Error in meteogram sampling! Sampling buffer too small?')
        ENDIF
      END IF
    END DO



    ! Diagnostics: computation of total integrals
    !
    ! Diagnostics computation is not yet properly MPI-parallelized
    !
    IF (output_mode%l_totint .AND. is_totint_time(current_step =jstep,   &
      &                                           restart_step = jstep0, &
      &                                           n_diag       = n_diag, &
      &                                           n_steps      = nsteps) ) THEN

      kstep = jstep-jstep0

#ifdef NOMPI
      IF (my_process_is_mpi_all_seq()) &
#endif
        CALL supervise_total_integrals_nh( kstep, p_patch(1:), p_nh_state, p_int_state(1:), &
        &                                  nnow(1:n_dom), nnow_rcf(1:n_dom), jstep == (nsteps+jstep0))
    ENDIF


    ! re-initialize MAX/MIN fields with 'resetval'
    ! must be done AFTER output

    CALL reset_act%execute(slack=dtime, mtime_date=mtime_current)

    ! re-initialization for FG-averaging. Ensures that average is centered in time.
    IF (is_avgFG_time(mtime_current)) THEN
      IF (p_nh_state(1)%diag%nsteps_avg(1) == 0) THEN
        CALL reinit_average_first_guess(p_patch(1), p_nh_state(1)%diag, p_nh_state(1)%prog(nnow_rcf(1)))
      END IF
    ENDIF


    !--------------------------------------------------------------------------
    ! Write restart file
    !--------------------------------------------------------------------------
    ! check whether time has come for writing restart file
    IF (is_checkpoint_time(jstep,n_chkpt) .AND. jstep > 0 .AND. .NOT. output_mode%l_none) THEN
      lwrite_checkpoint = .TRUE.
    ELSE
      lwrite_checkpoint = .FALSE.
    ENDIF

    CALL message('','')
    ! trigger creation of a restart file ...
    !
    IF ( &
      !   ... CASE A: if normal checkpoint cycle has been reached ...
      &  (isCurrentEventActive(checkpointEvent, mtime_current)                 &
      !          or restart cycle has been reached, i.e. checkpoint+model stop
      &       .OR.  isCurrentEventActive(restartEvent, mtime_current)          &
      !          and the current date differs from simulation start date
      &       .AND. (time_config%tc_startdate /= mtime_current))                           &
      &  .OR.                                                                  &
      !   ... CASE B: if end of experiment has been reached
      &  ((time_config%tc_exp_stopdate == mtime_current)                                   &
      &       .AND. lrestart_write_last)                                       &
      !   ... make sure (for both cases A and B) that model output is enabled
      &     .AND. .NOT. output_mode%l_none ) THEN
      lwrite_checkpoint = .TRUE.
    ELSE
      lwrite_checkpoint = .FALSE.
    ENDIF
    CALL message('','')

    IF (lwrite_checkpoint) THEN
      IF (use_async_restart_output) THEN
        DO jg = 1, n_dom
          CALL set_data_async_restart(p_patch(jg)%id, p_patch(jg)%ldom_active, &
            & opt_t_elapsed_phy          = t_elapsed_phy(jg,:),        &
            & opt_lcall_phy              = lcall_phy(jg,:),            &
            & opt_ndyn_substeps          = ndyn_substeps_var(jg),      &
            & opt_jstep_adv_marchuk_order= jstep_adv(jg)%marchuk_order,&
            & opt_depth_lnd              = nlev_soil,                  &
            & opt_nlev_snow              = nlev_snow,                  &
            & opt_ndom                   = n_dom,                      &
            & opt_output_jfile           = output_jfile )
        ENDDO
        CALL write_async_restart(mtime_current, jstep)
      ELSE
        DO jg = 1, n_dom
          IF (.NOT. p_patch(jg)%ldom_active) CYCLE
          CALL create_restart_file( patch= p_patch(jg),current_date=mtime_current,           &
                                  & jstep                      = jstep,                      &
                                  & model_type                 = "atm",                      &
                                  & opt_t_elapsed_phy          = t_elapsed_phy,              &
                                  & opt_lcall_phy              = lcall_phy,                  &
                                  & opt_ndyn_substeps          = ndyn_substeps_var(jg),      &
                                  & opt_jstep_adv_marchuk_order= jstep_adv(jg)%marchuk_order,&
                                  & opt_depth_lnd              = nlev_soil,                  &
                                  & opt_nlev_snow              = nlev_snow,                  &
                                  & opt_ndom                   = n_dom,                      &
                                  & opt_output_jfile           = output_jfile )
        END DO

#ifdef MESSY
        CALL messy_channel_write_output(IOMODE_RST)
!        CALL messy_ncregrid_write_restart
#endif
      END IF

    END IF  ! lwrite_checkpoint

#ifdef MESSYTIMER
    ! timer sync
    CALL messy_timer_reset_time
#endif

    ! prefetch boundary data if necessary
<<<<<<< HEAD
    IF((num_prefetch_proc == 1) .AND. (latbc_config%itype_latbc > 0)) THEN
       CALL prefetch_input( mtime_current, p_patch(1), p_int_state(1), p_nh_state(1))
=======
    IF(num_prefetch_proc >= 1 .AND. latbc_config%itype_latbc > 0) THEN
       CALL prefetch_input( datetime_current, p_patch(1), p_int_state(1), p_nh_state(1))
>>>>>>> 09bd8bd5
    ENDIF

    IF (mtime_current >= time_config%tc_stopdate) then
#ifdef _MTIME_DEBUG       
       ! consistency check: compare step counter to expected end step
       if (jstep /= (jstep0+nsteps)) then
          call finish(routine, 'Step counter does not match expected end step: '//int2string(jstep,'(i0)')&
               &//' /= '//int2string((jstep0+nsteps),'(i0)'))
       end if
#endif
       ! leave time loop
       EXIT TIME_LOOP
    END IF
    jstep = jstep + 1
  ENDDO TIME_LOOP

  ! clean-up routine for mo_nh_supervise module (eg. closing of files)
  CALL finalize_supervise_nh()

  IF (use_async_restart_output) CALL close_async_restart

  IF (ltimer) CALL timer_stop(timer_total)

  ! clean up
  DEALLOCATE(output_jfile, STAT=ierr)
  IF (ierr /= SUCCESS)  CALL finish (routine, 'DEALLOCATE failed!')
  CALL deallocateDatetime(mtime_old)
  DO jg=1,n_dom
    IF (ASSOCIATED(datetime_current(jg)%ptr)) &
      &  CALL deallocateDatetime(datetime_current(jg)%ptr)
  END DO

  END SUBROUTINE perform_nh_timeloop


  !-------------------------------------------------------------------------

  !-----------------------------------------------------------------------------
  !>
  !! integrate_nh
  !!
  !! Performs dynamics time stepping:  Rotational modes (helicity bracket) and
  !! divergent modes (Poisson bracket) are split using Strang splitting.
  !!
  !!
  !! @par Revision History
  !! Initial release by Almut Gassmann, MPI-M (2009-08-25)
  !! Adaptation for grid refinement by Guenther Zaengl, DWD (2010-02-09)
  !! Modification by Daniel Reinert, DWD (2010-04-15)
  !!  - Implementation of tracer transport
  !! Modification by Daniel Reinert, DWD (2010-07-23)
  !!  - optional reduced calling frequency for transport and physics
  !!
  RECURSIVE SUBROUTINE integrate_nh (datetime_local, jg, nstep_global,   &
    &                                dt_loc, mtime_dt_loc, num_steps )

    CHARACTER(len=MAX_CHAR_LENGTH), PARAMETER :: routine = modname//':integrate_nh'

    TYPE(t_datetime_ptr)    :: datetime_local(:)     !< current datetime in mtime format (for each patch)

    INTEGER , INTENT(IN)    :: jg           !< current grid level
    INTEGER , INTENT(IN)    :: nstep_global !< counter of global time step
    INTEGER , INTENT(IN)    :: num_steps    !< number of time steps to be executed
    REAL(wp), INTENT(IN)    :: dt_loc       !< time step applicable to local grid level
    TYPE(timedelta), POINTER :: mtime_dt_loc !< time step applicable to local grid level (mtime format)

    ! Local variables

    ! Time levels
    INTEGER :: n_now_grf, n_now, n_save
    INTEGER :: n_now_rcf, n_new_rcf         ! accounts for reduced calling frequencies (rcf)

    INTEGER :: jstep, jgp, jgc, jn

    REAL(wp):: dt_sub                ! (advective) timestep for next finer grid level
    TYPE(timedelta), POINTER :: mtime_dt_sub
    REAL(wp):: rdt_loc,  rdtmflx_loc ! inverse time step for local grid level

    LOGICAL :: lnest_active, lcall_rrg, lbdy_nudging

    INTEGER, PARAMETER :: nsteps_nest=2 ! number of time steps executed in nested domain

    TYPE(timeDelta), POINTER             :: time_diff
    REAL(wp)                             :: sim_time     !< elapsed simulation time on this grid level

    ! calculate elapsed simulation time in seconds (local time for
    ! this domain!)
    time_diff  => newTimedelta("PT0S")
    time_diff  =  getTimeDeltaFromDateTime(datetime_local(jg)%ptr, time_config%tc_startdate)
    sim_time   =  getTotalMillisecondsTimedelta(time_diff, datetime_local(jg)%ptr)*1.e-3_wp
    CALL deallocateTimedelta(time_diff)

    !--------------------------------------------------------------------------
    ! This timer must not be called in nested domain because the model crashes otherwise
    IF (jg == 1 .AND. ltimer) CALL timer_start(timer_integrate_nh)

    ! Determine parent domain ID
    IF ( jg > 1) THEN
      jgp = p_patch(jg)%parent_id
    ELSE IF (n_dom_start == 0) THEN
      jgp = 0
    ELSE
      jgp = 1
    ENDIF

    ! If the limited-area mode is used, save initial state in the coarse domain
    ! The save time level is later on used for boundary relaxation in the case of
    ! fixed boundary conditions.
    ! If time-dependent data from a driving model are provided,
    ! they should be written to the save time level, so that the relaxation routine
    ! automatically does the right thing

    IF (jg == 1 .AND. l_limited_area .AND. linit_dyn(jg)) THEN

      n_save = nsav2(jg)
      n_now = nnow(jg)
!$OMP PARALLEL
      CALL copy(p_nh_state(jg)%prog(n_now)%vn, &
           p_nh_state(jg)%prog(n_save)%vn)
      CALL copy(p_nh_state(jg)%prog(n_now)%w, &
           p_nh_state(jg)%prog(n_save)%w)
      CALL copy(p_nh_state(jg)%prog(n_now)%rho, &
           p_nh_state(jg)%prog(n_save)%rho)
      CALL copy(p_nh_state(jg)%prog(n_now)%theta_v, &
           p_nh_state(jg)%prog(n_save)%theta_v)
!$OMP END PARALLEL

    ENDIF

    ! This executes one time step for the global domain and two steps for nested domains
    DO jstep = 1, num_steps


      IF (ifeedback_type == 1 .AND. (jstep == 1) .AND. jg > 1 ) THEN
        ! Save prognostic variables at current timestep to compute
        ! feedback increments (not needed in global domain)
        n_now = nnow(jg)
        n_save = nsav2(jg)
!$OMP PARALLEL
        CALL copy(p_nh_state(jg)%prog(n_now)%vn, &
             p_nh_state(jg)%prog(n_save)%vn)
        CALL copy(p_nh_state(jg)%prog(n_now)%w, &
             p_nh_state(jg)%prog(n_save)%w)
        CALL copy(p_nh_state(jg)%prog(n_now)%rho, &
             p_nh_state(jg)%prog(n_save)%rho)
        CALL copy(p_nh_state(jg)%prog(n_now)%theta_v, &
             p_nh_state(jg)%prog(n_save)%theta_v)
!$OMP END PARALLEL
      ENDIF


      ! update several switches which decide upon
      ! - switching order of operators in case of Marchuk-splitting
      !
      ! simplified setting (may be removed lateron)
      jstep_adv(jg)%marchuk_order = jstep_adv(jg)%marchuk_order + 1



      IF ( p_patch(jg)%n_childdom > 0 .AND. ndyn_substeps_var(jg) > 1) THEN

        lbdy_nudging = .FALSE.
        lnest_active = .FALSE.
        DO jn = 1, p_patch(jg)%n_childdom
          jgc = p_patch(jg)%child_id(jn)
          IF (p_patch(jgc)%ldom_active) THEN
            lnest_active = .TRUE.
            IF (.NOT. lfeedback(jgc)) lbdy_nudging = .TRUE.
          ENDIF
        ENDDO

        ! Save prognostic variables at current timestep to compute
        ! interpolation tendencies
        n_now  = nnow(jg)
        n_save = nsav1(jg)
        IF (lbdy_nudging) THEN ! full copy needed
!$OMP PARALLEL
          CALL copy(p_nh_state(jg)%prog(n_now)%vn,p_nh_state(jg)%prog(n_save)%vn)
          CALL copy(p_nh_state(jg)%prog(n_now)%w,p_nh_state(jg)%prog(n_save)%w)
          CALL copy(p_nh_state(jg)%prog(n_now)%rho,p_nh_state(jg)%prog(n_save)%rho)
          CALL copy(p_nh_state(jg)%prog(n_now)%theta_v,p_nh_state(jg)%prog(n_save)%theta_v)
!$OMP END PARALLEL
        ELSE IF (lnest_active) THEN ! optimized copy restricted to nest boundary points
          CALL save_progvars(jg,p_nh_state(jg)%prog(n_now),p_nh_state(jg)%prog(n_save))
        ENDIF

      ENDIF


      ! Set local variable for rcf-time levels
      n_now_rcf = nnow_rcf(jg)
      n_new_rcf = nnew_rcf(jg)

#ifdef MESSY
      CALL messy_global_start(jg)
      CALL messy_local_start(jg)
      CALL messy_vdiff(jg)
#endif
      !
      ! Update model date (for local patch!) - Note that for the
      ! top-level patch, this is omitted, since the update has already
      ! happened in the calling subroutine.
      IF (jg > 1)   datetime_local(jg)%ptr = datetime_local(jg)%ptr + mtime_dt_loc

      IF (itime_scheme == 1) THEN
        !------------------
        ! Pure advection
        !------------------

        ! Print control output for maximum horizontal and vertical wind speed
        !
        ! 2 Cases:
        ! msg_level E [12, inf[: print max/min output for every domain and every transport step
        ! msg_level E [ 8,  11]: print max/min output for global domain and every transport step
        IF (msg_level >= 12) THEN
          CALL print_maxwinds(p_patch(jg), p_nh_state(jg)%prog(nnow(jg))%vn,   &
            p_nh_state(jg)%prog(nnow(jg))%w)
        ELSE IF (msg_level >= 8) THEN
          IF (jg == 1) THEN
            CALL print_maxwinds(p_patch(jg), p_nh_state(jg)%prog(nnow(jg))%vn, &
              p_nh_state(jg)%prog(nnow(jg))%w)
          ENDIF
        ENDIF

#ifdef MESSY
        CALL main_tracer_beforeadv
#endif


        SELECT CASE ( TRIM(nh_test_name) )

        CASE ('PA') ! solid body rotation

          ! set time-variant vertical velocity
          CALL set_nh_w_rho( p_patch(jg),p_nh_state(jg)%metrics,                    &! in
            & jstep_adv(jg)%marchuk_order, dt_loc, sim_time-dt_loc,                 &! in
            &               p_nh_state(jg)%prog(nnew(jg))%w,                        &! inout
            &               p_nh_state(jg)%diag%pres,                               &! inout
            &               p_nh_state(jg)%diag%rho_ic                              )! inout

        CASE ('DF1', 'DF2', 'DF3', 'DF4') ! deformational flow

          ! get velocity field
          CALL get_nh_df_velocity( p_patch(jg), p_nh_state(jg)%prog(nnew(jg)), &
            &                     nh_test_name, rotate_axis_deg,               &
            &                     sim_time-dt_loc+dt_loc )


          ! get mass flux and new \rho. The latter one is only computed,
          ! if the density equation is re-integrated.
          CALL integrate_density_pa(p_patch(jg), p_int_state(jg),  & !in
            &                     p_nh_state(jg)%prog(nnow(jg)),   & !in
            &                     p_nh_state(jg)%prog(nnew(jg)),   & !in
            &                     p_nh_state(jg)%metrics,          & !in
            &                     p_nh_state(jg)%diag, dt_loc,     & !inout,in
            &                     jstep_adv(jg)%marchuk_order,     & !in
            &                     lcoupled_rho                     )


        CASE ('DCMIP_PA_12', 'dcmip_pa_12')

          ! get velocity field for the DCMIP Hadley-like meridional circulation test
          !
          CALL set_nh_velocity_hadley( p_patch(jg), p_nh_state(jg)%prog(nnew(jg)), & !in,inout
            &                          p_nh_state(jg)%diag, p_int_state(jg),       & !in
            &                          p_nh_state(jg)%metrics,                     & !in
            &                          sim_time-dt_loc+dt_loc)                       !in

          ! get mass flux and updated density for the DCMIP Hadley-like
          ! meridional circulation test
          !
          CALL integrate_density_pa(p_patch(jg), p_int_state(jg),  & !in
            &                     p_nh_state(jg)%prog(nnow(jg)),   & !in
            &                     p_nh_state(jg)%prog(nnew(jg)),   & !in
            &                     p_nh_state(jg)%metrics,          & !in
            &                     p_nh_state(jg)%diag, dt_loc,     & !inout,in
            &                     jstep_adv(jg)%marchuk_order,     & !in
            &                     lcoupled_rho                     )
        END SELECT


        ! Diagnose some velocity-related quantities for the tracer
        ! transport scheme
        CALL prepare_tracer( p_patch(jg), p_nh_state(jg)%prog(nnow(jg)),  &! in
          &         p_nh_state(jg)%prog(nnew(jg)),                        &! in
          &         p_nh_state(jg)%metrics, p_int_state(jg),              &! in
          &         ndyn_substeps_var(jg), .TRUE., .TRUE.,                &! in
          &         advection_config(jg)%lfull_comp,                      &! in
          &         p_nh_state(jg)%diag,                                  &! inout
          &         prep_adv(jg)%vn_traj, prep_adv(jg)%mass_flx_me,       &! inout
          &         prep_adv(jg)%w_traj, prep_adv(jg)%mass_flx_ic,        &! inout
          &         prep_adv(jg)%topflx_tra                               )! out

        CALL compute_airmass(p_patch(jg),                   &
          &                  p_nh_state(jg)%metrics,        &
          &                  p_nh_state(jg)%prog(nnow(jg)), &
          &                  p_nh_state(jg)%diag, itlev = 1)


        ! Update air mass in layer.  Air mass is needed by both the transport and physics.
        CALL compute_airmass(p_patch(jg),                   &
          &                  p_nh_state(jg)%metrics,        &
          &                  p_nh_state(jg)%prog(nnew(jg)), &
          &                  p_nh_state(jg)%diag, itlev = 2)

        CALL step_advection( p_patch(jg), p_int_state(jg), dt_loc,       & !in
          &        jstep_adv(jg)%marchuk_order,                          & !in
          &        p_nh_state(jg)%prog(n_now_rcf)%tracer,                & !in
          &        prep_adv(jg)%mass_flx_me, prep_adv(jg)%vn_traj,       & !in
          &        prep_adv(jg)%mass_flx_ic, prep_adv(jg)%w_traj,        & !in
          &        p_nh_state(jg)%metrics%ddqz_z_full,                   & !in
          &        p_nh_state(jg)%diag%airmass_new,                      & !in
          &        p_nh_state(jg)%diag%airmass_now,                      & !in
          &        p_nh_state(jg)%diag%grf_tend_tracer,                  & !inout
          &        p_nh_state(jg)%prog(n_new_rcf)%tracer,                & !inout
          &        p_nh_state(jg)%diag%hfl_tracer,                       & !out
          &        p_nh_state(jg)%diag%vfl_tracer,                       & !out
          &        opt_topflx_tra=prep_adv(jg)%topflx_tra,               & !in
          &        opt_q_int=p_nh_state(jg)%diag%q_int,                  & !out
          &        opt_ddt_tracer_adv=p_nh_state(jg)%diag%ddt_tracer_adv ) !out

#ifdef MESSY
        CALL main_tracer_afteradv
#endif

      ELSE  ! itime_scheme /= 1


        ! artificial forcing (Held-Suarez test forcing)
        !!!!!!!!
        ! re-check: iadv_rcf -> ndynsubsteps
        !!!!!!!!
        IF ( iforcing == iheldsuarez) THEN
          CALL held_suarez_nh_interface (p_nh_state(jg)%prog(nnow(jg)), p_patch(jg), &
                                         p_int_state(jg),p_nh_state(jg)%metrics,  &
                                         p_nh_state(jg)%diag)
        ENDIF


        ! For real-data runs, perform an extra diffusion call before the first time
        ! step because no other filtering of the interpolated velocity field is done
        !
        ! For the time being, we hand over the dynamics time step and replace iadv_rcf by
        ! ndyn_substeps (for bit-reproducibility).
        IF (ldynamics .AND. .NOT.ltestcase .AND. linit_dyn(jg) .AND. diffusion_config(jg)%lhdiff_vn .AND. &
            init_mode /= MODE_IAU .AND. init_mode /= MODE_IAU_OLD) THEN
          CALL diffusion(p_nh_state(jg)%prog(nnow(jg)), p_nh_state(jg)%diag,       &
            p_nh_state(jg)%metrics, p_patch(jg), p_int_state(jg), dt_loc/ndyn_substeps, .TRUE.)
        ENDIF

        IF (itype_comm == 1) THEN

          IF (ldynamics) THEN

            ! dynamics integration with substepping
            !
            CALL perform_dyn_substepping (p_patch(jg), p_nh_state(jg), p_int_state(jg), &
              &                           prep_adv(jg), jstep, dt_loc, datetime_local(jg)%ptr)

            ! diffusion at physics time steps
            !
            IF (diffusion_config(jg)%lhdiff_vn .AND. lhdiff_rcf) THEN
              CALL diffusion(p_nh_state(jg)%prog(nnew(jg)), p_nh_state(jg)%diag,     &
                &            p_nh_state(jg)%metrics, p_patch(jg), p_int_state(jg),   &
                &            dt_loc/ndyn_substeps, .FALSE.)
            ENDIF

          ELSE IF (iforcing == inwp .OR. iforcing == iecham) THEN
            CALL add_slowphys(p_nh_state(jg), p_patch(jg), nnow(jg), nnew(jg), dt_loc)
          ENDIF
        ELSE
          CALL finish (routine, 'itype_comm /= 1 currently not implemented')
        ENDIF


#ifdef MESSY
        CALL main_tracer_beforeadv
#endif

        ! 5. tracer advection
        !-----------------------
        IF ( ltransport) THEN

          IF (lart) THEN
            CALL art_emission_interface(                       &
              &      ext_data(jg),                             &!in
              &      p_patch(jg),                              &!in
              &      dt_loc,                                   &!in
              &      p_nh_state(jg),                           &!in
              &      prm_diag(jg),                             &!in
              &      p_lnd_state(jg)%diag_lnd,                 &!in
              &      p_nh_state(jg)%prog(nnew(jg))%rho,        &!in
              &      datetime_local(jg)%ptr,                    &!in
              &      p_nh_state(jg)%prog(n_now_rcf)%tracer)     !inout
          ENDIF


          IF (msg_level >= 13) THEN
            WRITE(message_text,'(a,i2)') 'call advection  DOM:',jg
            CALL message('integrate_nh', TRIM(message_text))
          ENDIF

          CALL step_advection( p_patch(jg), p_int_state(jg), dt_loc,         & !in
            &          jstep_adv(jg)%marchuk_order,                          & !in
            &          p_nh_state(jg)%prog(n_now_rcf)%tracer,                & !in
            &          prep_adv(jg)%mass_flx_me, prep_adv(jg)%vn_traj,       & !in
            &          prep_adv(jg)%mass_flx_ic, prep_adv(jg)%w_traj,        & !in
            &          p_nh_state(jg)%metrics%ddqz_z_full,                   & !in
            &          p_nh_state(jg)%diag%airmass_new,                      & !in
            &          p_nh_state(jg)%diag%airmass_now,                      & !in
            &          p_nh_state(jg)%diag%grf_tend_tracer,                  & !inout
            &          p_nh_state(jg)%prog(n_new_rcf)%tracer,                & !inout
            &          p_nh_state(jg)%diag%hfl_tracer,                       & !out
            &          p_nh_state(jg)%diag%vfl_tracer,                       & !out
            &          opt_topflx_tra=prep_adv(jg)%topflx_tra,               & !in
            &          opt_q_int=p_nh_state(jg)%diag%q_int,                  & !out
            &          opt_ddt_tracer_adv=p_nh_state(jg)%diag%ddt_tracer_adv ) !out

          IF (iprog_aero == 1) THEN

            CALL aerosol_2D_advection( p_patch(jg), p_int_state(jg), dt_loc, & !in
            &          prm_diag(jg)%aerosol, prep_adv(jg)%vn_traj,           & !inout, in
            &          prep_adv(jg)%mass_flx_me, prep_adv(jg)%mass_flx_ic,   & !in
            &          p_nh_state(jg)%metrics%ddqz_z_full_e,                 & !in
            &          p_nh_state(jg)%diag%airmass_now,                      & !in
            &          p_nh_state(jg)%diag%airmass_new                       ) !in

          ENDIF

        ! ART tracer sedimentation:
        !     Internal substepping with ndyn_substeps_var(jg)
        !-----------------------
          IF (lart) THEN
            CALL art_sedi_interface( p_patch(jg),             &!in
               &      dt_loc,                                 &!in
               &      p_nh_state(jg)%prog(n_new_rcf),         &!in
               &      p_nh_state(jg)%metrics,                 &!in
               &      p_nh_state(jg)%prog(nnew(jg))%rho,      &!in
               &      p_nh_state(jg)%diag,                    &!in
               &      prm_diag(jg),                           &!in
               &      ndyn_substeps_var(jg),                  &!in
               &      p_nh_state(jg)%prog(n_new_rcf)%tracer,  &!inout
               &      .TRUE.)                                  !print CFL number
          ENDIF ! lart

        ENDIF !ltransport

#ifdef MESSY
        CALL main_tracer_afteradv
#endif



        ! Apply boundary nudging in case of one-way nesting
        IF (jg > 1 ) THEN
          IF (ltimer)            CALL timer_start(timer_nesting)
          IF (timers_level >= 2) CALL timer_start(timer_nudging)

          IF (lfeedback(jg) .AND. l_density_nudging .AND. grf_intmethod_e <= 4) THEN
            CALL density_boundary_nudging(jg,nnew(jg),REAL(ndyn_substeps,wp))
          ELSE IF (.NOT. lfeedback(jg)) THEN
            CALL nest_boundary_nudging(jg,nnew(jg),nnew_rcf(jg),REAL(ndyn_substeps,wp))
          ENDIF

          IF (timers_level >= 2) CALL timer_stop(timer_nudging)
          IF (ltimer)            CALL timer_stop(timer_nesting)
        ENDIF

        IF ( ( iforcing==inwp .OR. iforcing==iecham ) ) THEN

          ! Determine which physics packages must be called/not called at the current
          ! time step
          IF ( iforcing==inwp ) THEN
            CALL time_ctrl_physics ( dt_phy, dt_loc, jg,        &! in
              &                      .FALSE.,                   &! in
              &                      t_elapsed_phy,             &! inout
              &                      lcall_phy )                 ! out

            IF (msg_level >= 13) THEN
              WRITE(message_text,'(a,i2,a,5l2,a,6l2)') 'call phys. proc DOM:', &
                &  jg ,'   SP:', lcall_phy(jg,1:5), '   FP:',lcall_phy(jg,6:10)
              CALL message(TRIM(routine), TRIM(message_text))
            END IF
          END IF

          IF (atm_phy_nwp_config(jg)%is_les_phy) THEN

            ! les physics
            CALL les_phy_interface(lcall_phy(jg,:), .FALSE.,         & !in
              &                  lredgrid_phys(jg),                  & !in
              &                  dt_loc,                             & !in
              &                  t_elapsed_phy(jg,:),                & !in
              &                  nstep_global,                       & !in
              &                  datetime_local(jg)%ptr,              & !in
              &                  p_patch(jg)  ,                      & !in
              &                  p_int_state(jg),                    & !in
              &                  p_nh_state(jg)%metrics ,            & !in
              &                  p_patch(jgp),                       & !in
              &                  ext_data(jg)           ,            & !in
              &                  p_nh_state(jg)%prog(nnew(jg)) ,     & !inout
              &                  p_nh_state(jg)%prog(n_now_rcf),     & !in for tke
              &                  p_nh_state(jg)%prog(n_new_rcf) ,    & !inout
              &                  p_nh_state(jg)%diag ,               & !inout
              &                  prm_diag  (jg),                     & !inout
              &                  prm_nwp_tend(jg),                   &
              &                  p_lnd_state(jg)%diag_lnd,           &
              &                  p_lnd_state(jg)%prog_lnd(n_now_rcf),& !inout
              &                  p_lnd_state(jg)%prog_lnd(n_new_rcf),& !inout
              &                  p_lnd_state(jg)%prog_wtr(n_now_rcf),& !inout
              &                  p_lnd_state(jg)%prog_wtr(n_new_rcf),& !inout
              &                  p_nh_state_lists(jg)%prog_list(n_new_rcf) ) !in

          ELSE ! is_les_phy

            SELECT CASE (iforcing)

            CASE (inwp) ! iforcing

              ! nwp physics
              CALL nwp_nh_interface(lcall_phy(jg,:), .FALSE.,          & !in
                &                  lredgrid_phys(jg),                  & !in
                &                  dt_loc,                             & !in
                &                  t_elapsed_phy(jg,:),                & !in
                &                  datetime_local(jg)%ptr,              & !in
                &                  p_patch(jg)  ,                      & !in
                &                  p_int_state(jg),                    & !in
                &                  p_nh_state(jg)%metrics ,            & !in
                &                  p_patch(jgp),                       & !in
                &                  ext_data(jg)           ,            & !in
                &                  p_nh_state(jg)%prog(nnew(jg)) ,     & !inout
                &                  p_nh_state(jg)%prog(n_now_rcf),     & !in for tke
                &                  p_nh_state(jg)%prog(n_new_rcf) ,    & !inout
                &                  p_nh_state(jg)%diag ,               & !inout
                &                  prm_diag  (jg),                     & !inout
                &                  prm_nwp_tend(jg),                   &
                &                  p_lnd_state(jg)%diag_lnd,           &
                &                  p_lnd_state(jg)%prog_lnd(n_now_rcf),& !inout
                &                  p_lnd_state(jg)%prog_lnd(n_new_rcf),& !inout
                &                  p_lnd_state(jg)%prog_wtr(n_now_rcf),& !inout
                &                  p_lnd_state(jg)%prog_wtr(n_new_rcf),& !inout
                &                  p_nh_state_lists(jg)%prog_list(n_new_rcf) ) !in

            CASE (iecham) ! iforcing

              ! echam physics
              IF (ltimer) CALL timer_start(timer_iconam_echam)
              CALL interface_iconam_echam( dt_loc                         ,& !in
                &                          datetime_local(jg)%ptr          ,& !in
                &                          p_patch(jg)                    ,& !in
                &                          p_int_state(jg)                ,& !in
                &                          p_nh_state(jg)%metrics         ,& !in
                &                          p_nh_state(jg)%prog(nnew(jg))  ,& !inout
                &                          p_nh_state(jg)%prog(n_new_rcf) ,& !inout
                &                          p_nh_state(jg)%diag            )  !inout
              IF (ltimer) CALL timer_stop(timer_iconam_echam)

            END SELECT ! iforcing

          END IF ! is_les_phy

          ! Boundary interpolation of land state variables entering into radiation computation
          ! if a reduced grid is used in the child domain(s)
          IF (ltimer)            CALL timer_start(timer_nesting)
          IF (timers_level >= 2) CALL timer_start(timer_bdy_interp)
          DO jn = 1, p_patch(jg)%n_childdom

            jgc = p_patch(jg)%child_id(jn)
            IF (.NOT. p_patch(jgc)%ldom_active) CYCLE

            IF (patch_weight(jgc) > 0._wp) THEN
              CALL p_bcast(lcall_phy(jgc,itrad),      p_patch(jgc)%proc0, p_comm_work)
              CALL p_bcast(t_elapsed_phy(jgc,itrad),  p_patch(jgc)%proc0, p_comm_work)
            ENDIF

            ! Determine if radiation will be called in the nested domain during the subsequent two (small) time steps
            IF (lredgrid_phys(jgc) .AND. atm_phy_nwp_config(jgc)%lproc_on(itrad) .AND. .NOT. lcall_phy(jgc,itrad) &
              .AND. t_elapsed_phy(jgc,itrad) + dt_loc >= 0.99999999_wp*dt_phy(jgc,itrad) ) THEN
              lcall_rrg = .TRUE.
            ELSE
              lcall_rrg = .FALSE.
            ENDIF

            IF (lcall_rrg .AND. atm_phy_nwp_config(jgc)%inwp_surface >= 1) THEN
              CALL interpol_rrg_grf(jg, jgc, jn, nnew_rcf(jg))
            ENDIF
            IF (lcall_rrg .AND. atm_phy_nwp_config(jgc)%latm_above_top) THEN
              CALL copy_rrg_ubc(jg, jgc)
            ENDIF
          ENDDO
          IF (timers_level >= 2) CALL timer_stop(timer_bdy_interp)
          IF (ltimer)            CALL timer_stop(timer_nesting)

        ENDIF !iforcing

#ifdef MESSY
        call messy_physc(jg)
#endif

      ENDIF  ! itime_scheme

      ! Update nudging tendency fields for limited-area mode
      IF (jg == 1 .AND. l_limited_area) THEN

         IF (latbc_config%itype_latbc > 0) THEN ! use time-dependent boundary data

            IF (num_prefetch_proc >= 1) THEN

               ! update the coefficients for the linear interpolation
               CALL update_lin_interpolation(datetime_local(jg)%ptr)
               CALL prep_outer_bdy_nudging(p_patch(jg),p_nh_state(jg)%prog(nnew(jg)),p_nh_state(jg)%prog(n_new_rcf), &
                    p_nh_state(jg)%metrics,p_nh_state(jg)%diag,p_latbc_old=latbc_data(prev_latbc_tlev)%atm,           &
                    p_latbc_new=latbc_data(new_latbc_tlev)%atm)
            ELSE

               ! update the coefficients for the linear interpolation
               CALL update_lin_interc(datetime_local(jg)%ptr)
               CALL prep_outer_bdy_nudging(p_patch(jg),p_nh_state(jg)%prog(nnew(jg)),p_nh_state(jg)%prog(n_new_rcf), &
                    p_nh_state(jg)%metrics,p_nh_state(jg)%diag,p_latbc_old=p_latbc_data(last_latbc_tlev)%atm,        &
                    p_latbc_new=p_latbc_data(read_latbc_tlev)%atm)
            ENDIF

         ELSE ! constant lateral boundary data

            CALL prep_outer_bdy_nudging(p_patch(jg),p_nh_state(jg)%prog(nnew(jg)),p_nh_state(jg)%prog(n_new_rcf), &
                 p_nh_state(jg)%metrics,p_nh_state(jg)%diag,p_latbc_const=p_nh_state(jg)%prog(nsav2(jg)))

         ENDIF

         ! Apply nudging at the lateral boundaries
         CALL outer_boundary_nudging (jg, nnew(jg), n_new_rcf, REAL(ndyn_substeps,wp))

      ENDIF



      ! Check if at least one of the nested domains is active
      !
      IF (p_patch(jg)%n_childdom > 0) THEN
        lnest_active = .FALSE.
        DO jn = 1, p_patch(jg)%n_childdom
          jgc = p_patch(jg)%child_id(jn)
          IF (p_patch(jgc)%ldom_active) lnest_active = .TRUE.
        ENDDO
      ENDIF

      ! If there are nested domains...
      IF (p_patch(jg)%n_childdom > 0 .AND. lnest_active ) THEN


        IF (ndyn_substeps_var(jg) == 1) THEN
          n_now_grf  = nnow(jg)
        ELSE
          n_now_grf  = nsav1(jg)
        ENDIF

        rdt_loc     = 1._wp/dt_loc
        dt_sub      = dt_loc/2._wp    ! (adv.) time step on next refinement level
        mtime_dt_sub => newTimedelta(mtime_dt_loc)
        mtime_dt_sub = mtime_dt_sub*0.5_wp
        rdtmflx_loc = 1._wp/(dt_loc*(REAL(MAX(1,ndyn_substeps_var(jg)-1),wp)/REAL(ndyn_substeps_var(jg),wp)))

        IF (ltimer)            CALL timer_start(timer_nesting)
        IF (timers_level >= 2) CALL timer_start(timer_bdy_interp)

        ! Compute time tendencies for interpolation to refined mesh boundaries
        CALL compute_tendencies (jg,nnew(jg),n_now_grf,n_new_rcf,n_now_rcf, &
          &                      rdt_loc,rdtmflx_loc)

        ! Loop over nested domains
        DO jn = 1, p_patch(jg)%n_childdom

          jgc = p_patch(jg)%child_id(jn)

          ! Interpolate tendencies to lateral boundaries of refined mesh (jgc)
          IF (p_patch(jgc)%ldom_active) THEN
            CALL boundary_interpolation(jg, jgc,                   &
              &  n_now_grf,nnow(jgc),n_now_rcf,nnow_rcf(jgc),      &
              &  prep_adv(jg)%mass_flx_me,prep_adv(jgc)%mass_flx_me)
          ENDIF

        ENDDO
        IF (timers_level >= 2) CALL timer_stop(timer_bdy_interp)

        IF (timers_level >= 2) CALL timer_start(timer_nudging)
        ! prep_bdy_nudging can not be called using delayed requests!
        DO jn = 1, p_patch(jg)%n_childdom

          jgc = p_patch(jg)%child_id(jn)
          IF (.NOT. p_patch(jgc)%ldom_active) CYCLE
          ! If feedback is turned off for child domain, compute parent-child
          ! differences for boundary nudging
          ! *** prep_bdy_nudging adapted for reduced calling frequency of tracers ***
          IF (lfeedback(jgc) .AND. l_density_nudging .AND. grf_intmethod_e <= 4) THEN
            CALL prep_rho_bdy_nudging(jg,jgc)
          ELSE IF (.NOT. lfeedback(jgc)) THEN
            CALL prep_bdy_nudging(jg,jgc)
          ENDIF
        ENDDO
        IF (timers_level >= 2) CALL timer_stop(timer_nudging)
        IF (ltimer)            CALL timer_stop(timer_nesting)

        DO jn = 1, p_patch(jg)%n_childdom

          jgc = p_patch(jg)%child_id(jn)
          IF (.NOT. p_patch(jgc)%ldom_active) CYCLE

          IF(p_patch(jgc)%n_patch_cells > 0) THEN
            IF(proc_split) CALL push_glob_comm(p_patch(jgc)%comm, p_patch(jgc)%proc0)
            ! Recursive call to process_grid_level for child grid level
            CALL integrate_nh( datetime_local, jgc, nstep_global, dt_sub, mtime_dt_sub, nsteps_nest )
            IF(proc_split) CALL pop_glob_comm()
          ENDIF

        ENDDO

        ! clean up
        CALL deallocateTimedelta(mtime_dt_sub)

        IF (ltimer)            CALL timer_start(timer_nesting)
        IF (timers_level >= 2) CALL timer_start(timer_feedback)
        DO jn = 1, p_patch(jg)%n_childdom

          ! Call feedback to copy averaged prognostic variables from refined mesh back
          ! to the coarse mesh (i.e. from jgc to jg)
          jgc = p_patch(jg)%child_id(jn)
          IF (.NOT. p_patch(jgc)%ldom_active) CYCLE

          IF (lfeedback(jgc)) THEN
            IF (ifeedback_type == 1) THEN
              CALL feedback(p_patch, p_nh_state, p_int_state, p_grf_state, p_lnd_state, &
                &           jgc, jg)
            ELSE
              CALL relax_feedback(  p_patch(n_dom_start:n_dom),            &
                & p_nh_state(1:n_dom), p_int_state(n_dom_start:n_dom),     &
                & p_grf_state(n_dom_start:n_dom), prm_diag, jgc, jg, dt_loc)
            ENDIF
            ! Note: the last argument of "feedback" ensures that tracer feedback is
            ! only done for those time steps in which transport and microphysics are called
          ENDIF
        ENDDO
        IF (timers_level >= 2) CALL timer_stop(timer_feedback)
        IF (ltimer)            CALL timer_stop(timer_nesting)

      ENDIF


      ! Average atmospheric variables needed as first guess for data assimilation
      !
      IF ( jg == 1 .AND. is_avgFG_time(datetime_local(jg)%ptr))  THEN
        CALL average_first_guess(p_patch(jg), p_int_state(jg), p_nh_state(jg)%diag, &
          p_nh_state(jg)%prog(nnew(jg)), p_nh_state(jg)%prog(nnew_rcf(jg)))
      ENDIF


      IF (test_mode <= 0) THEN ! ... normal execution of time stepping
        ! Finally, switch between time levels now and new for next time step
        CALL swap(nnow(jg), nnew(jg))

        ! Special treatment for processes (i.e. advection) which can be treated with
        ! reduced calling frequency. Switch between time levels now and new immediately
        ! AFTER the last transport timestep.
        CALL swap(nnow_rcf(jg), nnew_rcf(jg))

      ENDIF


      ! Check if nested domains have to be activated
      IF ( p_patch(jg)%n_childdom > 0 ) THEN

        ! Loop over nested domains
        DO jn = 1, p_patch(jg)%n_childdom
          jgc = p_patch(jg)%child_id(jn)

          IF ( .NOT. p_patch(jgc)%ldom_active .AND. &
            &  (sim_time >= start_time(jgc))  .AND. &
            &  (sim_time <  end_time(jgc))) THEN
            p_patch(jgc)%ldom_active = .TRUE.

            jstep_adv(jgc)%marchuk_order = 0
            t_elapsed_phy(jgc,:)         = 0._wp
            linit_dyn(jgc)               = .TRUE.
            dt_sub                       = dt_loc/2._wp

            IF (  atm_phy_nwp_config(jgc)%inwp_surface == 1 ) THEN
              CALL aggregate_landvars(p_patch(jg), ext_data(jg),                &
                p_lnd_state(jg)%prog_lnd(nnow_rcf(jg)), p_lnd_state(jg)%diag_lnd)
            ENDIF

            CALL initialize_nest(jg, jgc)

            ! Apply hydrostatic adjustment, using downward integration
            CALL hydro_adjust_downward(p_patch(jgc), p_nh_state(jgc)%metrics,                     &
              p_nh_state(jgc)%prog(nnow(jgc))%rho, p_nh_state(jgc)%prog(nnow(jgc))%exner,         &
              p_nh_state(jgc)%prog(nnow(jgc))%theta_v )

            CALL init_exner_old(jgc, nnow(jgc))

            ! Activate cold-start mode in TERRA-init routine irrespective of what has been used for the global domain
            init_mode_soil = 1

            IF (iforcing == inwp) THEN
              CALL init_nwp_phy(                           &
                & p_patch(jgc)                            ,&
                & p_nh_state(jgc)%metrics                 ,&
                & p_nh_state(jgc)%prog(nnow(jgc))         ,&
                & p_nh_state(jgc)%diag                    ,&
                & prm_diag(jgc)                           ,&
                & prm_nwp_tend(jgc)                       ,&
                & p_lnd_state(jgc)%prog_lnd(nnow_rcf(jgc)),&
                & p_lnd_state(jgc)%prog_lnd(nnew_rcf(jgc)),&
                & p_lnd_state(jgc)%prog_wtr(nnow_rcf(jgc)),&
                & p_lnd_state(jgc)%prog_wtr(nnew_rcf(jgc)),&
                & p_lnd_state(jgc)%diag_lnd               ,&
                & ext_data(jgc)                           ,&
                & phy_params(jgc), datetime_local(jg)%ptr  ,&
                & lnest_start=.TRUE. )

              CALL init_cloud_aero_cpl (datetime_local(jg)%ptr, p_patch(jgc), p_nh_state(jgc)%metrics, &
                &                       ext_data(jgc), prm_diag(jgc))

              IF (iprog_aero == 1) CALL setup_aerosol_advection(p_patch(jgc))
            ENDIF

            CALL compute_airmass(p_patch(jgc),                   &
              &                  p_nh_state(jgc)%metrics,        &
              &                  p_nh_state(jgc)%prog(nnow(jgc)),&
              &                  p_nh_state(jgc)%diag, itlev = 2 )

            IF ( lredgrid_phys(jgc) ) THEN
              CALL interpol_rrg_grf(jg, jgc, jn, nnow_rcf(jg))
              IF (atm_phy_nwp_config(jgc)%latm_above_top) THEN
                CALL copy_rrg_ubc(jg, jgc)
              ENDIF
            ENDIF

            CALL init_slowphysics (datetime_local(jg)%ptr, jgc, dt_sub)

            WRITE(message_text,'(a,i2,a,f12.2)') 'domain ',jgc,' started at time ',sim_time
            CALL message('integrate_nh', TRIM(message_text))

          ENDIF
        ENDDO
      ENDIF

#ifdef MESSY
      CALL messy_local_end(jg)
      CALL messy_global_end(jg)
#endif

    ENDDO

    IF (jg == 1 .AND. ltimer) CALL timer_stop(timer_integrate_nh)

  END SUBROUTINE integrate_nh


  !>
  !! Performs dynamical core substepping with respect to physics/transport.
  !!
  !! Perform dynamical core substepping with respect to physics/transport.
  !! Number of substeps is given by ndyn_substeps.
  !!
  !! @par Revision History
  !! Initial revision by Daniel Reinert, DWD (2014-10-28)
  !!
  SUBROUTINE perform_dyn_substepping (p_patch, p_nh_state, p_int_state, prep_adv, &
    &                                 jstep, dt_phy, mtime_current)

    TYPE(t_patch)       ,INTENT(IN)    :: p_patch

    TYPE(t_nh_state)    ,INTENT(INOUT) :: p_nh_state

    TYPE(t_int_state)   ,INTENT(IN)    :: p_int_state

    TYPE(t_prepare_adv) ,INTENT(INOUT) :: prep_adv

    INTEGER             ,INTENT(IN)    :: jstep     ! number of current (large) time step
                                                    ! performed in current domain
    REAL(wp)            ,INTENT(IN)    :: dt_phy    ! physics time step for current patch

    TYPE(datetime)      ,INTENT(IN)    :: mtime_current

    ! local variables
    INTEGER                  :: jg                ! domain ID
    INTEGER                  :: nstep             ! timestep counter
    INTEGER                  :: ndyn_substeps_tot ! total number of dynamics substeps
                                                  ! since last boundary update
    REAL(wp)                 :: dt_dyn            ! dynamics time step
    REAL(wp)                 :: cur_time          ! current time (for IAU)

    LOGICAL                  :: lclean_mflx       ! .TRUE.: first substep
    LOGICAL                  :: l_recompute       ! .TRUE.: recompute velocity tendencies for predictor
                                                  ! (first substep)
    LOGICAL                  :: lsave_mflx
    LOGICAL                  :: lprep_adv         !.TRUE.: do computations for preparing tracer advection in solve_nh
    LOGICAL                  :: l_bdy_nudge
    LOGICAL                  :: llast             !.TRUE.: this is the last substep
    TYPE(timeDelta), POINTER :: time_diff
    !-------------------------------------------------------------------------

    ! get domain ID
    jg = p_patch%id

    ! compute dynamics timestep
    dt_dyn = dt_phy/ndyn_substeps_var(jg)


    IF (jg > 1 .AND. .NOT. lfeedback(jg) .OR. jg == 1 .AND. l_limited_area) THEN
      ! apply boundary nudging if feedback is turned off and in limited-area mode
      l_bdy_nudge = .TRUE.
    ELSE
      l_bdy_nudge = .FALSE.
    ENDIF

    IF ( idiv_method == 1 .AND. (ltransport .OR. p_patch%n_childdom > 0 .AND. grf_intmethod_e >= 5)) THEN
      lprep_adv = .TRUE. ! do computations for preparing tracer advection in solve_nh
    ELSE
      lprep_adv = .FALSE.
    ENDIF

    ! compute airmass \rho*\Delta z [kg m-2] for nnow
    CALL compute_airmass(p_patch,                   &
      &                  p_nh_state%metrics,        &
      &                  p_nh_state%prog(nnow(jg)), &
      &                  p_nh_state%diag, itlev = 1)



    ! perform dynamics substepping
    !
    SUBSTEPS: DO nstep = 1, ndyn_substeps_var(jg)

      ! Print control output for maximum horizontal and vertical wind speed
      !
      ! 3 Cases:
      ! msg_level E [12, inf[: print max/min output for every domain and every substep
      ! msg_level E [ 8,  11]: print max/min output for global domain and every substep
      ! msg_level E [ 5,   7]: print max/min output for global domain and first substep
      !
      IF (msg_level >= 12) THEN
        CALL print_maxwinds(p_patch, p_nh_state%prog(nnow(jg))%vn,   &
          p_nh_state%prog(nnow(jg))%w)
      ELSE IF (msg_level >= 8) THEN
        IF (jg == 1) THEN
          CALL print_maxwinds(p_patch, p_nh_state%prog(nnow(jg))%vn, &
            p_nh_state%prog(nnow(jg))%w)
        ENDIF
      ELSE IF (msg_level >= 5) THEN
        IF ( (jg == 1) .AND. (nstep == 1) ) THEN
          CALL print_maxwinds(p_patch, p_nh_state%prog(nnow(jg))%vn, &
            p_nh_state%prog(nnow(jg))%w)
        ENDIF
      ENDIF


      ! total number of dynamics substeps since last boundary update
      ! applicable to refined domains only
      ndyn_substeps_tot = (jstep-1)*ndyn_substeps_var(jg) + nstep

      ! nullify prep_adv fields at first substep
      lclean_mflx = MERGE(.TRUE.,.FALSE.,nstep==1)
      l_recompute = lclean_mflx

      ! logical checking for the last substep
      llast = MERGE(.TRUE.,.FALSE.,nstep==ndyn_substeps_var(jg))

      ! save massflux at first substep
      IF (p_patch%n_childdom > 0 .AND. nstep == 1 ) THEN
        lsave_mflx = .TRUE.
      ELSE
        lsave_mflx = .FALSE.
      ENDIF

      IF ( ANY((/MODE_IAU,MODE_IAU_OLD/)==init_mode) ) THEN ! incremental analysis mode

        time_diff  => newTimedelta("PT0S")
        time_diff  =  getTimeDeltaFromDateTime(mtime_current, time_config%tc_startdate)
        cur_time =  getTotalMillisecondsTimedelta(time_diff, mtime_current)*1.e-3_wp &
          & + (REAL(nstep-ndyn_substeps_var(jg),wp)-0.5_wp)*dt_dyn
        CALL deallocateTimedelta(time_diff)

        CALL compute_iau_wgt(cur_time, dt_dyn, lclean_mflx)
      ENDIF

      ! integrate dynamical core
      CALL solve_nh(p_nh_state, p_patch, p_int_state, prep_adv,     &
        &           nnow(jg), nnew(jg), linit_dyn(jg), l_recompute, &
        &           lsave_mflx, lprep_adv, lclean_mflx,             &
        &           nstep, ndyn_substeps_tot-1, l_bdy_nudge, dt_dyn)

      ! now reset linit_dyn to .FALSE.
      linit_dyn(jg) = .FALSE.

      ! compute diffusion at every dynamics substep (.NOT. lhdiff_rcf)
      IF (diffusion_config(jg)%lhdiff_vn .AND. .NOT. lhdiff_rcf)   &
        CALL diffusion(p_nh_state%prog(nnew(jg)), p_nh_state%diag, &
          &            p_nh_state%metrics, p_patch, p_int_state,   &
          &            dt_dyn, .FALSE.)

      IF (llast .OR. advection_config(jg)%lfull_comp) &
        CALL prepare_tracer( p_patch, p_nh_state%prog(nnow(jg)),        &! in
          &                  p_nh_state%prog(nnew(jg)),                 &! in
          &                  p_nh_state%metrics, p_int_state,           &! in
          &                  ndyn_substeps_var(jg), llast, lclean_mflx, &! in
          &                  advection_config(jg)%lfull_comp,           &! in
          &                  p_nh_state%diag,                           &! inout
          &                  prep_adv%vn_traj, prep_adv%mass_flx_me,    &! inout
          &                  prep_adv%w_traj,  prep_adv%mass_flx_ic,    &! inout
          &                  prep_adv%topflx_tra                        )! out

      ! Finally, switch between time levels now and new for next iteration
      !
      ! Note, that we do not swap during the very last iteration.
      ! This final swap is postponed till the end of the integration step.
      IF ( .NOT. llast ) THEN
        CALL swap(nnow(jg), nnew(jg))
      ENDIF

    END DO SUBSTEPS


    ! compute airmass \rho*\Delta z [kg m-2] for nnew
    CALL compute_airmass(p_patch,                   &
      &                  p_nh_state%metrics,        &
      &                  p_nh_state%prog(nnew(jg)), &
      &                  p_nh_state%diag, itlev = 2)


  END SUBROUTINE perform_dyn_substepping


  !-------------------------------------------------------------------------
  !>
  !! Driver routine for initial call of physics routines.
  !! Apart from the full set of slow physics parameterizations, also turbulent transfer is
  !! called, in order to have proper transfer coefficients available at the initial time step.
  !!
  !! This had to be moved ahead of the initial output for the physics fields to be more complete
  !!
  !! @par Revision History
  !! Developed by Guenther Zaengl, DWD (2013-01-04)
  !!
  RECURSIVE SUBROUTINE init_slowphysics (mtime_current, jg, dt_loc)

    CHARACTER(len=MAX_CHAR_LENGTH), PARAMETER :: routine = modname//':init_slowphysics'

    TYPE(datetime), POINTER :: mtime_current
    INTEGER , INTENT(IN)    :: jg           !< current grid level
    REAL(wp), INTENT(IN)    :: dt_loc       !< time step applicable to local grid level

    ! Local variables
    INTEGER                             :: n_now_rcf, nstep
    INTEGER                             :: jgp, jgc, jn
    REAL(wp)                            :: dt_sub       !< (advective) timestep for next finer grid level

    ! Determine parent domain ID
    IF ( jg > 1) THEN
      jgp = p_patch(jg)%parent_id
    ELSE IF (n_dom_start == 0) THEN
      jgp = 0
    ELSE
      jgp = 1
    ENDIF

    ! Set local variable for rcf-time levels
    n_now_rcf = nnow_rcf(jg)

    IF (iforcing == inwp) THEN
      CALL time_ctrl_physics ( dt_phy, dt_loc, jg,     &! in
        &                      .TRUE.,                 &! in
        &                      t_elapsed_phy,          &! inout
        &                      lcall_phy )              ! out
    END IF


    IF (msg_level >= 7) THEN
      WRITE(message_text,'(a,i2)') 'initial call of (slow) physics, domain ', jg
      CALL message(TRIM(routine), TRIM(message_text))
    ENDIF

    IF (atm_phy_nwp_config(jg)%is_les_phy) THEN

      nstep = 0
      CALL les_phy_interface(lcall_phy(jg,:), .TRUE.,          & !in
        &                  lredgrid_phys(jg),                  & !in
        &                  dt_loc,                             & !in
        &                  dt_phy(jg,:),                       & !in
        &                  nstep,                              & !in
        &                  mtime_current,                      & !in
        &                  p_patch(jg)  ,                      & !in
        &                  p_int_state(jg),                    & !in
        &                  p_nh_state(jg)%metrics ,            & !in
        &                  p_patch(jgp),                       & !in
        &                  ext_data(jg)           ,            & !in
        &                  p_nh_state(jg)%prog(nnow(jg)) ,     & !inout
        &                  p_nh_state(jg)%prog(n_now_rcf) ,    & !inout
        &                  p_nh_state(jg)%prog(n_now_rcf) ,    & !inout
        &                  p_nh_state(jg)%diag,                & !inout
        &                  prm_diag  (jg),                     & !inout
        &                  prm_nwp_tend(jg)                ,   &
        &                  p_lnd_state(jg)%diag_lnd,           &
        &                  p_lnd_state(jg)%prog_lnd(n_now_rcf),& !inout
        &                  p_lnd_state(jg)%prog_lnd(n_now_rcf),& !inout
        &                  p_lnd_state(jg)%prog_wtr(n_now_rcf),& !inout
        &                  p_lnd_state(jg)%prog_wtr(n_now_rcf),& !inout
        &                  p_nh_state_lists(jg)%prog_list(n_now_rcf) ) !in

    ELSE ! is_les_phy

      SELECT CASE (iforcing)

      CASE (inwp) ! iforcing

        ! nwp physics, slow physics forcing
        CALL nwp_nh_interface(lcall_phy(jg,:), .TRUE.,           & !in
          &                  lredgrid_phys(jg),                  & !in
          &                  dt_loc,                             & !in
          &                  dt_phy(jg,:),                       & !in
          &                  mtime_current,                      & !in
          &                  p_patch(jg)  ,                      & !in
          &                  p_int_state(jg),                    & !in
          &                  p_nh_state(jg)%metrics ,            & !in
          &                  p_patch(jgp),                       & !in
          &                  ext_data(jg)           ,            & !in
          &                  p_nh_state(jg)%prog(nnow(jg)) ,     & !inout
          &                  p_nh_state(jg)%prog(n_now_rcf) ,    & !inout
          &                  p_nh_state(jg)%prog(n_now_rcf) ,    & !inout
          &                  p_nh_state(jg)%diag,                & !inout
          &                  prm_diag  (jg),                     & !inout
          &                  prm_nwp_tend(jg)                ,   &
          &                  p_lnd_state(jg)%diag_lnd,           &
          &                  p_lnd_state(jg)%prog_lnd(n_now_rcf),& !inout
          &                  p_lnd_state(jg)%prog_lnd(n_now_rcf),& !inout
          &                  p_lnd_state(jg)%prog_wtr(n_now_rcf),& !inout
          &                  p_lnd_state(jg)%prog_wtr(n_now_rcf),& !inout
          &                  p_nh_state_lists(jg)%prog_list(n_now_rcf) ) !in

      ! This is to enforce another slow physics call at the end of the first time step
      lcall_phy(jg,:)     = .FALSE.
      t_elapsed_phy(jg,:) = dt_phy(jg,:) - dt_loc

      CASE (iecham) ! iforcing

        SELECT CASE (echam_phy_config%idcphycpl)

        CASE (1) ! idcphycpl

          ! echam physics, fast physics coupling
          ! the physics forcing in the dynamical core is zero
          p_nh_state(jg)%diag%ddt_exner_phy(:,:,:)   = 0._wp
          p_nh_state(jg)%diag%ddt_vn_phy(:,:,:)      = 0._wp
          prm_tend  (jg)%q(:,:,:,:)                  = 0._wp

        CASE (2) ! idcphycpl

          ! echam physics, slow physics coupling
          IF (ltimer) CALL timer_start(timer_iconam_echam)
          CALL interface_iconam_echam( dt_loc                         ,& !in
            &                          mtime_current                  ,& !in
            &                          p_patch(jg)                    ,& !in
            &                          p_int_state(jg)                ,& !in
            &                          p_nh_state(jg)%metrics         ,& !in
            &                          p_nh_state(jg)%prog(nnow(jg))  ,& !inout
            &                          p_nh_state(jg)%prog(n_now_rcf) ,& !inout
            &                          p_nh_state(jg)%diag            )  !inout
          IF (ltimer) CALL timer_stop(timer_iconam_echam)

        CASE DEFAULT ! idcphycpl

          CALL finish (routine, 'echam_phy_config%idcphycpl /= 1,2 currently not implemented')

        END SELECT ! idcphycpl

      END SELECT ! iforcing

    END IF ! is_les_phy

    ! Boundary interpolation of land state variables entering into radiation computation
    ! if a reduced grid is used in the child domain(s)
    DO jn = 1, p_patch(jg)%n_childdom

      jgc = p_patch(jg)%child_id(jn)
      IF (.NOT. p_patch(jgc)%ldom_active) CYCLE

      IF ( lredgrid_phys(jgc) ) THEN
        CALL interpol_rrg_grf(jg, jgc, jn, nnow_rcf(jg))
        IF (atm_phy_nwp_config(jgc)%latm_above_top) THEN
          CALL copy_rrg_ubc(jg, jgc)
        ENDIF
      ENDIF
    ENDDO

    IF (p_patch(jg)%n_childdom > 0) THEN

      dt_sub     = dt_loc/2._wp    ! dyn. time step on next refinement level

      DO jn = 1, p_patch(jg)%n_childdom

        jgc = p_patch(jg)%child_id(jn)
        IF (.NOT. p_patch(jgc)%ldom_active) CYCLE

        IF(p_patch(jgc)%n_patch_cells > 0) THEN
          IF(proc_split) CALL push_glob_comm(p_patch(jgc)%comm, p_patch(jgc)%proc0)
          CALL init_slowphysics( mtime_current, jgc, dt_sub )
          IF(proc_split) CALL pop_glob_comm()
        ENDIF

      ENDDO

    ENDIF

  END SUBROUTINE init_slowphysics

  !-------------------------------------------------------------------------
  !>
  !! Diagnostic computations for output - dynamics fields
  !!
  !! This routine encapsulates calls to diagnostic computations required at output
  !! times only
  !!
  !! @par Revision History
  !! Developed by Guenther Zaengl, DWD (2012-05-09)
  !!
  SUBROUTINE diag_for_output_dyn ()

!!$    CHARACTER(len=MAX_CHAR_LENGTH), PARAMETER ::  &
!!$      &  routine = 'mo_nh_stepping:diag_for_output_dyn'

    ! Local variables
    INTEGER :: jg, jgc, jn ! loop indices

    REAL(wp), DIMENSION(:,:,:), POINTER  :: p_vn   => NULL()

    IF (ltimer) CALL timer_start(timer_nh_diagnostics)

    DO jg = 1, n_dom

      IF(p_patch(jg)%n_patch_cells == 0) CYCLE
      IF (.NOT. p_patch(jg)%ldom_active) CYCLE

      p_vn  => p_nh_state(jg)%prog(nnow(jg))%vn


      CALL rbf_vec_interpol_cell(p_vn,p_patch(jg),p_int_state(jg),&
                                 p_nh_state(jg)%diag%u,p_nh_state(jg)%diag%v)

      !CALL div(p_vn, p_patch(jg), p_int_state(jg), p_nh_state(jg)%diag%div)
      CALL div_avg(p_vn, p_patch(jg), p_int_state(jg),p_int_state(jg)%c_bln_avg,&
                                                          p_nh_state(jg)%diag%div)

      CALL rot_vertex (p_vn, p_patch(jg), p_int_state(jg), p_nh_state(jg)%diag%omega_z)

      ! Diagnose relative vorticity on cells
      CALL verts2cells_scalar(p_nh_state(jg)%diag%omega_z, p_patch(jg), &
        p_int_state(jg)%verts_aw_cells, p_nh_state(jg)%diag%vor)


      CALL diagnose_pres_temp (p_nh_state(jg)%metrics, p_nh_state(jg)%prog(nnow(jg)), &
        &                      p_nh_state(jg)%prog(nnow_rcf(jg)),                     &
        &                      p_nh_state(jg)%diag,p_patch(jg),                       &
        &                      opt_calc_temp=.TRUE.,                                  &
        &                      opt_calc_pres=.TRUE.                                   )

    ENDDO ! jg-loop

    ! Fill boundaries of nested domains
    DO jg = n_dom, 1, -1

      IF(p_patch(jg)%n_patch_cells == 0 .OR. p_patch(jg)%n_childdom == 0) CYCLE
      IF (.NOT. p_patch(jg)%ldom_active) CYCLE

      CALL sync_patch_array_mult(SYNC_C, p_patch(jg), 3, p_nh_state(jg)%diag%u,      &
        p_nh_state(jg)%diag%v, p_nh_state(jg)%diag%div)


      DO jn = 1, p_patch(jg)%n_childdom
        jgc = p_patch(jg)%child_id(jn)
        IF (.NOT. p_patch(jgc)%ldom_active) CYCLE

        CALL interpol_scal_grf (p_patch(jg), p_patch(jgc), p_grf_state(jg)%p_dom(jn), 3, &
             p_nh_state(jg)%diag%u, p_nh_state(jgc)%diag%u, p_nh_state(jg)%diag%v,       &
             p_nh_state(jgc)%diag%v, p_nh_state(jg)%diag%div, p_nh_state(jgc)%diag%div   )

      ENDDO

    ENDDO ! jg-loop

    IF (ltimer) CALL timer_stop(timer_nh_diagnostics)

  END SUBROUTINE diag_for_output_dyn



  !-------------------------------------------------------------------------
  !>
  !! Wrapper for computation of aggregated land variables
  !!
  !!
  !! @par Revision History
  !! Developed by Guenther Zaengl, DWD (2014-07-21)
  !!
  SUBROUTINE aggr_landvars

    ! Local variables
    INTEGER :: jg ! loop indices

    IF (ltimer) CALL timer_start(timer_nh_diagnostics)

    DO jg = 1, n_dom

      IF(p_patch(jg)%n_patch_cells == 0) CYCLE
      IF (.NOT. p_patch(jg)%ldom_active) CYCLE

      IF (  atm_phy_nwp_config(jg)%inwp_surface == 1 ) THEN
        CALL aggregate_landvars( p_patch(jg), ext_data(jg),                 &
             p_lnd_state(jg)%prog_lnd(nnow_rcf(jg)), p_lnd_state(jg)%diag_lnd)
      ENDIF

    ENDDO ! jg-loop

    IF (ltimer) CALL timer_stop(timer_nh_diagnostics)

  END SUBROUTINE aggr_landvars

  !-------------------------------------------------------------------------
  !>
  !! Fills nest boundary cells for physics fields
  !!
  !!
  !! @par Revision History
  !! Developed by Guenther Zaengl, DWD (2014-07-21)
  !!
  SUBROUTINE fill_nestlatbc_phys

    ! Local variables
    INTEGER :: jg, jgc, jn ! loop indices

    IF (ltimer) CALL timer_start(timer_nh_diagnostics)

    ! Fill boundaries of nested domains
    DO jg = n_dom, 1, -1

      IF(p_patch(jg)%n_patch_cells == 0 .OR. p_patch(jg)%n_childdom == 0) CYCLE
      IF (.NOT. p_patch(jg)%ldom_active) CYCLE

      CALL sync_patch_array(SYNC_C, p_patch(jg), p_nh_state(jg)%prog(nnow_rcf(jg))%tke)

      DO jn = 1, p_patch(jg)%n_childdom
        jgc = p_patch(jg)%child_id(jn)
        IF (.NOT. p_patch(jgc)%ldom_active) CYCLE

        CALL interpol_phys_grf(ext_data, jg, jgc, jn)

        IF (lfeedback(jgc) .AND. ifeedback_type==1) CALL feedback_phys_diag(jgc, jg)

        CALL interpol_scal_grf (p_patch(jg), p_patch(jgc), p_grf_state(jg)%p_dom(jn), 1, &
           p_nh_state(jg)%prog(nnow_rcf(jg))%tke, p_nh_state(jgc)%prog(nnow_rcf(jgc))%tke)

      ENDDO

    ENDDO ! jg-loop

    IF (ltimer) CALL timer_stop(timer_nh_diagnostics)

  END SUBROUTINE fill_nestlatbc_phys


  !-------------------------------------------------------------------------
  !>
  !! Update of vertical wind offcentering and divergence damping
  !!
  !! This routine handles the increased sound-wave damping (by increasing the vertical wind offcentering)
  !! and mixed second-order/fourth-order divergence damping during the initial spinup phase
  !!
  !! @par Revision History
  !! Developed by Guenther Zaengl, DWD (2013-06-04)
  !!
  SUBROUTINE update_spinup_damping(elapsed_time)

    REAL(wp), INTENT(IN) :: elapsed_time
    REAL(wp) :: time1, time2

    time1 = 1800._wp  ! enhanced damping during the first half hour of integration
    time2 = 7200._wp  ! linear decrease of enhanced damping until time2

    IF (elapsed_time <= time1) THEN ! apply slightly super-implicit weights
      divdamp_fac_o2 = 8._wp*divdamp_fac
    ELSE IF (elapsed_time <= time2) THEN ! linearly decrease minimum weights to 0.5
      divdamp_fac_o2 = 8._wp*divdamp_fac*(time2-elapsed_time)/(time2-time1)
    ELSE
      divdamp_fac_o2 = 0._wp
    ENDIF


  END SUBROUTINE update_spinup_damping


  !-------------------------------------------------------------------------
  !> Auxiliary routine to encapsulate initialization of exner_old variable
  !!
  SUBROUTINE init_exner_old(jg, nnow)

    INTEGER, INTENT(IN) :: jg   ! domain ID
    INTEGER, INTENT(IN) :: nnow ! time step indicator


!$OMP PARALLEL
    CALL copy(p_nh_state(jg)%prog(nnow)%exner, &
         p_nh_state(jg)%diag%exner_old)
!$OMP END PARALLEL

  END SUBROUTINE init_exner_old

  !-------------------------------------------------------------------------
  !> Control routine for adaptive number of dynamic substeps
  !!
  SUBROUTINE set_ndyn_substeps(lcfl_watch_mode)

    LOGICAL, INTENT(INOUT) :: lcfl_watch_mode

    INTEGER :: jg
    REAL(wp) :: mvcfl(n_dom)
    LOGICAL :: lskip

    lskip = .FALSE.

    mvcfl(1:n_dom) = p_nh_state(1:n_dom)%metrics%max_vcfl_dyn

    p_nh_state(1:n_dom)%metrics%max_vcfl_dyn = 0._vp

    mvcfl = global_max(mvcfl)
    IF (ANY(mvcfl(1:n_dom) > 0.85_wp) .AND. .NOT. lcfl_watch_mode) THEN
      WRITE(message_text,'(a)') 'High CFL number for vertical advection in dynamical core, entering watch mode'
      CALL message('',message_text)
      lcfl_watch_mode = .TRUE.
    ENDIF

    IF (lcfl_watch_mode) THEN
      DO jg = 1, n_dom
        IF (mvcfl(jg) > 0.95_wp .OR. ndyn_substeps_var(jg) > ndyn_substeps) THEN
          WRITE(message_text,'(a,i3,a,f7.4)') 'Maximum vertical CFL number in domain ', &
            jg,':', mvcfl(jg)
          CALL message('',message_text)
        ENDIF
        IF (mvcfl(jg) > 1.05_wp) THEN
          ndyn_substeps_var(jg) = MIN(ndyn_substeps_var(jg)+1,ndyn_substeps_max)
          advection_config(jg)%ivcfl_max = ndyn_substeps_var(jg)
          WRITE(message_text,'(a,i3,a,i3)') 'Number of dynamics substeps in domain ', &
            jg,' increased to ', ndyn_substeps_var(jg)
          CALL message('',message_text)
        ENDIF
        IF (ndyn_substeps_var(jg) > ndyn_substeps .AND.                                            &
            mvcfl(jg)*REAL(ndyn_substeps_var(jg),wp)/REAL(ndyn_substeps_var(jg)-1,wp) < 0.95_wp) THEN
          ndyn_substeps_var(jg) = ndyn_substeps_var(jg)-1
          advection_config(jg)%ivcfl_max = ndyn_substeps_var(jg)
          WRITE(message_text,'(a,i3,a,i3)') 'Number of dynamics substeps in domain ', &
            jg,' decreased to ', ndyn_substeps_var(jg)
          CALL message('',message_text)
          lskip = .TRUE.
        ENDIF
      ENDDO
    ENDIF

    IF (ALL(ndyn_substeps_var(1:n_dom) == ndyn_substeps) .AND. ALL(mvcfl(1:n_dom) < 0.8_wp) .AND. &
        lcfl_watch_mode .AND. .NOT. lskip) THEN
      WRITE(message_text,'(a)') 'CFL number for vertical advection has decreased, leaving watch mode'
      CALL message('',message_text)
      lcfl_watch_mode = .FALSE.
    ENDIF

  END SUBROUTINE set_ndyn_substeps

  !-------------------------------------------------------------------------
  !>
  !! Physics time control
  !!
  !! Time control for slow and fast physics. This function provides a 2D array
  !! of type LOGICAL. For each physical process there is one column of length
  !! n_dom. A physical process (iphys) on domain (jg) will be called, if
  !! lcall_phy(jg,iphys)=.TRUE.. Whether it is .TRUE. or .FALSE. depends
  !! on the current time and the prescribed calling period listed in
  !! dt_phy.
  !!
  !! @par Revision History
  !! Developed by Daniel Reinert, DWD (2010-09-23)
  !! Modification by Daniel Reinert (2011-12-14)
  !! - replaced zoo of fast physics time steps by a single time step, named
  !!   dt_fastphy.
  !!
  SUBROUTINE time_ctrl_physics ( dt_phy, dt_loc, jg, linit, t_elapsed_phy, lcall_phy )

    REAL(wp), INTENT(IN)    ::   &      !< Field of calling-time interval (seconds) for
      &  dt_phy(:,:)                    !< each domain and physical process

    LOGICAL, INTENT(IN)     ::   &      !< special initialization of lcall_phy and
      &  linit                          !< t_elapsed_phy for the first call of
                                        !< nwp_nh_interface before the first dynamcs step

    REAL(wp), INTENT(INOUT) ::   &      !< elapsed time after the last call of physics
      &  t_elapsed_phy(:,:)             !< packages

    LOGICAL, INTENT(OUT)    ::   &
      &  lcall_phy(:,:)

    REAL(wp), INTENT(IN) :: dt_loc      !< transport/physics time step

    INTEGER, INTENT(IN) :: jg           !< domain number

    INTEGER :: ip, ips                  !< loop index


  !-------------------------------------------------------------------------

    ! special treatment for the first physics call prior to the very first
    ! dynamics step
    IF (linit) THEN

      ! Initialize lcall_phy with .false. Only slow physics will be set to .true. initially;
      ! turbulent transfer is called by specifying the initialization mode of the NWP interface
      lcall_phy(jg,:)  = .FALSE.

      ! slow physics
      IF ( atm_phy_nwp_config(jg)%lproc_on(itconv) ) lcall_phy(jg,itconv) = .TRUE.

      IF ( atm_phy_nwp_config(jg)%lproc_on(itccov) ) lcall_phy(jg,itccov) = .TRUE.

      IF ( atm_phy_nwp_config(jg)%lproc_on(itrad)  ) lcall_phy(jg,itrad)  = .TRUE.

      IF ( atm_phy_nwp_config(jg)%lproc_on(itradheat) ) lcall_phy(jg,itradheat) = .TRUE.

      IF ( atm_phy_nwp_config(jg)%lproc_on(itsso)  ) lcall_phy(jg,itsso)  = .TRUE.

      IF ( atm_phy_nwp_config(jg)%lproc_on(itgwd)  ) lcall_phy(jg,itgwd)  = .TRUE.

    ELSE
      !
      ! all physical processes are forced to run at a multiple of
      ! the advective time step. Note that fast physics are treated
      ! as a combined process in the case of t_elapsed_phy and dt_phy,
      ! but treated individually in the case of lcall_phy.
      !
      DO ips = 1, iphysproc_short

        ! If a physics package has been called at previous timestep,
        ! reset the time counter.
        !
        IF ( ANY(lcall_phy(jg,PACK(iproclist,map_phyproc(1:iphysproc,ips)))) ) THEN
           t_elapsed_phy(jg,ips)  = 0._wp
        ENDIF

        ! update time counter
        !
        t_elapsed_phy(jg,ips) = t_elapsed_phy(jg,ips) + dt_loc  ! transport/physics timestep !!


        ! The purpose of the 0.99999999 factor is to prevent pathological cases of
        ! truncation error accumulation; will become obsolete when changing to
        ! integer arithmetics for time control
        IF( t_elapsed_phy(jg,ips) >= 0.99999999_wp*dt_phy(jg,ips) ) THEN
          lcall_phy(jg,PACK(iproclist,map_phyproc(1:iphysproc,ips)))  = .TRUE.
        ELSE
          lcall_phy(jg,PACK(iproclist,map_phyproc(1:iphysproc,ips)))  = .FALSE.
        ENDIF

      ENDDO  ! ips


      ! In addition, it must be checked, whether the individual processes
      ! are switched on at all (lproc_on =.TRUE.). If not, lcall_phy is
      ! reset to false.
      !
      DO ip = 1, iphysproc   ! not that we have to loop over ALL processes
        IF (.NOT. atm_phy_nwp_config(jg)%lproc_on(ip) ) THEN
          lcall_phy(jg,ip)  = .FALSE.
        ENDIF
      ENDDO  ! ip

    ENDIF

  END SUBROUTINE time_ctrl_physics


  !-------------------------------------------------------------------------
  !>
  !! Setup of physics time control
  !!
  !! Setup of time control for slow and fast physics. The mapping matrix is
  !! initialized, which provides mapping rules required when mapping
  !! between variables of size iphysproc and iphysproc_short. Typical examples
  !! are lcall_phy and t_elapsed_phy.
  !!
  !! @par Revision History
  !! Developed by Daniel Reinert, DWD (2011-12-14)
  !!
  SUBROUTINE setup_time_ctrl_physics ( )

  !-------------------------------------------------------------------------

  ! list of physical processes (x-axis of mapping matrix)
    iproclist = (/ itconv,itccov,itrad,itsso,itgwd,itsatad,itturb,&
      &            itgscp,itsfc,itradheat /)

    map_phyproc(1:iphysproc,1:iphysproc_short) = .FALSE. ! initialization

    map_phyproc(1   ,1) = .TRUE.  ! simple one to one mapping
    map_phyproc(2   ,2) = .TRUE.  ! simple one to one mapping
    map_phyproc(3   ,3) = .TRUE.  ! simple one to one mapping
    map_phyproc(4   ,4) = .TRUE.  ! simple one to one mapping
    map_phyproc(5   ,5) = .TRUE.  ! simple one to one mapping
    map_phyproc(6:10,6) = .TRUE.  ! mapping of fast physics processes to single one

  END SUBROUTINE setup_time_ctrl_physics
  !-------------------------------------------------------------------------


  !-------------------------------------------------------------------------
  !>
  !! @par Revision History
  !!
  SUBROUTINE deallocate_nh_stepping

  INTEGER                              ::  jg, ist

  !-----------------------------------------------------------------------
  !
  ! deallocate auxiliary fields for tracer transport and rcf
  !
  DO jg = 1, n_dom
    DEALLOCATE( prep_adv(jg)%mass_flx_me, prep_adv(jg)%mass_flx_ic,    &
      &         prep_adv(jg)%vn_traj, prep_adv(jg)%w_traj,             &
      &         prep_adv(jg)%topflx_tra, STAT=ist                      )
    IF (ist /= SUCCESS) THEN
      CALL finish ( modname//': perform_nh_stepping',            &
        &    'deallocation for mass_flx_me, mass_flx_ic, vn_traj,' // &
        &    'w_traj, topflx_tra failed' )
    ENDIF
  ENDDO

  DEALLOCATE( prep_adv, STAT=ist )
  IF (ist /= SUCCESS) THEN
    CALL finish ( modname//': perform_nh_stepping',              &
      &    'deallocation for prep_adv failed' )
  ENDIF

  DEALLOCATE( jstep_adv, STAT=ist )
  IF (ist /= SUCCESS) THEN
    CALL finish ( modname//': perform_nh_stepping',              &
      &    'deallocation for jstep_adv failed' )
  ENDIF

  !
  ! deallocate flow control variables
  !
  DEALLOCATE( lcall_phy, linit_dyn, t_elapsed_phy, STAT=ist )
  IF (ist /= SUCCESS) THEN
    CALL finish ( modname//': perform_nh_stepping',          &
      &    'deallocation for lcall_phy, t_elapsed_phy ' //        &
      &    'failed' )
  ENDIF

  IF (l_limited_area .AND. latbc_config%itype_latbc > 0) THEN
    IF (num_prefetch_proc >= 1) THEN
      CALL deallocate_pref_latbc_data()
    ELSE
      CALL deallocate_latbc_data()
    ENDIF
  ENDIF

  END SUBROUTINE deallocate_nh_stepping
  !-------------------------------------------------------------------------

  !-------------------------------------------------------------------------
  !>
  !! @par Revision History
  !!
  SUBROUTINE allocate_nh_stepping
!
  INTEGER                              :: jg, jp !, nlen
  INTEGER                              :: ist
  CHARACTER(len=MAX_CHAR_LENGTH)       :: attname   ! attribute name

!-----------------------------------------------------------------------

  !
  ! allocate axiliary fields for transport
  !
  ALLOCATE(prep_adv(n_dom), STAT=ist )
  IF (ist /= SUCCESS) THEN
    CALL finish ( modname//': perform_nh_stepping',           &
    &      'allocation for prep_adv failed' )
  ENDIF

  ALLOCATE(jstep_adv(n_dom), STAT=ist )
  IF (ist /= SUCCESS) THEN
    CALL finish ( modname//': perform_nh_stepping',           &
    &      'allocation for jstep_adv failed' )
  ENDIF


  ! allocate flow control variables for transport and slow physics calls
  ALLOCATE(lcall_phy(n_dom,iphysproc), linit_dyn(n_dom), &
    &      t_elapsed_phy(n_dom,iphysproc_short),         &
    &      STAT=ist )
  IF (ist /= SUCCESS) THEN
    CALL finish ( modname//': perform_nh_stepping',           &
    &      'allocation for flow control variables failed' )
  ENDIF
  !
  ! initialize
  IF (isRestart()) THEN
    !
    ! Get t_elapsed_phy and lcall_phy from restart file
    DO jg = 1,n_dom
      WRITE(attname,'(a,i2.2)') 'ndyn_substeps_DOM',jg
      CALL get_restart_attribute(TRIM(attname), ndyn_substeps_var(jg))
      WRITE(attname,'(a,i2.2)') 'jstep_adv_marchuk_order_DOM',jg
      CALL get_restart_attribute(TRIM(attname), jstep_adv(jg)%marchuk_order)
      DO jp = 1,iphysproc_short
        WRITE(attname,'(a,i2.2,a,i2.2)') 't_elapsed_phy_DOM',jg,'_PHY',jp
        CALL get_restart_attribute(TRIM(attname), t_elapsed_phy(jg,jp))
      ENDDO
      DO jp = 1,iphysproc
        WRITE(attname,'(a,i2.2,a,i2.2)') 'lcall_phy_DOM',jg,'_PHY',jp
        CALL get_restart_attribute(TRIM(attname), lcall_phy(jg,jp))
      ENDDO
    ENDDO
    linit_dyn(:)      = .FALSE.
  ELSE
    jstep_adv(:)%marchuk_order = 0
    t_elapsed_phy(:,:)         = 0._wp
    linit_dyn(:)               = .TRUE.
  ENDIF

  DO jg=1, n_dom
    ALLOCATE(                                                                      &
      &  prep_adv(jg)%mass_flx_me (nproma,p_patch(jg)%nlev  ,p_patch(jg)%nblks_e), &
      &  prep_adv(jg)%mass_flx_ic (nproma,p_patch(jg)%nlevp1,p_patch(jg)%nblks_c), &
      &  prep_adv(jg)%vn_traj     (nproma,p_patch(jg)%nlev,  p_patch(jg)%nblks_e), &
      &  prep_adv(jg)%w_traj      (nproma,p_patch(jg)%nlevp1,p_patch(jg)%nblks_c), &
      &  prep_adv(jg)%topflx_tra  (nproma,p_patch(jg)%nblks_c,MAX(1,ntracer)),     &
      &       STAT=ist )
    IF (ist /= SUCCESS) THEN
      CALL finish ( modname//': perform_nh_stepping',           &
      &      'allocation for mass_flx_me, mass_flx_ic, vn_traj, ' // &
      &      'w_traj, topflx_tra failed' )
    ENDIF
    !
    ! initialize (as long as restart output is synchroinzed with advection,
    ! these variables do not need to go into the restart file)
!$OMP PARALLEL
    CALL init(prep_adv(jg)%mass_flx_me)
    CALL init(prep_adv(jg)%mass_flx_ic)
    CALL init(prep_adv(jg)%vn_traj)
    CALL init(prep_adv(jg)%w_traj)
    CALL init(prep_adv(jg)%topflx_tra)
!$OMP END PARALLEL

  ENDDO

  IF (l_limited_area .AND. latbc_config%itype_latbc > 0 .AND. num_prefetch_proc == 0) THEN
    CALL prepare_latbc_data(p_patch(1), p_int_state(1), p_nh_state(1), ext_data(1))
  ENDIF

END SUBROUTINE allocate_nh_stepping
  !-----------------------------------------------------------------------------

END MODULE mo_nh_stepping
<|MERGE_RESOLUTION|>--- conflicted
+++ resolved
@@ -735,13 +735,8 @@
     IF (jstep-jstep0 == 1) atm_phy_nwp_config(:)%lcalc_acc_avg = .TRUE.
 
     ! read boundary data if necessary
-<<<<<<< HEAD
-    IF ((l_limited_area .AND. (latbc_config%itype_latbc > 0)) .AND. (num_prefetch_proc /= 1)) &
+    IF (l_limited_area .AND. latbc_config%itype_latbc > 0 .AND. num_prefetch_proc == 0) &
       CALL read_latbc_data(p_patch(1), p_nh_state(1), p_int_state(1), mtime_current)
-=======
-    IF (l_limited_area .AND. latbc_config%itype_latbc > 0 .AND. num_prefetch_proc == 0) &
-      CALL read_latbc_data(p_patch(1), p_nh_state(1), p_int_state(1), datetime_current)
->>>>>>> 09bd8bd5
 
     IF (msg_level > 2) THEN
       lprint_timestep = .TRUE.
@@ -1140,13 +1135,8 @@
 #endif
 
     ! prefetch boundary data if necessary
-<<<<<<< HEAD
-    IF((num_prefetch_proc == 1) .AND. (latbc_config%itype_latbc > 0)) THEN
+    IF(num_prefetch_proc >= 1 .AND. latbc_config%itype_latbc > 0) THEN
        CALL prefetch_input( mtime_current, p_patch(1), p_int_state(1), p_nh_state(1))
-=======
-    IF(num_prefetch_proc >= 1 .AND. latbc_config%itype_latbc > 0) THEN
-       CALL prefetch_input( datetime_current, p_patch(1), p_int_state(1), p_nh_state(1))
->>>>>>> 09bd8bd5
     ENDIF
 
     IF (mtime_current >= time_config%tc_stopdate) then
