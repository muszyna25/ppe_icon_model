--- conflicted
+++ resolved
@@ -69,12 +69,7 @@
   USE mo_diffusion_config,         ONLY: diffusion_config
   USE mo_dynamics_config,          ONLY: nnow,nnew, nnow_rcf, nnew_rcf, nsav1, nsav2, idiv_method
   USE mo_io_config,                ONLY: is_totint_time, n_diag
-<<<<<<< HEAD
-  USE mo_parallel_config,          ONLY: nproma, itype_comm, iorder_sendrecv, use_async_restart_output, &
-                                         num_prefetch_proc
-=======
   USE mo_parallel_config,          ONLY: nproma, itype_comm, iorder_sendrecv, num_prefetch_proc
->>>>>>> fe91812d
   USE mo_run_config,               ONLY: ltestcase, dtime, nsteps, ldynamics, ltransport,   &
     &                                    ntracer, iforcing, msg_level, test_mode,           &
     &                                    output_mode, lart
@@ -134,11 +129,7 @@
   USE mo_integrate_density_pa,     ONLY: integrate_density_pa
   USE mo_nh_dtp_interface,         ONLY: prepare_tracer, compute_airmass
   USE mo_nh_diffusion,             ONLY: diffusion
-<<<<<<< HEAD
-  USE mo_mpi,                      ONLY: proc_split, push_glob_comm, pop_glob_comm, p_bcast, p_comm_work
-=======
   USE mo_mpi,                      ONLY: proc_split, push_glob_comm, pop_glob_comm, p_comm_work
->>>>>>> fe91812d
 
 #ifdef NOMPI
   USE mo_mpi,                      ONLY: my_process_is_mpi_all_seq
@@ -210,10 +201,7 @@
        &                                 getTotalMillisecondsTimedelta, getTotalSecondsTimedelta,     &
        &                                 getTimedeltaFromDatetime
   USE mo_event_manager,            ONLY: addEventGroup, getEventGroup, printEventGroup
-<<<<<<< HEAD
-=======
   USE mo_phy_events,               ONLY: mtime_ctrl_physics
->>>>>>> fe91812d
   USE mo_derived_variable_handling, ONLY: perform_accumulation, reset_accumulation
 #ifdef MESSY
   USE messy_main_channel_bi,       ONLY: messy_channel_write_output &
