--- conflicted
+++ resolved
@@ -407,7 +407,6 @@
   IF (iforcing == inwp .AND. lart) THEN
     DO jg=1, n_dom
       IF (.NOT. p_patch(jg)%ldom_active) CYCLE
-<<<<<<< HEAD
       CALL art_init_atmo_tracers_nwp(                       &
            &  jg,                                           &
            &  mtime_current,                                &
@@ -422,20 +421,6 @@
   END IF
 
 
-=======
-      CALL art_init_atmo_tracers_nwp(                     &
-           &  jg,                                         &
-           &  mtime_current,                              &
-           &  p_nh_state(jg),                             &
-           &  ext_data(jg),                               &
-           &  prm_diag(jg),                               &
-           &  p_nh_state(jg)%prog(nnow(jg)),              &
-           &  p_nh_state(jg)%prog(nnow_rcf(jg))%tracer,   &
-           &  p_nh_state_lists(jg)%prog_list(nnow_rcf(jg)) )
-    ENDDO
-  END IF
-
->>>>>>> 7bf0032e
   ! Save initial state if IAU iteration mode is chosen
   IF (iterate_iau .AND. .NOT. isRestart()) THEN
     CALL save_initial_state(p_patch(1:), p_nh_state, prm_diag, p_lnd_state, ext_data)
@@ -463,10 +448,6 @@
            & phy_params(jg), mtime_current         ,&
            & prm_upatmo(jg)                         )
 
-<<<<<<< HEAD
-
-=======
->>>>>>> 7bf0032e
       IF (.NOT.isRestart()) THEN
         CALL init_cloud_aero_cpl (mtime_current, p_patch(jg), p_nh_state(jg)%metrics, ext_data(jg), prm_diag(jg))
       ENDIF
@@ -2484,7 +2465,6 @@
                 & prm_upatmo(jgc)                         ,&
                 & lnest_start=.TRUE.                       )
 
-<<<<<<< HEAD
             IF (lart) THEN
               CALL art_init_atmo_tracers_nwp(                            &
                      &  jgc,                                             &
@@ -2498,19 +2478,6 @@
                      &  p_patch(jgc)%nest_level)
             END IF
 
-=======
-              IF (lart) THEN
-                CALL art_init_atmo_tracers_nwp(                         &
-                       &  jgc,                                          &
-                       &  datetime_local(jgc)%ptr,                      &
-                       &  p_nh_state(jgc),                              &
-                       &  ext_data(jgc),                                &
-                       &  prm_diag(jgc),                                &
-                       &  p_nh_state(jgc)%prog(nnow(jgc)),              &
-                       &  p_nh_state(jgc)%prog(nnow_rcf(jgc))%tracer,   &
-                       &  p_nh_state_lists(jgc)%prog_list(nnow_rcf(jgc)) )
-              END IF
->>>>>>> 7bf0032e
 
               CALL init_cloud_aero_cpl (datetime_local(jgc)%ptr, p_patch(jgc), p_nh_state(jgc)%metrics, &
                 &                       ext_data(jgc), prm_diag(jgc))
