--- conflicted
+++ resolved
@@ -41,13 +41,8 @@
   USE mo_parallel_config,          ONLY: nproma, itype_comm, iorder_sendrecv, use_async_restart_output, &
                                          num_prefetch_proc
   USE mo_run_config,               ONLY: ltestcase, dtime, nsteps, ldynamics, ltransport,   &
-<<<<<<< HEAD
-    &                                    ntracer, lforcing, iforcing, msg_level, test_mode, &
+    &                                    ntracer, iforcing, msg_level, test_mode,           &
     &                                    output_mode, lart, tc_dt_model
-=======
-    &                                    ntracer, iforcing, msg_level, test_mode,           &
-    &                                    output_mode, lart
->>>>>>> 819ec7c4
   USE mo_echam_phy_config,         ONLY: echam_phy_config
   USE mo_advection_config,         ONLY: advection_config
   USE mo_radiation_config,         ONLY: albedo_type
@@ -1009,7 +1004,6 @@
 
     CALL reset_act%execute(slack=dtime, mtime_date=mtime_current)
 
-    IF ( l_nml_output .AND. p_nh_opt_diag(1)%acc%l_any_m) CALL reset_opt_acc(p_nh_opt_diag(1)%acc)
     ! re-initialization for FG-averaging. Ensures that average is centered in time.
     IF (is_avgFG_time(mtime_current)) THEN
       IF (p_nh_state(1)%diag%nsteps_avg(1) == 0) THEN
