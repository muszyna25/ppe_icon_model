!>
!!  This module contains the routines needed for nesting in the nonhydrostatic.
!!  version.
!!
!! @par Revision History
!!  Developed and tested by Guenther Zaengl, DWD (2010-02-10)
!!
!! @par Copyright and License
!!
!! This code is subject to the DWD and MPI-M-Software-License-Agreement in
!! its most recent form.
!! Please see the file LICENSE in the root of the source tree for this code.
!! Where software is supplied by third parties, it is indicated in the
!! headers of the routines.
!!
!!

!----------------------------
#include "omp_definitions.inc"
!----------------------------

MODULE mo_nh_feedback
  !
  !
  USE mo_kind,                ONLY: wp, vp
  USE mo_exception,           ONLY: message_text, message
  USE mo_model_domain,        ONLY: t_patch, t_grid_cells, t_grid_edges, p_patch_local_parent
  USE mo_grid_config,         ONLY: n_dom, n_dom_start
  USE mo_intp_data_strc,      ONLY: t_int_state
  USE mo_intp_rbf,            ONLY: rbf_vec_interpol_vertex
  USE mo_grf_intp_data_strc,  ONLY: t_gridref_state, p_grf_state_local_parent
  USE mo_gridref_config,      ONLY: grf_velfbk, l_mass_consvcorr, fbk_relax_timescale, grf_scalfbk, grf_tracfbk
  USE mo_nonhydrostatic_config, ONLY: l_masscorr_nest
  USE mo_dynamics_config,     ONLY: nnow, nnew, nnow_rcf, nnew_rcf, nsav1, nsav2 
  USE mo_parallel_config,     ONLY: nproma, p_test_run
  USE mo_advection_config,    ONLY: advection_config, t_trList
  USE mo_run_config,          ONLY: ltransport, iforcing, msg_level, ntracer
  USE mo_nonhydro_types,      ONLY: t_nh_state, t_nh_prog, t_nh_diag
  USE mo_impl_constants,      ONLY: min_rlcell, min_rledge, min_rlcell_int, min_rledge_int, &
    &                     min_rlvert_int, nclass_aero
  USE mo_loopindices,         ONLY: get_indices_c, get_indices_e, get_indices_v
  USE mo_impl_constants_grf,  ONLY: grf_fbk_start_c, grf_fbk_start_e,          &
    grf_bdywidth_c
  USE mo_communication,       ONLY: exchange_data_mult
#ifdef __MIXED_PRECISION
  USE mo_communication,       ONLY: exchange_data_mult_mixprec
#endif
  USE mo_sync,                ONLY: SYNC_C, SYNC_E, sync_patch_array, &
    global_sum_array3, sync_patch_array_mult
  USE mo_physical_constants,  ONLY: rd, cvd_o_rd, p0ref
  USE mo_nwp_lnd_types,       ONLY: t_lnd_state, t_lnd_prog, t_wtr_prog
  USE mo_nwp_phy_types,       ONLY: t_nwp_phy_diag
  USE mo_lnd_nwp_config,      ONLY: ntiles_total, ntiles_water, lseaice
  USE mo_atm_phy_nwp_config,  ONLY: atm_phy_nwp_config, iprog_aero
  USE mo_radar_data_types,    ONLY: t_lhn_diag
  USE mo_fortran_tools,       ONLY: t_ptr_3d

  IMPLICIT NONE

  PRIVATE


  PUBLIC :: feedback, relax_feedback, lhn_feedback

CONTAINS
  

  !>
  !! This routine computes the feedback of the prognostic variables from the fine mesh.
  !!
  !! This routine computes the feedback of the prognostic variables from the fine mesh
  !! to the corresponding grid point on the coarse mesh
  !! jg in this case denotes the fine mesh level; output goes to parent_id(jg)
  !!
  !! @par Revision History
  !! Developed  by Guenther Zaengl, DWD, 2008-04-15
  !! @par
  !! Modification by Guenther Zaengl, DWD, 2008-09-12:
  !! Change feedback for cell-based variables from area-weighted averaging
  !! to using fbk_wgt (see above routine)
  !!
  SUBROUTINE feedback(p_patch, p_nh_state, p_int_state, p_grf_state, p_lnd_state, &
    jg, jgp)

    CHARACTER(len=*), PARAMETER ::  &
      &  routine = 'mo_nh_feedback:feedback'


    TYPE(t_patch),       TARGET, INTENT(IN)    ::  p_patch(n_dom_start:n_dom)
    TYPE(t_nh_state), TARGET, INTENT(INOUT)    ::  p_nh_state(n_dom)
    TYPE(t_int_state),   TARGET, INTENT(IN)    ::  p_int_state(n_dom_start:n_dom)
    TYPE(t_gridref_state), TARGET, INTENT(IN)  ::  p_grf_state(n_dom_start:n_dom)
    TYPE(t_lnd_state), TARGET, INTENT(IN)      ::  p_lnd_state(n_dom)

    INTEGER, INTENT(IN) :: jg   ! child grid level
    INTEGER, INTENT(IN) :: jgp  ! parent grid level

    ! local variables

    TYPE(t_nh_prog),    POINTER     :: p_parent_prog => NULL()
    TYPE(t_nh_prog),    POINTER     :: p_parent_save => NULL()
    TYPE(t_nh_prog),    POINTER     :: p_child_prog => NULL()
    TYPE(t_nh_prog),    POINTER     :: p_child_save => NULL()
    TYPE(t_nh_diag),    POINTER     :: p_child_tend => NULL()
    TYPE(t_nh_prog),    POINTER     :: p_parent_prog_rcf => NULL()
    TYPE(t_nh_prog),    POINTER     :: p_child_prog_rcf  => NULL()
    TYPE(t_grid_cells), POINTER     :: p_gcp => NULL()
    TYPE(t_grid_cells), POINTER     :: p_gcc => NULL()
    TYPE(t_grid_edges), POINTER     :: p_gep => NULL()
    TYPE(t_grid_edges), POINTER     :: p_gec => NULL()
    TYPE(t_gridref_state), POINTER  :: p_grf => NULL()
    TYPE(t_gridref_state), POINTER  :: p_grfp => NULL()
    TYPE(t_int_state), POINTER      :: p_intc => NULL()
    TYPE(t_patch),      POINTER     :: p_pp => NULL()
    TYPE(t_patch),      POINTER     :: p_pc => NULL()
    TYPE(t_lnd_prog),   POINTER     :: p_lndp => NULL()
    TYPE(t_lnd_prog),   POINTER     :: p_lndc => NULL()
    TYPE(t_wtr_prog),   POINTER     :: p_wtrp => NULL()

    ! Indices
    INTEGER :: jb, jc, jk, jt, je, js, jgc, i_nchdom, i_chidx, &
      i_startblk, i_endblk, i_startidx, i_endidx, ic, i_ncd

    INTEGER :: nlev_c, nlevp1_c  ! number of full and half levels (child dom)
    INTEGER :: nlev_p, nlevp1_p  ! number of full and half levels (parent dom)
    INTEGER :: nshift, nshift_c
    INTEGER :: ntiles, ntiles_h2o

    REAL(wp), DIMENSION(nproma,p_patch(jg)%nlev,p_patch(jg)%nblks_v) :: z_u, z_v
    REAL(wp) ::   &  ! RBF-reconstructed velocity
      &  vn_aux(nproma,p_patch(jg)%nlev,p_patch(jg)%nblks_e,2)
    REAL(wp), ALLOCATABLE :: feedback_thv_tend(:,:,:)
    REAL(wp), ALLOCATABLE :: feedback_rho_tend(:,:,:)
    REAL(wp), ALLOCATABLE :: feedback_vn(:,:,:)
    REAL(wp), ALLOCATABLE :: feedback_tg(:,:,:)
    REAL(wp), ALLOCATABLE :: feedback_w_tend(:,:,:)
    REAL(wp), ALLOCATABLE :: feedback_tracer_mass(:,:,:,:)
    REAL(wp), ALLOCATABLE, DIMENSION(:,:,:)   :: fbk_tend, parent_tend
    REAL(wp), ALLOCATABLE, DIMENSION(:,:,:,:) :: fbk_tr_mass, parent_tr_mass
    REAL(wp), ALLOCATABLE, DIMENSION(:,:,:)   :: fbk_tr_totmass, parent_tr_totmass
    REAL(wp) :: tendency_corr(p_patch(jgp)%nlev),        &
      aux_diff((ntracer+1)*p_patch(jgp)%nlev), &
      tracer_corr(ntracer*p_patch(jgp)%nlev),  &
      diff_tg(nproma,p_patch(jgp)%nblks_c),    &
      tg_pr(nproma,p_patch(jg)%nblks_c),       &
      parent_tg(nproma,1,p_patch(jgp)%nblks_c)

    REAL(wp) :: rd_o_cvd, rd_o_p0ref, relfac

    INTEGER, DIMENSION(:,:,:), POINTER :: iidx, iblk, iidxv, iblkv
    REAL(wp), DIMENSION(:,:,:), POINTER :: p_fbkwgt, p_fbkwgt_tr, p_fb_layer_thickness
    REAL(wp), DIMENSION(:,:),   POINTER :: p_fbarea

    !-----------------------------------------------------------------------

    IF (msg_level >= 10) THEN
      WRITE(message_text,'(a,i2,a,i2)') '========= Feedback:',jg,' =>',jgp
      CALL message(routine,message_text)
    ENDIF


    p_parent_prog    => p_nh_state(jgp)%prog(nnew(jgp))
    p_parent_prog_rcf=> p_nh_state(jgp)%prog(nnew_rcf(jgp))
    p_parent_save    => p_nh_state(jgp)%prog(nsav1(jgp))
    p_child_prog     => p_nh_state(jg)%prog(nnow(jg))
    p_child_prog_rcf => p_nh_state(jg)%prog(nnow_rcf(jg))
    p_child_save     => p_nh_state(jg)%prog(nsav2(jg))
    p_child_tend     => p_nh_state(jg)%diag
    p_intc           => p_int_state(jg)
    p_gcc            => p_patch(jg)%cells
    p_gec            => p_patch(jg)%edges
    p_pc             => p_patch(jg)
    p_lndp           => p_lnd_state(jgp)%prog_lnd(nnew_rcf(jgp))
    p_lndc           => p_lnd_state(jg)%prog_lnd(nnow_rcf(jg))
    p_wtrp           => p_lnd_state(jgp)%prog_wtr(nnew_rcf(jgp))

    p_grf => p_grf_state_local_parent(jg)
    p_grfp => p_grf_state(jgp)
    p_gcp => p_patch_local_parent(jg)%cells
    p_gep => p_patch_local_parent(jg)%edges
    p_pp  => p_patch_local_parent(jg)

    nlev_c   = p_pc%nlev
    nlevp1_c = p_pc%nlevp1

    nlev_p   = p_pp%nlev
    nlevp1_p = p_pp%nlevp1

    nshift = p_pc%nshift
    js     = nshift

    IF (atm_phy_nwp_config(jgp)%inwp_surface > 0 ) THEN
      ntiles     = ntiles_total
      ntiles_h2o = ntiles_water
    ELSE
      ntiles     = 0
      ntiles_h2o = 0
    ENDIF

    i_nchdom = MAX(1,p_pc%n_childdom)
    i_chidx  = p_pc%parent_child_index

    ! R/c_v (not present in physical constants)
    rd_o_cvd = 1._wp / cvd_o_rd

    ! R / p0ref
    rd_o_p0ref = rd / p0ref

    ! Relaxation factor used for ground temperature relaxation
    relfac = 0.075_wp

    ! parent_tend, parent_tr_mass, parent_tr_totmass are always calculated on the global parent
    ! and thus have to be allocated within global parent limits

    i_startblk = p_patch(jgp)%cells%start_blk(grf_fbk_start_c,i_chidx)
    i_endblk   = p_patch(jgp)%cells%end_blk(min_rlcell_int,i_chidx)

    ALLOCATE(parent_tend(nproma, nlev_p, i_startblk:i_endblk))
    IF (ltransport) &
      ALLOCATE(parent_tr_mass(nproma, nlev_p, i_startblk:i_endblk, ntracer), &
      parent_tr_totmass(nproma, nlev_p, i_startblk:i_endblk) )

    ! Allocation of storage fields
    ! In parallel runs the lower bound of the feedback_* arrays must be 1 for use in exchange data,
    ! the lower bound of the fbk_* arrays must be i_startblk for the use in global sum.

    i_startblk = p_gcp%start_blk(grf_fbk_start_c,i_chidx)
    i_endblk   = p_gcp%end_blk(min_rlcell_int,i_chidx)

    ALLOCATE(fbk_tend(nproma, nlev_p,  i_startblk:i_endblk))
    IF(ltransport) &
      ALLOCATE(fbk_tr_mass(nproma, nlev_p, i_startblk:i_endblk, ntracer), &
      fbk_tr_totmass(nproma, nlev_p, i_startblk:i_endblk)  )

    i_startblk = 1

    ALLOCATE(feedback_thv_tend  (nproma, nlev_p, i_startblk:i_endblk),   &
      feedback_rho_tend  (nproma, nlev_p, i_startblk:i_endblk),   &
      feedback_w_tend    (nproma, nlevp1_p, i_startblk:i_endblk),  &
      feedback_tg        (nproma, 1, i_startblk:i_endblk)  )

    IF(ltransport) &
      ALLOCATE(feedback_tracer_mass(nproma, nlev_p, i_startblk:i_endblk, ntracer))

    i_startblk = p_gep%start_blk(grf_fbk_start_e,i_chidx)
    i_endblk   = p_gep%end_blk(min_rledge,i_chidx)

    i_startblk = 1

    ALLOCATE(feedback_vn(nproma, nlev_p, i_startblk:i_endblk))


    ! Set pointers to index and coefficient fields for cell-based variables
    iidx => p_gcp%child_idx
    iblk => p_gcp%child_blk

    IF (grf_scalfbk == 1) THEN
      p_fbkwgt    => p_grf%fbk_wgt_aw
    ELSE
      p_fbkwgt    => p_grf%fbk_wgt_bln
    ENDIF
    IF (grf_tracfbk == 1) THEN
      p_fbkwgt_tr => p_grf%fbk_wgt_aw
    ELSE
      p_fbkwgt_tr => p_grf%fbk_wgt_bln
    ENDIF
    p_fbarea    => p_gcp%area

    p_fb_layer_thickness => p_gcp%ddqz_z_full

    ! Preparation of feedback: compute child tendencies


!$OMP PARALLEL PRIVATE(i_startblk,i_endblk)
    !
    ! Part 1: cell-based variables
    i_startblk = p_gcc%start_blk(3,1)
    i_endblk   = p_gcc%end_blk(min_rlcell_int,i_nchdom)

!$OMP DO PRIVATE(jb,i_startidx,i_endidx,jc,jk,jt) ICON_OMP_DEFAULT_SCHEDULE
    DO jb = i_startblk, i_endblk

      CALL get_indices_c(p_pc, jb, i_startblk, i_endblk, &
        i_startidx, i_endidx, 3, min_rlcell_int)

      DO jk = 1, nlev_c
        DO jc = i_startidx, i_endidx

          p_child_tend%grf_tend_rho(jc,jk,jb) = &
            p_child_prog%rho(jc,jk,jb) - p_child_save%rho(jc,jk,jb)

          p_child_tend%grf_tend_thv(jc,jk,jb) = &
            p_child_prog%theta_v(jc,jk,jb) - p_child_save%theta_v(jc,jk,jb)

          p_child_tend%grf_tend_w(jc,jk,jb) = &
            p_child_prog%w(jc,jk,jb) - p_child_save%w(jc,jk,jb)
        ENDDO
      ENDDO

      DO jc = i_startidx, i_endidx
        p_child_tend%grf_tend_w(jc,nlevp1_c,jb) = &
          p_child_prog%w(jc,nlevp1_c,jb) - p_child_save%w(jc,nlevp1_c,jb)
        tg_pr(jc,jb) = p_lndc%t_g(jc,jb) - p_nh_state(jg)%metrics%tsfc_ref(jc,jb)
      ENDDO

    ENDDO
!$OMP END DO

    ! Compute feedback tendency for density and tracers, including a layer-wise conservation correction

    ! Start/End block in the parent domain
    i_startblk = p_gcp%start_blk(grf_fbk_start_c,i_chidx)
    i_endblk   = p_gcp%end_blk(min_rlcell_int,i_chidx)


!$OMP DO PRIVATE(jb,i_startidx,i_endidx,jc,jk,jt) ICON_OMP_DEFAULT_SCHEDULE
    DO jb = i_startblk, i_endblk

      CALL get_indices_c(p_pp, jb, i_startblk, i_endblk, &
        i_startidx, i_endidx, grf_fbk_start_c, min_rlcell_int)

      fbk_tend(:,:,jb) = 0._wp

#ifdef __LOOP_EXCHANGE
      DO jc = i_startidx, i_endidx
        DO jk = 1, nlev_c
#else
      DO jk = 1, nlev_c
        DO jc = i_startidx, i_endidx
#endif

          feedback_rho_tend(jc,jk+js,jb) =                                                &
            p_child_tend%grf_tend_rho(iidx(jc,jb,1),jk,iblk(jc,jb,1))*p_fbkwgt(jc,jb,1) + &
            p_child_tend%grf_tend_rho(iidx(jc,jb,2),jk,iblk(jc,jb,2))*p_fbkwgt(jc,jb,2) + &
            p_child_tend%grf_tend_rho(iidx(jc,jb,3),jk,iblk(jc,jb,3))*p_fbkwgt(jc,jb,3) + &
            p_child_tend%grf_tend_rho(iidx(jc,jb,4),jk,iblk(jc,jb,4))*p_fbkwgt(jc,jb,4)

          fbk_tend(jc,jk+js,jb) = feedback_rho_tend(jc,jk+js,jb)*p_fbarea(jc,jb)* &
            p_fb_layer_thickness(jc,jk+js,jb)

        ENDDO
      ENDDO

      ! Tracers
      IF (ltransport) THEN

        fbk_tr_totmass(:,:,jb) = 0._wp

        DO jt = 1, ntracer

          fbk_tr_mass(:,:,jb,jt) = 0._wp

          feedback_tracer_mass(:,1:nshift,jb,jt) = 0._wp

#ifdef __LOOP_EXCHANGE
          DO jc = i_startidx, i_endidx
            DO jk = 1, nlev_c
#else
          DO jk = 1, nlev_c
            DO jc = i_startidx, i_endidx
#endif

              feedback_tracer_mass(jc,jk+js,jb,jt) =                                        &
                p_fbkwgt_tr(jc,jb,1)*p_child_prog%rho(iidx(jc,jb,1),jk,iblk(jc,jb,1))*        &
                p_child_prog_rcf%tracer(iidx(jc,jb,1),jk,iblk(jc,jb,1),jt) +                  &
                p_fbkwgt_tr(jc,jb,2)*p_child_prog%rho(iidx(jc,jb,2),jk,iblk(jc,jb,2))*        &
                p_child_prog_rcf%tracer(iidx(jc,jb,2),jk,iblk(jc,jb,2),jt) +                  &
                p_fbkwgt_tr(jc,jb,3)*p_child_prog%rho(iidx(jc,jb,3),jk,iblk(jc,jb,3))*        &
                p_child_prog_rcf%tracer(iidx(jc,jb,3),jk,iblk(jc,jb,3),jt) +                  &
                p_fbkwgt_tr(jc,jb,4)*p_child_prog%rho(iidx(jc,jb,4),jk,iblk(jc,jb,4))*        &
                p_child_prog_rcf%tracer(iidx(jc,jb,4),jk,iblk(jc,jb,4),jt)

              fbk_tr_mass(jc,jk+js,jb,jt) = feedback_tracer_mass(jc,jk+js,jb,jt)        &
                &                       * p_fbarea(jc,jb)*p_fb_layer_thickness(jc,jk+js,jb)

              fbk_tr_totmass(jc,jk+js,jb) = fbk_tr_totmass(jc,jk+js,jb)                 &
                &                       + fbk_tr_mass(jc,jk+js,jb,jt)

            ENDDO
          ENDDO
        ENDDO

      ENDIF

    ENDDO
!$OMP END DO

    ! Calculate the area-weighted sum of (p_parent_prog%rho-p_parent_save%rho)
    ! as well as the feedback area - this has always to be done in the parent patch

    ! Start/End block in the parent domain
    i_startblk = p_patch(jgp)%cells%start_blk(1,1)
    i_endblk   = p_patch(jgp)%cells%end_blk(min_rlcell_int,i_nchdom)

!$OMP DO PRIVATE(jb,i_startidx,i_endidx,jc) ICON_OMP_DEFAULT_SCHEDULE
    DO jb = i_startblk, i_endblk

      parent_tend(:,:,jb) = 0._wp

      CALL get_indices_c(p_patch(jgp), jb, i_startblk, i_endblk, &
        i_startidx, i_endidx, 1, min_rlcell_int)

      DO jk = 1, nlev_p
        DO jc = i_startidx, i_endidx
          IF (p_grfp%mask_ovlp_c(jc,jb,i_chidx)) THEN
            parent_tend(jc,jk,jb) =  &
              (p_parent_prog%rho(jc,jk,jb) - p_parent_save%rho(jc,jk,jb))*   &
              p_patch(jgp)%cells%area(jc,jb)*p_nh_state(jgp)%metrics%ddqz_z_full(jc,jk,jb)
          ENDIF
        ENDDO
      ENDDO

      IF (ltransport) THEN

        parent_tr_totmass(:,:,jb) = 0._wp

        DO jt = 1, ntracer

          parent_tr_mass(:,:,jb,jt) = 0._wp

          DO jk = 1, nlev_p
            DO jc = i_startidx, i_endidx
              IF (p_grfp%mask_ovlp_c(jc,jb,i_chidx)) THEN
                parent_tr_mass(jc,jk,jb,jt) =  &
                  p_parent_prog%rho(jc,jk,jb)*p_parent_prog_rcf%tracer(jc,jk,jb,jt)* &
                  p_patch(jgp)%cells%area(jc,jb)*p_nh_state(jgp)%metrics%ddqz_z_full(jc,jk,jb)

                parent_tr_totmass(jc,jk,jb) = parent_tr_totmass(jc,jk,jb) + &
                  parent_tr_mass(jc,jk,jb,jt)
              ENDIF
            ENDDO
          ENDDO
        ENDDO
      ENDIF

    ENDDO
!$OMP END DO NOWAIT
!$OMP END PARALLEL

    ! fbk_dom_volume is now set in p_nh_state(jg)%metrics

    IF (l_mass_consvcorr) THEN
      IF ( .NOT. (ltransport)) THEN
        ! compute conservation correction for global mass only
        aux_diff(1:nlev_p) = global_sum_array3(1,.TRUE.,parent_tend,fbk_tend,diffmask=(/1/))
        DO jk = 1, nlev_p
          tendency_corr(jk) = aux_diff(jk) / p_nh_state(jg)%metrics%fbk_dom_volume(jk)
        ENDDO
      ELSE IF (iforcing <= 1) THEN
        ! compute conservation correction for global mass and each tracer separately
        ! the correction is additive for density and multiplicative for tracer masses
        aux_diff = global_sum_array3(ntracer+1,.TRUE.,parent_tend,fbk_tend,f4din=parent_tr_mass,&
          f4dd=fbk_tr_mass,diffmask=(/1,(2,jt=1,ntracer)/))
        DO jk = 1, nlev_p
          tendency_corr(jk) = aux_diff(jk) / p_nh_state(jg)%metrics%fbk_dom_volume(jk)
        ENDDO
        DO jk = 1, nlev_p*ntracer
          tracer_corr(jk) = aux_diff(nlev_p+jk)
        ENDDO
      ELSE ! iforcing >= 2; tracers represent moisture variables
        ! compute conservation correction for global mass and total tracer mass
        ! the correction is additive for density and multiplicative for tracer mass
        aux_diff(1:2*nlev_p) = global_sum_array3(2,.TRUE.,parent_tend,fbk_tend,              &
          f3din2=parent_tr_totmass,f3dd2=fbk_tr_totmass,&
          diffmask=(/1,2/))
        DO jk = 1, nlev_p
          tendency_corr(jk) = aux_diff(jk) / p_nh_state(jg)%metrics%fbk_dom_volume(jk)
          tracer_corr(jk)   = aux_diff(nlev_p+jk)
        ENDDO
      ENDIF
    ELSE ! conservation correction turned off
      tendency_corr(:) = 0.0_wp
      tracer_corr(:)   = 1.0_wp
    ENDIF

!$OMP PARALLEL PRIVATE(i_startblk,i_endblk,nshift_c,i_ncd,ic,jgc)

    IF (l_masscorr_nest) THEN
      ! Add mass conservation correction to child domain in order to prevent
      ! possible inconsistencies in the mass fields
      i_startblk = p_gcc%start_blk(grf_bdywidth_c+1,1)
      i_endblk   = p_gcc%end_blk(min_rlcell,i_nchdom)

!$OMP DO PRIVATE(jb,i_startidx,i_endidx,jc,jk) ICON_OMP_DEFAULT_SCHEDULE
      DO jb = i_startblk, i_endblk

        CALL get_indices_c(p_pc, jb, i_startblk, i_endblk, &
          i_startidx, i_endidx, grf_bdywidth_c+1, min_rlcell)

        DO jk = 1, nlev_c
          DO jc = i_startidx, i_endidx

            p_child_prog%rho(jc,jk,jb) = p_child_prog%rho(jc,jk,jb) + tendency_corr(jk+js)

            p_child_prog%exner(jc,jk,jb) = &
              EXP(rd_o_cvd*LOG(rd_o_p0ref*p_child_prog%rho(jc,jk,jb)*p_child_prog%theta_v(jc,jk,jb)))

          ENDDO
        ENDDO

      ENDDO
!$OMP END DO

      ! The conservation correction also needs to be applied to all nested domains
      IF (p_pc%n_childdom > 0) THEN

        DO ic = 1, p_pc%n_chd_total
          jgc = p_pc%child_id_list(ic)

          i_ncd      = MAX(1,p_patch(jgc)%n_childdom)
          i_startblk = p_patch(jgc)%cells%start_blk(grf_bdywidth_c+1,1)
          i_endblk   = p_patch(jgc)%cells%end_blk(min_rlcell,i_ncd)
          nshift_c   = p_patch(jgc)%nshift_total - p_pp%nshift_total

!$OMP DO PRIVATE(jb,i_startidx,i_endidx,jc,jk) ICON_OMP_DEFAULT_SCHEDULE
          DO jb = i_startblk, i_endblk

            CALL get_indices_c(p_patch(jgc), jb, i_startblk, i_endblk, &
              i_startidx, i_endidx, grf_bdywidth_c+1, min_rlcell)

            DO jk = 1, p_patch(jgc)%nlev
              DO jc = i_startidx, i_endidx

                p_nh_state(jgc)%prog(nnow(jgc))%rho(jc,jk,jb) = &
                  p_nh_state(jgc)%prog(nnow(jgc))%rho(jc,jk,jb) + tendency_corr(jk+nshift_c)

                p_nh_state(jgc)%prog(nnow(jgc))%exner(jc,jk,jb) = &
                  EXP(rd_o_cvd*LOG(rd_o_p0ref*p_nh_state(jgc)%prog(nnow(jgc))%rho(jc,jk,jb) * &
                  p_nh_state(jgc)%prog(nnow(jgc))%theta_v(jc,jk,jb)))

              ENDDO
            ENDDO

          ENDDO
!$OMP END DO

        ENDDO
      ENDIF
    ENDIF

    i_startblk = p_gcp%start_blk(grf_fbk_start_c,i_chidx)
    i_endblk   = p_gcp%end_blk(min_rlcell_int,i_chidx)

!$OMP DO PRIVATE(jb,i_startidx,i_endidx,jc,jk) ICON_OMP_DEFAULT_SCHEDULE
    DO jb = i_startblk, i_endblk

      CALL get_indices_c(p_pp, jb, i_startblk, i_endblk, &
        i_startidx, i_endidx, grf_fbk_start_c, min_rlcell_int)

#ifdef __LOOP_EXCHANGE
      DO jc = i_startidx, i_endidx
        DO jk = 1, nlev_c
#else
      DO jk = 1, nlev_c
        DO jc = i_startidx, i_endidx
#endif

          feedback_rho_tend(jc,jk+js,jb) = feedback_rho_tend(jc,jk+js,jb) + tendency_corr(jk+js)

          feedback_thv_tend(jc,jk+js,jb) =                                             &
            p_child_tend%grf_tend_thv(iidx(jc,jb,1),jk,iblk(jc,jb,1))*p_fbkwgt(jc,jb,1) + &
            p_child_tend%grf_tend_thv(iidx(jc,jb,2),jk,iblk(jc,jb,2))*p_fbkwgt(jc,jb,2) + &
            p_child_tend%grf_tend_thv(iidx(jc,jb,3),jk,iblk(jc,jb,3))*p_fbkwgt(jc,jb,3) + &
            p_child_tend%grf_tend_thv(iidx(jc,jb,4),jk,iblk(jc,jb,4))*p_fbkwgt(jc,jb,4)

          feedback_w_tend(jc,jk+js,jb) =                                             &
            p_child_tend%grf_tend_w(iidx(jc,jb,1),jk,iblk(jc,jb,1))*p_fbkwgt(jc,jb,1) + &
            p_child_tend%grf_tend_w(iidx(jc,jb,2),jk,iblk(jc,jb,2))*p_fbkwgt(jc,jb,2) + &
            p_child_tend%grf_tend_w(iidx(jc,jb,3),jk,iblk(jc,jb,3))*p_fbkwgt(jc,jb,3) + &
            p_child_tend%grf_tend_w(iidx(jc,jb,4),jk,iblk(jc,jb,4))*p_fbkwgt(jc,jb,4)

        ENDDO
      ENDDO

      DO jc = i_startidx, i_endidx
        feedback_w_tend(jc,nlevp1_p,jb) =                                             &
          p_child_tend%grf_tend_w(iidx(jc,jb,1),nlevp1_c,iblk(jc,jb,1))*p_fbkwgt(jc,jb,1) + &
          p_child_tend%grf_tend_w(iidx(jc,jb,2),nlevp1_c,iblk(jc,jb,2))*p_fbkwgt(jc,jb,2) + &
          p_child_tend%grf_tend_w(iidx(jc,jb,3),nlevp1_c,iblk(jc,jb,3))*p_fbkwgt(jc,jb,3) + &
          p_child_tend%grf_tend_w(iidx(jc,jb,4),nlevp1_c,iblk(jc,jb,4))*p_fbkwgt(jc,jb,4)

        feedback_tg(jc,1,jb) =                                   &
          tg_pr(iidx(jc,jb,1),iblk(jc,jb,1))*p_fbkwgt(jc,jb,1) + &
          tg_pr(iidx(jc,jb,2),iblk(jc,jb,2))*p_fbkwgt(jc,jb,2) + &
          tg_pr(iidx(jc,jb,3),iblk(jc,jb,3))*p_fbkwgt(jc,jb,3) + &
          tg_pr(iidx(jc,jb,4),iblk(jc,jb,4))*p_fbkwgt(jc,jb,4)
      ENDDO

    ENDDO
!$OMP END DO

!$OMP END PARALLEL


    IF (grf_velfbk == 2) THEN ! Interpolate velocity tendencies in child domain to vertices
      CALL rbf_vec_interpol_vertex( p_child_prog%vn, p_pc, p_intc, z_u, z_v)
    ENDIF

    ! Set pointers to index and coefficient fields
    ! (this needs to be done outside a parallel section!)
    iidx => p_gep%child_idx
    iblk => p_gep%child_blk

    p_fbkwgt => p_grf%fbk_wgt_e

    iidxv => p_gec%vertex_idx
    iblkv => p_gec%vertex_blk

!$OMP PARALLEL PRIVATE(i_startblk,i_endblk)

    ! Velocity feedback
    IF (grf_velfbk == 1) THEN ! Averaging weighted with child edge lenghts

      i_startblk = p_gep%start_blk(grf_fbk_start_e,i_chidx)
      i_endblk   = p_gep%end_blk(min_rledge_int,i_chidx)

!$OMP DO PRIVATE(jb,i_startidx,i_endidx,je,jk) ICON_OMP_DEFAULT_SCHEDULE
      DO jb = i_startblk, i_endblk

        CALL get_indices_e(p_pp, jb, i_startblk, i_endblk, &
          i_startidx, i_endidx, grf_fbk_start_e, min_rledge_int)

        feedback_vn(:,1:nshift,jb) = 0._wp

#ifdef __LOOP_EXCHANGE
        DO je = i_startidx, i_endidx
          DO jk = 1, nlev_c
#else
        DO jk = 1, nlev_c
          DO je = i_startidx, i_endidx
#endif

            feedback_vn(je,jk+js,jb) =                                            &
              p_child_prog%vn(iidx(je,jb,1),jk,iblk(je,jb,1))*p_fbkwgt(je,jb,1) + &
              p_child_prog%vn(iidx(je,jb,2),jk,iblk(je,jb,2))*p_fbkwgt(je,jb,2)
          ENDDO
        ENDDO

      ENDDO
!$OMP END DO

    ELSE IF (grf_velfbk == 2) THEN ! Second-order interpolation of normal velocities
      ! using RBF reconstruction to child vertices

      ! Projection of reconstructed velocities to the edge normals
      i_startblk = p_gec%start_blk(4,1)
      i_endblk   = p_gec%end_blk(min_rledge,i_nchdom)

!$OMP DO PRIVATE(jb,i_startidx,i_endidx,je,jk) ICON_OMP_DEFAULT_SCHEDULE
      DO jb = i_startblk, i_endblk

        CALL get_indices_e(p_pc, jb, i_startblk, i_endblk, &
          i_startidx, i_endidx, 4, min_rledge)

#ifdef __LOOP_EXCHANGE
        DO je = i_startidx, i_endidx
          DO jk = 1, nlev_c
#else
        DO jk = 1, nlev_c
          DO je = i_startidx, i_endidx
#endif

            vn_aux(je,jk,jb,1) = z_u(iidxv(je,jb,1),jk,iblkv(je,jb,1)) &
              &             * p_gec%primal_normal_vert(je,jb,1)%v1  &
              &             + z_v(iidxv(je,jb,1),jk,iblkv(je,jb,1)) &
              &             * p_gec%primal_normal_vert(je,jb,1)%v2

            vn_aux(je,jk,jb,2) = z_u(iidxv(je,jb,2),jk,iblkv(je,jb,2)) &
              &             * p_gec%primal_normal_vert(je,jb,2)%v1  &
              &             + z_v(iidxv(je,jb,2),jk,iblkv(je,jb,2)) &
              &             * p_gec%primal_normal_vert(je,jb,2)%v2
          ENDDO
        ENDDO
      ENDDO
!$OMP END DO

      i_startblk = p_gep%start_blk(grf_fbk_start_e,i_chidx)
      i_endblk   = p_gep%end_blk(min_rledge_int,i_chidx)


!$OMP DO PRIVATE(jb,i_startidx,i_endidx,je,jk) ICON_OMP_DEFAULT_SCHEDULE
      DO jb = i_startblk, i_endblk

        CALL get_indices_e(p_pp, jb, i_startblk, i_endblk, &
          i_startidx, i_endidx, grf_fbk_start_e, min_rledge_int)

        feedback_vn(:,1:nshift,jb) = 0._wp

#ifdef __LOOP_EXCHANGE
        DO je = i_startidx, i_endidx
          DO jk = 1, nlev_c
#else
        DO jk = 1, nlev_c
          DO je = i_startidx, i_endidx
#endif

            feedback_vn(je,jk+js,jb) =                                             &
              ( p_fbkwgt(je,jb,1)*(p_child_prog%vn(iidx(je,jb,1),jk,iblk(je,jb,1)) + &
              p_child_prog%vn(iidx(je,jb,2),jk,iblk(je,jb,2)))+ &
              p_fbkwgt(je,jb,3)*vn_aux(iidx(je,jb,1),jk,iblk(je,jb,1),1) +         &
              p_fbkwgt(je,jb,4)*vn_aux(iidx(je,jb,1),jk,iblk(je,jb,1),2) +         &
              p_fbkwgt(je,jb,5)*vn_aux(iidx(je,jb,2),jk,iblk(je,jb,2),1) +         &
              p_fbkwgt(je,jb,6)*vn_aux(iidx(je,jb,2),jk,iblk(je,jb,2),2) )
          ENDDO
        ENDDO
      ENDDO
!$OMP END DO

    ENDIF
!$OMP END PARALLEL

    CALL exchange_data_mult(p_pp%comm_pat_loc_to_glb_c_fbk, 4, 3*nlev_c+2,        &
      RECV1=p_parent_prog%rho,     SEND1=feedback_rho_tend, &
      RECV2=p_parent_prog%theta_v, SEND2=feedback_thv_tend, &
      RECV3=p_parent_prog%w,       SEND3=feedback_w_tend,   &
      RECV4=parent_tg,             SEND4=feedback_tg,       &
      nshift=nshift )


    CALL exchange_data_mult(p_pp%comm_pat_loc_to_glb_e_fbk, 1, nlev_c, &
      RECV1=p_parent_prog%vn, SEND1=feedback_vn, &
      nshift=nshift)

    IF (ltransport) THEN

      CALL exchange_data_mult(p_pp%comm_pat_loc_to_glb_c_fbk, ntracer, ntracer*nlev_c, &
        &                     RECV4D=p_parent_prog_rcf%tracer,                         &
        &                     SEND4D=feedback_tracer_mass, nshift=nshift)

    ENDIF


    i_startblk = p_patch(jgp)%cells%start_blk(1,1)
    i_endblk   = p_patch(jgp)%cells%end_blk(min_rlcell_int,i_nchdom)
!$OMP PARALLEL
!$OMP DO PRIVATE(jb,i_startidx,i_endidx,jc,jk,jt) ICON_OMP_DEFAULT_SCHEDULE
    DO jb = i_startblk, i_endblk

      CALL get_indices_c(p_patch(jgp), jb, i_startblk, i_endblk, &
        i_startidx, i_endidx, 1, min_rlcell_int)

      ! So far, the prognostic state variables contain only the feedback increment;
      ! here, the save value from the previous time step is added

      DO jk = nshift+1, nlev_p
        DO jc = i_startidx, i_endidx
          IF (p_grfp%mask_ovlp_c(jc,jb,i_chidx)) THEN
            p_parent_prog%w(jc,jk,jb) = p_parent_prog%w(jc,jk,jb) + p_parent_save%w(jc,jk,jb)

            p_parent_prog%rho(jc,jk,jb) = p_parent_prog%rho(jc,jk,jb) + p_parent_save%rho(jc,jk,jb)

            p_parent_prog%theta_v(jc,jk,jb) = p_parent_prog%theta_v(jc,jk,jb) + p_parent_save%theta_v(jc,jk,jb)

            ! exner in feedback area is diagnosed from rho*theta_v
            p_parent_prog%exner(jc,jk,jb) = EXP(rd_o_cvd*LOG(rd_o_p0ref*p_parent_prog%theta_v(jc,jk,jb)* &
              p_parent_prog%rho(jc,jk,jb)))
          ENDIF
        ENDDO
      ENDDO

      jk = nlevp1_p
      DO jc = i_startidx, i_endidx
        IF (p_grfp%mask_ovlp_c(jc,jb,i_chidx)) THEN
          ! surface level of w
          p_parent_prog%w(jc,jk,jb) = p_parent_prog%w(jc,jk,jb) + p_parent_save%w(jc,jk,jb)

          ! ground temperature - relaxation is used here because stability problems appeared otherwise
          diff_tg(jc,jb) = parent_tg(jc,1,jb) - p_lndp%t_g(jc,jb) + p_nh_state(jgp)%metrics%tsfc_ref(jc,jb)
          p_lndp%t_g(jc,jb) = p_lndp%t_g(jc,jb) + relfac*diff_tg(jc,jb)
        ENDIF
      ENDDO

      DO jt = 1, ntiles
        DO jc = i_startidx, i_endidx
          IF (p_grfp%mask_ovlp_c(jc,jb,i_chidx)) THEN
            p_lndp%t_g_t(jc,jb,jt)    = p_lndp%t_g_t(jc,jb,jt)    +  relfac*diff_tg(jc,jb)
            p_lndp%t_s_t(jc,jb,jt)    = p_lndp%t_s_t(jc,jb,jt)    +  relfac*diff_tg(jc,jb)
            p_lndp%t_so_t(jc,1,jb,jt) = p_lndp%t_so_t(jc,1,jb,jt) +  relfac*diff_tg(jc,jb)
            p_lndp%t_so_t(jc,2,jb,jt) = p_lndp%t_so_t(jc,2,jb,jt) +  relfac*diff_tg(jc,jb)
          ENDIF
        ENDDO
      ENDDO

      DO jt = ntiles+1, ntiles+ntiles_h2o
        DO jc = i_startidx, i_endidx
          IF (p_grfp%mask_ovlp_c(jc,jb,i_chidx)) THEN
            p_lndp%t_g_t(jc,jb,jt) = p_lndp%t_g_t(jc,jb,jt) + relfac*diff_tg(jc,jb)
            p_lndp%t_s_t(jc,jb,jt) = p_lndp%t_s_t(jc,jb,jt) + relfac*diff_tg(jc,jb)
          ENDIF
        ENDDO
      ENDDO
      IF (lseaice) THEN
        DO jc = i_startidx, i_endidx
          IF (p_grfp%mask_ovlp_c(jc,jb,i_chidx)) THEN
            p_wtrp%t_ice(jc,jb)     = p_wtrp%t_ice(jc,jb)     + relfac*diff_tg(jc,jb)
            p_wtrp%t_snow_si(jc,jb) = p_wtrp%t_snow_si(jc,jb) + relfac*diff_tg(jc,jb)
          ENDIF
        ENDDO
      ENDIF

      ! divide tracer density (which is the feedback quantity) by air density,
      ! and apply multiplicative mass conservation correction
      IF (ltransport) THEN
        IF (iforcing <= 1) THEN
          DO jt = 1, ntracer
            DO jk = nshift+1, nlev_p
              DO jc = i_startidx, i_endidx
                IF (p_grfp%mask_ovlp_c(jc,jb,i_chidx)) THEN
                  p_parent_prog_rcf%tracer(jc,jk,jb,jt) =                 &
                    p_parent_prog_rcf%tracer(jc,jk,jb,jt) *               &
                    tracer_corr(jk+(jt-1)*nlev_p)/p_parent_prog%rho(jc,jk,jb)
                ENDIF
              ENDDO
            ENDDO
          ENDDO
        ELSE
          DO jt = 1, ntracer
            DO jk = nshift+1, nlev_p
              DO jc = i_startidx, i_endidx
                IF (p_grfp%mask_ovlp_c(jc,jb,i_chidx)) THEN
                  p_parent_prog_rcf%tracer(jc,jk,jb,jt) =         &
                    p_parent_prog_rcf%tracer(jc,jk,jb,jt) *       &
                    tracer_corr(jk)/p_parent_prog%rho(jc,jk,jb)
                ENDIF
              ENDDO
            ENDDO
          ENDDO
        ENDIF
      ENDIF

    ENDDO
!$OMP END DO

    ! Do the same computations also on the halo points
    ! NOTE: the feedback increments have already been set on the halo points because the
    !       communication pattern is defined accordingly
!$OMP DO PRIVATE(jk,jc,jb,ic) ICON_OMP_DEFAULT_SCHEDULE
#ifdef __LOOP_EXCHANGE
    DO ic = 1, p_nh_state(jgp)%metrics%ovlp_halo_c_dim(i_chidx)
      jc = p_nh_state(jgp)%metrics%ovlp_halo_c_idx(ic,i_chidx)
      jb = p_nh_state(jgp)%metrics%ovlp_halo_c_blk(ic,i_chidx)
      DO jk = nshift+1, nlev_p
#else
    DO jk = nshift+1, nlev_p
!CDIR NODEP,VOVERTAKE,VOB
      DO ic = 1, p_nh_state(jgp)%metrics%ovlp_halo_c_dim(i_chidx)
        jc = p_nh_state(jgp)%metrics%ovlp_halo_c_idx(ic,i_chidx)
        jb = p_nh_state(jgp)%metrics%ovlp_halo_c_blk(ic,i_chidx)
#endif

        p_parent_prog%w(jc,jk,jb) = p_parent_prog%w(jc,jk,jb) + p_parent_save%w(jc,jk,jb)

        p_parent_prog%rho(jc,jk,jb) = p_parent_prog%rho(jc,jk,jb) + p_parent_save%rho(jc,jk,jb)

        p_parent_prog%theta_v(jc,jk,jb) = p_parent_prog%theta_v(jc,jk,jb) + &
          p_parent_save%theta_v(jc,jk,jb)

        ! exner is diagnosed from rho*theta_v
        p_parent_prog%exner(jc,jk,jb) =   &
          EXP(rd_o_cvd*LOG(rd_o_p0ref*p_parent_prog%theta_v(jc,jk,jb)*p_parent_prog%rho(jc,jk,jb)))

      ENDDO
    ENDDO
!$OMP END DO

!$OMP DO PRIVATE(jc,jb,ic) ICON_OMP_DEFAULT_SCHEDULE
!CDIR NODEP,VOVERTAKE,VOB
    DO ic = 1, p_nh_state(jgp)%metrics%ovlp_halo_c_dim(i_chidx)
      jc = p_nh_state(jgp)%metrics%ovlp_halo_c_idx(ic,i_chidx)
      jb = p_nh_state(jgp)%metrics%ovlp_halo_c_blk(ic,i_chidx)
      p_parent_prog%w(jc,nlevp1_p,jb) = p_parent_prog%w(jc,nlevp1_p,jb) + &
        p_parent_save%w(jc,nlevp1_p,jb)
    ENDDO
!$OMP END DO

    ! Recompute tracer also on the halo points
    IF (ltransport) THEN
      IF (iforcing <= 1) THEN
!$OMP DO PRIVATE(jk,jt,jc,jb,ic) ICON_OMP_DEFAULT_SCHEDULE
#ifdef __LOOP_EXCHANGE
        DO ic = 1, p_nh_state(jgp)%metrics%ovlp_halo_c_dim(i_chidx)
          jc = p_nh_state(jgp)%metrics%ovlp_halo_c_idx(ic,i_chidx)
          jb = p_nh_state(jgp)%metrics%ovlp_halo_c_blk(ic,i_chidx)
          DO jt = 1, ntracer
            DO jk = nshift+1, nlev_p
#else
        DO jt = 1, ntracer
          DO jk = nshift+1, nlev_p
!CDIR NODEP,VOVERTAKE,VOB
            DO ic = 1, p_nh_state(jgp)%metrics%ovlp_halo_c_dim(i_chidx)
              jc = p_nh_state(jgp)%metrics%ovlp_halo_c_idx(ic,i_chidx)
              jb = p_nh_state(jgp)%metrics%ovlp_halo_c_blk(ic,i_chidx)
#endif

              p_parent_prog_rcf%tracer(jc,jk,jb,jt) =                 &
                p_parent_prog_rcf%tracer(jc,jk,jb,jt) *               &
                tracer_corr(jk+(jt-1)*nlev_p)/p_parent_prog%rho(jc,jk,jb)

            ENDDO
          ENDDO
        ENDDO
!$OMP END DO NOWAIT
      ELSE ! iforcing > 1
!$OMP DO PRIVATE(jk,jt,jc,jb,ic) ICON_OMP_DEFAULT_SCHEDULE
#ifdef __LOOP_EXCHANGE
        DO ic = 1, p_nh_state(jgp)%metrics%ovlp_halo_c_dim(i_chidx)
          jc = p_nh_state(jgp)%metrics%ovlp_halo_c_idx(ic,i_chidx)
          jb = p_nh_state(jgp)%metrics%ovlp_halo_c_blk(ic,i_chidx)
          DO jt = 1, ntracer
            DO jk = nshift+1, nlev_p
#else
        DO jt = 1, ntracer
          DO jk = nshift+1, nlev_p
!CDIR NODEP,VOVERTAKE,VOB
            DO ic = 1, p_nh_state(jgp)%metrics%ovlp_halo_c_dim(i_chidx)
              jc = p_nh_state(jgp)%metrics%ovlp_halo_c_idx(ic,i_chidx)
              jb = p_nh_state(jgp)%metrics%ovlp_halo_c_blk(ic,i_chidx)
#endif

              p_parent_prog_rcf%tracer(jc,jk,jb,jt) =         &
                p_parent_prog_rcf%tracer(jc,jk,jb,jt) *       &
                tracer_corr(jk)/p_parent_prog%rho(jc,jk,jb)

            ENDDO
          ENDDO
        ENDDO
!$OMP END DO NOWAIT
      ENDIF
    ENDIF

!$OMP END PARALLEL

    DEALLOCATE(parent_tend, fbk_tend, feedback_thv_tend, feedback_rho_tend, &
      feedback_w_tend, feedback_vn, feedback_tg)
    IF (ltransport) &
      DEALLOCATE(feedback_tracer_mass,parent_tr_mass,parent_tr_totmass,fbk_tr_mass,fbk_tr_totmass)

  END SUBROUTINE feedback



  !>
  !! This routine computes the feedback of the prognostic variables from the fine mesh.
  !!
  !! This routine computes the feedback of the prognostic variables from the fine mesh
  !! to the corresponding grid point on the coarse mesh
  !! jg in this case denotes the fine mesh level; output goes to parent_id(jg)
  !!
  !! @par Revision History
  !! Developed  by Guenther Zaengl, DWD, 2008-04-15
  !! @par
  !! Modification by Guenther Zaengl, DWD, 2008-09-12:
  !! Change feedback for cell-based variables from area-weighted averaging
  !! to using fbk_wgt (see above routine)
  !!
  SUBROUTINE relax_feedback(p_patch, p_nh_state, p_int_state, p_grf_state, jg, jgp, dt_fbk, prm_diag)

    CHARACTER(len=*), PARAMETER ::  &
      &  routine = 'mo_nh_feedback:relax_feedback'

    TYPE(t_patch),       TARGET, INTENT(INOUT) ::  p_patch(n_dom_start:n_dom)
    TYPE(t_nh_state), TARGET, INTENT(INOUT)    ::  p_nh_state(n_dom)
    TYPE(t_int_state),   TARGET, INTENT(IN)    ::  p_int_state(n_dom_start:n_dom)
    TYPE(t_gridref_state), TARGET, INTENT(IN)  ::  p_grf_state(n_dom_start:n_dom)
    TYPE(t_nwp_phy_diag), TARGET, INTENT(INOUT), OPTIONAL ::  prm_diag(n_dom)

    INTEGER, INTENT(IN) :: jg   ! child grid level
    INTEGER, INTENT(IN) :: jgp  ! parent grid level

    REAL(wp), INTENT(IN) :: dt_fbk ! time step at which feedback is called

    ! local variables

    TYPE(t_nh_prog),    POINTER     :: p_parent_prog => NULL()
    TYPE(t_nh_prog),    POINTER     :: p_child_prog => NULL()
    TYPE(t_nh_prog),    POINTER     :: p_parent_prog_rcf => NULL()
    TYPE(t_nh_prog),    POINTER     :: p_child_prog_rcf  => NULL()
    TYPE(t_grid_cells), POINTER     :: p_gcp => NULL()
    TYPE(t_grid_cells), POINTER     :: p_gcc => NULL()
    TYPE(t_grid_edges), POINTER     :: p_gep => NULL()
    TYPE(t_int_state),  POINTER     :: p_int => NULL()
    TYPE(t_gridref_state), POINTER  :: p_grf => NULL()
    TYPE(t_gridref_state), POINTER  :: p_grfp => NULL()
    TYPE(t_patch),      POINTER     :: p_pp => NULL()
    TYPE(t_patch),      POINTER     :: p_pc => NULL()
    TYPE(t_nwp_phy_diag), POINTER   :: prm_diagp => NULL()
    TYPE(t_nwp_phy_diag), POINTER   :: prm_diagc => NULL()
    TYPE(t_trList),     POINTER     :: trFeedback => NULL()

    ! Indices
    INTEGER :: jb, jc, jk, js, je, jv, i_nchdom, i_chidx,  &
      i_startblk, i_endblk, i_startidx, i_endidx, ic, &
      i_rlend_c, i_rlend_e, i_nchdom_p
    INTEGER :: jt, nt             ! tracer loop indices

    INTEGER :: nlev_c            ! number of full levels (child dom)
    INTEGER :: nlev_p            ! number of full levels (parent dom)
    INTEGER :: nshift, nst_fbk

    REAL(vp), ALLOCATABLE, DIMENSION(:,:,:), TARGET :: feedback_rho, feedback_thv,        &
      feedback_vn, feedback_w
    REAL(vp), ALLOCATABLE, TARGET :: feedback_rhoqx(:,:,:,:), feedback_aero(:,:,:)

    ! Note: as w(nlevp1) is diagnostic, it is excluded from feedback
    REAL(vp), DIMENSION(nproma,p_patch(jg)%nlev,p_patch(jgp)%nblks_c), TARGET :: &
      parent_rho, parent_thv, parent_w

    REAL(vp), DIMENSION(nproma,p_patch(jg)%nlev) :: diff_rho, diff_thv, diff_w

    REAL(vp), TARGET :: &
      parent_rhoqx(nproma,p_patch(jg)%nlev,p_patch(jgp)%nblks_c,advection_config(jg)%trFeedback%len)

    REAL(vp),DIMENSION(nproma,nclass_aero,p_patch(jgp)%nblks_c) :: parent_aero

    REAL(vp), DIMENSION(nproma,p_patch(jg)%nlev,p_patch(jgp)%nblks_e), TARGET :: &
      parent_vn, diff_vn

    REAL(vp) :: &
      rho_parent_sv(nproma,p_patch(jgp)%nlev)    !< stores rho at n+1 with feedback tendency excluded

#ifdef __LOOP_EXCHANGE
    REAL(vp) :: rot_diff_vn(p_patch(jg)%nlev,nproma,p_patch(jgp)%nblks_v)
    REAL(vp) :: div_diff_vn(p_patch(jg)%nlev,nproma,p_patch(jgp)%nblks_c)
#else
    REAL(vp) :: rot_diff_vn(nproma,p_patch(jg)%nlev,p_patch(jgp)%nblks_v)
    REAL(vp) :: div_diff_vn(nproma,p_patch(jg)%nlev,p_patch(jgp)%nblks_c)
#endif
    REAL(vp) :: theta_v_pr(nproma,p_patch(jg)%nlev,p_patch(jg)%nblks_c)

    REAL(wp) :: z_fbk_rho(nproma,4,p_patch(jg)%nlev)

    REAL(wp) :: rd_o_cvd, rd_o_p0ref, relfac, dcoef_vec


    INTEGER,  DIMENSION(:,:,:), POINTER :: iccidx, iccblk, iceidx, iceblk, iveidx, iveblk, &
      iecidx, iecblk, ievidx, ievblk
    REAL(vp), DIMENSION(:,:,:), POINTER :: p_fbk_rho, p_fbk_thv, p_fbk_w, p_fbk_vn
    REAL(vp), DIMENSION(:,:,:,:), POINTER :: p_fbk_rhoqx
    REAL(wp), DIMENSION(:,:,:), POINTER :: p_fbkwgt, p_fbkwgt_e

    REAL(wp) :: z_rho_corr       !< semi-empirical correction for density

    ! for collecting all tracer fields which undergo feedback and thus
    ! require synchronization
    TYPE(t_ptr_3d) :: tracer_ptr(advection_config(jg)%trFeedback%len)
    !-----------------------------------------------------------------------

    ! write(0,*) "n_dom_start,n_dom, jg, jgp=", n_dom_start, n_dom, jg, jgp
    IF (msg_level >= 10) THEN
      WRITE(message_text,'(a,i2,a,i2)') '========= Feedback:',jg,' =>',jgp
      CALL message(routine,message_text)
    ENDIF

    p_parent_prog    => p_nh_state(jgp)%prog(nnew(jgp))
    p_parent_prog_rcf=> p_nh_state(jgp)%prog(nnew_rcf(jgp))
    p_child_prog     => p_nh_state(jg)%prog(nnow(jg))
    p_child_prog_rcf => p_nh_state(jg)%prog(nnow_rcf(jg))
    p_gcc            => p_patch(jg)%cells
    p_pc             => p_patch(jg)
    p_int            => p_int_state(jgp)

    IF (PRESENT(prm_diag)) THEN
      prm_diagp        => prm_diag(jgp)
      prm_diagc        => prm_diag(jg)
    END IF

    p_grf  => p_grf_state_local_parent(jg)
    p_grfp => p_grf_state(jgp)
    p_gcp  => p_patch_local_parent(jg)%cells
    p_gep  => p_patch_local_parent(jg)%edges
    p_pp   => p_patch_local_parent(jg)

    trFeedback => advection_config(jg)%trFeedback


    nlev_c   = p_pc%nlev

    nlev_p   = p_pp%nlev

    nshift = p_pc%nshift
    js     = nshift

    ! Exclude scalar variables from feedback in the upper three layers if the current domain is vertically nested
    ! This is needed in order to avoid temperature biases in the interface layer region
    IF (nshift == 0) THEN
      nst_fbk = 1
    ELSE
      nst_fbk = 4
    ENDIF


    i_nchdom = MAX(1,p_pc%n_childdom)
    i_chidx  = p_pc%parent_child_index
    i_nchdom_p = MAX(1,p_patch(jgp)%n_childdom)

    ! end index levels for application of feedback relaxation
    i_rlend_c   = min_rlcell_int
    i_rlend_e   = min_rledge_int

    ! R/c_v (not present in physical constants)
    rd_o_cvd = 1._wp / cvd_o_rd

    ! R / p0ref
    rd_o_p0ref = rd / p0ref

    relfac = MIN(0.075_wp, dt_fbk/fbk_relax_timescale) ! default for relaxation time scale is 3 hours
    dcoef_vec  = 1._wp/12._wp

    ! Allocation of storage fields
    ! In parallel runs the lower bound of the feedback_* arrays must be 1 for use in exchange data.

    i_startblk = 1
    i_endblk   = p_gcp%end_blk(min_rlcell_int,i_chidx)


    ALLOCATE(feedback_thv(nproma, nlev_c, i_startblk:i_endblk),   &
      feedback_rho       (nproma, nlev_c, i_startblk:i_endblk),   &
      feedback_w         (nproma, nlev_c, i_startblk:i_endblk))

    IF(ltransport) &
      ALLOCATE(feedback_rhoqx(nproma, nlev_c, i_startblk:i_endblk, trFeedback%len))

<<<<<<< HEAD
    IF(ltransport .AND. iprog_aero >= 1) &
=======
    IF(ltransport .AND. iprog_aero == 1 .AND. PRESENT(prm_diag)) &
>>>>>>> be262981
      ALLOCATE(feedback_aero(nproma, nclass_aero, i_startblk:i_endblk))

    i_startblk = 1
    i_endblk   = p_gep%end_blk(min_rledge,i_chidx)

    ALLOCATE(feedback_vn(nproma, nlev_c, i_startblk:i_endblk))


    ! Set pointers to index and coefficient fields for cell-based variables
    iccidx => p_gcp%child_idx
    iccblk => p_gcp%child_blk

    iceidx => p_gep%child_idx
    iceblk => p_gep%child_blk

    ! Note: for consistency, there is no distiction between scalar and tracer feedback weights in this routine
    ! Temperature and vertical wind feedback is always bilinear
    IF (grf_scalfbk == 1) THEN
      p_fbkwgt    => p_grf%fbk_wgt_aw
    ELSE
      p_fbkwgt    => p_grf%fbk_wgt_bln
    ENDIF
    p_fbkwgt_e  => p_grf%fbk_wgt_e

    IF (p_test_run) THEN
      diff_vn  = 0._wp
    ENDIF

    ! 1. Feedback of child-domain variables to the parent grid

!$OMP PARALLEL PRIVATE(i_startblk,i_endblk)

    ! Compute perturbation theta_v

    i_startblk = p_gcc%start_blk(grf_bdywidth_c+1,1)
    i_endblk   = p_gcc%end_blk(min_rlcell,i_nchdom)

!$OMP DO PRIVATE(jb,i_startidx,i_endidx,jc,jk) ICON_OMP_DEFAULT_SCHEDULE
    DO jb = i_startblk, i_endblk

      CALL get_indices_c(p_pc, jb, i_startblk, i_endblk, &
        i_startidx, i_endidx, grf_bdywidth_c+1, min_rlcell)

      DO jk = 1, nlev_c
        DO jc = i_startidx, i_endidx

          theta_v_pr(jc,jk,jb) = p_child_prog%theta_v(jc,jk,jb) - &
            p_nh_state(jg)%metrics%theta_ref_mc(jc,jk,jb) 

        ENDDO
      ENDDO

    ENDDO
!$OMP END DO

    i_startblk = p_gcp%start_blk(grf_fbk_start_c,i_chidx)
    i_endblk   = p_gcp%end_blk(min_rlcell_int,i_chidx)

!$OMP DO PRIVATE(jb,i_startidx,i_endidx,jc,jk,jt,nt,z_rho_corr,z_fbk_rho) ICON_OMP_DEFAULT_SCHEDULE
    DO jb = i_startblk, i_endblk

      CALL get_indices_c(p_pp, jb, i_startblk, i_endblk, &
        i_startidx, i_endidx, grf_fbk_start_c, min_rlcell_int)

#ifdef __LOOP_EXCHANGE
      DO jc = i_startidx, i_endidx
!DIR$ IVDEP
        DO jk = 1, nlev_c
#else
      DO jk = 1, nlev_c
        DO jc = i_startidx, i_endidx
#endif

          feedback_thv(jc,jk,jb) =                                                      &
            theta_v_pr(iccidx(jc,jb,1),jk,iccblk(jc,jb,1))*p_grf%fbk_wgt_bln(jc,jb,1) + &
            theta_v_pr(iccidx(jc,jb,2),jk,iccblk(jc,jb,2))*p_grf%fbk_wgt_bln(jc,jb,2) + &
            theta_v_pr(iccidx(jc,jb,3),jk,iccblk(jc,jb,3))*p_grf%fbk_wgt_bln(jc,jb,3) + &
            theta_v_pr(iccidx(jc,jb,4),jk,iccblk(jc,jb,4))*p_grf%fbk_wgt_bln(jc,jb,4)


          ! The semi-empirical correction for density feedback is necessitated by the fact that
          ! increased orography resolution goes along with increased mass. This needs to be
          ! corrected for in order to avoid a systematic mass drift in two-way nesting
          z_rho_corr = (1.05_wp-0.005_wp*feedback_thv(jc,jk,jb)) &
            &        * p_nh_state(jg)%metrics%rho_ref_corr(jc,jk,jb)

          z_fbk_rho(jc,1,jk) = p_fbkwgt(jc,jb,1) *                            & 
            (p_child_prog%rho(iccidx(jc,jb,1),jk,iccblk(jc,jb,1)) - z_rho_corr)
          z_fbk_rho(jc,2,jk) = p_fbkwgt(jc,jb,2) *                            &
            (p_child_prog%rho(iccidx(jc,jb,2),jk,iccblk(jc,jb,2)) - z_rho_corr)
          z_fbk_rho(jc,3,jk) = p_fbkwgt(jc,jb,3) *                            &
            (p_child_prog%rho(iccidx(jc,jb,3),jk,iccblk(jc,jb,3)) - z_rho_corr)
          z_fbk_rho(jc,4,jk) = p_fbkwgt(jc,jb,4) *                            &
            (p_child_prog%rho(iccidx(jc,jb,4),jk,iccblk(jc,jb,4)) - z_rho_corr)

          feedback_rho(jc,jk,jb) =                                                     &
           (z_fbk_rho(jc,1,jk)+z_fbk_rho(jc,2,jk)+z_fbk_rho(jc,3,jk)+z_fbk_rho(jc,4,jk))

          feedback_w(jc,jk,jb) =                                                            &
            p_child_prog%w(iccidx(jc,jb,1),jk,iccblk(jc,jb,1))*p_grf%fbk_wgt_bln(jc,jb,1) + &
            p_child_prog%w(iccidx(jc,jb,2),jk,iccblk(jc,jb,2))*p_grf%fbk_wgt_bln(jc,jb,2) + &
            p_child_prog%w(iccidx(jc,jb,3),jk,iccblk(jc,jb,3))*p_grf%fbk_wgt_bln(jc,jb,3) + &
            p_child_prog%w(iccidx(jc,jb,4),jk,iccblk(jc,jb,4))*p_grf%fbk_wgt_bln(jc,jb,4)

        ENDDO
      ENDDO


      IF (ltransport) THEN ! tracer mass feedback
#ifdef __LOOP_EXCHANGE
        DO jc = i_startidx, i_endidx

          DO nt = 1, trFeedback%len
            jt = trFeedback%list(nt)
!DIR$ IVDEP
            DO jk = 1, nlev_c
#else
        DO nt = 1, trFeedback%len
          jt = trFeedback%list(nt)

          DO jk = 1, nlev_c
            DO jc = i_startidx, i_endidx
#endif

              feedback_rhoqx(jc,jk,jb,nt) =                                       &
                z_fbk_rho(jc,1,jk) *                                              &
                p_child_prog_rcf%tracer(iccidx(jc,jb,1),jk,iccblk(jc,jb,1),jt) +  &
                z_fbk_rho(jc,2,jk) *                                              &
                p_child_prog_rcf%tracer(iccidx(jc,jb,2),jk,iccblk(jc,jb,2),jt) +  &
                z_fbk_rho(jc,3,jk) *                                              &
                p_child_prog_rcf%tracer(iccidx(jc,jb,3),jk,iccblk(jc,jb,3),jt) +  &
                z_fbk_rho(jc,4,jk) *                                              &
                p_child_prog_rcf%tracer(iccidx(jc,jb,4),jk,iccblk(jc,jb,4),jt)

            ENDDO
          ENDDO
        ENDDO
      ENDIF

<<<<<<< HEAD
      IF (ltransport .AND. iprog_aero >= 1) THEN
=======
      IF (PRESENT(prm_diag) .AND. ltransport .AND. iprog_aero == 1) THEN
>>>>>>> be262981
#ifdef __LOOP_EXCHANGE
        DO jc = i_startidx, i_endidx
!DIR$ IVDEP
          DO jt = 1, nclass_aero
#else
        DO jt = 1, nclass_aero
          DO jc = i_startidx, i_endidx
#endif
            feedback_aero(jc,jt,jb) =                                                            &
              prm_diagc%aerosol(iccidx(jc,jb,1),jt,iccblk(jc,jb,1))*p_grf%fbk_wgt_bln(jc,jb,1) + &
              prm_diagc%aerosol(iccidx(jc,jb,2),jt,iccblk(jc,jb,2))*p_grf%fbk_wgt_bln(jc,jb,2) + &
              prm_diagc%aerosol(iccidx(jc,jb,3),jt,iccblk(jc,jb,3))*p_grf%fbk_wgt_bln(jc,jb,3) + &
              prm_diagc%aerosol(iccidx(jc,jb,4),jt,iccblk(jc,jb,4))*p_grf%fbk_wgt_bln(jc,jb,4)
          ENDDO
        ENDDO
      ENDIF

    ENDDO
!$OMP END DO

    ! Velocity feedback

    i_startblk = p_gep%start_blk(grf_fbk_start_e,i_chidx)
    i_endblk   = p_gep%end_blk(min_rledge_int,i_chidx)

!$OMP DO PRIVATE(jb,i_startidx,i_endidx,je,jk) ICON_OMP_DEFAULT_SCHEDULE
    DO jb = i_startblk, i_endblk

      CALL get_indices_e(p_pp, jb, i_startblk, i_endblk, &
        i_startidx, i_endidx, grf_fbk_start_e, min_rledge_int)


#ifdef __LOOP_EXCHANGE
      DO je = i_startidx, i_endidx
!DIR$ IVDEP
        DO jk = 1, nlev_c
#else
      DO jk = 1, nlev_c
        DO je = i_startidx, i_endidx
#endif

          feedback_vn(je,jk,jb) =                                                     &
            p_child_prog%vn(iceidx(je,jb,1),jk,iceblk(je,jb,1))*p_fbkwgt_e(je,jb,1) + &
            p_child_prog%vn(iceidx(je,jb,2),jk,iceblk(je,jb,2))*p_fbkwgt_e(je,jb,2)
        ENDDO
      ENDDO

    ENDDO
!$OMP END DO NOWAIT

!$OMP END PARALLEL

#ifdef __MIXED_PRECISION
    CALL exchange_data_mult_mixprec(p_pp%comm_pat_loc_to_glb_c_fbk, 0, 0, 3, 3*nlev_c, &
      RECV1_SP=parent_rho,     SEND1_SP=feedback_rho,      &
      RECV2_SP=parent_thv,     SEND2_SP=feedback_thv,      &
      RECV3_SP=parent_w,       SEND3_SP=feedback_w         )


    CALL exchange_data_mult_mixprec(p_pp%comm_pat_loc_to_glb_e_fbk, 0, 0, 1, nlev_c, &
      RECV1_SP=parent_vn, SEND1_SP=feedback_vn )

<<<<<<< HEAD
    IF (ltransport .AND. iprog_aero >= 1) THEN
=======
    IF (ltransport .AND. iprog_aero == 1 .AND. PRESENT(prm_diag)) THEN
>>>>>>> be262981
      CALL exchange_data_mult_mixprec(p_pp%comm_pat_loc_to_glb_c_fbk, 0, 0, trFeedback%len+1, trFeedback%len*nlev_c+nclass_aero, &
        RECV1_SP=parent_aero,     SEND1_SP=feedback_aero,                    &
        RECV4D_SP=parent_rhoqx(:,:,:,1:trFeedback%len), SEND4D_SP=feedback_rhoqx)
    ELSE IF (ltransport) THEN
      CALL exchange_data_mult_mixprec(p_pp%comm_pat_loc_to_glb_c_fbk, 0, 0, trFeedback%len, trFeedback%len*nlev_c, &
        RECV4D_SP=parent_rhoqx(:,:,:,1:trFeedback%len), SEND4D_SP=feedback_rhoqx)
    ENDIF
#else
    CALL exchange_data_mult(p_pp%comm_pat_loc_to_glb_c_fbk, 3, 3*nlev_c, &
      RECV1=parent_rho,     SEND1=feedback_rho,      &
      RECV2=parent_thv,     SEND2=feedback_thv,      &
      RECV3=parent_w,       SEND3=feedback_w         )


    CALL exchange_data_mult(p_pp%comm_pat_loc_to_glb_e_fbk, 1, nlev_c, &
      RECV1=parent_vn, SEND1=feedback_vn )

<<<<<<< HEAD
    IF (ltransport .AND. iprog_aero >= 1) THEN
=======
    IF (ltransport .AND. iprog_aero == 1 .AND. PRESENT(prm_diag)) THEN
>>>>>>> be262981
      CALL exchange_data_mult(p_pp%comm_pat_loc_to_glb_c_fbk, trFeedback%len+1, trFeedback%len*nlev_c+nclass_aero, &
        RECV1=parent_aero,     SEND1=feedback_aero,                    &
        RECV4D=parent_rhoqx(:,:,:,1:trFeedback%len), SEND4D=feedback_rhoqx)
    ELSE IF (ltransport) THEN
      CALL exchange_data_mult(p_pp%comm_pat_loc_to_glb_c_fbk, trFeedback%len, trFeedback%len*nlev_c, &
        RECV4D=parent_rhoqx(:,:,:,1:trFeedback%len), SEND4D=feedback_rhoqx)
    ENDIF
#endif

    p_fbk_rho => parent_rho
    p_fbk_thv => parent_thv
    p_fbk_w   => parent_w
    p_fbk_vn  => parent_vn

    IF (ltransport) p_fbk_rhoqx => parent_rhoqx


    ! 2. Compute differences between feedback velocity and corresponding parent field,
    !    smooth velocity increment and execute velocity relaxation
!$OMP PARALLEL PRIVATE(i_startblk,i_endblk)

    i_startblk = p_patch(jgp)%edges%start_blk(1,1)
    i_endblk   = p_patch(jgp)%edges%end_blk(i_rlend_e,i_nchdom_p)

!$OMP DO PRIVATE(jb,i_startidx,i_endidx,je,jk) ICON_OMP_DEFAULT_SCHEDULE
    DO jb = i_startblk, i_endblk

      diff_vn (:,:,jb) = 0._wp

      CALL get_indices_e(p_patch(jgp), jb, i_startblk, i_endblk, i_startidx, i_endidx, 1, i_rlend_e)

#ifdef __LOOP_EXCHANGE
      DO je = i_startidx,i_endidx
        IF (p_grfp%mask_ovlp_e(je,jb,i_chidx)) THEN
!DIR$ IVDEP
          DO jk = 1, nlev_c
#else
      DO jk = 1, nlev_c
        DO je = i_startidx,i_endidx
          IF (p_grfp%mask_ovlp_e(je,jb,i_chidx)) THEN
#endif
            diff_vn(je,jk,jb) = p_fbk_vn(je,jk,jb) - p_parent_prog%vn(je,jk+js,jb)

#ifdef __LOOP_EXCHANGE
          ENDDO
        ENDIF
#else
          ENDIF
        ENDDO
#endif
      ENDDO

    ENDDO
!$OMP END DO NOWAIT
!$OMP END PARALLEL

    CALL sync_patch_array(SYNC_E,p_patch(jgp),diff_vn)

    ! 2a. Smoothing of velocity feedback-parent differences 

    iceidx => p_patch(jgp)%cells%edge_idx
    iceblk => p_patch(jgp)%cells%edge_blk

    iveidx => p_patch(jgp)%verts%edge_idx
    iveblk => p_patch(jgp)%verts%edge_blk

    iecidx => p_patch(jgp)%edges%cell_idx
    iecblk => p_patch(jgp)%edges%cell_blk

    ievidx => p_patch(jgp)%edges%vertex_idx
    ievblk => p_patch(jgp)%edges%vertex_blk


!$OMP PARALLEL PRIVATE(i_startblk,i_endblk)

    i_startblk = p_patch(jgp)%verts%start_blk(1,1)
    i_endblk   = p_patch(jgp)%verts%end_blk(min_rlvert_int-1,i_nchdom_p)

!$OMP DO PRIVATE(jb,i_startidx,i_endidx,jv,jk) ICON_OMP_DEFAULT_SCHEDULE
    DO jb = i_startblk, i_endblk

      CALL get_indices_v(p_patch(jgp), jb, i_startblk, i_endblk, i_startidx, i_endidx, 1, min_rlvert_int-1)

#ifdef __LOOP_EXCHANGE
      DO jv = i_startidx, i_endidx
        IF (p_grfp%mask_ovlp_v(jv,jb,i_chidx)) THEN
          DO jk = 1, nlev_c
            rot_diff_vn(jk,jv,jb) =   &
#else
      DO jk = 1, nlev_c
        DO jv = i_startidx, i_endidx
          IF (p_grfp%mask_ovlp_v(jv,jb,i_chidx)) THEN
            rot_diff_vn(jv,jk,jb) =   &
#endif
              diff_vn(iveidx(jv,jb,1),jk,iveblk(jv,jb,1))*p_int%geofac_rot(jv,1,jb) + &
              diff_vn(iveidx(jv,jb,2),jk,iveblk(jv,jb,2))*p_int%geofac_rot(jv,2,jb) + &
              diff_vn(iveidx(jv,jb,3),jk,iveblk(jv,jb,3))*p_int%geofac_rot(jv,3,jb) + &
              diff_vn(iveidx(jv,jb,4),jk,iveblk(jv,jb,4))*p_int%geofac_rot(jv,4,jb) + &
              diff_vn(iveidx(jv,jb,5),jk,iveblk(jv,jb,5))*p_int%geofac_rot(jv,5,jb) + &
              diff_vn(iveidx(jv,jb,6),jk,iveblk(jv,jb,6))*p_int%geofac_rot(jv,6,jb)

#ifdef __LOOP_EXCHANGE
          ENDDO
        ENDIF
#else
          ENDIF
        ENDDO
#endif
      ENDDO
    ENDDO
!$OMP END DO

    i_startblk = p_patch(jgp)%cells%start_blk(1,1)
    i_endblk   = p_patch(jgp)%cells%end_blk(min_rlcell_int-1,i_nchdom_p)

!$OMP DO PRIVATE(jb,i_startidx,i_endidx,jc,jk) ICON_OMP_DEFAULT_SCHEDULE
    DO jb = i_startblk, i_endblk

      CALL get_indices_c(p_patch(jgp), jb, i_startblk, i_endblk, i_startidx, i_endidx, 1, min_rlcell_int-1)

#ifdef __LOOP_EXCHANGE
      DO jc = i_startidx, i_endidx
        IF (p_grfp%mask_ovlp_ch(jc,jb,i_chidx)) THEN
          DO jk = 1, nlev_c
            div_diff_vn(jk,jc,jb) =   &
#else
      DO jk = 1, nlev_c
        DO jc = i_startidx, i_endidx
          IF (p_grfp%mask_ovlp_ch(jc,jb,i_chidx)) THEN
            div_diff_vn(jc,jk,jb) =   &
#endif
              diff_vn(iceidx(jc,jb,1),jk,iceblk(jc,jb,1))*p_int%geofac_div(jc,1,jb) + &
              diff_vn(iceidx(jc,jb,2),jk,iceblk(jc,jb,2))*p_int%geofac_div(jc,2,jb) + &
              diff_vn(iceidx(jc,jb,3),jk,iceblk(jc,jb,3))*p_int%geofac_div(jc,3,jb)

#ifdef __LOOP_EXCHANGE
          ENDDO
        ENDIF
#else
          ENDIF
        ENDDO
#endif
      ENDDO
    ENDDO
!$OMP END DO

    i_startblk = p_patch(jgp)%edges%start_blk(1,1)
    i_endblk   = p_patch(jgp)%edges%end_blk(i_rlend_e,i_nchdom_p)

!$OMP DO PRIVATE(jb,i_startidx,i_endidx,je,jk) ICON_OMP_DEFAULT_SCHEDULE
    DO jb = i_startblk, i_endblk

      CALL get_indices_e(p_patch(jgp), jb, i_startblk, i_endblk, i_startidx, i_endidx, 1, i_rlend_e)

#ifdef __LOOP_EXCHANGE
      DO je = i_startidx, i_endidx
        IF (p_grfp%mask_ovlp_e(je,jb,i_chidx)) THEN
          DO jk = 1, nlev_c
            diff_vn(je,jk,jb) = diff_vn(je,jk,jb) +                &
              dcoef_vec * p_patch(jgp)%edges%area_edge(je,jb) *    &
              ( p_patch(jgp)%edges%tangent_orientation(je,jb) *     &
              ( rot_diff_vn(jk,ievidx(je,jb,2),ievblk(je,jb,2))    &
              - rot_diff_vn(jk,ievidx(je,jb,1),ievblk(je,jb,1)) )  &
              * p_patch(jgp)%edges%inv_primal_edge_length(je,jb) + &
              ( div_diff_vn(jk,iecidx(je,jb,2),iecblk(je,jb,2))    &
              - div_diff_vn(jk,iecidx(je,jb,1),iecblk(je,jb,1)) )  &
              * p_patch(jgp)%edges%inv_dual_edge_length(je,jb)     )
          ENDDO
        ENDIF
#else
      DO jk = 1, nlev_c
        DO je = i_startidx, i_endidx
          IF (p_grfp%mask_ovlp_e(je,jb,i_chidx)) THEN
            diff_vn(je,jk,jb) = diff_vn(je,jk,jb) +                &
              dcoef_vec * p_patch(jgp)%edges%area_edge(je,jb) *    &
              ( p_patch(jgp)%edges%tangent_orientation(je,jb) *     &
              ( rot_diff_vn(ievidx(je,jb,2),jk,ievblk(je,jb,2))    &
              - rot_diff_vn(ievidx(je,jb,1),jk,ievblk(je,jb,1)) )  &
              * p_patch(jgp)%edges%inv_primal_edge_length(je,jb) + &
              ( div_diff_vn(iecidx(je,jb,2),jk,iecblk(je,jb,2))    &
              - div_diff_vn(iecidx(je,jb,1),jk,iecblk(je,jb,1)) )  &
              * p_patch(jgp)%edges%inv_dual_edge_length(je,jb)     )
          ENDIF
        ENDDO
#endif
      ENDDO

      ! 2b. Execute relaxation
#ifdef __LOOP_EXCHANGE
      DO je = i_startidx,i_endidx
        IF (p_grfp%mask_ovlp_e(je,jb,i_chidx)) THEN
!DIR$ IVDEP
          DO jk = nshift+1,nlev_p
#else
      DO jk = nshift+1,nlev_p
        DO je = i_startidx,i_endidx
          IF (p_grfp%mask_ovlp_e(je,jb,i_chidx)) THEN
#endif
            p_parent_prog%vn(je,jk,jb) = p_parent_prog%vn(je,jk,jb) + &
              relfac*diff_vn(je,jk-js,jb)

#ifdef __LOOP_EXCHANGE
          ENDDO
        ENDIF
#else
          ENDIF
        ENDDO
#endif
      ENDDO
    ENDDO
!$OMP END DO


    ! 3. The same for mass-point variables

    i_startblk = p_patch(jgp)%cells%start_blk(1,1)
    i_endblk   = p_patch(jgp)%cells%end_blk(i_rlend_c,i_nchdom_p)

!$OMP DO PRIVATE(jb,i_startidx,i_endidx,jc,jk,jt,nt,diff_rho,diff_thv,diff_w,rho_parent_sv) ICON_OMP_DEFAULT_SCHEDULE
    DO jb = i_startblk, i_endblk

      CALL get_indices_c(p_patch(jgp), jb, i_startblk, i_endblk, i_startidx, i_endidx, 1, i_rlend_c)

      ! Compute differences between feedback fields and corresponding parent fields
#ifdef __LOOP_EXCHANGE
      DO jc = i_startidx,i_endidx
        IF (p_grfp%mask_ovlp_c(jc,jb,i_chidx)) THEN
!DIR$ IVDEP
          DO jk = nst_fbk, nlev_c
#else
      DO jk = nst_fbk, nlev_c
        DO jc = i_startidx,i_endidx
          IF (p_grfp%mask_ovlp_c(jc,jb,i_chidx)) THEN
#endif

            ! density
            diff_rho(jc,jk) = p_fbk_rho(jc,jk,jb) - p_parent_prog%rho(jc,jk+js,jb)

            ! theta_v
            diff_thv(jc,jk) = p_fbk_thv(jc,jk,jb) - p_parent_prog%theta_v(jc,jk+js,jb) + &
              p_nh_state(jgp)%metrics%theta_ref_mc(jc,jk+js,jb)

            ! w
            diff_w(jc,jk) = p_fbk_w(jc,jk,jb) - p_parent_prog%w(jc,jk+js,jb)

#ifdef __LOOP_EXCHANGE
          ENDDO
        ENDIF
#else
          ENDIF
        ENDDO
#endif
      ENDDO



      ! Relaxation of dynamical variables
#ifdef __LOOP_EXCHANGE
      DO jc = i_startidx,i_endidx
        IF (p_grfp%mask_ovlp_c(jc,jb,i_chidx)) THEN
!DIR$ IVDEP
          DO jk = nshift+nst_fbk,nlev_p
#else
      DO jk = nshift+nst_fbk,nlev_p
        DO jc = i_startidx,i_endidx
          IF (p_grfp%mask_ovlp_c(jc,jb,i_chidx)) THEN
#endif

            ! store current density field (without feedback tendency)
            ! for later use.
            rho_parent_sv(jc,jk) = p_parent_prog%rho(jc,jk,jb)

            ! density
            p_parent_prog%rho(jc,jk,jb) = p_parent_prog%rho(jc,jk,jb) + relfac*diff_rho(jc,jk-js)

            ! theta_v
            p_parent_prog%theta_v(jc,jk,jb) = p_parent_prog%theta_v(jc,jk,jb) + relfac*diff_thv(jc,jk-js)

            ! w
            p_parent_prog%w(jc,jk,jb) = p_parent_prog%w(jc,jk,jb) + relfac*diff_w(jc,jk-js)

            ! exner is diagnosed from rho*theta_v
            p_parent_prog%exner(jc,jk,jb) = EXP(rd_o_cvd*LOG(rd_o_p0ref* &
              p_parent_prog%theta_v(jc,jk,jb)*p_parent_prog%rho(jc,jk,jb)))

#ifdef __LOOP_EXCHANGE
          ENDDO
        ENDIF
#else
          ENDIF
        ENDDO
#endif
      ENDDO




      ! Relaxation of tracer variables
      IF (ltransport) THEN
#ifdef __LOOP_EXCHANGE
        DO jc = i_startidx,i_endidx
          IF (p_grfp%mask_ovlp_c(jc,jb,i_chidx)) THEN

            DO nt = 1, trFeedback%len
              jt = trFeedback%list(nt)

!DIR$ IVDEP
              DO jk = nshift+nst_fbk, nlev_p
#else
        DO nt = 1, trFeedback%len
          jt = trFeedback%list(nt)
          DO jk = nshift+nst_fbk, nlev_p
            DO jc = i_startidx,i_endidx
              IF (p_grfp%mask_ovlp_c(jc,jb,i_chidx)) THEN
#endif

                p_parent_prog_rcf%tracer(jc,jk,jb,jt) = (rho_parent_sv(jc,jk) * p_parent_prog_rcf%tracer(jc,jk,jb,jt) &
                  &                                   + relfac * ( p_fbk_rhoqx(jc,jk-js,jb,nt) -  &
                  &                                   rho_parent_sv(jc,jk) * p_parent_prog_rcf%tracer(jc,jk,jb,jt) )) &
                  &                                   / p_parent_prog%rho(jc,jk,jb)

#ifdef __LOOP_EXCHANGE
              ENDDO
            ENDDO
          ENDIF
#else
              ENDIF
            ENDDO
          ENDDO
#endif
        ENDDO

<<<<<<< HEAD
        IF (iprog_aero >= 1) THEN
=======
        IF (PRESENT(prm_diag) .AND. iprog_aero == 1) THEN
>>>>>>> be262981

          DO jt = 1, nclass_aero
            DO jc = i_startidx,i_endidx
              IF (p_grfp%mask_ovlp_c(jc,jb,i_chidx)) THEN
                prm_diagp%aerosol(jc,jt,jb) = prm_diagp%aerosol(jc,jt,jb) + relfac *  &
                  (parent_aero(jc,jt,jb) - prm_diagp%aerosol(jc,jt,jb))
              ENDIF
            ENDDO
          ENDDO

        ENDIF  ! iprog_aero
      ENDIF  ! ltransport

    ENDDO
!$OMP END DO
!$OMP END PARALLEL

    CALL sync_patch_array(SYNC_E,p_patch(jgp),p_parent_prog%vn)

<<<<<<< HEAD
    IF (ltransport .AND. iprog_aero >= 1) THEN
=======
    IF (ltransport .AND. iprog_aero == 1 .AND. PRESENT(prm_diag)) THEN
>>>>>>> be262981

      DO nt = 1, trFeedback%len
        jt = trFeedback%list(nt)
        tracer_ptr(nt)%p => p_parent_prog_rcf%tracer(:,:,:,jt)
      ENDDO
      CALL sync_patch_array_mult(SYNC_C, p_patch(jgp), 4+SIZE(tracer_ptr), &
        &                        f3din1=p_parent_prog%rho,                 &
        &                        f3din2=p_parent_prog%theta_v,             &
        &                        f3din3=p_parent_prog%w,                   &
        &                        f3din4=prm_diagp%aerosol,                 &
        &                        f3din_arr=tracer_ptr)

    ELSE IF (ltransport) THEN

      DO nt = 1, trFeedback%len
        jt = trFeedback%list(nt)
        tracer_ptr(nt)%p => p_parent_prog_rcf%tracer(:,:,:,jt)
      ENDDO
      CALL sync_patch_array_mult(SYNC_C, p_patch(jgp), 3+SIZE(tracer_ptr), &
        &                        f3din1=p_parent_prog%rho,                 &
        &                        f3din2=p_parent_prog%theta_v,             &
        &                        f3din3=p_parent_prog%w,                   &
        &                        f3din_arr=tracer_ptr)

    ELSE
      CALL sync_patch_array_mult(SYNC_C,p_patch(jgp),3,        &
        &                        f3din1=p_parent_prog%rho,     &
        &                        f3din2=p_parent_prog%theta_v, &
        &                        f3din3=p_parent_prog%w)
    ENDIF

    ! Recomputation of exner on halo points (saves communication of one field)
#ifdef __LOOP_EXCHANGE
    DO ic = 1, p_nh_state(jgp)%metrics%ovlp_halo_c_dim(i_chidx)
      jc = p_nh_state(jgp)%metrics%ovlp_halo_c_idx(ic,i_chidx)
      jb = p_nh_state(jgp)%metrics%ovlp_halo_c_blk(ic,i_chidx)
!DIR$ IVDEP
      DO jk = nshift+nst_fbk, nlev_p
#else
    DO jk = nshift+nst_fbk, nlev_p
!CDIR NODEP,VOVERTAKE,VOB
      DO ic = 1, p_nh_state(jgp)%metrics%ovlp_halo_c_dim(i_chidx)
        jc = p_nh_state(jgp)%metrics%ovlp_halo_c_idx(ic,i_chidx)
        jb = p_nh_state(jgp)%metrics%ovlp_halo_c_blk(ic,i_chidx)
#endif

        p_parent_prog%exner(jc,jk,jb) =   &
          EXP(rd_o_cvd*LOG(rd_o_p0ref*p_parent_prog%theta_v(jc,jk,jb)*p_parent_prog%rho(jc,jk,jb)))

      ENDDO
    ENDDO


    DEALLOCATE(feedback_thv,feedback_rho,feedback_w,feedback_vn)
    IF (ltransport) DEALLOCATE(feedback_rhoqx)
<<<<<<< HEAD
    IF (ltransport .AND. iprog_aero >= 1) DEALLOCATE(feedback_aero)
=======
    IF (ltransport .AND. iprog_aero == 1 .AND. PRESENT(prm_diag)) DEALLOCATE(feedback_aero)
>>>>>>> be262981

  END SUBROUTINE relax_feedback


  !>
  !! This routine computes the feedback of latent heat nudging tendencies
  !!
  !! @par Revision History
  !! Developed  by Guenther Zaengl, DWD, 2016-05-11
  !!
  SUBROUTINE lhn_feedback(p_patch, lhn_fields, p_grf_state, jg, jgp)


    TYPE(t_patch),       TARGET, INTENT(IN)    ::  p_patch(n_dom_start:n_dom)
    TYPE(t_lhn_diag), TARGET, INTENT(INOUT)    ::  lhn_fields(n_dom)
    TYPE(t_gridref_state), TARGET, INTENT(IN)  ::  p_grf_state(n_dom_start:n_dom)

    INTEGER, INTENT(IN) :: jg   ! child grid level
    INTEGER, INTENT(IN) :: jgp  ! parent grid level

    ! local variables

    TYPE(t_lhn_diag),   POINTER     :: lh_parent => NULL()
    TYPE(t_lhn_diag),   POINTER     :: lh_child => NULL()
    TYPE(t_grid_cells), POINTER     :: p_gcp => NULL()
    TYPE(t_gridref_state), POINTER  :: p_grf => NULL()
    TYPE(t_gridref_state), POINTER  :: p_grfp => NULL()
    TYPE(t_patch),      POINTER     :: p_pp => NULL()
    TYPE(t_patch),      POINTER     :: p_pc => NULL()

    ! Indices
    INTEGER :: jb, jc, jk, js, i_chidx, i_rlend_c, &
      i_startblk, i_endblk, i_startidx, i_endidx, i_nchdom_p

    INTEGER :: nlev_c            ! number of full levels (child dom)
    INTEGER :: nlev_p            ! number of full levels (parent dom)
    INTEGER :: nshift

    REAL(wp), ALLOCATABLE, DIMENSION(:,:,:), TARGET :: feedback_temp, feedback_qv

    REAL(wp), DIMENSION(nproma,p_patch(jg)%nlev,p_patch(jgp)%nblks_c), TARGET :: parent_temp, parent_qv

    INTEGER,  DIMENSION(:,:,:), POINTER :: iccidx, iccblk

    !-----------------------------------------------------------------------

    IF (msg_level >= 10) THEN
      WRITE(message_text,'(a,i2,a,i2)') '========= LHN Feedback:',jg,' =>',jgp
      CALL message('lhn_feedback',message_text)
    ENDIF

    p_pc             => p_patch(jg)
    lh_parent        => lhn_fields(jgp)
    lh_child         => lhn_fields(jg)

    p_grf  => p_grf_state_local_parent(jg)
    p_grfp => p_grf_state(jgp)
    p_gcp  => p_patch_local_parent(jg)%cells
    p_pp   => p_patch_local_parent(jg)

    nlev_c   = p_pc%nlev
    nlev_p   = p_pp%nlev
    nshift = p_pc%nshift
    js     = nshift

    i_chidx  = p_pc%parent_child_index
    i_nchdom_p = MAX(1,p_patch(jgp)%n_childdom)

    ! end index levels for application of feedback relaxation
    i_rlend_c   = min_rlcell_int

    ! Allocation of storage fields
    ! In parallel runs the lower bound of the feedback_* arrays must be 1 for use in exchange data,
    ! the lower bound of the fbk_* arrays must be i_startblk for the use in global sum.

    i_startblk = p_gcp%start_blk(grf_fbk_start_c,i_chidx)
    i_endblk   = p_gcp%end_blk(min_rlcell_int,i_chidx)

    i_startblk = 1

    ALLOCATE(feedback_temp(nproma, nlev_c, i_startblk:i_endblk), &
             feedback_qv  (nproma, nlev_c, i_startblk:i_endblk)  )
 

    ! Set pointers to index and coefficient fields for cell-based variables
    iccidx => p_gcp%child_idx
    iccblk => p_gcp%child_blk


    ! 1. Feedback of child-domain variables to the parent grid

!$OMP PARALLEL PRIVATE(i_startblk,i_endblk)

    i_startblk = p_gcp%start_blk(grf_fbk_start_c,i_chidx)
    i_endblk   = p_gcp%end_blk(min_rlcell_int,i_chidx)

!$OMP DO PRIVATE(jb,i_startidx,i_endidx,jc,jk)
    DO jb = i_startblk, i_endblk

      CALL get_indices_c(p_pp, jb, i_startblk, i_endblk, &
        i_startidx, i_endidx, grf_fbk_start_c, min_rlcell_int)

#ifdef __LOOP_EXCHANGE
      DO jc = i_startidx, i_endidx
!DIR$ IVDEP
        DO jk = 1, nlev_c
#else
      DO jk = 1, nlev_c
        DO jc = i_startidx, i_endidx
#endif

          feedback_temp(jc,jk,jb) =                                                            &
            lh_child%ttend_lhn(iccidx(jc,jb,1),jk,iccblk(jc,jb,1))*p_grf%fbk_wgt_bln(jc,jb,1) + &
            lh_child%ttend_lhn(iccidx(jc,jb,2),jk,iccblk(jc,jb,2))*p_grf%fbk_wgt_bln(jc,jb,2) + &
            lh_child%ttend_lhn(iccidx(jc,jb,3),jk,iccblk(jc,jb,3))*p_grf%fbk_wgt_bln(jc,jb,3) + &
            lh_child%ttend_lhn(iccidx(jc,jb,4),jk,iccblk(jc,jb,4))*p_grf%fbk_wgt_bln(jc,jb,4)

          feedback_qv(jc,jk,jb) =                                                               &
            lh_child%qvtend_lhn(iccidx(jc,jb,1),jk,iccblk(jc,jb,1))*p_grf%fbk_wgt_bln(jc,jb,1) + &
            lh_child%qvtend_lhn(iccidx(jc,jb,2),jk,iccblk(jc,jb,2))*p_grf%fbk_wgt_bln(jc,jb,2) + &
            lh_child%qvtend_lhn(iccidx(jc,jb,3),jk,iccblk(jc,jb,3))*p_grf%fbk_wgt_bln(jc,jb,3) + &
            lh_child%qvtend_lhn(iccidx(jc,jb,4),jk,iccblk(jc,jb,4))*p_grf%fbk_wgt_bln(jc,jb,4)

        ENDDO
      ENDDO

    ENDDO
!$OMP END DO NOWAIT
!$OMP END PARALLEL

    CALL exchange_data_mult(p_pp%comm_pat_loc_to_glb_c_fbk, 2, 2*nlev_c, &
                            RECV1=parent_temp,   SEND1=feedback_temp,    &
                            RECV2=parent_qv,     SEND2=feedback_qv       )


!$OMP PARALLEL PRIVATE(i_startblk,i_endblk)

    i_startblk = p_patch(jgp)%cells%start_blk(1,1)
    i_endblk   = p_patch(jgp)%cells%end_blk(i_rlend_c,i_nchdom_p)

!$OMP DO PRIVATE(jb,i_startidx,i_endidx,jc,jk)
    DO jb = i_startblk, i_endblk

      CALL get_indices_c(p_patch(jgp), jb, i_startblk, i_endblk, i_startidx, i_endidx, 1, i_rlend_c)

#ifdef __LOOP_EXCHANGE
      DO jc = i_startidx,i_endidx
        IF (p_grfp%mask_ovlp_c(jc,jb,i_chidx)) THEN
!DIR$ IVDEP
          DO jk = nshift+1,nlev_p
#else
      DO jk = nshift+1,nlev_p
        DO jc = i_startidx,i_endidx
          IF (p_grfp%mask_ovlp_c(jc,jb,i_chidx)) THEN
#endif

            lh_parent%ttend_lhn (jc,jk,jb) = parent_temp(jc,jk-js,jb)
            lh_parent%qvtend_lhn(jc,jk,jb) = parent_qv  (jc,jk-js,jb)

#ifdef __LOOP_EXCHANGE
          ENDDO
        ENDIF
#else
          ENDIF
        ENDDO
#endif
      ENDDO

    ENDDO
!$OMP END DO
!$OMP END PARALLEL

    CALL sync_patch_array_mult(SYNC_C,p_patch(jgp),2,lh_parent%ttend_lhn,lh_parent%qvtend_lhn)

    DEALLOCATE(feedback_temp,feedback_qv)

  END SUBROUTINE lhn_feedback

END MODULE mo_nh_feedback<|MERGE_RESOLUTION|>--- conflicted
+++ resolved
@@ -1120,11 +1120,7 @@
     IF(ltransport) &
       ALLOCATE(feedback_rhoqx(nproma, nlev_c, i_startblk:i_endblk, trFeedback%len))
 
-<<<<<<< HEAD
-    IF(ltransport .AND. iprog_aero >= 1) &
-=======
-    IF(ltransport .AND. iprog_aero == 1 .AND. PRESENT(prm_diag)) &
->>>>>>> be262981
+    IF(ltransport .AND. iprog_aero >= 1 .AND. PRESENT(prm_diag)) &
       ALLOCATE(feedback_aero(nproma, nclass_aero, i_startblk:i_endblk))
 
     i_startblk = 1
@@ -1264,11 +1260,8 @@
         ENDDO
       ENDIF
 
-<<<<<<< HEAD
-      IF (ltransport .AND. iprog_aero >= 1) THEN
-=======
-      IF (PRESENT(prm_diag) .AND. ltransport .AND. iprog_aero == 1) THEN
->>>>>>> be262981
+      IF (PRESENT(prm_diag) .AND. ltransport .AND. iprog_aero >= 1) THEN
+
 #ifdef __LOOP_EXCHANGE
         DO jc = i_startidx, i_endidx
 !DIR$ IVDEP
@@ -1331,11 +1324,8 @@
     CALL exchange_data_mult_mixprec(p_pp%comm_pat_loc_to_glb_e_fbk, 0, 0, 1, nlev_c, &
       RECV1_SP=parent_vn, SEND1_SP=feedback_vn )
 
-<<<<<<< HEAD
-    IF (ltransport .AND. iprog_aero >= 1) THEN
-=======
-    IF (ltransport .AND. iprog_aero == 1 .AND. PRESENT(prm_diag)) THEN
->>>>>>> be262981
+    IF (ltransport .AND. iprog_aero >= 1 .AND. PRESENT(prm_diag)) THEN
+
       CALL exchange_data_mult_mixprec(p_pp%comm_pat_loc_to_glb_c_fbk, 0, 0, trFeedback%len+1, trFeedback%len*nlev_c+nclass_aero, &
         RECV1_SP=parent_aero,     SEND1_SP=feedback_aero,                    &
         RECV4D_SP=parent_rhoqx(:,:,:,1:trFeedback%len), SEND4D_SP=feedback_rhoqx)
@@ -1353,11 +1343,8 @@
     CALL exchange_data_mult(p_pp%comm_pat_loc_to_glb_e_fbk, 1, nlev_c, &
       RECV1=parent_vn, SEND1=feedback_vn )
 
-<<<<<<< HEAD
-    IF (ltransport .AND. iprog_aero >= 1) THEN
-=======
-    IF (ltransport .AND. iprog_aero == 1 .AND. PRESENT(prm_diag)) THEN
->>>>>>> be262981
+    IF (ltransport .AND. iprog_aero >= 1 .AND. PRESENT(prm_diag)) THEN
+
       CALL exchange_data_mult(p_pp%comm_pat_loc_to_glb_c_fbk, trFeedback%len+1, trFeedback%len*nlev_c+nclass_aero, &
         RECV1=parent_aero,     SEND1=feedback_aero,                    &
         RECV4D=parent_rhoqx(:,:,:,1:trFeedback%len), SEND4D=feedback_rhoqx)
@@ -1690,11 +1677,7 @@
 #endif
         ENDDO
 
-<<<<<<< HEAD
-        IF (iprog_aero >= 1) THEN
-=======
-        IF (PRESENT(prm_diag) .AND. iprog_aero == 1) THEN
->>>>>>> be262981
+        IF (PRESENT(prm_diag) .AND. iprog_aero >= 1) THEN
 
           DO jt = 1, nclass_aero
             DO jc = i_startidx,i_endidx
@@ -1714,11 +1697,7 @@
 
     CALL sync_patch_array(SYNC_E,p_patch(jgp),p_parent_prog%vn)
 
-<<<<<<< HEAD
-    IF (ltransport .AND. iprog_aero >= 1) THEN
-=======
-    IF (ltransport .AND. iprog_aero == 1 .AND. PRESENT(prm_diag)) THEN
->>>>>>> be262981
+    IF (ltransport .AND. iprog_aero >= 1 .AND. PRESENT(prm_diag)) THEN
 
       DO nt = 1, trFeedback%len
         jt = trFeedback%list(nt)
@@ -1774,11 +1753,7 @@
 
     DEALLOCATE(feedback_thv,feedback_rho,feedback_w,feedback_vn)
     IF (ltransport) DEALLOCATE(feedback_rhoqx)
-<<<<<<< HEAD
-    IF (ltransport .AND. iprog_aero >= 1) DEALLOCATE(feedback_aero)
-=======
-    IF (ltransport .AND. iprog_aero == 1 .AND. PRESENT(prm_diag)) DEALLOCATE(feedback_aero)
->>>>>>> be262981
+    IF (ltransport .AND. iprog_aero >= 1 .AND. PRESENT(prm_diag)) DEALLOCATE(feedback_aero)
 
   END SUBROUTINE relax_feedback
 
