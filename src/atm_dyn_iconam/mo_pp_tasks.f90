!>
!! Tasks for internal post-processing.
!!
!! The subroutines in this module can be inserted into a dynamic "job queue".
!! See module "mo_pp_scheduler" for detailed info.
!!
!! @author F. Prill, DWD
!!
!! @par Revision History
!! Initial implementation  by  F. Prill, DWD (2012-03-01)
!!
!! @par Copyright and License
!!
!! This code is subject to the DWD and MPI-M-Software-License-Agreement in
!! its most recent form.
!! Please see the file LICENSE in the root of the source tree for this code.
!! Where software is supplied by third parties, it is indicated in the
!! headers of the routines.
!!
!! -----------------------------------------------------------------------------------
MODULE mo_pp_tasks

  USE mo_kind,                    ONLY: wp
  USE mo_exception,               ONLY: message, finish
  USE mo_impl_constants,          ONLY: SUCCESS,                      &
    & VINTP_METHOD_VN, VINTP_METHOD_LIN, VINTP_METHOD_QV,             &
    & VINTP_METHOD_LIN_NLEVP1,                                        &
    & TASK_INIT_VER_Z, TASK_INIT_VER_P, TASK_INIT_VER_I,              &
    & TASK_FINALIZE_IPZ,                                              &
    & TASK_INTP_HOR_LONLAT, TASK_INTP_VER_PLEV,                       &
    & TASK_COMPUTE_RH, TASK_INTP_VER_ZLEV, TASK_INTP_VER_ILEV,        &
    & PRES_MSL_METHOD_SAI, PRES_MSL_METHOD_GME, max_dom,              &
    & ALL_TIMELEVELS, PRES_MSL_METHOD_IFS,                            &
    & PRES_MSL_METHOD_IFS_CORR, RH_METHOD_WMO, RH_METHOD_IFS,         &
    & RH_METHOD_IFS_CLIP, TASK_COMPUTE_OMEGA, HINTP_TYPE_LONLAT_BCTR, &
    & TLEV_NNOW, TLEV_NNOW_RCF
  USE mo_model_domain,            ONLY: t_patch
  USE mo_var_list_element,        ONLY: t_var_list_element
  USE mo_var_metadata_types,      ONLY: t_var_metadata, t_vert_interp_meta
  USE mo_intp,                    ONLY: cell_avg, cells2edges_scalar
  USE mo_intp_data_strc,          ONLY: t_int_state, lonlat_grid_list,      &
    &                                   t_lon_lat_intp, p_int_state
  USE mo_intp_rbf,                ONLY: rbf_vec_interpol_cell
  USE mo_nh_vert_interp,          ONLY: prepare_vert_interp_z,              &
    &                                   prepare_vert_interp_p,              &
    &                                   prepare_vert_interp_i,              &
    &                                   lin_intp, uv_intp, qv_intp,         &
    &                                   diagnose_pmsl, diagnose_pmsl_gme,   &
    &                                   prepare_extrap, prepare_extrap_ifspp,&
    &                                   diagnose_pmsl_ifs
  USE mo_nonhydro_types,          ONLY: t_nh_state, t_nh_prog, t_nh_diag,   &
    &                                   t_nh_metrics
  USE mo_opt_diagnostics,         ONLY: t_nh_diag_pz, t_nh_opt_diag, t_vcoeff, &
    &                                   vcoeff_allocate, vcoeff_deallocate,    &
    &                                   t_vcoeff_lin, t_vcoeff_cub
  USE mo_nwp_phy_types,           ONLY: t_nwp_phy_diag
  USE mo_nh_pzlev_config,         ONLY: t_nh_pzlev_config
  USE mo_parallel_config,         ONLY: nproma
  USE mo_dynamics_config,         ONLY: nnow
  USE mo_cdi_constants,           ONLY: GRID_UNSTRUCTURED_CELL,                  &
    &                                   GRID_UNSTRUCTURED_EDGE,                  &
    &                                   is_2d_field
  USE mo_intp_lonlat,             ONLY: interpol_lonlat,                         &
    &                                   rbf_vec_interpol_lonlat
  USE mo_sync,                    ONLY: sync_patch_array,                        &
    &                                   SYNC_C, SYNC_E,                          &
    &                                   cumulative_sync_patch_array,             &
    &                                   complete_cumulative_sync
  USE mo_util_phys,               ONLY: compute_field_rel_hum_wmo,               &
    &                                   compute_field_rel_hum_ifs,               &
    &                                   compute_field_omega
  USE mo_io_config,               ONLY: itype_pres_msl, itype_rh
  USE mo_grid_config,             ONLY: l_limited_area
  USE mo_interpol_config,         ONLY: support_baryctr_intp
  IMPLICIT NONE

  ! interface definition
  PRIVATE

  !> module name string
  CHARACTER(LEN=*), PARAMETER :: modname = 'mo_pp_tasks'

  ! max. name string length
  INTEGER, PARAMETER, PUBLIC :: MAX_NAME_LENGTH   =   64

  ! priority levels for tasks (smaller is earlier):
  INTEGER, PARAMETER, PUBLIC  :: HIGH_PRIORITY     =    0  
  INTEGER, PARAMETER, PUBLIC  :: DEFAULT_PRIORITY0 =    8  
  INTEGER, PARAMETER, PUBLIC  :: DEFAULT_PRIORITY1 =    9   
  INTEGER, PARAMETER, PUBLIC  :: DEFAULT_PRIORITY2 =   10  
  INTEGER, PARAMETER, PUBLIC  :: DEFAULT_PRIORITY3 =   11  
  INTEGER, PARAMETER, PUBLIC  :: DEFAULT_PRIORITY4 =   12  
  INTEGER, PARAMETER, PUBLIC  :: LOW_PRIORITY      =  100  

  ! level of output verbosity
  INTEGER, PUBLIC :: dbg_level = 0

  ! functions and subroutines
  PUBLIC :: pp_task_lonlat
  PUBLIC :: pp_task_sync
  PUBLIC :: pp_task_ipzlev_setup
  PUBLIC :: pp_task_ipzlev
  PUBLIC :: pp_task_intp_msl
  PUBLIC :: pp_task_compute_field
  PUBLIC :: pp_task_edge2cell
  ! variables
  PUBLIC :: job_queue
  ! data types
  PUBLIC :: t_data_input
  PUBLIC :: t_data_output
  PUBLIC :: t_simulation_status
  PUBLIC :: t_activity_status
  PUBLIC :: t_job_queue

  !--- JOB QUEUE DEFINITION ----------------------------------------------------------

  !> data necessary for job input.
  !
  !  This type is likely to contain more data than really needed for
  !  your specific post-processing job (we are lacking polymorphic
  !  data structures).
  !
  !  @note Please avoid using any non-static data from other places
  !  for your post-processing tasks!  The only exceptions are the use of
  !  the global, volatile "nnow" value and "nproma"!
  !
  !  @note Elements of this type are COPIED. Therefore avoid large
  !  data structures or use POINTERs.
  TYPE t_data_input
    ! pointer for model variable (array)
    TYPE (t_var_list_element), POINTER :: var

    INTEGER                            :: jg ! domain ID

    TYPE(t_patch),             POINTER :: p_patch         
    TYPE(t_int_state),         POINTER :: p_int_state     
    TYPE(t_nh_state),          POINTER :: p_nh_state      
    TYPE(t_nwp_phy_diag),      POINTER :: prm_diag        
    TYPE(t_nh_opt_diag),       POINTER :: p_nh_opt_diag   
    TYPE(t_nh_pzlev_config),   POINTER :: nh_pzlev_config 
  END TYPE t_data_input


  !> data necessary for job output.
  !  See also @p t_data_input.
  TYPE t_data_output
    ! pointer for model variable (array)
    TYPE (t_var_list_element), POINTER :: var    => NULL()

    ! (optional) pointer for second component of model variable.
    ! necessary for lon-lat interpolation of edge-based fields.
    TYPE (t_var_list_element), POINTER :: var_2  => NULL()
  END TYPE t_data_output


  !> Definition of simulation status, a list of LOGICAL flags like
  !  "first_step", "last_step", "output_time"
  !
  !  Based on these values, we determine if a post-processing
  !  task is "active" and will be processed.
  !
  !  Flags are stored in a contiguous LOGICAL array to make
  !  Boolean comparisons more convenient.
  !
  !  @note There might be better places in the code for such a
  !  variable!
<<<<<<< HEAD
   TYPE t_simulation_status
    LOGICAL :: status_flags(3)           !< l_output_step, l_first_step, l_last_step
    LOGICAL :: ldom_active(max_dom)      !< active domains
    INTEGER :: i_timelevel_dyn(max_dom)  !< active time level (for dynamics output variables related to nnow)
    INTEGER :: i_timelevel_phy(max_dom)  !< active time level (for physics output variables related to nnow_rcf)
=======
  TYPE t_simulation_status
    LOGICAL :: status_flags(4)         !< l_output_step, l_first_step, l_last_step, l_accumulation_step
    LOGICAL :: ldom_active(max_dom)    !< active domains
    INTEGER :: i_timelevel(max_dom)    !< active time level (for output variables)
>>>>>>> c854312e
  END TYPE t_simulation_status


  !> Definition of task activity, i.e. settings when a task should be
  !> triggered.
  TYPE t_activity_status
    LOGICAL :: status_flags(3)           !< l_output_step, l_first_step, l_last_step
    LOGICAL :: check_dom_active          !< check if this task's domain is active
    INTEGER :: i_timelevel               !< time level for this task
  END TYPE t_activity_status


  !> A variable of type @p t_job_queue defines a single post-processing task.
  !
  !  Jobs with smaller priority values are processed first.
  TYPE t_job_queue
    
    INTEGER                         :: job_priority   !< Task priority.
    CHARACTER(len=MAX_NAME_LENGTH)  :: job_name       !< job name string (for status output)
    INTEGER                         :: job_type       !< task type (quasi function pointer)
    TYPE(t_activity_status)         :: activity       !< "under which conditions does this task run?"

    TYPE(t_data_input)              :: data_input     !< input of post-processing task
    TYPE(t_data_output)             :: data_output    !< result of post-processing task

    TYPE(t_job_queue), POINTER      :: next => NULL() !< pointer to next element in list

  END TYPE t_job_queue


  !--- MODULE DATA -------------------------------------------------------------------
  TYPE(t_job_queue), POINTER   :: job_queue  =>  NULL() !< head of (ordered) job queue


CONTAINS

  !--- POST-PROCESSING TASKS ---------------------------------------------------------

  !---------------------------------------------------------------
  !> Performs interpolation of a variable onto a regular grid.
  !
  !  This is only a wrapper for the corresponding routines from the
  !  interpolation module.
  SUBROUTINE pp_task_lonlat(ptr_task)
    TYPE(t_job_queue), POINTER :: ptr_task
    ! local variables
    CHARACTER(*), PARAMETER :: routine = modname//"p_task_lonlat"
    INTEGER                            ::        &
      &  nblks_ll, npromz_ll, lonlat_id, jg,     &
      &  in_var_idx, out_var_idx, out_var_idx_2, &
      &  ierrstat, dim1, dim2, hintp_type
    TYPE (t_var_list_element), POINTER :: in_var, out_var, out_var_2
    TYPE (t_var_metadata),     POINTER :: p_info
    TYPE (t_lon_lat_intp),     POINTER :: ptr_int_lonlat
    REAL(wp), ALLOCATABLE              :: tmp_var(:,:,:)
    INTEGER,  ALLOCATABLE              :: tmp_int_var(:,:,:)
    REAL(wp), POINTER                  :: tmp_ptr(:,:,:)
    INTEGER,  POINTER                  :: tmp_int_ptr(:,:,:)
    TYPE(t_patch),             POINTER :: p_patch
    INTEGER                            :: var_ref_pos

    p_patch        => ptr_task%data_input%p_patch      ! patch
    p_info         => ptr_task%data_input%var%info
    in_var         => ptr_task%data_input%var
    out_var        => ptr_task%data_output%var

    lonlat_id      =  ptr_task%data_output%var%info%hor_interp%lonlat_id
    jg             =  ptr_task%data_input%jg
    ptr_int_lonlat => lonlat_grid_list(lonlat_id)%intp(jg)
    hintp_type     = p_info%hor_interp%hor_intp_type

    ! --------------------------------------------------------------------------
    !
    ! IMPORTANT: Currently, barycentric interpolation supported only
    !            - if the namelist parameter "interpol_nml/support_baryctr_intp"
    !              has been set to .TRUE.
    !
    ! If these two prerequisites are not met, then we choose a different
    ! interpolation algorithm as a fallback option. This algorithm is specified
    ! by "hor_interp%fallback_type".
    ! --------------------------------------------------------------------------
    IF (hintp_type == HINTP_TYPE_LONLAT_BCTR) THEN
      IF (.NOT. support_baryctr_intp) THEN
        hintp_type = p_info%hor_interp%fallback_type
      END IF
    END IF

    in_var_idx        = 1
    IF (in_var%info%lcontained)  in_var_idx  = in_var%info%ncontained
    out_var_idx       = 1
    IF (out_var%info%lcontained) out_var_idx = out_var%info%ncontained

    ! For edge-based interpolation: retrieve data on Y-component:
    IF (ASSOCIATED(ptr_task%data_output%var_2)) THEN
      out_var_2      => ptr_task%data_output%var_2
      out_var_idx_2  =  1
      IF (out_var_2%info%lcontained) out_var_idx_2 = out_var_2%info%ncontained
    END IF

    nblks_ll  = (ptr_int_lonlat%nthis_local_pts - 1)/nproma + 1
    npromz_ll =  ptr_int_lonlat%nthis_local_pts - (nblks_ll-1)*nproma

    IF (is_2d_field(p_info%vgrid) .AND. (p_info%ndims /= 2)) THEN
      CALL finish(routine, "Inconsistent dimension info!")
    END IF

    SELECT CASE (p_info%hgrid)
    CASE (GRID_UNSTRUCTURED_CELL)
      IF (ASSOCIATED(in_var%r_ptr)) THEN

        ! -----------
        ! REAL fields
        ! -----------

        IF (is_2d_field(p_info%vgrid)) THEN
          ! For 2D variables (nproma, nblks) we first copy this to 1-level
          ! 3D variable (nproma, nlevs, nblks). This requires a temporary
          ! variable:
          dim1 = p_info%used_dimensions(1)
          dim2 = p_info%used_dimensions(2)
          ALLOCATE(tmp_var(dim1, 1, dim2), STAT=ierrstat)

          var_ref_pos = 3
          IF (in_var%info%lcontained)  var_ref_pos = in_var%info%var_ref_pos
          SELECT CASE(var_ref_pos)
          CASE (1)
            tmp_var(:,1,:) = in_var%r_ptr(in_var_idx,:,:,1,1)
          CASE (2)
            tmp_var(:,1,:) = in_var%r_ptr(:,in_var_idx,:,1,1)
          CASE (3)
            tmp_var(:,1,:) = in_var%r_ptr(:,:,in_var_idx,1,1)
          CASE default
            CALL finish(routine, "internal error!")
          END SELECT

          ! for cell-based variables: interpolate gradients (finite
          ! differences) and reconstruct
          CALL interpol_lonlat(                     &
            &   TRIM(p_info%name),                  &
            &   tmp_var(:,:,:),                     &
            &   ptr_int_lonlat,                     &
            &   out_var%r_ptr(:,:,:,out_var_idx,1), &
            &   nblks_ll, npromz_ll, hintp_type)

          ! clean up:
          DEALLOCATE(tmp_var, STAT=ierrstat)
          IF (ierrstat /= SUCCESS)  CALL finish (routine, 'deallocation failed')
        ELSE

          var_ref_pos = 4
          IF (in_var%info%lcontained)  var_ref_pos = in_var%info%var_ref_pos
          SELECT CASE(var_ref_pos)
          CASE (1)
            tmp_ptr => in_var%r_ptr(in_var_idx,:,:,:,1)
          CASE (2)
            tmp_ptr => in_var%r_ptr(:,in_var_idx,:,:,1)
          CASE (3)
            tmp_ptr => in_var%r_ptr(:,:,in_var_idx,:,1)
          CASE (4)
            tmp_ptr => in_var%r_ptr(:,:,:,in_var_idx,1)
          CASE default
            CALL finish(routine, "internal error!")
          END SELECT

          ! for cell-based variables: interpolate gradients (finite
          ! differences) and reconstruct
          CALL interpol_lonlat(                     &
            &   TRIM(p_info%name), tmp_ptr,         &
            &   ptr_int_lonlat,                     &
            &   out_var%r_ptr(:,:,:,out_var_idx,1), &
            &   nblks_ll, npromz_ll, hintp_type)
        END IF ! 2D

    ELSE IF (ASSOCIATED(in_var%i_ptr)) THEN

        ! --------------
        ! INTEGER fields
        ! --------------

        IF (is_2d_field(p_info%vgrid)) THEN
          ! For 2D variables (nproma, nblks) we first copy this to 1-level
          ! 3D variable (nproma, nlevs, nblks). This requires a temporary
          ! variable:
          dim1 = p_info%used_dimensions(1)
          dim2 = p_info%used_dimensions(2)
          ALLOCATE(tmp_int_var(dim1, 1, dim2), STAT=ierrstat)

          var_ref_pos = 3
          IF (in_var%info%lcontained)  var_ref_pos = in_var%info%var_ref_pos
          SELECT CASE(var_ref_pos)
          CASE (1)
            tmp_int_var(:,1,:) = in_var%i_ptr(in_var_idx,:,:,1,1)
          CASE (2)
            tmp_int_var(:,1,:) = in_var%i_ptr(:,in_var_idx,:,1,1)
          CASE (3)
            tmp_int_var(:,1,:) = in_var%i_ptr(:,:,in_var_idx,1,1)
          CASE default
            CALL finish(routine, "internal error!")
          END SELECT

          ! for cell-based variables: interpolate gradients (finite
          ! differences) and reconstruct
          CALL interpol_lonlat(                     &
            &   TRIM(p_info%name),                  &
            &   tmp_int_var(:,:,:),                 &
            &   ptr_int_lonlat,                     &
            &   out_var%i_ptr(:,:,:,out_var_idx,1), &
            &   nblks_ll, npromz_ll, hintp_type)

          ! clean up:
          DEALLOCATE(tmp_int_var, STAT=ierrstat)
          IF (ierrstat /= SUCCESS)  CALL finish (routine, 'deallocation failed')
        ELSE

          var_ref_pos = 4
          IF (in_var%info%lcontained)  var_ref_pos = in_var%info%var_ref_pos
          SELECT CASE(var_ref_pos)
          CASE (1)
            tmp_int_ptr => in_var%i_ptr(in_var_idx,:,:,:,1)
          CASE (2)
            tmp_int_ptr => in_var%i_ptr(:,in_var_idx,:,:,1)
          CASE (3)
            tmp_int_ptr => in_var%i_ptr(:,:,in_var_idx,:,1)
          CASE (4)
            tmp_int_ptr => in_var%i_ptr(:,:,:,in_var_idx,1)
          CASE default
            CALL finish(routine, "internal error!")
          END SELECT

          ! for cell-based variables: interpolate gradients (finite
          ! differences) and reconstruct
          CALL interpol_lonlat(                     &
            &   TRIM(p_info%name), tmp_int_ptr,     &
            &   ptr_int_lonlat,                     &
            &   out_var%i_ptr(:,:,:,out_var_idx,1), &
            &   nblks_ll, npromz_ll, hintp_type)
        END IF ! 2D

      END IF

      ! --------------------------------------------------------------
      !
    CASE (GRID_UNSTRUCTURED_EDGE)
      ! throw error message, if this variable is not a REAL field:
      IF (.NOT. ASSOCIATED(in_var%r_ptr)) THEN
        CALL finish(routine, TRIM(p_info%name)//": Interpolation not implemented.")
      END IF

      IF (is_2d_field(p_info%vgrid)) THEN
        ! For 2D variables (nproma, nblks) we first copy this to 1-level
        ! 3D variable (nproma, nlevs, nblks). This requires a temporary
        ! variable:
        dim1 = p_info%used_dimensions(1)
        dim2 = p_info%used_dimensions(2)
        ALLOCATE(tmp_var(dim1, 1, dim2), STAT=ierrstat)

        var_ref_pos = 3
        IF (in_var%info%lcontained)  var_ref_pos = in_var%info%var_ref_pos
        SELECT CASE(var_ref_pos)
        CASE (1)
          tmp_var(:,1,:) = in_var%r_ptr(in_var_idx,:,:,1,1)
        CASE (2)
          tmp_var(:,1,:) = in_var%r_ptr(:,in_var_idx,:,1,1)
        CASE (3)
          tmp_var(:,1,:) = in_var%r_ptr(:,:,in_var_idx,1,1)
        CASE default
          CALL finish(routine, "internal error!")
        END SELECT

        ! for edge-based variables: simple interpolation
        CALL rbf_vec_interpol_lonlat(                 &
          &   tmp_var(:,:,:),                         &
          &   ptr_int_lonlat,                         &
          &   out_var%r_ptr(:,:,:,out_var_idx,1),     &
          &   out_var_2%r_ptr(:,:,:,out_var_idx_2,1), &
          &   nblks_ll, npromz_ll)
        ! clean up:
        DEALLOCATE(tmp_var, STAT=ierrstat)
        IF (ierrstat /= SUCCESS)  CALL finish (routine, 'deallocation failed')
      ELSE

        var_ref_pos = 4
        IF (in_var%info%lcontained)  var_ref_pos = in_var%info%var_ref_pos
        SELECT CASE(var_ref_pos)
        CASE (1)
          tmp_ptr => in_var%r_ptr(in_var_idx,:,:,:,1)
        CASE (2)
          tmp_ptr => in_var%r_ptr(:,in_var_idx,:,:,1)
        CASE (3)
          tmp_ptr => in_var%r_ptr(:,:,in_var_idx,:,1)
        CASE (4)
          tmp_ptr => in_var%r_ptr(:,:,:,in_var_idx,1)
        CASE default
          CALL finish(routine, "internal error!")
        END SELECT

        ! for edge-based variables: simple interpolation
        CALL rbf_vec_interpol_lonlat( tmp_ptr,        &
          &   ptr_int_lonlat,                         &
          &   out_var%r_ptr(:,:,:,out_var_idx,1),     &
          &   out_var_2%r_ptr(:,:,:,out_var_idx_2,1), &
          &   nblks_ll, npromz_ll)
      END IF ! 2D
    CASE DEFAULT
      CALL finish(routine, 'Unknown grid type.')
    END SELECT

  END SUBROUTINE pp_task_lonlat


  !---------------------------------------------------------------
  !> Performs synchronization of halo regions.
  !  This is necessary before starting the lon-lat interpolation.
  !  All variables that are part of an interpolation task are
  !  synchronized.
  !
  ! To avoid unnecessary overhead in the synchronization,
  ! several improvements are possible:
  !
  !   - Copy 2D fields into a 3D field which is
  !     synchronized. Afterwards, 2D fields are extracted again from
  !     the temporary 3D field.
  !
  !   - Introduce some kind of meta information of each variable list.
  !     For example, prognostic fields must not be synchronized,
  !     therefore the corresponding variable lists can be marked as
  !     "skip_sync".
  !
  SUBROUTINE pp_task_sync(sim_status)
    TYPE(t_simulation_status),  INTENT(IN) :: sim_status
    ! local variables
    CHARACTER(*), PARAMETER :: routine = modname//"pp_task_sync"
    TYPE(t_job_queue),         POINTER :: ptr_task
    INTEGER                            :: in_var_idx, jg, sync_mode, &
      &                                   var_ref_pos
    TYPE (t_var_list_element), POINTER :: in_var
    TYPE (t_var_metadata),     POINTER :: p_info
    TYPE(t_patch),             POINTER :: p_patch
    INTEGER                            :: timelevel

    ptr_task => job_queue
    ! loop over job queue
    LOOP_JOB : DO
      IF (.NOT. ASSOCIATED(ptr_task)) EXIT

      IF (ptr_task%job_type == TASK_INTP_HOR_LONLAT) THEN
        p_patch     => ptr_task%data_input%p_patch
        p_info      => ptr_task%data_input%var%info
        jg          =  p_patch%id
        SELECT CASE (p_info%tlev_source)
        CASE(TLEV_NNOW);     timelevel = sim_status%i_timelevel_dyn(jg)
        CASE(TLEV_NNOW_RCF); timelevel = sim_status%i_timelevel_phy(jg)
        CASE DEFAULT
          CALL finish(routine, 'Unsupported tlev_source')
        END SELECT
        
        IF ((ptr_task%activity%i_timelevel == timelevel) .OR.  &
          & (ptr_task%activity%i_timelevel == ALL_TIMELEVELS))  THEN
          in_var      => ptr_task%data_input%var
          in_var_idx  =  1
          IF (in_var%info%lcontained) in_var_idx = in_var%info%ncontained

          IF (is_2d_field(p_info%vgrid) .AND. (p_info%ndims /= 2)) &
            &  CALL finish(routine, "Inconsistent dimension info!")

          IF (dbg_level >= 10) & 
               CALL message(routine, "synchronize variable "//TRIM(p_info%name))

          SELECT CASE (p_info%hgrid)
          CASE (GRID_UNSTRUCTURED_CELL)
            sync_mode = SYNC_C
          CASE (GRID_UNSTRUCTURED_EDGE)
            sync_mode = SYNC_E
          CASE DEFAULT
            CALL finish(routine, 'Unknown grid type.')
          END SELECT

          IF (is_2d_field(p_info%vgrid)) THEN
            var_ref_pos = 3
            IF (in_var%info%lcontained)  var_ref_pos = in_var%info%var_ref_pos
            IF (ASSOCIATED(in_var%r_ptr)) THEN
              SELECT CASE(var_ref_pos)
              CASE (1)
                CALL sync_patch_array(sync_mode, p_patch, in_var%r_ptr(in_var_idx,:,:,1,1) )
              CASE (2)
                CALL sync_patch_array(sync_mode, p_patch, in_var%r_ptr(:,in_var_idx,:,1,1) )
              CASE (3)
                CALL sync_patch_array(sync_mode, p_patch, in_var%r_ptr(:,:,in_var_idx,1,1) )
              CASE default
                CALL finish(routine, "internal error!")
              END SELECT
            END IF
            IF (ASSOCIATED(in_var%i_ptr)) THEN
              SELECT CASE(var_ref_pos)
              CASE (1)
                CALL sync_patch_array(sync_mode, p_patch, in_var%i_ptr(in_var_idx,:,:,1,1) )
              CASE (2)
                CALL sync_patch_array(sync_mode, p_patch, in_var%i_ptr(:,in_var_idx,:,1,1) )
              CASE (3)
                CALL sync_patch_array(sync_mode, p_patch, in_var%i_ptr(:,:,in_var_idx,1,1) )
              CASE default
                CALL finish(routine, "internal error!")
              END SELECT
            END IF
          ELSE
            var_ref_pos = 4
            IF (in_var%info%lcontained)  var_ref_pos = in_var%info%var_ref_pos
            IF (ASSOCIATED(in_var%r_ptr)) THEN
              SELECT CASE(var_ref_pos)
              CASE (1)
                CALL cumulative_sync_patch_array(sync_mode, p_patch, in_var%r_ptr(in_var_idx,:,:,:,1))
              CASE (2)
                CALL cumulative_sync_patch_array(sync_mode, p_patch, in_var%r_ptr(:,in_var_idx,:,:,1))
              CASE (3)
                CALL cumulative_sync_patch_array(sync_mode, p_patch, in_var%r_ptr(:,:,in_var_idx,:,1))
              CASE (4)
                CALL cumulative_sync_patch_array(sync_mode, p_patch, in_var%r_ptr(:,:,:,in_var_idx,1))
              CASE default
                CALL finish(routine, "internal error!")
              END SELECT
            END IF
            IF (ASSOCIATED(in_var%i_ptr)) THEN
              SELECT CASE(var_ref_pos)
              CASE (1)
                CALL sync_patch_array(sync_mode, p_patch, in_var%i_ptr(in_var_idx,:,:,:,1))
              CASE (2)
                CALL sync_patch_array(sync_mode, p_patch, in_var%i_ptr(:,in_var_idx,:,:,1))
              CASE (3)
                CALL sync_patch_array(sync_mode, p_patch, in_var%i_ptr(:,:,in_var_idx,:,1))
              CASE (4)
                CALL sync_patch_array(sync_mode, p_patch, in_var%i_ptr(:,:,:,in_var_idx,1))
              CASE default
                CALL finish(routine, "internal error!")
              END SELECT
            END IF
          END IF

        END IF
      END IF
      !
      ptr_task => ptr_task%next
    END DO LOOP_JOB
    ! complete pending syncs:
    CALL complete_cumulative_sync()

  END SUBROUTINE pp_task_sync


  !---------------------------------------------------------------
  !> Performs setup of vertical interpolation.
  !
  !  This is only a wrapper for the corresponding routines from the
  !  interpolation module.
  SUBROUTINE pp_task_ipzlev_setup(ptr_task)
    TYPE(t_job_queue), POINTER :: ptr_task
    ! local variables
    CHARACTER(*), PARAMETER :: routine = modname//"pp_task_ipzlev_setup"
    INTEGER                            :: jg, nzlev, nplev, nilev
    TYPE(t_patch),             POINTER :: p_patch
    TYPE(t_nh_metrics),        POINTER :: p_metrics    

    ! prognostic state: note that we only use p_prog(nnow(jg))
    TYPE(t_nh_prog),           POINTER :: p_prog
    TYPE(t_nh_diag),           POINTER :: p_diag
    TYPE(t_nh_diag_pz),        POINTER :: p_diag_pz
    TYPE(t_nwp_phy_diag),      POINTER :: prm_diag
    TYPE(t_nh_pzlev_config),   POINTER :: nh_pzlev_config
    TYPE(t_int_state),         POINTER :: intp_hrz

    ! patch, state, and metrics
    jg             =  ptr_task%data_input%jg
    p_patch        => ptr_task%data_input%p_patch
    p_metrics      => ptr_task%data_input%p_nh_state%metrics
    p_prog         => ptr_task%data_input%p_nh_state%prog(nnow(jg))
    p_diag         => ptr_task%data_input%p_nh_state%diag
    p_diag_pz      => ptr_task%data_input%p_nh_opt_diag%diag_pz
    prm_diag       => ptr_task%data_input%prm_diag
    intp_hrz       => ptr_task%data_input%p_int_state

    ! ipz-level interpolation data
    nh_pzlev_config   => ptr_task%data_input%nh_pzlev_config

    nzlev          =  nh_pzlev_config%zlevels%nvalues
    nplev          =  nh_pzlev_config%plevels%nvalues
    nilev          =  nh_pzlev_config%ilevels%nvalues

    ! build data structure "vcoeff" containing coefficient tables                      
    SELECT CASE ( ptr_task%job_type )
    CASE ( TASK_INIT_VER_Z )
      IF (dbg_level >= 10)  CALL message(routine, "TASK_INIT_VER_Z")
      CALL prepare_vert_interp_z(p_patch, p_diag, p_metrics, intp_hrz, nzlev,          &
        &                        p_diag_pz%z_temp, p_diag_pz%z_pres,                   &
        &                        nh_pzlev_config%z3d, p_diag_pz%vcoeff_z)
      !
    CASE ( TASK_INIT_VER_P )
      IF (dbg_level >= 10)  CALL message(routine, "TASK_INIT_VER_P")
      CALL prepare_vert_interp_p(p_patch, p_diag, p_metrics, intp_hrz, nplev,          &
        &                        p_diag_pz%p_gh, p_diag_pz%p_temp,                     &
        &                        nh_pzlev_config%p3d, p_diag_pz%vcoeff_p)
      !
    CASE ( TASK_INIT_VER_I )
      IF (dbg_level >= 10)  CALL message(routine, "TASK_INIT_VER_I")
      CALL prepare_vert_interp_i(p_patch, p_prog, p_diag, p_metrics, intp_hrz, nilev,  &
        &                        p_diag_pz%i_gh, p_diag_pz%i_temp,                     &
        &                        nh_pzlev_config%i3d, p_diag_pz%vcoeff_i)
      !
    CASE ( TASK_FINALIZE_IPZ )
      ! deallocate coefficient tables:
      CALL vcoeff_deallocate(p_diag_pz%vcoeff_z)
      CALL vcoeff_deallocate(p_diag_pz%vcoeff_p)
      CALL vcoeff_deallocate(p_diag_pz%vcoeff_i)
      !
    CASE DEFAULT
      CALL finish(routine, "Internal error.")
    END SELECT ! vert_intp_method

  END SUBROUTINE pp_task_ipzlev_setup


  !---------------------------------------------------------------
  !> Performs vertical interpolation of a variable onto i/p/z-levels.
  !
  !  This is only a wrapper for the corresponding routines from the
  !  interpolation module.
  !
  SUBROUTINE pp_task_ipzlev(ptr_task)
    TYPE(t_job_queue), POINTER :: ptr_task
    ! local variables
    CHARACTER(*), PARAMETER :: routine = modname//"pp_task_ipzlev"
    INTEGER                            :: &
      &  vert_intp_method, jg,                    &
      &  in_var_idx, out_var_idx, nlev, nlevp1,   &
      &  n_ipzlev, npromz, nblks, ierrstat,       &
      &  in_var_ref_pos, out_var_ref_pos
    TYPE(t_patch),             POINTER :: p_patch
    TYPE(t_nh_metrics),        POINTER :: p_metrics    
    TYPE(t_nh_prog),           POINTER :: p_prog
    TYPE(t_nh_diag),           POINTER :: p_diag
    TYPE(t_nh_diag_pz),        POINTER :: p_diag_pz
    TYPE(t_nwp_phy_diag),      POINTER :: prm_diag
    TYPE(t_vert_interp_meta),  POINTER :: pzlev_flags

    TYPE (t_var_list_element), POINTER :: in_var, out_var
    TYPE(t_var_metadata),      POINTER :: p_info
    TYPE(t_vcoeff),            POINTER :: vcoeff
    TYPE(t_nh_pzlev_config),   POINTER :: nh_pzlev_config
    REAL(wp),                  POINTER :: p_z3d(:,:,:), p_pres(:,:,:), p_temp(:,:,:)
    REAL(wp), ALLOCATABLE, TARGET      :: z_me(:,:,:), p_z3d_edge(:,:,:)
    REAL(wp),                  POINTER :: in_z3d(:,:,:), in_z_mc(:,:,:)
    TYPE(t_int_state),         POINTER :: intp_hrz

    LOGICAL                            :: &
      &  l_hires_intp, l_restore_fricred, l_loglin, &
      &  l_extrapol, l_satlimit, l_restore_pbldev,  &
      &  l_pd_limit
    REAL(wp)                           :: lower_limit
    TYPE (t_vcoeff_lin), POINTER       :: vcoeff_lin, vcoeff_lin_nlevp1
    TYPE (t_vcoeff_cub), POINTER       :: vcoeff_cub

    REAL(wp), POINTER :: in_ptr(:,:,:), out_ptr(:,:,:)

    ! input/output field for this task
    p_info            => ptr_task%data_input%var%info
    in_var            => ptr_task%data_input%var
    out_var           => ptr_task%data_output%var

    in_var_idx        = 1
    in_var_ref_pos    = 4
    IF (ptr_task%data_input%var%info%lcontained) THEN
      in_var_idx      = ptr_task%data_input%var%info%ncontained
      in_var_ref_pos  = ptr_task%data_input%var%info%var_ref_pos
    END IF
    out_var_idx       = 1
    out_var_ref_pos   = 4
    IF (ptr_task%data_output%var%info%lcontained) THEN
      out_var_idx     = ptr_task%data_output%var%info%ncontained
      out_var_ref_pos = ptr_task%data_output%var%info%var_ref_pos
    END IF

    !--- load some items from input/output data structures
    vert_intp_method = p_info%vert_interp%vert_intp_method

    ! patch, state, and metrics
    jg                =  ptr_task%data_input%jg
    p_patch           => ptr_task%data_input%p_patch
    p_metrics         => ptr_task%data_input%p_nh_state%metrics
    p_prog            => ptr_task%data_input%p_nh_state%prog(nnow(jg))
    p_diag            => ptr_task%data_input%p_nh_state%diag
    p_diag_pz         => ptr_task%data_input%p_nh_opt_diag%diag_pz
    prm_diag          => ptr_task%data_input%prm_diag
    intp_hrz          => ptr_task%data_input%p_int_state

    nh_pzlev_config   => ptr_task%data_input%nh_pzlev_config
    nlev              = p_patch%nlev
    nlevp1            = p_patch%nlevp1

    ! pz-level interpolation data
    SELECT CASE ( ptr_task%job_type )
    CASE ( TASK_INTP_VER_ZLEV )
      ! vertical levels for z-level interpolation
      n_ipzlev  =  nh_pzlev_config%zlevels%nvalues
      vcoeff  =>  p_diag_pz%vcoeff_z
      p_z3d   =>  nh_pzlev_config%z3d
      p_pres  =>  p_diag_pz%z_pres
      p_temp  =>  p_diag_pz%z_temp
    CASE ( TASK_INTP_VER_PLEV )
      ! vertical levels for p-level interpolation
      n_ipzlev  =  nh_pzlev_config%plevels%nvalues
      vcoeff  =>  p_diag_pz%vcoeff_p
      p_z3d   =>  p_diag_pz%p_gh
      p_pres  =>  nh_pzlev_config%p3d
      p_temp  =>  p_diag_pz%p_temp
    CASE ( TASK_INTP_VER_ILEV )
      ! vertical levels for isentropic-level interpolation
      n_ipzlev  =   nh_pzlev_config%ilevels%nvalues
      vcoeff  =>  p_diag_pz%vcoeff_i
      p_z3d   =>  p_diag_pz%i_gh
      p_pres  =>  nh_pzlev_config%p3d ! ** this still needs to be fixed! we either need i_pres here
      p_temp  =>  p_diag_pz%i_temp    !    or have to turn off the saturation adjustment for theta levels
                                      !    or have to use log-linear interpolation in this case **
      IF (vert_intp_method == VINTP_METHOD_QV) & ! Let's stop with an error message for the time being
        CALL finish(routine, "QV interpolation to isentropic levels not available.")
    CASE DEFAULT
      CALL finish(routine, "Unknown post-processing job.")
    END SELECT
                     
    ! interpolation flags + parameters
    pzlev_flags => in_var%info%vert_interp
    l_hires_intp      = pzlev_flags%l_hires_intp      
    l_restore_fricred = pzlev_flags%l_restore_fricred 
    l_loglin          = pzlev_flags%l_loglin          
    l_extrapol        = pzlev_flags%l_extrapol        
    l_satlimit        = pzlev_flags%l_satlimit        
    l_restore_pbldev  = pzlev_flags%l_restore_pbldev  
    l_pd_limit        = pzlev_flags%l_pd_limit
    lower_limit       = pzlev_flags%lower_limit       

    !-- perform some consistency checks
    IF (p_info%ndims /= 3) &
      & CALL finish(routine, "Wrong number of variables dimensions!")
    IF (.NOT. vcoeff%l_initialized) &
      CALL finish(routine, "Interpolation coefficients not yet initialized!")

    SELECT CASE ( p_info%hgrid )
    CASE (GRID_UNSTRUCTURED_CELL) 
      nblks  = p_patch%nblks_c
      npromz = p_patch%npromz_c
      ! 
      vcoeff_lin        => vcoeff%lin_cell
      vcoeff_lin_nlevp1 => vcoeff%lin_cell_nlevp1
      vcoeff_cub        => vcoeff%cub_cell
      in_z3d            => p_z3d
      in_z_mc           => p_metrics%z_mc

    CASE (GRID_UNSTRUCTURED_EDGE) 
      nblks  = p_patch%nblks_e
      npromz = p_patch%npromz_e
      !
      vcoeff_lin        => vcoeff%lin_edge
      vcoeff_lin_nlevp1 => NULL()
      vcoeff_cub        => vcoeff%cub_edge

      ! Compute geometric height at edge points (temporary variable)
      ALLOCATE(p_z3d_edge(nproma,n_ipzlev,nblks), z_me(nproma,p_patch%nlev,nblks), STAT=ierrstat)
      IF (ierrstat /= SUCCESS)  CALL finish (routine, 'ALLOCATE failed')

      CALL cells2edges_scalar(p_metrics%z_mc, p_patch, intp_hrz%c_lin_e,    &
        &                     z_me, opt_fill_latbc=.TRUE.)
      CALL cells2edges_scalar(p_z3d, p_patch, intp_hrz%c_lin_e, p_z3d_edge, &
        &                     opt_fill_latbc=.TRUE.)
      in_z3d            => p_z3d_edge
      in_z_mc           => z_me
    END SELECT

    SELECT CASE(in_var_ref_pos)
    CASE (1)
      in_ptr => in_var%r_ptr(in_var_idx,:,:,:,1)
    CASE (2)
      in_ptr => in_var%r_ptr(:,in_var_idx,:,:,1)
    CASE (3)
      in_ptr => in_var%r_ptr(:,:,in_var_idx,:,1)
    CASE (4)
      in_ptr => in_var%r_ptr(:,:,:,in_var_idx,1)
    CASE default
      CALL finish(routine, "internal error!")
    END SELECT
    SELECT CASE(out_var_ref_pos)
    CASE (1)
      out_ptr => out_var%r_ptr(out_var_idx,:,:,:,1)
    CASE (2)
      out_ptr => out_var%r_ptr(:,out_var_idx,:,:,1)
    CASE (3)
      out_ptr => out_var%r_ptr(:,:,out_var_idx,:,1)
    CASE (4)
      out_ptr => out_var%r_ptr(:,:,:,out_var_idx,1)
    CASE default
      CALL finish(routine, "internal error!")
    END SELECT

    SELECT CASE ( p_info%hgrid )
    CASE (GRID_UNSTRUCTURED_CELL, GRID_UNSTRUCTURED_EDGE) 
      ! consistency check:
      IF ((UBOUND(in_ptr,1) > nproma)              .OR.  &
        & (UBOUND(in_ptr,2) > UBOUND(in_ptr, 2))   .OR.  &
        & (UBOUND(in_ptr,3) > nblks)) THEN
        CALL finish(routine, "Inconsistent array dimensions")
      END IF
    CASE DEFAULT
      CALL finish(routine, "Internal error!")
    END SELECT

    !--- actually perform vertical interpolation task
    IF (.NOT. ((nblks == 0) .OR. ((nblks == 1) .AND. (npromz == 0)))) THEN

      SELECT CASE ( vert_intp_method )
      CASE ( VINTP_METHOD_VN )
        IF (dbg_level > 15)  CALL message(routine, "VINTP_METHOD_VN")
        IF (.NOT. ASSOCIATED(vcoeff_lin)) CALL finish(routine, "Internal error!")
        IF (.NOT. ASSOCIATED(vcoeff_cub)) CALL finish(routine, "Internal error!")
        CALL uv_intp(in_ptr,                                                        & !in
          &          out_ptr,                                                       & !out
          &          in_z_mc, in_z3d,                                               & !in
          &          nblks, npromz, nlev, n_ipzlev,                                 & !in
          &          vcoeff_cub%coef1, vcoeff_cub%coef2,                            & !in
          &          vcoeff_cub%coef3, vcoeff_lin%wfac_lin,                         & !in
          &          vcoeff_cub%idx0_cub, vcoeff_lin%idx0_lin,                      & !in
          &          vcoeff_cub%bot_idx_cub, vcoeff_lin%bot_idx_lin,                & !in
          &          vcoeff_lin%wfacpbl1, vcoeff_lin%kpbl1,                         & !in
          &          vcoeff_lin%wfacpbl2, vcoeff_lin%kpbl2,                         & !in
          &          l_hires_intp=l_hires_intp,                                     & !in
          &          l_restore_fricred=l_restore_fricred )                            !in
        !
      CASE ( VINTP_METHOD_LIN )        
        IF (dbg_level > 15)  CALL message(routine, "VINTP_METHOD_LIN")
        IF (.NOT. ASSOCIATED(vcoeff_lin)) CALL finish(routine, "Internal error!")
        CALL lin_intp(in_ptr,                                                       & !in
          &           out_ptr,                                                      & !out
          &           nblks, npromz, nlev, n_ipzlev,                                & !in
          &           vcoeff_lin%wfac_lin, vcoeff_lin%idx0_lin,                     & !in
          &           vcoeff_lin%bot_idx_lin,                                       & !in
          &           vcoeff_lin%wfacpbl1, vcoeff_lin%kpbl1,                        & !in
          &           vcoeff_lin%wfacpbl2, vcoeff_lin%kpbl2,                        & !in
          &           l_loglin=l_loglin,                                            & !in
          &           l_extrapol=l_extrapol, l_pd_limit=l_pd_limit,                 & !in
          &           lower_limit=lower_limit )                                       !in
        !
      CASE ( VINTP_METHOD_LIN_NLEVP1 )        
        IF (dbg_level > 15)  CALL message(routine, "VINTP_METHOD_LIN_NLEVP1")
        IF (.NOT. ASSOCIATED(vcoeff_lin_nlevp1)) CALL finish(routine, "Internal error!")
        CALL lin_intp(in_ptr,                                                       & !in
          &           out_ptr,                                                      & !out
          &           nblks, npromz, nlevp1, n_ipzlev,                              & !in
          &           vcoeff_lin_nlevp1%wfac_lin,                                   & !in
          &           vcoeff_lin_nlevp1%idx0_lin,                                   & !in
          &           vcoeff_lin_nlevp1%bot_idx_lin,                                & !in
          &           vcoeff_lin_nlevp1%wfacpbl1, vcoeff_lin_nlevp1%kpbl1,          & !in
          &           vcoeff_lin_nlevp1%wfacpbl2, vcoeff_lin_nlevp1%kpbl2,          & !in
          &           l_loglin=l_loglin,                                            & !in
          &           l_extrapol=l_extrapol, l_pd_limit=l_pd_limit,                 & !in
          &           lower_limit=lower_limit )                                       !in
        !
      CASE (VINTP_METHOD_QV )
        IF (dbg_level > 15)  CALL message(routine, "VINTP_METHOD_QV")
        IF (.NOT. ASSOCIATED(vcoeff_lin)) CALL finish(routine, "Internal error!")
        IF (.NOT. ASSOCIATED(vcoeff_cub)) CALL finish(routine, "Internal error!")
        CALL qv_intp(in_ptr,                                                        & !in
          &          out_ptr,                                                       & !out
          &          in_z_mc, in_z3d, p_diag%temp,                                  & !in
          &          p_diag%pres, p_temp, p_pres,                                   & !in
          &          nblks, npromz, nlev, n_ipzlev,                                 & !in
          &          vcoeff_cub%coef1, vcoeff_cub%coef2,                            & !in
          &          vcoeff_cub%coef3,                                              & !in
          &          vcoeff_lin%wfac_lin, vcoeff_cub%idx0_cub,                      & !in
          &          vcoeff_lin%idx0_lin,                                           & !in
          &          vcoeff_cub%bot_idx_cub, vcoeff_lin%bot_idx_lin,                & !in
          &          vcoeff_lin%wfacpbl1, vcoeff_lin%kpbl1,                         & !in
          &          vcoeff_lin%wfacpbl2, vcoeff_lin%kpbl2,                         & !in
          &          l_satlimit=l_satlimit, lower_limit=lower_limit,                & !in
          &          l_restore_pbldev=l_restore_pbldev )                              !in
      END SELECT ! vert_intp_method

    END IF

    ! clean up
    IF (p_info%hgrid == GRID_UNSTRUCTURED_EDGE) THEN
      DEALLOCATE(p_z3d_edge, z_me, STAT=ierrstat)
      IF (ierrstat /= SUCCESS)  CALL finish (routine, 'DEALLOCATE failed')
    END IF

  END SUBROUTINE pp_task_ipzlev


  !---------------------------------------------------------------
  !> Performs interpolation of a 2D field onto mean sea level, z=0.
  !
  !  This routine is completely independent from the data structures
  !  used for pz-level interpolation.
  !
  SUBROUTINE pp_task_intp_msl(ptr_task)
    TYPE(t_job_queue), POINTER :: ptr_task
    ! local variables    
    CHARACTER(*), PARAMETER :: routine = modname//"pp_task_intp_msl"
    INTEGER,  PARAMETER :: nzlev         =        1     ! just a single z-level... 
    REAL(wp), PARAMETER :: ZERO_HEIGHT   =    0._wp, &
      &                    EXTRAPOL_DIST = -500._wp

    INTEGER                            :: nblks_c, npromz_c, nblks_e, jg,          &
      &                                   out_var_idx, nlev, i_endblk
    TYPE(t_vcoeff)                     :: vcoeff
    TYPE (t_var_list_element), POINTER :: in_var, out_var
    TYPE(t_var_metadata),      POINTER :: p_info
    TYPE(t_patch),             POINTER :: p_patch
    TYPE(t_nh_metrics),        POINTER :: p_metrics    
    TYPE(t_nh_prog),           POINTER :: p_prog
    TYPE(t_nh_diag),           POINTER :: p_diag

    REAL(wp) :: pmsl_aux(nproma,1,ptr_task%data_input%p_patch%nblks_c), &
                pmsl_avg(nproma,1,ptr_task%data_input%p_patch%nblks_c)

    ! patch, state, and metrics
    jg             =  ptr_task%data_input%jg
    p_patch        => ptr_task%data_input%p_patch
    p_metrics      => ptr_task%data_input%p_nh_state%metrics
    p_prog         => ptr_task%data_input%p_nh_state%prog(nnow(jg))
    p_diag         => ptr_task%data_input%p_nh_state%diag

    ! input/output field for this task
    p_info            => ptr_task%data_input%var%info
    in_var            => ptr_task%data_input%var
    out_var           => ptr_task%data_output%var

    IF (TRIM(p_info%name) /= "pres")  CALL message(routine, "Invalid input field!")

    nlev     = p_patch%nlev
    nblks_c  = p_patch%nblks_c
    npromz_c = p_patch%npromz_c
    nblks_e  = p_patch%nblks_e
    
    out_var_idx = 1
    IF (out_var%info%lcontained) out_var_idx = out_var%info%ncontained

    SELECT CASE (itype_pres_msl)
    CASE (PRES_MSL_METHOD_SAI) ! stepwise analytical integration 

      IF (dbg_level >= 10)  CALL message(routine, "PRES_MSL_METHOD_SAI: stepwise analytical integration")
      ! allocate coefficient table:
      CALL vcoeff_allocate(nblks_c, nblks_e, NZLEV, vcoeff)
      ! compute extrapolation coefficients:
      CALL prepare_extrap(p_metrics%z_mc,                                     & !in
        &                 nblks_c, npromz_c, nlev,                            & !in
        &                 vcoeff%lin_cell%kpbl1, vcoeff%lin_cell%wfacpbl1,    & !out
        &                 vcoeff%lin_cell%kpbl2, vcoeff%lin_cell%wfacpbl2   )   !out
      ! Interpolate pressure on z-level "0": 
      CALL diagnose_pmsl(p_diag%pres, p_diag%tempv, p_metrics%z_mc,           &
        &                pmsl_aux(:,1,:),                                     &
        &                nblks_c, npromz_c, p_patch%nlev,                       &
        &                vcoeff%lin_cell%wfacpbl1, vcoeff%lin_cell%kpbl1,     &
        &                vcoeff%lin_cell%wfacpbl2, vcoeff%lin_cell%kpbl2,     &
        &                ZERO_HEIGHT, EXTRAPOL_DIST)
      ! deallocate coefficient tables:
      CALL vcoeff_deallocate(vcoeff)

    CASE (PRES_MSL_METHOD_GME) ! GME-type extrapolation

      IF (dbg_level >= 10)  CALL message(routine, "PRES_MSL_METHOD_GME")
      ! Interpolate pressure on z-level "0":
      CALL diagnose_pmsl_gme(p_diag%pres, p_diag%pres_sfc, p_diag%temp, &  ! in
        &                    p_metrics%z_ifc,                           &  ! in
        &                    pmsl_aux(:,1,:),                           &  ! out
        &                    nblks_c, npromz_c, p_patch%nlev )             ! in

    CASE (PRES_MSL_METHOD_IFS,PRES_MSL_METHOD_IFS_CORR) ! IFS extrapolation method

      IF (dbg_level >= 10)  CALL message(routine, "PRES_MSL_METHOD_IFS")
      CALL vcoeff_allocate(nblks_c, nblks_e, NZLEV, vcoeff)
      ! compute extrapolation coefficients:
      CALL prepare_extrap_ifspp(p_metrics%z_ifc, p_metrics%z_mc,              & !in
        &                 nblks_c, npromz_c, nlev,                            & !in
        &                 vcoeff%lin_cell%kpbl1, vcoeff%lin_cell%wfacpbl1)      !out
      ! Interpolate pressure on z-level "0":
      CALL diagnose_pmsl_ifs(p_diag%pres_sfc, p_diag%temp, p_metrics%z_ifc,   & ! in
        &                    pmsl_aux(:,1,:),                                 & ! out
        &                    nblks_c, npromz_c, p_patch%nlev,                 & ! in
        &                    vcoeff%lin_cell%wfacpbl1, vcoeff%lin_cell%kpbl1, & ! in
        &                    itype_pres_msl                                   ) ! in
      CALL vcoeff_deallocate(vcoeff)

    CASE DEFAULT
      CALL finish(routine, 'Internal error!')
    END SELECT

    IF (l_limited_area .OR. jg > 1) THEN ! copy outermost nest boundary row in order to avoid missing values
      i_endblk = p_patch%cells%end_blk(1,1)
      pmsl_avg(:,1,1:i_endblk) = pmsl_aux(:,1,1:i_endblk)
    ENDIF

    CALL cell_avg(pmsl_aux, p_patch, p_int_state(jg)%c_bln_avg, pmsl_avg)
    out_var%r_ptr(:,:,out_var_idx,1,1) = pmsl_avg(:,1,:)

  END SUBROUTINE pp_task_intp_msl


  !---------------------------------------------------------------
  !> Performs computation of optional diagnostic fields.
  !
  !  Selects subroutines for field computation based on the variable
  !  name.
  !
  !  @note This could be easily replaced by a procedure pointer,
  !        alas, this is an F2003 feature.
  !
  !  @todo Change order of processing: First, interpolate input fields
  !        onto z-levels, then compute rel_hum.
  !
  SUBROUTINE pp_task_compute_field(ptr_task)
    TYPE(t_job_queue), POINTER :: ptr_task
    ! local variables
    INTEGER                            :: jg, out_var_idx
    TYPE (t_var_list_element), POINTER :: out_var
    TYPE(t_var_metadata),      POINTER :: p_info
    TYPE(t_patch),             POINTER :: p_patch
    TYPE(t_nh_prog),           POINTER :: p_prog
    TYPE(t_nh_diag),           POINTER :: p_diag
    CHARACTER(*), PARAMETER :: routine = modname//"pp_task_compute_field"
    LOGICAL :: lclip                   ! limit rh to MAX(rh,100._wp)
    
    ! output field for this task
    out_var   => ptr_task%data_output%var
    p_info    => out_var%info    
    out_var   => out_var
    out_var_idx = 1
    if (out_var%info%lcontained)  out_var_idx = out_var%info%ncontained

    ! input data required for computation:
    jg        =  ptr_task%data_input%jg
    p_patch   => ptr_task%data_input%p_patch
    p_prog    => ptr_task%data_input%p_nh_state%prog(nnow(jg))
    p_diag    => ptr_task%data_input%p_nh_state%diag

    SELECT CASE(ptr_task%job_type)
    CASE (TASK_COMPUTE_RH)

      SELECT CASE (itype_rh)
      CASE (RH_METHOD_WMO)
        CALL compute_field_rel_hum_wmo(p_patch, p_prog, p_diag, &
          &                        out_var%r_ptr(:,:,:,out_var_idx,1))
      CASE (RH_METHOD_IFS, RH_METHOD_IFS_CLIP)
        IF (itype_rh == RH_METHOD_IFS_CLIP) THEN
          lclip = .TRUE.
        ELSE
          lclip = .FALSE.
        ENDIF
        CALL compute_field_rel_hum_ifs(p_patch, p_prog, p_diag,        &
          &                        out_var%r_ptr(:,:,:,out_var_idx,1), &
          &                        opt_lclip=lclip)

      CASE DEFAULT
        CALL finish(routine, 'Internal error!')
      END SELECT

    CASE (TASK_COMPUTE_OMEGA)
      CALL compute_field_omega(p_patch, p_prog, &
        &                      out_var%r_ptr(:,:,:,out_var_idx,1))

    CASE DEFAULT
      CALL finish(routine, 'Internal error!')
    END SELECT

  END SUBROUTINE pp_task_compute_field


  !---------------------------------------------------------------
  !> Performs interpolation of a edge-based variable onto cell centers.
  !
  !  This is only a wrapper for the corresponding routines from the
  !  interpolation module.
  SUBROUTINE pp_task_edge2cell(ptr_task)
    TYPE(t_job_queue), POINTER :: ptr_task
    ! local variables
    CHARACTER(*), PARAMETER :: routine = modname//"pp_task_edge2cell"
    INTEGER :: &
      &  in_var_idx, out_var_idx_1, out_var_idx_2, &
      &  in_var_ref_pos, out_var_ref_pos_1,        &
      &  out_var_ref_pos_2
    TYPE (t_var_list_element), POINTER :: in_var, out_var_1, out_var_2
    TYPE (t_var_metadata),     POINTER :: p_info
    TYPE(t_patch),             POINTER :: p_patch
    TYPE(t_int_state),         POINTER :: intp_hrz
    REAL(wp),                  POINTER :: in_ptr(:,:,:), out_ptr_1(:,:,:), &
      &                                   out_ptr_2(:,:,:)

    p_patch        => ptr_task%data_input%p_patch      ! patch
    intp_hrz       => ptr_task%data_input%p_int_state
    in_var         => ptr_task%data_input%var
    p_info         => ptr_task%data_input%var%info

    ! Consistency check: We make the following assumptions:
    ! - This is a 3D variable
    IF (is_2d_field(p_info%vgrid))  CALL finish(routine, "Internal error!")
    ! - We have two output components:
    IF (.NOT. ASSOCIATED(ptr_task%data_output%var) .OR.  &
      & .NOT. ASSOCIATED(ptr_task%data_output%var_2)) THEN
      CALL finish(routine, "Internal error!")
    END IF

    in_var_idx        = 1
    in_var_ref_pos    = 4
    IF (in_var%info%lcontained) THEN
      in_var_idx     = in_var%info%ncontained
      in_var_ref_pos = in_var%info%var_ref_pos
    END IF

    out_var_1         => ptr_task%data_output%var
    out_var_idx_1     = 1
    out_var_ref_pos_1 = 4
    IF (out_var_1%info%lcontained) THEN
      out_var_idx_1     = out_var_1%info%ncontained
      out_var_ref_pos_1 = out_var_1%info%var_ref_pos
    END IF
    out_var_2         => ptr_task%data_output%var_2
    out_var_idx_2     =  1
    out_var_ref_pos_2 = 4
    IF (out_var_2%info%lcontained) THEN
      out_var_idx_2     = out_var_2%info%ncontained
      out_var_ref_pos_2 = out_var_2%info%var_ref_pos
    END IF

    ! throw error message, if this variable is not a REAL field:
    IF (.NOT. ASSOCIATED(in_var%r_ptr)) THEN
      CALL finish(routine, TRIM(p_info%name)//": Implemented for REAL fields only.")
    END IF

    SELECT CASE(in_var_ref_pos)
    CASE (1)
      in_ptr => in_var%r_ptr(in_var_idx,:,:,:,1)
    CASE (2)
      in_ptr => in_var%r_ptr(:,in_var_idx,:,:,1)
    CASE (3)
      in_ptr => in_var%r_ptr(:,:,in_var_idx,:,1)
    CASE (4)
      in_ptr => in_var%r_ptr(:,:,:,in_var_idx,1)
    CASE default
      CALL finish(routine, "internal error!")
    END SELECT
    SELECT CASE(out_var_ref_pos_1)
    CASE (1)
      out_ptr_1 => out_var_1%r_ptr(out_var_idx_1,:,:,:,1)
    CASE (2)
      out_ptr_1 => out_var_1%r_ptr(:,out_var_idx_1,:,:,1)
    CASE (3)
      out_ptr_1 => out_var_1%r_ptr(:,:,out_var_idx_1,:,1)
    CASE (4)
      out_ptr_1 => out_var_1%r_ptr(:,:,:,out_var_idx_1,1)
    CASE default
      CALL finish(routine, "internal error!")
    END SELECT
    SELECT CASE(out_var_ref_pos_2)
    CASE (1)
      out_ptr_2 => out_var_2%r_ptr(out_var_idx_2,:,:,:,1)
    CASE (2)
      out_ptr_2 => out_var_2%r_ptr(:,out_var_idx_2,:,:,1)
    CASE (3)
      out_ptr_2 => out_var_2%r_ptr(:,:,out_var_idx_2,:,1)
    CASE (4)
      out_ptr_2 => out_var_2%r_ptr(:,:,:,out_var_idx_2,1)
    CASE default
      CALL finish(routine, "internal error!")
    END SELECT

    CALL rbf_vec_interpol_cell(in_ptr,                                  &   !< normal wind comp.
      &                        p_patch, intp_hrz,                       &   !< patch, interpolation state
      &                        out_ptr_1, out_ptr_2 )                       !< reconstr. u,v wind

  END SUBROUTINE pp_task_edge2cell

END MODULE mo_pp_tasks<|MERGE_RESOLUTION|>--- conflicted
+++ resolved
@@ -164,18 +164,11 @@
   !
   !  @note There might be better places in the code for such a
   !  variable!
-<<<<<<< HEAD
    TYPE t_simulation_status
-    LOGICAL :: status_flags(3)           !< l_output_step, l_first_step, l_last_step
+    LOGICAL :: status_flags(4)           !< l_output_step, l_first_step, l_last_step, l_accumulation_step
     LOGICAL :: ldom_active(max_dom)      !< active domains
     INTEGER :: i_timelevel_dyn(max_dom)  !< active time level (for dynamics output variables related to nnow)
     INTEGER :: i_timelevel_phy(max_dom)  !< active time level (for physics output variables related to nnow_rcf)
-=======
-  TYPE t_simulation_status
-    LOGICAL :: status_flags(4)         !< l_output_step, l_first_step, l_last_step, l_accumulation_step
-    LOGICAL :: ldom_active(max_dom)    !< active domains
-    INTEGER :: i_timelevel(max_dom)    !< active time level (for output variables)
->>>>>>> c854312e
   END TYPE t_simulation_status
 
 
