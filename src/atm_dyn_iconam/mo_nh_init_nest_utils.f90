!>
!! This module contains the driver routines needed for initializing nested
!! domains that are started sometime during the integration
!!
!! @author Guenther Zaengl, DWD
!!
!!
!! @par Revision History
!! First version by Guenther Zaengl, DWD (2012-06-06)
!!
!! @par Copyright and License
!!
!! This code is subject to the DWD and MPI-M-Software-License-Agreement in
!! its most recent form.
!! Please see the file LICENSE in the root of the source tree for this code.
!! Where software is supplied by third parties, it is indicated in the
!! headers of the routines.
!!

!----------------------------
#include "omp_definitions.inc"
!----------------------------

MODULE mo_nh_init_nest_utils

  USE mo_kind,                  ONLY: wp
  USE mo_model_domain,          ONLY: t_patch, p_patch, p_patch_local_parent
  USE mo_nonhydro_types,        ONLY: t_nh_metrics, t_nh_prog, t_nh_diag
  USE mo_nonhydro_state,        ONLY: p_nh_state
  USE mo_initicon_types,        ONLY: t_initicon_state
  USE mo_nwp_phy_state,         ONLY: prm_diag
  USE mo_parallel_config,       ONLY: nproma, p_test_run
  USE mo_run_config,            ONLY: ltransport, msg_level, ntracer, iforcing
  USE mo_dynamics_config,       ONLY: nnow, nnow_rcf, nnew_rcf
  USE mo_physical_constants,    ONLY: rd, cvd_o_rd, p0ref, rhoh2o, tmelt
  USE mo_phyparam_soil,         ONLY: crhosminf
<<<<<<< HEAD
  USE mo_impl_constants,        ONLY: min_rlcell, min_rlcell_int, &
=======
  USE mo_impl_constants,        ONLY: min_rlcell, min_rlcell_int,  &
>>>>>>> be262981
    &                                 MAX_CHAR_LENGTH, dzsoil, inwp, nclass_aero, ALB_SI_MISSVAL
  USE mo_grf_nudgintp,          ONLY: interpol_scal_nudging, interpol_vec_nudging
  USE mo_grf_bdyintp,           ONLY: interpol_scal_grf, interpol2_vec_grf
  USE mo_grid_config,           ONLY: lfeedback, ifeedback_type
  USE mo_exception,             ONLY: message, message_text
  USE mo_mpi,                   ONLY: my_process_is_mpi_parallel
  USE mo_communication,         ONLY: exchange_data, exchange_data_mult
  USE mo_sync,                  ONLY: sync_patch_array, sync_patch_array_mult, &
                                      SYNC_C, SYNC_E
  USE mo_intp_data_strc,        ONLY: t_int_state, p_int_state, p_int_state_local_parent
  USE mo_grf_intp_data_strc,    ONLY: t_gridref_single_state, t_gridref_state, &
                                      p_grf_state, p_grf_state_local_parent
  USE mo_loopindices,           ONLY: get_indices_c
  USE mo_impl_constants_grf,    ONLY: grf_bdywidth_c, grf_fbk_start_c
  USE mo_nwp_lnd_types,         ONLY: t_lnd_prog, t_lnd_diag, t_wtr_prog
  USE mo_lnd_nwp_config,        ONLY: ntiles_total, ntiles_water, nlev_soil, lseaice, itype_trvg, &
    &                                 llake, isub_lake, frlake_thrhld, frsea_thrhld, lprog_albsi, itype_snowevap
  USE mo_nwp_lnd_state,         ONLY: p_lnd_state
  USE mo_nwp_phy_state,         ONLY: prm_diag
  USE mo_atm_phy_nwp_config,    ONLY: atm_phy_nwp_config, iprog_aero
  USE mo_interpol_config,       ONLY: nudge_zone_width
  USE mo_ext_data_state,        ONLY: ext_data
  USE mo_nh_diagnose_pres_temp, ONLY: diagnose_pres_temp
  USE mo_intp_rbf,              ONLY: rbf_vec_interpol_cell
  USE mo_seaice_nwp,            ONLY: frsi_min
  USE mo_nwp_sfc_interp,        ONLY: smi_to_wsoil, wsoil_to_smi
  USE mo_flake,                 ONLY: flake_coldinit
  USE mo_phyparam_soil,         ONLY: cporv, cadp, csalb, ist_seawtr

  IMPLICIT NONE

  PRIVATE


  REAL(wp), PARAMETER :: rd_o_cvd = 1._wp / cvd_o_rd

  PUBLIC :: initialize_nest, topo_blending_and_fbk, interpolate_scal_increments, &
            interpolate_vn_increments, interpolate_sfcana

  CONTAINS
  !-------------
  !>
  !! SUBROUTINE initialize_nest
  !!
  !! Driver routine for initializing a nested domain during runtime from the parent domain
  !!
  !!
  !! @par Revision History
  !! Initial version by Guenther Zaengl, DWD(2012-06-06)
  !!
  !! Note: the interpolation of the land variables does not yet include the
  !! land-water mask and adaptations to make optimal use of tiles
  !! The aggregate_landvars routine must be called before this routine
  !!
  !!
  SUBROUTINE initialize_nest(jg, jgc)

    CHARACTER(len=MAX_CHAR_LENGTH), PARAMETER ::  &
      &  routine = 'initialize_nest'


    INTEGER, INTENT(IN) :: jg   ! parent (source) domain ID
    INTEGER, INTENT(IN) :: jgc  ! child  (target) domain ID


    ! local pointers
    TYPE(t_nh_prog),    POINTER     :: p_parent_prog
    TYPE(t_nh_prog),    POINTER     :: p_child_prog
    TYPE(t_nh_diag),    POINTER     :: p_child_diag
    TYPE(t_nh_prog),    POINTER     :: p_parent_prog_rcf
    TYPE(t_nh_prog),    POINTER     :: p_child_prog_rcf
    TYPE(t_nh_metrics), POINTER     :: p_parent_metrics
    TYPE(t_nh_metrics), POINTER     :: p_child_metrics
    TYPE(t_lnd_prog),   POINTER     :: p_parent_lprog
    TYPE(t_lnd_prog),   POINTER     :: p_child_lprog
    TYPE(t_lnd_prog),   POINTER     :: p_child_lprog2
    TYPE(t_wtr_prog),   POINTER     :: p_parent_wprog
    TYPE(t_wtr_prog),   POINTER     :: p_child_wprog
    TYPE(t_lnd_diag),   POINTER     :: p_parent_ldiag
    TYPE(t_lnd_diag),   POINTER     :: p_child_ldiag
    TYPE(t_gridref_state), POINTER  :: p_grf => NULL()
    TYPE(t_gridref_state), POINTER  :: p_grfc => NULL()
    TYPE(t_int_state), POINTER      :: p_int => NULL()
    TYPE(t_patch),      POINTER     :: p_pp => NULL()
    TYPE(t_patch),      POINTER     :: p_pc => NULL()

    TYPE(t_lnd_prog),   POINTER     :: lnd_prog

    ! local variables

    ! Indices
    INTEGER :: jb, jc, jk, jk1, jt, i_nchdom, i_chidx, i_startblk, i_endblk, &
               i_startidx, i_endidx
    INTEGER :: rl_start, rl_end
    INTEGER :: nlev_c, nlev_p
    INTEGER :: nshift      ! difference between upper boundary of parent or feedback-parent
                           ! domain and upper boundary of child domain (in terms
                           ! of vertical levels)
    INTEGER :: num_lndvars, num_wtrvars, num_phdiagvars

    ! Local arrays for variables living on the local parent grid in the MPI case. These have
    ! to be allocatable because their dimensions differ between MPI and non-MPI runs
    REAL(wp), ALLOCATABLE, DIMENSION(:,:,:)   :: vn_lp, w_lp, thv_pr_lp, rho_pr_lp, phdiag_lp, &
                                                 lndvars_lp, wtrvars_lp, aero_lp
    REAL(wp), ALLOCATABLE, DIMENSION(:,:,:,:) :: tracer_lp

    ! Local arrays on the parent or child grid. These would not have to be allocatable,
    ! but the computational overhead does not matter for an initialization routine
    REAL(wp), ALLOCATABLE, DIMENSION(:,:,:)   :: thv_pr_par, rho_pr_par, lndvars_par, lndvars_chi, &
                                                 wtrvars_par, wtrvars_chi, phdiag_par, phdiag_chi
    REAL(wp), ALLOCATABLE :: tsfc_ref_p(:,:), tsfc_ref_c(:,:) ! Reference temperature at lowest level

    LOGICAL :: l_parallel, l_limit(ntracer)

    INTEGER :: i_count, ic, ist

    !-----------------------------------------------------------------------

    IF (msg_level >= 10) THEN
      WRITE(message_text,'(a,i2,a,i2)') 'Nest initialization, domain ',jg,' =>',jgc
      CALL message(TRIM(routine),message_text)
    ENDIF

    l_parallel = my_process_is_mpi_parallel()

    p_parent_prog     => p_nh_state(jg)%prog(nnow(jg))
    p_child_prog      => p_nh_state(jgc)%prog(nnow(jgc))
    p_child_diag      => p_nh_state(jgc)%diag
    p_parent_prog_rcf => p_nh_state(jg)%prog(nnow_rcf(jg))
    p_child_prog_rcf  => p_nh_state(jgc)%prog(nnow_rcf(jgc))
    p_parent_metrics  => p_nh_state(jg)%metrics
    p_child_metrics   => p_nh_state(jgc)%metrics
    p_parent_lprog    => p_lnd_state(jg)%prog_lnd(nnow_rcf(jg))
    p_parent_wprog    => p_lnd_state(jg)%prog_wtr(nnow_rcf(jg))
    p_child_lprog     => p_lnd_state(jgc)%prog_lnd(nnow_rcf(jgc))
    p_child_lprog2    => p_lnd_state(jgc)%prog_lnd(nnew_rcf(jgc))
    p_child_wprog     => p_lnd_state(jgc)%prog_wtr(nnow_rcf(jgc))
    p_parent_ldiag    => p_lnd_state(jg)%diag_lnd
    p_child_ldiag     => p_lnd_state(jgc)%diag_lnd
    p_grfc            => p_grf_state(jgc)
    p_pc              => p_patch(jgc)

    lnd_prog          => p_lnd_state(jg)%prog_lnd(nnow_rcf(jg))

    p_grf => p_grf_state_local_parent(jgc)
    p_int => p_int_state_local_parent(jgc)
    p_pp  => p_patch_local_parent(jgc)

    i_nchdom = MAX(1,p_patch(jg)%n_childdom)
    i_chidx  = p_pc%parent_child_index

    ! number of full levels of child domain
    nlev_c   = p_pc%nlev

    ! number of full levels of parent domain
    nlev_p   = p_patch(jg)%nlev

    ! shift between upper model boundaries
    nshift = p_pc%nshift

    ! number of land and water variables to be interpolated
    ! Remark (GZ): the multi-layer snow variables are initialized afterwards in terra_multlay_init. This
    ! turned out to cause occasional conflicts with directly interpolating those variables here; thus
    ! the interpolation of the multi-layer snow fields has been completely removed from this routine
    num_lndvars = 2*nlev_soil+1+ &     ! multi-layer soil variables t_so and w_so (w_so_ice is initialized in terra_multlay_init)
                  5+7+1                ! single-layer prognostic variables + t_g, freshsnow, t_seasfc, qv_s, plantevap, hsnow_max, snow_age + aux variable for lake temp
    num_wtrvars  = 6                   ! water state fields + fr_seaice + alb_si
    num_phdiagvars = 25                ! number of physics diagnostic variables (copied from interpol_phys_grf)

    ALLOCATE(thv_pr_par  (nproma, nlev_p,      p_patch(jg)%nblks_c), &
             rho_pr_par  (nproma, nlev_p,      p_patch(jg)%nblks_c), &
             lndvars_par (nproma, num_lndvars, p_patch(jg)%nblks_c), &
             wtrvars_par (nproma, num_wtrvars, p_patch(jg)%nblks_c), &
             phdiag_par  (nproma, num_phdiagvars, p_patch(jg)%nblks_c), &
             lndvars_chi (nproma, num_lndvars, p_patch(jgc)%nblks_c),&
             wtrvars_chi (nproma, num_wtrvars, p_patch(jgc)%nblks_c),&
             phdiag_chi  (nproma, num_phdiagvars, p_patch(jgc)%nblks_c),&
             tsfc_ref_p  (nproma,              p_patch(jg)%nblks_c), &
             tsfc_ref_c  (nproma,              p_patch(jgc)%nblks_c) )


    ALLOCATE(vn_lp      (nproma, nlev_p,      p_pp%nblks_e),          &
             w_lp       (nproma, nlev_p+1,    p_pp%nblks_c),          &
             thv_pr_lp  (nproma, nlev_p,      p_pp%nblks_c),          &
             rho_pr_lp  (nproma, nlev_p,      p_pp%nblks_c),          &
             phdiag_lp  (nproma, num_phdiagvars,p_pp%nblks_c),        &
             tracer_lp  (nproma, nlev_p,      p_pp%nblks_c, ntracer), &
             aero_lp    (nproma, nclass_aero, p_pp%nblks_c),          &
             lndvars_lp (nproma, num_lndvars, p_pp%nblks_c),          &
             wtrvars_lp (nproma, num_wtrvars ,p_pp%nblks_c)           )

    IF (p_test_run) THEN
      lndvars_par  = 0._wp
      wtrvars_par  = 0._wp
      phdiag_par   = 0._wp
      lndvars_chi  = 0._wp
      wtrvars_chi  = 0._wp
      phdiag_chi   = 0._wp
    ENDIF



    IF (atm_phy_nwp_config(jg)%inwp_surface == 1) THEN
      ! Step 0: get lake surface temperature
      !
      ! exclude nest boundary and halo points
      rl_start = grf_bdywidth_c+1
      rl_end   = min_rlcell_int

      i_startblk = p_patch(jg)%cells%start_blk(rl_start,1)
      i_endblk   = p_patch(jg)%cells%end_blk(rl_end,i_nchdom)

!$OMP PARALLEL
!$OMP DO PRIVATE(jb,jc,i_startidx,i_endidx,i_count,ic,jk) ICON_OMP_GUIDED_SCHEDULE
      DO jb = i_startblk, i_endblk

        CALL get_indices_c(p_patch(jg), jb, i_startblk, i_endblk, &
          & i_startidx, i_endidx, rl_start, rl_end)

        ! the last element of lndvars contains the source data for lake sfc temperature;
        ! a) initialize with t_g
        lndvars_par(:,num_lndvars,jb) = lnd_prog%t_g(:,jb)

        i_count = ext_data(jg)%atm%fp_count(jb)
!CDIR NODEP,VOVERTAKE,VOB
        DO ic = 1, i_count
          jc = ext_data(jg)%atm%idx_lst_fp(ic,jb)

          ! b) take lake sfc temperature where available
          lndvars_par(jc,num_lndvars,jb) = lnd_prog%t_g_t(jc,jb,isub_lake)

        ENDDO

      ENDDO
!$OMP END DO
!$OMP END PARALLEL

    END IF



    ! Step 1: boundary interpolation
    !
    ! Note: the sepration between boundary interpolation and the interpolation
    ! of the fields in the prognostic region of the nest is needed because the
    ! existing interpolation routines are runtime-optimized for operations that
    ! are needed regularly. Boundary interpolation is executed from the parent grid
    ! to the child grid, whereas the so-called nudging interpolation works from
    ! the local parent grid to the child grid.


    ! Step 1a: fill buffer arrays

!$OMP PARALLEL PRIVATE(i_startblk,i_endblk)

    ! cell-based variables
    i_startblk = p_patch(jg)%cells%start_blk(grf_bdywidth_c+1,1)
    i_endblk   = p_patch(jg)%cells%end_blk(min_rlcell,i_nchdom)

!$OMP DO PRIVATE(jb,i_startidx,i_endidx,jc,jk,jk1) ICON_OMP_DEFAULT_SCHEDULE
    DO jb = i_startblk, i_endblk

      CALL get_indices_c(p_patch(jg), jb, i_startblk, i_endblk, &
                         i_startidx, i_endidx, grf_bdywidth_c+1, min_rlcell)

      ! Compute perturbation quantities for rho and theta at parent level
      DO jk = 1, nlev_p
        DO jc = i_startidx, i_endidx
          rho_pr_par(jc,jk,jb) = &
            p_parent_prog%rho(jc,jk,jb) - p_parent_metrics%rho_ref_mc(jc,jk,jb)

          thv_pr_par(jc,jk,jb) = &
            p_parent_prog%theta_v(jc,jk,jb) - p_parent_metrics%theta_ref_mc(jc,jk,jb)
        ENDDO
      ENDDO

      ! Reference temperature at lowest level (taken as proxy for the surface)
      DO jc = i_startidx, i_endidx
        tsfc_ref_p(jc,jb) = p_parent_metrics%theta_ref_mc(jc,nlev_p,jb) * &
                            p_parent_metrics%exner_ref_mc(jc,nlev_p,jb)
      ENDDO

      IF (iforcing == inwp) THEN
        ! Collect diagnostic physics fields (the only really important ones are the precip fields)
        DO jc = i_startidx, i_endidx
          phdiag_par(jc,1,jb) = prm_diag(jg)%tot_prec(jc,jb)
          phdiag_par(jc,2,jb) = prm_diag(jg)%prec_gsp(jc,jb)
          phdiag_par(jc,3,jb) = prm_diag(jg)%prec_con(jc,jb)
          phdiag_par(jc,4,jb) = prm_diag(jg)%rain_gsp(jc,jb)
          phdiag_par(jc,5,jb) = prm_diag(jg)%snow_gsp(jc,jb)
          phdiag_par(jc,6,jb) = prm_diag(jg)%rain_con(jc,jb)
          phdiag_par(jc,7,jb) = prm_diag(jg)%snow_con(jc,jb)
          phdiag_par(jc,8,jb) = prm_diag(jg)%rain_gsp_rate(jc,jb)
          phdiag_par(jc,9,jb) = prm_diag(jg)%snow_gsp_rate(jc,jb)
          phdiag_par(jc,10,jb) = prm_diag(jg)%rain_con_rate(jc,jb)
          phdiag_par(jc,11,jb) = prm_diag(jg)%snow_con_rate(jc,jb)
          phdiag_par(jc,12,jb) = prm_diag(jg)%gz0(jc,jb)
          phdiag_par(jc,13,jb) = prm_diag(jg)%tcm(jc,jb)
          phdiag_par(jc,14,jb) = prm_diag(jg)%tch(jc,jb)
          phdiag_par(jc,15,jb) = prm_diag(jg)%tfm(jc,jb)
          phdiag_par(jc,16,jb) = prm_diag(jg)%tfh(jc,jb)
          phdiag_par(jc,17,jb) = prm_diag(jg)%tfv(jc,jb)
          phdiag_par(jc,18,jb) = prm_diag(jg)%t_2m(jc,jb)
          phdiag_par(jc,19,jb) = prm_diag(jg)%qv_2m(jc,jb)
          phdiag_par(jc,20,jb) = prm_diag(jg)%td_2m(jc,jb)
          phdiag_par(jc,21,jb) = prm_diag(jg)%rh_2m(jc,jb)
          phdiag_par(jc,22,jb) = prm_diag(jg)%u_10m(jc,jb)
          phdiag_par(jc,23,jb) = prm_diag(jg)%v_10m(jc,jb)
          IF (atm_phy_nwp_config(jg)%inwp_gscp == 2) THEN
            phdiag_par(jc,24,jb) = prm_diag(jg)%graupel_gsp(jc,jb)
            phdiag_par(jc,25,jb) = prm_diag(jg)%graupel_gsp_rate(jc,jb)
          ELSE
            phdiag_par(jc,24,jb) = 0._wp
            phdiag_par(jc,25,jb) = 0._wp
          ENDIF
        ENDDO
      ENDIF

      IF (atm_phy_nwp_config(jg)%inwp_surface == 1) THEN
        ! Collect soil variables
        DO jk = 1, nlev_soil
          jk1 = jk + nlev_soil
          DO jc = i_startidx, i_endidx
            lndvars_par(jc,jk,jb)  = p_parent_ldiag%w_so(jc,jk,jb)
            lndvars_par(jc,jk1,jb) = p_parent_ldiag%t_so(jc,jk,jb) - tsfc_ref_p(jc,jb)
          ENDDO
        ENDDO

        jk1 = 2*nlev_soil + 1
        DO jc = i_startidx, i_endidx
          lndvars_par(jc,jk1,jb)   = p_parent_ldiag%t_so(jc,nlev_soil+1,jb)-tsfc_ref_p(jc,jb)
          lndvars_par(jc,jk1+1,jb) = p_parent_lprog%t_g(jc,jb)    - tsfc_ref_p(jc,jb)
          IF (p_parent_ldiag%t_s(jc,jb) > 10._wp) THEN
            lndvars_par(jc,jk1+2,jb) = p_parent_ldiag%t_s(jc,jb)  - tsfc_ref_p(jc,jb)
          ELSE ! t_s has missing values over water - use t_g instead
            lndvars_par(jc,jk1+2,jb) = lndvars_par(jc,jk1+1,jb)
          ENDIF
          lndvars_par(jc,jk1+3,jb) = p_parent_ldiag%t_snow(jc,jb) - tsfc_ref_p(jc,jb)
          lndvars_par(jc,jk1+4,jb) = p_parent_ldiag%w_snow(jc,jb)
          lndvars_par(jc,jk1+5,jb) = p_parent_ldiag%rho_snow(jc,jb)
          lndvars_par(jc,jk1+6,jb) = p_parent_ldiag%w_i(jc,jb)
          lndvars_par(jc,jk1+7,jb) = p_parent_ldiag%freshsnow(jc,jb)
          lndvars_par(jc,jk1+8,jb) = MERGE(MAX(271._wp,p_parent_ldiag%t_so(jc,4,jb)), & ! fill t_seasfc with t_so where undefined
                                     p_parent_ldiag%t_seasfc(jc,jb),p_parent_ldiag%t_seasfc(jc,jb)<=0._wp)
          lndvars_par(jc,jk1+9,jb) = p_parent_ldiag%qv_s(jc,jb)
          IF (itype_trvg == 3) THEN
            lndvars_par(jc,jk1+10,jb) = p_parent_ldiag%plantevap(jc,jb)
          ELSE
            lndvars_par(jc,jk1+10,jb) = 0._wp
          ENDIF
          IF (itype_snowevap == 3) THEN
            lndvars_par(jc,jk1+11,jb) = p_parent_ldiag%hsnow_max(jc,jb)
            lndvars_par(jc,jk1+12,jb) = p_parent_ldiag%snow_age(jc,jb)
          ELSE
            lndvars_par(jc,jk1+11,jb) = 0._wp
            lndvars_par(jc,jk1+12,jb) = 0._wp
          ENDIF
        ENDDO
      ENDIF

      IF (atm_phy_nwp_config(jg)%inwp_surface == 1 .AND. lseaice) THEN
        DO jc = i_startidx, i_endidx
          IF (p_parent_wprog%t_ice(jc,jb) > 10._wp) THEN
            wtrvars_par(jc,1,jb) = p_parent_wprog%t_ice(jc,jb)
          ELSE
            wtrvars_par(jc,1,jb) = p_parent_lprog%t_g(jc,jb)
          ENDIF
          wtrvars_par(jc,2,jb) = p_parent_wprog%h_ice(jc,jb)
          wtrvars_par(jc,3,jb) = p_parent_wprog%t_snow_si(jc,jb)
          wtrvars_par(jc,4,jb) = p_parent_wprog%h_snow_si(jc,jb)
          wtrvars_par(jc,5,jb) = p_parent_ldiag%fr_seaice(jc,jb)
          IF (lprog_albsi) THEN
            wtrvars_par(jc,6,jb) = MAX(csalb(ist_seawtr),p_parent_wprog%alb_si(jc,jb))
          ELSE
            wtrvars_par(jc,6,jb) = ALB_SI_MISSVAL ! -1
          ENDIF
        ENDDO
      ENDIF

    ENDDO
!$OMP END DO NOWAIT
!$OMP END PARALLEL

    ! Convert wsoil into SMI for interpolation
    IF (atm_phy_nwp_config(jg)%inwp_surface == 1) &
      CALL wsoil_to_smi(p_patch(jg), lndvars_par(:,1:nlev_soil,:))

    ! Step 1b: execute boundary interpolation

    CALL interpol2_vec_grf (p_patch(jg), p_pc, p_grf_state(jg)%p_dom(i_chidx), 1, &
      p_parent_prog%vn, p_child_prog%vn)

    CALL interpol_scal_grf (p_patch(jg), p_pc, p_grf_state(jg)%p_dom(i_chidx), 3, &
      rho_pr_par,      p_child_prog%rho,                                          &
      thv_pr_par,      p_child_prog%theta_v,                                      &
      p_parent_prog%w, p_child_prog%w                                             )

    IF (ltransport) THEN
      l_limit(:) = .TRUE. ! apply positive definite limiter on tracers

      CALL interpol_scal_grf ( p_patch(jg), p_pc, p_grf_state(jg)%p_dom(i_chidx), ntracer,   &
        f4din1=p_parent_prog_rcf%tracer, f4dout1=p_child_prog_rcf%tracer, llimit_nneg=l_limit)
    ENDIF

    IF (ltransport .AND. iprog_aero >= 1) THEN
      CALL interpol_scal_grf ( p_patch(jg), p_pc, p_grf_state(jg)%p_dom(i_chidx), 1,   &
        prm_diag(jg)%aerosol, prm_diag(jgc)%aerosol, llimit_nneg=(/.TRUE./), lnoshift=.TRUE.)
    ENDIF

    IF (iforcing == inwp) THEN
      CALL sync_patch_array(SYNC_C,p_patch(jg),phdiag_par)
      CALL interpol_scal_grf (p_patch(jg), p_pc, p_grf_state(jg)%p_dom(i_chidx), 1, &
        phdiag_par, phdiag_chi, lnoshift=.TRUE.                 )
    ENDIF

    IF (atm_phy_nwp_config(jg)%inwp_surface == 1) THEN
      CALL sync_patch_array(SYNC_C,p_patch(jg),lndvars_par)
      CALL interpol_scal_grf (p_patch(jg), p_pc, p_grf_state(jg)%p_dom(i_chidx), 1,  &
        lndvars_par, lndvars_chi, lnoshift=.TRUE.                 )
    ENDIF

    IF (atm_phy_nwp_config(jg)%inwp_surface == 1 .AND. lseaice) THEN
      CALL sync_patch_array(SYNC_C,p_patch(jg),wtrvars_par)
      CALL interpol_scal_grf (p_patch(jg), p_pc, p_grf_state(jg)%p_dom(i_chidx), 1, &
        wtrvars_par, wtrvars_chi, lnoshift=.TRUE.                 )
    ENDIF

    ! Step 2: Interpolation of fields in the model interior

    ! Step 2a: Copy prognostic variables from parent grid to fields on feedback-parent grid
    ! (trivial without MPI parallelization, but communication call needed for MPI)

    CALL exchange_data_mult(p_pp%comm_pat_glb_to_loc_c, 3, 3*nlev_p+1, &
      &                     RECV1=rho_pr_lp, SEND1=rho_pr_par,         &
      &                     RECV2=thv_pr_lp, SEND2=thv_pr_par,         &
      &                     RECV3=w_lp,      SEND3=p_parent_prog%w     )

    CALL exchange_data(p_pp%comm_pat_glb_to_loc_e, RECV=vn_lp, SEND=p_parent_prog%vn)

    IF (ltransport) THEN
      CALL exchange_data_mult(p_pp%comm_pat_glb_to_loc_c, ntracer, ntracer*nlev_p, &
        &                     RECV4D=tracer_lp, SEND4D=p_parent_prog_rcf%tracer    )
    ENDIF

    IF (ltransport .AND. iprog_aero >= 1) THEN
      CALL exchange_data(p_pp%comm_pat_glb_to_loc_c, RECV=aero_lp, SEND=prm_diag(jg)%aerosol)
    ENDIF

    IF (iforcing == inwp) &
      &      CALL exchange_data(p_pp%comm_pat_glb_to_loc_c, RECV=phdiag_lp, SEND=phdiag_par)

    IF (atm_phy_nwp_config(jg)%inwp_surface == 1) &
      &      CALL exchange_data(p_pp%comm_pat_glb_to_loc_c, RECV=lndvars_lp, SEND=lndvars_par)

    IF (atm_phy_nwp_config(jg)%inwp_surface == 1 .AND. lseaice) &
      &      CALL exchange_data(p_pp%comm_pat_glb_to_loc_c, RECV=wtrvars_lp, SEND=wtrvars_par)

    ! Step 2b: Perform interpolation from local parent to child grid

    ! Note: the sync routines cannot be used for the synchronization on the local
    ! parent grid

    IF(l_parallel) CALL exchange_data(p_pp%comm_pat_e, vn_lp)
    CALL interpol_vec_nudging (p_pp, p_pc, p_int, p_grf%p_dom(i_chidx), p_grfc, &
                               i_chidx, nshift, 1, vn_lp, p_child_prog%vn       )
    CALL sync_patch_array(SYNC_E,p_pc,p_child_prog%vn)

    IF(l_parallel) CALL exchange_data_mult(p_pp%comm_pat_c, 3, 3*nlev_p+1, &
                               recv1=thv_pr_lp, recv2=rho_pr_lp, recv3=w_lp)
    CALL interpol_scal_nudging (p_pp, p_int, p_grf%p_dom(i_chidx), i_chidx, nshift, 3, 1, &
                                f3din1=thv_pr_lp, f3dout1=p_child_prog%theta_v,           &
                                f3din2=rho_pr_lp, f3dout2=p_child_prog%rho,               &
                                f3din3=w_lp,      f3dout3=p_child_prog%w                  )
    CALL sync_patch_array_mult(SYNC_C,p_pc,3,p_child_prog%theta_v,p_child_prog%rho,  &
                               p_child_prog%w)

    IF (ltransport) THEN
      IF(l_parallel) CALL exchange_data_mult(p_pp%comm_pat_c, ntracer, ntracer*nlev_p, &
                                             recv4d=tracer_lp)
      l_limit(:) = .TRUE. ! apply positive definite limiter
      CALL interpol_scal_nudging (p_pp, p_int, p_grf%p_dom(i_chidx), i_chidx, &
                                  nshift, ntracer, 1, f4din=tracer_lp,        &
                                  f4dout=p_child_prog_rcf%tracer, llimit_nneg=l_limit)
      CALL sync_patch_array_mult(SYNC_C,p_pc,ntracer,f4din=p_child_prog_rcf%tracer)
    ENDIF

    IF (ltransport .AND. iprog_aero >= 1) THEN
      IF(l_parallel) CALL exchange_data(p_pp%comm_pat_c, aero_lp)
      CALL interpol_scal_nudging (p_pp, p_int, p_grf%p_dom(i_chidx), i_chidx, &
         0, 1, 1, f3din1=aero_lp, f3dout1=prm_diag(jgc)%aerosol, llimit_nneg=(/.TRUE./))
      CALL sync_patch_array(SYNC_C,p_pc,prm_diag(jgc)%aerosol)
    ENDIF

    IF (iforcing == inwp) THEN
      IF(l_parallel) CALL exchange_data(p_pp%comm_pat_c, phdiag_lp)
      CALL interpol_scal_nudging (p_pp, p_int, p_grf%p_dom(i_chidx), i_chidx, 0, &
                                  1, 1, f3din1=phdiag_lp, f3dout1=phdiag_chi, overshoot_fac=1.005_wp )
      CALL sync_patch_array(SYNC_C,p_pc,phdiag_chi)
    ENDIF

    IF (atm_phy_nwp_config(jg)%inwp_surface == 1) THEN
      IF(l_parallel) CALL exchange_data(p_pp%comm_pat_c, lndvars_lp)
      CALL interpol_scal_nudging (p_pp, p_int, p_grf%p_dom(i_chidx), i_chidx, 0, &
                                  1, 1, f3din1=lndvars_lp, f3dout1=lndvars_chi, overshoot_fac=1.005_wp )
      CALL sync_patch_array(SYNC_C,p_pc,lndvars_chi)
    ENDIF

    IF (atm_phy_nwp_config(jg)%inwp_surface == 1 .AND. lseaice) THEN
      IF(l_parallel) CALL exchange_data(p_pp%comm_pat_c, wtrvars_lp)
      CALL interpol_scal_nudging (p_pp, p_int, p_grf%p_dom(i_chidx), i_chidx, 0, &
                                  1, 1, f3din1=wtrvars_lp, f3dout1=wtrvars_chi, overshoot_fac=1.005_wp )
      CALL sync_patch_array(SYNC_C,p_pc,wtrvars_chi)
    ENDIF

    ! Convert SMI back to wsoil
    IF (atm_phy_nwp_config(jg)%inwp_surface == 1) &
      CALL smi_to_wsoil(p_patch(jgc), lndvars_chi(:,1:nlev_soil,:))

    ! Step 3: Add reference state to thermodynamic variables and copy land fields
    ! from the container arrays to the prognostic variables (for the time being,
    ! all tiles are initialized with the interpolated aggregated variables)
    ! Note that nest boundary points have to be included here to obtain a proper
    ! initialization of all grid points

    i_nchdom = MAX(1,p_pc%n_childdom)

!$OMP PARALLEL PRIVATE(i_startblk,i_endblk)

    ! cell-based variables
    i_startblk = p_pc%cells%start_blk(1,1)
    i_endblk   = p_pc%cells%end_blk(min_rlcell,i_nchdom)

!$OMP DO PRIVATE(jb,i_startidx,i_endidx,jc,jk,jt,jk1,ist) ICON_OMP_DEFAULT_SCHEDULE
    DO jb = i_startblk, i_endblk

      CALL get_indices_c(p_pc, jb, i_startblk, i_endblk, &
                         i_startidx, i_endidx, 1, min_rlcell)

      ! rho and theta currently contain perturbation fields; thus, the reference
      ! state still needs to be added. Then, rhotheta and exner are diagnosed
      DO jk = 1, nlev_c
        DO jc = i_startidx, i_endidx
          p_child_prog%rho(jc,jk,jb) = &
            p_child_prog%rho(jc,jk,jb) + p_child_metrics%rho_ref_mc(jc,jk,jb)

          p_child_prog%theta_v(jc,jk,jb) = &
            p_child_prog%theta_v(jc,jk,jb) + p_child_metrics%theta_ref_mc(jc,jk,jb)

          p_child_prog%exner(jc,jk,jb) = EXP(rd_o_cvd*LOG(rd/p0ref* &
            p_child_prog%rho(jc,jk,jb) * p_child_prog%theta_v(jc,jk,jb)))

          ! exner_pr also needs to be initialized here
          p_child_diag%exner_pr(jc,jk,jb) = p_child_prog%exner(jc,jk,jb)
        ENDDO
      ENDDO

      ! Reference temperature at lowest level (taken as proxy for the surface)
      DO jc = i_startidx, i_endidx
        tsfc_ref_c(jc,jb) = p_child_metrics%theta_ref_mc(jc,nlev_c,jb) * &
                            p_child_metrics%exner_ref_mc(jc,nlev_c,jb)
      ENDDO

      IF (iforcing == inwp) THEN
        DO jc = i_startidx, i_endidx
          prm_diag(jgc)%tot_prec(jc,jb)       = MAX(0._wp,phdiag_chi(jc,1,jb))
          prm_diag(jgc)%prec_gsp(jc,jb)       = MAX(0._wp,phdiag_chi(jc,2,jb))
          prm_diag(jgc)%prec_con(jc,jb)       = MAX(0._wp,phdiag_chi(jc,3,jb))
          prm_diag(jgc)%rain_gsp(jc,jb)       = MAX(0._wp,phdiag_chi(jc,4,jb))
          prm_diag(jgc)%snow_gsp(jc,jb)       = MAX(0._wp,phdiag_chi(jc,5,jb))
          prm_diag(jgc)%rain_con(jc,jb)       = MAX(0._wp,phdiag_chi(jc,6,jb))
          prm_diag(jgc)%snow_con(jc,jb)       = MAX(0._wp,phdiag_chi(jc,7,jb))
          prm_diag(jgc)%rain_gsp_rate(jc,jb)  = phdiag_chi(jc,8,jb)
          prm_diag(jgc)%snow_gsp_rate(jc,jb)  = phdiag_chi(jc,9,jb)
          IF (atm_phy_nwp_config(jgc)%inwp_convection == 1) THEN
            prm_diag(jgc)%rain_con_rate(jc,jb)  = phdiag_chi(jc,10,jb)
            prm_diag(jgc)%snow_con_rate(jc,jb)  = phdiag_chi(jc,11,jb)
          ENDIF
          prm_diag(jgc)%gz0(jc,jb)            = phdiag_chi(jc,12,jb)
          prm_diag(jgc)%tcm(jc,jb)            = phdiag_chi(jc,13,jb)
          prm_diag(jgc)%tch(jc,jb)            = phdiag_chi(jc,14,jb)
          prm_diag(jgc)%tfm(jc,jb)            = phdiag_chi(jc,15,jb)
          prm_diag(jgc)%tfh(jc,jb)            = phdiag_chi(jc,16,jb)
          prm_diag(jgc)%tfv(jc,jb)            = phdiag_chi(jc,17,jb)
          prm_diag(jgc)%t_2m(jc,jb)           = phdiag_chi(jc,18,jb)
          prm_diag(jgc)%qv_2m(jc,jb)          = phdiag_chi(jc,19,jb)
          prm_diag(jgc)%td_2m(jc,jb)          = phdiag_chi(jc,20,jb)
          prm_diag(jgc)%rh_2m(jc,jb)          = phdiag_chi(jc,21,jb)
          prm_diag(jgc)%u_10m(jc,jb)          = phdiag_chi(jc,22,jb)
          prm_diag(jgc)%v_10m(jc,jb)          = phdiag_chi(jc,23,jb)
          IF (atm_phy_nwp_config(jg)%inwp_gscp == 2) THEN
            prm_diag(jgc)%graupel_gsp(jc,jb)      = MAX(0._wp,phdiag_chi(jc,24,jb))
            prm_diag(jgc)%graupel_gsp_rate(jc,jb) = phdiag_chi(jc,25,jb) 
          ENDIF
        ENDDO
      ENDIF

      IF (atm_phy_nwp_config(jgc)%inwp_surface == 1) THEN
        ! Distribute soil variables
        DO jt = 1, ntiles_total
          DO jk = 1, nlev_soil
            jk1 = jk + nlev_soil
            DO jc = i_startidx, i_endidx
              p_child_lprog%w_so_t(jc,jk,jb,jt)  = MAX(0._wp,lndvars_chi(jc,jk,jb))
              p_child_lprog%t_so_t(jc,jk,jb,jt)  = lndvars_chi(jc,jk1,jb) + tsfc_ref_c(jc,jb)
              ! limit w_so_t to pore volume and dryness point - TERRA crashes otherwise
              ist = ext_data(jgc)%atm%soiltyp(jc,jb)
              IF (ist >= 3 .AND. ist <= 8) THEN ! soil types with non-zero water content
                p_child_lprog%w_so_t(jc,jk,jb,jt) = MAX(dzsoil(jk)*cadp(ist), &
                  MIN(dzsoil(jk)*cporv(ist),p_child_lprog%w_so_t(jc,jk,jb,jt)))
              ENDIF
              p_child_lprog2%t_so_t(jc,jk,jb,jt) = p_child_lprog%t_so_t(jc,jk,jb,jt)
              p_child_lprog2%w_so_t(jc,jk,jb,jt) = p_child_lprog%w_so_t(jc,jk,jb,jt)
            ENDDO
          ENDDO
        ENDDO

        jk1 = 2*nlev_soil + 1
        DO jt = 1, ntiles_total
          DO jc = i_startidx, i_endidx
            p_child_lprog%t_so_t(jc,nlev_soil+1,jb,jt) = lndvars_chi(jc,jk1,jb) + &
              tsfc_ref_c(jc,jb)
            ! here we need to initialize t_g and t_g_t because t_g is copied to t_g_t
            ! in nwp_surface_init for land points
            p_child_lprog%t_g(jc,jb) = lndvars_chi(jc,jk1+1,jb) + tsfc_ref_c(jc,jb)
            p_child_lprog2%t_g(jc,jb) = p_child_lprog%t_g(jc,jb)
            p_child_lprog%t_g_t(jc,jb,jt) = p_child_lprog%t_g(jc,jb)
            p_child_lprog2%t_g_t(jc,jb,jt) = p_child_lprog%t_g(jc,jb)
            p_child_lprog%t_s_t(jc,jb,jt) = lndvars_chi(jc,jk1+2,jb) + tsfc_ref_c(jc,jb)
            p_child_lprog2%t_s_t(jc,jb,jt) = p_child_lprog%t_s_t(jc,jb,jt)
            p_child_lprog%t_snow_t(jc,jb,jt) = lndvars_chi(jc,jk1+3,jb) + tsfc_ref_c(jc,jb)
            p_child_lprog%w_snow_t(jc,jb,jt) = MAX(0._wp,lndvars_chi(jc,jk1+4,jb))
            p_child_lprog%rho_snow_t(jc,jb,jt) = lndvars_chi(jc,jk1+5,jb)
            IF (p_child_lprog%rho_snow_t(jc,jb,jt) < 0.75_wp*crhosminf .OR. &
                p_child_lprog%w_snow_t(jc,jb,jt) < 1.e-6_wp) p_child_lprog%rho_snow_t(jc,jb,jt) = 250._wp
            p_child_lprog%w_i_t(jc,jb,jt) = MAX(0._wp,lndvars_chi(jc,jk1+6,jb))
            p_child_ldiag%freshsnow_t(jc,jb,jt) = MAX(0._wp,MIN(1._wp,lndvars_chi(jc,jk1+7,jb)))
            p_child_ldiag%t_seasfc(jc,jb) = lndvars_chi(jc,jk1+8,jb)
            p_child_ldiag%qv_s(jc,jb)     = lndvars_chi(jc,jk1+9,jb)
            IF (itype_trvg == 3) THEN
              p_child_ldiag%plantevap(jc,jb)      = lndvars_chi(jc,jk1+10,jb)
              p_child_ldiag%plantevap_t(jc,jb,jt) = p_child_ldiag%plantevap(jc,jb)
            ENDIF
            IF (itype_snowevap == 3) THEN
              p_child_ldiag%hsnow_max(jc,jb) = lndvars_chi(jc,jk1+11,jb)
              p_child_ldiag%snow_age(jc,jb)  = lndvars_chi(jc,jk1+12,jb)
            ENDIF
          ENDDO
        ENDDO
        DO jt = ntiles_total+1, ntiles_total+ntiles_water
          DO jc = i_startidx, i_endidx
            p_child_lprog%t_g_t(jc,jb,jt)  = p_child_lprog%t_g(jc,jb)
            p_child_lprog2%t_g_t(jc,jb,jt) = p_child_lprog%t_g(jc,jb)
            p_child_lprog%t_s_t(jc,jb,jt)  = p_child_ldiag%t_s(jc,jb)
            p_child_lprog2%t_s_t(jc,jb,jt) = p_child_ldiag%t_s(jc,jb)
            p_child_ldiag%qv_s_t(jc,jb,jt) = p_child_ldiag%qv_s(jc,jb)
          ENDDO
        ENDDO

      ENDIF


      IF (atm_phy_nwp_config(jgc)%inwp_surface == 1 .AND. lseaice) THEN
        DO jc = i_startidx, i_endidx
          p_child_wprog%t_ice(jc,jb)     = MIN(tmelt,wtrvars_chi(jc,1,jb))
          p_child_wprog%h_ice(jc,jb)     = MAX(0._wp,wtrvars_chi(jc,2,jb))
          p_child_wprog%t_snow_si(jc,jb) = MIN(tmelt,wtrvars_chi(jc,3,jb))
          p_child_wprog%h_snow_si(jc,jb) = MAX(0._wp,wtrvars_chi(jc,4,jb))
          p_child_ldiag%fr_seaice(jc,jb) = MAX(0._wp,MIN(1._wp,wtrvars_chi(jc,5,jb)))
          p_child_wprog%alb_si(jc,jb)    = wtrvars_chi(jc,6,jb)
          IF (p_child_ldiag%fr_seaice(jc,jb) < frsi_min )         p_child_ldiag%fr_seaice(jc,jb) = 0._wp
          IF (p_child_ldiag%fr_seaice(jc,jb) > (1._wp-frsi_min) ) p_child_ldiag%fr_seaice(jc,jb) = 1._wp
          IF (lprog_albsi) THEN
            IF (p_child_ldiag%fr_seaice(jc,jb) == 0._wp) THEN
              p_child_wprog%alb_si(jc,jb) = ALB_SI_MISSVAL ! -1
            ELSE
              p_child_wprog%alb_si(jc,jb) = MIN(0.8_wp, MAX(0.4_wp, p_child_wprog%alb_si(jc,jb)))
            ENDIF
          ENDIF
          IF (ext_data(jgc)%atm%fr_land(jc,jb) >= 1._wp-MAX(frlake_thrhld,frsea_thrhld)) THEN ! pure land point
            p_child_wprog%h_ice(jc,jb) = 0._wp
            p_child_wprog%h_snow_si(jc,jb) = 0._wp
            p_child_ldiag%fr_seaice(jc,jb) = 0._wp
          ENDIF
        ENDDO
      ENDIF

      IF (atm_phy_nwp_config(jgc)%inwp_surface == 1 .AND. llake) THEN

        CALL flake_coldinit(                                        &
          &   nflkgb      = ext_data(jgc)%atm%fp_count    (jb),     &  ! in
          &   idx_lst_fp  = ext_data(jgc)%atm%idx_lst_fp(:,jb),     &  ! in
          &   depth_lk    = ext_data(jgc)%atm%depth_lk  (:,jb),     &  ! in
          ! here, a proper estimate of the lake surface temperature is required
          &   tskin       = lndvars_chi(:,num_lndvars,jb),          &  ! in
          &   t_snow_lk_p = p_child_wprog%t_snow_lk(:,jb),          &
          &   h_snow_lk_p = p_child_wprog%h_snow_lk(:,jb),          &
          &   t_ice_p     = p_child_wprog%t_ice    (:,jb),          &
          &   h_ice_p     = p_child_wprog%h_ice    (:,jb),          &
          &   t_mnw_lk_p  = p_child_wprog%t_mnw_lk (:,jb),          &
          &   t_wml_lk_p  = p_child_wprog%t_wml_lk (:,jb),          &
          &   t_bot_lk_p  = p_child_wprog%t_bot_lk (:,jb),          &
          &   c_t_lk_p    = p_child_wprog%c_t_lk   (:,jb),          &
          &   h_ml_lk_p   = p_child_wprog%h_ml_lk  (:,jb),          &
          &   t_b1_lk_p   = p_child_wprog%t_b1_lk  (:,jb),          &
          &   h_b1_lk_p   = p_child_wprog%h_b1_lk  (:,jb),          &
          &   t_g_lk_p    = p_child_lprog%t_g_t    (:,jb,isub_lake) )

      ENDIF

    ENDDO
!$OMP END DO NOWAIT
!$OMP END PARALLEL

    CALL rbf_vec_interpol_cell(p_child_prog%vn, p_patch(jgc), p_int_state(jgc),&
                               p_child_diag%u, p_child_diag%v)

    CALL diagnose_pres_temp(p_child_metrics, p_child_prog, p_child_prog_rcf, p_child_diag, &
                            p_patch(jgc), opt_calc_temp=.TRUE., opt_calc_pres=.TRUE.,      &
                            lnd_prog=p_child_lprog)


    DEALLOCATE(thv_pr_par, rho_pr_par, lndvars_par, wtrvars_par, phdiag_par, lndvars_chi, &
      &       wtrvars_chi, phdiag_chi, tsfc_ref_p, tsfc_ref_c, vn_lp, w_lp, thv_pr_lp   , &
      &       rho_pr_lp, phdiag_lp, tracer_lp, lndvars_lp, wtrvars_lp, aero_lp)

  END SUBROUTINE initialize_nest


  !-------------
  !>
  !! SUBROUTINEs interpolate_scal|vn_increments
  !!
  !! Driver routines for interpolating data assimilation increments from a parent domain to a child domain
  !! Scalars and wind increments are processed separately because wind increments are filtered in
  !! SR create_dwdanainc_atm, and the parent-to-child interpolation is executed after filtering
  !!
  !!
  !! @par Revision History
  !! Initial version by Guenther Zaengl, DWD(2014-07-16)
  !!
  !!
  SUBROUTINE interpolate_scal_increments(initicon, jg, jgc)

    TYPE(t_initicon_state), TARGET, INTENT(INOUT) :: initicon(:)

    INTEGER, INTENT(IN) :: jg   ! parent (source) domain ID
    INTEGER, INTENT(IN) :: jgc  ! child  (target) domain ID

    ! local pointers

    TYPE(t_patch),         POINTER  :: p_pp, p_pc
    TYPE(t_gridref_state), POINTER  :: p_grf
    TYPE(t_int_state),     POINTER  :: p_int

    ! Local arrays for variables living on the local parent grid in the MPI case.
    REAL(wp), ALLOCATABLE, DIMENSION(:,:,:)   :: temp_lp, pres_lp, qv_lp

    INTEGER :: nlev_p, nshift, i_chidx

    LOGICAL :: l_parallel


    l_parallel = my_process_is_mpi_parallel()

    p_pp           => p_patch_local_parent(jgc)
    p_pc           => p_patch(jgc)
    p_grf          => p_grf_state_local_parent(jgc)
    p_int          => p_int_state_local_parent(jgc)

    i_chidx  = p_pc%parent_child_index

    ! number of full levels of parent domain
    nlev_p   = p_patch(jg)%nlev

    ! shift between upper model boundaries
    nshift = p_pc%nshift

    IF (msg_level >= 7) THEN
      WRITE(message_text,'(a,i2,a,i2)') 'Interpolation of DA increments for scalar fields, domain ',jg,' =>',jgc
      CALL message('interpolate_increments',message_text)
    ENDIF

    ALLOCATE(temp_lp (nproma, nlev_p, p_pp%nblks_c),  &
             pres_lp (nproma, nlev_p, p_pp%nblks_c),  &
             qv_lp   (nproma, nlev_p, p_pp%nblks_c)   )


    ! Parent-to-child interpolation of atmospheric increments
    !
    ! Step 1: boundary interpolation
    !

    CALL interpol_scal_grf (p_patch(jg), p_pc, p_grf_state(jg)%p_dom(i_chidx), 3, &
      initicon(jg)%atm_inc%temp,      initicon(jgc)%atm_inc%temp,                 &
      initicon(jg)%atm_inc%pres,      initicon(jgc)%atm_inc%pres,                 &
      initicon(jg)%atm_inc%qv,        initicon(jgc)%atm_inc%qv                    )

    ! Step 2: Interpolation of fields in the model interior

    ! Step 2a: Copy prognostic variables from parent grid to fields on local parent grid
    ! (trivial without MPI parallelization, but communication call needed for MPI)


    CALL exchange_data_mult(p_pp%comm_pat_glb_to_loc_c, 3, 3*nlev_p,         &
      &                     RECV1=temp_lp, SEND1=initicon(jg)%atm_inc%temp,  &
      &                     RECV2=pres_lp, SEND2=initicon(jg)%atm_inc%pres,  &
      &                     RECV3=qv_lp,   SEND3=initicon(jg)%atm_inc%qv     )

    ! Step 2b: Synchronize variables on local parent grids. Note that the sync routines cannot be used in this case
    IF (l_parallel) THEN
      CALL exchange_data_mult(p_pp%comm_pat_c, 3, 3*nlev_p,            &
                              recv1=temp_lp, recv2=pres_lp, recv3=qv_lp)
    ENDIF

    ! Step 2c: Perform interpolation from local parent to child grid

    CALL interpol_scal_nudging (p_pp, p_int, p_grf%p_dom(i_chidx), i_chidx, nshift, 3, 1, &
                                f3din1=temp_lp, f3dout1=initicon(jgc)%atm_inc%temp,       &
                                f3din2=pres_lp, f3dout2=initicon(jgc)%atm_inc%pres,       &
                                f3din3=qv_lp,   f3dout3=initicon(jgc)%atm_inc%qv          )
    CALL sync_patch_array_mult(SYNC_C,p_pc,3,initicon(jgc)%atm_inc%temp,initicon(jgc)%atm_inc%pres,  &
                               initicon(jgc)%atm_inc%qv)

    DEALLOCATE(temp_lp, pres_lp, qv_lp)

  END SUBROUTINE interpolate_scal_increments

  SUBROUTINE interpolate_vn_increments(initicon, jg, jgc)

    TYPE(t_initicon_state), TARGET, INTENT(INOUT) :: initicon(:)

    INTEGER, INTENT(IN) :: jg   ! parent (source) domain ID
    INTEGER, INTENT(IN) :: jgc  ! child  (target) domain ID

    ! local pointers

    TYPE(t_patch),         POINTER  :: p_pp, p_pc
    TYPE(t_gridref_state), POINTER  :: p_grf
    TYPE(t_int_state),     POINTER  :: p_int

    ! Local arrays for variables living on the local parent grid in the MPI case.
    REAL(wp), ALLOCATABLE, DIMENSION(:,:,:)   :: vn_lp

    INTEGER :: nlev_p, nshift, i_chidx

    LOGICAL :: l_parallel


    IF (.NOT. my_process_is_mpi_parallel()) THEN
      l_parallel = .FALSE.
    ELSE
      l_parallel = .TRUE.
    ENDIF


    p_pp           => p_patch_local_parent(jgc)
    p_pc           => p_patch(jgc)
    p_grf          => p_grf_state_local_parent(jgc)
    p_int          => p_int_state_local_parent(jgc)

    i_chidx  = p_pc%parent_child_index

    ! number of full levels of parent domain
    nlev_p   = p_patch(jg)%nlev

    ! shift between upper model boundaries
    nshift = p_pc%nshift

    IF (msg_level >= 7) THEN
      WRITE(message_text,'(a,i2,a,i2)') 'Interpolation of DA increments for wind, domain ',jg,' =>',jgc
      CALL message('interpolate_increments',message_text)
    ENDIF

    ALLOCATE(vn_lp(nproma, nlev_p, p_pp%nblks_e))


    ! Parent-to-child interpolation of atmospheric increments
    !
    ! Step 1: boundary interpolation
    !
    CALL interpol2_vec_grf (p_patch(jg), p_pc, p_grf_state(jg)%p_dom(i_chidx), 1, &
      initicon(jg)%atm_inc%vn,        initicon(jgc)%atm_inc%vn                    )

    ! Step 2: Interpolation of fields in the model interior

    ! Step 2a: Copy prognostic variables from parent grid to fields on local parent grid
    ! (trivial without MPI parallelization, but communication call needed for MPI)

    CALL exchange_data(p_pp%comm_pat_glb_to_loc_e, RECV=vn_lp, SEND=initicon(jg)%atm_inc%vn)


    ! Step 2b: Synchronize variables on local parent grids. Note that the sync routines cannot be used in this case
    IF (l_parallel) THEN
      CALL exchange_data(p_pp%comm_pat_e, vn_lp)
    ENDIF

    ! Step 2c: Perform interpolation from local parent to child grid
    CALL interpol_vec_nudging (p_pp, p_pc, p_int, p_grf%p_dom(i_chidx), p_grf_state(jgc), &
                               i_chidx, nshift, 1, vn_lp, initicon(jgc)%atm_inc%vn       )
    CALL sync_patch_array(SYNC_E,p_pc,initicon(jgc)%atm_inc%vn)

    DEALLOCATE(vn_lp)

  END SUBROUTINE interpolate_vn_increments

  !-------------
  !>
  !! SUBROUTINE interpolate_sfcana
  !!
  !! Driver routine for interpolating surface analysis data from a parent domain to a child domain
  !! The routine is supposed to work incombination with incremental analysis update only;
  !! it processes sst (i.e. t_so(0) over sea points only), w_so increments, fr_ice, w_snow, rho_snow,
  !! h_snow and freshsnow
  !!
  !!
  !! @par Revision History
  !! Initial version by Guenther Zaengl, DWD(2014-12-12)
  !!
  !!
  SUBROUTINE interpolate_sfcana(initicon, jg, jgc)

    TYPE(t_initicon_state), TARGET, INTENT(INOUT) :: initicon(:)

    INTEGER, INTENT(IN) :: jg   ! parent (source) domain ID
    INTEGER, INTENT(IN) :: jgc  ! child  (target) domain ID

    ! local pointers
    TYPE(t_patch),         POINTER  :: p_pp, p_pc
    TYPE(t_gridref_state), POINTER  :: p_grf
    TYPE(t_int_state),     POINTER  :: p_int

    TYPE(t_lnd_prog),   POINTER     :: p_parent_lprog
    TYPE(t_lnd_prog),   POINTER     :: p_child_lprog
    TYPE(t_lnd_diag),   POINTER     :: p_parent_ldiag
    TYPE(t_lnd_diag),   POINTER     :: p_child_ldiag

    ! local variables

    ! Indices
    INTEGER :: jb, jc, jk, jk1, i_chidx, i_startblk, i_endblk, &
               i_startidx, i_endidx

    INTEGER :: num_lndvars

    ! Local arrays for variables living on the local parent grid in the MPI case. These have
    ! to be allocatable because their dimensions differ between MPI and non-MPI runs
    REAL(wp), ALLOCATABLE, DIMENSION(:,:,:)   :: lndvars_lp

    ! Local arrays on the parent or child grid. These would not have to be allocatable,
    ! but the computational overhead does not matter for an initialization routine
    REAL(wp), ALLOCATABLE, DIMENSION(:,:,:)   :: lndvars_par, lndvars_chi

    LOGICAL :: l_parallel

    !-----------------------------------------------------------------------


    IF (msg_level >= 7) THEN
      WRITE(message_text,'(a,i2,a,i2)') 'Interpolation of surface analysis data, domain ',jg,' =>',jgc
      CALL message('interpolate_sfcana',message_text)
    ENDIF

    l_parallel = my_process_is_mpi_parallel()

    p_parent_lprog    => p_lnd_state(jg)%prog_lnd(nnow_rcf(jg))
    p_child_lprog     => p_lnd_state(jgc)%prog_lnd(nnow_rcf(jgc))
    p_parent_ldiag    => p_lnd_state(jg)%diag_lnd
    p_child_ldiag     => p_lnd_state(jgc)%diag_lnd

    p_pc              => p_patch(jgc)

    p_grf => p_grf_state_local_parent(jgc)
    p_int => p_int_state_local_parent(jgc)
    p_pp  => p_patch_local_parent(jgc)

    i_chidx  = p_pc%parent_child_index

    ! Number of variables to be interpolated
    num_lndvars = nlev_soil + 5

    ALLOCATE(lndvars_par (nproma, num_lndvars, p_patch(jg)%nblks_c), &
             lndvars_chi (nproma, num_lndvars, p_patch(jgc)%nblks_c) )

    ALLOCATE(lndvars_lp (nproma, num_lndvars, p_pp%nblks_c) )

    IF (p_test_run) THEN
      lndvars_par  = 0._wp
      lndvars_chi  = 0._wp
    ENDIF


    ! Step 1: boundary interpolation
    !
    ! Note: the sepration between boundary interpolation and the interpolation
    ! of the fields in the prognostic region of the nest is needed because the
    ! existing interpolation routines are runtime-optimized for operations that
    ! are needed regularly. Boundary interpolation is executed from the parent grid
    ! to the child grid, whereas the so-called nudging interpolation works from
    ! the local parent grid to the child grid.


    ! Step 1a: prepare boundary interpolation

!$OMP PARALLEL PRIVATE(i_startblk,i_endblk)

    ! cell-based variables
    i_startblk = p_patch(jg)%cells%start_block(grf_bdywidth_c+1)
    i_endblk   = p_patch(jg)%cells%end_block(min_rlcell)

!$OMP DO PRIVATE(jb,i_startidx,i_endidx,jc,jk,jk1) ICON_OMP_DEFAULT_SCHEDULE
    DO jb = i_startblk, i_endblk

      CALL get_indices_c(p_patch(jg), jb, i_startblk, i_endblk, &
                         i_startidx, i_endidx, grf_bdywidth_c+1, min_rlcell)

      DO jk = 1, nlev_soil
        DO jc = i_startidx, i_endidx
          lndvars_par(jc,jk,jb)  = initicon(jg)%sfc_inc%w_so(jc,jk,jb)
        ENDDO
      ENDDO

      jk1 = nlev_soil
      DO jc = i_startidx, i_endidx
        lndvars_par(jc,jk1+1,jb) = initicon(jg)%sfc%sst(jc,jb)
        lndvars_par(jc,jk1+2,jb) = p_parent_ldiag%fr_seaice(jc,jb)
        lndvars_par(jc,jk1+3,jb) = p_parent_lprog%w_snow_t(jc,jb,1)
        lndvars_par(jc,jk1+4,jb) = MAX(crhosminf,p_parent_lprog%rho_snow_t(jc,jb,1))
        lndvars_par(jc,jk1+5,jb) = p_parent_ldiag%freshsnow_t(jc,jb,1)
      ENDDO

    ENDDO
!$OMP END DO NOWAIT
!$OMP END PARALLEL


    ! Step 1b: execute boundary interpolation
    CALL sync_patch_array(SYNC_C,p_patch(jg),lndvars_par)
    CALL interpol_scal_grf (p_patch(jg), p_pc, p_grf_state(jg)%p_dom(i_chidx), 1,  &
      lndvars_par, lndvars_chi, lnoshift=.TRUE.                 )


    ! Step 2: Interpolation of fields in the model interior

    ! Step 2a: Copy variables from parent grid to fields on feedback-parent grid
    ! (trivial without MPI parallelization, but communication call needed for MPI)

    CALL exchange_data(p_pp%comm_pat_glb_to_loc_c, RECV=lndvars_lp, SEND=lndvars_par)

    ! Step 2b: Perform interpolation from local parent to child grid

    ! Note: the sync routines cannot be used for the synchronization on the local
    ! parent grid

    IF(l_parallel) CALL exchange_data(p_pp%comm_pat_c, lndvars_lp)
    CALL interpol_scal_nudging (p_pp, p_int, p_grf%p_dom(i_chidx), i_chidx, 0, &
                                1, 1, f3din1=lndvars_lp, f3dout1=lndvars_chi, overshoot_fac=1.005_wp )
    CALL sync_patch_array(SYNC_C,p_pc,lndvars_chi)



    ! Step 3: Add reference state to thermodynamic variables and copy land fields
    ! from the container arrays to the prognostic variables (for the time being,
    ! all tiles are initialized with the interpolated aggregated variables)
    ! Note that nest boundary points have to be included here to obtain a proper
    ! initialization of all grid points


!$OMP PARALLEL PRIVATE(i_startblk,i_endblk)

    ! cell-based variables
    i_startblk = p_pc%cells%start_block(1)
    i_endblk   = p_pc%cells%end_block(min_rlcell)

!$OMP DO PRIVATE(jb,i_startidx,i_endidx,jc,jk,jk1) ICON_OMP_DEFAULT_SCHEDULE
    DO jb = i_startblk, i_endblk

      CALL get_indices_c(p_pc, jb, i_startblk, i_endblk, i_startidx, i_endidx, 1, min_rlcell)

      DO jk = 1, nlev_soil
        DO jc = i_startidx, i_endidx
          initicon(jgc)%sfc_inc%w_so(jc,jk,jb) = lndvars_chi(jc,jk,jb)
        ENDDO
      ENDDO

      jk1 = nlev_soil

      DO jc = i_startidx, i_endidx
        initicon(jgc)%sfc%sst(jc,jb)       = lndvars_chi(jc,jk1+1,jb)
        p_child_ldiag%fr_seaice(jc,jb)     = lndvars_chi(jc,jk1+2,jb)
        p_child_lprog%w_snow_t(jc,jb,1)    = lndvars_chi(jc,jk1+3,jb)
        p_child_lprog%rho_snow_t(jc,jb,1)  = lndvars_chi(jc,jk1+4,jb)
        p_child_ldiag%freshsnow_t(jc,jb,1) = lndvars_chi(jc,jk1+5,jb)

        ! diagnose h_snow after interpolation
        p_child_ldiag%h_snow_t(jc,jb,1) = p_child_lprog%w_snow_t(jc,jb,1)/p_child_lprog%rho_snow_t(jc,jb,1)*rhoh2o

        ! set limits
        p_child_ldiag%fr_seaice(jc,jb) = MAX(0._wp,MIN(1._wp,p_child_ldiag%fr_seaice(jc,jb)))
        p_child_ldiag%freshsnow_t(jc,jb,1) = MIN(1._wp,p_child_ldiag%freshsnow_t(jc,jb,1))
      ENDDO

    ENDDO
!$OMP END DO NOWAIT
!$OMP END PARALLEL

    DEALLOCATE(lndvars_par, lndvars_chi, lndvars_lp)

  END SUBROUTINE interpolate_sfcana


  RECURSIVE SUBROUTINE topo_blending_and_fbk(jg)

    INTEGER, INTENT(IN) :: jg

    INTEGER :: jgc, jn


    ! Loop over nested domains
    DO jn = 1, p_patch(jg)%n_childdom

      jgc = p_patch(jg)%child_id(jn)

      CALL topography_blending(p_patch(jg), p_patch(jgc), p_grf_state(jg)%p_dom(jn), jn, &
               ext_data(jg)%atm%topography_c, ext_data(jgc)%atm%topography_c  )

      IF (p_patch(jgc)%n_childdom > 0) &
        CALL topo_blending_and_fbk(jgc)

    ENDDO

    DO jn = 1, p_patch(jg)%n_childdom

      jgc = p_patch(jg)%child_id(jn)

      IF (lfeedback(jgc) .AND. ifeedback_type == 1) THEN
        CALL topography_feedback(p_patch(jg), jn, ext_data(jg)%atm%topography_c, ext_data(jgc)%atm%topography_c )
      ENDIF

    ENDDO

  END SUBROUTINE topo_blending_and_fbk

  !---------------------------------------------------------------------------
  !>
  !! Computes topography blending for nested domains initialized with real
  !! topography data
  !!
  !! @par Revision History
  !! Initial release by Guenther Zaengl, DWD, (2011-07-05)
  !!
  SUBROUTINE topography_blending(p_pp, p_pc, p_grf, i_chidx, &
               topo_cp, topo_cc)

    ! patch at parent and child level
    TYPE(t_patch),                TARGET, INTENT(IN) :: p_pp
    TYPE(t_patch),                TARGET, INTENT(INOUT) :: p_pc
    ! grf state is needed at parent level only
    TYPE(t_gridref_single_state), TARGET, INTENT(IN) :: p_grf

    ! child domain index
    INTEGER, INTENT(IN) :: i_chidx

    ! topography on cells: p = parent level, c = child level
    REAL(wp), INTENT(IN),     DIMENSION(:,:) :: topo_cp
    REAL(wp), INTENT(INOUT),  DIMENSION(:,:) :: topo_cc

    ! auxiliary fields needed for SR calls (SR's expect 3D fields)
    REAL(wp), TARGET :: z_topo_cp(nproma,1,p_pp%nblks_c)
    REAL(wp)         :: z_topo_cc(nproma,1,p_pc%nblks_c)

    ! another auxiliary needed to handle MPI parallelization, and a related pointer
    REAL(wp), ALLOCATABLE, TARGET :: z_topo_clp (:,:,:)
    REAL(wp), POINTER             :: ptr_topo_cp(:,:,:)

    TYPE(t_gridref_single_state), POINTER :: ptr_grf
    TYPE(t_patch),                POINTER :: ptr_pp
    TYPE(t_int_state),            POINTER :: ptr_int

    INTEGER  :: jgc, jb, jc, nblks_c
    INTEGER  :: i_startblk, i_endblk, i_startidx, i_endidx, i_nchdom, i_rlstart, i_rlend
    REAL(wp) :: wfac

    !-------------------------------------------------------------------------

    jgc = p_pc%id

    ptr_grf    => p_grf_state_local_parent(jgc)%p_dom(i_chidx)
    ptr_pp     => p_patch_local_parent(jgc)
    ptr_int    => p_int_state_local_parent(jgc)

    ALLOCATE(z_topo_clp(nproma,1,ptr_pp%nblks_c))

    IF (msg_level >= 10) THEN
      WRITE(message_text,'(2(a,i2))') 'topography blending, domain ',&
        p_pp%id,'  => domain ',p_pc%id
      CALL message('', TRIM(message_text))
    ENDIF

    z_topo_cc(:,:,:) = 0._wp

    nblks_c = p_pp%nblks_c

    ! 1.(a) Copy input topography to auxiliary 3D field
    DO jb = 1, nblks_c
      CALL get_indices_c(p_pp, jb, 1, nblks_c, i_startidx, i_endidx, 1)

      DO jc = i_startidx, i_endidx
        z_topo_cp(jc,1,jb) = topo_cp(jc,jb)
      ENDDO
    ENDDO

    ! 1.(b) Copy this auxiliary field to the local parent in case of MPI parallelization

    CALL exchange_data(ptr_pp%comm_pat_glb_to_loc_c, RECV=z_topo_clp, SEND=z_topo_cp)
    ptr_topo_cp => z_topo_clp

    IF (my_process_is_mpi_parallel()) THEN
      ! synchronization (CALL sync does not work on local parent)
      CALL exchange_data(ptr_pp%comm_pat_c, ptr_topo_cp)
    END IF

    ! 1.(c) Interpolate coarse topography on fine mesh

    ! Comment: one could avoid the awkward procedure of interpolating boundary zone and
    ! prognostic zone separately by introducing appropriate interpolation routines and communication
    ! patterns (both of which are optimized for runtime tasks). However, those routines
    ! would not be needed anywhere else, and terrain blending is not runtime-critical

    ! Lateral boundary zone
    CALL interpol_scal_grf (p_pp, p_pc, p_grf, 1, f3din1=z_topo_cp, f3dout1=z_topo_cc, lnoshift=.TRUE.)

    ! Prognostic part of the model domain
    ! Note: in contrast to boundary interpolation, nudging expects the input on the local parent grid
    CALL interpol_scal_nudging (ptr_pp, ptr_int, ptr_grf, i_chidx, 0, 1, 1, &
                                f3din1=ptr_topo_cp, f3dout1=z_topo_cc       )

    ! 2. Apply terrain blending to cell points
    ! In the boundary interpolation zone (cell rows 1-4), the interpolated values
    ! are taken; in the subsequent 8 rows, linear blending is applied


    i_nchdom = MAX(1,p_pc%n_childdom)

    ! 2.(a) Pure interpolation in boundary interpolation zone
    i_rlstart  = 1
    i_rlend    = grf_bdywidth_c
    i_startblk = p_pc%cells%start_blk(i_rlstart,1)
    i_endblk   = p_pc%cells%end_blk(i_rlend,i_nchdom)

    DO jb = i_startblk, i_endblk
      CALL get_indices_c(p_pc, jb, i_startblk, i_endblk,         &
                         i_startidx, i_endidx, i_rlstart, i_rlend)

      DO jc = i_startidx, i_endidx
        topo_cc(jc,jb) = z_topo_cc(jc,1,jb)
      ENDDO
    ENDDO

    ! 2.(b) Blending in prognostic part of the nested domain
    i_rlstart  = grf_bdywidth_c + 1
    i_rlend    = min_rlcell
    i_startblk = p_pc%cells%start_blk(i_rlstart,1)
    i_endblk   = p_pc%cells%end_blk(i_rlend,i_nchdom)

    DO jb = i_startblk, i_endblk
      CALL get_indices_c(p_pc, jb, i_startblk, i_endblk,         &
                         i_startidx, i_endidx, i_rlstart, i_rlend)

      DO jc = i_startidx, i_endidx

        IF (p_pc%cells%refin_ctrl(jc,jb) > 0 .AND. &
            p_pc%cells%refin_ctrl(jc,jb) <= grf_bdywidth_c + nudge_zone_width) THEN

          wfac = REAL(p_pc%cells%refin_ctrl(jc,jb) - grf_bdywidth_c,wp)/ &
            REAL(nudge_zone_width+1,wp)
          topo_cc(jc,jb) = wfac*topo_cc(jc,jb) + (1._wp-wfac)*z_topo_cc(jc,1,jb)

        ENDIF ! on the interior grid points, topo_cc remains unchanged

      ENDDO
    ENDDO

    CALL sync_patch_array(SYNC_C,p_pc,topo_cc)

    DEALLOCATE(z_topo_clp)

  END SUBROUTINE topography_blending


  !---------------------------------------------------------------------------
  !>
  !! Computes topography feedback for nested domains initialized with real
  !! topography data
  !!
  !! @par Revision History
  !! Initial release by Guenther Zaengl, DWD, (2011-07-05)
  !!
  SUBROUTINE topography_feedback(p_pp, i_chidx, topo_cp, topo_cc)

    ! patch at parent level
    TYPE(t_patch),                TARGET, INTENT(INOUT) :: p_pp

    ! child domain index
    INTEGER, INTENT(IN) :: i_chidx

    ! topography on cells: p = parent level, c = child level
    REAL(wp), INTENT(IN),    DIMENSION(:,:)         :: topo_cc
    REAL(wp), INTENT(INOUT), DIMENSION(:,:), TARGET :: topo_cp

    ! auxiliary field needed for SR calls (SR's expect 3D fields)
    REAL(wp) :: z_topo_cp(nproma,1,p_pp%nblks_c)

    ! another auxiliary to handle MPI parallelization, and related pointer
    REAL(wp), ALLOCATABLE, TARGET :: z_topo_clp(:,:)
    REAL(wp), POINTER             :: ptr_topo_cp(:,:)

    TYPE(t_gridref_state), POINTER :: ptr_grf
    TYPE(t_patch),         POINTER :: ptr_pp

    INTEGER  :: jgc, jb, jc
    INTEGER  :: i_startblk, i_endblk, i_startidx, i_endidx, i_nchdom, i_rlstart, i_rlend

    INTEGER, POINTER, DIMENSION(:,:,:) :: iidx, iblk

    !-------------------------------------------------------------------------

    jgc = p_pp%child_id(i_chidx) ! child domain ID

    ALLOCATE(z_topo_clp(nproma,p_patch_local_parent(jgc)%nblks_c))
    ptr_pp      => p_patch_local_parent(jgc)
    ptr_grf     => p_grf_state_local_parent(jgc)
    ptr_topo_cp => z_topo_clp

    IF (msg_level >= 10) THEN
      WRITE(message_text,'(2(a,i2))') 'topography feedback, domain ',&
        p_pp%child_id(i_chidx),'  => domain ',p_pp%id
        CALL message('', TRIM(message_text))
    ENDIF

    ! Start/End block in the parent domain
    i_rlstart  = grf_fbk_start_c
    i_rlend    = min_rlcell_int

    i_startblk = ptr_pp%cells%start_blk(i_rlstart,i_chidx)
    i_endblk   = ptr_pp%cells%end_blk(i_rlend,i_chidx)

    iidx => ptr_pp%cells%child_idx
    iblk => ptr_pp%cells%child_blk

    ! Perform feedback for cell points in the prognostic part of the nest overlap area
    DO jb = i_startblk, i_endblk

      CALL get_indices_c(ptr_pp, jb, i_startblk, i_endblk,       &
                         i_startidx, i_endidx, i_rlstart, i_rlend)

      DO jc = i_startidx, i_endidx
        ptr_topo_cp(jc,jb) =                                                  &
          topo_cc(iidx(jc,jb,1),iblk(jc,jb,1))*ptr_grf%fbk_wgt_bln(jc,jb,1) + &
          topo_cc(iidx(jc,jb,2),iblk(jc,jb,2))*ptr_grf%fbk_wgt_bln(jc,jb,2) + &
          topo_cc(iidx(jc,jb,3),iblk(jc,jb,3))*ptr_grf%fbk_wgt_bln(jc,jb,3) + &
          topo_cc(iidx(jc,jb,4),iblk(jc,jb,4))*ptr_grf%fbk_wgt_bln(jc,jb,4)
      ENDDO
    ENDDO

    ! Attention: the feedback communication pattern is defined on the local parent (ptr_pp), ...
    CALL exchange_data(ptr_pp%comm_pat_loc_to_glb_c_fbk, RECV=topo_cp, SEND=ptr_topo_cp, &
      &                l_recv_exists=.TRUE.)

    ! ... whereas the subsequent halo communication needs to be done on the parent grid (p_pp)
    CALL sync_patch_array(SYNC_C,p_pp,topo_cp)


    ! Copy fed-back topography to z_topo_cp to prepare interpolation to vertices
    i_nchdom = MAX(1,p_pp%n_childdom)
    i_rlstart  = 1
    i_rlend    = min_rlcell
    i_startblk = p_pp%cells%start_blk(i_rlstart,1)
    i_endblk   = p_pp%cells%end_blk(i_rlend,i_nchdom)

    DO jb = i_startblk, i_endblk
      CALL get_indices_c(p_pp, jb, i_startblk, i_endblk,         &
                         i_startidx, i_endidx, i_rlstart, i_rlend)

      DO jc = i_startidx, i_endidx

        z_topo_cp(jc,1,jb) = topo_cp(jc,jb)

      ENDDO
    ENDDO

    DEALLOCATE(z_topo_clp)

  END SUBROUTINE topography_feedback


END MODULE mo_nh_init_nest_utils
<|MERGE_RESOLUTION|>--- conflicted
+++ resolved
@@ -34,11 +34,7 @@
   USE mo_dynamics_config,       ONLY: nnow, nnow_rcf, nnew_rcf
   USE mo_physical_constants,    ONLY: rd, cvd_o_rd, p0ref, rhoh2o, tmelt
   USE mo_phyparam_soil,         ONLY: crhosminf
-<<<<<<< HEAD
   USE mo_impl_constants,        ONLY: min_rlcell, min_rlcell_int, &
-=======
-  USE mo_impl_constants,        ONLY: min_rlcell, min_rlcell_int,  &
->>>>>>> be262981
     &                                 MAX_CHAR_LENGTH, dzsoil, inwp, nclass_aero, ALB_SI_MISSVAL
   USE mo_grf_nudgintp,          ONLY: interpol_scal_nudging, interpol_vec_nudging
   USE mo_grf_bdyintp,           ONLY: interpol_scal_grf, interpol2_vec_grf
