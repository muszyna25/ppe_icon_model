--- conflicted
+++ resolved
@@ -67,17 +67,10 @@
   LOGICAL, PARAMETER ::  acc_validate = .FALSE.     !  THIS SHOULD BE .FALSE. AFTER VALIDATION PHASE!
 #define __COLLAPSE_2_LOOPS !$ACC LOOP VECTOR COLLAPSE(2)
 #else
-<<<<<<< HEAD
-#if __CRAY_FTN_VERSION > 850
-#define __COLLAPSE_2_LOOPS !$OMP SIMD
-#else
-#define __COLLAPSE_2_LOOPS !SIMD not supported
-=======
 #if defined(_INTEL_COMPILER)  
 #define __COLLAPSE_2_LOOPS !$OMP SIMD
 #else
 #define __COLLAPSE_2_LOOPS !NO LOOP COLLAPSE DIRECTIVE AVAILABLE
->>>>>>> 9fbb8651
 #endif
 #endif
 
