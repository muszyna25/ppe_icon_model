!>
!! mo_velocity_advection
!!
!! This module contains the subroutine calculating the velocity advection tendencies
!! for the nonhydrostatic dynamical core. Separated from mo_solve_nonhydro in order
!! to speed up compile time
!!
!! @author Guenther Zaengl, DWD
!!
!! @par Revision History
!! Created by Guenther Zaengl, DWD on 2013-09-13)
!! 
!! @par Copyright and License
!!
!! This code is subject to the DWD and MPI-M-Software-License-Agreement in
!! its most recent form.
!! Please see the file LICENSE in the root of the source tree for this code.
!! Where software is supplied by third parties, it is indicated in the
!! headers of the routines.
!!

!----------------------------
#include "omp_definitions.inc"
!----------------------------

MODULE mo_velocity_advection

  USE mo_kind,                 ONLY: wp, vp
  USE mo_nonhydrostatic_config,ONLY: lextra_diffu
  USE mo_parallel_config,   ONLY: nproma
  USE mo_run_config,        ONLY: lvert_nest, timers_level
  USE mo_model_domain,      ONLY: t_patch
  USE mo_intp_data_strc,    ONLY: t_int_state
  USE mo_icon_interpolation_scalar, ONLY: cells2verts_scalar_ri
  USE mo_nonhydro_types,    ONLY: t_nh_state, t_nh_metrics, t_nh_diag, t_nh_prog
  USE mo_math_divrot,       ONLY: rot_vertex_ri
  USE mo_vertical_grid,     ONLY: nrdmax
  USE mo_nh_init_utils,     ONLY: nflatlev
  USE mo_loopindices,       ONLY: get_indices_c, get_indices_e
  USE mo_impl_constants,    ONLY: min_rlcell_int, min_rledge_int, min_rlvert_int, &
    &                             min_rlcell
  USE mo_impl_constants_grf,ONLY: grf_bdywidth_c, grf_bdywidth_e
  USE mo_timer,             ONLY: timer_solve_nh_veltend, timer_start, timer_stop


  IMPLICIT NONE

  PRIVATE



  PUBLIC :: velocity_tendencies

  CONTAINS


  !----------------------------------------------------------------------------
  !>
  !! velocity_tendencies
  !!
  !! Discretization of nonhydrostatic momentum equation similar to hydrostatic core
  !! In particular, the Lamb transformation is applied only to the horizontal
  !! equation of motion, whereas the vertical wind equation is discretized
  !! in advective form
  !!
  !! @par Revision History
  !! Initial release by Guenther Zaengl (2010-02-03)
  !!
  SUBROUTINE velocity_tendencies (p_prog, p_patch, p_int, p_metrics, p_diag, z_w_concorr_me, z_kin_hor_e, &
                                  z_vt_ie, ntnd, istep, lvn_only, dtime)

    ! Passed variables
    TYPE(t_patch), TARGET, INTENT(IN)    :: p_patch
    TYPE(t_int_state), TARGET, INTENT(IN):: p_int
    TYPE(t_nh_prog), INTENT(INOUT)       :: p_prog
    TYPE(t_nh_metrics), INTENT(INOUT)    :: p_metrics
    TYPE(t_nh_diag), INTENT(INOUT)       :: p_diag

    ! Local variables from solve_nh that are passed for efficiency optimization
    REAL(vp), DIMENSION(:,:,:), INTENT(INOUT) :: z_w_concorr_me, z_kin_hor_e, z_vt_ie

    INTEGER, INTENT(IN)  :: ntnd     ! time level of ddt_adv fields used to store tendencies
    INTEGER, INTENT(IN)  :: istep    ! 1: predictor step, 2: corrector step
    LOGICAL, INTENT(IN)  :: lvn_only ! true: compute only vn tendency
    REAL(wp),INTENT(IN)  :: dtime    ! time step

    ! Local variables
    INTEGER :: jb, jk, jc, je
    INTEGER :: i_startblk, i_endblk, i_startidx, i_endidx
    INTEGER :: i_startblk_2, i_endblk_2, i_startidx_2, i_endidx_2
    INTEGER :: rl_start, rl_end, rl_start_2, rl_end_2
    ! The data type vp (variable precision) is by default the same as wp but reduces
    ! to single precision when the __MIXED_PRECISION cpp flag is set at compile time
    REAL(vp):: z_w_concorr_mc(nproma,p_patch%nlev)
    REAL(vp):: z_w_con_c(nproma,p_patch%nlevp1)
    REAL(vp):: z_w_con_c_full(nproma,p_patch%nlev,p_patch%nblks_c)
    ! These fields in addition have reversed index order (vertical first) for optimization
#ifdef __LOOP_EXCHANGE
    REAL(vp):: z_v_grad_w(p_patch%nlev,nproma,p_patch%nblks_e)
    REAL(vp):: z_w_v(p_patch%nlevp1,nproma,p_patch%nblks_v)
    REAL(vp):: zeta(p_patch%nlev,nproma,p_patch%nblks_v)
    REAL(vp):: z_ekinh(p_patch%nlev,nproma,p_patch%nblks_c)
#else
    REAL(vp):: z_v_grad_w(nproma,p_patch%nlev,p_patch%nblks_e)
    REAL(vp):: z_w_v(nproma,p_patch%nlevp1,p_patch%nblks_v)
    REAL(vp):: zeta(nproma,p_patch%nlev,p_patch%nblks_v)
    REAL(vp):: z_ekinh(nproma,p_patch%nlev,p_patch%nblks_c)
#endif

    ! Pointers
    INTEGER, DIMENSION(:,:,:), POINTER   &
#ifdef _CRAYFTN
      , CONTIGUOUS                       &
#endif
      ::                                 &
      icidx, icblk, ieidx, ieblk, iqidx, iqblk, ividx, ivblk, incidx, incblk

    INTEGER  :: nlev, nlevp1          !< number of full and half levels
    ! Local control variable for vertical nesting
    LOGICAL :: l_vert_nested

    INTEGER :: jg

    ! Variables for conditional additional diffusion for vertical advection
    REAL(vp) :: cfl_w_limit, vcfl, vcflmax(p_patch%nblks_c)
    REAL(wp) :: w_con_e, scalfac_exdiff, difcoef
                
    INTEGER  :: ic, ie, nrdmax_jg, nflatlev_jg
    LOGICAL  :: levmask(p_patch%nblks_c,p_patch%nlev),levelmask(p_patch%nlev)
    LOGICAL  :: cfl_clipping(nproma,p_patch%nlevp1)   ! CFL > 0.85

    !--------------------------------------------------------------------------

    IF (timers_level > 5) CALL timer_start(timer_solve_nh_veltend)

    IF ((lvert_nest) .AND. (p_patch%nshift > 0)) THEN  
      l_vert_nested = .TRUE.
    ELSE
      l_vert_nested = .FALSE.
    ENDIF

    !Get patch id
    jg = p_patch%id
    nrdmax_jg     = nrdmax(jg)     ! This shorthand creates large diffs
    nflatlev_jg   = nflatlev(jg)

    ! number of vertical levels
    nlev   = p_patch%nlev
    nlevp1 = p_patch%nlevp1

    ! Set pointers to neighbor cells/edges/vertices
    icidx => p_patch%edges%cell_idx
    icblk => p_patch%edges%cell_blk

    ieidx => p_patch%cells%edge_idx
    ieblk => p_patch%cells%edge_blk

    ividx => p_patch%edges%vertex_idx
    ivblk => p_patch%edges%vertex_blk

    incidx => p_patch%cells%neighbor_idx
    incblk => p_patch%cells%neighbor_blk

    iqidx => p_patch%edges%quad_idx
    iqblk => p_patch%edges%quad_blk

    ! Limit on vertical CFL number for applying extra diffusion
    cfl_w_limit = 0.65_wp/dtime   ! this means 65% of the nominal CFL stability limit

    ! Scaling factor for extra diffusion
    scalfac_exdiff = 0.05_wp / ( dtime*(0.85_wp - cfl_w_limit*dtime) )

    ! Compute w at vertices
    IF (.NOT. lvn_only) CALL cells2verts_scalar_ri(p_prog%w, p_patch, &
      p_int%cells_aw_verts, z_w_v, opt_rlend=min_rlvert_int-1)

    ! Compute vertical vorticity component at vertices
    CALL rot_vertex_ri (p_prog%vn, p_patch, p_int, zeta, opt_rlend=min_rlvert_int-1)


!$OMP PARALLEL PRIVATE(rl_start, rl_end, i_startblk, i_endblk, rl_start_2, rl_end_2, i_startblk_2, i_endblk_2)

    IF (istep == 1) THEN ! Computations of velocity-derived quantities that come from solve_nh in istep=2

      rl_start = 5
      rl_end = min_rledge_int - 2

      i_startblk = p_patch%edges%start_block(rl_start)
      i_endblk   = p_patch%edges%end_block(rl_end)

!$OMP DO PRIVATE(jb, jk, je, i_startidx, i_endidx) ICON_OMP_DEFAULT_SCHEDULE
      DO jb = i_startblk, i_endblk

        CALL get_indices_e(p_patch, jb, i_startblk, i_endblk, &
                           i_startidx, i_endidx, rl_start, rl_end)

#ifdef __LOOP_EXCHANGE
        DO je = i_startidx, i_endidx
!DIR$ IVDEP
          DO jk = 1, nlev
#else
        DO jk = 1, nlev
          DO je = i_startidx, i_endidx
#endif
            ! RBF reconstruction of tangential wind component
            p_diag%vt(je,jk,jb) = &
              p_int%rbf_vec_coeff_e(1,je,jb) * p_prog%vn(iqidx(je,jb,1),jk,iqblk(je,jb,1)) + &
              p_int%rbf_vec_coeff_e(2,je,jb) * p_prog%vn(iqidx(je,jb,2),jk,iqblk(je,jb,2)) + &
              p_int%rbf_vec_coeff_e(3,je,jb) * p_prog%vn(iqidx(je,jb,3),jk,iqblk(je,jb,3)) + &
              p_int%rbf_vec_coeff_e(4,je,jb) * p_prog%vn(iqidx(je,jb,4),jk,iqblk(je,jb,4))
          ENDDO
        ENDDO

        ! Interpolate vn to interface levels and compute horizontal part of kinetic energy on edges
        DO jk = 2, nlev
!DIR$ IVDEP
          DO je = i_startidx, i_endidx
            p_diag%vn_ie(je,jk,jb) =                                    &
              p_metrics%wgtfac_e(je,jk,jb)*p_prog%vn(je,jk,jb) +        &
             (1._wp - p_metrics%wgtfac_e(je,jk,jb))*p_prog%vn(je,jk-1,jb)
            z_kin_hor_e(je,jk,jb) = 0.5_wp*(p_prog%vn(je,jk,jb)**2 + p_diag%vt(je,jk,jb)**2)
          ENDDO
        ENDDO

        IF (.NOT. lvn_only) THEN ! Interpolate also vt to interface levels
          DO jk = 2, nlev
!DIR$ IVDEP
            DO je = i_startidx, i_endidx
              z_vt_ie(je,jk,jb) =                                         &
                p_metrics%wgtfac_e(je,jk,jb)*p_diag%vt(je,jk,jb) +        &
               (1._wp - p_metrics%wgtfac_e(je,jk,jb))*p_diag%vt(je,jk-1,jb)
            ENDDO
          ENDDO
        ENDIF

        ! Compute contravariant correction for vertical velocity at interface levels
        ! (will be interpolated to cell centers below)
        DO jk = nflatlev_jg, nlev
!DIR$ IVDEP
          DO je = i_startidx, i_endidx
            z_w_concorr_me(je,jk,jb) =                              &
              p_prog%vn(je,jk,jb)*p_metrics%ddxn_z_full(je,jk,jb) + &
              p_diag%vt(je,jk,jb)*p_metrics%ddxt_z_full(je,jk,jb)
          ENDDO
        ENDDO

        IF (.NOT. l_vert_nested) THEN
          ! Top and bottom levels
!DIR$ IVDEP
          DO je = i_startidx, i_endidx
            ! Quadratic extrapolation at the top turned out to cause numerical instability in pathological cases,
            ! thus we use a no-gradient condition in the upper half layer
            p_diag%vn_ie(je,1,jb) = p_prog%vn(je,1,jb)
            ! vt_ie(jk=1) is actually unused, but we need it for convenience of implementation
            z_vt_ie(je,1,jb) = p_diag%vt(je,1,jb)
            !
            z_kin_hor_e(je,1,jb) = 0.5_wp*(p_prog%vn(je,1,jb)**2 + p_diag%vt(je,1,jb)**2)
            p_diag%vn_ie(je,nlevp1,jb) =                           &
              p_metrics%wgtfacq_e(je,1,jb)*p_prog%vn(je,nlev,jb) +   &
              p_metrics%wgtfacq_e(je,2,jb)*p_prog%vn(je,nlev-1,jb) + &
              p_metrics%wgtfacq_e(je,3,jb)*p_prog%vn(je,nlev-2,jb)
          ENDDO
        ELSE
          ! vn_ie(jk=1) is extrapolated using parent domain information in this case
!DIR$ IVDEP
          DO je = i_startidx, i_endidx
            p_diag%vn_ie(je,1,jb) = p_diag%vn_ie(je,2,jb) + p_diag%dvn_ie_ubc(je,jb)
            ! vt_ie(jk=1) is actually unused, but we need it for convenience of implementation
            z_vt_ie(je,1,jb) = p_diag%vt(je,1,jb)
            !
            z_kin_hor_e(je,1,jb) = 0.5_wp*(p_prog%vn(je,1,jb)**2 + p_diag%vt(je,1,jb)**2)
            p_diag%vn_ie(je,nlevp1,jb) =                           &
              p_metrics%wgtfacq_e(je,1,jb)*p_prog%vn(je,nlev,jb) +   &
              p_metrics%wgtfacq_e(je,2,jb)*p_prog%vn(je,nlev-1,jb) + &
              p_metrics%wgtfacq_e(je,3,jb)*p_prog%vn(je,nlev-2,jb)
          ENDDO
        ENDIF

      ENDDO
!$OMP END DO
    ENDIF ! istep = 1


    rl_start = 7
    rl_end = min_rledge_int - 1

    i_startblk = p_patch%edges%start_block(rl_start)
    i_endblk   = p_patch%edges%end_block(rl_end)

    IF (.NOT. lvn_only) THEN
!$OMP DO PRIVATE(jb, jk, je, i_startidx, i_endidx) ICON_OMP_DEFAULT_SCHEDULE
      DO jb = i_startblk, i_endblk

        CALL get_indices_e(p_patch, jb, i_startblk, i_endblk, &
                           i_startidx, i_endidx, rl_start, rl_end)

        ! Compute v*grad w on edges (level nlevp1 is not needed because w(nlevp1) is diagnostic)
        ! Note: this implicitly includes a minus sign for the gradients, which is needed later on
#ifdef __LOOP_EXCHANGE
        DO je = i_startidx, i_endidx
!DIR$ IVDEP
          DO jk = 1, nlev
            z_v_grad_w(jk,je,jb) = p_diag%vn_ie(je,jk,jb) * p_patch%edges%inv_dual_edge_length(je,jb)* &
             (p_prog%w(icidx(je,jb,1),jk,icblk(je,jb,1)) - p_prog%w(icidx(je,jb,2),jk,icblk(je,jb,2))) &
             + z_vt_ie(je,jk,jb) * p_patch%edges%inv_primal_edge_length(je,jb) *                       &
             p_patch%edges%tangent_orientation(je,jb) *                                                 &
             (z_w_v(jk,ividx(je,jb,1),ivblk(je,jb,1)) - z_w_v(jk,ividx(je,jb,2),ivblk(je,jb,2))) 
#else
        DO jk = 1, nlev
          DO je = i_startidx, i_endidx
            z_v_grad_w(je,jk,jb) = p_diag%vn_ie(je,jk,jb) * p_patch%edges%inv_dual_edge_length(je,jb)* &
             (p_prog%w(icidx(je,jb,1),jk,icblk(je,jb,1)) - p_prog%w(icidx(je,jb,2),jk,icblk(je,jb,2))) &
             + z_vt_ie(je,jk,jb) * p_patch%edges%inv_primal_edge_length(je,jb) *                       &
             p_patch%edges%tangent_orientation(je,jb) *                                                 &
             (z_w_v(ividx(je,jb,1),jk,ivblk(je,jb,1)) - z_w_v(ividx(je,jb,2),jk,ivblk(je,jb,2))) 
#endif

          ENDDO
        ENDDO

      ENDDO
!$OMP END DO
    ENDIF

    rl_start = 4
    rl_end = min_rlcell_int - 1

    i_startblk = p_patch%cells%start_block(rl_start)
    i_endblk   = p_patch%cells%end_block(rl_end)

    rl_start_2 = grf_bdywidth_c+1
    rl_end_2   = min_rlcell_int

    i_startblk_2 = p_patch%cells%start_block(rl_start_2)
    i_endblk_2   = p_patch%cells%end_block(rl_end_2)

!$OMP DO PRIVATE(jb, jk, jc, i_startidx, i_endidx, i_startidx_2, i_endidx_2, z_w_con_c, &
!$OMP            z_w_concorr_mc, ic, difcoef, vcfl) ICON_OMP_DEFAULT_SCHEDULE
    DO jb = i_startblk, i_endblk

      CALL get_indices_c(p_patch, jb, i_startblk, i_endblk, &
                         i_startidx, i_endidx, rl_start, rl_end)

      ! Interpolate horizontal kinetic energy to cell centers
#ifdef __LOOP_EXCHANGE
      DO jc = i_startidx, i_endidx
!DIR$ IVDEP
        DO jk = 1, nlev
        z_ekinh(jk,jc,jb) =  &
#else
      DO jk = 1, nlev
        DO jc = i_startidx, i_endidx
        z_ekinh(jc,jk,jb) =  &
#endif
          p_int%e_bln_c_s(jc,1,jb)*z_kin_hor_e(ieidx(jc,jb,1),jk,ieblk(jc,jb,1)) + &
          p_int%e_bln_c_s(jc,2,jb)*z_kin_hor_e(ieidx(jc,jb,2),jk,ieblk(jc,jb,2)) + &
          p_int%e_bln_c_s(jc,3,jb)*z_kin_hor_e(ieidx(jc,jb,3),jk,ieblk(jc,jb,3))

        ENDDO
      ENDDO

      IF (istep == 1) THEN

        ! Interpolate contravariant correction to cell centers ...
#ifdef __LOOP_EXCHANGE
        DO jc = i_startidx, i_endidx
!DIR$ IVDEP
          DO jk = nflatlev_jg, nlev
#else
        DO jk = nflatlev_jg, nlev
          DO jc = i_startidx, i_endidx
#endif

            z_w_concorr_mc(jc,jk) =  &
              p_int%e_bln_c_s(jc,1,jb)*z_w_concorr_me(ieidx(jc,jb,1),jk,ieblk(jc,jb,1)) + &
              p_int%e_bln_c_s(jc,2,jb)*z_w_concorr_me(ieidx(jc,jb,2),jk,ieblk(jc,jb,2)) + &
              p_int%e_bln_c_s(jc,3,jb)*z_w_concorr_me(ieidx(jc,jb,3),jk,ieblk(jc,jb,3))

          ENDDO
        ENDDO

        ! ... and to interface levels
        ! Remark: computation of w_concorr_c at nlevp1 is needed in solve_nh only
        ! because this serves solely for setting the lower boundary condition for w
        DO jk = nflatlev_jg+1, nlev
!DIR$ IVDEP
          DO jc = i_startidx, i_endidx
            p_diag%w_concorr_c(jc,jk,jb) =                                &
              p_metrics%wgtfac_c(jc,jk,jb)*z_w_concorr_mc(jc,jk) +        &
             (1._vp - p_metrics%wgtfac_c(jc,jk,jb))*z_w_concorr_mc(jc,jk-1) 
          ENDDO
        ENDDO

      ENDIF

      z_w_con_c(:,1:nlev) = p_prog%w(:,1:nlev,jb)
      z_w_con_c(:,nlevp1) = 0._wp

      ! Contravariant vertical velocity on w points and interpolation to full levels
      DO jk = nlev, nflatlev_jg+1, -1
!DIR$ IVDEP
        DO jc = i_startidx, i_endidx
          z_w_con_c(jc,jk) = z_w_con_c(jc,jk) - p_diag%w_concorr_c(jc,jk,jb)
        ENDDO
      ENDDO

      ! Search for grid points for which w_con is close to or above the CFL stability limit
      ! At these points, additional diffusion is applied in order to prevent numerical 
      ! instability if lextra_diffu = .TRUE.
      ic = 0
      vcflmax(jb) = 0
      !
      DO jk = MAX(3,nrdmax_jg-2), nlev-3
        levmask(jb,jk) = .FALSE.
        DO jc = i_startidx, i_endidx
          cfl_clipping(jc,jk) = (ABS(z_w_con_c(jc,jk)) > cfl_w_limit*p_metrics%ddqz_z_half(jc,jk,jb))
          IF ( cfl_clipping(jc,jk) ) THEN
            levmask(jb,jk) = .TRUE.
            vcfl = z_w_con_c(jc,jk)*dtime/p_metrics%ddqz_z_half(jc,jk,jb)
            vcflmax(jb) = MAX(vcflmax(jb),ABS(vcfl))
            !
            ! limit w_con to 85% of the nominal CFL stability threshold
            IF (vcfl < -0.85_vp) THEN
              z_w_con_c(jc,jk)           = -0.85_vp*p_metrics%ddqz_z_half(jc,jk,jb)/dtime
            ELSE IF (vcfl > 0.85_vp) THEN
              z_w_con_c(jc,jk)           = 0.85_vp*p_metrics%ddqz_z_half(jc,jk,jb)/dtime
            ENDIF
          ENDIF
        ENDDO
      ENDDO

      DO jk = 1, nlev
        DO jc = i_startidx, i_endidx
          z_w_con_c_full(jc,jk,jb) = 0.5_vp*(z_w_con_c(jc,jk)+z_w_con_c(jc,jk+1))
        ENDDO
      ENDDO

      ! The remaining computations are not needed in vn_only mode and only on prognostic grid points
      IF (lvn_only) CYCLE
      IF (jb < i_startblk_2 .OR. jb > i_endblk_2) CYCLE

      CALL get_indices_c(p_patch, jb, i_startblk_2, i_endblk_2, &
                         i_startidx_2, i_endidx_2, rl_start_2, rl_end_2)


      ! Compute vertical derivative terms of vertical wind advection
      DO jk = 2, nlev
!DIR$ IVDEP
        DO jc = i_startidx_2, i_endidx_2
          p_diag%ddt_w_adv(jc,jk,jb,ntnd) =  - z_w_con_c(jc,jk)   *                                 &
            (p_prog%w(jc,jk-1,jb)*p_metrics%coeff1_dwdz(jc,jk,jb) -                                 &
             p_prog%w(jc,jk+1,jb)*p_metrics%coeff2_dwdz(jc,jk,jb) +                                 &
             p_prog%w(jc,jk,jb)*(p_metrics%coeff2_dwdz(jc,jk,jb) - p_metrics%coeff1_dwdz(jc,jk,jb)) )
        ENDDO
      ENDDO

      ! Interpolate horizontal advection of w from edges to cells and add to advective tendency
#ifdef __LOOP_EXCHANGE
      DO jc = i_startidx_2, i_endidx_2
!DIR$ IVDEP
        DO jk = 2, nlev
          p_diag%ddt_w_adv(jc,jk,jb,ntnd) = p_diag%ddt_w_adv(jc,jk,jb,ntnd)       + &
            p_int%e_bln_c_s(jc,1,jb)*z_v_grad_w(jk,ieidx(jc,jb,1),ieblk(jc,jb,1)) + &
            p_int%e_bln_c_s(jc,2,jb)*z_v_grad_w(jk,ieidx(jc,jb,2),ieblk(jc,jb,2)) + &
            p_int%e_bln_c_s(jc,3,jb)*z_v_grad_w(jk,ieidx(jc,jb,3),ieblk(jc,jb,3))
#else
      DO jk = 2, nlev
        DO jc = i_startidx_2, i_endidx_2
          p_diag%ddt_w_adv(jc,jk,jb,ntnd) = p_diag%ddt_w_adv(jc,jk,jb,ntnd)       + &
            p_int%e_bln_c_s(jc,1,jb)*z_v_grad_w(ieidx(jc,jb,1),jk,ieblk(jc,jb,1)) + &
            p_int%e_bln_c_s(jc,2,jb)*z_v_grad_w(ieidx(jc,jb,2),jk,ieblk(jc,jb,2)) + &
            p_int%e_bln_c_s(jc,3,jb)*z_v_grad_w(ieidx(jc,jb,3),jk,ieblk(jc,jb,3))
#endif
        ENDDO
      ENDDO

      IF (lextra_diffu) THEN
        ! Apply extra diffusion at grid points where w_con is close to or above the CFL stability limit
        DO jc = i_startidx_2, i_endidx_2
          IF (p_patch%cells%decomp_info%owner_mask(jc,jb)) THEN
            DO jk = MAX(3,nrdmax_jg-2), nlev-3
              IF ( cfl_clipping(jc,jk) ) THEN
                difcoef = scalfac_exdiff * MIN(0.85_wp - cfl_w_limit*dtime,                       &
                  ABS(z_w_con_c(jc,jk))*dtime/p_metrics%ddqz_z_half(jc,jk,jb) - cfl_w_limit*dtime )

                ! nabla2 diffusion on w
                p_diag%ddt_w_adv(jc,jk,jb,ntnd) = p_diag%ddt_w_adv(jc,jk,jb,ntnd)        + &
                  difcoef * p_patch%cells%area(jc,jb) * (                                  &
                  p_prog%w(jc,jk,jb)                          *p_int%geofac_n2s(jc,1,jb) + &
                  p_prog%w(incidx(jc,jb,1),jk,incblk(jc,jb,1))*p_int%geofac_n2s(jc,2,jb) + &
                  p_prog%w(incidx(jc,jb,2),jk,incblk(jc,jb,2))*p_int%geofac_n2s(jc,3,jb) + &
                  p_prog%w(incidx(jc,jb,3),jk,incblk(jc,jb,3))*p_int%geofac_n2s(jc,4,jb)   )

              ENDIF
            ENDDO
          ENDIF
        ENDDO
      ENDIF

    ENDDO
!$OMP END DO

!$OMP DO PRIVATE(jk)
    DO jk = MAX(3,nrdmax_jg-2), nlev-3
      levelmask(jk) = ANY(levmask(i_startblk:i_endblk,jk))
    ENDDO
!$OMP END DO

    rl_start = grf_bdywidth_e+1
    rl_end = min_rledge_int

    i_startblk = p_patch%edges%start_block(rl_start)
    i_endblk   = p_patch%edges%end_block(rl_end)

!$OMP DO PRIVATE(jb, jk, je, i_startidx, i_endidx, ie, w_con_e, difcoef) ICON_OMP_DEFAULT_SCHEDULE
    DO jb = i_startblk, i_endblk

      CALL get_indices_e(p_patch, jb, i_startblk, i_endblk, &
                         i_startidx, i_endidx, rl_start, rl_end)

      ! Sum up terms of horizontal wind advection: grad(Ekin_h) + vt*(f+relvort_e) + wcon_e*dv/dz
#ifdef __LOOP_EXCHANGE
      DO je = i_startidx, i_endidx
!DIR$ IVDEP, PREFERVECTOR
        DO jk = 1, nlev
          p_diag%ddt_vn_adv(je,jk,jb,ntnd) = - ( z_kin_hor_e(je,jk,jb) *                        &
           (p_metrics%coeff_gradekin(je,1,jb) - p_metrics%coeff_gradekin(je,2,jb)) +            &
            p_metrics%coeff_gradekin(je,2,jb)*z_ekinh(jk,icidx(je,jb,2),icblk(je,jb,2)) -       &
            p_metrics%coeff_gradekin(je,1,jb)*z_ekinh(jk,icidx(je,jb,1),icblk(je,jb,1)) +       &
            p_diag%vt(je,jk,jb) * ( p_patch%edges%f_e(je,jb) + 0.5_vp*                          &
           (zeta(jk,ividx(je,jb,1),ivblk(je,jb,1)) + zeta(jk,ividx(je,jb,2),ivblk(je,jb,2)))) + &
           (p_int%c_lin_e(je,1,jb)*z_w_con_c_full(icidx(je,jb,1),jk,icblk(je,jb,1)) +           &
            p_int%c_lin_e(je,2,jb)*z_w_con_c_full(icidx(je,jb,2),jk,icblk(je,jb,2)))*           &
           (p_diag%vn_ie(je,jk,jb) - p_diag%vn_ie(je,jk+1,jb))/p_metrics%ddqz_z_full_e(je,jk,jb))
#else
      DO jk = 1, nlev
        DO je = i_startidx, i_endidx
          p_diag%ddt_vn_adv(je,jk,jb,ntnd) = - ( z_kin_hor_e(je,jk,jb) *                        &
           (p_metrics%coeff_gradekin(je,1,jb) - p_metrics%coeff_gradekin(je,2,jb)) +            &
            p_metrics%coeff_gradekin(je,2,jb)*z_ekinh(icidx(je,jb,2),jk,icblk(je,jb,2)) -       &
            p_metrics%coeff_gradekin(je,1,jb)*z_ekinh(icidx(je,jb,1),jk,icblk(je,jb,1)) +       &
            p_diag%vt(je,jk,jb) * ( p_patch%edges%f_e(je,jb) + 0.5_vp*                          &
           (zeta(ividx(je,jb,1),jk,ivblk(je,jb,1)) + zeta(ividx(je,jb,2),jk,ivblk(je,jb,2)))) + &
           (p_int%c_lin_e(je,1,jb)*z_w_con_c_full(icidx(je,jb,1),jk,icblk(je,jb,1)) +           &
            p_int%c_lin_e(je,2,jb)*z_w_con_c_full(icidx(je,jb,2),jk,icblk(je,jb,2)))*           &
           (p_diag%vn_ie(je,jk,jb) - p_diag%vn_ie(je,jk+1,jb))/p_metrics%ddqz_z_full_e(je,jk,jb))
#endif

        ENDDO
      ENDDO


      IF (lextra_diffu) THEN
        ! Search for grid points for which w_con is close to or above the CFL stability limit
        ! At these points, additional diffusion is applied in order to prevent numerical instability
        ie = 0

        DO jk = MAX(3,nrdmax_jg-2), nlev-4
          IF (levelmask(jk) .OR. levelmask(jk+1)) THEN
            DO je = i_startidx, i_endidx
              w_con_e = p_int%c_lin_e(je,1,jb)*z_w_con_c_full(icidx(je,jb,1),jk,icblk(je,jb,1)) + &
                        p_int%c_lin_e(je,2,jb)*z_w_con_c_full(icidx(je,jb,2),jk,icblk(je,jb,2))
              IF (ABS(w_con_e) > cfl_w_limit*p_metrics%ddqz_z_full_e(je,jk,jb)) THEN
                difcoef = scalfac_exdiff * MIN(0.85_wp - cfl_w_limit*dtime,                &
                  ABS(w_con_e)*dtime/p_metrics%ddqz_z_full_e(je,jk,jb) - cfl_w_limit*dtime )

                p_diag%ddt_vn_adv(je,jk,jb,ntnd) = p_diag%ddt_vn_adv(je,jk,jb,ntnd)   +                 &
                  difcoef * p_patch%edges%area_edge(je,jb) * (                                          &
                  p_int%geofac_grdiv(je,1,jb)*p_prog%vn(je,jk,jb)                         +             &
                  p_int%geofac_grdiv(je,2,jb)*p_prog%vn(iqidx(je,jb,1),jk,iqblk(je,jb,1)) +             &
                  p_int%geofac_grdiv(je,3,jb)*p_prog%vn(iqidx(je,jb,2),jk,iqblk(je,jb,2)) +             &
                  p_int%geofac_grdiv(je,4,jb)*p_prog%vn(iqidx(je,jb,3),jk,iqblk(je,jb,3)) +             &
                  p_int%geofac_grdiv(je,5,jb)*p_prog%vn(iqidx(je,jb,4),jk,iqblk(je,jb,4)) +             &
                  p_patch%edges%tangent_orientation(je,jb)*p_patch%edges%inv_primal_edge_length(je,jb) * &
#ifdef __LOOP_EXCHANGE
                  (zeta(jk,ividx(je,jb,2),ivblk(je,jb,2)) - zeta(jk,ividx(je,jb,1),ivblk(je,jb,1))) )
#else
                  (zeta(ividx(je,jb,2),jk,ivblk(je,jb,2)) - zeta(ividx(je,jb,1),jk,ivblk(je,jb,1))) )
#endif
              ENDIF
            ENDDO
          ENDIF
        ENDDO
<<<<<<< HEAD

        icount = ie
        IF (icount > 0) THEN
          DO ie = 1, icount
            je = ielist(ie)
            jk = iklist(ie)

            w_con_e = p_int%c_lin_e(je,1,jb)*z_w_con_c_full(icidx(je,jb,1),jk,icblk(je,jb,1)) + &
                      p_int%c_lin_e(je,2,jb)*z_w_con_c_full(icidx(je,jb,2),jk,icblk(je,jb,2))

            difcoef = scalfac_exdiff * MIN(0.85_wp - cfl_w_limit*dtime,                &
              ABS(w_con_e)*dtime/p_metrics%ddqz_z_full_e(je,jk,jb) - cfl_w_limit*dtime )

            p_diag%ddt_vn_adv(je,jk,jb,ntnd) = p_diag%ddt_vn_adv(je,jk,jb,ntnd)   +                 &
              difcoef * p_patch%edges%area_edge(je,jb) * (                                          &
              p_int%geofac_grdiv(je,1,jb)*p_prog%vn(je,jk,jb)                         +             &
              p_int%geofac_grdiv(je,2,jb)*p_prog%vn(iqidx(je,jb,1),jk,iqblk(je,jb,1)) +             &
              p_int%geofac_grdiv(je,3,jb)*p_prog%vn(iqidx(je,jb,2),jk,iqblk(je,jb,2)) +             &
              p_int%geofac_grdiv(je,4,jb)*p_prog%vn(iqidx(je,jb,3),jk,iqblk(je,jb,3)) +             &
              p_int%geofac_grdiv(je,5,jb)*p_prog%vn(iqidx(je,jb,4),jk,iqblk(je,jb,4)) +             &
              p_patch%edges%tangent_orientation(je,jb)*p_patch%edges%inv_primal_edge_length(je,jb) * &
#ifdef __LOOP_EXCHANGE
             (zeta(jk,ividx(je,jb,2),ivblk(je,jb,2)) - zeta(jk,ividx(je,jb,1),ivblk(je,jb,1))) )
#else
             (zeta(ividx(je,jb,2),jk,ivblk(je,jb,2)) - zeta(ividx(je,jb,1),jk,ivblk(je,jb,1))) )
#endif
          ENDDO
        ENDIF
=======
>>>>>>> d30e0663
      ENDIF

    ENDDO
!$OMP END DO 
     
!$OMP END PARALLEL

    ! Save maximum vertical CFL number for substep number adaptation
    i_startblk = p_patch%cells%start_block(grf_bdywidth_c)
    i_endblk   = p_patch%cells%end_block(min_rlcell_int)
    p_metrics%max_vcfl_dyn = MAX(p_metrics%max_vcfl_dyn,MAXVAL(vcflmax(i_startblk:i_endblk)))

    IF (timers_level > 5) CALL timer_stop(timer_solve_nh_veltend)

  END SUBROUTINE velocity_tendencies

END MODULE mo_velocity_advection<|MERGE_RESOLUTION|>--- conflicted
+++ resolved
@@ -581,37 +581,6 @@
             ENDDO
           ENDIF
         ENDDO
-<<<<<<< HEAD
-
-        icount = ie
-        IF (icount > 0) THEN
-          DO ie = 1, icount
-            je = ielist(ie)
-            jk = iklist(ie)
-
-            w_con_e = p_int%c_lin_e(je,1,jb)*z_w_con_c_full(icidx(je,jb,1),jk,icblk(je,jb,1)) + &
-                      p_int%c_lin_e(je,2,jb)*z_w_con_c_full(icidx(je,jb,2),jk,icblk(je,jb,2))
-
-            difcoef = scalfac_exdiff * MIN(0.85_wp - cfl_w_limit*dtime,                &
-              ABS(w_con_e)*dtime/p_metrics%ddqz_z_full_e(je,jk,jb) - cfl_w_limit*dtime )
-
-            p_diag%ddt_vn_adv(je,jk,jb,ntnd) = p_diag%ddt_vn_adv(je,jk,jb,ntnd)   +                 &
-              difcoef * p_patch%edges%area_edge(je,jb) * (                                          &
-              p_int%geofac_grdiv(je,1,jb)*p_prog%vn(je,jk,jb)                         +             &
-              p_int%geofac_grdiv(je,2,jb)*p_prog%vn(iqidx(je,jb,1),jk,iqblk(je,jb,1)) +             &
-              p_int%geofac_grdiv(je,3,jb)*p_prog%vn(iqidx(je,jb,2),jk,iqblk(je,jb,2)) +             &
-              p_int%geofac_grdiv(je,4,jb)*p_prog%vn(iqidx(je,jb,3),jk,iqblk(je,jb,3)) +             &
-              p_int%geofac_grdiv(je,5,jb)*p_prog%vn(iqidx(je,jb,4),jk,iqblk(je,jb,4)) +             &
-              p_patch%edges%tangent_orientation(je,jb)*p_patch%edges%inv_primal_edge_length(je,jb) * &
-#ifdef __LOOP_EXCHANGE
-             (zeta(jk,ividx(je,jb,2),ivblk(je,jb,2)) - zeta(jk,ividx(je,jb,1),ivblk(je,jb,1))) )
-#else
-             (zeta(ividx(je,jb,2),jk,ivblk(je,jb,2)) - zeta(ividx(je,jb,1),jk,ivblk(je,jb,1))) )
-#endif
-          ENDDO
-        ENDIF
-=======
->>>>>>> d30e0663
       ENDIF
 
     ENDDO
