--- conflicted
+++ resolved
@@ -67,11 +67,7 @@
   LOGICAL, PARAMETER ::  acc_validate = .FALSE.     !  THIS SHOULD BE .FALSE. AFTER VALIDATION PHASE!
 #define __COLLAPSE_2_LOOPS !$ACC LOOP VECTOR COLLAPSE(2)
 #else
-<<<<<<< HEAD
-#if defined(_INTEL_COMPILER)
-=======
 #if defined(_INTEL_COMPILER)  
->>>>>>> 2634369e
 #define __COLLAPSE_2_LOOPS !$OMP SIMD
 #else
 #define __COLLAPSE_2_LOOPS !NO LOOP COLLAPSE DIRECTIVE AVAILABLE
