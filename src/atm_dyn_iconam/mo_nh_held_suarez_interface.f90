!>
!! This module contains the interface between ICONAM dynamics and Held-Suarez forcing
!!
!!
!! @author Pilar Ripodas, DWD
!!  based in mo_held_suarez_interface from Hui Wan for the Hydrostatic core
!!
!!
!! @par Revision History
!! First version for non-hydrostatic core by Pilar Ripodas, DWD (2010-09-14)
!!
!! @par Copyright and License
!!
!! This code is subject to the DWD and MPI-M-Software-License-Agreement in
!! its most recent form.
!! Please see the file LICENSE in the root of the source tree for this code.
!! Where software is supplied by third parties, it is indicated in the
!! headers of the routines.
!!

!----------------------------
#include "omp_definitions.inc"
!----------------------------

MODULE mo_nh_held_suarez_interface

  USE mo_kind,                  ONLY: wp
  USE mo_parallel_config,       ONLY: nproma
  USE mo_model_domain,          ONLY: t_patch
  USE mo_nonhydro_types,        ONLY: t_nh_prog, t_nh_diag, t_nh_metrics
  USE mo_intp_data_strc,        ONLY: t_int_state
  USE mo_intp,                  ONLY: cells2edges_scalar
  USE mo_intp_rbf,              ONLY: rbf_vec_interpol_cell
  USE mo_impl_constants_grf,    ONLY: grf_bdywidth_c, grf_bdywidth_e
  USE mo_loopindices,           ONLY: get_indices_c, get_indices_e
  USE mo_hs_test,               ONLY: held_suarez_forcing_temp, &
                                      & held_suarez_forcing_vn
  USE mo_nh_diagnose_pres_temp, ONLY: diagnose_pres_temp
  USE mo_physical_constants,    ONLY: rd_o_cpd
!!$  USE mo_impl_constants,        ONLY: MAX_CHAR_LENGTH
  USE mo_nh_testcases_nml,      ONLY: lhs_fric_heat
  USE mo_timer,                 ONLY: ltimer, timer_start, timer_stop, timer_held_suarez_intr
  USE mo_fortran_tools,         ONLY: init

  IMPLICIT NONE

  PRIVATE


  PUBLIC  :: held_suarez_nh_interface

CONTAINS

  !>
  !! SUBROUTINE held_suarez_nh_interface -- interface between ICONAN dynamics
  !! and Held-Suarez forcing
  !!
  !!
  !! @par Revision History
  !! fisrt release by Pilar Ripodas, DWD (2010-09-14)
  !!
  SUBROUTINE held_suarez_nh_interface (p_nh_prog,p_patch,p_int_state,p_metrics,p_nh_diag)

    TYPE(t_patch),TARGET,INTENT(in):: p_patch    !< single patch
    TYPE(t_int_state),INTENT(in)  :: p_int_state!< single interpolation state
    TYPE(t_nh_metrics),INTENT(in) :: p_metrics  !< single metrics state
    TYPE(t_nh_prog), INTENT(inout)   :: p_nh_prog  !< single nh prognostic state
    TYPE(t_nh_diag), TARGET, INTENT(inout):: p_nh_diag  !< single nh diagnostic state

    ! Local scalar

    INTEGER :: jk, jb, jbs, is, ie
    INTEGER :: nblks_c, nblks_e
    INTEGER :: nlev              !< number of full levels

    ! Local arrays

    REAL(wp) :: zlat(nproma)      ! latitude

    REAL(wp) ::   & !< pressure @ cells
      &  zsigma_mc(nproma,p_patch%nlev,p_patch%nblks_c)
    REAL(wp) ::   & !< pressure @ edges
      &  zsigma_me(nproma,p_patch%nlev,p_patch%nblks_e)

    REAL(wp) ::   & !< tendency of temp due to HS forcing
      &  ddt_temp (nproma,p_patch%nlev,p_patch%nblks_c)

    REAL(wp) ::   & !< kinetic energy @ cells
      &  z_ekin(nproma,p_patch%nlev)

    REAL(wp), DIMENSION(:,:,:), POINTER :: ptr_ddt_vn
    REAL(wp), DIMENSION(:,:,:), POINTER :: ptr_ddt_exner

!!$    CHARACTER(len=MAX_CHAR_LENGTH), PARAMETER :: routine =  &
!!$                                   '(mo_nh_held_suarez_interface) held_suarez_nh_interface:'

    !-------------------------------------------------------------------------
    ! Dimension parameters related to refinement and MPI parallelisation
    IF (ltimer) CALL timer_start(timer_held_suarez_intr)

    nblks_e = p_patch%nblks_e
    nblks_c = p_patch%nblks_c

    ! number of vertical levels
    nlev = p_patch%nlev

    !-------------------------------------------------------------------------
    ! First the surface pressure, pressure and temperature must be diagnosed

    CALL diagnose_pres_temp ( p_metrics, p_nh_prog,               &
      &                       p_nh_prog, p_nh_diag,               &
      &                       p_patch,                            &
      &                       opt_calc_temp=.TRUE.,               &
      &                       opt_calc_pres=.TRUE. )

    IF (lhs_fric_heat) CALL rbf_vec_interpol_cell(p_nh_prog%vn,p_patch,p_int_state,p_nh_diag%u,p_nh_diag%v)

    !-------------------------------------------------------------------------

    ptr_ddt_vn    => p_nh_diag%ddt_vn_phy
    ptr_ddt_exner => p_nh_diag%ddt_exner_phy

    !-------------------------------------------------------------------------
    ! Newtonian cooling (and optionallly frictional heating due to Rayleigh friction)
    !-------------------------------------------------------------------------

    jbs = p_patch%cells%start_blk( grf_bdywidth_c+1,1 )
!$OMP PARALLEL
    CALL init(ddt_temp(:,:,:))
!$OMP BARRIER
<<<<<<< HEAD
!$OMP DO PRIVATE(jb,is,ie,jk,zlat) ICON_OMP_DEFAULT_SCHEDULE
=======
!$OMP DO PRIVATE(jb,is,ie,jk,z_ekin,zlat) ICON_OMP_DEFAULT_SCHEDULE
>>>>>>> c720eddc
    DO jb = jbs,nblks_c
       CALL get_indices_c( p_patch, jb,jbs,nblks_c, is,ie, grf_bdywidth_c+1 )

       DO jk=1,nlev
         zsigma_mc(is:ie,jk,jb) = p_nh_diag%pres(is:ie,jk,jb)/p_nh_diag%pres_sfc(is:ie,jb)
       ENDDO

       IF (lhs_fric_heat) THEN
         DO jk=1,nlev
           z_ekin(is:ie,jk) = 0.5_wp*(p_nh_diag%u(is:ie,jk,jb)**2+p_nh_diag%v(is:ie,jk,jb)**2)
         ENDDO
       ELSE
         z_ekin(:,:) = 0._wp
       ENDIF

       zlat(is:ie) = p_patch%cells%center(is:ie,jb)%lat

       ! last 2 inputs in case of additional computation of frictional heating
       CALL held_suarez_forcing_temp( p_nh_diag%temp(:,:,jb),     &! in
                                    & p_nh_diag%pres(:,:,jb),     &! in
                                    & zsigma_mc(:,:,jb), zlat(:), &! in
                                    & nlev, nproma, is, ie,       &! in
                                    & ddt_temp(:,:,jb),           &! out
                                    & z_ekin(:,:), lhs_fric_heat)  ! optional in

       ! the tendency in temp must be transfromed to a tendency in the exner function
       ! For this it is assumed that the density is constant
       ptr_ddt_exner(is:ie,:,jb)=rd_o_cpd/p_nh_prog%theta_v(is:ie,:,jb)*ddt_temp(is:ie,:,jb)

    ENDDO
!$OMP END DO NOWAIT
!$OMP END PARALLEL

    !-------------------------------------------------------------------------
    ! Rayleigh friction
    !-------------------------------------------------------------------------
    ! First interpolate sigma values from cells to edges

    CALL cells2edges_scalar( zsigma_mc,                    &! in
                           & p_patch, p_int_state%c_lin_e, &! in
                           & zsigma_me )                    ! out

    ! Now compute the velocity tendency due to friction

    jbs = p_patch%edges%start_blk( grf_bdywidth_e+1,1 )
!$OMP PARALLEL
!$OMP DO PRIVATE(jb,is,ie,jk) ICON_OMP_DEFAULT_SCHEDULE
    DO jb = jbs,nblks_e
       CALL get_indices_e( p_patch, jb,jbs,nblks_e, is,ie, grf_bdywidth_e+1 )

       CALL held_suarez_forcing_vn( p_nh_prog%vn(:,:,jb),  &! in
                                  & zsigma_me(:,:,jb),     &! in
                                  & nlev, nproma, is, ie,  &! in
                                  & ptr_ddt_vn(:,:,jb)  )   ! inout
    ENDDO
!$OMP END DO NOWAIT
!$OMP END PARALLEL

    !--------------------------------------------------------------------------
    IF (ltimer) CALL timer_stop(timer_held_suarez_intr)

  END SUBROUTINE held_suarez_nh_interface

END MODULE mo_nh_held_suarez_interface
<|MERGE_RESOLUTION|>--- conflicted
+++ resolved
@@ -128,11 +128,7 @@
 !$OMP PARALLEL
     CALL init(ddt_temp(:,:,:))
 !$OMP BARRIER
-<<<<<<< HEAD
-!$OMP DO PRIVATE(jb,is,ie,jk,zlat) ICON_OMP_DEFAULT_SCHEDULE
-=======
 !$OMP DO PRIVATE(jb,is,ie,jk,z_ekin,zlat) ICON_OMP_DEFAULT_SCHEDULE
->>>>>>> c720eddc
     DO jb = jbs,nblks_c
        CALL get_indices_c( p_patch, jb,jbs,nblks_c, is,ie, grf_bdywidth_c+1 )
 
