--- conflicted
+++ resolved
@@ -126,17 +126,9 @@
 
     jbs = p_patch%cells%start_blk( grf_bdywidth_c+1,1 )
 !$OMP PARALLEL
-<<<<<<< HEAD
-!$OMP WORKSHARE
-    ddt_temp(:,:,:)=0.0_wp
-!$OMP END WORKSHARE
-
-!$OMP DO PRIVATE(jb,is,ie,jk,z_ekin,zlat) ICON_OMP_DEFAULT_SCHEDULE
-=======
     CALL init(ddt_temp(:,:,:))
 !$OMP BARRIER
-!$OMP DO PRIVATE(jb,is,ie,jk,zlat) ICON_OMP_DEFAULT_SCHEDULE
->>>>>>> fe83fdae
+!$OMP DO PRIVATE(jb,is,ie,jk,z_ekin,zlat) ICON_OMP_DEFAULT_SCHEDULE
     DO jb = jbs,nblks_c
        CALL get_indices_c( p_patch, jb,jbs,nblks_c, is,ie, grf_bdywidth_c+1 )
 
