--- conflicted
+++ resolved
@@ -59,11 +59,7 @@
   USE mo_les_config,           ONLY: les_config
   USE mo_impl_constants,       ONLY: min_rlvert_int
   USE mo_data_turbdiff,        ONLY: akt
-<<<<<<< HEAD
-  USE mo_fortran_tools,        ONLY: copy, init
-=======
   USE mo_fortran_tools,        ONLY: init
->>>>>>> c720eddc
 
   IMPLICIT NONE
 
@@ -1970,11 +1966,7 @@
 
     REAL(wp)  :: les_filter, z_mc, z_aux(nproma,p_patch%nlevp1,p_patch%nblks_c)
 
-<<<<<<< HEAD
-    INTEGER :: jk, jb, jc, je, nblks_c, nblks_e, nlen, i_startidx, i_endidx, npromz_c, npromz_e
-=======
     INTEGER :: jk, jb, jc, je, nblks_c, nblks_e, nlen, i_startidx, i_endidx, npromz_c
->>>>>>> c720eddc
     INTEGER :: nlev, nlevp1, i_startblk
 
     nlev = p_patch%nlev
