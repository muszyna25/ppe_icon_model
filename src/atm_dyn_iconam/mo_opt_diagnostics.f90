!>
!! Definition of optional (diagnostic) model variables
!!
!! In the metadata of each model variable ("add_var") it is specified
!! *how* certain post-processing tasks, e.g. vertical interpolation
!! onto p/z-levels, are treated. In the namelist, users can then
!! specify *if* computations for these variables are performed.
!!
!! If so, the resulting model fields are appended to the list of
!! internal post-processing tasks (each field forms its own task). As
!! we do not know in advance the contents of this list, we call them
!! "optional diagnostics".
!!
!! @author F. Prill (DWD)
!!
!! @par Revision History
!! Initial implementation by F. Prill, DWD (2012-03-07)
!!
!! @par Copyright and License
!!
!! This code is subject to the DWD and MPI-M-Software-License-Agreement in
!! its most recent form.
!! Please see the file LICENSE in the root of the source tree for this code.
!! Where software is supplied by third parties, it is indicated in the
!! headers of the routines.
!!
!!
MODULE mo_opt_diagnostics

  USE mo_kind,                 ONLY: wp
  USE mo_parallel_config,      ONLY: nproma, use_dp_mpi2io
  USE mo_linked_list,          ONLY: t_var_list
  USE mo_model_domain,         ONLY: t_patch, t_subset_range
  USE mo_nonhydro_types,       ONLY: t_nh_diag,t_nh_prog
  USE mo_echam_phy_memory,     ONLY: prm_field, prm_tend
  USE mo_impl_constants,       ONLY: SUCCESS, MAX_CHAR_LENGTH,           &
    &                                VINTP_METHOD_QV,                    &
    &                                VINTP_METHOD_PRES,                  & 
    &                                VINTP_METHOD_LIN,                   &
    &                                VINTP_METHOD_LIN_NLEVP1
  USE mo_exception,            ONLY: finish!!$, message, message_text
  USE mo_grid_config,          ONLY: n_dom
  USE mo_run_config,           ONLY: ntracer,iqv,iqc,iqi
  USE mo_advection_config,     ONLY: t_advection_config, advection_config
  USE mo_cdi,                  ONLY: DATATYPE_FLT32, DATATYPE_PACK16,                &
    &                                DATATYPE_PACK24, TSTEP_INSTANT,                 &
    &                                DATATYPE_FLT64
  USE mo_cdi_constants,        ONLY: GRID_UNSTRUCTURED_CELL, GRID_REFERENCE,          &
    &                                GRID_CELL, ZA_HYBRID, ZA_HYBRID_HALF, ZA_SURFACE, &
    &                                ZA_MEANSEA
  USE mo_var_list,             ONLY: default_var_list_settings,     &
    &                                new_var_list, delete_var_list, add_var, add_ref
  USE mo_var_list_element,     ONLY: level_type_ml, level_type_pl,  &
    &                                level_type_hl, level_type_il
  USE mo_name_list_output_config,ONLY: first_output_name_list, is_variable_in_output
  USE mo_gribout_config,       ONLY: gribout_config
  USE mo_cf_convention,        ONLY: t_cf_var
  USE mo_grib2,                ONLY: t_grib2_var, grib2_var
  USE mo_var_metadata,         ONLY: create_tracer_metadata,                 &
    &                                create_vert_interp_metadata,            &
    &                                groups, vintp_types
  USE mo_statistics,           ONLY: add_fields
  USE mo_util_dbg_prnt,        ONLY: dbg_print

  IMPLICIT NONE

  PRIVATE


  ! data types
  PUBLIC :: t_nh_opt_diag         ! optional diagnostic variables (data type)
  PUBLIC :: t_nh_acc
  PUBLIC :: p_nh_opt_diag         ! state vector of optional diagnostic variables
                                  ! e.g. variables on p- and/or z-levels
  PUBLIC :: t_nh_diag_pz
  PUBLIC :: t_vcoeff, t_vcoeff_lin, t_vcoeff_cub
  ! subroutines
  PUBLIC :: vcoeff_allocate, vcoeff_deallocate
  PUBLIC :: construct_opt_diag
  PUBLIC :: destruct_opt_diag
  PUBLIC :: update_opt_acc, reset_opt_acc, calc_mean_opt_acc

  ! Sub-type of "t_vcoeff" containing linear interpolation
  ! coefficients
  TYPE t_vcoeff_lin
    REAL(wp), ALLOCATABLE, DIMENSION(:,:,:) :: wfac_lin            ! (nproma, nlev, nblks)
    INTEGER,  ALLOCATABLE, DIMENSION(:,:,:) :: idx0_lin            ! (nproma, nlev, nblks)
    INTEGER,  ALLOCATABLE, DIMENSION(:,:)   :: bot_idx_lin         ! (nproma, nblks)
    INTEGER,  ALLOCATABLE, DIMENSION(:,:)   :: kpbl1, kpbl2        ! (nproma, nblks)
    REAL(wp), ALLOCATABLE, DIMENSION(:,:)   :: wfacpbl1, wfacpbl2  ! (nproma, nblks)
  END TYPE t_vcoeff_lin

  ! Sub-type of "t_vcoeff" containing cubic interpolation
  ! coefficients
  TYPE t_vcoeff_cub
    REAL(wp), ALLOCATABLE, DIMENSION(:,:,:) :: coef1, coef2, coef3 ! (nproma, nlev, nblks)
    INTEGER,  ALLOCATABLE, DIMENSION(:,:,:) :: idx0_cub            ! (nproma, nlev, nblks)
    INTEGER,  ALLOCATABLE, DIMENSION(:,:)   :: bot_idx_cub         ! (nproma, nblks)
  END TYPE t_vcoeff_cub

  ! Derived type containing coefficient tables for vertical
  ! interpolation.
  TYPE t_vcoeff
    LOGICAL :: &
      & l_initialized = .FALSE.,  &
      & l_allocated   = .FALSE.

    ! LINEAR interpolation data
    TYPE (t_vcoeff_lin) ::    &  
      &    lin_cell,          &  !< cell centers: interpolation data for the model levels
      &    lin_cell_nlevp1,   &  !< cell centers: interpolation data for the vertical interface of cells, "nlevp1"
      &    lin_edge              !< edge midpts:  interpolation data for the model levels

    ! CUBIC interpolation (model levels)
    TYPE (t_vcoeff_cub) ::    &  
      &    cub_cell,          &  !< cell centers: interpolation data for the model levels
      &    cub_edge

  END TYPE t_vcoeff

  TYPE t_pointer_3d_wp
    REAL(wp),POINTER :: p(:,:,:)  ! pointer to 3D array
  END TYPE t_pointer_3d_wp
  ! variable to be accumulated manually
  TYPE t_nh_acc
    REAL(wp), POINTER   &
#ifdef _CRAYFTN
    , CONTIGUOUS        &
#endif
    &  ::               &
    !
    ! dynamics
    &  rho(:,:,:),      &
    &  qv(:,:,:),       &
    &  qc(:,:,:),       &
    &  qi(:,:,:),       &
    &  temp(:,:,:),     &
    &  pres_sfc(:,:),   &
    &  pres_msl(:,:),   &
    &  pres(:,:,:),     &
    &  pres_ifc(:,:,:), &
    &  u(:,:,:),        &
    &  v(:,:,:),        &
    &  w(:,:,:),        &
    &  omega(:,:,:),    &
    !
    ! tracers container
    &  tracer(:,:,:,:), &

    !
    ! echam physics
    &  cosmu0(:,:),     &
    &  flxdwswtoa(:,:), &
    &  relhum(:,:,:),   &
    &  aclc(:,:,:),     &
    &  aclcov(:,:),     &
    &  rsfl(:,:),       &
    &  rsfc(:,:),       &
    &  ssfl(:,:),       &
    &  ssfc(:,:),       &
    &  totprec(:,:),    &
    &  qvi(:,:),        &
    &  xlvi(:,:),       &
    &  xivi(:,:),       &
    &  swflxsfc(:,:),   &
    &  swflxtoa(:,:),   &
    &  lwflxsfc(:,:),   &
    &  lwflxtoa(:,:),   &
    &  tsfc(:,:),       &
    &  evap(:,:),       &
    &  lhflx(:,:),      &
    &  shflx(:,:),      &
    &  u_stress(:,:),   &
    &  v_stress(:,:),   &
    &  u_stress_sso(:,:),    &
    &  v_stress_sso(:,:),    &
    &  dissipation_sso(:,:), &
    &  seaice(:,:),     &
    &  siced(:,:),      &
    &  albedo(:,:),     &
    !
    ! tendencies
    ! - temperature:
    &  tend_ta(:,:,:)     ,&
    &  tend_ta_dyn(:,:,:) ,&
    &  tend_ta_phy(:,:,:) ,&
    &  tend_ta_rlw(:,:,:) ,&
    &  tend_ta_rlw_impl(:,:),&
    &  tend_ta_rsw(:,:,:) ,&
    &  tend_ta_cld(:,:,:) ,&
    &  tend_ta_cnv(:,:,:) ,&
    &  tend_ta_vdf(:,:,:) ,&
    &  tend_ta_gwh(:,:,:) ,&
    &  tend_ta_sso(:,:,:) ,&
    !
    !  - u-wind:
    &  tend_ua(:,:,:)     ,&
    &  tend_ua_dyn(:,:,:) ,&
    &  tend_ua_phy(:,:,:) ,&
    &  tend_ua_cnv(:,:,:) ,&
    &  tend_ua_vdf(:,:,:) ,&
    &  tend_ua_gwh(:,:,:) ,&
    &  tend_ua_sso(:,:,:) ,&
    !
    !  - v-wind:
    &  tend_va(:,:,:)     ,&
    &  tend_va_dyn(:,:,:) ,&
    &  tend_va_phy(:,:,:) ,&
    &  tend_va_cnv(:,:,:) ,&
    &  tend_va_vdf(:,:,:) ,&
    &  tend_va_gwh(:,:,:) ,&
    &  tend_va_sso(:,:,:) !!$,&
!!$    !
!!$    !  - specific humidity
!!$    &  tend_hus(:,:,:)    ,&
!!$    &  tend_hus_dyn(:,:,:),&
!!$    &  tend_hus_phy(:,:,:),&
!!$    &  tend_hus_cld(:,:,:),&
!!$    &  tend_hus_cnv(:,:,:),&
!!$    &  tend_hus_vdf(:,:,:),&
!!$    !
!!$    !  - xl and xi
!!$    &  tend_clw_dtr(:,:,:),&
!!$    &  tend_cli_dtr(:,:,:)
    
    TYPE(t_pointer_3d_wp),ALLOCATABLE :: tracer_ptr(:)  !< pointer array: one pointer for each tracer

    ! Internal counter for accumulation operations
    INTEGER :: numberOfAccumulations

    ! logicals for presence of time mean output variables in the output name lists
    !
    !  inidcate if any time averaged variable is requested for the output
    LOGICAL :: l_any_m
    !
    !  dynamics
    LOGICAL :: l_ua_m
    LOGICAL :: l_va_m
    LOGICAL :: l_wa_m
    LOGICAL :: l_rho_m
    LOGICAL :: l_ta_m
    LOGICAL :: l_ps_m
    LOGICAL :: l_psl_m
    LOGICAL :: l_pfull_m
    LOGICAL :: l_phalf_m
    LOGICAL :: l_wap_m
    !
    !  tracers
    LOGICAL :: l_tracer_m
    !
    !  physics
    LOGICAL :: l_cosmu0_m
    LOGICAL :: l_rsdt_m
    LOGICAL :: l_hur_m
    LOGICAL :: l_cl_m
    LOGICAL :: l_clt_m
    LOGICAL :: l_prlr_m
    LOGICAL :: l_prls_m
    LOGICAL :: l_prcr_m
    LOGICAL :: l_prcs_m
    LOGICAL :: l_pr_m
    LOGICAL :: l_prw_m
    LOGICAL :: l_cllvi_m
    LOGICAL :: l_clivi_m
    LOGICAL :: l_rsns_m
    LOGICAL :: l_rsnt_m
    LOGICAL :: l_rlns_m
    LOGICAL :: l_rlnt_m
    LOGICAL :: l_ts_m
    LOGICAL :: l_evspsbl_m
    LOGICAL :: l_hfls_m
    LOGICAL :: l_hfss_m
    LOGICAL :: l_tauu_m
    LOGICAL :: l_tauv_m
    LOGICAL :: l_tauu_sso_m
    LOGICAL :: l_tauv_sso_m
    LOGICAL :: l_diss_sso_m
    LOGICAL :: l_sic_m
    LOGICAL :: l_sit_m
    LOGICAL :: l_albedo_m
    !
    !  tendencies
    !  of temperature:
    LOGICAL :: l_tend_ta_m
    LOGICAL :: l_tend_ta_dyn_m
    LOGICAL :: l_tend_ta_phy_m
    LOGICAL :: l_tend_ta_rsw_m
    LOGICAL :: l_tend_ta_rlw_m
    LOGICAL :: l_tend_ta_rlw_impl_m
    LOGICAL :: l_tend_ta_cld_m
    LOGICAL :: l_tend_ta_cnv_m
    LOGICAL :: l_tend_ta_vdf_m
    LOGICAL :: l_tend_ta_gwh_m
    LOGICAL :: l_tend_ta_sso_m
    !
    !  of u-wind:
    LOGICAL :: l_tend_ua_m
    LOGICAL :: l_tend_ua_dyn_m
    LOGICAL :: l_tend_ua_phy_m
    LOGICAL :: l_tend_ua_cnv_m
    LOGICAL :: l_tend_ua_vdf_m
    LOGICAL :: l_tend_ua_gwh_m
    LOGICAL :: l_tend_ua_sso_m
    !
    !  of v-wind:
    LOGICAL :: l_tend_va_m
    LOGICAL :: l_tend_va_dyn_m
    LOGICAL :: l_tend_va_phy_m
    LOGICAL :: l_tend_va_cnv_m
    LOGICAL :: l_tend_va_vdf_m
    LOGICAL :: l_tend_va_gwh_m
    LOGICAL :: l_tend_va_sso_m
    !
!!$    !  of specific humidity
!!$    LOGICAL :: l_tend_hus_m
!!$    LOGICAL :: l_tend_hus_dyn_m
!!$    LOGICAL :: l_tend_hus_phy_m
!!$    LOGICAL :: l_tend_hus_cld_m
!!$    LOGICAL :: l_tend_hus_cnv_m
!!$    LOGICAL :: l_tend_hus_vdf_m
!!$    !
!!$    !  of xl and xi
!!$    LOGICAL :: l_tend_clw_dtr_m
!!$    LOGICAL :: l_tend_cli_dtr_m

  END TYPE t_nh_acc


  ! State vector for diagnostic variables on p-, z- and/or i-levels
  ! 
  ! @note The pointers which are collected in this derived type
  !       constitute only the minimum set of fields that are required
  !       for i/p/z-level interpolation. All other variables are
  !       stored inside the "opt_diag_list_p", "opt_diag_list_z"
  !       variable lists.
  TYPE t_nh_diag_pz

    REAL(wp), POINTER ::    &
      !--- cells (nproma,nlev,nblks)
      ! fields that are essential for z-level interpolation:
      &  z_temp(:,:,:),        & ! temperature                  [K]
      &  z_pres(:,:,:),        & ! pressure                     [Pa]
      ! fields that are essential for p-level interpolation only:
      &  p_gh    (:,:,:),      & ! geopotential height          [m]
      &  p_temp(:,:,:),        & ! temperature                  [K]
      ! fields that are essential for interpolation on isentropes only:            
      &  i_gh    (:,:,:),      & ! geopotential height          [m]
      &  i_temp(:,:,:)           ! temperature                  [K]

    ! coefficient tables for vertical interpolation. There exist
    ! different kinds of coefficients: For p-, z-,and for
    ! i-level-interpolation; for cells and for edges.
    TYPE(t_vcoeff) :: vcoeff_z, vcoeff_p, vcoeff_i

  END TYPE t_nh_diag_pz


  ! List of optional diagnostics + necessary meta data
  TYPE t_nh_opt_diag

    ! diag_pz: data structure containing coefficient tables and
    ! pointers to a few number of fields which are required for
    ! interpolation of model variables to p/z-levels
    TYPE(t_nh_diag_pz) :: diag_pz

    TYPE(t_nh_acc)     :: acc

    ! opt_diag_list: List of optional diagnostics variables.
    !
    ! The "opt_diag_list_*" lists contain all variables that have been
    ! interpolated onto p/z-levels
    TYPE(t_var_list)   :: opt_diag_list,   opt_diag_list_p, &
      &                   opt_diag_list_z, opt_diag_list_i, &
      &                   opt_acc_list

  END TYPE t_nh_opt_diag


  ! Actual instantiation of optional diagnostics type "t_nh_opt_diag"
  TYPE(t_nh_opt_diag), TARGET, ALLOCATABLE :: p_nh_opt_diag(:)


CONTAINS

  ! setup of accumulation variables
  SUBROUTINE construct_opt_acc(p_patch,list,p_acc)
    TYPE(t_patch),        INTENT(IN) :: p_patch
    TYPE(t_var_list)                 :: list
    TYPE(t_nh_acc)                   :: p_acc

    ! LOCAL ===================================================================
    INTEGER :: nblks_c       !< number of cell blocks to allocate
!!$    INTEGER :: nblks_e       !< number of edge blocks to allocate
!!$    INTEGER :: nblks_v       !< number of vertex blocks to allocate

    INTEGER :: nlev
    INTEGER :: nlevp1

    INTEGER :: jt

    INTEGER :: shape2d  (2)
    INTEGER :: shape2d_c(2), shape3d_c(3), shape3d_chalf(3), shape4d_c(4)
!!$    INTEGER :: shape2d_e(2), shape3d_e(3)
!!$    INTEGER ::               shape3d_v(3)
 
    INTEGER :: ibits,iextbits     !< "entropy" of horizontal slice
    INTEGER :: DATATYPE_PACK_VAR  !< variable "entropy" for some thermodynamic fields
    INTEGER :: datatype_flt       !< floating point accuracy in NetCDF output

    TYPE(t_cf_var)    :: cf_desc
    TYPE(t_grib2_var) :: grib2_desc
    TYPE(t_advection_config), POINTER :: advconf
    ! =========================================================================

    !determine size of arrays
    nblks_c = p_patch%nblks_c
!!$    nblks_e = p_patch%nblks_e
!!$    nblks_v = p_patch%nblks_v

    ! number of vertical levels
    nlev   = p_patch%nlev
    nlevp1 = p_patch%nlevp1

    ibits = DATATYPE_PACK16   ! "entropy" of horizontal slice
    iextbits = DATATYPE_PACK24

    IF (gribout_config(p_patch%id)%lgribout_24bit) THEN  ! analysis
      ! higher accuracy for atmospheric thermodynamic fields
      DATATYPE_PACK_VAR = DATATYPE_PACK24
    ELSE
      ! standard accuracy for atmospheric thermodynamic fields
      DATATYPE_PACK_VAR = DATATYPE_PACK16
    ENDIF

    IF ( use_dp_mpi2io ) THEN
      datatype_flt = DATATYPE_FLT64
    ELSE
      datatype_flt = DATATYPE_FLT32
    ENDIF

    ! pointer to advection_config(jg) to save some paperwork
    advconf => advection_config(p_patch%id)

    ! predefined array shapes
    shape2d_c     = (/nproma,          nblks_c    /)
    shape2d       = shape2d_c
    shape3d_c     = (/nproma, nlev   , nblks_c    /)
    shape3d_chalf = (/nproma, nlevp1 , nblks_c    /)
    shape4d_c     = (/nproma, nlev   , nblks_c, ntracer     /)
!!$    shape2d_e     = (/nproma,          nblks_e    /)
!!$    shape3d_e     = (/nproma, nlev   , nblks_e    /)
!!$    shape3d_v     = (/nproma, nlev   , nblks_v    /)

    p_acc%l_any_m = .FALSE.

    IF (echam_forcing_active) THEN
    ! PROGS {{{
    p_acc%l_ua_m  = is_variable_in_output(first_output_name_list, var_name="ua_m")
    p_acc%l_any_m = p_acc%l_any_m .OR. p_acc%l_ua_m
    IF (p_acc%l_ua_m) THEN
       cf_desc    = t_cf_var('eastward_wind', 'm s-1', 'Zonal wind (time mean)', datatype_flt)
       grib2_desc = grib2_var(0, 2, 2, ibits, GRID_REFERENCE, GRID_CELL)
       CALL add_var( list, 'ua_m', p_acc%u,                                        &
                   & GRID_UNSTRUCTURED_CELL, ZA_HYBRID, cf_desc, grib2_desc,       &
                   & ldims=shape3d_c,                                              &
                   & vert_interp=create_vert_interp_metadata(                      &
                   &   vert_intp_type=vintp_types("P","Z","I") ),                  &
                   & in_group=groups("prog_timemean","atmo_timemean") )
    END IF

    p_acc%l_va_m  = is_variable_in_output(first_output_name_list, var_name="va_m")
    p_acc%l_any_m = p_acc%l_any_m .OR. p_acc%l_va_m
    IF (p_acc%l_va_m) THEN
       cf_desc    = t_cf_var('northward_wind', 'm s-1', 'Meridional wind (time mean)', datatype_flt)
       grib2_desc = grib2_var(0, 2, 3, ibits, GRID_REFERENCE, GRID_CELL)
       CALL add_var( list, 'va_m', p_acc%v,                                        &
                   & GRID_UNSTRUCTURED_CELL, ZA_HYBRID, cf_desc, grib2_desc,       &
                   & ldims=shape3d_c,                                              &
                   & vert_interp=create_vert_interp_metadata(                      &
                   &   vert_intp_type=vintp_types("P","Z","I") ),                  &
                   & in_group=groups("prog_timemean","atmo_timemean") )
    END IF

    p_acc%l_wa_m  = is_variable_in_output(first_output_name_list, var_name="wa_m")
    p_acc%l_any_m = p_acc%l_any_m .OR. p_acc%l_wa_m
    IF (p_acc%l_wa_m) THEN
       cf_desc    = t_cf_var('upward_air_velocity', 'm s-1', 'Vertical velocity (time mean)', datatype_flt)
       grib2_desc = grib2_var(0, 2, 9, ibits, GRID_REFERENCE, GRID_CELL)
       CALL add_var( list, 'wa_m', p_acc%w,                                        &
                   & GRID_UNSTRUCTURED_CELL, ZA_HYBRID_HALF, cf_desc, grib2_desc,  &
                   & ldims=shape3d_chalf,                                          &
                   & vert_interp=create_vert_interp_metadata(                      &
                   &   vert_intp_type=vintp_types("P","Z","I"),                    &
                   &   vert_intp_method=VINTP_METHOD_LIN_NLEVP1 ),                 &
                   & in_group=groups("prog_timemean","atmo_timemean") )
    END IF

    p_acc%l_rho_m = is_variable_in_output(first_output_name_list, var_name="rho_m")
    p_acc%l_any_m = p_acc%l_any_m .OR. p_acc%l_rho_m
    IF (p_acc%l_rho_m) THEN
       cf_desc    = t_cf_var('air_density', 'kg m-3', 'density (time mean)', datatype_flt)
       grib2_desc = grib2_var(0, 3, 10, DATATYPE_PACK_VAR, GRID_REFERENCE, GRID_CELL)
       CALL add_var( list, 'rho_m', p_acc%rho,                                     &
                   & GRID_UNSTRUCTURED_CELL, ZA_HYBRID, cf_desc, grib2_desc,       &
                   & ldims=shape3d_c,                                              &
                   & vert_interp=create_vert_interp_metadata(                      &
                   &   vert_intp_type=vintp_types("P","Z","I"),                    &
                   &   vert_intp_method=VINTP_METHOD_LIN ),                        &
                   & in_group=groups("prog_timemean","atmo_timemean") )
    END IF

    p_acc%l_ta_m  = is_variable_in_output(first_output_name_list, var_name="ta_m")
    p_acc%l_any_m = p_acc%l_any_m .OR. p_acc%l_ta_m
    IF (p_acc%l_ta_m) THEN
       cf_desc    = t_cf_var('air temperature', 'K', 'Temperature', datatype_flt)
       grib2_desc = grib2_var(0, 0, 0, DATATYPE_PACK_VAR, GRID_REFERENCE, GRID_CELL)
       CALL add_var( list, 'ta_m', p_acc%temp,                                     &
                   & GRID_UNSTRUCTURED_CELL, ZA_HYBRID, cf_desc, grib2_desc,       &
                   & ldims=shape3d_c,                                              &
                   & vert_interp=create_vert_interp_metadata(                      &
                   &             vert_intp_type=vintp_types("P","Z","I"),          &
                   &             vert_intp_method=VINTP_METHOD_LIN ),              &
                   & in_group=groups("prog_timemean","atmo_timemean"))
    END IF

    p_acc%l_ps_m  = is_variable_in_output(first_output_name_list, var_name="ps_m")
    p_acc%l_any_m = p_acc%l_any_m .OR. p_acc%l_ps_m
    IF (p_acc%l_ps_m) THEN
       cf_desc    = t_cf_var('surface_air_pressure', 'Pa', 'surface pressure (time mean)', datatype_flt)
       grib2_desc = grib2_var(0, 3, 0, ibits, GRID_REFERENCE, GRID_CELL)
       CALL add_var( list, 'ps_m', p_acc%pres_sfc,                                 &
                   & GRID_UNSTRUCTURED_CELL, ZA_SURFACE, cf_desc, grib2_desc,      &
                   & ldims=shape2d_c,                                              &
                   & in_group=groups("prog_timemean","atmo_timemean") )
    END IF

    p_acc%l_psl_m = is_variable_in_output(first_output_name_list, var_name="psl_m")
    p_acc%l_any_m = p_acc%l_any_m .OR. p_acc%l_psl_m
    IF (p_acc%l_psl_m) THEN
       cf_desc    = t_cf_var('mean sea level pressure', 'Pa',                      &
         &                   'mean sea level pressure (time mean)', datatype_flt)
       grib2_desc = grib2_var(0, 3, 1, ibits, GRID_REFERENCE, GRID_CELL)
       CALL add_var( list, 'psl_m', p_acc%pres_msl,                                &
                   & GRID_UNSTRUCTURED_CELL, ZA_MEANSEA, cf_desc, grib2_desc,      &
                   & ldims=shape2d_c,                                              &
                   & in_group=groups("prog_timemean","atmo_timemean") )
    END IF

    p_acc%l_pfull_m = is_variable_in_output(first_output_name_list, var_name="pfull_m")
    p_acc%l_any_m = p_acc%l_any_m .OR. p_acc%l_pfull_m
    IF (p_acc%l_pfull_m) THEN
       cf_desc    = t_cf_var('air_pressure', 'Pa', 'pressure at full level (time mean)', datatype_flt)
       grib2_desc = grib2_var(0, 3, 0, DATATYPE_PACK_VAR, GRID_REFERENCE, GRID_CELL)
       CALL add_var( list, 'pfull_m', p_acc%pres,                                  &
                   & GRID_UNSTRUCTURED_CELL, ZA_HYBRID, cf_desc, grib2_desc,       &
                   & ldims=shape3d_c, lrestart=.FALSE. ,                           &
                   & vert_interp=create_vert_interp_metadata(                      &
                   &             vert_intp_type=vintp_types("P","Z","I"),          &
                   &             vert_intp_method=VINTP_METHOD_PRES ),             &
                   & in_group=groups("prog_timemean","atmo_timemean") )
    END IF

    p_acc%l_phalf_m = is_variable_in_output(first_output_name_list, var_name="phalf_m")
    p_acc%l_any_m = p_acc%l_any_m .OR. p_acc%l_phalf_m
    IF (p_acc%l_phalf_m) THEN
       cf_desc    = t_cf_var('air_pressure', 'Pa', 'pressure at half level (time mean)', datatype_flt)
       grib2_desc = grib2_var(0, 3, 0, ibits, GRID_REFERENCE, GRID_CELL)
       CALL add_var( list, 'phalf_m', p_acc%pres_ifc,                              &
                   & GRID_UNSTRUCTURED_CELL, ZA_HYBRID_HALF, cf_desc, grib2_desc,  &
                   & ldims=shape3d_chalf, lrestart=.FALSE.,                        &
                   & vert_interp=create_vert_interp_metadata(                      &
                   &             vert_intp_type=vintp_types("P","Z","I"),          &
                   &             vert_intp_method=VINTP_METHOD_LIN_NLEVP1 ),       &
                   & in_group=groups("prog_timemean","atmo_timemean") )
    END IF

    p_acc%l_wap_m = is_variable_in_output(first_output_name_list, var_name="wap_m")
    p_acc%l_any_m = p_acc%l_any_m .OR. p_acc%l_wap_m
    IF (p_acc%l_wap_m) THEN
       cf_desc    = t_cf_var('omega', 'Pa/s', 'vertical velocity (time mean)', datatype_flt)
       grib2_desc = grib2_var(0, 2, 8, ibits, GRID_REFERENCE, GRID_CELL)
       CALL add_var( list,"wap_m", p_acc%omega,                                    &
                   & GRID_UNSTRUCTURED_CELL, ZA_HYBRID,                            &
                   & cf_desc, grib2_desc,                                          &
                   & ldims=shape3d_c,                                              &
                   & vert_interp=create_vert_interp_metadata(                      &
                   &             vert_intp_type=vintp_types("P","Z","I"),          &
                   &             vert_intp_method=VINTP_METHOD_LIN,                &
                   &             l_loglin=.FALSE., l_extrapol=.FALSE.),            &
                   & in_group=groups("prog_timemean","atmo_timemean") )
    END IF
    ! }}}

    ! TRACERS {{{
    ! support qv,qc,qi because they are always there
    IF (ntracer > 0) THEN
       p_acc%l_tracer_m = is_variable_in_output(first_output_name_list, var_name="hus_m") .OR. &
                        & is_variable_in_output(first_output_name_list, var_name="clw_m") .OR. &
                        & is_variable_in_output(first_output_name_list, var_name="cli_m")
       p_acc%l_any_m = p_acc%l_any_m .OR. p_acc%l_tracer_m
       IF (p_acc%l_tracer_m) THEN
          cf_desc    = t_cf_var('tracer', 'kg kg-1', 'air tracer (time mean)', datatype_flt)
          grib2_desc = grib2_var(0,20,2, ibits, GRID_REFERENCE, GRID_CELL)
          CALL add_var( list, 'tracer_m', p_acc%tracer,                         &
                      & GRID_UNSTRUCTURED_CELL, ZA_HYBRID, cf_desc, grib2_desc, &
                      & ldims=shape4d_c ,                                       &
                      & lcontainer=.TRUE., lrestart=.FALSE., loutput=.FALSE.)

          ALLOCATE(p_acc%tracer_ptr(ntracer))
          DO jt=1,ntracer
             IF (jt == iqv ) CALL add_ref(                                          &
                  &  list, 'tracer_m', 'hus_m', p_acc%tracer_ptr(jt)%p,             &
                  &  GRID_UNSTRUCTURED_CELL, ZA_HYBRID,                             &
                  &  t_cf_var('specific_humidity', 'kg kg-1',                       &
                  &           'specific_humidity (time mean)', datatype_flt),       &
                  &  grib2_var( 0, 1, 0, ibits, GRID_REFERENCE, GRID_CELL),         &
                  &  ldims=shape3d_c,                                               &
                  &  tlev_source=1,                                                 &
                  &  tracer_info=create_tracer_metadata(lis_tracer=.TRUE.,          &
                  &              ihadv_tracer=advconf%ihadv_tracer(iqv),            &
                  &              ivadv_tracer=advconf%ivadv_tracer(iqv)),           &
                  &  vert_interp=create_vert_interp_metadata(                       &
                  &              vert_intp_type=vintp_types("P","Z","I"),           &
                  &              vert_intp_method=VINTP_METHOD_QV,                  &
                  &              l_satlimit=.FALSE.,                                &
                  &              lower_limit=2.5e-6_wp, l_restore_pbldev=.FALSE. ), &
                  &  in_group=groups("atmo_ml_vars","atmo_pl_vars","atmo_zl_vars",  &
                  &                  "tracer_timemean","atmo_timemean"))

             IF ( jt == iqc )  CALL add_ref(                                        &
                  &  list, 'tracer_m', 'clw_m', p_acc%tracer_ptr(jt)%p,             &
                  &  GRID_UNSTRUCTURED_CELL, ZA_HYBRID,                             &
                  &  t_cf_var('specific_cloud_water_content', 'kg kg-1',            &
                  &           'specific_cloud_water_content (time mean)',datatype_flt), &
                  &  grib2_var(0, 1, 22, ibits, GRID_REFERENCE, GRID_CELL),         &
                  &  ldims=shape3d_c,                                               &
                  &  tlev_source=1,                                                 &
                  &  tracer_info=create_tracer_metadata(lis_tracer=.TRUE.,          &
                  &              ihadv_tracer=advconf%ihadv_tracer(iqc),            &
                  &              ivadv_tracer=advconf%ivadv_tracer(iqc)),           &
                  &  vert_interp=create_vert_interp_metadata(                       &
                  &              vert_intp_type=vintp_types("P","Z","I"),           &
                  &              vert_intp_method=VINTP_METHOD_LIN,                 &
                  &              l_loglin=.FALSE.,                                  &
                  &              l_extrapol=.FALSE., l_pd_limit=.FALSE.,            &
                  &              lower_limit=0._wp  ),                              &
                  &  in_group=groups("atmo_ml_vars","atmo_pl_vars","atmo_zl_vars",  &
                  &                  "tracer_timemean","atmo_timemean"))

             IF ( jt == iqi ) CALL add_ref(                                         &
                  &  list, 'tracer_m', 'cli_m', p_acc%tracer_ptr(jt)%p,             &
                  &  GRID_UNSTRUCTURED_CELL, ZA_HYBRID,                             &
                  &  t_cf_var('specific_cloud_ice_content', 'kg kg-1',              &
                  &           'specific_cloud_ice_content (time mean)', datatype_flt),  &
                  &  grib2_var(0, 1, 82, ibits, GRID_REFERENCE, GRID_CELL),         &
                  &  ldims=shape3d_c,                                               &
                  &  tlev_source=1,                                                 &
                  &  tracer_info=create_tracer_metadata(lis_tracer=.TRUE.,          &
                  &              ihadv_tracer=advconf%ihadv_tracer(iqi),            &
                  &              ivadv_tracer=advconf%ivadv_tracer(iqi)),           &
                  &  vert_interp=create_vert_interp_metadata(                       &
                  &              vert_intp_type=vintp_types("P","Z","I"),           &
                  &              vert_intp_method=VINTP_METHOD_LIN,                 &
                  &              l_loglin=.FALSE.,                                  &
                  &              l_extrapol=.FALSE., l_pd_limit=.FALSE.,            &
                  &              lower_limit=0._wp  ),                              &
                  &  in_group=groups("atmo_ml_vars","atmo_pl_vars","atmo_zl_vars",  &
                  &                  "tracer_timemean","atmo_timemean"))
          END DO
       END IF
    END IF
    ! }}}

    ! ECHAM {{{
<<<<<<< HEAD
    p_acc%l_cosmu0_m = is_variable_in_output(first_output_name_list, var_name="cosmu0_m")
    p_acc%l_any_m = p_acc%l_any_m .OR. p_acc%l_cosmu0_m
    IF (p_acc%l_cosmu0_m) THEN
       cf_desc    = t_cf_var('cosmu0', '', 'cosine of the zenith angle (time mean)', datatype_flt)
       grib2_desc = grib2_var(192,214,1, ibits, GRID_REFERENCE, GRID_CELL)
       CALL add_var( list, 'cosmu0_m', p_acc%cosmu0,                                  &
                   & GRID_UNSTRUCTURED_CELL, ZA_SURFACE,                              &
                   & cf_desc, grib2_desc,                                             &
                   & ldims=shape2d,in_group=groups("echam_timemean","atmo_timemean"))
    END IF

    p_acc%l_rsdt_m = is_variable_in_output(first_output_name_list, var_name="rsdt_m")
    p_acc%l_any_m = p_acc%l_any_m .OR. p_acc%l_rsdt_m
    IF (p_acc%l_rsdt_m) THEN
       cf_desc    = t_cf_var('rsdt', 'W m-2',                                                    &
                   &         'downward shortwave flux at the top of the atmosphere (time mean)', &
                   &         datatype_flt)
       grib2_desc = grib2_var(0,4,7, ibits, GRID_REFERENCE, GRID_CELL)
       CALL add_var( list, 'rsdt_m', p_acc%flxdwswtoa,                                &
                   & GRID_UNSTRUCTURED_CELL, ZA_SURFACE,                              &
                   & cf_desc, grib2_desc,                                             &
                   & ldims=shape2d,in_group=groups("echam_timemean","atmo_timemean") )
    END IF

    p_acc%l_hur_m = is_variable_in_output(first_output_name_list, var_name="hur_m")
    p_acc%l_any_m = p_acc%l_any_m .OR. p_acc%l_hur_m
    IF (p_acc%l_hur_m) THEN
       cf_desc    = t_cf_var('hur', '',                       &
                   &         'relative humidity (time mean)', &
                   &         datatype_flt)
       grib2_desc = grib2_var(0,1,1, ibits, GRID_REFERENCE, GRID_CELL)
       CALL add_var( list, 'hur_m', p_acc%relhum,                                     &
                   & GRID_UNSTRUCTURED_CELL, ZA_HYBRID,                               &
                   & cf_desc, grib2_desc,                                             &
                   & ldims=shape3d_c,in_group=groups("echam_timemean","atmo_timemean"), &
                   & isteptype=TSTEP_INSTANT )
    END IF

    p_acc%l_cl_m  = is_variable_in_output(first_output_name_list, var_name="cl_m")
    p_acc%l_any_m = p_acc%l_any_m .OR. p_acc%l_cl_m
    IF (p_acc%l_cl_m) THEN
       cf_desc    = t_cf_var('cl', 'm2 m-2',                    &
                   &         'cloud area fraction (time mean)', &
                   &         datatype_flt)
       grib2_desc = grib2_var(0,6,22, ibits, GRID_REFERENCE, GRID_CELL)
       CALL add_var( list, 'cl_m', p_acc%aclc,                                        &
                   & GRID_UNSTRUCTURED_CELL, ZA_HYBRID,                               &
                   & cf_desc, grib2_desc,                                             &
                   & ldims=shape3d_c,in_group=groups("echam_timemean","atmo_timemean"), &
                   & isteptype=TSTEP_INSTANT )
    END IF

    p_acc%l_clt_m = is_variable_in_output(first_output_name_list, var_name="clt_m")
    p_acc%l_any_m = p_acc%l_any_m .OR. p_acc%l_clt_m
    IF (p_acc%l_clt_m) THEN
       cf_desc    = t_cf_var('clt', 'm2 m-2',                 &
                   &         'total cloud cover (time mean)', &
                   &         datatype_flt)
       grib2_desc = grib2_var(0,6,1, ibits, GRID_REFERENCE, GRID_CELL)
       CALL add_var( list, 'clt_m', p_acc%aclcov,                                     &
                   & GRID_UNSTRUCTURED_CELL, ZA_SURFACE,                              &
                   & cf_desc, grib2_desc,                                             &
                   & ldims=shape2d,in_group=groups("echam_timemean","atmo_timemean"), &
                   & isteptype=TSTEP_INSTANT )
    END IF

    p_acc%l_prlr_m = is_variable_in_output(first_output_name_list, var_name="prlr_m")
    p_acc%l_any_m = p_acc%l_any_m .OR. p_acc%l_prlr_m
    IF (p_acc%l_prlr_m) THEN
       cf_desc    = t_cf_var('prlr', 'kg m-2 s-1',                                 &
                   &         'large-scale precipitation flux (water) (time mean)', &
                   &         datatype_flt)
       grib2_desc = grib2_var(0,1,77, ibits, GRID_REFERENCE, GRID_CELL)
       CALL add_var( list, 'prlr_m', p_acc%rsfl,                                      &
                   & GRID_UNSTRUCTURED_CELL, ZA_SURFACE,                              &
                   & cf_desc, grib2_desc,                                             &
                   & ldims=shape2d,in_group=groups("echam_timemean","atmo_timemean"), &
                   & isteptype=TSTEP_INSTANT )
    END IF

    p_acc%l_prls_m = is_variable_in_output(first_output_name_list, var_name="prls_m")
    p_acc%l_any_m = p_acc%l_any_m .OR. p_acc%l_prls_m
    IF (p_acc%l_prls_m) THEN
       cf_desc    = t_cf_var('prls', 'kg m-2 s-1',                                &
                   &         'large-scale precipitation flux (snow) (time mean)', &
                   &         datatype_flt)
       grib2_desc = grib2_var(0,1,59, ibits, GRID_REFERENCE, GRID_CELL)
       CALL add_var( list, 'prls_m', p_acc%ssfl,                                      &
                   & GRID_UNSTRUCTURED_CELL, ZA_SURFACE,                              &
                   & cf_desc, grib2_desc,                                             &
                   & ldims=shape2d,in_group=groups("echam_timemean","atmo_timemean"), &
                   & isteptype=TSTEP_INSTANT )
    END IF

    p_acc%l_prcr_m = is_variable_in_output(first_output_name_list, var_name="prcr_m")
    p_acc%l_any_m = p_acc%l_any_m .OR. p_acc%l_prcr_m
    IF (p_acc%l_prcr_m) THEN
       cf_desc    = t_cf_var('prcr', 'kg m-2 s-1',                                &
                   &         'convective precipitation flux (water) (time mean)', &
                   &         datatype_flt)
       grib2_desc = grib2_var(0,1,76, ibits, GRID_REFERENCE, GRID_CELL)
       CALL add_var( list, 'prcr_m', p_acc%rsfc,                                      &
                   & GRID_UNSTRUCTURED_CELL, ZA_SURFACE,                              &
                   & cf_desc, grib2_desc,                                             &
                   & ldims=shape2d,in_group=groups("echam_timemean","atmo_timemean"), &
                   & isteptype=TSTEP_INSTANT )
    END IF

    p_acc%l_prcs_m = is_variable_in_output(first_output_name_list, var_name="prcs_m")
    p_acc%l_any_m = p_acc%l_any_m .OR. p_acc%l_prcs_m
    IF (p_acc%l_prcs_m) THEN
       cf_desc    = t_cf_var('prcs', 'kg m-2 s-1',                               &
                   &         'convective precipitation flux (snow) (time mean)', &
                   &         datatype_flt)
       grib2_desc = grib2_var(0,1,58, ibits, GRID_REFERENCE, GRID_CELL)
       CALL add_var( list, 'prcs_m', p_acc%ssfc,                                      &
                   & GRID_UNSTRUCTURED_CELL, ZA_SURFACE,                              &
                   & cf_desc, grib2_desc,                                             &
                   & ldims=shape2d,in_group=groups("echam_timemean","atmo_timemean"), &
                   & isteptype=TSTEP_INSTANT )
    END IF

    p_acc%l_pr_m = is_variable_in_output(first_output_name_list, var_name="pr_m")
    p_acc%l_any_m = p_acc%l_any_m .OR. p_acc%l_pr_m
    IF (p_acc%l_pr_m) THEN
       cf_desc    = t_cf_var('pr', 'kg m-2 s-1',               &
                   &         'precipitation flux (time mean)', &
                   &         datatype_flt)
       grib2_desc = grib2_var(0, 1, 52, ibits, GRID_REFERENCE, GRID_CELL)
       CALL add_var( list, 'pr_m', p_acc%totprec,                                     &
                   & GRID_UNSTRUCTURED_CELL, ZA_SURFACE,                              &
                   & cf_desc, grib2_desc,                                             &
                   & ldims=shape2d,in_group=groups("echam_timemean","atmo_timemean"), &
                   & isteptype=TSTEP_INSTANT )
    END IF

    p_acc%l_prw_m = is_variable_in_output(first_output_name_list, var_name="prw_m")
    p_acc%l_any_m = p_acc%l_any_m .OR. p_acc%l_prw_m
    IF (p_acc%l_prw_m) THEN
       cf_desc    = t_cf_var('total_vapour', 'kg m-2',                         &
                   &         'vertically integrated water vapour (time mean)', &
                   &         datatype_flt)
       grib2_desc = grib2_var(0,1,64, ibits, GRID_REFERENCE, GRID_CELL)
       CALL add_var( list, 'prw_m', p_acc%qvi,                                        &
                   & GRID_UNSTRUCTURED_CELL, ZA_SURFACE,                              &
                   & cf_desc, grib2_desc,                                             &
                   & ldims=shape2d,in_group=groups("echam_timemean","atmo_timemean"), &
                   & isteptype=TSTEP_INSTANT )
    END IF

    p_acc%l_cllvi_m = is_variable_in_output(first_output_name_list, var_name="cllvi_m")
    p_acc%l_any_m = p_acc%l_any_m .OR. p_acc%l_cllvi_m
    IF (p_acc%l_cllvi_m) THEN
       cf_desc    = t_cf_var('total_cloud_water', 'kg m-2', &
                   & 'vertically integrated cloud water (time mean)', datatype_flt)
       grib2_desc = grib2_var(0,1,69, ibits, GRID_REFERENCE, GRID_CELL)
       CALL add_var( list, 'cllvi_m', p_acc%xlvi,                                     &
                   & GRID_UNSTRUCTURED_CELL, ZA_SURFACE,                              &
                   & cf_desc, grib2_desc,                                             &
                   & ldims=shape2d,in_group=groups("echam_timemean","atmo_timemean"), &
                   & isteptype=TSTEP_INSTANT )
    END IF

    p_acc%l_clivi_m = is_variable_in_output(first_output_name_list, var_name="clivi_m")
    p_acc%l_any_m = p_acc%l_any_m .OR. p_acc%l_clivi_m
    IF (p_acc%l_clivi_m) THEN
       cf_desc    = t_cf_var('total_cloud_ice', 'kg m-2', &
                   & 'vertically integrated cloud ice (time mean)', datatype_flt)
       grib2_desc = grib2_var(0,1,70, ibits, GRID_REFERENCE, GRID_CELL)
       CALL add_var( list, 'clivi_m', p_acc%xivi,                                     &
                   & GRID_UNSTRUCTURED_CELL, ZA_SURFACE,                              &
                   & cf_desc, grib2_desc,                                             &
                   & ldims=shape2d,in_group=groups("echam_timemean","atmo_timemean"), &
                   & isteptype=TSTEP_INSTANT )
    END IF

    p_acc%l_rsns_m = is_variable_in_output(first_output_name_list, var_name="rsns_m")
    p_acc%l_any_m = p_acc%l_any_m .OR. p_acc%l_rsns_m
    IF (p_acc%l_rsns_m) THEN
       cf_desc    = t_cf_var('rsns', 'W m-2', ' shortwave net flux at surface (time mean)', datatype_flt)
       grib2_desc = grib2_var(0, 4, 9, ibits, GRID_REFERENCE, GRID_CELL)
       CALL add_var( list, 'rsns_m', p_acc%swflxsfc,                                  &
                   & GRID_UNSTRUCTURED_CELL, ZA_SURFACE,                              &
                   & cf_desc, grib2_desc,                                             &
                   & ldims=shape2d,in_group=groups("echam_timemean","atmo_timemean"), &
                   & isteptype=TSTEP_INSTANT )
    END IF

    p_acc%l_rsnt_m = is_variable_in_output(first_output_name_list, var_name="rsnt_m")
    p_acc%l_any_m = p_acc%l_any_m .OR. p_acc%l_rsnt_m
    IF (p_acc%l_rsnt_m) THEN
       cf_desc    = t_cf_var('rsnt', 'W m-2', ' shortwave net flux at TOA (time mean)', datatype_flt)
       grib2_desc = grib2_var(0, 4, 9, ibits, GRID_REFERENCE, GRID_CELL)
       CALL add_var( list, 'rsnt_m', p_acc%swflxtoa,                                  &
                   & GRID_UNSTRUCTURED_CELL, ZA_SURFACE,                              &
                   & cf_desc, grib2_desc,                                             &
                   & ldims=shape2d,in_group=groups("echam_timemean","atmo_timemean"), &
                   & isteptype=TSTEP_INSTANT )
    END IF

    p_acc%l_rlns_m = is_variable_in_output(first_output_name_list, var_name="rlns_m")
    p_acc%l_any_m = p_acc%l_any_m .OR. p_acc%l_rlns_m
    IF (p_acc%l_rlns_m) THEN
       cf_desc    = t_cf_var('rlns', 'W m-2', 'longwave net flux at surface (time mean)', datatype_flt)
       grib2_desc = grib2_var(0, 5, 5, ibits, GRID_REFERENCE, GRID_CELL)
       CALL add_var( list, 'rlns_m', p_acc%lwflxsfc,                                  &
                   & GRID_UNSTRUCTURED_CELL, ZA_SURFACE,                              &
                   & cf_desc, grib2_desc,                                             &
                   & ldims=shape2d,in_group=groups("echam_timemean","atmo_timemean"), &
                   & isteptype=TSTEP_INSTANT )
    END IF

    p_acc%l_rlnt_m = is_variable_in_output(first_output_name_list, var_name="rlnt_m")
    p_acc%l_any_m = p_acc%l_any_m .OR. p_acc%l_rlnt_m
    IF (p_acc%l_rlnt_m) THEN
       cf_desc    = t_cf_var('rlnt', 'W m-2', 'longwave net flux at TOA (time mean)', datatype_flt)
       grib2_desc = grib2_var(0, 5, 5, ibits, GRID_REFERENCE, GRID_CELL)
       CALL add_var( list, 'rlnt_m', p_acc%lwflxtoa,&
                   & GRID_UNSTRUCTURED_CELL, ZA_SURFACE,                              &
                   & cf_desc, grib2_desc,                                             &
                   & ldims=shape2d,in_group=groups("echam_timemean","atmo_timemean"), &
                   & isteptype=TSTEP_INSTANT )
    END IF

    p_acc%l_ts_m = is_variable_in_output(first_output_name_list, var_name="ts_m")
    p_acc%l_any_m = p_acc%l_any_m .OR. p_acc%l_ts_m
    IF (p_acc%l_ts_m) THEN
       cf_desc    = t_cf_var('surface_temperature', '', 'surface temperature (time mean)', datatype_flt)
       grib2_desc = grib2_var(0,0,0, ibits, GRID_REFERENCE, GRID_CELL)
       CALL add_var( list, 'ts_m', p_acc%tsfc,                                        &
                   & GRID_UNSTRUCTURED_CELL, ZA_SURFACE, cf_desc, grib2_desc,         &
                   & ldims=shape2d,in_group=groups("echam_timemean","atmo_timemean"))
    END IF

    p_acc%l_evspsbl_m = is_variable_in_output(first_output_name_list, var_name="evspsbl_m")
    p_acc%l_any_m = p_acc%l_any_m .OR. p_acc%l_evspsbl_m
    IF (p_acc%l_evspsbl_m) THEN
       CALL add_var( list, 'evspsbl_m', p_acc%evap,                                   &
                   & GRID_UNSTRUCTURED_CELL, ZA_SURFACE,                              &
                   & t_cf_var('evap', 'kg m-2 s-1', 'evaporation (time mean)',        &
                   & datatype_flt),                                                   &
                   & grib2_var(0,1,6,iextbits, GRID_REFERENCE, GRID_CELL),            &
                   & ldims=shape2d,in_group=groups("echam_timemean","atmo_timemean"), &
                   & isteptype=TSTEP_INSTANT                                 )
    END IF

    p_acc%l_hfls_m = is_variable_in_output(first_output_name_list, var_name="hfls_m")
    p_acc%l_any_m = p_acc%l_any_m .OR. p_acc%l_hfls_m
    IF (p_acc%l_hfls_m) THEN
       CALL add_var( list, 'hfls_m', p_acc%lhflx,                                     &
                   & GRID_UNSTRUCTURED_CELL, ZA_SURFACE,                              &
                   & t_cf_var('hfls', 'W m-2 ', 'latent heat flux (time mean)',       &
                   & datatype_flt),                                                   &
                   & grib2_var(0,0,10, ibits, GRID_REFERENCE, GRID_CELL),             &
                   & ldims=shape2d,in_group=groups("echam_timemean","atmo_timemean"), &
                   & isteptype=TSTEP_INSTANT                                 )
    END IF

    p_acc%l_hfss_m = is_variable_in_output(first_output_name_list, var_name="hfss_m")
    p_acc%l_any_m = p_acc%l_any_m .OR. p_acc%l_hfss_m
    IF (p_acc%l_hfss_m) THEN
       CALL add_var( list, 'hfss_m', p_acc%shflx,                                     &
                   & GRID_UNSTRUCTURED_CELL, ZA_SURFACE,                              &
                   & t_cf_var('hfss', 'W m-2 ', 'sensible heat flux (time mean)',     &
                   & datatype_flt),                                                   &
                   & grib2_var(0,0,11, ibits, GRID_REFERENCE, GRID_CELL),             &
                   & ldims=shape2d,in_group=groups("echam_timemean","atmo_timemean"), &
                   & isteptype=TSTEP_INSTANT                                 )
    END IF

    p_acc%l_tauu_m = is_variable_in_output(first_output_name_list, var_name="tauu_m")
    p_acc%l_any_m = p_acc%l_any_m .OR. p_acc%l_tauu_m
    IF (p_acc%l_tauu_m) THEN
       CALL add_var( list, 'tauu_m', p_acc%u_stress,                                             &
                   & GRID_UNSTRUCTURED_CELL, ZA_SURFACE,                                         &
                   & t_cf_var('u_stress', 'N m-2', 'u-momentum flux at the surface (time mean)', &
                   &          datatype_flt),                                                     &
                   & grib2_var(0,2,17, ibits, GRID_REFERENCE, GRID_CELL),                        &
                   & ldims=shape2d,in_group=groups("echam_timemean","atmo_timemean"),            &
                   & isteptype=TSTEP_INSTANT )
    END IF

    p_acc%l_tauv_m = is_variable_in_output(first_output_name_list, var_name="tauv_m")
    p_acc%l_any_m = p_acc%l_any_m .OR. p_acc%l_tauv_m
    IF (p_acc%l_tauv_m) THEN
       CALL add_var( list, 'tauv_m', p_acc%v_stress,                                             &
                   & GRID_UNSTRUCTURED_CELL, ZA_SURFACE,                                         &
                   & t_cf_var('v_stress', 'N m-2', 'v-momentum flux at the surface (time mean)', &
                   &          datatype_flt),                                                     &
                   & grib2_var(0,2,18, ibits, GRID_REFERENCE, GRID_CELL),                        &
                   & ldims=shape2d,in_group=groups("echam_timemean","atmo_timemean"),            &
                   & isteptype=TSTEP_INSTANT )
    END IF

    p_acc%l_tauu_sso_m = is_variable_in_output(first_output_name_list, var_name="tauu_sso_m")
    p_acc%l_any_m = p_acc%l_any_m .OR. p_acc%l_tauu_sso_m
    IF (p_acc%l_tauu_sso_m) THEN
       CALL add_var( list, 'tauu_sso_m', p_acc%u_stress_sso,                                     &
                   & GRID_UNSTRUCTURED_CELL, ZA_SURFACE,                                         &
                   & t_cf_var('u_stress', 'N m-2',                                               &
                   &          'zonal stress from subgrid scale orographic drag (time mean)',     &
                   &          datatype_flt),                                                     &
                   & grib2_var(0,2,17, ibits, GRID_REFERENCE, GRID_CELL),                        &
                   & ldims=shape2d,in_group=groups("echam_timemean","atmo_timemean"),            &
                   & isteptype=TSTEP_INSTANT )
    END IF

    p_acc%l_tauv_sso_m = is_variable_in_output(first_output_name_list, var_name="tauv_sso_m")
    p_acc%l_any_m = p_acc%l_any_m .OR. p_acc%l_tauv_sso_m
    IF (p_acc%l_tauv_sso_m) THEN
       CALL add_var( list, 'tauv_sso_m', p_acc%v_stress_sso,                                     &
                   & GRID_UNSTRUCTURED_CELL, ZA_SURFACE,                                         &
                   & t_cf_var('v_stress', 'N m-2',                                               &
                   &          'meridional stress from subgrid scale orographic drag (time mean)',&
                   &          datatype_flt),                                                     &
                   & grib2_var(0,2,18, ibits, GRID_REFERENCE, GRID_CELL),                        &
                   & ldims=shape2d,in_group=groups("echam_timemean","atmo_timemean"),            &
                   & isteptype=TSTEP_INSTANT )
    END IF

    p_acc%l_diss_sso_m = is_variable_in_output(first_output_name_list, var_name="diss_sso_m")
    p_acc%l_any_m = p_acc%l_any_m .OR. p_acc%l_diss_sso_m
    IF (p_acc%l_diss_sso_m) THEN
       CALL add_var( list, 'diss_sso_m', p_acc%dissipation_sso,                                  &
                   & GRID_UNSTRUCTURED_CELL, ZA_SURFACE,                                         &
                   & t_cf_var('dissipation_sso', '',                                             &
                   &          'dissipation of orographic waves (time mean)',                     &
                   &          datatype_flt),                                                     &
                   & grib2_var(0,0,255, ibits, GRID_REFERENCE, GRID_CELL),                       &
                   & ldims=shape2d,in_group=groups("echam_timemean","atmo_timemean"),            &
                   & isteptype=TSTEP_INSTANT )
    END IF

    p_acc%l_sic_m = is_variable_in_output(first_output_name_list, var_name="sic_m")
    p_acc%l_any_m = p_acc%l_any_m .OR. p_acc%l_sic_m
    IF (p_acc%l_sic_m) THEN
       CALL add_var( list, 'sic_m', p_acc%seaice,                                                &
                   & GRID_UNSTRUCTURED_CELL, ZA_SURFACE,                                         &
                   & t_cf_var('sea_ice_cover', '',                                               &
                   &          'fraction of ocean covered by sea ice (time mean)',                &
                   &          datatype_flt),                                                     &
                   & grib2_var(10,2,0, ibits, GRID_REFERENCE, GRID_CELL),                        &
                   & ldims=shape2d,in_group=groups("echam_timemean","atmo_timemean"),            &
                   & isteptype=TSTEP_INSTANT )
    END IF

    p_acc%l_sit_m = is_variable_in_output(first_output_name_list, var_name="sit_m")
    p_acc%l_any_m = p_acc%l_any_m .OR. p_acc%l_sit_m
    IF (p_acc%l_sit_m) THEN
       CALL add_var( list, 'sit_m', p_acc%siced,                                                 &
                   & GRID_UNSTRUCTURED_CELL, ZA_SURFACE,                                         &
                   & t_cf_var('sea_ice_thickness', 'm',                                          &
                   &          'sea ice thickness (time mean)',                                   &
                   &          datatype_flt),                                                     &
                   & grib2_var(10,2,1, ibits, GRID_REFERENCE, GRID_CELL),                        &
                   & ldims=shape2d,in_group=groups("echam_timemean","atmo_timemean"),            &
                   & isteptype=TSTEP_INSTANT )
    END IF

    p_acc%l_albedo_m = is_variable_in_output(first_output_name_list, var_name="albedo_m")
    p_acc%l_any_m = p_acc%l_any_m .OR. p_acc%l_albedo_m
    IF (p_acc%l_albedo_m) THEN
       CALL add_var( list, 'albedo_m', p_acc%albedo,                                             &
                   & GRID_UNSTRUCTURED_CELL, ZA_SURFACE,                                         &
                   & t_cf_var('albedo', '',                                                      &
                   &          'surface albedo (time mean)',                                      &
                   &          datatype_flt),                                                     &
                   & grib2_var(0,19,1, ibits, GRID_REFERENCE, GRID_CELL),                        &
                   & ldims=shape2d,in_group=groups("echam_timemean","atmo_timemean"),            &
                   & isteptype=TSTEP_INSTANT )
    END IF
=======
    cf_desc    = t_cf_var('cosmu0', '', 'cosine of the zenith angle (time mean)', dataType)
    grib2_desc = grib2_var(192,214,1, ibits, GRID_REFERENCE, GRID_CELL)
    CALL add_var( list, 'cosmu0_m', p_acc%cosmu0,                                         &
                & GRID_UNSTRUCTURED_CELL, ZA_SURFACE, cf_desc, grib2_desc, ldims=shape2d, &
                & in_group=groups("echam_timemean","atmo_timemean"))

    cf_desc    = t_cf_var('rsdt', 'W m-2',                                                    &
                &         'downward shortwave flux at the top of the atmosphere (time mean)', &
                &         dataType)
    grib2_desc = grib2_var(0,4,7, ibits, GRID_REFERENCE, GRID_CELL)
    CALL add_var( list, 'rsdt_m', p_acc%flxdwswtoa,                       &
                & GRID_UNSTRUCTURED_CELL, ZA_SURFACE, cf_desc, grib2_desc,&
                & in_group=groups("echam_timemean","atmo_timemean"), ldims=shape2d )

    cf_desc    = t_cf_var('clt', 'm2 m-2', &
               & 'total cloud cover (time mean)', dataType)
    grib2_desc = grib2_var(0,6,1, ibits, GRID_REFERENCE, GRID_CELL)
    CALL add_var( list, 'clt_m', p_acc%aclcov,                   &
         &        GRID_UNSTRUCTURED_CELL, ZA_SURFACE,            &
         &        cf_desc, grib2_desc,                           &
         &        ldims=shape2d, in_group=groups("echam_timemean","atmo_timemean"),&
         &        isteptype=TSTEP_INSTANT )

    cf_desc    = t_cf_var('prlr', 'kg m-2 s-1',    &
               & 'large-scale precipitation flux (water) (time mean)', dataType)
    grib2_desc = grib2_var(0,1,77, ibits, GRID_REFERENCE, GRID_CELL)
    CALL add_var( list, 'prlr_m', p_acc%rsfl,                    &
         &        GRID_UNSTRUCTURED_CELL, ZA_SURFACE,            &
         &        cf_desc, grib2_desc,                           &
         &        ldims=shape2d,in_group=groups("echam_timemean","atmo_timemean"), &
         &        isteptype=TSTEP_INSTANT )

    cf_desc    = t_cf_var('prcr', 'kg m-2 s-1',    &
               & 'convective precipitation flux (water) (time mean)', dataType)
    grib2_desc = grib2_var(0,1,76, ibits, GRID_REFERENCE, GRID_CELL)
    CALL add_var( list, 'prcr_m', p_acc%rsfc,                    &
         &        GRID_UNSTRUCTURED_CELL, ZA_SURFACE,            &
         &        cf_desc, grib2_desc,                           &
         &        ldims=shape2d,in_group=groups("echam_timemean","atmo_timemean"),&
         &        isteptype=TSTEP_INSTANT )

    cf_desc    = t_cf_var('prls', 'kg m-2 s-1',    &
               & 'large-scale precipitation flux (snow) (time mean)', dataType)
    grib2_desc = grib2_var(0,1,59, ibits, GRID_REFERENCE, GRID_CELL)
    CALL add_var( list, 'prls_m', p_acc%ssfl,                    &
         &        GRID_UNSTRUCTURED_CELL, ZA_SURFACE,            &
         &        cf_desc, grib2_desc,                           &
         &        ldims=shape2d, in_group=groups("echam_timemean","atmo_timemean"),&
         &        isteptype=TSTEP_INSTANT )

    cf_desc    = t_cf_var('prcs', 'kg m-2 s-1',    &
               & 'convective precipitation flux (snow) (time mean)', dataType)
    grib2_desc = grib2_var(0,1,58, ibits, GRID_REFERENCE, GRID_CELL)
    CALL add_var( list, 'prcs_m', p_acc%ssfc,                    &
         &        GRID_UNSTRUCTURED_CELL, ZA_SURFACE,            &
         &        cf_desc, grib2_desc,                           &
         &        ldims=shape2d, in_group=groups("echam_timemean","atmo_timemean"),&
         &        isteptype=TSTEP_INSTANT )

    cf_desc    = t_cf_var('pr', 'kg m-2 s-1',               &
         &                'precipitation flux (time mean)', &
         &                dataType)
    grib2_desc = grib2_var(0, 1, 52, ibits, GRID_REFERENCE, GRID_CELL)
    CALL add_var( list, 'pr_m', p_acc%totprec,                   &
         &        GRID_UNSTRUCTURED_CELL, ZA_SURFACE,            &
         &        cf_desc, grib2_desc,                           &
         &        ldims=shape2d, in_group=groups("echam_timemean","atmo_timemean"),&
         &        isteptype=TSTEP_INSTANT )

    cf_desc    = t_cf_var('total_vapour', 'kg m-2', 'vertically integrated water vapour (time mean)', &
         &                dataType)
    grib2_desc = grib2_var(0,1,64, ibits, GRID_REFERENCE, GRID_CELL)
    CALL add_var( list, 'prw_m', p_acc%qvi,                      &
         &        GRID_UNSTRUCTURED_CELL, ZA_SURFACE,            &
         &        cf_desc, grib2_desc,                           &
         &        ldims=shape2d,in_group=groups("echam_timemean","atmo_timemean"),&
         &        isteptype=TSTEP_INSTANT )

    cf_desc    = t_cf_var('total_cloud_water', 'kg m-2',&
               & 'vertically integrated cloud water (time mean)', dataType)
    grib2_desc = grib2_var(0,1,69, ibits, GRID_REFERENCE, GRID_CELL)
    CALL add_var( list, 'cllvi_m', p_acc%xlvi,                   &
         &        GRID_UNSTRUCTURED_CELL, ZA_SURFACE,            &
         &        cf_desc, grib2_desc,                           &
         &        ldims=shape2d,in_group=groups("echam_timemean","atmo_timemean"),&
         &        isteptype=TSTEP_INSTANT )

    cf_desc    = t_cf_var('total_cloud_ice', 'kg m-2',&
               & 'vertically integrated cloud ice (time mean)', dataType)
    grib2_desc = grib2_var(0,1,70, ibits, GRID_REFERENCE, GRID_CELL)
    CALL add_var( list, 'clivi_m', p_acc%xivi,                   &
         &        GRID_UNSTRUCTURED_CELL, ZA_SURFACE,            &
         &        cf_desc, grib2_desc,                           &
         &        ldims=shape2d,in_group=groups("echam_timemean","atmo_timemean"),&
         &        isteptype=TSTEP_INSTANT )

    cf_desc    = t_cf_var('rsns', 'W m-2', ' shortwave net flux at surface (time mean)', dataType)
    grib2_desc = grib2_var(0, 4, 9, ibits, GRID_REFERENCE, GRID_CELL)
    CALL add_var( list, 'rsns_m', p_acc%swflxsfc,                &
         &        GRID_UNSTRUCTURED_CELL, ZA_SURFACE,            &
         &        cf_desc, grib2_desc,                           &
         &        ldims=shape2d,in_group=groups("echam_timemean","atmo_timemean"),&
         &        isteptype=TSTEP_INSTANT )
        
    cf_desc    = t_cf_var('rsnt', 'W m-2', ' shortwave net flux at TOA (time mean)', dataType)
    grib2_desc = grib2_var(0, 4, 9, ibits, GRID_REFERENCE, GRID_CELL)
    CALL add_var( list, 'rsnt_m', p_acc%swflxtoa,                &
         &        GRID_UNSTRUCTURED_CELL, ZA_SURFACE,            &
         &        cf_desc, grib2_desc,                           &
         &        ldims=shape2d,in_group=groups("echam_timemean","atmo_timemean"),&
         &        isteptype=TSTEP_INSTANT )
        
    cf_desc    = t_cf_var('rlns', 'W m-2', 'longwave net flux at surface (time mean)', dataType)
    grib2_desc = grib2_var(0, 5, 5, ibits, GRID_REFERENCE, GRID_CELL)
    CALL add_var( list, 'rlns_m', p_acc%lwflxsfc,                &
         &        GRID_UNSTRUCTURED_CELL, ZA_SURFACE,            &
         &        cf_desc, grib2_desc,                           &
         &        ldims=shape2d,in_group=groups("echam_timemean","atmo_timemean"),&
         &        isteptype=TSTEP_INSTANT )

    cf_desc    = t_cf_var('rlnt', 'W m-2', 'longwave net flux at TOA (time mean)', dataType)
    grib2_desc = grib2_var(0, 5, 5, ibits, GRID_REFERENCE, GRID_CELL)
    CALL add_var( list, 'rlnt_m', p_acc%lwflxtoa,&
         &        GRID_UNSTRUCTURED_CELL, ZA_SURFACE,            &
         &        cf_desc, grib2_desc,                           &
         &        ldims=shape2d,in_group=groups("echam_timemean","atmo_timemean"),&
         &        isteptype=TSTEP_INSTANT )

    cf_desc    = t_cf_var('surface_temperature', '', 'surface temperature (time mean)', dataType)
    grib2_desc = grib2_var(0,0,0, ibits, GRID_REFERENCE, GRID_CELL)
    CALL add_var( list, 'ts_m', p_acc%tsfc,                      &
              & GRID_UNSTRUCTURED_CELL, ZA_SURFACE, cf_desc, grib2_desc, &
              & ldims=shape2d,in_group=groups("echam_timemean","atmo_timemean"))

    CALL add_var( list, 'evspsbl_m', p_acc%evap,                 &
                & GRID_UNSTRUCTURED_CELL, ZA_SURFACE,            &
                & t_cf_var('evap', 'kg m-2 s-1', 'evaporation (time mean)', &
                & dataType),                                     &
                & grib2_var(0,1,6,iextbits, GRID_REFERENCE, GRID_CELL), &
                & ldims=shape2d,in_group=groups("echam_timemean","atmo_timemean"),&
                & isteptype=TSTEP_INSTANT                                 )

    CALL add_var( list, 'hfls_m', p_acc%lhflx,                            &
                & GRID_UNSTRUCTURED_CELL, ZA_SURFACE,                     &
                & t_cf_var('hfls', 'W m-2 ', 'latent heat flux (time mean)', &
                & dataType),                                        &
                & grib2_var(0,0,10, ibits, GRID_REFERENCE, GRID_CELL), &
                & ldims=shape2d,in_group=groups("echam_timemean","atmo_timemean"),&
                & isteptype=TSTEP_INSTANT                                 )

    CALL add_var( list, 'hfss_m', p_acc%shflx,                            &
                & GRID_UNSTRUCTURED_CELL, ZA_SURFACE,                     &
                & t_cf_var('hfss', 'W m-2 ', 'sensible heat flux (time mean)', &
                & dataType),                                        &
                & grib2_var(0,0,11, ibits, GRID_REFERENCE, GRID_CELL), &
                & ldims=shape2d,in_group=groups("echam_timemean","atmo_timemean"),&
                & isteptype=TSTEP_INSTANT                                 )

    CALL add_var( list, 'tauu_m', p_acc%u_stress        ,       &
                & GRID_UNSTRUCTURED_CELL, ZA_SURFACE,                           &
                & t_cf_var('u_stress', 'N m-2', 'u-momentum flux at the surface (time mean)',          &
                &          dataType),                                     &
                & grib2_var(0,2,17, ibits, GRID_REFERENCE, GRID_CELL), &
                & ldims=shape2d,in_group=groups("echam_timemean","atmo_timemean"),&
                & isteptype=TSTEP_INSTANT )

    CALL add_var( list, 'tauv_m', p_acc%v_stress,               &
                & GRID_UNSTRUCTURED_CELL, ZA_SURFACE,                           &
                & t_cf_var('v_stress', 'N m-2', 'v-momentum flux at the surface (time mean)',          &
                &          dataType),                                     &
                & grib2_var(0,2,18, ibits, GRID_REFERENCE, GRID_CELL), &
                & ldims=shape2d,in_group=groups("echam_timemean","atmo_timemean"),&
                & isteptype=TSTEP_INSTANT )
>>>>>>> 188a20f1

    !------------------------------
    ! Temperature tendencies
    !------------------------------
    p_acc%l_tend_ta_m     = is_variable_in_output(first_output_name_list, var_name="tend_ta_m")
    p_acc%l_any_m = p_acc%l_any_m .OR. p_acc%l_tend_ta_m
    IF (p_acc%l_tend_ta_m) THEN
       cf_desc = t_cf_var('temperature_tendency', 'K s-1',                                    &
            &             'temperature tendency (time mean)',                                 &
            &             datatype_flt)
       grib2_desc = grib2_var(0,0,255, ibits, GRID_REFERENCE, GRID_CELL)
       CALL add_var( list, 'tend_ta_m', p_acc%tend_ta,                                        &
            &        GRID_UNSTRUCTURED_CELL, ZA_HYBRID, cf_desc, grib2_desc, ldims=shape3d_c, &
            &        vert_interp=create_vert_interp_metadata(                                 &
            &        vert_intp_type=vintp_types("P","Z","I"),                                 &
            &        vert_intp_method=VINTP_METHOD_LIN,                                       &
            &        l_extrapol=.FALSE. ) )
    END IF

    p_acc%l_tend_ta_dyn_m = is_variable_in_output(first_output_name_list, var_name="tend_ta_dyn_m")
    p_acc%l_any_m = p_acc%l_any_m .OR. p_acc%l_tend_ta_dyn_m
    IF (p_acc%l_tend_ta_dyn_m) THEN
       cf_desc = t_cf_var('temperature_tendency_dyn', 'K s-1',                                &
            &             'temperature tendency due to resolved dynamics (time mean)',        &
            &             datatype_flt)
       grib2_desc = grib2_var(0,0,255, ibits, GRID_REFERENCE, GRID_CELL)
       CALL add_var( list, 'tend_ta_dyn_m', p_acc%tend_ta_dyn,                                &
            &        GRID_UNSTRUCTURED_CELL, ZA_HYBRID, cf_desc, grib2_desc, ldims=shape3d_c, &
            &        vert_interp=create_vert_interp_metadata(                                 &
            &        vert_intp_type=vintp_types("P","Z","I"),                                 &
            &        vert_intp_method=VINTP_METHOD_LIN,                                       &
            &        l_extrapol=.FALSE. ) )
    END IF

    p_acc%l_tend_ta_phy_m = is_variable_in_output(first_output_name_list, var_name="tend_ta_phy_m")
    p_acc%l_any_m = p_acc%l_any_m .OR. p_acc%l_tend_ta_phy_m
    IF (p_acc%l_tend_ta_phy_m) THEN
       cf_desc = t_cf_var('temperature_tendency_phy', 'K s-1',                                &
            &             'temperature tendency due to param. processes (time mean)',         &
            &             datatype_flt)
       grib2_desc = grib2_var(0,0,255, ibits, GRID_REFERENCE, GRID_CELL)
       CALL add_var( list, 'tend_ta_phy_m', p_acc%tend_ta_phy,                                &
            &        GRID_UNSTRUCTURED_CELL, ZA_HYBRID, cf_desc, grib2_desc, ldims=shape3d_c, &
            &        vert_interp=create_vert_interp_metadata(                                 &
            &        vert_intp_type=vintp_types("P","Z","I"),                                 &
            &        vert_intp_method=VINTP_METHOD_LIN,                                       &
            &        l_extrapol=.FALSE. ) )
    END IF

    p_acc%l_tend_ta_rsw_m = is_variable_in_output(first_output_name_list, var_name="tend_ta_rsw_m")
    p_acc%l_any_m = p_acc%l_any_m .OR. p_acc%l_tend_ta_rsw_m
    IF (p_acc%l_tend_ta_rsw_m) THEN
       cf_desc = t_cf_var('temperature_tendency_rsw', 'K s-1',                                &
            &             'temperature tendency due to shortwave radiation (time mean)',      &
            &             datatype_flt)
       grib2_desc = grib2_var(0,0,255, ibits, GRID_REFERENCE, GRID_CELL)
       CALL add_var( list, 'tend_ta_rsw_m', p_acc%tend_ta_rsw,                                &
            &        GRID_UNSTRUCTURED_CELL, ZA_HYBRID, cf_desc, grib2_desc, ldims=shape3d_c, &
            &        vert_interp=create_vert_interp_metadata(                                 &
            &        vert_intp_type=vintp_types("P","Z","I"),                                 &
            &        vert_intp_method=VINTP_METHOD_LIN,                                       &
            &        l_extrapol=.FALSE. ) )
    END IF

    p_acc%l_tend_ta_rlw_m = is_variable_in_output(first_output_name_list, var_name="tend_ta_rlw_m")
    p_acc%l_any_m = p_acc%l_any_m .OR. p_acc%l_tend_ta_rlw_m
    IF (p_acc%l_tend_ta_rlw_m) THEN
       cf_desc = t_cf_var('temperature_tendency_rlw', 'K s-1',                                &
            &             'temperature tendency due to longwave radiation (time mean)',       &
            &             datatype_flt)
       grib2_desc = grib2_var(0,0,255, ibits, GRID_REFERENCE, GRID_CELL)
       CALL add_var( list, 'tend_ta_rlw_m', p_acc%tend_ta_rlw,                                &
            &        GRID_UNSTRUCTURED_CELL, ZA_HYBRID, cf_desc, grib2_desc, ldims=shape3d_c, &
            &        vert_interp=create_vert_interp_metadata(                                 &
            &        vert_intp_type=vintp_types("P","Z","I"),                                 &
            &        vert_intp_method=VINTP_METHOD_LIN,                                       &
            &        l_extrapol=.FALSE. ) )
    END IF

    p_acc%l_tend_ta_rlw_impl_m = is_variable_in_output(first_output_name_list, var_name="tend_ta_rlw_impl_m")
    p_acc%l_any_m = p_acc%l_any_m .OR. p_acc%l_tend_ta_rlw_impl_m
    IF (p_acc%l_tend_ta_rlw_impl_m) THEN
       cf_desc = t_cf_var('temperature_tendency_rlw_impl', 'K s-1',                           &
            &             'temperature tendency due to LW rad. due to implicit land surface temperature change (time mean)', &
            &             datatype_flt)
       grib2_desc = grib2_var(0,0,255, ibits, GRID_REFERENCE, GRID_CELL)
       CALL add_var( list, 'tend_ta_rlw_impl_m', p_acc%tend_ta_rlw_impl,                      &
            &        GRID_UNSTRUCTURED_CELL, ZA_surface, cf_desc, grib2_desc, ldims=shape2d )
    END IF

    p_acc%l_tend_ta_cld_m = is_variable_in_output(first_output_name_list, var_name="tend_ta_cld_m")
    p_acc%l_any_m = p_acc%l_any_m .OR. p_acc%l_tend_ta_cld_m
    IF (p_acc%l_tend_ta_cld_m) THEN
       cf_desc = t_cf_var('temperature_tendency_cld', 'K s-1',                                &
            &             'temperature tendency due large scale cloud processes (time mean)', &
            &             datatype_flt)
       grib2_desc = grib2_var(0,0,255, ibits, GRID_REFERENCE, GRID_CELL)
       CALL add_var( list, 'tend_ta_cld_m', p_acc%tend_ta_cld,                                &
            &        GRID_UNSTRUCTURED_CELL, ZA_HYBRID, cf_desc, grib2_desc, ldims=shape3d_c, &
            &        vert_interp=create_vert_interp_metadata(                                 &
            &        vert_intp_type=vintp_types("P","Z","I"),                                 &
            &        vert_intp_method=VINTP_METHOD_LIN,                                       &
            &        l_extrapol=.FALSE. ) )
    END IF

    p_acc%l_tend_ta_cnv_m = is_variable_in_output(first_output_name_list, var_name="tend_ta_cnv_m")
    p_acc%l_any_m = p_acc%l_any_m .OR. p_acc%l_tend_ta_cnv_m
    IF (p_acc%l_tend_ta_cnv_m) THEN
       cf_desc = t_cf_var('temperature_tendency_cnv', 'K s-1',                                &
            &             'temperature tendency due convective cloud processes (time mean)',  &
            &             datatype_flt)
       grib2_desc = grib2_var(0,0,255, ibits, GRID_REFERENCE, GRID_CELL)
       CALL add_var( list, 'tend_ta_cnv_m', p_acc%tend_ta_cnv,                                &
            &        GRID_UNSTRUCTURED_CELL, ZA_HYBRID, cf_desc, grib2_desc, ldims=shape3d_c, &
            &        vert_interp=create_vert_interp_metadata(                                 &
            &        vert_intp_type=vintp_types("P","Z","I"),                                 &
            &        vert_intp_method=VINTP_METHOD_LIN,                                       &
            &        l_extrapol=.FALSE. ) )
    END IF

    p_acc%l_tend_ta_vdf_m = is_variable_in_output(first_output_name_list, var_name="tend_ta_vdf_m")
    p_acc%l_any_m = p_acc%l_any_m .OR. p_acc%l_tend_ta_vdf_m
    IF (p_acc%l_tend_ta_vdf_m) THEN
       cf_desc = t_cf_var('temperature_tendency_vdf', 'K s-1',                                &
            &             'temperature tendency due vertical diffusion (time mean)',          &
            &             datatype_flt)
       grib2_desc = grib2_var(0,0,255, ibits, GRID_REFERENCE, GRID_CELL)
       CALL add_var( list, 'tend_ta_vdf_m', p_acc%tend_ta_vdf,                                &
            &        GRID_UNSTRUCTURED_CELL, ZA_HYBRID, cf_desc, grib2_desc, ldims=shape3d_c, &
            &        vert_interp=create_vert_interp_metadata(                                 &
            &        vert_intp_type=vintp_types("P","Z","I"),                                 &
            &        vert_intp_method=VINTP_METHOD_LIN,                                       &
            &        l_extrapol=.FALSE. ) )
    END IF

    p_acc%l_tend_ta_gwh_m = is_variable_in_output(first_output_name_list, var_name="tend_ta_gwh_m")
    p_acc%l_any_m = p_acc%l_any_m .OR. p_acc%l_tend_ta_gwh_m
    IF (p_acc%l_tend_ta_gwh_m) THEN
       cf_desc = t_cf_var('temperature_tendency_gwh', 'K s-1',                                &
            &             'temperature tendency due non-orographic gravity waves (time mean)',&
            &             datatype_flt)
       grib2_desc = grib2_var(0,0,255, ibits, GRID_REFERENCE, GRID_CELL)
       CALL add_var( list, 'tend_ta_gwh_m', p_acc%tend_ta_gwh,                                &
            &        GRID_UNSTRUCTURED_CELL, ZA_HYBRID, cf_desc, grib2_desc, ldims=shape3d_c, &
            &        vert_interp=create_vert_interp_metadata(                                 &
            &        vert_intp_type=vintp_types("P","Z","I"),                                 &
            &        vert_intp_method=VINTP_METHOD_LIN,                                       &
            &        l_extrapol=.FALSE. ) )
    END IF

    p_acc%l_tend_ta_sso_m = is_variable_in_output(first_output_name_list, var_name="tend_ta_sso_m")
    p_acc%l_any_m = p_acc%l_any_m .OR. p_acc%l_tend_ta_sso_m
    IF (p_acc%l_tend_ta_sso_m) THEN
       cf_desc = t_cf_var('temperature_tendency_sso', 'K s-1',                                &
            &             'temperature tendency due sub grid scale orography (time mean)',    &
            &             datatype_flt)
       grib2_desc = grib2_var(0,0,255, ibits, GRID_REFERENCE, GRID_CELL)
       CALL add_var( list, 'tend_ta_sso_m', p_acc%tend_ta_sso,                                &
            &        GRID_UNSTRUCTURED_CELL, ZA_HYBRID, cf_desc, grib2_desc, ldims=shape3d_c, &
            &        vert_interp=create_vert_interp_metadata(                                 &
            &        vert_intp_type=vintp_types("P","Z","I"),                                 &
            &        vert_intp_method=VINTP_METHOD_LIN,                                       &
            &        l_extrapol=.FALSE. ) )
    END IF

    !------------------------------
    ! U-wind tendencies
    !------------------------------
    p_acc%l_tend_ua_m     = is_variable_in_output(first_output_name_list, var_name="tend_ua_m")
    p_acc%l_any_m = p_acc%l_any_m .OR. p_acc%l_tend_ua_m
    IF (p_acc%l_tend_ua_m) THEN
       cf_desc = t_cf_var('u_wind_tendency', 'm s-2',                                         &
            &             'u-wind tendency (time mean)',                                      &
            &             datatype_flt)
       grib2_desc = grib2_var(0,2,255, ibits, GRID_REFERENCE, GRID_CELL)
       CALL add_var( list, 'tend_ua_m', p_acc%tend_ua,                                        &
            &        GRID_UNSTRUCTURED_CELL, ZA_HYBRID, cf_desc, grib2_desc, ldims=shape3d_c, &
            &        vert_interp=create_vert_interp_metadata(                                 &
            &        vert_intp_type=vintp_types("P","Z","I"),                                 &
            &        vert_intp_method=VINTP_METHOD_LIN,                                       &
            &        l_extrapol=.FALSE. ) )
    END IF

    p_acc%l_tend_ua_dyn_m = is_variable_in_output(first_output_name_list, var_name="tend_ua_dyn_m")
    p_acc%l_any_m = p_acc%l_any_m .OR. p_acc%l_tend_ua_dyn_m
    IF (p_acc%l_tend_ua_dyn_m) THEN
       cf_desc = t_cf_var('u_wind_tendency_dyn', 'm s-2',                                     &
            &             'u-wind tendency due to resolved dynamics (time mean)',             &
            &             datatype_flt)
       grib2_desc = grib2_var(0,2,255, ibits, GRID_REFERENCE, GRID_CELL)
       CALL add_var( list, 'tend_ua_dyn_m', p_acc%tend_ua_dyn,                                &
            &        GRID_UNSTRUCTURED_CELL, ZA_HYBRID, cf_desc, grib2_desc, ldims=shape3d_c, &
            &        vert_interp=create_vert_interp_metadata(                                 &
            &        vert_intp_type=vintp_types("P","Z","I"),                                 &
            &        vert_intp_method=VINTP_METHOD_LIN,                                       &
            &        l_extrapol=.FALSE. ) )
    END IF

    p_acc%l_tend_ua_phy_m = is_variable_in_output(first_output_name_list, var_name="tend_ua_phy_m")
    p_acc%l_any_m = p_acc%l_any_m .OR. p_acc%l_tend_ua_phy_m
    IF (p_acc%l_tend_ua_phy_m) THEN
       cf_desc = t_cf_var('u_wind_tendency_phy', 'm s-2',                                     &
            &             'u-wind tendency due to param. processes (time mean)',              &
            &             datatype_flt)
       grib2_desc = grib2_var(0,2,255, ibits, GRID_REFERENCE, GRID_CELL)
       CALL add_var( list, 'tend_ua_phy_m', p_acc%tend_ua_phy,                                &
            &        GRID_UNSTRUCTURED_CELL, ZA_HYBRID, cf_desc, grib2_desc, ldims=shape3d_c, &
            &        vert_interp=create_vert_interp_metadata(                                 &
            &        vert_intp_type=vintp_types("P","Z","I"),                                 &
            &        vert_intp_method=VINTP_METHOD_LIN,                                       &
            &        l_extrapol=.FALSE. ) )
    END IF

    p_acc%l_tend_ua_cnv_m = is_variable_in_output(first_output_name_list, var_name="tend_ua_cnv_m")
    p_acc%l_any_m = p_acc%l_any_m .OR. p_acc%l_tend_ua_cnv_m
    IF (p_acc%l_tend_ua_cnv_m) THEN
       cf_desc = t_cf_var('u_wind_tendency_cnv', 'm s-2',                                     &
            &             'u-wind tendency due to convective cloud precesses (time mean)',    &
            &             datatype_flt)
       grib2_desc = grib2_var(0,2,255, ibits, GRID_REFERENCE, GRID_CELL)
       CALL add_var( list, 'tend_ua_cnv_m', p_acc%tend_ua_cnv,                                &
            &        GRID_UNSTRUCTURED_CELL, ZA_HYBRID, cf_desc, grib2_desc, ldims=shape3d_c, &
            &        vert_interp=create_vert_interp_metadata(                                 &
            &        vert_intp_type=vintp_types("P","Z","I"),                                 &
            &        vert_intp_method=VINTP_METHOD_LIN,                                       &
            &        l_extrapol=.FALSE. ) )
    END IF

    p_acc%l_tend_ua_vdf_m = is_variable_in_output(first_output_name_list, var_name="tend_ua_vdf_m")
    p_acc%l_any_m = p_acc%l_any_m .OR. p_acc%l_tend_ua_vdf_m
    IF (p_acc%l_tend_ua_vdf_m) THEN
       cf_desc = t_cf_var('u_wind_tendency_vdf', 'm s-2',                                     &
            &             'u-wind tendency due to vertical diffusion (time mean)',            &
            &             datatype_flt)
       grib2_desc = grib2_var(0,2,255, ibits, GRID_REFERENCE, GRID_CELL)
       CALL add_var( list, 'tend_ua_vdf_m', p_acc%tend_ua_vdf,                                &
            &        GRID_UNSTRUCTURED_CELL, ZA_HYBRID, cf_desc, grib2_desc, ldims=shape3d_c, &
            &        vert_interp=create_vert_interp_metadata(                                 &
            &        vert_intp_type=vintp_types("P","Z","I"),                                 &
            &        vert_intp_method=VINTP_METHOD_LIN,                                       &
            &        l_extrapol=.FALSE. ) )
    END IF

    p_acc%l_tend_ua_gwh_m = is_variable_in_output(first_output_name_list, var_name="tend_ua_gwh_m")
    p_acc%l_any_m = p_acc%l_any_m .OR. p_acc%l_tend_ua_gwh_m
    IF (p_acc%l_tend_ua_gwh_m) THEN
       cf_desc = t_cf_var('u_wind_tendency_gwh', 'm s-2',                                     &
            &             'u-wind tendency due to non-orographic gravity waves (time mean)',  &
            &             datatype_flt)
       grib2_desc = grib2_var(0,2,255, ibits, GRID_REFERENCE, GRID_CELL)
       CALL add_var( list, 'tend_ua_gwh_m', p_acc%tend_ua_gwh,                                &
            &        GRID_UNSTRUCTURED_CELL, ZA_HYBRID, cf_desc, grib2_desc, ldims=shape3d_c, &
            &        vert_interp=create_vert_interp_metadata(                                 &
            &        vert_intp_type=vintp_types("P","Z","I"),                                 &
            &        vert_intp_method=VINTP_METHOD_LIN,                                       &
            &        l_extrapol=.FALSE. ) )
    END IF

    p_acc%l_tend_ua_sso_m = is_variable_in_output(first_output_name_list, var_name="tend_ua_sso_m")
    p_acc%l_any_m = p_acc%l_any_m .OR. p_acc%l_tend_ua_sso_m
    IF (p_acc%l_tend_ua_sso_m) THEN
       cf_desc = t_cf_var('u_wind_tendency_sso', 'm s-2',                                     &
            &             'u-wind tendency due to sub grid scale orography (time mean)',      &
            &             datatype_flt)
       grib2_desc = grib2_var(0,2,255, ibits, GRID_REFERENCE, GRID_CELL)
       CALL add_var( list, 'tend_ua_sso_m', p_acc%tend_ua_sso,                                &
            &        GRID_UNSTRUCTURED_CELL, ZA_HYBRID, cf_desc, grib2_desc, ldims=shape3d_c, &
            &        vert_interp=create_vert_interp_metadata(                                 &
            &        vert_intp_type=vintp_types("P","Z","I"),                                 &
            &        vert_intp_method=VINTP_METHOD_LIN,                                       &
            &        l_extrapol=.FALSE. ) )
    END IF

    !------------------------------
    ! V-wind tendencies
    !------------------------------
    p_acc%l_tend_va_m     = is_variable_in_output(first_output_name_list, var_name="tend_va_m")
    p_acc%l_any_m = p_acc%l_any_m .OR. p_acc%l_tend_va_m
    IF (p_acc%l_tend_va_m) THEN
       cf_desc = t_cf_var('v_wind_tendency', 'm s-2',                                         &
            &             'v-wind tendency (time mean)',                                      &
            &             datatype_flt)
       grib2_desc = grib2_var(0,2,255, ibits, GRID_REFERENCE, GRID_CELL)
       CALL add_var( list, 'tend_va_m', p_acc%tend_va,                                        &
            &        GRID_UNSTRUCTURED_CELL, ZA_HYBRID, cf_desc, grib2_desc, ldims=shape3d_c, &
            &        vert_interp=create_vert_interp_metadata(                                 &
            &        vert_intp_type=vintp_types("P","Z","I"),                                 &
            &        vert_intp_method=VINTP_METHOD_LIN,                                       &
            &        l_extrapol=.FALSE. ) )
    END IF

    p_acc%l_tend_va_dyn_m = is_variable_in_output(first_output_name_list, var_name="tend_va_dyn_m")
    p_acc%l_any_m = p_acc%l_any_m .OR. p_acc%l_tend_va_dyn_m
    IF (p_acc%l_tend_va_dyn_m) THEN
       cf_desc = t_cf_var('v_wind_tendency_dyn', 'm s-2',                                     &
            &             'v-wind tendency due to resolved dynamics (time mean)',             &
            &             datatype_flt)
       grib2_desc = grib2_var(0,2,255, ibits, GRID_REFERENCE, GRID_CELL)
       CALL add_var( list, 'tend_va_dyn_m', p_acc%tend_va_dyn,                                &
            &        GRID_UNSTRUCTURED_CELL, ZA_HYBRID, cf_desc, grib2_desc, ldims=shape3d_c, &
            &        vert_interp=create_vert_interp_metadata(                                 &
            &        vert_intp_type=vintp_types("P","Z","I"),                                 &
            &        vert_intp_method=VINTP_METHOD_LIN,                                       &
            &        l_extrapol=.FALSE. ) )
    END IF

    p_acc%l_tend_va_phy_m = is_variable_in_output(first_output_name_list, var_name="tend_va_phy_m")
    p_acc%l_any_m = p_acc%l_any_m .OR. p_acc%l_tend_va_phy_m
    IF (p_acc%l_tend_va_phy_m) THEN
       cf_desc = t_cf_var('v_wind_tendency_phy', 'm s-2',                                     &
            &             'v-wind tendency due to param. processes (time mean)',              &
            &             datatype_flt)
       grib2_desc = grib2_var(0,2,255, ibits, GRID_REFERENCE, GRID_CELL)
       CALL add_var( list, 'tend_va_phy_m', p_acc%tend_va_phy,                                &
            &        GRID_UNSTRUCTURED_CELL, ZA_HYBRID, cf_desc, grib2_desc, ldims=shape3d_c, &
            &        vert_interp=create_vert_interp_metadata(                                 &
            &        vert_intp_type=vintp_types("P","Z","I"),                                 &
            &        vert_intp_method=VINTP_METHOD_LIN,                                       &
            &        l_extrapol=.FALSE. ) )
    END IF

    p_acc%l_tend_va_cnv_m = is_variable_in_output(first_output_name_list, var_name="tend_va_cnv_m")
    p_acc%l_any_m = p_acc%l_any_m .OR. p_acc%l_tend_va_cnv_m
    IF (p_acc%l_tend_va_cnv_m) THEN
       cf_desc = t_cf_var('v_wind_tendency_cnv', 'm s-2',                                     &
            &             'v-wind tendency due to convective cloud precesses (time mean)',    &
            &             datatype_flt)
       grib2_desc = grib2_var(0,2,255, ibits, GRID_REFERENCE, GRID_CELL)
       CALL add_var( list, 'tend_va_cnv_m', p_acc%tend_va_cnv,                                &
            &        GRID_UNSTRUCTURED_CELL, ZA_HYBRID, cf_desc, grib2_desc, ldims=shape3d_c, &
            &        vert_interp=create_vert_interp_metadata(                                 &
            &        vert_intp_type=vintp_types("P","Z","I"),                                 &
            &        vert_intp_method=VINTP_METHOD_LIN,                                       &
            &        l_extrapol=.FALSE. ) )
    END IF

    p_acc%l_tend_va_vdf_m = is_variable_in_output(first_output_name_list, var_name="tend_va_vdf_m")
    p_acc%l_any_m = p_acc%l_any_m .OR. p_acc%l_tend_va_vdf_m
    IF (p_acc%l_tend_va_vdf_m) THEN
       cf_desc = t_cf_var('v_wind_tendency_vdf', 'm s-2',                                     &
            &             'v-wind tendency due to vertical diffusion (time mean)',            &
            &             datatype_flt)
       grib2_desc = grib2_var(0,2,255, ibits, GRID_REFERENCE, GRID_CELL)
       CALL add_var( list, 'tend_va_vdf_m', p_acc%tend_va_vdf,                                &
            &        GRID_UNSTRUCTURED_CELL, ZA_HYBRID, cf_desc, grib2_desc, ldims=shape3d_c, &
            &        vert_interp=create_vert_interp_metadata(                                 &
            &        vert_intp_type=vintp_types("P","Z","I"),                                 &
            &        vert_intp_method=VINTP_METHOD_LIN,                                       &
            &        l_extrapol=.FALSE. ) )
    END IF

    p_acc%l_tend_va_gwh_m = is_variable_in_output(first_output_name_list, var_name="tend_va_gwh_m")
    p_acc%l_any_m = p_acc%l_any_m .OR. p_acc%l_tend_va_gwh_m
    IF (p_acc%l_tend_va_gwh_m) THEN
       cf_desc = t_cf_var('v_wind_tendency_gwh', 'm s-2',                                     &
            &             'v-wind tendency due to non-orographic gravity waves (time mean)',  &
            &             datatype_flt)
       grib2_desc = grib2_var(0,2,255, ibits, GRID_REFERENCE, GRID_CELL)
       CALL add_var( list, 'tend_va_gwh_m', p_acc%tend_va_gwh,                                &
            &        GRID_UNSTRUCTURED_CELL, ZA_HYBRID, cf_desc, grib2_desc, ldims=shape3d_c, &
            &        vert_interp=create_vert_interp_metadata(                                 &
            &        vert_intp_type=vintp_types("P","Z","I"),                                 &
            &        vert_intp_method=VINTP_METHOD_LIN,                                       &
            &        l_extrapol=.FALSE. ) )
    END IF

    p_acc%l_tend_va_sso_m = is_variable_in_output(first_output_name_list, var_name="tend_va_sso_m")
    p_acc%l_any_m = p_acc%l_any_m .OR. p_acc%l_tend_va_sso_m
    IF (p_acc%l_tend_va_sso_m) THEN
       cf_desc = t_cf_var('v_wind_tendency_sso', 'm s-2',                                     &
            &             'v-wind tendency due to sub grid scale orography (time mean)',      &
            &             datatype_flt)
       grib2_desc = grib2_var(0,2,255, ibits, GRID_REFERENCE, GRID_CELL)
       CALL add_var( list, 'tend_va_sso_m', p_acc%tend_va_sso,                                &
            &        GRID_UNSTRUCTURED_CELL, ZA_HYBRID, cf_desc, grib2_desc, ldims=shape3d_c, &
            &        vert_interp=create_vert_interp_metadata(                                 &
            &        vert_intp_type=vintp_types("P","Z","I"),                                 &
            &        vert_intp_method=VINTP_METHOD_LIN,                                       &
            &        l_extrapol=.FALSE. ) )
    END IF

    
!!$    p_acc%l_tend_hus_m     = is_variable_in_output(first_output_name_list, var_name="tend_hus_m")
!!$    p_acc%l_any_m = p_acc%l_any_m .OR. p_acc%l_tend_hus_m
!!$    IF (p_acc%l_tend_hus_m) THEN
!!$    END IF
!!$
!!$    p_acc%l_tend_hus_dyn_m = is_variable_in_output(first_output_name_list, var_name="tend_hus_dyn_m")
!!$    p_acc%l_any_m = p_acc%l_any_m .OR. p_acc%l_tend_hus_dyn_m
!!$    IF (p_acc%l_tend_hus_dyn_m) THEN
!!$    END IF
!!$
!!$    p_acc%l_tend_hus_phy_m = is_variable_in_output(first_output_name_list, var_name="tend_hus_phy_m")
!!$    p_acc%l_any_m = p_acc%l_any_m .OR. p_acc%l_tend_hus_phy_m
!!$    IF (p_acc%l_tend_hus_phy_m) THEN
!!$    END IF
!!$
!!$    p_acc%l_tend_hus_cld_m = is_variable_in_output(first_output_name_list, var_name="tend_hus_cld_m")
!!$    p_acc%l_any_m = p_acc%l_any_m .OR. p_acc%l_tend_hus_cld_m
!!$    IF (p_acc%l_tend_hus_cld_m) THEN
!!$    END IF
!!$
!!$    p_acc%l_tend_hus_cnv_m = is_variable_in_output(first_output_name_list, var_name="tend_hus_cnv_m")
!!$    p_acc%l_any_m = p_acc%l_any_m .OR. p_acc%l_tend_hus_cnv_m
!!$    IF (p_acc%l_tend_hus_cnv_m) THEN
!!$    END IF
!!$
!!$    p_acc%l_tend_hus_vdf_m = is_variable_in_output(first_output_name_list, var_name="tend_hus_vdf_m")
!!$    p_acc%l_any_m = p_acc%l_any_m .OR. p_acc%l_tend_hus_vdf_m
!!$    IF (p_acc%l_tend_hus_vdf_m) THEN
!!$    END IF
!!$
!!$
!!$    p_acc%l_tend_clw_dtr_m = is_variable_in_output(first_output_name_list, var_name="tend_clw_dtr_m")
!!$    p_acc%l_any_m = p_acc%l_any_m .OR. p_acc%l_tend_clw_dtr_m
!!$    IF (p_acc%l_tend_clw_dtr_m) THEN
!!$    END IF
!!$
!!$    p_acc%l_tend_cli_dtr_m = is_variable_in_output(first_output_name_list, var_name="tend_cli_dtr_m")
!!$    p_acc%l_any_m = p_acc%l_any_m .OR. p_acc%l_tend_cli_dtr_m
!!$    IF (p_acc%l_tend_cli_dtr_m) THEN
!!$    END IF
    ! }}}

    p_acc%numberOfAccumulations = 0
  END SUBROUTINE construct_opt_acc


  SUBROUTINE update_opt_acc(acc, nh_prog, rho, nh_diag, subset, levels)
    TYPE(t_nh_acc),  INTENT(INOUT)   :: acc
    TYPE(t_nh_prog), INTENT(IN)      :: nh_prog     ! for jg=1
    REAL(wp), INTENT(IN)             :: rho(:,:,:)
    TYPE(t_nh_diag), INTENT(IN)      :: nh_diag     ! for jg=1
    TYPE(t_subset_range), INTENT(IN) :: subset
    INTEGER , INTENT(IN)             :: levels

    INTEGER :: jt

    INTEGER, PARAMETER :: jg = 1 ! used for prm_field(jg)%...

    !WRITE(message_text,'(a,i2)') '(pre ): numberOfAccumulations:',acc%numberOfAccumulations
    !CALL message('update_opt_nh_acc', TRIM(message_text))
    IF (acc%l_ua_m)    CALL add_fields(acc%u       , nh_diag%u       , subset, levels=levels)
    IF (acc%l_va_m)    CALL add_fields(acc%v       , nh_diag%v       , subset, levels=levels)
    IF (acc%l_wa_m)    CALL add_fields(acc%w       , nh_prog%w       , subset, levels=levels+1)
    IF (acc%l_rho_m)   CALL add_fields(acc%rho     , rho             , subset, levels=levels)
    CALL dbg_print('RHO Update FROM',nh_prog%rho  ,'opt_diag',5, in_subset=subset)
    CALL dbg_print('RHO Update TO  ',acc%rho      ,'opt_diag',5, in_subset=subset)
    IF (acc%l_ta_m)    CALL add_fields(acc%temp    , nh_diag%temp    , subset, levels=levels)
    IF (acc%l_ps_m)    CALL add_fields(acc%pres_sfc, nh_diag%pres_sfc, subset)
    IF (acc%l_psl_m)   CALL add_fields(acc%pres_msl, nh_diag%pres_msl, subset)
    IF (acc%l_pfull_m) CALL add_fields(acc%pres    , nh_diag%pres    , subset, levels=levels)
    IF (acc%l_phalf_m) CALL add_fields(acc%pres_ifc, nh_diag%pres_ifc, subset, levels=levels+1)
    IF (acc%l_wap_m)   CALL add_fields(acc%omega   , nh_diag%omega   , subset, levels=levels)

    IF (ntracer > 0) THEN
       IF (acc%l_tracer_m) THEN
          DO jt=1,ntracer
             CALL add_fields(acc%tracer(:,:,:,jt) ,nh_prog%tracer(:,:,:,jt),subset,levels=levels)
             CALL dbg_print('Tracer Update FROM',nh_prog%tracer(:,:,:,jt),'opt_diag',5, in_subset=subset)
             CALL dbg_print('Tracer Update TO  ',acc%tracer(:,:,:,jt),    'opt_diag',5, in_subset=subset)
          END DO
       END IF
    END IF

    IF (acc%l_cosmu0_m)   CALL add_fields(acc%cosmu0         , prm_field(jg)%cosmu0         , subset)
    IF (acc%l_rsdt_m)     CALL add_fields(acc%flxdwswtoa     , prm_field(jg)%flxdwswtoa     , subset)
    IF (acc%l_hur_m)      CALL add_fields(acc%relhum         , prm_field(jg)%relhum         , subset, levels=levels)
    IF (acc%l_cl_m)       CALL add_fields(acc%aclc           , prm_field(jg)%aclc           , subset, levels=levels)
    IF (acc%l_clt_m)      CALL add_fields(acc%aclcov         , prm_field(jg)%aclcov         , subset)
    IF (acc%l_prlr_m)     CALL add_fields(acc%rsfl           , prm_field(jg)%rsfl           , subset)
    IF (acc%l_prcr_m)     CALL add_fields(acc%rsfc           , prm_field(jg)%rsfc           , subset)
    IF (acc%l_prls_m)     CALL add_fields(acc%ssfl           , prm_field(jg)%ssfl           , subset)
    IF (acc%l_prcs_m)     CALL add_fields(acc%ssfc           , prm_field(jg)%ssfc           , subset)
    IF (acc%l_pr_m)       CALL add_fields(acc%totprec        , prm_field(jg)%totprec        , subset)
    IF (acc%l_prw_m)      CALL add_fields(acc%qvi            , prm_field(jg)%qvi            , subset)
    IF (acc%l_cllvi_m)    CALL add_fields(acc%xlvi           , prm_field(jg)%xlvi           , subset)
    IF (acc%l_clivi_m)    CALL add_fields(acc%xivi           , prm_field(jg)%xivi           , subset)
    IF (acc%l_rsns_m)     CALL add_fields(acc%swflxsfc       , prm_field(jg)%swflxsfc       , subset)
    IF (acc%l_rsnt_m)     CALL add_fields(acc%swflxtoa       , prm_field(jg)%swflxtoa       , subset)
    IF (acc%l_rlns_m)     CALL add_fields(acc%lwflxsfc       , prm_field(jg)%lwflxsfc       , subset)
    IF (acc%l_rlnt_m)     CALL add_fields(acc%lwflxtoa       , prm_field(jg)%lwflxtoa       , subset)
    IF (acc%l_ts_m)       CALL add_fields(acc%tsfc           , prm_field(jg)%tsfc           , subset)
    IF (acc%l_evspsbl_m)  CALL add_fields(acc%evap           , prm_field(jg)%evap           , subset)
    IF (acc%l_hfls_m)     CALL add_fields(acc%lhflx          , prm_field(jg)%lhflx          , subset)
    IF (acc%l_hfss_m)     CALL add_fields(acc%shflx          , prm_field(jg)%shflx          , subset)
    IF (acc%l_tauu_m)     CALL add_fields(acc%u_stress       , prm_field(jg)%u_stress       , subset)
    IF (acc%l_tauv_m)     CALL add_fields(acc%v_stress       , prm_field(jg)%v_stress       , subset)
    IF (acc%l_tauu_sso_m) CALL add_fields(acc%u_stress_sso   , prm_field(jg)%u_stress_sso   , subset)
    IF (acc%l_tauv_sso_m) CALL add_fields(acc%v_stress_sso   , prm_field(jg)%v_stress_sso   , subset)
    IF (acc%l_diss_sso_m) CALL add_fields(acc%dissipation_sso, prm_field(jg)%dissipation_sso, subset)
    IF (acc%l_sic_m)      CALL add_fields(acc%seaice         , prm_field(jg)%seaice         , subset)
    IF (acc%l_sit_m)      CALL add_fields(acc%siced          , prm_field(jg)%siced          , subset)
    IF (acc%l_albedo_m)   CALL add_fields(acc%albedo         , prm_field(jg)%albedo         , subset)

    IF (acc%l_tend_ta_m    )      CALL add_fields(acc%tend_ta         , prm_tend(jg)%temp         , subset, levels=levels)
    IF (acc%l_tend_ta_dyn_m)      CALL add_fields(acc%tend_ta_dyn     , prm_tend(jg)%temp_dyn     , subset, levels=levels)
    IF (acc%l_tend_ta_phy_m)      CALL add_fields(acc%tend_ta_phy     , prm_tend(jg)%temp_phy     , subset, levels=levels)
    IF (acc%l_tend_ta_rsw_m)      CALL add_fields(acc%tend_ta_rsw     , prm_tend(jg)%temp_rsw     , subset, levels=levels)
    IF (acc%l_tend_ta_rlw_m)      CALL add_fields(acc%tend_ta_rlw     , prm_tend(jg)%temp_rlw     , subset, levels=levels)
    IF (acc%l_tend_ta_rlw_impl_m) CALL add_fields(acc%tend_ta_rlw_impl, prm_tend(jg)%temp_rlw_impl, subset)
    IF (acc%l_tend_ta_cld_m)      CALL add_fields(acc%tend_ta_cld     , prm_tend(jg)%temp_cld     , subset, levels=levels)
    IF (acc%l_tend_ta_cnv_m)      CALL add_fields(acc%tend_ta_cnv     , prm_tend(jg)%temp_cnv     , subset, levels=levels)
    IF (acc%l_tend_ta_vdf_m)      CALL add_fields(acc%tend_ta_vdf     , prm_tend(jg)%temp_vdf     , subset, levels=levels)
    IF (acc%l_tend_ta_gwh_m)      CALL add_fields(acc%tend_ta_gwh     , prm_tend(jg)%temp_gwh     , subset, levels=levels)
    IF (acc%l_tend_ta_sso_m)      CALL add_fields(acc%tend_ta_sso     , prm_tend(jg)%temp_sso     , subset, levels=levels)

    IF (acc%l_tend_ua_m    ) CALL add_fields(acc%tend_ua    , prm_tend(jg)%u    , subset, levels=levels)
    IF (acc%l_tend_ua_dyn_m) CALL add_fields(acc%tend_ua_dyn, prm_tend(jg)%u_dyn, subset, levels=levels)
    IF (acc%l_tend_ua_phy_m) CALL add_fields(acc%tend_ua_phy, prm_tend(jg)%u_phy, subset, levels=levels)
    IF (acc%l_tend_ua_cnv_m) CALL add_fields(acc%tend_ua_cnv, prm_tend(jg)%u_cnv, subset, levels=levels)
    IF (acc%l_tend_ua_vdf_m) CALL add_fields(acc%tend_ua_vdf, prm_tend(jg)%u_vdf, subset, levels=levels)
    IF (acc%l_tend_ua_gwh_m) CALL add_fields(acc%tend_ua_gwh, prm_tend(jg)%u_gwh, subset, levels=levels)
    IF (acc%l_tend_ua_sso_m) CALL add_fields(acc%tend_ua_sso, prm_tend(jg)%u_sso, subset, levels=levels)

    IF (acc%l_tend_va_m    ) CALL add_fields(acc%tend_va    , prm_tend(jg)%v    , subset, levels=levels)
    IF (acc%l_tend_va_dyn_m) CALL add_fields(acc%tend_va_dyn, prm_tend(jg)%v_dyn, subset, levels=levels)
    IF (acc%l_tend_va_phy_m) CALL add_fields(acc%tend_va_phy, prm_tend(jg)%v_phy, subset, levels=levels)
    IF (acc%l_tend_va_cnv_m) CALL add_fields(acc%tend_va_cnv, prm_tend(jg)%v_cnv, subset, levels=levels)
    IF (acc%l_tend_va_vdf_m) CALL add_fields(acc%tend_va_vdf, prm_tend(jg)%v_vdf, subset, levels=levels)
    IF (acc%l_tend_va_gwh_m) CALL add_fields(acc%tend_va_gwh, prm_tend(jg)%v_gwh, subset, levels=levels)
    IF (acc%l_tend_va_sso_m) CALL add_fields(acc%tend_va_sso, prm_tend(jg)%v_sso, subset, levels=levels)

    acc%numberOfAccumulations = acc%numberOfAccumulations + 1
    !WRITE(message_text,'(a,i2)') '(post): numberOfAccumulations:',acc%numberOfAccumulations
    !CALL message('update_opt_nh_acc', TRIM(message_text))

  END SUBROUTINE update_opt_acc


  SUBROUTINE reset_opt_acc(acc)
    TYPE(t_nh_acc) :: acc!(n_dom)

    INTEGER :: jt

    IF (acc%l_ua_m)    acc%u        = 0.0_wp
    IF (acc%l_va_m)    acc%v        = 0.0_wp
    IF (acc%l_wa_m)    acc%w        = 0.0_wp
    IF (acc%l_rho_m)   acc%rho      = 0.0_wp
    IF (acc%l_ta_m)    acc%temp     = 0.0_wp
    IF (acc%l_ps_m)    acc%pres_sfc = 0.0_wp
    IF (acc%l_psl_m)   acc%pres_msl = 0.0_wp
    IF (acc%l_pfull_m) acc%pres     = 0.0_wp
    IF (acc%l_phalf_m) acc%pres_ifc = 0.0_wp
    IF (acc%l_wap_m)   acc%omega    = 0.0_wp

    IF (ntracer > 0) THEN
       IF (acc%l_tracer_m) THEN
          DO jt=1,ntracer
             acc%tracer(:,:,:,jt) = 0.0_wp
          END DO
       END IF
    END IF

    IF (acc%l_cosmu0_m)   acc%cosmu0          = 0.0_wp
    IF (acc%l_rsdt_m)     acc%flxdwswtoa      = 0.0_wp
    IF (acc%l_hur_m)      acc%relhum          = 0.0_wp
    IF (acc%l_cl_m)       acc%aclc            = 0.0_wp
    IF (acc%l_clt_m)      acc%aclcov          = 0.0_wp
    IF (acc%l_prlr_m)     acc%rsfl            = 0.0_wp
    IF (acc%l_prls_m)     acc%ssfl            = 0.0_wp
    IF (acc%l_prcr_m)     acc%rsfc            = 0.0_wp
    IF (acc%l_prcs_m)     acc%ssfc            = 0.0_wp
    IF (acc%l_pr_m)       acc%totprec         = 0.0_wp
    IF (acc%l_prw_m)      acc%qvi             = 0.0_wp
    IF (acc%l_cllvi_m)    acc%xlvi            = 0.0_wp
    IF (acc%l_clivi_m)    acc%xivi            = 0.0_wp
    IF (acc%l_rsns_m)     acc%swflxsfc        = 0.0_wp
    IF (acc%l_rsnt_m)     acc%swflxtoa        = 0.0_wp
    IF (acc%l_rlns_m)     acc%lwflxsfc        = 0.0_wp
    IF (acc%l_rlnt_m)     acc%lwflxtoa        = 0.0_wp
    IF (acc%l_ts_m)       acc%tsfc            = 0.0_wp
    IF (acc%l_evspsbl_m)  acc%evap            = 0.0_wp
    IF (acc%l_hfls_m)     acc%lhflx           = 0.0_wp
    IF (acc%l_hfss_m)     acc%shflx           = 0.0_wp
    IF (acc%l_tauu_m)     acc%u_stress        = 0.0_wp
    IF (acc%l_tauv_m)     acc%v_stress        = 0.0_wp
    IF (acc%l_tauu_sso_m) acc%u_stress_sso    = 0.0_wp
    IF (acc%l_tauv_sso_m) acc%v_stress_sso    = 0.0_wp
    IF (acc%l_diss_sso_m) acc%dissipation_sso = 0.0_wp
    IF (acc%l_sic_m)      acc%seaice          = 0.0_wp
    IF (acc%l_sit_m)      acc%siced           = 0.0_wp
    IF (acc%l_albedo_m)   acc%albedo          = 0.0_wp

    IF (acc%l_tend_ta_m    )      acc%tend_ta          = 0.0_wp
    IF (acc%l_tend_ta_dyn_m)      acc%tend_ta_dyn      = 0.0_wp
    IF (acc%l_tend_ta_phy_m)      acc%tend_ta_phy      = 0.0_wp
    IF (acc%l_tend_ta_rsw_m)      acc%tend_ta_rsw      = 0.0_wp
    IF (acc%l_tend_ta_rlw_m)      acc%tend_ta_rlw      = 0.0_wp
    IF (acc%l_tend_ta_rlw_impl_m) acc%tend_ta_rlw_impl = 0.0_wp
    IF (acc%l_tend_ta_cld_m)      acc%tend_ta_cld      = 0.0_wp
    IF (acc%l_tend_ta_cnv_m)      acc%tend_ta_cnv      = 0.0_wp
    IF (acc%l_tend_ta_vdf_m)      acc%tend_ta_vdf      = 0.0_wp
    IF (acc%l_tend_ta_gwh_m)      acc%tend_ta_gwh      = 0.0_wp
    IF (acc%l_tend_ta_sso_m)      acc%tend_ta_sso      = 0.0_wp

    IF (acc%l_tend_ua_m    ) acc%tend_ua     = 0.0_wp
    IF (acc%l_tend_ua_dyn_m) acc%tend_ua_dyn = 0.0_wp
    IF (acc%l_tend_ua_phy_m) acc%tend_ua_phy = 0.0_wp
    IF (acc%l_tend_ua_cnv_m) acc%tend_ua_cnv = 0.0_wp
    IF (acc%l_tend_ua_vdf_m) acc%tend_ua_vdf = 0.0_wp
    IF (acc%l_tend_ua_gwh_m) acc%tend_ua_gwh = 0.0_wp
    IF (acc%l_tend_ua_sso_m) acc%tend_ua_sso = 0.0_wp

    IF (acc%l_tend_va_m    ) acc%tend_va     = 0.0_wp
    IF (acc%l_tend_va_dyn_m) acc%tend_va_dyn = 0.0_wp
    IF (acc%l_tend_va_phy_m) acc%tend_va_phy = 0.0_wp
    IF (acc%l_tend_va_cnv_m) acc%tend_va_cnv = 0.0_wp
    IF (acc%l_tend_va_vdf_m) acc%tend_va_vdf = 0.0_wp
    IF (acc%l_tend_va_gwh_m) acc%tend_va_gwh = 0.0_wp
    IF (acc%l_tend_va_sso_m) acc%tend_va_sso = 0.0_wp

    acc%numberOfAccumulations = 0

  END SUBROUTINE reset_opt_acc


  SUBROUTINE calc_mean_opt_acc(acc)
    TYPE(t_nh_acc) :: acc!(n_dom)

    INTEGER  :: jt
    REAL(wp) :: xfactor

    xfactor = 1._wp/REAL(acc%numberOfAccumulations,wp)
    
    IF (acc%l_ua_m)    acc%u        = acc%u        *xfactor
    IF (acc%l_va_m)    acc%v        = acc%v        *xfactor
    IF (acc%l_wa_m)    acc%w        = acc%w        *xfactor
    IF (acc%l_rho_m)   acc%rho      = acc%rho      *xfactor
    IF (acc%l_ta_m)    acc%temp     = acc%temp     *xfactor
    IF (acc%l_ps_m)    acc%pres_sfc = acc%pres_sfc *xfactor
    IF (acc%l_psl_m)   acc%pres_msl = acc%pres_msl *xfactor
    IF (acc%l_pfull_m) acc%pres     = acc%pres     *xfactor
    IF (acc%l_phalf_m) acc%pres_ifc = acc%pres_ifc *xfactor
    IF (acc%l_wap_m)   acc%omega    = acc%omega    *xfactor

    IF (ntracer > 0) THEN
       IF (acc%l_tracer_m) THEN
          DO jt=1,ntracer
             acc%tracer(:,:,:,jt) = acc%tracer(:,:,:,jt) *xfactor
          END DO
       END IF
    END IF

    IF (acc%l_cosmu0_m)   acc%cosmu0          = acc%cosmu0          *xfactor
    IF (acc%l_rsdt_m)     acc%flxdwswtoa      = acc%flxdwswtoa      *xfactor
    IF (acc%l_hur_m)      acc%relhum          = acc%relhum          *xfactor
    IF (acc%l_cl_m)       acc%aclc            = acc%aclc            *xfactor
    IF (acc%l_clt_m)      acc%aclcov          = acc%aclcov          *xfactor
    IF (acc%l_prlr_m)     acc%rsfl            = acc%rsfl            *xfactor
    IF (acc%l_prcr_m)     acc%rsfc            = acc%rsfc            *xfactor
    IF (acc%l_prls_m)     acc%ssfl            = acc%ssfl            *xfactor
    IF (acc%l_prcs_m)     acc%ssfc            = acc%ssfc            *xfactor
    IF (acc%l_pr_m)       acc%totprec         = acc%totprec         *xfactor
    IF (acc%l_prw_m)      acc%qvi             = acc%qvi             *xfactor
    IF (acc%l_cllvi_m)    acc%xlvi            = acc%xlvi            *xfactor
    IF (acc%l_clivi_m)    acc%xivi            = acc%xivi            *xfactor
    IF (acc%l_rsns_m)     acc%swflxsfc        = acc%swflxsfc        *xfactor
    IF (acc%l_rsnt_m)     acc%swflxtoa        = acc%swflxtoa        *xfactor
    IF (acc%l_rlns_m)     acc%lwflxsfc        = acc%lwflxsfc        *xfactor
    IF (acc%l_rlnt_m)     acc%lwflxtoa        = acc%lwflxtoa        *xfactor
    IF (acc%l_ts_m)       acc%tsfc            = acc%tsfc            *xfactor
    IF (acc%l_evspsbl_m)  acc%evap            = acc%evap            *xfactor
    IF (acc%l_hfls_m)     acc%lhflx           = acc%lhflx           *xfactor
    IF (acc%l_hfss_m)     acc%shflx           = acc%shflx           *xfactor
    IF (acc%l_tauu_m)     acc%u_stress        = acc%u_stress        *xfactor
    IF (acc%l_tauv_m)     acc%v_stress        = acc%v_stress        *xfactor
    IF (acc%l_tauu_sso_m) acc%u_stress_sso    = acc%u_stress_sso    *xfactor
    IF (acc%l_tauv_sso_m) acc%v_stress_sso    = acc%v_stress_sso    *xfactor
    IF (acc%l_diss_sso_m) acc%dissipation_sso = acc%dissipation_sso *xfactor
    IF (acc%l_sic_m)      acc%seaice          = acc%seaice          *xfactor
    IF (acc%l_sit_m)      acc%siced           = acc%siced           *xfactor
    IF (acc%l_albedo_m)   acc%albedo          = acc%albedo          *xfactor

    IF (acc%l_tend_ta_m    )      acc%tend_ta          = acc%tend_ta          *xfactor
    IF (acc%l_tend_ta_dyn_m)      acc%tend_ta_dyn      = acc%tend_ta_dyn      *xfactor
    IF (acc%l_tend_ta_phy_m)      acc%tend_ta_phy      = acc%tend_ta_phy      *xfactor
    IF (acc%l_tend_ta_rsw_m)      acc%tend_ta_rsw      = acc%tend_ta_rsw      *xfactor
    IF (acc%l_tend_ta_rlw_m)      acc%tend_ta_rlw      = acc%tend_ta_rlw      *xfactor
    IF (acc%l_tend_ta_rlw_impl_m) acc%tend_ta_rlw_impl = acc%tend_ta_rlw_impl *xfactor
    IF (acc%l_tend_ta_cld_m)      acc%tend_ta_cld      = acc%tend_ta_cld      *xfactor
    IF (acc%l_tend_ta_cnv_m)      acc%tend_ta_cnv      = acc%tend_ta_cnv      *xfactor
    IF (acc%l_tend_ta_vdf_m)      acc%tend_ta_vdf      = acc%tend_ta_vdf      *xfactor
    IF (acc%l_tend_ta_gwh_m)      acc%tend_ta_gwh      = acc%tend_ta_gwh      *xfactor
    IF (acc%l_tend_ta_sso_m)      acc%tend_ta_sso      = acc%tend_ta_sso      *xfactor

    IF (acc%l_tend_ua_m    ) acc%tend_ua     = acc%tend_ua     *xfactor
    IF (acc%l_tend_ua_dyn_m) acc%tend_ua_dyn = acc%tend_ua_dyn *xfactor
    IF (acc%l_tend_ua_phy_m) acc%tend_ua_phy = acc%tend_ua_phy *xfactor
    IF (acc%l_tend_ua_cnv_m) acc%tend_ua_cnv = acc%tend_ua_cnv *xfactor
    IF (acc%l_tend_ua_vdf_m) acc%tend_ua_vdf = acc%tend_ua_vdf *xfactor
    IF (acc%l_tend_ua_gwh_m) acc%tend_ua_gwh = acc%tend_ua_gwh *xfactor
    IF (acc%l_tend_ua_sso_m) acc%tend_ua_sso = acc%tend_ua_sso *xfactor

    IF (acc%l_tend_va_m    ) acc%tend_va     = acc%tend_va     *xfactor
    IF (acc%l_tend_va_dyn_m) acc%tend_va_dyn = acc%tend_va_dyn *xfactor
    IF (acc%l_tend_va_phy_m) acc%tend_va_phy = acc%tend_va_phy *xfactor
    IF (acc%l_tend_va_cnv_m) acc%tend_va_cnv = acc%tend_va_cnv *xfactor
    IF (acc%l_tend_va_vdf_m) acc%tend_va_vdf = acc%tend_va_vdf *xfactor
    IF (acc%l_tend_va_gwh_m) acc%tend_va_gwh = acc%tend_va_gwh *xfactor
    IF (acc%l_tend_va_sso_m) acc%tend_va_sso = acc%tend_va_sso *xfactor

  END SUBROUTINE calc_mean_opt_acc

  !-------------
  !
  !> Add optional diagnostic variable lists (might remain empty)
  !
  SUBROUTINE construct_opt_diag(p_patch, l_init_pz)
    TYPE(t_patch),        INTENT(IN)   :: p_patch(n_dom)
    LOGICAL,              INTENT(IN)   :: l_init_pz

    ! local variables
    CHARACTER(*), PARAMETER :: routine =  &
      &  TRIM("mo_opt_diagnostics:construct_opt_diag")
    INTEGER                            :: jg, ist
    CHARACTER(len=MAX_CHAR_LENGTH)     :: listname

    ! initialize data structure for optional diagnostics
    ALLOCATE(p_nh_opt_diag(n_dom), STAT=ist)
    IF (ist /= SUCCESS) &
      CALL finish (TRIM(routine), 'Allocation of optional diagnostics failed')

    DO jg = 1, n_dom

      WRITE(listname,'(a,i2.2)') 'nh_state_opt_diag_of_domain_',jg
      CALL new_var_list( p_nh_opt_diag(jg)%opt_diag_list, TRIM(listname), &
        & patch_id=p_patch(jg)%id, vlevel_type=level_type_ml )
      CALL default_var_list_settings( p_nh_opt_diag(jg)%opt_diag_list,    &
        & lrestart=.FALSE. )

      IF (.NOT. l_init_pz) CYCLE

      WRITE(listname,'(a,i2.2)') 'nh_state_opt_diag_z_of_domain_',jg
      CALL new_var_list( p_nh_opt_diag(jg)%opt_diag_list_z, TRIM(listname), &
        & patch_id=p_patch(jg)%id, vlevel_type=level_type_hl )
      CALL default_var_list_settings( p_nh_opt_diag(jg)%opt_diag_list_z,    &
        & lrestart=.FALSE. )

      WRITE(listname,'(a,i2.2)') 'nh_state_opt_diag_p_of_domain_',jg
      CALL new_var_list( p_nh_opt_diag(jg)%opt_diag_list_p, TRIM(listname), &
        & patch_id=p_patch(jg)%id, vlevel_type=level_type_pl )
      CALL default_var_list_settings( p_nh_opt_diag(jg)%opt_diag_list_p,    &
        & lrestart=.FALSE. )

      WRITE(listname,'(a,i2.2)') 'nh_state_opt_diag_i_of_domain_',jg
      CALL new_var_list( p_nh_opt_diag(jg)%opt_diag_list_i, TRIM(listname), &
        & patch_id=p_patch(jg)%id, vlevel_type=level_type_il )
      CALL default_var_list_settings( p_nh_opt_diag(jg)%opt_diag_list_i,    &
        & lrestart=.FALSE. )

      WRITE(listname,'(a,i2.2)') 'nh_accumulation_for_ProgAndDiag_of_domain_',jg
      CALL new_var_list( p_nh_opt_diag(jg)%opt_acc_list, TRIM(listname), &
        & patch_id=p_patch(jg)%id, vlevel_type=level_type_ml )
      CALL default_var_list_settings( p_nh_opt_diag(jg)%opt_acc_list,    &
        & lrestart=.FALSE.,loutput=.TRUE. )
    ENDDO ! jg

    ! provisional construction of memory for a hardwired set of variables on domain 1
    CALL construct_opt_acc( p_patch(1),                    &
                          & p_nh_opt_diag(1)%opt_acc_list, &
                          & p_nh_opt_diag(1)%acc           )

  END SUBROUTINE construct_opt_diag


  !-------------
  !
  !> Clear optional diagnostic variable lists
  !
  SUBROUTINE destruct_opt_diag()
    ! local variables
    CHARACTER(*), PARAMETER :: routine =  &
      &  TRIM("mo_opt_diagnostics:destruct_opt_diag")
    INTEGER :: jg, ist

    DO jg = 1, n_dom
      CALL delete_var_list( p_nh_opt_diag(jg)%opt_diag_list_z )
      CALL delete_var_list( p_nh_opt_diag(jg)%opt_diag_list_p )
      CALL delete_var_list( p_nh_opt_diag(jg)%opt_diag_list_i )
      CALL delete_var_list( p_nh_opt_diag(jg)%opt_diag_list   )
      CALL delete_var_list( p_nh_opt_diag(jg)%opt_acc_list    )
    ENDDO ! jg

    ! Delete optional diagnostics
    DEALLOCATE(p_nh_opt_diag, STAT=ist)
    IF (ist /= SUCCESS) &
      CALL finish(TRIM(routine),'Deallocation for optional diagnostics failed.')

  END SUBROUTINE destruct_opt_diag


  !-------------
  !>  
  ! Initialize a variable containing coefficient tables for vertical
  ! interpolation. There exist to different kinds of coefficients: For
  ! p- and for z-level-interpolation.
  SUBROUTINE vcoeff_lin_allocate(nblks, nlev, vcoeff_lin)
    INTEGER,                   INTENT(IN)    :: nblks
    INTEGER,                   INTENT(IN)    :: nlev
    TYPE(t_vcoeff_lin),        INTENT(INOUT) :: vcoeff_lin

    CHARACTER(*), PARAMETER :: routine = TRIM("mo_opt_diagnostics:vcoeff_lin_allocate")
    INTEGER :: ierrstat

    ! real(wp)
    ALLOCATE(vcoeff_lin%wfac_lin(nproma,nlev,nblks), STAT=ierrstat )
    IF (ierrstat /= SUCCESS) CALL finish (routine, 'ALLOCATE failed.')
    ! integer
    ALLOCATE( vcoeff_lin%idx0_lin(nproma,nlev,nblks), vcoeff_lin%bot_idx_lin(nproma,nblks),   &
      &       STAT=ierrstat )
    IF (ierrstat /= SUCCESS) CALL finish (routine, 'ALLOCATE failed.')
    ALLOCATE( vcoeff_lin%wfacpbl1(nproma,nblks), vcoeff_lin%wfacpbl2(nproma,nblks),           &
      &       STAT=ierrstat )
    IF (ierrstat /= SUCCESS) CALL finish (routine, 'ALLOCATE failed.')
    ALLOCATE( vcoeff_lin%kpbl1(nproma,nblks), vcoeff_lin%kpbl2(nproma,nblks),                 &
      &       STAT=ierrstat )
    IF (ierrstat /= SUCCESS) CALL finish (routine, 'ALLOCATE failed.')

    ! Initialization
    vcoeff_lin%wfac_lin    = 0._wp
    vcoeff_lin%idx0_lin    = 0
    vcoeff_lin%bot_idx_lin = 0
    vcoeff_lin%wfacpbl1    = 0._wp
    vcoeff_lin%wfacpbl2    = 0._wp
    vcoeff_lin%kpbl1       = 0
    vcoeff_lin%kpbl2       = 0
  END SUBROUTINE vcoeff_lin_allocate


  !-------------
  !>  
  ! Initialize a variable containing coefficient tables for cubic
  ! vertical interpolation.
  !
  SUBROUTINE vcoeff_cub_allocate(nblks, nlev, vcoeff_cub)
    INTEGER,                   INTENT(IN)    :: nblks
    INTEGER,                   INTENT(IN)    :: nlev
    TYPE(t_vcoeff_cub),        INTENT(INOUT) :: vcoeff_cub

    CHARACTER(*), PARAMETER :: routine = TRIM("mo_opt_diagnostics:vcoeff_cub_allocate")
    INTEGER :: ierrstat

    ! real(wp)
    ALLOCATE( vcoeff_cub%coef1(nproma,nlev,nblks), vcoeff_cub%coef2(nproma,nlev,nblks),     &
      &       vcoeff_cub%coef3(nproma,nlev,nblks), STAT=ierrstat )
    IF (ierrstat /= SUCCESS) CALL finish (routine, 'ALLOCATE failed.')
    ! integer
    ALLOCATE( vcoeff_cub%idx0_cub(nproma,nlev,nblks), vcoeff_cub%bot_idx_cub(nproma,nblks), &
      &       STAT=ierrstat )
    IF (ierrstat /= SUCCESS) CALL finish (routine, 'ALLOCATE failed.')

    ! Initialization
    vcoeff_cub%coef1       = 0._wp
    vcoeff_cub%coef2       = 0._wp
    vcoeff_cub%coef3       = 0._wp
    vcoeff_cub%idx0_cub    = 0
    vcoeff_cub%bot_idx_cub = 0
  END SUBROUTINE vcoeff_cub_allocate


  !-------------
  !>  
  ! Initialize a variable containing coefficient tables for vertical
  ! interpolation. There exist to different kinds of coefficients: For
  ! p- and for z-level-interpolation.
  SUBROUTINE vcoeff_allocate(nblks_c, nblks_e, nlev, vcoeff)
    INTEGER,                           INTENT(IN)    :: nblks_c, nblks_e
    INTEGER,                           INTENT(IN)    :: nlev
    TYPE(t_vcoeff),                    INTENT(INOUT) :: vcoeff

!!$    CHARACTER(*), PARAMETER :: routine = TRIM("mo_opt_diagnostics:vcoeff_allocate")

    IF (.NOT. vcoeff%l_allocated) THEN
      CALL vcoeff_lin_allocate(nblks_c, nlev, vcoeff%lin_cell)
      CALL vcoeff_lin_allocate(nblks_c, nlev, vcoeff%lin_cell_nlevp1)
      CALL vcoeff_lin_allocate(nblks_e, nlev, vcoeff%lin_edge)

      ! CUBIC interpolation coefficients:      
      CALL vcoeff_cub_allocate(nblks_c, nlev, vcoeff%cub_cell)
      CALL vcoeff_cub_allocate(nblks_e, nlev, vcoeff%cub_edge)

      vcoeff%l_allocated = .TRUE.
    END IF
  END SUBROUTINE vcoeff_allocate


  !-------------
  !>  
  ! Clear a coefficient tables for linear vertical interpolation.
  SUBROUTINE vcoeff_lin_deallocate(vcoeff_lin)
    TYPE(t_vcoeff_lin), INTENT(INOUT) :: vcoeff_lin

    CHARACTER(*), PARAMETER :: routine = &
      &  TRIM("mo_opt_diagnostics:vcoeff_lin_deallocate")
    INTEGER :: ierrstat

    ! real(wp)
    DEALLOCATE( vcoeff_lin%wfac_lin, STAT=ierrstat )
    IF (ierrstat /= SUCCESS) CALL finish (routine, 'DEALLOCATE failed.')
    ! integer
    DEALLOCATE( vcoeff_lin%idx0_lin, vcoeff_lin%bot_idx_lin, STAT=ierrstat )
    IF (ierrstat /= SUCCESS) CALL finish (routine, 'DEALLOCATE failed.')
    
    DEALLOCATE( vcoeff_lin%wfacpbl1, vcoeff_lin%wfacpbl2, STAT=ierrstat )
    IF (ierrstat /= SUCCESS) CALL finish (routine, 'DEALLOCATE failed.')
    DEALLOCATE( vcoeff_lin%kpbl1, vcoeff_lin%kpbl2, STAT=ierrstat )
    IF (ierrstat /= SUCCESS) CALL finish (routine, 'DEALLOCATE failed.')

  END SUBROUTINE vcoeff_lin_deallocate


  !-------------
  !>  
  ! Clear a coefficient tables for cubic vertical interpolation.
  SUBROUTINE vcoeff_cub_deallocate(vcoeff_cub)
    TYPE(t_vcoeff_cub), INTENT(INOUT) :: vcoeff_cub

    CHARACTER(*), PARAMETER :: routine = &
      &  TRIM("mo_opt_diagnostics:vcoeff_cub_deallocate")
    INTEGER :: ierrstat

    ! CUBIC interpolation coefficients:
    ! real(wp)
    DEALLOCATE( vcoeff_cub%coef1, vcoeff_cub%coef2, vcoeff_cub%coef3, STAT=ierrstat )
    IF (ierrstat /= SUCCESS) CALL finish (routine, 'DEALLOCATE failed.')
    ! integer
    DEALLOCATE( vcoeff_cub%idx0_cub, vcoeff_cub%bot_idx_cub, STAT=ierrstat )
    IF (ierrstat /= SUCCESS) CALL finish (routine, 'DEALLOCATE failed.')

  END SUBROUTINE vcoeff_cub_deallocate


  !-------------
  !>  
  ! Clear a variable containing coefficient tables for vertical
  ! interpolation. There exist to different kinds of coefficients: For
  ! p-, z- and for i-level-interpolation.
  SUBROUTINE vcoeff_deallocate(vcoeff)
    TYPE(t_vcoeff), INTENT(INOUT) :: vcoeff

!!$    CHARACTER(*), PARAMETER :: routine = &
!!$      &  TRIM("mo_opt_diagnostics:vcoeff_deallocate")

    ! deallocate coefficient tables:
    IF (vcoeff%l_allocated) THEN
      CALL vcoeff_lin_deallocate(vcoeff%lin_cell)
      CALL vcoeff_lin_deallocate(vcoeff%lin_cell_nlevp1)
      CALL vcoeff_lin_deallocate(vcoeff%lin_edge)

      call vcoeff_cub_deallocate(vcoeff%cub_cell)
      call vcoeff_cub_deallocate(vcoeff%cub_edge)

      vcoeff%l_allocated = .FALSE.
    END IF

    vcoeff%l_initialized = .FALSE.
  END SUBROUTINE vcoeff_deallocate

END MODULE mo_opt_diagnostics


<|MERGE_RESOLUTION|>--- conflicted
+++ resolved
@@ -672,7 +672,6 @@
     ! }}}
 
     ! ECHAM {{{
-<<<<<<< HEAD
     p_acc%l_cosmu0_m = is_variable_in_output(first_output_name_list, var_name="cosmu0_m")
     p_acc%l_any_m = p_acc%l_any_m .OR. p_acc%l_cosmu0_m
     IF (p_acc%l_cosmu0_m) THEN
@@ -1044,181 +1043,6 @@
                    & ldims=shape2d,in_group=groups("echam_timemean","atmo_timemean"),            &
                    & isteptype=TSTEP_INSTANT )
     END IF
-=======
-    cf_desc    = t_cf_var('cosmu0', '', 'cosine of the zenith angle (time mean)', dataType)
-    grib2_desc = grib2_var(192,214,1, ibits, GRID_REFERENCE, GRID_CELL)
-    CALL add_var( list, 'cosmu0_m', p_acc%cosmu0,                                         &
-                & GRID_UNSTRUCTURED_CELL, ZA_SURFACE, cf_desc, grib2_desc, ldims=shape2d, &
-                & in_group=groups("echam_timemean","atmo_timemean"))
-
-    cf_desc    = t_cf_var('rsdt', 'W m-2',                                                    &
-                &         'downward shortwave flux at the top of the atmosphere (time mean)', &
-                &         dataType)
-    grib2_desc = grib2_var(0,4,7, ibits, GRID_REFERENCE, GRID_CELL)
-    CALL add_var( list, 'rsdt_m', p_acc%flxdwswtoa,                       &
-                & GRID_UNSTRUCTURED_CELL, ZA_SURFACE, cf_desc, grib2_desc,&
-                & in_group=groups("echam_timemean","atmo_timemean"), ldims=shape2d )
-
-    cf_desc    = t_cf_var('clt', 'm2 m-2', &
-               & 'total cloud cover (time mean)', dataType)
-    grib2_desc = grib2_var(0,6,1, ibits, GRID_REFERENCE, GRID_CELL)
-    CALL add_var( list, 'clt_m', p_acc%aclcov,                   &
-         &        GRID_UNSTRUCTURED_CELL, ZA_SURFACE,            &
-         &        cf_desc, grib2_desc,                           &
-         &        ldims=shape2d, in_group=groups("echam_timemean","atmo_timemean"),&
-         &        isteptype=TSTEP_INSTANT )
-
-    cf_desc    = t_cf_var('prlr', 'kg m-2 s-1',    &
-               & 'large-scale precipitation flux (water) (time mean)', dataType)
-    grib2_desc = grib2_var(0,1,77, ibits, GRID_REFERENCE, GRID_CELL)
-    CALL add_var( list, 'prlr_m', p_acc%rsfl,                    &
-         &        GRID_UNSTRUCTURED_CELL, ZA_SURFACE,            &
-         &        cf_desc, grib2_desc,                           &
-         &        ldims=shape2d,in_group=groups("echam_timemean","atmo_timemean"), &
-         &        isteptype=TSTEP_INSTANT )
-
-    cf_desc    = t_cf_var('prcr', 'kg m-2 s-1',    &
-               & 'convective precipitation flux (water) (time mean)', dataType)
-    grib2_desc = grib2_var(0,1,76, ibits, GRID_REFERENCE, GRID_CELL)
-    CALL add_var( list, 'prcr_m', p_acc%rsfc,                    &
-         &        GRID_UNSTRUCTURED_CELL, ZA_SURFACE,            &
-         &        cf_desc, grib2_desc,                           &
-         &        ldims=shape2d,in_group=groups("echam_timemean","atmo_timemean"),&
-         &        isteptype=TSTEP_INSTANT )
-
-    cf_desc    = t_cf_var('prls', 'kg m-2 s-1',    &
-               & 'large-scale precipitation flux (snow) (time mean)', dataType)
-    grib2_desc = grib2_var(0,1,59, ibits, GRID_REFERENCE, GRID_CELL)
-    CALL add_var( list, 'prls_m', p_acc%ssfl,                    &
-         &        GRID_UNSTRUCTURED_CELL, ZA_SURFACE,            &
-         &        cf_desc, grib2_desc,                           &
-         &        ldims=shape2d, in_group=groups("echam_timemean","atmo_timemean"),&
-         &        isteptype=TSTEP_INSTANT )
-
-    cf_desc    = t_cf_var('prcs', 'kg m-2 s-1',    &
-               & 'convective precipitation flux (snow) (time mean)', dataType)
-    grib2_desc = grib2_var(0,1,58, ibits, GRID_REFERENCE, GRID_CELL)
-    CALL add_var( list, 'prcs_m', p_acc%ssfc,                    &
-         &        GRID_UNSTRUCTURED_CELL, ZA_SURFACE,            &
-         &        cf_desc, grib2_desc,                           &
-         &        ldims=shape2d, in_group=groups("echam_timemean","atmo_timemean"),&
-         &        isteptype=TSTEP_INSTANT )
-
-    cf_desc    = t_cf_var('pr', 'kg m-2 s-1',               &
-         &                'precipitation flux (time mean)', &
-         &                dataType)
-    grib2_desc = grib2_var(0, 1, 52, ibits, GRID_REFERENCE, GRID_CELL)
-    CALL add_var( list, 'pr_m', p_acc%totprec,                   &
-         &        GRID_UNSTRUCTURED_CELL, ZA_SURFACE,            &
-         &        cf_desc, grib2_desc,                           &
-         &        ldims=shape2d, in_group=groups("echam_timemean","atmo_timemean"),&
-         &        isteptype=TSTEP_INSTANT )
-
-    cf_desc    = t_cf_var('total_vapour', 'kg m-2', 'vertically integrated water vapour (time mean)', &
-         &                dataType)
-    grib2_desc = grib2_var(0,1,64, ibits, GRID_REFERENCE, GRID_CELL)
-    CALL add_var( list, 'prw_m', p_acc%qvi,                      &
-         &        GRID_UNSTRUCTURED_CELL, ZA_SURFACE,            &
-         &        cf_desc, grib2_desc,                           &
-         &        ldims=shape2d,in_group=groups("echam_timemean","atmo_timemean"),&
-         &        isteptype=TSTEP_INSTANT )
-
-    cf_desc    = t_cf_var('total_cloud_water', 'kg m-2',&
-               & 'vertically integrated cloud water (time mean)', dataType)
-    grib2_desc = grib2_var(0,1,69, ibits, GRID_REFERENCE, GRID_CELL)
-    CALL add_var( list, 'cllvi_m', p_acc%xlvi,                   &
-         &        GRID_UNSTRUCTURED_CELL, ZA_SURFACE,            &
-         &        cf_desc, grib2_desc,                           &
-         &        ldims=shape2d,in_group=groups("echam_timemean","atmo_timemean"),&
-         &        isteptype=TSTEP_INSTANT )
-
-    cf_desc    = t_cf_var('total_cloud_ice', 'kg m-2',&
-               & 'vertically integrated cloud ice (time mean)', dataType)
-    grib2_desc = grib2_var(0,1,70, ibits, GRID_REFERENCE, GRID_CELL)
-    CALL add_var( list, 'clivi_m', p_acc%xivi,                   &
-         &        GRID_UNSTRUCTURED_CELL, ZA_SURFACE,            &
-         &        cf_desc, grib2_desc,                           &
-         &        ldims=shape2d,in_group=groups("echam_timemean","atmo_timemean"),&
-         &        isteptype=TSTEP_INSTANT )
-
-    cf_desc    = t_cf_var('rsns', 'W m-2', ' shortwave net flux at surface (time mean)', dataType)
-    grib2_desc = grib2_var(0, 4, 9, ibits, GRID_REFERENCE, GRID_CELL)
-    CALL add_var( list, 'rsns_m', p_acc%swflxsfc,                &
-         &        GRID_UNSTRUCTURED_CELL, ZA_SURFACE,            &
-         &        cf_desc, grib2_desc,                           &
-         &        ldims=shape2d,in_group=groups("echam_timemean","atmo_timemean"),&
-         &        isteptype=TSTEP_INSTANT )
-        
-    cf_desc    = t_cf_var('rsnt', 'W m-2', ' shortwave net flux at TOA (time mean)', dataType)
-    grib2_desc = grib2_var(0, 4, 9, ibits, GRID_REFERENCE, GRID_CELL)
-    CALL add_var( list, 'rsnt_m', p_acc%swflxtoa,                &
-         &        GRID_UNSTRUCTURED_CELL, ZA_SURFACE,            &
-         &        cf_desc, grib2_desc,                           &
-         &        ldims=shape2d,in_group=groups("echam_timemean","atmo_timemean"),&
-         &        isteptype=TSTEP_INSTANT )
-        
-    cf_desc    = t_cf_var('rlns', 'W m-2', 'longwave net flux at surface (time mean)', dataType)
-    grib2_desc = grib2_var(0, 5, 5, ibits, GRID_REFERENCE, GRID_CELL)
-    CALL add_var( list, 'rlns_m', p_acc%lwflxsfc,                &
-         &        GRID_UNSTRUCTURED_CELL, ZA_SURFACE,            &
-         &        cf_desc, grib2_desc,                           &
-         &        ldims=shape2d,in_group=groups("echam_timemean","atmo_timemean"),&
-         &        isteptype=TSTEP_INSTANT )
-
-    cf_desc    = t_cf_var('rlnt', 'W m-2', 'longwave net flux at TOA (time mean)', dataType)
-    grib2_desc = grib2_var(0, 5, 5, ibits, GRID_REFERENCE, GRID_CELL)
-    CALL add_var( list, 'rlnt_m', p_acc%lwflxtoa,&
-         &        GRID_UNSTRUCTURED_CELL, ZA_SURFACE,            &
-         &        cf_desc, grib2_desc,                           &
-         &        ldims=shape2d,in_group=groups("echam_timemean","atmo_timemean"),&
-         &        isteptype=TSTEP_INSTANT )
-
-    cf_desc    = t_cf_var('surface_temperature', '', 'surface temperature (time mean)', dataType)
-    grib2_desc = grib2_var(0,0,0, ibits, GRID_REFERENCE, GRID_CELL)
-    CALL add_var( list, 'ts_m', p_acc%tsfc,                      &
-              & GRID_UNSTRUCTURED_CELL, ZA_SURFACE, cf_desc, grib2_desc, &
-              & ldims=shape2d,in_group=groups("echam_timemean","atmo_timemean"))
-
-    CALL add_var( list, 'evspsbl_m', p_acc%evap,                 &
-                & GRID_UNSTRUCTURED_CELL, ZA_SURFACE,            &
-                & t_cf_var('evap', 'kg m-2 s-1', 'evaporation (time mean)', &
-                & dataType),                                     &
-                & grib2_var(0,1,6,iextbits, GRID_REFERENCE, GRID_CELL), &
-                & ldims=shape2d,in_group=groups("echam_timemean","atmo_timemean"),&
-                & isteptype=TSTEP_INSTANT                                 )
-
-    CALL add_var( list, 'hfls_m', p_acc%lhflx,                            &
-                & GRID_UNSTRUCTURED_CELL, ZA_SURFACE,                     &
-                & t_cf_var('hfls', 'W m-2 ', 'latent heat flux (time mean)', &
-                & dataType),                                        &
-                & grib2_var(0,0,10, ibits, GRID_REFERENCE, GRID_CELL), &
-                & ldims=shape2d,in_group=groups("echam_timemean","atmo_timemean"),&
-                & isteptype=TSTEP_INSTANT                                 )
-
-    CALL add_var( list, 'hfss_m', p_acc%shflx,                            &
-                & GRID_UNSTRUCTURED_CELL, ZA_SURFACE,                     &
-                & t_cf_var('hfss', 'W m-2 ', 'sensible heat flux (time mean)', &
-                & dataType),                                        &
-                & grib2_var(0,0,11, ibits, GRID_REFERENCE, GRID_CELL), &
-                & ldims=shape2d,in_group=groups("echam_timemean","atmo_timemean"),&
-                & isteptype=TSTEP_INSTANT                                 )
-
-    CALL add_var( list, 'tauu_m', p_acc%u_stress        ,       &
-                & GRID_UNSTRUCTURED_CELL, ZA_SURFACE,                           &
-                & t_cf_var('u_stress', 'N m-2', 'u-momentum flux at the surface (time mean)',          &
-                &          dataType),                                     &
-                & grib2_var(0,2,17, ibits, GRID_REFERENCE, GRID_CELL), &
-                & ldims=shape2d,in_group=groups("echam_timemean","atmo_timemean"),&
-                & isteptype=TSTEP_INSTANT )
-
-    CALL add_var( list, 'tauv_m', p_acc%v_stress,               &
-                & GRID_UNSTRUCTURED_CELL, ZA_SURFACE,                           &
-                & t_cf_var('v_stress', 'N m-2', 'v-momentum flux at the surface (time mean)',          &
-                &          dataType),                                     &
-                & grib2_var(0,2,18, ibits, GRID_REFERENCE, GRID_CELL), &
-                & ldims=shape2d,in_group=groups("echam_timemean","atmo_timemean"),&
-                & isteptype=TSTEP_INSTANT )
->>>>>>> 188a20f1
 
     !------------------------------
     ! Temperature tendencies
