!>
!! This module contains the I/O routines for initicon
!!
!! @author Guenther Zaengl, DWD
!!
!!
!! @par Revision History
!! First version by Guenther Zaengl, DWD (2011-07-13)
!!
!! @par Copyright and License
!!
!! This code is subject to the DWD and MPI-M-Software-License-Agreement in
!! its most recent form.
!! Please see the file LICENSE in the root of the source tree for this code.
!! Where software is supplied by third parties, it is indicated in the
!! headers of the routines.
!!

!----------------------------
#include "omp_definitions.inc"
!----------------------------

MODULE mo_initicon_utils

  USE mo_kind,                ONLY: wp
  USE mo_parallel_config,     ONLY: nproma, p_test_run
  USE mo_run_config,          ONLY: msg_level, iqv, iqc, iqi, iqr, iqs, check_uuid_gracefully
  USE mo_dynamics_config,     ONLY: nnow, nnow_rcf, nnew, nnew_rcf
  USE mo_model_domain,        ONLY: t_patch
  USE mo_nonhydro_types,      ONLY: t_nh_state, t_nh_metrics, t_nh_diag, t_nh_prog
  USE mo_nonhydrostatic_config, ONLY: kstart_moist
  USE mo_nwp_lnd_types,       ONLY: t_lnd_state, t_lnd_prog, t_lnd_diag, t_wtr_prog
  USE mo_ext_data_types,      ONLY: t_external_data
  USE mo_initicon_types,      ONLY: t_initicon_state, alb_snow_var, t_pi_atm_in, t_pi_sfc_in, t_pi_atm, t_pi_sfc, t_sfc_inc, &
                                    ana_varnames_dict, inventory_list_fg, inventory_list_ana
  USE mo_initicon_config,     ONLY: init_mode, nlevatm_in, nlevsoil_in, l_sst_in,       &
    &                               timeshift, initicon_config, ltile_coldstart,        &
    &                               ana_varnames_map_file, lread_ana, lread_vn,         &
    &                               lconsistency_checks, lp2cintp_incr, lp2cintp_sfcana,&
    &                               lvert_remap_fg
  USE mo_impl_constants,      ONLY: MAX_CHAR_LENGTH, MODE_DWDANA, MODE_IAU,             &
                                    MODE_IAU_OLD, MODE_IFSANA, MODE_COMBINED,           &
    &                               MODE_COSMODE, MODE_ICONVREMAP, MODIS,               &
    &                               min_rlcell_int, grf_bdywidth_c
  USE mo_loopindices,         ONLY: get_indices_c
  USE mo_radiation_config,    ONLY: albedo_type
  USE mo_physical_constants,  ONLY: tf_salt, tmelt
  USE mo_exception,           ONLY: message, finish, message_text, warning
  USE mo_grid_config,         ONLY: n_dom
  USE mo_mpi,                 ONLY: my_process_is_stdio, p_io, p_bcast, p_comm_work_test, p_comm_work
  USE mo_util_string,         ONLY: tolower, difference, add_to_list, one_of
  USE mo_lnd_nwp_config,      ONLY: nlev_soil, ntiles_total, lseaice, llake, lmulti_snow,         &
    &                               isub_lake, frlnd_thrhld, frlake_thrhld, frsea_thrhld,         &
    &                               nlev_snow, ntiles_lnd, lsnowtile
  USE mo_nwp_sfc_utils,       ONLY: init_snowtile_lists
  USE mo_atm_phy_nwp_config,  ONLY: atm_phy_nwp_config
  USE mo_phyparam_soil,       ONLY: csalb_snow_min, csalb_snow_max, csalb_snow, crhosmin_ml, crhosmax_ml
  USE mo_physical_constants,  ONLY: cpd, rd, cvd_o_rd, p0ref, vtmpc1
  USE mo_nh_init_utils,       ONLY: hydro_adjust
  USE mo_seaice_nwp,          ONLY: frsi_min, seaice_coldinit_nwp
  USE mo_dictionary,          ONLY: dict_init, dict_finalize,                           &
    &                               dict_loadfile, dict_get, DICT_MAX_STRLEN, dict_resize
  USE mo_post_op,             ONLY: perform_post_op
  USE mo_var_metadata_types,  ONLY: t_var_metadata, POST_OP_NONE, VARNAME_LEN
  USE mo_linked_list,         ONLY: t_list_element
  USE mo_var_list,            ONLY: get_var_name, nvar_lists, var_lists, collect_group
  USE mo_var_list_element,    ONLY: level_type_ml
  USE mo_util_cdi_table,      ONLY: t_inventory_list, t_inventory_element, &
    &                               find_inventory_list_element
  USE mo_util_bool_table,     ONLY: init_bool_table, add_column, print_bool_table, &
    &                               t_bool_table
  USE mo_util_uuid,           ONLY: OPERATOR(==)
  USE mo_flake,               ONLY: flake_coldinit
  USE mo_time_config,         ONLY: time_config
  USE mtime,                  ONLY: newDatetime, datetime, OPERATOR(==), OPERATOR(+), &
    &                               deallocateDatetime
  USE mo_intp_data_strc,      ONLY: t_int_state, p_int_state
  USE mo_intp_rbf,            ONLY: rbf_vec_interpol_cell
  USE mo_statistics,          ONLY: time_avg
<<<<<<< HEAD
  USE mo_dictionary,          ONLY: t_dictionary
=======
  USE mo_fortran_tools,       ONLY: init
>>>>>>> fe83fdae

  IMPLICIT NONE


  PRIVATE

  CHARACTER(LEN=*), PARAMETER :: modname = 'mo_initicon_utils'


  PUBLIC :: initicon_inverse_post_op
  PUBLIC :: validate_input
  PUBLIC :: create_input_groups
  PUBLIC :: copy_initicon2prog_atm
  PUBLIC :: copy_initicon2prog_sfc
  PUBLIC :: copy_fg2initicon
  PUBLIC :: construct_initicon
  PUBLIC :: initVarnamesDict
  PUBLIC :: allocate_extana_atm
  PUBLIC :: allocate_extana_sfc
  PUBLIC :: deallocate_initicon
  PUBLIC :: deallocate_extana_atm
  PUBLIC :: deallocate_extana_sfc
  PUBLIC :: average_first_guess
  PUBLIC :: reinit_average_first_guess
  PUBLIC :: fill_tile_points
  PUBLIC :: init_snowtiles

  CONTAINS




  !-------------
  !>
  !! SUBROUTINE initicon_inverse_post_op
  !! Perform inverse post_op on input field, if necessary
  !!
  !! @par Revision History
  !! Initial version by Daniel Reinert, DWD(2013-07-05)
  !!
  !!
  SUBROUTINE initicon_inverse_post_op(varname, mapped_name, optvar_out2D, optvar_out3D)

    CHARACTER(len=*), INTENT(IN)      :: varname             !< var name of field to be read
    CHARACTER(LEN=DICT_MAX_STRLEN)    :: mapped_name         !< mapped input name
    REAL(wp), OPTIONAL, INTENT(INOUT) :: optvar_out2D(:,:)   !< 3D output field
    REAL(wp), OPTIONAL, INTENT(INOUT) :: optvar_out3D(:,:,:) !< 2D output field

    ! local variables
    INTEGER                         :: i              ! loop count
    TYPE(t_var_metadata), POINTER   :: info           ! variable metadata
    TYPE(t_list_element), POINTER   :: element
    CHARACTER(len=*), PARAMETER     :: routine = 'initicon_inverse_post_op'

    !-------------------------------------------------------------------------


    ! Check consistency of optional arguments
    !
    IF (PRESENT( optvar_out2D ) .AND. PRESENT( optvar_out3D )) THEN
      CALL finish(routine, 'Only one optional argument must be present')
    ELSE IF (.NOT.PRESENT( optvar_out2D ) .AND. .NOT.PRESENT( optvar_out3D )) THEN
      CALL finish(routine, 'One of 2 optional arguments must be present')
    ENDIF


    ! get metadata information for field to be read
    info => NULL()
    DO i = 1,nvar_lists
      ! loop only over model level variables
      IF (var_lists(i)%p%vlevel_type /= level_type_ml) CYCLE

      element => NULL()
      DO
        IF(.NOT.ASSOCIATED(element)) THEN
          element => var_lists(i)%p%first_list_element
        ELSE
          element => element%next_list_element
        ENDIF
        IF(.NOT.ASSOCIATED(element)) EXIT

        ! Check for matching name (take care of suffix of
        ! time-dependent variables):
        IF (TRIM(varname) == TRIM(tolower(get_var_name(element%field)))) THEN
          info => element%field%info
          EXIT
        ENDIF
      END DO

      ! If info handle has been found, exit list loop
      IF (ASSOCIATED(info)) EXIT
    ENDDO

    IF (.NOT.ASSOCIATED(info)) THEN
      WRITE (message_text,'(a,a)') TRIM(varname), ' not found'
      CALL message('',message_text)
      CALL finish(routine, 'Varname does not match any of the ICON variable names')
    ENDIF

    ! perform post_op
    IF (info%post_op%ipost_op_type /= POST_OP_NONE) THEN
      IF(my_process_is_stdio() .AND. msg_level>10) THEN
        WRITE(message_text,'(a)') 'Inverse Post_op for: '//TRIM(mapped_name)//' ('//TRIM(varname)//')'
        CALL message(TRIM(routine), TRIM(message_text))
      ENDIF
      IF (PRESENT(optvar_out2D)) THEN
        CALL perform_post_op(info%post_op, optvar_out2D, opt_inverse=.TRUE.)
      ELSE IF (PRESENT(optvar_out3D)) THEN
        CALL perform_post_op(info%post_op, optvar_out3D, opt_inverse=.TRUE.)
      ENDIF
    ENDIF

  END SUBROUTINE initicon_inverse_post_op




  !>
  !! Check validity of input fields
  !!
  !! Check validity of input fields. So far, the following checks are performed:
  !!
  !! For First Guess:
  !! - Check validity of uuidOfHgrid: The uuidOfHGrid of the input fields must
  !!   match the uuidOfHgrid of the horizontal grid file.
  !! - Check validity of first guess validity time: First guess validity time
  !!   must comply with the model's initialization time (ini_datetime) minus
  !!   dt_shift.
  !!
  !! For Analysis (increments)
  !! - Check validity of uuidOfHgrid: The uuidOfHGrid of the input fields must
  !!   match the uuidOfHgrid of the horizontal grid file.
  !! - Check validity of analysis validity time:  The analysis field's validity
  !!   time must match the model's initialization time (ini_datetime)
  !! - MODE_IAU, MODE_IAU_OLD:  check for matching typeOfGeneratingProcess.
  !!
  !! @par Revision History
  !! Initial revision by Daniel Reinert, DWD (2014-07-28)
  !!
  SUBROUTINE validate_input(p_patch, inventory_list_fg, inventory_list_ana, &
    &                       grp_vars_fg, grp_vars_ana, ngrp_vars_fg,        &
    &                       ngrp_vars_ana)

    TYPE(t_patch)                , INTENT(IN) :: p_patch
    TYPE(t_inventory_list)       , INTENT(IN) :: inventory_list_fg
    TYPE(t_inventory_list)       , INTENT(IN) :: inventory_list_ana
    CHARACTER(LEN=VARNAME_LEN)   , INTENT(IN) :: grp_vars_fg(:)   ! vars (names) to be read from fg-file
    CHARACTER(LEN=VARNAME_LEN)   , INTENT(IN) :: grp_vars_ana(:)  ! vars (names) to be read from ana-file
    INTEGER                      , INTENT(IN) :: ngrp_vars_fg     ! number of fields in grp_vars_fg
    INTEGER                      , INTENT(IN) :: ngrp_vars_ana    ! number of fields in grp_vars_ana

    ! local
    TYPE(t_inventory_element), POINTER  :: this_list_element => NULL()
    INTEGER :: ivar                     ! loop counter
    LOGICAL :: lmatch_uuid
    LOGICAL :: lmatch_vtime

    TYPE(datetime),  POINTER :: mtime_inidatetime  ! INI-datetime in mtime format
    TYPE(datetime)           :: start_datetime     ! true start date (includes timeshift)
    !
    INTEGER :: index_inc, index_ful
    CHARACTER(LEN=VARNAME_LEN), TARGET :: mode_iau_grp_inc(20)
    CHARACTER(LEN=VARNAME_LEN), TARGET :: mode_iau_old_grp_inc(20)
    !
    CHARACTER(LEN=VARNAME_LEN), TARGET :: mode_iau_grp_ful(SIZE(grp_vars_ana))
    CHARACTER(LEN=VARNAME_LEN), TARGET :: mode_iau_old_grp_ful(SIZE(grp_vars_ana))
    !
    INTEGER :: nvars_mode_iau_grp_ful, nvars_mode_iau_old_grp_ful
    CHARACTER(LEN=VARNAME_LEN), POINTER :: grp_inc(:)  ! pointer to mode-specific 'inc' group
    CHARACTER(LEN=VARNAME_LEN), POINTER :: grp_ful(:)  ! pointer to mode-specific 'full' group
    !
    CHARACTER(LEN=*), PARAMETER :: routine = modname//':validate_input'

  !-------------------------------------------------------------------

    !*************

    ! initialization
    !

    ! setup groups for checking the generating process type of analysis fields
    !
    ! MODE_IAU: mandatory increments
    mode_iau_grp_inc(1:8)        = (/'u        ','v        ','pres     ','temp     ', &
      &                              'qv       ','w_so     ','h_snow   ','freshsnow'/)
    ! MODE_IAU_OLD: mandatory increments
    mode_iau_old_grp_inc(1:6)    = (/'u        ','v        ','pres     ','temp     ', &
      &                              'qv       ','w_so     '/)

    !
    ! groups containing mandatory full fields (= grp_vars_ana - inc fields)
    mode_iau_grp_ful      = grp_vars_ana
    mode_iau_old_grp_ful  = grp_vars_ana
    !
    nvars_mode_iau_grp_ful      = ngrp_vars_ana
    nvars_mode_iau_old_grp_ful  = ngrp_vars_ana

    ! Remove mandatory 'inc' fields to arrrive at list of mandatory 'full' fields
    CALL difference(mode_iau_grp_ful, nvars_mode_iau_grp_ful, mode_iau_grp_inc, 8)
    CALL difference(mode_iau_old_grp_ful, nvars_mode_iau_old_grp_ful, mode_iau_old_grp_inc, 6)



    lmatch_uuid  = .FALSE.
    lmatch_vtime = .FALSE.

    ! get ini-datetime in mtime-format
    mtime_inidatetime => newDatetime(time_config%ini_datetime%year,       &
      &                              time_config%ini_datetime%month,      &
      &                              time_config%ini_datetime%day,        &
      &                              time_config%ini_datetime%hour,       &
      &                              time_config%ini_datetime%minute,     &
      &                              INT(time_config%ini_datetime%second),&
      &                              ms=0)

    ! add timeshift to INI-datetime to get true starting time
    start_datetime = mtime_inidatetime + timeshift%mtime_shift



    ! Loop over all required input fields and perform some sanity checks.
    ! This is done separately for the analysis- and first guess fields.

    !
    ! First guess
    !
    DO ivar = 1,ngrp_vars_fg
      ! find matching list element
      this_list_element => find_inventory_list_element (inventory_list_fg, &
        &                                              TRIM(grp_vars_fg(ivar)) )


      !************************!
      !  Check uuidOfHGrid     !
      !************************!
      lmatch_uuid = (this_list_element%field%uuidOfHGrid == p_patch%grid_uuid)

      IF (.NOT. lmatch_uuid) THEN
        WRITE(message_text,'(a)') 'Non-matching uuidOfHGrid for first guess field '&
          &                       //TRIM(grp_vars_fg(ivar))//'.'
        IF (check_uuid_gracefully) THEN
          CALL warning(routine, TRIM(message_text))
        ELSE
          CALL finish(routine, TRIM(message_text))
        END IF
      ENDIF


      !**************************************!
      !  Check Validity time of first guess  !
      !**************************************!

      ! check correctness of validity-time
      lmatch_vtime = (this_list_element%field%vdatetime == start_datetime)

!       write(0,*) "vdatetime, start_datetime: ", this_list_element%field%vdatetime, start_datetime
!       write(0,*) "mtime_inidatetime, mtime_shift: ", mtime_inidatetime, timeshift%mtime_shift

      IF (.NOT. lmatch_vtime) THEN
        WRITE(message_text,'(a)') 'Non-matching validity datetime for first guess field '&
          &                       //TRIM(grp_vars_fg(ivar))//'.'
        CALL finish(routine, TRIM(message_text))
      ENDIF

    ENDDO


    !
    ! Analysis (full fields/increments)
    !
    DO ivar = 1,ngrp_vars_ana
      ! find matching list element
      this_list_element => find_inventory_list_element (inventory_list_ana, &
        &                                              TRIM(grp_vars_ana(ivar)) )

      !************************!
      !  Check uuidOfHGrid     !
      !************************!
      lmatch_uuid = (this_list_element%field%uuidOfHGrid == p_patch%grid_uuid)

      IF (.NOT. lmatch_uuid) THEN
        WRITE(message_text,'(a)') 'Non-matching uuidOfHGrid for analysis field '&
          &                       //TRIM(grp_vars_ana(ivar))//'.'
        IF (check_uuid_gracefully) THEN
          CALL warning(routine, TRIM(message_text))
        ELSE
          CALL finish(routine, TRIM(message_text))
        END IF
      ENDIF


      !**************************************!
      !  Check Validity time of analysis     !
      !**************************************!
      !
      ! analysis field's validity time must match the model's initialization time
      !
      lmatch_vtime = (this_list_element%field%vdatetime == mtime_inidatetime)

      ! write(0,*) "vname: ", TRIM(grp_vars_ana(ivar))
      ! write(0,*) "vdatetime, inidatetime: ", this_list_element%field%vdatetime, mtime_inidatetime

      IF (.NOT. lmatch_vtime) THEN
        WRITE(message_text,'(a)') 'Non-matching validity datetime for analysis field '&
          &                       //TRIM(grp_vars_ana(ivar))//'.'
        CALL finish(routine, TRIM(message_text))
      ENDIF


      !****************************************!
      !  Check typeOfGeneratingProcess         !
      !   (quick hack)                         !
      !****************************************!
      SELECT CASE (init_mode)
      CASE(MODE_IAU)
        !
        grp_inc => mode_iau_grp_inc
        grp_ful => mode_iau_grp_ful
      CASE(MODE_IAU_OLD)
        !
        grp_inc => mode_iau_old_grp_inc
        grp_ful => mode_iau_old_grp_ful
      CASE default
        !
        grp_inc => NULL()
        grp_ful => NULL()
      END SELECT

      IF (ASSOCIATED(grp_inc) .AND. ASSOCIATED(grp_ful)) THEN
        ! determine whether the field is required as inc- or full- field
        index_inc = one_of(TRIM(this_list_element%field%name),grp_inc(:))
        index_ful = one_of(TRIM(this_list_element%field%name),grp_ful(:))

        IF ( index_inc /= -1) THEN  ! field required as increment
          IF (this_list_element%field%typeOfGeneratingProcess /=201) THEN
            WRITE(message_text,'(a)') 'Non-matching typeOfGeneratingProcess for analysis field '&
              &                       //TRIM(this_list_element%field%name)//'. 201 expected'
            CALL finish(routine, TRIM(message_text))
          ENDIF

        ELSE IF ( index_ful /= -1) THEN  ! field required as full field
          IF (this_list_element%field%typeOfGeneratingProcess /=0) THEN
            WRITE(message_text,'(a)') 'Non-matching typeOfGeneratingProcess for analysis field '&
              &                       //TRIM(this_list_element%field%name)//'. 0 expected'
            CALL finish(routine, TRIM(message_text))
          ENDIF
        ELSE   ! index_inc = index_ful = -1
          WRITE(message_text,'(a)') 'Unidentified field: '//TRIM(this_list_element%field%name)// &
            &                       ' typeOfGeneratingProcess could not be checked'
          CALL finish(routine, TRIM(message_text))
        ENDIF
        !
      ENDIF  ! associated

    ENDDO


    ! cleanup
    CALL deallocateDatetime(mtime_inidatetime)

  END SUBROUTINE validate_input



  !-------------
  !>
  !! SUBROUTINE create_input_groups
  !! Generates groups 'grp_vars_fg' and 'grp_vars_ana', which contain all those fields that
  !! must be read from the FG- and ANA-File, respectively.
  !! Both groups are based on two out of a bunch of available ICON-internal output groups, depending on
  !! which input mode is used
  !! groups for MODE_DWD     : mode_dwd_fg_in, mode_dwd_ana_in
  !! groups for MODE_IAU     : mode_iau_fg_in, mode_iau_ana_in
  !! groups for MODE_IAU_OLD : mode_iau_old_fg_in, mode_iau_old_ana_in
  !! groups for MODE_COMBINED: mode_combined_in
  !! groups for MODE_COSMODE : mode_cosmode_in
  !!
  !! In a first step it is checked, whether the ANA-File contains all members of the group 'grp_vars_ana'.
  !! If a member is missing, it is checked (based on the group grp_vars_ana_mandatory) whether the
  !! ANA-Field is mandatory or not. If the field is mandatory, i.e. if it is part of the group
  !! grp_vars_ana_mandatory provided via Namelist, the model aborts. If it is not mandatory, the model
  !! tries to fall back to the corresponding FG-Field. This is done as follows:
  !! The missing ANA-Field is removed from the group 'grp_vars_ana' and added to the group
  !! 'in_grp_vars_fg'. A warning is issued, however the model does not abort. In a second step it is
  !! checked, whether the FG-File contains all members of the group 'grp_vars_fg'. If this is not the
  !! case, the model aborts.
  !! At the end, a table is printed that shows which variables are part of which input group, meaning
  !! which field will be read from which file.
  !!
  !! Special case: lread_ana=.FALSE.  : In this case, ICON will be started from first guess fields only
  !!                                    The analysis group varlist is re-set to 0 accordingly.
  !!
  !! @par Revision History
  !! Initial version by Daniel Reinert, DWD(2013-07-08)
  !!
  !!
  SUBROUTINE create_input_groups(p_patch, grp_vars_fg, ngrp_vars_fg, grp_vars_ana, ngrp_vars_ana, &
    &                            grp_vars_fg_default, ngrp_vars_fg_default,              &
    &                            grp_vars_ana_default, ngrp_vars_ana_default,            &
    &                            init_mode)

    TYPE(t_patch)             , INTENT(IN)    :: p_patch          ! current patch
    CHARACTER(LEN=VARNAME_LEN), INTENT(INOUT) :: grp_vars_fg(:)   ! vars (names) to be read from fg-file
    CHARACTER(LEN=VARNAME_LEN), INTENT(INOUT) :: grp_vars_ana(:)  ! vars (names) to be read from ana-file
    CHARACTER(LEN=VARNAME_LEN), INTENT(INOUT) :: grp_vars_fg_default(:)   ! default vars fg-file
    CHARACTER(LEN=VARNAME_LEN), INTENT(INOUT) :: grp_vars_ana_default(:)  ! default vars ana-file
    INTEGER                   , INTENT(OUT)   :: ngrp_vars_fg     ! number of fields in grp_vars_fg
    INTEGER                   , INTENT(OUT)   :: ngrp_vars_ana    ! number of fields in grp_vars_ana
    INTEGER                   , INTENT(OUT)   :: ngrp_vars_fg_default  ! default number grp_vars_fg
    INTEGER                   , INTENT(OUT)   :: ngrp_vars_ana_default ! default number grp_vars_ana
    INTEGER                   , INTENT(IN)    :: init_mode        ! initialization mode

    ! local variables
    INTEGER                    :: jg                              ! patch id
    CHARACTER(LEN=VARNAME_LEN) :: grp_vars_anafile(200)           ! ana-file inventory group
    CHARACTER(LEN=VARNAME_LEN) :: grp_vars_fgfile(200)            ! fg-file inventory group
    CHARACTER(LEN=VARNAME_LEN) :: grp_name                        ! group name
    INTEGER :: ivar, mpi_comm
    INTEGER :: index, is_one_of

    CHARACTER(LEN=*), PARAMETER :: routine = modname//':create_input_groups'
    TYPE(t_bool_table) :: bool_table

    ! list of mandatory analysis fields (provided via Namelist)
    CHARACTER(LEN=VARNAME_LEN) :: grp_vars_ana_mandatory(SIZE(grp_vars_ana_default))
    INTEGER :: nvars_ana_mandatory

    CHARACTER(LEN=VARNAME_LEN) :: grp_vars_anaatm_default(SIZE(grp_vars_ana_default))  ! default vars atm-ana
    INTEGER                    :: ngrp_vars_anaatm_default ! default number grp_vars_anaatm

    ! additional list for LOG printout
    CHARACTER(LEN=VARNAME_LEN) :: grp_vars_fg_default_grib2(SIZE(grp_vars_fg_default))
    CHARACTER(LEN=VARNAME_LEN) :: grp_vars_ana_default_grib2(SIZE(grp_vars_ana_default))
    CHARACTER(LEN=VARNAME_LEN) :: grp_vars_fg_grib2(SIZE(grp_vars_fg))
    CHARACTER(LEN=VARNAME_LEN) :: grp_vars_ana_grib2(SIZE(grp_vars_ana))
    CHARACTER(LEN=MAX_CHAR_LENGTH) :: ana_default_txt, ana_this_txt

    CHARACTER(LEN=200) :: buffer_miss_ana   ! buffer for names of missing mandatory analysis fields
    CHARACTER(LEN=200) :: buffer_miss_fg    ! buffer for names of missing mandatory first guess fields
    LOGICAL :: lmiss_ana                    ! True, if there are missing mandatory analysis fields
    LOGICAL :: lmiss_fg                     ! True, if there are missing mandatory first guess fields

    INTEGER :: nelement                     ! element counter
    TYPE(t_inventory_element), POINTER :: current_element  ! pointer to linked list element

    !-------------------------------------------------------------------------

    IF(my_process_is_stdio()) THEN


      ! Initialization
      jg = p_patch%id
      lmiss_ana = .FALSE.
      lmiss_fg  = .FALSE.
      nvars_ana_mandatory = 0
      grp_vars_anafile(:) = ""
      grp_vars_fgfile (:) = ""


      !===================
      ! 1: Collect groups
      !====================

      SELECT CASE(init_mode)
        CASE(MODE_DWDANA, MODE_ICONVREMAP)
          ! Collect group 'grp_vars_fg_default' from mode_dwd_fg_in
          !
          grp_name ='mode_dwd_fg_in'
          CALL collect_group(TRIM(grp_name), grp_vars_fg_default, ngrp_vars_fg_default,    &
            &                loutputvars_only=.FALSE.,lremap_lonlat=.FALSE.)



          ! Collect group 'grp_vars_ana_default' from mode_dwd_ana_in
          !
          grp_name ='mode_dwd_ana_in'
          CALL collect_group(TRIM(grp_name), grp_vars_ana_default, ngrp_vars_ana_default,    &
            &                loutputvars_only=.FALSE.,lremap_lonlat=.FALSE.)

          ! initialize grp_vars_fg and grp_vars_ana which will be the groups that control
          ! the reading stuff
          !
          IF (lread_ana) THEN
            ! initialize grp_vars_fg and grp_vars_ana with grp_vars_fg_default and grp_vars_ana_default

            grp_vars_fg (1:ngrp_vars_fg_default) = grp_vars_fg_default (1:ngrp_vars_fg_default)
            grp_vars_ana(1:ngrp_vars_ana_default)= grp_vars_ana_default(1:ngrp_vars_ana_default)
            ngrp_vars_fg  = ngrp_vars_fg_default
            ngrp_vars_ana = ngrp_vars_ana_default
          ELSE
            ! lump together grp_vars_fg_default and grp_vars_ana_default
            !
            ! grp_vars_fg = grp_vars_fg_default + grp_vars_ana_default
            ngrp_vars_fg = 0
            CALL add_to_list(grp_vars_fg, ngrp_vars_fg, grp_vars_fg_default(1:ngrp_vars_fg_default)  , &
              &              ngrp_vars_fg_default)
            CALL add_to_list(grp_vars_fg, ngrp_vars_fg, grp_vars_ana_default(1:ngrp_vars_ana_default), &
              &              ngrp_vars_ana_default)

            ! Remove fields 'u', 'v', 'temp', 'pres'
            CALL difference(grp_vars_fg, ngrp_vars_fg, (/'u   ','v   ','temp','pres'/), 4)

            ! grp_vars_ana = --
            ngrp_vars_ana = 0
          ENDIF

        CASE(MODE_IAU)
          ! Collect group 'grp_vars_fg_default' from mode_dwd_fg_in
          !
          grp_name ='mode_iau_fg_in'
          CALL collect_group(TRIM(grp_name), grp_vars_fg_default, ngrp_vars_fg_default,    &
            &                loutputvars_only=.FALSE.,lremap_lonlat=.FALSE.)

          ! in case of tile coldstart, we can omit snowfrac
          ! Remove field 'snowfrac' from FG list
          IF (ltile_coldstart .OR. .NOT. lsnowtile) THEN
            CALL difference(grp_vars_fg_default, ngrp_vars_fg_default, (/'snowfrac'/), 1)
          ENDIF

          ! Collect group 'grp_vars_ana_default' from mode_dwd_ana_in
          !
          grp_name ='mode_iau_ana_in'
          CALL collect_group(TRIM(grp_name), grp_vars_ana_default, ngrp_vars_ana_default,    &
            &                loutputvars_only=.FALSE.,lremap_lonlat=.FALSE.)

          ! initialize grp_vars_fg and grp_vars_ana which will be the groups that control
          ! the reading stuff
          !
          IF (.NOT. lp2cintp_incr(jg) .AND. .NOT. lp2cintp_sfcana(jg) ) THEN
            ! full ANA read
            ! initialize grp_vars_fg and grp_vars_ana with grp_vars_fg_default and grp_vars_ana_default

            grp_vars_fg (1:ngrp_vars_fg_default) = grp_vars_fg_default (1:ngrp_vars_fg_default)
            grp_vars_ana(1:ngrp_vars_ana_default)= grp_vars_ana_default(1:ngrp_vars_ana_default)
            ngrp_vars_fg  = ngrp_vars_fg_default
            ngrp_vars_ana = ngrp_vars_ana_default

          ELSE IF (lp2cintp_incr(jg) .AND. .NOT. lp2cintp_sfcana(jg)) THEN
            ! SFC-ANA read
            ! atmospheric analysis fieds are interpolated from parent domain,
            ! however surface analysis fields are read from file

            ! Remove fields atmospheric analysis fields from grp_vars_ana_default
            grp_name ='mode_iau_anaatm_in'
            CALL collect_group(TRIM(grp_name), grp_vars_anaatm_default, ngrp_vars_anaatm_default,   &
              &                loutputvars_only=.FALSE.,lremap_lonlat=.FALSE.)
            CALL difference(grp_vars_ana_default, ngrp_vars_ana_default, &
              &             grp_vars_anaatm_default, ngrp_vars_anaatm_default)


            grp_vars_fg (1:ngrp_vars_fg_default) = grp_vars_fg_default (1:ngrp_vars_fg_default)
            grp_vars_ana(1:ngrp_vars_ana_default)= grp_vars_ana_default(1:ngrp_vars_ana_default)
            ngrp_vars_fg  = ngrp_vars_fg_default
            ngrp_vars_ana = ngrp_vars_ana_default

          ELSE IF (lp2cintp_incr(jg) .AND. lp2cintp_sfcana(jg) ) THEN
            ! no ANA-read
            ! lump together grp_vars_fg_default and grp_vars_ana_default
            !
            ! grp_vars_fg = grp_vars_fg_default + grp_vars_ana_default
            ngrp_vars_fg = 0
            CALL add_to_list(grp_vars_fg, ngrp_vars_fg, grp_vars_fg_default(1:ngrp_vars_fg_default)  , &
              &              ngrp_vars_fg_default)
            CALL add_to_list(grp_vars_fg, ngrp_vars_fg, grp_vars_ana_default(1:ngrp_vars_ana_default), &
              &              ngrp_vars_ana_default)

            ! Remove fields 'u', 'v', 'temp', 'pres'
            CALL difference(grp_vars_fg, ngrp_vars_fg, (/'u   ','v   ','temp','pres'/), 4)

            ! grp_vars_ana = --
            ngrp_vars_ana = 0
          ELSE
            WRITE(message_text,'(a,l1,a,l1,a)') 'Combination lp2cintp_incr=',lp2cintp_incr(jg), &
              &                       ' and lp2cintp_sfcana=',lp2cintp_sfcana(jg),' not allowed'
            CALL finish(routine, TRIM(message_text))
          ENDIF


        CASE(MODE_IAU_OLD)
          ! Collect group 'grp_vars_fg_default' from mode_iau_old_fg_in
          !
          grp_name ='mode_iau_old_fg_in'
          CALL collect_group(TRIM(grp_name), grp_vars_fg_default, ngrp_vars_fg_default,    &
            &                loutputvars_only=.FALSE.,lremap_lonlat=.FALSE.)

          ! in case of tile coldstart, we can omit snowfrac
          ! Remove field 'snowfrac' from FG list
          IF (ltile_coldstart) THEN
            CALL difference(grp_vars_fg_default, ngrp_vars_fg_default, (/'snowfrac'/), 1)
          ENDIF

          ! Collect group 'grp_vars_ana_default' from mode_iau_old_ana_in
          !
          grp_name ='mode_iau_old_ana_in'
          CALL collect_group(TRIM(grp_name), grp_vars_ana_default, ngrp_vars_ana_default,    &
            &                loutputvars_only=.FALSE.,lremap_lonlat=.FALSE.)

          ! initialize grp_vars_fg and grp_vars_ana which will be the groups that control
          ! the reading stuff
          !
          IF (.NOT. lp2cintp_incr(jg) .AND. .NOT. lp2cintp_sfcana(jg) ) THEN
            ! full ANA read
            ! initialize grp_vars_fg and grp_vars_ana with grp_vars_fg_default and grp_vars_ana_default

            grp_vars_fg (1:ngrp_vars_fg_default) = grp_vars_fg_default (1:ngrp_vars_fg_default)
            grp_vars_ana(1:ngrp_vars_ana_default)= grp_vars_ana_default(1:ngrp_vars_ana_default)
            ngrp_vars_fg  = ngrp_vars_fg_default
            ngrp_vars_ana = ngrp_vars_ana_default

          ELSE IF (lp2cintp_incr(jg) .AND. .NOT. lp2cintp_sfcana(jg)) THEN
            ! SFC-ANA read
            ! atmospheric analysis fieds are interpolated from parent domain,
            ! however surface analysis fields are read from file

            ! Remove fields atmospheric analysis fields from grp_vars_ana_default
            grp_name ='mode_iau_anaatm_in'
            CALL collect_group(TRIM(grp_name), grp_vars_anaatm_default, ngrp_vars_anaatm_default,   &
              &                loutputvars_only=.FALSE.,lremap_lonlat=.FALSE.)
            CALL difference(grp_vars_ana_default, ngrp_vars_ana_default,     &
              &             grp_vars_anaatm_default, ngrp_vars_anaatm_default)


            grp_vars_fg (1:ngrp_vars_fg_default) = grp_vars_fg_default (1:ngrp_vars_fg_default)
            grp_vars_ana(1:ngrp_vars_ana_default)= grp_vars_ana_default(1:ngrp_vars_ana_default)
            ngrp_vars_fg  = ngrp_vars_fg_default
            ngrp_vars_ana = ngrp_vars_ana_default

          ELSE IF (lp2cintp_incr(jg) .AND. lp2cintp_sfcana(jg) ) THEN
            ! no ANA-read
            ! lump together grp_vars_fg_default and grp_vars_ana_default
            !
            ! grp_vars_fg = grp_vars_fg_default + grp_vars_ana_default
            ngrp_vars_fg = 0
            CALL add_to_list(grp_vars_fg, ngrp_vars_fg, grp_vars_fg_default(1:ngrp_vars_fg_default)  , &
              &              ngrp_vars_fg_default)
            CALL add_to_list(grp_vars_fg, ngrp_vars_fg, grp_vars_ana_default(1:ngrp_vars_ana_default), &
              &              ngrp_vars_ana_default)

            ! Remove fields 'u', 'v', 'temp', 'pres'
            CALL difference(grp_vars_fg, ngrp_vars_fg, (/'u   ','v   ','temp','pres'/), 4)

            ! grp_vars_ana = --
            ngrp_vars_ana = 0
          ELSE
            WRITE(message_text,'(a,l1,a,l1,a)') 'Combination lp2cintp_incr=',lp2cintp_incr(jg), &
              &                       ' and lp2cintp_sfcana=',lp2cintp_sfcana(jg),' not allowed'
            CALL finish(routine, TRIM(message_text))
          ENDIF

        CASE(MODE_COMBINED,MODE_COSMODE)

          IF (init_mode == MODE_COMBINED) THEN
            grp_name ='mode_combined_in'
          ELSE
            grp_name ='mode_cosmode_in'
          ENDIF

          ! Collect group 'grp_vars_fg_default' from grp_name
          !
          CALL collect_group(TRIM(grp_name), grp_vars_fg_default, ngrp_vars_fg_default,    &
            &                loutputvars_only=.FALSE.,lremap_lonlat=.FALSE.)

          ! remove W_SO from default list and replace it by SMI
          CALL difference (grp_vars_fg_default, ngrp_vars_fg_default, (/'w_so'/), 1)
          CALL add_to_list(grp_vars_fg_default, ngrp_vars_fg_default, (/'smi'/) , 1)

          ! initialize grp_vars_fg which will be the group that controls the reading stuff
          !
          ! initialize grp_vars_fg with grp_vars_fg_default
          grp_vars_fg (1:ngrp_vars_fg_default) = grp_vars_fg_default (1:ngrp_vars_fg_default)

          ngrp_vars_fg = ngrp_vars_fg_default

          ! no analysis group
          ! ngrp_vars_ana_[default] = --
          ngrp_vars_ana_default = 0
          ngrp_vars_ana         = 0

        CASE DEFAULT

      END SELECT



      !===============================================================================
      ! 2: generate list of mandatory analysis fields (i.e. for which no fall back to
      !    FG fields is allowed )
      !===============================================================================

      IF( lread_ana .AND. initicon_config(jg)%ana_varlist(1) /= ' ' ) THEN
        ! translate GRIB2 varname to internal netcdf varname
        ! If requested GRIB2 varname is not found in the dictionary
        ! (i.e. due to typos) -> Model abort
        DO ivar=1,SIZE(initicon_config(jg)%ana_varlist)
          IF (initicon_config(jg)%ana_varlist(ivar) /= ' ') THEN
            nvars_ana_mandatory = nvars_ana_mandatory + 1
            ! Sanity check
            IF (nvars_ana_mandatory > SIZE(grp_vars_ana_mandatory)) THEN
              WRITE(message_text,'(a)') 'Number of declared mandatory analysis fields exceeds internal limit.'
              CALL finish(routine, TRIM(message_text))
            ENDIF
            ! translate GRIB2 -> NetCDF
            grp_vars_ana_mandatory(ivar) = TRIM(dict_get(ana_varnames_dict,       &
              &                            initicon_config(jg)%ana_varlist(ivar), &
              &                            linverse=.TRUE.))
          ELSE
            EXIT
          ENDIF
        ENDDO
      END IF


      !========================================================
      ! 3: Generate file inventory lists for FG- and ANA-files
      !========================================================

      ! get ANA-file varnames from inventory list (surface fields, only)
      ! Translation to internal names has already been performed in
      ! complete_inventory_list
      !
      IF (lread_ana .AND. .NOT. (lp2cintp_incr(jg) .AND. lp2cintp_sfcana(jg)) ) THEN  ! skip, when starting from first guess, only
        nelement = 0
        current_element => inventory_list_ana(jg)%p%first_list_element
        DO WHILE (ASSOCIATED(current_element))
          nelement = nelement + 1
          grp_vars_anafile(nelement) = TRIM(current_element%field%name)
          current_element => current_element%next_list_element
        ENDDO
      ENDIF



      ! get FG-file varnames from inventory list
      ! Translation to internal names has already been performed in
      ! complete_inventory_list
      !
      nelement = 0
      current_element => inventory_list_fg(jg)%p%first_list_element
      DO WHILE (ASSOCIATED(current_element))
        nelement = nelement + 1
        grp_vars_fgfile(nelement) = TRIM(current_element%field%name)
        current_element => current_element%next_list_element
      ENDDO



      !======================================
      ! 4: Check for missing input fields
      !======================================

      ! Check, whether the ANA-file inventory list contains all required analysis fields.
      ! If not, check whether the missing field is mandatory. If so, issue an error and abort. If
      ! the field is not mandatory, remove the corresponding variable name from the group
      ! 'grp_vars_ana' and issue a warning. The missing field is added to the group 'grp_vars_fg'
      ! and thus the model tries to read it from the FG-File as fall back.
      !
      IF (lread_ana .AND. .NOT. (lp2cintp_incr(jg) .AND. lp2cintp_sfcana(jg)) ) THEN
        DO ivar=1,ngrp_vars_ana_default
          index = one_of(TRIM(grp_vars_ana_default(ivar)),grp_vars_anafile(:))

          IF ( index == -1) THEN  ! variable not found
            ! Check whether this field is mandatory, or whether we may fall back to
            ! the first guess
            is_one_of = one_of(TRIM(grp_vars_ana_default(ivar)),grp_vars_ana_mandatory(1:nvars_ana_mandatory))

            IF ( is_one_of == -1) THEN  ! analysis field is not mandatory
              ! fall back to first guess
              !
              WRITE(message_text,'(a)') 'Field '//TRIM(grp_vars_ana_default(ivar))//' not found in ANA-input file.'
              CALL message(routine, TRIM(message_text))
              WRITE(message_text,'(a)') 'Field '//TRIM(grp_vars_ana_default(ivar))//' will be read from FG-input, instead.'
              CALL message(routine, TRIM(message_text))

              ! remove missing field from analysis input-group grp_vars_ana
              CALL difference(grp_vars_ana, ngrp_vars_ana, grp_vars_ana_default(ivar:ivar), 1)

              ! add missing field to the FG-group grp_vars_fg
              CALL add_to_list(grp_vars_fg, ngrp_vars_fg, grp_vars_ana_default(ivar:ivar), 1)

            ELSE  ! analysis field is mandatory

              ! add missing field to buffer
              IF (.NOT. lmiss_ana) THEN
                buffer_miss_ana = TRIM(grp_vars_ana_default(ivar))//', '
                lmiss_ana = .TRUE.
              ELSE
                IF ((LEN_TRIM(buffer_miss_ana)+LEN_TRIM(grp_vars_ana_default(ivar))+2)<= LEN(buffer_miss_ana)) THEN
                  buffer_miss_ana = TRIM(buffer_miss_ana)//TRIM(grp_vars_ana_default(ivar))//', '
                ELSE
                  CYCLE
                ENDIF
              ENDIF

            ENDIF
          ENDIF
        ENDDO
      ENDIF  ! lread_ana



      ! Check, whether the FG-file inventory group contains all fields which are needed for a
      ! successfull model start. If not, then stop the model and issue an error.
      DO ivar=1,ngrp_vars_fg
        index = one_of(TRIM(grp_vars_fg(ivar)),grp_vars_fgfile(:))

        IF ( index == -1) THEN   ! variable not found

          ! add missing field to buffer
          IF (.NOT. lmiss_fg) THEN
            buffer_miss_fg = TRIM(grp_vars_fg(ivar))//', '
            lmiss_fg = .TRUE.
          ELSE
            IF ((LEN_TRIM(buffer_miss_fg)+LEN_TRIM(grp_vars_fg(ivar))+2)<= LEN(buffer_miss_fg)) THEN
              buffer_miss_fg = TRIM(buffer_miss_fg)//TRIM(grp_vars_fg(ivar))//', '
            ELSE
              CYCLE
            ENDIF
          ENDIF

          ! remove missing field from first guess input-group grp_vars_fg
          CALL difference(grp_vars_fg, ngrp_vars_fg, grp_vars_fg(ivar:ivar), 1)
        ENDIF
      ENDDO




      !====================
      ! 5: Printout table
      !====================

      !
      ! For printout, translate variable names from Netcdf (internal) to GRIB2
      ! print both GRIB2 (internal)
      DO ivar = 1,ngrp_vars_fg_default
        grp_vars_fg_default_grib2(ivar) = TRIM(dict_get(ana_varnames_dict,        &
          &                               TRIM(grp_vars_fg_default(ivar)),        &
          &                               linverse=.FALSE.))//" ("//              &
          &                               TRIM(grp_vars_fg_default(ivar))//")"
      ENDDO
      DO ivar = 1,ngrp_vars_fg
        grp_vars_fg_grib2(ivar) = TRIM(dict_get(ana_varnames_dict,     &
          &                       TRIM(grp_vars_fg(ivar)),             &
          &                       linverse=.FALSE.))//" ("//           &
          &                       TRIM(grp_vars_fg(ivar))//")"
      ENDDO
      DO ivar = 1,ngrp_vars_ana_default
        grp_vars_ana_default_grib2(ivar) = TRIM(dict_get(ana_varnames_dict,       &
          &                                TRIM(grp_vars_ana_default(ivar)),      &
          &                                linverse=.FALSE.))//" ("//             &
          &                                TRIM(grp_vars_ana_default(ivar))//")"
      ENDDO
      DO ivar = 1,ngrp_vars_ana
        grp_vars_ana_grib2(ivar) = TRIM(dict_get(ana_varnames_dict,    &
          &                        TRIM(grp_vars_ana(ivar)),           &
          &                        linverse=.FALSE.))//" ("//          &
          &                        TRIM(grp_vars_ana(ivar))//")"
      ENDDO
      WRITE(message_text,'(a,i2,a)') 'DOM ', jg, ': Juxtaposition of expected and actual input fields'
      CALL message(" ", message_text)
      CALL init_bool_table(bool_table)
      IF ((init_mode == MODE_IAU) .OR. (init_mode == MODE_IAU_OLD) ) THEN
        ana_default_txt = "ANA_inc (expected)"
        ana_this_txt    = "ANA_inc (this run)"
      ELSE
        ana_default_txt = "ANA (expected)"
        ana_this_txt    = "ANA (this run)"
      ENDIF
      CALL add_column(bool_table, "FG (expected)", grp_vars_fg_default_grib2,  ngrp_vars_fg_default)
      CALL add_column(bool_table, "FG (this run)",           grp_vars_fg_grib2,          ngrp_vars_fg)
      CALL add_column(bool_table, TRIM(ana_default_txt),grp_vars_ana_default_grib2, ngrp_vars_ana_default)
      CALL add_column(bool_table, TRIM(ana_this_txt)   ,grp_vars_ana_grib2,         ngrp_vars_ana)
      CALL print_bool_table(bool_table)


      !
      ! abort, if any mandatory first guess or analysis field is missing
      !
      IF (lmiss_ana) THEN
        WRITE(message_text,'(a)') 'Field(s) '//TRIM(buffer_miss_ana)// &
          &                       ' mandatory, but not found in ANA-file.'
        CALL finish(routine, TRIM(message_text))
      ENDIF
      !
      IF (lmiss_fg) THEN

        WRITE(message_text,'(a)') 'Field(s) '//TRIM(buffer_miss_fg)// &
          &                       ' missing in FG-input file.'
        CALL finish(routine, TRIM(message_text))
      ENDIF



      ! additional sanity checks for input fields
      !
      IF ( lconsistency_checks ) THEN
        CALL validate_input(p_patch, inventory_list_fg(jg), inventory_list_ana(jg), &
          &                 grp_vars_fg, grp_vars_ana, ngrp_vars_fg, ngrp_vars_ana)
      ENDIF

    ENDIF  ! my_process_is_stdio()


    IF(p_test_run) THEN
      mpi_comm = p_comm_work_test
    ELSE
      mpi_comm = p_comm_work
    ENDIF
    CALL p_bcast(grp_vars_fg,  p_io, mpi_comm)
    CALL p_bcast(ngrp_vars_fg, p_io, mpi_comm)
    CALL p_bcast(grp_vars_ana, p_io, mpi_comm)
    CALL p_bcast(ngrp_vars_ana,p_io, mpi_comm)

  END SUBROUTINE create_input_groups



  !>
  !! SUBROUTINE fill_tile_points
  !! Used in the case of a 'cold' tile initialization
  !!  i.e. initializing a run with tiles with first guess data not containing tiles. The first guess data
  !!  orignate from a run without tiles.
  !! or tile coldstart
  !!  i.e. initializing a run with tiles with first guess data not containing tiles. The first guess data
  !!  orignate from a run without tiles (but tile-averaged variables).
  !!  In the latter case the filling routine is only applied to the ANA fields fr_seaice and t_seasfc.
  !!
  !! Specifically, this routine fills sub-grid scale (previously nonexistent) land and water points
  !! with appropriate data from neighboring grid points where possible
  !!
  !!
  !! @par Revision History
  !! Initial version by Guenther Zaengl, DWD (2015-01-16)
  !!
  !!
  SUBROUTINE fill_tile_points(p_patch, p_lnd_state, ext_data, process_ana_vars)

    TYPE(t_patch),             INTENT(IN)    :: p_patch(:)
    TYPE(t_lnd_state), TARGET, INTENT(INOUT) :: p_lnd_state(:)
    TYPE(t_external_data),     INTENT(INOUT) :: ext_data(:)

    LOGICAL,                   INTENT(IN)    :: process_ana_vars  ! neighbour filling only for analysed fields
                                                                  ! fr_seaice and t_seasfc

    TYPE(t_lnd_prog),  POINTER :: lnd_prog
    TYPE(t_lnd_diag),  POINTER :: lnd_diag
    TYPE(t_wtr_prog),  POINTER :: wtr_prog

    INTEGER,  DIMENSION(:,:,:),   POINTER :: iidx, iblk

    INTEGER :: jg, jb, jk, jc, jt, ji
    INTEGER :: i_startblk, i_endblk, i_startidx, i_endidx

    REAL(wp), DIMENSION(nproma,10) :: lpmask, fpmask, spmask
    REAL(wp), DIMENSION(nproma)    :: lpcount, fpcount, spcount
    REAL(wp) :: wgt(10), fr_lnd, fr_lk, fr_sea, th_notile

    !-------------------------------------------------------------------------

    th_notile = 0.5_wp

    DO jg = 1, n_dom

      IF (.NOT. p_patch(jg)%ldom_active) CYCLE

      lnd_prog => p_lnd_state(jg)%prog_lnd(nnow_rcf(jg))
      lnd_diag => p_lnd_state(jg)%diag_lnd
      wtr_prog => p_lnd_state(jg)%prog_wtr(nnow_rcf(jg))

      iidx     => p_int_state(jg)%rbf_c2grad_idx
      iblk     => p_int_state(jg)%rbf_c2grad_blk

      i_startblk = p_patch(jg)%cells%start_block(grf_bdywidth_c+1)
      i_endblk   = p_patch(jg)%cells%end_block(min_rlcell_int)

      DO ji = 2, 10
        SELECT CASE (ji)
        CASE(2,5,8) ! direct neighbors
          wgt(ji) = 1._wp
        CASE DEFAULT ! indirect neighbors
          wgt(ji) = 0.5_wp
        END SELECT
      ENDDO

!$OMP PARALLEL
!$OMP DO PRIVATE(ji,jb,jk,jc,jt,i_startidx,i_endidx,lpmask,fpmask,spmask,lpcount,fpcount,spcount,fr_lnd,fr_lk,fr_sea)
      DO jb = i_startblk, i_endblk

        CALL get_indices_c(p_patch(jg), jb, i_startblk, i_endblk, &
                           i_startidx, i_endidx, grf_bdywidth_c+1, min_rlcell_int)

        lpmask(:,:) = 0._wp
        fpmask(:,:) = 0._wp
        spmask(:,:) = 0._wp

        lpcount(:) = 0._wp
        fpcount(:) = 0._wp
        spcount(:) = 0._wp

        ! Prepare control variables to determine for which grid points neighbor filling is possible
        DO jc = i_startidx, i_endidx

          fr_lnd = ext_data(jg)%atm%fr_land(jc,jb)
          IF (fr_lnd > frlnd_thrhld .AND. fr_lnd < th_notile) THEN
            lpmask(jc,1) = 1._wp
            DO ji = 2,10
              fr_lnd = ext_data(jg)%atm%fr_land(iidx(ji,jc,jb),iblk(ji,jc,jb))
              IF (fr_lnd > th_notile) THEN
                lpmask(jc,ji) = wgt(ji)
                lpcount(jc) = lpcount(jc)+wgt(ji)
              ENDIF
            ENDDO
            IF (lpcount(jc) == 0._wp) lpmask(jc,1) = 0._wp
          ENDIF

          fr_lk = ext_data(jg)%atm%fr_lake(jc,jb)
          IF (fr_lk > frlake_thrhld .AND. fr_lk < th_notile) THEN
            fpmask(jc,1) = 1._wp
            DO ji = 2,10
              fr_lk = ext_data(jg)%atm%fr_lake(iidx(ji,jc,jb),iblk(ji,jc,jb))
              IF (fr_lk > th_notile) THEN
                fpmask(jc,ji) = wgt(ji)
                fpcount(jc) = fpcount(jc)+wgt(ji)
              ENDIF
            ENDDO
            IF (fpcount(jc) == 0._wp) fpmask(jc,1) = 0._wp
          ENDIF

          fr_sea = 1._wp - (ext_data(jg)%atm%fr_lake(jc,jb)+ext_data(jg)%atm%fr_land(jc,jb))
          IF (fr_sea > frsea_thrhld .AND. fr_sea < th_notile) THEN
            spmask(jc,1) = 1._wp
            DO ji = 2,10
              fr_sea = 1._wp - (ext_data(jg)%atm%fr_lake(iidx(ji,jc,jb),iblk(ji,jc,jb)) + &
                                ext_data(jg)%atm%fr_land(iidx(ji,jc,jb),iblk(ji,jc,jb))   )
              IF (fr_sea > th_notile) THEN
                spmask(jc,ji) = wgt(ji)
                spcount(jc) = spcount(jc)+wgt(ji)
              ENDIF
            ENDDO
            IF (spcount(jc) == 0._wp) spmask(jc,1) = 0._wp
          ENDIF

        ENDDO

        ! Apply neighbor filling
        !
        IF (process_ana_vars) THEN

          DO jc = i_startidx, i_endidx

            ! a) ocean points
            IF (spmask(jc,1) == 1._wp) THEN
              CALL ngb_search(lnd_diag%fr_seaice, iidx, iblk, spmask, spcount, jc, jb)
              CALL ngb_search(lnd_diag%t_seasfc, iidx, iblk, spmask, spcount, jc, jb)
            ENDIF
          ENDDO  ! jc

        ELSE   ! .NOT. process_ana_vars

          DO jc = i_startidx, i_endidx
            ! a) ocean points
            IF (spmask(jc,1) == 1._wp) THEN
              CALL ngb_search(wtr_prog%t_ice, iidx, iblk, spmask, spcount, jc, jb)
              CALL ngb_search(wtr_prog%h_ice, iidx, iblk, spmask, spcount, jc, jb)
            ENDIF

            ! b) lake points
            IF (fpmask(jc,1) == 1._wp .AND. .NOT. process_ana_vars) THEN
              CALL ngb_search(wtr_prog%t_mnw_lk, iidx, iblk, fpmask, fpcount, jc, jb)
              CALL ngb_search(wtr_prog%t_wml_lk, iidx, iblk, fpmask, fpcount, jc, jb)
              CALL ngb_search(wtr_prog%h_ml_lk,  iidx, iblk, fpmask, fpcount, jc, jb)
              CALL ngb_search(wtr_prog%t_bot_lk, iidx, iblk, fpmask, fpcount, jc, jb)
              CALL ngb_search(wtr_prog%c_t_lk,   iidx, iblk, fpmask, fpcount, jc, jb)
              CALL ngb_search(wtr_prog%t_b1_lk,  iidx, iblk, fpmask, fpcount, jc, jb)
              CALL ngb_search(wtr_prog%h_b1_lk,  iidx, iblk, fpmask, fpcount, jc, jb)
            ENDIF
          ENDDO  ! jc

          ! c) land points
          DO jt = 1, ntiles_total

            ! single-layer fields
            DO jc = i_startidx, i_endidx
              IF (lpmask(jc,1) == 1._wp) THEN
                CALL ngb_search(lnd_diag%freshsnow_t(:,:,jt), iidx, iblk, lpmask, lpcount, jc, jb)
                CALL ngb_search(lnd_prog%w_snow_t   (:,:,jt), iidx, iblk, lpmask, lpcount, jc, jb)
                CALL ngb_search(lnd_prog%w_i_t      (:,:,jt), iidx, iblk, lpmask, lpcount, jc, jb)
                CALL ngb_search(lnd_diag%h_snow_t   (:,:,jt), iidx, iblk, lpmask, lpcount, jc, jb)
                CALL ngb_search(lnd_prog%t_snow_t   (:,:,jt), iidx, iblk, lpmask, lpcount, jc, jb)
                CALL ngb_search(lnd_prog%rho_snow_t (:,:,jt), iidx, iblk, lpmask, lpcount, jc, jb)

                CALL ngb_search(lnd_prog%t_so_t(:,nlev_soil+1,:,jt), iidx, iblk, lpmask, lpcount, jc, jb)
              ENDIF
            ENDDO

            ! soil fields
            DO jk = 1, nlev_soil
              DO jc = i_startidx, i_endidx
                IF (lpmask(jc,1) == 1._wp) THEN
                  CALL ngb_search(lnd_prog%t_so_t(:,jk,:,jt),     iidx, iblk, lpmask, lpcount, jc, jb)
                  CALL ngb_search(lnd_prog%w_so_t(:,jk,:,jt),     iidx, iblk, lpmask, lpcount, jc, jb)
                  CALL ngb_search(lnd_prog%w_so_ice_t(:,jk,:,jt), iidx, iblk, lpmask, lpcount, jc, jb)
                ENDIF
              ENDDO
            ENDDO

            IF (lmulti_snow) THEN ! multi-layer snow fields
              DO jk = 1, nlev_snow
                DO jc = i_startidx, i_endidx
                  IF (lpmask(jc,1) == 1._wp) THEN
                    CALL ngb_search(lnd_prog%t_snow_mult_t(:,jk,:,jt),   iidx, iblk, lpmask, lpcount, jc, jb)
                    CALL ngb_search(lnd_prog%rho_snow_mult_t(:,jk,:,jt), iidx, iblk, lpmask, lpcount, jc, jb)
                    CALL ngb_search(lnd_prog%wtot_snow_t(:,jk,:,jt),     iidx, iblk, lpmask, lpcount, jc, jb)
                    CALL ngb_search(lnd_prog%wliq_snow_t(:,jk,:,jt),     iidx, iblk, lpmask, lpcount, jc, jb)
                    CALL ngb_search(lnd_prog%dzh_snow_t(:,jk,:,jt),      iidx, iblk, lpmask, lpcount, jc, jb)

                    IF (jk == 1) CALL ngb_search(lnd_prog%t_snow_mult_t(:,nlev_snow+1,:,jt), iidx, iblk, lpmask, lpcount, jc, jb)
                  ENDIF
                ENDDO  ! jc
              ENDDO
            ENDIF  ! lmulti_snow

          ENDDO  ! jt

        ENDIF  ! process_ana_vars

      ENDDO  ! jb
!$OMP END DO NOWAIT
!$OMP END PARALLEL

    ENDDO  ! jg

    CONTAINS

    SUBROUTINE ngb_search (fld, iidx, iblk, mask, cnt, jc, jb)

      REAL(wp), INTENT(INOUT) :: fld(:,:)
      REAL(wp), INTENT(IN)    :: mask(:,:), cnt(:)
      INTEGER,  INTENT(IN)    :: iidx(:,:,:), iblk(:,:,:), jc, jb

      INTEGER :: ji

      fld(jc,jb) = 0._wp
      DO ji = 2, 10
        fld(jc,jb) = fld(jc,jb) + fld(iidx(ji,jc,jb),iblk(ji,jc,jb))*mask(jc,ji)
      ENDDO
      fld(jc,jb) = fld(jc,jb)/cnt(jc)

    END SUBROUTINE ngb_search

  END SUBROUTINE fill_tile_points

  !>
  !! SUBROUTINE init_snowtiles
  !! Active in the case of a tile warmstart in combination with snowtiles.
  !! In this case, the tile-based index lists and the tile fractions (frac_t) need to be restored
  !! from the landuse-class fractions and the snow-cover fractions
  !!
  !!
  !! @par Revision History
  !! Initial version by Guenther Zaengl, DWD (2015-06-08)
  !!
  !!
  SUBROUTINE init_snowtiles(p_patch, p_lnd_state, ext_data)

    TYPE(t_patch),             INTENT(IN)    :: p_patch(:)
    TYPE(t_lnd_state), TARGET, INTENT(INOUT) :: p_lnd_state(:)
    TYPE(t_external_data),     INTENT(INOUT) :: ext_data(:)

    TYPE(t_lnd_diag),  POINTER :: lnd_diag

    INTEGER :: jg, jt

    DO jg = 1, n_dom

      IF (.NOT. p_patch(jg)%ldom_active) CYCLE

      lnd_diag => p_lnd_state(jg)%diag_lnd

      ! initialize snowfrac_t with appropriate values
      DO jt = ntiles_lnd+1, ntiles_total
        WHERE (lnd_diag%snowfrac_lc_t(:,:,jt) > 0._wp)
          lnd_diag%snowfrac_t(:,:,jt) = 1._wp
        ELSEWHERE
          lnd_diag%snowfrac_t(:,:,jt) = 0._wp
        END WHERE
      ENDDO

      CALL init_snowtile_lists(p_patch(jg), ext_data(jg), lnd_diag)

    ENDDO

  END SUBROUTINE init_snowtiles

  !>
  !! SUBROUTINE copy_initicon2prog_atm
  !! Copies atmospheric fields interpolated by init_icon to the
  !! prognostic model state variables
  !!
  !! Required input: initicon state
  !! Output is written on fields of NH state
  !!
  !! @par Revision History
  !! Initial version by Guenther Zaengl, DWD(2011-07-28)
  !! Modification by Daniel Reinert, DWD (2012-12-19)
  !! - encapsulated surface specific part
  !!
  !!
  SUBROUTINE copy_initicon2prog_atm(p_patch, initicon, p_nh_state)

    TYPE(t_patch),          INTENT(IN) :: p_patch(:)
    TYPE(t_initicon_state), INTENT(IN) :: initicon(:)

    TYPE(t_nh_state),      INTENT(INOUT) :: p_nh_state(:)

    INTEGER :: jg, jb, jk, jc, je
    INTEGER :: nblks_c, npromz_c, nblks_e, npromz_e, nlen, nlev, nlevp1, ntl, ntlr

!$OMP PARALLEL PRIVATE(jg,nblks_c,npromz_c,nblks_e,npromz_e,nlev,nlevp1,ntl,ntlr)
    DO jg = 1, n_dom

      IF (.NOT. p_patch(jg)%ldom_active) CYCLE

      nblks_c   = p_patch(jg)%nblks_c
      npromz_c  = p_patch(jg)%npromz_c
      nblks_e   = p_patch(jg)%nblks_e
      npromz_e  = p_patch(jg)%npromz_e
      nlev      = p_patch(jg)%nlev
      nlevp1    = p_patch(jg)%nlevp1
      ntl       = nnow(jg)
      ntlr      = nnow_rcf(jg)

!$OMP DO PRIVATE(jb,jk,je,nlen) ICON_OMP_DEFAULT_SCHEDULE
      DO jb = 1, nblks_e

        IF (jb /= nblks_e) THEN
          nlen = nproma
        ELSE
          nlen = npromz_e
        ENDIF

        ! Wind speed
        DO jk = 1, nlev
          DO je = 1, nlen
            p_nh_state(jg)%prog(ntl)%vn(je,jk,jb) = initicon(jg)%atm%vn(je,jk,jb)
          ENDDO
        ENDDO

      ENDDO
!$OMP END DO

!$OMP DO PRIVATE(jb,jk,jc,nlen) ICON_OMP_DEFAULT_SCHEDULE
      DO jb = 1, nblks_c

        IF (jb /= nblks_c) THEN
          nlen = nproma
        ELSE
          nlen = npromz_c
        ENDIF

        ! 3D fields
        DO jk = 1, nlev
          DO jc = 1, nlen
            ! Dynamic prognostic variables on cell points
            p_nh_state(jg)%prog(ntl)%w(jc,jk,jb)       = initicon(jg)%atm%w(jc,jk,jb)
            p_nh_state(jg)%prog(ntl)%theta_v(jc,jk,jb) = initicon(jg)%atm%theta_v(jc,jk,jb)
            p_nh_state(jg)%prog(ntl)%exner(jc,jk,jb)   = initicon(jg)%atm%exner(jc,jk,jb)
            p_nh_state(jg)%prog(ntl)%rho(jc,jk,jb)     = initicon(jg)%atm%rho(jc,jk,jb)

            ! Water vapor
            p_nh_state(jg)%prog(ntlr)%tracer(jc,jk,jb,iqv) = initicon(jg)%atm%qv(jc,jk,jb)
          ENDDO
        ENDDO

        ! Cloud and precipitation hydrometeors - these are supposed to be zero in the region where
        ! moisture physics is turned off
        DO jk = kstart_moist(jg), nlev
          DO jc = 1, nlen
            p_nh_state(jg)%prog(ntlr)%tracer(jc,jk,jb,iqc) = initicon(jg)%atm%qc(jc,jk,jb)
            p_nh_state(jg)%prog(ntlr)%tracer(jc,jk,jb,iqi) = initicon(jg)%atm%qi(jc,jk,jb)
            IF ( iqr /= 0 ) THEN
              p_nh_state(jg)%prog(ntlr)%tracer(jc,jk,jb,iqr) = initicon(jg)%atm%qr(jc,jk,jb)
            END IF
            IF ( iqs /= 0 ) THEN
              p_nh_state(jg)%prog(ntlr)%tracer(jc,jk,jb,iqs) = initicon(jg)%atm%qs(jc,jk,jb)
            END IF
          ENDDO
        ENDDO

        ! w at surface level
        DO jc = 1, nlen
          p_nh_state(jg)%prog(ntl)%w(jc,nlevp1,jb)      = initicon(jg)%atm%w(jc,nlevp1,jb)
          p_nh_state(jg)%prog(nnew(jg))%w(jc,nlevp1,jb) = initicon(jg)%atm%w(jc,nlevp1,jb)
        ENDDO

        IF (init_mode == MODE_ICONVREMAP .OR. lvert_remap_fg) THEN ! copy also TKE field
          DO jk = 1, nlevp1
            DO jc = 1, nlen
              p_nh_state(jg)%prog(ntlr)%tke(jc,jk,jb) = initicon(jg)%atm%tke(jc,jk,jb)
            ENDDO
          ENDDO
        ENDIF

      ENDDO  ! jb
!$OMP END DO NOWAIT

    ENDDO  ! jg
!$OMP END PARALLEL

    ! Finally, compute exact hydrostatic adjustment for thermodynamic fields
    DO jg = 1, n_dom

      IF (.NOT. p_patch(jg)%ldom_active) CYCLE
      ntl = nnow(jg)

      CALL hydro_adjust(p_patch(jg), p_nh_state(jg)%metrics,                                  &
                        p_nh_state(jg)%prog(ntl)%rho,     p_nh_state(jg)%prog(ntl)%exner,     &
                        p_nh_state(jg)%prog(ntl)%theta_v )

    ENDDO

  END SUBROUTINE copy_initicon2prog_atm


  !>
  !! SUBROUTINE copy_fg2initicon
  !! Copies first-guess fields from the assimilation cycle to the initicon state
  !! in order to prepare subsequent vertical remapping
  !!
  !!
  !! @par Revision History
  !! Initial version by Guenther Zaengl, DWD(2015-07-24)
  !!
  !!
  SUBROUTINE copy_fg2initicon(p_patch, initicon, p_nh_state)

    TYPE(t_patch),          INTENT(IN) :: p_patch(:)
    TYPE(t_nh_state),       INTENT(IN) :: p_nh_state(:)

    TYPE(t_initicon_state), INTENT(INOUT) :: initicon(:)


    INTEGER :: jg, jb, jk, jc, je
    INTEGER :: nblks_c, npromz_c, nblks_e, npromz_e, nlen, nlev, nlevp1, ntl, ntlr

    REAL(wp) :: exner, tempv

    DO jg = 1, n_dom

      IF (.NOT. p_patch(jg)%ldom_active) CYCLE

      nblks_c   = p_patch(jg)%nblks_c
      npromz_c  = p_patch(jg)%npromz_c
      nblks_e   = p_patch(jg)%nblks_e
      npromz_e  = p_patch(jg)%npromz_e
      nlev      = p_patch(jg)%nlev
      nlevp1    = p_patch(jg)%nlevp1
      ntl       = nnow(jg)
      ntlr      = nnow_rcf(jg)


!$OMP PARALLEL
!$OMP DO PRIVATE(jb,jk,je,nlen) ICON_OMP_DEFAULT_SCHEDULE
      DO jb = 1, nblks_e

        IF (jb /= nblks_e) THEN
          nlen = nproma
        ELSE
          nlen = npromz_e
        ENDIF

        ! Wind speed
        DO jk = 1, nlev
          DO je = 1, nlen
            initicon(jg)%atm_in%vn(je,jk,jb) = p_nh_state(jg)%prog(ntl)%vn(je,jk,jb)
          ENDDO
        ENDDO

      ENDDO
!$OMP END DO

!$OMP DO PRIVATE(jb,jk,jc,nlen,exner,tempv) ICON_OMP_DEFAULT_SCHEDULE
      DO jb = 1, nblks_c

        IF (jb /= nblks_c) THEN
          nlen = nproma
        ELSE
          nlen = npromz_c
        ENDIF

        ! 3D fields
        DO jk = 1, nlev
          DO jc = 1, nlen

            ! Dynamic prognostic variables on cell points
            initicon(jg)%atm_in%w_ifc(jc,jk,jb)   = p_nh_state(jg)%prog(ntl)%w(jc,jk,jb)
            initicon(jg)%atm_in%theta_v(jc,jk,jb) = p_nh_state(jg)%prog(ntl)%theta_v(jc,jk,jb)
            initicon(jg)%atm_in%rho(jc,jk,jb)     = p_nh_state(jg)%prog(ntl)%rho(jc,jk,jb)
            initicon(jg)%atm_in%tke_ifc(jc,jk,jb) = p_nh_state(jg)%prog(ntlr)%tke(jc,jk,jb)

            ! Moisture variables
            initicon(jg)%atm_in%qv(jc,jk,jb) = p_nh_state(jg)%prog(ntlr)%tracer(jc,jk,jb,iqv)
            initicon(jg)%atm_in%qc(jc,jk,jb) = p_nh_state(jg)%prog(ntlr)%tracer(jc,jk,jb,iqc)
            initicon(jg)%atm_in%qi(jc,jk,jb) = p_nh_state(jg)%prog(ntlr)%tracer(jc,jk,jb,iqi)
            initicon(jg)%atm_in%qr(jc,jk,jb) = p_nh_state(jg)%prog(ntlr)%tracer(jc,jk,jb,iqr)
            initicon(jg)%atm_in%qs(jc,jk,jb) = p_nh_state(jg)%prog(ntlr)%tracer(jc,jk,jb,iqs)
          ENDDO
        ENDDO

        ! w and TKE at surface level
        DO jc = 1, nlen
          initicon(jg)%atm_in%w_ifc(jc,nlevp1,jb)   = p_nh_state(jg)%prog(ntl)%w(jc,nlevp1,jb)
          initicon(jg)%atm_in%tke_ifc(jc,nlevp1,jb) = p_nh_state(jg)%prog(ntlr)%tke(jc,nlevp1,jb)
        ENDDO

        ! interpolate half-level variables to full levels and diagnose pressure and temperature
        DO jk = 1, nlev
          DO jc = 1, nlen

            initicon(jg)%atm_in%z3d(jc,jk,jb) = (initicon(jg)%atm_in%z3d_ifc(jc,jk,jb) + &
              &   initicon(jg)%atm_in%z3d_ifc(jc,jk+1,jb)) * 0.5_wp
            initicon(jg)%atm_in%w(jc,jk,jb) = (initicon(jg)%atm_in%w_ifc(jc,jk,jb) +     &
              &   initicon(jg)%atm_in%w_ifc(jc,jk+1,jb)) * 0.5_wp
            initicon(jg)%atm_in%tke(jc,jk,jb) = (initicon(jg)%atm_in%tke_ifc(jc,jk,jb) + &
              &   initicon(jg)%atm_in%tke_ifc(jc,jk+1,jb)) * 0.5_wp

            exner = (initicon(jg)%atm_in%rho(jc,jk,jb)*initicon(jg)%atm_in%theta_v(jc,jk,jb)*rd/p0ref)**(1._wp/cvd_o_rd)
            tempv = initicon(jg)%atm_in%theta_v(jc,jk,jb)*exner

            initicon(jg)%atm_in%pres(jc,jk,jb) = exner**(cpd/rd)*p0ref
            initicon(jg)%atm_in%temp(jc,jk,jb) = tempv / (1._wp + vtmpc1*initicon(jg)%atm_in%qv(jc,jk,jb) - &
              (initicon(jg)%atm_in%qc(jc,jk,jb) + initicon(jg)%atm_in%qi(jc,jk,jb) +                        &
               initicon(jg)%atm_in%qr(jc,jk,jb) + initicon(jg)%atm_in%qs(jc,jk,jb)) )

          ENDDO
        ENDDO


      ENDDO  ! jb
!$OMP END DO NOWAIT
!$OMP END PARALLEL

    ENDDO  ! jg

    ! Tell the vertical interpolation routine that vn needs to be processed
    lread_vn = .TRUE.

  END SUBROUTINE copy_fg2initicon


  !>
  !! SUBROUTINE average_first_guess
  !! Averages atmospheric variables needed as first guess for data assimilation
  !!
  !!
  !! @par Revision History
  !! Initial version by Guenther Zaengl, DWD (2014-11-24)
  !! Modification by Daniel Reinert, DWD (2014-12-17)
  !! - make use of time_avg function, which makes finalize-option obsolete
  !!
  !!
  SUBROUTINE average_first_guess(p_patch, p_int, p_diag, p_prog_dyn, p_prog)

    TYPE(t_patch),          INTENT(IN) :: p_patch
    TYPE(t_int_state),      INTENT(IN) :: p_int

    TYPE(t_nh_diag),     INTENT(INOUT) :: p_diag
    TYPE(t_nh_prog),     INTENT(INOUT) :: p_prog_dyn, p_prog

    INTEGER :: jb, jk, jc
    INTEGER :: nlev, rl_start, rl_end, i_startblk, i_endblk, i_startidx, i_endidx
    REAL(wp):: wgt                     ! time average weight

    CHARACTER(len=*), PARAMETER     :: routine = modname//':average_first_guess'
    !------------------------------------------------------------------------------

    CALL rbf_vec_interpol_cell(p_prog_dyn%vn, p_patch, p_int, p_diag%u, p_diag%v, &
                               opt_rlend=min_rlcell_int)

    nlev = p_patch%nlev

    rl_start = 1
    rl_end   = min_rlcell_int

    i_startblk = p_patch%cells%start_block(rl_start)
    i_endblk   = p_patch%cells%end_block(rl_end)


    p_diag%nsteps_avg = p_diag%nsteps_avg + 1

    ! compute weight
    wgt = 1._wp/REAL(p_diag%nsteps_avg(1),wp)


!$OMP PARALLEL
!$OMP DO PRIVATE(jb,jk,jc,i_startidx,i_endidx)
    DO jb = i_startblk, i_endblk

      CALL get_indices_c(p_patch, jb, i_startblk, i_endblk, i_startidx, i_endidx, rl_start, rl_end)

      DO jk = 1, nlev
        DO jc = i_startidx, i_endidx
          p_diag%u_avg(jc,jk,jb)    = time_avg(p_diag%u_avg(jc,jk,jb)   , &
            &                                  p_diag%u(jc,jk,jb)       , &
            &                                  wgt)
          p_diag%v_avg(jc,jk,jb)    = time_avg(p_diag%v_avg(jc,jk,jb)   , &
            &                                  p_diag%v(jc,jk,jb)       , &
            &                                  wgt)
          p_diag%temp_avg(jc,jk,jb) = time_avg(p_diag%temp_avg(jc,jk,jb), &
            &                                  p_diag%temp(jc,jk,jb)    , &
            &                                  wgt)
          p_diag%pres_avg(jc,jk,jb) = time_avg(p_diag%pres_avg(jc,jk,jb), &
            &                                  p_diag%pres(jc,jk,jb)    , &
            &                                  wgt)
          p_diag%qv_avg(jc,jk,jb)   = time_avg(p_diag%qv_avg(jc,jk,jb)  , &
            &                                  p_prog%tracer(jc,jk,jb,iqv), &
            &                                  wgt)
        ENDDO
      ENDDO
    ENDDO  ! jb
!$OMP END DO
!$OMP END PARALLEL


    ! debug output
    IF(my_process_is_stdio() .AND. msg_level>=13) THEN
      WRITE(message_text,'(a,I3)') 'step ', p_diag%nsteps_avg(1)
      CALL message(TRIM(routine), TRIM(message_text))
    ENDIF

  END SUBROUTINE average_first_guess


  !>
  !! SUBROUTINE reinit_average_first_guess
  !! Re-Initialization routine for SUBROUTINE average_first_guess.
  !! Ensures that the average is centered in time.
  !!
  !!
  !! @par Revision History
  !! Initial version by Daniel Reinert, DWD (2015-02-10)
  !!
  !!
  SUBROUTINE reinit_average_first_guess(p_patch, p_diag, p_prog)

    TYPE(t_patch),       INTENT(IN)    :: p_patch

    TYPE(t_nh_diag),     INTENT(INOUT) :: p_diag
    TYPE(t_nh_prog),     INTENT(IN)    :: p_prog

    INTEGER :: jb, jk, jc
    INTEGER :: nlev, rl_start, rl_end, i_startblk, i_endblk, i_startidx, i_endidx

    CHARACTER(len=*), PARAMETER     :: routine = modname//':reinit_average_first_guess'

    !------------------------------------------------------------------------------

    nlev = p_patch%nlev

    rl_start = 1
    rl_end   = min_rlcell_int

    i_startblk = p_patch%cells%start_block(rl_start)
    i_endblk   = p_patch%cells%end_block(rl_end)

!$OMP PARALLEL
!$OMP DO PRIVATE(jb,jk,jc,i_startidx,i_endidx)
    DO jb = i_startblk, i_endblk

      CALL get_indices_c(p_patch, jb, i_startblk, i_endblk, i_startidx, i_endidx, rl_start, rl_end)

      DO jk = 1, nlev
!DIR$ IVDEP
        DO jc = i_startidx, i_endidx
          p_diag%u_avg(jc,jk,jb)    = p_diag%u(jc,jk,jb)
          p_diag%v_avg(jc,jk,jb)    = p_diag%v(jc,jk,jb)
          p_diag%temp_avg(jc,jk,jb) = p_diag%temp(jc,jk,jb)
          p_diag%pres_avg(jc,jk,jb) = p_diag%pres(jc,jk,jb)
          p_diag%qv_avg(jc,jk,jb)   = p_prog%tracer(jc,jk,jb,iqv)
        ENDDO
      ENDDO
    ENDDO  ! jb
!$OMP END DO
!$OMP END PARALLEL

    p_diag%nsteps_avg = 1

    ! debug output
    IF(my_process_is_stdio() .AND. msg_level>=13) THEN
      WRITE(message_text,'(a,I3)') 'step ', p_diag%nsteps_avg(1)
      CALL message(TRIM(routine), TRIM(message_text))
    ENDIF

  END SUBROUTINE reinit_average_first_guess



  !-------------
  !>
  !! SUBROUTINE copy_initicon2prog_sfc
  !! Copies surface fields interpolated by init_icon to the prognostic model
  !! state variables.
  !!
  !! Required input: initicon state
  !! Output is written on fields of land state
  !!
  !! @par Revision History
  !! Initial version by Guenther Zaengl, DWD(2011-07-28)
  !! Modification by Daniel Reinert, DWD (2012-12-19)
  !! - encapsulated surface specific part
  !! Modification by Daniel Reinert, DWD (2013-07-09)
  !! - moved sea-ice coldstart into separate subroutine
  !!
  !!
  SUBROUTINE copy_initicon2prog_sfc(p_patch, initicon, p_lnd_state, ext_data)

    TYPE(t_patch),          INTENT(IN) :: p_patch(:)
    TYPE(t_initicon_state), INTENT(IN) :: initicon(:)

    TYPE(t_lnd_state),     INTENT(INOUT) :: p_lnd_state(:)
    TYPE(t_external_data), INTENT(   IN) :: ext_data(:)

    INTEGER  :: jg, jb, jc, jt, js, jp, ic, ilu
    INTEGER  :: nblks_c, npromz_c, nlen
    REAL(wp) :: zfrice_thrhld, zminsnow_alb, zmaxsnow_alb, zsnowalb_lu, t_fac

!$OMP PARALLEL PRIVATE(jg,nblks_c,npromz_c)
    DO jg = 1, n_dom

      IF (.NOT. p_patch(jg)%ldom_active) CYCLE

      nblks_c   = p_patch(jg)%nblks_c
      npromz_c  = p_patch(jg)%npromz_c


!$OMP DO PRIVATE(jb,jc,nlen,jt,js,jp,ic,zfrice_thrhld,zminsnow_alb,zmaxsnow_alb,zsnowalb_lu,t_fac,ilu) ICON_OMP_DEFAULT_SCHEDULE
      DO jb = 1, nblks_c

        IF (jb /= nblks_c) THEN
          nlen = nproma
        ELSE
          nlen = npromz_c
        ENDIF


        ! ground temperature
        DO jc = 1, nlen
          p_lnd_state(jg)%prog_lnd(nnow_rcf(jg))%t_g(jc,jb) = initicon(jg)%sfc%tskin(jc,jb)
          p_lnd_state(jg)%prog_lnd(nnew_rcf(jg))%t_g(jc,jb) = initicon(jg)%sfc%tskin(jc,jb)
        ENDDO

        ! Fill also SST and sea ice fraction fields over ocean points; SST is limited to 30 deg C
        ! Note: missing values of the sea ice fraction, which may occur due to differing land-sea masks,
        ! are indicated with -999.9; non-ocean points are filled with zero for both fields
!CDIR NODEP,VOVERTAKE,VOB
        DO ic = 1, ext_data(jg)%atm%sp_count(jb)
          jc = ext_data(jg)%atm%idx_lst_sp(ic,jb)
          IF ( l_sst_in .AND. initicon(jg)%sfc%sst(jc,jb) > 10._wp  ) THEN
            p_lnd_state(jg)%diag_lnd%t_seasfc(jc,jb) = initicon(jg)%sfc%sst(jc,jb)
          ELSE
           p_lnd_state(jg)%diag_lnd%t_seasfc(jc,jb) = MIN(303.15_wp,initicon(jg)%sfc%tskin(jc,jb))
          ENDIF
          !
          ! In case of missing sea ice fraction values, we make use of the sea
          ! surface temperature (tskin over ocean points). For tskin<=tf_salt,
          ! we set the sea ice fraction to one. For tskin>tf_salt, we set it to 0.
          ! Note: tf_salt=271.45K is the salt-water freezing point
          !
          IF ( initicon(jg)%sfc%seaice(jc,jb) > -999.0_wp ) THEN
            p_lnd_state(jg)%diag_lnd%fr_seaice(jc,jb) = initicon(jg)%sfc%seaice(jc,jb)
          ELSE    ! missing value
            IF ( initicon(jg)%sfc%tskin(jc,jb) <= tf_salt ) THEN
              p_lnd_state(jg)%diag_lnd%fr_seaice(jc,jb) = 1._wp     ! sea ice point
            ELSE
              p_lnd_state(jg)%diag_lnd%fr_seaice(jc,jb) = 0._wp     ! water point
            ENDIF
          ENDIF

        ENDDO
        ! In addition, write skin temperature to lake points, limited to 33 deg C. These will
        ! be used to initialize lake points until something more reasonable becomes available
!CDIR NODEP,VOVERTAKE,VOB
        DO ic = 1, ext_data(jg)%atm%fp_count(jb)
          jc = ext_data(jg)%atm%idx_lst_fp(ic,jb)
          p_lnd_state(jg)%diag_lnd%t_seasfc(jc,jb) = MIN(306.15_wp,initicon(jg)%sfc%tskin(jc,jb))
        ENDDO

        IF ( atm_phy_nwp_config(jg)%inwp_surface > 0 ) THEN
          DO jt = 1, ntiles_total
            DO jc = 1, nlen
              p_lnd_state(jg)%prog_lnd(nnow_rcf(jg))%t_snow_t(jc,jb,jt) = initicon(jg)%sfc%tsnow(jc,jb)

              ilu = MAX(1,ext_data(jg)%atm%lc_class_t(jc,jb,jt))
              zsnowalb_lu = ABS(ext_data(jg)%atm%snowalb_lcc(ilu))

              IF (ntiles_total > 1 .AND. albedo_type == MODIS) THEN
                zmaxsnow_alb = MIN(csalb_snow_max,zsnowalb_lu)
              ELSE
                zmaxsnow_alb = csalb_snow_max
              ENDIF

               ! Initialize freshsnow
               ! for seapoints, freshsnow is set to 0
              IF(alb_snow_var == 'ALB_SNOW') THEN

                IF (albedo_type == MODIS) THEN
                  IF (ext_data(jg)%atm%alb_dif(jc,jb) > csalb_snow_min) THEN
                    t_fac = MIN(1._wp,0.1_wp*(tmelt-p_lnd_state(jg)%prog_lnd(nnow_rcf(jg))%t_snow_t(jc,jb,jt)))
                    zminsnow_alb = (1._wp-t_fac)*csalb_snow_min + t_fac*ext_data(jg)%atm%alb_dif(jc,jb)
                  ELSE
                    zminsnow_alb = MAX(0.4_wp*csalb_snow_min,MIN(csalb_snow_min,0.6_wp*zsnowalb_lu))
                  ENDIF
                ELSE
                  IF (ext_data(jg)%atm%lc_class_t(jc,jb,jt) == ext_data(jg)%atm%i_lc_snow_ice) THEN
                    t_fac = MIN(1._wp,0.1_wp*(tmelt-p_lnd_state(jg)%prog_lnd(nnow_rcf(jg))%t_snow_t(jc,jb,jt)))
                    zminsnow_alb = (1._wp-t_fac)*csalb_snow_min + t_fac*csalb_snow
                  ELSE
                    zminsnow_alb = csalb_snow_min
                  ENDIF
                ENDIF

                p_lnd_state(jg)%diag_lnd%freshsnow_t(jc,jb,jt)    =  MAX(0._wp,MIN(1._wp, &
            &                           (initicon(jg)%sfc%snowalb (jc,jb)-zminsnow_alb)   &
            &                          /(zmaxsnow_alb-zminsnow_alb)))                     &
            &                          * REAL(NINT(ext_data(jg)%atm%fr_land(jc,jb)),wp)
              ELSE
                p_lnd_state(jg)%diag_lnd%freshsnow_t(jc,jb,jt)    =  MAX(0._wp,MIN(1._wp, &
            &                     1._wp - ((initicon(jg)%sfc%snowalb (jc,jb)-crhosmin_ml) &
            &                    /(crhosmax_ml-crhosmin_ml))))                            &
            &                    * REAL(NINT(ext_data(jg)%atm%fr_land(jc,jb)),wp)
              END IF


              p_lnd_state(jg)%prog_lnd(nnow_rcf(jg))%w_snow_t(jc,jb,jt)           = &
                &                                                initicon(jg)%sfc%snowweq (jc,jb)
              p_lnd_state(jg)%prog_lnd(nnow_rcf(jg))%rho_snow_t(jc,jb,jt)         = &
                &                                                initicon(jg)%sfc%snowdens(jc,jb)
              p_lnd_state(jg)%prog_lnd(nnow_rcf(jg))%w_i_t(jc,jb,jt)              = &
                &                                                initicon(jg)%sfc%skinres (jc,jb)

              p_lnd_state(jg)%prog_lnd(nnew_rcf(jg))%t_snow_t(jc,jb,jt)   = &
                &                                                initicon(jg)%sfc%tsnow   (jc,jb)
              p_lnd_state(jg)%prog_lnd(nnew_rcf(jg))%w_snow_t(jc,jb,jt)   = &
                &                                                initicon(jg)%sfc%snowweq (jc,jb)
              p_lnd_state(jg)%prog_lnd(nnew_rcf(jg))%rho_snow_t(jc,jb,jt) = &
                &                                                initicon(jg)%sfc%snowdens(jc,jb)
              p_lnd_state(jg)%prog_lnd(nnew_rcf(jg))%w_i_t(jc,jb,jt)      = &
                &                                                initicon(jg)%sfc%skinres (jc,jb)
            ENDDO
          ENDDO

          ! Multi-layer surface fields
          DO jt = 1, ntiles_total

            DO js = 0, nlev_soil
              jp = js+1 ! indexing for the ICON state field starts at 1
              DO jc = 1, nlen
                p_lnd_state(jg)%prog_lnd(nnow_rcf(jg))%t_so_t(jc,jp,jb,jt)= &
                  &                                              initicon(jg)%sfc%tsoil(jc,js,jb)
                p_lnd_state(jg)%prog_lnd(nnew_rcf(jg))%t_so_t(jc,jp,jb,jt)= &
                  &                                              initicon(jg)%sfc%tsoil(jc,js,jb)
              ENDDO
            ENDDO

            ! For soil water, no comparable layer shift exists
            DO js = 1, nlev_soil
              DO jc = 1, nlen
                p_lnd_state(jg)%prog_lnd(nnow_rcf(jg))%w_so_t(jc,js,jb,jt)= &
                  &                                              initicon(jg)%sfc%wsoil(jc,js,jb)
                p_lnd_state(jg)%prog_lnd(nnew_rcf(jg))%w_so_t(jc,js,jb,jt)= &
                  &                                              initicon(jg)%sfc%wsoil(jc,js,jb)
              ENDDO
            ENDDO

          ENDDO



          ! Coldstart for sea-ice parameterization scheme
          ! Sea-ice surface temperature is initialized with tskin from IFS.
          ! Since the seaice index list is not yet available at this stage, we loop over
          ! all sea points and initialize points with fr_seaice>threshold.
          ! The threshold is 0.5 without tiles and frsi_min with tiles.
          ! Note that exactly the same threshold values must be used as in init_sea_lists.
          ! If not, you will see what you get.
          !@Pilar: This should still work out for you, since the non-sea-ice points are
          !        now initialized during warmstart initialization
          !        in mo_nwp_sfc_utils:nwp_surface_init
          !
          IF (lseaice) THEN
            IF ( ntiles_total == 1 ) THEN  ! no tile approach
              zfrice_thrhld = 0.5_wp
            ELSE
              zfrice_thrhld = frsi_min
            ENDIF

            CALL seaice_coldinit_nwp(nproma, zfrice_thrhld,                               &
              &         frsi    = p_lnd_state(jg)%diag_lnd%fr_seaice(:,jb),               &
              &         temp_in = initicon(jg)%sfc%tskin(:,jb),                           &
              &         tice_p  = p_lnd_state(jg)%prog_wtr(nnow_rcf(jg))%t_ice    (:,jb), &
              &         hice_p  = p_lnd_state(jg)%prog_wtr(nnow_rcf(jg))%h_ice    (:,jb), &
              &         tsnow_p = p_lnd_state(jg)%prog_wtr(nnow_rcf(jg))%t_snow_si(:,jb), &
              &         hsnow_p = p_lnd_state(jg)%prog_wtr(nnow_rcf(jg))%h_snow_si(:,jb), &
              &         tice_n  = p_lnd_state(jg)%prog_wtr(nnew_rcf(jg))%t_ice    (:,jb), &
              &         hice_n  = p_lnd_state(jg)%prog_wtr(nnew_rcf(jg))%h_ice    (:,jb), &
              &         tsnow_n = p_lnd_state(jg)%prog_wtr(nnew_rcf(jg))%t_snow_si(:,jb), &
              &         hsnow_n = p_lnd_state(jg)%prog_wtr(nnew_rcf(jg))%h_snow_si(:,jb)  )

          ENDIF  ! leseaice

          ! Cold-start initialization of the fresh-water lake model FLake.
          ! The procedure is the same as in "int2lm".
          ! Note that no lake ice is assumed at the cold start.

          ! Make use of sfc%ls_mask in order to identify potentially problematic points,
          ! where depth_lk>0 (lake point in ICON) but ls_mask >0.5 (land point in IFS).
          ! At these points, tskin should not be used to initialize the water temperature.

          IF (llake) THEN
            CALL flake_coldinit(                                        &
              &     nflkgb      = ext_data(jg)%atm%fp_count    (jb), &  ! in
              &     idx_lst_fp  = ext_data(jg)%atm%idx_lst_fp(:,jb), &  ! in
              &     depth_lk    = ext_data(jg)%atm%depth_lk  (:,jb), &  ! in
              &     tskin       = initicon(jg)%sfc%tskin     (:,jb), &  ! in
              &     t_snow_lk_p = p_lnd_state(jg)%prog_wtr(nnow_rcf(jg))%t_snow_lk(:,jb), &
              &     h_snow_lk_p = p_lnd_state(jg)%prog_wtr(nnow_rcf(jg))%h_snow_lk(:,jb), &
              &     t_ice_p     = p_lnd_state(jg)%prog_wtr(nnow_rcf(jg))%t_ice    (:,jb), &
              &     h_ice_p     = p_lnd_state(jg)%prog_wtr(nnow_rcf(jg))%h_ice    (:,jb), &
              &     t_mnw_lk_p  = p_lnd_state(jg)%prog_wtr(nnow_rcf(jg))%t_mnw_lk (:,jb), &
              &     t_wml_lk_p  = p_lnd_state(jg)%prog_wtr(nnow_rcf(jg))%t_wml_lk (:,jb), &
              &     t_bot_lk_p  = p_lnd_state(jg)%prog_wtr(nnow_rcf(jg))%t_bot_lk (:,jb), &
              &     c_t_lk_p    = p_lnd_state(jg)%prog_wtr(nnow_rcf(jg))%c_t_lk   (:,jb), &
              &     h_ml_lk_p   = p_lnd_state(jg)%prog_wtr(nnow_rcf(jg))%h_ml_lk  (:,jb), &
              &     t_b1_lk_p   = p_lnd_state(jg)%prog_wtr(nnow_rcf(jg))%t_b1_lk  (:,jb), &
              &     h_b1_lk_p   = p_lnd_state(jg)%prog_wtr(nnow_rcf(jg))%h_b1_lk  (:,jb), &
              &     t_g_lk_p    = p_lnd_state(jg)%prog_lnd(nnow_rcf(jg))%t_g_t    (:,jb,isub_lake) )
          ENDIF  ! llake

        ENDIF   ! inwp_surface > 0
      ENDDO
!$OMP END DO NOWAIT

    ENDDO
!$OMP END PARALLEL

  END SUBROUTINE copy_initicon2prog_sfc




  !-------------
  !>
  !! SUBROUTINE construct_initicon
  !! Ensures that all fields have a defined VALUE.
  !!   * resets all linitialized flags
  !!   * copies topography AND coordinate surfaces
  !!   * allocates the fields we USE
  !!       * zeros OUT these fields to ensure deteministic checksums
  !!   * nullificates all other pointers
  !!
  !! @par Revision History
  !! Initial version by Guenther Zaengl, DWD(2011-07-14)
  !! Refactoring to make this work more like a REAL constructor by Nathanael Hübbe, DWD(2015-08-04)
  !!
  !! This initalizes all ALLOCATED memory to avoid nondeterministic
  !! checksums when ONLY a part of a field IS READ from file due to
  !! nonfull blocks.
  SUBROUTINE construct_initicon(initicon, p_patch, topography_c, metrics)
    TYPE(t_initicon_state), INTENT(INOUT) :: initicon
    TYPE(t_patch), INTENT(IN) :: p_patch
    REAL(wp), INTENT(IN) :: topography_c(:,:)
    TYPE(t_nh_metrics), INTENT(IN) :: metrics

    ! Local variables: loop control and dimensions
    INTEGER :: nlev, nlevp1, nblks_c, nblks_e

    nlev = p_patch%nlev
    nlevp1 = nlev + 1
    nblks_c = p_patch%nblks_c
    nblks_e = p_patch%nblks_e

    ! basic init_icon data
    ALLOCATE(initicon%topography_c    (nproma,nblks_c),        &
             initicon%z_ifc           (nproma,nlevp1,nblks_c), &
             initicon%z_mc            (nproma,nlev  ,nblks_c) )
!$OMP PARALLEL WORKSHARE
    initicon%topography_c(:,:) = topography_c(:,:)
    initicon%z_ifc(:,:,:) = metrics%z_ifc(:,:,:)
    initicon%z_mc(:,:,:) = metrics%z_mc(:,:,:)
!$OMP END PARALLEL WORKSHARE

    ! allocate groups for list of fields that must be read during initialization
    ALLOCATE(initicon%grp_vars_fg (200)        , &
             initicon%grp_vars_ana(200)        , &
             initicon%grp_vars_fg_default (200), &
             initicon%grp_vars_ana_default(200)  )
    initicon%ngrp_vars_fg = -1
    initicon%ngrp_vars_ana = -1
    initicon%ngrp_vars_fg_default = -1
    initicon%ngrp_vars_ana_default = -1

    CALL construct_atm_in(initicon%atm_in)
    CALL construct_sfc_in(initicon%sfc_in)
    CALL construct_atm(initicon%atm)
    CALL construct_atm_inc(initicon%atm_inc)
    CALL construct_sfc(initicon%sfc)
    CALL construct_sfc_inc(initicon%sfc_inc)

!-------------------------------------------------------------------------

  CONTAINS

    SUBROUTINE construct_atm_in(atm_in)
        TYPE(t_pi_atm_in), INTENT(INOUT) :: atm_in

        NULLIFY(atm_in%psfc, &
        &       atm_in%phi_sfc, &
        &       atm_in%temp, &
        &       atm_in%pres, &
        &       atm_in%z3d_ifc, &
        &       atm_in%w_ifc, &
        &       atm_in%z3d, &
        &       atm_in%u, &
        &       atm_in%v, &
        &       atm_in%omega, &
        &       atm_in%w, &
        &       atm_in%vn, &
        &       atm_in%qv, &
        &       atm_in%qc, &
        &       atm_in%qi, &
        &       atm_in%qr, &
        &       atm_in%qs, &
        &       atm_in%rho, &
        &       atm_in%theta_v, &
        &       atm_in%tke, &
        &       atm_in%tke_ifc)
        atm_in%linitialized = .FALSE.
    END SUBROUTINE construct_atm_in

    SUBROUTINE construct_sfc_in(sfc_in)
        TYPE(t_pi_sfc_in), INTENT(INOUT) :: sfc_in

        sfc_in%linitialized = .FALSE.
    END SUBROUTINE construct_sfc_in

    ! Allocate atmospheric output data
    SUBROUTINE construct_atm(atm)
        TYPE(t_pi_atm), INTENT(INOUT) :: atm

        IF(lvert_remap_fg .OR. ANY((/MODE_IFSANA, MODE_DWDANA, MODE_COSMODE, MODE_COMBINED, MODE_ICONVREMAP/)==init_mode)) THEN
            ALLOCATE(atm%vn     (nproma,nlev  ,nblks_e), &
            &        atm%u      (nproma,nlev  ,nblks_c), &
            &        atm%v      (nproma,nlev  ,nblks_c), &
            &        atm%w      (nproma,nlevp1,nblks_c), &
            &        atm%temp   (nproma,nlev  ,nblks_c), &
            &        atm%exner  (nproma,nlev  ,nblks_c), &
            &        atm%pres   (nproma,nlev  ,nblks_c), &
            &        atm%rho    (nproma,nlev  ,nblks_c), &
            &        atm%theta_v(nproma,nlev  ,nblks_c), &
            &        atm%qv     (nproma,nlev  ,nblks_c), &
            &        atm%qc     (nproma,nlev  ,nblks_c), &
            &        atm%qi     (nproma,nlev  ,nblks_c), &
            &        atm%qr     (nproma,nlev  ,nblks_c), &
            &        atm%qs     (nproma,nlev  ,nblks_c)  )
!$OMP PARALLEL WORKSHARE
            atm%vn(:,:,:) = 0._wp
            atm%u(:,:,:) = 0._wp
            atm%v(:,:,:) = 0._wp
            atm%w(:,:,:) = 0._wp
            atm%temp(:,:,:) = 0._wp
            atm%exner(:,:,:) = 0._wp
            atm%pres(:,:,:) = 0._wp
            atm%rho(:,:,:) = 0._wp
            atm%theta_v(:,:,:) = 0._wp
            atm%qv(:,:,:) = 0._wp
            atm%qc(:,:,:) = 0._wp
            atm%qi(:,:,:) = 0._wp
            atm%qr(:,:,:) = 0._wp
            atm%qs(:,:,:) = 0._wp
!$OMP END PARALLEL WORKSHARE

            IF(lvert_remap_fg .OR. init_mode == MODE_ICONVREMAP) THEN
                ALLOCATE(initicon%atm%tke(nproma,nlevp1,nblks_c))
!$OMP PARALLEL WORKSHARE
                atm%tke(:,:,:) = 0._wp
!$OMP END PARALLEL WORKSHARE
            END IF

            atm%linitialized = .TRUE.
        ELSE
            atm%linitialized = .FALSE.
        END IF
    END SUBROUTINE construct_atm

    ! atmospheric assimilation increments
    SUBROUTINE construct_atm_inc(atm_inc)
        TYPE(t_pi_atm), INTENT(INOUT) :: atm_inc

        IF ( ANY((/MODE_IAU, MODE_IAU_OLD/) == init_mode) ) THEN
            ALLOCATE(atm_inc%temp(nproma,nlev,nblks_c), &
            &        atm_inc%pres(nproma,nlev,nblks_c), &
            &        atm_inc%u   (nproma,nlev,nblks_c), &
            &        atm_inc%v   (nproma,nlev,nblks_c), &
            &        atm_inc%vn  (nproma,nlev,nblks_e), &
            &        atm_inc%qv  (nproma,nlev,nblks_c)  )
!$OMP PARALLEL WORKSHARE
            atm_inc%temp(:,:,:) = 0._wp
            atm_inc%pres(:,:,:) = 0._wp
            atm_inc%u(:,:,:) = 0._wp
            atm_inc%v(:,:,:) = 0._wp
            atm_inc%vn(:,:,:) = 0._wp
            atm_inc%qv(:,:,:) = 0._wp
!$OMP END PARALLEL WORKSHARE

            atm_inc%linitialized = .TRUE.
        ELSE
            atm_inc%linitialized = .FALSE.
        ENDIF
    END SUBROUTINE construct_atm_inc

<<<<<<< HEAD
    ! Allocate surface output data
    SUBROUTINE construct_sfc(sfc)
        TYPE(t_pi_sfc), INTENT(INOUT) :: sfc
=======
      ! atmospheric assimilation increments
      IF ( ANY((/MODE_IAU, MODE_IAU_OLD/) == init_mode) ) THEN
        ALLOCATE(initicon(jg)%atm_inc%temp (nproma,nlev,nblks_c      ), &
                 initicon(jg)%atm_inc%pres (nproma,nlev,nblks_c      ), &
                 initicon(jg)%atm_inc%u    (nproma,nlev,nblks_c      ), &
                 initicon(jg)%atm_inc%v    (nproma,nlev,nblks_c      ), &
                 initicon(jg)%atm_inc%vn   (nproma,nlev,nblks_e      ), &
                 initicon(jg)%atm_inc%qv   (nproma,nlev,nblks_c      )  )

        initicon(jg)%atm_inc%linitialized = .TRUE.
      ENDIF
>>>>>>> fe83fdae

        ! always allocate sst (to be on the safe side)
        ALLOCATE(sfc%sst(nproma,nblks_c))
!$OMP PARALLEL WORKSHARE
        sfc%sst(:,:) = 0._wp
!$OMP END PARALLEL WORKSHARE

<<<<<<< HEAD
        IF(init_mode == MODE_IFSANA) THEN
            ALLOCATE(sfc%tskin   (nproma,nblks_c            ), &
            &        sfc%tsnow   (nproma,nblks_c            ), &
            &        sfc%snowalb (nproma,nblks_c            ), &
            &        sfc%snowweq (nproma,nblks_c            ), &
            &        sfc%snowdens(nproma,nblks_c            ), &
            &        sfc%skinres (nproma,nblks_c            ), &
            &        sfc%ls_mask (nproma,nblks_c            ), &
            &        sfc%seaice  (nproma,nblks_c            ), &
            &        sfc%tsoil   (nproma,0:nlev_soil,nblks_c), &
            &        sfc%wsoil   (nproma,  nlev_soil,nblks_c)  )
!$OMP PARALLEL WORKSHARE
            sfc%tskin(:,:) = 0._wp
            sfc%tsnow(:,:) = 0._wp
            sfc%snowalb(:,:) = 0._wp
            sfc%snowweq(:,:) = 0._wp
            sfc%snowdens(:,:) = 0._wp
            sfc%skinres(:,:) = 0._wp
            sfc%ls_mask(:,:) = 0._wp
            sfc%seaice(:,:) = 0._wp
            sfc%tsoil(:,:,:) = 0._wp
            sfc%wsoil(:,:,:) = 0._wp
!$OMP END PARALLEL WORKSHARE
            ! note the flipped dimensions with respect to sfc_in!

            sfc%linitialized = .TRUE.
        ELSE
            sfc%linitialized = .FALSE.
        ENDIF
    END SUBROUTINE construct_sfc
=======
        ! initialize with 0, since some increments are only read
        ! for specific times
!$OMP PARALLEL
        CALL init(initicon(jg)%sfc_inc%w_so(:,:,:))
!$OMP END PARALLEL
        initicon(jg)%sfc_inc%linitialized = .TRUE.
>>>>>>> fe83fdae

    ! surface assimilation increments
    SUBROUTINE construct_sfc_inc(sfc_inc)
        TYPE(t_sfc_inc), INTENT(INOUT) :: sfc_inc

<<<<<<< HEAD
        IF ( (init_mode == MODE_IAU) .OR. (init_mode == MODE_IAU_OLD) ) THEN
            ALLOCATE(sfc_inc%w_so (nproma,nlev_soil,nblks_c ) )
!$OMP PARALLEL WORKSHARE
            sfc_inc%w_so(:,:,:) = 0._wp
!$OMP END PARALLEL WORKSHARE
=======
        ! initialize with 0, since some increments are only read
        ! for specific times
!$OMP PARALLEL
          CALL init(initicon(jg)%sfc_inc%h_snow   (:,:))
          CALL init(initicon(jg)%sfc_inc%freshsnow(:,:))
!$OMP END PARALLEL
        ENDIF  ! MODE_IAU
>>>>>>> fe83fdae

            ! allocate additional fields for MODE_IAU
            IF (init_mode == MODE_IAU) THEN
                ALLOCATE(sfc_inc%h_snow   (nproma,nblks_c), &
                &        sfc_inc%freshsnow(nproma,nblks_c)  )

                ! initialize with 0, since some increments are only read
                ! for specific times
!$OMP PARALLEL WORKSHARE
                sfc_inc%h_snow   (:,:) = 0._wp
                sfc_inc%freshsnow(:,:) = 0._wp
!$OMP END PARALLEL WORKSHARE
            ENDIF  ! MODE_IAU

            sfc_inc%linitialized = .TRUE.
        ELSE
            sfc_inc%linitialized = .FALSE.
        ENDIF
    END SUBROUTINE construct_sfc_inc

  END SUBROUTINE construct_initicon

  SUBROUTINE initVarnamesDict(dictionary)
    TYPE(t_dictionary), INTENT(INOUT) :: dictionary

    INTEGER :: mpi_comm

    IF(p_test_run) THEN
      mpi_comm = p_comm_work_test
    ELSE
      mpi_comm = p_comm_work
    ENDIF

    ! read the map file into dictionary data structure:
    CALL dict_init(dictionary, lcase_sensitive=.FALSE.)
    IF(ana_varnames_map_file /= ' ') THEN
      IF (my_process_is_stdio()) THEN
<<<<<<< HEAD
        CALL dict_loadfile(dictionary, TRIM(ana_varnames_map_file))
      END IF
      CALL p_bcast(dictionary%nmax_entries,     p_io, mpi_comm)
      CALL p_bcast(dictionary%nentries,         p_io, mpi_comm)
      CALL p_bcast(dictionary%lcase_sensitive,  p_io, mpi_comm)
      IF (.NOT. my_process_is_stdio()) THEN
        CALL dict_resize(dictionary, dictionary%nmax_entries)
=======
        CALL dict_loadfile(ana_varnames_dict, TRIM(ana_varnames_map_file))
      END IF
      CALL p_bcast(ana_varnames_dict%nmax_entries,     p_io, mpi_comm)
      CALL p_bcast(ana_varnames_dict%nentries,         p_io, mpi_comm)
      CALL p_bcast(ana_varnames_dict%lcase_sensitive,  p_io, mpi_comm)
      IF (.NOT. my_process_is_stdio()) THEN
        CALL dict_resize(ana_varnames_dict, ana_varnames_dict%nmax_entries)
>>>>>>> fe83fdae
      END IF
      CALL p_bcast(dictionary%array(1,:), p_io, mpi_comm)
      CALL p_bcast(dictionary%array(2,:), p_io, mpi_comm)
    END IF
  END SUBROUTINE initVarnamesDict


  !-------------
  !>
  !! SUBROUTINE allocate_extana_atm
  !! Allocates fields for reading in external analysis data
  !!
  !! This initalizes all ALLOCATED memory to avoid nondeterministic
  !! checksums when ONLY a part of a field IS READ from file due to
  !! nonfull blocks.
  SUBROUTINE allocate_extana_atm (jg, nblks_c, nblks_e, initicon)
    INTEGER,                INTENT(IN)    :: jg, nblks_c, nblks_e
    TYPE(t_initicon_state), INTENT(INOUT) :: initicon(:)
    ! Local variables: loop control and dimensions
    CHARACTER(len=MAX_CHAR_LENGTH), PARAMETER :: routine = modname//':allocate_extana_atm'

    INTEGER :: nlev_in

    nlev_in = nlevatm_in(jg)

    IF (nlev_in == 0) THEN
      CALL finish(routine, "Number of input levels <nlevatm_in> not yet initialized.")
    END IF

    ! Allocate atmospheric input data
    ALLOCATE( &
      initicon(jg)%atm_in%psfc    (nproma,        nblks_c),   &
      initicon(jg)%atm_in%phi_sfc (nproma,        nblks_c),   &
      initicon(jg)%atm_in%pres    (nproma,nlev_in,nblks_c),   &
      initicon(jg)%atm_in%z3d     (nproma,nlev_in,nblks_c),   &
      initicon(jg)%atm_in%temp    (nproma,nlev_in,nblks_c),   &
      initicon(jg)%atm_in%u       (nproma,nlev_in,nblks_c),   &
      initicon(jg)%atm_in%v       (nproma,nlev_in,nblks_c),   &
      initicon(jg)%atm_in%vn      (nproma,nlev_in,nblks_e),   &
      initicon(jg)%atm_in%w       (nproma,nlev_in,nblks_c),   &
      initicon(jg)%atm_in%omega   (nproma,nlev_in,nblks_c),   &
      initicon(jg)%atm_in%qv      (nproma,nlev_in,nblks_c),   &
      initicon(jg)%atm_in%qc      (nproma,nlev_in,nblks_c),   &
      initicon(jg)%atm_in%qi      (nproma,nlev_in,nblks_c),   &
      initicon(jg)%atm_in%qr      (nproma,nlev_in,nblks_c),   &
      initicon(jg)%atm_in%qs      (nproma,nlev_in,nblks_c)    )
!$OMP PARALLEL WORKSHARE
    initicon(jg)%atm_in%psfc(:,:) = 0._wp
    initicon(jg)%atm_in%phi_sfc(:,:) = 0._wp
    initicon(jg)%atm_in%pres(:,:,:) = 0._wp
    initicon(jg)%atm_in%z3d(:,:,:) = 0._wp
    initicon(jg)%atm_in%temp(:,:,:) = 0._wp
    initicon(jg)%atm_in%u(:,:,:) = 0._wp
    initicon(jg)%atm_in%v(:,:,:) = 0._wp
    initicon(jg)%atm_in%vn(:,:,:) = 0._wp
    initicon(jg)%atm_in%w(:,:,:) = 0._wp
    initicon(jg)%atm_in%omega(:,:,:) = 0._wp
    initicon(jg)%atm_in%qv(:,:,:) = 0._wp
    initicon(jg)%atm_in%qc(:,:,:) = 0._wp
    initicon(jg)%atm_in%qi(:,:,:) = 0._wp
    initicon(jg)%atm_in%qr(:,:,:) = 0._wp
    initicon(jg)%atm_in%qs(:,:,:) = 0._wp
!$OMP END PARALLEL WORKSHARE

    IF (init_mode == MODE_COSMODE .OR. init_mode == MODE_ICONVREMAP .OR. lvert_remap_fg) THEN
      ALLOCATE( &
        initicon(jg)%atm_in%z3d_ifc (nproma,nlev_in+1,nblks_c), &
        initicon(jg)%atm_in%w_ifc   (nproma,nlev_in+1,nblks_c)  )
!$OMP PARALLEL WORKSHARE
      initicon(jg)%atm_in%z3d_ifc(:,:,:) = 0._wp
      initicon(jg)%atm_in%w_ifc(:,:,:) = 0._wp
!$OMP END PARALLEL WORKSHARE
    ENDIF

    IF (init_mode == MODE_ICONVREMAP .OR. lvert_remap_fg) THEN
      ALLOCATE( &
        initicon(jg)%atm_in%rho     (nproma,nlev_in  ,nblks_c), &
        initicon(jg)%atm_in%theta_v (nproma,nlev_in  ,nblks_c), &
        initicon(jg)%atm_in%tke     (nproma,nlev_in  ,nblks_c), &
        initicon(jg)%atm_in%tke_ifc (nproma,nlev_in+1,nblks_c)  )
!$OMP PARALLEL WORKSHARE
      initicon(jg)%atm_in%rho(:,:,:) = 0._wp
      initicon(jg)%atm_in%theta_v(:,:,:) = 0._wp
      initicon(jg)%atm_in%tke(:,:,:) = 0._wp
      initicon(jg)%atm_in%tke_ifc(:,:,:) = 0._wp
!$OMP END PARALLEL WORKSHARE
    ENDIF

    initicon(jg)%atm_in%linitialized = .TRUE.
  END SUBROUTINE allocate_extana_atm


  !-------------
  !>
  !! SUBROUTINE allocate_extana_sfc
  !! Allocates fields for reading in external analysis data
  !!
  SUBROUTINE allocate_extana_sfc (jg, nblks_c, initicon)
    INTEGER,                INTENT(IN)    :: jg, nblks_c
    TYPE(t_initicon_state), INTENT(INOUT) :: initicon(:)

    ! Allocate surface input data
    ! The extra soil temperature levels are not read in; they are only used to simplify vertical interpolation
    ALLOCATE(initicon(jg)%sfc_in%phi      (nproma,nblks_c                ), &
      initicon(jg)%sfc_in%tskin    (nproma,nblks_c                ), &
      initicon(jg)%sfc_in%sst      (nproma,nblks_c                ), &
      initicon(jg)%sfc_in%tsnow    (nproma,nblks_c                ), &
      initicon(jg)%sfc_in%snowalb  (nproma,nblks_c                ), &
      initicon(jg)%sfc_in%snowweq  (nproma,nblks_c                ), &
      initicon(jg)%sfc_in%snowdens (nproma,nblks_c                ), &
      initicon(jg)%sfc_in%skinres  (nproma,nblks_c                ), &
      initicon(jg)%sfc_in%ls_mask  (nproma,nblks_c                ), &
      initicon(jg)%sfc_in%seaice   (nproma,nblks_c                ), &
      initicon(jg)%sfc_in%tsoil    (nproma,nblks_c,0:nlevsoil_in+1), &
      initicon(jg)%sfc_in%wsoil    (nproma,nblks_c,0:nlevsoil_in+1)  )
!$OMP PARALLEL WORKSHARE
    initicon(jg)%sfc_in%phi(:,:) = 0._wp
    initicon(jg)%sfc_in%tskin(:,:) = 0._wp
    initicon(jg)%sfc_in%sst(:,:) = 0._wp
    initicon(jg)%sfc_in%tsnow(:,:) = 0._wp
    initicon(jg)%sfc_in%snowalb(:,:) = 0._wp
    initicon(jg)%sfc_in%snowweq(:,:) = 0._wp
    initicon(jg)%sfc_in%snowdens(:,:) = 0._wp
    initicon(jg)%sfc_in%skinres(:,:) = 0._wp
    initicon(jg)%sfc_in%ls_mask(:,:) = 0._wp
    initicon(jg)%sfc_in%seaice(:,:) = 0._wp
    initicon(jg)%sfc_in%tsoil(:,:,:) = 0._wp
    initicon(jg)%sfc_in%wsoil(:,:,:) = 0._wp
!$OMP END PARALLEL WORKSHARE

    initicon(jg)%sfc_in%linitialized = .TRUE.
  END SUBROUTINE allocate_extana_sfc


  !-------------
  !>
  !! SUBROUTINE deallocate_initicon
  !! Deallocates the components of the initicon data type
  !!
  !! @par Revision History
  !! Initial version by Guenther Zaengl, DWD(2011-07-14)
  !!
  !!
  SUBROUTINE deallocate_initicon (initicon)

    TYPE(t_initicon_state), INTENT(INOUT) :: initicon(:)

    ! Local variables: loop control
    INTEGER :: jg

!-------------------------------------------------------------------------

    ! Loop over model domains
    DO jg = 1, n_dom

      ! basic init_icon data
      DEALLOCATE(initicon(jg)%topography_c,     &
                 initicon(jg)%z_ifc,            &
                 initicon(jg)%z_mc              )
      ! deallocate groups for list of fields that must be read during initialization
      DEALLOCATE(initicon(jg)%grp_vars_fg,         &
                 initicon(jg)%grp_vars_fg_default, &
                 initicon(jg)%grp_vars_ana,        &
                 initicon(jg)%grp_vars_ana_default )

      ! atmospheric output data
      IF (initicon(jg)%atm%linitialized) THEN
        DEALLOCATE(initicon(jg)%atm%vn,      &
                   initicon(jg)%atm%u,       &
                   initicon(jg)%atm%v,       &
                   initicon(jg)%atm%w,       &
                   initicon(jg)%atm%temp,    &
                   initicon(jg)%atm%exner,   &
                   initicon(jg)%atm%pres,    &
                   initicon(jg)%atm%rho,     &
                   initicon(jg)%atm%theta_v, &
                   initicon(jg)%atm%qv,      &
                   initicon(jg)%atm%qc,      &
                   initicon(jg)%atm%qi,      &
                   initicon(jg)%atm%qr,      &
                   initicon(jg)%atm%qs       )
      ENDIF

      IF ( init_mode == MODE_ICONVREMAP .OR. lvert_remap_fg) THEN
        DEALLOCATE(initicon(jg)%atm%tke)
      ENDIF

      ! always allocated (hack!)
      DEALLOCATE(initicon(jg)%sfc%sst)

      ! surface output data
      IF (initicon(jg)%sfc%linitialized) THEN
        DEALLOCATE(initicon(jg)%sfc%tskin,    &
                   initicon(jg)%sfc%tsnow,    &
                   initicon(jg)%sfc%snowalb,  &
                   initicon(jg)%sfc%snowweq,  &
                   initicon(jg)%sfc%snowdens, &
                   initicon(jg)%sfc%skinres,  &
                   initicon(jg)%sfc%ls_mask,  &
                   initicon(jg)%sfc%seaice,   &
                   initicon(jg)%sfc%tsoil,    &
                   initicon(jg)%sfc%wsoil     )
      ENDIF


      ! atmospheric assimilation increments
      IF (initicon(jg)%atm_inc%linitialized) THEN
        DEALLOCATE(initicon(jg)%atm_inc%temp,    &
                   initicon(jg)%atm_inc%pres,    &
                   initicon(jg)%atm_inc%u   ,    &
                   initicon(jg)%atm_inc%v   ,    &
                   initicon(jg)%atm_inc%vn  ,    &
                   initicon(jg)%atm_inc%qv       )
      ENDIF


      ! surface assimilation increments
      IF ( initicon(jg)%sfc_inc%linitialized ) THEN
        DEALLOCATE(initicon(jg)%sfc_inc%w_so )
        IF (ALLOCATED(initicon(jg)%sfc_inc%h_snow))    DEALLOCATE(initicon(jg)%sfc_inc%h_snow )
        IF (ALLOCATED(initicon(jg)%sfc_inc%freshsnow)) DEALLOCATE(initicon(jg)%sfc_inc%freshsnow )
      ENDIF


    ENDDO ! loop over model domains

    ! destroy variable name dictionaries:
    CALL dict_finalize(ana_varnames_dict)

  END SUBROUTINE deallocate_initicon


  !-------------
  !>
  !! SUBROUTINE deallocate_extana_atm
  !! Deallocates the components of the initicon data type
  !!
  SUBROUTINE deallocate_extana_atm (initicon)
    TYPE(t_initicon_state), INTENT(INOUT) :: initicon(:)
    ! Local variables: loop control
    INTEGER :: jg

    ! Loop over model domains
    DO jg = 1, n_dom
      IF (.NOT. initicon(jg)%atm_in%linitialized) CYCLE

      ! atmospheric input data
      DEALLOCATE(initicon(jg)%atm_in%psfc,    &
                 initicon(jg)%atm_in%phi_sfc, &
                 initicon(jg)%atm_in%pres,    &
                 initicon(jg)%atm_in%temp,    &
                 initicon(jg)%atm_in%u,       &
                 initicon(jg)%atm_in%v,       &
                 initicon(jg)%atm_in%vn,      &
                 initicon(jg)%atm_in%w,       &
                 initicon(jg)%atm_in%z3d,     &
                 initicon(jg)%atm_in%omega,   &
                 initicon(jg)%atm_in%qv,      &
                 initicon(jg)%atm_in%qc,      &
                 initicon(jg)%atm_in%qi,      &
                 initicon(jg)%atm_in%qr,      &
                 initicon(jg)%atm_in%qs )

      IF (init_mode == MODE_COSMODE .OR. init_mode == MODE_ICONVREMAP .OR. lvert_remap_fg) THEN
        DEALLOCATE( &
                 initicon(jg)%atm_in%z3d_ifc, &
                 initicon(jg)%atm_in%w_ifc    )
      ENDIF

      IF (init_mode == MODE_ICONVREMAP .OR. lvert_remap_fg) THEN
        DEALLOCATE( &
          initicon(jg)%atm_in%rho,     &
          initicon(jg)%atm_in%theta_v, &
          initicon(jg)%atm_in%tke,     &
          initicon(jg)%atm_in%tke_ifc  )
      ENDIF

      initicon(jg)%atm_in%linitialized = .FALSE.
    ENDDO ! loop over model domains

  END SUBROUTINE deallocate_extana_atm


  !-------------
  !>
  !! SUBROUTINE deallocate_extana_sfc
  !! Deallocates the components of the initicon data type
  !!
  SUBROUTINE deallocate_extana_sfc (initicon)
    TYPE(t_initicon_state), INTENT(INOUT) :: initicon(:)
    ! Local variables: loop control
    INTEGER :: jg

    ! Loop over model domains
    DO jg = 1, n_dom
      IF (.NOT. initicon(jg)%sfc_in%linitialized) CYCLE
      ! surface input data
      DEALLOCATE(initicon(jg)%sfc_in%phi,      &
                 initicon(jg)%sfc_in%tskin,    &
                 initicon(jg)%sfc_in%sst,      &
                 initicon(jg)%sfc_in%tsnow,    &
                 initicon(jg)%sfc_in%snowalb,  &
                 initicon(jg)%sfc_in%snowweq,  &
                 initicon(jg)%sfc_in%snowdens, &
                 initicon(jg)%sfc_in%skinres,  &
                 initicon(jg)%sfc_in%ls_mask,  &
                 initicon(jg)%sfc_in%seaice,   &
                 initicon(jg)%sfc_in%tsoil,    &
                 initicon(jg)%sfc_in%wsoil     )
      initicon(jg)%sfc_in%linitialized = .FALSE.
    ENDDO ! loop over model domains

  END SUBROUTINE deallocate_extana_sfc

END MODULE mo_initicon_utils
<|MERGE_RESOLUTION|>--- conflicted
+++ resolved
@@ -77,11 +77,8 @@
   USE mo_intp_data_strc,      ONLY: t_int_state, p_int_state
   USE mo_intp_rbf,            ONLY: rbf_vec_interpol_cell
   USE mo_statistics,          ONLY: time_avg
-<<<<<<< HEAD
   USE mo_dictionary,          ONLY: t_dictionary
-=======
   USE mo_fortran_tools,       ONLY: init
->>>>>>> fe83fdae
 
   IMPLICIT NONE
 
@@ -102,7 +99,7 @@
   PUBLIC :: allocate_extana_atm
   PUBLIC :: allocate_extana_sfc
   PUBLIC :: deallocate_initicon
-  PUBLIC :: deallocate_extana_atm
+  PUBLIC :: deallocate_extana_atm 
   PUBLIC :: deallocate_extana_sfc
   PUBLIC :: average_first_guess
   PUBLIC :: reinit_average_first_guess
@@ -117,7 +114,7 @@
   !-------------
   !>
   !! SUBROUTINE initicon_inverse_post_op
-  !! Perform inverse post_op on input field, if necessary
+  !! Perform inverse post_op on input field, if necessary 
   !!
   !! @par Revision History
   !! Initial version by Daniel Reinert, DWD(2013-07-05)
@@ -152,7 +149,7 @@
     info => NULL()
     DO i = 1,nvar_lists
       ! loop only over model level variables
-      IF (var_lists(i)%p%vlevel_type /= level_type_ml) CYCLE
+      IF (var_lists(i)%p%vlevel_type /= level_type_ml) CYCLE 
 
       element => NULL()
       DO
@@ -205,16 +202,16 @@
   !! Check validity of input fields. So far, the following checks are performed:
   !!
   !! For First Guess:
-  !! - Check validity of uuidOfHgrid: The uuidOfHGrid of the input fields must
+  !! - Check validity of uuidOfHgrid: The uuidOfHGrid of the input fields must 
   !!   match the uuidOfHgrid of the horizontal grid file.
-  !! - Check validity of first guess validity time: First guess validity time
-  !!   must comply with the model's initialization time (ini_datetime) minus
+  !! - Check validity of first guess validity time: First guess validity time 
+  !!   must comply with the model's initialization time (ini_datetime) minus 
   !!   dt_shift.
   !!
   !! For Analysis (increments)
-  !! - Check validity of uuidOfHgrid: The uuidOfHGrid of the input fields must
+  !! - Check validity of uuidOfHgrid: The uuidOfHGrid of the input fields must 
   !!   match the uuidOfHgrid of the horizontal grid file.
-  !! - Check validity of analysis validity time:  The analysis field's validity
+  !! - Check validity of analysis validity time:  The analysis field's validity 
   !!   time must match the model's initialization time (ini_datetime)
   !! - MODE_IAU, MODE_IAU_OLD:  check for matching typeOfGeneratingProcess.
   !!
@@ -285,7 +282,7 @@
 
 
 
-    lmatch_uuid  = .FALSE.
+    lmatch_uuid  = .FALSE. 
     lmatch_vtime = .FALSE.
 
     ! get ini-datetime in mtime-format
@@ -421,7 +418,7 @@
               &                       //TRIM(this_list_element%field%name)//'. 201 expected'
             CALL finish(routine, TRIM(message_text))
           ENDIF
-
+        
         ELSE IF ( index_ful /= -1) THEN  ! field required as full field
           IF (this_list_element%field%typeOfGeneratingProcess /=0) THEN
             WRITE(message_text,'(a)') 'Non-matching typeOfGeneratingProcess for analysis field '&
@@ -449,9 +446,9 @@
   !-------------
   !>
   !! SUBROUTINE create_input_groups
-  !! Generates groups 'grp_vars_fg' and 'grp_vars_ana', which contain all those fields that
+  !! Generates groups 'grp_vars_fg' and 'grp_vars_ana', which contain all those fields that  
   !! must be read from the FG- and ANA-File, respectively.
-  !! Both groups are based on two out of a bunch of available ICON-internal output groups, depending on
+  !! Both groups are based on two out of a bunch of available ICON-internal output groups, depending on 
   !! which input mode is used
   !! groups for MODE_DWD     : mode_dwd_fg_in, mode_dwd_ana_in
   !! groups for MODE_IAU     : mode_iau_fg_in, mode_iau_ana_in
@@ -460,15 +457,15 @@
   !! groups for MODE_COSMODE : mode_cosmode_in
   !!
   !! In a first step it is checked, whether the ANA-File contains all members of the group 'grp_vars_ana'.
-  !! If a member is missing, it is checked (based on the group grp_vars_ana_mandatory) whether the
-  !! ANA-Field is mandatory or not. If the field is mandatory, i.e. if it is part of the group
-  !! grp_vars_ana_mandatory provided via Namelist, the model aborts. If it is not mandatory, the model
+  !! If a member is missing, it is checked (based on the group grp_vars_ana_mandatory) whether the 
+  !! ANA-Field is mandatory or not. If the field is mandatory, i.e. if it is part of the group 
+  !! grp_vars_ana_mandatory provided via Namelist, the model aborts. If it is not mandatory, the model 
   !! tries to fall back to the corresponding FG-Field. This is done as follows:
-  !! The missing ANA-Field is removed from the group 'grp_vars_ana' and added to the group
-  !! 'in_grp_vars_fg'. A warning is issued, however the model does not abort. In a second step it is
-  !! checked, whether the FG-File contains all members of the group 'grp_vars_fg'. If this is not the
+  !! The missing ANA-Field is removed from the group 'grp_vars_ana' and added to the group 
+  !! 'in_grp_vars_fg'. A warning is issued, however the model does not abort. In a second step it is 
+  !! checked, whether the FG-File contains all members of the group 'grp_vars_fg'. If this is not the 
   !! case, the model aborts.
-  !! At the end, a table is printed that shows which variables are part of which input group, meaning
+  !! At the end, a table is printed that shows which variables are part of which input group, meaning 
   !! which field will be read from which file.
   !!
   !! Special case: lread_ana=.FALSE.  : In this case, ICON will be started from first guess fields only
@@ -549,7 +546,7 @@
         CASE(MODE_DWDANA, MODE_ICONVREMAP)
           ! Collect group 'grp_vars_fg_default' from mode_dwd_fg_in
           !
-          grp_name ='mode_dwd_fg_in'
+          grp_name ='mode_dwd_fg_in' 
           CALL collect_group(TRIM(grp_name), grp_vars_fg_default, ngrp_vars_fg_default,    &
             &                loutputvars_only=.FALSE.,lremap_lonlat=.FALSE.)
 
@@ -557,11 +554,11 @@
 
           ! Collect group 'grp_vars_ana_default' from mode_dwd_ana_in
           !
-          grp_name ='mode_dwd_ana_in'
+          grp_name ='mode_dwd_ana_in' 
           CALL collect_group(TRIM(grp_name), grp_vars_ana_default, ngrp_vars_ana_default,    &
             &                loutputvars_only=.FALSE.,lremap_lonlat=.FALSE.)
 
-          ! initialize grp_vars_fg and grp_vars_ana which will be the groups that control
+          ! initialize grp_vars_fg and grp_vars_ana which will be the groups that control 
           ! the reading stuff
           !
           IF (lread_ana) THEN
@@ -591,7 +588,7 @@
         CASE(MODE_IAU)
           ! Collect group 'grp_vars_fg_default' from mode_dwd_fg_in
           !
-          grp_name ='mode_iau_fg_in'
+          grp_name ='mode_iau_fg_in' 
           CALL collect_group(TRIM(grp_name), grp_vars_fg_default, ngrp_vars_fg_default,    &
             &                loutputvars_only=.FALSE.,lremap_lonlat=.FALSE.)
 
@@ -603,11 +600,11 @@
 
           ! Collect group 'grp_vars_ana_default' from mode_dwd_ana_in
           !
-          grp_name ='mode_iau_ana_in'
+          grp_name ='mode_iau_ana_in' 
           CALL collect_group(TRIM(grp_name), grp_vars_ana_default, ngrp_vars_ana_default,    &
             &                loutputvars_only=.FALSE.,lremap_lonlat=.FALSE.)
 
-          ! initialize grp_vars_fg and grp_vars_ana which will be the groups that control
+          ! initialize grp_vars_fg and grp_vars_ana which will be the groups that control 
           ! the reading stuff
           !
           IF (.NOT. lp2cintp_incr(jg) .AND. .NOT. lp2cintp_sfcana(jg) ) THEN
@@ -621,11 +618,11 @@
 
           ELSE IF (lp2cintp_incr(jg) .AND. .NOT. lp2cintp_sfcana(jg)) THEN
             ! SFC-ANA read
-            ! atmospheric analysis fieds are interpolated from parent domain,
+            ! atmospheric analysis fieds are interpolated from parent domain, 
             ! however surface analysis fields are read from file
 
             ! Remove fields atmospheric analysis fields from grp_vars_ana_default
-            grp_name ='mode_iau_anaatm_in'
+            grp_name ='mode_iau_anaatm_in' 
             CALL collect_group(TRIM(grp_name), grp_vars_anaatm_default, ngrp_vars_anaatm_default,   &
               &                loutputvars_only=.FALSE.,lremap_lonlat=.FALSE.)
             CALL difference(grp_vars_ana_default, ngrp_vars_ana_default, &
@@ -663,7 +660,7 @@
         CASE(MODE_IAU_OLD)
           ! Collect group 'grp_vars_fg_default' from mode_iau_old_fg_in
           !
-          grp_name ='mode_iau_old_fg_in'
+          grp_name ='mode_iau_old_fg_in' 
           CALL collect_group(TRIM(grp_name), grp_vars_fg_default, ngrp_vars_fg_default,    &
             &                loutputvars_only=.FALSE.,lremap_lonlat=.FALSE.)
 
@@ -675,11 +672,11 @@
 
           ! Collect group 'grp_vars_ana_default' from mode_iau_old_ana_in
           !
-          grp_name ='mode_iau_old_ana_in'
+          grp_name ='mode_iau_old_ana_in' 
           CALL collect_group(TRIM(grp_name), grp_vars_ana_default, ngrp_vars_ana_default,    &
             &                loutputvars_only=.FALSE.,lremap_lonlat=.FALSE.)
 
-          ! initialize grp_vars_fg and grp_vars_ana which will be the groups that control
+          ! initialize grp_vars_fg and grp_vars_ana which will be the groups that control 
           ! the reading stuff
           !
           IF (.NOT. lp2cintp_incr(jg) .AND. .NOT. lp2cintp_sfcana(jg) ) THEN
@@ -693,11 +690,11 @@
 
           ELSE IF (lp2cintp_incr(jg) .AND. .NOT. lp2cintp_sfcana(jg)) THEN
             ! SFC-ANA read
-            ! atmospheric analysis fieds are interpolated from parent domain,
+            ! atmospheric analysis fieds are interpolated from parent domain, 
             ! however surface analysis fields are read from file
 
             ! Remove fields atmospheric analysis fields from grp_vars_ana_default
-            grp_name ='mode_iau_anaatm_in'
+            grp_name ='mode_iau_anaatm_in' 
             CALL collect_group(TRIM(grp_name), grp_vars_anaatm_default, ngrp_vars_anaatm_default,   &
               &                loutputvars_only=.FALSE.,lremap_lonlat=.FALSE.)
             CALL difference(grp_vars_ana_default, ngrp_vars_ana_default,     &
@@ -734,9 +731,9 @@
         CASE(MODE_COMBINED,MODE_COSMODE)
 
           IF (init_mode == MODE_COMBINED) THEN
-            grp_name ='mode_combined_in'
+            grp_name ='mode_combined_in' 
           ELSE
-            grp_name ='mode_cosmode_in'
+            grp_name ='mode_cosmode_in' 
           ENDIF
 
           ! Collect group 'grp_vars_fg_default' from grp_name
@@ -773,7 +770,7 @@
 
       IF( lread_ana .AND. initicon_config(jg)%ana_varlist(1) /= ' ' ) THEN
         ! translate GRIB2 varname to internal netcdf varname
-        ! If requested GRIB2 varname is not found in the dictionary
+        ! If requested GRIB2 varname is not found in the dictionary 
         ! (i.e. due to typos) -> Model abort
         DO ivar=1,SIZE(initicon_config(jg)%ana_varlist)
           IF (initicon_config(jg)%ana_varlist(ivar) /= ' ') THEN
@@ -833,9 +830,9 @@
       !======================================
 
       ! Check, whether the ANA-file inventory list contains all required analysis fields.
-      ! If not, check whether the missing field is mandatory. If so, issue an error and abort. If
-      ! the field is not mandatory, remove the corresponding variable name from the group
-      ! 'grp_vars_ana' and issue a warning. The missing field is added to the group 'grp_vars_fg'
+      ! If not, check whether the missing field is mandatory. If so, issue an error and abort. If 
+      ! the field is not mandatory, remove the corresponding variable name from the group 
+      ! 'grp_vars_ana' and issue a warning. The missing field is added to the group 'grp_vars_fg' 
       ! and thus the model tries to read it from the FG-File as fall back.
       !
       IF (lread_ana .AND. .NOT. (lp2cintp_incr(jg) .AND. lp2cintp_sfcana(jg)) ) THEN
@@ -843,7 +840,7 @@
           index = one_of(TRIM(grp_vars_ana_default(ivar)),grp_vars_anafile(:))
 
           IF ( index == -1) THEN  ! variable not found
-            ! Check whether this field is mandatory, or whether we may fall back to
+            ! Check whether this field is mandatory, or whether we may fall back to 
             ! the first guess
             is_one_of = one_of(TRIM(grp_vars_ana_default(ivar)),grp_vars_ana_mandatory(1:nvars_ana_mandatory))
 
@@ -878,12 +875,12 @@
             ENDIF
           ENDIF
         ENDDO
-      ENDIF  ! lread_ana
-
-
-
-      ! Check, whether the FG-file inventory group contains all fields which are needed for a
-      ! successfull model start. If not, then stop the model and issue an error.
+      ENDIF  ! lread_ana  
+
+
+
+      ! Check, whether the FG-file inventory group contains all fields which are needed for a 
+      ! successfull model start. If not, then stop the model and issue an error. 
       DO ivar=1,ngrp_vars_fg
         index = one_of(TRIM(grp_vars_fg(ivar)),grp_vars_fgfile(:))
 
@@ -971,7 +968,7 @@
         WRITE(message_text,'(a)') 'Field(s) '//TRIM(buffer_miss_fg)// &
           &                       ' missing in FG-input file.'
         CALL finish(routine, TRIM(message_text))
-      ENDIF
+      ENDIF  
 
 
 
@@ -986,7 +983,7 @@
 
 
     IF(p_test_run) THEN
-      mpi_comm = p_comm_work_test
+      mpi_comm = p_comm_work_test 
     ELSE
       mpi_comm = p_comm_work
     ENDIF
@@ -1002,13 +999,13 @@
   !>
   !! SUBROUTINE fill_tile_points
   !! Used in the case of a 'cold' tile initialization
-  !!  i.e. initializing a run with tiles with first guess data not containing tiles. The first guess data
+  !!  i.e. initializing a run with tiles with first guess data not containing tiles. The first guess data 
   !!  orignate from a run without tiles.
   !! or tile coldstart
   !!  i.e. initializing a run with tiles with first guess data not containing tiles. The first guess data
   !!  orignate from a run without tiles (but tile-averaged variables).
   !!  In the latter case the filling routine is only applied to the ANA fields fr_seaice and t_seasfc.
-  !!
+  !! 
   !! Specifically, this routine fills sub-grid scale (previously nonexistent) land and water points
   !! with appropriate data from neighboring grid points where possible
   !!
@@ -1263,7 +1260,7 @@
 
       ! initialize snowfrac_t with appropriate values
       DO jt = ntiles_lnd+1, ntiles_total
-        WHERE (lnd_diag%snowfrac_lc_t(:,:,jt) > 0._wp)
+        WHERE (lnd_diag%snowfrac_lc_t(:,:,jt) > 0._wp) 
           lnd_diag%snowfrac_t(:,:,jt) = 1._wp
         ELSEWHERE
           lnd_diag%snowfrac_t(:,:,jt) = 0._wp
@@ -1279,7 +1276,7 @@
   !>
   !! SUBROUTINE copy_initicon2prog_atm
   !! Copies atmospheric fields interpolated by init_icon to the
-  !! prognostic model state variables
+  !! prognostic model state variables 
   !!
   !! Required input: initicon state
   !! Output is written on fields of NH state
@@ -1497,7 +1494,7 @@
           initicon(jg)%atm_in%tke_ifc(jc,nlevp1,jb) = p_nh_state(jg)%prog(ntlr)%tke(jc,nlevp1,jb)
         ENDDO
 
-        ! interpolate half-level variables to full levels and diagnose pressure and temperature
+        ! interpolate half-level variables to full levels and diagnose pressure and temperature 
         DO jk = 1, nlev
           DO jc = 1, nlen
 
@@ -1534,7 +1531,7 @@
 
   !>
   !! SUBROUTINE average_first_guess
-  !! Averages atmospheric variables needed as first guess for data assimilation
+  !! Averages atmospheric variables needed as first guess for data assimilation 
   !!
   !!
   !! @par Revision History
@@ -1618,7 +1615,7 @@
   !>
   !! SUBROUTINE reinit_average_first_guess
   !! Re-Initialization routine for SUBROUTINE average_first_guess.
-  !! Ensures that the average is centered in time.
+  !! Ensures that the average is centered in time. 
   !!
   !!
   !! @par Revision History
@@ -1682,8 +1679,8 @@
   !-------------
   !>
   !! SUBROUTINE copy_initicon2prog_sfc
-  !! Copies surface fields interpolated by init_icon to the prognostic model
-  !! state variables.
+  !! Copies surface fields interpolated by init_icon to the prognostic model 
+  !! state variables. 
   !!
   !! Required input: initicon state
   !! Output is written on fields of land state
@@ -1734,24 +1731,24 @@
         ENDDO
 
         ! Fill also SST and sea ice fraction fields over ocean points; SST is limited to 30 deg C
-        ! Note: missing values of the sea ice fraction, which may occur due to differing land-sea masks,
+        ! Note: missing values of the sea ice fraction, which may occur due to differing land-sea masks, 
         ! are indicated with -999.9; non-ocean points are filled with zero for both fields
 !CDIR NODEP,VOVERTAKE,VOB
         DO ic = 1, ext_data(jg)%atm%sp_count(jb)
           jc = ext_data(jg)%atm%idx_lst_sp(ic,jb)
           IF ( l_sst_in .AND. initicon(jg)%sfc%sst(jc,jb) > 10._wp  ) THEN
-            p_lnd_state(jg)%diag_lnd%t_seasfc(jc,jb) = initicon(jg)%sfc%sst(jc,jb)
+            p_lnd_state(jg)%diag_lnd%t_seasfc(jc,jb) = initicon(jg)%sfc%sst(jc,jb)              
           ELSE
            p_lnd_state(jg)%diag_lnd%t_seasfc(jc,jb) = MIN(303.15_wp,initicon(jg)%sfc%tskin(jc,jb))
           ENDIF
           !
-          ! In case of missing sea ice fraction values, we make use of the sea
-          ! surface temperature (tskin over ocean points). For tskin<=tf_salt,
+          ! In case of missing sea ice fraction values, we make use of the sea 
+          ! surface temperature (tskin over ocean points). For tskin<=tf_salt, 
           ! we set the sea ice fraction to one. For tskin>tf_salt, we set it to 0.
           ! Note: tf_salt=271.45K is the salt-water freezing point
           !
           IF ( initicon(jg)%sfc%seaice(jc,jb) > -999.0_wp ) THEN
-            p_lnd_state(jg)%diag_lnd%fr_seaice(jc,jb) = initicon(jg)%sfc%seaice(jc,jb)
+            p_lnd_state(jg)%diag_lnd%fr_seaice(jc,jb) = initicon(jg)%sfc%seaice(jc,jb) 
           ELSE    ! missing value
             IF ( initicon(jg)%sfc%tskin(jc,jb) <= tf_salt ) THEN
               p_lnd_state(jg)%diag_lnd%fr_seaice(jc,jb) = 1._wp     ! sea ice point
@@ -1806,7 +1803,7 @@
                 p_lnd_state(jg)%diag_lnd%freshsnow_t(jc,jb,jt)    =  MAX(0._wp,MIN(1._wp, &
             &                           (initicon(jg)%sfc%snowalb (jc,jb)-zminsnow_alb)   &
             &                          /(zmaxsnow_alb-zminsnow_alb)))                     &
-            &                          * REAL(NINT(ext_data(jg)%atm%fr_land(jc,jb)),wp)
+            &                          * REAL(NINT(ext_data(jg)%atm%fr_land(jc,jb)),wp) 
               ELSE
                 p_lnd_state(jg)%diag_lnd%freshsnow_t(jc,jb,jt)    =  MAX(0._wp,MIN(1._wp, &
             &                     1._wp - ((initicon(jg)%sfc%snowalb (jc,jb)-crhosmin_ml) &
@@ -1818,7 +1815,7 @@
               p_lnd_state(jg)%prog_lnd(nnow_rcf(jg))%w_snow_t(jc,jb,jt)           = &
                 &                                                initicon(jg)%sfc%snowweq (jc,jb)
               p_lnd_state(jg)%prog_lnd(nnow_rcf(jg))%rho_snow_t(jc,jb,jt)         = &
-                &                                                initicon(jg)%sfc%snowdens(jc,jb)
+                &                                                initicon(jg)%sfc%snowdens(jc,jb) 
               p_lnd_state(jg)%prog_lnd(nnow_rcf(jg))%w_i_t(jc,jb,jt)              = &
                 &                                                initicon(jg)%sfc%skinres (jc,jb)
 
@@ -1862,13 +1859,13 @@
 
           ! Coldstart for sea-ice parameterization scheme
           ! Sea-ice surface temperature is initialized with tskin from IFS.
-          ! Since the seaice index list is not yet available at this stage, we loop over
-          ! all sea points and initialize points with fr_seaice>threshold.
+          ! Since the seaice index list is not yet available at this stage, we loop over 
+          ! all sea points and initialize points with fr_seaice>threshold. 
           ! The threshold is 0.5 without tiles and frsi_min with tiles.
-          ! Note that exactly the same threshold values must be used as in init_sea_lists.
+          ! Note that exactly the same threshold values must be used as in init_sea_lists. 
           ! If not, you will see what you get.
-          !@Pilar: This should still work out for you, since the non-sea-ice points are
-          !        now initialized during warmstart initialization
+          !@Pilar: This should still work out for you, since the non-sea-ice points are 
+          !        now initialized during warmstart initialization 
           !        in mo_nwp_sfc_utils:nwp_surface_init
           !
           IF (lseaice) THEN
@@ -1896,7 +1893,7 @@
           ! The procedure is the same as in "int2lm".
           ! Note that no lake ice is assumed at the cold start.
 
-          ! Make use of sfc%ls_mask in order to identify potentially problematic points,
+          ! Make use of sfc%ls_mask in order to identify potentially problematic points, 
           ! where depth_lk>0 (lake point in ICON) but ls_mask >0.5 (land point in IFS).
           ! At these points, tskin should not be used to initialize the water temperature.
 
@@ -1911,7 +1908,7 @@
               &     t_ice_p     = p_lnd_state(jg)%prog_wtr(nnow_rcf(jg))%t_ice    (:,jb), &
               &     h_ice_p     = p_lnd_state(jg)%prog_wtr(nnow_rcf(jg))%h_ice    (:,jb), &
               &     t_mnw_lk_p  = p_lnd_state(jg)%prog_wtr(nnow_rcf(jg))%t_mnw_lk (:,jb), &
-              &     t_wml_lk_p  = p_lnd_state(jg)%prog_wtr(nnow_rcf(jg))%t_wml_lk (:,jb), &
+              &     t_wml_lk_p  = p_lnd_state(jg)%prog_wtr(nnow_rcf(jg))%t_wml_lk (:,jb), & 
               &     t_bot_lk_p  = p_lnd_state(jg)%prog_wtr(nnow_rcf(jg))%t_bot_lk (:,jb), &
               &     c_t_lk_p    = p_lnd_state(jg)%prog_wtr(nnow_rcf(jg))%c_t_lk   (:,jb), &
               &     h_ml_lk_p   = p_lnd_state(jg)%prog_wtr(nnow_rcf(jg))%h_ml_lk  (:,jb), &
@@ -2046,28 +2043,28 @@
             &        atm%qi     (nproma,nlev  ,nblks_c), &
             &        atm%qr     (nproma,nlev  ,nblks_c), &
             &        atm%qs     (nproma,nlev  ,nblks_c)  )
-!$OMP PARALLEL WORKSHARE
-            atm%vn(:,:,:) = 0._wp
-            atm%u(:,:,:) = 0._wp
-            atm%v(:,:,:) = 0._wp
-            atm%w(:,:,:) = 0._wp
-            atm%temp(:,:,:) = 0._wp
-            atm%exner(:,:,:) = 0._wp
-            atm%pres(:,:,:) = 0._wp
-            atm%rho(:,:,:) = 0._wp
-            atm%theta_v(:,:,:) = 0._wp
-            atm%qv(:,:,:) = 0._wp
-            atm%qc(:,:,:) = 0._wp
-            atm%qi(:,:,:) = 0._wp
-            atm%qr(:,:,:) = 0._wp
-            atm%qs(:,:,:) = 0._wp
-!$OMP END PARALLEL WORKSHARE
+!$OMP PARALLEL 
+            CALL init(atm%vn(:,:,:))
+            CALL init(atm%u(:,:,:))
+            CALL init(atm%v(:,:,:))
+            CALL init(atm%w(:,:,:))
+            CALL init(atm%temp(:,:,:))
+            CALL init(atm%exner(:,:,:))
+            CALL init(atm%pres(:,:,:))
+            CALL init(atm%rho(:,:,:))
+            CALL init(atm%theta_v(:,:,:))
+            CALL init(atm%qv(:,:,:))
+            CALL init(atm%qc(:,:,:))
+            CALL init(atm%qi(:,:,:))
+            CALL init(atm%qr(:,:,:))
+            CALL init(atm%qs(:,:,:))
+!$OMP END PARALLEL
 
             IF(lvert_remap_fg .OR. init_mode == MODE_ICONVREMAP) THEN
                 ALLOCATE(initicon%atm%tke(nproma,nlevp1,nblks_c))
-!$OMP PARALLEL WORKSHARE
-                atm%tke(:,:,:) = 0._wp
-!$OMP END PARALLEL WORKSHARE
+!$OMP PARALLEL 
+                CALL init(atm%tke(:,:,:))
+!$OMP END PARALLEL
             END IF
 
             atm%linitialized = .TRUE.
@@ -2087,14 +2084,14 @@
             &        atm_inc%v   (nproma,nlev,nblks_c), &
             &        atm_inc%vn  (nproma,nlev,nblks_e), &
             &        atm_inc%qv  (nproma,nlev,nblks_c)  )
-!$OMP PARALLEL WORKSHARE
-            atm_inc%temp(:,:,:) = 0._wp
-            atm_inc%pres(:,:,:) = 0._wp
-            atm_inc%u(:,:,:) = 0._wp
-            atm_inc%v(:,:,:) = 0._wp
-            atm_inc%vn(:,:,:) = 0._wp
-            atm_inc%qv(:,:,:) = 0._wp
-!$OMP END PARALLEL WORKSHARE
+!$OMP PARALLEL 
+            CALL init(atm_inc%temp(:,:,:))
+            CALL init(atm_inc%pres(:,:,:))
+            CALL init(atm_inc%u(:,:,:))
+            CALL init(atm_inc%v(:,:,:))
+            CALL init(atm_inc%vn(:,:,:))
+            CALL init(atm_inc%qv(:,:,:))
+!$OMP END PARALLEL 
 
             atm_inc%linitialized = .TRUE.
         ELSE
@@ -2102,31 +2099,16 @@
         ENDIF
     END SUBROUTINE construct_atm_inc
 
-<<<<<<< HEAD
     ! Allocate surface output data
     SUBROUTINE construct_sfc(sfc)
         TYPE(t_pi_sfc), INTENT(INOUT) :: sfc
-=======
-      ! atmospheric assimilation increments
-      IF ( ANY((/MODE_IAU, MODE_IAU_OLD/) == init_mode) ) THEN
-        ALLOCATE(initicon(jg)%atm_inc%temp (nproma,nlev,nblks_c      ), &
-                 initicon(jg)%atm_inc%pres (nproma,nlev,nblks_c      ), &
-                 initicon(jg)%atm_inc%u    (nproma,nlev,nblks_c      ), &
-                 initicon(jg)%atm_inc%v    (nproma,nlev,nblks_c      ), &
-                 initicon(jg)%atm_inc%vn   (nproma,nlev,nblks_e      ), &
-                 initicon(jg)%atm_inc%qv   (nproma,nlev,nblks_c      )  )
-
-        initicon(jg)%atm_inc%linitialized = .TRUE.
-      ENDIF
->>>>>>> fe83fdae
 
         ! always allocate sst (to be on the safe side)
         ALLOCATE(sfc%sst(nproma,nblks_c))
-!$OMP PARALLEL WORKSHARE
-        sfc%sst(:,:) = 0._wp
-!$OMP END PARALLEL WORKSHARE
-
-<<<<<<< HEAD
+!$OMP PARALLEL 
+        CALL init(sfc%sst(:,:))
+!$OMP END PARALLEL
+
         IF(init_mode == MODE_IFSANA) THEN
             ALLOCATE(sfc%tskin   (nproma,nblks_c            ), &
             &        sfc%tsnow   (nproma,nblks_c            ), &
@@ -2138,18 +2120,18 @@
             &        sfc%seaice  (nproma,nblks_c            ), &
             &        sfc%tsoil   (nproma,0:nlev_soil,nblks_c), &
             &        sfc%wsoil   (nproma,  nlev_soil,nblks_c)  )
-!$OMP PARALLEL WORKSHARE
-            sfc%tskin(:,:) = 0._wp
-            sfc%tsnow(:,:) = 0._wp
-            sfc%snowalb(:,:) = 0._wp
-            sfc%snowweq(:,:) = 0._wp
-            sfc%snowdens(:,:) = 0._wp
-            sfc%skinres(:,:) = 0._wp
-            sfc%ls_mask(:,:) = 0._wp
-            sfc%seaice(:,:) = 0._wp
-            sfc%tsoil(:,:,:) = 0._wp
-            sfc%wsoil(:,:,:) = 0._wp
-!$OMP END PARALLEL WORKSHARE
+!$OMP PARALLEL 
+            CALL init(sfc%tskin(:,:))
+            CALL init(sfc%tsnow(:,:))
+            CALL init(sfc%snowalb(:,:))
+            CALL init(sfc%snowweq(:,:))
+            CALL init(sfc%snowdens(:,:))
+            CALL init(sfc%skinres(:,:))
+            CALL init(sfc%ls_mask(:,:))
+            CALL init(sfc%seaice(:,:))
+            CALL init(sfc%tsoil(:,:,:))
+            CALL init(sfc%wsoil(:,:,:))
+!$OMP END PARALLEL 
             ! note the flipped dimensions with respect to sfc_in!
 
             sfc%linitialized = .TRUE.
@@ -2157,34 +2139,16 @@
             sfc%linitialized = .FALSE.
         ENDIF
     END SUBROUTINE construct_sfc
-=======
-        ! initialize with 0, since some increments are only read
-        ! for specific times
-!$OMP PARALLEL
-        CALL init(initicon(jg)%sfc_inc%w_so(:,:,:))
-!$OMP END PARALLEL
-        initicon(jg)%sfc_inc%linitialized = .TRUE.
->>>>>>> fe83fdae
 
     ! surface assimilation increments
     SUBROUTINE construct_sfc_inc(sfc_inc)
         TYPE(t_sfc_inc), INTENT(INOUT) :: sfc_inc
 
-<<<<<<< HEAD
         IF ( (init_mode == MODE_IAU) .OR. (init_mode == MODE_IAU_OLD) ) THEN
             ALLOCATE(sfc_inc%w_so (nproma,nlev_soil,nblks_c ) )
-!$OMP PARALLEL WORKSHARE
-            sfc_inc%w_so(:,:,:) = 0._wp
-!$OMP END PARALLEL WORKSHARE
-=======
-        ! initialize with 0, since some increments are only read
-        ! for specific times
-!$OMP PARALLEL
-          CALL init(initicon(jg)%sfc_inc%h_snow   (:,:))
-          CALL init(initicon(jg)%sfc_inc%freshsnow(:,:))
+!$OMP PARALLEL 
+            CALL init(sfc_inc%w_so(:,:,:))
 !$OMP END PARALLEL
-        ENDIF  ! MODE_IAU
->>>>>>> fe83fdae
 
             ! allocate additional fields for MODE_IAU
             IF (init_mode == MODE_IAU) THEN
@@ -2193,10 +2157,10 @@
 
                 ! initialize with 0, since some increments are only read
                 ! for specific times
-!$OMP PARALLEL WORKSHARE
-                sfc_inc%h_snow   (:,:) = 0._wp
-                sfc_inc%freshsnow(:,:) = 0._wp
-!$OMP END PARALLEL WORKSHARE
+!$OMP PARALLEL 
+                CALL init(sfc_inc%h_snow   (:,:))
+                CALL init(sfc_inc%freshsnow(:,:))
+!$OMP END PARALLEL
             ENDIF  ! MODE_IAU
 
             sfc_inc%linitialized = .TRUE.
@@ -2222,7 +2186,6 @@
     CALL dict_init(dictionary, lcase_sensitive=.FALSE.)
     IF(ana_varnames_map_file /= ' ') THEN
       IF (my_process_is_stdio()) THEN
-<<<<<<< HEAD
         CALL dict_loadfile(dictionary, TRIM(ana_varnames_map_file))
       END IF
       CALL p_bcast(dictionary%nmax_entries,     p_io, mpi_comm)
@@ -2230,15 +2193,6 @@
       CALL p_bcast(dictionary%lcase_sensitive,  p_io, mpi_comm)
       IF (.NOT. my_process_is_stdio()) THEN
         CALL dict_resize(dictionary, dictionary%nmax_entries)
-=======
-        CALL dict_loadfile(ana_varnames_dict, TRIM(ana_varnames_map_file))
-      END IF
-      CALL p_bcast(ana_varnames_dict%nmax_entries,     p_io, mpi_comm)
-      CALL p_bcast(ana_varnames_dict%nentries,         p_io, mpi_comm)
-      CALL p_bcast(ana_varnames_dict%lcase_sensitive,  p_io, mpi_comm)
-      IF (.NOT. my_process_is_stdio()) THEN
-        CALL dict_resize(ana_varnames_dict, ana_varnames_dict%nmax_entries)
->>>>>>> fe83fdae
       END IF
       CALL p_bcast(dictionary%array(1,:), p_io, mpi_comm)
       CALL p_bcast(dictionary%array(2,:), p_io, mpi_comm)
@@ -2285,32 +2239,32 @@
       initicon(jg)%atm_in%qi      (nproma,nlev_in,nblks_c),   &
       initicon(jg)%atm_in%qr      (nproma,nlev_in,nblks_c),   &
       initicon(jg)%atm_in%qs      (nproma,nlev_in,nblks_c)    )
-!$OMP PARALLEL WORKSHARE
-    initicon(jg)%atm_in%psfc(:,:) = 0._wp
-    initicon(jg)%atm_in%phi_sfc(:,:) = 0._wp
-    initicon(jg)%atm_in%pres(:,:,:) = 0._wp
-    initicon(jg)%atm_in%z3d(:,:,:) = 0._wp
-    initicon(jg)%atm_in%temp(:,:,:) = 0._wp
-    initicon(jg)%atm_in%u(:,:,:) = 0._wp
-    initicon(jg)%atm_in%v(:,:,:) = 0._wp
-    initicon(jg)%atm_in%vn(:,:,:) = 0._wp
-    initicon(jg)%atm_in%w(:,:,:) = 0._wp
-    initicon(jg)%atm_in%omega(:,:,:) = 0._wp
-    initicon(jg)%atm_in%qv(:,:,:) = 0._wp
-    initicon(jg)%atm_in%qc(:,:,:) = 0._wp
-    initicon(jg)%atm_in%qi(:,:,:) = 0._wp
-    initicon(jg)%atm_in%qr(:,:,:) = 0._wp
-    initicon(jg)%atm_in%qs(:,:,:) = 0._wp
-!$OMP END PARALLEL WORKSHARE
+!$OMP PARALLEL 
+    CALL init(initicon(jg)%atm_in%psfc(:,:))
+    CALL init(initicon(jg)%atm_in%phi_sfc(:,:))
+    CALL init(initicon(jg)%atm_in%pres(:,:,:))
+    CALL init(initicon(jg)%atm_in%z3d(:,:,:))
+    CALL init(initicon(jg)%atm_in%temp(:,:,:))
+    CALL init(initicon(jg)%atm_in%u(:,:,:))
+    CALL init(initicon(jg)%atm_in%v(:,:,:))
+    CALL init(initicon(jg)%atm_in%vn(:,:,:))
+    CALL init(initicon(jg)%atm_in%w(:,:,:))
+    CALL init(initicon(jg)%atm_in%omega(:,:,:))
+    CALL init(initicon(jg)%atm_in%qv(:,:,:))
+    CALL init(initicon(jg)%atm_in%qc(:,:,:))
+    CALL init(initicon(jg)%atm_in%qi(:,:,:))
+    CALL init(initicon(jg)%atm_in%qr(:,:,:))
+    CALL init(initicon(jg)%atm_in%qs(:,:,:))
+!$OMP END PARALLEL
 
     IF (init_mode == MODE_COSMODE .OR. init_mode == MODE_ICONVREMAP .OR. lvert_remap_fg) THEN
       ALLOCATE( &
         initicon(jg)%atm_in%z3d_ifc (nproma,nlev_in+1,nblks_c), &
         initicon(jg)%atm_in%w_ifc   (nproma,nlev_in+1,nblks_c)  )
-!$OMP PARALLEL WORKSHARE
-      initicon(jg)%atm_in%z3d_ifc(:,:,:) = 0._wp
-      initicon(jg)%atm_in%w_ifc(:,:,:) = 0._wp
-!$OMP END PARALLEL WORKSHARE
+!$OMP PARALLEL
+      CALL init(initicon(jg)%atm_in%z3d_ifc(:,:,:))
+      CALL init(initicon(jg)%atm_in%w_ifc(:,:,:))
+!$OMP END PARALLEL
     ENDIF
 
     IF (init_mode == MODE_ICONVREMAP .OR. lvert_remap_fg) THEN
@@ -2319,12 +2273,12 @@
         initicon(jg)%atm_in%theta_v (nproma,nlev_in  ,nblks_c), &
         initicon(jg)%atm_in%tke     (nproma,nlev_in  ,nblks_c), &
         initicon(jg)%atm_in%tke_ifc (nproma,nlev_in+1,nblks_c)  )
-!$OMP PARALLEL WORKSHARE
-      initicon(jg)%atm_in%rho(:,:,:) = 0._wp
-      initicon(jg)%atm_in%theta_v(:,:,:) = 0._wp
-      initicon(jg)%atm_in%tke(:,:,:) = 0._wp
-      initicon(jg)%atm_in%tke_ifc(:,:,:) = 0._wp
-!$OMP END PARALLEL WORKSHARE
+!$OMP PARALLEL
+      CALL init(initicon(jg)%atm_in%rho(:,:,:))
+      CALL init(initicon(jg)%atm_in%theta_v(:,:,:))
+      CALL init(initicon(jg)%atm_in%tke(:,:,:))
+      CALL init(initicon(jg)%atm_in%tke_ifc(:,:,:))
+!$OMP END PARALLEL
     ENDIF
 
     initicon(jg)%atm_in%linitialized = .TRUE.
@@ -2354,20 +2308,20 @@
       initicon(jg)%sfc_in%seaice   (nproma,nblks_c                ), &
       initicon(jg)%sfc_in%tsoil    (nproma,nblks_c,0:nlevsoil_in+1), &
       initicon(jg)%sfc_in%wsoil    (nproma,nblks_c,0:nlevsoil_in+1)  )
-!$OMP PARALLEL WORKSHARE
-    initicon(jg)%sfc_in%phi(:,:) = 0._wp
-    initicon(jg)%sfc_in%tskin(:,:) = 0._wp
-    initicon(jg)%sfc_in%sst(:,:) = 0._wp
-    initicon(jg)%sfc_in%tsnow(:,:) = 0._wp
-    initicon(jg)%sfc_in%snowalb(:,:) = 0._wp
-    initicon(jg)%sfc_in%snowweq(:,:) = 0._wp
-    initicon(jg)%sfc_in%snowdens(:,:) = 0._wp
-    initicon(jg)%sfc_in%skinres(:,:) = 0._wp
-    initicon(jg)%sfc_in%ls_mask(:,:) = 0._wp
-    initicon(jg)%sfc_in%seaice(:,:) = 0._wp
-    initicon(jg)%sfc_in%tsoil(:,:,:) = 0._wp
-    initicon(jg)%sfc_in%wsoil(:,:,:) = 0._wp
-!$OMP END PARALLEL WORKSHARE
+!$OMP PARALLEL 
+    CALL init(initicon(jg)%sfc_in%phi(:,:))
+    CALL init(initicon(jg)%sfc_in%tskin(:,:))
+    CALL init(initicon(jg)%sfc_in%sst(:,:))
+    CALL init(initicon(jg)%sfc_in%tsnow(:,:))
+    CALL init(initicon(jg)%sfc_in%snowalb(:,:))
+    CALL init(initicon(jg)%sfc_in%snowweq(:,:))
+    CALL init(initicon(jg)%sfc_in%snowdens(:,:))
+    CALL init(initicon(jg)%sfc_in%skinres(:,:))
+    CALL init(initicon(jg)%sfc_in%ls_mask(:,:))
+    CALL init(initicon(jg)%sfc_in%seaice(:,:))
+    CALL init(initicon(jg)%sfc_in%tsoil(:,:,:))
+    CALL init(initicon(jg)%sfc_in%wsoil(:,:,:))
+!$OMP END PARALLEL
 
     initicon(jg)%sfc_in%linitialized = .TRUE.
   END SUBROUTINE allocate_extana_sfc
@@ -2412,7 +2366,7 @@
                    initicon(jg)%atm%w,       &
                    initicon(jg)%atm%temp,    &
                    initicon(jg)%atm%exner,   &
-                   initicon(jg)%atm%pres,    &
+                   initicon(jg)%atm%pres,    &  
                    initicon(jg)%atm%rho,     &
                    initicon(jg)%atm%theta_v, &
                    initicon(jg)%atm%qv,      &
