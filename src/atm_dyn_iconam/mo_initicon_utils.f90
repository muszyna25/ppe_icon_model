!>
!! This module contains the I/O routines for initicon
!!
!! @author Guenther Zaengl, DWD
!!
!!
!! @par Revision History
!! First version by Guenther Zaengl, DWD (2011-07-13)
!!
!! @par Copyright and License
!!
!! This code is subject to the DWD and MPI-M-Software-License-Agreement in
!! its most recent form.
!! Please see the file LICENSE in the root of the source tree for this code.
!! Where software is supplied by third parties, it is indicated in the
!! headers of the routines.
!!

!----------------------------
#include "omp_definitions.inc"
!----------------------------

MODULE mo_initicon_utils

  USE mo_kind,                ONLY: wp
  USE mo_parallel_config,     ONLY: nproma, p_test_run
  USE mo_run_config,          ONLY: msg_level, iqv, iqc, iqi, iqr, iqs, check_uuid_gracefully
  USE mo_dynamics_config,     ONLY: nnow, nnow_rcf, nnew, nnew_rcf
  USE mo_model_domain,        ONLY: t_patch
  USE mo_nonhydro_types,      ONLY: t_nh_state, t_nh_metrics, t_nh_diag, t_nh_prog
  USE mo_nonhydrostatic_config, ONLY: kstart_moist
  USE mo_nwp_lnd_types,       ONLY: t_lnd_state, t_lnd_prog, t_lnd_diag, t_wtr_prog
  USE mo_ext_data_types,      ONLY: t_external_data
  USE mo_initicon_types,      ONLY: t_initicon_state, alb_snow_var, t_pi_atm_in, t_pi_sfc_in, t_pi_atm, t_pi_sfc, t_sfc_inc, &
                                    ana_varnames_dict, inventory_list_fg, inventory_list_ana
  USE mo_initicon_config,     ONLY: init_mode, nlevatm_in, nlevsoil_in, l_sst_in,       &
    &                               timeshift, initicon_config, ltile_coldstart,        &
    &                               ana_varnames_map_file, lread_ana, lread_vn,         &
    &                               lconsistency_checks, lp2cintp_incr, lp2cintp_sfcana,&
    &                               lvert_remap_fg, aerosol_fg_present
  USE mo_impl_constants,      ONLY: MAX_CHAR_LENGTH, MODE_DWDANA, MODE_IAU,             &
                                    MODE_IAU_OLD, MODE_IFSANA, MODE_COMBINED,           &
    &                               MODE_COSMODE, MODE_ICONVREMAP, MODIS,               &
    &                               min_rlcell_int, grf_bdywidth_c, min_rlcell,         &
    &                               iss, iorg, ibc, iso4, idu
  USE mo_loopindices,         ONLY: get_indices_c
  USE mo_radiation_config,    ONLY: albedo_type
  USE mo_physical_constants,  ONLY: tf_salt, tmelt
  USE mo_exception,           ONLY: message, finish, message_text, warning
  USE mo_grid_config,         ONLY: n_dom
  USE mo_mpi,                 ONLY: my_process_is_stdio, p_io, p_bcast, p_comm_work_test, p_comm_work
  USE mo_util_string,         ONLY: tolower, difference, add_to_list, one_of, int2string
  USE mo_lnd_nwp_config,      ONLY: nlev_soil, ntiles_total, lseaice, llake, lmulti_snow,         &
    &                               isub_lake, frlnd_thrhld, frlake_thrhld, frsea_thrhld,         &
    &                               nlev_snow, ntiles_lnd, lsnowtile
  USE mo_nwp_sfc_utils,       ONLY: init_snowtile_lists
  USE mo_atm_phy_nwp_config,  ONLY: atm_phy_nwp_config, iprog_aero
  USE mo_nwp_phy_types,       ONLY: t_nwp_phy_diag
  USE mo_phyparam_soil,       ONLY: csalb_snow_min, csalb_snow_max, csalb_snow, crhosmin_ml, crhosmax_ml
  USE mo_physical_constants,  ONLY: cpd, rd, cvd_o_rd, p0ref, vtmpc1
  USE mo_nh_init_utils,       ONLY: hydro_adjust
  USE mo_seaice_nwp,          ONLY: frsi_min, seaice_coldinit_nwp
  USE mo_dictionary,          ONLY: dict_init, dict_finalize,                           &
    &                               dict_loadfile, dict_get, DICT_MAX_STRLEN, dict_resize
  USE mo_post_op,             ONLY: perform_post_op
  USE mo_var_metadata_types,  ONLY: t_var_metadata, POST_OP_NONE, VARNAME_LEN
  USE mo_linked_list,         ONLY: t_list_element
  USE mo_var_list,            ONLY: get_var_name, nvar_lists, var_lists, collect_group
  USE mo_var_list_element,    ONLY: level_type_ml
  USE mo_util_cdi_table,      ONLY: t_inventory_list, t_inventory_element, &
    &                               find_inventory_list_element
  USE mo_util_bool_table,     ONLY: init_bool_table, add_column, print_bool_table, &
    &                               t_bool_table
  USE mo_util_uuid,           ONLY: OPERATOR(==)
  USE mo_flake,               ONLY: flake_coldinit
  USE mtime,                  ONLY: newDatetime, datetime, OPERATOR(==), OPERATOR(+), &
    &                               deallocateDatetime
  USE mo_intp_data_strc,      ONLY: t_int_state, p_int_state
  USE mo_intp_rbf,            ONLY: rbf_vec_interpol_cell
  USE mo_statistics,          ONLY: time_avg
  USE mo_dictionary,          ONLY: t_dictionary
  USE mo_checksum,            ONLY: printChecksum
  USE mo_fortran_tools,       ONLY: init
<<<<<<< HEAD
  USE mo_time_config,         ONLY: time_config
=======
  USE mo_datetime,            ONLY: month2hour
>>>>>>> 09bd8bd5

  IMPLICIT NONE


  PRIVATE

  CHARACTER(LEN=*), PARAMETER :: modname = 'mo_initicon_utils'


  PUBLIC :: initicon_inverse_post_op
  PUBLIC :: validate_input
  PUBLIC :: create_input_groups
  PUBLIC :: copy_initicon2prog_atm
  PUBLIC :: copy_initicon2prog_sfc
  PUBLIC :: copy_fg2initicon
  PUBLIC :: construct_initicon
  PUBLIC :: initVarnamesDict
  PUBLIC :: allocate_extana_atm
  PUBLIC :: allocate_extana_sfc
  PUBLIC :: deallocate_initicon
  PUBLIC :: deallocate_extana_atm 
  PUBLIC :: deallocate_extana_sfc
  PUBLIC :: average_first_guess
  PUBLIC :: reinit_average_first_guess
  PUBLIC :: fill_tile_points
  PUBLIC :: init_snowtiles
  PUBLIC :: printChecksums
  PUBLIC :: init_aerosol

  CONTAINS




  !-------------
  !>
  !! SUBROUTINE initicon_inverse_post_op
  !! Perform inverse post_op on input field, if necessary 
  !!
  !! @par Revision History
  !! Initial version by Daniel Reinert, DWD(2013-07-05)
  !!
  !!
  SUBROUTINE initicon_inverse_post_op(varname, mapped_name, optvar_out2D, optvar_out3D)

    CHARACTER(len=*), INTENT(IN)      :: varname             !< var name of field to be read
    CHARACTER(LEN=DICT_MAX_STRLEN)    :: mapped_name         !< mapped input name
    REAL(wp), OPTIONAL, INTENT(INOUT) :: optvar_out2D(:,:)   !< 3D output field
    REAL(wp), OPTIONAL, INTENT(INOUT) :: optvar_out3D(:,:,:) !< 2D output field

    ! local variables
    INTEGER                         :: i              ! loop count
    TYPE(t_var_metadata), POINTER   :: info           ! variable metadata
    TYPE(t_list_element), POINTER   :: element
    CHARACTER(len=*), PARAMETER     :: routine = 'initicon_inverse_post_op'

    !-------------------------------------------------------------------------


    ! Check consistency of optional arguments
    !
    IF (PRESENT( optvar_out2D ) .AND. PRESENT( optvar_out3D )) THEN
      CALL finish(routine, 'Only one optional argument must be present')
    ELSE IF (.NOT.PRESENT( optvar_out2D ) .AND. .NOT.PRESENT( optvar_out3D )) THEN
      CALL finish(routine, 'One of 2 optional arguments must be present')
    ENDIF


    ! get metadata information for field to be read
    info => NULL()
    DO i = 1,nvar_lists
      ! loop only over model level variables
      IF (var_lists(i)%p%vlevel_type /= level_type_ml) CYCLE 

      element => NULL()
      DO
        IF(.NOT.ASSOCIATED(element)) THEN
          element => var_lists(i)%p%first_list_element
        ELSE
          element => element%next_list_element
        ENDIF
        IF(.NOT.ASSOCIATED(element)) EXIT

        ! Check for matching name (take care of suffix of
        ! time-dependent variables):
        IF (TRIM(varname) == TRIM(tolower(get_var_name(element%field)))) THEN
          info => element%field%info
          EXIT
        ENDIF
      END DO

      ! If info handle has been found, exit list loop
      IF (ASSOCIATED(info)) EXIT
    ENDDO

    IF (.NOT.ASSOCIATED(info)) THEN
      WRITE (message_text,'(a,a)') TRIM(varname), ' not found'
      CALL message('',message_text)
      CALL finish(routine, 'Varname does not match any of the ICON variable names')
    ENDIF

    ! perform post_op
    IF (info%post_op%ipost_op_type /= POST_OP_NONE) THEN
      IF(my_process_is_stdio() .AND. msg_level>10) THEN
        WRITE(message_text,'(a)') 'Inverse Post_op for: '//TRIM(mapped_name)//' ('//TRIM(varname)//')'
        CALL message(TRIM(routine), TRIM(message_text))
      ENDIF
      IF (PRESENT(optvar_out2D)) THEN
        CALL perform_post_op(info%post_op, optvar_out2D, opt_inverse=.TRUE.)
      ELSE IF (PRESENT(optvar_out3D)) THEN
        CALL perform_post_op(info%post_op, optvar_out3D, opt_inverse=.TRUE.)
      ENDIF
    ENDIF

  END SUBROUTINE initicon_inverse_post_op




  !>
  !! Check validity of input fields
  !!
  !! Check validity of input fields. So far, the following checks are performed:
  !!
  !! For First Guess:
  !! - Check validity of uuidOfHgrid: The uuidOfHGrid of the input fields must 
  !!   match the uuidOfHgrid of the horizontal grid file.
  !! - Check validity of first guess validity time: First guess validity time 
  !!   must comply with the model's initialization time (ini_datetime) minus 
  !!   dt_shift.
  !!
  !! For Analysis (increments)
  !! - Check validity of uuidOfHgrid: The uuidOfHGrid of the input fields must 
  !!   match the uuidOfHgrid of the horizontal grid file.
  !! - Check validity of analysis validity time:  The analysis field's validity 
  !!   time must match the model's initialization time (ini_datetime)
  !! - MODE_IAU, MODE_IAU_OLD:  check for matching typeOfGeneratingProcess.
  !!
  !! @par Revision History
  !! Initial revision by Daniel Reinert, DWD (2014-07-28)
  !!
  SUBROUTINE validate_input(p_patch, inventory_list_fg, inventory_list_ana, &
    &                       grp_vars_fg, grp_vars_ana, ngrp_vars_fg,        &
    &                       ngrp_vars_ana)

    TYPE(t_patch)                , INTENT(IN) :: p_patch
    TYPE(t_inventory_list)       , INTENT(IN) :: inventory_list_fg
    TYPE(t_inventory_list)       , INTENT(IN) :: inventory_list_ana
    CHARACTER(LEN=VARNAME_LEN)   , INTENT(IN) :: grp_vars_fg(:)   ! vars (names) to be read from fg-file
    CHARACTER(LEN=VARNAME_LEN)   , INTENT(IN) :: grp_vars_ana(:)  ! vars (names) to be read from ana-file
    INTEGER                      , INTENT(IN) :: ngrp_vars_fg     ! number of fields in grp_vars_fg
    INTEGER                      , INTENT(IN) :: ngrp_vars_ana    ! number of fields in grp_vars_ana

    ! local
    TYPE(t_inventory_element), POINTER  :: this_list_element => NULL()
    INTEGER :: ivar                     ! loop counter
    LOGICAL :: lmatch_uuid
    LOGICAL :: lmatch_vtime

    TYPE(datetime), POINTER  :: start_datetime     ! true start date (includes timeshift)
    !
    INTEGER :: index_inc, index_ful
    CHARACTER(LEN=VARNAME_LEN), TARGET :: mode_iau_grp_inc(20)
    CHARACTER(LEN=VARNAME_LEN), TARGET :: mode_iau_old_grp_inc(20)
    !
    CHARACTER(LEN=VARNAME_LEN), TARGET :: mode_iau_grp_ful(SIZE(grp_vars_ana))
    CHARACTER(LEN=VARNAME_LEN), TARGET :: mode_iau_old_grp_ful(SIZE(grp_vars_ana))
    !
    INTEGER :: nvars_mode_iau_grp_ful, nvars_mode_iau_old_grp_ful
    CHARACTER(LEN=VARNAME_LEN), POINTER :: grp_inc(:)  ! pointer to mode-specific 'inc' group
    CHARACTER(LEN=VARNAME_LEN), POINTER :: grp_ful(:)  ! pointer to mode-specific 'full' group
    !
    CHARACTER(LEN=*), PARAMETER :: routine = modname//':validate_input'

  !-------------------------------------------------------------------

    !*************

    ! initialization
    !

    ! setup groups for checking the generating process type of analysis fields
    !
    ! MODE_IAU: mandatory increments
    mode_iau_grp_inc(1:8)        = (/'u        ','v        ','pres     ','temp     ', &
      &                              'qv       ','w_so     ','h_snow   ','freshsnow'/)
    ! MODE_IAU_OLD: mandatory increments
    mode_iau_old_grp_inc(1:6)    = (/'u        ','v        ','pres     ','temp     ', &
      &                              'qv       ','w_so     '/)

    !
    ! groups containing mandatory full fields (= grp_vars_ana - inc fields)
    mode_iau_grp_ful      = grp_vars_ana
    mode_iau_old_grp_ful  = grp_vars_ana
    !
    nvars_mode_iau_grp_ful      = ngrp_vars_ana
    nvars_mode_iau_old_grp_ful  = ngrp_vars_ana

    ! Remove mandatory 'inc' fields to arrrive at list of mandatory 'full' fields
    CALL difference(mode_iau_grp_ful, nvars_mode_iau_grp_ful, mode_iau_grp_inc, 8)
    CALL difference(mode_iau_old_grp_ful, nvars_mode_iau_old_grp_ful, mode_iau_old_grp_inc, 6)



    lmatch_uuid  = .FALSE. 
    lmatch_vtime = .FALSE.


    ! add timeshift to INI-datetime to get true starting time
    start_datetime => newDatetime(time_config%tc_exp_startdate)
    start_datetime =  start_datetime + timeshift%mtime_shift



    ! Loop over all required input fields and perform some sanity checks.
    ! This is done separately for the analysis- and first guess fields.

    !
    ! First guess
    !
    DO ivar = 1,ngrp_vars_fg
      ! find matching list element
      this_list_element => find_inventory_list_element (inventory_list_fg, &
        &                                              TRIM(grp_vars_fg(ivar)) )


      !************************!
      !  Check uuidOfHGrid     !
      !************************!
      lmatch_uuid = (this_list_element%field%uuidOfHGrid == p_patch%grid_uuid)

      IF (.NOT. lmatch_uuid) THEN
        WRITE(message_text,'(a)') 'Non-matching uuidOfHGrid for first guess field '&
          &                       //TRIM(grp_vars_fg(ivar))//'.'
        IF (check_uuid_gracefully) THEN
          CALL warning(routine, TRIM(message_text))
        ELSE
          CALL finish(routine, TRIM(message_text))
        END IF
      ENDIF


      !**************************************!
      !  Check Validity time of first guess  !
      !**************************************!

      ! check correctness of validity-time
      lmatch_vtime = (this_list_element%field%vdatetime == start_datetime)

!       write(0,*) "vdatetime, start_datetime: ", this_list_element%field%vdatetime, start_datetime
!       write(0,*) "mtime_inidatetime, mtime_shift: ", mtime_inidatetime, timeshift%mtime_shift

      IF (.NOT. lmatch_vtime) THEN
        WRITE(message_text,'(a)') 'Non-matching validity datetime for first guess field '&
          &                       //TRIM(grp_vars_fg(ivar))//'.'
        CALL finish(routine, TRIM(message_text))
      ENDIF

    ENDDO


    !
    ! Analysis (full fields/increments)
    !
    DO ivar = 1,ngrp_vars_ana
      ! find matching list element
      this_list_element => find_inventory_list_element (inventory_list_ana, &
        &                                              TRIM(grp_vars_ana(ivar)) )

      !************************!
      !  Check uuidOfHGrid     !
      !************************!
      lmatch_uuid = (this_list_element%field%uuidOfHGrid == p_patch%grid_uuid)

      IF (.NOT. lmatch_uuid) THEN
        WRITE(message_text,'(a)') 'Non-matching uuidOfHGrid for analysis field '&
          &                       //TRIM(grp_vars_ana(ivar))//'.'
        IF (check_uuid_gracefully) THEN
          CALL warning(routine, TRIM(message_text))
        ELSE
          CALL finish(routine, TRIM(message_text))
        END IF
      ENDIF


      !**************************************!
      !  Check Validity time of analysis     !
      !**************************************!
      !
      ! analysis field's validity time must match the model's initialization time
      !
      lmatch_vtime = (this_list_element%field%vdatetime == time_config%tc_exp_startdate)

      ! write(0,*) "vname: ", TRIM(grp_vars_ana(ivar))
      ! write(0,*) "vdatetime, inidatetime: ", this_list_element%field%vdatetime, mtime_inidatetime

      IF (.NOT. lmatch_vtime) THEN
        WRITE(message_text,'(a)') 'Non-matching validity datetime for analysis field '&
          &                       //TRIM(grp_vars_ana(ivar))//'.'
        CALL finish(routine, TRIM(message_text))
      ENDIF


      !****************************************!
      !  Check typeOfGeneratingProcess         !
      !   (quick hack)                         !
      !****************************************!
      SELECT CASE (init_mode)
      CASE(MODE_IAU)
        !
        grp_inc => mode_iau_grp_inc
        grp_ful => mode_iau_grp_ful
      CASE(MODE_IAU_OLD)
        !
        grp_inc => mode_iau_old_grp_inc
        grp_ful => mode_iau_old_grp_ful
      CASE default
        !
        grp_inc => NULL()
        grp_ful => NULL()
      END SELECT

      IF (ASSOCIATED(grp_inc) .AND. ASSOCIATED(grp_ful)) THEN
        ! determine whether the field is required as inc- or full- field
        index_inc = one_of(TRIM(this_list_element%field%name),grp_inc(:))
        index_ful = one_of(TRIM(this_list_element%field%name),grp_ful(:))

        IF ( index_inc /= -1) THEN  ! field required as increment
          IF (this_list_element%field%typeOfGeneratingProcess /=201) THEN
            WRITE(message_text,'(a)') 'Non-matching typeOfGeneratingProcess for analysis field '&
              &                       //TRIM(this_list_element%field%name)//'. 201 expected'
            CALL finish(routine, TRIM(message_text))
          ENDIF
        
        ELSE IF ( index_ful /= -1) THEN  ! field required as full field
          IF (this_list_element%field%typeOfGeneratingProcess /=0) THEN
            WRITE(message_text,'(a)') 'Non-matching typeOfGeneratingProcess for analysis field '&
              &                       //TRIM(this_list_element%field%name)//'. 0 expected'
            CALL finish(routine, TRIM(message_text))
          ENDIF
        ELSE   ! index_inc = index_ful = -1
          WRITE(message_text,'(a)') 'Unidentified field: '//TRIM(this_list_element%field%name)// &
            &                       ' typeOfGeneratingProcess could not be checked'
          CALL finish(routine, TRIM(message_text))
        ENDIF
        !
      ENDIF  ! associated

    ENDDO

    ! cleanup
    CALL deallocateDatetime(start_datetime)

  END SUBROUTINE validate_input



  !-------------
  !>
  !! SUBROUTINE create_input_groups
  !! Generates groups 'grp_vars_fg' and 'grp_vars_ana', which contain all those fields that  
  !! must be read from the FG- and ANA-File, respectively.
  !! Both groups are based on two out of a bunch of available ICON-internal output groups, depending on 
  !! which input mode is used
  !! groups for MODE_DWD     : mode_dwd_fg_in, mode_dwd_ana_in
  !! groups for MODE_IAU     : mode_iau_fg_in, mode_iau_ana_in
  !! groups for MODE_IAU_OLD : mode_iau_old_fg_in, mode_iau_old_ana_in
  !! groups for MODE_COMBINED: mode_combined_in
  !! groups for MODE_COSMODE : mode_cosmode_in
  !!
  !! In a first step it is checked, whether the ANA-File contains all members of the group 'grp_vars_ana'.
  !! If a member is missing, it is checked (based on the group grp_vars_ana_mandatory) whether the 
  !! ANA-Field is mandatory or not. If the field is mandatory, i.e. if it is part of the group 
  !! grp_vars_ana_mandatory provided via Namelist, the model aborts. If it is not mandatory, the model 
  !! tries to fall back to the corresponding FG-Field. This is done as follows:
  !! The missing ANA-Field is removed from the group 'grp_vars_ana' and added to the group 
  !! 'in_grp_vars_fg'. A warning is issued, however the model does not abort. In a second step it is 
  !! checked, whether the FG-File contains all members of the group 'grp_vars_fg'. If this is not the 
  !! case, the model aborts.
  !! At the end, a table is printed that shows which variables are part of which input group, meaning 
  !! which field will be read from which file.
  !!
  !! Special case: lread_ana=.FALSE.  : In this case, ICON will be started from first guess fields only
  !!                                    The analysis group varlist is re-set to 0 accordingly.
  !!
  !! @par Revision History
  !! Initial version by Daniel Reinert, DWD(2013-07-08)
  !!
  !!
  SUBROUTINE create_input_groups(p_patch, grp_vars_fg, ngrp_vars_fg, grp_vars_ana, ngrp_vars_ana, &
    &                            grp_vars_ana_mandatory, ngrp_vars_ana_mandatory, &
    &                            init_mode)

    TYPE(t_patch)             , INTENT(IN)    :: p_patch                   ! current patch
    CHARACTER(LEN=VARNAME_LEN), INTENT(INOUT) :: grp_vars_fg(:)            ! vars (names) to be read from fg-file
    CHARACTER(LEN=VARNAME_LEN), INTENT(INOUT) :: grp_vars_ana(:)           ! vars (names) to be read from ana-file
    CHARACTER(LEN=VARNAME_LEN), INTENT(INOUT) :: grp_vars_ana_mandatory(:) ! list of mandatory analysis fields (provided via Namelist)
    INTEGER                   , INTENT(OUT)   :: ngrp_vars_fg              ! number of fields in grp_vars_fg
    INTEGER                   , INTENT(OUT)   :: ngrp_vars_ana             ! number of fields in grp_vars_ana
    INTEGER                   , INTENT(OUT)   :: ngrp_vars_ana_mandatory   ! number of fields in grp_vars_ana_mandatory
    INTEGER                   , INTENT(IN)    :: init_mode                 ! initialization mode

    ! local variables
    INTEGER                    :: jg                                       ! patch id
    CHARACTER(LEN=VARNAME_LEN) :: grp_vars_anafile(200)                    ! ana-file inventory group
    CHARACTER(LEN=VARNAME_LEN) :: grp_vars_fgfile(200)                     ! fg-file inventory group
    INTEGER :: ivar, ivar1, mpi_comm
    INTEGER :: idx, is_one_of

    CHARACTER(LEN=*), PARAMETER :: routine = modname//':create_input_groups'
    TYPE(t_bool_table) :: bool_table

    ! lists to hold the default sets of fields
    CHARACTER(LEN=VARNAME_LEN) :: grp_vars_fg_default(200), grp_vars_ana_default(200)
    INTEGER :: ngrp_vars_fg_default, ngrp_vars_ana_default

    

    CHARACTER(LEN=VARNAME_LEN) :: grp_vars_anaatm_default(SIZE(grp_vars_ana_default))  ! default vars atm-ana
    INTEGER                    :: ngrp_vars_anaatm_default ! default number grp_vars_anaatm

    ! additional list for LOG printout
    CHARACTER(LEN=VARNAME_LEN) :: grp_vars_fg_default_grib2(SIZE(grp_vars_fg_default))
    CHARACTER(LEN=VARNAME_LEN) :: grp_vars_ana_default_grib2(SIZE(grp_vars_ana_default))
    CHARACTER(LEN=VARNAME_LEN) :: grp_vars_fg_grib2(SIZE(grp_vars_fg))
    CHARACTER(LEN=VARNAME_LEN) :: grp_vars_ana_grib2(SIZE(grp_vars_ana))
    CHARACTER(LEN=MAX_CHAR_LENGTH) :: ana_default_txt, ana_this_txt

    CHARACTER(LEN=200) :: buffer_miss_ana   ! buffer for names of missing mandatory analysis fields
    CHARACTER(LEN=200) :: buffer_miss_fg    ! buffer for names of missing mandatory first guess fields
    LOGICAL :: lmiss_ana                    ! True, if there are missing mandatory analysis fields
    LOGICAL :: lmiss_fg                     ! True, if there are missing mandatory first guess fields

    INTEGER :: nelement                     ! element counter
    TYPE(t_inventory_element), POINTER :: current_element  ! pointer to linked list element

    !-------------------------------------------------------------------------

    IF(my_process_is_stdio()) THEN


      ! Initialization
      jg = p_patch%id
      lmiss_ana = .FALSE.
      lmiss_fg  = .FALSE.
      ngrp_vars_ana_mandatory = 0
      grp_vars_anafile(:) = ""
      grp_vars_fgfile (:) = ""


      !===================
      ! 1: Collect groups
      !====================

      SELECT CASE(init_mode)
        CASE(MODE_DWDANA, MODE_ICONVREMAP)
          ! Collect group 'grp_vars_fg_default' from mode_dwd_fg_in
          !
          CALL collect_group('mode_dwd_fg_in', grp_vars_fg_default, ngrp_vars_fg_default,    &
            &                loutputvars_only=.FALSE.,lremap_lonlat=.FALSE.)



          ! Collect group 'grp_vars_ana_default' from mode_dwd_ana_in
          !
          CALL collect_group('mode_dwd_ana_in', grp_vars_ana_default, ngrp_vars_ana_default,    &
            &                loutputvars_only=.FALSE.,lremap_lonlat=.FALSE.)

          ! initialize grp_vars_fg and grp_vars_ana which will be the groups that control 
          ! the reading stuff
          !
          IF (lread_ana) THEN
            ! initialize grp_vars_fg and grp_vars_ana with grp_vars_fg_default and grp_vars_ana_default

            grp_vars_fg (1:ngrp_vars_fg_default) = grp_vars_fg_default (1:ngrp_vars_fg_default)
            grp_vars_ana(1:ngrp_vars_ana_default)= grp_vars_ana_default(1:ngrp_vars_ana_default)
            ngrp_vars_fg  = ngrp_vars_fg_default
            ngrp_vars_ana = ngrp_vars_ana_default
          ELSE
            ! lump together grp_vars_fg_default and grp_vars_ana_default
            !
            ! grp_vars_fg = grp_vars_fg_default + grp_vars_ana_default
            ngrp_vars_fg = 0
            CALL add_to_list(grp_vars_fg, ngrp_vars_fg, grp_vars_fg_default(1:ngrp_vars_fg_default)  , &
              &              ngrp_vars_fg_default)
            CALL add_to_list(grp_vars_fg, ngrp_vars_fg, grp_vars_ana_default(1:ngrp_vars_ana_default), &
              &              ngrp_vars_ana_default)

            ! Remove fields 'u', 'v', 'temp', 'pres'
            CALL difference(grp_vars_fg, ngrp_vars_fg, (/'u   ','v   ','temp','pres'/), 4)

            ! grp_vars_ana = --
            ngrp_vars_ana = 0
          ENDIF

        CASE(MODE_IAU)
          ! Collect group 'grp_vars_fg_default' from mode_dwd_fg_in
          !
          CALL collect_group('mode_iau_fg_in', grp_vars_fg_default, ngrp_vars_fg_default,    &
            &                loutputvars_only=.FALSE.,lremap_lonlat=.FALSE.)

          ! in case of tile coldstart, we can omit snowfrac
          ! Remove field 'snowfrac_lc' from FG list
          IF (ltile_coldstart .OR. .NOT. lsnowtile) THEN
            CALL difference(grp_vars_fg_default, ngrp_vars_fg_default, (/'snowfrac_lc'/), 1)
          ENDIF

          ! Collect group 'grp_vars_ana_default' from mode_dwd_ana_in
          !
          CALL collect_group('mode_iau_ana_in' , grp_vars_ana_default, ngrp_vars_ana_default,    &
            &                loutputvars_only=.FALSE.,lremap_lonlat=.FALSE.)

          ! initialize grp_vars_fg and grp_vars_ana which will be the groups that control 
          ! the reading stuff
          !
          IF (.NOT. lp2cintp_incr(jg) .AND. .NOT. lp2cintp_sfcana(jg) ) THEN
            ! full ANA read
            ! initialize grp_vars_fg and grp_vars_ana with grp_vars_fg_default and grp_vars_ana_default

            grp_vars_fg (1:ngrp_vars_fg_default) = grp_vars_fg_default (1:ngrp_vars_fg_default)
            grp_vars_ana(1:ngrp_vars_ana_default)= grp_vars_ana_default(1:ngrp_vars_ana_default)
            ngrp_vars_fg  = ngrp_vars_fg_default
            ngrp_vars_ana = ngrp_vars_ana_default

          ELSE IF (lp2cintp_incr(jg) .AND. .NOT. lp2cintp_sfcana(jg)) THEN
            ! SFC-ANA read
            ! atmospheric analysis fieds are interpolated from parent domain, 
            ! however surface analysis fields are read from file

            ! Remove fields atmospheric analysis fields from grp_vars_ana_default
            CALL collect_group(TRIM('mode_iau_anaatm_in' ), grp_vars_anaatm_default, ngrp_vars_anaatm_default,   &
              &                loutputvars_only=.FALSE.,lremap_lonlat=.FALSE.)
            CALL difference(grp_vars_ana_default, ngrp_vars_ana_default, &
              &             grp_vars_anaatm_default, ngrp_vars_anaatm_default)


            grp_vars_fg (1:ngrp_vars_fg_default) = grp_vars_fg_default (1:ngrp_vars_fg_default)
            grp_vars_ana(1:ngrp_vars_ana_default)= grp_vars_ana_default(1:ngrp_vars_ana_default)
            ngrp_vars_fg  = ngrp_vars_fg_default
            ngrp_vars_ana = ngrp_vars_ana_default

          ELSE IF (lp2cintp_incr(jg) .AND. lp2cintp_sfcana(jg) ) THEN
            ! no ANA-read
            ! lump together grp_vars_fg_default and grp_vars_ana_default
            !
            ! grp_vars_fg = grp_vars_fg_default + grp_vars_ana_default
            ngrp_vars_fg = 0
            CALL add_to_list(grp_vars_fg, ngrp_vars_fg, grp_vars_fg_default(1:ngrp_vars_fg_default)  , &
              &              ngrp_vars_fg_default)
            CALL add_to_list(grp_vars_fg, ngrp_vars_fg, grp_vars_ana_default(1:ngrp_vars_ana_default), &
              &              ngrp_vars_ana_default)

            ! Remove fields 'u', 'v', 'temp', 'pres'
            CALL difference(grp_vars_fg, ngrp_vars_fg, (/'u   ','v   ','temp','pres'/), 4)

            ! grp_vars_ana = --
            ngrp_vars_ana = 0
          ELSE
            WRITE(message_text,'(a,l1,a,l1,a)') 'Combination lp2cintp_incr=',lp2cintp_incr(jg), &
              &                       ' and lp2cintp_sfcana=',lp2cintp_sfcana(jg),' not allowed'
            CALL finish(routine, TRIM(message_text))
          ENDIF


        CASE(MODE_IAU_OLD)
          ! Collect group 'grp_vars_fg_default' from mode_iau_old_fg_in
          !
          CALL collect_group(TRIM('mode_iau_old_fg_in' ), grp_vars_fg_default, ngrp_vars_fg_default,    &
            &                loutputvars_only=.FALSE.,lremap_lonlat=.FALSE.)

          ! in case of tile coldstart, we can omit snowfrac
          ! Remove field 'snowfrac_lc' from FG list
          IF (ltile_coldstart) THEN
            CALL difference(grp_vars_fg_default, ngrp_vars_fg_default, (/'snowfrac_lc'/), 1)
          ENDIF

          ! Collect group 'grp_vars_ana_default' from mode_iau_old_ana_in
          !
          CALL collect_group(TRIM('mode_iau_old_ana_in' ), grp_vars_ana_default, ngrp_vars_ana_default,    &
            &                loutputvars_only=.FALSE.,lremap_lonlat=.FALSE.)

          ! initialize grp_vars_fg and grp_vars_ana which will be the groups that control 
          ! the reading stuff
          !
          IF (.NOT. lp2cintp_incr(jg) .AND. .NOT. lp2cintp_sfcana(jg) ) THEN
            ! full ANA read
            ! initialize grp_vars_fg and grp_vars_ana with grp_vars_fg_default and grp_vars_ana_default

            grp_vars_fg (1:ngrp_vars_fg_default) = grp_vars_fg_default (1:ngrp_vars_fg_default)
            grp_vars_ana(1:ngrp_vars_ana_default)= grp_vars_ana_default(1:ngrp_vars_ana_default)
            ngrp_vars_fg  = ngrp_vars_fg_default
            ngrp_vars_ana = ngrp_vars_ana_default

          ELSE IF (lp2cintp_incr(jg) .AND. .NOT. lp2cintp_sfcana(jg)) THEN
            ! SFC-ANA read
            ! atmospheric analysis fieds are interpolated from parent domain, 
            ! however surface analysis fields are read from file

            ! Remove fields atmospheric analysis fields from grp_vars_ana_default
            CALL collect_group(TRIM('mode_iau_anaatm_in' ), grp_vars_anaatm_default, ngrp_vars_anaatm_default,   &
              &                loutputvars_only=.FALSE.,lremap_lonlat=.FALSE.)
            CALL difference(grp_vars_ana_default, ngrp_vars_ana_default,     &
              &             grp_vars_anaatm_default, ngrp_vars_anaatm_default)


            grp_vars_fg (1:ngrp_vars_fg_default) = grp_vars_fg_default (1:ngrp_vars_fg_default)
            grp_vars_ana(1:ngrp_vars_ana_default)= grp_vars_ana_default(1:ngrp_vars_ana_default)
            ngrp_vars_fg  = ngrp_vars_fg_default
            ngrp_vars_ana = ngrp_vars_ana_default

          ELSE IF (lp2cintp_incr(jg) .AND. lp2cintp_sfcana(jg) ) THEN
            ! no ANA-read
            ! lump together grp_vars_fg_default and grp_vars_ana_default
            !
            ! grp_vars_fg = grp_vars_fg_default + grp_vars_ana_default
            ngrp_vars_fg = 0
            CALL add_to_list(grp_vars_fg, ngrp_vars_fg, grp_vars_fg_default(1:ngrp_vars_fg_default)  , &
              &              ngrp_vars_fg_default)
            CALL add_to_list(grp_vars_fg, ngrp_vars_fg, grp_vars_ana_default(1:ngrp_vars_ana_default), &
              &              ngrp_vars_ana_default)

            ! Remove fields 'u', 'v', 'temp', 'pres'
            CALL difference(grp_vars_fg, ngrp_vars_fg, (/'u   ','v   ','temp','pres'/), 4)

            ! grp_vars_ana = --
            ngrp_vars_ana = 0
          ELSE
            WRITE(message_text,'(a,l1,a,l1,a)') 'Combination lp2cintp_incr=',lp2cintp_incr(jg), &
              &                       ' and lp2cintp_sfcana=',lp2cintp_sfcana(jg),' not allowed'
            CALL finish(routine, TRIM(message_text))
          ENDIF

        CASE(MODE_COMBINED,MODE_COSMODE)
          ! Collect group 'grp_vars_fg_default' from mode_combined_in or mode_cosmode_in
          !
          IF (init_mode == MODE_COMBINED) THEN
              CALL collect_group('mode_combined_in', grp_vars_fg_default, ngrp_vars_fg_default,    &
                &                loutputvars_only=.FALSE.,lremap_lonlat=.FALSE.)
          ELSE
              CALL collect_group('mode_cosmode_in', grp_vars_fg_default, ngrp_vars_fg_default,    &
                &                loutputvars_only=.FALSE.,lremap_lonlat=.FALSE.)
          ENDIF


          ! remove W_SO from default list and replace it by SMI
          CALL difference (grp_vars_fg_default, ngrp_vars_fg_default, (/'w_so'/), 1)
          CALL add_to_list(grp_vars_fg_default, ngrp_vars_fg_default, (/'smi'/) , 1)

          ! initialize grp_vars_fg which will be the group that controls the reading stuff
          !
          ! initialize grp_vars_fg with grp_vars_fg_default
          grp_vars_fg (1:ngrp_vars_fg_default) = grp_vars_fg_default (1:ngrp_vars_fg_default)

          ngrp_vars_fg = ngrp_vars_fg_default

          ! no analysis group
          ! ngrp_vars_ana_[default] = --
          ngrp_vars_ana_default = 0
          ngrp_vars_ana         = 0

        CASE DEFAULT

      END SELECT



      !===============================================================================
      ! 2: generate list of mandatory analysis fields (i.e. for which no fall back to
      !    FG fields is allowed )
      !===============================================================================

      IF( lread_ana .AND. initicon_config(jg)%ana_varlist(1) /= ' ' ) THEN
        ! translate GRIB2 varname to internal netcdf varname
        ! If requested GRIB2 varname is not found in the dictionary 
        ! (i.e. due to typos) -> Model abort
        DO ivar=1,SIZE(initicon_config(jg)%ana_varlist)
          IF (initicon_config(jg)%ana_varlist(ivar) /= ' ') THEN
            ngrp_vars_ana_mandatory = ngrp_vars_ana_mandatory + 1
            ! Sanity check
            IF (ngrp_vars_ana_mandatory > SIZE(grp_vars_ana_mandatory)) THEN
              WRITE(message_text,'(a)') 'Number of declared mandatory analysis fields exceeds internal limit.'
              CALL finish(routine, TRIM(message_text))
            ENDIF
            ! translate GRIB2 -> NetCDF
            grp_vars_ana_mandatory(ivar) = TRIM(dict_get(ana_varnames_dict,       &
              &                            initicon_config(jg)%ana_varlist(ivar), &
              &                            linverse=.TRUE.))
          ELSE
            EXIT
          ENDIF
        ENDDO
      END IF


      !========================================================
      ! 3: Generate file inventory lists for FG- and ANA-files
      !========================================================

      ! get ANA-file varnames from inventory list (surface fields, only)
      ! Translation to internal names has already been performed in
      ! complete_inventory_list
      !
      IF (lread_ana .AND. .NOT. (lp2cintp_incr(jg) .AND. lp2cintp_sfcana(jg)) ) THEN  ! skip, when starting from first guess, only
        nelement = 0
        current_element => inventory_list_ana(jg)%p%first_list_element
        DO WHILE (ASSOCIATED(current_element))
          nelement = nelement + 1
          grp_vars_anafile(nelement) = TRIM(current_element%field%name)
          current_element => current_element%next_list_element
        ENDDO
      ENDIF



      ! get FG-file varnames from inventory list
      ! Translation to internal names has already been performed in
      ! complete_inventory_list
      !
      nelement = 0
      current_element => inventory_list_fg(jg)%p%first_list_element
      DO WHILE (ASSOCIATED(current_element))
        nelement = nelement + 1
        grp_vars_fgfile(nelement) = TRIM(current_element%field%name)
        current_element => current_element%next_list_element
      ENDDO



      !======================================
      ! 4: Check for missing input fields
      !======================================

      ! Check, whether the ANA-file inventory list contains all required analysis fields.
      ! If not, check whether the missing field is mandatory. If so, issue an error and abort. If 
      ! the field is not mandatory, remove the corresponding variable name from the group 
      ! 'grp_vars_ana' and issue a warning. The missing field is added to the group 'grp_vars_fg' 
      ! and thus the model tries to read it from the FG-File as fall back.
      !
      IF (lread_ana .AND. .NOT. (lp2cintp_incr(jg) .AND. lp2cintp_sfcana(jg)) ) THEN
        DO ivar=1,ngrp_vars_ana_default
          idx = one_of(TRIM(grp_vars_ana_default(ivar)),grp_vars_anafile(:))

          IF ( idx == -1) THEN  ! variable not found
            ! Check whether this field is mandatory, or whether we may fall back to 
            ! the first guess
            is_one_of = one_of(TRIM(grp_vars_ana_default(ivar)),grp_vars_ana_mandatory(1:ngrp_vars_ana_mandatory))

            IF ( is_one_of == -1) THEN  ! analysis field is not mandatory
              ! fall back to first guess
              !
              WRITE(message_text,'(a)') 'Field '//TRIM(grp_vars_ana_default(ivar))//' not found in ANA-input file.'
              CALL message(routine, TRIM(message_text))
              WRITE(message_text,'(a)') 'Field '//TRIM(grp_vars_ana_default(ivar))//' will be read from FG-input, instead.'
              CALL message(routine, TRIM(message_text))

              ! remove missing field from analysis input-group grp_vars_ana
              CALL difference(grp_vars_ana, ngrp_vars_ana, grp_vars_ana_default(ivar:ivar), 1)

              ! add missing field to the FG-group grp_vars_fg
              CALL add_to_list(grp_vars_fg, ngrp_vars_fg, grp_vars_ana_default(ivar:ivar), 1)

            ELSE  ! analysis field is mandatory

              ! add missing field to buffer
              IF (.NOT. lmiss_ana) THEN
                buffer_miss_ana = TRIM(grp_vars_ana_default(ivar))//', '
                lmiss_ana = .TRUE.
              ELSE
                IF ((LEN_TRIM(buffer_miss_ana)+LEN_TRIM(grp_vars_ana_default(ivar))+2)<= LEN(buffer_miss_ana)) THEN
                  buffer_miss_ana = TRIM(buffer_miss_ana)//TRIM(grp_vars_ana_default(ivar))//', '
                ELSE
                  CYCLE
                ENDIF
              ENDIF

            ENDIF
          ENDIF
        ENDDO
      ENDIF  ! lread_ana  


      ! Check, whether the FG-file inventory group contains all fields which are needed for a 
      ! successful model start. If not, then stop the model and issue an error.
      ivar = 0
      DO ivar1=1,ngrp_vars_fg
        ivar = ivar + 1
        idx = one_of(TRIM(grp_vars_fg(ivar)),grp_vars_fgfile(:))

        IF ( idx == -1) THEN   ! variable not found
          IF (INDEX(grp_vars_fg(ivar),'aer_') > 0) THEN
            ! aerosol variables allowed to be missing; they are initialized from the climatology in this case
          ELSE IF (.NOT. lmiss_fg) THEN ! add missing field to buffer
            buffer_miss_fg = TRIM(grp_vars_fg(ivar))//', '
            lmiss_fg = .TRUE.
          ELSE
            IF ((LEN_TRIM(buffer_miss_fg)+LEN_TRIM(grp_vars_fg(ivar))+2)<= LEN(buffer_miss_fg)) THEN
              buffer_miss_fg = TRIM(buffer_miss_fg)//TRIM(grp_vars_fg(ivar))//', '
            ELSE
              CYCLE
            ENDIF
          ENDIF

          ! remove missing field from first guess input-group grp_vars_fg
          CALL difference(grp_vars_fg, ngrp_vars_fg, grp_vars_fg(ivar:ivar), 1)
          ivar = ivar - 1
        ENDIF
      ENDDO




      !====================
      ! 5: Printout table
      !====================

      !
      ! For printout, translate variable names from Netcdf (internal) to GRIB2
      ! print both GRIB2 (internal)
      DO ivar = 1,ngrp_vars_fg_default
        grp_vars_fg_default_grib2(ivar) = TRIM(dict_get(ana_varnames_dict,        &
          &                               TRIM(grp_vars_fg_default(ivar)),        &
          &                               linverse=.FALSE.))//" ("//              &
          &                               TRIM(grp_vars_fg_default(ivar))//")"
      ENDDO
      DO ivar = 1,ngrp_vars_fg
        grp_vars_fg_grib2(ivar) = TRIM(dict_get(ana_varnames_dict,     &
          &                       TRIM(grp_vars_fg(ivar)),             &
          &                       linverse=.FALSE.))//" ("//           &
          &                       TRIM(grp_vars_fg(ivar))//")"
      ENDDO
      DO ivar = 1,ngrp_vars_ana_default
        grp_vars_ana_default_grib2(ivar) = TRIM(dict_get(ana_varnames_dict,       &
          &                                TRIM(grp_vars_ana_default(ivar)),      &
          &                                linverse=.FALSE.))//" ("//             &
          &                                TRIM(grp_vars_ana_default(ivar))//")"
      ENDDO
      DO ivar = 1,ngrp_vars_ana
        grp_vars_ana_grib2(ivar) = TRIM(dict_get(ana_varnames_dict,    &
          &                        TRIM(grp_vars_ana(ivar)),           &
          &                        linverse=.FALSE.))//" ("//          &
          &                        TRIM(grp_vars_ana(ivar))//")"
      ENDDO
      WRITE(message_text,'(a,i2,a)') 'DOM ', jg, ': Juxtaposition of expected and actual input fields'
      CALL message(" ", message_text)
      CALL init_bool_table(bool_table)
      IF ((init_mode == MODE_IAU) .OR. (init_mode == MODE_IAU_OLD) ) THEN
        ana_default_txt = "ANA_inc (expected)"
        ana_this_txt    = "ANA_inc (this run)"
      ELSE
        ana_default_txt = "ANA (expected)"
        ana_this_txt    = "ANA (this run)"
      ENDIF
      CALL add_column(bool_table, "FG (expected)", grp_vars_fg_default_grib2,  ngrp_vars_fg_default)
      CALL add_column(bool_table, "FG (this run)",           grp_vars_fg_grib2,          ngrp_vars_fg)
      CALL add_column(bool_table, TRIM(ana_default_txt),grp_vars_ana_default_grib2, ngrp_vars_ana_default)
      CALL add_column(bool_table, TRIM(ana_this_txt)   ,grp_vars_ana_grib2,         ngrp_vars_ana)
      CALL print_bool_table(bool_table)


      !
      ! abort, if any mandatory first guess or analysis field is missing
      !
      IF (lmiss_ana) THEN
        WRITE(message_text,'(a)') 'Field(s) '//TRIM(buffer_miss_ana)// &
          &                       ' mandatory, but not found in ANA-file.'
        CALL finish(routine, TRIM(message_text))
      ENDIF
      !
      IF (lmiss_fg) THEN

        WRITE(message_text,'(a)') 'Field(s) '//TRIM(buffer_miss_fg)// &
          &                       ' missing in FG-input file.'
        CALL finish(routine, TRIM(message_text))
      ENDIF  



      ! additional sanity checks for input fields
      !
      IF ( lconsistency_checks ) THEN
        CALL validate_input(p_patch, inventory_list_fg(jg), inventory_list_ana(jg), &
          &                 grp_vars_fg, grp_vars_ana, ngrp_vars_fg, ngrp_vars_ana)
      ENDIF

    ENDIF  ! my_process_is_stdio()


    IF(p_test_run) THEN
      mpi_comm = p_comm_work_test 
    ELSE
      mpi_comm = p_comm_work
    ENDIF
    CALL p_bcast(grp_vars_fg,  p_io, mpi_comm)
    CALL p_bcast(ngrp_vars_fg, p_io, mpi_comm)
    CALL p_bcast(grp_vars_ana, p_io, mpi_comm)
    CALL p_bcast(ngrp_vars_ana,p_io, mpi_comm)

  END SUBROUTINE create_input_groups


  !>
  !! SUBROUTINE init_aersosol
  !! Initializes the aerosol field from the climatology if no first-guess data are available
  !!
  !! @par Revision History
  !! Initial version by Guenther Zaengl, DWD (2015-11-06)
  !!
  SUBROUTINE init_aerosol(p_patch, ext_data, prm_diag)

    TYPE(t_patch),          INTENT(IN)    :: p_patch(:)
    TYPE(t_external_data),  INTENT(IN)    :: ext_data(:)
    TYPE(t_nwp_phy_diag),   INTENT(INOUT) :: prm_diag(:)

    INTEGER  :: imo1, imo2
    INTEGER  :: rl_start, rl_end, i_startblk, i_endblk, i_startidx, i_endidx
    INTEGER  :: jb, jc, jg

    REAL(wp) :: wgt

    CALL month2hour (time_config%cur_datetime, imo1, imo2, wgt)

!$OMP PARALLEL PRIVATE(rl_start,rl_end,i_startblk,i_endblk)
    DO jg = 1, n_dom

      IF (aerosol_fg_present(jg)) CYCLE

      rl_start = 1
      rl_end   = min_rlcell

      i_startblk = p_patch(jg)%cells%start_block(rl_start)
      i_endblk   = p_patch(jg)%cells%end_block(rl_end)

!$OMP DO PRIVATE(jb,jc,i_startidx,i_endidx)
      DO jb = i_startblk, i_endblk

        CALL get_indices_c(p_patch(jg), jb, i_startblk, i_endblk, i_startidx, i_endidx, rl_start, rl_end)

        DO jc = i_startidx, i_endidx

          prm_diag(jg)%aerosol(jc,iss,jb) = ext_data(jg)%atm_td%aer_ss(jc,jb,imo1) + &
            ( ext_data(jg)%atm_td%aer_ss(jc,jb,imo2)   - ext_data(jg)%atm_td%aer_ss(jc,jb,imo1)   ) * wgt
          prm_diag(jg)%aerosol(jc,iorg,jb) = ext_data(jg)%atm_td%aer_org(jc,jb,imo1) + &
            ( ext_data(jg)%atm_td%aer_org(jc,jb,imo2)  - ext_data(jg)%atm_td%aer_org(jc,jb,imo1)  ) * wgt
          prm_diag(jg)%aerosol(jc,ibc,jb) = ext_data(jg)%atm_td%aer_bc(jc,jb,imo1) + &
            ( ext_data(jg)%atm_td%aer_bc(jc,jb,imo2)   - ext_data(jg)%atm_td%aer_bc(jc,jb,imo1)   ) * wgt
          prm_diag(jg)%aerosol(jc,iso4,jb) = ext_data(jg)%atm_td%aer_so4(jc,jb,imo1) + &
            ( ext_data(jg)%atm_td%aer_so4(jc,jb,imo2)  - ext_data(jg)%atm_td%aer_so4(jc,jb,imo1)  ) * wgt
          prm_diag(jg)%aerosol(jc,idu,jb) = ext_data(jg)%atm_td%aer_dust(jc,jb,imo1) + &
            ( ext_data(jg)%atm_td%aer_dust(jc,jb,imo2) - ext_data(jg)%atm_td%aer_dust(jc,jb,imo1) ) * wgt

        ENDDO

      ENDDO
!$OMP END DO
!$OMP MASTER
      WRITE(message_text,'(a,i3)') 'Aerosol initialized from climatology, domain ',jg
      CALL message('init_aerosol', TRIM(message_text))
!$OMP END MASTER
    ENDDO
!$OMP END PARALLEL

  END SUBROUTINE init_aerosol


  !>
  !! SUBROUTINE fill_tile_points
  !! Used in the case of a 'cold' tile initialization
  !!  i.e. initializing a run with tiles with first guess data not containing tiles. The first guess data 
  !!  orignate from a run without tiles.
  !! or tile coldstart
  !!  i.e. initializing a run with tiles with first guess data not containing tiles. The first guess data
  !!  orignate from a run without tiles (but tile-averaged variables).
  !!  In the latter case the filling routine is only applied to the ANA fields fr_seaice and t_seasfc.
  !! 
  !! Specifically, this routine fills sub-grid scale (previously nonexistent) land and water points
  !! with appropriate data from neighboring grid points where possible
  !!
  !!
  !! @par Revision History
  !! Initial version by Guenther Zaengl, DWD (2015-01-16)
  !!
  !!
  SUBROUTINE fill_tile_points(p_patch, p_lnd_state, ext_data, process_ana_vars)

    TYPE(t_patch),             INTENT(IN)    :: p_patch(:)
    TYPE(t_lnd_state), TARGET, INTENT(INOUT) :: p_lnd_state(:)
    TYPE(t_external_data),     INTENT(INOUT) :: ext_data(:)

    LOGICAL,                   INTENT(IN)    :: process_ana_vars  ! neighbour filling only for analysed fields
                                                                  ! fr_seaice and t_seasfc

    TYPE(t_lnd_prog),  POINTER :: lnd_prog
    TYPE(t_lnd_diag),  POINTER :: lnd_diag
    TYPE(t_wtr_prog),  POINTER :: wtr_prog

    INTEGER,  DIMENSION(:,:,:),   POINTER :: iidx, iblk

    INTEGER :: jg, jb, jk, jc, jt, ji
    INTEGER :: i_startblk, i_endblk, i_startidx, i_endidx

    REAL(wp), DIMENSION(nproma,10) :: lpmask, fpmask, spmask
    REAL(wp), DIMENSION(nproma)    :: lpcount, fpcount, spcount
    REAL(wp) :: wgt(10), fr_lnd, fr_lk, fr_sea, th_notile, aux_lk(nproma,12)
    REAL(wp), ALLOCATABLE :: frac_ml_lk(:,:)

    !-------------------------------------------------------------------------

    th_notile = 0.5_wp

    ! Weighting factors for neighbor filling
    DO ji = 2, 10
      SELECT CASE (ji)
      CASE(2,5,8) ! direct neighbors
        wgt(ji) = 1._wp
      CASE DEFAULT ! indirect neighbors
        wgt(ji) = 0.5_wp
      END SELECT
    ENDDO

    DO jg = 1, n_dom

      IF (.NOT. p_patch(jg)%ldom_active) CYCLE

      lnd_prog => p_lnd_state(jg)%prog_lnd(nnow_rcf(jg))
      lnd_diag => p_lnd_state(jg)%diag_lnd
      wtr_prog => p_lnd_state(jg)%prog_wtr(nnow_rcf(jg))

      iidx     => p_int_state(jg)%rbf_c2grad_idx
      iblk     => p_int_state(jg)%rbf_c2grad_blk

      i_startblk = p_patch(jg)%cells%start_block(grf_bdywidth_c+1)
      i_endblk   = p_patch(jg)%cells%end_block(min_rlcell_int)

      ! Compute ratio between mixed-layer depth and lake depth
      ALLOCATE(frac_ml_lk(nproma,p_patch(jg)%nblks_c))
      WHERE(ext_data(jg)%atm%depth_lk(:,:) > 0.0_wp)
        frac_ml_lk(:,:) = wtr_prog%h_ml_lk(:,:) / MAX(0.05_wp,ext_data(jg)%atm%depth_lk(:,:))
      ELSEWHERE
        frac_ml_lk(:,:) = 0._wp
      END WHERE

!$OMP PARALLEL
!$OMP DO PRIVATE(ji,jb,jk,jc,jt,i_startidx,i_endidx,lpmask,fpmask,spmask,lpcount,fpcount,spcount,fr_lnd,fr_lk,fr_sea,aux_lk)
      DO jb = i_startblk, i_endblk

        CALL get_indices_c(p_patch(jg), jb, i_startblk, i_endblk, &
                           i_startidx, i_endidx, grf_bdywidth_c+1, min_rlcell_int)


        ! call flake_coldinit and store results on a local auxiliary array; they are used as a backup if no
        ! appropriate neighbor points are found
        CALL flake_coldinit(                                     &
          &     nflkgb      = ext_data(jg)%atm%fp_count    (jb), &  ! in
          &     idx_lst_fp  = ext_data(jg)%atm%idx_lst_fp(:,jb), &  ! in
          &     depth_lk    = ext_data(jg)%atm%depth_lk  (:,jb), &  ! in
          &     tskin       = lnd_prog%t_g_t(:,jb,isub_lake)   , &  ! in
          &     t_snow_lk_p = aux_lk(:,1),                       &
          &     h_snow_lk_p = aux_lk(:,2),                       &
          &     t_ice_p     = aux_lk(:,3),                       &
          &     h_ice_p     = aux_lk(:,4),                       &
          &     t_mnw_lk_p  = aux_lk(:,5),                       &
          &     t_wml_lk_p  = aux_lk(:,6),                       &
          &     t_bot_lk_p  = aux_lk(:,7),                       &
          &     c_t_lk_p    = aux_lk(:,8),                       &
          &     h_ml_lk_p   = aux_lk(:,9),                       &
          &     t_b1_lk_p   = aux_lk(:,10),                      &
          &     h_b1_lk_p   = aux_lk(:,11),                      &
          &     t_g_lk_p    = aux_lk(:,12)                       )


        lpmask(:,:) = 0._wp
        fpmask(:,:) = 0._wp
        spmask(:,:) = 0._wp

        lpcount(:) = 0._wp
        fpcount(:) = 0._wp
        spcount(:) = 0._wp

        ! Prepare control variables to determine for which grid points neighbor filling is possible
        DO jc = i_startidx, i_endidx

          fr_lnd = ext_data(jg)%atm%fr_land(jc,jb)
          IF (fr_lnd > frlnd_thrhld .AND. fr_lnd < th_notile) THEN
            lpmask(jc,1) = 1._wp
            DO ji = 2,10
              fr_lnd = ext_data(jg)%atm%fr_land(iidx(ji,jc,jb),iblk(ji,jc,jb))
              IF (fr_lnd > th_notile) THEN
                lpmask(jc,ji) = wgt(ji)
                lpcount(jc) = lpcount(jc)+wgt(ji)
              ENDIF
            ENDDO
            IF (lpcount(jc) == 0._wp) lpmask(jc,1) = 0._wp
          ENDIF

          fr_lk = ext_data(jg)%atm%fr_lake(jc,jb)
          IF (fr_lk > frlake_thrhld .AND. fr_lk < th_notile) THEN
            fpmask(jc,1) = 1._wp
            DO ji = 2,10
              fr_lk = ext_data(jg)%atm%fr_lake(iidx(ji,jc,jb),iblk(ji,jc,jb))
              IF (fr_lk > th_notile) THEN
                fpmask(jc,ji) = wgt(ji)
                fpcount(jc) = fpcount(jc)+wgt(ji)
              ENDIF
            ENDDO
            IF (fpcount(jc) == 0._wp) THEN
              fpmask(jc,1) = 0._wp
              ! use backup values from flake_coldinit if no neighbors are available
              IF (.NOT. process_ana_vars) THEN
                wtr_prog%t_mnw_lk(jc,jb) = aux_lk(jc,5)
                wtr_prog%t_wml_lk(jc,jb) = aux_lk(jc,6)
                wtr_prog%t_bot_lk(jc,jb) = aux_lk(jc,7)
                wtr_prog%c_t_lk  (jc,jb) = aux_lk(jc,8)
                wtr_prog%h_ml_lk (jc,jb) = aux_lk(jc,9)
                wtr_prog%t_b1_lk (jc,jb) = aux_lk(jc,10)
                wtr_prog%h_b1_lk (jc,jb) = aux_lk(jc,11)
              ENDIF
            ENDIF
          ENDIF

          fr_sea = 1._wp - (ext_data(jg)%atm%fr_lake(jc,jb)+ext_data(jg)%atm%fr_land(jc,jb))
          IF (fr_sea > frsea_thrhld .AND. fr_sea < th_notile) THEN
            spmask(jc,1) = 1._wp
            DO ji = 2,10
              fr_sea = 1._wp - (ext_data(jg)%atm%fr_lake(iidx(ji,jc,jb),iblk(ji,jc,jb)) + &
                                ext_data(jg)%atm%fr_land(iidx(ji,jc,jb),iblk(ji,jc,jb))   )
              IF (fr_sea > th_notile) THEN
                spmask(jc,ji) = wgt(ji)
                spcount(jc) = spcount(jc)+wgt(ji)
              ENDIF
            ENDDO
            IF (spcount(jc) == 0._wp) spmask(jc,1) = 0._wp
          ENDIF

        ENDDO

        ! Apply neighbor filling
        !
        IF (process_ana_vars) THEN

          DO jc = i_startidx, i_endidx

            ! a) ocean points
            IF (spmask(jc,1) == 1._wp) THEN
              CALL ngb_search(lnd_diag%fr_seaice, iidx, iblk, spmask, spcount, jc, jb)
              CALL ngb_search(lnd_diag%t_seasfc, iidx, iblk, spmask, spcount, jc, jb)
            ENDIF
          ENDDO  ! jc

        ELSE   ! .NOT. process_ana_vars

          DO jc = i_startidx, i_endidx
            ! a) ocean points
            IF (spmask(jc,1) == 1._wp) THEN
              CALL ngb_search(wtr_prog%t_ice, iidx, iblk, spmask, spcount, jc, jb)
              CALL ngb_search(wtr_prog%h_ice, iidx, iblk, spmask, spcount, jc, jb)
            ENDIF

            ! b) lake points
            IF (fpmask(jc,1) == 1._wp) THEN
              CALL ngb_search(wtr_prog%t_mnw_lk, iidx, iblk, fpmask, fpcount, jc, jb)
              CALL ngb_search(wtr_prog%t_wml_lk, iidx, iblk, fpmask, fpcount, jc, jb)
              CALL ngb_search(frac_ml_lk,        iidx, iblk, fpmask, fpcount, jc, jb)
              CALL ngb_search(wtr_prog%t_bot_lk, iidx, iblk, fpmask, fpcount, jc, jb)
              CALL ngb_search(wtr_prog%c_t_lk,   iidx, iblk, fpmask, fpcount, jc, jb)
              CALL ngb_search(wtr_prog%t_b1_lk,  iidx, iblk, fpmask, fpcount, jc, jb)
              CALL ngb_search(wtr_prog%h_b1_lk,  iidx, iblk, fpmask, fpcount, jc, jb)
              ! restore mixed-layer depth
              wtr_prog%h_ml_lk(jc,jb) = frac_ml_lk(jc,jb) * ext_data(jg)%atm%depth_lk(jc,jb)
            ENDIF
          ENDDO  ! jc

          ! c) land points
          DO jt = 1, ntiles_total

            ! single-layer fields
            DO jc = i_startidx, i_endidx
              IF (lpmask(jc,1) == 1._wp) THEN
                CALL ngb_search(lnd_diag%freshsnow_t(:,:,jt), iidx, iblk, lpmask, lpcount, jc, jb)
                CALL ngb_search(lnd_prog%w_snow_t   (:,:,jt), iidx, iblk, lpmask, lpcount, jc, jb)
                CALL ngb_search(lnd_prog%w_i_t      (:,:,jt), iidx, iblk, lpmask, lpcount, jc, jb)
                CALL ngb_search(lnd_diag%h_snow_t   (:,:,jt), iidx, iblk, lpmask, lpcount, jc, jb)
                CALL ngb_search(lnd_prog%t_snow_t   (:,:,jt), iidx, iblk, lpmask, lpcount, jc, jb)
                CALL ngb_search(lnd_prog%rho_snow_t (:,:,jt), iidx, iblk, lpmask, lpcount, jc, jb)

                CALL ngb_search(lnd_prog%t_so_t(:,nlev_soil+1,:,jt), iidx, iblk, lpmask, lpcount, jc, jb)
              ENDIF
            ENDDO

            ! soil fields
            DO jk = 1, nlev_soil
              DO jc = i_startidx, i_endidx
                IF (lpmask(jc,1) == 1._wp) THEN
                  CALL ngb_search(lnd_prog%t_so_t(:,jk,:,jt),     iidx, iblk, lpmask, lpcount, jc, jb)
                  CALL ngb_search(lnd_prog%w_so_t(:,jk,:,jt),     iidx, iblk, lpmask, lpcount, jc, jb)
                  CALL ngb_search(lnd_prog%w_so_ice_t(:,jk,:,jt), iidx, iblk, lpmask, lpcount, jc, jb)
                ENDIF
              ENDDO
            ENDDO

            IF (lmulti_snow) THEN ! multi-layer snow fields
              DO jk = 1, nlev_snow
                DO jc = i_startidx, i_endidx
                  IF (lpmask(jc,1) == 1._wp) THEN
                    CALL ngb_search(lnd_prog%t_snow_mult_t(:,jk,:,jt),   iidx, iblk, lpmask, lpcount, jc, jb)
                    CALL ngb_search(lnd_prog%rho_snow_mult_t(:,jk,:,jt), iidx, iblk, lpmask, lpcount, jc, jb)
                    CALL ngb_search(lnd_prog%wtot_snow_t(:,jk,:,jt),     iidx, iblk, lpmask, lpcount, jc, jb)
                    CALL ngb_search(lnd_prog%wliq_snow_t(:,jk,:,jt),     iidx, iblk, lpmask, lpcount, jc, jb)
                    CALL ngb_search(lnd_prog%dzh_snow_t(:,jk,:,jt),      iidx, iblk, lpmask, lpcount, jc, jb)

                    IF (jk == 1) CALL ngb_search(lnd_prog%t_snow_mult_t(:,nlev_snow+1,:,jt), iidx, iblk, lpmask, lpcount, jc, jb)
                  ENDIF
                ENDDO  ! jc
              ENDDO
            ENDIF  ! lmulti_snow

          ENDDO  ! jt

        ENDIF  ! process_ana_vars

      ENDDO  ! jb
!$OMP END DO NOWAIT
!$OMP END PARALLEL

      DEALLOCATE(frac_ml_lk)

    ENDDO  ! jg

    CONTAINS

    SUBROUTINE ngb_search (fld, iidx, iblk, mask, cnt, jc, jb)

      REAL(wp), INTENT(INOUT) :: fld(:,:)
      REAL(wp), INTENT(IN)    :: mask(:,:), cnt(:)
      INTEGER,  INTENT(IN)    :: iidx(:,:,:), iblk(:,:,:), jc, jb

      INTEGER :: ji

      fld(jc,jb) = 0._wp
      DO ji = 2, 10
        fld(jc,jb) = fld(jc,jb) + fld(iidx(ji,jc,jb),iblk(ji,jc,jb))*mask(jc,ji)
      ENDDO
      fld(jc,jb) = fld(jc,jb)/cnt(jc)

    END SUBROUTINE ngb_search

  END SUBROUTINE fill_tile_points

  !>
  !! SUBROUTINE init_snowtiles
  !! Active in the case of a tile warmstart in combination with snowtiles.
  !! In this case, the tile-based index lists and the tile fractions (frac_t) need to be restored
  !! from the landuse-class fractions and the snow-cover fractions
  !!
  !!
  !! @par Revision History
  !! Initial version by Guenther Zaengl, DWD (2015-06-08)
  !!
  !!
  SUBROUTINE init_snowtiles(p_patch, p_lnd_state, ext_data)

    TYPE(t_patch),             INTENT(IN)    :: p_patch(:)
    TYPE(t_lnd_state), TARGET, INTENT(INOUT) :: p_lnd_state(:)
    TYPE(t_external_data),     INTENT(INOUT) :: ext_data(:)

    TYPE(t_lnd_diag),  POINTER :: lnd_diag

    INTEGER :: jg, jt

    DO jg = 1, n_dom

      IF (.NOT. p_patch(jg)%ldom_active) CYCLE

      lnd_diag => p_lnd_state(jg)%diag_lnd

      ! initialize snowfrac_t with appropriate values
      DO jt = ntiles_lnd+1, ntiles_total
        WHERE (lnd_diag%snowfrac_lc_t(:,:,jt) > 0._wp) 
          lnd_diag%snowfrac_t(:,:,jt) = 1._wp
        ELSEWHERE
          lnd_diag%snowfrac_t(:,:,jt) = 0._wp
        END WHERE
      ENDDO

      CALL init_snowtile_lists(p_patch(jg), ext_data(jg), lnd_diag)

    ENDDO

  END SUBROUTINE init_snowtiles

  !>
  !! SUBROUTINE copy_initicon2prog_atm
  !! Copies atmospheric fields interpolated by init_icon to the
  !! prognostic model state variables 
  !!
  !! Required input: initicon state
  !! Output is written on fields of NH state
  !!
  !! @par Revision History
  !! Initial version by Guenther Zaengl, DWD(2011-07-28)
  !! Modification by Daniel Reinert, DWD (2012-12-19)
  !! - encapsulated surface specific part
  !!
  !!
  SUBROUTINE copy_initicon2prog_atm(p_patch, initicon, p_nh_state)

    TYPE(t_patch),          INTENT(IN) :: p_patch(:)
    TYPE(t_initicon_state), INTENT(IN) :: initicon(:)

    TYPE(t_nh_state),      INTENT(INOUT) :: p_nh_state(:)

    INTEGER :: jg, jb, jk, jc, je
    INTEGER :: nblks_c, npromz_c, nblks_e, npromz_e, nlen, nlev, nlevp1, ntl, ntlr

!$OMP PARALLEL PRIVATE(jg,nblks_c,npromz_c,nblks_e,npromz_e,nlev,nlevp1,ntl,ntlr)
    DO jg = 1, n_dom

      IF (.NOT. p_patch(jg)%ldom_active) CYCLE

      nblks_c   = p_patch(jg)%nblks_c
      npromz_c  = p_patch(jg)%npromz_c
      nblks_e   = p_patch(jg)%nblks_e
      npromz_e  = p_patch(jg)%npromz_e
      nlev      = p_patch(jg)%nlev
      nlevp1    = p_patch(jg)%nlevp1
      ntl       = nnow(jg)
      ntlr      = nnow_rcf(jg)

!$OMP DO PRIVATE(jb,jk,je,nlen) ICON_OMP_DEFAULT_SCHEDULE
      DO jb = 1, nblks_e

        IF (jb /= nblks_e) THEN
          nlen = nproma
        ELSE
          nlen = npromz_e
        ENDIF

        ! Wind speed
        DO jk = 1, nlev
          DO je = 1, nlen
            p_nh_state(jg)%prog(ntl)%vn(je,jk,jb) = initicon(jg)%atm%vn(je,jk,jb)
          ENDDO
        ENDDO

      ENDDO
!$OMP END DO

!$OMP DO PRIVATE(jb,jk,jc,nlen) ICON_OMP_DEFAULT_SCHEDULE
      DO jb = 1, nblks_c

        IF (jb /= nblks_c) THEN
          nlen = nproma
        ELSE
          nlen = npromz_c
        ENDIF

        ! 3D fields
        DO jk = 1, nlev
          DO jc = 1, nlen
            ! Dynamic prognostic variables on cell points
            p_nh_state(jg)%prog(ntl)%w(jc,jk,jb)       = initicon(jg)%atm%w(jc,jk,jb)
            p_nh_state(jg)%prog(ntl)%theta_v(jc,jk,jb) = initicon(jg)%atm%theta_v(jc,jk,jb)
            p_nh_state(jg)%prog(ntl)%exner(jc,jk,jb)   = initicon(jg)%atm%exner(jc,jk,jb)
            p_nh_state(jg)%prog(ntl)%rho(jc,jk,jb)     = initicon(jg)%atm%rho(jc,jk,jb)

            ! Water vapor
            p_nh_state(jg)%prog(ntlr)%tracer(jc,jk,jb,iqv) = initicon(jg)%atm%qv(jc,jk,jb)
          ENDDO
        ENDDO

        ! Cloud and precipitation hydrometeors - these are supposed to be zero in the region where
        ! moisture physics is turned off
        !
        ! above kstart_moist(jg): set to zero
        DO jk = 1, kstart_moist(jg)-1
          DO jc = 1, nlen
            p_nh_state(jg)%prog(ntlr)%tracer(jc,jk,jb,iqc) = 0.0_wp
            p_nh_state(jg)%prog(ntlr)%tracer(jc,jk,jb,iqi) = 0.0_wp
            IF ( iqr /= 0 ) THEN
              p_nh_state(jg)%prog(ntlr)%tracer(jc,jk,jb,iqr) = 0.0_wp
            END IF
            IF ( iqs /= 0 ) THEN
              p_nh_state(jg)%prog(ntlr)%tracer(jc,jk,jb,iqs) = 0.0_wp
            END IF
          ENDDO
        ENDDO
        !
        ! at and below kstart_moist(jg): copy from initicon%atm
        DO jk = kstart_moist(jg), nlev
          DO jc = 1, nlen
            p_nh_state(jg)%prog(ntlr)%tracer(jc,jk,jb,iqc) = initicon(jg)%atm%qc(jc,jk,jb)
            p_nh_state(jg)%prog(ntlr)%tracer(jc,jk,jb,iqi) = initicon(jg)%atm%qi(jc,jk,jb)
            IF ( iqr /= 0 ) THEN
              p_nh_state(jg)%prog(ntlr)%tracer(jc,jk,jb,iqr) = initicon(jg)%atm%qr(jc,jk,jb)
            END IF
            IF ( iqs /= 0 ) THEN
              p_nh_state(jg)%prog(ntlr)%tracer(jc,jk,jb,iqs) = initicon(jg)%atm%qs(jc,jk,jb)
            END IF
          ENDDO
        ENDDO

        ! w at surface level
        DO jc = 1, nlen
          p_nh_state(jg)%prog(ntl)%w(jc,nlevp1,jb)      = initicon(jg)%atm%w(jc,nlevp1,jb)
          p_nh_state(jg)%prog(nnew(jg))%w(jc,nlevp1,jb) = initicon(jg)%atm%w(jc,nlevp1,jb)
        ENDDO

        IF (init_mode == MODE_ICONVREMAP .OR. lvert_remap_fg) THEN ! copy also TKE field
          DO jk = 1, nlevp1
            DO jc = 1, nlen
              p_nh_state(jg)%prog(ntlr)%tke(jc,jk,jb) = initicon(jg)%atm%tke(jc,jk,jb)
            ENDDO
          ENDDO
        ENDIF

      ENDDO  ! jb
!$OMP END DO NOWAIT

    ENDDO  ! jg
!$OMP END PARALLEL

    ! Finally, compute exact hydrostatic adjustment for thermodynamic fields
    DO jg = 1, n_dom

      IF (.NOT. p_patch(jg)%ldom_active) CYCLE
      ntl = nnow(jg)

      CALL hydro_adjust(p_patch(jg), p_nh_state(jg)%metrics,                                  &
                        p_nh_state(jg)%prog(ntl)%rho,     p_nh_state(jg)%prog(ntl)%exner,     &
                        p_nh_state(jg)%prog(ntl)%theta_v )

    ENDDO

  END SUBROUTINE copy_initicon2prog_atm


  !>
  !! SUBROUTINE copy_fg2initicon
  !! Copies first-guess fields from the assimilation cycle to the initicon state
  !! in order to prepare subsequent vertical remapping
  !!
  !!
  !! @par Revision History
  !! Initial version by Guenther Zaengl, DWD(2015-07-24)
  !!
  !!
  SUBROUTINE copy_fg2initicon(p_patch, initicon, p_nh_state)

    TYPE(t_patch),          INTENT(IN) :: p_patch(:)
    TYPE(t_nh_state),       INTENT(IN) :: p_nh_state(:)

    TYPE(t_initicon_state), INTENT(INOUT) :: initicon(:)


    INTEGER :: jg, jb, jk, jc, je
    INTEGER :: nblks_c, npromz_c, nblks_e, npromz_e, nlen, nlev, nlevp1, ntl, ntlr

    REAL(wp) :: exner, tempv

    DO jg = 1, n_dom

      IF (.NOT. p_patch(jg)%ldom_active) CYCLE

      nblks_c   = p_patch(jg)%nblks_c
      npromz_c  = p_patch(jg)%npromz_c
      nblks_e   = p_patch(jg)%nblks_e
      npromz_e  = p_patch(jg)%npromz_e
      nlev      = p_patch(jg)%nlev
      nlevp1    = p_patch(jg)%nlevp1
      ntl       = nnow(jg)
      ntlr      = nnow_rcf(jg)


!$OMP PARALLEL
!$OMP DO PRIVATE(jb,jk,je,nlen) ICON_OMP_DEFAULT_SCHEDULE
      DO jb = 1, nblks_e

        IF (jb /= nblks_e) THEN
          nlen = nproma
        ELSE
          nlen = npromz_e
        ENDIF

        ! Wind speed
        DO jk = 1, nlev
          DO je = 1, nlen
            initicon(jg)%atm_in%vn(je,jk,jb) = p_nh_state(jg)%prog(ntl)%vn(je,jk,jb)
          ENDDO
        ENDDO

      ENDDO
!$OMP END DO

!$OMP DO PRIVATE(jb,jk,jc,nlen,exner,tempv) ICON_OMP_DEFAULT_SCHEDULE
      DO jb = 1, nblks_c

        IF (jb /= nblks_c) THEN
          nlen = nproma
        ELSE
          nlen = npromz_c
        ENDIF

        ! 3D fields
        DO jk = 1, nlev
          DO jc = 1, nlen

            ! Dynamic prognostic variables on cell points
            initicon(jg)%atm_in%w_ifc(jc,jk,jb)   = p_nh_state(jg)%prog(ntl)%w(jc,jk,jb)
            initicon(jg)%atm_in%theta_v(jc,jk,jb) = p_nh_state(jg)%prog(ntl)%theta_v(jc,jk,jb)
            initicon(jg)%atm_in%rho(jc,jk,jb)     = p_nh_state(jg)%prog(ntl)%rho(jc,jk,jb)
            initicon(jg)%atm_in%tke_ifc(jc,jk,jb) = p_nh_state(jg)%prog(ntlr)%tke(jc,jk,jb)

            ! Moisture variables
            initicon(jg)%atm_in%qv(jc,jk,jb) = p_nh_state(jg)%prog(ntlr)%tracer(jc,jk,jb,iqv)
            initicon(jg)%atm_in%qc(jc,jk,jb) = p_nh_state(jg)%prog(ntlr)%tracer(jc,jk,jb,iqc)
            initicon(jg)%atm_in%qi(jc,jk,jb) = p_nh_state(jg)%prog(ntlr)%tracer(jc,jk,jb,iqi)
            initicon(jg)%atm_in%qr(jc,jk,jb) = p_nh_state(jg)%prog(ntlr)%tracer(jc,jk,jb,iqr)
            initicon(jg)%atm_in%qs(jc,jk,jb) = p_nh_state(jg)%prog(ntlr)%tracer(jc,jk,jb,iqs)
          ENDDO
        ENDDO

        ! w and TKE at surface level
        DO jc = 1, nlen
          initicon(jg)%atm_in%w_ifc(jc,nlevp1,jb)   = p_nh_state(jg)%prog(ntl)%w(jc,nlevp1,jb)
          initicon(jg)%atm_in%tke_ifc(jc,nlevp1,jb) = p_nh_state(jg)%prog(ntlr)%tke(jc,nlevp1,jb)
        ENDDO

        ! interpolate half-level variables to full levels and diagnose pressure and temperature 
        DO jk = 1, nlev
          DO jc = 1, nlen

            initicon(jg)%atm_in%z3d(jc,jk,jb) = (initicon(jg)%atm_in%z3d_ifc(jc,jk,jb) + &
              &   initicon(jg)%atm_in%z3d_ifc(jc,jk+1,jb)) * 0.5_wp
            initicon(jg)%atm_in%w(jc,jk,jb) = (initicon(jg)%atm_in%w_ifc(jc,jk,jb) +     &
              &   initicon(jg)%atm_in%w_ifc(jc,jk+1,jb)) * 0.5_wp
            initicon(jg)%atm_in%tke(jc,jk,jb) = (initicon(jg)%atm_in%tke_ifc(jc,jk,jb) + &
              &   initicon(jg)%atm_in%tke_ifc(jc,jk+1,jb)) * 0.5_wp

            exner = (initicon(jg)%atm_in%rho(jc,jk,jb)*initicon(jg)%atm_in%theta_v(jc,jk,jb)*rd/p0ref)**(1._wp/cvd_o_rd)
            tempv = initicon(jg)%atm_in%theta_v(jc,jk,jb)*exner

            initicon(jg)%atm_in%pres(jc,jk,jb) = exner**(cpd/rd)*p0ref
            initicon(jg)%atm_in%temp(jc,jk,jb) = tempv / (1._wp + vtmpc1*initicon(jg)%atm_in%qv(jc,jk,jb) - &
              (initicon(jg)%atm_in%qc(jc,jk,jb) + initicon(jg)%atm_in%qi(jc,jk,jb) +                        &
               initicon(jg)%atm_in%qr(jc,jk,jb) + initicon(jg)%atm_in%qs(jc,jk,jb)) )

          ENDDO
        ENDDO


      ENDDO  ! jb
!$OMP END DO NOWAIT
!$OMP END PARALLEL

    ENDDO  ! jg

    ! Tell the vertical interpolation routine that vn needs to be processed
    lread_vn = .TRUE.

  END SUBROUTINE copy_fg2initicon


  !>
  !! SUBROUTINE average_first_guess
  !! Averages atmospheric variables needed as first guess for data assimilation 
  !!
  !!
  !! @par Revision History
  !! Initial version by Guenther Zaengl, DWD (2014-11-24)
  !! Modification by Daniel Reinert, DWD (2014-12-17)
  !! - make use of time_avg function, which makes finalize-option obsolete
  !!
  !!
  SUBROUTINE average_first_guess(p_patch, p_int, p_diag, p_prog_dyn, p_prog)

    TYPE(t_patch),          INTENT(IN) :: p_patch
    TYPE(t_int_state),      INTENT(IN) :: p_int

    TYPE(t_nh_diag),     INTENT(INOUT) :: p_diag
    TYPE(t_nh_prog),     INTENT(INOUT) :: p_prog_dyn, p_prog

    INTEGER :: jb, jk, jc
    INTEGER :: nlev, rl_start, rl_end, i_startblk, i_endblk, i_startidx, i_endidx
    REAL(wp):: wgt                     ! time average weight

    CHARACTER(len=*), PARAMETER     :: routine = modname//':average_first_guess'
    !------------------------------------------------------------------------------

    CALL rbf_vec_interpol_cell(p_prog_dyn%vn, p_patch, p_int, p_diag%u, p_diag%v, &
                               opt_rlend=min_rlcell_int)

    nlev = p_patch%nlev

    rl_start = 1
    rl_end   = min_rlcell_int

    i_startblk = p_patch%cells%start_block(rl_start)
    i_endblk   = p_patch%cells%end_block(rl_end)


    p_diag%nsteps_avg = p_diag%nsteps_avg + 1

    ! compute weight
    wgt = 1._wp/REAL(p_diag%nsteps_avg(1),wp)


!$OMP PARALLEL
!$OMP DO PRIVATE(jb,jk,jc,i_startidx,i_endidx)
    DO jb = i_startblk, i_endblk

      CALL get_indices_c(p_patch, jb, i_startblk, i_endblk, i_startidx, i_endidx, rl_start, rl_end)

      DO jk = 1, nlev
        DO jc = i_startidx, i_endidx
          p_diag%u_avg(jc,jk,jb)    = time_avg(p_diag%u_avg(jc,jk,jb)   , &
            &                                  p_diag%u(jc,jk,jb)       , &
            &                                  wgt)
          p_diag%v_avg(jc,jk,jb)    = time_avg(p_diag%v_avg(jc,jk,jb)   , &
            &                                  p_diag%v(jc,jk,jb)       , &
            &                                  wgt)
          p_diag%temp_avg(jc,jk,jb) = time_avg(p_diag%temp_avg(jc,jk,jb), &
            &                                  p_diag%temp(jc,jk,jb)    , &
            &                                  wgt)
          p_diag%pres_avg(jc,jk,jb) = time_avg(p_diag%pres_avg(jc,jk,jb), &
            &                                  p_diag%pres(jc,jk,jb)    , &
            &                                  wgt)
          p_diag%qv_avg(jc,jk,jb)   = time_avg(p_diag%qv_avg(jc,jk,jb)  , &
            &                                  p_prog%tracer(jc,jk,jb,iqv), &
            &                                  wgt)
        ENDDO
      ENDDO
    ENDDO  ! jb
!$OMP END DO
!$OMP END PARALLEL


    ! debug output
    IF(my_process_is_stdio() .AND. msg_level>=13) THEN
      WRITE(message_text,'(a,I3)') 'step ', p_diag%nsteps_avg(1)
      CALL message(TRIM(routine), TRIM(message_text))
    ENDIF

  END SUBROUTINE average_first_guess


  !>
  !! SUBROUTINE reinit_average_first_guess
  !! Re-Initialization routine for SUBROUTINE average_first_guess.
  !! Ensures that the average is centered in time. 
  !!
  !!
  !! @par Revision History
  !! Initial version by Daniel Reinert, DWD (2015-02-10)
  !!
  !!
  SUBROUTINE reinit_average_first_guess(p_patch, p_diag, p_prog)

    TYPE(t_patch),       INTENT(IN)    :: p_patch

    TYPE(t_nh_diag),     INTENT(INOUT) :: p_diag
    TYPE(t_nh_prog),     INTENT(IN)    :: p_prog

    INTEGER :: jb, jk, jc
    INTEGER :: nlev, rl_start, rl_end, i_startblk, i_endblk, i_startidx, i_endidx

    CHARACTER(len=*), PARAMETER     :: routine = modname//':reinit_average_first_guess'

    !------------------------------------------------------------------------------

    nlev = p_patch%nlev

    rl_start = 1
    rl_end   = min_rlcell_int

    i_startblk = p_patch%cells%start_block(rl_start)
    i_endblk   = p_patch%cells%end_block(rl_end)

!$OMP PARALLEL
!$OMP DO PRIVATE(jb,jk,jc,i_startidx,i_endidx)
    DO jb = i_startblk, i_endblk

      CALL get_indices_c(p_patch, jb, i_startblk, i_endblk, i_startidx, i_endidx, rl_start, rl_end)

      DO jk = 1, nlev
!DIR$ IVDEP
        DO jc = i_startidx, i_endidx
          p_diag%u_avg(jc,jk,jb)    = p_diag%u(jc,jk,jb)
          p_diag%v_avg(jc,jk,jb)    = p_diag%v(jc,jk,jb)
          p_diag%temp_avg(jc,jk,jb) = p_diag%temp(jc,jk,jb)
          p_diag%pres_avg(jc,jk,jb) = p_diag%pres(jc,jk,jb)
          p_diag%qv_avg(jc,jk,jb)   = p_prog%tracer(jc,jk,jb,iqv)
        ENDDO
      ENDDO
    ENDDO  ! jb
!$OMP END DO
!$OMP END PARALLEL

    p_diag%nsteps_avg = 1

    ! debug output
    IF(my_process_is_stdio() .AND. msg_level>=13) THEN
      WRITE(message_text,'(a,I3)') 'step ', p_diag%nsteps_avg(1)
      CALL message(TRIM(routine), TRIM(message_text))
    ENDIF

  END SUBROUTINE reinit_average_first_guess



  !-------------
  !>
  !! SUBROUTINE copy_initicon2prog_sfc
  !! Copies surface fields interpolated by init_icon to the prognostic model 
  !! state variables. 
  !!
  !! Required input: initicon state
  !! Output is written on fields of land state
  !!
  !! @par Revision History
  !! Initial version by Guenther Zaengl, DWD(2011-07-28)
  !! Modification by Daniel Reinert, DWD (2012-12-19)
  !! - encapsulated surface specific part
  !! Modification by Daniel Reinert, DWD (2013-07-09)
  !! - moved sea-ice coldstart into separate subroutine
  !!
  !!
  SUBROUTINE copy_initicon2prog_sfc(p_patch, initicon, p_lnd_state, ext_data)

    TYPE(t_patch),          INTENT(IN) :: p_patch(:)
    TYPE(t_initicon_state), INTENT(IN) :: initicon(:)

    TYPE(t_lnd_state),     INTENT(INOUT) :: p_lnd_state(:)
    TYPE(t_external_data), INTENT(   IN) :: ext_data(:)

    INTEGER  :: jg, jb, jc, jt, js, jp, ic, ilu
    INTEGER  :: nblks_c, npromz_c, nlen
    REAL(wp) :: zfrice_thrhld, zminsnow_alb, zmaxsnow_alb, zsnowalb_lu, t_fac

!$OMP PARALLEL PRIVATE(jg,nblks_c,npromz_c)
    DO jg = 1, n_dom

      IF (.NOT. p_patch(jg)%ldom_active) CYCLE

      nblks_c   = p_patch(jg)%nblks_c
      npromz_c  = p_patch(jg)%npromz_c


!$OMP DO PRIVATE(jb,jc,nlen,jt,js,jp,ic,zfrice_thrhld,zminsnow_alb,zmaxsnow_alb,zsnowalb_lu,t_fac,ilu) ICON_OMP_DEFAULT_SCHEDULE
      DO jb = 1, nblks_c

        IF (jb /= nblks_c) THEN
          nlen = nproma
        ELSE
          nlen = npromz_c
        ENDIF


        ! ground temperature
        DO jc = 1, nlen
          p_lnd_state(jg)%prog_lnd(nnow_rcf(jg))%t_g(jc,jb) = initicon(jg)%sfc%tskin(jc,jb)
          p_lnd_state(jg)%prog_lnd(nnew_rcf(jg))%t_g(jc,jb) = initicon(jg)%sfc%tskin(jc,jb)
        ENDDO

        ! Fill also SST and sea ice fraction fields over ocean points; SST is limited to 30 deg C
        ! Note: missing values of the sea ice fraction, which may occur due to differing land-sea masks, 
        ! are indicated with -999.9; non-ocean points are filled with zero for both fields
!CDIR NODEP,VOVERTAKE,VOB
        DO ic = 1, ext_data(jg)%atm%sp_count(jb)
          jc = ext_data(jg)%atm%idx_lst_sp(ic,jb)
          IF ( l_sst_in .AND. initicon(jg)%sfc%sst(jc,jb) > 10._wp  ) THEN
            p_lnd_state(jg)%diag_lnd%t_seasfc(jc,jb) = initicon(jg)%sfc%sst(jc,jb)              
          ELSE
           p_lnd_state(jg)%diag_lnd%t_seasfc(jc,jb) = MIN(303.15_wp,initicon(jg)%sfc%tskin(jc,jb))
          ENDIF
          !
          ! In case of missing sea ice fraction values, we make use of the sea 
          ! surface temperature (tskin over ocean points). For tskin<=tf_salt, 
          ! we set the sea ice fraction to one. For tskin>tf_salt, we set it to 0.
          ! Note: tf_salt=271.45K is the salt-water freezing point
          !
          IF ( initicon(jg)%sfc%seaice(jc,jb) > -999.0_wp ) THEN
            p_lnd_state(jg)%diag_lnd%fr_seaice(jc,jb) = initicon(jg)%sfc%seaice(jc,jb) 
          ELSE    ! missing value
            IF ( initicon(jg)%sfc%tskin(jc,jb) <= tf_salt ) THEN
              p_lnd_state(jg)%diag_lnd%fr_seaice(jc,jb) = 1._wp     ! sea ice point
            ELSE
              p_lnd_state(jg)%diag_lnd%fr_seaice(jc,jb) = 0._wp     ! water point
            ENDIF
          ENDIF

        ENDDO
        ! In addition, write skin temperature to lake points, limited to 33 deg C. These will
        ! be used to initialize lake points until something more reasonable becomes available
!CDIR NODEP,VOVERTAKE,VOB
        DO ic = 1, ext_data(jg)%atm%fp_count(jb)
          jc = ext_data(jg)%atm%idx_lst_fp(ic,jb)
          p_lnd_state(jg)%diag_lnd%t_seasfc(jc,jb) = MIN(306.15_wp,initicon(jg)%sfc%tskin(jc,jb))
        ENDDO

        IF ( atm_phy_nwp_config(jg)%inwp_surface > 0 ) THEN
          DO jt = 1, ntiles_total
            DO jc = 1, nlen
              p_lnd_state(jg)%prog_lnd(nnow_rcf(jg))%t_snow_t(jc,jb,jt) = initicon(jg)%sfc%tsnow(jc,jb)

              ilu = MAX(1,ext_data(jg)%atm%lc_class_t(jc,jb,jt))
              zsnowalb_lu = ABS(ext_data(jg)%atm%snowalb_lcc(ilu))

              IF (ntiles_total > 1 .AND. albedo_type == MODIS) THEN
                zmaxsnow_alb = MIN(csalb_snow_max,zsnowalb_lu)
              ELSE
                zmaxsnow_alb = csalb_snow_max
              ENDIF

               ! Initialize freshsnow
               ! for seapoints, freshsnow is set to 0
              IF(alb_snow_var == 'ALB_SNOW') THEN

                IF (albedo_type == MODIS) THEN
                  IF (ext_data(jg)%atm%alb_dif(jc,jb) > csalb_snow_min) THEN
                    t_fac = MIN(1._wp,0.1_wp*(tmelt-p_lnd_state(jg)%prog_lnd(nnow_rcf(jg))%t_snow_t(jc,jb,jt)))
                    zminsnow_alb = (1._wp-t_fac)*csalb_snow_min + t_fac*ext_data(jg)%atm%alb_dif(jc,jb)
                  ELSE
                    zminsnow_alb = MAX(0.4_wp*csalb_snow_min,MIN(csalb_snow_min,0.6_wp*zsnowalb_lu))
                  ENDIF
                ELSE
                  IF (ext_data(jg)%atm%lc_class_t(jc,jb,jt) == ext_data(jg)%atm%i_lc_snow_ice) THEN
                    t_fac = MIN(1._wp,0.1_wp*(tmelt-p_lnd_state(jg)%prog_lnd(nnow_rcf(jg))%t_snow_t(jc,jb,jt)))
                    zminsnow_alb = (1._wp-t_fac)*csalb_snow_min + t_fac*csalb_snow
                  ELSE
                    zminsnow_alb = csalb_snow_min
                  ENDIF
                ENDIF

                p_lnd_state(jg)%diag_lnd%freshsnow_t(jc,jb,jt)    =  MAX(0._wp,MIN(1._wp, &
            &                           (initicon(jg)%sfc%snowalb (jc,jb)-zminsnow_alb)   &
            &                          /(zmaxsnow_alb-zminsnow_alb)))                     &
            &                          * REAL(NINT(ext_data(jg)%atm%fr_land(jc,jb)),wp) 
              ELSE
                p_lnd_state(jg)%diag_lnd%freshsnow_t(jc,jb,jt)    =  MAX(0._wp,MIN(1._wp, &
            &                     1._wp - ((initicon(jg)%sfc%snowalb (jc,jb)-crhosmin_ml) &
            &                    /(crhosmax_ml-crhosmin_ml))))                            &
            &                    * REAL(NINT(ext_data(jg)%atm%fr_land(jc,jb)),wp)
              END IF


              p_lnd_state(jg)%prog_lnd(nnow_rcf(jg))%w_snow_t(jc,jb,jt)           = &
                &                                                initicon(jg)%sfc%snowweq (jc,jb)
              p_lnd_state(jg)%prog_lnd(nnow_rcf(jg))%rho_snow_t(jc,jb,jt)         = &
                &                                                initicon(jg)%sfc%snowdens(jc,jb) 
              p_lnd_state(jg)%prog_lnd(nnow_rcf(jg))%w_i_t(jc,jb,jt)              = &
                &                                                initicon(jg)%sfc%skinres (jc,jb)

              p_lnd_state(jg)%prog_lnd(nnew_rcf(jg))%t_snow_t(jc,jb,jt)   = &
                &                                                initicon(jg)%sfc%tsnow   (jc,jb)
              p_lnd_state(jg)%prog_lnd(nnew_rcf(jg))%w_snow_t(jc,jb,jt)   = &
                &                                                initicon(jg)%sfc%snowweq (jc,jb)
              p_lnd_state(jg)%prog_lnd(nnew_rcf(jg))%rho_snow_t(jc,jb,jt) = &
                &                                                initicon(jg)%sfc%snowdens(jc,jb)
              p_lnd_state(jg)%prog_lnd(nnew_rcf(jg))%w_i_t(jc,jb,jt)      = &
                &                                                initicon(jg)%sfc%skinres (jc,jb)
            ENDDO
          ENDDO

          ! Multi-layer surface fields
          DO jt = 1, ntiles_total

            DO js = 0, nlev_soil
              jp = js+1 ! indexing for the ICON state field starts at 1
              DO jc = 1, nlen
                p_lnd_state(jg)%prog_lnd(nnow_rcf(jg))%t_so_t(jc,jp,jb,jt)= &
                  &                                              initicon(jg)%sfc%tsoil(jc,js,jb)
                p_lnd_state(jg)%prog_lnd(nnew_rcf(jg))%t_so_t(jc,jp,jb,jt)= &
                  &                                              initicon(jg)%sfc%tsoil(jc,js,jb)
              ENDDO
            ENDDO

            ! For soil water, no comparable layer shift exists
            DO js = 1, nlev_soil
              DO jc = 1, nlen
                p_lnd_state(jg)%prog_lnd(nnow_rcf(jg))%w_so_t(jc,js,jb,jt)= &
                  &                                              initicon(jg)%sfc%wsoil(jc,js,jb)
                p_lnd_state(jg)%prog_lnd(nnew_rcf(jg))%w_so_t(jc,js,jb,jt)= &
                  &                                              initicon(jg)%sfc%wsoil(jc,js,jb)
              ENDDO
            ENDDO

          ENDDO



          ! Coldstart for sea-ice parameterization scheme
          ! Sea-ice surface temperature is initialized with tskin from IFS.
          ! Since the seaice index list is not yet available at this stage, we loop over 
          ! all sea points and initialize points with fr_seaice>threshold. 
          ! The threshold is 0.5 without tiles and frsi_min with tiles.
          ! Note that exactly the same threshold values must be used as in init_sea_lists. 
          ! If not, you will see what you get.
          !@Pilar: This should still work out for you, since the non-sea-ice points are 
          !        now initialized during warmstart initialization 
          !        in mo_nwp_sfc_utils:nwp_surface_init
          !
          IF (lseaice) THEN
            IF ( ntiles_total == 1 ) THEN  ! no tile approach
              zfrice_thrhld = 0.5_wp
            ELSE
              zfrice_thrhld = frsi_min
            ENDIF

            CALL seaice_coldinit_nwp(nproma, zfrice_thrhld,                               &
              &         frsi    = p_lnd_state(jg)%diag_lnd%fr_seaice(:,jb),               &
              &         temp_in = initicon(jg)%sfc%tskin(:,jb),                           &
              &         tice_p  = p_lnd_state(jg)%prog_wtr(nnow_rcf(jg))%t_ice    (:,jb), &
              &         hice_p  = p_lnd_state(jg)%prog_wtr(nnow_rcf(jg))%h_ice    (:,jb), &
              &         tsnow_p = p_lnd_state(jg)%prog_wtr(nnow_rcf(jg))%t_snow_si(:,jb), &
              &         hsnow_p = p_lnd_state(jg)%prog_wtr(nnow_rcf(jg))%h_snow_si(:,jb), &
              &         tice_n  = p_lnd_state(jg)%prog_wtr(nnew_rcf(jg))%t_ice    (:,jb), &
              &         hice_n  = p_lnd_state(jg)%prog_wtr(nnew_rcf(jg))%h_ice    (:,jb), &
              &         tsnow_n = p_lnd_state(jg)%prog_wtr(nnew_rcf(jg))%t_snow_si(:,jb), &
              &         hsnow_n = p_lnd_state(jg)%prog_wtr(nnew_rcf(jg))%h_snow_si(:,jb)  )

          ENDIF  ! leseaice

          ! Cold-start initialization of the fresh-water lake model FLake.
          ! The procedure is the same as in "int2lm".
          ! Note that no lake ice is assumed at the cold start.

          ! Make use of sfc%ls_mask in order to identify potentially problematic points, 
          ! where depth_lk>0 (lake point in ICON) but ls_mask >0.5 (land point in IFS).
          ! At these points, tskin should not be used to initialize the water temperature.

          IF (llake) THEN
            CALL flake_coldinit(                                        &
              &     nflkgb      = ext_data(jg)%atm%fp_count    (jb), &  ! in
              &     idx_lst_fp  = ext_data(jg)%atm%idx_lst_fp(:,jb), &  ! in
              &     depth_lk    = ext_data(jg)%atm%depth_lk  (:,jb), &  ! in
              &     tskin       = initicon(jg)%sfc%tskin     (:,jb), &  ! in
              &     t_snow_lk_p = p_lnd_state(jg)%prog_wtr(nnow_rcf(jg))%t_snow_lk(:,jb), &
              &     h_snow_lk_p = p_lnd_state(jg)%prog_wtr(nnow_rcf(jg))%h_snow_lk(:,jb), &
              &     t_ice_p     = p_lnd_state(jg)%prog_wtr(nnow_rcf(jg))%t_ice    (:,jb), &
              &     h_ice_p     = p_lnd_state(jg)%prog_wtr(nnow_rcf(jg))%h_ice    (:,jb), &
              &     t_mnw_lk_p  = p_lnd_state(jg)%prog_wtr(nnow_rcf(jg))%t_mnw_lk (:,jb), &
              &     t_wml_lk_p  = p_lnd_state(jg)%prog_wtr(nnow_rcf(jg))%t_wml_lk (:,jb), & 
              &     t_bot_lk_p  = p_lnd_state(jg)%prog_wtr(nnow_rcf(jg))%t_bot_lk (:,jb), &
              &     c_t_lk_p    = p_lnd_state(jg)%prog_wtr(nnow_rcf(jg))%c_t_lk   (:,jb), &
              &     h_ml_lk_p   = p_lnd_state(jg)%prog_wtr(nnow_rcf(jg))%h_ml_lk  (:,jb), &
              &     t_b1_lk_p   = p_lnd_state(jg)%prog_wtr(nnow_rcf(jg))%t_b1_lk  (:,jb), &
              &     h_b1_lk_p   = p_lnd_state(jg)%prog_wtr(nnow_rcf(jg))%h_b1_lk  (:,jb), &
              &     t_g_lk_p    = p_lnd_state(jg)%prog_lnd(nnow_rcf(jg))%t_g_t    (:,jb,isub_lake) )
          ENDIF  ! llake

        ENDIF   ! inwp_surface > 0
      ENDDO
!$OMP END DO NOWAIT

    ENDDO
!$OMP END PARALLEL

  END SUBROUTINE copy_initicon2prog_sfc




  !-------------
  !>
  !! SUBROUTINE construct_initicon
  !! Ensures that all fields have a defined VALUE.
  !!   * resets all linitialized flags
  !!   * copies topography AND coordinate surfaces
  !!   * allocates the fields we USE
  !!       * zeros OUT these fields to ensure deteministic checksums
  !!   * nullificates all other pointers
  !!
  !! @par Revision History
  !! Initial version by Guenther Zaengl, DWD(2011-07-14)
  !! Refactoring to make this work more like a REAL constructor by Nathanael Hübbe, DWD(2015-08-04)
  !!
  !! This initalizes all ALLOCATED memory to avoid nondeterministic
  !! checksums when ONLY a part of a field IS READ from file due to
  !! nonfull blocks.
  SUBROUTINE construct_initicon(initicon, p_patch, topography_c, metrics)
    TYPE(t_initicon_state), INTENT(INOUT) :: initicon
    TYPE(t_patch), INTENT(IN) :: p_patch
    REAL(wp), INTENT(IN) :: topography_c(:,:)
    TYPE(t_nh_metrics), INTENT(IN) :: metrics

    ! Local variables: loop control and dimensions
    INTEGER :: nlev, nlevp1, nblks_c, nblks_e

    nlev = p_patch%nlev
    nlevp1 = nlev + 1
    nblks_c = p_patch%nblks_c
    nblks_e = p_patch%nblks_e

    ! basic init_icon data
    ALLOCATE(initicon%topography_c    (nproma,nblks_c),        &
             initicon%z_ifc           (nproma,nlevp1,nblks_c), &
             initicon%z_mc            (nproma,nlev  ,nblks_c) )
!$OMP PARALLEL WORKSHARE
    initicon%topography_c(:,:) = topography_c(:,:)
    initicon%z_ifc(:,:,:) = metrics%z_ifc(:,:,:)
    initicon%z_mc(:,:,:) = metrics%z_mc(:,:,:)
!$OMP END PARALLEL WORKSHARE

    ! allocate groups for list of fields that must be read during initialization
    ALLOCATE(initicon%grp_vars_fg (200), &
             initicon%grp_vars_ana(200), &
             initicon%grp_vars_ana_mandatory(200))
    initicon%ngrp_vars_fg = -1
    initicon%ngrp_vars_ana = -1
    initicon%ngrp_vars_ana_mandatory = -1

    CALL construct_atm_in(initicon%atm_in)
    CALL construct_sfc_in(initicon%sfc_in)
    CALL construct_atm(initicon%atm)
    CALL construct_atm_inc(initicon%atm_inc)
    CALL construct_sfc(initicon%sfc)
    CALL construct_sfc_inc(initicon%sfc_inc)

!-------------------------------------------------------------------------

  CONTAINS

    SUBROUTINE construct_atm_in(atm_in)
        TYPE(t_pi_atm_in), INTENT(INOUT) :: atm_in

        NULLIFY(atm_in%psfc, &
        &       atm_in%phi_sfc, &
        &       atm_in%temp, &
        &       atm_in%pres, &
        &       atm_in%z3d_ifc, &
        &       atm_in%w_ifc, &
        &       atm_in%z3d, &
        &       atm_in%u, &
        &       atm_in%v, &
        &       atm_in%omega, &
        &       atm_in%w, &
        &       atm_in%vn, &
        &       atm_in%qv, &
        &       atm_in%qc, &
        &       atm_in%qi, &
        &       atm_in%qr, &
        &       atm_in%qs, &
        &       atm_in%rho, &
        &       atm_in%theta_v, &
        &       atm_in%tke, &
        &       atm_in%tke_ifc)
        atm_in%linitialized = .FALSE.
    END SUBROUTINE construct_atm_in

    SUBROUTINE construct_sfc_in(sfc_in)
        TYPE(t_pi_sfc_in), INTENT(INOUT) :: sfc_in

        sfc_in%linitialized = .FALSE.
    END SUBROUTINE construct_sfc_in

    ! Allocate atmospheric output data
    SUBROUTINE construct_atm(atm)
        TYPE(t_pi_atm), INTENT(INOUT) :: atm

        IF(lvert_remap_fg .OR. ANY((/MODE_IFSANA, MODE_DWDANA, MODE_COSMODE, MODE_COMBINED, MODE_ICONVREMAP/)==init_mode)) THEN
            ALLOCATE(atm%vn     (nproma,nlev  ,nblks_e), &
            &        atm%u      (nproma,nlev  ,nblks_c), &
            &        atm%v      (nproma,nlev  ,nblks_c), &
            &        atm%w      (nproma,nlevp1,nblks_c), &
            &        atm%temp   (nproma,nlev  ,nblks_c), &
            &        atm%exner  (nproma,nlev  ,nblks_c), &
            &        atm%pres   (nproma,nlev  ,nblks_c), &
            &        atm%rho    (nproma,nlev  ,nblks_c), &
            &        atm%theta_v(nproma,nlev  ,nblks_c), &
            &        atm%qv     (nproma,nlev  ,nblks_c), &
            &        atm%qc     (nproma,nlev  ,nblks_c), &
            &        atm%qi     (nproma,nlev  ,nblks_c), &
            &        atm%qr     (nproma,nlev  ,nblks_c), &
            &        atm%qs     (nproma,nlev  ,nblks_c)  )
!$OMP PARALLEL 
            CALL init(atm%vn(:,:,:))
            CALL init(atm%u(:,:,:))
            CALL init(atm%v(:,:,:))
            CALL init(atm%w(:,:,:))
            CALL init(atm%temp(:,:,:))
            CALL init(atm%exner(:,:,:))
            CALL init(atm%pres(:,:,:))
            CALL init(atm%rho(:,:,:))
            CALL init(atm%theta_v(:,:,:))
            CALL init(atm%qv(:,:,:))
            CALL init(atm%qc(:,:,:))
            CALL init(atm%qi(:,:,:))
            CALL init(atm%qr(:,:,:))
            CALL init(atm%qs(:,:,:))
!$OMP END PARALLEL

            IF(lvert_remap_fg .OR. init_mode == MODE_ICONVREMAP) THEN
                ALLOCATE(initicon%atm%tke(nproma,nlevp1,nblks_c))
!$OMP PARALLEL 
                CALL init(atm%tke(:,:,:))
!$OMP END PARALLEL
            END IF

            atm%linitialized = .TRUE.
        ELSE
            atm%linitialized = .FALSE.
        END IF
    END SUBROUTINE construct_atm

    ! atmospheric assimilation increments
    SUBROUTINE construct_atm_inc(atm_inc)
        TYPE(t_pi_atm), INTENT(INOUT) :: atm_inc

        IF ( ANY((/MODE_IAU, MODE_IAU_OLD/) == init_mode) ) THEN
            ALLOCATE(atm_inc%temp(nproma,nlev,nblks_c), &
            &        atm_inc%pres(nproma,nlev,nblks_c), &
            &        atm_inc%u   (nproma,nlev,nblks_c), &
            &        atm_inc%v   (nproma,nlev,nblks_c), &
            &        atm_inc%vn  (nproma,nlev,nblks_e), &
            &        atm_inc%qv  (nproma,nlev,nblks_c)  )
!$OMP PARALLEL 
            CALL init(atm_inc%temp(:,:,:))
            CALL init(atm_inc%pres(:,:,:))
            CALL init(atm_inc%u(:,:,:))
            CALL init(atm_inc%v(:,:,:))
            CALL init(atm_inc%vn(:,:,:))
            CALL init(atm_inc%qv(:,:,:))
!$OMP END PARALLEL 

            atm_inc%linitialized = .TRUE.
        ELSE
            atm_inc%linitialized = .FALSE.
        ENDIF
    END SUBROUTINE construct_atm_inc

    ! Allocate surface output data
    SUBROUTINE construct_sfc(sfc)
        TYPE(t_pi_sfc), INTENT(INOUT) :: sfc

        ! always allocate sst (to be on the safe side)
        ALLOCATE(sfc%sst(nproma,nblks_c))
!$OMP PARALLEL 
        CALL init(sfc%sst(:,:))
!$OMP END PARALLEL

        IF(init_mode == MODE_IFSANA) THEN
            ALLOCATE(sfc%tskin   (nproma,nblks_c            ), &
            &        sfc%tsnow   (nproma,nblks_c            ), &
            &        sfc%snowalb (nproma,nblks_c            ), &
            &        sfc%snowweq (nproma,nblks_c            ), &
            &        sfc%snowdens(nproma,nblks_c            ), &
            &        sfc%skinres (nproma,nblks_c            ), &
            &        sfc%ls_mask (nproma,nblks_c            ), &
            &        sfc%seaice  (nproma,nblks_c            ), &
            &        sfc%tsoil   (nproma,0:nlev_soil,nblks_c), &
            &        sfc%wsoil   (nproma,  nlev_soil,nblks_c)  )
!$OMP PARALLEL 
            CALL init(sfc%tskin(:,:))
            CALL init(sfc%tsnow(:,:))
            CALL init(sfc%snowalb(:,:))
            CALL init(sfc%snowweq(:,:))
            CALL init(sfc%snowdens(:,:))
            CALL init(sfc%skinres(:,:))
            CALL init(sfc%ls_mask(:,:))
            CALL init(sfc%seaice(:,:))
            CALL init(sfc%tsoil(:,:,:))
            CALL init(sfc%wsoil(:,:,:))
!$OMP END PARALLEL 
            ! note the flipped dimensions with respect to sfc_in!

            sfc%linitialized = .TRUE.
        ELSE
            sfc%linitialized = .FALSE.
        ENDIF
    END SUBROUTINE construct_sfc

    ! surface assimilation increments
    SUBROUTINE construct_sfc_inc(sfc_inc)
        TYPE(t_sfc_inc), INTENT(INOUT) :: sfc_inc

        IF ( (init_mode == MODE_IAU) .OR. (init_mode == MODE_IAU_OLD) ) THEN
            ALLOCATE(sfc_inc%w_so (nproma,nlev_soil,nblks_c ) )
!$OMP PARALLEL 
            CALL init(sfc_inc%w_so(:,:,:))
!$OMP END PARALLEL

            ! allocate additional fields for MODE_IAU
            IF (init_mode == MODE_IAU) THEN
                ALLOCATE(sfc_inc%h_snow   (nproma,nblks_c), &
                &        sfc_inc%freshsnow(nproma,nblks_c)  )

                ! initialize with 0, since some increments are only read
                ! for specific times
!$OMP PARALLEL 
                CALL init(sfc_inc%h_snow   (:,:))
                CALL init(sfc_inc%freshsnow(:,:))
!$OMP END PARALLEL
            ENDIF  ! MODE_IAU

            sfc_inc%linitialized = .TRUE.
        ELSE
            sfc_inc%linitialized = .FALSE.
        ENDIF
    END SUBROUTINE construct_sfc_inc

  END SUBROUTINE construct_initicon

  SUBROUTINE initVarnamesDict(dictionary)
    TYPE(t_dictionary), INTENT(INOUT) :: dictionary

    INTEGER :: mpi_comm

    IF(p_test_run) THEN
      mpi_comm = p_comm_work_test
    ELSE
      mpi_comm = p_comm_work
    ENDIF

    ! read the map file into dictionary data structure:
    CALL dict_init(dictionary, lcase_sensitive=.FALSE.)
    IF(ana_varnames_map_file /= ' ') THEN
      IF (my_process_is_stdio()) THEN
        CALL dict_loadfile(dictionary, TRIM(ana_varnames_map_file))
      END IF
      CALL p_bcast(dictionary%nmax_entries,     p_io, mpi_comm)
      CALL p_bcast(dictionary%nentries,         p_io, mpi_comm)
      CALL p_bcast(dictionary%lcase_sensitive,  p_io, mpi_comm)
      IF (.NOT. my_process_is_stdio()) THEN
        CALL dict_resize(dictionary, dictionary%nmax_entries)
      END IF
      CALL p_bcast(dictionary%array(1,:), p_io, mpi_comm)
      CALL p_bcast(dictionary%array(2,:), p_io, mpi_comm)
    END IF
  END SUBROUTINE initVarnamesDict


  !-------------
  !>
  !! SUBROUTINE allocate_extana_atm
  !! Allocates fields for reading in external analysis data
  !!
  !! This initalizes all ALLOCATED memory to avoid nondeterministic
  !! checksums when ONLY a part of a field IS READ from file due to
  !! nonfull blocks.
  SUBROUTINE allocate_extana_atm (jg, nblks_c, nblks_e, initicon)
    INTEGER,                INTENT(IN)    :: jg, nblks_c, nblks_e
    TYPE(t_initicon_state), INTENT(INOUT) :: initicon(:)
    ! Local variables: loop control and dimensions
    CHARACTER(len=MAX_CHAR_LENGTH), PARAMETER :: routine = modname//':allocate_extana_atm'

    INTEGER :: nlev_in

    nlev_in = nlevatm_in(jg)

    IF (nlev_in == 0) THEN
      CALL finish(routine, "Number of input levels <nlevatm_in> not yet initialized.")
    END IF

    ! Allocate atmospheric input data
    ALLOCATE( &
      initicon(jg)%atm_in%psfc    (nproma,        nblks_c),   &
      initicon(jg)%atm_in%phi_sfc (nproma,        nblks_c),   &
      initicon(jg)%atm_in%pres    (nproma,nlev_in,nblks_c),   &
      initicon(jg)%atm_in%z3d     (nproma,nlev_in,nblks_c),   &
      initicon(jg)%atm_in%temp    (nproma,nlev_in,nblks_c),   &
      initicon(jg)%atm_in%u       (nproma,nlev_in,nblks_c),   &
      initicon(jg)%atm_in%v       (nproma,nlev_in,nblks_c),   &
      initicon(jg)%atm_in%vn      (nproma,nlev_in,nblks_e),   &
      initicon(jg)%atm_in%w       (nproma,nlev_in,nblks_c),   &
      initicon(jg)%atm_in%omega   (nproma,nlev_in,nblks_c),   &
      initicon(jg)%atm_in%qv      (nproma,nlev_in,nblks_c),   &
      initicon(jg)%atm_in%qc      (nproma,nlev_in,nblks_c),   &
      initicon(jg)%atm_in%qi      (nproma,nlev_in,nblks_c),   &
      initicon(jg)%atm_in%qr      (nproma,nlev_in,nblks_c),   &
      initicon(jg)%atm_in%qs      (nproma,nlev_in,nblks_c)    )
!$OMP PARALLEL 
    CALL init(initicon(jg)%atm_in%psfc(:,:))
    CALL init(initicon(jg)%atm_in%phi_sfc(:,:))
    CALL init(initicon(jg)%atm_in%pres(:,:,:))
    CALL init(initicon(jg)%atm_in%z3d(:,:,:))
    CALL init(initicon(jg)%atm_in%temp(:,:,:))
    CALL init(initicon(jg)%atm_in%u(:,:,:))
    CALL init(initicon(jg)%atm_in%v(:,:,:))
    CALL init(initicon(jg)%atm_in%vn(:,:,:))
    CALL init(initicon(jg)%atm_in%w(:,:,:))
    CALL init(initicon(jg)%atm_in%omega(:,:,:))
    CALL init(initicon(jg)%atm_in%qv(:,:,:))
    CALL init(initicon(jg)%atm_in%qc(:,:,:))
    CALL init(initicon(jg)%atm_in%qi(:,:,:))
    CALL init(initicon(jg)%atm_in%qr(:,:,:))
    CALL init(initicon(jg)%atm_in%qs(:,:,:))
!$OMP END PARALLEL

    IF (init_mode == MODE_COSMODE .OR. init_mode == MODE_ICONVREMAP .OR. lvert_remap_fg) THEN
      ALLOCATE( &
        initicon(jg)%atm_in%z3d_ifc (nproma,nlev_in+1,nblks_c), &
        initicon(jg)%atm_in%w_ifc   (nproma,nlev_in+1,nblks_c)  )
!$OMP PARALLEL
      CALL init(initicon(jg)%atm_in%z3d_ifc(:,:,:))
      CALL init(initicon(jg)%atm_in%w_ifc(:,:,:))
!$OMP END PARALLEL
    ENDIF

    IF (init_mode == MODE_ICONVREMAP .OR. lvert_remap_fg) THEN
      ALLOCATE( &
        initicon(jg)%atm_in%rho     (nproma,nlev_in  ,nblks_c), &
        initicon(jg)%atm_in%theta_v (nproma,nlev_in  ,nblks_c), &
        initicon(jg)%atm_in%tke     (nproma,nlev_in  ,nblks_c), &
        initicon(jg)%atm_in%tke_ifc (nproma,nlev_in+1,nblks_c)  )
!$OMP PARALLEL
      CALL init(initicon(jg)%atm_in%rho(:,:,:))
      CALL init(initicon(jg)%atm_in%theta_v(:,:,:))
      CALL init(initicon(jg)%atm_in%tke(:,:,:))
      CALL init(initicon(jg)%atm_in%tke_ifc(:,:,:))
!$OMP END PARALLEL
    ENDIF

    initicon(jg)%atm_in%linitialized = .TRUE.
  END SUBROUTINE allocate_extana_atm


  !-------------
  !>
  !! SUBROUTINE allocate_extana_sfc
  !! Allocates fields for reading in external analysis data
  !!
  SUBROUTINE allocate_extana_sfc (jg, nblks_c, initicon)
    INTEGER,                INTENT(IN)    :: jg, nblks_c
    TYPE(t_initicon_state), INTENT(INOUT) :: initicon(:)

    ! Allocate surface input data
    ! The extra soil temperature levels are not read in; they are only used to simplify vertical interpolation
    ALLOCATE(initicon(jg)%sfc_in%phi      (nproma,nblks_c                ), &
      initicon(jg)%sfc_in%tskin    (nproma,nblks_c                ), &
      initicon(jg)%sfc_in%sst      (nproma,nblks_c                ), &
      initicon(jg)%sfc_in%tsnow    (nproma,nblks_c                ), &
      initicon(jg)%sfc_in%snowalb  (nproma,nblks_c                ), &
      initicon(jg)%sfc_in%snowweq  (nproma,nblks_c                ), &
      initicon(jg)%sfc_in%snowdens (nproma,nblks_c                ), &
      initicon(jg)%sfc_in%skinres  (nproma,nblks_c                ), &
      initicon(jg)%sfc_in%ls_mask  (nproma,nblks_c                ), &
      initicon(jg)%sfc_in%seaice   (nproma,nblks_c                ), &
      initicon(jg)%sfc_in%tsoil    (nproma,nblks_c,0:nlevsoil_in+1), &
      initicon(jg)%sfc_in%wsoil    (nproma,nblks_c,0:nlevsoil_in+1)  )
!$OMP PARALLEL 
    CALL init(initicon(jg)%sfc_in%phi(:,:))
    CALL init(initicon(jg)%sfc_in%tskin(:,:))
    CALL init(initicon(jg)%sfc_in%sst(:,:))
    CALL init(initicon(jg)%sfc_in%tsnow(:,:))
    CALL init(initicon(jg)%sfc_in%snowalb(:,:))
    CALL init(initicon(jg)%sfc_in%snowweq(:,:))
    CALL init(initicon(jg)%sfc_in%snowdens(:,:))
    CALL init(initicon(jg)%sfc_in%skinres(:,:))
    CALL init(initicon(jg)%sfc_in%ls_mask(:,:))
    CALL init(initicon(jg)%sfc_in%seaice(:,:))
    CALL init(initicon(jg)%sfc_in%tsoil(:,:,:))
    CALL init(initicon(jg)%sfc_in%wsoil(:,:,:))
!$OMP END PARALLEL

    initicon(jg)%sfc_in%linitialized = .TRUE.
  END SUBROUTINE allocate_extana_sfc


  !-------------
  !>
  !! SUBROUTINE deallocate_initicon
  !! Deallocates the components of the initicon data type
  !!
  !! @par Revision History
  !! Initial version by Guenther Zaengl, DWD(2011-07-14)
  !!
  !!
  SUBROUTINE deallocate_initicon (initicon)

    TYPE(t_initicon_state), INTENT(INOUT) :: initicon(:)

    ! Local variables: loop control
    INTEGER :: jg

!-------------------------------------------------------------------------

    ! Loop over model domains
    DO jg = 1, n_dom

      ! basic init_icon data
      DEALLOCATE(initicon(jg)%topography_c,     &
                 initicon(jg)%z_ifc,            &
                 initicon(jg)%z_mc              )
      ! deallocate groups for list of fields that must be read during initialization
      DEALLOCATE(initicon(jg)%grp_vars_fg, &
               & initicon(jg)%grp_vars_ana, &
               & initicon(jg)%grp_vars_ana_mandatory )

      ! atmospheric output data
      IF (initicon(jg)%atm%linitialized) THEN
        DEALLOCATE(initicon(jg)%atm%vn,      &
                   initicon(jg)%atm%u,       &
                   initicon(jg)%atm%v,       &
                   initicon(jg)%atm%w,       &
                   initicon(jg)%atm%temp,    &
                   initicon(jg)%atm%exner,   &
                   initicon(jg)%atm%pres,    &  
                   initicon(jg)%atm%rho,     &
                   initicon(jg)%atm%theta_v, &
                   initicon(jg)%atm%qv,      &
                   initicon(jg)%atm%qc,      &
                   initicon(jg)%atm%qi,      &
                   initicon(jg)%atm%qr,      &
                   initicon(jg)%atm%qs       )
      ENDIF

      IF ( init_mode == MODE_ICONVREMAP .OR. lvert_remap_fg) THEN
        DEALLOCATE(initicon(jg)%atm%tke)
      ENDIF

      ! always allocated (hack!)
      DEALLOCATE(initicon(jg)%sfc%sst)

      ! surface output data
      IF (initicon(jg)%sfc%linitialized) THEN
        DEALLOCATE(initicon(jg)%sfc%tskin,    &
                   initicon(jg)%sfc%tsnow,    &
                   initicon(jg)%sfc%snowalb,  &
                   initicon(jg)%sfc%snowweq,  &
                   initicon(jg)%sfc%snowdens, &
                   initicon(jg)%sfc%skinres,  &
                   initicon(jg)%sfc%ls_mask,  &
                   initicon(jg)%sfc%seaice,   &
                   initicon(jg)%sfc%tsoil,    &
                   initicon(jg)%sfc%wsoil     )
      ENDIF


      ! atmospheric assimilation increments
      IF (initicon(jg)%atm_inc%linitialized) THEN
        DEALLOCATE(initicon(jg)%atm_inc%temp,    &
                   initicon(jg)%atm_inc%pres,    &
                   initicon(jg)%atm_inc%u   ,    &
                   initicon(jg)%atm_inc%v   ,    &
                   initicon(jg)%atm_inc%vn  ,    &
                   initicon(jg)%atm_inc%qv       )
      ENDIF


      ! surface assimilation increments
      IF ( initicon(jg)%sfc_inc%linitialized ) THEN
        DEALLOCATE(initicon(jg)%sfc_inc%w_so )
        IF (ALLOCATED(initicon(jg)%sfc_inc%h_snow))    DEALLOCATE(initicon(jg)%sfc_inc%h_snow )
        IF (ALLOCATED(initicon(jg)%sfc_inc%freshsnow)) DEALLOCATE(initicon(jg)%sfc_inc%freshsnow )
      ENDIF


    ENDDO ! loop over model domains

    ! destroy variable name dictionaries:
    CALL dict_finalize(ana_varnames_dict)

  END SUBROUTINE deallocate_initicon


  !-------------
  !>
  !! SUBROUTINE deallocate_extana_atm
  !! Deallocates the components of the initicon data type
  !!
  SUBROUTINE deallocate_extana_atm (initicon)
    TYPE(t_initicon_state), INTENT(INOUT) :: initicon(:)
    ! Local variables: loop control
    INTEGER :: jg

    ! Loop over model domains
    DO jg = 1, n_dom
      IF (.NOT. initicon(jg)%atm_in%linitialized) CYCLE

      ! atmospheric input data
      DEALLOCATE(initicon(jg)%atm_in%psfc,    &
                 initicon(jg)%atm_in%phi_sfc, &
                 initicon(jg)%atm_in%pres,    &
                 initicon(jg)%atm_in%temp,    &
                 initicon(jg)%atm_in%u,       &
                 initicon(jg)%atm_in%v,       &
                 initicon(jg)%atm_in%vn,      &
                 initicon(jg)%atm_in%w,       &
                 initicon(jg)%atm_in%z3d,     &
                 initicon(jg)%atm_in%omega,   &
                 initicon(jg)%atm_in%qv,      &
                 initicon(jg)%atm_in%qc,      &
                 initicon(jg)%atm_in%qi,      &
                 initicon(jg)%atm_in%qr,      &
                 initicon(jg)%atm_in%qs )

      IF (init_mode == MODE_COSMODE .OR. init_mode == MODE_ICONVREMAP .OR. lvert_remap_fg) THEN
        DEALLOCATE( &
                 initicon(jg)%atm_in%z3d_ifc, &
                 initicon(jg)%atm_in%w_ifc    )
      ENDIF

      IF (init_mode == MODE_ICONVREMAP .OR. lvert_remap_fg) THEN
        DEALLOCATE( &
          initicon(jg)%atm_in%rho,     &
          initicon(jg)%atm_in%theta_v, &
          initicon(jg)%atm_in%tke,     &
          initicon(jg)%atm_in%tke_ifc  )
      ENDIF

      initicon(jg)%atm_in%linitialized = .FALSE.
    ENDDO ! loop over model domains

  END SUBROUTINE deallocate_extana_atm


  !-------------
  !>
  !! SUBROUTINE deallocate_extana_sfc
  !! Deallocates the components of the initicon data type
  !!
  SUBROUTINE deallocate_extana_sfc (initicon)
    TYPE(t_initicon_state), INTENT(INOUT) :: initicon(:)
    ! Local variables: loop control
    INTEGER :: jg

    ! Loop over model domains
    DO jg = 1, n_dom
      IF (.NOT. initicon(jg)%sfc_in%linitialized) CYCLE
      ! surface input data
      DEALLOCATE(initicon(jg)%sfc_in%phi,      &
                 initicon(jg)%sfc_in%tskin,    &
                 initicon(jg)%sfc_in%sst,      &
                 initicon(jg)%sfc_in%tsnow,    &
                 initicon(jg)%sfc_in%snowalb,  &
                 initicon(jg)%sfc_in%snowweq,  &
                 initicon(jg)%sfc_in%snowdens, &
                 initicon(jg)%sfc_in%skinres,  &
                 initicon(jg)%sfc_in%ls_mask,  &
                 initicon(jg)%sfc_in%seaice,   &
                 initicon(jg)%sfc_in%tsoil,    &
                 initicon(jg)%sfc_in%wsoil     )
      initicon(jg)%sfc_in%linitialized = .FALSE.
    ENDDO ! loop over model domains

  END SUBROUTINE deallocate_extana_sfc

  !> output checksums of all possible input fields
  !!
  !! XXX: This FUNCTION should have been written using a few
  !! preprocessor macros taking little more than the NAME of the
  !! respective variable.
  !!
  !!      Alas, such macros would have generated code violating the
  !!      fortran line limit, so we are stuck with the expanded
  !!      version.
  SUBROUTINE printChecksums(initicon, p_nh_state, p_lnd_state)
    TYPE(t_initicon_state), INTENT(INOUT) :: initicon(:)
    TYPE(t_nh_state), INTENT(INOUT) :: p_nh_state(:)
    TYPE(t_lnd_state), INTENT(INOUT), OPTIONAL :: p_lnd_state(:)

    INTEGER :: jg, i, pfx_tlen
    CHARACTER(LEN = 256) :: prefix

    IF(msg_level < 13) RETURN

    DO jg = 1, n_dom
      WRITE (prefix, '(a,i0,a)') "checksum of initicon(", jg, ")%"
      pfx_tlen = LEN_TRIM(prefix)
      IF(ALLOCATED(initicon(jg)%topography_c)) &
        & CALL printChecksum(prefix(1:pfx_tlen)//"topography_c: ", &
        & initicon(jg)%topography_c)
      IF(ALLOCATED(initicon(jg)%z_ifc)) &
        & CALL printChecksum(prefix(1:pfx_tlen)//"z_ifc: ", &
        & initicon(jg)%z_ifc)
      IF(ALLOCATED(initicon(jg)%z_mc)) &
        & CALL printChecksum(prefix(1:pfx_tlen)//"z_mc: ", &
        & initicon(jg)%z_mc)
      IF(ASSOCIATED(initicon(jg)%atm_in%psfc)) &
        & CALL printChecksum(prefix(1:pfx_tlen)//"atm_in%psfc: ", &
        & initicon(jg)%atm_in%psfc)
      IF(ASSOCIATED(initicon(jg)%atm_in%phi_sfc)) &
        & CALL printChecksum(prefix(1:pfx_tlen)//"atm_in%phi_sfc: ", &
        & initicon(jg)%atm_in%phi_sfc)
      IF(ASSOCIATED(initicon(jg)%atm_in%temp)) &
        & CALL printChecksum(prefix(1:pfx_tlen)//"atm_in%temp: ", &
        & initicon(jg)%atm_in%temp)
      IF(ASSOCIATED(initicon(jg)%atm_in%pres)) &
        & CALL printChecksum(prefix(1:pfx_tlen)//"atm_in%pres: ", &
        & initicon(jg)%atm_in%pres)
      IF(ASSOCIATED(initicon(jg)%atm_in%z3d_ifc)) &
        & CALL printChecksum(prefix(1:pfx_tlen)//"atm_in%z3d_ifc: ", &
        & initicon(jg)%atm_in%z3d_ifc)
      IF(ASSOCIATED(initicon(jg)%atm_in%w_ifc)) &
        & CALL printChecksum(prefix(1:pfx_tlen)//"atm_in%w_ifc: ", &
        & initicon(jg)%atm_in%w_ifc)
      IF(ASSOCIATED(initicon(jg)%atm_in%z3d)) &
        & CALL printChecksum(prefix(1:pfx_tlen)//"atm_in%z3d: ", &
        & initicon(jg)%atm_in%z3d)
      IF(ASSOCIATED(initicon(jg)%atm_in%u)) &
        & CALL printChecksum(prefix(1:pfx_tlen)//"atm_in%u: ", &
        & initicon(jg)%atm_in%u)
      IF(ASSOCIATED(initicon(jg)%atm_in%v)) &
        & CALL printChecksum(prefix(1:pfx_tlen)//"atm_in%v: ", &
        & initicon(jg)%atm_in%v)
      IF(ASSOCIATED(initicon(jg)%atm_in%omega)) &
        & CALL printChecksum(prefix(1:pfx_tlen)//"atm_in%omega: ", &
        & initicon(jg)%atm_in%omega)
      IF(ASSOCIATED(initicon(jg)%atm_in%w)) &
        & CALL printChecksum(prefix(1:pfx_tlen)//"atm_in%w: ", &
        & initicon(jg)%atm_in%w)
      IF(ASSOCIATED(initicon(jg)%atm_in%vn)) &
        & CALL printChecksum(prefix(1:pfx_tlen)//"atm_in%vn: ", &
        & initicon(jg)%atm_in%vn)
      IF(ASSOCIATED(initicon(jg)%atm_in%qv)) &
        & CALL printChecksum(prefix(1:pfx_tlen)//"atm_in%qv: ", &
        & initicon(jg)%atm_in%qv)
      IF(ASSOCIATED(initicon(jg)%atm_in%qc)) &
        & CALL printChecksum(prefix(1:pfx_tlen)//"atm_in%qc: ", &
        & initicon(jg)%atm_in%qc)
      IF(ASSOCIATED(initicon(jg)%atm_in%qi)) &
        & CALL printChecksum(prefix(1:pfx_tlen)//"atm_in%qi: ", &
        & initicon(jg)%atm_in%qi)
      IF(ASSOCIATED(initicon(jg)%atm_in%qr)) &
        & CALL printChecksum(prefix(1:pfx_tlen)//"atm_in%qr: ", &
        & initicon(jg)%atm_in%qr)
      IF(ASSOCIATED(initicon(jg)%atm_in%qs)) &
        & CALL printChecksum(prefix(1:pfx_tlen)//"atm_in%qs: ", &
        & initicon(jg)%atm_in%qs)
      IF(ASSOCIATED(initicon(jg)%atm_in%rho)) &
        & CALL printChecksum(prefix(1:pfx_tlen)//"atm_in%rho: ", &
        & initicon(jg)%atm_in%rho)
      IF(ASSOCIATED(initicon(jg)%atm_in%theta_v)) &
        & CALL printChecksum(prefix(1:pfx_tlen)//"atm_in%theta_v: ", &
        & initicon(jg)%atm_in%theta_v)
      IF(ASSOCIATED(initicon(jg)%atm_in%tke)) &
        & CALL printChecksum(prefix(1:pfx_tlen)//"atm_in%tke: ", &
        & initicon(jg)%atm_in%tke)
      IF(ASSOCIATED(initicon(jg)%atm_in%tke_ifc)) &
        & CALL printChecksum(prefix(1:pfx_tlen)//"atm_in%tke_ifc: ", &
        & initicon(jg)%atm_in%tke_ifc)
      IF(ALLOCATED(initicon(jg)%sfc_in%tsnow)) &
        & CALL printChecksum(prefix(1:pfx_tlen)//"sfc_in%tsnow: ", &
        & initicon(jg)%sfc_in%tsnow)
      IF(ALLOCATED(initicon(jg)%sfc_in%tskin)) &
        & CALL printChecksum(prefix(1:pfx_tlen)//"sfc_in%tskin: ", &
        & initicon(jg)%sfc_in%tskin)
      IF(ALLOCATED(initicon(jg)%sfc_in%sst)) &
        & CALL printChecksum(prefix(1:pfx_tlen)//"sfc_in%sst: ", &
        & initicon(jg)%sfc_in%sst)
      IF(ALLOCATED(initicon(jg)%sfc_in%snowalb)) &
        & CALL printChecksum(prefix(1:pfx_tlen)//"sfc_in%snowalb: ", &
        & initicon(jg)%sfc_in%snowalb)
      IF(ALLOCATED(initicon(jg)%sfc_in%snowweq)) &
        & CALL printChecksum(prefix(1:pfx_tlen)//"sfc_in%snowweq: ", &
        & initicon(jg)%sfc_in%snowweq)
      IF(ALLOCATED(initicon(jg)%sfc_in%snowdens)) &
        & CALL printChecksum(prefix(1:pfx_tlen)//"sfc_in%snowdens: ", &
        & initicon(jg)%sfc_in%snowdens)
      IF(ALLOCATED(initicon(jg)%sfc_in%skinres)) &
        & CALL printChecksum(prefix(1:pfx_tlen)//"sfc_in%skinres: ", &
        & initicon(jg)%sfc_in%skinres)
      IF(ALLOCATED(initicon(jg)%sfc_in%ls_mask)) &
        & CALL printChecksum(prefix(1:pfx_tlen)//"sfc_in%ls_mask: ", &
        & initicon(jg)%sfc_in%ls_mask)
      IF(ALLOCATED(initicon(jg)%sfc_in%seaice)) &
        & CALL printChecksum(prefix(1:pfx_tlen)//"sfc_in%seaice: ", &
        & initicon(jg)%sfc_in%seaice)
      IF(ALLOCATED(initicon(jg)%sfc_in%phi)) &
        & CALL printChecksum(prefix(1:pfx_tlen)//"sfc_in%phi: ", &
        & initicon(jg)%sfc_in%phi)
      IF(ALLOCATED(initicon(jg)%sfc_in%tsoil)) &
        & CALL printChecksum(prefix(1:pfx_tlen)//"sfc_in%tsoil: ", &
        & initicon(jg)%sfc_in%tsoil)
      IF(ALLOCATED(initicon(jg)%sfc_in%wsoil)) &
        & CALL printChecksum(prefix(1:pfx_tlen)//"sfc_in%wsoil: ", &
        & initicon(jg)%sfc_in%wsoil)
      IF(ALLOCATED(initicon(jg)%atm%vn)) &
        & CALL printChecksum(prefix(1:pfx_tlen)//"atm%vn: ", &
        & initicon(jg)%atm%vn)
      IF(ALLOCATED(initicon(jg)%atm%u)) &
        & CALL printChecksum(prefix(1:pfx_tlen)//"atm%u: ", &
        & initicon(jg)%atm%u)
      IF(ALLOCATED(initicon(jg)%atm%v)) &
        & CALL printChecksum(prefix(1:pfx_tlen)//"atm%v: ", &
        & initicon(jg)%atm%v)
      IF(ALLOCATED(initicon(jg)%atm%w)) &
        & CALL printChecksum(prefix(1:pfx_tlen)//"atm%w: ", &
        & initicon(jg)%atm%w)
      IF(ALLOCATED(initicon(jg)%atm%temp)) &
        & CALL printChecksum(prefix(1:pfx_tlen)//"atm%temp: ", &
        & initicon(jg)%atm%temp)
      IF(ALLOCATED(initicon(jg)%atm%theta_v)) &
        & CALL printChecksum(prefix(1:pfx_tlen)//"atm%theta_v: ", &
        & initicon(jg)%atm%theta_v)
      IF(ALLOCATED(initicon(jg)%atm%exner)) &
        & CALL printChecksum(prefix(1:pfx_tlen)//"atm%exner: ", &
        & initicon(jg)%atm%exner)
      IF(ALLOCATED(initicon(jg)%atm%rho)) &
        & CALL printChecksum(prefix(1:pfx_tlen)//"atm%rho: ", &
        & initicon(jg)%atm%rho)
      IF(ALLOCATED(initicon(jg)%atm%pres)) &
        & CALL printChecksum(prefix(1:pfx_tlen)//"atm%pres: ", &
        & initicon(jg)%atm%pres)
      IF(ALLOCATED(initicon(jg)%atm%qv)) &
        & CALL printChecksum(prefix(1:pfx_tlen)//"atm%qv: ", &
        & initicon(jg)%atm%qv)
      IF(ALLOCATED(initicon(jg)%atm%qc)) &
        & CALL printChecksum(prefix(1:pfx_tlen)//"atm%qc: ", &
        & initicon(jg)%atm%qc)
      IF(ALLOCATED(initicon(jg)%atm%qi)) &
        & CALL printChecksum(prefix(1:pfx_tlen)//"atm%qi: ", &
        & initicon(jg)%atm%qi)
      IF(ALLOCATED(initicon(jg)%atm%qr)) &
        & CALL printChecksum(prefix(1:pfx_tlen)//"atm%qr: ", &
        & initicon(jg)%atm%qr)
      IF(ALLOCATED(initicon(jg)%atm%qs)) &
        & CALL printChecksum(prefix(1:pfx_tlen)//"atm%qs: ", &
        & initicon(jg)%atm%qs)
      IF(ALLOCATED(initicon(jg)%atm%tke)) &
        & CALL printChecksum(prefix(1:pfx_tlen)//"atm%tke: ", &
        & initicon(jg)%atm%tke)
      IF(ALLOCATED(initicon(jg)%atm_inc%vn)) &
        & CALL printChecksum(prefix(1:pfx_tlen)//"atm_inc%vn: ", &
        & initicon(jg)%atm_inc%vn)
      IF(ALLOCATED(initicon(jg)%atm_inc%u)) &
        & CALL printChecksum(prefix(1:pfx_tlen)//"atm_inc%u: ", &
        & initicon(jg)%atm_inc%u)
      IF(ALLOCATED(initicon(jg)%atm_inc%v)) &
        & CALL printChecksum(prefix(1:pfx_tlen)//"atm_inc%v: ", &
        & initicon(jg)%atm_inc%v)
      IF(ALLOCATED(initicon(jg)%atm_inc%w)) &
        & CALL printChecksum(prefix(1:pfx_tlen)//"atm_inc%w: ", &
        & initicon(jg)%atm_inc%w)
      IF(ALLOCATED(initicon(jg)%atm_inc%temp)) &
        & CALL printChecksum(prefix(1:pfx_tlen)//"atm_inc%temp: ", &
        & initicon(jg)%atm_inc%temp)
      IF(ALLOCATED(initicon(jg)%atm_inc%theta_v)) &
        & CALL printChecksum(prefix(1:pfx_tlen)//"atm_inc%theta_v: ", &
        & initicon(jg)%atm_inc%theta_v)
      IF(ALLOCATED(initicon(jg)%atm_inc%exner)) &
        & CALL printChecksum(prefix(1:pfx_tlen)//"atm_inc%exner: ", &
        & initicon(jg)%atm_inc%exner)
      IF(ALLOCATED(initicon(jg)%atm_inc%rho)) &
        & CALL printChecksum(prefix(1:pfx_tlen)//"atm_inc%rho: ", &
        & initicon(jg)%atm_inc%rho)
      IF(ALLOCATED(initicon(jg)%atm_inc%pres)) &
        & CALL printChecksum(prefix(1:pfx_tlen)//"atm_inc%pres: ", &
        & initicon(jg)%atm_inc%pres)
      IF(ALLOCATED(initicon(jg)%atm_inc%qv)) &
        & CALL printChecksum(prefix(1:pfx_tlen)//"atm_inc%qv: ", &
        & initicon(jg)%atm_inc%qv)
      IF(ALLOCATED(initicon(jg)%atm_inc%qc)) &
        & CALL printChecksum(prefix(1:pfx_tlen)//"atm_inc%qc: ", &
        & initicon(jg)%atm_inc%qc)
      IF(ALLOCATED(initicon(jg)%atm_inc%qi)) &
        & CALL printChecksum(prefix(1:pfx_tlen)//"atm_inc%qi: ", &
        & initicon(jg)%atm_inc%qi)
      IF(ALLOCATED(initicon(jg)%atm_inc%qr)) &
        & CALL printChecksum(prefix(1:pfx_tlen)//"atm_inc%qr: ", &
        & initicon(jg)%atm_inc%qr)
      IF(ALLOCATED(initicon(jg)%atm_inc%qs)) &
        & CALL printChecksum(prefix(1:pfx_tlen)//"atm_inc%qs: ", &
        & initicon(jg)%atm_inc%qs)
      IF(ALLOCATED(initicon(jg)%atm_inc%tke)) &
        & CALL printChecksum(prefix(1:pfx_tlen)//"atm_inc%tke: ", &
        & initicon(jg)%atm_inc%tke)
      IF(ALLOCATED(initicon(jg)%sfc%tsnow)) &
        & CALL printChecksum(prefix(1:pfx_tlen)//"sfc%tsnow: ", &
        & initicon(jg)%sfc%tsnow)
      IF(ALLOCATED(initicon(jg)%sfc%tskin)) &
        & CALL printChecksum(prefix(1:pfx_tlen)//"sfc%tskin: ", &
        & initicon(jg)%sfc%tskin)
      IF(ALLOCATED(initicon(jg)%sfc%sst)) &
        & CALL printChecksum(prefix(1:pfx_tlen)//"sfc%sst: ", &
        & initicon(jg)%sfc%sst)
      IF(ALLOCATED(initicon(jg)%sfc%snowalb)) &
        & CALL printChecksum(prefix(1:pfx_tlen)//"sfc%snowalb: ", &
        & initicon(jg)%sfc%snowalb)
      IF(ALLOCATED(initicon(jg)%sfc%snowweq)) &
        & CALL printChecksum(prefix(1:pfx_tlen)//"sfc%snowweq: ", &
        & initicon(jg)%sfc%snowweq)
      IF(ALLOCATED(initicon(jg)%sfc%snowdens)) &
        & CALL printChecksum(prefix(1:pfx_tlen)//"sfc%snowdens: ", &
        & initicon(jg)%sfc%snowdens)
      IF(ALLOCATED(initicon(jg)%sfc%skinres)) &
        & CALL printChecksum(prefix(1:pfx_tlen)//"sfc%skinres: ", &
        & initicon(jg)%sfc%skinres)
      IF(ALLOCATED(initicon(jg)%sfc%ls_mask)) &
        & CALL printChecksum(prefix(1:pfx_tlen)//"sfc%ls_mask: ", &
        & initicon(jg)%sfc%ls_mask)
      IF(ALLOCATED(initicon(jg)%sfc%seaice)) &
        & CALL printChecksum(prefix(1:pfx_tlen)//"sfc%seaice: ", &
        & initicon(jg)%sfc%seaice)
      IF(ALLOCATED(initicon(jg)%sfc%tsoil)) &
        & CALL printChecksum(prefix(1:pfx_tlen)//"sfc%tsoil: ", &
        & initicon(jg)%sfc%tsoil)
      IF(ALLOCATED(initicon(jg)%sfc%wsoil)) &
        & CALL printChecksum(prefix(1:pfx_tlen)//"sfc%wsoil: ", &
        & initicon(jg)%sfc%wsoil)
      IF(ALLOCATED(initicon(jg)%sfc%w_so)) &
        & CALL printChecksum(prefix(1:pfx_tlen)//"sfc%w_so: ", &
        & initicon(jg)%sfc%w_so)
      IF(ALLOCATED(initicon(jg)%sfc_inc%w_so)) &
        & CALL printChecksum(prefix(1:pfx_tlen)//"sfc_inc%w_so: ", &
        & initicon(jg)%sfc_inc%w_so)
      IF(ALLOCATED(initicon(jg)%sfc_inc%h_snow)) &
        & CALL printChecksum(prefix(1:pfx_tlen)//"sfc_inc%h_snow: ", &
        & initicon(jg)%sfc_inc%h_snow)
      IF(ALLOCATED(initicon(jg)%sfc_inc%freshsnow)) &
        & CALL printChecksum(prefix(1:pfx_tlen)//"sfc_inc%freshsnow: ", &
        & initicon(jg)%sfc_inc%freshsnow)

      IF(ALLOCATED(p_nh_state(jg)%prog)) THEN
        DO i = 1, SIZE(p_nh_state(jg)%prog, 1)
          WRITE (prefix, '(a,2(i0,a))') &
            "checksum of p_nh_state(", jg, ")%prog(", i, ")%"
          pfx_tlen = LEN_TRIM(prefix)
          IF(ASSOCIATED(p_nh_state(jg)%prog(i)%w)) &
            & CALL printChecksum(prefix(1:pfx_tlen)//"w: ", &
            & p_nh_state(jg)%prog(i)%w)
          IF(ASSOCIATED(p_nh_state(jg)%prog(i)%vn)) &
            & CALL printChecksum(prefix(1:pfx_tlen)//"vn: ", &
            & p_nh_state(jg)%prog(i)%vn)
          IF(ASSOCIATED(p_nh_state(jg)%prog(i)%rho)) &
            & CALL printChecksum(prefix(1:pfx_tlen)//"rho: ", &
            & p_nh_state(jg)%prog(i)%rho)
          IF(ASSOCIATED(p_nh_state(jg)%prog(i)%exner)) &
            & CALL printChecksum(prefix(1:pfx_tlen)//"exner: ", &
            & p_nh_state(jg)%prog(i)%exner)
          IF(ASSOCIATED(p_nh_state(jg)%prog(i)%theta_v)) &
            & CALL printChecksum(prefix(1:pfx_tlen)//"theta_v: ", &
            & p_nh_state(jg)%prog(i)%theta_v)
          IF(ASSOCIATED(p_nh_state(jg)%prog(i)%tracer)) &
            & CALL printChecksum(prefix(1:pfx_tlen)//"tracer: ", &
            & p_nh_state(jg)%prog(i)%tracer)
          IF(ASSOCIATED(p_nh_state(jg)%prog(i)%tke)) &
            & CALL printChecksum(prefix(1:pfx_tlen)//"tke: ", &
            & p_nh_state(jg)%prog(i)%tke)
        END DO
      END IF
      WRITE (prefix, '(a,i0,a)') "checksum of p_nh_state(", jg, ")%diag"
      pfx_tlen = LEN_TRIM(prefix)
      IF(ASSOCIATED(p_nh_state(jg)%diag%u)) &
        & CALL printChecksum(prefix(1:pfx_tlen)//"u: ", &
        & p_nh_state(jg)%diag%u)
      IF(ASSOCIATED(p_nh_state(jg)%diag%v)) &
        & CALL printChecksum(prefix(1:pfx_tlen)//"v: ", &
        & p_nh_state(jg)%diag%v)
      IF(ASSOCIATED(p_nh_state(jg)%diag%vt)) &
        & CALL printChecksum(prefix(1:pfx_tlen)//"vt: ", &
        & p_nh_state(jg)%diag%vt)
      IF(ASSOCIATED(p_nh_state(jg)%diag%omega_z)) &
        & CALL printChecksum(prefix(1:pfx_tlen)//"omega_z: ", &
        & p_nh_state(jg)%diag%omega_z)
      IF(ASSOCIATED(p_nh_state(jg)%diag%vor)) &
        & CALL printChecksum(prefix(1:pfx_tlen)//"vor: ", &
        & p_nh_state(jg)%diag%vor)
      IF(ASSOCIATED(p_nh_state(jg)%diag%ddt_vn_phy)) &
        & CALL printChecksum(prefix(1:pfx_tlen)//"ddt_vn_phy: ", &
        & p_nh_state(jg)%diag%ddt_vn_phy)
      IF(ASSOCIATED(p_nh_state(jg)%diag%ddt_exner_phy)) &
        & CALL printChecksum(prefix(1:pfx_tlen)//"ddt_exner_phy: ", &
        & p_nh_state(jg)%diag%ddt_exner_phy)
      IF(ASSOCIATED(p_nh_state(jg)%diag%ddt_temp_dyn)) &
        & CALL printChecksum(prefix(1:pfx_tlen)//"ddt_temp_dyn: ", &
        & p_nh_state(jg)%diag%ddt_temp_dyn)
      IF(ASSOCIATED(p_nh_state(jg)%diag%ddt_tracer_adv)) &
        & CALL printChecksum(prefix(1:pfx_tlen)//"ddt_tracer_adv: ", &
        & p_nh_state(jg)%diag%ddt_tracer_adv)
      IF(ASSOCIATED(p_nh_state(jg)%diag%tracer_vi)) &
        & CALL printChecksum(prefix(1:pfx_tlen)//"tracer_vi: ", &
        & p_nh_state(jg)%diag%tracer_vi)
      IF(ASSOCIATED(p_nh_state(jg)%diag%tracer_vi_avg)) &
        & CALL printChecksum(prefix(1:pfx_tlen)//"tracer_vi_avg: ", &
        & p_nh_state(jg)%diag%tracer_vi_avg)
      IF(ASSOCIATED(p_nh_state(jg)%diag%exner_old)) &
        & CALL printChecksum(prefix(1:pfx_tlen)//"exner_old: ", &
        & p_nh_state(jg)%diag%exner_old)
      IF(ASSOCIATED(p_nh_state(jg)%diag%exner_dyn_incr)) &
        & CALL printChecksum(prefix(1:pfx_tlen)//"exner_dyn_incr: ", &
        & p_nh_state(jg)%diag%exner_dyn_incr)
      IF(ASSOCIATED(p_nh_state(jg)%diag%temp)) &
        & CALL printChecksum(prefix(1:pfx_tlen)//"temp: ", &
        & p_nh_state(jg)%diag%temp)
      IF(ASSOCIATED(p_nh_state(jg)%diag%tempv)) &
        & CALL printChecksum(prefix(1:pfx_tlen)//"tempv: ", &
        & p_nh_state(jg)%diag%tempv)
      IF(ASSOCIATED(p_nh_state(jg)%diag%temp_ifc)) &
        & CALL printChecksum(prefix(1:pfx_tlen)//"temp_ifc: ", &
        & p_nh_state(jg)%diag%temp_ifc)
      IF(ASSOCIATED(p_nh_state(jg)%diag%pres)) &
        & CALL printChecksum(prefix(1:pfx_tlen)//"pres: ", &
        & p_nh_state(jg)%diag%pres)
      IF(ASSOCIATED(p_nh_state(jg)%diag%pres_ifc)) &
        & CALL printChecksum(prefix(1:pfx_tlen)//"pres_ifc: ", &
        & p_nh_state(jg)%diag%pres_ifc)
      IF(ASSOCIATED(p_nh_state(jg)%diag%pres_sfc)) &
        & CALL printChecksum(prefix(1:pfx_tlen)//"pres_sfc: ", &
        & p_nh_state(jg)%diag%pres_sfc)
      IF(ASSOCIATED(p_nh_state(jg)%diag%pres_sfc_old)) &
        & CALL printChecksum(prefix(1:pfx_tlen)//"pres_sfc_old: ", &
        & p_nh_state(jg)%diag%pres_sfc_old)
      IF(ASSOCIATED(p_nh_state(jg)%diag%pres_msl)) &
        & CALL printChecksum(prefix(1:pfx_tlen)//"pres_msl: ", &
        & p_nh_state(jg)%diag%pres_msl)
      IF(ASSOCIATED(p_nh_state(jg)%diag%dpres_mc)) &
        & CALL printChecksum(prefix(1:pfx_tlen)//"dpres_mc: ", &
        & p_nh_state(jg)%diag%dpres_mc)
      IF(ASSOCIATED(p_nh_state(jg)%diag%omega)) &
        & CALL printChecksum(prefix(1:pfx_tlen)//"omega: ", &
        & p_nh_state(jg)%diag%omega)
      IF(ASSOCIATED(p_nh_state(jg)%diag%hfl_tracer)) &
        & CALL printChecksum(prefix(1:pfx_tlen)//"hfl_tracer: ", &
        & p_nh_state(jg)%diag%hfl_tracer)
      IF(ASSOCIATED(p_nh_state(jg)%diag%vfl_tracer)) &
        & CALL printChecksum(prefix(1:pfx_tlen)//"vfl_tracer: ", &
        & p_nh_state(jg)%diag%vfl_tracer)
      IF(ASSOCIATED(p_nh_state(jg)%diag%div)) &
        & CALL printChecksum(prefix(1:pfx_tlen)//"div: ", &
        & p_nh_state(jg)%diag%div)
      ! For some reason, these provide nondeterministic results.
      ! IF(ASSOCIATED(p_nh_state(jg)%diag%div_ic)) &
      !   & CALL printChecksum(prefix(1:pfx_tlen)//"div_ic: ", &
      !   & p_nh_state(jg)%diag%div_ic)
      ! IF(ASSOCIATED(p_nh_state(jg)%diag%hdef_ic)) &
      !   & CALL printChecksum(prefix(1:pfx_tlen)//"hdef_ic: ", &
      !   & p_nh_state(jg)%diag%hdef_ic)
      ! IF(ASSOCIATED(p_nh_state(jg)%diag%dwdx)) &
      !   & CALL printChecksum(prefix(1:pfx_tlen)//"dwdx: ", &
      !   & p_nh_state(jg)%diag%dwdx)
      ! IF(ASSOCIATED(p_nh_state(jg)%diag%dwdy)) &
      !   & CALL printChecksum(prefix(1:pfx_tlen)//"dwdy: ", &
      !   & p_nh_state(jg)%diag%dwdy)
      ! IF(ASSOCIATED(p_nh_state(jg)%diag%mass_fl_e)) &
      !   & CALL printChecksum(prefix(1:pfx_tlen)//"mass_fl_e: ", &
      !   & p_nh_state(jg)%diag%mass_fl_e)
      IF(ASSOCIATED(p_nh_state(jg)%diag%mass_fl_e_sv)) &
        & CALL printChecksum(prefix(1:pfx_tlen)//"mass_fl_e_sv: ", &
        & p_nh_state(jg)%diag%mass_fl_e_sv)
      IF(ASSOCIATED(p_nh_state(jg)%diag%rho_ic)) &
        & CALL printChecksum(prefix(1:pfx_tlen)//"rho_ic: ", &
        & p_nh_state(jg)%diag%rho_ic)
      IF(ASSOCIATED(p_nh_state(jg)%diag%theta_v_ic)) &
        & CALL printChecksum(prefix(1:pfx_tlen)//"theta_v_ic: ", &
        & p_nh_state(jg)%diag%theta_v_ic)
      IF(ASSOCIATED(p_nh_state(jg)%diag%w_concorr_c)) &
        & CALL printChecksum(prefix(1:pfx_tlen)//"w_concorr_c: ", &
        & p_nh_state(jg)%diag%w_concorr_c)
      IF(ASSOCIATED(p_nh_state(jg)%diag%vn_ie)) &
        & CALL printChecksum(prefix(1:pfx_tlen)//"vn_ie: ", &
        & p_nh_state(jg)%diag%vn_ie)
      IF(ASSOCIATED(p_nh_state(jg)%diag%ddt_vn_adv)) &
        & CALL printChecksum(prefix(1:pfx_tlen)//"ddt_vn_adv: ", &
        & p_nh_state(jg)%diag%ddt_vn_adv)
      IF(ASSOCIATED(p_nh_state(jg)%diag%ddt_w_adv)) &
        & CALL printChecksum(prefix(1:pfx_tlen)//"ddt_w_adv: ", &
        & p_nh_state(jg)%diag%ddt_w_adv)
      IF(ASSOCIATED(p_nh_state(jg)%diag%airmass_now)) &
        & CALL printChecksum(prefix(1:pfx_tlen)//"airmass_now: ", &
        & p_nh_state(jg)%diag%airmass_now)
      IF(ASSOCIATED(p_nh_state(jg)%diag%airmass_new)) &
        & CALL printChecksum(prefix(1:pfx_tlen)//"airmass_new: ", &
        & p_nh_state(jg)%diag%airmass_new)
      IF(ASSOCIATED(p_nh_state(jg)%diag%grf_tend_vn)) &
        & CALL printChecksum(prefix(1:pfx_tlen)//"grf_tend_vn: ", &
        & p_nh_state(jg)%diag%grf_tend_vn)
      IF(ASSOCIATED(p_nh_state(jg)%diag%grf_tend_w)) &
        & CALL printChecksum(prefix(1:pfx_tlen)//"grf_tend_w: ", &
        & p_nh_state(jg)%diag%grf_tend_w)
      IF(ASSOCIATED(p_nh_state(jg)%diag%grf_tend_rho)) &
        & CALL printChecksum(prefix(1:pfx_tlen)//"grf_tend_rho: ", &
        & p_nh_state(jg)%diag%grf_tend_rho)
      IF(ASSOCIATED(p_nh_state(jg)%diag%grf_tend_mflx)) &
        & CALL printChecksum(prefix(1:pfx_tlen)//"grf_tend_mflx: ", &
        & p_nh_state(jg)%diag%grf_tend_mflx)
      IF(ASSOCIATED(p_nh_state(jg)%diag%grf_bdy_mflx)) &
        & CALL printChecksum(prefix(1:pfx_tlen)//"grf_bdy_mflx: ", &
        & p_nh_state(jg)%diag%grf_bdy_mflx)
      IF(ASSOCIATED(p_nh_state(jg)%diag%grf_tend_thv)) &
        & CALL printChecksum(prefix(1:pfx_tlen)//"grf_tend_thv: ", &
        & p_nh_state(jg)%diag%grf_tend_thv)
      IF(ASSOCIATED(p_nh_state(jg)%diag%grf_tend_tracer)) &
        & CALL printChecksum(prefix(1:pfx_tlen)//"grf_tend_tracer: ", &
        & p_nh_state(jg)%diag%grf_tend_tracer)
      IF(ASSOCIATED(p_nh_state(jg)%diag%dvn_ie_int)) &
        & CALL printChecksum(prefix(1:pfx_tlen)//"dvn_ie_int: ", &
        & p_nh_state(jg)%diag%dvn_ie_int)
      IF(ASSOCIATED(p_nh_state(jg)%diag%dvn_ie_ubc)) &
        & CALL printChecksum(prefix(1:pfx_tlen)//"dvn_ie_ubc: ", &
        & p_nh_state(jg)%diag%dvn_ie_ubc)
      IF(ASSOCIATED(p_nh_state(jg)%diag%mflx_ic_int)) &
        & CALL printChecksum(prefix(1:pfx_tlen)//"mflx_ic_int: ", &
        & p_nh_state(jg)%diag%mflx_ic_int)
      IF(ASSOCIATED(p_nh_state(jg)%diag%mflx_ic_ubc)) &
        & CALL printChecksum(prefix(1:pfx_tlen)//"mflx_ic_ubc: ", &
        & p_nh_state(jg)%diag%mflx_ic_ubc)
      IF(ASSOCIATED(p_nh_state(jg)%diag%dtheta_v_ic_int)) &
        & CALL printChecksum(prefix(1:pfx_tlen)//"dtheta_v_ic_int: ", &
        & p_nh_state(jg)%diag%dtheta_v_ic_int)
      IF(ASSOCIATED(p_nh_state(jg)%diag%dtheta_v_ic_ubc)) &
        & CALL printChecksum(prefix(1:pfx_tlen)//"dtheta_v_ic_ubc: ", &
        & p_nh_state(jg)%diag%dtheta_v_ic_ubc)
      IF(ASSOCIATED(p_nh_state(jg)%diag%dw_int)) &
        & CALL printChecksum(prefix(1:pfx_tlen)//"dw_int: ", &
        & p_nh_state(jg)%diag%dw_int)
      IF(ASSOCIATED(p_nh_state(jg)%diag%dw_ubc)) &
        & CALL printChecksum(prefix(1:pfx_tlen)//"dw_ubc: ", &
        & p_nh_state(jg)%diag%dw_ubc)
      IF(ASSOCIATED(p_nh_state(jg)%diag%q_int)) &
        & CALL printChecksum(prefix(1:pfx_tlen)//"q_int: ", &
        & p_nh_state(jg)%diag%q_int)
      IF(ASSOCIATED(p_nh_state(jg)%diag%q_ubc)) &
        & CALL printChecksum(prefix(1:pfx_tlen)//"q_ubc: ", &
        & p_nh_state(jg)%diag%q_ubc)
      IF(ASSOCIATED(p_nh_state(jg)%diag%vn_incr)) &
        & CALL printChecksum(prefix(1:pfx_tlen)//"vn_incr: ", &
        & p_nh_state(jg)%diag%vn_incr)
      IF(ASSOCIATED(p_nh_state(jg)%diag%exner_incr)) &
        & CALL printChecksum(prefix(1:pfx_tlen)//"exner_incr: ", &
        & p_nh_state(jg)%diag%exner_incr)
      IF(ASSOCIATED(p_nh_state(jg)%diag%rho_incr)) &
        & CALL printChecksum(prefix(1:pfx_tlen)//"rho_incr: ", &
        & p_nh_state(jg)%diag%rho_incr)
      IF(ASSOCIATED(p_nh_state(jg)%diag%qv_incr)) &
        & CALL printChecksum(prefix(1:pfx_tlen)//"qv_incr: ", &
        & p_nh_state(jg)%diag%qv_incr)
      IF(ASSOCIATED(p_nh_state(jg)%diag%u_avg)) &
        & CALL printChecksum(prefix(1:pfx_tlen)//"u_avg: ", &
        & p_nh_state(jg)%diag%u_avg)
      IF(ASSOCIATED(p_nh_state(jg)%diag%v_avg)) &
        & CALL printChecksum(prefix(1:pfx_tlen)//"v_avg: ", &
        & p_nh_state(jg)%diag%v_avg)
      IF(ASSOCIATED(p_nh_state(jg)%diag%pres_avg)) &
        & CALL printChecksum(prefix(1:pfx_tlen)//"pres_avg: ", &
        & p_nh_state(jg)%diag%pres_avg)
      IF(ASSOCIATED(p_nh_state(jg)%diag%temp_avg)) &
        & CALL printChecksum(prefix(1:pfx_tlen)//"temp_avg: ", &
        & p_nh_state(jg)%diag%temp_avg)
      IF(ASSOCIATED(p_nh_state(jg)%diag%qv_avg)) &
        & CALL printChecksum(prefix(1:pfx_tlen)//"qv_avg: ", &
        & p_nh_state(jg)%diag%qv_avg)
      IF(ASSOCIATED(p_nh_state(jg)%diag%nsteps_avg)) &
        & CALL printChecksum(prefix(1:pfx_tlen)//"nsteps_avg: ", &
        & p_nh_state(jg)%diag%nsteps_avg)
      WRITE (prefix, '(a,i0,a)') "checksum of p_nh_state(", jg, ")%ref%"
      pfx_tlen = LEN_TRIM(prefix)
      IF(ASSOCIATED(p_nh_state(jg)%ref%vn_ref)) &
        & CALL printChecksum(prefix(1:pfx_tlen)//"vn_ref: ", &
        & p_nh_state(jg)%ref%vn_ref)
      IF(ASSOCIATED(p_nh_state(jg)%ref%w_ref)) &
        & CALL printChecksum(prefix(1:pfx_tlen)//"w_ref: ", &
        & p_nh_state(jg)%ref%w_ref)
      WRITE (prefix, '(a,i0,a)') "checksum of p_nh_state(", jg, ")%metrics%"
      pfx_tlen = LEN_TRIM(prefix)
      IF(ASSOCIATED(p_nh_state(jg)%metrics%z_ifc)) &
        & CALL printChecksum(prefix(1:pfx_tlen)//"z_ifc: ", &
        & p_nh_state(jg)%metrics%z_ifc)
      IF(ASSOCIATED(p_nh_state(jg)%metrics%z_mc)) &
        & CALL printChecksum(prefix(1:pfx_tlen)//"z_mc: ", &
        & p_nh_state(jg)%metrics%z_mc)
      IF(ASSOCIATED(p_nh_state(jg)%metrics%ddqz_z_full)) &
        & CALL printChecksum(prefix(1:pfx_tlen)//"ddqz_z_full: ", &
        & p_nh_state(jg)%metrics%ddqz_z_full)
      IF(ASSOCIATED(p_nh_state(jg)%metrics%geopot)) &
        & CALL printChecksum(prefix(1:pfx_tlen)//"geopot: ", &
        & p_nh_state(jg)%metrics%geopot)
      IF(ASSOCIATED(p_nh_state(jg)%metrics%geopot_agl)) &
        & CALL printChecksum(prefix(1:pfx_tlen)//"geopot_agl: ", &
        & p_nh_state(jg)%metrics%geopot_agl)
      IF(ASSOCIATED(p_nh_state(jg)%metrics%geopot_agl_ifc)) &
        & CALL printChecksum(prefix(1:pfx_tlen)//"geopot_agl_ifc: ", &
        & p_nh_state(jg)%metrics%geopot_agl_ifc)
      IF(ASSOCIATED(p_nh_state(jg)%metrics%dgeopot_mc)) &
        & CALL printChecksum(prefix(1:pfx_tlen)//"dgeopot_mc: ", &
        & p_nh_state(jg)%metrics%dgeopot_mc)
      IF(ASSOCIATED(p_nh_state(jg)%metrics%rayleigh_w)) &
        & CALL printChecksum(prefix(1:pfx_tlen)//"rayleigh_w: ", &
        & p_nh_state(jg)%metrics%rayleigh_w)
      ! For some reason, this provides nondeterministic results.
      !       IF(ASSOCIATED(p_nh_state(jg)%metrics%rayleigh_vn)) &
      !         & CALL printChecksum(prefix(1:pfx_tlen)//"rayleigh_vn: ", &
      !         & p_nh_state(jg)%metrics%rayleigh_vn)
      IF(ASSOCIATED(p_nh_state(jg)%metrics%enhfac_diffu)) &
        & CALL printChecksum(prefix(1:pfx_tlen)//"enhfac_diffu: ", &
        & p_nh_state(jg)%metrics%enhfac_diffu)
      IF(ASSOCIATED(p_nh_state(jg)%metrics%scalfac_dd3d)) &
        & CALL printChecksum(prefix(1:pfx_tlen)//"scalfac_dd3d: ", &
        & p_nh_state(jg)%metrics%scalfac_dd3d)
      IF(ASSOCIATED(p_nh_state(jg)%metrics%vwind_expl_wgt)) &
        & CALL printChecksum(prefix(1:pfx_tlen)//"vwind_expl_wgt: ", &
        & p_nh_state(jg)%metrics%vwind_expl_wgt)
      IF(ASSOCIATED(p_nh_state(jg)%metrics%vwind_impl_wgt)) &
        & CALL printChecksum(prefix(1:pfx_tlen)//"vwind_impl_wgt: ", &
        & p_nh_state(jg)%metrics%vwind_impl_wgt)
      IF(ASSOCIATED(p_nh_state(jg)%metrics%theta_ref_mc)) &
        & CALL printChecksum(prefix(1:pfx_tlen)//"theta_ref_mc: ", &
        & p_nh_state(jg)%metrics%theta_ref_mc)
      IF(ASSOCIATED(p_nh_state(jg)%metrics%theta_ref_me)) &
        & CALL printChecksum(prefix(1:pfx_tlen)//"theta_ref_me: ", &
        & p_nh_state(jg)%metrics%theta_ref_me)
      IF(ASSOCIATED(p_nh_state(jg)%metrics%theta_ref_ic)) &
        & CALL printChecksum(prefix(1:pfx_tlen)//"theta_ref_ic: ", &
        & p_nh_state(jg)%metrics%theta_ref_ic)
      IF(ASSOCIATED(p_nh_state(jg)%metrics%tsfc_ref)) &
        & CALL printChecksum(prefix(1:pfx_tlen)//"tsfc_ref: ", &
        & p_nh_state(jg)%metrics%tsfc_ref)
      IF(ASSOCIATED(p_nh_state(jg)%metrics%exner_ref_mc)) &
        & CALL printChecksum(prefix(1:pfx_tlen)//"exner_ref_mc: ", &
        & p_nh_state(jg)%metrics%exner_ref_mc)
      IF(ASSOCIATED(p_nh_state(jg)%metrics%rho_ref_mc)) &
        & CALL printChecksum(prefix(1:pfx_tlen)//"rho_ref_mc: ", &
        & p_nh_state(jg)%metrics%rho_ref_mc)
      IF(ASSOCIATED(p_nh_state(jg)%metrics%rho_ref_me)) &
        & CALL printChecksum(prefix(1:pfx_tlen)//"rho_ref_me: ", &
        & p_nh_state(jg)%metrics%rho_ref_me)
      IF(ASSOCIATED(p_nh_state(jg)%metrics%zd_intcoef)) &
        & CALL printChecksum(prefix(1:pfx_tlen)//"zd_intcoef: ", &
        & p_nh_state(jg)%metrics%zd_intcoef)
      IF(ASSOCIATED(p_nh_state(jg)%metrics%zd_geofac)) &
        & CALL printChecksum(prefix(1:pfx_tlen)//"zd_geofac: ", &
        & p_nh_state(jg)%metrics%zd_geofac)
      IF(ASSOCIATED(p_nh_state(jg)%metrics%zd_e2cell)) &
        & CALL printChecksum(prefix(1:pfx_tlen)//"zd_e2cell: ", &
        & p_nh_state(jg)%metrics%zd_e2cell)
      IF(ASSOCIATED(p_nh_state(jg)%metrics%zd_diffcoef)) &
        & CALL printChecksum(prefix(1:pfx_tlen)//"zd_diffcoef: ", &
        & p_nh_state(jg)%metrics%zd_diffcoef)
      IF(ASSOCIATED(p_nh_state(jg)%metrics%inv_ddqz_z_half_e)) &
        & CALL printChecksum(prefix(1:pfx_tlen)//"inv_ddqz_z_half_e: ", &
        & p_nh_state(jg)%metrics%inv_ddqz_z_half_e)
      IF(ASSOCIATED(p_nh_state(jg)%metrics%inv_ddqz_z_full_e)) &
        & CALL printChecksum(prefix(1:pfx_tlen)//"inv_ddqz_z_full_e: ", &
        & p_nh_state(jg)%metrics%inv_ddqz_z_full_e)
      IF(ASSOCIATED(p_nh_state(jg)%metrics%inv_ddqz_z_half)) &
        & CALL printChecksum(prefix(1:pfx_tlen)//"inv_ddqz_z_half: ", &
        & p_nh_state(jg)%metrics%inv_ddqz_z_half)
      IF(ASSOCIATED(p_nh_state(jg)%metrics%inv_ddqz_z_half_v)) &
        & CALL printChecksum(prefix(1:pfx_tlen)//"inv_ddqz_z_half_v: ", &
        & p_nh_state(jg)%metrics%inv_ddqz_z_half_v)
      IF(ASSOCIATED(p_nh_state(jg)%metrics%wgtfac_v)) &
        & CALL printChecksum(prefix(1:pfx_tlen)//"wgtfac_v: ", &
        & p_nh_state(jg)%metrics%wgtfac_v)
      IF(ASSOCIATED(p_nh_state(jg)%metrics%mixing_length_sq)) &
        & CALL printChecksum(prefix(1:pfx_tlen)//"mixing_length_sq: ", &
        & p_nh_state(jg)%metrics%mixing_length_sq)
      IF(ASSOCIATED(p_nh_state(jg)%metrics%rho_ref_corr)) &
        & CALL printChecksum(prefix(1:pfx_tlen)//"rho_ref_corr: ", &
        & p_nh_state(jg)%metrics%rho_ref_corr)
      IF(ASSOCIATED(p_nh_state(jg)%metrics%fbk_dom_volume)) &
        & CALL printChecksum(prefix(1:pfx_tlen)//"fbk_dom_volume: ", &
        & p_nh_state(jg)%metrics%fbk_dom_volume)
      IF(ASSOCIATED(p_nh_state(jg)%metrics%ddxn_z_full)) &
        & CALL printChecksum(prefix(1:pfx_tlen)//"ddxn_z_full: ", &
        & p_nh_state(jg)%metrics%ddxn_z_full)
      IF(ASSOCIATED(p_nh_state(jg)%metrics%ddxt_z_full)) &
        & CALL printChecksum(prefix(1:pfx_tlen)//"ddxt_z_full: ", &
        & p_nh_state(jg)%metrics%ddxt_z_full)
      IF(ASSOCIATED(p_nh_state(jg)%metrics%ddqz_z_full_e)) &
        & CALL printChecksum(prefix(1:pfx_tlen)//"ddqz_z_full_e: ", &
        & p_nh_state(jg)%metrics%ddqz_z_full_e)
      IF(ASSOCIATED(p_nh_state(jg)%metrics%ddqz_z_half)) &
        & CALL printChecksum(prefix(1:pfx_tlen)//"ddqz_z_half: ", &
        & p_nh_state(jg)%metrics%ddqz_z_half)
      IF(ASSOCIATED(p_nh_state(jg)%metrics%inv_ddqz_z_full)) &
        & CALL printChecksum(prefix(1:pfx_tlen)//"inv_ddqz_z_full: ", &
        & p_nh_state(jg)%metrics%inv_ddqz_z_full)
      IF(ASSOCIATED(p_nh_state(jg)%metrics%wgtfac_c)) &
        & CALL printChecksum(prefix(1:pfx_tlen)//"wgtfac_c: ", &
        & p_nh_state(jg)%metrics%wgtfac_c)
      IF(ASSOCIATED(p_nh_state(jg)%metrics%wgtfac_e)) &
        & CALL printChecksum(prefix(1:pfx_tlen)//"wgtfac_e: ", &
        & p_nh_state(jg)%metrics%wgtfac_e)
      IF(ASSOCIATED(p_nh_state(jg)%metrics%wgtfacq_c)) &
        & CALL printChecksum(prefix(1:pfx_tlen)//"wgtfacq_c: ", &
        & p_nh_state(jg)%metrics%wgtfacq_c)
      IF(ASSOCIATED(p_nh_state(jg)%metrics%wgtfacq_e)) &
        & CALL printChecksum(prefix(1:pfx_tlen)//"wgtfacq_e: ", &
        & p_nh_state(jg)%metrics%wgtfacq_e)
      IF(ASSOCIATED(p_nh_state(jg)%metrics%wgtfacq1_c)) &
        & CALL printChecksum(prefix(1:pfx_tlen)//"wgtfacq1_c: ", &
        & p_nh_state(jg)%metrics%wgtfacq1_c)
      IF(ASSOCIATED(p_nh_state(jg)%metrics%wgtfacq1_e)) &
        & CALL printChecksum(prefix(1:pfx_tlen)//"wgtfacq1_e: ", &
        & p_nh_state(jg)%metrics%wgtfacq1_e)
      IF(ASSOCIATED(p_nh_state(jg)%metrics%coeff_gradekin)) &
        & CALL printChecksum(prefix(1:pfx_tlen)//"coeff_gradekin: ", &
        & p_nh_state(jg)%metrics%coeff_gradekin)
      IF(ASSOCIATED(p_nh_state(jg)%metrics%coeff1_dwdz)) &
        & CALL printChecksum(prefix(1:pfx_tlen)//"coeff1_dwdz: ", &
        & p_nh_state(jg)%metrics%coeff1_dwdz)
      IF(ASSOCIATED(p_nh_state(jg)%metrics%coeff2_dwdz)) &
        & CALL printChecksum(prefix(1:pfx_tlen)//"coeff2_dwdz: ", &
        & p_nh_state(jg)%metrics%coeff2_dwdz)
      IF(ASSOCIATED(p_nh_state(jg)%metrics%zdiff_gradp)) &
        & CALL printChecksum(prefix(1:pfx_tlen)//"zdiff_gradp: ", &
        & p_nh_state(jg)%metrics%zdiff_gradp)
      IF(ASSOCIATED(p_nh_state(jg)%metrics%coeff_gradp)) &
        & CALL printChecksum(prefix(1:pfx_tlen)//"coeff_gradp: ", &
        & p_nh_state(jg)%metrics%coeff_gradp)
      IF(ASSOCIATED(p_nh_state(jg)%metrics%exner_exfac)) &
        & CALL printChecksum(prefix(1:pfx_tlen)//"exner_exfac: ", &
        & p_nh_state(jg)%metrics%exner_exfac)
      IF(ASSOCIATED(p_nh_state(jg)%metrics%d_exner_dz_ref_ic)) &
        & CALL printChecksum(prefix(1:pfx_tlen)//"d_exner_dz_ref_ic: ", &
        & p_nh_state(jg)%metrics%d_exner_dz_ref_ic)
      IF(ASSOCIATED(p_nh_state(jg)%metrics%d2dexdz2_fac1_mc)) &
        & CALL printChecksum(prefix(1:pfx_tlen)//"d2dexdz2_fac1_mc: ", &
        & p_nh_state(jg)%metrics%d2dexdz2_fac1_mc)
      IF(ASSOCIATED(p_nh_state(jg)%metrics%d2dexdz2_fac2_mc)) &
        & CALL printChecksum(prefix(1:pfx_tlen)//"d2dexdz2_fac2_mc: ", &
        & p_nh_state(jg)%metrics%d2dexdz2_fac2_mc)
      IF(ASSOCIATED(p_nh_state(jg)%metrics%pg_exdist)) &
        & CALL printChecksum(prefix(1:pfx_tlen)//"pg_exdist: ", &
        & p_nh_state(jg)%metrics%pg_exdist)
      IF(ASSOCIATED(p_nh_state(jg)%metrics%vertidx_gradp)) &
        & CALL printChecksum(prefix(1:pfx_tlen)//"vertidx_gradp: ", &
        & p_nh_state(jg)%metrics%vertidx_gradp)
      IF(ASSOCIATED(p_nh_state(jg)%metrics%zd_indlist)) &
        & CALL printChecksum(prefix(1:pfx_tlen)//"zd_indlist: ", &
        & p_nh_state(jg)%metrics%zd_indlist)
      IF(ASSOCIATED(p_nh_state(jg)%metrics%zd_blklist)) &
        & CALL printChecksum(prefix(1:pfx_tlen)//"zd_blklist: ", &
        & p_nh_state(jg)%metrics%zd_blklist)
      IF(ASSOCIATED(p_nh_state(jg)%metrics%zd_edgeidx)) &
        & CALL printChecksum(prefix(1:pfx_tlen)//"zd_edgeidx: ", &
        & p_nh_state(jg)%metrics%zd_edgeidx)
      IF(ASSOCIATED(p_nh_state(jg)%metrics%zd_edgeblk)) &
        & CALL printChecksum(prefix(1:pfx_tlen)//"zd_edgeblk: ", &
        & p_nh_state(jg)%metrics%zd_edgeblk)
      IF(ASSOCIATED(p_nh_state(jg)%metrics%zd_vertidx)) &
        & CALL printChecksum(prefix(1:pfx_tlen)//"zd_vertidx: ", &
        & p_nh_state(jg)%metrics%zd_vertidx)
      IF(ASSOCIATED(p_nh_state(jg)%metrics%pg_edgeidx)) &
        & CALL printChecksum(prefix(1:pfx_tlen)//"pg_edgeidx: ", &
        & p_nh_state(jg)%metrics%pg_edgeidx)
      IF(ASSOCIATED(p_nh_state(jg)%metrics%pg_edgeblk)) &
        & CALL printChecksum(prefix(1:pfx_tlen)//"pg_edgeblk: ", &
        & p_nh_state(jg)%metrics%pg_edgeblk)
      IF(ASSOCIATED(p_nh_state(jg)%metrics%pg_vertidx)) &
        & CALL printChecksum(prefix(1:pfx_tlen)//"pg_vertidx: ", &
        & p_nh_state(jg)%metrics%pg_vertidx)
      IF(ASSOCIATED(p_nh_state(jg)%metrics%nudge_c_idx)) &
        & CALL printChecksum(prefix(1:pfx_tlen)//"nudge_c_idx: ", &
        & p_nh_state(jg)%metrics%nudge_c_idx)
      IF(ASSOCIATED(p_nh_state(jg)%metrics%nudge_e_idx)) &
        & CALL printChecksum(prefix(1:pfx_tlen)//"nudge_e_idx: ", &
        & p_nh_state(jg)%metrics%nudge_e_idx)
      IF(ASSOCIATED(p_nh_state(jg)%metrics%nudge_c_blk)) &
        & CALL printChecksum(prefix(1:pfx_tlen)//"nudge_c_blk: ", &
        & p_nh_state(jg)%metrics%nudge_c_blk)
      IF(ASSOCIATED(p_nh_state(jg)%metrics%nudge_e_blk)) &
        & CALL printChecksum(prefix(1:pfx_tlen)//"nudge_e_blk: ", &
        & p_nh_state(jg)%metrics%nudge_e_blk)
      IF(ASSOCIATED(p_nh_state(jg)%metrics%bdy_halo_c_idx)) &
        & CALL printChecksum(prefix(1:pfx_tlen)//"bdy_halo_c_idx: ", &
        & p_nh_state(jg)%metrics%bdy_halo_c_idx)
      IF(ASSOCIATED(p_nh_state(jg)%metrics%bdy_halo_c_blk)) &
        & CALL printChecksum(prefix(1:pfx_tlen)//"bdy_halo_c_blk: ", &
        & p_nh_state(jg)%metrics%bdy_halo_c_blk)
      IF(ASSOCIATED(p_nh_state(jg)%metrics%ovlp_halo_c_dim)) &
        & CALL printChecksum(prefix(1:pfx_tlen)//"ovlp_halo_c_dim: ", &
        & p_nh_state(jg)%metrics%ovlp_halo_c_dim)
      IF(ASSOCIATED(p_nh_state(jg)%metrics%ovlp_halo_c_idx)) &
        & CALL printChecksum(prefix(1:pfx_tlen)//"ovlp_halo_c_idx: ", &
        & p_nh_state(jg)%metrics%ovlp_halo_c_idx)
      IF(ASSOCIATED(p_nh_state(jg)%metrics%ovlp_halo_c_blk)) &
        & CALL printChecksum(prefix(1:pfx_tlen)//"ovlp_halo_c_blk: ", &
        & p_nh_state(jg)%metrics%ovlp_halo_c_blk)
      IF(ASSOCIATED(p_nh_state(jg)%metrics%bdy_mflx_e_idx)) &
        & CALL printChecksum(prefix(1:pfx_tlen)//"bdy_mflx_e_idx: ", &
        & p_nh_state(jg)%metrics%bdy_mflx_e_idx)
      IF(ASSOCIATED(p_nh_state(jg)%metrics%bdy_mflx_e_blk)) &
        & CALL printChecksum(prefix(1:pfx_tlen)//"bdy_mflx_e_blk: ", &
        & p_nh_state(jg)%metrics%bdy_mflx_e_blk)

      IF(PRESENT(p_lnd_state)) THEN
        IF(ALLOCATED(p_lnd_state(jg)%prog_lnd)) THEN
          DO i = 1, SIZE(p_lnd_state(jg)%prog_lnd(:), 1)
            WRITE (prefix, '(a,2(i0,a))') &
              "checksum of p_lnd_state(", jg, ")%prog_lnd(", i, ")%"
            pfx_tlen = LEN_TRIM(prefix)
            IF(ASSOCIATED(p_lnd_state(jg)%prog_lnd(i)%t_s_t)) &
              & CALL printChecksum(prefix(1:pfx_tlen)//"t_s_t: ", &
              & p_lnd_state(jg)%prog_lnd(i)%t_s_t)
            IF(ASSOCIATED(p_lnd_state(jg)%prog_lnd(i)%t_g)) &
              & CALL printChecksum(prefix(1:pfx_tlen)//"t_g: ", &
              & p_lnd_state(jg)%prog_lnd(i)%t_g)
            IF(ASSOCIATED(p_lnd_state(jg)%prog_lnd(i)%t_g_t)) &
              & CALL printChecksum(prefix(1:pfx_tlen)//"t_g_t: ", &
              & p_lnd_state(jg)%prog_lnd(i)%t_g_t)
            IF(ASSOCIATED(p_lnd_state(jg)%prog_lnd(i)%w_i_t)) &
              & CALL printChecksum(prefix(1:pfx_tlen)//"w_i_t: ", &
              & p_lnd_state(jg)%prog_lnd(i)%w_i_t)
            IF(ASSOCIATED(p_lnd_state(jg)%prog_lnd(i)%w_p_t)) &
              & CALL printChecksum(prefix(1:pfx_tlen)//"w_p_t: ", &
              & p_lnd_state(jg)%prog_lnd(i)%w_p_t)
            IF(ASSOCIATED(p_lnd_state(jg)%prog_lnd(i)%w_s_t)) &
              & CALL printChecksum(prefix(1:pfx_tlen)//"w_s_t: ", &
              & p_lnd_state(jg)%prog_lnd(i)%w_s_t)
            IF(ASSOCIATED(p_lnd_state(jg)%prog_lnd(i)%t_so_t)) &
              & CALL printChecksum(prefix(1:pfx_tlen)//"t_so_t: ", &
              & p_lnd_state(jg)%prog_lnd(i)%t_so_t)
            IF(ASSOCIATED(p_lnd_state(jg)%prog_lnd(i)%w_so_t)) &
              & CALL printChecksum(prefix(1:pfx_tlen)//"w_so_t: ", &
              & p_lnd_state(jg)%prog_lnd(i)%w_so_t)
            IF(ASSOCIATED(p_lnd_state(jg)%prog_lnd(i)%w_so_ice_t)) &
              & CALL printChecksum(prefix(1:pfx_tlen)//"w_so_ice_t: ", &
              & p_lnd_state(jg)%prog_lnd(i)%w_so_ice_t)
            IF(ASSOCIATED(p_lnd_state(jg)%prog_lnd(i)%t_snow_t)) &
              & CALL printChecksum(prefix(1:pfx_tlen)//"t_snow_t: ", &
              & p_lnd_state(jg)%prog_lnd(i)%t_snow_t)
            IF(ASSOCIATED(p_lnd_state(jg)%prog_lnd(i)%w_snow_t)) &
              & CALL printChecksum(prefix(1:pfx_tlen)//"w_snow_t: ", &
              & p_lnd_state(jg)%prog_lnd(i)%w_snow_t)
            IF(ASSOCIATED(p_lnd_state(jg)%prog_lnd(i)%rho_snow_t)) &
              & CALL printChecksum(prefix(1:pfx_tlen)//"rho_snow_t: ", &
              & p_lnd_state(jg)%prog_lnd(i)%rho_snow_t)
            IF(ASSOCIATED(p_lnd_state(jg)%prog_lnd(i)%t_snow_mult_t)) &
              & CALL printChecksum(prefix(1:pfx_tlen)//"t_snow_mult_t: ", &
              & p_lnd_state(jg)%prog_lnd(i)%t_snow_mult_t)
            IF(ASSOCIATED(p_lnd_state(jg)%prog_lnd(i)%wtot_snow_t)) &
              & CALL printChecksum(prefix(1:pfx_tlen)//"wtot_snow_t: ", &
              & p_lnd_state(jg)%prog_lnd(i)%wtot_snow_t)
            IF(ASSOCIATED(p_lnd_state(jg)%prog_lnd(i)%wliq_snow_t)) &
              & CALL printChecksum(prefix(1:pfx_tlen)//"wliq_snow_t: ", &
              & p_lnd_state(jg)%prog_lnd(i)%wliq_snow_t)
            IF(ASSOCIATED(p_lnd_state(jg)%prog_lnd(i)%rho_snow_mult_t)) &
              & CALL printChecksum(prefix(1:pfx_tlen)//"rho_snow_mult_t: ", &
              & p_lnd_state(jg)%prog_lnd(i)%rho_snow_mult_t)
            IF(ASSOCIATED(p_lnd_state(jg)%prog_lnd(i)%dzh_snow_t)) &
              & CALL printChecksum(prefix(1:pfx_tlen)//"dzh_snow_t: ", &
              & p_lnd_state(jg)%prog_lnd(i)%dzh_snow_t)
            !Can't checksum the t_ptr_2d3d fields because they
            !generally have ONLY one of the two pointers
            !initialized. Thus, checking the association
            !status of the pointers would RESULT IN undefined
            !behavior.
          END DO
        END IF
        IF(ALLOCATED(p_lnd_state(jg)%prog_wtr)) THEN
          DO i = 1, SIZE(p_lnd_state(jg)%prog_wtr(:), 1)
            WRITE (prefix, '(a,2(i0,a))') &
              "checksum of p_lnd_state(", jg, ")%prog_wtr(", i, ")%"
            pfx_tlen = LEN_TRIM(prefix)
            ! For some reason, these checksums explode with floating point exception.
            !   IF(ASSOCIATED(p_lnd_state(jg)%prog_wtr(i)%t_ice)) &
            !     &CALL printChecksum(prefix(1:pfx_tlen)//"t_ice: ", &
            !     & p_lnd_state(jg)%prog_wtr(i)%t_ice)
            !   IF(ASSOCIATED(p_lnd_state(jg)%prog_wtr(i)%h_ice)) &
            !     & CALL printChecksum(prefix(1:pfx_tlen)//"h_ice: ", &
            !     & p_lnd_state(jg)%prog_wtr(i)%h_ice)
            !   IF(ASSOCIATED(p_lnd_state(jg)%prog_wtr(i)%t_snow_si)) &
            !     & CALL printChecksum(prefix(1:pfx_tlen)//"t_snow_si: ", &
            !     & p_lnd_state(jg)%prog_wtr(i)%t_snow_si)
            !   IF(ASSOCIATED(p_lnd_state(jg)%prog_wtr(i)%h_snow_si)) &
            !     & CALL printChecksum(prefix(1:pfx_tlen)//"h_snow_si: ", &
            !     & p_lnd_state(jg)%prog_wtr(i)%h_snow_si)
            !   IF(ASSOCIATED(p_lnd_state(jg)%prog_wtr(i)%t_snow_lk)) &
            !     & CALL printChecksum(prefix(1:pfx_tlen)//"t_snow_lk: ", &
            !     & p_lnd_state(jg)%prog_wtr(i)%t_snow_lk)
            !   IF(ASSOCIATED(p_lnd_state(jg)%prog_wtr(i)%h_snow_lk)) &
            !     & CALL printChecksum(prefix(1:pfx_tlen)//"h_snow_lk: ", &
            !     & p_lnd_state(jg)%prog_wtr(i)%h_snow_lk)
            !   IF(ASSOCIATED(p_lnd_state(jg)%prog_wtr(i)%t_mnw_lk)) &
            !     & CALL printChecksum(prefix(1:pfx_tlen)//"t_mnw_lk: ", &
            !     & p_lnd_state(jg)%prog_wtr(i)%t_mnw_lk)
            !   IF(ASSOCIATED(p_lnd_state(jg)%prog_wtr(i)%t_wml_lk)) &
            !     & CALL printChecksum(prefix(1:pfx_tlen)//"t_wml_lk: ", &
            !     & p_lnd_state(jg)%prog_wtr(i)%t_wml_lk)
            !   IF(ASSOCIATED(p_lnd_state(jg)%prog_wtr(i)%h_ml_lk)) &
            !     & CALL printChecksum(prefix(1:pfx_tlen)//"h_ml_lk: ", &
            !     & p_lnd_state(jg)%prog_wtr(i)%h_ml_lk)
            !   IF(ASSOCIATED(p_lnd_state(jg)%prog_wtr(i)%t_bot_lk)) &
            !     & CALL printChecksum(prefix(1:pfx_tlen)//"t_bot_lk: ", &
            !     & p_lnd_state(jg)%prog_wtr(i)%t_bot_lk)
            !   IF(ASSOCIATED(p_lnd_state(jg)%prog_wtr(i)%c_t_lk)) &
            !     & CALL printChecksum(prefix(1:pfx_tlen)//"c_t_lk: ", &
            !     & p_lnd_state(jg)%prog_wtr(i)%c_t_lk)
            !   IF(ASSOCIATED(p_lnd_state(jg)%prog_wtr(i)%t_b1_lk)) &
            !     & CALL printChecksum(prefix(1:pfx_tlen)//"t_b1_lk: ", &
            !     & p_lnd_state(jg)%prog_wtr(i)%t_b1_lk)
            !   IF(ASSOCIATED(p_lnd_state(jg)%prog_wtr(i)%h_b1_lk)) &
            !     & CALL printChecksum(prefix(1:pfx_tlen)//"h_b1_lk: ", &
            !     & p_lnd_state(jg)%prog_wtr(i)%h_b1_lk)
          END DO
        END IF
        WRITE (prefix, '(a,i0,a)') &
          "checksum of p_lnd_state(", jg, ")%diag_lnd%"
        pfx_tlen = LEN_TRIM(prefix)
        IF(ASSOCIATED(p_lnd_state(jg)%diag_lnd%qv_s)) &
          & CALL printChecksum(prefix(1:pfx_tlen)//"qv_s: ", &
          & p_lnd_state(jg)%diag_lnd%qv_s)
        IF(ASSOCIATED(p_lnd_state(jg)%diag_lnd%t_s)) &
          & CALL printChecksum(prefix(1:pfx_tlen)//"t_s: ", &
          & p_lnd_state(jg)%diag_lnd%t_s)
        IF(ASSOCIATED(p_lnd_state(jg)%diag_lnd%t_seasfc)) &
          & CALL printChecksum(prefix(1:pfx_tlen)//"t_seasfc: ", &
          & p_lnd_state(jg)%diag_lnd%t_seasfc)
        IF(ASSOCIATED(p_lnd_state(jg)%diag_lnd%w_i)) &
          & CALL printChecksum(prefix(1:pfx_tlen)//"w_i: ", &
          & p_lnd_state(jg)%diag_lnd%w_i)
        IF(ASSOCIATED(p_lnd_state(jg)%diag_lnd%w_p)) &
          & CALL printChecksum(prefix(1:pfx_tlen)//"w_p: ", &
          & p_lnd_state(jg)%diag_lnd%w_p)
        IF(ASSOCIATED(p_lnd_state(jg)%diag_lnd%w_s)) &
          & CALL printChecksum(prefix(1:pfx_tlen)//"w_s: ", &
          & p_lnd_state(jg)%diag_lnd%w_s)
        IF(ASSOCIATED(p_lnd_state(jg)%diag_lnd%t_so)) &
          & CALL printChecksum(prefix(1:pfx_tlen)//"t_so: ", &
          & p_lnd_state(jg)%diag_lnd%t_so)
        IF(ASSOCIATED(p_lnd_state(jg)%diag_lnd%w_so)) &
          & CALL printChecksum(prefix(1:pfx_tlen)//"w_so: ", &
          & p_lnd_state(jg)%diag_lnd%w_so)
        IF(ASSOCIATED(p_lnd_state(jg)%diag_lnd%w_so_ice)) &
          & CALL printChecksum(prefix(1:pfx_tlen)//"w_so_ice: ", &
          & p_lnd_state(jg)%diag_lnd%w_so_ice)
        IF(ASSOCIATED(p_lnd_state(jg)%diag_lnd%runoff_s)) &
          & CALL printChecksum(prefix(1:pfx_tlen)//"runoff_s: ", &
          & p_lnd_state(jg)%diag_lnd%runoff_s)
        IF(ASSOCIATED(p_lnd_state(jg)%diag_lnd%runoff_g)) &
          & CALL printChecksum(prefix(1:pfx_tlen)//"runoff_g: ", &
          & p_lnd_state(jg)%diag_lnd%runoff_g)
        IF(ASSOCIATED(p_lnd_state(jg)%diag_lnd%fr_seaice)) &
          & CALL printChecksum(prefix(1:pfx_tlen)//"fr_seaice: ", &
          & p_lnd_state(jg)%diag_lnd%fr_seaice)
        IF(ASSOCIATED(p_lnd_state(jg)%diag_lnd%qv_s_t)) &
          & CALL printChecksum(prefix(1:pfx_tlen)//"qv_s_t: ", &
          & p_lnd_state(jg)%diag_lnd%qv_s_t)
        IF(ASSOCIATED(p_lnd_state(jg)%diag_lnd%runoff_s_t)) &
          & CALL printChecksum(prefix(1:pfx_tlen)//"runoff_s_t: ", &
          & p_lnd_state(jg)%diag_lnd%runoff_s_t)
        IF(ASSOCIATED(p_lnd_state(jg)%diag_lnd%runoff_g_t)) &
          & CALL printChecksum(prefix(1:pfx_tlen)//"runoff_g_t: ", &
          & p_lnd_state(jg)%diag_lnd%runoff_g_t)
        IF(ASSOCIATED(p_lnd_state(jg)%diag_lnd%rstom)) &
          & CALL printChecksum(prefix(1:pfx_tlen)//"rstom: ", &
          & p_lnd_state(jg)%diag_lnd%rstom)
        IF(ASSOCIATED(p_lnd_state(jg)%diag_lnd%rstom_t)) &
          & CALL printChecksum(prefix(1:pfx_tlen)//"rstom_t: ", &
          & p_lnd_state(jg)%diag_lnd%rstom_t)
        IF(ASSOCIATED(p_lnd_state(jg)%diag_lnd%t_snow)) &
          & CALL printChecksum(prefix(1:pfx_tlen)//"t_snow: ", &
          & p_lnd_state(jg)%diag_lnd%t_snow)
        IF(ASSOCIATED(p_lnd_state(jg)%diag_lnd%rho_snow)) &
          & CALL printChecksum(prefix(1:pfx_tlen)//"rho_snow: ", &
          & p_lnd_state(jg)%diag_lnd%rho_snow)
        IF(ASSOCIATED(p_lnd_state(jg)%diag_lnd%w_snow)) &
          & CALL printChecksum(prefix(1:pfx_tlen)//"w_snow: ", &
          & p_lnd_state(jg)%diag_lnd%w_snow)
        IF(ASSOCIATED(p_lnd_state(jg)%diag_lnd%h_snow)) &
          & CALL printChecksum(prefix(1:pfx_tlen)//"h_snow: ", &
          & p_lnd_state(jg)%diag_lnd%h_snow)
        IF(ASSOCIATED(p_lnd_state(jg)%diag_lnd%h_snow_t)) &
          & CALL printChecksum(prefix(1:pfx_tlen)//"h_snow_t: ", &
          & p_lnd_state(jg)%diag_lnd%h_snow_t)
        IF(ASSOCIATED(p_lnd_state(jg)%diag_lnd%freshsnow)) &
          & CALL printChecksum(prefix(1:pfx_tlen)//"freshsnow: ", &
          & p_lnd_state(jg)%diag_lnd%freshsnow)
        IF(ASSOCIATED(p_lnd_state(jg)%diag_lnd%freshsnow_t)) &
          & CALL printChecksum(prefix(1:pfx_tlen)//"freshsnow_t: ", &
          & p_lnd_state(jg)%diag_lnd%freshsnow_t)
        IF(ASSOCIATED(p_lnd_state(jg)%diag_lnd%snowfrac)) &
          & CALL printChecksum(prefix(1:pfx_tlen)//"snowfrac: ", &
          & p_lnd_state(jg)%diag_lnd%snowfrac)
        IF(ASSOCIATED(p_lnd_state(jg)%diag_lnd%snowfrac_lc)) &
          & CALL printChecksum(prefix(1:pfx_tlen)//"snowfrac_lc: ", &
          & p_lnd_state(jg)%diag_lnd%snowfrac_lc)
        IF(ASSOCIATED(p_lnd_state(jg)%diag_lnd%snowfrac_t)) &
          & CALL printChecksum(prefix(1:pfx_tlen)//"snowfrac_t: ", &
          & p_lnd_state(jg)%diag_lnd%snowfrac_t)
        IF(ASSOCIATED(p_lnd_state(jg)%diag_lnd%snowfrac_lc_t)) &
          & CALL printChecksum(prefix(1:pfx_tlen)//"snowfrac_lc_t: ", &
          & p_lnd_state(jg)%diag_lnd%snowfrac_lc_t)
        IF(ASSOCIATED(p_lnd_state(jg)%diag_lnd%t_snow_mult)) &
          & CALL printChecksum(prefix(1:pfx_tlen)//"t_snow_mult: ", &
          & p_lnd_state(jg)%diag_lnd%t_snow_mult)
        IF(ASSOCIATED(p_lnd_state(jg)%diag_lnd%rho_snow_mult)) &
          & CALL printChecksum(prefix(1:pfx_tlen)//"rho_snow_mult: ", &
          & p_lnd_state(jg)%diag_lnd%rho_snow_mult)
        IF(ASSOCIATED(p_lnd_state(jg)%diag_lnd%wliq_snow)) &
          & CALL printChecksum(prefix(1:pfx_tlen)//"wliq_snow: ", &
          & p_lnd_state(jg)%diag_lnd%wliq_snow)
        IF(ASSOCIATED(p_lnd_state(jg)%diag_lnd%wtot_snow)) &
          & CALL printChecksum(prefix(1:pfx_tlen)//"wtot_snow: ", &
          & p_lnd_state(jg)%diag_lnd%wtot_snow)
        IF(ASSOCIATED(p_lnd_state(jg)%diag_lnd%dzh_snow)) &
          & CALL printChecksum(prefix(1:pfx_tlen)//"dzh_snow: ", &
          & p_lnd_state(jg)%diag_lnd%dzh_snow)
        !Can't checksum the t_ptr_2d3d fields because they
        !generally have ONLY one of the two pointers
        !initialized. Thus, checking the association status of the
        !pointers would RESULT IN undefined behavior.
      END IF
    END DO
  END SUBROUTINE printChecksums

END MODULE mo_initicon_utils
!
! Local Variables:
! f90-continuation-indent: 2
! End:
!<|MERGE_RESOLUTION|>--- conflicted
+++ resolved
@@ -81,11 +81,10 @@
   USE mo_dictionary,          ONLY: t_dictionary
   USE mo_checksum,            ONLY: printChecksum
   USE mo_fortran_tools,       ONLY: init
-<<<<<<< HEAD
   USE mo_time_config,         ONLY: time_config
-=======
-  USE mo_datetime,            ONLY: month2hour
->>>>>>> 09bd8bd5
+  USE mo_bcs_time_interpolation, ONLY: t_time_interpolation_weights,         &
+    &                                  calculate_time_interpolation_weights
+
 
   IMPLICIT NONE
 
@@ -995,18 +994,26 @@
   !!
   SUBROUTINE init_aerosol(p_patch, ext_data, prm_diag)
 
-    TYPE(t_patch),          INTENT(IN)    :: p_patch(:)
-    TYPE(t_external_data),  INTENT(IN)    :: ext_data(:)
-    TYPE(t_nwp_phy_diag),   INTENT(INOUT) :: prm_diag(:)
-
-    INTEGER  :: imo1, imo2
+    TYPE(t_patch),          INTENT(in)    :: p_patch(:)
+    TYPE(t_external_data),  INTENT(in)    :: ext_data(:)
+    TYPE(t_nwp_phy_diag),   INTENT(inout) :: prm_diag(:)
+
+    TYPE(t_time_interpolation_weights)  :: current_time_interpolation_weights
+    
     INTEGER  :: rl_start, rl_end, i_startblk, i_endblk, i_startidx, i_endidx
     INTEGER  :: jb, jc, jg
-
-    REAL(wp) :: wgt
-
-    CALL month2hour (time_config%cur_datetime, imo1, imo2, wgt)
-
+    
+    INTEGER  :: mo1, mo2
+    REAL(wp) :: zw1, zw2
+
+    !    CALL month2hour (time_config%cur_datetime, mo1, mo2, wgt)
+    current_time_interpolation_weights = calculate_time_interpolation_weights(time_config%tc_current_date)
+
+    mo1 = current_time_interpolation_weights%month1
+    mo2 = current_time_interpolation_weights%month2
+    zw1 = current_time_interpolation_weights%weight1
+    zw2 = current_time_interpolation_weights%weight2
+    
 !$OMP PARALLEL PRIVATE(rl_start,rl_end,i_startblk,i_endblk)
     DO jg = 1, n_dom
 
@@ -1025,16 +1032,16 @@
 
         DO jc = i_startidx, i_endidx
 
-          prm_diag(jg)%aerosol(jc,iss,jb) = ext_data(jg)%atm_td%aer_ss(jc,jb,imo1) + &
-            ( ext_data(jg)%atm_td%aer_ss(jc,jb,imo2)   - ext_data(jg)%atm_td%aer_ss(jc,jb,imo1)   ) * wgt
-          prm_diag(jg)%aerosol(jc,iorg,jb) = ext_data(jg)%atm_td%aer_org(jc,jb,imo1) + &
-            ( ext_data(jg)%atm_td%aer_org(jc,jb,imo2)  - ext_data(jg)%atm_td%aer_org(jc,jb,imo1)  ) * wgt
-          prm_diag(jg)%aerosol(jc,ibc,jb) = ext_data(jg)%atm_td%aer_bc(jc,jb,imo1) + &
-            ( ext_data(jg)%atm_td%aer_bc(jc,jb,imo2)   - ext_data(jg)%atm_td%aer_bc(jc,jb,imo1)   ) * wgt
-          prm_diag(jg)%aerosol(jc,iso4,jb) = ext_data(jg)%atm_td%aer_so4(jc,jb,imo1) + &
-            ( ext_data(jg)%atm_td%aer_so4(jc,jb,imo2)  - ext_data(jg)%atm_td%aer_so4(jc,jb,imo1)  ) * wgt
-          prm_diag(jg)%aerosol(jc,idu,jb) = ext_data(jg)%atm_td%aer_dust(jc,jb,imo1) + &
-            ( ext_data(jg)%atm_td%aer_dust(jc,jb,imo2) - ext_data(jg)%atm_td%aer_dust(jc,jb,imo1) ) * wgt
+          prm_diag(jg)%aerosol(jc,iss,jb) = zw1*ext_data(jg)%atm_td%aer_ss(jc,jb,mo1) &
+            &                              +zw2*ext_data(jg)%atm_td%aer_ss(jc,jb,mo2)
+          prm_diag(jg)%aerosol(jc,iorg,jb) = zw1*ext_data(jg)%atm_td%aer_org(jc,jb,mo1) &
+            &                               +zw2* ext_data(jg)%atm_td%aer_org(jc,jb,mo2)
+          prm_diag(jg)%aerosol(jc,ibc,jb) = zw1*ext_data(jg)%atm_td%aer_bc(jc,jb,mo1) &
+            &                               +zw2*ext_data(jg)%atm_td%aer_bc(jc,jb,mo2)
+          prm_diag(jg)%aerosol(jc,iso4,jb) = zw1*ext_data(jg)%atm_td%aer_so4(jc,jb,mo1) &
+            &                               +zw2*ext_data(jg)%atm_td%aer_so4(jc,jb,mo2)
+          prm_diag(jg)%aerosol(jc,idu,jb) = zw1*ext_data(jg)%atm_td%aer_dust(jc,jb,mo1) &
+            &                              +zw2*ext_data(jg)%atm_td%aer_dust(jc,jb,mo2)
 
         ENDDO
 
