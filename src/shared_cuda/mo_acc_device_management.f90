--- conflicted
+++ resolved
@@ -724,13 +724,8 @@
     output = input
   END IF
   IF (p_comm_rank(p_comm_work) == 0) THEN
-<<<<<<< HEAD
-    WRITE(message_text,'(a,E12.6,a,E12.6)') 'used GB', output(2)-output(1), ' free GB ', output(1)
+    WRITE(message_text,'(a,E12.6,a,E12.6)') 'used GB ', output(2)-output(1), ' free GB ', output(1)
     CALL message(TRIM(mtag)//" GPU Mem usage: ", message_text)
-=======
-    WRITE(message_text,'(a,E12.6,a,E12.6)') 'used GB ', output(2)-output(1), ' free GB ', output(1)
-    CALL message(mtag, message_text)
->>>>>>> 322b6c17
   ENDIF
 !------------------------------------------------------------------------------
 ! End of module procedure printGPUMem
