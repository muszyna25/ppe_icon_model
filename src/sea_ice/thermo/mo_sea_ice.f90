!>
!! Provide an implementation of the sea-ice model.
!!
!! Provide an implementation of the parameters of the surface module (sea ice)
!! used between the atmopshere and the hydrostatic ocean model.
!!
!! @author Peter Korn, MPI
!! @author Dirk Notz, MPI
!!
!! @par Revision History
!!  Original version by Peter Korn, MPI-M (2009)
!!
!! @par Copyright and License
!!
!! This code is subject to the DWD and MPI-M-Software-License-Agreement in
!! its most recent form.
!! Please see the file LICENSE in the root of the source tree for this code.
!! Where software is supplied by third parties, it is indicated in the
!! headers of the routines.
!----------------------------
#include "omp_definitions.inc"
#ifndef _OPENMP
#include "consistent_fma.inc"
#endif
!----------------------------
MODULE mo_sea_ice
  !-------------------------------------------------------------------------
  !
  !    ProTeX FORTRAN source: Style 2
  !    modified for ICON project, DWD/MPI-M 2007
  !
  !-------------------------------------------------------------------------
  !
  USE mo_kind,                ONLY: wp
  USE mo_parallel_config,     ONLY: nproma
  USE mo_run_config,          ONLY: dtime, ltimer
  USE mo_coupling_config,     ONLY: is_coupled_run
  USE mo_dynamics_config,     ONLY: nold, nnew
  USE mo_model_domain,        ONLY: t_patch, t_patch_3D, t_patch_vert
  USE mo_exception,           ONLY: finish, message
  USE mo_impl_constants,      ONLY: success, max_char_length, sea_boundary
  USE mo_cdi_constants,       ONLY: GRID_UNSTRUCTURED_CELL, GRID_CELL,      &
    &                               GRID_UNSTRUCTURED_VERT, GRID_VERTEX,    &
    &                               GRID_UNSTRUCTURED_EDGE, GRID_EDGE
  USE mo_physical_constants,  ONLY: rhoi, rhos, rho_ref, ki, ks, Tf,    &
    &                               fr_fac, mu, alf, alv, clw, cpd, zemiss_def, rd, &
    &                               stbo, tmelt, ci, Cd_ia, sice, alb_sno_vis, alb_sno_nir,      &
    &                               alb_ice_vis, alb_ice_nir
  USE mo_math_constants,      ONLY: rad2deg
  USE mo_statistics,          ONLY: add_fields
  USE mo_ocean_nml,           ONLY: no_tracer, limit_seaice, seaice_limit
  USE mo_sea_ice_nml,         ONLY: i_ice_therm, i_ice_dyn, hnull, hmin, hci_layer, albi, albim, albsm, albs, albedoW_sim, &
    &                               i_ice_albedo, leadclose_1, leadclose_2n, use_IceInitialization_fromTemperature, &
    &                               use_constant_tfreez, use_calculated_ocean_stress, use_no_flux_gradients, t_heat_base, &
    &                               init_analytic_conc_param, init_analytic_hi_param, &
    &                               init_analytic_hs_param, init_analytic_temp_under_ice
  USE mo_ocean_types,         ONLY: t_hydro_ocean_state
  USE mo_ocean_state,         ONLY: v_base, ocean_restart_list, ocean_default_list
  USE mo_var_list,            ONLY: add_var
  USE mo_var_metadata,        ONLY: groups
  USE mo_linked_list,         ONLY: t_var_list
  USE mo_cf_convention
  USE mo_grib2,               ONLY: t_grib2_var, grib2_var
  USE mo_cdi,                 ONLY: DATATYPE_FLT32, DATATYPE_FLT64, DATATYPE_PACK16, GRID_UNSTRUCTURED
  USE mo_zaxis_type,          ONLY: ZA_GENERIC_ICE, ZA_SURFACE
  USE mo_sea_ice_types,       ONLY: t_sea_ice, t_atmos_fluxes, &
    &                               t_sea_ice_acc, t_sea_ice_budgets
  USE mo_ocean_surface_types, ONLY: t_ocean_surface, t_atmos_for_ocean
  USE mo_grid_subset,         ONLY: t_subset_range, get_index_range
  USE mo_util_dbg_prnt,       ONLY: dbg_print
  USE mo_dbg_nml,             ONLY: idbg_mxmn, idbg_val
  USE mo_ice_fem_interface,   ONLY: ice_fem_interface
  USE mo_ice_advection,       ONLY: ice_advection_upwind, ice_advection_upwind_einar
  USE mo_ice_fem_icon_init,   ONLY: init_fem_wgts, destruct_fem_wgts, ice_fem_grid_init, ice_fem_grid_post
  USE mo_ice_fem_init,        ONLY: ice_init_fem
!  USE mo_grid_config,         ONLY: n_dom   ! restrict sea-ice model to the global domain for the time being
  USE mo_operator_ocean_coeff_3d,ONLY: t_operator_coeff
  USE mo_timer,               ONLY: timer_start, timer_stop
  USE mo_fortran_tools,       ONLY: assign_if_present
  USE mo_io_config,           ONLY: lnetcdf_flt64_output

  IMPLICIT NONE

  PRIVATE

  ! Public interface

  ! Definition of forcing types
  ! public types
  ! contained in mo_sea_ice_types

  ! public subroutines
  PUBLIC :: construct_atmos_fluxes

  PUBLIC :: ice_init
  PUBLIC :: ice_zero
!  PUBLIC :: set_ice_albedo
!  PUBLIC :: sum_fluxes
!  PUBLIC :: ave_fluxes
  PUBLIC :: upper_ocean_TS
  PUBLIC :: ice_conc_change
  PUBLIC :: ice_ocean_stress
  PUBLIC :: ice_clean_up_thd, ice_clean_up_dyn
  PUBLIC :: calc_bulk_flux_ice
  PUBLIC :: calc_bulk_flux_oce
  PUBLIC :: update_ice_statistic, compute_mean_ice_statistics, reset_ice_statistics
  PUBLIC :: salt_content_in_surface
  PUBLIC :: energy_content_in_surface

  !to be put into namelist
  !  INTEGER :: i_no_ice_thick_class = 1

  CHARACTER(len=12)           :: str_module    = 'SeaIce'  ! Output of module for 1 line debug
  INTEGER                     :: idt_src       = 1         ! Level of detail for 1 line debug



CONTAINS

<<<<<<< HEAD
  !-------------------------------------------------------------------------
  !
  !> Constructor of sea-ice model, allocates all components and assigns zero.
  !!
  !! @par Revision History
  !! Initial release by Peter Korn, MPI-M (2010-07). Originally code written by
  !! Dirk Notz, following MPI-OM. Code transfered to ICON.
  !
  SUBROUTINE construct_sea_ice(p_patch_3D, p_ice, i_no_ice_thick_class)
    TYPE(t_patch_3D),TARGET,INTENT(IN)    :: p_patch_3D
    TYPE (t_sea_ice),       INTENT(INOUT) :: p_ice
    INTEGER,                INTENT(IN)    :: i_no_ice_thick_class

    !Local variables
    !INTEGER i
    INTEGER :: ibits = DATATYPE_PACK16

    INTEGER :: alloc_cell_blocks, nblks_v, nblks_e, ist
    CHARACTER(LEN=max_char_length), PARAMETER :: routine = 'mo_sea_ice:construct_sea_ice'

    TYPE(t_patch),POINTER    :: p_patch
    INTEGER                  :: datatype_flt

    IF ( lnetcdf_flt64_output ) THEN
      datatype_flt = DATATYPE_FLT64
    ELSE
      datatype_flt = DATATYPE_FLT32
    ENDIF

    !-------------------------------------------------------------------------
    CALL message(TRIM(routine), 'start' )

    p_patch           => p_patch_3D%p_patch_2D(1)
    alloc_cell_blocks =  p_patch%alloc_cell_blocks
    nblks_v           =  p_patch%nblks_v
    nblks_e           =  p_patch%nblks_e

    p_ice%kice = i_no_ice_thick_class

    CALL add_var(ocean_restart_list, 'alb', p_ice%alb ,&
      &          GRID_UNSTRUCTURED_CELL, ZA_GENERIC_ICE, &
      &          t_cf_var('alb', '', 'albedo of snow-ice system', datatype_flt),&
      &          grib2_var(255, 255, 255, ibits, GRID_UNSTRUCTURED, GRID_CELL),&
      &          ldims=(/nproma,i_no_ice_thick_class,alloc_cell_blocks/),in_group=groups("ice_diag"),&
      &          lrestart_cont=.TRUE.)
    CALL add_var(ocean_restart_list, 'Tsurf', p_ice%Tsurf ,&
      &          GRID_UNSTRUCTURED_CELL, ZA_GENERIC_ICE, &
      &          t_cf_var('Tsurf', '', 'surface temperature', datatype_flt),&
      &          grib2_var(255, 255, 255, ibits, GRID_UNSTRUCTURED, GRID_CELL),&
      &          ldims=(/nproma,i_no_ice_thick_class,alloc_cell_blocks/),in_group=groups("ice_diag"),&
      &          lrestart_cont=.TRUE.)
    CALL add_var(ocean_restart_list, 'T1', p_ice%T1 ,&
      &          GRID_UNSTRUCTURED_CELL, ZA_GENERIC_ICE, &
      &          t_cf_var('T1', 'C', 'Temperature upper layer', datatype_flt),&
      &          grib2_var(255, 255, 255, ibits, GRID_UNSTRUCTURED, GRID_CELL),&
      &          ldims=(/nproma,i_no_ice_thick_class,alloc_cell_blocks/),in_group=groups("ice_diag"),&
      &          lrestart_cont=.TRUE.)
    CALL add_var(ocean_restart_list, 'T2', p_ice%T2 ,&
      &          GRID_UNSTRUCTURED_CELL, ZA_GENERIC_ICE, &
      &          t_cf_var('T2', 'C', 'Temperature lower layer', datatype_flt),&
      &          grib2_var(255, 255, 255, ibits, GRID_UNSTRUCTURED, GRID_CELL),&
      &          ldims=(/nproma,i_no_ice_thick_class,alloc_cell_blocks/),in_group=groups("ice_diag"),&
      &          lrestart_cont=.TRUE.)
    CALL add_var(ocean_restart_list, 'E1', p_ice%E1 ,&
      &          GRID_UNSTRUCTURED_CELL, ZA_GENERIC_ICE, &
      &          t_cf_var('E1', 'Jm/kg', 'Energy content upper layer', datatype_flt),&
      &          grib2_var(255, 255, 255, ibits, GRID_UNSTRUCTURED, GRID_CELL),&
      &          ldims=(/nproma,i_no_ice_thick_class,alloc_cell_blocks/),in_group=groups("ice_diag"),&
      &          lrestart_cont=.TRUE.)
    CALL add_var(ocean_restart_list, 'E2', p_ice%E2 ,&
      &          GRID_UNSTRUCTURED_CELL, ZA_GENERIC_ICE, &
      &          t_cf_var('E2', 'Jm/kg', 'Energy content lower layer', datatype_flt),&
      &          grib2_var(255, 255, 255, ibits, GRID_UNSTRUCTURED, GRID_CELL),&
      &          ldims=(/nproma,i_no_ice_thick_class,alloc_cell_blocks/),in_group=groups("ice_diag"),&
      &          lrestart_cont=.TRUE.)
    CALL add_var(ocean_restart_list, 'vol', p_ice%vol ,&
      &          GRID_UNSTRUCTURED_CELL, ZA_GENERIC_ICE, &
      &          t_cf_var('vol', 'm^3', 'ice volume', datatype_flt),&
      &          grib2_var(255, 255, 255, ibits, GRID_UNSTRUCTURED, GRID_CELL),&
      &          ldims=(/nproma,i_no_ice_thick_class,alloc_cell_blocks/),in_group=groups("ice_diag"),&
      &          lrestart_cont=.TRUE.)
    CALL add_var(ocean_restart_list, 'vols', p_ice%vols ,&
      &          GRID_UNSTRUCTURED_CELL, ZA_GENERIC_ICE, &
      &          t_cf_var('vols', 'm^3', 'snow volume', datatype_flt),&
      &          grib2_var(255, 255, 255, ibits, GRID_UNSTRUCTURED, GRID_CELL),&
      &          ldims=(/nproma,i_no_ice_thick_class,alloc_cell_blocks/),in_group=groups("ice_diag"),&
      &          lrestart_cont=.TRUE.)
    CALL add_var(ocean_restart_list, 'hi', p_ice%hi ,&
      &          GRID_UNSTRUCTURED_CELL, ZA_GENERIC_ICE, &
      &          t_cf_var('hi', 'm', 'ice thickness', datatype_flt),&
      &          grib2_var(255, 255, 255, ibits, GRID_UNSTRUCTURED, GRID_CELL),&
      &          ldims=(/nproma,i_no_ice_thick_class,alloc_cell_blocks/),&
      &          in_group=groups("ice_diag","ice_default"),&
      &          lrestart_cont=.TRUE.)
    CALL add_var(ocean_restart_list, 'hs', p_ice%hs ,&
      &          GRID_UNSTRUCTURED_CELL, ZA_GENERIC_ICE, &
      &          t_cf_var('hs', 'm', 'snow thickness', datatype_flt),&
      &          grib2_var(255, 255, 255, ibits, GRID_UNSTRUCTURED, GRID_CELL),&
      &          ldims=(/nproma,i_no_ice_thick_class,alloc_cell_blocks/),in_group=groups("ice_diag","ice_default"),&
      &          lrestart_cont=.TRUE.)
    CALL add_var(ocean_restart_list, 'hiold', p_ice%hiold ,&
      &          GRID_UNSTRUCTURED_CELL, ZA_GENERIC_ICE, &
      &          t_cf_var('hiold', 'm', 'ice thickness (last timstep)', datatype_flt),&
      &          grib2_var(255, 255, 255, ibits, GRID_UNSTRUCTURED, GRID_CELL),&
      &          ldims=(/nproma,i_no_ice_thick_class,alloc_cell_blocks/),in_group=groups("ice_diag"),&
      &          lrestart_cont=.TRUE.)
    CALL add_var(ocean_restart_list, 'hsold', p_ice%hsold ,&
      &          GRID_UNSTRUCTURED_CELL, ZA_GENERIC_ICE, &
      &          t_cf_var('hsold', 'm', 'snow thickness (last timstep)', datatype_flt),&
      &          grib2_var(255, 255, 255, ibits, GRID_UNSTRUCTURED, GRID_CELL),&
      &          ldims=(/nproma,i_no_ice_thick_class,alloc_cell_blocks/),in_group=groups("ice_diag"),&
      &          lrestart_cont=.TRUE.)

    CALL add_var(ocean_restart_list, 'Qtop', p_ice%Qtop ,&
      &          GRID_UNSTRUCTURED_CELL, ZA_GENERIC_ICE, &
      &          t_cf_var('Qtop', 'W/m^2', 'Energy flux available for surface melting', &
      &                   datatype_flt),&
      &          grib2_var(255, 255, 255, ibits, GRID_UNSTRUCTURED, GRID_CELL),&
      &          ldims=(/nproma,i_no_ice_thick_class,alloc_cell_blocks/),in_group=groups("ice_diag"),&
      &          lrestart_cont=.TRUE.)
    CALL add_var(ocean_restart_list, 'Qbot', p_ice%Qbot ,&
      &          GRID_UNSTRUCTURED_CELL, ZA_GENERIC_ICE, &
      &          t_cf_var('Qbot', 'W/m^2', 'Energy flux at ice-ocean interface', datatype_flt),&
      &          grib2_var(255, 255, 255, ibits, GRID_UNSTRUCTURED, GRID_CELL),&
      &          ldims=(/nproma,i_no_ice_thick_class,alloc_cell_blocks/),in_group=groups("ice_diag"),&
      &          lrestart_cont=.TRUE.)
 !  CALL add_var(ocean_restart_list, 'Qcond', p_ice%Qcond ,&
 !    &          GRID_UNSTRUCTURED_CELL, ZA_GENERIC_ICE, &
 !    &          t_cf_var('Qcond', 'W/m^2', 'Conductive heat flux through ice at bottom', datatype_flt),&
 !    &          grib2_var(255, 255, 255, ibits, GRID_UNSTRUCTURED, GRID_CELL),&
 !    &          ldims=(/nproma,i_no_ice_thick_class,alloc_cell_blocks/),in_group=groups("ice_diag"),&
 !    &          lrestart_cont=.TRUE.)
    CALL add_var(ocean_restart_list, 'heatocei', p_ice%heatocei ,&
      &          GRID_UNSTRUCTURED_CELL, ZA_GENERIC_ICE, &
      &          t_cf_var('heatocei', 'J', 'Energy to ocean when all ice is melted', &
      &                   datatype_flt),&
      &          grib2_var(255, 255, 255, ibits, GRID_UNSTRUCTURED, GRID_CELL),&
      &          ldims=(/nproma,i_no_ice_thick_class,alloc_cell_blocks/),in_group=groups("ice_diag"),&
      &          lrestart_cont=.TRUE.)

    CALL add_var(ocean_restart_list, 'snow_to_ice', p_ice%snow_to_ice ,&
      &          GRID_UNSTRUCTURED_CELL, ZA_GENERIC_ICE, &
      &          t_cf_var('snow_to_ice', 'm', 'amount of snow that is transformed to ice', &
      &                   datatype_flt),&
      &          grib2_var(255, 255, 255, ibits, GRID_UNSTRUCTURED, GRID_CELL),&
      &          ldims=(/nproma,i_no_ice_thick_class,alloc_cell_blocks/),in_group=groups("ice_diag"),&
      &          lrestart_cont=.TRUE.)

    CALL add_var(ocean_restart_list, 'surfmelt', p_ice%surfmelt ,&
      &          GRID_UNSTRUCTURED_CELL, ZA_GENERIC_ICE, &
      &          t_cf_var('surfmelt', 'm', 'surface melt water running into ocean', &
      &                   datatype_flt),&
      &          grib2_var(255, 255, 255, ibits, GRID_UNSTRUCTURED, GRID_CELL),&
      &          ldims=(/nproma,i_no_ice_thick_class,alloc_cell_blocks/),in_group=groups("ice_diag"),&
      &          lrestart_cont=.TRUE.)
    CALL add_var(ocean_restart_list, 'surfmeltT', p_ice%surfmeltT ,&
      &          GRID_UNSTRUCTURED_CELL, ZA_GENERIC_ICE, &
      &          t_cf_var('surfmeltT', 'C', 'Mean temperature of surface melt water', &
      &                   datatype_flt),&
      &          grib2_var(255, 255, 255, ibits, GRID_UNSTRUCTURED, GRID_CELL),&
      &          ldims=(/nproma,i_no_ice_thick_class,alloc_cell_blocks/),in_group=groups("ice_diag"),&
      &          lrestart_cont=.TRUE.)

    CALL add_var(ocean_restart_list, 'evapwi', p_ice%evapwi ,&
      &          GRID_UNSTRUCTURED_CELL, ZA_GENERIC_ICE, &
      &          t_cf_var('evapwi', 'kg/m^2', 'amount of evaporated water if no ice left', &
      &                   datatype_flt),&
      &          grib2_var(255, 255, 255, ibits, GRID_UNSTRUCTURED, GRID_CELL),&
      &          ldims=(/nproma,i_no_ice_thick_class,alloc_cell_blocks/),in_group=groups("ice_diag"),&
      &          lrestart_cont=.TRUE.)

    CALL add_var(ocean_restart_list, 'conc', p_ice%conc ,&
      &          GRID_UNSTRUCTURED_CELL, ZA_GENERIC_ICE, &
      &          t_cf_var('conc', '', 'ice concentration in each ice class', datatype_flt),&
      &          grib2_var(255, 255, 255, ibits, GRID_UNSTRUCTURED, GRID_CELL),&
      &          ldims=(/nproma,i_no_ice_thick_class,alloc_cell_blocks/),in_group=groups("ice_diag","ice_default"),&
      &          lrestart_cont=.TRUE.)
    CALL add_var(ocean_restart_list, 'draft', p_ice%draft ,&
      &          GRID_UNSTRUCTURED_CELL, ZA_SURFACE, &
      &          t_cf_var('draft', 'm', 'water equivalent of ice and snow on ice covered area', &
      &                   datatype_flt),&
      &          grib2_var(255, 255, 255, ibits, GRID_UNSTRUCTURED, GRID_CELL),&
      &          ldims=(/nproma,i_no_ice_thick_class,alloc_cell_blocks/),in_group=groups("ice_diag"),&
      &          lrestart_cont=.TRUE.)

    CALL add_var(ocean_restart_list, 'ice_u_prog', p_ice%u_prog ,&
      &          GRID_UNSTRUCTURED_VERT, ZA_SURFACE, &
      &          t_cf_var('ice_u_prog', 'm/s', 'zonal velocity', datatype_flt),&
      &          grib2_var(255, 255, 255, ibits, GRID_UNSTRUCTURED, GRID_VERTEX),&
      &          ldims=(/nproma,nblks_v/), lrestart_cont=.TRUE.)
    CALL add_var(ocean_restart_list, 'ice_v_prog', p_ice%v_prog ,&
      &          GRID_UNSTRUCTURED_VERT, ZA_SURFACE, &
      &          t_cf_var('ice_v', 'm/s', 'meridional velocity', datatype_flt),&
      &          grib2_var(255, 255, 255, ibits, GRID_UNSTRUCTURED, GRID_VERTEX),&
      &          ldims=(/nproma,nblks_v/), lrestart_cont=.TRUE.)
      
    CALL add_var(ocean_restart_list, 'ice_u', p_ice%u ,&
      &          GRID_UNSTRUCTURED_CELL, ZA_SURFACE, &
      &          t_cf_var('ice_u', 'm/s', 'zonal velocity', datatype_flt),&
      &          grib2_var(255, 255, 255, ibits, GRID_UNSTRUCTURED, GRID_CELL),&
      &          ldims=(/nproma,alloc_cell_blocks/), in_group=groups("ice_diag","ice_default"),&
      &          lrestart_cont=.FALSE.)
    CALL add_var(ocean_restart_list, 'ice_v', p_ice%v ,&
      &          GRID_UNSTRUCTURED_CELL, ZA_SURFACE, &
      &          t_cf_var('ice_v', 'm/s', 'meridional velocity', datatype_flt),&
      &          grib2_var(255, 255, 255, ibits, GRID_UNSTRUCTURED, GRID_CELL),&
      &          ldims=(/nproma,alloc_cell_blocks/), in_group=groups("ice_diag","ice_default"),&
      &          lrestart_cont=.FALSE.)

    CALL add_var(ocean_restart_list, 'ice_vn', p_ice%vn_e ,&
      &          GRID_UNSTRUCTURED_EDGE, ZA_SURFACE, &
      &          t_cf_var('ice_vn', 'm/s', 'zonal velocity', datatype_flt),&
      &          grib2_var(255, 255, 255, ibits, GRID_UNSTRUCTURED, GRID_EDGE),&
      &          ldims=(/nproma,nblks_e/),&
      &          lrestart_cont=.FALSE.)

    CALL add_var(ocean_restart_list, 'concSum', p_ice%concSum ,&
      &          GRID_UNSTRUCTURED_CELL, ZA_SURFACE, &
      &          t_cf_var('concSum', '', 'total ice concentration', datatype_flt),&
      &          grib2_var(255, 255, 255, ibits, GRID_UNSTRUCTURED, GRID_CELL),&
      &          ldims=(/nproma,alloc_cell_blocks/),&
      &          lrestart_cont=.TRUE.)

    CALL add_var(ocean_restart_list, 'newice', p_ice%newice ,&
      &          GRID_UNSTRUCTURED_CELL, ZA_SURFACE, &
      &          t_cf_var('newice', 'm', 'new ice growth in open water', datatype_flt),&
      &          grib2_var(255, 255, 255, ibits, GRID_UNSTRUCTURED, GRID_CELL),&
      &          ldims=(/nproma,alloc_cell_blocks/),in_group=groups("ice_diag"),&
      &          lrestart_cont=.TRUE.)

    CALL add_var(ocean_restart_list, 'totalsnowfall', p_ice%totalsnowfall ,&
      &          GRID_UNSTRUCTURED_CELL, ZA_SURFACE, &
      &          t_cf_var('totalsnowfall', 'm', 'total snow fall on sea ice', datatype_flt),&
      &          grib2_var(255, 255, 255, ibits, GRID_UNSTRUCTURED, GRID_CELL),&
      &          ldims=(/nproma,alloc_cell_blocks/),in_group=groups("ice_diag"),&
      &          lrestart_cont=.TRUE.)
    
      CALL add_var(ocean_restart_list, 'zUnderIce', p_ice%zUnderIce ,&
      &          GRID_UNSTRUCTURED_CELL, ZA_SURFACE, &
      &          t_cf_var('zUnderIce', 'm', 'water in upper ocean grid cell below ice', &
      &                   datatype_flt),&
      &          grib2_var(255, 255, 255, ibits, GRID_UNSTRUCTURED, GRID_CELL),&
      &          ldims=(/nproma,alloc_cell_blocks/),in_group=groups("ice_diag"),&
      &          lrestart_cont=.TRUE.)
      CALL add_var(ocean_restart_list, 'draftave', p_ice%draftave ,&
      &          GRID_UNSTRUCTURED_CELL, ZA_SURFACE, &
      &          t_cf_var('draftave', 'm', 'averaged water equivalent of ice and snow on grid area', &
      &                   datatype_flt),&
      &          grib2_var(255, 255, 255, ibits, GRID_UNSTRUCTURED, GRID_CELL),&
      &          ldims=(/nproma,alloc_cell_blocks/),in_group=groups("ice_diag"),&
      &          lrestart_cont=.TRUE.)

    ALLOCATE(p_ice%hi_lim(i_no_ice_thick_class), STAT=ist)
    IF (ist/=SUCCESS) THEN
      CALL finish(TRIM(routine),'allocation for hi_lim failed')
    END IF


    IF(p_ice%kice==1)THEN
      p_ice%hi_lim = 0.0_wp
    ELSEIF(p_ice%kice==8)THEN
      p_ice%hi_lim(:)=(/ 0.0_wp, 0.1_wp, 0.3_wp, 0.7_wp, 1.1_wp, 1.5_wp, 2.0_wp, 2.5_wp /)
    ENDIF

    IF ( i_ice_dyn == 1 ) THEN ! AWI dynamics
      CALL init_fem_wgts(p_patch_3D)
    ENDIF

    CALL add_var(ocean_default_list, 'zHeatOceI', p_ice%zHeatOceI,GRID_UNSTRUCTURED_CELL, ZA_GENERIC_ICE, &
      &          t_cf_var('zHeatOceI', 'W/m^2', 'Oceanic Heat flux', datatype_flt),&
      &          grib2_var(255, 255, 255, ibits, GRID_UNSTRUCTURED, GRID_CELL),&
      &          ldims=(/nproma,i_no_ice_thick_class,alloc_cell_blocks/),in_group=groups("ice_diag"))

    ! add accumulated fields
    CALL add_var(ocean_default_list, 'hi_acc', p_ice%acc%hi ,&
      &          GRID_UNSTRUCTURED_CELL, ZA_GENERIC_ICE, &
      &          t_cf_var('hi_acc', 'm', 'ice thickness', datatype_flt),&
      &          grib2_var(255, 255, 255, ibits, GRID_UNSTRUCTURED, GRID_CELL),&
      &          ldims=(/nproma,i_no_ice_thick_class,alloc_cell_blocks/),&
      &          lrestart_cont=.TRUE.)
    CALL add_var(ocean_default_list, 'hs_acc', p_ice%acc%hs ,&
      &          GRID_UNSTRUCTURED_CELL, ZA_GENERIC_ICE, &
      &          t_cf_var('hs_acc', 'm', 'snow thickness', datatype_flt),&
      &          grib2_var(255, 255, 255, ibits, GRID_UNSTRUCTURED, GRID_CELL),&
      &          ldims=(/nproma,i_no_ice_thick_class,alloc_cell_blocks/),&
      &          lrestart_cont=.TRUE.)
    CALL add_var(ocean_default_list, 'conc_acc', p_ice%acc%conc ,&
      &          GRID_UNSTRUCTURED_CELL, ZA_GENERIC_ICE, &
      &          t_cf_var('conc_acc', '', 'ice concentration in each ice class', datatype_flt),&
      &          grib2_var(255, 255, 255, ibits, GRID_UNSTRUCTURED, GRID_CELL),&
      &          ldims=(/nproma,i_no_ice_thick_class,alloc_cell_blocks/),&
      &          lrestart_cont=.TRUE.)
    IF ( i_ice_dyn == 1 ) THEN ! AWI dynamics
      CALL add_var(ocean_default_list, 'ice_u_acc', p_ice%acc%u ,&
        &          GRID_UNSTRUCTURED_CELL, ZA_SURFACE, &
        &          t_cf_var('ice_u_acc', 'm/s', 'zonal velocity', datatype_flt),&
        &          grib2_var(255, 255, 255, ibits, GRID_UNSTRUCTURED, GRID_CELL),&
        &          ldims=(/nproma,alloc_cell_blocks/),&
        &          lrestart_cont=.FALSE.)
      CALL add_var(ocean_default_list, 'ice_v_acc', p_ice%acc%v ,&
        &          GRID_UNSTRUCTURED_CELL, ZA_SURFACE, &
        &          t_cf_var('ice_v_acc', 'm/s', 'meridional velocity', datatype_flt),&
        &          grib2_var(255, 255, 255, ibits, GRID_UNSTRUCTURED, GRID_CELL),&
        &          ldims=(/nproma,alloc_cell_blocks/),&
        &          lrestart_cont=.FALSE.)
    ELSE  !  do not write into ice_default
      CALL add_var(ocean_default_list, 'ice_u_acc', p_ice%acc%u ,&
        &          GRID_UNSTRUCTURED_CELL, ZA_SURFACE, &
        &          t_cf_var('ice_u_acc', 'm/s', 'zonal velocity', datatype_flt),&
        &          grib2_var(255, 255, 255, ibits, GRID_UNSTRUCTURED, GRID_CELL),&
        &          ldims=(/nproma,alloc_cell_blocks/),&
        &          lrestart_cont=.FALSE.)
      CALL add_var(ocean_default_list, 'ice_v_acc', p_ice%acc%v ,&
        &          GRID_UNSTRUCTURED_CELL, ZA_SURFACE, &
        &          t_cf_var('ice_v_acc', 'm/s', 'meridional velocity', datatype_flt),&
        &          grib2_var(255, 255, 255, ibits, GRID_UNSTRUCTURED, GRID_CELL),&
        &          ldims=(/nproma,alloc_cell_blocks/),&
        &          lrestart_cont=.FALSE.)
    ENDIF
    ! more ice diagnostics
    CALL add_var(ocean_default_list, 'Qtop_acc', p_ice%acc%Qtop ,GRID_UNSTRUCTURED_CELL, ZA_GENERIC_ICE, &
      &          t_cf_var('Qtop_acc', 'W/m^2', 'Energy flux available for surface melting', datatype_flt),&
      &          grib2_var(255, 255, 255, DATATYPE_PACK16, GRID_UNSTRUCTURED, GRID_CELL),&
      &          ldims=(/nproma,i_no_ice_thick_class,alloc_cell_blocks/))
    CALL add_var(ocean_default_list, 'Qbot_acc', p_ice%acc%Qbot ,GRID_UNSTRUCTURED_CELL, ZA_GENERIC_ICE, &
      &          t_cf_var('Qbot_acc', 'W/m^2', 'Energy flux at ice-ocean interface', datatype_flt),&
      &          grib2_var(255, 255, 255, DATATYPE_PACK16, GRID_UNSTRUCTURED, GRID_CELL),&
      &          ldims=(/nproma,i_no_ice_thick_class,alloc_cell_blocks/))
    CALL add_var(ocean_default_list, 'heatOceI_acc', p_ice%acc%heatOceI ,GRID_UNSTRUCTURED_CELL, ZA_GENERIC_ICE, &
      &          t_cf_var('heatOceI_acc', 'W/m^2', 'Heat flux to ocean from the ice growth', datatype_flt),&
      &          grib2_var(255, 255, 255, DATATYPE_PACK16, GRID_UNSTRUCTURED, GRID_CELL),&
      &          ldims=(/nproma,i_no_ice_thick_class,alloc_cell_blocks/))
    CALL add_var(ocean_default_list, 'heatOceW_acc', p_ice%acc%heatOceW ,GRID_UNSTRUCTURED_CELL, ZA_GENERIC_ICE, &
      &          t_cf_var('heatOceW_acc', 'W/m^2', 'Heat flux to ocean from the atmosphere', datatype_flt),&
      &          grib2_var(255, 255, 255, DATATYPE_PACK16, GRID_UNSTRUCTURED, GRID_CELL),&
      &          ldims=(/nproma,alloc_cell_blocks/))
    CALL add_var(ocean_default_list, 'CondHeat_acc', p_ice%acc%CondHeat ,GRID_UNSTRUCTURED_CELL, ZA_GENERIC_ICE, &
      &          t_cf_var('CondHeat_acc', 'W/m^2', 'Conductive heat flux through ice', datatype_flt),&
      &          grib2_var(255, 255, 255, DATATYPE_PACK16, GRID_UNSTRUCTURED, GRID_CELL),&
      &          ldims=(/nproma,i_no_ice_thick_class,alloc_cell_blocks/))
    CALL add_var(ocean_default_list, 'zHeatOceI_acc', p_ice%acc%zHeatOceI,GRID_UNSTRUCTURED_CELL, ZA_GENERIC_ICE, &
      &          t_cf_var('zHeatOceI_acc', 'W/m^2', 'Oceanic Heat flux', datatype_flt),&
      &          grib2_var(255, 255, 255, DATATYPE_PACK16, GRID_UNSTRUCTURED, GRID_CELL),&
      &          ldims=(/nproma,i_no_ice_thick_class,alloc_cell_blocks/))
    CALL add_var(ocean_default_list, 'draftave_acc', p_ice%acc%draftave ,GRID_UNSTRUCTURED_CELL, ZA_SURFACE, &
      &          t_cf_var('draftave_acc', 'm', 'avrg. water equiv. of ice and snow on grid area', datatype_flt),&
      &          grib2_var(255, 255, 255, DATATYPE_PACK16, GRID_UNSTRUCTURED, GRID_CELL),&
      &          ldims=(/nproma,alloc_cell_blocks/))
    CALL add_var(ocean_default_list, 'zUnderIce_acc', p_ice%acc%zUnderIce ,GRID_UNSTRUCTURED_CELL, ZA_SURFACE, &
      &          t_cf_var('zUnderIce_acc', 'm', 'water in upper ocean grid cell below ice', datatype_flt),&
      &          grib2_var(255, 255, 255, DATATYPE_PACK16, GRID_UNSTRUCTURED, GRID_CELL),&
      &          ldims=(/nproma,alloc_cell_blocks/))

    CALL message(TRIM(routine), 'end' )

    CALL construct_sea_ice_budgets(p_patch_3D,p_ice%budgets, ocean_default_list)
  END SUBROUTINE construct_sea_ice
=======
>>>>>>> cadc7508

  
  SUBROUTINE construct_sea_ice_budgets(patch_3d,budgets, varlist)
    TYPE(t_patch_3d) :: patch_3d
    TYPE(t_sea_ice_budgets) :: budgets
    TYPE(t_var_list)        :: varlist

    INTEGER :: alloc_cell_blocks
    TYPE(t_patch), POINTER :: patch
    INTEGER :: ibits = DATATYPE_PACK16
    INTEGER :: datatype_flt

    IF ( lnetcdf_flt64_output ) THEN
      datatype_flt = DATATYPE_FLT64
    ELSE
      datatype_flt = DATATYPE_FLT32
    ENDIF

    patch             => patch_3D%p_patch_2D(1)
    alloc_cell_blocks =  patch%alloc_cell_blocks

    CALL add_var(varlist, 'salt_00', budgets%salt_00 ,&
      &          GRID_UNSTRUCTURED_CELL, ZA_SURFACE, &
      &          t_cf_var('salt_00', 'kg', '', datatype_flt),&
      &          grib2_var(255, 255, 255, ibits, GRID_UNSTRUCTURED, GRID_CELL),&
      &          ldims=(/nproma,alloc_cell_blocks/), in_group=groups("ice_budgets"))
!   CALL add_var(varlist, 'salt_01', budgets%salt_00 ,&
!     &          GRID_UNSTRUCTURED_CELL, ZA_SURFACE, &
!     &          t_cf_var('salt_01', 'kg', '', datatype_flt),&
!     &          grib2_var(255, 255, 255, ibits, GRID_UNSTRUCTURED, GRID_CELL),&
!     &          ldims=(/nproma,alloc_cell_blocks/), in_group=groups("ice_budgets"))
!   CALL add_var(varlist, 'salt_02', budgets%salt_00 ,&
!     &          GRID_UNSTRUCTURED_CELL, ZA_SURFACE, &
!     &          t_cf_var('salt_02', 'kg', '', datatype_flt),&
!     &          grib2_var(255, 255, 255, ibits, GRID_UNSTRUCTURED, GRID_CELL),&
!     &          ldims=(/nproma,alloc_cell_blocks/), in_group=groups("ice_budgets"))
!   CALL add_var(varlist, 'salt_03', budgets%salt_00 ,&
!     &          GRID_UNSTRUCTURED_CELL, ZA_SURFACE, &
!     &          t_cf_var('salt_03', 'kg', '', datatype_flt),&
!     &          grib2_var(255, 255, 255, ibits, GRID_UNSTRUCTURED, GRID_CELL),&
!     &          ldims=(/nproma,alloc_cell_blocks/), in_group=groups("ice_budgets"))
  END SUBROUTINE construct_sea_ice_budgets
  

  !-------------------------------------------------------------------------
  !
  !>
  !! Constructor of atmos fluxes for hydrostatic ocean
  !!
  !! @par Revision History
  !! Initial release by Peter Korn, MPI-M (2011)
  !
  SUBROUTINE construct_atmos_fluxes(p_patch, atmos_fluxes, i_no_ice_thick_class)
    !
    TYPE(t_patch),         INTENT(IN)    :: p_patch
    TYPE(t_atmos_fluxes ), INTENT(INOUT) :: atmos_fluxes
    INTEGER,               INTENT(IN)    :: i_no_ice_thick_class
    ! Local variables
    INTEGER :: ibits = DATATYPE_PACK16
    INTEGER :: alloc_cell_blocks, ist

    CHARACTER(LEN=max_char_length), PARAMETER :: routine = 'mo_sea_ice:construct_atmos_fluxes'
    INTEGER :: datatype_flt

    IF ( lnetcdf_flt64_output ) THEN
      datatype_flt = DATATYPE_FLT64
    ELSE
      datatype_flt = DATATYPE_FLT32
    ENDIF

    !-------------------------------------------------------------------------
    CALL message(TRIM(routine), 'start' )

    alloc_cell_blocks = p_patch%alloc_cell_blocks

    ! TODO: cleanup unused fluxes, sort in ice_diag
    ! Variables with 3 dimensions: fluxes over ice-covered part, second dimension is ice class

    CALL add_var(ocean_default_list, 'atmos_fluxes_lat', atmos_fluxes%lat,                            &
      &          GRID_UNSTRUCTURED_CELL, ZA_SURFACE,                                                  &
      &          t_cf_var('atmos_fluxes_lat', 'W/m2', 'atmos_fluxes_lat', datatype_flt),            &
      &          grib2_var(255, 255, 255, ibits          , GRID_UNSTRUCTURED, GRID_CELL),             &
      &          ldims=(/nproma,i_no_ice_thick_class,alloc_cell_blocks/),in_group=groups("ice_diag"))

    CALL add_var(ocean_default_list, 'atmos_fluxes_sens', atmos_fluxes%sens,                          &
      &          GRID_UNSTRUCTURED_CELL, ZA_SURFACE,                                                  &
      &          t_cf_var('atmos_fluxes_sens', 'W/m2', 'atmos_fluxes_sens', datatype_flt),          &
      &          grib2_var(255, 255, 255, ibits          , GRID_UNSTRUCTURED, GRID_CELL),             &
      &          ldims=(/nproma,i_no_ice_thick_class,alloc_cell_blocks/),in_group=groups("ice_diag"))

    CALL add_var(ocean_default_list, 'atmos_fluxes_LWnet', atmos_fluxes%LWnet,                        &
      &          GRID_UNSTRUCTURED_CELL, ZA_SURFACE,                                                  &
      &          t_cf_var('atmos_fluxes_LWnet', 'W/m2', 'atmos_fluxes_LWnet', datatype_flt),        &
      &          grib2_var(255, 255, 255, ibits          , GRID_UNSTRUCTURED, GRID_CELL),             &
      &          ldims=(/nproma,i_no_ice_thick_class,alloc_cell_blocks/),in_group=groups("ice_diag"))

    CALL add_var(ocean_default_list, 'atmos_fluxes_SWnet', atmos_fluxes%SWnet,                        &
      &          GRID_UNSTRUCTURED_CELL, ZA_SURFACE,                                                  &
      &          t_cf_var('atmos_fluxes_SWnet', 'W/m2', 'atmos_fluxes_SWnet', datatype_flt),        &
      &          grib2_var(255, 255, 255, ibits          , GRID_UNSTRUCTURED, GRID_CELL),             &
      &          ldims=(/nproma,i_no_ice_thick_class,alloc_cell_blocks/),in_group=groups("ice_diag"))

    CALL add_var(ocean_default_list, 'atmos_fluxes_dsensdT', atmos_fluxes%dsensdT,                    &
      &          GRID_UNSTRUCTURED_CELL, ZA_SURFACE,                                                  &
      &          t_cf_var('atmos_fluxes_dsensdT', 'W/m2/K', 'atmos_fluxes_dsensdT', datatype_flt),  &
      &          grib2_var(255, 255, 255, ibits          , GRID_UNSTRUCTURED, GRID_CELL),             &
      &          ldims=(/nproma,i_no_ice_thick_class,alloc_cell_blocks/),in_group=groups("ice_diag"))

    CALL add_var(ocean_default_list, 'atmos_fluxes_dlatdT', atmos_fluxes%dlatdT,                      &
      &          GRID_UNSTRUCTURED_CELL, ZA_SURFACE,                                                  &
      &          t_cf_var('atmos_fluxes_dlatdT', 'W/m2/K', 'atmos_fluxes_dlatdT', datatype_flt),    &
      &          grib2_var(255, 255, 255, ibits          , GRID_UNSTRUCTURED, GRID_CELL),             &
      &          ldims=(/nproma,i_no_ice_thick_class,alloc_cell_blocks/),in_group=groups("ice_diag"))

    CALL add_var(ocean_default_list, 'atmos_fluxes_dLWdT', atmos_fluxes%dLWdT,                        &
      &          GRID_UNSTRUCTURED_CELL, ZA_SURFACE,                                                  &
      &          t_cf_var('atmos_fluxes_dLWdT', 'W/m2/K', 'atmos_fluxes_dLWdT', datatype_flt),      &
      &          grib2_var(255, 255, 255, ibits          , GRID_UNSTRUCTURED, GRID_CELL),             &
      &          ldims=(/nproma,i_no_ice_thick_class,alloc_cell_blocks/),in_group=groups("ice_diag"))

    ! Variables with 2 dimensions: fluxes over icefree part in sea ice model

    CALL add_var(ocean_default_list, 'atmos_fluxes_latw', atmos_fluxes%latw,                          &
      &          GRID_UNSTRUCTURED_CELL, ZA_SURFACE,                                                  &
      &          t_cf_var('atmos_fluxes_latw', 'W/m2', 'atmos_fluxes_latw', datatype_flt),          &
      &          grib2_var(255, 255, 255, ibits          , GRID_UNSTRUCTURED, GRID_CELL),             &
      &          ldims=(/nproma,alloc_cell_blocks/),in_group=groups("ice_diag"))

    CALL add_var(ocean_default_list, 'atmos_fluxes_sensw', atmos_fluxes%sensw,                        &
      &          GRID_UNSTRUCTURED_CELL, ZA_SURFACE,                                                  &
      &          t_cf_var('atmos_fluxes_sensw', 'W/m2', 'atmos_fluxes_sensw', datatype_flt),        &
      &          grib2_var(255, 255, 255, ibits          , GRID_UNSTRUCTURED, GRID_CELL),             &
      &          ldims=(/nproma,alloc_cell_blocks/),in_group=groups("ice_diag"))

    CALL add_var(ocean_default_list, 'atmos_fluxes_LWnetw', atmos_fluxes%LWnetw,                      &
      &          GRID_UNSTRUCTURED_CELL, ZA_SURFACE,                                                  &
      &          t_cf_var('atmos_fluxes_LWnetw', 'W/m2', 'atmos_fluxes_LWnetw', datatype_flt),      &
      &          grib2_var(255, 255, 255, ibits          , GRID_UNSTRUCTURED, GRID_CELL),             &
      &          ldims=(/nproma,alloc_cell_blocks/),in_group=groups("ice_diag"))

    CALL add_var(ocean_default_list, 'atmos_fluxes_SWnetw', atmos_fluxes%SWnetw,                      &
      &          GRID_UNSTRUCTURED_CELL, ZA_SURFACE,                                                  &
      &          t_cf_var('atmos_fluxes_SWnetw', 'W/m2', 'atmos_fluxes_SWnetw', datatype_flt),      &
      &          grib2_var(255, 255, 255, ibits          , GRID_UNSTRUCTURED, GRID_CELL),             &
      &          ldims=(/nproma,alloc_cell_blocks/),in_group=groups("ice_diag"))

    CALL add_var(ocean_default_list, 'atmos_fluxes_rprecw', atmos_fluxes%rprecw,                      &
      &          GRID_UNSTRUCTURED_CELL, ZA_SURFACE,                                                  &
      &          t_cf_var('atmos_fluxes_rprecw', 'm/s', 'atmos_fluxes_rprecw', datatype_flt),       &
      &          grib2_var(255, 255, 255, ibits          , GRID_UNSTRUCTURED, GRID_CELL),             &
      &          ldims=(/nproma,alloc_cell_blocks/),in_group=groups("ice_diag"))

    CALL add_var(ocean_default_list, 'atmos_fluxes_rpreci', atmos_fluxes%rpreci,                      &
      &          GRID_UNSTRUCTURED_CELL, ZA_SURFACE,                                                  &
      &          t_cf_var('atmos_fluxes_rpreci', 'm/s', 'atmos_fluxes_rpreci', datatype_flt),       &
      &          grib2_var(255, 255, 255, ibits          , GRID_UNSTRUCTURED, GRID_CELL),             &
      &          ldims=(/nproma,alloc_cell_blocks/),in_group=groups("ice_diag"))
      
    ! Coupling fluxes must go into restart file:
    IF (is_coupled_run()) THEN

      CALL add_var(ocean_restart_list, 'atmos_fluxes_stress_x', atmos_fluxes%stress_x,                  &
        &          GRID_UNSTRUCTURED_CELL, ZA_SURFACE,                                                  &
        &          t_cf_var('atmos_fluxes_stress_x', 'Pa',   'atmos_fluxes_stress_x', datatype_flt),  &
        &          grib2_var(255, 255, 255, ibits          , GRID_UNSTRUCTURED, GRID_CELL),             &
        &          ldims=(/nproma,alloc_cell_blocks/),in_group=groups("ice_diag"),                      &
        &          lrestart_cont=.TRUE.)
     
      CALL add_var(ocean_restart_list, 'atmos_fluxes_stress_y', atmos_fluxes%stress_y,                  &
        &          GRID_UNSTRUCTURED_CELL, ZA_SURFACE,                                                  &
        &          t_cf_var('atmos_fluxes_stress_y', 'Pa',   'atmos_fluxes_stress_y', datatype_flt),  &
        &          grib2_var(255, 255, 255, ibits          , GRID_UNSTRUCTURED, GRID_CELL),             &
        &          ldims=(/nproma,alloc_cell_blocks/),in_group=groups("ice_diag"),                      &
        &          lrestart_cont=.TRUE.)
     
      CALL add_var(ocean_restart_list, 'atmos_fluxes_stress_xw', atmos_fluxes%stress_xw,                &
        &          GRID_UNSTRUCTURED_CELL, ZA_SURFACE,                                                  &
        &          t_cf_var('atmos_fluxes_stress_xw', 'Pa',   'atmos_fluxes_stress_xw', datatype_flt),&
        &          grib2_var(255, 255, 255, ibits          , GRID_UNSTRUCTURED, GRID_CELL),             &
        &          ldims=(/nproma,alloc_cell_blocks/),in_group=groups("ice_diag"),                      &
        &          lrestart_cont=.TRUE.)
     
      CALL add_var(ocean_restart_list, 'atmos_fluxes_stress_yw', atmos_fluxes%stress_yw,                &
        &          GRID_UNSTRUCTURED_CELL, ZA_SURFACE,                                                  &
        &          t_cf_var('atmos_fluxes_stress_yw', 'Pa',   'atmos_fluxes_stress_yw', datatype_flt),&
        &          grib2_var(255, 255, 255, ibits          , GRID_UNSTRUCTURED, GRID_CELL),             &
        &          ldims=(/nproma,alloc_cell_blocks/),in_group=groups("ice_diag"),                      &
        &          lrestart_cont=.TRUE.)

    ELSE

      CALL add_var(ocean_default_list, 'atmos_fluxes_stress_x', atmos_fluxes%stress_x,                  &
        &          GRID_UNSTRUCTURED_CELL, ZA_SURFACE,                                                  &
        &          t_cf_var('atmos_fluxes_stress_x', 'Pa',   'atmos_fluxes_stress_x', datatype_flt),  &
        &          grib2_var(255, 255, 255, ibits          , GRID_UNSTRUCTURED, GRID_CELL),             &
        &          ldims=(/nproma,alloc_cell_blocks/),in_group=groups("ice_diag"))
     
      CALL add_var(ocean_default_list, 'atmos_fluxes_stress_y', atmos_fluxes%stress_y,                  &
        &          GRID_UNSTRUCTURED_CELL, ZA_SURFACE,                                                  &
        &          t_cf_var('atmos_fluxes_stress_y', 'Pa',   'atmos_fluxes_stress_y', datatype_flt),  &
        &          grib2_var(255, 255, 255, ibits          , GRID_UNSTRUCTURED, GRID_CELL),             &
        &          ldims=(/nproma,alloc_cell_blocks/),in_group=groups("ice_diag"))
     
      CALL add_var(ocean_default_list, 'atmos_fluxes_stress_xw', atmos_fluxes%stress_xw,                &
        &          GRID_UNSTRUCTURED_CELL, ZA_SURFACE,                                                  &
        &          t_cf_var('atmos_fluxes_stress_xw', 'Pa',   'atmos_fluxes_stress_xw', datatype_flt),&
        &          grib2_var(255, 255, 255, ibits          , GRID_UNSTRUCTURED, GRID_CELL),             &
        &          ldims=(/nproma,alloc_cell_blocks/),in_group=groups("ice_diag"))
     
      CALL add_var(ocean_default_list, 'atmos_fluxes_stress_yw', atmos_fluxes%stress_yw,                &
        &          GRID_UNSTRUCTURED_CELL, ZA_SURFACE,                                                  &
        &          t_cf_var('atmos_fluxes_stress_yw', 'Pa',   'atmos_fluxes_stress_yw', datatype_flt),&
        &          grib2_var(255, 255, 255, ibits          , GRID_UNSTRUCTURED, GRID_CELL),             &
        &          ldims=(/nproma,alloc_cell_blocks/),in_group=groups("ice_diag"))

    ENDIF  !  coupled

    !albedos need to go into the restart
    CALL add_var(ocean_restart_list, 'albvisdirw', atmos_fluxes%albvisdirw ,&
      &          GRID_UNSTRUCTURED_CELL, ZA_SURFACE, &
      &          t_cf_var('albvisdirw', '', 'albvisdirw', datatype_flt),&
      &          grib2_var(255, 255, 255, ibits, GRID_UNSTRUCTURED, GRID_CELL),&
      &          ldims=(/nproma,alloc_cell_blocks/),in_group=groups("ice_diag"),&
      &          lrestart_cont=.TRUE.)

    CALL add_var(ocean_restart_list, 'albvisdifw', atmos_fluxes%albvisdifw ,&
      &          GRID_UNSTRUCTURED_CELL, ZA_SURFACE, &
      &          t_cf_var('albvisdifw', '', 'albvisdifw', datatype_flt),&
      &          grib2_var(255, 255, 255, ibits, GRID_UNSTRUCTURED, GRID_CELL),&
      &          ldims=(/nproma,alloc_cell_blocks/),in_group=groups("ice_diag"),&
      &          lrestart_cont=.TRUE.)

    CALL add_var(ocean_restart_list, 'albnirdirw', atmos_fluxes%albnirdirw ,&
      &          GRID_UNSTRUCTURED_CELL, ZA_SURFACE, &
      &          t_cf_var('albnirdirw', '', 'albnirdirw', datatype_flt),&
      &          grib2_var(255, 255, 255, ibits, GRID_UNSTRUCTURED, GRID_CELL),&
      &          ldims=(/nproma,alloc_cell_blocks/),in_group=groups("ice_diag"),&
      &          lrestart_cont=.TRUE.)

    CALL add_var(ocean_restart_list, 'albnirdifw', atmos_fluxes%albnirdifw ,&
      &          GRID_UNSTRUCTURED_CELL, ZA_SURFACE, &
      &          t_cf_var('albnirdifw', '', 'albnirdifw', datatype_flt),&
      &          grib2_var(255, 255, 255, ibits, GRID_UNSTRUCTURED, GRID_CELL),&
      &          ldims=(/nproma,alloc_cell_blocks/),in_group=groups("ice_diag"),&
      &          lrestart_cont=.TRUE.)

    CALL add_var(ocean_restart_list, 'albvisdir', atmos_fluxes%albvisdir ,&
      &          GRID_UNSTRUCTURED_CELL, ZA_GENERIC_ICE, &
      &          t_cf_var('albvisdir', '', 'albvisdir', datatype_flt),&
      &          grib2_var(255, 255, 255, ibits, GRID_UNSTRUCTURED, GRID_CELL),&
      &          ldims=(/nproma,i_no_ice_thick_class,alloc_cell_blocks/),in_group=groups("ice_diag"),&
      &          lrestart_cont=.TRUE.)

    CALL add_var(ocean_restart_list, 'albvisdif', atmos_fluxes%albvisdif ,&
      &          GRID_UNSTRUCTURED_CELL, ZA_GENERIC_ICE, &
      &          t_cf_var('albvisdif', '', 'albvisdif', datatype_flt),&
      &          grib2_var(255, 255, 255, ibits, GRID_UNSTRUCTURED, GRID_CELL),&
      &          ldims=(/nproma,i_no_ice_thick_class,alloc_cell_blocks/),in_group=groups("ice_diag"),&
      &          lrestart_cont=.TRUE.)

    CALL add_var(ocean_restart_list, 'albnirdir', atmos_fluxes%albnirdir ,&
      &          GRID_UNSTRUCTURED_CELL, ZA_GENERIC_ICE, &
      &          t_cf_var('albnirdir', '', 'albnirdir', datatype_flt),&
      &          grib2_var(255, 255, 255, ibits, GRID_UNSTRUCTURED, GRID_CELL),&
      &          ldims=(/nproma,i_no_ice_thick_class,alloc_cell_blocks/),in_group=groups("ice_diag"),&
      &          lrestart_cont=.TRUE.)

    CALL add_var(ocean_restart_list, 'albnirdif', atmos_fluxes%albnirdif ,&
      &          GRID_UNSTRUCTURED_CELL, ZA_GENERIC_ICE, &
      &          t_cf_var('albnirdif', '', 'albnirdif', datatype_flt),&
      &          grib2_var(255, 255, 255, ibits, GRID_UNSTRUCTURED, GRID_CELL),&
      &          ldims=(/nproma,i_no_ice_thick_class,alloc_cell_blocks/),in_group=groups("ice_diag"),&
      &          lrestart_cont=.TRUE.)

    ! Initialize with zero
    atmos_fluxes%counter = 0

    ! Initialise the albedos sensibly
    atmos_fluxes%albvisdir (:,:,:) = albi
    atmos_fluxes%albvisdif (:,:,:) = albi
    atmos_fluxes%albnirdir (:,:,:) = albi
    atmos_fluxes%albnirdif (:,:,:) = albi
    atmos_fluxes%albvisdirw(:,:) = albedoW_sim
    atmos_fluxes%albvisdifw(:,:) = albedoW_sim
    atmos_fluxes%albnirdirw(:,:) = albedoW_sim
    atmos_fluxes%albnirdifw(:,:) = albedoW_sim

    ! forcing of zonal component of velocity equation,
    CALL add_var(ocean_default_list,'atmos_fluxes_topBC_windStress_u', atmos_fluxes%topBoundCond_windStress_u,     &
      &          GRID_UNSTRUCTURED_CELL, ZA_SURFACE, &
      &          t_cf_var('atmos_fluxes_topBC_windStress_u', '', 'atmos_fluxes_topBoundCond_windStress_u', datatype_flt),&
      &          grib2_var(255, 255, 255, ibits, GRID_UNSTRUCTURED, GRID_CELL),&
      &          ldims=(/nproma,alloc_cell_blocks/),in_group=groups("ice_diag"))

    ! forcing of meridional component of velocity equation,
    CALL add_var(ocean_default_list,'atmos_fluxes_topBC_windStress_v', atmos_fluxes%topBoundCond_windStress_v,     &
      &          GRID_UNSTRUCTURED_CELL, ZA_SURFACE, &
      &          t_cf_var('atmos_fluxes_topBC_windStress_v', '', 'atmos_fluxes_topBoundCond_windStress_v', datatype_flt),&
      &          grib2_var(255, 255, 255, ibits, GRID_UNSTRUCTURED, GRID_CELL),&
      &          ldims=(/nproma,alloc_cell_blocks/),in_group=groups("ice_diag"))

!    ! relaxation fields {{{
!    !
!    ! forcing of temperature in vertical diffusion equation     [K*m/s]
!    CALL add_var(ocean_default_list,'topBoundCond_Temp_vdiff  ',p_oce_sfc%TopBC_Temp_vdiff ,     &
!      &          GRID_UNSTRUCTURED_CELL, ZA_SURFACE, &
!      &          t_cf_var('atmos_fluxes_topBC_Temp_vdiff', '', 'atmos_fluxes_topBoundCond_Temp_vdiff', datatype_flt),&
!      &          grib2_var(255, 255, 255, ibits, GRID_UNSTRUCTURED, GRID_CELL),&
!      &          ldims=(/nproma,alloc_cell_blocks/),in_group=groups("ice_diag"))
!
!    ! forcing of salinity in vertical diffusion equation        [psu*m/s]
!    CALL add_var(ocean_default_list,'topBoundCond_Salt_vdiff  ',p_oce_sfc%TopBC_Salt_vdiff ,     &
!      &          GRID_UNSTRUCTURED_CELL, ZA_SURFACE, &
!      &          t_cf_var('atmos_fluxes_topBC_Salt_vdiff', '', 'atmos_fluxes_topBoundCond_Salt_vdiff', datatype_flt),&
!      &          grib2_var(255, 255, 255, ibits, GRID_UNSTRUCTURED, GRID_CELL),&
!      &          ldims=(/nproma,alloc_cell_blocks/),in_group=groups("ice_diag"))
!
!    ! contains data to which salinity is relaxed                [psu]
!    CALL add_var(ocean_default_list,'data_surfRelax_Salt      ',p_oce_sfc%data_surfRelax_Salt     ,     &
!      &          GRID_UNSTRUCTURED_CELL, ZA_SURFACE, &
!      &          t_cf_var('atmos_fluxes_data_surfRelax_Salt', '', 'atmos_fluxes_data_surfRelax_Salt', datatype_flt),&
!      &          grib2_var(255, 255, 255, ibits, GRID_UNSTRUCTURED, GRID_CELL),&
!      &          ldims=(/nproma,alloc_cell_blocks/),in_group=groups("ice_diag"))
!
!    ! contains data to which temperature is relaxed             [K]
!    CALL add_var(ocean_default_list,'atmos_fluxes_data_surfRelax_Temp', p_oce_sfc%data_surfRelax_Temp,     &
!      &          GRID_UNSTRUCTURED_CELL, ZA_SURFACE, &
!      &          t_cf_var('atmos_fluxes_data_surfRelax_Temp', '', 'atmos_fluxes_data_surfRelax_Temp', datatype_flt),&
!      &          grib2_var(255, 255, 255, ibits, GRID_UNSTRUCTURED, GRID_CELL),&
!      &          ldims=(/nproma,alloc_cell_blocks/),in_group=groups("ice_diag"))
!    CALL add_var(ocean_default_list, 'atmos_fluxes_HeatFlux_Relax', p_oce_sfc%HeatFlux_Relax , &
!    &          GRID_UNSTRUCTURED_CELL, ZA_SURFACE, &
!    &          t_cf_var('atmos_fluxes_HeatFlux_Relax', 'W/m2', 'atmos_fluxes_HeatFlux_Relax', datatype_flt),&
!    &          grib2_var(255, 255, 255, ibits          , GRID_UNSTRUCTURED, GRID_CELL),&
!    &          ldims=(/nproma,alloc_cell_blocks/),in_group=groups("ice_diag"))
!    CALL add_var(ocean_default_list, 'atmos_fluxes_FrshFlux_Relax', p_oce_sfc%FrshFlux_Relax , &
!    &          GRID_UNSTRUCTURED_CELL, ZA_SURFACE, &
!    &          t_cf_var('atmos_fluxes_FrshFlux_Relax', 'm/s', 'atmos_fluxes_FrshFlux_Relax', datatype_flt),&
!    &          grib2_var(255, 255, 255, ibits          , GRID_UNSTRUCTURED, GRID_CELL),&
!    &          ldims=(/nproma,alloc_cell_blocks/),in_group=groups("ice_diag"))
!    CALL add_var(ocean_default_list, 'atmos_fluxes_TempFlux_Relax', p_oce_sfc%TempFlux_Relax , &
!    &          GRID_UNSTRUCTURED_CELL, ZA_SURFACE, &
!    &          t_cf_var('atmos_fluxes_TempFlux_Relax', 'K/s', 'atmos_fluxes_TempFlux_Relax', datatype_flt),&
!    &          grib2_var(255, 255, 255, ibits          , GRID_UNSTRUCTURED, GRID_CELL),&
!    &          ldims=(/nproma,alloc_cell_blocks/),in_group=groups("ice_diag"))
!    CALL add_var(ocean_default_list, 'atmos_fluxes_SaltFlux_Relax', p_oce_sfc%SaltFlux_Relax , &
!    &          GRID_UNSTRUCTURED_CELL, ZA_SURFACE, &
!    &          t_cf_var('atmos_fluxes_SaltFlux_Relax', 'psu/s', 'atmos_fluxes_SaltFlux_Relax', datatype_flt),&
!    &          grib2_var(255, 255, 255, ibits          , GRID_UNSTRUCTURED, GRID_CELL),&
!    &          ldims=(/nproma,alloc_cell_blocks/),in_group=groups("ice_diag"))
!    ! }}}
     
    ! Coupling fluxes must go into restart file:
    IF (is_coupled_run()) THEN

      ! surface short wave heat flux                              [W/m2]
      CALL add_var(ocean_restart_list,'atmos_fluxes_HeatFlux_ShortWave', atmos_fluxes%HeatFlux_ShortWave,         &
        &          GRID_UNSTRUCTURED_CELL, ZA_SURFACE, &
        &          t_cf_var('atmos_fluxes_HeatFlux_ShortWave', '[W/m2]', 'atmos_fluxes_HeatFlux_ShortWave', datatype_flt),&
        &          grib2_var(255, 255, 255, ibits, GRID_UNSTRUCTURED, GRID_CELL),     &
        &          ldims=(/nproma,alloc_cell_blocks/),in_group=groups("ice_diag"),lrestart_cont=.TRUE.)
   
      ! surface long wave heat flux                               [W/m2]
      CALL add_var(ocean_restart_list,'atmos_fluxes_HeatFlux_LongWave', atmos_fluxes%HeatFlux_LongWave,           &
        &          GRID_UNSTRUCTURED_CELL, ZA_SURFACE, &
        &          t_cf_var('atmos_fluxes_HeatFlux_LongWave', '[W/m2]', 'atmos_fluxes_HeatFlux_LongWave', datatype_flt),&
        &          grib2_var(255, 255, 255, ibits, GRID_UNSTRUCTURED, GRID_CELL),     &
        &          ldims=(/nproma,alloc_cell_blocks/),in_group=groups("ice_diag"),lrestart_cont=.TRUE.)
  
      ! surface sensible heat flux                                [W/m2]
      CALL add_var(ocean_restart_list,'atmos_fluxes_HeatFlux_Sensible', atmos_fluxes%HeatFlux_Sensible,           &
        &          GRID_UNSTRUCTURED_CELL, ZA_SURFACE, &
        &          t_cf_var('atmos_fluxes_HeatFlux_Sensible', '[W/m2]', 'atmos_fluxes_HeatFlux_Sensible', datatype_flt),&
        &          grib2_var(255, 255, 255, ibits, GRID_UNSTRUCTURED, GRID_CELL),     &
        &          ldims=(/nproma,alloc_cell_blocks/),in_group=groups("ice_diag"),lrestart_cont=.TRUE.)
  
      ! surface latent heat flux                                  [W/m2]
      CALL add_var(ocean_restart_list,'atmos_fluxes_HeatFlux_Latent', atmos_fluxes%HeatFlux_Latent,               &
        &          GRID_UNSTRUCTURED_CELL, ZA_SURFACE, &
        &          t_cf_var('atmos_fluxes_HeatFlux_Latent', '[W/m2]', 'atmos_fluxes_HeatFlux_Latent', datatype_flt),&
        &          grib2_var(255, 255, 255, ibits, GRID_UNSTRUCTURED, GRID_CELL),     &
        &          ldims=(/nproma,alloc_cell_blocks/),in_group=groups("ice_diag"),lrestart_cont=.TRUE.)
      ! total heat flux                                  [W/m2]
      CALL add_var(ocean_restart_list,'atmos_fluxes_HeatFlux_Total', atmos_fluxes%HeatFlux_Total,               &
        &          GRID_UNSTRUCTURED_CELL, ZA_SURFACE, &
        &          t_cf_var('atmos_fluxes_HeatFlux_Total', '[m/s]', 'atmos_fluxes_HeatFlux_Total', datatype_flt),&
        &          grib2_var(255, 255, 255, ibits, GRID_UNSTRUCTURED, GRID_CELL),     &
        &          ldims=(/nproma,alloc_cell_blocks/),in_group=groups("ice_diag"),lrestart_cont=.TRUE.)
  
      ! total precipitation flux                                  [m/s]
      CALL add_var(ocean_restart_list,'atmos_fluxes_FrshFlux_Precipitation', atmos_fluxes%FrshFlux_Precipitation, &
        &          GRID_UNSTRUCTURED_CELL, ZA_SURFACE, &
        &          t_cf_var('atmos_fluxes_FrshFlux_Precipitation','[m/s]','atmos_fluxes_FrshFlux_Precipitation',datatype_flt),&
        &          grib2_var(255, 255, 255, ibits, GRID_UNSTRUCTURED, GRID_CELL),     &
        &          ldims=(/nproma,alloc_cell_blocks/),in_group=groups("ice_diag"),lrestart_cont=.TRUE.)
  
      ! total snow flux                                           [m/s]
      CALL add_var(ocean_restart_list,'atmos_fluxes_FrshFlux_SnowFall', atmos_fluxes%FrshFlux_SnowFall,           &
        &          GRID_UNSTRUCTURED_CELL, ZA_SURFACE, &
        &          t_cf_var('atmos_fluxes_FrshFlux_SnowFall', '[m/s]', 'atmos_fluxes_FrshFlux_SnowFall', datatype_flt),&
        &          grib2_var(255, 255, 255, ibits, GRID_UNSTRUCTURED, GRID_CELL),     &
        &          ldims=(/nproma,alloc_cell_blocks/),in_group=groups("ice_diag"),lrestart_cont=.TRUE.)
  
      ! evaporation flux                                          [m/s]
      CALL add_var(ocean_restart_list,'atmos_fluxes_FrshFlux_Evaporation', atmos_fluxes%FrshFlux_Evaporation,     &
        &          GRID_UNSTRUCTURED_CELL, ZA_SURFACE, &
        &          t_cf_var('atmos_fluxes_FrshFlux_Evaporation', '[m/s]', 'atmos_fluxes_FrshFlux_Evaporation', datatype_flt),&
        &          grib2_var(255, 255, 255, ibits, GRID_UNSTRUCTURED, GRID_CELL),     &
        &          ldims=(/nproma,alloc_cell_blocks/),in_group=groups("ice_diag"),lrestart_cont=.TRUE.)
  
      ! river runoff flux                                         [m/s]
      CALL add_var(ocean_restart_list,'atmos_fluxes_FrshFlux_Runoff', atmos_fluxes%FrshFlux_Runoff, &
        &          GRID_UNSTRUCTURED_CELL, ZA_SURFACE, &
        &          t_cf_var('atmos_fluxes_FrshFlux_Runoff', '[m/s]', 'atmos_fluxes_FrshFlux_Runoff', datatype_flt),&
        &          grib2_var(255, 255, 255, ibits, GRID_UNSTRUCTURED, GRID_CELL),&
        &          ldims=(/nproma,alloc_cell_blocks/),in_group=groups("ice_diag"),lrestart_cont=.TRUE.)

    ELSE

      ! surface short wave heat flux                              [W/m2]
      CALL add_var(ocean_default_list,'atmos_fluxes_HeatFlux_ShortWave', atmos_fluxes%HeatFlux_ShortWave,         &
        &          GRID_UNSTRUCTURED_CELL, ZA_SURFACE, &
        &          t_cf_var('atmos_fluxes_HeatFlux_ShortWave', '[W/m2]', 'atmos_fluxes_HeatFlux_ShortWave', datatype_flt),&
        &          grib2_var(255, 255, 255, ibits, GRID_UNSTRUCTURED, GRID_CELL),     &
        &          ldims=(/nproma,alloc_cell_blocks/),in_group=groups("ice_diag"))  
   
      ! surface long wave heat flux                               [W/m2]
      CALL add_var(ocean_default_list,'atmos_fluxes_HeatFlux_LongWave', atmos_fluxes%HeatFlux_LongWave,           &
        &          GRID_UNSTRUCTURED_CELL, ZA_SURFACE, &
        &          t_cf_var('atmos_fluxes_HeatFlux_LongWave', '[W/m2]', 'atmos_fluxes_HeatFlux_LongWave', datatype_flt),&
        &          grib2_var(255, 255, 255, ibits, GRID_UNSTRUCTURED, GRID_CELL),     &
        &          ldims=(/nproma,alloc_cell_blocks/),in_group=groups("ice_diag"))  

      ! surface sensible heat flux                                [W/m2]
      CALL add_var(ocean_default_list,'atmos_fluxes_HeatFlux_Sensible', atmos_fluxes%HeatFlux_Sensible,           &
        &          GRID_UNSTRUCTURED_CELL, ZA_SURFACE, &
        &          t_cf_var('atmos_fluxes_HeatFlux_Sensible', '[W/m2]', 'atmos_fluxes_HeatFlux_Sensible', datatype_flt),&
        &          grib2_var(255, 255, 255, ibits, GRID_UNSTRUCTURED, GRID_CELL),     &
        &          ldims=(/nproma,alloc_cell_blocks/),in_group=groups("ice_diag"))  

      ! surface latent heat flux                                  [W/m2]
      CALL add_var(ocean_default_list,'atmos_fluxes_HeatFlux_Latent', atmos_fluxes%HeatFlux_Latent,               &
        &          GRID_UNSTRUCTURED_CELL, ZA_SURFACE, &
        &          t_cf_var('atmos_fluxes_HeatFlux_Latent', '[W/m2]', 'atmos_fluxes_HeatFlux_Latent', datatype_flt),&
        &          grib2_var(255, 255, 255, ibits, GRID_UNSTRUCTURED, GRID_CELL),     &
        &          ldims=(/nproma,alloc_cell_blocks/),in_group=groups("ice_diag"))  
      ! total heat flux                                  [W/m2]
      CALL add_var(ocean_default_list,'atmos_fluxes_HeatFlux_Total', atmos_fluxes%HeatFlux_Total,               &
        &          GRID_UNSTRUCTURED_CELL, ZA_SURFACE, &
        &          t_cf_var('atmos_fluxes_HeatFlux_Total', '[W/m2]', 'atmos_fluxes_HeatFlux_Total', datatype_flt),&
        &          grib2_var(255, 255, 255, ibits, GRID_UNSTRUCTURED, GRID_CELL),     &
        &          ldims=(/nproma,alloc_cell_blocks/),in_group=groups("ice_diag"))  

      ! total precipitation flux                                  [m/s]
      CALL add_var(ocean_default_list,'atmos_fluxes_FrshFlux_Precipitation', atmos_fluxes%FrshFlux_Precipitation, &
        &          GRID_UNSTRUCTURED_CELL, ZA_SURFACE, &
        &          t_cf_var('atmos_fluxes_FrshFlux_Precipitation','[m/s]','atmos_fluxes_FrshFlux_Precipitation',datatype_flt),&
        &          grib2_var(255, 255, 255, ibits, GRID_UNSTRUCTURED, GRID_CELL),     &
        &          ldims=(/nproma,alloc_cell_blocks/),in_group=groups("ice_diag"))  

      ! total snow flux                                           [m/s]
      CALL add_var(ocean_default_list,'atmos_fluxes_FrshFlux_SnowFall', atmos_fluxes%FrshFlux_SnowFall,           &
        &          GRID_UNSTRUCTURED_CELL, ZA_SURFACE, &
        &          t_cf_var('atmos_fluxes_FrshFlux_SnowFall', '[m/s]', 'atmos_fluxes_FrshFlux_SnowFall', datatype_flt),&
        &          grib2_var(255, 255, 255, ibits, GRID_UNSTRUCTURED, GRID_CELL),     &
        &          ldims=(/nproma,alloc_cell_blocks/),in_group=groups("ice_diag"))  

      ! evaporation flux                                          [m/s]
      CALL add_var(ocean_default_list,'atmos_fluxes_FrshFlux_Evaporation', atmos_fluxes%FrshFlux_Evaporation,     &
        &          GRID_UNSTRUCTURED_CELL, ZA_SURFACE, &
        &          t_cf_var('atmos_fluxes_FrshFlux_Evaporation', '[m/s]', 'atmos_fluxes_FrshFlux_Evaporation', datatype_flt),&
        &          grib2_var(255, 255, 255, ibits, GRID_UNSTRUCTURED, GRID_CELL),     &
        &          ldims=(/nproma,alloc_cell_blocks/),in_group=groups("ice_diag"))  

      ! river runoff flux                                         [m/s]
      CALL add_var(ocean_default_list,'atmos_fluxes_FrshFlux_Runoff', atmos_fluxes%FrshFlux_Runoff, &
        &          GRID_UNSTRUCTURED_CELL, ZA_SURFACE, &
        &          t_cf_var('atmos_fluxes_FrshFlux_Runoff', '[m/s]', 'atmos_fluxes_FrshFlux_Runoff', datatype_flt),&
        &          grib2_var(255, 255, 255, ibits, GRID_UNSTRUCTURED, GRID_CELL),&
        &          ldims=(/nproma,alloc_cell_blocks/),in_group=groups("ice_diag"))  

    ENDIF  !  coupled

    CALL add_var(ocean_default_list,'atmos_fluxes_FrshFlux_TotalSalt', atmos_fluxes%FrshFlux_TotalSalt, &
      &          GRID_UNSTRUCTURED_CELL, ZA_SURFACE, &
      &          t_cf_var('atmos_fluxes_FrshFlux_TotalSalt', '[m/s]', 'atmos_fluxes_FrshFlux_TotalSalt', datatype_flt),&
      &          grib2_var(255, 255, 255, ibits, GRID_UNSTRUCTURED, GRID_CELL),&
      &          ldims=(/nproma,alloc_cell_blocks/),in_group=groups("ice_diag"))
    CALL add_var(ocean_default_list,'atmos_fluxes_FrshFlux_TotalOcean', atmos_fluxes%FrshFlux_TotalOcean, &
      &          GRID_UNSTRUCTURED_CELL, ZA_SURFACE, &
      &          t_cf_var('atmos_fluxes_FrshFlux_TotalOcean', '[m/s]', 'atmos_fluxes_FrshFlux_TotalOcean', datatype_flt),&
      &          grib2_var(255, 255, 255, ibits, GRID_UNSTRUCTURED, GRID_CELL),&
      &          ldims=(/nproma,alloc_cell_blocks/),in_group=groups("ice_diag"))
    CALL add_var(ocean_default_list,'atmos_fluxes_FrshFlux_TotalIce', atmos_fluxes%FrshFlux_TotalIce, &
      &          GRID_UNSTRUCTURED_CELL, ZA_SURFACE, &
      &          t_cf_var('atmos_fluxes_FrshFlux_TotalIce', '[m/s]', 'atmos_fluxes_FrshFlux_TotalIce', datatype_flt),&
      &          grib2_var(255, 255, 255, ibits, GRID_UNSTRUCTURED, GRID_CELL),&
      &          ldims=(/nproma,alloc_cell_blocks/),in_group=groups("ice_diag"))
    CALL add_var(ocean_default_list,'atmos_fluxes_FrshFlux_VolumeIce', atmos_fluxes%FrshFlux_VolumeIce, &
      &          GRID_UNSTRUCTURED_CELL, ZA_SURFACE, &
      &          t_cf_var('atmos_fluxes_FrshFlux_VolumeIce', '[m/s]', 'atmos_fluxes_FrshFlux_VolumeIce', datatype_flt),&
      &          grib2_var(255, 255, 255, ibits, GRID_UNSTRUCTURED, GRID_CELL),&
      &          ldims=(/nproma,alloc_cell_blocks/),in_group=groups("ice_diag"))
    !  atmos_fluxes%FrshFlux_VolumeTotal is zero due to disassociated pointer in ocean_bulk
    CALL add_var(ocean_default_list,'atmos_fluxes_FrshFlux_VolumeTotal', atmos_fluxes%FrshFlux_VolumeTotal, &
      &          GRID_UNSTRUCTURED_CELL, ZA_SURFACE, &
      &          t_cf_var('atmos_fluxes_FrshFlux_VolumeTotal', '[m/s]', 'atmos_fluxes_FrshFlux_VolumeTotal', datatype_flt),&
      &          grib2_var(255, 255, 255, ibits, GRID_UNSTRUCTURED, GRID_CELL),&
      &          ldims=(/nproma,alloc_cell_blocks/),in_group=groups("ice_diag"))
!   CALL add_var(ocean_default_list,'atmos_flux_cellThicknessUnderIce', atmos_fluxes%cellThicknessUnderIce, &
!     &          GRID_UNSTRUCTURED_CELL, ZA_SURFACE, &
!     &          t_cf_var('atmos_flux_cellThicknessUnderIce', 'm', 'atmos_flux_cellThicknessUnderIce', datatype_flt),&
!     &          grib2_var(255, 255, 255, ibits, GRID_UNSTRUCTURED, GRID_CELL),&
!     &          ldims=(/nproma,alloc_cell_blocks/),in_group=groups("ice_diag"))

    CALL message(TRIM(routine), 'end' )
  END SUBROUTINE construct_atmos_fluxes

  !-------------------------------------------------------------------------
  !
  !> ice_init
  !!
  !! @par Revision History
  !! Initial release by Peter Korn, MPI-M (2010-07). Originally code written by
  !! Dirk Notz, following MPI-OM. Code transfered to ICON.
  !!
  SUBROUTINE ice_init( p_patch_3D, p_os, ice, cellThicknessUnderIce)
    TYPE(t_patch_3D), TARGET, INTENT(in)  :: p_patch_3D
    TYPE(t_hydro_ocean_state)             :: p_os
    TYPE (t_sea_ice),      INTENT (INOUT) :: ice
    REAL(wp), DIMENSION(nproma,p_patch_3D%p_patch_2D(1)%alloc_cell_blocks), &
      & INTENT(OUT)                       :: cellThicknessUnderIce

    !local variables
    REAL(wp), DIMENSION(nproma,ice%kice, p_patch_3D%p_patch_2D(1)%alloc_cell_blocks) :: &
      & Tinterface, & ! temperature at snow-ice interface
      & Tfw           ! Ocean freezing temperature [C]

    TYPE(t_patch), POINTER                :: p_patch
    TYPE(t_patch_vert), POINTER           :: p_patch_vert

    !INTEGER i,j,k      ! counter for loops
    INTEGER k !, jb, jc, i_startidx_c, i_endidx_c! counter for loops
    CHARACTER(LEN=max_char_length), PARAMETER :: routine = 'mo_sea_ice:ice_init'
    !-------------------------------------------------------------------------
    CALL message(TRIM(routine), 'start' )

    p_patch => p_patch_3D%p_patch_2D(1)
    p_patch_vert => p_patch_3D%p_patch_1D(1)

    !Constructor basic init already done at this point
    !   CALL alloc_mem_commo_ice (ice, atmos_fluxes, atmos_fluxesAve)
    !   CALL ice_zero            (ice, atmos_fluxes, atmos_fluxesAve)

    ! FORALL(i=1:nproma, j=1:p_patch%alloc_cell_blocks, k=1:ice%kice)
    !    ice% hi    (i,j,k) = sictho (i,j)
    !    ice% hs    (i,j,k) = sicsno (i,j)
    ! END FORALL

    ! RAR: Upon restart the following gets overwritten from data
    !      contained in the ocean restart:

    ! LL Note: this needs to be rewritten using subsets !
    IF ( no_tracer < 2 .OR. use_constant_tfreez ) THEN
      Tfw(:,:,:) = Tf
    ELSE
      DO k=1,ice%kice
        Tfw(:,k,:) = -mu*p_os%p_prog(nold(1))%tracer(:,1,:,2)
      ENDDO
    ENDIF

    ice% Tsurf(:,:,:)  = Tf
    ice% T1   (:,:,:)  = Tf
    ice% T2   (:,:,:)  = Tf
    ice% conc (:,:,:)  = 0.0_wp

    ! Stupid initialisation trick for Levitus initialisation
    IF (use_IceInitialization_fromTemperature) THEN
      WHERE (p_os%p_prog(nold(1))%tracer(:,1,:,1) <= init_analytic_temp_under_ice .and. v_base%lsm_c(:,1,:) <= sea_boundary )
        ice%hi(:,1,:)   = init_analytic_hi_param
        ice%hs(:,1,:)   = init_analytic_hs_param
        ice%conc(:,1,:) = init_analytic_conc_param
      ENDWHERE
      ! or constant initialization for ice, snow and concentration
    ELSE
      WHERE (v_base%lsm_c(:,1,:) <= sea_boundary )
        ice%hi(:,1,:)    = init_analytic_hi_param
        ice%hs(:,1,:)    = init_analytic_hs_param
        ice%conc(:,1,:)  = init_analytic_conc_param
      ENDWHERE
    ENDIF

    WHERE(ice% hi(:,:,:) > 0.0_wp)
      ice% Tsurf (:,:,:) = Tfw(:,:,:)
      ice% T1    (:,:,:) = Tfw(:,:,:)
      ice% T2    (:,:,:) = Tfw(:,:,:)
      Tinterface (:,:,:) = (Tfw(:,:,:) * (ki/ks * ice%hs(:,:,:)/ice%hi(:,:,:)) &
           &                + ice%Tsurf(:,:,:)) / (1.0_wp+ki/ks * ice%hs(:,:,:)/ice%hi(:,:,:))
      ice% conc  (:,:,:) = ice%conc(:,:,:)/REAL(ice%kice,wp)
      ice% T1    (:,:,:) = Tfw(:,:,:) + 2._wp/3._wp*(Tinterface(:,:,:)-Tfw(:,:,:))
      ice% T2    (:,:,:) = Tfw(:,:,:) + 1._wp/3._wp*(Tinterface(:,:,:)-Tfw(:,:,:))
      ice% draft (:,:,:) = (rhos * ice%hs(:,:,:) + rhoi * ice%hi(:,:,:)) / rho_ref
    END WHERE

    ice%concSum(:,:)   = SUM(ice%conc(:,:,:), 2)
    ice%draftave (:,:) = sum(ice%draft(:,:,:) * ice%conc(:,:,:),2)
    ice%zUnderIce(:,:) = p_patch_vert%prism_thick_flat_sfc_c(:,1,:) +  p_os%p_prog(nold(1))%h(:,:) - ice%draftave(:,:)

    cellThicknessUnderIce (:,:) = ice%zUnderIce(:,:)

    IF ( i_ice_dyn == 1 ) THEN ! AWI dynamics
      CALL ice_fem_grid_init(p_patch_3D)
      CALL ice_init_fem
      CALL ice_fem_grid_post(p_patch)
    ENDIF

    !---------DEBUG DIAGNOSTICS-------------------------------------------
    idt_src=3  ! output print level (1-5, fix)
    CALL dbg_print('IceInit: hi       ' ,ice%hi       ,str_module, idt_src, in_subset=p_patch%cells%owned)
    CALL dbg_print('IceInit: hs       ' ,ice%hs       ,str_module, idt_src, in_subset=p_patch%cells%owned)
    CALL dbg_print('IceInit: conc     ' ,ice%conc     ,str_module, idt_src, in_subset=p_patch%cells%owned)
    CALL dbg_print('IceInit: draft    ' ,ice%draft    ,str_module, idt_src, in_subset=p_patch%cells%owned)
    CALL dbg_print('IceInit: draftave ' ,ice%draftave ,str_module, idt_src, in_subset=p_patch%cells%owned)
    CALL dbg_print('IceInit: zUnderIce' ,ice%zUnderIce,str_module, idt_src, in_subset=p_patch%cells%owned)
    CALL dbg_print('IceInit: Tfw      ' ,Tfw          ,str_module, idt_src, in_subset=p_patch%cells%owned)
    !---------------------------------------------------------------------
      
    CALL message(TRIM(routine), 'end' )

  END SUBROUTINE ice_init

  !-------------------------------------------------------------------------
  !
  !
  !>
  !! !  ice_clean_up_dyn: Basic fix for overshoots in concentration that can appear due to ice convergence in areas with conc ~ 1
  !!
  SUBROUTINE ice_clean_up_dyn( p_patch_3D, p_ice)
    TYPE(t_patch_3D),TARGET,   INTENT(IN)    :: p_patch_3D
    TYPE(t_sea_ice),           INTENT(INOUT) :: p_ice

    ! Local variables
    ! patch
    TYPE(t_patch),POINTER                                                    :: p_patch

    ! subset range pointer
    p_patch      => p_patch_3D%p_patch_2D(1)

    ! Fix overshoots - ONLY for the one-ice-class case
    WHERE ( p_ice%conc(:,1,:) > 1._wp )
      p_ice%conc(:,1,:) = 1._wp

      ! New ice and snow thickness
      p_ice%hi   (:,1,:) = p_ice%vol (:,1,:)/( p_ice%conc(:,1,:)*p_patch%cells%area(:,:) )
      p_ice%hs   (:,1,:) = p_ice%vols(:,1,:)/( p_ice%conc(:,1,:)*p_patch%cells%area(:,:) )
    ENDWHERE

    ! Fix undershoots - ONLY for the one-ice-class case
    ! Quick fix, should be reformulated to occur at the advection stage
    WHERE ( ( p_ice%conc(:,1,:) < 0._wp ) .OR. ( p_ice%hi(:,1,:) < 0._wp ) )
      p_ice%conc(:,1,:) = 0._wp
      p_ice%hi(:,1,:)   = 0._wp
      p_ice%hs(:,1,:)   = 0._wp
    ENDWHERE

    p_ice%concSum                           = SUM(p_ice%conc, 2)

  END SUBROUTINE ice_clean_up_dyn

  !-------------------------------------------------------------------------
  !
  !
  !>
  !! !  ice_clean_up_thd: Fix undershoots and beutify output after the thermodynamic growth/melt changes.
  !! !  Calculates the final freeboard
  !! @par Revision History
  !! Initial release by Einar Olason, MPI-M (2013-10).
  !! Modified by Vladimir Lapin,      MPI-M (2015-07).
  !!
  SUBROUTINE ice_clean_up_thd( p_patch_3D, p_ice, atmos_fluxes, p_os )
    TYPE(t_patch_3D),TARGET,   INTENT(IN)    :: p_patch_3D
    TYPE(t_sea_ice),           INTENT(INOUT) :: p_ice
    TYPE(t_atmos_fluxes),      INTENT(INOUT) :: atmos_fluxes
    TYPE(t_hydro_ocean_state), INTENT(IN)    :: p_os

    ! Local variables
    ! ranges
    TYPE(t_subset_range), POINTER                                            :: all_cells
    ! pathc
    TYPE(t_patch),POINTER                                                    :: p_patch
    TYPE(t_patch_vert),POINTER                                               :: p_patch_vert
    ! counters
    INTEGER                                                                  :: k, jb, jc, i_startidx_c, i_endidx_c
    ! Sea surface salinity
    REAL(wp), DIMENSION (nproma, p_patch_3d%p_patch_2D(1)%alloc_cell_blocks) :: sss
    REAL(wp)                                                                 :: z_smax

    ! subset range pointer
    p_patch      => p_patch_3D%p_patch_2D(1)
    p_patch_vert => p_patch_3D%p_patch_1D(1)
    all_cells    => p_patch%cells%all
    ! Sea surface salinity
    sss(:,:)  =  p_os%p_prog(nold(1))%tracer(:,1,:,2)

    DO jb = all_cells%start_block, all_cells%end_block
      CALL get_index_range(all_cells, jb, i_startidx_c, i_endidx_c)
      DO jc = i_startidx_c, i_endidx_c

        ! For prettier output we set speed to zero where there's no ice
        ! This does not affect the dynamics, since the EVP routine doesn't modify ice velocities where
        ! concentration is less than 0.01
        IF ( p_ice%hi(jc,1,jb) <= 0._wp ) THEN
          p_ice%u(jc,jb) = 0._wp
          p_ice%v(jc,jb) = 0._wp
        ENDIF

        DO k = 1, p_ice%kice

        ! Fix under shoots and remove ice where there's almost none left
        ! There should be no undershoots if the advection schene is monotonic and sign preserving
        ! Therefore we do not need to correct undershoots so far (slo 2015-06)
        ! IF ( p_patch_3D%lsm_c(jc,1,jb) <= sea_boundary &
        !   &   .AND. ( p_ice%vol(jc,k,jb) <= 0._wp .OR. p_ice%conc(jc,k,jb) <= 1e-4_wp ) ) THEN
        !   ! Tracer flux due to removal
        !   atmos_fluxes%FrshFlux_TotalIce (jc,jb) = atmos_fluxes%FrshFlux_TotalIce (jc,jb)                      &
        !     & + (1._wp-sice/sss(jc,jb))*p_ice%hi(jc,k,jb)*p_ice%conc(jc,k,jb)*rhoi/(rho_ref*dtime)  & ! Ice
        !     & + p_ice%hs(jc,k,jb)*p_ice%conc(jc,k,jb)*rhos/(rho_ref*dtime)                           ! Snow
        !   ! Heat flux due to removal
        !   atmos_fluxes%HeatFlux_Total(jc,jb) = atmos_fluxes%HeatFlux_Total(jc,jb)   &
        !     & + p_ice%hi(jc,k,jb)*p_ice%conc(jc,k,jb)*alf*rhoi/dtime          & ! Ice
        !     & + p_ice%hs(jc,k,jb)*p_ice%conc(jc,k,jb)*alf*rhos/dtime            ! Snow
        !   p_ice%conc(jc,k,jb) = 0._wp
        !   p_ice%hi  (jc,k,jb) = 0._wp
        !   p_ice%vol (jc,k,jb) = 0._wp
        !   p_ice%hs  (jc,k,jb) = 0._wp
        !   p_ice%vols(jc,k,jb) = 0._wp
        ! ENDIF

        ! limit sea ice thickness to seaice_limit of surface layer depth, without elevation
          IF (limit_seaice) THEN
            z_smax = seaice_limit*p_patch_3D%p_patch_1D(1)%del_zlev_m(1)
                  IF ( p_patch_3D%lsm_c(jc,1,jb) <= sea_boundary  .AND.  p_ice%hi(jc,k,jb) > z_smax ) THEN
                    ! Tracer flux due to removal
                    atmos_fluxes%FrshFlux_TotalIce (jc,jb) = atmos_fluxes%FrshFlux_TotalIce (jc,jb)                      &
                      & + (1._wp-sice/sss(jc,jb))*(p_ice%hi(jc,k,jb)-z_smax)*p_ice%conc(jc,k,jb)*rhoi/(rho_ref*dtime)  ! Ice
                    ! Heat flux due to removal
                    !  #slo# 2015-02: - this heat did not come from the ocean, but from atmosphere, heating ocean is wrong
                    !                 - check if conc must enter here as well, check energy for coupling
                    atmos_fluxes%HeatFlux_Total(jc,jb) = atmos_fluxes%HeatFlux_Total(jc,jb)   &
                      & + (p_ice%hi(jc,k,jb)-z_smax)*p_ice%conc(jc,k,jb)*alf*rhoi/dtime           ! Ice
                    p_ice%hi  (jc,k,jb) = z_smax
                    p_ice%vol (jc,k,jb) = p_ice%hi(jc,k,jb)*p_ice%conc(jc,k,jb)*p_patch%cells%area(jc,jb)
                  ENDIF
          END IF
          p_ice%draft(jc,k,jb)   = (rhos * p_ice%hs(jc,k,jb) + rhoi * p_ice%hi(jc,k,jb)) / rho_ref
        ENDDO
        p_ice%draftave (jc,jb) = sum(p_ice%draft(jc,:,jb) * p_ice%conc(jc,:,jb))
        p_ice%zUnderIce(jc,jb) = p_patch_vert%prism_thick_flat_sfc_c(jc,1,jb) + p_os%p_prog(nold(1))%h(jc,jb) &
          &                      - p_ice%draftave(jc,jb)  + p_ice%totalsnowfall(jc,jb)
        !  #slo# 2015-01: totalsnowfall is needed for correct salt update (in surface module)
        !                 since draft was increased by snowfall but water below ice is not effected by snowfall
        !                 snow to ice conversion does not effect draft
      ENDDO
    ENDDO

    p_ice%concSum                           = SUM(p_ice%conc, 2)
!   atmos_fluxes%cellThicknessUnderIce(:,:) = p_ice%zUnderIce(:,:)

    !---------DEBUG DIAGNOSTICS-------------------------------------------
    CALL dbg_print('iceClUp: hi aft. limiter'     ,p_ice%hi       ,str_module, 3, in_subset=p_patch%cells%owned)
    CALL dbg_print('iceClUp: hs aft. limiter'     ,p_ice%hs       ,str_module, 3, in_subset=p_patch%cells%owned)
    CALL dbg_print('iceClUp: Conc. aft. limiter'  ,p_ice%conc     ,str_module, 4, in_subset=p_patch%cells%owned)
    CALL dbg_print('iceClUp: ConcSum aft. limit ' ,p_ice%concSum  ,str_module, 4, in_subset=p_patch%cells%owned)
    CALL dbg_print('IceClUp: HeatTotal a. limit',  atmos_fluxes%HeatFlux_Total   ,str_module, 4, in_subset=p_patch%cells%owned)
    CALL dbg_print('IceClUp: TotalIce  a. limit',  atmos_fluxes%FrshFlux_TotalIce,str_module, 4, in_subset=p_patch%cells%owned)
    CALL dbg_print('IceClUp: draft    '           ,p_ice%draft    ,str_module, 4, in_subset=p_patch%cells%owned)
    CALL dbg_print('IceClUp: draftave '           ,p_ice%draftave ,str_module, 4, in_subset=p_patch%cells%owned)
    CALL dbg_print('IceClUp: zUnderIce'           ,p_ice%zUnderIce,str_module, 4, in_subset=p_patch%cells%owned)
    CALL dbg_print('iceClUp: h-old'               ,p_os%p_prog(nold(1))%h,str_module,4, in_subset=p_patch%cells%owned)

  END SUBROUTINE ice_clean_up_thd


  !-------------------------------------------------------------------------
  !
  !
  !>
  !! !  get_atmos_fluxes: Sets the atmospheric fluxes for the update of the ice
  ! !                 temperature
  !! @par Revision History
  !! Initial release by Peter Korn, MPI-M (2010-07). Originally code written by
  !! Dirk Notz, following MPI-OM. Code transfered to ICON.
  !!
  SUBROUTINE get_atmos_fluxes (p_patch, p_os,p_as,ice, atmos_fluxes)
    TYPE(t_patch),            INTENT(IN)    :: p_patch
    TYPE(t_hydro_ocean_state),INTENT(IN)    :: p_os
    TYPE(t_atmos_for_ocean),  INTENT(IN)    :: p_as
    TYPE (t_sea_ice),         INTENT(INOUT) :: ice
    TYPE (t_atmos_fluxes),    INTENT(INOUT) :: atmos_fluxes

!#ifdef coupled
    !atmos_fluxes% SWin   =
    !atmos_fluxes% LWin   =
    !atmos_fluxes% sens   =
    !atmos_fluxes% lat    =
    !atmos_fluxes% dsensdT =
    !atmos_fluxes% dlatdT  =
    !atmos_fluxes% dLWdT   =
!#elif defined CORE
    !CALL budget_core   (ice, atmos_fluxes)
!#else
    CALL calc_bulk_flux_oce(p_patch, p_as, p_os, atmos_fluxes)
    CALL calc_bulk_flux_ice(p_patch, p_as, ice , atmos_fluxes)
!#endif

  END SUBROUTINE get_atmos_fluxes
  !-------------------------------------------------------------------------
  !
  !
  !>
  !! !   sum_fluxes: adds atmospheric fluxes for ocean time stepping. Necessary for
  !!      diagnosis, not for the ice model itself.
  !! @par Revision History
  !! Initial release by Peter Korn, MPI-M (2010-07). Originally code written by
  !! Dirk Notz, following MPI-OM. Code transfered to ICON.
  !!
  SUBROUTINE sum_fluxes        (atmos_fluxes, atmos_fluxesAve)
    TYPE (t_atmos_fluxes), INTENT (IN)    :: atmos_fluxes
    TYPE (t_atmos_fluxes), INTENT (INOUT) :: atmos_fluxesAve

    atmos_fluxesAve % sens   (:,:,:) = atmos_fluxesAve % sens   (:,:,:) + atmos_fluxes % sens   (:,:,:)
    atmos_fluxesAve % sensw  (:,:)   = atmos_fluxesAve % sensw  (:,:)   + atmos_fluxes % sensw  (:,:)
    atmos_fluxesAve % lat    (:,:,:) = atmos_fluxesAve % lat    (:,:,:) + atmos_fluxes % lat    (:,:,:)
    atmos_fluxesAve % latw   (:,:)   = atmos_fluxesAve % latw   (:,:)   + atmos_fluxes % latw   (:,:)
!   atmos_fluxesAve % LWin   (:,:)   = atmos_fluxesAve % LWin   (:,:)   + atmos_fluxes % LWin   (:,:)
!   atmos_fluxesAve % LWout  (:,:,:) = atmos_fluxesAve % LWout  (:,:,:) + atmos_fluxes % LWout  (:,:,:)
!   atmos_fluxesAve % LWoutw (:,:)   = atmos_fluxesAve % LWoutw (:,:)   + atmos_fluxes % LWoutw (:,:)
    atmos_fluxesAve % LWnet  (:,:,:) = atmos_fluxesAve % LWnet  (:,:,:) + atmos_fluxes % LWnet  (:,:,:)
    atmos_fluxesAve % LWnetw (:,:)   = atmos_fluxesAve % LWnetw (:,:)   + atmos_fluxes % LWnetw (:,:)
    atmos_fluxesAve % SWnet  (:,:,:) = atmos_fluxesAve % SWnet  (:,:,:) + atmos_fluxes % SWnet  (:,:,:)
    atmos_fluxesAve % SWnetw (:,:)   = atmos_fluxesAve % SWnetw (:,:)   + atmos_fluxes % SWnetw (:,:)
    atmos_fluxesAve % rprecw (:,:)   = atmos_fluxesAve % rprecw (:,:)   + atmos_fluxes % rprecw (:,:)
    atmos_fluxesAve % rpreci (:,:)   = atmos_fluxesAve % rpreci (:,:)   + atmos_fluxes % rpreci (:,:)
    atmos_fluxesAve % counter        = atmos_fluxesAve % counter + 1

  END SUBROUTINE sum_fluxes
  !-------------------------------------------------------------------------------
  !
  !
  !>
  !! ! ave_fluxes: calculates the average of the atmospheric fluxes for ocean time
  !!   sum_fluxes: adds atmospheric fluxes for ocean time stepping. Necessary for
  !!   diagnosis, not for the ice model itself.
  !! @par Revision History
  !! Initial release by Peter Korn, MPI-M (2010-07). Originally code written by
  !! Dirk Notz, following MPI-OM. Code transfered to ICON.
  !!
  SUBROUTINE ave_fluxes (ice, atmos_fluxesAve)
    TYPE (t_sea_ice),      INTENT (INOUT) :: ice
    TYPE (t_atmos_fluxes), INTENT (INOUT) :: atmos_fluxesAve
    !
    !Local variables
    REAL(wp) :: ctr

    !-------------------------------------------------------------------------------

    ctr = REAL(atmos_fluxesAve% counter,wp)
    atmos_fluxesAve% sens   (:,:,:) = atmos_fluxesAve% sens  (:,:,:)  / ctr
    atmos_fluxesAve% sensw  (:,:)   = atmos_fluxesAve% sensw (:,:)    / ctr
    atmos_fluxesAve% lat    (:,:,:) = atmos_fluxesAve% lat   (:,:,:)  / ctr
    atmos_fluxesAve% latw   (:,:)   = atmos_fluxesAve% latw  (:,:)    / ctr
!    atmos_fluxesAve% LWout  (:,:,:) = atmos_fluxesAve% LWout (:,:,:)  / ctr
!    atmos_fluxesAve% LWoutw (:,:)   = atmos_fluxesAve% LWoutw(:,:)    / ctr
    atmos_fluxesAve% LWnet  (:,:,:) = atmos_fluxesAve% LWnet (:,:,:)  / ctr
    atmos_fluxesAve% LWnetw (:,:)   = atmos_fluxesAve% LWnetw(:,:)    / ctr
    atmos_fluxesAve% SWnet  (:,:,:) = atmos_fluxesAve% SWnet (:,:,:)  / ctr
    atmos_fluxesAve% SWnetw (:,:)   = atmos_fluxesAve% SWnetw(:,:)    / ctr
!    atmos_fluxesAve% LWin   (:,:)   = atmos_fluxesAve% LWin  (:,:)    / ctr
    atmos_fluxesAve% rprecw (:,:)   = atmos_fluxesAve% rprecw(:,:)    / ctr
    atmos_fluxesAve% rpreci (:,:)   = atmos_fluxesAve% rpreci(:,:)    / ctr
    ice    % Qbot   (:,:,:) = ice    % Qbot  (:,:,:)  / ctr
    ice    % Qtop   (:,:,:) = ice    % Qtop  (:,:,:)  / ctr

  END SUBROUTINE ave_fluxes
  !-------------------------------------------------------------------------------
  !
  !
  !>
  !! ! ice_zero: set the avereged fluxes to zero
  !! @par Revision History
  !! Initial release by Einar Olason, MPI-M (2011-09). Originally code written by
  !! Dirk Notz, following MPI-OM. Code transfered to ICON.
  !!
  SUBROUTINE ice_zero (ice)
    TYPE (t_sea_ice),      INTENT (INOUT) :: ice
    !TYPE (t_atmos_fluxes), INTENT (INOUT) :: atmos_fluxes
    !TYPE (t_atmos_fluxes), INTENT (INOUT) :: atmos_fluxesAve

    !atmos_fluxes    % sens        (:,:,:) = 0._wp
    !atmos_fluxes    % sensw       (:,:)   = 0._wp
    !atmos_fluxes    % lat         (:,:,:) = 0._wp
    !atmos_fluxes    % latw        (:,:)   = 0._wp
    !atmos_fluxes    % LWout       (:,:,:) = 0._wp
    !atmos_fluxes    % LWoutw      (:,:)   = 0._wp
    !atmos_fluxes    % LWnet       (:,:,:) = 0._wp
    !atmos_fluxes    % LWnetw      (:,:)   = 0._wp
    !atmos_fluxes    % SWin        (:,:)   = 0._wp
    !atmos_fluxes    % LWin        (:,:)   = 0._wp
    !atmos_fluxes    % rprecw      (:,:)   = 0._wp
    !atmos_fluxes    % rpreci      (:,:)   = 0._wp

!    atmos_fluxesAve % sens        (:,:,:) = 0._wp
!    atmos_fluxesAve % sensw       (:,:)   = 0._wp
!    atmos_fluxesAve % lat         (:,:,:) = 0._wp
!    atmos_fluxesAve % latw        (:,:)   = 0._wp
!    atmos_fluxesAve % LWout       (:,:,:) = 0._wp
!    atmos_fluxesAve % LWoutw      (:,:)   = 0._wp
!    atmos_fluxesAve % LWnet       (:,:,:) = 0._wp
!    atmos_fluxesAve % LWnetw      (:,:)   = 0._wp
!    atmos_fluxesAve % SWin        (:,:)   = 0._wp
!    atmos_fluxesAve % LWin        (:,:)   = 0._wp
!    atmos_fluxesAve % rprecw      (:,:)   = 0._wp
!    atmos_fluxesAve % rpreci      (:,:)   = 0._wp
!    atmos_fluxesAve % counter             = 0

!    ice     % Qbot        (:,:,:) = 0._wp
!    ice     % Qtop        (:,:,:) = 0._wp
!ICON_OMP_PARALLEL
!ICON_OMP_WORKSHARE
    ice     % surfmelt    (:,:,:) = 0._wp
    ice     % surfmeltT   (:,:,:) = 0._wp
    ice     % evapwi      (:,:,:) = 0._wp
    ice     % hiold       (:,:,:) = 0._wp
    ice     % hsold       (:,:,:) = 0._wp
    ice     % snow_to_ice (:,:,:) = 0._wp
    ice     % heatOceI    (:,:,:) = 0._wp
!ICON_OMP_END_WORKSHARE
!ICON_OMP_END_PARALLEL

  END SUBROUTINE ice_zero

  !-------------------------------------------------------------------------------
  !
  !
  !>
  !! ! ice_albedo: set ice albedo
  !-------------------------------------------------------------------------------
  !
  !
  !>
  !! ! ice_albedo: set ice albedo
  !! @par Revision History
  !! Initial release by Peter Korn, MPI-M (2010-07). Originally code written by
  !! Dirk Notz, following MPI-OM. Code transfered to ICON.
  !!
  SUBROUTINE set_ice_albedo(i_startidx_c, i_endidx_c, nbdim, kice, Tsurf, hi, hs, &
      & albvisdir, albvisdif, albnirdir, albnirdif)
    INTEGER, INTENT(IN)  :: i_startidx_c, i_endidx_c, nbdim, kice
    REAL(wp),INTENT(IN)  :: Tsurf(nbdim,kice)
    REAL(wp),INTENT(IN)  :: hi   (nbdim,kice)
    REAL(wp),INTENT(IN)  :: hs   (nbdim,kice)
    REAL(wp),INTENT(OUT) :: albvisdir  (nbdim,kice)
    REAL(wp),INTENT(OUT) :: albvisdif  (nbdim,kice)
    REAL(wp),INTENT(OUT) :: albnirdir  (nbdim,kice)
    REAL(wp),INTENT(OUT) :: albnirdif  (nbdim,kice)


    !Local variables
    REAL(wp), PARAMETER :: albtrans   = 0.5_wp
    REAL(wp)            :: albflag, frac_snow
    INTEGER             :: jc,k
    !-------------------------------------------------------------------------------

    SELECT CASE (i_ice_albedo)
    CASE (1)
      ! This is Uwe's albedo expression from the old budget function
      DO k=1,kice
        DO jc = i_startidx_c,i_endidx_c

          albflag =  1.0_wp/ ( 1.0_wp+albtrans * (Tsurf(jc,k))**2 )

          IF ( hi(jc,k) > 0._wp ) THEN
            IF ( hs(jc,k) > 1.e-2_wp ) THEN
              albvisdir(jc,k) =  albflag * albsm + (1.0_wp-albflag) * albs
            ELSE
              albvisdir(jc,k) =  albflag * albim + (1.0_wp-albflag) * albi
            ENDIF
          ELSE
            albvisdir(jc,k) = 0._wp
          ENDIF

        ENDDO
      ENDDO

      ! all albedos are the same
      albvisdif = albvisdir
      albnirdir = albvisdir
      albnirdif = albvisdir

    CASE (2)
      ! This is the CCSM 3 albedo scheme
!PREVENT_INCONSISTENT_IFORT_FMA
      DO k=1,kice
        DO jc = i_startidx_c,i_endidx_c
          frac_snow = hs(jc,k)/( hs(jc,k)+0.02_wp )
          IF ( Tsurf(jc,k) > -1._wp ) THEN
            albvisdir(jc,k) = frac_snow*( alb_sno_vis - 0.100_wp*(Tsurf(jc,k)+1._wp) ) &
              &     + (1._wp-frac_snow)*( alb_ice_vis - 0.075_wp*(Tsurf(jc,k)+1._wp) )
            albnirdir(jc,k) = frac_snow*( alb_sno_nir - 0.150_wp*(Tsurf(jc,k)+1._wp) ) &
              &     + (1._wp-frac_snow)*( alb_ice_nir - 0.075_wp*(Tsurf(jc,k)+1._wp) )
          ELSE
            albvisdir(jc,k) = frac_snow*alb_sno_vis + (1._wp-frac_snow)*alb_ice_vis
            albnirdir(jc,k) = frac_snow*alb_sno_nir + (1._wp-frac_snow)*alb_ice_nir
          ENDIF
        ENDDO
      ENDDO

      ! diffuse and direct albedos are the same
      albvisdif = albvisdir
      albnirdif = albnirdir

    END SELECT

  END SUBROUTINE set_ice_albedo



  !-------------------------------------------------------------------------------
  !
  !
  !>
  !! ! upper_ocean_TS: Adjusts the temperature and salinity of the upper ocean grid
  !!                 cell according to atmospheric heat and fresh-water fluxes,
  !!                 surface melting, ice growth, etc. The upper ocean temperature
  !!                 is also changed in subroutine ice_conc_change and at the
  !!                beginning of subroutine ice_growth
  !!
  !! @par Revision History
  !! Initial release by Peter Korn, MPI-M (2010-07). Originally code written by
  !! Dirk Notz, following MPI-OM. Code transfered to ICON.
  !!
  SUBROUTINE upper_ocean_TS(p_patch, p_patch_vert, ice, p_os, atmos_fluxes)
    TYPE(t_patch),TARGET,             INTENT(IN)    :: p_patch
    TYPE(t_patch_vert),        INTENT(IN)    :: p_patch_vert
    TYPE(t_sea_ice),           INTENT(INOUT) :: ice
    TYPE(t_hydro_ocean_state), INTENT(IN)    :: p_os
    TYPE(t_atmos_fluxes),      INTENT(INOUT) :: atmos_fluxes

    !Local Variables
    REAL(wp), DIMENSION (nproma, p_patch%alloc_cell_blocks) ::   &
      & zUnderIceOld,  &! water in upper ocean grid cell below ice (prev. time)   [m]
      & heatOceI,      &! heat flux into ocean through formerly ice covered areas [W/m^2]
      & heatOceW,      &! heat flux into ocean through open water areas           [W/m^2]
      & Delhice,       &! average change in ice thickness within a grid cell      [m]
      & Delhsnow,      &! average change in snow thickness within a grid cell     [m]
      & snowiceave,    &! average snow to ice conversion within a grid cell       [m]
      & Tfw,           &! sea surface freezing temperature                        [C]
      & csst,          &! sea surface temperature - approx. after cooling (input) [C]
      & sss,           &! sea surface salinity (input only)                       [psu]
      & preci,         &! solid precipitation rate                                [m/s]
      & precw           ! liquid precipitation rate                               [m/s]
      !& evap,          &! evaporated water                                       [psu]

    REAL(wp), DIMENSION (nproma, p_patch%alloc_cell_blocks) :: h1,h2,h3,snowmelted,xheat,xnewice

    TYPE(t_subset_range), POINTER :: subset
    INTEGER :: block, cell, cellStart,cellEnd

    zUnderIceOld(:,:) = 0.0_wp
    heatOceI    (:,:) = 0.0_wp
    heatOceW    (:,:) = 0.0_wp
    Delhice     (:,:) = 0.0_wp
    Delhsnow    (:,:) = 0.0_wp
    snowiceave  (:,:) = 0.0_wp
    Tfw         (:,:) = 0.0_wp
    csst        (:,:) = 0.0_wp
    sss         (:,:) = 0.0_wp
    preci       (:,:) = 0.0_wp
    precw       (:,:) = 0.0_wp
    h1          (:,:) = 0.0_wp
    h2          (:,:) = 0.0_wp
    h3          (:,:) = 0.0_wp
    snowmelted  (:,:) = 0.0_wp
    xheat       (:,:) = 0.0_wp
    xnewice     (:,:) = 0.0_wp

    !-------------------------------------------------------------------------------
    CALL dbg_print('UpperOcTS beg: hi',   ice%hi,                              str_module, 4, in_subset=p_patch%cells%owned)
    CALL dbg_print('UpperOcTS beg: hs',   ice%hs,                              str_module, 4, in_subset=p_patch%cells%owned)
    CALL dbg_print('UpperOcTS beg: conc', ice%conc,                            str_module, 4, in_subset=p_patch%cells%owned)
    CALL dbg_print('UpperOcTS beg: zUnderIce', ice%zUnderIce,                  str_module, 4, in_subset=p_patch%cells%owned)
    CALL dbg_print('UpperOcTS beg: h',    p_os%p_prog(nold(1))%h,              str_module, 4, in_subset=p_patch%cells%owned)
    CALL dbg_print('UpperOcTS beg: SST',  p_os%p_prog(nold(1))%tracer(:,1,:,1),str_module, 4, in_subset=p_patch%cells%owned)
    CALL dbg_print('UpperOcTS beg: SSS',  p_os%p_prog(nold(1))%tracer(:,1,:,2),str_module, 4, in_subset=p_patch%cells%owned)
    !-------------------------------------------------------------------------------

    !TODOram: openmp
    subset => p_patch%cells%all
    DO block = subset%start_block, subset%end_block
      CALL get_index_range(subset, block, cellStart, cellEnd)
      DO cell = cellStart, cellEnd
        IF (subset%vertical_levels(cell,block) < 1) CYCLE
        ! #eoo# What is swsum?
        ! swsum = 0.0_wp
        !sao_top =>p_os%p_prog(nold(1))%tracer(:,1,:,2)

        ! Ocean points only
        ! Calculate change in water level 'zo' from liquid and solid precipitation and
        ! evaporation
        sss             (cell,block)   = p_os%p_prog(nold(1))%tracer(cell,1,block,2)
        precw           (cell,block)   = atmos_fluxes% rprecw (cell,block)
        preci           (cell,block)   = atmos_fluxes% rpreci (cell,block)
        !evap            (cell,block)   = (atmos_fluxes% latw(cell,block)/ alv * dtime * &
        !  &                       sum(ice%conc(cell,1,block), 2) +          &
        !  &                       sum(ice%evapwi(cell,1,block) * ice% conc(cell,1,block), 2)) /rho_ref

        ! Calculate the sea surface freezing temperature                        [C]
        IF ( no_tracer < 2 .OR. use_constant_tfreez ) THEN
          Tfw(cell,block) = Tf
        ELSE
          Tfw(cell,block) = -mu*sss(cell,block)
        ENDIF

        ! TODO: No temperature change due to precip yet. Should not be done here

        ! Calculate average draft and thickness of water underneath ice in upper ocean grid box
        !  - changes in hi and hs from sbrt ice_growth are included here
        zUnderIceOld    (cell,block)   = ice%zUnderIce(cell,block)   !  not needed anymore
      ! ice%draft       (cell,:,block) = (rhos * ice%hs(cell,:,block) + rhoi * ice%hi(cell,:,block)) / rho_ref
      ! ice%draftave    (cell,block)   = sum(ice%draft(cell,:,block) * ice%conc(cell,:,block))
        ice%totalsnowfall(cell,block) =  atmos_fluxes%rpreci(cell,block)*dtime*ice%conc(cell,1,block)
      ! ice%zUnderIce   (cell,block)   = p_patch_vert%prism_thick_flat_sfc_c(cell,1,block) &
      !   &                            + p_os%p_prog(nold(1))%h(cell,block)                &
      !   &                            - ice%draftave(cell,block)
        !  #slo# 2015-01: bugfix - totalsnowfall was added to zunderice - inconsistent to zui=h-draftave
        ! &                            + ice%totalsnowfall(cell,block)

        ! Calculate average change in ice thickness and the snow-to-ice conversion with respect to whole grid area
        ! #slo# 2015-01: could be expressed as water equivalent here
        Delhice   (cell,block) = SUM( ( ice%hi(cell,:,block) - ice%hiold(cell,:,block) )*ice%conc(cell,:,block))
        Delhsnow  (cell,block) = SUM( ( ice%hs(cell,:,block) - ice%hsold(cell,:,block) )*ice%conc(cell,:,block))

        ! snowiceave in averaged ice thickness (m)
        !snowiceave(cell,block) = SUM( ice%snow_to_ice(cell,:,block)*ice% conc(cell,:,block))
        ! snowiceave now in water equivalent, snow_to_ice has snow density
        snowiceave(cell,block) = SUM( ice%snow_to_ice(cell,:,block)*ice% conc(cell,:,block))*rhos/rho_ref

        ! Adjust change in snow and ice thickness for snow-ice formation, which is dealt with separately in the fresh-water balance
        !!Delhsnow  (cell,block) = Delhsnow(cell, block) + snowiceave (cell, block)  

        ! Calculate heat input through formerly ice covered and through open water areas
        ! #slo# 2014-12: bugfix for qio3: heatOceI is for the whole grid area
        !                heat needs scaling with concentration to be valid for whole area in all cases
      ! IF (3 == i_Qio_type) THEN
      !   ! If the whole heat from the ice is used to melt the ice, the scaling
      !   ! with the ice concentration has to be skipped here
      !   heatOceI(cell,block)   = sum(ice% heatOceI(cell,:,block))
      ! ELSE
      !   heatOceI(cell,block)   = sum(ice% heatOceI(cell,:,block) * ice% conc(cell,:,block))
      ! END IF
        ! #slo# 2014-12: rescaling of melting/growing energy with concentration is done before
        !                in ice_slow to use energy for SST change
        heatOceI(cell,block)   = sum(ice% heatOceI(cell,:,block))
        heatOceW(cell,block) = ( atmos_fluxes%SWnetw(cell,block) &
          &                    + atmos_fluxes%LWnetw(cell,block) &
          &                    + atmos_fluxes%sensw(cell,block)  &
          &                    + atmos_fluxes%latw(cell,block) ) &
                               *(1.0_wp-sum(ice%conc(cell,:,block)))

        ! Calculate possible super-cooling of the surface layer by heatOceW
        !  #slo# 2014-12-11: heatOceW is part of heat flux over open water, supercooled sst is calculated over whole grid area
        xheat(cell,block)= heatocew(cell,block)
        csst(cell,block) = p_os%p_prog(nold(1))%tracer(cell,1,block,1) &
          &                + dtime*heatOceW(cell,block)/( clw*rho_ref*ice%zUnderIce(cell,block) )

        ! #slo# 2015-01: control calculation of newice directly from heat flux heatOceW
        !  - check effect of supercooling is required
        !  - newice is in ice thickness
      ! IF (p_os%p_prog(nold(1))%tracer(cell,1,block,1)< Tfw(cell,block) .AND. v_base%lsm_c(cell,1,block) <= sea_boundary ) THEN
      !   xnewice(cell,block) = - heatOceW(cell,block)*dtime/(alf*rhoi)
      !   heatOceW(cell,block) = 0.0_wp
      ! ELSE
      !   xnewice(cell,block) = 0.0_wp
      ! ENDIF

        ! #slo# 2014-11: wrong comment, energy not yet added to SST, but must be added to heatOceW or heatOceI
        !                part of heatOceW used for forming newice is added here
        ! Add energy for new-ice formation due to supercooled ocean to ocean temperature, form new ice
        IF ( csst(cell,block) < Tfw(cell,block) .AND. v_base%lsm_c(cell,1,block) <= sea_boundary ) THEN
          ! New ice forming over open water due to super cooling
          ! Fixed 2. April (2014) - newice is now the volume of ice formed over open water
          ! #slo# 2014-12: bugfix: heatOceW is already reduced to (1-conc)*heat,
          !                        therefore newice is value for whole grid area, not multiplied by 1-conc
          !                        results in larger sea ice growth
          !  Attention: in ice_concentration_change as well, newice must not be multiplied by 1-conc
          !ice%newice(cell,block) = (1._wp-ice%concSum(cell,block))*( Tfw(cell,block) - csst(cell,block) ) &
          ice%newice(cell,block) = ( Tfw(cell,block) - csst(cell,block) ) &
             &                     * ice%zUnderIce(cell,block)*clw*rho_ref/( alf*rhoi )
          ! Flux required to warm the ocean to the freezing point
          ! #slo# 2015-01: bugfix for supercooled ocean: whole grid area is cooled below freezing point,
          !                no multiplication by 1-conc is required to calculate the part of heatOceW due to supercooling
          !                but check: doubled supercooling, since it is already taken into account in oce_ice_heatflx?
          heatOceW(cell,block)   = ( Tfw(cell,block) - p_os%p_prog(nold(1))%tracer(cell,1,block,1) )     &
            &                      *ice%zUnderIce(cell,block)*clw*rho_ref/dtime
         !  &                      *ice%zUnderIce(cell,block)*(1.0_wp-ice%concSum(cell,block))*clw*rho_ref/dtime

          ! #slo# 2014-11: bugfix: value of newice was kept from last timestep!
        ELSE
          ice%newice(cell,block) = 0.0_wp
        ENDIF

        ! test
      ! ice%newice(cell,block) = xnewice(cell,block)

        ! Diagnosis: collect the 4 parts of heat fluxes into the atmos_fluxes variables - no flux under ice:
        atmos_fluxes%HeatFlux_ShortWave(cell,block) = atmos_fluxes%SWnetw(cell,block)*(1.0_wp-sum(ice%conc(cell,:,block)))
        atmos_fluxes%HeatFlux_LongWave (cell,block) = atmos_fluxes%LWnetw(cell,block)*(1.0_wp-sum(ice%conc(cell,:,block)))
        atmos_fluxes%HeatFlux_Sensible (cell,block) = atmos_fluxes%sensw (cell,block)*(1.0_wp-sum(ice%conc(cell,:,block)))
        atmos_fluxes%HeatFlux_Latent   (cell,block) = atmos_fluxes%latw  (cell,block)*(1.0_wp-sum(ice%conc(cell,:,block)))

        ! #slo# 2013-06
        ! Change of upper ocean temperature according to heat fluxes is done in vertical diffusion equation
        !  - HeatFlux_Total is calculated here, provided to tracer eq. using topBoundCond_Temp_vdiff, calculated in update_sfcflx
        !  - topBoundCond_Temp_vdiff is 
        !p_os%p_prog(nold(1))%tracer(cell,1,block,1) = p_os%p_prog(nold(1))%tracer(cell,1,block,1)&
        !  &                                    + dtime*(heatOceI + heatOceW) /               &
        !  &                                    (clw*rho_ref * ice%zUnderIce)
        ! TODO: should we also divide with ice%zUnderIce / ( v_base%del_zlev_m(1) +  p_os%p_prog(nold(1))%h(cell,block) ) ?
        !p_oce_sfc%TopBC_Temp_vdiff = (heatOceI + heatOceW) / (clw*rho_ref)
        atmos_fluxes%HeatFlux_Total(cell,block) = heatOceI(cell,block) + heatOceW(cell,block)

        ! TODO:
        ! Temperature change of upper ocean grid cell due  to melt-water inflow and
        ! precipitation
        !p_os%p_prog(nold(1))%tracer(cell,1,block,1) = (p_os%p_prog(nold(1))%tracer(cell,1,block,1) &
        !  &                      *zUnderIceOld                                       &
        !  &                      + precw*p_as%tafo + preci*0.0_wp + &                             !!!!!!!!!Dirk: times 0.0 ????
        !  &                        sum(ice%surfmeltT(cell,1,block) * ice%surfmelt * ice%conc(cell,1,block),2)) / &
        !  &                        (zUnderIceOld + sum(ice%surfmelt*ice%conc(cell,1,block),2) +    &
        !  &                        precw + preci)
        !
        ! Change salinity of upper ocean grid box from ice growth/melt, snowice
        ! formation and precipitation
        !p_os%p_prog(nold(1))%tracer(cell,1,block,2) = p_os%p_prog(nold(1))%tracer(cell,1,block,2)  &
        !  &                                    + (Delhice(cell,block)*rhoi - snowiceave(cell,block)*rhos)/rho_ref *  &
        !  &                                    MIN(Sice, sao_top(cell,block)) / ice%zUnderIce(cell,block)

        ! #slo# 2013-06
        ! Change in salinity is calculated according to resulting freshwater flux due to sea ice change:
        !  - fw_ice_impl is flux in m/s >0 for Delhice<0, i.e. positive input of water = decrease of sea ice depth
        !atmos_fluxes%forc_fwsice(cell,block) = -Delhice(cell,block)*rhoi - snowiceave(cell,block)*rhos)/(rho_ref*dtime)

        ! Volmue flux
        ! Fixed 27. March
        ! unit: m/s
        ! TODO: VolumeFlux_UnderIce only from rain
        atmos_fluxes%FrshFlux_VolumeIce(cell,block) = precw(cell,block)*ice%concSum(cell,block)   !& ! Rain goes through

        ! Tracer flux
        ! Fixed 27. March
        ! -->> snow growth (Delhsnow > 0) does NOT change tracers, but snow melt does
        ! -->> rain is only included in the volumeice, totalice now only contains
        !      fluxes that do not change the total fresh-water volume in the grid cell
        !  #slo# 2015-01: better reformulate with ice-change, snowmelt, snoiceave - assign variables in sbrt icegrowth!
        IF (v_base%lsm_c(cell,1,block) <= sea_boundary ) THEN
          atmos_fluxes%FrshFlux_TotalIce(cell,block) = &
        &        - (1._wp-sice/sss(cell,block))*Delhice(cell,block)*rhoi/(rho_ref*dtime)&   ! Ice melt and growth
        &            - MERGE(&
        &         (Delhsnow(cell,block)-ice%totalsnowfall(cell,block)/rhos*rho_ref)*rhos/(rho_ref*dtime), &
        &         0.0_wp, &
        &         Delhsnow(cell,block)-ice%totalsnowfall(cell,block)/rhos*rho_ref < 0.0_wp) &  ! snow melt ONLY
        &        - (1._wp-sice/sss(cell,block))*ice%newice(cell,block)*rhoi/(rho_ref*dtime)  ! new ice formation over open water

          ! divide three processes:
          ! ice melt and growth including snow_to_ice conversion proportional to salt difference of water and ice
          h1(cell,block)= - (1._wp-sice/sss(cell,block))*Delhice(cell,block)*rhoi/(rho_ref*dtime)
          ! snow melt only, without snow_to_ice conversion, in m water equivalent
          snowmelted(cell,block) = (Delhsnow(cell,block)-ice%totalsnowfall(cell,block)/rhos*rho_ref)*rhos/rho_ref &
            &                      + snowiceave(cell,block)
          ! snow melt only, without snow_to_ice conversion, in m water equivalent
          IF (Delhsnow(cell,block)-ice%totalsnowfall(cell,block)/rhos*rho_ref < 0.0_wp) THEN
            h2(cell,block) = -(Delhsnow(cell,block)-ice%totalsnowfall(cell,block)/rhos*rho_ref)*rhos/(rho_ref*dtime)
          !IF (snowmelted(cell,block) < 0.0_wp) THEN
          !  h2(cell,block) = -snowmelted(cell,block)/dtime
          ELSE
            h2(cell,block) = 0.0_wp
          ENDIF
          ! new ice formation
          h3(cell,block) =-(1._wp-sice/sss(cell,block))*ice%newice(cell,block)*rhoi/(rho_ref*dtime)
          
          ! test the new total ice flux:
          !atmos_fluxes%FrshFlux_TotalIce(cell,block) = h1(cell,block) + h2(cell,block) + h3(cell,block)

        ENDIF

        !heatabs         (cell,block)   = swsum * atmos_fluxes% SWin(cell,block) * (1 - ice%concsum)

        ! set to zero on land points
        IF (v_base%lsm_c(cell,1,block) > sea_boundary ) THEN
          atmos_fluxes%HeatFlux_Total    (cell,block) = 0.0_wp
          atmos_fluxes%HeatFlux_ShortWave(cell,block) = 0.0_wp
          atmos_fluxes%HeatFlux_LongWave (cell,block) = 0.0_wp
          atmos_fluxes%HeatFlux_Sensible (cell,block) = 0.0_wp
          atmos_fluxes%HeatFlux_Latent   (cell,block) = 0.0_wp
        END IF

      END DO
    END DO

    CALL dbg_print('UpperOceTS: hi       ', ice%hi       ,str_module, 4, in_subset=p_patch%cells%owned)
    CALL dbg_print('UpperOceTS: hiold    ', ice%hiold    ,str_module, 4, in_subset=p_patch%cells%owned)
    CALL dbg_print('UpperOceTS: hs       ', ice%hs       ,str_module, 4, in_subset=p_patch%cells%owned)
    CALL dbg_print('UpperOceTS: hsold    ', ice%hsold    ,str_module, 4, in_subset=p_patch%cells%owned)
    CALL dbg_print('UpperOceTS: Delhice  ', Delhice      ,str_module, 4, in_subset=p_patch%cells%owned)
    CALL dbg_print('UpperOceTS: Delhsnow ', Delhsnow     ,str_module, 4, in_subset=p_patch%cells%owned)
    CALL dbg_print('UpperOceTS: draft    ', ice%draft    ,str_module, 4, in_subset=p_patch%cells%owned)
    CALL dbg_print('UpperOceTS: draftave ', ice%draftave ,str_module, 4, in_subset=p_patch%cells%owned)
    CALL dbg_print('UpperOceTS: zUndIceOld',zUnderIceOld, str_module, 4, in_subset=p_patch%cells%owned)
    CALL dbg_print('UpperOceTS: zUnderIce', ice%zUnderIce,str_module, 4, in_subset=p_patch%cells%owned)
    CALL dbg_print('UpperOceTS: csst-cooled', csst       ,str_module, 4, in_subset=p_patch%cells%owned)
    CALL dbg_print('UpperOceTS: SSS      ', sss          ,str_module, 5, in_subset=p_patch%cells%owned)
    CALL dbg_print('UpperOceTS: newice   ', ice%newice   ,str_module, 4, in_subset=p_patch%cells%owned)
    CALL dbg_print('UpperOceTS: xnewice  ', xnewice      ,str_module, 4, in_subset=p_patch%cells%owned)
    CALL dbg_print('UpperOceTS: heatOceW ', heatOceW     ,str_module, 4, in_subset=p_patch%cells%owned)
    CALL dbg_print('UpperOceTS: OceW beg ', xheat        ,str_module, 4, in_subset=p_patch%cells%owned)
    CALL dbg_print('UpperOceTS: heatOceI ', heatOceI     ,str_module, 4, in_subset=p_patch%cells%owned)
    CALL dbg_print('UpperOceTS: SnIceAveWE', snowiceave  ,str_module, 4, in_subset=p_patch%cells%owned)
    CALL dbg_print('UpperOceTS: totalsnowfall',ice%totalsnowfall           , str_module, 4, in_subset=p_patch%cells%owned)
    CALL dbg_print('UpperOceTS: snowmelted'   ,snowmelted                  , str_module, 4, in_subset=p_patch%cells%owned)
    CALL dbg_print('UpperOceTS: SWnetw   ', atmos_fluxes%SWnetw            , str_module, 4, in_subset=p_patch%cells%owned)
    CALL dbg_print('UpperOceTS: LWnetw   ', atmos_fluxes%LWnetw            , str_module, 4, in_subset=p_patch%cells%owned)
    CALL dbg_print('UpperOceTS: sensw    ', atmos_fluxes%sensw             , str_module, 4, in_subset=p_patch%cells%owned)
    CALL dbg_print('UpperOceTS: latw     ', atmos_fluxes%latw              , str_module, 4, in_subset=p_patch%cells%owned)
    CALL dbg_print('UpperOceTS: ShortWave', atmos_fluxes%HeatFlux_ShortWave, str_module, 4, in_subset=p_patch%cells%owned)
    CALL dbg_print('UpperOceTS: LongWave ', atmos_fluxes%HeatFlux_LongWave , str_module, 4, in_subset=p_patch%cells%owned)
    CALL dbg_print('UpperOceTS: Sensible ', atmos_fluxes%HeatFlux_Sensible , str_module, 4, in_subset=p_patch%cells%owned)
    CALL dbg_print('UpperOceTS: Latent   ', atmos_fluxes%HeatFlux_Latent   , str_module, 4, in_subset=p_patch%cells%owned)
    CALL dbg_print('UpperOceTS: TotalHeat', atmos_fluxes%HeatFlux_Total    , str_module, 4, in_subset=p_patch%cells%owned)
    CALL dbg_print('UpperOceTS: TotalIce ', atmos_fluxes%FrshFlux_TotalIce , str_module, 4, in_subset=p_patch%cells%owned)
    CALL dbg_print('UpperOceTS: VolumeIce', atmos_fluxes%FrshFlux_VolumeIce, str_module, 4, in_subset=p_patch%cells%owned)
    CALL dbg_print('UpperOceTS: h1       ', h1                             , str_module, 4, in_subset=p_patch%cells%owned)
    CALL dbg_print('UpperOceTS: h2       ', h2                             , str_module, 4, in_subset=p_patch%cells%owned)
    CALL dbg_print('UpperOceTS: h3       ', h3                             , str_module, 4, in_subset=p_patch%cells%owned)

  END SUBROUTINE upper_ocean_TS

  !-------------------------------------------------------------------------
  !
  !> Calculate the stress the ocean sees because of the precence of ice
  !! A future version of ths subroutine should also calculate the ice-atmosphere stresses (and have
  !! a different name)
  !!
  !! @par Revision History
  !! Developed by Einar Olason, MPI-M (2013-06-05)
  !<Optimize:inUse>
  SUBROUTINE ice_ocean_stress( p_patch, atmos_fluxes, p_ice, p_os )
    USE mo_physical_constants,  ONLY:  rho_ref, Cd_io
    USE mo_sea_ice_nml,         ONLY: stress_ice_zero

    TYPE(t_patch), TARGET,    INTENT(IN)    :: p_patch
    TYPE (t_atmos_fluxes),    INTENT(INOUT) :: atmos_fluxes
    TYPE(t_sea_ice),          INTENT(IN)    :: p_ice
    TYPE(t_hydro_ocean_state),INTENT(IN)    :: p_os

    ! Local variables
    ! Ranges
    TYPE(t_subset_range), POINTER :: all_cells

    ! Indexing
    INTEGER  :: i_startidx_c, i_endidx_c, jc, jb

    ! Temporary variables/buffers
    REAL(wp) :: tau, delu, delv

!--------------------------------------------------------------------------------------------------

    all_cells => p_patch%cells%all

!--------------------------------------------------------------------------------------------------
! Modify oceanic stress
!--------------------------------------------------------------------------------------------------

!ICON_OMP_PARALLEL_DO PRIVATE(i_startidx_c, i_endidx_c, jc, delu, delv, tau) ICON_OMP_DEFAULT_SCHEDULE

  ! wind-stress is either calculated in bulk-formula or from atmosphere via coupling;
  ! it is stored in stress_xw for open water and stress_x for ice-covered area
  ! ice velocities are calculated using stress_x in ice dynamics
  ! difference of ice and ocean velocities determines ocean stress below sea ice
  ! resulting stress on ocean surface is stored in atmos_fluxes%topBoundCond_windStress_u
  DO jb = all_cells%start_block, all_cells%end_block
    CALL get_index_range(all_cells, jb, i_startidx_c, i_endidx_c)
    DO jc = i_startidx_c, i_endidx_c
      delu = p_ice%u(jc,jb) - p_os%p_diag%u(jc,1,jb)
      delv = p_ice%v(jc,jb) - p_os%p_diag%v(jc,1,jb)
      ! Ice with concentration lower than 0.01 simply flows with the speed of the ocean and does not alter drag
      ! TODO: The ice-ocean drag coefficient should depend on the depth of the upper most ocean
      ! velocity point: Cd_io = ( kappa/log(z/z0) )**2, with z0 ~= 0.4 cm
      ! Should we multiply with concSum here?
      !tau = p_ice%concSum(jc,jb)*rho_ref*Cd_io*SQRT( delu**2 + delv**2 )
      ! #slo# - to avoid stress proportional to concSum**2 it is omitted here
      tau = rho_ref*Cd_io*SQRT( delu**2 + delv**2 )
      ! set ocean stress below sea ice to zero wrt concentration for forced runs without ice dynamics;
      ! then ocean gets no stress (no deceleration) below sea ice
      IF (stress_ice_zero) tau = 0.0_wp
      atmos_fluxes%topBoundCond_windStress_u(jc,jb) = atmos_fluxes%stress_xw(jc,jb)*( 1._wp - p_ice%concSum(jc,jb) )   &
        &               + p_ice%concSum(jc,jb)*tau*delu
      atmos_fluxes%topBoundCond_windStress_v(jc,jb) = atmos_fluxes%stress_yw(jc,jb)*( 1._wp - p_ice%concSum(jc,jb) )   &
        &               + p_ice%concSum(jc,jb)*tau*delv
    ENDDO
  ENDDO
!ICON_OMP_END_PARALLEL_DO


!   CALL sync_patch_array_mult(SYNC_C, p_patch, 2, atmos_fluxes%topBoundCond_windStress_u(:,:), &
!     & atmos_fluxes%topBoundCond_windStress_v(:,:))
!   CALL sync_patch_array(SYNC_C, p_patch, atmos_fluxes%topBoundCond_windStress_u(:,:))
!   CALL sync_patch_array(SYNC_C, p_patch, atmos_fluxes%topBoundCond_windStress_v(:,:))

    !---------DEBUG DIAGNOSTICS-------------------------------------------
    CALL dbg_print('IO-Str: windStr-u', atmos_fluxes%topBoundCond_windStress_u, str_module, 3, in_subset=p_patch%cells%owned)
    CALL dbg_print('IO-Str: stress_xw', atmos_fluxes%stress_xw,                 str_module, 4, in_subset=p_patch%cells%owned)
    CALL dbg_print('IO-Str: ice%u'    , p_ice%u,                                str_module, 4, in_subset=p_patch%cells%owned)
    CALL dbg_print('IO-Str: ice%concS', p_ice%concSum,                          str_module, 4, in_subset=p_patch%cells%owned)
    CALL dbg_print('IO-Str: diag%u'   , p_os%p_diag%u,                          str_module, 4, in_subset=p_patch%cells%owned)
    !---------------------------------------------------------------------

  END SUBROUTINE ice_ocean_stress

  !-------------------------------------------------------------------------------
  !
  !
  !>
  !! !! ice_conc_change: Calculates the changes in concentration as well as the grid-cell average
  !                     thickness of new ice forming in open-water areas
  !!
  !! @par Revision History
  !! Initial release by Peter Korn, MPI-M (2010-07). Originally code written by
  !! Dirk Notz, following MPI-OM. Code transfered to ICON.
  !! Einar Olason, renamed and added support for changing concentration
  !!
  SUBROUTINE ice_conc_change(p_patch,ice, p_os)

    TYPE(t_patch),             INTENT(IN)    :: p_patch
    TYPE (t_sea_ice),          INTENT(INOUT) :: ice
    TYPE(t_hydro_ocean_state), INTENT(IN)    :: p_os

    INTEGER  :: k
 !  REAL(wp) :: sst(nproma,p_patch%alloc_cell_blocks)
 !  REAL(wp) :: sss(nproma,p_patch%alloc_cell_blocks)
    REAL(wp) :: Tfw(nproma,p_patch%alloc_cell_blocks) ! Ocean freezing temperature [C]

 !  REAL(wp) :: leadclose_2n

    CALL dbg_print('IceConcCh: IceConc beg' ,ice%conc, str_module, 4, in_subset=p_patch%cells%owned)

    ! Calculate the sea surface freezing temperature                        [C]
    IF ( no_tracer < 2 .OR. use_constant_tfreez ) THEN
      Tfw(:,:) = Tf
    ELSE
      Tfw(:,:) = -mu * p_os%p_prog(nold(1))%tracer(:,1,:,2)
    ENDIF

    ! This should not be needed
    ! TODO ram - remove all instances of p_patch%cells%area(:,:) and test
    ! See also dynamics_fem/mo_ice_fem_interface.f90
    DO k=1,ice%kice
      ice%vol (:,k,:) = ice%hi(:,k,:)*ice%conc(:,k,:)*p_patch%cells%area(:,:)
      ice%vols(:,k,:) = ice%hs(:,k,:)*ice%conc(:,k,:)*p_patch%cells%area(:,:)
    ENDDO

    CALL dbg_print('IceConcCh: vol  at beg' ,ice%vol , str_module, 4, in_subset=p_patch%cells%owned)
    CALL dbg_print('IceConcCh: vols at beg' ,ice%vols, str_module, 4, in_subset=p_patch%cells%owned)

!ICON_OMP_PARALLEL
!ICON_OMP_WORKSHARE 
    ! Concentration change due to new ice formation
    WHERE ( ice%newice(:,:) > 0._wp .AND. v_base%lsm_c(:,1,:) <= sea_boundary )
      ! New volume - we just preserve volume:
      ! #slo# 2014-12-11: newice is grown over open ocean but already averaged over whole grid area
      !                   newice must not be multiplied by 1-conc
      ice%vol  (:,1,:) = ice%vol(:,1,:) + ice%newice(:,:)*p_patch%cells%area(:,:)

      ! Hibler's way to change the concentration 
      !  - the formulation here uses the default values of leadclose parameters 2 and 3 in MPIOM:
      !    1 and 0 respectively, which recovers the Hibler model: conc=conc+newice/hnull
      ! Fixed 2. April (2014) - we don't need to multiply with 1-A here, like Hibler does, because it's
      ! already included in newice (we use volume, but Hibler growth rate)
      !ice%conc (:,1,:) = min( 1._wp, ice%conc(:,1,:) + ice%newice(:,:)/hnull )

      ! New formulation of leadclose parameter leadclose_2n includes parameters 2 and 3 of MPIOM:
      ! leadclose_2n (=mpiom_leadclose(3)/mpiom_leadclose(2)
      ! standard value of mpiom is: mpiom_leadclose(3)=2. mpiom_leadclose(2)=mpiom_leadclose(3)+1.
      ! i.e. leadclose_2n=2./3. according to mpiom default
      ice%conc(:,1,:) = min( 1._wp, ice%conc(:,1,:) + &
        &                           ice%newice(:,:)/(hnull+leadclose_2n*(ice%hi(:,1,:)-hnull)) )

      ! New ice and snow thickness
      ice%hi   (:,1,:) = ice%vol (:,1,:)/( ice%conc(:,1,:)*p_patch%cells%area(:,:) )
      ice%hs   (:,1,:) = ice%vols(:,1,:)/( ice%conc(:,1,:)*p_patch%cells%area(:,:) )
      !TODO: Re-calculate temperatures to conserve energy when we change the ice thickness
    ENDWHERE
!ICON_OMP_END_WORKSHARE

#ifndef _OPENMP
    CALL dbg_print('IceConcCh: conc leadcl' ,ice%conc, str_module, 4, in_subset=p_patch%cells%owned)
    CALL dbg_print('IceConcCh: hi   leadcl' ,ice%hi  , str_module, 4, in_subset=p_patch%cells%owned)
    CALL dbg_print('IceConcCh: hs   leadcl' ,ice%hs  , str_module, 4, in_subset=p_patch%cells%owned)
#endif

!ICON_OMP_WORKSHARE
    ! This is where concentration, and thickness change due to ice melt (we must conserve volume)
    ! A.k.a. lateral melt
    WHERE ( ice%hiold(:,1,:) > ice%hi(:,1,:) .AND. ice%hi(:,1,:) > 0._wp )
      ! Hibler's way to change the concentration due to lateral melting (leadclose parameter 1)
      ice%conc(:,1,:) = MAX( 0._wp, ice%conc(:,1,:) &
        &        - ( ice%hiold(:,1,:)-ice%hi(:,1,:) )*ice%conc(:,1,:)*leadclose_1/ice%hiold(:,1,:) )

      ! New ice and snow thickness
      ice%hi  (:,1,:) = ice%vol (:,1,:)/( ice%conc(:,1,:)*p_patch%cells%area(:,:) )
      ice%hs  (:,1,:) = ice%vols(:,1,:)/( ice%conc(:,1,:)*p_patch%cells%area(:,:) )
      !TODO: Re-calculate temperatures to conserve energy when we change the ice thickness
    ENDWHERE
!ICON_OMP_END_WORKSHARE

#ifndef _OPENMP
    CALL dbg_print('IceConcCh: conc latMlt' ,ice%conc, str_module, 4, in_subset=p_patch%cells%owned)
    CALL dbg_print('IceConcCh: hi   latMlt' ,ice%hi  , str_module, 4, in_subset=p_patch%cells%owned)
    CALL dbg_print('IceConcCh: hs   latMlt' ,ice%hs  , str_module, 4, in_subset=p_patch%cells%owned)
#endif

    ! Ice cannot grow thinner than hmin
    ! Changed 27. March
!ICON_OMP_WORKSHARE
    WHERE ( ice%hi(:,1,:) < hmin .AND. ice%hi(:,1,:) > 0._wp )
      ice%hi  (:,1,:) = hmin
      ice%conc(:,1,:) = ice%vol(:,1,:) / ( ice%hi(:,1,:)*p_patch%cells%area(:,:) )
      ice%hs  (:,1,:) = ice%vols(:,1,:)/( ice%conc(:,1,:)*p_patch%cells%area(:,:) )
    ENDWHERE
!ICON_OMP_END_WORKSHARE

!ICON_OMP_WORKSHARE
    WHERE (ice%hi(:,1,:) <= 0._wp)
      ice%Tsurf(:,1,:) = Tfw(:,:)
      ice%T1   (:,1,:) = Tfw(:,:)
      ice%T2   (:,1,:) = Tfw(:,:)
      ice%conc (:,1,:) = 0.0_wp
      ice%hi   (:,1,:) = 0.0_wp
      ice%hs   (:,1,:) = 0.0_wp
      ice%E1   (:,1,:) = 0.0_wp
      ice%E2   (:,1,:) = 0.0_wp
      ice%vol  (:,1,:) = 0.0_wp
    ENDWHERE
!ICON_OMP_END_WORKSHARE
!ICON_OMP_END_PARALLEL

    ice%concSum(:,:)  = SUM(ice%conc(:,:,:),2)

    CALL dbg_print('IceConcCh: IceConc end' ,ice%conc, str_module, 3, in_subset=p_patch%cells%owned)
    CALL dbg_print('IceConcCh: hi   at end' ,ice%hi  , str_module, 4, in_subset=p_patch%cells%owned)
    CALL dbg_print('IceConcCh: hs   at end' ,ice%hs  , str_module, 4, in_subset=p_patch%cells%owned)
    CALL dbg_print('IceConcCh: vol  at end' ,ice%vol , str_module, 4, in_subset=p_patch%cells%owned)
    CALL dbg_print('IceConcCh: vols at end' ,ice%vols, str_module, 4, in_subset=p_patch%cells%owned)

  END SUBROUTINE ice_conc_change


  !-------------------------------------------------------------------------
  !
  !> Forcing_from_bulk equals sbr "Budget_omip" in MPIOM.
  !! Sets the atmospheric fluxes over *SEA ICE ONLY* for the update of the ice
  !! temperature and ice growth rates for OMIP forcing
  !! @par Revision History
  !! Initial release by Peter Korn, MPI-M (2011-07). Originally code written by
  !! Dirk Notz, following MPIOM. Code transfered to ICON.
  !! Einar Olason, split calc_atm_fluxes_from_bulk into calc_bulk_flux_ice and calc_bulk_flux_oce
  !! so that the ocean model can be run without the ice model, but with OMIP fluxes.
  !
  !  INPUT variables:
  !   p_as%pao
  !   p_as%ftdew
  !   tracer(:,1,:,1)  :  SST
  !
  !  OUTPUT variables:
  !   atmos_fluxes             :  heat fluxes, derivatives, wind stress
  !
  SUBROUTINE calc_bulk_flux_ice(p_patch, p_as, p_ice, atmos_fluxes)
    TYPE(t_patch),            INTENT(IN), TARGET    :: p_patch
    TYPE(t_atmos_for_ocean),  INTENT(IN)    :: p_as
    TYPE(t_sea_ice),          INTENT(IN)    :: p_ice
    TYPE(t_atmos_fluxes),     INTENT(INOUT) :: atmos_fluxes

    !Local variables
    REAL(wp), DIMENSION (nproma,p_patch%alloc_cell_blocks) ::           &
      & Tsurf,          &  ! Surface temperature                             [C]
      & tafoK,          &  ! Air temperature at 2 m in Kelvin                [K]
      & fu10lim,        &  ! wind speed at 10 m height in range 2.5...32     [m/s]
      & esta,           &  ! water vapor pressure at 2 m height              [Pa]
      & esti,           &  ! water vapor pressure at ice surface             [Pa]
      & sphumida,       &  ! Specific humididty at 2 m height
      & sphumidi,       &  ! Specific humididty at ice surface
      & ftdewC,         &  ! Dew point temperature in Celsius                [C]
      & rhoair,         &  ! air density                                     [kg/m^3]
      & dragl0,         &  ! part of dragl
      & dragl1,         &  ! part of dragl
      & dragl,          &  ! Drag coefficient for latent   heat flux
      & drags,          &  ! Drag coefficient for sensible heat flux (=0.95 dragl)
      & fakts,          &  ! Effect of cloudiness on LW radiation
      & humi,           &  ! Effect of air humidity on LW radiation
      & fa, fi,         &  ! Enhancment factor for vapor pressure
      & dsphumididesti, &  ! Derivative of sphumidi w.r.t. esti
      & destidT,        &  ! Derivative of esti w.r.t. T
      & dfdT,           &  ! Derivative of f w.r.t. T
      & wspeed             ! Wind speed                                      [m/s]

    INTEGER :: i, jb, jc, i_startidx_c, i_endidx_c
    REAL(wp) :: aw,bw,cw,dw,ai,bi,ci,di,AAw,BBw,CCw,AAi,BBi,CCi,alpha,beta
    REAL(wp) :: fvisdir, fvisdif, fnirdir, fnirdif
    ! For wind-stress ramping
    REAL(wp) :: ramp = 1.0_wp

    TYPE(t_subset_range), POINTER :: all_cells

    !CHARACTER(LEN=max_char_length), PARAMETER :: routine = 'mo_sea_ice:calc_bulk_flux_ice'
    !-------------------------------------------------------------------------
    !CALL message(TRIM(routine), 'start' )

    tafoK(:,:)  = p_as%tafo(:,:)  + tmelt  ! Change units of tafo  to Kelvin
    ftdewC(:,:) = p_as%ftdew(:,:) - tmelt  ! Change units of ftdew to C

    ! set to zero for NAG, for debug necessary only
    IF (idbg_mxmn > 3 .OR. idbg_val>3) THEN
      fi      (:,:) = 0.0_wp
      esti    (:,:) = 0.0_wp
      sphumidi(:,:) = 0.0_wp
      dragl   (:,:) = 0.0_wp
      drags   (:,:) = 0.0_wp
      dfdT    (:,:) = 0.0_wp
      destidT (:,:) = 0.0_wp
      dsphumididesti(:,:) = 0.0_wp
    ENDIF

    ! subset range pointer
    all_cells => p_patch%cells%all

    !-----------------------------------------------------------------------
    ! Compute water vapor pressure and specific humididty in 2m height (esta)
    ! and at water surface (estw) according to "Buck Research Manual (1996)
    ! (see manuals for instruments at http://www.buck-research.com/);
    ! updated from Buck, A. L., New equations for computing vapor pressure and
    ! enhancement factor, J. Appl. Meteorol., 20, 1527-1532, 1981"
    !-----------------------------------------------------------------------
    ! #slo# 2015-03: above comment now valid - the values for open water below are from Buck (1981)
    !                the values for ice are not changed in Buck (1996) in comparison to Buck (1981)
  ! aw=611.21_wp; bw=18.729_wp; cw=257.87_wp; dw=227.3_wp
    ai=611.15_wp; bi=23.036_wp; ci=279.82_wp; di=333.7_wp
    ! here are the updated values for open water according to Buck (1996)
    aw=611.21_wp; bw=18.678_wp; cw=257.14_wp; dw=234.5_wp

    AAw=7.2e-4_wp; BBw=3.20e-6_wp; CCw=5.9e-10_wp
    AAi=2.2e-4_wp; BBi=3.83e-6_wp; CCi=6.4e-10_wp

    alpha=0.62197_wp; beta=0.37803_wp

    ! #slo# correction: pressure in enhancement formula is in mb (hPa) according to Buck 1981 and 1996
    fa(:,:)        = 1.0_wp+AAw+p_as%pao*0.01_wp*(BBw+CCw*ftdewC**2)
    esta(:,:)      = fa * aw*EXP((bw-ftdewC/dw)*ftdewC/(ftdewC+cw))

    sphumida(:,:)  = alpha * esta/(p_as%pao-beta*esta)
    !-----------------------------------------------------------------------
    !  Compute longwave radiation according to
    !         Berliand, M. E., and T. G. Berliand, 1952: Determining the net
    !         long-wave radiation of the Earth with consideration of the effect
    !         of cloudiness. Izv. Akad. Nauk SSSR, Ser. Geofiz., 1, 6478.
    !         cited by: Budyko, Climate and Life, 1974.
    !         Note that for humi, esta is given in [mmHg] in the original
    !         publication. Therefore, 0.05*sqrt(esta/100) is used rather than
    !         0.058*sqrt(esta)
    !  This is the formula used in MPI-OM when using the QLOBERL preprocessing option (currently
    !  the default usage).
    !-----------------------------------------------------------------------

    ! NB: Lwinw and LWoutw is a misleading nomenclature in this case, since
    ! Berliand & Berliand ('52) calculate only LWnet
!    atmos_fluxes%LWin(:,:) = 0._wp
!    atmos_fluxes%LWout(:,:,:) = 0._wp
    humi    = 0.39_wp - 0.05_wp*SQRT(esta/100._wp)
    fakts   =  1.0_wp - ( 0.5_wp + 0.4_wp/90._wp &
      &         *MIN(ABS(rad2deg*p_patch%cells%center(:,:)%lat),60._wp) ) * p_as%fclou**2
    !-----------------------------------------------------------------------
    !  Calculate bulk equations according to
    !      Kara, B. A., P. A. Rochford, and H. E. Hurlburt, 2002:
    !      Air-Sea Flux Estimates And The 19971998 Enso Event,  Bound.-Lay.
    !      Met., 103(3), 439-458, doi: 10.1023/A:1014945408605.
    !-----------------------------------------------------------------------

    rhoair(:,:) = 0._wp
    DO jb = all_cells%start_block, all_cells%end_block
      CALL get_index_range(all_cells, jb, i_startidx_c, i_endidx_c)
      DO jc = i_startidx_c,i_endidx_c

        rhoair(jc,jb) = p_as%pao(jc,jb)                &
          &            /(rd*tafoK(jc,jb)*(1.0_wp+0.61_wp*sphumida(jc,jb)) )

      END DO
    END DO

    fu10lim(:,:)    = MAX (2.5_wp, MIN(32.5_wp,p_as%fu10(:,:)) )
    dragl1(:,:)     = 1e-3_wp*(-0.0154_wp + 0.5698_wp/fu10lim(:,:) &
      &               - 0.6743_wp/(fu10lim(:,:) * fu10lim(:,:)))
    dragl0(:,:)     = 1e-3_wp*(0.8195_wp+0.0506_wp*fu10lim(:,:) &
      &               - 0.0009_wp*fu10lim(:,:)*fu10lim(:,:))

    ! Fractions of SWin in each band (from cice)
    fvisdir=0.28_wp; fvisdif=0.24_wp; fnirdir=0.31_wp; fnirdif=0.17_wp
    Tsurf(:,:) = 0._wp ! For debug output

    ! Over sea ice area only
    DO i = 1, p_ice%kice
      WHERE (p_ice%hi(:,i,:)>0._wp)
        atmos_fluxes%SWnet(:,i,:) = ( 1._wp-atmos_fluxes%albvisdir(:,i,:) )*fvisdir*p_as%fswr(:,:) +   &
          &                 ( 1._wp-atmos_fluxes%albvisdif(:,i,:) )*fvisdif*p_as%fswr(:,:) +   &
          &                 ( 1._wp-atmos_fluxes%albnirdir(:,i,:) )*fnirdir*p_as%fswr(:,:) +   &
          &                 ( 1._wp-atmos_fluxes%albnirdif(:,i,:) )*fnirdif*p_as%fswr(:,:)
        Tsurf(:,:)    = p_ice%Tsurf(:,i,:)
        ! #slo# correction: pressure in enhancement formula is in mb (hPa) according to Buck 1981 and 1996
        !fi(:,:)       = 1.0_wp+AAi+p_as%pao(:,:)*(BBi+CCi*Tsurf(:,:) **2)
        fi(:,:)       = 1.0_wp+AAi+p_as%pao(:,:)*0.01_wp*(BBi+CCi*Tsurf(:,:) **2)
        esti(:,:)     = fi(:,:)*ai*EXP((bi-Tsurf(:,:) /di)*Tsurf(:,:) /(Tsurf(:,:) +ci))
        sphumidi(:,:) = alpha*esti(:,:)/(p_as%pao(:,:)-beta*esti(:,:))
        ! This may not be the best drag parametrisation to use over ice
        dragl(:,:)    = dragl0(:,:) + dragl1(:,:) * (Tsurf(:,:)-p_as%tafo(:,:))
        ! A reasonable maximum and minimum is needed for dragl in case there's a large difference
        ! between the 2-m and surface temperatures.
        dragl(:,:)    = MAX(0.5e-3_wp, MIN(3.0e-3_wp,dragl(:,:)))
        drags(:,:)    = 0.95_wp * dragl(:,:)

        ! #eoo# 2012-12-14: another bugfix
        ! #slo# 2012-12-13: bugfix, corrected form
        atmos_fluxes%LWnet (:,i,:)  = - fakts(:,:) * humi(:,:) * zemiss_def*stbo * tafoK(:,:)**4 &
           &                  - 4._wp*zemiss_def*stbo*tafoK(:,:)**3 * (Tsurf(:,:) - p_as%tafo(:,:))
        ! same form as MPIOM:
        !atmos_fluxes%LWnet (:,i,:)  = - (fakts(:,:) * humi(:,:) * zemiss_def*stbo * tafoK(:,:)**4 &
        !  &         + 4._wp*zemiss_def*stbo*tafoK(:,:)**3 * (Tsurf(:,:) - p_as%tafo(:,:)))
        ! bug
        !atmos_fluxes%LWnet (:,i,:)  = fakts(:,:) * humi(:,:) * zemiss_def*stbo * tafoK(:,:)**4 &
        !  &     - 4._wp*zemiss_def*stbo*tafoK(:,:)**3 * (Tsurf(:,:) - p_as%tafo(:,:))
        atmos_fluxes%dLWdT (:,i,:)  = -4._wp*zemiss_def*stbo*tafoK(:,:)**3
        atmos_fluxes%sens  (:,i,:)  = drags(:,:) * rhoair(:,:)*cpd*p_as%fu10(:,:) * fr_fac &
          &                    * (p_as%tafo(:,:) -Tsurf(:,:))
        atmos_fluxes%lat   (:,i,:)  = dragl(:,:) * rhoair(:,:)* alf *p_as%fu10(:,:) * fr_fac &
          &                   * (sphumida(:,:)-sphumidi(:,:))

        atmos_fluxes%dsensdT(:,i,:) = 0.95_wp*cpd*rhoair(:,:)*p_as%fu10(:,:)&
          &                  *(dragl0(:,:) - 2.0_wp*dragl(:,:))
        dsphumididesti(:,:) = alpha/(p_as%pao(:,:)-beta*esti(:,:)) &
          &                   * (1.0_wp + beta*esti(:,:)/(p_as%pao(:,:)-beta*esti(:,:)))
        destidT(:,:)        = (bi*ci*di-Tsurf(:,:)*(2.0_wp*ci+Tsurf(:,:)))&
          &                   /(di*(ci+Tsurf(:,:))**2) * esti(:,:)
        dfdT(:,:)               = 2.0_wp*CCi*BBi*Tsurf(:,:)
        atmos_fluxes%dlatdT(:,i,:)  = alf*rhoair(:,:)*p_as%fu10(:,:)* &
          &                  ( (sphumida(:,:)-sphumidi(:,:))*dragl1(:,:) &
          &                    - dragl(:,:)*dsphumididesti(:,:)*(fi(:,:)*destidT(:,:) &
          &                    + esti(:,:)*dfdT(:,:)) )
      ENDWHERE
    ENDDO

    !Dirk: why zero ?
    atmos_fluxes%rpreci(:,:) = 0.0_wp
    atmos_fluxes%rprecw(:,:) = 0.0_wp

    IF (use_calculated_ocean_stress) THEN
      !-----------------------------------------------------------------------
      !  Calculate ice wind stress
      !-----------------------------------------------------------------------
      wspeed(:,:) = SQRT( p_as%u**2 + p_as%v**2 )
      atmos_fluxes%stress_x(:,:) = Cd_ia*rhoair(:,:)*wspeed(:,:)*p_as%u(:,:)
      atmos_fluxes%stress_y(:,:) = Cd_ia*rhoair(:,:)*wspeed(:,:)*p_as%v(:,:)
    ELSE
      ! use wind stress provided by OMIP data
      atmos_fluxes%stress_x(:,:) = p_as%topBoundCond_windStress_u(:,:)
      atmos_fluxes%stress_y(:,:) = p_as%topBoundCond_windStress_v(:,:)
    ENDIF

    ! Ramp for wind-stress - needed for ice-ocean momentum coupling during spinup
  ! IF ( PRESENT(datetime) ) THEN
  !   ramp = MIN(1._wp,(datetime%calday + datetime%caltime &
  !     - time_config%ini_datetime%calday - time_config%ini_datetime%caltime) / ramp_wind)
  !   IF (idbg_mxmn > 3 .OR. idbg_val>3) WRITE(0,*) ' RAMP = ',ramp
  !   atmos_fluxes%stress_x(:,:)  = ramp*atmos_fluxes%stress_x(:,:)
  !   atmos_fluxes%stress_y(:,:)  = ramp*atmos_fluxes%stress_y(:,:)
  ! ENDIF

    !---------DEBUG DIAGNOSTICS-------------------------------------------
    idt_src=4  ! output print level (1-5, fix)
    CALL dbg_print('CalcBulkI:tafoK'           ,tafoK    ,str_module, idt_src, in_subset=p_patch%cells%owned)
    CALL dbg_print('CalcBulkI:rhoair'          ,rhoair   ,str_module, idt_src, in_subset=p_patch%cells%owned)
    CALL dbg_print('CalcBulkI:fa'              ,fa       ,str_module, idt_src, in_subset=p_patch%cells%owned)
    CALL dbg_print('CalcBulkI:fi'              ,fi       ,str_module, idt_src, in_subset=p_patch%cells%owned)
    CALL dbg_print('CalcBulkI:esta'            ,esta     ,str_module, idt_src, in_subset=p_patch%cells%owned)
    CALL dbg_print('CalcBulkI:esti'            ,esti     ,str_module, idt_src, in_subset=p_patch%cells%owned)
    CALL dbg_print('CalcBulkI:sphumida'        ,sphumida ,str_module, idt_src, in_subset=p_patch%cells%owned)
    CALL dbg_print('CalcBulkI:sphumidi'        ,sphumidi ,str_module, idt_src, in_subset=p_patch%cells%owned)
    CALL dbg_print('CalcBulkI:dragl'           ,dragl    ,str_module, idt_src, in_subset=p_patch%cells%owned)
    CALL dbg_print('CalcBulkI:drags'           ,drags    ,str_module, idt_src, in_subset=p_patch%cells%owned)
    CALL dbg_print('CalcBulkI:stress_x'        ,atmos_fluxes%stress_x,str_module,idt_src, in_subset=p_patch%cells%owned)
    CALL dbg_print('CalcBulkI:stress_y'        ,atmos_fluxes%stress_y,str_module,idt_src, in_subset=p_patch%cells%owned)
    CALL dbg_print('CalcBulkI:atmflx%lat ice'  ,atmos_fluxes%lat     ,str_module,idt_src, in_subset=p_patch%cells%owned)
    CALL dbg_print('CalcBulkI:atmflx%dsensdT'  ,atmos_fluxes%dsensdT ,str_module,idt_src, in_subset=p_patch%cells%owned)
    CALL dbg_print('CalcBulkI:atmflx%dlatdT'   ,atmos_fluxes%dlatdT  ,str_module,idt_src, in_subset=p_patch%cells%owned)
    CALL dbg_print('CalcBulkI:dsphumididesti'  ,dsphumididesti       ,str_module,idt_src, in_subset=p_patch%cells%owned)
    CALL dbg_print('CalcBulkI:destidT'         ,destidT              ,str_module,idt_src, in_subset=p_patch%cells%owned)
    CALL dbg_print('CalcBulkI:dfdT'            ,dfdT                 ,str_module,idt_src, in_subset=p_patch%cells%owned)
    idt_src=3  ! output print level (1-5, fix)
    CALL dbg_print('CalcBulkI:Tsurf ice'       , Tsurf               ,str_module,idt_src, in_subset=p_patch%cells%owned)
    CALL dbg_print('CalcBulkI:atmflx%LWnet ice', atmos_fluxes%LWnet  ,str_module,idt_src, in_subset=p_patch%cells%owned)
    CALL dbg_print('CalcBulkI:atmflx%sens ice' , atmos_fluxes%sens   ,str_module,idt_src, in_subset=p_patch%cells%owned)
    CALL dbg_print('CalcBulkI:atmflx%lat ice'  , atmos_fluxes%lat    ,str_module,idt_src, in_subset=p_patch%cells%owned)
    !---------------------------------------------------------------------

  END SUBROUTINE calc_bulk_flux_ice

  !-------------------------------------------------------------------------
  !
  !> Forcing_from_bulk equals sbr "Budget_omip" in MPIOM.
  !! Sets the atmospheric fluxes for the update of
  !! temperature of *OPEN WATER* for OMIP forcing.
  !! @par Revision History
  !! Initial release by Stephan Lorenz, MPI-M (2012-08). Originally code written by
  !! Dirk Notz, following MPIOM. Code transfered to ICON.
  !
  !  INPUT variables:
  !   p_as%pao
  !   p_as%ftdew
  !   tracer(:,1,:,1)  :  SST
  !  OUTPUT variables:
  !   atmos_fluxes             :  heat fluxes, derivatives, wind stress

  SUBROUTINE calc_bulk_flux_oce(p_patch, p_as, p_os, atmos_fluxes)
    TYPE(t_patch),            INTENT(IN), TARGET    :: p_patch
    TYPE(t_atmos_for_ocean),  INTENT(IN)    :: p_as
    TYPE(t_hydro_ocean_state),INTENT(IN)    :: p_os
    TYPE(t_atmos_fluxes),     INTENT(INOUT) :: atmos_fluxes

    !Local variables
    REAL(wp), DIMENSION (nproma,p_patch%alloc_cell_blocks) ::           &
      & Tsurf,          &  ! Surface temperature                             [C]
      & tafoK,          &  ! Air temperature at 2 m in Kelvin                [K]
      & fu10lim,        &  ! wind speed at 10 m height in range 2.5...32     [m/s]
      & esta,           &  ! water vapor pressure at 2 m height              [Pa]
      & estw,           &  ! water vapor pressure at water surface           [Pa]
      & sphumida,       &  ! Specific humididty at 2 m height
      & sphumidw,       &  ! Specific humididty at water surface
      & ftdewC,         &  ! Dew point temperature in Celsius                [C]
      & rhoair,         &  ! air density                                     [kg/m^3]
      & dragl0,         &  ! part of dragl
      & dragl1,         &  ! part of dragl
      & dragl,          &  ! Drag coefficient for latent   heat flux
      & drags,          &  ! Drag coefficient for sensible heat flux (=0.95 dragl)
      & fakts,          &  ! Effect of cloudiness on LW radiation
      & humi,           &  ! Effect of air humidity on LW radiation
      & fa, fw,         &  ! Enhancment factor for vapor pressure
      & wspeed,         &  ! Wind speed                                      [m/s]
      & C_ao               ! Drag coefficient for atm-ocean stress           [m/s]

    INTEGER :: jb, jc, i_startidx_c, i_endidx_c
    REAL(wp) :: aw,bw,cw,dw,AAw,BBw,CCw,alpha,beta
    REAL(wp) :: fvisdir, fvisdif, fnirdir, fnirdif
    ! For wind-stress ramping
    REAL(wp) :: ramp = 1.0_wp

    TYPE(t_subset_range), POINTER :: all_cells

    !CHARACTER(LEN=max_char_length), PARAMETER :: routine = 'sea_ice:calc_bulk_flux_oce
    !-------------------------------------------------------------------------
    !CALL message(TRIM(routine), 'start' )

    Tsurf(:,:)  = p_os%p_prog(nold(1))%tracer(:,1,:,1)  ! set surface temp = mixed layer temp
    tafoK(:,:)  = p_as%tafo(:,:)  + tmelt               ! Change units of tafo  to Kelvin
    ftdewC(:,:) = p_as%ftdew(:,:) - tmelt               ! Change units of ftdew to Celsius

    ! subset range pointer
    all_cells => p_patch%cells%all



    !-----------------------------------------------------------------------
    ! Compute water vapor pressure and specific humididty in 2m height (esta)
    ! and at water surface (estw) according to "Buck Research Manual (1996)
    ! (see manuals for instruments at http://www.buck-research.com/);
    ! updated from Buck, A. L., New equations for computing vapor pressure and
    ! enhancement factor, J. Appl. Meteorol., 20, 1527-1532, 1981"
    !-----------------------------------------------------------------------
    ! #slo# 2015-03: above comment now valid - the values below are from Buck (1981)
  ! aw    = 611.21_wp; bw    = 18.729_wp;  cw  = 257.87_wp; dw = 227.3_wp
    AAw   = 7.2e-4_wp; BBw   = 3.20e-6_wp; CCw = 5.9e-10_wp
    alpha = 0.62197_wp; beta = 0.37803_wp
    ! here are the updated values according to Buck (1996)
    aw    = 611.21_wp; bw    = 18.678_wp;  cw  = 257.14_wp; dw = 234.5_wp

    ! #slo# correction: pressure in enhancement formula is in mb (hPa) according to Buck 1981 and 1996
   !fa(:,:)   = 1.0_wp+AAw+p_as%pao(:,:)*(BBw+CCw*ftdewC(:,:)**2)
    fa(:,:)   = 1.0_wp+AAw+p_as%pao(:,:)*0.01_wp*(BBw+CCw*ftdewC(:,:)**2)
    esta(:,:) = fa(:,:) * aw*EXP((bw-ftdewC(:,:)/dw)*ftdewC(:,:)/(ftdewC(:,:)+cw))
   !esta(:,:) =           aw*EXP((bw-ftdewC(:,:)/dw)*ftdewC(:,:)/(ftdewC(:,:)+cw))
   !fw(:,:)   = 1.0_wp+AAw+p_as%pao(:,:)*(BBw+CCw*Tsurf(:,:) **2)
    fw(:,:)   = 1.0_wp+AAw+p_as%pao(:,:)*0.01_wp*(BBw+CCw*Tsurf(:,:) **2)
   !estw(:,:) = fw(:,:) *aw*EXP((bw-Tsurf(:,:) /dw)*Tsurf(:,:) /(Tsurf(:,:) +cw))
    ! For a given surface salinity we should multiply estw with  1 - 0.000537*S
    ! #slo# correction according to MPIOM: lowering of saturation vapor pressure over saline water
    !       is taken constant to 0.9815
    estw(:,:) = 0.9815_wp*fw(:,:)*aw*EXP((bw-Tsurf(:,:) /dw)*Tsurf(:,:) /(Tsurf(:,:) +cw))

    sphumida(:,:)  = alpha * esta(:,:)/(p_as%pao(:,:)-beta*esta(:,:))
    sphumidw(:,:)  = alpha * estw(:,:)/(p_as%pao(:,:)-beta*estw(:,:))

    !-----------------------------------------------------------------------
    !  Compute longwave radiation according to
    !         Berliand, M. E., and T. G. Berliand, 1952: Determining the net
    !         long-wave radiation of the Earth with consideration of the effect
    !         of cloudiness. Izv. Akad. Nauk SSSR, Ser. Geofiz., 1, 6478.
    !         cited by: Budyko, Climate and Life, 1974.
    !         Note that for humi, esta is given in [mmHg] in the original
    !         publication. Therefore, 0.05*sqrt(esta/100) is used rather than
    !         0.058*sqrt(esta)
    !  This is the formula used in MPI-OM when using the QLOBERL preprocessing option (currently
    !  the default usage).
    !-----------------------------------------------------------------------

    humi(:,:)    = 0.39_wp - 0.05_wp*SQRT(esta(:,:)/100._wp)
    fakts(:,:)   =  1.0_wp - ( 0.5_wp + 0.4_wp/90._wp &
      &         *MIN(ABS(rad2deg*p_patch%cells%center(:,:)%lat),60._wp) ) * p_as%fclou(:,:)**2
    ! NB: Lwin and LWoutw is a misleading nomenclature in this case, since
    ! Berliand & Berliand ('52) calculate only LWnetw
!    atmos_fluxes%LWin(:,:) = 0._wp
!    atmos_fluxes%LWoutw(:,:) = 0._wp

    ! #eoo# 2012-12-14: another bugfix
    ! #slo# #hha# 2012-12-13: bugfix, corrected form
    atmos_fluxes%LWnetw(:,:) = - fakts(:,:) * humi(:,:) * zemiss_def*stbo * tafoK(:,:)**4  &
      &                - 4._wp*zemiss_def*stbo*tafoK(:,:)**3 * (Tsurf(:,:) - p_as%tafo(:,:))
    ! same form as MPIOM:
    !atmos_fluxes%LWnetw(:,:) = - (fakts(:,:) * humi(:,:) * zemiss_def*stbo * tafoK(:,:)**4  &
    !  &         + 4._wp*zemiss_def*stbo*tafoK(:,:)**3 * (Tsurf(:,:) - p_as%tafo(:,:)))
    ! bug
    !atmos_fluxes%LWnetw(:,:) = fakts(:,:) * humi(:,:) * zemiss_def*stbo * tafoK(:,:)**4  &
    !  &         - 4._wp*zemiss_def*stbo*tafoK(:,:)**3 * (Tsurf(:,:) - p_as%tafo(:,:))

    ! Fractions of SWin in each band (from cice)
    fvisdir=0.28_wp; fvisdif=0.24_wp; fnirdir=0.31_wp; fnirdif=0.17_wp
    atmos_fluxes%SWnetw(:,:) = ( 1._wp-atmos_fluxes%albvisdirw(:,:) )*fvisdir*p_as%fswr(:,:) +   &
      &                ( 1._wp-atmos_fluxes%albvisdifw(:,:) )*fvisdif*p_as%fswr(:,:) +   &
      &                ( 1._wp-atmos_fluxes%albnirdirw(:,:) )*fnirdir*p_as%fswr(:,:) +   &
      &                ( 1._wp-atmos_fluxes%albnirdifw(:,:) )*fnirdif*p_as%fswr(:,:)

    !-----------------------------------------------------------------------
    !  Calculate bulk equations according to
    !      Kara, B. A., P. A. Rochford, and H. E. Hurlburt, 2002:
    !      Air-Sea Flux Estimates And The 19971998 Enso Event,  Bound.-Lay.
    !      Met., 103(3), 439-458, doi: 10.1023/A:1014945408605.
    !-----------------------------------------------------------------------

    rhoair(:,:) = 0._wp
    DO jb = all_cells%start_block, all_cells%end_block
      CALL get_index_range(all_cells, jb, i_startidx_c, i_endidx_c)
      DO jc = i_startidx_c,i_endidx_c

        rhoair(jc,jb) = p_as%pao(jc,jb)                &
          &            /(rd*tafoK(jc,jb)*(1.0_wp+0.61_wp*sphumida(jc,jb)) )

      END DO
    END DO

    fu10lim(:,:)    = MAX (2.5_wp, MIN(32.5_wp,p_as%fu10(:,:)) )
    dragl1(:,:)     = 1e-3_wp*(-0.0154_wp + 0.5698_wp/fu10lim(:,:) &
      &               - 0.6743_wp/(fu10lim(:,:) * fu10lim(:,:)))
    dragl0(:,:)     = 1e-3_wp*(0.8195_wp+0.0506_wp*fu10lim(:,:) &
      &               - 0.0009_wp*fu10lim(:,:)*fu10lim(:,:))
    dragl(:,:)      = dragl0(:,:) + dragl1(:,:) * (Tsurf(:,:)-p_as%tafo(:,:))
    ! A reasonable maximum and minimum is needed for dragl in case there's a large difference
    ! between the 2-m and surface temperatures.
    dragl(:,:)      = MAX(0.5e-3_wp, MIN(3.0e-3_wp,dragl(:,:)))
    drags(:,:)      = 0.95_wp * dragl(:,:)
    atmos_fluxes%sensw(:,:) = drags(:,:)*rhoair(:,:)*cpd*p_as%fu10(:,:) * fr_fac &
      &               * (p_as%tafo(:,:) -Tsurf(:,:))
    atmos_fluxes%latw(:,:)  = dragl(:,:)*rhoair(:,:)*alv*p_as%fu10(:,:) * fr_fac &
      &               * (sphumida(:,:)-sphumidw(:,:))

    IF (use_calculated_ocean_stress) THEN
      !-----------------------------------------------------------------------
      !  Calculate oceanic wind stress according to:
      !   Gill (Atmosphere-Ocean Dynamics, 1982, Academic Press) (see also Smith, 1980, J. Phys
      !   Oceanogr., 10, 709-726)
      !-----------------------------------------------------------------------

      wspeed(:,:) = SQRT( p_as%u**2 + p_as%v**2 )
      C_ao(:,:)   = MIN( 2._wp, MAX(1.1_wp, 0.61_wp+0.063_wp*wspeed ) )*1e-3_wp
      atmos_fluxes%stress_xw(:,:) = C_ao(:,:)*rhoair*wspeed(:,:)*p_as%u(:,:)
      atmos_fluxes%stress_yw(:,:) = C_ao(:,:)*rhoair*wspeed(:,:)*p_as%v(:,:)
    ELSE
      ! use wind stress provided by OMIP data
      atmos_fluxes%stress_xw(:,:) = p_as%topBoundCond_windStress_u(:,:)
      atmos_fluxes%stress_yw(:,:) = p_as%topBoundCond_windStress_v(:,:)
    ENDIF

    ! Ramp for wind-stress - needed for ice-ocean momentum coupling during spinup
  ! IF ( PRESENT(datetime) ) THEN
  !   ramp = MIN(1._wp,(datetime%calday + datetime%caltime &
  !     - time_config%ini_datetime%calday - time_config%ini_datetime%caltime) / ramp_wind)
  !   IF (idbg_mxmn > 3 .OR. idbg_val>3) WRITE(0,*) ' RAMP = ',ramp
  !   atmos_fluxes%stress_xw(:,:) = ramp*atmos_fluxes%stress_xw(:,:)
  !   atmos_fluxes%stress_yw(:,:) = ramp*atmos_fluxes%stress_yw(:,:)
  ! ENDIF

    !---------DEBUG DIAGNOSTICS-------------------------------------------
    idt_src=4  ! output print level (1-5          , fix)
    CALL dbg_print('CalcBulkO:tafoK'              , tafoK                 , str_module, idt_src, in_subset=p_patch%cells%owned)
    CALL dbg_print('CalcBulkO:tafo'               , p_as%tafo             , str_module, idt_src, in_subset=p_patch%cells%owned)
    CALL dbg_print('CalcBulkO:ftdew'              , p_as%ftdew            , str_module, idt_src, in_subset=p_patch%cells%owned)
    CALL dbg_print('CalcBulkO:ftdewC'             , ftdewC                , str_module, idt_src, in_subset=p_patch%cells%owned)
    CALL dbg_print('CalcBulkO:pao'                , p_as%pao              , str_module, idt_src, in_subset=p_patch%cells%owned)
    CALL dbg_print('CalcBulkO:fa'                 , fa                    , str_module, idt_src, in_subset=p_patch%cells%owned)
    CALL dbg_print('CalcBulkO:fw'                 , fw                    , str_module, idt_src, in_subset=p_patch%cells%owned)
    CALL dbg_print('CalcBulkO:esta'               , esta                  , str_module, idt_src, in_subset=p_patch%cells%owned)
    CALL dbg_print('CalcBulkO:estw'               , estw                  , str_module, idt_src, in_subset=p_patch%cells%owned)
    CALL dbg_print('CalcBulkO:sphumida'           , sphumida              , str_module, idt_src, in_subset=p_patch%cells%owned)
    CALL dbg_print('CalcBulkO:sphumidw'           , sphumidw              , str_module, idt_src, in_subset=p_patch%cells%owned)
    CALL dbg_print('CalcBulkO:rhoair'             , rhoair                , str_module, idt_src, in_subset=p_patch%cells%owned)
    CALL dbg_print('CalcBulkO:dragl'              , dragl                 , str_module, idt_src, in_subset=p_patch%cells%owned)
    CALL dbg_print('CalcBulkO:drags'              , drags                 , str_module, idt_src, in_subset=p_patch%cells%owned)
    CALL dbg_print('CalcBulkO:fu10'               , p_as%fu10             , str_module, idt_src, in_subset=p_patch%cells%owned)
    CALL dbg_print('CalcBulkO:fu10lim'            , fu10lim               , str_module, idt_src, in_subset=p_patch%cells%owned)
    CALL dbg_print('CalcBulkO:stress_xw'          , atmos_fluxes%stress_xw, str_module, idt_src, in_subset=p_patch%cells%owned)
    CALL dbg_print('CalcBulkO:stress_yw'          , atmos_fluxes%stress_yw, str_module, idt_src, in_subset=p_patch%cells%owned)
    CALL dbg_print('CalcBulkO:p_as%windStr-u',p_as%topBoundCond_windStress_u,str_module,idt_src, in_subset=p_patch%cells%owned)
    idt_src=3  ! output print level (1-5          , fix)
    CALL dbg_print('CalcBulkO:Tsurf ocean'        , Tsurf                 , str_module, idt_src, in_subset=p_patch%cells%owned)
    CALL dbg_print('CalcBulkO:atmflx%LWnetw'      , atmos_fluxes%LWnetw   , str_module, idt_src, in_subset=p_patch%cells%owned)
    CALL dbg_print('CalcBulkO:atmflx%sensw'       , atmos_fluxes%sensw    , str_module, idt_src, in_subset=p_patch%cells%owned)
    CALL dbg_print('CalcBulkO:atmflx%latw'        , atmos_fluxes%latw     , str_module, idt_src, in_subset=p_patch%cells%owned)
    !---------------------------------------------------------------------

  END SUBROUTINE calc_bulk_flux_oce

  SUBROUTINE update_ice_statistic(p_acc, p_ice, subset)
    TYPE(t_sea_ice_acc),  INTENT(INOUT) :: p_acc
    TYPE(t_sea_ice),      INTENT(IN)    :: p_ice
    TYPE(t_subset_range), INTENT(IN)    :: subset
    CALL add_fields(p_acc%hi  , p_ice%hi  , subset , levels=p_ice%kice)
    CALL add_fields(p_acc%hs  , p_ice%hs  , subset , levels=p_ice%kice)
    CALL add_fields(p_acc%conc, p_ice%conc, subset , levels=p_ice%kice)
    CALL add_fields(p_acc%u   , p_ice%u   , subset)
    CALL add_fields(p_acc%v   , p_ice%v   , subset)
    CALL add_fields(p_acc%HeatOceW , p_ice%HeatOceW , subset)
    CALL add_fields(p_acc%zUnderIce, p_ice%zUnderIce, subset)
    CALL add_fields(p_acc%draftave , p_ice%draftave , subset)
    CALL add_fields(p_acc%Qtop     , p_ice%Qtop     , subset , levels=p_ice%kice)
    CALL add_fields(p_acc%Qbot     , p_ice%Qbot     , subset , levels=p_ice%kice)
    CALL add_fields(p_acc%CondHeat , p_ice%CondHeat , subset , levels=p_ice%kice)
    CALL add_fields(p_acc%HeatOceI , p_ice%HeatOceI , subset , levels=p_ice%kice)
    CALL add_fields(p_acc%zHeatOceI, p_ice%zHeatOceI, subset , levels=p_ice%kice)
  END SUBROUTINE update_ice_statistic

  SUBROUTINE compute_mean_ice_statistics(p_acc,nsteps_since_last_output)
    TYPE(t_sea_ice_acc), INTENT(INOUT) :: p_acc
    INTEGER,INTENT(IN)                 :: nsteps_since_last_output
    p_acc%hi                        = p_acc%hi       /REAL(nsteps_since_last_output,wp)
    p_acc%hs                        = p_acc%hs       /REAL(nsteps_since_last_output,wp)
    p_acc%u                         = p_acc%u        /REAL(nsteps_since_last_output,wp)
    p_acc%v                         = p_acc%v        /REAL(nsteps_since_last_output,wp)
    p_acc%conc                      = p_acc%conc     /REAL(nsteps_since_last_output,wp)
    p_acc%Qtop                      = p_acc%Qtop     /REAL(nsteps_since_last_output,wp)
    p_acc%Qbot                      = p_acc%Qbot     /REAL(nsteps_since_last_output,wp)
    p_acc%CondHeat                  = p_acc%CondHeat /REAL(nsteps_since_last_output,wp)
    p_acc%HeatOceI                  = p_acc%HeatOceI /REAL(nsteps_since_last_output,wp)
    p_acc%HeatOceW                  = p_acc%HeatOceW /REAL(nsteps_since_last_output,wp)
    p_acc%zHeatOceI                 = p_acc%zHeatOceI/REAL(nsteps_since_last_output,wp)
    p_acc%zUnderIce                 = p_acc%zUnderIce/REAL(nsteps_since_last_output,wp)
    p_acc%draftave                  = p_acc%draftave /REAL(nsteps_since_last_output,wp)
  END SUBROUTINE compute_mean_ice_statistics

  SUBROUTINE reset_ice_statistics(p_acc)
    TYPE(t_sea_ice_acc), INTENT(INOUT) :: p_acc
    p_acc%hi                        = 0.0_wp
    p_acc%hs                        = 0.0_wp
    p_acc%u                         = 0.0_wp
    p_acc%v                         = 0.0_wp
    p_acc%conc                      = 0.0_wp
    p_acc%Qtop                      = 0.0_wp
    p_acc%Qbot                      = 0.0_wp
    p_acc%CondHeat                  = 0.0_wp
    p_acc%HeatOceI                  = 0.0_wp
    p_acc%HeatOceW                  = 0.0_wp
    p_acc%zHeatOceI                 = 0.0_wp
    p_acc%zUnderIce                 = 0.0_wp
    p_acc%draftave                  = 0.0_wp
  END SUBROUTINE reset_ice_statistics

  SUBROUTINE finish_unless_allocate(ist, routine, tag)
    INTEGER :: ist
    CHARACTER(len=*) :: tag,routine
    IF (ist /= SUCCESS) CALL finish(TRIM(routine),'allocation of '//TRIM(tag)//' failed.')
  END SUBROUTINE finish_unless_allocate

  ! compute the salt content in the upper most layer based on the liquid water height from the ice model: zUnderIce
  FUNCTION salt_content_in_surface(p_patch, thickness, p_ice, p_os, surface_fluxes, zUnderIceOld,computation_type, info) &
      & RESULT(salt)
    TYPE(t_patch),POINTER                                 :: p_patch
    REAL(wp),DIMENSION(nproma,p_patch%alloc_cell_blocks), &
      & INTENT(IN)                                        :: thickness,zUnderIceOld
    TYPE (t_sea_ice),       INTENT(INOUT)                 :: p_ice
    TYPE(t_hydro_ocean_state)                             :: p_os
    TYPE(t_ocean_surface)                                 :: surface_fluxes
    INTEGER,INTENT(IN), OPTIONAL                          :: computation_type
    CHARACTER(len=*) , OPTIONAL                           :: info

    ! locals
    REAL(wp), DIMENSION(nproma,p_patch%alloc_cell_blocks) :: salt, salinityDiff
    REAL(wp), DIMENSION(nproma,p_patch%alloc_cell_blocks) :: saltInSeaice, saltInLiquidWater
    INTEGER                                               :: my_computation_type
    CHARACTER(len=20)                                     :: my_info
    TYPE(t_subset_range), POINTER                         :: subset
    INTEGER                                               :: block, cell, cellStart,cellEnd

    my_computation_type = 0
    my_info             = 'BEFORE'

    salinityDiff = 0.0_wp
    salt         = 0.0_wp

    ! exit if actual debug-level is < 2
    IF (idbg_mxmn < 2 .AND. idbg_val < 2) RETURN

    CALL assign_if_present(my_computation_type, computation_type)
    CALL assign_if_present(my_info, info)

    subset => p_patch%cells%owned
    DO block = subset%start_block, subset%end_block
      CALL get_index_range(subset, block, cellStart, cellEnd)
      DO cell = cellStart, cellEnd
        IF (subset%vertical_levels(cell,block) < 1) CYCLE
        SELECT CASE (my_computation_type)
        CASE (0)
          ! compute salt amount in the first layer
          saltInSeaice(cell,block)      = sice &
            &                    * SUM(p_ice%hi(cell,:,block)*p_ice%conc(cell,:,block)) &
            &                    * p_patch%cells%area(cell,block)
          saltInLiquidWater(cell,block) = p_os%p_prog(nold(1))%tracer(cell,1,block,2) &
            &                    * p_ice%zUnderIce(cell,block) &
            &                    * p_patch%cells%area(cell,block)
        CASE (1)
          ! compute salt amount in the first layer
          saltInSeaice(cell,block)      = sice &
            &                    * SUM(p_ice%hi(cell,:,block)*p_ice%conc(cell,:,block)) &
            &                    * p_patch%cells%area(cell,block)
    !     saltInSeaice(cell,block)      = 0.0_wp
          salinityDiff(cell,block)      = surface_fluxes%FrshFlux_TotalSalt(cell,block)*(dtime/(thickness(cell,block) &
            &                                                                    + p_os%p_prog(nold(1))%h(cell,block)))
          p_os%p_prog(nold(1))%tracer(cell,1,block,2)  = p_os%p_prog(nold(1))%tracer(cell,1,block,2) &
            &                                   + salinityDiff(cell,block)
          saltInLiquidWater(cell,block) = p_os%p_prog(nold(1))%tracer(cell,1,block,2) &
            &                    * p_ice%zUnderIce(cell,block) &
            &                    * p_patch%cells%area(cell,block)
    !     saltInLiquidWater(cell,block) = 0.0_wp
        CASE (2)
          ! compute salt amount in the first layer
          saltInSeaice(cell,block)      = sice &
            &                    * SUM(p_ice%hi(cell,:,block)*p_ice%conc(cell,:,block)) &
            &                    * p_patch%cells%area(cell,block)

          salinityDiff(cell,block)      = surface_fluxes%FrshFlux_TotalSalt(cell,block)*(dtime/p_ice%zUnderIce(cell,block))
          p_os%p_prog(nold(1))%tracer(cell,1,block,2)  = p_os%p_prog(nold(1))%tracer(cell,1,block,2) + salinityDiff(cell,block)

          saltInLiquidWater(cell,block) = p_os%p_prog(nold(1))%tracer(cell,1,block,2) &
            &                    * p_ice%zUnderIce(cell,block) &
            &                    * p_patch%cells%area(cell,block)

        CASE (3) ! use zunderIce for volume in tracer change
          saltInSeaice(cell,block)      = sice*rhoi &
            &                    * SUM(p_ice%hi(cell,:,block)*p_ice%conc(cell,:,block)) &
            &                    * p_patch%cells%area(cell,block)

          p_os%p_prog(nold(1))%tracer(cell,1,block,2) = (p_os%p_prog(nold(1))%tracer(cell,1,block,2)*zUnderIceOld(cell,block) &
            &                                            - dtime*surface_fluxes%FrshFlux_TotalSalt(cell,block)) &
            &                                           /p_ice%zUnderIce(cell,block)
          saltInLiquidWater(cell,block) = p_os%p_prog(nold(1))%tracer(cell,1,block,2) &
            &                    * p_ice%zUnderIce(cell,block)*rho_ref &
            &                    * p_patch%cells%area(cell,block)
        CASE (4) ! use zunderIce for volume in tracer change, multiply flux with top layer salinity
          saltInSeaice(cell,block)      = sice*rhoi &
            &                    * SUM(p_ice%hi(cell,:,block)*p_ice%conc(cell,:,block)) &
            &                    * p_patch%cells%area(cell,block)

          p_os%p_prog(nold(1))%tracer(cell,1,block,2) = (p_os%p_prog(nold(1))%tracer(cell,1,block,2)*zUnderIceOld(cell,block) &
            &                                            -   dtime &
            &                                              * surface_fluxes%FrshFlux_TotalSalt(cell,block) &
            &                                              * p_os%p_prog(nold(1))%tracer(cell,1,block,2)) &
            &                                           /p_ice%zUnderIce(cell,block)
          saltInLiquidWater(cell,block) = p_os%p_prog(nold(1))%tracer(cell,1,block,2) &
            &                    * p_ice%zUnderIce(cell,block)*rho_ref &
            &                    * p_patch%cells%area(cell,block)
        CASE (5) ! use zunderIce for volume in tracer change, multiply flux with top layer salinity
          p_ice%zUnderIce(cell,block) = zUnderIceOld(cell,block)
          saltInSeaice(cell,block)      = sice*rhoi &
            &                    * SUM(p_ice%hi(cell,:,block)*p_ice%conc(cell,:,block)) &
            &                    * p_patch%cells%area(cell,block)
        !!DN This is no longer needed since we now update surface salinity
        !directly
        !!DN   p_os%p_prog(nold(1))%tracer(cell,1,block,2) = (p_os%p_prog(nold(1))%tracer(cell,1,block,2)*zUnderIceOld(cell,block) &
        !!DN   &                                            -   dtime &
        !!DN   &                                              * surface_fluxes%FrshFlux_TotalSalt(cell,block) &
        !!DN   &                                              * p_os%p_prog(nold(1))%tracer(cell,1,block,2)) &
        !!DN   &                                           /p_ice%zUnderIce(cell,block)
          saltInLiquidWater(cell,block) = p_os%p_prog(nold(1))%tracer(cell,1,block,2) &
            &                    * p_ice%zUnderIce(cell,block)*rho_ref &
            &                    * p_patch%cells%area(cell,block)
        END SELECT

        salt(cell,block) = saltInSeaice(cell,block) + saltInLiquidWater(cell,block)
      END DO
    END DO

     CALL dbg_print('IceBudget: saltinIce '//TRIM(info)  , &
      &            saltInSeaice , &
      &            str_module, 5, in_subset=p_patch%cells%owned)
     CALL dbg_print('IceBudget: saltinLiquid '//TRIM(info)  , &
      &            saltInLiquidWater , &
      &            str_module, 5, in_subset=p_patch%cells%owned)
     CALL dbg_print('IceBudget: salt '//TRIM(info)  , &
      &            salt , &
      &            str_module, 5, in_subset=p_patch%cells%owned)
     CALL dbg_print('IceBudget: salinityDiff '//TRIM(info)  , &
      &            salinityDiff , &
      &            str_module, 5, in_subset=p_patch%cells%owned)
     CALL dbg_print('IceBudget: zUnderice '//TRIM(info)  , &
      &            p_ice%zUnderIce , &
      &            str_module, 5, in_subset=p_patch%cells%owned)
    !
    ! compute liquid volume in the first layer incl. water prepresentative of sea ice
  END FUNCTION salt_content_in_surface

  ! compute the energy content in the upper most layer based on the liquid water height from the ice model: zUnderIce
  FUNCTION energy_content_in_surface(p_patch, thickness, hold, p_ice, sst, computation_type, info) &
    & RESULT(energy)

    TYPE(t_patch),POINTER                                 :: p_patch
    REAL(wp),DIMENSION(nproma,p_patch%alloc_cell_blocks), INTENT(IN) :: thickness, hold, sst
    TYPE (t_sea_ice), INTENT(IN)                          :: p_ice
    INTEGER,INTENT(IN), OPTIONAL                          :: computation_type
    CHARACTER(len=*) , OPTIONAL                           :: info

    ! locals
    REAL(wp), DIMENSION(nproma,p_patch%alloc_cell_blocks) :: energy
    INTEGER                                               :: my_computation_type
    CHARACTER(len=20)                                     :: my_info
    TYPE(t_subset_range), POINTER                         :: subset
    INTEGER                                               :: block, cell, cellStart,cellEnd
    REAL(wp)                                              :: t_base, zui

    my_computation_type = 0
    my_info             = 'BEFORE'
    energy              = 0.0_wp
  ! t_base              = Tf
  ! t_base              = -5.0_wp
    t_base              = t_heat_base  !  arbitrary temperature basis for calculation of surface heat content

    ! exit if actual debug-level is < 2
    IF (idbg_mxmn < 2 .AND. idbg_val < 2) RETURN

    CALL assign_if_present(my_computation_type, computation_type)
    CALL assign_if_present(my_info, info)

    subset => p_patch%cells%owned
    DO block = subset%start_block, subset%end_block
      CALL get_index_range(subset, block, cellStart, cellEnd)
      DO cell = cellStart, cellEnd
        IF (subset%vertical_levels(cell,block) < 1) CYCLE
        SELECT CASE (my_computation_type)
        CASE (0)
          ! compute energy content of surface layer plus melting energy of ice and snow water equivalent
          !  - relative to arbitrary temperature t_base (e.g. -5C for mostly positive values)
          !  - omit multiplication with area, calculation per unit area, units in Joule/m2
          !  - constant freezing temperature Tf, ice-temperature set to Tf
          !  - use zUnderIce+draftave
          !  = (sst-t_base)*zUnderIce*rhow*clw - draftave*rhow*alf + (Tf-t_base)*(hi*rhoi+hs*rhos)*rhow*clw
          energy(cell,block) = (sst(cell,block) - t_base) * p_ice%zUnderIce(cell,block)*rho_ref*clw &
            &                - (p_ice%draftave(cell,block)*rho_ref*alf) &
            &                + (Tf - t_base)*p_ice%draftave(cell,block)*rho_ref*clw
        CASE (1)
          !  compute energy content - use zUnderIce and hi, hs, conc
          !  = (sst-t_base)*zUnderIce*rhow*clw - (hi*rhoi+hs*rhos)*alf*conc + (Tf-t_base)*(hi*rhoi+hs*rhos)*conc*clw
          energy(cell,block) = (sst(cell,block) - t_base) * p_ice%zUnderIce(cell,block)*rho_ref*clw &
            &                - ((p_ice%hi(cell,1,block)*rhoi + p_ice%hs(cell,1,block)*rhos)*p_ice%conc(cell,1,block)*alf) &
            &                + (Tf - t_base)*(p_ice%hi(cell,1,block)*rhoi + p_ice%hs(cell,1,block)*rhos) &
            &                                *p_ice%conc(cell,1,block)*clw
        CASE (2)
          !  compute energy content - use hi, hs only, compute local zUnderIce
          !  = (sst-t_base)*zUnderIce*rhow*clw - (hi*rhoi+hs*rhos)*alf*conc + (Tf-t_base)*(hi*rhoi+hs*rhos)*conc*clw
          zui                = thickness(cell,block)+hold(cell,block) &
            &                - (rhos * p_ice%hs(cell,1,block) + rhoi * p_ice%hi(cell,1,block)) * p_ice%conc(cell,1,block) / rho_ref
          energy(cell,block) = (sst(cell,block) - t_base) *zui*rho_ref*clw &
            &                - ((p_ice%hi(cell,1,block)*rhoi + p_ice%hs(cell,1,block)*rhos)*p_ice%conc(cell,1,block)*alf) &
            &                + (Tf - t_base)*(p_ice%hi(cell,1,block)*rhoi + p_ice%hs(cell,1,block)*rhos) &
            &                               *p_ice%conc(cell,1,block)*clw
          CONTINUE
        CASE (3)
          write(0,*) " Nothing computed"
        CASE DEFAULT
          CALL finish ('mo_sea_ice:computation_type','option not supported')
        END SELECT
        !salt(cell,block) = saltInSeaice(cell,block) + saltInLiquidWater(cell,block)
      END DO
    END DO

    CALL dbg_print('enContSurf: energy '//TRIM(info),energy,str_module, 5, in_subset=p_patch%cells%owned)

  END FUNCTION energy_content_in_surface

END MODULE mo_sea_ice<|MERGE_RESOLUTION|>--- conflicted
+++ resolved
@@ -117,366 +117,6 @@
 
 CONTAINS
 
-<<<<<<< HEAD
-  !-------------------------------------------------------------------------
-  !
-  !> Constructor of sea-ice model, allocates all components and assigns zero.
-  !!
-  !! @par Revision History
-  !! Initial release by Peter Korn, MPI-M (2010-07). Originally code written by
-  !! Dirk Notz, following MPI-OM. Code transfered to ICON.
-  !
-  SUBROUTINE construct_sea_ice(p_patch_3D, p_ice, i_no_ice_thick_class)
-    TYPE(t_patch_3D),TARGET,INTENT(IN)    :: p_patch_3D
-    TYPE (t_sea_ice),       INTENT(INOUT) :: p_ice
-    INTEGER,                INTENT(IN)    :: i_no_ice_thick_class
-
-    !Local variables
-    !INTEGER i
-    INTEGER :: ibits = DATATYPE_PACK16
-
-    INTEGER :: alloc_cell_blocks, nblks_v, nblks_e, ist
-    CHARACTER(LEN=max_char_length), PARAMETER :: routine = 'mo_sea_ice:construct_sea_ice'
-
-    TYPE(t_patch),POINTER    :: p_patch
-    INTEGER                  :: datatype_flt
-
-    IF ( lnetcdf_flt64_output ) THEN
-      datatype_flt = DATATYPE_FLT64
-    ELSE
-      datatype_flt = DATATYPE_FLT32
-    ENDIF
-
-    !-------------------------------------------------------------------------
-    CALL message(TRIM(routine), 'start' )
-
-    p_patch           => p_patch_3D%p_patch_2D(1)
-    alloc_cell_blocks =  p_patch%alloc_cell_blocks
-    nblks_v           =  p_patch%nblks_v
-    nblks_e           =  p_patch%nblks_e
-
-    p_ice%kice = i_no_ice_thick_class
-
-    CALL add_var(ocean_restart_list, 'alb', p_ice%alb ,&
-      &          GRID_UNSTRUCTURED_CELL, ZA_GENERIC_ICE, &
-      &          t_cf_var('alb', '', 'albedo of snow-ice system', datatype_flt),&
-      &          grib2_var(255, 255, 255, ibits, GRID_UNSTRUCTURED, GRID_CELL),&
-      &          ldims=(/nproma,i_no_ice_thick_class,alloc_cell_blocks/),in_group=groups("ice_diag"),&
-      &          lrestart_cont=.TRUE.)
-    CALL add_var(ocean_restart_list, 'Tsurf', p_ice%Tsurf ,&
-      &          GRID_UNSTRUCTURED_CELL, ZA_GENERIC_ICE, &
-      &          t_cf_var('Tsurf', '', 'surface temperature', datatype_flt),&
-      &          grib2_var(255, 255, 255, ibits, GRID_UNSTRUCTURED, GRID_CELL),&
-      &          ldims=(/nproma,i_no_ice_thick_class,alloc_cell_blocks/),in_group=groups("ice_diag"),&
-      &          lrestart_cont=.TRUE.)
-    CALL add_var(ocean_restart_list, 'T1', p_ice%T1 ,&
-      &          GRID_UNSTRUCTURED_CELL, ZA_GENERIC_ICE, &
-      &          t_cf_var('T1', 'C', 'Temperature upper layer', datatype_flt),&
-      &          grib2_var(255, 255, 255, ibits, GRID_UNSTRUCTURED, GRID_CELL),&
-      &          ldims=(/nproma,i_no_ice_thick_class,alloc_cell_blocks/),in_group=groups("ice_diag"),&
-      &          lrestart_cont=.TRUE.)
-    CALL add_var(ocean_restart_list, 'T2', p_ice%T2 ,&
-      &          GRID_UNSTRUCTURED_CELL, ZA_GENERIC_ICE, &
-      &          t_cf_var('T2', 'C', 'Temperature lower layer', datatype_flt),&
-      &          grib2_var(255, 255, 255, ibits, GRID_UNSTRUCTURED, GRID_CELL),&
-      &          ldims=(/nproma,i_no_ice_thick_class,alloc_cell_blocks/),in_group=groups("ice_diag"),&
-      &          lrestart_cont=.TRUE.)
-    CALL add_var(ocean_restart_list, 'E1', p_ice%E1 ,&
-      &          GRID_UNSTRUCTURED_CELL, ZA_GENERIC_ICE, &
-      &          t_cf_var('E1', 'Jm/kg', 'Energy content upper layer', datatype_flt),&
-      &          grib2_var(255, 255, 255, ibits, GRID_UNSTRUCTURED, GRID_CELL),&
-      &          ldims=(/nproma,i_no_ice_thick_class,alloc_cell_blocks/),in_group=groups("ice_diag"),&
-      &          lrestart_cont=.TRUE.)
-    CALL add_var(ocean_restart_list, 'E2', p_ice%E2 ,&
-      &          GRID_UNSTRUCTURED_CELL, ZA_GENERIC_ICE, &
-      &          t_cf_var('E2', 'Jm/kg', 'Energy content lower layer', datatype_flt),&
-      &          grib2_var(255, 255, 255, ibits, GRID_UNSTRUCTURED, GRID_CELL),&
-      &          ldims=(/nproma,i_no_ice_thick_class,alloc_cell_blocks/),in_group=groups("ice_diag"),&
-      &          lrestart_cont=.TRUE.)
-    CALL add_var(ocean_restart_list, 'vol', p_ice%vol ,&
-      &          GRID_UNSTRUCTURED_CELL, ZA_GENERIC_ICE, &
-      &          t_cf_var('vol', 'm^3', 'ice volume', datatype_flt),&
-      &          grib2_var(255, 255, 255, ibits, GRID_UNSTRUCTURED, GRID_CELL),&
-      &          ldims=(/nproma,i_no_ice_thick_class,alloc_cell_blocks/),in_group=groups("ice_diag"),&
-      &          lrestart_cont=.TRUE.)
-    CALL add_var(ocean_restart_list, 'vols', p_ice%vols ,&
-      &          GRID_UNSTRUCTURED_CELL, ZA_GENERIC_ICE, &
-      &          t_cf_var('vols', 'm^3', 'snow volume', datatype_flt),&
-      &          grib2_var(255, 255, 255, ibits, GRID_UNSTRUCTURED, GRID_CELL),&
-      &          ldims=(/nproma,i_no_ice_thick_class,alloc_cell_blocks/),in_group=groups("ice_diag"),&
-      &          lrestart_cont=.TRUE.)
-    CALL add_var(ocean_restart_list, 'hi', p_ice%hi ,&
-      &          GRID_UNSTRUCTURED_CELL, ZA_GENERIC_ICE, &
-      &          t_cf_var('hi', 'm', 'ice thickness', datatype_flt),&
-      &          grib2_var(255, 255, 255, ibits, GRID_UNSTRUCTURED, GRID_CELL),&
-      &          ldims=(/nproma,i_no_ice_thick_class,alloc_cell_blocks/),&
-      &          in_group=groups("ice_diag","ice_default"),&
-      &          lrestart_cont=.TRUE.)
-    CALL add_var(ocean_restart_list, 'hs', p_ice%hs ,&
-      &          GRID_UNSTRUCTURED_CELL, ZA_GENERIC_ICE, &
-      &          t_cf_var('hs', 'm', 'snow thickness', datatype_flt),&
-      &          grib2_var(255, 255, 255, ibits, GRID_UNSTRUCTURED, GRID_CELL),&
-      &          ldims=(/nproma,i_no_ice_thick_class,alloc_cell_blocks/),in_group=groups("ice_diag","ice_default"),&
-      &          lrestart_cont=.TRUE.)
-    CALL add_var(ocean_restart_list, 'hiold', p_ice%hiold ,&
-      &          GRID_UNSTRUCTURED_CELL, ZA_GENERIC_ICE, &
-      &          t_cf_var('hiold', 'm', 'ice thickness (last timstep)', datatype_flt),&
-      &          grib2_var(255, 255, 255, ibits, GRID_UNSTRUCTURED, GRID_CELL),&
-      &          ldims=(/nproma,i_no_ice_thick_class,alloc_cell_blocks/),in_group=groups("ice_diag"),&
-      &          lrestart_cont=.TRUE.)
-    CALL add_var(ocean_restart_list, 'hsold', p_ice%hsold ,&
-      &          GRID_UNSTRUCTURED_CELL, ZA_GENERIC_ICE, &
-      &          t_cf_var('hsold', 'm', 'snow thickness (last timstep)', datatype_flt),&
-      &          grib2_var(255, 255, 255, ibits, GRID_UNSTRUCTURED, GRID_CELL),&
-      &          ldims=(/nproma,i_no_ice_thick_class,alloc_cell_blocks/),in_group=groups("ice_diag"),&
-      &          lrestart_cont=.TRUE.)
-
-    CALL add_var(ocean_restart_list, 'Qtop', p_ice%Qtop ,&
-      &          GRID_UNSTRUCTURED_CELL, ZA_GENERIC_ICE, &
-      &          t_cf_var('Qtop', 'W/m^2', 'Energy flux available for surface melting', &
-      &                   datatype_flt),&
-      &          grib2_var(255, 255, 255, ibits, GRID_UNSTRUCTURED, GRID_CELL),&
-      &          ldims=(/nproma,i_no_ice_thick_class,alloc_cell_blocks/),in_group=groups("ice_diag"),&
-      &          lrestart_cont=.TRUE.)
-    CALL add_var(ocean_restart_list, 'Qbot', p_ice%Qbot ,&
-      &          GRID_UNSTRUCTURED_CELL, ZA_GENERIC_ICE, &
-      &          t_cf_var('Qbot', 'W/m^2', 'Energy flux at ice-ocean interface', datatype_flt),&
-      &          grib2_var(255, 255, 255, ibits, GRID_UNSTRUCTURED, GRID_CELL),&
-      &          ldims=(/nproma,i_no_ice_thick_class,alloc_cell_blocks/),in_group=groups("ice_diag"),&
-      &          lrestart_cont=.TRUE.)
- !  CALL add_var(ocean_restart_list, 'Qcond', p_ice%Qcond ,&
- !    &          GRID_UNSTRUCTURED_CELL, ZA_GENERIC_ICE, &
- !    &          t_cf_var('Qcond', 'W/m^2', 'Conductive heat flux through ice at bottom', datatype_flt),&
- !    &          grib2_var(255, 255, 255, ibits, GRID_UNSTRUCTURED, GRID_CELL),&
- !    &          ldims=(/nproma,i_no_ice_thick_class,alloc_cell_blocks/),in_group=groups("ice_diag"),&
- !    &          lrestart_cont=.TRUE.)
-    CALL add_var(ocean_restart_list, 'heatocei', p_ice%heatocei ,&
-      &          GRID_UNSTRUCTURED_CELL, ZA_GENERIC_ICE, &
-      &          t_cf_var('heatocei', 'J', 'Energy to ocean when all ice is melted', &
-      &                   datatype_flt),&
-      &          grib2_var(255, 255, 255, ibits, GRID_UNSTRUCTURED, GRID_CELL),&
-      &          ldims=(/nproma,i_no_ice_thick_class,alloc_cell_blocks/),in_group=groups("ice_diag"),&
-      &          lrestart_cont=.TRUE.)
-
-    CALL add_var(ocean_restart_list, 'snow_to_ice', p_ice%snow_to_ice ,&
-      &          GRID_UNSTRUCTURED_CELL, ZA_GENERIC_ICE, &
-      &          t_cf_var('snow_to_ice', 'm', 'amount of snow that is transformed to ice', &
-      &                   datatype_flt),&
-      &          grib2_var(255, 255, 255, ibits, GRID_UNSTRUCTURED, GRID_CELL),&
-      &          ldims=(/nproma,i_no_ice_thick_class,alloc_cell_blocks/),in_group=groups("ice_diag"),&
-      &          lrestart_cont=.TRUE.)
-
-    CALL add_var(ocean_restart_list, 'surfmelt', p_ice%surfmelt ,&
-      &          GRID_UNSTRUCTURED_CELL, ZA_GENERIC_ICE, &
-      &          t_cf_var('surfmelt', 'm', 'surface melt water running into ocean', &
-      &                   datatype_flt),&
-      &          grib2_var(255, 255, 255, ibits, GRID_UNSTRUCTURED, GRID_CELL),&
-      &          ldims=(/nproma,i_no_ice_thick_class,alloc_cell_blocks/),in_group=groups("ice_diag"),&
-      &          lrestart_cont=.TRUE.)
-    CALL add_var(ocean_restart_list, 'surfmeltT', p_ice%surfmeltT ,&
-      &          GRID_UNSTRUCTURED_CELL, ZA_GENERIC_ICE, &
-      &          t_cf_var('surfmeltT', 'C', 'Mean temperature of surface melt water', &
-      &                   datatype_flt),&
-      &          grib2_var(255, 255, 255, ibits, GRID_UNSTRUCTURED, GRID_CELL),&
-      &          ldims=(/nproma,i_no_ice_thick_class,alloc_cell_blocks/),in_group=groups("ice_diag"),&
-      &          lrestart_cont=.TRUE.)
-
-    CALL add_var(ocean_restart_list, 'evapwi', p_ice%evapwi ,&
-      &          GRID_UNSTRUCTURED_CELL, ZA_GENERIC_ICE, &
-      &          t_cf_var('evapwi', 'kg/m^2', 'amount of evaporated water if no ice left', &
-      &                   datatype_flt),&
-      &          grib2_var(255, 255, 255, ibits, GRID_UNSTRUCTURED, GRID_CELL),&
-      &          ldims=(/nproma,i_no_ice_thick_class,alloc_cell_blocks/),in_group=groups("ice_diag"),&
-      &          lrestart_cont=.TRUE.)
-
-    CALL add_var(ocean_restart_list, 'conc', p_ice%conc ,&
-      &          GRID_UNSTRUCTURED_CELL, ZA_GENERIC_ICE, &
-      &          t_cf_var('conc', '', 'ice concentration in each ice class', datatype_flt),&
-      &          grib2_var(255, 255, 255, ibits, GRID_UNSTRUCTURED, GRID_CELL),&
-      &          ldims=(/nproma,i_no_ice_thick_class,alloc_cell_blocks/),in_group=groups("ice_diag","ice_default"),&
-      &          lrestart_cont=.TRUE.)
-    CALL add_var(ocean_restart_list, 'draft', p_ice%draft ,&
-      &          GRID_UNSTRUCTURED_CELL, ZA_SURFACE, &
-      &          t_cf_var('draft', 'm', 'water equivalent of ice and snow on ice covered area', &
-      &                   datatype_flt),&
-      &          grib2_var(255, 255, 255, ibits, GRID_UNSTRUCTURED, GRID_CELL),&
-      &          ldims=(/nproma,i_no_ice_thick_class,alloc_cell_blocks/),in_group=groups("ice_diag"),&
-      &          lrestart_cont=.TRUE.)
-
-    CALL add_var(ocean_restart_list, 'ice_u_prog', p_ice%u_prog ,&
-      &          GRID_UNSTRUCTURED_VERT, ZA_SURFACE, &
-      &          t_cf_var('ice_u_prog', 'm/s', 'zonal velocity', datatype_flt),&
-      &          grib2_var(255, 255, 255, ibits, GRID_UNSTRUCTURED, GRID_VERTEX),&
-      &          ldims=(/nproma,nblks_v/), lrestart_cont=.TRUE.)
-    CALL add_var(ocean_restart_list, 'ice_v_prog', p_ice%v_prog ,&
-      &          GRID_UNSTRUCTURED_VERT, ZA_SURFACE, &
-      &          t_cf_var('ice_v', 'm/s', 'meridional velocity', datatype_flt),&
-      &          grib2_var(255, 255, 255, ibits, GRID_UNSTRUCTURED, GRID_VERTEX),&
-      &          ldims=(/nproma,nblks_v/), lrestart_cont=.TRUE.)
-      
-    CALL add_var(ocean_restart_list, 'ice_u', p_ice%u ,&
-      &          GRID_UNSTRUCTURED_CELL, ZA_SURFACE, &
-      &          t_cf_var('ice_u', 'm/s', 'zonal velocity', datatype_flt),&
-      &          grib2_var(255, 255, 255, ibits, GRID_UNSTRUCTURED, GRID_CELL),&
-      &          ldims=(/nproma,alloc_cell_blocks/), in_group=groups("ice_diag","ice_default"),&
-      &          lrestart_cont=.FALSE.)
-    CALL add_var(ocean_restart_list, 'ice_v', p_ice%v ,&
-      &          GRID_UNSTRUCTURED_CELL, ZA_SURFACE, &
-      &          t_cf_var('ice_v', 'm/s', 'meridional velocity', datatype_flt),&
-      &          grib2_var(255, 255, 255, ibits, GRID_UNSTRUCTURED, GRID_CELL),&
-      &          ldims=(/nproma,alloc_cell_blocks/), in_group=groups("ice_diag","ice_default"),&
-      &          lrestart_cont=.FALSE.)
-
-    CALL add_var(ocean_restart_list, 'ice_vn', p_ice%vn_e ,&
-      &          GRID_UNSTRUCTURED_EDGE, ZA_SURFACE, &
-      &          t_cf_var('ice_vn', 'm/s', 'zonal velocity', datatype_flt),&
-      &          grib2_var(255, 255, 255, ibits, GRID_UNSTRUCTURED, GRID_EDGE),&
-      &          ldims=(/nproma,nblks_e/),&
-      &          lrestart_cont=.FALSE.)
-
-    CALL add_var(ocean_restart_list, 'concSum', p_ice%concSum ,&
-      &          GRID_UNSTRUCTURED_CELL, ZA_SURFACE, &
-      &          t_cf_var('concSum', '', 'total ice concentration', datatype_flt),&
-      &          grib2_var(255, 255, 255, ibits, GRID_UNSTRUCTURED, GRID_CELL),&
-      &          ldims=(/nproma,alloc_cell_blocks/),&
-      &          lrestart_cont=.TRUE.)
-
-    CALL add_var(ocean_restart_list, 'newice', p_ice%newice ,&
-      &          GRID_UNSTRUCTURED_CELL, ZA_SURFACE, &
-      &          t_cf_var('newice', 'm', 'new ice growth in open water', datatype_flt),&
-      &          grib2_var(255, 255, 255, ibits, GRID_UNSTRUCTURED, GRID_CELL),&
-      &          ldims=(/nproma,alloc_cell_blocks/),in_group=groups("ice_diag"),&
-      &          lrestart_cont=.TRUE.)
-
-    CALL add_var(ocean_restart_list, 'totalsnowfall', p_ice%totalsnowfall ,&
-      &          GRID_UNSTRUCTURED_CELL, ZA_SURFACE, &
-      &          t_cf_var('totalsnowfall', 'm', 'total snow fall on sea ice', datatype_flt),&
-      &          grib2_var(255, 255, 255, ibits, GRID_UNSTRUCTURED, GRID_CELL),&
-      &          ldims=(/nproma,alloc_cell_blocks/),in_group=groups("ice_diag"),&
-      &          lrestart_cont=.TRUE.)
-    
-      CALL add_var(ocean_restart_list, 'zUnderIce', p_ice%zUnderIce ,&
-      &          GRID_UNSTRUCTURED_CELL, ZA_SURFACE, &
-      &          t_cf_var('zUnderIce', 'm', 'water in upper ocean grid cell below ice', &
-      &                   datatype_flt),&
-      &          grib2_var(255, 255, 255, ibits, GRID_UNSTRUCTURED, GRID_CELL),&
-      &          ldims=(/nproma,alloc_cell_blocks/),in_group=groups("ice_diag"),&
-      &          lrestart_cont=.TRUE.)
-      CALL add_var(ocean_restart_list, 'draftave', p_ice%draftave ,&
-      &          GRID_UNSTRUCTURED_CELL, ZA_SURFACE, &
-      &          t_cf_var('draftave', 'm', 'averaged water equivalent of ice and snow on grid area', &
-      &                   datatype_flt),&
-      &          grib2_var(255, 255, 255, ibits, GRID_UNSTRUCTURED, GRID_CELL),&
-      &          ldims=(/nproma,alloc_cell_blocks/),in_group=groups("ice_diag"),&
-      &          lrestart_cont=.TRUE.)
-
-    ALLOCATE(p_ice%hi_lim(i_no_ice_thick_class), STAT=ist)
-    IF (ist/=SUCCESS) THEN
-      CALL finish(TRIM(routine),'allocation for hi_lim failed')
-    END IF
-
-
-    IF(p_ice%kice==1)THEN
-      p_ice%hi_lim = 0.0_wp
-    ELSEIF(p_ice%kice==8)THEN
-      p_ice%hi_lim(:)=(/ 0.0_wp, 0.1_wp, 0.3_wp, 0.7_wp, 1.1_wp, 1.5_wp, 2.0_wp, 2.5_wp /)
-    ENDIF
-
-    IF ( i_ice_dyn == 1 ) THEN ! AWI dynamics
-      CALL init_fem_wgts(p_patch_3D)
-    ENDIF
-
-    CALL add_var(ocean_default_list, 'zHeatOceI', p_ice%zHeatOceI,GRID_UNSTRUCTURED_CELL, ZA_GENERIC_ICE, &
-      &          t_cf_var('zHeatOceI', 'W/m^2', 'Oceanic Heat flux', datatype_flt),&
-      &          grib2_var(255, 255, 255, ibits, GRID_UNSTRUCTURED, GRID_CELL),&
-      &          ldims=(/nproma,i_no_ice_thick_class,alloc_cell_blocks/),in_group=groups("ice_diag"))
-
-    ! add accumulated fields
-    CALL add_var(ocean_default_list, 'hi_acc', p_ice%acc%hi ,&
-      &          GRID_UNSTRUCTURED_CELL, ZA_GENERIC_ICE, &
-      &          t_cf_var('hi_acc', 'm', 'ice thickness', datatype_flt),&
-      &          grib2_var(255, 255, 255, ibits, GRID_UNSTRUCTURED, GRID_CELL),&
-      &          ldims=(/nproma,i_no_ice_thick_class,alloc_cell_blocks/),&
-      &          lrestart_cont=.TRUE.)
-    CALL add_var(ocean_default_list, 'hs_acc', p_ice%acc%hs ,&
-      &          GRID_UNSTRUCTURED_CELL, ZA_GENERIC_ICE, &
-      &          t_cf_var('hs_acc', 'm', 'snow thickness', datatype_flt),&
-      &          grib2_var(255, 255, 255, ibits, GRID_UNSTRUCTURED, GRID_CELL),&
-      &          ldims=(/nproma,i_no_ice_thick_class,alloc_cell_blocks/),&
-      &          lrestart_cont=.TRUE.)
-    CALL add_var(ocean_default_list, 'conc_acc', p_ice%acc%conc ,&
-      &          GRID_UNSTRUCTURED_CELL, ZA_GENERIC_ICE, &
-      &          t_cf_var('conc_acc', '', 'ice concentration in each ice class', datatype_flt),&
-      &          grib2_var(255, 255, 255, ibits, GRID_UNSTRUCTURED, GRID_CELL),&
-      &          ldims=(/nproma,i_no_ice_thick_class,alloc_cell_blocks/),&
-      &          lrestart_cont=.TRUE.)
-    IF ( i_ice_dyn == 1 ) THEN ! AWI dynamics
-      CALL add_var(ocean_default_list, 'ice_u_acc', p_ice%acc%u ,&
-        &          GRID_UNSTRUCTURED_CELL, ZA_SURFACE, &
-        &          t_cf_var('ice_u_acc', 'm/s', 'zonal velocity', datatype_flt),&
-        &          grib2_var(255, 255, 255, ibits, GRID_UNSTRUCTURED, GRID_CELL),&
-        &          ldims=(/nproma,alloc_cell_blocks/),&
-        &          lrestart_cont=.FALSE.)
-      CALL add_var(ocean_default_list, 'ice_v_acc', p_ice%acc%v ,&
-        &          GRID_UNSTRUCTURED_CELL, ZA_SURFACE, &
-        &          t_cf_var('ice_v_acc', 'm/s', 'meridional velocity', datatype_flt),&
-        &          grib2_var(255, 255, 255, ibits, GRID_UNSTRUCTURED, GRID_CELL),&
-        &          ldims=(/nproma,alloc_cell_blocks/),&
-        &          lrestart_cont=.FALSE.)
-    ELSE  !  do not write into ice_default
-      CALL add_var(ocean_default_list, 'ice_u_acc', p_ice%acc%u ,&
-        &          GRID_UNSTRUCTURED_CELL, ZA_SURFACE, &
-        &          t_cf_var('ice_u_acc', 'm/s', 'zonal velocity', datatype_flt),&
-        &          grib2_var(255, 255, 255, ibits, GRID_UNSTRUCTURED, GRID_CELL),&
-        &          ldims=(/nproma,alloc_cell_blocks/),&
-        &          lrestart_cont=.FALSE.)
-      CALL add_var(ocean_default_list, 'ice_v_acc', p_ice%acc%v ,&
-        &          GRID_UNSTRUCTURED_CELL, ZA_SURFACE, &
-        &          t_cf_var('ice_v_acc', 'm/s', 'meridional velocity', datatype_flt),&
-        &          grib2_var(255, 255, 255, ibits, GRID_UNSTRUCTURED, GRID_CELL),&
-        &          ldims=(/nproma,alloc_cell_blocks/),&
-        &          lrestart_cont=.FALSE.)
-    ENDIF
-    ! more ice diagnostics
-    CALL add_var(ocean_default_list, 'Qtop_acc', p_ice%acc%Qtop ,GRID_UNSTRUCTURED_CELL, ZA_GENERIC_ICE, &
-      &          t_cf_var('Qtop_acc', 'W/m^2', 'Energy flux available for surface melting', datatype_flt),&
-      &          grib2_var(255, 255, 255, DATATYPE_PACK16, GRID_UNSTRUCTURED, GRID_CELL),&
-      &          ldims=(/nproma,i_no_ice_thick_class,alloc_cell_blocks/))
-    CALL add_var(ocean_default_list, 'Qbot_acc', p_ice%acc%Qbot ,GRID_UNSTRUCTURED_CELL, ZA_GENERIC_ICE, &
-      &          t_cf_var('Qbot_acc', 'W/m^2', 'Energy flux at ice-ocean interface', datatype_flt),&
-      &          grib2_var(255, 255, 255, DATATYPE_PACK16, GRID_UNSTRUCTURED, GRID_CELL),&
-      &          ldims=(/nproma,i_no_ice_thick_class,alloc_cell_blocks/))
-    CALL add_var(ocean_default_list, 'heatOceI_acc', p_ice%acc%heatOceI ,GRID_UNSTRUCTURED_CELL, ZA_GENERIC_ICE, &
-      &          t_cf_var('heatOceI_acc', 'W/m^2', 'Heat flux to ocean from the ice growth', datatype_flt),&
-      &          grib2_var(255, 255, 255, DATATYPE_PACK16, GRID_UNSTRUCTURED, GRID_CELL),&
-      &          ldims=(/nproma,i_no_ice_thick_class,alloc_cell_blocks/))
-    CALL add_var(ocean_default_list, 'heatOceW_acc', p_ice%acc%heatOceW ,GRID_UNSTRUCTURED_CELL, ZA_GENERIC_ICE, &
-      &          t_cf_var('heatOceW_acc', 'W/m^2', 'Heat flux to ocean from the atmosphere', datatype_flt),&
-      &          grib2_var(255, 255, 255, DATATYPE_PACK16, GRID_UNSTRUCTURED, GRID_CELL),&
-      &          ldims=(/nproma,alloc_cell_blocks/))
-    CALL add_var(ocean_default_list, 'CondHeat_acc', p_ice%acc%CondHeat ,GRID_UNSTRUCTURED_CELL, ZA_GENERIC_ICE, &
-      &          t_cf_var('CondHeat_acc', 'W/m^2', 'Conductive heat flux through ice', datatype_flt),&
-      &          grib2_var(255, 255, 255, DATATYPE_PACK16, GRID_UNSTRUCTURED, GRID_CELL),&
-      &          ldims=(/nproma,i_no_ice_thick_class,alloc_cell_blocks/))
-    CALL add_var(ocean_default_list, 'zHeatOceI_acc', p_ice%acc%zHeatOceI,GRID_UNSTRUCTURED_CELL, ZA_GENERIC_ICE, &
-      &          t_cf_var('zHeatOceI_acc', 'W/m^2', 'Oceanic Heat flux', datatype_flt),&
-      &          grib2_var(255, 255, 255, DATATYPE_PACK16, GRID_UNSTRUCTURED, GRID_CELL),&
-      &          ldims=(/nproma,i_no_ice_thick_class,alloc_cell_blocks/))
-    CALL add_var(ocean_default_list, 'draftave_acc', p_ice%acc%draftave ,GRID_UNSTRUCTURED_CELL, ZA_SURFACE, &
-      &          t_cf_var('draftave_acc', 'm', 'avrg. water equiv. of ice and snow on grid area', datatype_flt),&
-      &          grib2_var(255, 255, 255, DATATYPE_PACK16, GRID_UNSTRUCTURED, GRID_CELL),&
-      &          ldims=(/nproma,alloc_cell_blocks/))
-    CALL add_var(ocean_default_list, 'zUnderIce_acc', p_ice%acc%zUnderIce ,GRID_UNSTRUCTURED_CELL, ZA_SURFACE, &
-      &          t_cf_var('zUnderIce_acc', 'm', 'water in upper ocean grid cell below ice', datatype_flt),&
-      &          grib2_var(255, 255, 255, DATATYPE_PACK16, GRID_UNSTRUCTURED, GRID_CELL),&
-      &          ldims=(/nproma,alloc_cell_blocks/))
-
-    CALL message(TRIM(routine), 'end' )
-
-    CALL construct_sea_ice_budgets(p_patch_3D,p_ice%budgets, ocean_default_list)
-  END SUBROUTINE construct_sea_ice
-=======
->>>>>>> cadc7508
 
   
   SUBROUTINE construct_sea_ice_budgets(patch_3d,budgets, varlist)
