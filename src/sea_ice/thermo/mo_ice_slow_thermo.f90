!>
!! Provide an implementation of ice thermodynamic growth model: ice_slow_thermo.
!! Calculates ice growth rate over thick ice and open ocean. Updates heat
!! and fresh-water fluxes which are passed to the ocean for coupling.
!!
!! @author Peter Korn, MPI
!! @author Dirk Notz, MPI
!!
!! @par Revision History
!!  Original version by Peter Korn, MPI-M (2009)
!!  Restructured     by Stephan Lorenz, MPI-M (2015-04)
!!  Restructured     by Vladimir Lapin, MPI-M (2017-04)
!!
!! @par Revision History
!!
!! @par Copyright and License
!!
!! This code is subject to the DWD and MPI-M-Software-License-Agreement in
!! its most recent form.
!! Please see the file LICENSE in the root of the source tree for this code.
!! Where software is supplied by third parties, it is indicated in the
!! headers of the routines.
!----------------------------
#include "omp_definitions.inc"
!----------------------------
MODULE mo_ice_slow_thermo
  !-------------------------------------------------------------------------
  !
  !    ProTeX FORTRAN source: Style 2
  !    modified for ICON project, DWD/MPI-M 2007
  !
  !-------------------------------------------------------------------------
  !
  USE mo_kind,                ONLY: wp
  USE mo_parallel_config,     ONLY: nproma
  USE mo_run_config,          ONLY: dtime, ltimer
  USE mo_dynamics_config,     ONLY: nold
  USE mo_model_domain,        ONLY: t_patch, t_patch_3D
  USE mo_impl_constants,      ONLY: sea_boundary
  USE mo_physical_constants,  ONLY: rhoi, rhos, rho_ref, alf, clw
  USE mo_sea_ice_nml,         ONLY: i_ice_therm, hmin, hnull, leadclose_1, leadclose_2n, sice
  USE mo_ocean_nml,           ONLY: limit_seaice, limit_seaice_type, seaice_limit, &
<<<<<<< HEAD
    & vert_cor_type
=======
!!$   &                               vert_cor_type,                                 &
    &                               surface_flux_type, seaice_limit_abs
>>>>>>> 23a9d1a2
  USE mo_ocean_state,         ONLY: v_base
  USE mo_ocean_types,         ONLY: t_hydro_ocean_state
  USE mo_ocean_surface_types, ONLY: t_ocean_surface
  USE mo_sea_ice_types,       ONLY: t_sea_ice, t_atmos_fluxes
  USE mo_grid_subset,         ONLY: t_subset_range, get_index_range
  USE mo_util_dbg_prnt,       ONLY: dbg_print
  USE mo_timer,               ONLY: timer_start, timer_stop, timer_ice_slow

  USE mo_ice_parameterizations, ONLY: oce_ice_heatflx, ice_draft_and_flooding
  USE mo_ice_diagnostics,     ONLY: energy_in_surface
  USE mo_sea_ice,             ONLY: ice_conc_change
  USE mo_ice_zerolayer,       ONLY: ice_growth_zerolayer
  USE mo_ice_winton,          ONLY: ice_growth_winton

  IMPLICIT NONE
  PRIVATE

  PUBLIC  :: ice_slow_thermo

  PRIVATE :: ice_growth_init
  PRIVATE :: ice_open_ocean
  PRIVATE :: update_ice_ocean_fluxes
  PRIVATE :: ice_update_conc
  PRIVATE :: ice_thickness_limiter

  CHARACTER(len=12)           :: str_module    = 'IceSlowTherm'  ! Output of module for 1 line debug

CONTAINS

  !--------------------------------------------------------------------------------
  !>
  !! ! ice_slow_thermo: Calculates ice growth rates and updates ice structure accordingly.
  !!             Updates heat and fresh-water fluxes which are passed to the ocean.
  !!
  !! This function changes:
  !! ice            thermodynamics-related fields in the sea ice data structure
  !! p_oce_sfc      heat and fresh-water fluxes passed to the ocean
  !!
  !! @par Revision History
  !! Initial release by Peter Korn, MPI-M (2010-07).
  !! Originally code by Dirk Notz, following MPI-OM. Code transfered to ICON.
  !! Rewrite         by Stephan Lorenz, MPI-M (2015-01).
  !! Restructured    by Vladimir Lapin, MPI-M (2017-03).
  !
  SUBROUTINE ice_slow_thermo(p_patch_3D, p_os, atmos_fluxes, ice, p_oce_sfc)
    TYPE(t_patch_3D), TARGET, INTENT(IN)    :: p_patch_3D
    TYPE(t_hydro_ocean_state),INTENT(IN)    :: p_os         ! sst, sss, ssh only
    TYPE(t_atmos_fluxes),     INTENT(IN)    :: atmos_fluxes
    TYPE(t_sea_ice),          INTENT(INOUT) :: ice
    TYPE(t_ocean_surface),    INTENT(INOUT) :: p_oce_sfc

    ! Local variables
    TYPE(t_patch),  POINTER :: p_patch

    REAL(wp), POINTER :: sss    (:,:) ! sea surface salinity (input only)       [psu]
    REAL(wp), POINTER :: sst    (:,:) ! sea surface temperature (input only)    [C]
    REAL(wp), POINTER :: ssh    (:,:) ! sea surface height (input only)         [m]

    REAL(wp), DIMENSION (nproma,p_patch_3D%p_patch_2D(1)%alloc_cell_blocks) :: energyCheck

    ! energy_in_surface below only returns something useful if energyCheck_dbg_lev
    ! is greater than 3. We therefore set the debug level for the following
    ! dbg_print calls to 4. To get output set energyCheck_dbg_lev to 4 and set the
    ! debug level in the namelist accordingly.

    INTEGER, PARAMETER :: energyCheck_dbg_lev   = 3
    INTEGER, PARAMETER :: energyCheck_dbg_print = 4

    !-----------------------------------------------------------------------
    p_patch => p_patch_3D%p_patch_2D(1)

    sst     => p_os%p_prog(nold(1))%tracer(:,1,:,1)
    sss     => p_os%p_prog(nold(1))%tracer(:,1,:,2)
    ssh     => p_os%p_prog(nold(1))%h(:,:)
    !-----------------------------------------------------------------------

    IF (ltimer) CALL timer_start(timer_ice_slow)

    ! initialize growth-related variables with zeros (before ice_growth_*)
    CALL ice_growth_init (ice)

    ! heat flux from ocean into ice: ice%zHeatOceI. Will be applied in ice_growth_* routine
    CALL oce_ice_heatflx (p_patch, p_os, ice)

    ! totalsnowfall is applied in ice_growth_*
    ice%totalsnowfall(:,:) =  atmos_fluxes%rpreci(:,:) * dtime
    ! thick ice growth/melt (K-classes): calculates ice%hs, ice%hi, ice%heatOceI
    !-------------------------------------------------------------------------------
    CALL dbg_print('IceSlow: befZero: totalSnF', ice%totalsnowfall, str_module, 4, in_subset=p_patch%cells%owned)
    !-------------------------------------------------------------------------------
    SELECT CASE (i_ice_therm)
    CASE (1,3)
        CALL ice_growth_zerolayer (p_patch, ice)
    CASE (2)
        CALL ice_growth_winton    (p_patch, ice)
    END SELECT
    ! for historical reasons, ice%totalsnowfall represents cell-average, when applied in mo_ocean_surface*
    ! ToDo: should not be done this way
    ice%totalsnowfall(:,:) =  ice%totalsnowfall(:,:) * ice%concSum(:,:)
    !-------------------------------------------------------------------------------
    CALL dbg_print('IceSlow: aftZero: totalSnF', ice%totalsnowfall, str_module, 3, in_subset=p_patch%cells%owned)
    !-------------------------------------------------------------------------------

    ! Flooding (snow to ice conversion)
    ! Calculates ice%snow_to_ice and updates ice%draft, ice%draftave
    ! Note that such conversion is assumed to occur with no heat or salt exchange with the ocean.
    ! In particular, the routine does not change ice%heatOceI
    CALL ice_draft_and_flooding (p_patch, ice)

    ! fluxes and ice growth over open water
    CALL ice_open_ocean(p_patch, ice, atmos_fluxes, sst)

    !---------DEBUG DIAGNOSTICS-------------------------------------------
    energyCheck = energy_in_surface(p_patch, ice, ssh(:,:), sst(:,:), computation_type=0, &
         &                          dbg_lev=energyCheck_dbg_lev)

    CALL dbg_print('IceSlow: energy aft. Growth', energyCheck, str_module, &
         &          energyCheck_dbg_print, in_subset=p_patch%cells%all)

    !---------------------------------------------------------------------

    ! updates fluxes that ocean will receive
    CALL update_ice_ocean_fluxes(p_patch, ice, atmos_fluxes, sss, p_oce_sfc)

    ! Ice Concentration Change
    IF ( i_ice_therm >= 1 ) THEN
!        CALL ice_update_conc(p_patch,ice)
        CALL ice_conc_change(p_patch,ice, p_os)
    ENDIF

    !---------DEBUG DIAGNOSTICS-------------------------------------------
    energyCheck = energy_in_surface(p_patch, ice, ssh(:,:), sst(:,:), computation_type=0, &
         &                          dbg_lev=energyCheck_dbg_lev)

    CALL dbg_print('IceSlow: energy aft. ConcChange', energyCheck, str_module, &
         &         energyCheck_dbg_print, in_subset= p_patch%cells%all)
 
    !---------------------------------------------------------------------

    ! limits ice thinkness, adjust p_oce_sfc fluxes and calculates the final freeboard
    ! ToDo: limit ice thickness in the ice_growth_*. Then correction to p_oce_sfc will not be needed
    IF (limit_seaice) THEN
        IF (limit_seaice_type .eq. 1) CALL ice_thickness_limiter( p_patch, ice, p_oce_sfc, p_os )
        IF (limit_seaice_type .eq. 2) CALL ice_thickness_limiter_hh( p_patch_3d, ice, p_oce_sfc, p_os )
    ENDIF

    !---------DEBUG DIAGNOSTICS-------------------------------------------
    energyCheck = energy_in_surface(p_patch, ice, ssh(:,:), sst(:,:), computation_type=1, &
                                    dbg_lev=energyCheck_dbg_lev)

    CALL dbg_print('IceSlow: energy aft. ThickLimiter', energyCheck, str_module, &
         &         energyCheck_dbg_print, in_subset= p_patch%cells%all)

    !---------------------------------------------------------------------

    IF (ltimer) CALL timer_stop(timer_ice_slow)

  END SUBROUTINE ice_slow_thermo

  !-------------------------------------------------------------------------------
  !>
  !! ! ice_open_ocean: Calculates ice growth in open ocean and corresponding heat flux
  !!
  !! This function changes:
  !! ice % newice       new ice growth in open water                            [m]
  !! ice % heatOceW     heat flux to the ocean surface layer (via open surface) [W/m^2]
  !!
  !! @par Revision History
  !! Initial release by Peter Korn, MPI-M (2010-07).
  !! Originally code by Dirk Notz, following MPI-OM. Code transfered to ICON.
  !! Modified        by Vladimir Lapin, MPI-M (2017-04).
  !
  SUBROUTINE ice_open_ocean(p_patch, ice, atmos_fluxes, sst)
    TYPE(t_patch),TARGET,      INTENT(IN)    :: p_patch
    TYPE(t_sea_ice),           INTENT(INOUT) :: ice
    TYPE(t_atmos_fluxes),      INTENT(IN)    :: atmos_fluxes
    REAL(wp),                  INTENT(IN)    :: sst(:,:)

    ! Local variables
    REAL(wp), DIMENSION (nproma, p_patch%alloc_cell_blocks) ::   &
      & AvailMLHeat    ! heat content of the ocean's surface layer availabe for cooling    [J/m^2]

    ! Loop indices
    TYPE(t_subset_range), POINTER :: all_cells
    INTEGER :: jb, jc, i_startidx_c, i_endidx_c

    !-------------------------------------------------------------------------------------------
    all_cells   => p_patch%cells%all

    AvailMLHeat(:,:) = 0.0_wp
    !-------------------------------------------------------------------------------
    CALL dbg_print('IceOpenOcean bef: SST',     sst,            str_module, 4, in_subset=p_patch%cells%owned)
    CALL dbg_print('IceOpenOcean bef: newice',  ice%newice,     str_module, 4, in_subset=p_patch%cells%owned)
    CALL dbg_print('IceOpenOcean bef: heatOceW',ice%heatOceW,   str_module, 4, in_subset=p_patch%cells%owned)
    !-------------------------------------------------------------------------------

    !TODOram: openmp
    DO jb = all_cells%start_block, all_cells%end_block
      CALL get_index_range(all_cells, jb, i_startidx_c, i_endidx_c)
      DO jc = i_startidx_c, i_endidx_c
        IF (all_cells%vertical_levels(jc,jb) < 1) CYCLE ! Ocean points only

        ! aggregate atm fluxes over open ocean (positive downward, into the ocean)
        ice%heatOceW(jc,jb) = ( atmos_fluxes%SWnetw(jc,jb) + atmos_fluxes%LWnetw(jc,jb) &
          &                   + atmos_fluxes%sensw (jc,jb) + atmos_fluxes%latw  (jc,jb))&
                              * (1.0_wp-ice%concSum(jc,jb))

        ! Calculate availabe heat content of the surface layer
        ! Note, that the total energy of warm water has already been (partly) depleeted by heatOceI
        AvailMLHeat(jc,jb) = (sst(jc,jb)-ice%Tfw(jc,jb))*ice%zUnderIce(jc,jb)*clw*rho_ref &
          &                   + dtime*sum(ice%heatOceI(jc,:,jb))

        ! Calculate possible super-cooling of the surface layer by ice%heatOceW
!dn        ice%newice(jc,jb) = ( -(sst(jc,jb)-ice%Tfw(jc,jb)) * ice%zUnderIce(jc,jb)*clw*rho_ref &
!dn             &                     - dtime*ice%heatOceW(jc,jb) )/( alf*rhoi )
        ice%newice(jc,jb) = ( -AvailMLHeat(jc,jb) - dtime*ice%heatOceW(jc,jb)  )/( alf*rhoi )

        ! New ice forms only if the ML heat content is depleeted, newice > 0
        ! ice%heatOceW is reduced by *(1-conc), therefore newice is value averages over whole grid area
        ice%newice(jc,jb) = MAX(ice%newice(jc,jb), 0.0_wp)

        ! If no new ice was formed, then ice%heatOceW(jc,jb) will be passed to the ocean as is
        ! Otherwise, AvailMLHeat was FULLY depleted and heatOceW = flux required to cool the ocean to the freezing point
        IF ( ice%newice(jc,jb) > 0.0_wp ) THEN
            ice%heatOceW(jc,jb) = - AvailMLHeat(jc,jb) / dtime
          ! #slo# 2015-01: bugfix for supercooled ocean: whole grid area is cooled below freezing point,
          !                no multiplication by 1-conc is required to calculate the part of ice%heatOceW due to supercooling
          !                but check: doubled supercooling, since it is already taken into account in oce_ice_heatflx?
!dn            ice%heatOceW(jc,jb) = (ice%Tfw(jc,jb)-sst(jc,jb)) * ice%zUnderIce(jc,jb)*clw*rho_ref / dtime
        ENDIF

      END DO
    END DO

    !-------------------------------------------------------------------------------
    CALL dbg_print('IceOpenOcean aft: newice',  ice%newice,     str_module, 3, in_subset=p_patch%cells%owned)
    CALL dbg_print('IceOpenOcean aft: heatOceW',ice%heatOceW,   str_module, 3, in_subset=p_patch%cells%owned)
    !-------------------------------------------------------------------------------

  END SUBROUTINE ice_open_ocean

  !-------------------------------------------------------------------------------
  !>
  !! ! update_ice_ocean_fluxes: Updates ocean fluxes
  !!   ToDo: reformulate in a way, that doesn't depend on ice%conc
  !!         then it can be applied after all ice-slow routines (and not before ice_conc_change, as now)
  !!
  !! This function changes:
  !! p_oce_sfc % HeatFlux_Total      sum of forcing surface heat flux                          [W/m2]
  !! p_oce_sfc % HeatFlux_ShortWave  shortwave heat flux for penetration into deeper layers    [W/m2]
  !! p_oce_sfc % HeatFlux_LongWave   surface long wave heat flux                               [W/m2]
  !! p_oce_sfc % HeatFlux_Sensible   surface sensible heat flux                                [W/m2]
  !! p_oce_sfc % HeatFlux_Latent     surface latent heat flux                                  [W/m2]
  !! p_oce_sfc % FrshFlux_VolumeIce  forcing volume flux for height equation under sea ice     [m/s]
  !! p_oce_sfc % FrshFlux_TotalIce   forcing surface freshwater flux due to sea ice change     [m/s]
  !!
  !! @par Revision History
  !! Initial release by Peter Korn, MPI-M (2010-07).
  !! Originally code by Dirk Notz, following MPI-OM. Code transfered to ICON.
  !! Restructured    by Vladimir Lapin, MPI-M (2016-11).
  !
  SUBROUTINE update_ice_ocean_fluxes(p_patch, ice, atmos_fluxes, sss, p_oce_sfc)
    TYPE(t_patch),TARGET,      INTENT(IN)    :: p_patch
    TYPE(t_sea_ice),           INTENT(IN)    :: ice
    TYPE(t_atmos_fluxes),      INTENT(IN)    :: atmos_fluxes
    REAL(wp),                  INTENT(IN)    :: sss(:,:)
    TYPE(t_ocean_surface),     INTENT(INOUT) :: p_oce_sfc

    !Local Variables
    REAL(wp), DIMENSION (nproma, p_patch%alloc_cell_blocks) ::   &
      & fi1,       &  ! fr water flux due to ice growth/melt plus snow_to_ice conversion    [m/s]
      & fi2,       &  ! fr water flux due to snow melt only                                 [m/s]
      & fi3,       &  ! fr water flux due to new ice formation                              [m/s]
      & snowiceave,&  ! average snow to ice conversion within a grid cell                   [m]
      & icegrowave,&  ! grid cell averaged thickness of grown/melted ice (water equiv.)     [m]
      & snowmelted    ! average change in snow thickness within a grid cell                 [m]

    ! Loop indices
    TYPE(t_subset_range), POINTER :: all_cells
    INTEGER :: jb, jc, i_startidx_c, i_endidx_c

    !-------------------------------------------------------------------------------------------
    all_cells   => p_patch%cells%all

    fi1         (:,:) = 0.0_wp
    fi2         (:,:) = 0.0_wp
    fi3         (:,:) = 0.0_wp
    snowiceave  (:,:) = 0.0_wp
    icegrowave  (:,:) = 0.0_wp
    snowmelted  (:,:) = 0.0_wp
    !-------------------------------------------------------------------------------

  !TODOram: openmp
    DO jb = all_cells%start_block, all_cells%end_block
      CALL get_index_range(all_cells, jb, i_startidx_c, i_endidx_c)
      DO jc = i_startidx_c, i_endidx_c
        IF (all_cells%vertical_levels(jc,jb) < 1) CYCLE ! Ocean points only

        ! Collect the atm fluxes into p_oce_sfc
        p_oce_sfc%HeatFlux_ShortWave(jc,jb) = atmos_fluxes%SWnetw(jc,jb)*(1.0_wp-ice%concSum(jc,jb))
        p_oce_sfc%HeatFlux_LongWave (jc,jb) = atmos_fluxes%LWnetw(jc,jb)*(1.0_wp-ice%concSum(jc,jb))
        p_oce_sfc%HeatFlux_Sensible (jc,jb) = atmos_fluxes%sensw (jc,jb)*(1.0_wp-ice%concSum(jc,jb))
        p_oce_sfc%HeatFlux_Latent   (jc,jb) = atmos_fluxes%latw  (jc,jb)*(1.0_wp-ice%concSum(jc,jb))

        ! heatOceI is calculated in ice_growth_*; heatOceW is calculated in ice_open_ocean
        p_oce_sfc%HeatFlux_Total(jc,jb) = SUM(ice%heatOceI(jc,:,jb)) + ice%heatOceW(jc,jb)

        ! Volmue flux (rain that goes through ice)
        p_oce_sfc%FrshFlux_VolumeIce(jc,jb) = atmos_fluxes%rprecw(jc,jb)*ice%concSum(jc,jb)

        ! FrshFlux_TotalIce contains fluxes that do not change the total fresh-water volume in the cell
        IF (v_base%lsm_c(jc,1,jb) <= sea_boundary ) THEN

          snowiceave(jc,jb) = SUM( ice%snow_to_ice(jc,:,jb)*ice%conc(jc,:,jb) )
          ! thickness of ice growth/melt + new ice in open water + snow_to_ice conversion (in cell-average water equiv.)
          icegrowave(jc,jb) = ( (SUM(ice%delhi(jc,:,jb)) + ice%newice(jc,jb))*rhoi + snowiceave(jc,jb)*rhos ) / rho_ref
          ! total salt flux from ocean to sea ice:
          p_oce_sfc%FrshFlux_IceSalt(jc,jb) = - sice * icegrowave(jc,jb) / dtime

          ! The treatment of snow-to-ice conversion is done as follows: The amount of snow that is transformed to ice is melted
          ! This meltwater flux is included in "snowmelted" and thus in fi2.
          ! The energy for the snow melting is then used to form an equivalent amount of sea ice from sea water.
          ! Hence, energy is conserved. The related salt flux of the sea-ice formation from sea water is included in fi1.
          ! Growing ice from ocean water in fi1 and melted snow in fi2 which are not identical due to sea ice salinity.

          ! ice growth/melt plus snow_to_ice conversion proportional to salt difference of water and ice
!!$          IF (vert_cor_type == 0) THEN
          fi1(jc,jb) = - (1._wp-sice/sss(jc,jb)) * ( SUM( ice%delhi(jc,:,jb) )*rhoi + snowiceave(jc,jb)*rhos )/(rho_ref*dtime)
!!$          ELSEIF (vert_cor_type == 1) THEN
!!$            fi1(jc,jb) = - ( SUM( ice%delhi(jc,:,jb) )*rhoi + snowiceave(jc,jb)*rhos )/(rho_ref*dtime)
!!$          ENDIF

          ! Total snow melt (negative is net melt) is given by real snow melt and implied snow melt from snow-to ice conversion.
          ! Real snow melt is given by change in snow thickness, minus the new snow from snow fall.

          snowmelted(jc,jb) = ( SUM( ice%delhs(jc,:,jb) )- snowiceave(jc,jb))*rhos/rho_ref-ice%totalsnowfall(jc,jb)
          fi2(jc,jb) = - MIN(snowmelted(jc,jb), 0.0_wp)/dtime

          ! new ice formation
!!$          IF (vert_cor_type == 0) THEN
          fi3(jc,jb) =-(1._wp-sice/sss(jc,jb))*ice%newice(jc,jb)*rhoi/(rho_ref*dtime)
!!$          ELSEIF (vert_cor_type == 1) THEN
!!$           fi3(jc,jb) = - ice%newice(jc,jb)*rhoi/(rho_ref*dtime)
!!$         ENDIF

          ! total freshwater flux from sea ice thermodynamics:
          p_oce_sfc%FrshFlux_TotalIce(jc,jb) = fi1(jc,jb) + fi2(jc,jb) + fi3(jc,jb)
<<<<<<< HEAD
!          p_oce_sfc%FrshFlux_TotalIce(jc,jb) = -( ( SUM( ice%delhi(jc,:,jb))*rhoi &
!            & + SUM( ice%delhs(jc,:,jb) )*rhos + ice%newice(jc,jb)*rhoi)/rho_ref &
!            & - ice%totalsnowfall(jc,jb) )/dtime
=======
!!$          p_oce_sfc%FrshFlux_TotalIce(jc,jb) = -( ( SUM( ice%delhi(jc,:,jb))*rhoi &
!!$           & + SUM( ice%delhs(jc,:,jb) )*rhos + ice%newice(jc,jb)*rhoi)/rho_ref &
!!$           & - ice%totalsnowfall(jc,jb) )/dtime
>>>>>>> 23a9d1a2

        ENDIF

      END DO
    END DO

    !-------------------------------------------------------------------------------
    CALL dbg_print('Update_IO_FL: SSS       ', sss           ,str_module, 4, in_subset=p_patch%cells%owned)
    CALL dbg_print('Update_IO_FL: heatOceI  ', ice%heatOceI  ,str_module, 4, in_subset=p_patch%cells%owned)
    CALL dbg_print('Update_IO_FL: heatOceW  ', ice%heatOceW  ,str_module, 4, in_subset=p_patch%cells%owned)
    CALL dbg_print('Update_IO_FL: fi1       ', fi1          ,str_module, 4, in_subset=p_patch%cells%owned)
    CALL dbg_print('Update_IO_FL: fi2       ', fi2          ,str_module, 4, in_subset=p_patch%cells%owned)
    CALL dbg_print('Update_IO_FL: fi3       ', fi3          ,str_module, 4, in_subset=p_patch%cells%owned)
    CALL dbg_print('Update_IO_FL: snowmelted',snowmelted    ,str_module, 4, in_subset=p_patch%cells%owned)
    CALL dbg_print('Update_IO_FL: snowiceave',snowiceave    ,str_module, 4, in_subset=p_patch%cells%owned)
    CALL dbg_print('Update_IO_FL: icegrowave',icegrowave    ,str_module, 4, in_subset=p_patch%cells%owned)

    CALL dbg_print('Update_IO_FL: TotalHeat', p_oce_sfc%HeatFlux_Total,     str_module, 3, in_subset=p_patch%cells%owned)
    CALL dbg_print('Update_IO_FL: VolumeIce', p_oce_sfc%FrshFlux_VolumeIce, str_module, 3, in_subset=p_patch%cells%owned)
    CALL dbg_print('Update_IO_FL: TotalIce ', p_oce_sfc%FrshFlux_TotalIce , str_module, 3, in_subset=p_patch%cells%owned)
    CALL dbg_print('Update_IO_FL: IceSalt  ', p_oce_sfc%FrshFlux_IceSalt  , str_module, 3, in_subset=p_patch%cells%owned)
    !-------------------------------------------------------------------------------

  END SUBROUTINE update_ice_ocean_fluxes

  !-------------------------------------------------------------------------------
  !>
  !! !! ice_update_conc: Calculates changes in concentration, update ice variables
  !! Result strongly depends on "lead-close" parameters (see Eq. 16 of Hibler 1979)
  !!
  !! This function changes:
  !! ice % conc     new snow thickness for each ice category                [ ]
  !! ice % concSum  new ice  thickness for each ice category                [ ]
  !!
  !! @par Revision History
  !! Initial release by Peter Korn, MPI-M (2010-07).
  !! Originally code by Dirk Notz, following MPI-OM. Code transfered to ICON.
  !! Einar Olason, renamed and added support for changing concentration.
  !! Restructured    by Vladimir Lapin, MPI-M (2017-03).
  !
  SUBROUTINE ice_update_conc(p_patch,ice)

    TYPE(t_patch),             INTENT(IN)    :: p_patch
    TYPE (t_sea_ice),          INTENT(INOUT) :: ice

    INTEGER  :: k

    ! TODO ram - remove all instances of p_patch%cells%area(:,:) and test
    ! change in concentration does not change ice and snow volumes:

    ! new snow and ice volumes, should be conserved
    DO k=1,ice%kice
      ! newice must not be multiplied by 1-conc, which is already included
      ice%vol (:,k,:) = ( ice%hi(:,k,:)*ice%conc(:,k,:) + ice%newice(:,:) ) * p_patch%cells%area(:,:)
      ice%vols(:,k,:) = ice%hs(:,k,:)*ice%conc(:,k,:) * p_patch%cells%area(:,:)
    ENDDO

    CALL dbg_print('IceConcCh: vol  at beg' ,ice%vol , str_module, 4, in_subset=p_patch%cells%owned)
    CALL dbg_print('IceConcCh: vols at beg' ,ice%vols, str_module, 4, in_subset=p_patch%cells%owned)

!ICON_OMP_PARALLEL
!ICON_OMP_WORKSHARE
    WHERE ( v_base%lsm_c(:,1,:) <= sea_boundary )

      ice%conc(:,1,:) = ice%conc(:,1,:) + &
      ! Hibler's way to change the concentration: conc=conc+newice/hnull
      ! New formulation: leadclose parameters 2 and 3 of MPIOM are combined into leadclose_2n:
      ! leadclose_2n = mpiom_leadclose(3)/mpiom_leadclose(2). According to mpiom default leadclose_2n=2/3.
      ! due to new ice formation (newice >= 0)
        &               ice%newice(:,:)/(hnull+leadclose_2n*(ice%hi(:,1,:)-hnull))      +    &
      ! due to lateral ice melting (delhi < 0)
        &               leadclose_1 * MIN(ice%delhi(:,1,:), 0._wp) / MAX(ice%hi(:,1,:), hmin)

      ! 0 <= ice%conc <= 1
      ice%conc(:,1,:) = MIN( 1._wp, MAX( 0._wp, ice%conc(:,1,:) ) )
    ENDWHERE
!ICON_OMP_END_WORKSHARE

!ICON_OMP_WORKSHARE
      ! New ice and snow thickness
    WHERE ( ice%conc(:,1,:) > 0._wp )
      ice%hi  (:,1,:) = ice%vol (:,1,:)/( ice%conc(:,1,:)*p_patch%cells%area(:,:) )
      ice%hs  (:,1,:) = ice%vols(:,1,:)/( ice%conc(:,1,:)*p_patch%cells%area(:,:) )
    ENDWHERE
      !TODO: Re-calculate temperatures to conserve energy when we change the ice thickness
!ICON_OMP_END_WORKSHARE

    ! Ice cannot grow thinner than hmin
!ICON_OMP_WORKSHARE
    WHERE ( ice%hi(:,1,:) < hmin .AND. ice%hi(:,1,:) > 0._wp )
      ice%hi  (:,1,:) = hmin
      ice%conc(:,1,:) = ice%vol(:,1,:) /( ice%hi  (:,1,:)*p_patch%cells%area(:,:) )
      ice%hs  (:,1,:) = ice%vols(:,1,:)/( ice%conc(:,1,:)*p_patch%cells%area(:,:) )
    ENDWHERE
!ICON_OMP_END_WORKSHARE

!ICON_OMP_WORKSHARE
!   ! should not be necessary
!    WHERE (ice%hi(:,1,:) <= 0._wp)
!      ice%Tsurf(:,1,:) = ice%Tfw(:,:)
!      ice%hi   (:,1,:) = 0.0_wp
!      ice%hs   (:,1,:) = 0.0_wp
!      ice%conc (:,1,:) = 0.0_wp
!      ice%vol  (:,1,:) = 0.0_wp
!      ice%vols  (:,1,:) = 0.0_wp
!    ENDWHERE
!ICON_OMP_END_WORKSHARE
!ICON_OMP_END_PARALLEL

    ice%concSum(:,:)  = SUM(ice%conc(:,:,:),2)

    CALL dbg_print('IceConcCh: IceConc end' ,ice%conc, str_module, 3, in_subset=p_patch%cells%owned)
    CALL dbg_print('IceConcCh: hi   at end' ,ice%hi  , str_module, 4, in_subset=p_patch%cells%owned)
    CALL dbg_print('IceConcCh: hs   at end' ,ice%hs  , str_module, 4, in_subset=p_patch%cells%owned)
    CALL dbg_print('IceConcCh: vol  at end' ,ice%vol , str_module, 4, in_subset=p_patch%cells%owned)
    CALL dbg_print('IceConcCh: vols at end' ,ice%vols, str_module, 4, in_subset=p_patch%cells%owned)

  END SUBROUTINE ice_update_conc

   !-------------------------------------------------------------------------
  !>
  !! !  ice_thickness_limiter: Limit ice thinkness. Adjust fluxes and calculates the final freeboard
  !! !
  !! @par Revision History
  !! Initial release by Einar Olason, MPI-M (2013-10).
  !! Modified by Vladimir Lapin,      MPI-M (2015-07).
  !!
  SUBROUTINE ice_thickness_limiter( p_patch, p_ice, p_oce_sfc, p_os )
    TYPE(t_patch),TARGET,      INTENT(IN)    :: p_patch
    TYPE(t_sea_ice),           INTENT(INOUT) :: p_ice
    TYPE(t_ocean_surface),     INTENT(INOUT) :: p_oce_sfc
    TYPE(t_hydro_ocean_state), INTENT(IN)    :: p_os

    ! Local variables
    TYPE(t_subset_range), POINTER                           :: all_cells
    INTEGER                                                 :: k, jb, jc, i_startidx_c, i_endidx_c
    REAL(wp)                                                :: z_smax, prism_thick_flat
    REAL(wp), DIMENSION (nproma, p_patch%alloc_cell_blocks) :: sss ! Sea surface salinity

    all_cells    => p_patch%cells%all
    ! surface layer thickness, same as patch_3d%p_patch_1d(1)%prism_thick_flat_sfc_c(:,1,:)
    prism_thick_flat = v_base%del_zlev_m(1)
    ! sea surface salinity
    sss(:,:)  =  p_os%p_prog(nold(1))%tracer(:,1,:,2)

    DO jb = all_cells%start_block, all_cells%end_block
      CALL get_index_range(all_cells, jb, i_startidx_c, i_endidx_c)
      DO jc = i_startidx_c, i_endidx_c

        DO k = 1, p_ice%kice

        ! limit sea ice thickness to seaice_limit of surface layer depth, without elevation
            z_smax = seaice_limit * prism_thick_flat
<<<<<<< HEAD
            IF (vert_cor_type .eq. 1) THEN
              z_smax = z_smax*p_os%p_prog(nold(1))%stretch_c(jc, jb)
            END IF
=======
!!$            IF (vert_cor_type .eq. 1) THEN
!!$              z_smax = z_smax*p_os%p_prog(nold(1))%stretch_c(jc, jb)
!!$            END IF
            IF (seaice_limit_abs > 0._wp .AND. z_smax > seaice_limit_abs) THEN
              z_smax = seaice_limit_abs
            ENDIF
>>>>>>> 23a9d1a2
            IF ( v_base%lsm_c(jc,1,jb) <= sea_boundary  .AND.  p_ice%hi(jc,k,jb) > z_smax ) THEN
                ! Tracer flux due to removal
!!$                if (vert_cor_type .eq. 1 .and. surface_flux_type >= 10) THEN  ! FrshFlx_Total_ice is used differently here
!!$                  p_oce_sfc%FrshFlux_TotalIce (jc,jb) = p_oce_sfc%FrshFlux_TotalIce (jc,jb)                      &
!!$                        & + (p_ice%hi(jc,k,jb)-z_smax)*p_ice%conc(jc,k,jb)*rhoi/(rho_ref*dtime)  ! Ice
!!$                ELSE
                p_oce_sfc%FrshFlux_TotalIce (jc,jb) = p_oce_sfc%FrshFlux_TotalIce (jc,jb)                      &
                      & + (1._wp-sice/sss(jc,jb))*(p_ice%hi(jc,k,jb)-z_smax)*p_ice%conc(jc,k,jb)*rhoi/(rho_ref*dtime)  ! Ice
<<<<<<< HEAD
          
                p_oce_sfc%FrshFlux_IceSalt(jc,jb) = p_oce_sfc%FrshFlux_IceSalt(jc,jb) &
                  & + sice * (p_ice%hi(jc,k,jb)-z_smax)*p_ice%conc(jc,k,jb)*rhoi/(rho_ref*dtime)
=======
!!$                ENDIF
          
!!$                p_oce_sfc%FrshFlux_IceSalt(jc,jb) = p_oce_sfc%FrshFlux_IceSalt(jc,jb) &
!!$                  & + sice * (p_ice%hi(jc,k,jb)-z_smax)*p_ice%conc(jc,k,jb)*rhoi/(rho_ref*dtime)
>>>>>>> 23a9d1a2
                ! Heat flux due to removal
                !  #slo# 2015-02: - this heat did not come from the ocean, but from atmosphere, heating ocean is wrong
                !                 - check if conc must enter here as well, check energy for coupling
                p_oce_sfc%HeatFlux_Total(jc,jb) = p_oce_sfc%HeatFlux_Total(jc,jb)   &
                      & + (p_ice%hi(jc,k,jb)-z_smax)*p_ice%conc(jc,k,jb)*alf*rhoi/dtime           ! Ice
                p_ice%hi  (jc,k,jb) = z_smax
                p_ice%vol (jc,k,jb) = p_ice%hi(jc,k,jb)*p_ice%conc(jc,k,jb)*p_patch%cells%area(jc,jb)
            ENDIF

            p_ice%draft(jc,k,jb)   = (rhos * p_ice%hs(jc,k,jb) + rhoi * p_ice%hi(jc,k,jb)) / rho_ref

        ENDDO

        p_ice%draftave (jc,jb) = sum(p_ice%draft(jc,:,jb) * p_ice%conc(jc,:,jb))

      ENDDO
    ENDDO

    !---------DEBUG DIAGNOSTICS-------------------------------------------
    CALL dbg_print('iceClUp: hi aft. limiter'     ,p_ice%hi       ,str_module, 3, in_subset=p_patch%cells%owned)
    CALL dbg_print('iceClUp: hs aft. limiter'     ,p_ice%hs       ,str_module, 3, in_subset=p_patch%cells%owned)
    CALL dbg_print('IceClUp: HeatTotal aft. limit',p_oce_sfc%HeatFlux_Total   ,str_module, 4, in_subset=p_patch%cells%owned)
    CALL dbg_print('IceClUp: TotalIce aft. limit' ,p_oce_sfc%FrshFlux_TotalIce,str_module, 4, in_subset=p_patch%cells%owned)
    CALL dbg_print('IceClUp: draft aft. limit'    ,p_ice%draft    ,str_module, 4, in_subset=p_patch%cells%owned)

  END SUBROUTINE ice_thickness_limiter

  !-------------------------------------------------------------------------
  !>
  !! !  ice_thickness_limiter: Limit ice thinkness. Adjust fluxes and calculates the final freeboard
  !! !
  !! @par Revision History
  !! Initial release by Einar Olason, MPI-M (2013-10).
  !! Modified by Vladimir Lapin,      MPI-M (2015-07).
  !! Modified by Helmuth Haak,        MPI-M (2020-02).

  SUBROUTINE ice_thickness_limiter_hh( p_patch_3d, p_ice, p_oce_sfc, p_os )
    TYPE(t_patch_3d),TARGET,      INTENT(IN) :: p_patch_3d
    TYPE(t_sea_ice),           INTENT(INOUT) :: p_ice
    TYPE(t_ocean_surface),     INTENT(INOUT) :: p_oce_sfc
    TYPE(t_hydro_ocean_state), INTENT(IN)    :: p_os

    ! Local variables
    TYPE(t_patch), POINTER                   :: p_patch
    TYPE(t_subset_range), POINTER            :: all_cells
    INTEGER                                                 :: k, jb, jc, i_startidx_c, i_endidx_c
    REAL(wp)                                 :: z_smax ,rhoicwa,zunderice_old,zunderice_new,ddice &
                                               ,svnew,svold,draft_old 

    p_patch => p_patch_3D%p_patch_2D(1)
    all_cells => p_patch%cells%all
    rhoicwa = rhoi / rho_ref

    DO jb = all_cells%start_block, all_cells%end_block
      CALL get_index_range(all_cells, jb, i_startidx_c, i_endidx_c)
      DO jc = i_startidx_c, i_endidx_c

        DO k = 1, p_ice%kice

          ! limit sea ice thickness to seaice_limit of surface layer depth
          z_smax = seaice_limit * p_patch_3d%p_patch_1d(1)%prism_thick_c(jc,1,jb)
          IF ( v_base%lsm_c(jc,1,jb) <= sea_boundary  &
               .AND.  (rhoicwa*p_ice%hi(jc,k,jb)*p_ice%conc(jc,k,jb) ) > z_smax ) THEN

            draft_old   = (rhos * p_ice%hs(jc,k,jb) + rhoi * p_ice%hi(jc,k,jb)) / rho_ref
            zunderice_old = p_patch_3d%p_patch_1d(1)%prism_thick_c(jc,1,jb) &
                 - draft_old*p_ice%conc(jc,k,jb)
            svold =sice*rhoicwa*(p_ice%hi(jc,k,jb)*p_ice%conc(jc,k,jb)) &
                       +p_os%p_prog(nold(1))%tracer(jc,1,jb,2)*zunderice_old 

            ddice = MIN(  (draft_old*p_ice%conc(jc,k,jb)-z_smax)/rhoicwa &
                 , p_ice%hi(jc,k,jb)*p_ice%conc(jc,k,jb) )

            p_ice%hi(jc,k,jb) = p_ice%hi(jc,k,jb)-ddice/p_ice%conc(jc,k,jb)
            p_ice%vol(jc,k,jb) = p_ice%hi(jc,k,jb)*p_ice%conc(jc,k,jb)
            p_ice%draft(jc,k,jb) = (rhos * p_ice%hs(jc,k,jb) + rhoi * p_ice%hi(jc,k,jb))/rho_ref
            p_ice%zunderice(jc,jb) = p_patch_3d%p_patch_1d(1)%prism_thick_c(jc,1,jb) &
                 - p_ice%draft(jc,k,jb)*p_ice%conc(jc,k,jb)
           
            !update surface salinity
            p_os%p_prog(nold(1))%tracer(jc,1,jb,2) =(rhoicwa*ddice*sice &
	                     +p_os%p_prog(nold(1))%tracer(jc,1,jb,2)*zunderice_old)/p_ice%zunderice(jc,jb)

            svnew =sice*rhoicwa*(p_ice%hi(jc,k,jb)*p_ice%conc(jc,k,jb)) &
                       +p_os%p_prog(nold(1))%tracer(jc,1,jb,2)*zunderice_new 

            print*,'seaice-limiter',svnew-svold,svnew,svold,ddice,&
                            zunderice_new,zunderice_old

!            p_oce_sfc%FrshFlux_TotalIce (jc,jb) = p_oce_sfc%FrshFlux_TotalIce (jc,jb)                      &
!                 & + ddice*rhoi/(rho_ref*dtime)  ! 
!            p_oce_sfc%HeatFlux_Total(jc,jb) = p_oce_sfc%HeatFlux_Total(jc,jb)   &
!                 & + ddice*alf*rhoi/dtime           ! Ice

          ENDIF

       ENDDO

       p_ice%draftave (jc,jb) = sum(p_ice%draft(jc,:,jb) * p_ice%conc(jc,:,jb))

      ENDDO
    ENDDO
       
   

    !---------DEBUG DIAGNOSTICS-------------------------------------------
    CALL dbg_print('iceClUp: hi aft. limiter'     ,p_ice%hi       ,str_module, 3, in_subset=p_patch%cells%owned)
    CALL dbg_print('iceClUp: hs aft. limiter'     ,p_ice%hs       ,str_module, 3, in_subset=p_patch%cells%owned)
    CALL dbg_print('IceClUp: HeatTotal aft. limit',p_oce_sfc%HeatFlux_Total   ,str_module, 4, in_subset=p_patch%cells%owned)
    CALL dbg_print('IceClUp: TotalIce aft. limit' ,p_oce_sfc%FrshFlux_TotalIce,str_module, 4, in_subset=p_patch%cells%owned)
    CALL dbg_print('IceClUp: draft aft. limit'    ,p_ice%draft    ,str_module, 4, in_subset=p_patch%cells%owned)

  END SUBROUTINE ice_thickness_limiter_hh

  !-------------------------------------------------------------------------------
  !>
  !! ! ice_growth_init: save ice thickness before ice_growth_* and initialize variables
  !!
  !! @par Revision History
  !! Initial release by Einar Olason, MPI-M (2011-09).
  !! Originally code by Dirk Notz, following MPI-OM. Code transfered to ICON.
  !! Restructured    by Vladimir Lapin, MPI-M (2017-03).
  !
  SUBROUTINE ice_growth_init (ice)

    TYPE (t_sea_ice), INTENT(INOUT) :: ice

!ICON_OMP_PARALLEL
!ICON_OMP_WORKSHARE
    ! initialize ice-growth-related variables with zeros
    ice % zHeatOceI   (:,:,:) = 0._wp
    ice % heatOceI    (:,:,:) = 0._wp
    ice % heatOceW      (:,:) = 0._wp
    ice % snow_to_ice (:,:,:) = 0._wp
    ice % newice        (:,:) = 0._wp
    ice % totalsnowfall (:,:) = 0._wp
    ice % delhi       (:,:,:) = 0._wp         ! change in mean ice thickness due to thermodynamic effects
    ice % delhs       (:,:,:) = 0._wp         ! change in mean snow thickness due to melting
!
    ice % hiold (:,:,:) = ice%hi(:,:,:)
!    ice % hsold (:,:,:) = ice%hs(:,:,:)
!ICON_OMP_END_WORKSHARE
!ICON_OMP_END_PARALLEL

  END SUBROUTINE ice_growth_init

END MODULE mo_ice_slow_thermo<|MERGE_RESOLUTION|>--- conflicted
+++ resolved
@@ -40,12 +40,8 @@
   USE mo_physical_constants,  ONLY: rhoi, rhos, rho_ref, alf, clw
   USE mo_sea_ice_nml,         ONLY: i_ice_therm, hmin, hnull, leadclose_1, leadclose_2n, sice
   USE mo_ocean_nml,           ONLY: limit_seaice, limit_seaice_type, seaice_limit, &
-<<<<<<< HEAD
-    & vert_cor_type
-=======
-!!$   &                               vert_cor_type,                                 &
+    &                               vert_cor_type,                                 &
     &                               surface_flux_type, seaice_limit_abs
->>>>>>> 23a9d1a2
   USE mo_ocean_state,         ONLY: v_base
   USE mo_ocean_types,         ONLY: t_hydro_ocean_state
   USE mo_ocean_surface_types, ONLY: t_ocean_surface
@@ -372,11 +368,11 @@
           ! Growing ice from ocean water in fi1 and melted snow in fi2 which are not identical due to sea ice salinity.
 
           ! ice growth/melt plus snow_to_ice conversion proportional to salt difference of water and ice
-!!$          IF (vert_cor_type == 0) THEN
+          IF (vert_cor_type == 0) THEN
           fi1(jc,jb) = - (1._wp-sice/sss(jc,jb)) * ( SUM( ice%delhi(jc,:,jb) )*rhoi + snowiceave(jc,jb)*rhos )/(rho_ref*dtime)
-!!$          ELSEIF (vert_cor_type == 1) THEN
-!!$            fi1(jc,jb) = - ( SUM( ice%delhi(jc,:,jb) )*rhoi + snowiceave(jc,jb)*rhos )/(rho_ref*dtime)
-!!$          ENDIF
+          ELSEIF (vert_cor_type == 1) THEN
+            fi1(jc,jb) = - ( SUM( ice%delhi(jc,:,jb) )*rhoi + snowiceave(jc,jb)*rhos )/(rho_ref*dtime)
+          ENDIF
 
           ! Total snow melt (negative is net melt) is given by real snow melt and implied snow melt from snow-to ice conversion.
           ! Real snow melt is given by change in snow thickness, minus the new snow from snow fall.
@@ -385,23 +381,19 @@
           fi2(jc,jb) = - MIN(snowmelted(jc,jb), 0.0_wp)/dtime
 
           ! new ice formation
-!!$          IF (vert_cor_type == 0) THEN
+          IF (vert_cor_type == 0) THEN
           fi3(jc,jb) =-(1._wp-sice/sss(jc,jb))*ice%newice(jc,jb)*rhoi/(rho_ref*dtime)
-!!$          ELSEIF (vert_cor_type == 1) THEN
-!!$           fi3(jc,jb) = - ice%newice(jc,jb)*rhoi/(rho_ref*dtime)
-!!$         ENDIF
+          ELSEIF (vert_cor_type == 1) THEN
+           fi3(jc,jb) = - ice%newice(jc,jb)*rhoi/(rho_ref*dtime)
+         ENDIF
 
           ! total freshwater flux from sea ice thermodynamics:
           p_oce_sfc%FrshFlux_TotalIce(jc,jb) = fi1(jc,jb) + fi2(jc,jb) + fi3(jc,jb)
-<<<<<<< HEAD
+
 !          p_oce_sfc%FrshFlux_TotalIce(jc,jb) = -( ( SUM( ice%delhi(jc,:,jb))*rhoi &
 !            & + SUM( ice%delhs(jc,:,jb) )*rhos + ice%newice(jc,jb)*rhoi)/rho_ref &
 !            & - ice%totalsnowfall(jc,jb) )/dtime
-=======
-!!$          p_oce_sfc%FrshFlux_TotalIce(jc,jb) = -( ( SUM( ice%delhi(jc,:,jb))*rhoi &
-!!$           & + SUM( ice%delhs(jc,:,jb) )*rhos + ice%newice(jc,jb)*rhoi)/rho_ref &
-!!$           & - ice%totalsnowfall(jc,jb) )/dtime
->>>>>>> 23a9d1a2
+
 
         ENDIF
 
@@ -555,36 +547,28 @@
 
         ! limit sea ice thickness to seaice_limit of surface layer depth, without elevation
             z_smax = seaice_limit * prism_thick_flat
-<<<<<<< HEAD
+
             IF (vert_cor_type .eq. 1) THEN
               z_smax = z_smax*p_os%p_prog(nold(1))%stretch_c(jc, jb)
             END IF
-=======
-!!$            IF (vert_cor_type .eq. 1) THEN
-!!$              z_smax = z_smax*p_os%p_prog(nold(1))%stretch_c(jc, jb)
-!!$            END IF
             IF (seaice_limit_abs > 0._wp .AND. z_smax > seaice_limit_abs) THEN
               z_smax = seaice_limit_abs
             ENDIF
->>>>>>> 23a9d1a2
+
             IF ( v_base%lsm_c(jc,1,jb) <= sea_boundary  .AND.  p_ice%hi(jc,k,jb) > z_smax ) THEN
                 ! Tracer flux due to removal
-!!$                if (vert_cor_type .eq. 1 .and. surface_flux_type >= 10) THEN  ! FrshFlx_Total_ice is used differently here
-!!$                  p_oce_sfc%FrshFlux_TotalIce (jc,jb) = p_oce_sfc%FrshFlux_TotalIce (jc,jb)                      &
-!!$                        & + (p_ice%hi(jc,k,jb)-z_smax)*p_ice%conc(jc,k,jb)*rhoi/(rho_ref*dtime)  ! Ice
-!!$                ELSE
+                if (vert_cor_type .eq. 1 .and. surface_flux_type >= 10) THEN  ! FrshFlx_Total_ice is used differently here
+                  p_oce_sfc%FrshFlux_TotalIce (jc,jb) = p_oce_sfc%FrshFlux_TotalIce (jc,jb)                      &
+                        & + (p_ice%hi(jc,k,jb)-z_smax)*p_ice%conc(jc,k,jb)*rhoi/(rho_ref*dtime)  ! Ice
+                ELSE
                 p_oce_sfc%FrshFlux_TotalIce (jc,jb) = p_oce_sfc%FrshFlux_TotalIce (jc,jb)                      &
                       & + (1._wp-sice/sss(jc,jb))*(p_ice%hi(jc,k,jb)-z_smax)*p_ice%conc(jc,k,jb)*rhoi/(rho_ref*dtime)  ! Ice
-<<<<<<< HEAD
+
+                ENDIF
           
                 p_oce_sfc%FrshFlux_IceSalt(jc,jb) = p_oce_sfc%FrshFlux_IceSalt(jc,jb) &
                   & + sice * (p_ice%hi(jc,k,jb)-z_smax)*p_ice%conc(jc,k,jb)*rhoi/(rho_ref*dtime)
-=======
-!!$                ENDIF
-          
-!!$                p_oce_sfc%FrshFlux_IceSalt(jc,jb) = p_oce_sfc%FrshFlux_IceSalt(jc,jb) &
-!!$                  & + sice * (p_ice%hi(jc,k,jb)-z_smax)*p_ice%conc(jc,k,jb)*rhoi/(rho_ref*dtime)
->>>>>>> 23a9d1a2
+
                 ! Heat flux due to removal
                 !  #slo# 2015-02: - this heat did not come from the ocean, but from atmosphere, heating ocean is wrong
                 !                 - check if conc must enter here as well, check energy for coupling
