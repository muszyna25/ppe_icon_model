--- conflicted
+++ resolved
@@ -49,9 +49,6 @@
       & hs         (:,:,:)       ,   & ! Snow thickness                                [m]
       & conc       (:,:,:)       ,   & ! ice concentration in each ice class
       & u          (:,:)         ,   & ! Zonal velocity on cell centre (diagnostic)    [m/s]
-<<<<<<< HEAD
-      & v          (:,:)               ! Meridional velocity on cell centre (diagn.)   [m/s]
-=======
       & v          (:,:)         ,   & ! Meridional velocity on cell centre (diagn.)   [m/s]
       & draftave   (:,:)         ,   & ! Averaged water equivalent of ice and snow over grid area [m]
       & zUnderIce  (:,:)         ,   & ! water in upper ocean grid cell below ice      [m]
@@ -61,7 +58,6 @@
       & heatOceI   (:,:,:)       ,   & ! Heat flux to ocean due to the ice growth      [W/m^2]
       & heatOceW   (:,:)         ,   & ! Heat flux to ocean from the atmosphere        [W/m^2]
       & CondHeat   (:,:,:)             ! Conductive Heat flux through ice              [W/m^2]
->>>>>>> b2fd191a
   END TYPE t_sea_ice_acc
 
   TYPE t_sea_ice_budgets
@@ -108,10 +104,7 @@
       & zHeatOceI  (:,:,:)       ,   & ! Heat flux that goes into ice from below                [W/m^2]
       & heatOceI   (:,:,:)       ,   & ! Heat flux to ocean due to the ice growth               [W/m^2]
       & heatOceW   (:,:)         ,   & ! Heat flux to ocean from the atmosphere                 [W/m^2]
-<<<<<<< HEAD
-=======
       & CondHeat   (:,:,:)       ,   & ! Conductive Heat flux through ice                       [W/m^2]
->>>>>>> b2fd191a
       & snow_to_ice(:,:,:)       ,   & ! Amount of snow that is transformed to ice              [m]
       & newice     (:,:)         ,   & ! New ice growth in open water                           [m]
       & totalsnowfall(:,:)       ,   & ! Snow fall on ice-covered part of cell (water equiv.)   [m]
