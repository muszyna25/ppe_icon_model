!>
!! Provide an implementation of the sea-ice model.
!!
!! Provide an implementation of the parameters of the surface module (sea ice)
!! used between the atmopshere and the hydrostatic ocean model.
!!
!! @author Peter Korn, MPI
!! @author Dirk Notz, MPI
!!
!! @par Revision History
!!  Original version by Peter Korn, MPI-M (2009)
!!
!! @par Copyright and License
!!
!! This code is subject to the DWD and MPI-M-Software-License-Agreement in
!! its most recent form.
!! Please see the file LICENSE in the root of the source tree for this code.
!! Where software is supplied by third parties, it is indicated in the
!! headers of the routines.
!----------------------------
#include "omp_definitions.inc"
!----------------------------
MODULE mo_sea_ice
  !-------------------------------------------------------------------------
  !
  !    ProTeX FORTRAN source: Style 2
  !    modified for ICON project, DWD/MPI-M 2007
  !
  !-------------------------------------------------------------------------
  !
  USE mo_kind,                ONLY: wp
  USE mo_parallel_config,     ONLY: nproma
  USE mo_run_config,          ONLY: dtime, ltimer
  USE mo_dynamics_config,     ONLY: nold, nnew
  USE mo_model_domain,        ONLY: t_patch, t_patch_3D, t_patch_vert
  USE mo_exception,           ONLY: finish, message
  USE mo_impl_constants,      ONLY: success, max_char_length, sea_boundary
  USE mo_physical_constants,  ONLY: rhoi, rhos, rho_ref, ki, ks, Tf, albi, albim, albsm, albs,   &
    &                               fr_fac, mu, alf, alv, albedoW_sim, clw, cpd, zemiss_def, rd, &
    &                               stbo, tmelt, ci, Cd_ia, sice, alb_sno_vis, alb_sno_nir,      &
    &                               alb_ice_vis, alb_ice_nir
  USE mo_math_constants,      ONLY: rad2deg
  USE mo_statistics,          ONLY: add_fields
  USE mo_ocean_nml,           ONLY: no_tracer, limit_seaice, seaice_limit
  USE mo_sea_ice_nml,         ONLY: i_ice_therm, i_ice_dyn, hnull, hmin, hci_layer, &
    &                               i_ice_albedo, leadclose_1, leadclose_2n, use_IceInitialization_fromTemperature, &
    &                               use_constant_tfreez, use_calculated_ocean_stress, t_heat_base, &
    &                               init_analytic_conc_param, init_analytic_hi_param, &
    &                               init_analytic_hs_param
  USE mo_ocean_types,           ONLY: t_hydro_ocean_state
  USE mo_ocean_state,           ONLY: v_base, ocean_restart_list, ocean_default_list
  USE mo_var_list,            ONLY: add_var
  USE mo_var_metadata,        ONLY: groups
  USE mo_linked_list,         ONLY: t_var_list
  USE mo_cf_convention
  USE mo_grib2,               ONLY: t_grib2_var, grib2_var
  USE mo_cdi_constants,       ONLY: DATATYPE_FLT32, DATATYPE_PACK16,        &
    &                               GRID_UNSTRUCTURED_CELL, GRID_REFERENCE, &
    &                               GRID_CELL, ZA_GENERIC_ICE, ZA_SURFACE,  &
    &                               GRID_UNSTRUCTURED_VERT, GRID_VERTEX,    &
    &                               GRID_UNSTRUCTURED_EDGE, GRID_EDGE
  USE mo_sea_ice_types,       ONLY: t_sea_ice, t_sfc_flx, t_atmos_fluxes, &
    &                               t_atmos_for_ocean, t_sea_ice_acc, t_sea_ice_budgets
  USE mo_sea_ice_winton,      ONLY: ice_growth_winton, set_ice_temp_winton
  USE mo_sea_ice_zerolayer,   ONLY: ice_growth_zerolayer, set_ice_temp_zerolayer
  USE mo_grid_subset,         ONLY: t_subset_range, get_index_range
  USE mo_util_dbg_prnt,       ONLY: dbg_print
  USE mo_dbg_nml,             ONLY: idbg_mxmn, idbg_val
  USE mo_ice_fem_utils,       ONLY: fem_ice_wrap, init_fem_wgts, destruct_fem_wgts,             &
    &                               ice_fem_grid_init, ice_fem_grid_post, ice_advection,        &
    &                               ice_advection_vla, ice_ocean_stress
  USE mo_grid_config,         ONLY: n_dom
  USE mo_operator_ocean_coeff_3d,ONLY: t_operator_coeff
  USE mo_timer,               ONLY: timer_start, timer_stop, timer_ice_fast, timer_ice_slow
  USE mo_datetime,            ONLY: t_datetime
  USE mo_time_config,         ONLY: time_config
  USE mo_fortran_tools,       ONLY: assign_if_present

  IMPLICIT NONE

  PRIVATE

  ! Public interface

  ! Definition of forcing types
  ! public types
  ! contained in mo_sea_ice_types

  ! public subroutines
  PUBLIC :: construct_sea_ice
  PUBLIC :: destruct_sea_ice
  PUBLIC :: construct_atmos_for_ocean
  PUBLIC :: construct_atmos_fluxes
  PUBLIC :: destruct_atmos_for_ocean

  PUBLIC :: ice_init
  PUBLIC :: ice_zero
!  PUBLIC :: set_ice_albedo
!  PUBLIC :: sum_fluxes
!  PUBLIC :: ave_fluxes
  PUBLIC :: ice_fast
  PUBLIC :: ice_slow
  PUBLIC :: upper_ocean_TS
  PUBLIC :: ice_conc_change
  PUBLIC :: ice_clean_up_thd, ice_clean_up_dyn
  PUBLIC :: calc_bulk_flux_ice
  PUBLIC :: calc_bulk_flux_oce
  PUBLIC :: update_ice_statistic, compute_mean_ice_statistics, reset_ice_statistics
  PUBLIC :: salt_content_in_surface
  PUBLIC :: energy_content_in_surface

  !to be put into namelist
  !  INTEGER :: i_no_ice_thick_class = 1

  CHARACTER(len=12)           :: str_module    = 'SeaIce'  ! Output of module for 1 line debug
  INTEGER                     :: idt_src       = 1         ! Level of detail for 1 line debug



CONTAINS

  !-------------------------------------------------------------------------
  !
  !> Constructor of sea-ice model, allocates all components and assigns zero.
  !!
  !! @par Revision History
  !! Initial release by Peter Korn, MPI-M (2010-07). Originally code written by
  !! Dirk Notz, following MPI-OM. Code transfered to ICON.
  !
  SUBROUTINE construct_sea_ice(p_patch_3D, p_ice, i_no_ice_thick_class)
    TYPE(t_patch_3D),TARGET,INTENT(IN)    :: p_patch_3D
    TYPE (t_sea_ice),       INTENT(INOUT) :: p_ice
    INTEGER,                INTENT(IN)    :: i_no_ice_thick_class

    !Local variables
    !INTEGER i
    INTEGER :: ibits = DATATYPE_PACK16

    INTEGER :: alloc_cell_blocks, nblks_v, nblks_e, ist
    CHARACTER(LEN=max_char_length), PARAMETER :: routine = 'mo_sea_ice:construct_sea_ice'

    TYPE(t_patch),POINTER    :: p_patch
    !-------------------------------------------------------------------------
    CALL message(TRIM(routine), 'start' )

    p_patch           => p_patch_3D%p_patch_2D(1)
    alloc_cell_blocks =  p_patch%alloc_cell_blocks
    nblks_v           =  p_patch%nblks_v
    nblks_e           =  p_patch%nblks_e

    p_ice%kice = i_no_ice_thick_class

    CALL add_var(ocean_restart_list, 'alb', p_ice%alb ,&
      &          GRID_UNSTRUCTURED_CELL, ZA_GENERIC_ICE, &
      &          t_cf_var('alb', '', 'albedo of snow-ice system', DATATYPE_FLT32),&
      &          grib2_var(255, 255, 255, ibits, GRID_REFERENCE, GRID_CELL),&
      &          ldims=(/nproma,i_no_ice_thick_class,alloc_cell_blocks/),in_group=groups("ice_diag"),&
      &          lrestart_cont=.TRUE.)
    CALL add_var(ocean_restart_list, 'Tsurf', p_ice%Tsurf ,&
      &          GRID_UNSTRUCTURED_CELL, ZA_GENERIC_ICE, &
      &          t_cf_var('Tsurf', '', 'surface temperature', DATATYPE_FLT32),&
      &          grib2_var(255, 255, 255, ibits, GRID_REFERENCE, GRID_CELL),&
      &          ldims=(/nproma,i_no_ice_thick_class,alloc_cell_blocks/),in_group=groups("ice_diag"),&
      &          lrestart_cont=.TRUE.)
    CALL add_var(ocean_restart_list, 'T1', p_ice%T1 ,&
      &          GRID_UNSTRUCTURED_CELL, ZA_GENERIC_ICE, &
      &          t_cf_var('T1', 'C', 'Temperature upper layer', DATATYPE_FLT32),&
      &          grib2_var(255, 255, 255, ibits, GRID_REFERENCE, GRID_CELL),&
      &          ldims=(/nproma,i_no_ice_thick_class,alloc_cell_blocks/),in_group=groups("ice_diag"),&
      &          lrestart_cont=.TRUE.)
    CALL add_var(ocean_restart_list, 'T2', p_ice%T2 ,&
      &          GRID_UNSTRUCTURED_CELL, ZA_GENERIC_ICE, &
      &          t_cf_var('T2', 'C', 'Temperature lower layer', DATATYPE_FLT32),&
      &          grib2_var(255, 255, 255, ibits, GRID_REFERENCE, GRID_CELL),&
      &          ldims=(/nproma,i_no_ice_thick_class,alloc_cell_blocks/),in_group=groups("ice_diag"),&
      &          lrestart_cont=.TRUE.)
    CALL add_var(ocean_restart_list, 'E1', p_ice%E1 ,&
      &          GRID_UNSTRUCTURED_CELL, ZA_GENERIC_ICE, &
      &          t_cf_var('E1', 'Jm/kg', 'Energy content upper layer', DATATYPE_FLT32),&
      &          grib2_var(255, 255, 255, ibits, GRID_REFERENCE, GRID_CELL),&
      &          ldims=(/nproma,i_no_ice_thick_class,alloc_cell_blocks/),in_group=groups("ice_diag"),&
      &          lrestart_cont=.TRUE.)
    CALL add_var(ocean_restart_list, 'E2', p_ice%E2 ,&
      &          GRID_UNSTRUCTURED_CELL, ZA_GENERIC_ICE, &
      &          t_cf_var('E2', 'Jm/kg', 'Energy content lower layer', DATATYPE_FLT32),&
      &          grib2_var(255, 255, 255, ibits, GRID_REFERENCE, GRID_CELL),&
      &          ldims=(/nproma,i_no_ice_thick_class,alloc_cell_blocks/),in_group=groups("ice_diag"),&
      &          lrestart_cont=.TRUE.)
    CALL add_var(ocean_restart_list, 'vol', p_ice%vol ,&
      &          GRID_UNSTRUCTURED_CELL, ZA_GENERIC_ICE, &
      &          t_cf_var('vol', 'm^3', 'ice volume', DATATYPE_FLT32),&
      &          grib2_var(255, 255, 255, ibits, GRID_REFERENCE, GRID_CELL),&
      &          ldims=(/nproma,i_no_ice_thick_class,alloc_cell_blocks/),in_group=groups("ice_diag"),&
      &          lrestart_cont=.TRUE.)
    CALL add_var(ocean_restart_list, 'vols', p_ice%vols ,&
      &          GRID_UNSTRUCTURED_CELL, ZA_GENERIC_ICE, &
      &          t_cf_var('vols', 'm^3', 'snow volume', DATATYPE_FLT32),&
      &          grib2_var(255, 255, 255, ibits, GRID_REFERENCE, GRID_CELL),&
      &          ldims=(/nproma,i_no_ice_thick_class,alloc_cell_blocks/),in_group=groups("ice_diag"),&
      &          lrestart_cont=.TRUE.)
    CALL add_var(ocean_restart_list, 'hi', p_ice%hi ,&
      &          GRID_UNSTRUCTURED_CELL, ZA_GENERIC_ICE, &
      &          t_cf_var('hi', 'm', 'ice thickness', DATATYPE_FLT32),&
      &          grib2_var(255, 255, 255, ibits, GRID_REFERENCE, GRID_CELL),&
      &          ldims=(/nproma,i_no_ice_thick_class,alloc_cell_blocks/),in_group=groups("ice_diag"),&
      &          lrestart_cont=.TRUE.)
    CALL add_var(ocean_restart_list, 'hs', p_ice%hs ,&
      &          GRID_UNSTRUCTURED_CELL, ZA_GENERIC_ICE, &
      &          t_cf_var('hs', 'm', 'snow thickness', DATATYPE_FLT32),&
      &          grib2_var(255, 255, 255, ibits, GRID_REFERENCE, GRID_CELL),&
      &          ldims=(/nproma,i_no_ice_thick_class,alloc_cell_blocks/),in_group=groups("ice_diag"),&
      &          lrestart_cont=.TRUE.)
    CALL add_var(ocean_restart_list, 'hiold', p_ice%hiold ,&
      &          GRID_UNSTRUCTURED_CELL, ZA_GENERIC_ICE, &
      &          t_cf_var('hiold', 'm', 'ice thickness (last timstep)', DATATYPE_FLT32),&
      &          grib2_var(255, 255, 255, ibits, GRID_REFERENCE, GRID_CELL),&
      &          ldims=(/nproma,i_no_ice_thick_class,alloc_cell_blocks/),in_group=groups("ice_diag"),&
      &          lrestart_cont=.TRUE.)
    CALL add_var(ocean_restart_list, 'hsold', p_ice%hsold ,&
      &          GRID_UNSTRUCTURED_CELL, ZA_GENERIC_ICE, &
      &          t_cf_var('hsold', 'm', 'snow thickness (last timstep)', DATATYPE_FLT32),&
      &          grib2_var(255, 255, 255, ibits, GRID_REFERENCE, GRID_CELL),&
      &          ldims=(/nproma,i_no_ice_thick_class,alloc_cell_blocks/),in_group=groups("ice_diag"),&
      &          lrestart_cont=.TRUE.)

    CALL add_var(ocean_restart_list, 'Qtop', p_ice%Qtop ,&
      &          GRID_UNSTRUCTURED_CELL, ZA_GENERIC_ICE, &
      &          t_cf_var('Qtop', 'W/m^2', 'Energy flux available for surface melting', &
      &                   DATATYPE_FLT32),&
      &          grib2_var(255, 255, 255, ibits, GRID_REFERENCE, GRID_CELL),&
      &          ldims=(/nproma,i_no_ice_thick_class,alloc_cell_blocks/),in_group=groups("ice_diag"),&
      &          lrestart_cont=.TRUE.)
    CALL add_var(ocean_restart_list, 'Qbot', p_ice%Qbot ,&
      &          GRID_UNSTRUCTURED_CELL, ZA_GENERIC_ICE, &
      &          t_cf_var('Qbot', 'W/m^2', 'Energy flux at ice-ocean interface', DATATYPE_FLT32),&
      &          grib2_var(255, 255, 255, ibits, GRID_REFERENCE, GRID_CELL),&
      &          ldims=(/nproma,i_no_ice_thick_class,alloc_cell_blocks/),in_group=groups("ice_diag"),&
      &          lrestart_cont=.TRUE.)
 !  CALL add_var(ocean_restart_list, 'Qcond', p_ice%Qcond ,&
 !    &          GRID_UNSTRUCTURED_CELL, ZA_GENERIC_ICE, &
 !    &          t_cf_var('Qcond', 'W/m^2', 'Conductive heat flux through ice at bottom', DATATYPE_FLT32),&
 !    &          grib2_var(255, 255, 255, ibits, GRID_REFERENCE, GRID_CELL),&
 !    &          ldims=(/nproma,i_no_ice_thick_class,alloc_cell_blocks/),in_group=groups("ice_diag"),&
 !    &          lrestart_cont=.TRUE.)
    CALL add_var(ocean_restart_list, 'heatocei', p_ice%heatocei ,&
      &          GRID_UNSTRUCTURED_CELL, ZA_GENERIC_ICE, &
      &          t_cf_var('heatocei', 'J', 'Energy to ocean when all ice is melted', &
      &                   DATATYPE_FLT32),&
      &          grib2_var(255, 255, 255, ibits, GRID_REFERENCE, GRID_CELL),&
      &          ldims=(/nproma,i_no_ice_thick_class,alloc_cell_blocks/),in_group=groups("ice_diag"),&
      &          lrestart_cont=.TRUE.)

    CALL add_var(ocean_restart_list, 'snow_to_ice', p_ice%snow_to_ice ,&
      &          GRID_UNSTRUCTURED_CELL, ZA_GENERIC_ICE, &
      &          t_cf_var('snow_to_ice', 'm', 'amount of snow that is transformed to ice', &
      &                   DATATYPE_FLT32),&
      &          grib2_var(255, 255, 255, ibits, GRID_REFERENCE, GRID_CELL),&
      &          ldims=(/nproma,i_no_ice_thick_class,alloc_cell_blocks/),in_group=groups("ice_diag"),&
      &          lrestart_cont=.TRUE.)

    CALL add_var(ocean_restart_list, 'surfmelt', p_ice%surfmelt ,&
      &          GRID_UNSTRUCTURED_CELL, ZA_GENERIC_ICE, &
      &          t_cf_var('surfmelt', 'm', 'surface melt water running into ocean', &
      &                   DATATYPE_FLT32),&
      &          grib2_var(255, 255, 255, ibits, GRID_REFERENCE, GRID_CELL),&
      &          ldims=(/nproma,i_no_ice_thick_class,alloc_cell_blocks/),in_group=groups("ice_diag"),&
      &          lrestart_cont=.TRUE.)
    CALL add_var(ocean_restart_list, 'surfmeltT', p_ice%surfmeltT ,&
      &          GRID_UNSTRUCTURED_CELL, ZA_GENERIC_ICE, &
      &          t_cf_var('surfmeltT', 'C', 'Mean temperature of surface melt water', &
      &                   DATATYPE_FLT32),&
      &          grib2_var(255, 255, 255, ibits, GRID_REFERENCE, GRID_CELL),&
      &          ldims=(/nproma,i_no_ice_thick_class,alloc_cell_blocks/),in_group=groups("ice_diag"),&
      &          lrestart_cont=.TRUE.)

    CALL add_var(ocean_restart_list, 'evapwi', p_ice%evapwi ,&
      &          GRID_UNSTRUCTURED_CELL, ZA_GENERIC_ICE, &
      &          t_cf_var('evapwi', 'kg/m^2', 'amount of evaporated water if no ice left', &
      &                   DATATYPE_FLT32),&
      &          grib2_var(255, 255, 255, ibits, GRID_REFERENCE, GRID_CELL),&
      &          ldims=(/nproma,i_no_ice_thick_class,alloc_cell_blocks/),in_group=groups("ice_diag"),&
      &          lrestart_cont=.TRUE.)

    CALL add_var(ocean_restart_list, 'conc', p_ice%conc ,&
      &          GRID_UNSTRUCTURED_CELL, ZA_GENERIC_ICE, &
      &          t_cf_var('conc', '', 'ice concentration in each ice class', DATATYPE_FLT32),&
      &          grib2_var(255, 255, 255, ibits, GRID_REFERENCE, GRID_CELL),&
      &          ldims=(/nproma,i_no_ice_thick_class,alloc_cell_blocks/),in_group=groups("ice_diag"),&
      &          lrestart_cont=.TRUE.)
    CALL add_var(ocean_restart_list, 'draft', p_ice%draft ,&
      &          GRID_UNSTRUCTURED_CELL, ZA_SURFACE, &
      &          t_cf_var('draft', 'm', 'water equivalent of ice and snow on ice covered area', &
      &                   DATATYPE_FLT32),&
      &          grib2_var(255, 255, 255, ibits, GRID_REFERENCE, GRID_CELL),&
      &          ldims=(/nproma,i_no_ice_thick_class,alloc_cell_blocks/),in_group=groups("ice_diag"),&
      &          lrestart_cont=.TRUE.)

    CALL add_var(ocean_restart_list, 'ice_u_prog', p_ice%u_prog ,&
      &          GRID_UNSTRUCTURED_VERT, ZA_SURFACE, &
      &          t_cf_var('ice_u_prog', 'm/s', 'zonal velocity', DATATYPE_FLT32),&
      &          grib2_var(255, 255, 255, ibits, GRID_REFERENCE, GRID_VERTEX),&
      &          ldims=(/nproma,nblks_v/), lrestart_cont=.TRUE.)
    CALL add_var(ocean_restart_list, 'ice_v_prog', p_ice%v_prog ,&
      &          GRID_UNSTRUCTURED_VERT, ZA_SURFACE, &
      &          t_cf_var('ice_v', 'm/s', 'meridional velocity', DATATYPE_FLT32),&
      &          grib2_var(255, 255, 255, ibits, GRID_REFERENCE, GRID_VERTEX),&
      &          ldims=(/nproma,nblks_v/), lrestart_cont=.TRUE.)
      
    CALL add_var(ocean_restart_list, 'ice_u', p_ice%u ,&
      &          GRID_UNSTRUCTURED_CELL, ZA_SURFACE, &
      &          t_cf_var('ice_u', 'm/s', 'zonal velocity', DATATYPE_FLT32),&
      &          grib2_var(255, 255, 255, ibits, GRID_REFERENCE, GRID_CELL),&
      &          ldims=(/nproma,alloc_cell_blocks/), in_group=groups("ice_diag"),&
      &          lrestart_cont=.FALSE.)
    CALL add_var(ocean_restart_list, 'ice_v', p_ice%v ,&
      &          GRID_UNSTRUCTURED_CELL, ZA_SURFACE, &
      &          t_cf_var('ice_v', 'm/s', 'meridional velocity', DATATYPE_FLT32),&
      &          grib2_var(255, 255, 255, ibits, GRID_REFERENCE, GRID_CELL),&
      &          ldims=(/nproma,alloc_cell_blocks/), in_group=groups("ice_diag"),&
      &          lrestart_cont=.FALSE.)

    CALL add_var(ocean_restart_list, 'ice_vn', p_ice%vn_e ,&
      &          GRID_UNSTRUCTURED_EDGE, ZA_SURFACE, &
      &          t_cf_var('ice_vn', 'm/s', 'zonal velocity', DATATYPE_FLT32),&
      &          grib2_var(255, 255, 255, ibits, GRID_REFERENCE, GRID_EDGE),&
      &          ldims=(/nproma,nblks_e/),&
      &          lrestart_cont=.FALSE.)

    CALL add_var(ocean_restart_list, 'concSum', p_ice%concSum ,&
      &          GRID_UNSTRUCTURED_CELL, ZA_SURFACE, &
      &          t_cf_var('concSum', '', 'total ice concentration', DATATYPE_FLT32),&
      &          grib2_var(255, 255, 255, ibits, GRID_REFERENCE, GRID_CELL),&
      &          ldims=(/nproma,alloc_cell_blocks/),&
      &          lrestart_cont=.TRUE.)

    CALL add_var(ocean_restart_list, 'newice', p_ice%newice ,&
      &          GRID_UNSTRUCTURED_CELL, ZA_SURFACE, &
      &          t_cf_var('newice', 'm', 'new ice growth in open water', DATATYPE_FLT32),&
      &          grib2_var(255, 255, 255, ibits, GRID_REFERENCE, GRID_CELL),&
      &          ldims=(/nproma,alloc_cell_blocks/),in_group=groups("ice_diag"),&
      &          lrestart_cont=.TRUE.)

    CALL add_var(ocean_restart_list, 'totalsnowfall', p_ice%totalsnowfall ,&
      &          GRID_UNSTRUCTURED_CELL, ZA_SURFACE, &
      &          t_cf_var('totalsnowfall', 'm', 'total snow fall on sea ice', DATATYPE_FLT32),&
      &          grib2_var(255, 255, 255, ibits, GRID_REFERENCE, GRID_CELL),&
      &          ldims=(/nproma,alloc_cell_blocks/),in_group=groups("ice_diag"),&
      &          lrestart_cont=.TRUE.)
    
      CALL add_var(ocean_restart_list, 'zUnderIce', p_ice%zUnderIce ,&
      &          GRID_UNSTRUCTURED_CELL, ZA_SURFACE, &
      &          t_cf_var('zUnderIce', 'm', 'water in upper ocean grid cell below ice', &
      &                   DATATYPE_FLT32),&
      &          grib2_var(255, 255, 255, ibits, GRID_REFERENCE, GRID_CELL),&
      &          ldims=(/nproma,alloc_cell_blocks/),in_group=groups("ice_diag"),&
      &          lrestart_cont=.TRUE.)
      CALL add_var(ocean_restart_list, 'draftave', p_ice%draftave ,&
      &          GRID_UNSTRUCTURED_CELL, ZA_SURFACE, &
      &          t_cf_var('draftave', 'm', 'averaged water equivalent of ice and snow on grid area', &
      &                   DATATYPE_FLT32),&
      &          grib2_var(255, 255, 255, ibits, GRID_REFERENCE, GRID_CELL),&
      &          ldims=(/nproma,alloc_cell_blocks/),in_group=groups("ice_diag"),&
      &          lrestart_cont=.TRUE.)

    ALLOCATE(p_ice%hi_lim(i_no_ice_thick_class), STAT=ist)
    IF (ist/=SUCCESS) THEN
      CALL finish(TRIM(routine),'allocation for hi_lim failed')
    END IF


    IF(p_ice%kice==1)THEN
      p_ice%hi_lim = 0.0_wp
    ELSEIF(p_ice%kice==8)THEN
      p_ice%hi_lim(:)=(/ 0.0_wp, 0.1_wp, 0.3_wp, 0.7_wp, 1.1_wp, 1.5_wp, 2.0_wp, 2.5_wp /)
    ENDIF

    IF ( i_ice_dyn == 1 ) THEN ! AWI dynamics
      CALL init_fem_wgts(p_patch_3D)
    ENDIF

    CALL add_var(ocean_default_list, 'zHeatOceI', p_ice%zHeatOceI,GRID_UNSTRUCTURED_CELL, ZA_GENERIC_ICE, &
      &          t_cf_var('zHeatOceI', 'W/m^2', 'Oceanic Heat flux', DATATYPE_FLT32),&
      &          grib2_var(255, 255, 255, ibits, GRID_REFERENCE, GRID_CELL),&
      &          ldims=(/nproma,i_no_ice_thick_class,alloc_cell_blocks/),in_group=groups("ice_diag"))

    ! add accumulated fields
    CALL add_var(ocean_default_list, 'hi_acc', p_ice%acc%hi ,&
      &          GRID_UNSTRUCTURED_CELL, ZA_GENERIC_ICE, &
      &          t_cf_var('hi_acc', 'm', 'ice thickness', DATATYPE_FLT32),&
      &          grib2_var(255, 255, 255, ibits, GRID_REFERENCE, GRID_CELL),&
      &          ldims=(/nproma,i_no_ice_thick_class,alloc_cell_blocks/),in_group=groups("ice_default"),&
      &          lrestart_cont=.TRUE.)
    CALL add_var(ocean_default_list, 'hs_acc', p_ice%acc%hs ,&
      &          GRID_UNSTRUCTURED_CELL, ZA_GENERIC_ICE, &
      &          t_cf_var('hs_acc', 'm', 'snow thickness', DATATYPE_FLT32),&
      &          grib2_var(255, 255, 255, ibits, GRID_REFERENCE, GRID_CELL),&
      &          ldims=(/nproma,i_no_ice_thick_class,alloc_cell_blocks/),in_group=groups("ice_default"),&
      &          lrestart_cont=.TRUE.)
    CALL add_var(ocean_default_list, 'conc_acc', p_ice%acc%conc ,&
      &          GRID_UNSTRUCTURED_CELL, ZA_GENERIC_ICE, &
      &          t_cf_var('conc_acc', '', 'ice concentration in each ice class', DATATYPE_FLT32),&
      &          grib2_var(255, 255, 255, ibits, GRID_REFERENCE, GRID_CELL),&
      &          ldims=(/nproma,i_no_ice_thick_class,alloc_cell_blocks/),in_group=groups("ice_default"),&
      &          lrestart_cont=.TRUE.)
    CALL add_var(ocean_default_list, 'ice_u_acc', p_ice%acc%u ,&
      &          GRID_UNSTRUCTURED_CELL, ZA_SURFACE, &
      &          t_cf_var('ice_u_acc', 'm/s', 'zonal velocity', DATATYPE_FLT32),&
      &          grib2_var(255, 255, 255, ibits, GRID_REFERENCE, GRID_CELL),&
      &          ldims=(/nproma,alloc_cell_blocks/), in_group=groups("ice_default"),&
      &          lrestart_cont=.FALSE.)
    CALL add_var(ocean_default_list, 'ice_v_acc', p_ice%acc%v ,&
      &          GRID_UNSTRUCTURED_CELL, ZA_SURFACE, &
      &          t_cf_var('ice_v_acc', 'm/s', 'meridional velocity', DATATYPE_FLT32),&
      &          grib2_var(255, 255, 255, ibits, GRID_REFERENCE, GRID_CELL),&
      &          ldims=(/nproma,alloc_cell_blocks/), in_group=groups("ice_default"),&
      &          lrestart_cont=.FALSE.)

    CALL message(TRIM(routine), 'end' )

    CALL construct_sea_ice_budgets(p_patch_3D,p_ice%budgets, ocean_default_list)
  END SUBROUTINE construct_sea_ice

  
  SUBROUTINE construct_sea_ice_budgets(patch_3d,budgets, varlist)
    TYPE(t_patch_3d) :: patch_3d
    TYPE(t_sea_ice_budgets) :: budgets
    TYPE(t_var_list)        :: varlist

    INTEGER :: alloc_cell_blocks
    TYPE(t_patch), POINTER :: patch
    INTEGER :: ibits = DATATYPE_PACK16

    patch             => patch_3D%p_patch_2D(1)
    alloc_cell_blocks =  patch%alloc_cell_blocks

    CALL add_var(varlist, 'salt_00', budgets%salt_00 ,&
      &          GRID_UNSTRUCTURED_CELL, ZA_SURFACE, &
      &          t_cf_var('salt_00', 'kg', '', DATATYPE_FLT32),&
      &          grib2_var(255, 255, 255, ibits, GRID_REFERENCE, GRID_CELL),&
      &          ldims=(/nproma,alloc_cell_blocks/), in_group=groups("ice_budgets"))
!   CALL add_var(varlist, 'salt_01', budgets%salt_00 ,&
!     &          GRID_UNSTRUCTURED_CELL, ZA_SURFACE, &
!     &          t_cf_var('salt_01', 'kg', '', DATATYPE_FLT32),&
!     &          grib2_var(255, 255, 255, ibits, GRID_REFERENCE, GRID_CELL),&
!     &          ldims=(/nproma,alloc_cell_blocks/), in_group=groups("ice_budgets"))
!   CALL add_var(varlist, 'salt_02', budgets%salt_00 ,&
!     &          GRID_UNSTRUCTURED_CELL, ZA_SURFACE, &
!     &          t_cf_var('salt_02', 'kg', '', DATATYPE_FLT32),&
!     &          grib2_var(255, 255, 255, ibits, GRID_REFERENCE, GRID_CELL),&
!     &          ldims=(/nproma,alloc_cell_blocks/), in_group=groups("ice_budgets"))
!   CALL add_var(varlist, 'salt_03', budgets%salt_00 ,&
!     &          GRID_UNSTRUCTURED_CELL, ZA_SURFACE, &
!     &          t_cf_var('salt_03', 'kg', '', DATATYPE_FLT32),&
!     &          grib2_var(255, 255, 255, ibits, GRID_REFERENCE, GRID_CELL),&
!     &          ldims=(/nproma,alloc_cell_blocks/), in_group=groups("ice_budgets"))
  END SUBROUTINE construct_sea_ice_budgets
  
  !-------------------------------------------------------------------------
  !
  !> Destructor of sea-ice model, deallocates all components.
  !!
  !! @par Revision History
  !! Initial release by Peter Korn, MPI-M (2010-07). Originally code written by
  !! Dirk Notz, following MPI-OM. Code transfered to ICON.
  !
  SUBROUTINE destruct_sea_ice(p_ice)
    TYPE (t_sea_ice),  INTENT (INOUT) :: p_ice
    !Local variables
    INTEGER :: ist
    CHARACTER(LEN=max_char_length), PARAMETER :: routine = 'mo_sea_ice:destruct_sea_ice'
    !-------------------------------------------------------------------------
    CALL message(TRIM(routine), 'start' )

    DEALLOCATE(p_ice%hi_lim, STAT=ist)
    IF (ist/=SUCCESS) THEN
      CALL finish(TRIM(routine),'deallocation for hi_lim failed')
    END IF

    IF ( i_ice_dyn == 1 ) THEN ! AWI dynamics
      CALL destruct_fem_wgts
    ENDIF

    CALL message(TRIM(routine), 'end' )

  END SUBROUTINE destruct_sea_ice

  !-------------------------------------------------------------------------
  !
  !>
  !! Constructor of atmospheric reprsentation  in ocean.
  !!
  !! @par Revision History
  !! Initial release by Peter Korn, MPI-M (2011-07)
  !
  SUBROUTINE construct_atmos_for_ocean(p_patch, p_as)
    !
    TYPE(t_patch),                INTENT(IN):: p_patch
    TYPE(t_atmos_for_ocean ), INTENT(INOUT) :: p_as

    ! Local variables
    INTEGER :: alloc_cell_blocks, ist
    CHARACTER(LEN=max_char_length), PARAMETER :: routine = 'mo_sea_ice:construct_atmos_for_ocean'

    !-------------------------------------------------------------------------
    CALL message(TRIM(routine), 'start' )

    alloc_cell_blocks = p_patch%alloc_cell_blocks

    ALLOCATE(p_as%tafo(nproma,alloc_cell_blocks), STAT=ist)
    CALL finish_unless_allocate(ist,routine,'tafo')

    ALLOCATE(p_as%ftdew(nproma,alloc_cell_blocks), STAT=ist)
    CALL finish_unless_allocate(ist,routine,'ftdew')

    ALLOCATE(p_as%fclou(nproma,alloc_cell_blocks), STAT=ist)
    CALL finish_unless_allocate(ist,routine,'fclou')

    ALLOCATE(p_as%fu10(nproma,alloc_cell_blocks), STAT=ist)
    CALL finish_unless_allocate(ist,routine,'fu10')

    ALLOCATE(p_as%fswr(nproma,alloc_cell_blocks), STAT=ist)
    CALL finish_unless_allocate(ist,routine,'fswr')

    ALLOCATE(p_as%pao(nproma,alloc_cell_blocks), STAT=ist)
    CALL finish_unless_allocate(ist,routine,'pao')

    ALLOCATE(p_as%u(nproma,alloc_cell_blocks), STAT=ist)
    CALL finish_unless_allocate(ist,routine,'u')

    ALLOCATE(p_as%v(nproma,alloc_cell_blocks), STAT=ist)
    CALL finish_unless_allocate(ist,routine,'v')

    ALLOCATE(p_as%precip(nproma,alloc_cell_blocks), STAT=ist)
    CALL finish_unless_allocate(ist,routine,'precip')

    ALLOCATE(p_as%evap(nproma,alloc_cell_blocks), STAT=ist)
    CALL finish_unless_allocate(ist,routine,'evap')

    ALLOCATE(p_as%runoff(nproma,alloc_cell_blocks), STAT=ist)
    CALL finish_unless_allocate(ist,routine,'runoff')

    ALLOCATE(p_as%topBoundCond_windStress_u(nproma,alloc_cell_blocks), STAT=ist)
    CALL finish_unless_allocate(ist,routine,'topBoundCond_windStress_u')

    ALLOCATE(p_as%topBoundCond_windStress_v(nproma,alloc_cell_blocks), STAT=ist)
    CALL finish_unless_allocate(ist,routine,'topBoundCond_windStress_v')

    ALLOCATE(p_as%FrshFlux_Precipitation(nproma,alloc_cell_blocks), STAT=ist)
    CALL finish_unless_allocate(ist,routine,'FrshFlux_Precipitation')

    ALLOCATE(p_as%FrshFlux_Runoff(nproma,alloc_cell_blocks), STAT=ist)
    CALL finish_unless_allocate(ist,routine,'FrshFlux_Runoff')

    ALLOCATE(p_as%data_surfRelax_Temp(nproma,alloc_cell_blocks), STAT=ist)
    CALL finish_unless_allocate(ist,routine,'data_surfRelax_Temp')

    ALLOCATE(p_as%data_surfRelax_Salt(nproma,alloc_cell_blocks), STAT=ist)
    CALL finish_unless_allocate(ist,routine,'data_surfRelax_Salt')

    p_as%tafo  (:,:)                    = 0.0_wp
    p_as%ftdew (:,:)                    = 0.0_wp
    p_as%fclou (:,:)                    = 0.0_wp
    p_as%fu10  (:,:)                    = 0.0_wp
    p_as%fswr  (:,:)                    = 0.0_wp
    p_as%pao   (:,:)                    = 0.0_wp
    p_as%u     (:,:)                    = 0.0_wp
    p_as%v     (:,:)                    = 0.0_wp
    p_as%precip(:,:)                    = 0.0_wp
    p_as%evap  (:,:)                    = 0.0_wp
    p_as%runoff(:,:)                    = 0.0_wp
    p_as%topBoundCond_windStress_u(:,:) = 0.0_wp
    p_as%topBoundCond_windStress_v(:,:) = 0.0_wp
    p_as%FrshFlux_Precipitation(:,:)    = 0.0_wp
    p_as%FrshFlux_Runoff(:,:)           = 0.0_wp
    p_as%data_surfRelax_Temp(:,:)       = 0.0_wp
    p_as%data_surfRelax_Salt(:,:)       = 0.0_wp

    CALL message(TRIM(routine), 'end')

  END SUBROUTINE construct_atmos_for_ocean
  !-------------------------------------------------------------------------
  !
  !>
  !!  Destructor of atmospheric reprsentation  in ocean.
  !!
  !! @par Revision History
  !! Initial release by Peter Korn, MPI-M (2011)
  !
  SUBROUTINE destruct_atmos_for_ocean(p_as)
    !
    TYPE(t_atmos_for_ocean ), INTENT(INOUT) :: p_as

    ! Local variables
    INTEGER :: ist
    CHARACTER(LEN=max_char_length), PARAMETER :: routine = 'mo_sea_ice:destruct_atmos_for_ocean'

    !-------------------------------------------------------------------------
    CALL message(TRIM(routine), 'start' )


    DEALLOCATE(p_as%tafo, STAT=ist)
    IF (ist/=SUCCESS) THEN
      CALL finish(TRIM(routine),'deallocation for tafo failed')
    END IF
    DEALLOCATE(p_as%ftdew, STAT=ist)
    IF (ist/=SUCCESS) THEN
      CALL finish(TRIM(routine),'deallocation for ftdew failed')
    END IF
    DEALLOCATE(p_as%fclou, STAT=ist)
    IF (ist/=SUCCESS) THEN
      CALL finish(TRIM(routine),'deallocation for fclou failed')
    END IF

    DEALLOCATE(p_as%fu10, STAT=ist)
    IF (ist/=SUCCESS) THEN
      CALL finish(TRIM(routine),'deallocation for fu10 failed')
    END IF

    DEALLOCATE(p_as%fswr, STAT=ist)
    IF (ist/=SUCCESS) THEN
      CALL finish(TRIM(routine),'deallocation for fswr failed')
    END IF

    DEALLOCATE(p_as%pao, STAT=ist)
    IF (ist/=SUCCESS) THEN
      CALL finish(TRIM(routine),'deallocation for pao failed')
    END IF

    DEALLOCATE(p_as%u, STAT=ist)
    IF (ist/=SUCCESS) THEN
      CALL finish(TRIM(routine),'deallocation for u failed')
    END IF
    DEALLOCATE(p_as%v, STAT=ist)
    IF (ist/=SUCCESS) THEN
      CALL finish(TRIM(routine),'deallocation for v failed')
    END IF

    DEALLOCATE(p_as%precip, STAT=ist)
    IF (ist/=SUCCESS) THEN
      CALL finish(TRIM(routine),'deallocation for precip failed')
    END IF
    DEALLOCATE(p_as%evap, STAT=ist)
    IF (ist/=SUCCESS) THEN
      CALL finish(TRIM(routine),'deallocation for evap failed')
    END IF
    DEALLOCATE(p_as%runoff, STAT=ist)
    IF (ist/=SUCCESS) THEN
      CALL finish(TRIM(routine),'deallocation for runoff failed')
    END IF

    CALL message(TRIM(routine), 'end')

  END SUBROUTINE destruct_atmos_for_ocean
  !-------------------------------------------------------------------------
  !
  !>
  !! Constructor of atmos fluxes for hydrostatic ocean
  !!
  !! @par Revision History
  !! Initial release by Peter Korn, MPI-M (2011)
  !
  SUBROUTINE construct_atmos_fluxes(p_patch, atmos_fluxes, i_no_ice_thick_class)
    !
    TYPE(t_patch),         INTENT(IN)    :: p_patch
    TYPE(t_atmos_fluxes ), INTENT(INOUT) :: atmos_fluxes
    INTEGER,               INTENT(IN)    :: i_no_ice_thick_class
    ! Local variables
    INTEGER :: ibits = DATATYPE_PACK16
    INTEGER :: alloc_cell_blocks, ist

    CHARACTER(LEN=max_char_length), PARAMETER :: routine = 'mo_sea_ice:construct_atmos_fluxes'

    !-------------------------------------------------------------------------
    CALL message(TRIM(routine), 'start' )

    alloc_cell_blocks = p_patch%alloc_cell_blocks

    ! TODO: cleanup unused fluxes, sort in ice_diag
    ! Variables with 3 dimensions: fluxes over ice-covered part, second dimension is ice class

    CALL add_var(ocean_default_list, 'atmos_fluxes_lat', atmos_fluxes%lat,                            &
      &          GRID_UNSTRUCTURED_CELL, ZA_SURFACE,                                                  &
      &          t_cf_var('atmos_fluxes_lat', 'W/m2', 'atmos_fluxes_lat', DATATYPE_FLT32),            &
      &          grib2_var(255, 255, 255, ibits          , GRID_REFERENCE, GRID_CELL),              &
      &          ldims=(/nproma,i_no_ice_thick_class,alloc_cell_blocks/),in_group=groups("ice_diag"))

    CALL add_var(ocean_default_list, 'atmos_fluxes_sens', atmos_fluxes%sens,                          &
      &          GRID_UNSTRUCTURED_CELL, ZA_SURFACE,                                                  &
      &          t_cf_var('atmos_fluxes_sens', 'W/m2', 'atmos_fluxes_sens', DATATYPE_FLT32),          &
      &          grib2_var(255, 255, 255, ibits          , GRID_REFERENCE, GRID_CELL),              &
      &          ldims=(/nproma,i_no_ice_thick_class,alloc_cell_blocks/),in_group=groups("ice_diag"))

    CALL add_var(ocean_default_list, 'atmos_fluxes_LWout', atmos_fluxes%LWout,                        &
      &          GRID_UNSTRUCTURED_CELL, ZA_SURFACE,                                                  &
      &          t_cf_var('atmos_fluxes_LWout', 'W/m2', 'atmos_fluxes_LWout', DATATYPE_FLT32),        &
      &          grib2_var(255, 255, 255, ibits          , GRID_REFERENCE, GRID_CELL),              &
      &          ldims=(/nproma,i_no_ice_thick_class,alloc_cell_blocks/),in_group=groups("ice_diag"))

    CALL add_var(ocean_default_list, 'atmos_fluxes_LWnet', atmos_fluxes%LWnet,                        &
      &          GRID_UNSTRUCTURED_CELL, ZA_SURFACE,                                                  &
      &          t_cf_var('atmos_fluxes_LWnet', 'W/m2', 'atmos_fluxes_LWnet', DATATYPE_FLT32),        &
      &          grib2_var(255, 255, 255, ibits          , GRID_REFERENCE, GRID_CELL),              &
      &          ldims=(/nproma,i_no_ice_thick_class,alloc_cell_blocks/),in_group=groups("ice_diag"))

    CALL add_var(ocean_default_list, 'atmos_fluxes_SWnet', atmos_fluxes%SWnet,                        &
      &          GRID_UNSTRUCTURED_CELL, ZA_SURFACE,                                                  &
      &          t_cf_var('atmos_fluxes_SWnet', 'W/m2', 'atmos_fluxes_SWnet', DATATYPE_FLT32),        &
      &          grib2_var(255, 255, 255, ibits          , GRID_REFERENCE, GRID_CELL),              &
      &          ldims=(/nproma,i_no_ice_thick_class,alloc_cell_blocks/),in_group=groups("ice_diag"))

    CALL add_var(ocean_default_list, 'atmos_fluxes_bot', atmos_fluxes%bot,                            &
      &          GRID_UNSTRUCTURED_CELL, ZA_SURFACE,                                                  &
      &          t_cf_var('atmos_fluxes_bot', 'W/m2', 'atmos_fluxes_bot', DATATYPE_FLT32),            &
      &          grib2_var(255, 255, 255, ibits          , GRID_REFERENCE, GRID_CELL),              &
      &          ldims=(/nproma,i_no_ice_thick_class,alloc_cell_blocks/),in_group=groups("ice_diag"))

    CALL add_var(ocean_default_list, 'atmos_fluxes_dsensdT', atmos_fluxes%dsensdT,                    &
      &          GRID_UNSTRUCTURED_CELL, ZA_SURFACE,                                                  &
      &          t_cf_var('atmos_fluxes_dsensdT', 'W/m2/K', 'atmos_fluxes_dsensdT', DATATYPE_FLT32),  &
      &          grib2_var(255, 255, 255, ibits          , GRID_REFERENCE, GRID_CELL),              &
      &          ldims=(/nproma,i_no_ice_thick_class,alloc_cell_blocks/),in_group=groups("ice_diag"))

    CALL add_var(ocean_default_list, 'atmos_fluxes_dlatdT', atmos_fluxes%dlatdT,                      &
      &          GRID_UNSTRUCTURED_CELL, ZA_SURFACE,                                                  &
      &          t_cf_var('atmos_fluxes_dlatdT', 'W/m2/K', 'atmos_fluxes_dlatdT', DATATYPE_FLT32),    &
      &          grib2_var(255, 255, 255, ibits          , GRID_REFERENCE, GRID_CELL),              &
      &          ldims=(/nproma,i_no_ice_thick_class,alloc_cell_blocks/),in_group=groups("ice_diag"))

    CALL add_var(ocean_default_list, 'atmos_fluxes_dLWdT', atmos_fluxes%dLWdT,                        &
      &          GRID_UNSTRUCTURED_CELL, ZA_SURFACE,                                                  &
      &          t_cf_var('atmos_fluxes_dLWdT', 'W/m2/K', 'atmos_fluxes_dLWdT', DATATYPE_FLT32),      &
      &          grib2_var(255, 255, 255, ibits          , GRID_REFERENCE, GRID_CELL),              &
      &          ldims=(/nproma,i_no_ice_thick_class,alloc_cell_blocks/),in_group=groups("ice_diag"))

    ! Variables with 2 dimensions: fluxes over icefree part in sea ice model

    CALL add_var(ocean_default_list, 'atmos_fluxes_latw', atmos_fluxes%latw,                          &
      &          GRID_UNSTRUCTURED_CELL, ZA_SURFACE,                                                  &
      &          t_cf_var('atmos_fluxes_latw', 'W/m2', 'atmos_fluxes_latw', DATATYPE_FLT32),          &
      &          grib2_var(255, 255, 255, ibits          , GRID_REFERENCE, GRID_CELL),              &
      &          ldims=(/nproma,alloc_cell_blocks/),in_group=groups("ice_diag"))

    CALL add_var(ocean_default_list, 'atmos_fluxes_sensw', atmos_fluxes%sensw,                        &
      &          GRID_UNSTRUCTURED_CELL, ZA_SURFACE,                                                  &
      &          t_cf_var('atmos_fluxes_sensw', 'W/m2', 'atmos_fluxes_sensw', DATATYPE_FLT32),        &
      &          grib2_var(255, 255, 255, ibits          , GRID_REFERENCE, GRID_CELL),              &
      &          ldims=(/nproma,alloc_cell_blocks/),in_group=groups("ice_diag"))

    CALL add_var(ocean_default_list, 'atmos_fluxes_LWoutw', atmos_fluxes%LWoutw,                      &
      &          GRID_UNSTRUCTURED_CELL, ZA_SURFACE,                                                  &
      &          t_cf_var('atmos_fluxes_LWoutw', 'W/m2', 'atmos_fluxes_LWoutw', DATATYPE_FLT32),      &
      &          grib2_var(255, 255, 255, ibits          , GRID_REFERENCE, GRID_CELL),              &
      &          ldims=(/nproma,alloc_cell_blocks/),in_group=groups("ice_diag"))

    CALL add_var(ocean_default_list, 'atmos_fluxes_LWnetw', atmos_fluxes%LWnetw,                      &
      &          GRID_UNSTRUCTURED_CELL, ZA_SURFACE,                                                  &
      &          t_cf_var('atmos_fluxes_LWnetw', 'W/m2', 'atmos_fluxes_LWnetw', DATATYPE_FLT32),      &
      &          grib2_var(255, 255, 255, ibits          , GRID_REFERENCE, GRID_CELL),              &
      &          ldims=(/nproma,alloc_cell_blocks/),in_group=groups("ice_diag"))

    CALL add_var(ocean_default_list, 'atmos_fluxes_SWnetw', atmos_fluxes%SWnetw,                      &
      &          GRID_UNSTRUCTURED_CELL, ZA_SURFACE,                                                  &
      &          t_cf_var('atmos_fluxes_SWnetw', 'W/m2', 'atmos_fluxes_SWnetw', DATATYPE_FLT32),      &
      &          grib2_var(255, 255, 255, ibits          , GRID_REFERENCE, GRID_CELL),              &
      &          ldims=(/nproma,alloc_cell_blocks/),in_group=groups("ice_diag"))

    CALL add_var(ocean_default_list, 'atmos_fluxes_LWin', atmos_fluxes%LWin,                          &
      &          GRID_UNSTRUCTURED_CELL, ZA_SURFACE,                                                  &
      &          t_cf_var('atmos_fluxes_LWin', 'W/m2', 'atmos_fluxes_LWin', DATATYPE_FLT32),          &
      &          grib2_var(255, 255, 255, ibits          , GRID_REFERENCE, GRID_CELL),              &
      &          ldims=(/nproma,alloc_cell_blocks/),in_group=groups("ice_diag"))

    CALL add_var(ocean_default_list, 'atmos_fluxes_rprecw', atmos_fluxes%rprecw,                      &
      &          GRID_UNSTRUCTURED_CELL, ZA_SURFACE,                                                  &
      &          t_cf_var('atmos_fluxes_rprecw', 'm/s', 'atmos_fluxes_rprecw', DATATYPE_FLT32),       &
      &          grib2_var(255, 255, 255, ibits          , GRID_REFERENCE, GRID_CELL),              &
      &          ldims=(/nproma,alloc_cell_blocks/),in_group=groups("ice_diag"))

    CALL add_var(ocean_default_list, 'atmos_fluxes_rpreci', atmos_fluxes%rpreci,                      &
      &          GRID_UNSTRUCTURED_CELL, ZA_SURFACE,                                                  &
      &          t_cf_var('atmos_fluxes_rpreci', 'm/s', 'atmos_fluxes_rpreci', DATATYPE_FLT32),       &
      &          grib2_var(255, 255, 255, ibits          , GRID_REFERENCE, GRID_CELL),              &
      &          ldims=(/nproma,alloc_cell_blocks/),in_group=groups("ice_diag"))

    CALL add_var(ocean_default_list, 'atmos_fluxes_stress_x', atmos_fluxes%stress_x,                  &
      &          GRID_UNSTRUCTURED_CELL, ZA_SURFACE,                                                  &
      &          t_cf_var('atmos_fluxes_stress_x', 'Pa',   'atmos_fluxes_stress_x', DATATYPE_FLT32),  &
      &          grib2_var(255, 255, 255, ibits          , GRID_REFERENCE, GRID_CELL),              &
      &          ldims=(/nproma,alloc_cell_blocks/),in_group=groups("ice_diag"))

    CALL add_var(ocean_default_list, 'atmos_fluxes_stress_y', atmos_fluxes%stress_y,                  &
      &          GRID_UNSTRUCTURED_CELL, ZA_SURFACE,                                                  &
      &          t_cf_var('atmos_fluxes_stress_y', 'Pa',   'atmos_fluxes_stress_y', DATATYPE_FLT32),  &
      &          grib2_var(255, 255, 255, ibits          , GRID_REFERENCE, GRID_CELL),              &
      &          ldims=(/nproma,alloc_cell_blocks/),in_group=groups("ice_diag"))

    CALL add_var(ocean_default_list, 'atmos_fluxes_stress_xw', atmos_fluxes%stress_xw,                &
      &          GRID_UNSTRUCTURED_CELL, ZA_SURFACE,                                                  &
      &          t_cf_var('atmos_fluxes_stress_xw', 'Pa',   'atmos_fluxes_stress_xw', DATATYPE_FLT32),&
      &          grib2_var(255, 255, 255, ibits          , GRID_REFERENCE, GRID_CELL),              &
      &          ldims=(/nproma,alloc_cell_blocks/),in_group=groups("ice_diag"))

    CALL add_var(ocean_default_list, 'atmos_fluxes_stress_yw', atmos_fluxes%stress_yw,                &
      &          GRID_UNSTRUCTURED_CELL, ZA_SURFACE,                                                  &
      &          t_cf_var('atmos_fluxes_stress_yw', 'Pa',   'atmos_fluxes_stress_yw', DATATYPE_FLT32),&
      &          grib2_var(255, 255, 255, ibits          , GRID_REFERENCE, GRID_CELL),              &
      &          ldims=(/nproma,alloc_cell_blocks/),in_group=groups("ice_diag"))

    !albedos need to go into the restart
    CALL add_var(ocean_restart_list, 'albvisdirw', atmos_fluxes%albvisdirw ,&
      &          GRID_UNSTRUCTURED_CELL, ZA_SURFACE, &
      &          t_cf_var('albvisdirw', '', 'albvisdirw', DATATYPE_FLT32),&
      &          grib2_var(255, 255, 255, ibits, GRID_REFERENCE, GRID_CELL),&
      &          ldims=(/nproma,alloc_cell_blocks/),in_group=groups("ice_diag"),&
      &          lrestart_cont=.TRUE.)

    CALL add_var(ocean_restart_list, 'albvisdifw', atmos_fluxes%albvisdifw ,&
      &          GRID_UNSTRUCTURED_CELL, ZA_SURFACE, &
      &          t_cf_var('albvisdifw', '', 'albvisdifw', DATATYPE_FLT32),&
      &          grib2_var(255, 255, 255, ibits, GRID_REFERENCE, GRID_CELL),&
      &          ldims=(/nproma,alloc_cell_blocks/),in_group=groups("ice_diag"),&
      &          lrestart_cont=.TRUE.)

    CALL add_var(ocean_restart_list, 'albnirdirw', atmos_fluxes%albnirdirw ,&
      &          GRID_UNSTRUCTURED_CELL, ZA_SURFACE, &
      &          t_cf_var('albnirdirw', '', 'albnirdirw', DATATYPE_FLT32),&
      &          grib2_var(255, 255, 255, ibits, GRID_REFERENCE, GRID_CELL),&
      &          ldims=(/nproma,alloc_cell_blocks/),in_group=groups("ice_diag"),&
      &          lrestart_cont=.TRUE.)

    CALL add_var(ocean_restart_list, 'albnirdifw', atmos_fluxes%albnirdifw ,&
      &          GRID_UNSTRUCTURED_CELL, ZA_SURFACE, &
      &          t_cf_var('albnirdifw', '', 'albnirdifw', DATATYPE_FLT32),&
      &          grib2_var(255, 255, 255, ibits, GRID_REFERENCE, GRID_CELL),&
      &          ldims=(/nproma,alloc_cell_blocks/),in_group=groups("ice_diag"),&
      &          lrestart_cont=.TRUE.)

    CALL add_var(ocean_restart_list, 'albvisdir', atmos_fluxes%albvisdir ,&
      &          GRID_UNSTRUCTURED_CELL, ZA_GENERIC_ICE, &
      &          t_cf_var('albvisdir', '', 'albvisdir', DATATYPE_FLT32),&
      &          grib2_var(255, 255, 255, ibits, GRID_REFERENCE, GRID_CELL),&
      &          ldims=(/nproma,i_no_ice_thick_class,alloc_cell_blocks/),in_group=groups("ice_diag"),&
      &          lrestart_cont=.TRUE.)

    CALL add_var(ocean_restart_list, 'albvisdif', atmos_fluxes%albvisdif ,&
      &          GRID_UNSTRUCTURED_CELL, ZA_GENERIC_ICE, &
      &          t_cf_var('albvisdif', '', 'albvisdif', DATATYPE_FLT32),&
      &          grib2_var(255, 255, 255, ibits, GRID_REFERENCE, GRID_CELL),&
      &          ldims=(/nproma,i_no_ice_thick_class,alloc_cell_blocks/),in_group=groups("ice_diag"),&
      &          lrestart_cont=.TRUE.)

    CALL add_var(ocean_restart_list, 'albnirdir', atmos_fluxes%albnirdir ,&
      &          GRID_UNSTRUCTURED_CELL, ZA_GENERIC_ICE, &
      &          t_cf_var('albnirdir', '', 'albnirdir', DATATYPE_FLT32),&
      &          grib2_var(255, 255, 255, ibits, GRID_REFERENCE, GRID_CELL),&
      &          ldims=(/nproma,i_no_ice_thick_class,alloc_cell_blocks/),in_group=groups("ice_diag"),&
      &          lrestart_cont=.TRUE.)

    CALL add_var(ocean_restart_list, 'albnirdif', atmos_fluxes%albnirdif ,&
      &          GRID_UNSTRUCTURED_CELL, ZA_GENERIC_ICE, &
      &          t_cf_var('albnirdif', '', 'albnirdif', DATATYPE_FLT32),&
      &          grib2_var(255, 255, 255, ibits, GRID_REFERENCE, GRID_CELL),&
      &          ldims=(/nproma,i_no_ice_thick_class,alloc_cell_blocks/),in_group=groups("ice_diag"),&
      &          lrestart_cont=.TRUE.)

    ! Initialize with zero
    atmos_fluxes%counter = 0.0_wp

    ! Initialise the albedos sensibly
    atmos_fluxes%albvisdir (:,:,:) = albi
    atmos_fluxes%albvisdif (:,:,:) = albi
    atmos_fluxes%albnirdir (:,:,:) = albi
    atmos_fluxes%albnirdif (:,:,:) = albi
    atmos_fluxes%albvisdirw(:,:) = albedoW_sim
    atmos_fluxes%albvisdifw(:,:) = albedoW_sim
    atmos_fluxes%albnirdirw(:,:) = albedoW_sim
    atmos_fluxes%albnirdifw(:,:) = albedoW_sim

    ! forcing of zonal component of velocity equation,
    CALL add_var(ocean_default_list,'atmos_fluxes_topBC_windStress_u', atmos_fluxes%topBoundCond_windStress_u,     &
      &          GRID_UNSTRUCTURED_CELL, ZA_SURFACE, &
      &          t_cf_var('atmos_fluxes_topBC_windStress_u', '', 'atmos_fluxes_topBoundCond_windStress_u', DATATYPE_FLT32),&
      &          grib2_var(255, 255, 255, ibits, GRID_REFERENCE, GRID_CELL),&
      &          ldims=(/nproma,alloc_cell_blocks/),in_group=groups("ice_diag"))

    ! forcing of meridional component of velocity equation,
    CALL add_var(ocean_default_list,'atmos_fluxes_topBC_windStress_v', atmos_fluxes%topBoundCond_windStress_v,     &
      &          GRID_UNSTRUCTURED_CELL, ZA_SURFACE, &
      &          t_cf_var('atmos_fluxes_topBC_windStress_v', '', 'atmos_fluxes_topBoundCond_windStress_v', DATATYPE_FLT32),&
      &          grib2_var(255, 255, 255, ibits, GRID_REFERENCE, GRID_CELL),&
      &          ldims=(/nproma,alloc_cell_blocks/),in_group=groups("ice_diag"))

    ! relaxation fields {{{
    !
    ! forcing of temperature in vertical diffusion equation     [K*m/s]
    CALL add_var(ocean_default_list,'topBoundCond_Temp_vdiff  ',atmos_fluxes%topBoundCond_Temp_vdiff ,     &
      &          GRID_UNSTRUCTURED_CELL, ZA_SURFACE, &
      &          t_cf_var('atmos_fluxes_topBC_Temp_vdiff', '', 'atmos_fluxes_topBoundCond_Temp_vdiff', DATATYPE_FLT32),&
      &          grib2_var(255, 255, 255, ibits, GRID_REFERENCE, GRID_CELL),&
      &          ldims=(/nproma,alloc_cell_blocks/),in_group=groups("ice_diag"))

    ! forcing of salinity in vertical diffusion equation        [psu*m/s]
    CALL add_var(ocean_default_list,'topBoundCond_Salt_vdiff  ',atmos_fluxes%topBoundCond_Salt_vdiff ,     & 
      &          GRID_UNSTRUCTURED_CELL, ZA_SURFACE, &
      &          t_cf_var('atmos_fluxes_topBC_Salt_vdiff', '', 'atmos_fluxes_topBoundCond_Salt_vdiff', DATATYPE_FLT32),&
      &          grib2_var(255, 255, 255, ibits, GRID_REFERENCE, GRID_CELL),&
      &          ldims=(/nproma,alloc_cell_blocks/),in_group=groups("ice_diag"))

    ! contains data to which salinity is relaxed                [psu]
    CALL add_var(ocean_default_list,'data_surfRelax_Salt      ',atmos_fluxes%data_surfRelax_Salt     ,     & 
      &          GRID_UNSTRUCTURED_CELL, ZA_SURFACE, &
      &          t_cf_var('atmos_fluxes_data_surfRelax_Salt', '', 'atmos_fluxes_data_surfRelax_Salt', DATATYPE_FLT32),&
      &          grib2_var(255, 255, 255, ibits, GRID_REFERENCE, GRID_CELL),&
      &          ldims=(/nproma,alloc_cell_blocks/),in_group=groups("ice_diag"))

    ! contains data to which temperature is relaxed             [K]
    CALL add_var(ocean_default_list,'atmos_fluxes_data_surfRelax_Temp', atmos_fluxes%data_surfRelax_Temp,     &
      &          GRID_UNSTRUCTURED_CELL, ZA_SURFACE, &
      &          t_cf_var('atmos_fluxes_data_surfRelax_Temp', '', 'atmos_fluxes_data_surfRelax_Temp', DATATYPE_FLT32),&
      &          grib2_var(255, 255, 255, ibits, GRID_REFERENCE, GRID_CELL),&
      &          ldims=(/nproma,alloc_cell_blocks/),in_group=groups("ice_diag"))
    CALL add_var(ocean_default_list, 'atmos_fluxes_HeatFlux_Relax', atmos_fluxes%HeatFlux_Relax , &
    &          GRID_UNSTRUCTURED_CELL, ZA_SURFACE, &
    &          t_cf_var('atmos_fluxes_HeatFlux_Relax', 'W/m2', 'atmos_fluxes_HeatFlux_Relax', DATATYPE_FLT32),&
    &          grib2_var(255, 255, 255, ibits          , GRID_REFERENCE, GRID_CELL),&
    &          ldims=(/nproma,alloc_cell_blocks/),in_group=groups("ice_diag"))
    CALL add_var(ocean_default_list, 'atmos_fluxes_FrshFlux_Relax', atmos_fluxes%FrshFlux_Relax , &
    &          GRID_UNSTRUCTURED_CELL, ZA_SURFACE, &
    &          t_cf_var('atmos_fluxes_FrshFlux_Relax', 'm/s', 'atmos_fluxes_FrshFlux_Relax', DATATYPE_FLT32),&
    &          grib2_var(255, 255, 255, ibits          , GRID_REFERENCE, GRID_CELL),&
    &          ldims=(/nproma,alloc_cell_blocks/),in_group=groups("ice_diag"))
    CALL add_var(ocean_default_list, 'atmos_fluxes_TempFlux_Relax', atmos_fluxes%TempFlux_Relax , &
    &          GRID_UNSTRUCTURED_CELL, ZA_SURFACE, &
    &          t_cf_var('atmos_fluxes_TempFlux_Relax', 'K/s', 'atmos_fluxes_TempFlux_Relax', DATATYPE_FLT32),&
    &          grib2_var(255, 255, 255, ibits          , GRID_REFERENCE, GRID_CELL),&
    &          ldims=(/nproma,alloc_cell_blocks/),in_group=groups("ice_diag"))
    CALL add_var(ocean_default_list, 'atmos_fluxes_SaltFlux_Relax', atmos_fluxes%SaltFlux_Relax , &
    &          GRID_UNSTRUCTURED_CELL, ZA_SURFACE, &
    &          t_cf_var('atmos_fluxes_SaltFlux_Relax', 'psu/s', 'atmos_fluxes_SaltFlux_Relax', DATATYPE_FLT32),&
    &          grib2_var(255, 255, 255, ibits          , GRID_REFERENCE, GRID_CELL),&
    &          ldims=(/nproma,alloc_cell_blocks/),in_group=groups("ice_diag"))
    ! }}}

    ! surface short wave heat flux                              [W/m2]
    CALL add_var(ocean_default_list,'atmos_fluxes_HeatFlux_ShortWave', atmos_fluxes%HeatFlux_ShortWave,         &
      &          GRID_UNSTRUCTURED_CELL, ZA_SURFACE, &
      &          t_cf_var('atmos_fluxes_HeatFlux_ShortWave', '', 'atmos_fluxes_HeatFlux_ShortWave', DATATYPE_FLT32),&
      &          grib2_var(255, 255, 255, ibits, GRID_REFERENCE, GRID_CELL),&
      &          ldims=(/nproma,alloc_cell_blocks/),in_group=groups("ice_diag"))
 
   ! surface long wave heat flux                               [W/m2]
    CALL add_var(ocean_default_list,'atmos_fluxes_HeatFlux_LongWave', atmos_fluxes%HeatFlux_LongWave,           &
      &          GRID_UNSTRUCTURED_CELL, ZA_SURFACE, &
      &          t_cf_var('atmos_fluxes_HeatFlux_LongWave', '', 'atmos_fluxes_HeatFlux_LongWave', DATATYPE_FLT32),&
      &          grib2_var(255, 255, 255, ibits, GRID_REFERENCE, GRID_CELL),&
      &          ldims=(/nproma,alloc_cell_blocks/),in_group=groups("ice_diag"))

    ! surface sensible heat flux                                [W/m2]
    CALL add_var(ocean_default_list,'atmos_fluxes_HeatFlux_Sensible', atmos_fluxes%HeatFlux_Sensible,           &
      &          GRID_UNSTRUCTURED_CELL, ZA_SURFACE, &
      &          t_cf_var('atmos_fluxes_HeatFlux_Sensible', '', 'atmos_fluxes_HeatFlux_Sensible', DATATYPE_FLT32),&
      &          grib2_var(255, 255, 255, ibits, GRID_REFERENCE, GRID_CELL),&
      &          ldims=(/nproma,alloc_cell_blocks/),in_group=groups("ice_diag"))

    ! surface latent heat flux                                  [W/m2]
    CALL add_var(ocean_default_list,'atmos_fluxes_HeatFlux_Latent', atmos_fluxes%HeatFlux_Latent,               &
      &          GRID_UNSTRUCTURED_CELL, ZA_SURFACE, &
      &          t_cf_var('atmos_fluxes_HeatFlux_Latent', '', 'atmos_fluxes_HeatFlux_Latent', DATATYPE_FLT32),&
      &          grib2_var(255, 255, 255, ibits, GRID_REFERENCE, GRID_CELL),&
      &          ldims=(/nproma,alloc_cell_blocks/),in_group=groups("ice_diag"))
    ! total heat flux                                  [W/m2]
    CALL add_var(ocean_default_list,'atmos_fluxes_HeatFlux_Total', atmos_fluxes%HeatFlux_Total,               &
      &          GRID_UNSTRUCTURED_CELL, ZA_SURFACE, &
      &          t_cf_var('atmos_fluxes_HeatFlux_Total', '', 'atmos_fluxes_HeatFlux_Total', DATATYPE_FLT32),&
      &          grib2_var(255, 255, 255, ibits, GRID_REFERENCE, GRID_CELL),&
      &          ldims=(/nproma,alloc_cell_blocks/),in_group=groups("ice_diag"))

    ! total precipitation flux                                  [m/s]
    CALL add_var(ocean_default_list,'atmos_fluxes_FrshFlux_Precipitation', atmos_fluxes%FrshFlux_Precipitation, &
      &          GRID_UNSTRUCTURED_CELL, ZA_SURFACE, &
      &          t_cf_var('atmos_fluxes_FrshFlux_Precipitation', '', 'atmos_fluxes_FrshFlux_Precipitation', DATATYPE_FLT32),&
      &          grib2_var(255, 255, 255, ibits, GRID_REFERENCE, GRID_CELL),&
      &          ldims=(/nproma,alloc_cell_blocks/),in_group=groups("ice_diag"))

    ! total snow flux                                           [m/s]
    CALL add_var(ocean_default_list,'atmos_fluxes_FrshFlux_SnowFall', atmos_fluxes%FrshFlux_SnowFall,           &
      &          GRID_UNSTRUCTURED_CELL, ZA_SURFACE, &
      &          t_cf_var('atmos_fluxes_FrshFlux_SnowFall', '', 'atmos_fluxes_FrshFlux_SnowFall', DATATYPE_FLT32),&
      &          grib2_var(255, 255, 255, ibits, GRID_REFERENCE, GRID_CELL),&
      &          ldims=(/nproma,alloc_cell_blocks/),in_group=groups("ice_diag"))

    ! evaporation flux                                          [m/s]
    CALL add_var(ocean_default_list,'atmos_fluxes_FrshFlux_Evaporation', atmos_fluxes%FrshFlux_Evaporation,     &
      &          GRID_UNSTRUCTURED_CELL, ZA_SURFACE, &
      &          t_cf_var('atmos_fluxes_FrshFlux_Evaporation', '', 'atmos_fluxes_FrshFlux_Evaporation', DATATYPE_FLT32),&
      &          grib2_var(255, 255, 255, ibits, GRID_REFERENCE, GRID_CELL),&
      &          ldims=(/nproma,alloc_cell_blocks/),in_group=groups("ice_diag"))

    ! river runoff flux                                         [m/s]
    CALL add_var(ocean_default_list,'atmos_fluxes_FrshFlux_Runoff', atmos_fluxes%FrshFlux_Runoff, &
      &          GRID_UNSTRUCTURED_CELL, ZA_SURFACE, &
      &          t_cf_var('atmos_fluxes_FrshFlux_Runoff', '', 'atmos_fluxes_FrshFlux_Runoff', DATATYPE_FLT32),&
      &          grib2_var(255, 255, 255, ibits, GRID_REFERENCE, GRID_CELL),&
      &          ldims=(/nproma,alloc_cell_blocks/),in_group=groups("ice_diag"))

    CALL add_var(ocean_default_list,'atmos_fluxes_FrshFlux_TotalSalt', atmos_fluxes%FrshFlux_TotalSalt, &
      &          GRID_UNSTRUCTURED_CELL, ZA_SURFACE, &
      &          t_cf_var('atmos_fluxes_FrshFlux_TotalSalt', '[m/s]', 'atmos_fluxes_FrshFlux_TotalSalt', DATATYPE_FLT32),&
      &          grib2_var(255, 255, 255, ibits, GRID_REFERENCE, GRID_CELL),&
      &          ldims=(/nproma,alloc_cell_blocks/),in_group=groups("ice_diag"))
    CALL add_var(ocean_default_list,'atmos_fluxes_FrshFlux_TotalOcean', atmos_fluxes%FrshFlux_TotalOcean, &
      &          GRID_UNSTRUCTURED_CELL, ZA_SURFACE, &
      &          t_cf_var('atmos_fluxes_FrshFlux_TotalOcean', '[m/s]', 'atmos_fluxes_FrshFlux_TotalOcean', DATATYPE_FLT32),&
      &          grib2_var(255, 255, 255, ibits, GRID_REFERENCE, GRID_CELL),&
      &          ldims=(/nproma,alloc_cell_blocks/),in_group=groups("ice_diag"))
    CALL add_var(ocean_default_list,'atmos_fluxes_FrshFlux_TotalIce', atmos_fluxes%FrshFlux_TotalIce, &
      &          GRID_UNSTRUCTURED_CELL, ZA_SURFACE, &
      &          t_cf_var('atmos_fluxes_FrshFlux_TotalIce', '[m/s]', 'atmos_fluxes_FrshFlux_TotalIce', DATATYPE_FLT32),&
      &          grib2_var(255, 255, 255, ibits, GRID_REFERENCE, GRID_CELL),&
      &          ldims=(/nproma,alloc_cell_blocks/),in_group=groups("ice_diag"))
    CALL add_var(ocean_default_list,'atmos_fluxes_FrshFlux_VolumeIce', atmos_fluxes%FrshFlux_VolumeIce, &
      &          GRID_UNSTRUCTURED_CELL, ZA_SURFACE, &
      &          t_cf_var('atmos_fluxes_FrshFlux_VolumeIce', '[m/s]', 'atmos_fluxes_FrshFlux_VolumeIce', DATATYPE_FLT32),&
      &          grib2_var(255, 255, 255, ibits, GRID_REFERENCE, GRID_CELL),&
      &          ldims=(/nproma,alloc_cell_blocks/),in_group=groups("ice_diag"))
    !  atmos_fluxes%FrshFlux_VolumeTotal is zero due to disassociated pointer in ocean_bulk
    CALL add_var(ocean_default_list,'atmos_fluxes_FrshFlux_VolumeTotal', atmos_fluxes%FrshFlux_VolumeTotal, &
      &          GRID_UNSTRUCTURED_CELL, ZA_SURFACE, &
      &          t_cf_var('atmos_fluxes_FrshFlux_VolumeTotal', '[m/s]', 'atmos_fluxes_FrshFlux_VolumeTotal', DATATYPE_FLT32),&
      &          grib2_var(255, 255, 255, ibits, GRID_REFERENCE, GRID_CELL),&
      &          ldims=(/nproma,alloc_cell_blocks/),in_group=groups("ice_diag"))
   CALL add_var(ocean_default_list,'atmos_flux_cellThicknessUnderIce', atmos_fluxes%cellThicknessUnderIce, &
     &          GRID_UNSTRUCTURED_CELL, ZA_SURFACE, &
     &          t_cf_var('atmos_flux_cellThicknessUnderIce', 'm', 'atmos_flux_cellThicknessUnderIce', DATATYPE_FLT32),&
     &          grib2_var(255, 255, 255, ibits, GRID_REFERENCE, GRID_CELL),&
     &          ldims=(/nproma,alloc_cell_blocks/),in_group=groups("ice_diag"))

    CALL message(TRIM(routine), 'end' )
  END SUBROUTINE construct_atmos_fluxes

  !-------------------------------------------------------------------------
  !
  !> ice_init
  !!
  !! @par Revision History
  !! Initial release by Peter Korn, MPI-M (2010-07). Originally code written by
  !! Dirk Notz, following MPI-OM. Code transfered to ICON.
  !!
  SUBROUTINE ice_init( p_patch_3D, p_os, ice, cellThicknessUnderIce)
    TYPE(t_patch_3D), TARGET, INTENT(in)  :: p_patch_3D
    TYPE(t_hydro_ocean_state)             :: p_os
    TYPE (t_sea_ice),      INTENT (INOUT) :: ice
    REAL(wp), DIMENSION(nproma,p_patch_3D%p_patch_2D(n_dom)%alloc_cell_blocks), &
      & INTENT(OUT)                       :: cellThicknessUnderIce

    !local variables
    REAL(wp), DIMENSION(nproma,ice%kice, p_patch_3D%p_patch_2D(n_dom)%alloc_cell_blocks) :: &
      & Tinterface, & ! temperature at snow-ice interface
      & Tfw           ! Ocean freezing temperature [C]

    TYPE(t_patch), POINTER                :: p_patch
    TYPE(t_patch_vert), POINTER           :: p_patch_vert

    !INTEGER i,j,k      ! counter for loops
    INTEGER k !, jb, jc, i_startidx_c, i_endidx_c! counter for loops
    CHARACTER(LEN=max_char_length), PARAMETER :: routine = 'mo_sea_ice:ice_init'
    !-------------------------------------------------------------------------
    CALL message(TRIM(routine), 'start' )

    p_patch => p_patch_3D%p_patch_2D(n_dom)
    p_patch_vert => p_patch_3D%p_patch_1D(n_dom)

    !Constructor basic init already done at this point
    !   CALL alloc_mem_commo_ice (ice, atmos_fluxes, atmos_fluxesAve)
    !   CALL ice_zero            (ice, atmos_fluxes, atmos_fluxesAve)

    ! FORALL(i=1:nproma, j=1:p_patch%alloc_cell_blocks, k=1:ice%kice)
    !    ice% hi    (i,j,k) = sictho (i,j)
    !    ice% hs    (i,j,k) = sicsno (i,j)
    ! END FORALL

    ! LL Note: this needs to be rewritten using subsets !
    IF ( no_tracer < 2 .OR. use_constant_tfreez ) THEN
      Tfw(:,:,:) = Tf
    ELSE
      DO k=1,ice%kice
        Tfw(:,k,:) = -mu*p_os%p_prog(nold(1))%tracer(:,1,:,2)
      ENDDO
    ENDIF

    ice% Tsurf(:,:,:)  = Tf
    ice% T1   (:,:,:)  = Tf
    ice% T2   (:,:,:)  = Tf
    ice% conc (:,:,:)  = 0.0_wp

    ! Stupid initialisation trick for Levitus initialisation
    IF (use_IceInitialization_fromTemperature) THEN
      WHERE (p_os%p_prog(nold(1))%tracer(:,1,:,1) <= -1.6_wp .and. v_base%lsm_c(:,1,:) <= sea_boundary )
        ice%hi(:,1,:)   = init_analytic_hi_param
        ice%hs(:,1,:)   = init_analytic_hs_param
        ice%conc(:,1,:) = init_analytic_conc_param
      ENDWHERE
    ! or constant initialization for ice, snow and concentration
    ELSE
      WHERE (v_base%lsm_c(:,1,:) <= sea_boundary )
        ice%hi(:,1,:)    = init_analytic_hi_param
        ice%hs(:,1,:)    = init_analytic_hs_param
        ice%conc(:,1,:)  = init_analytic_conc_param
      ENDWHERE
    ENDIF

    WHERE(ice% hi(:,:,:) > 0.0_wp)
      ice% Tsurf (:,:,:) = Tfw(:,:,:)
      ice% T1    (:,:,:) = Tfw(:,:,:)
      ice% T2    (:,:,:) = Tfw(:,:,:)
      Tinterface (:,:,:) = (Tfw(:,:,:) * (ki/ks * ice%hs(:,:,:)/ice%hi(:,:,:)) &
        &                + ice%Tsurf(:,:,:)) / (1.0_wp+ki/ks * ice%hs(:,:,:)/ice%hi(:,:,:))
      ice% conc  (:,:,:) = ice%conc(:,:,:)/REAL(ice%kice,wp)
      ice% T1    (:,:,:) = Tfw(:,:,:) + 2._wp/3._wp*(Tinterface(:,:,:)-Tfw(:,:,:))
      ice% T2    (:,:,:) = Tfw(:,:,:) + 1._wp/3._wp*(Tinterface(:,:,:)-Tfw(:,:,:))
      ice% draft (:,:,:) = (rhos * ice%hs(:,:,:) + rhoi * ice%hi(:,:,:)) / rho_ref
    END WHERE

    ice%concSum(:,:)   = SUM(ice%conc(:,:,:), 2)
    ice%draftave (:,:) = sum(ice%draft(:,:,:) * ice%conc(:,:,:),2)
    ice%zUnderIce(:,:) = p_patch_vert%prism_thick_flat_sfc_c(:,1,:) +  p_os%p_prog(nold(1))%h(:,:) - ice%draftave(:,:)

    cellThicknessUnderIce (:,:) = ice%zUnderIce(:,:)

    IF ( i_ice_dyn == 1 ) THEN ! AWI dynamics
      CALL ice_fem_grid_init(p_patch_3D)
      CALL ice_init_fem
      CALL ice_fem_grid_post(p_patch)
    ENDIF

    !---------DEBUG DIAGNOSTICS-------------------------------------------
    idt_src=3  ! output print level (1-5, fix)
    CALL dbg_print('IceInit: hi       ' ,ice%hi       ,str_module, idt_src, in_subset=p_patch%cells%owned)
    CALL dbg_print('IceInit: hs       ' ,ice%hs       ,str_module, idt_src, in_subset=p_patch%cells%owned)
    CALL dbg_print('IceInit: conc     ' ,ice%conc     ,str_module, idt_src, in_subset=p_patch%cells%owned)
    CALL dbg_print('IceInit: draft    ' ,ice%draft    ,str_module, idt_src, in_subset=p_patch%cells%owned)
    CALL dbg_print('IceInit: draftave ' ,ice%draftave ,str_module, idt_src, in_subset=p_patch%cells%owned)
    CALL dbg_print('IceInit: zUnderIce' ,ice%zUnderIce,str_module, idt_src, in_subset=p_patch%cells%owned)
    CALL dbg_print('IceInit: Tfw      ' ,Tfw          ,str_module, idt_src, in_subset=p_patch%cells%owned)
    !---------------------------------------------------------------------
      
    CALL message(TRIM(routine), 'end' )

  END SUBROUTINE ice_init
  !-------------------------------------------------------------------------
  !
  !
  !>
  !! !  ice_fast: Ice routines for atmospheric time step. Sets air-ice fluxes and
  !!    calculates the development of the ice temperature field
  !! @par Revision History
  !! Initial release by Peter Korn, MPI-M (2010-07). Originally code written by
  !! Dirk Notz, following MPI-OM. Code transfered to ICON.
  !!
  SUBROUTINE ice_fast(i_startidx_c, i_endidx_c, nbdim, kice, pdtime, &
            &   Tsurf,          & ! Surface temperature [degC]
            &   T1,             & ! Temperature of upper layer [degC]
            &   T2,             & ! Temperature of lower layer [degC]
            &   hi,             & ! Ice thickness
            &   hs,             & ! Snow thickness
            &   Qtop,           & ! Energy flux available for surface melting [W/m2]
            &   Qbot,           & ! Energy flux available for bottom melting [W/m2]
            &   SWnet,          & ! Net shortwave flux [W/m^2]
            &   nonsolar,       & ! Latent and sensible heat flux and longwave radiation [W/m^2]
            &   dnonsolardT,    & ! Derivative of non-solar fluxes w.r.t. temperature [W/m^2/K]
            &   Tfw,            & ! Freezing temperature of the ocean
            &   albvisdir,      & ! Albedo VIS, direct/parallel
            &   albvisdif,      & ! Albedo VIS, diffuse
            &   albnirdir,      & ! Albedo NIR, direct/parallel
            &   albnirdif,      & ! Albedo NIR, diffuse
            &   doy)              ! Day of the year

    INTEGER, INTENT(IN)    :: i_startidx_c, i_endidx_c, nbdim, kice
    REAL(wp),INTENT(IN)    :: pdtime
    REAL(wp),INTENT(INOUT) :: Tsurf      (nbdim,kice)
    REAL(wp),INTENT(INOUT) :: T1         (nbdim,kice)
    REAL(wp),INTENT(INOUT) :: T2         (nbdim,kice)
    REAL(wp),INTENT(IN)    :: hi         (nbdim,kice)
    REAL(wp),INTENT(IN)    :: hs         (nbdim,kice)
    REAL(wp),INTENT(OUT)   :: Qtop       (nbdim,kice)
    REAL(wp),INTENT(OUT)   :: Qbot       (nbdim,kice)
    REAL(wp),INTENT(IN)    :: SWnet      (nbdim,kice)
    REAL(wp),INTENT(IN)    :: nonsolar   (nbdim,kice)
    REAL(wp),INTENT(IN)    :: dnonsolardT(nbdim,kice)
    REAL(wp),INTENT(IN)    :: Tfw        (nbdim)
    REAL(wp),INTENT(OUT)   :: albvisdir  (nbdim,kice)
    REAL(wp),INTENT(OUT)   :: albvisdif  (nbdim,kice)
    REAL(wp),INTENT(OUT)   :: albnirdir  (nbdim,kice)
    REAL(wp),INTENT(OUT)   :: albnirdif  (nbdim,kice)

    INTEGER, OPTIONAL,INTENT(IN)  :: doy

    CHARACTER(LEN=max_char_length), PARAMETER :: routine = 'mo_sea_ice:ice_fast'

    !-------------------------------------------------------------------------

    IF (ltimer) CALL timer_start(timer_ice_fast)

    ! #achim
    SELECT CASE (i_ice_therm)
    CASE (1)
      CALL set_ice_temp_zerolayer(i_startidx_c, i_endidx_c, nbdim, kice, i_ice_therm, pdtime, &
            &   Tsurf,          &
            &   hi,             &
            &   hs,             &
            &   Qtop,           &
            &   Qbot,           &
            &   SWnet,          &
            &   nonsolar,       &
            &   dnonsolardT,    &
            &   Tfw)
    CASE (2)
      CALL set_ice_temp_winton(i_startidx_c, i_endidx_c, nbdim, kice, pdtime, &
            &   Tsurf,          &
            &   T1,             &
            &   T2,             &
            &   hi,             &
            &   hs,             &
            &   Qtop,           &
            &   Qbot,           &
            &   SWnet,          &
            &   nonsolar,       &
            &   dnonsolardT,    &
            &   Tfw)
    CASE (3)
      IF ( .NOT. PRESENT(doy) ) THEN
        CALL finish(TRIM(routine),'i_ice_therm = 3 not allowed in this context')
      ENDIF
      CALL set_ice_temp_zerolayer(i_startidx_c, i_endidx_c, nbdim, kice, i_ice_therm, pdtime, &
            &   Tsurf,          &
            &   hi,             &
            &   hs,             &
            &   Qtop,           &
            &   Qbot,           &
            &   SWnet,          &
            &   nonsolar,       &
            &   dnonsolardT,    &
            &   Tfw,            &
            &   doy=doy)
    CASE (4)
      WHERE ( hi(:,:) > 0._wp )
      Tsurf=min(0._wp, Tsurf + (SWnet+nonsolar + ki/hi*(Tf-Tsurf)) &
        &               / (ci*rhoi*hci_layer/pdtime-dnonsolardT+ki/hi))
      ELSEWHERE
        Tsurf(:,:) = Tf
      ENDWHERE
    END SELECT

    ! New albedo based on the new surface temperature
    CALL set_ice_albedo(i_startidx_c, i_endidx_c, nbdim, kice, Tsurf, hi, hs, &
      & albvisdir, albvisdif, albnirdir, albnirdif)

    IF (ltimer) CALL timer_stop(timer_ice_fast)

   END SUBROUTINE ice_fast
  !-------------------------------------------------------------------------------
  !
  !
  !>
  !! !  ice_slow: Ice routines for ocean time step. Calculates average of atmospheric
  ! !           time steps, ice velocity, ice growth rates and updates ice structure
  ! !           accordingly
  !! @par Revision History
  !! Initial release by Peter Korn, MPI-M (2010-07). Originally code written by
  !! Dirk Notz, following MPI-OM. Code transfered to ICON.
  !!
  SUBROUTINE ice_slow(p_patch_3D, p_os, ice, atmos_fluxes, p_op_coeff)
    TYPE(t_patch_3D), TARGET, INTENT(IN)    :: p_patch_3D
    TYPE(t_hydro_ocean_state),INTENT(IN)    :: p_os
    TYPE(t_sea_ice),          INTENT(INOUT) :: ice
    TYPE(t_atmos_fluxes),     INTENT(INOUT) :: atmos_fluxes
    TYPE(t_operator_coeff),   INTENT(IN)    :: p_op_coeff

    TYPE(t_patch),      POINTER :: p_patch
    TYPE(t_patch_vert), POINTER :: p_patch_vert
    TYPE(t_subset_range), POINTER :: all_cells
    !INTEGER :: jb, jc, i_startidx_c, i_endidx_c

    REAL(wp), DIMENSION(nproma,p_patch_3D%p_patch_2D(1)%alloc_cell_blocks) :: energyCheck, sst, zuipsnowf
    REAL(wp), POINTER             :: flat(:,:)
    INTEGER                       :: k, jb, jc, i_startidx_c, i_endidx_c

    !-------------------------------------------------------------------------------

    IF (ltimer) CALL timer_start(timer_ice_slow)

    p_patch      => p_patch_3D%p_patch_2D(n_dom)
    p_patch_vert => p_patch_3D%p_patch_1D(n_dom)
    ! subset range pointer
    all_cells => p_patch%cells%all 
    flat      => p_patch_vert%prism_thick_flat_sfc_c(:,1,:)

    sst(:,:)        = 0.0_wp
    zuipsnowf(:,:)  = 0.0_wp

    CALL ice_zero       (ice)

    ice%hiold(:,:,:) = ice%hi(:,:,:)
    ice%hsold(:,:,:) = ice%hs(:,:,:)
    CALL dbg_print('IceSlow: hi before growth' ,ice%hi ,str_module,4, in_subset=p_patch%cells%owned)
    ! #achim
    IF      ( i_ice_therm == 2 ) THEN
      CALL ice_growth_winton    (p_patch, p_os, ice, atmos_fluxes%rpreci)!, atmos_fluxes%lat)
    ELSE IF ( i_ice_therm == 1 .OR. i_ice_therm == 3 ) THEN !2=zerolayer, 3=simple fluxes from dirk's thesis
      CALL ice_growth_zerolayer (p_patch, p_os, ice, atmos_fluxes%rpreci)
    END IF

    sst(:,:) = p_os%p_prog(nold(1))%tracer(:,1,:,1)
    !---  energy  -----------------------------------------------------------
    ! updates should be moved to respective routine ice_growth - done later in upperOceTS
    !  - 2015-01-19: ice growth/melt must not change zunderice yet
 !  ice%draftave (:,:) = (rhos * ice%hs(:,1,:) + rhoi * ice%hi(:,1,:)) * ice%conc(:,1,:) / rho_ref
 !  ice%zUnderIce(:,:) = flat(:,:) + p_os%p_prog(nold(1))%h(:,:) - ice%draftave(:,:)
    energyCheck = energy_content_in_surface(p_patch, flat(:,:), p_os%p_prog(nold(1))%h(:,:), &
      &             ice, sst(:,:), 0, info='AFT GROWTH')

    !---------DEBUG DIAGNOSTICS-------------------------------------------
    CALL dbg_print('IceSlow: hi after growth'   ,ice%hi       ,str_module, 3, in_subset=p_patch%cells%owned)
    CALL dbg_print('IceSlow: Conc. after growth',ice%conc     ,str_module, 3, in_subset=p_patch%cells%owned)
    CALL dbg_print('IceSlow: ice%u bef. dyn'    ,ice%u_prog   ,str_module, 4, in_subset=p_patch%verts%owned)
    CALL dbg_print('IceSlow: ice%v bef. dyn'    ,ice%v_prog   ,str_module, 4, in_subset=p_patch%verts%owned)
    CALL dbg_print('IceSlow: zUnderIce aft.gr',  ice%zUnderIce,str_module, 4, in_subset=p_patch%cells%owned)
    CALL dbg_print('IceSlow: heatOceI aftgrowth',ice%heatOceI ,str_module, 4, in_subset=p_patch%cells%owned)
    CALL dbg_print('IceSlow: SST    aft. growth',sst          ,str_module, 4, in_subset=p_patch%cells%owned)
    CALL dbg_print('IceSlow: energy aft. growth',energyCheck  ,str_module, 2, in_subset=p_patch%cells%owned)
    !---------------------------------------------------------------------

    ! #slo# 2014-12: now use melt/growth energy heatOceI from below to change SST
    !  heatOceI=heatOceI*conc - was done later in upperOceTS - generates inconsistency
    !IF (i_Qio_type < 3) ice%heatOceI(:,1,:) = ice%heatOceI(:,1,:)*ice%conc(:,1,:)
    ! wrong - ice covered part only is used for heat exchange with ocean
    !IF (i_Qio_type == 3) ice%heatOceI(:,1,:) = ice%heatOceI(:,1,:)*ice%conc(:,1,:) 
    ice%heatOceI(:,1,:) = ice%heatOceI(:,1,:)*ice%conc(:,1,:)
    CALL dbg_print('IceSlow: heatOceI aftConCor',ice%heatOceI ,str_module, 4, in_subset=p_patch%cells%owned)

    ! #slo# 2015-01: now move sst-change back to surface module (mo_ocean_bulk)
  ! DO jb = all_cells%start_block, all_cells%end_block
  !   CALL get_index_range(all_cells, jb, i_startidx_c, i_endidx_c)
  !   DO jc = i_startidx_c, i_endidx_c
  !     IF ( v_base%lsm_c(jc,1,jb) <= sea_boundary ) THEN
  !       sst(jc,jb) = p_os%p_prog(nold(1))%tracer(jc,1,jb,1)
  !       sst(jc,jb) = sst(jc,jb) + ice%heatOceI(jc,1,jb)*dtime/(clw*rho_ref*ice%zUnderIce(jc,jb))
  !       ! set new sst; heatOceI to zero
  !       p_os%p_prog(nold(1))%tracer(jc,1,jb,1) = sst(jc,jb)
  !       ice%heatOceI(jc,1,jb)                  = 0.0_wp
  !     ENDIF
  !   ENDDO
  ! ENDDO

    energyCheck = energy_content_in_surface(p_patch, flat(:,:), p_os%p_prog(nold(1))%h(:,:), &
      &             ice, sst(:,:), 0, info='AFT UPGROW')
    !---------DEBUG DIAGNOSTICS-------------------------------------------
    CALL dbg_print('IceSlow: heatOceI aftupGrow',ice%heatOceI ,str_module, 4, in_subset=p_patch%cells%owned)
    CALL dbg_print('IceSlow: SST    aft. upGrow',sst          ,str_module, 4, in_subset=p_patch%cells%owned)
    CALL dbg_print('IceSlow: energy aft. upGrow',energyCheck  ,str_module, 4, in_subset=p_patch%cells%owned)
    !---------------------------------------------------------------------

    ! Ocean Heat Flux
    IF ( i_ice_therm >= 1 ) &
      & CALL upper_ocean_TS(p_patch,p_patch_vert,ice,p_os,atmos_fluxes)

    sst(:,:) = p_os%p_prog(nold(1))%tracer(:,1,:,1)  !  add corresponding flux or calculate zUnderIce
 !  ice%zUnderIce(:,:) = flat(:,:) + p_os%p_prog(nold(1))%h(:,:) &
 !    &                - (rhos * ice%hs(:,1,:) + rhoi * ice%hi(:,1,:)) * ice%conc(:,1,:) / rho_ref
    energyCheck = energy_content_in_surface(p_patch, flat(:,:), p_os%p_prog(nold(1))%h(:,:), &
      &             ice, sst(:,:), 0, info='AFT UOCETS')
    CALL dbg_print('IceSlow: zUnderIce aft.UPTS',ice%zUnderIce,str_module, 4, in_subset=p_patch%cells%owned)
    CALL dbg_print('IceSlow: energy aft.OceanTS',energyCheck  ,str_module, 2, in_subset=p_patch%cells%owned)

    ! #slo# 2014-12: now use energy atmos_fluxes%HeatFlux_Total from upperOceTS to change SST
    ! #slo# 2015-01: now move sst-change back to surface module (mo_ocean_bulk) using HeatFlux_Total
  ! DO jb = all_cells%start_block, all_cells%end_block
  !   CALL get_index_range(all_cells, jb, i_startidx_c, i_endidx_c)
  !   DO jc = i_startidx_c, i_endidx_c
  !     IF ( v_base%lsm_c(jc,1,jb) <= sea_boundary ) THEN
  !       sst(jc,jb) = p_os%p_prog(nold(1))%tracer(jc,1,jb,1)
  !       sst(jc,jb) = sst(jc,jb) + atmos_fluxes%HeatFlux_Total(jc,jb)*dtime/(clw*rho_ref*ice%zUnderIce(jc,jb))
  !       ! set new sst; HeatFlux_Total to zero
  !       p_os%p_prog(nold(1))%tracer(jc,1,jb,1) = sst(jc,jb)
  !       atmos_fluxes%HeatFlux_Total(jc,jb)     = 0.0_wp
  !     ENDIF
  !   ENDDO
  ! ENDDO
    energyCheck = energy_content_in_surface(p_patch, flat(:,:), p_os%p_prog(nold(1))%h(:,:), &
      &             ice, sst(:,:), 0, info='AFT UPUPTS')
    CALL dbg_print('IceSlow: HeatTotal aft.UPTS',atmos_fluxes%HeatFlux_Total,str_module, 4, in_subset=p_patch%cells%owned)
    CALL dbg_print('IceSlow: SST    aft. upUPTS',sst          ,str_module, 2, in_subset=p_patch%cells%owned)
    CALL dbg_print('IceSlow: energy aft. upUPTS',energyCheck  ,str_module, 2, in_subset=p_patch%cells%owned)

    ! Ice Concentration Change
    IF ( i_ice_therm >= 1 ) THEN
      CALL ice_conc_change(p_patch,ice,p_os)
    ELSE
      ! This is needed since vol and vols are calculated in ice_conc_change and cleanup will set all to zero!
      DO k=1,ice%kice
        ice%vol (:,k,:) = ice%hi(:,k,:)*ice%conc(:,k,:)*p_patch%cells%area(:,:)
        ice%vols(:,k,:) = ice%hs(:,k,:)*ice%conc(:,k,:)*p_patch%cells%area(:,:)
      ENDDO
    ENDIF

    ! #slo# 2015-01 - Test: update draft, zunderice now includes totalsnowfall as in ocets, inconsistent with h
    !               - update of draft/zunderice should be done whenever draft is changed
 !  ice%draft       (:,:,:) = (rhos * ice%hs(:,:,:) + rhoi * ice%hi(:,:,:)) / rho_ref
 !  ice%draftave    (:,:)   = sum(ice%draft(:,:,:) * ice%conc(:,:,:),2)
 !  ice%zUnderIce   (:,:)   = p_patch_vert%prism_thick_flat_sfc_c(:,1,:) &
 !    &                            + p_os%p_prog(nold(1))%h(:,:) &
 !    &                            - ice%draftave(:,:)& 
 !    &                            + ice%totalsnowfall(:,:)
    ! - Test: update zunderice only, includes totalsnowfall
    zuipsnowf    (:,:) = flat(:,:) + p_os%p_prog(nold(1))%h(:,:) &
      &                - (rhos * ice%hs(:,1,:) + rhoi * ice%hi(:,1,:)) * ice%conc(:,1,:) / rho_ref &
      &                            + ice%totalsnowfall(:,:)


    sst(:,:) = p_os%p_prog(nold(1))%tracer(:,1,:,1)  !  add corresponding flux or calculate zUnderIce
    ice%zUnderIce(:,:) = flat(:,:) + p_os%p_prog(nold(1))%h(:,:) &
      &                - (rhos * ice%hs(:,1,:) + rhoi * ice%hi(:,1,:)) * ice%conc(:,1,:) / rho_ref
    energyCheck = energy_content_in_surface(p_patch, flat(:,:), p_os%p_prog(nold(1))%h(:,:), &
      &             ice, sst(:,:), 0, info='AFT CONCCH')

    CALL dbg_print('IceSlow: energy aft. ConcCh',energyCheck  ,str_module, 2, in_subset=p_patch%cells%owned)
    CALL dbg_print('IceSlow: zUnderIce a.ConcCh',ice%zUnderIce,str_module, 4, in_subset=p_patch%cells%owned)
    CALL dbg_print('IceSlow: zUI+snowf a.ConcCh',zuipsnowf,    str_module, 4, in_subset=p_patch%cells%owned)

    ! ocean stress calculated independent of ice dynamics
    CALL ice_ocean_stress( p_patch, atmos_fluxes, ice, p_os )

    CALL dbg_print('IceSlow: hi    bef.icedyn',ice%hi,       str_module, 3, in_subset=p_patch%cells%owned)
    CALL dbg_print('IceSlow: hs    bef.icedyn',ice%hs,       str_module, 3, in_subset=p_patch%cells%owned)
    CALL dbg_print('IceSlow: Conc. bef.icedyn',ice%conc     ,str_module, 3, in_subset=p_patch%cells%owned)

    IF ( i_ice_dyn >= 1 ) THEN
      ! AWI FEM model wrapper
      CALL fem_ice_wrap ( p_patch_3D, ice, p_os, atmos_fluxes, p_op_coeff )

      ! #vla# 2015-05 - debugging ice_advection routine
!      CALL dbg_print('IceSlow: p_ice%u'           ,ice%u_prog,             str_module, 3, in_subset=p_patch%verts%owned)
!      CALL dbg_print('IceSlow: p_ice%v'           ,ice%v_prog,             str_module, 3, in_subset=p_patch%verts%owned)
!      CALL dbg_print('IceSlow: ice%vol bef.adv'     ,ice%vol,                 str_module, 3, in_subset=p_patch%cells%owned)

      ! direct calculation of the sea-ice volume
!      ice_vol=0_wp
!      DO blockNo = p_patch%cells%owned%start_block, p_patch%cells%owned%end_block
!        CALL get_index_range(p_patch%cells%owned, blockNo, start_cell_index, end_cell_index)
!        !We are dealing with the surface layer first
!        DO jc =  start_cell_index, end_cell_index
!     ! northern hemisphere
!          IF (patch_2d%cells%center(jc,blockNo)%lat > equator) THEN
!            ice_vol  = ice_vol + p_patch%cells%area(jc,blockNo)*SUM(ice%vol(jc,:,blockNo))!*ice%conc(jc,:,blockNo))
!          ENDIF
!        END DO
!      END DO
!      IF (my_process_is_stdio()) then
!      write(0,*) global_sum_array(ice_vol)/1.0e9_wp
!      write(0,*) '-----------------------advection-------------------------'
!      ENDIF

!      CALL ice_advection( p_patch_3D, p_op_coeff, ice ) ! messy advection routine, bugs fixed; renamed as ice_advection_vla
      CALL ice_advection_vla( p_patch_3D, p_op_coeff, ice )

!      CALL dbg_print('IceSlow: ice%vol aft.adv'     ,ice%vol,                 str_module, 3, in_subset=p_patch%cells%owned)

    ELSE
      ice%u = 0._wp
      ice%v = 0._wp
    ENDIF

    CALL dbg_print('IceSlow: hi    bef.cleanup',ice%hi,       str_module, 3, in_subset=p_patch%cells%owned)
    CALL dbg_print('IceSlow: hs    bef.cleanup',ice%hs,       str_module, 3, in_subset=p_patch%cells%owned)
    CALL dbg_print('IceSlow: Conc. bef.cleanup',ice%conc     ,str_module, 3, in_subset=p_patch%cells%owned)

<<<<<<< HEAD
    ! the original clean up routine has been split into two:
    ! 1) fix possible overshoots in conc afther the advection step
    ! 2) fix undershoots in conc and limit sea ice thickness to seaice_limit of surface layer depth after changes due to the thermodynamic growth/melt
!    CALL ice_clean_up( p_patch_3D, ice, atmos_fluxes, p_os )
    CALL ice_clean_up_dyn( p_patch_3D, ice )
=======
    ! the original routine ice_clean_up has been split into two:
    ! 1) ice_clean_up_dyn fixes possible overshoots in conc afther the advection step
    IF ( i_ice_dyn >= 1 ) THEN
        CALL ice_clean_up_dyn( p_patch_3D, ice )
    ENDIF
    ! ice_clean_up_thd
    ! 2) fixes undershoots in conc and limit sea ice thickness to seaice_limit of surface layer depth after changes
    !    due to the thermodynamic growth/melt;
    ! 3) Calculates the new freeboard.
>>>>>>> 628f2faf
    CALL ice_clean_up_thd( p_patch_3D, ice, atmos_fluxes, p_os )

    !---------DEBUG DIAGNOSTICS-------------------------------------------
    CALL dbg_print('IceSlow: hi endOf slow'     ,ice%hi,                 str_module, 3, in_subset=p_patch%cells%owned)
    CALL dbg_print('IceSlow: hs endOf slow'     ,ice%hs,                 str_module, 3, in_subset=p_patch%cells%owned)
    CALL dbg_print('IceSlow: ConcSumEndOf slow', ice%concSum,            str_module, 3, in_subset=p_patch%cells%owned)
    CALL dbg_print('IceSlow: Conc.  EndOf slow', ice%conc,               str_module, 4, in_subset=p_patch%cells%owned)
    CALL dbg_print('IceSlow: p_ice%u'           ,ice%u_prog,             str_module, 4, in_subset=p_patch%verts%owned)
    CALL dbg_print('IceSlow: p_ice%v'           ,ice%v_prog,             str_module, 4, in_subset=p_patch%verts%owned)
    CALL dbg_print('IceSlow: p_os%prog(nold)%vn',p_os%p_prog(nold(1))%vn,str_module, 5, in_subset=p_patch%cells%owned)
    CALL dbg_print('IceSlow: p_os%prog(nnew)%vn',p_os%p_prog(nnew(1))%vn,str_module, 5, in_subset=p_patch%cells%owned)
    CALL dbg_print('IceSlow: p_os%diag%u'       ,p_os%p_diag%u,          str_module, 4, in_subset=p_patch%cells%owned)
    CALL dbg_print('IceSlow: p_os%diag%v'       ,p_os%p_diag%v,          str_module, 4, in_subset=p_patch%cells%owned)
    CALL dbg_print('IceSlow: atmFlx%windStr-u' ,atmos_fluxes%topBoundCond_windStress_u,str_module,4,in_subset=p_patch%cells%owned)
    CALL dbg_print('IceSlow: atmFlx%windStr-v' ,atmos_fluxes%topBoundCond_windStress_v,str_module,4,in_subset=p_patch%cells%owned)
    !---------------------------------------------------------------------

    IF (ltimer) CALL timer_stop(timer_ice_slow)

  END SUBROUTINE ice_slow

  !-------------------------------------------------------------------------
  !
  !
  !>
  !! !  ice_clean_up_dyn: Basic fix for overshoots in concentration that can appear due to ice convergence in areas with conc ~ 1
  !!
  SUBROUTINE ice_clean_up_dyn( p_patch_3D, p_ice)
    TYPE(t_patch_3D),TARGET,   INTENT(IN)    :: p_patch_3D
    TYPE(t_sea_ice),           INTENT(INOUT) :: p_ice

    ! Local variables
    ! patch
    TYPE(t_patch),POINTER                                                    :: p_patch

    ! subset range pointer
    p_patch      => p_patch_3D%p_patch_2D(1)

    ! Fix over shoots - ONLY for the one-ice-class case
    WHERE ( p_ice%conc(:,1,:) > 1._wp )
      p_ice%conc(:,1,:) = 1._wp

      ! New ice and snow thickness
      p_ice%hi   (:,1,:) = p_ice%vol (:,1,:)/( p_ice%conc(:,1,:)*p_patch%cells%area(:,:) )
      p_ice%hs   (:,1,:) = p_ice%vols(:,1,:)/( p_ice%conc(:,1,:)*p_patch%cells%area(:,:) )
    ENDWHERE

    p_ice%concSum                           = SUM(p_ice%conc, 2)

  END SUBROUTINE ice_clean_up_dyn

  !-------------------------------------------------------------------------
  !
  !
  !>
  !! !  ice_clean_up_thd: Fix undershoots and beutify output after the thermodynamic growth/melt changes.
  !! !  Calculates the final freeboard
  !! @par Revision History
  !! Initial release by Einar Olason, MPI-M (2013-10).
  !! Modified by Vladimir Lapin,      MPI-M (2015-07).
  !!
  SUBROUTINE ice_clean_up_thd( p_patch_3D, p_ice, atmos_fluxes, p_os )
    TYPE(t_patch_3D),TARGET,   INTENT(IN)    :: p_patch_3D
    TYPE(t_sea_ice),           INTENT(INOUT) :: p_ice
    TYPE(t_atmos_fluxes),      INTENT(INOUT) :: atmos_fluxes
    TYPE(t_hydro_ocean_state), INTENT(IN)    :: p_os

    ! Local variables
    ! ranges
    TYPE(t_subset_range), POINTER                                            :: all_cells
    ! pathc
    TYPE(t_patch),POINTER                                                    :: p_patch
    TYPE(t_patch_vert),POINTER                                               :: p_patch_vert
    ! counters
    INTEGER                                                                  :: k, jb, jc, i_startidx_c, i_endidx_c
    ! Sea surface salinity
    REAL(wp), DIMENSION (nproma, p_patch_3d%p_patch_2D(1)%alloc_cell_blocks) :: sss
    REAL(wp)                                                                 :: z_smax

    ! subset range pointer
    p_patch      => p_patch_3D%p_patch_2D(1)
    p_patch_vert => p_patch_3D%p_patch_1D(1)
    all_cells    => p_patch%cells%all
    ! Sea surface salinity
    sss(:,:)  =  p_os%p_prog(nold(1))%tracer(:,1,:,2)

    DO jb = all_cells%start_block, all_cells%end_block
      CALL get_index_range(all_cells, jb, i_startidx_c, i_endidx_c)
      DO jc = i_startidx_c, i_endidx_c

        ! For prettier output we set speed to zero where there's no ice
        ! This does not affect the dynamics, since the EVP routine doesn't modify ice velocities where
        ! concentration is less than 0.01
        IF ( p_ice%hi(jc,1,jb) <= 0._wp ) THEN
          p_ice%u(jc,jb) = 0._wp
          p_ice%v(jc,jb) = 0._wp
        ENDIF

        DO k = 1, p_ice%kice

        ! Fix under shoots and remove ice where there's almost none left
        ! There should be no undershoots if the advection schene is monotonic and sign preserving
        ! Therefore we do not need to correct undershoots so far (slo 2015-06)
        ! IF ( p_patch_3D%lsm_c(jc,1,jb) <= sea_boundary &
        !   &   .AND. ( p_ice%vol(jc,k,jb) <= 0._wp .OR. p_ice%conc(jc,k,jb) <= 1e-4_wp ) ) THEN
        !   ! Tracer flux due to removal
        !   atmos_fluxes%FrshFlux_TotalIce (jc,jb) = atmos_fluxes%FrshFlux_TotalIce (jc,jb)                      &
        !     & + (1._wp-sice/sss(jc,jb))*p_ice%hi(jc,k,jb)*p_ice%conc(jc,k,jb)*rhoi/(rho_ref*dtime)  & ! Ice
        !     & + p_ice%hs(jc,k,jb)*p_ice%conc(jc,k,jb)*rhos/(rho_ref*dtime)                           ! Snow
        !   ! Heat flux due to removal
        !   atmos_fluxes%HeatFlux_Total(jc,jb) = atmos_fluxes%HeatFlux_Total(jc,jb)   &
        !     & + p_ice%hi(jc,k,jb)*p_ice%conc(jc,k,jb)*alf*rhoi/dtime          & ! Ice
        !     & + p_ice%hs(jc,k,jb)*p_ice%conc(jc,k,jb)*alf*rhos/dtime            ! Snow
        !   p_ice%conc(jc,k,jb) = 0._wp
        !   p_ice%hi  (jc,k,jb) = 0._wp
        !   p_ice%vol (jc,k,jb) = 0._wp
        !   p_ice%hs  (jc,k,jb) = 0._wp
        !   p_ice%vols(jc,k,jb) = 0._wp
        ! ENDIF

        ! limit sea ice thickness to seaice_limit of surface layer depth, without elevation
          IF (limit_seaice) THEN
            z_smax = seaice_limit*p_patch_3D%p_patch_1D(1)%del_zlev_m(1)
                  IF ( p_patch_3D%lsm_c(jc,1,jb) <= sea_boundary  .AND.  p_ice%hi(jc,k,jb) > z_smax ) THEN
                    ! Tracer flux due to removal
                    atmos_fluxes%FrshFlux_TotalIce (jc,jb) = atmos_fluxes%FrshFlux_TotalIce (jc,jb)                      &
                      & + (1._wp-sice/sss(jc,jb))*(p_ice%hi(jc,k,jb)-z_smax)*p_ice%conc(jc,k,jb)*rhoi/(rho_ref*dtime)  ! Ice
                    ! Heat flux due to removal
                    !  #slo# 2015-02: - this heat did not come from the ocean, but from atmosphere, heating ocean is wrong
                    !                 - check if conc must enter here as well, check energy for coupling
                    atmos_fluxes%HeatFlux_Total(jc,jb) = atmos_fluxes%HeatFlux_Total(jc,jb)   &
                      & + (p_ice%hi(jc,k,jb)-z_smax)*p_ice%conc(jc,k,jb)*alf*rhoi/dtime           ! Ice
                    p_ice%hi  (jc,k,jb) = z_smax
                    p_ice%vol (jc,k,jb) = p_ice%hi(jc,k,jb)*p_ice%conc(jc,k,jb)*p_patch%cells%area(jc,jb)
                  ENDIF
          END IF
          p_ice%draft(jc,k,jb)   = (rhos * p_ice%hs(jc,k,jb) + rhoi * p_ice%hi(jc,k,jb)) / rho_ref
        ENDDO
        p_ice%draftave (jc,jb) = sum(p_ice%draft(jc,:,jb) * p_ice%conc(jc,:,jb))
        p_ice%zUnderIce(jc,jb) = p_patch_vert%prism_thick_flat_sfc_c(jc,1,jb) + p_os%p_prog(nold(1))%h(jc,jb) &
          &                      - p_ice%draftave(jc,jb)  + p_ice%totalsnowfall(jc,jb)
        !  #slo# 2015-01: totalsnowfall is needed for correct salt update (in surface module)
        !                 since draft was increased by snowfall but water below ice is not effected by snowfall
        !                 snow to ice conversion does not effect draft
      ENDDO
    ENDDO

    p_ice%concSum                           = SUM(p_ice%conc, 2)
    atmos_fluxes%cellThicknessUnderIce(:,:) = p_ice%zUnderIce(:,:)

    !---------DEBUG DIAGNOSTICS-------------------------------------------
    CALL dbg_print('iceClUp: hi aft. limiter'     ,p_ice%hi       ,str_module, 3, in_subset=p_patch%cells%owned)
    CALL dbg_print('iceClUp: hs aft. limiter'     ,p_ice%hs       ,str_module, 3, in_subset=p_patch%cells%owned)
    CALL dbg_print('iceClUp: Conc. aft. limiter'  ,p_ice%conc     ,str_module, 4, in_subset=p_patch%cells%owned)
    CALL dbg_print('iceClUp: ConcSum aft. limit ' ,p_ice%concSum  ,str_module, 4, in_subset=p_patch%cells%owned)
    CALL dbg_print('IceClUp: HeatTotal a. limit',  atmos_fluxes%HeatFlux_Total   ,str_module, 4, in_subset=p_patch%cells%owned)
    CALL dbg_print('IceClUp: TotalIce  a. limit',  atmos_fluxes%FrshFlux_TotalIce,str_module, 4, in_subset=p_patch%cells%owned)
    CALL dbg_print('IceClUp: draft    '           ,p_ice%draft    ,str_module, 4, in_subset=p_patch%cells%owned)
    CALL dbg_print('IceClUp: draftave '           ,p_ice%draftave ,str_module, 4, in_subset=p_patch%cells%owned)
    CALL dbg_print('IceClUp: zUnderIce'           ,p_ice%zUnderIce,str_module, 4, in_subset=p_patch%cells%owned)
    CALL dbg_print('iceClUp: h-old'               ,p_os%p_prog(nold(1))%h,str_module,4, in_subset=p_patch%cells%owned)

  END SUBROUTINE ice_clean_up_thd


  !-------------------------------------------------------------------------
  !
  !
  !>
  !! !  ice_clean_up_dyn: Basic fix for overshoots in concentration that can appear due to ice convergence in areas with conc ~ 1
  !!
  SUBROUTINE ice_clean_up_dyn( p_patch_3D, p_ice)
    TYPE(t_patch_3D),TARGET,   INTENT(IN)    :: p_patch_3D
    TYPE(t_sea_ice),           INTENT(INOUT) :: p_ice

    ! Local variables
    ! patch
    TYPE(t_patch),POINTER                                                    :: p_patch

    ! subset range pointer
    p_patch      => p_patch_3D%p_patch_2D(1)

    ! Fix over shoots
    WHERE ( p_ice%conc(:,1,:) > 1._wp )
      p_ice%conc(:,1,:) = 1._wp

      ! New ice and snow thickness
      p_ice%hi   (:,1,:) = p_ice%vol (:,1,:)/( p_ice%conc(:,1,:)*p_patch%cells%area(:,:) )
      p_ice%hs   (:,1,:) = p_ice%vols(:,1,:)/( p_ice%conc(:,1,:)*p_patch%cells%area(:,:) )
    ENDWHERE

    p_ice%concSum                           = SUM(p_ice%conc, 2)

  END SUBROUTINE ice_clean_up_dyn

  !-------------------------------------------------------------------------
  !
  !
  !>
  !! !  ice_clean_up_thd: Fix undershoots and beutify output after the thermodynamic growth/melt changes
  !!
  SUBROUTINE ice_clean_up_thd( p_patch_3D, p_ice, atmos_fluxes, p_os )
    TYPE(t_patch_3D),TARGET,   INTENT(IN)    :: p_patch_3D
    TYPE(t_sea_ice),           INTENT(INOUT) :: p_ice
    TYPE(t_atmos_fluxes),      INTENT(INOUT) :: atmos_fluxes
    TYPE(t_hydro_ocean_state), INTENT(IN)    :: p_os

    ! Local variables
    ! ranges
    TYPE(t_subset_range), POINTER                                            :: all_cells
    ! pathc
    TYPE(t_patch),POINTER                                                    :: p_patch
    TYPE(t_patch_vert),POINTER                                               :: p_patch_vert
    ! counters
    INTEGER                                                                  :: k, jb, jc, i_startidx_c, i_endidx_c
    ! Sea surface salinity
    REAL(wp), DIMENSION (nproma, p_patch_3d%p_patch_2D(1)%alloc_cell_blocks) :: sss
    REAL(wp)                                                                 :: z_smax

    ! subset range pointer
    p_patch      => p_patch_3D%p_patch_2D(1)
    p_patch_vert => p_patch_3D%p_patch_1D(1)
    all_cells    => p_patch%cells%all
    ! Sea surface salinity
    sss(:,:)  =  p_os%p_prog(nold(1))%tracer(:,1,:,2)

    DO jb = all_cells%start_block, all_cells%end_block
      CALL get_index_range(all_cells, jb, i_startidx_c, i_endidx_c)
      DO jc = i_startidx_c, i_endidx_c

        ! For prettier output we set speed to zero where there's no ice
        ! This does not affect the dynamics, since the EVP routine doesn't modify ice velocities where
        ! concentration is less than 0.01
        IF ( p_ice%hi(jc,1,jb) <= 0._wp ) THEN
          p_ice%u(jc,jb) = 0._wp
          p_ice%v(jc,jb) = 0._wp
        ENDIF

        ! Fix under shoots and remove ice where there's almost none left
        ! There should be no undershoots if the advectoin schene is monotonic and sign preserving
        DO k = 1, p_ice%kice
          IF ( p_patch_3D%lsm_c(jc,1,jb) <= sea_boundary &
            &   .AND. ( p_ice%vol(jc,k,jb) <= 0._wp .OR. p_ice%conc(jc,k,jb) <= 1e-4_wp ) ) THEN
            ! Tracer flux due to removal
            atmos_fluxes%FrshFlux_TotalIce (jc,jb) = atmos_fluxes%FrshFlux_TotalIce (jc,jb)                      &
              & + (1._wp-sice/sss(jc,jb))*p_ice%hi(jc,k,jb)*p_ice%conc(jc,k,jb)*rhoi/(rho_ref*dtime)  & ! Ice
              & + p_ice%hs(jc,k,jb)*p_ice%conc(jc,k,jb)*rhos/(rho_ref*dtime)                           ! Snow
            ! Heat flux due to removal
            atmos_fluxes%HeatFlux_Total(jc,jb) = atmos_fluxes%HeatFlux_Total(jc,jb)   &
              & + p_ice%hi(jc,k,jb)*p_ice%conc(jc,k,jb)*alf*rhoi/dtime          & ! Ice
              & + p_ice%hs(jc,k,jb)*p_ice%conc(jc,k,jb)*alf*rhos/dtime            ! Snow
            p_ice%conc(jc,k,jb) = 0._wp
            p_ice%hi  (jc,k,jb) = 0._wp
            p_ice%vol (jc,k,jb) = 0._wp
            p_ice%hs  (jc,k,jb) = 0._wp
            p_ice%vols(jc,k,jb) = 0._wp
          ENDIF
    ! limit sea ice thickness to seaice_limit of surface layer depth, without elevation
          IF (limit_seaice) THEN
            z_smax = seaice_limit*p_patch_3D%p_patch_1D(1)%del_zlev_m(1)
                  IF ( p_patch_3D%lsm_c(jc,1,jb) <= sea_boundary  .AND.  p_ice%hi(jc,k,jb) > z_smax ) THEN
                    ! Tracer flux due to removal
                    atmos_fluxes%FrshFlux_TotalIce (jc,jb) = atmos_fluxes%FrshFlux_TotalIce (jc,jb)                      &
                      & + (1._wp-sice/sss(jc,jb))*(p_ice%hi(jc,k,jb)-z_smax)*p_ice%conc(jc,k,jb)*rhoi/(rho_ref*dtime)  ! Ice
                    ! Heat flux due to removal
                    !  #slo# 2015-02: - this heat did not come from the ocean, but from atmosphere, heating ocean is wrong
                    !                 - check if conc must enter here as well, check energy for coupling
                    atmos_fluxes%HeatFlux_Total(jc,jb) = atmos_fluxes%HeatFlux_Total(jc,jb)   &
                      & + (p_ice%hi(jc,k,jb)-z_smax)*p_ice%conc(jc,k,jb)*alf*rhoi/dtime           ! Ice
                    p_ice%hi  (jc,k,jb) = z_smax
                    p_ice%vol (jc,k,jb) = p_ice%hi(jc,k,jb)*p_ice%conc(jc,k,jb)*p_patch%cells%area(jc,jb)
                  ENDIF
          END IF
          p_ice%draft(jc,k,jb)   = (rhos * p_ice%hs(jc,k,jb) + rhoi * p_ice%hi(jc,k,jb)) / rho_ref
        ENDDO
        p_ice%draftave (jc,jb) = sum(p_ice%draft(jc,:,jb) * p_ice%conc(jc,:,jb))
        p_ice%zUnderIce(jc,jb) = p_patch_vert%prism_thick_flat_sfc_c(jc,1,jb) + p_os%p_prog(nold(1))%h(jc,jb) &
          &                      - p_ice%draftave(jc,jb)  + p_ice%totalsnowfall(jc,jb)
        !  #slo# 2015-01: totalsnowfall is needed for correct salt update (in surface module)
        !                 since draft was increased by snowfall but water below ice is not effected by snowfall
        !                 snow to ice conversion does not effect draft
      ENDDO
    ENDDO

    p_ice%concSum                           = SUM(p_ice%conc, 2)
    atmos_fluxes%cellThicknessUnderIce(:,:) = p_ice%zUnderIce(:,:)

    !---------DEBUG DIAGNOSTICS-------------------------------------------
    CALL dbg_print('iceClUp: hi aft. limiter'     ,p_ice%hi       ,str_module, 3, in_subset=p_patch%cells%owned)
    CALL dbg_print('iceClUp: hs aft. limiter'     ,p_ice%hs       ,str_module, 3, in_subset=p_patch%cells%owned)
    CALL dbg_print('iceClUp: Conc. aft. limiter'  ,p_ice%conc     ,str_module, 4, in_subset=p_patch%cells%owned)
    CALL dbg_print('iceClUp: ConcSum aft. limit ' ,p_ice%concSum  ,str_module, 4, in_subset=p_patch%cells%owned)
    CALL dbg_print('IceClUp: HeatTotal a. limit',  atmos_fluxes%HeatFlux_Total   ,str_module, 4, in_subset=p_patch%cells%owned)
    CALL dbg_print('IceClUp: TotalIce  a. limit',  atmos_fluxes%FrshFlux_TotalIce,str_module, 4, in_subset=p_patch%cells%owned)
    CALL dbg_print('IceClUp: draft    '           ,p_ice%draft    ,str_module, 4, in_subset=p_patch%cells%owned)
    CALL dbg_print('IceClUp: draftave '           ,p_ice%draftave ,str_module, 4, in_subset=p_patch%cells%owned)
    CALL dbg_print('IceClUp: zUnderIce'           ,p_ice%zUnderIce,str_module, 4, in_subset=p_patch%cells%owned)
    CALL dbg_print('iceClUp: h-old'               ,p_os%p_prog(nold(1))%h,str_module,4, in_subset=p_patch%cells%owned)

  END SUBROUTINE ice_clean_up_thd


  !-------------------------------------------------------------------------
  !
  !
  !>
  !! !  get_atmos_fluxes: Sets the atmospheric fluxes for the update of the ice
  ! !                 temperature
  !! @par Revision History
  !! Initial release by Peter Korn, MPI-M (2010-07). Originally code written by
  !! Dirk Notz, following MPI-OM. Code transfered to ICON.
  !!
  SUBROUTINE get_atmos_fluxes (p_patch, p_os,p_as,ice, atmos_fluxes)
    TYPE(t_patch),            INTENT(IN)    :: p_patch
    TYPE(t_hydro_ocean_state),INTENT(IN)    :: p_os
    TYPE(t_atmos_for_ocean),  INTENT(IN)    :: p_as
    TYPE (t_sea_ice),         INTENT(INOUT) :: ice
    TYPE (t_atmos_fluxes),    INTENT(INOUT) :: atmos_fluxes

!#ifdef coupled
    !atmos_fluxes% SWin   =
    !atmos_fluxes% LWin   =
    !atmos_fluxes% sens   =
    !atmos_fluxes% lat    =
    !atmos_fluxes% dsensdT =
    !atmos_fluxes% dlatdT  =
    !atmos_fluxes% dLWdT   =
!#elif defined CORE
    !CALL budget_core   (ice, atmos_fluxes)
!#else
    CALL calc_bulk_flux_oce(p_patch, p_as, p_os, atmos_fluxes)
    CALL calc_bulk_flux_ice(p_patch, p_as, ice , atmos_fluxes)
!#endif

  END SUBROUTINE get_atmos_fluxes
  !-------------------------------------------------------------------------
  !
  !
  !>
  !! !   sum_fluxes: adds atmospheric fluxes for ocean time stepping. Necessary for
  !!      diagnosis, not for the ice model itself.
  !! @par Revision History
  !! Initial release by Peter Korn, MPI-M (2010-07). Originally code written by
  !! Dirk Notz, following MPI-OM. Code transfered to ICON.
  !!
  SUBROUTINE sum_fluxes        (atmos_fluxes, atmos_fluxesAve)
    TYPE (t_atmos_fluxes), INTENT (IN)    :: atmos_fluxes
    TYPE (t_atmos_fluxes), INTENT (INOUT) :: atmos_fluxesAve

    atmos_fluxesAve % sens   (:,:,:) = atmos_fluxesAve % sens   (:,:,:) + atmos_fluxes % sens   (:,:,:)
    atmos_fluxesAve % sensw  (:,:)   = atmos_fluxesAve % sensw  (:,:)   + atmos_fluxes % sensw  (:,:)
    atmos_fluxesAve % lat    (:,:,:) = atmos_fluxesAve % lat    (:,:,:) + atmos_fluxes % lat    (:,:,:)
    atmos_fluxesAve % latw   (:,:)   = atmos_fluxesAve % latw   (:,:)   + atmos_fluxes % latw   (:,:)
    atmos_fluxesAve % LWout  (:,:,:) = atmos_fluxesAve % LWout  (:,:,:) + atmos_fluxes % LWout  (:,:,:)
    atmos_fluxesAve % LWoutw (:,:)   = atmos_fluxesAve % LWoutw (:,:)   + atmos_fluxes % LWoutw (:,:)
    atmos_fluxesAve % LWnet  (:,:,:) = atmos_fluxesAve % LWnet  (:,:,:) + atmos_fluxes % LWnet  (:,:,:)
    atmos_fluxesAve % LWnetw (:,:)   = atmos_fluxesAve % LWnetw (:,:)   + atmos_fluxes % LWnetw (:,:)
    atmos_fluxesAve % SWnet  (:,:,:) = atmos_fluxesAve % SWnet  (:,:,:) + atmos_fluxes % SWnet  (:,:,:)
    atmos_fluxesAve % SWnetw (:,:)   = atmos_fluxesAve % SWnetw (:,:)   + atmos_fluxes % SWnetw (:,:)
    atmos_fluxesAve % LWin   (:,:)   = atmos_fluxesAve % LWin   (:,:)   + atmos_fluxes % LWin   (:,:)
    atmos_fluxesAve % rprecw (:,:)   = atmos_fluxesAve % rprecw (:,:)   + atmos_fluxes % rprecw (:,:)
    atmos_fluxesAve % rpreci (:,:)   = atmos_fluxesAve % rpreci (:,:)   + atmos_fluxes % rpreci (:,:)
    atmos_fluxesAve % counter        = atmos_fluxesAve % counter + 1

  END SUBROUTINE sum_fluxes
  !-------------------------------------------------------------------------------
  !
  !
  !>
  !! ! ave_fluxes: calculates the average of the atmospheric fluxes for ocean time
  !!   sum_fluxes: adds atmospheric fluxes for ocean time stepping. Necessary for
  !!   diagnosis, not for the ice model itself.
  !! @par Revision History
  !! Initial release by Peter Korn, MPI-M (2010-07). Originally code written by
  !! Dirk Notz, following MPI-OM. Code transfered to ICON.
  !!
  SUBROUTINE ave_fluxes (ice, atmos_fluxesAve)
    TYPE (t_sea_ice),      INTENT (INOUT) :: ice
    TYPE (t_atmos_fluxes), INTENT (INOUT) :: atmos_fluxesAve
    !
    !Local variables
    REAL(wp) :: ctr

    !-------------------------------------------------------------------------------

    ctr = REAL(atmos_fluxesAve% counter,wp)
    atmos_fluxesAve% sens   (:,:,:) = atmos_fluxesAve% sens  (:,:,:)  / ctr
    atmos_fluxesAve% sensw  (:,:)   = atmos_fluxesAve% sensw (:,:)    / ctr
    atmos_fluxesAve% lat    (:,:,:) = atmos_fluxesAve% lat   (:,:,:)  / ctr
    atmos_fluxesAve% latw   (:,:)   = atmos_fluxesAve% latw  (:,:)    / ctr
    atmos_fluxesAve% LWout  (:,:,:) = atmos_fluxesAve% LWout (:,:,:)  / ctr
    atmos_fluxesAve% LWoutw (:,:)   = atmos_fluxesAve% LWoutw(:,:)    / ctr
    atmos_fluxesAve% LWnet  (:,:,:) = atmos_fluxesAve% LWnet (:,:,:)  / ctr
    atmos_fluxesAve% LWnetw (:,:)   = atmos_fluxesAve% LWnetw(:,:)    / ctr
    atmos_fluxesAve% SWnet  (:,:,:) = atmos_fluxesAve% SWnet (:,:,:)  / ctr
    atmos_fluxesAve% SWnetw (:,:)   = atmos_fluxesAve% SWnetw(:,:)    / ctr
    atmos_fluxesAve% LWin   (:,:)   = atmos_fluxesAve% LWin  (:,:)    / ctr
    atmos_fluxesAve% rprecw (:,:)   = atmos_fluxesAve% rprecw(:,:)    / ctr
    atmos_fluxesAve% rpreci (:,:)   = atmos_fluxesAve% rpreci(:,:)    / ctr
    ice    % Qbot   (:,:,:) = ice    % Qbot  (:,:,:)  / ctr
    ice    % Qtop   (:,:,:) = ice    % Qtop  (:,:,:)  / ctr

  END SUBROUTINE ave_fluxes
  !-------------------------------------------------------------------------------
  !
  !
  !>
  !! ! ice_zero: set the avereged fluxes to zero
  !! @par Revision History
  !! Initial release by Einar Olason, MPI-M (2011-09). Originally code written by
  !! Dirk Notz, following MPI-OM. Code transfered to ICON.
  !!
  SUBROUTINE ice_zero (ice)
    TYPE (t_sea_ice),      INTENT (INOUT) :: ice
    !TYPE (t_atmos_fluxes), INTENT (INOUT) :: atmos_fluxes
    !TYPE (t_atmos_fluxes), INTENT (INOUT) :: atmos_fluxesAve

    !atmos_fluxes    % sens        (:,:,:) = 0._wp
    !atmos_fluxes    % sensw       (:,:)   = 0._wp
    !atmos_fluxes    % lat         (:,:,:) = 0._wp
    !atmos_fluxes    % latw        (:,:)   = 0._wp
    !atmos_fluxes    % LWout       (:,:,:) = 0._wp
    !atmos_fluxes    % LWoutw      (:,:)   = 0._wp
    !atmos_fluxes    % LWnet       (:,:,:) = 0._wp
    !atmos_fluxes    % LWnetw      (:,:)   = 0._wp
    !atmos_fluxes    % SWin        (:,:)   = 0._wp
    !atmos_fluxes    % LWin        (:,:)   = 0._wp
    !atmos_fluxes    % rprecw      (:,:)   = 0._wp
    !atmos_fluxes    % rpreci      (:,:)   = 0._wp

!    atmos_fluxesAve % sens        (:,:,:) = 0._wp
!    atmos_fluxesAve % sensw       (:,:)   = 0._wp
!    atmos_fluxesAve % lat         (:,:,:) = 0._wp
!    atmos_fluxesAve % latw        (:,:)   = 0._wp
!    atmos_fluxesAve % LWout       (:,:,:) = 0._wp
!    atmos_fluxesAve % LWoutw      (:,:)   = 0._wp
!    atmos_fluxesAve % LWnet       (:,:,:) = 0._wp
!    atmos_fluxesAve % LWnetw      (:,:)   = 0._wp
!    atmos_fluxesAve % SWin        (:,:)   = 0._wp
!    atmos_fluxesAve % LWin        (:,:)   = 0._wp
!    atmos_fluxesAve % rprecw      (:,:)   = 0._wp
!    atmos_fluxesAve % rpreci      (:,:)   = 0._wp
!    atmos_fluxesAve % counter             = 0

!    ice     % Qbot        (:,:,:) = 0._wp
!    ice     % Qtop        (:,:,:) = 0._wp
!ICON_OMP_PARALLEL
!ICON_OMP_WORKSHARE
    ice     % surfmelt    (:,:,:) = 0._wp
    ice     % surfmeltT   (:,:,:) = 0._wp
    ice     % evapwi      (:,:,:) = 0._wp
    ice     % hiold       (:,:,:) = 0._wp
    ice     % hsold       (:,:,:) = 0._wp
    ice     % snow_to_ice (:,:,:) = 0._wp
    ice     % heatOceI    (:,:,:) = 0._wp
!ICON_OMP_END_WORKSHARE
!ICON_OMP_END_PARALLEL

  END SUBROUTINE ice_zero

  !-------------------------------------------------------------------------------
  !
  !
  !>
  !! ! ice_albedo: set ice albedo
  !-------------------------------------------------------------------------------
  !
  !
  !>
  !! ! ice_albedo: set ice albedo
  !! @par Revision History
  !! Initial release by Peter Korn, MPI-M (2010-07). Originally code written by
  !! Dirk Notz, following MPI-OM. Code transfered to ICON.
  !!
  SUBROUTINE set_ice_albedo(i_startidx_c, i_endidx_c, nbdim, kice, Tsurf, hi, hs, &
      & albvisdir, albvisdif, albnirdir, albnirdif)
    INTEGER, INTENT(IN)  :: i_startidx_c, i_endidx_c, nbdim, kice
    REAL(wp),INTENT(IN)  :: Tsurf(nbdim,kice)
    REAL(wp),INTENT(IN)  :: hi   (nbdim,kice)
    REAL(wp),INTENT(IN)  :: hs   (nbdim,kice)
    REAL(wp),INTENT(OUT) :: albvisdir  (nbdim,kice)
    REAL(wp),INTENT(OUT) :: albvisdif  (nbdim,kice)
    REAL(wp),INTENT(OUT) :: albnirdir  (nbdim,kice)
    REAL(wp),INTENT(OUT) :: albnirdif  (nbdim,kice)


    !Local variables
    REAL(wp), PARAMETER :: albtrans   = 0.5_wp
    REAL(wp)            :: albflag, frac_snow
    INTEGER             :: jc,k
    !-------------------------------------------------------------------------------

    SELECT CASE (i_ice_albedo)
    CASE (1)
      ! This is Uwe's albedo expression from the old budget function
      DO k=1,kice
        DO jc = i_startidx_c,i_endidx_c

          albflag =  1.0_wp/ ( 1.0_wp+albtrans * (Tsurf(jc,k))**2 )

          IF ( hi(jc,k) > 0._wp ) THEN
            IF ( hs(jc,k) > 1.e-2_wp ) THEN
              albvisdir(jc,k) =  albflag * albsm + (1.0_wp-albflag) * albs
            ELSE
              albvisdir(jc,k) =  albflag * albim + (1.0_wp-albflag) * albi
            ENDIF
          ELSE
            albvisdir(jc,k) = 0._wp
          ENDIF

        ENDDO
      ENDDO

      ! all albedos are the same
      albvisdif = albvisdir
      albnirdir = albvisdir
      albnirdif = albvisdir

    CASE (2)
      ! This is the CCSM 3 albedo scheme
      DO k=1,kice
        DO jc = i_startidx_c,i_endidx_c
          frac_snow = hs(jc,k)/( hs(jc,k)+0.02_wp )
          IF ( Tsurf(jc,k) > -1._wp ) THEN
            albvisdir(jc,k) = frac_snow*( alb_sno_vis - 0.100_wp*(Tsurf(jc,k)+1._wp) ) &
              &     + (1._wp-frac_snow)*( alb_ice_vis - 0.075_wp*(Tsurf(jc,k)+1._wp) )
            albnirdir(jc,k) = frac_snow*( alb_sno_nir - 0.150_wp*(Tsurf(jc,k)+1._wp) ) &
              &     + (1._wp-frac_snow)*( alb_ice_nir - 0.075_wp*(Tsurf(jc,k)+1._wp) )
          ELSE
            albvisdir(jc,k) = frac_snow*alb_sno_vis + (1._wp-frac_snow)*alb_ice_vis
            albnirdir(jc,k) = frac_snow*alb_sno_nir + (1._wp-frac_snow)*alb_ice_nir
          ENDIF
        ENDDO
      ENDDO

      ! diffuse and direct albedos are the same
      albvisdif = albvisdir
      albnirdif = albnirdir

    END SELECT

  END SUBROUTINE set_ice_albedo



  !-------------------------------------------------------------------------------
  !
  !
  !>
  !! ! upper_ocean_TS: Adjusts the temperature and salinity of the upper ocean grid
  !!                 cell according to atmospheric heat and fresh-water fluxes,
  !!                 surface melting, ice growth, etc. The upper ocean temperature
  !!                 is also changed in subroutine ice_conc_change and at the
  !!                beginning of subroutine ice_growth
  !!
  !! @par Revision History
  !! Initial release by Peter Korn, MPI-M (2010-07). Originally code written by
  !! Dirk Notz, following MPI-OM. Code transfered to ICON.
  !!
  SUBROUTINE upper_ocean_TS(p_patch, p_patch_vert, ice, p_os, atmos_fluxes)
    TYPE(t_patch),TARGET,             INTENT(IN)    :: p_patch
    TYPE(t_patch_vert),        INTENT(IN)    :: p_patch_vert
    TYPE(t_sea_ice),           INTENT(INOUT) :: ice
    TYPE(t_hydro_ocean_state), INTENT(IN)    :: p_os
    TYPE(t_atmos_fluxes),      INTENT(INOUT) :: atmos_fluxes

    !Local Variables
    REAL(wp), DIMENSION (nproma, p_patch%alloc_cell_blocks) ::   &
      & zUnderIceOld,  &! water in upper ocean grid cell below ice (prev. time)   [m]
      & heatOceI,      &! heat flux into ocean through formerly ice covered areas [W/m^2]
      & heatOceW,      &! heat flux into ocean through open water areas           [W/m^2]
      & Delhice,       &! average change in ice thickness within a grid cell      [m]
      & Delhsnow,      &! average change in snow thickness within a grid cell     [m]
      & snowiceave,    &! average snow to ice conversion within a grid cell       [m]
      & Tfw,           &! sea surface freezing temperature                        [C]
      & csst,          &! sea surface temperature - approx. after cooling (input) [C]
      & sss,           &! sea surface salinity (input only)                       [psu]
      & preci,         &! solid precipitation rate                                [m/s]
      & precw           ! liquid precipitation rate                               [m/s]
      !& evap,          &! evaporated water                                       [psu]

    REAL(wp), DIMENSION (nproma, p_patch%alloc_cell_blocks) :: h1,h2,h3,snowmelted,xheat,xnewice

    TYPE(t_subset_range), POINTER :: subset
    INTEGER :: block, cell, cellStart,cellEnd

    zUnderIceOld(:,:) = 0.0_wp
    heatOceI    (:,:) = 0.0_wp
    heatOceW    (:,:) = 0.0_wp
    Delhice     (:,:) = 0.0_wp
    Delhsnow    (:,:) = 0.0_wp
    snowiceave  (:,:) = 0.0_wp
    Tfw         (:,:) = 0.0_wp
    csst        (:,:) = 0.0_wp
    sss         (:,:) = 0.0_wp
    preci       (:,:) = 0.0_wp
    precw       (:,:) = 0.0_wp
    h1          (:,:) = 0.0_wp
    h2          (:,:) = 0.0_wp
    h3          (:,:) = 0.0_wp
    snowmelted  (:,:) = 0.0_wp
    xheat       (:,:) = 0.0_wp
    xnewice     (:,:) = 0.0_wp

    !-------------------------------------------------------------------------------
    CALL dbg_print('UpperOcTS beg: hi',   ice%hi,                              str_module, 4, in_subset=p_patch%cells%owned)
    CALL dbg_print('UpperOcTS beg: hs',   ice%hs,                              str_module, 4, in_subset=p_patch%cells%owned)
    CALL dbg_print('UpperOcTS beg: conc', ice%conc,                            str_module, 4, in_subset=p_patch%cells%owned)
    CALL dbg_print('UpperOcTS beg: zUnderIce', ice%zUnderIce,                  str_module, 4, in_subset=p_patch%cells%owned)
    CALL dbg_print('UpperOcTS beg: h',    p_os%p_prog(nold(1))%h,              str_module, 4, in_subset=p_patch%cells%owned)
    CALL dbg_print('UpperOcTS beg: SST',  p_os%p_prog(nold(1))%tracer(:,1,:,1),str_module, 4, in_subset=p_patch%cells%owned)
    CALL dbg_print('UpperOcTS beg: SSS',  p_os%p_prog(nold(1))%tracer(:,1,:,2),str_module, 4, in_subset=p_patch%cells%owned)
    !-------------------------------------------------------------------------------

    !TODOram: openmp
    subset => p_patch%cells%all
    DO block = subset%start_block, subset%end_block
      CALL get_index_range(subset, block, cellStart, cellEnd)
      DO cell = cellStart, cellEnd
        IF (subset%vertical_levels(cell,block) < 1) CYCLE
        ! #eoo# What is swsum?
        ! swsum = 0.0_wp
        !sao_top =>p_os%p_prog(nold(1))%tracer(:,1,:,2)

        ! Ocean points only
        ! Calculate change in water level 'zo' from liquid and solid precipitation and
        ! evaporation
        sss             (cell,block)   = p_os%p_prog(nold(1))%tracer(cell,1,block,2)
        precw           (cell,block)   = atmos_fluxes% rprecw (cell,block)
        preci           (cell,block)   = atmos_fluxes% rpreci (cell,block)
        !evap            (cell,block)   = (atmos_fluxes% latw(cell,block)/ alv * dtime * &
        !  &                       sum(ice%conc(cell,1,block), 2) +          &
        !  &                       sum(ice%evapwi(cell,1,block) * ice% conc(cell,1,block), 2)) /rho_ref

        ! Calculate the sea surface freezing temperature                        [C]
        IF ( no_tracer < 2 .OR. use_constant_tfreez ) THEN
          Tfw(cell,block) = Tf
        ELSE
          Tfw(cell,block) = -mu*sss(cell,block)
        ENDIF

        ! TODO: No temperature change due to precip yet. Should not be done here

        ! Calculate average draft and thickness of water underneath ice in upper ocean grid box
        !  - changes in hi and hs from sbrt ice_growth are included here
        zUnderIceOld    (cell,block)   = ice%zUnderIce(cell,block)   !  not needed anymore
      ! ice%draft       (cell,:,block) = (rhos * ice%hs(cell,:,block) + rhoi * ice%hi(cell,:,block)) / rho_ref
      ! ice%draftave    (cell,block)   = sum(ice%draft(cell,:,block) * ice%conc(cell,:,block))
        ice%totalsnowfall(cell,block) =  atmos_fluxes%rpreci(cell,block)*dtime*ice%conc(cell,1,block)
      ! ice%zUnderIce   (cell,block)   = p_patch_vert%prism_thick_flat_sfc_c(cell,1,block) &
      !   &                            + p_os%p_prog(nold(1))%h(cell,block)                &
      !   &                            - ice%draftave(cell,block)
        !  #slo# 2015-01: bugfix - totalsnowfall was added to zunderice - inconsistent to zui=h-draftave
        ! &                            + ice%totalsnowfall(cell,block)

        ! Calculate average change in ice thickness and the snow-to-ice conversion with respect to whole grid area
        ! #slo# 2015-01: could be expressed as water equivalent here
        Delhice   (cell,block) = SUM( ( ice%hi(cell,:,block) - ice%hiold(cell,:,block) )*ice%conc(cell,:,block))
        Delhsnow  (cell,block) = SUM( ( ice%hs(cell,:,block) - ice%hsold(cell,:,block) )*ice%conc(cell,:,block))

        ! snowiceave in averaged ice thickness (m)
        !snowiceave(cell,block) = SUM( ice%snow_to_ice(cell,:,block)*ice% conc(cell,:,block))
        ! snowiceave now in water equivalent, snow_to_ice has snow density
        snowiceave(cell,block) = SUM( ice%snow_to_ice(cell,:,block)*ice% conc(cell,:,block))*rhos/rho_ref

        ! Adjust change in snow and ice thickness for snow-ice formation, which is dealt with separately in the fresh-water balance
        !!Delhsnow  (cell,block) = Delhsnow(cell, block) + snowiceave (cell, block)  

        ! Calculate heat input through formerly ice covered and through open water areas
        ! #slo# 2014-12: bugfix for qio3: heatOceI is for the whole grid area
        !                heat needs scaling with concentration to be valid for whole area in all cases
      ! IF (3 == i_Qio_type) THEN
      !   ! If the whole heat from the ice is used to melt the ice, the scaling
      !   ! with the ice concentration has to be skipped here
      !   heatOceI(cell,block)   = sum(ice% heatOceI(cell,:,block))
      ! ELSE
      !   heatOceI(cell,block)   = sum(ice% heatOceI(cell,:,block) * ice% conc(cell,:,block))
      ! END IF
        ! #slo# 2014-12: rescaling of melting/growing energy with concentration is done before
        !                in ice_slow to use energy for SST change
        heatOceI(cell,block)   = sum(ice% heatOceI(cell,:,block))
        heatOceW(cell,block) = ( atmos_fluxes%SWnetw(cell,block) &
          &                    + atmos_fluxes%LWnetw(cell,block) &
          &                    + atmos_fluxes%sensw(cell,block)  &
          &                    + atmos_fluxes%latw(cell,block) ) &
                               *(1.0_wp-sum(ice%conc(cell,:,block)))

        ! Calculate possible super-cooling of the surface layer by heatOceW
        !  #slo# 2014-12-11: heatOceW is part of heat flux over open water, supercooled sst is calculated over whole grid area
        xheat(cell,block)= heatocew(cell,block)
        csst(cell,block) = p_os%p_prog(nold(1))%tracer(cell,1,block,1) &
          &                + dtime*heatOceW(cell,block)/( clw*rho_ref*ice%zUnderIce(cell,block) )

        ! #slo# 2015-01: control calculation of newice directly from heat flux heatOceW
        !  - check effect of supercooling is required
        !  - newice is in ice thickness
      ! IF (p_os%p_prog(nold(1))%tracer(cell,1,block,1)< Tfw(cell,block) .AND. v_base%lsm_c(cell,1,block) <= sea_boundary ) THEN
      !   xnewice(cell,block) = - heatOceW(cell,block)*dtime/(alf*rhoi)
      !   heatOceW(cell,block) = 0.0_wp
      ! ELSE
      !   xnewice(cell,block) = 0.0_wp
      ! ENDIF

        ! #slo# 2014-11: wrong comment, energy not yet added to SST, but must be added to heatOceW or heatOceI
        !                part of heatOceW used for forming newice is added here
        ! Add energy for new-ice formation due to supercooled ocean to ocean temperature, form new ice
        IF ( csst(cell,block) < Tfw(cell,block) .AND. v_base%lsm_c(cell,1,block) <= sea_boundary ) THEN
          ! New ice forming over open water due to super cooling
          ! Fixed 2. April (2014) - newice is now the volume of ice formed over open water
          ! #slo# 2014-12: bugfix: heatOceW is already reduced to (1-conc)*heat,
          !                        therefore newice is value for whole grid area, not multiplied by 1-conc
          !                        results in larger sea ice growth
          !  Attention: in ice_concentration_change as well, newice must not be multiplied by 1-conc
          !ice%newice(cell,block) = (1._wp-ice%concSum(cell,block))*( Tfw(cell,block) - csst(cell,block) ) &
          ice%newice(cell,block) = ( Tfw(cell,block) - csst(cell,block) ) &
             &                     * ice%zUnderIce(cell,block)*clw*rho_ref/( alf*rhoi )
          ! Flux required to warm the ocean to the freezing point
          ! #slo# 2015-01: bugfix for supercooled ocean: whole grid area is cooled below freezing point,
          !                no multiplication by 1-conc is required to calculate the part of heatOceW due to supercooling
          !                but check: doubled supercooling, since it is already taken into account in oce_ice_heatflx?
          heatOceW(cell,block)   = ( Tfw(cell,block) - p_os%p_prog(nold(1))%tracer(cell,1,block,1) )     &
            &                      *ice%zUnderIce(cell,block)*clw*rho_ref/dtime
         !  &                      *ice%zUnderIce(cell,block)*(1.0_wp-ice%concSum(cell,block))*clw*rho_ref/dtime

          ! #slo# 2014-11: bugfix: value of newice was kept from last timestep!
        ELSE
          ice%newice(cell,block) = 0.0_wp
        ENDIF

        ! test
      ! ice%newice(cell,block) = xnewice(cell,block)

        ! Diagnosis: collect the 4 parts of heat fluxes into the atmos_fluxes variables - no flux under ice:
        atmos_fluxes%HeatFlux_ShortWave(cell,block) = atmos_fluxes%SWnetw(cell,block)*(1.0_wp-sum(ice%conc(cell,:,block)))
        atmos_fluxes%HeatFlux_LongWave (cell,block) = atmos_fluxes%LWnetw(cell,block)*(1.0_wp-sum(ice%conc(cell,:,block)))
        atmos_fluxes%HeatFlux_Sensible (cell,block) = atmos_fluxes%sensw (cell,block)*(1.0_wp-sum(ice%conc(cell,:,block)))
        atmos_fluxes%HeatFlux_Latent   (cell,block) = atmos_fluxes%latw  (cell,block)*(1.0_wp-sum(ice%conc(cell,:,block)))

        ! #slo# 2013-06
        ! Change of upper ocean temperature according to heat fluxes is done in vertical diffusion equation
        !  - HeatFlux_Total is calculated here, provided to tracer eq. using topBoundCond_Temp_vdiff, calculated in update_sfcflx
        !  - topBoundCond_Temp_vdiff is 
        !p_os%p_prog(nold(1))%tracer(cell,1,block,1) = p_os%p_prog(nold(1))%tracer(cell,1,block,1)&
        !  &                                    + dtime*(heatOceI + heatOceW) /               &
        !  &                                    (clw*rho_ref * ice%zUnderIce)
        ! TODO: should we also divide with ice%zUnderIce / ( v_base%del_zlev_m(1) +  p_os%p_prog(nold(1))%h(cell,block) ) ?
        !atmos_fluxes%topBoundCond_Temp_vdiff = (heatOceI + heatOceW) / (clw*rho_ref)
        atmos_fluxes%HeatFlux_Total(cell,block) = heatOceI(cell,block) + heatOceW(cell,block)

        ! TODO:
        ! Temperature change of upper ocean grid cell due  to melt-water inflow and
        ! precipitation
        !p_os%p_prog(nold(1))%tracer(cell,1,block,1) = (p_os%p_prog(nold(1))%tracer(cell,1,block,1) &
        !  &                      *zUnderIceOld                                       &
        !  &                      + precw*p_as%tafo + preci*0.0_wp + &                             !!!!!!!!!Dirk: times 0.0 ????
        !  &                        sum(ice%surfmeltT(cell,1,block) * ice%surfmelt * ice%conc(cell,1,block),2)) / &
        !  &                        (zUnderIceOld + sum(ice%surfmelt*ice%conc(cell,1,block),2) +    &
        !  &                        precw + preci)
        !
        ! Change salinity of upper ocean grid box from ice growth/melt, snowice
        ! formation and precipitation
        !p_os%p_prog(nold(1))%tracer(cell,1,block,2) = p_os%p_prog(nold(1))%tracer(cell,1,block,2)  &
        !  &                                    + (Delhice(cell,block)*rhoi - snowiceave(cell,block)*rhos)/rho_ref *  &
        !  &                                    MIN(Sice, sao_top(cell,block)) / ice%zUnderIce(cell,block)

        ! #slo# 2013-06
        ! Change in salinity is calculated according to resulting freshwater flux due to sea ice change:
        !  - fw_ice_impl is flux in m/s >0 for Delhice<0, i.e. positive input of water = decrease of sea ice depth
        !atmos_fluxes%forc_fwsice(cell,block) = -Delhice(cell,block)*rhoi - snowiceave(cell,block)*rhos)/(rho_ref*dtime)

        ! Volmue flux
        ! Fixed 27. March
        ! unit: m/s
        ! TODO: VolumeFlux_UnderIce only from rain
        atmos_fluxes%FrshFlux_VolumeIce(cell,block) = precw(cell,block)*ice%concSum(cell,block)   !& ! Rain goes through

        ! Tracer flux
        ! Fixed 27. March
        ! -->> snow growth (Delhsnow > 0) does NOT change tracers, but snow melt does
        ! -->> rain is only included in the volumeice, totalice now only contains
        !      fluxes that do not change the total fresh-water volume in the grid cell
        !  #slo# 2015-01: better reformulate with ice-change, snowmelt, snoiceave - assign variables in sbrt icegrowth!
        IF (v_base%lsm_c(cell,1,block) <= sea_boundary ) THEN
          atmos_fluxes%FrshFlux_TotalIce(cell,block) = &
        &        - (1._wp-sice/sss(cell,block))*Delhice(cell,block)*rhoi/(rho_ref*dtime)&   ! Ice melt and growth
        &            - MERGE(&
        &         (Delhsnow(cell,block)-ice%totalsnowfall(cell,block)/rhos*rho_ref)*rhos/(rho_ref*dtime), &
        &         0.0_wp, &
        &         Delhsnow(cell,block)-ice%totalsnowfall(cell,block)/rhos*rho_ref < 0.0_wp) &  ! snow melt ONLY
        &        - (1._wp-sice/sss(cell,block))*ice%newice(cell,block)*rhoi/(rho_ref*dtime)  ! new ice formation over open water

          ! divide three processes:
          ! ice melt and growth including snow_to_ice conversion proportional to salt difference of water and ice
          h1(cell,block)= - (1._wp-sice/sss(cell,block))*Delhice(cell,block)*rhoi/(rho_ref*dtime)
          ! snow melt only, without snow_to_ice conversion, in m water equivalent
          snowmelted(cell,block) = (Delhsnow(cell,block)-ice%totalsnowfall(cell,block)/rhos*rho_ref)*rhos/rho_ref &
            &                      + snowiceave(cell,block)
          ! snow melt only, without snow_to_ice conversion, in m water equivalent
          IF (Delhsnow(cell,block)-ice%totalsnowfall(cell,block)/rhos*rho_ref < 0.0_wp) THEN
            h2(cell,block) = -(Delhsnow(cell,block)-ice%totalsnowfall(cell,block)/rhos*rho_ref)*rhos/(rho_ref*dtime)
          !IF (snowmelted(cell,block) < 0.0_wp) THEN
          !  h2(cell,block) = -snowmelted(cell,block)/dtime
          ELSE
            h2(cell,block) = 0.0_wp
          ENDIF
          ! new ice formation
          h3(cell,block) =-(1._wp-sice/sss(cell,block))*ice%newice(cell,block)*rhoi/(rho_ref*dtime)
          
          ! test the new total ice flux:
          !atmos_fluxes%FrshFlux_TotalIce(cell,block) = h1(cell,block) + h2(cell,block) + h3(cell,block)

        ENDIF

        !heatabs         (cell,block)   = swsum * atmos_fluxes% SWin(cell,block) * (1 - ice%concsum)

        ! set to zero on land points
        IF (v_base%lsm_c(cell,1,block) > sea_boundary ) THEN
          atmos_fluxes%HeatFlux_Total    (cell,block) = 0.0_wp
          atmos_fluxes%HeatFlux_ShortWave(cell,block) = 0.0_wp
          atmos_fluxes%HeatFlux_LongWave (cell,block) = 0.0_wp
          atmos_fluxes%HeatFlux_Sensible (cell,block) = 0.0_wp
          atmos_fluxes%HeatFlux_Latent   (cell,block) = 0.0_wp
        END IF

      END DO
    END DO

    CALL dbg_print('UpperOceTS: hi       ', ice%hi       ,str_module, 4, in_subset=p_patch%cells%owned)
    CALL dbg_print('UpperOceTS: hiold    ', ice%hiold    ,str_module, 4, in_subset=p_patch%cells%owned)
    CALL dbg_print('UpperOceTS: hs       ', ice%hs       ,str_module, 4, in_subset=p_patch%cells%owned)
    CALL dbg_print('UpperOceTS: hsold    ', ice%hsold    ,str_module, 4, in_subset=p_patch%cells%owned)
    CALL dbg_print('UpperOceTS: Delhice  ', Delhice      ,str_module, 4, in_subset=p_patch%cells%owned)
    CALL dbg_print('UpperOceTS: Delhsnow ', Delhsnow     ,str_module, 4, in_subset=p_patch%cells%owned)
    CALL dbg_print('UpperOceTS: draft    ', ice%draft    ,str_module, 4, in_subset=p_patch%cells%owned)
    CALL dbg_print('UpperOceTS: draftave ', ice%draftave ,str_module, 4, in_subset=p_patch%cells%owned)
    CALL dbg_print('UpperOceTS: zUndIceOld',zUnderIceOld, str_module, 4, in_subset=p_patch%cells%owned)
    CALL dbg_print('UpperOceTS: zUnderIce', ice%zUnderIce,str_module, 4, in_subset=p_patch%cells%owned)
    CALL dbg_print('UpperOceTS: csst-cooled', csst       ,str_module, 4, in_subset=p_patch%cells%owned)
    CALL dbg_print('UpperOceTS: SSS      ', sss          ,str_module, 5, in_subset=p_patch%cells%owned)
    CALL dbg_print('UpperOceTS: newice   ', ice%newice   ,str_module, 4, in_subset=p_patch%cells%owned)
    CALL dbg_print('UpperOceTS: xnewice  ', xnewice      ,str_module, 4, in_subset=p_patch%cells%owned)
    CALL dbg_print('UpperOceTS: heatOceW ', heatOceW     ,str_module, 4, in_subset=p_patch%cells%owned)
    CALL dbg_print('UpperOceTS: OceW beg ', xheat        ,str_module, 4, in_subset=p_patch%cells%owned)
    CALL dbg_print('UpperOceTS: heatOceI ', heatOceI     ,str_module, 4, in_subset=p_patch%cells%owned)
    CALL dbg_print('UpperOceTS: SnIceAveWE', snowiceave  ,str_module, 4, in_subset=p_patch%cells%owned)
    CALL dbg_print('UpperOceTS: totalsnowfall',ice%totalsnowfall           , str_module, 4, in_subset=p_patch%cells%owned)
    CALL dbg_print('UpperOceTS: snowmelted'   ,snowmelted                  , str_module, 4, in_subset=p_patch%cells%owned)
    CALL dbg_print('UpperOceTS: SWnetw   ', atmos_fluxes%SWnetw            , str_module, 4, in_subset=p_patch%cells%owned)
    CALL dbg_print('UpperOceTS: LWnetw   ', atmos_fluxes%LWnetw            , str_module, 4, in_subset=p_patch%cells%owned)
    CALL dbg_print('UpperOceTS: sensw    ', atmos_fluxes%sensw             , str_module, 4, in_subset=p_patch%cells%owned)
    CALL dbg_print('UpperOceTS: latw     ', atmos_fluxes%latw              , str_module, 4, in_subset=p_patch%cells%owned)
    CALL dbg_print('UpperOceTS: ShortWave', atmos_fluxes%HeatFlux_ShortWave, str_module, 4, in_subset=p_patch%cells%owned)
    CALL dbg_print('UpperOceTS: LongWave ', atmos_fluxes%HeatFlux_LongWave , str_module, 4, in_subset=p_patch%cells%owned)
    CALL dbg_print('UpperOceTS: Sensible ', atmos_fluxes%HeatFlux_Sensible , str_module, 4, in_subset=p_patch%cells%owned)
    CALL dbg_print('UpperOceTS: Latent   ', atmos_fluxes%HeatFlux_Latent   , str_module, 4, in_subset=p_patch%cells%owned)
    CALL dbg_print('UpperOceTS: TotalHeat', atmos_fluxes%HeatFlux_Total    , str_module, 4, in_subset=p_patch%cells%owned)
    CALL dbg_print('UpperOceTS: TotalIce ', atmos_fluxes%FrshFlux_TotalIce , str_module, 4, in_subset=p_patch%cells%owned)
    CALL dbg_print('UpperOceTS: VolumeIce', atmos_fluxes%FrshFlux_VolumeIce, str_module, 4, in_subset=p_patch%cells%owned)
    CALL dbg_print('UpperOceTS: h1       ', h1                             , str_module, 4, in_subset=p_patch%cells%owned)
    CALL dbg_print('UpperOceTS: h2       ', h2                             , str_module, 4, in_subset=p_patch%cells%owned)
    CALL dbg_print('UpperOceTS: h3       ', h3                             , str_module, 4, in_subset=p_patch%cells%owned)

  END SUBROUTINE upper_ocean_TS
  !-------------------------------------------------------------------------------
  !
  !
  !>
  !! !! ice_conc_change: Calculates the changes in concentration as well as the grid-cell average
  !                     thickness of new ice forming in open-water areas
  !!
  !! @par Revision History
  !! Initial release by Peter Korn, MPI-M (2010-07). Originally code written by
  !! Dirk Notz, following MPI-OM. Code transfered to ICON.
  !! Einar Olason, renamed and added support for changing concentration
  !!
  SUBROUTINE ice_conc_change(p_patch,ice, p_os)

    TYPE(t_patch),             INTENT(IN)    :: p_patch
    TYPE (t_sea_ice),          INTENT(INOUT) :: ice
    TYPE(t_hydro_ocean_state), INTENT(IN)    :: p_os

    INTEGER  :: k
 !  REAL(wp) :: sst(nproma,p_patch%alloc_cell_blocks)
 !  REAL(wp) :: sss(nproma,p_patch%alloc_cell_blocks)
    REAL(wp) :: Tfw(nproma,p_patch%alloc_cell_blocks) ! Ocean freezing temperature [C]

 !  REAL(wp) :: leadclose_2n

    CALL dbg_print('IceConcCh: IceConc beg' ,ice%conc, str_module, 4, in_subset=p_patch%cells%owned)

    ! Calculate the sea surface freezing temperature                        [C]
    IF ( no_tracer < 2 .OR. use_constant_tfreez ) THEN
      Tfw(:,:) = Tf
    ELSE
      Tfw(:,:) = -mu * p_os%p_prog(nold(1))%tracer(:,1,:,2)
    ENDIF

    ! This should not be needed
    ! TODO ram - remove all instances of p_patch%cells%area(:,:) and test
    ! See also dynamics_fem/mo_ice_fem_utils.f90
    DO k=1,ice%kice
      ice%vol (:,k,:) = ice%hi(:,k,:)*ice%conc(:,k,:)*p_patch%cells%area(:,:)
      ice%vols(:,k,:) = ice%hs(:,k,:)*ice%conc(:,k,:)*p_patch%cells%area(:,:)
    ENDDO

    CALL dbg_print('IceConcCh: vol  at beg' ,ice%vol , str_module, 4, in_subset=p_patch%cells%owned)
    CALL dbg_print('IceConcCh: vols at beg' ,ice%vols, str_module, 4, in_subset=p_patch%cells%owned)

!ICON_OMP_PARALLEL
!ICON_OMP_WORKSHARE 
    ! Concentration change due to new ice formation
    WHERE ( ice%newice(:,:) > 0._wp .AND. v_base%lsm_c(:,1,:) <= sea_boundary )
      ! New volume - we just preserve volume:
      ! #slo# 2014-12-11: newice is grown over open ocean but already averaged over whole grid area
      !                   newice must not be multiplied by 1-conc
      ice%vol  (:,1,:) = ice%vol(:,1,:) + ice%newice(:,:)*p_patch%cells%area(:,:)

      ! Hibler's way to change the concentration 
      !  - the formulation here uses the default values of leadclose parameters 2 and 3 in MPIOM:
      !    1 and 0 respectively, which recovers the Hibler model: conc=conc+newice/hnull
      ! Fixed 2. April (2014) - we don't need to multiply with 1-A here, like Hibler does, because it's
      ! already included in newice (we use volume, but Hibler growth rate)
      !ice%conc (:,1,:) = min( 1._wp, ice%conc(:,1,:) + ice%newice(:,:)/hnull )

      ! New formulation of leadclose parameter leadclose_2n includes parameters 2 and 3 of MPIOM:
      ! leadclose_2n (=mpiom_leadclose(3)/mpiom_leadclose(2)
      ! standard value of mpiom is: mpiom_leadclose(3)=2. mpiom_leadclose(2)=mpiom_leadclose(3)+1.
      ! i.e. leadclose_2n=2./3. according to mpiom default
      ice%conc(:,1,:) = min( 1._wp, ice%conc(:,1,:) + &
        &                           ice%newice(:,:)/(hnull+leadclose_2n*(ice%hi(:,1,:)-hnull)) )

      ! New ice and snow thickness
      ice%hi   (:,1,:) = ice%vol (:,1,:)/( ice%conc(:,1,:)*p_patch%cells%area(:,:) )
      ice%hs   (:,1,:) = ice%vols(:,1,:)/( ice%conc(:,1,:)*p_patch%cells%area(:,:) )
      !TODO: Re-calculate temperatures to conserve energy when we change the ice thickness
    ENDWHERE
!ICON_OMP_END_WORKSHARE

#ifndef _OPENMP
    CALL dbg_print('IceConcCh: conc leadcl' ,ice%conc, str_module, 4, in_subset=p_patch%cells%owned)
    CALL dbg_print('IceConcCh: hi   leadcl' ,ice%hi  , str_module, 4, in_subset=p_patch%cells%owned)
    CALL dbg_print('IceConcCh: hs   leadcl' ,ice%hs  , str_module, 4, in_subset=p_patch%cells%owned)
#endif

!ICON_OMP_WORKSHARE
    ! This is where concentration, and thickness change due to ice melt (we must conserve volume)
    ! A.k.a. lateral melt
    WHERE ( ice%hiold(:,1,:) > ice%hi(:,1,:) .AND. ice%hi(:,1,:) > 0._wp )
      ! Hibler's way to change the concentration due to lateral melting (leadclose parameter 1)
      ice%conc(:,1,:) = MAX( 0._wp, ice%conc(:,1,:) &
        &        - ( ice%hiold(:,1,:)-ice%hi(:,1,:) )*ice%conc(:,1,:)*leadclose_1/ice%hiold(:,1,:) )

      ! New ice and snow thickness
      ice%hi  (:,1,:) = ice%vol (:,1,:)/( ice%conc(:,1,:)*p_patch%cells%area(:,:) )
      ice%hs  (:,1,:) = ice%vols(:,1,:)/( ice%conc(:,1,:)*p_patch%cells%area(:,:) )
      !TODO: Re-calculate temperatures to conserve energy when we change the ice thickness
    ENDWHERE
!ICON_OMP_END_WORKSHARE

#ifndef _OPENMP
    CALL dbg_print('IceConcCh: conc latMlt' ,ice%conc, str_module, 4, in_subset=p_patch%cells%owned)
    CALL dbg_print('IceConcCh: hi   latMlt' ,ice%hi  , str_module, 4, in_subset=p_patch%cells%owned)
    CALL dbg_print('IceConcCh: hs   latMlt' ,ice%hs  , str_module, 4, in_subset=p_patch%cells%owned)
#endif

    ! Ice cannot grow thinner than hmin
    ! Changed 27. March
!ICON_OMP_WORKSHARE
    WHERE ( ice%hi(:,1,:) < hmin .AND. ice%hi(:,1,:) > 0._wp )
      ice%hi  (:,1,:) = hmin
      ice%conc(:,1,:) = ice%vol(:,1,:) / ( ice%hi(:,1,:)*p_patch%cells%area(:,:) )
      ice%hs  (:,1,:) = ice%vols(:,1,:)/( ice%conc(:,1,:)*p_patch%cells%area(:,:) )
    ENDWHERE
!ICON_OMP_END_WORKSHARE

!ICON_OMP_WORKSHARE
    WHERE (ice%hi(:,1,:) <= 0._wp)
      ice%Tsurf(:,1,:) = Tfw(:,:)
      ice%T1   (:,1,:) = Tfw(:,:)
      ice%T2   (:,1,:) = Tfw(:,:)
      ice%conc (:,1,:) = 0.0_wp
      ice%hi   (:,1,:) = 0.0_wp
      ice%hs   (:,1,:) = 0.0_wp
      ice%E1   (:,1,:) = 0.0_wp
      ice%E2   (:,1,:) = 0.0_wp
      ice%vol  (:,1,:) = 0.0_wp
    ENDWHERE
!ICON_OMP_END_WORKSHARE
!ICON_OMP_END_PARALLEL

    ice%concSum(:,:)  = SUM(ice%conc(:,:,:),2)

    CALL dbg_print('IceConcCh: IceConc end' ,ice%conc, str_module, 3, in_subset=p_patch%cells%owned)
    CALL dbg_print('IceConcCh: hi   at end' ,ice%hi  , str_module, 4, in_subset=p_patch%cells%owned)
    CALL dbg_print('IceConcCh: hs   at end' ,ice%hs  , str_module, 4, in_subset=p_patch%cells%owned)
    CALL dbg_print('IceConcCh: vol  at end' ,ice%vol , str_module, 4, in_subset=p_patch%cells%owned)
    CALL dbg_print('IceConcCh: vols at end' ,ice%vols, str_module, 4, in_subset=p_patch%cells%owned)

  END SUBROUTINE ice_conc_change


  !-------------------------------------------------------------------------
  !
  !> Forcing_from_bulk equals sbr "Budget_omip" in MPIOM.
  !! Sets the atmospheric fluxes over *SEA ICE ONLY* for the update of the ice
  !! temperature and ice growth rates for OMIP forcing
  !! @par Revision History
  !! Initial release by Peter Korn, MPI-M (2011-07). Originally code written by
  !! Dirk Notz, following MPIOM. Code transfered to ICON.
  !! Einar Olason, split calc_atm_fluxes_from_bulk into calc_bulk_flux_ice and calc_bulk_flux_oce
  !! so that the ocean model can be run without the ice model, but with OMIP fluxes.
  !
  !  INPUT variables:
  !   p_as%pao
  !   p_as%ftdew
  !   tracer(:,1,:,1)  :  SST
  !
  !  OUTPUT variables:
  !   atmos_fluxes             :  heat fluxes, derivatives, wind stress
  !
  SUBROUTINE calc_bulk_flux_ice(p_patch, p_as, p_ice, atmos_fluxes, datetime)
    TYPE(t_patch),            INTENT(IN), TARGET    :: p_patch
    TYPE(t_atmos_for_ocean),  INTENT(IN)    :: p_as
    TYPE(t_sea_ice),          INTENT(IN)    :: p_ice
    TYPE(t_atmos_fluxes),     INTENT(INOUT) :: atmos_fluxes

    TYPE(t_datetime), OPTIONAL, INTENT(IN)   :: datetime


    !Local variables
    REAL(wp), DIMENSION (nproma,p_patch%alloc_cell_blocks) ::           &
      & Tsurf,          &  ! Surface temperature                             [C]
      & tafoK,          &  ! Air temperature at 2 m in Kelvin                [K]
      & fu10lim,        &  ! wind speed at 10 m height in range 2.5...32     [m/s]
      & esta,           &  ! water vapor pressure at 2 m height              [Pa]
      & esti,           &  ! water vapor pressure at ice surface             [Pa]
      & sphumida,       &  ! Specific humididty at 2 m height
      & sphumidi,       &  ! Specific humididty at ice surface
      & ftdewC,         &  ! Dew point temperature in Celsius                [C]
      & rhoair,         &  ! air density                                     [kg/m^3]
      & dragl0,         &  ! part of dragl
      & dragl1,         &  ! part of dragl
      & dragl,          &  ! Drag coefficient for latent   heat flux
      & drags,          &  ! Drag coefficient for sensible heat flux (=0.95 dragl)
      & fakts,          &  ! Effect of cloudiness on LW radiation
      & humi,           &  ! Effect of air humidity on LW radiation
      & fa, fi,         &  ! Enhancment factor for vapor pressure
      & dsphumididesti, &  ! Derivative of sphumidi w.r.t. esti
      & destidT,        &  ! Derivative of esti w.r.t. T
      & dfdT,           &  ! Derivative of f w.r.t. T
      & wspeed             ! Wind speed                                      [m/s]

    INTEGER :: i, jb, jc, i_startidx_c, i_endidx_c
    REAL(wp) :: aw,bw,cw,dw,ai,bi,ci,di,AAw,BBw,CCw,AAi,BBi,CCi,alpha,beta
    REAL(wp) :: fvisdir, fvisdif, fnirdir, fnirdif
    ! For wind-stress ramping
    REAL(wp) :: ramp = 1.0_wp

    TYPE(t_subset_range), POINTER :: all_cells

    !CHARACTER(LEN=max_char_length), PARAMETER :: routine = 'mo_sea_ice:calc_bulk_flux_ice'
    !-------------------------------------------------------------------------
    !CALL message(TRIM(routine), 'start' )

    tafoK(:,:)  = p_as%tafo(:,:)  + tmelt  ! Change units of tafo  to Kelvin
    ftdewC(:,:) = p_as%ftdew(:,:) - tmelt  ! Change units of ftdew to C

    ! set to zero for NAG, for debug necessary only
    IF (idbg_mxmn > 3 .OR. idbg_val>3) THEN
      fi      (:,:) = 0.0_wp
      esti    (:,:) = 0.0_wp
      sphumidi(:,:) = 0.0_wp
      dragl   (:,:) = 0.0_wp
      drags   (:,:) = 0.0_wp
      dfdT    (:,:) = 0.0_wp
      destidT (:,:) = 0.0_wp
      dsphumididesti(:,:) = 0.0_wp
    ENDIF

    ! subset range pointer
    all_cells => p_patch%cells%all

    !-----------------------------------------------------------------------
    ! Compute water vapor pressure and specific humididty in 2m height (esta)
    ! and at water surface (estw) according to "Buck Research Manual (1996)
    ! (see manuals for instruments at http://www.buck-research.com/);
    ! updated from Buck, A. L., New equations for computing vapor pressure and
    ! enhancement factor, J. Appl. Meteorol., 20, 1527-1532, 1981"
    !-----------------------------------------------------------------------
    ! #slo# 2015-03: above comment now valid - the values for open water below are from Buck (1981)
    !                the values for ice are not changed in Buck (1996) in comparison to Buck (1981)
  ! aw=611.21_wp; bw=18.729_wp; cw=257.87_wp; dw=227.3_wp
    ai=611.15_wp; bi=23.036_wp; ci=279.82_wp; di=333.7_wp
    ! here are the updated values for open water according to Buck (1996)
    aw=611.21_wp; bw=18.678_wp; cw=257.14_wp; dw=234.5_wp

    AAw=7.2e-4_wp; BBw=3.20e-6_wp; CCw=5.9e-10_wp
    AAi=2.2e-4_wp; BBi=3.83e-6_wp; CCi=6.4e-10_wp

    alpha=0.62197_wp; beta=0.37803_wp

    ! #slo# correction: pressure in enhancement formula is in mb (hPa) according to Buck 1981 and 1996
    fa(:,:)        = 1.0_wp+AAw+p_as%pao*0.01_wp*(BBw+CCw*ftdewC**2)
    esta(:,:)      = fa * aw*EXP((bw-ftdewC/dw)*ftdewC/(ftdewC+cw))

    sphumida(:,:)  = alpha * esta/(p_as%pao-beta*esta)
    !-----------------------------------------------------------------------
    !  Compute longwave radiation according to
    !         Berliand, M. E., and T. G. Berliand, 1952: Determining the net
    !         long-wave radiation of the Earth with consideration of the effect
    !         of cloudiness. Izv. Akad. Nauk SSSR, Ser. Geofiz., 1, 6478.
    !         cited by: Budyko, Climate and Life, 1974.
    !         Note that for humi, esta is given in [mmHg] in the original
    !         publication. Therefore, 0.05*sqrt(esta/100) is used rather than
    !         0.058*sqrt(esta)
    !  This is the formula used in MPI-OM when using the QLOBERL preprocessing option (currently
    !  the default usage).
    !-----------------------------------------------------------------------

    ! NB: Lwinw and LWoutw is a misleading nomenclature in this case, since
    ! Berliand & Berliand ('52) calculate only LWnet
    humi    = 0.39_wp - 0.05_wp*SQRT(esta/100._wp)
    fakts   =  1.0_wp - ( 0.5_wp + 0.4_wp/90._wp &
      &         *MIN(ABS(rad2deg*p_patch%cells%center(:,:)%lat),60._wp) ) * p_as%fclou**2
    atmos_fluxes%LWin(:,:) = 0._wp
    atmos_fluxes%LWout(:,:,:) = 0._wp
    !-----------------------------------------------------------------------
    !  Calculate bulk equations according to
    !      Kara, B. A., P. A. Rochford, and H. E. Hurlburt, 2002:
    !      Air-Sea Flux Estimates And The 19971998 Enso Event,  Bound.-Lay.
    !      Met., 103(3), 439-458, doi: 10.1023/A:1014945408605.
    !-----------------------------------------------------------------------

    rhoair(:,:) = 0._wp
    DO jb = all_cells%start_block, all_cells%end_block
      CALL get_index_range(all_cells, jb, i_startidx_c, i_endidx_c)
      DO jc = i_startidx_c,i_endidx_c

        rhoair(jc,jb) = p_as%pao(jc,jb)                &
          &            /(rd*tafoK(jc,jb)*(1.0_wp+0.61_wp*sphumida(jc,jb)) )

      END DO
    END DO

    fu10lim(:,:)    = MAX (2.5_wp, MIN(32.5_wp,p_as%fu10(:,:)) )
    dragl1(:,:)     = 1e-3_wp*(-0.0154_wp + 0.5698_wp/fu10lim(:,:) &
      &               - 0.6743_wp/(fu10lim(:,:) * fu10lim(:,:)))
    dragl0(:,:)     = 1e-3_wp*(0.8195_wp+0.0506_wp*fu10lim(:,:) &
      &               - 0.0009_wp*fu10lim(:,:)*fu10lim(:,:))

    ! Fractions of SWin in each band (from cice)
    fvisdir=0.28_wp; fvisdif=0.24_wp; fnirdir=0.31_wp; fnirdif=0.17_wp
    Tsurf(:,:) = 0._wp ! For debug output

    ! Over sea ice area only
    DO i = 1, p_ice%kice
      WHERE (p_ice%hi(:,i,:)>0._wp)
        atmos_fluxes%SWnet(:,i,:) = ( 1._wp-atmos_fluxes%albvisdir(:,i,:) )*fvisdir*p_as%fswr(:,:) +   &
          &                 ( 1._wp-atmos_fluxes%albvisdif(:,i,:) )*fvisdif*p_as%fswr(:,:) +   &
          &                 ( 1._wp-atmos_fluxes%albnirdir(:,i,:) )*fnirdir*p_as%fswr(:,:) +   &
          &                 ( 1._wp-atmos_fluxes%albnirdif(:,i,:) )*fnirdif*p_as%fswr(:,:)
        Tsurf(:,:)    = p_ice%Tsurf(:,i,:)
        ! #slo# correction: pressure in enhancement formula is in mb (hPa) according to Buck 1981 and 1996
        !fi(:,:)       = 1.0_wp+AAi+p_as%pao(:,:)*(BBi+CCi*Tsurf(:,:) **2)
        fi(:,:)       = 1.0_wp+AAi+p_as%pao(:,:)*0.01_wp*(BBi+CCi*Tsurf(:,:) **2)
        esti(:,:)     = fi(:,:)*ai*EXP((bi-Tsurf(:,:) /di)*Tsurf(:,:) /(Tsurf(:,:) +ci))
        sphumidi(:,:) = alpha*esti(:,:)/(p_as%pao(:,:)-beta*esti(:,:))
        ! This may not be the best drag parametrisation to use over ice
        dragl(:,:)    = dragl0(:,:) + dragl1(:,:) * (Tsurf(:,:)-p_as%tafo(:,:))
        ! A reasonable maximum and minimum is needed for dragl in case there's a large difference
        ! between the 2-m and surface temperatures.
        dragl(:,:)    = MAX(0.5e-3_wp, MIN(3.0e-3_wp,dragl(:,:)))
        drags(:,:)    = 0.95_wp * dragl(:,:)

        ! #eoo# 2012-12-14: another bugfix
        ! #slo# 2012-12-13: bugfix, corrected form
        atmos_fluxes%LWnet (:,i,:)  = - fakts(:,:) * humi(:,:) * zemiss_def*stbo * tafoK(:,:)**4 &
           &                  - 4._wp*zemiss_def*stbo*tafoK(:,:)**3 * (Tsurf(:,:) - p_as%tafo(:,:))
        ! same form as MPIOM:
        !atmos_fluxes%LWnet (:,i,:)  = - (fakts(:,:) * humi(:,:) * zemiss_def*stbo * tafoK(:,:)**4 &
        !  &         + 4._wp*zemiss_def*stbo*tafoK(:,:)**3 * (Tsurf(:,:) - p_as%tafo(:,:)))
        ! bug
        !atmos_fluxes%LWnet (:,i,:)  = fakts(:,:) * humi(:,:) * zemiss_def*stbo * tafoK(:,:)**4 &
        !  &     - 4._wp*zemiss_def*stbo*tafoK(:,:)**3 * (Tsurf(:,:) - p_as%tafo(:,:))
        atmos_fluxes%dLWdT (:,i,:)  = -4._wp*zemiss_def*stbo*tafoK(:,:)**3
        atmos_fluxes%sens  (:,i,:)  = drags(:,:) * rhoair(:,:)*cpd*p_as%fu10(:,:) * fr_fac &
          &                    * (p_as%tafo(:,:) -Tsurf(:,:))
        atmos_fluxes%lat   (:,i,:)  = dragl(:,:) * rhoair(:,:)* alf *p_as%fu10(:,:) * fr_fac &
          &                   * (sphumida(:,:)-sphumidi(:,:))

        atmos_fluxes%dsensdT(:,i,:) = 0.95_wp*cpd*rhoair(:,:)*p_as%fu10(:,:)&
          &                  *(dragl0(:,:) - 2.0_wp*dragl(:,:))
        dsphumididesti(:,:) = alpha/(p_as%pao(:,:)-beta*esti(:,:)) &
          &                   * (1.0_wp + beta*esti(:,:)/(p_as%pao(:,:)-beta*esti(:,:)))
        destidT(:,:)        = (bi*ci*di-Tsurf(:,:)*(2.0_wp*ci+Tsurf(:,:)))&
          &                   /(di*(ci+Tsurf(:,:))**2) * esti(:,:)
        dfdT(:,:)               = 2.0_wp*CCi*BBi*Tsurf(:,:)
        atmos_fluxes%dlatdT(:,i,:)  = alf*rhoair(:,:)*p_as%fu10(:,:)* &
          &                  ( (sphumida(:,:)-sphumidi(:,:))*dragl1(:,:) &
          &                    - dragl(:,:)*dsphumididesti(:,:)*(fi(:,:)*destidT(:,:) &
          &                    + esti(:,:)*dfdT(:,:)) )
      ENDWHERE
    ENDDO

    !Dirk: why zero ?
    atmos_fluxes%rpreci(:,:) = 0.0_wp
    atmos_fluxes%rprecw(:,:) = 0.0_wp

    IF (use_calculated_ocean_stress) THEN
      !-----------------------------------------------------------------------
      !  Calculate ice wind stress
      !-----------------------------------------------------------------------
      wspeed(:,:) = SQRT( p_as%u**2 + p_as%v**2 )
      atmos_fluxes%stress_x(:,:) = Cd_ia*rhoair(:,:)*wspeed(:,:)*p_as%u(:,:)
      atmos_fluxes%stress_y(:,:) = Cd_ia*rhoair(:,:)*wspeed(:,:)*p_as%v(:,:)
    ELSE
      ! use wind stress provided by OMIP data
      atmos_fluxes%stress_x(:,:) = p_as%topBoundCond_windStress_u(:,:)
      atmos_fluxes%stress_y(:,:) = p_as%topBoundCond_windStress_v(:,:)
    ENDIF

    ! Ramp for wind-stress - needed for ice-ocean momentum coupling during spinup
  ! IF ( PRESENT(datetime) ) THEN
  !   ramp = MIN(1._wp,(datetime%calday + datetime%caltime &
  !     - time_config%ini_datetime%calday - time_config%ini_datetime%caltime) / ramp_wind)
  !   IF (idbg_mxmn > 3 .OR. idbg_val>3) WRITE(0,*) ' RAMP = ',ramp
  !   atmos_fluxes%stress_x(:,:)  = ramp*atmos_fluxes%stress_x(:,:)
  !   atmos_fluxes%stress_y(:,:)  = ramp*atmos_fluxes%stress_y(:,:)
  ! ENDIF

    !---------DEBUG DIAGNOSTICS-------------------------------------------
    idt_src=4  ! output print level (1-5, fix)
    CALL dbg_print('CalcBulkI:tafoK'           ,tafoK    ,str_module, idt_src, in_subset=p_patch%cells%owned)
    CALL dbg_print('CalcBulkI:rhoair'          ,rhoair   ,str_module, idt_src, in_subset=p_patch%cells%owned)
    CALL dbg_print('CalcBulkI:fa'              ,fa       ,str_module, idt_src, in_subset=p_patch%cells%owned)
    CALL dbg_print('CalcBulkI:fi'              ,fi       ,str_module, idt_src, in_subset=p_patch%cells%owned)
    CALL dbg_print('CalcBulkI:esta'            ,esta     ,str_module, idt_src, in_subset=p_patch%cells%owned)
    CALL dbg_print('CalcBulkI:esti'            ,esti     ,str_module, idt_src, in_subset=p_patch%cells%owned)
    CALL dbg_print('CalcBulkI:sphumida'        ,sphumida ,str_module, idt_src, in_subset=p_patch%cells%owned)
    CALL dbg_print('CalcBulkI:sphumidi'        ,sphumidi ,str_module, idt_src, in_subset=p_patch%cells%owned)
    CALL dbg_print('CalcBulkI:dragl'           ,dragl    ,str_module, idt_src, in_subset=p_patch%cells%owned)
    CALL dbg_print('CalcBulkI:drags'           ,drags    ,str_module, idt_src, in_subset=p_patch%cells%owned)
    CALL dbg_print('CalcBulkI:stress_x'        ,atmos_fluxes%stress_x,str_module,idt_src, in_subset=p_patch%cells%owned)
    CALL dbg_print('CalcBulkI:stress_y'        ,atmos_fluxes%stress_y,str_module,idt_src, in_subset=p_patch%cells%owned)
    CALL dbg_print('CalcBulkI:atmflx%lat ice'  ,atmos_fluxes%lat     ,str_module,idt_src, in_subset=p_patch%cells%owned)
    CALL dbg_print('CalcBulkI:atmflx%dsensdT'  ,atmos_fluxes%dsensdT ,str_module,idt_src, in_subset=p_patch%cells%owned)
    CALL dbg_print('CalcBulkI:atmflx%dlatdT'   ,atmos_fluxes%dlatdT  ,str_module,idt_src, in_subset=p_patch%cells%owned)
    CALL dbg_print('CalcBulkI:dsphumididesti'  ,dsphumididesti       ,str_module,idt_src, in_subset=p_patch%cells%owned)
    CALL dbg_print('CalcBulkI:destidT'         ,destidT              ,str_module,idt_src, in_subset=p_patch%cells%owned)
    CALL dbg_print('CalcBulkI:dfdT'            ,dfdT                 ,str_module,idt_src, in_subset=p_patch%cells%owned)
    idt_src=3  ! output print level (1-5, fix)
    CALL dbg_print('CalcBulkI:Tsurf ice'       , Tsurf               ,str_module,idt_src, in_subset=p_patch%cells%owned)
    CALL dbg_print('CalcBulkI:atmflx%LWnet ice', atmos_fluxes%LWnet  ,str_module,idt_src, in_subset=p_patch%cells%owned)
    CALL dbg_print('CalcBulkI:atmflx%sens ice' , atmos_fluxes%sens   ,str_module,idt_src, in_subset=p_patch%cells%owned)
    CALL dbg_print('CalcBulkI:atmflx%lat ice'  , atmos_fluxes%lat    ,str_module,idt_src, in_subset=p_patch%cells%owned)
    !---------------------------------------------------------------------

  END SUBROUTINE calc_bulk_flux_ice

  !-------------------------------------------------------------------------
  !
  !> Forcing_from_bulk equals sbr "Budget_omip" in MPIOM.
  !! Sets the atmospheric fluxes for the update of
  !! temperature of *OPEN WATER* for OMIP forcing.
  !! @par Revision History
  !! Initial release by Stephan Lorenz, MPI-M (2012-08). Originally code written by
  !! Dirk Notz, following MPIOM. Code transfered to ICON.
  !
  !  INPUT variables:
  !   p_as%pao
  !   p_as%ftdew
  !   tracer(:,1,:,1)  :  SST
  !  OUTPUT variables:
  !   atmos_fluxes             :  heat fluxes, derivatives, wind stress
   
  SUBROUTINE calc_bulk_flux_oce(p_patch, p_as, p_os, atmos_fluxes, datetime)
    TYPE(t_patch),            INTENT(IN), TARGET    :: p_patch
    TYPE(t_atmos_for_ocean),  INTENT(IN)    :: p_as
    TYPE(t_hydro_ocean_state),INTENT(IN)    :: p_os
    TYPE(t_atmos_fluxes),     INTENT(INOUT) :: atmos_fluxes

    TYPE(t_datetime), OPTIONAL, INTENT(IN)   :: datetime


    !Local variables
    REAL(wp), DIMENSION (nproma,p_patch%alloc_cell_blocks) ::           &
      & Tsurf,          &  ! Surface temperature                             [C]
      & tafoK,          &  ! Air temperature at 2 m in Kelvin                [K]
      & fu10lim,        &  ! wind speed at 10 m height in range 2.5...32     [m/s]
      & esta,           &  ! water vapor pressure at 2 m height              [Pa]
      & estw,           &  ! water vapor pressure at water surface           [Pa]
      & sphumida,       &  ! Specific humididty at 2 m height
      & sphumidw,       &  ! Specific humididty at water surface
      & ftdewC,         &  ! Dew point temperature in Celsius                [C]
      & rhoair,         &  ! air density                                     [kg/m^3]
      & dragl0,         &  ! part of dragl
      & dragl1,         &  ! part of dragl
      & dragl,          &  ! Drag coefficient for latent   heat flux
      & drags,          &  ! Drag coefficient for sensible heat flux (=0.95 dragl)
      & fakts,          &  ! Effect of cloudiness on LW radiation
      & humi,           &  ! Effect of air humidity on LW radiation
      & fa, fw,         &  ! Enhancment factor for vapor pressure
      & wspeed,         &  ! Wind speed                                      [m/s]
      & C_ao               ! Drag coefficient for atm-ocean stress           [m/s]

    INTEGER :: jb, jc, i_startidx_c, i_endidx_c
    REAL(wp) :: aw,bw,cw,dw,AAw,BBw,CCw,alpha,beta
    REAL(wp) :: fvisdir, fvisdif, fnirdir, fnirdif
    ! For wind-stress ramping
    REAL(wp) :: ramp = 1.0_wp

    TYPE(t_subset_range), POINTER :: all_cells

    !CHARACTER(LEN=max_char_length), PARAMETER :: routine = 'sea_ice:calc_bulk_flux_oce
    !-------------------------------------------------------------------------
    !CALL message(TRIM(routine), 'start' )

    Tsurf(:,:)  = p_os%p_prog(nold(1))%tracer(:,1,:,1)  ! set surface temp = mixed layer temp
    tafoK(:,:)  = p_as%tafo(:,:)  + tmelt               ! Change units of tafo  to Kelvin
    ftdewC(:,:) = p_as%ftdew(:,:) - tmelt               ! Change units of ftdew to Celsius

    ! subset range pointer
    all_cells => p_patch%cells%all



    !-----------------------------------------------------------------------
    ! Compute water vapor pressure and specific humididty in 2m height (esta)
    ! and at water surface (estw) according to "Buck Research Manual (1996)
    ! (see manuals for instruments at http://www.buck-research.com/);
    ! updated from Buck, A. L., New equations for computing vapor pressure and
    ! enhancement factor, J. Appl. Meteorol., 20, 1527-1532, 1981"
    !-----------------------------------------------------------------------
    ! #slo# 2015-03: above comment now valid - the values below are from Buck (1981)
  ! aw    = 611.21_wp; bw    = 18.729_wp;  cw  = 257.87_wp; dw = 227.3_wp
    AAw   = 7.2e-4_wp; BBw   = 3.20e-6_wp; CCw = 5.9e-10_wp
    alpha = 0.62197_wp; beta = 0.37803_wp
    ! here are the updated values according to Buck (1996)
    aw    = 611.21_wp; bw    = 18.678_wp;  cw  = 257.14_wp; dw = 234.5_wp

    ! #slo# correction: pressure in enhancement formula is in mb (hPa) according to Buck 1981 and 1996
   !fa(:,:)   = 1.0_wp+AAw+p_as%pao(:,:)*(BBw+CCw*ftdewC(:,:)**2)
    fa(:,:)   = 1.0_wp+AAw+p_as%pao(:,:)*0.01_wp*(BBw+CCw*ftdewC(:,:)**2)
    esta(:,:) = fa(:,:) * aw*EXP((bw-ftdewC(:,:)/dw)*ftdewC(:,:)/(ftdewC(:,:)+cw))
   !esta(:,:) =           aw*EXP((bw-ftdewC(:,:)/dw)*ftdewC(:,:)/(ftdewC(:,:)+cw))
   !fw(:,:)   = 1.0_wp+AAw+p_as%pao(:,:)*(BBw+CCw*Tsurf(:,:) **2)
    fw(:,:)   = 1.0_wp+AAw+p_as%pao(:,:)*0.01_wp*(BBw+CCw*Tsurf(:,:) **2)
   !estw(:,:) = fw(:,:) *aw*EXP((bw-Tsurf(:,:) /dw)*Tsurf(:,:) /(Tsurf(:,:) +cw))
    ! For a given surface salinity we should multiply estw with  1 - 0.000537*S
    ! #slo# correction according to MPIOM: lowering of saturation vapor pressure over saline water
    !       is taken constant to 0.9815
    estw(:,:) = 0.9815_wp*fw(:,:)*aw*EXP((bw-Tsurf(:,:) /dw)*Tsurf(:,:) /(Tsurf(:,:) +cw))

    sphumida(:,:)  = alpha * esta(:,:)/(p_as%pao(:,:)-beta*esta(:,:))
    sphumidw(:,:)  = alpha * estw(:,:)/(p_as%pao(:,:)-beta*estw(:,:))

    !-----------------------------------------------------------------------
    !  Compute longwave radiation according to
    !         Berliand, M. E., and T. G. Berliand, 1952: Determining the net
    !         long-wave radiation of the Earth with consideration of the effect
    !         of cloudiness. Izv. Akad. Nauk SSSR, Ser. Geofiz., 1, 6478.
    !         cited by: Budyko, Climate and Life, 1974.
    !         Note that for humi, esta is given in [mmHg] in the original
    !         publication. Therefore, 0.05*sqrt(esta/100) is used rather than
    !         0.058*sqrt(esta)
    !  This is the formula used in MPI-OM when using the QLOBERL preprocessing option (currently
    !  the default usage).
    !-----------------------------------------------------------------------

    humi(:,:)    = 0.39_wp - 0.05_wp*SQRT(esta(:,:)/100._wp)
    fakts(:,:)   =  1.0_wp - ( 0.5_wp + 0.4_wp/90._wp &
      &         *MIN(ABS(rad2deg*p_patch%cells%center(:,:)%lat),60._wp) ) * p_as%fclou(:,:)**2
    ! NB: Lwin and LWoutw is a misleading nomenclature in this case, since
    ! Berliand & Berliand ('52) calculate only LWnetw
    atmos_fluxes%LWin(:,:) = 0._wp
    atmos_fluxes%LWoutw(:,:) = 0._wp

    ! #eoo# 2012-12-14: another bugfix
    ! #slo# #hha# 2012-12-13: bugfix, corrected form
    atmos_fluxes%LWnetw(:,:) = - fakts(:,:) * humi(:,:) * zemiss_def*stbo * tafoK(:,:)**4  &
      &                - 4._wp*zemiss_def*stbo*tafoK(:,:)**3 * (Tsurf(:,:) - p_as%tafo(:,:))
    ! same form as MPIOM:
    !atmos_fluxes%LWnetw(:,:) = - (fakts(:,:) * humi(:,:) * zemiss_def*stbo * tafoK(:,:)**4  &
    !  &         + 4._wp*zemiss_def*stbo*tafoK(:,:)**3 * (Tsurf(:,:) - p_as%tafo(:,:)))
    ! bug
    !atmos_fluxes%LWnetw(:,:) = fakts(:,:) * humi(:,:) * zemiss_def*stbo * tafoK(:,:)**4  &
    !  &         - 4._wp*zemiss_def*stbo*tafoK(:,:)**3 * (Tsurf(:,:) - p_as%tafo(:,:))

    ! Fractions of SWin in each band (from cice)
    fvisdir=0.28_wp; fvisdif=0.24_wp; fnirdir=0.31_wp; fnirdif=0.17_wp
    atmos_fluxes%SWnetw(:,:) = ( 1._wp-atmos_fluxes%albvisdirw(:,:) )*fvisdir*p_as%fswr(:,:) +   &
      &                ( 1._wp-atmos_fluxes%albvisdifw(:,:) )*fvisdif*p_as%fswr(:,:) +   &
      &                ( 1._wp-atmos_fluxes%albnirdirw(:,:) )*fnirdir*p_as%fswr(:,:) +   &
      &                ( 1._wp-atmos_fluxes%albnirdifw(:,:) )*fnirdif*p_as%fswr(:,:)

    !-----------------------------------------------------------------------
    !  Calculate bulk equations according to
    !      Kara, B. A., P. A. Rochford, and H. E. Hurlburt, 2002:
    !      Air-Sea Flux Estimates And The 19971998 Enso Event,  Bound.-Lay.
    !      Met., 103(3), 439-458, doi: 10.1023/A:1014945408605.
    !-----------------------------------------------------------------------

    rhoair(:,:) = 0._wp
    DO jb = all_cells%start_block, all_cells%end_block
      CALL get_index_range(all_cells, jb, i_startidx_c, i_endidx_c)
      DO jc = i_startidx_c,i_endidx_c

        rhoair(jc,jb) = p_as%pao(jc,jb)                &
          &            /(rd*tafoK(jc,jb)*(1.0_wp+0.61_wp*sphumida(jc,jb)) )

      END DO
    END DO

    fu10lim(:,:)    = MAX (2.5_wp, MIN(32.5_wp,p_as%fu10(:,:)) )
    dragl1(:,:)     = 1e-3_wp*(-0.0154_wp + 0.5698_wp/fu10lim(:,:) &
      &               - 0.6743_wp/(fu10lim(:,:) * fu10lim(:,:)))
    dragl0(:,:)     = 1e-3_wp*(0.8195_wp+0.0506_wp*fu10lim(:,:) &
      &               - 0.0009_wp*fu10lim(:,:)*fu10lim(:,:))
    dragl(:,:)      = dragl0(:,:) + dragl1(:,:) * (Tsurf(:,:)-p_as%tafo(:,:))
    ! A reasonable maximum and minimum is needed for dragl in case there's a large difference
    ! between the 2-m and surface temperatures.
    dragl(:,:)      = MAX(0.5e-3_wp, MIN(3.0e-3_wp,dragl(:,:)))
    drags(:,:)      = 0.95_wp * dragl(:,:)
    atmos_fluxes%sensw(:,:) = drags(:,:)*rhoair(:,:)*cpd*p_as%fu10(:,:) * fr_fac &
      &               * (p_as%tafo(:,:) -Tsurf(:,:))
    atmos_fluxes%latw(:,:)  = dragl(:,:)*rhoair(:,:)*alv*p_as%fu10(:,:) * fr_fac &
      &               * (sphumida(:,:)-sphumidw(:,:))

    IF (use_calculated_ocean_stress) THEN
      !-----------------------------------------------------------------------
      !  Calculate oceanic wind stress according to:
      !   Gill (Atmosphere-Ocean Dynamics, 1982, Academic Press) (see also Smith, 1980, J. Phys
      !   Oceanogr., 10, 709-726)
      !-----------------------------------------------------------------------

      wspeed(:,:) = SQRT( p_as%u**2 + p_as%v**2 )
      C_ao(:,:)   = MIN( 2._wp, MAX(1.1_wp, 0.61_wp+0.063_wp*wspeed ) )*1e-3_wp
      atmos_fluxes%stress_xw(:,:) = C_ao(:,:)*rhoair*wspeed(:,:)*p_as%u(:,:)
      atmos_fluxes%stress_yw(:,:) = C_ao(:,:)*rhoair*wspeed(:,:)*p_as%v(:,:)
    ELSE
      ! use wind stress provided by OMIP data
      atmos_fluxes%stress_xw(:,:) = p_as%topBoundCond_windStress_u(:,:)
      atmos_fluxes%stress_yw(:,:) = p_as%topBoundCond_windStress_v(:,:)
    ENDIF

    ! Ramp for wind-stress - needed for ice-ocean momentum coupling during spinup
  ! IF ( PRESENT(datetime) ) THEN
  !   ramp = MIN(1._wp,(datetime%calday + datetime%caltime &
  !     - time_config%ini_datetime%calday - time_config%ini_datetime%caltime) / ramp_wind)
  !   IF (idbg_mxmn > 3 .OR. idbg_val>3) WRITE(0,*) ' RAMP = ',ramp
  !   atmos_fluxes%stress_xw(:,:) = ramp*atmos_fluxes%stress_xw(:,:)
  !   atmos_fluxes%stress_yw(:,:) = ramp*atmos_fluxes%stress_yw(:,:)
  ! ENDIF

    !---------DEBUG DIAGNOSTICS-------------------------------------------
    idt_src=4  ! output print level (1-5          , fix)
    CALL dbg_print('CalcBulkO:tafoK'              , tafoK                 , str_module, idt_src, in_subset=p_patch%cells%owned)
    CALL dbg_print('CalcBulkO:tafo'               , p_as%tafo             , str_module, idt_src, in_subset=p_patch%cells%owned)
    CALL dbg_print('CalcBulkO:ftdew'              , p_as%ftdew            , str_module, idt_src, in_subset=p_patch%cells%owned)
    CALL dbg_print('CalcBulkO:ftdewC'             , ftdewC                , str_module, idt_src, in_subset=p_patch%cells%owned)
    CALL dbg_print('CalcBulkO:pao'                , p_as%pao              , str_module, idt_src, in_subset=p_patch%cells%owned)
    CALL dbg_print('CalcBulkO:fa'                 , fa                    , str_module, idt_src, in_subset=p_patch%cells%owned)
    CALL dbg_print('CalcBulkO:fw'                 , fw                    , str_module, idt_src, in_subset=p_patch%cells%owned)
    CALL dbg_print('CalcBulkO:esta'               , esta                  , str_module, idt_src, in_subset=p_patch%cells%owned)
    CALL dbg_print('CalcBulkO:estw'               , estw                  , str_module, idt_src, in_subset=p_patch%cells%owned)
    CALL dbg_print('CalcBulkO:sphumida'           , sphumida              , str_module, idt_src, in_subset=p_patch%cells%owned)
    CALL dbg_print('CalcBulkO:sphumidw'           , sphumidw              , str_module, idt_src, in_subset=p_patch%cells%owned)
    CALL dbg_print('CalcBulkO:rhoair'             , rhoair                , str_module, idt_src, in_subset=p_patch%cells%owned)
    CALL dbg_print('CalcBulkO:dragl'              , dragl                 , str_module, idt_src, in_subset=p_patch%cells%owned)
    CALL dbg_print('CalcBulkO:drags'              , drags                 , str_module, idt_src, in_subset=p_patch%cells%owned)
    CALL dbg_print('CalcBulkO:fu10'               , p_as%fu10             , str_module, idt_src, in_subset=p_patch%cells%owned)
    CALL dbg_print('CalcBulkO:fu10lim'            , fu10lim               , str_module, idt_src, in_subset=p_patch%cells%owned)
    CALL dbg_print('CalcBulkO:stress_xw'          , atmos_fluxes%stress_xw, str_module, idt_src, in_subset=p_patch%cells%owned)
    CALL dbg_print('CalcBulkO:stress_yw'          , atmos_fluxes%stress_yw, str_module, idt_src, in_subset=p_patch%cells%owned)
    CALL dbg_print('CalcBulkO:p_as%windStr-u',p_as%topBoundCond_windStress_u,str_module,idt_src, in_subset=p_patch%cells%owned)
    idt_src=3  ! output print level (1-5          , fix)
    CALL dbg_print('CalcBulkO:Tsurf ocean'        , Tsurf                 , str_module, idt_src, in_subset=p_patch%cells%owned)
    CALL dbg_print('CalcBulkO:atmflx%LWnetw'      , atmos_fluxes%LWnetw   , str_module, idt_src, in_subset=p_patch%cells%owned)
    CALL dbg_print('CalcBulkO:atmflx%sensw'       , atmos_fluxes%sensw    , str_module, idt_src, in_subset=p_patch%cells%owned)
    CALL dbg_print('CalcBulkO:atmflx%latw'        , atmos_fluxes%latw     , str_module, idt_src, in_subset=p_patch%cells%owned)
    !---------------------------------------------------------------------

  END SUBROUTINE calc_bulk_flux_oce

  SUBROUTINE update_ice_statistic(p_acc, p_ice, subset)
    TYPE(t_sea_ice_acc),  INTENT(INOUT) :: p_acc
    TYPE(t_sea_ice),      INTENT(IN)    :: p_ice
    TYPE(t_subset_range), INTENT(IN)    :: subset

    CALL add_fields(p_acc%hi  , p_ice%hi  , subset , levels=p_ice%kice)
    CALL add_fields(p_acc%hs  , p_ice%hs  , subset , levels=p_ice%kice)
    CALL add_fields(p_acc%conc, p_ice%conc, subset , levels=p_ice%kice)
    CALL add_fields(p_acc%u   , p_ice%u   , subset)
    CALL add_fields(p_acc%v   , p_ice%v   , subset)
  END SUBROUTINE update_ice_statistic
  SUBROUTINE compute_mean_ice_statistics(p_acc,nsteps_since_last_output)
    TYPE(t_sea_ice_acc), INTENT(INOUT) :: p_acc
    INTEGER,INTENT(IN)                 :: nsteps_since_last_output

    p_acc%hi                        = p_acc%hi  /REAL(nsteps_since_last_output,wp)
    p_acc%hs                        = p_acc%hs  /REAL(nsteps_since_last_output,wp)
    p_acc%u                         = p_acc%u   /REAL(nsteps_since_last_output,wp)
    p_acc%v                         = p_acc%v   /REAL(nsteps_since_last_output,wp)
    p_acc%conc                      = p_acc%conc/REAL(nsteps_since_last_output,wp)
  END SUBROUTINE compute_mean_ice_statistics
  SUBROUTINE reset_ice_statistics(p_acc)
    TYPE(t_sea_ice_acc), INTENT(INOUT) :: p_acc
    p_acc%hi                        = 0.0_wp
    p_acc%hs                        = 0.0_wp
    p_acc%u                         = 0.0_wp
    p_acc%v                         = 0.0_wp
    p_acc%conc                      = 0.0_wp
  END SUBROUTINE reset_ice_statistics
  SUBROUTINE finish_unless_allocate(ist, routine, tag)
    INTEGER :: ist
    CHARACTER(len=*) :: tag,routine
    IF (ist /= SUCCESS) CALL finish(TRIM(routine),'allocation of '//TRIM(tag)//' failed.')
  END SUBROUTINE finish_unless_allocate

  ! compute the salt content in the upper most layer based on the liquid water height from the ice model: zUnderIce
  FUNCTION salt_content_in_surface(p_patch, thickness, p_ice, p_os, surface_fluxes, zUnderIceOld,computation_type, info) &
      & RESULT(salt)
    TYPE(t_patch),POINTER                                 :: p_patch
    REAL(wp),DIMENSION(nproma,p_patch%alloc_cell_blocks), &
      & INTENT(IN)                                        :: thickness,zUnderIceOld
    TYPE (t_sea_ice),       INTENT(INOUT)                 :: p_ice
    TYPE(t_hydro_ocean_state)                             :: p_os
    TYPE(t_sfc_flx)                                       :: surface_fluxes
    INTEGER,INTENT(IN), OPTIONAL                          :: computation_type
    CHARACTER(len=*) , OPTIONAL                           :: info

    ! locals
    REAL(wp), DIMENSION(nproma,p_patch%alloc_cell_blocks) :: salt, salinityDiff
    REAL(wp), DIMENSION(nproma,p_patch%alloc_cell_blocks) :: saltInSeaice, saltInLiquidWater
    INTEGER                                               :: my_computation_type
    CHARACTER(len=20)                                     :: my_info
    TYPE(t_subset_range), POINTER                         :: subset
    INTEGER                                               :: block, cell, cellStart,cellEnd

    my_computation_type = 0
    my_info             = 'BEFORE'

    salinityDiff = 0.0_wp
    salt         = 0.0_wp

    ! exit if actual debug-level is < 2
    IF (idbg_mxmn < 2 .AND. idbg_val < 2) RETURN

    CALL assign_if_present(my_computation_type, computation_type)
    CALL assign_if_present(my_info, info)

    subset => p_patch%cells%owned
    DO block = subset%start_block, subset%end_block
      CALL get_index_range(subset, block, cellStart, cellEnd)
      DO cell = cellStart, cellEnd
        IF (subset%vertical_levels(cell,block) < 1) CYCLE
        SELECT CASE (my_computation_type)
        CASE (0)
          ! compute salt amount in the first layer
          saltInSeaice(cell,block)      = sice &
            &                    * SUM(p_ice%hi(cell,:,block)*p_ice%conc(cell,:,block)) &
            &                    * p_patch%cells%area(cell,block)
          saltInLiquidWater(cell,block) = p_os%p_prog(nold(1))%tracer(cell,1,block,2) &
            &                    * p_ice%zUnderIce(cell,block) &
            &                    * p_patch%cells%area(cell,block)
        CASE (1)
          ! compute salt amount in the first layer
          saltInSeaice(cell,block)      = sice &
            &                    * SUM(p_ice%hi(cell,:,block)*p_ice%conc(cell,:,block)) &
            &                    * p_patch%cells%area(cell,block)
    !     saltInSeaice(cell,block)      = 0.0_wp
          salinityDiff(cell,block)      = surface_fluxes%FrshFlux_TotalSalt(cell,block)*(dtime/(thickness(cell,block) &
            &                                                                    + p_os%p_prog(nold(1))%h(cell,block)))
          p_os%p_prog(nold(1))%tracer(cell,1,block,2)  = p_os%p_prog(nold(1))%tracer(cell,1,block,2) &
            &                                   + salinityDiff(cell,block)
          saltInLiquidWater(cell,block) = p_os%p_prog(nold(1))%tracer(cell,1,block,2) &
            &                    * p_ice%zUnderIce(cell,block) &
            &                    * p_patch%cells%area(cell,block)
    !     saltInLiquidWater(cell,block) = 0.0_wp
        CASE (2)
          ! compute salt amount in the first layer
          saltInSeaice(cell,block)      = sice &
            &                    * SUM(p_ice%hi(cell,:,block)*p_ice%conc(cell,:,block)) &
            &                    * p_patch%cells%area(cell,block)

          salinityDiff(cell,block)      = surface_fluxes%FrshFlux_TotalSalt(cell,block)*(dtime/p_ice%zUnderIce(cell,block))
          p_os%p_prog(nold(1))%tracer(cell,1,block,2)  = p_os%p_prog(nold(1))%tracer(cell,1,block,2) + salinityDiff(cell,block)

          saltInLiquidWater(cell,block) = p_os%p_prog(nold(1))%tracer(cell,1,block,2) &
            &                    * p_ice%zUnderIce(cell,block) &
            &                    * p_patch%cells%area(cell,block)

        CASE (3) ! use zunderIce for volume in tracer change
          saltInSeaice(cell,block)      = sice*rhoi &
            &                    * SUM(p_ice%hi(cell,:,block)*p_ice%conc(cell,:,block)) &
            &                    * p_patch%cells%area(cell,block)

          p_os%p_prog(nold(1))%tracer(cell,1,block,2) = (p_os%p_prog(nold(1))%tracer(cell,1,block,2)*zUnderIceOld(cell,block) &
            &                                            - dtime*surface_fluxes%FrshFlux_TotalSalt(cell,block)) &
            &                                           /p_ice%zUnderIce(cell,block)
          saltInLiquidWater(cell,block) = p_os%p_prog(nold(1))%tracer(cell,1,block,2) &
            &                    * p_ice%zUnderIce(cell,block)*rho_ref &
            &                    * p_patch%cells%area(cell,block)
        CASE (4) ! use zunderIce for volume in tracer change, multiply flux with top layer salinity
          saltInSeaice(cell,block)      = sice*rhoi &
            &                    * SUM(p_ice%hi(cell,:,block)*p_ice%conc(cell,:,block)) &
            &                    * p_patch%cells%area(cell,block)

          p_os%p_prog(nold(1))%tracer(cell,1,block,2) = (p_os%p_prog(nold(1))%tracer(cell,1,block,2)*zUnderIceOld(cell,block) &
            &                                            -   dtime &
            &                                              * surface_fluxes%FrshFlux_TotalSalt(cell,block) &
            &                                              * p_os%p_prog(nold(1))%tracer(cell,1,block,2)) &
            &                                           /p_ice%zUnderIce(cell,block)
          saltInLiquidWater(cell,block) = p_os%p_prog(nold(1))%tracer(cell,1,block,2) &
            &                    * p_ice%zUnderIce(cell,block)*rho_ref &
            &                    * p_patch%cells%area(cell,block)
        CASE (5) ! use zunderIce for volume in tracer change, multiply flux with top layer salinity
          p_ice%zUnderIce(cell,block) = zUnderIceOld(cell,block)
          saltInSeaice(cell,block)      = sice*rhoi &
            &                    * SUM(p_ice%hi(cell,:,block)*p_ice%conc(cell,:,block)) &
            &                    * p_patch%cells%area(cell,block)
        !!DN This is no longer needed since we now update surface salinity
        !directly
        !!DN   p_os%p_prog(nold(1))%tracer(cell,1,block,2) = (p_os%p_prog(nold(1))%tracer(cell,1,block,2)*zUnderIceOld(cell,block) &
        !!DN   &                                            -   dtime &
        !!DN   &                                              * surface_fluxes%FrshFlux_TotalSalt(cell,block) &
        !!DN   &                                              * p_os%p_prog(nold(1))%tracer(cell,1,block,2)) &
        !!DN   &                                           /p_ice%zUnderIce(cell,block)
          saltInLiquidWater(cell,block) = p_os%p_prog(nold(1))%tracer(cell,1,block,2) &
            &                    * p_ice%zUnderIce(cell,block)*rho_ref &
            &                    * p_patch%cells%area(cell,block)
        END SELECT

        salt(cell,block) = saltInSeaice(cell,block) + saltInLiquidWater(cell,block)
      END DO
    END DO

     CALL dbg_print('IceBudget: saltinIce '//TRIM(info)  , &
      &            saltInSeaice , &
      &            str_module, 5, in_subset=p_patch%cells%owned)
     CALL dbg_print('IceBudget: saltinLiquid '//TRIM(info)  , &
      &            saltInLiquidWater , &
      &            str_module, 5, in_subset=p_patch%cells%owned)
     CALL dbg_print('IceBudget: salt '//TRIM(info)  , &
      &            salt , &
      &            str_module, 5, in_subset=p_patch%cells%owned)
     CALL dbg_print('IceBudget: salinityDiff '//TRIM(info)  , &
      &            salinityDiff , &
      &            str_module, 5, in_subset=p_patch%cells%owned)
     CALL dbg_print('IceBudget: zUnderice '//TRIM(info)  , &
      &            p_ice%zUnderIce , &
      &            str_module, 5, in_subset=p_patch%cells%owned)
    !
    ! compute liquid volume in the first layer incl. water prepresentative of sea ice
  END FUNCTION salt_content_in_surface

  ! compute the energy content in the upper most layer based on the liquid water height from the ice model: zUnderIce
  FUNCTION energy_content_in_surface(p_patch, thickness, hold, p_ice, sst, computation_type, info) &
    & RESULT(energy)

    TYPE(t_patch),POINTER                                 :: p_patch
    REAL(wp),DIMENSION(nproma,p_patch%alloc_cell_blocks), INTENT(IN) :: thickness, hold, sst
    TYPE (t_sea_ice), INTENT(IN)                          :: p_ice
    INTEGER,INTENT(IN), OPTIONAL                          :: computation_type
    CHARACTER(len=*) , OPTIONAL                           :: info

    ! locals
    REAL(wp), DIMENSION(nproma,p_patch%alloc_cell_blocks) :: energy
    INTEGER                                               :: my_computation_type
    CHARACTER(len=20)                                     :: my_info
    TYPE(t_subset_range), POINTER                         :: subset
    INTEGER                                               :: block, cell, cellStart,cellEnd
    REAL(wp)                                              :: t_base, zui

    my_computation_type = 0
    my_info             = 'BEFORE'
    energy              = 0.0_wp
  ! t_base              = Tf
  ! t_base              = -5.0_wp
    t_base              = t_heat_base  !  arbitrary temperature basis for calculation of surface heat content

    ! exit if actual debug-level is < 2
    IF (idbg_mxmn < 2 .AND. idbg_val < 2) RETURN

    CALL assign_if_present(my_computation_type, computation_type)
    CALL assign_if_present(my_info, info)

    subset => p_patch%cells%owned
    DO block = subset%start_block, subset%end_block
      CALL get_index_range(subset, block, cellStart, cellEnd)
      DO cell = cellStart, cellEnd
        IF (subset%vertical_levels(cell,block) < 1) CYCLE
        SELECT CASE (my_computation_type)
        CASE (0)
          ! compute energy content of surface layer plus melting energy of ice and snow water equivalent
          !  - relative to arbitrary temperature t_base (e.g. -5C for mostly positive values)
          !  - omit multiplication with area, calculation per unit area, units in Joule/m2
          !  - constant freezing temperature Tf, ice-temperature set to Tf
          !  - use zUnderIce+draftave
          !  = (sst-t_base)*zUnderIce*rhow*clw - draftave*rhow*alf + (Tf-t_base)*(hi*rhoi+hs*rhos)*rhow*clw
          energy(cell,block) = (sst(cell,block) - t_base) * p_ice%zUnderIce(cell,block)*rho_ref*clw &
            &                - (p_ice%draftave(cell,block)*rho_ref*alf) &
            &                + (Tf - t_base)*p_ice%draftave(cell,block)*rho_ref*clw
        CASE (1)
          !  compute energy content - use zUnderIce and hi, hs, conc
          !  = (sst-t_base)*zUnderIce*rhow*clw - (hi*rhoi+hs*rhos)*alf*conc + (Tf-t_base)*(hi*rhoi+hs*rhos)*conc*clw
          energy(cell,block) = (sst(cell,block) - t_base) * p_ice%zUnderIce(cell,block)*rho_ref*clw &
            &                - ((p_ice%hi(cell,1,block)*rhoi + p_ice%hs(cell,1,block)*rhos)*p_ice%conc(cell,1,block)*alf) &
            &                + (Tf - t_base)*(p_ice%hi(cell,1,block)*rhoi + p_ice%hs(cell,1,block)*rhos) &
            &                                *p_ice%conc(cell,1,block)*clw
        CASE (2)
          !  compute energy content - use hi, hs only, compute local zUnderIce
          !  = (sst-t_base)*zUnderIce*rhow*clw - (hi*rhoi+hs*rhos)*alf*conc + (Tf-t_base)*(hi*rhoi+hs*rhos)*conc*clw
          zui                = thickness(cell,block)+hold(cell,block) &
            &                - (rhos * p_ice%hs(cell,1,block) + rhoi * p_ice%hi(cell,1,block)) * p_ice%conc(cell,1,block) / rho_ref
          energy(cell,block) = (sst(cell,block) - t_base) *zui*rho_ref*clw &
            &                - ((p_ice%hi(cell,1,block)*rhoi + p_ice%hs(cell,1,block)*rhos)*p_ice%conc(cell,1,block)*alf) &
            &                + (Tf - t_base)*(p_ice%hi(cell,1,block)*rhoi + p_ice%hs(cell,1,block)*rhos) &
            &                               *p_ice%conc(cell,1,block)*clw
          CONTINUE
        CASE (3)
          write(0,*) " Nothing computed"
        CASE DEFAULT
          CALL finish ('mo_sea_ice:computation_type','option not supported')
        END SELECT
        !salt(cell,block) = saltInSeaice(cell,block) + saltInLiquidWater(cell,block)
      END DO
    END DO

    CALL dbg_print('enContSurf: energy '//TRIM(info),energy,str_module, 5, in_subset=p_patch%cells%owned)

  END FUNCTION energy_content_in_surface

END MODULE mo_sea_ice<|MERGE_RESOLUTION|>--- conflicted
+++ resolved
@@ -1474,13 +1474,6 @@
     CALL dbg_print('IceSlow: hs    bef.cleanup',ice%hs,       str_module, 3, in_subset=p_patch%cells%owned)
     CALL dbg_print('IceSlow: Conc. bef.cleanup',ice%conc     ,str_module, 3, in_subset=p_patch%cells%owned)
 
-<<<<<<< HEAD
-    ! the original clean up routine has been split into two:
-    ! 1) fix possible overshoots in conc afther the advection step
-    ! 2) fix undershoots in conc and limit sea ice thickness to seaice_limit of surface layer depth after changes due to the thermodynamic growth/melt
-!    CALL ice_clean_up( p_patch_3D, ice, atmos_fluxes, p_os )
-    CALL ice_clean_up_dyn( p_patch_3D, ice )
-=======
     ! the original routine ice_clean_up has been split into two:
     ! 1) ice_clean_up_dyn fixes possible overshoots in conc afther the advection step
     IF ( i_ice_dyn >= 1 ) THEN
@@ -1490,7 +1483,6 @@
     ! 2) fixes undershoots in conc and limit sea ice thickness to seaice_limit of surface layer depth after changes
     !    due to the thermodynamic growth/melt;
     ! 3) Calculates the new freeboard.
->>>>>>> 628f2faf
     CALL ice_clean_up_thd( p_patch_3D, ice, atmos_fluxes, p_os )
 
     !---------DEBUG DIAGNOSTICS-------------------------------------------
@@ -1612,143 +1604,6 @@
         ! ENDIF
 
         ! limit sea ice thickness to seaice_limit of surface layer depth, without elevation
-          IF (limit_seaice) THEN
-            z_smax = seaice_limit*p_patch_3D%p_patch_1D(1)%del_zlev_m(1)
-                  IF ( p_patch_3D%lsm_c(jc,1,jb) <= sea_boundary  .AND.  p_ice%hi(jc,k,jb) > z_smax ) THEN
-                    ! Tracer flux due to removal
-                    atmos_fluxes%FrshFlux_TotalIce (jc,jb) = atmos_fluxes%FrshFlux_TotalIce (jc,jb)                      &
-                      & + (1._wp-sice/sss(jc,jb))*(p_ice%hi(jc,k,jb)-z_smax)*p_ice%conc(jc,k,jb)*rhoi/(rho_ref*dtime)  ! Ice
-                    ! Heat flux due to removal
-                    !  #slo# 2015-02: - this heat did not come from the ocean, but from atmosphere, heating ocean is wrong
-                    !                 - check if conc must enter here as well, check energy for coupling
-                    atmos_fluxes%HeatFlux_Total(jc,jb) = atmos_fluxes%HeatFlux_Total(jc,jb)   &
-                      & + (p_ice%hi(jc,k,jb)-z_smax)*p_ice%conc(jc,k,jb)*alf*rhoi/dtime           ! Ice
-                    p_ice%hi  (jc,k,jb) = z_smax
-                    p_ice%vol (jc,k,jb) = p_ice%hi(jc,k,jb)*p_ice%conc(jc,k,jb)*p_patch%cells%area(jc,jb)
-                  ENDIF
-          END IF
-          p_ice%draft(jc,k,jb)   = (rhos * p_ice%hs(jc,k,jb) + rhoi * p_ice%hi(jc,k,jb)) / rho_ref
-        ENDDO
-        p_ice%draftave (jc,jb) = sum(p_ice%draft(jc,:,jb) * p_ice%conc(jc,:,jb))
-        p_ice%zUnderIce(jc,jb) = p_patch_vert%prism_thick_flat_sfc_c(jc,1,jb) + p_os%p_prog(nold(1))%h(jc,jb) &
-          &                      - p_ice%draftave(jc,jb)  + p_ice%totalsnowfall(jc,jb)
-        !  #slo# 2015-01: totalsnowfall is needed for correct salt update (in surface module)
-        !                 since draft was increased by snowfall but water below ice is not effected by snowfall
-        !                 snow to ice conversion does not effect draft
-      ENDDO
-    ENDDO
-
-    p_ice%concSum                           = SUM(p_ice%conc, 2)
-    atmos_fluxes%cellThicknessUnderIce(:,:) = p_ice%zUnderIce(:,:)
-
-    !---------DEBUG DIAGNOSTICS-------------------------------------------
-    CALL dbg_print('iceClUp: hi aft. limiter'     ,p_ice%hi       ,str_module, 3, in_subset=p_patch%cells%owned)
-    CALL dbg_print('iceClUp: hs aft. limiter'     ,p_ice%hs       ,str_module, 3, in_subset=p_patch%cells%owned)
-    CALL dbg_print('iceClUp: Conc. aft. limiter'  ,p_ice%conc     ,str_module, 4, in_subset=p_patch%cells%owned)
-    CALL dbg_print('iceClUp: ConcSum aft. limit ' ,p_ice%concSum  ,str_module, 4, in_subset=p_patch%cells%owned)
-    CALL dbg_print('IceClUp: HeatTotal a. limit',  atmos_fluxes%HeatFlux_Total   ,str_module, 4, in_subset=p_patch%cells%owned)
-    CALL dbg_print('IceClUp: TotalIce  a. limit',  atmos_fluxes%FrshFlux_TotalIce,str_module, 4, in_subset=p_patch%cells%owned)
-    CALL dbg_print('IceClUp: draft    '           ,p_ice%draft    ,str_module, 4, in_subset=p_patch%cells%owned)
-    CALL dbg_print('IceClUp: draftave '           ,p_ice%draftave ,str_module, 4, in_subset=p_patch%cells%owned)
-    CALL dbg_print('IceClUp: zUnderIce'           ,p_ice%zUnderIce,str_module, 4, in_subset=p_patch%cells%owned)
-    CALL dbg_print('iceClUp: h-old'               ,p_os%p_prog(nold(1))%h,str_module,4, in_subset=p_patch%cells%owned)
-
-  END SUBROUTINE ice_clean_up_thd
-
-
-  !-------------------------------------------------------------------------
-  !
-  !
-  !>
-  !! !  ice_clean_up_dyn: Basic fix for overshoots in concentration that can appear due to ice convergence in areas with conc ~ 1
-  !!
-  SUBROUTINE ice_clean_up_dyn( p_patch_3D, p_ice)
-    TYPE(t_patch_3D),TARGET,   INTENT(IN)    :: p_patch_3D
-    TYPE(t_sea_ice),           INTENT(INOUT) :: p_ice
-
-    ! Local variables
-    ! patch
-    TYPE(t_patch),POINTER                                                    :: p_patch
-
-    ! subset range pointer
-    p_patch      => p_patch_3D%p_patch_2D(1)
-
-    ! Fix over shoots
-    WHERE ( p_ice%conc(:,1,:) > 1._wp )
-      p_ice%conc(:,1,:) = 1._wp
-
-      ! New ice and snow thickness
-      p_ice%hi   (:,1,:) = p_ice%vol (:,1,:)/( p_ice%conc(:,1,:)*p_patch%cells%area(:,:) )
-      p_ice%hs   (:,1,:) = p_ice%vols(:,1,:)/( p_ice%conc(:,1,:)*p_patch%cells%area(:,:) )
-    ENDWHERE
-
-    p_ice%concSum                           = SUM(p_ice%conc, 2)
-
-  END SUBROUTINE ice_clean_up_dyn
-
-  !-------------------------------------------------------------------------
-  !
-  !
-  !>
-  !! !  ice_clean_up_thd: Fix undershoots and beutify output after the thermodynamic growth/melt changes
-  !!
-  SUBROUTINE ice_clean_up_thd( p_patch_3D, p_ice, atmos_fluxes, p_os )
-    TYPE(t_patch_3D),TARGET,   INTENT(IN)    :: p_patch_3D
-    TYPE(t_sea_ice),           INTENT(INOUT) :: p_ice
-    TYPE(t_atmos_fluxes),      INTENT(INOUT) :: atmos_fluxes
-    TYPE(t_hydro_ocean_state), INTENT(IN)    :: p_os
-
-    ! Local variables
-    ! ranges
-    TYPE(t_subset_range), POINTER                                            :: all_cells
-    ! pathc
-    TYPE(t_patch),POINTER                                                    :: p_patch
-    TYPE(t_patch_vert),POINTER                                               :: p_patch_vert
-    ! counters
-    INTEGER                                                                  :: k, jb, jc, i_startidx_c, i_endidx_c
-    ! Sea surface salinity
-    REAL(wp), DIMENSION (nproma, p_patch_3d%p_patch_2D(1)%alloc_cell_blocks) :: sss
-    REAL(wp)                                                                 :: z_smax
-
-    ! subset range pointer
-    p_patch      => p_patch_3D%p_patch_2D(1)
-    p_patch_vert => p_patch_3D%p_patch_1D(1)
-    all_cells    => p_patch%cells%all
-    ! Sea surface salinity
-    sss(:,:)  =  p_os%p_prog(nold(1))%tracer(:,1,:,2)
-
-    DO jb = all_cells%start_block, all_cells%end_block
-      CALL get_index_range(all_cells, jb, i_startidx_c, i_endidx_c)
-      DO jc = i_startidx_c, i_endidx_c
-
-        ! For prettier output we set speed to zero where there's no ice
-        ! This does not affect the dynamics, since the EVP routine doesn't modify ice velocities where
-        ! concentration is less than 0.01
-        IF ( p_ice%hi(jc,1,jb) <= 0._wp ) THEN
-          p_ice%u(jc,jb) = 0._wp
-          p_ice%v(jc,jb) = 0._wp
-        ENDIF
-
-        ! Fix under shoots and remove ice where there's almost none left
-        ! There should be no undershoots if the advectoin schene is monotonic and sign preserving
-        DO k = 1, p_ice%kice
-          IF ( p_patch_3D%lsm_c(jc,1,jb) <= sea_boundary &
-            &   .AND. ( p_ice%vol(jc,k,jb) <= 0._wp .OR. p_ice%conc(jc,k,jb) <= 1e-4_wp ) ) THEN
-            ! Tracer flux due to removal
-            atmos_fluxes%FrshFlux_TotalIce (jc,jb) = atmos_fluxes%FrshFlux_TotalIce (jc,jb)                      &
-              & + (1._wp-sice/sss(jc,jb))*p_ice%hi(jc,k,jb)*p_ice%conc(jc,k,jb)*rhoi/(rho_ref*dtime)  & ! Ice
-              & + p_ice%hs(jc,k,jb)*p_ice%conc(jc,k,jb)*rhos/(rho_ref*dtime)                           ! Snow
-            ! Heat flux due to removal
-            atmos_fluxes%HeatFlux_Total(jc,jb) = atmos_fluxes%HeatFlux_Total(jc,jb)   &
-              & + p_ice%hi(jc,k,jb)*p_ice%conc(jc,k,jb)*alf*rhoi/dtime          & ! Ice
-              & + p_ice%hs(jc,k,jb)*p_ice%conc(jc,k,jb)*alf*rhos/dtime            ! Snow
-            p_ice%conc(jc,k,jb) = 0._wp
-            p_ice%hi  (jc,k,jb) = 0._wp
-            p_ice%vol (jc,k,jb) = 0._wp
-            p_ice%hs  (jc,k,jb) = 0._wp
-            p_ice%vols(jc,k,jb) = 0._wp
-          ENDIF
-    ! limit sea ice thickness to seaice_limit of surface layer depth, without elevation
           IF (limit_seaice) THEN
             z_smax = seaice_limit*p_patch_3D%p_patch_1D(1)%del_zlev_m(1)
                   IF ( p_patch_3D%lsm_c(jc,1,jb) <= sea_boundary  .AND.  p_ice%hi(jc,k,jb) > z_smax ) THEN
