--- conflicted
+++ resolved
@@ -62,19 +62,10 @@
   USE mo_cf_convention
   USE mo_grib2,               ONLY: t_grib2_var, grib2_var
   USE mo_cdi,                 ONLY: DATATYPE_FLT32, DATATYPE_FLT64, DATATYPE_PACK16, GRID_UNSTRUCTURED
-<<<<<<< HEAD
   USE mo_zaxis_type,          ONLY: ZA_GENERIC_ICE, ZA_SURFACE
-  USE mo_sea_ice_types,       ONLY: t_sea_ice, t_sfc_flx, t_atmos_fluxes, &
-    &                               t_atmos_for_ocean, t_sea_ice_acc, t_sea_ice_budgets
-=======
-  USE mo_cdi_constants,       ONLY: GRID_UNSTRUCTURED_CELL,                 &
-    &                               GRID_CELL, ZA_GENERIC_ICE, ZA_SURFACE,  &
-    &                               GRID_UNSTRUCTURED_VERT, GRID_VERTEX,    &
-    &                               GRID_UNSTRUCTURED_EDGE, GRID_EDGE
-  USE mo_ocean_surface_types, ONLY: t_ocean_surface, t_atmos_for_ocean
   USE mo_sea_ice_types,       ONLY: t_sea_ice, t_atmos_fluxes, &
     &                               t_sea_ice_acc, t_sea_ice_budgets
->>>>>>> 21f59925
+  USE mo_ocean_surface_types, ONLY: t_ocean_surface, t_atmos_for_ocean
   USE mo_sea_ice_winton,      ONLY: ice_growth_winton, set_ice_temp_winton
   USE mo_sea_ice_zerolayer,   ONLY: ice_growth_zerolayer, set_ice_temp_zerolayer, set_ice_temp_zero_nogradients
   USE mo_grid_subset,         ONLY: t_subset_range, get_index_range
