--- conflicted
+++ resolved
@@ -35,7 +35,6 @@
   
   ! ---------------
   ! the tesbed modes
-<<<<<<< HEAD
   INTEGER, PARAMETER :: null_model                   = 0  ! does nothing
   INTEGER, PARAMETER :: test_coupler_model           = 1  ! test the coupler
   INTEGER, PARAMETER :: test_jitter_model            = 3  ! test the jitter
@@ -44,16 +43,7 @@
   INTEGER, PARAMETER :: test_netcdf_read_model       = 6
   INTEGER, PARAMETER :: testbed_ocean_model          = 7
   INTEGER, PARAMETER :: testbed_meanStream           = 8
-=======
-  INTEGER, PARAMETER :: null_model          = 0  ! does nothing
-  INTEGER, PARAMETER :: test_coupler_model  = 1  ! test the coupler
-  INTEGER, PARAMETER :: test_jitter_model   = 3  ! test the jitter
-  INTEGER, PARAMETER :: test_halo_communication  = 4  ! test the mpi communication
-  INTEGER, PARAMETER :: test_radiation_communication  = 5  ! test the mpi communication
-  INTEGER, PARAMETER :: test_netcdf_read_model = 6
-  INTEGER, PARAMETER :: testbed_ocean_model = 7
   INTEGER, PARAMETER :: test_gather_communication = 8
->>>>>>> e88157c6
   
 
   INTEGER  :: testbed_model
