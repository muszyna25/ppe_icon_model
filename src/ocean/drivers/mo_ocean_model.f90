--- conflicted
+++ resolved
@@ -204,11 +204,7 @@
     ENDIF
 
     CALL prepare_ho_stepping(ocean_patch_3d,operators_coefficients, &
-<<<<<<< HEAD
-      & ocean_state(1), v_sea_ice, ext_data(1), isRestart(), solverCoefficients_sp)
-=======
       & ocean_state(1),p_as, v_sea_ice, ext_data(1), isRestart(), solverCoefficients_sp)
->>>>>>> 854814a2
 
     !------------------------------------------------------------------
     ! write initial state
