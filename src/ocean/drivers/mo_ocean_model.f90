--- conflicted
+++ resolved
@@ -83,11 +83,7 @@
   USE mo_sea_ice,             ONLY: ice_init, &
     & construct_atmos_for_ocean, construct_atmos_fluxes, construct_sea_ice, &
     & destruct_atmos_for_ocean, destruct_sea_ice
-<<<<<<< HEAD
   USE mo_ice_fem_init,       ONLY: ice_fem_init_vel
-=======
-  USE mo_ice_fem_utils,       ONLY: ice_fem_init_vel
->>>>>>> 89264f1a
   USE mo_ocean_surface_types, ONLY: t_ocean_surface, v_oce_sfc
   USE mo_ocean_surface,       ONLY: construct_ocean_surface
 
