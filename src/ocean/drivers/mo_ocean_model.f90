!>
!! @page pagecontrolmodelf901 Main program for the ICON ocean model
!!
!! @par Revision History
!!
!! @par Copyright and License
!!
!! This code is subject to the DWD and MPI-M-Software-License-Agreement in
!! its most recent form.
!! Please see the file LICENSE in the root of the source tree for this code.
!! Where software is supplied by third parties, it is indicated in the
!! headers of the routines.
!!
MODULE mo_ocean_model

  USE mo_exception,           ONLY: message, finish
  USE mo_master_config,       ONLY: isRestart
  USE mo_parallel_config,     ONLY: p_test_run, l_test_openmp, num_io_procs
  USE mo_mpi,                 ONLY: set_mpi_work_communicators, process_mpi_io_size, &
       &                            stop_mpi, my_process_is_io, my_process_is_mpi_test,   &
       &                            set_mpi_work_communicators, p_pe_work, process_mpi_io_size, &
       &                            my_process_is_stdio
  USE mo_timer,               ONLY: init_timer, timer_start, timer_stop, print_timer, &
       &                            timer_model_init
  USE mo_memory_log,              ONLY: memory_log_terminate
  USE mtime,                  ONLY: datetime, MAX_DATETIME_STR_LEN, datetimeToString
  USE mo_name_list_output_init, ONLY: init_name_list_output, parse_variable_groups, &
    &                                 create_vertical_axes, output_file
  USE mo_derived_variable_handling, ONLY: init_mean_stream, finish_mean_stream
  USE mo_name_list_output,    ONLY: close_name_list_output, name_list_io_main_proc
  USE mo_name_list_output_config,  ONLY: use_async_name_list_io
  USE mo_level_selection, ONLY: create_mipz_level_selections
  USE mo_dynamics_config,     ONLY: configure_dynamics
  USE mo_zaxis_type,          ONLY: zaxisTypeList, t_zaxisTypeList

  !  USE mo_advection_config,    ONLY: configure_advection
  USE mo_run_config,          ONLY: configure_run, output_mode
  USE mo_gribout_config,      ONLY: configure_gribout

  ! Control parameters: run control, dynamics, i/o
  !
  USE mo_run_config,          ONLY: &
    & test_mode,              &
    & dtime,                  & !    :
    & ltimer,                 & !    :
    & num_lev,                &
    & nshift,                 &
    & grid_generatingcenter,  & ! grid generating center
    & grid_generatingsubcenter  ! grid generating subcenter

  USE mo_ocean_nml_crosscheck,   ONLY: ocean_crosscheck
  USE mo_ocean_nml,              ONLY: i_sea_ice, no_tracer, use_omip_forcing, lhamocc, &
    & initialize_fromRestart

  USE mo_model_domain,        ONLY: t_patch_3d, p_patch_local_parent

  ! Horizontal grid
  !
  USE mo_grid_config,         ONLY: n_dom, use_dummy_cell_closure

  USE mo_build_decomposition, ONLY: build_decomposition
  USE mo_complete_subdivision,ONLY: setup_phys_patches
  USE mtime,                  ONLY: datetimeToString

  USE mo_ocean_ext_data,      ONLY: ext_data, construct_ocean_ext_data, destruct_ocean_ext_data
  USE mo_bgc_bcond,           ONLY: construct_bgc_ext_data, destruct_bgc_ext_data, ext_data_bgc
  USE mo_ocean_types,           ONLY: t_hydro_ocean_state, &
    & t_operator_coeff, t_solverCoeff_singlePrecision
  USE mo_ocean_state,           ONLY:  v_base, &
    & construct_hydro_ocean_base, &! destruct_hydro_ocean_base, &
    & construct_hydro_ocean_state, destruct_hydro_ocean_state, &
    & construct_patch_3d, destruct_patch_3d, ocean_default_list, ocean_restart_list, &
    & construct_ocean_var_lists
  USE mo_ocean_initialization, ONLY: init_ho_base, &
    & init_ho_basins, init_coriolis_oce, init_patch_3d,   &
    & init_patch_3d
  USE mo_hamocc_output,        ONLY: construct_hamocc_var_lists, construct_hamocc_state, &
    &                                destruct_hamocc_state         
  USE mo_ocean_initial_conditions,  ONLY:  apply_initial_conditions, init_ocean_bathymetry
  USE mo_ocean_check_tools,     ONLY: init_oce_index
  USE mo_util_dbg_prnt,       ONLY: init_dbg_index
  USE mo_ext_data_types,      ONLY: t_external_data
  USE mo_ocean_physics_types,  ONLY: t_ho_params, construct_ho_params, v_params, &
                                   & destruct_ho_params
  USE mo_ocean_physics,          ONLY: init_ho_params                                 
  USE mo_operator_ocean_coeff_3d,ONLY: construct_operators_coefficients, &
    & destruct_operators_coefficients

  USE mo_hydro_ocean_run,     ONLY: perform_ho_stepping, &
    & prepare_ho_stepping, write_initial_ocean_timestep, &
    & end_ho_stepping
  USE mo_sea_ice_types,       ONLY: t_atmos_fluxes, t_sea_ice, v_sea_ice
  USE mo_ice_init_thermo,     ONLY: ice_init, construct_sea_ice, &
                                    &  construct_atmos_fluxes, destruct_sea_ice
  USE mo_ocean_surface_types, ONLY: t_ocean_surface, v_oce_sfc, t_atmos_for_ocean

  USE mo_ocean_forcing,       ONLY: construct_ocean_surface, destruct_ocean_forcing, &
                                    & construct_atmos_for_ocean, destruct_atmos_for_ocean
  USE mo_ocean_forcing,       ONLY: init_ocean_forcing
  USE mo_impl_constants,      ONLY: success

  USE mo_alloc_patches,        ONLY: destruct_patches
  USE mo_ocean_read_namelists, ONLY: read_ocean_namelists
  USE mo_load_restart,         ONLY: read_restart_header, read_restart_files
  USE mo_restart_attributes,   ONLY: t_RestartAttributeList, getAttributesForRestarting
  USE mo_ocean_patch_setup,    ONLY: complete_ocean_patch
  USE mo_icon_comm_interface,  ONLY: construct_icon_communication, destruct_icon_communication
  USE mo_output_event_types,   ONLY: t_sim_step_info
  USE mo_grid_tools,           ONLY: create_dummy_cell_closure
  USE mo_ocean_diagnostics,    ONLY: construct_oce_diagnostics, destruct_oce_diagnostics
  USE mo_ocean_testbed,        ONLY: ocean_testbed
  USE mo_ocean_postprocessing, ONLY: ocean_postprocess
  USE mo_io_config,            ONLY: write_initial_state, restartWritingParameters
  USE mo_bgc_icon_comm,        ONLY: hamocc_state
  USE mo_ocean_time_events,    ONLY: init_ocean_time_events, getCurrentDate_to_String
  !-------------------------------------------------------------
  ! For the coupling
  USE mo_ocean_coupling,      ONLY: construct_ocean_coupling, destruct_ocean_coupling
  USE mo_coupling_config,     ONLY: is_coupled_run

  IMPLICIT NONE

  PRIVATE

  PUBLIC :: ocean_model
    PUBLIC :: construct_ocean_model, destruct_ocean_model
    PUBLIC :: ocean_patch_3d, ocean_state, operators_coefficients

    TYPE(t_patch_3d), POINTER                       :: ocean_patch_3d
    TYPE(t_atmos_for_ocean)                         :: p_as
    TYPE(t_atmos_fluxes)                            :: atmos_fluxes
    TYPE(t_operator_coeff)                          :: operators_coefficients
    TYPE(t_solverCoeff_singlePrecision)             :: solverCoefficients_sp
    TYPE(t_hydro_ocean_state), ALLOCATABLE, TARGET  :: ocean_state(:)
    
  !  TYPE(t_oce_timeseries), POINTER :: oce_ts

  CONTAINS


  !--------------------------------------------------------------------------
  !>
  SUBROUTINE ocean_model(oce_namelist_filename,shr_namelist_filename)

    CHARACTER(LEN=*), INTENT(in) :: oce_namelist_filename,shr_namelist_filename

    CHARACTER(*), PARAMETER :: method_name = "mo_ocean_model:ocean_model"
    INTEGER                             :: jg

    !-------------------------------------------------------------------
    IF (isRestart()) THEN
      CALL read_restart_header("oce")
    END IF

    !-------------------------------------------------------------------
    ! initialize dynamic list of vertical axes
    !-------------------------------------------------------------------

    zaxisTypeList = t_zaxisTypeList()

<<<<<<< HEAD
      !-------------------------------------------------------------------
      ! initialize dynamic list of vertical axes
      !-------------------------------------------------------------------

      zaxisTypeList = t_zaxisTypeList()

      !-------------------------------------------------------------------
      CALL construct_ocean_model(oce_namelist_filename,shr_namelist_filename)
=======
    !-------------------------------------------------------------------
    CALL construct_ocean_model(oce_namelist_filename,shr_namelist_filename)
>>>>>>> 7cc4f1df

    !-------------------------------------------------------------------
    IF (isRestart() .OR. initialize_fromRestart) THEN
      ! This is an resumed integration. Read model state from restart file(s).
      CALL read_restart_files( ocean_patch_3d%p_patch_2d(1) )
      CALL message(TRIM(method_name),'normal exit from read_restart_files')
      !ELSE
      !  Prepare the initial conditions:
      !  forcing is part of the restart file
    END IF ! isRestart()
    !------------------------------------------------------------------
    ! Now start the time stepping:
    ! The special initial time step for the three time level schemes
    ! is executed within process_grid_level
    !------------------------------------------------------------------

    !------------------------------------------------------------------
    ! Initialize output file if necessary;
    ! Write out initial conditions.
    !------------------------------------------------------------------

<<<<<<< HEAD
    IF (output_mode%l_nml) THEN
!       WRITE(0,*)'process_mpi_io_size:',process_mpi_io_size
!       IF (process_mpi_io_size > 0) use_async_name_list_io = .TRUE.
      CALL parse_variable_groups()
      ! compute sim_start, sim_end
      CALL datetimeToString(time_config%tc_exp_startdate, sim_step_info%sim_start)
      CALL datetimeToString(time_config%tc_exp_stopdate, sim_step_info%sim_end)
      CALL datetimeToString(time_config%tc_startdate, sim_step_info%run_start)
      CALL datetimeToString(time_config%tc_stopdate, sim_step_info%restart_time)

      sim_step_info%dtime      = dtime
      jstep0 = 0

      restartAttributes => getAttributesForRestarting()
      IF (ASSOCIATED(restartAttributes)) THEN

        ! get start counter for time loop from restart file:
        jstep0 = restartAttributes%getInteger("jstep")
      END IF
      sim_step_info%jstep0    = jstep0
      CALL init_mean_stream(ocean_patch_3d%p_patch_2d(1))
      CALL init_name_list_output(sim_step_info, opt_lprintlist=.TRUE.,opt_l_is_ocean=.TRUE.)
      CALL create_mipz_level_selections(output_file)
      CALL create_vertical_axes(output_file)
    ENDIF
=======
    CALL prepare_output()
>>>>>>> 7cc4f1df

    CALL prepare_ho_stepping(ocean_patch_3d,operators_coefficients, &
      & ocean_state(1),p_as, v_sea_ice, ext_data(1), isRestart(), solverCoefficients_sp)

    !------------------------------------------------------------------
    ! write initial state
    !------------------------------------------------------------------
    IF (output_mode%l_nml .and. .true.) THEN
      CALL write_initial_ocean_timestep(ocean_patch_3d,ocean_state(1),v_oce_sfc,v_sea_ice,hamocc_state, operators_coefficients)
    ENDIF
    !------------------------------------------------------------------
    SELECT CASE (test_mode)
      CASE (0)  !  ocean model
        CALL perform_ho_stepping( ocean_patch_3d, ocean_state, &
          & ext_data,                                          &
          & v_oce_sfc, v_params, p_as, atmos_fluxes,v_sea_ice, &
          & hamocc_state,                                      &
          & operators_coefficients,                            &
          & solverCoefficients_sp)

      CASE (1 : 1999) !
        CALL ocean_testbed( oce_namelist_filename,shr_namelist_filename,   &
          & ocean_patch_3d, ocean_state,                                   &
          & ext_data,                                                      &
          & v_oce_sfc, v_params, p_as, atmos_fluxes, v_sea_ice,            &
          & operators_coefficients,                                        &
          & solverCoefficients_sp)

      CASE (2000 : 3999) !
        CALL ocean_postprocess( oce_namelist_filename,shr_namelist_filename, &
          & ocean_patch_3d, ocean_state,                                     &
          & ext_data,                                                        &
          & operators_coefficients,                                          &
          & solverCoefficients_sp)

      CASE DEFAULT
        CALL finish(method_name, "Unknown test_mode")

    END SELECT

    !------------------------------------------------------------------

    CALL print_timer()

    !------------------------------------------------------------------
    !  cleaning up process
    CALL end_ho_stepping()
    CALL destruct_ocean_model()

  END SUBROUTINE ocean_model
  !--------------------------------------------------------------------------

  !--------------------------------------------------------------------------
  !>
  !!
!<Optimize:inUse>
  SUBROUTINE destruct_ocean_model()

    CHARACTER(*), PARAMETER :: method_name = "mo_ocean_model:destruct_ocean_model"

    INTEGER :: error_status

    !------------------------------------------------------------------
    !  cleaning up process
    !------------------------------------------------------------------
    CALL message(TRIM(method_name),'start to clean up')

    CALL destruct_oce_diagnostics()
    !------------------------------------------------------------------
    ! destruct ocean physics and forcing
    ! destruct ocean state is in control_model
    !------------------------------------------------------------------
!    CALL finalise_ho_integration(ocean_state, v_params, &
!      & p_as, atmos_fluxes, v_sea_ice, v_oce_sfc)
    CALL destruct_hydro_ocean_state(ocean_state)
    !CALL destruct_hydro_ocean_base(v_base)
    CALL destruct_ho_params(v_params)

    IF(no_tracer>0) CALL destruct_ocean_forcing(v_oce_sfc)
    CALL destruct_sea_ice(v_sea_ice)

    IF(lhamocc) CALL destruct_hamocc_state(hamocc_state)
    CALL destruct_atmos_for_ocean(p_as)
    !CALL destruct_atmos_fluxes(atmos_fluxes)

    !---------------------------------------------------------------------
    ! 13. Integration finished. Carry out the shared clean-up processes
    !---------------------------------------------------------------------
    ! Destruct external data state
    CALL destruct_ocean_ext_data
    IF(lhamocc)CALL destruct_bgc_ext_data

    ! deallocate ext_data array
    DEALLOCATE(ext_data, stat=error_status)
    IF (error_status/=success) THEN
      CALL finish(TRIM(method_name), 'deallocation of ext_data')
    ENDIF

    !The 3D-ocean version of previous calls
    CALL destruct_patches( ocean_patch_3d%p_patch_2d )
    CALL destruct_patches( p_patch_local_parent )
    NULLIFY( ocean_patch_3d%p_patch_2d )
    CALL destruct_patch_3d( ocean_patch_3d )


    ! Delete variable lists

    IF (output_mode%l_nml) THEN
      CALL close_name_list_output
      CALL finish_mean_stream()
    ENDIF

    CALL destruct_icon_communication()
    CALL destruct_ocean_coupling ()

    CALL destruct_operators_coefficients(operators_coefficients, solverCoefficients_sp)

    ! close memory logging files
    CALL memory_log_terminate

    CALL message(TRIM(method_name),'clean-up finished')

  END SUBROUTINE destruct_ocean_model
  !--------------------------------------------------------------------------

  !--------------------------------------------------------------------------
  !>
  !!
  !! It does not include the restart processes, these are called from the calling method_name ocean_model
  !!
!<Optimize:inUse>
  SUBROUTINE construct_ocean_model(oce_namelist_filename,shr_namelist_filename)

    CHARACTER(LEN=*), INTENT(in) :: oce_namelist_filename,shr_namelist_filename

    CHARACTER(*), PARAMETER :: method_name = "mo_ocean_model:construct_ocean_model"
    INTEGER :: ist, error_status, dedicatedRestartProcs
    !-------------------------------------------------------------------

    !---------------------------------------------------------------------
    ! 1.1 Read namelists (newly) specified by the user; fill the
    !     corresponding sections of the configuration states.
    !---------------------------------------------------------------------

    CALL read_ocean_namelists(oce_namelist_filename,shr_namelist_filename)

    !---------------------------------------------------------------------
    ! 1.2 Cross-check namelist setups
    !---------------------------------------------------------------------
    CALL ocean_crosscheck()

    !---------------------------------------------------------------------
    ! 2. Call configure_run to finish filling the run_config state.
    !    This needs to be done very early (but anyway after atm_crosscheck)
    !    because some component of the state, e.g., num_lev, may be
    !    modified in this subroutine which affect the following CALLs.
    !---------------------------------------------------------------------
    CALL configure_run

    !-------------------------------------------------------------------
    CALL init_ocean_time_events()

    !-------------------------------------------------------------------
    ! 3.1 Initialize the mpi work groups
    !-------------------------------------------------------------------
    CALL restartWritingParameters(opt_dedicatedProcCount = dedicatedRestartProcs)
    CALL set_mpi_work_communicators(p_test_run, l_test_openmp, num_io_procs, dedicatedRestartProcs)

    !-------------------------------------------------------------------
    ! 3.2 Initialize various timers
    !-------------------------------------------------------------------
    CALL init_timer

    IF (ltimer) CALL timer_start(timer_model_init)

    !-------------------------------------------------------------------
    ! 4. Setup IO procs
    !-------------------------------------------------------------------
    ! If we belong to the I/O PEs just call xxx_io_main_proc before
    ! reading patches.  This routine will never return
    CALL init_io_processes()

    ! 4. Import patches
    !-------------------------------------------------------------------
    CALL build_decomposition(num_lev,nshift, is_ocean_decomposition =.TRUE., &
      & patch_3d=ocean_patch_3d)
    CALL construct_icon_communication(ocean_patch_3d%p_patch_2d(:), n_dom=1)
    CALL complete_ocean_patch(ocean_patch_3d%p_patch_2d(1))

    !--------------------------------------------
    ! Setup the information for the physical patches
    CALL setup_phys_patches

    CALL construct_ocean_var_lists(ocean_patch_3d%p_patch_2d(1))
    
    IF(lhamocc) CALL construct_hamocc_var_lists(ocean_patch_3d%p_patch_2d(1))
    !------------------------------------------------------------------
    ! step 5b: allocate state variables
    !------------------------------------------------------------------
    ALLOCATE (ocean_state(n_dom), stat=ist)
    IF (ist /= success) THEN
      CALL finish(TRIM(method_name),'allocation for ocean_state failed')
    ENDIF
    !if(lhamocc)then
    !ALLOCATE (hamocc_state(n_dom), stat=ist)
    !IF (ist /= success) THEN
    !  CALL finish(TRIM(method_name),'allocation for hamocc_state failed')
    !ENDIF
    !ENDIF
    !---------------------------------------------------------------------
    ! 9. Horizontal and vertical grid(s) are now defined.
    !    Assign values to derived variables in the configuration states
    !---------------------------------------------------------------------

    CALL configure_dynamics ( n_dom )

    CALL configure_gribout(grid_generatingcenter, grid_generatingsubcenter, n_dom)

    !    DO jg =1,n_dom
    !      !The 3D-ocean version of previous calls
    !      CALL configure_advection( jg, ocean_patch_3d%p_patch_2D(jg)%nlev, ocean_patch_3d%p_patch_2D(1)%nlev, &
    !        &                      iequations, iforcing, iqc, iqi, iqr, iqs, iqni, iqni_nuc, iqg, &
    !        &                      0, 1, .false., .true., ntracer )
    !    ENDDO

    !------------------------------------------------------------------
    ! 10. Create and optionally read external data fields
    !------------------------------------------------------------------
    ALLOCATE (ext_data(n_dom), stat=error_status)
    IF (error_status /= success) THEN
      CALL finish(TRIM(method_name),'allocation for ext_data failed')
    ENDIF

    ! allocate memory for oceanic external data and
    ! optionally read those data from netCDF file.
    CALL construct_ocean_ext_data(ocean_patch_3d%p_patch_2d(1:), ext_data)
    IF(lhamocc)CALL construct_bgc_ext_data(ocean_patch_3d%p_patch_2d(1:), ext_data,ext_data_bgc)
    ! initial analytic bathymetry via namelist
    CALL init_ocean_bathymetry(patch_3d=ocean_patch_3d,  &
      & cells_bathymetry=ext_data(1)%oce%bathymetry_c(:,:))

    !---------------------------------------------------------------------
    ! Prepare time integration
    CALL construct_ocean_states(ocean_patch_3d, ocean_state, ext_data, &
      & v_params, p_as, atmos_fluxes, v_sea_ice, v_oce_sfc, operators_coefficients, solverCoefficients_sp)!,p_int_state(1:))

    !---------------------------------------------------------------------
    IF (use_dummy_cell_closure) CALL create_dummy_cell_closure(ocean_patch_3D)
    

    ! initialize ocean indices for debug output (including 3-dim lsm)
    CALL init_oce_index(ocean_patch_3d%p_patch_2d,ocean_patch_3d, ocean_state, ext_data )

    CALL init_ho_params(ocean_patch_3d, v_params, p_as%fu10)

!    IF (.not. isRestart()) &
    CALL apply_initial_conditions(ocean_patch_3d, ocean_state(1), ext_data(1), operators_coefficients)
      
    ! initialize forcing after the initial conditions, since it may require knowledge
    ! of the initial conditions
    CALL init_ocean_forcing(ocean_patch_3d%p_patch_2d(1),  &
      &                     ocean_patch_3d,                &
      &                     ocean_state(1),         &
      &                     v_oce_sfc,            &
      &                     p_as%fu10)
      
    IF (i_sea_ice >= 1) &
      &   CALL ice_init(ocean_patch_3D, ocean_state(1), v_sea_ice, v_oce_sfc%cellThicknessUnderIce)

    IF (ltimer) CALL timer_stop(timer_model_init)

  END SUBROUTINE construct_ocean_model
  !--------------------------------------------------------------------------

  !--------------------------------------------------------------------------
  !>
  !! Simple method_name for preparing hydrostatic ocean model.
  !!
  !! @par Revision History
  !! Initial release by Stephan Lorenz, MPI-M (2010-07)
!<Optimize:inUse>
  SUBROUTINE construct_ocean_states(patch_3d, ocean_state, external_data, &
    & p_phys_param, p_as,&
    & atmos_fluxes, p_ice, p_oce_sfc, operators_coefficients, solverCoeff_sp)

    TYPE(t_patch_3d ),TARGET,   INTENT(inout)  :: patch_3d
    TYPE(t_hydro_ocean_state),  INTENT(inout)  :: ocean_state(n_dom)
    TYPE(t_external_data),      INTENT(inout)  :: external_data(n_dom)
    TYPE(t_ho_params),          INTENT(inout)  :: p_phys_param
    TYPE(t_atmos_for_ocean ),   INTENT(inout)  :: p_as
    TYPE(t_atmos_fluxes ),      INTENT(inout)  :: atmos_fluxes
    TYPE(t_sea_ice),            INTENT(inout)  :: p_ice
    TYPE(t_ocean_surface),      INTENT(inout)  :: p_oce_sfc
    TYPE(t_operator_coeff),     INTENT(inout), TARGET  :: operators_coefficients
    TYPE(t_solverCoeff_singlePrecision), INTENT(inout) :: solverCoeff_sp

    ! local variables
    CHARACTER(LEN=MAX_DATETIME_STR_LEN)         :: datestring
    INTEGER, PARAMETER :: kice = 1
    CHARACTER(LEN=*), PARAMETER :: &
      & method_name = 'mo_ocean_model:construct_ocean_states'

    CALL message (TRIM(method_name),'start')
    !------------------------------------------------------------------
    ! no grid refinement allowed here so far
    !------------------------------------------------------------------

    IF (n_dom > 1 ) THEN
      CALL finish(TRIM(method_name), ' N_DOM > 1 is not allowed')
    END IF

    !------------------------------------------------------------------
    ! construct ocean state and physics
    !------------------------------------------------------------------
    ! initialize ocean indices for debug output (before ocean state, no 3-dim)
    CALL init_dbg_index(patch_3d%p_patch_2d(1))!(patch_2D(1))

    ! hydro_ocean_base contains the 3-dimensional structures for the ocean state

    CALL construct_patch_3d(patch_3d)

    CALL construct_hydro_ocean_base(patch_3d%p_patch_2d(1), v_base)
    CALL init_ho_base (patch_3d%p_patch_2d(1), external_data(1), v_base)
    IF (use_omip_forcing .or. is_coupled_run()) CALL init_ho_basins(patch_3d%p_patch_2d(1), v_base)
    CALL init_coriolis_oce(patch_3d%p_patch_2d(1) )
    CALL init_patch_3d    (patch_3d,                external_data(1), v_base)
    !CALL init_patch_3D(patch_3D, v_base)

    CALL construct_operators_coefficients     ( patch_3d, operators_coefficients, solverCoeff_sp, ocean_default_list)
    !------------------------------------------------------------------
    ! construct ocean state and physics
    !------------------------------------------------------------------

    ! patch_2D and ocean_state have dimension n_dom
    CALL construct_hydro_ocean_state(patch_3d, ocean_state)
    ocean_state(1)%operator_coeff => operators_coefficients

    if(lhamocc) CALL construct_hamocc_state(patch_3d%p_patch_2d, hamocc_state)

    CALL construct_ho_params(patch_3d%p_patch_2d(1), p_phys_param, ocean_restart_list)

    !------------------------------------------------------------------
    ! construct ocean initial conditions and forcing
    !------------------------------------------------------------------

    CALL construct_sea_ice(patch_3d, p_ice, kice)
    CALL construct_atmos_for_ocean(patch_3d%p_patch_2d(1), p_as)
    CALL construct_atmos_fluxes(patch_3d%p_patch_2d(1), atmos_fluxes, kice)

    CALL construct_ocean_surface(patch_3d, p_oce_sfc)
    CALL construct_ocean_coupling(ocean_patch_3d)

    !------------------------------------------------------------------
    datestring = getCurrentDate_to_String()
    CALL construct_oce_diagnostics( ocean_patch_3d, ocean_state(1), datestring)

    !------------------------------------------------------------------
    CALL message (TRIM(method_name),'end')

  END SUBROUTINE construct_ocean_states
  !-------------------------------------------------------------------------

  !-------------------------------------------------------------------------
  SUBROUTINE init_io_processes()
    USE mo_time_config,         ONLY: time_config

    TYPE(t_sim_step_info)   :: sim_step_info
    INTEGER                 :: jstep0
    TYPE(t_RestartAttributeList), POINTER :: restartAttributes
    CHARACTER(LEN=*), PARAMETER :: &
      & method_name = 'mo_ocean_model:init_io_processes'
    
    IF (process_mpi_io_size < 1) THEN
      IF (output_mode%l_nml) THEN
        ! -----------------------------------------
        ! non-asynchronous I/O (performed by PE #0)
        ! -----------------------------------------
        CALL message(method_name,'synchronous namelist I/O scheme is enabled.')
      ENDIF
      ! nothing to do
      RETURN
    ENDIF

    ! Decide whether async vlist or name_list IO is to be used,
    ! only one of both may be enabled!

    IF (output_mode%l_nml) THEN
      ! -----------------------------------------
      ! asynchronous I/O
      ! -----------------------------------------
      !
      use_async_name_list_io = .TRUE.
      CALL message(method_name,'asynchronous namelist I/O scheme is enabled.')
      ! consistency check
      IF (my_process_is_io() .AND. (.NOT. my_process_is_mpi_test())) THEN

        ! compute sim_start, sim_end
        CALL datetimeToString(time_config%tc_exp_startdate, sim_step_info%sim_start)
        CALL datetimeToString(time_config%tc_exp_stopdate, sim_step_info%sim_end)
        CALL datetimeToString(time_config%tc_startdate, sim_step_info%run_start)
        CALL datetimeToString(time_config%tc_stopdate, sim_step_info%restart_time)

        sim_step_info%dtime      = dtime
        jstep0 = 0

        restartAttributes => getAttributesForRestarting()
        IF (ASSOCIATED(restartAttributes)) THEN

          ! get start counter for time loop from restart file:
          jstep0 = restartAttributes%getInteger("jstep")
        END IF
        sim_step_info%jstep0    = jstep0
!         CALL name_list_io_main_proc(sim_step_info, isample=1)
        CALL name_list_io_main_proc(sim_step_info)
      END IF
    ELSE IF (my_process_is_io() .AND. (.NOT. my_process_is_mpi_test())) THEN
      ! Shut down MPI
      CALL stop_mpi
      STOP
    ENDIF
    
  END SUBROUTINE init_io_processes
  !-------------------------------------------------------------------

  !--------------------------------------------------------------------------
  SUBROUTINE prepare_output()
    USE mo_time_config,         ONLY: time_config

    CHARACTER(*), PARAMETER :: method_name = "mo_ocean_model:prepare_output"

    TYPE(t_sim_step_info)               :: sim_step_info
    INTEGER                             :: jstep0
    TYPE(t_RestartAttributeList), POINTER :: restartAttributes

    !------------------------------------------------------------------
    ! Initialize output file if necessary;
    ! Write out initial conditions.
    !------------------------------------------------------------------

    IF (output_mode%l_nml) THEN
!       WRITE(0,*)'process_mpi_io_size:',process_mpi_io_size
!       IF (process_mpi_io_size > 0) use_async_name_list_io = .TRUE.
      CALL parse_variable_groups()
      ! compute sim_start, sim_end
      CALL datetimeToString(time_config%tc_exp_startdate, sim_step_info%sim_start)
      CALL datetimeToString(time_config%tc_exp_stopdate, sim_step_info%sim_end)
      CALL datetimeToString(time_config%tc_startdate, sim_step_info%run_start)
      CALL datetimeToString(time_config%tc_stopdate, sim_step_info%restart_time)

      sim_step_info%dtime      = dtime
      jstep0 = 0

      restartAttributes => getAttributesForRestarting()
      IF (ASSOCIATED(restartAttributes)) THEN

        ! get start counter for time loop from restart file:
        jstep0 = restartAttributes%getInteger("jstep")
      END IF
      sim_step_info%jstep0    = jstep0
      CALL init_mean_stream(ocean_patch_3d%p_patch_2d(1))
      CALL init_name_list_output(sim_step_info, opt_lprintlist=.TRUE.,opt_l_is_ocean=.TRUE.)
      CALL create_mipz_level_selections(output_file)
      CALL create_vertical_axes(output_file)
    ENDIF
  
  END SUBROUTINE prepare_output
  !--------------------------------------------------------------------------

END MODULE mo_ocean_model
<|MERGE_RESOLUTION|>--- conflicted
+++ resolved
@@ -158,19 +158,8 @@
 
     zaxisTypeList = t_zaxisTypeList()
 
-<<<<<<< HEAD
-      !-------------------------------------------------------------------
-      ! initialize dynamic list of vertical axes
-      !-------------------------------------------------------------------
-
-      zaxisTypeList = t_zaxisTypeList()
-
-      !-------------------------------------------------------------------
-      CALL construct_ocean_model(oce_namelist_filename,shr_namelist_filename)
-=======
     !-------------------------------------------------------------------
     CALL construct_ocean_model(oce_namelist_filename,shr_namelist_filename)
->>>>>>> 7cc4f1df
 
     !-------------------------------------------------------------------
     IF (isRestart() .OR. initialize_fromRestart) THEN
@@ -192,35 +181,7 @@
     ! Write out initial conditions.
     !------------------------------------------------------------------
 
-<<<<<<< HEAD
-    IF (output_mode%l_nml) THEN
-!       WRITE(0,*)'process_mpi_io_size:',process_mpi_io_size
-!       IF (process_mpi_io_size > 0) use_async_name_list_io = .TRUE.
-      CALL parse_variable_groups()
-      ! compute sim_start, sim_end
-      CALL datetimeToString(time_config%tc_exp_startdate, sim_step_info%sim_start)
-      CALL datetimeToString(time_config%tc_exp_stopdate, sim_step_info%sim_end)
-      CALL datetimeToString(time_config%tc_startdate, sim_step_info%run_start)
-      CALL datetimeToString(time_config%tc_stopdate, sim_step_info%restart_time)
-
-      sim_step_info%dtime      = dtime
-      jstep0 = 0
-
-      restartAttributes => getAttributesForRestarting()
-      IF (ASSOCIATED(restartAttributes)) THEN
-
-        ! get start counter for time loop from restart file:
-        jstep0 = restartAttributes%getInteger("jstep")
-      END IF
-      sim_step_info%jstep0    = jstep0
-      CALL init_mean_stream(ocean_patch_3d%p_patch_2d(1))
-      CALL init_name_list_output(sim_step_info, opt_lprintlist=.TRUE.,opt_l_is_ocean=.TRUE.)
-      CALL create_mipz_level_selections(output_file)
-      CALL create_vertical_axes(output_file)
-    ENDIF
-=======
     CALL prepare_output()
->>>>>>> 7cc4f1df
 
     CALL prepare_ho_stepping(ocean_patch_3d,operators_coefficients, &
       & ocean_state(1),p_as, v_sea_ice, ext_data(1), isRestart(), solverCoefficients_sp)
