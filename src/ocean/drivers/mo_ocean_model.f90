!>
!! @page pagecontrolmodelf901 Main program for the ICON ocean model
!!
!! @par Revision History
!!
!! @par Copyright and License
!!
!! This code is subject to the DWD and MPI-M-Software-License-Agreement in
!! its most recent form.
!! Please see the file LICENSE in the root of the source tree for this code.
!! Where software is supplied by third parties, it is indicated in the
!! headers of the routines.
!!
MODULE mo_ocean_model

  USE mo_exception,           ONLY: message, finish
  USE mo_master_control,      ONLY: is_restart_run
  USE mo_parallel_config,     ONLY: p_test_run, l_test_openmp, num_io_procs , num_restart_procs
<<<<<<< HEAD
  USE mo_mpi,                 ONLY: set_mpi_work_communicators, process_mpi_io_size
  USE mo_mpi,                 ONLY: stop_mpi, my_process_is_io, my_process_is_mpi_test,   &
    & set_mpi_work_communicators, p_pe_work, process_mpi_io_size, my_process_is_stdio
=======
  USE mo_mpi,                 ONLY: set_mpi_work_communicators, process_mpi_io_size, &
    & stop_mpi, my_process_is_io, my_process_is_mpi_test,   &
    & set_mpi_work_communicators, p_pe_work, process_mpi_io_size
>>>>>>> efdb0069
  USE mo_timer,               ONLY: init_timer, timer_start, timer_stop, print_timer, timer_model_init
  USE mo_datetime,            ONLY: t_datetime, datetime_to_string
  USE mo_name_list_output_init, ONLY: init_name_list_output, parse_variable_groups
  USE mo_derived_variable_handling, ONLY: collect_meanstream_variables, init_mean_stream, finish_mean_stream
  USE mo_name_list_output,    ONLY: close_name_list_output, name_list_io_main_proc
  USE mo_name_list_output_config,  ONLY: use_async_name_list_io
  USE mo_dynamics_config,     ONLY: configure_dynamics

  !  USE mo_advection_config,    ONLY: configure_advection
  USE mo_run_config,          ONLY: configure_run, output_mode
  USE mo_gribout_config,      ONLY: configure_gribout

  ! Control parameters: run control, dynamics, i/o
  !
  USE mo_run_config,          ONLY: &
    & test_mode,              &
    & dtime,                  & !    :
    & nsteps,                 & !    :
    & ltimer,                 & !    :
    & num_lev,     &
    & nshift,                 &
    & grid_generatingcenter,  & ! grid generating center
    & grid_generatingsubcenter  ! grid generating subcenter

  USE mo_ocean_nml_crosscheck,   ONLY: ocean_crosscheck
  USE mo_ocean_nml,              ONLY: i_sea_ice, no_tracer, use_omip_forcing

  USE mo_model_domain,        ONLY: t_patch_3d, p_patch_local_parent

  ! Horizontal grid
  !
  USE mo_grid_config,         ONLY: n_dom, use_dummy_cell_closure

  USE mo_build_decomposition, ONLY: build_decomposition
  USE mo_complete_subdivision,ONLY: setup_phys_patches

  USE mo_ocean_ext_data,      ONLY: ext_data, construct_ocean_ext_data, destruct_ocean_ext_data
  USE mo_ocean_types,           ONLY: t_hydro_ocean_state, &
    & t_operator_coeff, t_solverCoeff_singlePrecision
  USE mo_ocean_state,           ONLY:  v_base, &
    & construct_hydro_ocean_base, &! destruct_hydro_ocean_base, &
    & construct_hydro_ocean_state, destruct_hydro_ocean_state, &
    & construct_patch_3d, destruct_patch_3d, ocean_default_list, ocean_restart_list
  USE mo_ocean_initialization, ONLY: init_ho_base, &
    & init_ho_basins, init_coriolis_oce, init_oce_config,  init_patch_3d,   &
    & init_patch_3d, construct_ocean_var_lists
  USE mo_ocean_initial_conditions,  ONLY:  apply_initial_conditions, init_ocean_bathymetry
  USE mo_ocean_check_tools,     ONLY: init_oce_index
  USE mo_util_dbg_prnt,       ONLY: init_dbg_index
  USE mo_ext_data_types,      ONLY: t_external_data
  USE mo_ocean_physics,         ONLY: t_ho_params, construct_ho_params, init_ho_params, v_params, &
    & destruct_ho_params

  USE mo_operator_ocean_coeff_3d,ONLY: construct_operators_coefficients, &
    & destruct_operators_coefficients

  USE mo_hydro_ocean_run,     ONLY: perform_ho_stepping,&
    & prepare_ho_stepping, write_initial_ocean_timestep
  USE mo_sea_ice_types,       ONLY: t_atmos_fluxes, t_atmos_for_ocean, &
    & v_sfc_flx, v_sea_ice, t_sfc_flx, t_sea_ice
  USE mo_sea_ice,             ONLY: ice_init, &
    & construct_atmos_for_ocean, construct_atmos_fluxes, construct_sea_ice, &
    & destruct_atmos_for_ocean, destruct_sea_ice
  USE mo_ocean_surface_types, ONLY: t_ocean_surface, v_oce_sfc
  USE mo_ocean_surface,       ONLY: construct_ocean_surface

  USE mo_ocean_forcing,         ONLY: construct_ocean_forcing, init_ocean_forcing, destruct_ocean_forcing
  USE mo_impl_constants,      ONLY: max_char_length, success

  USE mo_alloc_patches,       ONLY: destruct_patches
  USE mo_ocean_read_namelists, ONLY: read_ocean_namelists
  USE mo_io_restart,          ONLY: read_restart_header, read_restart_files
  USE mo_io_restart_attributes,ONLY: get_restart_attribute
  USE mo_ocean_patch_setup,     ONLY: complete_ocean_patch
  USE mo_time_config,         ONLY: time_config
  USE mo_icon_comm_interface, ONLY: construct_icon_communication, destruct_icon_communication
  USE mo_mtime_extensions,    ONLY: get_datetime_string
  USE mo_output_event_types,  ONLY: t_sim_step_info
  USE mtime,                  ONLY: setcalendar, proleptic_gregorian
  USE mo_grid_tools,          ONLY: create_dummy_cell_closure
  USE mo_ocean_diagnostics,     ONLY: construct_oce_diagnostics, destruct_oce_diagnostics
  USE mo_ocean_testbed,       ONLY: ocean_testbed
  USE mo_ocean_postprocessing, ONLY: ocean_postprocess
  USE mo_io_config,           ONLY: write_initial_state

  !-------------------------------------------------------------
  ! For the coupling
  USE mo_ocean_coupling,      ONLY: construct_ocean_coupling, destruct_ocean_coupling

  IMPLICIT NONE

  PRIVATE

  PUBLIC :: ocean_model
    PUBLIC :: construct_ocean_model, destruct_ocean_model
    PUBLIC :: ocean_patch_3d, ocean_state, operators_coefficients

    TYPE(t_patch_3d), POINTER                       :: ocean_patch_3d
    TYPE(t_atmos_for_ocean)                         :: p_as
    TYPE(t_atmos_fluxes)                            :: atmos_fluxes
    TYPE(t_operator_coeff)                          :: operators_coefficients
    TYPE(t_solverCoeff_singlePrecision)             :: solverCoefficients_sp
    TYPE(t_hydro_ocean_state), ALLOCATABLE, TARGET  :: ocean_state(:)
    TYPE(t_datetime)                                :: start_datetime

  !  TYPE(t_oce_timeseries), POINTER :: oce_ts

  CONTAINS


    !--------------------------------------------------------------------------
    !>
    !!
  !<Optimize:inUse>
    SUBROUTINE ocean_model(oce_namelist_filename,shr_namelist_filename)

      CHARACTER(LEN=*), INTENT(in) :: oce_namelist_filename,shr_namelist_filename

      CHARACTER(*), PARAMETER :: method_name = "mo_ocean_model:ocean_model"

      INTEGER :: jg
      TYPE(t_sim_step_info) :: sim_step_info
      INTEGER :: jstep0

      !-------------------------------------------------------------------
      IF (is_restart_run()) THEN
        CALL read_restart_header("oce")
      END IF

      !-------------------------------------------------------------------
      CALL construct_ocean_model(oce_namelist_filename,shr_namelist_filename)

    !-------------------------------------------------------------------
    IF (is_restart_run()) THEN
      jg = 1 !no nesting
      ! This is an resumed integration. Read model state from restart file(s).
#ifdef NOMPI
      CALL read_restart_files( ocean_patch_3d%p_patch_2d(jg) )
#else
      !DO jg = ,n_dom
      CALL read_restart_files( ocean_patch_3d%p_patch_2d(jg) )
      !END DO
#endif
      CALL message(TRIM(method_name),'normal exit from read_restart_files')
      !ELSE
      !  Prepare the initial conditions:
      !  forcing is part of the restart file
    END IF ! is_restart_run()
    !------------------------------------------------------------------
    ! Now start the time stepping:
    ! The special initial time step for the three time level schemes
    ! is executed within process_grid_level
    !------------------------------------------------------------------

    !------------------------------------------------------------------
    ! Initialize output file if necessary;
    ! Write out initial conditions.
    !------------------------------------------------------------------

    IF (output_mode%l_nml) THEN
!       WRITE(0,*)'process_mpi_io_size:',process_mpi_io_size
!       IF (process_mpi_io_size > 0) use_async_name_list_io = .TRUE.
      CALL parse_variable_groups()
      CALL init_mean_stream(ocean_patch_3d%p_patch_2d(1))
      CALL collect_meanstream_variables(ocean_default_list, ocean_restart_list)
      CALL setcalendar(proleptic_gregorian)
      ! compute sim_start, sim_end
      CALL get_datetime_string(sim_step_info%sim_start, time_config%ini_datetime)
      CALL get_datetime_string(sim_step_info%sim_end,   time_config%end_datetime)
      CALL get_datetime_string(sim_step_info%restart_time,  time_config%cur_datetime, &
        & INT(time_config%dt_restart))
      CALL get_datetime_string(sim_step_info%run_start, time_config%cur_datetime)
      sim_step_info%dtime      = dtime
      jstep0 = 0
      IF (is_restart_run() .AND. .NOT. time_config%is_relative_time) THEN
        ! get start counter for time loop from restart file:
        CALL get_restart_attribute("jstep", jstep0)
      END IF
      sim_step_info%jstep0    = jstep0
      CALL init_name_list_output(sim_step_info, opt_lprintlist=.TRUE.,opt_l_is_ocean=.TRUE.)
    ENDIF

    CALL prepare_ho_stepping(ocean_patch_3d,operators_coefficients, &
      & ocean_state(1), ext_data(1), is_restart_run(), solverCoefficients_sp)
    !------------------------------------------------------------------
    ! write initial state
    !------------------------------------------------------------------
    IF (output_mode%l_nml .and. write_initial_state) THEN
      CALL write_initial_ocean_timestep(ocean_patch_3d,ocean_state(1),v_sfc_flx,v_sea_ice, operators_coefficients)
      !CALL write_initial_ocean_timestep(ocean_patch_3d,ocean_state(1),v_sfc_flx,v_sea_ice,v_oce_sfc)
    ENDIF

    !------------------------------------------------------------------
    SELECT CASE (test_mode)
      CASE (0)  !  ocean model
        CALL perform_ho_stepping( ocean_patch_3d, ocean_state, &
          & ext_data, start_datetime,                     &
          & (nsteps == INT(time_config%dt_restart/dtime)),&
          & v_sfc_flx, v_oce_sfc,                         &
          & v_params, p_as, atmos_fluxes,v_sea_ice,            &
          & operators_coefficients,                       &
          & solverCoefficients_sp)

      CASE (1 : 1999) !
        CALL ocean_testbed( oce_namelist_filename,shr_namelist_filename, &
          & ocean_patch_3d, ocean_state,                    &
          & ext_data, start_datetime,                       &
          & v_sfc_flx, v_oce_sfc, v_params, p_as, atmos_fluxes, v_sea_ice,  &
          & operators_coefficients,                         &
          & solverCoefficients_sp)

      CASE (2000 : 3999) !
        CALL ocean_postprocess( oce_namelist_filename,shr_namelist_filename, &
          & ocean_patch_3d, ocean_state,                    &
          & ext_data, start_datetime,                       &
          & v_sfc_flx,  v_params, p_as, atmos_fluxes,v_sea_ice,  &
          & operators_coefficients,                         &
          & solverCoefficients_sp)

      CASE DEFAULT
        CALL finish(method_name, "Unknown test_mode")

    END SELECT

!    IF (test_mode == 0) THEN
!
!      CALL perform_ho_stepping( ocean_patch_3d, ocean_state, &
!        & ext_data, start_datetime,                     &
!        & (nsteps == INT(time_config%dt_restart/dtime)),&
!        & v_sfc_flx,                                    &
!        & v_params, p_as, atmos_fluxes,v_sea_ice,            &
!        & operators_coefficients,                       &
!        & solverCoefficients_sp)
!
!    ELSEIF
!
!      CALL ocean_testbed( oce_namelist_filename,shr_namelist_filename, &
!        & ocean_patch_3d, ocean_state,                    &
!        & ext_data, start_datetime,                       &
!        & v_sfc_flx,  v_params, p_as, atmos_fluxes,v_sea_ice,  &
!        & operators_coefficients,                         &
!        & solverCoefficients_sp)
!
!    ENDIF
!    !------------------------------------------------------------------

    CALL print_timer()

    !------------------------------------------------------------------
    !  cleaning up process
    CALL destruct_ocean_model()

  END SUBROUTINE ocean_model
  !--------------------------------------------------------------------------

  !--------------------------------------------------------------------------
  !>
  !!
!<Optimize:inUse>
  SUBROUTINE destruct_ocean_model()

    CHARACTER(*), PARAMETER :: method_name = "mo_ocean_model:destruct_ocean_model"

    INTEGER :: error_status

    !------------------------------------------------------------------
    !  cleaning up process
    !------------------------------------------------------------------
    CALL message(TRIM(method_name),'start to clean up')

    CALL destruct_oce_diagnostics()
    !------------------------------------------------------------------
    ! destruct ocean physics and forcing
    ! destruct ocean state is in control_model
    !------------------------------------------------------------------
!    CALL finalise_ho_integration(ocean_state, v_params, &
!      & p_as, atmos_fluxes, v_sea_ice, v_sfc_flx)
    CALL destruct_hydro_ocean_state(ocean_state)
    !CALL destruct_hydro_ocean_base(v_base)
    CALL destruct_ho_params(v_params)

    IF(no_tracer>0) CALL destruct_ocean_forcing(v_sfc_flx)
    CALL destruct_sea_ice(v_sea_ice)
    CALL destruct_atmos_for_ocean(p_as)
    !CALL destruct_atmos_fluxes(atmos_fluxes)

    !---------------------------------------------------------------------
    ! 13. Integration finished. Carry out the shared clean-up processes
    !---------------------------------------------------------------------
    ! Destruct external data state
    CALL destruct_ocean_ext_data

    ! deallocate ext_data array
    DEALLOCATE(ext_data, stat=error_status)
    IF (error_status/=success) THEN
      CALL finish(TRIM(method_name), 'deallocation of ext_data')
    ENDIF

    !The 3D-ocean version of previous calls
    CALL destruct_patches( ocean_patch_3d%p_patch_2d )
    CALL destruct_patches( p_patch_local_parent )
    NULLIFY( ocean_patch_3d%p_patch_2d )
    CALL destruct_patch_3d( ocean_patch_3d )


    ! Delete variable lists

    IF (output_mode%l_nml) THEN
      CALL close_name_list_output
      IF (my_process_is_stdio()) CALL finish_mean_stream()
    ENDIF

    CALL destruct_icon_communication()

    CALL destruct_ocean_coupling ()

    CALL destruct_operators_coefficients(operators_coefficients, solverCoefficients_sp)

    CALL message(TRIM(method_name),'clean-up finished')

  END SUBROUTINE destruct_ocean_model
  !--------------------------------------------------------------------------

  !--------------------------------------------------------------------------
  !>
  !!
  !! It does not include the restart processes, these are called from the calling method_name ocean_model
  !!
!<Optimize:inUse>
  SUBROUTINE construct_ocean_model(oce_namelist_filename,shr_namelist_filename)

    CHARACTER(LEN=*), INTENT(in) :: oce_namelist_filename,shr_namelist_filename

    CHARACTER(*), PARAMETER :: method_name = "mo_ocean_model:construct_ocean_model"
    INTEGER :: ist
    INTEGER :: error_status
    !-------------------------------------------------------------------

    !---------------------------------------------------------------------
    ! 1.1 Read namelists (newly) specified by the user; fill the
    !     corresponding sections of the configuration states.
    !---------------------------------------------------------------------

    CALL read_ocean_namelists(oce_namelist_filename,shr_namelist_filename)

    !---------------------------------------------------------------------
    ! 1.2 Cross-check namelist setups
    !---------------------------------------------------------------------
    CALL ocean_crosscheck()

    !---------------------------------------------------------------------
    ! 2. Call configure_run to finish filling the run_config state.
    !    This needs to be done very early (but anyway after atm_crosscheck)
    !    because some component of the state, e.g., num_lev, may be
    !    modified in this subroutine which affect the following CALLs.
    !---------------------------------------------------------------------
    CALL configure_run

    !-------------------------------------------------------------------
    ! 3.1 Initialize the mpi work groups
    !-------------------------------------------------------------------
    CALL set_mpi_work_communicators(p_test_run, l_test_openmp, num_io_procs, num_restart_procs)

    !-------------------------------------------------------------------
    ! 3.2 Initialize various timers
    !-------------------------------------------------------------------
    CALL init_timer

    IF (ltimer) CALL timer_start(timer_model_init)

    !-------------------------------------------------------------------
    ! Initialize date and time
    !-------------------------------------------------------------------
    start_datetime = time_config%cur_datetime

    !-------------------------------------------------------------------
    ! 4. Setup IO procs
    !-------------------------------------------------------------------
    ! If we belong to the I/O PEs just call xxx_io_main_proc before
    ! reading patches.  This routine will never return
    CALL init_io_processes()

    ! 4. Import patches
    !-------------------------------------------------------------------
    CALL build_decomposition(num_lev,nshift, is_ocean_decomposition =.TRUE., &
      & patch_3d=ocean_patch_3d)
    CALL construct_icon_communication(ocean_patch_3d%p_patch_2d(:), n_dom=1)
    CALL complete_ocean_patch(ocean_patch_3d%p_patch_2d(1))

    !--------------------------------------------
    ! Setup the information for the physical patches
    CALL setup_phys_patches

    CALL construct_ocean_var_lists(ocean_patch_3d%p_patch_2d(1))
    !------------------------------------------------------------------
    ! step 5b: allocate state variables
    !------------------------------------------------------------------
    ALLOCATE (ocean_state(n_dom), stat=ist)
    IF (ist /= success) THEN
      CALL finish(TRIM(method_name),'allocation for ocean_state failed')
    ENDIF

    !---------------------------------------------------------------------
    ! 9. Horizontal and vertical grid(s) are now defined.
    !    Assign values to derived variables in the configuration states
    !---------------------------------------------------------------------

    CALL configure_dynamics ( n_dom )

    CALL configure_gribout(grid_generatingcenter, grid_generatingsubcenter, n_dom)

    !    DO jg =1,n_dom
    !      !The 3D-ocean version of previous calls
    !      CALL configure_advection( jg, ocean_patch_3d%p_patch_2D(jg)%nlev, ocean_patch_3d%p_patch_2D(1)%nlev, &
    !        &                      iequations, iforcing, iqc, iqi, iqr, iqs, iqni, iqni_nuc, iqg, &
    !        &                      0, 1, .false., .true., ntracer )
    !    ENDDO

    !------------------------------------------------------------------
    ! 10. Create and optionally read external data fields
    !------------------------------------------------------------------
    ALLOCATE (ext_data(n_dom), stat=error_status)
    IF (error_status /= success) THEN
      CALL finish(TRIM(method_name),'allocation for ext_data failed')
    ENDIF

    ! allocate memory for oceanic external data and
    ! optionally read those data from netCDF file.
    CALL construct_ocean_ext_data(ocean_patch_3d%p_patch_2d(1:), ext_data)
    ! initial analytic bathymetry via namelist
    CALL init_ocean_bathymetry(patch_3d=ocean_patch_3d,  &
      & cells_bathymetry=ext_data(1)%oce%bathymetry_c(:,:))

    !---------------------------------------------------------------------
    ! Prepare time integration
    CALL construct_ocean_states(ocean_patch_3d, ocean_state, ext_data, v_sfc_flx, &
      & v_params, p_as, atmos_fluxes, v_sea_ice, v_oce_sfc, operators_coefficients, solverCoefficients_sp)!,p_int_state(1:))

    !---------------------------------------------------------------------
    IF (use_dummy_cell_closure) CALL create_dummy_cell_closure(ocean_patch_3D)
    

    ! initialize ocean indices for debug output (including 3-dim lsm)
    CALL init_oce_index(ocean_patch_3d%p_patch_2d,ocean_patch_3d, ocean_state, ext_data )

    CALL init_ho_params(ocean_patch_3d, v_params)

!    IF (.not. is_restart_run()) &
    CALL apply_initial_conditions(ocean_patch_3d, ocean_state(1), ext_data(1), operators_coefficients)
      
    ! initialize forcing after the initial conditions, since it may require knowledge
    ! of the initial conditions
    CALL init_ocean_forcing(ocean_patch_3d%p_patch_2d(1),  &
      &                     ocean_patch_3d,                &
      &                     ocean_state(1),         &
      &                     atmos_fluxes,            &
      &                     p_as%fu10)
      
    IF (i_sea_ice >= 1) &
      &   CALL ice_init(ocean_patch_3D, ocean_state(1), v_sea_ice, atmos_fluxes%cellThicknessUnderIce)


  END SUBROUTINE construct_ocean_model
  !--------------------------------------------------------------------------

  !--------------------------------------------------------------------------
  !>
  !! Simple method_name for preparing hydrostatic ocean model.
  !!
  !! @par Revision History
  !! Initial release by Stephan Lorenz, MPI-M (2010-07)
!<Optimize:inUse>
  SUBROUTINE construct_ocean_states(patch_3d, ocean_state, external_data, p_sfc_flx, &
    & p_phys_param, p_as,&
    & atmos_fluxes, p_ice, p_sfc, operators_coefficients, solverCoeff_sp)

    TYPE(t_patch_3d ),TARGET,   INTENT(inout)  :: patch_3d
    TYPE(t_hydro_ocean_state),  INTENT(inout)  :: ocean_state(n_dom)
    TYPE(t_external_data),      INTENT(inout)  :: external_data(n_dom)
    TYPE(t_sfc_flx),            INTENT(inout)  :: p_sfc_flx
    TYPE(t_ho_params),          INTENT(inout)  :: p_phys_param
    TYPE(t_atmos_for_ocean ),   INTENT(inout)  :: p_as
    TYPE(t_atmos_fluxes ),      INTENT(inout)  :: atmos_fluxes
    TYPE(t_sea_ice),            INTENT(inout)  :: p_ice
    TYPE(t_ocean_surface),      INTENT(inout)  :: p_sfc
    TYPE(t_operator_coeff),     INTENT(inout), TARGET  :: operators_coefficients
    TYPE(t_solverCoeff_singlePrecision), INTENT(inout) :: solverCoeff_sp

    ! local variables
    CHARACTER(LEN=32)               :: datestring
    INTEGER, PARAMETER :: kice = 1
    CHARACTER(LEN=*), PARAMETER :: &
      & method_name = 'mo_ocean_model:construct_ocean_states'

    CALL message (TRIM(method_name),'start')
    !------------------------------------------------------------------
    ! no grid refinement allowed here so far
    !------------------------------------------------------------------

    IF (n_dom > 1 ) THEN
      CALL finish(TRIM(method_name), ' N_DOM > 1 is not allowed')
    END IF

    !------------------------------------------------------------------
    ! construct ocean state and physics
    !------------------------------------------------------------------
    CALL init_oce_config

    ! initialize ocean indices for debug output (before ocean state, no 3-dim)
    CALL init_dbg_index(patch_3d%p_patch_2d(1))!(patch_2D(1))

    ! hydro_ocean_base contains the 3-dimensional structures for the ocean state

    CALL construct_patch_3d(patch_3d)

    CALL construct_hydro_ocean_base(patch_3d%p_patch_2d(1), v_base)
    CALL init_ho_base (patch_3d%p_patch_2d(1), external_data(1), v_base)
    IF (use_omip_forcing) CALL init_ho_basins(patch_3d%p_patch_2d(1),  v_base)
    CALL init_coriolis_oce(patch_3d%p_patch_2d(1) )
    CALL init_patch_3d    (patch_3d,                external_data(1), v_base)
    !CALL init_patch_3D(patch_3D, v_base)

    CALL construct_operators_coefficients     ( patch_3d, operators_coefficients, solverCoeff_sp, ocean_default_list)
    !------------------------------------------------------------------
    ! construct ocean state and physics
    !------------------------------------------------------------------

    ! patch_2D and ocean_state have dimension n_dom
    CALL construct_hydro_ocean_state(patch_3d%p_patch_2d, ocean_state)
    ocean_state(1)%operator_coeff => operators_coefficients

    CALL construct_ho_params(patch_3d%p_patch_2d(1), p_phys_param, ocean_restart_list)

    !------------------------------------------------------------------
    ! construct ocean initial conditions and forcing
    !------------------------------------------------------------------

    CALL construct_sea_ice(patch_3d, p_ice, kice)
    CALL construct_atmos_for_ocean(patch_3d%p_patch_2d(1), p_as)
    CALL construct_atmos_fluxes(patch_3d%p_patch_2d(1), atmos_fluxes, kice)
    CALL construct_ocean_surface(patch_3d, p_sfc)

    CALL construct_ocean_forcing(patch_3d%p_patch_2d(1),p_sfc_flx, ocean_default_list)
    CALL construct_ocean_coupling(ocean_patch_3d)

    !------------------------------------------------------------------
    CALL datetime_to_string(datestring, start_datetime)
    CALL construct_oce_diagnostics( ocean_patch_3d, ocean_state(1), datestring)

    !------------------------------------------------------------------
    CALL message (TRIM(method_name),'end')

  END SUBROUTINE construct_ocean_states
  !-------------------------------------------------------------------------

  !-------------------------------------------------------------------------
  SUBROUTINE init_io_processes()

    TYPE(t_sim_step_info)   :: sim_step_info
    INTEGER                 :: jstep0
    CHARACTER(LEN=*), PARAMETER :: &
      & method_name = 'mo_ocean_model:init_io_processes'
    
    IF (process_mpi_io_size < 1) THEN
      IF (output_mode%l_nml) THEN
        ! -----------------------------------------
        ! non-asynchronous I/O (performed by PE #0)
        ! -----------------------------------------
        CALL message(method_name,'synchronous namelist I/O scheme is enabled.')
      ENDIF
      ! nothing to do
      RETURN
    ENDIF

    ! Decide whether async vlist or name_list IO is to be used,
    ! only one of both may be enabled!

    IF (output_mode%l_nml) THEN
      ! -----------------------------------------
      ! asynchronous I/O
      ! -----------------------------------------
      !
      use_async_name_list_io = .TRUE.
      CALL message(method_name,'asynchronous namelist I/O scheme is enabled.')
      ! consistency check
      IF (my_process_is_io() .AND. (.NOT. my_process_is_mpi_test())) THEN
        ! Stop timer which is already started but would not be stopped
        ! since xxx_io_main_proc never returns
        IF (ltimer) CALL timer_stop(timer_model_init)

        ! compute sim_start, sim_end
        CALL get_datetime_string(sim_step_info%sim_start, time_config%ini_datetime)
        CALL get_datetime_string(sim_step_info%sim_end,   time_config%end_datetime)
        CALL get_datetime_string(sim_step_info%restart_time,  time_config%cur_datetime, &
          &                      INT(time_config%dt_restart))
        CALL get_datetime_string(sim_step_info%run_start, time_config%cur_datetime)
        sim_step_info%dtime      = dtime
        jstep0 = 0
        IF (is_restart_run() .AND. .NOT. time_config%is_relative_time) THEN
          ! get start counter for time loop from restart file:
          CALL get_restart_attribute("jstep", jstep0)
        END IF
        sim_step_info%jstep0    = jstep0
!         CALL name_list_io_main_proc(sim_step_info, isample=1)
        CALL name_list_io_main_proc(sim_step_info)
      END IF
    ELSE IF (my_process_is_io() .AND. (.NOT. my_process_is_mpi_test())) THEN
      ! Shut down MPI
      CALL stop_mpi
      STOP
    ENDIF
    
  END SUBROUTINE init_io_processes
  !-------------------------------------------------------------------

END MODULE mo_ocean_model
<|MERGE_RESOLUTION|>--- conflicted
+++ resolved
@@ -16,15 +16,9 @@
   USE mo_exception,           ONLY: message, finish
   USE mo_master_control,      ONLY: is_restart_run
   USE mo_parallel_config,     ONLY: p_test_run, l_test_openmp, num_io_procs , num_restart_procs
-<<<<<<< HEAD
-  USE mo_mpi,                 ONLY: set_mpi_work_communicators, process_mpi_io_size
-  USE mo_mpi,                 ONLY: stop_mpi, my_process_is_io, my_process_is_mpi_test,   &
-    & set_mpi_work_communicators, p_pe_work, process_mpi_io_size, my_process_is_stdio
-=======
   USE mo_mpi,                 ONLY: set_mpi_work_communicators, process_mpi_io_size, &
     & stop_mpi, my_process_is_io, my_process_is_mpi_test,   &
-    & set_mpi_work_communicators, p_pe_work, process_mpi_io_size
->>>>>>> efdb0069
+    & set_mpi_work_communicators, p_pe_work, process_mpi_io_size, my_process_is_stdio
   USE mo_timer,               ONLY: init_timer, timer_start, timer_stop, print_timer, timer_model_init
   USE mo_datetime,            ONLY: t_datetime, datetime_to_string
   USE mo_name_list_output_init, ONLY: init_name_list_output, parse_variable_groups
