--- conflicted
+++ resolved
@@ -147,17 +147,11 @@
 
       CHARACTER(*), PARAMETER :: method_name = "mo_ocean_model:ocean_model"
 
-<<<<<<< HEAD
       INTEGER                             :: jg
       TYPE(t_sim_step_info)               :: sim_step_info
       INTEGER                             :: jstep0
-
-=======
-      INTEGER :: jg
-      TYPE(t_sim_step_info) :: sim_step_info
-      INTEGER :: jstep0
       TYPE(t_RestartAttributeList), POINTER :: restartAttributes
->>>>>>> ddade415
+
 
       !-------------------------------------------------------------------
       IF (isRestart()) THEN
@@ -206,12 +200,10 @@
 
       sim_step_info%dtime      = dtime
       jstep0 = 0
-<<<<<<< HEAD
-      IF (isRestart()) THEN
-=======
+
       restartAttributes => getAttributesForRestarting()
-      IF (ASSOCIATED(restartAttributes) .AND. .NOT. time_config%is_relative_time) THEN
->>>>>>> ddade415
+      IF (ASSOCIATED(restartAttributes)) THEN
+
         ! get start counter for time loop from restart file:
         jstep0 = restartAttributes%getInteger("jstep")
       END IF
@@ -630,12 +622,10 @@
 
         sim_step_info%dtime      = dtime
         jstep0 = 0
-<<<<<<< HEAD
-        IF (isRestart()) THEN
-=======
+
         restartAttributes => getAttributesForRestarting()
-        IF (ASSOCIATED(restartAttributes) .AND. .NOT. time_config%is_relative_time) THEN
->>>>>>> ddade415
+        IF (ASSOCIATED(restartAttributes)) THEN
+
           ! get start counter for time loop from restart file:
           jstep0 = restartAttributes%getInteger("jstep")
         END IF
