--- conflicted
+++ resolved
@@ -21,12 +21,8 @@
     & set_mpi_work_communicators, p_pe_work, process_mpi_io_size, my_process_is_stdio
   USE mo_timer,               ONLY: init_timer, timer_start, timer_stop, print_timer, timer_model_init
   USE mo_datetime,            ONLY: t_datetime, datetime_to_string
-<<<<<<< HEAD
   USE mo_name_list_output_init, ONLY: init_name_list_output, parse_variable_groups, output_file
-=======
-  USE mo_name_list_output_init, ONLY: init_name_list_output, parse_variable_groups
   USE mo_derived_variable_handling, ONLY: init_mean_stream, finish_mean_stream
->>>>>>> abf5e14c
   USE mo_name_list_output,    ONLY: close_name_list_output, name_list_io_main_proc
   USE mo_name_list_output_config,  ONLY: use_async_name_list_io
   USE mo_name_list_output_zaxes, ONLY: create_mipz_level_selections
