!>
!! Contains the main stepping routine the 3-dim hydrostatic ocean model.
!!
!! @author Peter Korn, Stephan Lorenz, MPI
!!
!! @par Revision History
!!  Initial version by Stephan Lorenz (MPI-M), (2010-04).
!!   - renaming and adjustment of hydrostatic ocean model V1.0.3 to ocean domain and patch_oce
!!  Modification by Stephan Lorenz, MPI-M, 2010-10
!!   - new module mo_hydro_ocean_run including updated reconstructions
!
!
!! @par Copyright and License
!!
!! This code is subject to the DWD and MPI-M-Software-License-Agreement in
!! its most recent form.
!! Please see the file LICENSE in the root of the source tree for this code.
!! Where software is supplied by third parties, it is indicated in the
!! headers of the routines.
!!
!!
!----------------------------
#include "icon_definitions.inc"
!----------------------------
MODULE mo_hydro_ocean_run
  !-------------------------------------------------------------------------
  USE mo_kind,                   ONLY: wp
  USE mo_impl_constants,         ONLY: max_char_length
  USE mo_model_domain,           ONLY: t_patch, t_patch_3d
  USE mo_grid_config,            ONLY: n_dom
  USE mo_ocean_nml,              ONLY: iswm_oce, n_zlev, no_tracer, &
    & i_sea_ice, cfl_check, cfl_threshold, cfl_stop_on_violation,   &
    & cfl_write, surface_module
  USE mo_ocean_nml,              ONLY: iforc_oce, Coupled_FluxFromAtmo
  USE mo_dynamics_config,        ONLY: nold, nnew
  USE mo_io_config,              ONLY: n_checkpoints, write_last_restart
  USE mo_run_config,             ONLY: nsteps, dtime, ltimer, output_mode, debug_check_level
  USE mo_exception,              ONLY: message, message_text, finish
  USE mo_ext_data_types,         ONLY: t_external_data
  !USE mo_io_units,               ONLY: filename_max
  !  USE mo_datetime,               ONLY: t_datetime, add_time, datetime_to_string
  USE mo_timer,                  ONLY: timer_start, timer_stop, timer_total, timer_solve_ab,  &
    & timer_tracer_ab, timer_vert_veloc, timer_normal_veloc,     &
    & timer_upd_phys, timer_upd_flx, timer_extra20, timers_level, &
    & timer_scalar_prod_veloc, timer_extra21, timer_extra22
  USE mo_ocean_ab_timestepping,    ONLY: solve_free_surface_eq_ab, &
    & calc_normal_velocity_ab,  &
    & calc_vert_velocity,       &
    & update_time_indices
  USE mo_ocean_types,              ONLY: t_hydro_ocean_state, &
    & t_operator_coeff, t_solvercoeff_singleprecision
  USE mo_ocean_math_operators,   ONLY: update_height_depdendent_variables, check_cfl_horizontal, check_cfl_vertical
  USE mo_scalar_product,         ONLY: calc_scalar_product_veloc_3d
  USE mo_ocean_tracer,             ONLY: advect_tracer_ab
  USE mo_io_restart,             ONLY: create_restart_file
  USE mo_ocean_bulk,             ONLY: update_surface_flux
  USE mo_ocean_surface,          ONLY: update_ocean_surface
  USE mo_ocean_surface_types,    ONLY: t_ocean_surface
  USE mo_sea_ice,                ONLY: update_ice_statistic, reset_ice_statistics
  USE mo_sea_ice_types,          ONLY: t_sfc_flx, t_atmos_fluxes, t_atmos_for_ocean, &
    & t_sea_ice
  USE mo_ocean_physics,            ONLY: t_ho_params, update_ho_params
  USE mo_ocean_thermodyn,          ONLY: calc_potential_density, &
    & calculate_density! , ocean_correct_ThermoExpansion
  USE mo_name_list_output,       ONLY: write_name_list_output
  USE mo_ocean_diagnostics,        ONLY: calc_fast_oce_diagnostics, calc_psi
  USE mo_ocean_ab_timestepping_mimetic, ONLY: construct_ho_lhs_fields_mimetic, destruct_ho_lhs_fields_mimetic
  USE mo_io_restart_attributes,  ONLY: get_restart_attribute
  USE mo_time_config,            ONLY: time_config
  USE mo_master_config,          ONLY: isRestart
!  USE mo_sea_ice_nml,            ONLY: i_ice_dyn
  USE mo_util_dbg_prnt,          ONLY: dbg_print, debug_printValue
  USE mo_dbg_nml,                ONLY: idbg_mxmn
  USE mo_statistics
  USE mo_ocean_statistics
  USE mo_ocean_output
  USE mo_ocean_coupling,         ONLY: couple_ocean_toatmo_fluxes
  USE mtime,                     ONLY: datetime, datetimeToString, deallocateDatetime,              &
       &                               timedelta, newTimedelta, deallocateTimedelta,                &
       &                               MAX_DATETIME_STR_LEN, newDatetime,                           &
       &                               MAX_MTIME_ERROR_STR_LEN, no_error, mtime_strerror,           &
       &                               OPERATOR(-), OPERATOR(+), OPERATOR(>), OPERATOR(*),          &
       &                               ASSIGNMENT(=), OPERATOR(==), OPERATOR(>=), OPERATOR(/=),     &
       &                               event, eventGroup, newEvent,                                 &
       &                               addEventToEventGroup, isCurrentEventActive
  USE mo_event_manager,          ONLY: initEventManager, addEventGroup, getEventGroup, printEventGroup
  
  IMPLICIT NONE

  PRIVATE

  PUBLIC  :: perform_ho_stepping
  PUBLIC  :: prepare_ho_stepping, end_ho_stepping
  PUBLIC  :: write_initial_ocean_timestep
  
  CHARACTER(LEN=12)  :: str_module = 'HYDRO-ocerun'  ! Output of module for 1 line debug
  INTEGER            :: idt_src    = 1               ! Level of detail for 1 line debug
  !-------------------------------------------------------------------------

  
CONTAINS

  !-------------------------------------------------------------------------
  !<Optimize:inUse>
  SUBROUTINE prepare_ho_stepping(patch_3d, operators_coefficients, ocean_state, ext_data, is_restart, &
    & solvercoeff_sp)
    TYPE(t_patch_3d ), INTENT(in)     :: patch_3d
    TYPE(t_operator_coeff)            :: operators_coefficients
    TYPE(t_hydro_ocean_state), TARGET :: ocean_state
    TYPE(t_external_data), TARGET, INTENT(in) :: ext_data
! !   TYPE (t_ho_params)                :: p_phys_param
    LOGICAL, INTENT(in)               :: is_restart
    TYPE(t_solvercoeff_singleprecision), INTENT(inout) :: solvercoeff_sp
! 
!     IF (is_restart) THEN
!       ! Prepare ocean_state%p_prog, since it is needed by the sea ice model (e.g. wind stress computation)
!       IF ( i_sea_ice > 0 )         &
!       CALL update_height_depdendent_variables( patch_3d, ocean_state, ext_data, operators_coefficients, solvercoeff_sp)
!       
!       CALL calc_scalar_product_veloc_3d( patch_3d,  &
!         & ocean_state%p_prog(nold(1))%vn,         &
!         & ocean_state%p_diag,                     &
!         & operators_coefficients)
!     ELSE
!     ENDIF
! 
!     !    CALL update_diffusion_matrices( patch_3d,         &
!     !      & p_phys_param,                 &
!     !      & operators_coefficients%matrix_vert_diff_e,&
!     !      & operators_coefficients%matrix_vert_diff_c)
! 
     CALL update_height_depdendent_variables( patch_3d, ocean_state, ext_data, operators_coefficients, solvercoeff_sp)
     CALL construct_ho_lhs_fields_mimetic   ( patch_3d )
! 
  END SUBROUTINE prepare_ho_stepping
  !-------------------------------------------------------------------------

  !-------------------------------------------------------------------------
  !<Optimize:inUse>
  SUBROUTINE end_ho_stepping()

     CALL destruct_ho_lhs_fields_mimetic()
    
  END SUBROUTINE end_ho_stepping
  !-------------------------------------------------------------------------


  !-------------------------------------------------------------------------
  !>
  !! Main stepping routine for call of hydrostatic ocean model
  !!
  !! @par Revision History
  !! Developed by Peter Korn, MPI-M  (2008-2010).
  !! Initial release by Stephan Lorenz, MPI-M (2010-07)
  !
!<Optimize:inUse>
  SUBROUTINE perform_ho_stepping( patch_3d, ocean_state, p_ext_data,          &
    & this_datetime,                                    &
    & surface_fluxes, p_sfc, p_phys_param,              &
    & p_as, p_atm_f, sea_ice,operators_coefficients,    &
    & solvercoeff_sp)

    TYPE(t_patch_3d ),TARGET, INTENT(inout)          :: patch_3d
    TYPE(t_hydro_ocean_state), TARGET, INTENT(inout) :: ocean_state(n_dom)
    TYPE(t_external_data), TARGET, INTENT(in)        :: p_ext_data(n_dom)
    TYPE(datetime), POINTER                          :: this_datetime
    TYPE(t_sfc_flx)                                  :: surface_fluxes
    TYPE(t_ocean_surface)                            :: p_sfc
    TYPE (t_ho_params)                               :: p_phys_param
    TYPE(t_atmos_for_ocean),  INTENT(inout)          :: p_as
    TYPE(t_atmos_fluxes ),    INTENT(inout)          :: p_atm_f
    TYPE (t_sea_ice),         INTENT(inout)          :: sea_ice
    TYPE(t_operator_coeff),   INTENT(inout)          :: operators_coefficients
    TYPE(t_solvercoeff_singleprecision), INTENT(inout) :: solvercoeff_sp

    ! local variables
    INTEGER :: jstep, jg, return_status
    !LOGICAL                         :: l_outputtime
    CHARACTER(LEN=32)               :: datestring
    TYPE(t_patch), POINTER :: patch_2d
    INTEGER :: jstep0 ! start counter for time loop
    REAL(wp) :: mean_height, old_mean_height
    REAL(wp) :: verticalMeanFlux(n_zlev+1)
    INTEGER :: level
    !CHARACTER(LEN=filename_max)  :: outputfile, gridfile
    CHARACTER(LEN=max_char_length), PARAMETER :: &
      & routine = 'mo_hydro_ocean_run:perform_ho_stepping'

    TYPE(eventGroup), POINTER           :: checkpointEventGroup => NULL()
    TYPE(timedelta), POINTER            :: model_time_step => NULL()
    TYPE(datetime), POINTER             :: mtime_current   => NULL()
    TYPE(datetime), POINTER             :: eventRefDate    => NULL(), eventStartDate  => NULL(), eventEndDate    => NULL()
    TYPE(timedelta), POINTER            :: eventInterval   => NULL()
    TYPE(event), POINTER                :: checkpointEvent => NULL()
    TYPE(event), POINTER                :: restartEvent    => NULL()
    
    INTEGER                             :: checkpointEvents, ierr
    LOGICAL                             :: lwrite_checkpoint, lret

    CHARACTER(LEN=MAX_DATETIME_STR_LEN)    :: dstring
    CHARACTER(len=MAX_MTIME_ERROR_STR_LEN) :: errstring

    !------------------------------------------------------------------

    patch_2d      => patch_3d%p_patch_2d(1)

    !------------------------------------------------------------------
    ! no grid refinement allowed here so far
    !------------------------------------------------------------------
    IF (n_dom > 1 ) THEN
      CALL finish(TRIM(routine), ' N_DOM > 1 is not allowed')
    END IF
    jg = n_dom

    patch_2d => patch_3d%p_patch_2d(jg)

    ! CALL datetime_to_string(datestring, this_datetime)

    !------------------------------------------------------------------
    jstep0 = 0
    IF (isRestart() .AND. .NOT. time_config%is_relative_time) THEN
      ! get start counter for time loop from restart file:
      CALL get_restart_attribute("jstep", jstep0)
    END IF
    IF (isRestart() .AND. mod(nold(jg),2) /=1 ) THEN
      ! swap the g_n and g_nm1
      CALL update_time_g_n(ocean_state(jg))
    ENDIF

    ! set events, group and the events

    CALL message('','')

    eventRefDate   => time_config%tc_exp_refdate
    eventStartDate => time_config%tc_exp_startdate
    eventEndDate   => time_config%tc_exp_stopdate

    ! create an event manager, ie. a collection of different events
    CALL initEventManager(time_config%tc_exp_refdate)

    ! --- create an event group for checkpointing and restart
    checkpointEvents =  addEventGroup('checkpointEventGroup')
    checkpointEventGroup => getEventGroup(checkpointEvents)
    
    ! --- --- create checkpointing event
    eventInterval  => time_config%tc_dt_checkpoint
    checkpointEvent => newEvent('checkpoint', eventRefDate, eventStartDate, eventEndDate, eventInterval, errno=ierr)
    IF (ierr /= no_Error) THEN
       CALL mtime_strerror(ierr, errstring)
       CALL finish('perform_ho_timeloop', errstring)
    ENDIF
    lret = addEventToEventGroup(checkpointEvent, checkpointEventGroup)

    ! --- --- create restart event, ie. checkpoint + model stop
    eventInterval  => time_config%tc_dt_restart
    restartEvent => newEvent('restart', eventRefDate, eventStartDate, eventEndDate, eventInterval, errno=ierr)
    IF (ierr /= no_Error) THEN
       CALL mtime_strerror(ierr, errstring)
       CALL finish('perform_ho_timeloop', errstring)
    ENDIF
    lret = addEventToEventGroup(restartEvent, checkpointEventGroup)

    CALL printEventGroup(checkpointEvents)

    ! set time loop properties
    model_time_step => time_config%tc_dt_model

    mtime_current => this_datetime
    
    CALL message('','')
    CALL datetimeToString(mtime_current, dstring)
    WRITE(message_text,'(a,a)') 'Start date of this run: ', dstring
    CALL message('',message_text)
    CALL datetimeToString(time_config%tc_stopdate, dstring)
    WRITE(message_text,'(a,a)') 'Stop date of this run:  ', dstring
    CALL message('',message_text)
    CALL message('','')

    !------------------------------------------------------------------
    ! call the dynamical core: start the time loop
    !------------------------------------------------------------------
    CALL timer_start(timer_total)

    jstep = jstep0
    TIME_LOOP: DO 

      ! update model date and time mtime based
      mtime_current = mtime_current + model_time_step
      jstep = jstep + 1
      IF (mtime_current > time_config%tc_stopdate) then
#ifdef _MTIME_DEBUG
        ! consistency check: compare step counter to expected end step
        if (jstep /= (jstep0+nsteps)) then
           call finish(routine, 'Step counter does not match expected end step: '//int2string(jstep,'(i0)')&
               &//' /= '//int2string((jstep0+nsteps),'(i0)'))
        end if
#endif
        ! leave time loop
        EXIT TIME_LOOP
      END IF

      CALL datetimeToString(mtime_current, datestring)
      WRITE(message_text,'(a,i10,2a)') '  Begin of timestep =',jstep,'  datetime:  ', datestring
      CALL message (TRIM(routine), message_text)
<<<<<<< HEAD
            
      IF (timers_level > 2)  CALL timer_start(timer_extra22)
=======
      
      ! Set model time - now before doing the calculation:
      !  - datetime refers to the currently calculating timestep
      CALL add_time(dtime,0,0,0,datetime)
      ! Not nice, but the name list output requires this - needed?
      time_config%sim_time(1) = time_config%sim_time(1) + dtime

      start_detail_timer(timer_extra22,6)
>>>>>>> 09bd8bd5
      CALL update_height_depdendent_variables( patch_3d, ocean_state(jg), p_ext_data(jg), operators_coefficients, solvercoeff_sp)
      stop_detail_timer(timer_extra22,6)
      
      start_timer(timer_scalar_prod_veloc,2)
      CALL calc_scalar_product_veloc_3d( patch_3d,  &
        & ocean_state(jg)%p_prog(nold(1))%vn,         &
        & ocean_state(jg)%p_diag,                     &
        & operators_coefficients)
      stop_timer(timer_scalar_prod_veloc,2)
      
      !In case of a time-varying forcing:
      ! update_surface_flux or update_ocean_surface has changed p_prog(nold(1))%h, SST and SSS
      start_timer(timer_upd_flx,3)
      IF (surface_module == 1) THEN
        CALL update_surface_flux( patch_3d, ocean_state(jg), p_as, sea_ice, p_atm_f, surface_fluxes, &
          & jstep, mtime_current, operators_coefficients)
      ELSEIF (surface_module == 2) THEN
        CALL update_ocean_surface( patch_3d, ocean_state(jg), p_as, sea_ice, p_atm_f, surface_fluxes, p_sfc, &
          & jstep, mtime_current, operators_coefficients)
      ENDIF
      stop_timer(timer_upd_flx,3)

      start_detail_timer(timer_extra22,4)
      CALL update_height_depdendent_variables( patch_3d, ocean_state(jg), p_ext_data(jg), operators_coefficients, solvercoeff_sp)
      stop_detail_timer(timer_extra22,4)

!       IF (timers_level > 2) CALL timer_start(timer_scalar_prod_veloc)
!       CALL calc_scalar_product_veloc_3d( patch_3d,  &
!         & ocean_state(jg)%p_prog(nold(1))%vn,         &
!         & ocean_state(jg)%p_diag,                     &
!         & operators_coefficients)
!       IF (timers_level > 2) CALL timer_stop(timer_scalar_prod_veloc)

      !---------DEBUG DIAGNOSTICS-------------------------------------------
      idt_src=3  ! output print level (1-5, fix)
      CALL dbg_print('on entry: h-old'           ,ocean_state(jg)%p_prog(nold(1))%h ,str_module,idt_src, &
        & patch_2d%cells%owned )
      CALL dbg_print('on entry: h-new'           ,ocean_state(jg)%p_prog(nnew(1))%h ,str_module,idt_src, &
        & patch_2d%cells%owned )
      CALL dbg_print('HydOce: ScaProdVel kin'    ,ocean_state(jg)%p_diag%kin        ,str_module,idt_src, &
        & patch_2d%cells%owned )
      CALL dbg_print('HydOce: ScaProdVel ptp_vn' ,ocean_state(jg)%p_diag%ptp_vn     ,str_module,idt_src, &
        & patch_2d%edges%owned )
      !---------------------------------------------------------------------

      CALL update_ho_params(patch_3d, ocean_state(jg), p_as%fu10, sea_ice%concsum, p_phys_param, operators_coefficients)

      !------------------------------------------------------------------------
      IF (debug_check_level > 5) THEN
        CALL horizontal_mean(values=ocean_state(jg)%p_prog(nold(1))%h(:,:), weights=patch_2d%cells%area(:,:), &
          & in_subset=patch_2d%cells%owned, mean=old_mean_height)
      END IF
      !------------------------------------------------------------------------
      ! solve for new free surface
      start_timer(timer_solve_ab,1)
      CALL solve_free_surface_eq_ab (patch_3d, ocean_state(jg), p_ext_data(jg), &
        & surface_fluxes, p_phys_param, jstep, operators_coefficients, solvercoeff_sp, return_status)!, p_int(jg))
      IF (return_status /= 0) THEN
       CALL output_ocean(              &
         & patch_3d=patch_3d,          &
         & ocean_state=ocean_state,    &
         & this_datetime=mtime_current, &
         & surface_fluxes=surface_fluxes, &
         & sea_ice=sea_ice,            &
         & jstep=jstep, jstep0=jstep0, &
         & force_output=.true.)
        CALL finish(TRIM(routine), 'solve_free_surface_eq_ab  returned error')
      ENDIF
      stop_timer(timer_solve_ab,1)

      !------------------------------------------------------------------------
      ! Step 4: calculate final normal velocity from predicted horizontal
      ! velocity vn_pred and updated surface height
      start_timer(timer_normal_veloc,4)
      CALL calc_normal_velocity_ab(patch_3d, ocean_state(jg),&
        & operators_coefficients, solvercoeff_sp,  p_ext_data(jg), p_phys_param)
      stop_timer(timer_normal_veloc,4)

      !------------------------------------------------------------------------
      ! Step 5: calculate vertical velocity from continuity equation under
      ! incompressiblity condition in the non-shallow-water case
      IF ( iswm_oce /= 1 ) THEN
        start_timer(timer_vert_veloc,4)
        CALL calc_vert_velocity( patch_3d, ocean_state(jg),operators_coefficients)
        stop_timer(timer_vert_veloc,4)
      ENDIF
      !------------------------------------------------------------------------

      IF (idbg_mxmn >= 2 .OR. debug_check_level > 5) THEN
        CALL horizontal_mean(values=ocean_state(jg)%p_prog(nnew(1))%h(:,:), weights=patch_2d%cells%area(:,:), &
          & in_subset=patch_2d%cells%owned, mean=mean_height)
        CALL debug_printValue(description="Mean Height", value=mean_height, detail_level=2)
      ENDIF
      IF (debug_check_level > 5 .AND. idbg_mxmn >= 2) THEN
        ! check difference from old_mean_height
!         CALL debug_printValue(description="Old/New Mean Height", value=old_mean_height, &
!           & value1=mean_height, value2=(mean_height-old_mean_height) / old_mean_height, &
!           & detail_level=2)
        CALL debug_printValue(description="Old/New Mean Height", &
          & value=old_mean_height, value1=mean_height, detail_level=2)
        ! check if vertical and horizontal fluxes add to 0
!         ocean_state(jg)%p_diag%w
        CALL horizontal_mean(values=ocean_state(jg)%p_diag%w, weights=patch_2d%cells%area(:,:), &
          & in_subset=patch_2d%cells%owned, mean=verticalMeanFlux, start_level=2, end_level=n_zlev-1)
        
        DO level=2, n_zlev-1
          CALL debug_printValue(description="Mean vertical flux at", value=REAL(level,wp),  &
            & value1=verticalMeanFlux(level), detail_level=2)
        ENDDO         
      END IF
      !------------------------------------------------------------------------

      !------------------------------------------------------------------------
      ! Step 6: transport tracers and diffuse them
      IF (no_tracer>=1) THEN
        start_timer(timer_tracer_ab,1)
        CALL advect_tracer_ab( patch_3d, ocean_state(jg), p_phys_param,&
          & surface_fluxes,&
          & operators_coefficients,&
          & jstep)
        stop_timer(timer_tracer_ab,1)
      ENDIF

      ! perform accumulation for special variables
      start_detail_timer(timer_extra20,5)     
      IF (no_tracer>=1) THEN
        CALL calc_potential_density( patch_3d,                            &
          & ocean_state(jg)%p_prog(nold(1))%tracer,                       &
          & ocean_state(jg)%p_diag%rhopot )
          
        ! calculate diagnostic barotropic stream function
        CALL calc_psi (patch_3d, ocean_state(jg)%p_diag%u(:,:,:),         &
          & patch_3D%p_patch_1d(1)%prism_thick_c(:,:,:),                  &
          & ocean_state(jg)%p_diag%u_vint, mtime_current)
        CALL dbg_print('calc_psi: u_vint' ,ocean_state(jg)%p_diag%u_vint, str_module, 3, in_subset=patch_2d%cells%owned)
          
        ! calculate diagnostic barotropic stream function with vn
    !  not yet mature
    !   CALL calc_psi_vn (patch_3d, ocean_state(jg)%p_prog(nold(1))%vn,   &
    !     & patch_3D%p_patch_1d(1)%prism_thick_e(:,:,:),                  &
    !     & operators_coefficients,                                       &
    !     & ocean_state(jg)%p_diag%u_vint, ocean_state(jg)%p_diag%v_vint, mtime_current)
    !   CALL dbg_print('calc_psi_vn: u_vint' ,ocean_state(jg)%p_diag%u_vint, str_module, 5, in_subset=patch_2d%cells%owned)
    !   CALL dbg_print('calc_psi_vn: v_vint' ,ocean_state(jg)%p_diag%v_vint, str_module, 5, in_subset=patch_2d%cells%owned)
      ENDIF

      ! update accumulated vars
      CALL update_ocean_statistics(ocean_state(1),&
        & surface_fluxes, &
        & patch_2d%cells%owned,&
        & patch_2d%edges%owned,&
        & patch_2d%verts%owned,&
        & n_zlev,p_phys_param=p_phys_param)
        
      IF (i_sea_ice >= 1) CALL update_ice_statistic(sea_ice%acc,sea_ice,patch_2d%cells%owned)

      CALL calc_fast_oce_diagnostics( patch_2d,      &
        & patch_3d%p_patch_1d(1)%dolic_c, &
        & patch_3d%p_patch_1d(1)%prism_thick_c, &
        & patch_3d%p_patch_1d(1)%zlev_m, &
        & ocean_state(jg)%p_diag)

      stop_detail_timer(timer_extra20,5)
      
      CALL output_ocean( patch_3d, ocean_state, &
        &                mtime_current,              &
        &                surface_fluxes,             &
        &                sea_ice,                 &
        &                jstep, jstep0)
      
      ! receive coupling fluxes for ocean at the end of time stepping loop
      IF (iforc_oce == Coupled_FluxFromAtmo) &  !  14
        &  CALL couple_ocean_toatmo_fluxes(patch_3D, ocean_state(jg), sea_ice, p_atm_f, mtime_current)

      start_detail_timer(timer_extra21,5)
      ! Shift time indices for the next loop
      ! this HAS to ge into the restart files, because the start with the following loop
      CALL update_time_indices(jg)
      ! update intermediate timestepping variables for the tracers
      CALL update_time_g_n(ocean_state(jg))

!       CALL message('','')
      ! trigger creation of a restart file ...
      lwrite_checkpoint = .FALSE.      
      IF ( &
           !   ... CASE A: if normal checkpoint cycle has been reached ...
           &       isCurrentEventActive(checkpointEvent, mtime_current)               &
           !          or restart cycle has been reached, i.e. checkpoint+model stop
           & .OR.  isCurrentEventActive(restartEvent, mtime_current)) THEN
        lwrite_checkpoint = .TRUE.
      ENDIF
      
      ! if this is the first timestep (it cannot occur), or output is disabled, do not write the restart
      IF ( (time_config%tc_startdate == mtime_current) .OR. output_mode%l_none ) THEN
        lwrite_checkpoint = .FALSE.
      ENDIF

!       CALL message('','')
      
      ! write a restart or checkpoint file
!      IF (MOD(jstep,n_checkpoints())==0) THEN
      IF (lwrite_checkpoint) THEN
        CALL create_restart_file( patch = patch_2d,       &
             & current_date=mtime_current, &
             & jstep=jstep,            &
             & model_type="oce",       &
             & opt_nice_class=1,       &
             & ocean_zlevels=n_zlev,                                         &
             & ocean_zheight_cellmiddle = patch_3d%p_patch_1d(1)%zlev_m(:),  &
             & ocean_zheight_cellinterfaces = patch_3d%p_patch_1d(1)%zlev_i(:))
      END IF

      ! check cfl criterion
      IF (cfl_check) THEN
        CALL check_cfl_horizontal(ocean_state(jg)%p_prog(nnew(1))%vn, &
          & patch_2d%edges%inv_dual_edge_length, &
          & dtime, &
          & patch_2d%edges%ALL, &
          & cfl_threshold, &
          & ocean_state(jg)%p_diag%cfl_horz, &
          & cfl_stop_on_violation,&
          & cfl_write)
        CALL check_cfl_vertical(ocean_state(jg)%p_diag%w, &
          & patch_3d%p_patch_1d(1)%prism_center_dist_c, &
          & dtime, &
          & patch_2d%cells%ALL,&
          & cfl_threshold, &
          & ocean_state(jg)%p_diag%cfl_vert, &
          & cfl_stop_on_violation,&
          & cfl_write)
      END IF
      
<<<<<<< HEAD
      IF (timers_level > 2)  CALL timer_stop(timer_extra21)
=======
      stop_detail_timer(timer_extra21,5)
>>>>>>> 09bd8bd5

    ENDDO TIME_LOOP

    IF (write_last_restart .and. .not. lwrite_checkpoint) &
        & CALL create_restart_file( patch = patch_2d,       &
        & current_date=mtime_current, &
        & jstep=jstep-1,          &
        & model_type="oce",       &
        & opt_nice_class=1,       &
        & ocean_zlevels=n_zlev,                                         &
        & ocean_zheight_cellmiddle = patch_3d%p_patch_1d(1)%zlev_m(:),  &
        & ocean_zheight_cellinterfaces = patch_3d%p_patch_1d(1)%zlev_i(:))
  
    CALL timer_stop(timer_total)
  
  END SUBROUTINE perform_ho_stepping
  !-------------------------------------------------------------------------

  !-------------------------------------------------------------------------
!<Optimize:inUse>
  SUBROUTINE write_initial_ocean_timestep(patch_3d,ocean_state,surface_fluxes,sea_ice, operators_coefficients, p_phys_param)
    TYPE(t_patch_3D), INTENT(IN) :: patch_3d
    TYPE(t_hydro_ocean_state), INTENT(INOUT)    :: ocean_state
    TYPE(t_sfc_flx) , INTENT(INOUT)             :: surface_fluxes
    TYPE(t_sea_ice),          INTENT(INOUT)     :: sea_ice
    TYPE(t_operator_coeff),   INTENT(inout)     :: operators_coefficients    
    TYPE(t_ho_params), INTENT(IN), OPTIONAL     :: p_phys_param
    
    TYPE(t_patch), POINTER :: patch_2d

    patch_2d => patch_3d%p_patch_2d(1)

    ! in general nml output is writen based on the nnew status of the
    ! prognostics variables. Unfortunately, the initialization has to be written
    ! to the nold state. That's why the following manual copying is nec.
    ocean_state%p_prog(nnew(1))%h      = ocean_state%p_prog(nold(1))%h
    
    ocean_state%p_prog(nnew(1))%vn     = ocean_state%p_prog(nold(1))%vn    

    CALL calc_scalar_product_veloc_3d( patch_3d,  ocean_state%p_prog(nnew(1))%vn,&
      & ocean_state%p_diag, operators_coefficients)
    ! CALL update_height_depdendent_variables( patch_3d, ocean_state, p_ext_data, operators_coefficients, solvercoeff_sp)
    
    ! copy old tracer values to spot value fields for propper initial timestep
    ! output
    IF(no_tracer>=1)THEN
      ocean_state%p_diag%t = ocean_state%p_prog(nold(1))%tracer(:,:,:,1)
      ! in general nml output is writen based on the nnew status of the
      ! prognostics variables. Unfortunately, the initialization has to be written
      ! to the nold state. That's why the following manual copying is nec.
      ocean_state%p_prog(nnew(1))%tracer = ocean_state%p_prog(nold(1))%tracer
    ENDIF
    IF(no_tracer>=2)THEN
      ocean_state%p_diag%s = ocean_state%p_prog(nold(1))%tracer(:,:,:,2)
    ENDIF
    ocean_state%p_diag%h = ocean_state%p_prog(nold(1))%h
    IF(no_tracer>=1)THEN
      CALL calc_potential_density( patch_3d,                     &
        & ocean_state%p_prog(nold(1))%tracer,&
        & ocean_state%p_diag%rhopot )
      CALL calculate_density( patch_3d,                        &
        & ocean_state%p_prog(nold(1))%tracer, &
        & ocean_state%p_diag%rho )
    ENDIF

    CALL update_ocean_statistics( &
      & ocean_state,            &
      & surface_fluxes,              &
      & patch_2d%cells%owned,   &
      & patch_2d%edges%owned,   &
      & patch_2d%verts%owned,   &
      & n_zlev,p_phys_param=p_phys_param)
    IF (i_sea_ice >= 1) CALL update_ice_statistic(sea_ice%acc, sea_ice,patch_2d%cells%owned)

    CALL write_name_list_output(jstep=0)

    CALL reset_ocean_statistics(ocean_state%p_acc,ocean_state%p_diag,surface_fluxes)
    IF (i_sea_ice >= 1) CALL reset_ice_statistics(sea_ice%acc)

  END SUBROUTINE write_initial_ocean_timestep
  !-------------------------------------------------------------------------

  !-------------------------------------------------------------------------
!<Optimize:inUse>
  SUBROUTINE update_time_g_n(ocean_state)
    TYPE(t_hydro_ocean_state), INTENT(inout) :: ocean_state
    REAL(wp), POINTER ::  tmp(:,:,:)

    ! velocity
    ! just exchange the pointers
    ! ocean_state%p_aux%g_nm1 = ocean_state%p_aux%g_n
    ! ocean_state%p_aux%g_n   = 0.0_wp
    tmp => ocean_state%p_aux%g_n
    ocean_state%p_aux%g_n => ocean_state%p_aux%g_nm1
    ocean_state%p_aux%g_nm1 => tmp
    
  END SUBROUTINE update_time_g_n
  !-------------------------------------------------------------------------

END MODULE mo_hydro_ocean_run<|MERGE_RESOLUTION|>--- conflicted
+++ resolved
@@ -302,19 +302,8 @@
       CALL datetimeToString(mtime_current, datestring)
       WRITE(message_text,'(a,i10,2a)') '  Begin of timestep =',jstep,'  datetime:  ', datestring
       CALL message (TRIM(routine), message_text)
-<<<<<<< HEAD
             
-      IF (timers_level > 2)  CALL timer_start(timer_extra22)
-=======
-      
-      ! Set model time - now before doing the calculation:
-      !  - datetime refers to the currently calculating timestep
-      CALL add_time(dtime,0,0,0,datetime)
-      ! Not nice, but the name list output requires this - needed?
-      time_config%sim_time(1) = time_config%sim_time(1) + dtime
-
       start_detail_timer(timer_extra22,6)
->>>>>>> 09bd8bd5
       CALL update_height_depdendent_variables( patch_3d, ocean_state(jg), p_ext_data(jg), operators_coefficients, solvercoeff_sp)
       stop_detail_timer(timer_extra22,6)
       
@@ -547,11 +536,7 @@
           & cfl_write)
       END IF
       
-<<<<<<< HEAD
-      IF (timers_level > 2)  CALL timer_stop(timer_extra21)
-=======
       stop_detail_timer(timer_extra21,5)
->>>>>>> 09bd8bd5
 
     ENDDO TIME_LOOP
 
