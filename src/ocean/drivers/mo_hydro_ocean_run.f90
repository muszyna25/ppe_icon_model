--- conflicted
+++ resolved
@@ -79,7 +79,7 @@
   USE mo_derived_variable_handling, ONLY: perform_accumulation
   USE mo_ocean_output
   USE mo_ocean_coupling,         ONLY: couple_ocean_toatmo_fluxes
-<<<<<<< HEAD
+
   USE mtime,                     ONLY: datetime, datetimeToString, deallocateDatetime,              &
        &                               timedelta, newTimedelta, deallocateTimedelta,                &
        &                               MAX_DATETIME_STR_LEN, newDatetime,                           &
@@ -90,13 +90,11 @@
        &                               addEventToEventGroup, isCurrentEventActive
   USE mo_event_manager,          ONLY: initEventManager, addEventGroup, getEventGroup, printEventGroup
   
-=======
   USE mo_bgc_bcond,          ONLY: ext_data_bgc, update_bgc_bcond
   USE mo_hamocc_diagnostics,    ONLY: get_inventories
   USE mo_hamocc_nml,         ONLY: io_stdo_bgc
 
 
->>>>>>> e8c9488b
   IMPLICIT NONE
 
   PRIVATE
@@ -174,11 +172,7 @@
   SUBROUTINE perform_ho_stepping( patch_3d, ocean_state, p_ext_data,          &
     & this_datetime,                                    &
     & surface_fluxes, p_sfc, p_phys_param,              &
-<<<<<<< HEAD
-    & p_as, p_atm_f, sea_ice,operators_coefficients,    &
-=======
     & p_as, p_atm_f, sea_ice, hamocc_state, operators_coefficients, &
->>>>>>> e8c9488b
     & solvercoeff_sp)
    USE mo_hamocc_diagnostics,  ONLY: get_inventories
 
@@ -250,7 +244,6 @@
       CALL update_time_g_n(ocean_state(jg))
     ENDIF
 
-<<<<<<< HEAD
     ! set events, group and the events
 
     CALL message('','')
@@ -299,17 +292,21 @@
     WRITE(message_text,'(a,a)') 'Stop date of this run:  ', dstring
     CALL message('',message_text)
     CALL message('','')
-=======
->>>>>>> e8c9488b
+
 
     !------------------------------------------------------------------
     ! call the dynamical core: start the time loop
     !------------------------------------------------------------------
     CALL timer_start(timer_total)
 
-<<<<<<< HEAD
     jstep = jstep0
     TIME_LOOP: DO 
+    IF(lhamocc) THEN
+     if(ltimer)CALL timer_start(timer_bgc_inv)
+     CALL message ('start of time loop', 'HAMOCC inventories', io_stdo_bgc)
+     if(ltimer)CALL get_inventories(hamocc_state,ocean_state(1),patch_3d,nold(1))
+    CALL timer_stop(timer_bgc_inv)
+    ENDIF
 
       ! update model date and time mtime based
       mtime_current = mtime_current + model_time_step
@@ -325,32 +322,11 @@
         ! leave time loop
         EXIT TIME_LOOP
       END IF
-=======
-    IF(lhamocc) THEN
-     if(ltimer)CALL timer_start(timer_bgc_inv)
-     CALL message ('start of time loop', 'HAMOCC inventories', io_stdo_bgc)
-     if(ltimer)CALL get_inventories(hamocc_state,ocean_state(1),patch_3d,nold(1))
-    CALL timer_stop(timer_bgc_inv)
-    ENDIF
-
-    time_loop: DO jstep = (jstep0+1), (jstep0+nsteps)
-      ! write(0,*) "nold nnew=", nold(1), nnew(1)
->>>>>>> e8c9488b
 
       CALL datetimeToString(mtime_current, datestring)
       WRITE(message_text,'(a,i10,2a)') '  Begin of timestep =',jstep,'  datetime:  ', datestring
       CALL message (TRIM(routine), message_text)
-<<<<<<< HEAD
             
-=======
-      
-      ! Set model time - now before doing the calculation:
-      !  - datetime refers to the currently calculating timestep
-      CALL add_time(dtime,0,0,0,datetime)
-      ! Not nice, but the name list output requires this - needed?
-      time_config%sim_time(1) = time_config%sim_time(1) + dtime
-      
->>>>>>> e8c9488b
       start_detail_timer(timer_extra22,6)
       CALL update_height_depdendent_variables( patch_3d, ocean_state(jg), p_ext_data(jg), operators_coefficients, solvercoeff_sp)
       stop_detail_timer(timer_extra22,6)
@@ -547,13 +523,9 @@
       
       ! send and receive coupling fluxes for ocean at the end of time stepping loop
       IF (iforc_oce == Coupled_FluxFromAtmo) &  !  14
-<<<<<<< HEAD
-        &  CALL couple_ocean_toatmo_fluxes(patch_3D, ocean_state(jg), sea_ice, p_atm_f, mtime_current)
-=======
-        &  CALL couple_ocean_toatmo_fluxes(patch_3D, ocean_state(jg), sea_ice, p_atm_f, p_as, datetime)
-!       &  CALL couple_ocean_toatmo_fluxes(patch_3D, ocean_state(jg), sea_ice, p_atm_f, p_as%fu10, datetime)
-!       &  CALL couple_ocean_toatmo_fluxes(patch_3D, ocean_state(jg), sea_ice, p_atm_f, datetime)
->>>>>>> e8c9488b
+        &  CALL couple_ocean_toatmo_fluxes(patch_3D, ocean_state(jg), sea_ice, p_atm_f, p_as, mtime_current)
+!       &  CALL couple_ocean_toatmo_fluxes(patch_3D, ocean_state(jg), sea_ice, p_atm_f, p_as%fu10, mtime_current)
+!       &  CALL couple_ocean_toatmo_fluxes(patch_3D, ocean_state(jg), sea_ice, p_atm_f, mtime_current)
 
   
       start_detail_timer(timer_extra21,5)
@@ -617,9 +589,6 @@
       
       stop_detail_timer(timer_extra21,5)
 
-<<<<<<< HEAD
-    ENDDO TIME_LOOP
-=======
     ENDDO time_loop
     
     IF(lhamocc) THEN
@@ -628,7 +597,6 @@
      CALL get_inventories(hamocc_state,ocean_state(1),patch_3d,nold(1))
      if(ltimer)CALL timer_stop(timer_bgc_inv)
     ENDIF
->>>>>>> e8c9488b
 
     IF (write_last_restart .and. .not. lwrite_checkpoint) &
         & CALL create_restart_file( patch = patch_2d,       &
