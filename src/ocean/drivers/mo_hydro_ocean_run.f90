--- conflicted
+++ resolved
@@ -324,10 +324,6 @@
         
       IF (i_sea_ice >= 1) CALL update_ice_statistic(p_ice%acc,p_ice,patch_2d%cells%owned)
 
-      CALL dbg_print('stepin: sfcflx HFLat_acc',p_sfc_flx%HeatFlux_Latent_acc     ,str_module,5,in_subset=patch_2d%cells%owned)
-      CALL dbg_print('stepin: sfcflx Evapo_acc',p_sfc_flx%FrshFlux_Evaporation_acc,str_module,5,in_subset=patch_2d%cells%owned)
-      CALL dbg_print('stepin: sfcflx HFTot_acc',p_sfc_flx%HeatFlux_Total_acc      ,str_module,5,in_subset=patch_2d%cells%owned)
-
 !       dolic           => patch_3d%p_patch_1d(1)%dolic_c
 !       prism_thickness => patch_3d%p_patch_1d(1)%prism_thick_c
 
@@ -428,14 +424,6 @@
       ocean_state%p_diag%s = ocean_state%p_prog(nold(1))%tracer(:,:,:,2)
     ENDIF
     ocean_state%p_diag%h = ocean_state%p_prog(nold(1))%h
-<<<<<<< HEAD
-    CALL calc_potential_density( patch_3d,                     &
-      & ocean_state%p_prog(nold(1))%tracer,&
-      & ocean_state%p_diag%rhopot )
-    CALL calculate_density( patch_3d,                        &
-      & ocean_state%p_prog(nold(1))%tracer, &
-      & ocean_state%p_diag%rho )
-=======
     IF(no_tracer>=1)THEN
       CALL calc_potential_density( patch_3d,                     &
         & ocean_state%p_prog(nold(1))%tracer,&
@@ -444,7 +432,6 @@
         & ocean_state%p_prog(nold(1))%tracer, &
         & ocean_state%p_diag%rho )
     ENDIF
->>>>>>> 1470fbfe
 
     CALL update_ocean_statistics( &
       & ocean_state,            &
