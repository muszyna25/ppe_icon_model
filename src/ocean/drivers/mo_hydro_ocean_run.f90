!>
!! Contains the main stepping routine the 3-dim hydrostatic ocean model.
!!
!! @author Peter Korn, Stephan Lorenz, MPI
!!
!! @par Revision History
!!  Initial version by Stephan Lorenz (MPI-M), (2010-04).
!!   - renaming and adjustment of hydrostatic ocean model V1.0.3 to ocean domain and patch_oce
!!  Modification by Stephan Lorenz, MPI-M, 2010-10
!!   - new module mo_hydro_ocean_run including updated reconstructions
!
!
!! @par Copyright and License
!!
!! This code is subject to the DWD and MPI-M-Software-License-Agreement in
!! its most recent form.
!! Please see the file LICENSE in the root of the source tree for this code.
!! Where software is supplied by third parties, it is indicated in the
!! headers of the routines.
!!
!!
!----------------------------
#include "icon_definitions.inc"
!----------------------------
MODULE mo_hydro_ocean_run
  !-------------------------------------------------------------------------
  USE mo_kind,                   ONLY: wp
<<<<<<< HEAD
  USE mtime,                     ONLY: datetime, datetimeToString, deallocateDatetime,              &
       &                               timedelta, newTimedelta, deallocateTimedelta,                &
       &                               MAX_DATETIME_STR_LEN, newDatetime,                           &
       &                               MAX_MTIME_ERROR_STR_LEN, no_error, mtime_strerror,           &
       &                               OPERATOR(-), OPERATOR(+), OPERATOR(>), OPERATOR(*),          &
       &                               ASSIGNMENT(=), OPERATOR(==), OPERATOR(>=), OPERATOR(/=),     &
       &                               event, eventGroup, newEvent,                                 &
       &                               addEventToEventGroup, isCurrentEventActive
  USE mo_event_manager,          ONLY: initEventManager, addEventGroup, getEventGroup, printEventGroup  
=======
  USE mtime,                     ONLY: datetime, newDatetime, datetimeToString, deallocateDatetime
>>>>>>> f3d55304
  USE mo_impl_constants,         ONLY: max_char_length
  USE mo_model_domain,           ONLY: t_patch, t_patch_3d
  USE mo_grid_config,            ONLY: n_dom
  USE mo_ocean_nml,              ONLY: iswm_oce, n_zlev, no_tracer, lhamocc, &
       &                               i_sea_ice, cfl_check, cfl_threshold, cfl_stop_on_violation,   &
       &                               cfl_write, surface_module
  USE mo_ocean_nml,              ONLY: iforc_oce, Coupled_FluxFromAtmo
  USE mo_dynamics_config,        ONLY: nold, nnew
  USE mo_run_config,             ONLY: dtime, ltimer, output_mode, debug_check_level
  USE mo_exception,              ONLY: message, message_text, finish
  USE mo_ext_data_types,         ONLY: t_external_data
  USE mo_timer,                  ONLY: timer_start, timer_stop, timer_total, timer_solve_ab,  &
    & timer_tracer_ab, timer_vert_veloc, timer_normal_veloc,     &
    & timer_upd_flx, timer_extra20, timers_level, &
    & timer_scalar_prod_veloc, timer_extra21, timer_extra22, timer_bgc_ini, &
    & timer_bgc_inv, timer_bgc_tot
  USE mo_ocean_ab_timestepping,    ONLY: solve_free_surface_eq_ab, &
    &                                    calc_normal_velocity_ab,  &
    &                                    calc_vert_velocity,       &
    &                                    update_time_indices
  USE mo_ocean_types,              ONLY: t_hydro_ocean_state, &
    & t_operator_coeff, t_solvercoeff_singleprecision
  USE mo_ocean_math_operators,   ONLY: update_height_depdendent_variables, check_cfl_horizontal, check_cfl_vertical
  USE mo_scalar_product,         ONLY: calc_scalar_product_veloc_3d
  USE mo_ocean_tracer,           ONLY: advect_ocean_tracers
  USE mo_restart,                ONLY: t_RestartDescriptor, createRestartDescriptor, deleteRestartDescriptor
  USE mo_restart_attributes,     ONLY: t_RestartAttributeList, getAttributesForRestarting
  USE mo_ocean_bulk,             ONLY: update_surface_flux
  USE mo_ocean_surface,          ONLY: update_ocean_surface
  USE mo_ocean_surface_refactor, ONLY: update_ocean_surface_refactor
  USE mo_ocean_surface_types,    ONLY: t_ocean_surface, t_atmos_for_ocean
  USE mo_sea_ice,                ONLY: update_ice_statistic, reset_ice_statistics
  USE mo_ice_fem_interface,      ONLY: ice_fem_init_vel_restart, ice_fem_update_vel_restart
  USE mo_sea_ice_types,          ONLY: t_atmos_fluxes, t_sea_ice
  USE mo_sea_ice_nml,            ONLY: i_ice_dyn
  USE mo_ocean_physics,          ONLY: update_ho_params
  USE mo_ocean_physics_types,    ONLY: t_ho_params  
  USE mo_ocean_thermodyn,        ONLY: calc_potential_density, calculate_density
  USE mo_name_list_output,       ONLY: write_name_list_output
  USE mo_ocean_diagnostics,      ONLY: calc_fast_oce_diagnostics, calc_psi
  USE mo_ocean_ab_timestepping_mimetic, ONLY: construct_ho_lhs_fields_mimetic, destruct_ho_lhs_fields_mimetic
  USE mo_master_config,          ONLY: isRestart
  USE mo_util_dbg_prnt,          ONLY: dbg_print, debug_printValue
  USE mo_dbg_nml,                ONLY: idbg_mxmn
  USE mo_statistics
  USE mo_ocean_statistics
  USE mo_hamocc_statistics,      ONLY: update_hamocc_statistics, reset_hamocc_statistics
  USE mo_hamocc_types,           ONLY: t_hamocc_state
  USE mo_derived_variable_handling, ONLY: perform_accumulation, reset_accumulation
  USE mo_ocean_output
  USE mo_ocean_coupling,         ONLY: couple_ocean_toatmo_fluxes  
  USE mo_bgc_bcond,              ONLY: ext_data_bgc, update_bgc_bcond
  USE mo_hamocc_diagnostics,     ONLY: get_inventories
  USE mo_hamocc_nml,             ONLY: io_stdo_bgc

  USE mo_ocean_time_events,   ONLY: ocean_time_nextStep, isCheckpoint, isEndOfThisRun, newNullDatetime

  IMPLICIT NONE

  PRIVATE

  PUBLIC  :: perform_ho_stepping
  PUBLIC  :: prepare_ho_stepping, end_ho_stepping
  PUBLIC  :: write_initial_ocean_timestep
  PUBLIC  :: update_time_g_n, update_time_indices
  
  CHARACTER(LEN=12)  :: str_module = 'HYDRO-ocerun'  ! Output of module for 1 line debug
  INTEGER            :: idt_src    = 1               ! Level of detail for 1 line debug
  !-------------------------------------------------------------------------

  
CONTAINS

  !-------------------------------------------------------------------------
  !<Optimize:inUse>
  SUBROUTINE prepare_ho_stepping(patch_3d, operators_coefficients, ocean_state,p_as, sea_ice, ext_data, is_restart, &
    & solvercoeff_sp)
    TYPE(t_patch_3d ), INTENT(in)     :: patch_3d
    TYPE(t_atmos_for_ocean),  INTENT(in)   :: p_as
    TYPE(t_operator_coeff)            :: operators_coefficients
    TYPE(t_hydro_ocean_state), TARGET :: ocean_state
    TYPE (t_sea_ice),   INTENT(inout) :: sea_ice
    TYPE(t_external_data), TARGET, INTENT(in) :: ext_data
! !   TYPE (t_ho_params)                :: p_phys_param
    LOGICAL, INTENT(in)               :: is_restart
    TYPE(t_solvercoeff_singleprecision), INTENT(inout) :: solvercoeff_sp
    if(lhamocc)then
      if(ltimer)call timer_start(timer_bgc_ini)
      CALL ini_bgc_icon(patch_3d,ocean_state,p_as, is_restart)
      if(ltimer)call timer_stop(timer_bgc_ini)
    endif

    IF (is_restart .AND. (i_ice_dyn == 1)) THEN
        ! Initialize u_ice, v_ice with p_ice vals read from the restart file
        CALL ice_fem_init_vel_restart(patch_3d%p_patch_2D(1), sea_ice)
    END IF
! 
!     IF (is_restart) THEN
!       ! Prepare ocean_state%p_prog, since it is needed by the sea ice model (e.g. wind stress computation)
!       IF ( i_sea_ice > 0 )         &
!       CALL update_height_depdendent_variables( patch_3d, ocean_state, ext_data, operators_coefficients, solvercoeff_sp)
!       
!       CALL calc_scalar_product_veloc_3d( patch_3d,  &
!         & ocean_state%p_prog(nold(1))%vn,         &
!         & ocean_state%p_diag,                     &
!         & operators_coefficients)
!     ELSE
!     ENDIF
! 
!     !    CALL update_diffusion_matrices( patch_3d,         &
!     !      & p_phys_param,                 &
!     !      & operators_coefficients%matrix_vert_diff_e,&
!     !      & operators_coefficients%matrix_vert_diff_c)
! 
    CALL update_height_depdendent_variables( patch_3d, ocean_state, ext_data, operators_coefficients, solvercoeff_sp)
    CALL construct_ho_lhs_fields_mimetic   ( patch_3d )

    ! this is needed as initial condition or restart 
!     CALL calc_scalar_product_veloc_3d( patch_3d,  &
!       & ocean_state(1)%p_prog(nold(1))%vn,         &
!       & ocean_state(1)%p_diag,                     &
!       & operators_coefficients)
!     CALL update_ho_params(patch_3d, ocean_state(1), p_as%fu10, sea_ice%concsum, p_phys_param, operators_coefficients)

 ! 
  END SUBROUTINE prepare_ho_stepping
  !-------------------------------------------------------------------------

  !-------------------------------------------------------------------------
  !<Optimize:inUse>
  SUBROUTINE end_ho_stepping()

    CALL destruct_ho_lhs_fields_mimetic()
    
  END SUBROUTINE end_ho_stepping
  !-------------------------------------------------------------------------


  !-------------------------------------------------------------------------
  !>
  !! Main stepping routine for call of hydrostatic ocean model
  !!
  !! @par Revision History
  !! Developed by Peter Korn, MPI-M  (2008-2010).
  !! Initial release by Stephan Lorenz, MPI-M (2010-07)
  !
!<Optimize:inUse>
  SUBROUTINE perform_ho_stepping( patch_3d, ocean_state, p_ext_data,    &
    & p_oce_sfc, p_phys_param,                                          &
    & p_as, p_atm_f, sea_ice, hamocc_state, operators_coefficients,     &
    & solvercoeff_sp)

    TYPE(t_patch_3d ),TARGET, INTENT(inout)          :: patch_3d
    TYPE(t_hydro_ocean_state), TARGET, INTENT(inout) :: ocean_state(n_dom)
    TYPE(t_external_data), TARGET, INTENT(in)        :: p_ext_data(n_dom)
    TYPE(t_ocean_surface)                            :: p_oce_sfc
    TYPE (t_ho_params)                               :: p_phys_param
    TYPE(t_atmos_for_ocean),  INTENT(inout)          :: p_as
    TYPE(t_atmos_fluxes ),    INTENT(inout)          :: p_atm_f
    TYPE (t_sea_ice),         INTENT(inout)          :: sea_ice
    TYPE(t_hamocc_state), INTENT(INOUT)                :: hamocc_state
    TYPE(t_operator_coeff),   INTENT(inout)          :: operators_coefficients
    TYPE(t_solvercoeff_singleprecision), INTENT(inout) :: solvercoeff_sp

    ! local variables
    INTEGER :: jstep, jg, return_status
    !LOGICAL                         :: l_outputtime
    CHARACTER(LEN=32)               :: datestring
    TYPE(t_patch), POINTER :: patch_2d
    INTEGER :: jstep0 ! start counter for time loop
    REAL(wp) :: mean_height, old_mean_height
    REAL(wp) :: verticalMeanFlux(n_zlev+1)
    INTEGER :: level
    !CHARACTER(LEN=filename_max)  :: outputfile, gridfile
    TYPE(t_RestartAttributeList), POINTER :: restartAttributes
    CLASS(t_RestartDescriptor), POINTER :: restartDescriptor
    CHARACTER(LEN = *), PARAMETER :: routine = 'mo_hydro_ocean_run:perform_ho_stepping'

    TYPE(datetime), POINTER             :: current_time     => NULL()
    
    !------------------------------------------------------------------
    patch_2d      => patch_3d%p_patch_2d(1)

    !------------------------------------------------------------------
    ! no grid refinement allowed here so far
    !------------------------------------------------------------------
    IF (n_dom > 1 ) THEN
      CALL finish(TRIM(routine), ' N_DOM > 1 is not allowed')
    END IF
    jg = n_dom

    patch_2d => patch_3d%p_patch_2d(jg)

    ! CALL datetime_to_string(datestring, this_datetime)

    !------------------------------------------------------------------
    jstep0 = 0

    restartAttributes => getAttributesForRestarting()
    IF (ASSOCIATED(restartAttributes)) THEN
      ! get start counter for time loop from restart file:
      jstep0 = restartAttributes%getInteger("jstep")
    END IF
    IF (isRestart() .AND. mod(nold(jg),2) /=1 ) THEN
      ! swap the g_n and g_nm1
      CALL update_time_g_n(ocean_state(jg))
    ENDIF

    restartDescriptor => createRestartDescriptor("oce")

    ! local time var to be passed along, so the global is kept safe 
    current_time => newNullDatetime()

    !------------------------------------------------------------------
    ! call the dynamical core: start the time loop
    !------------------------------------------------------------------
    CALL timer_start(timer_total)


    jstep = jstep0
    TIME_LOOP: DO
      
     

      jstep = jstep + 1
      ! update model date and time mtime based
      current_time = ocean_time_nextStep()

      CALL datetimeToString(current_time, datestring)
      WRITE(message_text,'(a,i10,2a)') '  Begin of timestep =',jstep,'  datetime:  ', datestring
      CALL message (TRIM(routine), message_text)
            
      start_detail_timer(timer_extra22,6)
      CALL update_height_depdendent_variables( patch_3d, ocean_state(jg), p_ext_data(jg), operators_coefficients, solvercoeff_sp)
      stop_detail_timer(timer_extra22,6)
      
      start_timer(timer_scalar_prod_veloc,2)
      CALL calc_scalar_product_veloc_3d( patch_3d,  &
        & ocean_state(jg)%p_prog(nold(1))%vn,         &
        & ocean_state(jg)%p_diag,                     &
        & operators_coefficients)
      stop_timer(timer_scalar_prod_veloc,2)
      
      !In case of a time-varying forcing:
      ! update_surface_flux or update_ocean_surface has changed p_prog(nold(1))%h, SST and SSS
      start_timer(timer_upd_flx,3)
      IF (surface_module == 1) THEN
        CALL update_surface_flux( patch_3d, ocean_state(jg), p_as, sea_ice, p_atm_f, p_oce_sfc, &
          & jstep, current_time, operators_coefficients)
      ELSEIF (surface_module == 2) THEN
        CALL update_ocean_surface( patch_3d, ocean_state(jg), p_as, sea_ice, p_atm_f, p_oce_sfc, &
          & jstep, current_time, operators_coefficients)
      ELSEIF (surface_module == 3) THEN
        CALL update_ocean_surface_refactor( patch_3d, ocean_state(jg), p_as, sea_ice, p_atm_f, p_oce_sfc, &
          & current_time, operators_coefficients)
      ENDIF

    
      IF(lhamocc)CALL update_bgc_bcond( patch_3d, ext_data_bgc, jstep, current_time)
      stop_timer(timer_upd_flx,3)

      start_detail_timer(timer_extra22,4)
      CALL update_height_depdendent_variables( patch_3d, ocean_state(jg), p_ext_data(jg), operators_coefficients, solvercoeff_sp)
      stop_detail_timer(timer_extra22,4)

!       IF (timers_level > 2) CALL timer_start(timer_scalar_prod_veloc)
!       CALL calc_scalar_product_veloc_3d( patch_3d,  &
!         & ocean_state(jg)%p_prog(nold(1))%vn,         &
!         & ocean_state(jg)%p_diag,                     &
!         & operators_coefficients)
!       IF (timers_level > 2) CALL timer_stop(timer_scalar_prod_veloc)

      !---------DEBUG DIAGNOSTICS-------------------------------------------
      idt_src=3  ! output print level (1-5, fix)
      CALL dbg_print('on entry: h-old'           ,ocean_state(jg)%p_prog(nold(1))%h ,str_module,idt_src, &
        & patch_2d%cells%owned )
      CALL dbg_print('on entry: h-new'           ,ocean_state(jg)%p_prog(nnew(1))%h ,str_module,idt_src, &
        & patch_2d%cells%owned )
      CALL dbg_print('HydOce: ScaProdVel kin'    ,ocean_state(jg)%p_diag%kin        ,str_module,idt_src, &
        & patch_2d%cells%owned )
      CALL dbg_print('HydOce: ScaProdVel ptp_vn' ,ocean_state(jg)%p_diag%ptp_vn     ,str_module,idt_src, &
        & patch_2d%edges%owned )
      !---------------------------------------------------------------------

      CALL update_ho_params(patch_3d, ocean_state(jg), p_as%fu10, sea_ice%concsum, p_phys_param, operators_coefficients)

      !------------------------------------------------------------------------
      IF (debug_check_level > 5) THEN
        CALL horizontal_mean(values=ocean_state(jg)%p_prog(nold(1))%h(:,:), weights=patch_2d%cells%area(:,:), &
          & in_subset=patch_2d%cells%owned, mean=old_mean_height)
      END IF
      !------------------------------------------------------------------------
      ! solve for new free surface
      start_timer(timer_solve_ab,1)
      CALL solve_free_surface_eq_ab (patch_3d, ocean_state(jg), p_ext_data(jg), &
        & p_oce_sfc, p_phys_param, jstep, operators_coefficients, solvercoeff_sp, return_status)!, p_int(jg))
      IF (return_status /= 0) THEN
       CALL output_ocean(              &
         & patch_3d=patch_3d,          &
         & ocean_state=ocean_state,    &
         & this_datetime=current_time, &
         & surface_fluxes=p_oce_sfc, &
         & sea_ice=sea_ice,            &
         & hamocc=hamocc_state,        &
         & jstep=jstep, jstep0=jstep0, &
         & force_output=.true.)
        CALL finish(TRIM(routine), 'solve_free_surface_eq_ab  returned error')
      ENDIF
      
      stop_timer(timer_solve_ab,1)

      !------------------------------------------------------------------------
      ! Step 4: calculate final normal velocity from predicted horizontal
      ! velocity vn_pred and updated surface height
      start_timer(timer_normal_veloc,4)
      CALL calc_normal_velocity_ab(patch_3d, ocean_state(jg),&
        & operators_coefficients, solvercoeff_sp,  p_ext_data(jg), p_phys_param)
      stop_timer(timer_normal_veloc,4)

      !------------------------------------------------------------------------
      ! Step 5: calculate vertical velocity from continuity equation under
      ! incompressiblity condition in the non-shallow-water case
      IF ( iswm_oce /= 1 ) THEN
        start_timer(timer_vert_veloc,4)
        CALL calc_vert_velocity( patch_3d, ocean_state(jg),operators_coefficients)
        stop_timer(timer_vert_veloc,4)
      ENDIF
      !------------------------------------------------------------------------

      IF (idbg_mxmn >= 2 .OR. debug_check_level > 5) THEN
        CALL horizontal_mean(values=ocean_state(jg)%p_prog(nnew(1))%h(:,:), weights=patch_2d%cells%area(:,:), &
          & in_subset=patch_2d%cells%owned, mean=mean_height)
        CALL debug_printValue(description="Mean Height", val=mean_height, detail_level=2)
      ENDIF
      IF (debug_check_level > 5 .AND. idbg_mxmn >= 2) THEN
        ! check difference from old_mean_height
!         CALL debug_printValue(description="Old/New Mean Height", val=old_mean_height, &
!           & value1=mean_height, value2=(mean_height-old_mean_height) / old_mean_height, &
!           & detail_level=2)
        CALL debug_printValue(description="Old/New Mean Height", &
          & val=old_mean_height, value1=mean_height, detail_level=2)
        ! check if vertical and horizontal fluxes add to 0
!         ocean_state(jg)%p_diag%w
        CALL horizontal_mean(values=ocean_state(jg)%p_diag%w, weights=patch_2d%cells%area(:,:), &
          & in_subset=patch_2d%cells%owned, mean=verticalMeanFlux, start_level=2, end_level=n_zlev)
        
        DO level=2, n_zlev-1
          CALL debug_printValue(description="Mean vertical flux at", val=REAL(level,wp),  &
            & value1=verticalMeanFlux(level), detail_level=2)
        ENDDO         
      END IF
      !------------------------------------------------------------------------


         ! Step : call HAMOCC
      if(lhamocc)then
        if(ltimer) call timer_start(timer_bgc_tot)
        CALL bgc_icon(patch_3d,ocean_state(jg),p_as,sea_ice)
        if(ltimer) call timer_stop(timer_bgc_tot)
      endif
      !------------------------------------------------------------------------
      ! Step 6: transport tracers and diffuse them
      IF (no_tracer>=1) THEN
        start_timer(timer_tracer_ab,1)
        CALL advect_ocean_tracers( patch_3d, ocean_state(jg), p_phys_param,&
          & p_oce_sfc,&
          & operators_coefficients,&
          & jstep)
        stop_timer(timer_tracer_ab,1)
      ENDIF

      ! perform accumulation for special variables
      start_detail_timer(timer_extra20,5)     
      IF (no_tracer>=1) THEN
        CALL calc_potential_density( patch_3d,                            &
          & ocean_state(jg)%p_prog(nold(1))%tracer,                       &
          & ocean_state(jg)%p_diag%rhopot )
          
        ! calculate diagnostic barotropic stream function
        CALL calc_psi (patch_3d, ocean_state(jg)%p_diag%u(:,:,:),         &
          & patch_3D%p_patch_1d(1)%prism_thick_c(:,:,:),                  &
          & ocean_state(jg)%p_diag%u_vint, current_time)
        CALL dbg_print('calc_psi: u_vint' ,ocean_state(jg)%p_diag%u_vint, str_module, 3, in_subset=patch_2d%cells%owned)
          
        ! calculate diagnostic barotropic stream function with vn
    !  not yet mature
    !   CALL calc_psi_vn (patch_3d, ocean_state(jg)%p_prog(nold(1))%vn,   &
    !     & patch_3D%p_patch_1d(1)%prism_thick_e(:,:,:),                  &
    !     & operators_coefficients,                                       &
    !     & ocean_state(jg)%p_diag%u_vint, ocean_state(jg)%p_diag%v_vint, current_time)
    !   CALL dbg_print('calc_psi_vn: u_vint' ,ocean_state(jg)%p_diag%u_vint, str_module, 5, in_subset=patch_2d%cells%owned)
    !   CALL dbg_print('calc_psi_vn: v_vint' ,ocean_state(jg)%p_diag%v_vint, str_module, 5, in_subset=patch_2d%cells%owned)
      ENDIF

      ! update accumulated vars
      CALL update_ocean_statistics(ocean_state(1),&
        & p_oce_sfc, &
        & patch_2d%cells%owned,&
        & patch_2d%edges%owned,&
        & patch_2d%verts%owned,&
        & n_zlev,p_phys_param=p_phys_param)
        
      IF (i_sea_ice >= 1) CALL update_ice_statistic(sea_ice%acc,sea_ice,patch_2d%cells%owned)

      IF(lhamocc)CALL update_hamocc_statistics(hamocc_state,&
        & patch_2d%cells%owned,&
        & patch_2d%edges%owned,&
        & patch_2d%verts%owned,&
        & n_zlev)

      CALL calc_fast_oce_diagnostics( patch_2d,      &
        & patch_3d%p_patch_1d(1)%dolic_c, &
        & patch_3d%p_patch_1d(1)%prism_thick_c, &
        & patch_3d%p_patch_1d(1)%zlev_m, &
        & ocean_state(jg)%p_diag)

      stop_detail_timer(timer_extra20,5)

      CALL perform_accumulation(nnew(1),0)

      CALL output_ocean( patch_3d, ocean_state, &
        &                current_time,              &
        &                p_oce_sfc,             &
        &                sea_ice,                 &
        &                hamocc_state,            &
        &                jstep, jstep0)
      
      CALL reset_accumulation
      ! send and receive coupling fluxes for ocean at the end of time stepping loop
      IF (iforc_oce == Coupled_FluxFromAtmo) THEN  !  14

        CALL couple_ocean_toatmo_fluxes(patch_3D, ocean_state(jg), sea_ice, p_atm_f, p_as, current_time)

        ! copy fluxes updated in coupling from p_atm_f into p_oce_sfc
        p_oce_sfc%FrshFlux_Precipitation = p_atm_f%FrshFlux_Precipitation
        p_oce_sfc%FrshFlux_Evaporation   = p_atm_f%FrshFlux_Evaporation
        p_oce_sfc%FrshFlux_SnowFall      = p_atm_f%FrshFlux_SnowFall
        p_oce_sfc%HeatFlux_Total         = p_atm_f%HeatFlux_Total
        p_oce_sfc%HeatFlux_ShortWave     = p_atm_f%HeatFlux_ShortWave
        p_oce_sfc%HeatFlux_Longwave      = p_atm_f%HeatFlux_Longwave
        p_oce_sfc%HeatFlux_Sensible      = p_atm_f%HeatFlux_Sensible
        p_oce_sfc%HeatFlux_Latent        = p_atm_f%HeatFlux_Latent
        p_oce_sfc%FrshFlux_Runoff        = p_atm_f%FrshFlux_Runoff

      ENDIF

      ! copy atmospheric wind speed of coupling from p_as%fu10 into forcing to be written by restart
      p_oce_sfc%Wind_Speed_10m(:,:) = p_as%fu10(:,:)

      start_detail_timer(timer_extra21,5)
      
      ! Shift time indices for the next loop
      ! this HAS to ge into the restart files, because the start with the following loop
      CALL update_time_indices(jg)

      ! update intermediate timestepping variables for the tracers
      CALL update_time_g_n(ocean_state(jg))

      ! check whether time has come for writing restart file
      IF (isCheckpoint()) THEN
        IF (.NOT. output_mode%l_none ) THEN
          IF (i_ice_dyn == 1) CALL ice_fem_update_vel_restart(patch_2d, sea_ice) ! write FEM vel to restart or checkpoint file
          CALL restartDescriptor%updatePatch(patch_2d, &
                                            &opt_nice_class=1, &
                                            &opt_ocean_zlevels=n_zlev, &
                                            &opt_ocean_zheight_cellmiddle = patch_3d%p_patch_1d(1)%zlev_m(:), &
                                            &opt_ocean_zheight_cellinterfaces = patch_3d%p_patch_1d(1)%zlev_i(:))
          CALL restartDescriptor%writeRestart(current_time, jstep)
        END IF
      END IF

      stop_detail_timer(timer_extra21,5)
      
      IF (isEndOfThisRun()) THEN
        ! leave time loop
        EXIT TIME_LOOP
      END IF
      
      ! check cfl criterion
      IF (cfl_check) THEN
        CALL check_cfl_horizontal(ocean_state(jg)%p_prog(nnew(1))%vn, &
          & patch_2d%edges%inv_dual_edge_length, &
          & dtime, &
          & patch_2d%edges%ALL, &
          & cfl_threshold, &
          & ocean_state(jg)%p_diag%cfl_horz, &
          & cfl_stop_on_violation,&
          & cfl_write)
        CALL check_cfl_vertical(ocean_state(jg)%p_diag%w, &
          & patch_3d%p_patch_1d(1)%prism_center_dist_c, &
          & dtime, &
          & patch_2d%cells%ALL,&
          & cfl_threshold, &
          & ocean_state(jg)%p_diag%cfl_vert, &
          & cfl_stop_on_violation,&
          & cfl_write)
      END IF
            
    ENDDO TIME_LOOP
 
    CALL deallocateDatetime(current_time)
   
    CALL timer_stop(timer_total)
  
  END SUBROUTINE perform_ho_stepping
  !-------------------------------------------------------------------------

  !-------------------------------------------------------------------------
!<Optimize:inUse>
  SUBROUTINE write_initial_ocean_timestep(patch_3d,ocean_state,p_oce_sfc,sea_ice, &
& hamocc_state, operators_coefficients, p_phys_param)

    TYPE(t_patch_3D), INTENT(IN) :: patch_3d
    TYPE(t_hydro_ocean_state), INTENT(INOUT)    :: ocean_state
    TYPE(t_ocean_surface) , INTENT(INOUT)       :: p_oce_sfc
    TYPE(t_sea_ice),          INTENT(INOUT)     :: sea_ice
    TYPE(t_hamocc_state), INTENT(INOUT)         :: hamocc_state
    TYPE(t_operator_coeff),   INTENT(inout)     :: operators_coefficients    
    TYPE(t_ho_params), INTENT(IN), OPTIONAL     :: p_phys_param
    
    TYPE(t_patch), POINTER :: patch_2d

    patch_2d => patch_3d%p_patch_2d(1)

    ! in general nml output is writen based on the nnew status of the
    ! prognostics variables. Unfortunately, the initialization has to be written
    ! to the nold state. That's why the following manual copying is nec.
    ocean_state%p_prog(nnew(1))%h      = ocean_state%p_prog(nold(1))%h
    
    ocean_state%p_prog(nnew(1))%vn     = ocean_state%p_prog(nold(1))%vn    

    CALL calc_scalar_product_veloc_3d( patch_3d,  ocean_state%p_prog(nnew(1))%vn,&
      & ocean_state%p_diag, operators_coefficients)
    ! CALL update_height_depdendent_variables( patch_3d, ocean_state, p_ext_data, operators_coefficients, solvercoeff_sp)
    
    ! copy old tracer values to spot value fields for propper initial timestep
    ! output
    IF(no_tracer>=1)THEN
      ocean_state%p_diag%t = ocean_state%p_prog(nold(1))%tracer(:,:,:,1)
      ! in general nml output is writen based on the nnew status of the
      ! prognostics variables. Unfortunately, the initialization has to be written
      ! to the nold state. That's why the following manual copying is nec.
      ocean_state%p_prog(nnew(1))%tracer = ocean_state%p_prog(nold(1))%tracer
    ENDIF
    IF(no_tracer>=2)THEN
      ocean_state%p_diag%s = ocean_state%p_prog(nold(1))%tracer(:,:,:,2)
    ENDIF
    ocean_state%p_diag%h = ocean_state%p_prog(nold(1))%h
!    IF(no_tracer>=1)THEN
!      CALL calc_potential_density( patch_3d,                     &
!        & ocean_state%p_prog(nold(1))%tracer,&
!       & ocean_state%p_diag%rhopot )
!        
!      CALL calculate_density( patch_3d,                        &
!        & ocean_state%p_prog(nold(1))%tracer, &
!        & ocean_state%p_diag%rho )
!    ENDIF

    CALL update_ocean_statistics( &
      & ocean_state,            &
      & p_oce_sfc,              &
      & patch_2d%cells%owned,   &
      & patch_2d%edges%owned,   &
      & patch_2d%verts%owned,   &
      & n_zlev,p_phys_param=p_phys_param)
    IF (i_sea_ice >= 1) CALL update_ice_statistic(sea_ice%acc, sea_ice,patch_2d%cells%owned)
      IF (lhamocc) CALL update_hamocc_statistics( &
      & hamocc_state,            &
      & patch_2d%cells%owned,   &
      & patch_2d%edges%owned,   &
      & patch_2d%verts%owned,   &
      & n_zlev)

    CALL perform_accumulation(nnew(1),0)

    CALL write_name_list_output(jstep=0)

    CALL reset_ocean_statistics(ocean_state%p_acc,ocean_state%p_diag,p_oce_sfc)
    CALL reset_accumulation
    IF (i_sea_ice >= 1) CALL reset_ice_statistics(sea_ice%acc)
    IF (lhamocc) CALL reset_hamocc_statistics(hamocc_state%p_acc)

  END SUBROUTINE write_initial_ocean_timestep
  !-------------------------------------------------------------------------

  !-------------------------------------------------------------------------
!<Optimize:inUse>
  SUBROUTINE update_time_g_n(ocean_state)
    TYPE(t_hydro_ocean_state), INTENT(inout) :: ocean_state
    REAL(wp), POINTER ::  tmp(:,:,:)

    ! velocity
    ! just exchange the pointers
    ! ocean_state%p_aux%g_nm1 = ocean_state%p_aux%g_n
    ! ocean_state%p_aux%g_n   = 0.0_wp
    tmp => ocean_state%p_aux%g_n
    ocean_state%p_aux%g_n => ocean_state%p_aux%g_nm1
    ocean_state%p_aux%g_nm1 => tmp
    
  END SUBROUTINE update_time_g_n
  !-------------------------------------------------------------------------

END MODULE mo_hydro_ocean_run<|MERGE_RESOLUTION|>--- conflicted
+++ resolved
@@ -25,19 +25,7 @@
 MODULE mo_hydro_ocean_run
   !-------------------------------------------------------------------------
   USE mo_kind,                   ONLY: wp
-<<<<<<< HEAD
-  USE mtime,                     ONLY: datetime, datetimeToString, deallocateDatetime,              &
-       &                               timedelta, newTimedelta, deallocateTimedelta,                &
-       &                               MAX_DATETIME_STR_LEN, newDatetime,                           &
-       &                               MAX_MTIME_ERROR_STR_LEN, no_error, mtime_strerror,           &
-       &                               OPERATOR(-), OPERATOR(+), OPERATOR(>), OPERATOR(*),          &
-       &                               ASSIGNMENT(=), OPERATOR(==), OPERATOR(>=), OPERATOR(/=),     &
-       &                               event, eventGroup, newEvent,                                 &
-       &                               addEventToEventGroup, isCurrentEventActive
-  USE mo_event_manager,          ONLY: initEventManager, addEventGroup, getEventGroup, printEventGroup  
-=======
   USE mtime,                     ONLY: datetime, newDatetime, datetimeToString, deallocateDatetime
->>>>>>> f3d55304
   USE mo_impl_constants,         ONLY: max_char_length
   USE mo_model_domain,           ONLY: t_patch, t_patch_3d
   USE mo_grid_config,            ONLY: n_dom
