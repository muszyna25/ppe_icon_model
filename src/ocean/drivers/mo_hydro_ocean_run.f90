--- conflicted
+++ resolved
@@ -35,16 +35,11 @@
     &  i_sea_ice, cfl_check, cfl_threshold, cfl_stop_on_violation,   &
     &  cfl_write, surface_module, run_mode, RUN_FORWARD, RUN_ADJOINT, &
     &  lswr_jerlov, &
-<<<<<<< HEAD
-    &  Cartesian_Mixing, GMRedi_configuration, use_tides, OceanReferenceDensity_inv, &
-    &  atm_pressure_included_in_ocedyn, vert_cor_type, &
-    &  vert_mix_type,vmix_kpp
-=======
     &  Cartesian_Mixing, GMRedi_configuration, use_tides, tides_mod, OceanReferenceDensity_inv, &
     &  atm_pressure_included_in_ocedyn, &
     &  vert_mix_type,vmix_kpp, lcheck_salt_content, &
-    &  use_draftave_for_transport_h
->>>>>>> 82859c36
+    &  use_draftave_for_transport_h, &
+    & vert_cor_type
   USE mo_ocean_nml,              ONLY: iforc_oce, Coupled_FluxFromAtmo
   USE mo_dynamics_config,        ONLY: nold, nnew
   USE mo_io_config,              ONLY: n_checkpoints, write_last_restart
@@ -105,7 +100,7 @@
     & solve_free_surface_eq_zstar, update_zstar_variables
   USE mo_ocean_tracer_zstar, ONLY:advect_individual_tracers_zstar, advect_ocean_tracers_zstar
   USE mo_swr_absorption, ONLY: subsurface_swr_absorption_zstar
-  USE mo_ocean_tracer_GMRedi, ONLY: advect_ocean_tracers_GMRedi_zstar
+  USE mo_ocean_tracer_dev, ONLY: advect_ocean_tracers_GMRedi_zstar
  
   USE mo_grid_subset,         ONLY: t_subset_range, get_index_range
   USE mo_ocean_tracer_diffusion, ONLY: tracer_vertdiff_eliminate_upper_diag => eliminate_upper_diag
