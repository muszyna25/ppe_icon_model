--- conflicted
+++ resolved
@@ -38,12 +38,8 @@
     &  Cartesian_Mixing, GMRedi_configuration, OceanReferenceDensity_inv, &
     &  atm_pressure_included_in_ocedyn, &
     &  vert_mix_type,vmix_kpp, lcheck_salt_content, &
-<<<<<<< HEAD
     &  use_draftave_for_transport_h, &
-    & vert_cor_type, use_tides, surface_flux_type
-=======
-    &  use_draftave_for_transport_h, check_total_volume
->>>>>>> ea203c86
+    & vert_cor_type, use_tides, surface_flux_type, check_total_volume
   USE mo_ocean_nml,              ONLY: iforc_oce, Coupled_FluxFromAtmo
   USE mo_dynamics_config,        ONLY: nold, nnew
   USE mo_io_config,              ONLY: n_checkpoints, write_last_restart
@@ -85,12 +81,8 @@
   USE mo_name_list_output_init,  ONLY: output_file
   USE mo_name_list_output_types, ONLY: t_output_file
   USE mo_ocean_diagnostics,      ONLY: calc_fast_oce_diagnostics, calc_psi
-<<<<<<< HEAD
-  USE mo_ocean_check_salt,       ONLY: check_total_salt_content, check_total_salt_content_zstar
-
-=======
-  USE mo_ocean_check_total_content, ONLY: check_total_salt_content, check_accumulated_volume_difference
->>>>>>> ea203c86
+  USE mo_ocean_check_total_content, ONLY: check_total_salt_content, &
+    & check_total_salt_content_zstar, check_accumulated_volume_difference
   USE mo_master_config,          ONLY: isRestart
   USE mo_master_control,         ONLY: get_my_process_name
   USE mo_time_config,            ONLY: time_config, t_time_config
