!>
!! Contains the main stepping routine the 3-dim hydrostatic ocean model.
!!
!! @author Peter Korn, Stephan Lorenz, MPI
!!
!! @par Revision History
!!  Initial version by Stephan Lorenz (MPI-M), (2010-04).
!!   - renaming and adjustment of hydrostatic ocean model V1.0.3 to ocean domain and patch_oce
!!  Modification by Stephan Lorenz, MPI-M, 2010-10
!!   - new module mo_hydro_ocean_run including updated reconstructions
!
!
!! @par Copyright and License
!!
!! This code is subject to the DWD and MPI-M-Software-License-Agreement in
!! its most recent form.
!! Please see the file LICENSE in the root of the source tree for this code.
!! Where software is supplied by third parties, it is indicated in the
!! headers of the routines.
!!
!!
!----------------------------
#include "icon_definitions.inc"
!----------------------------
MODULE mo_hydro_ocean_run
  !-------------------------------------------------------------------------
  USE mo_kind,                   ONLY: wp
  USE mo_parallel_config,        ONLY: nproma
  USE mo_impl_constants,         ONLY: max_char_length, success
  USE mo_model_domain,           ONLY: t_patch, t_patch_3d
  USE mo_grid_config,            ONLY: n_dom
  USE mo_coupling_config,        ONLY: is_coupled_run
  USE mo_memory_log,             ONLY: memory_log_add
  USE mo_ocean_nml,              ONLY: iswm_oce, n_zlev, no_tracer, &
    &  i_sea_ice, cfl_check, cfl_threshold, cfl_stop_on_violation,   &
    &  cfl_write, surface_module, run_mode, RUN_FORWARD, RUN_ADJOINT, &
    &  lswr_jerlov, &
    &  Cartesian_Mixing, GMRedi_configuration, OceanReferenceDensity_inv, &
    &  atm_pressure_included_in_ocedyn, &
    &  vert_mix_type,vmix_kpp, lcheck_salt_content, &
    &  use_draftave_for_transport_h, &
<<<<<<< HEAD
    & vert_cor_type, ice_flux_type
=======
    & vert_cor_type, use_tides
>>>>>>> 1a990c1c
  USE mo_ocean_nml,              ONLY: iforc_oce, Coupled_FluxFromAtmo
  USE mo_dynamics_config,        ONLY: nold, nnew
  USE mo_io_config,              ONLY: n_checkpoints, write_last_restart
  USE mo_run_config,             ONLY: dtime, ltimer, output_mode, debug_check_level
  USE mtime,                     ONLY: datetime, datetimeToString, deallocateDatetime
  USE mo_exception,              ONLY: message, message_text, finish
  USE mo_ext_data_types,         ONLY: t_external_data
  !USE mo_io_units,               ONLY: filename_max
  USE mo_timer,                  ONLY: timer_start, timer_stop, timer_total, timer_solve_ab,  &
    & timer_tracer_ab, timer_vert_veloc, timer_normal_veloc,     &
    & timer_upd_flx, timer_extra20, timers_level, &
    & timer_scalar_prod_veloc, timer_extra21, timer_extra22, timer_bgc_ini, &
    & timer_bgc_inv, timer_bgc_tot
  USE mo_ocean_ab_timestepping,    ONLY: solve_free_surface_eq_ab, &
    &                                    calc_normal_velocity_ab,  &
    &                                    calc_vert_velocity,       &
    &                                    update_time_indices
  USE mo_ocean_types,              ONLY: t_hydro_ocean_state, &
    & t_operator_coeff, t_solvercoeff_singleprecision
  USE mo_ocean_tracer_transport_types, ONLY: t_tracer_collection, t_ocean_transport_state
  USE mo_ocean_math_operators,   ONLY: update_height_depdendent_variables, check_cfl_horizontal, check_cfl_vertical
  USE mo_scalar_product,         ONLY: calc_scalar_product_veloc_3d, map_edges2edges_viacell_3d_const_z
  USE mo_ocean_tracer,           ONLY: advect_ocean_tracers
  USE mo_ocean_tracer_dev,       ONLY: advect_ocean_tracers_dev
  USE mo_ocean_nudging,          ONLY: nudge_ocean_tracers
  USE mo_restart,                ONLY: t_RestartDescriptor, createRestartDescriptor, deleteRestartDescriptor
  USE mo_restart_nml_and_att,    ONLY: getAttributesForRestarting
  USE mo_key_value_store,        ONLY: t_key_value_store
  USE mo_ocean_surface_refactor, ONLY: update_ocean_surface_refactor, update_ocean_surface_refactor_zstar
  USE mo_ocean_surface_types,    ONLY: t_ocean_surface, t_atmos_for_ocean
  USE mo_ice_fem_interface,      ONLY: ice_fem_init_vel_restart, ice_fem_update_vel_restart
  USE mo_sea_ice_types,          ONLY: t_atmos_fluxes, t_sea_ice
  USE mo_sea_ice_nml,            ONLY: i_ice_dyn
  USE mo_ocean_physics,          ONLY: update_ho_params
  USE mo_ocean_physics_types,    ONLY: t_ho_params  
  USE mo_ocean_thermodyn,        ONLY: calc_potential_density, calculate_density, &
    & calculate_density_zstar
  USE mo_name_list_output,       ONLY: write_name_list_output
  USE mo_name_list_output_init,  ONLY: output_file
  USE mo_name_list_output_types, ONLY: t_output_file
  USE mo_ocean_diagnostics,      ONLY: calc_fast_oce_diagnostics, calc_psi
  USE mo_ocean_check_salt,       ONLY: check_total_salt_content, check_total_salt_content_zstar

  USE mo_master_config,          ONLY: isRestart
  USE mo_master_control,         ONLY: get_my_process_name
  USE mo_time_config,            ONLY: time_config, t_time_config
  USE mo_util_dbg_prnt,          ONLY: dbg_print, debug_printValue
  USE mo_dbg_nml,                ONLY: idbg_mxmn
  USE mo_statistics
  USE mo_var_list
  USE mo_swr_absorption,         ONLY: jerlov_swr_absorption
  USE mo_ocean_statistics
  USE mo_ocean_hamocc_interface, ONLY: ocean_to_hamocc_interface
  USE mo_derived_variable_handling, ONLY: update_statistics, reset_statistics
  USE mo_ocean_output
  USE mo_ocean_coupling,         ONLY: couple_ocean_toatmo_fluxes  
  USE mo_hamocc_nml,             ONLY: l_cpl_co2
  USE mo_ocean_time_events,      ONLY: ocean_time_nextStep, isCheckpoint, isEndOfThisRun, newNullDatetime
  USE mo_ocean_ab_timestepping_mimetic, ONLY: clear_ocean_ab_timestepping_mimetic
  USE mo_ocean_ab_timestepping_zstar,  ONLY: calc_vert_velocity_bottomup_zstar, calc_normal_velocity_ab_zstar, &
    & solve_free_surface_eq_zstar, update_zstar_variables
  USE mo_ocean_tracer_zstar, ONLY:advect_individual_tracers_zstar, advect_ocean_tracers_zstar
  USE mo_swr_absorption, ONLY: subsurface_swr_absorption_zstar
  USE mo_ocean_tracer_dev, ONLY: advect_ocean_tracers_GMRedi_zstar
 
  USE mo_grid_subset,         ONLY: t_subset_range, get_index_range
  USE mo_ocean_tracer_diffusion, ONLY: tracer_vertdiff_eliminate_upper_diag => eliminate_upper_diag
<<<<<<< HEAD
  USE mo_physical_constants,        ONLY: rho_ref, grav 

=======
  USE mo_ocean_pressure_bc_conditions,  ONLY: create_pressure_bc_conditions
  
  
>>>>>>> 1a990c1c
  IMPLICIT NONE

  PRIVATE

  PUBLIC  :: perform_ho_stepping
  PUBLIC  :: prepare_ho_stepping, end_ho_stepping
  PUBLIC  :: write_initial_ocean_timestep
  PUBLIC  :: update_time_g_n, update_time_indices
  
  CHARACTER(LEN=12)  :: str_module = 'HYDRO-ocerun'  ! Output of module for 1 line debug
  INTEGER            :: idt_src    = 1               ! Level of detail for 1 line debug
  !-------------------------------------------------------------------------

  
CONTAINS

  !-------------------------------------------------------------------------
  !<Optimize:inUse>
  SUBROUTINE prepare_ho_stepping(patch_3d, operators_coefficients, ocean_state, &
    & p_oce_sfc, p_as, sea_ice, ext_data, is_restart, solvercoeff_sp)

    TYPE(t_patch_3d ), INTENT(in)     :: patch_3d
    TYPE(t_ocean_surface)             :: p_oce_sfc
    TYPE(t_atmos_for_ocean),  INTENT(in)   :: p_as
    TYPE(t_operator_coeff), INTENT(INOUT) :: operators_coefficients
    TYPE(t_hydro_ocean_state), TARGET :: ocean_state
    TYPE (t_sea_ice),   INTENT(inout) :: sea_ice
    TYPE(t_external_data), TARGET, INTENT(inout) :: ext_data
! !   TYPE (t_ho_params)                :: p_phys_param
    LOGICAL, INTENT(in)               :: is_restart
    TYPE(t_solvercoeff_singleprecision), INTENT(inout) :: solvercoeff_sp
    
    REAL(wp) :: stretch_e(nproma, patch_3d%p_patch_2d(1)%nblks_e)           !! 

    IF (is_restart .AND. is_coupled_run() ) THEN
        ! Initialize 10m Wind Speed from restart file when run in coupled mode
        p_as%fu10 = p_oce_sfc%Wind_Speed_10m
        p_as%pao = p_oce_sfc%sea_level_pressure
    ENDIF

    IF (is_restart .AND. is_coupled_run() .AND. l_cpl_co2 ) THEN
        ! Initialize CO" Mixing Ration from restart file when run in coupled mode with HAMOCC
        p_as%co2 = p_oce_sfc%CO2_Mixing_Ratio
    ENDIF
    IF (is_restart .AND. (i_ice_dyn == 1)) THEN
        ! Initialize u_ice, v_ice with sea_ice vals read from the restart file
        CALL ice_fem_init_vel_restart(patch_3d%p_patch_2D(1), sea_ice)
    END IF
! 
!     IF (is_restart) THEN
!       ! Prepare ocean_state%p_prog, since it is needed by the sea ice model (e.g. wind stress computation)
!       IF ( i_sea_ice > 0 )         &
!       CALL update_height_depdendent_variables( patch_3d, ocean_state, ext_data, operators_coefficients, solvercoeff_sp)
!       
!       CALL calc_scalar_product_veloc_3d( patch_3d,  &
!         & ocean_state%p_prog(nold(1))%vn,         &
!         & ocean_state%p_diag,                     &
!         & operators_coefficients)
!     ELSE
!     ENDIF
! 
!     !    CALL update_diffusion_matrices( patch_3d,         &
!     !      & p_phys_param,                 &
!     !      & operators_coefficients%matrix_vert_diff_e,&
!     !      & operators_coefficients%matrix_vert_diff_c)
! 
    CALL update_height_depdendent_variables( patch_3d, ocean_state, ext_data, operators_coefficients, solvercoeff_sp)
    
    !! Initialize stretch variable for zstar
    IF ( ( .NOT. isRestart()  ) .AND. ( vert_cor_type == 1 ) ) THEN
        ocean_state%p_prog(nold(1))%stretch_c = 1.0_wp
    ENDIF

 
    ! this is needed as initial condition or restart 
!     CALL calc_scalar_product_veloc_3d( patch_3d,  &
!       & ocean_state(1)%p_prog(nold(1))%vn,         &
!       & ocean_state(1)%p_diag,                     &
!       & operators_coefficients)
!     CALL update_ho_params(patch_3d, ocean_state(1), p_as%fu10, sea_ice%concsum, p_phys_param, operators_coefficients)

    ! calculate the constant jerlov type subsurface sw absoption factor
   
    IF ( lswr_jerlov ) THEN

      CALL jerlov_swr_absorption(patch_3d, ocean_state)

    ENDIF

 ! 
  END SUBROUTINE prepare_ho_stepping
  !-------------------------------------------------------------------------

  !-------------------------------------------------------------------------
  !<Optimize:inUse>
  SUBROUTINE end_ho_stepping()

    
  END SUBROUTINE end_ho_stepping
  !-------------------------------------------------------------------------


  !-------------------------------------------------------------------------
  !>
  !! Main stepping routine for call of hydrostatic ocean model
  !!
  !! @par Revision History
  !! Developed by Peter Korn, MPI-M  (2008-2010).
  !! Initial release by Stephan Lorenz, MPI-M (2010-07)
  !
!<Optimize:inUse>
  SUBROUTINE perform_ho_stepping( patch_3d, ocean_state, p_ext_data,    &
    & p_oce_sfc, p_phys_param,                                          &
    & p_as, p_atm_f, sea_ice, operators_coefficients,     &
    & solvercoeff_sp)

    TYPE(t_patch_3d ), POINTER, INTENT(in)          :: patch_3d
    TYPE(t_hydro_ocean_state), TARGET, INTENT(inout) :: ocean_state(n_dom)
    TYPE(t_external_data), TARGET, INTENT(in)        :: p_ext_data(n_dom)
    TYPE(t_ocean_surface)   ,  INTENT(inout)                         :: p_oce_sfc
    TYPE(t_ho_params)                       ,  INTENT(inout)         :: p_phys_param
    TYPE(t_atmos_for_ocean),  INTENT(inout)          :: p_as
    TYPE(t_atmos_fluxes ),    INTENT(inout)          :: p_atm_f
    TYPE(t_sea_ice),          INTENT(inout)          :: sea_ice
    TYPE(t_operator_coeff),   INTENT(inout), TARGET :: operators_coefficients
    TYPE(t_solvercoeff_singleprecision), INTENT(inout), TARGET :: solvercoeff_sp

    ! local variables
    INTEGER :: jstep, jg, return_status
    !LOGICAL                         :: l_outputtime
    CHARACTER(LEN=32)               :: datestring
    TYPE(t_patch), POINTER :: patch_2d
    INTEGER :: jstep0 ! start counter for time loop
    REAL(wp) :: mean_height, old_mean_height
    REAL(wp) :: verticalMeanFlux(n_zlev+1)
    INTEGER :: level,ifiles,i,j
    REAL(wp) :: r
    
    REAL(wp) :: eta_c_new(nproma, patch_3d%p_patch_2d(1)%alloc_cell_blocks) !! Surface height after time step 
    REAL(wp) :: stretch_c_new(nproma, patch_3d%p_patch_2d(1)%alloc_cell_blocks) !! stretch factor 
    REAL(wp) :: stretch_e(nproma, patch_3d%p_patch_2d(1)%nblks_e)           !! 

    !CHARACTER(LEN=filename_max)  :: outputfile, gridfile
    TYPE(t_key_value_store), POINTER :: restartAttributes
    CLASS(t_RestartDescriptor), POINTER :: restartDescriptor
    CHARACTER(LEN = *), PARAMETER :: routine = 'mo_hydro_ocean_run:perform_ho_stepping'

    TYPE(datetime), POINTER             :: current_time     => NULL()


#ifdef __COMPAD_DECLARATIONS__

#include "adify_oes_hydro_ocean_run_perform_ho_stepping_declarations.inc"

#endif /*  __COMPAD_DECLARATIONS__  */
    
    !------------------------------------------------------------------
    patch_2d      => patch_3d%p_patch_2d(1)

    !------------------------------------------------------------------
    ! no grid refinement allowed here so far
    !------------------------------------------------------------------
    IF (n_dom > 1 ) THEN
      CALL finish(TRIM(routine), ' N_DOM > 1 is not allowed')
    END IF
    jg = n_dom

    patch_2d => patch_3d%p_patch_2d(jg)

    !------------------------------------------------------------------
    jstep0 = 0

    CALL getAttributesForRestarting(restartAttributes)
    ! get start counter for time loop from restart file:
    IF (ASSOCIATED(restartAttributes)) CALL restartAttributes%get("jstep", jstep0)
    IF (isRestart() .AND. mod(nold(jg),2) /=1 ) THEN
      ! swap the g_n and g_nm1
      CALL update_time_g_n(ocean_state(jg))
    ENDIF

    restartDescriptor => createRestartDescriptor(TRIM(get_my_process_name()) )

    ! local time var to be passed along, so the global is kept safe 
    current_time => newNullDatetime()

    !------------------------------------------------------------------
    ! call the dynamical core: start the time loop
    !------------------------------------------------------------------
    CALL timer_start(timer_total)

    !------------------------------------------------------------------
    !! Update stretch variable for zstar
    IF ( ( vert_cor_type == 1 ) ) THEN
      CALL update_zstar_variables( patch_3d, ocean_state(jg), operators_coefficients, &
        & ocean_state(jg)%p_prog(nold(1))%eta_c, &
        & ocean_state(jg)%p_prog(nold(1))%stretch_c, stretch_e)
    ENDIF
    !------------------------------------------------------------------

    SELECT CASE (run_mode)
    CASE (RUN_FORWARD)

      jstep = jstep0
      TIME_LOOP: DO

         IF ( vert_cor_type == 0 ) THEN
          CALL ocean_time_step()
         ELSEIF ( vert_cor_type == 1 ) THEN
          CALL ocean_time_step_zstar()
         ENDIF

         IF (isEndOfThisRun()) THEN
            ! leave time loop
            EXIT TIME_LOOP
         END IF

      ENDDO TIME_LOOP


      !------------------------------------------------------------------
      ! BEGIN :: call special adjoint version of dynamical core 
      !------------------------------------------------------------------
#ifdef __COMPAD_ADJLOOP__

   CASE (RUN_ADJOINT)

#     include "adify_oes_hydro_ocean_run_perform_ho_stepping_before_timeloop.inc"
      jstep = jstep0
      TIME_LOOP_ADJOINT: DO

#        include "adify_oes_hydro_ocean_run_perform_ho_stepping_timeloop_body_begin.inc"
         CALL ocean_time_step()

#        include "adify_oes_hydro_ocean_run_perform_ho_stepping_timeloop_body_end.inc"

         IF (isEndOfThisRun()) THEN
            ! leave time loop
            EXIT TIME_LOOP_ADJOINT
         END IF

      ENDDO TIME_LOOP_ADJOINT

#     include "adify_oes_hydro_ocean_run_perform_ho_stepping_after_timeloop.inc"

      !------------------------------------------------------------------
      ! END :: call special adjoint version of dynamivcal core 
      !------------------------------------------------------------------
#endif /* __COMPAD_ADJLOOP__) .... */


    END SELECT

    CALL clear_ocean_ab_timestepping_mimetic()

    CALL restartDescriptor%destruct()
 
    CALL deallocateDatetime(current_time)
   
    CALL timer_stop(timer_total)
  
  CONTAINS

    !-------------------------------------------------------------------------
    SUBROUTINE ocean_time_step()
        REAL(wp) :: total_salt, total_saltinseaice, total_saltinliquidwater

        ! optional memory loggin
        CALL memory_log_add
        
        jstep = jstep + 1
        ! update model date and time mtime based
        current_time = ocean_time_nextStep()

        CALL datetimeToString(current_time, datestring)
        WRITE(message_text,'(a,i10,2a)') '  Begin of timestep =',jstep,'  datetime:  ', datestring
        CALL message (TRIM(routine), message_text)
              
!        IF (lcheck_salt_content) CALL check_total_salt_content(100,ocean_state(jg)%p_prog(nold(1))%tracer(:,:,:,2), patch_2d, &
!         ocean_state(jg)%p_prog(nold(1))%h(:,:), patch_3D%p_patch_1d(1)%prism_thick_flat_sfc_c(:,:,:),&
!         sea_ice, 0)
        start_detail_timer(timer_extra22,6)
        CALL update_height_depdendent_variables( patch_3d, ocean_state(jg), p_ext_data(jg), operators_coefficients, solvercoeff_sp)
        stop_detail_timer(timer_extra22,6)
        
        start_timer(timer_scalar_prod_veloc,2)
        CALL calc_scalar_product_veloc_3d( patch_3d,  &
          & ocean_state(jg)%p_prog(nold(1))%vn,         &
          & ocean_state(jg)%p_diag,                     &
          & operators_coefficients)
        stop_timer(timer_scalar_prod_veloc,2)
        
        !In case of a time-varying forcing:
        ! update_surface_flux or update_ocean_surface has changed p_prog(nold(1))%h, SST and SSS
        start_timer(timer_upd_flx,3)
        IF (lcheck_salt_content) CALL check_total_salt_content(105,ocean_state(jg)%p_prog(nold(1))%tracer(:,:,:,2), patch_2d, &
         ocean_state(jg)%p_prog(nold(1))%h(:,:), patch_3D%p_patch_1d(1)%prism_thick_flat_sfc_c(:,:,:),&
         sea_ice, 0)

        CALL update_ocean_surface_refactor( patch_3d, ocean_state(jg), p_as, sea_ice, p_atm_f, p_oce_sfc, &
             & current_time, operators_coefficients)
        IF (lcheck_salt_content) CALL check_total_salt_content(110,ocean_state(jg)%p_prog(nold(1))%tracer(:,:,:,2), patch_2d, &
         ocean_state(jg)%p_prog(nold(1))%h(:,:), patch_3D%p_patch_1d(1)%prism_thick_flat_sfc_c(:,:,:),&
         sea_ice, 0)

        stop_timer(timer_upd_flx,3)

        start_detail_timer(timer_extra22,4)
        CALL update_height_depdendent_variables( patch_3d, ocean_state(jg), p_ext_data(jg), operators_coefficients, solvercoeff_sp)
        stop_detail_timer(timer_extra22,4)
        
        !--------------------------------------------------------------------------
        ! calculate in situ density here, as it may be used fotr the tides load
        CALL calculate_density( patch_3d,                         &
          & ocean_state(jg)%p_prog(nold(1))%tracer(:,:,:,:),      &
          & ocean_state(jg)%p_diag%rho(:,:,:) )

        !--------------------------------------------------------------------------
        CALL create_pressure_bc_conditions(patch_3d,ocean_state(jg), p_as, current_time)
        !------------------------------------------------------------------------
       

  !       IF (timers_level > 2) CALL timer_start(timer_scalar_prod_veloc)
  !       CALL calc_scalar_product_veloc_3d( patch_3d,  &
  !         & ocean_state(jg)%p_prog(nold(1))%vn,         &
  !         & ocean_state(jg)%p_diag,                     &
  !         & operators_coefficients)
  !       IF (timers_level > 2) CALL timer_stop(timer_scalar_prod_veloc)

        !---------DEBUG DIAGNOSTICS-------------------------------------------
        idt_src=3  ! output print level (1-5, fix)
        CALL dbg_print('on entry: h-old'           ,ocean_state(jg)%p_prog(nold(1))%h ,str_module,idt_src, &
          & patch_2d%cells%owned )
        CALL dbg_print('on entry: h-new'           ,ocean_state(jg)%p_prog(nnew(1))%h ,str_module,idt_src, &
          & patch_2d%cells%owned )
        CALL dbg_print('HydOce: ScaProdVel kin'    ,ocean_state(jg)%p_diag%kin        ,str_module,idt_src, &
          & patch_2d%cells%owned )
        CALL dbg_print('HydOce: ScaProdVel ptp_vn' ,ocean_state(jg)%p_diag%ptp_vn     ,str_module,idt_src, &
          & patch_2d%edges%owned )
        CALL dbg_print('HydOce: fu10'              ,p_as%fu10                         ,str_module,idt_src, &
          & in_subset=patch_2d%cells%owned)
        CALL dbg_print('HydOce: concsum'           ,sea_ice%concsum                   ,str_module,idt_src, &
          & in_subset=patch_2d%cells%owned)

        !---------------------------------------------------------------------
        !by_ogut: added p_oce_sfc
        CALL update_ho_params(patch_3d, ocean_state(jg), p_as%fu10, sea_ice%concsum, p_phys_param, operators_coefficients, &
                              p_atm_f, p_oce_sfc)

        !------------------------------------------------------------------------
        IF (debug_check_level > 5) THEN
          CALL horizontal_mean(values=ocean_state(jg)%p_prog(nold(1))%h(:,:), weights=patch_2d%cells%area(:,:), &
            & in_subset=patch_2d%cells%owned, mean=old_mean_height)
        END IF
        !------------------------------------------------------------------------
        IF (lcheck_salt_content) CALL check_total_salt_content(125,ocean_state(jg)%p_prog(nold(1))%tracer(:,:,:,2), patch_2d, &
         ocean_state(jg)%p_prog(nold(1))%h(:,:), patch_3D%p_patch_1d(1)%prism_thick_flat_sfc_c(:,:,:),&
         sea_ice,0)
        ! solve for new free surface
        start_timer(timer_solve_ab,1)
        CALL solve_free_surface_eq_ab (patch_3d, ocean_state(jg), p_ext_data(jg), &
          & p_as, p_oce_sfc, p_phys_param, jstep, operators_coefficients, solvercoeff_sp, return_status)!, p_int(jg))
        IF (return_status /= 0) THEN
         CALL output_ocean(              &
           & patch_3d=patch_3d,          &
           & ocean_state=ocean_state,    &
           & this_datetime=current_time, &
           & surface_fluxes=p_oce_sfc, &
           & sea_ice=sea_ice,            &
           & jstep=jstep, jstep0=jstep0, &
           & force_output=.true.)
          CALL finish(TRIM(routine), 'solve_free_surface_eq_ab  returned error')
        ENDIF
        
        stop_timer(timer_solve_ab,1)
          
!         IF (lcheck_salt_content) CALL check_total_salt_content(126,ocean_state(jg)%p_prog(nold(1))%tracer(:,:,:,2), patch_2d, &
!          ocean_state(jg)%p_prog(nnew(1))%h(:,:), patch_3D%p_patch_1d(1)%prism_thick_flat_sfc_c(:,:,:),&
!          sea_ice,0)
        !------------------------------------------------------------------------
        ! Step 4: calculate final normal velocity from predicted horizontal
        ! velocity vn_pred and updated surface height
        start_timer(timer_normal_veloc,4)
        CALL calc_normal_velocity_ab(patch_3d, ocean_state(jg),&
          & operators_coefficients, solvercoeff_sp,  p_ext_data(jg), p_phys_param)
        stop_timer(timer_normal_veloc,4)

        !------------------------------------------------------------------------
        ! Step 5: calculate vertical velocity and mass_flx_e from continuity equation under
        ! incompressiblity condition in the non-shallow-water case
        IF ( iswm_oce /= 1 ) THEN
          start_timer(timer_vert_veloc,4)
          CALL calc_vert_velocity( patch_3d, ocean_state(jg),operators_coefficients)
          stop_timer(timer_vert_veloc,4)
        ELSE
          CALL map_edges2edges_viacell_3d_const_z( patch_3d, ocean_state(jg)%p_diag%vn_time_weighted, operators_coefficients, &
              & ocean_state(jg)%p_diag%mass_flx_e)
        ENDIF
        !------------------------------------------------------------------------

        IF (idbg_mxmn >= 2 .OR. debug_check_level > 5) THEN
          CALL horizontal_mean(values=ocean_state(jg)%p_prog(nnew(1))%h(:,:), weights=patch_2d%cells%area(:,:), &
            & in_subset=patch_2d%cells%owned, mean=mean_height)
          CALL debug_printValue(description="Mean Height", val=mean_height, detail_level=2)
        ENDIF
        IF (debug_check_level > 5 .AND. idbg_mxmn >= 2) THEN
          ! check difference from old_mean_height
  !         CALL debug_printValue(description="Old/New Mean Height", val=old_mean_height, &
  !           & value1=mean_height, value2=(mean_height-old_mean_height) / old_mean_height, &
  !           & detail_level=2)
          CALL debug_printValue(description="Old/New Mean Height", &
            & val=old_mean_height, value1=mean_height, detail_level=2)
          ! check if vertical and horizontal fluxes add to 0
  !         ocean_state(jg)%p_diag%w
          CALL horizontal_mean(values=ocean_state(jg)%p_diag%w, weights=patch_2d%cells%area(:,:), &
            & in_subset=patch_2d%cells%owned, mean=verticalMeanFlux, start_level=2, end_level=n_zlev)
          
          DO level=2, n_zlev-1
            CALL debug_printValue(description="Mean vertical flux at", val=REAL(level,wp),  &
              & value1=verticalMeanFlux(level), detail_level=2)
          ENDDO         
        END IF

!         IF (lcheck_salt_content) CALL check_total_salt_content(130,ocean_state(jg)%p_prog(nold(1))%tracer(:,:,:,2), patch_2d, &
!          ocean_state(jg)%p_prog(nnew(1))%h(:,:), patch_3D%p_patch_1d(1)%prism_thick_flat_sfc_c(:,:,:),&
!          sea_ice,0)
        !------------------------------------------------------------------------
        CALL tracer_transport(patch_3d, ocean_state(jg), p_as, sea_ice, p_oce_sfc, &
          & p_phys_param, operators_coefficients, current_time)

        
       IF (lcheck_salt_content) CALL check_total_salt_content(140,ocean_state(jg)%p_prog(nnew(1))%tracer(:,:,:,2), patch_2d, &
         ocean_state(jg)%p_prog(nnew(1))%h(:,:), patch_3D%p_patch_1d(1)%prism_thick_flat_sfc_c(:,:,:),&
         sea_ice,0)
        !----------------------------------------------------------------------

      !------------------------------------------------------------------------
        ! Optional : nudge temperature and salinity
        IF (no_tracer>=1) THEN
          CALL nudge_ocean_tracers( patch_3d, ocean_state(jg))
        ENDIF

        !------------------------------------------------------------------------
        ! perform accumulation for special variables
        start_detail_timer(timer_extra20,5)     
        IF (no_tracer>=1) THEN
          CALL calc_potential_density( patch_3d,                            &
            & ocean_state(jg)%p_prog(nold(1))%tracer,                       &
            & ocean_state(jg)%p_diag%rhopot )
            
          ! calculate diagnostic barotropic stream function
          CALL calc_psi (patch_3d, ocean_state(jg)%p_diag%u(:,:,:),         &
            & patch_3D%p_patch_1d(1)%prism_thick_c(:,:,:),                  &
            & ocean_state(jg)%p_diag%u_vint, current_time)
          CALL dbg_print('calc_psi: u_vint' ,ocean_state(jg)%p_diag%u_vint, str_module, 3, in_subset=patch_2d%cells%owned)
          
        ! calculate diagnostic barotropic stream function with vn
    !  not yet mature
    !   CALL calc_psi_vn (patch_3d, ocean_state(jg)%p_prog(nold(1))%vn,   &
    !     & patch_3D%p_patch_1d(1)%prism_thick_e(:,:,:),                  &
    !     & operators_coefficients,                                       &
    !     & ocean_state(jg)%p_diag%u_vint, ocean_state(jg)%p_diag%v_vint, current_time)
    !   CALL dbg_print('calc_psi_vn: u_vint' ,ocean_state(jg)%p_diag%u_vint, str_module, 5, in_subset=patch_2d%cells%owned)
    !   CALL dbg_print('calc_psi_vn: v_vint' ,ocean_state(jg)%p_diag%v_vint, str_module, 5, in_subset=patch_2d%cells%owned)
        ENDIF

        CALL fill_auxiliary_diagnostics(patch_3d, ocean_state(1))
        
        CALL calc_fast_oce_diagnostics( patch_2d, &
            & patch_3d, &
            & ocean_state(1), &
            & patch_3d%p_patch_1d(1)%dolic_c, &
            & patch_3d%p_patch_1d(1)%prism_thick_c, &
            & patch_3d%p_patch_1d(1)%zlev_m, &
            & ocean_state(jg)%p_diag, &
            & ocean_state(jg)%p_prog(nnew(1))%h, &
            & ocean_state(jg)%p_prog(nnew(1))%vn, &
            & ocean_state(jg)%p_prog(nnew(1))%tracer, &
            & p_atm_f, &
            & p_oce_sfc, &
            & sea_ice) 

        stop_detail_timer(timer_extra20,5)

        CALL update_statistics

        CALL output_ocean( patch_3d, ocean_state, &
          &                current_time,              &
          &                p_oce_sfc,             &
          &                sea_ice,                 &
          &                jstep, jstep0)
        
        CALL reset_statistics
        ! send and receive coupling fluxes for ocean at the end of time stepping loop
        IF (iforc_oce == Coupled_FluxFromAtmo) THEN  !  14

          CALL couple_ocean_toatmo_fluxes(patch_3D, ocean_state(jg), sea_ice, p_atm_f, p_as, current_time)

          ! copy fluxes updated in coupling from p_atm_f into p_oce_sfc
          p_oce_sfc%FrshFlux_Precipitation = p_atm_f%FrshFlux_Precipitation
          p_oce_sfc%FrshFlux_Evaporation   = p_atm_f%FrshFlux_Evaporation
          p_oce_sfc%FrshFlux_SnowFall      = p_atm_f%FrshFlux_SnowFall
          p_oce_sfc%HeatFlux_Total         = p_atm_f%HeatFlux_Total
          p_oce_sfc%HeatFlux_ShortWave     = p_atm_f%HeatFlux_ShortWave
          p_oce_sfc%HeatFlux_Longwave      = p_atm_f%HeatFlux_Longwave
          p_oce_sfc%HeatFlux_Sensible      = p_atm_f%HeatFlux_Sensible
          p_oce_sfc%HeatFlux_Latent        = p_atm_f%HeatFlux_Latent
          p_oce_sfc%FrshFlux_Runoff        = p_atm_f%FrshFlux_Runoff
          IF ( l_cpl_co2 ) THEN
            p_oce_sfc%CO2_Mixing_Ratio     = p_as%co2
          ENDIF

        ENDIF

        ! copy atmospheric wind speed of coupling from p_as%fu10 into forcing to be written by restart
        p_oce_sfc%Wind_Speed_10m(:,:) = p_as%fu10(:,:)
        p_oce_sfc%sea_level_pressure(:,:) = p_as%pao(:,:)
!        IF (lcheck_salt_content) CALL check_total_salt_content(150,ocean_state(jg)%p_prog(nnew(1))%tracer(:,:,:,2), patch_2d, &
!         ocean_state(jg)%p_prog(nnew(1))%h(:,:), patch_3D%p_patch_1d(1)%prism_thick_flat_sfc_c(:,:,:),&
!         sea_ice,0)

        start_detail_timer(timer_extra21,5)
        
        ! Shift time indices for the next loop
        ! this HAS to ge into the restart files, because the start with the following loop
        CALL update_time_indices(jg)

        ! update intermediate timestepping variables for the tracers
        CALL update_time_g_n(ocean_state(jg))
!        IF (lcheck_salt_content) CALL check_total_salt_content(160,ocean_state(jg)%p_prog(nold(1))%tracer(:,:,:,2), patch_2d, &
!         ocean_state(jg)%p_prog(nold(1))%h(:,:), patch_3D%p_patch_1d(1)%prism_thick_flat_sfc_c(:,:,:),&
!         sea_ice,0)

        ! check whether time has come for writing restart file
        IF (isCheckpoint()) THEN
          IF (.NOT. output_mode%l_none ) THEN
            !
            ! For multifile restart (restart_write_mode = "joint procs multifile")
            ! the domain flag must be set to .TRUE. in order to activate the domain,
            ! even though we have one currently in the ocean. Without this the
            ! processes won't write out their data into a the patch restart files.
            !
            patch_2d%ldom_active = .TRUE.
            !
            IF (i_ice_dyn == 1) CALL ice_fem_update_vel_restart(patch_2d, sea_ice) ! write FEM vel to restart or checkpoint file
            CALL restartDescriptor%updatePatch(patch_2d, &
                                              &opt_nice_class=1, &
                                              &opt_ocean_zlevels=n_zlev, &
                                              &opt_ocean_zheight_cellmiddle = patch_3d%p_patch_1d(1)%zlev_m(:), &
                                              &opt_ocean_zheight_cellinterfaces = patch_3d%p_patch_1d(1)%zlev_i(:))
            CALL restartDescriptor%writeRestart(current_time, jstep)
          END IF
        END IF

        stop_detail_timer(timer_extra21,5)
        
        IF (isEndOfThisRun()) THEN
          ! leave time loop
          RETURN
        END IF
        
        ! check cfl criterion
        IF (cfl_check) THEN
          CALL check_cfl_horizontal(ocean_state(jg)%p_prog(nnew(1))%vn, &
            & patch_2d%edges%inv_dual_edge_length, &
            & dtime, &
            & patch_2d%edges%ALL, &
            & cfl_threshold, &
            & ocean_state(jg)%p_diag%cfl_horz, &
            & cfl_stop_on_violation,&
            & cfl_write)
          CALL check_cfl_vertical(ocean_state(jg)%p_diag%w, &
            & patch_3d%p_patch_1d(1)%prism_center_dist_c, &
            & dtime, &
            & patch_2d%cells%ALL,&
            & cfl_threshold, &
            & ocean_state(jg)%p_diag%cfl_vert, &
            & cfl_stop_on_violation,&
            & cfl_write)
        END IF

    END SUBROUTINE ocean_time_step

    
    
    !-------------------------------------------------------------------------
    SUBROUTINE ocean_time_step_zstar()
        ! optional memory loggin
        CALL memory_log_add
        
        jstep = jstep + 1
        ! update model date and time mtime based
        current_time = ocean_time_nextStep()

        CALL datetimeToString(current_time, datestring)
        WRITE(message_text,'(a,i10,2a)') '  Begin of timestep =',jstep,'  datetime:  ', datestring
        CALL message (TRIM(routine), message_text)
         
!        IF (lcheck_salt_content) CALL check_total_salt_content_zstar(110, &
!          & ocean_state(jg)%p_prog(nold(1))%tracer(:,:,:,2), patch_2d, &
!          & ocean_state(jg)%p_prog(nold(1))%stretch_c(:,:), &
!          & patch_3D%p_patch_1d(1)%prism_thick_flat_sfc_c(:,:,:), sea_ice, p_oce_sfc)

     
        start_timer(timer_scalar_prod_veloc,2)
        CALL calc_scalar_product_veloc_3d( patch_3d,  &
          & ocean_state(jg)%p_prog(nold(1))%vn,         &
          & ocean_state(jg)%p_diag,                     &
          & operators_coefficients)
        stop_timer(timer_scalar_prod_veloc,2)
        
        !In case of a time-varying forcing:
        ! update_surface_flux or update_ocean_surface has changed p_prog(nold(1))%h, SST and SSS
        start_timer(timer_upd_flx,3)

        !! Updates velocity, tracer boundary condition
        !! Changes height based on ice etc
        !! Ice eqn sends back heat fluxes and volume fluxes
        !! Tracer relaxation and surface flux boundary conditions
        CALL update_ocean_surface_refactor_zstar( patch_3d, ocean_state(jg), p_as, sea_ice, p_atm_f, p_oce_sfc, &
            & current_time, operators_coefficients, ocean_state(jg)%p_prog(nold(1))%eta_c, &
            & ocean_state(jg)%p_prog(nold(1))%stretch_c)

        stop_timer(timer_upd_flx,3)
        
        !------------------------------------------------------------------------
        !! Update stretch variables 
        CALL update_zstar_variables( patch_3d, ocean_state(jg), operators_coefficients, &
          & ocean_state(jg)%p_prog(nold(1))%eta_c, &
          & ocean_state(jg)%p_prog(nold(1))%stretch_c, stretch_e)

        !------------------------------------------------------------------------
<<<<<<< HEAD
        ! compute tidal potential
        ! FIXME zstar: Not modified for zstar
        IF (use_tides) THEN
          CALL tide(patch_3d,current_time,ocean_state(jg)%p_aux%bc_tides_potential)
        ENDIF
        ! total top potential
        ! FIXME zstar: Does this make sense for zstar 
        IF (atm_pressure_included_in_ocedyn) THEN
          ocean_state(jg)%p_aux%bc_total_top_potential = ocean_state(jg)%p_aux%bc_tides_potential  &
            & + p_as%pao * OceanReferenceDensity_inv
        ELSE
          ocean_state(jg)%p_aux%bc_total_top_potential = ocean_state(jg)%p_aux%bc_tides_potential
        ENDIF 
        IF (ice_flux_type .EQ. 1) THEN 
          ocean_state(jg)%p_aux%bc_total_top_potential = &
            & ocean_state(jg)%p_aux%bc_tides_potential  + &
            & rho_ref * OceanReferenceDensity_inv * grav * sea_ice%draftave
        END IF

!        IF (lcheck_salt_content) CALL check_total_salt_content_zstar(120, &
!          & ocean_state(jg)%p_prog(nold(1))%tracer(:,:,:,2), patch_2d, &
!          & ocean_state(jg)%p_prog(nold(1))%stretch_c(:,:), &
!          & patch_3D%p_patch_1d(1)%prism_thick_flat_sfc_c(:,:,:), sea_ice, p_oce_sfc)

=======
        ! calculate in situ density here, as it may be used fotr the tides load
        CALL calculate_density_zstar( patch_3d,                         &
          & ocean_state(jg)%p_prog(nold(1))%tracer(:,:,:,:),      &
          & ocean_state(jg)%p_prog(nold(1))%eta_c, &
          & ocean_state(jg)%p_prog(nold(1))%stretch_c, &
          & ocean_state(jg)%p_diag%rho(:,:,:) )

        !--------------------------------------------------------------------------
        CALL create_pressure_bc_conditions(patch_3d,ocean_state(jg), p_as, current_time)
        !------------------------------------------------------------------------
>>>>>>> 1a990c1c

        !---------DEBUG DIAGNOSTICS-------------------------------------------
        idt_src=3  ! output print level (1-5, fix)
        CALL dbg_print('on entry: h-old'           ,ocean_state(jg)%p_prog(nold(1))%h ,str_module,idt_src, &
          & patch_2d%cells%owned )
        CALL dbg_print('on entry: h-new'           ,ocean_state(jg)%p_prog(nnew(1))%h ,str_module,idt_src, &
          & patch_2d%cells%owned )
        CALL dbg_print('HydOce: ScaProdVel kin'    ,ocean_state(jg)%p_diag%kin        ,str_module,idt_src, &
          & patch_2d%cells%owned )
        CALL dbg_print('HydOce: ScaProdVel ptp_vn' ,ocean_state(jg)%p_diag%ptp_vn     ,str_module,idt_src, &
          & patch_2d%edges%owned )
        CALL dbg_print('HydOce: fu10'              ,p_as%fu10                         ,str_module,idt_src, &
          & in_subset=patch_2d%cells%owned)
        CALL dbg_print('HydOce: concsum'           ,sea_ice%concsum                   ,str_module,idt_src, &
          & in_subset=patch_2d%cells%owned)

        !---------------------------------------------------------------------
        !by_ogut: added p_oce_sfc
        CALL update_ho_params(patch_3d, ocean_state(jg), p_as%fu10, sea_ice%concsum, p_phys_param, operators_coefficients, &
                              p_atm_f, p_oce_sfc)

        !------------------------------------------------------------------------
        ! solve for new free surface
        start_timer(timer_solve_ab,1)
        CALL solve_free_surface_eq_zstar( patch_3d, ocean_state, p_ext_data,  &
          & p_oce_sfc , p_as, p_phys_param, operators_coefficients, solvercoeff_sp, &
          & jstep, ocean_state(jg)%p_prog(nold(1))%eta_c, ocean_state(jg)%p_prog(nold(1))%stretch_c, &
          & stretch_e, ocean_state(jg)%p_prog(nnew(1))%eta_c, ocean_state(jg)%p_prog(nnew(1))%stretch_c)

        stop_timer(timer_solve_ab,1)
          
        !------------------------------------------------------------------------
        ! Step 4: calculate final normal velocity from predicted horizontal
        ! velocity vn_pred and updated surface height
        start_timer(timer_normal_veloc,4)
        CALL calc_normal_velocity_ab_zstar(patch_3d, ocean_state(jg), operators_coefficients, &
          & ocean_state(jg)%p_prog(nnew(1))%eta_c)
        stop_timer(timer_normal_veloc,4)

        !------------------------------------------------------------------------
        ! Step 5: calculate vertical velocity and mass_flx_e from continuity equation under
        ! incompressiblity condition in the non-shallow-water case
        start_timer(timer_vert_veloc,4)
        CALL calc_vert_velocity_bottomup_zstar( patch_3d, ocean_state(jg),operators_coefficients, & 
          & ocean_state(jg)%p_prog(nnew(1))%stretch_c, stretch_e)
        stop_timer(timer_vert_veloc,4)
        
        IF (idbg_mxmn >= 2 .OR. debug_check_level > 5) THEN
          CALL horizontal_mean(values=ocean_state(jg)%p_prog(nnew(1))%eta_c(:,:), &
            & weights=patch_2d%cells%area(:,:), &
            & in_subset=patch_2d%cells%owned, mean=mean_height)
          CALL debug_printValue(description="Mean Height", val=mean_height, detail_level=2)
        ENDIF
        IF (debug_check_level > 5 .AND. idbg_mxmn >= 2) THEN
          ! check difference from old_mean_height
          CALL debug_printValue(description="Old/New Mean Height", &
            & val=old_mean_height, value1=mean_height, detail_level=2)
          ! check if vertical and horizontal fluxes add to 0
          CALL horizontal_mean(values=ocean_state(jg)%p_diag%w, weights=patch_2d%cells%area(:,:), &
            & in_subset=patch_2d%cells%owned, mean=verticalMeanFlux, start_level=2, end_level=n_zlev)
          
          DO level=2, n_zlev-1
            CALL debug_printValue(description="Mean vertical flux at", val=REAL(level,wp),  &
              & value1=verticalMeanFlux(level), detail_level=2)
          ENDDO         
        END IF

        !------------------------------------------------------------------------
        
        CALL tracer_transport_zstar(patch_3d, ocean_state(jg), p_as, sea_ice, &
          & p_oce_sfc, p_phys_param, operators_coefficients, current_time, &
          & ocean_state(jg)%p_prog(nold(1))%stretch_c, stretch_e, ocean_state(jg)%p_prog(nnew(1))%stretch_c)

        !------------------------------------------------------------------------
        
!        IF (lcheck_salt_content) CALL check_total_salt_content_zstar(130, &
!          & ocean_state(jg)%p_prog(nnew(1))%tracer(:,:,:,2), patch_2d, &
!          & ocean_state(jg)%p_prog(nnew(1))%stretch_c(:,:), &
!          & patch_3D%p_patch_1d(1)%prism_thick_flat_sfc_c(:,:,:), sea_ice, p_oce_sfc)


        !! Store in temporary variables to assign to nold
        eta_c_new     = ocean_state(jg)%p_prog(nnew(1))%eta_c
        stretch_c_new = ocean_state(jg)%p_prog(nnew(1))%stretch_c
        !------------------------------------------------------------------------

        !------------------------------------------------------------------------
        ! Optional : nudge temperature and salinity
        !! FIXME zstar: Not adapted to zstar
        IF (no_tracer>=1) THEN
          CALL nudge_ocean_tracers( patch_3d, ocean_state(jg))
        ENDIF
  
        !------------------------------------------------------------------------
        ! perform accumulation for special variables
        ! FIXME zstar: Not adapted to zstar
        start_detail_timer(timer_extra20,5)     
        IF (no_tracer>=1) THEN
          CALL calc_potential_density( patch_3d,                            &
            & ocean_state(jg)%p_prog(nold(1))%tracer,                       &
            & ocean_state(jg)%p_diag%rhopot )
            
          ! calculate diagnostic barotropic stream function
          CALL calc_psi (patch_3d, ocean_state(jg)%p_diag%u(:,:,:),         &
            & patch_3D%p_patch_1d(1)%prism_thick_c(:,:,:),                  &
            & ocean_state(jg)%p_diag%u_vint, current_time)
          CALL dbg_print('calc_psi: u_vint' ,ocean_state(jg)%p_diag%u_vint, str_module, 3, in_subset=patch_2d%cells%owned)
            
        ENDIF

        CALL calc_fast_oce_diagnostics( patch_2d, &
            & patch_3d, &
            & ocean_state(1), &
            & patch_3d%p_patch_1d(1)%dolic_c, &
            & patch_3d%p_patch_1d(1)%prism_thick_c, &
            & patch_3d%p_patch_1d(1)%zlev_m, &
            & ocean_state(jg)%p_diag, &
            & ocean_state(jg)%p_prog(nnew(1))%eta_c, &
            & ocean_state(jg)%p_prog(nnew(1))%vn, &
            & ocean_state(jg)%p_prog(nnew(1))%tracer, &
            & p_atm_f, &
            & p_oce_sfc, &
            & sea_ice) 

        stop_detail_timer(timer_extra20,5)

        CALL update_statistics

        CALL output_ocean( patch_3d, ocean_state, &
          &                current_time,              &
          &                p_oce_sfc,             &
          &                sea_ice,                 &
          &                jstep, jstep0)
        
        CALL reset_statistics
        ! send and receive coupling fluxes for ocean at the end of time stepping loop
        ! FIXME zstar: Does this make sense for zstar 
        IF (iforc_oce == Coupled_FluxFromAtmo) THEN  !  14

          CALL couple_ocean_toatmo_fluxes(patch_3D, ocean_state(jg), sea_ice, p_atm_f, p_as, current_time)

          ! copy fluxes updated in coupling from p_atm_f into p_oce_sfc
          p_oce_sfc%FrshFlux_Precipitation = p_atm_f%FrshFlux_Precipitation
          p_oce_sfc%FrshFlux_Evaporation   = p_atm_f%FrshFlux_Evaporation
          p_oce_sfc%FrshFlux_SnowFall      = p_atm_f%FrshFlux_SnowFall
          p_oce_sfc%HeatFlux_Total         = p_atm_f%HeatFlux_Total
          p_oce_sfc%HeatFlux_ShortWave     = p_atm_f%HeatFlux_ShortWave
          p_oce_sfc%HeatFlux_Longwave      = p_atm_f%HeatFlux_Longwave
          p_oce_sfc%HeatFlux_Sensible      = p_atm_f%HeatFlux_Sensible
          p_oce_sfc%HeatFlux_Latent        = p_atm_f%HeatFlux_Latent
          p_oce_sfc%FrshFlux_Runoff        = p_atm_f%FrshFlux_Runoff

        ENDIF

        ! copy atmospheric wind speed of coupling from p_as%fu10 into forcing to be written by restart
        p_oce_sfc%Wind_Speed_10m(:,:) = p_as%fu10(:,:)
        p_oce_sfc%sea_level_pressure(:,:) = p_as%pao(:,:)

        start_detail_timer(timer_extra21,5)
        
        ! Shift time indices for the next loop
        ! this HAS to ge into the restart files, because the start with the following loop
        CALL update_time_indices(jg)

        ! update intermediate timestepping variables for the tracers
        CALL update_time_g_n(ocean_state(jg))

        ! check whether time has come for writing restart file
        IF (isCheckpoint()) THEN
          IF (.NOT. output_mode%l_none ) THEN
            !
            ! For multifile restart (restart_write_mode = "joint procs multifile")
            ! the domain flag must be set to .TRUE. in order to activate the domain,
            ! even though we have one currently in the ocean. Without this the
            ! processes won't write out their data into a the patch restart files.
            !
            patch_2d%ldom_active = .TRUE.
            !
            IF (i_ice_dyn == 1) CALL ice_fem_update_vel_restart(patch_2d, sea_ice) ! write FEM vel to restart or checkpoint file
            CALL restartDescriptor%updatePatch(patch_2d, &
                                              &opt_nice_class=1, &
                                              &opt_ocean_zlevels=n_zlev, &
                                              &opt_ocean_zheight_cellmiddle = patch_3d%p_patch_1d(1)%zlev_m(:), &
                                              &opt_ocean_zheight_cellinterfaces = patch_3d%p_patch_1d(1)%zlev_i(:))
            CALL restartDescriptor%writeRestart(current_time, jstep)
          END IF
        END IF

        stop_detail_timer(timer_extra21,5)
        
        IF (isEndOfThisRun()) THEN
          ! leave time loop
          RETURN
        END IF
        
        ! check cfl criterion
        IF (cfl_check) THEN
          CALL check_cfl_horizontal(ocean_state(jg)%p_prog(nnew(1))%vn, &
            & patch_2d%edges%inv_dual_edge_length, &
            & dtime, &
            & patch_2d%edges%ALL, &
            & cfl_threshold, &
            & ocean_state(jg)%p_diag%cfl_horz, &
            & cfl_stop_on_violation,&
            & cfl_write)
          CALL check_cfl_vertical(ocean_state(jg)%p_diag%w, &
            & patch_3d%p_patch_1d(1)%prism_center_dist_c, &
            & dtime, &
            & patch_2d%cells%ALL,&
            & cfl_threshold, &
            & ocean_state(jg)%p_diag%cfl_vert, &
            & cfl_stop_on_violation,&
            & cfl_write)
        END IF


    END SUBROUTINE ocean_time_step_zstar


  END SUBROUTINE perform_ho_stepping
  !-------------------------------------------------------------------------


  !-------------------------------------------------------------------------
  SUBROUTINE tracer_transport(patch_3d, ocean_state, p_as, sea_ice, p_oce_sfc, p_phys_param, operators_coefficients, current_time)
    TYPE(t_patch_3d ),TARGET, INTENT(inout)          :: patch_3d
    TYPE(t_hydro_ocean_state), TARGET, INTENT(inout) :: ocean_state
    TYPE(t_atmos_for_ocean),  INTENT(inout)          :: p_as
    TYPE(t_sea_ice),          INTENT(inout)          :: sea_ice
    TYPE(t_ocean_surface)                            :: p_oce_sfc
    TYPE(t_ho_params)                                :: p_phys_param
    TYPE(t_operator_coeff),   INTENT(inout)          :: operators_coefficients
    TYPE(datetime), POINTER, INTENT(in)              :: current_time

    TYPE(t_tracer_collection) , POINTER              :: old_tracer_collection, new_tracer_collection
    TYPE(t_ocean_transport_state), POINTER           :: transport_state

    INTEGER :: i, jg

    old_tracer_collection => ocean_state%p_prog(nold(1))%tracer_collection
    new_tracer_collection => ocean_state%p_prog(nnew(1))%tracer_collection
    transport_state => ocean_state%transport_state


!     IF (no_tracer>=1) THEN
!       !calculate some information that is used for all tracers
!       IF (GMRedi_configuration==Cartesian_Mixing) THEN
!         CALL prepare_tracer_transport( patch_3d, &
!           & ocean_state, operators_coefficients)
!       ELSE
!         CALL prepare_tracer_transport_GMRedi( patch_3d, &
!           & ocean_state, p_phys_param,                  &
!           & operators_coefficients)
!       ENDIF
!     ENDIF
    !------------------------------------------------------------------------
    IF (no_tracer>=1) THEN

      ! fill transport_state
      transport_state%patch_3d    => patch_3d
      transport_state%w           => ocean_state%p_diag%w  ! w_time_weighted
      transport_state%mass_flux_e => ocean_state%p_diag%mass_flx_e
      transport_state%vn          => ocean_state%p_diag%vn_time_weighted

      IF (use_draftave_for_transport_h) THEN
        transport_state%h_old     = ocean_state%p_prog(nold(1))%h - sea_ice%draftave 
        transport_state%h_new     = ocean_state%p_prog(nnew(1))%h - sea_ice%draftave
      ELSE
        transport_state%h_old     = ocean_state%p_prog(nold(1))%h
        transport_state%h_new     = ocean_state%p_prog(nnew(1))%h
      ENDIF
      
      IF (vert_mix_type .EQ. vmix_kpp ) THEN
	old_tracer_collection%tracer(1)%vertical_trasnport_tendencies => p_phys_param%cvmix_params%nl_trans_tend_heat
	old_tracer_collection%tracer(2)%vertical_trasnport_tendencies => p_phys_param%cvmix_params%nl_trans_tend_salt
      ENDIF
      
      ! fill boundary conditions
      old_tracer_collection%tracer(1)%top_bc => p_oce_sfc%TopBC_Temp_vdiff
      IF (no_tracer > 1) &
        old_tracer_collection%tracer(2)%top_bc => p_oce_sfc%TopBC_Salt_vdiff

      ! fill diffusion coefficients
      DO i = 1, old_tracer_collection%no_of_tracers
          old_tracer_collection%tracer(i)%hor_diffusion_coeff => p_phys_param%TracerDiffusion_coeff(:,:,:,i)
          old_tracer_collection%tracer(i)%ver_diffusion_coeff => p_phys_param%a_tracer_v(:,:,:,i)
      ENDDO
      
    ENDIF
    !------------------------------------------------------------------------

    !------------------------------------------------------------------------
    ! transport tracers and diffuse them
    IF (no_tracer>=1) THEN
      start_timer(timer_tracer_ab,1)

      IF (GMRedi_configuration == Cartesian_Mixing ) THEN
        CALL advect_ocean_tracers(old_tracer_collection, new_tracer_collection, transport_state, operators_coefficients)
      ELSE
        CALL  advect_ocean_tracers_dev(old_tracer_collection, new_tracer_collection, &
          &  ocean_state, transport_state, p_phys_param, operators_coefficients)
      ENDIF

      stop_timer(timer_tracer_ab,1)

    ENDIF
    !------------------------------------------------------------------------

!     CALL dbg_print('Tr3:new adv', ocean_state%p_prog(nnew(1))%tracer(:,:,:,3),str_module,1, &
!       & patch_3d%p_patch_2d(1)%cells%owned )
!     CALL dbg_print('Tr20:new adv', ocean_state%p_prog(nnew(1))%tracer(:,:,:,20),str_module,1, &
!       & patch_3d%p_patch_2d(1)%cells%owned )
    CALL ocean_to_hamocc_interface(ocean_state, transport_state, &
      & p_oce_sfc, p_as, sea_ice, p_phys_param, operators_coefficients, current_time)

  END SUBROUTINE tracer_transport
  !-------------------------------------------------------------------------

  !-------------------------------------------------------------------------
  SUBROUTINE tracer_transport_zstar(patch_3d, ocean_state, p_as, sea_ice, &
      & p_oce_sfc, p_phys_param, operators_coefficients, current_time, &
      & stretch_c, stretch_e, stretch_c_new)
    TYPE(t_patch_3d ),TARGET, INTENT(inout)          :: patch_3d
    TYPE(t_hydro_ocean_state), TARGET, INTENT(inout) :: ocean_state
    TYPE(t_atmos_for_ocean),  INTENT(inout)          :: p_as
    TYPE(t_sea_ice),          INTENT(inout)          :: sea_ice
    TYPE(t_ocean_surface)                            :: p_oce_sfc
    TYPE(t_ho_params)                                :: p_phys_param
    TYPE(t_operator_coeff),   INTENT(inout)          :: operators_coefficients
    TYPE(datetime), POINTER, INTENT(in)              :: current_time
    REAL(wp), INTENT(IN) :: stretch_c(nproma, patch_3d%p_patch_2d(1)%alloc_cell_blocks) 
    REAL(wp), INTENT(IN) :: stretch_e(nproma, patch_3d%p_patch_2d(1)%nblks_e) !! stretch factor 
    REAL(wp), INTENT(IN) :: stretch_c_new(nproma, patch_3d%p_patch_2d(1)%alloc_cell_blocks) 
 
    TYPE(t_ocean_transport_state)                    :: transport_state
    TYPE(t_tracer_collection) , POINTER              :: old_tracer_collection, new_tracer_collection

    INTEGER :: i

    !------------------------------------------------------------------------
    !Tracer transport
 
    old_tracer_collection => ocean_state%p_prog(nold(1))%tracer_collection
    new_tracer_collection => ocean_state%p_prog(nnew(1))%tracer_collection

 
    !------------------------------------------------------------------------
    IF (no_tracer>=1) THEN
  
      ! fill transport_state
      transport_state%patch_3d    => patch_3d
      transport_state%h_old       => ocean_state%p_prog(nold(1))%h
      transport_state%h_new       => ocean_state%p_prog(nnew(1))%h
      transport_state%w           => ocean_state%p_diag%w  ! w_time_weighted
      transport_state%mass_flux_e => ocean_state%p_diag%mass_flx_e
      transport_state%vn          => ocean_state%p_diag%vn_time_weighted
      ! fill boundary conditions
      old_tracer_collection%tracer(1)%top_bc => p_oce_sfc%TopBC_Temp_vdiff
      IF (no_tracer > 1) &
        old_tracer_collection%tracer(2)%top_bc => p_oce_sfc%TopBC_Salt_vdiff
  
      ! fill diffusion coefficients
      DO i = 1, old_tracer_collection%no_of_tracers
          old_tracer_collection%tracer(i)%hor_diffusion_coeff => p_phys_param%TracerDiffusion_coeff(:,:,:,i)
          old_tracer_collection%tracer(i)%ver_diffusion_coeff => p_phys_param%a_tracer_v(:,:,:,i)
      ENDDO
      
    ENDIF
    !------------------------------------------------------------------------
  
    !------------------------------------------------------------------------
    ! FIXME zstar: cartesian diffusion not implemented
    ! transport tracers and diffuse them
    IF (no_tracer>=1) THEN

      IF (GMRedi_configuration==Cartesian_Mixing) THEN
        !! Note that zstar has no horizontal diffusion
        CALL advect_ocean_tracers_zstar(old_tracer_collection, new_tracer_collection, &
          & transport_state, operators_coefficients, stretch_e, stretch_c, stretch_c_new)
      ELSE
        CALL  advect_ocean_tracers_GMRedi_zstar(old_tracer_collection, new_tracer_collection, &
          &  ocean_state, transport_state, p_phys_param, operators_coefficients, &
          &  stretch_c, stretch_e, stretch_c_new)
      ENDIF
 
    ENDIF
    !------------------------------------------------------------------------

    !! FIXME zstar: hamocc interface not adapted for zstar 
    CALL ocean_to_hamocc_interface(ocean_state, transport_state, &
      & p_oce_sfc, p_as, sea_ice, p_phys_param, operators_coefficients, current_time)

  END SUBROUTINE tracer_transport_zstar
  !-------------------------------------------------------------------------



  !-------------------------------------------------------------------------
!<Optimize:inUse>
  SUBROUTINE write_initial_ocean_timestep(patch_3d,ocean_state,p_oce_sfc,sea_ice, &
          & operators_coefficients, p_phys_param)

    TYPE(t_patch_3D), INTENT(IN) :: patch_3d
    TYPE(t_hydro_ocean_state), INTENT(INOUT)    :: ocean_state
    TYPE(t_ocean_surface) , INTENT(INOUT)       :: p_oce_sfc
    TYPE(t_sea_ice),          INTENT(INOUT)     :: sea_ice
    TYPE(t_operator_coeff),   INTENT(in)     :: operators_coefficients    
    TYPE(t_ho_params), INTENT(IN), OPTIONAL     :: p_phys_param
    
    TYPE(t_patch), POINTER :: patch_2d

    patch_2d => patch_3d%p_patch_2d(1)

    ! in general nml output is writen based on the nnew status of the
    ! prognostics variables. Unfortunately, the initialization has to be written
    ! to the nold state. That's why the following manual copying is nec.
    ocean_state%p_prog(nnew(1))%h      = ocean_state%p_prog(nold(1))%h
    
    ocean_state%p_prog(nnew(1))%vn     = ocean_state%p_prog(nold(1))%vn    

    CALL calc_scalar_product_veloc_3d( patch_3d,  ocean_state%p_prog(nnew(1))%vn,&
      & ocean_state%p_diag, operators_coefficients)
    ! CALL update_height_depdendent_variables( patch_3d, ocean_state, p_ext_data, operators_coefficients, solvercoeff_sp)
    
    CALL update_statistics

    CALL write_name_list_output(jstep=0)

    CALL reset_statistics
 
  END SUBROUTINE write_initial_ocean_timestep
  !-------------------------------------------------------------------------

  !-------------------------------------------------------------------------
  SUBROUTINE fill_auxiliary_diagnostics(patch_3d, ocean_state)
    TYPE(t_patch_3D), INTENT(IN) :: patch_3d
    TYPE(t_hydro_ocean_state), TARGET, INTENT(inout) :: ocean_state
  
    TYPE(t_patch), POINTER :: patch_2d
    TYPE(t_subset_range), POINTER :: all_cells, owned_cells
    INTEGER :: block,j,cell_idx,cells_startidx,cells_endidx, neigbor, vertex_idx, vertex_blk
  
    patch_2d => patch_3d%p_patch_2d(1)
    owned_cells => patch_2D%cells%owned

! !ICON_OMP_PARALLEL_DO PRIVATE(block,j,cell_idx,cells_startidx,cells_endidx, neigbor, vertex_idx, vertex_blk)
!     DO block = owned_cells%start_block, owned_cells%end_block
!       CALL get_index_range(owned_cells, block, cells_startidx, cells_endidx)
!       DO cell_idx = cells_startidx, cells_endidx
!         ocean_state%p_diag%vort_f_cells_50m(cell_idx,block) = 0.0_wp        
!         DO neigbor=1,patch_2D%cells%max_connectivity
!           vertex_blk = patch_2d%cells%vertex_blk(cell_idx,block,neigbor)
!           vertex_idx = patch_2d%cells%vertex_idx(cell_idx,block,neigbor)
!           ocean_state%p_diag%vort_f_cells_50m(cell_idx,block) =  ocean_state%p_diag%vort_f_cells_50m(cell_idx,block) + &
!             & ocean_state%p_diag%vort(vertex_idx,15,vertex_blk)
!         ENDDO
!         ocean_state%p_diag%vort_f_cells_50m(cell_idx,block) = ocean_state%p_diag%vort_f_cells_50m(cell_idx,block) / &
!           & (REAL(patch_2D%cells%max_connectivity, wp) *  patch_2D%cells%f_c(cell_idx,block))
!       
! #ifndef NAGFOR
!         IF (isnan(ocean_state%p_diag%vort_f_cells_50m(cell_idx,block))) &
!           & ocean_state%p_diag%vort_f_cells_50m(cell_idx,block) = 999.0_wp
! #endif
! 
!       ENDDO
!     ENDDO
! !ICON_OMP_END_PARALLEL_DO
! 
! !     ocean_state%p_diag%vort_50m(:,:) = ocean_state%p_diag%vort(:,15,:)
!     ocean_state%p_diag%T_50m(:,:)    = ocean_state%p_prog(nnew(1))%tracer_collection%tracer(1)%concentration(:,15,:)
!     ocean_state%p_diag%u_50m(:,:)    = ocean_state%p_diag%u(:,15,:)
!     ocean_state%p_diag%v_50m(:,:)    = ocean_state%p_diag%v(:,15,:)
 
  END SUBROUTINE fill_auxiliary_diagnostics
  !-------------------------------------------------------------------------
 
  !-------------------------------------------------------------------------
!<Optimize:inUse>
  SUBROUTINE update_time_g_n(ocean_state)
    TYPE(t_hydro_ocean_state), INTENT(inout) :: ocean_state
    REAL(wp), POINTER ::  tmp(:,:,:)

    ! velocity
    ! just exchange the pointers
    ! ocean_state%p_aux%g_nm1 = ocean_state%p_aux%g_n
    ! ocean_state%p_aux%g_n   = 0.0_wp
    tmp => ocean_state%p_aux%g_n
    ocean_state%p_aux%g_n => ocean_state%p_aux%g_nm1
    ocean_state%p_aux%g_nm1 => tmp
    
    tracer_vertdiff_eliminate_upper_diag = .not. tracer_vertdiff_eliminate_upper_diag ! switch solving methods
    
  END SUBROUTINE update_time_g_n


#ifdef __COMPAD_ADJLOOP__

#include "adify_oes_checkpoints.inc"

#endif /*  __COMPAD_ADJLOOP__  */



END MODULE mo_hydro_ocean_run<|MERGE_RESOLUTION|>--- conflicted
+++ resolved
@@ -39,11 +39,7 @@
     &  atm_pressure_included_in_ocedyn, &
     &  vert_mix_type,vmix_kpp, lcheck_salt_content, &
     &  use_draftave_for_transport_h, &
-<<<<<<< HEAD
-    & vert_cor_type, ice_flux_type
-=======
-    & vert_cor_type, use_tides
->>>>>>> 1a990c1c
+    & vert_cor_type, use_tides, surface_flux_type
   USE mo_ocean_nml,              ONLY: iforc_oce, Coupled_FluxFromAtmo
   USE mo_dynamics_config,        ONLY: nold, nnew
   USE mo_io_config,              ONLY: n_checkpoints, write_last_restart
@@ -111,14 +107,10 @@
  
   USE mo_grid_subset,         ONLY: t_subset_range, get_index_range
   USE mo_ocean_tracer_diffusion, ONLY: tracer_vertdiff_eliminate_upper_diag => eliminate_upper_diag
-<<<<<<< HEAD
   USE mo_physical_constants,        ONLY: rho_ref, grav 
-
-=======
   USE mo_ocean_pressure_bc_conditions,  ONLY: create_pressure_bc_conditions
   
   
->>>>>>> 1a990c1c
   IMPLICIT NONE
 
   PRIVATE
@@ -439,7 +431,6 @@
         CALL create_pressure_bc_conditions(patch_3d,ocean_state(jg), p_as, current_time)
         !------------------------------------------------------------------------
        
-
   !       IF (timers_level > 2) CALL timer_start(timer_scalar_prod_veloc)
   !       CALL calc_scalar_product_veloc_3d( patch_3d,  &
   !         & ocean_state(jg)%p_prog(nold(1))%vn,         &
@@ -750,32 +741,6 @@
           & ocean_state(jg)%p_prog(nold(1))%stretch_c, stretch_e)
 
         !------------------------------------------------------------------------
-<<<<<<< HEAD
-        ! compute tidal potential
-        ! FIXME zstar: Not modified for zstar
-        IF (use_tides) THEN
-          CALL tide(patch_3d,current_time,ocean_state(jg)%p_aux%bc_tides_potential)
-        ENDIF
-        ! total top potential
-        ! FIXME zstar: Does this make sense for zstar 
-        IF (atm_pressure_included_in_ocedyn) THEN
-          ocean_state(jg)%p_aux%bc_total_top_potential = ocean_state(jg)%p_aux%bc_tides_potential  &
-            & + p_as%pao * OceanReferenceDensity_inv
-        ELSE
-          ocean_state(jg)%p_aux%bc_total_top_potential = ocean_state(jg)%p_aux%bc_tides_potential
-        ENDIF 
-        IF (ice_flux_type .EQ. 1) THEN 
-          ocean_state(jg)%p_aux%bc_total_top_potential = &
-            & ocean_state(jg)%p_aux%bc_tides_potential  + &
-            & rho_ref * OceanReferenceDensity_inv * grav * sea_ice%draftave
-        END IF
-
-!        IF (lcheck_salt_content) CALL check_total_salt_content_zstar(120, &
-!          & ocean_state(jg)%p_prog(nold(1))%tracer(:,:,:,2), patch_2d, &
-!          & ocean_state(jg)%p_prog(nold(1))%stretch_c(:,:), &
-!          & patch_3D%p_patch_1d(1)%prism_thick_flat_sfc_c(:,:,:), sea_ice, p_oce_sfc)
-
-=======
         ! calculate in situ density here, as it may be used fotr the tides load
         CALL calculate_density_zstar( patch_3d,                         &
           & ocean_state(jg)%p_prog(nold(1))%tracer(:,:,:,:),      &
@@ -786,7 +751,12 @@
         !--------------------------------------------------------------------------
         CALL create_pressure_bc_conditions(patch_3d,ocean_state(jg), p_as, current_time)
         !------------------------------------------------------------------------
->>>>>>> 1a990c1c
+
+        IF (surface_flux_type .EQ. 2) THEN 
+          ocean_state(jg)%p_aux%bc_total_top_potential = &
+            & ocean_state(jg)%p_aux%bc_tides_potential  + &
+            & rho_ref * OceanReferenceDensity_inv * grav * sea_ice%draftave
+        END IF
 
         !---------DEBUG DIAGNOSTICS-------------------------------------------
         idt_src=3  ! output print level (1-5, fix)
