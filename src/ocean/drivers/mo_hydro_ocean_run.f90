!>
!! Contains the main stepping routine the 3-dim hydrostatic ocean model.
!!
!! @author Peter Korn, Stephan Lorenz, MPI
!!
!! @par Revision History
!!  Initial version by Stephan Lorenz (MPI-M), (2010-04).
!!   - renaming and adjustment of hydrostatic ocean model V1.0.3 to ocean domain and patch_oce
!!  Modification by Stephan Lorenz, MPI-M, 2010-10
!!   - new module mo_hydro_ocean_run including updated reconstructions
!
!
!! @par Copyright and License
!!
!! This code is subject to the DWD and MPI-M-Software-License-Agreement in
!! its most recent form.
!! Please see the file LICENSE in the root of the source tree for this code.
!! Where software is supplied by third parties, it is indicated in the
!! headers of the routines.
!!
!!
!----------------------------
#include "icon_definitions.inc"
!----------------------------
MODULE mo_hydro_ocean_run
  !-------------------------------------------------------------------------
  USE mo_kind,                   ONLY: wp
   USE mtime,                     ONLY: datetime, datetimeToString, deallocateDatetime,              &
       &                               timedelta, newTimedelta, deallocateTimedelta,                &
       &                               MAX_DATETIME_STR_LEN, newDatetime,                           &
       &                               MAX_MTIME_ERROR_STR_LEN, no_error, mtime_strerror,           &
       &                               OPERATOR(-), OPERATOR(+), OPERATOR(>), OPERATOR(*),          &
       &                               ASSIGNMENT(=), OPERATOR(==), OPERATOR(>=), OPERATOR(/=),     &
       &                               event, eventGroup, newEvent,                                 &
       &                               addEventToEventGroup, isCurrentEventActive
  USE mo_event_manager,          ONLY: initEventManager, addEventGroup, getEventGroup, printEventGroup  
  USE mo_impl_constants,         ONLY: max_char_length
  USE mo_model_domain,           ONLY: t_patch, t_patch_3d
  USE mo_grid_config,            ONLY: n_dom
  USE mo_ocean_nml,              ONLY: iswm_oce, n_zlev, no_tracer, lhamocc, &
       &                               i_sea_ice, cfl_check, cfl_threshold, cfl_stop_on_violation,   &
       &                               cfl_write, surface_module
  USE mo_ocean_nml,              ONLY: iforc_oce, Coupled_FluxFromAtmo
  USE mo_dynamics_config,        ONLY: nold, nnew
  USE mo_io_config,              ONLY: n_checkpoints, write_last_restart
  USE mo_run_config,             ONLY: nsteps, dtime, ltimer, output_mode, debug_check_level
  USE mo_exception,              ONLY: message, message_text, finish
  USE mo_ext_data_types,         ONLY: t_external_data
  USE mo_timer,                  ONLY: timer_start, timer_stop, timer_total, timer_solve_ab,  &
    & timer_tracer_ab, timer_vert_veloc, timer_normal_veloc,     &
    & timer_upd_flx, timer_extra20, timers_level, &
    & timer_scalar_prod_veloc, timer_extra21, timer_extra22, timer_bgc_ini, &
    & timer_bgc_inv, timer_bgc_tot
  USE mo_ocean_ab_timestepping,    ONLY: solve_free_surface_eq_ab, &
    &                                    calc_normal_velocity_ab,  &
    &                                    calc_vert_velocity,       &
    &                                    update_time_indices
  USE mo_ocean_types,              ONLY: t_hydro_ocean_state, &
    & t_operator_coeff, t_solvercoeff_singleprecision
  USE mo_ocean_math_operators,   ONLY: update_height_depdendent_variables, check_cfl_horizontal, check_cfl_vertical
  USE mo_scalar_product,         ONLY: calc_scalar_product_veloc_3d
  USE mo_ocean_tracer,           ONLY: advect_ocean_tracers
  USE mo_restart,                ONLY: t_RestartDescriptor, createRestartDescriptor, deleteRestartDescriptor
  USE mo_restart_attributes,     ONLY: t_RestartAttributeList, getAttributesForRestarting
  USE mo_ocean_bulk,             ONLY: update_surface_flux
  USE mo_ocean_surface,          ONLY: update_ocean_surface
  USE mo_ocean_surface_refactor, ONLY: update_ocean_surface_refactor
  USE mo_ocean_surface_types,    ONLY: t_ocean_surface, t_atmos_for_ocean
  USE mo_sea_ice,                ONLY: update_ice_statistic, reset_ice_statistics
  USE mo_ice_fem_interface,      ONLY: ice_fem_init_vel_restart, ice_fem_update_vel_restart
  USE mo_sea_ice_types,          ONLY: t_atmos_fluxes, t_sea_ice
  USE mo_sea_ice_nml,            ONLY: i_ice_dyn
  USE mo_ocean_physics,          ONLY: update_ho_params
  USE mo_ocean_physics_types,    ONLY: t_ho_params  
  USE mo_ocean_thermodyn,        ONLY: calc_potential_density, calculate_density
  USE mo_name_list_output,       ONLY: write_name_list_output
  USE mo_ocean_diagnostics,      ONLY: calc_fast_oce_diagnostics, calc_psi
  USE mo_ocean_ab_timestepping_mimetic, ONLY: construct_ho_lhs_fields_mimetic, destruct_ho_lhs_fields_mimetic
  USE mo_time_config,            ONLY: time_config
  USE mo_master_config,          ONLY: isRestart
  USE mo_util_dbg_prnt,          ONLY: dbg_print, debug_printValue
  USE mo_dbg_nml,                ONLY: idbg_mxmn
  USE mo_statistics
  USE mo_ocean_statistics
  USE mo_hamocc_statistics,      ONLY: update_hamocc_statistics, reset_hamocc_statistics
  USE mo_hamocc_types,           ONLY: t_hamocc_state
  USE mo_derived_variable_handling, ONLY: perform_accumulation, reset_accumulation
  USE mo_ocean_output
  USE mo_ocean_coupling,         ONLY: couple_ocean_toatmo_fluxes  
  USE mo_bgc_bcond,              ONLY: ext_data_bgc, update_bgc_bcond
  USE mo_hamocc_diagnostics,     ONLY: get_inventories
  USE mo_hamocc_nml,             ONLY: io_stdo_bgc

  IMPLICIT NONE

  PRIVATE

  PUBLIC  :: perform_ho_stepping
  PUBLIC  :: prepare_ho_stepping, end_ho_stepping
  PUBLIC  :: write_initial_ocean_timestep
  PUBLIC  :: update_time_g_n, update_time_indices
  
  CHARACTER(LEN=12)  :: str_module = 'HYDRO-ocerun'  ! Output of module for 1 line debug
  INTEGER            :: idt_src    = 1               ! Level of detail for 1 line debug
  !-------------------------------------------------------------------------

  
CONTAINS

  !-------------------------------------------------------------------------
  !<Optimize:inUse>
<<<<<<< HEAD
  SUBROUTINE prepare_ho_stepping(patch_3d, operators_coefficients, ocean_state, sea_ice, ext_data, is_restart, &
=======
  SUBROUTINE prepare_ho_stepping(patch_3d, operators_coefficients, ocean_state,p_as, sea_ice, ext_data, is_restart, &
>>>>>>> 854814a2
    & solvercoeff_sp)
    TYPE(t_patch_3d ), INTENT(in)     :: patch_3d
    TYPE(t_atmos_for_ocean),  INTENT(in)   :: p_as
    TYPE(t_operator_coeff)            :: operators_coefficients
    TYPE(t_hydro_ocean_state), TARGET :: ocean_state
    TYPE (t_sea_ice),   INTENT(inout) :: sea_ice
    TYPE(t_external_data), TARGET, INTENT(in) :: ext_data
! !   TYPE (t_ho_params)                :: p_phys_param
    LOGICAL, INTENT(in)               :: is_restart
    TYPE(t_solvercoeff_singleprecision), INTENT(inout) :: solvercoeff_sp
    if(lhamocc)then
      if(ltimer)call timer_start(timer_bgc_ini)
      CALL ini_bgc_icon(patch_3d,ocean_state,p_as, is_restart)
      if(ltimer)call timer_stop(timer_bgc_ini)
    endif

    IF (is_restart .AND. (i_ice_dyn == 1)) THEN
        ! Initialize u_ice, v_ice with p_ice vals read from the restart file
        CALL ice_fem_init_vel_restart(patch_3d%p_patch_2D(1), sea_ice)
    END IF
! 
!     IF (is_restart) THEN
!       ! Prepare ocean_state%p_prog, since it is needed by the sea ice model (e.g. wind stress computation)
!       IF ( i_sea_ice > 0 )         &
!       CALL update_height_depdendent_variables( patch_3d, ocean_state, ext_data, operators_coefficients, solvercoeff_sp)
!       
!       CALL calc_scalar_product_veloc_3d( patch_3d,  &
!         & ocean_state%p_prog(nold(1))%vn,         &
!         & ocean_state%p_diag,                     &
!         & operators_coefficients)
!     ELSE
!     ENDIF
! 
!     !    CALL update_diffusion_matrices( patch_3d,         &
!     !      & p_phys_param,                 &
!     !      & operators_coefficients%matrix_vert_diff_e,&
!     !      & operators_coefficients%matrix_vert_diff_c)
! 
    CALL update_height_depdendent_variables( patch_3d, ocean_state, ext_data, operators_coefficients, solvercoeff_sp)
    CALL construct_ho_lhs_fields_mimetic   ( patch_3d )

    ! this is needed as initial condition or restart 
!     CALL calc_scalar_product_veloc_3d( patch_3d,  &
!       & ocean_state(1)%p_prog(nold(1))%vn,         &
!       & ocean_state(1)%p_diag,                     &
!       & operators_coefficients)
!     CALL update_ho_params(patch_3d, ocean_state(1), p_as%fu10, sea_ice%concsum, p_phys_param, operators_coefficients)

 ! 
  END SUBROUTINE prepare_ho_stepping
  !-------------------------------------------------------------------------

  !-------------------------------------------------------------------------
  !<Optimize:inUse>
  SUBROUTINE end_ho_stepping()

    CALL destruct_ho_lhs_fields_mimetic()
    
  END SUBROUTINE end_ho_stepping
  !-------------------------------------------------------------------------


  !-------------------------------------------------------------------------
  !>
  !! Main stepping routine for call of hydrostatic ocean model
  !!
  !! @par Revision History
  !! Developed by Peter Korn, MPI-M  (2008-2010).
  !! Initial release by Stephan Lorenz, MPI-M (2010-07)
  !
!<Optimize:inUse>
  SUBROUTINE perform_ho_stepping( patch_3d, ocean_state, p_ext_data,          &
    & this_datetime, p_oce_sfc, p_phys_param,              &
    & p_as, p_atm_f, sea_ice, hamocc_state, operators_coefficients, &
    & solvercoeff_sp)

    TYPE(t_patch_3d ),TARGET, INTENT(inout)          :: patch_3d
    TYPE(t_hydro_ocean_state), TARGET, INTENT(inout) :: ocean_state(n_dom)
    TYPE(t_external_data), TARGET, INTENT(in)        :: p_ext_data(n_dom)
    TYPE(datetime), POINTER                          :: this_datetime
    TYPE(t_ocean_surface)                            :: p_oce_sfc
    TYPE (t_ho_params)                               :: p_phys_param
    TYPE(t_atmos_for_ocean),  INTENT(inout)          :: p_as
    TYPE(t_atmos_fluxes ),    INTENT(inout)          :: p_atm_f
    TYPE (t_sea_ice),         INTENT(inout)          :: sea_ice
    TYPE(t_hamocc_state), INTENT(INOUT)                :: hamocc_state
    TYPE(t_operator_coeff),   INTENT(inout)          :: operators_coefficients
    TYPE(t_solvercoeff_singleprecision), INTENT(inout) :: solvercoeff_sp

    ! local variables
    INTEGER :: jstep, jg, return_status
    !LOGICAL                         :: l_outputtime
    CHARACTER(LEN=32)               :: datestring
    TYPE(t_patch), POINTER :: patch_2d
    INTEGER :: jstep0 ! start counter for time loop
    REAL(wp) :: mean_height, old_mean_height
    REAL(wp) :: verticalMeanFlux(n_zlev+1)
    INTEGER :: level
    !CHARACTER(LEN=filename_max)  :: outputfile, gridfile
    TYPE(t_RestartAttributeList), POINTER :: restartAttributes
    CLASS(t_RestartDescriptor), POINTER :: restartDescriptor
    CHARACTER(LEN = *), PARAMETER :: routine = 'mo_hydro_ocean_run:perform_ho_stepping'

    TYPE(eventGroup), POINTER           :: checkpointEventGroup => NULL()

    TYPE(timedelta), POINTER            :: model_time_step => NULL()

    TYPE(datetime), POINTER             :: mtime_current     => NULL()
    TYPE(datetime), POINTER             :: eventRefDate      => NULL(), &
         &                                 eventStartDate    => NULL(), &
         &                                 eventEndDate      => NULL()
    TYPE(datetime), POINTER             :: checkpointRefDate => NULL(), &
         &                                 restartRefDate    => NULL()

    TYPE(timedelta), POINTER            :: eventInterval   => NULL()
    TYPE(event), POINTER                :: checkpointEvent => NULL()
    TYPE(event), POINTER                :: restartEvent    => NULL()
    
    INTEGER                             :: checkpointEvents, ierr
    LOGICAL                             :: lwrite_checkpoint, lret

    CHARACTER(LEN=MAX_DATETIME_STR_LEN)    :: dstring
    CHARACTER(len=MAX_MTIME_ERROR_STR_LEN) :: errstring

    LOGICAL :: l_isStartdate, l_isExpStopdate, l_isRestart, l_isCheckpoint, l_doWriteRestart
    
    !------------------------------------------------------------------
    patch_2d      => patch_3d%p_patch_2d(1)

    !------------------------------------------------------------------
    ! no grid refinement allowed here so far
    !------------------------------------------------------------------
    IF (n_dom > 1 ) THEN
      CALL finish(TRIM(routine), ' N_DOM > 1 is not allowed')
    END IF
    jg = n_dom

    patch_2d => patch_3d%p_patch_2d(jg)

    ! CALL datetime_to_string(datestring, this_datetime)

    !------------------------------------------------------------------
    jstep0 = 0

    restartAttributes => getAttributesForRestarting()
    IF (ASSOCIATED(restartAttributes)) THEN
      ! get start counter for time loop from restart file:
      jstep0 = restartAttributes%getInteger("jstep")
    END IF
    IF (isRestart() .AND. mod(nold(jg),2) /=1 ) THEN
      ! swap the g_n and g_nm1
      CALL update_time_g_n(ocean_state(jg))
    ENDIF

    restartDescriptor => createRestartDescriptor("oce")

    ! set events, group and the events

    CALL message('','')

    eventRefDate   => time_config%tc_exp_refdate
    eventStartDate => time_config%tc_exp_startdate
    eventEndDate   => time_config%tc_exp_stopdate

    ! for debugging purposes the referenece (anchor) date for checkpoint
    ! and restart may be switched to be relative to current jobs start
    ! date instead of the experiments start date.
    
    IF (time_config%is_relative_time) THEN
      checkpointRefDate => time_config%tc_startdate
      restartRefDate    => time_config%tc_startdate
    ELSE
      checkpointRefDate => time_config%tc_exp_startdate
      restartRefDate    => time_config%tc_exp_startdate
    ENDIF
    
    ! create an event manager, ie. a collection of different events
    CALL initEventManager(time_config%tc_exp_refdate)

    ! --- create an event group for checkpointing and restart
    checkpointEvents =  addEventGroup('checkpointEventGroup')
    checkpointEventGroup => getEventGroup(checkpointEvents)
    
    ! --- --- create checkpointing event
    eventInterval  => time_config%tc_dt_checkpoint
    checkpointEvent => newEvent('checkpoint', checkpointRefDate, eventStartDate, eventEndDate, eventInterval, errno=ierr)
    IF (ierr /= no_Error) THEN
       CALL mtime_strerror(ierr, errstring)
       CALL finish('perform_ho_timeloop', errstring)
    ENDIF
    lret = addEventToEventGroup(checkpointEvent, checkpointEventGroup)

    ! --- --- create restart event, ie. checkpoint + model stop
    eventInterval  => time_config%tc_dt_restart
    restartEvent => newEvent('restart', restartRefDate, eventStartDate, eventEndDate, eventInterval, errno=ierr)
    IF (ierr /= no_Error) THEN
       CALL mtime_strerror(ierr, errstring)
       CALL finish('perform_ho_timeloop', errstring)
    ENDIF
    lret = addEventToEventGroup(restartEvent, checkpointEventGroup)

    CALL printEventGroup(checkpointEvents)

    ! set time loop properties
    model_time_step => time_config%tc_dt_model

    mtime_current => this_datetime
    
    CALL message('','')
    CALL datetimeToString(mtime_current, dstring)
    WRITE(message_text,'(a,a)') 'Start date of this run: ', dstring
    CALL message('',message_text)
    CALL datetimeToString(time_config%tc_stopdate, dstring)
    WRITE(message_text,'(a,a)') 'Stop date of this run:  ', dstring
    CALL message('',message_text)
    CALL message('','')

    !------------------------------------------------------------------
    ! call the dynamical core: start the time loop
    !------------------------------------------------------------------
    CALL timer_start(timer_total)


    jstep = jstep0
    TIME_LOOP: DO
      
     

      jstep = jstep + 1
      ! update model date and time mtime based
      mtime_current = mtime_current + model_time_step

      CALL datetimeToString(mtime_current, datestring)
      WRITE(message_text,'(a,i10,2a)') '  Begin of timestep =',jstep,'  datetime:  ', datestring
      CALL message (TRIM(routine), message_text)
            
      start_detail_timer(timer_extra22,6)
      CALL update_height_depdendent_variables( patch_3d, ocean_state(jg), p_ext_data(jg), operators_coefficients, solvercoeff_sp)
      stop_detail_timer(timer_extra22,6)
      
      start_timer(timer_scalar_prod_veloc,2)
      CALL calc_scalar_product_veloc_3d( patch_3d,  &
        & ocean_state(jg)%p_prog(nold(1))%vn,         &
        & ocean_state(jg)%p_diag,                     &
        & operators_coefficients)
      stop_timer(timer_scalar_prod_veloc,2)
      
      !In case of a time-varying forcing:
      ! update_surface_flux or update_ocean_surface has changed p_prog(nold(1))%h, SST and SSS
      start_timer(timer_upd_flx,3)
      IF (surface_module == 1) THEN
        CALL update_surface_flux( patch_3d, ocean_state(jg), p_as, sea_ice, p_atm_f, p_oce_sfc, &
          & jstep, mtime_current, operators_coefficients)
      ELSEIF (surface_module == 2) THEN
        CALL update_ocean_surface( patch_3d, ocean_state(jg), p_as, sea_ice, p_atm_f, p_oce_sfc, &
          & jstep, mtime_current, operators_coefficients)
      ELSEIF (surface_module == 3) THEN
        CALL update_ocean_surface_refactor( patch_3d, ocean_state(jg), p_as, sea_ice, p_atm_f, p_oce_sfc, &
          & mtime_current, operators_coefficients)
      ENDIF

    
      IF(lhamocc)CALL update_bgc_bcond( patch_3d, ext_data_bgc, jstep, this_datetime)
      stop_timer(timer_upd_flx,3)

      start_detail_timer(timer_extra22,4)
      CALL update_height_depdendent_variables( patch_3d, ocean_state(jg), p_ext_data(jg), operators_coefficients, solvercoeff_sp)
      stop_detail_timer(timer_extra22,4)

!       IF (timers_level > 2) CALL timer_start(timer_scalar_prod_veloc)
!       CALL calc_scalar_product_veloc_3d( patch_3d,  &
!         & ocean_state(jg)%p_prog(nold(1))%vn,         &
!         & ocean_state(jg)%p_diag,                     &
!         & operators_coefficients)
!       IF (timers_level > 2) CALL timer_stop(timer_scalar_prod_veloc)

      !---------DEBUG DIAGNOSTICS-------------------------------------------
      idt_src=3  ! output print level (1-5, fix)
      CALL dbg_print('on entry: h-old'           ,ocean_state(jg)%p_prog(nold(1))%h ,str_module,idt_src, &
        & patch_2d%cells%owned )
      CALL dbg_print('on entry: h-new'           ,ocean_state(jg)%p_prog(nnew(1))%h ,str_module,idt_src, &
        & patch_2d%cells%owned )
      CALL dbg_print('HydOce: ScaProdVel kin'    ,ocean_state(jg)%p_diag%kin        ,str_module,idt_src, &
        & patch_2d%cells%owned )
      CALL dbg_print('HydOce: ScaProdVel ptp_vn' ,ocean_state(jg)%p_diag%ptp_vn     ,str_module,idt_src, &
        & patch_2d%edges%owned )
      !---------------------------------------------------------------------

      CALL update_ho_params(patch_3d, ocean_state(jg), p_as%fu10, sea_ice%concsum, p_phys_param, operators_coefficients)

      !------------------------------------------------------------------------
      IF (debug_check_level > 5) THEN
        CALL horizontal_mean(values=ocean_state(jg)%p_prog(nold(1))%h(:,:), weights=patch_2d%cells%area(:,:), &
          & in_subset=patch_2d%cells%owned, mean=old_mean_height)
      END IF
      !------------------------------------------------------------------------
      ! solve for new free surface
      start_timer(timer_solve_ab,1)
      CALL solve_free_surface_eq_ab (patch_3d, ocean_state(jg), p_ext_data(jg), &
        & p_oce_sfc, p_phys_param, jstep, operators_coefficients, solvercoeff_sp, return_status)!, p_int(jg))
      IF (return_status /= 0) THEN
       CALL output_ocean(              &
         & patch_3d=patch_3d,          &
         & ocean_state=ocean_state,    &
         & this_datetime=mtime_current, &
         & surface_fluxes=p_oce_sfc, &
         & sea_ice=sea_ice,            &
         & hamocc=hamocc_state,        &
         & jstep=jstep, jstep0=jstep0, &
         & force_output=.true.)
        CALL finish(TRIM(routine), 'solve_free_surface_eq_ab  returned error')
      ENDIF
      
      stop_timer(timer_solve_ab,1)

      !------------------------------------------------------------------------
      ! Step 4: calculate final normal velocity from predicted horizontal
      ! velocity vn_pred and updated surface height
      start_timer(timer_normal_veloc,4)
      CALL calc_normal_velocity_ab(patch_3d, ocean_state(jg),&
        & operators_coefficients, solvercoeff_sp,  p_ext_data(jg), p_phys_param)
      stop_timer(timer_normal_veloc,4)

      !------------------------------------------------------------------------
      ! Step 5: calculate vertical velocity from continuity equation under
      ! incompressiblity condition in the non-shallow-water case
      IF ( iswm_oce /= 1 ) THEN
        start_timer(timer_vert_veloc,4)
        CALL calc_vert_velocity( patch_3d, ocean_state(jg),operators_coefficients)
        stop_timer(timer_vert_veloc,4)
      ENDIF
      !------------------------------------------------------------------------

      IF (idbg_mxmn >= 2 .OR. debug_check_level > 5) THEN
        CALL horizontal_mean(values=ocean_state(jg)%p_prog(nnew(1))%h(:,:), weights=patch_2d%cells%area(:,:), &
          & in_subset=patch_2d%cells%owned, mean=mean_height)
        CALL debug_printValue(description="Mean Height", val=mean_height, detail_level=2)
      ENDIF
      IF (debug_check_level > 5 .AND. idbg_mxmn >= 2) THEN
        ! check difference from old_mean_height
!         CALL debug_printValue(description="Old/New Mean Height", val=old_mean_height, &
!           & value1=mean_height, value2=(mean_height-old_mean_height) / old_mean_height, &
!           & detail_level=2)
        CALL debug_printValue(description="Old/New Mean Height", &
          & val=old_mean_height, value1=mean_height, detail_level=2)
        ! check if vertical and horizontal fluxes add to 0
!         ocean_state(jg)%p_diag%w
        CALL horizontal_mean(values=ocean_state(jg)%p_diag%w, weights=patch_2d%cells%area(:,:), &
          & in_subset=patch_2d%cells%owned, mean=verticalMeanFlux, start_level=2, end_level=n_zlev)
        
        DO level=2, n_zlev-1
          CALL debug_printValue(description="Mean vertical flux at", val=REAL(level,wp),  &
            & value1=verticalMeanFlux(level), detail_level=2)
        ENDDO         
      END IF
      !------------------------------------------------------------------------


         ! Step : call HAMOCC
      if(lhamocc)then
        if(ltimer) call timer_start(timer_bgc_tot)
        CALL bgc_icon(patch_3d,ocean_state(jg),p_as,sea_ice)
        if(ltimer) call timer_stop(timer_bgc_tot)
      endif
      !------------------------------------------------------------------------
      ! Step 6: transport tracers and diffuse them
      IF (no_tracer>=1) THEN
        start_timer(timer_tracer_ab,1)
        CALL advect_ocean_tracers( patch_3d, ocean_state(jg), p_phys_param,&
          & p_oce_sfc,&
          & operators_coefficients,&
          & jstep)
        stop_timer(timer_tracer_ab,1)
      ENDIF

      ! perform accumulation for special variables
      start_detail_timer(timer_extra20,5)     
      IF (no_tracer>=1) THEN
        CALL calc_potential_density( patch_3d,                            &
          & ocean_state(jg)%p_prog(nold(1))%tracer,                       &
          & ocean_state(jg)%p_diag%rhopot )
          
        ! calculate diagnostic barotropic stream function
        CALL calc_psi (patch_3d, ocean_state(jg)%p_diag%u(:,:,:),         &
          & patch_3D%p_patch_1d(1)%prism_thick_c(:,:,:),                  &
          & ocean_state(jg)%p_diag%u_vint, mtime_current)
        CALL dbg_print('calc_psi: u_vint' ,ocean_state(jg)%p_diag%u_vint, str_module, 3, in_subset=patch_2d%cells%owned)
          
        ! calculate diagnostic barotropic stream function with vn
    !  not yet mature
    !   CALL calc_psi_vn (patch_3d, ocean_state(jg)%p_prog(nold(1))%vn,   &
    !     & patch_3D%p_patch_1d(1)%prism_thick_e(:,:,:),                  &
    !     & operators_coefficients,                                       &
    !     & ocean_state(jg)%p_diag%u_vint, ocean_state(jg)%p_diag%v_vint, mtime_current)
    !   CALL dbg_print('calc_psi_vn: u_vint' ,ocean_state(jg)%p_diag%u_vint, str_module, 5, in_subset=patch_2d%cells%owned)
    !   CALL dbg_print('calc_psi_vn: v_vint' ,ocean_state(jg)%p_diag%v_vint, str_module, 5, in_subset=patch_2d%cells%owned)
      ENDIF

      ! update accumulated vars
      CALL update_ocean_statistics(ocean_state(1),&
        & p_oce_sfc, &
        & patch_2d%cells%owned,&
        & patch_2d%edges%owned,&
        & patch_2d%verts%owned,&
        & n_zlev,p_phys_param=p_phys_param)
        
      IF (i_sea_ice >= 1) CALL update_ice_statistic(sea_ice%acc,sea_ice,patch_2d%cells%owned)

      IF(lhamocc)CALL update_hamocc_statistics(hamocc_state,&
        & patch_2d%cells%owned,&
        & patch_2d%edges%owned,&
        & patch_2d%verts%owned,&
        & n_zlev)

      CALL calc_fast_oce_diagnostics( patch_2d,      &
        & patch_3d%p_patch_1d(1)%dolic_c, &
        & patch_3d%p_patch_1d(1)%prism_thick_c, &
        & patch_3d%p_patch_1d(1)%zlev_m, &
        & ocean_state(jg)%p_diag)

      stop_detail_timer(timer_extra20,5)

      CALL perform_accumulation(nnew(1),0)

      CALL output_ocean( patch_3d, ocean_state, &
        &                mtime_current,              &
        &                p_oce_sfc,             &
        &                sea_ice,                 &
        &                hamocc_state,            &
        &                jstep, jstep0)
      
      CALL reset_accumulation
      ! send and receive coupling fluxes for ocean at the end of time stepping loop
      IF (iforc_oce == Coupled_FluxFromAtmo) THEN  !  14

        CALL couple_ocean_toatmo_fluxes(patch_3D, ocean_state(jg), sea_ice, p_atm_f, p_as, mtime_current)

        ! copy fluxes updated in coupling from p_atm_f into p_oce_sfc
        p_oce_sfc%FrshFlux_Precipitation = p_atm_f%FrshFlux_Precipitation
        p_oce_sfc%FrshFlux_Evaporation   = p_atm_f%FrshFlux_Evaporation
        p_oce_sfc%FrshFlux_SnowFall      = p_atm_f%FrshFlux_SnowFall
        p_oce_sfc%HeatFlux_Total         = p_atm_f%HeatFlux_Total
        p_oce_sfc%HeatFlux_ShortWave     = p_atm_f%HeatFlux_ShortWave
        p_oce_sfc%HeatFlux_Longwave      = p_atm_f%HeatFlux_Longwave
        p_oce_sfc%HeatFlux_Sensible      = p_atm_f%HeatFlux_Sensible
        p_oce_sfc%HeatFlux_Latent        = p_atm_f%HeatFlux_Latent
        p_oce_sfc%FrshFlux_Runoff        = p_atm_f%FrshFlux_Runoff

      ENDIF

      ! copy atmospheric wind speed of coupling from p_as%fu10 into forcing to be written by restart
      p_oce_sfc%Wind_Speed_10m(:,:) = p_as%fu10(:,:)

      start_detail_timer(timer_extra21,5)
      
      ! Shift time indices for the next loop
      ! this HAS to ge into the restart files, because the start with the following loop
      CALL update_time_indices(jg)

      ! update intermediate timestepping variables for the tracers
      CALL update_time_g_n(ocean_state(jg))

      ! check whether time has come for writing restart file
      ! default is to assume we do not write a checkpoint/restart file
      lwrite_checkpoint = .FALSE.
      ! if thwe model is not supposed to write output, do not write checkpoints
      IF (.NOT. output_mode%l_none ) THEN
        ! to clarify the decision tree we use shorter and more expressive names:
        
        l_isStartdate    = (time_config%tc_startdate == mtime_current)
        l_isExpStopdate  = (time_config%tc_exp_stopdate == mtime_current)
        l_isRestart      = isCurrentEventActive(restartEvent, mtime_current)
        l_isCheckpoint   = isCurrentEventActive(checkpointEvent, mtime_current)
        l_doWriteRestart = time_config%tc_write_restart
        
        IF ( &
             !  if normal checkpoint or restart cycle has been reached, i.e. checkpoint+model stop
             &         (l_isRestart .OR. l_isCheckpoint)                     &
             &  .AND.                                                        &
             !  and the current date differs from the start date
             &        .NOT. l_isStartdate                                    &
             &  .AND.                                                        &
             !  and end of run has not been reached or restart writing has been disabled
             &        (.NOT. l_isExpStopdate .OR. l_doWriteRestart)          &
             & ) THEN
          lwrite_checkpoint = .TRUE.
        END IF
      END IF

      IF (lwrite_checkpoint) THEN
          IF (i_ice_dyn == 1) CALL ice_fem_update_vel_restart(patch_2d, sea_ice) ! write FEM vel to restart or checkpoint file
          CALL restartDescriptor%updatePatch(patch_2d, &
                                            &opt_nice_class=1, &
                                            &opt_ocean_zlevels=n_zlev, &
                                            &opt_ocean_zheight_cellmiddle = patch_3d%p_patch_1d(1)%zlev_m(:), &
                                            &opt_ocean_zheight_cellinterfaces = patch_3d%p_patch_1d(1)%zlev_i(:))
          CALL restartDescriptor%writeRestart(mtime_current, jstep)
      END IF

      stop_detail_timer(timer_extra21,5)
      
      IF (mtime_current >= time_config%tc_stopdate) THEN
        ! leave time loop
        EXIT TIME_LOOP
      END IF
      
      ! check cfl criterion
      IF (cfl_check) THEN
        CALL check_cfl_horizontal(ocean_state(jg)%p_prog(nnew(1))%vn, &
          & patch_2d%edges%inv_dual_edge_length, &
          & dtime, &
          & patch_2d%edges%ALL, &
          & cfl_threshold, &
          & ocean_state(jg)%p_diag%cfl_horz, &
          & cfl_stop_on_violation,&
          & cfl_write)
        CALL check_cfl_vertical(ocean_state(jg)%p_diag%w, &
          & patch_3d%p_patch_1d(1)%prism_center_dist_c, &
          & dtime, &
          & patch_2d%cells%ALL,&
          & cfl_threshold, &
          & ocean_state(jg)%p_diag%cfl_vert, &
          & cfl_stop_on_violation,&
          & cfl_write)
      END IF
            
    ENDDO TIME_LOOP
    
    CALL timer_stop(timer_total)
  
  END SUBROUTINE perform_ho_stepping
  !-------------------------------------------------------------------------

  !-------------------------------------------------------------------------
!<Optimize:inUse>
  SUBROUTINE write_initial_ocean_timestep(patch_3d,ocean_state,p_oce_sfc,sea_ice, &
& hamocc_state, operators_coefficients, p_phys_param)

    TYPE(t_patch_3D), INTENT(IN) :: patch_3d
    TYPE(t_hydro_ocean_state), INTENT(INOUT)    :: ocean_state
    TYPE(t_ocean_surface) , INTENT(INOUT)       :: p_oce_sfc
    TYPE(t_sea_ice),          INTENT(INOUT)     :: sea_ice
    TYPE(t_hamocc_state), INTENT(INOUT)         :: hamocc_state
    TYPE(t_operator_coeff),   INTENT(inout)     :: operators_coefficients    
    TYPE(t_ho_params), INTENT(IN), OPTIONAL     :: p_phys_param
    
    TYPE(t_patch), POINTER :: patch_2d

    patch_2d => patch_3d%p_patch_2d(1)

    ! in general nml output is writen based on the nnew status of the
    ! prognostics variables. Unfortunately, the initialization has to be written
    ! to the nold state. That's why the following manual copying is nec.
    ocean_state%p_prog(nnew(1))%h      = ocean_state%p_prog(nold(1))%h
    
    ocean_state%p_prog(nnew(1))%vn     = ocean_state%p_prog(nold(1))%vn    

    CALL calc_scalar_product_veloc_3d( patch_3d,  ocean_state%p_prog(nnew(1))%vn,&
      & ocean_state%p_diag, operators_coefficients)
    ! CALL update_height_depdendent_variables( patch_3d, ocean_state, p_ext_data, operators_coefficients, solvercoeff_sp)
    
    ! copy old tracer values to spot value fields for propper initial timestep
    ! output
    IF(no_tracer>=1)THEN
      ocean_state%p_diag%t = ocean_state%p_prog(nold(1))%tracer(:,:,:,1)
      ! in general nml output is writen based on the nnew status of the
      ! prognostics variables. Unfortunately, the initialization has to be written
      ! to the nold state. That's why the following manual copying is nec.
      ocean_state%p_prog(nnew(1))%tracer = ocean_state%p_prog(nold(1))%tracer
    ENDIF
    IF(no_tracer>=2)THEN
      ocean_state%p_diag%s = ocean_state%p_prog(nold(1))%tracer(:,:,:,2)
    ENDIF
    ocean_state%p_diag%h = ocean_state%p_prog(nold(1))%h
!    IF(no_tracer>=1)THEN
!      CALL calc_potential_density( patch_3d,                     &
!        & ocean_state%p_prog(nold(1))%tracer,&
!       & ocean_state%p_diag%rhopot )
!        
!      CALL calculate_density( patch_3d,                        &
!        & ocean_state%p_prog(nold(1))%tracer, &
!        & ocean_state%p_diag%rho )
!    ENDIF

    CALL update_ocean_statistics( &
      & ocean_state,            &
      & p_oce_sfc,              &
      & patch_2d%cells%owned,   &
      & patch_2d%edges%owned,   &
      & patch_2d%verts%owned,   &
      & n_zlev,p_phys_param=p_phys_param)
    IF (i_sea_ice >= 1) CALL update_ice_statistic(sea_ice%acc, sea_ice,patch_2d%cells%owned)
      IF (lhamocc) CALL update_hamocc_statistics( &
      & hamocc_state,            &
      & patch_2d%cells%owned,   &
      & patch_2d%edges%owned,   &
      & patch_2d%verts%owned,   &
      & n_zlev)

    CALL perform_accumulation(nnew(1),0)

    CALL write_name_list_output(jstep=0)

    CALL reset_ocean_statistics(ocean_state%p_acc,ocean_state%p_diag,p_oce_sfc)
    CALL reset_accumulation
    IF (i_sea_ice >= 1) CALL reset_ice_statistics(sea_ice%acc)
    IF (lhamocc) CALL reset_hamocc_statistics(hamocc_state%p_acc)

  END SUBROUTINE write_initial_ocean_timestep
  !-------------------------------------------------------------------------

  !-------------------------------------------------------------------------
!<Optimize:inUse>
  SUBROUTINE update_time_g_n(ocean_state)
    TYPE(t_hydro_ocean_state), INTENT(inout) :: ocean_state
    REAL(wp), POINTER ::  tmp(:,:,:)

    ! velocity
    ! just exchange the pointers
    ! ocean_state%p_aux%g_nm1 = ocean_state%p_aux%g_n
    ! ocean_state%p_aux%g_n   = 0.0_wp
    tmp => ocean_state%p_aux%g_n
    ocean_state%p_aux%g_n => ocean_state%p_aux%g_nm1
    ocean_state%p_aux%g_nm1 => tmp
    
  END SUBROUTINE update_time_g_n
  !-------------------------------------------------------------------------

END MODULE mo_hydro_ocean_run<|MERGE_RESOLUTION|>--- conflicted
+++ resolved
@@ -25,7 +25,7 @@
 MODULE mo_hydro_ocean_run
   !-------------------------------------------------------------------------
   USE mo_kind,                   ONLY: wp
-   USE mtime,                     ONLY: datetime, datetimeToString, deallocateDatetime,              &
+  USE mtime,                     ONLY: datetime, datetimeToString, deallocateDatetime,              &
        &                               timedelta, newTimedelta, deallocateTimedelta,                &
        &                               MAX_DATETIME_STR_LEN, newDatetime,                           &
        &                               MAX_MTIME_ERROR_STR_LEN, no_error, mtime_strerror,           &
@@ -109,11 +109,7 @@
 
   !-------------------------------------------------------------------------
   !<Optimize:inUse>
-<<<<<<< HEAD
-  SUBROUTINE prepare_ho_stepping(patch_3d, operators_coefficients, ocean_state, sea_ice, ext_data, is_restart, &
-=======
   SUBROUTINE prepare_ho_stepping(patch_3d, operators_coefficients, ocean_state,p_as, sea_ice, ext_data, is_restart, &
->>>>>>> 854814a2
     & solvercoeff_sp)
     TYPE(t_patch_3d ), INTENT(in)     :: patch_3d
     TYPE(t_atmos_for_ocean),  INTENT(in)   :: p_as
