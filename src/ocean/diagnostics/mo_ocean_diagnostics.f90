!>
!! Contains basic diagnostics for ICON ocean model.
!!
!!
!! @par Revision History
!!  Developed  by Peter Korn,       MPI-M (2011/02)
!!  Extended   by Stephan Lorenz,   MPI-M (2012)
!!
!! @par Copyright and License
!!
!! This code is subject to the DWD and MPI-M-Software-License-Agreement in
!! its most recent form.
!! Please see the file LICENSE in the root of the source tree for this code.
!! Where software is supplied by third parties, it is indicated in the
!! headers of the routines.
!!
!----------------------------
#include "omp_definitions.inc"
!----------------------------
MODULE mo_ocean_diagnostics
  USE mo_master_control,     ONLY: get_my_process_name
  USE mo_kind,               ONLY: wp, dp, i8
#ifdef _OPENMP
  USE omp_lib
#endif
  USE mo_grid_subset,        ONLY: t_subset_range, get_index_range, t_subset_indexed
  USE mo_grid_tools,         ONLY: get_oriented_edges_from_global_vertices, check_global_indexes
  USE mo_mpi,                ONLY: my_process_is_stdio, p_field_sum, get_my_mpi_work_id, &
    & p_comm_work_test, p_comm_work, p_io, p_bcast, my_process_is_mpi_workroot, p_sum, &
    & my_process_is_mpi_parallel
  USE mo_sync,               ONLY: global_sum_array, disable_sync_checks, enable_sync_checks, &
    &                              sync_c, sync_e, sync_patch_array
  USE mo_math_types,         ONLY: t_cartesian_coordinates
  USE mo_math_utilities,     ONLY: cvec2gvec
  USE mo_advection_utils,    ONLY: laxfr_upflux
  USE mo_util_dbg_prnt,      ONLY: dbg_print
  USE mo_dbg_nml,            ONLY: idbg_val
  USE mo_math_constants,     ONLY: rad2deg, dbl_eps
  USE mo_impl_constants,     ONLY: sea_boundary,sea, &
    & min_rlcell, min_rledge, min_rlcell, &
    & min_dolic, nlat_moc
  USE mo_timer,              ONLY: timer_calc_moc, timer_start, timer_stop
  USE mo_cdi_constants,      ONLY: GRID_EDGE, GRID_CELL, GRID_UNSTRUCTURED_EDGE, &
    & GRID_UNSTRUCTURED_CELL
  USE mo_ocean_nml,          ONLY: n_zlev, no_tracer, &
    & gibraltar, &
    & denmark_strait, &
    & drake_passage, &
    & florida_strait, &
    & indonesian_throughflow,&
    & scotland_iceland, &
    & mozambique, &
    & framStrait, &
    & beringStrait, &
    & barentsOpening, &
    & agulhas, &
    & agulhas_long, &
    & agulhas_longer, &
    & ab_const, ab_beta, ab_gam, iswm_oce, discretization_scheme, &
    & iforc_oce, No_Forcing, i_sea_ice, diagnostics_level, &
    & diagnose_for_horizontalVelocity, OceanReferenceDensity, &
<<<<<<< HEAD
    & eddydiag, &
    & vert_cor_type
=======
    & eddydiag, check_total_volume
>>>>>>> ea203c86
  USE mo_sea_ice_nml,        ONLY: kice, sice
  USE mo_dynamics_config,    ONLY: nold,nnew
  USE mo_parallel_config,    ONLY: nproma, p_test_run
  USE mo_run_config,         ONLY: dtime, nsteps
  USE mo_physical_constants, ONLY: grav, rhos, rhoi, rho_ref, clw, alf
  USE mo_model_domain,       ONLY: t_patch, t_patch_3d,t_patch_vert, t_grid_edges
  USE mo_ocean_types,        ONLY: t_hydro_ocean_state, t_hydro_ocean_diag
  USE mo_ocean_diagnostics_types,  ONLY: t_ocean_regions, t_ocean_region_volumes, &
    &  t_ocean_region_areas, t_ocean_monitor
  USE mo_ext_data_types,     ONLY: t_external_data
  USE mo_exception,          ONLY: message, finish, message_text, warning
  USE mo_sea_ice_types,      ONLY: t_atmos_fluxes, t_sea_ice
  USE mo_ocean_surface_types,ONLY: t_ocean_surface
  USE mo_operator_ocean_coeff_3d,ONLY: t_operator_coeff
  USE mo_scalar_product,     ONLY: map_edges2cell_3d
  USE mo_io_units,           ONLY: find_next_free_unit
  USE mo_util_file,          ONLY: util_symlink, util_rename, util_islink, util_unlink
  USE mo_statistics,         ONLY: subset_sum, levels_horizontal_mean, total_mean, gather_sums, &
    & verticallyIntegrated_field
  USE mo_var_list,           ONLY: add_var, add_ref, t_var_list_ptr
  USE mo_var_list_register,  ONLY: vlr_add, vlr_del
  USE mo_var_groups,         ONLY: groups
  USE mo_cf_convention,      ONLY: t_cf_var
  USE mo_grib2,              ONLY: t_grib2_var, grib2_var
  USE mo_cdi,                ONLY: DATATYPE_FLT32, DATATYPE_FLT64, DATATYPE_PACK16, GRID_UNSTRUCTURED
  USE mo_cdi_constants,      ONLY: GRID_EDGE, GRID_CELL, GRID_UNSTRUCTURED_EDGE, &
    &                              GRID_UNSTRUCTURED_CELL
  USE mo_zaxis_type,         ONLY: ZA_DEPTH_BELOW_SEA
  USE mo_io_config,          ONLY: lnetcdf_flt64_output
  USE mo_name_list_output_init, ONLY: isRegistered

  USE mtime,                 ONLY: datetime, MAX_DATETIME_STR_LEN, datetimeToPosixString
<<<<<<< HEAD
  USE mo_ocean_check_salt , ONLY : 	calc_total_salt_content, calc_total_salt_content_zstar 
=======
  USE mo_ocean_check_total_content , ONLY : calc_total_salt_content
>>>>>>> ea203c86

  IMPLICIT NONE
  PRIVATE

  CHARACTER(LEN=12)           :: str_module    = 'oceDiag     '  ! Output of module for 1 line debug
  INTEGER                     :: idt_src       = 1               ! Level of detail for 1 line debug

  INTEGER :: moc_unit  = -1 ! file handle for the global timeseries output

  !
  ! PUBLIC INTERFACE
  !
  PUBLIC :: calc_fast_oce_diagnostics
  PUBLIC :: construct_oce_diagnostics
  PUBLIC :: destruct_oce_diagnostics
  PUBLIC :: calc_moc
  PUBLIC :: calc_psi
  PUBLIC :: diag_heat_salt_tendency

  INTERFACE calc_moc
    MODULE PROCEDURE calc_moc_acc
    MODULE PROCEDURE calc_moc_internal
    MODULE PROCEDURE calc_moc_hfl_internal
  END INTERFACE

  TYPE t_oce_section
    TYPE(t_subset_indexed) :: subset
    REAL(wp), POINTER :: orientation(:)
  END TYPE t_oce_section

  INTEGER, PARAMETER  :: oce_section_count = 13
  PRIVATE             :: oce_section_count
  TYPE(t_oce_section) :: oce_sections(oce_section_count)
  PRIVATE             :: oce_sections

  TYPE(t_ocean_region_volumes),SAVE :: ocean_region_volumes
  PRIVATE                           :: ocean_region_volumes
  TYPE(t_ocean_region_areas),SAVE   :: ocean_region_areas
  PRIVATE                           :: ocean_region_areas


  TYPE(t_var_list_ptr) :: horizontal_velocity_diagnostics
  ! addtional diagnostics
  REAL(wp), POINTER :: veloc_adv_horz_u(:,:,:),  veloc_adv_horz_v(:,:,:), &
    & laplacian_horz_u(:,:,:), laplacian_horz_v(:,:,:), vn_u(:,:,:), vn_v(:,:,:), &
    & mass_flx_e_u(:,:,:), mass_flx_e_v(:,:,:), pressure_grad_u(:,:,:), pressure_grad_v(:,:,:), &
    & potential_vort_e(:,:,:), potential_vort_c(:,:,:)

  CHARACTER(*), PARAMETER :: module_name="mo_ocean_statistics"

CONTAINS

  !-------------------------------------------------------------------------
  !  The constructor of the types related to ocean diagnostics
  !>
  !! @par Revision History
  !! Developed  by  Peter Korn, MPI-M (2011).
  !!
!<Optimize:inUse>
  SUBROUTINE construct_oce_diagnostics( patch_3D, ocean_state )
    TYPE(t_patch_3d),TARGET, INTENT(inout) :: patch_3D
    TYPE(t_hydro_ocean_state), TARGET      :: ocean_state

    !local variable
    INTEGER :: i,ist
    CHARACTER(LEN=*), PARAMETER :: &
      & routine = 'mo_ocean_diagnostics:construct_oce_diagnostics'
    !-----------------------------------------------------------------------
    INTEGER  :: nblks_e,blockNo,jc,jk, region_index,start_index,end_index
    REAL(wp) :: surface_area, surface_height, prism_vol, prism_area, column_volume

    TYPE(t_patch), POINTER        :: patch_2d
    TYPE(t_subset_range), POINTER :: owned_cells
    INTEGER, POINTER              :: regions(:,:)
    TYPE(t_ocean_regions)         :: ocean_regions
    INTEGER                       :: datatype_flt

    IF ( lnetcdf_flt64_output ) THEN
      datatype_flt = DATATYPE_FLT64
    ELSE
      datatype_flt = DATATYPE_FLT32
    ENDIF

    CALL message (routine, 'start')
    !-----------------------------------------------------------------------
    patch_2d => patch_3D%p_patch_2d(1)
    regions => patch_3D%regio_c
    !-----------------------------------------------------------------------
    owned_cells => patch_2d%cells%owned
    nblks_e = patch_2d%nblks_e
    !-----------------------------------------------------------------------
    CALL vlr_add(horizontal_velocity_diagnostics, 'horizontal_velocity_diagnostics', &
      & patch_id=patch_2d%id, lrestart=.FALSE., loutput=.TRUE.,                           &
      & model_type=TRIM(get_my_process_name()))
    !-----------------------------------------------------------------------
    IF (diagnose_for_horizontalVelocity) THEN
      CALL add_var(horizontal_velocity_diagnostics, 'veloc_adv_horz_u', veloc_adv_horz_u, &
        & grid_unstructured_edge, za_depth_below_sea, &
        & t_cf_var('veloc_adv_horz_u','m/s','velocity advection zonal', &
        & datatype_flt),&
        & grib2_var(255, 255, 255, DATATYPE_PACK16, GRID_UNSTRUCTURED, grid_edge),&
        & ldims=(/nproma,n_zlev,nblks_e/),in_group=groups("oce_diag"),lrestart_cont=.FALSE.)

      CALL add_var(horizontal_velocity_diagnostics, 'veloc_adv_horz_v', veloc_adv_horz_v, &
        & grid_unstructured_edge, za_depth_below_sea, &
        & t_cf_var('veloc_adv_horz_v','m/s','velocity advection meridional', &
        & datatype_flt),&
        & grib2_var(255, 255, 255, DATATYPE_PACK16, GRID_UNSTRUCTURED, grid_edge),&
        & ldims=(/nproma,n_zlev,nblks_e/),in_group=groups("oce_diag"),lrestart_cont=.FALSE.)

      CALL add_var(horizontal_velocity_diagnostics, 'laplacian_horz_u', laplacian_horz_u, &
        & grid_unstructured_edge, za_depth_below_sea, &
        & t_cf_var('laplacian_horz_u','m/s','velocity laplacian zonal', &
        & datatype_flt),&
        & grib2_var(255, 255, 255, DATATYPE_PACK16, GRID_UNSTRUCTURED, grid_edge),&
        & ldims=(/nproma,n_zlev,nblks_e/),in_group=groups("oce_diag"),lrestart_cont=.FALSE.)

      CALL add_var(horizontal_velocity_diagnostics, 'laplacian_horz_v', laplacian_horz_v, &
        & grid_unstructured_edge, za_depth_below_sea, &
        & t_cf_var('laplacian_horz_v','m/s','velocity laplacian meridional', &
        & datatype_flt),&
        & grib2_var(255, 255, 255, DATATYPE_PACK16, GRID_UNSTRUCTURED, grid_edge),&
        & ldims=(/nproma,n_zlev,nblks_e/),in_group=groups("oce_diag"),lrestart_cont=.FALSE.)

      CALL add_var(horizontal_velocity_diagnostics, 'vn_u', vn_u, &
        & grid_unstructured_edge, za_depth_below_sea, &
        & t_cf_var('vn_u','m/s','edge velocity zonal', &
        & datatype_flt),&
        & grib2_var(255, 255, 255, DATATYPE_PACK16, GRID_UNSTRUCTURED, grid_edge),&
        & ldims=(/nproma,n_zlev,nblks_e/),in_group=groups("oce_diag"),lrestart_cont=.FALSE.)

      CALL add_var(horizontal_velocity_diagnostics, 'vn_v', vn_v, &
        & grid_unstructured_edge, za_depth_below_sea, &
        & t_cf_var('vn_v','m/s','edge velocity meridional', &
        & datatype_flt),&
        & grib2_var(255, 255, 255, DATATYPE_PACK16, GRID_UNSTRUCTURED, grid_edge),&
        & ldims=(/nproma,n_zlev,nblks_e/),in_group=groups("oce_diag"),lrestart_cont=.FALSE.)

      CALL add_var(horizontal_velocity_diagnostics, 'mass_flx_e_u', mass_flx_e_u, &
        & grid_unstructured_edge, za_depth_below_sea, &
        & t_cf_var('mass_flx_e_u','m*m/s','mass flux zonal', &
        & datatype_flt),&
        & grib2_var(255, 255, 255, DATATYPE_PACK16, GRID_UNSTRUCTURED, grid_edge),&
        & ldims=(/nproma,n_zlev,nblks_e/),in_group=groups("oce_diag"),lrestart_cont=.FALSE.)

      CALL add_var(horizontal_velocity_diagnostics, 'mass_flx_e_v', mass_flx_e_v, &
        & grid_unstructured_edge, za_depth_below_sea, &
        & t_cf_var('mass_flx_e_v','m*m/s','mass flux meridional', &
        & datatype_flt),&
        & grib2_var(255, 255, 255, DATATYPE_PACK16, GRID_UNSTRUCTURED, grid_edge),&
        & ldims=(/nproma,n_zlev,nblks_e/),in_group=groups("oce_diag"),lrestart_cont=.FALSE.)

      CALL add_var(horizontal_velocity_diagnostics, 'pressure_grad_u', pressure_grad_u, &
        & grid_unstructured_edge, za_depth_below_sea, &
        & t_cf_var('pressure_grad_u','N','pressure gradient zonal', &
        & datatype_flt),&
        & grib2_var(255, 255, 255, DATATYPE_PACK16, GRID_UNSTRUCTURED, grid_edge),&
        & ldims=(/nproma,n_zlev,nblks_e/),in_group=groups("oce_diag"),lrestart_cont=.FALSE.)

      CALL add_var(horizontal_velocity_diagnostics, 'pressure_grad_v', pressure_grad_v, &
        & grid_unstructured_edge, za_depth_below_sea, &
        & t_cf_var('pressure_grad_v','N','pressure gradient meridional', &
        & datatype_flt),&
        & grib2_var(255, 255, 255, DATATYPE_PACK16, GRID_UNSTRUCTURED, grid_edge),&
        & ldims=(/nproma,n_zlev,nblks_e/),in_group=groups("oce_diag"),lrestart_cont=.FALSE.)

      CALL add_var(horizontal_velocity_diagnostics, 'potential_vort_e', potential_vort_e, &
        & grid_unstructured_edge, za_depth_below_sea, &
        & t_cf_var('vn_v','1/s','potential vorticity at edges', &
        & datatype_flt),&
        & grib2_var(255, 255, 255, DATATYPE_PACK16, GRID_UNSTRUCTURED, grid_edge),&
        & ldims=(/nproma,n_zlev,nblks_e/),in_group=groups("oce_diag"),lrestart_cont=.FALSE.)

      CALL add_var(horizontal_velocity_diagnostics, 'potential_vort_c', potential_vort_c, &
        & grid_unstructured_cell, za_depth_below_sea, &
        & t_cf_var('vn_v','1/s','potential vorticity at cells', &
        & datatype_flt),&
        & grib2_var(255, 255, 255, DATATYPE_PACK16, GRID_UNSTRUCTURED, grid_cell),&
        & ldims=(/nproma,n_zlev,patch_2d%alloc_cell_blocks/),in_group=groups("oce_diag"),lrestart_cont=.FALSE.)

    ENDIF

    ! compute subsets for given sections path allong edges
    CALL get_oriented_edges_from_global_vertices(    &
      & edge_subset = oce_sections(1)%subset,      &
      & orientation = oce_sections(1)%orientation, &
      & patch_3d = patch_3D,                     &
      & global_vertex_array = gibraltar,            &
      & subset_name = 'gibraltar')
    CALL get_oriented_edges_from_global_vertices(    &
      & edge_subset = oce_sections(2)%subset,      &
      & orientation = oce_sections(2)%orientation, &
      & patch_3d = patch_3D,                     &
      & global_vertex_array =denmark_strait,        &
      & subset_name = 'denmark_strait')
    CALL get_oriented_edges_from_global_vertices(    &
      & edge_subset = oce_sections(3)%subset,      &
      & orientation = oce_sections(3)%orientation, &
      & patch_3d = patch_3D,                     &
      & global_vertex_array =drake_passage,         &
      & subset_name = 'drake_passage')
    CALL get_oriented_edges_from_global_vertices(    &
      & edge_subset = oce_sections(4)%subset,      &
      & orientation = oce_sections(4)%orientation, &
      & patch_3d = patch_3D,                     &
      & global_vertex_array =indonesian_throughflow,&
      & subset_name = 'indonesian_throughflow')
    CALL get_oriented_edges_from_global_vertices(    &
      & edge_subset = oce_sections(5)%subset,      &
      & orientation = oce_sections(5)%orientation, &
      & patch_3d = patch_3D,                     &
      & global_vertex_array =scotland_iceland,      &
      & subset_name = 'scotland_iceland')
    CALL get_oriented_edges_from_global_vertices(    &
      & edge_subset = oce_sections(6)%subset,      &
      & orientation = oce_sections(6)%orientation, &
      & patch_3d = patch_3D,                     &
      & global_vertex_array =mozambique,      &
      & subset_name = 'mozambique')
    CALL get_oriented_edges_from_global_vertices(    &
      & edge_subset = oce_sections(7)%subset,      &
      & orientation = oce_sections(7)%orientation, &
      & patch_3d = patch_3D,                     &
      & global_vertex_array =framStrait,      &
      & subset_name = 'framStrait')
    CALL get_oriented_edges_from_global_vertices(    &
      & edge_subset = oce_sections(8)%subset,      &
      & orientation = oce_sections(8)%orientation, &
      & patch_3d = patch_3D,                     &
      & global_vertex_array =beringStrait,      &
      & subset_name = 'beringStrait')
    CALL get_oriented_edges_from_global_vertices(    &
      & edge_subset = oce_sections(9)%subset,      &
      & orientation = oce_sections(9)%orientation, &
      & patch_3d = patch_3D,                     &
      & global_vertex_array =barentsOpening,      &
      & subset_name = 'barentsOpening')
    CALL get_oriented_edges_from_global_vertices(    &
      & edge_subset = oce_sections(10)%subset,      &
      & orientation = oce_sections(10)%orientation, &
      & patch_3d = patch_3D,                     &
      & global_vertex_array =agulhas,      &
      & subset_name = 'agulhas')
    CALL get_oriented_edges_from_global_vertices(    &
      & edge_subset = oce_sections(11)%subset,      &
      & orientation = oce_sections(11)%orientation, &
      & patch_3d = patch_3D,                     &
      & global_vertex_array =agulhas_long,      &
      & subset_name = 'agulhas_long')
    CALL get_oriented_edges_from_global_vertices(    &
      & edge_subset = oce_sections(12)%subset,      &
      & orientation = oce_sections(12)%orientation, &
      & patch_3d = patch_3D,                     &
      & global_vertex_array =agulhas_longer,      &
      & subset_name = 'agulhas_longer')

    CALL get_oriented_edges_from_global_vertices(    &
      & edge_subset = oce_sections(13)%subset,       &
      & orientation = oce_sections(13)%orientation, &
      & patch_3d = patch_3D,                         &
      & global_vertex_array =florida_strait,         &
      & subset_name = 'florida_strait')
!     CALL finish("","")

    surface_area   = 0.0_wp
    surface_height = 0.0_wp
    prism_vol      = 0.0_wp
    prism_area     = 0.0_wp
    ocean_region_areas%total = 0.0_wp
    ! compute regional ocean volumes
    DO blockNo = owned_cells%start_block, owned_cells%end_block
      CALL get_index_range(owned_cells, blockNo, start_index, end_index)
      DO jc = start_index, end_index

        ! area
        prism_area               = patch_2d%cells%area(jc,blockNo)
        ocean_region_areas%total = ocean_region_areas%total + prism_area

        ! volume
        CALL compute_vertical_volume(blockNo,jc, &
          & prism_area, &
          & ocean_state%p_prog(nnew(1))%h(jc,blockNo), &
          & patch_3D%p_patch_1d(1)%prism_thick_c(jc,:,blockNo), &
          & patch_3D%p_patch_1d(1)%dolic_c(jc,blockNo), &
          & column_volume)
        ocean_region_volumes%total = ocean_region_volumes%total + column_volume

        region_index = regions(jc,blockNo)
        IF (ocean_regions%greenland_iceland_norwegian_sea == region_index) THEN
          ocean_region_volumes%greenland_iceland_norwegian_sea = &
            & ocean_region_volumes%greenland_iceland_norwegian_sea + column_volume
          ocean_region_areas%greenland_iceland_norwegian_sea   = &
            & ocean_region_areas%greenland_iceland_norwegian_sea + prism_area

        ELSEIF (ocean_regions%arctic_ocean == region_index) THEN
          ocean_region_volumes%arctic_ocean                    = ocean_region_volumes%arctic_ocean + column_volume
          ocean_region_areas%arctic_ocean                      = ocean_region_areas%arctic_ocean + prism_area

        ELSEIF (ocean_regions%labrador_sea == region_index) THEN
          ocean_region_volumes%labrador_sea                    = ocean_region_volumes%labrador_sea + column_volume
          ocean_region_areas%labrador_sea                      = ocean_region_areas%labrador_sea + prism_area

        ELSEIF (ocean_regions%north_atlantic == region_index) THEN
          ocean_region_volumes%north_atlantic                  = ocean_region_volumes%north_atlantic + column_volume
          ocean_region_areas%north_atlantic                    = ocean_region_areas%north_atlantic + prism_area

        ELSEIF (ocean_regions%tropical_atlantic == region_index) THEN
          ocean_region_volumes%tropical_atlantic               = ocean_region_volumes%tropical_atlantic + column_volume
          ocean_region_areas%tropical_atlantic                 = ocean_region_areas%tropical_atlantic + prism_area

        ELSEIF (ocean_regions%southern_ocean == region_index) THEN
          ocean_region_volumes%southern_ocean                  = ocean_region_volumes%southern_ocean + column_volume
          ocean_region_areas%southern_ocean                    = ocean_region_areas%southern_ocean + prism_area

        ELSEIF (ocean_regions%indian_ocean == region_index) THEN
          ocean_region_volumes%indian_ocean                    = ocean_region_volumes%indian_ocean + column_volume
          ocean_region_areas%indian_ocean                      = ocean_region_areas%indian_ocean + prism_area

        ELSEIF (ocean_regions%tropical_pacific == region_index) THEN
          ocean_region_volumes%tropical_pacific                = ocean_region_volumes%tropical_pacific + column_volume
          ocean_region_areas%tropical_pacific                  = ocean_region_areas%tropical_pacific + prism_area

        ELSEIF (ocean_regions%north_pacific == region_index) THEN
          ocean_region_volumes%north_pacific                   = ocean_region_volumes%north_pacific + column_volume
          ocean_region_areas%north_pacific                     = ocean_region_areas%north_pacific + prism_area

        ELSEIF (ocean_regions%caribbean == region_index) THEN
          ocean_region_volumes%caribbean                       = ocean_region_volumes%caribbean + column_volume
          ocean_region_areas%caribbean                         = ocean_region_areas%caribbean + prism_area
        END IF

      END DO
    END DO
    ! compute global values

    CALL disable_sync_checks()
    ocean_region_volumes%total = global_sum_array(ocean_region_volumes%total)
    ocean_region_areas%total   = global_sum_array(ocean_region_areas%total)
    CALL enable_sync_checks()

    CALL message (routine, 'end')
  END SUBROUTINE construct_oce_diagnostics
  !-------------------------------------------------------------------------
  !-------------------------------------------------------------------------
  !  !The destructor of the types related to ocean diagnostics
  !>
  !!
  !!
  !! @par Revision History
  !! Developed  by  Peter Korn, MPI-M (2011).
  !!
!<Optimize:inUse>
  SUBROUTINE destruct_oce_diagnostics()
    !
    !
    !local variables
    INTEGER :: i,iret

    CHARACTER(LEN=*), PARAMETER :: &
      & routine = 'mo_ocean_diagnostics:destruct_oce_diagnostics'
    !-----------------------------------------------------------------------
    CALL vlr_del(horizontal_velocity_diagnostics)

    IF (diagnostics_level <= 0) RETURN

    CALL message (routine, 'end')
  END SUBROUTINE destruct_oce_diagnostics
  !-------------------------------------------------------------------------

  !-------------------------------------------------------------------------
!<Optimize:inUse>
  SUBROUTINE compute_vertical_volume(blockNo,jc,prism_area,surface_height,thicknesses,max_vertical_level,volume)
    INTEGER,  INTENT(in)  :: blockNo,jc,max_vertical_level
    REAL(wp), INTENT(in)  :: prism_area, surface_height, thicknesses(:)
    REAL(wp), INTENT(inout) :: volume

    INTEGER :: jk
    REAL(wp) :: surface_height_,prism_vol_

    volume  = 0.0_wp
    DO jk = 1,max_vertical_level
      !local volume
      surface_height_ = MERGE(surface_height,0.0_wp, 1 == jk)
      prism_vol_      = prism_area * (thicknesses(jk) + surface_height_)
      !Fluid volume wrt lsm
      volume          = volume + prism_vol_
    END DO
  END SUBROUTINE compute_vertical_volume
  !-------------------------------------------------------------------------

  

!<Optimize:inUse>
  SUBROUTINE calc_fast_oce_diagnostics(patch_2d, patch_3d, ocean_state, dolic, prism_thickness, depths, &
          &  p_diag, sea_surface_height, normal_veloc, tracers, p_atm_f, p_oce_sfc, ice)
    TYPE(t_patch ),TARGET :: patch_2d
    TYPE(t_patch_3d ),TARGET, INTENT(inout)     :: patch_3d
    TYPE(t_hydro_ocean_state), TARGET, INTENT(inout)    :: ocean_state
    INTEGER,  POINTER                           :: dolic(:,:)
    REAL(wp), POINTER                           :: prism_thickness(:,:,:)
    REAL(wp), INTENT(in)                        :: depths(:)
    TYPE(t_hydro_ocean_diag), TARGET            :: p_diag
    REAL(wp), POINTER                           :: sea_surface_height(:,:)
    REAL(wp), POINTER                           :: normal_veloc(:,:,:)
    REAL(wp), POINTER                           :: tracers(:,:,:,:)
     TYPE(t_atmos_fluxes ),    INTENT(IN)        :: p_atm_f
    TYPE(t_ocean_surface), INTENT(IN)           :: p_oce_sfc
    TYPE(t_sea_ice),          INTENT(inout)     :: ice

    REAL(wp) :: w(nproma, n_zlev + 1, patch_3d%p_patch_2d(1)%alloc_cell_blocks) 

    !Local variables
    INTEGER :: start_cell_index, end_cell_index,i
    INTEGER :: jk,jc,blockNo!,je
    REAL(wp):: ssh_global_mean,sst_global,sss_global,total_runoff_flux,total_heat_flux, &
      &        total_precipitation_flux,total_evaporation_flux, atmos_snowfall_flux, &
      &        ice_volume_nh, ice_volume_sh, ice_extent_nh, ice_extent_sh, &
      &        global_mean_potEnergy, global_mean_kinEnergy, global_mean_totalEnergy, &
      &        global_mean_potEnstrophy,global_heat_content, global_heat_content_solid, &
      &        VolumeIce_flux, TotalOcean_flux, TotalIce_flux, VolumeTotal_flux, totalsnowfall_flux
!   REAL(wp) :: sflux
      REAL(wp) ::total_salt, total_saltinseaice, total_saltinliquidwater

    TYPE(t_subset_range), POINTER :: owned_cells, owned_edges
    TYPE(t_ocean_monitor),  POINTER :: monitor
    !-----------------------------------------------------------------------
    owned_cells    => patch_2d%cells%owned
    owned_edges    => patch_2d%edges%owned
    monitor        => p_diag%monitor

    !cell loop to calculate cell based monitored fields volume, kinetic energy and tracer content
    SELECT CASE (iswm_oce)
    CASE (1) ! shallow water mode

    CASE default !3D model

      ! {{{ compute global mean values of:
      ! total_salt
      total_salt = 0.0_wp
      total_saltinseaice = 0.0_wp
      total_saltinliquidwater = 0.0_wp

      IF (isRegistered('total_salt')) THEN
        IF (vert_cor_type .EQ. 0) THEN
          call calc_total_salt_content(tracers(:,:,:,2), patch_2d, &
          sea_surface_height(:,:),&     
          patch_3D%p_patch_1d(1)%prism_thick_flat_sfc_c(:,:,:),&
               ice, 0 , total_salt, total_saltinseaice, &
                                  total_saltinliquidwater )
        ELSE IF (vert_cor_type .EQ. 1) THEN
          call calc_total_salt_content_zstar(tracers(:,:,:,2), patch_2d, &
            & ocean_state%p_prog(nnew(1))%stretch_c(:, :), &
            & patch_3D%p_patch_1d(1)%prism_thick_flat_sfc_c(:,:,:),&
            & ice, total_salt, total_saltinseaice, &
            & total_saltinliquidwater )
        END IF

      monitor%total_salt = total_salt
      monitor%total_saltinseaice = total_saltinseaice
      monitor%total_saltinliquidwater = total_saltinliquidwater

        !write(0,*)'total_salt_content =' , monitor%total_salt

      END IF
      ! {{{ compute global mean values of:
      ! sea surface height
      ssh_global_mean = 0.0_wp
      IF (isRegistered('ssh_global')) THEN
        CALL levels_horizontal_mean( sea_surface_height, &
            & patch_2d%cells%area(:,:), &
            & owned_cells, &
            & ssh_global_mean)
      END IF
      monitor%ssh_global = ssh_global_mean
      IF (my_process_is_stdio() .and. check_total_volume) THEN
        WRITE(0,*) ' -- monitor%ssh_global:', monitor%ssh_global
      ENDIF

      
      ! sea surface temperature
      sst_global = 0.0_wp
      IF (isRegistered('sst_global')) THEN
!       CALL levels_horizontal_mean( p_oce_sfc%sst, &
        CALL levels_horizontal_mean( tracers(:,1,:,1), &
            & patch_2d%cells%area(:,:), &
            & owned_cells, &
            & sst_global)
      END IF
      monitor%sst_global = sst_global

      ! sea surface salinity
      sss_global = 0.0_wp
      IF (isRegistered('sss_global')) THEN
!       CALL levels_horizontal_mean( p_oce_sfc%sss, &
        CALL levels_horizontal_mean( tracers(:,1,:,2), &
            & patch_2d%cells%area(:,:), &
            & owned_cells, &
            & sss_global)
      END IF
      monitor%sss_global = sss_global

      ! total heat flux
      total_heat_flux = 0.0_wp
      IF (isRegistered('HeatFlux_Total_global')) THEN
        CALL levels_horizontal_mean( p_oce_sfc%HeatFlux_Total, &
            & patch_2d%cells%area(:,:), &
            & owned_cells, &
            & total_heat_flux)
      END IF
      monitor%HeatFlux_Total = total_heat_flux

      ! total precipitation flux
      total_precipitation_flux = 0.0_wp
      IF (isRegistered('FrshFlux_Precipitation_Global')) THEN
      call levels_horizontal_mean( p_oce_sfc%FrshFlux_Precipitation, &
          & patch_2d%cells%area(:,:), &
          & owned_cells, &
            & total_precipitation_flux)
      END IF
      monitor%FrshFlux_Precipitation = total_precipitation_flux

      ! total evaporation
      total_evaporation_flux = 0.0_wp
      IF (isRegistered('FrshFlux_Evaporation_Global')) THEN
      call levels_horizontal_mean( p_oce_sfc%FrshFlux_Evaporation, &
          & patch_2d%cells%area(:,:), &
          & owned_cells, &
          & total_evaporation_flux)
      END IF
      monitor%FrshFlux_Evaporation = total_evaporation_flux

      ! total runoff
      total_runoff_flux = 0.0_wp
      IF (isRegistered('FrshFlux_Runoff_Global')) THEN
      call levels_horizontal_mean( p_oce_sfc%FrshFlux_Runoff, &
          & patch_2d%cells%area(:,:), &
          & owned_cells, &
          & total_runoff_flux)
      END IF
      monitor%FrshFlux_Runoff = total_runoff_flux

      ! total (atmospheric) snowfall
      atmos_snowfall_flux = 0.0_wp
      IF (isRegistered('FrshFlux_SnowFall_Global')) THEN
      call levels_horizontal_mean( p_oce_sfc%FrshFlux_Snowfall, &
          & patch_2d%cells%area(:,:), &
          & owned_cells, &
          & atmos_snowfall_flux)
      END IF
      monitor%FrshFlux_SnowFall = atmos_snowfall_flux

      ! VolumeIce   
      VolumeIce_flux = 0.0_wp
      IF (isRegistered('FrshFlux_VolumeIce_Global')) THEN
      call levels_horizontal_mean( p_oce_sfc%FrshFlux_VolumeIce, &
          & patch_2d%cells%area(:,:), &
          & owned_cells, &
          & VolumeIce_flux)
      END IF
      monitor%FrshFlux_VolumeIce = VolumeIce_flux

      ! TotalOcean   
      TotalOcean_flux = 0.0_wp
      IF (isRegistered('FrshFlux_TotalOcean_Global')) THEN
      call levels_horizontal_mean( p_oce_sfc%FrshFlux_TotalOcean, &
          & patch_2d%cells%area(:,:), &
          & owned_cells, &
          & TotalOcean_flux)
      END IF
      monitor%FrshFlux_TotalOcean = TotalOcean_flux

      ! TotalIce   
      TotalIce_flux = 0.0_wp
      IF (isRegistered('FrshFlux_TotalIce_Global')) THEN
      call levels_horizontal_mean( p_oce_sfc%FrshFlux_TotalIce, &
          & patch_2d%cells%area(:,:), &
          & owned_cells, &
          & TotalIce_flux)
      END IF
      monitor%FrshFlux_TotalIce = TotalIce_flux

      ! VolumeTotal   
      VolumeTotal_flux = 0.0_wp
      IF (isRegistered('FrshFlux_VolumeTotal_Global')) THEN
      call levels_horizontal_mean( p_oce_sfc%FrshFlux_VolumeTotal, &
          & patch_2d%cells%area(:,:), &
          & owned_cells, &
          & VolumeTotal_flux)
      END IF
      monitor%FrshFlux_VolumeTotal = VolumeTotal_flux

      ! totalsnowfall   
      totalsnowfall_flux = 0.0_wp
      IF (isRegistered('totalsnowfall_Global')) THEN
      call levels_horizontal_mean( ice%totalsnowfall, &
          & patch_2d%cells%area(:,:), &
          & owned_cells, &
          & totalsnowfall_flux)
      END IF
      monitor%totalsnowfall = totalsnowfall_flux

      ! ice volume and extend
      ice_volume_nh = 0.0_wp
      IF (isRegistered('ice_volume_nh')) THEN
      ice_volume_nh = subset_sum( ice%vol(:,1,:)*p_diag%northernHemisphere(:,:), &
          & owned_cells )
      END IF
      monitor%ice_volume_nh = ice_volume_nh/1.0e9_wp !scaling to km^3

      ice_volume_sh = 0.0_wp
      IF (isRegistered('ice_volume_sh')) THEN
      ice_volume_sh = subset_sum( ice%vol(:,1,:)*p_diag%southernHemisphere(:,:), &
          & owned_cells)
      END IF
      monitor%ice_volume_sh = ice_volume_sh/1.0e9_wp !scaling to km^3

      ice_extent_nh = 0.0_wp
      IF (isRegistered('ice_extent_nh')) THEN
      ice_extent_nh = subset_sum( ice%concsum*p_diag%northernHemisphere*patch_2d%cells%area, &
          & owned_cells)
      END IF
      monitor%ice_extent_nh = ice_extent_nh/1.0e6_wp !scaling to km^2

      ice_extent_sh = 0.0_wp
      IF (isRegistered('ice_extent_sh')) THEN
      ice_extent_sh = subset_sum( ice%concsum*p_diag%southernHemisphere*patch_2d%cells%area, &
          & owned_cells)
      END IF
      monitor%ice_extent_sh = ice_extent_sh/1.0e6_wp !scaling to km^2

      w = p_diag%w
      IF ( ( vert_cor_type == 1 ) ) THEN
        w = p_diag%w_deriv
      ENDIF
 
      ! energy/enstrophy
      global_mean_potEnergy = 0.0_wp
      IF (isRegistered('pot_energy_global')) THEN
        IF (vert_cor_type .EQ. 0) THEN
          global_mean_potEnergy = potential_energy(& 
              & w, &
  !TODO       & p_prog(nold(1))%h,&
              & sea_surface_height , & ! this is h_new, the old implementation used h_old
              & p_diag%rho, &
              & patch_3D%p_patch_1d(1)%del_zlev_i, &
              & patch_3D%p_patch_1d(1)%prism_volume, &
              & owned_cells)
        ELSEIF (vert_cor_type .EQ. 1) THEN
          global_mean_potEnergy = potential_energy_zstar(& 
              & w, &
              & sea_surface_height , & ! this is h_new, the old implementation used h_old
              & p_diag%rho, &
              & patch_3D%p_patch_1d(1)%del_zlev_i, &
              & ocean_state%p_prog(nnew(1))%stretch_c(:, :), &
              & patch_3D%p_patch_1d(1)%prism_volume, &
              & owned_cells)
         END IF

      END IF
      monitor%pot_energy = global_mean_potEnergy

      global_mean_kinEnergy = 0.0_wp
      IF (isRegistered('kin_energy_global')) THEN
         global_mean_kinEnergy = total_mean( p_diag%kin, &
          & patch_3d%p_patch_1d(1)%prism_volume, &
          & owned_cells )
      END IF
      monitor%kin_energy = global_mean_kinEnergy

      global_mean_totalEnergy = 0.0_wp
      IF (isRegistered('total_energy_global')) THEN
        ! use precomputed variables
        IF (isRegistered('kin_energy_global') .AND. isRegistered('pot_energy_global')) THEN
          global_mean_totalEnergy = global_mean_kinEnergy + global_mean_potEnergy
        END IF
      END IF
      monitor%total_energy = global_mean_totalEnergy

      global_mean_potEnstrophy = 0.0_wp
      IF (isRegistered('potential_enstrophy_global')) THEN
      END IF
      monitor%potential_enstrophy = global_mean_potEnstrophy
      !}}}

      IF ( isRegistered('delta_ice') .OR. isRegistered('delta_snow') .OR. &
           isRegistered('delta_thetao') .OR. &
           isRegistered('delta_so') .OR. &
           isRegistered('global_sltbasin') .OR. isRegistered('atlant_sltbasin') .OR. &
           isRegistered('pacind_sltbasin') .OR. &
           isRegistered('global_hfbasin') .OR. isRegistered('atlant_hfbasin') .OR. &
           isRegistered('pacind_hfbasin') ) THEN

        CALL diag_heat_salt_tendency(patch_3d, 2, ice, tracers(:,:,:,1), tracers(:,:,:,2), &
             p_diag%delta_ice,                                      &
             p_diag%delta_snow,                                     &
             p_diag%delta_thetao,                                   &
             p_diag%delta_so)
      ENDIF

      ! calc moc each timestep from non-accumulated vertical veloc
      IF ( isRegistered('global_moc') .OR. isRegistered('atlant_moc') .OR. isRegistered('pacind_moc') .OR. &
           isRegistered('amoc26n') .OR. &
           isRegistered('global_hfl') .OR. isRegistered('atlant_hfl') .OR. isRegistered('pacind_hfl') .OR. &
           isRegistered('global_wfl') .OR. isRegistered('atlant_wfl') .OR. isRegistered('pacind_wfl') .OR. &
           isRegistered('global_sltbasin') .OR. isRegistered('atlant_sltbasin') .OR. isRegistered('pacind_sltbasin') .OR. &
           isRegistered('global_hfbasin') .OR. isRegistered('atlant_hfbasin') .OR. isRegistered('pacind_hfbasin') ) THEN
        CALL timer_start(timer_calc_moc)
        
        CALL calc_moc(patch_2d, patch_3d, &
             & w, &
             & p_oce_sfc%heatflux_total, &
             & p_oce_sfc%frshflux_volumetotal, &
             & p_diag%delta_thetao, &
             & p_diag%delta_so, &
             & p_diag%delta_snow, &
             & p_diag%delta_ice, &
             & p_diag%global_moc, &
             & p_diag%atlantic_moc, &
             & p_diag%pacific_moc,&
             & p_diag%global_hfl, &
             & p_diag%atlantic_hfl, &
             & p_diag%pacific_hfl, &
             & p_diag%global_wfl, &
             & p_diag%atlantic_wfl, &
             & p_diag%pacific_wfl, &
             & p_diag%global_hfbasin, &
             & p_diag%atlantic_hfbasin, &
             & p_diag%pacific_hfbasin, & 
             & p_diag%global_sltbasin, &
             & p_diag%atlantic_sltbasin, &
             & p_diag%pacific_sltbasin, &
             & monitor%amoc26n)


        CALL timer_stop(timer_calc_moc)
      ENDIF

      IF ( isRegistered('heat_content_liquid_water') .OR. isRegistered('heat_content_seaice') &
           .OR. isRegistered('heat_content_snow')   .OR. isRegistered('heat_content_total') &
           .OR. isRegistered('global_heat_content') .OR. isRegistered('global_heat_content_solid') ) THEN

        CALL calc_heat_content(patch_3d, prism_thickness, ice, tracers, &
             p_diag%heat_content_liquid_water, &
             p_diag%heat_content_seaice, &
             p_diag%heat_content_snow,&
             p_diag%heat_content_total )

        ! global_heat_content for monitoring
        IF (isRegistered('global_heat_content')) THEN
          global_heat_content = 0.0_wp
          global_heat_content = global_sum_array(patch_2d%cells%area(:,:) * p_diag%heat_content_total(:,:) )
          monitor%global_heat_content = global_heat_content
        END IF

        ! global_heat_content_solid (snow and ice heat content) for monitoring
        IF (isRegistered('global_heat_content_solid')) THEN
          global_heat_content_solid = 0.0_wp
          global_heat_content_solid = global_sum_array( patch_2d%cells%area(:,:)* &
            &                      (p_diag%heat_content_seaice(:,:) + p_diag%heat_content_snow(:,:)) )
          monitor%global_heat_content_solid = global_heat_content_solid
        END IF


      ENDIF



      IF ( eddydiag .AND. &
         ( isRegistered('uT') .OR. isRegistered('uS') .OR. isRegistered('uR') .OR. &
           isRegistered('vT') .OR. isRegistered('vS') .OR. isRegistered('vR') .OR. &
           isRegistered('wT') .OR. isRegistered('wS') .OR. isRegistered('wR') .OR. &
           isRegistered('uu') .OR. isRegistered('uv') .OR. isRegistered('uw') .OR. &
           isRegistered('RR') .OR. isRegistered('SS') .OR. isRegistered('TT') .OR. &
           isRegistered('vv') .OR. isRegistered('ww') .OR. isRegistered('vw') .OR. &
           isRegistered('sigma0') .OR. isRegistered('hflR') .OR. isRegistered('fwR') .OR. &
           isRegistered('tauxU') .OR. isRegistered('tauyV') ) &
          ) THEN

        CALL calc_eddydiag(patch_3d, p_diag%u, p_diag%v, p_diag%w, p_diag%w_prismcenter  &
               ,tracers(:,:,:,1), tracers(:,:,:,2),p_diag%rhopot &
               ,p_diag%uT, p_diag%uS, p_diag%uR, p_diag%uu    &
               ,p_diag%vT, p_diag%vS, p_diag%vR, p_diag%vv    &
               ,p_diag%wT, p_diag%wS, p_diag%wR, p_diag%ww    &
               ,p_diag%uv, p_diag%uw, p_diag%vw               &
               ,p_diag%RR, p_diag%SS, p_diag%TT, p_diag%sigma0 &
               ,p_diag%hflR, p_diag%fwR, p_diag%tauxU, p_diag%tauyV &
               ,p_oce_sfc%topbc_windstress_u, p_oce_sfc%topbc_windstress_v &
               ,p_oce_sfc%heatflux_total, p_oce_sfc%frshflux_volumetotal )
               
      ENDIF

      IF (isRegistered('mld')) THEN

        CALL calc_mld(patch_3d, ocean_state%p_diag%mld, &
             ocean_state%p_diag%zgrad_rho,0.125_wp)

        CALL dbg_print('Diag: mld',ocean_state%p_diag%mld, &
             str_module,4,in_subset=owned_cells)
      ENDIF

      IF (isRegistered('mlotst') .or. isRegistered('mlotstsq') ) THEN

        CALL calc_mld(patch_3d, ocean_state%p_diag%mlotst, &
             ocean_state%p_diag%zgrad_rho,0.03_wp)

        CALL dbg_print('Diag: mlotst',ocean_state%p_diag%mlotst, &
             str_module,4,in_subset=owned_cells)

        IF (isRegistered('mlotstsq')) THEN

          ocean_state%p_diag%mlotstsq= &
               ocean_state%p_diag%mlotst*ocean_state%p_diag%mlotst

          CALL dbg_print('Diag: mlotstsq',ocean_state%p_diag%mlotstsq, &
               str_module,4,in_subset=owned_cells)
        ENDIF

      ENDIF

      IF (isRegistered('condep')) THEN

        CALL calc_condep(patch_3d, ocean_state%p_diag%condep, &
             ocean_state%p_diag%zgrad_rho)

        CALL dbg_print('Diag: condep',ocean_state%p_diag%condep,str_module,4, &
             in_subset=owned_cells)
      ENDIF


      CALL dbg_print('Diag: mld',p_diag%mld,str_module,4,in_subset=owned_cells)
      
      ! square of ssh
      p_diag%zos_square = merge(sea_surface_height*sea_surface_height,0.0_wp,isRegistered('zos_square'))

      monitor%gibraltar = merge( section_flux(oce_sections(1),normal_veloc)*OceanReferenceDensity, &
          &                      0.0_wp, &
          &                      isRegistered('gibraltar'))
      monitor%denmark_strait = merge( section_flux(oce_sections(2),normal_veloc)*OceanReferenceDensity, &
          &                      0.0_wp, &
          &                      isRegistered('denmark_strait'))
      monitor%drake_passage = merge( section_flux(oce_sections(3),normal_veloc)*OceanReferenceDensity, &
          &                      0.0_wp, &
          &                      isRegistered('drake_passage'))
      monitor%indonesian_throughflow = merge( section_flux(oce_sections(4),normal_veloc)*OceanReferenceDensity, &
          &                      0.0_wp, &
          &                      isRegistered('indonesian_throughflow'))
      monitor%scotland_iceland = merge( section_flux(oce_sections(5),normal_veloc)*OceanReferenceDensity, &
          &                      0.0_wp, &
          &                      isRegistered('scotland_iceland'))
      monitor%mozambique = merge( section_flux(oce_sections(6),normal_veloc)*OceanReferenceDensity, &
          &                      0.0_wp, &
          &                      isRegistered('mozambique'))
      monitor%framStrait = merge( section_flux(oce_sections(7),normal_veloc)*OceanReferenceDensity, &
          &                      0.0_wp, &
          &                      isRegistered('framStrait'))
      monitor%beringStrait = merge( section_flux(oce_sections(8),normal_veloc)*OceanReferenceDensity, &
          &                      0.0_wp, &
          &                      isRegistered('beringStrait'))
      monitor%barentsOpening = merge( section_flux(oce_sections(9),normal_veloc)*OceanReferenceDensity, &
          &                      0.0_wp, &
          &                      isRegistered('barentsOpening'))
      monitor%ice_framStrait = merge(section_ice_flux(oce_sections(7), ice%hi*ice%conc, ice%vn_e), &
          &                      0.0_wp, &
          &                      isRegistered('ice_framStrait'))
     
      IF (isRegistered('verticallyTotal_mass_flux_e')) THEN
        CALL verticallyIntegrated_field(ocean_state%p_diag%verticallyTotal_mass_flux_e, &
          & ocean_state%p_diag%mass_flx_e, owned_edges)
        CALL dbg_print('Total_mass_flux_e ', ocean_state%p_diag%verticallyTotal_mass_flux_e, &
           str_module, 1, in_subset=owned_edges)

      ENDIF
      
!TODO       CASE (10)
!TODO         monitor%agulhas                = sflux*OceanReferenceDensity
!TODO       CASE (11)
!TODO         monitor%agulhas_long           = sflux*OceanReferenceDensity
!TODO       CASE (12)
!TODO         monitor%agulhas_longer         = sflux*OceanReferenceDensity
!TODO       CASE (13)
!TODO         monitor%florida_strait         = sflux*OceanReferenceDensity
    END SELECT
  END SUBROUTINE calc_fast_oce_diagnostics
  !-------------------------------------------------------------------------

  !TODO potential_energy(&
  !TODO     & p_diag%w,p_prog(nold(1))%h,&
  !TODO     & p_diag%rho, &
  !TODO     & patch_3D%p_patch_1d(1))%del_zlev_i, &
  !TODO     & patch_3D%p_patch_1d(1)%prism_volume, &
  !TODO     & owned_cells)
  !-------------------------------------------------------------------------
  FUNCTION potential_energy(w,h,rho,del_zlev_i,weights,in_subset)
    REAL(wp), INTENT(IN) :: w(:,:,:)
    REAL(wp), INTENT(IN) :: h(:,:)
    REAL(wp), INTENT(IN) :: rho(:,:,:)
    REAL(wp), INTENT(IN) :: del_zlev_i(:)
    REAL(wp), INTENT(IN) :: weights(:,:,:)
    TYPE(t_subset_range), INTENT(IN) :: in_subset

    REAL(wp) :: potential_energy

#define VerticalDim_Position 2

    REAL(wp), ALLOCATABLE :: sum_value(:,:), sum_weight(:,:), total_weight(:), total_sum(:)
    INTEGER :: block, level, start_index, end_index, idx, start_vertical, end_vertical
    INTEGER :: allocated_levels, no_of_threads, myThreadNo
    REAL(wp) :: z_w, totalSum, totalWeight

    CHARACTER(LEN=*), PARAMETER :: method_name=module_name//':potential_energy'


    IF (in_subset%no_of_holes > 0) CALL warning(method_name, "there are holes in the subset")

    no_of_threads = 1
    myThreadNo = 0
#ifdef _OPENMP
    no_of_threads = omp_get_max_threads()
#endif

    allocated_levels = SIZE(w,VerticalDim_Position)
    ALLOCATE( sum_value(allocated_levels, 0:no_of_threads-1), &
      & sum_weight(allocated_levels, 0:no_of_threads-1), &
      & total_weight(allocated_levels), total_sum(allocated_levels) )

    start_vertical = 1
    end_vertical = SIZE(w, VerticalDim_Position)

    IF (start_vertical > end_vertical) &
      & CALL finish(method_name, "start_vertical > end_vertical")
    IF ( allocated_levels < end_vertical) &
      & CALL finish(method_name, "allocated_levels < end_vertical")

!ICON_OMP_PARALLEL PRIVATE(myThreadNo)
!$  myThreadNo = omp_get_thread_num()
!ICON_OMP_SINGLE
!$  no_of_threads = OMP_GET_NUM_THREADS()
!ICON_OMP_END_SINGLE NOWAIT
    sum_value(:,  myThreadNo) = 0.0_wp
    sum_weight(:,  myThreadNo) = 0.0_wp
    IF (ASSOCIATED(in_subset%vertical_levels)) THEN
!ICON_OMP_DO PRIVATE(block, start_index, end_index, idx)
      DO block = in_subset%start_block, in_subset%end_block
        CALL get_index_range(in_subset, block, start_index, end_index)
        DO idx = start_index, end_index
          DO level = start_vertical, MIN(end_vertical, in_subset%vertical_levels(idx,block)) - 1
            z_w = MERGE( &
              & (w(idx,level,block)*h(idx,block) &
              &  + w(idx,level+1,block)*0.5_wp*del_zlev_i(level)) &
              & /(0.5_wp*del_zlev_i(level)+h(idx,block)) &
              & , &
              & (w(idx,level,block)*del_zlev_i(level) &
              &  + w(idx,level+1,block)*del_zlev_i(level+1)) &
              & /(del_zlev_i(level)+del_zlev_i(level+1)) &
              & , &
              & 1 .EQ. level)

            sum_value(level, myThreadNo)  = sum_value(level, myThreadNo) + &
              & grav*z_w*rho(idx, level, block) * weights(idx, level, block)

            sum_weight(level, myThreadNo)  = sum_weight(level, myThreadNo) + weights(idx, level, block)

          ENDDO
        ENDDO
      ENDDO
!ICON_OMP_END_DO

    ELSE ! no in_subset%vertical_levels

!ICON_OMP_DO PRIVATE(block, start_index, end_index)
      DO block = in_subset%start_block, in_subset%end_block
        CALL get_index_range(in_subset, block, start_index, end_index)
        DO idx = start_index, end_index
          ! since we have the same numbder of vertical layers, the weight is the same
          ! for all levels. Compute it only for the first level, and then copy it
          DO level = start_vertical, end_vertical - 1
            z_w = MERGE( &
              & (w(idx,level,block)*h(idx,block) &
              &  + w(idx,level+1,block)*0.5_wp*del_zlev_i(level)) &
              & /(0.5_wp*del_zlev_i(level)+h(idx,block)) &
              & , &
              & (w(idx,level,block)*del_zlev_i(level) &
              &  + w(idx,level+1,block)*del_zlev_i(level+1)) &
              & /(del_zlev_i(level)+del_zlev_i(level+1)) &
              & , &
              & 1 .EQ. level)

            sum_value(level, myThreadNo)  = sum_value(level, myThreadNo) + &
              & grav*z_w*rho(idx, level, block) * weights(idx,level, block)
            sum_weight(level, myThreadNo)  = sum_weight(start_vertical, myThreadNo) + weights(idx, level, block)
          ENDDO
        ENDDO
      ENDDO
!ICON_OMP_END_DO

    ENDIF
!ICON_OMP_END_PARALLEL

    ! gather the total level sum of this process in total_sum(level)
    total_sum(:)     = 0.0_wp
    total_weight(:) = 0.0_wp
    DO myThreadNo=0, no_of_threads-1
      DO level = start_vertical, end_vertical - 1
        ! write(0,*) myThreadNo, level, " sum=", sum_value(level, myThreadNo), sum_weight(level, myThreadNo)
        total_sum(level)    = total_sum(level)    + sum_value(level, myThreadNo)
        total_weight(level) = total_weight(level) + sum_weight(level, myThreadNo)
      ENDDO
    ENDDO
    DEALLOCATE(sum_value, sum_weight)

    ! Collect the value and weight sums (at all procs)
    CALL gather_sums(total_sum, total_weight)


    totalSum = 0.0_wp
    totalWeight = 0.0_wp
    DO level = start_vertical, end_vertical
      totalSum    = totalSum    + total_sum(level)
      totalWeight = totalWeight + total_weight(level)
    ENDDO
    DEALLOCATE(total_weight)
    DEALLOCATE(total_sum)

    potential_energy = totalSum / totalWeight
  END FUNCTION potential_energy

  
  FUNCTION potential_energy_zstar(w,h,rho,del_zlev_i, stretch, weights,in_subset)
    REAL(wp), INTENT(IN) :: w(:,:,:)
    REAL(wp), INTENT(IN) :: h(:,:)
    REAL(wp), INTENT(IN) :: rho(:,:,:)
    REAL(wp), INTENT(IN) :: del_zlev_i(:)
    REAL(wp), INTENT(IN) :: stretch(:, :)
    REAL(wp), INTENT(IN) :: weights(:,:,:)
    TYPE(t_subset_range), INTENT(IN) :: in_subset

    REAL(wp) :: potential_energy_zstar

#define VerticalDim_Position 2

    REAL(wp), ALLOCATABLE :: sum_value(:,:), sum_weight(:,:), total_weight(:), total_sum(:)
    INTEGER :: block, level, start_index, end_index, idx, start_vertical, end_vertical
    INTEGER :: allocated_levels, no_of_threads, myThreadNo
    REAL(wp) :: z_w, totalSum, totalWeight

    CHARACTER(LEN=*), PARAMETER :: method_name=module_name//':potential_energy'


    IF (in_subset%no_of_holes > 0) CALL warning(method_name, "there are holes in the subset")

    no_of_threads = 1
    myThreadNo = 0
#ifdef _OPENMP
    no_of_threads = omp_get_max_threads()
#endif

    allocated_levels = SIZE(w,VerticalDim_Position)
    ALLOCATE( sum_value(allocated_levels, 0:no_of_threads-1), &
      & sum_weight(allocated_levels, 0:no_of_threads-1), &
      & total_weight(allocated_levels), total_sum(allocated_levels) )

    start_vertical = 1
    end_vertical = SIZE(w, VerticalDim_Position)

    IF (start_vertical > end_vertical) &
      & CALL finish(method_name, "start_vertical > end_vertical")
    IF ( allocated_levels < end_vertical) &
      & CALL finish(method_name, "allocated_levels < end_vertical")

    !ICON_OMP_PARALLEL PRIVATE(myThreadNo)
    !$  myThreadNo = omp_get_thread_num()
    !ICON_OMP_SINGLE
    !$  no_of_threads = OMP_GET_NUM_THREADS()
    !ICON_OMP_END_SINGLE NOWAIT
      sum_value(:,  myThreadNo) = 0.0_wp
      sum_weight(:,  myThreadNo) = 0.0_wp
      IF (ASSOCIATED(in_subset%vertical_levels)) THEN
    !ICON_OMP_DO PRIVATE(block, start_index, end_index, idx)
        DO block = in_subset%start_block, in_subset%end_block
          CALL get_index_range(in_subset, block, start_index, end_index)
          DO idx = start_index, end_index
            DO level = start_vertical, MIN(end_vertical, in_subset%vertical_levels(idx,block)) - 1
              z_w = (w(idx,level,block)*del_zlev_i(level) &
                &  + w(idx,level+1,block)*del_zlev_i(level+1)) &
                & /(del_zlev_i(level)+del_zlev_i(level+1)) 
  
              sum_value(level, myThreadNo)  = sum_value(level, myThreadNo) + &
                & grav*z_w*rho(idx, level, block) * weights(idx, level, block)*stretch(idx, block)
  
              sum_weight(level, myThreadNo)  = sum_weight(level, myThreadNo) + weights(idx, level, block)
  
            ENDDO
          ENDDO
        ENDDO
  !ICON_OMP_END_DO
  
      ELSE ! no in_subset%vertical_levels
  
  !ICON_OMP_DO PRIVATE(block, start_index, end_index)
        DO block = in_subset%start_block, in_subset%end_block
          CALL get_index_range(in_subset, block, start_index, end_index)
          DO idx = start_index, end_index
            ! since we have the same numbder of vertical layers, the weight is the same
            ! for all levels. Compute it only for the first level, and then copy it
            DO level = start_vertical, end_vertical - 1
              z_w = (w(idx,level,block)*del_zlev_i(level) &
                &  + w(idx,level+1,block)*del_zlev_i(level+1)) &
                & /(del_zlev_i(level)+del_zlev_i(level+1)) 
  
              sum_value(level, myThreadNo)  = sum_value(level, myThreadNo) + &
                & grav*z_w*rho(idx, level, block) * weights(idx,level,block)*stretch(idx, block)
              sum_weight(level, myThreadNo)  = sum_weight(start_vertical, myThreadNo) + weights(idx, level, block)
            ENDDO
          ENDDO
        ENDDO
  !ICON_OMP_END_DO

      ENDIF
  !ICON_OMP_END_PARALLEL

    ! gather the total level sum of this process in total_sum(level)
    total_sum(:)     = 0.0_wp
    total_weight(:) = 0.0_wp
    DO myThreadNo=0, no_of_threads-1
      DO level = start_vertical, end_vertical - 1
        ! write(0,*) myThreadNo, level, " sum=", sum_value(level, myThreadNo), sum_weight(level, myThreadNo)
        total_sum(level)    = total_sum(level)    + sum_value(level, myThreadNo)
        total_weight(level) = total_weight(level) + sum_weight(level, myThreadNo)
      ENDDO
    ENDDO
    DEALLOCATE(sum_value, sum_weight)

    ! Collect the value and weight sums (at all procs)
    CALL gather_sums(total_sum, total_weight)


    totalSum = 0.0_wp
    totalWeight = 0.0_wp
    DO level = start_vertical, end_vertical
      totalSum    = totalSum    + total_sum(level)
      totalWeight = totalWeight + total_weight(level)
    ENDDO
    DEALLOCATE(total_weight)
    DEALLOCATE(total_sum)

    potential_energy_zstar = totalSum / totalWeight
  END FUNCTION potential_energy_zstar


  !-------------------------------------------------------------------------
  REAL(wp) FUNCTION section_flux(in_oce_section, velocity_values)
    TYPE(t_oce_section) :: in_oce_section
    REAL(wp), POINTER :: velocity_values(:,:,:)

    INTEGER :: i, k, edge_idx, edge_block
    REAL(wp) :: oriented_length
    REAL(wp), ALLOCATABLE :: flux_weights(:,:)
    TYPE(t_grid_edges), POINTER ::  edges
    TYPE(t_patch_vert),POINTER :: patch_vertical

    CHARACTER(LEN=*), PARAMETER :: method_name='mo_ocean_diagnostics:section_flux'

    edges          => in_oce_section%subset%patch%edges
    patch_vertical => in_oce_section%subset%patch_3d%p_patch_1d(1)

    ! calculate weights
    ! flux_weights can also be preallocated
    ALLOCATE(flux_weights(n_zlev, MAX(in_oce_section%subset%SIZE, 1)))
    flux_weights(:,:) = 0.0_wp
    DO i=1, in_oce_section%subset%SIZE

      edge_idx   = in_oce_section%subset%idx(i)
      edge_block = in_oce_section%subset%BLOCK(i)
      oriented_length = edges%primal_edge_length(edge_idx, edge_block) * &
        & in_oce_section%orientation(i) ! this can also be pre-calculated and stored in in_oce_section%orientation

      !write(0,*) "oriented_length:",  oriented_length

      DO k=1, n_zlev
        flux_weights(k, i) = patch_vertical%prism_thick_e(edge_idx, k, edge_block) * oriented_length ! maybe also use slm
        !write(0,*) i, k, in_oce_section%subset%name, " flux_weights:",  flux_weights(k, i), &
        !  & patch_vertical%prism_thick_e(edge_idx, k, edge_block)
        !write(0,*) i, k, in_oce_section%subset%name, " velocity_value:", velocity_values(edge_idx, k, edge_block)
      ENDDO

    ENDDO


    section_flux = subset_sum(                           &
      & values                 = velocity_values,        &
      & indexed_subset         = in_oce_section%subset,  &
      & subset_indexed_weights = flux_weights)

    DEALLOCATE(flux_weights)

    !write(0,*) get_my_mpi_work_id(), ": section_flux on subset ", in_oce_section%subset%name, ":", &
    !  & section_flux, in_oce_section%subset%size

  END FUNCTION section_flux
  !-------------------------------------------------------------------------

  !-------------------------------------------------------------------------
  REAL(wp) FUNCTION section_ice_flux(in_oce_section, ice_hmean, ice_vel)
    TYPE(t_oce_section)  :: in_oce_section
    REAL(wp), INTENT(IN) :: ice_hmean(:,:,:)
    REAL(wp), POINTER    :: ice_vel(:,:)

    TYPE(t_grid_edges), POINTER ::  edges
    INTEGER :: i, k, edge_idx, edge_block, cell_idx(2), cell_block(2)
    REAL(wp) :: vel_vals, sum_value, oriented_length
    REAL(wp), ALLOCATABLE :: fluxes(:,:)
    INTEGER :: communicator

    CHARACTER(LEN=*), PARAMETER :: method_name='mo_ocean_diagnostics:section_ice_flux'

    edges          => in_oce_section%subset%patch%edges

    ! calculate weights
    ! fluxes can also be preallocated
    ALLOCATE(fluxes(kice, MAX(in_oce_section%subset%SIZE, 1)))
    fluxes(:,:) = 0.0_wp
    sum_value  = 0.0_wp

    DO i=1, in_oce_section%subset%SIZE

      edge_idx   = in_oce_section%subset%idx(i)
      edge_block = in_oce_section%subset%BLOCK(i)

      cell_idx   = edges%cell_idx(edge_idx, edge_block,:)
      cell_block = edges%cell_blk(edge_idx, edge_block,:)

      oriented_length = edges%primal_edge_length(edge_idx, edge_block) * &
        & in_oce_section%orientation(i) ! this can also be pre-calculated and stored in in_oce_section%orientation

      vel_vals = ice_vel(edge_idx, edge_block)

      ! compute the first order upwind flux using cell-centered ice_hmean vals and edge-centered vel_vals
      ! Same as in upwind_hflux_ice which is used to calculate ice advection
      DO k=1,kice
          fluxes(k, i) = laxfr_upflux( vel_vals, ice_hmean(cell_idx(1),k,cell_block(1)), &
          &                    ice_hmean(cell_idx(2),k,cell_block(2)) ) * oriented_length
          !write(0,*) i, k, in_oce_section%subset%name, " fluxes:",  fluxes(k, i), &
          !  & patch_vertical%prism_thick_e(edge_idx, k, edge_block)
          !write(0,*) i, k, in_oce_section%subset%name, " velocity_value:", velocity_values(edge_idx, k, edge_block)
      ENDDO

    ENDDO

    sum_value = sum(fluxes(:,:))

    DEALLOCATE(fluxes)

    ! the global min, max is avaliable only to stdio process
    IF (my_process_is_mpi_parallel()) THEN

      communicator = in_oce_section%subset%patch%work_communicator
      ! these are avaliable to all processes
      section_ice_flux = p_sum( sum_value,  comm=communicator)

    ELSE

      section_ice_flux = sum_value

    ENDIF

!    write(0,*) get_my_mpi_work_id(), ": section_ice_flux on subset ", in_oce_section%subset%name, ":", &
!      & section_ice_flux, in_oce_section%subset%size

  END FUNCTION section_ice_flux
  !-------------------------------------------------------------------------

  !-------------------------------------------------------------------------
  !
  !
  !!  Calculation of meridional overturning circulation (MOC)
  !
  !   Calculation of meridional overturning circulation for different basins
  !   (Atlantic, Pacific, Indian, global)
  !>
  !!
  !! @par Revision History
  !! Developed  by  Stephan Lorenz, MPI-M (2012).
  !!  based on code from MPIOM
  !
  ! TODO: implement variable output dimension (1 deg resolution) and smoothing extent
  ! TODO: calculate the 1 deg resolution meridional distance
  !!
  SUBROUTINE calc_moc_acc (patch_2d, patch_3D, w, this_datetime)

    TYPE(t_patch), TARGET, INTENT(in)  :: patch_2d
    TYPE(t_patch_3d ),TARGET, INTENT(inout)  :: patch_3D
    REAL(wp), INTENT(in)               :: w(:,:,:)   ! vertical velocity at cell centers
    ! dims: (nproma,nlev+1,alloc_cell_blocks)
    TYPE(datetime), POINTER            :: this_datetime
    !
    ! local variables
    ! INTEGER :: i
    INTEGER, PARAMETER ::  jbrei=3   !  latitudinal smoothing area is 2*jbrei-1 rows of 1 deg
    INTEGER :: blockNo, jc, jk, start_index, end_index !, il_e, ib_e
    INTEGER :: lbrei, lbr, idate, itime
    INTEGER :: mpi_comm
    INTEGER(i8) :: i1,i2,i3,i4

    REAL(wp) :: z_lat, z_lat_deg
    !> z_lat_dim: scale to 1 deg resolution
    !! z_lat_dim: latitudinal extent of triangle divided by latitudinal smoothing extent
    !!   z_lat_dim = patch_2d%edges%primal_edge_length(il_e,ib_e) / &
    !!     & (REAL(2*jbrei, wp) * 111111._wp*1.3_wp)
    REAL(wp), PARAMETER :: z_lat_dim = 1.0_wp
    REAL(wp) :: global_moc(nlat_moc,n_zlev), atlant_moc(nlat_moc,n_zlev), pacind_moc(nlat_moc,n_zlev)
    REAL(dp) :: local_moc(nlat_moc), res_moc(nlat_moc)

    TYPE(t_subset_range), POINTER :: dom_cells

    CHARACTER(LEN=*), PARAMETER :: routine = 'mo_ocean_diagnostics:calc_moc'

    !-----------------------------------------------------------------------

    IF(p_test_run) THEN
      mpi_comm = p_comm_work_test
    ELSE
      mpi_comm = p_comm_work
    ENDIF

    global_moc(:,:) = 0.0_wp
    pacind_moc(:,:) = 0.0_wp
    atlant_moc(:,:) = 0.0_wp

    ! set barrier:
    ! CALL MPI_BARRIER(0)

    ! with all cells no sync is necessary
    !owned_cells => patch_2d%cells%owned
    dom_cells   => patch_2d%cells%in_domain

    !write(81,*) 'MOC: datetime:',datetime

    DO jk = 1, n_zlev   !  not yet on intermediate levels
      DO blockNo = dom_cells%start_block, dom_cells%end_block
        CALL get_index_range(dom_cells, blockNo, start_index, end_index)
        DO jc = start_index, end_index

          !  could be replaced by vertical loop to bottom
          IF ( patch_3D%lsm_c(jc,jk,blockNo) <= sea_boundary ) THEN

            ! lbrei: corresponding latitude row of 1 deg extension
            !            1 south pole
            ! nlat_moc=180 north pole
            z_lat = patch_2d%cells%center(jc,blockNo)%lat
            z_lat_deg = z_lat*rad2deg
            lbrei = NINT(REAL(nlat_moc, wp)*0.5_wp + z_lat_deg)
            lbrei = MAX(lbrei,1)
            lbrei = MIN(lbrei,nlat_moc)

            ! get neighbor edge for scaling
            !   il_e = patch_2d%cells%edge_idx(jc,blockNo,1)
            !   ib_e = patch_2d%cells%edge_blk(jc,blockNo,1)


            ! distribute MOC over (2*jbrei)+1 latitude rows
            !  - no weighting with latitudes done
            !  - lbrei: index of 180 X 1 deg meridional resolution
            DO lbr = -jbrei, jbrei
              lbrei = NINT(REAL(nlat_moc, wp)*0.5_wp + z_lat_deg &
                &          + REAL(lbr, wp) * z_lat_dim)
              lbrei = MIN(MAX(1,lbrei),nlat_moc)

              global_moc(lbrei,jk) = global_moc(lbrei,jk) - &
              !  multiply with wet (or loop to bottom)
                & patch_2d%cells%area(jc,blockNo) * OceanReferenceDensity * w(jc,jk,blockNo) * &
                & patch_3D%wet_c(jc,jk,blockNo) / &
                & REAL(2*jbrei + 1, wp)

              IF (patch_3D%basin_c(jc,blockNo) == 1) THEN         !  1: Atlantic; 0: Land

                atlant_moc(lbrei,jk) = atlant_moc(lbrei,jk) - &
                  & patch_2d%cells%area(jc,blockNo) * OceanReferenceDensity * w(jc,jk,blockNo) * &
                  & patch_3D%wet_c(jc,jk,blockNo) / &
                  & REAL(2*jbrei + 1, wp)
              ELSE IF (patch_3D%basin_c(jc,blockNo) >= 2) THEN   !  2: Indian; 4: Pacific
                pacind_moc(lbrei,jk) = pacind_moc(lbrei,jk) - &
                  & patch_2d%cells%area(jc,blockNo) * OceanReferenceDensity * w(jc,jk,blockNo) * &
                  & patch_3D%wet_c(jc,jk,blockNo) / &
                  & REAL(2*jbrei + 1, wp)
              END IF

            END DO

          END IF
        END DO
      END DO

      ! test parallelization:
      ! function field_sum_all using mpi_allreduce and working precisions wp does not exist
      ! res_moc(:) = p_field_sum_all_wp(global_moc(:,jk))
      ! res_moc(:) = p_field_sum_all_wp(atlant_moc(:,jk))
      ! res_moc(:) = p_field_sum_all_wp(pacind_moc(:,jk))

      ! function field_sum using mpi_reduce, then broadcast
      local_moc(:)     = REAL(global_moc(:,jk),dp)
      res_moc(:)       = p_field_sum(local_moc, mpi_comm)
      CALL p_bcast(res_moc(:), p_io, mpi_comm)
      global_moc(:,jk) = REAL(res_moc(:),wp)

      local_moc(:)     = REAL(atlant_moc(:,jk),dp)
      res_moc(:)       = p_field_sum(local_moc, mpi_comm)
      CALL p_bcast(res_moc(:), p_io, mpi_comm)
      atlant_moc(:,jk) = REAL(res_moc(:),wp)

      local_moc(:)     = REAL(pacind_moc(:,jk),dp)
      res_moc(:)       = p_field_sum(local_moc, mpi_comm)
      CALL p_bcast(res_moc(:), p_io, mpi_comm)
      pacind_moc(:,jk) = REAL(res_moc(:),wp)

    END DO  ! n_zlev-loop

    IF (my_process_is_stdio()) THEN
      DO lbr=nlat_moc-1,1,-1   ! fixed to 1 deg meridional resolution

        global_moc(lbr,:)=global_moc(lbr+1,:)+global_moc(lbr,:)
        atlant_moc(lbr,:)=atlant_moc(lbr+1,:)+atlant_moc(lbr,:)
        pacind_moc(lbr,:)=pacind_moc(lbr+1,:)+pacind_moc(lbr,:)

      END DO

      ! write out MOC in extra format, file opened in mo_hydro_ocean_run  - integer*8
      !  - correct date in extra format - i.e YYYYMMDD - no time info
      !idate=datetime%month*1000000+datetime%day*10000+datetime%hour*100+datetime%minute
      idate = this_datetime%date%year*10000+this_datetime%date%month*100+this_datetime%date%day
      itime = this_datetime%time%hour*100+this_datetime%time%minute
      WRITE(message_text,*) 'Write MOC at year =',this_datetime%date%year,', date =',idate,' time =', itime
      CALL message (routine, message_text)

      DO jk = 1,n_zlev
        i1=INT(idate,i8)
        i2 = INT(777,i8)
        i3 = INT(patch_3D%p_patch_1d(1)%zlev_i(jk),i8)
        i4 = INT(nlat_moc,i8)
        WRITE(moc_unit) i1,i2,i3,i4
        WRITE(moc_unit) global_moc(:,jk)
        i2 = INT(778,i8)
        WRITE(moc_unit) i1,i2,i3,i4
        WRITE(moc_unit) atlant_moc(:,jk)
        i2 = INT(779,i8)
        WRITE(moc_unit) i1,i2,i3,i4
        WRITE(moc_unit) pacind_moc(:,jk)

      END DO
    END IF

  END SUBROUTINE calc_moc_acc
  SUBROUTINE calc_moc_internal (patch_2d, patch_3D, w, global_moc, atlant_moc, pacind_moc)

    TYPE(t_patch),    TARGET, INTENT(in)  :: patch_2d
    TYPE(t_patch_3d ),TARGET, INTENT(in)  :: patch_3D
    REAL(wp), INTENT(in)  :: w(:,:,:)   ! vertical velocity (nproma,nlev+1,alloc_cell_blocks)
    REAL(wp), INTENT(OUT) :: global_moc(:,:), atlant_moc(:,:), pacind_moc(:,:) ! (n_zlev,nlat_moc)
    !
    ! local variables
    INTEGER, PARAMETER ::  latSmooth = 3   !  latitudinal smoothing area is 2*jbrei-1 rows of 1 deg
    INTEGER :: block, level, start_index, end_index, idx, ilat, l
    INTEGER :: mpi_comm

    REAL(wp) :: lat, deltaMoc
    REAL(wp), PARAMETER :: smoothWeight = 1.0_wp / REAL(2*latSmooth + 1, wp)

    REAL(wp) :: allmocs(3,n_zlev,nlat_moc)

    TYPE(t_subset_range), POINTER :: cells

    CHARACTER(LEN=*), PARAMETER :: routine = 'mo_ocean_diagnostics:calc_moc'

    !-----------------------------------------------------------------------
    mpi_comm = MERGE(p_comm_work_test, p_comm_work, p_test_run)

    global_moc(:,:) = 0.0_wp
    pacind_moc(:,:) = 0.0_wp
    atlant_moc(:,:) = 0.0_wp

    ! limit cells to in-domain because of summation
    cells   => patch_2d%cells%in_domain

    DO block = cells%start_block, cells%end_block
      CALL get_index_range(cells, block, start_index, end_index)
      DO idx = start_index, end_index
        lat = patch_2d%cells%center(idx,block)%lat*rad2deg
        DO level = 1, cells%vertical_levels(idx,block)

          deltaMoc = patch_2d%cells%area(idx,block) * OceanReferenceDensity * w(idx,level,block)

          ! lat: corresponding latitude row of 1 deg extension
          !            1 south pole
          ! nlat_moc=180 north pole
          ilat     = NINT(REAL(nlat_moc, wp)*0.5_wp + lat)
          ilat     = MAX(1,MIN(ilat,nlat_moc))

          ! distribute MOC over (2*jbrei)+1 latitude rows
          !  - no weighting with latitudes done
          !  - lat: index of 180 X 1 deg meridional resolution
          DO l = -latSmooth, latSmooth
            ilat = NINT(REAL(nlat_moc, wp)*0.5_wp + lat + REAL(l, wp))
            ilat = MAX(1,MIN(ilat,nlat_moc))

            global_moc(level,ilat) =       global_moc(level,ilat) - deltaMoc*smoothWeight
            atlant_moc(level,ilat) = MERGE(atlant_moc(level,ilat) - deltaMoc*smoothWeight, 0.0_wp, patch_3D%basin_c(idx,block) == 1)
            pacind_moc(level,ilat) = MERGE(pacind_moc(level,ilat) - deltaMoc*smoothWeight, 0.0_wp, patch_3D%basin_c(idx,block) >= 2)
          END DO
        END DO
      END DO
    END DO

    ! compute point-wise sum over all mpi ranks and store results
    allmocs(1,:,:) = global_moc(:,:); allmocs(2,:,:) = atlant_moc(:,:); allmocs(3,:,:) = pacind_moc(:,:)
    allmocs = p_sum(allmocs,mpi_comm)
    global_moc(:,:) = allmocs(1,:,:); atlant_moc(:,:) = allmocs(2,:,:); pacind_moc(:,:) = allmocs(3,:,:)

    ! old version {{{
    ! global_moc = p_sum(global_moc,mpi_comm)
    ! atlant_moc = p_sum(atlant_moc,mpi_comm)
    ! pacind_moc = p_sum(pacind_moc,mpi_comm)
    ! }}}

    ! compute partial sums along meridian
    DO l=nlat_moc-1,1,-1   ! fixed to 1 deg meridional resolution
      global_moc(:,l)=global_moc(:,l+1)+global_moc(:,l)
      atlant_moc(:,l)=atlant_moc(:,l+1)+atlant_moc(:,l)
      pacind_moc(:,l)=pacind_moc(:,l+1)+pacind_moc(:,l)
    END DO
  END SUBROUTINE calc_moc_internal
  !-------------------------------------------------------------------------

  SUBROUTINE calc_moc_hfl_internal (patch_2d, patch_3d, w, heatflux_total, &
             frshflux_volumetotal, delta_thetao, delta_so, delta_snow, delta_ice, &
             global_moc, atlant_moc, pacind_moc, global_hfl, atlant_hfl, pacind_hfl, &
             global_wfl, atlant_wfl, pacind_wfl, &
             global_hfbasin, atlant_hfbasin, pacind_hfbasin, &
             global_sltbasin, atlant_sltbasin, pacind_sltbasin, amoc26n)

    TYPE(t_patch),    TARGET, INTENT(in)  :: patch_2d
    TYPE(t_patch_3d ),TARGET, INTENT(in)  :: patch_3d

    REAL(wp), INTENT(in)  :: w(:,:,:)   ! vertical velocity (nproma,nlev+1,alloc_cell_blocks)
    REAL(wp), INTENT(in)  :: heatflux_total(:,:)   ! heatflux_total (nproma,alloc_cell_blocks)
    REAL(wp), INTENT(in)  :: frshflux_volumetotal(:,:)   ! fw flux (nproma,alloc_cell_blocks)
    REAL(wp), INTENT(inout)  :: delta_snow(:,:)       ! tendency of snow thickness (nproma,alloc_cell_blocks)
    REAL(wp), INTENT(inout)  :: delta_ice(:,:)        ! tendendy of ice  thickness (nproma,alloc_cell_blocks)
    REAL(wp), INTENT(inout)  :: delta_thetao(:,:,:)   ! temperature tendency (nproma,nlev+1,alloc_cell_blocks)
    REAL(wp), INTENT(inout)  :: delta_so(:,:,:)   ! salinity tendency (nproma,nlev+1,alloc_cell_blocks)
    REAL(wp), INTENT(inout)  :: amoc26n(:)

    REAL(wp), INTENT(inout) :: global_moc(:,:), atlant_moc(:,:), pacind_moc(:,:) ! (n_zlev,nlat_moc)

    ! implied ocean heat transport calculated from surface fluxes
    REAL(wp), INTENT(inout) :: global_hfl(:,:), atlant_hfl(:,:), pacind_hfl(:,:) ! (1,nlat_moc)

    ! implied ocean fw transport calculated from surface fluxes
    REAL(wp), INTENT(inout) :: global_wfl(:,:), atlant_wfl(:,:), pacind_wfl(:,:) ! (1,nlat_moc)

    ! northward ocean heat transport calculated from tendencies
    REAL(wp), INTENT(inout) :: global_hfbasin(:,:), atlant_hfbasin(:,:), pacind_hfbasin(:,:) ! (1,nlat_moc)

    ! northward ocean salt transport calculated from tendencies
    REAL(wp), INTENT(inout) :: global_sltbasin(:,:), atlant_sltbasin(:,:), pacind_sltbasin(:,:) ! (1,nlat_moc)

    ! local variables
    INTEGER, PARAMETER ::  latSmooth = 3   !  latitudinal smoothing area is 2*jbrei-1 rows of 1 deg
    INTEGER :: BLOCK, level, start_index, end_index, idx, ilat, l, n
    INTEGER :: mpi_comm

    REAL(wp) :: lat, deltaMoc, deltahfl, deltawfl, deltahfbasin, deltasltbasin, smoothWeight
    REAL(wp), ALLOCATABLE :: allmocs(:,:,:)

    REAL(wp) :: factor_to_sv

    TYPE(t_subset_range), POINTER :: cells

    CHARACTER(LEN=*), PARAMETER :: routine = 'mo_ocean_diagnostics:calc_moc'

    !-----------------------------------------------------------------------
    mpi_comm = MERGE(p_comm_work_test, p_comm_work, p_test_run)

    n=MAX(12,n_zlev) !needs at leat 12 levels to store the wfl/hfl/hfbasin variables
    ALLOCATE(allmocs(4,n,nlat_moc))

    allmocs(:,:,:)  = 0.0_wp

    global_moc(:,:) = 0.0_wp
    pacind_moc(:,:) = 0.0_wp
    atlant_moc(:,:) = 0.0_wp

    global_hfl(:,:) = 0.0_wp
    pacind_hfl(:,:) = 0.0_wp
    atlant_hfl(:,:) = 0.0_wp

    global_wfl(:,:) = 0.0_wp
    pacind_wfl(:,:) = 0.0_wp
    atlant_wfl(:,:) = 0.0_wp

    global_hfbasin(:,:) = 0.0_wp
    pacind_hfbasin(:,:) = 0.0_wp
    atlant_hfbasin(:,:) = 0.0_wp

    global_sltbasin(:,:) = 0.0_wp
    pacind_sltbasin(:,:) = 0.0_wp
    atlant_sltbasin(:,:) = 0.0_wp


    ! limit cells to in-domain because of summation
    cells   => patch_2d%cells%in_domain

    smoothWeight = 1.0_wp / REAL(2*latSmooth + 1, wp)

    DO BLOCK = cells%start_block, cells%end_block
      CALL get_index_range(cells, BLOCK, start_index, end_index)
      DO idx = start_index, end_index
        lat = patch_2d%cells%center(idx,BLOCK)%lat*rad2deg
        DO level = 1, cells%vertical_levels(idx,BLOCK)

          deltaMoc = patch_2d%cells%area(idx,BLOCK) * OceanReferenceDensity * w(idx,level,BLOCK)

          deltahfbasin = patch_2d%cells%area(idx,BLOCK) * delta_thetao(idx,level,BLOCK)

          deltasltbasin = patch_2d%cells%area(idx,BLOCK) * delta_so(idx,level,BLOCK)

          IF (level .EQ. 1) THEN
            deltahfl = patch_2d%cells%area(idx,BLOCK) * heatflux_total(idx,BLOCK) &
                    * patch_3D%wet_c(idx,1,BLOCK)

            deltawfl = patch_2d%cells%area(idx,BLOCK) * frshflux_volumetotal(idx,BLOCK) &
                     * patch_3D%wet_c(idx,1,BLOCK)

            deltahfbasin = deltahfbasin                                &
                 + patch_2d%cells%area(idx,BLOCK) * ( delta_ice(idx,BLOCK) + delta_snow(idx,BLOCK) )

          ENDIF

          ! lat: corresponding latitude row of 1 deg extension
          !            1 south pole
          ! nlat_moc=180 north pole
          ilat     = NINT(REAL(nlat_moc, wp)*0.5_wp + lat)
          ilat     = MAX(1,MIN(ilat,nlat_moc))

          ! distribute MOC over (2*jbrei)+1 latitude rows
          !  - no weighting with latitudes done
          !  - lat: index of 180 X 1 deg meridional resolution
          DO l = -latSmooth, latSmooth
            ilat = NINT(REAL(nlat_moc, wp)*0.5_wp + lat + REAL(l, wp))
            ilat = MAX(1,MIN(ilat,nlat_moc))

            global_moc(level,ilat) =       global_moc(level,ilat) - deltaMoc*smoothWeight
            atlant_moc(level,ilat) = MERGE(atlant_moc(level,ilat) - deltaMoc*smoothWeight, &
                 0.0_wp, patch_3D%basin_c(idx,BLOCK) == 1)
            pacind_moc(level,ilat) = MERGE(pacind_moc(level,ilat) - deltaMoc*smoothWeight, &
                 0.0_wp, patch_3D%basin_c(idx,BLOCK) >= 2)

            global_hfbasin(1,ilat) =       global_hfbasin(1,ilat) - deltahfbasin*smoothWeight
            atlant_hfbasin(1,ilat) = MERGE(atlant_hfbasin(1,ilat) - deltahfbasin*smoothWeight, &
               0.0_wp, patch_3D%basin_c(idx,BLOCK) == 1)
            pacind_hfbasin(1,ilat) = MERGE(pacind_hfbasin(1,ilat) - deltahfbasin*smoothWeight, &
               0.0_wp, patch_3D%basin_c(idx,BLOCK) >= 2)

            global_sltbasin(1,ilat) =       global_sltbasin(1,ilat) - deltasltbasin*smoothWeight
            atlant_sltbasin(1,ilat) = MERGE(atlant_sltbasin(1,ilat) - deltasltbasin*smoothWeight, &
               0.0_wp, patch_3D%basin_c(idx,BLOCK) == 1)
            pacind_sltbasin(1,ilat) = MERGE(pacind_sltbasin(1,ilat) - deltasltbasin*smoothWeight, &
               0.0_wp, patch_3D%basin_c(idx,BLOCK) >= 2)

            IF (level .EQ. 1) THEN
              global_hfl(level,ilat) =       global_hfl(level,ilat) - deltahfl*smoothWeight
              atlant_hfl(level,ilat) = MERGE(atlant_hfl(level,ilat) - deltahfl*smoothWeight, &
                   0.0_wp, patch_3D%basin_c(idx,BLOCK) == 1)
              pacind_hfl(level,ilat) = MERGE(pacind_hfl(level,ilat) - deltahfl*smoothWeight, &
                   0.0_wp, patch_3D%basin_c(idx,BLOCK) >= 2)

              global_wfl(level,ilat) =       global_wfl(level,ilat) - deltawfl*smoothWeight
              atlant_wfl(level,ilat) = MERGE(atlant_wfl(level,ilat) - deltawfl*smoothWeight, &
                   0.0_wp, patch_3D%basin_c(idx,BLOCK) == 1)
              pacind_wfl(level,ilat) = MERGE(pacind_wfl(level,ilat) - deltawfl*smoothWeight, &
                   0.0_wp, patch_3D%basin_c(idx,BLOCK) >= 2)
            END IF

          END DO
        END DO
      END DO
    END DO

    ! compute point-wise sum over all mpi ranks and store results
    allmocs(1,1:n_zlev,:) = global_moc(1:n_zlev,:)
    allmocs(2,1:n_zlev,:) = atlant_moc(1:n_zlev,:)
    allmocs(3,1:n_zlev,:) = pacind_moc(1:n_zlev,:)

    allmocs(4,1,:) = global_hfl(1,:)
    allmocs(4,2,:) = atlant_hfl(1,:)
    allmocs(4,3,:) = pacind_hfl(1,:)

    allmocs(4,4,:) = global_hfbasin(1,:)
    allmocs(4,5,:) = atlant_hfbasin(1,:)
    allmocs(4,6,:) = pacind_hfbasin(1,:)

    allmocs(4,7,:) = global_wfl(1,:)
    allmocs(4,8,:) = atlant_wfl(1,:)
    allmocs(4,9,:) = pacind_wfl(1,:)

    allmocs(4,10,:) = global_sltbasin(1,:)
    allmocs(4,11,:) = atlant_sltbasin(1,:)
    allmocs(4,12,:) = pacind_sltbasin(1,:)

    allmocs = p_sum(allmocs,mpi_comm)

    global_moc(1:n_zlev,:) = allmocs(1,1:n_zlev,:)
    atlant_moc(1:n_zlev,:) = allmocs(2,1:n_zlev,:)
    pacind_moc(1:n_zlev,:) = allmocs(3,1:n_zlev,:)
    global_hfl(1,:) = allmocs(4,1,:)
    atlant_hfl(1,:) = allmocs(4,2,:)
    pacind_hfl(1,:) = allmocs(4,3,:)
    global_hfbasin(1,:) = allmocs(4,4,:)
    atlant_hfbasin(1,:) = allmocs(4,5,:)
    pacind_hfbasin(1,:) = allmocs(4,6,:)
    global_wfl(1,:) = allmocs(4,7,:)
    atlant_wfl(1,:) = allmocs(4,8,:)
    pacind_wfl(1,:) = allmocs(4,9,:)
    global_sltbasin(1,:) = allmocs(4,10,:)
    atlant_sltbasin(1,:) = allmocs(4,11,:)
    pacind_sltbasin(1,:) = allmocs(4,12,:)



    ! compute partial sums along meridian
    DO l=nlat_moc-1,1,-1   ! fixed to 1 deg meridional resolution
      global_moc(:,l)=global_moc(:,l+1)+global_moc(:,l)
      atlant_moc(:,l)=atlant_moc(:,l+1)+atlant_moc(:,l)
      pacind_moc(:,l)=pacind_moc(:,l+1)+pacind_moc(:,l)
      global_hfl(:,l)=global_hfl(:,l+1)+global_hfl(:,l)
      atlant_hfl(:,l)=atlant_hfl(:,l+1)+atlant_hfl(:,l)
      pacind_hfl(:,l)=pacind_hfl(:,l+1)+pacind_hfl(:,l)
      global_hfbasin(:,l)=global_hfbasin(:,l+1)+global_hfbasin(:,l)
      atlant_hfbasin(:,l)=atlant_hfbasin(:,l+1)+atlant_hfbasin(:,l)
      pacind_hfbasin(:,l)=pacind_hfbasin(:,l+1)+pacind_hfbasin(:,l)
      global_wfl(:,l)=global_wfl(:,l+1)+global_wfl(:,l)
      atlant_wfl(:,l)=atlant_wfl(:,l+1)+atlant_wfl(:,l)
      pacind_wfl(:,l)=pacind_wfl(:,l+1)+pacind_wfl(:,l)
      global_sltbasin(:,l)=global_sltbasin(:,l+1)+global_sltbasin(:,l)
      atlant_sltbasin(:,l)=atlant_sltbasin(:,l+1)+atlant_sltbasin(:,l)
      pacind_sltbasin(:,l)=pacind_sltbasin(:,l+1)+pacind_sltbasin(:,l)
    END DO

    !find atlantic moc at 26n , depth=1000m
    factor_to_sv=1.0_wp/OceanReferenceDensity*1e-6_wp  
    amoc26n(1)=atlant_moc(get_level_index_by_depth(patch_3d, 1000.0_wp),116)*factor_to_sv


    ! calculate ocean heat transport as residual from the tendency in heat content (dH/dt)
    ! minus the integral of surface heat flux

    global_hfbasin(:,:)=global_hfl(:,:)-global_hfbasin(:,:)
    atlant_hfbasin(:,:)=atlant_hfl(:,:)-atlant_hfbasin(:,:)
    pacind_hfbasin(:,:)=pacind_hfl(:,:)-pacind_hfbasin(:,:)

    DEALLOCATE (allmocs)

  END SUBROUTINE calc_moc_hfl_internal
  !-------------------------------------------------------------------------



  !-------------------------------------------------------------------------
  !
  !
  !!  Calculation of horizontal stream function
  !
  !>
  !!
  !! @par Revision History
  !! Developed  by  Stephan Lorenz, MPI-M (2012).
  !!  based on code from MPIOM
  !
  ! TODO: implement variable output dimension (1 deg resolution) and smoothing extent
  !!
!<Optimize:inUse>
  SUBROUTINE calc_psi (patch_3D, u, prism_thickness, u_vint, this_datetime)

    TYPE(t_patch_3d ),TARGET, INTENT(inout)  :: patch_3D
    REAL(wp), INTENT(in)               :: u(:,:,:)     ! zonal velocity at cell centers
    REAL(wp), INTENT(in)               :: prism_thickness(:,:,:)       ! elevation on cell centers
    ! dims: (nproma,nlev,alloc_cell_blocks)
    REAL(wp), INTENT(inout)            :: u_vint(:,:)  ! barotropic zonal velocity on icon grid
    TYPE(datetime), POINTER            :: this_datetime
    !
    ! local variables
    ! INTEGER :: i

    ! switch for writing stream function (not yet in namelist); 1: icon-grid; 2: regular grid output
    INTEGER, PARAMETER ::  idiag_psi = 1

    INTEGER, PARAMETER ::  nlat = 180                    ! meridional dimension of regular grid
    INTEGER, PARAMETER ::  nlon = 360                    ! zonal dimension of regular grid

    ! smoothing area is 2*jsmth-1 lat/lon areas of 1 deg
    INTEGER, PARAMETER ::  jsmth = 3
    INTEGER :: blockNo, jc, jk, start_index, end_index
    INTEGER :: jlat, jlon, jlt, jln, jltx, jlnx, jsmth2
    INTEGER(i8)        :: idate, iextra(4)


    REAL(wp) :: z_lat_deg, z_lon_deg, z_lat_dist, delta_z, rsmth
    REAL(wp), ALLOCATABLE :: z_uint_reg(:,:)                     ! vertical integral on regular grid
    REAL(wp), ALLOCATABLE :: psi_reg(:,:)                        ! horizontal stream function

    TYPE(t_patch), POINTER  :: patch_2d
    TYPE(t_subset_range), POINTER :: all_cells, dom_cells

    !CHARACTER(len=*), PARAMETER :: routine = 'mo_ocean_diagnostics:calc_psi'

    !-----------------------------------------------------------------------

    jsmth2          = 2*jsmth + 1
    rsmth           = REAL(jsmth2*jsmth2, wp)

    ! with all cells no sync is necessary
    patch_2d  => patch_3d%p_patch_2d(1)
    all_cells => patch_2d%cells%ALL
    dom_cells => patch_2d%cells%in_domain

    ! (1) barotropic system:
    !     vertical integration of zonal velocity times vertical layer thickness [m/s*m]
!ICON_OMP_PARALLEL_DO PRIVATE(jc, jk, start_index, end_index) SCHEDULE(dynamic)
    DO blockNo = all_cells%start_block, all_cells%end_block
      CALL get_index_range(all_cells, blockNo, start_index, end_index)
      u_vint(:,blockNo)     = 0.0_wp
      DO jc = start_index, end_index

        DO jk = 1, patch_3d%p_patch_1d(1)%dolic_c(jc,blockNo)

          u_vint(jc,blockNo) = u_vint(jc,blockNo) - u(jc,jk,blockNo) * prism_thickness(jc,jk,blockNo)

        END DO
      END DO
    END DO
!ICON_OMP_END_PARALLEL_DO

    !---------DEBUG DIAGNOSTICS-------------------------------------------
    idt_src=3  ! output print level (1-5, fix)
    CALL dbg_print('calc_psi:    u_vint    ', u_vint        , str_module, idt_src, in_subset=patch_2d%cells%owned)
    !---------------------------------------------------------------------

    IF (idiag_psi == 1) RETURN

    ALLOCATE(z_uint_reg(nlon,nlat), psi_reg(nlon,nlat))
    !$OMP PARALLEL WORKSHARE
    z_uint_reg(:,:) = 0.0_wp
    !$OMP END PARALLEL WORKSHARE
    ! (2) distribute integrated zonal velocity (u*dz) on 1x1 deg grid
    !     this code is not mature yet

    ! in domain: count all cells only once
    !$OMP PARALLEL DO PRIVATE(start_index,end_index,jc,z_lat_deg,z_lon_deg, &
    !$OMP & jlat,jlon,jltx,jlt,jlnx,jln)
    DO blockNo = dom_cells%start_block, dom_cells%end_block
      CALL get_index_range(dom_cells, blockNo, start_index, end_index)
      DO jc = start_index, end_index
        z_lat_deg = patch_2d%cells%center(jc,blockNo)%lat * rad2deg
        z_lon_deg = patch_2d%cells%center(jc,blockNo)%lon * rad2deg

        !  ! 0 <= lon <= 360 deg
        !  z_lon_deg = z_lon_deg + 180.0_wp

        ! jlat/jlon: corresponding latitude/longitude coordinates of 1 deg extension
        ! jlat: 1 = south of 89.0S; 89 = 1S-Eq.; 90 = Eq-1N;  180 = north of 89N
        ! jlon: 1 = 180W-179W; 180 = 1-0 deg west; 360 = 179E-180E

        jlat = NINT(91.0_wp + z_lat_deg)
        jlon = NINT(z_lon_deg + 180.5_wp)

        ! distribute stream function over rsmth=(2*jsmth+1)**2 lat/lon regular grid points
        !  - no weighting with latitudes done
        !  - no correction with regular lsm done
        DO jltx = jlat-jsmth, jlat+jsmth

          jlt = jltx
          IF (jlt <    1) jlt =      1-jlt  ! apply equatorwards
          IF (jlt > nlat) jlt = 2*nlat-jlt  ! apply equatorwards
          DO jlnx = jlon-jsmth, jlon+jsmth

            jln = jlnx
            IF (jln <    1) jln = jln+nlon  ! circular boundary
            IF (jln > nlon) jln = jln-nlon  ! circular boundary
            !$OMP ATOMIC
            z_uint_reg(jln,jlt) = z_uint_reg(jln,jlt) + u_vint(jc,blockNo) / rsmth


          END DO
        END DO

      END DO
    END DO
    !$OMP END PARALLEL DO

    ! (3) calculate meridional integral on regular grid starting from south pole:

    DO jlt = nlat-1, 1, -1
      z_uint_reg(:,jlt) = z_uint_reg(:,jlt) + z_uint_reg(:,jlt+1)
    END DO

    ! (4) calculate stream function: scale with length of 1 deg*rho [m/s*m*m*kg/m3=kg/s]

    ! meridional distance of 1 deg
    ! ATTENTION - fixed 1 deg resolution should be related to icon-resolution
    z_lat_dist = 111111.0_wp  ! * 1.3_wp ??
    !$OMP PARALLEL WORKSHARE
    psi_reg(:,:) = z_uint_reg(:,:) * z_lat_dist * OceanReferenceDensity
    !$OMP END PARALLEL WORKSHARE
    ! stream function on icon grid without calculation of meridional integral
    !  - tbd after interpolation to regular grid externally
    !  psi    (:,:) = u_vint    (:,:)              * OceanReferenceDensity


    ! write out in extra format - integer*8
    idate = INT(this_datetime%date%month*1000000+this_datetime%date%day*10000 &
         &     +this_datetime%time%hour*100+this_datetime%time%minute,i8)
    WRITE(0,*) 'write global PSI at iyear, idate:',this_datetime%date%year, idate

    iextra(1) = INT(idate,i8)
    iextra(2) = INT(780,i8)
    iextra(3) = INT(0,i8)
    iextra(4) = INT(nlon*nlat,i8)

    WRITE(80) (iextra(blockNo),blockNo=1,4)
    WRITE(80) ((psi_reg(jln,jlt),jln=1,nlon),jlt=1,nlat)

    DO jlat=1,nlat
      WRITE(82,*) 'jlat=',jlat
      WRITE(82,'(1p10e12.3)') (psi_reg(jlon,jlat),jlon=1,nlon)
    ENDDO

    !---------DEBUG DIAGNOSTICS-------------------------------------------
 !  idt_src=3  ! output print level (1-5, fix)
 !  CALL dbg_print('calc_psi:    psi_reg   ', psi_reg       , str_module, idt_src, in_subset=patch_2d%cells%owned)
    !---------------------------------------------------------------------

  END SUBROUTINE calc_psi
  !-------------------------------------------------------------------------

  !-------------------------------------------------------------------------
  !
  !
  !!  Calculation of horizontal stream function using normal velocity on edges
  !
  !>
  !>  Calculation of horizontal stream function using normal velocity on edges
  !!
  !! @par Revision History
  !! Developed  by  Stephan Lorenz, MPI-M (2014).
  !!
!<Optimize:inUse>
  SUBROUTINE calc_psi_vn (patch_3D, vn, prism_thickness_e, op_coeff, u_vint, v_vint, this_datetime)

    TYPE(t_patch_3d ),TARGET, INTENT(inout)  :: patch_3D
    REAL(wp), INTENT(in)               :: vn(:,:,:)                 ! normal velocity at cell edges
    REAL(wp), INTENT(in)               :: prism_thickness_e(:,:,:)  ! elevation on cell edges
    ! dims: (nproma,nlev,alloc_edge_blocks)
    REAL(wp), INTENT(inout)            :: u_vint(:,:)               ! barotropic zonal velocity on cell centers
    REAL(wp), INTENT(inout)            :: v_vint(:,:)               ! barotropic meridional velocity on cell centers
    TYPE(t_operator_coeff),INTENT(in)  :: op_coeff
    TYPE(datetime), POINTER            :: this_datetime
    !
    INTEGER  :: blockNo, jc, je, jk, start_index, end_index
    ! vertical integral vn on edges and in cartesian coordinates - no 2-dim mapping is available
    REAL(wp) :: vn_vint(nproma,n_zlev,patch_3d%p_patch_2d(1)%nblks_e)
    REAL(wp) :: u_2d(nproma,patch_3d%p_patch_2d(1)%alloc_cell_blocks)   !  scratch arrays for test
    REAL(wp) :: v_2d(nproma,patch_3d%p_patch_2d(1)%alloc_cell_blocks)   !  scratch arrays for test
    TYPE(t_cartesian_coordinates) :: vint_cc(nproma,n_zlev,patch_3D%p_patch_2D(1)%alloc_cell_blocks)

    TYPE(t_patch), POINTER  :: patch_2d
    TYPE(t_subset_range), POINTER :: all_edges, all_cells

    !CHARACTER(len=*), PARAMETER :: routine = 'mo_ocean_diagnostics:calc_psi_vn'

    !-----------------------------------------------------------------------

    patch_2d  => patch_3d%p_patch_2d(1)
    all_edges => patch_2d%edges%ALL
    all_cells => patch_2d%cells%ALL
    !$OMP PARALLEL WORKSHARE
    vn_vint  (:,:,:)    = 0.0_wp
    vint_cc(:,:,:)%x(1) = 0.0_wp
    vint_cc(:,:,:)%x(2) = 0.0_wp
    vint_cc(:,:,:)%x(3) = 0.0_wp
    u_2d       (:,:)    = 0.0_wp
    v_2d       (:,:)    = 0.0_wp
    !$OMP END PARALLEL WORKSHARE
    ! (1) barotropic system:
    !     vertical integration of normal velocity times vertical layer thickness [m/s*m]
!ICON_OMP_PARALLEL_DO PRIVATE(je, jk, start_index, end_index) SCHEDULE(dynamic)
    DO blockNo = all_edges%start_block, all_edges%end_block
      CALL get_index_range(all_edges, blockNo, start_index, end_index)
      vn_vint(:,1,blockNo) = 0.0_wp
      DO je = start_index, end_index

        DO jk = 1, patch_3d%p_patch_1d(1)%dolic_e(je,blockNo)

          vn_vint(je,1,blockNo) = vn_vint(je,1,blockNo) - vn(je,jk,blockNo) * prism_thickness_e(je,jk,blockNo)

        END DO
      END DO
    END DO
!ICON_OMP_END_PARALLEL_DO

    ! (2) remapping normal velocity to zonal and meridional velocity at cell centers
    CALL sync_patch_array(sync_e, patch_2d, vn_vint)

    CALL map_edges2cell_3d(patch_3D, vn_vint, op_coeff, vint_cc)

    CALL sync_patch_array(sync_c, patch_2d, vint_cc(:,:,:)%x(1))
    CALL sync_patch_array(sync_c, patch_2d, vint_cc(:,:,:)%x(2))
    CALL sync_patch_array(sync_c, patch_2d, vint_cc(:,:,:)%x(3))

    ! calculate zonal and meridional velocity:
    DO blockNo = all_cells%start_block, all_cells%end_block
      CALL get_index_range(all_cells, blockNo, start_index, end_index)
      DO jc = start_index, end_index
        CALL cvec2gvec(vint_cc(jc,1,blockNo)%x(1), vint_cc(jc,1,blockNo)%x(2), vint_cc(jc,1,blockNo)%x(3), &
          &            patch_2d%cells%center(jc,blockNo)%lon, patch_2d%cells%center(jc,blockNo)%lat,  &
          &            u_2d(jc,blockNo), v_2d(jc,blockNo))
!         &            u_vint(jc,blockNo), v_vint(jc,blockNo))
      END DO
    END DO
    !CALL sync_patch_array(sync_c, patch_2d, u_vint)
    !CALL sync_patch_array(sync_c, patch_2d, v_vint)
    CALL sync_patch_array(sync_c, patch_2d, u_2d)
    CALL sync_patch_array(sync_c, patch_2d, v_2d)

    ! hack for test: calc_psy for u_vint, calc_psi_vn for v_vint - accumulated and written out
    v_vint(:,:) = u_2d(:,:)

    !---------DEBUG DIAGNOSTICS-------------------------------------------
    idt_src=3  ! output print level (1-5, fix)
    CALL dbg_print('calc_psi_vn: u_2d        ', u_2d        , str_module, idt_src, in_subset=patch_2d%cells%owned)
    idt_src=4  ! output print level (1-5, fix)
    CALL dbg_print('calc_psi_vn: v_2d        ', v_2d        , str_module, idt_src, in_subset=patch_2d%cells%owned)
    CALL dbg_print('calc_psi_vn: vint_cc%x(1)' ,vint_cc%x(1), str_module, idt_src, in_subset=patch_2d%cells%owned)
    !---------------------------------------------------------------------


  END SUBROUTINE calc_psi_vn
  !-------------------------------------------------------------------------

  !-------------------------------------------------------------------------
  !!taken from MPIOM
!<Optimize:inUse>
  FUNCTION calc_max_condep(vertical_density_gradient,max_lev) RESULT(condep)
    REAL(wp),INTENT(in)  :: vertical_density_gradient(n_zlev)
    INTEGER, INTENT(in)  :: max_lev
    INTEGER :: condep

    INTEGER :: jk
    INTEGER :: maxcondep     !< maximum convective penetration level
    REAL(wp) :: masked_vertical_density_gradient(n_zlev)

    condep = 1

    ! remove dbl_eps, which  is added in the vertical gradient computation
    masked_vertical_density_gradient = MAX(vertical_density_gradient - dbl_eps,0.0_wp)

    !! diagnose maximum convection level
    !! condep = maximum model level penetrated by vertically continous
    !! convection from the surface downward
    !! calculated over integration period ; it should be written out
    !! as snapshot at the end of the run
   maxcondep=1
    DO jk=2,max_lev
      IF (masked_vertical_density_gradient(jk) .ne. 0.0_wp) THEN
        maxcondep = jk
        EXIT
      ENDIF
    ENDDO

    condep = max0(maxcondep,condep)
  END FUNCTION calc_max_condep
!<Optimize:inUse>
  FUNCTION calc_mixed_layer_depth(vertical_density_gradient,critical_value,max_lev,thickness, depth_of_first_layer) &
    & result(mixed_layer_depth)
    REAL(wp), TARGET :: vertical_density_gradient(n_zlev)
    REAL(wp), INTENT(in)  :: critical_value
    INTEGER,  INTENT(in)  :: max_lev
    REAL(wp), INTENT(in)  :: thickness(n_zlev)
    REAL(wp), INTENT(in)  :: depth_of_first_layer

    REAL(wp) :: sigh        ,zzz
    REAL(wp) :: mixed_layer_depth
    REAL(wp) :: masked_vertical_density_gradient(n_zlev)
    INTEGER :: jk

    sigh              = critical_value
    mixed_layer_depth = depth_of_first_layer
    masked_vertical_density_gradient = MAX(vertical_density_gradient,0.0_wp)

    ! This diagnostic calculates the mixed layer depth.
    ! It uses the incremental density increase between two
    ! levels and substracts it from the initial density criterion (sigcrit)
    ! and adds the level thickness (zzz) to zmld. This is done till
    ! the accumulated density increase between the surface and
    ! layer k is sigcrit or sigh = O, respectively.

    ! stabio(k) = insitu density gradient
    ! sigh = remaining density difference

    DO jk = 2, max_lev
      IF (sigh .GT. 1.e-6_wp) THEN
        zzz               = MIN(sigh/(ABS(masked_vertical_density_gradient(jk))+1.0E-19_wp),thickness(jk))
        sigh              = MAX(0._wp, sigh-zzz*masked_vertical_density_gradient(jk))
        mixed_layer_depth = mixed_layer_depth + zzz
      ELSE
        sigh = 0._wp
      ENDIF
    ENDDO

  END FUNCTION calc_mixed_layer_depth


  SUBROUTINE diag_heat_salt_tendency(patch_3d, n, ice, thetao, so, delta_ice, delta_snow, &
       delta_thetao, delta_so)

    TYPE(t_patch_3d ),TARGET, INTENT(in)     :: patch_3D

    REAL(wp), INTENT(in)                     :: thetao(:,:,:)   ! temperature
    REAL(wp), INTENT(in)                     :: so(:,:,:)   ! salinity
    TYPE(t_sea_ice), INTENT(IN)              :: ice
    TYPE(t_subset_range), POINTER            :: subset

    REAL(wp), INTENT(INOUT)  :: delta_ice(:,:)
    REAL(wp), INTENT(INOUT)  :: delta_snow(:,:)
    REAL(wp), INTENT(INOUT)  :: delta_thetao(:,:,:)
    REAL(wp), INTENT(INOUT)  :: delta_so(:,:,:)

    INTEGER  :: n, blk, cell, cellStart,cellEnd, level, dz
    REAL(wp) :: dti, rhoicwa, rhosnic, rhosnwa, tfreeze, tmelt,           &
                tref, entmel,  sithk, snthk

    rhoicwa = rhoi / rho_ref
    rhosnwa = rhos / rho_ref
    rhosnic = rhos / rhoi

    tfreeze = -1.9
    tmelt = 273.15
    tref = 273.15
    entmel = rhoi * alf


    IF ( n .EQ. 1) THEN

      subset => patch_3d%p_patch_2d(1)%cells%owned
      DO blk = subset%start_block, subset%end_block
        CALL get_index_range(subset, blk, cellStart, cellEnd)
        DO cell = cellStart, cellEnd

          delta_ice(cell,blk) = SUM(ice%hi(cell,:,blk)*ice%conc(cell,:,blk))
          delta_snow(cell,blk) = SUM(ice%hi(cell,:,blk)*ice%hs(cell,:,blk))

          DO level = 1,subset%vertical_levels(cell,blk)
            delta_thetao(cell,level,blk) = thetao(cell,level,blk)
            delta_so(cell,level,blk) = so(cell,level,blk)

          END DO ! level

        END DO ! cell
      END DO ! blk

    ENDIF

    IF ( n .EQ. 2) THEN

      dti = 1.0_wp / dtime

      subset => patch_3d%p_patch_2d(1)%cells%owned
      DO blk = subset%start_block, subset%end_block
        CALL get_index_range(subset, blk, cellStart, cellEnd)
        DO cell = cellStart, cellEnd

          ! tendency of equivalent thickness of sea ice
          sithk = SUM(ice%hi(cell,:,blk)*ice%conc(cell,:,blk)) - delta_ice(cell,blk)

          ! converted to heat content
          delta_ice(cell,blk) = (( rhoicwa * clw * OceanReferenceDensity * sithk           &
               * ( tfreeze + tmelt - tref )  )                                            &
               - ( sithk * entmel )) * dti 

          ! tendency of equivalent thickness of snow
          snthk = SUM(ice%hi(cell,:,blk)*ice%hs(cell,:,blk)) - delta_snow(cell,blk)

          ! converted to heat content
          delta_snow(cell,blk) = (( rhosnwa * clw * OceanReferenceDensity * snthk          &
               * ( tmelt - tref )  )                                                      &
               - ( rhosnic * snthk * entmel )) * dti

          DO level = 1,subset%vertical_levels(cell,blk)

            dz = MERGE(ice%zunderice(cell,blk),patch_3D%p_patch_1d(1)%prism_thick_c(cell,level,blk),level.EQ.1)
            delta_thetao(cell,level,blk) = ( thetao(cell,level,blk) - delta_thetao(cell,level,blk) ) &
                 * clw * OceanReferenceDensity * dz * dti
            delta_so(cell,level,blk) = ( so(cell,level,blk) - delta_so(cell,level,blk) ) &
                 * dz * dti

          END DO ! level

      END DO ! cell
    END DO ! blk

  ENDIF

END SUBROUTINE diag_heat_salt_tendency

  SUBROUTINE calc_heat_content(patch_3d, thickness, ice, tracers, &
       heat_content_liquid_water, heat_content_seaice,            &
       heat_content_snow, heat_content_total)

    TYPE(t_patch_3d), TARGET, INTENT(in)  :: patch_3d

    REAL(wp), INTENT(IN)   :: thickness(:,:,:)
    REAL(wp), INTENT(IN)   :: tracers(:,:,:,:)
    REAL(wp), INTENT(INOUT)  :: heat_content_liquid_water(:,:,:)
    REAL(wp), INTENT(INOUT)  :: heat_content_seaice(:,:)
    REAL(wp), INTENT(INOUT)  :: heat_content_snow(:,:)
    REAL(wp), INTENT(INOUT)  :: heat_content_total(:,:)

    TYPE(t_sea_ice), INTENT(IN)              :: ice
    TYPE(t_subset_range), POINTER            :: subset

    INTEGER  :: blk, cell, cellStart,cellEnd, level
    REAL(wp) :: rhoicwa, rhosnic, rhosnwa, tfreeze, tmelt, &
                  tref, entmel, rocp, sithk, snthk


    rhoicwa = rhoi / rho_ref
    rhosnwa = rhos / rho_ref
    rhosnic = rhos / rhoi
    rocp = rho_ref * clw
    tfreeze = -1.9
    tmelt = 273.15
    tref = 273.15
    entmel = rhoi * alf

    subset => patch_3d%p_patch_2d(1)%cells%owned
    DO blk = subset%start_block, subset%end_block
      CALL get_index_range(subset, blk, cellStart, cellEnd)
      DO cell = cellStart, cellEnd
        ! surface:
        ! heat of ice : heat of water equivalent at tfreeze - latent heat of fusion

        sithk = SUM(ice%hi(cell,:,blk)*ice%conc(cell,:,blk)) ! equivalent thickness of sea ice equally distributed over the cell area

        heat_content_seaice(cell,blk) = ( rhoicwa * rocp * sithk  &
             * ( tfreeze + tmelt - tref )  )                      &
             - ( sithk * entmel )

        ! heat of snow : heat of water equivalent at tmelt - latent heat of fusion

        snthk = SUM(ice%hs(cell,:,blk)*ice%conc(cell,:,blk)) ! equivalent thickness of snow on sea ice equally distributed over the cell area

        heat_content_snow(cell,blk) = ( rhosnwa * rocp * snthk  &
             * ( tmelt - tref )  )                              &
             - ( rhosnic * snthk * entmel )

        ! liquid water heat
        ! surface : tho * rho * cp * draft

        heat_content_liquid_water(cell,1,blk) = (tmelt - tref &
             + tracers(cell,1,blk,1) ) * rocp                 &
             * ice%zUnderIce(cell,blk)

        DO level=2,subset%vertical_levels(cell,blk)
          heat_content_liquid_water(cell,level,blk) = (tmelt - tref &
               + tracers(cell,level,blk,1) ) * rocp                 &
               * thickness(cell,level,blk)
        END DO

        ! total heat per column
        heat_content_total(cell,blk) = heat_content_snow(cell,blk) &
             + heat_content_seaice(cell, blk)                      &
             + SUM(heat_content_liquid_water(cell,1:subset%vertical_levels(cell,blk),blk))

        ! rest of the underwater world
      END DO ! cell
    END DO !block
  END SUBROUTINE calc_heat_content

  
  SUBROUTINE calc_eddydiag(patch_3d,u,v,w,w_prismcenter,T,S,R &
               ,uT, uS, uR, uu    &
               ,vT, vS, vR, vv    &
               ,wT, wS, wR, ww, uv, uw, vw, rr, ss, tt, sigma0   &
               ,hflr, fwr, tauxu, tauyv & 
               , topbc_windstress_u, topbc_windstress_v &
               ,heatflux_total, frshflux_volumetotal)

    TYPE(t_patch_3d), TARGET, INTENT(in)  :: patch_3d

    REAL(wp), INTENT(IN)   :: u(:,:,:) !< zonal velocity at cell center
    REAL(wp), INTENT(IN)   :: v(:,:,:) !< meridional velocity at cell center
    REAL(wp), INTENT(IN)   :: w(:,:,:) !< vertical velocity at cell interface
    REAL(wp), INTENT(INOUT):: w_prismcenter(:,:,:) !< vertical velocity at cell center
    REAL(wp), INTENT(IN)   :: T(:,:,:) !< temerature
    REAL(wp), INTENT(IN)   :: S(:,:,:) !< salinity
    REAL(wp), INTENT(IN)   :: R(:,:,:) !< density
    REAL(wp), INTENT(in)  :: heatflux_total(:,:)   !< net heatflux
    REAL(wp), INTENT(in)  :: frshflux_volumetotal(:,:)   !< net fresh water flux 
    REAL(wp), INTENT(in)  :: topbc_windstress_u(:,:)  !< windstress x 
    REAL(wp), INTENT(in)  :: topbc_windstress_v(:,:)  !< windstress y


    REAL(wp), INTENT(INOUT)  :: sigma0(:,:,:) !< density - 1000

    REAL(wp), INTENT(INOUT)  :: hflR(:,:) !< product of netheatflux and density
    REAL(wp), INTENT(INOUT)  :: fwR(:,:) !< product of fw flux and density
    REAL(wp), INTENT(INOUT)  :: tauxU(:,:) !< product of x-windstress and u-velocity
    REAL(wp), INTENT(INOUT)  :: tauyV(:,:) !< product of y-windstress and v-velocity 
    REAL(wp), INTENT(INOUT)  :: uT(:,:,:) !< product of temperature and u-velocity
    REAL(wp), INTENT(INOUT)  :: uS(:,:,:) !< product of salinity and u-velocity
    REAL(wp), INTENT(INOUT)  :: uR(:,:,:) !< product of density and u-velocity
    REAL(wp), INTENT(INOUT)  :: uu(:,:,:) !< square of u-velocity

    REAL(wp), INTENT(INOUT)  :: RR(:,:,:) !< square of density
    REAL(wp), INTENT(INOUT)  :: SS(:,:,:) !< square of salinity
    REAL(wp), INTENT(INOUT)  :: TT(:,:,:) !< square of temperature
    REAL(wp), INTENT(INOUT)  :: vT(:,:,:) !< product of temperature and v-velocity
    REAL(wp), INTENT(INOUT)  :: vS(:,:,:) !< product of salinity and v-velocity
    REAL(wp), INTENT(INOUT)  :: vR(:,:,:) !< product of density and v-velocity  
    REAL(wp), INTENT(INOUT)  :: vv(:,:,:) !< square of  v-velocity

    REAL(wp), INTENT(INOUT)  :: wT(:,:,:) !< product of temperature and w-velocity
    REAL(wp), INTENT(INOUT)  :: wS(:,:,:) !< product of salinity and w-velocity
    REAL(wp), INTENT(INOUT)  :: wR(:,:,:) !< product of density and w-velocity
    REAL(wp), INTENT(INOUT)  :: ww(:,:,:) !< square of w-velocity 

    REAL(wp), INTENT(INOUT)  :: uv(:,:,:) !< product of u-velocity and w-velocity 
    REAL(wp), INTENT(INOUT)  :: uw(:,:,:) !< product of v-velocity and w-velocity
    REAL(wp), INTENT(INOUT)  :: vw(:,:,:) !< product of u-velocity and v-velocity


    TYPE(t_subset_range), POINTER            :: subset

    INTEGER  :: blk, cell, cellStart,cellEnd, level


    subset => patch_3d%p_patch_2d(1)%cells%owned
    DO blk = subset%start_block, subset%end_block
      CALL get_index_range(subset, blk, cellStart, cellEnd)
      DO cell = cellStart, cellEnd

          hflR(cell,blk) = heatflux_total(cell,blk) * ( R(cell,1,blk) -1000.0_wp )
          fwR(cell,blk) = frshflux_volumetotal(cell,blk) * ( R(cell,1,blk) -1000.0_wp )
          tauxu(cell,blk) = topbc_windstress_u(cell,blk) * U(cell,1,blk)
          tauyv(cell,blk) = topbc_windstress_v(cell,blk) * V(cell,1,blk)


        DO level=1,subset%vertical_levels(cell,blk)


          w_prismcenter(cell,level,blk) = 0.5*(w(cell,level,blk) + w(cell,level+1,blk))
          sigma0(cell,level,blk) = R(cell,level,blk) -1000.0_wp
          uT(cell,level,blk) = T(cell,level,blk) * u(cell,level,blk)
          uS(cell,level,blk) = S(cell,level,blk) * u(cell,level,blk)
          uR(cell,level,blk) = sigma0(cell,level,blk) * u(cell,level,blk)
          uu(cell,level,blk) = u(cell,level,blk) * u(cell,level,blk)

          vT(cell,level,blk) = T(cell,level,blk) * v(cell,level,blk)
          vS(cell,level,blk) = S(cell,level,blk) * v(cell,level,blk)
          vR(cell,level,blk) = sigma0(cell,level,blk) * v(cell,level,blk)
          vv(cell,level,blk) = v(cell,level,blk) * v(cell,level,blk)

          wT(cell,level,blk) = T(cell,level,blk) * w_prismcenter(cell,level,blk)
          wS(cell,level,blk) = S(cell,level,blk) * w_prismcenter(cell,level,blk)
          wR(cell,level,blk) = sigma0(cell,level,blk) * w_prismcenter(cell,level,blk)
          ww(cell,level,blk) = w_prismcenter(cell,level,blk) * w_prismcenter(cell,level,blk)

          uv(cell,level,blk) = u(cell,level,blk) * v(cell,level,blk)
          uw(cell,level,blk) = u(cell,level,blk) * w_prismcenter(cell,level,blk)
          vw(cell,level,blk) = v(cell,level,blk) * w_prismcenter(cell,level,blk)

          RR(cell,level,blk) = sigma0(cell,level,blk) * sigma0(cell,level,blk)
          SS(cell,level,blk) = S(cell,level,blk) * S(cell,level,blk)
          TT(cell,level,blk) = T(cell,level,blk) * T(cell,level,blk)


        END DO ! level
      END DO ! cell
    END DO !block

  END SUBROUTINE calc_eddydiag


  SUBROUTINE reset_ocean_monitor(monitor)
    TYPE(t_ocean_monitor) :: monitor
    monitor%volume(:)                     = 0.0_wp
!   monitor%kin_energy(:)                 = 0.0_wp
!   monitor%pot_energy(:)                 = 0.0_wp
!   monitor%total_energy(:)               = 0.0_wp
    monitor%total_salt(:)                 = 0.0_wp
!   monitor%vorticity(:)                  = 0.0_wp
!   monitor%enstrophy(:)                  = 0.0_wp
!   monitor%potential_enstrophy(:)        = 0.0_wp
    monitor%absolute_vertical_velocity(:) = 0.0_wp
    monitor%HeatFlux_ShortWave(:)         = 0.0_wp
    monitor%HeatFlux_LongWave(:)          = 0.0_wp
    monitor%HeatFlux_Sensible(:)          = 0.0_wp
    monitor%HeatFlux_Latent(:)            = 0.0_wp
    monitor%FrshFlux_SnowFall(:)          = 0.0_wp
    monitor%FrshFlux_TotalSalt(:)         = 0.0_wp
    monitor%FrshFlux_TotalOcean(:)        = 0.0_wp
    monitor%FrshFlux_TotalIce(:)          = 0.0_wp
    monitor%FrshFlux_VolumeIce(:)         = 0.0_wp
    monitor%FrshFlux_VolumeTotal(:)       = 0.0_wp
    monitor%HeatFlux_Relax(:)             = 0.0_wp
    monitor%FrshFlux_Relax(:)             = 0.0_wp
    monitor%TempFlux_Relax(:)             = 0.0_wp
    monitor%SaltFlux_Relax(:)             = 0.0_wp
    monitor%ice_framStrait(:)             = 0.0_wp
    monitor%florida_strait(:)             = 0.0_wp
    monitor%gibraltar(:)                  = 0.0_wp
    monitor%denmark_strait(:)             = 0.0_wp
    monitor%drake_passage(:)              = 0.0_wp
    monitor%indonesian_throughflow(:)     = 0.0_wp
    monitor%scotland_iceland(:)           = 0.0_wp
    monitor%mozambique(:)                 = 0.0_wp
    monitor%framStrait(:)                 = 0.0_wp
    monitor%beringStrait(:)               = 0.0_wp
    monitor%barentsOpening(:)             = 0.0_wp
    monitor%agulhas(:)                    = 0.0_wp
    monitor%agulhas_long(:)               = 0.0_wp
    monitor%agulhas_longer(:)             = 0.0_wp
    monitor%t_mean_na_200m(:)             = 0.0_wp
    monitor%t_mean_na_800m(:)             = 0.0_wp
    monitor%ice_ocean_heat_budget(:)      = 0.0_wp
    monitor%ice_ocean_salinity_budget(:)  = 0.0_wp
    monitor%ice_ocean_volume_budget(:)    = 0.0_wp
  END SUBROUTINE reset_ocean_monitor

  SUBROUTINE calc_condep(patch_3d, condep, zgrad_rho)

    TYPE(t_patch_3d), TARGET, INTENT(in)  :: patch_3d
!    TYPE(t_hydro_ocean_state), TARGET, INTENT(inout) :: ocean_state
    TYPE(t_patch), POINTER        :: patch_2d
    TYPE(t_subset_range), POINTER :: owned_cells

    REAL(wp), INTENT(inout) ::   condep(:,:)
    REAL(wp), INTENT(in) ::      zgrad_rho(:,:,:)


    INTEGER  :: blockNo, jc, start_index, end_index

    patch_2d => patch_3D%p_patch_2d(1)
    owned_cells => patch_2d%cells%owned

    !ICON_OMP_PARALLEL_DO PRIVATE(start_index, end_index) SCHEDULE(dynamic)
    DO blockNo = owned_cells%start_block, owned_cells%end_block
      CALL get_index_range(owned_cells, blockNo, start_index, end_index)
      DO jc =  start_index, end_index
                condep(jc,blockNo) = &
             REAL(calc_max_condep(zgrad_rho(jc,:,blockNo), &
             patch_3d%p_patch_1d(1)%dolic_c(jc,blockNo)),KIND=wp)

      ENDDO
    ENDDO
    !ICON_OMP_END_PARALLEL_DO

  END SUBROUTINE calc_condep

  SUBROUTINE calc_mld(patch_3d, mld, zgrad_rho, sigcrit)

    TYPE(t_patch_3d), TARGET, INTENT(in)     :: patch_3d
    REAL(wp), TARGET, Intent(inout)          :: mld(:,:)
    REAL(wp), TARGET, Intent(in)             :: zgrad_rho(:,:,:)
    REAL(wp)                                 :: sigcrit 

    TYPE(t_patch), POINTER                   :: patch_2d
    TYPE(t_subset_range), POINTER            :: owned_cells


    INTEGER  :: blockNo, jc, start_index, end_index

    patch_2d => patch_3D%p_patch_2d(1)
    owned_cells => patch_2d%cells%owned

    !ICON_OMP_PARALLEL_DO PRIVATE(start_index, end_index) SCHEDULE(dynamic)
    DO blockNo = owned_cells%start_block, owned_cells%end_block
      CALL get_index_range(owned_cells, blockNo, start_index, end_index)
      DO jc =  start_index, end_index

         mld(jc,blockNo) = calc_mixed_layer_depth(zgrad_rho(jc,:,blockNo),&
             sigcrit, &
             patch_3d%p_patch_1d(1)%dolic_c(jc,blockNo), &
             patch_3d%p_patch_1d(1)%prism_thick_c(jc,:,blockNo), &
             patch_3d%p_patch_1d(1)%zlev_m(1))

      ENDDO
    ENDDO
    !ICON_OMP_END_PARALLEL_DO
  END SUBROUTINE calc_mld

  !>
  !! Find level index of layer containing given depth.
  !!
  !! If depth is exactly at layer boundary, take layer above given depth.
  !! Return top layer for zero depth. Use bottom layer for too large depths.
  !!
  FUNCTION get_level_index_by_depth(patch_3d, depth) RESULT(level_index)


    TYPE(t_patch_3d ),TARGET, INTENT(in)     :: patch_3D
    REAL(dp), INTENT(in) :: depth
    INTEGER :: level_index

    level_index = 1
    DO WHILE(patch_3d%p_patch_1d(1)%zlev_i(level_index+1) < depth .AND. level_index < n_zlev)
      level_index = level_index + 1
    END DO

  END FUNCTION get_level_index_by_depth

END MODULE mo_ocean_diagnostics<|MERGE_RESOLUTION|>--- conflicted
+++ resolved
@@ -59,12 +59,8 @@
     & ab_const, ab_beta, ab_gam, iswm_oce, discretization_scheme, &
     & iforc_oce, No_Forcing, i_sea_ice, diagnostics_level, &
     & diagnose_for_horizontalVelocity, OceanReferenceDensity, &
-<<<<<<< HEAD
     & eddydiag, &
-    & vert_cor_type
-=======
-    & eddydiag, check_total_volume
->>>>>>> ea203c86
+    & vert_cor_type, check_total_volume
   USE mo_sea_ice_nml,        ONLY: kice, sice
   USE mo_dynamics_config,    ONLY: nold,nnew
   USE mo_parallel_config,    ONLY: nproma, p_test_run
@@ -97,11 +93,8 @@
   USE mo_name_list_output_init, ONLY: isRegistered
 
   USE mtime,                 ONLY: datetime, MAX_DATETIME_STR_LEN, datetimeToPosixString
-<<<<<<< HEAD
-  USE mo_ocean_check_salt , ONLY : 	calc_total_salt_content, calc_total_salt_content_zstar 
-=======
-  USE mo_ocean_check_total_content , ONLY : calc_total_salt_content
->>>>>>> ea203c86
+  USE mo_ocean_check_total_content , ONLY : calc_total_salt_content, &
+    & calc_total_salt_content_zstar
 
   IMPLICIT NONE
   PRIVATE
