--- conflicted
+++ resolved
@@ -48,11 +48,7 @@
     & agulhas_longer, &
     & ab_const, ab_beta, ab_gam, iswm_oce, discretization_scheme, &
     & iforc_oce, No_Forcing, i_sea_ice, diagnostics_level, &
-<<<<<<< HEAD
-    & diagnose_for_horizontalVelocity
-=======
     & diagnose_for_horizontalVelocity, OceanReferenceDensity
->>>>>>> 628f2faf
   USE mo_sea_ice_nml,        ONLY: kice
   USE mo_dynamics_config,    ONLY: nold,nnew
   USE mo_parallel_config,    ONLY: nproma, p_test_run
