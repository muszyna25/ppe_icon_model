!>
!! Contains basic diagnostics for ICON ocean model.
!!
!!
!! @par Revision History
!!  Developed  by Peter Korn,       MPI-M (2011/02)
!!  Extended   by Stephan Lorenz,   MPI-M (2012)
!!
!! @par Copyright and License
!!
!! This code is subject to the DWD and MPI-M-Software-License-Agreement in
!! its most recent form.
!! Please see the file LICENSE in the root of the source tree for this code.
!! Where software is supplied by third parties, it is indicated in the
!! headers of the routines.
!!
!----------------------------
#include "omp_definitions.inc"
!----------------------------
MODULE mo_ocean_diagnostics
  USE mo_kind,               ONLY: wp, dp, i8
  USE mo_grid_subset,        ONLY: t_subset_range, get_index_range, t_subset_indexed
  USE mo_grid_tools,         ONLY: get_oriented_edges_from_global_vertices, check_global_indexes
  USE mo_mpi,                ONLY: my_process_is_stdio, p_field_sum, get_my_mpi_work_id, &
    & p_comm_work_test, p_comm_work, p_io, p_bcast
  USE mo_sync,               ONLY: global_sum_array, disable_sync_checks, enable_sync_checks, &
    &                              sync_c, sync_e, sync_patch_array
  USE mo_math_utilities,     ONLY: t_cartesian_coordinates, cvec2gvec
  USE mo_advection_utils,    ONLY: laxfr_upflux
  USE mo_util_dbg_prnt,      ONLY: dbg_print
  USE mo_dbg_nml,            ONLY: idbg_val
  USE mo_math_constants,     ONLY: rad2deg, dbl_eps
  USE mo_impl_constants,     ONLY: sea_boundary,sea, &
    & min_rlcell, min_rledge, min_rlcell, &
    & max_char_length, min_dolic
  USE mo_ocean_nml,          ONLY: n_zlev, no_tracer, &
    & gibraltar, &
    & denmark_strait, &
    & drake_passage, &
    & indonesian_throughflow,&
    & scotland_iceland, &
    & mozambique, &
    & framStrait, &
    & beringStrait, &
    & barentsOpening, &
    & agulhas, &
    & agulhas_long, &
    & agulhas_longer, &
    & ab_const, ab_beta, ab_gam, iswm_oce, discretization_scheme, &
    & iforc_oce, No_Forcing, i_sea_ice, diagnostics_level, &
    & diagnose_for_horizontalVelocity, OceanReferenceDensity
  USE mo_sea_ice_nml,        ONLY: kice
  USE mo_dynamics_config,    ONLY: nold,nnew
  USE mo_parallel_config,    ONLY: nproma, p_test_run
  USE mo_run_config,         ONLY: dtime, nsteps
  USE mo_physical_constants, ONLY: grav, rhos, rhoi,sice
  USE mo_model_domain,       ONLY: t_patch, t_patch_3d,t_patch_vert, t_grid_edges
  USE mo_ocean_types,          ONLY: t_hydro_ocean_state, t_hydro_ocean_diag,&
    &                                t_ocean_regions, t_ocean_region_volumes, &
    &                                t_ocean_region_areas, t_ocean_monitor
  USE mo_ext_data_types,     ONLY: t_external_data
  USE mo_exception,          ONLY: message, finish, message_text
  USE mo_sea_ice_types,      ONLY: t_sfc_flx, t_sea_ice
  USE mo_datetime,           ONLY: t_datetime, datetime_to_string, date_len
  USE mo_linked_list,        ONLY: t_var_list
  USE mo_operator_ocean_coeff_3d,ONLY: t_operator_coeff
  USE mo_scalar_product,     ONLY: map_edges2cell_3d
  USE mo_io_units,           ONLY: find_next_free_unit
  USE mo_util_file,          ONLY: util_symlink, util_rename, util_islink, util_unlink
  USE mo_statistics,         ONLY: subset_sum
  USE mo_fortran_tools,      ONLY: assign_if_present
  
  USE mo_linked_list,         ONLY: t_var_list
  USE mo_var_list,            ONLY: add_var,                  &
    &                               new_var_list,             &
    &                               delete_var_list,          &
    &                               default_var_list_settings,&
    &                               add_ref
  USE mo_var_metadata,        ONLY: groups
  USE mo_cf_convention
  USE mo_grib2,               ONLY: t_grib2_var, grib2_var
<<<<<<< HEAD
  USE mo_cdi,                 ONLY: DATATYPE_FLT32, DATATYPE_PACK16
  USE mo_cdi_constants,       ONLY: GRID_REFERENCE, GRID_EDGE, GRID_UNSTRUCTURED_EDGE, ZA_DEPTH_BELOW_SEA
=======
  USE mo_cdi_constants
  USE mo_mpi,                ONLY: my_process_is_mpi_parallel, p_sum
>>>>>>> ddba6433
  
  IMPLICIT NONE
  
  !PRIVATE
  
  CHARACTER(LEN=12)           :: str_module    = 'oceDiag     '  ! Output of module for 1 line debug
  INTEGER                     :: idt_src       = 1               ! Level of detail for 1 line debug
  
  INTEGER :: diag_unit = -1 ! file handle for the global timeseries output
  INTEGER :: moc_unit  = -1 ! file handle for the global timeseries output
  CHARACTER(LEN=max_char_length) :: diag_fname, moc_fname
  INTEGER, PARAMETER :: linecharacters  = 2048
  
  !
  ! PUBLIC INTERFACE
  !
  PUBLIC :: calc_slow_oce_diagnostics, calc_fast_oce_diagnostics
  PUBLIC :: construct_oce_diagnostics
  PUBLIC :: destruct_oce_diagnostics
  PUBLIC :: t_oce_monitor
  PUBLIC :: t_oce_timeseries
  PUBLIC :: calc_moc
  PUBLIC :: calc_psi
  PUBLIC :: calc_psi_vn
  
  TYPE t_oce_monitor
    REAL(wp) :: volume
    REAL(wp) :: kin_energy
    REAL(wp) :: pot_energy
    REAL(wp) :: total_energy
    REAL(wp) :: total_salt
    REAL(wp) :: vorticity
    REAL(wp) :: enstrophy
    REAL(wp) :: potential_enstrophy
    REAL(wp) :: absolute_vertical_velocity
    REAL(wp) :: HeatFlux_ShortWave
    REAL(wp) :: HeatFlux_LongWave
    REAL(wp) :: HeatFlux_Sensible
    REAL(wp) :: HeatFlux_Latent
    REAL(wp) :: HeatFlux_Total
    REAL(wp) :: FrshFlux_Precipitation
    REAL(wp) :: FrshFlux_SnowFall
    REAL(wp) :: FrshFlux_Evaporation
    REAL(wp) :: FrshFlux_Runoff
    REAL(wp) :: FrshFlux_TotalSalt
    REAL(wp) :: FrshFlux_TotalOcean
    REAL(wp) :: FrshFlux_TotalIce
    REAL(wp) :: FrshFlux_VolumeIce
    REAL(wp) :: FrshFlux_VolumeTotal
    REAL(wp) :: HeatFlux_Relax
    REAL(wp) :: FrshFlux_Relax
    REAL(wp) :: TempFlux_Relax
    REAL(wp) :: SaltFlux_Relax
    
    REAL(wp) :: ice_volume_nh !                                                           [km3]
    REAL(wp) :: ice_volume_sh !                                                           [km3]
    REAL(wp) :: ice_extent_nh !                                                           [km2]
    REAL(wp) :: ice_extent_sh !                                                           [km2]
    ! ice transport through {{{
    REAL(wp) :: ice_framStrait !                                                          [Sv]
    ! }}}
    ! through flows {{{
    REAL(wp) :: gibraltar     ! though flow                                               [Sv]
    REAL(wp) :: denmark_strait! though flow                                               [Sv]
    REAL(wp) :: drake_passage ! though flow                                               [Sv]
    REAL(wp) :: indonesian_throughflow !                                                  [Sv]
    REAL(wp) :: scotland_iceland !                                                        [Sv]
    REAL(wp) :: mozambique
    REAL(wp) :: framStrait
    REAL(wp) :: beringStrait
    REAL(wp) :: barentsOpening
    REAL(wp) :: agulhas
    REAL(wp) :: agulhas_long
    REAL(wp) :: agulhas_longer
    ! }}}
    REAL(wp) :: t_mean_na_200m !                                                        [degC]
    REAL(wp) :: t_mean_na_800m !                                                        [degC]
    REAL(wp) :: ice_ocean_heat_budget
    REAL(wp) :: ice_ocean_salinity_budget
    REAL(wp) :: ice_ocean_volume_budget
    REAL(wp), ALLOCATABLE :: tracer_content(:)
    
  END TYPE t_oce_monitor
  
  TYPE t_oce_timeseries
    
    TYPE(t_oce_monitor), ALLOCATABLE :: oce_diagnostics(:)    ! time array of diagnostic values
    CHARACTER(LEN=40), DIMENSION(51)  :: names = (/ &
      & "total_volume                            ", &
      & "kin_energy                              ", &
      & "pot_energy                              ", &
      & "total_energy                            ", &
      & "total_salt                              ", &
      & "vorticity                               ", &
      & "enstrophy                               ", &
      & "potential_enstrophy                     ", &
      & "absolute_vertical_velocity              ", &
      & "HeatFlux_ShortWave                      ", &
      & "HeatFlux_LongWave                       ", &
      & "HeatFlux_Sensible                       ", &
      & "HeatFlux_Latent                         ", &
      & "HeatFlux_Total                          ", &
      & "FrshFlux_Precipitation                  ", &
      & "FrshFlux_SnowFall                       ", &
      & "FrshFlux_Evaporation                    ", &
      & "FrshFlux_Runoff                         ", &
      & "FrshFlux_TotalSalt                      ", &
      & "FrshFlux_TotalOcean                     ", &
      & "FrshFlux_TotalIce                       ", &
      & "FrshFlux_VolumeIce                      ", &
      & "FrshFlux_VolumeTotal                    ", &
      & "HeatFlux_Relax                          ", &
      & "FrshFlux_Relax                          ", &
      & "TempFlux_Relax                          ", &
      & "SaltFlux_Relax                          ", &
      & "ice_volume_nh                           ", &
      & "ice_volume_sh                           ", &
      & "ice_extent_nh                           ", &
      & "ice_extent_sh                           ", &
      & "ice_framStrait                          ", &
      & "gibraltar                               ", &
      & "denmark_strait                          ", &
      & "drake_passage                           ", &
      & "indonesian_throughflow                  ", &
      & "scotland_iceland                        ", &
      & "mozambique                              ", &
      & "framStrait                              ", &
      & "beringStrait                            ", &
      & "barentsOpening                          ", &
      & "agulhas                                 ", &
      & "agulhas_long                            ", &
      & "agulhas_longer                          ", &
      & "t_mean_NA_200m                          ", &
      & "t_mean_NA_800m                          ", &
      & "ice_ocean_heat_budget                   ", &
      & "ice_ocean_salinity_budget               ", &
      & "ice_ocean_volume_budget                 ", &
      & "total_temperature                       ", &
      & "total_salinity                          "/)
    
  END TYPE t_oce_timeseries
  
  TYPE t_oce_section
    TYPE(t_subset_indexed) :: subset
    REAL(wp), POINTER :: orientation(:)
  END TYPE t_oce_section
  
  INTEGER, PARAMETER  :: oce_section_count = 12
  PRIVATE             :: oce_section_count
  TYPE(t_oce_section) :: oce_sections(oce_section_count)
  PRIVATE             :: oce_sections
  
  TYPE(t_ocean_region_volumes),SAVE :: ocean_region_volumes
  PRIVATE                           :: ocean_region_volumes
  TYPE(t_ocean_region_areas),SAVE   :: ocean_region_areas
  PRIVATE                           :: ocean_region_areas

  TYPE(t_oce_timeseries),POINTER :: oce_ts

  TYPE(t_var_list) :: ocean_diagnostics_list
  ! addtional diagnostics
  REAL(wp), POINTER :: veloc_adv_horz_u(:,:,:),  veloc_adv_horz_v(:,:,:), &
    & laplacian_horz_u(:,:,:), laplacian_horz_v(:,:,:), vn_u(:,:,:), vn_v(:,:,:), &
    & mass_flx_e_u(:,:,:), mass_flx_e_v(:,:,:), pressure_grad_u(:,:,:), pressure_grad_v(:,:,:)
  
  
CONTAINS

  !-------------------------------------------------------------------------
  !  The constructor of the types related to ocean diagnostics
  !>
  !! @par Revision History
  !! Developed  by  Peter Korn, MPI-M (2011).
  !!
!<Optimize:inUse>
  SUBROUTINE construct_oce_diagnostics( patch_3D, ocean_state, datestring )
    TYPE(t_patch_3d),TARGET, INTENT(inout) :: patch_3D
    TYPE(t_hydro_ocean_state), TARGET      :: ocean_state
    CHARACTER(LEN=32)                      :: datestring
    
    !local variable
    INTEGER :: i,ist
    CHARACTER(LEN=max_char_length), PARAMETER :: &
      & routine = ('mo_ocean_diagnostics:construct_oce_diagnostics')
    !-----------------------------------------------------------------------
    CHARACTER(LEN=linecharacters) :: headerline
    INTEGER  :: nblks_e,blockNo,jc,jk, region_index,start_index,end_index
    REAL(wp) :: surface_area, surface_height, prism_vol, prism_area, column_volume
    
    TYPE(t_patch), POINTER        :: patch_2d
    TYPE(t_subset_range), POINTER :: owned_cells
    INTEGER, POINTER              :: regions(:,:)
    TYPE(t_ocean_regions)         :: ocean_regions
    CHARACTER(LEN=max_char_length) :: listname
    
    !-----------------------------------------------------------------------
    patch_2d => patch_3D%p_patch_2d(1)
    regions => patch_3D%regio_c
    !-----------------------------------------------------------------------
    owned_cells => patch_2d%cells%owned
    nblks_e = patch_2d%nblks_e
    !-----------------------------------------------------------------------
    WRITE(listname,'(a)')  'ocean_diagnostics_list'
    CALL new_var_list(ocean_diagnostics_list, listname, patch_id=patch_2d%id)
    CALL default_var_list_settings( ocean_diagnostics_list,            &
      & lrestart=.FALSE.,model_type='oce',loutput=.TRUE. )
    !-----------------------------------------------------------------------
    IF (diagnose_for_horizontalVelocity) THEN
      CALL add_var(ocean_diagnostics_list, 'veloc_adv_horz_u', veloc_adv_horz_u, &
        & grid_unstructured_edge, za_depth_below_sea, &
        & t_cf_var('veloc_adv_horz_u','m/s','velocity advection zonal', &
        & DATATYPE_FLT32),&
        & grib2_var(255, 255, 255, DATATYPE_PACK16, grid_reference, grid_edge),&
        & ldims=(/nproma,n_zlev,nblks_e/),in_group=groups("oce_diag"),lrestart_cont=.FALSE.)
        
      CALL add_var(ocean_diagnostics_list, 'veloc_adv_horz_v', veloc_adv_horz_v, &
        & grid_unstructured_edge, za_depth_below_sea, &
        & t_cf_var('veloc_adv_horz_v','m/s','velocity advection meridional', &
        & DATATYPE_FLT32),&
        & grib2_var(255, 255, 255, DATATYPE_PACK16, grid_reference, grid_edge),&
        & ldims=(/nproma,n_zlev,nblks_e/),in_group=groups("oce_diag"),lrestart_cont=.FALSE.)

      CALL add_var(ocean_diagnostics_list, 'laplacian_horz_u', laplacian_horz_u, &
        & grid_unstructured_edge, za_depth_below_sea, &
        & t_cf_var('laplacian_horz_u','m/s','velocity laplacian zonal', &
        & DATATYPE_FLT32),&
        & grib2_var(255, 255, 255, DATATYPE_PACK16, grid_reference, grid_edge),&
        & ldims=(/nproma,n_zlev,nblks_e/),in_group=groups("oce_diag"),lrestart_cont=.FALSE.)

      CALL add_var(ocean_diagnostics_list, 'laplacian_horz_v', laplacian_horz_v, &
        & grid_unstructured_edge, za_depth_below_sea, &
        & t_cf_var('laplacian_horz_v','m/s','velocity laplacian meridional', &
        & DATATYPE_FLT32),&
        & grib2_var(255, 255, 255, DATATYPE_PACK16, grid_reference, grid_edge),&
        & ldims=(/nproma,n_zlev,nblks_e/),in_group=groups("oce_diag"),lrestart_cont=.FALSE.)
        
      CALL add_var(ocean_diagnostics_list, 'vn_u', vn_u, &
        & grid_unstructured_edge, za_depth_below_sea, &
        & t_cf_var('vn_u','m/s','edge velocity zonal', &
        & DATATYPE_FLT32),&
        & grib2_var(255, 255, 255, DATATYPE_PACK16, grid_reference, grid_edge),&
        & ldims=(/nproma,n_zlev,nblks_e/),in_group=groups("oce_diag"),lrestart_cont=.FALSE.)

      CALL add_var(ocean_diagnostics_list, 'vn_v', vn_v, &
        & grid_unstructured_edge, za_depth_below_sea, &
        & t_cf_var('vn_v','m/s','edge velocity meridional', &
        & DATATYPE_FLT32),&
        & grib2_var(255, 255, 255, DATATYPE_PACK16, grid_reference, grid_edge),&
        & ldims=(/nproma,n_zlev,nblks_e/),in_group=groups("oce_diag"),lrestart_cont=.FALSE.)

      CALL add_var(ocean_diagnostics_list, 'mass_flx_e_u', mass_flx_e_u, &
        & grid_unstructured_edge, za_depth_below_sea, &
        & t_cf_var('mass_flx_e_u','m*m/s','mass flux zonal', &
        & DATATYPE_FLT32),&
        & grib2_var(255, 255, 255, DATATYPE_PACK16, grid_reference, grid_edge),&
        & ldims=(/nproma,n_zlev,nblks_e/),in_group=groups("oce_diag"),lrestart_cont=.FALSE.)
        
      CALL add_var(ocean_diagnostics_list, 'mass_flx_e_v', mass_flx_e_v, &
        & grid_unstructured_edge, za_depth_below_sea, &
        & t_cf_var('mass_flx_e_v','m*m/s','mass flux meridional', &
        & DATATYPE_FLT32),&
        & grib2_var(255, 255, 255, DATATYPE_PACK16, grid_reference, grid_edge),&
        & ldims=(/nproma,n_zlev,nblks_e/),in_group=groups("oce_diag"),lrestart_cont=.FALSE.)

      CALL add_var(ocean_diagnostics_list, 'pressure_grad_u', pressure_grad_u, &
        & grid_unstructured_edge, za_depth_below_sea, &
        & t_cf_var('pressure_grad_u','N','pressure gradient zonal', &
        & DATATYPE_FLT32),&
        & grib2_var(255, 255, 255, DATATYPE_PACK16, grid_reference, grid_edge),&
        & ldims=(/nproma,n_zlev,nblks_e/),in_group=groups("oce_diag"),lrestart_cont=.FALSE.)
        
      CALL add_var(ocean_diagnostics_list, 'pressure_grad_v', pressure_grad_v, &
        & grid_unstructured_edge, za_depth_below_sea, &
        & t_cf_var('pressure_grad_v','N','pressure gradient meridional', &
        & DATATYPE_FLT32),&
        & grib2_var(255, 255, 255, DATATYPE_PACK16, grid_reference, grid_edge),&
        & ldims=(/nproma,n_zlev,nblks_e/),in_group=groups("oce_diag"),lrestart_cont=.FALSE.)

      CALL add_var(ocean_diagnostics_list, 'potential_vort_e', ocean_state%p_diag%potential_vort_e, &
        & grid_unstructured_edge, za_depth_below_sea, &
        & t_cf_var('vn_v','1/s','potential vorticity at edges', &
        & DATATYPE_FLT32),&
        & grib2_var(255, 255, 255, DATATYPE_PACK16, grid_reference, grid_edge),&
        & ldims=(/nproma,n_zlev,nblks_e/),in_group=groups("oce_diag"),lrestart_cont=.FALSE.)

      CALL add_var(ocean_diagnostics_list, 'potential_vort_c', ocean_state%p_diag%potential_vort_c, &
        & grid_unstructured_cell, za_depth_below_sea, &
        & t_cf_var('vn_v','1/s','potential vorticity at cells', &
        & DATATYPE_FLT32),&
        & grib2_var(255, 255, 255, DATATYPE_PACK16, grid_reference, grid_cell),&
        & ldims=(/nproma,n_zlev,patch_2d%alloc_cell_blocks/),in_group=groups("oce_diag"),lrestart_cont=.FALSE.)

    ENDIF
    
    IF (diagnostics_level < 1) RETURN
    
    CALL message (TRIM(routine), 'start')
    
    ALLOCATE(oce_ts)
    
    ALLOCATE(oce_ts%oce_diagnostics(0:nsteps))
    
    oce_ts%oce_diagnostics(0:nsteps)%volume                     = 0.0_wp
    oce_ts%oce_diagnostics(0:nsteps)%kin_energy                 = 0.0_wp
    oce_ts%oce_diagnostics(0:nsteps)%pot_energy                 = 0.0_wp
    oce_ts%oce_diagnostics(0:nsteps)%total_energy               = 0.0_wp
    oce_ts%oce_diagnostics(0:nsteps)%total_salt                 = 0.0_wp
    oce_ts%oce_diagnostics(0:nsteps)%vorticity                  = 0.0_wp
    oce_ts%oce_diagnostics(0:nsteps)%enstrophy                  = 0.0_wp
    oce_ts%oce_diagnostics(0:nsteps)%potential_enstrophy        = 0.0_wp
    oce_ts%oce_diagnostics(0:nsteps)%absolute_vertical_velocity = 0.0_wp

    oce_ts%oce_diagnostics(0:nsteps)%HeatFlux_ShortWave         = 0.0_wp
    oce_ts%oce_diagnostics(0:nsteps)%HeatFlux_LongWave          = 0.0_wp
    oce_ts%oce_diagnostics(0:nsteps)%HeatFlux_Sensible          = 0.0_wp
    oce_ts%oce_diagnostics(0:nsteps)%HeatFlux_Latent            = 0.0_wp
    oce_ts%oce_diagnostics(0:nsteps)%HeatFlux_Total             = 0.0_wp
    oce_ts%oce_diagnostics(0:nsteps)%FrshFlux_Precipitation     = 0.0_wp
    oce_ts%oce_diagnostics(0:nsteps)%FrshFlux_SnowFall          = 0.0_wp
    oce_ts%oce_diagnostics(0:nsteps)%FrshFlux_Evaporation       = 0.0_wp
    oce_ts%oce_diagnostics(0:nsteps)%FrshFlux_Runoff            = 0.0_wp
    oce_ts%oce_diagnostics(0:nsteps)%FrshFlux_TotalSalt         = 0.0_wp
    oce_ts%oce_diagnostics(0:nsteps)%FrshFlux_TotalOcean        = 0.0_wp
    oce_ts%oce_diagnostics(0:nsteps)%FrshFlux_TotalIce          = 0.0_wp
    oce_ts%oce_diagnostics(0:nsteps)%FrshFlux_VolumeIce         = 0.0_wp
    oce_ts%oce_diagnostics(0:nsteps)%FrshFlux_VolumeTotal       = 0.0_wp
    oce_ts%oce_diagnostics(0:nsteps)%HeatFlux_Relax             = 0.0_wp
    oce_ts%oce_diagnostics(0:nsteps)%FrshFlux_Relax             = 0.0_wp
    oce_ts%oce_diagnostics(0:nsteps)%TempFlux_Relax             = 0.0_wp
    oce_ts%oce_diagnostics(0:nsteps)%SaltFlux_Relax             = 0.0_wp

    oce_ts%oce_diagnostics(0:nsteps)%ice_volume_nh              = 0.0_wp
    oce_ts%oce_diagnostics(0:nsteps)%ice_volume_sh              = 0.0_wp
    oce_ts%oce_diagnostics(0:nsteps)%ice_extent_nh              = 0.0_wp
    oce_ts%oce_diagnostics(0:nsteps)%ice_extent_sh              = 0.0_wp
    ! ice transport through
    oce_ts%oce_diagnostics(0:nsteps)%ice_framStrait             = 0.0_wp


    ! through flows
    oce_ts%oce_diagnostics(0:nsteps)%gibraltar                  = 0.0_wp
    oce_ts%oce_diagnostics(0:nsteps)%denmark_strait             = 0.0_wp
    oce_ts%oce_diagnostics(0:nsteps)%drake_passage              = 0.0_wp
    oce_ts%oce_diagnostics(0:nsteps)%indonesian_throughflow     = 0.0_wp
    oce_ts%oce_diagnostics(0:nsteps)%scotland_iceland           = 0.0_wp
    oce_ts%oce_diagnostics(0:nsteps)%mozambique                 = 0.0_wp
    oce_ts%oce_diagnostics(0:nsteps)%framStrait                 = 0.0_wp
    oce_ts%oce_diagnostics(0:nsteps)%beringStrait               = 0.0_wp
    oce_ts%oce_diagnostics(0:nsteps)%barentsOpening             = 0.0_wp
    oce_ts%oce_diagnostics(0:nsteps)%agulhas                    = 0.0_wp
    oce_ts%oce_diagnostics(0:nsteps)%agulhas_long               = 0.0_wp
    oce_ts%oce_diagnostics(0:nsteps)%agulhas_longer             = 0.0_wp

    oce_ts%oce_diagnostics(0:nsteps)%t_mean_na_200m             = 0.0_wp
    oce_ts%oce_diagnostics(0:nsteps)%t_mean_na_800m             = 0.0_wp
    oce_ts%oce_diagnostics(0:nsteps)%ice_ocean_heat_budget      = 0.0_wp
    oce_ts%oce_diagnostics(0:nsteps)%ice_ocean_salinity_budget  = 0.0_wp
    oce_ts%oce_diagnostics(0:nsteps)%ice_ocean_volume_budget    = 0.0_wp
    
  ! DO i=0,nsteps
  !   ALLOCATE(oce_ts%oce_diagnostics(i)%tracer_content(1:no_tracer))
  !   oce_ts%oce_diagnostics(i)%tracer_content(1:no_tracer) = 0.0_wp
  ! END DO
    
    ! open textfile for global timeseries
    diag_fname = 'oce_diagnostics-'//TRIM(datestring)//'.txt'
    diag_unit = find_next_free_unit(10,999)
    OPEN (UNIT=diag_unit,FILE=diag_fname,IOSTAT=ist,Recl=linecharacters)
    ! header of the text file
    headerline = ''
    ! * add timestep columns
    WRITE(headerline,'(a)') 'step date time'
    ! * add columne for each monitored variable
    DO i=1,SIZE(oce_ts%names)
      WRITE(headerline,'(a,a,a)')TRIM(headerline),' ',TRIM(oce_ts%names(i))
    END DO
    WRITE(diag_unit,'(a)')TRIM(headerline)

    ! CALL check_global_indexes(patch_2d)
   
    ! open file for MOC - extraordinary at this time
    moc_fname='MOC.'//TRIM(datestring)
    moc_unit = find_next_free_unit(10,99)
    OPEN (moc_unit,FILE=moc_fname,FORM='unformatted')
    WRITE(message_text,'(2a)') ' MOC-file opened successfully, filename=',TRIM(moc_fname)
    CALL message (TRIM(routine), message_text)
    
    ! compute subsets for given sections path allong edges
    CALL get_oriented_edges_from_global_vertices(    &
      & edge_subset = oce_sections(1)%subset,      &
      & orientation = oce_sections(1)%orientation, &
      & patch_3d = patch_3D,                     &
      & global_vertex_array = gibraltar,            &
      & subset_name = 'gibraltar')
    CALL get_oriented_edges_from_global_vertices(    &
      & edge_subset = oce_sections(2)%subset,      &
      & orientation = oce_sections(2)%orientation, &
      & patch_3d = patch_3D,                     &
      & global_vertex_array =denmark_strait,        &
      & subset_name = 'denmark_strait')
    CALL get_oriented_edges_from_global_vertices(    &
      & edge_subset = oce_sections(3)%subset,      &
      & orientation = oce_sections(3)%orientation, &
      & patch_3d = patch_3D,                     &
      & global_vertex_array =drake_passage,         &
      & subset_name = 'drake_passage')
    CALL get_oriented_edges_from_global_vertices(    &
      & edge_subset = oce_sections(4)%subset,      &
      & orientation = oce_sections(4)%orientation, &
      & patch_3d = patch_3D,                     &
      & global_vertex_array =indonesian_throughflow,&
      & subset_name = 'indonesian_throughflow')
    CALL get_oriented_edges_from_global_vertices(    &
      & edge_subset = oce_sections(5)%subset,      &
      & orientation = oce_sections(5)%orientation, &
      & patch_3d = patch_3D,                     &
      & global_vertex_array =scotland_iceland,      &
      & subset_name = 'scotland_iceland')
    CALL get_oriented_edges_from_global_vertices(    &
      & edge_subset = oce_sections(6)%subset,      &
      & orientation = oce_sections(6)%orientation, &
      & patch_3d = patch_3D,                     &
      & global_vertex_array =mozambique,      &
      & subset_name = 'mozambique')
    CALL get_oriented_edges_from_global_vertices(    &
      & edge_subset = oce_sections(7)%subset,      &
      & orientation = oce_sections(7)%orientation, &
      & patch_3d = patch_3D,                     &
      & global_vertex_array =framStrait,      &
      & subset_name = 'framStrait')
    CALL get_oriented_edges_from_global_vertices(    &
      & edge_subset = oce_sections(8)%subset,      &
      & orientation = oce_sections(8)%orientation, &
      & patch_3d = patch_3D,                     &
      & global_vertex_array =beringStrait,      &
      & subset_name = 'beringStrait')
    CALL get_oriented_edges_from_global_vertices(    &
      & edge_subset = oce_sections(9)%subset,      &
      & orientation = oce_sections(9)%orientation, &
      & patch_3d = patch_3D,                     &
      & global_vertex_array =barentsOpening,      &
      & subset_name = 'barentsOpening')
    CALL get_oriented_edges_from_global_vertices(    &
      & edge_subset = oce_sections(10)%subset,      &
      & orientation = oce_sections(10)%orientation, &
      & patch_3d = patch_3D,                     &
      & global_vertex_array =agulhas,      &
      & subset_name = 'agulhas')
    CALL get_oriented_edges_from_global_vertices(    &
      & edge_subset = oce_sections(11)%subset,      &
      & orientation = oce_sections(11)%orientation, &
      & patch_3d = patch_3D,                     &
      & global_vertex_array =agulhas_long,      &
      & subset_name = 'agulhas_long')
    CALL get_oriented_edges_from_global_vertices(    &
      & edge_subset = oce_sections(12)%subset,      &
      & orientation = oce_sections(12)%orientation, &
      & patch_3d = patch_3D,                     &
      & global_vertex_array =agulhas_longer,      &
      & subset_name = 'agulhas_longer')

!     CALL finish("","")
    
    surface_area   = 0.0_wp
    surface_height = 0.0_wp
    prism_vol      = 0.0_wp
    prism_area     = 0.0_wp
    ocean_region_areas%total = 0.0_wp
    ! compute regional ocean volumes
    DO blockNo = owned_cells%start_block, owned_cells%end_block
      CALL get_index_range(owned_cells, blockNo, start_index, end_index)
      DO jc = start_index, end_index
        
        ! area
        prism_area               = patch_2d%cells%area(jc,blockNo)
        ocean_region_areas%total = ocean_region_areas%total + prism_area
        
        ! volume
        CALL compute_vertical_volume(blockNo,jc, &
          & prism_area, &
          & ocean_state%p_prog(nnew(1))%h(jc,blockNo), &
          & patch_3D%p_patch_1d(1)%prism_thick_c(jc,:,blockNo), &
          & patch_3D%p_patch_1d(1)%dolic_c(jc,blockNo), &
          & column_volume)
        ocean_region_volumes%total = ocean_region_volumes%total + column_volume
        
        region_index = regions(jc,blockNo)
        IF (ocean_regions%greenland_iceland_norwegian_sea == region_index) THEN
          ocean_region_volumes%greenland_iceland_norwegian_sea = &
            & ocean_region_volumes%greenland_iceland_norwegian_sea + column_volume
          ocean_region_areas%greenland_iceland_norwegian_sea   = &
            & ocean_region_areas%greenland_iceland_norwegian_sea + prism_area
          
        ELSEIF (ocean_regions%arctic_ocean == region_index) THEN
          ocean_region_volumes%arctic_ocean                    = ocean_region_volumes%arctic_ocean + column_volume
          ocean_region_areas%arctic_ocean                      = ocean_region_areas%arctic_ocean + prism_area
          
        ELSEIF (ocean_regions%labrador_sea == region_index) THEN
          ocean_region_volumes%labrador_sea                    = ocean_region_volumes%labrador_sea + column_volume
          ocean_region_areas%labrador_sea                      = ocean_region_areas%labrador_sea + prism_area
          
        ELSEIF (ocean_regions%north_atlantic == region_index) THEN
          ocean_region_volumes%north_atlantic                  = ocean_region_volumes%north_atlantic + column_volume
          ocean_region_areas%north_atlantic                    = ocean_region_areas%north_atlantic + prism_area
          
        ELSEIF (ocean_regions%tropical_atlantic == region_index) THEN
          ocean_region_volumes%tropical_atlantic               = ocean_region_volumes%tropical_atlantic + column_volume
          ocean_region_areas%tropical_atlantic                 = ocean_region_areas%tropical_atlantic + prism_area
          
        ELSEIF (ocean_regions%southern_ocean == region_index) THEN
          ocean_region_volumes%southern_ocean                  = ocean_region_volumes%southern_ocean + column_volume
          ocean_region_areas%southern_ocean                    = ocean_region_areas%southern_ocean + prism_area
          
        ELSEIF (ocean_regions%indian_ocean == region_index) THEN
          ocean_region_volumes%indian_ocean                    = ocean_region_volumes%indian_ocean + column_volume
          ocean_region_areas%indian_ocean                      = ocean_region_areas%indian_ocean + prism_area
          
        ELSEIF (ocean_regions%tropical_pacific == region_index) THEN
          ocean_region_volumes%tropical_pacific                = ocean_region_volumes%tropical_pacific + column_volume
          ocean_region_areas%tropical_pacific                  = ocean_region_areas%tropical_pacific + prism_area
          
        ELSEIF (ocean_regions%north_pacific == region_index) THEN
          ocean_region_volumes%north_pacific                   = ocean_region_volumes%north_pacific + column_volume
          ocean_region_areas%north_pacific                     = ocean_region_areas%north_pacific + prism_area
          
        ELSEIF (ocean_regions%caribbean == region_index) THEN
          ocean_region_volumes%caribbean                       = ocean_region_volumes%caribbean + column_volume
          ocean_region_areas%caribbean                         = ocean_region_areas%caribbean + prism_area
        END IF
        
      END DO
    END DO
    ! compute global values
    
    CALL disable_sync_checks()
    ocean_region_volumes%total = global_sum_array(ocean_region_volumes%total)
    ocean_region_areas%total   = global_sum_array(ocean_region_areas%total)
    CALL enable_sync_checks()
    
    CALL message (TRIM(routine), 'end')
  END SUBROUTINE construct_oce_diagnostics
  !-------------------------------------------------------------------------
  !-------------------------------------------------------------------------
  !  !The destructor of the types related to ocean diagnostics
  !>
  !!
  !!
  !! @par Revision History
  !! Developed  by  Peter Korn, MPI-M (2011).
  !!
!<Optimize:inUse>
  SUBROUTINE destruct_oce_diagnostics()
    !
    !
    !local variables
    INTEGER :: i,iret
    CHARACTER(LEN=max_char_length)  :: linkname
    CHARACTER(LEN=max_char_length)  :: message_text

    CHARACTER(LEN=max_char_length), PARAMETER :: &
      & routine = ('mo_ocean_diagnostics:destruct_oce_diagnostics')
    !-----------------------------------------------------------------------
    CALL delete_var_list(ocean_diagnostics_list)

    IF (diagnostics_level <= 0) RETURN

!     DO i=0,nsteps
!       DEALLOCATE(oce_ts%oce_diagnostics(i)%tracer_content)
!     END DO
    DEALLOCATE(oce_ts%oce_diagnostics)
    DEALLOCATE(oce_ts)
    ! close the global diagnostics text file and the SRV MOC file
    CLOSE(UNIT=diag_unit)
    CLOSE(UNIT=moc_unit)
    ! create a link to the last diagnostics file
    linkname = 'oce_diagnostics.txt'
    IF (util_islink(TRIM(linkname))) THEN
      iret = util_unlink(TRIM(linkname))
    ENDIF
    iret = util_symlink(TRIM(diag_fname),TRIM(linkname))
    WRITE(message_text,'(t1,a,t50,a)') TRIM(diag_fname), TRIM(linkname)
    CALL message('',message_text)

    CALL message (TRIM(routine), 'end')
  END SUBROUTINE destruct_oce_diagnostics
  !-------------------------------------------------------------------------
  
  !-------------------------------------------------------------------------
!<Optimize:inUse>
  SUBROUTINE compute_vertical_volume(blockNo,jc,prism_area,surface_height,thicknesses,max_vertical_level,volume)
    INTEGER,  INTENT(in)  :: blockNo,jc,max_vertical_level
    REAL(wp), INTENT(in)  :: prism_area, surface_height, thicknesses(:)
    REAL(wp), INTENT(inout) :: volume
    
    INTEGER :: jk
    REAL(wp) :: surface_height_,prism_vol_
    
    volume  = 0.0_wp
    DO jk = 1,max_vertical_level
      !local volume
      surface_height_ = MERGE(surface_height,0.0_wp, 1 == jk)
      prism_vol_      = prism_area * (thicknesses(jk) + surface_height_)
      !Fluid volume wrt lsm
      volume          = volume + prism_vol_
    END DO
  END SUBROUTINE compute_vertical_volume
  !-------------------------------------------------------------------------


  !-------------------------------------------------------------------------
  !>
  ! !  calculate_oce_diagnostics
  !
  ! @par Revision History
  ! Developed  by  Peter Korn, MPI-M (2010).
  !
  SUBROUTINE calc_slow_oce_diagnostics(patch_3D, ocean_state, surfaceFlux, ice, &
    & timestep, datetime)
    TYPE(t_patch_3d ),TARGET, INTENT(in)    :: patch_3D
    TYPE(t_hydro_ocean_state), TARGET       :: ocean_state
    TYPE(t_sfc_flx),    INTENT(in)          :: surfaceFlux
    TYPE (t_sea_ice),   INTENT(in)          :: ice
    INTEGER, INTENT(in) :: timestep
    TYPE(t_datetime), INTENT(in)            :: datetime
    
    !Local variables
    INTEGER :: start_cell_index, end_cell_index!,i_startblk_c, i_endblk_c,
    INTEGER :: start_edge_index, end_edge_index !,i_startblk_c, i_endblk_c,
    INTEGER :: jk,jc,je,blockNo, level !,je
    INTEGER :: i_no_t, i
    REAL(wp):: prism_vol, surface_height, prism_area, surface_area, z_w
    INTEGER :: reference_timestep
    TYPE(t_patch), POINTER :: patch_2d
    REAL(wp) :: sflux
    
    TYPE(t_subset_range), POINTER :: owned_cells, owned_edges
    TYPE(t_ocean_monitor),  POINTER :: monitor
    CHARACTER(LEN=linecharacters) :: line, nvars
    CHARACTER(LEN=linecharacters) :: fmt_string, real_fmt
    CHARACTER(LEN=date_len)       :: datestring
    REAL(wp), PARAMETER :: equator = 0.00001_wp
    TYPE(t_ocean_regions)         :: ocean_regions
    
    !-----------------------------------------------------------------------
    patch_2d       => patch_3D%p_patch_2d(1)
    owned_cells    => patch_2d%cells%owned
    owned_edges    => patch_2d%edges%owned
    !-----------------------------------------------------------------------
    
    IF (diagnose_for_horizontalVelocity) THEN
!ICON_OMP_PARALLEL_DO PRIVATE(start_edge_index,end_edge_index, je, level) ICON_OMP_DEFAULT_SCHEDULE
      DO blockNo = owned_edges%start_block,owned_edges%end_block
        CALL get_index_range(owned_edges, blockNo, start_edge_index, end_edge_index)
        DO je =  start_edge_index, end_edge_index
          DO level=1,patch_3D%p_patch_1D(1)%dolic_e(je,blockNo)
          
            veloc_adv_horz_u(je, level, blockNo) = &
              & ocean_state%p_diag%veloc_adv_horz(je, level, blockNo) * patch_2d%edges%primal_normal(je,blockNo)%v1
            veloc_adv_horz_v(je, level, blockNo) = &
              & ocean_state%p_diag%veloc_adv_horz(je, level, blockNo) * patch_2d%edges%primal_normal(je,blockNo)%v2
            laplacian_horz_u(je, level, blockNo) = &
              & ocean_state%p_diag%laplacian_horz(je, level, blockNo) * patch_2d%edges%primal_normal(je,blockNo)%v1
            laplacian_horz_v(je, level, blockNo) = &
              & ocean_state%p_diag%laplacian_horz(je, level, blockNo) * patch_2d%edges%primal_normal(je,blockNo)%v2
            vn_u(je, level, blockNo) = &
              & ocean_state%p_prog(nnew(1))%vn(je, level, blockNo) * patch_2d%edges%primal_normal(je,blockNo)%v1
            vn_v(je, level, blockNo) = &
              & ocean_state%p_prog(nnew(1))%vn(je, level, blockNo) * patch_2d%edges%primal_normal(je,blockNo)%v2
            mass_flx_e_u(je, level, blockNo) = &
              & ocean_state%p_diag%mass_flx_e(je, level, blockNo) * patch_2d%edges%primal_normal(je,blockNo)%v1
            mass_flx_e_v(je, level, blockNo) = &
              & ocean_state%p_diag%mass_flx_e(je, level, blockNo) * patch_2d%edges%primal_normal(je,blockNo)%v2
            pressure_grad_u(je, level, blockNo) = &
              & ocean_state%p_diag%press_grad(je, level, blockNo) * patch_2d%edges%primal_normal(je,blockNo)%v1
            pressure_grad_v(je, level, blockNo) = &
              & ocean_state%p_diag%press_grad(je, level, blockNo) * patch_2d%edges%primal_normal(je,blockNo)%v2
              
          ENDDO
        ENDDO
      ENDDO
!ICON_OMP_END_PARALLEL_DO
    
    ENDIF
!    REAL(wp), POINTER :: veloc_adv_horz_u(:,:,:),  veloc_adv_horz_v(:,:,:), &
!     & laplacian_horz_u(:,:,:), laplacian_horz_v(:,:,:)
   
    
    !-----------------------------------------------------------------------
    IF (diagnostics_level < 1) RETURN
    
    monitor        => ocean_state%p_diag%monitor
    surface_area   = 0.0_wp
    surface_height = 0.0_wp
    prism_vol      = 0.0_wp
    prism_area     = 0.0_wp
    z_w            = 0.0_wp
    CALL datetime_to_string(datestring, datetime, plain=.TRUE.)
    CALL reset_ocean_monitor(monitor)
   
    !cell loop to calculate cell based monitored fields volume, kinetic energy and tracer content
    SELECT CASE (iswm_oce)
    CASE (1) ! shallow water mode
      !Potential energy in SW-casep_patch%patch_oce%del_zlev_m(1)
      DO blockNo = owned_cells%start_block,owned_cells%end_block
        CALL get_index_range(owned_cells, blockNo, start_cell_index, end_cell_index)
        
        DO jc =  start_cell_index, end_cell_index
          IF ( patch_3D%lsm_c(jc,1,blockNo) <= sea_boundary ) THEN
            surface_area = surface_area + patch_2d%cells%area(jc,blockNo)
          
            prism_vol      = patch_2d%cells%area(jc,blockNo)*patch_3D%p_patch_1d(1)%prism_thick_c(jc,1,blockNo)
            monitor%volume = monitor%volume + prism_vol
            
            
            monitor%pot_energy = monitor%pot_energy &
              & + 0.5_wp*grav* prism_vol*patch_3D%p_patch_1d(1)%prism_thick_c(jc,1,blockNo)
            
            monitor%kin_energy = monitor%kin_energy + ocean_state%p_diag%kin(jc,1,blockNo)*prism_vol
            
            monitor%total_energy=monitor%kin_energy+monitor%pot_energy
!             DO i_no_t=1, no_tracer
!               monitor%tracer_content(i_no_t) = monitor%tracer_content(i_no_t)&
!                 & + prism_vol*ocean_state%p_prog(nold(1))%tracer(jc,1,blockNo,i_no_t)
!             END DO
          ENDIF
        END DO
      END DO
      
    CASE default !3D model
      DO blockNo = owned_cells%start_block, owned_cells%end_block
        CALL get_index_range(owned_cells, blockNo, start_cell_index, end_cell_index)
        !We are dealing with the surface layer first
        DO jc =  start_cell_index, end_cell_index
          
          ! area
          prism_area   = patch_2d%cells%area(jc,blockNo)
          surface_area = surface_area + prism_area
          ! sum of top layer vertical velocities abolsute values
          monitor%absolute_vertical_velocity = &
            & monitor%absolute_vertical_velocity + ABS(ocean_state%p_diag%w(jc,1,blockNo))*prism_area
          
          monitor%HeatFlux_ShortWave   = monitor%HeatFlux_ShortWave   + surfaceFlux%HeatFlux_ShortWave(jc,blockNo)*prism_area
          monitor%HeatFlux_LongWave    = monitor%HeatFlux_LongWave    + surfaceFlux%HeatFlux_LongWave (jc,blockNo)*prism_area
          monitor%HeatFlux_Sensible    = monitor%HeatFlux_Sensible    + surfaceFlux%HeatFlux_Sensible (jc,blockNo)*prism_area
          monitor%HeatFlux_Latent      = monitor%HeatFlux_Latent      + surfaceFlux%HeatFlux_Latent   (jc,blockNo)*prism_area
          monitor%HeatFlux_Total       = monitor%HeatFlux_Total       + surfaceFlux%HeatFlux_Total    (jc,blockNo)*prism_area
          monitor%FrshFlux_Precipitation  = monitor%FrshFlux_Precipitation  + &
            & surfaceFlux%FrshFlux_Precipitation(jc,blockNo)*prism_area
          monitor%FrshFlux_SnowFall    = monitor%FrshFlux_SnowFall    + surfaceFlux%FrshFlux_SnowFall(jc,blockNo)*prism_area
          monitor%FrshFlux_Evaporation    = monitor%FrshFlux_Evaporation    + &
            & surfaceFlux%FrshFlux_Evaporation(jc,blockNo)*prism_area
          monitor%FrshFlux_Runoff  = monitor%FrshFlux_Runoff  + surfaceFlux%FrshFlux_Runoff(jc,blockNo)*prism_area
          monitor%FrshFlux_TotalSalt   = monitor%FrshFlux_TotalSalt   + surfaceFlux%FrshFlux_TotalSalt(jc,blockNo)*prism_area
          monitor%FrshFlux_TotalOcean    = monitor%FrshFlux_TotalOcean    + &
            & surfaceFlux%FrshFlux_TotalOcean(jc,blockNo)*prism_area
          monitor%FrshFlux_TotalIce    = monitor%FrshFlux_TotalIce    + surfaceFlux%FrshFlux_TotalIce(jc,blockNo)*prism_area
          monitor%FrshFlux_VolumeIce   = monitor%FrshFlux_VolumeIce   + surfaceFlux%FrshFlux_VolumeIce (jc,blockNo)*prism_area
          monitor%FrshFlux_VolumeTotal  = monitor%FrshFlux_VolumeTotal  + &
            & surfaceFlux%FrshFlux_VolumeTotal(jc,blockNo)*prism_area
          monitor%HeatFlux_Relax = monitor%HeatFlux_Relax + surfaceFlux%HeatFlux_Relax(jc,blockNo)*prism_area
          monitor%FrshFlux_Relax = monitor%FrshFlux_Relax + surfaceFlux%FrshFlux_Relax(jc,blockNo)*prism_area
          monitor%TempFlux_Relax = monitor%TempFlux_Relax + surfaceFlux%TempFlux_Relax(jc,blockNo)*prism_area
          monitor%SaltFlux_Relax = monitor%SaltFlux_Relax + surfaceFlux%SaltFlux_Relax(jc,blockNo)*prism_area
          
          ! northern hemisphere
          IF (patch_2d%cells%center(jc,blockNo)%lat > equator) THEN
            monitor%ice_volume_nh  = monitor%ice_volume_nh + SUM(ice%vol(jc,:,blockNo))!prism_area*SUM(ice%vol(jc,:,blockNo))*ice%conc(jc,:,blockNo))
            monitor%ice_extent_nh  = monitor%ice_extent_nh + ice%concsum(jc,blockNo)*prism_area
          ELSE
            ! southern hemisphere
            monitor%ice_volume_sh  = monitor%ice_volume_sh + SUM(ice%vol(jc,:,blockNo))!prism_area*SUM(ice%vol(jc,:,blockNo))*ice%conc(jc,:,blockNo))
            monitor%ice_extent_sh  = monitor%ice_extent_sh + ice%concsum(jc,blockNo)*prism_area
          END IF

          ! ice budgets
          ! heat
          ! 
          ! salinity
          ! volume
          
          DO jk = 1,patch_3D%p_patch_1d(1)%dolic_c(jc,blockNo)
            
            !local volume
            surface_height = MERGE(ocean_state%p_prog(nnew(1))%h(jc,blockNo),0.0_wp, 1 == jk)
            prism_vol      = prism_area * (patch_3D%p_patch_1d(1)%prism_thick_c(jc,jk,blockNo) + surface_height)
            
            !Fluid volume
            monitor%volume = monitor%volume + prism_vol
            
            !kinetic energy
            monitor%kin_energy = monitor%kin_energy + ocean_state%p_diag%kin(jc,jk,blockNo)*prism_vol
            
            !Potential energy
            IF(jk==1)THEN
              z_w = (ocean_state%p_diag%w(jc,jk,blockNo)*ocean_state%p_prog(nold(1))%h(jc,blockNo)&
                & +ocean_state%p_diag%w(jc,jk+1,blockNo)*0.5_wp*patch_3D%p_patch_1d(1)%del_zlev_i(jk))&
                & /(0.5_wp*patch_3D%p_patch_1d(1)%del_zlev_i(jk)+ocean_state%p_prog(nold(1))%h(jc,blockNo))
            ELSEIF(jk>1.AND.jk<n_zlev)THEN
              z_w = (ocean_state%p_diag%w(jc,jk,blockNo)*patch_3D%p_patch_1d(1)%del_zlev_i(jk)&
                & +ocean_state%p_diag%w(jc,jk+1,blockNo)*patch_3D%p_patch_1d(1)%del_zlev_i(jk+1))&
                & /(patch_3D%p_patch_1d(1)%del_zlev_i(jk)+patch_3D%p_patch_1d(1)%del_zlev_i(jk+1))
            ENDIF
            monitor%pot_energy = monitor%pot_energy + grav*z_w* ocean_state%p_diag%rho(jc,jk,blockNo)* prism_vol
            
            !Tracer content
!             DO i_no_t=1, no_tracer
!               monitor%tracer_content(i_no_t) = &
!                 & monitor%tracer_content(i_no_t) + prism_vol*ocean_state%p_prog(nold(1))%tracer(jc,jk,blockNo,i_no_t)
!             END DO
          END DO
        END DO
      END DO
      
    END SELECT
    
    ! compute global sums {
    CALL disable_sync_checks()
    monitor%volume                     = global_sum_array(monitor%volume)
    surface_area                       = global_sum_array(surface_area)
    monitor%kin_energy                 = global_sum_array(monitor%kin_energy)/monitor%volume
    monitor%pot_energy                 = global_sum_array(monitor%pot_energy)/monitor%volume
    monitor%total_energy               = global_sum_array(monitor%total_energy)/monitor%volume
    monitor%total_salt                 = calc_total_salt_content(patch_2d, &
      &                                                          patch_3D%p_patch_1d(1)%prism_thick_flat_sfc_c(:,:,:),&
      &                                                          ice, ocean_state,surfaceFlux,ice%zUnderIce)
    monitor%vorticity                  = global_sum_array(monitor%vorticity)
    monitor%enstrophy                  = global_sum_array(monitor%enstrophy)
    monitor%potential_enstrophy        = global_sum_array(monitor%potential_enstrophy)
    monitor%absolute_vertical_velocity = global_sum_array(monitor%absolute_vertical_velocity)/surface_area
    
    IF (iforc_oce > No_Forcing) THEN
      monitor%HeatFlux_ShortWave         = global_sum_array(monitor%HeatFlux_ShortWave)/surface_area
      monitor%HeatFlux_LongWave          = global_sum_array(monitor%HeatFlux_LongWave )/surface_area
      monitor%HeatFlux_Sensible          = global_sum_array(monitor%HeatFlux_Sensible )/surface_area
      monitor%HeatFlux_Latent            = global_sum_array(monitor%HeatFlux_Latent   )/surface_area
      monitor%HeatFlux_Total             = global_sum_array(monitor%HeatFlux_Total    )/surface_area
      monitor%FrshFlux_Precipitation     = global_sum_array(monitor%FrshFlux_Precipitation)/surface_area
      monitor%FrshFlux_SnowFall          = global_sum_array(monitor%FrshFlux_SnowFall)/surface_area
      monitor%FrshFlux_Evaporation       = global_sum_array(monitor%FrshFlux_Evaporation)/surface_area
      monitor%FrshFlux_Runoff            = global_sum_array(monitor%FrshFlux_Runoff)/surface_area
      monitor%FrshFlux_TotalSalt         = global_sum_array(monitor%FrshFlux_TotalSalt)/surface_area
      monitor%FrshFlux_TotalOcean        = global_sum_array(monitor%FrshFlux_TotalOcean)/surface_area
      monitor%FrshFlux_TotalIce          = global_sum_array(monitor%FrshFlux_TotalIce)/surface_area
      monitor%FrshFlux_VolumeIce         = global_sum_array(monitor%FrshFlux_VolumeIce)/surface_area
      monitor%FrshFlux_VolumeTotal       = global_sum_array(monitor%FrshFlux_VolumeTotal)/surface_area
      monitor%HeatFlux_Relax             = global_sum_array(monitor%HeatFlux_Relax)/surface_area
      monitor%FrshFlux_Relax             = global_sum_array(monitor%FrshFlux_Relax)/surface_area
      monitor%SaltFlux_Relax             = global_sum_array(monitor%SaltFlux_Relax)/surface_area
      monitor%TempFlux_Relax             = global_sum_array(monitor%TempFlux_Relax)/surface_area
    ENDIF
    
    IF (i_sea_ice >= 1) THEN
      monitor%ice_volume_nh              = global_sum_array(monitor%ice_volume_nh)/1.0e9_wp
      monitor%ice_volume_sh              = global_sum_array(monitor%ice_volume_sh)/1.0e9_wp
      monitor%ice_extent_nh              = global_sum_array(monitor%ice_extent_nh)/1.0e6_wp
      monitor%ice_extent_sh              = global_sum_array(monitor%ice_extent_sh)/1.0e6_wp
    ENDIF
    CALL enable_sync_checks()

    ! fluxes through given paths
    IF (my_process_is_stdio() .AND. idbg_val > 0) &
      & WRITE(0,*) "---------------  fluxes --------------------------------"
    DO i=1,oce_section_count
      sflux = section_flux(oce_sections(i), ocean_state%p_prog(nnew(1))%vn)
      !
      ! #slo# disabled since subset%block is not allocated (#3759, HPC_sun_debug)
      ! #ifdef NOMPI
      !     IF (my_process_is_stdio()) &
      !       & write(0,*) oce_sections(i)%subset%name, ":", sflux, 'at edges:',oce_sections(i)%subset%block
      ! #else
      IF (my_process_is_stdio() .AND. idbg_val > 0) &
        & WRITE(0,*) oce_sections(i)%subset%name, ":", sflux
      ! #endif
      
      SELECT CASE (i)
      CASE (1)
        monitor%gibraltar              = sflux*OceanReferenceDensity
      CASE (2)
        monitor%denmark_strait         = sflux*OceanReferenceDensity
      CASE (3)
        monitor%drake_passage          = sflux*OceanReferenceDensity
      CASE (4)
        monitor%indonesian_throughflow = sflux*OceanReferenceDensity
      CASE (5)
        monitor%scotland_iceland       = sflux*OceanReferenceDensity
      CASE (6)
        monitor%mozambique             = sflux*OceanReferenceDensity
      CASE (7)
        monitor%framStrait             = sflux*OceanReferenceDensity
      CASE (8)
        monitor%beringStrait           = sflux*OceanReferenceDensity
      CASE (9)
        monitor%barentsOpening         = sflux*OceanReferenceDensity
      CASE (10)
        monitor%agulhas                = sflux*OceanReferenceDensity
      CASE (11)
        monitor%agulhas_long           = sflux*OceanReferenceDensity
      CASE (12)
        monitor%agulhas_longer         = sflux*OceanReferenceDensity
      END SELECT
    ENDDO

    IF (i_sea_ice >= 1) THEN
      IF (my_process_is_stdio() .AND. idbg_val > 0) &
        & WRITE(0,*) "--------------- ice fluxes -----------------------------"
          ! ice transport through given paths
      sflux = section_ice_flux(oce_sections(7), ice%hi*ice%conc, ice%vn_e) ! TODO: Replace hi/conc to himean

      IF (my_process_is_stdio() .AND. idbg_val > 0) &
        & WRITE(0,*) oce_sections(7)%subset%name, ":", sflux

      monitor%ice_framStrait             = sflux
    ENDIF

    IF (my_process_is_stdio() .AND. idbg_val > 0) &
      & WRITE(0,*) "---------------  end fluxes ----------------------------"
    
    
    IF (my_process_is_stdio()) THEN
      ! write things to diagnostics output file
      real_fmt   = 'es26.18'
      ! * number of non-tracer diag. variables
      WRITE(nvars,'(i3)') SIZE(oce_ts%names)-no_tracer
      WRITE(fmt_string,'(a)') '(i15.15,1x,a,1x,'//TRIM(ADJUSTL(nvars))//TRIM(real_fmt)//')'
      ! create date and time string
      ! * non-tracer diags
      WRITE(line,fmt_string) &
        & timestep, &
        & TRIM(datestring), &
        & monitor%volume, &
        & monitor%kin_energy, &
        & monitor%pot_energy, &
        & monitor%total_energy, &
        & monitor%total_salt, &
        & monitor%vorticity, &
        & monitor%enstrophy, &
        & monitor%potential_enstrophy, &
        & monitor%absolute_vertical_velocity, &
        & monitor%HeatFlux_ShortWave, &
        & monitor%HeatFlux_LongWave , &
        & monitor%HeatFlux_Sensible , &
        & monitor%HeatFlux_Latent   , &
        & monitor%HeatFlux_Total,     &
        & monitor%FrshFlux_Precipitation, &
        & monitor%FrshFlux_SnowFall, &
        & monitor%FrshFlux_Evaporation, &
        & monitor%FrshFlux_Runoff, &
        & monitor%FrshFlux_TotalSalt, &
        & monitor%FrshFlux_TotalOcean, &
        & monitor%FrshFlux_TotalIce, &
        & monitor%FrshFlux_VolumeIce, &
        & monitor%FrshFlux_VolumeTotal, &
        & monitor%HeatFlux_Relax, &
        & monitor%FrshFlux_Relax, &
        & monitor%TempFlux_Relax, &
        & monitor%SaltFlux_Relax, &
        & monitor%ice_volume_nh, &
        & monitor%ice_volume_sh, &
        & monitor%ice_extent_nh, &
        & monitor%ice_extent_sh, &
        & monitor%ice_framStrait, &
        & monitor%gibraltar, &
        & monitor%denmark_strait, &
        & monitor%drake_passage,  &
        & monitor%indonesian_throughflow, &
        & monitor%scotland_iceland, &
        & monitor%mozambique    , &
        & monitor%framStrait    , &
        & monitor%beringStrait  , &
        & monitor%barentsOpening, &
        & monitor%agulhas       , &
        & monitor%agulhas_long  , &
        & monitor%agulhas_longer, &
        & monitor%t_mean_na_200m, &
        & monitor%t_mean_na_800m, &
        & monitor%ice_ocean_heat_budget, &
        & monitor%ice_ocean_salinity_budget, &
        & monitor%ice_ocean_volume_budget

      ! * tracers
     !DO i_no_t=1,no_tracer
     !  WRITE(line,'(a,'//TRIM(real_fmt)//')') TRIM(line),monitor%tracer_content(i_no_t)
     !END DO

      WRITE(diag_unit,'(a)') TRIM(line)
    END IF
    
  END SUBROUTINE calc_slow_oce_diagnostics
  
!<Optimize:inUse>
  SUBROUTINE calc_fast_oce_diagnostics(patch_2d, dolic, prism_thickness,depths, p_diag)
    TYPE(t_patch ),TARGET :: patch_2d
    INTEGER,  POINTER :: dolic(:,:)
    REAL(wp), POINTER :: prism_thickness(:,:,:)
    REAL(wp), INTENT(in)              :: depths(:)
    TYPE(t_hydro_ocean_diag), TARGET :: p_diag
    
    !Local variables
    INTEGER :: start_cell_index, end_cell_index!,i_startblk_c, i_endblk_c,
    INTEGER :: jk,jc,blockNo!,je
    
    TYPE(t_subset_range), POINTER :: owned_cells
    !-----------------------------------------------------------------------
    owned_cells    => patch_2d%cells%owned
    
    !cell loop to calculate cell based monitored fields volume, kinetic energy and tracer content
    SELECT CASE (iswm_oce)
    CASE (1) ! shallow water mode
      
    CASE default !3D model
!ICON_OMP_PARALLEL_DO PRIVATE(start_cell_index, end_cell_index) SCHEDULE(dynamic)
      DO blockNo = owned_cells%start_block, owned_cells%end_block
        CALL get_index_range(owned_cells, blockNo, start_cell_index, end_cell_index)
        !We are dealing with the surface layer first
        DO jc =  start_cell_index, end_cell_index
          
         !p_diag%mld(jc,blockNo) = calc_mixed_layer_depth(p_diag%zgrad_rho(jc,:,blockNo),&
         !  & 0.125_wp, &
         !  & dolic(jc,blockNo), &
         !  & prism_thickness(jc,:,blockNo), &
         !  & depths(1))
          ! save the maximal mixed layer depth  - RESET TO 0 ECHT OUTPUT TIMESTEP
          p_diag%mld(jc,blockNo) = MAX(calc_mixed_layer_depth(p_diag%zgrad_rho(jc,:,blockNo),&
            & 0.125_wp, &
            & dolic(jc,blockNo), &
            & prism_thickness(jc,:,blockNo), &
            & depths(1)),p_diag%mld(jc,blockNo))
          p_diag%condep(jc,blockNo) = calc_condep(p_diag%zgrad_rho(jc,:,blockNo), dolic(jc,blockNo))
        ENDDO
      ENDDO
!ICON_OMP_END_PARALLEL_DO 
      CALL dbg_print('Diag: mld',p_diag%mld,str_module,4,in_subset=owned_cells)
    END SELECT
  END SUBROUTINE calc_fast_oce_diagnostics
  !-------------------------------------------------------------------------
  
  
  !-------------------------------------------------------------------------
  REAL(wp) FUNCTION section_flux(in_oce_section, velocity_values)
    TYPE(t_oce_section) :: in_oce_section
    REAL(wp), POINTER :: velocity_values(:,:,:)
    
    INTEGER :: i, k, edge_idx, edge_block
    REAL(wp) :: oriented_length
    REAL(wp), ALLOCATABLE :: flux_weights(:,:)
    TYPE(t_grid_edges), POINTER ::  edges
    TYPE(t_patch_vert),POINTER :: patch_vertical
    
    CHARACTER(LEN=*), PARAMETER :: method_name='mo_ocean_diagnostics:section_flux'
    
    edges          => in_oce_section%subset%patch%edges
    patch_vertical => in_oce_section%subset%patch_3d%p_patch_1d(1)
    
    ! calculate weights
    ! flux_weights can also be preallocated
    ALLOCATE(flux_weights(n_zlev, MAX(in_oce_section%subset%SIZE, 1)))
    flux_weights(:,:) = 0.0_wp
    DO i=1, in_oce_section%subset%SIZE
      
      edge_idx   = in_oce_section%subset%idx(i)
      edge_block = in_oce_section%subset%BLOCK(i)
      oriented_length = edges%primal_edge_length(edge_idx, edge_block) * &
        & in_oce_section%orientation(i) ! this can also be pre-calculated and stored in in_oce_section%orientation
      
      !write(0,*) "oriented_length:",  oriented_length
      
      DO k=1, n_zlev
        flux_weights(k, i) = patch_vertical%prism_thick_e(edge_idx, k, edge_block) * oriented_length ! maybe also use slm
        !write(0,*) i, k, in_oce_section%subset%name, " flux_weights:",  flux_weights(k, i), &
        !  & patch_vertical%prism_thick_e(edge_idx, k, edge_block)
        !write(0,*) i, k, in_oce_section%subset%name, " velocity_value:", velocity_values(edge_idx, k, edge_block)
      ENDDO
      
    ENDDO
    
    
    section_flux = subset_sum(                           &
      & values                 = velocity_values,        &
      & indexed_subset         = in_oce_section%subset,  &
      & subset_indexed_weights = flux_weights)
    
    DEALLOCATE(flux_weights)
    
    !write(0,*) get_my_mpi_work_id(), ": section_flux on subset ", in_oce_section%subset%name, ":", &
    !  & section_flux, in_oce_section%subset%size
    
  END FUNCTION section_flux
  !-------------------------------------------------------------------------
  
  !-------------------------------------------------------------------------
  REAL(wp) FUNCTION section_ice_flux(in_oce_section, ice_hmean, ice_vel)
    TYPE(t_oce_section)  :: in_oce_section
    REAL(wp), INTENT(IN) :: ice_hmean(:,:,:)
    REAL(wp), POINTER    :: ice_vel(:,:)

    TYPE(t_grid_edges), POINTER ::  edges
    INTEGER :: i, k, edge_idx, edge_block, cell_idx(2), cell_block(2)
    REAL(wp) :: vel_vals, sum_value, oriented_length
    REAL(wp), ALLOCATABLE :: fluxes(:,:)
    INTEGER :: communicator

    CHARACTER(LEN=*), PARAMETER :: method_name='mo_ocean_diagnostics:section_ice_flux'

    edges          => in_oce_section%subset%patch%edges

    ! calculate weights
    ! fluxes can also be preallocated
    ALLOCATE(fluxes(kice, MAX(in_oce_section%subset%SIZE, 1)))
    fluxes(:,:) = 0.0_wp
    sum_value  = 0.0_wp

    DO i=1, in_oce_section%subset%SIZE

      edge_idx   = in_oce_section%subset%idx(i)
      edge_block = in_oce_section%subset%BLOCK(i)

      cell_idx   = edges%cell_idx(edge_idx, edge_block,:)
      cell_block = edges%cell_blk(edge_idx, edge_block,:)

      oriented_length = edges%primal_edge_length(edge_idx, edge_block) * &
        & in_oce_section%orientation(i) ! this can also be pre-calculated and stored in in_oce_section%orientation

      vel_vals = ice_vel(edge_idx, edge_block)

      ! compute the first order upwind flux using cell-centered ice_hmean vals and edge-centered vel_vals
      ! Same as in upwind_hflux_ice which is used to calculate ice advection
      DO k=1,kice
          fluxes(k, i) = laxfr_upflux( vel_vals, ice_hmean(cell_idx(1),k,cell_block(1)), &
          &                    ice_hmean(cell_idx(2),k,cell_block(2)) ) * oriented_length
          !write(0,*) i, k, in_oce_section%subset%name, " fluxes:",  fluxes(k, i), &
          !  & patch_vertical%prism_thick_e(edge_idx, k, edge_block)
          !write(0,*) i, k, in_oce_section%subset%name, " velocity_value:", velocity_values(edge_idx, k, edge_block)
      ENDDO

    ENDDO

    sum_value = sum(fluxes(:,:))

    DEALLOCATE(fluxes)

    ! the global min, max is avaliable only to stdio process
    IF (my_process_is_mpi_parallel()) THEN

      communicator = in_oce_section%subset%patch%work_communicator
      ! these are avaliable to all processes
      section_ice_flux = p_sum( sum_value,  comm=communicator)

    ELSE

      section_ice_flux = sum_value

    ENDIF

!    write(0,*) get_my_mpi_work_id(), ": section_ice_flux on subset ", in_oce_section%subset%name, ":", &
!      & section_ice_flux, in_oce_section%subset%size

  END FUNCTION section_ice_flux
  !-------------------------------------------------------------------------

  !-------------------------------------------------------------------------
  !
  !
  !!  Calculation of meridional overturning circulation (MOC)
  !
  !   Calculation of meridional overturning circulation for different basins
  !   (Atlantic, Pacific, Indian, global)
  !>
  !!
  !! @par Revision History
  !! Developed  by  Stephan Lorenz, MPI-M (2012).
  !!  based on code from MPIOM
  !
  ! TODO: implement variable output dimension (1 deg resolution) and smoothing extent
  ! TODO: calculate the 1 deg resolution meridional distance
  !!
  SUBROUTINE calc_moc (patch_2d, patch_3D, w, datetime)
    
    TYPE(t_patch), TARGET, INTENT(in)  :: patch_2d
    TYPE(t_patch_3d ),TARGET, INTENT(inout)  :: patch_3D
    REAL(wp), INTENT(in)               :: w(:,:,:)   ! vertical velocity at cell centers
    ! dims: (nproma,nlev+1,alloc_cell_blocks)
    TYPE(t_datetime), INTENT(in)       :: datetime
    !
    ! local variables
    ! INTEGER :: i
    INTEGER, PARAMETER ::  jbrei=3   !  latitudinal smoothing area is 2*jbrei-1 rows of 1 deg
    INTEGER :: blockNo, jc, jk, start_index, end_index !, il_e, ib_e
    INTEGER :: lbrei, lbr, idate, itime
    INTEGER :: mpi_comm
    INTEGER(i8) :: i1,i2,i3,i4
    
    REAL(wp) :: z_lat, z_lat_deg, z_lat_dim
    REAL(wp) :: global_moc(180,n_zlev), atlant_moc(180,n_zlev), pacind_moc(180,n_zlev)
    REAL(dp) :: local_moc(180), res_moc(180)
    
    TYPE(t_subset_range), POINTER :: dom_cells
    
    CHARACTER(LEN=MAX_CHAR_LENGTH), PARAMETER :: routine = ('mo_ocean_diagnostics:calc_moc')
    
    !-----------------------------------------------------------------------
    
    IF(p_test_run) THEN
      mpi_comm = p_comm_work_test
    ELSE
      mpi_comm = p_comm_work
    ENDIF
    
    global_moc(:,:) = 0.0_wp
    pacind_moc(:,:) = 0.0_wp
    atlant_moc(:,:) = 0.0_wp
    
    ! set barrier:
    ! CALL MPI_BARRIER(0)
    
    ! with all cells no sync is necessary
    !owned_cells => patch_2d%cells%owned
    dom_cells   => patch_2d%cells%in_domain
    
    !write(81,*) 'MOC: datetime:',datetime
    
    DO jk = 1, n_zlev   !  not yet on intermediate levels
      DO blockNo = dom_cells%start_block, dom_cells%end_block
        CALL get_index_range(dom_cells, blockNo, start_index, end_index)
        DO jc = start_index, end_index
          
          !  could be replaced by vertical loop to bottom
          IF ( patch_3D%lsm_c(jc,jk,blockNo) <= sea_boundary ) THEN
            
            ! lbrei: corresponding latitude row of 1 deg extension
            !       1 south pole
            !     180 north pole
            z_lat = patch_2d%cells%center(jc,blockNo)%lat
            z_lat_deg = z_lat*rad2deg
            lbrei = NINT(90.0_wp + z_lat_deg)
            lbrei = MAX(lbrei,1)
            lbrei = MIN(lbrei,180)
            
            ! get neighbor edge for scaling
            !   il_e = patch_2d%cells%edge_idx(jc,blockNo,1)
            !   ib_e = patch_2d%cells%edge_blk(jc,blockNo,1)
            
            ! z_lat_dim: scale to 1 deg resolution
            ! z_lat_dim: latitudinal extent of triangle divided by latitudinal smoothing extent
            !   z_lat_dim = patch_2d%edges%primal_edge_length(il_e,ib_e) / &
            !     & (REAL(2*jbrei, wp) * 111111._wp*1.3_wp)
            z_lat_dim = 1.0_wp
            
            ! distribute MOC over (2*jbrei)+1 latitude rows
            !  - no weighting with latitudes done
            !  - lbrei: index of 180 X 1 deg meridional resolution
            DO lbr = -jbrei, jbrei
              lbrei = NINT(90.0_wp + z_lat_deg + REAL(lbr, wp) * z_lat_dim)
              lbrei = MAX(lbrei,1)
              lbrei = MIN(lbrei,180)
              
              global_moc(lbrei,jk) = global_moc(lbrei,jk) - &
              !  multiply with wet (or loop to bottom)
                & patch_2d%cells%area(jc,blockNo) * OceanReferenceDensity * w(jc,jk,blockNo) * &
                & patch_3D%wet_c(jc,jk,blockNo) / &
                & REAL(2*jbrei + 1, wp)
              
              IF (patch_3D%basin_c(jc,blockNo) == 1) THEN         !  1: Atlantic; 0: Land
                
                atlant_moc(lbrei,jk) = atlant_moc(lbrei,jk) - &
                  & patch_2d%cells%area(jc,blockNo) * OceanReferenceDensity * w(jc,jk,blockNo) * &
                  & patch_3D%wet_c(jc,jk,blockNo) / &
                  & REAL(2*jbrei + 1, wp)
              ELSE IF (patch_3D%basin_c(jc,blockNo) >= 2) THEN   !  2: Indian; 4: Pacific
                pacind_moc(lbrei,jk) = pacind_moc(lbrei,jk) - &
                  & patch_2d%cells%area(jc,blockNo) * OceanReferenceDensity * w(jc,jk,blockNo) * &
                  & patch_3D%wet_c(jc,jk,blockNo) / &
                  & REAL(2*jbrei + 1, wp)
              END IF
              
            END DO
            
          END IF
        END DO
      END DO
      
      ! test parallelization:
      ! function field_sum_all using mpi_allreduce and working precisions wp does not exist
      ! res_moc(:) = p_field_sum_all_wp(global_moc(:,jk))
      ! res_moc(:) = p_field_sum_all_wp(atlant_moc(:,jk))
      ! res_moc(:) = p_field_sum_all_wp(pacind_moc(:,jk))
      
      ! function field_sum using mpi_reduce, then broadcast
      local_moc(:)     = REAL(global_moc(:,jk),dp)
      res_moc(:)       = p_field_sum(local_moc, mpi_comm)
      CALL p_bcast(res_moc(:), p_io, mpi_comm)
      global_moc(:,jk) = REAL(res_moc(:),wp)
      
      local_moc(:)     = REAL(atlant_moc(:,jk),dp)
      res_moc(:)       = p_field_sum(local_moc, mpi_comm)
      CALL p_bcast(res_moc(:), p_io, mpi_comm)
      atlant_moc(:,jk) = REAL(res_moc(:),wp)
      
      local_moc(:)     = REAL(pacind_moc(:,jk),dp)
      res_moc(:)       = p_field_sum(local_moc, mpi_comm)
      CALL p_bcast(res_moc(:), p_io, mpi_comm)
      pacind_moc(:,jk) = REAL(res_moc(:),wp)
      
    END DO  ! n_zlev-loop
    
    IF (my_process_is_stdio()) THEN
      DO lbr=179,1,-1   ! fixed to 1 deg meridional resolution
        
        global_moc(lbr,:)=global_moc(lbr+1,:)+global_moc(lbr,:)
        atlant_moc(lbr,:)=atlant_moc(lbr+1,:)+atlant_moc(lbr,:)
        pacind_moc(lbr,:)=pacind_moc(lbr+1,:)+pacind_moc(lbr,:)
        
      END DO
      
      ! write out MOC in extra format, file opened in mo_hydro_ocean_run  - integer*8
      !  - correct date in extra format - i.e YYYYMMDD - no time info
      !idate=datetime%month*1000000+datetime%day*10000+datetime%hour*100+datetime%minute
      idate = datetime%year*10000+datetime%month*100+datetime%day
      itime = datetime%hour*100+datetime%minute
      WRITE(message_text,*) 'Write MOC at year =',datetime%year,', date =',idate,' time =', itime
      CALL message (TRIM(routine), message_text)
      
      DO jk = 1,n_zlev
        i1=INT(idate,i8)
        i2 = INT(777,i8)
        i3 = INT(patch_3D%p_patch_1d(1)%zlev_i(jk),i8)
        i4 = INT(180,i8)
        WRITE(moc_unit) i1,i2,i3,i4
        WRITE(moc_unit) (global_moc(lbr,jk),lbr=1,180)
        i2 = INT(778,i8)
        WRITE(moc_unit) i1,i2,i3,i4
        WRITE(moc_unit) (atlant_moc(lbr,jk),lbr=1,180)
        i2 = INT(779,i8)
        WRITE(moc_unit) i1,i2,i3,i4
        WRITE(moc_unit) (pacind_moc(lbr,jk),lbr=1,180)
        
      END DO
    END IF
    
  END SUBROUTINE calc_moc
  !-------------------------------------------------------------------------
  
  !-------------------------------------------------------------------------
  !
  !
  !!  Calculation of horizontal stream function
  !
  !>
  !!
  !! @par Revision History
  !! Developed  by  Stephan Lorenz, MPI-M (2012).
  !!  based on code from MPIOM
  !
  ! TODO: implement variable output dimension (1 deg resolution) and smoothing extent
  !!
!<Optimize:inUse>
  SUBROUTINE calc_psi (patch_3D, u, prism_thickness, u_vint, datetime)
    
    TYPE(t_patch_3d ),TARGET, INTENT(inout)  :: patch_3D
    REAL(wp), INTENT(in)               :: u(:,:,:)     ! zonal velocity at cell centers
    REAL(wp), INTENT(in)               :: prism_thickness(:,:,:)       ! elevation on cell centers
    ! dims: (nproma,nlev,alloc_cell_blocks)
    REAL(wp), INTENT(inout)            :: u_vint(:,:)  ! barotropic zonal velocity on icon grid
    TYPE(t_datetime), INTENT(in)       :: datetime
    !
    ! local variables
    ! INTEGER :: i
    
    ! switch for writing stream function (not yet in namelist); 1: icon-grid; 2: regular grid output
    INTEGER, PARAMETER ::  idiag_psi = 1
    
    INTEGER, PARAMETER ::  nlat = 180                    ! meridional dimension of regular grid
    INTEGER, PARAMETER ::  nlon = 360                    ! zonal dimension of regular grid
    
    ! smoothing area is 2*jsmth-1 lat/lon areas of 1 deg
    INTEGER, PARAMETER ::  jsmth = 3
    INTEGER :: blockNo, jc, jk, start_index, end_index
    INTEGER :: jlat, jlon, jlt, jln, jltx, jlnx, jsmth2
    INTEGER(i8)        :: idate, iextra(4)
    
    
    REAL(wp) :: z_lat_deg, z_lon_deg, z_lat_dist, delta_z, rsmth
    REAL(wp) :: z_uint_reg(nlon,nlat)                     ! vertical integral on regular grid
    REAL(wp) :: psi_reg(nlon,nlat)                        ! horizontal stream function
    
    TYPE(t_patch), POINTER  :: patch_2d
    TYPE(t_subset_range), POINTER :: all_cells, dom_cells
    
    !CHARACTER(len=max_char_length), PARAMETER :: routine = ('mo_ocean_diagnostics:calc_psi')
    
    !-----------------------------------------------------------------------
    
    psi_reg(:,:)    = 0.0_wp
    z_uint_reg(:,:) = 0.0_wp
    
    jsmth2          = 2*jsmth + 1
    rsmth           = REAL(jsmth2*jsmth2, wp)
    
    ! with all cells no sync is necessary
    patch_2d  => patch_3d%p_patch_2d(1)
    all_cells => patch_2d%cells%ALL
    dom_cells => patch_2d%cells%in_domain
    
    ! (1) barotropic system:
    !     vertical integration of zonal velocity times vertical layer thickness [m/s*m]
!ICON_OMP_PARALLEL_DO PRIVATE(jc, jk, start_index, end_index) SCHEDULE(dynamic)
    DO blockNo = all_cells%start_block, all_cells%end_block
      CALL get_index_range(all_cells, blockNo, start_index, end_index)
      u_vint(:,blockNo)     = 0.0_wp
      DO jc = start_index, end_index
      
        DO jk = 1, patch_3d%p_patch_1d(1)%dolic_c(jc,blockNo)
        
          u_vint(jc,blockNo) = u_vint(jc,blockNo) - u(jc,jk,blockNo) * prism_thickness(jc,jk,blockNo)
          
        END DO
      END DO
    END DO
!ICON_OMP_END_PARALLEL_DO
                
    !---------DEBUG DIAGNOSTICS-------------------------------------------
    idt_src=3  ! output print level (1-5, fix)
    CALL dbg_print('calc_psi:    u_vint    ', u_vint        , str_module, idt_src, in_subset=patch_2d%cells%owned)
    !---------------------------------------------------------------------
    
    IF (idiag_psi == 1) RETURN
    
    ! (2) distribute integrated zonal velocity (u*dz) on 1x1 deg grid
    !     this code is not mature yet
    
    ! in domain: count all cells only once
    DO blockNo = dom_cells%start_block, dom_cells%end_block
      CALL get_index_range(dom_cells, blockNo, start_index, end_index)
      DO jc = start_index, end_index
        z_lat_deg = patch_2d%cells%center(jc,blockNo)%lat * rad2deg
        z_lon_deg = patch_2d%cells%center(jc,blockNo)%lon * rad2deg
        
        !  ! 0 <= lon <= 360 deg
        !  z_lon_deg = z_lon_deg + 180.0_wp
        
        ! jlat/jlon: corresponding latitude/longitude coordinates of 1 deg extension
        ! jlat: 1 = south of 89.0S; 89 = 1S-Eq.; 90 = Eq-1N;  180 = north of 89N
        ! jlon: 1 = 180W-179W; 180 = 1-0 deg west; 360 = 179E-180E
        
        jlat = NINT(91.0_wp + z_lat_deg)
        jlon = NINT(z_lon_deg + 180.5_wp)
        
        ! distribute stream function over rsmth=(2*jsmth+1)**2 lat/lon regular grid points
        !  - no weighting with latitudes done
        !  - no correction with regular lsm done
        DO jltx = jlat-jsmth, jlat+jsmth
          
          jlt = jltx
          IF (jlt <    1) jlt =      1-jlt  ! apply equatorwards
          IF (jlt > nlat) jlt = 2*nlat-jlt  ! apply equatorwards
          DO jlnx = jlon-jsmth, jlon+jsmth
            
            jln = jlnx
            IF (jln <    1) jln = jln+nlon  ! circular boundary
            IF (jln > nlon) jln = jln-nlon  ! circular boundary
            
            z_uint_reg(jln,jlt) = z_uint_reg(jln,jlt) + u_vint(jc,blockNo) / rsmth
            
            ! 99 format('J lat=',f8.2,' lon=',f8.2,' jlat=',i4,' jlon=',i4,' lsm=',i3, &
            !      &    ' jlt=',i4,  ' jln=',i4,' uint=',1p10e12.3)
            ! 98 format(' lat=',f8.2,' lon=',f8.2,' jlat=',i4,' jlon=',i4,' lsm=',i3, &
            !      &    ' uint=',1p10e12.3)
            !    if ((jlat==101 .and. jlon==270) &
            !      & write(82,99) z_lat_deg,z_lon_deg,jlat,jlon,v_base%lsm_c(jc,1,blockNo), &
            !      &              jlt,jln,z_uint_reg(jln,jlt)
            
          END DO
        END DO
        !    write(82,98) z_lat_deg,z_lon_deg,jlat,jlon,v_base%lsm_c(jc,1,blockNo),z_uint_reg(jlon,jlat)
        
      END DO
    END DO
    
    ! (3) calculate meridional integral on regular grid starting from south pole:
    
    DO jlt = nlat-1, 1, -1
      z_uint_reg(:,jlt) = z_uint_reg(:,jlt) + z_uint_reg(:,jlt+1)
    END DO
    
    ! (4) calculate stream function: scale with length of 1 deg*rho [m/s*m*m*kg/m3=kg/s]
    
    ! meridional distance of 1 deg
    ! ATTENTION - fixed 1 deg resolution should be related to icon-resolution
    z_lat_dist = 111111.0_wp  ! * 1.3_wp ??
    
    psi_reg(:,:) = z_uint_reg(:,:) * z_lat_dist * OceanReferenceDensity
    
    ! stream function on icon grid without calculation of meridional integral
    !  - tbd after interpolation to regular grid externally
    !  psi    (:,:) = u_vint    (:,:)              * OceanReferenceDensity
    
    
    ! write out in extra format - integer*8
    idate = INT(datetime%month*1000000+datetime%day*10000+datetime%hour*100+datetime%minute,i8)
    WRITE(0,*) 'write global PSI at iyear, idate:',datetime%year, idate
    
    iextra(1) = INT(idate,i8)
    iextra(2) = INT(780,i8)
    iextra(3) = INT(0,i8)
    iextra(4) = INT(nlon*nlat,i8)
    
    WRITE(80) (iextra(blockNo),blockNo=1,4)
    WRITE(80) ((psi_reg(jln,jlt),jln=1,nlon),jlt=1,nlat)
    
    DO jlat=1,nlat
      WRITE(82,*) 'jlat=',jlat
      WRITE(82,'(1p10e12.3)') (psi_reg(jlon,jlat),jlon=1,nlon)
    ENDDO
                
    !---------DEBUG DIAGNOSTICS-------------------------------------------
 !  idt_src=3  ! output print level (1-5, fix)
 !  CALL dbg_print('calc_psi:    psi_reg   ', psi_reg       , str_module, idt_src, in_subset=patch_2d%cells%owned)
    !---------------------------------------------------------------------
    
  END SUBROUTINE calc_psi
  !-------------------------------------------------------------------------
  
  !-------------------------------------------------------------------------
  !
  !
  !!  Calculation of horizontal stream function using normal velocity on edges
  !
  !>
  !>  Calculation of horizontal stream function using normal velocity on edges
  !!
  !! @par Revision History
  !! Developed  by  Stephan Lorenz, MPI-M (2014).
  !!
!<Optimize:inUse>
  SUBROUTINE calc_psi_vn (patch_3D, vn, prism_thickness_e, op_coeff, u_vint, v_vint, datetime)
    
    TYPE(t_patch_3d ),TARGET, INTENT(inout)  :: patch_3D
    REAL(wp), INTENT(in)               :: vn(:,:,:)                 ! normal velocity at cell edges
    REAL(wp), INTENT(in)               :: prism_thickness_e(:,:,:)  ! elevation on cell edges
    ! dims: (nproma,nlev,alloc_edge_blocks)
    REAL(wp), INTENT(inout)            :: u_vint(:,:)               ! barotropic zonal velocity on cell centers
    REAL(wp), INTENT(inout)            :: v_vint(:,:)               ! barotropic meridional velocity on cell centers
    TYPE(t_operator_coeff),INTENT(in)  :: op_coeff
    TYPE(t_datetime), INTENT(in)       :: datetime
    !
    INTEGER  :: blockNo, jc, je, jk, start_index, end_index
    ! vertical integral vn on edges and in cartesian coordinates - no 2-dim mapping is available
    REAL(wp) :: vn_vint(nproma,n_zlev,patch_3d%p_patch_2d(1)%nblks_e)
    REAL(wp) :: u_2d(nproma,patch_3d%p_patch_2d(1)%alloc_cell_blocks)   !  scratch arrays for test
    REAL(wp) :: v_2d(nproma,patch_3d%p_patch_2d(1)%alloc_cell_blocks)   !  scratch arrays for test
    TYPE(t_cartesian_coordinates) :: vint_cc(nproma,n_zlev,patch_3D%p_patch_2D(1)%alloc_cell_blocks)
    
    TYPE(t_patch), POINTER  :: patch_2d
    TYPE(t_subset_range), POINTER :: all_edges, all_cells
    
    !CHARACTER(len=max_char_length), PARAMETER :: routine = ('mo_ocean_diagnostics:calc_psi_vn')
    
    !-----------------------------------------------------------------------
    
    patch_2d  => patch_3d%p_patch_2d(1)
    all_edges => patch_2d%edges%ALL
    all_cells => patch_2d%cells%ALL
    
    vn_vint  (:,:,:)    = 0.0_wp
    vint_cc(:,:,:)%x(1) = 0.0_wp
    vint_cc(:,:,:)%x(2) = 0.0_wp
    vint_cc(:,:,:)%x(3) = 0.0_wp
    u_2d       (:,:)    = 0.0_wp
    v_2d       (:,:)    = 0.0_wp
    
    ! (1) barotropic system:
    !     vertical integration of normal velocity times vertical layer thickness [m/s*m]
!ICON_OMP_PARALLEL_DO PRIVATE(je, jk, start_index, end_index) SCHEDULE(dynamic)
    DO blockNo = all_edges%start_block, all_edges%end_block
      CALL get_index_range(all_edges, blockNo, start_index, end_index)
      vn_vint(:,1,blockNo) = 0.0_wp
      DO je = start_index, end_index
      
        DO jk = 1, patch_3d%p_patch_1d(1)%dolic_e(je,blockNo)
        
          vn_vint(je,1,blockNo) = vn_vint(je,1,blockNo) - vn(je,jk,blockNo) * prism_thickness_e(je,jk,blockNo)
          
        END DO
      END DO
    END DO
!ICON_OMP_END_PARALLEL_DO
    
    ! (2) remapping normal velocity to zonal and meridional velocity at cell centers
    CALL sync_patch_array(sync_e, patch_2d, vn_vint)

    CALL map_edges2cell_3d(patch_3D, vn_vint, op_coeff, vint_cc)

    CALL sync_patch_array(sync_c, patch_2d, vint_cc(:,:,:)%x(1))
    CALL sync_patch_array(sync_c, patch_2d, vint_cc(:,:,:)%x(2))
    CALL sync_patch_array(sync_c, patch_2d, vint_cc(:,:,:)%x(3))

    ! calculate zonal and meridional velocity:
    DO blockNo = all_cells%start_block, all_cells%end_block
      CALL get_index_range(all_cells, blockNo, start_index, end_index)
      DO jc = start_index, end_index
        CALL cvec2gvec(vint_cc(jc,1,blockNo)%x(1), vint_cc(jc,1,blockNo)%x(2), vint_cc(jc,1,blockNo)%x(3), &
          &            patch_2d%cells%center(jc,blockNo)%lon, patch_2d%cells%center(jc,blockNo)%lat,  &
          &            u_2d(jc,blockNo), v_2d(jc,blockNo))
!         &            u_vint(jc,blockNo), v_vint(jc,blockNo))
      END DO
    END DO
    !CALL sync_patch_array(sync_c, patch_2d, u_vint)
    !CALL sync_patch_array(sync_c, patch_2d, v_vint)
    CALL sync_patch_array(sync_c, patch_2d, u_2d)
    CALL sync_patch_array(sync_c, patch_2d, v_2d)

    ! hack for test: calc_psy for u_vint, calc_psi_vn for v_vint - accumulated and written out
    v_vint(:,:) = u_2d(:,:)
                
    !---------DEBUG DIAGNOSTICS-------------------------------------------
    idt_src=3  ! output print level (1-5, fix)
    CALL dbg_print('calc_psi_vn: u_2d        ', u_2d        , str_module, idt_src, in_subset=patch_2d%cells%owned)
    idt_src=4  ! output print level (1-5, fix)
    CALL dbg_print('calc_psi_vn: v_2d        ', v_2d        , str_module, idt_src, in_subset=patch_2d%cells%owned)
    CALL dbg_print('calc_psi_vn: vint_cc%x(1)' ,vint_cc%x(1), str_module, idt_src, in_subset=patch_2d%cells%owned)
    !---------------------------------------------------------------------

    
  END SUBROUTINE calc_psi_vn
  !-------------------------------------------------------------------------

  !-------------------------------------------------------------------------
  !!taken from MPIOM
!<Optimize:inUse>
  FUNCTION calc_condep(vertical_density_gradient,max_lev) result(condep)
    REAL(wp),INTENT(in)  :: vertical_density_gradient(n_zlev)
    INTEGER, INTENT(in)  :: max_lev
    INTEGER :: condep
    
    INTEGER :: jk
    INTEGER :: maxcondep     !< maximum convective penetration level
    REAL(wp) :: masked_vertical_density_gradient(n_zlev)
    
    condep = 1

    ! remove dbl_eps, which  is added in the vertical gradient computation
    masked_vertical_density_gradient = MAX(vertical_density_gradient - dbl_eps,0.0_wp)
    
    !! diagnose maximum convection level
    !! condep = maximum model level penetrated by vertically continous
    !! convection from the surface downward
    !! calculated over integration period ; it should be written out
    !! as snapshot at the end of the run
   maxcondep=1
    DO jk=2,max_lev
      IF (masked_vertical_density_gradient(jk) .ne. 0.0_wp) THEN
        maxcondep = jk
        EXIT
      ENDIF
    ENDDO
    
    condep = max0(maxcondep,condep)
  END FUNCTION calc_condep
!<Optimize:inUse>
  FUNCTION calc_mixed_layer_depth(vertical_density_gradient,critical_value,max_lev,thickness, depth_of_first_layer) &
    & result(mixed_layer_depth)
    REAL(wp), TARGET :: vertical_density_gradient(n_zlev)
    REAL(wp), INTENT(in)  :: critical_value
    INTEGER,  INTENT(in)  :: max_lev
    REAL(wp), INTENT(in)  :: thickness(n_zlev)
    REAL(wp), INTENT(in)  :: depth_of_first_layer
    
    REAL(wp) :: sigh        ,zzz
    REAL(wp) :: mixed_layer_depth
    REAL(wp) :: masked_vertical_density_gradient(n_zlev)
    INTEGER :: jk
    
    sigh              = critical_value
    mixed_layer_depth = depth_of_first_layer
    masked_vertical_density_gradient = MAX(vertical_density_gradient,0.0_wp)
    
    ! This diagnostic calculates the mixed layer depth.
    ! It uses the incremental density increase between two
    ! levels and substracts it from the initial density criterion (sigcrit)
    ! and adds the level thickness (zzz) to zmld. This is done till
    ! the accumulated density increase between the surface and
    ! layer k is sigcrit or sigh = O, respectively.
    
    ! stabio(k) = insitu density gradient
    ! sigh = remaining density difference
    
    DO jk = 2, max_lev
      IF (sigh .GT. 1.e-6_wp) THEN
        zzz               = MIN(sigh/(ABS(masked_vertical_density_gradient(jk))+1.0E-19_wp),thickness(jk))
        sigh              = MAX(0._wp, sigh-zzz*masked_vertical_density_gradient(jk))
        mixed_layer_depth = mixed_layer_depth + zzz
      ELSE
        sigh = 0._wp
      ENDIF
    ENDDO
    
  END FUNCTION calc_mixed_layer_depth

  FUNCTION calc_total_salt_content(patch_2d, thickness, ice, ocean_state, surface_fluxes, zUnderIce, &
      & computation_type) RESULT(total_salt_content)
    TYPE(t_patch),POINTER                                 :: patch_2d
    REAL(wp),DIMENSION(nproma,patch_2d%alloc_cell_blocks),INTENT(IN) :: zUnderIce
    REAL(wp),DIMENSION(nproma,n_zlev,patch_2d%alloc_cell_blocks),INTENT(IN) :: thickness
    TYPE (t_sea_ice),       INTENT(IN)                    :: ice
    TYPE(t_hydro_ocean_state)                             :: ocean_state
    TYPE(t_sfc_flx)                                       :: surface_fluxes
    INTEGER,INTENT(IN), OPTIONAL                          :: computation_type
    REAL(wp)                                              :: total_salt_content

    REAL(wp), DIMENSION(nproma,n_zlev,patch_2d%alloc_cell_blocks) :: salt

    salt               = calc_salt_content(patch_2d, thickness, ice, ocean_state, surface_fluxes, zUnderIce, computation_type)
    total_salt_content = global_sum_array(salt)
  END FUNCTION calc_total_salt_content

  FUNCTION calc_salt_content(patch_2d, thickness, ice, ocean_state, surface_fluxes, zUnderIce, &
      & computation_type) &
      & RESULT(salt)
    TYPE(t_patch),POINTER                                 :: patch_2d
    REAL(wp),DIMENSION(nproma,patch_2d%alloc_cell_blocks),INTENT(IN) :: zUnderIce
    REAL(wp),DIMENSION(nproma,n_zlev,patch_2d%alloc_cell_blocks),INTENT(IN) :: thickness
    TYPE (t_sea_ice),       INTENT(IN)                    :: ice
    TYPE(t_hydro_ocean_state)                             :: ocean_state
    TYPE(t_sfc_flx)                                       :: surface_fluxes
    INTEGER,INTENT(IN), OPTIONAL                          :: computation_type

    ! locals
    REAL(wp), DIMENSION(nproma,n_zlev,patch_2d%alloc_cell_blocks) :: salt

    REAL(wp), DIMENSION(nproma,patch_2d%alloc_cell_blocks) :: saltInSeaice, saltInLiquidWater
    TYPE(t_subset_range), POINTER                         :: subset
    INTEGER                                               :: block, cell, cellStart,cellEnd, level
    INTEGER                                               :: my_computation_type
    IF(no_tracer<=1)RETURN
    my_computation_type = 0
    salt         = 0.0_wp

    CALL assign_if_present(my_computation_type, computation_type)
    subset => patch_2d%cells%owned
    DO block = subset%start_block, subset%end_block
      CALL get_index_range(subset, block, cellStart, cellEnd)
      DO cell = cellStart, cellEnd
        IF (subset%vertical_levels(cell,block) < 1) CYCLE
        SELECT CASE (my_computation_type)
        CASE (0) ! use zunderIce for volume in tracer change, multiply flux with top layer salinity
        ! surface:
          saltInSeaice(cell,block)    = sice*rhoi &
            &                         * SUM(ice%hi(cell,:,block)*ice%conc(cell,:,block)) &
            &                         * patch_2d%cells%area(cell,block)
        !!DN This is no longer needed since we now update surface salinity
        !directly
        !!DN   ocean_state%p_prog(nold(1))%tracer(cell,1,block,2) = (ocean_state%p_prog(nold(1))%tracer(cell,1,block,2)*zUnderIce(cell,block) &
        !!DN   &                                            -   dtime &
        !!DN   &                                              * surface_fluxes%FrshFlux_TotalSalt(cell,block) &
        !!DN   &                                              * ocean_state%p_prog(nold(1))%tracer(cell,1,block,2)) &
        !!DN   &                                           /ice%zUnderIce(cell,block)
          saltInLiquidWater(cell,block) = ocean_state%p_prog(nold(1))%tracer(cell,1,block,2) &
            &                    * zUnderIce(cell,block)*OceanReferenceDensity &
            &                    * patch_2d%cells%area(cell,block)
        CASE (1) ! use zunderIce for volume in tracer change, multiply flux with top layer salinity
        ! surface:
          saltInSeaice(cell,block)    = sice*rhoi &
            &                         * SUM(ice%hi(cell,:,block)*ice%conc(cell,:,block)) &
            &                         * patch_2d%cells%area(cell,block)
        !!DN This is no longer needed since we now update surface salinity directly
          ocean_state%p_prog(nold(1))%tracer(cell,1,block,2) = &
            & (ocean_state%p_prog(nold(1))%tracer(cell,1,block,2)*zUnderIce(cell,block) &
            &   -  dtime  * surface_fluxes%FrshFlux_TotalSalt(cell,block) &
            &      * ocean_state%p_prog(nold(1))%tracer(cell,1,block,2)) &
            &  /zUnderIce(cell,block)
          saltInLiquidWater(cell,block) = ocean_state%p_prog(nold(1))%tracer(cell,1,block,2) &
            &                    * zUnderIce(cell,block)*OceanReferenceDensity &
            &                    * patch_2d%cells%area(cell,block)
        END SELECT

        salt(cell,1,block) = saltInSeaice(cell,block) + saltInLiquidWater(cell,block)
        DO level=2,subset%vertical_levels(cell,block)
          salt(cell,level,block) = ocean_state%p_prog(nold(1))%tracer(cell,level,block,2) &
            &                    * thickness(cell,level,block)*OceanReferenceDensity &
            &                    * patch_2d%cells%area(cell,block)
        END DO

        ! rest of the underwater world
      END DO ! cell
    END DO !block
  END FUNCTION calc_salt_content

  SUBROUTINE reset_ocean_monitor(monitor)
    TYPE(t_ocean_monitor) :: monitor
    monitor%volume(:)                     = 0.0_wp
    monitor%kin_energy(:)                 = 0.0_wp
    monitor%pot_energy(:)                 = 0.0_wp
    monitor%total_energy(:)               = 0.0_wp
    monitor%total_salt(:)                 = 0.0_wp
    monitor%vorticity(:)                  = 0.0_wp
    monitor%enstrophy(:)                  = 0.0_wp
    monitor%potential_enstrophy(:)        = 0.0_wp
    monitor%absolute_vertical_velocity(:) = 0.0_wp
    monitor%HeatFlux_ShortWave(:)         = 0.0_wp
    monitor%HeatFlux_LongWave(:)          = 0.0_wp
    monitor%HeatFlux_Sensible(:)          = 0.0_wp
    monitor%HeatFlux_Latent(:)            = 0.0_wp
    monitor%HeatFlux_Total(:)             = 0.0_wp
    monitor%FrshFlux_Precipitation(:)     = 0.0_wp
    monitor%FrshFlux_SnowFall(:)          = 0.0_wp
    monitor%FrshFlux_Evaporation(:)       = 0.0_wp
    monitor%FrshFlux_Runoff(:)            = 0.0_wp
    monitor%FrshFlux_TotalSalt(:)         = 0.0_wp
    monitor%FrshFlux_TotalOcean(:)        = 0.0_wp
    monitor%FrshFlux_TotalIce(:)          = 0.0_wp
    monitor%FrshFlux_VolumeIce(:)         = 0.0_wp
    monitor%FrshFlux_VolumeTotal(:)       = 0.0_wp
    monitor%HeatFlux_Relax(:)             = 0.0_wp
    monitor%FrshFlux_Relax(:)             = 0.0_wp
    monitor%TempFlux_Relax(:)             = 0.0_wp
    monitor%SaltFlux_Relax(:)             = 0.0_wp
    monitor%ice_volume_nh(:)              = 0.0_wp
    monitor%ice_volume_sh(:)              = 0.0_wp
    monitor%ice_extent_nh(:)              = 0.0_wp
    monitor%ice_extent_sh(:)              = 0.0_wp
    monitor%ice_framStrait(:)             = 0.0_wp
    monitor%gibraltar(:)                  = 0.0_wp
    monitor%denmark_strait(:)             = 0.0_wp
    monitor%drake_passage(:)              = 0.0_wp
    monitor%indonesian_throughflow(:)     = 0.0_wp
    monitor%scotland_iceland(:)           = 0.0_wp
    monitor%mozambique(:)                 = 0.0_wp
    monitor%framStrait(:)                 = 0.0_wp
    monitor%beringStrait(:)               = 0.0_wp
    monitor%barentsOpening(:)             = 0.0_wp
    monitor%agulhas(:)                    = 0.0_wp
    monitor%agulhas_long(:)               = 0.0_wp
    monitor%agulhas_longer(:)             = 0.0_wp
    monitor%t_mean_na_200m(:)             = 0.0_wp
    monitor%t_mean_na_800m(:)             = 0.0_wp
    monitor%ice_ocean_heat_budget(:)      = 0.0_wp
    monitor%ice_ocean_salinity_budget(:)  = 0.0_wp
    monitor%ice_ocean_volume_budget(:)    = 0.0_wp
  END SUBROUTINE reset_ocean_monitor
END MODULE mo_ocean_diagnostics<|MERGE_RESOLUTION|>--- conflicted
+++ resolved
@@ -79,13 +79,10 @@
   USE mo_var_metadata,        ONLY: groups
   USE mo_cf_convention
   USE mo_grib2,               ONLY: t_grib2_var, grib2_var
-<<<<<<< HEAD
   USE mo_cdi,                 ONLY: DATATYPE_FLT32, DATATYPE_PACK16
-  USE mo_cdi_constants,       ONLY: GRID_REFERENCE, GRID_EDGE, GRID_UNSTRUCTURED_EDGE, ZA_DEPTH_BELOW_SEA
-=======
-  USE mo_cdi_constants
+  USE mo_cdi_constants,       ONLY: GRID_REFERENCE, GRID_EDGE, GRID_CELL, GRID_UNSTRUCTURED_EDGE, &
+    &                               GRID_UNSTRUCTURED_CELL, ZA_DEPTH_BELOW_SEA
   USE mo_mpi,                ONLY: my_process_is_mpi_parallel, p_sum
->>>>>>> ddba6433
   
   IMPLICIT NONE
   
