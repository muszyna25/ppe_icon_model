!>
!! Contains basic diagnostics for ICON ocean model.
!!
!!
!! @par Revision History
!!  Developed  by Peter Korn,       MPI-M (2011/02)
!!  Extended   by Stephan Lorenz,   MPI-M (2012)
!!
!! @par Copyright and License
!!
!! This code is subject to the DWD and MPI-M-Software-License-Agreement in
!! its most recent form.
!! Please see the file LICENSE in the root of the source tree for this code.
!! Where software is supplied by third parties, it is indicated in the
!! headers of the routines.
!!
!----------------------------
#include "omp_definitions.inc"
!----------------------------
MODULE mo_ocean_diagnostics
  USE mo_master_control,     ONLY: get_my_process_name
  USE mo_kind,               ONLY: wp, dp, i8
#ifdef _OPENMP
  USE omp_lib
#endif
  USE mo_grid_subset,        ONLY: t_subset_range, get_index_range, t_subset_indexed
  USE mo_grid_tools,         ONLY: get_oriented_edges_from_global_vertices, check_global_indexes
  USE mo_mpi,                ONLY: my_process_is_stdio, p_field_sum, get_my_mpi_work_id, &
    & p_comm_work_test, p_comm_work, p_io, p_bcast, my_process_is_mpi_workroot, p_sum, &
    & my_process_is_mpi_parallel
  USE mo_sync,               ONLY: global_sum_array, disable_sync_checks, enable_sync_checks, &
    &                              sync_c, sync_e, sync_patch_array
  USE mo_math_types,         ONLY: t_cartesian_coordinates
  USE mo_math_utilities,     ONLY: cvec2gvec
  USE mo_advection_utils,    ONLY: laxfr_upflux
  USE mo_util_dbg_prnt,      ONLY: dbg_print
  USE mo_dbg_nml,            ONLY: idbg_val
  USE mo_math_constants,     ONLY: rad2deg, dbl_eps
  USE mo_impl_constants,     ONLY: sea_boundary,sea, &
    & min_rlcell, min_rledge, min_rlcell, &
    & max_char_length, min_dolic
  USE mo_timer,              ONLY: timer_calc_moc, timer_start, timer_stop
  USE mo_cdi_constants,      ONLY: GRID_EDGE, GRID_CELL, GRID_UNSTRUCTURED_EDGE, &
    & GRID_UNSTRUCTURED_CELL
  USE mo_ocean_nml,          ONLY: n_zlev, no_tracer, &
    & gibraltar, &
    & denmark_strait, &
    & drake_passage, &
    & florida_strait, &
    & indonesian_throughflow,&
    & scotland_iceland, &
    & mozambique, &
    & framStrait, &
    & beringStrait, &
    & barentsOpening, &
    & agulhas, &
    & agulhas_long, &
    & agulhas_longer, &
    & ab_const, ab_beta, ab_gam, iswm_oce, discretization_scheme, &
    & iforc_oce, No_Forcing, i_sea_ice, diagnostics_level, &
    & diagnose_for_horizontalVelocity, OceanReferenceDensity, &
<<<<<<< HEAD
    & eddydiag, &
    & vert_cor_type
  USE mo_sea_ice_nml,        ONLY: kice
=======
    & eddydiag
  USE mo_sea_ice_nml,        ONLY: kice, sice
>>>>>>> 82859c36
  USE mo_dynamics_config,    ONLY: nold,nnew
  USE mo_parallel_config,    ONLY: nproma, p_test_run
  USE mo_run_config,         ONLY: dtime, nsteps
  USE mo_physical_constants, ONLY: grav, rhos, rhoi, rho_ref, clw, alf
  USE mo_model_domain,       ONLY: t_patch, t_patch_3d,t_patch_vert, t_grid_edges
  USE mo_ocean_types,        ONLY: t_hydro_ocean_state, t_hydro_ocean_diag
  USE mo_ocean_diagnostics_types,  ONLY: t_ocean_regions, t_ocean_region_volumes, &
    &  t_ocean_region_areas, t_ocean_monitor
  USE mo_ext_data_types,     ONLY: t_external_data
  USE mo_exception,          ONLY: message, finish, message_text, warning
  USE mo_sea_ice_types,      ONLY: t_atmos_fluxes, t_sea_ice
  USE mo_ocean_surface_types,ONLY: t_ocean_surface
  USE mo_linked_list,        ONLY: t_var_list
  USE mo_operator_ocean_coeff_3d,ONLY: t_operator_coeff
  USE mo_scalar_product,     ONLY: map_edges2cell_3d
  USE mo_io_units,           ONLY: find_next_free_unit
  USE mo_util_file,          ONLY: util_symlink, util_rename, util_islink, util_unlink
  USE mo_statistics,         ONLY: subset_sum, levels_horizontal_mean, total_mean, gather_sums, &
    & verticallyIntegrated_field
  USE mo_fortran_tools,      ONLY: assign_if_present
  USE mo_linked_list,        ONLY: t_var_list
  USE mo_var_list,           ONLY: add_var,                  &
    &                              new_var_list,             &
    &                              delete_var_list,          &
    &                              default_var_list_settings,&
    &                              add_ref
  USE mo_var_groups,         ONLY: groups
  USE mo_cf_convention
  USE mo_grib2,              ONLY: t_grib2_var, grib2_var
  USE mo_cdi,                ONLY: DATATYPE_FLT32, DATATYPE_FLT64, DATATYPE_PACK16, GRID_UNSTRUCTURED
  USE mo_cdi_constants,      ONLY: GRID_EDGE, GRID_CELL, GRID_UNSTRUCTURED_EDGE, &
    &                              GRID_UNSTRUCTURED_CELL
  USE mo_zaxis_type,         ONLY: ZA_DEPTH_BELOW_SEA
  USE mo_io_config,          ONLY: lnetcdf_flt64_output
  USE mo_name_list_output_init, ONLY: isRegistered

  USE mtime,                 ONLY: datetime, MAX_DATETIME_STR_LEN, datetimeToPosixString
  USE mo_ocean_check_salt , ONLY : 	calc_total_salt_content 

  IMPLICIT NONE

  !PRIVATE

  CHARACTER(LEN=12)           :: str_module    = 'oceDiag     '  ! Output of module for 1 line debug
  INTEGER                     :: idt_src       = 1               ! Level of detail for 1 line debug

  INTEGER :: moc_unit  = -1 ! file handle for the global timeseries output
  CHARACTER(LEN=max_char_length) :: diag_fname, moc_fname
  INTEGER, PARAMETER :: linecharacters  = 2048

  !
  ! PUBLIC INTERFACE
  !
  PUBLIC :: calc_fast_oce_diagnostics
  PUBLIC :: construct_oce_diagnostics
  PUBLIC :: destruct_oce_diagnostics
  PUBLIC :: calc_moc
  PUBLIC :: calc_psi
  PUBLIC :: diag_heat_salt_tendency

  INTERFACE calc_moc
    MODULE PROCEDURE calc_moc_acc
    MODULE PROCEDURE calc_moc_internal
    MODULE PROCEDURE calc_moc_hfl_internal
  END INTERFACE

  TYPE t_oce_section
    TYPE(t_subset_indexed) :: subset
    REAL(wp), POINTER :: orientation(:)
  END TYPE t_oce_section

  INTEGER, PARAMETER  :: oce_section_count = 13
  PRIVATE             :: oce_section_count
  TYPE(t_oce_section) :: oce_sections(oce_section_count)
  PRIVATE             :: oce_sections

  TYPE(t_ocean_region_volumes),SAVE :: ocean_region_volumes
  PRIVATE                           :: ocean_region_volumes
  TYPE(t_ocean_region_areas),SAVE   :: ocean_region_areas
  PRIVATE                           :: ocean_region_areas


  TYPE(t_var_list) :: horizontal_velocity_diagnostics
  ! addtional diagnostics
  REAL(wp), POINTER :: veloc_adv_horz_u(:,:,:),  veloc_adv_horz_v(:,:,:), &
    & laplacian_horz_u(:,:,:), laplacian_horz_v(:,:,:), vn_u(:,:,:), vn_v(:,:,:), &
    & mass_flx_e_u(:,:,:), mass_flx_e_v(:,:,:), pressure_grad_u(:,:,:), pressure_grad_v(:,:,:), &
    & potential_vort_e(:,:,:), potential_vort_c(:,:,:)

 CHARACTER(LEN=*), PARAMETER :: module_name="mo_ocean_statistics"

CONTAINS

  !-------------------------------------------------------------------------
  !  The constructor of the types related to ocean diagnostics
  !>
  !! @par Revision History
  !! Developed  by  Peter Korn, MPI-M (2011).
  !!
!<Optimize:inUse>
  SUBROUTINE construct_oce_diagnostics( patch_3D, ocean_state, datestring )
    TYPE(t_patch_3d),TARGET, INTENT(inout) :: patch_3D
    TYPE(t_hydro_ocean_state), TARGET      :: ocean_state
    CHARACTER(LEN=32)                      :: datestring

    !local variable
    INTEGER :: i,ist
    CHARACTER(LEN=max_char_length), PARAMETER :: &
      & routine = ('mo_ocean_diagnostics:construct_oce_diagnostics')
    !-----------------------------------------------------------------------
    INTEGER  :: nblks_e,blockNo,jc,jk, region_index,start_index,end_index
    REAL(wp) :: surface_area, surface_height, prism_vol, prism_area, column_volume

    TYPE(t_patch), POINTER        :: patch_2d
    TYPE(t_subset_range), POINTER :: owned_cells
    INTEGER, POINTER              :: regions(:,:)
    TYPE(t_ocean_regions)         :: ocean_regions
    CHARACTER(LEN=max_char_length) :: listname
    INTEGER                       :: datatype_flt

    IF ( lnetcdf_flt64_output ) THEN
      datatype_flt = DATATYPE_FLT64
    ELSE
      datatype_flt = DATATYPE_FLT32
    ENDIF

    CALL message (TRIM(routine), 'start')
    !-----------------------------------------------------------------------
    patch_2d => patch_3D%p_patch_2d(1)
    regions => patch_3D%regio_c
    !-----------------------------------------------------------------------
    owned_cells => patch_2d%cells%owned
    nblks_e = patch_2d%nblks_e
    !-----------------------------------------------------------------------
    WRITE(listname,'(a)')  'horizontal_velocity_diagnostics'
    CALL new_var_list(horizontal_velocity_diagnostics, listname, patch_id=patch_2d%id)
    CALL default_var_list_settings( horizontal_velocity_diagnostics,            &
      & lrestart=.FALSE.,model_type=TRIM(get_my_process_name()),loutput=.TRUE. )
    !-----------------------------------------------------------------------
    IF (diagnose_for_horizontalVelocity) THEN
      CALL add_var(horizontal_velocity_diagnostics, 'veloc_adv_horz_u', veloc_adv_horz_u, &
        & grid_unstructured_edge, za_depth_below_sea, &
        & t_cf_var('veloc_adv_horz_u','m/s','velocity advection zonal', &
        & datatype_flt),&
        & grib2_var(255, 255, 255, DATATYPE_PACK16, GRID_UNSTRUCTURED, grid_edge),&
        & ldims=(/nproma,n_zlev,nblks_e/),in_group=groups("oce_diag"),lrestart_cont=.FALSE.)

      CALL add_var(horizontal_velocity_diagnostics, 'veloc_adv_horz_v', veloc_adv_horz_v, &
        & grid_unstructured_edge, za_depth_below_sea, &
        & t_cf_var('veloc_adv_horz_v','m/s','velocity advection meridional', &
        & datatype_flt),&
        & grib2_var(255, 255, 255, DATATYPE_PACK16, GRID_UNSTRUCTURED, grid_edge),&
        & ldims=(/nproma,n_zlev,nblks_e/),in_group=groups("oce_diag"),lrestart_cont=.FALSE.)

      CALL add_var(horizontal_velocity_diagnostics, 'laplacian_horz_u', laplacian_horz_u, &
        & grid_unstructured_edge, za_depth_below_sea, &
        & t_cf_var('laplacian_horz_u','m/s','velocity laplacian zonal', &
        & datatype_flt),&
        & grib2_var(255, 255, 255, DATATYPE_PACK16, GRID_UNSTRUCTURED, grid_edge),&
        & ldims=(/nproma,n_zlev,nblks_e/),in_group=groups("oce_diag"),lrestart_cont=.FALSE.)

      CALL add_var(horizontal_velocity_diagnostics, 'laplacian_horz_v', laplacian_horz_v, &
        & grid_unstructured_edge, za_depth_below_sea, &
        & t_cf_var('laplacian_horz_v','m/s','velocity laplacian meridional', &
        & datatype_flt),&
        & grib2_var(255, 255, 255, DATATYPE_PACK16, GRID_UNSTRUCTURED, grid_edge),&
        & ldims=(/nproma,n_zlev,nblks_e/),in_group=groups("oce_diag"),lrestart_cont=.FALSE.)

      CALL add_var(horizontal_velocity_diagnostics, 'vn_u', vn_u, &
        & grid_unstructured_edge, za_depth_below_sea, &
        & t_cf_var('vn_u','m/s','edge velocity zonal', &
        & datatype_flt),&
        & grib2_var(255, 255, 255, DATATYPE_PACK16, GRID_UNSTRUCTURED, grid_edge),&
        & ldims=(/nproma,n_zlev,nblks_e/),in_group=groups("oce_diag"),lrestart_cont=.FALSE.)

      CALL add_var(horizontal_velocity_diagnostics, 'vn_v', vn_v, &
        & grid_unstructured_edge, za_depth_below_sea, &
        & t_cf_var('vn_v','m/s','edge velocity meridional', &
        & datatype_flt),&
        & grib2_var(255, 255, 255, DATATYPE_PACK16, GRID_UNSTRUCTURED, grid_edge),&
        & ldims=(/nproma,n_zlev,nblks_e/),in_group=groups("oce_diag"),lrestart_cont=.FALSE.)

      CALL add_var(horizontal_velocity_diagnostics, 'mass_flx_e_u', mass_flx_e_u, &
        & grid_unstructured_edge, za_depth_below_sea, &
        & t_cf_var('mass_flx_e_u','m*m/s','mass flux zonal', &
        & datatype_flt),&
        & grib2_var(255, 255, 255, DATATYPE_PACK16, GRID_UNSTRUCTURED, grid_edge),&
        & ldims=(/nproma,n_zlev,nblks_e/),in_group=groups("oce_diag"),lrestart_cont=.FALSE.)

      CALL add_var(horizontal_velocity_diagnostics, 'mass_flx_e_v', mass_flx_e_v, &
        & grid_unstructured_edge, za_depth_below_sea, &
        & t_cf_var('mass_flx_e_v','m*m/s','mass flux meridional', &
        & datatype_flt),&
        & grib2_var(255, 255, 255, DATATYPE_PACK16, GRID_UNSTRUCTURED, grid_edge),&
        & ldims=(/nproma,n_zlev,nblks_e/),in_group=groups("oce_diag"),lrestart_cont=.FALSE.)

      CALL add_var(horizontal_velocity_diagnostics, 'pressure_grad_u', pressure_grad_u, &
        & grid_unstructured_edge, za_depth_below_sea, &
        & t_cf_var('pressure_grad_u','N','pressure gradient zonal', &
        & datatype_flt),&
        & grib2_var(255, 255, 255, DATATYPE_PACK16, GRID_UNSTRUCTURED, grid_edge),&
        & ldims=(/nproma,n_zlev,nblks_e/),in_group=groups("oce_diag"),lrestart_cont=.FALSE.)

      CALL add_var(horizontal_velocity_diagnostics, 'pressure_grad_v', pressure_grad_v, &
        & grid_unstructured_edge, za_depth_below_sea, &
        & t_cf_var('pressure_grad_v','N','pressure gradient meridional', &
        & datatype_flt),&
        & grib2_var(255, 255, 255, DATATYPE_PACK16, GRID_UNSTRUCTURED, grid_edge),&
        & ldims=(/nproma,n_zlev,nblks_e/),in_group=groups("oce_diag"),lrestart_cont=.FALSE.)

      CALL add_var(horizontal_velocity_diagnostics, 'potential_vort_e', potential_vort_e, &
        & grid_unstructured_edge, za_depth_below_sea, &
        & t_cf_var('vn_v','1/s','potential vorticity at edges', &
        & datatype_flt),&
        & grib2_var(255, 255, 255, DATATYPE_PACK16, GRID_UNSTRUCTURED, grid_edge),&
        & ldims=(/nproma,n_zlev,nblks_e/),in_group=groups("oce_diag"),lrestart_cont=.FALSE.)

      CALL add_var(horizontal_velocity_diagnostics, 'potential_vort_c', potential_vort_c, &
        & grid_unstructured_cell, za_depth_below_sea, &
        & t_cf_var('vn_v','1/s','potential vorticity at cells', &
        & datatype_flt),&
        & grib2_var(255, 255, 255, DATATYPE_PACK16, GRID_UNSTRUCTURED, grid_cell),&
        & ldims=(/nproma,n_zlev,patch_2d%alloc_cell_blocks/),in_group=groups("oce_diag"),lrestart_cont=.FALSE.)

    ENDIF

    ! compute subsets for given sections path allong edges
    CALL get_oriented_edges_from_global_vertices(    &
      & edge_subset = oce_sections(1)%subset,      &
      & orientation = oce_sections(1)%orientation, &
      & patch_3d = patch_3D,                     &
      & global_vertex_array = gibraltar,            &
      & subset_name = 'gibraltar')
    CALL get_oriented_edges_from_global_vertices(    &
      & edge_subset = oce_sections(2)%subset,      &
      & orientation = oce_sections(2)%orientation, &
      & patch_3d = patch_3D,                     &
      & global_vertex_array =denmark_strait,        &
      & subset_name = 'denmark_strait')
    CALL get_oriented_edges_from_global_vertices(    &
      & edge_subset = oce_sections(3)%subset,      &
      & orientation = oce_sections(3)%orientation, &
      & patch_3d = patch_3D,                     &
      & global_vertex_array =drake_passage,         &
      & subset_name = 'drake_passage')
    CALL get_oriented_edges_from_global_vertices(    &
      & edge_subset = oce_sections(4)%subset,      &
      & orientation = oce_sections(4)%orientation, &
      & patch_3d = patch_3D,                     &
      & global_vertex_array =indonesian_throughflow,&
      & subset_name = 'indonesian_throughflow')
    CALL get_oriented_edges_from_global_vertices(    &
      & edge_subset = oce_sections(5)%subset,      &
      & orientation = oce_sections(5)%orientation, &
      & patch_3d = patch_3D,                     &
      & global_vertex_array =scotland_iceland,      &
      & subset_name = 'scotland_iceland')
    CALL get_oriented_edges_from_global_vertices(    &
      & edge_subset = oce_sections(6)%subset,      &
      & orientation = oce_sections(6)%orientation, &
      & patch_3d = patch_3D,                     &
      & global_vertex_array =mozambique,      &
      & subset_name = 'mozambique')
    CALL get_oriented_edges_from_global_vertices(    &
      & edge_subset = oce_sections(7)%subset,      &
      & orientation = oce_sections(7)%orientation, &
      & patch_3d = patch_3D,                     &
      & global_vertex_array =framStrait,      &
      & subset_name = 'framStrait')
    CALL get_oriented_edges_from_global_vertices(    &
      & edge_subset = oce_sections(8)%subset,      &
      & orientation = oce_sections(8)%orientation, &
      & patch_3d = patch_3D,                     &
      & global_vertex_array =beringStrait,      &
      & subset_name = 'beringStrait')
    CALL get_oriented_edges_from_global_vertices(    &
      & edge_subset = oce_sections(9)%subset,      &
      & orientation = oce_sections(9)%orientation, &
      & patch_3d = patch_3D,                     &
      & global_vertex_array =barentsOpening,      &
      & subset_name = 'barentsOpening')
    CALL get_oriented_edges_from_global_vertices(    &
      & edge_subset = oce_sections(10)%subset,      &
      & orientation = oce_sections(10)%orientation, &
      & patch_3d = patch_3D,                     &
      & global_vertex_array =agulhas,      &
      & subset_name = 'agulhas')
    CALL get_oriented_edges_from_global_vertices(    &
      & edge_subset = oce_sections(11)%subset,      &
      & orientation = oce_sections(11)%orientation, &
      & patch_3d = patch_3D,                     &
      & global_vertex_array =agulhas_long,      &
      & subset_name = 'agulhas_long')
    CALL get_oriented_edges_from_global_vertices(    &
      & edge_subset = oce_sections(12)%subset,      &
      & orientation = oce_sections(12)%orientation, &
      & patch_3d = patch_3D,                     &
      & global_vertex_array =agulhas_longer,      &
      & subset_name = 'agulhas_longer')

    CALL get_oriented_edges_from_global_vertices(    &
      & edge_subset = oce_sections(13)%subset,       &
      & orientation = oce_sections(13)%orientation, &
      & patch_3d = patch_3D,                         &
      & global_vertex_array =florida_strait,         &
      & subset_name = 'florida_strait')
!     CALL finish("","")

    surface_area   = 0.0_wp
    surface_height = 0.0_wp
    prism_vol      = 0.0_wp
    prism_area     = 0.0_wp
    ocean_region_areas%total = 0.0_wp
    ! compute regional ocean volumes
    DO blockNo = owned_cells%start_block, owned_cells%end_block
      CALL get_index_range(owned_cells, blockNo, start_index, end_index)
      DO jc = start_index, end_index

        ! area
        prism_area               = patch_2d%cells%area(jc,blockNo)
        ocean_region_areas%total = ocean_region_areas%total + prism_area

        ! volume
        CALL compute_vertical_volume(blockNo,jc, &
          & prism_area, &
          & ocean_state%p_prog(nnew(1))%h(jc,blockNo), &
          & patch_3D%p_patch_1d(1)%prism_thick_c(jc,:,blockNo), &
          & patch_3D%p_patch_1d(1)%dolic_c(jc,blockNo), &
          & column_volume)
        ocean_region_volumes%total = ocean_region_volumes%total + column_volume

        region_index = regions(jc,blockNo)
        IF (ocean_regions%greenland_iceland_norwegian_sea == region_index) THEN
          ocean_region_volumes%greenland_iceland_norwegian_sea = &
            & ocean_region_volumes%greenland_iceland_norwegian_sea + column_volume
          ocean_region_areas%greenland_iceland_norwegian_sea   = &
            & ocean_region_areas%greenland_iceland_norwegian_sea + prism_area

        ELSEIF (ocean_regions%arctic_ocean == region_index) THEN
          ocean_region_volumes%arctic_ocean                    = ocean_region_volumes%arctic_ocean + column_volume
          ocean_region_areas%arctic_ocean                      = ocean_region_areas%arctic_ocean + prism_area

        ELSEIF (ocean_regions%labrador_sea == region_index) THEN
          ocean_region_volumes%labrador_sea                    = ocean_region_volumes%labrador_sea + column_volume
          ocean_region_areas%labrador_sea                      = ocean_region_areas%labrador_sea + prism_area

        ELSEIF (ocean_regions%north_atlantic == region_index) THEN
          ocean_region_volumes%north_atlantic                  = ocean_region_volumes%north_atlantic + column_volume
          ocean_region_areas%north_atlantic                    = ocean_region_areas%north_atlantic + prism_area

        ELSEIF (ocean_regions%tropical_atlantic == region_index) THEN
          ocean_region_volumes%tropical_atlantic               = ocean_region_volumes%tropical_atlantic + column_volume
          ocean_region_areas%tropical_atlantic                 = ocean_region_areas%tropical_atlantic + prism_area

        ELSEIF (ocean_regions%southern_ocean == region_index) THEN
          ocean_region_volumes%southern_ocean                  = ocean_region_volumes%southern_ocean + column_volume
          ocean_region_areas%southern_ocean                    = ocean_region_areas%southern_ocean + prism_area

        ELSEIF (ocean_regions%indian_ocean == region_index) THEN
          ocean_region_volumes%indian_ocean                    = ocean_region_volumes%indian_ocean + column_volume
          ocean_region_areas%indian_ocean                      = ocean_region_areas%indian_ocean + prism_area

        ELSEIF (ocean_regions%tropical_pacific == region_index) THEN
          ocean_region_volumes%tropical_pacific                = ocean_region_volumes%tropical_pacific + column_volume
          ocean_region_areas%tropical_pacific                  = ocean_region_areas%tropical_pacific + prism_area

        ELSEIF (ocean_regions%north_pacific == region_index) THEN
          ocean_region_volumes%north_pacific                   = ocean_region_volumes%north_pacific + column_volume
          ocean_region_areas%north_pacific                     = ocean_region_areas%north_pacific + prism_area

        ELSEIF (ocean_regions%caribbean == region_index) THEN
          ocean_region_volumes%caribbean                       = ocean_region_volumes%caribbean + column_volume
          ocean_region_areas%caribbean                         = ocean_region_areas%caribbean + prism_area
        END IF

      END DO
    END DO
    ! compute global values

    CALL disable_sync_checks()
    ocean_region_volumes%total = global_sum_array(ocean_region_volumes%total)
    ocean_region_areas%total   = global_sum_array(ocean_region_areas%total)
    CALL enable_sync_checks()

    CALL message (TRIM(routine), 'end')
  END SUBROUTINE construct_oce_diagnostics
  !-------------------------------------------------------------------------
  !-------------------------------------------------------------------------
  !  !The destructor of the types related to ocean diagnostics
  !>
  !!
  !!
  !! @par Revision History
  !! Developed  by  Peter Korn, MPI-M (2011).
  !!
!<Optimize:inUse>
  SUBROUTINE destruct_oce_diagnostics()
    !
    !
    !local variables
    INTEGER :: i,iret
    CHARACTER(LEN=max_char_length)  :: linkname
    CHARACTER(LEN=max_char_length)  :: message_text

    CHARACTER(LEN=max_char_length), PARAMETER :: &
      & routine = ('mo_ocean_diagnostics:destruct_oce_diagnostics')
    !-----------------------------------------------------------------------
    CALL delete_var_list(horizontal_velocity_diagnostics)

    IF (diagnostics_level <= 0) RETURN

    CALL message (TRIM(routine), 'end')
  END SUBROUTINE destruct_oce_diagnostics
  !-------------------------------------------------------------------------

  !-------------------------------------------------------------------------
!<Optimize:inUse>
  SUBROUTINE compute_vertical_volume(blockNo,jc,prism_area,surface_height,thicknesses,max_vertical_level,volume)
    INTEGER,  INTENT(in)  :: blockNo,jc,max_vertical_level
    REAL(wp), INTENT(in)  :: prism_area, surface_height, thicknesses(:)
    REAL(wp), INTENT(inout) :: volume

    INTEGER :: jk
    REAL(wp) :: surface_height_,prism_vol_

    volume  = 0.0_wp
    DO jk = 1,max_vertical_level
      !local volume
      surface_height_ = MERGE(surface_height,0.0_wp, 1 == jk)
      prism_vol_      = prism_area * (thicknesses(jk) + surface_height_)
      !Fluid volume wrt lsm
      volume          = volume + prism_vol_
    END DO
  END SUBROUTINE compute_vertical_volume
  !-------------------------------------------------------------------------

  

!<Optimize:inUse>
  SUBROUTINE calc_fast_oce_diagnostics(patch_2d, patch_3d, ocean_state, dolic, prism_thickness, depths, &
          &  p_diag, sea_surface_height, normal_veloc, tracers, p_atm_f, p_oce_sfc, ice)
    TYPE(t_patch ),TARGET :: patch_2d
    TYPE(t_patch_3d ),TARGET, INTENT(inout)     :: patch_3d
    TYPE(t_hydro_ocean_state), TARGET, INTENT(inout)    :: ocean_state
    INTEGER,  POINTER                           :: dolic(:,:)
    REAL(wp), POINTER                           :: prism_thickness(:,:,:)
    REAL(wp), INTENT(in)                        :: depths(:)
    TYPE(t_hydro_ocean_diag), TARGET            :: p_diag
    REAL(wp), POINTER                           :: sea_surface_height(:,:)
    REAL(wp), POINTER                           :: normal_veloc(:,:,:)
    REAL(wp), POINTER                           :: tracers(:,:,:,:)
     TYPE(t_atmos_fluxes ),    INTENT(IN)        :: p_atm_f
    TYPE(t_ocean_surface), INTENT(IN)           :: p_oce_sfc
    TYPE(t_sea_ice),          INTENT(inout)     :: ice

    REAL(wp) :: w(nproma, n_zlev + 1, patch_3d%p_patch_2d(1)%alloc_cell_blocks) 

    !Local variables
    INTEGER :: start_cell_index, end_cell_index,i
    INTEGER :: jk,jc,blockNo!,je
    REAL(wp):: ssh_global_mean,sst_global,sss_global,total_runoff_flux,total_heat_flux, &
      &        total_fresh_water_flux,total_evaporation_flux, atmos_snowfall_flux, &
      &        ice_volume_nh, ice_volume_sh, ice_extent_nh, ice_extent_sh, &
      &        global_mean_potEnergy, global_mean_kinEnergy, global_mean_totalEnergy, &
      &        global_mean_potEnstrophy,global_heat_content, global_heat_content_solid, &
      &        VolumeIce_flux, TotalOcean_flux, TotalIce_flux, VolumeTotal_flux, totalsnowfall_flux
!   REAL(wp) :: sflux
      REAL(wp) ::total_salt, total_saltinseaice, total_saltinliquidwater

    TYPE(t_subset_range), POINTER :: owned_cells, owned_edges
    TYPE(t_ocean_monitor),  POINTER :: monitor
    !-----------------------------------------------------------------------
    owned_cells    => patch_2d%cells%owned
    owned_edges    => patch_2d%edges%owned
    monitor        => p_diag%monitor

    !cell loop to calculate cell based monitored fields volume, kinetic energy and tracer content
    SELECT CASE (iswm_oce)
    CASE (1) ! shallow water mode

    CASE default !3D model

      ! {{{ compute global mean values of:
      ! total_salt
      total_salt = 0.0_wp
      total_saltinseaice = 0.0_wp
      total_saltinliquidwater = 0.0_wp

      IF (isRegistered('total_salt')) THEN
        call calc_total_salt_content(tracers(:,:,:,2), patch_2d, &
        sea_surface_height(:,:),&     
        patch_3D%p_patch_1d(1)%prism_thick_flat_sfc_c(:,:,:),&
             ice, 0 , total_salt, total_saltinseaice, &
                                total_saltinliquidwater )

      monitor%total_salt = total_salt
      monitor%total_saltinseaice = total_saltinseaice
      monitor%total_saltinliquidwater = total_saltinliquidwater

        !write(0,*)'total_salt_content =' , monitor%total_salt

      END IF
      ! {{{ compute global mean values of:
      ! sea surface height
      ssh_global_mean = 0.0_wp
      IF (isRegistered('ssh_global')) THEN
        CALL levels_horizontal_mean( sea_surface_height, &
            & patch_2d%cells%area(:,:), &
            & owned_cells, &
            & ssh_global_mean)
      END IF
      monitor%ssh_global = ssh_global_mean

      ! sea surface temperature
      sst_global = 0.0_wp
      IF (isRegistered('sst_global')) THEN
!       CALL levels_horizontal_mean( p_oce_sfc%sst, &
        CALL levels_horizontal_mean( tracers(:,1,:,1), &
            & patch_2d%cells%area(:,:), &
            & owned_cells, &
            & sst_global)
      END IF
      monitor%sst_global = sst_global

      ! sea surface height
      sss_global = 0.0_wp
      IF (isRegistered('sss_global')) THEN
!       CALL levels_horizontal_mean( p_oce_sfc%sss, &
        CALL levels_horizontal_mean( tracers(:,1,:,2), &
            & patch_2d%cells%area(:,:), &
            & owned_cells, &
            & sss_global)
      END IF
      monitor%sss_global = sss_global

      ! total heat flux
      total_heat_flux = 0.0_wp
      IF (isRegistered('HeatFlux_Total_global')) THEN
        CALL levels_horizontal_mean( p_oce_sfc%HeatFlux_Total, &
            & patch_2d%cells%area(:,:), &
            & owned_cells, &
            & total_heat_flux)
      END IF
      monitor%HeatFlux_Total = total_heat_flux

      ! total fresh water flux
      total_fresh_water_flux = 0.0_wp
      IF (isRegistered('FrshFlux_Precipitation_Global')) THEN
      call levels_horizontal_mean( p_oce_sfc%FrshFlux_Precipitation, &
          & patch_2d%cells%area(:,:), &
          & owned_cells, &
          & total_fresh_water_flux)
      END IF
      monitor%FrshFlux_Precipitation = total_fresh_water_flux

      ! total evaporation
      total_evaporation_flux = 0.0_wp
      IF (isRegistered('FrshFlux_Evaporation_Global')) THEN
      call levels_horizontal_mean( p_oce_sfc%FrshFlux_Evaporation, &
          & patch_2d%cells%area(:,:), &
          & owned_cells, &
          & total_evaporation_flux)
      END IF
      monitor%FrshFlux_Evaporation = total_evaporation_flux

      ! total runoff
      total_runoff_flux = 0.0_wp
      IF (isRegistered('FrshFlux_Runoff_Global')) THEN
      call levels_horizontal_mean( p_oce_sfc%FrshFlux_Runoff, &
          & patch_2d%cells%area(:,:), &
          & owned_cells, &
          & total_runoff_flux)
      END IF
      monitor%FrshFlux_Runoff = total_runoff_flux

      ! total (atmospheric) snowfall
      atmos_snowfall_flux = 0.0_wp
      IF (isRegistered('FrshFlux_SnowFall_Global')) THEN
      call levels_horizontal_mean( p_oce_sfc%FrshFlux_Snowfall, &
          & patch_2d%cells%area(:,:), &
          & owned_cells, &
          & atmos_snowfall_flux)
      END IF
      monitor%FrshFlux_SnowFall = atmos_snowfall_flux

      ! VolumeIce   
      VolumeIce_flux = 0.0_wp
      IF (isRegistered('FrshFlux_VolumeIce_Global')) THEN
      call levels_horizontal_mean( p_oce_sfc%FrshFlux_VolumeIce, &
          & patch_2d%cells%area(:,:), &
          & owned_cells, &
          & VolumeIce_flux)
      END IF
      monitor%FrshFlux_VolumeIce = VolumeIce_flux

      ! TotalOcean   
      TotalOcean_flux = 0.0_wp
      IF (isRegistered('FrshFlux_TotalOcean_Global')) THEN
      call levels_horizontal_mean( p_oce_sfc%FrshFlux_TotalOcean, &
          & patch_2d%cells%area(:,:), &
          & owned_cells, &
          & TotalOcean_flux)
      END IF
      monitor%FrshFlux_TotalOcean = TotalOcean_flux

      ! TotalIce   
      TotalIce_flux = 0.0_wp
      IF (isRegistered('FrshFlux_TotalIce_Global')) THEN
      call levels_horizontal_mean( p_oce_sfc%FrshFlux_TotalIce, &
          & patch_2d%cells%area(:,:), &
          & owned_cells, &
          & TotalIce_flux)
      END IF
      monitor%FrshFlux_TotalIce = TotalIce_flux

      ! VolumeTotal   
      VolumeTotal_flux = 0.0_wp
      IF (isRegistered('FrshFlux_VolumeTotal_Global')) THEN
      call levels_horizontal_mean( p_oce_sfc%FrshFlux_VolumeTotal, &
          & patch_2d%cells%area(:,:), &
          & owned_cells, &
          & VolumeTotal_flux)
      END IF
      monitor%FrshFlux_VolumeTotal = VolumeTotal_flux

      ! totalsnowfall   
      totalsnowfall_flux = 0.0_wp
      IF (isRegistered('totalsnowfall_Global')) THEN
      call levels_horizontal_mean( ice%totalsnowfall, &
          & patch_2d%cells%area(:,:), &
          & owned_cells, &
          & totalsnowfall_flux)
      END IF
      monitor%totalsnowfall = totalsnowfall_flux

      ! ice volume and extend
      ice_volume_nh = 0.0_wp
      IF (isRegistered('ice_volume_nh')) THEN
      ice_volume_nh = subset_sum( ice%vol(:,1,:)*p_diag%northernHemisphere(:,:), &
          & owned_cells )
      END IF
      monitor%ice_volume_nh = ice_volume_nh/1.0e9_wp !scaling to km^3

      ice_volume_sh = 0.0_wp
      IF (isRegistered('ice_volume_sh')) THEN
      ice_volume_sh = subset_sum( ice%vol(:,1,:)*p_diag%southernHemisphere(:,:), &
          & owned_cells)
      END IF
      monitor%ice_volume_sh = ice_volume_sh/1.0e9_wp !scaling to km^3

      ice_extent_nh = 0.0_wp
      IF (isRegistered('ice_extent_nh')) THEN
      ice_extent_nh = subset_sum( ice%concsum*p_diag%northernHemisphere*patch_2d%cells%area, &
          & owned_cells)
      END IF
      monitor%ice_extent_nh = ice_extent_nh/1.0e6_wp !scaling to km^2

      ice_extent_sh = 0.0_wp
      IF (isRegistered('ice_extent_sh')) THEN
      ice_extent_sh = subset_sum( ice%concsum*p_diag%southernHemisphere*patch_2d%cells%area, &
          & owned_cells)
      END IF
      monitor%ice_extent_sh = ice_extent_sh/1.0e6_wp !scaling to km^2

      w = p_diag%w
      IF ( ( vert_cor_type == 1 ) ) THEN
        w = p_diag%w_deriv
      ENDIF
 
      ! energy/enstrophy
      global_mean_potEnergy = 0.0_wp
      IF (isRegistered('pot_energy_global')) THEN
        global_mean_potEnergy = potential_energy(& 
            & w, &
!TODO       & p_prog(nold(1))%h,&
            & sea_surface_height , & ! this is h_new, the old implementation used h_old
            & p_diag%rho, &
            & patch_3D%p_patch_1d(1)%del_zlev_i, &
            & patch_3D%p_patch_1d(1)%prism_volume, &
            & owned_cells)
      END IF
      monitor%pot_energy = global_mean_potEnergy

      global_mean_kinEnergy = 0.0_wp
      IF (isRegistered('kin_energy_global')) THEN
         global_mean_kinEnergy = total_mean( p_diag%kin, &
          & patch_3d%p_patch_1d(1)%prism_volume, &
          & owned_cells )
      END IF
      monitor%kin_energy = global_mean_kinEnergy

      global_mean_totalEnergy = 0.0_wp
      IF (isRegistered('total_energy_global')) THEN
        ! use precomputed variables
        IF (isRegistered('kin_energy_global') .AND. isRegistered('pot_energy_global')) THEN
          global_mean_totalEnergy = global_mean_kinEnergy + global_mean_potEnergy
        END IF
      END IF
      monitor%total_energy = global_mean_totalEnergy

      global_mean_potEnstrophy = 0.0_wp
      IF (isRegistered('potential_enstrophy_global')) THEN
      END IF
      monitor%potential_enstrophy = global_mean_potEnstrophy
      !}}}

      IF ( isRegistered('delta_ice') .OR. isRegistered('delta_snow') .OR. &
           isRegistered('delta_thetao') .OR. &
           isRegistered('delta_so') .OR. &
           isRegistered('global_sltbasin') .OR. isRegistered('atlant_sltbasin') .OR. &
           isRegistered('pacind_sltbasin') .OR. &
           isRegistered('global_hfbasin') .OR. isRegistered('atlant_hfbasin') .OR. &
           isRegistered('pacind_hfbasin') ) THEN

        CALL diag_heat_salt_tendency(patch_3d, 2, ice, tracers(:,:,:,1), tracers(:,:,:,2), &
             p_diag%delta_ice,                                      &
             p_diag%delta_snow,                                     &
             p_diag%delta_thetao,                                   &
             p_diag%delta_so)
      ENDIF

      ! calc moc each timestep from non-accumulated vertical veloc
      IF ( isRegistered('global_moc') .OR. isRegistered('atlant_moc') .OR. isRegistered('pacind_moc') .OR. &
           isRegistered('amoc26n') .OR. &
           isRegistered('global_hfl') .OR. isRegistered('atlant_hfl') .OR. isRegistered('pacind_hfl') .OR. &
           isRegistered('global_wfl') .OR. isRegistered('atlant_wfl') .OR. isRegistered('pacind_wfl') .OR. &
           isRegistered('global_sltbasin') .OR. isRegistered('atlant_sltbasin') .OR. isRegistered('pacind_sltbasin') .OR. &
           isRegistered('global_hfbasin') .OR. isRegistered('atlant_hfbasin') .OR. isRegistered('pacind_hfbasin') ) THEN
        CALL timer_start(timer_calc_moc)
        
        CALL calc_moc(patch_2d, patch_3d, &
             & w, &
             & p_oce_sfc%heatflux_total, &
             & p_oce_sfc%frshflux_volumetotal, &
             & p_diag%delta_thetao, &
             & p_diag%delta_so, &
             & p_diag%delta_snow, &
             & p_diag%delta_ice, &
             & p_diag%global_moc, &
             & p_diag%atlantic_moc, &
             & p_diag%pacific_moc,&
             & p_diag%global_hfl, &
             & p_diag%atlantic_hfl, &
             & p_diag%pacific_hfl, &
             & p_diag%global_wfl, &
             & p_diag%atlantic_wfl, &
             & p_diag%pacific_wfl, &
             & p_diag%global_hfbasin, &
             & p_diag%atlantic_hfbasin, &
             & p_diag%pacific_hfbasin, & 
             & p_diag%global_sltbasin, &
             & p_diag%atlantic_sltbasin, &
             & p_diag%pacific_sltbasin, &
             & monitor%amoc26n)


        CALL timer_stop(timer_calc_moc)
      ENDIF

      IF ( isRegistered('heat_content_liquid_water') .OR. isRegistered('heat_content_seaice') &
           .OR. isRegistered('heat_content_snow')   .OR. isRegistered('heat_content_total') &
           .OR. isRegistered('global_heat_content') .OR. isRegistered('global_heat_content_solid') ) THEN

        CALL calc_heat_content(patch_3d, prism_thickness, ice, tracers, &
             p_diag%heat_content_liquid_water, &
             p_diag%heat_content_seaice, &
             p_diag%heat_content_snow,&
             p_diag%heat_content_total )

        ! global_heat_content for monitoring
        IF (isRegistered('global_heat_content')) THEN
          global_heat_content = 0.0_wp
          global_heat_content = global_sum_array(patch_2d%cells%area(:,:) * p_diag%heat_content_total(:,:) )
          monitor%global_heat_content = global_heat_content
        END IF

        ! global_heat_content_solid (snow and ice heat content) for monitoring
        IF (isRegistered('global_heat_content_solid')) THEN
          global_heat_content_solid = 0.0_wp
          global_heat_content_solid = global_sum_array( patch_2d%cells%area(:,:)* &
            &                      (p_diag%heat_content_seaice(:,:) + p_diag%heat_content_snow(:,:)) )
          monitor%global_heat_content_solid = global_heat_content_solid
        END IF


      ENDIF



      IF ( eddydiag .AND. &
         ( isRegistered('uT') .OR. isRegistered('uS') .OR. isRegistered('uR') .OR. &
           isRegistered('vT') .OR. isRegistered('vS') .OR. isRegistered('vR') .OR. &
           isRegistered('wT') .OR. isRegistered('wS') .OR. isRegistered('wR') .OR. &
           isRegistered('uu') .OR. isRegistered('uv') .OR. isRegistered('uw') .OR. &
           isRegistered('vv') .OR. isRegistered('ww') .OR. isRegistered('vw') .OR. &
           isRegistered('sigma0') .OR. isRegistered('hflR') .OR. isRegistered('fwR') .OR. &
           isRegistered('tauxU') .OR. isRegistered('tauyV') ) &
          ) THEN

        CALL calc_eddydiag(patch_3d, p_diag%u, p_diag%v, p_diag%w_prismcenter  &
               ,tracers(:,:,:,1), tracers(:,:,:,2),p_diag%rhopot &
               ,p_diag%uT, p_diag%uS, p_diag%uR, p_diag%uu    &
               ,p_diag%vT, p_diag%vS, p_diag%vR, p_diag%vv    &
               ,p_diag%wT, p_diag%wS, p_diag%wR, p_diag%ww    &
               ,p_diag%uv, p_diag%uw, p_diag%vw, p_diag%sigma0 &
               ,p_diag%hflR, p_diag%fwR, p_diag%tauxU, p_diag%tauyV &
               ,p_oce_sfc%topbc_windstress_u, p_oce_sfc%topbc_windstress_v &
               ,p_oce_sfc%heatflux_total, p_oce_sfc%frshflux_volumetotal )
               
      ENDIF

      IF (isRegistered('mld')) THEN

        CALL calc_mld(patch_3d, ocean_state%p_diag%mld, &
             ocean_state%p_diag%zgrad_rho,0.125_wp)

        CALL dbg_print('Diag: mld',ocean_state%p_diag%mld, &
             str_module,4,in_subset=owned_cells)
      ENDIF

      IF (isRegistered('mlotst') .or. isRegistered('mlotstsq') ) THEN

        CALL calc_mld(patch_3d, ocean_state%p_diag%mlotst, &
             ocean_state%p_diag%zgrad_rho,0.03_wp)

        CALL dbg_print('Diag: mlotst',ocean_state%p_diag%mlotst, &
             str_module,4,in_subset=owned_cells)

        IF (isRegistered('mlotstsq')) THEN

          ocean_state%p_diag%mlotstsq= &
	       ocean_state%p_diag%mlotst*ocean_state%p_diag%mlotst

          CALL dbg_print('Diag: mlotstsq',ocean_state%p_diag%mlotstsq, &
               str_module,4,in_subset=owned_cells)
        ENDIF

      ENDIF

      IF (isRegistered('condep')) THEN

        CALL calc_condep(patch_3d, ocean_state%p_diag%condep, &
             ocean_state%p_diag%zgrad_rho)

        CALL dbg_print('Diag: condep',ocean_state%p_diag%condep,str_module,4, &
             in_subset=owned_cells)
      ENDIF


      CALL dbg_print('Diag: mld',p_diag%mld,str_module,4,in_subset=owned_cells)
      
      ! square of ssh
      p_diag%zos_square = merge(sea_surface_height*sea_surface_height,0.0_wp,isRegistered('zos_square'))

      monitor%gibraltar = merge( section_flux(oce_sections(1),normal_veloc)*OceanReferenceDensity, &
          &                      0.0_wp, &
          &                      isRegistered('gibraltar'))
      monitor%denmark_strait = merge( section_flux(oce_sections(2),normal_veloc)*OceanReferenceDensity, &
          &                      0.0_wp, &
          &                      isRegistered('denmark_strait'))
      monitor%drake_passage = merge( section_flux(oce_sections(3),normal_veloc)*OceanReferenceDensity, &
          &                      0.0_wp, &
          &                      isRegistered('drake_passage'))
      monitor%indonesian_throughflow = merge( section_flux(oce_sections(4),normal_veloc)*OceanReferenceDensity, &
          &                      0.0_wp, &
          &                      isRegistered('indonesian_throughflow'))
      monitor%scotland_iceland = merge( section_flux(oce_sections(5),normal_veloc)*OceanReferenceDensity, &
          &                      0.0_wp, &
          &                      isRegistered('scotland_iceland'))
      monitor%mozambique = merge( section_flux(oce_sections(6),normal_veloc)*OceanReferenceDensity, &
          &                      0.0_wp, &
          &                      isRegistered('mozambique'))
      monitor%framStrait = merge( section_flux(oce_sections(7),normal_veloc)*OceanReferenceDensity, &
          &                      0.0_wp, &
          &                      isRegistered('framStrait'))
      monitor%beringStrait = merge( section_flux(oce_sections(8),normal_veloc)*OceanReferenceDensity, &
          &                      0.0_wp, &
          &                      isRegistered('beringStrait'))
      monitor%barentsOpening = merge( section_flux(oce_sections(9),normal_veloc)*OceanReferenceDensity, &
          &                      0.0_wp, &
          &                      isRegistered('barentsOpening'))
      monitor%ice_framStrait = merge(section_ice_flux(oce_sections(7), ice%hi*ice%conc, ice%vn_e), &
          &                      0.0_wp, &
          &                      isRegistered('ice_framStrait'))
     
      IF (isRegistered('verticallyTotal_mass_flux_e')) THEN
        CALL verticallyIntegrated_field(ocean_state%p_diag%verticallyTotal_mass_flux_e, &
          & ocean_state%p_diag%mass_flx_e, owned_edges)
        CALL dbg_print('Total_mass_flux_e ', ocean_state%p_diag%verticallyTotal_mass_flux_e, &
           str_module, 1, in_subset=owned_edges)

      ENDIF
      
!TODO       CASE (10)
!TODO         monitor%agulhas                = sflux*OceanReferenceDensity
!TODO       CASE (11)
!TODO         monitor%agulhas_long           = sflux*OceanReferenceDensity
!TODO       CASE (12)
!TODO         monitor%agulhas_longer         = sflux*OceanReferenceDensity
!TODO       CASE (13)
!TODO         monitor%florida_strait         = sflux*OceanReferenceDensity
    END SELECT
  END SUBROUTINE calc_fast_oce_diagnostics
  !-------------------------------------------------------------------------

  !TODO potential_energy(&
  !TODO     & p_diag%w,p_prog(nold(1))%h,&
  !TODO     & p_diag%rho, &
  !TODO     & patch_3D%p_patch_1d(1))%del_zlev_i, &
  !TODO     & patch_3D%p_patch_1d(1)%prism_volume, &
  !TODO     & owned_cells)
  !-------------------------------------------------------------------------
  FUNCTION potential_energy(w,h,rho,del_zlev_i,weights,in_subset)
    REAL(wp), INTENT(IN) :: w(:,:,:)
    REAL(wp), INTENT(IN) :: h(:,:)
    REAL(wp), INTENT(IN) :: rho(:,:,:)
    REAL(wp), INTENT(IN) :: del_zlev_i(:)
    REAL(wp), INTENT(IN) :: weights(:,:,:)
    TYPE(t_subset_range), INTENT(IN) :: in_subset

    REAL(wp) :: potential_energy

#define VerticalDim_Position 2

    REAL(wp), ALLOCATABLE :: sum_value(:,:), sum_weight(:,:), total_weight(:), total_sum(:)
    INTEGER :: block, level, start_index, end_index, idx, start_vertical, end_vertical
    INTEGER :: allocated_levels, no_of_threads, myThreadNo
    REAL(wp) :: z_w, totalSum, totalWeight

    CHARACTER(LEN=*), PARAMETER :: method_name=module_name//':potential_energy'


    IF (in_subset%no_of_holes > 0) CALL warning(method_name, "there are holes in the subset")

    no_of_threads = 1
    myThreadNo = 0
#ifdef _OPENMP
    no_of_threads = omp_get_max_threads()
#endif

    allocated_levels = SIZE(w,VerticalDim_Position)
    ALLOCATE( sum_value(allocated_levels, 0:no_of_threads-1), &
      & sum_weight(allocated_levels, 0:no_of_threads-1), &
      & total_weight(allocated_levels), total_sum(allocated_levels) )

    start_vertical = 1
    end_vertical = SIZE(w, VerticalDim_Position)

    IF (start_vertical > end_vertical) &
      & CALL finish(method_name, "start_vertical > end_vertical")
    IF ( allocated_levels < end_vertical) &
      & CALL finish(method_name, "allocated_levels < end_vertical")

!ICON_OMP_PARALLEL PRIVATE(myThreadNo)
!$  myThreadNo = omp_get_thread_num()
!ICON_OMP_SINGLE
!$  no_of_threads = OMP_GET_NUM_THREADS()
!ICON_OMP_END_SINGLE NOWAIT
    sum_value(:,  myThreadNo) = 0.0_wp
    sum_weight(:,  myThreadNo) = 0.0_wp
    IF (ASSOCIATED(in_subset%vertical_levels)) THEN
!ICON_OMP_DO PRIVATE(block, start_index, end_index, idx)
      DO block = in_subset%start_block, in_subset%end_block
        CALL get_index_range(in_subset, block, start_index, end_index)
        DO idx = start_index, end_index
          DO level = start_vertical, MIN(end_vertical, in_subset%vertical_levels(idx,block)) - 1
            z_w = MERGE( &
              & (w(idx,level,block)*h(idx,block) &
              &  + w(idx,level+1,block)*0.5_wp*del_zlev_i(level)) &
              & /(0.5_wp*del_zlev_i(level)+h(idx,block)) &
              & , &
              & (w(idx,level,block)*del_zlev_i(level) &
              &  + w(idx,level+1,block)*del_zlev_i(level+1)) &
              & /(del_zlev_i(level)+del_zlev_i(level+1)) &
              & , &
              & 1 .EQ. level)

            sum_value(level, myThreadNo)  = sum_value(level, myThreadNo) + &
              & grav*z_w*rho(idx, level, block) * weights(idx, level, block)

            sum_weight(level, myThreadNo)  = sum_weight(level, myThreadNo) + weights(idx, level, block)

          ENDDO
        ENDDO
      ENDDO
!ICON_OMP_END_DO

    ELSE ! no in_subset%vertical_levels

!ICON_OMP_DO PRIVATE(block, start_index, end_index)
      DO block = in_subset%start_block, in_subset%end_block
        CALL get_index_range(in_subset, block, start_index, end_index)
        DO idx = start_index, end_index
          ! since we have the same numbder of vertical layers, the weight is the same
          ! for all levels. Compute it only for the first level, and then copy it
          DO level = start_vertical, end_vertical - 1
            z_w = MERGE( &
              & (w(idx,level,block)*h(idx,block) &
              &  + w(idx,level+1,block)*0.5_wp*del_zlev_i(level)) &
              & /(0.5_wp*del_zlev_i(level)+h(idx,block)) &
              & , &
              & (w(idx,level,block)*del_zlev_i(level) &
              &  + w(idx,level+1,block)*del_zlev_i(level+1)) &
              & /(del_zlev_i(level)+del_zlev_i(level+1)) &
              & , &
              & 1 .EQ. level)

            sum_value(level, myThreadNo)  = sum_value(level, myThreadNo) + &
              & grav*z_w*rho(idx, level, block) * weights(idx,level, block)
            sum_weight(level, myThreadNo)  = sum_weight(start_vertical, myThreadNo) + weights(idx, level, block)
          ENDDO
        ENDDO
      ENDDO
!ICON_OMP_END_DO

    ENDIF
!ICON_OMP_END_PARALLEL

    ! gather the total level sum of this process in total_sum(level)
    total_sum(:)     = 0.0_wp
    total_weight(:) = 0.0_wp
    DO myThreadNo=0, no_of_threads-1
      DO level = start_vertical, end_vertical - 1
        ! write(0,*) myThreadNo, level, " sum=", sum_value(level, myThreadNo), sum_weight(level, myThreadNo)
        total_sum(level)    = total_sum(level)    + sum_value(level, myThreadNo)
        total_weight(level) = total_weight(level) + sum_weight(level, myThreadNo)
      ENDDO
    ENDDO
    DEALLOCATE(sum_value, sum_weight)

    ! Collect the value and weight sums (at all procs)
    CALL gather_sums(total_sum, total_weight)


    totalSum = 0.0_wp
    totalWeight = 0.0_wp
    DO level = start_vertical, end_vertical
      totalSum    = totalSum    + total_sum(level)
      totalWeight = totalWeight + total_weight(level)
    ENDDO
    DEALLOCATE(total_weight)
    DEALLOCATE(total_sum)

    potential_energy = totalSum / totalWeight
  END FUNCTION potential_energy

  !-------------------------------------------------------------------------
  REAL(wp) FUNCTION section_flux(in_oce_section, velocity_values)
    TYPE(t_oce_section) :: in_oce_section
    REAL(wp), POINTER :: velocity_values(:,:,:)

    INTEGER :: i, k, edge_idx, edge_block
    REAL(wp) :: oriented_length
    REAL(wp), ALLOCATABLE :: flux_weights(:,:)
    TYPE(t_grid_edges), POINTER ::  edges
    TYPE(t_patch_vert),POINTER :: patch_vertical

    CHARACTER(LEN=*), PARAMETER :: method_name='mo_ocean_diagnostics:section_flux'

    edges          => in_oce_section%subset%patch%edges
    patch_vertical => in_oce_section%subset%patch_3d%p_patch_1d(1)

    ! calculate weights
    ! flux_weights can also be preallocated
    ALLOCATE(flux_weights(n_zlev, MAX(in_oce_section%subset%SIZE, 1)))
    flux_weights(:,:) = 0.0_wp
    DO i=1, in_oce_section%subset%SIZE

      edge_idx   = in_oce_section%subset%idx(i)
      edge_block = in_oce_section%subset%BLOCK(i)
      oriented_length = edges%primal_edge_length(edge_idx, edge_block) * &
        & in_oce_section%orientation(i) ! this can also be pre-calculated and stored in in_oce_section%orientation

      !write(0,*) "oriented_length:",  oriented_length

      DO k=1, n_zlev
        flux_weights(k, i) = patch_vertical%prism_thick_e(edge_idx, k, edge_block) * oriented_length ! maybe also use slm
        !write(0,*) i, k, in_oce_section%subset%name, " flux_weights:",  flux_weights(k, i), &
        !  & patch_vertical%prism_thick_e(edge_idx, k, edge_block)
        !write(0,*) i, k, in_oce_section%subset%name, " velocity_value:", velocity_values(edge_idx, k, edge_block)
      ENDDO

    ENDDO


    section_flux = subset_sum(                           &
      & values                 = velocity_values,        &
      & indexed_subset         = in_oce_section%subset,  &
      & subset_indexed_weights = flux_weights)

    DEALLOCATE(flux_weights)

    !write(0,*) get_my_mpi_work_id(), ": section_flux on subset ", in_oce_section%subset%name, ":", &
    !  & section_flux, in_oce_section%subset%size

  END FUNCTION section_flux
  !-------------------------------------------------------------------------

  !-------------------------------------------------------------------------
  REAL(wp) FUNCTION section_ice_flux(in_oce_section, ice_hmean, ice_vel)
    TYPE(t_oce_section)  :: in_oce_section
    REAL(wp), INTENT(IN) :: ice_hmean(:,:,:)
    REAL(wp), POINTER    :: ice_vel(:,:)

    TYPE(t_grid_edges), POINTER ::  edges
    INTEGER :: i, k, edge_idx, edge_block, cell_idx(2), cell_block(2)
    REAL(wp) :: vel_vals, sum_value, oriented_length
    REAL(wp), ALLOCATABLE :: fluxes(:,:)
    INTEGER :: communicator

    CHARACTER(LEN=*), PARAMETER :: method_name='mo_ocean_diagnostics:section_ice_flux'

    edges          => in_oce_section%subset%patch%edges

    ! calculate weights
    ! fluxes can also be preallocated
    ALLOCATE(fluxes(kice, MAX(in_oce_section%subset%SIZE, 1)))
    fluxes(:,:) = 0.0_wp
    sum_value  = 0.0_wp

    DO i=1, in_oce_section%subset%SIZE

      edge_idx   = in_oce_section%subset%idx(i)
      edge_block = in_oce_section%subset%BLOCK(i)

      cell_idx   = edges%cell_idx(edge_idx, edge_block,:)
      cell_block = edges%cell_blk(edge_idx, edge_block,:)

      oriented_length = edges%primal_edge_length(edge_idx, edge_block) * &
        & in_oce_section%orientation(i) ! this can also be pre-calculated and stored in in_oce_section%orientation

      vel_vals = ice_vel(edge_idx, edge_block)

      ! compute the first order upwind flux using cell-centered ice_hmean vals and edge-centered vel_vals
      ! Same as in upwind_hflux_ice which is used to calculate ice advection
      DO k=1,kice
          fluxes(k, i) = laxfr_upflux( vel_vals, ice_hmean(cell_idx(1),k,cell_block(1)), &
          &                    ice_hmean(cell_idx(2),k,cell_block(2)) ) * oriented_length
          !write(0,*) i, k, in_oce_section%subset%name, " fluxes:",  fluxes(k, i), &
          !  & patch_vertical%prism_thick_e(edge_idx, k, edge_block)
          !write(0,*) i, k, in_oce_section%subset%name, " velocity_value:", velocity_values(edge_idx, k, edge_block)
      ENDDO

    ENDDO

    sum_value = sum(fluxes(:,:))

    DEALLOCATE(fluxes)

    ! the global min, max is avaliable only to stdio process
    IF (my_process_is_mpi_parallel()) THEN

      communicator = in_oce_section%subset%patch%work_communicator
      ! these are avaliable to all processes
      section_ice_flux = p_sum( sum_value,  comm=communicator)

    ELSE

      section_ice_flux = sum_value

    ENDIF

!    write(0,*) get_my_mpi_work_id(), ": section_ice_flux on subset ", in_oce_section%subset%name, ":", &
!      & section_ice_flux, in_oce_section%subset%size

  END FUNCTION section_ice_flux
  !-------------------------------------------------------------------------

  !-------------------------------------------------------------------------
  !
  !
  !!  Calculation of meridional overturning circulation (MOC)
  !
  !   Calculation of meridional overturning circulation for different basins
  !   (Atlantic, Pacific, Indian, global)
  !>
  !!
  !! @par Revision History
  !! Developed  by  Stephan Lorenz, MPI-M (2012).
  !!  based on code from MPIOM
  !
  ! TODO: implement variable output dimension (1 deg resolution) and smoothing extent
  ! TODO: calculate the 1 deg resolution meridional distance
  !!
  SUBROUTINE calc_moc_acc (patch_2d, patch_3D, w, this_datetime)

    TYPE(t_patch), TARGET, INTENT(in)  :: patch_2d
    TYPE(t_patch_3d ),TARGET, INTENT(inout)  :: patch_3D
    REAL(wp), INTENT(in)               :: w(:,:,:)   ! vertical velocity at cell centers
    ! dims: (nproma,nlev+1,alloc_cell_blocks)
    TYPE(datetime), POINTER            :: this_datetime
    !
    ! local variables
    ! INTEGER :: i
    INTEGER, PARAMETER ::  jbrei=3   !  latitudinal smoothing area is 2*jbrei-1 rows of 1 deg
    INTEGER :: blockNo, jc, jk, start_index, end_index !, il_e, ib_e
    INTEGER :: lbrei, lbr, idate, itime
    INTEGER :: mpi_comm
    INTEGER(i8) :: i1,i2,i3,i4

    REAL(wp) :: z_lat, z_lat_deg, z_lat_dim
    REAL(wp) :: global_moc(180,n_zlev), atlant_moc(180,n_zlev), pacind_moc(180,n_zlev)
    REAL(dp) :: local_moc(180), res_moc(180)

    TYPE(t_subset_range), POINTER :: dom_cells

    CHARACTER(LEN=MAX_CHAR_LENGTH), PARAMETER :: routine = ('mo_ocean_diagnostics:calc_moc')

    !-----------------------------------------------------------------------

    IF(p_test_run) THEN
      mpi_comm = p_comm_work_test
    ELSE
      mpi_comm = p_comm_work
    ENDIF

    global_moc(:,:) = 0.0_wp
    pacind_moc(:,:) = 0.0_wp
    atlant_moc(:,:) = 0.0_wp

    ! set barrier:
    ! CALL MPI_BARRIER(0)

    ! with all cells no sync is necessary
    !owned_cells => patch_2d%cells%owned
    dom_cells   => patch_2d%cells%in_domain

    !write(81,*) 'MOC: datetime:',datetime

    DO jk = 1, n_zlev   !  not yet on intermediate levels
      DO blockNo = dom_cells%start_block, dom_cells%end_block
        CALL get_index_range(dom_cells, blockNo, start_index, end_index)
        DO jc = start_index, end_index

          !  could be replaced by vertical loop to bottom
          IF ( patch_3D%lsm_c(jc,jk,blockNo) <= sea_boundary ) THEN

            ! lbrei: corresponding latitude row of 1 deg extension
            !       1 south pole
            !     180 north pole
            z_lat = patch_2d%cells%center(jc,blockNo)%lat
            z_lat_deg = z_lat*rad2deg
            lbrei = NINT(90.0_wp + z_lat_deg)
            lbrei = MAX(lbrei,1)
            lbrei = MIN(lbrei,180)

            ! get neighbor edge for scaling
            !   il_e = patch_2d%cells%edge_idx(jc,blockNo,1)
            !   ib_e = patch_2d%cells%edge_blk(jc,blockNo,1)

            ! z_lat_dim: scale to 1 deg resolution
            ! z_lat_dim: latitudinal extent of triangle divided by latitudinal smoothing extent
            !   z_lat_dim = patch_2d%edges%primal_edge_length(il_e,ib_e) / &
            !     & (REAL(2*jbrei, wp) * 111111._wp*1.3_wp)
            z_lat_dim = 1.0_wp

            ! distribute MOC over (2*jbrei)+1 latitude rows
            !  - no weighting with latitudes done
            !  - lbrei: index of 180 X 1 deg meridional resolution
            DO lbr = -jbrei, jbrei
              lbrei = NINT(90.0_wp + z_lat_deg + REAL(lbr, wp) * z_lat_dim)
              lbrei = MAX(lbrei,1)
              lbrei = MIN(lbrei,180)

              global_moc(lbrei,jk) = global_moc(lbrei,jk) - &
              !  multiply with wet (or loop to bottom)
                & patch_2d%cells%area(jc,blockNo) * OceanReferenceDensity * w(jc,jk,blockNo) * &
                & patch_3D%wet_c(jc,jk,blockNo) / &
                & REAL(2*jbrei + 1, wp)

              IF (patch_3D%basin_c(jc,blockNo) == 1) THEN         !  1: Atlantic; 0: Land

                atlant_moc(lbrei,jk) = atlant_moc(lbrei,jk) - &
                  & patch_2d%cells%area(jc,blockNo) * OceanReferenceDensity * w(jc,jk,blockNo) * &
                  & patch_3D%wet_c(jc,jk,blockNo) / &
                  & REAL(2*jbrei + 1, wp)
              ELSE IF (patch_3D%basin_c(jc,blockNo) >= 2) THEN   !  2: Indian; 4: Pacific
                pacind_moc(lbrei,jk) = pacind_moc(lbrei,jk) - &
                  & patch_2d%cells%area(jc,blockNo) * OceanReferenceDensity * w(jc,jk,blockNo) * &
                  & patch_3D%wet_c(jc,jk,blockNo) / &
                  & REAL(2*jbrei + 1, wp)
              END IF

            END DO

          END IF
        END DO
      END DO

      ! test parallelization:
      ! function field_sum_all using mpi_allreduce and working precisions wp does not exist
      ! res_moc(:) = p_field_sum_all_wp(global_moc(:,jk))
      ! res_moc(:) = p_field_sum_all_wp(atlant_moc(:,jk))
      ! res_moc(:) = p_field_sum_all_wp(pacind_moc(:,jk))

      ! function field_sum using mpi_reduce, then broadcast
      local_moc(:)     = REAL(global_moc(:,jk),dp)
      res_moc(:)       = p_field_sum(local_moc, mpi_comm)
      CALL p_bcast(res_moc(:), p_io, mpi_comm)
      global_moc(:,jk) = REAL(res_moc(:),wp)

      local_moc(:)     = REAL(atlant_moc(:,jk),dp)
      res_moc(:)       = p_field_sum(local_moc, mpi_comm)
      CALL p_bcast(res_moc(:), p_io, mpi_comm)
      atlant_moc(:,jk) = REAL(res_moc(:),wp)

      local_moc(:)     = REAL(pacind_moc(:,jk),dp)
      res_moc(:)       = p_field_sum(local_moc, mpi_comm)
      CALL p_bcast(res_moc(:), p_io, mpi_comm)
      pacind_moc(:,jk) = REAL(res_moc(:),wp)

    END DO  ! n_zlev-loop

    IF (my_process_is_stdio()) THEN
      DO lbr=179,1,-1   ! fixed to 1 deg meridional resolution

        global_moc(lbr,:)=global_moc(lbr+1,:)+global_moc(lbr,:)
        atlant_moc(lbr,:)=atlant_moc(lbr+1,:)+atlant_moc(lbr,:)
        pacind_moc(lbr,:)=pacind_moc(lbr+1,:)+pacind_moc(lbr,:)

      END DO

      ! write out MOC in extra format, file opened in mo_hydro_ocean_run  - integer*8
      !  - correct date in extra format - i.e YYYYMMDD - no time info
      !idate=datetime%month*1000000+datetime%day*10000+datetime%hour*100+datetime%minute
      idate = this_datetime%date%year*10000+this_datetime%date%month*100+this_datetime%date%day
      itime = this_datetime%time%hour*100+this_datetime%time%minute
      WRITE(message_text,*) 'Write MOC at year =',this_datetime%date%year,', date =',idate,' time =', itime
      CALL message (TRIM(routine), message_text)

      DO jk = 1,n_zlev
        i1=INT(idate,i8)
        i2 = INT(777,i8)
        i3 = INT(patch_3D%p_patch_1d(1)%zlev_i(jk),i8)
        i4 = INT(180,i8)
        WRITE(moc_unit) i1,i2,i3,i4
        WRITE(moc_unit) (global_moc(lbr,jk),lbr=1,180)
        i2 = INT(778,i8)
        WRITE(moc_unit) i1,i2,i3,i4
        WRITE(moc_unit) (atlant_moc(lbr,jk),lbr=1,180)
        i2 = INT(779,i8)
        WRITE(moc_unit) i1,i2,i3,i4
        WRITE(moc_unit) (pacind_moc(lbr,jk),lbr=1,180)

      END DO
    END IF

  END SUBROUTINE calc_moc_acc
  SUBROUTINE calc_moc_internal (patch_2d, patch_3D, w, global_moc, atlant_moc, pacind_moc)

    TYPE(t_patch),    TARGET, INTENT(in)  :: patch_2d
    TYPE(t_patch_3d ),TARGET, INTENT(in)  :: patch_3D
    REAL(wp), INTENT(in)  :: w(:,:,:)   ! vertical velocity (nproma,nlev+1,alloc_cell_blocks)
    REAL(wp), INTENT(OUT) :: global_moc(:,:), atlant_moc(:,:), pacind_moc(:,:) ! (n_zlev,180)
    !
    ! local variables
    INTEGER, PARAMETER ::  latSmooth = 3   !  latitudinal smoothing area is 2*jbrei-1 rows of 1 deg
    INTEGER :: block, level, start_index, end_index, idx, ilat, l
    INTEGER :: mpi_comm

    REAL(wp) :: lat, deltaMoc, smoothWeight
    REAL(wp) :: allmocs(3,n_zlev,180)

    TYPE(t_subset_range), POINTER :: cells

    CHARACTER(LEN=MAX_CHAR_LENGTH), PARAMETER :: routine = ('mo_ocean_diagnostics:calc_moc')

    !-----------------------------------------------------------------------
    mpi_comm = MERGE(p_comm_work_test, p_comm_work, p_test_run)

    global_moc(:,:) = 0.0_wp
    pacind_moc(:,:) = 0.0_wp
    atlant_moc(:,:) = 0.0_wp

    ! limit cells to in-domain because of summation
    cells   => patch_2d%cells%in_domain

    smoothWeight = 1.0_wp / REAL(2*latSmooth + 1, wp)

    DO block = cells%start_block, cells%end_block
      CALL get_index_range(cells, block, start_index, end_index)
      DO idx = start_index, end_index
        lat = patch_2d%cells%center(idx,block)%lat*rad2deg
        DO level = 1, cells%vertical_levels(idx,block)

          deltaMoc = patch_2d%cells%area(idx,block) * OceanReferenceDensity * w(idx,level,block)

          ! lat: corresponding latitude row of 1 deg extension
          !       1 south pole
          !     180 north pole
          ilat     = NINT(90.0_wp + lat)
          ilat     = MAX(ilat,1)
          ilat     = MIN(ilat,180)

          ! distribute MOC over (2*jbrei)+1 latitude rows
          !  - no weighting with latitudes done
          !  - lat: index of 180 X 1 deg meridional resolution
          DO l = -latSmooth, latSmooth
            ilat = NINT(90.0_wp + lat + REAL(l, wp))
            ilat = MAX(ilat,1)
            ilat = MIN(ilat,180)

            global_moc(level,ilat) =       global_moc(level,ilat) - deltaMoc*smoothWeight
            atlant_moc(level,ilat) = MERGE(atlant_moc(level,ilat) - deltaMoc*smoothWeight, 0.0_wp, patch_3D%basin_c(idx,block) == 1)
            pacind_moc(level,ilat) = MERGE(pacind_moc(level,ilat) - deltaMoc*smoothWeight, 0.0_wp, patch_3D%basin_c(idx,block) >= 2)
          END DO
        END DO
      END DO
    END DO

    ! compute point-wise sum over all mpi ranks and store results
    allmocs(1,:,:) = global_moc(:,:); allmocs(2,:,:) = atlant_moc(:,:); allmocs(3,:,:) = pacind_moc(:,:)
    allmocs = p_sum(allmocs,mpi_comm)
    global_moc(:,:) = allmocs(1,:,:); atlant_moc(:,:) = allmocs(2,:,:); pacind_moc(:,:) = allmocs(3,:,:)

    ! old version {{{
    ! global_moc = p_sum(global_moc,mpi_comm)
    ! atlant_moc = p_sum(atlant_moc,mpi_comm)
    ! pacind_moc = p_sum(pacind_moc,mpi_comm)
    ! }}}

    ! compute partial sums along meridian
    DO l=179,1,-1   ! fixed to 1 deg meridional resolution
      global_moc(:,l)=global_moc(:,l+1)+global_moc(:,l)
      atlant_moc(:,l)=atlant_moc(:,l+1)+atlant_moc(:,l)
      pacind_moc(:,l)=pacind_moc(:,l+1)+pacind_moc(:,l)
    END DO
  END SUBROUTINE calc_moc_internal
  !-------------------------------------------------------------------------

  SUBROUTINE calc_moc_hfl_internal (patch_2d, patch_3d, w, heatflux_total, &
             frshflux_volumetotal, delta_thetao, delta_so, delta_snow, delta_ice, &
             global_moc, atlant_moc, pacind_moc, global_hfl, atlant_hfl, pacind_hfl, &
             global_wfl, atlant_wfl, pacind_wfl, &
             global_hfbasin, atlant_hfbasin, pacind_hfbasin, &
             global_sltbasin, atlant_sltbasin, pacind_sltbasin, amoc26n)

    TYPE(t_patch),    TARGET, INTENT(in)  :: patch_2d
    TYPE(t_patch_3d ),TARGET, INTENT(in)  :: patch_3d

    REAL(wp), INTENT(in)  :: w(:,:,:)   ! vertical velocity (nproma,nlev+1,alloc_cell_blocks)
    REAL(wp), INTENT(in)  :: heatflux_total(:,:)   ! heatflux_total (nproma,alloc_cell_blocks)
    REAL(wp), INTENT(in)  :: frshflux_volumetotal(:,:)   ! fw flux (nproma,alloc_cell_blocks)
    REAL(wp), INTENT(inout)  :: delta_snow(:,:)       ! tendency of snow thickness (nproma,alloc_cell_blocks)
    REAL(wp), INTENT(inout)  :: delta_ice(:,:)        ! tendendy of ice  thickness (nproma,alloc_cell_blocks)
    REAL(wp), INTENT(inout)  :: delta_thetao(:,:,:)   ! temperature tendency (nproma,nlev+1,alloc_cell_blocks)
    REAL(wp), INTENT(inout)  :: delta_so(:,:,:)   ! salinity tendency (nproma,nlev+1,alloc_cell_blocks)
    REAL(wp), INTENT(inout)  :: amoc26n(:)

    REAL(wp), INTENT(inout) :: global_moc(:,:), atlant_moc(:,:), pacind_moc(:,:) ! (n_zlev,180)

    ! implied ocean heat transport calculated from surface fluxes
    REAL(wp), INTENT(inout) :: global_hfl(:,:), atlant_hfl(:,:), pacind_hfl(:,:) ! (1,180)

    ! implied ocean fw transport calculated from surface fluxes
    REAL(wp), INTENT(inout) :: global_wfl(:,:), atlant_wfl(:,:), pacind_wfl(:,:) ! (1,180)

    ! northward ocean heat transport calculated from tendencies
    REAL(wp), INTENT(inout) :: global_hfbasin(:,:), atlant_hfbasin(:,:), pacind_hfbasin(:,:) ! (1,180)

    ! northward ocean salt transport calculated from tendencies
    REAL(wp), INTENT(inout) :: global_sltbasin(:,:), atlant_sltbasin(:,:), pacind_sltbasin(:,:) ! (1,180)

    ! local variables
    INTEGER, PARAMETER ::  latSmooth = 3   !  latitudinal smoothing area is 2*jbrei-1 rows of 1 deg
    INTEGER :: BLOCK, level, start_index, end_index, idx, ilat, l, n
    INTEGER :: mpi_comm

    REAL(wp) :: lat, deltaMoc, deltahfl, deltawfl, deltahfbasin, deltasltbasin, smoothWeight
    REAL(wp), ALLOCATABLE :: allmocs(:,:,:)

    REAL(wp) :: factor_to_sv

    TYPE(t_subset_range), POINTER :: cells

    CHARACTER(LEN=MAX_CHAR_LENGTH), PARAMETER :: routine = ('mo_ocean_diagnostics:calc_moc')

    !-----------------------------------------------------------------------
    mpi_comm = MERGE(p_comm_work_test, p_comm_work, p_test_run)

    n=MAX(12,n_zlev) !needs at leat 12 levels to store the wfl/hfl/hfbasin variables
    ALLOCATE(allmocs(4,n,180))

    allmocs(:,:,:)  = 0.0_wp

    global_moc(:,:) = 0.0_wp
    pacind_moc(:,:) = 0.0_wp
    atlant_moc(:,:) = 0.0_wp

    global_hfl(:,:) = 0.0_wp
    pacind_hfl(:,:) = 0.0_wp
    atlant_hfl(:,:) = 0.0_wp

    global_wfl(:,:) = 0.0_wp
    pacind_wfl(:,:) = 0.0_wp
    atlant_wfl(:,:) = 0.0_wp

    global_hfbasin(:,:) = 0.0_wp
    pacind_hfbasin(:,:) = 0.0_wp
    atlant_hfbasin(:,:) = 0.0_wp

    global_sltbasin(:,:) = 0.0_wp
    pacind_sltbasin(:,:) = 0.0_wp
    atlant_sltbasin(:,:) = 0.0_wp


    ! limit cells to in-domain because of summation
    cells   => patch_2d%cells%in_domain

    smoothWeight = 1.0_wp / REAL(2*latSmooth + 1, wp)

    DO BLOCK = cells%start_block, cells%end_block
      CALL get_index_range(cells, BLOCK, start_index, end_index)
      DO idx = start_index, end_index
        lat = patch_2d%cells%center(idx,BLOCK)%lat*rad2deg
        DO level = 1, cells%vertical_levels(idx,BLOCK)

          deltaMoc = patch_2d%cells%area(idx,BLOCK) * OceanReferenceDensity * w(idx,level,BLOCK)

          deltahfbasin = patch_2d%cells%area(idx,BLOCK) * delta_thetao(idx,level,BLOCK)

          deltasltbasin = patch_2d%cells%area(idx,BLOCK) * delta_so(idx,level,BLOCK)

          IF (level .EQ. 1) THEN
            deltahfl = patch_2d%cells%area(idx,BLOCK) * heatflux_total(idx,BLOCK) &
                    * patch_3D%wet_c(idx,1,BLOCK)

            deltawfl = patch_2d%cells%area(idx,BLOCK) * frshflux_volumetotal(idx,BLOCK) &
                     * patch_3D%wet_c(idx,1,BLOCK)

            deltahfbasin = deltahfbasin                                &
                 + patch_2d%cells%area(idx,BLOCK) * ( delta_ice(idx,BLOCK) + delta_snow(idx,BLOCK) )

          ENDIF

          ! lat: corresponding latitude row of 1 deg extension
          !       1 south pole
          !     180 north pole
          ilat     = NINT(90.0_wp + lat)
          ilat     = MAX(ilat,1)
          ilat     = MIN(ilat,180)

          ! distribute MOC over (2*jbrei)+1 latitude rows
          !  - no weighting with latitudes done
          !  - lat: index of 180 X 1 deg meridional resolution
          DO l = -latSmooth, latSmooth
            ilat = NINT(90.0_wp + lat + REAL(l, wp))
            ilat = MAX(ilat,1)
            ilat = MIN(ilat,180)

            global_moc(level,ilat) =       global_moc(level,ilat) - deltaMoc*smoothWeight
            atlant_moc(level,ilat) = MERGE(atlant_moc(level,ilat) - deltaMoc*smoothWeight, &
                 0.0_wp, patch_3D%basin_c(idx,BLOCK) == 1)
            pacind_moc(level,ilat) = MERGE(pacind_moc(level,ilat) - deltaMoc*smoothWeight, &
                 0.0_wp, patch_3D%basin_c(idx,BLOCK) >= 2)
            IF (level .EQ. 1) THEN
              global_hfbasin(level,ilat) =       global_hfbasin(level,ilat) - deltahfbasin*smoothWeight
              atlant_hfbasin(level,ilat) = MERGE(atlant_hfbasin(level,ilat) - deltahfbasin*smoothWeight, &
                 0.0_wp, patch_3D%basin_c(idx,BLOCK) == 1)
              pacind_hfbasin(level,ilat) = MERGE(pacind_hfbasin(level,ilat) - deltahfbasin*smoothWeight, &
                 0.0_wp, patch_3D%basin_c(idx,BLOCK) >= 2)

              global_sltbasin(level,ilat) =       global_sltbasin(level,ilat) - deltasltbasin*smoothWeight
              atlant_sltbasin(level,ilat) = MERGE(atlant_sltbasin(level,ilat) - deltasltbasin*smoothWeight, &
                 0.0_wp, patch_3D%basin_c(idx,BLOCK) == 1)
              pacind_sltbasin(level,ilat) = MERGE(pacind_sltbasin(level,ilat) - deltasltbasin*smoothWeight, &
                 0.0_wp, patch_3D%basin_c(idx,BLOCK) >= 2)

              global_hfl(level,ilat) =       global_hfl(level,ilat) - deltahfl*smoothWeight
              atlant_hfl(level,ilat) = MERGE(atlant_hfl(level,ilat) - deltahfl*smoothWeight, &
                   0.0_wp, patch_3D%basin_c(idx,BLOCK) == 1)
              pacind_hfl(level,ilat) = MERGE(pacind_hfl(level,ilat) - deltahfl*smoothWeight, &
                   0.0_wp, patch_3D%basin_c(idx,BLOCK) >= 2)

              global_wfl(level,ilat) =       global_wfl(level,ilat) - deltawfl*smoothWeight
              atlant_wfl(level,ilat) = MERGE(atlant_wfl(level,ilat) - deltawfl*smoothWeight, &
                   0.0_wp, patch_3D%basin_c(idx,BLOCK) == 1)
              pacind_wfl(level,ilat) = MERGE(pacind_wfl(level,ilat) - deltawfl*smoothWeight, &
                   0.0_wp, patch_3D%basin_c(idx,BLOCK) >= 2)
            END IF

          END DO
        END DO
      END DO
    END DO

    ! compute point-wise sum over all mpi ranks and store results
    allmocs(1,1:n_zlev,:) = global_moc(1:n_zlev,:)
    allmocs(2,1:n_zlev,:) = atlant_moc(1:n_zlev,:)
    allmocs(3,1:n_zlev,:) = pacind_moc(1:n_zlev,:)

    allmocs(4,1,:) = global_hfl(1,:)
    allmocs(4,2,:) = atlant_hfl(1,:)
    allmocs(4,3,:) = pacind_hfl(1,:)

    allmocs(4,4,:) = global_hfbasin(1,:)
    allmocs(4,5,:) = atlant_hfbasin(1,:)
    allmocs(4,6,:) = pacind_hfbasin(1,:)

    allmocs(4,7,:) = global_wfl(1,:)
    allmocs(4,8,:) = atlant_wfl(1,:)
    allmocs(4,9,:) = pacind_wfl(1,:)

    allmocs(4,10,:) = global_sltbasin(1,:)
    allmocs(4,11,:) = atlant_sltbasin(1,:)
    allmocs(4,12,:) = pacind_sltbasin(1,:)

    allmocs = p_sum(allmocs,mpi_comm)

    global_moc(1:n_zlev,:) = allmocs(1,1:n_zlev,:)
    atlant_moc(1:n_zlev,:) = allmocs(2,1:n_zlev,:)
    pacind_moc(1:n_zlev,:) = allmocs(3,1:n_zlev,:)
    global_hfl(1,:) = allmocs(4,1,:)
    atlant_hfl(1,:) = allmocs(4,2,:)
    pacind_hfl(1,:) = allmocs(4,3,:)
    global_hfbasin(1,:) = allmocs(4,4,:)
    atlant_hfbasin(1,:) = allmocs(4,5,:)
    pacind_hfbasin(1,:) = allmocs(4,6,:)
    global_wfl(1,:) = allmocs(4,7,:)
    atlant_wfl(1,:) = allmocs(4,8,:)
    pacind_wfl(1,:) = allmocs(4,9,:)
    global_sltbasin(1,:) = allmocs(4,10,:)
    atlant_sltbasin(1,:) = allmocs(4,11,:)
    pacind_sltbasin(1,:) = allmocs(4,12,:)



    ! compute partial sums along meridian
    DO l=179,1,-1   ! fixed to 1 deg meridional resolution
      global_moc(:,l)=global_moc(:,l+1)+global_moc(:,l)
      atlant_moc(:,l)=atlant_moc(:,l+1)+atlant_moc(:,l)
      pacind_moc(:,l)=pacind_moc(:,l+1)+pacind_moc(:,l)
      global_hfl(:,l)=global_hfl(:,l+1)+global_hfl(:,l)
      atlant_hfl(:,l)=atlant_hfl(:,l+1)+atlant_hfl(:,l)
      pacind_hfl(:,l)=pacind_hfl(:,l+1)+pacind_hfl(:,l)
      global_hfbasin(:,l)=global_hfbasin(:,l+1)+global_hfbasin(:,l)
      atlant_hfbasin(:,l)=atlant_hfbasin(:,l+1)+atlant_hfbasin(:,l)
      pacind_hfbasin(:,l)=pacind_hfbasin(:,l+1)+pacind_hfbasin(:,l)
      global_wfl(:,l)=global_wfl(:,l+1)+global_wfl(:,l)
      atlant_wfl(:,l)=atlant_wfl(:,l+1)+atlant_wfl(:,l)
      pacind_wfl(:,l)=pacind_wfl(:,l+1)+pacind_wfl(:,l)
      global_sltbasin(:,l)=global_sltbasin(:,l+1)+global_sltbasin(:,l)
      atlant_sltbasin(:,l)=atlant_sltbasin(:,l+1)+atlant_sltbasin(:,l)
      pacind_sltbasin(:,l)=pacind_sltbasin(:,l+1)+pacind_sltbasin(:,l)
    END DO

    !find atlantic moc at 26n , depth=1000m
    factor_to_sv=1.0_wp/OceanReferenceDensity*1e-6_wp  
    amoc26n(1)=atlant_moc(get_level_index_by_depth(patch_3d, 1000.0_wp),116)*factor_to_sv


    ! calculate ocean heat transport as residual from the tendency in heat content (dH/dt)
    ! minus the integral of surface heat flux

    global_hfbasin(:,:)=global_hfbasin(:,:)+global_hfl(:,:)
    atlant_hfbasin(:,:)=atlant_hfbasin(:,:)+atlant_hfl(:,:)
    pacind_hfbasin(:,:)=pacind_hfbasin(:,:)+pacind_hfl(:,:)

    DEALLOCATE (allmocs)

  END SUBROUTINE calc_moc_hfl_internal
  !-------------------------------------------------------------------------



  !-------------------------------------------------------------------------
  !
  !
  !!  Calculation of horizontal stream function
  !
  !>
  !!
  !! @par Revision History
  !! Developed  by  Stephan Lorenz, MPI-M (2012).
  !!  based on code from MPIOM
  !
  ! TODO: implement variable output dimension (1 deg resolution) and smoothing extent
  !!
!<Optimize:inUse>
  SUBROUTINE calc_psi (patch_3D, u, prism_thickness, u_vint, this_datetime)

    TYPE(t_patch_3d ),TARGET, INTENT(inout)  :: patch_3D
    REAL(wp), INTENT(in)               :: u(:,:,:)     ! zonal velocity at cell centers
    REAL(wp), INTENT(in)               :: prism_thickness(:,:,:)       ! elevation on cell centers
    ! dims: (nproma,nlev,alloc_cell_blocks)
    REAL(wp), INTENT(inout)            :: u_vint(:,:)  ! barotropic zonal velocity on icon grid
    TYPE(datetime), POINTER            :: this_datetime
    !
    ! local variables
    ! INTEGER :: i

    ! switch for writing stream function (not yet in namelist); 1: icon-grid; 2: regular grid output
    INTEGER, PARAMETER ::  idiag_psi = 1

    INTEGER, PARAMETER ::  nlat = 180                    ! meridional dimension of regular grid
    INTEGER, PARAMETER ::  nlon = 360                    ! zonal dimension of regular grid

    ! smoothing area is 2*jsmth-1 lat/lon areas of 1 deg
    INTEGER, PARAMETER ::  jsmth = 3
    INTEGER :: blockNo, jc, jk, start_index, end_index
    INTEGER :: jlat, jlon, jlt, jln, jltx, jlnx, jsmth2
    INTEGER(i8)        :: idate, iextra(4)


    REAL(wp) :: z_lat_deg, z_lon_deg, z_lat_dist, delta_z, rsmth
    REAL(wp), ALLOCATABLE :: z_uint_reg(:,:)                     ! vertical integral on regular grid
    REAL(wp), ALLOCATABLE :: psi_reg(:,:)                        ! horizontal stream function

    TYPE(t_patch), POINTER  :: patch_2d
    TYPE(t_subset_range), POINTER :: all_cells, dom_cells

    !CHARACTER(len=max_char_length), PARAMETER :: routine = ('mo_ocean_diagnostics:calc_psi')

    !-----------------------------------------------------------------------

    jsmth2          = 2*jsmth + 1
    rsmth           = REAL(jsmth2*jsmth2, wp)

    ! with all cells no sync is necessary
    patch_2d  => patch_3d%p_patch_2d(1)
    all_cells => patch_2d%cells%ALL
    dom_cells => patch_2d%cells%in_domain

    ! (1) barotropic system:
    !     vertical integration of zonal velocity times vertical layer thickness [m/s*m]
!ICON_OMP_PARALLEL_DO PRIVATE(jc, jk, start_index, end_index) SCHEDULE(dynamic)
    DO blockNo = all_cells%start_block, all_cells%end_block
      CALL get_index_range(all_cells, blockNo, start_index, end_index)
      u_vint(:,blockNo)     = 0.0_wp
      DO jc = start_index, end_index

        DO jk = 1, patch_3d%p_patch_1d(1)%dolic_c(jc,blockNo)

          u_vint(jc,blockNo) = u_vint(jc,blockNo) - u(jc,jk,blockNo) * prism_thickness(jc,jk,blockNo)

        END DO
      END DO
    END DO
!ICON_OMP_END_PARALLEL_DO

    !---------DEBUG DIAGNOSTICS-------------------------------------------
    idt_src=3  ! output print level (1-5, fix)
    CALL dbg_print('calc_psi:    u_vint    ', u_vint        , str_module, idt_src, in_subset=patch_2d%cells%owned)
    !---------------------------------------------------------------------

    IF (idiag_psi == 1) RETURN

    ALLOCATE(z_uint_reg(nlon,nlat), psi_reg(nlon,nlat))
    !$OMP PARALLEL WORKSHARE
    z_uint_reg(:,:) = 0.0_wp
    !$OMP END PARALLEL WORKSHARE
    ! (2) distribute integrated zonal velocity (u*dz) on 1x1 deg grid
    !     this code is not mature yet

    ! in domain: count all cells only once
    !$OMP PARALLEL DO PRIVATE(start_index,end_index,jc,z_lat_deg,z_lon_deg, &
    !$OMP & jlat,jlon,jltx,jlt,jlnx,jln)
    DO blockNo = dom_cells%start_block, dom_cells%end_block
      CALL get_index_range(dom_cells, blockNo, start_index, end_index)
      DO jc = start_index, end_index
        z_lat_deg = patch_2d%cells%center(jc,blockNo)%lat * rad2deg
        z_lon_deg = patch_2d%cells%center(jc,blockNo)%lon * rad2deg

        !  ! 0 <= lon <= 360 deg
        !  z_lon_deg = z_lon_deg + 180.0_wp

        ! jlat/jlon: corresponding latitude/longitude coordinates of 1 deg extension
        ! jlat: 1 = south of 89.0S; 89 = 1S-Eq.; 90 = Eq-1N;  180 = north of 89N
        ! jlon: 1 = 180W-179W; 180 = 1-0 deg west; 360 = 179E-180E

        jlat = NINT(91.0_wp + z_lat_deg)
        jlon = NINT(z_lon_deg + 180.5_wp)

        ! distribute stream function over rsmth=(2*jsmth+1)**2 lat/lon regular grid points
        !  - no weighting with latitudes done
        !  - no correction with regular lsm done
        DO jltx = jlat-jsmth, jlat+jsmth

          jlt = jltx
          IF (jlt <    1) jlt =      1-jlt  ! apply equatorwards
          IF (jlt > nlat) jlt = 2*nlat-jlt  ! apply equatorwards
          DO jlnx = jlon-jsmth, jlon+jsmth

            jln = jlnx
            IF (jln <    1) jln = jln+nlon  ! circular boundary
            IF (jln > nlon) jln = jln-nlon  ! circular boundary
            !$OMP ATOMIC
            z_uint_reg(jln,jlt) = z_uint_reg(jln,jlt) + u_vint(jc,blockNo) / rsmth


          END DO
        END DO

      END DO
    END DO
    !$OMP END PARALLEL DO

    ! (3) calculate meridional integral on regular grid starting from south pole:

    DO jlt = nlat-1, 1, -1
      z_uint_reg(:,jlt) = z_uint_reg(:,jlt) + z_uint_reg(:,jlt+1)
    END DO

    ! (4) calculate stream function: scale with length of 1 deg*rho [m/s*m*m*kg/m3=kg/s]

    ! meridional distance of 1 deg
    ! ATTENTION - fixed 1 deg resolution should be related to icon-resolution
    z_lat_dist = 111111.0_wp  ! * 1.3_wp ??
    !$OMP PARALLEL WORKSHARE
    psi_reg(:,:) = z_uint_reg(:,:) * z_lat_dist * OceanReferenceDensity
    !$OMP END PARALLEL WORKSHARE
    ! stream function on icon grid without calculation of meridional integral
    !  - tbd after interpolation to regular grid externally
    !  psi    (:,:) = u_vint    (:,:)              * OceanReferenceDensity


    ! write out in extra format - integer*8
    idate = INT(this_datetime%date%month*1000000+this_datetime%date%day*10000 &
         &     +this_datetime%time%hour*100+this_datetime%time%minute,i8)
    WRITE(0,*) 'write global PSI at iyear, idate:',this_datetime%date%year, idate

    iextra(1) = INT(idate,i8)
    iextra(2) = INT(780,i8)
    iextra(3) = INT(0,i8)
    iextra(4) = INT(nlon*nlat,i8)

    WRITE(80) (iextra(blockNo),blockNo=1,4)
    WRITE(80) ((psi_reg(jln,jlt),jln=1,nlon),jlt=1,nlat)

    DO jlat=1,nlat
      WRITE(82,*) 'jlat=',jlat
      WRITE(82,'(1p10e12.3)') (psi_reg(jlon,jlat),jlon=1,nlon)
    ENDDO

    !---------DEBUG DIAGNOSTICS-------------------------------------------
 !  idt_src=3  ! output print level (1-5, fix)
 !  CALL dbg_print('calc_psi:    psi_reg   ', psi_reg       , str_module, idt_src, in_subset=patch_2d%cells%owned)
    !---------------------------------------------------------------------

  END SUBROUTINE calc_psi
  !-------------------------------------------------------------------------

  !-------------------------------------------------------------------------
  !
  !
  !!  Calculation of horizontal stream function using normal velocity on edges
  !
  !>
  !>  Calculation of horizontal stream function using normal velocity on edges
  !!
  !! @par Revision History
  !! Developed  by  Stephan Lorenz, MPI-M (2014).
  !!
!<Optimize:inUse>
  SUBROUTINE calc_psi_vn (patch_3D, vn, prism_thickness_e, op_coeff, u_vint, v_vint, this_datetime)

    TYPE(t_patch_3d ),TARGET, INTENT(inout)  :: patch_3D
    REAL(wp), INTENT(in)               :: vn(:,:,:)                 ! normal velocity at cell edges
    REAL(wp), INTENT(in)               :: prism_thickness_e(:,:,:)  ! elevation on cell edges
    ! dims: (nproma,nlev,alloc_edge_blocks)
    REAL(wp), INTENT(inout)            :: u_vint(:,:)               ! barotropic zonal velocity on cell centers
    REAL(wp), INTENT(inout)            :: v_vint(:,:)               ! barotropic meridional velocity on cell centers
    TYPE(t_operator_coeff),INTENT(in)  :: op_coeff
    TYPE(datetime), POINTER            :: this_datetime
    !
    INTEGER  :: blockNo, jc, je, jk, start_index, end_index
    ! vertical integral vn on edges and in cartesian coordinates - no 2-dim mapping is available
    REAL(wp) :: vn_vint(nproma,n_zlev,patch_3d%p_patch_2d(1)%nblks_e)
    REAL(wp) :: u_2d(nproma,patch_3d%p_patch_2d(1)%alloc_cell_blocks)   !  scratch arrays for test
    REAL(wp) :: v_2d(nproma,patch_3d%p_patch_2d(1)%alloc_cell_blocks)   !  scratch arrays for test
    TYPE(t_cartesian_coordinates) :: vint_cc(nproma,n_zlev,patch_3D%p_patch_2D(1)%alloc_cell_blocks)

    TYPE(t_patch), POINTER  :: patch_2d
    TYPE(t_subset_range), POINTER :: all_edges, all_cells

    !CHARACTER(len=max_char_length), PARAMETER :: routine = ('mo_ocean_diagnostics:calc_psi_vn')

    !-----------------------------------------------------------------------

    patch_2d  => patch_3d%p_patch_2d(1)
    all_edges => patch_2d%edges%ALL
    all_cells => patch_2d%cells%ALL
    !$OMP PARALLEL WORKSHARE
    vn_vint  (:,:,:)    = 0.0_wp
    vint_cc(:,:,:)%x(1) = 0.0_wp
    vint_cc(:,:,:)%x(2) = 0.0_wp
    vint_cc(:,:,:)%x(3) = 0.0_wp
    u_2d       (:,:)    = 0.0_wp
    v_2d       (:,:)    = 0.0_wp
    !$OMP END PARALLEL WORKSHARE
    ! (1) barotropic system:
    !     vertical integration of normal velocity times vertical layer thickness [m/s*m]
!ICON_OMP_PARALLEL_DO PRIVATE(je, jk, start_index, end_index) SCHEDULE(dynamic)
    DO blockNo = all_edges%start_block, all_edges%end_block
      CALL get_index_range(all_edges, blockNo, start_index, end_index)
      vn_vint(:,1,blockNo) = 0.0_wp
      DO je = start_index, end_index

        DO jk = 1, patch_3d%p_patch_1d(1)%dolic_e(je,blockNo)

          vn_vint(je,1,blockNo) = vn_vint(je,1,blockNo) - vn(je,jk,blockNo) * prism_thickness_e(je,jk,blockNo)

        END DO
      END DO
    END DO
!ICON_OMP_END_PARALLEL_DO

    ! (2) remapping normal velocity to zonal and meridional velocity at cell centers
    CALL sync_patch_array(sync_e, patch_2d, vn_vint)

    CALL map_edges2cell_3d(patch_3D, vn_vint, op_coeff, vint_cc)

    CALL sync_patch_array(sync_c, patch_2d, vint_cc(:,:,:)%x(1))
    CALL sync_patch_array(sync_c, patch_2d, vint_cc(:,:,:)%x(2))
    CALL sync_patch_array(sync_c, patch_2d, vint_cc(:,:,:)%x(3))

    ! calculate zonal and meridional velocity:
    DO blockNo = all_cells%start_block, all_cells%end_block
      CALL get_index_range(all_cells, blockNo, start_index, end_index)
      DO jc = start_index, end_index
        CALL cvec2gvec(vint_cc(jc,1,blockNo)%x(1), vint_cc(jc,1,blockNo)%x(2), vint_cc(jc,1,blockNo)%x(3), &
          &            patch_2d%cells%center(jc,blockNo)%lon, patch_2d%cells%center(jc,blockNo)%lat,  &
          &            u_2d(jc,blockNo), v_2d(jc,blockNo))
!         &            u_vint(jc,blockNo), v_vint(jc,blockNo))
      END DO
    END DO
    !CALL sync_patch_array(sync_c, patch_2d, u_vint)
    !CALL sync_patch_array(sync_c, patch_2d, v_vint)
    CALL sync_patch_array(sync_c, patch_2d, u_2d)
    CALL sync_patch_array(sync_c, patch_2d, v_2d)

    ! hack for test: calc_psy for u_vint, calc_psi_vn for v_vint - accumulated and written out
    v_vint(:,:) = u_2d(:,:)

    !---------DEBUG DIAGNOSTICS-------------------------------------------
    idt_src=3  ! output print level (1-5, fix)
    CALL dbg_print('calc_psi_vn: u_2d        ', u_2d        , str_module, idt_src, in_subset=patch_2d%cells%owned)
    idt_src=4  ! output print level (1-5, fix)
    CALL dbg_print('calc_psi_vn: v_2d        ', v_2d        , str_module, idt_src, in_subset=patch_2d%cells%owned)
    CALL dbg_print('calc_psi_vn: vint_cc%x(1)' ,vint_cc%x(1), str_module, idt_src, in_subset=patch_2d%cells%owned)
    !---------------------------------------------------------------------


  END SUBROUTINE calc_psi_vn
  !-------------------------------------------------------------------------

  !-------------------------------------------------------------------------
  !!taken from MPIOM
!<Optimize:inUse>
  FUNCTION calc_max_condep(vertical_density_gradient,max_lev) RESULT(condep)
    REAL(wp),INTENT(in)  :: vertical_density_gradient(n_zlev)
    INTEGER, INTENT(in)  :: max_lev
    INTEGER :: condep

    INTEGER :: jk
    INTEGER :: maxcondep     !< maximum convective penetration level
    REAL(wp) :: masked_vertical_density_gradient(n_zlev)

    condep = 1

    ! remove dbl_eps, which  is added in the vertical gradient computation
    masked_vertical_density_gradient = MAX(vertical_density_gradient - dbl_eps,0.0_wp)

    !! diagnose maximum convection level
    !! condep = maximum model level penetrated by vertically continous
    !! convection from the surface downward
    !! calculated over integration period ; it should be written out
    !! as snapshot at the end of the run
   maxcondep=1
    DO jk=2,max_lev
      IF (masked_vertical_density_gradient(jk) .ne. 0.0_wp) THEN
        maxcondep = jk
        EXIT
      ENDIF
    ENDDO

    condep = max0(maxcondep,condep)
  END FUNCTION calc_max_condep
!<Optimize:inUse>
  FUNCTION calc_mixed_layer_depth(vertical_density_gradient,critical_value,max_lev,thickness, depth_of_first_layer) &
    & result(mixed_layer_depth)
    REAL(wp), TARGET :: vertical_density_gradient(n_zlev)
    REAL(wp), INTENT(in)  :: critical_value
    INTEGER,  INTENT(in)  :: max_lev
    REAL(wp), INTENT(in)  :: thickness(n_zlev)
    REAL(wp), INTENT(in)  :: depth_of_first_layer

    REAL(wp) :: sigh        ,zzz
    REAL(wp) :: mixed_layer_depth
    REAL(wp) :: masked_vertical_density_gradient(n_zlev)
    INTEGER :: jk

    sigh              = critical_value
    mixed_layer_depth = depth_of_first_layer
    masked_vertical_density_gradient = MAX(vertical_density_gradient,0.0_wp)

    ! This diagnostic calculates the mixed layer depth.
    ! It uses the incremental density increase between two
    ! levels and substracts it from the initial density criterion (sigcrit)
    ! and adds the level thickness (zzz) to zmld. This is done till
    ! the accumulated density increase between the surface and
    ! layer k is sigcrit or sigh = O, respectively.

    ! stabio(k) = insitu density gradient
    ! sigh = remaining density difference

    DO jk = 2, max_lev
      IF (sigh .GT. 1.e-6_wp) THEN
        zzz               = MIN(sigh/(ABS(masked_vertical_density_gradient(jk))+1.0E-19_wp),thickness(jk))
        sigh              = MAX(0._wp, sigh-zzz*masked_vertical_density_gradient(jk))
        mixed_layer_depth = mixed_layer_depth + zzz
      ELSE
        sigh = 0._wp
      ENDIF
    ENDDO

  END FUNCTION calc_mixed_layer_depth


  SUBROUTINE diag_heat_salt_tendency(patch_3d, n, ice, thetao, so, delta_ice, delta_snow, &
       delta_thetao, delta_so)

    TYPE(t_patch_3d ),TARGET, INTENT(in)     :: patch_3D

    REAL(wp), INTENT(in)                     :: thetao(:,:,:)   ! temperature
    REAL(wp), INTENT(in)                     :: so(:,:,:)   ! salinity
    TYPE(t_sea_ice), INTENT(IN)              :: ice
    TYPE(t_subset_range), POINTER            :: subset

    REAL(wp), INTENT(INOUT)  :: delta_ice(:,:)
    REAL(wp), INTENT(INOUT)  :: delta_snow(:,:)
    REAL(wp), INTENT(INOUT)  :: delta_thetao(:,:,:)
    REAL(wp), INTENT(INOUT)  :: delta_so(:,:,:)

    INTEGER  :: n, blk, cell, cellStart,cellEnd, level, dz
    REAL(wp) :: dti, rhoicwa, rhosnic, rhosnwa, tfreeze, tmelt,           &
                tref, entmel,  sithk, snthk

    rhoicwa = rhoi / rho_ref
    rhosnwa = rhos / rho_ref
    rhosnic = rhos / rhoi

    tfreeze = -1.9
    tmelt = 273.15
    tref = 273.15
    entmel = rhoi * alf


    IF ( n .EQ. 1) THEN

      subset => patch_3d%p_patch_2d(1)%cells%owned
      DO blk = subset%start_block, subset%end_block
        CALL get_index_range(subset, blk, cellStart, cellEnd)
        DO cell = cellStart, cellEnd

          delta_ice(cell,blk) = SUM(ice%hi(cell,:,blk)*ice%conc(cell,:,blk))
          delta_snow(cell,blk) = SUM(ice%hi(cell,:,blk)*ice%hs(cell,:,blk))

          DO level = 1,subset%vertical_levels(cell,blk)
            delta_thetao(cell,level,blk) = thetao(cell,level,blk)
            delta_so(cell,level,blk) = so(cell,level,blk)

          END DO ! level

        END DO ! cell
      END DO ! blk

    ENDIF

    IF ( n .EQ. 2) THEN

      dti = 1.0_wp / dtime

      subset => patch_3d%p_patch_2d(1)%cells%owned
      DO blk = subset%start_block, subset%end_block
        CALL get_index_range(subset, blk, cellStart, cellEnd)
        DO cell = cellStart, cellEnd

          ! tendency of equivalent thickness of sea ice
          sithk = SUM(ice%hi(cell,:,blk)*ice%conc(cell,:,blk)) - delta_ice(cell,blk)

          ! converted to heat content
          delta_ice(cell,blk) = (( rhoicwa * clw * OceanReferenceDensity * sithk           &
               * ( tfreeze + tmelt - tref )  )                                            &
               - ( sithk * entmel )) * dti 

          ! tendency of equivalent thickness of snow
          snthk = SUM(ice%hi(cell,:,blk)*ice%hs(cell,:,blk)) - delta_snow(cell,blk)

          ! converted to heat content
          delta_snow(cell,blk) = (( rhosnwa * clw * OceanReferenceDensity * snthk          &
               * ( tmelt - tref )  )                                                      &
               - ( rhosnic * snthk * entmel )) * dti

          DO level = 1,subset%vertical_levels(cell,blk)

            dz = MERGE(ice%zunderice(cell,blk),patch_3D%p_patch_1d(1)%prism_thick_c(cell,level,blk),level.EQ.1)
            delta_thetao(cell,level,blk) = ( thetao(cell,level,blk) - delta_thetao(cell,level,blk) ) &
                 * clw * OceanReferenceDensity * dz * dti
            delta_so(cell,level,blk) = ( so(cell,level,blk) - delta_so(cell,level,blk) ) &
                 * dz * dti

          END DO ! level

      END DO ! cell
    END DO ! blk

  ENDIF

END SUBROUTINE diag_heat_salt_tendency

  SUBROUTINE calc_heat_content(patch_3d, thickness, ice, tracers, &
       heat_content_liquid_water, heat_content_seaice,            &
       heat_content_snow, heat_content_total)

    TYPE(t_patch_3d), TARGET, INTENT(in)  :: patch_3d

    REAL(wp), INTENT(IN)   :: thickness(:,:,:)
    REAL(wp), INTENT(IN)   :: tracers(:,:,:,:)
    REAL(wp), INTENT(INOUT)  :: heat_content_liquid_water(:,:,:)
    REAL(wp), INTENT(INOUT)  :: heat_content_seaice(:,:)
    REAL(wp), INTENT(INOUT)  :: heat_content_snow(:,:)
    REAL(wp), INTENT(INOUT)  :: heat_content_total(:,:)

    TYPE(t_sea_ice), INTENT(IN)              :: ice
    TYPE(t_subset_range), POINTER            :: subset

    INTEGER  :: blk, cell, cellStart,cellEnd, level
    REAL(wp) :: rhoicwa, rhosnic, rhosnwa, tfreeze, tmelt, &
                  tref, entmel, rocp, sithk, snthk


    rhoicwa = rhoi / rho_ref
    rhosnwa = rhos / rho_ref
    rhosnic = rhos / rhoi
    rocp = rho_ref * clw
    tfreeze = -1.9
    tmelt = 273.15
    tref = 273.15
    entmel = rhoi * alf

    subset => patch_3d%p_patch_2d(1)%cells%owned
    DO blk = subset%start_block, subset%end_block
      CALL get_index_range(subset, blk, cellStart, cellEnd)
      DO cell = cellStart, cellEnd
        ! surface:
        ! heat of ice : heat of water equivalent at tfreeze - latent heat of fusion

        sithk = SUM(ice%hi(cell,:,blk)*ice%conc(cell,:,blk)) ! equivalent thickness of sea ice equally distributed over the cell area

        heat_content_seaice(cell,blk) = ( rhoicwa * rocp * sithk  &
             * ( tfreeze + tmelt - tref )  )                      &
             - ( sithk * entmel )

        ! heat of snow : heat of water equivalent at tmelt - latent heat of fusion

        snthk = SUM(ice%hs(cell,:,blk)*ice%conc(cell,:,blk)) ! equivalent thickness of snow on sea ice equally distributed over the cell area

        heat_content_snow(cell,blk) = ( rhosnwa * rocp * snthk  &
             * ( tmelt - tref )  )                              &
             - ( rhosnic * snthk * entmel )

        ! liquid water heat
        ! surface : tho * rho * cp * draft

        heat_content_liquid_water(cell,1,blk) = (tmelt - tref &
             + tracers(cell,1,blk,1) ) * rocp                 &
             * ice%zUnderIce(cell,blk)

        DO level=2,subset%vertical_levels(cell,blk)
          heat_content_liquid_water(cell,level,blk) = (tmelt - tref &
               + tracers(cell,level,blk,1) ) * rocp                 &
               * thickness(cell,level,blk)
        END DO

        ! total heat per column
        heat_content_total(cell,blk) = heat_content_snow(cell,blk) &
             + heat_content_seaice(cell, blk)                      &
             + SUM(heat_content_liquid_water(cell,1:subset%vertical_levels(cell,blk),blk))

        ! rest of the underwater world
      END DO ! cell
    END DO !block
  END SUBROUTINE calc_heat_content

  
  SUBROUTINE calc_eddydiag(patch_3d,u,v,w,T,S,R &
               ,uT, uS, uR, uu    &
               ,vT, vS, vR, vv    &
               ,wT, wS, wR, ww, uv, uw, vw, sigma0   &
               ,hflr, fwr, tauxu, tauyv & 
               , topbc_windstress_u, topbc_windstress_v &
               ,heatflux_total, frshflux_volumetotal)

    TYPE(t_patch_3d), TARGET, INTENT(in)  :: patch_3d

    REAL(wp), INTENT(IN)   :: u(:,:,:) !< zonal velocity at cell center
    REAL(wp), INTENT(IN)   :: v(:,:,:) !< meridional velocity at cell center
    REAL(wp), INTENT(IN)   :: w(:,:,:) !< vertical velocity at cell center
    REAL(wp), INTENT(IN)   :: T(:,:,:) !< temerature
    REAL(wp), INTENT(IN)   :: S(:,:,:) !< salinity
    REAL(wp), INTENT(IN)   :: R(:,:,:) !< density
    REAL(wp), INTENT(in)  :: heatflux_total(:,:)   !< net heatflux
    REAL(wp), INTENT(in)  :: frshflux_volumetotal(:,:)   !< net fresh water flux 
    REAL(wp), INTENT(in)  :: topbc_windstress_u(:,:)  !< windstress x 
    REAL(wp), INTENT(in)  :: topbc_windstress_v(:,:)  !< windstress y


    REAL(wp), INTENT(INOUT)  :: sigma0(:,:,:) !< density - 1000

    REAL(wp), INTENT(INOUT)  :: hflR(:,:) !< product of netheatflux and density
    REAL(wp), INTENT(INOUT)  :: fwR(:,:) !< product of fw flux and density
    REAL(wp), INTENT(INOUT)  :: tauxU(:,:) !< product of x-windstress and u-velocity
    REAL(wp), INTENT(INOUT)  :: tauyV(:,:) !< product of y-windstress and v-velocity 
    REAL(wp), INTENT(INOUT)  :: uT(:,:,:) !< product of temperature and u-velocity
    REAL(wp), INTENT(INOUT)  :: uS(:,:,:) !< product of salinity and u-velocity
    REAL(wp), INTENT(INOUT)  :: uR(:,:,:) !< product of density and u-velocity
    REAL(wp), INTENT(INOUT)  :: uu(:,:,:) !< square of u-velocity

    REAL(wp), INTENT(INOUT)  :: vT(:,:,:) !< product of temperature and v-velocity
    REAL(wp), INTENT(INOUT)  :: vS(:,:,:) !< product of salinity and v-velocity
    REAL(wp), INTENT(INOUT)  :: vR(:,:,:) !< product of density and v-velocity  
    REAL(wp), INTENT(INOUT)  :: vv(:,:,:) !< square of  v-velocity

    REAL(wp), INTENT(INOUT)  :: wT(:,:,:) !< product of temperature and w-velocity
    REAL(wp), INTENT(INOUT)  :: wS(:,:,:) !< product of salinity and w-velocity
    REAL(wp), INTENT(INOUT)  :: wR(:,:,:) !< product of density and w-velocity
    REAL(wp), INTENT(INOUT)  :: ww(:,:,:) !< square of w-velocity 

    REAL(wp), INTENT(INOUT)  :: uv(:,:,:) !< product of u-velocity and w-velocity 
    REAL(wp), INTENT(INOUT)  :: uw(:,:,:) !< product of v-velocity and w-velocity
    REAL(wp), INTENT(INOUT)  :: vw(:,:,:) !< product of u-velocity and v-velocity


    TYPE(t_subset_range), POINTER            :: subset

    INTEGER  :: blk, cell, cellStart,cellEnd, level


    subset => patch_3d%p_patch_2d(1)%cells%owned
    DO blk = subset%start_block, subset%end_block
      CALL get_index_range(subset, blk, cellStart, cellEnd)
      DO cell = cellStart, cellEnd

          hflR(cell,blk) = heatflux_total(cell,blk) * ( R(cell,1,blk) -1000.0_wp )
          fwR(cell,blk) = frshflux_volumetotal(cell,blk) * ( R(cell,1,blk) -1000.0_wp )
          tauxu(cell,blk) = topbc_windstress_u(cell,blk) * U(cell,1,blk)
          tauyv(cell,blk) = topbc_windstress_v(cell,blk) * V(cell,1,blk)


        DO level=1,subset%vertical_levels(cell,blk)


          sigma0(cell,level,blk) = R(cell,level,blk) -1000.0_wp
          uT(cell,level,blk) = T(cell,level,blk) * u(cell,level,blk)
          uS(cell,level,blk) = S(cell,level,blk) * u(cell,level,blk)
          uR(cell,level,blk) = sigma0(cell,level,blk) * u(cell,level,blk)
          uu(cell,level,blk) = u(cell,level,blk) * u(cell,level,blk)

          vT(cell,level,blk) = T(cell,level,blk) * v(cell,level,blk)
          vS(cell,level,blk) = S(cell,level,blk) * v(cell,level,blk)
          vR(cell,level,blk) = sigma0(cell,level,blk) * v(cell,level,blk)
          vv(cell,level,blk) = v(cell,level,blk) * v(cell,level,blk)

          wT(cell,level,blk) = T(cell,level,blk) * w(cell,level,blk)
          wS(cell,level,blk) = S(cell,level,blk) * w(cell,level,blk)
          wR(cell,level,blk) = sigma0(cell,level,blk) * w(cell,level,blk)
          ww(cell,level,blk) = w(cell,level,blk) * w(cell,level,blk)

          uv(cell,level,blk) = u(cell,level,blk) * v(cell,level,blk)
          uw(cell,level,blk) = u(cell,level,blk) * w(cell,level,blk)
          vw(cell,level,blk) = v(cell,level,blk) * w(cell,level,blk)


        END DO ! level
      END DO ! cell
    END DO !block

  END SUBROUTINE calc_eddydiag


  SUBROUTINE reset_ocean_monitor(monitor)
    TYPE(t_ocean_monitor) :: monitor
    monitor%volume(:)                     = 0.0_wp
!   monitor%kin_energy(:)                 = 0.0_wp
!   monitor%pot_energy(:)                 = 0.0_wp
!   monitor%total_energy(:)               = 0.0_wp
    monitor%total_salt(:)                 = 0.0_wp
!   monitor%vorticity(:)                  = 0.0_wp
!   monitor%enstrophy(:)                  = 0.0_wp
!   monitor%potential_enstrophy(:)        = 0.0_wp
    monitor%absolute_vertical_velocity(:) = 0.0_wp
    monitor%HeatFlux_ShortWave(:)         = 0.0_wp
    monitor%HeatFlux_LongWave(:)          = 0.0_wp
    monitor%HeatFlux_Sensible(:)          = 0.0_wp
    monitor%HeatFlux_Latent(:)            = 0.0_wp
    monitor%FrshFlux_SnowFall(:)          = 0.0_wp
    monitor%FrshFlux_TotalSalt(:)         = 0.0_wp
    monitor%FrshFlux_TotalOcean(:)        = 0.0_wp
    monitor%FrshFlux_TotalIce(:)          = 0.0_wp
    monitor%FrshFlux_VolumeIce(:)         = 0.0_wp
    monitor%FrshFlux_VolumeTotal(:)       = 0.0_wp
    monitor%HeatFlux_Relax(:)             = 0.0_wp
    monitor%FrshFlux_Relax(:)             = 0.0_wp
    monitor%TempFlux_Relax(:)             = 0.0_wp
    monitor%SaltFlux_Relax(:)             = 0.0_wp
    monitor%ice_framStrait(:)             = 0.0_wp
    monitor%florida_strait(:)             = 0.0_wp
    monitor%gibraltar(:)                  = 0.0_wp
    monitor%denmark_strait(:)             = 0.0_wp
    monitor%drake_passage(:)              = 0.0_wp
    monitor%indonesian_throughflow(:)     = 0.0_wp
    monitor%scotland_iceland(:)           = 0.0_wp
    monitor%mozambique(:)                 = 0.0_wp
    monitor%framStrait(:)                 = 0.0_wp
    monitor%beringStrait(:)               = 0.0_wp
    monitor%barentsOpening(:)             = 0.0_wp
    monitor%agulhas(:)                    = 0.0_wp
    monitor%agulhas_long(:)               = 0.0_wp
    monitor%agulhas_longer(:)             = 0.0_wp
    monitor%t_mean_na_200m(:)             = 0.0_wp
    monitor%t_mean_na_800m(:)             = 0.0_wp
    monitor%ice_ocean_heat_budget(:)      = 0.0_wp
    monitor%ice_ocean_salinity_budget(:)  = 0.0_wp
    monitor%ice_ocean_volume_budget(:)    = 0.0_wp
  END SUBROUTINE reset_ocean_monitor

  SUBROUTINE calc_condep(patch_3d, condep, zgrad_rho)

    TYPE(t_patch_3d), TARGET, INTENT(in)  :: patch_3d
!    TYPE(t_hydro_ocean_state), TARGET, INTENT(inout) :: ocean_state
    TYPE(t_patch), POINTER        :: patch_2d
    TYPE(t_subset_range), POINTER :: owned_cells

    REAL(wp), INTENT(inout) :: 	 condep(:,:)
    REAL(wp), INTENT(in) :: 	 zgrad_rho(:,:,:)


    INTEGER  :: blockNo, jc, start_index, end_index

    patch_2d => patch_3D%p_patch_2d(1)
    owned_cells => patch_2d%cells%owned

    !ICON_OMP_PARALLEL_DO PRIVATE(start_index, end_index) SCHEDULE(dynamic)
    DO blockNo = owned_cells%start_block, owned_cells%end_block
      CALL get_index_range(owned_cells, blockNo, start_index, end_index)
      DO jc =  start_index, end_index
        	condep(jc,blockNo) = &
             REAL(calc_max_condep(zgrad_rho(jc,:,blockNo), &
             patch_3d%p_patch_1d(1)%dolic_c(jc,blockNo)),KIND=wp)

      ENDDO
    ENDDO
    !ICON_OMP_END_PARALLEL_DO

  END SUBROUTINE calc_condep

  SUBROUTINE calc_mld(patch_3d, mld, zgrad_rho, sigcrit)

    TYPE(t_patch_3d), TARGET, INTENT(in)     :: patch_3d
    REAL(wp), TARGET, Intent(inout)          :: mld(:,:)
    REAL(wp), TARGET, Intent(in)             :: zgrad_rho(:,:,:)
    REAL(wp)                                 :: sigcrit 

    TYPE(t_patch), POINTER                   :: patch_2d
    TYPE(t_subset_range), POINTER            :: owned_cells


    INTEGER  :: blockNo, jc, start_index, end_index

    patch_2d => patch_3D%p_patch_2d(1)
    owned_cells => patch_2d%cells%owned

    !ICON_OMP_PARALLEL_DO PRIVATE(start_index, end_index) SCHEDULE(dynamic)
    DO blockNo = owned_cells%start_block, owned_cells%end_block
      CALL get_index_range(owned_cells, blockNo, start_index, end_index)
      DO jc =  start_index, end_index

         mld(jc,blockNo) = calc_mixed_layer_depth(zgrad_rho(jc,:,blockNo),&
             sigcrit, &
             patch_3d%p_patch_1d(1)%dolic_c(jc,blockNo), &
             patch_3d%p_patch_1d(1)%prism_thick_c(jc,:,blockNo), &
             patch_3d%p_patch_1d(1)%zlev_m(1))

      ENDDO
    ENDDO
    !ICON_OMP_END_PARALLEL_DO
  END SUBROUTINE calc_mld

  !>
  !! Find level index of layer containing given depth.
  !!
  !! If depth is exactly at layer boundary, take layer above given depth.
  !! Return top layer for zero depth. Use bottom layer for too large depths.
  !!
  FUNCTION get_level_index_by_depth(patch_3d, depth) RESULT(level_index)


    TYPE(t_patch_3d ),TARGET, INTENT(in)     :: patch_3D
    REAL(dp), INTENT(in) :: depth
    INTEGER :: level_index

    level_index = 1
    DO WHILE(patch_3d%p_patch_1d(1)%zlev_i(level_index+1) < depth .AND. level_index < n_zlev)
      level_index = level_index + 1
    END DO

  END FUNCTION get_level_index_by_depth

END MODULE mo_ocean_diagnostics<|MERGE_RESOLUTION|>--- conflicted
+++ resolved
@@ -59,14 +59,9 @@
     & ab_const, ab_beta, ab_gam, iswm_oce, discretization_scheme, &
     & iforc_oce, No_Forcing, i_sea_ice, diagnostics_level, &
     & diagnose_for_horizontalVelocity, OceanReferenceDensity, &
-<<<<<<< HEAD
     & eddydiag, &
     & vert_cor_type
-  USE mo_sea_ice_nml,        ONLY: kice
-=======
-    & eddydiag
   USE mo_sea_ice_nml,        ONLY: kice, sice
->>>>>>> 82859c36
   USE mo_dynamics_config,    ONLY: nold,nnew
   USE mo_parallel_config,    ONLY: nproma, p_test_run
   USE mo_run_config,         ONLY: dtime, nsteps
