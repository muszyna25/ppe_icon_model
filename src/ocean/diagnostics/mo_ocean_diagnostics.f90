!>
!! Contains basic diagnostics for ICON ocean model.
!!
!!
!! @par Revision History
!!  Developed  by Peter Korn,       MPI-M (2011/02)
!!  Extended   by Stephan Lorenz,   MPI-M (2012)
!!
!! @par Copyright and License
!!
!! This code is subject to the DWD and MPI-M-Software-License-Agreement in
!! its most recent form.
!! Please see the file LICENSE in the root of the source tree for this code.
!! Where software is supplied by third parties, it is indicated in the
!! headers of the routines.
!!
!----------------------------
#include "omp_definitions.inc"
!----------------------------
MODULE mo_ocean_diagnostics
  USE mo_kind,               ONLY: wp, dp, i8
#ifdef _OPENMP
  USE omp_lib
#endif
  USE mo_grid_subset,        ONLY: t_subset_range, get_index_range, t_subset_indexed
  USE mo_grid_tools,         ONLY: get_oriented_edges_from_global_vertices, check_global_indexes
  USE mo_mpi,                ONLY: my_process_is_stdio, p_field_sum, get_my_mpi_work_id, &
    & p_comm_work_test, p_comm_work, p_io, p_bcast, my_process_is_mpi_workroot, p_sum, &
    & my_process_is_mpi_parallel
  USE mo_sync,               ONLY: global_sum_array, disable_sync_checks, enable_sync_checks, &
    &                              sync_c, sync_e, sync_patch_array
  USE mo_math_types,         ONLY: t_cartesian_coordinates
  USE mo_math_utilities,     ONLY: cvec2gvec
  USE mo_advection_utils,    ONLY: laxfr_upflux
  USE mo_util_dbg_prnt,      ONLY: dbg_print
  USE mo_dbg_nml,            ONLY: idbg_val
  USE mo_math_constants,     ONLY: rad2deg, dbl_eps
  USE mo_impl_constants,     ONLY: sea_boundary,sea, &
    & min_rlcell, min_rledge, min_rlcell, &
    & max_char_length, min_dolic
  USE mo_timer,              ONLY: timer_calc_moc, timer_start, timer_stop
  USE mo_cdi_constants,      ONLY: GRID_EDGE, GRID_CELL, GRID_UNSTRUCTURED_EDGE, &
    & GRID_UNSTRUCTURED_CELL
  USE mo_ocean_nml,          ONLY: n_zlev, no_tracer, &
    & gibraltar, &
    & denmark_strait, &
    & drake_passage, &
    & florida_strait, &
    & indonesian_throughflow,&
    & scotland_iceland, &
    & mozambique, &
    & framStrait, &
    & beringStrait, &
    & barentsOpening, &
    & agulhas, &
    & agulhas_long, &
    & agulhas_longer, &
    & ab_const, ab_beta, ab_gam, iswm_oce, discretization_scheme, &
    & iforc_oce, No_Forcing, i_sea_ice, diagnostics_level, &
    & diagnose_for_horizontalVelocity, OceanReferenceDensity
  USE mo_sea_ice_nml,        ONLY: kice
  USE mo_dynamics_config,    ONLY: nold,nnew
  USE mo_parallel_config,    ONLY: nproma, p_test_run
  USE mo_run_config,         ONLY: dtime, nsteps
  USE mo_physical_constants, ONLY: grav, rhos, rhoi,sice, rho_ref, rho_ref, clw, alf
  USE mo_model_domain,       ONLY: t_patch, t_patch_3d,t_patch_vert, t_grid_edges
  USE mo_ocean_types,        ONLY: t_hydro_ocean_state, t_hydro_ocean_diag
  USE mo_ocean_diagnostics_types,  ONLY: t_ocean_regions, t_ocean_region_volumes, &
    &  t_ocean_region_areas, t_ocean_monitor
  USE mo_hamocc_types,       ONLY: t_hamocc_state
  USE mo_hamocc_diagnostics, ONLY: get_monitoring 
  USE mo_ext_data_types,     ONLY: t_external_data
  USE mo_exception,          ONLY: message, finish, message_text, warning
  USE mo_sea_ice_types,      ONLY: t_atmos_fluxes, t_sea_ice
  USE mo_ocean_surface_types,ONLY: t_ocean_surface
  USE mo_linked_list,        ONLY: t_var_list
  USE mo_operator_ocean_coeff_3d,ONLY: t_operator_coeff
  USE mo_scalar_product,     ONLY: map_edges2cell_3d
  USE mo_io_units,           ONLY: find_next_free_unit
  USE mo_util_file,          ONLY: util_symlink, util_rename, util_islink, util_unlink
  USE mo_statistics,         ONLY: subset_sum, levels_horizontal_mean, total_mean, gather_sums
  USE mo_fortran_tools,      ONLY: assign_if_present
  USE mo_linked_list,        ONLY: t_var_list
  USE mo_var_list,           ONLY: add_var,                  &
    &                              new_var_list,             &
    &                              delete_var_list,          &
    &                              default_var_list_settings,&
    &                              add_ref
  USE mo_var_groups,         ONLY: groups
  USE mo_cf_convention
  USE mo_grib2,              ONLY: t_grib2_var, grib2_var
  USE mo_cdi,                ONLY: DATATYPE_FLT32, DATATYPE_FLT64, DATATYPE_PACK16, GRID_UNSTRUCTURED
  USE mo_cdi_constants,      ONLY: GRID_EDGE, GRID_CELL, GRID_UNSTRUCTURED_EDGE, &
    &                              GRID_UNSTRUCTURED_CELL
  USE mo_zaxis_type,         ONLY: ZA_DEPTH_BELOW_SEA
  USE mo_io_config,          ONLY: lnetcdf_flt64_output
  USE mo_name_list_output_init, ONLY: isRegistered

  USE mtime,                 ONLY: datetime, MAX_DATETIME_STR_LEN, datetimeToPosixString

  IMPLICIT NONE

  !PRIVATE

  CHARACTER(LEN=12)           :: str_module    = 'oceDiag     '  ! Output of module for 1 line debug
  INTEGER                     :: idt_src       = 1               ! Level of detail for 1 line debug

  INTEGER :: moc_unit  = -1 ! file handle for the global timeseries output
  CHARACTER(LEN=max_char_length) :: diag_fname, moc_fname
  INTEGER, PARAMETER :: linecharacters  = 2048

  !
  ! PUBLIC INTERFACE
  !
  PUBLIC :: calc_slow_oce_diagnostics, calc_fast_oce_diagnostics
  PUBLIC :: construct_oce_diagnostics
  PUBLIC :: destruct_oce_diagnostics
  PUBLIC :: calc_moc
  PUBLIC :: calc_psi

  INTERFACE calc_moc
    MODULE PROCEDURE calc_moc_acc
    MODULE PROCEDURE calc_moc_internal
  END INTERFACE

  TYPE t_oce_section
    TYPE(t_subset_indexed) :: subset
    REAL(wp), POINTER :: orientation(:)
  END TYPE t_oce_section

  INTEGER, PARAMETER  :: oce_section_count = 13
  PRIVATE             :: oce_section_count
  TYPE(t_oce_section) :: oce_sections(oce_section_count)
  PRIVATE             :: oce_sections

  TYPE(t_ocean_region_volumes),SAVE :: ocean_region_volumes
  PRIVATE                           :: ocean_region_volumes
  TYPE(t_ocean_region_areas),SAVE   :: ocean_region_areas
  PRIVATE                           :: ocean_region_areas


  TYPE(t_var_list) :: horizontal_velocity_diagnostics
  ! addtional diagnostics
  REAL(wp), POINTER :: veloc_adv_horz_u(:,:,:),  veloc_adv_horz_v(:,:,:), &
    & laplacian_horz_u(:,:,:), laplacian_horz_v(:,:,:), vn_u(:,:,:), vn_v(:,:,:), &
    & mass_flx_e_u(:,:,:), mass_flx_e_v(:,:,:), pressure_grad_u(:,:,:), pressure_grad_v(:,:,:), &
    & potential_vort_e(:,:,:), potential_vort_c(:,:,:)

 CHARACTER(LEN=*), PARAMETER :: module_name="mo_ocean_statistics"

CONTAINS

  !-------------------------------------------------------------------------
  !  The constructor of the types related to ocean diagnostics
  !>
  !! @par Revision History
  !! Developed  by  Peter Korn, MPI-M (2011).
  !!
!<Optimize:inUse>
  SUBROUTINE construct_oce_diagnostics( patch_3D, ocean_state, datestring )
    TYPE(t_patch_3d),TARGET, INTENT(inout) :: patch_3D
    TYPE(t_hydro_ocean_state), TARGET      :: ocean_state
    CHARACTER(LEN=32)                      :: datestring

    !local variable
    INTEGER :: i,ist
    CHARACTER(LEN=max_char_length), PARAMETER :: &
      & routine = ('mo_ocean_diagnostics:construct_oce_diagnostics')
    !-----------------------------------------------------------------------
    INTEGER  :: nblks_e,blockNo,jc,jk, region_index,start_index,end_index
    REAL(wp) :: surface_area, surface_height, prism_vol, prism_area, column_volume

    TYPE(t_patch), POINTER        :: patch_2d
    TYPE(t_subset_range), POINTER :: owned_cells
    INTEGER, POINTER              :: regions(:,:)
    TYPE(t_ocean_regions)         :: ocean_regions
    CHARACTER(LEN=max_char_length) :: listname
    INTEGER                       :: datatype_flt

    IF ( lnetcdf_flt64_output ) THEN
      datatype_flt = DATATYPE_FLT64
    ELSE
      datatype_flt = DATATYPE_FLT32
    ENDIF

    CALL message (TRIM(routine), 'start')
    !-----------------------------------------------------------------------
    patch_2d => patch_3D%p_patch_2d(1)
    regions => patch_3D%regio_c
    !-----------------------------------------------------------------------
    owned_cells => patch_2d%cells%owned
    nblks_e = patch_2d%nblks_e
    !-----------------------------------------------------------------------
    WRITE(listname,'(a)')  'horizontal_velocity_diagnostics'
    CALL new_var_list(horizontal_velocity_diagnostics, listname, patch_id=patch_2d%id)
    CALL default_var_list_settings( horizontal_velocity_diagnostics,            &
      & lrestart=.FALSE.,model_type='oce',loutput=.TRUE. )
    !-----------------------------------------------------------------------
    IF (diagnose_for_horizontalVelocity) THEN
      CALL add_var(horizontal_velocity_diagnostics, 'veloc_adv_horz_u', veloc_adv_horz_u, &
        & grid_unstructured_edge, za_depth_below_sea, &
        & t_cf_var('veloc_adv_horz_u','m/s','velocity advection zonal', &
        & datatype_flt),&
        & grib2_var(255, 255, 255, DATATYPE_PACK16, GRID_UNSTRUCTURED, grid_edge),&
        & ldims=(/nproma,n_zlev,nblks_e/),in_group=groups("oce_diag"),lrestart_cont=.FALSE.)

      CALL add_var(horizontal_velocity_diagnostics, 'veloc_adv_horz_v', veloc_adv_horz_v, &
        & grid_unstructured_edge, za_depth_below_sea, &
        & t_cf_var('veloc_adv_horz_v','m/s','velocity advection meridional', &
        & datatype_flt),&
        & grib2_var(255, 255, 255, DATATYPE_PACK16, GRID_UNSTRUCTURED, grid_edge),&
        & ldims=(/nproma,n_zlev,nblks_e/),in_group=groups("oce_diag"),lrestart_cont=.FALSE.)

      CALL add_var(horizontal_velocity_diagnostics, 'laplacian_horz_u', laplacian_horz_u, &
        & grid_unstructured_edge, za_depth_below_sea, &
        & t_cf_var('laplacian_horz_u','m/s','velocity laplacian zonal', &
        & datatype_flt),&
        & grib2_var(255, 255, 255, DATATYPE_PACK16, GRID_UNSTRUCTURED, grid_edge),&
        & ldims=(/nproma,n_zlev,nblks_e/),in_group=groups("oce_diag"),lrestart_cont=.FALSE.)

      CALL add_var(horizontal_velocity_diagnostics, 'laplacian_horz_v', laplacian_horz_v, &
        & grid_unstructured_edge, za_depth_below_sea, &
        & t_cf_var('laplacian_horz_v','m/s','velocity laplacian meridional', &
        & datatype_flt),&
        & grib2_var(255, 255, 255, DATATYPE_PACK16, GRID_UNSTRUCTURED, grid_edge),&
        & ldims=(/nproma,n_zlev,nblks_e/),in_group=groups("oce_diag"),lrestart_cont=.FALSE.)

      CALL add_var(horizontal_velocity_diagnostics, 'vn_u', vn_u, &
        & grid_unstructured_edge, za_depth_below_sea, &
        & t_cf_var('vn_u','m/s','edge velocity zonal', &
        & datatype_flt),&
        & grib2_var(255, 255, 255, DATATYPE_PACK16, GRID_UNSTRUCTURED, grid_edge),&
        & ldims=(/nproma,n_zlev,nblks_e/),in_group=groups("oce_diag"),lrestart_cont=.FALSE.)

      CALL add_var(horizontal_velocity_diagnostics, 'vn_v', vn_v, &
        & grid_unstructured_edge, za_depth_below_sea, &
        & t_cf_var('vn_v','m/s','edge velocity meridional', &
        & datatype_flt),&
        & grib2_var(255, 255, 255, DATATYPE_PACK16, GRID_UNSTRUCTURED, grid_edge),&
        & ldims=(/nproma,n_zlev,nblks_e/),in_group=groups("oce_diag"),lrestart_cont=.FALSE.)

      CALL add_var(horizontal_velocity_diagnostics, 'mass_flx_e_u', mass_flx_e_u, &
        & grid_unstructured_edge, za_depth_below_sea, &
        & t_cf_var('mass_flx_e_u','m*m/s','mass flux zonal', &
        & datatype_flt),&
        & grib2_var(255, 255, 255, DATATYPE_PACK16, GRID_UNSTRUCTURED, grid_edge),&
        & ldims=(/nproma,n_zlev,nblks_e/),in_group=groups("oce_diag"),lrestart_cont=.FALSE.)

      CALL add_var(horizontal_velocity_diagnostics, 'mass_flx_e_v', mass_flx_e_v, &
        & grid_unstructured_edge, za_depth_below_sea, &
        & t_cf_var('mass_flx_e_v','m*m/s','mass flux meridional', &
        & datatype_flt),&
        & grib2_var(255, 255, 255, DATATYPE_PACK16, GRID_UNSTRUCTURED, grid_edge),&
        & ldims=(/nproma,n_zlev,nblks_e/),in_group=groups("oce_diag"),lrestart_cont=.FALSE.)

      CALL add_var(horizontal_velocity_diagnostics, 'pressure_grad_u', pressure_grad_u, &
        & grid_unstructured_edge, za_depth_below_sea, &
        & t_cf_var('pressure_grad_u','N','pressure gradient zonal', &
        & datatype_flt),&
        & grib2_var(255, 255, 255, DATATYPE_PACK16, GRID_UNSTRUCTURED, grid_edge),&
        & ldims=(/nproma,n_zlev,nblks_e/),in_group=groups("oce_diag"),lrestart_cont=.FALSE.)

      CALL add_var(horizontal_velocity_diagnostics, 'pressure_grad_v', pressure_grad_v, &
        & grid_unstructured_edge, za_depth_below_sea, &
        & t_cf_var('pressure_grad_v','N','pressure gradient meridional', &
        & datatype_flt),&
        & grib2_var(255, 255, 255, DATATYPE_PACK16, GRID_UNSTRUCTURED, grid_edge),&
        & ldims=(/nproma,n_zlev,nblks_e/),in_group=groups("oce_diag"),lrestart_cont=.FALSE.)

      CALL add_var(horizontal_velocity_diagnostics, 'potential_vort_e', potential_vort_e, &
        & grid_unstructured_edge, za_depth_below_sea, &
        & t_cf_var('vn_v','1/s','potential vorticity at edges', &
        & datatype_flt),&
        & grib2_var(255, 255, 255, DATATYPE_PACK16, GRID_UNSTRUCTURED, grid_edge),&
        & ldims=(/nproma,n_zlev,nblks_e/),in_group=groups("oce_diag"),lrestart_cont=.FALSE.)

      CALL add_var(horizontal_velocity_diagnostics, 'potential_vort_c', potential_vort_c, &
        & grid_unstructured_cell, za_depth_below_sea, &
        & t_cf_var('vn_v','1/s','potential vorticity at cells', &
        & datatype_flt),&
        & grib2_var(255, 255, 255, DATATYPE_PACK16, GRID_UNSTRUCTURED, grid_cell),&
        & ldims=(/nproma,n_zlev,patch_2d%alloc_cell_blocks/),in_group=groups("oce_diag"),lrestart_cont=.FALSE.)

    ENDIF

    ! compute subsets for given sections path allong edges
    CALL get_oriented_edges_from_global_vertices(    &
      & edge_subset = oce_sections(1)%subset,      &
      & orientation = oce_sections(1)%orientation, &
      & patch_3d = patch_3D,                     &
      & global_vertex_array = gibraltar,            &
      & subset_name = 'gibraltar')
    CALL get_oriented_edges_from_global_vertices(    &
      & edge_subset = oce_sections(2)%subset,      &
      & orientation = oce_sections(2)%orientation, &
      & patch_3d = patch_3D,                     &
      & global_vertex_array =denmark_strait,        &
      & subset_name = 'denmark_strait')
    CALL get_oriented_edges_from_global_vertices(    &
      & edge_subset = oce_sections(3)%subset,      &
      & orientation = oce_sections(3)%orientation, &
      & patch_3d = patch_3D,                     &
      & global_vertex_array =drake_passage,         &
      & subset_name = 'drake_passage')
    CALL get_oriented_edges_from_global_vertices(    &
      & edge_subset = oce_sections(4)%subset,      &
      & orientation = oce_sections(4)%orientation, &
      & patch_3d = patch_3D,                     &
      & global_vertex_array =indonesian_throughflow,&
      & subset_name = 'indonesian_throughflow')
    CALL get_oriented_edges_from_global_vertices(    &
      & edge_subset = oce_sections(5)%subset,      &
      & orientation = oce_sections(5)%orientation, &
      & patch_3d = patch_3D,                     &
      & global_vertex_array =scotland_iceland,      &
      & subset_name = 'scotland_iceland')
    CALL get_oriented_edges_from_global_vertices(    &
      & edge_subset = oce_sections(6)%subset,      &
      & orientation = oce_sections(6)%orientation, &
      & patch_3d = patch_3D,                     &
      & global_vertex_array =mozambique,      &
      & subset_name = 'mozambique')
    CALL get_oriented_edges_from_global_vertices(    &
      & edge_subset = oce_sections(7)%subset,      &
      & orientation = oce_sections(7)%orientation, &
      & patch_3d = patch_3D,                     &
      & global_vertex_array =framStrait,      &
      & subset_name = 'framStrait')
    CALL get_oriented_edges_from_global_vertices(    &
      & edge_subset = oce_sections(8)%subset,      &
      & orientation = oce_sections(8)%orientation, &
      & patch_3d = patch_3D,                     &
      & global_vertex_array =beringStrait,      &
      & subset_name = 'beringStrait')
    CALL get_oriented_edges_from_global_vertices(    &
      & edge_subset = oce_sections(9)%subset,      &
      & orientation = oce_sections(9)%orientation, &
      & patch_3d = patch_3D,                     &
      & global_vertex_array =barentsOpening,      &
      & subset_name = 'barentsOpening')
    CALL get_oriented_edges_from_global_vertices(    &
      & edge_subset = oce_sections(10)%subset,      &
      & orientation = oce_sections(10)%orientation, &
      & patch_3d = patch_3D,                     &
      & global_vertex_array =agulhas,      &
      & subset_name = 'agulhas')
    CALL get_oriented_edges_from_global_vertices(    &
      & edge_subset = oce_sections(11)%subset,      &
      & orientation = oce_sections(11)%orientation, &
      & patch_3d = patch_3D,                     &
      & global_vertex_array =agulhas_long,      &
      & subset_name = 'agulhas_long')
    CALL get_oriented_edges_from_global_vertices(    &
      & edge_subset = oce_sections(12)%subset,      &
      & orientation = oce_sections(12)%orientation, &
      & patch_3d = patch_3D,                     &
      & global_vertex_array =agulhas_longer,      &
      & subset_name = 'agulhas_longer')

    CALL get_oriented_edges_from_global_vertices(    &
      & edge_subset = oce_sections(13)%subset,       &
      & orientation = oce_sections(13)%orientation, &
      & patch_3d = patch_3D,                         &
      & global_vertex_array =florida_strait,         &
      & subset_name = 'florida_strait')
!     CALL finish("","")

    surface_area   = 0.0_wp
    surface_height = 0.0_wp
    prism_vol      = 0.0_wp
    prism_area     = 0.0_wp
    ocean_region_areas%total = 0.0_wp
    ! compute regional ocean volumes
    DO blockNo = owned_cells%start_block, owned_cells%end_block
      CALL get_index_range(owned_cells, blockNo, start_index, end_index)
      DO jc = start_index, end_index

        ! area
        prism_area               = patch_2d%cells%area(jc,blockNo)
        ocean_region_areas%total = ocean_region_areas%total + prism_area

        ! volume
        CALL compute_vertical_volume(blockNo,jc, &
          & prism_area, &
          & ocean_state%p_prog(nnew(1))%h(jc,blockNo), &
          & patch_3D%p_patch_1d(1)%prism_thick_c(jc,:,blockNo), &
          & patch_3D%p_patch_1d(1)%dolic_c(jc,blockNo), &
          & column_volume)
        ocean_region_volumes%total = ocean_region_volumes%total + column_volume

        region_index = regions(jc,blockNo)
        IF (ocean_regions%greenland_iceland_norwegian_sea == region_index) THEN
          ocean_region_volumes%greenland_iceland_norwegian_sea = &
            & ocean_region_volumes%greenland_iceland_norwegian_sea + column_volume
          ocean_region_areas%greenland_iceland_norwegian_sea   = &
            & ocean_region_areas%greenland_iceland_norwegian_sea + prism_area

        ELSEIF (ocean_regions%arctic_ocean == region_index) THEN
          ocean_region_volumes%arctic_ocean                    = ocean_region_volumes%arctic_ocean + column_volume
          ocean_region_areas%arctic_ocean                      = ocean_region_areas%arctic_ocean + prism_area

        ELSEIF (ocean_regions%labrador_sea == region_index) THEN
          ocean_region_volumes%labrador_sea                    = ocean_region_volumes%labrador_sea + column_volume
          ocean_region_areas%labrador_sea                      = ocean_region_areas%labrador_sea + prism_area

        ELSEIF (ocean_regions%north_atlantic == region_index) THEN
          ocean_region_volumes%north_atlantic                  = ocean_region_volumes%north_atlantic + column_volume
          ocean_region_areas%north_atlantic                    = ocean_region_areas%north_atlantic + prism_area

        ELSEIF (ocean_regions%tropical_atlantic == region_index) THEN
          ocean_region_volumes%tropical_atlantic               = ocean_region_volumes%tropical_atlantic + column_volume
          ocean_region_areas%tropical_atlantic                 = ocean_region_areas%tropical_atlantic + prism_area

        ELSEIF (ocean_regions%southern_ocean == region_index) THEN
          ocean_region_volumes%southern_ocean                  = ocean_region_volumes%southern_ocean + column_volume
          ocean_region_areas%southern_ocean                    = ocean_region_areas%southern_ocean + prism_area

        ELSEIF (ocean_regions%indian_ocean == region_index) THEN
          ocean_region_volumes%indian_ocean                    = ocean_region_volumes%indian_ocean + column_volume
          ocean_region_areas%indian_ocean                      = ocean_region_areas%indian_ocean + prism_area

        ELSEIF (ocean_regions%tropical_pacific == region_index) THEN
          ocean_region_volumes%tropical_pacific                = ocean_region_volumes%tropical_pacific + column_volume
          ocean_region_areas%tropical_pacific                  = ocean_region_areas%tropical_pacific + prism_area

        ELSEIF (ocean_regions%north_pacific == region_index) THEN
          ocean_region_volumes%north_pacific                   = ocean_region_volumes%north_pacific + column_volume
          ocean_region_areas%north_pacific                     = ocean_region_areas%north_pacific + prism_area

        ELSEIF (ocean_regions%caribbean == region_index) THEN
          ocean_region_volumes%caribbean                       = ocean_region_volumes%caribbean + column_volume
          ocean_region_areas%caribbean                         = ocean_region_areas%caribbean + prism_area
        END IF

      END DO
    END DO
    ! compute global values

    CALL disable_sync_checks()
    ocean_region_volumes%total = global_sum_array(ocean_region_volumes%total)
    ocean_region_areas%total   = global_sum_array(ocean_region_areas%total)
    CALL enable_sync_checks()

    CALL message (TRIM(routine), 'end')
  END SUBROUTINE construct_oce_diagnostics
  !-------------------------------------------------------------------------
  !-------------------------------------------------------------------------
  !  !The destructor of the types related to ocean diagnostics
  !>
  !!
  !!
  !! @par Revision History
  !! Developed  by  Peter Korn, MPI-M (2011).
  !!
!<Optimize:inUse>
  SUBROUTINE destruct_oce_diagnostics()
    !
    !
    !local variables
    INTEGER :: i,iret
    CHARACTER(LEN=max_char_length)  :: linkname
    CHARACTER(LEN=max_char_length)  :: message_text

    CHARACTER(LEN=max_char_length), PARAMETER :: &
      & routine = ('mo_ocean_diagnostics:destruct_oce_diagnostics')
    !-----------------------------------------------------------------------
    CALL delete_var_list(horizontal_velocity_diagnostics)

    IF (diagnostics_level <= 0) RETURN

    CALL message (TRIM(routine), 'end')
  END SUBROUTINE destruct_oce_diagnostics
  !-------------------------------------------------------------------------

  !-------------------------------------------------------------------------
!<Optimize:inUse>
  SUBROUTINE compute_vertical_volume(blockNo,jc,prism_area,surface_height,thicknesses,max_vertical_level,volume)
    INTEGER,  INTENT(in)  :: blockNo,jc,max_vertical_level
    REAL(wp), INTENT(in)  :: prism_area, surface_height, thicknesses(:)
    REAL(wp), INTENT(inout) :: volume

    INTEGER :: jk
    REAL(wp) :: surface_height_,prism_vol_

    volume  = 0.0_wp
    DO jk = 1,max_vertical_level
      !local volume
      surface_height_ = MERGE(surface_height,0.0_wp, 1 == jk)
      prism_vol_      = prism_area * (thicknesses(jk) + surface_height_)
      !Fluid volume wrt lsm
      volume          = volume + prism_vol_
    END DO
  END SUBROUTINE compute_vertical_volume
  !-------------------------------------------------------------------------


  !-------------------------------------------------------------------------
  !>
  ! !  calculate_oce_diagnostics
  !
  ! @par Revision History
  ! Developed  by  Peter Korn, MPI-M (2010).
  !
  SUBROUTINE calc_slow_oce_diagnostics(patch_3D, ocean_state, surface_fluxes, ice, &
    & timestep, this_datetime)
    TYPE(t_patch_3D ),TARGET, INTENT(in)    :: patch_3D
    TYPE(t_hydro_ocean_state), TARGET       :: ocean_state
    TYPE(t_ocean_surface),    INTENT(in)    :: surface_fluxes
    TYPE (t_sea_ice),   INTENT(in)          :: ice
    INTEGER, INTENT(in) :: timestep
    TYPE(datetime), POINTER                 :: this_datetime

    !Local variables
    INTEGER :: start_cell_index, end_cell_index!,i_startblk_c, i_endblk_c,
    INTEGER :: start_edge_index, end_edge_index !,i_startblk_c, i_endblk_c,
    INTEGER :: jk,jc,je,blockNo, level !,je
    INTEGER :: edge_1_of_cell_idx, edge_1_of_cell_blk
    INTEGER :: edge_2_of_cell_idx, edge_2_of_cell_blk
    INTEGER :: edge_3_of_cell_idx, edge_3_of_cell_blk
    INTEGER :: i_no_t, i
    REAL(wp):: prism_vol, surface_height, prism_area, surface_area, z_w
!   REAL(wp):: ssh_global_mean !TODO
    INTEGER :: reference_timestep
    TYPE(t_patch), POINTER :: patch_2d
    REAL(wp) :: sflux

    TYPE(t_subset_range), POINTER :: owned_cells, edges_inDomain
    TYPE(t_ocean_monitor),  POINTER :: monitor
    CHARACTER(LEN=linecharacters) :: line, nvars
    CHARACTER(LEN=linecharacters) :: fmt_string, real_fmt
    CHARACTER(LEN=MAX_DATETIME_STR_LEN) :: datestring
    REAL(wp), PARAMETER :: equator = 0.00001_wp
    TYPE(t_ocean_regions)         :: ocean_regions
    CHARACTER(len=32) :: fmtstr

    !-----------------------------------------------------------------------
    patch_2d       => patch_3D%p_patch_2d(1)
    owned_cells    => patch_2d%cells%owned
    edges_inDomain => patch_2d%edges%in_domain
    !-----------------------------------------------------------------------

    IF (diagnose_for_horizontalVelocity) THEN
!ICON_OMP_PARALLEL
!ICON_OMP_DO PRIVATE(start_edge_index,end_edge_index, je, level) ICON_OMP_DEFAULT_SCHEDULE
      DO blockNo = edges_inDomain%start_block,edges_inDomain%end_block
        CALL get_index_range(edges_inDomain, blockNo, start_edge_index, end_edge_index)
        DO je =  start_edge_index, end_edge_index
          DO level=1,patch_3D%p_patch_1D(1)%dolic_e(je,blockNo)

            veloc_adv_horz_u(je, level, blockNo) = &
              & ocean_state%p_diag%veloc_adv_horz(je, level, blockNo) * patch_2d%edges%primal_normal(je,blockNo)%v1
            veloc_adv_horz_v(je, level, blockNo) = &
              & ocean_state%p_diag%veloc_adv_horz(je, level, blockNo) * patch_2d%edges%primal_normal(je,blockNo)%v2
            laplacian_horz_u(je, level, blockNo) = &
              & ocean_state%p_diag%laplacian_horz(je, level, blockNo) * patch_2d%edges%primal_normal(je,blockNo)%v1
            laplacian_horz_v(je, level, blockNo) = &
              & ocean_state%p_diag%laplacian_horz(je, level, blockNo) * patch_2d%edges%primal_normal(je,blockNo)%v2
            vn_u(je, level, blockNo) = &
              & ocean_state%p_prog(nnew(1))%vn(je, level, blockNo) * patch_2d%edges%primal_normal(je,blockNo)%v1
            vn_v(je, level, blockNo) = &
              & ocean_state%p_prog(nnew(1))%vn(je, level, blockNo) * patch_2d%edges%primal_normal(je,blockNo)%v2
            mass_flx_e_u(je, level, blockNo) = &
              & ocean_state%p_diag%mass_flx_e(je, level, blockNo) * patch_2d%edges%primal_normal(je,blockNo)%v1
            mass_flx_e_v(je, level, blockNo) = &
              & ocean_state%p_diag%mass_flx_e(je, level, blockNo) * patch_2d%edges%primal_normal(je,blockNo)%v2
            pressure_grad_u(je, level, blockNo) = &
              & ocean_state%p_diag%press_grad(je, level, blockNo) * patch_2d%edges%primal_normal(je,blockNo)%v1
            pressure_grad_v(je, level, blockNo) = &
              & ocean_state%p_diag%press_grad(je, level, blockNo) * patch_2d%edges%primal_normal(je,blockNo)%v2

          ENDDO
        ENDDO
      ENDDO
!ICON_OMP_END_DO

!ICON_OMP_DO PRIVATE(start_edge_index,end_edge_index, je, level) ICON_OMP_DEFAULT_SCHEDULE
      DO blockNo = edges_inDomain%start_block,edges_inDomain%end_block
        CALL get_index_range(edges_inDomain, blockNo, start_edge_index, end_edge_index)
        DO je =  start_edge_index, end_edge_index
          DO level=1,patch_3D%p_patch_1D(1)%dolic_e(je,blockNo)
            ! this is when it is calculated by the veloc_adv_horz_mimetic_rot
            potential_vort_e(je, level, blockNo) = ocean_state%p_diag%veloc_adv_horz(je, level, blockNo)
          ENDDO
        ENDDO
      ENDDO
!ICON_OMP_END_DO


!ICON_OMP_DO PRIVATE(start_cell_index,end_cell_index, jc, level, &
!ICON_OMP edge_1_of_cell_idx, edge_1_of_cell_blk, edge_2_of_cell_idx, edge_2_of_cell_blk, &
!ICON_OMP edge_3_of_cell_idx, edge_3_of_cell_blk) ICON_OMP_DEFAULT_SCHEDULE
      DO blockNo = owned_cells%start_block, owned_cells%end_block
        CALL get_index_range(owned_cells, blockNo, start_cell_index, end_cell_index)
        DO jc =  start_cell_index, end_cell_index
          edge_1_of_cell_idx  = patch_2d%cells%edge_idx(jc,blockNo,1)
          edge_1_of_cell_blk  = patch_2d%cells%edge_blk(jc,blockNo,1)
          edge_2_of_cell_idx  = patch_2d%cells%edge_idx(jc,blockNo,2)
          edge_2_of_cell_blk  = patch_2d%cells%edge_blk(jc,blockNo,2)
          edge_3_of_cell_idx  = patch_2d%cells%edge_idx(jc,blockNo,3)
          edge_3_of_cell_blk  = patch_2d%cells%edge_blk(jc,blockNo,3)

          DO level = 1, patch_3d%p_patch_1d(1)%dolic_c(jc,blockNo)

            potential_vort_c(jc, level, blockNo) = &
              & (potential_vort_e(edge_1_of_cell_idx,level,edge_1_of_cell_blk)  &
              & +potential_vort_e(edge_2_of_cell_idx,level,edge_2_of_cell_blk)  &
              & +potential_vort_e(edge_3_of_cell_idx,level,edge_3_of_cell_blk))/3.0_wp

          END DO
        END DO
      END DO
!ICON_OMP_END_PARALLEL

    ENDIF


    !-----------------------------------------------------------------------
    IF (diagnostics_level < 1) RETURN

    monitor        => ocean_state%p_diag%monitor
    surface_area   = 0.0_wp
    surface_height = 0.0_wp
    prism_vol      = 0.0_wp
    prism_area     = 0.0_wp
    z_w            = 0.0_wp

    fmtstr = '%Y-%m-%d %H:%M:%S'
    call datetimeToPosixString(this_datetime, datestring, fmtstr)

    !cell loop to calculate cell based monitored fields volume, kinetic energy and tracer content
    SELECT CASE (iswm_oce)
    CASE (1) ! shallow water mode
      !Potential energy in SW-casep_patch%patch_oce%del_zlev_m(1)
      DO blockNo = owned_cells%start_block,owned_cells%end_block
        CALL get_index_range(owned_cells, blockNo, start_cell_index, end_cell_index)

        DO jc =  start_cell_index, end_cell_index
          IF ( patch_3D%lsm_c(jc,1,blockNo) <= sea_boundary ) THEN
            surface_area = surface_area + patch_2d%cells%area(jc,blockNo)

            prism_vol      = patch_2d%cells%area(jc,blockNo)*patch_3D%p_patch_1d(1)%prism_thick_c(jc,1,blockNo)
            monitor%volume = monitor%volume + prism_vol


!TODO          monitor%pot_energy = monitor%pot_energy &
!TODO            & + 0.5_wp*grav* prism_vol*patch_3D%p_patch_1d(1)%prism_thick_c(jc,1,blockNo)

!TODO          monitor%kin_energy = monitor%kin_energy + ocean_state%p_diag%kin(jc,1,blockNo)*prism_vol

!TODO          monitor%total_energy=monitor%kin_energy+monitor%pot_energy
!             DO i_no_t=1, no_tracer
!               monitor%tracer_content(i_no_t) = monitor%tracer_content(i_no_t)&
!                 & + prism_vol*ocean_state%p_prog(nold(1))%tracer(jc,1,blockNo,i_no_t)
!             END DO
          ENDIF
        END DO
      END DO

    CASE default !3D model
      DO blockNo = owned_cells%start_block, owned_cells%end_block
        CALL get_index_range(owned_cells, blockNo, start_cell_index, end_cell_index)
        !We are dealing with the surface layer first
        DO jc =  start_cell_index, end_cell_index

          ! area
          prism_area   = patch_2d%cells%area(jc,blockNo)
          surface_area = surface_area + prism_area
          ! sum of top layer vertical velocities abolsute values
          monitor%absolute_vertical_velocity = &
            & monitor%absolute_vertical_velocity + ABS(ocean_state%p_diag%w(jc,1,blockNo))*prism_area

          monitor%HeatFlux_ShortWave   = monitor%HeatFlux_ShortWave   + surface_fluxes%HeatFlux_ShortWave(jc,blockNo)*prism_area
          monitor%HeatFlux_LongWave    = monitor%HeatFlux_LongWave    + surface_fluxes%HeatFlux_LongWave (jc,blockNo)*prism_area
          monitor%HeatFlux_Sensible    = monitor%HeatFlux_Sensible    + surface_fluxes%HeatFlux_Sensible (jc,blockNo)*prism_area
          monitor%HeatFlux_Latent      = monitor%HeatFlux_Latent      + surface_fluxes%HeatFlux_Latent   (jc,blockNo)*prism_area
          monitor%FrshFlux_SnowFall    = monitor%FrshFlux_SnowFall    + surface_fluxes%FrshFlux_SnowFall(jc,blockNo)*prism_area
          monitor%FrshFlux_TotalSalt   = monitor%FrshFlux_TotalSalt   + surface_fluxes%FrshFlux_TotalSalt(jc,blockNo)*prism_area
          monitor%FrshFlux_TotalOcean    = monitor%FrshFlux_TotalOcean    + &
            & surface_fluxes%FrshFlux_TotalOcean(jc,blockNo)*prism_area
          monitor%FrshFlux_TotalIce    = monitor%FrshFlux_TotalIce    + surface_fluxes%FrshFlux_TotalIce(jc,blockNo)*prism_area
          monitor%FrshFlux_VolumeIce   = monitor%FrshFlux_VolumeIce   + surface_fluxes%FrshFlux_VolumeIce (jc,blockNo)*prism_area
          monitor%FrshFlux_VolumeTotal  = monitor%FrshFlux_VolumeTotal  + &
            & surface_fluxes%FrshFlux_VolumeTotal(jc,blockNo)*prism_area
          monitor%HeatFlux_Relax = monitor%HeatFlux_Relax + surface_fluxes%HeatFlux_Relax(jc,blockNo)*prism_area
          monitor%FrshFlux_Relax = monitor%FrshFlux_Relax + surface_fluxes%FrshFlux_Relax(jc,blockNo)*prism_area
          monitor%TempFlux_Relax = monitor%TempFlux_Relax + surface_fluxes%TempFlux_Relax(jc,blockNo)*prism_area
          monitor%SaltFlux_Relax = monitor%SaltFlux_Relax + surface_fluxes%SaltFlux_Relax(jc,blockNo)*prism_area

          ! ice budgets
          ! heat
          !
          ! salinity
          ! volume

          DO jk = 1,patch_3D%p_patch_1d(1)%dolic_c(jc,blockNo)

            !local volume
            surface_height = MERGE(ocean_state%p_prog(nold(1))%h(jc,blockNo),0.0_wp, 1 == jk)
            prism_vol      = prism_area * (patch_3D%p_patch_1d(1)%prism_thick_c(jc,jk,blockNo) + surface_height)

            !Fluid volume
            monitor%volume = monitor%volume + prism_vol

            !kinetic energy
!TODO           monitor%kin_energy = monitor%kin_energy + ocean_state%p_diag%kin(jc,jk,blockNo)*prism_vol
!TODO
!TODO           !Potential energy
!TODO           IF(jk==1)THEN
!TODO             z_w = (ocean_state%p_diag%w(jc,jk,blockNo)*ocean_state%p_prog(nold(1))%h(jc,blockNo)&
!TODO               & +ocean_state%p_diag%w(jc,jk+1,blockNo)*0.5_wp*patch_3D%p_patch_1d(1)%del_zlev_i(jk))&
!TODO               & /(0.5_wp*patch_3D%p_patch_1d(1)%del_zlev_i(jk)+ocean_state%p_prog(nold(1))%h(jc,blockNo))
!TODO           ELSEIF(jk>1.AND.jk<n_zlev)THEN
!TODO             z_w = (ocean_state%p_diag%w(jc,jk,blockNo)*patch_3D%p_patch_1d(1)%del_zlev_i(jk)&
!TODO               & +ocean_state%p_diag%w(jc,jk+1,blockNo)*patch_3D%p_patch_1d(1)%del_zlev_i(jk+1))&
!TODO               & /(patch_3D%p_patch_1d(1)%del_zlev_i(jk)+patch_3D%p_patch_1d(1)%del_zlev_i(jk+1))
!TODO           ENDIF
!TODO           monitor%pot_energy = monitor%pot_energy + grav*z_w* ocean_state%p_diag%rho(jc,jk,blockNo)* prism_vol

            !Tracer content
!             DO i_no_t=1, no_tracer
!               monitor%tracer_content(i_no_t) = &
!                 & monitor%tracer_content(i_no_t) + prism_vol*ocean_state%p_prog(nold(1))%tracer(jc,jk,blockNo,i_no_t)
!             END DO
          END DO
        END DO
      END DO

    END SELECT

    ! compute global sums {
    CALL disable_sync_checks()
    monitor%volume                     = global_sum_array(monitor%volume)
    surface_area                       = global_sum_array(surface_area)
!TODO    monitor%kin_energy                 = global_sum_array(monitor%kin_energy)/monitor%volume
!TODO    monitor%pot_energy                 = global_sum_array(monitor%pot_energy)/monitor%volume
!TODO    monitor%total_energy               = global_sum_array(monitor%total_energy)/monitor%volume
    monitor%total_salt                 = calc_total_salt_content(patch_2d, &
      &                                                          patch_3D%p_patch_1d(1)%prism_thick_flat_sfc_c(:,:,:),&
      &                                                          ice, ocean_state,surface_fluxes,ice%zUnderIce)
!TODO    monitor%vorticity                  = global_sum_array(monitor%vorticity)



!TODO    monitor%potential_enstrophy        = global_sum_array(monitor%potential_enstrophy)
    monitor%absolute_vertical_velocity = global_sum_array(monitor%absolute_vertical_velocity)/surface_area

    IF (iforc_oce > No_Forcing) THEN
      monitor%HeatFlux_ShortWave         = global_sum_array(monitor%HeatFlux_ShortWave)/surface_area
      monitor%HeatFlux_LongWave          = global_sum_array(monitor%HeatFlux_LongWave )/surface_area
      monitor%HeatFlux_Sensible          = global_sum_array(monitor%HeatFlux_Sensible )/surface_area
      monitor%HeatFlux_Latent            = global_sum_array(monitor%HeatFlux_Latent   )/surface_area
      monitor%FrshFlux_SnowFall          = global_sum_array(monitor%FrshFlux_SnowFall)/surface_area
      monitor%FrshFlux_TotalSalt         = global_sum_array(monitor%FrshFlux_TotalSalt)/surface_area
      monitor%FrshFlux_TotalOcean        = global_sum_array(monitor%FrshFlux_TotalOcean)/surface_area
      monitor%FrshFlux_TotalIce          = global_sum_array(monitor%FrshFlux_TotalIce)/surface_area
      monitor%FrshFlux_VolumeIce         = global_sum_array(monitor%FrshFlux_VolumeIce)/surface_area
      monitor%FrshFlux_VolumeTotal       = global_sum_array(monitor%FrshFlux_VolumeTotal)/surface_area
      monitor%HeatFlux_Relax             = global_sum_array(monitor%HeatFlux_Relax)/surface_area
      monitor%FrshFlux_Relax             = global_sum_array(monitor%FrshFlux_Relax)/surface_area
      monitor%SaltFlux_Relax             = global_sum_array(monitor%SaltFlux_Relax)/surface_area
      monitor%TempFlux_Relax             = global_sum_array(monitor%TempFlux_Relax)/surface_area
    ENDIF

    CALL enable_sync_checks()

    IF (i_sea_ice >= 1) THEN
      IF (my_process_is_stdio() .AND. idbg_val > 0) &
        & WRITE(0,*) "--------------- ice fluxes -----------------------------"
          ! ice transport through given paths
      sflux = section_ice_flux(oce_sections(7), ice%hi*ice%conc, ice%vn_e) ! TODO: Replace hi/conc to himean

      IF (my_process_is_stdio() .AND. idbg_val > 0) &
        & WRITE(0,*) oce_sections(7)%subset%name, ":", sflux

      monitor%ice_framStrait             = sflux
    ENDIF

    IF (my_process_is_stdio() .AND. idbg_val > 0) &
      & WRITE(0,*) "---------------  end fluxes ----------------------------"

  END SUBROUTINE calc_slow_oce_diagnostics

!<Optimize:inUse>
  SUBROUTINE calc_fast_oce_diagnostics(patch_2d, patch_3d, dolic, prism_thickness, depths, &
          &  p_diag, sea_surface_height, normal_veloc, tracers, p_atm_f, p_oce_sfc, hamocc, ice, lhamocc)
    TYPE(t_patch ),TARGET :: patch_2d
    TYPE(t_patch_3d ),TARGET, INTENT(inout)     :: patch_3d
    INTEGER,  POINTER                           :: dolic(:,:)
    REAL(wp), POINTER                           :: prism_thickness(:,:,:)
    REAL(wp), INTENT(in)                        :: depths(:)
    TYPE(t_hydro_ocean_diag), TARGET            :: p_diag
    REAL(wp), POINTER                           :: sea_surface_height(:,:)
    REAL(wp), POINTER                           :: normal_veloc(:,:,:)
    REAL(wp), POINTER                           :: tracers(:,:,:,:)
    TYPE(t_atmos_fluxes ),    INTENT(IN)        :: p_atm_f
    TYPE(t_ocean_surface), INTENT(IN)           :: p_oce_sfc
    TYPE(t_hamocc_state), TARGET, INTENT(inout) :: hamocc
    TYPE(t_sea_ice),          INTENT(inout)     :: ice
    LOGICAL, INTENT(IN)                         :: lhamocc

    !Local variables
    INTEGER :: start_cell_index, end_cell_index,i
    INTEGER :: jk,jc,blockNo!,je
    REAL(wp):: ssh_global_mean,sst_global,sss_global,total_runoff_flux,total_heat_flux, &
      &        total_fresh_water_flux,total_evaporation_flux, atmos_snowfall_flux, &
      &        ice_volume_nh, ice_volume_sh, ice_extent_nh, ice_extent_sh, &
      &        global_mean_potEnergy, global_mean_kinEnergy, global_mean_totalEnergy, &
<<<<<<< HEAD
      &        global_mean_potEnstrophy,global_heat_content
    REAL(wp) :: sflux
=======
      &        global_mean_potEnstrophy,global_heat_content, &
      &        VolumeIce_flux, TotalOcean_flux, TotalIce_flux, VolumeTotal_flux, totalsnowfall_flux
!   REAL(wp) :: sflux
>>>>>>> 8d9336d7

    TYPE(t_subset_range), POINTER :: owned_cells
    TYPE(t_ocean_monitor),  POINTER :: monitor
    !-----------------------------------------------------------------------
    owned_cells    => patch_2d%cells%owned
    monitor        => p_diag%monitor

    !cell loop to calculate cell based monitored fields volume, kinetic energy and tracer content
    SELECT CASE (iswm_oce)
    CASE (1) ! shallow water mode

    CASE default !3D model
!ICON_OMP_PARALLEL_DO PRIVATE(start_cell_index, end_cell_index) SCHEDULE(dynamic)
      DO blockNo = owned_cells%start_block, owned_cells%end_block
        CALL get_index_range(owned_cells, blockNo, start_cell_index, end_cell_index)
        !We are dealing with the surface layer first
        DO jc =  start_cell_index, end_cell_index

         !p_diag%mld(jc,blockNo) = calc_mixed_layer_depth(p_diag%zgrad_rho(jc,:,blockNo),&
         !  & 0.125_wp, &
         !  & dolic(jc,blockNo), &
         !  & prism_thickness(jc,:,blockNo), &
         !  & depths(1))
         !
         ! compute mixed layer depth
          ! save the maximal mixed layer depth  - RESET TO 0 ECHT OUTPUT TIMESTEP
          p_diag%mld(jc,blockNo) = MAX(calc_mixed_layer_depth(p_diag%zgrad_rho(jc,:,blockNo),&
            & 0.125_wp, &
            & dolic(jc,blockNo), &
            & prism_thickness(jc,:,blockNo), &
            & depths(1)),p_diag%mld(jc,blockNo))
          p_diag%condep(jc,blockNo) = REAL(calc_condep(p_diag%zgrad_rho(jc,:,blockNo), dolic(jc,blockNo)),KIND=wp)

        ENDDO
      ENDDO
!ICON_OMP_END_PARALLEL_DO

      ! {{{ compute global mean values of:
      ! sea surface height
      ssh_global_mean = 0.0_wp
      IF (isRegistered('ssh_global')) THEN
        CALL levels_horizontal_mean( sea_surface_height, &
            & patch_2d%cells%area(:,:), &
            & owned_cells, &
            & ssh_global_mean)
      END IF
      monitor%ssh_global = ssh_global_mean

      ! sea surface temperature
      sst_global = 0.0_wp
      IF (isRegistered('sst_global')) THEN
!       CALL levels_horizontal_mean( p_oce_sfc%sst, &
        CALL levels_horizontal_mean( tracers(:,1,:,1), &
            & patch_2d%cells%area(:,:), &
            & owned_cells, &
            & sst_global)
      END IF
      monitor%sst_global = sst_global

      ! sea surface height
      sss_global = 0.0_wp
      IF (isRegistered('sss_global')) THEN
!       CALL levels_horizontal_mean( p_oce_sfc%sss, &
        CALL levels_horizontal_mean( tracers(:,1,:,2), &
            & patch_2d%cells%area(:,:), &
            & owned_cells, &
            & sss_global)
      END IF
      monitor%sss_global = sss_global

      ! total heat flux
      total_heat_flux = 0.0_wp
      IF (isRegistered('HeatFlux_Total_global')) THEN
        CALL levels_horizontal_mean( p_oce_sfc%HeatFlux_Total, &
            & patch_2d%cells%area(:,:), &
            & owned_cells, &
            & total_heat_flux)
      END IF
      monitor%HeatFlux_Total = total_heat_flux

      ! total fresh water flux
      total_fresh_water_flux = 0.0_wp
      IF (isRegistered('FrshFlux_Precipitation_Global')) THEN
      call levels_horizontal_mean( p_oce_sfc%FrshFlux_Precipitation, &
          & patch_2d%cells%area(:,:), &
          & owned_cells, &
          & total_fresh_water_flux)
      END IF
      monitor%FrshFlux_Precipitation = total_fresh_water_flux

      ! total evaporation
      total_evaporation_flux = 0.0_wp
      IF (isRegistered('FrshFlux_Evaporation_Global')) THEN
      call levels_horizontal_mean( p_oce_sfc%FrshFlux_Evaporation, &
          & patch_2d%cells%area(:,:), &
          & owned_cells, &
          & total_evaporation_flux)
      END IF
      monitor%FrshFlux_Evaporation = total_evaporation_flux

      ! total runoff
      total_runoff_flux = 0.0_wp
      IF (isRegistered('FrshFlux_Runoff_Global')) THEN
      call levels_horizontal_mean( p_oce_sfc%FrshFlux_Runoff, &
          & patch_2d%cells%area(:,:), &
          & owned_cells, &
          & total_runoff_flux)
      END IF
      monitor%FrshFlux_Runoff = total_runoff_flux

      ! total (atmospheric) snowfall
      atmos_snowfall_flux = 0.0_wp
      IF (isRegistered('FrshFlux_SnowFall_Global')) THEN
      call levels_horizontal_mean( p_oce_sfc%FrshFlux_Snowfall, &
          & patch_2d%cells%area(:,:), &
          & owned_cells, &
          & atmos_snowfall_flux)
      END IF
      monitor%FrshFlux_SnowFall = atmos_snowfall_flux

      ! VolumeIce   
      VolumeIce_flux = 0.0_wp
      IF (isRegistered('FrshFlux_VolumeIce_Global')) THEN
      call levels_horizontal_mean( p_oce_sfc%FrshFlux_VolumeIce, &
          & patch_2d%cells%area(:,:), &
          & owned_cells, &
          & VolumeIce_flux)
      END IF
      monitor%FrshFlux_VolumeIce = VolumeIce_flux

      ! TotalOcean   
      TotalOcean_flux = 0.0_wp
      IF (isRegistered('FrshFlux_TotalOcean_Global')) THEN
      call levels_horizontal_mean( p_oce_sfc%FrshFlux_TotalOcean, &
          & patch_2d%cells%area(:,:), &
          & owned_cells, &
          & TotalOcean_flux)
      END IF
      monitor%FrshFlux_TotalOcean = TotalOcean_flux

      ! TotalIce   
      TotalIce_flux = 0.0_wp
      IF (isRegistered('FrshFlux_TotalIce_Global')) THEN
      call levels_horizontal_mean( p_oce_sfc%FrshFlux_TotalIce, &
          & patch_2d%cells%area(:,:), &
          & owned_cells, &
          & TotalIce_flux)
      END IF
      monitor%FrshFlux_TotalIce = TotalIce_flux

      ! VolumeTotal   
      VolumeTotal_flux = 0.0_wp
      IF (isRegistered('FrshFlux_VolumeTotal_Global')) THEN
      call levels_horizontal_mean( p_oce_sfc%FrshFlux_VolumeTotal, &
          & patch_2d%cells%area(:,:), &
          & owned_cells, &
          & VolumeTotal_flux)
      END IF
      monitor%FrshFlux_VolumeTotal = VolumeTotal_flux

      ! totalsnowfall   
      totalsnowfall_flux = 0.0_wp
      IF (isRegistered('totalsnowfall_Global')) THEN
      call levels_horizontal_mean( ice%totalsnowfall, &
          & patch_2d%cells%area(:,:), &
          & owned_cells, &
          & totalsnowfall_flux)
      END IF
      monitor%totalsnowfall = totalsnowfall_flux

      ! ice volume and extend
      ice_volume_nh = 0.0_wp
      IF (isRegistered('ice_volume_nh')) THEN
      ice_volume_nh = subset_sum( ice%vol(:,1,:)*p_diag%northernHemisphere(:,:), &
          & owned_cells )
      END IF
      monitor%ice_volume_nh = ice_volume_nh/1.0e9_wp !scaling to km^3

      ice_volume_sh = 0.0_wp
      IF (isRegistered('ice_volume_sh')) THEN
      ice_volume_sh = subset_sum( ice%vol(:,1,:)*p_diag%southernHemisphere(:,:), &
          & owned_cells)
      END IF
      monitor%ice_volume_sh = ice_volume_sh/1.0e9_wp !scaling to km^3

      ice_extent_nh = 0.0_wp
      IF (isRegistered('ice_extent_nh')) THEN
      ice_extent_nh = subset_sum( ice%concsum*p_diag%northernHemisphere*patch_2d%cells%area, &
          & owned_cells)
      END IF
      monitor%ice_extent_nh = ice_extent_nh/1.0e6_wp !scaling to km^2

      ice_extent_sh = 0.0_wp
      IF (isRegistered('ice_extent_sh')) THEN
      ice_extent_sh = subset_sum( ice%concsum*p_diag%southernHemisphere*patch_2d%cells%area, &
          & owned_cells)
      END IF
      monitor%ice_extent_sh = ice_extent_sh/1.0e6_wp !scaling to km^2

      ! energy/enstrophy
      global_mean_potEnergy = 0.0_wp
      IF (isRegistered('pot_energy_global')) THEN
        global_mean_potEnergy = potential_energy(& 
            & p_diag%w, &
!TODO       & p_prog(nold(1))%h,&
            & sea_surface_height , & ! this is h_new, the old implementation used h_old
            & p_diag%rho, &
            & patch_3D%p_patch_1d(1)%del_zlev_i, &
            & patch_3D%p_patch_1d(1)%prism_volume, &
            & owned_cells)
      END IF
      monitor%pot_energy = global_mean_potEnergy

      global_mean_kinEnergy = 0.0_wp
      IF (isRegistered('kin_energy_global')) THEN
         global_mean_kinEnergy = total_mean( p_diag%kin, &
          & patch_3d%p_patch_1d(1)%prism_volume, &
          & owned_cells )
      END IF
      monitor%kin_energy = global_mean_kinEnergy

      global_mean_totalEnergy = 0.0_wp
      IF (isRegistered('total_energy_global')) THEN
        ! use precomputed variables
        IF (isRegistered('kin_energy_global') .AND. isRegistered('pot_energy_global')) THEN
          global_mean_totalEnergy = global_mean_kinEnergy + global_mean_potEnergy
        END IF
      END IF
      monitor%total_energy = global_mean_totalEnergy

      global_mean_potEnstrophy = 0.0_wp
      IF (isRegistered('potential_enstrophy_global')) THEN
      END IF
      monitor%potential_enstrophy = global_mean_potEnstrophy
      !}}}

      ! calc moc each timestep from non-accumulated vertical veloc
      if ( isRegistered('global_moc') .or. isRegistered('atlant_moc') .or. isRegistered('pacind_moc') ) then
        CALL timer_start(timer_calc_moc)
        CALL calc_moc(patch_2d, patch_3d, &
           & p_diag%w, &
           & p_diag%global_moc, &
           & p_diag%atlantic_moc, &
           & p_diag%pacific_moc)
        CALL timer_stop(timer_calc_moc)
      endif

      IF ( isRegistered('heat_content_liquid_water') .OR. isRegistered('heat_content_seaice') &
           .OR. isRegistered('heat_content_snow') .OR.  isRegistered('heat_content_total') &
           .OR. isRegistered('global_heat_content') ) THEN

        CALL calc_heat_content(patch_2d, prism_thickness, ice, tracers, &
             p_diag%heat_content_liquid_water, &
             p_diag%heat_content_seaice, &
             p_diag%heat_content_snow,&
             p_diag%heat_content_total )

        ! global_heat_content for monitoring

        IF (isRegistered('global_heat_content')) THEN
          global_heat_content = 0.0_wp
          global_heat_content = global_sum_array(patch_2d%cells%area(:,:) * p_diag%heat_content_total(:,:) )
          monitor%global_heat_content = global_heat_content
        END IF


      ENDIF




      CALL dbg_print('Diag: mld',p_diag%mld,str_module,4,in_subset=owned_cells)
      
      ! hamocc global diagnostics
      IF (lhamocc) CALL get_monitoring( hamocc, sea_surface_height , tracers, patch_3d)

      ! square of ssh
      p_diag%zos_square = merge(sea_surface_height*sea_surface_height,0.0_wp,isRegistered('zos_square'))

      monitor%gibraltar = merge( section_flux(oce_sections(1),normal_veloc)*OceanReferenceDensity, &
          &                      0.0_wp, &
          &                      isRegistered('gibraltar'))
      monitor%denmark_strait = merge( section_flux(oce_sections(2),normal_veloc)*OceanReferenceDensity, &
          &                      0.0_wp, &
          &                      isRegistered('denmark_strait'))
      monitor%drake_passage = merge( section_flux(oce_sections(3),normal_veloc)*OceanReferenceDensity, &
          &                      0.0_wp, &
          &                      isRegistered('drake_passage'))
      monitor%indonesian_throughflow = merge( section_flux(oce_sections(4),normal_veloc)*OceanReferenceDensity, &
          &                      0.0_wp, &
          &                      isRegistered('indonesian_throughflow'))
      monitor%scotland_iceland = merge( section_flux(oce_sections(5),normal_veloc)*OceanReferenceDensity, &
          &                      0.0_wp, &
          &                      isRegistered('scotland_iceland'))
      monitor%mozambique = merge( section_flux(oce_sections(6),normal_veloc)*OceanReferenceDensity, &
          &                      0.0_wp, &
          &                      isRegistered('mozambique'))
      monitor%framStrait = merge( section_flux(oce_sections(7),normal_veloc)*OceanReferenceDensity, &
          &                      0.0_wp, &
          &                      isRegistered('framStrait'))
      monitor%beringStrait = merge( section_flux(oce_sections(8),normal_veloc)*OceanReferenceDensity, &
          &                      0.0_wp, &
          &                      isRegistered('beringStrait'))
      monitor%barentsOpening = merge( section_flux(oce_sections(9),normal_veloc)*OceanReferenceDensity, &
          &                      0.0_wp, &
          &                      isRegistered('barentsOpening'))
      monitor%ice_framStrait = merge(section_ice_flux(oce_sections(7), ice%hi*ice%conc, ice%vn_e), &
          &                      0.0_wp, &
          &                      isRegistered('ice_framStrait'))

!TODO       CASE (10)
!TODO         monitor%agulhas                = sflux*OceanReferenceDensity
!TODO       CASE (11)
!TODO         monitor%agulhas_long           = sflux*OceanReferenceDensity
!TODO       CASE (12)
!TODO         monitor%agulhas_longer         = sflux*OceanReferenceDensity
!TODO       CASE (13)
!TODO         monitor%florida_strait         = sflux*OceanReferenceDensity
    END SELECT
  END SUBROUTINE calc_fast_oce_diagnostics
  !-------------------------------------------------------------------------

  !TODO potential_energy(&
  !TODO     & p_diag%w,p_prog(nold(1))%h,&
  !TODO     & p_diag%rho, &
  !TODO     & patch_3D%p_patch_1d(1))%del_zlev_i, &
  !TODO     & patch_3D%p_patch_1d(1)%prism_volume, &
  !TODO     & owned_cells)
  !-------------------------------------------------------------------------
  FUNCTION potential_energy(w,h,rho,del_zlev_i,weights,in_subset)
    REAL(wp), INTENT(IN) :: w(:,:,:)
    REAL(wp), INTENT(IN) :: h(:,:)
    REAL(wp), INTENT(IN) :: rho(:,:,:)
    REAL(wp), INTENT(IN) :: del_zlev_i(:)
    REAL(wp), INTENT(IN) :: weights(:,:,:)
    TYPE(t_subset_range), INTENT(IN) :: in_subset

    REAL(wp) :: potential_energy

#define VerticalDim_Position 2

    REAL(wp), ALLOCATABLE :: sum_value(:,:), sum_weight(:,:), total_weight(:), total_sum(:)
    INTEGER :: block, level, start_index, end_index, idx, start_vertical, end_vertical
    INTEGER :: allocated_levels, no_of_threads, myThreadNo
    REAL(wp) :: z_w, totalSum, totalWeight

    CHARACTER(LEN=*), PARAMETER :: method_name=module_name//':potential_energy'


    IF (in_subset%no_of_holes > 0) CALL warning(method_name, "there are holes in the subset")

    no_of_threads = 1
    myThreadNo = 0
#ifdef _OPENMP
    no_of_threads = omp_get_max_threads()
#endif

    allocated_levels = SIZE(w,VerticalDim_Position)
    ALLOCATE( sum_value(allocated_levels, 0:no_of_threads-1), &
      & sum_weight(allocated_levels, 0:no_of_threads-1), &
      & total_weight(allocated_levels), total_sum(allocated_levels) )

    start_vertical = 1
    end_vertical = SIZE(w, VerticalDim_Position)

    IF (start_vertical > end_vertical) &
      & CALL finish(method_name, "start_vertical > end_vertical")
    IF ( allocated_levels < end_vertical) &
      & CALL finish(method_name, "allocated_levels < end_vertical")

!ICON_OMP_PARALLEL PRIVATE(myThreadNo)
!$  myThreadNo = omp_get_thread_num()
!ICON_OMP_SINGLE
!$  no_of_threads = OMP_GET_NUM_THREADS()
!ICON_OMP_END_SINGLE NOWAIT
    sum_value(:,  myThreadNo) = 0.0_wp
    sum_weight(:,  myThreadNo) = 0.0_wp
    IF (ASSOCIATED(in_subset%vertical_levels)) THEN
!ICON_OMP_DO PRIVATE(block, start_index, end_index, idx)
      DO block = in_subset%start_block, in_subset%end_block
        CALL get_index_range(in_subset, block, start_index, end_index)
        DO idx = start_index, end_index
          DO level = start_vertical, MIN(end_vertical, in_subset%vertical_levels(idx,block)) - 1
            z_w = MERGE( &
              & (w(idx,level,block)*h(idx,block) &
              &  + w(idx,level+1,block)*0.5_wp*del_zlev_i(level)) &
              & /(0.5_wp*del_zlev_i(level)+h(idx,block)) &
              & , &
              & (w(idx,level,block)*del_zlev_i(level) &
              &  + w(idx,level+1,block)*del_zlev_i(level+1)) &
              & /(del_zlev_i(level)+del_zlev_i(level+1)) &
              & , &
              & 1 .EQ. level)

            sum_value(level, myThreadNo)  = sum_value(level, myThreadNo) + &
              & grav*z_w*rho(idx, level, block) * weights(idx, level, block)

            sum_weight(level, myThreadNo)  = sum_weight(level, myThreadNo) + weights(idx, level, block)

          ENDDO
        ENDDO
      ENDDO
!ICON_OMP_END_DO

    ELSE ! no in_subset%vertical_levels

!ICON_OMP_DO PRIVATE(block, start_index, end_index)
      DO block = in_subset%start_block, in_subset%end_block
        CALL get_index_range(in_subset, block, start_index, end_index)
        DO idx = start_index, end_index
          ! since we have the same numbder of vertical layers, the weight is the same
          ! for all levels. Compute it only for the first level, and then copy it
          DO level = start_vertical, end_vertical - 1
            z_w = MERGE( &
              & (w(idx,level,block)*h(idx,block) &
              &  + w(idx,level+1,block)*0.5_wp*del_zlev_i(level)) &
              & /(0.5_wp*del_zlev_i(level)+h(idx,block)) &
              & , &
              & (w(idx,level,block)*del_zlev_i(level) &
              &  + w(idx,level+1,block)*del_zlev_i(level+1)) &
              & /(del_zlev_i(level)+del_zlev_i(level+1)) &
              & , &
              & 1 .EQ. level)

            sum_value(level, myThreadNo)  = sum_value(level, myThreadNo) + &
              & grav*z_w*rho(idx, level, block) * weights(idx,level, block)
            sum_weight(level, myThreadNo)  = sum_weight(start_vertical, myThreadNo) + weights(idx, level, block)
          ENDDO
        ENDDO
      ENDDO
!ICON_OMP_END_DO

    ENDIF
!ICON_OMP_END_PARALLEL

    ! gather the total level sum of this process in total_sum(level)
    total_sum(:)     = 0.0_wp
    total_weight(:) = 0.0_wp
    DO myThreadNo=0, no_of_threads-1
      DO level = start_vertical, end_vertical - 1
        ! write(0,*) myThreadNo, level, " sum=", sum_value(level, myThreadNo), sum_weight(level, myThreadNo)
        total_sum(level)    = total_sum(level)    + sum_value(level, myThreadNo)
        total_weight(level) = total_weight(level) + sum_weight(level, myThreadNo)
      ENDDO
    ENDDO
    DEALLOCATE(sum_value, sum_weight)

    ! Collect the value and weight sums (at all procs)
    CALL gather_sums(total_sum, total_weight)


    totalSum = 0.0_wp
    totalWeight = 0.0_wp
    DO level = start_vertical, end_vertical
      totalSum    = totalSum    + total_sum(level)
      totalWeight = totalWeight + total_weight(level)
    ENDDO
    DEALLOCATE(total_weight)
    DEALLOCATE(total_sum)

    potential_energy = totalSum / totalWeight
  END FUNCTION potential_energy

  !-------------------------------------------------------------------------
  REAL(wp) FUNCTION section_flux(in_oce_section, velocity_values)
    TYPE(t_oce_section) :: in_oce_section
    REAL(wp), POINTER :: velocity_values(:,:,:)

    INTEGER :: i, k, edge_idx, edge_block
    REAL(wp) :: oriented_length
    REAL(wp), ALLOCATABLE :: flux_weights(:,:)
    TYPE(t_grid_edges), POINTER ::  edges
    TYPE(t_patch_vert),POINTER :: patch_vertical

    CHARACTER(LEN=*), PARAMETER :: method_name='mo_ocean_diagnostics:section_flux'

    edges          => in_oce_section%subset%patch%edges
    patch_vertical => in_oce_section%subset%patch_3d%p_patch_1d(1)

    ! calculate weights
    ! flux_weights can also be preallocated
    ALLOCATE(flux_weights(n_zlev, MAX(in_oce_section%subset%SIZE, 1)))
    flux_weights(:,:) = 0.0_wp
    DO i=1, in_oce_section%subset%SIZE

      edge_idx   = in_oce_section%subset%idx(i)
      edge_block = in_oce_section%subset%BLOCK(i)
      oriented_length = edges%primal_edge_length(edge_idx, edge_block) * &
        & in_oce_section%orientation(i) ! this can also be pre-calculated and stored in in_oce_section%orientation

      !write(0,*) "oriented_length:",  oriented_length

      DO k=1, n_zlev
        flux_weights(k, i) = patch_vertical%prism_thick_e(edge_idx, k, edge_block) * oriented_length ! maybe also use slm
        !write(0,*) i, k, in_oce_section%subset%name, " flux_weights:",  flux_weights(k, i), &
        !  & patch_vertical%prism_thick_e(edge_idx, k, edge_block)
        !write(0,*) i, k, in_oce_section%subset%name, " velocity_value:", velocity_values(edge_idx, k, edge_block)
      ENDDO

    ENDDO


    section_flux = subset_sum(                           &
      & values                 = velocity_values,        &
      & indexed_subset         = in_oce_section%subset,  &
      & subset_indexed_weights = flux_weights)

    DEALLOCATE(flux_weights)

    !write(0,*) get_my_mpi_work_id(), ": section_flux on subset ", in_oce_section%subset%name, ":", &
    !  & section_flux, in_oce_section%subset%size

  END FUNCTION section_flux
  !-------------------------------------------------------------------------

  !-------------------------------------------------------------------------
  REAL(wp) FUNCTION section_ice_flux(in_oce_section, ice_hmean, ice_vel)
    TYPE(t_oce_section)  :: in_oce_section
    REAL(wp), INTENT(IN) :: ice_hmean(:,:,:)
    REAL(wp), POINTER    :: ice_vel(:,:)

    TYPE(t_grid_edges), POINTER ::  edges
    INTEGER :: i, k, edge_idx, edge_block, cell_idx(2), cell_block(2)
    REAL(wp) :: vel_vals, sum_value, oriented_length
    REAL(wp), ALLOCATABLE :: fluxes(:,:)
    INTEGER :: communicator

    CHARACTER(LEN=*), PARAMETER :: method_name='mo_ocean_diagnostics:section_ice_flux'

    edges          => in_oce_section%subset%patch%edges

    ! calculate weights
    ! fluxes can also be preallocated
    ALLOCATE(fluxes(kice, MAX(in_oce_section%subset%SIZE, 1)))
    fluxes(:,:) = 0.0_wp
    sum_value  = 0.0_wp

    DO i=1, in_oce_section%subset%SIZE

      edge_idx   = in_oce_section%subset%idx(i)
      edge_block = in_oce_section%subset%BLOCK(i)

      cell_idx   = edges%cell_idx(edge_idx, edge_block,:)
      cell_block = edges%cell_blk(edge_idx, edge_block,:)

      oriented_length = edges%primal_edge_length(edge_idx, edge_block) * &
        & in_oce_section%orientation(i) ! this can also be pre-calculated and stored in in_oce_section%orientation

      vel_vals = ice_vel(edge_idx, edge_block)

      ! compute the first order upwind flux using cell-centered ice_hmean vals and edge-centered vel_vals
      ! Same as in upwind_hflux_ice which is used to calculate ice advection
      DO k=1,kice
          fluxes(k, i) = laxfr_upflux( vel_vals, ice_hmean(cell_idx(1),k,cell_block(1)), &
          &                    ice_hmean(cell_idx(2),k,cell_block(2)) ) * oriented_length
          !write(0,*) i, k, in_oce_section%subset%name, " fluxes:",  fluxes(k, i), &
          !  & patch_vertical%prism_thick_e(edge_idx, k, edge_block)
          !write(0,*) i, k, in_oce_section%subset%name, " velocity_value:", velocity_values(edge_idx, k, edge_block)
      ENDDO

    ENDDO

    sum_value = sum(fluxes(:,:))

    DEALLOCATE(fluxes)

    ! the global min, max is avaliable only to stdio process
    IF (my_process_is_mpi_parallel()) THEN

      communicator = in_oce_section%subset%patch%work_communicator
      ! these are avaliable to all processes
      section_ice_flux = p_sum( sum_value,  comm=communicator)

    ELSE

      section_ice_flux = sum_value

    ENDIF

!    write(0,*) get_my_mpi_work_id(), ": section_ice_flux on subset ", in_oce_section%subset%name, ":", &
!      & section_ice_flux, in_oce_section%subset%size

  END FUNCTION section_ice_flux
  !-------------------------------------------------------------------------

  !-------------------------------------------------------------------------
  !
  !
  !!  Calculation of meridional overturning circulation (MOC)
  !
  !   Calculation of meridional overturning circulation for different basins
  !   (Atlantic, Pacific, Indian, global)
  !>
  !!
  !! @par Revision History
  !! Developed  by  Stephan Lorenz, MPI-M (2012).
  !!  based on code from MPIOM
  !
  ! TODO: implement variable output dimension (1 deg resolution) and smoothing extent
  ! TODO: calculate the 1 deg resolution meridional distance
  !!
  SUBROUTINE calc_moc_acc (patch_2d, patch_3D, w, this_datetime)

    TYPE(t_patch), TARGET, INTENT(in)  :: patch_2d
    TYPE(t_patch_3d ),TARGET, INTENT(inout)  :: patch_3D
    REAL(wp), INTENT(in)               :: w(:,:,:)   ! vertical velocity at cell centers
    ! dims: (nproma,nlev+1,alloc_cell_blocks)
    TYPE(datetime), POINTER            :: this_datetime
    !
    ! local variables
    ! INTEGER :: i
    INTEGER, PARAMETER ::  jbrei=3   !  latitudinal smoothing area is 2*jbrei-1 rows of 1 deg
    INTEGER :: blockNo, jc, jk, start_index, end_index !, il_e, ib_e
    INTEGER :: lbrei, lbr, idate, itime
    INTEGER :: mpi_comm
    INTEGER(i8) :: i1,i2,i3,i4

    REAL(wp) :: z_lat, z_lat_deg, z_lat_dim
    REAL(wp) :: global_moc(180,n_zlev), atlant_moc(180,n_zlev), pacind_moc(180,n_zlev)
    REAL(dp) :: local_moc(180), res_moc(180)

    TYPE(t_subset_range), POINTER :: dom_cells

    CHARACTER(LEN=MAX_CHAR_LENGTH), PARAMETER :: routine = ('mo_ocean_diagnostics:calc_moc')

    !-----------------------------------------------------------------------

    IF(p_test_run) THEN
      mpi_comm = p_comm_work_test
    ELSE
      mpi_comm = p_comm_work
    ENDIF

    global_moc(:,:) = 0.0_wp
    pacind_moc(:,:) = 0.0_wp
    atlant_moc(:,:) = 0.0_wp

    ! set barrier:
    ! CALL MPI_BARRIER(0)

    ! with all cells no sync is necessary
    !owned_cells => patch_2d%cells%owned
    dom_cells   => patch_2d%cells%in_domain

    !write(81,*) 'MOC: datetime:',datetime

    DO jk = 1, n_zlev   !  not yet on intermediate levels
      DO blockNo = dom_cells%start_block, dom_cells%end_block
        CALL get_index_range(dom_cells, blockNo, start_index, end_index)
        DO jc = start_index, end_index

          !  could be replaced by vertical loop to bottom
          IF ( patch_3D%lsm_c(jc,jk,blockNo) <= sea_boundary ) THEN

            ! lbrei: corresponding latitude row of 1 deg extension
            !       1 south pole
            !     180 north pole
            z_lat = patch_2d%cells%center(jc,blockNo)%lat
            z_lat_deg = z_lat*rad2deg
            lbrei = NINT(90.0_wp + z_lat_deg)
            lbrei = MAX(lbrei,1)
            lbrei = MIN(lbrei,180)

            ! get neighbor edge for scaling
            !   il_e = patch_2d%cells%edge_idx(jc,blockNo,1)
            !   ib_e = patch_2d%cells%edge_blk(jc,blockNo,1)

            ! z_lat_dim: scale to 1 deg resolution
            ! z_lat_dim: latitudinal extent of triangle divided by latitudinal smoothing extent
            !   z_lat_dim = patch_2d%edges%primal_edge_length(il_e,ib_e) / &
            !     & (REAL(2*jbrei, wp) * 111111._wp*1.3_wp)
            z_lat_dim = 1.0_wp

            ! distribute MOC over (2*jbrei)+1 latitude rows
            !  - no weighting with latitudes done
            !  - lbrei: index of 180 X 1 deg meridional resolution
            DO lbr = -jbrei, jbrei
              lbrei = NINT(90.0_wp + z_lat_deg + REAL(lbr, wp) * z_lat_dim)
              lbrei = MAX(lbrei,1)
              lbrei = MIN(lbrei,180)

              global_moc(lbrei,jk) = global_moc(lbrei,jk) - &
              !  multiply with wet (or loop to bottom)
                & patch_2d%cells%area(jc,blockNo) * OceanReferenceDensity * w(jc,jk,blockNo) * &
                & patch_3D%wet_c(jc,jk,blockNo) / &
                & REAL(2*jbrei + 1, wp)

              IF (patch_3D%basin_c(jc,blockNo) == 1) THEN         !  1: Atlantic; 0: Land

                atlant_moc(lbrei,jk) = atlant_moc(lbrei,jk) - &
                  & patch_2d%cells%area(jc,blockNo) * OceanReferenceDensity * w(jc,jk,blockNo) * &
                  & patch_3D%wet_c(jc,jk,blockNo) / &
                  & REAL(2*jbrei + 1, wp)
              ELSE IF (patch_3D%basin_c(jc,blockNo) >= 2) THEN   !  2: Indian; 4: Pacific
                pacind_moc(lbrei,jk) = pacind_moc(lbrei,jk) - &
                  & patch_2d%cells%area(jc,blockNo) * OceanReferenceDensity * w(jc,jk,blockNo) * &
                  & patch_3D%wet_c(jc,jk,blockNo) / &
                  & REAL(2*jbrei + 1, wp)
              END IF

            END DO

          END IF
        END DO
      END DO

      ! test parallelization:
      ! function field_sum_all using mpi_allreduce and working precisions wp does not exist
      ! res_moc(:) = p_field_sum_all_wp(global_moc(:,jk))
      ! res_moc(:) = p_field_sum_all_wp(atlant_moc(:,jk))
      ! res_moc(:) = p_field_sum_all_wp(pacind_moc(:,jk))

      ! function field_sum using mpi_reduce, then broadcast
      local_moc(:)     = REAL(global_moc(:,jk),dp)
      res_moc(:)       = p_field_sum(local_moc, mpi_comm)
      CALL p_bcast(res_moc(:), p_io, mpi_comm)
      global_moc(:,jk) = REAL(res_moc(:),wp)

      local_moc(:)     = REAL(atlant_moc(:,jk),dp)
      res_moc(:)       = p_field_sum(local_moc, mpi_comm)
      CALL p_bcast(res_moc(:), p_io, mpi_comm)
      atlant_moc(:,jk) = REAL(res_moc(:),wp)

      local_moc(:)     = REAL(pacind_moc(:,jk),dp)
      res_moc(:)       = p_field_sum(local_moc, mpi_comm)
      CALL p_bcast(res_moc(:), p_io, mpi_comm)
      pacind_moc(:,jk) = REAL(res_moc(:),wp)

    END DO  ! n_zlev-loop

    IF (my_process_is_stdio()) THEN
      DO lbr=179,1,-1   ! fixed to 1 deg meridional resolution

        global_moc(lbr,:)=global_moc(lbr+1,:)+global_moc(lbr,:)
        atlant_moc(lbr,:)=atlant_moc(lbr+1,:)+atlant_moc(lbr,:)
        pacind_moc(lbr,:)=pacind_moc(lbr+1,:)+pacind_moc(lbr,:)

      END DO

      ! write out MOC in extra format, file opened in mo_hydro_ocean_run  - integer*8
      !  - correct date in extra format - i.e YYYYMMDD - no time info
      !idate=datetime%month*1000000+datetime%day*10000+datetime%hour*100+datetime%minute
      idate = this_datetime%date%year*10000+this_datetime%date%month*100+this_datetime%date%day
      itime = this_datetime%time%hour*100+this_datetime%time%minute
      WRITE(message_text,*) 'Write MOC at year =',this_datetime%date%year,', date =',idate,' time =', itime
      CALL message (TRIM(routine), message_text)

      DO jk = 1,n_zlev
        i1=INT(idate,i8)
        i2 = INT(777,i8)
        i3 = INT(patch_3D%p_patch_1d(1)%zlev_i(jk),i8)
        i4 = INT(180,i8)
        WRITE(moc_unit) i1,i2,i3,i4
        WRITE(moc_unit) (global_moc(lbr,jk),lbr=1,180)
        i2 = INT(778,i8)
        WRITE(moc_unit) i1,i2,i3,i4
        WRITE(moc_unit) (atlant_moc(lbr,jk),lbr=1,180)
        i2 = INT(779,i8)
        WRITE(moc_unit) i1,i2,i3,i4
        WRITE(moc_unit) (pacind_moc(lbr,jk),lbr=1,180)

      END DO
    END IF

  END SUBROUTINE calc_moc_acc
  SUBROUTINE calc_moc_internal (patch_2d, patch_3D, w, global_moc, atlant_moc, pacind_moc)

    TYPE(t_patch),    TARGET, INTENT(in)  :: patch_2d
    TYPE(t_patch_3d ),TARGET, INTENT(in)  :: patch_3D
    REAL(wp), INTENT(in)  :: w(:,:,:)   ! vertical velocity (nproma,nlev+1,alloc_cell_blocks)
    REAL(wp), INTENT(OUT) :: global_moc(:,:), atlant_moc(:,:), pacind_moc(:,:) ! (n_zlev,180)
    !
    ! local variables
    INTEGER, PARAMETER ::  latSmooth = 3   !  latitudinal smoothing area is 2*jbrei-1 rows of 1 deg
    INTEGER :: block, level, start_index, end_index, idx, ilat, l
    INTEGER :: mpi_comm

    REAL(wp) :: lat, deltaMoc, smoothWeight
    REAL(wp) :: allmocs(3,n_zlev,180)

    TYPE(t_subset_range), POINTER :: cells

    CHARACTER(LEN=MAX_CHAR_LENGTH), PARAMETER :: routine = ('mo_ocean_diagnostics:calc_moc')

    !-----------------------------------------------------------------------
    mpi_comm = MERGE(p_comm_work_test, p_comm_work, p_test_run)

    global_moc(:,:) = 0.0_wp
    pacind_moc(:,:) = 0.0_wp
    atlant_moc(:,:) = 0.0_wp

    ! limit cells to in-domain because of summation
    cells   => patch_2d%cells%in_domain

    smoothWeight = 1.0_wp / REAL(2*latSmooth + 1, wp)

    DO block = cells%start_block, cells%end_block
      CALL get_index_range(cells, block, start_index, end_index)
      DO idx = start_index, end_index
        lat = patch_2d%cells%center(idx,block)%lat*rad2deg
        DO level = 1, cells%vertical_levels(idx,block)

          deltaMoc = patch_2d%cells%area(idx,block) * OceanReferenceDensity * w(idx,level,block)

          ! lat: corresponding latitude row of 1 deg extension
          !       1 south pole
          !     180 north pole
          ilat     = NINT(90.0_wp + lat)
          ilat     = MAX(ilat,1)
          ilat     = MIN(ilat,180)

          ! distribute MOC over (2*jbrei)+1 latitude rows
          !  - no weighting with latitudes done
          !  - lat: index of 180 X 1 deg meridional resolution
          DO l = -latSmooth, latSmooth
            ilat = NINT(90.0_wp + lat + REAL(l, wp))
            ilat = MAX(ilat,1)
            ilat = MIN(ilat,180)

            global_moc(level,ilat) =       global_moc(level,ilat) - deltaMoc*smoothWeight
            atlant_moc(level,ilat) = MERGE(atlant_moc(level,ilat) - deltaMoc*smoothWeight, 0.0_wp, patch_3D%basin_c(idx,block) == 1)
            pacind_moc(level,ilat) = MERGE(pacind_moc(level,ilat) - deltaMoc*smoothWeight, 0.0_wp, patch_3D%basin_c(idx,block) >= 2)
          END DO
        END DO
      END DO
    END DO

    ! compute point-wise sum over all mpi ranks and store results
    allmocs(1,:,:) = global_moc(:,:); allmocs(2,:,:) = atlant_moc(:,:); allmocs(3,:,:) = pacind_moc(:,:)
    allmocs = p_sum(allmocs,mpi_comm)
    global_moc(:,:) = allmocs(1,:,:); atlant_moc(:,:) = allmocs(2,:,:); pacind_moc(:,:) = allmocs(3,:,:)

    ! old version {{{
    ! global_moc = p_sum(global_moc,mpi_comm)
    ! atlant_moc = p_sum(atlant_moc,mpi_comm)
    ! pacind_moc = p_sum(pacind_moc,mpi_comm)
    ! }}}

    ! compute partial sums along meridian
    DO l=179,1,-1   ! fixed to 1 deg meridional resolution
      global_moc(:,l)=global_moc(:,l+1)+global_moc(:,l)
      atlant_moc(:,l)=atlant_moc(:,l+1)+atlant_moc(:,l)
      pacind_moc(:,l)=pacind_moc(:,l+1)+pacind_moc(:,l)
    END DO
  END SUBROUTINE calc_moc_internal
  !-------------------------------------------------------------------------

  !-------------------------------------------------------------------------
  !
  !
  !!  Calculation of horizontal stream function
  !
  !>
  !!
  !! @par Revision History
  !! Developed  by  Stephan Lorenz, MPI-M (2012).
  !!  based on code from MPIOM
  !
  ! TODO: implement variable output dimension (1 deg resolution) and smoothing extent
  !!
!<Optimize:inUse>
  SUBROUTINE calc_psi (patch_3D, u, prism_thickness, u_vint, this_datetime)

    TYPE(t_patch_3d ),TARGET, INTENT(inout)  :: patch_3D
    REAL(wp), INTENT(in)               :: u(:,:,:)     ! zonal velocity at cell centers
    REAL(wp), INTENT(in)               :: prism_thickness(:,:,:)       ! elevation on cell centers
    ! dims: (nproma,nlev,alloc_cell_blocks)
    REAL(wp), INTENT(inout)            :: u_vint(:,:)  ! barotropic zonal velocity on icon grid
    TYPE(datetime), POINTER            :: this_datetime
    !
    ! local variables
    ! INTEGER :: i

    ! switch for writing stream function (not yet in namelist); 1: icon-grid; 2: regular grid output
    INTEGER, PARAMETER ::  idiag_psi = 1

    INTEGER, PARAMETER ::  nlat = 180                    ! meridional dimension of regular grid
    INTEGER, PARAMETER ::  nlon = 360                    ! zonal dimension of regular grid

    ! smoothing area is 2*jsmth-1 lat/lon areas of 1 deg
    INTEGER, PARAMETER ::  jsmth = 3
    INTEGER :: blockNo, jc, jk, start_index, end_index
    INTEGER :: jlat, jlon, jlt, jln, jltx, jlnx, jsmth2
    INTEGER(i8)        :: idate, iextra(4)


    REAL(wp) :: z_lat_deg, z_lon_deg, z_lat_dist, delta_z, rsmth
    REAL(wp) :: z_uint_reg(nlon,nlat)                     ! vertical integral on regular grid
    REAL(wp) :: psi_reg(nlon,nlat)                        ! horizontal stream function

    TYPE(t_patch), POINTER  :: patch_2d
    TYPE(t_subset_range), POINTER :: all_cells, dom_cells

    !CHARACTER(len=max_char_length), PARAMETER :: routine = ('mo_ocean_diagnostics:calc_psi')

    !-----------------------------------------------------------------------

    psi_reg(:,:)    = 0.0_wp
    z_uint_reg(:,:) = 0.0_wp

    jsmth2          = 2*jsmth + 1
    rsmth           = REAL(jsmth2*jsmth2, wp)

    ! with all cells no sync is necessary
    patch_2d  => patch_3d%p_patch_2d(1)
    all_cells => patch_2d%cells%ALL
    dom_cells => patch_2d%cells%in_domain

    ! (1) barotropic system:
    !     vertical integration of zonal velocity times vertical layer thickness [m/s*m]
!ICON_OMP_PARALLEL_DO PRIVATE(jc, jk, start_index, end_index) SCHEDULE(dynamic)
    DO blockNo = all_cells%start_block, all_cells%end_block
      CALL get_index_range(all_cells, blockNo, start_index, end_index)
      u_vint(:,blockNo)     = 0.0_wp
      DO jc = start_index, end_index

        DO jk = 1, patch_3d%p_patch_1d(1)%dolic_c(jc,blockNo)

          u_vint(jc,blockNo) = u_vint(jc,blockNo) - u(jc,jk,blockNo) * prism_thickness(jc,jk,blockNo)

        END DO
      END DO
    END DO
!ICON_OMP_END_PARALLEL_DO

    !---------DEBUG DIAGNOSTICS-------------------------------------------
    idt_src=3  ! output print level (1-5, fix)
    CALL dbg_print('calc_psi:    u_vint    ', u_vint        , str_module, idt_src, in_subset=patch_2d%cells%owned)
    !---------------------------------------------------------------------

    IF (idiag_psi == 1) RETURN

    ! (2) distribute integrated zonal velocity (u*dz) on 1x1 deg grid
    !     this code is not mature yet

    ! in domain: count all cells only once
    DO blockNo = dom_cells%start_block, dom_cells%end_block
      CALL get_index_range(dom_cells, blockNo, start_index, end_index)
      DO jc = start_index, end_index
        z_lat_deg = patch_2d%cells%center(jc,blockNo)%lat * rad2deg
        z_lon_deg = patch_2d%cells%center(jc,blockNo)%lon * rad2deg

        !  ! 0 <= lon <= 360 deg
        !  z_lon_deg = z_lon_deg + 180.0_wp

        ! jlat/jlon: corresponding latitude/longitude coordinates of 1 deg extension
        ! jlat: 1 = south of 89.0S; 89 = 1S-Eq.; 90 = Eq-1N;  180 = north of 89N
        ! jlon: 1 = 180W-179W; 180 = 1-0 deg west; 360 = 179E-180E

        jlat = NINT(91.0_wp + z_lat_deg)
        jlon = NINT(z_lon_deg + 180.5_wp)

        ! distribute stream function over rsmth=(2*jsmth+1)**2 lat/lon regular grid points
        !  - no weighting with latitudes done
        !  - no correction with regular lsm done
        DO jltx = jlat-jsmth, jlat+jsmth

          jlt = jltx
          IF (jlt <    1) jlt =      1-jlt  ! apply equatorwards
          IF (jlt > nlat) jlt = 2*nlat-jlt  ! apply equatorwards
          DO jlnx = jlon-jsmth, jlon+jsmth

            jln = jlnx
            IF (jln <    1) jln = jln+nlon  ! circular boundary
            IF (jln > nlon) jln = jln-nlon  ! circular boundary

            z_uint_reg(jln,jlt) = z_uint_reg(jln,jlt) + u_vint(jc,blockNo) / rsmth


          END DO
        END DO

      END DO
    END DO

    ! (3) calculate meridional integral on regular grid starting from south pole:

    DO jlt = nlat-1, 1, -1
      z_uint_reg(:,jlt) = z_uint_reg(:,jlt) + z_uint_reg(:,jlt+1)
    END DO

    ! (4) calculate stream function: scale with length of 1 deg*rho [m/s*m*m*kg/m3=kg/s]

    ! meridional distance of 1 deg
    ! ATTENTION - fixed 1 deg resolution should be related to icon-resolution
    z_lat_dist = 111111.0_wp  ! * 1.3_wp ??

    psi_reg(:,:) = z_uint_reg(:,:) * z_lat_dist * OceanReferenceDensity

    ! stream function on icon grid without calculation of meridional integral
    !  - tbd after interpolation to regular grid externally
    !  psi    (:,:) = u_vint    (:,:)              * OceanReferenceDensity


    ! write out in extra format - integer*8
    idate = INT(this_datetime%date%month*1000000+this_datetime%date%day*10000 &
         &     +this_datetime%time%hour*100+this_datetime%time%minute,i8)
    WRITE(0,*) 'write global PSI at iyear, idate:',this_datetime%date%year, idate

    iextra(1) = INT(idate,i8)
    iextra(2) = INT(780,i8)
    iextra(3) = INT(0,i8)
    iextra(4) = INT(nlon*nlat,i8)

    WRITE(80) (iextra(blockNo),blockNo=1,4)
    WRITE(80) ((psi_reg(jln,jlt),jln=1,nlon),jlt=1,nlat)

    DO jlat=1,nlat
      WRITE(82,*) 'jlat=',jlat
      WRITE(82,'(1p10e12.3)') (psi_reg(jlon,jlat),jlon=1,nlon)
    ENDDO

    !---------DEBUG DIAGNOSTICS-------------------------------------------
 !  idt_src=3  ! output print level (1-5, fix)
 !  CALL dbg_print('calc_psi:    psi_reg   ', psi_reg       , str_module, idt_src, in_subset=patch_2d%cells%owned)
    !---------------------------------------------------------------------

  END SUBROUTINE calc_psi
  !-------------------------------------------------------------------------

  !-------------------------------------------------------------------------
  !
  !
  !!  Calculation of horizontal stream function using normal velocity on edges
  !
  !>
  !>  Calculation of horizontal stream function using normal velocity on edges
  !!
  !! @par Revision History
  !! Developed  by  Stephan Lorenz, MPI-M (2014).
  !!
!<Optimize:inUse>
  SUBROUTINE calc_psi_vn (patch_3D, vn, prism_thickness_e, op_coeff, u_vint, v_vint, this_datetime)

    TYPE(t_patch_3d ),TARGET, INTENT(inout)  :: patch_3D
    REAL(wp), INTENT(in)               :: vn(:,:,:)                 ! normal velocity at cell edges
    REAL(wp), INTENT(in)               :: prism_thickness_e(:,:,:)  ! elevation on cell edges
    ! dims: (nproma,nlev,alloc_edge_blocks)
    REAL(wp), INTENT(inout)            :: u_vint(:,:)               ! barotropic zonal velocity on cell centers
    REAL(wp), INTENT(inout)            :: v_vint(:,:)               ! barotropic meridional velocity on cell centers
    TYPE(t_operator_coeff),INTENT(in)  :: op_coeff
    TYPE(datetime), POINTER            :: this_datetime
    !
    INTEGER  :: blockNo, jc, je, jk, start_index, end_index
    ! vertical integral vn on edges and in cartesian coordinates - no 2-dim mapping is available
    REAL(wp) :: vn_vint(nproma,n_zlev,patch_3d%p_patch_2d(1)%nblks_e)
    REAL(wp) :: u_2d(nproma,patch_3d%p_patch_2d(1)%alloc_cell_blocks)   !  scratch arrays for test
    REAL(wp) :: v_2d(nproma,patch_3d%p_patch_2d(1)%alloc_cell_blocks)   !  scratch arrays for test
    TYPE(t_cartesian_coordinates) :: vint_cc(nproma,n_zlev,patch_3D%p_patch_2D(1)%alloc_cell_blocks)

    TYPE(t_patch), POINTER  :: patch_2d
    TYPE(t_subset_range), POINTER :: all_edges, all_cells

    !CHARACTER(len=max_char_length), PARAMETER :: routine = ('mo_ocean_diagnostics:calc_psi_vn')

    !-----------------------------------------------------------------------

    patch_2d  => patch_3d%p_patch_2d(1)
    all_edges => patch_2d%edges%ALL
    all_cells => patch_2d%cells%ALL

    vn_vint  (:,:,:)    = 0.0_wp
    vint_cc(:,:,:)%x(1) = 0.0_wp
    vint_cc(:,:,:)%x(2) = 0.0_wp
    vint_cc(:,:,:)%x(3) = 0.0_wp
    u_2d       (:,:)    = 0.0_wp
    v_2d       (:,:)    = 0.0_wp

    ! (1) barotropic system:
    !     vertical integration of normal velocity times vertical layer thickness [m/s*m]
!ICON_OMP_PARALLEL_DO PRIVATE(je, jk, start_index, end_index) SCHEDULE(dynamic)
    DO blockNo = all_edges%start_block, all_edges%end_block
      CALL get_index_range(all_edges, blockNo, start_index, end_index)
      vn_vint(:,1,blockNo) = 0.0_wp
      DO je = start_index, end_index

        DO jk = 1, patch_3d%p_patch_1d(1)%dolic_e(je,blockNo)

          vn_vint(je,1,blockNo) = vn_vint(je,1,blockNo) - vn(je,jk,blockNo) * prism_thickness_e(je,jk,blockNo)

        END DO
      END DO
    END DO
!ICON_OMP_END_PARALLEL_DO

    ! (2) remapping normal velocity to zonal and meridional velocity at cell centers
    CALL sync_patch_array(sync_e, patch_2d, vn_vint)

    CALL map_edges2cell_3d(patch_3D, vn_vint, op_coeff, vint_cc)

    CALL sync_patch_array(sync_c, patch_2d, vint_cc(:,:,:)%x(1))
    CALL sync_patch_array(sync_c, patch_2d, vint_cc(:,:,:)%x(2))
    CALL sync_patch_array(sync_c, patch_2d, vint_cc(:,:,:)%x(3))

    ! calculate zonal and meridional velocity:
    DO blockNo = all_cells%start_block, all_cells%end_block
      CALL get_index_range(all_cells, blockNo, start_index, end_index)
      DO jc = start_index, end_index
        CALL cvec2gvec(vint_cc(jc,1,blockNo)%x(1), vint_cc(jc,1,blockNo)%x(2), vint_cc(jc,1,blockNo)%x(3), &
          &            patch_2d%cells%center(jc,blockNo)%lon, patch_2d%cells%center(jc,blockNo)%lat,  &
          &            u_2d(jc,blockNo), v_2d(jc,blockNo))
!         &            u_vint(jc,blockNo), v_vint(jc,blockNo))
      END DO
    END DO
    !CALL sync_patch_array(sync_c, patch_2d, u_vint)
    !CALL sync_patch_array(sync_c, patch_2d, v_vint)
    CALL sync_patch_array(sync_c, patch_2d, u_2d)
    CALL sync_patch_array(sync_c, patch_2d, v_2d)

    ! hack for test: calc_psy for u_vint, calc_psi_vn for v_vint - accumulated and written out
    v_vint(:,:) = u_2d(:,:)

    !---------DEBUG DIAGNOSTICS-------------------------------------------
    idt_src=3  ! output print level (1-5, fix)
    CALL dbg_print('calc_psi_vn: u_2d        ', u_2d        , str_module, idt_src, in_subset=patch_2d%cells%owned)
    idt_src=4  ! output print level (1-5, fix)
    CALL dbg_print('calc_psi_vn: v_2d        ', v_2d        , str_module, idt_src, in_subset=patch_2d%cells%owned)
    CALL dbg_print('calc_psi_vn: vint_cc%x(1)' ,vint_cc%x(1), str_module, idt_src, in_subset=patch_2d%cells%owned)
    !---------------------------------------------------------------------


  END SUBROUTINE calc_psi_vn
  !-------------------------------------------------------------------------

  !-------------------------------------------------------------------------
  !!taken from MPIOM
!<Optimize:inUse>
  FUNCTION calc_condep(vertical_density_gradient,max_lev) result(condep)
    REAL(wp),INTENT(in)  :: vertical_density_gradient(n_zlev)
    INTEGER, INTENT(in)  :: max_lev
    INTEGER :: condep

    INTEGER :: jk
    INTEGER :: maxcondep     !< maximum convective penetration level
    REAL(wp) :: masked_vertical_density_gradient(n_zlev)

    condep = 1

    ! remove dbl_eps, which  is added in the vertical gradient computation
    masked_vertical_density_gradient = MAX(vertical_density_gradient - dbl_eps,0.0_wp)

    !! diagnose maximum convection level
    !! condep = maximum model level penetrated by vertically continous
    !! convection from the surface downward
    !! calculated over integration period ; it should be written out
    !! as snapshot at the end of the run
   maxcondep=1
    DO jk=2,max_lev
      IF (masked_vertical_density_gradient(jk) .ne. 0.0_wp) THEN
        maxcondep = jk
        EXIT
      ENDIF
    ENDDO

    condep = max0(maxcondep,condep)
  END FUNCTION calc_condep
!<Optimize:inUse>
  FUNCTION calc_mixed_layer_depth(vertical_density_gradient,critical_value,max_lev,thickness, depth_of_first_layer) &
    & result(mixed_layer_depth)
    REAL(wp), TARGET :: vertical_density_gradient(n_zlev)
    REAL(wp), INTENT(in)  :: critical_value
    INTEGER,  INTENT(in)  :: max_lev
    REAL(wp), INTENT(in)  :: thickness(n_zlev)
    REAL(wp), INTENT(in)  :: depth_of_first_layer

    REAL(wp) :: sigh        ,zzz
    REAL(wp) :: mixed_layer_depth
    REAL(wp) :: masked_vertical_density_gradient(n_zlev)
    INTEGER :: jk

    sigh              = critical_value
    mixed_layer_depth = depth_of_first_layer
    masked_vertical_density_gradient = MAX(vertical_density_gradient,0.0_wp)

    ! This diagnostic calculates the mixed layer depth.
    ! It uses the incremental density increase between two
    ! levels and substracts it from the initial density criterion (sigcrit)
    ! and adds the level thickness (zzz) to zmld. This is done till
    ! the accumulated density increase between the surface and
    ! layer k is sigcrit or sigh = O, respectively.

    ! stabio(k) = insitu density gradient
    ! sigh = remaining density difference

    DO jk = 2, max_lev
      IF (sigh .GT. 1.e-6_wp) THEN
        zzz               = MIN(sigh/(ABS(masked_vertical_density_gradient(jk))+1.0E-19_wp),thickness(jk))
        sigh              = MAX(0._wp, sigh-zzz*masked_vertical_density_gradient(jk))
        mixed_layer_depth = mixed_layer_depth + zzz
      ELSE
        sigh = 0._wp
      ENDIF
    ENDDO

  END FUNCTION calc_mixed_layer_depth

  FUNCTION calc_total_salt_content(patch_2d, thickness, ice, ocean_state, surface_fluxes, zUnderIce, &
      & computation_type) RESULT(total_salt_content)
    TYPE(t_patch),POINTER                                 :: patch_2d
    REAL(wp),DIMENSION(nproma,patch_2d%alloc_cell_blocks),INTENT(IN) :: zUnderIce
    REAL(wp),DIMENSION(nproma,n_zlev,patch_2d%alloc_cell_blocks),INTENT(IN) :: thickness
    TYPE (t_sea_ice),       INTENT(IN)                    :: ice
    TYPE(t_hydro_ocean_state)                             :: ocean_state
    TYPE(t_ocean_surface)                                 :: surface_fluxes
    INTEGER,INTENT(IN), OPTIONAL                          :: computation_type
    REAL(wp)                                              :: total_salt_content

    REAL(wp), DIMENSION(nproma,n_zlev,patch_2d%alloc_cell_blocks) :: salt

    salt               = calc_salt_content(patch_2d, thickness, ice, ocean_state, surface_fluxes, zUnderIce, computation_type)
    total_salt_content = global_sum_array(salt)
  END FUNCTION calc_total_salt_content

  FUNCTION calc_salt_content(patch_2d, thickness, ice, ocean_state, surface_fluxes, zUnderIce, &
      & computation_type) &
      & RESULT(salt)
    TYPE(t_patch),POINTER                                 :: patch_2d
    REAL(wp),DIMENSION(nproma,patch_2d%alloc_cell_blocks),INTENT(IN) :: zUnderIce
    REAL(wp),DIMENSION(nproma,n_zlev,patch_2d%alloc_cell_blocks),INTENT(IN) :: thickness
    TYPE (t_sea_ice),       INTENT(IN)                    :: ice
    TYPE(t_hydro_ocean_state)                             :: ocean_state
    TYPE(t_ocean_surface)                                 :: surface_fluxes
    INTEGER,INTENT(IN), OPTIONAL                          :: computation_type

    ! locals
    REAL(wp), DIMENSION(nproma,n_zlev,patch_2d%alloc_cell_blocks) :: salt

    REAL(wp), DIMENSION(nproma,patch_2d%alloc_cell_blocks) :: saltInSeaice, saltInLiquidWater
    TYPE(t_subset_range), POINTER                         :: subset
    INTEGER                                               :: block, cell, cellStart,cellEnd, level
    INTEGER                                               :: my_computation_type
    IF(no_tracer<=1)RETURN
    my_computation_type = 0
    salt         = 0.0_wp

    CALL assign_if_present(my_computation_type, computation_type)
    subset => patch_2d%cells%owned
    DO block = subset%start_block, subset%end_block
      CALL get_index_range(subset, block, cellStart, cellEnd)
      DO cell = cellStart, cellEnd
        IF (subset%vertical_levels(cell,block) < 1) CYCLE
        SELECT CASE (my_computation_type)
        CASE (0) ! use zunderIce for volume in tracer change, multiply flux with top layer salinity
        ! surface:
          saltInSeaice(cell,block)    = sice*rhoi &
            &                         * SUM(ice%hi(cell,:,block)*ice%conc(cell,:,block)) &
            &                         * patch_2d%cells%area(cell,block)
        !!DN This is no longer needed since we now update surface salinity
        !directly
        !!DN   ocean_state%p_prog(nold(1))%tracer(cell,1,block,2) = (ocean_state%p_prog(nold(1))%tracer(cell,1,block,2)*zUnderIce(cell,block) &
        !!DN   &                                            -   dtime &
        !!DN   &                                              * surface_fluxes%FrshFlux_TotalSalt(cell,block) &
        !!DN   &                                              * ocean_state%p_prog(nold(1))%tracer(cell,1,block,2)) &
        !!DN   &                                           /ice%zUnderIce(cell,block)
          saltInLiquidWater(cell,block) = ocean_state%p_prog(nold(1))%tracer(cell,1,block,2) &
            &                    * zUnderIce(cell,block)*OceanReferenceDensity &
            &                    * patch_2d%cells%area(cell,block)
        CASE (1) ! use zunderIce for volume in tracer change, multiply flux with top layer salinity
        ! surface:
          saltInSeaice(cell,block)    = sice*rhoi &
            &                         * SUM(ice%hi(cell,:,block)*ice%conc(cell,:,block)) &
            &                         * patch_2d%cells%area(cell,block)
        !!DN This is no longer needed since we now update surface salinity directly
          ocean_state%p_prog(nold(1))%tracer(cell,1,block,2) = &
            & (ocean_state%p_prog(nold(1))%tracer(cell,1,block,2)*zUnderIce(cell,block) &
            &   -  dtime  * surface_fluxes%FrshFlux_TotalSalt(cell,block) &
            &      * ocean_state%p_prog(nold(1))%tracer(cell,1,block,2)) &
            &  /zUnderIce(cell,block)
          saltInLiquidWater(cell,block) = ocean_state%p_prog(nold(1))%tracer(cell,1,block,2) &
            &                    * zUnderIce(cell,block)*OceanReferenceDensity &
            &                    * patch_2d%cells%area(cell,block)
        END SELECT

        salt(cell,1,block) = saltInSeaice(cell,block) + saltInLiquidWater(cell,block)
        DO level=2,subset%vertical_levels(cell,block)
          salt(cell,level,block) = ocean_state%p_prog(nold(1))%tracer(cell,level,block,2) &
            &                    * thickness(cell,level,block)*OceanReferenceDensity &
            &                    * patch_2d%cells%area(cell,block)
        END DO

        ! rest of the underwater world
      END DO ! cell
    END DO !block
  END FUNCTION calc_salt_content


  SUBROUTINE calc_heat_content(patch_2d, thickness, ice, tracers, &
       heat_content_liquid_water, heat_content_seaice,            &
       heat_content_snow, heat_content_total)

    TYPE(t_patch), TARGET, INTENT(in)  :: patch_2d

    REAL(wp), INTENT(IN)   :: thickness(:,:,:)
    REAL(wp), INTENT(IN)   :: tracers(:,:,:,:)
    REAL(wp), INTENT(INOUT)  :: heat_content_liquid_water(:,:,:)
    REAL(wp), INTENT(INOUT)  :: heat_content_seaice(:,:)
    REAL(wp), INTENT(INOUT)  :: heat_content_snow(:,:)
    REAL(wp), INTENT(INOUT)  :: heat_content_total(:,:)

    TYPE(t_sea_ice), INTENT(IN)              :: ice
    TYPE(t_subset_range), POINTER            :: subset

    INTEGER  :: blk, cell, cellStart,cellEnd, level
    REAL(wp) :: rhoicwa, rhosnic, rhosnwa, tfreeze, tmelt, &
                  tref, entmel, rocp, sithk, snthk


    rhoicwa = rhoi / rho_ref
    rhosnwa = rhos / rho_ref
    rhosnic = rhos / rhoi
    rocp = rho_ref * clw
    tfreeze = -1.9
    tmelt = 273.15
    tref = 273.15
    entmel = rhoi * alf

    subset => patch_2d%cells%owned
    DO blk = subset%start_block, subset%end_block
      CALL get_index_range(subset, blk, cellStart, cellEnd)
      DO cell = cellStart, cellEnd
        ! surface:
        ! heat of ice : heat of water equivalent at tfreeze - latent heat of fusion

        sithk = SUM(ice%hi(cell,:,blk)*ice%conc(cell,:,blk)) ! equivalent thickness of sea ice equally distributed over the cell area

        heat_content_seaice(cell,blk) = ( rhoicwa * rocp * sithk  &
             * ( tfreeze + tmelt - tref )  )                      &
             - ( sithk * entmel )

        ! heat of snow : heat of water equivalent at tmelt - latent heat of fusion

        snthk = SUM(ice%hs(cell,:,blk)*ice%conc(cell,:,blk)) ! equivalent thickness of snow on sea ice equally distributed over the cell area

        heat_content_snow(cell,blk) = ( rhosnwa * rocp * snthk  &
             * ( tmelt - tref )  )                              &
             - ( rhosnic * snthk * entmel )

        ! liquid water heat
        ! surface : tho * rho * cp * draft

        heat_content_liquid_water(cell,1,blk) = (tmelt - tref &
             + tracers(cell,1,blk,1) ) * rocp                 &
             * ice%zUnderIce(cell,blk)

        DO level=2,subset%vertical_levels(cell,blk)
          heat_content_liquid_water(cell,level,blk) = (tmelt - tref &
               + tracers(cell,level,blk,1) ) * rocp                 &
               * thickness(cell,level,blk)
        END DO

        ! total heat per column
        heat_content_total(cell,blk) = heat_content_snow(cell,blk) &
             + heat_content_seaice(cell, blk)                      &
             + SUM(heat_content_liquid_water(cell,1:subset%vertical_levels(cell,blk),blk))

        ! rest of the underwater world
      END DO ! cell
    END DO !block
  END SUBROUTINE calc_heat_content


  SUBROUTINE reset_ocean_monitor(monitor)
    TYPE(t_ocean_monitor) :: monitor
    monitor%volume(:)                     = 0.0_wp
!   monitor%kin_energy(:)                 = 0.0_wp
!   monitor%pot_energy(:)                 = 0.0_wp
!   monitor%total_energy(:)               = 0.0_wp
    monitor%total_salt(:)                 = 0.0_wp
!   monitor%vorticity(:)                  = 0.0_wp
!   monitor%enstrophy(:)                  = 0.0_wp
!   monitor%potential_enstrophy(:)        = 0.0_wp
    monitor%absolute_vertical_velocity(:) = 0.0_wp
    monitor%HeatFlux_ShortWave(:)         = 0.0_wp
    monitor%HeatFlux_LongWave(:)          = 0.0_wp
    monitor%HeatFlux_Sensible(:)          = 0.0_wp
    monitor%HeatFlux_Latent(:)            = 0.0_wp
    monitor%FrshFlux_SnowFall(:)          = 0.0_wp
    monitor%FrshFlux_TotalSalt(:)         = 0.0_wp
    monitor%FrshFlux_TotalOcean(:)        = 0.0_wp
    monitor%FrshFlux_TotalIce(:)          = 0.0_wp
    monitor%FrshFlux_VolumeIce(:)         = 0.0_wp
    monitor%FrshFlux_VolumeTotal(:)       = 0.0_wp
    monitor%HeatFlux_Relax(:)             = 0.0_wp
    monitor%FrshFlux_Relax(:)             = 0.0_wp
    monitor%TempFlux_Relax(:)             = 0.0_wp
    monitor%SaltFlux_Relax(:)             = 0.0_wp
    monitor%ice_framStrait(:)             = 0.0_wp
    monitor%florida_strait(:)             = 0.0_wp
    monitor%gibraltar(:)                  = 0.0_wp
    monitor%denmark_strait(:)             = 0.0_wp
    monitor%drake_passage(:)              = 0.0_wp
    monitor%indonesian_throughflow(:)     = 0.0_wp
    monitor%scotland_iceland(:)           = 0.0_wp
    monitor%mozambique(:)                 = 0.0_wp
    monitor%framStrait(:)                 = 0.0_wp
    monitor%beringStrait(:)               = 0.0_wp
    monitor%barentsOpening(:)             = 0.0_wp
    monitor%agulhas(:)                    = 0.0_wp
    monitor%agulhas_long(:)               = 0.0_wp
    monitor%agulhas_longer(:)             = 0.0_wp
    monitor%t_mean_na_200m(:)             = 0.0_wp
    monitor%t_mean_na_800m(:)             = 0.0_wp
    monitor%ice_ocean_heat_budget(:)      = 0.0_wp
    monitor%ice_ocean_salinity_budget(:)  = 0.0_wp
    monitor%ice_ocean_volume_budget(:)    = 0.0_wp
  END SUBROUTINE reset_ocean_monitor
END MODULE mo_ocean_diagnostics<|MERGE_RESOLUTION|>--- conflicted
+++ resolved
@@ -805,14 +805,9 @@
       &        total_fresh_water_flux,total_evaporation_flux, atmos_snowfall_flux, &
       &        ice_volume_nh, ice_volume_sh, ice_extent_nh, ice_extent_sh, &
       &        global_mean_potEnergy, global_mean_kinEnergy, global_mean_totalEnergy, &
-<<<<<<< HEAD
-      &        global_mean_potEnstrophy,global_heat_content
-    REAL(wp) :: sflux
-=======
       &        global_mean_potEnstrophy,global_heat_content, &
       &        VolumeIce_flux, TotalOcean_flux, TotalIce_flux, VolumeTotal_flux, totalsnowfall_flux
 !   REAL(wp) :: sflux
->>>>>>> 8d9336d7
 
     TYPE(t_subset_range), POINTER :: owned_cells
     TYPE(t_ocean_monitor),  POINTER :: monitor
