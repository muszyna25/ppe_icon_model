!>
!! Contains basic diagnostics for ICON ocean model.
!!
!!
!! @par Revision History
!!  Developed  by Peter Korn,       MPI-M (2011/02)
!!  Extended   by Stephan Lorenz,   MPI-M (2012)
!!
!! @par Copyright and License
!!
!! This code is subject to the DWD and MPI-M-Software-License-Agreement in
!! its most recent form.
!! Please see the file LICENSE in the root of the source tree for this code.
!! Where software is supplied by third parties, it is indicated in the
!! headers of the routines.
!!
!----------------------------
#include "omp_definitions.inc"
!----------------------------
MODULE mo_ocean_diagnostics
  USE mo_kind,               ONLY: wp, dp, i8
  USE mo_grid_subset,        ONLY: t_subset_range, get_index_range, t_subset_indexed
  USE mo_grid_tools,         ONLY: get_oriented_edges_from_global_vertices, check_global_indexes
  USE mo_mpi,                ONLY: my_process_is_stdio, p_field_sum, get_my_mpi_work_id, &
    & p_comm_work_test, p_comm_work, p_io, p_bcast
  USE mo_sync,               ONLY: global_sum_array, disable_sync_checks, enable_sync_checks, &
    &                              sync_c, sync_e, sync_patch_array
  USE mo_math_utilities,     ONLY: t_cartesian_coordinates, cvec2gvec
  USE mo_advection_utils,    ONLY: laxfr_upflux
  USE mo_util_dbg_prnt,      ONLY: dbg_print
  USE mo_dbg_nml,            ONLY: idbg_val
  USE mo_math_constants,     ONLY: rad2deg, dbl_eps
  USE mo_impl_constants,     ONLY: sea_boundary,sea, &
    & min_rlcell, min_rledge, min_rlcell, &
    & max_char_length, min_dolic
  USE mo_ocean_nml,          ONLY: n_zlev, no_tracer, &
    & gibraltar, &
    & denmark_strait, &
    & drake_passage, &
    & indonesian_throughflow,&
    & scotland_iceland, &
    & mozambique, &
    & framStrait, &
    & beringStrait, &
    & barentsOpening, &
    & agulhas, &
    & agulhas_long, &
    & agulhas_longer, &
    & ab_const, ab_beta, ab_gam, iswm_oce, discretization_scheme, &
    & iforc_oce, No_Forcing, i_sea_ice, diagnostics_level, &
    & diagnose_for_horizontalVelocity, OceanReferenceDensity
  USE mo_sea_ice_nml,        ONLY: kice
  USE mo_dynamics_config,    ONLY: nold,nnew
  USE mo_parallel_config,    ONLY: nproma, p_test_run
  USE mo_run_config,         ONLY: dtime, nsteps
  USE mo_physical_constants, ONLY: grav, rhos, rhoi,sice
  USE mo_model_domain,       ONLY: t_patch, t_patch_3d,t_patch_vert, t_grid_edges
  USE mo_ocean_types,          ONLY: t_hydro_ocean_state, t_hydro_ocean_diag,&
    &                                t_ocean_regions, t_ocean_region_volumes, &
    &                                t_ocean_region_areas, t_ocean_monitor
  USE mo_ext_data_types,     ONLY: t_external_data
  USE mo_exception,          ONLY: message, finish, message_text
  USE mo_sea_ice_types,      ONLY: t_sfc_flx, t_sea_ice
  USE mo_datetime,           ONLY: t_datetime, datetime_to_string, date_len
  USE mo_linked_list,        ONLY: t_var_list
  USE mo_operator_ocean_coeff_3d,ONLY: t_operator_coeff
  USE mo_scalar_product,     ONLY: map_edges2cell_3d
  USE mo_io_units,           ONLY: find_next_free_unit
  USE mo_util_file,          ONLY: util_symlink, util_rename, util_islink, util_unlink
  USE mo_statistics,         ONLY: subset_sum
  USE mo_fortran_tools,      ONLY: assign_if_present
  
  USE mo_linked_list,         ONLY: t_var_list
  USE mo_var_list,            ONLY: add_var,                  &
    &                               new_var_list,             &
    &                               delete_var_list,          &
    &                               default_var_list_settings,&
    &                               add_ref
  USE mo_var_metadata,        ONLY: groups
  USE mo_cf_convention
  USE mo_grib2,               ONLY: t_grib2_var, grib2_var
  USE mo_cdi_constants
  USE mo_mpi,                ONLY: my_process_is_mpi_parallel, p_sum
  
  IMPLICIT NONE
  
  !PRIVATE
  
  CHARACTER(LEN=12)           :: str_module    = 'oceDiag     '  ! Output of module for 1 line debug
  INTEGER                     :: idt_src       = 1               ! Level of detail for 1 line debug
  
  INTEGER :: diag_unit = -1 ! file handle for the global timeseries output
  INTEGER :: moc_unit  = -1 ! file handle for the global timeseries output
  CHARACTER(LEN=max_char_length) :: diag_fname, moc_fname
  INTEGER, PARAMETER :: linecharacters  = 2048
  
  !
  ! PUBLIC INTERFACE
  !
  PUBLIC :: calc_slow_oce_diagnostics, calc_fast_oce_diagnostics
  PUBLIC :: construct_oce_diagnostics
  PUBLIC :: destruct_oce_diagnostics
  PUBLIC :: t_oce_monitor
  PUBLIC :: t_oce_timeseries
  PUBLIC :: calc_moc
  PUBLIC :: calc_psi
  PUBLIC :: calc_psi_vn
  
  TYPE t_oce_monitor
    REAL(wp) :: volume
    REAL(wp) :: kin_energy
    REAL(wp) :: pot_energy
    REAL(wp) :: total_energy
    REAL(wp) :: total_salt
    REAL(wp) :: vorticity
    REAL(wp) :: enstrophy
    REAL(wp) :: potential_enstrophy
    REAL(wp) :: absolute_vertical_velocity
    REAL(wp) :: HeatFlux_ShortWave
    REAL(wp) :: HeatFlux_LongWave
    REAL(wp) :: HeatFlux_Sensible
    REAL(wp) :: HeatFlux_Latent
    REAL(wp) :: HeatFlux_Total
    REAL(wp) :: FrshFlux_Precipitation
    REAL(wp) :: FrshFlux_SnowFall
    REAL(wp) :: FrshFlux_Evaporation
    REAL(wp) :: FrshFlux_Runoff
    REAL(wp) :: FrshFlux_TotalSalt
    REAL(wp) :: FrshFlux_TotalOcean
    REAL(wp) :: FrshFlux_TotalIce
    REAL(wp) :: FrshFlux_VolumeIce
    REAL(wp) :: FrshFlux_VolumeTotal
    REAL(wp) :: HeatFlux_Relax
    REAL(wp) :: FrshFlux_Relax
    REAL(wp) :: TempFlux_Relax
    REAL(wp) :: SaltFlux_Relax
    
    REAL(wp) :: ice_volume_nh !                                                           [km3]
    REAL(wp) :: ice_volume_sh !                                                           [km3]
    REAL(wp) :: ice_extent_nh !                                                           [km2]
    REAL(wp) :: ice_extent_sh !                                                           [km2]
    ! ice transport through {{{
    REAL(wp) :: ice_framStrait !                                                          [Sv]
    ! }}}
    ! through flows {{{
    REAL(wp) :: gibraltar     ! though flow                                               [Sv]
    REAL(wp) :: denmark_strait! though flow                                               [Sv]
    REAL(wp) :: drake_passage ! though flow                                               [Sv]
    REAL(wp) :: indonesian_throughflow !                                                  [Sv]
    REAL(wp) :: scotland_iceland !                                                        [Sv]
    REAL(wp) :: mozambique
    REAL(wp) :: framStrait
    REAL(wp) :: beringStrait
    REAL(wp) :: barentsOpening
    REAL(wp) :: agulhas
    REAL(wp) :: agulhas_long
    REAL(wp) :: agulhas_longer
    ! }}}
    REAL(wp) :: t_mean_na_200m !                                                        [degC]
    REAL(wp) :: t_mean_na_800m !                                                        [degC]
    REAL(wp) :: ice_ocean_heat_budget
    REAL(wp) :: ice_ocean_salinity_budget
    REAL(wp) :: ice_ocean_volume_budget
    REAL(wp), ALLOCATABLE :: tracer_content(:)
    
  END TYPE t_oce_monitor
  
  TYPE t_oce_timeseries
    
    TYPE(t_oce_monitor), ALLOCATABLE :: oce_diagnostics(:)    ! time array of diagnostic values
    CHARACTER(LEN=40), DIMENSION(51)  :: names = (/ &
      & "total_volume                            ", &
      & "kin_energy                              ", &
      & "pot_energy                              ", &
      & "total_energy                            ", &
      & "total_salt                              ", &
      & "vorticity                               ", &
      & "enstrophy                               ", &
      & "potential_enstrophy                     ", &
      & "absolute_vertical_velocity              ", &
      & "HeatFlux_ShortWave                      ", &
      & "HeatFlux_LongWave                       ", &
      & "HeatFlux_Sensible                       ", &
      & "HeatFlux_Latent                         ", &
      & "HeatFlux_Total                          ", &
      & "FrshFlux_Precipitation                  ", &
      & "FrshFlux_SnowFall                       ", &
      & "FrshFlux_Evaporation                    ", &
      & "FrshFlux_Runoff                         ", &
      & "FrshFlux_TotalSalt                      ", &
      & "FrshFlux_TotalOcean                     ", &
      & "FrshFlux_TotalIce                       ", &
      & "FrshFlux_VolumeIce                      ", &
      & "FrshFlux_VolumeTotal                    ", &
      & "HeatFlux_Relax                          ", &
      & "FrshFlux_Relax                          ", &
      & "TempFlux_Relax                          ", &
      & "SaltFlux_Relax                          ", &
      & "ice_volume_nh                           ", &
      & "ice_volume_sh                           ", &
      & "ice_extent_nh                           ", &
      & "ice_extent_sh                           ", &
      & "ice_framStrait                          ", &
      & "gibraltar                               ", &
      & "denmark_strait                          ", &
      & "drake_passage                           ", &
      & "indonesian_throughflow                  ", &
      & "scotland_iceland                        ", &
      & "mozambique                              ", &
      & "framStrait                              ", &
      & "beringStrait                            ", &
      & "barentsOpening                          ", &
      & "agulhas                                 ", &
      & "agulhas_long                            ", &
      & "agulhas_longer                          ", &
      & "t_mean_NA_200m                          ", &
      & "t_mean_NA_800m                          ", &
      & "ice_ocean_heat_budget                   ", &
      & "ice_ocean_salinity_budget               ", &
      & "ice_ocean_volume_budget                 ", &
      & "total_temperature                       ", &
      & "total_salinity                          "/)
    
  END TYPE t_oce_timeseries
  
  TYPE t_oce_section
    TYPE(t_subset_indexed) :: subset
    REAL(wp), POINTER :: orientation(:)
  END TYPE t_oce_section
  
  INTEGER, PARAMETER  :: oce_section_count = 12
  PRIVATE             :: oce_section_count
  TYPE(t_oce_section) :: oce_sections(oce_section_count)
  PRIVATE             :: oce_sections
  
  TYPE(t_ocean_region_volumes),SAVE :: ocean_region_volumes
  PRIVATE                           :: ocean_region_volumes
  TYPE(t_ocean_region_areas),SAVE   :: ocean_region_areas
  PRIVATE                           :: ocean_region_areas

  TYPE(t_oce_timeseries),POINTER :: oce_ts

  TYPE(t_var_list) :: ocean_diagnostics_list
  ! addtional diagnostics
  REAL(wp), POINTER :: veloc_adv_horz_u(:,:,:),  veloc_adv_horz_v(:,:,:), &
    & laplacian_horz_u(:,:,:), laplacian_horz_v(:,:,:), vn_u(:,:,:), vn_v(:,:,:), &
    & mass_flx_e_u(:,:,:), mass_flx_e_v(:,:,:), pressure_grad_u(:,:,:), pressure_grad_v(:,:,:)
  
  
CONTAINS

  !-------------------------------------------------------------------------
  !  The constructor of the types related to ocean diagnostics
  !>
  !! @par Revision History
  !! Developed  by  Peter Korn, MPI-M (2011).
  !!
!<Optimize:inUse>
  SUBROUTINE construct_oce_diagnostics( patch_3D, ocean_state, datestring )
    TYPE(t_patch_3d),TARGET, INTENT(inout) :: patch_3D
    TYPE(t_hydro_ocean_state), TARGET      :: ocean_state
    CHARACTER(LEN=32)                      :: datestring
    
    !local variable
    INTEGER :: i,ist
    CHARACTER(LEN=max_char_length), PARAMETER :: &
      & routine = ('mo_ocean_diagnostics:construct_oce_diagnostics')
    !-----------------------------------------------------------------------
    CHARACTER(LEN=linecharacters) :: headerline
    INTEGER  :: nblks_e,blockNo,jc,jk, region_index,start_index,end_index
    REAL(wp) :: surface_area, surface_height, prism_vol, prism_area, column_volume
    
    TYPE(t_patch), POINTER        :: patch_2d
    TYPE(t_subset_range), POINTER :: owned_cells
    INTEGER, POINTER              :: regions(:,:)
    TYPE(t_ocean_regions)         :: ocean_regions
    CHARACTER(LEN=max_char_length) :: listname
    
    !-----------------------------------------------------------------------
    patch_2d => patch_3D%p_patch_2d(1)
    regions => patch_3D%regio_c
    !-----------------------------------------------------------------------
    owned_cells => patch_2d%cells%owned
    nblks_e = patch_2d%nblks_e
    !-----------------------------------------------------------------------
    WRITE(listname,'(a)')  'ocean_diagnostics_list'
    CALL new_var_list(ocean_diagnostics_list, listname, patch_id=patch_2d%id)
    CALL default_var_list_settings( ocean_diagnostics_list,            &
      & lrestart=.FALSE.,model_type='oce',loutput=.TRUE. )
    !-----------------------------------------------------------------------
    IF (diagnose_for_horizontalVelocity) THEN
      CALL add_var(ocean_diagnostics_list, 'veloc_adv_horz_u', veloc_adv_horz_u, &
        & grid_unstructured_edge, za_depth_below_sea, &
        & t_cf_var('veloc_adv_horz_u','m/s','velocity advection zonal', &
        & DATATYPE_FLT32),&
        & grib2_var(255, 255, 255, DATATYPE_PACK16, grid_reference, grid_edge),&
        & ldims=(/nproma,n_zlev,nblks_e/),in_group=groups("oce_diag"),lrestart_cont=.FALSE.)
        
      CALL add_var(ocean_diagnostics_list, 'veloc_adv_horz_v', veloc_adv_horz_v, &
        & grid_unstructured_edge, za_depth_below_sea, &
        & t_cf_var('veloc_adv_horz_v','m/s','velocity advection meridional', &
        & DATATYPE_FLT32),&
        & grib2_var(255, 255, 255, DATATYPE_PACK16, grid_reference, grid_edge),&
        & ldims=(/nproma,n_zlev,nblks_e/),in_group=groups("oce_diag"),lrestart_cont=.FALSE.)

      CALL add_var(ocean_diagnostics_list, 'laplacian_horz_u', laplacian_horz_u, &
        & grid_unstructured_edge, za_depth_below_sea, &
        & t_cf_var('laplacian_horz_u','m/s','velocity laplacian zonal', &
        & DATATYPE_FLT32),&
        & grib2_var(255, 255, 255, DATATYPE_PACK16, grid_reference, grid_edge),&
        & ldims=(/nproma,n_zlev,nblks_e/),in_group=groups("oce_diag"),lrestart_cont=.FALSE.)

      CALL add_var(ocean_diagnostics_list, 'laplacian_horz_v', laplacian_horz_v, &
        & grid_unstructured_edge, za_depth_below_sea, &
        & t_cf_var('laplacian_horz_v','m/s','velocity laplacian meridional', &
        & DATATYPE_FLT32),&
        & grib2_var(255, 255, 255, DATATYPE_PACK16, grid_reference, grid_edge),&
<<<<<<< HEAD
=======
        & ldims=(/nproma,n_zlev,nblks_e/),in_group=groups("oce_diag"),lrestart_cont=.FALSE.)
        
      CALL add_var(ocean_diagnostics_list, 'vn_u', vn_u, &
        & grid_unstructured_edge, za_depth_below_sea, &
        & t_cf_var('vn_u','m/s','edge velocity zonal', &
        & DATATYPE_FLT32),&
        & grib2_var(255, 255, 255, DATATYPE_PACK16, grid_reference, grid_edge),&
        & ldims=(/nproma,n_zlev,nblks_e/),in_group=groups("oce_diag"),lrestart_cont=.FALSE.)

      CALL add_var(ocean_diagnostics_list, 'vn_v', vn_v, &
        & grid_unstructured_edge, za_depth_below_sea, &
        & t_cf_var('vn_v','m/s','edge velocity meridional', &
        & DATATYPE_FLT32),&
        & grib2_var(255, 255, 255, DATATYPE_PACK16, grid_reference, grid_edge),&
        & ldims=(/nproma,n_zlev,nblks_e/),in_group=groups("oce_diag"),lrestart_cont=.FALSE.)

      CALL add_var(ocean_diagnostics_list, 'mass_flx_e_u', mass_flx_e_u, &
        & grid_unstructured_edge, za_depth_below_sea, &
        & t_cf_var('mass_flx_e_u','m*m/s','mass flux zonal', &
        & DATATYPE_FLT32),&
        & grib2_var(255, 255, 255, DATATYPE_PACK16, grid_reference, grid_edge),&
        & ldims=(/nproma,n_zlev,nblks_e/),in_group=groups("oce_diag"),lrestart_cont=.FALSE.)
        
      CALL add_var(ocean_diagnostics_list, 'mass_flx_e_v', mass_flx_e_v, &
        & grid_unstructured_edge, za_depth_below_sea, &
        & t_cf_var('mass_flx_e_v','m*m/s','mass flux meridional', &
        & DATATYPE_FLT32),&
        & grib2_var(255, 255, 255, DATATYPE_PACK16, grid_reference, grid_edge),&
        & ldims=(/nproma,n_zlev,nblks_e/),in_group=groups("oce_diag"),lrestart_cont=.FALSE.)

      CALL add_var(ocean_diagnostics_list, 'pressure_grad_u', pressure_grad_u, &
        & grid_unstructured_edge, za_depth_below_sea, &
        & t_cf_var('pressure_grad_u','N','pressure gradient zonal', &
        & DATATYPE_FLT32),&
        & grib2_var(255, 255, 255, DATATYPE_PACK16, grid_reference, grid_edge),&
        & ldims=(/nproma,n_zlev,nblks_e/),in_group=groups("oce_diag"),lrestart_cont=.FALSE.)
        
      CALL add_var(ocean_diagnostics_list, 'pressure_grad_v', pressure_grad_v, &
        & grid_unstructured_edge, za_depth_below_sea, &
        & t_cf_var('pressure_grad_v','N','pressure gradient meridional', &
        & DATATYPE_FLT32),&
        & grib2_var(255, 255, 255, DATATYPE_PACK16, grid_reference, grid_edge),&
>>>>>>> 24b91b23
        & ldims=(/nproma,n_zlev,nblks_e/),in_group=groups("oce_diag"),lrestart_cont=.FALSE.)

      CALL add_var(ocean_diagnostics_list, 'potential_vort_e', ocean_state%p_diag%potential_vort_e, &
        & grid_unstructured_edge, za_depth_below_sea, &
        & t_cf_var('vn_v','1/s','potential vorticity at edges', &
        & DATATYPE_FLT32),&
        & grib2_var(255, 255, 255, DATATYPE_PACK16, grid_reference, grid_edge),&
        & ldims=(/nproma,n_zlev,nblks_e/),in_group=groups("oce_diag"),lrestart_cont=.FALSE.)

      CALL add_var(ocean_diagnostics_list, 'potential_vort_c', ocean_state%p_diag%potential_vort_c, &
        & grid_unstructured_cell, za_depth_below_sea, &
        & t_cf_var('vn_v','1/s','potential vorticity at cells', &
        & DATATYPE_FLT32),&
        & grib2_var(255, 255, 255, DATATYPE_PACK16, grid_reference, grid_cell),&
        & ldims=(/nproma,n_zlev,patch_2d%alloc_cell_blocks/),in_group=groups("oce_diag"),lrestart_cont=.FALSE.)

    ENDIF
    
    IF (diagnostics_level < 1) RETURN
    
    CALL message (TRIM(routine), 'start')
    
    ALLOCATE(oce_ts)
    
    ALLOCATE(oce_ts%oce_diagnostics(0:nsteps))
    
    oce_ts%oce_diagnostics(0:nsteps)%volume                     = 0.0_wp
    oce_ts%oce_diagnostics(0:nsteps)%kin_energy                 = 0.0_wp
    oce_ts%oce_diagnostics(0:nsteps)%pot_energy                 = 0.0_wp
    oce_ts%oce_diagnostics(0:nsteps)%total_energy               = 0.0_wp
    oce_ts%oce_diagnostics(0:nsteps)%total_salt                 = 0.0_wp
    oce_ts%oce_diagnostics(0:nsteps)%vorticity                  = 0.0_wp
    oce_ts%oce_diagnostics(0:nsteps)%enstrophy                  = 0.0_wp
    oce_ts%oce_diagnostics(0:nsteps)%potential_enstrophy        = 0.0_wp
    oce_ts%oce_diagnostics(0:nsteps)%absolute_vertical_velocity = 0.0_wp

    oce_ts%oce_diagnostics(0:nsteps)%HeatFlux_ShortWave         = 0.0_wp
    oce_ts%oce_diagnostics(0:nsteps)%HeatFlux_LongWave          = 0.0_wp
    oce_ts%oce_diagnostics(0:nsteps)%HeatFlux_Sensible          = 0.0_wp
    oce_ts%oce_diagnostics(0:nsteps)%HeatFlux_Latent            = 0.0_wp
    oce_ts%oce_diagnostics(0:nsteps)%HeatFlux_Total             = 0.0_wp
    oce_ts%oce_diagnostics(0:nsteps)%FrshFlux_Precipitation     = 0.0_wp
    oce_ts%oce_diagnostics(0:nsteps)%FrshFlux_SnowFall          = 0.0_wp
    oce_ts%oce_diagnostics(0:nsteps)%FrshFlux_Evaporation       = 0.0_wp
    oce_ts%oce_diagnostics(0:nsteps)%FrshFlux_Runoff            = 0.0_wp
    oce_ts%oce_diagnostics(0:nsteps)%FrshFlux_TotalSalt         = 0.0_wp
    oce_ts%oce_diagnostics(0:nsteps)%FrshFlux_TotalOcean        = 0.0_wp
    oce_ts%oce_diagnostics(0:nsteps)%FrshFlux_TotalIce          = 0.0_wp
    oce_ts%oce_diagnostics(0:nsteps)%FrshFlux_VolumeIce         = 0.0_wp
    oce_ts%oce_diagnostics(0:nsteps)%FrshFlux_VolumeTotal       = 0.0_wp
    oce_ts%oce_diagnostics(0:nsteps)%HeatFlux_Relax             = 0.0_wp
    oce_ts%oce_diagnostics(0:nsteps)%FrshFlux_Relax             = 0.0_wp
    oce_ts%oce_diagnostics(0:nsteps)%TempFlux_Relax             = 0.0_wp
    oce_ts%oce_diagnostics(0:nsteps)%SaltFlux_Relax             = 0.0_wp

    oce_ts%oce_diagnostics(0:nsteps)%ice_volume_nh              = 0.0_wp
    oce_ts%oce_diagnostics(0:nsteps)%ice_volume_sh              = 0.0_wp
    oce_ts%oce_diagnostics(0:nsteps)%ice_extent_nh              = 0.0_wp
    oce_ts%oce_diagnostics(0:nsteps)%ice_extent_sh              = 0.0_wp
    ! ice transport through
    oce_ts%oce_diagnostics(0:nsteps)%ice_framStrait             = 0.0_wp


    ! through flows
    oce_ts%oce_diagnostics(0:nsteps)%gibraltar                  = 0.0_wp
    oce_ts%oce_diagnostics(0:nsteps)%denmark_strait             = 0.0_wp
    oce_ts%oce_diagnostics(0:nsteps)%drake_passage              = 0.0_wp
    oce_ts%oce_diagnostics(0:nsteps)%indonesian_throughflow     = 0.0_wp
    oce_ts%oce_diagnostics(0:nsteps)%scotland_iceland           = 0.0_wp
    oce_ts%oce_diagnostics(0:nsteps)%mozambique                 = 0.0_wp
    oce_ts%oce_diagnostics(0:nsteps)%framStrait                 = 0.0_wp
    oce_ts%oce_diagnostics(0:nsteps)%beringStrait               = 0.0_wp
    oce_ts%oce_diagnostics(0:nsteps)%barentsOpening             = 0.0_wp
    oce_ts%oce_diagnostics(0:nsteps)%agulhas                    = 0.0_wp
    oce_ts%oce_diagnostics(0:nsteps)%agulhas_long               = 0.0_wp
    oce_ts%oce_diagnostics(0:nsteps)%agulhas_longer             = 0.0_wp

    oce_ts%oce_diagnostics(0:nsteps)%t_mean_na_200m             = 0.0_wp
    oce_ts%oce_diagnostics(0:nsteps)%t_mean_na_800m             = 0.0_wp
    oce_ts%oce_diagnostics(0:nsteps)%ice_ocean_heat_budget      = 0.0_wp
    oce_ts%oce_diagnostics(0:nsteps)%ice_ocean_salinity_budget  = 0.0_wp
    oce_ts%oce_diagnostics(0:nsteps)%ice_ocean_volume_budget    = 0.0_wp
    
  ! DO i=0,nsteps
  !   ALLOCATE(oce_ts%oce_diagnostics(i)%tracer_content(1:no_tracer))
  !   oce_ts%oce_diagnostics(i)%tracer_content(1:no_tracer) = 0.0_wp
  ! END DO
    
    ! open textfile for global timeseries
    diag_fname = 'oce_diagnostics-'//TRIM(datestring)//'.txt'
    diag_unit = find_next_free_unit(10,999)
    OPEN (UNIT=diag_unit,FILE=diag_fname,IOSTAT=ist,Recl=linecharacters)
    ! header of the text file
    headerline = ''
    ! * add timestep columns
    WRITE(headerline,'(a)') 'step date time'
    ! * add columne for each monitored variable
    DO i=1,SIZE(oce_ts%names)
      WRITE(headerline,'(a,a,a)')TRIM(headerline),' ',TRIM(oce_ts%names(i))
    END DO
    WRITE(diag_unit,'(a)')TRIM(headerline)

    ! CALL check_global_indexes(patch_2d)
   
    ! open file for MOC - extraordinary at this time
    moc_fname='MOC.'//TRIM(datestring)
    moc_unit = find_next_free_unit(10,99)
    OPEN (moc_unit,FILE=moc_fname,FORM='unformatted')
    WRITE(message_text,'(2a)') ' MOC-file opened successfully, filename=',TRIM(moc_fname)
    CALL message (TRIM(routine), message_text)
    
    ! compute subsets for given sections path allong edges
    CALL get_oriented_edges_from_global_vertices(    &
      & edge_subset = oce_sections(1)%subset,      &
      & orientation = oce_sections(1)%orientation, &
      & patch_3d = patch_3D,                     &
      & global_vertex_array = gibraltar,            &
      & subset_name = 'gibraltar')
    CALL get_oriented_edges_from_global_vertices(    &
      & edge_subset = oce_sections(2)%subset,      &
      & orientation = oce_sections(2)%orientation, &
      & patch_3d = patch_3D,                     &
      & global_vertex_array =denmark_strait,        &
      & subset_name = 'denmark_strait')
    CALL get_oriented_edges_from_global_vertices(    &
      & edge_subset = oce_sections(3)%subset,      &
      & orientation = oce_sections(3)%orientation, &
      & patch_3d = patch_3D,                     &
      & global_vertex_array =drake_passage,         &
      & subset_name = 'drake_passage')
    CALL get_oriented_edges_from_global_vertices(    &
      & edge_subset = oce_sections(4)%subset,      &
      & orientation = oce_sections(4)%orientation, &
      & patch_3d = patch_3D,                     &
      & global_vertex_array =indonesian_throughflow,&
      & subset_name = 'indonesian_throughflow')
    CALL get_oriented_edges_from_global_vertices(    &
      & edge_subset = oce_sections(5)%subset,      &
      & orientation = oce_sections(5)%orientation, &
      & patch_3d = patch_3D,                     &
      & global_vertex_array =scotland_iceland,      &
      & subset_name = 'scotland_iceland')
    CALL get_oriented_edges_from_global_vertices(    &
      & edge_subset = oce_sections(6)%subset,      &
      & orientation = oce_sections(6)%orientation, &
      & patch_3d = patch_3D,                     &
      & global_vertex_array =mozambique,      &
      & subset_name = 'mozambique')
    CALL get_oriented_edges_from_global_vertices(    &
      & edge_subset = oce_sections(7)%subset,      &
      & orientation = oce_sections(7)%orientation, &
      & patch_3d = patch_3D,                     &
      & global_vertex_array =framStrait,      &
      & subset_name = 'framStrait')
    CALL get_oriented_edges_from_global_vertices(    &
      & edge_subset = oce_sections(8)%subset,      &
      & orientation = oce_sections(8)%orientation, &
      & patch_3d = patch_3D,                     &
      & global_vertex_array =beringStrait,      &
      & subset_name = 'beringStrait')
    CALL get_oriented_edges_from_global_vertices(    &
      & edge_subset = oce_sections(9)%subset,      &
      & orientation = oce_sections(9)%orientation, &
      & patch_3d = patch_3D,                     &
      & global_vertex_array =barentsOpening,      &
      & subset_name = 'barentsOpening')
    CALL get_oriented_edges_from_global_vertices(    &
      & edge_subset = oce_sections(10)%subset,      &
      & orientation = oce_sections(10)%orientation, &
      & patch_3d = patch_3D,                     &
      & global_vertex_array =agulhas,      &
      & subset_name = 'agulhas')
    CALL get_oriented_edges_from_global_vertices(    &
      & edge_subset = oce_sections(11)%subset,      &
      & orientation = oce_sections(11)%orientation, &
      & patch_3d = patch_3D,                     &
      & global_vertex_array =agulhas_long,      &
      & subset_name = 'agulhas_long')
    CALL get_oriented_edges_from_global_vertices(    &
      & edge_subset = oce_sections(12)%subset,      &
      & orientation = oce_sections(12)%orientation, &
      & patch_3d = patch_3D,                     &
      & global_vertex_array =agulhas_longer,      &
      & subset_name = 'agulhas_longer')

!     CALL finish("","")
    
    surface_area   = 0.0_wp
    surface_height = 0.0_wp
    prism_vol      = 0.0_wp
    prism_area     = 0.0_wp
    ocean_region_areas%total = 0.0_wp
    ! compute regional ocean volumes
    DO blockNo = owned_cells%start_block, owned_cells%end_block
      CALL get_index_range(owned_cells, blockNo, start_index, end_index)
      DO jc = start_index, end_index
        
        ! area
        prism_area               = patch_2d%cells%area(jc,blockNo)
        ocean_region_areas%total = ocean_region_areas%total + prism_area
        
        ! volume
        CALL compute_vertical_volume(blockNo,jc, &
          & prism_area, &
          & ocean_state%p_prog(nnew(1))%h(jc,blockNo), &
          & patch_3D%p_patch_1d(1)%prism_thick_c(jc,:,blockNo), &
          & patch_3D%p_patch_1d(1)%dolic_c(jc,blockNo), &
          & column_volume)
        ocean_region_volumes%total = ocean_region_volumes%total + column_volume
        
        region_index = regions(jc,blockNo)
        IF (ocean_regions%greenland_iceland_norwegian_sea == region_index) THEN
          ocean_region_volumes%greenland_iceland_norwegian_sea = &
            & ocean_region_volumes%greenland_iceland_norwegian_sea + column_volume
          ocean_region_areas%greenland_iceland_norwegian_sea   = &
            & ocean_region_areas%greenland_iceland_norwegian_sea + prism_area
          
        ELSEIF (ocean_regions%arctic_ocean == region_index) THEN
          ocean_region_volumes%arctic_ocean                    = ocean_region_volumes%arctic_ocean + column_volume
          ocean_region_areas%arctic_ocean                      = ocean_region_areas%arctic_ocean + prism_area
          
        ELSEIF (ocean_regions%labrador_sea == region_index) THEN
          ocean_region_volumes%labrador_sea                    = ocean_region_volumes%labrador_sea + column_volume
          ocean_region_areas%labrador_sea                      = ocean_region_areas%labrador_sea + prism_area
          
        ELSEIF (ocean_regions%north_atlantic == region_index) THEN
          ocean_region_volumes%north_atlantic                  = ocean_region_volumes%north_atlantic + column_volume
          ocean_region_areas%north_atlantic                    = ocean_region_areas%north_atlantic + prism_area
          
        ELSEIF (ocean_regions%tropical_atlantic == region_index) THEN
          ocean_region_volumes%tropical_atlantic               = ocean_region_volumes%tropical_atlantic + column_volume
          ocean_region_areas%tropical_atlantic                 = ocean_region_areas%tropical_atlantic + prism_area
          
        ELSEIF (ocean_regions%southern_ocean == region_index) THEN
          ocean_region_volumes%southern_ocean                  = ocean_region_volumes%southern_ocean + column_volume
          ocean_region_areas%southern_ocean                    = ocean_region_areas%southern_ocean + prism_area
          
        ELSEIF (ocean_regions%indian_ocean == region_index) THEN
          ocean_region_volumes%indian_ocean                    = ocean_region_volumes%indian_ocean + column_volume
          ocean_region_areas%indian_ocean                      = ocean_region_areas%indian_ocean + prism_area
          
        ELSEIF (ocean_regions%tropical_pacific == region_index) THEN
          ocean_region_volumes%tropical_pacific                = ocean_region_volumes%tropical_pacific + column_volume
          ocean_region_areas%tropical_pacific                  = ocean_region_areas%tropical_pacific + prism_area
          
        ELSEIF (ocean_regions%north_pacific == region_index) THEN
          ocean_region_volumes%north_pacific                   = ocean_region_volumes%north_pacific + column_volume
          ocean_region_areas%north_pacific                     = ocean_region_areas%north_pacific + prism_area
          
        ELSEIF (ocean_regions%caribbean == region_index) THEN
          ocean_region_volumes%caribbean                       = ocean_region_volumes%caribbean + column_volume
          ocean_region_areas%caribbean                         = ocean_region_areas%caribbean + prism_area
        END IF
        
      END DO
    END DO
    ! compute global values
    
    CALL disable_sync_checks()
    ocean_region_volumes%total = global_sum_array(ocean_region_volumes%total)
    ocean_region_areas%total   = global_sum_array(ocean_region_areas%total)
    CALL enable_sync_checks()
    
    CALL message (TRIM(routine), 'end')
  END SUBROUTINE construct_oce_diagnostics
  !-------------------------------------------------------------------------
  !-------------------------------------------------------------------------
  !  !The destructor of the types related to ocean diagnostics
  !>
  !!
  !!
  !! @par Revision History
  !! Developed  by  Peter Korn, MPI-M (2011).
  !!
!<Optimize:inUse>
  SUBROUTINE destruct_oce_diagnostics()
    !
    !
    !local variables
    INTEGER :: i,iret
    CHARACTER(LEN=max_char_length)  :: linkname
    CHARACTER(LEN=max_char_length)  :: message_text

    CHARACTER(LEN=max_char_length), PARAMETER :: &
      & routine = ('mo_ocean_diagnostics:destruct_oce_diagnostics')
    !-----------------------------------------------------------------------
    CALL delete_var_list(ocean_diagnostics_list)

    IF (diagnostics_level <= 0) RETURN

!     DO i=0,nsteps
!       DEALLOCATE(oce_ts%oce_diagnostics(i)%tracer_content)
!     END DO
    DEALLOCATE(oce_ts%oce_diagnostics)
    DEALLOCATE(oce_ts)
    ! close the global diagnostics text file and the SRV MOC file
    CLOSE(UNIT=diag_unit)
    CLOSE(UNIT=moc_unit)
    ! create a link to the last diagnostics file
    linkname = 'oce_diagnostics.txt'
    IF (util_islink(TRIM(linkname))) THEN
      iret = util_unlink(TRIM(linkname))
    ENDIF
    iret = util_symlink(TRIM(diag_fname),TRIM(linkname))
    WRITE(message_text,'(t1,a,t50,a)') TRIM(diag_fname), TRIM(linkname)
    CALL message('',message_text)

    CALL message (TRIM(routine), 'end')
  END SUBROUTINE destruct_oce_diagnostics
  !-------------------------------------------------------------------------
  
  !-------------------------------------------------------------------------
!<Optimize:inUse>
  SUBROUTINE compute_vertical_volume(blockNo,jc,prism_area,surface_height,thicknesses,max_vertical_level,volume)
    INTEGER,  INTENT(in)  :: blockNo,jc,max_vertical_level
    REAL(wp), INTENT(in)  :: prism_area, surface_height, thicknesses(:)
    REAL(wp), INTENT(inout) :: volume
    
    INTEGER :: jk
    REAL(wp) :: surface_height_,prism_vol_
    
    volume  = 0.0_wp
    DO jk = 1,max_vertical_level
      !local volume
      surface_height_ = MERGE(surface_height,0.0_wp, 1 == jk)
      prism_vol_      = prism_area * (thicknesses(jk) + surface_height_)
      !Fluid volume wrt lsm
      volume          = volume + prism_vol_
    END DO
  END SUBROUTINE compute_vertical_volume
  !-------------------------------------------------------------------------


  !-------------------------------------------------------------------------
  !>
  ! !  calculate_oce_diagnostics
  !
  ! @par Revision History
  ! Developed  by  Peter Korn, MPI-M (2010).
  !
  SUBROUTINE calc_slow_oce_diagnostics(patch_3D, ocean_state, surfaceFlux, ice, &
    & timestep, datetime)
    TYPE(t_patch_3d ),TARGET, INTENT(in)    :: patch_3D
    TYPE(t_hydro_ocean_state), TARGET       :: ocean_state
    TYPE(t_sfc_flx),    INTENT(in)          :: surfaceFlux
    TYPE (t_sea_ice),   INTENT(in)          :: ice
    INTEGER, INTENT(in) :: timestep
    TYPE(t_datetime), INTENT(in)            :: datetime
    
    !Local variables
    INTEGER :: start_cell_index, end_cell_index!,i_startblk_c, i_endblk_c,
    INTEGER :: start_edge_index, end_edge_index !,i_startblk_c, i_endblk_c,
    INTEGER :: jk,jc,je,blockNo, level !,je
    INTEGER :: i_no_t, i
    REAL(wp):: prism_vol, surface_height, prism_area, surface_area, z_w
    INTEGER :: reference_timestep
    TYPE(t_patch), POINTER :: patch_2d
    REAL(wp) :: sflux
    
    TYPE(t_subset_range), POINTER :: owned_cells, owned_edges
    TYPE(t_ocean_monitor),  POINTER :: monitor
    CHARACTER(LEN=linecharacters) :: line, nvars
    CHARACTER(LEN=linecharacters) :: fmt_string, real_fmt
    CHARACTER(LEN=date_len)       :: datestring
    REAL(wp), PARAMETER :: equator = 0.00001_wp
    TYPE(t_ocean_regions)         :: ocean_regions
    
    !-----------------------------------------------------------------------
    patch_2d       => patch_3D%p_patch_2d(1)
    owned_cells    => patch_2d%cells%owned
    owned_edges    => patch_2d%edges%owned
    !-----------------------------------------------------------------------
    
    IF (diagnose_for_horizontalVelocity) THEN
!ICON_OMP_PARALLEL_DO PRIVATE(start_edge_index,end_edge_index, je, level) ICON_OMP_DEFAULT_SCHEDULE
      DO blockNo = owned_edges%start_block,owned_edges%end_block
        CALL get_index_range(owned_edges, blockNo, start_edge_index, end_edge_index)
        DO je =  start_edge_index, end_edge_index
          DO level=1,patch_3D%p_patch_1D(1)%dolic_e(je,blockNo)
          
            veloc_adv_horz_u(je, level, blockNo) = &
              & ocean_state%p_diag%veloc_adv_horz(je, level, blockNo) * patch_2d%edges%primal_normal(je,blockNo)%v1
            veloc_adv_horz_v(je, level, blockNo) = &
              & ocean_state%p_diag%veloc_adv_horz(je, level, blockNo) * patch_2d%edges%primal_normal(je,blockNo)%v2
            laplacian_horz_u(je, level, blockNo) = &
              & ocean_state%p_diag%laplacian_horz(je, level, blockNo) * patch_2d%edges%primal_normal(je,blockNo)%v1
            laplacian_horz_v(je, level, blockNo) = &
              & ocean_state%p_diag%laplacian_horz(je, level, blockNo) * patch_2d%edges%primal_normal(je,blockNo)%v2
            vn_u(je, level, blockNo) = &
              & ocean_state%p_prog(nnew(1))%vn(je, level, blockNo) * patch_2d%edges%primal_normal(je,blockNo)%v1
            vn_v(je, level, blockNo) = &
              & ocean_state%p_prog(nnew(1))%vn(je, level, blockNo) * patch_2d%edges%primal_normal(je,blockNo)%v2
            mass_flx_e_u(je, level, blockNo) = &
              & ocean_state%p_diag%mass_flx_e(je, level, blockNo) * patch_2d%edges%primal_normal(je,blockNo)%v1
            mass_flx_e_v(je, level, blockNo) = &
              & ocean_state%p_diag%mass_flx_e(je, level, blockNo) * patch_2d%edges%primal_normal(je,blockNo)%v2
            pressure_grad_u(je, level, blockNo) = &
              & ocean_state%p_diag%press_grad(je, level, blockNo) * patch_2d%edges%primal_normal(je,blockNo)%v1
            pressure_grad_v(je, level, blockNo) = &
              & ocean_state%p_diag%press_grad(je, level, blockNo) * patch_2d%edges%primal_normal(je,blockNo)%v2
              
          ENDDO
        ENDDO
      ENDDO
!ICON_OMP_END_PARALLEL_DO
    
    ENDIF
!    REAL(wp), POINTER :: veloc_adv_horz_u(:,:,:),  veloc_adv_horz_v(:,:,:), &
!     & laplacian_horz_u(:,:,:), laplacian_horz_v(:,:,:)
   
    
    !-----------------------------------------------------------------------
    IF (diagnostics_level < 1) RETURN
    
    monitor        => ocean_state%p_diag%monitor
    surface_area   = 0.0_wp
    surface_height = 0.0_wp
    prism_vol      = 0.0_wp
    prism_area     = 0.0_wp
    z_w            = 0.0_wp
    CALL datetime_to_string(datestring, datetime, plain=.TRUE.)
    CALL reset_ocean_monitor(monitor)
   
    !cell loop to calculate cell based monitored fields volume, kinetic energy and tracer content
    SELECT CASE (iswm_oce)
    CASE (1) ! shallow water mode
      !Potential energy in SW-casep_patch%patch_oce%del_zlev_m(1)
      DO blockNo = owned_cells%start_block,owned_cells%end_block
        CALL get_index_range(owned_cells, blockNo, start_cell_index, end_cell_index)
        
        DO jc =  start_cell_index, end_cell_index
          IF ( patch_3D%lsm_c(jc,1,blockNo) <= sea_boundary ) THEN
            surface_area = surface_area + patch_2d%cells%area(jc,blockNo)
          
            prism_vol      = patch_2d%cells%area(jc,blockNo)*patch_3D%p_patch_1d(1)%prism_thick_c(jc,1,blockNo)
            monitor%volume = monitor%volume + prism_vol
            
            
            monitor%pot_energy = monitor%pot_energy &
              & + 0.5_wp*grav* prism_vol*patch_3D%p_patch_1d(1)%prism_thick_c(jc,1,blockNo)
            
            monitor%kin_energy = monitor%kin_energy + ocean_state%p_diag%kin(jc,1,blockNo)*prism_vol
            
            monitor%total_energy=monitor%kin_energy+monitor%pot_energy
!             DO i_no_t=1, no_tracer
!               monitor%tracer_content(i_no_t) = monitor%tracer_content(i_no_t)&
!                 & + prism_vol*ocean_state%p_prog(nold(1))%tracer(jc,1,blockNo,i_no_t)
!             END DO
          ENDIF
        END DO
      END DO
      
    CASE default !3D model
      DO blockNo = owned_cells%start_block, owned_cells%end_block
        CALL get_index_range(owned_cells, blockNo, start_cell_index, end_cell_index)
        !We are dealing with the surface layer first
        DO jc =  start_cell_index, end_cell_index
          
          ! area
          prism_area   = patch_2d%cells%area(jc,blockNo)
          surface_area = surface_area + prism_area
          ! sum of top layer vertical velocities abolsute values
          monitor%absolute_vertical_velocity = &
            & monitor%absolute_vertical_velocity + ABS(ocean_state%p_diag%w(jc,1,blockNo))*prism_area
          
          monitor%HeatFlux_ShortWave   = monitor%HeatFlux_ShortWave   + surfaceFlux%HeatFlux_ShortWave(jc,blockNo)*prism_area
          monitor%HeatFlux_LongWave    = monitor%HeatFlux_LongWave    + surfaceFlux%HeatFlux_LongWave (jc,blockNo)*prism_area
          monitor%HeatFlux_Sensible    = monitor%HeatFlux_Sensible    + surfaceFlux%HeatFlux_Sensible (jc,blockNo)*prism_area
          monitor%HeatFlux_Latent      = monitor%HeatFlux_Latent      + surfaceFlux%HeatFlux_Latent   (jc,blockNo)*prism_area
          monitor%HeatFlux_Total       = monitor%HeatFlux_Total       + surfaceFlux%HeatFlux_Total    (jc,blockNo)*prism_area
          monitor%FrshFlux_Precipitation  = monitor%FrshFlux_Precipitation  + &
            & surfaceFlux%FrshFlux_Precipitation(jc,blockNo)*prism_area
          monitor%FrshFlux_SnowFall    = monitor%FrshFlux_SnowFall    + surfaceFlux%FrshFlux_SnowFall(jc,blockNo)*prism_area
          monitor%FrshFlux_Evaporation    = monitor%FrshFlux_Evaporation    + &
            & surfaceFlux%FrshFlux_Evaporation(jc,blockNo)*prism_area
          monitor%FrshFlux_Runoff  = monitor%FrshFlux_Runoff  + surfaceFlux%FrshFlux_Runoff(jc,blockNo)*prism_area
          monitor%FrshFlux_TotalSalt   = monitor%FrshFlux_TotalSalt   + surfaceFlux%FrshFlux_TotalSalt(jc,blockNo)*prism_area
          monitor%FrshFlux_TotalOcean    = monitor%FrshFlux_TotalOcean    + &
            & surfaceFlux%FrshFlux_TotalOcean(jc,blockNo)*prism_area
          monitor%FrshFlux_TotalIce    = monitor%FrshFlux_TotalIce    + surfaceFlux%FrshFlux_TotalIce(jc,blockNo)*prism_area
          monitor%FrshFlux_VolumeIce   = monitor%FrshFlux_VolumeIce   + surfaceFlux%FrshFlux_VolumeIce (jc,blockNo)*prism_area
          monitor%FrshFlux_VolumeTotal  = monitor%FrshFlux_VolumeTotal  + &
            & surfaceFlux%FrshFlux_VolumeTotal(jc,blockNo)*prism_area
          monitor%HeatFlux_Relax = monitor%HeatFlux_Relax + surfaceFlux%HeatFlux_Relax(jc,blockNo)*prism_area
          monitor%FrshFlux_Relax = monitor%FrshFlux_Relax + surfaceFlux%FrshFlux_Relax(jc,blockNo)*prism_area
          monitor%TempFlux_Relax = monitor%TempFlux_Relax + surfaceFlux%TempFlux_Relax(jc,blockNo)*prism_area
          monitor%SaltFlux_Relax = monitor%SaltFlux_Relax + surfaceFlux%SaltFlux_Relax(jc,blockNo)*prism_area
          
          ! northern hemisphere
          IF (patch_2d%cells%center(jc,blockNo)%lat > equator) THEN
            monitor%ice_volume_nh  = monitor%ice_volume_nh + SUM(ice%vol(jc,:,blockNo))!prism_area*SUM(ice%vol(jc,:,blockNo))*ice%conc(jc,:,blockNo))
            monitor%ice_extent_nh  = monitor%ice_extent_nh + ice%concsum(jc,blockNo)*prism_area
          ELSE
            ! southern hemisphere
            monitor%ice_volume_sh  = monitor%ice_volume_sh + SUM(ice%vol(jc,:,blockNo))!prism_area*SUM(ice%vol(jc,:,blockNo))*ice%conc(jc,:,blockNo))
            monitor%ice_extent_sh  = monitor%ice_extent_sh + ice%concsum(jc,blockNo)*prism_area
          END IF

          ! ice budgets
          ! heat
          ! 
          ! salinity
          ! volume
          
          DO jk = 1,patch_3D%p_patch_1d(1)%dolic_c(jc,blockNo)
            
            !local volume
            surface_height = MERGE(ocean_state%p_prog(nnew(1))%h(jc,blockNo),0.0_wp, 1 == jk)
            prism_vol      = prism_area * (patch_3D%p_patch_1d(1)%prism_thick_c(jc,jk,blockNo) + surface_height)
            
            !Fluid volume
            monitor%volume = monitor%volume + prism_vol
            
            !kinetic energy
            monitor%kin_energy = monitor%kin_energy + ocean_state%p_diag%kin(jc,jk,blockNo)*prism_vol
            
            !Potential energy
            IF(jk==1)THEN
              z_w = (ocean_state%p_diag%w(jc,jk,blockNo)*ocean_state%p_prog(nold(1))%h(jc,blockNo)&
                & +ocean_state%p_diag%w(jc,jk+1,blockNo)*0.5_wp*patch_3D%p_patch_1d(1)%del_zlev_i(jk))&
                & /(0.5_wp*patch_3D%p_patch_1d(1)%del_zlev_i(jk)+ocean_state%p_prog(nold(1))%h(jc,blockNo))
            ELSEIF(jk>1.AND.jk<n_zlev)THEN
              z_w = (ocean_state%p_diag%w(jc,jk,blockNo)*patch_3D%p_patch_1d(1)%del_zlev_i(jk)&
                & +ocean_state%p_diag%w(jc,jk+1,blockNo)*patch_3D%p_patch_1d(1)%del_zlev_i(jk+1))&
                & /(patch_3D%p_patch_1d(1)%del_zlev_i(jk)+patch_3D%p_patch_1d(1)%del_zlev_i(jk+1))
            ENDIF
            monitor%pot_energy = monitor%pot_energy + grav*z_w* ocean_state%p_diag%rho(jc,jk,blockNo)* prism_vol
            
            !Tracer content
!             DO i_no_t=1, no_tracer
!               monitor%tracer_content(i_no_t) = &
!                 & monitor%tracer_content(i_no_t) + prism_vol*ocean_state%p_prog(nold(1))%tracer(jc,jk,blockNo,i_no_t)
!             END DO
          END DO
        END DO
      END DO
      
    END SELECT
    
    ! compute global sums {
    CALL disable_sync_checks()
    monitor%volume                     = global_sum_array(monitor%volume)
    surface_area                       = global_sum_array(surface_area)
    monitor%kin_energy                 = global_sum_array(monitor%kin_energy)/monitor%volume
    monitor%pot_energy                 = global_sum_array(monitor%pot_energy)/monitor%volume
    monitor%total_energy               = global_sum_array(monitor%total_energy)/monitor%volume
    monitor%total_salt                 = calc_total_salt_content(patch_2d, &
      &                                                          patch_3D%p_patch_1d(1)%prism_thick_flat_sfc_c(:,:,:),&
      &                                                          ice, ocean_state,surfaceFlux,ice%zUnderIce)
    monitor%vorticity                  = global_sum_array(monitor%vorticity)
    monitor%enstrophy                  = global_sum_array(monitor%enstrophy)
    monitor%potential_enstrophy        = global_sum_array(monitor%potential_enstrophy)
    monitor%absolute_vertical_velocity = global_sum_array(monitor%absolute_vertical_velocity)/surface_area
    
    IF (iforc_oce > No_Forcing) THEN
      monitor%HeatFlux_ShortWave         = global_sum_array(monitor%HeatFlux_ShortWave)/surface_area
      monitor%HeatFlux_LongWave          = global_sum_array(monitor%HeatFlux_LongWave )/surface_area
      monitor%HeatFlux_Sensible          = global_sum_array(monitor%HeatFlux_Sensible )/surface_area
      monitor%HeatFlux_Latent            = global_sum_array(monitor%HeatFlux_Latent   )/surface_area
      monitor%HeatFlux_Total             = global_sum_array(monitor%HeatFlux_Total    )/surface_area
      monitor%FrshFlux_Precipitation     = global_sum_array(monitor%FrshFlux_Precipitation)/surface_area
      monitor%FrshFlux_SnowFall          = global_sum_array(monitor%FrshFlux_SnowFall)/surface_area
      monitor%FrshFlux_Evaporation       = global_sum_array(monitor%FrshFlux_Evaporation)/surface_area
      monitor%FrshFlux_Runoff            = global_sum_array(monitor%FrshFlux_Runoff)/surface_area
      monitor%FrshFlux_TotalSalt         = global_sum_array(monitor%FrshFlux_TotalSalt)/surface_area
      monitor%FrshFlux_TotalOcean        = global_sum_array(monitor%FrshFlux_TotalOcean)/surface_area
      monitor%FrshFlux_TotalIce          = global_sum_array(monitor%FrshFlux_TotalIce)/surface_area
      monitor%FrshFlux_VolumeIce         = global_sum_array(monitor%FrshFlux_VolumeIce)/surface_area
      monitor%FrshFlux_VolumeTotal       = global_sum_array(monitor%FrshFlux_VolumeTotal)/surface_area
      monitor%HeatFlux_Relax             = global_sum_array(monitor%HeatFlux_Relax)/surface_area
      monitor%FrshFlux_Relax             = global_sum_array(monitor%FrshFlux_Relax)/surface_area
      monitor%SaltFlux_Relax             = global_sum_array(monitor%SaltFlux_Relax)/surface_area
      monitor%TempFlux_Relax             = global_sum_array(monitor%TempFlux_Relax)/surface_area
    ENDIF
    
    IF (i_sea_ice >= 1) THEN
      monitor%ice_volume_nh              = global_sum_array(monitor%ice_volume_nh)/1.0e9_wp
      monitor%ice_volume_sh              = global_sum_array(monitor%ice_volume_sh)/1.0e9_wp
      monitor%ice_extent_nh              = global_sum_array(monitor%ice_extent_nh)/1.0e6_wp
      monitor%ice_extent_sh              = global_sum_array(monitor%ice_extent_sh)/1.0e6_wp
    ENDIF
    CALL enable_sync_checks()

    ! fluxes through given paths
    IF (my_process_is_stdio() .AND. idbg_val > 0) &
      & WRITE(0,*) "---------------  fluxes --------------------------------"
    DO i=1,oce_section_count
      sflux = section_flux(oce_sections(i), ocean_state%p_prog(nnew(1))%vn)
      !
      ! #slo# disabled since subset%block is not allocated (#3759, HPC_sun_debug)
      ! #ifdef NOMPI
      !     IF (my_process_is_stdio()) &
      !       & write(0,*) oce_sections(i)%subset%name, ":", sflux, 'at edges:',oce_sections(i)%subset%block
      ! #else
      IF (my_process_is_stdio() .AND. idbg_val > 0) &
        & WRITE(0,*) oce_sections(i)%subset%name, ":", sflux
      ! #endif
      
      SELECT CASE (i)
      CASE (1)
        monitor%gibraltar              = sflux*OceanReferenceDensity
      CASE (2)
        monitor%denmark_strait         = sflux*OceanReferenceDensity
      CASE (3)
        monitor%drake_passage          = sflux*OceanReferenceDensity
      CASE (4)
        monitor%indonesian_throughflow = sflux*OceanReferenceDensity
      CASE (5)
        monitor%scotland_iceland       = sflux*OceanReferenceDensity
      CASE (6)
        monitor%mozambique             = sflux*OceanReferenceDensity
      CASE (7)
        monitor%framStrait             = sflux*OceanReferenceDensity
      CASE (8)
        monitor%beringStrait           = sflux*OceanReferenceDensity
      CASE (9)
        monitor%barentsOpening         = sflux*OceanReferenceDensity
      CASE (10)
        monitor%agulhas                = sflux*OceanReferenceDensity
      CASE (11)
        monitor%agulhas_long           = sflux*OceanReferenceDensity
      CASE (12)
        monitor%agulhas_longer         = sflux*OceanReferenceDensity
      END SELECT
    ENDDO

    IF (i_sea_ice >= 1) THEN
      IF (my_process_is_stdio() .AND. idbg_val > 0) &
        & WRITE(0,*) "--------------- ice fluxes -----------------------------"
          ! ice transport through given paths
      sflux = section_ice_flux(oce_sections(7), ice%hi*ice%conc, ice%vn_e) ! TODO: Replace hi/conc to himean

      IF (my_process_is_stdio() .AND. idbg_val > 0) &
        & WRITE(0,*) oce_sections(7)%subset%name, ":", sflux

      monitor%ice_framStrait             = sflux
    ENDIF

    IF (my_process_is_stdio() .AND. idbg_val > 0) &
      & WRITE(0,*) "---------------  end fluxes ----------------------------"
    
    
    IF (my_process_is_stdio()) THEN
      ! write things to diagnostics output file
      real_fmt   = 'es26.18'
      ! * number of non-tracer diag. variables
      WRITE(nvars,'(i3)') SIZE(oce_ts%names)-no_tracer
      WRITE(fmt_string,'(a)') '(i15.15,1x,a,1x,'//TRIM(ADJUSTL(nvars))//TRIM(real_fmt)//')'
      ! create date and time string
      ! * non-tracer diags
      WRITE(line,fmt_string) &
        & timestep, &
        & TRIM(datestring), &
        & monitor%volume, &
        & monitor%kin_energy, &
        & monitor%pot_energy, &
        & monitor%total_energy, &
        & monitor%total_salt, &
        & monitor%vorticity, &
        & monitor%enstrophy, &
        & monitor%potential_enstrophy, &
        & monitor%absolute_vertical_velocity, &
        & monitor%HeatFlux_ShortWave, &
        & monitor%HeatFlux_LongWave , &
        & monitor%HeatFlux_Sensible , &
        & monitor%HeatFlux_Latent   , &
        & monitor%HeatFlux_Total,     &
        & monitor%FrshFlux_Precipitation, &
        & monitor%FrshFlux_SnowFall, &
        & monitor%FrshFlux_Evaporation, &
        & monitor%FrshFlux_Runoff, &
        & monitor%FrshFlux_TotalSalt, &
        & monitor%FrshFlux_TotalOcean, &
        & monitor%FrshFlux_TotalIce, &
        & monitor%FrshFlux_VolumeIce, &
        & monitor%FrshFlux_VolumeTotal, &
        & monitor%HeatFlux_Relax, &
        & monitor%FrshFlux_Relax, &
        & monitor%TempFlux_Relax, &
        & monitor%SaltFlux_Relax, &
        & monitor%ice_volume_nh, &
        & monitor%ice_volume_sh, &
        & monitor%ice_extent_nh, &
        & monitor%ice_extent_sh, &
        & monitor%ice_framStrait, &
        & monitor%gibraltar, &
        & monitor%denmark_strait, &
        & monitor%drake_passage,  &
        & monitor%indonesian_throughflow, &
        & monitor%scotland_iceland, &
        & monitor%mozambique    , &
        & monitor%framStrait    , &
        & monitor%beringStrait  , &
        & monitor%barentsOpening, &
        & monitor%agulhas       , &
        & monitor%agulhas_long  , &
        & monitor%agulhas_longer, &
        & monitor%t_mean_na_200m, &
        & monitor%t_mean_na_800m, &
        & monitor%ice_ocean_heat_budget, &
        & monitor%ice_ocean_salinity_budget, &
        & monitor%ice_ocean_volume_budget

      ! * tracers
     !DO i_no_t=1,no_tracer
     !  WRITE(line,'(a,'//TRIM(real_fmt)//')') TRIM(line),monitor%tracer_content(i_no_t)
     !END DO

      WRITE(diag_unit,'(a)') TRIM(line)
    END IF
    
  END SUBROUTINE calc_slow_oce_diagnostics
  
!<Optimize:inUse>
  SUBROUTINE calc_fast_oce_diagnostics(patch_2d, dolic, prism_thickness,depths, p_diag)
    TYPE(t_patch ),TARGET :: patch_2d
    INTEGER,  POINTER :: dolic(:,:)
    REAL(wp), POINTER :: prism_thickness(:,:,:)
    REAL(wp), INTENT(in)              :: depths(:)
    TYPE(t_hydro_ocean_diag), TARGET :: p_diag
    
    !Local variables
    INTEGER :: start_cell_index, end_cell_index!,i_startblk_c, i_endblk_c,
    INTEGER :: jk,jc,blockNo!,je
    
    TYPE(t_subset_range), POINTER :: owned_cells
    !-----------------------------------------------------------------------
    owned_cells    => patch_2d%cells%owned
    
    !cell loop to calculate cell based monitored fields volume, kinetic energy and tracer content
    SELECT CASE (iswm_oce)
    CASE (1) ! shallow water mode
      
    CASE default !3D model
!ICON_OMP_PARALLEL_DO PRIVATE(start_cell_index, end_cell_index) SCHEDULE(dynamic)
      DO blockNo = owned_cells%start_block, owned_cells%end_block
        CALL get_index_range(owned_cells, blockNo, start_cell_index, end_cell_index)
        !We are dealing with the surface layer first
        DO jc =  start_cell_index, end_cell_index
          
         !p_diag%mld(jc,blockNo) = calc_mixed_layer_depth(p_diag%zgrad_rho(jc,:,blockNo),&
         !  & 0.125_wp, &
         !  & dolic(jc,blockNo), &
         !  & prism_thickness(jc,:,blockNo), &
         !  & depths(1))
          ! save the maximal mixed layer depth  - RESET TO 0 ECHT OUTPUT TIMESTEP
          p_diag%mld(jc,blockNo) = MAX(calc_mixed_layer_depth(p_diag%zgrad_rho(jc,:,blockNo),&
            & 0.125_wp, &
            & dolic(jc,blockNo), &
            & prism_thickness(jc,:,blockNo), &
            & depths(1)),p_diag%mld(jc,blockNo))
          p_diag%condep(jc,blockNo) = calc_condep(p_diag%zgrad_rho(jc,:,blockNo), dolic(jc,blockNo))
        ENDDO
      ENDDO
!ICON_OMP_END_PARALLEL_DO 
      CALL dbg_print('Diag: mld',p_diag%mld,str_module,4,in_subset=owned_cells)
    END SELECT
  END SUBROUTINE calc_fast_oce_diagnostics
  !-------------------------------------------------------------------------
  
  
  !-------------------------------------------------------------------------
  REAL(wp) FUNCTION section_flux(in_oce_section, velocity_values)
    TYPE(t_oce_section) :: in_oce_section
    REAL(wp), POINTER :: velocity_values(:,:,:)
    
    INTEGER :: i, k, edge_idx, edge_block
    REAL(wp) :: oriented_length
    REAL(wp), ALLOCATABLE :: flux_weights(:,:)
    TYPE(t_grid_edges), POINTER ::  edges
    TYPE(t_patch_vert),POINTER :: patch_vertical
    
    CHARACTER(LEN=*), PARAMETER :: method_name='mo_ocean_diagnostics:section_flux'
    
    edges          => in_oce_section%subset%patch%edges
    patch_vertical => in_oce_section%subset%patch_3d%p_patch_1d(1)
    
    ! calculate weights
    ! flux_weights can also be preallocated
    ALLOCATE(flux_weights(n_zlev, MAX(in_oce_section%subset%SIZE, 1)))
    flux_weights(:,:) = 0.0_wp
    DO i=1, in_oce_section%subset%SIZE
      
      edge_idx   = in_oce_section%subset%idx(i)
      edge_block = in_oce_section%subset%BLOCK(i)
      oriented_length = edges%primal_edge_length(edge_idx, edge_block) * &
        & in_oce_section%orientation(i) ! this can also be pre-calculated and stored in in_oce_section%orientation
      
      !write(0,*) "oriented_length:",  oriented_length
      
      DO k=1, n_zlev
        flux_weights(k, i) = patch_vertical%prism_thick_e(edge_idx, k, edge_block) * oriented_length ! maybe also use slm
        !write(0,*) i, k, in_oce_section%subset%name, " flux_weights:",  flux_weights(k, i), &
        !  & patch_vertical%prism_thick_e(edge_idx, k, edge_block)
        !write(0,*) i, k, in_oce_section%subset%name, " velocity_value:", velocity_values(edge_idx, k, edge_block)
      ENDDO
      
    ENDDO
    
    
    section_flux = subset_sum(                           &
      & values                 = velocity_values,        &
      & indexed_subset         = in_oce_section%subset,  &
      & subset_indexed_weights = flux_weights)
    
    DEALLOCATE(flux_weights)
    
    !write(0,*) get_my_mpi_work_id(), ": section_flux on subset ", in_oce_section%subset%name, ":", &
    !  & section_flux, in_oce_section%subset%size
    
  END FUNCTION section_flux
  !-------------------------------------------------------------------------
  
  !-------------------------------------------------------------------------
  REAL(wp) FUNCTION section_ice_flux(in_oce_section, ice_hmean, ice_vel)
    TYPE(t_oce_section)  :: in_oce_section
    REAL(wp), INTENT(IN) :: ice_hmean(:,:,:)
    REAL(wp), POINTER    :: ice_vel(:,:)

    TYPE(t_grid_edges), POINTER ::  edges
    INTEGER :: i, k, edge_idx, edge_block, cell_idx(2), cell_block(2)
    REAL(wp) :: vel_vals, sum_value, oriented_length
    REAL(wp), ALLOCATABLE :: fluxes(:,:)
    INTEGER :: communicator

    CHARACTER(LEN=*), PARAMETER :: method_name='mo_ocean_diagnostics:section_ice_flux'

    edges          => in_oce_section%subset%patch%edges

    ! calculate weights
    ! fluxes can also be preallocated
    ALLOCATE(fluxes(kice, MAX(in_oce_section%subset%SIZE, 1)))
    fluxes(:,:) = 0.0_wp
    sum_value  = 0.0_wp

    DO i=1, in_oce_section%subset%SIZE

      edge_idx   = in_oce_section%subset%idx(i)
      edge_block = in_oce_section%subset%BLOCK(i)

      cell_idx   = edges%cell_idx(edge_idx, edge_block,:)
      cell_block = edges%cell_blk(edge_idx, edge_block,:)

      oriented_length = edges%primal_edge_length(edge_idx, edge_block) * &
        & in_oce_section%orientation(i) ! this can also be pre-calculated and stored in in_oce_section%orientation

      vel_vals = ice_vel(edge_idx, edge_block)

      ! compute the first order upwind flux using cell-centered ice_hmean vals and edge-centered vel_vals
      ! Same as in upwind_hflux_ice which is used to calculate ice advection
      DO k=1,kice
          fluxes(k, i) = laxfr_upflux( vel_vals, ice_hmean(cell_idx(1),k,cell_block(1)), &
          &                    ice_hmean(cell_idx(2),k,cell_block(2)) ) * oriented_length
          !write(0,*) i, k, in_oce_section%subset%name, " fluxes:",  fluxes(k, i), &
          !  & patch_vertical%prism_thick_e(edge_idx, k, edge_block)
          !write(0,*) i, k, in_oce_section%subset%name, " velocity_value:", velocity_values(edge_idx, k, edge_block)
      ENDDO

    ENDDO

    sum_value = sum(fluxes(:,:))

    DEALLOCATE(fluxes)

    ! the global min, max is avaliable only to stdio process
    IF (my_process_is_mpi_parallel()) THEN

      communicator = in_oce_section%subset%patch%work_communicator
      ! these are avaliable to all processes
      section_ice_flux = p_sum( sum_value,  comm=communicator)

    ELSE

      section_ice_flux = sum_value

    ENDIF

!    write(0,*) get_my_mpi_work_id(), ": section_ice_flux on subset ", in_oce_section%subset%name, ":", &
!      & section_ice_flux, in_oce_section%subset%size

  END FUNCTION section_ice_flux
  !-------------------------------------------------------------------------

  !-------------------------------------------------------------------------
  !
  !
  !!  Calculation of meridional overturning circulation (MOC)
  !
  !   Calculation of meridional overturning circulation for different basins
  !   (Atlantic, Pacific, Indian, global)
  !>
  !!
  !! @par Revision History
  !! Developed  by  Stephan Lorenz, MPI-M (2012).
  !!  based on code from MPIOM
  !
  ! TODO: implement variable output dimension (1 deg resolution) and smoothing extent
  ! TODO: calculate the 1 deg resolution meridional distance
  !!
  SUBROUTINE calc_moc (patch_2d, patch_3D, w, datetime)
    
    TYPE(t_patch), TARGET, INTENT(in)  :: patch_2d
    TYPE(t_patch_3d ),TARGET, INTENT(inout)  :: patch_3D
    REAL(wp), INTENT(in)               :: w(:,:,:)   ! vertical velocity at cell centers
    ! dims: (nproma,nlev+1,alloc_cell_blocks)
    TYPE(t_datetime), INTENT(in)       :: datetime
    !
    ! local variables
    ! INTEGER :: i
    INTEGER, PARAMETER ::  jbrei=3   !  latitudinal smoothing area is 2*jbrei-1 rows of 1 deg
    INTEGER :: blockNo, jc, jk, start_index, end_index !, il_e, ib_e
    INTEGER :: lbrei, lbr, idate, itime
    INTEGER :: mpi_comm
    INTEGER(i8) :: i1,i2,i3,i4
    
    REAL(wp) :: z_lat, z_lat_deg, z_lat_dim
    REAL(wp) :: global_moc(180,n_zlev), atlant_moc(180,n_zlev), pacind_moc(180,n_zlev)
    REAL(dp) :: local_moc(180), res_moc(180)
    
    TYPE(t_subset_range), POINTER :: dom_cells
    
    CHARACTER(LEN=MAX_CHAR_LENGTH), PARAMETER :: routine = ('mo_ocean_diagnostics:calc_moc')
    
    !-----------------------------------------------------------------------
    
    IF(p_test_run) THEN
      mpi_comm = p_comm_work_test
    ELSE
      mpi_comm = p_comm_work
    ENDIF
    
    global_moc(:,:) = 0.0_wp
    pacind_moc(:,:) = 0.0_wp
    atlant_moc(:,:) = 0.0_wp
    
    ! set barrier:
    ! CALL MPI_BARRIER(0)
    
    ! with all cells no sync is necessary
    !owned_cells => patch_2d%cells%owned
    dom_cells   => patch_2d%cells%in_domain
    
    !write(81,*) 'MOC: datetime:',datetime
    
    DO jk = 1, n_zlev   !  not yet on intermediate levels
      DO blockNo = dom_cells%start_block, dom_cells%end_block
        CALL get_index_range(dom_cells, blockNo, start_index, end_index)
        DO jc = start_index, end_index
          
          !  could be replaced by vertical loop to bottom
          IF ( patch_3D%lsm_c(jc,jk,blockNo) <= sea_boundary ) THEN
            
            ! lbrei: corresponding latitude row of 1 deg extension
            !       1 south pole
            !     180 north pole
            z_lat = patch_2d%cells%center(jc,blockNo)%lat
            z_lat_deg = z_lat*rad2deg
            lbrei = NINT(90.0_wp + z_lat_deg)
            lbrei = MAX(lbrei,1)
            lbrei = MIN(lbrei,180)
            
            ! get neighbor edge for scaling
            !   il_e = patch_2d%cells%edge_idx(jc,blockNo,1)
            !   ib_e = patch_2d%cells%edge_blk(jc,blockNo,1)
            
            ! z_lat_dim: scale to 1 deg resolution
            ! z_lat_dim: latitudinal extent of triangle divided by latitudinal smoothing extent
            !   z_lat_dim = patch_2d%edges%primal_edge_length(il_e,ib_e) / &
            !     & (REAL(2*jbrei, wp) * 111111._wp*1.3_wp)
            z_lat_dim = 1.0_wp
            
            ! distribute MOC over (2*jbrei)+1 latitude rows
            !  - no weighting with latitudes done
            !  - lbrei: index of 180 X 1 deg meridional resolution
            DO lbr = -jbrei, jbrei
              lbrei = NINT(90.0_wp + z_lat_deg + REAL(lbr, wp) * z_lat_dim)
              lbrei = MAX(lbrei,1)
              lbrei = MIN(lbrei,180)
              
              global_moc(lbrei,jk) = global_moc(lbrei,jk) - &
              !  multiply with wet (or loop to bottom)
                & patch_2d%cells%area(jc,blockNo) * OceanReferenceDensity * w(jc,jk,blockNo) * &
                & patch_3D%wet_c(jc,jk,blockNo) / &
                & REAL(2*jbrei + 1, wp)
              
              IF (patch_3D%basin_c(jc,blockNo) == 1) THEN         !  1: Atlantic; 0: Land
                
                atlant_moc(lbrei,jk) = atlant_moc(lbrei,jk) - &
                  & patch_2d%cells%area(jc,blockNo) * OceanReferenceDensity * w(jc,jk,blockNo) * &
                  & patch_3D%wet_c(jc,jk,blockNo) / &
                  & REAL(2*jbrei + 1, wp)
              ELSE IF (patch_3D%basin_c(jc,blockNo) >= 2) THEN   !  2: Indian; 4: Pacific
                pacind_moc(lbrei,jk) = pacind_moc(lbrei,jk) - &
                  & patch_2d%cells%area(jc,blockNo) * OceanReferenceDensity * w(jc,jk,blockNo) * &
                  & patch_3D%wet_c(jc,jk,blockNo) / &
                  & REAL(2*jbrei + 1, wp)
              END IF
              
            END DO
            
          END IF
        END DO
      END DO
      
      ! test parallelization:
      ! function field_sum_all using mpi_allreduce and working precisions wp does not exist
      ! res_moc(:) = p_field_sum_all_wp(global_moc(:,jk))
      ! res_moc(:) = p_field_sum_all_wp(atlant_moc(:,jk))
      ! res_moc(:) = p_field_sum_all_wp(pacind_moc(:,jk))
      
      ! function field_sum using mpi_reduce, then broadcast
      local_moc(:)     = REAL(global_moc(:,jk),dp)
      res_moc(:)       = p_field_sum(local_moc, mpi_comm)
      CALL p_bcast(res_moc(:), p_io, mpi_comm)
      global_moc(:,jk) = REAL(res_moc(:),wp)
      
      local_moc(:)     = REAL(atlant_moc(:,jk),dp)
      res_moc(:)       = p_field_sum(local_moc, mpi_comm)
      CALL p_bcast(res_moc(:), p_io, mpi_comm)
      atlant_moc(:,jk) = REAL(res_moc(:),wp)
      
      local_moc(:)     = REAL(pacind_moc(:,jk),dp)
      res_moc(:)       = p_field_sum(local_moc, mpi_comm)
      CALL p_bcast(res_moc(:), p_io, mpi_comm)
      pacind_moc(:,jk) = REAL(res_moc(:),wp)
      
    END DO  ! n_zlev-loop
    
    IF (my_process_is_stdio()) THEN
      DO lbr=179,1,-1   ! fixed to 1 deg meridional resolution
        
        global_moc(lbr,:)=global_moc(lbr+1,:)+global_moc(lbr,:)
        atlant_moc(lbr,:)=atlant_moc(lbr+1,:)+atlant_moc(lbr,:)
        pacind_moc(lbr,:)=pacind_moc(lbr+1,:)+pacind_moc(lbr,:)
        
      END DO
      
      ! write out MOC in extra format, file opened in mo_hydro_ocean_run  - integer*8
      !  - correct date in extra format - i.e YYYYMMDD - no time info
      !idate=datetime%month*1000000+datetime%day*10000+datetime%hour*100+datetime%minute
      idate = datetime%year*10000+datetime%month*100+datetime%day
      itime = datetime%hour*100+datetime%minute
      WRITE(message_text,*) 'Write MOC at year =',datetime%year,', date =',idate,' time =', itime
      CALL message (TRIM(routine), message_text)
      
      DO jk = 1,n_zlev
        i1=INT(idate,i8)
        i2 = INT(777,i8)
        i3 = INT(patch_3D%p_patch_1d(1)%zlev_i(jk),i8)
        i4 = INT(180,i8)
        WRITE(moc_unit) i1,i2,i3,i4
        WRITE(moc_unit) (global_moc(lbr,jk),lbr=1,180)
        i2 = INT(778,i8)
        WRITE(moc_unit) i1,i2,i3,i4
        WRITE(moc_unit) (atlant_moc(lbr,jk),lbr=1,180)
        i2 = INT(779,i8)
        WRITE(moc_unit) i1,i2,i3,i4
        WRITE(moc_unit) (pacind_moc(lbr,jk),lbr=1,180)
        
      END DO
    END IF
    
  END SUBROUTINE calc_moc
  !-------------------------------------------------------------------------
  
  !-------------------------------------------------------------------------
  !
  !
  !!  Calculation of horizontal stream function
  !
  !>
  !!
  !! @par Revision History
  !! Developed  by  Stephan Lorenz, MPI-M (2012).
  !!  based on code from MPIOM
  !
  ! TODO: implement variable output dimension (1 deg resolution) and smoothing extent
  !!
!<Optimize:inUse>
  SUBROUTINE calc_psi (patch_3D, u, prism_thickness, u_vint, datetime)
    
    TYPE(t_patch_3d ),TARGET, INTENT(inout)  :: patch_3D
    REAL(wp), INTENT(in)               :: u(:,:,:)     ! zonal velocity at cell centers
    REAL(wp), INTENT(in)               :: prism_thickness(:,:,:)       ! elevation on cell centers
    ! dims: (nproma,nlev,alloc_cell_blocks)
    REAL(wp), INTENT(inout)            :: u_vint(:,:)  ! barotropic zonal velocity on icon grid
    TYPE(t_datetime), INTENT(in)       :: datetime
    !
    ! local variables
    ! INTEGER :: i
    
    ! switch for writing stream function (not yet in namelist); 1: icon-grid; 2: regular grid output
    INTEGER, PARAMETER ::  idiag_psi = 1
    
    INTEGER, PARAMETER ::  nlat = 180                    ! meridional dimension of regular grid
    INTEGER, PARAMETER ::  nlon = 360                    ! zonal dimension of regular grid
    
    ! smoothing area is 2*jsmth-1 lat/lon areas of 1 deg
    INTEGER, PARAMETER ::  jsmth = 3
    INTEGER :: blockNo, jc, jk, start_index, end_index
    INTEGER :: jlat, jlon, jlt, jln, jltx, jlnx, jsmth2
    INTEGER(i8)        :: idate, iextra(4)
    
    
    REAL(wp) :: z_lat_deg, z_lon_deg, z_lat_dist, delta_z, rsmth
    REAL(wp) :: z_uint_reg(nlon,nlat)                     ! vertical integral on regular grid
    REAL(wp) :: psi_reg(nlon,nlat)                        ! horizontal stream function
    
    TYPE(t_patch), POINTER  :: patch_2d
    TYPE(t_subset_range), POINTER :: all_cells, dom_cells
    
    !CHARACTER(len=max_char_length), PARAMETER :: routine = ('mo_ocean_diagnostics:calc_psi')
    
    !-----------------------------------------------------------------------
    
    psi_reg(:,:)    = 0.0_wp
    z_uint_reg(:,:) = 0.0_wp
    
    jsmth2          = 2*jsmth + 1
    rsmth           = REAL(jsmth2*jsmth2, wp)
    
    ! with all cells no sync is necessary
    patch_2d  => patch_3d%p_patch_2d(1)
    all_cells => patch_2d%cells%ALL
    dom_cells => patch_2d%cells%in_domain
    
    ! (1) barotropic system:
    !     vertical integration of zonal velocity times vertical layer thickness [m/s*m]
!ICON_OMP_PARALLEL_DO PRIVATE(jc, jk, start_index, end_index) SCHEDULE(dynamic)
    DO blockNo = all_cells%start_block, all_cells%end_block
      CALL get_index_range(all_cells, blockNo, start_index, end_index)
      u_vint(:,blockNo)     = 0.0_wp
      DO jc = start_index, end_index
      
        DO jk = 1, patch_3d%p_patch_1d(1)%dolic_c(jc,blockNo)
        
          u_vint(jc,blockNo) = u_vint(jc,blockNo) - u(jc,jk,blockNo) * prism_thickness(jc,jk,blockNo)
          
        END DO
      END DO
    END DO
!ICON_OMP_END_PARALLEL_DO
                
    !---------DEBUG DIAGNOSTICS-------------------------------------------
    idt_src=3  ! output print level (1-5, fix)
    CALL dbg_print('calc_psi:    u_vint    ', u_vint        , str_module, idt_src, in_subset=patch_2d%cells%owned)
    !---------------------------------------------------------------------
    
    IF (idiag_psi == 1) RETURN
    
    ! (2) distribute integrated zonal velocity (u*dz) on 1x1 deg grid
    !     this code is not mature yet
    
    ! in domain: count all cells only once
    DO blockNo = dom_cells%start_block, dom_cells%end_block
      CALL get_index_range(dom_cells, blockNo, start_index, end_index)
      DO jc = start_index, end_index
        z_lat_deg = patch_2d%cells%center(jc,blockNo)%lat * rad2deg
        z_lon_deg = patch_2d%cells%center(jc,blockNo)%lon * rad2deg
        
        !  ! 0 <= lon <= 360 deg
        !  z_lon_deg = z_lon_deg + 180.0_wp
        
        ! jlat/jlon: corresponding latitude/longitude coordinates of 1 deg extension
        ! jlat: 1 = south of 89.0S; 89 = 1S-Eq.; 90 = Eq-1N;  180 = north of 89N
        ! jlon: 1 = 180W-179W; 180 = 1-0 deg west; 360 = 179E-180E
        
        jlat = NINT(91.0_wp + z_lat_deg)
        jlon = NINT(z_lon_deg + 180.5_wp)
        
        ! distribute stream function over rsmth=(2*jsmth+1)**2 lat/lon regular grid points
        !  - no weighting with latitudes done
        !  - no correction with regular lsm done
        DO jltx = jlat-jsmth, jlat+jsmth
          
          jlt = jltx
          IF (jlt <    1) jlt =      1-jlt  ! apply equatorwards
          IF (jlt > nlat) jlt = 2*nlat-jlt  ! apply equatorwards
          DO jlnx = jlon-jsmth, jlon+jsmth
            
            jln = jlnx
            IF (jln <    1) jln = jln+nlon  ! circular boundary
            IF (jln > nlon) jln = jln-nlon  ! circular boundary
            
            z_uint_reg(jln,jlt) = z_uint_reg(jln,jlt) + u_vint(jc,blockNo) / rsmth
            
            ! 99 format('J lat=',f8.2,' lon=',f8.2,' jlat=',i4,' jlon=',i4,' lsm=',i3, &
            !      &    ' jlt=',i4,  ' jln=',i4,' uint=',1p10e12.3)
            ! 98 format(' lat=',f8.2,' lon=',f8.2,' jlat=',i4,' jlon=',i4,' lsm=',i3, &
            !      &    ' uint=',1p10e12.3)
            !    if ((jlat==101 .and. jlon==270) &
            !      & write(82,99) z_lat_deg,z_lon_deg,jlat,jlon,v_base%lsm_c(jc,1,blockNo), &
            !      &              jlt,jln,z_uint_reg(jln,jlt)
            
          END DO
        END DO
        !    write(82,98) z_lat_deg,z_lon_deg,jlat,jlon,v_base%lsm_c(jc,1,blockNo),z_uint_reg(jlon,jlat)
        
      END DO
    END DO
    
    ! (3) calculate meridional integral on regular grid starting from south pole:
    
    DO jlt = nlat-1, 1, -1
      z_uint_reg(:,jlt) = z_uint_reg(:,jlt) + z_uint_reg(:,jlt+1)
    END DO
    
    ! (4) calculate stream function: scale with length of 1 deg*rho [m/s*m*m*kg/m3=kg/s]
    
    ! meridional distance of 1 deg
    ! ATTENTION - fixed 1 deg resolution should be related to icon-resolution
    z_lat_dist = 111111.0_wp  ! * 1.3_wp ??
    
    psi_reg(:,:) = z_uint_reg(:,:) * z_lat_dist * OceanReferenceDensity
    
    ! stream function on icon grid without calculation of meridional integral
    !  - tbd after interpolation to regular grid externally
    !  psi    (:,:) = u_vint    (:,:)              * OceanReferenceDensity
    
    
    ! write out in extra format - integer*8
    idate = INT(datetime%month*1000000+datetime%day*10000+datetime%hour*100+datetime%minute,i8)
    WRITE(0,*) 'write global PSI at iyear, idate:',datetime%year, idate
    
    iextra(1) = INT(idate,i8)
    iextra(2) = INT(780,i8)
    iextra(3) = INT(0,i8)
    iextra(4) = INT(nlon*nlat,i8)
    
    WRITE(80) (iextra(blockNo),blockNo=1,4)
    WRITE(80) ((psi_reg(jln,jlt),jln=1,nlon),jlt=1,nlat)
    
    DO jlat=1,nlat
      WRITE(82,*) 'jlat=',jlat
      WRITE(82,'(1p10e12.3)') (psi_reg(jlon,jlat),jlon=1,nlon)
    ENDDO
                
    !---------DEBUG DIAGNOSTICS-------------------------------------------
 !  idt_src=3  ! output print level (1-5, fix)
 !  CALL dbg_print('calc_psi:    psi_reg   ', psi_reg       , str_module, idt_src, in_subset=patch_2d%cells%owned)
    !---------------------------------------------------------------------
    
  END SUBROUTINE calc_psi
  !-------------------------------------------------------------------------
  
  !-------------------------------------------------------------------------
  !
  !
  !!  Calculation of horizontal stream function using normal velocity on edges
  !
  !>
  !>  Calculation of horizontal stream function using normal velocity on edges
  !!
  !! @par Revision History
  !! Developed  by  Stephan Lorenz, MPI-M (2014).
  !!
!<Optimize:inUse>
  SUBROUTINE calc_psi_vn (patch_3D, vn, prism_thickness_e, op_coeff, u_vint, v_vint, datetime)
    
    TYPE(t_patch_3d ),TARGET, INTENT(inout)  :: patch_3D
    REAL(wp), INTENT(in)               :: vn(:,:,:)                 ! normal velocity at cell edges
    REAL(wp), INTENT(in)               :: prism_thickness_e(:,:,:)  ! elevation on cell edges
    ! dims: (nproma,nlev,alloc_edge_blocks)
    REAL(wp), INTENT(inout)            :: u_vint(:,:)               ! barotropic zonal velocity on cell centers
    REAL(wp), INTENT(inout)            :: v_vint(:,:)               ! barotropic meridional velocity on cell centers
    TYPE(t_operator_coeff),INTENT(in)  :: op_coeff
    TYPE(t_datetime), INTENT(in)       :: datetime
    !
    INTEGER  :: blockNo, jc, je, jk, start_index, end_index
    ! vertical integral vn on edges and in cartesian coordinates - no 2-dim mapping is available
    REAL(wp) :: vn_vint(nproma,n_zlev,patch_3d%p_patch_2d(1)%nblks_e)
    REAL(wp) :: u_2d(nproma,patch_3d%p_patch_2d(1)%alloc_cell_blocks)   !  scratch arrays for test
    REAL(wp) :: v_2d(nproma,patch_3d%p_patch_2d(1)%alloc_cell_blocks)   !  scratch arrays for test
    TYPE(t_cartesian_coordinates) :: vint_cc(nproma,n_zlev,patch_3D%p_patch_2D(1)%alloc_cell_blocks)
    
    TYPE(t_patch), POINTER  :: patch_2d
    TYPE(t_subset_range), POINTER :: all_edges, all_cells
    
    !CHARACTER(len=max_char_length), PARAMETER :: routine = ('mo_ocean_diagnostics:calc_psi_vn')
    
    !-----------------------------------------------------------------------
    
    patch_2d  => patch_3d%p_patch_2d(1)
    all_edges => patch_2d%edges%ALL
    all_cells => patch_2d%cells%ALL
    
    vn_vint  (:,:,:)    = 0.0_wp
    vint_cc(:,:,:)%x(1) = 0.0_wp
    vint_cc(:,:,:)%x(2) = 0.0_wp
    vint_cc(:,:,:)%x(3) = 0.0_wp
    u_2d       (:,:)    = 0.0_wp
    v_2d       (:,:)    = 0.0_wp
    
    ! (1) barotropic system:
    !     vertical integration of normal velocity times vertical layer thickness [m/s*m]
!ICON_OMP_PARALLEL_DO PRIVATE(je, jk, start_index, end_index) SCHEDULE(dynamic)
    DO blockNo = all_edges%start_block, all_edges%end_block
      CALL get_index_range(all_edges, blockNo, start_index, end_index)
      vn_vint(:,1,blockNo) = 0.0_wp
      DO je = start_index, end_index
      
        DO jk = 1, patch_3d%p_patch_1d(1)%dolic_e(je,blockNo)
        
          vn_vint(je,1,blockNo) = vn_vint(je,1,blockNo) - vn(je,jk,blockNo) * prism_thickness_e(je,jk,blockNo)
          
        END DO
      END DO
    END DO
!ICON_OMP_END_PARALLEL_DO
    
    ! (2) remapping normal velocity to zonal and meridional velocity at cell centers
    CALL sync_patch_array(sync_e, patch_2d, vn_vint)

    CALL map_edges2cell_3d(patch_3D, vn_vint, op_coeff, vint_cc)

    CALL sync_patch_array(sync_c, patch_2d, vint_cc(:,:,:)%x(1))
    CALL sync_patch_array(sync_c, patch_2d, vint_cc(:,:,:)%x(2))
    CALL sync_patch_array(sync_c, patch_2d, vint_cc(:,:,:)%x(3))

    ! calculate zonal and meridional velocity:
    DO blockNo = all_cells%start_block, all_cells%end_block
      CALL get_index_range(all_cells, blockNo, start_index, end_index)
      DO jc = start_index, end_index
        CALL cvec2gvec(vint_cc(jc,1,blockNo)%x(1), vint_cc(jc,1,blockNo)%x(2), vint_cc(jc,1,blockNo)%x(3), &
          &            patch_2d%cells%center(jc,blockNo)%lon, patch_2d%cells%center(jc,blockNo)%lat,  &
          &            u_2d(jc,blockNo), v_2d(jc,blockNo))
!         &            u_vint(jc,blockNo), v_vint(jc,blockNo))
      END DO
    END DO
    !CALL sync_patch_array(sync_c, patch_2d, u_vint)
    !CALL sync_patch_array(sync_c, patch_2d, v_vint)
    CALL sync_patch_array(sync_c, patch_2d, u_2d)
    CALL sync_patch_array(sync_c, patch_2d, v_2d)

    ! hack for test: calc_psy for u_vint, calc_psi_vn for v_vint - accumulated and written out
    v_vint(:,:) = u_2d(:,:)
                
    !---------DEBUG DIAGNOSTICS-------------------------------------------
    idt_src=3  ! output print level (1-5, fix)
    CALL dbg_print('calc_psi_vn: u_2d        ', u_2d        , str_module, idt_src, in_subset=patch_2d%cells%owned)
    idt_src=4  ! output print level (1-5, fix)
    CALL dbg_print('calc_psi_vn: v_2d        ', v_2d        , str_module, idt_src, in_subset=patch_2d%cells%owned)
    CALL dbg_print('calc_psi_vn: vint_cc%x(1)' ,vint_cc%x(1), str_module, idt_src, in_subset=patch_2d%cells%owned)
    !---------------------------------------------------------------------

    
  END SUBROUTINE calc_psi_vn
  !-------------------------------------------------------------------------

  !-------------------------------------------------------------------------
  !!taken from MPIOM
!<Optimize:inUse>
  FUNCTION calc_condep(vertical_density_gradient,max_lev) result(condep)
    REAL(wp),INTENT(in)  :: vertical_density_gradient(n_zlev)
    INTEGER, INTENT(in)  :: max_lev
    INTEGER :: condep
    
    INTEGER :: jk
    INTEGER :: maxcondep     !< maximum convective penetration level
    REAL(wp) :: masked_vertical_density_gradient(n_zlev)
    
    condep = 1

    ! remove dbl_eps, which  is added in the vertical gradient computation
    masked_vertical_density_gradient = MAX(vertical_density_gradient - dbl_eps,0.0_wp)
    
    !! diagnose maximum convection level
    !! condep = maximum model level penetrated by vertically continous
    !! convection from the surface downward
    !! calculated over integration period ; it should be written out
    !! as snapshot at the end of the run
   maxcondep=1
    DO jk=2,max_lev
      IF (masked_vertical_density_gradient(jk) .ne. 0.0_wp) THEN
        maxcondep = jk
        EXIT
      ENDIF
    ENDDO
    
    condep = max0(maxcondep,condep)
  END FUNCTION calc_condep
!<Optimize:inUse>
  FUNCTION calc_mixed_layer_depth(vertical_density_gradient,critical_value,max_lev,thickness, depth_of_first_layer) &
    & result(mixed_layer_depth)
    REAL(wp), TARGET :: vertical_density_gradient(n_zlev)
    REAL(wp), INTENT(in)  :: critical_value
    INTEGER,  INTENT(in)  :: max_lev
    REAL(wp), INTENT(in)  :: thickness(n_zlev)
    REAL(wp), INTENT(in)  :: depth_of_first_layer
    
    REAL(wp) :: sigh        ,zzz
    REAL(wp) :: mixed_layer_depth
    REAL(wp) :: masked_vertical_density_gradient(n_zlev)
    INTEGER :: jk
    
    sigh              = critical_value
    mixed_layer_depth = depth_of_first_layer
    masked_vertical_density_gradient = MAX(vertical_density_gradient,0.0_wp)
    
    ! This diagnostic calculates the mixed layer depth.
    ! It uses the incremental density increase between two
    ! levels and substracts it from the initial density criterion (sigcrit)
    ! and adds the level thickness (zzz) to zmld. This is done till
    ! the accumulated density increase between the surface and
    ! layer k is sigcrit or sigh = O, respectively.
    
    ! stabio(k) = insitu density gradient
    ! sigh = remaining density difference
    
    DO jk = 2, max_lev
      IF (sigh .GT. 1.e-6_wp) THEN
        zzz               = MIN(sigh/(ABS(masked_vertical_density_gradient(jk))+1.0E-19_wp),thickness(jk))
        sigh              = MAX(0._wp, sigh-zzz*masked_vertical_density_gradient(jk))
        mixed_layer_depth = mixed_layer_depth + zzz
      ELSE
        sigh = 0._wp
      ENDIF
    ENDDO
    
  END FUNCTION calc_mixed_layer_depth

  FUNCTION calc_total_salt_content(patch_2d, thickness, ice, ocean_state, surface_fluxes, zUnderIce, &
      & computation_type) RESULT(total_salt_content)
    TYPE(t_patch),POINTER                                 :: patch_2d
    REAL(wp),DIMENSION(nproma,patch_2d%alloc_cell_blocks),INTENT(IN) :: zUnderIce
    REAL(wp),DIMENSION(nproma,n_zlev,patch_2d%alloc_cell_blocks),INTENT(IN) :: thickness
    TYPE (t_sea_ice),       INTENT(IN)                    :: ice
    TYPE(t_hydro_ocean_state)                             :: ocean_state
    TYPE(t_sfc_flx)                                       :: surface_fluxes
    INTEGER,INTENT(IN), OPTIONAL                          :: computation_type
    REAL(wp)                                              :: total_salt_content

    REAL(wp), DIMENSION(nproma,n_zlev,patch_2d%alloc_cell_blocks) :: salt

    salt               = calc_salt_content(patch_2d, thickness, ice, ocean_state, surface_fluxes, zUnderIce, computation_type)
    total_salt_content = global_sum_array(salt)
  END FUNCTION calc_total_salt_content

  FUNCTION calc_salt_content(patch_2d, thickness, ice, ocean_state, surface_fluxes, zUnderIce, &
      & computation_type) &
      & RESULT(salt)
    TYPE(t_patch),POINTER                                 :: patch_2d
    REAL(wp),DIMENSION(nproma,patch_2d%alloc_cell_blocks),INTENT(IN) :: zUnderIce
    REAL(wp),DIMENSION(nproma,n_zlev,patch_2d%alloc_cell_blocks),INTENT(IN) :: thickness
    TYPE (t_sea_ice),       INTENT(IN)                    :: ice
    TYPE(t_hydro_ocean_state)                             :: ocean_state
    TYPE(t_sfc_flx)                                       :: surface_fluxes
    INTEGER,INTENT(IN), OPTIONAL                          :: computation_type

    ! locals
    REAL(wp), DIMENSION(nproma,n_zlev,patch_2d%alloc_cell_blocks) :: salt

    REAL(wp), DIMENSION(nproma,patch_2d%alloc_cell_blocks) :: saltInSeaice, saltInLiquidWater
    TYPE(t_subset_range), POINTER                         :: subset
    INTEGER                                               :: block, cell, cellStart,cellEnd, level
    INTEGER                                               :: my_computation_type
    IF(no_tracer<=1)RETURN
    my_computation_type = 0
    salt         = 0.0_wp

    CALL assign_if_present(my_computation_type, computation_type)
    subset => patch_2d%cells%owned
    DO block = subset%start_block, subset%end_block
      CALL get_index_range(subset, block, cellStart, cellEnd)
      DO cell = cellStart, cellEnd
        IF (subset%vertical_levels(cell,block) < 1) CYCLE
        SELECT CASE (my_computation_type)
        CASE (0) ! use zunderIce for volume in tracer change, multiply flux with top layer salinity
        ! surface:
          saltInSeaice(cell,block)    = sice*rhoi &
            &                         * SUM(ice%hi(cell,:,block)*ice%conc(cell,:,block)) &
            &                         * patch_2d%cells%area(cell,block)
        !!DN This is no longer needed since we now update surface salinity
        !directly
        !!DN   ocean_state%p_prog(nold(1))%tracer(cell,1,block,2) = (ocean_state%p_prog(nold(1))%tracer(cell,1,block,2)*zUnderIce(cell,block) &
        !!DN   &                                            -   dtime &
        !!DN   &                                              * surface_fluxes%FrshFlux_TotalSalt(cell,block) &
        !!DN   &                                              * ocean_state%p_prog(nold(1))%tracer(cell,1,block,2)) &
        !!DN   &                                           /ice%zUnderIce(cell,block)
          saltInLiquidWater(cell,block) = ocean_state%p_prog(nold(1))%tracer(cell,1,block,2) &
            &                    * zUnderIce(cell,block)*OceanReferenceDensity &
            &                    * patch_2d%cells%area(cell,block)
        CASE (1) ! use zunderIce for volume in tracer change, multiply flux with top layer salinity
        ! surface:
          saltInSeaice(cell,block)    = sice*rhoi &
            &                         * SUM(ice%hi(cell,:,block)*ice%conc(cell,:,block)) &
            &                         * patch_2d%cells%area(cell,block)
        !!DN This is no longer needed since we now update surface salinity directly
          ocean_state%p_prog(nold(1))%tracer(cell,1,block,2) = &
            & (ocean_state%p_prog(nold(1))%tracer(cell,1,block,2)*zUnderIce(cell,block) &
            &   -  dtime  * surface_fluxes%FrshFlux_TotalSalt(cell,block) &
            &      * ocean_state%p_prog(nold(1))%tracer(cell,1,block,2)) &
            &  /zUnderIce(cell,block)
          saltInLiquidWater(cell,block) = ocean_state%p_prog(nold(1))%tracer(cell,1,block,2) &
            &                    * zUnderIce(cell,block)*OceanReferenceDensity &
            &                    * patch_2d%cells%area(cell,block)
        END SELECT

        salt(cell,1,block) = saltInSeaice(cell,block) + saltInLiquidWater(cell,block)
        DO level=2,subset%vertical_levels(cell,block)
          salt(cell,level,block) = ocean_state%p_prog(nold(1))%tracer(cell,level,block,2) &
            &                    * thickness(cell,level,block)*OceanReferenceDensity &
            &                    * patch_2d%cells%area(cell,block)
        END DO

        ! rest of the underwater world
      END DO ! cell
    END DO !block
  END FUNCTION calc_salt_content

  SUBROUTINE reset_ocean_monitor(monitor)
    TYPE(t_ocean_monitor) :: monitor
    monitor%volume(:)                     = 0.0_wp
    monitor%kin_energy(:)                 = 0.0_wp
    monitor%pot_energy(:)                 = 0.0_wp
    monitor%total_energy(:)               = 0.0_wp
    monitor%total_salt(:)                 = 0.0_wp
    monitor%vorticity(:)                  = 0.0_wp
    monitor%enstrophy(:)                  = 0.0_wp
    monitor%potential_enstrophy(:)        = 0.0_wp
    monitor%absolute_vertical_velocity(:) = 0.0_wp
    monitor%HeatFlux_ShortWave(:)         = 0.0_wp
    monitor%HeatFlux_LongWave(:)          = 0.0_wp
    monitor%HeatFlux_Sensible(:)          = 0.0_wp
    monitor%HeatFlux_Latent(:)            = 0.0_wp
    monitor%HeatFlux_Total(:)             = 0.0_wp
    monitor%FrshFlux_Precipitation(:)     = 0.0_wp
    monitor%FrshFlux_SnowFall(:)          = 0.0_wp
    monitor%FrshFlux_Evaporation(:)       = 0.0_wp
    monitor%FrshFlux_Runoff(:)            = 0.0_wp
    monitor%FrshFlux_TotalSalt(:)         = 0.0_wp
    monitor%FrshFlux_TotalOcean(:)        = 0.0_wp
    monitor%FrshFlux_TotalIce(:)          = 0.0_wp
    monitor%FrshFlux_VolumeIce(:)         = 0.0_wp
    monitor%FrshFlux_VolumeTotal(:)       = 0.0_wp
    monitor%HeatFlux_Relax(:)             = 0.0_wp
    monitor%FrshFlux_Relax(:)             = 0.0_wp
    monitor%TempFlux_Relax(:)             = 0.0_wp
    monitor%SaltFlux_Relax(:)             = 0.0_wp
    monitor%ice_volume_nh(:)              = 0.0_wp
    monitor%ice_volume_sh(:)              = 0.0_wp
    monitor%ice_extent_nh(:)              = 0.0_wp
    monitor%ice_extent_sh(:)              = 0.0_wp
    monitor%ice_framStrait(:)             = 0.0_wp
    monitor%gibraltar(:)                  = 0.0_wp
    monitor%denmark_strait(:)             = 0.0_wp
    monitor%drake_passage(:)              = 0.0_wp
    monitor%indonesian_throughflow(:)     = 0.0_wp
    monitor%scotland_iceland(:)           = 0.0_wp
    monitor%mozambique(:)                 = 0.0_wp
    monitor%framStrait(:)                 = 0.0_wp
    monitor%beringStrait(:)               = 0.0_wp
    monitor%barentsOpening(:)             = 0.0_wp
    monitor%agulhas(:)                    = 0.0_wp
    monitor%agulhas_long(:)               = 0.0_wp
    monitor%agulhas_longer(:)             = 0.0_wp
    monitor%t_mean_na_200m(:)             = 0.0_wp
    monitor%t_mean_na_800m(:)             = 0.0_wp
    monitor%ice_ocean_heat_budget(:)      = 0.0_wp
    monitor%ice_ocean_salinity_budget(:)  = 0.0_wp
    monitor%ice_ocean_volume_budget(:)    = 0.0_wp
  END SUBROUTINE reset_ocean_monitor
END MODULE mo_ocean_diagnostics<|MERGE_RESOLUTION|>--- conflicted
+++ resolved
@@ -315,8 +315,6 @@
         & t_cf_var('laplacian_horz_v','m/s','velocity laplacian meridional', &
         & DATATYPE_FLT32),&
         & grib2_var(255, 255, 255, DATATYPE_PACK16, grid_reference, grid_edge),&
-<<<<<<< HEAD
-=======
         & ldims=(/nproma,n_zlev,nblks_e/),in_group=groups("oce_diag"),lrestart_cont=.FALSE.)
         
       CALL add_var(ocean_diagnostics_list, 'vn_u', vn_u, &
@@ -359,7 +357,6 @@
         & t_cf_var('pressure_grad_v','N','pressure gradient meridional', &
         & DATATYPE_FLT32),&
         & grib2_var(255, 255, 255, DATATYPE_PACK16, grid_reference, grid_edge),&
->>>>>>> 24b91b23
         & ldims=(/nproma,n_zlev,nblks_e/),in_group=groups("oce_diag"),lrestart_cont=.FALSE.)
 
       CALL add_var(ocean_diagnostics_list, 'potential_vort_e', ocean_state%p_diag%potential_vort_e, &
