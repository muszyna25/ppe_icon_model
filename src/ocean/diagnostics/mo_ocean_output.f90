!>
!! Contains the main stepping routine the 3-dim hydrostatic ocean model.
!!
!! @author Peter Korn, Stephan Lorenz, MPI
!!
!! @par Revision History
!!  Initial version by Stephan Lorenz (MPI-M), (2010-04).
!!   - renaming and adjustment of hydrostatic ocean model V1.0.3 to ocean domain and patch_oce
!!  Modification by Stephan Lorenz, MPI-M, 2010-10
!!   - new module mo_ocean_output including updated reconstructions
!
!
!! @par Copyright and License
!!
!! This code is subject to the DWD and MPI-M-Software-License-Agreement in
!! its most recent form.
!! Please see the file LICENSE in the root of the source tree for this code.
!! Where software is supplied by third parties, it is indicated in the
!! headers of the routines.
!!
!!
MODULE mo_ocean_output
  !-------------------------------------------------------------------------
  USE mo_kind,                   ONLY: wp
  USE mo_impl_constants,         ONLY: max_char_length
  USE mo_model_domain,           ONLY: t_patch, t_patch_3d, t_subset_range, t_patch_vert
  USE mo_grid_config,            ONLY: n_dom
  USE mo_grid_subset,            ONLY: get_index_range
  USE mo_sync,                   ONLY: sync_patch_array, sync_e, sync_c !, sync_v
  USE mo_ocean_nml,              ONLY: iswm_oce, n_zlev, no_tracer, &
    & diagnostics_level, &
    & eos_type, i_sea_ice, gibraltar
  USE mo_dynamics_config,        ONLY: nold, nnew
  USE mo_io_config,              ONLY: n_checkpoints
  USE mo_run_config,             ONLY: nsteps, dtime, ltimer, output_mode
  USE mo_exception,              ONLY: message, message_text, finish
  USE mo_ext_data_types,         ONLY: t_external_data
  !USE mo_io_units,               ONLY: filename_max
  USE mo_datetime,               ONLY: t_datetime, print_datetime, add_time, datetime_to_string
  USE mo_ocean_types,              ONLY: t_hydro_ocean_state, t_hydro_ocean_acc, t_hydro_ocean_diag, &
    & t_hydro_ocean_prog
  USE mo_ocean_state,              ONLY: ocean_restart_list
  USE mo_operator_ocean_coeff_3d,ONLY: t_operator_coeff
  USE mo_ocean_tracer,             ONLY: advect_tracer_ab
  USE mo_sea_ice,                ONLY: compute_mean_ice_statistics, reset_ice_statistics
  USE mo_sea_ice_types,          ONLY: t_sfc_flx, t_atmos_fluxes, t_atmos_for_ocean, &
    & t_sea_ice
  USE mo_ocean_physics,            ONLY: t_ho_params
  USE mo_name_list_output,       ONLY: write_name_list_output, istime4name_list_output
  USE mo_ocean_diagnostics,        ONLY: calc_slow_oce_diagnostics, calc_fast_oce_diagnostics, &
<<<<<<< HEAD
    & destruct_oce_diagnostics, t_oce_timeseries, &
=======
>>>>>>> 407bd644
    & calc_moc, calc_psi
  USE mo_ocean_ab_timestepping_mimetic, ONLY: init_ho_lhs_fields_mimetic
  USE mo_linked_list,            ONLY: t_list_element, find_list_element
  USE mo_var_list,               ONLY: print_var_list
  USE mo_io_restart_attributes,  ONLY: get_restart_attribute
  USE mo_mpi,                    ONLY: my_process_is_stdio
  USE mo_time_config,            ONLY: time_config
  USE mo_master_control,         ONLY: is_restart_run
  USE mo_statistics
  USE mo_sea_ice_nml,            ONLY: i_ice_dyn
  USE mo_util_dbg_prnt,          ONLY: dbg_print
  USE mo_ocean_statistics
  
  IMPLICIT NONE
  
  PRIVATE
  PUBLIC :: output_ocean
  
  INTEGER :: nsteps_since_last_output = 0
  
  !-------------------------------------------------------------------------
  
CONTAINS
  
  !-------------------------------------------------------------------------
  !>
  !! @par Revision History
  !! Developed by Peter Korn, MPI-M  (2008-2010).
  !! Initial release by Stephan Lorenz, MPI-M (2010-07)
  !
!<Optimize:inUse>
  SUBROUTINE output_ocean( patch_3d, ocean_state,     &
    & datetime,    &
    & p_sfc_flx,             &
    & p_ice, &
    & jstep, jstep0)

    TYPE(t_patch_3d ),TARGET, INTENT(inout)          :: patch_3d
    TYPE(t_hydro_ocean_state), TARGET, INTENT(inout) :: ocean_state(n_dom)
    TYPE(t_datetime), INTENT(inout)                  :: datetime
    TYPE(t_sfc_flx)                                  :: p_sfc_flx
    TYPE (t_sea_ice),         INTENT(inout)          :: p_ice
    INTEGER,   INTENT(in)                            :: jstep, jstep0

    

    ! local variables
    INTEGER :: jg, jtrc
    INTEGER :: ocean_statistics
    !LOGICAL                         :: l_outputtime
    CHARACTER(LEN=32)               :: datestring, plaindatestring
    TYPE(t_patch), POINTER :: patch_2d
    TYPE(t_patch_vert), POINTER :: patch_1d
    INTEGER, POINTER :: dolic(:,:)
    REAL(wp), POINTER :: prism_thickness(:,:,:)
    
    !CHARACTER(LEN=filename_max)  :: outputfile, gridfile
    CHARACTER(LEN=max_char_length), PARAMETER :: &
      & routine = 'mo_ocean_output:output_ocean'
    !------------------------------------------------------------------
    
    patch_2D      => patch_3d%p_patch_2d(1)
    jg = 1
    nsteps_since_last_output = nsteps_since_last_output + 1
    !------------------------------------------------------------------
    IF (.not. istime4name_list_output(jstep)) RETURN

    !------------------------------------------------------------------
        IF (istime4name_list_output(jstep))THEN!.OR.jstep>0) THEN
<<<<<<< HEAD
	  CALL calc_slow_oce_diagnostics( patch_3d       , &
	    &                             ocean_state(jg), &
	    &                             p_sfc_flx      , &
	    &                             p_ice          , &
	    &                             jstep-jstep0   , &
	    &                             datetime) !    , &
            ! &                             oce_ts)
          IF (diagnostics_level > 0 ) THEN
=======
          IF (diagnostics_level > 0 ) THEN
            CALL calc_slow_oce_diagnostics( patch_3d       , &
              &                             ocean_state(jg), &
              &                             p_sfc_flx      , &
              &                             p_ice          , &
              &                             jstep-jstep0   , &
              &                             datetime) 
>>>>>>> 407bd644
            IF (no_tracer>=2) THEN
              CALL calc_moc (patch_2d,patch_3d, ocean_state(jg)%p_diag%w(:,:,:), datetime)
            ENDIF
          ENDIF
          ! compute mean values for output interval
          !TODO [ram] src/io/shared/mo_output_event_types.f90 for types to use
          !TODO [ram] nsteps_since_last_output =
          !TODO [ram] output_event%event_step(output_event%i_event_step)%i_sim_step - output_event%event_step(output_event%i_event_step-1)%i_sim_step
        
          CALL compute_mean_ocean_statistics(ocean_state(1)%p_acc,p_sfc_flx,nsteps_since_last_output)
          CALL compute_mean_ice_statistics(p_ice%acc,nsteps_since_last_output)
        
          ! set the output variable pointer to the correct timelevel
          CALL set_output_pointers(nnew(1), ocean_state(jg)%p_diag, ocean_state(jg)%p_prog(nnew(1)))
        
          IF (output_mode%l_nml) THEN
            CALL write_name_list_output(jstep)
          ENDIF
        
          CALL message (TRIM(routine),'Write output at:')
          CALL print_datetime(datetime)
        
          ! reset accumulation vars
          CALL reset_ocean_statistics(ocean_state(1)%p_acc,ocean_state(1)%p_diag,p_sfc_flx,nsteps_since_last_output)
          IF (i_sea_ice >= 1) CALL reset_ice_statistics(p_ice%acc)
        
        END IF

  END SUBROUTINE output_ocean
  !-------------------------------------------------------------------------
    
  !-------------------------------------------------------------------------
  SUBROUTINE set_output_pointers(timelevel,p_diag,p_prog)
    INTEGER, INTENT(in) :: timelevel
    TYPE(t_hydro_ocean_diag) :: p_diag
    TYPE(t_hydro_ocean_prog) :: p_prog
    
    TYPE(t_list_element), POINTER :: output_var => NULL()
    TYPE(t_list_element), POINTER :: prog_var   => NULL()
    CHARACTER(LEN=max_char_length) :: timelevel_str
    !-------------------------------------------------------------------------
    WRITE(timelevel_str,'(a,i2.2)') '_TL',timelevel
    !write(0,*)'>>>>>>>>>>>>>>>> T timelevel_str:',TRIM(timelevel_str)
    
    !CALL print_var_list(ocean_restart_list)
    !prog_var               => find_list_element(ocean_restart_list,'h'//TRIM(timelevel_str))
    !output_var             => find_list_element(ocean_restart_list,'h')
    !output_var%field%r_ptr => prog_var%field%r_ptr
    !p_diag%h               => prog_var%field%r_ptr(:,:,1,1,1)
    p_diag%h               =  p_prog%h
    
    !output_var             => find_list_element(ocean_restart_list,'vn')
    !prog_var               => find_list_element(ocean_restart_list,'vn'//TRIM(timelevel_str))
    !output_var%field%r_ptr => prog_var%field%r_ptr
    !p_diag%vn              => prog_var%field%r_ptr(:,:,:,1,1)
    p_diag%vn(:,:,:)       =  p_prog%vn
    
    !output_var             => find_list_element(ocean_restart_list,'t')
    !prog_var               => find_list_element(ocean_restart_list,'t'//TRIM(timelevel_str))
    !output_var%field%r_ptr => prog_var%field%r_ptr
    !p_diag%t               => prog_var%field%r_ptr(:,:,:,1,1)
    IF(no_tracer>0)p_diag%t(:,:,:)        =  p_prog%tracer(:,:,:,1)
    
    !output_var             => find_list_element(ocean_restart_list,'s')
    !prog_var               => find_list_element(ocean_restart_list,'s'//TRIM(timelevel_str))
    !output_var%field%r_ptr => prog_var%field%r_ptr
    !p_diag%s               => prog_var%field%r_ptr(:,:,:,1,1)
     IF(no_tracer>1)p_diag%s(:,:,:)        =  p_prog%tracer(:,:,:,2)
  END SUBROUTINE set_output_pointers
  
END MODULE mo_ocean_output<|MERGE_RESOLUTION|>--- conflicted
+++ resolved
@@ -48,10 +48,7 @@
   USE mo_ocean_physics,            ONLY: t_ho_params
   USE mo_name_list_output,       ONLY: write_name_list_output, istime4name_list_output
   USE mo_ocean_diagnostics,        ONLY: calc_slow_oce_diagnostics, calc_fast_oce_diagnostics, &
-<<<<<<< HEAD
     & destruct_oce_diagnostics, t_oce_timeseries, &
-=======
->>>>>>> 407bd644
     & calc_moc, calc_psi
   USE mo_ocean_ab_timestepping_mimetic, ONLY: init_ho_lhs_fields_mimetic
   USE mo_linked_list,            ONLY: t_list_element, find_list_element
@@ -121,7 +118,6 @@
 
     !------------------------------------------------------------------
         IF (istime4name_list_output(jstep))THEN!.OR.jstep>0) THEN
-<<<<<<< HEAD
 	  CALL calc_slow_oce_diagnostics( patch_3d       , &
 	    &                             ocean_state(jg), &
 	    &                             p_sfc_flx      , &
@@ -130,15 +126,6 @@
 	    &                             datetime) !    , &
             ! &                             oce_ts)
           IF (diagnostics_level > 0 ) THEN
-=======
-          IF (diagnostics_level > 0 ) THEN
-            CALL calc_slow_oce_diagnostics( patch_3d       , &
-              &                             ocean_state(jg), &
-              &                             p_sfc_flx      , &
-              &                             p_ice          , &
-              &                             jstep-jstep0   , &
-              &                             datetime) 
->>>>>>> 407bd644
             IF (no_tracer>=2) THEN
               CALL calc_moc (patch_2d,patch_3d, ocean_state(jg)%p_diag%w(:,:,:), datetime)
             ENDIF
