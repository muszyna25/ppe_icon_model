--- conflicted
+++ resolved
@@ -56,16 +56,13 @@
   USE mo_sea_ice_nml,            ONLY: i_ice_dyn
   USE mo_util_dbg_prnt,          ONLY: dbg_print
   USE mo_ocean_statistics
-<<<<<<< HEAD
   USE mtime,                     ONLY: datetime, MAX_DATETIME_STR_LEN, datetimeToPosixString
   
-=======
   USE mo_hamocc_statistics
   USE mo_hamocc_types,           ONLY: t_hamocc_state, t_hamocc_acc, t_hamocc_tend
   USE mo_bgc_icon_comm,          ONLY: set_bgc_output_pointers
   USE mo_hamocc_diagnostics,     ONLY: get_monitoring 
  
->>>>>>> e8c9488b
   IMPLICIT NONE
 
   PRIVATE
@@ -112,13 +109,10 @@
     TYPE(t_patch_vert), POINTER :: patch_1d
     INTEGER, POINTER :: dolic(:,:)
     REAL(wp), POINTER :: prism_thickness(:,:,:)
-
-<<<<<<< HEAD
+    
     CHARACTER(LEN=MAX_DATETIME_STR_LEN) :: datestring
     CHARACTER(len=32) :: fmtstr
     
-=======
->>>>>>> e8c9488b
     !CHARACTER(LEN=filename_max)  :: outputfile, gridfile
     CHARACTER(LEN=max_char_length), PARAMETER :: &
       & routine = 'mo_ocean_output:output_ocean'
