!>
!! @brief postprocessing tools
!!
!! @author
!!  Leonidas Linardakis (MPI-M)
!!
!! @par Copyright and License
!!
!! This code is subject to the DWD and MPI-M-Software-License-Agreement in
!! its most recent form.
!! Please see the file LICENSE in the root of the source tree for this code.
!! Where software is supplied by third parties, it is indicated in the
!! headers of the routines.
!!
!----------------------------
#include "omp_definitions.inc"
!----------------------------
MODULE mo_ocean_postprocessing

  USE mo_kind,                ONLY: wp
  USE mo_exception,           ONLY: message, message_text, finish
  USE mo_io_units,            ONLY: filename_max
  USE mo_run_config,          ONLY: test_mode
  USE mo_io_config,           ONLY: read_netcdf_broadcast_method

  USE mo_model_domain,        ONLY: t_patch, t_patch_3D
  USE mo_grid_config,         ONLY: n_dom
  USE mo_ext_data_types,      ONLY: t_external_data
  USE mo_ocean_types,         ONLY: t_hydro_ocean_state, t_solverCoeff_singlePrecision, t_operator_coeff
  USE mo_ocean_physics_types, ONLY: t_ho_params
  USE mo_sea_ice_types,       ONLY: t_sfc_flx, t_atmos_fluxes, t_atmos_for_ocean, t_sea_ice
  USE mo_ocean_nml
  USE mo_ocean_thermodyn,     ONLY: calculate_density, calc_internal_press
  USE mo_dynamics_config,     ONLY: nold, nnew
  USE mo_grid_subset,         ONLY: t_subset_range, get_index_range

  USE mo_ocean_math_operators,ONLY: calculate_thickness

  USE mo_mpi,                 ONLY: work_mpi_barrier, my_process_is_stdio
  USE mo_timer,               ONLY: init_timer, ltimer, new_timer, timer_start, timer_stop, &
    & activate_sync_timers, timers_level, timer_barrier, timer_radiaton_recv
  USE mo_parallel_config,     ONLY: nproma
  USE mo_master_control,      ONLY: get_my_process_name, get_my_model_no

  USE mo_read_interface
  USE mo_statistics
  USE mtime,                  ONLY: datetime

  !  USE mo_netcdf_read
!-------------------------------------------------------------------------
IMPLICIT NONE
PRIVATE

PUBLIC :: ocean_postprocess


CONTAINS
  
  !-------------------------------------------------------------------------
  !>
  !-------------------------------------------------------------------------
  !>
<<<<<<< HEAD
  SUBROUTINE ocean_postprocess( namelist_filename, shr_namelist_filename,             &
    & patch_3d, ocean_state, external_data,                                           &
    & datetime, surface_fluxes,                                                       &
=======
  SUBROUTINE ocean_postprocess( namelist_filename, shr_namelist_filename, &
    & patch_3d, ocean_state, external_data,          &
    & this_datetime, surface_fluxes, physics_parameters,             &
>>>>>>> a98ada3d
    & oceans_atmosphere, oceans_atmosphere_fluxes, ocean_ice, operators_coefficients, &
    & solverCoeff_sp)

    CHARACTER(LEN=*), INTENT(in) :: namelist_filename
    CHARACTER(LEN=*), INTENT(in) :: shr_namelist_filename

    TYPE(t_patch_3d ),TARGET, INTENT(inout)          :: patch_3d
    TYPE(t_hydro_ocean_state), TARGET, INTENT(inout) :: ocean_state(n_dom)
    TYPE(t_external_data), TARGET, INTENT(in)        :: external_data(n_dom)
    TYPE(datetime), POINTER                          :: this_datetime
    TYPE(t_sfc_flx)                                  :: surface_fluxes
    TYPE(t_atmos_for_ocean),  INTENT(inout)          :: oceans_atmosphere
    TYPE(t_atmos_fluxes ),    INTENT(inout)          :: oceans_atmosphere_fluxes
    TYPE (t_sea_ice),         INTENT(inout)          :: ocean_ice
    TYPE(t_operator_coeff),   INTENT(inout)          :: operators_coefficients
    TYPE(t_solverCoeff_singlePrecision), INTENT(inout) :: solverCoeff_sp

    CHARACTER(LEN=*), PARAMETER ::  method_name = "ocean_postprocess"

    SELECT CASE (test_mode)
      CASE (2001)  !  1 - 99 test ocean modules
        CALL  ocean_postprocess_conservation(patch_3d=patch_3d, ocean_state=ocean_state(1), &
          & external_data=external_data(1), operators_coefficients=operators_coefficients, solverCoeff_sp=solverCoeff_sp, &
          & fileName="firstFile.nc", timeIndex=1)
        CALL  ocean_postprocess_conservation(patch_3d=patch_3d, ocean_state=ocean_state(1), &
          & external_data=external_data(1), operators_coefficients=operators_coefficients, solverCoeff_sp=solverCoeff_sp, &
          & fileName="secondFile.nc", timeIndex=4)

      CASE DEFAULT
        CALL finish(method_name, "Unknown test_mode")

    END SELECT

  END SUBROUTINE ocean_postprocess
  !-------------------------------------------------------------------------




  !-------------------------------------------------------------------------
  !>
  SUBROUTINE ocean_postprocess_conservation(patch_3d, ocean_state, &
          & external_data, operators_coefficients, solverCoeff_sp, &
          & fileName, timeIndex)

    TYPE(t_patch_3d ),TARGET, INTENT(in) :: patch_3d
    TYPE(t_hydro_ocean_state), TARGET, INTENT(inout) :: ocean_state
    TYPE(t_external_data), TARGET, INTENT(in)        :: external_data
    TYPE(t_operator_coeff),   INTENT(inout)          :: operators_coefficients
    TYPE(t_solverCoeff_singlePrecision), INTENT(inout) :: solverCoeff_sp
    CHARACTER(LEN=*), INTENT(in)         :: fileName
    INTEGER, INTENT(in)                  :: timeIndex

    REAL(wp), POINTER :: T(:,:,:,:), S(:,:,:,:), h(:,:,:)
    REAL(wp), POINTER :: tracers(:,:,:,:)
    REAL(wp) :: meanRho, meanH

!    INTEGER :: idx, level, block
!    INTEGER :: start_index, end_index
!    TYPE(t_subset_range), POINTER :: all_cells
    TYPE(t_patch),POINTER            :: patch_2d
    INTEGER, POINTER                 :: glb_index(:)

    TYPE(t_stream_id) :: stream_id

    CHARACTER(*), PARAMETER :: method_name = "mo_ocean_postprocessing:ocean_postprocess_conservation"

    ! CALL message(method_name,   initialState_InputFileName)
    patch_2d => patch_3d%p_patch_2d(1)
    tracers => ocean_state%p_prog(1)%tracer(:,:,:,:)
    glb_index => patch_2d%cells%decomp_info%glb_index
    nold(1) = 1
    nnew(1) = 1
    !---------------------------------------------------------------------
    stream_id = openInputFile(fileName, patch_2d, read_netcdf_broadcast_method)

    CALL read_3D_time(                        &
      & stream_id=stream_id,                  &
      & location=on_cells,                    &
      & variable_name="t_acc",                &
      & start_timestep=timeIndex,             &
      & end_timestep=timeIndex,               &
      & return_pointer=T )

    tracers(:,:,:,1) = T(:,:,:,1)

    CALL read_3D_time(                        &
      & stream_id=stream_id,                  &
      & location=on_cells,                    &
      & variable_name="s_acc",                &
      & start_timestep=timeIndex,             &
      & end_timestep=timeIndex,               &
      & return_pointer=S )

    tracers(:,:,:,2) = S(:,:,:,1)

    CALL read_2D_time(                        &
      & stream_id=stream_id,                  &
      & location=on_cells,                    &
      & variable_name="h_acc",                &
      & start_timestep=timeIndex,             &
      & end_timestep=timeIndex,               &
      & return_pointer=h )

    CALL closeFile(stream_id)

    ocean_state%p_prog(1)%h(:,:) = h(:,:,1)

    DEALLOCATE(T, S, h)

    !---------------------------------------------------------------------
    ! calclulate volume
    CALL calculate_thickness( patch_3D, ocean_state, external_data, operators_coefficients, solverCoeff_sp)
!     CALL update_thickness_dependent_operator_coeff( patch_3D, ocean_state, operators_coefficients, solverCoeff_sp)
	
    CALL calculate_density( patch_3d,            &
        & tracers(:,:,:,1:2),&
        & ocean_state%p_diag%rho(:,:,:) )

    meanRho = total_mean(values=ocean_state%p_diag%rho(:,:,:), weights=patch_3d%p_patch_1d(1)%prism_volume(:,:,:), &
      & in_subset=patch_3d%p_patch_2d(1)%cells%owned)

    CALL levels_horizontal_mean(values=ocean_state%p_prog(1)%h(:,:), weights=patch_2D%cells%area(:,:), &
      & in_subset=patch_3d%p_patch_2d(1)%cells%owned, mean=meanH)

    IF (my_process_is_stdio()) &
      write(0,*) TRIM(fileName), " Mean height=", meanH, " Mean density=", meanRho

  END SUBROUTINE ocean_postprocess_conservation
  !-------------------------------------------------------------------------


END MODULE mo_ocean_postprocessing
<|MERGE_RESOLUTION|>--- conflicted
+++ resolved
@@ -60,15 +60,9 @@
   !>
   !-------------------------------------------------------------------------
   !>
-<<<<<<< HEAD
   SUBROUTINE ocean_postprocess( namelist_filename, shr_namelist_filename,             &
     & patch_3d, ocean_state, external_data,                                           &
     & datetime, surface_fluxes,                                                       &
-=======
-  SUBROUTINE ocean_postprocess( namelist_filename, shr_namelist_filename, &
-    & patch_3d, ocean_state, external_data,          &
-    & this_datetime, surface_fluxes, physics_parameters,             &
->>>>>>> a98ada3d
     & oceans_atmosphere, oceans_atmosphere_fluxes, ocean_ice, operators_coefficients, &
     & solverCoeff_sp)
 
