!>
!! Contains the main stepping routine the 3-dim hydrostatic ocean model.
!!
!! @author Peter Korn, Stephan Lorenz, MPI
!!
!! @par Revision History
!!  Initial version by Stephan Lorenz (MPI-M), (2010-04).
!!   - renaming and adjustment of hydrostatic ocean model V1.0.3 to ocean domain and patch_oce
!!  Modification by Stephan Lorenz, MPI-M, 2010-10
!!   - new module mo_ocean_statistics including updated reconstructions
!
!
!! @par Copyright and License
!!
!! This code is subject to the DWD and MPI-M-Software-License-Agreement in
!! its most recent form.
!! Please see the file LICENSE in the root of the source tree for this code.
!! Where software is supplied by third parties, it is indicated in the
!! headers of the routines.
!!
!----------------------------
#include "omp_definitions.inc"
!----------------------------
MODULE mo_ocean_statistics
  !-------------------------------------------------------------------------
  USE mo_kind,                   ONLY: wp
  USE mo_impl_constants,         ONLY: max_char_length
  USE mo_model_domain,           ONLY: t_patch, t_patch_3d, t_subset_range, t_patch_vert
  USE mo_grid_config,            ONLY: n_dom
  USE mo_grid_subset,            ONLY: get_index_range
  USE mo_sync,                   ONLY: sync_patch_array, sync_e, sync_c !, sync_v
  USE mo_ocean_nml,              ONLY: iforc_oce, No_Forcing, iswm_oce, n_zlev, no_tracer, &
    & diagnostics_level, &
    & eos_type, i_sea_ice, gibraltar, &
    & iforc_oce, No_Forcing
  USE mo_dynamics_config,        ONLY: nold, nnew
  USE mo_io_config,              ONLY: n_checkpoints
  USE mo_run_config,             ONLY: nsteps, dtime, ltimer, output_mode
  USE mo_exception,              ONLY: message, message_text, finish
  USE mo_ext_data_types,         ONLY: t_external_data
  !USE mo_io_units,               ONLY: filename_max
  USE mo_datetime,               ONLY: t_datetime, print_datetime, add_time, datetime_to_string
  USE mo_ocean_types,              ONLY: t_hydro_ocean_state, t_hydro_ocean_acc, t_hydro_ocean_diag, &
    & t_hydro_ocean_prog
  USE mo_operator_ocean_coeff_3d,ONLY: t_operator_coeff
  USE mo_ocean_tracer,             ONLY: advect_tracer_ab
  USE mo_sea_ice,                ONLY: compute_mean_ice_statistics, reset_ice_statistics
  USE mo_sea_ice_types,          ONLY: t_sfc_flx, t_atmos_fluxes, t_atmos_for_ocean, &
    & t_sea_ice
  USE mo_ocean_physics,          ONLY: t_ho_params
  USE mo_name_list_output,       ONLY: write_name_list_output, istime4name_list_output
<<<<<<< HEAD
  USE mo_ocean_ab_timestepping_mimetic, ONLY: init_ho_lhs_fields_mimetic
  USE mo_linked_list,            ONLY: t_list_element
  USE mo_var_list,               ONLY: print_var_list, find_list_element
=======
  USE mo_linked_list,            ONLY: t_list_element, find_list_element
  USE mo_var_list,               ONLY: print_var_list
>>>>>>> b8134a3d
  USE mo_mpi,                    ONLY: my_process_is_stdio
  USE mo_time_config,            ONLY: time_config
  USE mo_statistics
  USE mo_sea_ice_nml,            ONLY: i_ice_dyn
  USE mo_util_dbg_prnt,          ONLY: dbg_print
  
  IMPLICIT NONE
  
  PRIVATE
  PUBLIC :: update_ocean_statistics
  PUBLIC :: compute_mean_ocean_statistics
  PUBLIC :: reset_ocean_statistics
  PUBLIC :: new_ocean_statistics  
  !-------------------------------------------------------------------------
  
CONTAINS
    
  !---------------------------------------------------------------------
!<Optimize:inUse>
  SUBROUTINE update_ocean_statistics(ocean_state,p_sfc_flx,cells,edges,verts,max_zlev,p_phys_param)
    TYPE(t_hydro_ocean_state), INTENT(inout) :: ocean_state
    TYPE(t_sfc_flx),           INTENT(inout) :: p_sfc_flx
    TYPE(t_ho_params),OPTIONAL,INTENT(IN)    :: p_phys_param
    TYPE(t_subset_range),      INTENT(IN)    :: cells,edges,verts
    INTEGER, INTENT(in)                      :: max_zlev
    
    INTEGER :: jtrc,i
    
    ! update ocean state accumulated values
    CALL add_fields(ocean_state%p_acc%h     , ocean_state%p_prog(nnew(1))%h, cells)
    CALL add_sqr_fields(ocean_state%p_acc%h_sqr , ocean_state%p_prog(nnew(1))%h, cells)
    CALL add_fields(ocean_state%p_acc%u     , ocean_state%p_diag%u         , cells)
    CALL add_fields(ocean_state%p_acc%v     , ocean_state%p_diag%v         , cells)
    CALL add_fields(ocean_state%p_acc%rhopot, ocean_state%p_diag%rhopot    , cells)
    DO jtrc=1,no_tracer
      CALL add_fields(ocean_state%p_acc%tracer(:,:,:,jtrc),ocean_state%p_prog(nnew(1))%tracer(:,:,:,jtrc),cells)
    END DO
    CALL add_fields(ocean_state%p_acc%u_vint        , ocean_state%p_diag%u_vint        , cells)
    CALL add_fields(ocean_state%p_acc%v_vint        , ocean_state%p_diag%v_vint        , cells)
    CALL add_fields(ocean_state%p_acc%w             , ocean_state%p_diag%w             , cells,levels=max_zlev+1)
    CALL add_fields(ocean_state%p_acc%div_mass_flx_c, ocean_state%p_diag%div_mass_flx_c, cells)
    CALL add_fields(ocean_state%p_acc%rho           , ocean_state%p_diag%rho           , cells)
    CALL add_fields(ocean_state%p_acc%mass_flx_e    , ocean_state%p_diag%mass_flx_e    , edges)
    CALL add_fields(ocean_state%p_acc%vort          , ocean_state%p_diag%vort          , verts,levels=max_zlev)
    CALL add_fields(ocean_state%p_acc%kin           , ocean_state%p_diag%kin           , cells)
    IF (PRESENT(p_phys_param)) THEN
      ! physics
      DO jtrc=1,no_tracer
        CALL add_fields(ocean_state%p_acc%k_tracer_h(:,:,:,jtrc),p_phys_param%k_tracer_h(:,:,:,jtrc),edges)
        CALL add_fields(ocean_state%p_acc%a_tracer_v(:,:,:,jtrc),p_phys_param%a_tracer_v(:,:,:,jtrc),cells)
      END DO
      CALL add_fields(ocean_state%p_acc%k_veloc_h(:,:,:),p_phys_param%k_veloc_h(:,:,:),edges)
      CALL add_fields(ocean_state%p_acc%a_veloc_v(:,:,:),p_phys_param%a_veloc_v(:,:,:),edges)
    END IF
    
    IF (iforc_oce > No_Forcing) THEN
      ! update forcing accumulated values
      CALL add_fields(p_sfc_flx%topBoundCond_windStress_u_acc   , p_sfc_flx%topBoundCond_windStress_u   , cells)
      CALL add_fields(p_sfc_flx%topBoundCond_windStress_v_acc   , p_sfc_flx%topBoundCond_windStress_v   , cells)
      CALL add_fields(p_sfc_flx%HeatFlux_ShortWave_acc          , p_sfc_flx%HeatFlux_ShortWave          , cells)
      CALL add_fields(p_sfc_flx%HeatFlux_LongWave_acc           , p_sfc_flx%HeatFlux_LongWave           , cells)
      CALL add_fields(p_sfc_flx%HeatFlux_Sensible_acc           , p_sfc_flx%HeatFlux_Sensible           , cells)
      CALL add_fields(p_sfc_flx%HeatFlux_Latent_acc             , p_sfc_flx%HeatFlux_Latent             , cells)
      CALL add_fields(p_sfc_flx%HeatFlux_Total_acc              , p_sfc_flx%HeatFlux_Total              , cells)
      CALL add_fields(p_sfc_flx%FrshFlux_Precipitation_acc      , p_sfc_flx%FrshFlux_Precipitation      , cells)
      CALL add_fields(p_sfc_flx%FrshFlux_SnowFall_acc           , p_sfc_flx%FrshFlux_SnowFall           , cells)
      CALL add_fields(p_sfc_flx%FrshFlux_Evaporation_acc        , p_sfc_flx%FrshFlux_Evaporation        , cells)
      CALL add_fields(p_sfc_flx%FrshFlux_Runoff_acc             , p_sfc_flx%FrshFlux_Runoff             , cells)
      CALL add_fields(p_sfc_flx%FrshFlux_TotalSalt_acc          , p_sfc_flx%FrshFlux_TotalSalt          , cells)
      CALL add_fields(p_sfc_flx%FrshFlux_TotalOcean_acc         , p_sfc_flx%FrshFlux_TotalOcean         , cells)
      CALL add_fields(p_sfc_flx%FrshFlux_TotalIce_acc           , p_sfc_flx%FrshFlux_TotalIce           , cells)
      CALL add_fields(p_sfc_flx%FrshFlux_VolumeIce_acc          , p_sfc_flx%FrshFlux_VolumeIce          , cells)
      CALL add_fields(p_sfc_flx%FrshFlux_VolumeTotal_acc        , p_sfc_flx%FrshFlux_VolumeTotal        , cells)
      CALL add_fields(p_sfc_flx%HeatFlux_Relax_acc              , p_sfc_flx%HeatFlux_Relax              , cells)
      CALL add_fields(p_sfc_flx%FrshFlux_Relax_acc              , p_sfc_flx%FrshFlux_Relax              , cells)
      CALL add_fields(p_sfc_flx%data_surfRelax_Temp_acc(:,:)    , p_sfc_flx%data_surfRelax_Temp(:,:)    , cells)
      CALL add_fields(p_sfc_flx%data_surfRelax_Salt_acc(:,:)    , p_sfc_flx%data_surfRelax_Salt(:,:)    , cells)
      CALL add_fields(p_sfc_flx%topBoundCond_Salt_vdiff_acc(:,:), p_sfc_flx%topBoundCond_Temp_vdiff(:,:), cells)
      CALL add_fields(p_sfc_flx%topBoundCond_Salt_vdiff_acc(:,:), p_sfc_flx%topBoundCond_Temp_vdiff(:,:), cells)
    ENDIF
    
  END SUBROUTINE update_ocean_statistics
  !---------------------------------------------------------------------
  
  !---------------------------------------------------------------------
  SUBROUTINE compute_mean_ocean_statistics(p_acc,p_sfc_flx,nsteps_since_last_output)
    TYPE(t_hydro_ocean_acc), INTENT(inout) :: p_acc
    TYPE(t_sfc_flx),         INTENT(inout) :: p_sfc_flx
    INTEGER,INTENT(in)                     :: nsteps_since_last_output
    
    
    !TODO [ram] trigger aoutput wrt to multiple output intervals
    !TODO [ram] CALL collect_group(TRIM(grp_name), grp_vars_fg_sfc, ngrp_vars_fg_sfc,    &
    !TODO [ram]       &                loutputvars_only=.FALSE.,lremap_lonlat=.FALSE.)
    
    !TODO [ram]   IF (ALLOCATED(output_file)) THEN
    !TODO [ram]      DO i = 1, nvar_lists
    !TODO [ram]         element => var_lists(i)%p%first_list_element
    !TODO [ram]         DO
    !TODO [ram]           IF(.NOT. ASSOCIATED(element)) EXIT
    !TODO [ram]           if (.not. element%isteptype==TSTEP_ACCUM) cycle
    !TODO [ram]           DO i = 1, SIZE(output_file)
    !TODO [ram]              if (istime4output*output_file(i)%out_event) then
    !TODO [ram]                 if (one_of(element%name, output_file(i)%namelist%ml_varlist(1:output_file(i)%num_vars)) then
    !TODO [ram]               ! do accumulation for variable varlist(j)
    !TODO [ram]                   element%field%rptr = element%field%rptr /
    !TODO [ram]            end if
    !TODO [ram]         end if
    !TODO [ram]      end DO
    !TODO [ram]   end IF
    

      
!ICON_OMP_PARALLEL
!ICON_OMP_WORKSHARE
    p_acc%h                         = p_acc%h                        /REAL(nsteps_since_last_output,wp)
    p_acc%h_sqr                     = p_acc%h_sqr                    /REAL(nsteps_since_last_output,wp)
    p_acc%u                         = p_acc%u                        /REAL(nsteps_since_last_output,wp)
    p_acc%v                         = p_acc%v                        /REAL(nsteps_since_last_output,wp)
    p_acc%rhopot                    = p_acc%rhopot                   /REAL(nsteps_since_last_output,wp)
    p_acc%u_vint                    = p_acc%u_vint                   /REAL(nsteps_since_last_output,wp)
    p_acc%v_vint                    = p_acc%v_vint                   /REAL(nsteps_since_last_output,wp)
    p_acc%w                         = p_acc%w                        /REAL(nsteps_since_last_output,wp)
    p_acc%div_mass_flx_c            = p_acc%div_mass_flx_c           /REAL(nsteps_since_last_output,wp)
    p_acc%rho                       = p_acc%rho                      /REAL(nsteps_since_last_output,wp)
    p_acc%mass_flx_e                = p_acc%mass_flx_e               /REAL(nsteps_since_last_output,wp)
    p_acc%vort                      = p_acc%vort                     /REAL(nsteps_since_last_output,wp)
    p_acc%kin                       = p_acc%kin                      /REAL(nsteps_since_last_output,wp)
    p_acc%k_veloc_h                 = p_acc%k_veloc_h                /REAL(nsteps_since_last_output)
    p_acc%a_veloc_v                 = p_acc%a_veloc_v                /REAL(nsteps_since_last_output)
!ICON_OMP_END_WORKSHARE
    
    IF(no_tracer>0)THEN
!ICON_OMP_WORKSHARE
      p_acc%tracer                    = p_acc%tracer                   /REAL(nsteps_since_last_output,wp)
      p_acc%k_tracer_h                = p_acc%k_tracer_h               /REAL(nsteps_since_last_output)
      p_acc%a_tracer_v                = p_acc%a_tracer_v               /REAL(nsteps_since_last_output)
!ICON_OMP_END_WORKSHARE
    ENDIF
      
    IF (iforc_oce > No_Forcing) THEN
!ICON_OMP_WORKSHARE
      p_sfc_flx%topBoundCond_windStress_u_acc = p_sfc_flx%topBoundCond_windStress_u_acc/REAL(nsteps_since_last_output,wp)
      p_sfc_flx%topBoundCond_windStress_v_acc = p_sfc_flx%topBoundCond_windStress_v_acc/REAL(nsteps_since_last_output,wp)
      p_sfc_flx%HeatFlux_ShortWave_acc        = p_sfc_flx%HeatFlux_ShortWave_acc       /REAL(nsteps_since_last_output,wp)
      p_sfc_flx%HeatFlux_LongWave_acc         = p_sfc_flx%HeatFlux_LongWave_acc        /REAL(nsteps_since_last_output,wp)
      p_sfc_flx%HeatFlux_Sensible_acc         = p_sfc_flx%HeatFlux_Sensible_acc        /REAL(nsteps_since_last_output,wp)
      p_sfc_flx%HeatFlux_Latent_acc           = p_sfc_flx%HeatFlux_Latent_acc          /REAL(nsteps_since_last_output,wp)
      p_sfc_flx%HeatFlux_Total_acc            = p_sfc_flx%HeatFlux_Total_acc           /REAL(nsteps_since_last_output,wp)
      p_sfc_flx%FrshFlux_Precipitation_acc    = p_sfc_flx%FrshFlux_Precipitation_acc   /REAL(nsteps_since_last_output,wp)
      p_sfc_flx%FrshFlux_SnowFall_acc         = p_sfc_flx%FrshFlux_SnowFall_acc        /REAL(nsteps_since_last_output,wp)
      p_sfc_flx%FrshFlux_Evaporation_acc      = p_sfc_flx%FrshFlux_Evaporation_acc     /REAL(nsteps_since_last_output,wp)
      p_sfc_flx%FrshFlux_Runoff_acc           = p_sfc_flx%FrshFlux_Runoff_acc          /REAL(nsteps_since_last_output,wp)
      p_sfc_flx%FrshFlux_TotalSalt_acc        = p_sfc_flx%FrshFlux_TotalSalt_acc       /REAL(nsteps_since_last_output,wp)
      p_sfc_flx%FrshFlux_TotalOcean_acc       = p_sfc_flx%FrshFlux_TotalOcean_acc      /REAL(nsteps_since_last_output,wp)
      p_sfc_flx%FrshFlux_TotalIce_acc         = p_sfc_flx%FrshFlux_TotalIce_acc        /REAL(nsteps_since_last_output,wp)
      p_sfc_flx%FrshFlux_Relax_acc            = p_sfc_flx%FrshFlux_Relax_acc           /REAL(nsteps_since_last_output,wp)
      p_sfc_flx%FrshFlux_VolumeIce_acc        = p_sfc_flx%FrshFlux_VolumeIce_acc       /REAL(nsteps_since_last_output,wp)
      p_sfc_flx%FrshFlux_VolumeTotal_acc      = p_sfc_flx%FrshFlux_VolumeTotal_acc     /REAL(nsteps_since_last_output,wp)
      p_sfc_flx%HeatFlux_Relax_acc            = p_sfc_flx%HeatFlux_Relax_acc           /REAL(nsteps_since_last_output,wp)
!ICON_OMP_END_WORKSHARE

      IF(no_tracer>0)THEN
!ICON_OMP_WORKSHARE
        p_sfc_flx%data_surfRelax_Temp_acc     = p_sfc_flx%data_surfRelax_Temp_acc        /REAL(nsteps_since_last_output,wp)
        p_sfc_flx%topBoundCond_Temp_vdiff_acc = p_sfc_flx%topBoundCond_Temp_vdiff_acc    /REAL(nsteps_since_last_output,wp)
!ICON_OMP_END_WORKSHARE
      ENDIF
      IF(no_tracer>1)THEN
!ICON_OMP_WORKSHARE
        p_sfc_flx%topBoundCond_Salt_vdiff_acc = p_sfc_flx%topBoundCond_Salt_vdiff_acc    /REAL(nsteps_since_last_output,wp)
!ICON_OMP_END_WORKSHARE
      ENDIF
    ENDIF ! iforc_oce > No_Forcing
!ICON_OMP_END_PARALLEL
      
  END SUBROUTINE compute_mean_ocean_statistics
  !---------------------------------------------------------------------
  
  !---------------------------------------------------------------------
!<Optimize:inUse>
  SUBROUTINE reset_ocean_statistics(p_acc,p_diag,p_sfc_flx,nsteps_since_last_output)
    TYPE(t_hydro_ocean_acc), INTENT(inout)  :: p_acc
    TYPE(t_hydro_ocean_diag), INTENT(inout) :: p_diag
    TYPE(t_sfc_flx),         INTENT(inout)  :: p_sfc_flx
    INTEGER,OPTIONAL,        INTENT(inout)  :: nsteps_since_last_output
    
    IF (PRESENT(nsteps_since_last_output)) nsteps_since_last_output        = 0
    
    p_acc%h                         = 0.0_wp
    p_acc%h_sqr                     = 0.0_wp
    p_acc%u                         = 0.0_wp
    p_acc%v                         = 0.0_wp
    p_acc%rhopot                    = 0.0_wp
    p_acc%u_vint                    = 0.0_wp
    p_acc%v_vint                    = 0.0_wp
    p_acc%w                         = 0.0_wp
    p_acc%div_mass_flx_c            = 0.0_wp
    p_acc%rho                       = 0.0_wp
    p_acc%mass_flx_e                = 0.0_wp
    p_acc%vort                      = 0.0_wp
    p_acc%kin                       = 0.0_wp
    p_acc%k_veloc_h                 = 0.0_wp
    p_acc%a_veloc_v                 = 0.0_wp
    p_sfc_flx%topBoundCond_windStress_u_acc = 0.0_wp
    p_sfc_flx%topBoundCond_windStress_v_acc = 0.0_wp
    
    IF (no_tracer>0) THEN
      p_acc%tracer                    = 0.0_wp
      p_acc%k_tracer_h                = 0.0_wp
      p_acc%a_tracer_v                = 0.0_wp
      
      p_sfc_flx%HeatFlux_ShortWave_acc          = 0.0_wp
      p_sfc_flx%HeatFlux_LongWave_acc           = 0.0_wp
      p_sfc_flx%HeatFlux_Sensible_acc           = 0.0_wp
      p_sfc_flx%HeatFlux_Latent_acc             = 0.0_wp
      p_sfc_flx%HeatFlux_Total_acc              = 0.0_wp
      p_sfc_flx%topBoundCond_Temp_vdiff_acc     = 0.0_wp
      p_sfc_flx%HeatFlux_Relax_acc              = 0.0_wp
      IF (no_tracer>1) THEN
        p_sfc_flx%FrshFlux_Precipitation_acc    = 0.0_wp
        p_sfc_flx%FrshFlux_SnowFall_acc         = 0.0_wp
        p_sfc_flx%FrshFlux_Evaporation_acc      = 0.0_wp
        p_sfc_flx%FrshFlux_Runoff_acc           = 0.0_wp
        p_sfc_flx%FrshFlux_TotalSalt_acc        = 0.0_wp
        p_sfc_flx%FrshFlux_TotalOcean_acc       = 0.0_wp
        p_sfc_flx%FrshFlux_TotalIce_acc         = 0.0_wp
        p_sfc_flx%FrshFlux_Relax_acc            = 0.0_wp
        p_sfc_flx%FrshFlux_VolumeIce_acc        = 0.0_wp
        p_sfc_flx%FrshFlux_VolumeTotal_acc      = 0.0_wp
        p_sfc_flx%topBoundCond_Salt_vdiff_acc   = 0.0_wp
        p_sfc_flx%data_surfRelax_Temp_acc = 0.0_wp
        p_sfc_flx%data_surfRelax_Salt_acc = 0.0_wp
      ENDIF
    ENDIF

    ! reset mixed layer depth to zero
    p_diag%mld = 0.0_wp
  END SUBROUTINE reset_ocean_statistics
  !---------------------------------------------------------------------
  
  !---------------------------------------------------------------------
  SUBROUTINE new_ocean_statistics()
  END SUBROUTINE new_ocean_statistics
  !---------------------------------------------------------------------
  
END MODULE mo_ocean_statistics<|MERGE_RESOLUTION|>--- conflicted
+++ resolved
@@ -49,14 +49,8 @@
     & t_sea_ice
   USE mo_ocean_physics,          ONLY: t_ho_params
   USE mo_name_list_output,       ONLY: write_name_list_output, istime4name_list_output
-<<<<<<< HEAD
-  USE mo_ocean_ab_timestepping_mimetic, ONLY: init_ho_lhs_fields_mimetic
   USE mo_linked_list,            ONLY: t_list_element
   USE mo_var_list,               ONLY: print_var_list, find_list_element
-=======
-  USE mo_linked_list,            ONLY: t_list_element, find_list_element
-  USE mo_var_list,               ONLY: print_var_list
->>>>>>> b8134a3d
   USE mo_mpi,                    ONLY: my_process_is_stdio
   USE mo_time_config,            ONLY: time_config
   USE mo_statistics
