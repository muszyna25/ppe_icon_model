--- conflicted
+++ resolved
@@ -28,12 +28,8 @@
   USE mo_mpi,                ONLY: my_process_is_stdio
   USE mo_nml_annotate,       ONLY: temp_defaults, temp_settings
   USE mo_io_units,           ONLY: filename_max
-<<<<<<< HEAD
   USE mo_physical_constants, ONLY: a_T, b_S,rho_ref, grav, sitodbar
   USE mo_param1_bgc,         ONLY: n_bgctra, ntraad
-=======
-  USE mo_physical_constants, ONLY: a_T, b_S,rho_ref
->>>>>>> 4862f161
   USE mo_param1_bgc,         ONLY: n_bgctra, ntraad
 
 #ifndef __NO_ICON_ATMO__
@@ -111,7 +107,6 @@
                                             ! i_bc_veloc_bot =1 : bottom boundary friction
                                             ! i_bc_veloc_bot =2 : bottom friction plus topographic
                                             !                     slope (not implemented yet)
-<<<<<<< HEAD
   ! Parameters for tracer transport scheme
   !
   !identifiers for different modes of updating the tracer state (substep
@@ -123,8 +118,6 @@
 
   INTEGER :: tracer_update_mode = use_all
   INTEGER :: tracer_HorizontalAdvection_type = cell_based
-=======
->>>>>>> 4862f161
 
   !Options for non-linear corilois term in vector invariant velocity equations
   INTEGER, PARAMETER :: no_coriolis                   = 0
@@ -365,16 +358,12 @@
     &                 threshold_max_T              , &
     &                 threshold_min_S              , &
     &                 threshold_min_T              , &
-<<<<<<< HEAD
     &                 tracer_update_mode           , &
     &                 tracer_HorizontalAdvection_type, &
-=======
->>>>>>> 4862f161
     &                 l_LAX_FRIEDRICHS             , &
     &                 l_GRADIENT_RECONSTRUCTION
 
 
-<<<<<<< HEAD
   ! tracer horizontal diffusion
   REAL(wp) :: Temperature_HorizontalDiffusion_Background = 0.0_wp
   REAL(wp) :: Temperature_HorizontalDiffusion_Reference  = 1.0E+3_wp
@@ -414,20 +403,6 @@
 
   REAL(wp) :: VerticalViscosity_TimeWeight = 0.0_wp
   REAL(wp) :: velocity_VerticalDiffusion_background      = 1.0E-3_wp  ! vertical diffusion coefficient
-=======
-  REAL(wp) :: convection_InstabilityThreshold = -5.0E-8_wp ! used in update_ho_params
-  REAL(wp) :: RichardsonDiffusion_threshold   =  5.0E-8_wp ! used in update_ho_params
-  REAL(wp) :: k_veloc_h             = 1.0E+5_wp  ! horizontal diffusion coefficient
-  REAL(wp) :: k_veloc_v             = 1.0E-3_wp  ! vertical diffusion coefficient
-  REAL(wp) :: k_pot_temp_h          = 1.0E+3_wp  ! horizontal mixing coefficient for pot. temperature
-  REAL(wp) :: k_pot_temp_v          = 1.0E-4_wp  ! vertical mixing coefficient for pot. temperature
-  REAL(wp) :: k_sal_h               = 1.0E+3_wp  ! horizontal diffusion coefficient for salinity
-  REAL(wp) :: k_sal_v               = 1.0E-4_wp  ! vertical diffusion coefficient for salinity
-  REAL(wp) :: MAX_VERT_DIFF_VELOC   = 0.0_wp     ! maximal diffusion coefficient for velocity
-  REAL(wp) :: MAX_VERT_DIFF_TRAC    = 0.0_wp     ! maximal diffusion coefficient for tracer
-  REAL(wp) :: biharmonic_const=0.005_wp !This constant is used in spatially varying biharmoinc velocity diffusion
-                                        !with option HorizontalViscosity_type=3. Constanjt has no physical meaning, just trial and error.
->>>>>>> 4862f161
   INTEGER  :: leith_closure = 1       !viscosity calculation for biharmonic operator: =1 pure leith closure, =2 modified leith closure
   REAL(wp) :: leith_closure_gamma = 0.25_wp !dimensionless constant for Leith closure
 
@@ -454,7 +429,6 @@
   INTEGER  :: HorizontalViscosity_SmoothIterations = 0
   REAL(wp) :: HorizontalViscosity_SpatialSmoothFactor = 0.5_wp
   REAL(wp) :: HorizontalViscosity_ScaleWeight = 0.5_wp
-<<<<<<< HEAD
 
  NAMELIST/ocean_horizontal_diffusion_nml/&
     & &! define harmonic and biharmonic parameters !
@@ -511,33 +485,7 @@
     &  tracer_convection_MixingCoefficient ,    &
     &  convection_InstabilityThreshold, &
     &  RichardsonDiffusion_threshold,   &
-=======
-  REAL(wp) :: VerticalViscosity_TimeWeight = 0.0_wp
-  REAL(wp) :: Salinity_ConvectionRestrict = 0.0_wp
-
-  NAMELIST/ocean_diffusion_nml/&
-    &  HorizontalViscosity_type,    &
-    &  HorizontalViscosity_SmoothIterations,       &
-    &  HorizontalViscosity_SpatialSmoothFactor,    &
-    &  HorizontalViscosityBackground_Biharmonic,   &
-    &  HorizontalViscosity_ScaleWeight,            &
-    &  VerticalViscosity_TimeWeight,  &
-    &  k_pot_temp_h                ,    &
-    &  k_pot_temp_v                ,    &
-    &  k_sal_h                     ,    &
-    &  k_sal_v                     ,    &
-    &  k_veloc_h                   ,    &
-    &  k_veloc_v                   ,    &
-    &  MAX_VERT_DIFF_TRAC          ,    &
-    &  MAX_VERT_DIFF_VELOC         ,    &
-    &  convection_InstabilityThreshold, &
-    &  RichardsonDiffusion_threshold,   &
-    &  leith_closure,                   &
-    &  leith_closure_gamma,             &
-    &  biharmonic_const,                &
->>>>>>> 4862f161
     &  Salinity_ConvectionRestrict
-
 
   !Parameters for GM-Redi configuration
   REAL(wp) :: k_tracer_dianeutral_parameter   = 1.0E-4_wp  !dianeutral tracer diffusivity for GentMcWilliams-Redi parametrization
@@ -587,7 +535,6 @@
     & TEST_MODE_GM_ONLY,              &
     & TEST_MODE_REDI_ONLY 
   
-<<<<<<< HEAD
   REAL(wp) :: LinearThermoExpansionCoefficient = a_T
   REAL(wp) :: LinearHalineContractionCoefficient=b_S
   REAL(wp) :: OceanReferenceDensity = rho_ref
@@ -597,69 +544,15 @@
   LOGICAL  :: lbgcadv=.FALSE.
   INTEGER  :: nbgctra, nbgcadv 
                                  
-=======
-  ! ocean_physics_nml
-  ! LOGICAL :: use_ThermoExpansion_Correction = .FALSE.
-  INTEGER  :: EOS_TYPE              = 2          ! 1=linear EOS,2=(nonlinear, from MPIOM)
-                                                 ! 3=nonlinear Jacket-McDoudgall-formulation (not yet recommended)
-  LOGICAL :: use_convection_parameterization = .TRUE.
-  REAL(wp) :: richardson_veloc      = 0.5E-2_wp  ! Factor with which the richarseon related part of the vertical
-                                                 ! diffusion is multiplied before it is added to the background
-                                                 ! vertical diffusion ! coeffcient for the velocity. See usage in
-                                                 ! mo_ocean_physics.f90, update_ho_params, variable z_av0
-  REAL(wp) :: richardson_tracer     = 0.5E-2_wp  ! see above, valid for tracer instead velocity, see variable z_dv0 in update_ho_params
-  INTEGER, PARAMETER  :: physics_parameters_Constant_type   = 0  ! are kept constant over time and are set to the background values; no convection
-  INTEGER, PARAMETER  :: physics_parameters_ICON_PP_type    = 1
-  INTEGER, PARAMETER  :: physics_parameters_MPIOM_PP_type   = 2
-  INTEGER, PARAMETER  :: physics_parameters_ICON_PP_Edge_type    = 3
-  INTEGER, PARAMETER  :: physics_parameters_ICON_PP_Edge_vnPredict_type = 4
-  INTEGER  :: physics_parameters_type = physics_parameters_MPIOM_PP_type
-  REAL(wp) :: lambda_wind           = 0.05_wp     ! 0.03_wp for 20km omip   !  wind mixing stability parameter, eq. (16) of Marsland et al. (2003)
-  REAL(wp) :: wma_diff              = 5.0e-4_wp  !  wind mixing amplitude for diffusivity
-  REAL(wp) :: wma_visc              = 5.0e-4_wp  !  wind mixing amplitude for viscosity
-  LOGICAL  :: use_wind_mixing = .FALSE.          ! .TRUE.: wind mixing parametrization switched on
-  LOGICAL  :: use_reduced_mixing_under_ice = .TRUE. ! .TRUE.: reduced wind mixing under sea ice in pp-scheme
-  REAL(wp) :: LinearThermoExpansionCoefficient = a_T
-  REAL(wp) :: LinearHalineContractionCoefficient=b_S
-  REAL(wp) :: OceanReferenceDensity = rho_ref
-  REAL(wp) :: tracer_TopWindMixing   = 2.5E-4_wp
-  REAL(wp) :: velocity_TopWindMixing = 2.5E-4_wp
-  REAL(wp) :: WindMixingDecayDepth  = 40.0
->>>>>>> 4862f161
-  
-  ! ist : todo move into different nml
-  LOGICAL  :: lhamocc=.FALSE.
-  LOGICAL  :: lbgcadv=.FALSE.
-  INTEGER :: nbgctra, nbgcadv 
-                                 
   
   NAMELIST/ocean_physics_nml/&
     &  EOS_TYPE                    , &
     &  i_sea_ice                   , &
-<<<<<<< HEAD
     &  LinearThermoExpansionCoefficient,  &
     &  LinearHalineContractionCoefficient,&
     &  OceanReferenceDensity,       &
     &  lhamocc, lbgcadv
 
-=======
-    &  physics_parameters_type     , &
-    &  richardson_tracer           , &
-    &  richardson_veloc            , &
-    &  use_convection_parameterization, &
-    &  lambda_wind                 ,&
-    &  wma_diff                    ,&
-    &  wma_visc                    ,&
-    &  use_reduced_mixing_under_ice,&
-    &  use_wind_mixing,             &
-    &  LinearThermoExpansionCoefficient,  &
-    &  LinearHalineContractionCoefficient,&
-    &  OceanReferenceDensity,       &
-    &  tracer_TopWindMixing,        &
-    &  WindMixingDecayDepth,        &
-    &  velocity_TopWindMixing,      &
-    &  lhamocc, lbgcadv
->>>>>>> 4862f161
   ! ------------------------------------------------------------------------
   ! FORCING {
   ! iforc_oce: parameterized forcing for ocean model:
@@ -1041,25 +934,6 @@
 !       call finish("","ocean_GentMcWilliamsRedi_nml not positioned")
     END SELECT
 
-<<<<<<< HEAD
-=======
-    CALL position_nml ('ocean_GentMcWilliamsRedi_nml', status=i_status)
-    IF (my_process_is_stdio()) THEN
-      iunit = temp_defaults()
-      WRITE(iunit, ocean_GentMcWilliamsRedi_nml)    ! write defaults to temporary text file
-    END IF
-    SELECT CASE (i_status)
-    CASE (positioned)
-      READ (nnml, ocean_GentMcWilliamsRedi_nml)                            ! overwrite default settings
-      IF (my_process_is_stdio()) THEN
-        iunit = temp_settings()
-        WRITE(iunit, ocean_GentMcWilliamsRedi_nml)    ! write settings to temporary text file
-      END IF
-!     CASE default
-!       call finish("","ocean_GentMcWilliamsRedi_nml not positioned")
-    END SELECT
-
->>>>>>> 4862f161
     CALL position_nml ('ocean_tracer_transport_nml', status=i_status)
     IF (my_process_is_stdio()) THEN
       iunit = temp_defaults()
@@ -1141,15 +1015,9 @@
 
     !consistency check for horizontal advection in edge_based configuration
     IF(l_edge_based)THEN
-<<<<<<< HEAD
       CALL message(TRIM(method_name),'You are using the EDGE_BASED discretization')
       IF( flux_calculation_horz > horz_flux_twisted_vec_recon .OR. flux_calculation_horz <upwind ) THEN
         CALL finish(TRIM(method_name), 'wrong parameter for horizontal advection scheme; use 1-5')
-=======
-      CALL message(TRIM(routine),'You are using the EDGE_BASED discretization')
-      IF( flux_calculation_horz > horz_flux_twisted_vec_recon .OR. flux_calculation_horz <upwind ) THEN
-        CALL finish(TRIM(routine), 'wrong parameter for horizontal advection scheme; use 1-5')
->>>>>>> 4862f161
       ENDIF
       !the fct case requires suitable choices of high- and low order fluxes and of limiter
       IF( flux_calculation_horz == horz_flux_twisted_vec_recon) THEN
@@ -1170,26 +1038,15 @@
       ENDIF
     !consistency check for horizontal advection in cell_based configuration       
     ELSEIF(.NOT.l_edge_based)THEN
-<<<<<<< HEAD
       CALL message(TRIM(method_name),'You are using the CELL_BASED discretization')
       IF( flux_calculation_horz > horz_flux_twisted_vec_recon&
        & .OR. flux_calculation_horz <upwind.OR.flux_calculation_horz==lax_friedrichs ) THEN
         CALL finish(TRIM(method_name), 'wrong parameter for horizontal advection scheme; use 1-5 without 3')
-=======
-      CALL message(TRIM(routine),'You are using the CELL_BASED discretization')
-      IF( flux_calculation_horz > horz_flux_twisted_vec_recon&
-       & .OR. flux_calculation_horz <upwind.OR.flux_calculation_horz==lax_friedrichs ) THEN
-        CALL finish(TRIM(routine), 'wrong parameter for horizontal advection scheme; use 1-5 without 3')
->>>>>>> 4862f161
       ENDIF     
       IF( flux_calculation_horz == horz_flux_twisted_vec_recon) THEN
         !high and low order flux check
         IF(fct_low_order_flux/=upwind .AND. fct_low_order_flux/=miura_order1)THEN
-<<<<<<< HEAD
           CALL finish(TRIM(method_name), 'wrong parameter for low order advection scheme in horizontal fct')
-=======
-          CALL finish(TRIM(routine), 'wrong parameter for low order advection scheme in horizontal fct')
->>>>>>> 4862f161
         ENDIF
         !there is no option for high- or low order fluxes in cell_based config, this is all prescribed.
         !a wrong option has no effect.
