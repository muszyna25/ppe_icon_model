!>
!!        Contains the variables to set up the ocean model.
!!
!!        
!! @par Revision History
!!   Revision History in mo_global_variables.f90 (r3814)
!!   Modification by Constantin Junk (2010-03-18)
!!     - separated namelist mpiom_phy_nml, ocean_nml und octst_nml
!!       from mo_global_variables
!!     - therefore, added mo_ocean_nml module
!!
!! @par Copyright and License
!!
!! This code is subject to the DWD and MPI-M-Software-License-Agreement in
!! its most recent form.
!! Please see the file LICENSE in the root of the source tree for this code.
!! Where software is supplied by third parties, it is indicated in the
!! headers of the routines.
!!
!!
MODULE mo_ocean_nml
!-------------------------------------------------------------------------
  USE mo_kind,               ONLY: wp, sp
  USE mo_exception,          ONLY: message, message_text, finish
  USE mo_impl_constants,     ONLY: max_char_length
  USE mo_io_units,           ONLY: nnml, nnml_output
  USE mo_namelist,           ONLY: position_nml, positioned, open_nml, close_nml
  USE mo_mpi,                ONLY: my_process_is_stdio
  USE mo_nml_annotate,       ONLY: temp_defaults, temp_settings
  USE mo_io_units,           ONLY: filename_max

#ifndef __NO_ICON_ATMO__
  USE mo_coupling_config,    ONLY: is_coupled_run
#endif
  IMPLICIT NONE

  PUBLIC


  ! ------------------------------------------------------------------------
  ! 1.0 Namelist variables and auxiliary parameters for mpiom_phy_nml
  !     mpiom forcing (right hand side)
  ! ------------------------------------------------------------------------

  ! switches for parameterizations (examples)
  LOGICAL  :: lmpiom_radiation
  LOGICAL  :: lmpiom_convection
  LOGICAL  :: lmpiom_gentmcwill

  NAMELIST/mpiom_phy_nml/ lmpiom_radiation, lmpiom_convection, lmpiom_gentmcwill


  ! ------------------------------------------------------------------------
  ! 2.0 Namelist variables and auxiliary parameters for ocean_nml
  !      - contains all default values to minimize ocean namelist (SLO, 2012/03)
  ! ------------------------------------------------------------------------

  INTEGER  :: n_zlev        ! number of ocean levels
  REAL(wp) :: dzlev_m(100)  ! namelist input of layer thickness

  INTEGER, PARAMETER :: toplev    = 1   ! surface ocean level

  ! switch for reading relaxation data: 1: read from file
  INTEGER :: init_oce_relax = 0
  INTEGER            :: relax_analytical_type     = 0 ! special setup for analytic testases, replacement for itestcase_oce in the

!  LOGICAL :: l_time_marching    = .TRUE.  !=.TRUE. is default, the time loop is entered
!                                          !=.FALSE. the time loop is NOT entered and tests with stationary fields can
!                                          !be run. Example: tracer tests with prescribed time-invariant velocity and height.
  ! ----------------------------------------------------------------------------
  ! DIAGNOSTICS
  ! switch for ocean diagnostics - 0: no diagnostics; 1: write to stderr
  INTEGER            :: diagnostics_level      = 0

  ! switch for ocean stream function (not yet activated):
  !                   ! 0: no output
                      ! 1: write barotropic velocity in output file
                      ! 2: write barotropic stream function on regular grid
  INTEGER            :: idiag_psi      = 0

  ! parameterized velocity boundary conditions
                      ! Velocity boundary condition: Currently only no-slip is supported !!
                      ! i_bc_veloc_lateral = 0: boundary condition for velocity is no-slip: normal
                      !                         and tangential velocity components at lateral 
                      !                         boundaries are set to zero
                      ! i_bc_veloc_lateral = 1: boundary condition for velocity is free-slip: 
                      !                         normal velocity components at lateral boundariea is
                      !                         set to zero, tangential not.
  INTEGER            :: i_bc_veloc_lateral = 0   

  INTEGER            :: i_bc_veloc_top = 1  !Top boundary condition for velocity: 
                                            ! i_bc_veloc_top =0 : zero value at top boundary,no wind stress
                                            ! i_bc_veloc_top =1 : forced by wind stress 
                                            !                     stored in p_os%p_aux%bc_top_veloc
                                            ! i_bc_veloc_top =2 : forced by difference between wind
                                            !                     field in p_os%p_aux%bc_top_veloc 
                                            !                     and ocean velocity at top layer
  INTEGER            :: i_bc_veloc_bot = 0  !Bottom boundary condition for velocity: 
                                            ! i_bc_veloc_bot =0 : zero value at bottom boundary 
                                            ! i_bc_veloc_bot =1 : bottom boundary friction
                                            ! i_bc_veloc_bot =2 : bottom friction plus topographic
                                            !                     slope (not implemented yet)
  ! Parameters for tracer transport scheme
  !
  !identifiers for different modes of updating the tracer state (substep 
  INTEGER, PARAMETER :: i_during_step =1
  INTEGER, PARAMETER :: i_post_step   =2
  !default value
  INTEGER :: tracer_update_mode = i_post_step
  
  !Identifiers for advection schemes
  INTEGER, PARAMETER :: upwind                     = 1
  INTEGER, PARAMETER :: central                    = 2  
  INTEGER, PARAMETER :: lax_friedrichs             = 3
  INTEGER, PARAMETER :: miura_order1               = 4
  INTEGER, PARAMETER :: fct_horz                   = 5
  INTEGER, PARAMETER :: fct_vert_adpo              = 6
  INTEGER, PARAMETER :: fct_vert_ppm               = 7  
  INTEGER, PARAMETER :: fct_vert_minmod            = 8      
  INTEGER, PARAMETER :: fct_vert_zalesak           = 9      
  !Additional parameters for FCT: High and low order flux calculations can be
  !chosen from list above. Below is the default option
  INTEGER            :: fct_high_order_flux= central
  INTEGER            :: fct_low_order_flux = upwind 
  !Limiters for Flux-Corrected Transport
  INTEGER, PARAMETER :: fct_limiter_horz_zalesak   =100
  INTEGER, PARAMETER :: fct_limiter_horz_minmod    =101
  INTEGER, PARAMETER :: fct_limiter_horz_posdef    =102  
  
  !The default setting concerning tracer advection
  !horizontal
  INTEGER            :: flux_calculation_horz      = fct_horz      
  INTEGER            :: fct_limiter_horz           = fct_limiter_horz_zalesak!! 
  !vertical
  INTEGER            :: flux_calculation_vert      = fct_vert_ppm !fct_vert_ppm

  
  LOGICAL            :: l_adpo_flowstrength        = .FALSE.   ! .TRUE.: activate second condition for adpo weight

  LOGICAL            :: l_LAX_FRIEDRICHS          =.FALSE.  !Additional LAX-Friedich for horizontal tracer advection of full mimetic scheme fct_horz
  LOGICAL            :: l_GRADIENT_RECONSTRUCTION = .FALSE. !Additional Gradient-Reconstruction for horizontal tracer advection of full mimetic scheme fct_horz
  !this distinction is no longer used: INTEGER  :: i_sfc_forcing_form        = 0
  !=0: surface forcing applied as top boundary condition to vertical diffusion
  !=1: surface forcing applied as volume forcing at rhs, i.e.part of explicit term in momentum and tracer eqs. 
  !in this case, top boundary ondition of vertical Laplacians are homogeneous
  !INTEGER            :: vbc_zero_cond   =   0   ! no or zero boundary condition

  ! parameterized shallow water mode in the ocean model
  INTEGER            :: iswm_oce        =   0  ! switch for shallow water mode (1 = on, 0 = 3dim)
  INTEGER            :: discretization_scheme    =   1  ! discretization scheme: 1 for mimetic, 
                                               ! 2 for RBF-type of discretization

  ! parameters for Adams-Bashforth semi-implicit time stepping scheme
  ! are set according to Marshall et al paper
  REAL(wp) :: ab_const              = 0.1_wp     ! Adams-Bashforth constant
  REAL(wp) :: ab_beta               = 0.6_wp     ! Parameter in semi-implicit timestepping
  REAL(wp) :: ab_gam                = 0.6_wp     ! Parameter in semi-implicit timestepping


  ! parameters for gmres solver
  REAL(wp) :: solver_tolerance                   = 1.e-14_wp   ! Maximum value allowed for solver absolute tolerance
  !  REAL(wp) :: solver_start_tolerance          = -1.0_wp
  INTEGER  :: solver_max_restart_iterations      = 100       ! For restarting gmres
  INTEGER  :: solver_max_iter_per_restart        = 200       ! For inner loop after restart
  INTEGER  :: solver_max_iter_per_restart_sp     = 200       ! For inner loop after restart
  REAL(sp) :: solver_tolerance_sp                = 1.e-11_sp   ! Maximum value allowed for solver absolute tolerance
  LOGICAL  :: use_absolute_solver_tolerance      = .true.   ! Maximum value allowed for solver tolerance
  INTEGER, PARAMETER :: select_gmres             = 1
  INTEGER, PARAMETER :: select_restart_gmres     = 2
  INTEGER, PARAMETER :: select_restart_mixedPrecision_gmres     = 3
  INTEGER :: select_solver                       = select_restart_gmres
  LOGICAL :: use_continuity_correction           = .true.  
  INTEGER :: fast_performance_level              = 50 ! 5  ! 0= most safe, bit identical results, should be fast_sum = .false.
                                                      ! 1 = no optimized calls
                                                      ! 5 = standard (use of gmres restart)
                                                      ! > 10 = latest performnce optimizations
!   LOGICAL :: use_edges2edges_viacell_fast        = .false.


  ! physical parameters for  aborting the ocean model
  REAL(wp) :: dhdtw_abort           =  3.17e-11_wp  ! abort criterion for gmres solution (~1mm/year)
  REAL(wp) :: threshold_vn          = 10.0_wp    ! abort criterion for absolute velocity maximum
  REAL(wp) :: threshold_min_T       = -4.0_wp    ! abort criterion for temperature minimum
  REAL(wp) :: threshold_max_T       = 100._wp    ! abort criterion for temperature minimum
  REAL(wp) :: threshold_min_S       =  0.0_wp    ! abort criterion for salinity minimum
  REAL(wp) :: threshold_max_S       = 60.0_wp    ! abort criterion for salinity minimum

  INTEGER  :: no_tracer             = 2          ! number of tracers

  ! more ocean parameters, not yet well placed
!   INTEGER  :: expl_vertical_velocity_diff = 1    ! 0=explicit, 1 = implicit
  INTEGER, PARAMETER :: explicit_diffusion = 0
  INTEGER, PARAMETER :: implicit_diffusion = 1
  INTEGER  :: expl_vertical_tracer_diff   = 1    ! NOT USED
  INTEGER  :: vertical_tracer_diffusion_type   = 1    ! 0=explicit, 1 = implicit
  INTEGER  :: HORZ_VELOC_DIFF_TYPE  = 1          ! 0=no hor.diff; 1=constant Laplacian coefficients
                                                 ! 2=constant coefficients satisfying Munk criterion
                                                 ! 3=variable coefficients satisfying Munk criterion
  INTEGER  :: N_POINTS_IN_MUNK_LAYER = 1
  INTEGER  :: veloc_diffusion_order = 1          !order of friction/diffusion in velocity eq.: 1=laplacian, 2=biharmonic
  INTEGER  :: veloc_diffusion_form  = 2          !form of friction/diffusion operator
                                                 !1: Laplace=curlcurl-graddiv
                                                 !2: Laplace=div k  grad
                                                 !For the corresponding biharmonic choice the laplacian in their form 1 or 2 are iterated
  REAL(wp) :: k_veloc_h             = 1.0E+5_wp  ! horizontal diffusion coefficient
  REAL(wp) :: k_veloc_v             = 1.0E-3_wp  ! vertical diffusion coefficient
  REAL(wp) :: k_pot_temp_h          = 1.0E+3_wp  ! horizontal mixing coefficient for pot. temperature
  REAL(wp) :: k_pot_temp_v          = 1.0E-4_wp  ! vertical mixing coefficient for pot. temperature
  REAL(wp) :: k_sal_h               = 1.0E+3_wp  ! horizontal diffusion coefficient for salinity
  REAL(wp) :: k_sal_v               = 1.0E-4_wp  ! vertical diffusion coefficient for salinity  
  REAL(wp) :: k_tracer_dianeutral   = 1.0E+3_wp  !dianeutral tracer diffusivity, used in GentMcWilliams-Redi parametrization   
  REAL(wp) :: k_tracer_isoneutral   = 1.0E-4_wp  !isoneutral tracer diffusivity, used in GentMcWilliams-Redi parametrization   
  REAL(wp) :: k_tracer_GM_kappa     = 1.0E-4_wp  !kappa parameter in GentMcWilliams parametrization     
  REAL(wp) :: MAX_VERT_DIFF_VELOC   = 0.0_wp     ! maximal diffusion coefficient for velocity
  REAL(wp) :: MAX_VERT_DIFF_TRAC    = 0.0_wp     ! maximal diffusion coefficient for tracer
  REAL(wp) :: biharmonic_diffusion_factor = 5.0E12_wp! factor for adjusting the biharmonic diffusion coefficient
                                      !has to be adjusted for each resolution, the bigger this number 
                                      !the smaller becomes the effect of biharmonic diffusion.The appropriate
                                      !size of this number depends also on the position of the biharmonic diffusion coefficient
                                      !within the biharmonic operator. Currently the coefficient is placed in front of the operator.
  INTEGER  :: leith_closure = 1       !viscosity calculation for biharmonic operator: =1 pure leith closure, =2 modified leith closure                                               
  REAL(wp) :: leith_closure_gamma = 0.25_wp !dimensionless constant for Leith closure                                                 
  LOGICAL  :: l_smooth_veloc_diffusion = .TRUE.

  REAL(wp) :: bottom_drag_coeff     = 2.5E-3_wp  ! chezy coefficient for bottom friction
                                                 ! 2-dimensional surface relaxation of temperature and salinity:
  INTEGER  :: type_surfRelax_Temp  = 0           ! 0=no relax.; 1=on for some testcases; 2=use OMIP-file
                                                 ! 3=use initialized values for temperature relaxation
  REAL(wp) :: para_surfRelax_Temp   = 1.0_wp     ! strength of 2-dim temperatuere relaxation in months
  INTEGER  :: type_surfRelax_Salt   = 0          ! 0=no relax.; 3=use initialized values for relaxation
  REAL(wp) :: para_surfRelax_Salt   = 1.0_wp     ! strength of 2-dim salinity relaxation in months
                                                 ! 3-dimensional relaxation of temperature and salinity
  INTEGER  :: type_3dimRelax_Temp   = 0          ! 0: no 3-dim relax.,  3: use initial T read with use_file_initialConditions=1
  REAL(wp) :: para_3dimRelax_Temp   = 1.0_wp     ! strength of 3-dim relaxation for temperature in months
  INTEGER  :: type_3dimRelax_Salt   = 0          ! 0: no 3-dim relax.,  3: use initial S read with use_file_initialConditions=1
  REAL(wp) :: para_3dimRelax_Salt   = 1.0_wp     ! strength of 3-dim relaxation for salinity in months
  LOGICAL  :: limit_elevation       = .FALSE.    ! .TRUE.: balance sea level elevation
  LOGICAL  :: limit_seaice          = .TRUE.     ! .TRUE.: set a cutoff limit to sea ice thickness
  REAL(wp) :: seaice_limit          = 0.4_wp     ! limit sea ice thickness to fraction of surface layer thickness

  INTEGER  :: coriolis_type         = 1          ! 0=zero Coriolis, the non-rotating case
                                                 ! 1=full varying Coriolis
                                                 ! 2=beta-plane (linear) approximation to Coriolis
                                                 ! 3=f-plane (constant) approximation to Coriolis
  ! The variables below are used to set up in basin configuration the Coriolis (f/beta-plane) and
  !   to adjust the analytic wind forcing, units are degrees
  REAL(wp) :: basin_center_lat      = 30.0_wp    ! lat coordinate of basin center
  REAL(wp) :: basin_center_lon      =  0.0_wp    ! lon coordinate of basin center
  REAL(wp) :: basin_width_deg       = 60.0_wp    ! basin extension in zonal direction
  REAL(wp) :: basin_height_deg      = 60.0_wp    ! basin extension in meridional direction
  REAL(wp) :: CWA                   = 5.0E-4_wp  ! Tuning parameters for vertical mixing
  REAL(wp) :: CWT                   = 5.0E-4_wp  !   of tracer and velocity

  LOGICAL  :: lviscous              = .TRUE.
  LOGICAL  :: l_rigid_lid           = .FALSE.    ! include friction or not
  LOGICAL  :: l_inverse_flip_flop   = .FALSE.    ! true=complete discrete scalarproduct (slow)
                                                 ! false=use a shortcut (faster)
  LOGICAL  :: l_max_bottom          = .TRUE.     ! wet cell: true=if bathy deeper than top
                                                 !           false=bathy deeper mid of cell
  LOGICAL  :: l_edge_based          = .TRUE.     ! mimetic discretization based on edges (true) or cells (false)
  LOGICAL  :: l_partial_cells       = .FALSE.    ! partial bottom cells=true: local varying bottom depth
  LOGICAL  :: l_staggered_timestep  = .FALSE.    ! TRUE=staggering between thermodynamic and dynamic part,
                                                 !   offset of half timestep between dynamic and thermodynamic variables;
                                                 !   thermodynamic and dynamic variables are colocated in time
  INTEGER  :: i_sea_ice             = 1          ! 0 = no sea ice; 1=apply sea ice model using sea_ice_nml
  LOGICAL  :: l_relaxsal_ice        = .TRUE.     ! TRUE: relax salinity below sea ice
                                                 ! false = salinity is relaxed under sea ice completely

  LOGICAL  :: l_skip_tracer                = .FALSE. ! TRUE: no advection and diffusion (incl. convection) of tracer
  LOGICAL  :: use_tracer_x_height          = .FALSE. ! use the tracer_x_height to calculate advection, in order to minimize round-off errors
  LOGICAL  :: l_with_horz_tracer_diffusion = .TRUE.  ! FALSE: no horizontal tracer diffusion
  LOGICAL  :: l_with_vert_tracer_diffusion = .TRUE.  ! FALSE: no vertical tracer diffusion
  LOGICAL  :: l_with_horz_tracer_advection = .TRUE.  ! FALSE: no horizontal tracer advection
  LOGICAL  :: l_with_vert_tracer_advection = .TRUE.  ! FALSE: no vertical tracer advection

  ! cfl related
  LOGICAL  :: cfl_check             = .TRUE.
  LOGICAL  :: cfl_write             = .FALSE.
  LOGICAL  :: cfl_stop_on_violation = .FALSE.
  REAL(wp) :: cfl_threshold         = 1.0_wp

  ! special diagnostics configuration
  !
  ! vertex list of throughflows
  INTEGER :: denmark_strait(100)         = -1
  INTEGER :: gibraltar(100)              = -1
  INTEGER :: drake_passage(100)          = -1
  INTEGER :: indonesian_throughflow(100) = -1
  INTEGER :: scotland_iceland(100)       = -1
  INTEGER :: mozambique(100)             = -1
  INTEGER :: framStrait(100)             = -1
  INTEGER :: beringStrait(100)           = -1
  INTEGER :: barentsOpening(100)         = -1
  INTEGER :: agulhas(100)                = -1
  INTEGER :: agulhas_long(100)           = -1
  INTEGER :: agulhas_longer(100)         = -1


  NAMELIST/ocean_dynamics_nml/&
    &                 ab_beta                      , &
    &                 ab_const                     , &
    &                 ab_gam                       , &
    &                 basin_center_lat             , &
    &                 basin_center_lon             , &
    &                 basin_height_deg             , &
    &                 basin_width_deg              , &
    &                 cfl_check                    , &
    &                 cfl_write                    , &
    &                 cfl_stop_on_violation        , &
    &                 cfl_threshold                , &
    &                 coriolis_type                , &
    &                 dhdtw_abort                  , &
    &                 discretization_scheme        , &
    &                 dzlev_m                      , &
    &                 vertical_tracer_diffusion_type , &
    &                 i_bc_veloc_bot               , &
    &                 i_bc_veloc_lateral           , &
    &                 i_bc_veloc_top               , &
    &                 iswm_oce                     , &
    &                 l_RIGID_LID                  , &
    &                 l_edge_based                 , &
    &                 l_inverse_flip_flop          , &
    &                 l_max_bottom                 , &
    &                 l_partial_cells              , &
    &                 l_skip_tracer                , &
    &                 l_staggered_timestep         , &
    &                 lviscous                     , &
    &                 n_zlev                       , &
    &                 select_solver                , &
    &                 use_absolute_solver_tolerance, &
    &                 solver_max_iter_per_restart  , &
    &                 solver_max_restart_iterations, &
    &                 solver_tolerance             , &
    &                 solver_max_iter_per_restart_sp, &
    &                 solver_tolerance_sp          , &
    &                 threshold_vn                 , &
    &                 use_continuity_correction    , &
    &                 veloc_diffusion_form         , &
    &                 veloc_diffusion_order        , &
    &                 fast_performance_level


  NAMELIST/ocean_tracer_transport_nml/&
    &                 no_tracer                    , &  
    &                 flux_calculation_horz        , &
    &                 flux_calculation_vert        , & 
    &                 fct_high_order_flux          , &
    &                 fct_low_order_flux           , &
    &                 fct_limiter_horz             , & 
    &                 l_adpo_flowstrength          , &     
    &                 l_with_horz_tracer_advection , &
    &                 l_with_horz_tracer_diffusion , &
    &                 l_with_vert_tracer_advection , &
    &                 l_with_vert_tracer_diffusion , &
    &                 use_tracer_x_height          , &           
    &                 threshold_max_S              , &
    &                 threshold_max_T              , &
    &                 threshold_min_S              , &
    &                 threshold_min_T              , &
    &                 tracer_update_mode           , &
    &                 l_LAX_FRIEDRICHS             , &
    &                 l_GRADIENT_RECONSTRUCTION


  REAL(wp) :: convection_InstabilityThreshold = -5.0E-8_wp ! used in update_ho_params
  REAL(wp) :: RichardsonDiffusion_threshold   =  5.0E-8_wp ! used in update_ho_params
  
  NAMELIST/ocean_diffusion_nml/&
    &  HORZ_VELOC_DIFF_TYPE        ,    &
    &  biharmonic_diffusion_factor ,    &
    &  k_pot_temp_h                ,    &
    &  k_pot_temp_v                ,    &
    &  k_sal_h                     ,    &
    &  k_sal_v                     ,    &
    &  k_veloc_h                   ,    &
    &  k_veloc_v                   ,    &
    &  MAX_VERT_DIFF_TRAC          ,    &
    &  MAX_VERT_DIFF_VELOC         ,    &
    &  l_smooth_veloc_diffusion    ,    &
    &  convection_InstabilityThreshold, &
    &  RichardsonDiffusion_threshold,   &
    &  k_tracer_dianeutral         ,    &
    &  k_tracer_isoneutral,             &
    &  k_tracer_GM_kappa,               &
    &  leith_closure,                   &
    &  leith_closure_gamma


  !Parameters for GM-Redi configuration
  INTEGER            :: GMRedi_configuration=0
  INTEGER, PARAMETER :: Cartesian_Mixing=0                            
  INTEGER, PARAMETER :: GMRedi_combined =1   !both parametrizations active
  INTEGER, PARAMETER :: GM_only         =2                      
  INTEGER, PARAMETER :: Redi_only       =3
  !Parameters for tapering configuration
  INTEGER            :: tapering_scheme=3
  INTEGER, PARAMETER :: tapering_DanaMcWilliams=1
  INTEGER, PARAMETER :: tapering_Large=2    
  INTEGER, PARAMETER :: tapering_Griffies=3
  !Parameters for tapering schemes
  REAL(wp) :: S_max=1.0e-2   !maximally allowed slope 
  REAL(wp) :: S_d=1.0e-3     !width of transition zone from untapered to tapered
  REAL(wp) :: c_speed=2.0_wp !aproximation to first baroclinic wave speed. Used in tapering schemes to calculate
                             !Rossby radius in tapering schemes
  
  ! ocean_physics_nml
  ! LOGICAL :: use_ThermoExpansion_Correction = .FALSE.
  INTEGER  :: EOS_TYPE              = 2          ! 1=linear EOS,2=(nonlinear, from MPIOM)
                                                 ! 3=nonlinear Jacket-McDoudgall-formulation (not yet recommended)
  LOGICAL :: use_convection_parameterization = .TRUE.
  REAL(wp) :: richardson_veloc      = 0.5E-2_wp  ! Factor with which the richarseon related part of the vertical
                                                 ! diffusion is multiplied before it is added to the background
                                                 ! vertical diffusion ! coeffcient for the velocity. See usage in
                                                 ! mo_oce_physics.f90, update_ho_params, variable z_av0
  REAL(wp) :: richardson_tracer     = 0.5E-2_wp  ! see above, valid for tracer instead velocity, see variable z_dv0 in update_ho_params
  INTEGER, PARAMETER  :: physics_parameters_Constant_type   = 0  ! are kept constant over time and are set to the background values; no convection
  INTEGER, PARAMETER  :: physics_parameters_ICON_PPoptimized_type    = 1
  INTEGER, PARAMETER  :: physics_parameters_MPIOM_PP_type   = 2
  LOGICAL  :: physics_parameters_useWindMixing = .false.
  INTEGER  :: physics_parameters_type = physics_parameters_MPIOM_PP_type
  REAL(wp) :: lambda_wind           = 0.03_wp    !  wind mixing stability parameter, eq. (16) of Marsland et al. (2003)
  REAL(wp) :: wma_diff              = 5.0e-4_wp  !  wind mixing amplitude for diffusivity
  REAL(wp) :: wma_visc              = 5.0e-4_wp  !  wind mixing amplitude for viscosity
  LOGICAL  :: use_wind_mixing = .TRUE. ! .TRUE.: reduced wind mixing under sea ice in pp-scheme
  LOGICAL  :: use_reduced_mixing_under_ice = .TRUE. ! .TRUE.: reduced wind mixing under sea ice in pp-scheme
                                 
  
  NAMELIST/ocean_physics_nml/&
    &  CWA                         , &
    &  CWT                         , &
    &  EOS_TYPE                    , &
    &  N_POINTS_IN_MUNK_LAYER      , &
    &  bottom_drag_coeff           , &
    &  i_sea_ice                   , &
    &  physics_parameters_type     , &
    &  richardson_tracer           , &
    &  richardson_veloc            , &
    &  use_convection_parameterization, &
    &  lambda_wind                 ,&
    &  wma_diff                    ,&
    &  wma_visc                    ,&
    &  use_reduced_mixing_under_ice, &
    &  use_wind_mixing,             &
    &  GMRedi_configuration        ,&
    &  tapering_scheme             ,&
    &  S_max, S_d, c_speed

  ! ------------------------------------------------------------------------
  ! FORCING {
  ! iforc_oce: parameterized forcing for ocean model:
  INTEGER, PARAMETER :: No_Forcing                = 10
  INTEGER, PARAMETER :: Analytical_Forcing        = 11
  INTEGER, PARAMETER :: OMIP_FluxFromFile         = 12  ! OMIP or NCEP type forcing
  INTEGER, PARAMETER :: Atmo_FluxFromFile         = 13  ! not yet
  INTEGER, PARAMETER :: Coupled_FluxFromAtmo      = 14  ! parameter for a coupled atmosphere-ocean run
  INTEGER, PARAMETER :: Coupled_FluxFromFile      = 15  ! not yet
  INTEGER            :: iforc_oce                 =  0  ! index of parameterized forcing

  ! new/renamed switches
  ! length of time varying flux forcing: 12: read 12 months, other: read daily values
  INTEGER  :: forcing_timescale                    = 1
  LOGICAL  :: forcing_enable_freshwater            = .FALSE.    ! .TRUE.: apply freshwater forcing boundary condition
  LOGICAL  :: forcing_set_runoff_to_zero           = .FALSE.    ! .TRUE.: set river runoff to zero for comparion to MPIOM
  LOGICAL  :: use_new_forcing                      = .FALSE.
  ! _type variables range
  !    0    : not used
  !   1:100 : file based input
  ! 101:200 : analytic setup
  ! forcing_windstress_(u|v|fluxes)_type values
  ! 1   : omip input
  ! 5   : ncep input
  INTEGER  :: forcing_fluxes_type                  = 0
  INTEGER  :: forcing_windstress_u_type            = 0
  INTEGER  :: forcing_windstress_v_type            = 0

  REAL(wp) :: forcing_windstress_zonal_waveno      = 3.0_wp  ! For the periodic analytic forcing (wind)
#ifdef __SX__
  REAL(wp) :: forcing_windstress_zonalWavePhas     = 0.0_wp
#else
  REAL(wp) :: forcing_windstress_zonalWavePhase    = 0.0_wp
#endif
!DR  REAL(wp) :: forcing_windstress_meridional_waveno = 3.0_wp
  REAL(wp) :: forcing_windstress_merid_waveno      = 3.0_wp
  REAL(wp) :: forcing_windStress_u_amplitude       = 1.0_wp
  REAL(wp) :: forcing_windStress_v_amplitude       = 1.0_wp
  REAL(wp) :: forcing_center                       = 0.0_wp
  INTEGER  :: forcing_smooth_steps                 = 1
  INTEGER  :: forcing_windspeed_type               = 0
  REAL(WP) :: forcing_windspeed_amplitude          = 1.0_wp
  REAL(wp) :: relax_temperature_min                = 10.0_wp  ! in cases of analytic relaxation
  REAL(wp) :: relax_temperature_max                = 10.0_wp  ! in cases of analytic relaxation
  REAL(wp) :: forcing_temperature_poleLat          = 90.0_wp  ! place the pole at this latitude
                                                              ! for temperature forcing (degrees)
                                                              

  NAMELIST/ocean_forcing_nml/&
    &                 forcing_center                      , &
    &                 forcing_enable_freshwater           , &
    &                 forcing_fluxes_type                 , &
    &                 forcing_set_runoff_to_zero          , &
    &                 forcing_timescale                   , &
    &                 forcing_windStress_u_amplitude      , &
    &                 forcing_windStress_v_amplitude      , &
!DR    &                 forcing_windstress_meridional_waveno, &
    &                 forcing_windstress_merid_waveno     , &
    &                 forcing_windstress_u_type           , &
    &                 forcing_windstress_v_type           , &
    &                 forcing_windstress_zonal_waveno     , &
#ifdef __SX__
    &                 forcing_windstress_zonalWavePhas    , &
#else
    &                 forcing_windstress_zonalWavePhase   , &
#endif
    &                 forcing_windspeed_type              , &
    &                 forcing_windspeed_amplitude         , &
    &                 iforc_oce                           , &
    &                 init_oce_relax                      , &
    &                 type_surfRelax_Salt                 , &
    &                 type_3dimRelax_Temp                 , &
    &                 type_3dimRelax_Salt                 , &
    &                 l_relaxsal_ice                      , &
    &                 limit_elevation                     , &
    &                 para_surfRelax_Temp                 , &
    &                 para_surfRelax_Salt                 , &
    &                 para_3dimRelax_Temp                 , &
    &                 para_3dimRelax_Salt                 , &
    &                 relax_analytical_type               , &
    &                 limit_seaice                        , &
    &                 seaice_limit                        , &
    &                 type_surfRelax_Temp                 , &
    &                 relax_temperature_min               , &
    &                 relax_temperature_max               , &
    &                 forcing_temperature_poleLat         , &
    &                 forcing_smooth_steps                , &
    &                 use_new_forcing                    
  ! } END FORCING

  !----------------------------------------------------------------------------
  ! initial conditions
  LOGICAL  :: use_file_initialConditions  = .false.
  REAL(wp) :: initial_temperature_top     = 16.0_wp    ! reference temperature used for initialization in testcase 46
  REAL(wp) :: initial_temperature_bottom  = 16.0_wp    ! reference temperature used for initialization in testcase 46
  REAL(wp) :: initial_temperature_shift   =  0.0_wp    ! temperature used for adding meridional temperature gradient
  REAL(wp) :: initial_temperature_north   =  5.0_wp    ! reference temperature used for initialization Atlantic channel
  REAL(wp) :: initial_temperature_south   =  0.0_wp    ! reference temperature used for initialization Atlantic channel
  REAL(wp) :: initial_temperature_scale_depth = 1000.0_wp ! reference scale depth used for initialization Atlantic channel
  REAL(wp) :: initial_salinity_top        = 35.0_wp    ! reference salinity used for initialization in testcase 46
  REAL(wp) :: initial_salinity_bottom     = 35.0_wp    ! reference salinity used for initialization in testcase 46
  !  INTEGER  :: scatter_levels(10)       = 0          ! levels for possible scattering of the constant tracer fields
  !  REAL(wp) :: scatter_t                = 20.0_wp    ! temperature value for scattering
  !  REAL(wp) :: scatter_s                = 10.0_wp    ! salinity value for scattering
  INTEGER  :: topography_type             = 0          ! >= 200 analytic bathymetry
  REAL(wp) :: topography_height_reference = 0.0_wp     ! used if topography_type >= 200
  INTEGER  :: sea_surface_height_type     = 0          ! >= 200 sea_surface_height
  INTEGER  :: initial_salinity_type       = 0
  INTEGER  :: initial_temperature_type    = 0
  CHARACTER(LEN= max_char_length) :: initial_sst_type = 'sst1'
  INTEGER  :: initial_velocity_type       = 0
  REAL(wp) :: initial_velocity_amplitude  = 0.0_wp
<<<<<<< HEAD
  CHARACTER(filename_max) :: InitialState_InputFileName="initial_state.nc"   !< file name for reading in
=======
  CHARACTER(filename_max) :: InitialState_InputFileName = "initial_state.nc"   !< file name for reading in
  REAL(wp) :: smooth_initial_height_parameter      = 0.0_wp   ! if > 0, initial height is multiplied by this parameter
>>>>>>> 6be89919

  ! test cases for ocean model; for the index see run scripts
  INTEGER            :: itestcase_oce  = 0
  NAMELIST/ocean_initialConditions_nml/ &
    & use_file_initialConditions , &
    & initial_temperature_bottom , &
    & initial_temperature_top    , &
    & initial_temperature_shift  , &
    & initial_temperature_north  , &
    & initial_temperature_south  , &
    & initial_salinity_top       , &
    & initial_salinity_bottom    , &
    & initial_salinity_type      , &
    & initial_temperature_type   , &
    & initial_sst_type           , &
    & initial_velocity_type      , &
    & initial_velocity_amplitude , &
    & topography_type            , &
    & topography_height_reference, &
    & sea_surface_height_type    , &
    & InitialState_InputFileName , &
    & smooth_initial_height_parameter
  !----------------------------------------------------------------------------

  NAMELIST/ocean_diagnostics_nml/ diagnostics_level, &
    & denmark_strait, &
    & drake_passage, &
    & gibraltar,  &
    & indonesian_throughflow, &
    & scotland_iceland, &
    & mozambique, &
    & framStrait, &
    & beringStrait, &
    & barentsOpening, &
    & agulhas, &
    & agulhas_long, &
    & agulhas_longer
  ! ------------------------------------------------------------------------
  ! 3.0 Namelist variables and auxiliary parameters for octst_nml
  !     This namelists mainly exists during the development of the ocean model
  ! ------------------------------------------------------------------------

  ! location of single cell for input of test values
  INTEGER  :: i_ocv_blk = 1       ! input test block
  INTEGER  :: i_ocv_idx = 1       ! input test index
  INTEGER  :: i_ocv_ilv = 1       ! input test level
  REAL(wp) :: h_val     = 0.0_wp  ! input test value for elevation
  REAL(wp) :: t_val     = 0.0_wp  ! input test value for temperature
  !REAL(wp) :: s_val     = 0.0_wp  ! input  test value for salinity

  ! latitude/longitude location of single cell output for debugging
  REAL(wp) :: rlat_in   = 0.0_wp  ! latitude of cell for debug output
  REAL(wp) :: rlon_in   = 0.0_wp  ! longitude of cell for debug output

  CHARACTER(len=3) :: str_proc_tst(10)   ! namelist string of source processes to print

  NAMELIST/octst_nml/  h_val, t_val, rlat_in, rlon_in

  CONTAINS

 !-------------------------------------------------------------------------

 !-------------------------------------------------------------------------
 !>
 !! Initialization of variables that set up the configuration of the ocean model
 !!
 !!               Initialization of variables that set up the configuration
 !!               of the ocean using values read from
 !!               namelist 'ocean_nml' and 'octst_nml'.
 !!
 !! @par Revision History
 !!   Modification by Constantin Junk, MPI-M (2010-02-22)
 !!    - separated subroutine ocean_nml_setup from the original
 !!      setup_run subroutine (which is moved to mo_run_nml)
 !!
!<Optimize:inUse>
 SUBROUTINE setup_ocean_nml( filename )

    CHARACTER(LEN=*), INTENT(IN) :: filename

    ! LOGICAL  :: ignore_land_points = .false.

    ! NAMELIST/ocean_run_nml/ ignore_land_points

    INTEGER :: i_status, istat
    INTEGER :: iunit

    CHARACTER(len=max_char_length), PARAMETER :: &
            routine = 'mo_ocean_nml/setup_ocean_nml:'

    CALL message(TRIM(routine),'running the hydrostatic ocean model')

     !------------------------------------------------------------
     ! 4.0 set up the default values for ocean_nml
     !------------------------------------------------------------

     ! default values when namelist is not present and no default on definition

     n_zlev            = -1 ! 5
     dzlev_m(:)        = -1.0_wp

     !dzlev_m(1:n_zlev) =  (/ 50.0_wp, 150.0_wp, 500.0_wp, 1300.0_wp, 2500.0_wp  /)
     !  lower level of layers:  50       200       700       2000       4500
     !  surface coord. levels:  25       125       450       1350       3250

     ! maximal diffusion coefficient for tracer used in implicit vertical tracer diffusion,
     !   if stability criterion is met
     MAX_VERT_DIFF_TRAC  = 100.0_wp * k_pot_temp_v
     MAX_VERT_DIFF_VELOC = 100.0_wp * k_veloc_v

     !------------------------------------------------------------
     ! 5.0 Read ocean_nml namelist
     !------------------------------------------------------------
     ! (done so far by all MPI processes)

     CALL open_nml(TRIM(filename))
     !==================================================================
     ! NOTE: DO NOT USE STATUS FLAG in READ(nnml) WITHOUT CHECKING IT  !
     ! This will result undetected unread namelists                    !
     !==================================================================
     ! setup for the ocean_run_nml
!     ignore_land_points = config_ignore_land_points
!     CALL position_nml ('ocean_run_nml', status=i_status)
!     IF (my_process_is_stdio()) THEN
!       iunit = temp_defaults()
!       WRITE(iunit, ocean_run_nml)   ! write defaults to temporary text file
!     END IF
!     SELECT CASE (i_status)
!     CASE (positioned)
!       READ (nnml, ocean_run_nml)                           ! overwrite default settings
!       IF (my_process_is_stdio()) THEN
!         iunit = temp_settings()
!         WRITE(iunit, ocean_run_nml)   ! write settings to temporary text file
!       END IF
!     END SELECT
!     config_ignore_land_points = ignore_land_points

     CALL position_nml ('ocean_dynamics_nml', status=i_status)
     IF (my_process_is_stdio()) THEN
       iunit = temp_defaults()
       WRITE(iunit, ocean_dynamics_nml) ! write defaults to temporary text file
     END IF
     SELECT CASE (i_status)
     CASE (positioned)
       READ (nnml, ocean_dynamics_nml)                         ! overwrite default settings
       IF (my_process_is_stdio()) THEN
         iunit = temp_settings()
         WRITE(iunit, ocean_dynamics_nml) ! write settings to temporary text file
       END IF
     END SELECT

     CALL position_nml ('ocean_physics_nml', status=i_status)
     IF (my_process_is_stdio()) THEN
       iunit = temp_defaults()
       WRITE(iunit, ocean_physics_nml)    ! write defaults to temporary text file
     END IF
     SELECT CASE (i_status)
     CASE (positioned)
       READ (nnml, ocean_physics_nml)                            ! overwrite default settings
       IF (my_process_is_stdio()) THEN
         iunit = temp_settings()
         WRITE(iunit, ocean_physics_nml)    ! write settings to temporary text file
       END IF
     END SELECT

     CALL position_nml ('ocean_diffusion_nml', status=i_status)
     IF (my_process_is_stdio()) THEN
       iunit = temp_defaults()
       WRITE(iunit, ocean_diffusion_nml)    ! write defaults to temporary text file
     END IF
     SELECT CASE (i_status)
     CASE (positioned)
       READ (nnml, ocean_diffusion_nml)                            ! overwrite default settings
       IF (my_process_is_stdio()) THEN
         iunit = temp_settings()
         WRITE(iunit, ocean_diffusion_nml)    ! write settings to temporary text file
       END IF
     END SELECT



    CALL position_nml ('ocean_tracer_transport_nml', status=i_status)
     IF (my_process_is_stdio()) THEN
       iunit = temp_defaults()
       WRITE(iunit, ocean_tracer_transport_nml)    ! write defaults to temporary text file
     END IF
     SELECT CASE (i_status)
     CASE (positioned)
       READ (nnml, ocean_tracer_transport_nml)                            ! overwrite default settings
       IF (my_process_is_stdio()) THEN
         iunit = temp_settings()
         WRITE(iunit, ocean_tracer_transport_nml)    ! write settings to temporary text file
       END IF
     END SELECT
     
     CALL position_nml ('ocean_forcing_nml', status=i_status)
     IF (my_process_is_stdio()) THEN
       iunit = temp_defaults()
       WRITE(iunit, ocean_forcing_nml)  ! write defaults to temporary text file
     END IF
     SELECT CASE (i_status)
     CASE (positioned)
       READ (nnml, ocean_forcing_nml)                          ! overwrite default settings
       IF (my_process_is_stdio()) THEN
         iunit = temp_settings()
         WRITE(iunit, ocean_forcing_nml)  ! write settings to temporary text file
       END IF
     END SELECT

     CALL position_nml ('ocean_initialConditions_nml', status=i_status)
     IF (my_process_is_stdio()) THEN
       iunit = temp_defaults()
       WRITE(iunit, ocean_initialConditions_nml)  ! write defaults to temporary text file
     END IF
     SELECT CASE (i_status)
     CASE (positioned)
       READ (nnml, ocean_initialConditions_nml)                          ! overwrite default settings
       IF (my_process_is_stdio()) THEN
         iunit = temp_settings()
         WRITE(iunit, ocean_initialConditions_nml)  ! write settings to temporary text file
       END IF
     END SELECT

     CALL position_nml ('ocean_diagnostics_nml', status=i_status)
     IF (my_process_is_stdio()) THEN
       iunit = temp_defaults()
       WRITE(iunit, ocean_diagnostics_nml)   ! write defaults to temporary text file
     END IF
     SELECT CASE (i_status)
     CASE (positioned)
       READ (nnml, ocean_diagnostics_nml)                           ! overwrite default settings
       IF (my_process_is_stdio()) THEN
         iunit = temp_settings()
         WRITE(iunit, ocean_diagnostics_nml)   ! write settings to temporary text file
       END IF
     END SELECT

     !------------------------------------------------------------
     ! 6.0 check the consistency of the parameters
     !------------------------------------------------------------

     IF( n_zlev < 1 ) &
       & CALL finish(TRIM(routine),  'n_zlev < 1')
     IF( iswm_oce == 1 .AND. n_zlev > 1 ) THEN
       CALL message(TRIM(routine),'WARNING, shallow water model (ocean): n_zlev set to 1')
       n_zlev = 1
     ENDIF

     IF(discretization_scheme == 1)THEN
       CALL message(TRIM(routine),'You have choosen the mimetic dicretization')
     !ELSEIF(discretization_scheme == 2)THEN
     !  CALL message(TRIM(routine),'You have choosen the RBF dicretization')
     ELSE
       CALL finish(TRIM(routine), 'wrong parameter for discretization scheme')
     ENDIF

     !consistency check for horizontal advection in edge_based configuration
     IF(l_edge_based)THEN
       CALL message(TRIM(routine),'You are using the EDGE_BASED discretization')
       IF( flux_calculation_horz > fct_horz .OR. flux_calculation_horz <upwind ) THEN
         CALL finish(TRIM(routine), 'wrong parameter for horizontal advection scheme; use 1-5')
       ENDIF
       !the fct case requires suitable choices of high- and low order fluxes and of limiter
       IF( flux_calculation_horz == fct_horz) THEN
         !high and low order flux check
         IF(fct_low_order_flux/=upwind .AND. fct_low_order_flux/=miura_order1)THEN
           CALL finish(TRIM(routine), 'wrong parameter for low order advection scheme in horizontal fct')
         ENDIF
         IF(fct_high_order_flux/= central.AND.fct_high_order_flux/=lax_friedrichs.AND.fct_high_order_flux/=miura_order1)THEN
            CALL finish(TRIM(routine), 'wrong parameter for high order advection scheme in horizontal fct')
         ENDIF
         !limiter check
         IF(      fct_limiter_horz/=fct_limiter_horz_zalesak&
            &.AND.fct_limiter_horz/=fct_limiter_horz_minmod &
            &.AND.fct_limiter_horz/=fct_limiter_horz_posdef)THEN
            CALL finish(TRIM(routine), 'wrong parameter for limiter in horizontal fct')         
         ENDIF
     
       ENDIF
     !consistency check for horizontal advection in cell_based configuration       
     ELSEIF(.NOT.l_edge_based)THEN
       CALL message(TRIM(routine),'You are using the CELL_BASED discretization')
       IF( flux_calculation_horz > fct_horz .OR. flux_calculation_horz <upwind.OR.flux_calculation_horz==lax_friedrichs ) THEN
         CALL finish(TRIM(routine), 'wrong parameter for horizontal advection scheme; use 1-5 without 3')
       ENDIF     
       IF( flux_calculation_horz == fct_horz) THEN
         !high and low order flux check
         IF(fct_low_order_flux/=upwind)THEN
           CALL finish(TRIM(routine), 'wrong parameter for low order advection scheme in horizontal fct')
         ENDIF
         !there is no option for high- or low order fluxes in cell_based config, this is all prescribed.
         !a wrong option has no effect.
         !limiter check
         IF(     fct_limiter_horz/=fct_limiter_horz_zalesak &
            &.AND.fct_limiter_horz/=fct_limiter_horz_minmod &
            &.AND.fct_limiter_horz/=fct_limiter_horz_posdef)THEN
           CALL finish(TRIM(routine), 'wrong parameter for limiter in horizontal fct')         
         ENDIF     
       ENDIF     
     ENDIF
     
     !check for vertical advection
     IF(      flux_calculation_vert/=upwind        &
        &.AND.flux_calculation_vert/=fct_vert_ppm  &
        &.AND.flux_calculation_vert/=fct_vert_adpo &
        &.AND.flux_calculation_vert/=fct_vert_zalesak&
        &.AND.flux_calculation_vert/=fct_vert_minmod)THEN
       CALL finish(TRIM(routine), 'wrong parameter for vertical advection')   
     ENDIF

     IF(i_bc_veloc_lateral/= 0) THEN
       CALL finish(TRIM(routine), &
         &  'free-slip boundary condition for velocity currently not supported')
     ENDIF
     IF(i_bc_veloc_top < 0 .OR. (i_bc_veloc_top > 1 .and. i_bc_veloc_top /= 4)) THEN
     !  option >1 disabled due to unphysical difference of stress minus velocity
     !  see routine top_bound_cond_horz_veloc (#slo#, 2014-04)
       CALL finish(TRIM(routine), &
         &  'top boundary condition for velocity currently not supported: choose = 0,1')
     ENDIF
     IF(i_bc_veloc_bot < 0 .OR. i_bc_veloc_bot>1) THEN
       CALL finish(TRIM(routine), &
         &  'bottom boundary condition for velocity currently not supported: choose = 0, 1, 4')
     ENDIF

!      IF(no_tracer == 1 .OR. no_tracer < 0 .OR. no_tracer > 2) THEN
!        IF(no_tracer == 1) THEN
!          CALL message(TRIM(routine), 'WARNING - You have chosen tracer temperature only')
!          CALL message(TRIM(routine), ' - this generates error in mo_varlist/mo_oce_state')
!          CALL finish(TRIM(routine),  'no_tracer=1 not supported - choose =0 or =2')
!        ENDIF
!        CALL finish(TRIM(routine),  'no_tracer not supported - choose =0 or =2')
!      ENDIF


!     IF (solver_start_tolerance <= 0.0_wp) THEN
!       solver_start_tolerance = solver_tolerance
!       solver_tolerance_decrease_ratio  = 0.1_wp ! must be < 1
!     ENDIF

     IF (forcing_enable_freshwater) THEN
       limit_elevation = .TRUE.
       CALL message(TRIM(routine),'WARNING, limit_elevation set to .TRUE. with forcing_enable_freshwater=.TRUE.')
     END IF

     IF (forcing_set_runoff_to_zero) THEN
       CALL message(TRIM(routine),'WARNING, forcing_set_runoff_to_zero is .TRUE. - forcing with river runoff is set to zero')
     END IF

#ifndef __NO_ICON_ATMO__
     IF ( is_coupled_run() ) THEN
       iforc_oce = Coupled_FluxFromAtmo
       CALL message(TRIM(routine),'WARNING, iforc_oce set to 14 for coupled experiment')
       limit_elevation = .FALSE.
       CALL message(TRIM(routine),'WARNING, limit_elevation set to .FALSE. for coupled experiment')
       limit_seaice = .FALSE.
       CALL message(TRIM(routine),'WARNING, limit_seaice set to .FALSE. - no limit for coupled experiment')
     END IF
#endif

     ! write the contents of the namelist to an ASCII file
     IF(my_process_is_stdio()) THEN
       WRITE(nnml_output,nml=ocean_dynamics_nml)
       WRITE(nnml_output,nml=ocean_physics_nml) 
       WRITE(nnml_output,nml=ocean_diffusion_nml)       
       WRITE(nnml_output,nml=ocean_tracer_transport_nml)
       WRITE(nnml_output,nml=ocean_forcing_nml)
       WRITE(nnml_output,nml=ocean_initialConditions_nml)
       WRITE(nnml_output,nml=ocean_diagnostics_nml)
     ENDIF
     !------------------------------------------------------------
     ! 6.0 Read octst_nml namelist
     !------------------------------------------------------------
     ! (done so far by all MPI processes)

     ! 3-char string with marked processes to be printed out for debug purposes
     str_proc_tst =  (/  & 
       &  'all', &  ! initiate print messages in all routines
       &  'abm', &  ! main timestepping routines       in mo_oce_ab_timestepping (mimetic/rbf)
       &  'vel', &  ! velocity advection and diffusion in mo_oce_veloc_advection
       &  'dif', &  ! diffusion                        in mo_oce_diffusion
       &  'trc', &  ! tracer advection and diffusion   in mo_oce_tracer_transport
       &  '   ', &  ! ...
       &  '   ', &
       &  '   ', &
       &  '   ', &
       &  '   '  /)

     CALL position_nml ('octst_nml', status=i_status)
     SELECT CASE (i_status)
     CASE (positioned)
       READ (nnml, octst_nml)
     END SELECT
     CALL close_nml

     ! write the contents of the namelist to an ASCII file
     IF(my_process_is_stdio()) WRITE(nnml_output,nml=octst_nml)

END SUBROUTINE setup_ocean_nml

END MODULE mo_ocean_nml<|MERGE_RESOLUTION|>--- conflicted
+++ resolved
@@ -557,12 +557,8 @@
   CHARACTER(LEN= max_char_length) :: initial_sst_type = 'sst1'
   INTEGER  :: initial_velocity_type       = 0
   REAL(wp) :: initial_velocity_amplitude  = 0.0_wp
-<<<<<<< HEAD
-  CHARACTER(filename_max) :: InitialState_InputFileName="initial_state.nc"   !< file name for reading in
-=======
   CHARACTER(filename_max) :: InitialState_InputFileName = "initial_state.nc"   !< file name for reading in
   REAL(wp) :: smooth_initial_height_parameter      = 0.0_wp   ! if > 0, initial height is multiplied by this parameter
->>>>>>> 6be89919
 
   ! test cases for ocean model; for the index see run scripts
   INTEGER            :: itestcase_oce  = 0
