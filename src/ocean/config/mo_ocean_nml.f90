--- conflicted
+++ resolved
@@ -512,23 +512,12 @@
   INTEGER, PARAMETER :: tapering_Large=2
   INTEGER, PARAMETER :: tapering_Griffies=3
   INTEGER            :: tapering_scheme=tapering_DanaMcWilliams
-<<<<<<< HEAD
-  LOGICAL            :: switch_off_diagonal_vert_expl=.false.
-=======
   LOGICAL            :: switch_off_diagonal_vert_expl=.TRUE.
->>>>>>> dd2cc748
   LOGICAL            :: GMREDI_COMBINED_DIAGNOSTIC=.TRUE.
   LOGICAL            :: GM_INDIVIDUAL_DIAGNOSTIC=.TRUE.  
   LOGICAL            :: REDI_INDIVIDUAL_DIAGNOSTIC=.TRUE.    
   LOGICAL            :: TEST_MODE_GM_ONLY=.FALSE.
   LOGICAL            :: TEST_MODE_REDI_ONLY=.FALSE.
-<<<<<<< HEAD
-  !Parameters for tapering schemes
-  LOGICAL  :: GMRedi_usesRelativeMaxSlopes = .true. ! the slopes are defined relatively the the grid slopes: dz/dx
-  REAL(wp) :: S_max      = 8.0_wp                   !maximally allowed slope
-  REAL(wp) :: S_critical = 2.5_wp                   !critical value at which tapering reduces slope by 50%
-  REAL(wp) :: S_d        = 0.2_wp                   !width of transition zone from untapered to tapered
-=======
   LOGICAL            :: SWITCH_OFF_TAPERING=.FALSE.
   LOGICAL            :: SWITCH_ON_REDI_BALANCE_DIAGONSTIC=.FALSE.
   LOGICAL            :: SWITCH_ON_TAPERING_HORIZONTAL_DIFFUSION=.FALSE.
@@ -541,7 +530,6 @@
   REAL(wp) :: S_max      = 1.0_wp                   !maximally allowed slope
   REAL(wp) :: S_critical = 0.25_wp                   !critical value at which tapering reduces slope by 50%
   REAL(wp) :: S_d        = 0.01_wp                   !width of transition zone from untapered to tapered
->>>>>>> dd2cc748
   REAL(wp) :: c_speed    = 2.0_wp                   !aproximation to first baroclinic wave speed. Used in tapering scheme "Large"
   REAL(wp) :: RossbyRadius_min = 15000.0_wp
   REAL(wp) :: RossbyRadius_max =100000.0_wp
@@ -563,9 +551,6 @@
     &  switch_off_diagonal_vert_expl, &
     &  GMREDI_COMBINED_DIAGNOSTIC,    &
     & TEST_MODE_GM_ONLY,              &
-<<<<<<< HEAD
-    & TEST_MODE_REDI_ONLY 
-=======
     & TEST_MODE_REDI_ONLY,            &
     & SWITCH_OFF_TAPERING,            &
     & SWITCH_ON_REDI_BALANCE_DIAGONSTIC,&
@@ -574,7 +559,6 @@
     & BOLUS_VELOCITY_DIAGNOSTIC,         &
     & REVERT_VERTICAL_RECON_AND_TRANSPOSED,&
     & INCLUDE_SLOPE_SQUARED_IMPLICIT 
->>>>>>> dd2cc748
   
   INTEGER  :: EOS_TYPE              = 2          ! 1=linear EOS,2=(nonlinear, from MPIOM)
                                                  ! 3=nonlinear Jacket-McDoudgall-formulation (not yet recommended)
