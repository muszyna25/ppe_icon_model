--- conflicted
+++ resolved
@@ -28,11 +28,7 @@
   USE mo_mpi,                ONLY: my_process_is_stdio
   USE mo_nml_annotate,       ONLY: temp_defaults, temp_settings
   USE mo_io_units,           ONLY: filename_max
-<<<<<<< HEAD
-  USE mo_physical_constants, ONLY: a_T, b_S,rho_ref
-=======
   USE mo_physical_constants, ONLY: a_T, b_S,rho_ref, grav, sitodbar
->>>>>>> 5e57132b
   USE mo_param1_bgc,         ONLY: n_bgctra, ntraad
 
 #ifndef __NO_ICON_ATMO__
@@ -69,11 +65,7 @@
   INTEGER :: surface_module = 2  !  surface module - 1: old mo_ocean_bulk, 2: new mo_ocean_surface - implies i_therm_slo in sea ice
 
   ! switch for reading relaxation data: 1: read from file
-<<<<<<< HEAD
-  INTEGER :: init_oce_relax            = 0
-=======
   INTEGER :: init_oce_relax = 0
->>>>>>> 5e57132b
   INTEGER :: relax_analytical_type     = 0 ! special setup for analytic testases, replacement for itestcase_oce in the
 
 !  LOGICAL :: l_time_marching    = .TRUE.  !=.TRUE. is default, the time loop is entered
@@ -343,10 +335,7 @@
     &                 solver_tolerance             , &
     &                 solver_max_iter_per_restart_sp, &
     &                 solver_tolerance_sp          , &
-<<<<<<< HEAD
-=======
     &                 select_lhs                   , &
->>>>>>> 5e57132b
     &                 MassMatrix_solver_tolerance  , &
     &                 threshold_vn                 , &
     &                 surface_module               , &
@@ -384,56 +373,6 @@
     &                 l_GRADIENT_RECONSTRUCTION
 
 
-<<<<<<< HEAD
-  REAL(wp) :: convection_InstabilityThreshold = -5.0E-8_wp ! used in update_ho_params
-  REAL(wp) :: RichardsonDiffusion_threshold   =  5.0E-8_wp ! used in update_ho_params
-  REAL(wp) :: k_veloc_h             = 1.0E+5_wp  ! horizontal diffusion coefficient
-  REAL(wp) :: k_veloc_v             = 1.0E-3_wp  ! vertical diffusion coefficient
-  REAL(wp) :: k_pot_temp_h          = 1.0E+3_wp  ! horizontal mixing coefficient for pot. temperature
-  REAL(wp) :: k_pot_temp_v          = 1.0E-4_wp  ! vertical mixing coefficient for pot. temperature
-  REAL(wp) :: k_sal_h               = 1.0E+3_wp  ! horizontal diffusion coefficient for salinity
-  REAL(wp) :: k_sal_v               = 1.0E-4_wp  ! vertical diffusion coefficient for salinity
-  REAL(wp) :: MAX_VERT_DIFF_VELOC   = 0.0_wp     ! maximal diffusion coefficient for velocity
-  REAL(wp) :: MAX_VERT_DIFF_TRAC    = 0.0_wp     ! maximal diffusion coefficient for tracer
-  REAL(wp) :: biharmonic_const=0.005_wp !This constant is used in spatially varying biharmoinc velocity diffusion
-                                        !with option HorizontalViscosity_type=3. Constanjt has no physical meaning, just trial and error.
-  INTEGER  :: leith_closure = 1       !viscosity calculation for biharmonic operator: =1 pure leith closure, =2 modified leith closure
-  REAL(wp) :: leith_closure_gamma = 0.25_wp !dimensionless constant for Leith closure
-  REAL(wp) :: HorizontalViscosityBackground_Biharmonic = 5.0E12_wp! factor for adjusting the biharmonic diffusion coefficient
-                                      !has to be adjusted for each resolution, the bigger this number
-                                      !the smaller becomes the effect of biharmonic diffusion.The appropriate
-                                      !size of this number depends also on the position of the biharmonic diffusion coefficient
-                                      !within the biharmonic operator. Currently the coefficient is placed in front of the operator.
-  INTEGER  :: HorizontalViscosity_SmoothIterations = 1
-  REAL(wp) :: HorizontalViscosity_SpatialSmoothFactor = 0.5_wp
-  REAL(wp) :: HorizontalViscosity_ScaleWeight = 0.5_wp
-  REAL(wp) :: VerticalViscosity_TimeWeight = 0.0_wp
-  REAL(wp) :: Salinity_ConvectionRestrict = 0.0_wp
-  LOGICAL  :: SCALING_HORIZONTAL_DIFFUSIVITY=.FALSE. 
-
-  NAMELIST/ocean_diffusion_nml/&
-    &  HorizontalViscosity_type,    &
-    &  HorizontalViscosity_SmoothIterations,       &
-    &  HorizontalViscosity_SpatialSmoothFactor,    &
-    &  HorizontalViscosityBackground_Biharmonic,   &
-    &  HorizontalViscosity_ScaleWeight,            &
-    &  VerticalViscosity_TimeWeight,  &
-    &  k_pot_temp_h                ,    &
-    &  k_pot_temp_v                ,    &
-    &  k_sal_h                     ,    &
-    &  k_sal_v                     ,    &
-    &  k_veloc_h                   ,    &
-    &  k_veloc_v                   ,    &
-    &  MAX_VERT_DIFF_TRAC          ,    &
-    &  MAX_VERT_DIFF_VELOC         ,    &
-    &  convection_InstabilityThreshold, &
-    &  RichardsonDiffusion_threshold,   &
-    &  leith_closure,                   &
-    &  leith_closure_gamma,             &
-    &  biharmonic_const,                &
-    &  Salinity_ConvectionRestrict,     &
-    &  SCALING_HORIZONTAL_DIFFUSIVITY
-=======
   ! tracer horizontal diffusion
   REAL(wp) :: Temperature_HorizontalDiffusion_Background = 0.0_wp
   REAL(wp) :: Temperature_HorizontalDiffusion_Reference  = 1.0E+3_wp
@@ -558,7 +497,6 @@
     &  convection_InstabilityThreshold, &
     &  RichardsonDiffusion_threshold,   &
     &  Salinity_ConvectionRestrict
->>>>>>> 5e57132b
 
   !Parameters for GM-Redi configuration
   REAL(wp) :: k_tracer_dianeutral_parameter   = 1.0E-4_wp  !dianeutral tracer diffusivity for GentMcWilliams-Redi parametrization
@@ -574,17 +512,12 @@
   INTEGER, PARAMETER :: tapering_Large=2
   INTEGER, PARAMETER :: tapering_Griffies=3
   INTEGER            :: tapering_scheme=tapering_DanaMcWilliams
-<<<<<<< HEAD
   LOGICAL            :: switch_off_diagonal_vert_expl=.TRUE.
-=======
-  LOGICAL            :: switch_off_diagonal_vert_expl=.false.
->>>>>>> 5e57132b
   LOGICAL            :: GMREDI_COMBINED_DIAGNOSTIC=.TRUE.
   LOGICAL            :: GM_INDIVIDUAL_DIAGNOSTIC=.TRUE.  
   LOGICAL            :: REDI_INDIVIDUAL_DIAGNOSTIC=.TRUE.    
   LOGICAL            :: TEST_MODE_GM_ONLY=.FALSE.
   LOGICAL            :: TEST_MODE_REDI_ONLY=.FALSE.
-<<<<<<< HEAD
   LOGICAL            :: SWITCH_OFF_TAPERING=.FALSE.
   LOGICAL            :: SWITCH_ON_REDI_BALANCE_DIAGONSTIC=.FALSE.
   LOGICAL            :: SWITCH_ON_TAPERING_HORIZONTAL_DIFFUSION=.FALSE.
@@ -597,13 +530,6 @@
   REAL(wp) :: S_max      = 1.0_wp                   !maximally allowed slope
   REAL(wp) :: S_critical = 0.25_wp                   !critical value at which tapering reduces slope by 50%
   REAL(wp) :: S_d        = 0.01_wp                   !width of transition zone from untapered to tapered
-=======
-  !Parameters for tapering schemes
-  LOGICAL  :: GMRedi_usesRelativeMaxSlopes = .true. ! the slopes are defined relatively the the grid slopes: dz/dx
-  REAL(wp) :: S_max      = 8.0_wp                   !maximally allowed slope
-  REAL(wp) :: S_critical = 2.5_wp                   !critical value at which tapering reduces slope by 50%
-  REAL(wp) :: S_d        = 0.2_wp                   !width of transition zone from untapered to tapered
->>>>>>> 5e57132b
   REAL(wp) :: c_speed    = 2.0_wp                   !aproximation to first baroclinic wave speed. Used in tapering scheme "Large"
   REAL(wp) :: RossbyRadius_min = 15000.0_wp
   REAL(wp) :: RossbyRadius_max =100000.0_wp
@@ -625,7 +551,6 @@
     &  switch_off_diagonal_vert_expl, &
     &  GMREDI_COMBINED_DIAGNOSTIC,    &
     & TEST_MODE_GM_ONLY,              &
-<<<<<<< HEAD
     & TEST_MODE_REDI_ONLY,            &
     & SWITCH_OFF_TAPERING,            &
     & SWITCH_ON_REDI_BALANCE_DIAGONSTIC,&
@@ -634,9 +559,6 @@
     & BOLUS_VELOCITY_DIAGNOSTIC,         &
     & REVERT_VERTICAL_RECON_AND_TRANSPOSED,&
     & INCLUDE_SLOPE_SQUARED_IMPLICIT 
-=======
-    & TEST_MODE_REDI_ONLY 
->>>>>>> 5e57132b
   
   INTEGER  :: EOS_TYPE              = 2          ! 1=linear EOS,2=(nonlinear, from MPIOM)
                                                  ! 3=nonlinear Jacket-McDoudgall-formulation (not yet recommended)
@@ -656,30 +578,11 @@
   NAMELIST/ocean_physics_nml/&
     &  EOS_TYPE                    , &
     &  i_sea_ice                   , &
-<<<<<<< HEAD
-    &  physics_parameters_type     , &
-    &  richardson_tracer           , &
-    &  richardson_veloc            , &
-    &  use_convection_parameterization, &
-    &  lambda_wind                 ,&
-    &  wma_diff                    ,&
-    &  wma_visc                    ,&
-    &  use_reduced_mixing_under_ice,&
-    &  use_wind_mixing,             &
-    &  LinearThermoExpansionCoefficient,  &
-    &  LinearHalineContractionCoefficient,&
-    &  OceanReferenceDensity,       &
-    &  tracer_TopWindMixing,        &
-    &  WindMixingDecayDepth,        &
-    &  velocity_TopWindMixing,      &
-    &  lhamocc, lbgcadv
-=======
     &  LinearThermoExpansionCoefficient,  &
     &  LinearHalineContractionCoefficient,&
     &  OceanReferenceDensity,       &
     &  lhamocc, lbgcadv
 
->>>>>>> 5e57132b
   ! ------------------------------------------------------------------------
   ! FORCING {
   ! iforc_oce: parameterized forcing for ocean model:
@@ -1031,8 +934,6 @@
       END IF
     END SELECT
 
-<<<<<<< HEAD
-=======
     CALL position_nml ('ocean_vertical_diffusion_nml', status=i_status)
     IF (my_process_is_stdio()) THEN
       iunit = temp_defaults()
@@ -1047,7 +948,6 @@
       END IF
     END SELECT
 
->>>>>>> 5e57132b
     CALL position_nml ('ocean_GentMcWilliamsRedi_nml', status=i_status)
     IF (my_process_is_stdio()) THEN
       iunit = temp_defaults()
