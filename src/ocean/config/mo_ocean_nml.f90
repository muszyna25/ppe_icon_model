!>
!!        Contains the variables to set up the ocean model.
!!
!!        
!! @par Revision History
!!   Revision History in mo_global_variables.f90 (r3814)
!!   Modification by Constantin Junk (2010-03-18)
!!     - separated namelist mpiom_phy_nml, ocean_nml und octst_nml
!!       from mo_global_variables
!!     - therefore, added mo_ocean_nml module
!!
!! @par Copyright and License
!!
!! This code is subject to the DWD and MPI-M-Software-License-Agreement in
!! its most recent form.
!! Please see the file LICENSE in the root of the source tree for this code.
!! Where software is supplied by third parties, it is indicated in the
!! headers of the routines.
!!
!!
MODULE mo_ocean_nml
!-------------------------------------------------------------------------
  USE mo_kind,               ONLY: wp, sp
  USE mo_exception,          ONLY: message, warning, message_text, finish
  USE mo_impl_constants,     ONLY: max_char_length
  USE mo_io_units,           ONLY: nnml, nnml_output
  USE mo_namelist,           ONLY: position_nml, positioned, open_nml, close_nml
  USE mo_mpi,                ONLY: my_process_is_stdio
  USE mo_nml_annotate,       ONLY: temp_defaults, temp_settings
  USE mo_io_units,           ONLY: filename_max
  USE mo_physical_constants, ONLY: a_T, rho_ref

#ifndef __NO_ICON_ATMO__
  USE mo_coupling_config,    ONLY: is_coupled_run
#endif
  IMPLICIT NONE

  PUBLIC


  ! ------------------------------------------------------------------------
  ! 1.0 Namelist variables and auxiliary parameters for mpiom_phy_nml
  !     mpiom forcing (right hand side)
  ! ------------------------------------------------------------------------

  ! switches for parameterizations (examples)
  LOGICAL  :: lmpiom_radiation
  LOGICAL  :: lmpiom_convection
  LOGICAL  :: lmpiom_gentmcwill

  NAMELIST/mpiom_phy_nml/ lmpiom_radiation, lmpiom_convection, lmpiom_gentmcwill


  ! ------------------------------------------------------------------------
  ! 2.0 Namelist variables and auxiliary parameters for ocean_nml
  !      - contains all default values to minimize ocean namelist (SLO, 2012/03)
  ! ------------------------------------------------------------------------

  INTEGER  :: n_zlev        ! number of ocean levels
  REAL(wp) :: dzlev_m(100)  ! namelist input of layer thickness

  INTEGER, PARAMETER :: toplev    = 1   ! surface ocean level

  INTEGER :: surface_module = 2  !  surface module - 1: old mo_ocean_bulk, 2: new mo_ocean_surface - implies i_therm_slo in sea ice

  ! switch for reading relaxation data: 1: read from file
  INTEGER :: init_oce_relax = 0
  INTEGER :: relax_analytical_type     = 0 ! special setup for analytic testases, replacement for itestcase_oce in the

!  LOGICAL :: l_time_marching    = .TRUE.  !=.TRUE. is default, the time loop is entered
!                                          !=.FALSE. the time loop is NOT entered and tests with stationary fields can
!                                          !be run. Example: tracer tests with prescribed time-invariant velocity and height.
  ! ----------------------------------------------------------------------------
  ! DIAGNOSTICS
  ! switch for ocean diagnostics - 0: no diagnostics; 1: write to stderr
  INTEGER            :: diagnostics_level      = 1

  ! switch for ocean stream function (not yet activated):
  !                   ! 0: no output
                      ! 1: write barotropic velocity in output file
                      ! 2: write barotropic stream function on regular grid
  INTEGER            :: idiag_psi      = 0

  ! parameterized velocity boundary conditions
                      ! Velocity boundary condition: Currently only no-slip is supported !!
                      ! i_bc_veloc_lateral = 0: boundary condition for velocity is no-slip: normal
                      !                         and tangential velocity components at lateral 
                      !                         boundaries are set to zero
                      ! i_bc_veloc_lateral = 1: boundary condition for velocity is free-slip: 
                      !                         normal velocity components at lateral boundariea is
                      !                         set to zero, tangential not.
  INTEGER,PARAMETER  :: i_bc_veloc_lateral_noslip   = 0                         
  INTEGER,PARAMETER  :: i_bc_veloc_lateral_freeslip = 1                           
  INTEGER            :: i_bc_veloc_lateral = i_bc_veloc_lateral_noslip   

  INTEGER            :: i_bc_veloc_top = 1  !Top boundary condition for velocity: 
                                            ! i_bc_veloc_top =0 : zero value at top boundary,no wind stress
                                            ! i_bc_veloc_top =1 : forced by wind stress 
                                            !                     stored in p_os%p_aux%bc_top_veloc
                                            ! i_bc_veloc_top =2 : forced by difference between wind
                                            !                     field in p_os%p_aux%bc_top_veloc 
                                            !                     and ocean velocity at top layer
  INTEGER            :: i_bc_veloc_bot = 1  !Bottom boundary condition for velocity:
                                            ! i_bc_veloc_bot =0 : zero value at bottom boundary 
                                            ! i_bc_veloc_bot =1 : bottom boundary friction
                                            ! i_bc_veloc_bot =2 : bottom friction plus topographic
                                            !                     slope (not implemented yet)
  ! Parameters for tracer transport scheme
  !
  !identifiers for different modes of updating the tracer state (substep
  INTEGER, PARAMETER :: NoTracerAdvectionDiffusion = 0
  INTEGER, PARAMETER :: i_during_step =1
  INTEGER, PARAMETER :: i_post_step   =2
  INTEGER, PARAMETER :: cell_based    = 1
  INTEGER, PARAMETER :: edge_based    = 2

  INTEGER :: tracer_update_mode = i_post_step
  INTEGER :: tracer_HorizontalAdvection_type = cell_based
  !Options for non-linear corilois term in vector invariant velocity equations
  INTEGER, PARAMETER :: no_coriolis                   = 0
  INTEGER, PARAMETER :: nonlinear_coriolis_dual_grid  = 200 !Default
  INTEGER, PARAMETER :: nonlinear_coriolis_primal_grid= 201
  INTEGER            :: NonlinearCoriolis_type            = nonlinear_coriolis_dual_grid
  INTEGER, PARAMETER :: NoKineticEnergy               = 0
  INTEGER, PARAMETER :: KineticEnergy_onDualGrid      = 200
  INTEGER, PARAMETER :: KineticEnergy_onPrimalGrid    = 201
  INTEGER            :: KineticEnergy_type            = KineticEnergy_onDualGrid
  
  LOGICAL :: l_ANTICIPATED_VORTICITY  = .FALSE.

  !Identifiers for advection schemes
  INTEGER, PARAMETER :: upwind                     = 1
  INTEGER, PARAMETER :: central                    = 2  
  INTEGER, PARAMETER :: lax_friedrichs             = 3
  INTEGER, PARAMETER :: miura_order1               = 4
  INTEGER, PARAMETER :: fct_horz                   = 5
  INTEGER, PARAMETER :: fct_vert_adpo              = 6
  INTEGER, PARAMETER :: fct_vert_ppm               = 7  
  INTEGER, PARAMETER :: fct_vert_minmod            = 8      
  INTEGER, PARAMETER :: fct_vert_zalesak           = 9      
  !Additional parameters for FCT: High and low order flux calculations can be
  !chosen from list above. Below is the default option
  INTEGER            :: fct_high_order_flux= central
  INTEGER            :: fct_low_order_flux = upwind 
  !Limiters for Flux-Corrected Transport
  INTEGER, PARAMETER :: fct_limiter_horz_zalesak   =100
  INTEGER, PARAMETER :: fct_limiter_horz_minmod    =101
  INTEGER, PARAMETER :: fct_limiter_horz_posdef    =102  
  
  !The default setting concerning tracer advection
  !horizontal
  INTEGER            :: flux_calculation_horz      = fct_horz      
  INTEGER            :: fct_limiter_horz           = fct_limiter_horz_zalesak!! 
  !vertical
  INTEGER            :: flux_calculation_vert      = fct_vert_ppm !fct_vert_ppm

  
  LOGICAL            :: l_adpo_flowstrength        = .FALSE.   ! .TRUE.: activate second condition for adpo weight

  LOGICAL            :: l_LAX_FRIEDRICHS          =.FALSE.  !Additional LAX-Friedich for horizontal tracer advection of full mimetic scheme fct_horz
  LOGICAL            :: l_GRADIENT_RECONSTRUCTION = .FALSE. !Additional Gradient-Reconstruction for horizontal tracer advection of full mimetic scheme fct_horz
  !this distinction is no longer used: INTEGER  :: i_sfc_forcing_form        = 0
  !=0: surface forcing applied as top boundary condition to vertical diffusion
  !=1: surface forcing applied as volume forcing at rhs, i.e.part of explicit term in momentum and tracer eqs. 
  !in this case, top boundary ondition of vertical Laplacians are homogeneous
  !INTEGER            :: vbc_zero_cond   =   0   ! no or zero boundary condition

  ! parameterized shallow water mode in the ocean model
  INTEGER            :: iswm_oce        =   0  ! switch for shallow water mode (1 = on, 0 = 3dim)
  INTEGER            :: discretization_scheme    =   1  ! discretization scheme: 1 for mimetic, 
                                               ! 2 for RBF-type of discretization

  ! parameters for Adams-Bashforth semi-implicit time stepping scheme
  ! are set according to Marshall et al paper
  REAL(wp) :: ab_const              = 0.1_wp     ! Adams-Bashforth constant
  REAL(wp) :: ab_beta               = 0.6_wp     ! Parameter in semi-implicit timestepping
  REAL(wp) :: ab_gam                = 0.6_wp     ! Parameter in semi-implicit timestepping


  ! parameters for gmres solver
  REAL(wp) :: solver_tolerance                   = 1.e-14_wp   ! Maximum value allowed for solver absolute tolerance
  REAL(wp) :: MassMatrix_solver_tolerance       = 1.e-11_wp   ! Maximum value allowed for solver absolute tolerance
  !  REAL(wp) :: solver_start_tolerance          = -1.0_wp
  INTEGER  :: solver_max_restart_iterations      = 100       ! For restarting gmres
  INTEGER  :: solver_max_iter_per_restart        = 200       ! For inner loop after restart
  INTEGER  :: solver_max_iter_per_restart_sp     = 200       ! For inner loop after restart
  REAL(sp) :: solver_tolerance_sp                = 1.e-11_sp   ! Maximum value allowed for solver absolute tolerance
  LOGICAL  :: use_absolute_solver_tolerance      = .true.   ! Maximum value allowed for solver tolerance
  INTEGER, PARAMETER :: select_gmres             = 1
  INTEGER, PARAMETER :: select_restart_gmres     = 2
  INTEGER, PARAMETER :: select_restart_mixedPrecision_gmres     = 3
  INTEGER :: select_solver                       = select_restart_gmres
  INTEGER :: solver_FirstGuess                   = 0
  LOGICAL :: use_continuity_correction           = .true.  
  INTEGER :: fast_performance_level              = 50 ! 5  ! 0= most safe, bit identical results, should be fast_sum = .false.
                                                      ! 1 = no optimized calls
                                                      ! 5 = standard (use of gmres restart)
                                                      ! > 10 = latest performnce optimizations
!   LOGICAL :: use_edges2edges_viacell_fast        = .false.

  INTEGER           :: MASS_MATRIX_INVERSION_TYPE =0  
  INTEGER,PARAMETER :: NO_INVERSION               =0
  INTEGER,PARAMETER :: MASS_MATRIX_INVERSION_ADVECTION =1
  INTEGER,PARAMETER :: MASS_MATRIX_INVERSION_ALLTERMS  =2


  ! physical parameters for  aborting the ocean model
  REAL(wp) :: dhdtw_abort           =  3.17e-11_wp  ! abort criterion for gmres solution (~1mm/year)
  REAL(wp) :: threshold_vn          = 10.0_wp    ! abort criterion for absolute velocity maximum
  REAL(wp) :: threshold_min_T       = -4.0_wp    ! abort criterion for temperature minimum
  REAL(wp) :: threshold_max_T       = 100._wp    ! abort criterion for temperature minimum
  REAL(wp) :: threshold_min_S       =  0.0_wp    ! abort criterion for salinity minimum
  REAL(wp) :: threshold_max_S       = 60.0_wp    ! abort criterion for salinity minimum

  REAL(wp) :: tracer_threshold_min(8), tracer_threshold_max(8) ! as above but with indexes
  CHARACTER(LEN=8) :: namelist_tracer_name(8) 

  INTEGER  :: no_tracer             = 2          ! number of tracers

  ! more ocean parameters, not yet well placed
!   INTEGER  :: expl_vertical_velocity_diff = 1    ! 0=explicit, 1 = implicit
!   INTEGER, PARAMETER :: explicit_diffusion = 2
!   INTEGER, PARAMETER :: implicit_diffusion = 1
!   INTEGER  :: vertical_tracer_diffusion_type   = 1   ! not used !
<<<<<<< HEAD
  INTEGER  :: VelocityDiffusion_order = 1         !1=laplacian, 2=biharmonic, 21=laplacian+biharmonic
  INTEGER  :: laplacian_form  = 1          !form of friction/diffusion operator
=======
  INTEGER  :: HorizontalViscosity_type  = 1          ! 0=no hor.diff; 1=constant Laplacian coefficients
                                                 ! 2=constant coefficients satisfying Munk criterion
                                                 ! 3=variable coefficients satisfying Munk criterion
  INTEGER  :: N_POINTS_IN_MUNK_LAYER = 1
  INTEGER  :: veloc_diffusion_order = 1          !order of friction/diffusion in velocity eq.: 1=laplacian, 2=biharmonic
  INTEGER  :: veloc_diffusion_form  = 1          !form of friction/diffusion operator
>>>>>>> 999a8877
                                                 !1: Laplace=curlcurl-graddiv
                                                 !2: Laplace=div k  grad
                                                 !For the corresponding biharmonic choice the laplacian in their form 1 or 2 are iterated

  REAL(wp) :: bottom_drag_coeff     = 2.5E-3_wp  ! chezy coefficient for bottom friction
                                                 ! 2-dimensional surface relaxation of temperature and salinity:
  INTEGER  :: type_surfRelax_Temp  = 0           ! 0=no relax.; 1=on for some testcases; 2=use OMIP-file
                                                 ! 3=use initialized values for temperature relaxation
  REAL(wp) :: para_surfRelax_Temp   = 1.0_wp     ! strength of 2-dim temperatuere relaxation in months
  INTEGER  :: type_surfRelax_Salt   = 0          ! 0=no relax.; 3=use initialized values for relaxation
  REAL(wp) :: para_surfRelax_Salt   = 1.0_wp     ! strength of 2-dim salinity relaxation in months
                                                 ! 3-dimensional relaxation of temperature and salinity
  INTEGER  :: type_3dimRelax_Temp   = 0          ! 0: no 3-dim relax.,  3: use initial T read with use_file_initialConditions=1
  REAL(wp) :: para_3dimRelax_Temp   = 1.0_wp     ! strength of 3-dim relaxation for temperature in months
  INTEGER  :: type_3dimRelax_Salt   = 0          ! 0: no 3-dim relax.,  3: use initial S read with use_file_initialConditions=1
  REAL(wp) :: para_3dimRelax_Salt   = 1.0_wp     ! strength of 3-dim relaxation for salinity in months
  LOGICAL  :: limit_elevation       = .FALSE.    ! .TRUE.: balance sea level elevation
  LOGICAL  :: limit_seaice          = .TRUE.     ! .TRUE.: set a cutoff limit to sea ice thickness
  REAL(wp) :: seaice_limit          = 0.4_wp     ! limit sea ice thickness to fraction of surface layer thickness

  INTEGER  :: coriolis_type         = 1          ! 0=zero Coriolis, the non-rotating case
                                                 ! 1=full varying Coriolis
                                                 ! 2=beta-plane (linear) approximation to Coriolis
                                                 ! 3=f-plane (constant) approximation to Coriolis
  REAL(wp) :: coriolis_fplane_latitude = 0.0_wp
  ! The variables below are used to set up in basin configuration the Coriolis (f/beta-plane) and
  !   to adjust the analytic wind forcing, units are degrees
  REAL(wp) :: basin_center_lat      = 30.0_wp    ! lat coordinate of basin center
  REAL(wp) :: basin_center_lon      =  0.0_wp    ! lon coordinate of basin center
  REAL(wp) :: basin_width_deg       = 60.0_wp    ! basin extension in zonal direction
  REAL(wp) :: basin_height_deg      = 60.0_wp    ! basin extension in meridional direction

  LOGICAL  :: lviscous              = .TRUE.
  LOGICAL  :: l_rigid_lid           = .FALSE.    ! include friction or not
  LOGICAL  :: l_inverse_flip_flop   = .FALSE.    ! true=complete discrete scalarproduct (slow)
                                                 ! false=use a shortcut (faster)
  LOGICAL  :: l_max_bottom          = .TRUE.     ! wet cell: true=if bathy deeper than top
                                                 !           false=bathy deeper mid of cell
  LOGICAL  :: l_edge_based          = .TRUE.     ! mimetic discretization based on edges (true) or cells (false)
  LOGICAL  :: l_partial_cells       = .FALSE.    ! partial bottom cells=true: local varying bottom depth

  INTEGER  :: i_sea_ice             = 1          ! 0 = no sea ice; 1=apply sea ice model using sea_ice_nml
  LOGICAL  :: l_relaxsal_ice        = .TRUE.     ! TRUE: relax salinity below sea ice
                                                 ! false = salinity is relaxed under sea ice completely

  LOGICAL  :: use_tracer_x_height          = .FALSE. ! use the tracer_x_height to calculate advection, in order to minimize round-off errors
  LOGICAL  :: l_with_horz_tracer_diffusion = .TRUE.  ! FALSE: no horizontal tracer diffusion
  LOGICAL  :: l_with_vert_tracer_diffusion = .TRUE.  ! FALSE: no vertical tracer diffusion
  LOGICAL  :: l_with_horz_tracer_advection = .TRUE.  ! FALSE: no horizontal tracer advection
  LOGICAL  :: l_with_vert_tracer_advection = .TRUE.  ! FALSE: no vertical tracer advection

  ! cfl related
  LOGICAL  :: cfl_check             = .TRUE.
  LOGICAL  :: cfl_write             = .FALSE.
  LOGICAL  :: cfl_stop_on_violation = .FALSE.
  REAL(wp) :: cfl_threshold         = 1.0_wp

  INTEGER, PARAMETER :: VerticalAdvection_None           = 0
  INTEGER, PARAMETER :: VerticalAdvection_MimeticRotationalForm = 1
  INTEGER, PARAMETER :: VerticalAdvection_DivergenceForm = 2
  INTEGER, PARAMETER :: VerticalAdvection_RotationalForm = 3
  INTEGER :: HorizonatlVelocity_VerticalAdvection_form = VerticalAdvection_MimeticRotationalForm

  LOGICAL  :: use_smooth_ocean_boundary  = .TRUE.


  NAMELIST/ocean_dynamics_nml/&
    &                 ab_beta                      , &
    &                 ab_const                     , &
    &                 ab_gam                       , &
    &                 basin_center_lat             , &
    &                 basin_center_lon             , &
    &                 basin_height_deg             , &
    &                 basin_width_deg              , &
    &                 cfl_check                    , &
    &                 cfl_write                    , &
    &                 cfl_stop_on_violation        , &
    &                 cfl_threshold                , &
    &                 coriolis_type                , &
    &                 coriolis_fplane_latitude       , &
    &                 dhdtw_abort                  , &
    &                 discretization_scheme        , &
    &                 dzlev_m                      , &
!     &                 vertical_tracer_diffusion_type , &
    &                 i_bc_veloc_bot               , &
    &                 i_bc_veloc_lateral           , &
    &                 i_bc_veloc_top               , &
    &                 iswm_oce                     , &
    &                 l_RIGID_LID                  , &
    &                 l_edge_based                 , &
    &                 l_inverse_flip_flop          , &
    &                 l_max_bottom                 , &
    &                 l_partial_cells              , &
    &                 lviscous                     , &
    &                 n_zlev                       , &
    &                 select_solver                , &
    &                 use_absolute_solver_tolerance, &
    &                 solver_max_iter_per_restart  , &
    &                 solver_max_restart_iterations, &
    &                 solver_tolerance             , &
    &                 solver_max_iter_per_restart_sp, &
    &                 solver_tolerance_sp          , &
    &                 threshold_vn                 , &
    &                 surface_module               , &
    &                 use_continuity_correction    , &
    &                 fast_performance_level       , &
    &                 MASS_MATRIX_INVERSION_TYPE   , &
    &                 NonlinearCoriolis_type       , &
    &                 KineticEnergy_type           , &
    &                 HorizonatlVelocity_VerticalAdvection_form, &
    &                 solver_FirstGuess            , &
    &                 use_smooth_ocean_boundary


  NAMELIST/ocean_tracer_transport_nml/&
    &                 no_tracer                    , &  
    &                 flux_calculation_horz        , &
    &                 flux_calculation_vert        , & 
    &                 fct_high_order_flux          , &
    &                 fct_low_order_flux           , &
    &                 fct_limiter_horz             , & 
    &                 l_adpo_flowstrength          , &     
    &                 l_with_horz_tracer_advection , &
    &                 l_with_horz_tracer_diffusion , &
    &                 l_with_vert_tracer_advection , &
    &                 l_with_vert_tracer_diffusion , &
    &                 use_tracer_x_height          , &           
    &                 threshold_max_S              , &
    &                 threshold_max_T              , &
    &                 threshold_min_S              , &
    &                 threshold_min_T              , &
    &                 tracer_update_mode           , &
    &                 tracer_HorizontalAdvection_type, &
    &                 l_LAX_FRIEDRICHS             , &
    &                 l_GRADIENT_RECONSTRUCTION


  REAL(wp) :: convection_InstabilityThreshold            = -5.0E-8_wp ! used in update_ho_params
  REAL(wp) :: RichardsonDiffusion_threshold              =  5.0E-8_wp ! used in update_ho_params
  REAL(wp) :: Temperature_HorizontalDiffusion_Background = 0.0_wp
  REAL(wp) :: Temperature_HorizontalDiffusion_Reference  = 1.0E+3_wp
  REAL(wp) :: Salinity_HorizontalDiffusion_Background    = 0.0_wp
  REAL(wp) :: Salinity_HorizontalDiffusion_Reference     = 1.0E+3_wp
  REAL(wp) :: velocity_VerticalDiffusion_background             = 1.0E-3_wp  ! vertical diffusion coefficient
  REAL(wp) :: k_pot_temp_h          = 1.0E+3_wp  ! horizontal mixing coefficient for pot. temperature
  REAL(wp) :: Temperature_VerticalDiffusion_background          = 1.0E-4_wp  ! vertical mixing coefficient for pot. temperature
  REAL(wp) :: Salinity_VerticalDiffusion_background               = 1.0E-4_wp  ! vertical diffusion coefficient for salinity
  REAL(wp) :: k_tracer_dianeutral_parameter   = 1.0E+3_wp  !dianeutral tracer diffusivity for GentMcWilliams-Redi parametrization
  REAL(wp) :: k_tracer_isoneutral_parameter   = 1.0E-4_wp  !isoneutral tracer diffusivity for GentMcWilliams-Redi parametrization
  REAL(wp) :: k_tracer_GM_kappa_parameter     = 1.0E-4_wp  !kappa parameter in GentMcWilliams parametrization
!   REAL(wp) :: max_vert_diff_veloc   = 0.0_wp     ! maximal diffusion coefficient for velocity
  REAL(wp) :: tracer_convection_MixingCoefficient    = 0.0_wp     ! maximal diffusion coefficient for tracer
  REAL(wp) :: biharmonic_const=0.005_wp !not used
  REAL(wp) :: HarmonicViscosity_background  = 0.0_wp  ! horizontal harmonic diffusion coefficient
  REAL(wp) :: BiharmonicViscosity_background = 0.0_wp! factor for adjusting the biharmonic diffusion coefficient
  REAL(wp) :: HarmonicViscosity_reference  = 1.0E+5_wp  ! horizontal harmonic diffusion coefficient
  REAL(wp) :: BiharmonicViscosity_reference = 5.0E12_wp! factor for adjusting the biharmonic diffusion coefficient
                                      !has to be adjusted for each resolution, the bigger this number
                                      !the smaller becomes the effect of biharmonic diffusion.The appropriate
                                      !size of this number depends also on the position of the biharmonic diffusion coefficient
                                      !within the biharmonic operator. Currently the coefficient is placed in front of the operator.
  INTEGER  :: BiharmonicViscosity_scaling = 4
  INTEGER  :: HarmonicViscosity_scaling = 1
  REAL(wp) :: LeithHarmonicViscosity_background = 0.0_wp
  REAL(wp) :: LeithHarmonicViscosity_reference = 3.82E-12_wp
  INTEGER  :: LeithHarmonicViscosity_scaling = 6
  REAL(wp) :: LeithBiharmonicViscosity_background = 0.0_wp
  REAL(wp) :: LeithBiharmonicViscosity_reference = 3.82E-12_wp
  INTEGER  :: LeithBiharmonicViscosity_scaling = 6
  INTEGER  :: LeithClosure_order = 0 ! 1=laplacian, 2= biharmonc, 21 =laplacian+biharmonc
  INTEGER  :: LeithClosure_form = 0  ! 1=vort, 2=vort+div
!   REAL(wp) :: LeithClosure_gamma = 0.25_wp !dimensionless constant for Leith closure, not used
  REAL(wp) :: TracerDiffusion_LeithWeight = 0.0_wp ! if Leith is active then the Leith coeff*this id added to the tracer diffusion coeff
  REAL(wp) :: max_turbulenece_TracerDiffusion_amplification = 4.0_wp ! max tracer diffusion amplification from turbulenece on top of the standard one
  INTEGER  :: HorizontalViscosity_SmoothIterations = 0
  REAL(wp) :: HorizontalViscosity_SpatialSmoothFactor = 0.5_wp
<<<<<<< HEAD
  REAL(wp) :: VerticalViscosity_TimeWeight = 0.5_wp
  INTEGER  :: N_POINTS_IN_MUNK_LAYER = 1
=======
  REAL(wp) :: HorizontalViscosity_ScaleWeight = 0.5_wp
  REAL(wp) :: VerticalViscosity_TimeWeight = 0.5_wp
  REAL(wp) :: Salinity_ConvectionRestrict = 0.0_wp
  
  NAMELIST/ocean_diffusion_nml/&
    &  HorizontalViscosity_type,    &
    &  HorizontalViscosity_SmoothIterations,       &
    &  HorizontalViscosity_SpatialSmoothFactor,    &
    &  HorizontalViscosityBackground_Biharmonic,   &
    &  HorizontalViscosity_ScaleWeight,            &
    &  VerticalViscosity_TimeWeight,  &
    &  k_pot_temp_h                ,    &
    &  k_pot_temp_v                ,    &
    &  k_sal_h                     ,    &
    &  k_sal_v                     ,    &
    &  k_veloc_h                   ,    &
    &  k_veloc_v                   ,    &
    &  MAX_VERT_DIFF_TRAC          ,    &
    &  MAX_VERT_DIFF_VELOC         ,    &
    &  convection_InstabilityThreshold, &
    &  RichardsonDiffusion_threshold,   &
    &  k_tracer_dianeutral_parameter,   &
    &  k_tracer_isoneutral_parameter,   &
    &  k_tracer_GM_kappa_parameter,     &
    &  leith_closure,                   &
    &  leith_closure_gamma,             &
    &  biharmonic_const,                &
    &  Salinity_ConvectionRestrict
>>>>>>> 999a8877

  INTEGER :: TracerHorizontalDiffusion_scaling = 1 ! 1= constant, 5=scale with edge (dual) **3
  REAL(wp) :: TracerHorizontalDiffusion_ScaleWeight = 1.0_wp
  !Parameters for GM-Redi configuration
  INTEGER            :: GMRedi_configuration=0
  INTEGER, PARAMETER :: Cartesian_Mixing=0
  INTEGER, PARAMETER :: GMRedi_combined =1   !both parametrizations active
  INTEGER, PARAMETER :: GM_only         =2
  INTEGER, PARAMETER :: Redi_only       =3
  !Parameters for tapering configuration
  INTEGER, PARAMETER :: tapering_DanaMcWilliams=1
  INTEGER, PARAMETER :: tapering_Large=2
  INTEGER, PARAMETER :: tapering_Griffies=3
  INTEGER            :: tapering_scheme=tapering_DanaMcWilliams
  !Parameters for tapering schemes
<<<<<<< HEAD
  REAL(wp) :: S_max=1.0e-2   !maximally allowed slope
=======
  LOGICAL :: GMRedi_usesRelativeMaxSlopes = .true. ! the slopes are defined relatively the the grid slopes: dz/dx
  REAL(wp) :: S_max=1.0e-2   !maximally allowed slope 
>>>>>>> 999a8877
  REAL(wp) :: S_critical=4.0e-3 !critical value at which tapering reduces slope by 50%  
  REAL(wp) :: S_d=1.0e-3     !width of transition zone from untapered to tapered
  REAL(wp) :: c_speed=2.0_wp !aproximation to first baroclinic wave speed. Used in tapering schemes to calculate
                             !Rossby radius in tapering schemes
  
 NAMELIST/ocean_horizontal_diffusion_nml/&
    & &! define harmonic and biharmonic parameters !
    &  laplacian_form,                  & ! 1=curlcurl-graddiv, 2=div k  grad
    &  VelocityDiffusion_order        , & ! 1=harmonic, 2=biharmonic, 21=harmonic+biharmonc
    &  N_POINTS_IN_MUNK_LAYER         , &
    &  BiharmonicViscosity_scaling,     & ! the scaling type for the biharmonic viscosity
    &  HarmonicViscosity_scaling,       & ! the scaling type for the harmonic viscosity
    &  HarmonicViscosity_background,    & ! the harmonic viscosity background value (not scaled)
    &  HarmonicViscosity_reference,     & ! the harmonic viscosity parameter for scaling
    &  BiharmonicViscosity_background,  & ! the biharmonic viscosity background value (not scaled)
    &  BiharmonicViscosity_reference,   & ! the biharmonic viscosity parameter for scaling
    &  HorizontalViscosity_SmoothIterations,      & ! smoothing iterations for the scaled viscosity (both harmonic and biharmonic)
    &  HorizontalViscosity_SpatialSmoothFactor,   & ! the weight of the neigbors during the smoothing
    & &
    & &  ! define tracer horizontal diffusion parameters !
    &  TracerHorizontalDiffusion_scaling,         & ! the scaling type for the  tracer diffusion
    &  Temperature_HorizontalDiffusion_Background,&
    &  Temperature_HorizontalDiffusion_Reference, &
    &  Salinity_HorizontalDiffusion_Background,   &
    &  Salinity_HorizontalDiffusion_Reference,    &
    & &
    & &! GMRedi parameters !
    &  GMRedi_configuration        ,&
    &  tapering_scheme             ,&
    &  S_max, S_d, S_critical, c_speed, &
    &  k_tracer_dianeutral_parameter,   &
    &  k_tracer_isoneutral_parameter,   &
    &  k_tracer_GM_kappa_parameter,     &
    & &
    & & ! define Leith parameters
    &  LeithClosure_order,              & ! 1=harmonic, 2=biharmonic, 21=biharmonic+harmonic
    &  LeithClosure_form,               & ! 1=rotation only, 2=rot+div, 4=rot+div using a div grad harmonic form
    &  LeithHarmonicViscosity_background,       &
    &  LeithHarmonicViscosity_reference,        &
    &  LeithHarmonicViscosity_scaling,          &
    &  LeithBiharmonicViscosity_background,     &
    &  LeithBiharmonicViscosity_reference,      &
    &  LeithBiharmonicViscosity_scaling,        &
    &  TracerDiffusion_LeithWeight,             &       ! experimental, do not use!
    &  max_turbulenece_TracerDiffusion_amplification, & ! experimental, do not use!
    & &
    & & ! other
    &  biharmonic_const                 ! obsolete


  
  REAL(wp) :: velocity_RichardsonCoeff      = 0.5E-2_wp  ! Factor with which the richarseon related part of the vertical
                                                 ! diffusion is multiplied before it is added to the background
                                                 ! vertical diffusion ! coeffcient for the velocity. See usage in
                                                 ! mo_ocean_physics.f90, update_ho_params, variable z_av0
<<<<<<< HEAD
  REAL(wp) :: tracer_RichardsonCoeff     = 0.5E-2_wp  ! see above, valid for tracer instead velocity, see variable z_dv0 in update_ho_params
  INTEGER, PARAMETER  :: PPscheme_Constant_type   = 0  ! are kept constant over time and are set to the background values; no convection
  INTEGER, PARAMETER  :: PPscheme_ICON_PP_type    = 1
  INTEGER, PARAMETER  :: PPscheme_MPIOM_PP_type   = 2
  INTEGER, PARAMETER  :: PPscheme_ICON_PP_Edge_type    = 3
  INTEGER, PARAMETER  :: PPscheme_ICON_PP_Edge_vnPredict_type = 4
  INTEGER  :: PPscheme_type = PPscheme_MPIOM_PP_type
=======
  REAL(wp) :: richardson_tracer     = 0.5E-2_wp  ! see above, valid for tracer instead velocity, see variable z_dv0 in update_ho_params
  INTEGER, PARAMETER  :: physics_parameters_Constant_type   = 0  ! are kept constant over time and are set to the background values; no convection
  INTEGER, PARAMETER  :: physics_parameters_ICON_PP_type    = 1
  INTEGER, PARAMETER  :: physics_parameters_MPIOM_PP_type   = 2
  INTEGER, PARAMETER  :: physics_parameters_ICON_PP_Edge_type    = 3
  INTEGER, PARAMETER  :: physics_parameters_ICON_PP_Edge_vnPredict_type = 4
  INTEGER  :: physics_parameters_type = physics_parameters_MPIOM_PP_type
>>>>>>> 999a8877
  REAL(wp) :: lambda_wind           = 0.03_wp     ! 0.03_wp for 20km omip   !  wind mixing stability parameter, eq. (16) of Marsland et al. (2003)
  REAL(wp) :: wma_diff              = 5.0e-4_wp  !  wind mixing amplitude for diffusivity
  REAL(wp) :: wma_visc              = 5.0e-4_wp  !  wind mixing amplitude for viscosity
  LOGICAL  :: use_wind_mixing = .FALSE.          ! .TRUE.: wind mixing parametrization switched on
  LOGICAL  :: use_reduced_mixing_under_ice = .TRUE. ! .TRUE.: reduced wind mixing under sea ice in pp-scheme
<<<<<<< HEAD
=======
  REAL(wp) :: LinearThermoExpansionCoefficient = a_T
  REAL(wp) :: OceanReferenceDensity = rho_ref
>>>>>>> 999a8877
  REAL(wp) :: tracer_TopWindMixing   = 1.0E-5_wp
  REAL(wp) :: velocity_TopWindMixing = 1.0E-5_wp
  REAL(wp) :: WindMixingDecayDepth  = 40.0
  REAL(wp) :: Salinity_ConvectionRestrict = 0.0_wp

  NAMELIST/ocean_vertical_diffusion_nml/&
    &  PPscheme_type               ,&         !2=as in MPIOM, 4=used for higher resolutions
    &  VerticalViscosity_TimeWeight,&         ! timeweight of the vertical viscosity calculated from the previous velocity (valid only with PPscheme_type=4)
    &  Temperature_VerticalDiffusion_background, &
    &  Salinity_VerticalDiffusion_background,    &
    &  velocity_VerticalDiffusion_background,    &
    &  bottom_drag_coeff           ,&
    &  velocity_RichardsonCoeff    ,&
    &  tracer_RichardsonCoeff,      &
    &  lambda_wind                 ,&
    &  wma_visc                    ,&
    &  use_reduced_mixing_under_ice,&
    &  use_wind_mixing,             &
<<<<<<< HEAD
=======
    &  GMRedi_configuration        ,&
    &  tapering_scheme             ,&
    &  GMRedi_usesRelativeMaxSlopes, &
    &  S_max, S_d,S_critical, c_speed,   &
    &  LinearThermoExpansionCoefficient, &
    &  OceanReferenceDensity,       &
>>>>>>> 999a8877
    &  tracer_TopWindMixing,        &
    &  WindMixingDecayDepth,        &
    &  velocity_TopWindMixing,      &
    &  tracer_convection_MixingCoefficient ,    &
    &  convection_InstabilityThreshold, &
    &  RichardsonDiffusion_threshold,   &
    &  Salinity_ConvectionRestrict  

  INTEGER  :: EOS_TYPE              = 2          ! 1=linear EOS,2=(nonlinear, from MPIOM)
                                                 ! 3=nonlinear Jacket-McDoudgall-formulation (not yet recommended)
  REAL(wp) :: LinearThermoExpansionCoefficient = a_T
  REAL(wp) :: OceanReferenceDensity = rho_ref
  
  NAMELIST/ocean_physics_nml/&
    &  EOS_TYPE                    , &
    &  i_sea_ice                   , &
    &  LinearThermoExpansionCoefficient, &
    &  OceanReferenceDensity

  ! ------------------------------------------------------------------------
  ! FORCING {
  ! iforc_oce: parameterized forcing for ocean model:
  INTEGER, PARAMETER :: No_Forcing                = 10
  INTEGER, PARAMETER :: Analytical_Forcing        = 11
  INTEGER, PARAMETER :: OMIP_FluxFromFile         = 12  ! OMIP or NCEP type forcing
  INTEGER, PARAMETER :: Atmo_FluxFromFile         = 13  ! not yet
  INTEGER, PARAMETER :: Coupled_FluxFromAtmo      = 14  ! parameter for a coupled atmosphere-ocean run
  INTEGER, PARAMETER :: Coupled_FluxFromFile      = 15  ! not yet
  INTEGER            :: iforc_oce                 =  0  ! index of parameterized forcing

  ! new/renamed switches
  ! length of time varying flux forcing: 12: read 12 months, other: read daily values
  INTEGER  :: forcing_timescale                    = 1
  LOGICAL  :: forcing_enable_freshwater            = .TRUE.    ! .TRUE.: apply freshwater forcing boundary condition
  LOGICAL  :: forcing_set_runoff_to_zero           = .FALSE.   ! .TRUE.: set river runoff to zero for comparion to MPIOM
  LOGICAL  :: zero_freshwater_flux                 = .FALSE.   ! .TRUE.: zero freshwater fluxes but salt-change possible
  LOGICAL  :: use_new_forcing                      = .FALSE.
  ! _type variables range
  !    0    : not used
  !   1:100 : file based input
  ! 101:200 : analytic setup
  ! forcing_windstress_(u|v|fluxes)_type values
  ! 1   : omip input
  ! 5   : ncep input
  INTEGER  :: forcing_fluxes_type                  = 0
  INTEGER  :: forcing_windstress_u_type            = 0
  INTEGER  :: forcing_windstress_v_type            = 0

  REAL(wp) :: forcing_windstress_zonal_waveno      = 3.0_wp  ! For the periodic analytic forcing (wind)
  REAL(wp) :: forcing_windstress_zonalWavePhase    = 0.0_wp
!DR  REAL(wp) :: forcing_windstress_meridional_waveno = 3.0_wp
  REAL(wp) :: forcing_windstress_merid_waveno      = 3.0_wp
  REAL(wp) :: forcing_windStress_u_amplitude       = 1.0_wp
  REAL(wp) :: forcing_windStress_v_amplitude       = 1.0_wp
  REAL(wp) :: forcing_center                       = 0.0_wp
  INTEGER  :: forcing_smooth_steps                 = 1
  REAL(wp) :: forcing_windStress_weight            = 1.0_wp
  INTEGER  :: forcing_windspeed_type               = 0
  REAL(WP) :: forcing_windspeed_amplitude          = 1.0_wp
  REAL(wp) :: relax_temperature_min                = 10.0_wp  ! in cases of analytic relaxation
  REAL(wp) :: relax_temperature_max                = 10.0_wp  ! in cases of analytic relaxation
  REAL(wp) :: relax_width           = 1.5_wp     ! the spacial width in degrees where relaxation is applied
  REAL(wp) :: forcing_HeatFlux_amplitude = 10._wp
  REAL(wp) :: forcing_HeatFlux_base      = 0.0_wp
  REAL(wp) :: forcing_temperature_poleLat          = 90.0_wp  ! place the pole at this latitude
                                                              ! for temperature forcing (degrees)
  INTEGER  :: atmos_flux_analytical_type           = 0        ! type of atmospheric fluxes for analytical forcing
  REAL(wp) :: atmos_SWnet_const                    = 0.0_wp   ! constant atmospheric fluxes for analytical forcing
  REAL(wp) :: atmos_LWnet_const                    = 0.0_wp   ! constant atmospheric fluxes for analytical forcing
  REAL(wp) :: atmos_lat_const                      = 0.0_wp   ! constant atmospheric fluxes for analytical forcing
  REAL(wp) :: atmos_sens_const                     = 0.0_wp   ! constant atmospheric fluxes for analytical forcing
  REAL(wp) :: atmos_SWnetw_const                   = 0.0_wp   ! constant atmospheric fluxes for analytical forcing
  REAL(wp) :: atmos_LWnetw_const                   = 0.0_wp   ! constant atmospheric fluxes for analytical forcing
  REAL(wp) :: atmos_latw_const                     = 0.0_wp   ! constant atmospheric fluxes for analytical forcing
  REAL(wp) :: atmos_sensw_const                    = 0.0_wp   ! constant atmospheric fluxes for analytical forcing
  REAL(wp) :: atmos_precip_const                   = 0.0_wp   ! constant atmospheric fluxes for analytical forcing
  REAL(wp) :: atmos_evap_const                     = 0.0_wp   ! constant atmospheric fluxes for analytical forcing
  INTEGER  :: windstress_smoothIterations          = 0
  REAL(wp) :: windstress_smoothWeight              = 0.0_wp
                                                              

  NAMELIST/ocean_forcing_nml/&
    &                 forcing_center                      , &
    &                 forcing_enable_freshwater           , &
    &                 zero_freshwater_flux                , &
    &                 forcing_fluxes_type                 , &
    &                 forcing_set_runoff_to_zero          , &
    &                 forcing_timescale                   , &
    &                 forcing_windStress_u_amplitude      , &
    &                 forcing_windStress_v_amplitude      , &
!DR    &                 forcing_windstress_meridional_waveno, &
    &                 forcing_windstress_merid_waveno     , &
    &                 forcing_windstress_u_type           , &
    &                 forcing_windstress_v_type           , &
    &                 forcing_windstress_zonal_waveno     , &
    &                 forcing_windstress_zonalWavePhase   , &
    &                 forcing_windspeed_type              , &
    &                 forcing_windspeed_amplitude         , &
    &                 windstress_smoothIterations         , &
    &                 windstress_smoothWeight            , &
    &                 forcing_HeatFlux_amplitude   , &
    &                 forcing_HeatFlux_base        , &
    &                 iforc_oce                           , &
    &                 init_oce_relax                      , &
    &                 type_surfRelax_Salt                 , &
    &                 type_3dimRelax_Temp                 , &
    &                 type_3dimRelax_Salt                 , &
    &                 l_relaxsal_ice                      , &
    &                 limit_elevation                     , &
    &                 para_surfRelax_Temp                 , &
    &                 para_surfRelax_Salt                 , &
    &                 para_3dimRelax_Temp                 , &
    &                 para_3dimRelax_Salt                 , &
    &                 relax_analytical_type               , &
    &                 limit_seaice                        , &
    &                 seaice_limit                        , &
    &                 type_surfRelax_Temp                 , &
    &                 relax_temperature_min               , &
    &                 relax_temperature_max               , &
    &                 relax_width,                          &
    &                 atmos_flux_analytical_type          , &
    &                 atmos_SWnet_const                   , &
    &                 atmos_LWnet_const                   , &
    &                 atmos_lat_const                     , &
    &                 atmos_sens_const                    , &
    &                 atmos_SWnetw_const                  , &
    &                 atmos_LWnetw_const                  , &
    &                 atmos_latw_const                    , &
    &                 atmos_sensw_const                   , &
    &                 atmos_precip_const                  , &
    &                 atmos_evap_const                    , &
    &                 forcing_temperature_poleLat         , &
    &                 forcing_smooth_steps                , &
    &                 forcing_windStress_weight           , &
    &                 use_new_forcing                    
  ! } END FORCING

  !----------------------------------------------------------------------------
  ! initial conditions
  LOGICAL  :: use_file_initialConditions  = .false.
  REAL(wp) :: initial_temperature_top     = 16.0_wp    ! reference temperature used for initialization in testcase 46
  REAL(wp) :: initial_temperature_bottom  = 16.0_wp    ! reference temperature used for initialization in testcase 46
  REAL(wp) :: initial_temperature_shift   =  0.0_wp    ! temperature used for adding meridional temperature gradient
  REAL(wp) :: initial_temperature_north   =  5.0_wp    ! reference temperature used for initialization Atlantic channel
  REAL(wp) :: initial_temperature_south   =  0.0_wp    ! reference temperature used for initialization Atlantic channel
  REAL(wp) :: initial_temperature_scale_depth = 1000.0_wp ! reference scale depth used for initialization Atlantic channel
  REAL(wp) :: initial_temperature_VerticalGradient = -8.2E-3_wp ! as in Danilov 2012, Ocean Modelling 47
  REAL(wp) :: initial_salinity_top        = 35.0_wp    ! reference salinity used for initialization in testcase 46
  REAL(wp) :: initial_salinity_bottom     = 35.0_wp    ! reference salinity used for initialization in testcase 46
  !  INTEGER  :: scatter_levels(10)       = 0          ! levels for possible scattering of the constant tracer fields
  !  REAL(wp) :: scatter_t                = 20.0_wp    ! temperature value for scattering
  !  REAL(wp) :: scatter_s                = 10.0_wp    ! salinity value for scattering
  INTEGER  :: topography_type             = 0          ! >= 200 analytic bathymetry
  REAL(wp) :: topography_height_reference = 0.0_wp     ! used if topography_type >= 200
  INTEGER  :: sea_surface_height_type     = 0          ! >= 200 sea_surface_height
  INTEGER  :: initial_salinity_type       = 0
  INTEGER  :: initial_temperature_type    = 0
  CHARACTER(LEN= max_char_length) :: initial_sst_type = 'sst1'
  INTEGER  :: initial_velocity_type       = 0
  REAL(wp) :: initial_velocity_amplitude  = 0.0_wp
  CHARACTER(filename_max) :: InitialState_InputFileName = "initial_state.nc"   !< file name for reading in
  REAL(wp) :: smooth_initial_height_weights(2)  = 0.0_wp   ! if > 0, initial height is smoothed by these weights, 1st=this, 2nd=neigbors
  REAL(wp) :: smooth_initial_salinity_weights(2)  = 0.0_wp   ! if > 0, initial height is smoothed by these weights, 1st=this, 2nd=neigbors
  REAL(wp) :: smooth_initial_temperature_weights(2)  = 0.0_wp   ! if > 0, initial height is smoothed by these weights, 1st=this, 2nd=neigbors
  INTEGER  :: smooth_initial_salinity_iterations = 0
  INTEGER  :: smooth_initial_temperature_iterations = 0
  INTEGER  :: smooth_initial_height_iterations = 0
  REAL(wp) :: initial_perturbation_waveNumber = 2.0_wp 
  REAL(wp) :: initial_perturbation_max_ratio  = 0.05_wp 

  ! test cases for ocean model; for the index see run scripts
  INTEGER            :: itestcase_oce  = 0
  NAMELIST/ocean_initialConditions_nml/ &
    & use_file_initialConditions , &
    & initial_temperature_bottom , &
    & initial_temperature_top    , &
    & initial_temperature_shift  , &
    & initial_temperature_north  , &
    & initial_temperature_south  , &
    & initial_temperature_VerticalGradient, &
    & initial_salinity_top       , &
    & initial_salinity_bottom    , &
    & initial_salinity_type      , &
    & initial_temperature_type   , &
    & initial_sst_type           , &
    & initial_velocity_type      , &
    & initial_velocity_amplitude , &
    & topography_type            , &
    & topography_height_reference, &
    & sea_surface_height_type    , &
    & InitialState_InputFileName , &
    & smooth_initial_height_weights, &
    & smooth_initial_height_iterations, &
    & smooth_initial_salinity_weights, &
    & smooth_initial_salinity_iterations, &
    & smooth_initial_temperature_weights, &
    & smooth_initial_temperature_iterations, &
    & initial_temperature_scale_depth, &
    & initial_perturbation_waveNumber, & 
    & initial_perturbation_max_ratio
  !----------------------------------------------------------------------------
  ! vertex list of throughflows
  INTEGER :: denmark_strait(100)         = -1
  INTEGER :: gibraltar(100)              = -1
  INTEGER :: drake_passage(100)          = -1
  INTEGER :: florida_strait(100)          = -1
  INTEGER :: indonesian_throughflow(100) = -1
  INTEGER :: scotland_iceland(100)       = -1
  INTEGER :: mozambique(100)             = -1
  INTEGER :: framStrait(100)             = -1
  INTEGER :: beringStrait(100)           = -1
  INTEGER :: barentsOpening(100)         = -1
  INTEGER :: agulhas(100)                = -1
  INTEGER :: agulhas_long(100)           = -1
  INTEGER :: agulhas_longer(100)         = -1
  LOGICAL :: diagnose_for_horizontalVelocity = .false.
  
  NAMELIST/ocean_diagnostics_nml/ diagnostics_level, &
    & florida_strait, &
    & denmark_strait, &
    & drake_passage, &
    & gibraltar,  &
    & indonesian_throughflow, &
    & scotland_iceland, &
    & mozambique, &
    & framStrait, &
    & beringStrait, &
    & barentsOpening, &
    & agulhas, &
    & agulhas_long, &
    & agulhas_longer, &
    & diagnose_for_horizontalVelocity
  ! ------------------------------------------------------------------------
  ! 3.0 Namelist variables and auxiliary parameters for octst_nml
  !     This namelists mainly exists during the development of the ocean model
  ! ------------------------------------------------------------------------

  ! location of single cell for input of test values
  INTEGER  :: i_ocv_blk = 1       ! input test block
  INTEGER  :: i_ocv_idx = 1       ! input test index
  INTEGER  :: i_ocv_ilv = 1       ! input test level
  REAL(wp) :: h_val     = 0.0_wp  ! input test value for elevation
  REAL(wp) :: t_val     = 0.0_wp  ! input test value for temperature
  !REAL(wp) :: s_val     = 0.0_wp  ! input  test value for salinity

  ! latitude/longitude location of single cell output for debugging
  REAL(wp) :: rlat_in   = 0.0_wp  ! latitude of cell for debug output
  REAL(wp) :: rlon_in   = 0.0_wp  ! longitude of cell for debug output

  CHARACTER(len=3) :: str_proc_tst(10)   ! namelist string of source processes to print

  NAMELIST/octst_nml/  h_val, t_val, rlat_in, rlon_in

  ! namelist diagnostics
  LOGICAL :: use_omip_windstress, use_omip_fluxes, use_omip_forcing

  CONTAINS

 !-------------------------------------------------------------------------

 !-------------------------------------------------------------------------
 !>
 !! Initialization of variables that set up the configuration of the ocean model
 !!
 !!               Initialization of variables that set up the configuration
 !!               of the ocean using values read from
 !!               namelist 'ocean_nml' and 'octst_nml'.
 !!
 !! @par Revision History
 !!   Modification by Constantin Junk, MPI-M (2010-02-22)
 !!    - separated submethod_name ocean_nml_setup from the original
 !!      setup_run submethod_name (which is moved to mo_run_nml)
 !!
!<Optimize:inUse>
 SUBROUTINE read_ocean_namelist( filename )

  CHARACTER(LEN=*), INTENT(IN) :: filename

  ! LOGICAL  :: ignore_land_points = .false.

  ! NAMELIST/ocean_run_nml/ ignore_land_points

  INTEGER :: i_status, istat
  INTEGER :: iunit

  CHARACTER(*), PARAMETER :: &
          method_name = 'mo_ocean_nml/read_ocean_namelist:'

  CALL message(method_name,'running the hydrostatic ocean model')

    !------------------------------------------------------------
    ! 4.0 set up the default values for ocean_nml
    !------------------------------------------------------------

    ! default values when namelist is not present and no default on definition

    n_zlev            = -1 ! 5
    dzlev_m(:)        = -1.0_wp

    !dzlev_m(1:n_zlev) =  (/ 50.0_wp, 150.0_wp, 500.0_wp, 1300.0_wp, 2500.0_wp  /)
    !  lower level of layers:  50       200       700       2000       4500
    !  surface coord. levels:  25       125       450       1350       3250

    ! maximal diffusion coefficient for tracer used in implicit vertical tracer diffusion,
    !   if stability criterion is met
    tracer_convection_MixingCoefficient  = 100.0_wp * Temperature_VerticalDiffusion_background
!     max_vert_diff_veloc = 100.0_wp * velocity_VerticalDiffusion_background

    !------------------------------------------------------------
    ! 5.0 Read ocean_nml namelist
    !------------------------------------------------------------
    ! (done so far by all MPI processes)

    CALL open_nml(TRIM(filename))
    !==================================================================
    ! NOTE: DO NOT USE STATUS FLAG in READ(nnml) WITHOUT CHECKING IT  !
    ! This will result undetected unread namelists                    !
    !==================================================================

    CALL position_nml ('ocean_dynamics_nml', status=i_status)
    IF (my_process_is_stdio()) THEN
      iunit = temp_defaults()
      WRITE(iunit, ocean_dynamics_nml) ! write defaults to temporary text file
    END IF
    SELECT CASE (i_status)
    CASE (positioned)
      READ (nnml, ocean_dynamics_nml)                         ! overwrite default settings
      IF (my_process_is_stdio()) THEN
        iunit = temp_settings()
        WRITE(iunit, ocean_dynamics_nml) ! write settings to temporary text file
      END IF
    END SELECT

    CALL position_nml ('ocean_physics_nml', status=i_status)
    IF (my_process_is_stdio()) THEN
      iunit = temp_defaults()
      WRITE(iunit, ocean_physics_nml)    ! write defaults to temporary text file
    END IF
    SELECT CASE (i_status)
    CASE (positioned)
      READ (nnml, ocean_physics_nml)                            ! overwrite default settings
      IF (my_process_is_stdio()) THEN
        iunit = temp_settings()
        WRITE(iunit, ocean_physics_nml)    ! write settings to temporary text file
      END IF
    END SELECT

    CALL position_nml ('ocean_horizontal_diffusion_nml', status=i_status)
    IF (my_process_is_stdio()) THEN
      iunit = temp_defaults()
      WRITE(iunit, ocean_horizontal_diffusion_nml)    ! write defaults to temporary text file
    END IF
    SELECT CASE (i_status)
    CASE (positioned)
      READ (nnml, ocean_horizontal_diffusion_nml)                            ! overwrite default settings
      IF (my_process_is_stdio()) THEN
        iunit = temp_settings()
        WRITE(iunit, ocean_horizontal_diffusion_nml)    ! write settings to temporary text file
      END IF
    END SELECT

    CALL position_nml ('ocean_vertical_diffusion_nml', status=i_status)
    IF (my_process_is_stdio()) THEN
      iunit = temp_defaults()
      WRITE(iunit, ocean_vertical_diffusion_nml)    ! write defaults to temporary text file
    END IF
    SELECT CASE (i_status)
    CASE (positioned)
      READ (nnml, ocean_vertical_diffusion_nml)                            ! overwrite default settings
      IF (my_process_is_stdio()) THEN
        iunit = temp_settings()
        WRITE(iunit, ocean_vertical_diffusion_nml)    ! write settings to temporary text file
      END IF
    END SELECT

    CALL position_nml ('ocean_tracer_transport_nml', status=i_status)
    IF (my_process_is_stdio()) THEN
      iunit = temp_defaults()
      WRITE(iunit, ocean_tracer_transport_nml)    ! write defaults to temporary text file
    END IF
    SELECT CASE (i_status)
    CASE (positioned)
      READ (nnml, ocean_tracer_transport_nml)                            ! overwrite default settings
      IF (my_process_is_stdio()) THEN
        iunit = temp_settings()
        WRITE(iunit, ocean_tracer_transport_nml)    ! write settings to temporary text file
      END IF
    END SELECT
    
    CALL position_nml ('ocean_forcing_nml', status=i_status)
    IF (my_process_is_stdio()) THEN
      iunit = temp_defaults()
      WRITE(iunit, ocean_forcing_nml)  ! write defaults to temporary text file
    END IF
    SELECT CASE (i_status)
    CASE (positioned)
      READ (nnml, ocean_forcing_nml)                          ! overwrite default settings
      IF (my_process_is_stdio()) THEN
        iunit = temp_settings()
        WRITE(iunit, ocean_forcing_nml)  ! write settings to temporary text file
      END IF
    END SELECT

    CALL position_nml ('ocean_initialConditions_nml', status=i_status)
    IF (my_process_is_stdio()) THEN
      iunit = temp_defaults()
      WRITE(iunit, ocean_initialConditions_nml)  ! write defaults to temporary text file
    END IF
    SELECT CASE (i_status)
    CASE (positioned)
      READ (nnml, ocean_initialConditions_nml)                          ! overwrite default settings
      IF (my_process_is_stdio()) THEN
        iunit = temp_settings()
        WRITE(iunit, ocean_initialConditions_nml)  ! write settings to temporary text file
      END IF
    END SELECT

    CALL position_nml ('ocean_diagnostics_nml', status=i_status)
    IF (my_process_is_stdio()) THEN
      iunit = temp_defaults()
      WRITE(iunit, ocean_diagnostics_nml)   ! write defaults to temporary text file
    END IF
    SELECT CASE (i_status)
    CASE (positioned)
      READ (nnml, ocean_diagnostics_nml)                           ! overwrite default settings
      IF (my_process_is_stdio()) THEN
        iunit = temp_settings()
        WRITE(iunit, ocean_diagnostics_nml)   ! write settings to temporary text file
      END IF
    END SELECT

    !------------------------------------------------------------
    ! 6.0 check the consistency of the parameters
    !------------------------------------------------------------
    If (laplacian_form /= 1 .and. laplacian_form /= 2) THEN
      CALL finish(method_name, 'wrong laplacian_form parameter')
    ENDIF
      

    IF( n_zlev < 1 ) &
      & CALL finish(method_name,  'n_zlev < 1')
    IF( iswm_oce == 1 .AND. n_zlev > 1 ) THEN
      CALL message(method_name,'WARNING, shallow water model (ocean): n_zlev set to 1')
      n_zlev = 1
    ENDIF

    IF(discretization_scheme == 1)THEN
      CALL message(method_name,'You have choosen the mimetic dicretization')
    !ELSEIF(discretization_scheme == 2)THEN
    !  CALL message(method_name,'You have choosen the RBF dicretization')
    ELSE
      CALL finish(method_name, 'wrong parameter for discretization scheme')
    ENDIF

    !consistency check for horizontal advection in edge_based configuration
    IF(l_edge_based)THEN
      CALL message(method_name,'You are using the EDGE_BASED discretization')
      tracer_HorizontalAdvection_type = edge_based
      CALL warning(method_name, 'seting tracer_HorizontalAdvection_type to edge_based')
      IF( flux_calculation_horz > fct_horz .OR. flux_calculation_horz <upwind ) THEN
        CALL finish(method_name, 'wrong parameter for horizontal advection scheme; use 1-5')
      ENDIF
      !the fct case requires suitable choices of high- and low order fluxes and of limiter
      IF( flux_calculation_horz == fct_horz) THEN
        !high and low order flux check
        IF(fct_low_order_flux/=upwind)THEN
          CALL finish(method_name, 'wrong parameter for low order advection scheme in horizontal fct')
        ENDIF
        IF(fct_high_order_flux/= central.AND.fct_high_order_flux/=lax_friedrichs.AND.fct_high_order_flux/=miura_order1)THEN
          CALL finish(method_name, 'wrong parameter for high order advection scheme in horizontal fct')
        ENDIF
        !limiter check
        IF(      fct_limiter_horz/=fct_limiter_horz_zalesak&
          &.AND.fct_limiter_horz/=fct_limiter_horz_minmod &
          &.AND.fct_limiter_horz/=fct_limiter_horz_posdef)THEN
          CALL finish(method_name, 'wrong parameter for limiter in horizontal fct')
        ENDIF
    
      ENDIF
    !consistency check for horizontal advection in cell_based configuration       
    ELSEIF(.NOT.l_edge_based)THEN
      CALL message(method_name,'You are using the CELL_BASED discretization')
      IF( flux_calculation_horz > fct_horz .OR. flux_calculation_horz <upwind.OR.flux_calculation_horz==lax_friedrichs ) THEN
        CALL finish(method_name, 'wrong parameter for horizontal advection scheme; use 1-5 without 3')
      ENDIF     
      IF( flux_calculation_horz == fct_horz .AND. fct_low_order_flux/=miura_order1) THEN
        !high and low order flux check
        IF(fct_low_order_flux/=upwind )THEN
          CALL finish(method_name, 'wrong parameter for low order advection scheme in horizontal fct')
        ENDIF
        !there is no option for high- or low order fluxes in cell_based config, this is all prescribed.
        !a wrong option has no effect.
        !limiter check
        IF(     fct_limiter_horz/=fct_limiter_horz_zalesak &
          &.AND.fct_limiter_horz/=fct_limiter_horz_minmod &
          &.AND.fct_limiter_horz/=fct_limiter_horz_posdef)THEN
          CALL finish(method_name, 'wrong parameter for limiter in horizontal fct')
        ENDIF     
      ENDIF     
    ENDIF
    
    !check for vertical advection
    IF(      flux_calculation_vert/=upwind        &
      &.AND.flux_calculation_vert/=fct_vert_ppm  &
      &.AND.flux_calculation_vert/=fct_vert_adpo &
      &.AND.flux_calculation_vert/=fct_vert_zalesak&
      &.AND.flux_calculation_vert/=fct_vert_minmod)THEN
      CALL finish(method_name, 'wrong parameter for vertical advection')
    ENDIF

    IF(i_bc_veloc_lateral/= 0) THEN
      CALL finish(method_name, &
        &  'free-slip boundary condition for velocity currently not supported')
    ENDIF
    IF(i_bc_veloc_top < 0 .OR. (i_bc_veloc_top > 1 .and. i_bc_veloc_top /= 4)) THEN
    !  option >1 disabled due to unphysical difference of stress minus velocity
    !  see method_name top_bound_cond_horz_veloc (#slo#, 2014-04)
      CALL finish(method_name, &
        &  'top boundary condition for velocity currently not supported: choose = 0,1')
    ENDIF
    IF(i_bc_veloc_bot < 0 .OR. i_bc_veloc_bot>2) THEN
      CALL finish(method_name, &
        &  'bottom boundary condition for velocity currently not supported: choose = 0, 1, 2')
    ENDIF

!      IF(no_tracer == 1 .OR. no_tracer < 0 .OR. no_tracer > 2) THEN
!        IF(no_tracer == 1) THEN
!          CALL message(method_name, 'WARNING - You have chosen tracer temperature only')
!          CALL message(method_name, ' - this generates error in mo_varlist/mo_ocean_state')
!          CALL finish(method_name,  'no_tracer=1 not supported - choose =0 or =2')
!        ENDIF
!        CALL finish(method_name,  'no_tracer not supported - choose =0 or =2')
!      ENDIF


!     IF (solver_start_tolerance <= 0.0_wp) THEN
!       solver_start_tolerance = solver_tolerance
!       solver_tolerance_decrease_ratio  = 0.1_wp ! must be < 1
!     ENDIF

    !IF (forcing_enable_freshwater) THEN
    !  !limit_elevation = .TRUE.
    !  CALL message(method_name,'WARNING, limit_elevation set to .TRUE. with forcing_enable_freshwater=.TRUE.')
    !END IF

    IF (forcing_set_runoff_to_zero) THEN
      CALL message(method_name,'WARNING, forcing_set_runoff_to_zero is .TRUE. - forcing with river runoff is set to zero')
    END IF

#ifndef __NO_ICON_ATMO__
    IF ( is_coupled_run() ) THEN
      iforc_oce = Coupled_FluxFromAtmo
      CALL message(method_name,'WARNING, iforc_oce set to 14 for coupled experiment')
 !!!  limiters can now be set by namelist
 !!!  limit_elevation = .FALSE.
 !!!  CALL message(method_name,'WARNING, limit_elevation set to .FALSE. for coupled experiment')
 !!!  limit_seaice = .FALSE.
 !!!  CALL message(method_name,'WARNING, limit_seaice set to .FALSE. - no limit for coupled experiment')
    END IF
#endif

    ! write the contents of the namelist to an ASCII file
    IF(my_process_is_stdio()) THEN
      WRITE(nnml_output,nml=ocean_dynamics_nml)
      WRITE(nnml_output,nml=ocean_physics_nml) 
      WRITE(nnml_output,nml=ocean_horizontal_diffusion_nml)
      WRITE(nnml_output,nml=ocean_vertical_diffusion_nml)
      WRITE(nnml_output,nml=ocean_tracer_transport_nml)
      WRITE(nnml_output,nml=ocean_forcing_nml)
      WRITE(nnml_output,nml=ocean_initialConditions_nml)
      WRITE(nnml_output,nml=ocean_diagnostics_nml)
    ENDIF
    !------------------------------------------------------------
    ! 6.0 Read octst_nml namelist
    !------------------------------------------------------------
    ! (done so far by all MPI processes)

    ! 3-char string with marked processes to be printed out for debug purposes
    str_proc_tst =  (/  & 
      &  'all', &  ! initiate print messages in all method_names
      &  'abm', &  ! main timestepping method_names       in mo_ocean_ab_timestepping (mimetic/rbf)
      &  'vel', &  ! velocity advection and diffusion in mo_ocean_veloc_advection
      &  'dif', &  ! diffusion                        in mo_ocean_diffusion
      &  'trc', &  ! tracer advection and diffusion   in mo_ocean_tracer_transport
      &  '   ', &  ! ...
      &  '   ', &
      &  '   ', &
      &  '   ', &
      &  '   '  /)

    CALL position_nml ('octst_nml', status=i_status)
    SELECT CASE (i_status)
    CASE (positioned)
      READ (nnml, octst_nml)
    END SELECT
    CALL close_nml

    ! write the contents of the namelist to an ASCII file
    IF(my_process_is_stdio()) WRITE(nnml_output,nml=octst_nml)

    tracer_threshold_min(1) = threshold_min_T
    tracer_threshold_max(1) = threshold_max_T
    tracer_threshold_min(2) = threshold_min_S
    tracer_threshold_max(2) = threshold_max_S
    namelist_tracer_name(1)          = "Temperature"
    namelist_tracer_name(2)          = "Salinity"
     
    use_omip_windstress = ( forcing_windstress_u_type == 1 ) .AND. (forcing_windstress_v_type == 1)
    use_omip_fluxes     = ( forcing_fluxes_type == 1 )
    use_omip_forcing    = use_omip_windstress .OR. use_omip_fluxes

  END SUBROUTINE read_ocean_namelist

END MODULE mo_ocean_nml<|MERGE_RESOLUTION|>--- conflicted
+++ resolved
@@ -222,17 +222,8 @@
 !   INTEGER, PARAMETER :: explicit_diffusion = 2
 !   INTEGER, PARAMETER :: implicit_diffusion = 1
 !   INTEGER  :: vertical_tracer_diffusion_type   = 1   ! not used !
-<<<<<<< HEAD
   INTEGER  :: VelocityDiffusion_order = 1         !1=laplacian, 2=biharmonic, 21=laplacian+biharmonic
   INTEGER  :: laplacian_form  = 1          !form of friction/diffusion operator
-=======
-  INTEGER  :: HorizontalViscosity_type  = 1          ! 0=no hor.diff; 1=constant Laplacian coefficients
-                                                 ! 2=constant coefficients satisfying Munk criterion
-                                                 ! 3=variable coefficients satisfying Munk criterion
-  INTEGER  :: N_POINTS_IN_MUNK_LAYER = 1
-  INTEGER  :: veloc_diffusion_order = 1          !order of friction/diffusion in velocity eq.: 1=laplacian, 2=biharmonic
-  INTEGER  :: veloc_diffusion_form  = 1          !form of friction/diffusion operator
->>>>>>> 999a8877
                                                  !1: Laplace=curlcurl-graddiv
                                                  !2: Laplace=div k  grad
                                                  !For the corresponding biharmonic choice the laplacian in their form 1 or 2 are iterated
@@ -409,39 +400,8 @@
   REAL(wp) :: max_turbulenece_TracerDiffusion_amplification = 4.0_wp ! max tracer diffusion amplification from turbulenece on top of the standard one
   INTEGER  :: HorizontalViscosity_SmoothIterations = 0
   REAL(wp) :: HorizontalViscosity_SpatialSmoothFactor = 0.5_wp
-<<<<<<< HEAD
   REAL(wp) :: VerticalViscosity_TimeWeight = 0.5_wp
   INTEGER  :: N_POINTS_IN_MUNK_LAYER = 1
-=======
-  REAL(wp) :: HorizontalViscosity_ScaleWeight = 0.5_wp
-  REAL(wp) :: VerticalViscosity_TimeWeight = 0.5_wp
-  REAL(wp) :: Salinity_ConvectionRestrict = 0.0_wp
-  
-  NAMELIST/ocean_diffusion_nml/&
-    &  HorizontalViscosity_type,    &
-    &  HorizontalViscosity_SmoothIterations,       &
-    &  HorizontalViscosity_SpatialSmoothFactor,    &
-    &  HorizontalViscosityBackground_Biharmonic,   &
-    &  HorizontalViscosity_ScaleWeight,            &
-    &  VerticalViscosity_TimeWeight,  &
-    &  k_pot_temp_h                ,    &
-    &  k_pot_temp_v                ,    &
-    &  k_sal_h                     ,    &
-    &  k_sal_v                     ,    &
-    &  k_veloc_h                   ,    &
-    &  k_veloc_v                   ,    &
-    &  MAX_VERT_DIFF_TRAC          ,    &
-    &  MAX_VERT_DIFF_VELOC         ,    &
-    &  convection_InstabilityThreshold, &
-    &  RichardsonDiffusion_threshold,   &
-    &  k_tracer_dianeutral_parameter,   &
-    &  k_tracer_isoneutral_parameter,   &
-    &  k_tracer_GM_kappa_parameter,     &
-    &  leith_closure,                   &
-    &  leith_closure_gamma,             &
-    &  biharmonic_const,                &
-    &  Salinity_ConvectionRestrict
->>>>>>> 999a8877
 
   INTEGER :: TracerHorizontalDiffusion_scaling = 1 ! 1= constant, 5=scale with edge (dual) **3
   REAL(wp) :: TracerHorizontalDiffusion_ScaleWeight = 1.0_wp
@@ -457,12 +417,8 @@
   INTEGER, PARAMETER :: tapering_Griffies=3
   INTEGER            :: tapering_scheme=tapering_DanaMcWilliams
   !Parameters for tapering schemes
-<<<<<<< HEAD
-  REAL(wp) :: S_max=1.0e-2   !maximally allowed slope
-=======
   LOGICAL :: GMRedi_usesRelativeMaxSlopes = .true. ! the slopes are defined relatively the the grid slopes: dz/dx
   REAL(wp) :: S_max=1.0e-2   !maximally allowed slope 
->>>>>>> 999a8877
   REAL(wp) :: S_critical=4.0e-3 !critical value at which tapering reduces slope by 50%  
   REAL(wp) :: S_d=1.0e-3     !width of transition zone from untapered to tapered
   REAL(wp) :: c_speed=2.0_wp !aproximation to first baroclinic wave speed. Used in tapering schemes to calculate
@@ -518,7 +474,6 @@
                                                  ! diffusion is multiplied before it is added to the background
                                                  ! vertical diffusion ! coeffcient for the velocity. See usage in
                                                  ! mo_ocean_physics.f90, update_ho_params, variable z_av0
-<<<<<<< HEAD
   REAL(wp) :: tracer_RichardsonCoeff     = 0.5E-2_wp  ! see above, valid for tracer instead velocity, see variable z_dv0 in update_ho_params
   INTEGER, PARAMETER  :: PPscheme_Constant_type   = 0  ! are kept constant over time and are set to the background values; no convection
   INTEGER, PARAMETER  :: PPscheme_ICON_PP_type    = 1
@@ -526,25 +481,11 @@
   INTEGER, PARAMETER  :: PPscheme_ICON_PP_Edge_type    = 3
   INTEGER, PARAMETER  :: PPscheme_ICON_PP_Edge_vnPredict_type = 4
   INTEGER  :: PPscheme_type = PPscheme_MPIOM_PP_type
-=======
-  REAL(wp) :: richardson_tracer     = 0.5E-2_wp  ! see above, valid for tracer instead velocity, see variable z_dv0 in update_ho_params
-  INTEGER, PARAMETER  :: physics_parameters_Constant_type   = 0  ! are kept constant over time and are set to the background values; no convection
-  INTEGER, PARAMETER  :: physics_parameters_ICON_PP_type    = 1
-  INTEGER, PARAMETER  :: physics_parameters_MPIOM_PP_type   = 2
-  INTEGER, PARAMETER  :: physics_parameters_ICON_PP_Edge_type    = 3
-  INTEGER, PARAMETER  :: physics_parameters_ICON_PP_Edge_vnPredict_type = 4
-  INTEGER  :: physics_parameters_type = physics_parameters_MPIOM_PP_type
->>>>>>> 999a8877
   REAL(wp) :: lambda_wind           = 0.03_wp     ! 0.03_wp for 20km omip   !  wind mixing stability parameter, eq. (16) of Marsland et al. (2003)
   REAL(wp) :: wma_diff              = 5.0e-4_wp  !  wind mixing amplitude for diffusivity
   REAL(wp) :: wma_visc              = 5.0e-4_wp  !  wind mixing amplitude for viscosity
   LOGICAL  :: use_wind_mixing = .FALSE.          ! .TRUE.: wind mixing parametrization switched on
   LOGICAL  :: use_reduced_mixing_under_ice = .TRUE. ! .TRUE.: reduced wind mixing under sea ice in pp-scheme
-<<<<<<< HEAD
-=======
-  REAL(wp) :: LinearThermoExpansionCoefficient = a_T
-  REAL(wp) :: OceanReferenceDensity = rho_ref
->>>>>>> 999a8877
   REAL(wp) :: tracer_TopWindMixing   = 1.0E-5_wp
   REAL(wp) :: velocity_TopWindMixing = 1.0E-5_wp
   REAL(wp) :: WindMixingDecayDepth  = 40.0
@@ -563,15 +504,12 @@
     &  wma_visc                    ,&
     &  use_reduced_mixing_under_ice,&
     &  use_wind_mixing,             &
-<<<<<<< HEAD
-=======
     &  GMRedi_configuration        ,&
     &  tapering_scheme             ,&
     &  GMRedi_usesRelativeMaxSlopes, &
     &  S_max, S_d,S_critical, c_speed,   &
     &  LinearThermoExpansionCoefficient, &
     &  OceanReferenceDensity,       &
->>>>>>> 999a8877
     &  tracer_TopWindMixing,        &
     &  WindMixingDecayDepth,        &
     &  velocity_TopWindMixing,      &
