!>
!!        Contains the variables to set up the ocean model.
!!
!!        
!! @par Revision History
!!   Revision History in mo_global_variables.f90 (r3814)
!!   Modification by Constantin Junk (2010-03-18)
!!     - separated namelist mpiom_phy_nml, ocean_nml und octst_nml
!!       from mo_global_variables
!!     - therefore, added mo_ocean_nml module
!!
!! @par Copyright and License
!!
!! This code is subject to the DWD and MPI-M-Software-License-Agreement in
!! its most recent form.
!! Please see the file LICENSE in the root of the source tree for this code.
!! Where software is supplied by third parties, it is indicated in the
!! headers of the routines.
!!
!!
MODULE mo_ocean_nml
!-------------------------------------------------------------------------
  USE mo_kind,               ONLY: wp, sp
  USE mo_exception,          ONLY: message, message_text, finish
  USE mo_impl_constants,     ONLY: max_char_length
  USE mo_io_units,           ONLY: nnml, nnml_output
  USE mo_namelist,           ONLY: position_nml, positioned, open_nml, close_nml
  USE mo_mpi,                ONLY: my_process_is_stdio
  USE mo_nml_annotate,       ONLY: temp_defaults, temp_settings
  USE mo_io_units,           ONLY: filename_max

#ifndef __NO_ICON_ATMO__
  USE mo_coupling_config,    ONLY: is_coupled_run
#endif
  IMPLICIT NONE

  PUBLIC


  ! ------------------------------------------------------------------------
  ! 1.0 Namelist variables and auxiliary parameters for mpiom_phy_nml
  !     mpiom forcing (right hand side)
  ! ------------------------------------------------------------------------

  ! switches for parameterizations (examples)
  LOGICAL  :: lmpiom_radiation
  LOGICAL  :: lmpiom_convection
  LOGICAL  :: lmpiom_gentmcwill

  NAMELIST/mpiom_phy_nml/ lmpiom_radiation, lmpiom_convection, lmpiom_gentmcwill


  ! ------------------------------------------------------------------------
  ! 2.0 Namelist variables and auxiliary parameters for ocean_nml
  !      - contains all default values to minimize ocean namelist (SLO, 2012/03)
  ! ------------------------------------------------------------------------

  INTEGER  :: n_zlev        ! number of ocean levels
  REAL(wp) :: dzlev_m(100)  ! namelist input of layer thickness

  INTEGER, PARAMETER :: toplev    = 1   ! surface ocean level

  ! switch for reading relaxation data: 1: read from file
  INTEGER :: init_oce_relax = 0
  INTEGER            :: relax_analytical_type     = 0 ! special setup for analytic testases, replacement for itestcase_oce in the

!  LOGICAL :: l_time_marching    = .TRUE.  !=.TRUE. is default, the time loop is entered
!                                          !=.FALSE. the time loop is NOT entered and tests with stationary fields can
!                                          !be run. Example: tracer tests with prescribed time-invariant velocity and height.
  ! ----------------------------------------------------------------------------
  ! DIAGNOSTICS
  ! switch for ocean diagnostics - 0: no diagnostics; 1: write to stderr
  INTEGER            :: diagnostics_level      = 0

  ! switch for ocean stream function (not yet activated):
  !                   ! 0: no output
                      ! 1: write barotropic velocity in output file
                      ! 2: write barotropic stream function on regular grid
  INTEGER            :: idiag_psi      = 0

  ! parameterized velocity boundary conditions
                      ! Velocity boundary condition: Currently only no-slip is supported !!
                      ! i_bc_veloc_lateral = 0: boundary condition for velocity is no-slip: normal
                      !                         and tangential velocity components at lateral 
                      !                         boundaries are set to zero
                      ! i_bc_veloc_lateral = 1: boundary condition for velocity is free-slip: 
                      !                         normal velocity components at lateral boundariea is
                      !                         set to zero, tangential not.
  INTEGER            :: i_bc_veloc_lateral = 0   

  INTEGER            :: i_bc_veloc_top = 1  !Top boundary condition for velocity: 
                                            ! i_bc_veloc_top =0 : zero value at top boundary,no wind stress
                                            ! i_bc_veloc_top =1 : forced by wind stress 
                                            !                     stored in p_os%p_aux%bc_top_veloc
                                            ! i_bc_veloc_top =2 : forced by difference between wind
                                            !                     field in p_os%p_aux%bc_top_veloc 
                                            !                     and ocean velocity at top layer
  INTEGER            :: i_bc_veloc_bot = 0  !Bottom boundary condition for velocity: 
                                            ! i_bc_veloc_bot =0 : zero value at bottom boundary 
                                            ! i_bc_veloc_bot =1 : bottom boundary friction
                                            ! i_bc_veloc_bot =2 : bottom friction plus topographic
                                            !                     slope (not implemented yet)
  ! Parameters for tracer transport scheme
  !
  !identifiers for different modes of updating the tracer state (substep 
  INTEGER, PARAMETER :: i_during_step =1
  INTEGER, PARAMETER :: i_post_step   =2
  !default value
  INTEGER :: tracer_update_mode = i_post_step
  
  !Identifiers for advection schemes
  INTEGER, PARAMETER :: upwind                     = 1
  INTEGER, PARAMETER :: central                    = 2  
  INTEGER, PARAMETER :: lax_friedrichs             = 3
  INTEGER, PARAMETER :: miura_order1               = 4
  INTEGER, PARAMETER :: fct_horz                   = 5
  INTEGER, PARAMETER :: fct_vert_adpo              = 6
  INTEGER, PARAMETER :: fct_vert_ppm               = 7  
  INTEGER, PARAMETER :: fct_vert_minmod            = 8      
  INTEGER, PARAMETER :: fct_vert_zalesak           = 9      
  !Additional parameters for FCT: High and low order flux calculations can be
  !chosen from list above. Below is the default option
  INTEGER            :: fct_high_order_flux= central
  INTEGER            :: fct_low_order_flux = upwind 
  !Limiters for Flux-Corrected Transport
  INTEGER, PARAMETER :: fct_limiter_horz_zalesak   =100
  INTEGER, PARAMETER :: fct_limiter_horz_minmod    =101
  INTEGER, PARAMETER :: fct_limiter_horz_posdef    =102  
  
  !The default setting concerning tracer advection
  !horizontal
  INTEGER            :: flux_calculation_horz      = fct_horz      
  INTEGER            :: fct_limiter_horz           = fct_limiter_horz_zalesak!! 
  !vertical
  INTEGER            :: flux_calculation_vert      = fct_vert_ppm !fct_vert_ppm

  
  LOGICAL            :: l_adpo_flowstrength        = .FALSE.   ! .TRUE.: activate second condition for adpo weight

  LOGICAL            :: l_LAX_FRIEDRICHS          =.FALSE.  !Additional LAX-Friedich for horizontal tracer advection of full mimetic scheme fct_horz
  LOGICAL            :: l_GRADIENT_RECONSTRUCTION = .FALSE. !Additional Gradient-Reconstruction for horizontal tracer advection of full mimetic scheme fct_horz
  !this distinction is no longer used: INTEGER  :: i_sfc_forcing_form        = 0
  !=0: surface forcing applied as top boundary condition to vertical diffusion
  !=1: surface forcing applied as volume forcing at rhs, i.e.part of explicit term in momentum and tracer eqs. 
  !in this case, top boundary ondition of vertical Laplacians are homogeneous
  !INTEGER            :: vbc_zero_cond   =   0   ! no or zero boundary condition

  ! parameterized shallow water mode in the ocean model
  INTEGER            :: iswm_oce        =   0  ! switch for shallow water mode (1 = on, 0 = 3dim)
  INTEGER            :: discretization_scheme    =   1  ! discretization scheme: 1 for mimetic, 
                                               ! 2 for RBF-type of discretization

  ! parameters for Adams-Bashforth semi-implicit time stepping scheme
  ! are set according to Marshall et al paper
  REAL(wp) :: ab_const              = 0.1_wp     ! Adams-Bashforth constant
  REAL(wp) :: ab_beta               = 0.6_wp     ! Parameter in semi-implicit timestepping
  REAL(wp) :: ab_gam                = 0.6_wp     ! Parameter in semi-implicit timestepping


  ! parameters for gmres solver
  REAL(wp) :: solver_tolerance                   = 1.e-14_wp   ! Maximum value allowed for solver absolute tolerance
  !  REAL(wp) :: solver_start_tolerance          = -1.0_wp
  INTEGER  :: solver_max_restart_iterations      = 100       ! For restarting gmres
  INTEGER  :: solver_max_iter_per_restart        = 200       ! For inner loop after restart
  INTEGER  :: solver_max_iter_per_restart_sp     = 200       ! For inner loop after restart
  REAL(sp) :: solver_tolerance_sp                = 1.e-11_sp   ! Maximum value allowed for solver absolute tolerance
  LOGICAL  :: use_absolute_solver_tolerance      = .true.   ! Maximum value allowed for solver tolerance
  INTEGER, PARAMETER :: select_gmres             = 1
  INTEGER, PARAMETER :: select_restart_gmres     = 2
  INTEGER, PARAMETER :: select_restart_mixedPrecision_gmres     = 3
  INTEGER :: select_solver                       = select_restart_gmres
  LOGICAL :: use_continuity_correction           = .true.  
  INTEGER :: fast_performance_level              = 50 ! 5  ! 0= most safe, bit identical results, should be fast_sum = .false.
                                                      ! 1 = no optimized calls
                                                      ! 5 = standard (use of gmres restart)
                                                      ! > 10 = latest performnce optimizations
!   LOGICAL :: use_edges2edges_viacell_fast        = .false.


  ! physical parameters for  aborting the ocean model
  REAL(wp) :: dhdtw_abort           =  3.17e-11_wp  ! abort criterion for gmres solution (~1mm/year)
  REAL(wp) :: threshold_vn          = 10.0_wp    ! abort criterion for absolute velocity maximum
  REAL(wp) :: threshold_min_T       = -4.0_wp    ! abort criterion for temperature minimum
  REAL(wp) :: threshold_max_T       = 100._wp    ! abort criterion for temperature minimum
  REAL(wp) :: threshold_min_S       =  0.0_wp    ! abort criterion for salinity minimum
  REAL(wp) :: threshold_max_S       = 60.0_wp    ! abort criterion for salinity minimum

  INTEGER  :: no_tracer             = 2          ! number of tracers

  ! more ocean parameters, not yet well placed
!   INTEGER  :: expl_vertical_velocity_diff = 1    ! 0=explicit, 1 = implicit
  INTEGER, PARAMETER :: explicit_diffusion = 0
  INTEGER, PARAMETER :: implicit_diffusion = 1
  INTEGER  :: expl_vertical_tracer_diff   = 1    ! NOT USED
  INTEGER  :: vertical_tracer_diffusion_type   = 1    ! 0=explicit, 1 = implicit
  INTEGER  :: HORZ_VELOC_DIFF_TYPE  = 1          ! 0=no hor.diff; 1=constant Laplacian coefficients
                                                 ! 2=constant coefficients satisfying Munk criterion
                                                 ! 3=variable coefficients satisfying Munk criterion
  INTEGER  :: N_POINTS_IN_MUNK_LAYER = 1
  INTEGER  :: veloc_diffusion_order = 1          !order of friction/diffusion in velocity eq.: 1=laplacian, 2=biharmonic
  INTEGER  :: veloc_diffusion_form  = 2          !form of friction/diffusion operator
                                                 !1: Laplace=curlcurl-graddiv
                                                 !2: Laplace=div k  grad
                                                 !For the corresponding biharmonic choice the laplacian in their form 1 or 2 are iterated
  REAL(wp) :: k_veloc_h             = 1.0E+5_wp  ! horizontal diffusion coefficient
  REAL(wp) :: k_veloc_v             = 1.0E-3_wp  ! vertical diffusion coefficient
  REAL(wp) :: k_pot_temp_h          = 1.0E+3_wp  ! horizontal mixing coefficient for pot. temperature
  REAL(wp) :: k_pot_temp_v          = 1.0E-4_wp  ! vertical mixing coefficient for pot. temperature
  REAL(wp) :: k_sal_h               = 1.0E+3_wp  ! horizontal diffusion coefficient for salinity
  REAL(wp) :: k_sal_v               = 1.0E-4_wp  ! vertical diffusion coefficient for salinity  
  REAL(wp) :: k_tracer_dianeutral   = 1.0E+3_wp  !dianeutral tracer diffusivity, used in GentMcWilliams-Redi parametrization   
  REAL(wp) :: k_tracer_isoneutral   = 1.0E-4_wp  !isoneutral tracer diffusivity, used in GentMcWilliams-Redi parametrization   
  REAL(wp) :: k_tracer_GM_kappa     = 1.0E-4_wp  !kappa parameter in GentMcWilliams parametrization     
  REAL(wp) :: MAX_VERT_DIFF_VELOC   = 0.0_wp     ! maximal diffusion coefficient for velocity
  REAL(wp) :: MAX_VERT_DIFF_TRAC    = 0.0_wp     ! maximal diffusion coefficient for tracer
  REAL(wp) :: biharmonic_diffusion_factor = 5.0E12_wp! factor for adjusting the biharmonic diffusion coefficient
                                      !has to be adjusted for each resolution, the bigger this number 
                                      !the smaller becomes the effect of biharmonic diffusion.The appropriate
                                      !size of this number depends also on the position of the biharmonic diffusion coefficient
                                      !within the biharmonic operator. Currently the coefficient is placed in front of the operator.
  INTEGER  :: leith_closure = 1       !viscosity calculation for biharmonic operator: =1 pure leith closure, =2 modified leith closure                                               
  REAL(wp) :: leith_closure_gamma = 0.25_wp !dimensionless constant for Leith closure                                                 
  LOGICAL  :: l_smooth_veloc_diffusion = .TRUE.

  REAL(wp) :: bottom_drag_coeff     = 2.5E-3_wp  ! chezy coefficient for bottom friction
                                                 ! 2-dimensional surface relaxation of temperature and salinity:
  INTEGER  :: type_surfRelax_Temp  = 0           ! 0=no relax.; 1=on for some testcases; 2=use OMIP-file
                                                 ! 3=use initialized values for temperature relaxation
  REAL(wp) :: para_surfRelax_Temp   = 1.0_wp     ! strength of 2-dim temperatuere relaxation in months
  INTEGER  :: type_surfRelax_Salt   = 0          ! 0=no relax.; 3=use initialized values for relaxation
  REAL(wp) :: para_surfRelax_Salt   = 1.0_wp     ! strength of 2-dim salinity relaxation in months
                                                 ! 3-dimensional relaxation of temperature and salinity
  INTEGER  :: type_3dimRelax_Temp   = 0          ! 0: no 3-dim relax.,  3: use initial T read with use_file_initialConditions=1
  REAL(wp) :: para_3dimRelax_Temp   = 1.0_wp     ! strength of 3-dim relaxation for temperature in months
  INTEGER  :: type_3dimRelax_Salt   = 0          ! 0: no 3-dim relax.,  3: use initial S read with use_file_initialConditions=1
  REAL(wp) :: para_3dimRelax_Salt   = 1.0_wp     ! strength of 3-dim relaxation for salinity in months
  LOGICAL  :: limit_elevation       = .FALSE.    ! .TRUE.: balance sea level elevation
  LOGICAL  :: limit_seaice          = .TRUE.     ! .TRUE.: set a cutoff limit to sea ice thickness
  REAL(wp) :: seaice_limit          = 0.4_wp     ! limit sea ice thickness to fraction of surface layer thickness

  INTEGER  :: coriolis_type         = 1          ! 0=zero Coriolis, the non-rotating case
                                                 ! 1=full varying Coriolis
                                                 ! 2=beta-plane (linear) approximation to Coriolis
                                                 ! 3=f-plane (constant) approximation to Coriolis
  ! The variables below are used to set up in basin configuration the Coriolis (f/beta-plane) and
  !   to adjust the analytic wind forcing, units are degrees
  REAL(wp) :: basin_center_lat      = 30.0_wp    ! lat coordinate of basin center
  REAL(wp) :: basin_center_lon      =  0.0_wp    ! lon coordinate of basin center
  REAL(wp) :: basin_width_deg       = 60.0_wp    ! basin extension in zonal direction
  REAL(wp) :: basin_height_deg      = 60.0_wp    ! basin extension in meridional direction
  REAL(wp) :: CWA                   = 5.0E-4_wp  ! Tuning parameters for vertical mixing
  REAL(wp) :: CWT                   = 5.0E-4_wp  !   of tracer and velocity

  LOGICAL  :: lviscous              = .TRUE.
  LOGICAL  :: l_rigid_lid           = .FALSE.    ! include friction or not
  LOGICAL  :: l_inverse_flip_flop   = .FALSE.    ! true=complete discrete scalarproduct (slow)
                                                 ! false=use a shortcut (faster)
  LOGICAL  :: l_max_bottom          = .TRUE.     ! wet cell: true=if bathy deeper than top
                                                 !           false=bathy deeper mid of cell
  LOGICAL  :: l_edge_based          = .TRUE.     ! mimetic discretization based on edges (true) or cells (false)
  LOGICAL  :: l_partial_cells       = .FALSE.    ! partial bottom cells=true: local varying bottom depth
  LOGICAL  :: l_staggered_timestep  = .FALSE.    ! TRUE=staggering between thermodynamic and dynamic part,
                                                 !   offset of half timestep between dynamic and thermodynamic variables;
                                                 !   thermodynamic and dynamic variables are colocated in time
  INTEGER  :: i_sea_ice             = 1          ! 0 = no sea ice; 1=apply sea ice model using sea_ice_nml
  LOGICAL  :: l_relaxsal_ice        = .TRUE.     ! TRUE: relax salinity below sea ice
                                                 ! false = salinity is relaxed under sea ice completely

  LOGICAL  :: l_skip_tracer                = .FALSE. ! TRUE: no advection and diffusion (incl. convection) of tracer
  LOGICAL  :: use_tracer_x_height          = .FALSE. ! use the tracer_x_height to calculate advection, in order to minimize round-off errors
  LOGICAL  :: l_with_horz_tracer_diffusion = .TRUE.  ! FALSE: no horizontal tracer diffusion
  LOGICAL  :: l_with_vert_tracer_diffusion = .TRUE.  ! FALSE: no vertical tracer diffusion
  LOGICAL  :: l_with_horz_tracer_advection = .TRUE.  ! FALSE: no horizontal tracer advection
  LOGICAL  :: l_with_vert_tracer_advection = .TRUE.  ! FALSE: no vertical tracer advection

  ! cfl related
  LOGICAL  :: cfl_check             = .TRUE.
  LOGICAL  :: cfl_write             = .FALSE.
  LOGICAL  :: cfl_stop_on_violation = .FALSE.
  REAL(wp) :: cfl_threshold         = 1.0_wp

  ! special diagnostics configuration
  !
  ! vertex list of throughflows
  INTEGER :: denmark_strait(100)         = -1
  INTEGER :: gibraltar(100)              = -1
  INTEGER :: drake_passage(100)          = -1
  INTEGER :: indonesian_throughflow(100) = -1
  INTEGER :: scotland_iceland(100)       = -1
  INTEGER :: mozambique(100)             = -1
  INTEGER :: framStrait(100)             = -1
  INTEGER :: beringStrait(100)           = -1
  INTEGER :: barentsOpening(100)         = -1
  INTEGER :: agulhas(100)                = -1
  INTEGER :: agulhas_long(100)           = -1
  INTEGER :: agulhas_longer(100)         = -1


  NAMELIST/ocean_dynamics_nml/&
    &                 ab_beta                      , &
    &                 ab_const                     , &
    &                 ab_gam                       , &
    &                 basin_center_lat             , &
    &                 basin_center_lon             , &
    &                 basin_height_deg             , &
    &                 basin_width_deg              , &
    &                 cfl_check                    , &
    &                 cfl_write                    , &
    &                 cfl_stop_on_violation        , &
    &                 cfl_threshold                , &
    &                 coriolis_type                , &
    &                 dhdtw_abort                  , &
    &                 discretization_scheme        , &
    &                 dzlev_m                      , &
    &                 vertical_tracer_diffusion_type , &
    &                 i_bc_veloc_bot               , &
    &                 i_bc_veloc_lateral           , &
    &                 i_bc_veloc_top               , &
    &                 iswm_oce                     , &
    &                 l_RIGID_LID                  , &
    &                 l_edge_based                 , &
    &                 l_inverse_flip_flop          , &
    &                 l_max_bottom                 , &
    &                 l_partial_cells              , &
    &                 l_skip_tracer                , &
    &                 l_staggered_timestep         , &
    &                 lviscous                     , &
    &                 n_zlev                       , &
    &                 select_solver                , &
    &                 use_absolute_solver_tolerance, &
    &                 solver_max_iter_per_restart  , &
    &                 solver_max_restart_iterations, &
    &                 solver_tolerance             , &
    &                 solver_max_iter_per_restart_sp, &
    &                 solver_tolerance_sp          , &
    &                 threshold_vn                 , &
    &                 use_continuity_correction    , &
    &                 veloc_diffusion_form         , &
    &                 veloc_diffusion_order        , &
    &                 fast_performance_level


  NAMELIST/ocean_tracer_transport_nml/&
    &                 no_tracer                    , &  
    &                 flux_calculation_horz        , &
    &                 flux_calculation_vert        , & 
    &                 fct_high_order_flux          , &
    &                 fct_low_order_flux           , &
    &                 fct_limiter_horz             , & 
    &                 l_adpo_flowstrength          , &     
    &                 l_with_horz_tracer_advection , &
    &                 l_with_horz_tracer_diffusion , &
    &                 l_with_vert_tracer_advection , &
    &                 l_with_vert_tracer_diffusion , &
    &                 use_tracer_x_height          , &           
    &                 threshold_max_S              , &
    &                 threshold_max_T              , &
    &                 threshold_min_S              , &
    &                 threshold_min_T              , &
    &                 tracer_update_mode           , &
    &                 l_LAX_FRIEDRICHS             , &
    &                 l_GRADIENT_RECONSTRUCTION


  REAL(wp) :: convection_InstabilityThreshold = -5.0E-8_wp ! used in update_ho_params
  REAL(wp) :: RichardsonDiffusion_threshold   =  5.0E-8_wp ! used in update_ho_params
  
  NAMELIST/ocean_diffusion_nml/&
    &  HORZ_VELOC_DIFF_TYPE        ,    &
    &  biharmonic_diffusion_factor ,    &
    &  k_pot_temp_h                ,    &
    &  k_pot_temp_v                ,    &
    &  k_sal_h                     ,    &
    &  k_sal_v                     ,    &
    &  k_veloc_h                   ,    &
    &  k_veloc_v                   ,    &
    &  MAX_VERT_DIFF_TRAC          ,    &
    &  MAX_VERT_DIFF_VELOC         ,    &
    &  l_smooth_veloc_diffusion    ,    &
    &  convection_InstabilityThreshold, &
    &  RichardsonDiffusion_threshold,   &
    &  k_tracer_dianeutral         ,    &
    &  k_tracer_isoneutral,             &
    &  k_tracer_GM_kappa,               &
    &  leith_closure,                   &
    &  leith_closure_gamma


  !Parameters for GM-Redi configuration
  INTEGER            :: GMRedi_configuration=0
  INTEGER, PARAMETER :: Cartesian_Mixing=0                            
  INTEGER, PARAMETER :: GMRedi_combined =1   !both parametrizations active
  INTEGER, PARAMETER :: GM_only         =2                      
  INTEGER, PARAMETER :: Redi_only       =3
  !Parameters for tapering configuration
  INTEGER            :: tapering_scheme=3
  INTEGER, PARAMETER :: tapering_DanaMcWilliams=1
  INTEGER, PARAMETER :: tapering_Large=2    
  INTEGER, PARAMETER :: tapering_Griffies=3
  !Parameters for tapering schemes
  REAL(wp) :: S_max=1.0e-2   !maximally allowed slope 
  REAL(wp) :: S_d=1.0e-3     !width of transition zone from untapered to tapered
  REAL(wp) :: c_speed=2.0_wp !aproximation to first baroclinic wave speed. Used in tapering schemes to calculate
                             !Rossby radius in tapering schemes
  
  ! ocean_physics_nml
  ! LOGICAL :: use_ThermoExpansion_Correction = .FALSE.
  INTEGER  :: EOS_TYPE              = 2          ! 1=linear EOS,2=(nonlinear, from MPIOM)
                                                 ! 3=nonlinear Jacket-McDoudgall-formulation (not yet recommended)
  LOGICAL :: use_convection_parameterization = .TRUE.
  REAL(wp) :: richardson_veloc      = 0.5E-2_wp  ! Factor with which the richarseon related part of the vertical
                                                 ! diffusion is multiplied before it is added to the background
                                                 ! vertical diffusion ! coeffcient for the velocity. See usage in
                                                 ! mo_oce_physics.f90, update_ho_params, variable z_av0
  REAL(wp) :: richardson_tracer     = 0.5E-2_wp  ! see above, valid for tracer instead velocity, see variable z_dv0 in update_ho_params
  INTEGER, PARAMETER  :: physics_parameters_Constant_type   = 0  ! are kept constant over time and are set to the background values; no convection
  INTEGER, PARAMETER  :: physics_parameters_ICON_PPoptimized_type    = 1
  INTEGER, PARAMETER  :: physics_parameters_MPIOM_PP_type   = 2
  LOGICAL  :: physics_parameters_useWindMixing = .false.
  INTEGER  :: physics_parameters_type = physics_parameters_MPIOM_PP_type
  REAL(wp) :: lambda_wind           = 0.03_wp    !  wind mixing stability parameter, eq. (16) of Marsland et al. (2003)
  REAL(wp) :: wma_diff              = 5.0e-4_wp  !  wind mixing amplitude for diffusivity
  REAL(wp) :: wma_visc              = 5.0e-4_wp  !  wind mixing amplitude for viscosity
  LOGICAL  :: use_wind_mixing = .TRUE. ! .TRUE.: reduced wind mixing under sea ice in pp-scheme
  LOGICAL  :: use_reduced_mixing_under_ice = .TRUE. ! .TRUE.: reduced wind mixing under sea ice in pp-scheme
                                 
  
  NAMELIST/ocean_physics_nml/&
    &  CWA                         , &
    &  CWT                         , &
    &  EOS_TYPE                    , &
    &  N_POINTS_IN_MUNK_LAYER      , &
    &  bottom_drag_coeff           , &
    &  i_sea_ice                   , &
    &  physics_parameters_type     , &
    &  richardson_tracer           , &
    &  richardson_veloc            , &
    &  use_convection_parameterization, &
    &  lambda_wind                 ,&
    &  wma_diff                    ,&
    &  wma_visc                    ,&
    &  use_reduced_mixing_under_ice, &
    &  use_wind_mixing,             &
    &  GMRedi_configuration        ,&
    &  tapering_scheme             ,&
    &  S_max, S_d, c_speed

  ! ------------------------------------------------------------------------
  ! FORCING {
  ! iforc_oce: parameterized forcing for ocean model:
  INTEGER, PARAMETER :: No_Forcing                = 10
  INTEGER, PARAMETER :: Analytical_Forcing        = 11
  INTEGER, PARAMETER :: OMIP_FluxFromFile         = 12  ! OMIP or NCEP type forcing
  INTEGER, PARAMETER :: Atmo_FluxFromFile         = 13  ! not yet
  INTEGER, PARAMETER :: Coupled_FluxFromAtmo      = 14  ! parameter for a coupled atmosphere-ocean run
  INTEGER, PARAMETER :: Coupled_FluxFromFile      = 15  ! not yet
  INTEGER            :: iforc_oce                 =  0  ! index of parameterized forcing

  ! new/renamed switches
  ! length of time varying flux forcing: 12: read 12 months, other: read daily values
  INTEGER  :: forcing_timescale                    = 1
  LOGICAL  :: forcing_enable_freshwater            = .FALSE.    ! .TRUE.: apply freshwater forcing boundary condition
  LOGICAL  :: forcing_set_runoff_to_zero           = .FALSE.    ! .TRUE.: set river runoff to zero for comparion to MPIOM
  LOGICAL  :: use_new_forcing                      = .FALSE.
  ! _type variables range
  !    0    : not used
  !   1:100 : file based input
  ! 101:200 : analytic setup
  ! forcing_windstress_(u|v|fluxes)_type values
  ! 1   : omip input
  ! 5   : ncep input
  INTEGER  :: forcing_fluxes_type                  = 0
  INTEGER  :: forcing_windstress_u_type            = 0
  INTEGER  :: forcing_windstress_v_type            = 0

  REAL(wp) :: forcing_windstress_zonal_waveno      = 3.0_wp  ! For the periodic analytic forcing (wind)
#ifdef __SX__
  REAL(wp) :: forcing_windstress_zonalWavePhas     = 0.0_wp
#else
  REAL(wp) :: forcing_windstress_zonalWavePhase    = 0.0_wp
#endif
!DR  REAL(wp) :: forcing_windstress_meridional_waveno = 3.0_wp
  REAL(wp) :: forcing_windstress_merid_waveno      = 3.0_wp
  REAL(wp) :: forcing_windStress_u_amplitude       = 1.0_wp
  REAL(wp) :: forcing_windStress_v_amplitude       = 1.0_wp
  REAL(wp) :: forcing_center                       = 0.0_wp
  INTEGER  :: forcing_smooth_steps                 = 1
  INTEGER  :: forcing_windspeed_type               = 0
  REAL(WP) :: forcing_windspeed_amplitude          = 1.0_wp
  REAL(wp) :: relax_temperature_min                = 10.0_wp  ! in cases of analytic relaxation
  REAL(wp) :: relax_temperature_max                = 10.0_wp  ! in cases of analytic relaxation
  REAL(wp) :: forcing_temperature_poleLat          = 90.0_wp  ! place the pole at this latitude
                                                              ! for temperature forcing (degrees)
                                                              

  NAMELIST/ocean_forcing_nml/&
    &                 forcing_center                      , &
    &                 forcing_enable_freshwater           , &
    &                 forcing_fluxes_type                 , &
    &                 forcing_set_runoff_to_zero          , &
    &                 forcing_timescale                   , &
    &                 forcing_windStress_u_amplitude      , &
    &                 forcing_windStress_v_amplitude      , &
!DR    &                 forcing_windstress_meridional_waveno, &
    &                 forcing_windstress_merid_waveno     , &
    &                 forcing_windstress_u_type           , &
    &                 forcing_windstress_v_type           , &
    &                 forcing_windstress_zonal_waveno     , &
#ifdef __SX__
    &                 forcing_windstress_zonalWavePhas    , &
#else
    &                 forcing_windstress_zonalWavePhase   , &
#endif
    &                 forcing_windspeed_type              , &
    &                 forcing_windspeed_amplitude         , &
    &                 iforc_oce                           , &
    &                 init_oce_relax                      , &
    &                 type_surfRelax_Salt                 , &
    &                 type_3dimRelax_Temp                 , &
    &                 type_3dimRelax_Salt                 , &
    &                 l_relaxsal_ice                      , &
    &                 limit_elevation                     , &
    &                 para_surfRelax_Temp                 , &
    &                 para_surfRelax_Salt                 , &
    &                 para_3dimRelax_Temp                 , &
    &                 para_3dimRelax_Salt                 , &
    &                 relax_analytical_type               , &
    &                 limit_seaice                        , &
    &                 seaice_limit                        , &
    &                 type_surfRelax_Temp                 , &
    &                 relax_temperature_min               , &
    &                 relax_temperature_max               , &
    &                 forcing_temperature_poleLat         , &
    &                 forcing_smooth_steps                , &
    &                 use_new_forcing                    
  ! } END FORCING

  !----------------------------------------------------------------------------
  ! initial conditions
  LOGICAL  :: use_file_initialConditions  = .false.
  REAL(wp) :: initial_temperature_top     = 16.0_wp    ! reference temperature used for initialization in testcase 46
  REAL(wp) :: initial_temperature_bottom  = 16.0_wp    ! reference temperature used for initialization in testcase 46
  REAL(wp) :: initial_temperature_shift   =  0.0_wp    ! temperature used for adding meridional temperature gradient
  REAL(wp) :: initial_temperature_north   =  5.0_wp    ! reference temperature used for initialization Atlantic channel
  REAL(wp) :: initial_temperature_south   =  0.0_wp    ! reference temperature used for initialization Atlantic channel
  REAL(wp) :: initial_temperature_scale_depth = 1000.0_wp ! reference scale depth used for initialization Atlantic channel
  REAL(wp) :: initial_salinity_top        = 35.0_wp    ! reference salinity used for initialization in testcase 46
  REAL(wp) :: initial_salinity_bottom     = 35.0_wp    ! reference salinity used for initialization in testcase 46
  !  INTEGER  :: scatter_levels(10)       = 0          ! levels for possible scattering of the constant tracer fields
  !  REAL(wp) :: scatter_t                = 20.0_wp    ! temperature value for scattering
  !  REAL(wp) :: scatter_s                = 10.0_wp    ! salinity value for scattering
  INTEGER  :: topography_type             = 0          ! >= 200 analytic bathymetry
  REAL(wp) :: topography_height_reference = 0.0_wp     ! used if topography_type >= 200
  INTEGER  :: sea_surface_height_type     = 0          ! >= 200 sea_surface_height
  INTEGER  :: initial_salinity_type       = 0
  INTEGER  :: initial_temperature_type    = 0
  CHARACTER(LEN= max_char_length) :: initial_sst_type = 'sst1'
  INTEGER  :: initial_velocity_type       = 0
  REAL(wp) :: initial_velocity_amplitude  = 0.0_wp
  CHARACTER(filename_max) :: InitialState_InputFileName = "initial_state.nc"   !< file name for reading in
<<<<<<< HEAD
  REAL(wp) :: smooth_initial_height_parameter      = 0.0_wp   ! if > 0, initial height is multiplied by this parameter
=======
  REAL(wp) :: smooth_initial_height_weights(2)  = 0.0_wp   ! if > 0, initial height is smoothed by these weights, 1st=ythis, 2nd=neigbors
  REAL(wp) :: smooth_initial_salinity_weights(2)  = 0.0_wp   ! if > 0, initial height is smoothed by these weights, 1st=ythis, 2nd=neigbors
  REAL(wp) :: smooth_initial_temperature_weights(2)  = 0.0_wp   ! if > 0, initial height is smoothed by these weights, 1st=ythis, 2nd=neigbors
>>>>>>> f7d68ca8

  ! test cases for ocean model; for the index see run scripts
  INTEGER            :: itestcase_oce  = 0
  NAMELIST/ocean_initialConditions_nml/ &
    & use_file_initialConditions , &
    & initial_temperature_bottom , &
    & initial_temperature_top    , &
    & initial_temperature_shift  , &
    & initial_temperature_north  , &
    & initial_temperature_south  , &
    & initial_salinity_top       , &
    & initial_salinity_bottom    , &
    & initial_salinity_type      , &
    & initial_temperature_type   , &
    & initial_sst_type           , &
    & initial_velocity_type      , &
    & initial_velocity_amplitude , &
    & topography_type            , &
    & topography_height_reference, &
    & sea_surface_height_type    , &
    & InitialState_InputFileName , &
<<<<<<< HEAD
    & smooth_initial_height_parameter
=======
    & smooth_initial_height_weights, &
    & smooth_initial_salinity_weights, &
    & smooth_initial_temperature_weights
>>>>>>> f7d68ca8
  !----------------------------------------------------------------------------

  NAMELIST/ocean_diagnostics_nml/ diagnostics_level, &
    & denmark_strait, &
    & drake_passage, &
    & gibraltar,  &
    & indonesian_throughflow, &
    & scotland_iceland, &
    & mozambique, &
    & framStrait, &
    & beringStrait, &
    & barentsOpening, &
    & agulhas, &
    & agulhas_long, &
    & agulhas_longer
  ! ------------------------------------------------------------------------
  ! 3.0 Namelist variables and auxiliary parameters for octst_nml
  !     This namelists mainly exists during the development of the ocean model
  ! ------------------------------------------------------------------------

  ! location of single cell for input of test values
  INTEGER  :: i_ocv_blk = 1       ! input test block
  INTEGER  :: i_ocv_idx = 1       ! input test index
  INTEGER  :: i_ocv_ilv = 1       ! input test level
  REAL(wp) :: h_val     = 0.0_wp  ! input test value for elevation
  REAL(wp) :: t_val     = 0.0_wp  ! input test value for temperature
  !REAL(wp) :: s_val     = 0.0_wp  ! input  test value for salinity

  ! latitude/longitude location of single cell output for debugging
  REAL(wp) :: rlat_in   = 0.0_wp  ! latitude of cell for debug output
  REAL(wp) :: rlon_in   = 0.0_wp  ! longitude of cell for debug output

  CHARACTER(len=3) :: str_proc_tst(10)   ! namelist string of source processes to print

  NAMELIST/octst_nml/  h_val, t_val, rlat_in, rlon_in

  CONTAINS

 !-------------------------------------------------------------------------

 !-------------------------------------------------------------------------
 !>
 !! Initialization of variables that set up the configuration of the ocean model
 !!
 !!               Initialization of variables that set up the configuration
 !!               of the ocean using values read from
 !!               namelist 'ocean_nml' and 'octst_nml'.
 !!
 !! @par Revision History
 !!   Modification by Constantin Junk, MPI-M (2010-02-22)
 !!    - separated subroutine ocean_nml_setup from the original
 !!      setup_run subroutine (which is moved to mo_run_nml)
 !!
!<Optimize:inUse>
 SUBROUTINE setup_ocean_nml( filename )

    CHARACTER(LEN=*), INTENT(IN) :: filename

    ! LOGICAL  :: ignore_land_points = .false.

    ! NAMELIST/ocean_run_nml/ ignore_land_points

    INTEGER :: i_status, istat
    INTEGER :: iunit

    CHARACTER(len=max_char_length), PARAMETER :: &
            routine = 'mo_ocean_nml/setup_ocean_nml:'

    CALL message(TRIM(routine),'running the hydrostatic ocean model')

     !------------------------------------------------------------
     ! 4.0 set up the default values for ocean_nml
     !------------------------------------------------------------

     ! default values when namelist is not present and no default on definition

     n_zlev            = -1 ! 5
     dzlev_m(:)        = -1.0_wp

     !dzlev_m(1:n_zlev) =  (/ 50.0_wp, 150.0_wp, 500.0_wp, 1300.0_wp, 2500.0_wp  /)
     !  lower level of layers:  50       200       700       2000       4500
     !  surface coord. levels:  25       125       450       1350       3250

     ! maximal diffusion coefficient for tracer used in implicit vertical tracer diffusion,
     !   if stability criterion is met
     MAX_VERT_DIFF_TRAC  = 100.0_wp * k_pot_temp_v
     MAX_VERT_DIFF_VELOC = 100.0_wp * k_veloc_v

     !------------------------------------------------------------
     ! 5.0 Read ocean_nml namelist
     !------------------------------------------------------------
     ! (done so far by all MPI processes)

     CALL open_nml(TRIM(filename))
     !==================================================================
     ! NOTE: DO NOT USE STATUS FLAG in READ(nnml) WITHOUT CHECKING IT  !
     ! This will result undetected unread namelists                    !
     !==================================================================
     ! setup for the ocean_run_nml
!     ignore_land_points = config_ignore_land_points
!     CALL position_nml ('ocean_run_nml', status=i_status)
!     IF (my_process_is_stdio()) THEN
!       iunit = temp_defaults()
!       WRITE(iunit, ocean_run_nml)   ! write defaults to temporary text file
!     END IF
!     SELECT CASE (i_status)
!     CASE (positioned)
!       READ (nnml, ocean_run_nml)                           ! overwrite default settings
!       IF (my_process_is_stdio()) THEN
!         iunit = temp_settings()
!         WRITE(iunit, ocean_run_nml)   ! write settings to temporary text file
!       END IF
!     END SELECT
!     config_ignore_land_points = ignore_land_points

     CALL position_nml ('ocean_dynamics_nml', status=i_status)
     IF (my_process_is_stdio()) THEN
       iunit = temp_defaults()
       WRITE(iunit, ocean_dynamics_nml) ! write defaults to temporary text file
     END IF
     SELECT CASE (i_status)
     CASE (positioned)
       READ (nnml, ocean_dynamics_nml)                         ! overwrite default settings
       IF (my_process_is_stdio()) THEN
         iunit = temp_settings()
         WRITE(iunit, ocean_dynamics_nml) ! write settings to temporary text file
       END IF
     END SELECT

     CALL position_nml ('ocean_physics_nml', status=i_status)
     IF (my_process_is_stdio()) THEN
       iunit = temp_defaults()
       WRITE(iunit, ocean_physics_nml)    ! write defaults to temporary text file
     END IF
     SELECT CASE (i_status)
     CASE (positioned)
       READ (nnml, ocean_physics_nml)                            ! overwrite default settings
       IF (my_process_is_stdio()) THEN
         iunit = temp_settings()
         WRITE(iunit, ocean_physics_nml)    ! write settings to temporary text file
       END IF
     END SELECT

     CALL position_nml ('ocean_diffusion_nml', status=i_status)
     IF (my_process_is_stdio()) THEN
       iunit = temp_defaults()
       WRITE(iunit, ocean_diffusion_nml)    ! write defaults to temporary text file
     END IF
     SELECT CASE (i_status)
     CASE (positioned)
       READ (nnml, ocean_diffusion_nml)                            ! overwrite default settings
       IF (my_process_is_stdio()) THEN
         iunit = temp_settings()
         WRITE(iunit, ocean_diffusion_nml)    ! write settings to temporary text file
       END IF
     END SELECT



    CALL position_nml ('ocean_tracer_transport_nml', status=i_status)
     IF (my_process_is_stdio()) THEN
       iunit = temp_defaults()
       WRITE(iunit, ocean_tracer_transport_nml)    ! write defaults to temporary text file
     END IF
     SELECT CASE (i_status)
     CASE (positioned)
       READ (nnml, ocean_tracer_transport_nml)                            ! overwrite default settings
       IF (my_process_is_stdio()) THEN
         iunit = temp_settings()
         WRITE(iunit, ocean_tracer_transport_nml)    ! write settings to temporary text file
       END IF
     END SELECT
     
     CALL position_nml ('ocean_forcing_nml', status=i_status)
     IF (my_process_is_stdio()) THEN
       iunit = temp_defaults()
       WRITE(iunit, ocean_forcing_nml)  ! write defaults to temporary text file
     END IF
     SELECT CASE (i_status)
     CASE (positioned)
       READ (nnml, ocean_forcing_nml)                          ! overwrite default settings
       IF (my_process_is_stdio()) THEN
         iunit = temp_settings()
         WRITE(iunit, ocean_forcing_nml)  ! write settings to temporary text file
       END IF
     END SELECT

     CALL position_nml ('ocean_initialConditions_nml', status=i_status)
     IF (my_process_is_stdio()) THEN
       iunit = temp_defaults()
       WRITE(iunit, ocean_initialConditions_nml)  ! write defaults to temporary text file
     END IF
     SELECT CASE (i_status)
     CASE (positioned)
       READ (nnml, ocean_initialConditions_nml)                          ! overwrite default settings
       IF (my_process_is_stdio()) THEN
         iunit = temp_settings()
         WRITE(iunit, ocean_initialConditions_nml)  ! write settings to temporary text file
       END IF
     END SELECT

     CALL position_nml ('ocean_diagnostics_nml', status=i_status)
     IF (my_process_is_stdio()) THEN
       iunit = temp_defaults()
       WRITE(iunit, ocean_diagnostics_nml)   ! write defaults to temporary text file
     END IF
     SELECT CASE (i_status)
     CASE (positioned)
       READ (nnml, ocean_diagnostics_nml)                           ! overwrite default settings
       IF (my_process_is_stdio()) THEN
         iunit = temp_settings()
         WRITE(iunit, ocean_diagnostics_nml)   ! write settings to temporary text file
       END IF
     END SELECT

     !------------------------------------------------------------
     ! 6.0 check the consistency of the parameters
     !------------------------------------------------------------

     IF( n_zlev < 1 ) &
       & CALL finish(TRIM(routine),  'n_zlev < 1')
     IF( iswm_oce == 1 .AND. n_zlev > 1 ) THEN
       CALL message(TRIM(routine),'WARNING, shallow water model (ocean): n_zlev set to 1')
       n_zlev = 1
     ENDIF

     IF(discretization_scheme == 1)THEN
       CALL message(TRIM(routine),'You have choosen the mimetic dicretization')
     !ELSEIF(discretization_scheme == 2)THEN
     !  CALL message(TRIM(routine),'You have choosen the RBF dicretization')
     ELSE
       CALL finish(TRIM(routine), 'wrong parameter for discretization scheme')
     ENDIF

     !consistency check for horizontal advection in edge_based configuration
     IF(l_edge_based)THEN
       CALL message(TRIM(routine),'You are using the EDGE_BASED discretization')
       IF( flux_calculation_horz > fct_horz .OR. flux_calculation_horz <upwind ) THEN
         CALL finish(TRIM(routine), 'wrong parameter for horizontal advection scheme; use 1-5')
       ENDIF
       !the fct case requires suitable choices of high- and low order fluxes and of limiter
       IF( flux_calculation_horz == fct_horz) THEN
         !high and low order flux check
         IF(fct_low_order_flux/=upwind .AND. fct_low_order_flux/=miura_order1)THEN
           CALL finish(TRIM(routine), 'wrong parameter for low order advection scheme in horizontal fct')
         ENDIF
         IF(fct_high_order_flux/= central.AND.fct_high_order_flux/=lax_friedrichs.AND.fct_high_order_flux/=miura_order1)THEN
            CALL finish(TRIM(routine), 'wrong parameter for high order advection scheme in horizontal fct')
         ENDIF
         !limiter check
         IF(      fct_limiter_horz/=fct_limiter_horz_zalesak&
            &.AND.fct_limiter_horz/=fct_limiter_horz_minmod &
            &.AND.fct_limiter_horz/=fct_limiter_horz_posdef)THEN
            CALL finish(TRIM(routine), 'wrong parameter for limiter in horizontal fct')         
         ENDIF
     
       ENDIF
     !consistency check for horizontal advection in cell_based configuration       
     ELSEIF(.NOT.l_edge_based)THEN
       CALL message(TRIM(routine),'You are using the CELL_BASED discretization')
       IF( flux_calculation_horz > fct_horz .OR. flux_calculation_horz <upwind.OR.flux_calculation_horz==lax_friedrichs ) THEN
         CALL finish(TRIM(routine), 'wrong parameter for horizontal advection scheme; use 1-5 without 3')
       ENDIF     
       IF( flux_calculation_horz == fct_horz) THEN
         !high and low order flux check
         IF(fct_low_order_flux/=upwind)THEN
           CALL finish(TRIM(routine), 'wrong parameter for low order advection scheme in horizontal fct')
         ENDIF
         !there is no option for high- or low order fluxes in cell_based config, this is all prescribed.
         !a wrong option has no effect.
         !limiter check
         IF(     fct_limiter_horz/=fct_limiter_horz_zalesak &
            &.AND.fct_limiter_horz/=fct_limiter_horz_minmod &
            &.AND.fct_limiter_horz/=fct_limiter_horz_posdef)THEN
           CALL finish(TRIM(routine), 'wrong parameter for limiter in horizontal fct')         
         ENDIF     
       ENDIF     
     ENDIF
     
     !check for vertical advection
     IF(      flux_calculation_vert/=upwind        &
        &.AND.flux_calculation_vert/=fct_vert_ppm  &
        &.AND.flux_calculation_vert/=fct_vert_adpo &
        &.AND.flux_calculation_vert/=fct_vert_zalesak&
        &.AND.flux_calculation_vert/=fct_vert_minmod)THEN
       CALL finish(TRIM(routine), 'wrong parameter for vertical advection')   
     ENDIF

     IF(i_bc_veloc_lateral/= 0) THEN
       CALL finish(TRIM(routine), &
         &  'free-slip boundary condition for velocity currently not supported')
     ENDIF
     IF(i_bc_veloc_top < 0 .OR. (i_bc_veloc_top > 1 .and. i_bc_veloc_top /= 4)) THEN
     !  option >1 disabled due to unphysical difference of stress minus velocity
     !  see routine top_bound_cond_horz_veloc (#slo#, 2014-04)
       CALL finish(TRIM(routine), &
         &  'top boundary condition for velocity currently not supported: choose = 0,1')
     ENDIF
     IF(i_bc_veloc_bot < 0 .OR. i_bc_veloc_bot>1) THEN
       CALL finish(TRIM(routine), &
         &  'bottom boundary condition for velocity currently not supported: choose = 0, 1, 4')
     ENDIF

!      IF(no_tracer == 1 .OR. no_tracer < 0 .OR. no_tracer > 2) THEN
!        IF(no_tracer == 1) THEN
!          CALL message(TRIM(routine), 'WARNING - You have chosen tracer temperature only')
!          CALL message(TRIM(routine), ' - this generates error in mo_varlist/mo_oce_state')
!          CALL finish(TRIM(routine),  'no_tracer=1 not supported - choose =0 or =2')
!        ENDIF
!        CALL finish(TRIM(routine),  'no_tracer not supported - choose =0 or =2')
!      ENDIF


!     IF (solver_start_tolerance <= 0.0_wp) THEN
!       solver_start_tolerance = solver_tolerance
!       solver_tolerance_decrease_ratio  = 0.1_wp ! must be < 1
!     ENDIF

     IF (forcing_enable_freshwater) THEN
       limit_elevation = .TRUE.
       CALL message(TRIM(routine),'WARNING, limit_elevation set to .TRUE. with forcing_enable_freshwater=.TRUE.')
     END IF

     IF (forcing_set_runoff_to_zero) THEN
       CALL message(TRIM(routine),'WARNING, forcing_set_runoff_to_zero is .TRUE. - forcing with river runoff is set to zero')
     END IF

#ifndef __NO_ICON_ATMO__
     IF ( is_coupled_run() ) THEN
       iforc_oce = Coupled_FluxFromAtmo
       CALL message(TRIM(routine),'WARNING, iforc_oce set to 14 for coupled experiment')
       limit_elevation = .FALSE.
       CALL message(TRIM(routine),'WARNING, limit_elevation set to .FALSE. for coupled experiment')
       limit_seaice = .FALSE.
       CALL message(TRIM(routine),'WARNING, limit_seaice set to .FALSE. - no limit for coupled experiment')
     END IF
#endif

     ! write the contents of the namelist to an ASCII file
     IF(my_process_is_stdio()) THEN
       WRITE(nnml_output,nml=ocean_dynamics_nml)
       WRITE(nnml_output,nml=ocean_physics_nml) 
       WRITE(nnml_output,nml=ocean_diffusion_nml)       
       WRITE(nnml_output,nml=ocean_tracer_transport_nml)
       WRITE(nnml_output,nml=ocean_forcing_nml)
       WRITE(nnml_output,nml=ocean_initialConditions_nml)
       WRITE(nnml_output,nml=ocean_diagnostics_nml)
     ENDIF
     !------------------------------------------------------------
     ! 6.0 Read octst_nml namelist
     !------------------------------------------------------------
     ! (done so far by all MPI processes)

     ! 3-char string with marked processes to be printed out for debug purposes
     str_proc_tst =  (/  & 
       &  'all', &  ! initiate print messages in all routines
       &  'abm', &  ! main timestepping routines       in mo_oce_ab_timestepping (mimetic/rbf)
       &  'vel', &  ! velocity advection and diffusion in mo_oce_veloc_advection
       &  'dif', &  ! diffusion                        in mo_oce_diffusion
       &  'trc', &  ! tracer advection and diffusion   in mo_oce_tracer_transport
       &  '   ', &  ! ...
       &  '   ', &
       &  '   ', &
       &  '   ', &
       &  '   '  /)

     CALL position_nml ('octst_nml', status=i_status)
     SELECT CASE (i_status)
     CASE (positioned)
       READ (nnml, octst_nml)
     END SELECT
     CALL close_nml

     ! write the contents of the namelist to an ASCII file
     IF(my_process_is_stdio()) WRITE(nnml_output,nml=octst_nml)

END SUBROUTINE setup_ocean_nml

END MODULE mo_ocean_nml<|MERGE_RESOLUTION|>--- conflicted
+++ resolved
@@ -558,13 +558,9 @@
   INTEGER  :: initial_velocity_type       = 0
   REAL(wp) :: initial_velocity_amplitude  = 0.0_wp
   CHARACTER(filename_max) :: InitialState_InputFileName = "initial_state.nc"   !< file name for reading in
-<<<<<<< HEAD
-  REAL(wp) :: smooth_initial_height_parameter      = 0.0_wp   ! if > 0, initial height is multiplied by this parameter
-=======
   REAL(wp) :: smooth_initial_height_weights(2)  = 0.0_wp   ! if > 0, initial height is smoothed by these weights, 1st=ythis, 2nd=neigbors
   REAL(wp) :: smooth_initial_salinity_weights(2)  = 0.0_wp   ! if > 0, initial height is smoothed by these weights, 1st=ythis, 2nd=neigbors
   REAL(wp) :: smooth_initial_temperature_weights(2)  = 0.0_wp   ! if > 0, initial height is smoothed by these weights, 1st=ythis, 2nd=neigbors
->>>>>>> f7d68ca8
 
   ! test cases for ocean model; for the index see run scripts
   INTEGER            :: itestcase_oce  = 0
@@ -586,13 +582,9 @@
     & topography_height_reference, &
     & sea_surface_height_type    , &
     & InitialState_InputFileName , &
-<<<<<<< HEAD
-    & smooth_initial_height_parameter
-=======
     & smooth_initial_height_weights, &
     & smooth_initial_salinity_weights, &
     & smooth_initial_temperature_weights
->>>>>>> f7d68ca8
   !----------------------------------------------------------------------------
 
   NAMELIST/ocean_diagnostics_nml/ diagnostics_level, &
