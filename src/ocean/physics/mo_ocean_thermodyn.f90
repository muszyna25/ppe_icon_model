--- conflicted
+++ resolved
@@ -29,21 +29,13 @@
   !-------------------------------------------------------------------------
   USE mo_kind,                ONLY: wp
   USE mo_ocean_nml,           ONLY: n_zlev, eos_type, no_tracer, fast_performance_level,l_partial_cells, &
-<<<<<<< HEAD
-    & LinearThermoExpansionCoefficient, LinearHalineContractionCoefficient,OceanReferenceDensity
-=======
     & LinearThermoExpansionCoefficient, LinearHalineContractionCoefficient,OceanReferenceDensity, &
    &  ReferencePressureIndbars, OceanReferenceDensity_inv
->>>>>>> 5e57132b
   USE mo_model_domain,        ONLY: t_patch, t_patch_3d
   USE mo_impl_constants,      ONLY: sea_boundary, sea_boundary, min_dolic !, &
   USE mo_exception,           ONLY: finish
   USE mo_loopindices,         ONLY: get_indices_c!, get_indices_e, get_indices_v
-<<<<<<< HEAD
-  USE mo_physical_constants,  ONLY: grav, sal_ref, rho_inv,  &
-=======
   USE mo_physical_constants,  ONLY: grav, sal_ref,  &
->>>>>>> 5e57132b
     & sitodbar, sfc_press_bar
   USE mo_grid_subset,         ONLY: t_subset_range, get_index_range
   USE mo_parallel_config,     ONLY: nproma
