
!---------------------------------------------------------------------------------------
!>
!! Provide an implementation of the ocean thermodynamics
!!
!! Provide an implementation of the parameters used for the thermodynamics
!! of the hydrostatic ocean model.
!!
!! @par Revision History
!!  Original version by Peter Korn, MPI-M (2009)
!!  Modified by Stephan Lorenz,     MPI-M, 2010-07
!!   - adapted to structures discussed in 2010-01.
!!  Modified by Stephan Lorenz,     MPI-M, 2010-10
!!   - structured input/output parameters
!!
!! @par Copyright and License
!!
!! This code is subject to the DWD and MPI-M-Software-License-Agreement in
!! its most recent form.
!! Please see the file LICENSE in the root of the source tree for this code.
!! Where software is supplied by third parties, it is indicated in the
!! headers of the routines.
!!
!----------------------------
#include "omp_definitions.inc"
!----------------------------
MODULE mo_ocean_thermodyn
  !-------------------------------------------------------------------------
  USE mo_kind,                ONLY: wp
  USE mo_ocean_nml,           ONLY: n_zlev, eos_type, no_tracer, fast_performance_level,l_partial_cells, &
    & LinearThermoExpansionCoefficient, LinearHalineContractionCoefficient,OceanReferenceDensity, &
   &  ReferencePressureIndbars, OceanReferenceDensity_inv
  USE mo_model_domain,        ONLY: t_patch, t_patch_3d
  USE mo_impl_constants,      ONLY: sea_boundary, sea_boundary, min_dolic !, &
  USE mo_exception,           ONLY: finish, warning
  USE mo_loopindices,         ONLY: get_indices_c!, get_indices_e, get_indices_v
  USE mo_physical_constants,  ONLY: grav, sal_ref,  &
    & sitodbar, sfc_press_bar
  USE mo_grid_subset,         ONLY: t_subset_range, get_index_range
  USE mo_parallel_config,     ONLY: nproma
  USE mo_util_dbg_prnt,       ONLY: dbg_print
  IMPLICIT NONE
  
  PRIVATE
  
 
  CHARACTER(LEN=*), PARAMETER :: this_mod_name = 'mo_ocean_thermodyn'
! CHARACTER(len=12)           :: str_module    = 'oce_thermody'  ! Output of module for 1 line debug
  
  ! PUBLIC :: ocean_correct_ThermoExpansion
  PUBLIC :: calc_internal_press
  PUBLIC :: calculate_density,calc_potential_density
<<<<<<< HEAD
  PUBLIC :: calculate_density_zstar
  PUBLIC :: calculate_density_onColumn
=======
  PUBLIC :: calculate_density_onColumn, calculate_density_mpiom_v
>>>>>>> ea203c86
  PUBLIC :: calc_internal_press_grad
  PUBLIC :: calc_internal_press_grad_zstar
  PUBLIC :: calculate_density_mpiom_onColumn, calculate_density_jmdwfg06_onColumn
  !each specific EOS comes as a sbr and as a function. The sbr version is private as it is
  !only used in "calc_internal_press", whilethe function version is used in mo_ocean_physics
  !(sbr "update_ho_params") to calculate the local Richardson number.
  !PUBLIC :: density_linear_function
  !PUBLIC :: density_jmdwfg06_function
  !PUBLIC :: density_mpiom_function
  PUBLIC :: convert_insitu2pot_temp_func
  PUBLIC :: calc_neutralslope_coeff_func_onColumn_UNESCO
  PUBLIC :: calc_neutralslope_coeff_func_onColumn  

  REAL(wp), PARAMETER :: eosmdjwfnum(0:11) = (/                                 &
    & 9.99843699e+02_wp,  7.35212840e+00_wp, -5.45928211e-02_wp,                 &
    & 3.98476704e-04_wp,  2.96938239e+00_wp, -7.23268813e-03_wp,                 &
    & 2.12382341e-03_wp,  1.04004591e-02_wp,  1.03970529e-07_wp,                 &
    & 5.18761880e-06_wp, -3.24041825e-08_wp, -1.23869360e-11_wp /)
  
  REAL(wp), PARAMETER :: eosmdjwfden(0:12) = (/                                 &
    & 1.00000000e+00_wp,  7.28606739e-03_wp, -4.60835542e-05_wp,                  &
    & 3.68390573e-07_wp,  1.80809186e-10_wp,  2.14691708e-03_wp,                  &
    & -9.27062484e-06_wp, -1.78343643e-10_wp,  4.76534122e-06_wp,                  &
    & 1.63410736e-09_wp,  5.30848875e-06_wp, -3.03175128e-16_wp,                  &
    & -1.27934137e-17_wp /)
  
  ! ! constants used within the Jackett et al. (2006) nonlinear equation of
  !   state
  
  REAL(wp), PARAMETER :: eosjmdwfgnum(0:11) = (/                                &
    & 9.9984085444849347e+02_wp,  7.3471625860981584e+00_wp,                     &
    & -5.3211231792841769e-02_wp,  3.6492439109814549e-04_wp,                     &
    & 2.5880571023991390e+00_wp, -6.7168282786692355e-03_wp,                     &
    & 1.9203202055760151e-03_wp,  1.1798263740430364e-02_wp,                     &
    & 9.8920219266399117e-08_wp,  4.6996642771754730e-06_wp,                     &
    & -2.5862187075154352e-08_wp, -3.2921414007960662e-12_wp /)
  
  REAL(wp), PARAMETER :: eosjmdwfgden(0:12) = (/    1.0_wp,                     &
    & 7.2815210113327091e-03_wp, -4.4787265461983921e-05_wp,                     &
    & 3.3851002965802430e-07_wp,  1.3651202389758572e-10_wp,                     &
    & 1.7632126669040377e-03_wp, -8.8066583251206474e-06_wp,                     &
    & -1.8832689434804897e-10_wp,  5.7463776745432097e-06_wp,                     &
    & 1.4716275472242334e-09_wp,  6.7103246285651894e-06_wp,                     &
    & -2.4461698007024582e-17_wp, -9.1534417604289062e-18_wp /)
  
  REAL (wp), PARAMETER ::  dbl_eps   = EPSILON(1._wp)
  
  REAL(wp), PARAMETER :: &
    & a_a1=3.6504E-4_wp, a_a2=8.3198E-5_wp, a_a3=5.4065E-7_wp, &
    & a_a4=4.0274E-9_wp, &
    & a_b1=1.7439E-5_wp, a_b2=2.9778E-7_wp, &
    & a_c1=8.9309E-7_wp, a_c2=3.1628E-8_wp, a_c3=2.1987E-10_wp, &
    & a_d=4.1057E-9_wp, &
    & a_e1=1.6056E-10_wp, a_e2=5.0484E-12_wp
  
  REAL(wp), PARAMETER :: &
    & r_a0=999.842594_wp, r_a1=6.793952e-2_wp, r_a2=-9.095290e-3_wp, &
    & r_a3=1.001685e-4_wp, r_a4=-1.120083e-6_wp, r_a5=6.536332e-9_wp, &
    & r_b0=8.24493e-1_wp, r_b1=-4.0899e-3_wp, r_b2=7.6438e-5_wp, &
    & r_b3=-8.2467e-7_wp, r_b4=5.3875e-9_wp, &
    & r_c0=-5.72466e-3_wp, r_c1=1.0227e-4_wp, r_c2=-1.6546e-6_wp, &
    & r_d0=4.8314e-4_wp, &
    & r_e0=19652.21_wp, r_e1=148.4206_wp, r_e2=-2.327105_wp, &
    & r_e3=1.360477e-2_wp, r_e4=-5.155288e-5_wp, &
    & r_f0=54.6746_wp, r_f1=-0.603459_wp, r_f2=1.09987e-2_wp, &
    & r_f3=-6.1670e-5_wp, &
    & r_g0=7.944e-2_wp, r_g1=1.6483e-2_wp, r_g2=-5.3009e-4_wp, &
    & r_h0=3.239908_wp, r_h1=1.43713e-3_wp, r_h2=1.16092e-4_wp, &
    & r_h3=-5.77905e-7_wp, &
    & r_ai0=2.2838e-3_wp, r_ai1=-1.0981e-5_wp, r_ai2=-1.6078e-6_wp, &
    & r_aj0=1.91075e-4_wp, &
    & r_ak0=8.50935e-5_wp, r_ak1=-6.12293e-6_wp, r_ak2=5.2787e-8_wp, &
    & r_am0=-9.9348e-7_wp, r_am1=2.0816e-8_wp, r_am2=9.1697e-10_wp

  ! for the TEOS10
  ! copied from MOM5.1
  REAL(wp), PARAMETER :: mbfj_rho   = 1.017775176234136d+3
  REAL(wp), PARAMETER :: mbfj_alpha = 2.435473441547041d-4
  REAL(wp), PARAMETER :: mbfj_beta  = 7.284367916939847d-4
  REAL(wp), PARAMETER :: mb_neutralrho=1033.093610463980

  REAL(wp), PARAMETER :: v01 =  9.998420897506056d+2
  REAL(wp), PARAMETER :: v02 =  2.839940833161907
  REAL(wp), PARAMETER :: v03 = -3.147759265588511d-2
  REAL(wp), PARAMETER :: v04 =  1.181805545074306d-3
  REAL(wp), PARAMETER :: v05 = -6.698001071123802
  REAL(wp), PARAMETER :: v06 = -2.986498947203215d-2
  REAL(wp), PARAMETER :: v07 =  2.327859407479162d-4
  REAL(wp), PARAMETER :: v08 = -3.988822378968490d-2
  REAL(wp), PARAMETER :: v09 =  5.095422573880500d-4
  REAL(wp), PARAMETER :: v10 = -1.426984671633621d-5
  REAL(wp), PARAMETER :: v11 =  1.645039373682922d-7
  REAL(wp), PARAMETER :: v12 = -2.233269627352527d-2
  REAL(wp), PARAMETER :: v13 = -3.436090079851880d-4
  REAL(wp), PARAMETER :: v14 =  3.726050720345733d-6
  REAL(wp), PARAMETER :: v15 = -1.806789763745328d-4
  REAL(wp), PARAMETER :: v16 =  6.876837219536232d-7
  REAL(wp), PARAMETER :: v17 = -3.087032500374211d-7
  REAL(wp), PARAMETER :: v18 = -1.988366587925593d-8
  REAL(wp), PARAMETER :: v19 = -1.061519070296458d-11
  REAL(wp), PARAMETER :: v20 =  1.550932729220080d-10
  REAL(wp), PARAMETER :: v21 =  1.0
  REAL(wp), PARAMETER :: v22 =  2.775927747785646d-3
  REAL(wp), PARAMETER :: v23 = -2.349607444135925d-5
  REAL(wp), PARAMETER :: v24 =  1.119513357486743d-6
  REAL(wp), PARAMETER :: v25 =  6.743689325042773d-10
  REAL(wp), PARAMETER :: v26 = -7.521448093615448d-3
  REAL(wp), PARAMETER :: v27 = -2.764306979894411d-5
  REAL(wp), PARAMETER :: v28 =  1.262937315098546d-7
  REAL(wp), PARAMETER :: v29 =  9.527875081696435d-10
  REAL(wp), PARAMETER :: v30 = -1.811147201949891d-11
  REAL(wp), PARAMETER :: v31 = -3.303308871386421d-5
  REAL(wp), PARAMETER :: v32 =  3.801564588876298d-7
  REAL(wp), PARAMETER :: v33 = -7.672876869259043d-9
  REAL(wp), PARAMETER :: v34 = -4.634182341116144d-11
  REAL(wp), PARAMETER :: v35 =  2.681097235569143d-12
  REAL(wp), PARAMETER :: v36 =  5.419326551148740d-6
  REAL(wp), PARAMETER :: v37 = -2.742185394906099d-5
  REAL(wp), PARAMETER :: v38 = -3.212746477974189d-7
  REAL(wp), PARAMETER :: v39 =  3.191413910561627d-9
  REAL(wp), PARAMETER :: v40 = -1.931012931541776d-12
  REAL(wp), PARAMETER :: v41 = -1.105097577149576d-7
  REAL(wp), PARAMETER :: v42 =  6.211426728363857d-10
  REAL(wp), PARAMETER :: v43 = -1.119011592875110d-10
  REAL(wp), PARAMETER :: v44 = -1.941660213148725d-11
  REAL(wp), PARAMETER :: v45 = -1.864826425365600d-14
  REAL(wp), PARAMETER :: v46 =  1.119522344879478d-14
  REAL(wp), PARAMETER :: v47 = -1.200507748551599d-15
  REAL(wp), PARAMETER :: v48 =  6.057902487546866d-17

  
CONTAINS
    !-------------------------------------------------------------------------
    !>
    !! Calculation the hydrostatic pressure gradient at edges by computing the pressure of the
    !! two adjacent cell fluid column as weight of the fluid column above a certain level.
    !! In this routine this level is given by the edge-level, this level goes down from the surface
    !! to the the deepest edge. At the deepest edge-level the horizontal gradient is taken by using
    !! the adjacent pressure values at this level. It might happen that one of the adjacent column
    !! reaches down deeper, but this does not influence the hydrostatic pressure. 
    !! This routine does calculathe the pressure only temporarily. 
    !! It overcomes a difficulty with the pressure gradient calculation for partial cells that arises
    !! in the subroutine "calc_internal_press" (see below). The calc_internal_press should not be used
    !! with partial cells.
    !!
    !! @par Revision History
    !! Initial version by Peter Korn, MPI-M (2014)
    !!
  !<Optimize:inUse>
  SUBROUTINE calc_internal_press_grad(patch_3d, rho, pressure_hyd, bc_total_top_potential, grad_coeff, press_grad)
    !
    TYPE(t_patch_3d ),TARGET, INTENT(in) :: patch_3d
    REAL(wp), INTENT(in)                 :: rho          (nproma,n_zlev, patch_3d%p_patch_2d(1)%alloc_cell_blocks)  !< density
    REAL(wp), INTENT(inout)              :: pressure_hyd (nproma,n_zlev, patch_3d%p_patch_2d(1)%alloc_cell_blocks)
    REAL(wp), INTENT(in)                 :: bc_total_top_potential(nproma, patch_3d%p_patch_2d(1)%alloc_cell_blocks)  !< density
    !REAL(wp), INTENT(in), TARGET      :: prism_thick_e(1:nproma,1:n_zlev, patch_3d%p_patch_2d(1)%nblks_e)
    REAL(wp), INTENT(in)                 :: grad_coeff(:,:,:)
    REAL(wp), INTENT(inout)              :: press_grad    (nproma,n_zlev, patch_3d%p_patch_2d(1)%nblks_e)  !< hydrostatic pressure gradient

    ! local variables:
    !CHARACTER(len=max_char_length), PARAMETER :: &
    !       & routine = (this_mod_name//':calc_internal_pressure')
    INTEGER :: je, jk, jb, jc, ic1,ic2,ib1,ib2
    INTEGER :: i_startblk, i_endblk, start_index, end_index
    REAL(wp) :: z_full_c1, z_box_c1, z_full_c2, z_box_c2
    REAL(wp) :: z_grav_rho_inv
    TYPE(t_subset_range), POINTER :: edges_in_domain
    TYPE(t_patch), POINTER :: patch_2D
    INTEGER,  DIMENSION(:,:,:), POINTER :: iidx, iblk
    REAL(wp), POINTER :: prism_thick_e(:,:,:)
    TYPE(t_subset_range), POINTER :: all_cells
    REAL(wp) :: prism_center_dist !distance between prism centers without surface elevation
    REAL(wp) :: press_L, press_R 
    REAL(wp) :: thick1, thick2
    !-----------------------------------------------------------------------
    z_grav_rho_inv = OceanReferenceDensity_inv * grav
    patch_2D        => patch_3d%p_patch_2d(1)
    edges_in_domain => patch_2D%edges%in_domain
    all_cells       => patch_2D%cells%ALL
    prism_thick_e   => patch_3D%p_patch_1d(1)%prism_thick_flat_sfc_e

    iidx => patch_3D%p_patch_2D(1)%edges%cell_idx
    iblk => patch_3D%p_patch_2D(1)%edges%cell_blk

    pressure_hyd (1:nproma,1:n_zlev, 1:patch_3d%p_patch_2d(1)%alloc_cell_blocks)=0.0_wp
    !-------------------------------------------------------------------------

!ICON_OMP_PARALLEL
!ICON_OMP_DO PRIVATE(start_index, end_index, jc, jk) ICON_OMP_DEFAULT_SCHEDULE
    DO jb = all_cells%start_block, all_cells%end_block
      CALL get_index_range(all_cells, jb, start_index, end_index)

      DO jc = start_index, end_index

        pressure_hyd(jc,1,jb) = rho(jc,1,jb)*z_grav_rho_inv*patch_3D%p_patch_1d(1)%constantPrismCenters_Zdistance(jc,1,jb) &
          & + bc_total_top_potential(jc,jb)
          
        DO jk = 2, patch_3d%p_patch_1d(1)%dolic_c(jc,jb)

          pressure_hyd(jc,jk,jb) = pressure_hyd(jc,jk-1,jb) + 0.5_wp*(rho(jc,jk,jb)+rho(jc,jk-1,jb))&
            &*z_grav_rho_inv*patch_3D%p_patch_1d(1)%constantPrismCenters_Zdistance(jc,jk,jb)

        END DO
      END DO
    END DO
!ICON_OMP_END_DO

!ICON_OMP_DO PRIVATE(start_index, end_index, je, ic1, ib1, ic2, ib2, jk) ICON_OMP_DEFAULT_SCHEDULE
    DO jb = edges_in_domain%start_block, edges_in_domain%end_block
      CALL get_index_range(edges_in_domain, jb, start_index, end_index)

      DO je = start_index, end_index

          ic1=patch_2D%edges%cell_idx(je,jb,1)
          ib1=patch_2D%edges%cell_blk(je,jb,1)
          ic2=patch_2D%edges%cell_idx(je,jb,2)
          ib2=patch_2D%edges%cell_blk(je,jb,2)

        DO jk = 1, patch_3d%p_patch_1d(1)%dolic_e(je,jb)
          !! For each edge, we can determine for the bottom layer only
          !! what the shallower cell is by comparing
          !! patch_3D%p_patch_1d(1)%constantPrismCenters_Zdistance(jc,jk,jb)
          !! Then we correct the pressure_hyd to only add
          !! the shallower height to the pressure.

          thick1 = patch_3D%p_patch_1d(1)%constantPrismCenters_Zdistance(ic1, jk, ib1)
          thick2 = patch_3D%p_patch_1d(1)%constantPrismCenters_Zdistance(ic2, jk, ib2)

          IF ( (jk .EQ. patch_3d%p_patch_1d(1)%dolic_e(je,jb)) .AND. &
            & ( abs(thick1 - thick2) > 1E-2) ) THEN
            
            press_L = pressure_hyd(ic2, jk, ib2)
            press_R = pressure_hyd(ic1, jk, ib1)

            IF (thick1 > thick2) THEN

              press_R = pressure_hyd(ic1, jk-1, ib1) + &
                & 0.5_wp*( rho(ic1, jk, ib1) + rho(ic1, jk-1, ib1) )    &
                & *z_grav_rho_inv * thick2
            ELSE
              press_L = pressure_hyd(ic2, jk-1, ib2) + &
                & 0.5_wp*( rho(ic2, jk, ib2) + rho(ic2, jk-1, ib2) )    &
                & *z_grav_rho_inv * thick1
            END IF
         
            press_grad(je,jk,jb)=(press_R - press_L)*grad_coeff(je,jk,jb)

          ELSE  
          
            press_grad(je,jk,jb)=(pressure_hyd(ic2,jk,ib2)-pressure_hyd(ic1,jk,ib1))*grad_coeff(je,jk,jb)
          
          END IF

        END DO
      END DO
    END DO
!ICON_OMP_END_DO NOWAIT
!ICON_OMP_END_PARALLEL
    
    END SUBROUTINE calc_internal_press_grad
    !-------------------------------------------------------------------------

    
  !-------------------------------------------------------------------------
  !>
  !! Calculation the hydrostatic pressure gradient at edges with zstar 
  !!
  SUBROUTINE calc_internal_press_grad_zstar(patch_3d, rho, pressure_hyd, bc_total_top_potential, &
      & grad_coeff, stretch_c, press_grad)
    !
    TYPE(t_patch_3d ),TARGET, INTENT(in) :: patch_3d
    REAL(wp), INTENT(in)                 :: rho          (nproma,n_zlev, patch_3d%p_patch_2d(1)%alloc_cell_blocks)  !< density
    REAL(wp), INTENT(inout)              :: pressure_hyd (nproma,n_zlev, patch_3d%p_patch_2d(1)%alloc_cell_blocks)
    REAL(wp), INTENT(in)                 :: bc_total_top_potential(nproma, patch_3d%p_patch_2d(1)%alloc_cell_blocks)  !< density
    REAL(wp), INTENT(in)                 :: grad_coeff(:,:,:)
    REAL(wp), INTENT(IN)                 :: stretch_c(nproma, patch_3d%p_patch_2d(1)%alloc_cell_blocks) !! stretch factor 
    REAL(wp), INTENT(inout)              :: press_grad    (nproma,n_zlev, patch_3d%p_patch_2d(1)%nblks_e)  !< hydrostatic pressure gradient

    ! local variables:
    !CHARACTER(len=max_char_length), PARAMETER :: &
    !       & routine = (this_mod_name//':calc_internal_pressure')
    INTEGER :: je, jk, jb, jc, ic1,ic2,ib1,ib2
    INTEGER :: start_index, end_index
    REAL(wp) :: z_grav_rho_inv
    TYPE(t_subset_range), POINTER :: edges_in_domain
    TYPE(t_patch), POINTER :: patch_2D
    INTEGER,  DIMENSION(:,:,:), POINTER :: iidx, iblk
    REAL(wp), POINTER :: prism_thick_e(:,:,:)
    TYPE(t_subset_range), POINTER :: all_cells
    REAL(wp) :: phy(nproma,n_zlev, patch_3d%p_patch_2d(1)%alloc_cell_blocks) !! Extra pressure term for zstar
    !-----------------------------------------------------------------------
    z_grav_rho_inv = OceanReferenceDensity_inv * grav
    patch_2D        => patch_3d%p_patch_2d(1)
    edges_in_domain => patch_2D%edges%in_domain
    all_cells       => patch_2D%cells%ALL
    prism_thick_e   => patch_3D%p_patch_1d(1)%prism_thick_flat_sfc_e

    iidx => patch_3D%p_patch_2D(1)%edges%cell_idx
    iblk => patch_3D%p_patch_2D(1)%edges%cell_blk

    pressure_hyd (1:nproma,1:n_zlev, 1:patch_3d%p_patch_2d(1)%alloc_cell_blocks)=0.0_wp
    phy          (1:nproma,1:n_zlev, 1:patch_3d%p_patch_2d(1)%alloc_cell_blocks)=0.0_wp
    !-------------------------------------------------------------------------

!ICON_OMP_PARALLEL
!ICON_OMP_DO PRIVATE(start_index, end_index, jc, jk) ICON_OMP_DEFAULT_SCHEDULE
    DO jb = all_cells%start_block, all_cells%end_block
      CALL get_index_range(all_cells, jb, start_index, end_index)

      DO jc = start_index, end_index

        pressure_hyd(jc,1,jb) = rho(jc,1,jb)*z_grav_rho_inv*&
         &stretch_c(jc, jb)*patch_3D%p_patch_1d(1)%constantPrismCenters_Zdistance(jc,1,jb) &
         & + bc_total_top_potential(jc,jb)

        phy(jc, 1, jb) = 0.0_wp - &
            & stretch_c(jc, jb)*patch_3D%p_patch_1d(1)%constantPrismCenters_Zdistance(jc, 1, jb)

        DO jk = 2, patch_3d%p_patch_1d(1)%dolic_c(jc,jb)

          pressure_hyd(jc,jk,jb) = pressure_hyd(jc,jk-1,jb) + 0.5_wp*(rho(jc,jk,jb)+rho(jc,jk-1,jb))&
            &*z_grav_rho_inv*stretch_c(jc, jb)*patch_3D%p_patch_1d(1)%constantPrismCenters_Zdistance(jc,jk,jb)

          phy(jc,jk,jb) = phy(jc,jk-1,jb) - &
            & stretch_c(jc, jb)*patch_3D%p_patch_1d(1)%constantPrismCenters_Zdistance(jc,jk,jb)


        END DO
      END DO
    END DO
!ICON_OMP_END_DO

!ICON_OMP_DO PRIVATE(start_index, end_index, je, ic1, ib1, ic2, ib2, jk) ICON_OMP_DEFAULT_SCHEDULE
    DO jb = edges_in_domain%start_block, edges_in_domain%end_block
      CALL get_index_range(edges_in_domain, jb, start_index, end_index)

      DO je = start_index, end_index

          ic1=patch_2D%edges%cell_idx(je,jb,1)
          ib1=patch_2D%edges%cell_blk(je,jb,1)
          ic2=patch_2D%edges%cell_idx(je,jb,2)
          ib2=patch_2D%edges%cell_blk(je,jb,2)

        DO jk = 1, patch_3d%p_patch_1d(1)%dolic_e(je,jb)

          press_grad(je,jk,jb)=(pressure_hyd(ic2,jk,ib2)-pressure_hyd(ic1,jk,ib1))*grad_coeff(je,jk,jb)
          
          press_grad(je,jk,jb)=press_grad(je,jk,jb) + &
            & z_grav_rho_inv*(phy(ic2,jk,ib2)-phy(ic1,jk,ib1))*grad_coeff(je,jk,jb)* &
            & 0.5_wp*( rho(ic2,jk,ib2) + rho(ic1,jk,ib1) )
        END DO
      END DO
    END DO
!ICON_OMP_END_DO NOWAIT
!ICON_OMP_END_PARALLEL
    
  END SUBROUTINE calc_internal_press_grad_zstar
  !-------------------------------------------------------------------------


  !-------------------------------------------------------------------------
  !>
  !! Calculation the hydrostatic pressure gradient at edges by computing the pressure of the
  !! two adjacent cell fluid column as weight of the fluid column above a certain level.
  !! In this routine this level is given by the edge-level, this level goes down from the surface
  !! to the the deepest edge. At the deepest edge-level the horizontal gradient is taken by using
  !! the adjacent pressure values at this level. It might happen that one of the adjacent column
  !! reaches down deeper, but this does not influence the hydrostatic pressure. 
  !! This routine does calculathe the pressure only temporarily. 
  !! It overcomes a difficulty with the pressure gradient calculation for partial cells that arises
  !! in the subroutine "calc_internal_press" (see below). The calc_internal_press should not be used
  !! with partial cells.
  !!
  !! @par Revision History
  !! Initial version by Peter Korn, MPI-M (2014)
  !!
!<Optimize:inUse>
  SUBROUTINE calc_internal_press_grad0(patch_3d, rho, grad_coeff, press_grad)
    !
    TYPE(t_patch_3d ),TARGET, INTENT(in)   :: patch_3d
    REAL(wp), INTENT(in)              :: rho          (nproma,n_zlev, patch_3d%p_patch_2d(1)%alloc_cell_blocks)  !< density
    !REAL(wp), INTENT(in), TARGET      :: prism_thick_e(1:nproma,1:n_zlev, patch_3d%p_patch_2d(1)%nblks_e)
    REAL(wp), INTENT(in)              :: grad_coeff(:,:,:)   
    REAL(wp), INTENT(inout)           :: press_grad    (nproma,n_zlev, patch_3d%p_patch_2d(1)%nblks_e)  !< hydrostatic pressure gradient    
    
    ! local variables:
    !CHARACTER(len=max_char_length), PARAMETER :: &
    !       & routine = (this_mod_name//':calc_internal_pressure')
    INTEGER :: je, jk, jb, jc, ic1,ic2,ib1,ib2
    INTEGER :: i_startblk, i_endblk, start_index, end_index
    REAL(wp) :: z_full_c1, z_box_c1, z_full_c2, z_box_c2
    REAL(wp) :: z_grav_rho_inv
    TYPE(t_subset_range), POINTER :: edges_in_domain
    TYPE(t_patch), POINTER :: patch_2D
    INTEGER,  DIMENSION(:,:,:), POINTER :: iidx, iblk
    REAL(wp), POINTER :: prism_thick_e(:,:,:),prism_thick_c(:,:,:)
    REAL(wp) :: press_c1
    REAL(wp) :: press_c2
    !-----------------------------------------------------------------------
    z_grav_rho_inv = OceanReferenceDensity_inv * grav
    patch_2D        => patch_3d%p_patch_2d(1)
    edges_in_domain => patch_2D%edges%in_domain   
    prism_thick_e   => patch_3D%p_patch_1d(1)%prism_thick_flat_sfc_e
    prism_thick_c   => patch_3D%p_patch_1d(1)%prism_thick_flat_sfc_c 
    
    iidx => patch_3D%p_patch_2D(1)%edges%cell_idx
    iblk => patch_3D%p_patch_2D(1)%edges%cell_blk
    !-------------------------------------------------------------------------

!ICON_OMP_PARALLEL
!ICON_OMP_DO PRIVATE(start_index, end_index, je, ic1, ib1, ic2, ib2, jk, z_full_c1,  &
!ICON_OMP z_full_c2, z_box_c1, z_box_c2, press_c1, press_c2) ICON_OMP_DEFAULT_SCHEDULE
    DO jb = edges_in_domain%start_block, edges_in_domain%end_block
      CALL get_index_range(edges_in_domain, jb, start_index, end_index)
      
      DO je = start_index, end_index 
     
        ic1=patch_2D%edges%cell_idx(je,jb,1)
        ib1=patch_2D%edges%cell_blk(je,jb,1)
        ic2=patch_2D%edges%cell_idx(je,jb,2)
        ib2=patch_2D%edges%cell_blk(je,jb,2)
        
        z_full_c1 = 0.0_wp
        z_full_c2 = 0.0_wp
        
        DO jk = 1, patch_3d%p_patch_1d(1)%dolic_e(je,jb)

          z_box_c1 = prism_thick_c(ic1,jk,ib1) * rho(ic1,jk,ib1)
          z_box_c2 = prism_thick_c(ic2,jk,ib2) * rho(ic2,jk,ib2)
          
          press_c1 = ( z_full_c1 + 0.5_wp * z_box_c1 ) * z_grav_rho_inv
          press_c2 = ( z_full_c2 + 0.5_wp * z_box_c2 ) * z_grav_rho_inv
          
          press_grad(je,jk,jb)=(press_c2-press_c1)*grad_coeff(je,jk,jb)
          
          z_full_c1 = z_full_c1 + z_box_c1
          z_full_c2 = z_full_c2 + z_box_c2         

        END DO
!        ENDIF
      END DO
    END DO
!ICON_OMP_END_DO NOWAIT
!ICON_OMP_END_PARALLEL
    
  END SUBROUTINE calc_internal_press_grad0
  !-------------------------------------------------------------------------

  !-------------------------------------------------------------------------
  !>
  !! Calculation the hydrostatic pressure by computing the weight of the
  !! fluid column above a certain level.
  !! IMPORTANT: Do not use this with partial cells !!
  !!
  !! @par Revision History
  !! Initial version by Peter Korn, MPI-M (2009)
  !! Initial release by Stephan Lorenz, MPI-M (2010-07)
  !! Modified by Stephan Lorenz,        MPI-M (2010-10-22)
  !!  - division by OceanReferenceDensity included
  !!
!<Optimize:inUse>
  SUBROUTINE calc_internal_press(patch_3d, rho, prism_thick_c, h, press_hyd)
    !
    TYPE(t_patch_3d ),TARGET, INTENT(in)   :: patch_3d
    REAL(wp), INTENT(in)              :: rho          (1:nproma,1:n_zlev, patch_3d%p_patch_2d(1)%alloc_cell_blocks)  !< density
    REAL(wp), INTENT(in), TARGET :: prism_thick_c(1:nproma,1:n_zlev, patch_3d%p_patch_2d(1)%alloc_cell_blocks)
    REAL(wp), INTENT(in)              :: h            (1:nproma, patch_3d%p_patch_2d(1)%alloc_cell_blocks)     !< surface elevation at cells
    REAL(wp), INTENT(inout)           :: press_hyd    (1:nproma,1:n_zlev, patch_3d%p_patch_2d(1)%alloc_cell_blocks)  !< hydrostatic pressure
    
    ! local variables:
    !CHARACTER(len=max_char_length), PARAMETER :: &
    !       & routine = (this_mod_name//':calc_internal_pressure')
    INTEGER :: jc, jk, jb
    INTEGER :: i_startblk, i_endblk, start_index, end_index
    REAL(wp) :: z_full, z_box
    !   REAL(wp), POINTER :: del_zlev_m(:)
    REAL(wp) :: z_grav_rho_inv
    TYPE(t_subset_range), POINTER :: all_cells
    TYPE(t_patch), POINTER :: patch_2D
    !-----------------------------------------------------------------------
    z_grav_rho_inv = OceanReferenceDensity_inv * grav
    patch_2D   => patch_3d%p_patch_2d(1)
    !-------------------------------------------------------------------------
    IF(l_partial_cells)THEN
      CALL finish('mo_ocean_thermodyn: This pressure calculation does NOT work with partial cells!','!!')
    ENDIF
    
    !CALL message (TRIM(routine), 'start')
    ! #slo# due to nag -nan compiler-option set intent(inout) variables to zero
    !press_hyd(:,:,:) = 0.0_wp
    all_cells => patch_2D%cells%ALL
    ! press_hyd(:,:,:) = 0.0_wp
    
!ICON_OMP_PARALLEL
!ICON_OMP_DO PRIVATE(start_index, end_index, jc, jk, z_full, z_box) ICON_OMP_DEFAULT_SCHEDULE
    DO jb = all_cells%start_block, all_cells%end_block
      CALL get_index_range(all_cells, jb, start_index, end_index)
      
      DO jc = start_index, end_index
        !
        !  #slo# calculation of pressure due to elevation is done here
        !  including actual density of surface water
        !
        !z_full = grav * rho(jc,toplev,jb) * h(jc,jb)
        !  #slo# 2011-01-19 - elevation not considered:
        !   - in SWM ok, since density is constant
        !   - check to include h if tracers (T, S) are active
        z_full  = 0.0_wp
        
!        IF(end_lev>=min_dolic)THEN
        DO jk = 1, patch_3d%p_patch_1d(1)%dolic_c(jc,jb)

          z_box = prism_thick_c(jc,jk,jb) * rho(jc,jk,jb)      !-OceanReferenceDensity!&!     pressure in single box at layer jk

          press_hyd(jc,jk,jb) = ( z_full + 0.5_wp * z_box ) * z_grav_rho_inv
          ! OceanReferenceDensity_inv*grav  !hydrostatic press at level jk
          ! =half of pressure at actual box+ sum of all boxes above
          z_full              = z_full + z_box
          
        END DO
!        ENDIF
      END DO
    END DO
!ICON_OMP_END_DO NOWAIT
!ICON_OMP_END_PARALLEL
    
  END SUBROUTINE calc_internal_press
  !-------------------------------------------------------------------------
  

  !-------------------------------------------------------------------------
  !>
  !! Calculates the density via a call to the equation-of-state.
  !! Several options for EOS are provided.
  !!
  !! @par Revision History
  !! Initial version by Peter Korn, MPI-M (2009)
  !! Initial release by Stephan Lorenz, MPI-M (2010-07)
  !!
!<Optimize:inUse>
  SUBROUTINE calculate_density(patch_3d,tracer, rho)
    TYPE(t_patch_3d ),TARGET, INTENT(in) :: patch_3d
    REAL(wp),    INTENT(in), TARGET :: tracer(:,:,:,:)     !< input of S and T
    REAL(wp), INTENT(inout), TARGET :: rho   (:,:,:)       !< density
    
    ! local variables:
    ! CHARACTER(len=max_char_length), PARAMETER :: &
    !      & routine = (this_mod_name//':calculate_density')
    ! TYPE(t_patch), POINTER :: patch_2D
    !-----------------------------------------------------------------------
    ! patch_2D   => patch_3d%p_patch_2d(1)
    !---------------------------------------------------------------------
    ! CALL message (TRIM(routine), 'start')
    
    !For calculate_density_lin_EOS and calculate_density_MPIOM the conversion to in-situ temperature is done
    !internally.
    SELECT CASE (eos_type)
    CASE(1)
      CALL calculate_density_linear(patch_3d, tracer, rho)
    CASE(2)
#ifdef __LVECTOR__
      CALL calculate_density_mpiom_vec(patch_3d, tracer, rho)
#else
      CALL calculate_density_mpiom(patch_3d, tracer, rho)
#endif
    CASE(3)
      CALL calculate_density_jmdwfg06(patch_3d, tracer, rho)
      !CALL calculate_density_JM_EOS(patch_2D, tracer, rho)k
    CASE(5)
      CALL calculate_density_lin(patch_3d, tracer, rho)
    CASE(10)
      CALL calculate_density_EOS10(patch_3d, tracer, rho)
    CASE default
      
    END SELECT
    
  END SUBROUTINE calculate_density
  !-------------------------------------------------------------------------

  
  !-------------------------------------------------------------------------
  !>
  !! Calculates the density via a call to the equation-of-state.
  !! Several options for EOS are provided.
  !!
  !! Adapted for zstar
  !!
  SUBROUTINE calculate_density_zstar(patch_3d,tracer, eta_c, stretch_c, rho)
    TYPE(t_patch_3d ),TARGET, INTENT(in) :: patch_3d
    REAL(wp),    INTENT(in), TARGET :: tracer(:,:,:,:)     !< input of S and T
    REAL(wp), INTENT(in)            :: eta_c(nproma, patch_3d%p_patch_2d(1)%alloc_cell_blocks) 
    REAL(wp), INTENT(in)            :: stretch_c(nproma, patch_3d%p_patch_2d(1)%alloc_cell_blocks) 
    REAL(wp), INTENT(inout), TARGET :: rho   (:,:,:)       !< density
   
    !! FIXME zstar: only mpiom adapted to zstar
    !For calculate_density_lin_EOS and calculate_density_MPIOM the conversion to in-situ temperature is done
    !internally.
    SELECT CASE (eos_type)
    CASE(1)
      CALL calculate_density_linear(patch_3d, tracer, rho)
    CASE(2)
      CALL calculate_density_mpiom_zstar(patch_3d, tracer, eta_c, stretch_c, rho)
    CASE(3)
      CALL calculate_density_jmdwfg06(patch_3d, tracer, rho)
      !CALL calculate_density_JM_EOS(patch_2D, tracer, rho)k
    CASE(5)
      CALL calculate_density_lin(patch_3d, tracer, rho)
    CASE(10)
      CALL calculate_density_EOS10(patch_3d, tracer, rho)
    CASE default
      
    END SELECT
    
  END SUBROUTINE calculate_density_zstar
  !-------------------------------------------------------------------------


  !-------------------------------------------------------------------------
  ! pressure is in dbars !
  FUNCTION calculate_density_onColumn(temperatute, salinity, p, levels) result(rho)
!NEC$ always_inline
    INTEGER,  INTENT(in)       :: levels
    REAL(wp), INTENT(in)       :: temperatute(1:levels)
    REAL(wp), INTENT(in)       :: salinity(1:levels)
    REAL(wp), INTENT(in)       :: p(1:levels)
    REAL(wp)                   :: rho (1:levels)      !< density

    SELECT CASE (eos_type)
    CASE(1)
      rho(1:levels) = calculate_density_linear_onColumn( &
        & temperatute(1:levels),  salinity(1:levels), p(1:levels), levels)
    CASE(2)
      ! pressure for density_mpiom should be in bars 
      rho(1:levels) = calculate_density_mpiom_onColumn( &
        & temperatute(1:levels),  salinity(1:levels), p(1:levels)*0.1_wp, levels)
    CASE(3)
      rho(1:levels) = calculate_density_jmdwfg06_onColumn( &
        & temperatute(1:levels),  salinity(1:levels), p(1:levels), levels)
    CASE(10)
      rho(1:levels) = calculate_density_EOS10_onColumn( &
        & temperatute(1:levels),  salinity(1:levels), p(1:levels), levels)
    CASE default

    END SELECT

  END FUNCTION calculate_density_onColumn
  !-------------------------------------------------------------------------
  
  !-------------------------------------------------------------------------
  !>
!<Optimize:inUse>
  SUBROUTINE calc_potential_density(patch_3d,tracer, rhopot)
    TYPE(t_patch_3d ),TARGET, INTENT(in) :: patch_3d
    REAL(wp),    INTENT(in), TARGET :: tracer(:,:,:,:)     !< input of S and T
    REAL(wp), INTENT(inout), TARGET :: rhopot(:,:,:)       !< density
    
    !For calculate_density_lin_EOS and calculate_density_MPIOM the conversion to in-situ temperature is done
    !internally.
    !  SELECT CASE (EOS_TYPE)
    !    CASE(1)
    !      CALL calculate_density_lin_EOS(patch_3d, tracer, rhopot)
    !    CASE(2)
    CALL calc_potential_density_mpiom(patch_3d, tracer, rhopot)
    !    CASE(3)
    !      CALL calculate_density_JMDWFG06_EOS(patch_3d, tracer, rhopot)
    !      !CALL calculate_density_JM_EOS(patch_2D, tracer, rho)
    !    CASE DEFAULT
    
    !  END SELECT
    
  END SUBROUTINE calc_potential_density
  !-------------------------------------------------------------------------
  
  !-------------------------------------------------------------------------
  !! Linear density profile for basic tests. Follows
  !! https://doi.org/10.1016/j.ocemod.2014.12.004 
  SUBROUTINE calculate_density_lin(patch_3d, tracer, rho)
    !
    TYPE(t_patch_3d ),TARGET, INTENT(in)   :: patch_3d
    REAL(wp),    INTENT(in)       :: tracer(:,:,:,:)     !< input of S and T
    REAL(wp), INTENT(inout)       :: rho   (:,:,:)       !< density
    
    INTEGER  :: jc, jk, jb
    INTEGER  :: start_index, end_index
    REAL(wp) :: t_ref, s_ref !! Reference temperature and salinity 
    TYPE(t_subset_range), POINTER :: all_cells
    TYPE(t_patch), POINTER :: patch_2D
    !-----------------------------------------------------------------------
    patch_2D   => patch_3d%p_patch_2d(1)
    !-------------------------------------------------------------------------
    all_cells => patch_2D%cells%ALL

    !! FIXME: This case is very sensitive to t_ref
    !! So lock exchange should be at t_ref = 5 and overflow at t_ref = 10
    t_ref = 10.0_wp
    s_ref = 35.0_wp
    
!ICON_OMP_PARALLEL
!ICON_OMP_DO PRIVATE(start_index, end_index, jc, jk) ICON_OMP_DEFAULT_SCHEDULE
    DO jb = all_cells%start_block, all_cells%end_block
      CALL get_index_range(all_cells, jb, start_index, end_index)
      !  tracer 1: potential temperature
      !  tracer 2: salinity
      rho(:,:,jb) = OceanReferenceDensity   !  plotting purpose
      DO jc = start_index, end_index
        DO jk=1, patch_3d%p_patch_1d(1)%dolic_c(jc,jb)
            rho(jc,jk,jb) = OceanReferenceDensity          &
              & - 0.2 * ( tracer(jc,jk,jb,1) - t_ref ) &
              & + LinearHalineContractionCoefficient * ( tracer(jc,jk,jb,2) - s_ref )
        END DO
      END DO
    END DO
!ICON_OMP_END_DO NOWAIT
!ICON_OMP_END_PARALLEL
      
  END SUBROUTINE calculate_density_lin
  !-------------------------------------------------------------------------


  !-------------------------------------------------------------------------
  !>
  !!Calculates the density via a linear equation-of-state.
  !!
  !! @par Revision History
  !! Initial version by Peter Korn, MPI-M (2009)
  !! Initial release by Stephan Lorenz, MPI-M (2010-07)
  !!
  SUBROUTINE calculate_density_linear(patch_3d, tracer, rho)
    !
    TYPE(t_patch_3d ),TARGET, INTENT(in)   :: patch_3d
    REAL(wp),    INTENT(in)       :: tracer(:,:,:,:)     !< input of S and T
    REAL(wp), INTENT(inout)       :: rho   (:,:,:)       !< density
    
    INTEGER :: jc, jk, jb
    INTEGER :: start_index, end_index
    TYPE(t_subset_range), POINTER :: all_cells
    TYPE(t_patch), POINTER :: patch_2D
    !-----------------------------------------------------------------------
    patch_2D   => patch_3d%p_patch_2d(1)
    !-------------------------------------------------------------------------
    all_cells => patch_2D%cells%ALL
    
    IF(no_tracer==2)THEN
      
!ICON_OMP_PARALLEL
!ICON_OMP_DO PRIVATE(start_index, end_index, jc, jk) ICON_OMP_DEFAULT_SCHEDULE
      DO jb = all_cells%start_block, all_cells%end_block
        CALL get_index_range(all_cells, jb, start_index, end_index)
        !  tracer 1: potential temperature
        !  tracer 2: salinity
        rho(:,:,jb) = OceanReferenceDensity   !  plotting purpose
        DO jc = start_index, end_index
          DO jk=1, patch_3d%p_patch_1d(1)%dolic_c(jc,jb)
!            IF(patch_3d%lsm_c(jc,jk,jb) <= sea_boundary ) THEN
              rho(jc,jk,jb) = OceanReferenceDensity          &
                & - LinearThermoExpansionCoefficient * tracer(jc,jk,jb,1)   &
                & + LinearHalineContractionCoefficient * tracer(jc,jk,jb,2)
              !write(123,*)'density',jk,jc,jb,OceanReferenceDensity, tracer(jc,jk,jb,1),&
              ! &tracer(jc,jk,jb,2),rho(jc,jk,jb), a_T, b_S
!            ELSE
!              ! rho(jc,jk,jb) = 0.0_wp
!              rho(jc,jk,jb) = OceanReferenceDensity   !  plotting purpose
!            ENDIF
          END DO
        END DO
      END DO
!ICON_OMP_END_DO NOWAIT
!ICON_OMP_END_PARALLEL
      
    ELSEIF(no_tracer==1)THEN
      
!ICON_OMP_PARALLEL
!ICON_OMP_DO PRIVATE(start_index, end_index, jc, jk) ICON_OMP_DEFAULT_SCHEDULE
      DO jb = all_cells%start_block, all_cells%end_block
        CALL get_index_range(all_cells, jb, start_index, end_index)
        rho(:,:,jb) = OceanReferenceDensity   !  plotting purpose
        DO jc = start_index, end_index
          DO jk=1, patch_3d%p_patch_1d(1)%dolic_c(jc,jb)
!            IF(patch_3d%lsm_c(jc,jk,jb) <= sea_boundary ) THEN
              rho(jc,jk,jb) = OceanReferenceDensity - LinearThermoExpansionCoefficient * tracer(jc,jk,jb,1) &
              &+ LinearHalineContractionCoefficient * sal_ref
              !write(123,*)'density',jk,jc,jb,rho(jc,jk,jb), tracer(jc,jk,jb,1),a_T
!            ELSE
!              rho(jc,jk,jb) = OceanReferenceDensity   !  plotting purpose
!            ENDIF
          END DO
        END DO
      END DO
!ICON_OMP_END_DO NOWAIT
!ICON_OMP_END_PARALLEL
      
    ENDIF
    
  END SUBROUTINE calculate_density_linear
  !-------------------------------------------------------------------------
 
  !---------------------------------------------------------------------------
  !>
  ! !DESCRIPTION:
  !
  !  Calculation of the density as a function of salinity and temperature
  !  using the Jackett et al. (2006) equation of state. It uses exactly the
  !  same polynomial formulation as in McDougall et al. (2003), implemented
  !  in subroutine calculate_density_MDJWF03_EOS, but with a revised set of
  !  coefficients.
  !
  !  Check values are:
  !
  !    rho(theta=25 degC, S=35 PSU, p=2000 dbar) = 1031.65212332355 kg/m^3
  !    rho(theta=20 degC, S=20 PSU, p=1000 dbar) = 1017.84289041198 kg/m^3
  !
  !  Reference:
  !
  !    Jackett, D.R., T.J. McDougall, D.G. Wright, R. Feistel, and S.M. Griffies,
  !    2006: Algorithms for Density, Potential Temperature, Conservative
  !    Temperature, and the Freezing Temperature of Seawater. JAOT, 23, 1709-1728
  !
  !    McDougall, T.J., D.R. Jackett, D.G. Wright, and R. Feistel,  2003:
  !    Accurate and Computationally Efficient Algorithms for Potential
  !    Temperature and Density of Seawater. JAOT, 20, 730-741
  !
  ! !REVISION HISTORY:
  ! implemented by Peter Herrmann (2009)
  !
  SUBROUTINE calculate_density_jmdwfg06(patch_3d, tracer, rho)
    !
    TYPE(t_patch_3d ),TARGET, INTENT(in)   :: patch_3d
    REAL(wp), INTENT(in)                   :: tracer(:,:,:,:)
    REAL(wp), INTENT(inout)                :: rho(:,:,:)       !< density

    ! !LOCAL VARIABLES:
    ! loop indices
    REAL(wp):: z_p(n_zlev), salinityReference_column(n_zlev)
    INTEGER :: jc, jk, jb
    INTEGER :: levels
    INTEGER :: i_startblk, i_endblk, start_index, end_index
    TYPE(t_subset_range), POINTER :: all_cells
    TYPE(t_patch), POINTER :: patch_2D
    !-----------------------------------------------------------------------
    patch_2D   => patch_3d%p_patch_2d(1)
    !-------------------------------------------------------------------------
    all_cells => patch_2D%cells%ALL

    !NOTE: here we use the Boussinesq approximation
    IF(no_tracer==2)THEN
!ICON_OMP_PARALLEL_DO PRIVATE(start_index, end_index, jc, levels, z_p) ICON_OMP_DEFAULT_SCHEDULE
      DO jb = all_cells%start_block, all_cells%end_block
        CALL get_index_range(all_cells, jb, start_index, end_index)
        DO jc = start_index, end_index
           levels = patch_3d%p_patch_1d(1)%dolic_c(jc,jb)
           z_p(1:levels) = patch_3d%p_patch_1d(1)%depth_CellMiddle(jc,1:levels,jb) * ReferencePressureIndbars
           rho(jc,1:levels,jb) = calculate_density_jmdwfg06_onColumn( &
             & tracer(jc,1:levels,jb,1),  tracer(jc,1:levels,jb,2), z_p(1:levels), levels)
        END DO
      END DO
!ICON_OMP_END_PARALLEL_DO

    ELSEIF(no_tracer==1)THEN
      salinityReference_column(1:n_zlev) = sal_ref

!ICON_OMP_PARALLEL_DO PRIVATE(start_index, end_index, jc, levels, z_p) ICON_OMP_DEFAULT_SCHEDULE
      DO jb = all_cells%start_block, all_cells%end_block
        CALL get_index_range(all_cells, jb, start_index, end_index)
        DO jc = start_index, end_index
          levels = patch_3d%p_patch_1d(1)%dolic_c(jc,jb)
          z_p(1:levels) = patch_3d%p_patch_1d(1)%depth_CellMiddle(jc,1:levels,jb) * ReferencePressureIndbars
          rho(jc,1:levels,jb) = calculate_density_jmdwfg06_onColumn( &
             & tracer(jc,1:levels,jb,1),  salinityReference_column(1:levels), z_p(1:levels), levels)
        END DO
      END DO
!ICON_OMP_END_PARALLEL_DO

    ENDIF

    CALL dbg_print('calculate_density_jmdwfg06: rho', rho , "" ,5, patch_2D%cells%in_domain)

  END SUBROUTINE calculate_density_jmdwfg06
  !-------------------------------------------------------------------------

  SUBROUTINE calculate_density_EOS10(patch_3d, tracer, rho)
    !
    TYPE(t_patch_3d ),TARGET, INTENT(in)   :: patch_3d
    REAL(wp), INTENT(in)                   :: tracer(:,:,:,:)
    REAL(wp), INTENT(inout)                :: rho(:,:,:)       !< density

    ! !LOCAL VARIABLES:
    ! loop indices
    REAL(wp):: z_p(n_zlev), salinityReference_column(n_zlev)
    INTEGER :: jc, jk, jb
    INTEGER :: levels
    INTEGER :: i_startblk, i_endblk, start_index, end_index
    TYPE(t_subset_range), POINTER :: all_cells
    TYPE(t_patch), POINTER :: patch_2D
    !-----------------------------------------------------------------------
    patch_2D   => patch_3d%p_patch_2d(1)
    !-------------------------------------------------------------------------
    all_cells => patch_2D%cells%ALL

    !NOTE: here we use the Boussinesq approximation
    IF(no_tracer>=2)THEN
!ICON_OMP_PARALLEL_DO PRIVATE(start_index, end_index, jc, levels, z_p) ICON_OMP_DEFAULT_SCHEDULE
      DO jb = all_cells%start_block, all_cells%end_block
        CALL get_index_range(all_cells, jb, start_index, end_index)
        DO jc = start_index, end_index
           levels = patch_3d%p_patch_1d(1)%dolic_c(jc,jb)
           z_p(1:levels) = patch_3d%p_patch_1d(1)%depth_CellMiddle(jc,1:levels,jb) * ReferencePressureIndbars
           rho(jc,1:levels,jb) = calculate_density_EOS10_onColumn( &
             & tracer(jc,1:levels,jb,1),  tracer(jc,1:levels,jb,2), z_p(1:levels), levels)
        END DO
      END DO
!ICON_OMP_END_PARALLEL_DO

    ELSE
      CALL finish("calculate_density_jmdwfg06", "no_tracer < 2")
    ENDIF

    CALL dbg_print('calculate_density_EOS10: rho', rho , "" ,5, patch_2D%cells%in_domain)

  END SUBROUTINE calculate_density_EOS10
  !-------------------------------------------------------------------------

  !----------------------------------------------------------------
  !>
  !!  Calculates density as a function of potential temperature and salinity
  !! using the equation of state as described in Gill, Atmosphere-Ocean Dynamics, Appendix 3
  !! The code below is copied from MPIOM
  !! @par Revision History
  !! Initial version by Peter Korn, MPI-M (2011)
  !!
!<Optimize:inUse>
  SUBROUTINE calculate_density_mpiom(patch_3d, tracer, rho)
    !
    TYPE(t_patch_3d ),TARGET, INTENT(in)   :: patch_3d
    REAL(wp), INTENT(in)                   :: tracer(:,:,:,:)
    REAL(wp), INTENT(inout)                :: rho(:,:,:)       !< density

    ! !LOCAL VARIABLES:
    ! loop indices
    REAL(wp):: z_p(n_zlev), salinityReference_column(n_zlev)
    INTEGER :: jc, jk, jb
    INTEGER :: levels
    INTEGER :: i_startblk, i_endblk, start_index, end_index
    TYPE(t_subset_range), POINTER :: all_cells
    TYPE(t_patch), POINTER :: patch_2D
    !-----------------------------------------------------------------------
    patch_2D   => patch_3d%p_patch_2d(1)
    all_cells => patch_2D%cells%ALL
    salinityReference_column(1:n_zlev) = sal_ref
    !-------------------------------------------------------------------------

    !  tracer 1: potential temperature
    !  tracer 2: salinity
    IF (no_tracer == 2) THEN
!ICON_OMP_PARALLEL_DO PRIVATE(start_index, end_index, jc, levels, z_p) ICON_OMP_DEFAULT_SCHEDULE
      DO jb = all_cells%start_block, all_cells%end_block
        CALL get_index_range(all_cells, jb, start_index, end_index) 
        DO jc = start_index, end_index
          levels = patch_3d%p_patch_1d(1)%dolic_c(jc,jb)
          z_p(1:levels) = patch_3d%p_patch_1d(1)%depth_CellMiddle(jc,1:levels,jb) * OceanReferenceDensity * sitodbar
          rho(jc,1:levels,jb) = calculate_density_mpiom_onColumn( &
            & tracer(jc,1:levels,jb,1),  tracer(jc,1:levels,jb,2), z_p(1:levels), levels)
        END DO
      END DO
!ICON_OMP_END_PARALLEL_DO

    ELSE
      
!ICON_OMP_PARALLEL_DO PRIVATE(start_index, end_index, jc, levels, z_p) ICON_OMP_DEFAULT_SCHEDULE
      DO jb = all_cells%start_block, all_cells%end_block
        CALL get_index_range(all_cells, jb, start_index, end_index)
        DO jc = start_index, end_index
          levels = patch_3d%p_patch_1d(1)%dolic_c(jc,jb)
          z_p(1:levels) = patch_3d%p_patch_1d(1)%depth_CellMiddle(jc,1:levels,jb) * OceanReferenceDensity * sitodbar
          rho(jc,1:levels,jb) = calculate_density_mpiom_onColumn( &
             & tracer(jc,1:levels,jb,1),  salinityReference_column(1:levels), z_p(1:levels), levels)
        END DO
      END DO
!ICON_OMP_END_PARALLEL_DO

    ENDIF ! no_tracer==2
    

    CALL dbg_print('calculate_density_mpiom: rho', rho , "" ,5, patch_2D%cells%in_domain)

  END SUBROUTINE calculate_density_mpiom
  !-------------------------------------------------------------------------
  SUBROUTINE calculate_density_mpiom_vec(patch_3d, tracer, rho)
    !
    TYPE(t_patch_3d ),TARGET, INTENT(in)   :: patch_3d
    REAL(wp), INTENT(in)                   :: tracer(:,:,:,:)
    REAL(wp), INTENT(inout)                :: rho(:,:,:)       !< density

    ! !LOCAL VARIABLES:
    ! loop indices
    REAL(wp):: z_p
    INTEGER :: jc, jk, jb
    INTEGER :: levels
    INTEGER :: i_startblk, i_endblk, start_index, end_index
    TYPE(t_subset_range), POINTER :: all_cells
    TYPE(t_patch), POINTER :: patch_2D
    !-----------------------------------------------------------------------
    patch_2D   => patch_3d%p_patch_2d(1)
    all_cells => patch_2D%cells%ALL
    !-------------------------------------------------------------------------

    !  tracer 1: potential temperature
    !  tracer 2: salinity
    IF (no_tracer == 2) THEN
!ICON_OMP_PARALLEL_DO PRIVATE(start_index, end_index, jc, levels, z_p) ICON_OMP_DEFAULT_SCHEDULE
      DO jb = all_cells%start_block, all_cells%end_block
        CALL get_index_range(all_cells, jb, start_index, end_index) 
        DO jk = 1, MAXVAL(patch_3d%p_patch_1d(1)%dolic_c(start_index:end_index,jb))
          DO jc = start_index, end_index
            IF ( jk > patch_3d%p_patch_1d(1)%dolic_c(jc,jb) ) CYCLE
            z_p = patch_3d%p_patch_1d(1)%depth_CellMiddle(jc,jk,jb) * OceanReferenceDensity * sitodbar
            rho(jc,jk,jb) = calculate_density_mpiom_v( &
              & tracer(jc,jk,jb,1),  tracer(jc,jk,jb,2), z_p)
          END DO
        END DO
      END DO
!ICON_OMP_END_PARALLEL_DO

    ELSE
      
!ICON_OMP_PARALLEL_DO PRIVATE(start_index, end_index, jc, levels, z_p) ICON_OMP_DEFAULT_SCHEDULE
      DO jb = all_cells%start_block, all_cells%end_block
        CALL get_index_range(all_cells, jb, start_index, end_index)
        DO jk = 1, MAXVAL(patch_3d%p_patch_1d(1)%dolic_c(start_index:end_index,jb))
          DO jc = start_index, end_index
            IF ( jk > patch_3d%p_patch_1d(1)%dolic_c(jc,jb) ) CYCLE
            z_p = patch_3d%p_patch_1d(1)%depth_CellMiddle(jc,jk,jb) * OceanReferenceDensity * sitodbar
            rho(jc,jk,jb) = calculate_density_mpiom_v( &
               & tracer(jc,jk,jb,1),  sal_ref, z_p)
          END DO
        END DO
      END DO
!ICON_OMP_END_PARALLEL_DO

    ENDIF ! no_tracer==2
    

    CALL dbg_print('calculate_density_mpiom_vec: rho', rho , "" ,5, patch_2D%cells%in_domain)

  END SUBROUTINE calculate_density_mpiom_vec
  !-------------------------------------------------------------------------

  
  !----------------------------------------------------------------
  !>
  !!  Calculates density as a function of potential temperature and salinity
  !! using the equation of state as described in Gill, Atmosphere-Ocean Dynamics, Appendix 3
  !! The code below is copied from MPIOM
  !!
  !! Adapted for zstar
  !!
  SUBROUTINE calculate_density_mpiom_zstar(patch_3d, tracer, eta_c, stretch_c, rho)
    !
    TYPE(t_patch_3d ),TARGET, INTENT(in)   :: patch_3d
    REAL(wp), INTENT(in)                   :: tracer(:,:,:,:)
    REAL(wp), INTENT(in)                   :: eta_c(nproma, patch_3d%p_patch_2d(1)%alloc_cell_blocks) 
    REAL(wp), INTENT(in)                   :: stretch_c(nproma, patch_3d%p_patch_2d(1)%alloc_cell_blocks) 
    REAL(wp), INTENT(inout)                :: rho(:,:,:)       !< density

    ! !LOCAL VARIABLES:
    ! loop indices
    REAL(wp):: z_p(n_zlev), salinityReference_column(n_zlev)
    INTEGER :: jc, jk, jb
    INTEGER :: levels
    INTEGER :: i_startblk, i_endblk, start_index, end_index
    TYPE(t_subset_range), POINTER :: all_cells
    TYPE(t_patch), POINTER :: patch_2D
    !-----------------------------------------------------------------------
    patch_2D   => patch_3d%p_patch_2d(1)
    all_cells => patch_2D%cells%ALL
    salinityReference_column(1:n_zlev) = sal_ref
    !-------------------------------------------------------------------------

    !  tracer 1: potential temperature
    !  tracer 2: salinity
    IF (no_tracer == 2) THEN
!ICON_OMP_PARALLEL_DO PRIVATE(start_index, end_index, jc, levels, z_p) ICON_OMP_DEFAULT_SCHEDULE
      DO jb = all_cells%start_block, all_cells%end_block
        CALL get_index_range(all_cells, jb, start_index, end_index) 
        DO jc = start_index, end_index
          levels = patch_3d%p_patch_1d(1)%dolic_c(jc,jb)
          !! Note the negative sign for eta_c. Depth is positive from free
          !! surface so all signs are negated
          z_p(1:levels) = ( stretch_c(jc, jb) * patch_3d%p_patch_1d(1)%depth_CellMiddle(jc,1:levels,jb) &
            & - eta_c(jc, jb) ) &
            & * OceanReferenceDensity * sitodbar
          rho(jc,1:levels,jb) = calculate_density_mpiom_onColumn( &
            & tracer(jc,1:levels,jb,1),  tracer(jc,1:levels,jb,2), z_p(1:levels), levels)
        END DO
      END DO
!ICON_OMP_END_PARALLEL_DO

    ELSE
      
!ICON_OMP_PARALLEL_DO PRIVATE(start_index, end_index, jc, levels, z_p) ICON_OMP_DEFAULT_SCHEDULE
      DO jb = all_cells%start_block, all_cells%end_block
        CALL get_index_range(all_cells, jb, start_index, end_index)
        DO jc = start_index, end_index
          levels = patch_3d%p_patch_1d(1)%dolic_c(jc,jb)
          z_p(1:levels) = ( stretch_c(jc, jb) * patch_3d%p_patch_1d(1)%depth_CellMiddle(jc,1:levels,jb) &
            & - eta_c(jc, jb) ) &
            & * OceanReferenceDensity * sitodbar
          rho(jc,1:levels,jb) = calculate_density_mpiom_onColumn( &
             & tracer(jc,1:levels,jb,1),  salinityReference_column(1:levels), z_p(1:levels), levels)
        END DO
      END DO
!ICON_OMP_END_PARALLEL_DO

    ENDIF ! no_tracer==2
    

    CALL dbg_print('calculate_density_mpiom: rho', rho , "" ,5, patch_2D%cells%in_domain)

  END SUBROUTINE calculate_density_mpiom_zstar
  !-------------------------------------------------------------------------

  !-------------------------------------------------------------------------
  !>
  !!Calculates the density via a linear equation-of-state.
  !!
  !! @par Revision History
  !! Initial version by Peter Korn, MPI-M (2009)
  !!
  FUNCTION density_linear_function(t,s,p) result(rho)
    !
    REAL(wp),INTENT(in) :: t
    REAL(wp),INTENT(in) :: s
    REAL(wp),INTENT(in) :: p     !  pressure is unused
    REAL(wp)            :: rho   !< density

    rho = OceanReferenceDensity - LinearThermoExpansionCoefficient * t  &
    &+ LinearHalineContractionCoefficient * s

  END FUNCTION density_linear_function
  !---------------------------------------------------------------------------

  !-------------------------------------------------------------------------
  !>
  !!Calculates the density via a linear equation-of-state.
  !!
  !! @par Revision History
  !! Initial version by Peter Korn, MPI-M (2009)
  !!
  FUNCTION calculate_density_linear_onColumn(t,s,p,levels) result(rho)
    !
    INTEGER,INTENT(in)  :: levels
    REAL(wp),INTENT(in) :: t(1:levels)
    REAL(wp),INTENT(in) :: s(1:levels)
    REAL(wp),INTENT(in) :: p(1:levels)     !  pressure is unused
    REAL(wp)            :: rho(1:levels)   !< density

    rho(1:levels) = OceanReferenceDensity - LinearThermoExpansionCoefficient * t(1:levels) &
    & + LinearHalineContractionCoefficient * s(1:levels)

  END FUNCTION calculate_density_linear_onColumn
  !---------------------------------------------------------------------------

  !----------------------------------------------------------------
  !>
  !  Calculation of the density as a function of salinity and temperature
  !  using the Jackett et al. (2006) equation of state. It uses exactly the
  !  same polynomial formulation as in McDougall et al. (2003), implemented
  !  in subroutine calculate_density_MDJWF03_EOS, but with a revised set of
  !  coefficients.
  !
  !  Check values are:
  !
  !    rho(theta=25 degC, S=35 PSU, p=2000 dbar) = 1031.65212332355 kg/m^3 1031.6505605657569 1031.6505605657569
  !    rho(theta=20 degC, S=20 PSU, p=1000 dbar) = 1017.84289041198 kg/m^3
  !
  !  Reference:
  !
  !    Jackett, D.R., T.J. McDougall, D.G. Wright, R. Feistel, and S.M. Griffies,
  !    2006: Algorithms for Density, Potential Temperature, Conservative
  !    Temperature, and the Freezing Temperature of Seawater. JAOT, 23, 1709-1728
  !
  !    McDougall, T.J., D.R. Jackett, D.G. Wright, and R. Feistel,  2003:
  !    Accurate and Computationally Efficient Algorithms for Potential
  !    Temperature and Density of Seawater. JAOT, 20, 730-741
  !
  ! !REVISION HISTORY:
  ! implemented by Peter Herrmann (2009)
  !
  FUNCTION calculate_density_jmdwfg06_onColumn(temperatute, salinity, p, levels) result(rho)
!NEC$ always_inline
    INTEGER,  INTENT(in)       :: levels
    REAL(wp), INTENT(in)       :: temperatute(1:levels)
    REAL(wp), INTENT(in)       :: salinity(1:levels)
    REAL(wp), INTENT(in)       :: p(1:levels)
    REAL(wp)                   :: rho (1:levels)      !< density

    ! EOS variables, following the naming of the MITgcm implementation
    REAL (wp)  :: t1(1:levels), t2(1:levels), s1(1:levels), p1(1:levels), &
      & rhonum(1:levels), sp5(1:levels), den(1:levels)! , rhoden(1:levels)
    !-------------------------------------------------------------------------------------------------------
    !write(*,*)'inside EOS 06'

    ! temperatute=25.0_wp
    ! salinity=35.0_wp
    ! p=2000.0_wp

    ! abbreviations
    s1(1:levels) = MAX(salinity(1:levels),0.0_wp)
    t1(1:levels) = temperatute(1:levels)
    t2(1:levels) = t1(1:levels) * t1(1:levels)
    p1(1:levels) = p(1:levels)
    sp5(1:levels) = SQRT(s1(1:levels))

    rhonum(1:levels) = eosjmdwfgnum(0)                         &
      & + t1*(eosjmdwfgnum(1)                                  &
      & +     t1*(eosjmdwfgnum(2) + eosjmdwfgnum(3)*t1) )      &
      & + s1*(eosjmdwfgnum(4)                                  &
      & +     eosjmdwfgnum(5)*t1  + eosjmdwfgnum(6)*s1)        &
      & + p1*(eosjmdwfgnum(7) + eosjmdwfgnum(8)*t2             &
      & +     eosjmdwfgnum(9)*s1                               &
      & +     p1*(eosjmdwfgnum(10) + eosjmdwfgnum(11)*t2) )

    ! calculate the denominator of the Jackett et al.
    ! equation of state
    den(1:levels) = eosjmdwfgden(0)                                                       &
      & + t1(1:levels) * (eosjmdwfgden(1)                                                 &
      & +     t1(1:levels) * (eosjmdwfgden(2)                                             &
      & +         t1(1:levels) * (eosjmdwfgden(3) + t1(1:levels) * eosjmdwfgden(4) ) ) )  &
      & + s1(1:levels) * (eosjmdwfgden(5)                                                 &
      & +     t1(1:levels) * (eosjmdwfgden(6)                                             &
      & +         eosjmdwfgden(7) * t2(1:levels))                                         &
      & +     sp5(1:levels) * (eosjmdwfgden(8) + eosjmdwfgden(9) * t2(1:levels)) )        &
      & + p1(1:levels) * (eosjmdwfgden(10)                                                &
      & +     p1(1:levels) * t1(1:levels) * (eosjmdwfgden(11) * t2(1:levels) + eosjmdwfgden(12)*p1(1:levels)) )

    ! rhoden = 1.0_wp / (dbl_eps+den)

    !rhoLoc  = rhoNum*rhoDen - OceanReferenceDensity
    ! rho     = rhonum * rhoden
    rho(1:levels)     = rhonum(1:levels) / den(1:levels)

    ! &rhoConst*9.80665_wp*dz*SItodBar,rhoConst*9.80616_wp*dz*SItodBar,dz,&
    ! &locPres*SItodBar
  END FUNCTION calculate_density_jmdwfg06_onColumn
  !-------------------------------------------------------------------------

  !-------------------------------------------------------------------------
  ! EOS10 implementation from MOM5.1
  FUNCTION calculate_density_EOS10_onColumn(temperatute, salinity, pressure, levels) result(rho)
!NEC$ always_inline
    INTEGER,  INTENT(in)       :: levels
    REAL(wp), INTENT(in)       :: temperatute(1:levels)
    REAL(wp), INTENT(in)       :: salinity(1:levels)
    REAL(wp), INTENT(in)       :: pressure(1:levels)
    REAL(wp)                   :: rho (1:levels)      !< density

    REAL (wp)  :: t1(1:levels), t2(1:levels), s1(1:levels), p1(1:levels), &
      & num(1:levels), sp5(1:levels), den(1:levels), p1t1(1:levels)! , rhoden(1:levels)
    ! standard atmospheric pressure (dbar).
    ! Should be set to 0.0 if assume zero pressure for the
    ! overlying atmosphere.  But if have a realistic atmospheric
    ! pressure loading, then set press_standard=10.1325.
    real :: press_standard(1:levels)
    !-------------------------------------------------------------------------------------------------------
    press_standard(1:levels) = 0.0
    t1(1:levels)  = temperatute(1:levels)
    s1(1:levels)  = salinity(1:levels)
    p1(1:levels)  = pressure(1:levels) - press_standard(1:levels)

    sp5(1:levels) = sqrt(s1)
    t2(1:levels)  = t1*t1
    p1t1(1:levels) = p1*t1

    num(1:levels) = v01 + t1*(v02 + t1*(v03 + v04*t1))                &
          + s1*(v05 + t1*(v06 + v07*t1)                     &
          + sp5*(v08 + t1*(v09 + t1*(v10 + v11*t1))))       &
          + p1*(v12 + t1*(v13 + v14*t1) + s1*(v15 + v16*t1) &
          + p1*(v17 + t1*(v18 + v19*t1) + v20*s1))

    den(1:levels) =  v21 + t1*(v22 + t1*(v23 + t1*(v24 + v25*t1)))                &
          + s1*(v26 + t1*(v27 + t1*(v28 + t1*(v29 + v30*t1))) + v36*s1 &
          + sp5*(v31 + t1*(v32 + t1*(v33 + t1*(v34 + v35*t1)))))       &
          + p1*(v37 + t1*(v38 + t1*(v39 + v40*t1))                     &
          + s1*(v41 + v42*t1)                                          &
          + p1*(v43 + t1*(v44 + v45*t1 + v46*s1)                       &
          + p1*(v47 + v48*t1)))


!              rho(1:levels) = num(1:levels)/(epsln+den(1:levels))
    rho(1:levels) = num(1:levels)/den(1:levels)

  END FUNCTION calculate_density_EOS10_onColumn
  !-------------------------------------------------------------------------

  !----------------------------------------------------------------
  !>
  !  Calculation of the density as a function of salinity and temperature
  !  using the Jackett et al. (2006) equation of state. It uses exactly the
  !  same polynomial formulation as in McDougall et al. (2003), implemented
  !  in subroutine calculate_density_MDJWF03_EOS, but with a revised set of
  !  coefficients.
  !
  !  Check values are:
  !
  !    rho(theta=25 degC, S=35 PSU, p=2000 dbar) = 1031.65212332355 kg/m^3 1031.6505605657569 1031.6505605657569
  !    rho(theta=20 degC, S=20 PSU, p=1000 dbar) = 1017.84289041198 kg/m^3
  !
  !  Reference:
  !
  !    Jackett, D.R., T.J. McDougall, D.G. Wright, R. Feistel, and S.M. Griffies,
  !    2006: Algorithms for Density, Potential Temperature, Conservative
  !    Temperature, and the Freezing Temperature of Seawater. JAOT, 23, 1709-1728
  !
  !    McDougall, T.J., D.R. Jackett, D.G. Wright, and R. Feistel,  2003:
  !    Accurate and Computationally Efficient Algorithms for Potential
  !    Temperature and Density of Seawater. JAOT, 20, 730-741
  !
  ! !REVISION HISTORY:
  ! implemented by Peter Herrmann (2009)
  !
  FUNCTION density_jmdwfg06_function(temperatute, salinity, p) result(rho)
    REAL(wp), INTENT(in)       :: temperatute
    REAL(wp), INTENT(in)       :: salinity
    REAL(wp), INTENT(in)       :: p
    REAL(wp)                   :: rho       !< density

    ! EOS variables, following the naming of the MITgcm implementation
    REAL (wp)  :: t1, t2, s1, p1, rhonum, sp5, p1t1, den
    !-------------------------------------------------------------------------------------------------------
    !write(*,*)'inside EOS 06'

    ! temperatute=25.0_wp
    ! salinity=35.0_wp
    ! p=2000.0_wp

    ! abbreviations
    t1 = temperatute
    t2 = t1*t1
    s1 = salinity
    p1 = p

    rhonum = eosjmdwfgnum(0)                               &
      & + t1*(eosjmdwfgnum(1)                                  &
      & +     t1*(eosjmdwfgnum(2) + eosjmdwfgnum(3)*t1) )      &
      & + s1*(eosjmdwfgnum(4)                                  &
      & +     eosjmdwfgnum(5)*t1  + eosjmdwfgnum(6)*s1)        &
      & + p1*(eosjmdwfgnum(7) + eosjmdwfgnum(8)*t2             &
      & +     eosjmdwfgnum(9)*s1                               &
      & +     p1*(eosjmdwfgnum(10) + eosjmdwfgnum(11)*t2) )

    ! calculate the denominator of the Jackett et al.
    ! equation of state
    IF ( s1 .GT. 0.0_wp ) THEN
      sp5 = SQRT(s1)
    ELSE
      s1  = 0.0_wp
      sp5 = 0.0_wp
    END IF

    p1t1 = p1*t1
    den = eosjmdwfgden(0)                                          &
      & + t1*(eosjmdwfgden(1)                                     &
      & +     t1*(eosjmdwfgden(2)                                 &
      & +         t1*(eosjmdwfgden(3) + t1*eosjmdwfgden(4) ) ) )  &
      & + s1*(eosjmdwfgden(5)                                     &
      & +     t1*(eosjmdwfgden(6)                                 &
      & +         eosjmdwfgden(7)*t2)                             &
      & +     sp5*(eosjmdwfgden(8) + eosjmdwfgden(9)*t2) )        &
      & + p1*(eosjmdwfgden(10)                                    &
      & +     p1t1*(eosjmdwfgden(11)*t2 + eosjmdwfgden(12)*p1) )

    ! rhoden = 1.0_wp / (dbl_eps+den)

    !rhoLoc  = rhoNum*rhoDen - OceanReferenceDensity
    ! rho     = rhonum * rhoden
    rho     = rhonum / den

    ! &rhoConst*9.80665_wp*dz*SItodBar,rhoConst*9.80616_wp*dz*SItodBar,dz,&
    ! &locPres*SItodBar
  END FUNCTION density_jmdwfg06_function
  !-------------------------------------------------------------------------


  !-------------------------------------------------------------------------
  !>
  !! Calculates density as a function of potential temperature and salinity
  !! using the equation of state as described in Gill, Atmosphere-Ocean Dynamics, Appendix 3
  !! The code below is copied from MPIOM. Note that within the sbr the potential temperature
  !! is converted into in-situ temperature !
  !! The code was checked with testvalues from Gill's book.
  !! For testing insert values here:
  !!   s = 35.0_wp,  t = 25.0_wp, p = 1000.0_wp, s3h = SQRT(s**3)
  !! @par Revision History
  !! Initial version by Peter Korn, MPI-M (2011)
  !!
  FUNCTION density_mpiom_function(tpot, sal, p) result(rho)
    REAL(wp), INTENT(in) :: tpot, sal, p
    REAL(wp)             :: rho
    
    REAL(wp) :: dvs, fne, fst, qn3, qnq, qvs, s, s3h, t, denom
    REAL(wp), PARAMETER :: z_sref = 35.0_wp
    
    !This is the adisit part, that transforms potential in in-situ temperature
    qnq = -p * (-a_a3 + p * a_c3)
    qn3 = -p * a_a4
    qvs = (p * (a_b1 - a_d * p))*(sal - z_sref) + p * (a_a1 + p * (a_c1 - a_e1 * p))
    dvs = (a_b2 * p)*(sal - z_sref) + 1.0_wp + p * (-a_a2 + p * (a_c2 - a_e2 * p))
    t   = (tpot + qvs)/dvs
    fne = - qvs + t*(dvs + t*(qnq + t*qn3)) - tpot
    fst = dvs + t*(2._wp*qnq + 3._wp*qn3*t)
    t   = t - fne/fst
    s   = MAX(sal, 0.0_wp)
    s3h = SQRT(s**3)
    
    rho = r_a0 + t * (r_a1 + t * (r_a2 + t * (r_a3 + t * (r_a4 + t * r_a5))))&
      & + s * (r_b0 + t * (r_b1 + t * (r_b2 + t * (r_b3 + t * r_b4))))    &
      & + r_d0 * s**2                                                     &
      & + s3h * (r_c0 + t * (r_c1 + r_c2 * t))
    denom = 1._wp                                                            &
      & - p / (p * (r_h0 + t * (r_h1 + t * (r_h2 + t * r_h3))            &
      & + s * (r_ai0 + t * (r_ai1 + r_ai2 * t))              &
      & + r_aj0 * s3h                                        &
      & + (r_ak0 + t * (r_ak1 + t * r_ak2)                   &
      & + s * (r_am0 + t * (r_am1 + t * r_am2))) * p)        &
      & + r_e0 + t * (r_e1 + t * (r_e2 + t * (r_e3 + t * r_e4)))  &
      & + s * (r_f0 + t * (r_f1 + t * (r_f2 + t * r_f3)))         &
      & + s3h * (r_g0 + t * (r_g1 + r_g2 * t)))
    rho = rho/denom
    
  END FUNCTION density_mpiom_function
  !-------------------------------------------------------------------------
  
  !-------------------------------------------------------------------------
  !>
  !! Calculates density as a function of potential temperature and salinity
  !! using the equation of state as described in Gill, Atmosphere-Ocean Dynamics, Appendix 3
  !! The code below is copied from MPIOM. Note that within the sbr the potential temperature
  !! is converted into in-situ temperature !
  !! The code was checked with testvalues from Gill's book.
  !! For testing insert values here:
  !!   s = 35.0_wp,  t = 25.0_wp, p = 1000.0_wp, s3h = SQRT(s**3)
  !! @par Revision History
  !! Initial version by Peter Korn, MPI-M (2011)
  !!
!<Optimize:inUse>
  FUNCTION calculate_density_mpiom_onColumn(tpot, sal, p, levels) result(rho)
!NEC$ always_inline
    INTEGER, INTENT(in)  :: levels
    REAL(wp), INTENT(in) :: tpot(1:levels), sal(1:levels), p(1:levels)
    REAL(wp)             :: rho(1:levels)

    REAL(wp) :: dvs(1:levels), fne(1:levels), fst(1:levels), qn3(1:levels), &
      & qnq(1:levels), qvs(1:levels), s(1:levels), s3h(1:levels),           &
      & t(1:levels), denom(1:levels), s__2(1:levels)

    REAL(wp), PARAMETER :: z_sref = 35.0_wp

    !This is the adisit part, that transforms potential in in-situ temperature
    qnq(1:levels) = -p(1:levels) * (-a_a3 + p(1:levels) * a_c3)
    qn3(1:levels) = -p(1:levels) * a_a4
    qvs(1:levels) = (p(1:levels) * (a_b1 - a_d * p(1:levels))) * &
      & (sal(1:levels) - z_sref) + p(1:levels) * (a_a1 + p(1:levels) * (a_c1 - a_e1 * p(1:levels)))

    dvs(1:levels) = (a_b2 * p(1:levels)) * (sal(1:levels) - z_sref) + &
      & 1.0_wp + p(1:levels) * (-a_a2 + p(1:levels) * (a_c2 - a_e2 * p(1:levels)))

    t(1:levels)   = (tpot(1:levels) + qvs(1:levels)) / dvs(1:levels)
    fne(1:levels) = - qvs(1:levels) + t(1:levels) *    &
      & (dvs(1:levels) + t(1:levels) * (qnq(1:levels) + t(1:levels) * qn3(1:levels))) &
      & - tpot(1:levels)

    fst(1:levels) = dvs(1:levels) + t(1:levels) * (2._wp * qnq(1:levels) + &
      & 3._wp * qn3(1:levels) * t(1:levels))

    t(1:levels)   = t(1:levels) - fne(1:levels) / fst(1:levels)
    s(1:levels)    = MAX(sal(1:levels), 0.0_wp)
    s__2(1:levels) = s(1:levels)**2
!     s3h(1:levels)  = SQRT(s__2(1:levels) * s(1:levels))
    s3h(1:levels)  = s(1:levels) * SQRT(s(1:levels))

    rho(1:levels) = r_a0 + t(1:levels) * &
      & (r_a1 + t(1:levels) * (r_a2 + t(1:levels) *                   &
      &   (r_a3 + t(1:levels) * (r_a4 + t(1:levels) * r_a5))))        &
      & + s(1:levels) * (r_b0 + t(1:levels) * (r_b1 + t(1:levels) &
      &     * (r_b2 + t(1:levels) * (r_b3 + t(1:levels) * r_b4))))    &
      & + r_d0 * s__2(1:levels)                                           &
      & + s3h(1:levels) * (r_c0 + t(1:levels) * (r_c1 + r_c2 * t(1:levels)))

    denom(1:levels) = 1._wp                                                           &
      & - p(1:levels) / (p(1:levels) * (r_h0 + t(1:levels) *                  &
      &     (r_h1 + t(1:levels) * (r_h2 + t(1:levels) * r_h3))                    &
      & + s(1:levels) * (r_ai0 + t(1:levels) * (r_ai1 + r_ai2 * t(1:levels))) &
      & + r_aj0 * s3h(1:levels)                                                       &
      & + (r_ak0 + t(1:levels) * (r_ak1 + t(1:levels) * r_ak2)                    &
      & + s(1:levels) * (r_am0 + t(1:levels) *                                    &
      &     (r_am1 + t(1:levels) * r_am2))) * p(1:levels))                        &
      & + r_e0 + t(1:levels) * (r_e1 + t(1:levels) *                              &
      &      (r_e2 + t(1:levels) * (r_e3 + t(1:levels) * r_e4)))                  &
      & + s(1:levels) * (r_f0 + t(1:levels) * (r_f1 + t(1:levels) *           &
      &       (r_f2 + t(1:levels) * r_f3)))                                           &
      & + s3h(1:levels) * (r_g0 + t(1:levels) * (r_g1 + r_g2 * t(1:levels))))

    rho(1:levels) = rho(1:levels)/denom(1:levels)

  END FUNCTION calculate_density_mpiom_onColumn
  !-------------------------------------------------------------------------
  ELEMENTAL FUNCTION calculate_density_mpiom_v(tpot, sal, p) result(rho)
!NEC$ always_inline
    REAL(wp), INTENT(in) :: tpot, sal, p
    REAL(wp)             :: rho

    REAL(wp) :: dvs, fne, fst, qn3, &
      & qnq, qvs, s, s3h,           &
      & t, denom, s__2

    REAL(wp), PARAMETER :: z_sref = 35.0_wp

    !This is the adisit part, that transforms potential in in-situ temperature
    qnq = -p * (-a_a3 + p * a_c3)
    qn3 = -p * a_a4
    qvs = (p * (a_b1 - a_d * p)) * &
      & (sal - z_sref) + p * (a_a1 + p * (a_c1 - a_e1 * p))

    dvs = (a_b2 * p) * (sal - z_sref) + &
      & 1.0_wp + p * (-a_a2 + p * (a_c2 - a_e2 * p))

    t   = (tpot + qvs) / dvs
    fne = - qvs + t *    &
      & (dvs + t * (qnq + t * qn3)) &
      & - tpot

    fst = dvs + t * (2._wp * qnq + &
      & 3._wp * qn3 * t)

    t   = t - fne / fst
    s    = MAX(sal, 0.0_wp)
    s__2 = s**2
    s3h  = s * SQRT(s)

    rho = r_a0 + t * &
      & (r_a1 + t * (r_a2 + t *                   &
      &   (r_a3 + t * (r_a4 + t * r_a5))))        &
      & + s * (r_b0 + t * (r_b1 + t &
      &     * (r_b2 + t * (r_b3 + t * r_b4))))    &
      & + r_d0 * s__2                                           &
      & + s3h * (r_c0 + t * (r_c1 + r_c2 * t))

    denom = 1._wp                                                           &
      & - p / (p * (r_h0 + t *                  &
      &     (r_h1 + t * (r_h2 + t * r_h3))                    &
      & + s * (r_ai0 + t * (r_ai1 + r_ai2 * t)) &
      & + r_aj0 * s3h                                                       &
      & + (r_ak0 + t * (r_ak1 + t * r_ak2)                    &
      & + s * (r_am0 + t *                                    &
      &     (r_am1 + t * r_am2))) * p)                        &
      & + r_e0 + t * (r_e1 + t *                              &
      &      (r_e2 + t * (r_e3 + t * r_e4)))                  &
      & + s * (r_f0 + t * (r_f1 + t *           &
      &       (r_f2 + t * r_f3)))                                           &
      & + s3h * (r_g0 + t * (r_g1 + r_g2 * t)))

    rho = rho/denom

  END FUNCTION calculate_density_mpiom_v
  !-------------------------------------------------------------------------


 !-------------------------------------------------------------------------
  !>
  !! Calculates polynomial coefficients for thermal expansion and saline contraction
  !! matching the equation of state as described in (UNESCO)
  !!   Fofonoff and Millard, 1984, UNESCO, Paris, Tech. Pap. Mar. Sci., 44, 53pp
  !! This method is using the older !! IPTS (International Practical Temperature Scale) of 1968.
  !! The code below is adopted from FESOM (Quiang Wang, Sergey Danilov)
  !!
  !! @par Revision History
  !! Initial version by Stephan Lorenz, MPI-M (2014)
  !!
  !<Optimize:inUse>
  FUNCTION calc_neutralslope_coeff_func_onColumn(t,s,p,levels) result(coeff)
    !-----------------------------------------------------------------
    ! REFERENCES:
    !    McDougall, T.J. 1987.  Neutral Surfaces
    !    Journal of Physical Oceanography, Vol 17, 1950-1964,
    !-----------------------------------------------------------------
    ! CHECK VALUE:
    !    sw_beta=0.72088e-3 psu^-1 @ S=40.0psu, ptmp=10.0C (ITS-90), p=4000db
    !    a_over_b=0.34765 psu*C^-1 @ S=40.0psu, ptmp=10.0C, p=4000db
    ! Valid Range:
    !    S=25 to 40psu, p=0 to 4000db (ptmp=10C)
    !                   p=0 to 1000db (ptmp=20-40C)
    !-----------------------------------------------------------------
    !
    INTEGER, INTENT(in)   :: levels
    REAL(wp), INTENT(in)  :: t(:)        !  potential temperature (in ITS-90) [C]
    REAL(wp), INTENT(in)  :: s(:)        !  salinity (in PSS-78) [psu]
    REAL(wp), INTENT(in)  :: p(:)       !  pressure (in dezi-bar) [db]
    REAL(wp)              :: coeff(1:n_zlev,2) !  thermal expansion [1/C] and saline contraction [1/psu] coefficients

    ! local variables, following the naming of the FESOM implementation
    REAL(wp):: aob(1:levels), t1(1:levels), t2(1:levels), t3(1:levels), t4(1:levels), &
      & s35(1:levels), s35sq(1:levels), s1(1:levels), s2(1:levels), s3(1:levels), p1(1:levels), p2(1:levels), p3(1:levels)

    INTEGER :: level

    !  polynomial parameter for calculation of saline contraction coeff beta
    REAL(wp), PARAMETER :: &
      & bet_t0   = 0.785567e-3_wp,  &
      & bet_t1   = 0.301985e-5_wp,  &
      & bet_t2   = 0.555579e-7_wp,  &
      & bet_t3   = 0.415613e-9_wp,  &
      & bet_st0  = 0.356603e-6_wp,  &
      & bet_st1  = 0.788212e-8_wp,  &
      & bet_sp1  = 0.408195e-10_wp, &
      & bet_sp2  = 0.602281e-15_wp, &
      & bet_s2   = 0.515032e-8_wp,  &
      & bet_p1t0 = 0.121555e-7_wp,  &
      & bet_p1t1 = 0.192867e-9_wp,  &
      & bet_p1t2 = 0.213127e-11_wp, &
      & bet_p2t0 = 0.176621e-12_wp, &
      & bet_p2t1 = 0.175379e-14_wp, &
      & bet_p3   = 0.121551e-17_wp

    !  polynomial parameter for calculation of thermal expansion coefficient alpha
    !  via fraction alpha over beta (aob)
    REAL(wp), PARAMETER :: &
      & aob_t0   = 0.665157e-1_wp,  &
      & aob_t1   = 0.170907e-1_wp,  &
      & aob_t2   = 0.203814e-3_wp,  &
      & aob_t3   = 0.298357e-5_wp,  &
      & aob_t4   = 0.255019e-7_wp,  &
      & aob_st0  = 0.378110e-2_wp,  &
      & aob_st1  = 0.846960e-4_wp,  &
      & aob_sp1  = 0.164759e-6_wp,  &
      & aob_sp2  = 0.251520e-11_wp, &
      & aob_s2   = 0.678662e-5_wp,  &
      & aob_p1t0 = 0.380374e-4_wp,  &
      & aob_p1t1 = 0.933746e-6_wp,  &
      & aob_p1t2 = 0.791325e-8_wp,  &
      & aob_p2t2 = 0.512857e-12_wp, &
      & aob_p3   = 0.302285e-13_wp

    ! t1 = t
    s1(1:levels) = s(1:levels)
    p1(1:levels) = p(1:levels)

   ! correction factor for conversion of 1990 to 1968 temperature standard (IPTS-68 to IPTS-90)
   ! the correction is less than 0.01 K in ocean water temperature range
   !  - T68 = 1.00024*T90
   !  - above mentioned CHECK VALUES of the paper are better met by this correction
    t1(1:levels) = t(1:levels) * 1.00024_wp

    t2(1:levels)    = t1(1:levels) * t1(1:levels)
    t3(1:levels)    = t2(1:levels) * t1(1:levels)
    t4(1:levels)    = t3(1:levels) * t1(1:levels)
    p2(1:levels)    = p1(1:levels )* p1(1:levels)
    p3(1:levels)    = p2(1:levels )* p1(1:levels)
    s35(1:levels)   = s(1:levels) - 35.0_wp
    s35sq(1:levels) = s35(1:levels) * s35(1:levels)

    DO level=1,levels
      ! calculate beta, saline contraction
      coeff(level,2) = bet_t0 - bet_t1*t1(level)                             &
        &         + bet_t2*t2(level) - bet_t3*t3(level)                      &
        &         + s35(level)*(-bet_st0    + bet_st1*t1(level)              &
        &         +       bet_sp1*p1(level) - bet_sp2*p2(level))             &
        &         + s35sq(level)*bet_s2                                      &
        &         + p1(level)*(-bet_p1t0 + bet_p1t1*t1(level) - bet_p1t2*t2(level)) &
        &         + p2(level)*( bet_p2t0 - bet_p2t1*t1(level))               &
        &         + p3(level)*bet_p3

      ! calculate alpha/beta
      aob(level) = aob_t0 + aob_t1*t1 (level)                                &
        &         - aob_t2*t2(level) + aob_t3*t3(level)                      &
        &         - aob_t4*t4(level)                                         &
        &         + s35(level)*(+aob_st0    - aob_st1*t1(level)              &
        &                -aob_sp1*p1(level) - aob_sp2*p2(level))             &
        &         - s35sq(level)*aob_s2                                      &
        &         + p1(level)*(+aob_p1t0 - aob_p1t1*t1(level) + aob_p1t2*t2(level)) &
        &         + p2(level)*t2(level)*aob_p2t2                             &
        &         - p3(level)*aob_p3

      ! calculate alpha, thermal expansion
      coeff(level,1) = aob(level)* coeff(level, 2)
    ENDDO

  END FUNCTION calc_neutralslope_coeff_func_onColumn


  !-------------------------------------------------------------------------
  !>
  !! Calculates neutral slopes from UNESCO EOS as described in Gill, Atmosphere-Ocean Dynamics, Appendix 3
  !! The code below is related EOS impl from MPIOM. Note that within this sbr the potential temperature
  !! ha to be converted into in-situ temperature !
  !! Initial version by Peter Korn, MPI-M (2016)
  !!
!<Optimize:inUse>
  FUNCTION calc_neutralslope_coeff_func_onColumn_UNESCO(tpot, sal, p, levels) result(coeff)
    INTEGER, INTENT(in)  :: levels
    REAL(wp), INTENT(inout) :: tpot(1:levels), sal(1:levels), p(1:levels)
    REAL(wp)             :: coeff(1:n_zlev,1:2)

    REAL(wp) :: dvs(1:levels), fne(1:levels), fst(1:levels), qn3(1:levels), &
      & qnq(1:levels), qvs(1:levels), &
      & t(1:levels),s(1:levels), s3h(1:levels),s1h(1:levels), K(1:levels),   &
      & denom(1:levels), s__2(1:levels),rho0(1:levels),denom__2(1:levels),rho(1:levels),&
      & drho0_dT(1:levels), drho0_dS(1:levels), ddenom_dT(1:levels), ddenom_dS(1:levels)
      
      
    REAL(wp), PARAMETER :: z_sref = 35.0_wp

    K(1:levels)      =0.0_wp
    denom(1:levels)  =0.0_wp
    coeff(1:n_zlev,1)=0.0_wp
    coeff(1:n_zlev,2)=0.0_wp
    rho0(1:levels)   =0.0_wp
    


    !This is the adisit part, that transforms potential in in-situ temperature
!    qnq(1:levels) = -p(1:levels) * (-a_a3 + p(1:levels) * a_c3)
!    qn3(1:levels) = -p(1:levels) * a_a4
!    qvs(1:levels) = (p(1:levels) * (a_b1 - a_d * p(1:levels))) * &
!      & (sal(1:levels) - z_sref) + p(1:levels) * (a_a1 + p(1:levels) * (a_c1 - a_e1 * p(1:levels)))
!    dvs(1:levels) = (a_b2 * p(1:levels)) * (sal(1:levels) - z_sref) + &
!      & 1.0_wp + p(1:levels) * (-a_a2 + p(1:levels) * (a_c2 - a_e2 * p(1:levels)))
!
!    t(1:levels)   = (tpot(1:levels) + qvs(1:levels)) / dvs(1:levels)
!    fne(1:levels) = - qvs(1:levels) + t(1:levels) *    &
!      & (dvs(1:levels) + t(1:levels) * (qnq(1:levels) + t(1:levels) * qn3(1:levels))) &
!      & - tpot(1:levels)
!
!    fst(1:levels) = dvs(1:levels) + t(1:levels) * (2._wp * qnq(1:levels) + &
!      & 3._wp * qn3(1:levels) * t(1:levels))
!    t(1:levels)   = t(1:levels) - fne(1:levels) / fst(1:levels)
    t(1:levels)=tpot(1:levels)
    s(1:levels)    = MAX(sal(1:levels), 0.0_wp)
    s__2(1:levels) = s(1:levels)**2
    s3h(1:levels)  = s(1:levels) * SQRT(s(1:levels))
    s1h(1:levels)  = SQRT(s(1:levels))
 
    p(:)=0.0_wp
            
    rho0(1:levels) = r_a0 + t(1:levels) * &
      & (r_a1 + t(1:levels) * (r_a2 + t(1:levels) *                   &
      &   (r_a3 + t(1:levels) * (r_a4 + t(1:levels) * r_a5))))        &
      & + s(1:levels) * (r_b0 + t(1:levels) * (r_b1 + t(1:levels) &
      &     * (r_b2 + t(1:levels) * (r_b3 + t(1:levels) * r_b4))))    &
      & + r_d0 * s__2(1:levels)                                           &
      & + s3h(1:levels) * (r_c0 + t(1:levels) * (r_c1 + r_c2 * t(1:levels)))
    
    K(1:levels)=(p(1:levels) * (r_h0 + t(1:levels) *                  &
      &     (r_h1 + t(1:levels) * (r_h2 + t(1:levels) * r_h3))                    &
      & + s(1:levels) * (r_ai0 + t(1:levels) * (r_ai1 + r_ai2 * t(1:levels))) &
      & + r_aj0 * s3h(1:levels)                                                       &
      & + (r_ak0 + t(1:levels) * (r_ak1 + t(1:levels) * r_ak2)                    &
      & + s(1:levels) * (r_am0 + t(1:levels) *                                    &
      &     (r_am1 + t(1:levels) * r_am2))) * p(1:levels))                        &
      & + r_e0 + t(1:levels) * (r_e1 + t(1:levels) *                              &
      &      (r_e2 + t(1:levels) * (r_e3 + t(1:levels) * r_e4)))                  &
      & + s(1:levels) * (r_f0 + t(1:levels) * (r_f1 + t(1:levels) *           &
      &       (r_f2 + t(1:levels) * r_f3)))                                           &
      & + s3h(1:levels) * (r_g0 + t(1:levels) * (r_g1 + r_g2 * t(1:levels))))

    denom(1:levels) = 1._wp  - p(1:levels) / K(1:levels)
    denom__2(1:levels)=denom(1:levels)**2    

    drho0_dT(1:levels) =  &
      & r_a1 + t(1:levels) *&
      & (2.0_wp*r_a2 + t(1:levels)*(3.0_wp*r_a3 + t(1:levels) * (4.0_wp*r_a4 + 5.0_wp*r_a5*t(1:levels)))) &
      & + s(1:levels) * (r_b1 + t(1:levels) * (2.0_wp*r_b2 + t(1:levels) * (3.0_wp*r_b3 + 4.0_wp*r_b4*t(1:levels))))    &
      & + s3h(1:levels) *  (r_c1 + 2.0_wp*r_c2 * t(1:levels))

    drho0_dS(1:levels) = &
      &  r_b0 + t(1:levels) * (r_b1 + t(1:levels) * (r_b2 + t(1:levels) * (r_b3 + t(1:levels) * r_b4)))    &
      & + 2.0_wp*r_d0 * s(1:levels)                                           &
      & + 1.5_wp*s1h(1:levels) * (r_c0 + t(1:levels) * (r_c1 + r_c2 * t(1:levels)))

    ddenom_dT(1:levels) =                                                      &
      & -(p(1:levels))**2 * &
      &( r_h1 + 2.0_wp*r_h2*t(1:levels) + 3.0_wp* r_h3*t(1:levels)**2 &
      & + r_ai1*s(1:levels) + 2.0_wp*r_ai2 * t(1:levels)*s(1:levels) &
      & + p(1:levels)*(r_ak1 + t(1:levels) * r_ak2)                    &
      & + p(1:levels) * (r_am1*s(1:levels) + 2.0_wp*r_am2*s(1:levels)* t(1:levels)) &
      & + r_e1+2.0_wp*r_e2*t(1:levels) + 3.0_wp*r_e3*t(1:levels)**2 + 4.0_wp*r_e4*t(1:levels)**3&
      & + r_f1*s(1:levels) + 2.0_wp*r_f2 * s(1:levels) * t(1:levels) +3.0_wp*r_f3*s(1:levels)*t(1:levels)**2&
      & + s3h(1:levels) * (r_g1 +2.0_wp* r_g1* t(1:levels)))/(K(1:levels)**2)


    ddenom_dS(1:levels) =                                                             &
      & - (p(1:levels))**2 * &
      &(r_ai0 +  r_ai1*t(1:levels)  + r_ai2 * t(1:levels)**2 &
      & + 1.5_wp*r_aj0 * s1h(1:levels)                                                &
      & + p(1:levels)*(r_am0 + r_am1*t(1:levels) +r_am2*t(1:levels)**2)               &
      & + (r_f0 + r_f1*t(1:levels) + r_f2 *t(1:levels) **2 + r_f3*t(1:levels)**3)     &
      & + 1.5_wp*s1h(1:levels) * (r_g0 + t(1:levels) * (r_g1 + r_g2)))/(K(1:levels)**2)

    
    coeff(1:n_zlev,1)=(drho0_dT(1:levels)*denom(1:levels) - ddenom_dT(1:levels)* rho0(1:levels))/denom__2(1:levels) 
    coeff(1:n_zlev,2)=(drho0_dS(1:levels)*denom(1:levels) - ddenom_dS(1:levels)* rho0(1:levels))/denom__2(1:levels)  
!write(120,*)'M0',coeff(1:n_zlev,1) 
   rho(1:levels) = rho0(1:levels)/denom(1:levels)
   
   coeff(1:n_zlev,1)=-coeff(1:n_zlev,1)/rho(1:levels)
   coeff(1:n_zlev,2)=coeff(1:n_zlev,2)/rho(1:levels)
!write(120,*)'M1',coeff(1:n_zlev,1) 

  END FUNCTION calc_neutralslope_coeff_func_onColumn_UNESCO
  !-------------------------------------------------------------------------


  !-------------------------------------------------------------------------
  !>
  ! !DESCRIPTION:
  !
  !!  Calculates density as a function of potential temperature and salinity
  !! using the equation of state as described in Gill, Atmosphere-Ocean Dynamics, Appendix 3
  !! The code below is copied from MPIOM
  !! @par Revision History
  !! Initial version by Peter Korn, MPI-M (2011)
  !!
!<Optimize:inUse>
  SUBROUTINE calc_potential_density_mpiom(patch_3d, tracer, rhopot)
    TYPE(t_patch_3d ),TARGET, INTENT(in)   :: patch_3d
    REAL(wp), INTENT(in)                   :: tracer(:,:,:,:)
    REAL(wp), INTENT(inout)                :: rhopot(:,:,:)
    
    ! !LOCAL VARIABLES:
    ! loop indices
    REAL(wp):: z_p(n_zlev)
    INTEGER :: jc, jk, jb

    INTEGER :: start_index, end_index
    TYPE(t_subset_range), POINTER :: all_cells
    !-----------------------------------------------------------------------
    all_cells => patch_3d%p_patch_2d(1)%cells%ALL
    !-------------------------------------------------------------------------
    
    !  tracer 1: potential temperature
    !  tracer 2: salinity
    IF(no_tracer==2)THEN
!ICON_OMP_PARALLEL
!ICON_OMP_DO PRIVATE(start_index, end_index, jc, jk) ICON_OMP_DEFAULT_SCHEDULE
      DO jb = all_cells%start_block, all_cells%end_block
        CALL get_index_range(all_cells, jb, start_index, end_index)
        DO jc = start_index, end_index
          DO jk=1, patch_3d%p_patch_1d(1)%dolic_c(jc,jb) ! operate on wet ocean points only
            rhopot(jc,jk,jb) = calc_potential_density_mpiom_elemental( &
              & tracer(jc,jk,jb,1), tracer(jc,jk,jb,2))
          END DO
        END DO
      END DO
!ICON_OMP_END_DO NOWAIT
!ICON_OMP_END_PARALLEL
    ELSEIF(no_tracer==1)THEN
!ICON_OMP_PARALLEL
!ICON_OMP_DO PRIVATE(start_index, end_index, jc, jk) ICON_OMP_DEFAULT_SCHEDULE
      DO jb = all_cells%start_block, all_cells%end_block
        CALL get_index_range(all_cells, jb, start_index, end_index)
        DO jc = start_index, end_index
          DO jk=1, patch_3d%p_patch_1d(1)%dolic_c(jc,jb) ! operate on wet ocean points only
            rhopot(jc,jk,jb) = calc_potential_density_mpiom_elemental( &
              & tracer(jc,jk,jb,1), sal_ref)
          END DO
        END DO
      END DO
!ICON_OMP_END_DO NOWAIT
!ICON_OMP_END_PARALLEL
    ENDIF
  END SUBROUTINE calc_potential_density_mpiom
  !-------------------------------------------------------------------------

  !-------------------------------------------------------------------------
  ! potential density wrt to surface
!<Optimize:inUse>
  ELEMENTAL FUNCTION calc_potential_density_mpiom_elemental(tpot, sal) result(rho)
    REAL(wp), INTENT(in) :: tpot, sal
    REAL(wp)             :: rho
    
    REAL(wp), PARAMETER :: p = 0.0_wp
    
    REAL(wp)             :: dvs, fne, fst, qn3, qnq, qvs, s, s3h, t, denom
    REAL(wp), PARAMETER :: z_sref = 35.0_wp
    
    !This is the adisit part, that transforms potential in in-situ temperature
    qnq = -p * (-a_a3 + p * a_c3)
    qn3 = -p * a_a4
    qvs = (p * (a_b1 - a_d * p))*(sal - z_sref) + p * (a_a1 + p * (a_c1 - a_e1 * p))
    dvs = (a_b2 * p)*(sal - z_sref) + 1.0_wp + p * (-a_a2 + p * (a_c2 - a_e2 * p))
    t   = (tpot + qvs)/dvs
    fne = - qvs + t*(dvs + t*(qnq + t*qn3)) - tpot
    fst = dvs + t*(2._wp*qnq + 3._wp*qn3*t)
    t   = t - fne/fst
    s   = MAX(sal, 0.0_wp)
    s3h = SQRT(s**3)
    
    rho = r_a0 + t * (r_a1 + t * (r_a2 + t * (r_a3 + t * (r_a4 + t * r_a5))))&
      & + s * (r_b0 + t * (r_b1 + t * (r_b2 + t * (r_b3 + t * r_b4))))    &
      & + r_d0 * s**2                                                     &
      & + s3h * (r_c0 + t * (r_c1 + r_c2 * t))
    denom = 1._wp                                                            &
      & - p / (p * (r_h0 + t * (r_h1 + t * (r_h2 + t * r_h3))            &
      & + s * (r_ai0 + t * (r_ai1 + r_ai2 * t))              &
      & + r_aj0 * s3h                                        &
      & + (r_ak0 + t * (r_ak1 + t * r_ak2)                   &
      & + s * (r_am0 + t * (r_am1 + t * r_am2))) * p)        &
      & + r_e0 + t * (r_e1 + t * (r_e2 + t * (r_e3 + t * r_e4)))  &
      & + s * (r_f0 + t * (r_f1 + t * (r_f2 + t * r_f3)))         &
      & + s3h * (r_g0 + t * (r_g1 + r_g2 * t)))
    rho = rho/denom
    
  END FUNCTION calc_potential_density_mpiom_elemental
  !-------------------------------------------------------------------------------------
  
  !-------------------------------------------------------------------------------------
  !>
  ! !DESCRIPTION:
  !
  !!  Calculates potential tempertaure from in-situ temperature.
  !!  Formula described in Gill, Atmosphere-Ocean Dynamics, Appendix 3
  !! @par Revision History
  !! Initial version by Peter Korn, MPI-M (2011)
  !!
  SUBROUTINE convert_insitu2pot_temp(patch_3d, OceanReferenceDensity, temp_insitu, sal, temp_pot)
    TYPE(t_patch_3d ),TARGET, INTENT(in)   :: patch_3d
    REAL(wp)                      :: OceanReferenceDensity
    REAL(wp)                      :: temp_insitu(:,:,:)
    REAL(wp)                      :: sal(:,:,:)
    REAL(wp)                      :: temp_pot(:,:,:)
    
    ! !LOCAL VARIABLES:
    ! loop indices
    REAL(wp):: z_press
    INTEGER :: jc, jk, jb
    INTEGER :: start_index, end_index
    TYPE(t_subset_range), POINTER :: all_cells
    !-----------------------------------------------------------------------
    all_cells => patch_3d%p_patch_2d(1)%cells%ALL

    ! z_press is used uninitialized
    ! z_press=OceanReferenceDensity*patch_3d%p_patch_1d(1)%zlev_m(jk)*sitodbar ! grav
    
!ICON_OMP_PARALLEL
!ICON_OMP_DO PRIVATE(start_index, end_index, jc, jk) ICON_OMP_DEFAULT_SCHEDULE
    DO jb = all_cells%start_block, all_cells%end_block
      CALL get_index_range(all_cells, jb, start_index, end_index)
      DO jc = start_index, end_index
        DO jk=1, patch_3d%p_patch_1d(1)%dolic_c(jc,jb) ! operate on wet ocean points only
          temp_pot(jc,jk,jb) = convert_insitu2pot_temp_func(&
            & temp_insitu(jc,jk,jb),&
            & sal(jc,jk,jb),   &
            & z_press)
        END DO
      END DO
    END DO
 !ICON_OMP_END_DO NOWAIT
!ICON_OMP_END_PARALLEL
  END SUBROUTINE convert_insitu2pot_temp
  !-------------------------------------------------------------------------
  
  !-------------------------------------------------------------------------
  !>
  !!  Calculates density as a function of potential temperature and salinity
  !! using the equation of state as described in Gill, Atmosphere-Ocean Dynamics, Appendix 3
  !! The code below is copied from MPIOM
  !! @par Revision History
  !! Initial version by Peter Korn, MPI-M (2011)
  !!
  FUNCTION convert_insitu2pot_temp_func(t, s, p) result(temp_pot)
    REAL(wp), INTENT(in) :: t, s, p
    REAL(wp)             :: temp_pot
    
    REAL(wp) :: z_s_ref
    !!---------------------------------------------------------------------------
    !z_s_ref= s_ref    !  s_ref is initial salinity, not reference
    z_s_ref= sal_ref  !  sal_ref = 35.0 = constant salinity reference
    temp_pot=t-p*(a_a1+ a_a2*t-a_a3*t*t+a_a4*t*t*t) &
      & -p*(s-z_s_ref)*(a_b1 -a_b2*t)           &
      & -p*p*(a_c1 -a_c2*t + a_c3*t*t)          &
      & +a_d*(s-z_s_ref)*p*p                    &
      & -p*p*p*(-a_e1 + a_e2*t)
    
  END FUNCTION convert_insitu2pot_temp_func
  !-------------------------------------------------------------------------------------
  
 
!  !-------------------------------------------------------------------------
!  !>
!  !!  Calculates density as a function of potential temperature and salinity
!  !! using the Jackett and McDougall equation of state
!  !! @par Revision History
!  !! Initial version by Peter Korn, MPI-M (2011)
!  !! Code below is an adaption of Sergey Danilov's implementation in
!  !! the AWI Finite-Volume model.
!  !!
!  SUBROUTINE calculate_density_jm_eos(patch_3d, tracer, rho)
!    !
!    TYPE(t_patch_3d ),TARGET, INTENT(in) :: patch_3d
!    REAL(wp),    INTENT(in)                     :: tracer(:,:,:,:)
!    REAL(wp), INTENT(inout)                       :: rho(:,:,:)
!
!    ! local variables:
!    REAL(wp) :: z_t
!    REAL(wp) :: z_s
!    REAL(wp) :: z_rhopot, z_bulk, pz !,z_in_situ_temp
!    !INTEGER  :: slev, end_lev
!    INTEGER :: jc, jk, jb
!    INTEGER :: start_index, end_index
!    TYPE(t_subset_range), POINTER :: all_cells
!    TYPE(t_patch), POINTER :: patch_2D
!    !-----------------------------------------------------------------------
!    patch_2D   => patch_3d%p_patch_2d(1)
!    !---------------------------------------------------------------------------
!    all_cells => patch_2D%cells%ALL
!
!    DO jb = all_cells%start_block, all_cells%end_block
!      CALL get_index_range(all_cells, jb, start_index, end_index)
!      DO jc = start_index, end_index
!        DO jk=1, patch_3d%p_patch_1d(1)%dolic_c(jc,jb)
!          IF ( patch_3d%lsm_c(jc,jk,jb) <= sea_boundary ) THEN
!
!          pz  = patch_3d%p_patch_1d(1)%zlev_m(jk)
!
!          z_t = tracer(jc,jk,jb,1)
!          z_s = tracer(jc,jk,jb,2)
!
!          !compute secant bulk modulus
!          z_bulk = 19092.56_wp + z_t*(209.8925_wp             &
!            & - z_t*(3.041638_wp - z_t*(-1.852732e-3_wp          &
!            & - z_t*(1.361629e-5_wp))))                          &
!            & + z_s*(104.4077_wp - z_t*(6.500517_wp              &
!            & - z_t*(0.1553190_wp - z_t*(-2.326469e-4_wp))))      &
!            & + SQRT(z_s**3)*(-5.587545_wp                       &
!            & + z_t*(0.7390729_wp - z_t*(1.909078e-2_wp)))       &
!            & - pz *(4.721788e-1_wp + z_t*(1.028859e-2_wp        &
!            & + z_t*(-2.512549e-4_wp - z_t*(5.939910e-7_wp))))   &
!            & - pz*z_s*(-1.571896e-2_wp                          &
!            & - z_t*(2.598241e-4_wp + z_t*(-7.267926e-6_wp)))    &
!            & - pz*SQRT(z_s**3)                                  &
!            & *2.042967e-3_wp + pz*pz*(1.045941e-5_wp            &
!            & - z_t*(5.782165e-10_wp - z_t*(1.296821e-7_wp)))    &
!            & + pz*pz*z_s                                        &
!            & *(-2.595994e-7_wp                                  &
!            & + z_t*(-1.248266e-9_wp + z_t*(-3.508914e-9_wp)))
!
!          z_rhopot = ( 999.842594_wp                     &
!            & + z_t*( 6.793952e-2_wp                        &
!            & + z_t*(-9.095290e-3_wp                        &
!            & + z_t*( 1.001685e-4_wp                        &
!            & + z_t*(-1.120083e-6_wp                        &
!            & + z_t*( 6.536332e-9_wp)))))                   &
!            & + z_s*( 0.824493_wp                           &
!            & + z_t *(-4.08990e-3_wp                        &
!            & + z_t *( 7.64380e-5_wp                        &
!            & + z_t *(-8.24670e-7_wp                        &
!            & + z_t *( 5.38750e-9_wp)))))                   &
!            & + SQRT(z_s**3)*(-5.72466e-3_wp                &
!            & + z_t*( 1.02270e-4_wp                         &
!            & + z_t*(-1.65460e-6_wp)))                      &
!            & + 4.8314e-4_wp*z_s**2)
!
!          rho(jc,jk,jb) = z_rhopot/(1.0_wp + 0.1_wp*pz/z_bulk)&
!            & - OceanReferenceDensity
!          ! write(*,*)'density ',jc,jk,jb,rho(jc,jk,jb)
!
!          ! ENDIF
!        END DO
!      END DO
!    END DO
!
!    STOP
!  END SUBROUTINE calculate_density_jm_eos
!  !----------------------------------------------------------------
  
  !-------------------------------------------------------------------------------------
!  SUBROUTINE convert_pot_temp2insitu(patch_3d,trac_t, trac_s, temp_insitu)
!    !
!    ! !DESCRIPTION:
!    !
!    !!  Calculates potential tempertaure from in-situ temperature.
!    !!  Formula described in Gill, Atmosphere-Ocean Dynamics, Appendix 3
!    !! @par Revision History
!    !! Initial version by Peter Korn, MPI-M (2011)
!    !!
!
!    TYPE(t_patch_3d ),TARGET, INTENT(in) :: patch_3d
!    REAL(wp)                                    :: trac_t(:,:,:)
!    REAL(wp)                                    :: trac_s(:,:,:)
!    REAL(wp)                                    :: temp_insitu(:,:,:)
!
!    ! !LOCAL VARIABLES:
!    ! loop indices
!    REAL(wp):: z_press
!    INTEGER :: jc, jk, jb
!    INTEGER :: start_index, end_index
!    TYPE(t_subset_range), POINTER :: all_cells
!    TYPE(t_patch), POINTER :: patch_2D
!    !-----------------------------------------------------------------------
!    patch_2D   => patch_3d%p_patch_2d(1)
!    !-------------------------------------------------------------------------------------------------------
!    all_cells => patch_2D%cells%ALL
!
!    DO jb = all_cells%start_block, all_cells%end_block
!      CALL get_index_range(all_cells, jb, start_index, end_index)
!      DO jk=1, n_zlev
!        z_press=OceanReferenceDensity*patch_3d%p_patch_1d(1)%zlev_m(jk)*sitodbar ! grav
!        DO jc = start_index, end_index
!          ! operate on wet ocean points only
!          IF(patch_3d%lsm_c(jc,jk,jb) <= sea_boundary ) THEN
!
!            temp_insitu(jc,jk,jb) = adisit(trac_t(jc,jk,jb), trac_s(jc,jk,jb), z_press)
!          END IF
!        END DO
!      END DO
!    END DO
!  END SUBROUTINE convert_pot_temp2insitu
  !-------------------------------------------------------------------------
  
  
  !-------------------------------------------------------------------------
!  FUNCTION adisit(th, sh, pa) result(temp_insitu)
!    !
!    !**** *ADISIT*  - TRANSFORMS POTENTIAL TO IN-SITU TEMPERATURE.
!    !
!    !     MODIFIED
!    !     --------
!    !     O. BOEHRINGER     *DKRZ*                   95
!    !        - THIS VERSION USES ONLY 44 % OF THE CPU OF THE ORIGINAL HOPC VERSION
!    !     UWE MIKOLAJEWICZ 2/99
!    !     ==>ONE-DIMENSIONAL ARRAY, MERGE LOOPS
!    !
!    !     METHOD.
!    !     --------
!    !     TRANSFORMATION FROM POTENTIAL TO IN SITU TEMPERATURE
!    !
!    !**   INTERFACE.
!    !     ----------
!    !     *CALL* *ADISIT(TH,SH,PA)*       CALLED FROM *OCTHER*.
!    !
!    !     *COMMON*    *"PARAM1*            - OCEAN GRID DIMENSIONS.
!    !
!    !
!    !     INPUT:
!    !     -----
!    !     *TH*        POTENTIAL TEMPERATURE [DEG C]
!    !     *SH*        SALINITY  [PSU.]
!    !     *PA*        PRESSURE  [PA]
!    !
!    !     OUTPUT:
!    !     ------
!    !     *TH*        IN-SITU  TEMPERATURE [DEG C]
!    !
!    ! ------------------------------------------------------------------------------
!    !
!    !
!    REAL(wp), INTENT(in) :: pa, sh
!    REAL(wp), INTENT(inout) :: th
!    REAL(wp) temp_insitu
!    REAL(wp) :: pr, dc, dv, dvs, fne, fst, qc, qn3, qnq, qv, qvs, t, tpo
!    REAL(wp), PARAMETER :: z_sref=35.0_wp
!
!    pr=pa
!    !
!    !  CHECK VALUES
!    !     TH(1)=8.4678516
!    !     SH(1)= 25.
!    !     PR=1000.
!    !
!    qc = pr * (a_a1 + pr * (a_c1 - a_e1 * pr))
!    qv = pr * (a_b1 - a_d * pr)
!    dc = 1._wp + pr * (-a_a2 + pr * (a_c2 - a_e2 * pr))
!    dv = a_b2 * pr
!    qnq  = -pr * (-a_a3 + pr * a_c3)
!    qn3  = -pr * a_a4
!    !
!    !DO i = 1, len
!    !
!    tpo = th
!    qvs = qv*(sh - z_sref) + qc
!    dvs = dv*(sh - z_sref) + dc
!    t   = (tpo + qvs)/dvs
!    fne = - qvs + t*(dvs + t*(qnq + t*qn3)) - tpo
!    fst = dvs + t*(2._wp*qnq + 3._wp*qn3*t)
!    !th = t - fne/fst
!    temp_insitu=t - fne/fst
!    !ENDDO
!  END FUNCTION adisit
  !------------------------------------------------------------------------------
  
    
END MODULE mo_ocean_thermodyn
<|MERGE_RESOLUTION|>--- conflicted
+++ resolved
@@ -50,12 +50,9 @@
   ! PUBLIC :: ocean_correct_ThermoExpansion
   PUBLIC :: calc_internal_press
   PUBLIC :: calculate_density,calc_potential_density
-<<<<<<< HEAD
   PUBLIC :: calculate_density_zstar
   PUBLIC :: calculate_density_onColumn
-=======
-  PUBLIC :: calculate_density_onColumn, calculate_density_mpiom_v
->>>>>>> ea203c86
+  PUBLIC :: calculate_density_mpiom_v
   PUBLIC :: calc_internal_press_grad
   PUBLIC :: calc_internal_press_grad_zstar
   PUBLIC :: calculate_density_mpiom_onColumn, calculate_density_jmdwfg06_onColumn
