!>
!! Contains the implementation of the tracer transport routines for the ICON ocean model.
!! This comprises advection and diffusion in horizontal and vertical direction.
!!
!!
!! @par Revision History
!!  Developed  by Peter Korn,       MPI-M (2011/01)
!!
!! @par Copyright and License
!!
!! This code is subject to the DWD and MPI-M-Software-License-Agreement in
!! its most recent form.
!! Please see the file LICENSE in the root of the source tree for this code.
!! Where software is supplied by third parties, it is indicated in the
!! headers of the routines.
!!
!=============================================================================================
#include "omp_definitions.inc"
#include "iconfor_dsl_definitions.inc"
!=============================================================================================
MODULE mo_ocean_GM_Redi
  !-------------------------------------------------------------------------
  USE mo_kind,                      ONLY: wp
  USE mo_math_utilities,            ONLY: t_cartesian_coordinates
  USE mo_impl_constants,            ONLY: sea_boundary, sea, min_dolic
  USE mo_math_constants,            ONLY: pi, dbl_eps
<<<<<<< HEAD
  USE mo_physical_constants,        ONLY: grav, sal_ref, a_t, b_s, &
=======
  USE mo_physical_constants,        ONLY: grav, sal_ref, rho_inv, a_t, b_s, &
>>>>>>> dd2cc748
    & sitodbar, sfc_press_bar
  USE mo_ocean_nml,                 ONLY: n_zlev, no_tracer,                    &
    & GMRedi_configuration,&
    & GMRedi_combined, GM_only, Redi_only,Cartesian_Mixing,&
    & k_tracer_dianeutral_parameter, k_tracer_isoneutral_parameter, &
    & k_tracer_GM_kappa_parameter,EOS_TYPE,&
    & GMRedi_configuration,GMRedi_combined, GM_only,Redi_only,Cartesian_Mixing, &
    & tapering_scheme,tapering_DanaMcWilliams,tapering_Large,tapering_Griffies, &
    & S_max, S_d, S_critical, c_speed, GMRedi_usesRelativeMaxSlopes,            &
    & RossbyRadius_max, RossbyRadius_min,switch_off_diagonal_vert_expl,         &
    & GMREDI_COMBINED_DIAGNOSTIC,GM_INDIVIDUAL_DIAGNOSTIC,REDI_INDIVIDUAL_DIAGNOSTIC,&
<<<<<<< HEAD
    &TEST_MODE_REDI_ONLY,TEST_MODE_GM_ONLY, eos_type
    
=======
    &TEST_MODE_REDI_ONLY,TEST_MODE_GM_ONLY,LinearThermoExpansionCoefficient, LinearHalineContractionCoefficient,&
    & SWITCH_OFF_TAPERING,SWITCH_ON_REDI_BALANCE_DIAGONSTIC, SWITCH_ON_TAPERING_HORIZONTAL_DIFFUSION,&
    &SLOPE_CALC_VIA_TEMPERTURE_SALINITY,BOLUS_VELOCITY_DIAGNOSTIC,REVERT_VERTICAL_RECON_AND_TRANSPOSED,&
    & INCLUDE_SLOPE_SQUARED_IMPLICIT
>>>>>>> dd2cc748

  USE mo_util_dbg_prnt,             ONLY: dbg_print
  USE mo_parallel_config,           ONLY: nproma
  USE mo_dynamics_config,           ONLY: nold, nnew
  USE mo_run_config,                ONLY: dtime, ltimer
  USE mo_ocean_types,               ONLY: t_hydro_ocean_state, t_ocean_tracer !, v_base
  USE mo_model_domain,              ONLY: t_patch, t_patch_3d
  USE mo_exception,                 ONLY: finish, message !, message_text, message
  USE mo_ocean_boundcond,           ONLY: top_bound_cond_tracer
  USE mo_ocean_physics_types,       ONLY: t_ho_params 
<<<<<<< HEAD
  USE mo_operator_ocean_coeff_3d,   ONLY: t_operator_coeff
=======
  USE mo_operator_ocean_coeff_3d,   ONLY: t_operator_coeff, Get3DVectorTo2DLocal_array3D
>>>>>>> dd2cc748
  USE mo_grid_subset,               ONLY: t_subset_range, get_index_range
  USE mo_sync,                      ONLY: sync_patch_array_mult, sync_c, sync_e, sync_patch_array
  USE mo_timer,                     ONLY: timer_start, timer_stop, timer_dif_vert
  USE mo_statistics,                ONLY: global_minmaxmean
  USE mo_mpi,                       ONLY: my_process_is_stdio !global_mpi_barrier
 
<<<<<<< HEAD
  USE mo_ocean_math_operators,      ONLY: grad_fd_norm_oce_3d_onBlock, verticalDeriv_scalar_onHalfLevels_on_block
  USE mo_scalar_product,            ONLY: map_cell2edges_3d,map_edges2cell_3d, &
    & map_scalar_center2prismtop, map_scalar_prismtop2center,map_edges2cell_with_height_3d
=======
  USE mo_ocean_math_operators,      ONLY: grad_fd_norm_oce_3d_onBlock, verticalDeriv_scalar_onHalfLevels_on_block,&
    & verticalDeriv_vec_midlevel_on_block,div_oce_3d_ontriangles_onblock,div_oce_3d,verticaldiv_scalar_onfulllevels
  USE mo_scalar_product,            ONLY: map_cell2edges_3d,map_edges2cell_3d, &
    & map_scalar_center2prismtop, map_scalar_prismtop2center,map_edges2cell_with_height_3d,&
    & map_vec_prismtop2center_on_block,&
    & map_scalar_center2prismtop_GM, map_scalar_prismtop2center_GM,&
    & map_vec_prismtop2center_on_block_GM
  USE mo_ocean_thermodyn,           ONLY : calc_neutralslope_coeff_func_onColumn,&
                                         & calc_neutralslope_coeff_func_onColumn_UNESCO  
USE mo_ocean_diffusion,             ONLY: tracer_diffusion_vertical_implicit    

>>>>>>> dd2cc748
  IMPLICIT NONE
  
  PRIVATE
  CHARACTER(LEN=*), PARAMETER :: this_mod_name = 'GM_Redi'
  CHARACTER(LEN=16)           :: str_module = 'GM_Redi'  ! Output of module for 1 line debug
  INTEGER                     :: idt_src    = 1          ! Level of detail for 1 line debug

  PUBLIC  :: prepare_ocean_physics
  PUBLIC  :: calc_ocean_physics
<<<<<<< HEAD
  PUBLIC  :: calc_neutralslope_coeff
  PUBLIC  :: calc_neutralslope_coeff_onColumn
!   PUBLIC  :: calc_neutralslope_coeff_func
=======
>>>>>>> dd2cc748
  
  PRIVATE :: calc_combined_GentMcWilliamsRedi_flux
  PRIVATE :: calc_neutral_slopes
  PRIVATE :: calc_tapering_function
  PRIVATE :: calc_entries_mixing_tensor
  PUBLIC  :: diagnose_Redi_flux_balance
!  PRIVATE :: calc_bolus_velocity
  
CONTAINS


  !-------------------------------------------------------------------------
  !
  !>
  !! !  SUBROUTINE calculates the fluxes of the isoycnical diffusion following Redi.
  !!
  !! @par Revision History
  !! Developed  by  Peter Korn, MPI-M (2014).
  !!
!<Optimize:inUse:done>
  SUBROUTINE prepare_ocean_physics(patch_3d, ocean_state, param, op_coeff)
    TYPE(t_patch_3d ),TARGET, INTENT(inout)          :: patch_3d
    TYPE(t_hydro_ocean_state), TARGET                :: ocean_state
    TYPE(t_ho_params),                 INTENT(inout) :: param
    TYPE(t_operator_coeff),            INTENT(inout) :: op_coeff
<<<<<<< HEAD
        
=======
>>>>>>> dd2cc748
   !-------------------------------------------------------------------------------


    CALL calc_neutral_slopes(patch_3d, ocean_state, param, op_coeff)

    CALL calc_tapering_function(patch_3d, param, ocean_state)
    
     
  END SUBROUTINE prepare_ocean_physics
  !-------------------------------------------------------------------------

  !-------------------------------------------------------------------------
  !>
  !! !  SUBROUTINE calculates the fluxes of the isoycnical diffusion following Redi.
  !!
  !! @par Revision History
  !! Developed  by  Peter Korn, MPI-M (2014).
  !!
  !<Optimize:inUse:done>
  SUBROUTINE calc_ocean_physics(patch_3d, ocean_state, param, op_coeff, tracer_index)
    TYPE(t_patch_3d ),TARGET, INTENT(inout)  :: patch_3d
    TYPE(t_hydro_ocean_state), TARGET        :: ocean_state
    TYPE(t_ho_params), INTENT(inout)         :: param
    TYPE(t_operator_coeff),INTENT(in)        :: op_coeff
    INTEGER, INTENT(IN)                      :: tracer_index
    
    !Local variables
    INTEGER :: start_cell_index, end_cell_index, cell_index, blockNo,level
    TYPE(t_subset_range), POINTER :: cells_in_domain
    TYPE(t_patch), POINTER :: patch_2D
    
    onEdges                :: GMredi_flux_horz
    onCells_HalfLevels     :: GMredi_flux_vert
    !-------------------------------------------------------------------------------
    patch_2D         => patch_3d%p_patch_2d(1)
    cells_in_domain  => patch_2D%cells%in_domain   
    GMredi_flux_horz => ocean_state%p_diag%GMRedi_flux_horz(:,:,:,tracer_index)
    GMredi_flux_vert => ocean_state%p_diag%GMRedi_flux_vert(:,:,:,tracer_index)

        
    SELECT CASE(GMRedi_configuration)!GMRedi_configuration==Cartesian_Mixing)RETURN
 
    CASE(GMRedi_combined)
    
    
        CALL calc_combined_GentMcWilliamsRedi_flux( patch_3d,        &
            & ocean_state,      &
            & param,            &
            & op_coeff,         &
            & GMRedi_flux_horz, &
            & GMRedi_flux_vert, &
            & tracer_index)
    CASE DEFAULT
      CALL finish(TRIM('mo_ocean_GM_Redi'), 'This GMRedi_configuration is not supported')
    
    END SELECT
    
    IF(SWITCH_ON_REDI_BALANCE_DIAGONSTIC.AND.SLOPE_CALC_VIA_TEMPERTURE_SALINITY)THEN

     CALL diagnose_Redi_flux_balance(patch_3d, ocean_state, param, op_coeff,&
     & tracer_index)
    ENDIF           

    
  END SUBROUTINE calc_ocean_physics
  !-------------------------------------------------------------------------


  !-------------------------------------------------------------------------
  !
  !>
  !! !  SUBROUTINE calculates the fluxes of the isoycnical diffusion following Redi and the eddy flux of GM.
  !!
  !! @par Revision History
  !! Developed  by  Peter Korn, MPI-M (2014).
  !!
  !<Optimize:inUse>
  SUBROUTINE calc_combined_GentMcWilliamsRedi_flux(patch_3d, ocean_state, param, op_coeff,&
    &GMredi_flux_horz, GMredi_flux_vert, tracer_index)
    TYPE(t_patch_3d ),TARGET, INTENT(inout)  :: patch_3d
    TYPE(t_hydro_ocean_state), TARGET        :: ocean_state
    TYPE(t_ho_params),      INTENT(inout)    :: param
    TYPE(t_operator_coeff), INTENT(in)       :: op_coeff
    onEdges, INTENT(inout)                   :: GMredi_flux_horz
    onCells_HalfLevels, INTENT(inout)        :: GMredi_flux_vert
    INTEGER, INTENT(IN)                      :: tracer_index 
    
    !Local variables
    INTEGER :: start_cell_index, end_cell_index, cell_index,level,start_level,end_level,blockNo
    INTEGER :: start_edge_index, end_edge_index, edge_index   
    INTEGER :: il_c1, ib_c1, il_c2, ib_c2  
    TYPE(t_subset_range), POINTER :: all_cells, cells_in_domain, edges_in_domain
    TYPE(t_patch), POINTER :: patch_2D
    REAL(wp) :: flux_vert_center(nproma, n_zlev,patch_3D%p_patch_2d(1)%alloc_cell_blocks)
    TYPE(t_cartesian_coordinates) :: flux_vec_horz_center(nproma,n_zlev,patch_3D%p_patch_2D(1)%alloc_cell_blocks)
    TYPE(t_cartesian_coordinates),POINTER :: tracer_gradient_horz_vec_center(:,:,:), slopes(:,:,:)
    REAL(wp), POINTER :: tracer_gradient_vert_center(:,:,:)

    TYPE(t_cartesian_coordinates)            :: taper_off_diagonal_vert(nproma,n_zlev,patch_3D%p_patch_2D(1)%alloc_cell_blocks)    
    TYPE(t_cartesian_coordinates)            :: taper_off_diagonal_horz(nproma,n_zlev,patch_3D%p_patch_2D(1)%alloc_cell_blocks)
    REAL(wp)                                 :: taper_diagonal_horz(nproma,n_zlev,patch_3D%p_patch_2D(1)%alloc_cell_blocks)
    REAL(wp)                                 :: taper_diagonal_vert_expl(nproma,n_zlev,patch_3D%p_patch_2D(1)%alloc_cell_blocks)    
    REAL(wp)                                 :: taper_diagonal_vert_impl(nproma,n_zlev,patch_3D%p_patch_2D(1)%alloc_cell_blocks)            
<<<<<<< HEAD
    REAL(wp) :: mapped_vertical_diagonal_impl(nproma,n_zlev+1,patch_3D%p_patch_2D(1)%alloc_cell_blocks)            
=======
    REAL(wp) :: mapped_vertical_diagonal_impl(nproma,n_zlev+1,patch_3D%p_patch_2D(1)%alloc_cell_blocks)      
    
    REAL(wp) :: nabla_T_horz(nproma, n_zlev,patch_3D%p_patch_2d(1)%nblks_e)
    REAL(wp) :: nabla_S_horz(nproma, n_zlev,patch_3D%p_patch_2d(1)%nblks_e)   
>>>>>>> dd2cc748
    !-------------------------------------------------------------------------------
    patch_2D        => patch_3d%p_patch_2d(1)
    cells_in_domain => patch_2D%cells%in_domain 
    all_cells       => patch_2D%cells%all
    edges_in_domain => patch_2D%edges%in_domain 
    slopes          => ocean_state%p_aux%slopes 

<<<<<<< HEAD
    taper_off_diagonal_vert(:,:,:)%x(1) = 0.0_wp
    taper_off_diagonal_vert(:,:,:)%x(2) = 0.0_wp
    taper_off_diagonal_vert(:,:,:)%x(3) = 0.0_wp
    taper_off_diagonal_horz(:,:,:)%x(1) = 0.0_wp
    taper_off_diagonal_horz(:,:,:)%x(2) = 0.0_wp
    taper_off_diagonal_horz(:,:,:)%x(3) = 0.0_wp
    taper_diagonal_horz(:,:,:)          = 0.0_wp
    taper_diagonal_vert_expl(:,:,:)     = 0.0_wp
    taper_diagonal_vert_impl(:,:,:)     = 0.0_wp
    
    start_level=1
    IF(TEST_MODE_REDI_ONLY.OR.TEST_MODE_GM_ONLY)THEN
    CALL selective_GMRedi(patch_3d, ocean_state, param, &
                    & taper_diagonal_horz,           &
                    & taper_diagonal_vert_expl,      &
                    & taper_diagonal_vert_impl,      &
                    & taper_off_diagonal_horz,       &
                    & taper_off_diagonal_vert,       &
                    & tracer_index )
    ELSE
    CALL calc_tapering(patch_3d, ocean_state, param, &
                    & taper_diagonal_horz,           &
                    & taper_diagonal_vert_expl,      &
                    & taper_diagonal_vert_impl,      &
                    & taper_off_diagonal_horz,       &
                    & taper_off_diagonal_vert,       &
                    & tracer_index )
    ENDIF                
    IF(no_tracer<=2)THEN
=======
    start_level=1
>>>>>>> dd2cc748

    IF(TEST_MODE_REDI_ONLY.OR.TEST_MODE_GM_ONLY)THEN
      CALL finish(TRIM('mo_ocean_GM_Redi'), 'This GMRedi_configuration is not supported')
    ELSE
      CALL calc_entries_mixing_tensor(patch_3d, ocean_state, param, &
                      & taper_diagonal_horz,           &
                      & taper_diagonal_vert_expl,      &
                      & taper_diagonal_vert_impl,      &
                      & taper_off_diagonal_horz,       &
                      & taper_off_diagonal_vert,       &
                      & tracer_index )
    ENDIF
       
    !Set pointers for tracer gradients, according to actual tracer index
    IF(tracer_index==1)THEN
      !write(0,*) "DerivTemperature_vec_center"
      tracer_gradient_horz_vec_center => ocean_state%p_aux%PgradTemperature_horz_center
      tracer_gradient_vert_center     => ocean_state%p_aux%DerivTemperature_vert_center
    ELSEIF(tracer_index==2)THEN
      !write(0,*) "DerivSalinity_vec_center"
      tracer_gradient_horz_vec_center => ocean_state%p_aux%PgradSalinity_horz_center
      tracer_gradient_vert_center     => ocean_state%p_aux%DerivSalinity_vert_center
    ELSEIF(tracer_index>2)THEN
!write(0,*)'-------------------------------------TRACER==3-----------------------------------------'    
!ocean_state%p_prog(nold(1))%ocean_tracers(tracer_index)%concentration=ocean_state%p_diag%rho_GM
!&=ocean_state%p_prog(nold(1))%ocean_tracers(tracer_index-1)%concentration 

      !Here we have to provide a sbr that calculates derivatives below    
      CALL calc_tracer_derivatives( patch_3d,&
                                  & ocean_state%p_prog(nold(1))%ocean_tracers(tracer_index)%concentration,&
                                  & ocean_state, &
                                  & op_coeff, &
                                  & tracer_index)

      tracer_gradient_horz_vec_center => ocean_state%p_aux%PgradTracer_horz_center
      tracer_gradient_vert_center     => ocean_state%p_aux%DerivTracer_vert_center
       
    ENDIF

    DO blockNo = all_cells%start_block, all_cells%end_block        
      CALL get_index_range(all_cells, blockNo, start_cell_index, end_cell_index)      
      DO cell_index = start_cell_index, end_cell_index
        DO level = 1, n_zlev
          flux_vec_horz_center(cell_index,level,blockNo)%x = 0.0_wp
        ENDDO
      ENDDO
    ENDDO
      
    !The code below has to be executed for temperature, salinity and HAMMOC tracers, i.e. for all tracers.
    !
!ICON_OMP_DO_PARALLEL PRIVATE(start_cell_index,end_cell_index, cell_index, level) ICON_OMP_DEFAULT_SCHEDULE
    DO blockNo = cells_in_domain%start_block, cells_in_domain%end_block        
      CALL get_index_range(cells_in_domain, blockNo, start_cell_index, end_cell_index)      
      DO cell_index = start_cell_index, end_cell_index
 
<<<<<<< HEAD
          !horizontal GMRedi Flux at top layer: with the tapering this is the just horizontal diffusion
          DO level = start_level, MIN(patch_3D%p_patch_1D(1)%dolic_c(cell_index,blockNo),start_level)
            flux_vec_horz_center(cell_index,start_level,blockNo)%x &
              &=taper_diagonal_horz(cell_index,start_level,blockNo) &
              &*tracer_gradient_horz_vec_center(cell_index,start_level,blockNo)%x

!             flux_vert_center(cell_index,start_level,blockNo) &
!               &=taper_diagonal_vert_expl(cell_index,start_level,blockNo)&
!               &*tracer_gradient_vert_center(cell_index,start_level,blockNo)

!            ! the top level flux_vert_center will be filled from the second level, if it exists
             flux_vert_center(cell_index,start_level,blockNo) = 0.0_wp
          ENDDO
=======
        !GMRedi Flux at top layer: with tapering this is the just horizontal diffusion
        DO level = start_level, MIN(patch_3D%p_patch_1D(1)%dolic_c(cell_index,blockNo),start_level)
          flux_vec_horz_center(cell_index,start_level,blockNo)%x &
          &=taper_diagonal_horz(cell_index,start_level,blockNo)  &
          &*tracer_gradient_horz_vec_center(cell_index,start_level,blockNo)%x

          !flux_vert_center(cell_index,start_level,blockNo) &
          !&=taper_diagonal_vert_expl(cell_index,start_level,blockNo)&
          !&*tracer_gradient_vert_center(cell_index,start_level,blockNo)

          ! the top level flux_vert_center will be filled from the second level, if it exists
          flux_vert_center(cell_index,start_level,blockNo) = 0.0_wp
          
        ENDDO
>>>>>>> dd2cc748

        DO level = start_level+1, patch_3D%p_patch_1D(1)%dolic_c(cell_index,blockNo)
          
<<<<<<< HEAD
            !horizontal GM-Redi Flux
            flux_vec_horz_center(cell_index,level,blockNo)%x &
              &=taper_diagonal_horz(cell_index,level,blockNo)*  &
              &tracer_gradient_horz_vec_center(cell_index,level,blockNo)%x&
              !the second term vanishes if GM-Kappa=isoneutral diffusion
              &+taper_off_diagonal_horz(cell_index,level,blockNo)%x&
              &*tracer_gradient_vert_center(cell_index,level,blockNo)
              
            !vertical GM-Redi Flux: this is the part that is explicit in time
            !If namelist option "switch_off_diagonal_vert_expl=TRUE" the
            !first (diagonal) term is set to zero. Default option "switch_off_diagonal_vert_expl=FALSE"
            !Second term contains isoneutral and GM components
            flux_vert_center(cell_index,level,blockNo)= &
              &taper_diagonal_vert_expl(cell_index,level,blockNo)&
              &*tracer_gradient_vert_center(cell_index,level,blockNo)&
              &+&
              &Dot_Product(tracer_gradient_horz_vec_center(cell_index,level,blockNo)%x,&
              &            taper_off_diagonal_vert(cell_index,level,blockNo)%x)
                
          END DO
          ! fill the top level flux_vert_center from the second level, if it exists
!           DO level = start_level+1, MIN(patch_3D%p_patch_1D(1)%dolic_c(cell_index,blockNo),start_level+1)
!             flux_vert_center(cell_index,start_level,blockNo) = flux_vert_center(cell_index,start_level+1,blockNo)
!           END DO
        END DO                
      END DO
!ICON_OMP_END_DO_PARALLEL

    !Map the (explicit) vertical tracer flux to the prsim top (where the vertical divergence is calculated later)
    CALL map_scalar_center2prismtop(patch_3d, flux_vert_center, op_coeff,GMredi_flux_vert)

      
      ! now we treat the vertical isoneutral flux that is discretized implicitely in time.
      ! 
      !1.) Interpolate the tapered coefficient for the vertical tracer flux from prism center to prism top: 
      !this is the diagonal part that is handled implicitely in time  
      CALL map_scalar_center2prismtop( patch_3d, &
        &                              taper_diagonal_vert_impl,&
        &                              op_coeff,                &
        &                              ocean_state%p_diag%vertical_mixing_coeff_GMRedi_implicit)        
      !  &                              mapped_vertical_diagonal_impl)!param%a_tracer_v(:,:,:, tracer_index))
      !
      Do level=1,n_zlev
      !CALL dbg_print('Old vert coeff: A_v', param%a_tracer_v(:,level,:, tracer_index), this_mod_name, 4, patch_2D%cells%in_domain)
      CALL dbg_print('Old vert coeff: A_v', ocean_state%p_diag%vertical_mixing_coeff_GMRedi_implicit,&
      & this_mod_name, 4, patch_2D%cells%in_domain)
      End do
      !
      !2.) Here we combine the vertical GMRedicoefficient that is treated implicitely (mapped_vertical_diagonal_impl, this
      !term involves the slopes-squared times the isopycnal mixing coefficient and is potentially large, therefore
      !it is discretized implicitely) with the vertical mixing coefficient from the PP-scheme. 
      !We follow the approach in POP, where these two contributions are added
      !(see Reference manual POP, sect 5.1.3, in particular p. 41, after eq (150)).
      !
!ICON_OMP_DO_PARALLEL PRIVATE(start_cell_index,end_cell_index, cell_index, level) ICON_OMP_DEFAULT_SCHEDULE
      DO blockNo = cells_in_domain%start_block, cells_in_domain%end_block     
        CALL get_index_range(cells_in_domain, blockNo, start_cell_index, end_cell_index)      
        DO cell_index = start_cell_index, end_cell_index
          DO level = start_level, patch_3D%p_patch_1D(1)%dolic_c(cell_index,blockNo)
            param%a_tracer_v(cell_index,level,blockNo, tracer_index) =                &
             & 1.0E-05+&!param%a_tracer_v(cell_index,level,blockNo, tracer_index) + &
             & ocean_state%p_diag%vertical_mixing_coeff_GMRedi_implicit(cell_index,level,blockNo)
          END DO                  
        END DO                
      END DO
!ICON_OMP_END_DO_PARALLEL
     Do level=1,n_zlev
      CALL dbg_print('New vert coeff: A_v', param%a_tracer_v(:,level,:, tracer_index), this_mod_name, 4, patch_2D%cells%in_domain)
      !CALL dbg_print('New vert coeff: A_v', &
      !&ocean_state%p_diag%vertical_mixing_coeff_GMRedi_implicit(:,level,:),&
      !& this_mod_name, 4, patch_2D%cells%in_domain)
     END DO 
        
    !Map the explicit horizontal tracer flux from cell centers to edges (where the horizontal divergence is calculated)
    !
    ! use a vector communicator
    CALL sync_patch_array_mult(sync_c, patch_2D, 3, &
        & flux_vec_horz_center(:,:,:)%x(1), flux_vec_horz_center(:,:,:)%x(2), flux_vec_horz_center(:,:,:)%x(3))
    !    
    CALL map_cell2edges_3D( patch_3D,flux_vec_horz_center, GMredi_flux_horz, op_coeff)
      
      
    !---------DEBUG DIAGNOSTICS-------------------------------------------
=======
          !horizontal GM-Redi Flux
          IF(ocean_state%p_aux%slopes_squared(cell_index,level,blockNo)==0.0_wp)THEN
          tracer_gradient_horz_vec_center(cell_index,level,blockNo)%x(:)=0.0_wp
          ENDIF 
          flux_vec_horz_center(cell_index,level,blockNo)%x &
          &=taper_diagonal_horz(cell_index,level,blockNo)  &
          &*tracer_gradient_horz_vec_center(cell_index,level,blockNo)%x&
          !the second term vanishes if GM-Kappa=isoneutral diffusion
          &+taper_off_diagonal_horz(cell_index,level,blockNo)%x&
          &*tracer_gradient_vert_center(cell_index,level,blockNo)

!          flux_vec_horz_center(cell_index,level,blockNo)%x &
!          &=(taper_diagonal_horz(cell_index,level,blockNo)  &
!          &*tracer_gradient_horz_vec_center(cell_index,level,blockNo)%x&
!          &+taper_off_diagonal_horz(cell_index,level,blockNo)%x&
!          &*tracer_gradient_vert_center(cell_index,level,blockNo))

              
          !vertical GM-Redi Flux: this is the part that is explicit in time
          !If namelist option "switch_off_diagonal_vert_expl=TRUE" the
          !first (diagonal) term is set to zero. Default option "switch_off_diagonal_vert_expl=FALSE"
          !Second term contains isoneutral and GM components
          flux_vert_center(cell_index,level,blockNo)= &
          &taper_diagonal_vert_expl(cell_index,level,blockNo)&
          &*tracer_gradient_vert_center(cell_index,level,blockNo)&
          &+&
          &Dot_Product(tracer_gradient_horz_vec_center(cell_index,level,blockNo)%x,&
          &            taper_off_diagonal_vert(cell_index,level,blockNo)%x)

!          flux_vert_center(cell_index,level,blockNo)&
!          &= flux_vert_center(cell_index,level,blockNo)&
!          &*patch_3d%p_patch_1D(1)%prism_thick_flat_sfc_c(cell_index,level,blockNo)


        END DO

      END DO                
    END DO
!ICON_OMP_END_DO_PARALLEL

    !Map the explicit horizontal tracer flux from cell centers to edges (where the horizontal divergence is calculated)
    !
    ! use a vector communicator
    CALL sync_patch_array_mult(sync_c, patch_2D, 3, &
        & flux_vec_horz_center(:,:,:)%x(1), flux_vec_horz_center(:,:,:)%x(2), flux_vec_horz_center(:,:,:)%x(3))
    !    
    CALL map_cell2edges_3D( patch_3D,flux_vec_horz_center, GMredi_flux_horz, op_coeff)

!ICON_OMP_DO_PARALLEL PRIVATE(start_edge_index,end_edge_index, edge_index, level) ICON_OMP_DEFAULT_SCHEDULE
        DO blockNo = edges_in_domain%start_block, edges_in_domain%end_block     
          CALL get_index_range(edges_in_domain, blockNo, start_edge_index, end_edge_index)      
          DO edge_index = start_edge_index, end_edge_index
            DO level = start_level, patch_3D%p_patch_1D(1)%dolic_e(edge_index,blockNo)
            
              GMredi_flux_horz(edge_index,level,blockNo)&
              &=GMredi_flux_horz(edge_index,level,blockNo)*patch_3D%p_patch_1d(1)%prism_thick_e(edge_index,level,blockNo) 
            END DO                  
          END DO                
        END DO
!ICON_OMP_END_DO_PARALLEL



    !Map the (explicit) vertical tracer flux to the prism top (where the vertical divergence is calculated later)
    IF(.NOT.REVERT_VERTICAL_RECON_AND_TRANSPOSED)THEN
      CALL map_scalar_center2prismtop(patch_3d, flux_vert_center, op_coeff,GMredi_flux_vert)
    ELSEIF(REVERT_VERTICAL_RECON_AND_TRANSPOSED)THEN
      CALL map_scalar_center2prismtop_GM(patch_3d, flux_vert_center, op_coeff,GMredi_flux_vert)    
    ENDIF

    
    IF(INCLUDE_SLOPE_SQUARED_IMPLICIT)THEN

      ! Now we treat the vertical isoneutral coefficient that is discretized implicitely in time.  
      ! This is only neccessary once for temperature and salinity, the HAMOCC tracers use these value  
      IF(tracer_index<=2)THEN
        ! 
        !1.) Interpolate the tapered coefficient for the vertical tracer flux from prism center to prism top: 
        !this is the diagonal part that is handled implicitely in time
      
        IF(.NOT.REVERT_VERTICAL_RECON_AND_TRANSPOSED)THEN        
          CALL map_scalar_center2prismtop( patch_3d, &
          &                              taper_diagonal_vert_impl,&
          &                              op_coeff,                &
          &                              ocean_state%p_diag%vertical_mixing_coeff_GMRedi_implicit)        

        ELSEIF(REVERT_VERTICAL_RECON_AND_TRANSPOSED)THEN
          CALL map_scalar_center2prismtop_GM( patch_3d, &
          &                              taper_diagonal_vert_impl,&
          &                              op_coeff,                &
          &                              ocean_state%p_diag%vertical_mixing_coeff_GMRedi_implicit)        
    
        ENDIF      
        IF(tracer_index==1)THEN
          Do level=1,n_zlev
            CALL dbg_print('Old vert coeff: A_v', param%a_tracer_v(:,level,:, tracer_index),&
            & this_mod_name, 4, patch_2D%cells%in_domain)
            !CALL dbg_print('Old vert coeff: A_v', ocean_state%p_diag%vertical_mixing_coeff_GMRedi_implicit,&
            !& this_mod_name, 4, patch_2D%cells%in_domain)
          End do
        ENDIF
        !
        !2.) Here we combine the vertical GMRedicoefficient that is treated implicitely (mapped_vertical_diagonal_impl, this
        !term involves the slopes-squared times the isopycnal mixing coefficient and is potentially large, therefore
        !it is discretized implicitely) with the vertical mixing coefficient from the PP-scheme. 
        !We follow the approach in POP, where these two contributions are added
        !(see Reference manual POP, sect 5.1.3, in particular p. 41, after eq (150)).
        !
!ICON_OMP_DO_PARALLEL PRIVATE(start_cell_index,end_cell_index, cell_index, level) ICON_OMP_DEFAULT_SCHEDULE
        DO blockNo = cells_in_domain%start_block, cells_in_domain%end_block     
          CALL get_index_range(cells_in_domain, blockNo, start_cell_index, end_cell_index)      
          DO cell_index = start_cell_index, end_cell_index
            DO level = start_level, patch_3D%p_patch_1D(1)%dolic_c(cell_index,blockNo)
              param%a_tracer_v(cell_index,level,blockNo, tracer_index) =  &
              & param%a_tracer_v(cell_index,level,blockNo, tracer_index) + &
              & ocean_state%p_diag%vertical_mixing_coeff_GMRedi_implicit(cell_index,level,blockNo)
            END DO                  
          END DO                
        END DO
!ICON_OMP_END_DO_PARALLEL

    CALL sync_patch_array(sync_c, patch_2D, param%a_tracer_v(:,:,:,tracer_index))
           

        IF(tracer_index==1)THEN
          Do level=1,n_zlev
            CALL dbg_print('New vert coeff: A_v', param%a_tracer_v(:,level,:, tracer_index),&
            & this_mod_name, 4, patch_2D%cells%in_domain)
          END DO 
        ENDIF 
      ENDIF!IF(tracer_index<=1)THEN 
      
      ELSEIF(.NOT.INCLUDE_SLOPE_SQUARED_IMPLICIT)THEN
        
!ICON_OMP_DO PRIVATE(start_cell_index,end_cell_index, cell_index, level) ICON_OMP_DEFAULT_SCHEDULE
        DO blockNo = cells_in_domain%start_block, cells_in_domain%end_block
      
          CALL get_index_range(cells_in_domain, blockNo, start_cell_index, end_cell_index)
      
          DO cell_index = start_cell_index, end_cell_index
            DO level = start_level+1, patch_3D%p_patch_1D(1)%dolic_c(cell_index,blockNo)
              !vertical GM-Redi Flux
               GMredi_flux_vert(cell_index,level,blockNo)   &
                &=flux_vert_center(cell_index,level,blockNo) &
                & + tracer_gradient_vert_center(cell_index,level,blockNo)&
                & *taper_diagonal_vert_impl(cell_index,level,blockNo)

            END DO                  
          END DO                
        END DO
!ICON_OMP_END_DO
            
    ENDIF  
    !---------DEBUG DIAGNOSTICS-------------------------------------------
!    Do level=1,n_zlev
!    idt_src=1  ! output print level (1-5, fix)
!    CALL dbg_print('InGMRedi: vert center',flux_vert_center(:,level,:),&
!    & str_module, idt_src, in_subset=cells_in_domain)
!    END DO    
>>>>>>> dd2cc748
    Do level=1,n_zlev
    idt_src=3  ! output print level (1-5, fix)
    CALL dbg_print('InGMRedi: GMRedi_vert',GMredi_flux_vert(:,level,:),&
    & str_module, idt_src, in_subset=cells_in_domain)
    END DO
    Do level=1,n_zlev
    CALL dbg_print('InGMRedi: GMRedi_horz',GMredi_flux_horz(:,level,:),&
    & str_module, idt_src, in_subset=edges_in_domain)
    END DO
    !---------------------------------------------------------------------
    
<<<<<<< HEAD
!      CALL sync_patch_array(sync_e, patch_2D, GMredi_flux_horz(:,:,:))
!      CALL sync_patch_array(sync_c, patch_2D, GMredi_flux_vert(:,:,:))
     
  ELSEIF( no_tracer>2)THEN
    CALL finish(TRIM('calc_GMRediflux'),&
    & 'calc_flux_neutral_diffusion beyond temperature and salinity is not impemented yet')
  ENDIF

   ! for debugging
   ! GMredi_flux_vert(:,:,:) = 0.0_wp


=======
>>>>>>> dd2cc748

  END SUBROUTINE calc_combined_GentMcWilliamsRedi_flux
  !-------------------------------------------------------------------------
 

  !-------------------------------------------------------------------------
  !>
  !! !  SUBROUTINE calculates the slopes required for isopycnial diffusion and eddy parametrization.
  !!
  !!    !Note that in case of 1-component fluid we use the density for the slope calculation,
  !!    !all relevant imformation is stored in the tracer%temperature structure
  !!
  !! @par Revision History
  !! Developed  by  Peter Korn, MPI-M (2014).
  !!
!<Optimize:inUse>
  SUBROUTINE calc_neutral_slopes(patch_3d, ocean_state, param, op_coeff)
    TYPE(t_patch_3d ),TARGET, INTENT(inout)          :: patch_3d
    TYPE(t_hydro_ocean_state), TARGET                :: ocean_state
    TYPE(t_ho_params),                 INTENT(inout) :: param
    TYPE(t_operator_coeff),            INTENT(inout) :: op_coeff
    
    !Local variables
    REAL(wp) :: grad_T_horz(nproma, n_zlev,patch_3D%p_patch_2d(1)%nblks_e)
    REAL(wp) :: grad_S_horz(nproma, n_zlev,patch_3D%p_patch_2d(1)%nblks_e)
    REAL(wp) :: grad_T_vert(nproma, n_zlev+1,patch_3d%p_patch_2d(1)%alloc_cell_blocks)
    REAL(wp) :: grad_S_vert(nproma, n_zlev+1,patch_3d%p_patch_2d(1)%alloc_cell_blocks)
    REAL(wp) :: grad_rho_GM_horz(nproma, n_zlev,patch_3D%p_patch_2d(1)%nblks_e)
    REAL(wp) :: grad_rho_GM_vert(nproma, n_zlev+1,patch_3d%p_patch_2d(1)%alloc_cell_blocks)
   
    TYPE(t_cartesian_coordinates),POINTER :: grad_T_vec(:,:,:)    
    TYPE(t_cartesian_coordinates),POINTER :: grad_S_vec(:,:,:)        
    TYPE(t_cartesian_coordinates),POINTER :: grad_rho_GM_vec(:,:,:)            
    REAL(wp),POINTER :: grad_T_vert_center(:,:,:)
    REAL(wp),POINTER :: grad_S_vert_center(:,:,:)
    REAL(wp),POINTER :: grad_rho_GM_vert_center(:,:,:)
       
    INTEGER :: level, blockNo, je, start_level, end_level
    INTEGER :: start_cell_index, end_cell_index, cell_index
    INTEGER :: start_edge_index, end_edge_index
    REAL(wp) :: alpha, beta
    TYPE(t_subset_range), POINTER :: cells_in_domain, edges_in_domain, all_cells
    TYPE(t_patch), POINTER :: patch_2D
    REAL(wp), POINTER :: pot_temp(:,:,:), salinity(:,:,:),rho_GM(:,:,:)
!     REAL(wp):: size_grad_T_horz_vec(nproma, n_zlev,patch_3d%p_patch_2d(1)%alloc_cell_blocks)
!     REAL(wp):: size_grad_S_horz_vec(nproma, n_zlev,patch_3d%p_patch_2d(1)%alloc_cell_blocks)

    REAL(wp), POINTER :: depth_cellinterface(:,:,:)
    REAL(wp):: neutral_coeff(1:n_zlev, 2), salinityColumn(1:n_zlev),neutral_coeff1(1:n_zlev, 2)
    !-----------------------------------------------------------------------
    patch_2D        => patch_3D%p_patch_2D(1)
    all_cells       => patch_2D%cells%all
    cells_in_domain => patch_2D%cells%in_domain
    edges_in_domain => patch_2D%edges%in_domain
    depth_cellinterface => patch_3D%p_patch_1d(1)%depth_cellinterface
    !-------------------------------------------------------------------------

    IF(no_tracer>=2)THEN
      IF(SLOPE_CALC_VIA_TEMPERTURE_SALINITY)THEN
        pot_temp          => ocean_state%p_prog(nold(1))%ocean_tracers(1)%concentration
        grad_T_vec        => ocean_state%p_aux%PgradTemperature_horz_center
        grad_T_vert_center=> ocean_state%p_aux%DerivTemperature_vert_center
    
        salinity          => ocean_state%p_prog(nold(1))%ocean_tracers(2)%concentration
        grad_S_vec        => ocean_state%p_aux%PgradSalinity_horz_center
        grad_S_vert_center=> ocean_state%p_aux%DerivSalinity_vert_center
      
      ELSE
        rho_GM                 => ocean_state%p_diag%rho_GM   
        grad_rho_GM_vec        => ocean_state%p_aux%PgradDensity_horz_center
        grad_rho_GM_vert_center=> ocean_state%p_aux%DerivDensity_vert_center

        pot_temp          => ocean_state%p_prog(nold(1))%ocean_tracers(1)%concentration
        grad_T_vec        => ocean_state%p_aux%PgradTemperature_horz_center
        grad_T_vert_center=> ocean_state%p_aux%DerivTemperature_vert_center
        
        salinity          => ocean_state%p_prog(nold(1))%ocean_tracers(2)%concentration
        grad_S_vec        => ocean_state%p_aux%PgradSalinity_horz_center
        grad_S_vert_center=> ocean_state%p_aux%DerivSalinity_vert_center
        
      ENDIF
    !Note that in case of 1-component fluid we use the density for the slope calculation,
    !all relevant imformation is stored in the tracer%temperature structure
    ELSEIF(no_tracer==1)THEN      
      !pot_temp          => ocean_state%p_diag%rho	
      pot_temp          => ocean_state%p_prog(nold(1))%ocean_tracers(1)%concentration      
      grad_T_vec        => ocean_state%p_aux%PgradTemperature_horz_center
      grad_T_vert_center=> ocean_state%p_aux%DerivTemperature_vert_center

      rho_GM                 => ocean_state%p_diag%rho_GM   
      grad_rho_GM_vec        => ocean_state%p_aux%PgradDensity_horz_center
      grad_rho_GM_vert_center=> ocean_state%p_aux%DerivDensity_vert_center
    
    ENDIF

!     CALL sync_patch_array(sync_c, patch_2D, rho_GM)
    
    !grad_T_vec(:,:,:)%x(1)=0.0_wp
    !grad_T_vec(:,:,:)%x(2)=0.0_wp
    !grad_T_vec(:,:,:)%x(3)=0.0_wp
    !grad_T_vert_center(:,:,:)=0.0_wp

    start_level = 1

    !-------------------------------------------------------------------------------
    !1) calculation of horizontal and vertical gradient for potential temperature and salinity
!ICON_OMP_PARALLEL
!ICON_OMP_DO PRIVATE(start_edge_index,end_edge_index) ICON_OMP_DEFAULT_SCHEDULE
    DO blockNo = edges_in_domain%start_block, edges_in_domain%end_block
      CALL get_index_range(edges_in_domain, blockNo, start_edge_index, end_edge_index)

      grad_T_horz(:,:,blockNo) = 0.0_wp
      !1a) calculate horizontal gradient of temperature
      CALL grad_fd_norm_oce_3d_onBlock ( &
        & pot_temp, &
        & patch_3D,                           &
        & op_coeff%grad_coeff(:,:,blockNo), &
        & grad_T_horz(:,:,blockNo),           &
        & start_edge_index, end_edge_index, blockNo)

     !1b)calculate horizontal  gradient of salinity
      IF(no_tracer>=2)THEN
        grad_S_horz(:,:,blockNo) = 0.0_wp
        CALL grad_fd_norm_oce_3d_onBlock ( &
          & salinity, &
          & patch_3D,                    &
          & op_coeff%grad_coeff(:,:,blockNo), &
          & grad_S_horz(:,:,blockNo),           &
          & start_edge_index, end_edge_index, blockNo)
     ENDIF
     IF(.NOT.SLOPE_CALC_VIA_TEMPERTURE_SALINITY)THEN
     
       grad_rho_GM_horz(:,:,blockNo) = 0.0_wp
       CALL grad_fd_norm_oce_3d_onBlock ( &
        & rho_GM, &
        & patch_3D,                    &
        & op_coeff%grad_coeff(:,:,blockNo), &
        & grad_rho_GM_horz(:,:,blockNo),           &
        & start_edge_index, end_edge_index, blockNo)
     ENDIF
    END DO ! blocks
!ICON_OMP_END_DO


    !---------------------------------------------------------------------
!ICON_OMP_DO PRIVATE(start_cell_index,end_cell_index) ICON_OMP_DEFAULT_SCHEDULE
 
    DO blockNo = cells_in_domain%start_block, cells_in_domain%end_block
      CALL get_index_range(cells_in_domain, blockNo, start_cell_index, end_cell_index)

      grad_T_vert(:,:,blockNo) = 0.0_wp ! this is only for the top level
      !1c) calculation of vertical derivative for temperature and salinity
      CALL verticalDeriv_scalar_onHalfLevels_on_block( patch_3d,                &
                                                  & pot_temp(:,:,blockNo),   &
                                                  & grad_T_vert(:,:,blockNo),&
                                                  & start_level+1,             &
                                                  & blockNo,                 &
                                                  & start_cell_index,        &
                                                  & end_cell_index)
      IF((no_tracer>=2))THEN
        grad_S_vert(:,:,blockNo) = 0.0_wp! this is only for the top level
        CALL verticalDeriv_scalar_onHalfLevels_on_block( patch_3d,                &
                                                    & salinity(:,:,blockNo),   &
                                                    & grad_S_vert(:,:,blockNo),&
                                                    & start_level+1,             &
                                                    & blockNo,                 &
                                                    & start_cell_index,        &
                                                    & end_cell_index)
      ENDIF
      IF(.NOT.SLOPE_CALC_VIA_TEMPERTURE_SALINITY)THEN
        !IF((no_tracer>=2))THEN 
        !  grad_rho_GM_vert(:,:,blockNo) = ocean_state%p_diag%grad_rho_PP_vert(:,:,blockNo) 
        !ELSEIF((no_tracer==1))THEN                       
          grad_rho_GM_vert(:,:,blockNo) = 0.0_wp! this is only for the top level
          CALL verticalDeriv_scalar_onHalfLevels_on_block( patch_3d,                &
                                                    & rho_GM(:,:,blockNo),   &
                                                    & grad_rho_GM_vert(:,:,blockNo),&
                                                    & start_level+1,             &
                                                    & blockNo,                 &
                                                    & start_cell_index,        &
                                                    & end_cell_index)
        grad_rho_GM_vert(:,:,blockNo)=-grad_rho_GM_vert(:,:,blockNo)                                            
        !ENDIF
      ENDIF
    END DO ! blocks
!ICON_OMP_END_DO_NOWAIT
!ICON_OMP_END_PARALLEL

!     CALL sync_patch_array(sync_e, patch_2D, grad_rho_GM_horz)

    !---------DEBUG DIAGNOSTICS-------------------------------------------
    idt_src=3  ! output print level (1-5, fix)
<<<<<<< HEAD
    CALL dbg_print('calc_slopes: grad_T_horz',grad_T_horz,&
      & str_module,idt_src, in_subset=edges_in_domain)
    IF(no_tracer>=2)THEN  
    CALL dbg_print('calc_slopes: grad_S_horz',grad_S_horz,&
      & str_module,idt_src, in_subset=edges_in_domain)
    ENDIF
=======
    IF(SLOPE_CALC_VIA_TEMPERTURE_SALINITY)THEN    
      CALL dbg_print('calc_slopes: grad_T_horz',grad_T_horz,&
        & str_module,idt_src, in_subset=edges_in_domain)
      IF(no_tracer==2)THEN  
      CALL dbg_print('calc_slopes: grad_S_horz',grad_S_horz,&
        & str_module,idt_src, in_subset=edges_in_domain)
      ENDIF
    ELSEIF(.NOT.SLOPE_CALC_VIA_TEMPERTURE_SALINITY)THEN
    CALL dbg_print('calc_slopes: grad_rho_GM_horz',grad_rho_GM_horz,&
      & str_module,idt_src, in_subset=edges_in_domain)
    CALL dbg_print('calc_slopes: grad_vert',grad_rho_GM_vert,&
      & str_module,idt_src, in_subset=cells_in_domain)
      
        
    ENDIF    
>>>>>>> dd2cc748
!    CALL sync_patch_array(sync_c, patch_2D, grad_T_vert)       
!    IF(no_tracer>=2)   CALL sync_patch_array(sync_c, patch_2D, grad_S_vert)   

   !---------DEBUG DIAGNOSTICS-------------------------------------------
    idt_src=4  ! output print level (1-5, fix)
<<<<<<< HEAD
    CALL dbg_print('neutral_slopes: grad_T_vert',grad_T_vert,&
      & str_module,idt_src, in_subset=cells_in_domain)
    IF(no_tracer>=2)THEN        
    CALL dbg_print('neutral_slopes: grad_S_vert',grad_S_vert,&
      & str_module,idt_src, in_subset=cells_in_domain) 
    ENDIF       
=======
    IF(SLOPE_CALC_VIA_TEMPERTURE_SALINITY)THEN      
      CALL dbg_print('neutral_slopes: grad_T_vert',grad_T_vert,&
        & str_module,idt_src, in_subset=cells_in_domain)
      IF(no_tracer==2)THEN        
      CALL dbg_print('neutral_slopes: grad_S_vert',grad_S_vert,&
        & str_module,idt_src, in_subset=cells_in_domain) 
      ENDIF
    ELSEIF(.NOT.SLOPE_CALC_VIA_TEMPERTURE_SALINITY)THEN  
    CALL dbg_print('neutral_slopes: grad_rho_GM_vert',grad_rho_GM_vert,&
      & str_module,idt_src, in_subset=cells_in_domain) 
    
    ENDIF   
>>>>>>> dd2cc748
  !---------------------------------------------------------------------   
   
    !2) map horizontal and vertial derivative to cell centered vector
    CALL map_edges2cell_with_height_3d(patch_3D,  &
        & grad_T_horz,                &
        & op_coeff,                   &
        & grad_T_vec,                 &
        & subset_range=cells_in_domain)

!     CALL sync_patch_array(sync_c, patch_2D, grad_T_vert)
    IF(.NOT.REVERT_VERTICAL_RECON_AND_TRANSPOSED)THEN
      CALL map_scalar_prismtop2center(patch_3d,&
        & grad_T_vert,                &
        & op_coeff,                 &
        & grad_T_vert_center)
    ELSEIF(REVERT_VERTICAL_RECON_AND_TRANSPOSED)THEN
      CALL map_scalar_prismtop2center_GM(patch_3d,&
        & grad_T_vert,                &
        & op_coeff,                 &
        & grad_T_vert_center)    
    
    ENDIF    
        
       
    IF((no_tracer>=2))THEN        
      
<<<<<<< HEAD
      CALL map_edges2cell_with_height_3d(patch_3D,  &
=======
      CALL map_edges2cell_3d(patch_3D,  &      
>>>>>>> dd2cc748
          & grad_S_horz,                &
          & op_coeff,                   &
          & grad_S_vec,                 &
          & subset_range=cells_in_domain)
      IF(.NOT.REVERT_VERTICAL_RECON_AND_TRANSPOSED)THEN          
        CALL map_scalar_prismtop2center(patch_3d,&
          & grad_S_vert,                       &
          & op_coeff,                          &
          & grad_S_vert_center)
      ELSEIF(REVERT_VERTICAL_RECON_AND_TRANSPOSED)THEN      
        CALL map_scalar_prismtop2center_GM(patch_3d,&
          & grad_S_vert,                       &
          & op_coeff,                          &
          & grad_S_vert_center)  
      ENDIF              
    ENDIF
    IF(.NOT.SLOPE_CALC_VIA_TEMPERTURE_SALINITY)THEN

      CALL map_edges2cell_3d(patch_3D,  &      
          & grad_rho_GM_horz,           &
          & op_coeff,                   &
          & grad_rho_GM_vec,            &
          & subset_range=cells_in_domain)
    IF(.NOT.REVERT_VERTICAL_RECON_AND_TRANSPOSED)THEN                    
      CALL map_scalar_prismtop2center(patch_3d,&
          & grad_rho_GM_vert,                  &
          & op_coeff,                          &
          & grad_rho_GM_vert_center)
     ELSEIF(REVERT_VERTICAL_RECON_AND_TRANSPOSED)THEN  
      CALL map_scalar_prismtop2center_GM(patch_3d,&
          & grad_rho_GM_vert,                  &
          & op_coeff,                          &
          & grad_rho_GM_vert_center)     
     
     ENDIF         
    
    ENDIF    
    !------------------------------------------------------------------------------

    !------------------------------------------------------------------------------    
    IF(no_tracer>=2)THEN

        IF(SLOPE_CALC_VIA_TEMPERTURE_SALINITY)THEN
!ICON_OMP_PARALLEL PRIVATE(salinityColumn)                             
    salinityColumn(1:n_zlev) = sal_ref  ! in case of absent salinty tracer!
!ICON_OMP_DO PRIVATE(start_cell_index,end_cell_index, cell_index, end_level,neutral_coeff, &
!ICON_OMP  level) ICON_OMP_DEFAULT_SCHEDULE
          DO blockNo = cells_in_domain%start_block, cells_in_domain%end_block
            CALL get_index_range(cells_in_domain, blockNo, start_cell_index, end_cell_index)

            DO cell_index = start_cell_index, end_cell_index
              end_level = patch_3d%p_patch_1d(1)%dolic_c(cell_index,blockNo)
              IF(end_level <= min_dolic) CYCLE
                salinityColumn(1:end_level) = salinity(cell_index,1:end_level,blockNo)

                !4.1) calculate slope coefficients as thermal expansion and saline contraction coefficients
                !
                !Nonlinear EOS, slope coefficients are calculated via the McDougall-method
                IF(EOS_TYPE/=1)THEN
          
                  neutral_coeff = calc_neutralslope_coeff_func_onColumn(         &
                  & pot_temp(cell_index,1:end_level,blockNo), salinityColumn(1:end_level),  &
                  & depth_cellinterface(cell_index,2:end_level+1,blockNo), end_level)
                  
                  !Thisis just for testing and can be deleted at some point                 
                  !neutral_coeff =calc_neutralslope_coeff_func_onColumn_UNESCO(         &
                  !& pot_temp(cell_index,1:end_level,blockNo), salinityColumn(1:end_level),  &
                  !& depth_cellinterface(cell_index,2:end_level+1,blockNo), end_level)                  
                  !neutral_coeff(:,1) = LinearThermoExpansionCoefficient 
                  ! neutral_coeff(:,2) = LinearHalineContractionCoefficient
                   
                !Linear EOS: slope coefficients are equal to EOS-coefficients
                ELSEIF(EOS_TYPE==1)THEN          
                  neutral_coeff(:,1) = LinearThermoExpansionCoefficient 
                  neutral_coeff(:,2) = LinearHalineContractionCoefficient
                ENDIF
        
                DO level = start_level+1, end_level-1

                  ocean_state%p_aux%slopes(cell_index,level,blockNo)%x &
                  & = -neutral_coeff(level,1) * grad_T_vec(cell_index,level,blockNo)%x + &
                  &      neutral_coeff(level,2) * grad_S_vec(cell_index,level,blockNo)%x

<<<<<<< HEAD
        neutral_coeff = calc_neutralslope_coeff_onColumn(         &
          & pot_temp(cell_index,1:end_level,blockNo), salinityColumn(1:end_level),  &
          & depth_cellinterface(cell_index,2:end_level+1,blockNo), end_level)
=======
                  ocean_state%p_aux%slopes_drdx(cell_index,level,blockNo)=&
                  & DOT_PRODUCT(ocean_state%p_aux%slopes(cell_index,level,blockNo)%x,&
                           &ocean_state%p_aux%slopes(cell_index,level,blockNo)%x)
                  ocean_state%p_aux%slopes_drdx(cell_index,level,blockNo)=&
                  & sqrt(ocean_state%p_aux%slopes_drdx(cell_index,level,blockNo))
>>>>>>> dd2cc748

                  ocean_state%p_aux%slopes_drdz(cell_index,level,blockNo)=&
                  & -(-neutral_coeff(level,1) * grad_T_vert_center(cell_index,level,blockNo)+ &
                  &      neutral_coeff(level,2) * grad_S_vert_center(cell_index,level,blockNo))
              
<<<<<<< HEAD
            ocean_state%p_aux%slopes(cell_index,level,blockNo)%x &
              & = -( neutral_coeff(level,1) * grad_T_vec(cell_index,level,blockNo)%x + &
              &      neutral_coeff(level,2) * grad_S_vec(cell_index,level,blockNo)%x)  &           
              &   / (neutral_coeff(level,1) * grad_T_vert_center(cell_index,level,blockNo)+ &
              &      neutral_coeff(level,2) * grad_S_vert_center(cell_index,level,blockNo)-dbl_eps)

            ocean_state%p_aux%slopes_squared(cell_index,level,blockNo)=&
              & DOT_PRODUCT(ocean_state%p_aux%slopes(cell_index,level,blockNo)%x,&
                           &ocean_state%p_aux%slopes(cell_index,level,blockNo)%x)
          END DO
          !
          !Perform nearest neighbor interpolation at level where slopes are not well-defined
!           ocean_state%p_aux%slopes(cell_index,start_level,blockNo)%x &
!           &= ocean_state%p_aux%slopes(cell_index,start_level+1,blockNo)%x   
!             
!           ocean_state%p_aux%slopes(cell_index,end_level,blockNo)%x &
!           &= ocean_state%p_aux%slopes(cell_index,end_level-1,blockNo)%x    
            
        ELSEIF(no_tracer==1)THEN
=======
                  ocean_state%p_aux%slopes(cell_index,level,blockNo)%x &
                    & = -(-neutral_coeff(level,1) * grad_T_vec(cell_index,level,blockNo)%x + &
                    &      neutral_coeff(level,2) * grad_S_vec(cell_index,level,blockNo)%x)  &           
                    &   /(-neutral_coeff(level,1) * grad_T_vert_center(cell_index,level,blockNo)+ &
                    &      neutral_coeff(level,2) * grad_S_vert_center(cell_index,level,blockNo)-dbl_eps)

                  ocean_state%p_aux%slopes_squared(cell_index,level,blockNo)=&
                    & DOT_PRODUCT(ocean_state%p_aux%slopes(cell_index,level,blockNo)%x,&
                                 &ocean_state%p_aux%slopes(cell_index,level,blockNo)%x)
                END DO
         !Perform nearest neighbor interpolation at level where slopes are not well-defined
!           ocean_state%p_aux%slopes(cell_index,start_level,blockNo)%x &
!           &= ocean_state%p_aux%slopes(cell_index,start_level+1,blockNo)%x   
!           ocean_state%p_aux%slopes(cell_index,end_level,blockNo)%x &
!           &= ocean_state%p_aux%slopes(cell_index,end_level-1,blockNo)%x        
            END DO ! cell_index = start_cell_index, end_cell_index
          END DO  ! blockNo = all_cells%start_block, all_cells%end_block
!ICON_OMP_END_DO_NOWAIT
!ICON_OMP_END_PARALLEL
    
        ELSEIF(.NOT.SLOPE_CALC_VIA_TEMPERTURE_SALINITY)THEN
!ICON_OMP_PARALLEL
!ICON_OMP_DO PRIVATE(start_cell_index,end_cell_index, cell_index, end_level, &
!ICON_OMP  level) ICON_OMP_DEFAULT_SCHEDULE
          DO blockNo = cells_in_domain%start_block, cells_in_domain%end_block
            CALL get_index_range(cells_in_domain, blockNo, start_cell_index, end_cell_index)

            DO cell_index = start_cell_index, end_cell_index
              end_level = patch_3d%p_patch_1d(1)%dolic_c(cell_index,blockNo)
              IF(end_level <= min_dolic) CYCLE
              !salinityColumn(1:end_level) = salinity(cell_index,1:end_level,blockNo)
                
              DO level = start_level+1, end_level-1

                ocean_state%p_aux%slopes(cell_index,level,blockNo)%x                      &
                & =   grad_rho_GM_vec(cell_index,level,blockNo)%x  &
                &    /(grad_rho_GM_vert_center(cell_index,level,blockNo)-dbl_eps)

                ocean_state%p_aux%slopes_squared(cell_index,level,blockNo)=&
                & DOT_PRODUCT(ocean_state%p_aux%slopes(cell_index,level,blockNo)%x,&
                             &ocean_state%p_aux%slopes(cell_index,level,blockNo)%x)

                ocean_state%p_aux%slopes_drdx(cell_index,level,blockNo)=&
                & sqrt(DOT_PRODUCT(grad_rho_GM_vec(cell_index,level,blockNo)%x,&
                                 & grad_rho_GM_vec(cell_index,level,blockNo)%x))

                ocean_state%p_aux%slopes_drdz(cell_index,level,blockNo)=&
                &         grad_rho_GM_vert_center(cell_index,level,blockNo)            

              END DO                         
!Perform nearest neighbor interpolation at level where slopes are not well-defined
!           ocean_state%p_aux%slopes(cell_index,start_level,blockNo)%x &
!           &= ocean_state%p_aux%slopes(cell_index,start_level+1,blockNo)%x   
!           ocean_state%p_aux%slopes(cell_index,end_level,blockNo)%x &
!           &= ocean_state%p_aux%slopes(cell_index,end_level-1,blockNo)%x                    
            END DO ! cell_index = start_cell_index, end_cell_index
          END DO  ! blockNo = all_cells%start_block, all_cells%end_block
!ICON_OMP_END_DO_NOWAIT
!ICON_OMP_END_PARALLEL
>>>>>>> dd2cc748
    
        ENDIF
        
    ELSEIF(no_tracer==1)THEN!Case of single tracer
!ICON_OMP_PARALLEL
!ICON_OMP_DO PRIVATE(start_cell_index,end_cell_index, cell_index, end_level, &
!ICON_OMP  level) ICON_OMP_DEFAULT_SCHEDULE
      DO blockNo = cells_in_domain%start_block, cells_in_domain%end_block
        CALL get_index_range(cells_in_domain, blockNo, start_cell_index, end_cell_index)

        DO cell_index = start_cell_index, end_cell_index
          end_level = patch_3d%p_patch_1d(1)%dolic_c(cell_index,blockNo)
          IF(end_level <= min_dolic) CYCLE

          DO level = start_level+1, end_level-1
<<<<<<< HEAD
          
              !ocean_state%p_aux%slopes(cell_index,level,blockNo)%x                      &
              ! & = - (neutral_coeff(level,1) * grad_T_vec(cell_index,level,blockNo)%x)  &
              ! &    /(neutral_coeff(level,1) * grad_T_vert_center(cell_index,level,blockNo)-dbl_eps)
 
              ocean_state%p_aux%slopes(cell_index,level,blockNo)%x                      &
               & = - grad_T_vec(cell_index,level,blockNo)%x  &
               &    /(grad_T_vert_center(cell_index,level,blockNo)-dbl_eps)
 
            
              ocean_state%p_aux%slopes_squared(cell_index,level,blockNo)=&
               & DOT_PRODUCT(ocean_state%p_aux%slopes(cell_index,level,blockNo)%x,&
                         &ocean_state%p_aux%slopes(cell_index,level,blockNo)%x)
          END DO
          !
          !Perform nearest neighbor interpolation at level where slopes are not well-defined
!           ocean_state%p_aux%slopes(cell_index,start_level,blockNo)%x &
!           &= ocean_state%p_aux%slopes(cell_index,start_level+1,blockNo)%x   
!             
!           ocean_state%p_aux%slopes(cell_index,end_level,blockNo)%x &
!           &= ocean_state%p_aux%slopes(cell_index,end_level-1,blockNo)%x    
          
        ENDIF
          
      END DO ! cell_index = start_cell_index, end_cell_index
    END DO  ! blockNo = all_cells%start_block, all_cells%end_block
=======
 
                ocean_state%p_aux%slopes(cell_index,level,blockNo)%x                      &
                & =   grad_rho_GM_vec(cell_index,level,blockNo)%x  &
                &    /(grad_rho_GM_vert_center(cell_index,level,blockNo)-dbl_eps)

                ocean_state%p_aux%slopes_squared(cell_index,level,blockNo)=&
                & DOT_PRODUCT(ocean_state%p_aux%slopes(cell_index,level,blockNo)%x,&
                             &ocean_state%p_aux%slopes(cell_index,level,blockNo)%x)

                ocean_state%p_aux%slopes_drdx(cell_index,level,blockNo)=&
                & sqrt(DOT_PRODUCT(grad_rho_GM_vec(cell_index,level,blockNo)%x,&
                                 & grad_rho_GM_vec(cell_index,level,blockNo)%x))

                ocean_state%p_aux%slopes_drdz(cell_index,level,blockNo)=&
                &         grad_rho_GM_vert_center(cell_index,level,blockNo)            
          END DO
          !Perform nearest neighbor interpolation at level where slopes are not well-defined
!           ocean_state%p_aux%slopes(cell_index,start_level,blockNo)%x &
!           &= ocean_state%p_aux%slopes(cell_index,start_level+1,blockNo)%x   
!           ocean_state%p_aux%slopes(cell_index,end_level,blockNo)%x &
!           &= ocean_state%p_aux%slopes(cell_index,end_level-1,blockNo)%x    
        END DO ! cell_index = start_cell_index, end_cell_index
      END DO  ! blockNo = all_cells%start_block, all_cells%end_block
>>>>>>> dd2cc748
!ICON_OMP_END_DO_NOWAIT
!ICON_OMP_END_PARALLEL  
    ENDIF


 !---------DEBUG DIAGNOSTICS-------------------------------------------
!     idt_src=3  ! output print level (1-5, fix)
!     CALL dbg_print('calc_slopes: sizegradT1',grad_T_vec(:,:,:)%x(1), &
!       &  str_module,idt_src, in_subset=cells_in_domain)      
!     CALL dbg_print('calc_slopes: sizegradT2',grad_T_vec(:,:,:)%x(2), &
!       &  str_module,idt_src, in_subset=cells_in_domain)      
!     CALL dbg_print('calc_slopes: sizegradT3',grad_T_vec(:,:,:)%x(3), &
!       &  str_module,idt_src, in_subset=cells_in_domain)      
!      
!      
!    IF(no_tracer>=2)  &
!      & CALL dbg_print('calc:slopes: sizegradS',size_grad_S_horz_vec,&
!      &                str_module,idt_src, in_subset=cells_in_domain)
  !---------------------------------------------------------------------   

  !---------------------------------------------------------------------
  !---------DEBUG DIAGNOSTICS-------------------------------------------
  idt_src=3  ! output print level (1-5, fix)
<<<<<<< HEAD
 ! CALL dbg_print('calc_slopes: squared',(ocean_state%p_aux%slopes_squared(:,:,:)),&
 !   & str_module,idt_src, in_subset=cells_in_domain)
   DO level=1,n_zlev
     CALL dbg_print('calc_slopes: slobe abs',sqrt(ocean_state%p_aux%slopes_squared(:,level,:)),&
       & str_module,idt_src, in_subset=cells_in_domain)
   END DO
=======
  CALL dbg_print('calc_slopes: squared',(ocean_state%p_aux%slopes_squared(:,:,:)),&
    & str_module,idt_src, in_subset=cells_in_domain)
   DO level=1,n_zlev
     CALL dbg_print('calc_slopes: slobe abs',sqrt(ocean_state%p_aux%slopes_squared(:,level,:)),&
       & str_module,idt_src, in_subset=cells_in_domain)
       
  END DO
>>>>>>> dd2cc748

   DO level=1,n_zlev       
       CALL dbg_print('calc_slopes: slopes dz',ocean_state%p_aux%slopes_drdz(:,level,:),&
       & str_module,idt_src, in_subset=cells_in_domain)
  END DO

<<<<<<< HEAD
!   DO level= 1, n_zlev  
!   write(0,*)'max-min vert deriv',level,maxval(grad_T_vert_center(:,level,:)),&
!   & minval(grad_T_vert_center(:,level,:)),maxval(grad_S_vert_center(:,level,:)),&
!   & minval(grad_S_vert_center(:,level,:))
!   END DO
=======
>>>>>>> dd2cc748

   DO level=1,n_zlev       
       CALL dbg_print('calc_slopes: slopes dx',ocean_state%p_aux%slopes_drdx(:,level,:),&
       & str_module,idt_src, in_subset=cells_in_domain)
  END DO
  
   !---------------------------------------------------------------------
 !  DO level= 1, n_zlev  
 !  write(0,*)'max-min vert deriv',level,maxval(grad_T_vert_center(:,level,:)),&
 !  & minval(grad_T_vert_center(:,level,:))!,maxval(grad_S_vert_center(:,level,:)),&
 !  !& minval(grad_S_vert_center(:,level,:))
 !  END DO
  !--------------------------------------------------------------------- 

  IF(BOLUS_VELOCITY_DIAGNOSTIC)THEN
    write(0,*)'calc_bolus_velocity is enabled in the namelist but deactivated in the code'
!    CALL calc_bolus_velocity(patch_3d, ocean_state, param, op_coeff)
  ENDIF
  !---------------------------------------------------------------------  
  
 
  END SUBROUTINE calc_neutral_slopes
  !-------------------------------------------------------------------------


  !-------------------------------------------------------------------------
  !>
  !! !  SUBROUTINE calculates horizontal and vertical derivatives of tracer and the corresponding
  !!    !reconstructions on cell centers.
  !!
  !!
  !! @par Revision History
  !! Developed  by  Peter Korn, MPI-M (2016).
  !!
!<Optimize:inUse>
  SUBROUTINE calc_tracer_derivatives(patch_3d, tracer, ocean_state, op_coeff, tracer_index)
    TYPE(t_patch_3d ),TARGET, INTENT(inout)          :: patch_3d
    REAL(wp)                                         :: tracer(nproma, n_zlev,patch_3d%p_patch_2d(1)%alloc_cell_blocks)    
    TYPE(t_hydro_ocean_state), TARGET                :: ocean_state
    TYPE(t_operator_coeff),            INTENT(in)    :: op_coeff
    INTEGER, INTENT(in)                              :: tracer_index
    
    !Local variables
    TYPE(t_cartesian_coordinates),POINTER :: grad_horz_center_vec(:,:,:)    
    REAL(wp),POINTER :: grad_vert_center(:,:,:)
    REAL(wp),POINTER :: grad_vert(:,:,:)    
    REAL(wp),POINTER :: grad_horz(:,:,:)
               
    INTEGER :: level, blockNo, je, start_level, end_level
    INTEGER :: start_cell_index, end_cell_index, cell_index
    INTEGER :: start_edge_index, end_edge_index
    TYPE(t_subset_range), POINTER :: cells_in_domain, edges_in_domain, all_cells
    TYPE(t_patch), POINTER :: patch_2D
<<<<<<< HEAD
    REAL(wp) :: lambda
    REAL(wp) :: depth_scale, depth
    REAL(wp) :: Coriolis_abs
    REAL(wp) :: inv_S_d, slope_abs, inv_cell_characteristic_length, cell_max_slope, cell_critical_slope
    
    !-------------------------------------------------------------------------------
    patch_2D        => patch_3d%p_patch_2d(1)
    cells_in_domain => patch_2D%cells%in_domain 
    start_level=1
    inv_S_d = 1.0_wp / S_d
    
    
    !-------------------------------------------------------------------------------
!ICON_OMP_PARALLEL   
    IF (GMRedi_usesRelativeMaxSlopes) THEN
!ICON_OMP_DO PRIVATE(start_cell_index,end_cell_index, cell_index, end_level,level, slope_abs, inv_cell_characteristic_length, &
!ICON_OMP cell_max_slope, cell_critical_slope) ICON_OMP_DEFAULT_SCHEDULE
      DO blockNo = cells_in_domain%start_block, cells_in_domain%end_block
        CALL get_index_range(cells_in_domain, blockNo, start_cell_index, end_cell_index)

        DO cell_index = start_cell_index, end_cell_index
          end_level = patch_3D%p_patch_1D(1)%dolic_c(cell_index,blockNo)
          inv_cell_characteristic_length = 1.0_wp / SQRT(patch_2D%cells%area(cell_index,blockNo))

          IF(end_level >= min_dolic) THEN

            DO level = start_level, end_level

              cell_max_slope      = S_max  &
                & * patch_3d%p_patch_1d(1)%prism_thick_c(cell_index,level,blockNo) &
                & * inv_cell_characteristic_length
              !cell_max_slope      = S_max*SQRT(patch_2D%cells%area(cell_index,blockNo))&
              !& / patch_3d%p_patch_1d(1)%prism_thick_c(cell_index,level,blockNo)

              !cell_critical_slope = S_critical &
              !  & * patch_3d%p_patch_1d(1)%prism_thick_c(cell_index,level,blockNo) &
              !  & * inv_cell_characteristic_length
                
              slope_abs = sqrt(ocean_state%p_aux%slopes_squared(cell_index,level,blockNo))

              IF(slope_abs <= cell_max_slope)THEN
                ocean_state%p_aux%taper_function_1(cell_index,level,blockNo) &
                  &= 0.5_wp*(1.0_wp + tanh((cell_max_slope - slope_abs)*inv_S_d))
              ELSE
                ocean_state%p_aux%taper_function_1(cell_index,level,blockNo)=0.0_wp
              ENDIF

            END DO
          ENDIF
        END DO
      END DO

!ICON_OMP_END_DO
    ELSE! not GMRedi_usesRelativeMaxSlopes
!ICON_OMP_DO PRIVATE(start_cell_index,end_cell_index, cell_index, end_level,level, slope_abs, inv_cell_characteristic_length, &
!ICON_OMP cell_max_slope, cell_critical_slope) ICON_OMP_DEFAULT_SCHEDULE
      DO blockNo = cells_in_domain%start_block, cells_in_domain%end_block
        cell_max_slope      = S_max
        cell_critical_slope = S_critical
=======
    !-----------------------------------------------------------------------
    patch_2D        => patch_3D%p_patch_2D(1)
    all_cells       => patch_2D%cells%all
    cells_in_domain => patch_2D%cells%in_domain
    edges_in_domain => patch_2D%edges%in_domain
    start_level=1
    !-------------------------------------------------------------------------

    IF(tracer_index==1)THEN
    
      grad_horz            => ocean_state%p_aux%temperature_grad_horz
      grad_vert            => ocean_state%p_aux%temperature_deriv_vert        

      grad_horz_center_vec => ocean_state%p_aux%PgradTemperature_horz_center
      grad_vert_center     => ocean_state%p_aux%DerivTemperature_vert_center
          
    ELSEIF(tracer_index==2)THEN      
    
      grad_horz             => ocean_state%p_aux%salinity_grad_horz
      grad_vert             => ocean_state%p_aux%salinity_deriv_vert  
          
      grad_horz_center_vec  => ocean_state%p_aux%PgradSalinity_horz_center
      grad_vert_center      => ocean_state%p_aux%DerivSalinity_vert_center
  
    ELSEIF(tracer_index>2)THEN           

      grad_horz            => ocean_state%p_aux%tracer_grad_horz
      grad_vert            => ocean_state%p_aux%tracer_deriv_vert
      
      grad_horz_center_vec => ocean_state%p_aux%PgradTracer_horz_center
      grad_vert_center     => ocean_state%p_aux%DerivTracer_vert_center
    
    ENDIF

    !-------------------------------------------------------------------------------
    !1) calculation of horizontal and vertical gradient for potential temperature and salinity
!ICON_OMP_PARALLEL
!ICON_OMP_DO PRIVATE(start_edge_index,end_edge_index) ICON_OMP_DEFAULT_SCHEDULE
    DO blockNo = edges_in_domain%start_block, edges_in_domain%end_block
      CALL get_index_range(edges_in_domain, blockNo, start_edge_index, end_edge_index)

      grad_horz(:,:,blockNo) = 0.0_wp
      !1a) calculate horizontal gradient
      CALL grad_fd_norm_oce_3d_onBlock ( &
        & tracer, &
        & patch_3D,                           &
        & op_coeff%grad_coeff(:,:,blockNo), &
        & grad_horz(:,:,blockNo),           &
        & start_edge_index, end_edge_index, blockNo)

    END DO ! blocks
!ICON_OMP_END_DO


    !---------------------------------------------------------------------
!ICON_OMP_DO PRIVATE(start_cell_index,end_cell_index) ICON_OMP_DEFAULT_SCHEDULE
 
    DO blockNo = cells_in_domain%start_block, cells_in_domain%end_block
      CALL get_index_range(cells_in_domain, blockNo, start_cell_index, end_cell_index)

      grad_vert(:,:,blockNo) = 0.0_wp ! this is only for the top level

      !1c) calculation of vertical derivative
      CALL verticalDeriv_scalar_onHalfLevels_on_block( patch_3d,                &
                                                  & tracer(:,:,blockNo),   &
                                                  & grad_vert(:,:,blockNo),&
                                                  & start_level+1,             &
                                                  & blockNo,                 &
                                                  & start_cell_index,        &
                                                  & end_cell_index)
    END DO ! blocks
!ICON_OMP_END_DO_NOWAIT
!ICON_OMP_END_PARALLEL


    !---------DEBUG DIAGNOSTICS-------------------------------------------
    idt_src=3  ! output print level (1-5, fix)
    CALL dbg_print('calc_derivatives: grad_horz',grad_horz,&
      & str_module,idt_src, in_subset=edges_in_domain)

    CALL dbg_print('calc_derivatives: grad_vert',grad_vert,&
      & str_module,idt_src, in_subset=cells_in_domain)
  !---------------------------------------------------------------------   
   
    !2) map horizontal and vertial derivative to cell centered vector
    CALL map_edges2cell_3d(patch_3D,  &
        & grad_horz,                  &
        & op_coeff,                   &
        & grad_horz_center_vec,       &
        & subset_range=cells_in_domain)


    IF(.NOT.REVERT_VERTICAL_RECON_AND_TRANSPOSED)THEN
    CALL map_scalar_prismtop2center(patch_3d,&
        & grad_vert,                &
        & op_coeff,                 &
        & grad_vert_center)
    ELSEIF(REVERT_VERTICAL_RECON_AND_TRANSPOSED)THEN
    CALL map_scalar_prismtop2center_GM(patch_3d,&
        & grad_vert,                &
        & op_coeff,                 &
        & grad_vert_center)    
    
    ENDIF    
    !------------------------------------------------------------------------------
    CALL dbg_print('calc_derivatives: grad_vert center',grad_vert_center,&
      & str_module,idt_src, in_subset=cells_in_domain)

  END SUBROUTINE calc_tracer_derivatives
  !-------------------------------------------------------------------------


  !-------------------------------------------------------------------------
  !
  !>
  !! !  SUBROUTINE calculates the tapering functions used in Gent-McWilliams-Redi parametrization.
  !!
  !! @par Revision History
  !! Developed  by  Peter Korn, MPI-M (2014).
  !!
!<Optimize:inUse>
  SUBROUTINE calc_tapering_function(patch_3d, param, ocean_state)
    TYPE(t_patch_3d ),TARGET, INTENT(inout)          :: patch_3d
    TYPE(t_hydro_ocean_state), TARGET                :: ocean_state
    TYPE(t_ho_params),                 INTENT(inout) :: param
    !TYPE(t_operator_coeff),            INTENT(in)    :: op_coeff
    
    !Local variables
    INTEGER :: start_cell_index, end_cell_index, cell_index,level,start_level,end_level, blockNo
    INTEGER :: start_edge_index, end_edge_index, je     
    TYPE(t_subset_range), POINTER :: cells_in_domain
    TYPE(t_patch), POINTER :: patch_2D
    REAL(wp) :: lambda
    REAL(wp) :: depth_scale, depth
    REAL(wp) :: Coriolis_abs
    REAL(wp) :: inv_S_d, slope_abs, inv_cell_characteristic_length, cell_max_slope, cell_critical_slope
    REAL(wp) :: cell_characteristic_length
    
    !-------------------------------------------------------------------------------
    patch_2D        => patch_3d%p_patch_2d(1)
    cells_in_domain => patch_2D%cells%in_domain 
    start_level=1
    inv_S_d = 1.0_wp / S_d
       
    !-------------------------------------------------------------------------------
!ICON_OMP_PARALLEL   
    IF (GMRedi_usesRelativeMaxSlopes) THEN
!ICON_OMP_DO PRIVATE(start_cell_index,end_cell_index, cell_index, end_level,level, slope_abs, inv_cell_characteristic_length, &
!ICON_OMP cell_max_slope, cell_critical_slope) ICON_OMP_DEFAULT_SCHEDULE
      DO blockNo = cells_in_domain%start_block, cells_in_domain%end_block
>>>>>>> dd2cc748
        CALL get_index_range(cells_in_domain, blockNo, start_cell_index, end_cell_index)

        DO cell_index = start_cell_index, end_cell_index
          end_level = patch_3D%p_patch_1D(1)%dolic_c(cell_index,blockNo)
          inv_cell_characteristic_length = 1.0_wp / SQRT(patch_2D%cells%area(cell_index,blockNo))
<<<<<<< HEAD

          IF(end_level >= min_dolic) THEN

            DO level = start_level, end_level
            
             slope_abs    = sqrt(ocean_state%p_aux%slopes_squared(cell_index,level,blockNo))           
              
              IF(slope_abs <= cell_max_slope)THEN
                ocean_state%p_aux%taper_function_1(cell_index,level,blockNo) &
                  &= 0.5_wp*(1.0_wp + tanh((cell_max_slope - slope_abs)*inv_S_d))
              ELSE
                ocean_state%p_aux%taper_function_1(cell_index,level,blockNo)=0.0_wp
              ENDIF

=======
          cell_characteristic_length     = SQRT(patch_2D%cells%area(cell_index,blockNo))
          
          IF(end_level >= min_dolic) THEN

            DO level = start_level, end_level

              cell_critical_slope      = S_critical  &
                & * patch_3d%p_patch_1d(1)%prism_thick_c(cell_index,level,blockNo) &
                & * inv_cell_characteristic_length

              cell_max_slope = S_max &
                & * patch_3d%p_patch_1d(1)%prism_thick_c(cell_index,level,blockNo) &
                & * cell_characteristic_length&
                &/(2.0_wp*param%k_tracer_isoneutral(cell_index,level,blockNo)*dtime)

              slope_abs    = sqrt(ocean_state%p_aux%slopes_squared(cell_index,level,blockNo))           

              IF(slope_abs <= cell_max_slope)THEN

                ocean_state%p_aux%taper_function_1(cell_index,level,blockNo) &
                  &= 0.5_wp*(1.0_wp + tanh((cell_critical_slope - slope_abs)*inv_S_d))
                
                !ocean_state%p_aux%slopes_squared(cell_index,level,blockNo)=tanh((cell_critical_slope - slope_abs)*inv_S_d)!&
                !&=  patch_3d%p_patch_1d(1)%prism_thick_c(cell_index,level,blockNo) &
                !& * inv_cell_characteristic_length  

              ELSE
                ocean_state%p_aux%taper_function_1(cell_index,level,blockNo)=0.0_wp
              ENDIF
>>>>>>> dd2cc748
            END DO
          ENDIF
        END DO
      END DO
<<<<<<< HEAD
!ICON_OMP_END_DO
    ENDIF !GMRedi_usesRelativeMaxSlopes

!     CALL sync_patch_array(sync_c, patch_2D,ocean_state%p_aux%taper_function_1)
! Do level=1,n_zlev
! write(*,*)'max-min taper 1',maxval( ocean_state%p_aux%taper_function_1(:,level,:)),&
! &minval( ocean_state%p_aux%taper_function_1(:,level,:))     
! End do
!stop
=======

!ICON_OMP_END_DO
    ELSE! not GMRedi_usesRelativeMaxSlopes
!ICON_OMP_DO PRIVATE(start_cell_index,end_cell_index, cell_index, end_level,level, slope_abs, inv_cell_characteristic_length, &
!ICON_OMP cell_max_slope, cell_critical_slope) ICON_OMP_DEFAULT_SCHEDULE
      DO blockNo = cells_in_domain%start_block, cells_in_domain%end_block
        cell_max_slope      = S_max
        cell_critical_slope = S_critical
        CALL get_index_range(cells_in_domain, blockNo, start_cell_index, end_cell_index)

        DO cell_index = start_cell_index, end_cell_index
          end_level = patch_3D%p_patch_1D(1)%dolic_c(cell_index,blockNo)
          inv_cell_characteristic_length = 1.0_wp / SQRT(patch_2D%cells%area(cell_index,blockNo))

          IF(end_level >= min_dolic) THEN

            DO level = start_level, end_level
            
             slope_abs    = sqrt(ocean_state%p_aux%slopes_squared(cell_index,level,blockNo))           
              
              !IF(slope_abs <= cell_max_slope)THEN
                ocean_state%p_aux%taper_function_1(cell_index,level,blockNo) &
                  &= 0.5_wp*(1.0_wp + tanh((cell_max_slope - slope_abs)*inv_S_d))
              !ELSE
              !  ocean_state%p_aux%taper_function_1(cell_index,level,blockNo)=0.0_wp
              !ENDIF

            END DO
          ENDIF
        END DO
      END DO
!ICON_OMP_END_DO
    ENDIF !GMRedi_usesRelativeMaxSlopes

>>>>>>> dd2cc748
    !tapering schemes other than Danabasoglu-McWilliams require a second
    !tapering function
    IF(tapering_scheme/=tapering_DanaMcWilliams)THEN

!ICON_OMP_DO PRIVATE(start_cell_index,end_cell_index, cell_index, end_level,level, &
!ICON_OMP Coriolis_abs,lambda,depth_scale,depth) ICON_OMP_DEFAULT_SCHEDULE

      DO blockNo = cells_in_domain%start_block, cells_in_domain%end_block
        CALL get_index_range(cells_in_domain, blockNo, start_cell_index, end_cell_index)

        DO cell_index = start_cell_index, end_cell_index
          end_level = patch_3D%p_patch_1D(1)%dolic_c(cell_index,blockNo)

          IF(end_level >= min_dolic) THEN

            DO level = start_level, end_level-1
              Coriolis_abs=abs(patch_2d%cells%f_c(cell_index,blockNo))
              lambda      = min(max(15000._WP, c_speed/Coriolis_abs),100000.0_WP)
              depth_scale = lambda*sqrt(ocean_state%p_aux%slopes_squared(cell_index,level,blockNo))
              depth       = patch_3d%p_patch_1d(1)%depth_CellMiddle(cell_index,level,blockNo)

              IF(depth<=depth_scale)THEN
                ocean_state%p_aux%taper_function_2(cell_index,level,blockNo) &
                  & = 0.5_wp*(1.0_wp+sin(pi*depth/depth_scale-pi/2.0_wp))
              ELSE
                ocean_state%p_aux%taper_function_2(cell_index,level,blockNo) =1.0_wp
              ENDIF

            END DO
          ENDIF
        END DO
      END DO
!ICON_OMP_END_DO
!       CALL sync_patch_array(sync_c, patch_2D,ocean_state%p_aux%taper_function_2)
    ENDIF
!ICON_OMP_END_PARALLEL

!  Do level=1,n_zlev
!  write(0,*)'max-min taper1/2',level,&
!   &maxval( ocean_state%p_aux%taper_function_1(:,level,:)),&
!   &minval( ocean_state%p_aux%taper_function_1(:,level,:)),& 
!  &maxval( ocean_state%p_aux%taper_function_2(:,level,:)),&
!  &minval( ocean_state%p_aux%taper_function_2(:,level,:)),& 
!  &maxval( ocean_state%p_aux%slopes_squared(:,level,:)),&
! &minval( ocean_state%p_aux%slopes_squared(:,level,:)) 
!  End do        
!  stop
     CALL dbg_print('calc_tapering_fct1:', ocean_state%p_aux%taper_function_1 ,&
       & this_mod_name, 3, patch_2D%cells%in_domain)
     IF(tapering_scheme/=tapering_DanaMcWilliams) THEN
       CALL dbg_print('calc_tapering_fct2:', ocean_state%p_aux%taper_function_2 ,&
       & this_mod_name, 3, patch_2D%cells%in_domain)
     ENDIF
   
  END SUBROUTINE calc_tapering_function
  !-------------------------------------------------------------------------

  !-------------------------------------------------------------------------
  !
  !>
  !! !  SUBROUTINE calculates the entries of he Gent-McWilliams mixing tensor, 
  !! !             this includes the tapering for which different options are available
  !! !
  !!         !A) Danabasoglu,G. and J. C.McWilliams, 1995:
  !!         ! Sensitivity of the global ocean circulation to 
  !!         ! parameterizations of mesoscale tracer transports
  !!         ! Journal of Climate, 8, 2967-2987
  !!         ! For steep slope regions:
  !!         !    Exponential taper applied to both the neutral and GM operator
  !!         !    parts.
  !!
  !!         !B) Large, W.G. et al. 1997
  !!         ! Sensitivity to surface forcing and boundary layer mixing in a global 
  !!         !  ocean model: annual-mean climatology
  !!         ! JPO, 27, 2418-2447
  !!         ! For steep slope regions:
  !!         !    Exponential taper applied to both neutral operator and GM operator
  !!         ! For near surface part:
  !!         !    Sine taper also applied to both neutral operator and GM operator. 
  !!         !C) Grffies, Fundamentals of Ocean Climte Models, 2004
  !!         ! For steep slope region:
  !!         ! a) no taper applied to diagonal piece of horizontal neutral operator
  !!         ! b) hyperbolic tangent(exponential) taper applied to off-diagonal piece of
  !!         !    horizontal operator and to diagonal and off-diagonal piece of vertical
  !!         !    neutral diffusion operator. a)+b) means we transfer the tracer diffusion
  !!         !    to a horizontal-vertical manner in regions of steep neutral slopes.
  !!         ! c) Exponential taper applied to GM operator.
  !!         ! For surface layer with small slope:
  !!         ! a) sine taper applied to both neutral operator and GM operator, except the
  !!         !    diagonal piece of the horizontal diffusion.
  
  !!
  !! @par Revision History
  !! Developed  by  Peter Korn, MPI-M (2014).
  !!
!<Optimize:inUse>
  SUBROUTINE calc_entries_mixing_tensor(patch_3d, ocean_state, param,taper_diagonal_horz,taper_diagonal_vert_expl,&
    & taper_diagonal_vert_impl, taper_off_diagonal_horz, taper_off_diagonal_vert,tracer_index )
    TYPE(t_patch_3d ),TARGET, INTENT(inout)          :: patch_3d
    TYPE(t_hydro_ocean_state), TARGET                :: ocean_state
    TYPE(t_ho_params),                 INTENT(inout) :: param
    REAL(wp), INTENT(inout)                          :: taper_diagonal_horz(:,:,:)
    REAL(wp), INTENT(inout)                          :: taper_diagonal_vert_expl(:,:,:)        
    REAL(wp), INTENT(inout)                          :: taper_diagonal_vert_impl(:,:,:)    
    TYPE(t_cartesian_coordinates), INTENT(inout)     :: taper_off_diagonal_horz(:,:,:)
    TYPE(t_cartesian_coordinates), INTENT(inout)     :: taper_off_diagonal_vert(:,:,:) 
    INTEGER                                          :: tracer_index   
    
    
    !Local variables
    INTEGER :: start_cell_index, end_cell_index, cell_index,level,start_level,end_level, blockNo
    INTEGER :: start_edge_index, end_edge_index, je     
    TYPE(t_subset_range), POINTER :: cells_in_domain!,edges_in_domain
    TYPE(t_patch), POINTER :: patch_2D    
    REAL(wp), POINTER :: K_I(:,:,:), K_D(:,:,:), kappa(:,:,:)
    REAL(wp)           :: geometric_scale, geometric_scale_factor_GMR
    !-------------------------------------------------------------------------------
    patch_2D        => patch_3d%p_patch_2d(1)
    cells_in_domain => patch_2D%cells%in_domain 
    start_level=1
    !-------------------------------------------------------------------------------

    !-------------------------------------------------------------------------------
    !
    !The dianeutral diffusivity is the number determined by the PP-scheme
    K_I           => param%k_tracer_isoneutral
    K_D           => param%k_tracer_dianeutral !param%a_tracer_v(:,:,:,tracer_index) !  
    kappa         => param%k_tracer_GM_kappa
    
    IF(SWITCH_OFF_TAPERING)THEN
     ocean_state%p_aux%taper_function_1(:,:,:)=1.0_wp
     ocean_state%p_aux%taper_function_2(:,:,:)=1.0_wp
    ENDIF
    taper_diagonal_horz(:,:,:)     =0.0_wp
    taper_diagonal_vert_expl(:,:,:)=0.0_wp        
    taper_diagonal_vert_impl(:,:,:)=0.0_wp    
    taper_off_diagonal_horz(:,:,:)%x(1)=0.0_wp
    taper_off_diagonal_horz(:,:,:)%x(2)=0.0_wp
    taper_off_diagonal_horz(:,:,:)%x(3)=0.0_wp    
    taper_off_diagonal_vert(:,:,:)%x(1)=0.0_wp
    taper_off_diagonal_vert(:,:,:)%x(2)=0.0_wp
    taper_off_diagonal_vert(:,:,:)%x(3)=0.0_wp
    !-------------------------------------------------------------------------------
    
    SELECT CASE(tapering_scheme)

    CASE(tapering_DanaMcWilliams)
<<<<<<< HEAD
=======
      IF(SWITCH_ON_TAPERING_HORIZONTAL_DIFFUSION)THEN

>>>>>>> dd2cc748
!ICON_OMP_PARALLEL
!ICON_OMP_DO PRIVATE(start_cell_index,end_cell_index, cell_index, end_level,level) ICON_OMP_DEFAULT_SCHEDULE
      DO blockNo = cells_in_domain%start_block, cells_in_domain%end_block
        CALL get_index_range(cells_in_domain, blockNo, start_cell_index, end_cell_index)

        DO cell_index = start_cell_index, end_cell_index
          end_level = patch_3D%p_patch_1D(1)%dolic_c(cell_index,blockNo)
<<<<<<< HEAD

!           IF(end_level >= min_dolic) THEN
          
            DO level = start_level, end_level
            
              !Following recommendations in Griffies Ocean Climate Model book (sect. 15.3.4.2)
              !Danabasoglou-McWilliams tapering is for horizontal flux only applied to
              !off-diagonal terms
              
              !coefficients for horizontal fluxes
              taper_diagonal_horz(cell_index,level,blockNo)  &
              & =&! ocean_state%p_aux%taper_function_1(cell_index,level,blockNo)*&
              &   K_I(cell_index,level,blockNo)
=======
          
            DO level = start_level, end_level
!IF( ocean_state%p_aux%slopes_squared(cell_index,level,blockNo)>S_max**2)THEN             
! ocean_state%p_aux%taper_function_1(cell_index,level,blockNo)=S_max**2/ocean_state%p_aux%slopes_squared(cell_index,level,blockNo) 
! ELSE
!ocean_state%p_aux%taper_function_1(cell_index,level,blockNo)=1.0_wp
!ENDIF                         
              !Following recommendations in Griffies Ocean Climate Model book (sect. 15.3.4.2)
              !Danabasoglou-McWilliams tapering is for horizontal flux only applied to
              !off-diagonal terms
                            
              !coefficients for horizontal fluxes
              taper_diagonal_horz(cell_index,level,blockNo)  &
              & =K_I(cell_index,level,blockNo)&
              &*ocean_state%p_aux%taper_function_1(cell_index,level,blockNo)

              taper_off_diagonal_horz(cell_index,level,blockNo)%x&
              & = (K_I(cell_index,level,blockNo)-kappa(cell_index,level,blockNo))&
              &*ocean_state%p_aux%taper_function_1(cell_index,level,blockNo)&
              &*ocean_state%p_aux%slopes(cell_index,level,blockNo)%x
 
              !coefficients for vertical fluxes
              taper_off_diagonal_vert(cell_index,level,blockNo)%x&
              &= (K_I(cell_index,level,blockNo)+kappa(cell_index,level,blockNo))&
              &*ocean_state%p_aux%taper_function_1(cell_index,level,blockNo)&                
              &*ocean_state%p_aux%slopes(cell_index,level,blockNo)%x
              
              taper_diagonal_vert_impl(cell_index,level,blockNo)  &              
              &=K_I(cell_index,level,blockNo)&
              &*ocean_state%p_aux%slopes_squared(cell_index,level,blockNo)&
              &*ocean_state%p_aux%taper_function_1(cell_index,level,blockNo)

            END DO
        END DO
      END DO
!ICON_OMP_END_DO
!ICON_OMP_END_PARALLEL      
      
      ELSEIF(.NOT.SWITCH_ON_TAPERING_HORIZONTAL_DIFFUSION)THEN

!ICON_OMP_PARALLEL
!ICON_OMP_DO PRIVATE(start_cell_index,end_cell_index, cell_index, end_level,level) ICON_OMP_DEFAULT_SCHEDULE
      DO blockNo = cells_in_domain%start_block, cells_in_domain%end_block
        CALL get_index_range(cells_in_domain, blockNo, start_cell_index, end_cell_index)

        DO cell_index = start_cell_index, end_cell_index
          end_level = patch_3D%p_patch_1D(1)%dolic_c(cell_index,blockNo)

            DO level = start_level, end_level
            
              !Following recommendations in Griffies Ocean Climate Model book (sect. 15.3.4.2)
              !Danabasoglou-McWilliams tapering is for horizontal flux only applied to
              !off-diagonal terms
                           
              !coefficients for horizontal fluxes
              taper_diagonal_horz(cell_index,level,blockNo)  &
              & = K_I(cell_index,level,blockNo)
>>>>>>> dd2cc748

              taper_off_diagonal_horz(cell_index,level,blockNo)%x&
              & = (K_I(cell_index,level,blockNo)-kappa(cell_index,level,blockNo))&
              &*ocean_state%p_aux%slopes(cell_index,level,blockNo)%x&
              &*ocean_state%p_aux%taper_function_1(cell_index,level,blockNo)

              !coefficients for vertical fluxes
              taper_off_diagonal_vert(cell_index,level,blockNo)%x&
              &= (K_I(cell_index,level,blockNo)+kappa(cell_index,level,blockNo))&
              &*ocean_state%p_aux%taper_function_1(cell_index,level,blockNo)&                
              &*ocean_state%p_aux%slopes(cell_index,level,blockNo)%x

              
              taper_diagonal_vert_impl(cell_index,level,blockNo)  &              
              &=K_I(cell_index,level,blockNo)&
              &*ocean_state%p_aux%slopes_squared(cell_index,level,blockNo)&
              &*ocean_state%p_aux%taper_function_1(cell_index,level,blockNo)
<<<<<<< HEAD
!IF(level<=5)THEN              
!write(12345,*)'v-impl:h-diag',level,taper_diagonal_vert_impl(cell_index,level,blockNo),&
!              &ocean_state%p_aux%slopes_squared(cell_index,level,blockNo)&
!              &*ocean_state%p_aux%taper_function_1(cell_index,level,blockNo),&
!              &ocean_state%p_aux%slopes_squared(cell_index,level,blockNo),&
!              &ocean_state%p_aux%taper_function_1(cell_index,level,blockNo) 
!ENDIF              
            END DO
!           ENDIF
        END DO
      END DO
!ICON_OMP_END_DO

      IF(switch_off_diagonal_vert_expl)THEN
=======

            END DO

        END DO
      END DO
!ICON_OMP_END_DO
!ICON_OMP_END_PARALLEL      
!       CALL sync_patch_array(sync_c, patch_2D, taper_diagonal_vert_impl)
      ENDIF
      IF(switch_off_diagonal_vert_expl)THEN
!ICON_OMP_PARALLEL      
>>>>>>> dd2cc748
!ICON_OMP_DO PRIVATE(start_cell_index,end_cell_index, cell_index, end_level,level) ICON_OMP_DEFAULT_SCHEDULE
        DO blockNo = cells_in_domain%start_block, cells_in_domain%end_block
          CALL get_index_range(cells_in_domain, blockNo, start_cell_index, end_cell_index)

          DO cell_index = start_cell_index, end_cell_index
            end_level = patch_3D%p_patch_1D(1)%dolic_c(cell_index,blockNo)

!             IF(end_level >= min_dolic) THEN
          
              DO level = start_level, end_level
                taper_diagonal_vert_expl(cell_index,level,blockNo)=0.0_wp
              END DO
!             ENDIF
          END DO
        END DO      
!ICON_OMP_END_DO
<<<<<<< HEAD
      ELSEIF(.NOT.switch_off_diagonal_vert_expl)THEN
=======
!ICON_OMP_END_PARALLEL
      ELSEIF(.NOT.switch_off_diagonal_vert_expl)THEN
!ICON_OMP_PARALLEL
>>>>>>> dd2cc748
!ICON_OMP_DO PRIVATE(start_cell_index,end_cell_index, cell_index, end_level,level) ICON_OMP_DEFAULT_SCHEDULE
       DO blockNo = cells_in_domain%start_block, cells_in_domain%end_block
          CALL get_index_range(cells_in_domain, blockNo, start_cell_index, end_cell_index)

          DO cell_index = start_cell_index, end_cell_index
            end_level = patch_3D%p_patch_1D(1)%dolic_c(cell_index,blockNo)

!             IF(end_level >= min_dolic) THEN
          
              DO level = start_level, end_level
<<<<<<< HEAD
      
                taper_diagonal_vert_expl(cell_index,level,blockNo)  &
                &=K_D(cell_index,level,blockNo)&
                &*ocean_state%p_aux%taper_function_1(cell_index,level,blockNo)
               END DO
!               ENDIF
            END DO
          END DO
!ICON_OMP_END_DO
        
      ENDIF      
!ICON_OMP_END_PARALLEL
=======
>>>>>>> dd2cc748
      
                taper_diagonal_vert_expl(cell_index,level,blockNo)  &
                &=K_D(cell_index,level,blockNo)&
                &*ocean_state%p_aux%taper_function_1(cell_index,level,blockNo)
               END DO
!               ENDIF
            END DO
          END DO
!ICON_OMP_END_DO
!ICON_OMP_END_PARALLEL
      ENDIF            

    CASE(tapering_Large)
!ICON_OMP_PARALLEL_DO PRIVATE(start_cell_index,end_cell_index, cell_index, end_level,level, geometric_scale) ICON_OMP_DEFAULT_SCHEDULE
      DO blockNo = cells_in_domain%start_block, cells_in_domain%end_block
        CALL get_index_range(cells_in_domain, blockNo, start_cell_index, end_cell_index)

        DO cell_index = start_cell_index, end_cell_index
          end_level = patch_3D%p_patch_1D(1)%dolic_c(cell_index,blockNo)

          IF(end_level >= min_dolic) THEN
             !geometric_scale=1.0_wp!sqrt(patch_2D%cells%area(cell_index,blockNo))*geometric_scale_factor_GMR
            DO level = start_level, end_level
            
              !coefficients for horizontal fluxes           
              taper_diagonal_horz(cell_index,level,blockNo)  &
              &=K_I(cell_index,level,blockNo)
<<<<<<< HEAD

              taper_off_diagonal_horz(cell_index,level,blockNo)%x&
              & = ocean_state%p_aux%taper_function_1(cell_index,level,blockNo)&
              & * ocean_state%p_aux%taper_function_2(cell_index,level,blockNo)&
              & *(K_I(cell_index,level,blockNo)-kappa(cell_index,level,blockNo))&
              &*ocean_state%p_aux%slopes(cell_index,level,blockNo)%x


              !coefficients for vertical fluxes
              taper_off_diagonal_vert(cell_index,level,blockNo)%x&
              &= (K_I(cell_index,level,blockNo)+kappa(cell_index,level,blockNo))&
              &+ocean_state%p_aux%taper_function_1(cell_index,level,blockNo)&
              &*ocean_state%p_aux%taper_function_2(cell_index,level,blockNo)&
              &*ocean_state%p_aux%slopes(cell_index,level,blockNo)%x

              
              taper_diagonal_vert_impl(cell_index,level,blockNo)  &              
              &=K_I(cell_index,level,blockNo)&
              &*ocean_state%p_aux%slopes_squared(cell_index,level,blockNo)&
              &*ocean_state%p_aux%taper_function_1(cell_index,level,blockNo)&
              &*ocean_state%p_aux%taper_function_2(cell_index,level,blockNo)
 
            END DO
          ENDIF
        END DO
      END DO
!ICON_OMP_END_PARALLEL_DO
! !ICON_OMP_PARALLEL_DO PRIVATE(start_cell_index,end_cell_index, cell_index, end_level,level) ICON_OMP_DEFAULT_SCHEDULE     
      IF(switch_off_diagonal_vert_expl)THEN
        DO blockNo = cells_in_domain%start_block, cells_in_domain%end_block
          CALL get_index_range(cells_in_domain, blockNo, start_cell_index, end_cell_index)

          DO cell_index = start_cell_index, end_cell_index
            end_level = patch_3D%p_patch_1D(1)%dolic_c(cell_index,blockNo)

            IF(end_level >= min_dolic) THEN
          
              DO level = start_level, end_level
                taper_diagonal_vert_expl(cell_index,level,blockNo)=0.0_wp
              END DO
            ENDIF
          END DO
        END DO      
      ELSEIF(.NOT.switch_off_diagonal_vert_expl)THEN
       DO blockNo = cells_in_domain%start_block, cells_in_domain%end_block
          CALL get_index_range(cells_in_domain, blockNo, start_cell_index, end_cell_index)

          DO cell_index = start_cell_index, end_cell_index
            end_level = patch_3D%p_patch_1D(1)%dolic_c(cell_index,blockNo)

            IF(end_level >= min_dolic) THEN
          
              DO level = start_level, end_level
      
                taper_diagonal_vert_expl(cell_index,level,blockNo)  &
                &=K_D(cell_index,level,blockNo)&
                &*ocean_state%p_aux%taper_function_1(cell_index,level,blockNo)
               END DO
              ENDIF
            END DO
          END DO
        
      ENDIF      
! !ICON_OMP_END_PARALLEL_DO
               

    CASE(tapering_Griffies)
    CALL finish(TRIM('mo_ocean_GM_Redi'), 'The tapering option = tapering_Griffies is not supported yet')    
!ICON_OMP_PARALLEL_DO PRIVATE(start_cell_index,end_cell_index, cell_index, end_level,level, geometric_scale) ICON_OMP_DEFAULT_SCHEDULE
      DO blockNo = cells_in_domain%start_block, cells_in_domain%end_block
        CALL get_index_range(cells_in_domain, blockNo, start_cell_index, end_cell_index)

        DO cell_index = start_cell_index, end_cell_index
          end_level = patch_3D%p_patch_1D(1)%dolic_c(cell_index,blockNo)

          IF(end_level >= min_dolic) THEN
            geometric_scale=1.0_wp!sqrt(patch_2D%cells%area(cell_index,blockNo))*geometric_scale_factor_GMR
            DO level = start_level, end_level
            
              taper_diagonal_horz(cell_index,level,blockNo)  &
                &=K_I(cell_index,level,blockNo)

              taper_diagonal_vert_expl(cell_index,level,blockNo)  &
                &=K_D(cell_index,level,blockNo)              

               taper_diagonal_vert_impl(cell_index,level,blockNo)  &              
                 &=(K_I(cell_index,level,blockNo)*ocean_state%p_aux%slopes_squared(cell_index,level,blockNo)&
                 &+K_D(cell_index,level,blockNo))*ocean_state%p_aux%taper_function_1(cell_index,level,blockNo)&
                 &*ocean_state%p_aux%taper_function_2(cell_index,level,blockNo)              
              
=======

>>>>>>> dd2cc748
              taper_off_diagonal_horz(cell_index,level,blockNo)%x&
              & = ocean_state%p_aux%taper_function_1(cell_index,level,blockNo)&
              & * ocean_state%p_aux%taper_function_2(cell_index,level,blockNo)&
              & *(K_I(cell_index,level,blockNo)-kappa(cell_index,level,blockNo))&
              &*ocean_state%p_aux%slopes(cell_index,level,blockNo)%x

              !coefficients for vertical fluxes
              taper_off_diagonal_vert(cell_index,level,blockNo)%x&
<<<<<<< HEAD
                = (K_I(cell_index,level,blockNo)+kappa(cell_index,level,blockNo))&
                &*ocean_state%p_aux%slopes(cell_index,level,blockNo)%x&
                &*ocean_state%p_aux%taper_function_1(cell_index,level,blockNo)&
                &*ocean_state%p_aux%taper_function_2(cell_index,level,blockNo)
            
! write(123,*)'data',taper_diagonal_vert_impl(cell_index,level,blockNo),&
! &ocean_state%p_aux%slopes_squared(cell_index,level,blockNo),&
! &ocean_state%p_aux%taper_function_1(cell_index,level,blockNo),&
! &(K_I(cell_index,level,blockNo)*ocean_state%p_aux%slopes_squared(cell_index,level,blockNo)&
! &+K_D(cell_index,level,blockNo)),&
! Dot_Product(ocean_state%p_aux%slopes(cell_index,level,blockNo)%x,ocean_state%p_aux%slopes(cell_index,level,blockNo)%x)
            
=======
              &= (K_I(cell_index,level,blockNo)+kappa(cell_index,level,blockNo))&
              &+ocean_state%p_aux%taper_function_1(cell_index,level,blockNo)&
              &*ocean_state%p_aux%taper_function_2(cell_index,level,blockNo)&
              &*ocean_state%p_aux%slopes(cell_index,level,blockNo)%x

              
              taper_diagonal_vert_impl(cell_index,level,blockNo)  &              
              &=K_I(cell_index,level,blockNo)&
              &*ocean_state%p_aux%slopes_squared(cell_index,level,blockNo)&
              &*ocean_state%p_aux%taper_function_1(cell_index,level,blockNo)&
              &*ocean_state%p_aux%taper_function_2(cell_index,level,blockNo)
 
>>>>>>> dd2cc748
            END DO
          ENDIF
        END DO
      END DO
!ICON_OMP_END_PARALLEL_DO
<<<<<<< HEAD

    END SELECT
! Do level=start_level,4!end_level
! write(*,*)'max/min',level,&
! & maxval(taper_diagonal_horz(:,level,:)),minval(taper_diagonal_horz(:,level,:)),&
! & maxval(taper_diagonal_vert_expl(:,level,:)),minval(taper_diagonal_vert_expl(:,level,:)),&
! & maxval(taper_diagonal_vert_impl(:,level,:)),minval(taper_diagonal_vert_impl(:,level,:)) 
! END DO
    
!     CALL sync_patch_array(sync_c, patch_2D,K_I)
!     CALL sync_patch_array(sync_c, patch_2D,K_D)
!     CALL sync_patch_array(sync_c, patch_2D,kappa)
Do level=1,n_zlev
    CALL dbg_print('apply_tapering: vert diag expl', taper_diagonal_vert_expl(:,level,:),&
    & this_mod_name, 3, patch_2D%cells%in_domain)
END DO    
Do level=1,n_zlev
    CALL dbg_print('apply_tapering: vert diag impl', taper_diagonal_vert_impl(:,level,:),&
    & this_mod_name, 3, patch_2D%cells%in_domain)
END DO
Do level=1,n_zlev    
    CALL dbg_print('apply_tapering: horz diag', taper_diagonal_horz(:,level,:),&
    & this_mod_name, 3, patch_2D%cells%in_domain)
END DO   
  END SUBROUTINE calc_tapering
  !-------------------------------------------------------------------------
  
  
  
  
  
  
   !-------------------------------------------------------------------------
  !
  !>
  !!
  !! @par Revision History
  !! Developed  by  Peter Korn, MPI-M (2014).
  !!
!<Optimize:inUse>
  SUBROUTINE selective_GMRedi(patch_3d, ocean_state, param,taper_diagonal_horz,taper_diagonal_vert_expl,&
    & taper_diagonal_vert_impl, taper_off_diagonal_horz, taper_off_diagonal_vert,tracer_index )
    TYPE(t_patch_3d ),TARGET, INTENT(inout)          :: patch_3d
    TYPE(t_hydro_ocean_state), TARGET                :: ocean_state
    TYPE(t_ho_params),                 INTENT(inout) :: param
    REAL(wp), INTENT(inout)                          :: taper_diagonal_horz(:,:,:)
    REAL(wp), INTENT(inout)                          :: taper_diagonal_vert_expl(:,:,:)        
    REAL(wp), INTENT(inout)                          :: taper_diagonal_vert_impl(:,:,:)    
    TYPE(t_cartesian_coordinates), INTENT(inout)     :: taper_off_diagonal_horz(:,:,:)
    TYPE(t_cartesian_coordinates), INTENT(inout)     :: taper_off_diagonal_vert(:,:,:) 
    INTEGER                                          :: tracer_index   
    
    
    !Local variables
    INTEGER :: start_cell_index, end_cell_index, cell_index,level,start_level,end_level, blockNo
    INTEGER :: start_edge_index, end_edge_index, je     
    TYPE(t_subset_range), POINTER :: cells_in_domain!,edges_in_domain
    TYPE(t_patch), POINTER :: patch_2D    
    REAL(wp), POINTER :: K_I(:,:,:), K_D(:,:,:), kappa(:,:,:)
    REAL(wp)           :: geometric_scale, geometric_scale_factor_GMR
    !-------------------------------------------------------------------------------
    patch_2D        => patch_3d%p_patch_2d(1)
    cells_in_domain => patch_2D%cells%in_domain 
    start_level=1
    !-------------------------------------------------------------------------------

    !-------------------------------------------------------------------------------
    !
    !The dianeutral diffusivity is the number determined by the PP-scheme
    K_I           => param%k_tracer_isoneutral
    K_D           => param%k_tracer_dianeutral !param%a_tracer_v(:,:,:,tracer_index) !  
    kappa         => param%k_tracer_GM_kappa
    !-------------------------------------------------------------------------------
    
    SELECT CASE(tapering_scheme)

    CASE(tapering_DanaMcWilliams)
    
    
    IF(TEST_MODE_GM_ONLY)THEN
!ICON_OMP_PARALLEL
!ICON_OMP_DO PRIVATE(start_cell_index,end_cell_index, cell_index, end_level,level) ICON_OMP_DEFAULT_SCHEDULE
      DO blockNo = cells_in_domain%start_block, cells_in_domain%end_block
        CALL get_index_range(cells_in_domain, blockNo, start_cell_index, end_cell_index)

        DO cell_index = start_cell_index, end_cell_index
          end_level = patch_3D%p_patch_1D(1)%dolic_c(cell_index,blockNo)

!           IF(end_level >= min_dolic) THEN
          
            DO level = start_level, end_level
            
              !Following recommendations in Griffies Ocean Climate Model book (sect. 15.3.4.2)
              !Danabasoglou-McWilliams tapering is for horizontal flux only applied to
              !off-diagonal terms
              
              !coefficients for horizontal fluxes: horizontal diffusion is retained here !
              taper_diagonal_horz(cell_index,level,blockNo)  &
              & =&! ocean_state%p_aux%taper_function_1(cell_index,level,blockNo)*&
              &   K_I(cell_index,level,blockNo)

              taper_off_diagonal_horz(cell_index,level,blockNo)%x&
              & =(-kappa(cell_index,level,blockNo))&
              &*ocean_state%p_aux%slopes(cell_index,level,blockNo)%x&
              &*ocean_state%p_aux%taper_function_1(cell_index,level,blockNo)

              !coefficients for vertical fluxes
              taper_off_diagonal_vert(cell_index,level,blockNo)%x&
              &= (kappa(cell_index,level,blockNo))&
              &*ocean_state%p_aux%taper_function_1(cell_index,level,blockNo)&                
              &*ocean_state%p_aux%slopes(cell_index,level,blockNo)%x

              !implicit part of vertical diffusion due to GM is here set to zero.
              !The implicit part due to PP-scheme is retained.
              taper_diagonal_vert_impl(cell_index,level,blockNo)  &              
              &=0.0_wp!
              
              taper_diagonal_vert_expl(cell_index,level,blockNo)=0.0_wp
            END DO
!           ENDIF
        END DO
      END DO
!ICON_OMP_END_DO

!ICON_OMP_END_PARALLEL
     ELSEIF(TEST_MODE_REDI_ONLY)THEN
!ICON_OMP_PARALLEL
!ICON_OMP_DO PRIVATE(start_cell_index,end_cell_index, cell_index, end_level,level) ICON_OMP_DEFAULT_SCHEDULE
      DO blockNo = cells_in_domain%start_block, cells_in_domain%end_block
        CALL get_index_range(cells_in_domain, blockNo, start_cell_index, end_cell_index)

        DO cell_index = start_cell_index, end_cell_index
          end_level = patch_3D%p_patch_1D(1)%dolic_c(cell_index,blockNo)

!           IF(end_level >= min_dolic) THEN
          
            DO level = start_level, end_level
            
              !Following recommendations in Griffies Ocean Climate Model book (sect. 15.3.4.2)
              !Danabasoglou-McWilliams tapering is for horizontal flux only applied to
              !off-diagonal terms
              
              !coefficients for horizontal fluxes: horizontal diffusion is untapered.
              taper_diagonal_horz(cell_index,level,blockNo)  &
              & =&! ocean_state%p_aux%taper_function_1(cell_index,level,blockNo)*&
              &   K_I(cell_index,level,blockNo)

              taper_off_diagonal_horz(cell_index,level,blockNo)%x&
              & = (K_I(cell_index,level,blockNo))&
              &*ocean_state%p_aux%slopes(cell_index,level,blockNo)%x&
              &*ocean_state%p_aux%taper_function_1(cell_index,level,blockNo)

              !coefficients for vertical fluxes
              taper_off_diagonal_vert(cell_index,level,blockNo)%x&
              &= (K_I(cell_index,level,blockNo))&
              &*ocean_state%p_aux%taper_function_1(cell_index,level,blockNo)&                
              &*ocean_state%p_aux%slopes(cell_index,level,blockNo)%x

              
              taper_diagonal_vert_impl(cell_index,level,blockNo)  &              
              &=K_I(cell_index,level,blockNo)&
              &*ocean_state%p_aux%slopes_squared(cell_index,level,blockNo)&
              &*ocean_state%p_aux%taper_function_1(cell_index,level,blockNo)
              
            END DO
!           ENDIF
        END DO
      END DO
!ICON_OMP_END_DO

      IF(switch_off_diagonal_vert_expl)THEN
!ICON_OMP_DO PRIVATE(start_cell_index,end_cell_index, cell_index, end_level,level) ICON_OMP_DEFAULT_SCHEDULE
=======
! !ICON_OMP_PARALLEL_DO PRIVATE(start_cell_index,end_cell_index, cell_index, end_level,level) ICON_OMP_DEFAULT_SCHEDULE     
      IF(switch_off_diagonal_vert_expl)THEN
>>>>>>> dd2cc748
        DO blockNo = cells_in_domain%start_block, cells_in_domain%end_block
          CALL get_index_range(cells_in_domain, blockNo, start_cell_index, end_cell_index)

          DO cell_index = start_cell_index, end_cell_index
            end_level = patch_3D%p_patch_1D(1)%dolic_c(cell_index,blockNo)

<<<<<<< HEAD
!             IF(end_level >= min_dolic) THEN
=======
            IF(end_level >= min_dolic) THEN
>>>>>>> dd2cc748
          
              DO level = start_level, end_level
                taper_diagonal_vert_expl(cell_index,level,blockNo)=0.0_wp
              END DO
<<<<<<< HEAD
!             ENDIF
          END DO
        END DO      
!ICON_OMP_END_DO
      ELSEIF(.NOT.switch_off_diagonal_vert_expl)THEN
!ICON_OMP_DO PRIVATE(start_cell_index,end_cell_index, cell_index, end_level,level) ICON_OMP_DEFAULT_SCHEDULE
=======
            ENDIF
          END DO
        END DO      
      ELSEIF(.NOT.switch_off_diagonal_vert_expl)THEN
>>>>>>> dd2cc748
       DO blockNo = cells_in_domain%start_block, cells_in_domain%end_block
          CALL get_index_range(cells_in_domain, blockNo, start_cell_index, end_cell_index)

          DO cell_index = start_cell_index, end_cell_index
            end_level = patch_3D%p_patch_1D(1)%dolic_c(cell_index,blockNo)

<<<<<<< HEAD
!             IF(end_level >= min_dolic) THEN
=======
            IF(end_level >= min_dolic) THEN
>>>>>>> dd2cc748
          
              DO level = start_level, end_level
      
                taper_diagonal_vert_expl(cell_index,level,blockNo)  &
                &=K_D(cell_index,level,blockNo)&
                &*ocean_state%p_aux%taper_function_1(cell_index,level,blockNo)
               END DO
<<<<<<< HEAD
!               ENDIF
            END DO
          END DO
!ICON_OMP_END_DO
        
      ENDIF      
!ICON_OMP_END_PARALLEL
     
     
        
     ENDIF
    CASE(tapering_Large)
       CALL finish(TRIM('mo_ocean_GM_Redi'), 'The testing mode for LARGE-tapering option is not supported yet')        
=======
              ENDIF
            END DO
          END DO
        
      ENDIF      
! !ICON_OMP_END_PARALLEL_DO
               
>>>>>>> dd2cc748

    CASE(tapering_Griffies)
    CALL finish(TRIM('mo_ocean_GM_Redi'), 'The tapering option = tapering_Griffies is not supported yet')    
!ICON_OMP_PARALLEL_DO PRIVATE(start_cell_index,end_cell_index, cell_index, end_level,level, geometric_scale) ICON_OMP_DEFAULT_SCHEDULE
      DO blockNo = cells_in_domain%start_block, cells_in_domain%end_block
        CALL get_index_range(cells_in_domain, blockNo, start_cell_index, end_cell_index)

        DO cell_index = start_cell_index, end_cell_index
          end_level = patch_3D%p_patch_1D(1)%dolic_c(cell_index,blockNo)

          IF(end_level >= min_dolic) THEN
            geometric_scale=1.0_wp!sqrt(patch_2D%cells%area(cell_index,blockNo))*geometric_scale_factor_GMR
            DO level = start_level, end_level
            
              taper_diagonal_horz(cell_index,level,blockNo)  &
                &=K_I(cell_index,level,blockNo)

              taper_diagonal_vert_expl(cell_index,level,blockNo)  &
                &=K_D(cell_index,level,blockNo)              

               taper_diagonal_vert_impl(cell_index,level,blockNo)  &              
                 &=(K_I(cell_index,level,blockNo)*ocean_state%p_aux%slopes_squared(cell_index,level,blockNo)&
                 &+K_D(cell_index,level,blockNo))*ocean_state%p_aux%taper_function_1(cell_index,level,blockNo)&
                 &*ocean_state%p_aux%taper_function_2(cell_index,level,blockNo)              
              
              taper_off_diagonal_horz(cell_index,level,blockNo)%x&
                = (K_I(cell_index,level,blockNo)-kappa(cell_index,level,blockNo))&
                &*ocean_state%p_aux%slopes(cell_index,level,blockNo)%x&
                &*ocean_state%p_aux%taper_function_1(cell_index,level,blockNo)&
                &*ocean_state%p_aux%taper_function_2(cell_index,level,blockNo)

              taper_off_diagonal_vert(cell_index,level,blockNo)%x&
                = (K_I(cell_index,level,blockNo)+kappa(cell_index,level,blockNo))&
                &*ocean_state%p_aux%slopes(cell_index,level,blockNo)%x&
                &*ocean_state%p_aux%taper_function_1(cell_index,level,blockNo)&
                &*ocean_state%p_aux%taper_function_2(cell_index,level,blockNo)
            
            END DO
          ENDIF
        END DO
      END DO
!ICON_OMP_END_PARALLEL_DO

    END SELECT
<<<<<<< HEAD
! Do level=start_level,4!end_level
! write(*,*)'max/min',level,&
! & maxval(taper_diagonal_horz(:,level,:)),minval(taper_diagonal_horz(:,level,:)),&
! & maxval(taper_diagonal_vert_expl(:,level,:)),minval(taper_diagonal_vert_expl(:,level,:)),&
! & maxval(taper_diagonal_vert_impl(:,level,:)),minval(taper_diagonal_vert_impl(:,level,:)) 
! END DO
    
!     CALL sync_patch_array(sync_c, patch_2D,K_I)
!     CALL sync_patch_array(sync_c, patch_2D,K_D)
!     CALL sync_patch_array(sync_c, patch_2D,kappa)
Do level=1,n_zlev
    CALL dbg_print('selective_GMRedi: vert diag expl', taper_diagonal_vert_expl(:,level,:),&
    & this_mod_name, 1, patch_2D%cells%in_domain)
END DO    
Do level=1,n_zlev
    CALL dbg_print('selective_GMRedi: vert off-diag impl', taper_diagonal_vert_impl(:,level,:),&
    & this_mod_name, 1, patch_2D%cells%in_domain)
END DO
Do level=1,n_zlev    
    CALL dbg_print('selective_GMRedi: horz diag', taper_diagonal_horz(:,level,:),&
    & this_mod_name, 1, patch_2D%cells%in_domain)
END DO   
  END SUBROUTINE selective_GMRedi
=======

Do level=1,n_zlev    
    CALL dbg_print('calc_mixing_tensor: horz diag', taper_diagonal_horz(:,level,:),&
    & this_mod_name, 3, patch_2D%cells%in_domain)
END DO   
Do level=1,n_zlev
    CALL dbg_print('calc_mixing_tensor: vert diag expl', taper_diagonal_vert_expl(:,level,:),&
    & this_mod_name, 3, patch_2D%cells%in_domain)
END DO    
Do level=1,n_zlev
    CALL dbg_print('calc_mixing_tensor: vert diag impl', taper_diagonal_vert_impl(:,level,:),&
    & this_mod_name, 3, patch_2D%cells%in_domain)
END DO
  END SUBROUTINE calc_entries_mixing_tensor
>>>>>>> dd2cc748
  !-------------------------------------------------------------------------
  
   
  
  
  
  

 
  !-------------------------------------------------------------------------
  !
  !>
  !! !  SUBROUTINE calculates the fluxes of the isoycnical diffusion following Redi and the eddy flux of GM.
  !!
  !! @par Revision History
  !! Developed  by  Peter Korn, MPI-M (2014).
  !!
  !<Optimize:inUse>
  SUBROUTINE diagnose_Redi_flux_balance(patch_3d, ocean_state, param, op_coeff,&
    &tracer_index)
    TYPE(t_patch_3d ),TARGET, INTENT(inout)  :: patch_3d
    TYPE(t_hydro_ocean_state), TARGET        :: ocean_state
    TYPE(t_ho_params),      INTENT(inout)    :: param
    TYPE(t_operator_coeff), INTENT(in)       :: op_coeff
    INTEGER, INTENT(IN)                      :: tracer_index 
    
    !Local variables
    INTEGER :: start_cell_index, end_cell_index, cell_index,level,start_level,end_level,blockNo
    INTEGER :: start_edge_index, end_edge_index, je     
    TYPE(t_subset_range), POINTER :: all_cells, cells_in_domain, edges_in_domain
    TYPE(t_patch), POINTER :: patch_2D
    REAL(wp) :: flux_vert_center(nproma, n_zlev,patch_3D%p_patch_2d(1)%alloc_cell_blocks)
    TYPE(t_cartesian_coordinates) :: flux_vec_horz_center(nproma,n_zlev,patch_3D%p_patch_2D(1)%alloc_cell_blocks)
    TYPE(t_cartesian_coordinates),POINTER :: tracer_gradient_horz_vec_center(:,:,:), slopes(:,:,:)
    REAL(wp), POINTER :: tracer_gradient_vert_center(:,:,:)

    TYPE(t_cartesian_coordinates)            :: balance1(nproma,n_zlev,patch_3D%p_patch_2D(1)%alloc_cell_blocks)    
    TYPE(t_cartesian_coordinates)            :: balance2(nproma,n_zlev,patch_3D%p_patch_2D(1)%alloc_cell_blocks)        
    TYPE(t_cartesian_coordinates)            :: taper_off_diagonal_vert(nproma,n_zlev,patch_3D%p_patch_2D(1)%alloc_cell_blocks)    
    TYPE(t_cartesian_coordinates)            :: taper_off_diagonal_horz(nproma,n_zlev,patch_3D%p_patch_2D(1)%alloc_cell_blocks)
    REAL(wp)                                 :: taper_diagonal_horz(nproma,n_zlev,patch_3D%p_patch_2D(1)%alloc_cell_blocks)
    REAL(wp)                                 :: taper_diagonal_vert_expl(nproma,n_zlev,patch_3D%p_patch_2D(1)%alloc_cell_blocks)    
    REAL(wp)                                 :: taper_diagonal_vert_impl(nproma,n_zlev,patch_3D%p_patch_2D(1)%alloc_cell_blocks)            
    REAL(wp) :: mapped_vertical_diagonal_impl(nproma,n_zlev+1,patch_3D%p_patch_2D(1)%alloc_cell_blocks)     
    TYPE(t_cartesian_coordinates) :: flux_sum_horz(nproma,n_zlev, patch_3d%p_patch_2D(1)%alloc_cell_blocks)
    REAL(wp)                      :: flux_sum_vert(nproma,n_zlev, patch_3d%p_patch_2D(1)%alloc_cell_blocks)                      
    REAL(wp) :: flux_vert_temp(nproma,n_zlev, patch_3d%p_patch_2D(1)%alloc_cell_blocks)           
    REAL(wp) :: flux_vert_sal(nproma,n_zlev, patch_3d%p_patch_2D(1)%alloc_cell_blocks)           
    REAL(wp):: neutral_coeff(1:n_zlev, 2), salinityColumn(1:n_zlev)
    REAL(wp), POINTER :: pot_temp(:,:,:), salinity(:,:,:), tracer(:,:,:)
    REAL(wp), POINTER :: depth_cellinterface(:,:,:)
    
    REAL(wp) :: temp_array(nproma,n_zlev, patch_3d%p_patch_2D(1)%alloc_cell_blocks)  
    
    REAL(wp)        :: GMredi_flux_horz(nproma,n_zlev,patch_3D%p_patch_2D(1)%nblks_e)
    REAL(wp)        :: GMredi_flux_vert(nproma,n_zlev,patch_3D%p_patch_2D(1)%nblks_e)
    
    TYPE(t_ocean_tracer) :: temp_tracer_before!(nproma, n_zlev,patch_3d%p_patch_2d(1)%alloc_cell_blocks)       
    TYPE(t_ocean_tracer) :: temp_tracer_after!(nproma, n_zlev,patch_3d%p_patch_2d(1)%alloc_cell_blocks)           
    REAL(wp) :: div_diff_flux_horz(nproma,n_zlev, patch_3d%p_patch_2d(1)%alloc_cell_blocks)
    REAL(wp) :: div_diff_flux_vert(nproma,n_zlev, patch_3d%p_patch_2d(1)%alloc_cell_blocks)                    
    !-------------------------------------------------------------------------------
    patch_2D        => patch_3d%p_patch_2d(1)
    cells_in_domain => patch_2D%cells%in_domain 
    all_cells       => patch_2D%cells%all
    edges_in_domain => patch_2D%edges%in_domain 
    slopes          => ocean_state%p_aux%slopes 
    depth_cellinterface => patch_3D%p_patch_1d(1)%depth_cellinterface
    
    ALLOCATE(temp_tracer_before%concentration(nproma, n_zlev,patch_3d%p_patch_2d(1)%alloc_cell_blocks))
    ALLOCATE(temp_tracer_after%concentration(nproma, n_zlev,patch_3d%p_patch_2d(1)%alloc_cell_blocks))      
            
    GMredi_flux_horz(1:nproma,1:n_zlev,1:patch_3D%p_patch_2D(1)%nblks_e)=0.0_wp
    GMredi_flux_vert(1:nproma,1:n_zlev,1:patch_3D%p_patch_2D(1)%nblks_e)=0.0_wp
    
    balance1(:,:,:)%x(1)=0.0_wp
    balance1(:,:,:)%x(2)=0.0_wp
    balance1(:,:,:)%x(3)=0.0_wp
    balance2(:,:,:)%x(1)=0.0_wp
    balance2(:,:,:)%x(2)=0.0_wp
    balance2(:,:,:)%x(3)=0.0_wp
            
    temp_array(1:nproma,1:n_zlev,1:patch_3d%p_patch_2D(1)%alloc_cell_blocks)=0.0_wp
    
   IF(no_tracer>=2)THEN
      pot_temp          => ocean_state%p_prog(nold(1))%ocean_tracers(1)%concentration
      salinity          => ocean_state%p_prog(nold(1))%ocean_tracers(2)%concentration
    ELSEIF(no_tracer==1)THEN      
      pot_temp          => ocean_state%p_diag%rho
    ENDIF
    
    start_level=1

    CALL calc_entries_mixing_tensor(patch_3d, ocean_state, param, &
                    & taper_diagonal_horz,           &
                    & taper_diagonal_vert_expl,      &
                    & taper_diagonal_vert_impl,      &
                    & taper_off_diagonal_horz,       &
                    & taper_off_diagonal_vert,       &
                    & tracer_index )
!    ENDIF   
             
    IF(no_tracer<=3)THEN

      flux_sum_horz(1:nproma,1:n_zlev, 1:patch_3d%p_patch_2D(1)%alloc_cell_blocks)%x(1)=0.0_wp 
      flux_sum_horz(1:nproma,1:n_zlev, 1:patch_3d%p_patch_2D(1)%alloc_cell_blocks)%x(2)=0.0_wp         
      flux_sum_horz(1:nproma,1:n_zlev, 1:patch_3d%p_patch_2D(1)%alloc_cell_blocks)%x(3)=0.0_wp
      
      flux_sum_vert(:,:,:) =0.0_wp                
      !flux_vert_temp(:,:,:)=0.0_wp  


      IF(tracer_index==1)THEN
        
        tracer                          => pot_temp
        tracer_gradient_horz_vec_center => ocean_state%p_aux%PgradTemperature_horz_center
        tracer_gradient_vert_center     => ocean_state%p_aux%DerivTemperature_vert_center
      ELSEIF(tracer_index==2)THEN
        
        flux_vert_sal(1:nproma,1:n_zlev, 1:patch_3d%p_patch_2D(1)%alloc_cell_blocks)=0.0_wp        

        tracer                          => salinity
        tracer_gradient_horz_vec_center => ocean_state%p_aux%PgradSalinity_horz_center
        tracer_gradient_vert_center     => ocean_state%p_aux%DerivSalinity_vert_center


    ELSEIF(tracer_index>2)THEN
! write(0,*)'-----------------------------BALANCE-DIAG-TRACER==3-----------------------------------------'    
ocean_state%p_prog(nold(1))%ocean_tracers(tracer_index)%concentration=ocean_state%p_diag%rho_GM
!&=ocean_state%p_prog(nold(1))%ocean_tracers(tracer_index-1)%concentration 
        tracer                          => ocean_state%p_prog(nold(1))%ocean_tracers(tracer_index)%concentration
      !Here we have to provide a sbr that calculates derivatives below    
      CALL calc_tracer_derivatives( patch_3d,&
                                  & ocean_state%p_prog(nold(1))%ocean_tracers(tracer_index)%concentration,&
                                  & ocean_state, &
                                  & op_coeff, &
                                  & tracer_index)

      tracer_gradient_horz_vec_center => ocean_state%p_aux%PgradTracer_horz_center
      tracer_gradient_vert_center     => ocean_state%p_aux%DerivTracer_vert_center

      ENDIF

<<<<<<< HEAD
        neutral_coeff = calc_neutralslope_coeff_onColumn( &
          & tracer(cell_index,1:levels,blockNo,1), salinity(1:levels), &
          & depth_cellinterface(cell_index,2:levels+1,blockNo), levels)
=======
      DO blockNo = all_cells%start_block, all_cells%end_block        
        CALL get_index_range(all_cells, blockNo, start_cell_index, end_cell_index)      
        DO cell_index = start_cell_index, end_cell_index
          DO level = 1, n_zlev
            flux_vec_horz_center(cell_index,level,blockNo)%x = 0.0_wp
          ENDDO
        ENDDO
      ENDDO
!ICON_OMP_DO_PARALLEL PRIVATE(start_cell_index,end_cell_index, cell_index, level) ICON_OMP_DEFAULT_SCHEDULE
      DO blockNo = cells_in_domain%start_block, cells_in_domain%end_block        
        CALL get_index_range(cells_in_domain, blockNo, start_cell_index, end_cell_index)      
        DO cell_index = start_cell_index, end_cell_index
 
          !horizontal GMRedi Flux at top layer: with the tapering this is the just horizontal diffusion
          DO level = start_level, MIN(patch_3D%p_patch_1D(1)%dolic_c(cell_index,blockNo),start_level)
            flux_vec_horz_center(cell_index,start_level,blockNo)%x &
              &=taper_diagonal_horz(cell_index,start_level,blockNo) &
              &*tracer_gradient_horz_vec_center(cell_index,start_level,blockNo)%x

!             flux_vert_center(cell_index,start_level,blockNo) &
!               &=taper_diagonal_vert_expl(cell_index,start_level,blockNo)&
!               &*tracer_gradient_vert_center(cell_index,start_level,blockNo)
!            ! the top level flux_vert_center will be filled from the second level, if it exists
             flux_vert_center(cell_index,start_level,blockNo) = 0.0_wp
          ENDDO

          DO level = start_level+1, patch_3D%p_patch_1D(1)%dolic_c(cell_index,blockNo)
>>>>>>> dd2cc748
          
            !horizontal GM-Redi Flux
            flux_vec_horz_center(cell_index,level,blockNo)%x &
              &=taper_diagonal_horz(cell_index,level,blockNo)*  &
              &tracer_gradient_horz_vec_center(cell_index,level,blockNo)%x&
              !the second term vanishes if GM-Kappa=isoneutral diffusion
              &+taper_off_diagonal_horz(cell_index,level,blockNo)%x&
              &*tracer_gradient_vert_center(cell_index,level,blockNo)
              
            !vertical GM-Redi Flux: this is the part that is explicit in time
            !If namelist option "switch_off_diagonal_vert_expl=TRUE" the
            !first (diagonal) term is set to zero. Default option "switch_off_diagonal_vert_expl=FALSE"
            !Second term contains isoneutral and GM components
            !
            !For diagnostic purposes everything is handled exlicitely.
            flux_vert_center(cell_index,level,blockNo)= &
              &Dot_Product(tracer_gradient_horz_vec_center(cell_index,level,blockNo)%x,&
              &            taper_off_diagonal_vert(cell_index,level,blockNo)%x)
                
          END DO
          ! fill the top level flux_vert_center from the second level, if it exists
!           DO level = start_level+1, MIN(patch_3D%p_patch_1D(1)%dolic_c(cell_index,blockNo),start_level+1)
!             flux_vert_center(cell_index,start_level,blockNo) = flux_vert_center(cell_index,start_level+1,blockNo)
!           END DO
        END DO                
      END DO
!ICON_OMP_END_DO_PARALLEL
        
    ! use a vector communicator
    CALL sync_patch_array_mult(sync_c, patch_2D, 3, &
        & flux_vec_horz_center(:,:,:)%x(1), flux_vec_horz_center(:,:,:)%x(2), flux_vec_horz_center(:,:,:)%x(3))


    IF(INCLUDE_SLOPE_SQUARED_IMPLICIT)THEN

      ! Now we treat the vertical isoneutral coefficient that is discretized implicitely in time.  
      ! This is only neccessary once for temperature and salinity, the HAMOCC tracers use these value  
      IF(tracer_index<=2)THEN
        ! 
        !1.) Interpolate the tapered coefficient for the vertical tracer flux from prism center to prism top: 
        !this is the diagonal part that is handled implicitely in time
      
        IF(.NOT.REVERT_VERTICAL_RECON_AND_TRANSPOSED)THEN        
          CALL map_scalar_center2prismtop( patch_3d, &
          &                              taper_diagonal_vert_impl,&
          &                              op_coeff,                &
          &                              ocean_state%p_diag%vertical_mixing_coeff_GMRedi_implicit)        

        ELSEIF(REVERT_VERTICAL_RECON_AND_TRANSPOSED)THEN
          CALL map_scalar_center2prismtop_GM( patch_3d, &
          &                              taper_diagonal_vert_impl,&
          &                              op_coeff,                &
          &                              ocean_state%p_diag%vertical_mixing_coeff_GMRedi_implicit)        
    
        ENDIF      
        !

      ENDIF!IF(tracer_index<=1)THEN 

      !Assess implicit contribution for analysis
      CALL map_cell2edges_3D( patch_3D,flux_vec_horz_center, GMredi_flux_horz, op_coeff)
      div_diff_flux_horz(:,:,:)=0.0_wp
      CALL div_oce_3d( GMRedi_flux_horz(:,:,:),&
                   &   patch_3d, &
                   &   op_coeff%div_coeff, &
                   &   div_diff_flux_horz )

      !vertical div of explicit part of vertical GMRedi-flux
      div_diff_flux_vert(:,:,:) = 0.0_wp
      CALL verticalDiv_scalar_onFullLevels( patch_3d, &
        & GMredi_flux_vert(:,:,:), &
        & div_diff_flux_vert)

      temp_tracer_before%concentration = tracer &
      &- (dtime /  patch_3d%p_patch_1D(1)%prism_thick_c)    &
      & * (- div_diff_flux_horz-div_diff_flux_vert)

      temp_tracer_after%concentration=temp_tracer_before%concentration

      CALL tracer_diffusion_vertical_implicit( &
          & patch_3d,                        &
          & temp_tracer_before,              &
          & ocean_state%p_diag%vertical_mixing_coeff_GMRedi_implicit,                &
          & op_coeff)

!ICON_OMP_DO PRIVATE(start_cell_index,end_cell_index, cell_index, level) ICON_OMP_DEFAULT_SCHEDULE
        DO blockNo = cells_in_domain%start_block, cells_in_domain%end_block
      
          CALL get_index_range(cells_in_domain, blockNo, start_cell_index, end_cell_index)
      
          DO cell_index = start_cell_index, end_cell_index
            DO level = start_level+1, patch_3D%p_patch_1D(1)%dolic_c(cell_index,blockNo)
              !vertical GM-Redi Flux
               GMredi_flux_vert(cell_index,level,blockNo)   &
                &=flux_vert_center(cell_index,level,blockNo) &
                & + (temp_tracer_after%concentration(cell_index,level,blockNo)&
                &   -temp_tracer_before%concentration(cell_index,level,blockNo))/dtime 
            END DO                  
          END DO                
        END DO
!ICON_OMP_END_DO            
      
    ELSEIF(.NOT.INCLUDE_SLOPE_SQUARED_IMPLICIT)THEN
        
!ICON_OMP_DO PRIVATE(start_cell_index,end_cell_index, cell_index, level) ICON_OMP_DEFAULT_SCHEDULE
        DO blockNo = cells_in_domain%start_block, cells_in_domain%end_block
      
          CALL get_index_range(cells_in_domain, blockNo, start_cell_index, end_cell_index)
      
          DO cell_index = start_cell_index, end_cell_index
            DO level = start_level+1, patch_3D%p_patch_1D(1)%dolic_c(cell_index,blockNo)
              !vertical GM-Redi Flux
               GMredi_flux_vert(cell_index,level,blockNo)   &
                &=flux_vert_center(cell_index,level,blockNo) &
                & + tracer_gradient_vert_center(cell_index,level,blockNo)&
                & *taper_diagonal_vert_impl(cell_index,level,blockNo)
            END DO                  
          END DO                
        END DO
!ICON_OMP_END_DO            
    ENDIF  



! !ICON_OMP_DO_PARALLEL PRIVATE(start_cell_index,end_cell_index, cell_index, end_level,neutral_coeff, &
! !ICON_OMP  level) ICON_OMP_DEFAULT_SCHEDULE

!ICON_OMP_DO_PARALLEL PRIVATE(start_cell_index,end_cell_index, cell_index, end_level,neutral_coeff,level) ICON_OMP_DEFAULT_SCHEDULE
    DO blockNo = cells_in_domain%start_block, cells_in_domain%end_block
      CALL get_index_range(cells_in_domain, blockNo, start_cell_index, end_cell_index)

      DO cell_index = start_cell_index, end_cell_index
        end_level = patch_3d%p_patch_1d(1)%dolic_c(cell_index,blockNo)
        IF(end_level <= min_dolic) CYCLE

        
         IF (no_tracer>=2)THEN
         
           salinityColumn(1:end_level) = salinity(cell_index,1:end_level,blockNo)
           
           !Nonlinear EOS 
           IF(EOS_TYPE/=1)THEN
             !neutral_coeff = calc_neutralslope_coeff_func_onColumn(         &
             !& pot_temp(cell_index,1:end_level,blockNo), salinityColumn(1:end_level),  &
             !& depth_cellinterface(cell_index,2:end_level+1,blockNo), end_level)

             neutral_coeff = calc_neutralslope_coeff_func_onColumn(         &
             & pot_temp(cell_index,1:end_level,blockNo), salinityColumn(1:end_level),  &
             & depth_cellinterface(cell_index,2:end_level+1,blockNo), end_level)

             
           !Linear EOS: slope coefficients are equal to EOS-coefficients
           ELSEIF(EOS_TYPE==1)THEN
              neutral_coeff(:,1) = LinearThermoExpansionCoefficient 
              neutral_coeff(:,2) = LinearHalineContractionCoefficient       
            ENDIF
          
         ELSEIF(no_tracer==1)THEN         
           neutral_coeff(:,1)=1.0         
         ENDIF 


         IF(tracer_index==1)THEN
           DO level = start_level+1, end_level-1
                       
            ocean_state%p_aux%diagnose_Redi_flux_temp(cell_index,level,blockNo)%x&
            &=-neutral_coeff(level,1)*flux_vec_horz_center(cell_index,level,blockNo)%x
            
            ocean_state%p_aux%diagnose_Redi_flux_vert(cell_index,level,blockNo)&
            &=-neutral_coeff(level,1)*GMredi_flux_vert(cell_index,level,blockNo)
 
            
           END DO
         ELSEIF(tracer_index==2)THEN
          DO level = start_level+1, end_level-1         
           
           ocean_state%p_aux%diagnose_Redi_flux_sal(cell_index,level,blockNo)%x&
           &=neutral_coeff(level,2)*flux_vec_horz_center(cell_index,level,blockNo)%x  

            !horizontal balance relation alphatimes Redi flux (temperature)=beta times Redi flux(salt)           
            flux_sum_horz(cell_index,level,blockNo)%x&
            &=ocean_state%p_aux%diagnose_Redi_flux_temp(cell_index,level,blockNo)%x&
            &+ ocean_state%p_aux%diagnose_Redi_flux_sal(cell_index,level,blockNo)%x
            !length of horizontal balance vector 
            temp_array(cell_index,level,blockNo)&
            &=sqrt(dot_product(flux_sum_horz(cell_index,level,blockNo)%x,flux_sum_horz(cell_index,level,blockNo)%x))
 
            !vertical balance relation alphatimes Redi flux (temperature)=beta times Redi flux(salt)           
            flux_sum_vert(cell_index,level,blockNo)  = ocean_state%p_aux%diagnose_Redi_flux_vert(cell_index,level,blockNo)&
            &+neutral_coeff(level,2)*GMredi_flux_vert(cell_index,level,blockNo)
            
            
            !This is about Flux horzontal tines slopes = flux vertical        
            balance1(cell_index,level,blockNo)%x=ocean_state%p_aux%slopes(cell_index,level,blockNo)%x&
            &*(-neutral_coeff(level,1)*ocean_state%p_aux%DerivTemperature_vert_center(cell_index,level,blockNo)&
            & + neutral_coeff(level,2)*ocean_state%p_aux%DerivSalinity_vert_center(cell_index,level,blockNo))
                       
            balance2(cell_index,level,blockNo)%x=&
            &-neutral_coeff(level,1)*ocean_state%p_aux%PgradTemperature_horz_center(cell_index,level,blockNo)%x&
            &+neutral_coeff(level,2)*ocean_state%p_aux%PgradSalinity_horz_center(cell_index,level,blockNo)%x
            
            !balance1(cell_index,level,blockNo)%x&
            !&=param%k_tracer_isoneutral(cell_index,level,blockNo)*balance1(cell_index,level,blockNo)%x
            !balance2(cell_index,level,blockNo)%x&
            !&=param%k_tracer_isoneutral(cell_index,level,blockNo)*balance2(cell_index,level,blockNo)%x  
            IF(ocean_state%p_aux%slopes_squared(cell_index,level,blockNo)>0.0_wp)THEN        
            write(1234,*)'Balance: Horizontal: Vertical: Slope Squared',level,&
            temp_array(cell_index,level,blockNo),&
            flux_sum_vert(cell_index,level,blockNo),&
             !dot_product(balance1(cell_index,level,blockNo)%x,balance1(cell_index,level,blockNo)%x),&
             !dot_product(balance2(cell_index,level,blockNo)%x,balance2(cell_index,level,blockNo)%x),&             
!            &balance1(cell_index,level,blockNo)%x(1),&
!            &balance1(cell_index,level,blockNo)%x(2),&
!            &balance1(cell_index,level,blockNo)%x(3),&
!            &balance2(cell_index,level,blockNo)%x(1),&
!            &balance2(cell_index,level,blockNo)%x(2),&
!            &balance2(cell_index,level,blockNo)%x(3),&
            &sqrt(ocean_state%p_aux%slopes_squared(cell_index,level,blockNo))
            !&ocean_state%p_aux%slopes(cell_index,level,blockNo)%x(1),&
            !&ocean_state%p_aux%slopes(cell_index,level,blockNo)%x(2),&
            !&ocean_state%p_aux%slopes(cell_index,level,blockNo)%x(3)  
            
            !write(1234,*)'det B',level,&        
            !&param%k_tracer_isoneutral(cell_index,level,blockNo),ocean_state%p_aux%taper_function_1(cell_index,level,blockNo),&
            !&sqrt(ocean_state%p_aux%slopes_squared(cell_index,level,blockNo))
            ENDIF
          END DO                        
         ENDIF
          
      END DO ! cell_index = start_cell_index, end_cell_index
    END DO  ! blockNo = all_cells%start_block, all_cells%end_block
!ICON_OMP_END_DO_PARALLEL

<<<<<<< HEAD
  FUNCTION calc_neutralslope_coeff_onColumn(t,s,p,levels) result(coeff)
    INTEGER, INTENT(in)   :: levels
    REAL(wp), INTENT(in)  :: t(:)        !  potential temperature (in ITS-90) [C]
    REAL(wp), INTENT(in)  :: s(:)        !  salinity (in PSS-78) [psu]
    REAL(wp), INTENT(in)  :: p(:)       !  pressure (in dezi-bar) [db]
    REAL(wp)              :: coeff(1:n_zlev,2) !  thermal expansion [1/C] and saline contraction [1/psu] coefficients

    CHARACTER(*), PARAMETER :: method_name = 'GMRedi/calc_neutralslope_coeff'
    

    SELECT CASE (eos_type)
    CASE(1)
      CALL finish(method_name, "not implemented for linear EOS")
    CASE(2)
      coeff = calc_neutralslope_coeff_MPIOM_onColumn(t,s,p,levels)
    CASE(3)
!       CALL warning(method_name, "this is not the correct GMRedi for the EOS3")
      coeff = calc_neutralslope_coeff_MPIOM_onColumn(t,s,p,levels)
    CASE(10)
      CALL finish(method_name, "not implemented for EOS10")
    CASE default

    END SELECT


  END FUNCTION calc_neutralslope_coeff_onColumn
  !-------------------------------------------------------------------------
  !>
  !! Calculates polynomial coefficients for thermal expansion and saline contraction
  !! matching the equation of state as described in (UNESCO)
  !!   Fofonoff and Millard, 1984, UNESCO, Paris, Tech. Pap. Mar. Sci., 44, 53pp
  !! This method is using the older !! IPTS (International Practical Temperature Scale) of 1968.
  !! The code below is adopted from FESOM (Quiang Wang, Sergey Danilov)
  !!
  !! @par Revision History
  !! Initial version by Stephan Lorenz, MPI-M (2014)
  !!
  !<Optimize:inUse>
  FUNCTION calc_neutralslope_coeff_MPIOM_onColumn(t,s,p,levels) result(coeff)
    !-----------------------------------------------------------------
    ! REFERENCES:
    !    McDougall, T.J. 1987.  Neutral Surfaces
    !    Journal of Physical Oceanography, Vol 17, 1950-1964,
    !-----------------------------------------------------------------
    ! CHECK VALUE:
    !    sw_beta=0.72088e-3 psu^-1 @ S=40.0psu, ptmp=10.0C (ITS-90), p=4000db
    !    a_over_b=0.34765 psu*C^-1 @ S=40.0psu, ptmp=10.0C, p=4000db
    ! Valid Range:
    !    S=25 to 40psu, p=0 to 4000db (ptmp=10C)
    !                   p=0 to 1000db (ptmp=20-40C)
    !-----------------------------------------------------------------
=======


   !Map the explicit horizontal tracer flux from cell centers to edges (where the horizontal divergence is calculated)
>>>>>>> dd2cc748
    !
    ! use a vector communicator
    CALL sync_patch_array_mult(sync_c, patch_2D, 3, &
        & flux_sum_horz(:,:,:)%x(1), flux_sum_horz(:,:,:)%x(2), flux_sum_horz(:,:,:)%x(3))
    !    


    !Map the (explicit) vertical tracer flux to the prism top (where the vertical divergence is calculated later)
    IF(.NOT.REVERT_VERTICAL_RECON_AND_TRANSPOSED)THEN
      CALL map_scalar_center2prismtop(patch_3d, flux_sum_vert, op_coeff,GMredi_flux_vert)
    ELSEIF(REVERT_VERTICAL_RECON_AND_TRANSPOSED)THEN
      CALL map_scalar_center2prismtop_GM(patch_3d, flux_sum_vert, op_coeff,GMredi_flux_vert)    
    ENDIF
    
    
     CALL map_cell2edges_3D( patch_3D,flux_sum_horz, GMredi_flux_horz, op_coeff)
      div_diff_flux_horz(:,:,:)=0.0_wp
      CALL div_oce_3d( GMRedi_flux_horz(:,:,:),&
                   &   patch_3d, &
                   &   op_coeff%div_coeff, &
                   &   div_diff_flux_horz )

      !vertical div of explicit part of vertical GMRedi-flux
      div_diff_flux_vert(:,:,:) = 0.0_wp
      CALL verticalDiv_scalar_onFullLevels( patch_3d, &
        & flux_sum_vert(:,:,:), &
        & div_diff_flux_vert)
    
    
    
    IF(tracer_index==no_tracer)THEN

      Do level=start_level+1,n_zlev-1
        idt_src=1  ! output print level (1-5, fix)
        !write(0,*)'level',level
        ! CALL dbg_print('diag_Redi:horz',GMredi_flux_horz(:,level,:),&
        !  & str_module, idt_src, in_subset=edges_in_domain)
        CALL dbg_print('diag_Redi:horz',temp_array(:,level,:),&
        & str_module, idt_src, in_subset=cells_in_domain)

      END DO
    
      Do level=start_level+1,n_zlev-1
        idt_src=1  ! output print level (1-5, fix)
        !write(0,*)'level',level,tracer_index
        CALL dbg_print('diag_Redi:vert',GMredi_flux_vert(:,level,:),&
        & str_module, idt_src, in_subset=cells_in_domain)
      END DO
    
      Do level=start_level+1,n_zlev-1
        idt_src=1  ! output print level (1-5, fix)
        CALL dbg_print('div_Redi:horz',div_diff_flux_horz(:,level,:),&
        & str_module, idt_src, in_subset=cells_in_domain)

      END DO
    
      Do level=start_level+1,n_zlev-1
        idt_src=1  ! output print level (1-5, fix)
        !write(0,*)'level',level,tracer_index
        CALL dbg_print('div_Redi:vert',div_diff_flux_vert(:,level,:),&
        & str_module, idt_src, in_subset=cells_in_domain)
      END DO    
    ENDIF
    !---------------------------------------------------------------------
    
!      CALL sync_patch_array(sync_e, patch_2D, GMredi_flux_horz(:,:,:))
!      CALL sync_patch_array(sync_c, patch_2D, GMredi_flux_vert(:,:,:))
     
  ELSEIF( no_tracer>2)THEN
    CALL finish(TRIM('calc_GMRediflux'),&
    & 'diagnose_Redi_flux_balance beyond temperature and salinity is not impemented yet')
  ENDIF


<<<<<<< HEAD
  END FUNCTION calc_neutralslope_coeff_MPIOM_onColumn
=======
   DEALLOCATE(temp_tracer_before%concentration)
   DEALLOCATE(temp_tracer_after%concentration) 
>>>>>>> dd2cc748



  END SUBROUTINE diagnose_Redi_flux_balance
  !-------------------------------------------------------------------------

!!$!-------------------------------------------------------------------------
!!$  !>
!!$  !! !  SUBROUTINE calculates the bolus velocity from the isopycnal slopes.
!!$  !! !  This is currently used for diagnostic purposes, the GM-Redi paramerization
!!$  !! !  uses the skew-flux approach.
!!$  !!
!!$  !! @par Revision History
!!$  !! Developed  by  Peter Korn, MPI-M (2016).
!!$  !!
!!$!<Optimize:inUse>
!!$  SUBROUTINE calc_bolus_velocity(patch_3d, ocean_state, param, op_coeff)
!!$    TYPE(t_patch_3d ),TARGET, INTENT(inout)          :: patch_3d
!!$    TYPE(t_hydro_ocean_state), TARGET                :: ocean_state
!!$    TYPE(t_ho_params),                 INTENT(inout) :: param
!!$    TYPE(t_operator_coeff),            INTENT(inout) :: op_coeff
!!$    
!!$    !Local variables
!!$    REAL(wp) :: div_bolus_vn(nproma, n_zlev+1,patch_3d%p_patch_2d(1)%alloc_cell_blocks)
!!$    REAL(wp) :: cell_max_slope, inv_cell_characteristic_length,slope_abs
!!$    
!!$    TYPE(t_cartesian_coordinates) :: grad_slope_vec(nproma, n_zlev,patch_3d%p_patch_2d(1)%alloc_cell_blocks)    
!!$    TYPE(t_cartesian_coordinates) :: kappa_times_slope(nproma, n_zlev,patch_3d%p_patch_2d(1)%alloc_cell_blocks)
!!$    TYPE(t_cartesian_coordinates) :: slope_deriv_atcenter(nproma, n_zlev,patch_3d%p_patch_2d(1)%alloc_cell_blocks)
!!$           
!!$    INTEGER :: level, blockNo, start_level, end_level
!!$    INTEGER :: start_cell_index, end_cell_index, cell_index
!!$    TYPE(t_subset_range), POINTER :: cells_in_domain, all_cells!, edges_in_domain
!!$    TYPE(t_patch), POINTER :: patch_2D
!!$    !-----------------------------------------------------------------------
!!$    patch_2D        => patch_3D%p_patch_2D(1)
!!$    all_cells       => patch_2D%cells%all
!!$    cells_in_domain => patch_2D%cells%in_domain
!!$    !edges_in_domain => patch_2D%edges%in_domain
!!$    !-------------------------------------------------------------------------
!!$
!!$    start_level = 1
!!$    
!!$    
!!$    !Step 1: Calculate kappa times slopes
!!$    !-------------------------------------------------------------------------------
!!$!ICON_OMP_PARALLEL
!!$!ICON_OMP_DO PRIVATE(start_cell_index,end_cell_index, cell_index, end_level, &
!!$!ICON_OMP  level) ICON_OMP_DEFAULT_SCHEDULE
!!$          DO blockNo = cells_in_domain%start_block, cells_in_domain%end_block
!!$            CALL get_index_range(cells_in_domain, blockNo, start_cell_index, end_cell_index)
!!$
!!$            DO cell_index = start_cell_index, end_cell_index
!!$            
!!$              inv_cell_characteristic_length = 1.0_wp / SQRT(patch_2D%cells%area(cell_index,blockNo))
!!$              end_level = patch_3d%p_patch_1d(1)%dolic_c(cell_index,blockNo)
!!$              IF(end_level <= min_dolic) CYCLE
!!$                              
!!$              DO level = start_level+1, end_level-1
!!$
!!$                cell_max_slope      = S_max  &
!!$                & * patch_3d%p_patch_1d(1)%prism_thick_c(cell_index,level,blockNo) &
!!$                & * inv_cell_characteristic_length
!!$              
!!$                slope_abs = sqrt(ocean_state%p_aux%slopes_squared(cell_index,level,blockNo))
!!$
!!$                IF(slope_abs <= cell_max_slope)THEN
!!$                  kappa_times_slope(cell_index,level,blockNo)%x=        &
!!$                  &-param%k_tracer_GM_kappa(cell_index,level,blockNo)   &
!!$                  &+ocean_state%p_aux%slopes(cell_index,level,blockNo)%x
!!$                ELSE
!!$                  kappa_times_slope(cell_index,level,blockNo)%x=0.0_wp                      
!!$                ENDIF
!!$              END DO                         
!!$            END DO ! cell_index = start_cell_index, end_cell_index
!!$          END DO  ! blockNo = all_cells%start_block, all_cells%end_block
!!$!ICON_OMP_END_DO_NOWAIT
!!$!ICON_OMP_END_PARALLEL
!!$    !-------------------------------------------------------------------------------
!!$
!!$    !Step 2: Calculate vertical derivative of kappa times slopes and map it back to prism center(midlevel)
!!$    !-------------------------------------------------------------------------------           
!!$!ICON_OMP_PARALLEL   
!!$!ICON_OMP_DO PRIVATE(start_cell_index,end_cell_index) ICON_OMP_DEFAULT_SCHEDULE
!!$ 
!!$    DO blockNo = cells_in_domain%start_block, cells_in_domain%end_block
!!$      CALL get_index_range(cells_in_domain, blockNo, start_cell_index, end_cell_index)
!!$        
!!$      CALL verticalDeriv_vec_midlevel_on_block( patch_3d,                      &
!!$                                              & kappa_times_slope(:,:,blockNo),&
!!$                                              & grad_slope_vec(:,:,blockNo),   &
!!$                                              & start_level+1,                 &
!!$                                              & blockNo,                       &
!!$                                              & start_cell_index,              &
!!$                                              & end_cell_index)
!!$        IF(.NOT.REVERT_VERTICAL_RECON_AND_TRANSPOSED)THEN                                       
!!$          CALL map_vec_prismtop2center_on_block( patch_3d,                   &
!!$            & grad_slope_vec(:,:,blockNo),       &
!!$            & slope_deriv_atcenter(:,:,blockNo), & 
!!$            & blockNo, start_cell_index, end_cell_index)
!!$        ELSE
!!$          CALL map_vec_prismtop2center_on_block_GM( patch_3d,                &
!!$            & grad_slope_vec(:,:,blockNo),              &
!!$            & slope_deriv_atcenter(:,:,blockNo),        & 
!!$            & blockNo, start_cell_index, end_cell_index)
!!$               
!!$       
!!$       ENDIF                                                                           
!!$                                              
!!$    END DO ! blocks
!!$!ICON_OMP_END_DO_NOWAIT
!!$!ICON_OMP_END_PARALLEL        
!!$    !------------------------------------------------------------------------------
!!$
!!$    !Step 3: Map result back to edges to obtain the horizontal bolus velocity 
!!$    !------------------------------------------------------------------------------
!!$    CALL  map_cell2edges_3d( patch_3d,                   &
!!$                           & slope_deriv_atcenter,       &
!!$                           & ocean_state%p_diag%vn_bolus,&
!!$                           & op_coeff,                   &
!!$                           & start_level+1)
!!$    !------------------------------------------------------------------------------
!!$
!!$
!!$    !Step 4: Calculate vertical bolus as horizontal divergence of horizontal bolus velocity
!!$    !------------------------------------------------------------------------------
!!$!ICON_OMP_PARALLEL    
!!$!ICON_OMP_PARALLEL_DO PRIVATE(start_cell_index,end_cell_index) ICON_OMP_DEFAULT_SCHEDULE
!!$          DO blockNo = cells_in_domain%start_block, cells_in_domain%end_block
!!$            CALL get_index_range(cells_in_domain, blockNo, start_cell_index, end_cell_index)
!!$        
!!$            CALL div_oce_3D_onTriangles_onBlock( &
!!$              & ocean_state%p_diag%vn_bolus,     &
!!$              & patch_3D,op_coeff%div_coeff,     &
!!$              & div_bolus_vn(:,:,blockNo),       &
!!$              & blockNo,start_cell_index, end_cell_index,start_level+1,n_zlev)!,      &
!!$              !& start_level=1, end_level=n_zlev)
!!$        
!!$            DO cell_index = start_cell_index, end_cell_index          
!!$              !use bottom boundary condition for vertical velocity at bottom of prism
!!$              DO level = patch_3d%p_patch_1d(1)%dolic_c(cell_index,blockNo), 1, -1
!!$                ocean_state%p_diag%w_bolus(cell_index,level,blockNo) &
!!$                  &= ocean_state%p_diag%w_bolus(cell_index,level+1,blockNo)&
!!$                  & - div_bolus_vn(cell_index,level,blockNo)
!!$              END DO
!!$            END DO
!!$        
!!$          END DO ! blockNo
!!$!ICON_OMP_END_PARALLEL_DO 
!!$!ICON_OMP_END_PARALLEL
!!$    !------------------------------------------------------------------------------
!!$!    CALL map_edges2cell_3d(patch_3d, ocean_state%p_diag%vn_bolus, op_coeff,ocean_state%p_diag%p_vn)
!!$!    CALL Get3DVectorTo2DLocal_array3D(vector=ocean_state%p_diag%p_vn, &
!!$!      & position_local=patch_2d%cells%center, &
!!$!      & levels=patch_3d%p_patch_1d(1)%dolic_c, &
!!$!      & subset=all_cells,                      &
!!$!      & geometry_info=patch_2d%geometry_info, &
!!$!      & x=ocean_state%p_diag%u, y=ocean_state%p_diag%v)
!!$
!!$  !---------DEBUG DIAGNOSTICS-------------------------------------------
!!$  idt_src=1  ! output print level (1-5, fix)
!!$  CALL dbg_print('calc_bolus:',(ocean_state%p_diag%w_bolus(:,:,:)),&
!!$    & str_module,idt_src, in_subset=cells_in_domain)
!!$   DO level=1,n_zlev
!!$     CALL dbg_print('calc_bolus:',ocean_state%p_diag%w_bolus(:,level,:),&
!!$       & str_module,idt_src, in_subset=cells_in_domain)
!!$  END DO
!!$!stop
!!$  !---------------------------------------------------------------------
!!$
!!$  END SUBROUTINE calc_bolus_velocity
!!$  !-------------------------------------------------------------------------

!---------------------------------------------------------------------------

END MODULE mo_ocean_GM_Redi

<|MERGE_RESOLUTION|>--- conflicted
+++ resolved
@@ -24,11 +24,7 @@
   USE mo_math_utilities,            ONLY: t_cartesian_coordinates
   USE mo_impl_constants,            ONLY: sea_boundary, sea, min_dolic
   USE mo_math_constants,            ONLY: pi, dbl_eps
-<<<<<<< HEAD
-  USE mo_physical_constants,        ONLY: grav, sal_ref, a_t, b_s, &
-=======
   USE mo_physical_constants,        ONLY: grav, sal_ref, rho_inv, a_t, b_s, &
->>>>>>> dd2cc748
     & sitodbar, sfc_press_bar
   USE mo_ocean_nml,                 ONLY: n_zlev, no_tracer,                    &
     & GMRedi_configuration,&
@@ -40,15 +36,10 @@
     & S_max, S_d, S_critical, c_speed, GMRedi_usesRelativeMaxSlopes,            &
     & RossbyRadius_max, RossbyRadius_min,switch_off_diagonal_vert_expl,         &
     & GMREDI_COMBINED_DIAGNOSTIC,GM_INDIVIDUAL_DIAGNOSTIC,REDI_INDIVIDUAL_DIAGNOSTIC,&
-<<<<<<< HEAD
-    &TEST_MODE_REDI_ONLY,TEST_MODE_GM_ONLY, eos_type
-    
-=======
     &TEST_MODE_REDI_ONLY,TEST_MODE_GM_ONLY,LinearThermoExpansionCoefficient, LinearHalineContractionCoefficient,&
     & SWITCH_OFF_TAPERING,SWITCH_ON_REDI_BALANCE_DIAGONSTIC, SWITCH_ON_TAPERING_HORIZONTAL_DIFFUSION,&
     &SLOPE_CALC_VIA_TEMPERTURE_SALINITY,BOLUS_VELOCITY_DIAGNOSTIC,REVERT_VERTICAL_RECON_AND_TRANSPOSED,&
     & INCLUDE_SLOPE_SQUARED_IMPLICIT
->>>>>>> dd2cc748
 
   USE mo_util_dbg_prnt,             ONLY: dbg_print
   USE mo_parallel_config,           ONLY: nproma
@@ -59,22 +50,13 @@
   USE mo_exception,                 ONLY: finish, message !, message_text, message
   USE mo_ocean_boundcond,           ONLY: top_bound_cond_tracer
   USE mo_ocean_physics_types,       ONLY: t_ho_params 
-<<<<<<< HEAD
-  USE mo_operator_ocean_coeff_3d,   ONLY: t_operator_coeff
-=======
   USE mo_operator_ocean_coeff_3d,   ONLY: t_operator_coeff, Get3DVectorTo2DLocal_array3D
->>>>>>> dd2cc748
   USE mo_grid_subset,               ONLY: t_subset_range, get_index_range
   USE mo_sync,                      ONLY: sync_patch_array_mult, sync_c, sync_e, sync_patch_array
   USE mo_timer,                     ONLY: timer_start, timer_stop, timer_dif_vert
   USE mo_statistics,                ONLY: global_minmaxmean
   USE mo_mpi,                       ONLY: my_process_is_stdio !global_mpi_barrier
  
-<<<<<<< HEAD
-  USE mo_ocean_math_operators,      ONLY: grad_fd_norm_oce_3d_onBlock, verticalDeriv_scalar_onHalfLevels_on_block
-  USE mo_scalar_product,            ONLY: map_cell2edges_3d,map_edges2cell_3d, &
-    & map_scalar_center2prismtop, map_scalar_prismtop2center,map_edges2cell_with_height_3d
-=======
   USE mo_ocean_math_operators,      ONLY: grad_fd_norm_oce_3d_onBlock, verticalDeriv_scalar_onHalfLevels_on_block,&
     & verticalDeriv_vec_midlevel_on_block,div_oce_3d_ontriangles_onblock,div_oce_3d,verticaldiv_scalar_onfulllevels
   USE mo_scalar_product,            ONLY: map_cell2edges_3d,map_edges2cell_3d, &
@@ -86,7 +68,6 @@
                                          & calc_neutralslope_coeff_func_onColumn_UNESCO  
 USE mo_ocean_diffusion,             ONLY: tracer_diffusion_vertical_implicit    
 
->>>>>>> dd2cc748
   IMPLICIT NONE
   
   PRIVATE
@@ -96,12 +77,6 @@
 
   PUBLIC  :: prepare_ocean_physics
   PUBLIC  :: calc_ocean_physics
-<<<<<<< HEAD
-  PUBLIC  :: calc_neutralslope_coeff
-  PUBLIC  :: calc_neutralslope_coeff_onColumn
-!   PUBLIC  :: calc_neutralslope_coeff_func
-=======
->>>>>>> dd2cc748
   
   PRIVATE :: calc_combined_GentMcWilliamsRedi_flux
   PRIVATE :: calc_neutral_slopes
@@ -127,10 +102,6 @@
     TYPE(t_hydro_ocean_state), TARGET                :: ocean_state
     TYPE(t_ho_params),                 INTENT(inout) :: param
     TYPE(t_operator_coeff),            INTENT(inout) :: op_coeff
-<<<<<<< HEAD
-        
-=======
->>>>>>> dd2cc748
    !-------------------------------------------------------------------------------
 
 
@@ -234,14 +205,10 @@
     REAL(wp)                                 :: taper_diagonal_horz(nproma,n_zlev,patch_3D%p_patch_2D(1)%alloc_cell_blocks)
     REAL(wp)                                 :: taper_diagonal_vert_expl(nproma,n_zlev,patch_3D%p_patch_2D(1)%alloc_cell_blocks)    
     REAL(wp)                                 :: taper_diagonal_vert_impl(nproma,n_zlev,patch_3D%p_patch_2D(1)%alloc_cell_blocks)            
-<<<<<<< HEAD
-    REAL(wp) :: mapped_vertical_diagonal_impl(nproma,n_zlev+1,patch_3D%p_patch_2D(1)%alloc_cell_blocks)            
-=======
     REAL(wp) :: mapped_vertical_diagonal_impl(nproma,n_zlev+1,patch_3D%p_patch_2D(1)%alloc_cell_blocks)      
     
     REAL(wp) :: nabla_T_horz(nproma, n_zlev,patch_3D%p_patch_2d(1)%nblks_e)
     REAL(wp) :: nabla_S_horz(nproma, n_zlev,patch_3D%p_patch_2d(1)%nblks_e)   
->>>>>>> dd2cc748
     !-------------------------------------------------------------------------------
     patch_2D        => patch_3d%p_patch_2d(1)
     cells_in_domain => patch_2D%cells%in_domain 
@@ -249,39 +216,7 @@
     edges_in_domain => patch_2D%edges%in_domain 
     slopes          => ocean_state%p_aux%slopes 
 
-<<<<<<< HEAD
-    taper_off_diagonal_vert(:,:,:)%x(1) = 0.0_wp
-    taper_off_diagonal_vert(:,:,:)%x(2) = 0.0_wp
-    taper_off_diagonal_vert(:,:,:)%x(3) = 0.0_wp
-    taper_off_diagonal_horz(:,:,:)%x(1) = 0.0_wp
-    taper_off_diagonal_horz(:,:,:)%x(2) = 0.0_wp
-    taper_off_diagonal_horz(:,:,:)%x(3) = 0.0_wp
-    taper_diagonal_horz(:,:,:)          = 0.0_wp
-    taper_diagonal_vert_expl(:,:,:)     = 0.0_wp
-    taper_diagonal_vert_impl(:,:,:)     = 0.0_wp
-    
     start_level=1
-    IF(TEST_MODE_REDI_ONLY.OR.TEST_MODE_GM_ONLY)THEN
-    CALL selective_GMRedi(patch_3d, ocean_state, param, &
-                    & taper_diagonal_horz,           &
-                    & taper_diagonal_vert_expl,      &
-                    & taper_diagonal_vert_impl,      &
-                    & taper_off_diagonal_horz,       &
-                    & taper_off_diagonal_vert,       &
-                    & tracer_index )
-    ELSE
-    CALL calc_tapering(patch_3d, ocean_state, param, &
-                    & taper_diagonal_horz,           &
-                    & taper_diagonal_vert_expl,      &
-                    & taper_diagonal_vert_impl,      &
-                    & taper_off_diagonal_horz,       &
-                    & taper_off_diagonal_vert,       &
-                    & tracer_index )
-    ENDIF                
-    IF(no_tracer<=2)THEN
-=======
-    start_level=1
->>>>>>> dd2cc748
 
     IF(TEST_MODE_REDI_ONLY.OR.TEST_MODE_GM_ONLY)THEN
       CALL finish(TRIM('mo_ocean_GM_Redi'), 'This GMRedi_configuration is not supported')
@@ -337,21 +272,6 @@
       CALL get_index_range(cells_in_domain, blockNo, start_cell_index, end_cell_index)      
       DO cell_index = start_cell_index, end_cell_index
  
-<<<<<<< HEAD
-          !horizontal GMRedi Flux at top layer: with the tapering this is the just horizontal diffusion
-          DO level = start_level, MIN(patch_3D%p_patch_1D(1)%dolic_c(cell_index,blockNo),start_level)
-            flux_vec_horz_center(cell_index,start_level,blockNo)%x &
-              &=taper_diagonal_horz(cell_index,start_level,blockNo) &
-              &*tracer_gradient_horz_vec_center(cell_index,start_level,blockNo)%x
-
-!             flux_vert_center(cell_index,start_level,blockNo) &
-!               &=taper_diagonal_vert_expl(cell_index,start_level,blockNo)&
-!               &*tracer_gradient_vert_center(cell_index,start_level,blockNo)
-
-!            ! the top level flux_vert_center will be filled from the second level, if it exists
-             flux_vert_center(cell_index,start_level,blockNo) = 0.0_wp
-          ENDDO
-=======
         !GMRedi Flux at top layer: with tapering this is the just horizontal diffusion
         DO level = start_level, MIN(patch_3D%p_patch_1D(1)%dolic_c(cell_index,blockNo),start_level)
           flux_vec_horz_center(cell_index,start_level,blockNo)%x &
@@ -366,95 +286,9 @@
           flux_vert_center(cell_index,start_level,blockNo) = 0.0_wp
           
         ENDDO
->>>>>>> dd2cc748
 
         DO level = start_level+1, patch_3D%p_patch_1D(1)%dolic_c(cell_index,blockNo)
           
-<<<<<<< HEAD
-            !horizontal GM-Redi Flux
-            flux_vec_horz_center(cell_index,level,blockNo)%x &
-              &=taper_diagonal_horz(cell_index,level,blockNo)*  &
-              &tracer_gradient_horz_vec_center(cell_index,level,blockNo)%x&
-              !the second term vanishes if GM-Kappa=isoneutral diffusion
-              &+taper_off_diagonal_horz(cell_index,level,blockNo)%x&
-              &*tracer_gradient_vert_center(cell_index,level,blockNo)
-              
-            !vertical GM-Redi Flux: this is the part that is explicit in time
-            !If namelist option "switch_off_diagonal_vert_expl=TRUE" the
-            !first (diagonal) term is set to zero. Default option "switch_off_diagonal_vert_expl=FALSE"
-            !Second term contains isoneutral and GM components
-            flux_vert_center(cell_index,level,blockNo)= &
-              &taper_diagonal_vert_expl(cell_index,level,blockNo)&
-              &*tracer_gradient_vert_center(cell_index,level,blockNo)&
-              &+&
-              &Dot_Product(tracer_gradient_horz_vec_center(cell_index,level,blockNo)%x,&
-              &            taper_off_diagonal_vert(cell_index,level,blockNo)%x)
-                
-          END DO
-          ! fill the top level flux_vert_center from the second level, if it exists
-!           DO level = start_level+1, MIN(patch_3D%p_patch_1D(1)%dolic_c(cell_index,blockNo),start_level+1)
-!             flux_vert_center(cell_index,start_level,blockNo) = flux_vert_center(cell_index,start_level+1,blockNo)
-!           END DO
-        END DO                
-      END DO
-!ICON_OMP_END_DO_PARALLEL
-
-    !Map the (explicit) vertical tracer flux to the prsim top (where the vertical divergence is calculated later)
-    CALL map_scalar_center2prismtop(patch_3d, flux_vert_center, op_coeff,GMredi_flux_vert)
-
-      
-      ! now we treat the vertical isoneutral flux that is discretized implicitely in time.
-      ! 
-      !1.) Interpolate the tapered coefficient for the vertical tracer flux from prism center to prism top: 
-      !this is the diagonal part that is handled implicitely in time  
-      CALL map_scalar_center2prismtop( patch_3d, &
-        &                              taper_diagonal_vert_impl,&
-        &                              op_coeff,                &
-        &                              ocean_state%p_diag%vertical_mixing_coeff_GMRedi_implicit)        
-      !  &                              mapped_vertical_diagonal_impl)!param%a_tracer_v(:,:,:, tracer_index))
-      !
-      Do level=1,n_zlev
-      !CALL dbg_print('Old vert coeff: A_v', param%a_tracer_v(:,level,:, tracer_index), this_mod_name, 4, patch_2D%cells%in_domain)
-      CALL dbg_print('Old vert coeff: A_v', ocean_state%p_diag%vertical_mixing_coeff_GMRedi_implicit,&
-      & this_mod_name, 4, patch_2D%cells%in_domain)
-      End do
-      !
-      !2.) Here we combine the vertical GMRedicoefficient that is treated implicitely (mapped_vertical_diagonal_impl, this
-      !term involves the slopes-squared times the isopycnal mixing coefficient and is potentially large, therefore
-      !it is discretized implicitely) with the vertical mixing coefficient from the PP-scheme. 
-      !We follow the approach in POP, where these two contributions are added
-      !(see Reference manual POP, sect 5.1.3, in particular p. 41, after eq (150)).
-      !
-!ICON_OMP_DO_PARALLEL PRIVATE(start_cell_index,end_cell_index, cell_index, level) ICON_OMP_DEFAULT_SCHEDULE
-      DO blockNo = cells_in_domain%start_block, cells_in_domain%end_block     
-        CALL get_index_range(cells_in_domain, blockNo, start_cell_index, end_cell_index)      
-        DO cell_index = start_cell_index, end_cell_index
-          DO level = start_level, patch_3D%p_patch_1D(1)%dolic_c(cell_index,blockNo)
-            param%a_tracer_v(cell_index,level,blockNo, tracer_index) =                &
-             & 1.0E-05+&!param%a_tracer_v(cell_index,level,blockNo, tracer_index) + &
-             & ocean_state%p_diag%vertical_mixing_coeff_GMRedi_implicit(cell_index,level,blockNo)
-          END DO                  
-        END DO                
-      END DO
-!ICON_OMP_END_DO_PARALLEL
-     Do level=1,n_zlev
-      CALL dbg_print('New vert coeff: A_v', param%a_tracer_v(:,level,:, tracer_index), this_mod_name, 4, patch_2D%cells%in_domain)
-      !CALL dbg_print('New vert coeff: A_v', &
-      !&ocean_state%p_diag%vertical_mixing_coeff_GMRedi_implicit(:,level,:),&
-      !& this_mod_name, 4, patch_2D%cells%in_domain)
-     END DO 
-        
-    !Map the explicit horizontal tracer flux from cell centers to edges (where the horizontal divergence is calculated)
-    !
-    ! use a vector communicator
-    CALL sync_patch_array_mult(sync_c, patch_2D, 3, &
-        & flux_vec_horz_center(:,:,:)%x(1), flux_vec_horz_center(:,:,:)%x(2), flux_vec_horz_center(:,:,:)%x(3))
-    !    
-    CALL map_cell2edges_3D( patch_3D,flux_vec_horz_center, GMredi_flux_horz, op_coeff)
-      
-      
-    !---------DEBUG DIAGNOSTICS-------------------------------------------
-=======
           !horizontal GM-Redi Flux
           IF(ocean_state%p_aux%slopes_squared(cell_index,level,blockNo)==0.0_wp)THEN
           tracer_gradient_horz_vec_center(cell_index,level,blockNo)%x(:)=0.0_wp
@@ -614,7 +448,6 @@
 !    CALL dbg_print('InGMRedi: vert center',flux_vert_center(:,level,:),&
 !    & str_module, idt_src, in_subset=cells_in_domain)
 !    END DO    
->>>>>>> dd2cc748
     Do level=1,n_zlev
     idt_src=3  ! output print level (1-5, fix)
     CALL dbg_print('InGMRedi: GMRedi_vert',GMredi_flux_vert(:,level,:),&
@@ -626,21 +459,6 @@
     END DO
     !---------------------------------------------------------------------
     
-<<<<<<< HEAD
-!      CALL sync_patch_array(sync_e, patch_2D, GMredi_flux_horz(:,:,:))
-!      CALL sync_patch_array(sync_c, patch_2D, GMredi_flux_vert(:,:,:))
-     
-  ELSEIF( no_tracer>2)THEN
-    CALL finish(TRIM('calc_GMRediflux'),&
-    & 'calc_flux_neutral_diffusion beyond temperature and salinity is not impemented yet')
-  ENDIF
-
-   ! for debugging
-   ! GMredi_flux_vert(:,:,:) = 0.0_wp
-
-
-=======
->>>>>>> dd2cc748
 
   END SUBROUTINE calc_combined_GentMcWilliamsRedi_flux
   !-------------------------------------------------------------------------
@@ -833,14 +651,6 @@
 
     !---------DEBUG DIAGNOSTICS-------------------------------------------
     idt_src=3  ! output print level (1-5, fix)
-<<<<<<< HEAD
-    CALL dbg_print('calc_slopes: grad_T_horz',grad_T_horz,&
-      & str_module,idt_src, in_subset=edges_in_domain)
-    IF(no_tracer>=2)THEN  
-    CALL dbg_print('calc_slopes: grad_S_horz',grad_S_horz,&
-      & str_module,idt_src, in_subset=edges_in_domain)
-    ENDIF
-=======
     IF(SLOPE_CALC_VIA_TEMPERTURE_SALINITY)THEN    
       CALL dbg_print('calc_slopes: grad_T_horz',grad_T_horz,&
         & str_module,idt_src, in_subset=edges_in_domain)
@@ -856,20 +666,11 @@
       
         
     ENDIF    
->>>>>>> dd2cc748
 !    CALL sync_patch_array(sync_c, patch_2D, grad_T_vert)       
 !    IF(no_tracer>=2)   CALL sync_patch_array(sync_c, patch_2D, grad_S_vert)   
 
    !---------DEBUG DIAGNOSTICS-------------------------------------------
     idt_src=4  ! output print level (1-5, fix)
-<<<<<<< HEAD
-    CALL dbg_print('neutral_slopes: grad_T_vert',grad_T_vert,&
-      & str_module,idt_src, in_subset=cells_in_domain)
-    IF(no_tracer>=2)THEN        
-    CALL dbg_print('neutral_slopes: grad_S_vert',grad_S_vert,&
-      & str_module,idt_src, in_subset=cells_in_domain) 
-    ENDIF       
-=======
     IF(SLOPE_CALC_VIA_TEMPERTURE_SALINITY)THEN      
       CALL dbg_print('neutral_slopes: grad_T_vert',grad_T_vert,&
         & str_module,idt_src, in_subset=cells_in_domain)
@@ -882,11 +683,10 @@
       & str_module,idt_src, in_subset=cells_in_domain) 
     
     ENDIF   
->>>>>>> dd2cc748
   !---------------------------------------------------------------------   
    
     !2) map horizontal and vertial derivative to cell centered vector
-    CALL map_edges2cell_with_height_3d(patch_3D,  &
+    CALL map_edges2cell_3d(patch_3D,  &
         & grad_T_horz,                &
         & op_coeff,                   &
         & grad_T_vec,                 &
@@ -909,11 +709,7 @@
        
     IF((no_tracer>=2))THEN        
       
-<<<<<<< HEAD
-      CALL map_edges2cell_with_height_3d(patch_3D,  &
-=======
       CALL map_edges2cell_3d(patch_3D,  &      
->>>>>>> dd2cc748
           & grad_S_horz,                &
           & op_coeff,                   &
           & grad_S_vec,                 &
@@ -997,43 +793,16 @@
                   & = -neutral_coeff(level,1) * grad_T_vec(cell_index,level,blockNo)%x + &
                   &      neutral_coeff(level,2) * grad_S_vec(cell_index,level,blockNo)%x
 
-<<<<<<< HEAD
-        neutral_coeff = calc_neutralslope_coeff_onColumn(         &
-          & pot_temp(cell_index,1:end_level,blockNo), salinityColumn(1:end_level),  &
-          & depth_cellinterface(cell_index,2:end_level+1,blockNo), end_level)
-=======
                   ocean_state%p_aux%slopes_drdx(cell_index,level,blockNo)=&
                   & DOT_PRODUCT(ocean_state%p_aux%slopes(cell_index,level,blockNo)%x,&
                            &ocean_state%p_aux%slopes(cell_index,level,blockNo)%x)
                   ocean_state%p_aux%slopes_drdx(cell_index,level,blockNo)=&
                   & sqrt(ocean_state%p_aux%slopes_drdx(cell_index,level,blockNo))
->>>>>>> dd2cc748
 
                   ocean_state%p_aux%slopes_drdz(cell_index,level,blockNo)=&
                   & -(-neutral_coeff(level,1) * grad_T_vert_center(cell_index,level,blockNo)+ &
                   &      neutral_coeff(level,2) * grad_S_vert_center(cell_index,level,blockNo))
               
-<<<<<<< HEAD
-            ocean_state%p_aux%slopes(cell_index,level,blockNo)%x &
-              & = -( neutral_coeff(level,1) * grad_T_vec(cell_index,level,blockNo)%x + &
-              &      neutral_coeff(level,2) * grad_S_vec(cell_index,level,blockNo)%x)  &           
-              &   / (neutral_coeff(level,1) * grad_T_vert_center(cell_index,level,blockNo)+ &
-              &      neutral_coeff(level,2) * grad_S_vert_center(cell_index,level,blockNo)-dbl_eps)
-
-            ocean_state%p_aux%slopes_squared(cell_index,level,blockNo)=&
-              & DOT_PRODUCT(ocean_state%p_aux%slopes(cell_index,level,blockNo)%x,&
-                           &ocean_state%p_aux%slopes(cell_index,level,blockNo)%x)
-          END DO
-          !
-          !Perform nearest neighbor interpolation at level where slopes are not well-defined
-!           ocean_state%p_aux%slopes(cell_index,start_level,blockNo)%x &
-!           &= ocean_state%p_aux%slopes(cell_index,start_level+1,blockNo)%x   
-!             
-!           ocean_state%p_aux%slopes(cell_index,end_level,blockNo)%x &
-!           &= ocean_state%p_aux%slopes(cell_index,end_level-1,blockNo)%x    
-            
-        ELSEIF(no_tracer==1)THEN
-=======
                   ocean_state%p_aux%slopes(cell_index,level,blockNo)%x &
                     & = -(-neutral_coeff(level,1) * grad_T_vec(cell_index,level,blockNo)%x + &
                     &      neutral_coeff(level,2) * grad_S_vec(cell_index,level,blockNo)%x)  &           
@@ -1093,7 +862,6 @@
           END DO  ! blockNo = all_cells%start_block, all_cells%end_block
 !ICON_OMP_END_DO_NOWAIT
 !ICON_OMP_END_PARALLEL
->>>>>>> dd2cc748
     
         ENDIF
         
@@ -1109,34 +877,6 @@
           IF(end_level <= min_dolic) CYCLE
 
           DO level = start_level+1, end_level-1
-<<<<<<< HEAD
-          
-              !ocean_state%p_aux%slopes(cell_index,level,blockNo)%x                      &
-              ! & = - (neutral_coeff(level,1) * grad_T_vec(cell_index,level,blockNo)%x)  &
-              ! &    /(neutral_coeff(level,1) * grad_T_vert_center(cell_index,level,blockNo)-dbl_eps)
- 
-              ocean_state%p_aux%slopes(cell_index,level,blockNo)%x                      &
-               & = - grad_T_vec(cell_index,level,blockNo)%x  &
-               &    /(grad_T_vert_center(cell_index,level,blockNo)-dbl_eps)
- 
-            
-              ocean_state%p_aux%slopes_squared(cell_index,level,blockNo)=&
-               & DOT_PRODUCT(ocean_state%p_aux%slopes(cell_index,level,blockNo)%x,&
-                         &ocean_state%p_aux%slopes(cell_index,level,blockNo)%x)
-          END DO
-          !
-          !Perform nearest neighbor interpolation at level where slopes are not well-defined
-!           ocean_state%p_aux%slopes(cell_index,start_level,blockNo)%x &
-!           &= ocean_state%p_aux%slopes(cell_index,start_level+1,blockNo)%x   
-!             
-!           ocean_state%p_aux%slopes(cell_index,end_level,blockNo)%x &
-!           &= ocean_state%p_aux%slopes(cell_index,end_level-1,blockNo)%x    
-          
-        ENDIF
-          
-      END DO ! cell_index = start_cell_index, end_cell_index
-    END DO  ! blockNo = all_cells%start_block, all_cells%end_block
-=======
  
                 ocean_state%p_aux%slopes(cell_index,level,blockNo)%x                      &
                 & =   grad_rho_GM_vec(cell_index,level,blockNo)%x  &
@@ -1160,7 +900,6 @@
 !           &= ocean_state%p_aux%slopes(cell_index,end_level-1,blockNo)%x    
         END DO ! cell_index = start_cell_index, end_cell_index
       END DO  ! blockNo = all_cells%start_block, all_cells%end_block
->>>>>>> dd2cc748
 !ICON_OMP_END_DO_NOWAIT
 !ICON_OMP_END_PARALLEL  
     ENDIF
@@ -1184,14 +923,6 @@
   !---------------------------------------------------------------------
   !---------DEBUG DIAGNOSTICS-------------------------------------------
   idt_src=3  ! output print level (1-5, fix)
-<<<<<<< HEAD
- ! CALL dbg_print('calc_slopes: squared',(ocean_state%p_aux%slopes_squared(:,:,:)),&
- !   & str_module,idt_src, in_subset=cells_in_domain)
-   DO level=1,n_zlev
-     CALL dbg_print('calc_slopes: slobe abs',sqrt(ocean_state%p_aux%slopes_squared(:,level,:)),&
-       & str_module,idt_src, in_subset=cells_in_domain)
-   END DO
-=======
   CALL dbg_print('calc_slopes: squared',(ocean_state%p_aux%slopes_squared(:,:,:)),&
     & str_module,idt_src, in_subset=cells_in_domain)
    DO level=1,n_zlev
@@ -1199,21 +930,12 @@
        & str_module,idt_src, in_subset=cells_in_domain)
        
   END DO
->>>>>>> dd2cc748
 
    DO level=1,n_zlev       
        CALL dbg_print('calc_slopes: slopes dz',ocean_state%p_aux%slopes_drdz(:,level,:),&
        & str_module,idt_src, in_subset=cells_in_domain)
   END DO
 
-<<<<<<< HEAD
-!   DO level= 1, n_zlev  
-!   write(0,*)'max-min vert deriv',level,maxval(grad_T_vert_center(:,level,:)),&
-!   & minval(grad_T_vert_center(:,level,:)),maxval(grad_S_vert_center(:,level,:)),&
-!   & minval(grad_S_vert_center(:,level,:))
-!   END DO
-=======
->>>>>>> dd2cc748
 
    DO level=1,n_zlev       
        CALL dbg_print('calc_slopes: slopes dx',ocean_state%p_aux%slopes_drdx(:,level,:),&
@@ -1267,67 +989,6 @@
     INTEGER :: start_edge_index, end_edge_index
     TYPE(t_subset_range), POINTER :: cells_in_domain, edges_in_domain, all_cells
     TYPE(t_patch), POINTER :: patch_2D
-<<<<<<< HEAD
-    REAL(wp) :: lambda
-    REAL(wp) :: depth_scale, depth
-    REAL(wp) :: Coriolis_abs
-    REAL(wp) :: inv_S_d, slope_abs, inv_cell_characteristic_length, cell_max_slope, cell_critical_slope
-    
-    !-------------------------------------------------------------------------------
-    patch_2D        => patch_3d%p_patch_2d(1)
-    cells_in_domain => patch_2D%cells%in_domain 
-    start_level=1
-    inv_S_d = 1.0_wp / S_d
-    
-    
-    !-------------------------------------------------------------------------------
-!ICON_OMP_PARALLEL   
-    IF (GMRedi_usesRelativeMaxSlopes) THEN
-!ICON_OMP_DO PRIVATE(start_cell_index,end_cell_index, cell_index, end_level,level, slope_abs, inv_cell_characteristic_length, &
-!ICON_OMP cell_max_slope, cell_critical_slope) ICON_OMP_DEFAULT_SCHEDULE
-      DO blockNo = cells_in_domain%start_block, cells_in_domain%end_block
-        CALL get_index_range(cells_in_domain, blockNo, start_cell_index, end_cell_index)
-
-        DO cell_index = start_cell_index, end_cell_index
-          end_level = patch_3D%p_patch_1D(1)%dolic_c(cell_index,blockNo)
-          inv_cell_characteristic_length = 1.0_wp / SQRT(patch_2D%cells%area(cell_index,blockNo))
-
-          IF(end_level >= min_dolic) THEN
-
-            DO level = start_level, end_level
-
-              cell_max_slope      = S_max  &
-                & * patch_3d%p_patch_1d(1)%prism_thick_c(cell_index,level,blockNo) &
-                & * inv_cell_characteristic_length
-              !cell_max_slope      = S_max*SQRT(patch_2D%cells%area(cell_index,blockNo))&
-              !& / patch_3d%p_patch_1d(1)%prism_thick_c(cell_index,level,blockNo)
-
-              !cell_critical_slope = S_critical &
-              !  & * patch_3d%p_patch_1d(1)%prism_thick_c(cell_index,level,blockNo) &
-              !  & * inv_cell_characteristic_length
-                
-              slope_abs = sqrt(ocean_state%p_aux%slopes_squared(cell_index,level,blockNo))
-
-              IF(slope_abs <= cell_max_slope)THEN
-                ocean_state%p_aux%taper_function_1(cell_index,level,blockNo) &
-                  &= 0.5_wp*(1.0_wp + tanh((cell_max_slope - slope_abs)*inv_S_d))
-              ELSE
-                ocean_state%p_aux%taper_function_1(cell_index,level,blockNo)=0.0_wp
-              ENDIF
-
-            END DO
-          ENDIF
-        END DO
-      END DO
-
-!ICON_OMP_END_DO
-    ELSE! not GMRedi_usesRelativeMaxSlopes
-!ICON_OMP_DO PRIVATE(start_cell_index,end_cell_index, cell_index, end_level,level, slope_abs, inv_cell_characteristic_length, &
-!ICON_OMP cell_max_slope, cell_critical_slope) ICON_OMP_DEFAULT_SCHEDULE
-      DO blockNo = cells_in_domain%start_block, cells_in_domain%end_block
-        cell_max_slope      = S_max
-        cell_critical_slope = S_critical
-=======
     !-----------------------------------------------------------------------
     patch_2D        => patch_3D%p_patch_2D(1)
     all_cells       => patch_2D%cells%all
@@ -1478,28 +1139,11 @@
 !ICON_OMP_DO PRIVATE(start_cell_index,end_cell_index, cell_index, end_level,level, slope_abs, inv_cell_characteristic_length, &
 !ICON_OMP cell_max_slope, cell_critical_slope) ICON_OMP_DEFAULT_SCHEDULE
       DO blockNo = cells_in_domain%start_block, cells_in_domain%end_block
->>>>>>> dd2cc748
         CALL get_index_range(cells_in_domain, blockNo, start_cell_index, end_cell_index)
 
         DO cell_index = start_cell_index, end_cell_index
           end_level = patch_3D%p_patch_1D(1)%dolic_c(cell_index,blockNo)
           inv_cell_characteristic_length = 1.0_wp / SQRT(patch_2D%cells%area(cell_index,blockNo))
-<<<<<<< HEAD
-
-          IF(end_level >= min_dolic) THEN
-
-            DO level = start_level, end_level
-            
-             slope_abs    = sqrt(ocean_state%p_aux%slopes_squared(cell_index,level,blockNo))           
-              
-              IF(slope_abs <= cell_max_slope)THEN
-                ocean_state%p_aux%taper_function_1(cell_index,level,blockNo) &
-                  &= 0.5_wp*(1.0_wp + tanh((cell_max_slope - slope_abs)*inv_S_d))
-              ELSE
-                ocean_state%p_aux%taper_function_1(cell_index,level,blockNo)=0.0_wp
-              ENDIF
-
-=======
           cell_characteristic_length     = SQRT(patch_2D%cells%area(cell_index,blockNo))
           
           IF(end_level >= min_dolic) THEN
@@ -1529,22 +1173,10 @@
               ELSE
                 ocean_state%p_aux%taper_function_1(cell_index,level,blockNo)=0.0_wp
               ENDIF
->>>>>>> dd2cc748
             END DO
           ENDIF
         END DO
       END DO
-<<<<<<< HEAD
-!ICON_OMP_END_DO
-    ENDIF !GMRedi_usesRelativeMaxSlopes
-
-!     CALL sync_patch_array(sync_c, patch_2D,ocean_state%p_aux%taper_function_1)
-! Do level=1,n_zlev
-! write(*,*)'max-min taper 1',maxval( ocean_state%p_aux%taper_function_1(:,level,:)),&
-! &minval( ocean_state%p_aux%taper_function_1(:,level,:))     
-! End do
-!stop
-=======
 
 !ICON_OMP_END_DO
     ELSE! not GMRedi_usesRelativeMaxSlopes
@@ -1579,7 +1211,6 @@
 !ICON_OMP_END_DO
     ENDIF !GMRedi_usesRelativeMaxSlopes
 
->>>>>>> dd2cc748
     !tapering schemes other than Danabasoglu-McWilliams require a second
     !tapering function
     IF(tapering_scheme/=tapering_DanaMcWilliams)THEN
@@ -1727,11 +1358,8 @@
     SELECT CASE(tapering_scheme)
 
     CASE(tapering_DanaMcWilliams)
-<<<<<<< HEAD
-=======
       IF(SWITCH_ON_TAPERING_HORIZONTAL_DIFFUSION)THEN
 
->>>>>>> dd2cc748
 !ICON_OMP_PARALLEL
 !ICON_OMP_DO PRIVATE(start_cell_index,end_cell_index, cell_index, end_level,level) ICON_OMP_DEFAULT_SCHEDULE
       DO blockNo = cells_in_domain%start_block, cells_in_domain%end_block
@@ -1739,21 +1367,6 @@
 
         DO cell_index = start_cell_index, end_cell_index
           end_level = patch_3D%p_patch_1D(1)%dolic_c(cell_index,blockNo)
-<<<<<<< HEAD
-
-!           IF(end_level >= min_dolic) THEN
-          
-            DO level = start_level, end_level
-            
-              !Following recommendations in Griffies Ocean Climate Model book (sect. 15.3.4.2)
-              !Danabasoglou-McWilliams tapering is for horizontal flux only applied to
-              !off-diagonal terms
-              
-              !coefficients for horizontal fluxes
-              taper_diagonal_horz(cell_index,level,blockNo)  &
-              & =&! ocean_state%p_aux%taper_function_1(cell_index,level,blockNo)*&
-              &   K_I(cell_index,level,blockNo)
-=======
           
             DO level = start_level, end_level
 !IF( ocean_state%p_aux%slopes_squared(cell_index,level,blockNo)>S_max**2)THEN             
@@ -1811,7 +1424,6 @@
               !coefficients for horizontal fluxes
               taper_diagonal_horz(cell_index,level,blockNo)  &
               & = K_I(cell_index,level,blockNo)
->>>>>>> dd2cc748
 
               taper_off_diagonal_horz(cell_index,level,blockNo)%x&
               & = (K_I(cell_index,level,blockNo)-kappa(cell_index,level,blockNo))&
@@ -1829,22 +1441,6 @@
               &=K_I(cell_index,level,blockNo)&
               &*ocean_state%p_aux%slopes_squared(cell_index,level,blockNo)&
               &*ocean_state%p_aux%taper_function_1(cell_index,level,blockNo)
-<<<<<<< HEAD
-!IF(level<=5)THEN              
-!write(12345,*)'v-impl:h-diag',level,taper_diagonal_vert_impl(cell_index,level,blockNo),&
-!              &ocean_state%p_aux%slopes_squared(cell_index,level,blockNo)&
-!              &*ocean_state%p_aux%taper_function_1(cell_index,level,blockNo),&
-!              &ocean_state%p_aux%slopes_squared(cell_index,level,blockNo),&
-!              &ocean_state%p_aux%taper_function_1(cell_index,level,blockNo) 
-!ENDIF              
-            END DO
-!           ENDIF
-        END DO
-      END DO
-!ICON_OMP_END_DO
-
-      IF(switch_off_diagonal_vert_expl)THEN
-=======
 
             END DO
 
@@ -1856,7 +1452,6 @@
       ENDIF
       IF(switch_off_diagonal_vert_expl)THEN
 !ICON_OMP_PARALLEL      
->>>>>>> dd2cc748
 !ICON_OMP_DO PRIVATE(start_cell_index,end_cell_index, cell_index, end_level,level) ICON_OMP_DEFAULT_SCHEDULE
         DO blockNo = cells_in_domain%start_block, cells_in_domain%end_block
           CALL get_index_range(cells_in_domain, blockNo, start_cell_index, end_cell_index)
@@ -1873,13 +1468,9 @@
           END DO
         END DO      
 !ICON_OMP_END_DO
-<<<<<<< HEAD
-      ELSEIF(.NOT.switch_off_diagonal_vert_expl)THEN
-=======
 !ICON_OMP_END_PARALLEL
       ELSEIF(.NOT.switch_off_diagonal_vert_expl)THEN
 !ICON_OMP_PARALLEL
->>>>>>> dd2cc748
 !ICON_OMP_DO PRIVATE(start_cell_index,end_cell_index, cell_index, end_level,level) ICON_OMP_DEFAULT_SCHEDULE
        DO blockNo = cells_in_domain%start_block, cells_in_domain%end_block
           CALL get_index_range(cells_in_domain, blockNo, start_cell_index, end_cell_index)
@@ -1890,21 +1481,6 @@
 !             IF(end_level >= min_dolic) THEN
           
               DO level = start_level, end_level
-<<<<<<< HEAD
-      
-                taper_diagonal_vert_expl(cell_index,level,blockNo)  &
-                &=K_D(cell_index,level,blockNo)&
-                &*ocean_state%p_aux%taper_function_1(cell_index,level,blockNo)
-               END DO
-!               ENDIF
-            END DO
-          END DO
-!ICON_OMP_END_DO
-        
-      ENDIF      
-!ICON_OMP_END_PARALLEL
-=======
->>>>>>> dd2cc748
       
                 taper_diagonal_vert_expl(cell_index,level,blockNo)  &
                 &=K_D(cell_index,level,blockNo)&
@@ -1932,14 +1508,12 @@
               !coefficients for horizontal fluxes           
               taper_diagonal_horz(cell_index,level,blockNo)  &
               &=K_I(cell_index,level,blockNo)
-<<<<<<< HEAD
 
               taper_off_diagonal_horz(cell_index,level,blockNo)%x&
               & = ocean_state%p_aux%taper_function_1(cell_index,level,blockNo)&
               & * ocean_state%p_aux%taper_function_2(cell_index,level,blockNo)&
               & *(K_I(cell_index,level,blockNo)-kappa(cell_index,level,blockNo))&
               &*ocean_state%p_aux%slopes(cell_index,level,blockNo)%x
-
 
               !coefficients for vertical fluxes
               taper_off_diagonal_vert(cell_index,level,blockNo)%x&
@@ -2023,320 +1597,6 @@
                  &+K_D(cell_index,level,blockNo))*ocean_state%p_aux%taper_function_1(cell_index,level,blockNo)&
                  &*ocean_state%p_aux%taper_function_2(cell_index,level,blockNo)              
               
-=======
-
->>>>>>> dd2cc748
-              taper_off_diagonal_horz(cell_index,level,blockNo)%x&
-              & = ocean_state%p_aux%taper_function_1(cell_index,level,blockNo)&
-              & * ocean_state%p_aux%taper_function_2(cell_index,level,blockNo)&
-              & *(K_I(cell_index,level,blockNo)-kappa(cell_index,level,blockNo))&
-              &*ocean_state%p_aux%slopes(cell_index,level,blockNo)%x
-
-              !coefficients for vertical fluxes
-              taper_off_diagonal_vert(cell_index,level,blockNo)%x&
-<<<<<<< HEAD
-                = (K_I(cell_index,level,blockNo)+kappa(cell_index,level,blockNo))&
-                &*ocean_state%p_aux%slopes(cell_index,level,blockNo)%x&
-                &*ocean_state%p_aux%taper_function_1(cell_index,level,blockNo)&
-                &*ocean_state%p_aux%taper_function_2(cell_index,level,blockNo)
-            
-! write(123,*)'data',taper_diagonal_vert_impl(cell_index,level,blockNo),&
-! &ocean_state%p_aux%slopes_squared(cell_index,level,blockNo),&
-! &ocean_state%p_aux%taper_function_1(cell_index,level,blockNo),&
-! &(K_I(cell_index,level,blockNo)*ocean_state%p_aux%slopes_squared(cell_index,level,blockNo)&
-! &+K_D(cell_index,level,blockNo)),&
-! Dot_Product(ocean_state%p_aux%slopes(cell_index,level,blockNo)%x,ocean_state%p_aux%slopes(cell_index,level,blockNo)%x)
-            
-=======
-              &= (K_I(cell_index,level,blockNo)+kappa(cell_index,level,blockNo))&
-              &+ocean_state%p_aux%taper_function_1(cell_index,level,blockNo)&
-              &*ocean_state%p_aux%taper_function_2(cell_index,level,blockNo)&
-              &*ocean_state%p_aux%slopes(cell_index,level,blockNo)%x
-
-              
-              taper_diagonal_vert_impl(cell_index,level,blockNo)  &              
-              &=K_I(cell_index,level,blockNo)&
-              &*ocean_state%p_aux%slopes_squared(cell_index,level,blockNo)&
-              &*ocean_state%p_aux%taper_function_1(cell_index,level,blockNo)&
-              &*ocean_state%p_aux%taper_function_2(cell_index,level,blockNo)
- 
->>>>>>> dd2cc748
-            END DO
-          ENDIF
-        END DO
-      END DO
-!ICON_OMP_END_PARALLEL_DO
-<<<<<<< HEAD
-
-    END SELECT
-! Do level=start_level,4!end_level
-! write(*,*)'max/min',level,&
-! & maxval(taper_diagonal_horz(:,level,:)),minval(taper_diagonal_horz(:,level,:)),&
-! & maxval(taper_diagonal_vert_expl(:,level,:)),minval(taper_diagonal_vert_expl(:,level,:)),&
-! & maxval(taper_diagonal_vert_impl(:,level,:)),minval(taper_diagonal_vert_impl(:,level,:)) 
-! END DO
-    
-!     CALL sync_patch_array(sync_c, patch_2D,K_I)
-!     CALL sync_patch_array(sync_c, patch_2D,K_D)
-!     CALL sync_patch_array(sync_c, patch_2D,kappa)
-Do level=1,n_zlev
-    CALL dbg_print('apply_tapering: vert diag expl', taper_diagonal_vert_expl(:,level,:),&
-    & this_mod_name, 3, patch_2D%cells%in_domain)
-END DO    
-Do level=1,n_zlev
-    CALL dbg_print('apply_tapering: vert diag impl', taper_diagonal_vert_impl(:,level,:),&
-    & this_mod_name, 3, patch_2D%cells%in_domain)
-END DO
-Do level=1,n_zlev    
-    CALL dbg_print('apply_tapering: horz diag', taper_diagonal_horz(:,level,:),&
-    & this_mod_name, 3, patch_2D%cells%in_domain)
-END DO   
-  END SUBROUTINE calc_tapering
-  !-------------------------------------------------------------------------
-  
-  
-  
-  
-  
-  
-   !-------------------------------------------------------------------------
-  !
-  !>
-  !!
-  !! @par Revision History
-  !! Developed  by  Peter Korn, MPI-M (2014).
-  !!
-!<Optimize:inUse>
-  SUBROUTINE selective_GMRedi(patch_3d, ocean_state, param,taper_diagonal_horz,taper_diagonal_vert_expl,&
-    & taper_diagonal_vert_impl, taper_off_diagonal_horz, taper_off_diagonal_vert,tracer_index )
-    TYPE(t_patch_3d ),TARGET, INTENT(inout)          :: patch_3d
-    TYPE(t_hydro_ocean_state), TARGET                :: ocean_state
-    TYPE(t_ho_params),                 INTENT(inout) :: param
-    REAL(wp), INTENT(inout)                          :: taper_diagonal_horz(:,:,:)
-    REAL(wp), INTENT(inout)                          :: taper_diagonal_vert_expl(:,:,:)        
-    REAL(wp), INTENT(inout)                          :: taper_diagonal_vert_impl(:,:,:)    
-    TYPE(t_cartesian_coordinates), INTENT(inout)     :: taper_off_diagonal_horz(:,:,:)
-    TYPE(t_cartesian_coordinates), INTENT(inout)     :: taper_off_diagonal_vert(:,:,:) 
-    INTEGER                                          :: tracer_index   
-    
-    
-    !Local variables
-    INTEGER :: start_cell_index, end_cell_index, cell_index,level,start_level,end_level, blockNo
-    INTEGER :: start_edge_index, end_edge_index, je     
-    TYPE(t_subset_range), POINTER :: cells_in_domain!,edges_in_domain
-    TYPE(t_patch), POINTER :: patch_2D    
-    REAL(wp), POINTER :: K_I(:,:,:), K_D(:,:,:), kappa(:,:,:)
-    REAL(wp)           :: geometric_scale, geometric_scale_factor_GMR
-    !-------------------------------------------------------------------------------
-    patch_2D        => patch_3d%p_patch_2d(1)
-    cells_in_domain => patch_2D%cells%in_domain 
-    start_level=1
-    !-------------------------------------------------------------------------------
-
-    !-------------------------------------------------------------------------------
-    !
-    !The dianeutral diffusivity is the number determined by the PP-scheme
-    K_I           => param%k_tracer_isoneutral
-    K_D           => param%k_tracer_dianeutral !param%a_tracer_v(:,:,:,tracer_index) !  
-    kappa         => param%k_tracer_GM_kappa
-    !-------------------------------------------------------------------------------
-    
-    SELECT CASE(tapering_scheme)
-
-    CASE(tapering_DanaMcWilliams)
-    
-    
-    IF(TEST_MODE_GM_ONLY)THEN
-!ICON_OMP_PARALLEL
-!ICON_OMP_DO PRIVATE(start_cell_index,end_cell_index, cell_index, end_level,level) ICON_OMP_DEFAULT_SCHEDULE
-      DO blockNo = cells_in_domain%start_block, cells_in_domain%end_block
-        CALL get_index_range(cells_in_domain, blockNo, start_cell_index, end_cell_index)
-
-        DO cell_index = start_cell_index, end_cell_index
-          end_level = patch_3D%p_patch_1D(1)%dolic_c(cell_index,blockNo)
-
-!           IF(end_level >= min_dolic) THEN
-          
-            DO level = start_level, end_level
-            
-              !Following recommendations in Griffies Ocean Climate Model book (sect. 15.3.4.2)
-              !Danabasoglou-McWilliams tapering is for horizontal flux only applied to
-              !off-diagonal terms
-              
-              !coefficients for horizontal fluxes: horizontal diffusion is retained here !
-              taper_diagonal_horz(cell_index,level,blockNo)  &
-              & =&! ocean_state%p_aux%taper_function_1(cell_index,level,blockNo)*&
-              &   K_I(cell_index,level,blockNo)
-
-              taper_off_diagonal_horz(cell_index,level,blockNo)%x&
-              & =(-kappa(cell_index,level,blockNo))&
-              &*ocean_state%p_aux%slopes(cell_index,level,blockNo)%x&
-              &*ocean_state%p_aux%taper_function_1(cell_index,level,blockNo)
-
-              !coefficients for vertical fluxes
-              taper_off_diagonal_vert(cell_index,level,blockNo)%x&
-              &= (kappa(cell_index,level,blockNo))&
-              &*ocean_state%p_aux%taper_function_1(cell_index,level,blockNo)&                
-              &*ocean_state%p_aux%slopes(cell_index,level,blockNo)%x
-
-              !implicit part of vertical diffusion due to GM is here set to zero.
-              !The implicit part due to PP-scheme is retained.
-              taper_diagonal_vert_impl(cell_index,level,blockNo)  &              
-              &=0.0_wp!
-              
-              taper_diagonal_vert_expl(cell_index,level,blockNo)=0.0_wp
-            END DO
-!           ENDIF
-        END DO
-      END DO
-!ICON_OMP_END_DO
-
-!ICON_OMP_END_PARALLEL
-     ELSEIF(TEST_MODE_REDI_ONLY)THEN
-!ICON_OMP_PARALLEL
-!ICON_OMP_DO PRIVATE(start_cell_index,end_cell_index, cell_index, end_level,level) ICON_OMP_DEFAULT_SCHEDULE
-      DO blockNo = cells_in_domain%start_block, cells_in_domain%end_block
-        CALL get_index_range(cells_in_domain, blockNo, start_cell_index, end_cell_index)
-
-        DO cell_index = start_cell_index, end_cell_index
-          end_level = patch_3D%p_patch_1D(1)%dolic_c(cell_index,blockNo)
-
-!           IF(end_level >= min_dolic) THEN
-          
-            DO level = start_level, end_level
-            
-              !Following recommendations in Griffies Ocean Climate Model book (sect. 15.3.4.2)
-              !Danabasoglou-McWilliams tapering is for horizontal flux only applied to
-              !off-diagonal terms
-              
-              !coefficients for horizontal fluxes: horizontal diffusion is untapered.
-              taper_diagonal_horz(cell_index,level,blockNo)  &
-              & =&! ocean_state%p_aux%taper_function_1(cell_index,level,blockNo)*&
-              &   K_I(cell_index,level,blockNo)
-
-              taper_off_diagonal_horz(cell_index,level,blockNo)%x&
-              & = (K_I(cell_index,level,blockNo))&
-              &*ocean_state%p_aux%slopes(cell_index,level,blockNo)%x&
-              &*ocean_state%p_aux%taper_function_1(cell_index,level,blockNo)
-
-              !coefficients for vertical fluxes
-              taper_off_diagonal_vert(cell_index,level,blockNo)%x&
-              &= (K_I(cell_index,level,blockNo))&
-              &*ocean_state%p_aux%taper_function_1(cell_index,level,blockNo)&                
-              &*ocean_state%p_aux%slopes(cell_index,level,blockNo)%x
-
-              
-              taper_diagonal_vert_impl(cell_index,level,blockNo)  &              
-              &=K_I(cell_index,level,blockNo)&
-              &*ocean_state%p_aux%slopes_squared(cell_index,level,blockNo)&
-              &*ocean_state%p_aux%taper_function_1(cell_index,level,blockNo)
-              
-            END DO
-!           ENDIF
-        END DO
-      END DO
-!ICON_OMP_END_DO
-
-      IF(switch_off_diagonal_vert_expl)THEN
-!ICON_OMP_DO PRIVATE(start_cell_index,end_cell_index, cell_index, end_level,level) ICON_OMP_DEFAULT_SCHEDULE
-=======
-! !ICON_OMP_PARALLEL_DO PRIVATE(start_cell_index,end_cell_index, cell_index, end_level,level) ICON_OMP_DEFAULT_SCHEDULE     
-      IF(switch_off_diagonal_vert_expl)THEN
->>>>>>> dd2cc748
-        DO blockNo = cells_in_domain%start_block, cells_in_domain%end_block
-          CALL get_index_range(cells_in_domain, blockNo, start_cell_index, end_cell_index)
-
-          DO cell_index = start_cell_index, end_cell_index
-            end_level = patch_3D%p_patch_1D(1)%dolic_c(cell_index,blockNo)
-
-<<<<<<< HEAD
-!             IF(end_level >= min_dolic) THEN
-=======
-            IF(end_level >= min_dolic) THEN
->>>>>>> dd2cc748
-          
-              DO level = start_level, end_level
-                taper_diagonal_vert_expl(cell_index,level,blockNo)=0.0_wp
-              END DO
-<<<<<<< HEAD
-!             ENDIF
-          END DO
-        END DO      
-!ICON_OMP_END_DO
-      ELSEIF(.NOT.switch_off_diagonal_vert_expl)THEN
-!ICON_OMP_DO PRIVATE(start_cell_index,end_cell_index, cell_index, end_level,level) ICON_OMP_DEFAULT_SCHEDULE
-=======
-            ENDIF
-          END DO
-        END DO      
-      ELSEIF(.NOT.switch_off_diagonal_vert_expl)THEN
->>>>>>> dd2cc748
-       DO blockNo = cells_in_domain%start_block, cells_in_domain%end_block
-          CALL get_index_range(cells_in_domain, blockNo, start_cell_index, end_cell_index)
-
-          DO cell_index = start_cell_index, end_cell_index
-            end_level = patch_3D%p_patch_1D(1)%dolic_c(cell_index,blockNo)
-
-<<<<<<< HEAD
-!             IF(end_level >= min_dolic) THEN
-=======
-            IF(end_level >= min_dolic) THEN
->>>>>>> dd2cc748
-          
-              DO level = start_level, end_level
-      
-                taper_diagonal_vert_expl(cell_index,level,blockNo)  &
-                &=K_D(cell_index,level,blockNo)&
-                &*ocean_state%p_aux%taper_function_1(cell_index,level,blockNo)
-               END DO
-<<<<<<< HEAD
-!               ENDIF
-            END DO
-          END DO
-!ICON_OMP_END_DO
-        
-      ENDIF      
-!ICON_OMP_END_PARALLEL
-     
-     
-        
-     ENDIF
-    CASE(tapering_Large)
-       CALL finish(TRIM('mo_ocean_GM_Redi'), 'The testing mode for LARGE-tapering option is not supported yet')        
-=======
-              ENDIF
-            END DO
-          END DO
-        
-      ENDIF      
-! !ICON_OMP_END_PARALLEL_DO
-               
->>>>>>> dd2cc748
-
-    CASE(tapering_Griffies)
-    CALL finish(TRIM('mo_ocean_GM_Redi'), 'The tapering option = tapering_Griffies is not supported yet')    
-!ICON_OMP_PARALLEL_DO PRIVATE(start_cell_index,end_cell_index, cell_index, end_level,level, geometric_scale) ICON_OMP_DEFAULT_SCHEDULE
-      DO blockNo = cells_in_domain%start_block, cells_in_domain%end_block
-        CALL get_index_range(cells_in_domain, blockNo, start_cell_index, end_cell_index)
-
-        DO cell_index = start_cell_index, end_cell_index
-          end_level = patch_3D%p_patch_1D(1)%dolic_c(cell_index,blockNo)
-
-          IF(end_level >= min_dolic) THEN
-            geometric_scale=1.0_wp!sqrt(patch_2D%cells%area(cell_index,blockNo))*geometric_scale_factor_GMR
-            DO level = start_level, end_level
-            
-              taper_diagonal_horz(cell_index,level,blockNo)  &
-                &=K_I(cell_index,level,blockNo)
-
-              taper_diagonal_vert_expl(cell_index,level,blockNo)  &
-                &=K_D(cell_index,level,blockNo)              
-
-               taper_diagonal_vert_impl(cell_index,level,blockNo)  &              
-                 &=(K_I(cell_index,level,blockNo)*ocean_state%p_aux%slopes_squared(cell_index,level,blockNo)&
-                 &+K_D(cell_index,level,blockNo))*ocean_state%p_aux%taper_function_1(cell_index,level,blockNo)&
-                 &*ocean_state%p_aux%taper_function_2(cell_index,level,blockNo)              
-              
               taper_off_diagonal_horz(cell_index,level,blockNo)%x&
                 = (K_I(cell_index,level,blockNo)-kappa(cell_index,level,blockNo))&
                 &*ocean_state%p_aux%slopes(cell_index,level,blockNo)%x&
@@ -2356,31 +1616,6 @@
 !ICON_OMP_END_PARALLEL_DO
 
     END SELECT
-<<<<<<< HEAD
-! Do level=start_level,4!end_level
-! write(*,*)'max/min',level,&
-! & maxval(taper_diagonal_horz(:,level,:)),minval(taper_diagonal_horz(:,level,:)),&
-! & maxval(taper_diagonal_vert_expl(:,level,:)),minval(taper_diagonal_vert_expl(:,level,:)),&
-! & maxval(taper_diagonal_vert_impl(:,level,:)),minval(taper_diagonal_vert_impl(:,level,:)) 
-! END DO
-    
-!     CALL sync_patch_array(sync_c, patch_2D,K_I)
-!     CALL sync_patch_array(sync_c, patch_2D,K_D)
-!     CALL sync_patch_array(sync_c, patch_2D,kappa)
-Do level=1,n_zlev
-    CALL dbg_print('selective_GMRedi: vert diag expl', taper_diagonal_vert_expl(:,level,:),&
-    & this_mod_name, 1, patch_2D%cells%in_domain)
-END DO    
-Do level=1,n_zlev
-    CALL dbg_print('selective_GMRedi: vert off-diag impl', taper_diagonal_vert_impl(:,level,:),&
-    & this_mod_name, 1, patch_2D%cells%in_domain)
-END DO
-Do level=1,n_zlev    
-    CALL dbg_print('selective_GMRedi: horz diag', taper_diagonal_horz(:,level,:),&
-    & this_mod_name, 1, patch_2D%cells%in_domain)
-END DO   
-  END SUBROUTINE selective_GMRedi
-=======
 
 Do level=1,n_zlev    
     CALL dbg_print('calc_mixing_tensor: horz diag', taper_diagonal_horz(:,level,:),&
@@ -2395,12 +1630,7 @@
     & this_mod_name, 3, patch_2D%cells%in_domain)
 END DO
   END SUBROUTINE calc_entries_mixing_tensor
->>>>>>> dd2cc748
   !-------------------------------------------------------------------------
-  
-   
-  
-  
   
   
 
@@ -2539,11 +1769,6 @@
 
       ENDIF
 
-<<<<<<< HEAD
-        neutral_coeff = calc_neutralslope_coeff_onColumn( &
-          & tracer(cell_index,1:levels,blockNo,1), salinity(1:levels), &
-          & depth_cellinterface(cell_index,2:levels+1,blockNo), levels)
-=======
       DO blockNo = all_cells%start_block, all_cells%end_block        
         CALL get_index_range(all_cells, blockNo, start_cell_index, end_cell_index)      
         DO cell_index = start_cell_index, end_cell_index
@@ -2571,7 +1796,6 @@
           ENDDO
 
           DO level = start_level+1, patch_3D%p_patch_1D(1)%dolic_c(cell_index,blockNo)
->>>>>>> dd2cc748
           
             !horizontal GM-Redi Flux
             flux_vec_horz_center(cell_index,level,blockNo)%x &
@@ -2805,63 +2029,9 @@
     END DO  ! blockNo = all_cells%start_block, all_cells%end_block
 !ICON_OMP_END_DO_PARALLEL
 
-<<<<<<< HEAD
-  FUNCTION calc_neutralslope_coeff_onColumn(t,s,p,levels) result(coeff)
-    INTEGER, INTENT(in)   :: levels
-    REAL(wp), INTENT(in)  :: t(:)        !  potential temperature (in ITS-90) [C]
-    REAL(wp), INTENT(in)  :: s(:)        !  salinity (in PSS-78) [psu]
-    REAL(wp), INTENT(in)  :: p(:)       !  pressure (in dezi-bar) [db]
-    REAL(wp)              :: coeff(1:n_zlev,2) !  thermal expansion [1/C] and saline contraction [1/psu] coefficients
-
-    CHARACTER(*), PARAMETER :: method_name = 'GMRedi/calc_neutralslope_coeff'
-    
-
-    SELECT CASE (eos_type)
-    CASE(1)
-      CALL finish(method_name, "not implemented for linear EOS")
-    CASE(2)
-      coeff = calc_neutralslope_coeff_MPIOM_onColumn(t,s,p,levels)
-    CASE(3)
-!       CALL warning(method_name, "this is not the correct GMRedi for the EOS3")
-      coeff = calc_neutralslope_coeff_MPIOM_onColumn(t,s,p,levels)
-    CASE(10)
-      CALL finish(method_name, "not implemented for EOS10")
-    CASE default
-
-    END SELECT
-
-
-  END FUNCTION calc_neutralslope_coeff_onColumn
-  !-------------------------------------------------------------------------
-  !>
-  !! Calculates polynomial coefficients for thermal expansion and saline contraction
-  !! matching the equation of state as described in (UNESCO)
-  !!   Fofonoff and Millard, 1984, UNESCO, Paris, Tech. Pap. Mar. Sci., 44, 53pp
-  !! This method is using the older !! IPTS (International Practical Temperature Scale) of 1968.
-  !! The code below is adopted from FESOM (Quiang Wang, Sergey Danilov)
-  !!
-  !! @par Revision History
-  !! Initial version by Stephan Lorenz, MPI-M (2014)
-  !!
-  !<Optimize:inUse>
-  FUNCTION calc_neutralslope_coeff_MPIOM_onColumn(t,s,p,levels) result(coeff)
-    !-----------------------------------------------------------------
-    ! REFERENCES:
-    !    McDougall, T.J. 1987.  Neutral Surfaces
-    !    Journal of Physical Oceanography, Vol 17, 1950-1964,
-    !-----------------------------------------------------------------
-    ! CHECK VALUE:
-    !    sw_beta=0.72088e-3 psu^-1 @ S=40.0psu, ptmp=10.0C (ITS-90), p=4000db
-    !    a_over_b=0.34765 psu*C^-1 @ S=40.0psu, ptmp=10.0C, p=4000db
-    ! Valid Range:
-    !    S=25 to 40psu, p=0 to 4000db (ptmp=10C)
-    !                   p=0 to 1000db (ptmp=20-40C)
-    !-----------------------------------------------------------------
-=======
 
 
    !Map the explicit horizontal tracer flux from cell centers to edges (where the horizontal divergence is calculated)
->>>>>>> dd2cc748
     !
     ! use a vector communicator
     CALL sync_patch_array_mult(sync_c, patch_2D, 3, &
@@ -2936,12 +2106,8 @@
   ENDIF
 
 
-<<<<<<< HEAD
-  END FUNCTION calc_neutralslope_coeff_MPIOM_onColumn
-=======
    DEALLOCATE(temp_tracer_before%concentration)
    DEALLOCATE(temp_tracer_after%concentration) 
->>>>>>> dd2cc748
 
 
 
