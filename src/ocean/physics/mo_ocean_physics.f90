--- conflicted
+++ resolved
@@ -141,11 +141,7 @@
  
     ! Local variables
     INTEGER :: i, i_no_trac
-<<<<<<< HEAD
-    INTEGER :: je, blockNo, jk
-=======
     INTEGER :: je, blockNo, jk,jc, il_c1, ib_c1, il_c2, ib_c2
->>>>>>> dd2cc748
     INTEGER :: start_index, end_index
     TYPE(t_subset_range), POINTER :: all_edges, owned_edges
     TYPE(t_patch), POINTER :: patch_2D
@@ -681,11 +677,7 @@
     !-------------------------------------------------------------------------
     start_timer(timer_upd_phys,1)
 
-<<<<<<< HEAD
-    CALL calc_characteristic_physical_numbers(patch_3d, ocean_state)
-=======
 !    CALL calc_characteristic_physical_numbers(patch_3d, ocean_state)
->>>>>>> dd2cc748
 
     CALL update_PP_scheme(patch_3d, ocean_state, fu10, concsum, params_oce,op_coeffs)
     
@@ -1030,7 +1022,6 @@
 !       END DO
     ENDIF
 !   !---------------------------------------------------------------------
-<<<<<<< HEAD
 
   END SUBROUTINE calculate_LeithClosure_harmonicDivGrad_VortDiv
   !-------------------------------------------------------------------------
@@ -1087,64 +1078,6 @@
 !     laplacian_div(1:nproma, 1:n_zlev,1:patch_3D%p_patch_2d(1)%alloc_cell_blocks)=0.0_wp
    !-------------------------------------------------------------------------------
 
-=======
-
-  END SUBROUTINE calculate_LeithClosure_harmonicDivGrad_VortDiv
-  !-------------------------------------------------------------------------
-
-  !-------------------------------------------------------------------------
-  !>
-  !! !  SUBROUTINE calculates the viscosity coefficients following the Leith closure.
-  !! Implemented is the pure leith closure and a modified version of it. Both options
-  !! are available for harmonic as well as for biharmonic diffusion.
-  !!
-  !! Liteature: Fox-Kemper, Menemenlis, Can Large Eddy Simulations improve Mesoscale Rich Ocean Models ?
-  !!
-  !! @par Revision History
-  !! Developed  by  Peter Korn, MPI-M (2014).
-  !!
-  SUBROUTINE calculate_LeithClosure_biharmonic(patch_3d, ocean_state, param, operators_coeff)
-    TYPE(t_patch_3d ),TARGET, INTENT(in)             :: patch_3d
-    TYPE(t_hydro_ocean_state), TARGET                :: ocean_state
-    TYPE(t_ho_params),                 INTENT(inout) :: param
-    TYPE(t_operator_coeff),            INTENT(in)    :: operators_coeff
-
-    !Local variables
-    TYPE(t_patch), POINTER :: patch_2D
-    TYPE(t_subset_range), POINTER :: cells_in_domain, edges_in_domain, all_cells
-    INTEGER :: jk, blockNo, je, jc,jb
-    INTEGER :: start_cell_index, end_cell_index, cell_index
-    INTEGER :: start_edge_index, end_edge_index
-    INTEGER :: start_level, level,end_level
-    INTEGER :: vertex1_idx, vertex1_blk, vertex2_idx, vertex2_blk, vertex3_idx, vertex3_blk
-    INTEGER :: cell1_idx, cell1_blk, cell2_idx, cell2_blk
-!     INTEGER :: LEITH_EXPONENT
-    REAL(wp):: div_e(nproma, n_zlev,patch_3D%p_patch_2d(1)%nblks_e)
-    REAL(wp):: div_c(nproma, n_zlev,patch_3D%p_patch_2d(1)%alloc_cell_blocks)
-    REAL(wp):: vort_c(nproma, n_zlev,patch_3D%p_patch_2d(1)%alloc_cell_blocks)
-    REAL(wp):: vort_e(nproma, n_zlev,patch_3D%p_patch_2d(1)%nblks_e)
-    REAL(wp):: laplacian_vort(nproma, n_zlev,patch_3D%p_patch_2d(1)%alloc_cell_blocks)
-    REAL(wp):: laplacian_div(nproma, n_zlev,patch_3D%p_patch_2d(1)%alloc_cell_blocks)
-    REAL(wp):: laplacian_vort_e, laplacian_div_e
-    !REAL(wp):: size_grad_S_horz_vec(nproma, n_zlev,patch_3D%p_patch_2d(1)%alloc_cell_blocks)
-    !-------------------------------------------------------------------------------
-    patch_2D        => patch_3D%p_patch_2D(1)
-    all_cells       => patch_2D%cells%all
-    cells_in_domain => patch_2D%cells%in_domain
-    edges_in_domain => patch_2D%edges%in_domain
-
-    idt_src=1  ! output print level (1-5, fix)
-    start_level = 1
-
-!     div_e        (1:nproma, 1:n_zlev,1:patch_3D%p_patch_2d(1)%nblks_e)=0.0_wp
-!     div_c        (1:nproma, 1:n_zlev,1:patch_3D%p_patch_2d(1)%alloc_cell_blocks)=0.0_wp
-!     vort_e        (1:nproma, 1:n_zlev,1:patch_3D%p_patch_2d(1)%nblks_e)=0.0_wp
-!     vort_c       (1:nproma, 1:n_zlev,1:patch_3D%p_patch_2d(1)%alloc_cell_blocks)=0.0_wp
-!     laplacian_vort(1:nproma, 1:n_zlev,1:patch_3D%p_patch_2d(1)%alloc_cell_blocks)=0.0_wp
-!     laplacian_div(1:nproma, 1:n_zlev,1:patch_3D%p_patch_2d(1)%alloc_cell_blocks)=0.0_wp
-   !-------------------------------------------------------------------------------
-
->>>>>>> dd2cc748
 !      LEITH_EXPONENT=6
 
     !1) calculation of vertical vorticity at cell centers
@@ -1383,15 +1316,11 @@
         &= calculate_density_onColumn(ocean_state%p_prog(nold(1))%tracer(cell_index,2:end_level,blockNo,1), &
                                     & salinity(2:end_level), pressure(2:end_level), end_level-1)
 
-<<<<<<< HEAD
-        DO level = 2, end_level
-=======
 
         DO level = 2, end_level
         
           ocean_state%p_diag%rho_GM(cell_index,level,blockNo)=0.5_wp*(z_rho_up(level)+z_rho_down(level))
                 
->>>>>>> dd2cc748
           z_shear_cell = dbl_eps + &
             & SUM((ocean_state%p_diag%p_vn(cell_index,level-1,blockNo)%x - ocean_state%p_diag%p_vn(cell_index,level,blockNo)%x)**2)
             
@@ -1405,11 +1334,8 @@
           &= MAX(patch_3d%p_patch_1d(1)%prism_center_dist_c(cell_index,level,blockNo) * z_grav_rho * &
           & (z_rho_down(level) - z_rho_up(level-1)) / z_shear_cell, 0.0_wp) 
         END DO ! levels
-<<<<<<< HEAD
-=======
         ocean_state%p_diag%grad_rho_PP_vert(cell_index,2:end_level,blockNo)=z_vert_density_grad_c(cell_index,2:end_level,blockNo)
         ocean_state%p_diag%rho_GM(cell_index,1,blockNo)                 =ocean_state%p_diag%rho_GM(cell_index,2,blockNo)
->>>>>>> dd2cc748
 
       END DO ! index
     END DO
