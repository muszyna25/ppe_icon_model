--- conflicted
+++ resolved
@@ -51,11 +51,6 @@
     & HorizontalViscosity_SpatialSmoothFactor,                &
     & OceanReferenceDensity,                                  &
     & tracer_TopWindMixing, WindMixingDecayDepth,             &
-<<<<<<< HEAD
-    & velocity_TopWindMixing, Salinity_ConvectionRestrict,    &
-    & SCALING_HORIZONTAL_DIFFUSIVITY
-    
-=======
     & velocity_TopWindMixing, TracerHorizontalDiffusion_scaling, &
     &  Temperature_HorizontalDiffusion_Background,            &
     &  Temperature_HorizontalDiffusion_Reference,             &
@@ -72,7 +67,6 @@
     &  max_turbulenece_TracerDiffusion_amplification
 
   USE mo_ocean_physics_types, ONLY: t_ho_params, v_params, WindMixingDecay, WindMixingLevel
->>>>>>> 5e57132b
    !, l_convection, l_pp_scheme
   USE mo_parallel_config,     ONLY: nproma
   USE mo_model_domain,        ONLY: t_patch, t_patch_3d
@@ -107,21 +101,10 @@
   USE mo_timer,               ONLY: timers_level, timer_start, timer_stop, timer_upd_phys
   USE mo_statistics,          ONLY: global_minmaxmean
   USE mo_io_config,           ONLY: lnetcdf_flt64_output
-<<<<<<< HEAD
-  USE mo_ocean_pp_scheme,     ONLY: update_physics_parameters_ICON_PP_scheme,&
-    &                               update_physics_parameters_ICON_PP_Edge_vnPredict_scheme,&
-    &                               update_physics_parameters_ICON_PP_Edge_scheme,&
-    &                               update_physics_parameters_ICON_PP_Tracer,&
-    &                               update_physics_parameters_MPIOM_PP_scheme
-  USE mo_ocean_physics_types, ONLY:	t_ho_params, v_params, &
-   &                                WindAmplitude_at10m, SeaIceConcentration, &
-   &                                WindMixingDecay, WindMixingLevel
-=======
   USE mo_ocean_pp_scheme,     ONLY: update_PP_scheme
   USE mo_ocean_physics_types, ONLY: t_ho_params, v_params, &
    & WindMixingDecay, WindMixingLevel
   USE mo_ocean_diffusion,     ONLY: veloc_diff_harmonic_div_grad
->>>>>>> 5e57132b
   
 
   IMPLICIT NONE
@@ -137,12 +120,7 @@
   !PUBLIC :: init_ho_physics
   PUBLIC :: init_ho_params
   PUBLIC :: update_ho_params
-<<<<<<< HEAD
-  PRIVATE :: calculate_leith_closure
-  PUBLIC  :: calc_characteristic_physical_numbers
-=======
   PUBLIC :: calc_characteristic_physical_numbers
->>>>>>> 5e57132b
 
   ! variables
   TYPE (t_var_list), PUBLIC :: ocean_params_list
@@ -163,10 +141,7 @@
  
     ! Local variables
     INTEGER :: i, i_no_trac
-<<<<<<< HEAD
     INTEGER :: je, blockNo, jk,jc, il_c1, ib_c1, il_c2, ib_c2
-=======
-    INTEGER :: je, blockNo, jk
     INTEGER :: start_index, end_index
     TYPE(t_subset_range), POINTER :: all_edges, owned_edges
     TYPE(t_patch), POINTER :: patch_2D
@@ -299,7 +274,6 @@
 
     TYPE(t_patch), POINTER :: patch_2D
     INTEGER :: i, je, jb, jk
->>>>>>> 5e57132b
     INTEGER :: start_index, end_index
     REAL(wp) :: z_lower_bound_diff, C_MPIOM
     REAL(wp) :: z_diff_multfac, z_diff_efdt_ratio
@@ -308,34 +282,16 @@
     REAL(wp) :: minDualEdgeLength, minEdgeLength, meanDualEdgeLength, meanEdgeLength
     REAL(wp) :: maxDualEdgeLength, maxEdgeLength
     REAL(wp) :: minCellArea, meanCellArea, maxCellArea
-<<<<<<< HEAD
-    TYPE(t_subset_range), POINTER :: all_edges, owned_edges, all_cells
-    TYPE(t_patch), POINTER :: patch_2D
-    REAL(wp):: length_scale, dual_length_scale
-=======
     TYPE(t_subset_range), POINTER :: all_edges, owned_edges
     REAL(wp):: length_scale, dual_length_scale, prime_length_scale
->>>>>>> 5e57132b
     !-----------------------------------------------------------------------
     patch_2D   => patch_3d%p_patch_2d(1)
     !-------------------------------------------------------------------------
     all_edges => patch_2D%edges%ALL
     owned_edges => patch_2D%edges%owned
-    all_cells   => patch_2D%cells%ALL
     !-------------------------------------------------------------------------
     points_in_munk_layer = REAL(n_points_in_munk_layer,wp)
-<<<<<<< HEAD
-    !Init from namelist
-    p_phys_param%k_veloc_h_back = k_veloc_h
-    p_phys_param%k_veloc_h      = k_veloc_h
-    p_phys_param%a_veloc_v_back = k_veloc_v
-    p_phys_param%a_veloc_v      = k_veloc_v
-
- 
-    z_largest_edge_length = global_max(MAXVAL(patch_2D%edges%primal_edge_length))
-=======
-
->>>>>>> 5e57132b
+
     minmaxmean_length = global_minmaxmean(patch_2D%edges%dual_edge_length, owned_edges)
     minDualEdgeLength = minmaxmean_length(1)
     meanDualEdgeLength = minmaxmean_length(3)
@@ -396,18 +352,6 @@
             out_DiffusionCoefficients(je,jb) = &
               & DiffusionBackgroundValue + DiffusionReferenceValue * patch_2D%edges%area_edge(je,jb)
 
-<<<<<<< HEAD
-      CASE(3)! calculate coefficients for each location based on MUNK layer
-        DO blockNo = all_edges%start_block, all_edges%end_block
-          CALL get_index_range(all_edges, blockNo, start_index, end_index)
-          DO je = start_index, end_index
-            !calculate lower bound for diffusivity
-            !The factor cos(lat) is omitted here, because of equatorial reference (cf. Griffies, eq. (18.29))
-            p_phys_param%k_veloc_h(je,:,blockNo) = 3.82E-12_wp&
-              & *(points_in_munk_layer*patch_2D%edges%primal_edge_length(je,blockNo))**3
-          END DO
-=======
->>>>>>> 5e57132b
         END DO
       END DO
 
@@ -422,57 +366,6 @@
             out_DiffusionCoefficients(je,jb) = &
               & DiffusionBackgroundValue + DiffusionReferenceValue * SQRT(patch_2D%edges%area_edge(je,jb))**3
 
-<<<<<<< HEAD
-      END SELECT
-      CALL dbg_print('horzVelocDiff:',p_phys_param%k_veloc_h ,str_module,0,in_subset=owned_edges)
-      
-      
-      !Biharmonic laplacian
-    ELSEIF(veloc_diffusion_order==2)THEN
-    
-      p_phys_param%k_veloc_h_back = HorizontalViscosityBackground_Biharmonic
-!       p_phys_param%k_veloc_h      = HorizontalViscosityBackground_Biharmonic
-      SELECT CASE(HorizontalViscosity_type)
-
-      CASE(1)
-        p_phys_param%k_veloc_h(:,:,:) = p_phys_param%k_veloc_h_back
-
-      CASE(2)  
-        !The number that controls all that the "z_diff_efdt_ratio"
-        !is different. Higher z_diff_efdt_ratio decreases the final
-        !diffusion coefficient
-        z_diff_efdt_ratio = 10000.0_wp * HorizontalViscosityBackground_Biharmonic
-        z_diff_multfac = (1._wp/ (z_diff_efdt_ratio*64._wp))/3._wp
-        DO blockNo = all_edges%start_block, all_edges%end_block
-          CALL get_index_range(all_edges, blockNo, start_index, end_index)
-          DO je = start_index, end_index
-            p_phys_param%k_veloc_h(je,:,blockNo) = &
-            & patch_2D%edges%area_edge(je,blockNo)*patch_2D%edges%area_edge(je,blockNo)*z_diff_multfac
-          END DO
-        END DO
-        !          z_diff_multfac = 0.0045_wp*dtime/3600.0_wp
-        !         DO blockNo = all_edges%start_block, all_edges%end_block
-        !            CALL get_index_range(all_edges, blockNo, start_index, end_index)
-        !            DO je = start_index, end_index
-        !              p_phys_param%K_veloc_h(je,:,blockNo) = z_diff_multfac*&
-        !              &maxval(patch_2D%edges%primal_edge_length)**4
-        !            END DO
-        !          END DO
-      CASE(3)
-        ! Simple scaling of the backgound diffusion by the dual edge length^4
-        ! This is meant to be used with the non-uniform grids
-        !This follows the MPI-OM convention
-        C_MPIOM = biharmonic_const*dtime/3600.0_wp
-        DO blockNo = all_edges%start_block, all_edges%end_block
-          CALL get_index_range(all_edges, blockNo, start_index, end_index)
-          DO je = start_index, end_index
-
-            length_scale = &
-            & sqrt(patch_2D%edges%primal_edge_length(je,blockNo) * patch_2D%edges%dual_edge_length(je,blockNo))
-
-            p_phys_param%k_veloc_h(je,:,blockNo)=C_MPIOM*length_scale**2
-          END DO
-=======
         END DO
       END DO
 
@@ -490,7 +383,6 @@
             out_DiffusionCoefficients(je,jb) = &
               & DiffusionBackgroundValue + DiffusionReferenceValue * patch_2D%edges%dual_edge_length(je,jb)**3
 
->>>>>>> 5e57132b
         END DO
       END DO
 
@@ -503,57 +395,6 @@
             out_DiffusionCoefficients(je,jb) = &
               & DiffusionBackgroundValue + DiffusionReferenceValue * patch_2D%edges%primal_edge_length(je,jb)**3
 
-<<<<<<< HEAD
-        p_phys_param%k_veloc_h(:,:,:) = 3.82E-12_wp&
-          & *(points_in_munk_layer*z_largest_edge_length)**3
-          
-      CASE(5)
-        ! Simple scaling of the constant diffusion
-        DO blockNo = all_edges%start_block, all_edges%end_block
-          CALL get_index_range(all_edges, blockNo, start_index, end_index)
-          p_phys_param%k_veloc_h(:,:,blockNo) = 0.0_wp
-          DO je = start_index, end_index
-            
-            dual_length_scale = patch_2D%edges%dual_edge_length(je,blockNo) / maxDualEdgeLength
-            length_scale = patch_2D%edges%primal_edge_length(je,blockNo) / maxEdgeLength
-                        
-!             length_scale = 0.5_wp * (length_scale**2 + length_scale**3)
-!            length_scale = SQRT(length_scale * dual_length_scale) * dual_length_scale
-!            length_scale = length_scale**2
-!            length_scale = length_scale**2 * (1.0_wp + length_scale) * 0.5_wp
-            length_scale = length_scale**3
-            
-            DO jk = 1, patch_3d%p_patch_1d(1)%dolic_e(je, blockNo)
-              p_phys_param%k_veloc_h(je,jk,blockNo) = &
-                & p_phys_param%k_veloc_h_back * &
-                & (1.0_wp - HorizontalViscosity_ScaleWeight &
-                &  +  HorizontalViscosity_ScaleWeight * length_scale)
-            END DO
-              
-          END DO
-        END DO
-        
-      CASE(6)
-        ! Simple scaling of the constant diffusion
-        reference_scale = 4.0_wp / (3.0_wp * maxEdgeLength * maxCellArea)
-        DO blockNo = all_edges%start_block, all_edges%end_block
-          CALL get_index_range(all_edges, blockNo, start_index, end_index)
-          p_phys_param%k_veloc_h(:,:,blockNo) = 0.0_wp
-          DO je = start_index, end_index
-            
-            dual_length_scale = patch_2D%edges%dual_edge_length(je,blockNo) / maxDualEdgeLength
-            length_scale = &
-              & patch_2D%edges%primal_edge_length(je,blockNo)**2 * patch_2D%edges%dual_edge_length(je,blockNo) &
-              & * reference_scale
-                                   
-            DO jk = 1, patch_3d%p_patch_1d(1)%dolic_e(je, blockNo)
-              p_phys_param%k_veloc_h(je,jk,blockNo) = &
-                & p_phys_param%k_veloc_h_back * &
-                & (1.0_wp - HorizontalViscosity_ScaleWeight &
-                &  +  HorizontalViscosity_ScaleWeight * length_scale)
-            END DO
-              
-=======
         END DO
       END DO
 
@@ -570,7 +411,6 @@
           DO jk = 1, patch_3d%p_patch_1d(1)%dolic_e(je, jb)
             out_DiffusionCoefficients(je,jb) = &
               & DiffusionBackgroundValue + DiffusionReferenceValue * SQRT(patch_2D%edges%dual_edge_length(je,jb)**3)
->>>>>>> 5e57132b
           END DO
 
         END DO
@@ -627,9 +467,6 @@
         END DO
       END DO
 
-<<<<<<< HEAD
-    DO i=1,no_tracer
-=======
     CASE(13)
       ! Simple scaling of the constant diffusion by prime edge lenght + cell area (estimated)
       reference_scale = 4.0_wp / (3.0_wp * maxEdgeLength * maxCellArea)
@@ -637,7 +474,6 @@
         CALL get_index_range(all_edges, jb, start_index, end_index)
         out_DiffusionCoefficients(:,jb) = 0.0_wp
         DO je = start_index, end_index
->>>>>>> 5e57132b
 
           length_scale = &
             & patch_2D%edges%primal_edge_length(je,jb)**2 * patch_2D%edges%dual_edge_length(je,jb) &
@@ -647,92 +483,8 @@
               & DiffusionBackgroundValue +        &
               & DiffusionReferenceValue * length_scale
 
-<<<<<<< HEAD
-        p_phys_param%k_tracer_h_back(i) = k_sal_h
-        p_phys_param%a_tracer_v_back(i) = k_sal_v
-       ! CALL finish ('mo_ocean_physics:init_ho_params',  &
-       !   & 'number of tracers exceeds number of background values')
-      ENDIF
-      
-      p_phys_param%a_tracer_v(:,:,:,i) = p_phys_param%a_tracer_v_back(i)     
-      
-      IF(SCALING_HORIZONTAL_DIFFUSIVITY)THEN
-      
-        DO blockNo = all_edges%start_block, all_edges%end_block
-          CALL get_index_range(all_edges, blockNo, start_index, end_index)
-          p_phys_param%k_tracer_h(:,:,blockNo,i) = 0.0_wp
-          DO je = start_index, end_index
-
-            il_c1 = patch_2D%edges%cell_idx(je,blockNo,1)
-            ib_c1 = patch_2D%edges%cell_blk(je,blockNo,1)
-            il_c2 = patch_2D%edges%cell_idx(je,blockNo,2)
-            ib_c2 = patch_2D%edges%cell_blk(je,blockNo,2)
-
-             length_scale=(1.0_wp/4.0E5_wp)&
-             &*0.5_wp*(sqrt(patch_2D%cells%area(il_c1,ib_c1))+sqrt(patch_2D%cells%area(il_c2,ib_c2))) 
-          
-            !length_scale=(1.0_wp/4.0E5_wp)*sqrt(patch_2D%edges%primal_edge_length(je,blockNo)&
-            !                           & * patch_2D%edges%primal_edge_length(je,blockNo))
-            
-            p_phys_param%k_tracer_h(je,:,blockNo,i)=length_scale*p_phys_param%k_tracer_h_back(i)
-                                                  
-          END DO
-        END DO
-      
-      ELSE  
-      
-        p_phys_param%k_tracer_h(:,:,:,i) = p_phys_param%k_tracer_h_back(i)
-      
-      ENDIF
-      
-      CALL dbg_print('init_ho_params: horz diffusivity tracer i', p_phys_param%k_tracer_h(:,:,:,i),&
-      & this_mod_name, 3, patch_2D%cells%in_domain)
-      
-    END DO
-    IF(GMRedi_configuration==GMRedi_combined&
-   &.OR.GMRedi_configuration==GM_only.OR.GMRedi_configuration==Redi_only)THEN
-
-      
-      IF(SCALING_HORIZONTAL_DIFFUSIVITY)THEN
-      
-        DO blockNo = all_cells%start_block, all_cells%end_block
-          CALL get_index_range(all_cells, blockNo, start_index, end_index)
-          p_phys_param%k_tracer_isoneutral(:,:,blockNo) = 0.0_wp
-          DO jc = start_index, end_index
-          
-            !length_scale=(1.0_wp/4.0E5_wp)*sqrt(patch_2D%edges%primal_edge_length(je,blockNo)&
-            !                           & * patch_2D%edges%dual_edge_length(je,blockNo))
- 
-             length_scale=(1.0_wp/4.0E5_wp)*sqrt(patch_2D%cells%area(jc,blockNo))                                      
-                                       
-            p_phys_param%k_tracer_isoneutral(jc,:,blockNo)=length_scale*k_tracer_isoneutral_parameter
-            p_phys_param%k_tracer_GM_kappa(jc,:,blockNo)=length_scale*k_tracer_GM_kappa_parameter
-                                                  
-          END DO
-        END DO
-      ELSE
-
-        p_phys_param%k_tracer_isoneutral(:,:,:) = k_tracer_isoneutral_parameter
-        p_phys_param%k_tracer_dianeutral(:,:,:) = k_tracer_dianeutral_parameter
-
-        p_phys_param%k_tracer_GM_kappa(:,:,:) = k_tracer_GM_kappa_parameter
-      
-      ENDIF
-      CALL dbg_print('init_ho_params: isoneutral diffusivity', p_phys_param%k_tracer_isoneutral(:,:,:),&
-      & this_mod_name, 3, patch_2D%cells%in_domain)
-
-      CALL dbg_print('init_ho_params: GM-kappa', p_phys_param%k_tracer_GM_kappa(:,:,:),&
-      & this_mod_name, 3, patch_2D%cells%in_domain)
-
-      
-    ENDIF
-    
-
-
-=======
-        END DO
-      END DO
->>>>>>> 5e57132b
+        END DO
+      END DO
 
     CASE(14)
       ! Simple scaling of the constant diffusion using the dual edge
@@ -744,22 +496,9 @@
           dual_length_scale = patch_2D%edges%dual_edge_length(je,jb) / maxDualEdgeLength
           length_scale = dual_length_scale**3
 
-<<<<<<< HEAD
-    DO i_no_trac=1, no_tracer
-      CALL sync_patch_array(sync_c,patch_2D,p_phys_param%k_tracer_h(:,:,:,i_no_trac))
-    END DO
-    CALL sync_patch_array(sync_e,patch_2D,p_phys_param%k_veloc_h(:,:,:))
-    
-    ! precalculate exponential wind mixing decay with depth
-    DO jk=2,n_zlev
-      WindMixingDecay(jk) = EXP(-patch_3d%p_patch_1d(1)%del_zlev_m(jk-1)/WindMixingDecayDepth)
-      WindMixingLevel(jk) = lambda_wind * patch_3d%p_patch_1d(1)%inv_del_zlev_m(jk-1)
-    ENDDO 
-=======
           out_DiffusionCoefficients(je,jb) = &
             & DiffusionBackgroundValue + &
             & DiffusionReferenceValue * length_scale
->>>>>>> 5e57132b
 
         END DO
       END DO
@@ -838,12 +577,8 @@
     REAL(wp), INTENT(inout)    :: k_h(:,:)
     REAL(wp), INTENT(in)       ::smoothFactor
     ! Local variables
-<<<<<<< HEAD
-    INTEGER :: je,jv,blockNo,jk, jev, ile, ibe
-=======
     TYPE(t_patch), POINTER  :: patch_2D
     INTEGER :: je,jv,jb,jk, jev, ile, ibe
->>>>>>> 5e57132b
     INTEGER :: il_v1,ib_v1, il_v2,ib_v2
     INTEGER :: start_index, end_index, blockNo
     INTEGER :: i_startidx_v, i_endidx_v
@@ -865,33 +600,17 @@
         DO jev = 1, patch_2D%verts%num_edges(jv,blockNo)
           ile = patch_2D%verts%edge_idx(jv,blockNo,jev)
           ibe = patch_2D%verts%edge_blk(jv,blockNo,jev)
-<<<<<<< HEAD
-          sea_edges_onLevel(:) = 0
-          !             write(0,*) jv,blockNo, patch_2D%verts%num_edges(jv,blockNo), ":", ile, ibe
-          DO jk = 1, patch_3D%p_patch_1D(1)%dolic_e(ile,ibe)
-            z_k_ave_v(jv,jk,blockNo)= z_k_ave_v(jv,jk,blockNo) + k_h(ile,jk,ibe)
-            sea_edges_onLevel(jk) = sea_edges_onLevel(jk) + 1
-          END DO
-=======
           sea_edges_onLevel = 0
           !             write(0,*) jv,blockNo, patch_2D%verts%num_edges(jv,blockNo), ":", ile, ibe
           z_k_ave_v(jv,jb)= z_k_ave_v(jv,jb) + k_h(ile,ibe)
           sea_edges_onLevel = sea_edges_onLevel + 1
->>>>>>> 5e57132b
             
           !IF(patch_2D%verts%num_edges(jv,blockNo)== 5)THEN
           !  z_K_ave_v(jv,jk,blockNo)=80000_wp!°z_K_max
           !ENDIF
         END DO ! jev = 1, patch_2D%verts%num_edges(jv,blockNo)
-<<<<<<< HEAD
-        DO jk = 1, patch_3D%p_patch_1D(1)%dolic_e(ile,ibe)
-          IF(sea_edges_onLevel(jk) /= 0) & !.and.i_edge_ctr== patch_2D%verts%num_edges(jv,blockNo))THEN
-            & z_k_ave_v(jv,jk,blockNo) = z_k_ave_v(jv,jk,blockNo) / REAL(sea_edges_onLevel(jk),wp)
-        ENDDO
-=======
         IF(sea_edges_onLevel /= 0) & !.and.i_edge_ctr== patch_2D%verts%num_edges(jv,jb))THEN
           & z_k_ave_v(jv,jb) = z_k_ave_v(jv,jb) / REAL(sea_edges_onLevel,wp)
->>>>>>> 5e57132b
       ENDDO
     END DO
 
@@ -907,18 +626,9 @@
         ib_v1 = patch_2D%edges%vertex_blk(je,blockNo,1)
         il_v2 = patch_2D%edges%vertex_idx(je,blockNo,2)
         ib_v2 = patch_2D%edges%vertex_blk(je,blockNo,2)
-<<<<<<< HEAD
-
-        DO jk = 1, patch_3D%p_patch_1D(1)%dolic_e(je,blockNo)
-          
-          k_h(je,jk,blockNo)= 0.5_wp * smoothFactor * (z_k_ave_v(il_v1,jk,ib_v1) + z_k_ave_v(il_v2,jk,ib_v2)) + &
-            & (1.0_wp - smoothFactor) * k_h(je,jk,blockNo)
-        END DO
-=======
           
         k_h(je,jb)= 0.5_wp * smoothFactor * (z_k_ave_v(il_v1,ib_v1) + z_k_ave_v(il_v2,ib_v2)) + &
           & (1.0_wp - smoothFactor) * k_h(je,jb)
->>>>>>> 5e57132b
       ENDDO
     END DO
 
@@ -965,49 +675,9 @@
 
     INTEGER :: tracer_index
     !-------------------------------------------------------------------------
-<<<<<<< HEAD
-    IF (ltimer) CALL timer_start(timer_upd_phys)
-!     WindAmplitude_at10m => fu10
-    SeaIceConcentration => concsum
-
+    start_timer(timer_upd_phys,1)
 
 !    CALL calc_characteristic_physical_numbers(patch_3d, ocean_state)
-
-    
-    SELECT CASE (physics_parameters_type)
-    CASE (physics_parameters_Constant_type)
-      !nothing to do!In sbr init_ho_params (see above)
-      !tracer mixing coefficient params_oce%A_tracer_v(:,:,:, tracer_index) is already
-      !initialzed with params_oce%A_tracer_v_back(tracer_index)
-      !and velocity diffusion coefficient
-
-      ! prepare independent logicals for PP and convection parametrizations - not yet activated
-      ! IF (.NOT. (l_convection .AND. l_pp_scheme)) THEN
-      IF (ltimer) CALL timer_stop(timer_upd_phys)
-      RETURN
-
-    CASE (physics_parameters_ICON_PP_type)
-      CALL update_physics_parameters_ICON_PP_scheme(patch_3d, ocean_state, params_oce)
-
-    CASE (physics_parameters_MPIOM_PP_type)
-      CALL update_physics_parameters_MPIOM_PP_scheme(patch_3d, ocean_state, fu10, concsum, params_oce)
-
-    CASE (physics_parameters_ICON_PP_Edge_type)
-      CALL update_physics_parameters_ICON_PP_Edge_scheme(patch_3d, ocean_state, params_oce)
-      
-    CASE (physics_parameters_ICON_PP_Edge_vnPredict_type)
-      CALL update_physics_parameters_ICON_PP_Tracer(patch_3d, ocean_state)
-!       CALL update_physics_parameters_ICON_PP_Edge_scheme(patch_3d, ocean_state, params_oce)
-      ! the velovity friction will be updated during dynamics
-      
-    CASE default
-      CALL finish("update_ho_params", "unknown physics_parameters_type")
-    END SELECT
-=======
-    start_timer(timer_upd_phys,1)
->>>>>>> 5e57132b
-
-    CALL calc_characteristic_physical_numbers(patch_3d, ocean_state)
 
     CALL update_PP_scheme(patch_3d, ocean_state, fu10, concsum, params_oce,op_coeffs)
     
@@ -1030,15 +700,6 @@
     !  & in_subset=patch_3d%p_patch_2d(1)%cells%owned)
     !CALL dbg_print('UpdPar: p_vn%x(2)'         ,ocean_state%p_diag%p_vn%x(2)    ,str_module,idt_src, &
     !  & in_subset=patch_3d%p_patch_2d(1)%cells%owned)
-<<<<<<< HEAD
-    idt_src=2  ! output print levels (1-5, fix)
-    DO tracer_index = 1, no_tracer
-      CALL dbg_print('UpdPar FinalTracerMixing'  ,params_oce%a_tracer_v(:,:,:,tracer_index), str_module,idt_src, &
-        & in_subset=patch_3d%p_patch_2d(1)%cells%owned)
-    ENDDO
-    CALL dbg_print('UpdPar FinalVelocMixing'   ,params_oce%a_veloc_v     ,str_module,idt_src, &
-      & in_subset=patch_3d%p_patch_2d(1)%edges%owned)
-=======
 !     idt_src=2  ! output print levels (1-5, fix)
 !     DO tracer_index = 1, no_tracer
 !       CALL dbg_print('UpdPar FinalTracerMixing'  ,params_oce%a_tracer_v(:,:,:,tracer_index), str_module,idt_src, &
@@ -1046,7 +707,6 @@
 !     ENDDO
 !     CALL dbg_print('UpdPar FinalVelocMixing'   ,params_oce%a_veloc_v     ,str_module,idt_src, &
 !       & in_subset=patch_3d%p_patch_2d(1)%edges%owned)
->>>>>>> 5e57132b
     !---------------------------------------------------------------------
     stop_timer(timer_upd_phys,1)
 
@@ -1071,13 +731,7 @@
     TYPE(t_operator_coeff),            INTENT(in)    :: operators_coeff
 
     !Local variables
-<<<<<<< HEAD
-    REAL(wp) :: grad_vort_abs(nproma, n_zlev,patch_3D%p_patch_2d(1)%nblks_e)
-
-    INTEGER :: jk, blockNo, je, jc
-=======
     INTEGER :: jk, blockNo, je, jc,jb, i
->>>>>>> 5e57132b
     INTEGER :: start_cell_index, end_cell_index, cell_index
     INTEGER :: start_edge_index, end_edge_index
     INTEGER :: start_level, level,end_level 
@@ -1133,28 +787,6 @@
    ! this sync most probably is not needed
 !    CALL sync_patch_array(sync_e, patch_2D, param%HarmonicViscosity_coeff)
 
-<<<<<<< HEAD
-   ! Note: is sync is not needed
-   CALL sync_patch_array(sync_e, patch_2D, grad_vort_abs)   
-
-
-    !1) calculation leith closure or modified leith_closure
-    IF(leith_closure==1)THEN
-
-      DO blockNo = edges_in_domain%start_block, edges_in_domain%end_block
-        CALL get_index_range(edges_in_domain, blockNo, start_edge_index, end_edge_index)
-        DO je=start_edge_index, end_edge_index   
-          end_level = patch_3D%p_patch_1D(1)%dolic_e(je,blockNo)
-          DO level=start_level,end_level     
-            param%k_veloc_h(je,level,blockNo) = &
-            &grad_vort_abs(je,level,blockNo) *(leith_closure_gamma* length_scale(je,blockNo))**LEITH_EXPONENT 
-          END DO    
-        END DO
-      END DO ! blocks
-    ELSEIF(leith_closure==2)THEN
-
-      CALL div_oce_3d( ocean_state%p_diag%ptp_vn, patch_3D, op_coeff%div_coeff, div_c)
-=======
 !    !---------DEBUG DIAGNOSTICS-------------------------------------------
     idt_src=1  ! output print level (1-5, fix)
     CALL dbg_print('LeithClosure: viscosity',param%HarmonicViscosity_coeff,&
@@ -1166,7 +798,6 @@
       END DO
     ENDIF
 !   !---------------------------------------------------------------------
->>>>>>> 5e57132b
 
   END SUBROUTINE calculate_LeithClosure_harmonic_vort
   !-------------------------------------------------------------------------
@@ -1685,15 +1316,11 @@
         &= calculate_density_onColumn(ocean_state%p_prog(nold(1))%tracer(cell_index,2:end_level,blockNo,1), &
                                     & salinity(2:end_level), pressure(2:end_level), end_level-1)
 
-<<<<<<< HEAD
 
         DO level = 2, end_level
         
           ocean_state%p_diag%rho_GM(cell_index,level,blockNo)=0.5_wp*(z_rho_up(level)+z_rho_down(level))
                 
-=======
-        DO level = 2, end_level
->>>>>>> 5e57132b
           z_shear_cell = dbl_eps + &
             & SUM((ocean_state%p_diag%p_vn(cell_index,level-1,blockNo)%x - ocean_state%p_diag%p_vn(cell_index,level,blockNo)%x)**2)
             
@@ -1707,11 +1334,8 @@
           &= MAX(patch_3d%p_patch_1d(1)%prism_center_dist_c(cell_index,level,blockNo) * z_grav_rho * &
           & (z_rho_down(level) - z_rho_up(level-1)) / z_shear_cell, 0.0_wp) 
         END DO ! levels
-<<<<<<< HEAD
         ocean_state%p_diag%grad_rho_PP_vert(cell_index,2:end_level,blockNo)=z_vert_density_grad_c(cell_index,2:end_level,blockNo)
         ocean_state%p_diag%rho_GM(cell_index,1,blockNo)                 =ocean_state%p_diag%rho_GM(cell_index,2,blockNo)
-=======
->>>>>>> 5e57132b
 
       END DO ! index
     END DO
@@ -1742,7 +1366,6 @@
             &=ocean_state%p_diag%Wavespeed_baroclinic(cell_index,blockNo)&
             &+(1.0_wp/pi)*ocean_state%p_diag%Buoyancy_Freq(cell_index,level,blockNo)&
             &*patch_3d%p_patch_1D(1)%prism_thick_flat_sfc_c(cell_index,level,blockNo)
-<<<<<<< HEAD
 
           END DO
           
@@ -1761,26 +1384,6 @@
 !ICON_OMP_END_DO
 
 
-=======
-
-          END DO
-          
-          IF(abs(patch_2d%cells%center(cell_index, blockNo)%lat)*rad2deg>=latitude_threshold)THEN
-            Rossby_radius_offequator(cell_index)&
-            &=ocean_state%p_diag%Wavespeed_baroclinic(cell_index,blockNo)&
-            &/abs(patch_2d%cells%f_c(cell_index,blockNo))
-          ENDIF
-          Rossby_radius_equator(cell_index)&
-            &=ocean_state%p_diag%Wavespeed_baroclinic(cell_index,blockNo)/(2.0_wp*beta_param)  
-          
-          ocean_state%p_diag%Rossby_Radius(cell_index,blockNo)&
-            &=min(Rossby_radius_offequator(cell_index),Rossby_radius_equator(cell_index))
-      END DO
-    END DO
-!ICON_OMP_END_DO
-
-
->>>>>>> 5e57132b
 !ICON_OMP_END_PARALLEL
 
 !   Do level=1,n_zlev
@@ -1802,1077 +1405,6 @@
   !-------------------------------------------------------------------------
 
 
-<<<<<<< HEAD
-!  !-------------------------------------------------------------------------
-!  !>
-!  !! Update of ocean physics: This routine is used used only if time-dependent
-!  !! changes of physical parametrizations.
-!  !! Currently vertical mixing coefficients for tracers and vertical diffusivity are updated.
-!  !! Dependent on the local Richardson number the diffusivity are calculated
-!  !! (Large & Gent JPO 29, (1999), 449-464).
-!  !! The formulation follows the MPI-OM implementation as described in Marsland et al. (Ocean
-!  !! Modelling 5, 2003).
-!  !! The notational convention is also taken from this paper( cf. eqs (14) and (19)).
-!  !! What is missing is the fractional ice cover (see eqs. (15-16)).
-!  !! Eq. (18) is the Redi part that is not implemented, yet
-!  !!
-!  !! @par Revision History
-!  !! Initial release by Peter Korn, MPI-M (2011-02)
-!  !<Optimize:inUse:done>
-!  SUBROUTINE update_physics_parameters_ICON_PP_scheme(patch_3d, ocean_state, params_oce) !, calculate_density_func)
-!
-!    TYPE(t_patch_3d ),TARGET, INTENT(in) :: patch_3d
-!    TYPE(t_hydro_ocean_state), TARGET :: ocean_state
-!    TYPE(t_ho_params), INTENT(inout)            :: params_oce
-!
-!    ! Local variables
-!    INTEGER :: jc, blockNo, je,jk, tracer_index
-!    !INTEGER  :: ile1, ibe1,ile2, ibe2,ile3, ibe3
-!    INTEGER :: cell_1_idx, cell_1_block, cell_2_idx,cell_2_block
-!    INTEGER :: start_index, end_index
-!    INTEGER :: levels
-!
-!    REAL(wp) :: z_rho_up(n_zlev), z_rho_down(n_zlev), density(n_zlev)
-!    REAL(wp) :: pressure(n_zlev), salinity(n_zlev)
-!    REAL(wp) :: z_shear_cell, z_av0
-!    REAL(wp) :: z_ri_cell               (nproma, n_zlev, patch_3d%p_patch_2d(1)%alloc_cell_blocks)
-!    REAL(wp), POINTER :: z_vert_density_grad_c(:,:,:)
-!
-!    !Below is a set of variables and parameters for tracer and velocity
-!    REAL(wp), PARAMETER :: z_0               = 40.0_wp
-!    REAL(wp), PARAMETER :: z_c1_t            = 5.0_wp    !  PP diffusivity tuning constant
-!    REAL(wp), PARAMETER :: z_c1_v            = 5.0_wp    !  PP viscosity tuning constant
-!    REAL(wp), PARAMETER :: z_threshold       = 5.0E-8_wp
-!    REAL(wp) :: diffusion_weight
-!    REAL(wp) :: z_grav_rho, z_inv_OceanReferenceDensity
-!    REAL(wp) :: density_differ_edge, mean_z_r
-!    !-------------------------------------------------------------------------
-!    TYPE(t_subset_range), POINTER :: edges_in_domain, all_cells!, cells_in_domain
-!    TYPE(t_patch), POINTER :: patch_2D
-!
-!    !-------------------------------------------------------------------------
-!    patch_2D         => patch_3d%p_patch_2d(1)
-!    edges_in_domain => patch_2D%edges%in_domain
-!    !cells_in_domain => patch_2D%cells%in_domain
-!    all_cells       => patch_2D%cells%ALL
-!    z_vert_density_grad_c => ocean_state%p_diag%zgrad_rho
-!    levels = n_zlev
-!
-!    !-------------------------------------------------------------------------
-!    z_av0 = richardson_veloc
-!    z_grav_rho                   = grav/OceanReferenceDensity
-!    z_inv_OceanReferenceDensity                = 1.0_wp/OceanReferenceDensity
-!    !-------------------------------------------------------------------------
-!!     IF (ltimer) CALL timer_start(timer_extra10)
-!
-!!ICON_OMP_PARALLEL PRIVATE(salinity)
-!    salinity(1:levels) = sal_ref
-!!ICON_OMP_DO PRIVATE(start_index, end_index, jc, levels, jk, pressure, z_rho_up, z_rho_down, &
-!!ICON_OMP z_shear_cell, tracer_index, diffusion_weight) ICON_OMP_DEFAULT_SCHEDULE
-!    DO blockNo = all_cells%start_block, all_cells%end_block
-!      CALL get_index_range(all_cells, blockNo, start_index, end_index)
-!      z_ri_cell(:,:, blockNo) = 0.0_wp
-!      z_vert_density_grad_c(:,:, blockNo) = 0.0_wp
-!      DO jc = start_index, end_index
-!
-!        levels = patch_3d%p_patch_1d(1)%dolic_c(jc,blockNo)
-!        IF (levels < 2) CYCLE
-!
-!        IF(no_tracer >= 2) THEN
-!            salinity(1:levels) = ocean_state%p_prog(nold(1))%tracer(jc,1:levels,blockNo,2)
-!        ENDIF
-!
-!        !--------------------------------------------------------
-!        pressure(2:levels) = patch_3d%p_patch_1d(1)%depth_CellInterface(jc, 2:levels, blockNo) * OceanReferenceDensity * sitodbar
-!        z_rho_up(1:levels-1)  = calculate_density_onColumn(ocean_state%p_prog(nold(1))%tracer(jc,1:levels-1,blockNo,1), &
-!          & salinity(1:levels-1), pressure(2:levels), levels-1)
-!        z_rho_down(2:levels)  = calculate_density_onColumn(ocean_state%p_prog(nold(1))%tracer(jc,2:levels,blockNo,1), &
-!          & salinity(2:levels), pressure(2:levels), levels-1)
-!
-!        DO jk = 2, levels
-!          z_shear_cell = dbl_eps + &
-!            & SUM((ocean_state%p_diag%p_vn(jc,jk-1,blockNo)%x - ocean_state%p_diag%p_vn(jc,jk,blockNo)%x)**2)
-!          z_vert_density_grad_c(jc,jk,blockNo) = (z_rho_down(jk) - z_rho_up(jk-1)) *  &
-!            & patch_3d%p_patch_1d(1)%inv_prism_center_dist_c(jc,jk,blockNo)
-!          z_ri_cell(jc, jk, blockNo) = MAX(patch_3d%p_patch_1d(1)%prism_center_dist_c(jc,jk,blockNo) * z_grav_rho * &
-!            & (z_rho_down(jk) - z_rho_up(jk-1)) / z_shear_cell, 0.0_wp) ! do not use z_vert_density_grad_c,
-!                                                                     ! this is canceled out in this formula
-!        END DO ! levels
-!
-!      END DO ! index
-!
-!      DO tracer_index = 1, no_tracer
-!
-!        params_oce%a_tracer_v(start_index:end_index, 2:n_zlev, blockNo, tracer_index) =   &
-!          & MERGE(max_vert_diff_trac,                    & ! activate convection
-!          & params_oce%a_tracer_v_back(tracer_index) +   & ! calculate the richardson diffusion
-!          &   richardson_tracer / ((1.0_wp + z_c1_t *    &
-!          &   z_ri_cell(start_index:end_index, 2:n_zlev, blockNo))**3), &
-!          & z_vert_density_grad_c(start_index:end_index, 2:n_zlev,blockNo) < convection_InstabilityThreshold)
-!
-!        DO jc = start_index, end_index
-!          levels = patch_3d%p_patch_1d(1)%dolic_c(jc,blockNo)
-!          DO jk = 2, levels
-!
-!            IF (z_vert_density_grad_c(jc,jk,blockNo) < RichardsonDiffusion_threshold .AND. &
-!                z_vert_density_grad_c(jc,jk,blockNo) >= convection_InstabilityThreshold) THEN
-!              ! interpolate between convection and richardson diffusion
-!              diffusion_weight =  &
-!                & (z_vert_density_grad_c(jc,jk,blockNo) - convection_InstabilityThreshold) / &
-!                & (RichardsonDiffusion_threshold - convection_InstabilityThreshold)
-!              params_oce%a_tracer_v(jc,jk,blockNo,tracer_index) = &
-!                & max_vert_diff_trac * (1.0_wp - diffusion_weight) +&
-!                & diffusion_weight * params_oce%a_tracer_v(jc,jk,blockNo,tracer_index)
-!            ENDIF
-!
-!          ENDDO ! levels
-!        ENDDO !  block index
-!      ENDDO ! tracer_index]
-!
-!    END DO ! blocks
-!!ICON_OMP_END_DO
-!
-!! !ICON_OMP_END_PARALLEL
-!!     IF (ltimer) CALL timer_stop(timer_extra10)
-!!     IF (ltimer) CALL timer_start(timer_extra11)
-!! !ICON_OMP_PARALLEL
-!    !--------------------------------------------
-!    ! Calculate params_oce%A_veloc_v:
-!    ! use mean values between the two cells; change to min, max if required
-!!ICON_OMP_DO PRIVATE(start_index, end_index, je, cell_1_idx, cell_1_block, cell_2_idx, cell_2_block, &
-!!ICON_OMP jk,  density_differ_edge, mean_z_r, diffusion_weight ) ICON_OMP_DEFAULT_SCHEDULE
-!    DO blockNo = edges_in_domain%start_block, edges_in_domain%end_block
-!      CALL get_index_range(edges_in_domain, blockNo, start_index, end_index)
-!      DO je = start_index, end_index
-!
-!        cell_1_idx = patch_2D%edges%cell_idx(je,blockNo,1)
-!        cell_1_block = patch_2D%edges%cell_blk(je,blockNo,1)
-!        cell_2_idx = patch_2D%edges%cell_idx(je,blockNo,2)
-!        cell_2_block = patch_2D%edges%cell_blk(je,blockNo,2)
-!
-!        DO jk = 2, patch_3d%p_patch_1d(1)%dolic_e(je, blockNo)
-!            ! TODO: the following expect equally sized cells
-!            ! compute density gradient at edges
-!!            density_differ_edge = 0.5_wp * &
-!!              & (z_vert_density_grad_c(cell_1_idx,jk,cell_1_block) + z_vert_density_grad_c(cell_2_idx,jk,cell_2_block))
-!
-!            !! density gradient smaller then threshold ('semi-stable'): use background value
-!            ! note if density_differ_edge == z_threshold should be considered
-!!             IF     (density_differ_edge <  convection_InstabilityThreshold) THEN
-!!               ! turn on convection
-!!               params_oce%a_veloc_v(je,jk,blockNo) = max_vert_diff_veloc
-!!             ELSE
-!              ! richardson diffusion
-!              mean_z_r = 0.5_wp * (z_ri_cell(cell_1_idx,jk,cell_1_block) + z_ri_cell(cell_2_idx,jk,cell_2_block))
-!              params_oce%a_veloc_v(je,jk,blockNo) = &
-!                & params_oce%a_veloc_v_back +  &
-!                & z_av0 /                      &
-!                & ((1.0_wp + z_c1_v * mean_z_r)**2)
-!
-!!               IF (density_differ_edge < RichardsonDiffusion_threshold) THEN
-!!                 diffusion_weight =  &
-!!                   & (density_differ_edge - convection_InstabilityThreshold) / &
-!!                   & (RichardsonDiffusion_threshold - convection_InstabilityThreshold)
-!! 
-!!                 params_oce%a_veloc_v(je,jk,blockNo) = &
-!!                   & max_vert_diff_veloc * (1.0_wp - diffusion_weight) + &
-!!                   & params_oce%a_veloc_v(je,jk,blockNo) * diffusion_weight
-!! 
-!!                ENDIF
-!
-!!             ENDIF
-!
-!        END DO ! jk = 2, levels
-!      ENDDO ! je = start_index, end_index
-!    ENDDO ! blockNo = edges_in_domain%start_block, edges_in_domain%end_block
-!!ICON_OMP_END_DO NOWAIT
-!!ICON_OMP_END_PARALLEL
-!!     IF (ltimer) CALL timer_stop(timer_extra11)
-!
-!  END SUBROUTINE update_physics_parameters_ICON_PP_scheme
-!  !-------------------------------------------------------------------------
-!
-!  !-------------------------------------------------------------------------
-!  !>
-!  !! As in the update_physics_parameters_ICON_PP_scheme, but
-!  !! velocity gradients for the vertical viscocity are clculated on edges
-!  !!
-!  !! @par Revision History
-!  !! Initial release by Leonidas Linardakis, MPI-M (2011-02)
-!  !<Optimize:inUse:done>
-!  SUBROUTINE update_physics_parameters_ICON_PP_Edge_scheme(patch_3d, ocean_state, params_oce) !, calculate_density_func)
-!
-!    TYPE(t_patch_3d ),TARGET, INTENT(in) :: patch_3d
-!    TYPE(t_hydro_ocean_state), TARGET :: ocean_state
-!    TYPE(t_ho_params), INTENT(inout)            :: params_oce
-!
-!    ! Local variables
-!    INTEGER :: jc, blockNo, je,jk, tracer_index
-!    !INTEGER  :: ile1, ibe1,ile2, ibe2,ile3, ibe3
-!    INTEGER :: cell_1_idx, cell_1_block, cell_2_idx,cell_2_block
-!    INTEGER :: start_index, end_index
-!    INTEGER :: levels
-!
-!    REAL(wp) :: z_rho_up(n_zlev), z_rho_down(n_zlev), density(n_zlev)
-!    REAL(wp) :: pressure(n_zlev), salinity(n_zlev)
-!    REAL(wp) :: z_shear_cell
-!    REAL(wp) :: z_ri_cell               (nproma, n_zlev)
-!    REAL(wp), POINTER :: z_vert_density_grad_c(:,:,:)
-!
-!    !Below is a set of variables and parameters for tracer and velocity
-!    REAL(wp), PARAMETER :: z_0               = 40.0_wp
-!    REAL(wp), PARAMETER :: z_c1_t            = 5.0_wp    !  PP diffusivity tuning constant
-!    REAL(wp), PARAMETER :: z_c1_v            = 5.0_wp    !  PP viscosity tuning constant
-!    REAL(wp), PARAMETER :: z_threshold       = 5.0E-8_wp
-!    REAL(wp) :: diffusion_weight, instabilitySign
-!    REAL(wp) :: z_grav_rho, z_inv_OceanReferenceDensity
-!    REAL(wp) :: density_differ_edge, dz, richardson_edge, z_shear_edge
-!    REAL(wp) :: tracer_windMixing(nproma, n_zlev+1), velocity_windMixing(n_zlev+1), z_vert_density_grad_e(n_zlev+1)
-!    !-------------------------------------------------------------------------
-!    TYPE(t_subset_range), POINTER :: edges_in_domain, all_cells!, cells_in_domain
-!    TYPE(t_patch), POINTER :: patch_2D
-!
-!    !-------------------------------------------------------------------------
-!    patch_2D         => patch_3d%p_patch_2d(1)
-!    edges_in_domain => patch_2D%edges%in_domain
-!    !cells_in_domain => patch_2D%cells%in_domain
-!    all_cells       => patch_2D%cells%ALL
-!    z_vert_density_grad_c => ocean_state%p_diag%zgrad_rho
-!    levels = n_zlev
-!
-!    !-------------------------------------------------------------------------
-!    z_grav_rho                   = grav/OceanReferenceDensity
-!    z_inv_OceanReferenceDensity                = 1.0_wp/OceanReferenceDensity
-!    !-------------------------------------------------------------------------
-!!     IF (ltimer) CALL timer_start(timer_extra10)
-!
-!!ICON_OMP_PARALLEL PRIVATE(salinity)
-!    salinity(1:levels) = sal_ref
-!!ICON_OMP_DO PRIVATE(start_index, end_index, jc, levels, jk, pressure, z_rho_up, z_rho_down, &
-!!ICON_OMP z_shear_cell, z_ri_cell, tracer_index, diffusion_weight, instabilitySign, tracer_windMixing) ICON_OMP_DEFAULT_SCHEDULE
-!    DO blockNo = all_cells%start_block, all_cells%end_block
-!      CALL get_index_range(all_cells, blockNo, start_index, end_index)
-!      z_ri_cell(:,:) = 0.0_wp
-!      z_vert_density_grad_c(:,:, blockNo) = 0.0_wp
-!      DO jc = start_index, end_index
-!
-!        levels = patch_3d%p_patch_1d(1)%dolic_c(jc,blockNo)
-!        IF (levels < 2) CYCLE
-!
-!        IF(no_tracer >= 2) THEN
-!            salinity(1:levels) = ocean_state%p_prog(nold(1))%tracer(jc,1:levels,blockNo,2)
-!        ENDIF
-!
-!        !--------------------------------------------------------
-!        pressure(2:levels) = patch_3d%p_patch_1d(1)%depth_CellInterface(jc, 2:levels, blockNo) * OceanReferenceDensity * sitodbar
-!        z_rho_up(1:levels-1)  = calculate_density_onColumn(ocean_state%p_prog(nold(1))%tracer(jc,1:levels-1,blockNo,1), &
-!          & salinity(1:levels-1), pressure(2:levels), levels-1)
-!        z_rho_down(2:levels)  = calculate_density_onColumn(ocean_state%p_prog(nold(1))%tracer(jc,2:levels,blockNo,1), &
-!          & salinity(2:levels), pressure(2:levels), levels-1)
-!
-!        DO jk = 2, levels
-!          z_shear_cell = dbl_eps + &
-!            & SUM((ocean_state%p_diag%p_vn(jc,jk-1,blockNo)%x - ocean_state%p_diag%p_vn(jc,jk,blockNo)%x)**2)
-!          z_vert_density_grad_c(jc,jk,blockNo) = (z_rho_down(jk) - z_rho_up(jk-1)) *  &
-!            & patch_3d%p_patch_1d(1)%inv_prism_center_dist_c(jc,jk,blockNo)
-!          z_ri_cell(jc, jk) = MAX(patch_3d%p_patch_1d(1)%prism_center_dist_c(jc,jk,blockNo) * z_grav_rho * &
-!            & (z_rho_down(jk) - z_rho_up(jk-1)) / z_shear_cell, 0.0_wp) ! do not use z_vert_density_grad_c,
-!                                                                     ! this is canceled out in this formula
-!        END DO ! levels
-!
-!      END DO ! index
-!      !-----------------------------------------------------------
-!      tracer_windMixing(:,:) = 0.0_wp
-!      IF (use_wind_mixing) THEN
-!        DO jc = start_index, end_index
-!
-!          levels = patch_3d%p_patch_1d(1)%dolic_c(jc,blockNo)
-!          ! wind-mixing: Marsland et al., 2003
-!          ! wind-mixing at surface, eq. (15) of Marsland et al., 2003
-!          tracer_windMixing(jc,1) = tracer_TopWindMixing  * WindAmplitude_at10m(jc,blockNo)**3 * &
-!            & (1.0_wp - SeaIceConcentration(jc,blockNo))
-!
-!          ! exponential decay of wind-mixing, eq. (16) of Marsland et al., 2003
-!          DO jk = 2, levels
-!           tracer_windMixing(jc,jk) =  tracer_windMixing(jc,jk-1) * WindMixingDecay(jk) * &
-!             & WindMixingLevel(jk) / (WindMixingLevel(jk) + MAX(z_vert_density_grad_c(jc,jk,blockNo),0.0_wp))
-!
-!          END DO! levels
-!
-!        END DO ! index
-!
-!      END IF  ! use_wind_mixing
-!      !-----------------------------------------------------------
-!
-!      DO tracer_index = 1, no_tracer
-!        IF (tracer_index == 1) THEN
-!          instabilitySign = 0.0 ! always enable convection for temperature
-!        ELSE
-!          instabilitySign = Salinity_ConvectionRestrict
-!        ENDIF
-!        DO jc = start_index, end_index
-!          levels = patch_3d%p_patch_1d(1)%dolic_c(jc,blockNo)
-!          DO jk = 2, levels
-!            ! by default use the richardson formula, no convection
-!            params_oce%a_tracer_v(jc,jk,blockNo,tracer_index) = MIN( &
-!              & params_oce%a_tracer_v_back(tracer_index) +   &
-!              & richardson_tracer / ((1.0_wp + z_c1_t * z_ri_cell(jc, jk))**3) + tracer_windMixing(jc,jk), &
-!              & max_vert_diff_trac)
-!          IF (instabilitySign * &
-!                 (ocean_state%p_prog(nold(1))%tracer(jc,jk-1,blockNo,tracer_index) -         &
-!                  ocean_state%p_prog(nold(1))%tracer(jc,jk,blockNo,tracer_index)) >= 0.0_wp) & ! the = is important, do not change!
-!            THEN
-!              ! possibly convection
-!              IF (z_vert_density_grad_c(jc,jk,blockNo) <= convection_InstabilityThreshold) &
-!              THEN
-!                ! convection
-!                params_oce%a_tracer_v(jc,jk,blockNo,tracer_index) = max_vert_diff_trac
-!              ELSE
-!                IF (z_vert_density_grad_c(jc,jk,blockNo) < RichardsonDiffusion_threshold) THEN
-!                  ! interpolate between convection and richardson diffusion
-!                  diffusion_weight =  &
-!                    & (z_vert_density_grad_c(jc,jk,blockNo) - convection_InstabilityThreshold) / &
-!                    & (RichardsonDiffusion_threshold - convection_InstabilityThreshold)
-!                  params_oce%a_tracer_v(jc,jk,blockNo,tracer_index) = &
-!                    & max_vert_diff_trac * (1.0_wp - diffusion_weight) +&
-!                    & diffusion_weight * params_oce%a_tracer_v(jc,jk,blockNo,tracer_index)
-!                ENDIF
-!              ENDIF
-!            ENDIF ! possibly convection
-!            
-!          ENDDO ! levels
-!        ENDDO !  block index
-!      ENDDO ! tracer_index]
-!
-!    END DO ! blocks
-!!ICON_OMP_END_DO
-!
-!! !ICON_OMP_END_PARALLEL
-!!     IF (ltimer) CALL timer_stop(timer_extra10)
-!!     IF (ltimer) CALL timer_start(timer_extra11)
-!! !ICON_OMP_PARALLEL
-!    !--------------------------------------------
-!    ! Calculate params_oce%A_veloc_v:
-!!ICON_OMP_DO PRIVATE(start_index, end_index, je, cell_1_idx, cell_1_block, cell_2_idx, cell_2_block, &
-!!ICON_OMP jk, dz, density_differ_edge, z_shear_edge, richardson_edge,z_vert_density_grad_e,velocity_windMixing) ICON_OMP_DEFAULT_SCHEDULE
-!    DO blockNo = edges_in_domain%start_block, edges_in_domain%end_block
-!      CALL get_index_range(edges_in_domain, blockNo, start_index, end_index)
-!      DO je = start_index, end_index
-!
-!        cell_1_idx = patch_2D%edges%cell_idx(je,blockNo,1)
-!        cell_1_block = patch_2D%edges%cell_blk(je,blockNo,1)
-!        cell_2_idx = patch_2D%edges%cell_idx(je,blockNo,2)
-!        cell_2_block = patch_2D%edges%cell_blk(je,blockNo,2)
-!
-!        DO jk = 2, patch_3d%p_patch_1d(1)%dolic_e(je, blockNo)
-!          z_vert_density_grad_e(jk) =  0.5_wp * &
-!            & (z_vert_density_grad_c(cell_1_idx,jk,cell_1_block) +   &
-!            &  z_vert_density_grad_c(cell_2_idx,jk,cell_2_block))
-!        ENDDO
-!
-!        velocity_windMixing(:) = 0.0_wp
-!        IF (use_wind_mixing) THEN
-!          velocity_windMixing(1) =           &
-!            & velocity_TopWindMixing &
-!            & *  (0.5_wp * &
-!            &    (WindAmplitude_at10m(cell_1_idx,cell_1_block) + WindAmplitude_at10m(cell_2_idx,cell_2_block)))**3 &
-!            & * (1.0_wp - 0.5_wp *       &
-!            &    (SeaIceConcentration(cell_1_idx,cell_1_block) + SeaIceConcentration(cell_2_idx,cell_2_block)))
-!
-!            ! exponential decay of wind-mixing, eq. (16) of Marsland et al., 2003
-!            DO jk = 2, patch_3d%p_patch_1d(1)%dolic_e(je, blockNo)
-!              velocity_windMixing(jk) =  velocity_windMixing(jk-1) * WindMixingDecay(jk) * &
-!                & WindMixingLevel(jk) / (WindMixingLevel(jk) + MAX(z_vert_density_grad_e(jk),0.0_wp))
-!            END DO! levels
-!        END IF  ! use_wind_mixing
-!
-!        DO jk = 2, patch_3d%p_patch_1d(1)%dolic_e(je, blockNo)
-!          ! TODO: the following expect equally sized cells
-!          ! compute density gradient at edges
-!          dz = 0.5_wp * (patch_3d%p_patch_1d(1)%prism_thick_e(je,jk-1,blockNo) + &
-!            &            patch_3d%p_patch_1d(1)%prism_thick_e(je,jk,blockNo))
-!          density_differ_edge = z_vert_density_grad_e(jk) * dz
-!          z_shear_edge = dbl_eps + &
-!            & (ocean_state%p_prog(nold(1))%vn(je,jk,  blockNo) - &
-!            &  ocean_state%p_prog(nold(1))%vn(je,jk-1,blockNo)   )**2
-!
-!          richardson_edge = MAX(dz * z_grav_rho * density_differ_edge / z_shear_edge, 0.0_wp)
-!          
-!          params_oce%a_veloc_v(je,jk,blockNo) =                 &
-!            & params_oce%a_veloc_v_back * dz +             &
-!            & richardson_veloc /                           &
-!            & ((1.0_wp + z_c1_v * richardson_edge)**2) +   &
-!            & velocity_windMixing(jk)
-!
-!        END DO ! jk = 2, levels
-!      ENDDO ! je = start_index, end_index
-!    ENDDO ! blockNo = edges_in_domain%start_block, edges_in_domain%end_block
-!!ICON_OMP_END_DO NOWAIT
-!!ICON_OMP_END_PARALLEL
-!!     IF (ltimer) CALL timer_stop(timer_extra11)
-!
-!  END SUBROUTINE update_physics_parameters_ICON_PP_Edge_scheme
-!  !-------------------------------------------------------------------------
-!
-!
-!  !-------------------------------------------------------------------------
-!
-!  !-------------------------------------------------------------------------
-!  !>
-!  !! As in the update_physics_parameters_ICON_PP_scheme, but
-!  !! velocity gradients for the vertical viscocity are clculated on edges
-!  !!
-!  !! @par Revision History
-!  !! Initial release by Leonidas Linardakis, MPI-M (2011-02)
-!  !<Optimize:inUse:done>
-!  SUBROUTINE update_physics_parameters_ICON_PP_Edge_vnPredict_scheme(patch_3d, &
-!    & blockNo, start_index, end_index, ocean_state, vn_predict) !, calculate_density_func)
-!
-!    TYPE(t_patch_3d ),TARGET, INTENT(in) :: patch_3d
-!    INTEGER, INTENT(in) :: blockNo, start_index, end_index
-!    TYPE(t_hydro_ocean_state), TARGET :: ocean_state
-!    REAL(wp) :: vn_predict(:,:)
-!
-!    ! Local variables
-!    INTEGER :: je,jk
-!    !INTEGER  :: ile1, ibe1,ile2, ibe2,ile3, ibe3
-!    INTEGER :: cell_1_idx, cell_1_block, cell_2_idx,cell_2_block
-!    INTEGER :: levels
-!
-!    !Below is a set of variables and parameters for tracer and velocity
-!    REAL(wp), PARAMETER :: z_0               = 40.0_wp
-!    REAL(wp), PARAMETER :: z_c1_v            = 5.0_wp    !  PP viscosity tuning constant
-!    REAL(wp) :: diffusion_weight
-!    REAL(wp) :: z_grav_rho, z_inv_OceanReferenceDensity
-!    REAL(wp) :: density_differ_edge, dz, richardson_edge, z_shear_edge, vn_diff, new_velocity_friction
-!    !-------------------------------------------------------------------------
-!    REAL(wp), POINTER :: z_vert_density_grad_c(:,:,:)
-!    REAL(wp) :: wind_mixing(1:n_zlev+1)
-!    REAL(wp) :: z_vert_density_grad_e(1:n_zlev+1)
-!    TYPE(t_patch), POINTER :: patch_2D
-!    TYPE(t_ho_params), POINTER :: params_oce
-!
-!    !-------------------------------------------------------------------------
-!    params_oce      => v_params
-!    patch_2D        => patch_3d%p_patch_2d(1)
-!    z_vert_density_grad_c => ocean_state%p_diag%zgrad_rho ! already calculated
-!    levels = n_zlev
-!
-!    !-------------------------------------------------------------------------
-!    z_grav_rho                   = grav/OceanReferenceDensity
-!    z_inv_OceanReferenceDensity                = 1.0_wp/OceanReferenceDensity
-!    !-------------------------------------------------------------------------
-!
-!    DO je = start_index, end_index
-!
-!      cell_1_idx = patch_2D%edges%cell_idx(je,blockNo,1)
-!      cell_1_block = patch_2D%edges%cell_blk(je,blockNo,1)
-!      cell_2_idx = patch_2D%edges%cell_idx(je,blockNo,2)
-!      cell_2_block = patch_2D%edges%cell_blk(je,blockNo,2)
-!      
-!      DO jk = 2, patch_3d%p_patch_1d(1)%dolic_e(je, blockNo)
-!        z_vert_density_grad_e(jk) =  0.5_wp * &
-!          & (z_vert_density_grad_c(cell_1_idx,jk,cell_1_block) +   &
-!          &  z_vert_density_grad_c(cell_2_idx,jk,cell_2_block))
-!      ENDDO
-!      
-!      wind_mixing(:) = 0.0_wp
-!      IF (use_wind_mixing .AND. patch_3d%p_patch_1d(1)%dolic_e(je, blockNo) > 0) THEN
-!!         IF (cell_1_idx < 1 .or. cell_1_block < 1 .or. &
-!!           & cell_2_idx < 1 .or. cell_2_block < 1)     &
-!!           & CALL finish("ICON_PP_Edge_vnPredict wind mixing", "invalid cell pointers")
-!        ! wind-mixing: Marsland et al., 2003
-!        ! wind-mixing at surface, eq. (15) of Marsland et al., 2003
-!        wind_mixing(1) =           &
-!          & velocity_TopWindMixing &
-!          & *  (0.5_wp *           &
-!          &    (WindAmplitude_at10m(cell_1_idx,cell_1_block) + WindAmplitude_at10m(cell_2_idx,cell_2_block)))**3 &
-!          & * (1.0_wp - 0.5_wp *       &
-!          &    (SeaIceConcentration(cell_1_idx,cell_1_block) + SeaIceConcentration(cell_2_idx,cell_2_block))) 
-!
-!        ! exponential decay of wind-mixing, eq. (16) of Marsland et al., 2003
-!        DO jk = 2, patch_3d%p_patch_1d(1)%dolic_e(je, blockNo)
-!          wind_mixing(jk) =  wind_mixing(jk-1) * WindMixingDecay(jk) * &
-!            & WindMixingLevel(jk) / (WindMixingLevel(jk) + MAX(z_vert_density_grad_e(jk),0.0_wp)) 
-!          ! write(0,*) jk, wind_mixing(jk)
-!        END DO! levels
-!
-!      END IF  ! use_wind_mixing
-!
-!      DO jk = 2, patch_3d%p_patch_1d(1)%dolic_e(je, blockNo)
-!        ! TODO: the following expect equally sized cells
-!        ! compute density gradient at edges
-!        dz = 0.5_wp * (patch_3d%p_patch_1d(1)%prism_thick_e(je,jk-1,blockNo) + &
-!          &            patch_3d%p_patch_1d(1)%prism_thick_e(je,jk,blockNo))
-!        density_differ_edge = z_vert_density_grad_e(jk) * dz
-!!         vn_diff = MAX( &
-!!           & ABS(ocean_state%p_prog(nold(1))%vn(je,jk,  blockNo) - &
-!!           &      ocean_state%p_prog(nold(1))%vn(je,jk-1,blockNo)), &
-!!           & ABS(vn_predict(je,jk) - &
-!!           &     vn_predict(je,jk-1)))
-!        vn_diff =  &
-!          & ABS(vn_predict(je,jk) - &
-!          &     vn_predict(je,jk-1))
-!
-!        z_shear_edge = dbl_eps + vn_diff**2
-!
-!        richardson_edge = MAX(dz * z_grav_rho * density_differ_edge / z_shear_edge, 0.0_wp)
-!        
-!        new_velocity_friction = &
-!          & params_oce%a_veloc_v_back * dz +                              &
-!          & richardson_veloc / ((1.0_wp + z_c1_v * richardson_edge)**2)+  &
-!          & wind_mixing(jk)
-!
-!        ! the average of the calculated velocity friction based on the old velocity and the predicted one
-!        params_oce%a_veloc_v(je,jk,blockNo) = &
-!!           & MAX(params_oce%a_veloc_v(je,jk,blockNo), new_velocity_friction )
-!           & VerticalViscosity_TimeWeight * params_oce%a_veloc_v(je,jk,blockNo) + &
-!           & (1.0_wp - VerticalViscosity_TimeWeight) * new_velocity_friction
-!
-!      END DO ! jk = 2, levels
-!    ENDDO ! je = start_index, end_index
-!
-!  END SUBROUTINE update_physics_parameters_ICON_PP_Edge_vnPredict_scheme
-!  !-------------------------------------------------------------------------
-!
-!  !-------------------------------------------------------------------------
-!  !>
-!  !! As in the update_physics_parameters_ICON_PP_scheme, but
-!  !! velocity gradients for the vertical viscocity are calculated on edges
-!  !!
-!  !! @par Revision History
-!  !! Initial release by Leonidas Linardakis, MPI-M (2011-02)
-!  !<Optimize:inUse:done>
-!  SUBROUTINE update_physics_parameters_ICON_PP_Tracer(patch_3d, ocean_state) !, calculate_density_func)
-!
-!    TYPE(t_patch_3d ),TARGET, INTENT(in) :: patch_3d
-!    TYPE(t_hydro_ocean_state), TARGET :: ocean_state
-!
-!    ! Local variables
-!    INTEGER :: jc, blockNo, je,jk, tracer_index
-!    !INTEGER  :: ile1, ibe1,ile2, ibe2,ile3, ibe3
-!    INTEGER :: cell_1_idx, cell_1_block, cell_2_idx,cell_2_block
-!    INTEGER :: start_index, end_index
-!    INTEGER :: levels
-!
-!    REAL(wp) :: z_rho_up(n_zlev), z_rho_down(n_zlev), density(n_zlev)
-!    REAL(wp) :: pressure(n_zlev), salinity(n_zlev)
-!    REAL(wp) :: z_shear_cell
-!    REAL(wp) :: z_ri_cell(nproma, n_zlev+1)
-!    REAL(wp) :: wind_mixing(nproma, n_zlev+1)
-!    REAL(wp), POINTER :: z_vert_density_grad_c(:,:,:)
-!
-!    !Below is a set of variables and parameters for tracer and velocity
-!    REAL(wp), PARAMETER :: z_0               = 40.0_wp
-!    REAL(wp), PARAMETER :: z_c1_t            = 5.0_wp    !  PP diffusivity tuning constant
-!    REAL(wp), PARAMETER :: z_c1_v            = 5.0_wp    !  PP viscosity tuning constant
-!    REAL(wp), PARAMETER :: z_threshold       = 5.0E-8_wp
-!    REAL(wp) :: diffusion_weight
-!    REAL(wp) :: z_grav_rho, z_inv_OceanReferenceDensity
-!    REAL(wp) :: density_differ_edge, dz, richardson_edge, z_shear_edge
-!    !-------------------------------------------------------------------------
-!    TYPE(t_subset_range), POINTER :: edges_in_domain, all_cells!, cells_in_domain
-!    TYPE(t_patch), POINTER :: patch_2D
-!    TYPE(t_ho_params), POINTER  :: params_oce
-!
-!    !-------------------------------------------------------------------------
-!    params_oce      => v_params
-!    patch_2D        => patch_3d%p_patch_2d(1)
-!    edges_in_domain => patch_2D%edges%in_domain
-!    !cells_in_domain => patch_2D%cells%in_domain
-!    all_cells       => patch_2D%cells%ALL
-!    z_vert_density_grad_c => ocean_state%p_diag%zgrad_rho
-!    levels = n_zlev
-!
-!    !-------------------------------------------------------------------------
-!    z_grav_rho                   = grav/OceanReferenceDensity
-!    z_inv_OceanReferenceDensity                = 1.0_wp/OceanReferenceDensity
-!    !-------------------------------------------------------------------------
-!!     IF (ltimer) CALL timer_start(timer_extra10)
-!
-!!ICON_OMP_PARALLEL PRIVATE(salinity)
-!    salinity(1:levels) = sal_ref
-!!ICON_OMP_DO PRIVATE(start_index, end_index, jc, levels, jk, pressure, z_rho_up, z_rho_down, &
-!!ICON_OMP z_shear_cell, z_ri_cell, tracer_index, diffusion_weight, wind_mixing) ICON_OMP_DEFAULT_SCHEDULE
-!    DO blockNo = all_cells%start_block, all_cells%end_block
-!      CALL get_index_range(all_cells, blockNo, start_index, end_index)
-!      z_ri_cell(:,:) = 0.0_wp
-!      z_vert_density_grad_c(:,:, blockNo) = 0.0_wp
-!      DO jc = start_index, end_index
-!
-!        levels = patch_3d%p_patch_1d(1)%dolic_c(jc,blockNo)
-!        IF (levels < 2) CYCLE
-!
-!        IF(no_tracer >= 2) THEN
-!            salinity(1:levels) = ocean_state%p_prog(nold(1))%tracer(jc,1:levels,blockNo,2)
-!        ENDIF
-!
-!        !--------------------------------------------------------
-!        pressure(2:levels) = patch_3d%p_patch_1d(1)%depth_CellInterface(jc, 2:levels, blockNo) * OceanReferenceDensity * sitodbar
-!        z_rho_up(1:levels-1)  = calculate_density_onColumn(ocean_state%p_prog(nold(1))%tracer(jc,1:levels-1,blockNo,1), &
-!          & salinity(1:levels-1), pressure(2:levels), levels-1)
-!        z_rho_down(2:levels)  = calculate_density_onColumn(ocean_state%p_prog(nold(1))%tracer(jc,2:levels,blockNo,1), &
-!          & salinity(2:levels), pressure(2:levels), levels-1)
-!
-!        DO jk = 2, levels
-!          z_shear_cell = dbl_eps + &
-!            & SUM((ocean_state%p_diag%p_vn(jc,jk-1,blockNo)%x - ocean_state%p_diag%p_vn(jc,jk,blockNo)%x)**2)
-!          z_vert_density_grad_c(jc,jk,blockNo) = (z_rho_down(jk) - z_rho_up(jk-1)) *  &
-!            & patch_3d%p_patch_1d(1)%inv_prism_center_dist_c(jc,jk,blockNo)
-!          z_ri_cell(jc, jk) = MAX(patch_3d%p_patch_1d(1)%prism_center_dist_c(jc,jk,blockNo) * z_grav_rho * &
-!            & (z_rho_down(jk) - z_rho_up(jk-1)) / z_shear_cell, 0.0_wp) ! do not use z_vert_density_grad_c,
-!                                                                        ! this is canceled out in this formula
-!        END DO ! levels
-!
-!      END DO ! index
-!      !-----------------------------------------------------------
-!      wind_mixing(:,:) = 0.0_wp
-!      IF (use_wind_mixing) THEN
-!        DO jc = start_index, end_index
-!
-!          levels = patch_3d%p_patch_1d(1)%dolic_c(jc,blockNo)
-!          ! wind-mixing: Marsland et al., 2003
-!          ! wind-mixing at surface, eq. (15) of Marsland et al., 2003
-!          wind_mixing(jc,1) = tracer_TopWindMixing  * WindAmplitude_at10m(jc,blockNo)**3 * &
-!            & (1.0_wp - SeaIceConcentration(jc,blockNo))
-!
-!          ! exponential decay of wind-mixing, eq. (16) of Marsland et al., 2003
-!          DO jk = 2, levels
-!           wind_mixing(jc,jk) =  wind_mixing(jc,jk-1) * WindMixingDecay(jk) * &
-!             & WindMixingLevel(jk) / (WindMixingLevel(jk) + MAX(z_vert_density_grad_c(jc,jk,blockNo),0.0_wp))
-!
-!          END DO! levels
-!          
-!        END DO ! index
-!
-!      END IF  ! use_wind_mixing
-!      !-----------------------------------------------------------
-!
-!      DO tracer_index = 1, no_tracer
-!
-!        params_oce%a_tracer_v(start_index:end_index, 2:n_zlev, blockNo, tracer_index) =   &
-!          & MERGE(                                       &
-!          & max_vert_diff_trac,                          & ! activate convection
-!          & params_oce%a_tracer_v_back(tracer_index) +   & ! calculate the richardson diffusion
-!          &   richardson_tracer / ((1.0_wp + z_c1_t *    &
-!          &   z_ri_cell(start_index:end_index, 2:n_zlev))**3) + &
-!          &   wind_mixing(start_index:end_index, 2:n_zlev), &
-!          & z_vert_density_grad_c(start_index:end_index, 2:n_zlev,blockNo) <= convection_InstabilityThreshold)
-!
-!        DO jc = start_index, end_index
-!          levels = patch_3d%p_patch_1d(1)%dolic_c(jc,blockNo)
-!          DO jk = 2, levels
-!
-!            IF (z_vert_density_grad_c(jc,jk,blockNo) < RichardsonDiffusion_threshold .AND. &
-!                z_vert_density_grad_c(jc,jk,blockNo) > convection_InstabilityThreshold) THEN
-!              ! interpolate between convection and richardson diffusion
-!              diffusion_weight =  &
-!                & (z_vert_density_grad_c(jc,jk,blockNo) - convection_InstabilityThreshold) / &
-!                & (RichardsonDiffusion_threshold - convection_InstabilityThreshold)
-!              params_oce%a_tracer_v(jc,jk,blockNo,tracer_index) = &
-!                & max_vert_diff_trac * (1.0_wp - diffusion_weight) +&
-!                & diffusion_weight * params_oce%a_tracer_v(jc,jk,blockNo,tracer_index)
-!            ENDIF
-!
-!          ENDDO ! levels
-!        ENDDO !  block index
-!      ENDDO ! tracer_index]
-!
-!    END DO ! blocks
-!!ICON_OMP_END_DO NOWAIT
-!!ICON_OMP_END_PARALLEL
-!
-!  END SUBROUTINE update_physics_parameters_ICON_PP_Tracer
-!  !-------------------------------------------------------------------------
-!
-!  !-------------------------------------------------------------------------
-!  !>
-!  !! Update of ocean physics parameters
-!  !!
-!  !! Update of ocean physics: This routine is used used only if time-dependent
-!  !! changes of physical parametrizations.
-!  !! Currently vertical mixing coefficients for tracers and vertical diffusivity are updated.
-!  !! Dependent on the local Richardson number the diffusivity are calculated
-!  !! (Large & Gent JPO 29, (1999), 449-464).
-!  !! The formulation follows the MPI-OM implementation as described in Marsland et al. (Ocean
-!  !! Modelling 5, 2003).
-!  !! The notational convention is also taken from this paper( cf. eqs (14) and (19)).
-!  !! What is missing is the fractional ice cover (see eqs. (15-16)).
-!  !! Eq. (18) is the Redi part that is not implemented, yet
-!  !!
-!  !! @par Revision History
-!  !! Initial release by Peter Korn, MPI-M (2011-02)
-!!<Optimize:inUse>
-!  SUBROUTINE update_physics_parameters_MPIOM_PP_scheme(patch_3d, ocean_state, fu10, concsum, params_oce) !, calculate_density_func)
-!
-!    TYPE(t_patch_3d ),TARGET, INTENT(in)  :: patch_3d
-!    TYPE(t_hydro_ocean_state), TARGET     :: ocean_state
-!    REAL(wp),          INTENT(in)         :: fu10   (nproma, patch_3d%p_patch_2d(1)%alloc_cell_blocks) ! t_atmos_for_ocean%fu10
-!    REAL(wp),          INTENT(in)         :: concsum(nproma, patch_3d%p_patch_2d(1)%alloc_cell_blocks) ! t_sea_ice%concsum
-!    TYPE(t_ho_params), INTENT(inout)      :: params_oce
-!!     INTERFACE !This contains the function version of the actual EOS as chosen in namelist
-!!       FUNCTION calculate_density_func(tpot, sal, press) result(rho)
-!!         USE mo_kind, ONLY: wp
-!!         REAL(wp), INTENT(in) :: tpot
-!!         REAL(wp), INTENT(in) :: sal
-!!         REAL(wp), INTENT(in) :: press
-!!         REAL(wp) :: rho
-!!       ENDFUNCTION calculate_density_func
-!!     END INTERFACE
-!
-!    ! Local variables
-!    INTEGER :: jc, blockNo, je,jk, tracer_index
-!    !INTEGER  :: ile1, ibe1,ile2, ibe2,ile3, ibe3
-!    INTEGER :: cell_1_idx, cell_1_block, cell_2_idx,cell_2_block
-!    INTEGER :: start_index, end_index
-!    INTEGER :: levels, jk_max
-!
-!    REAL(wp) :: rho_up(n_zlev), rho_down(n_zlev)
-!    REAL(wp) :: pressure(n_zlev), salinity(n_zlev)
-!    REAL(wp) :: vert_velocity_shear
-!    REAL(wp), POINTER :: vert_density_grad(:,:,:)
-!
-!    ! Local 3dim variables
-!    REAL(wp) :: richardson_no(nproma, n_zlev, patch_3d%p_patch_2d(1)%alloc_cell_blocks)
-!    REAL(wp) :: dv_wind      (nproma, n_zlev, patch_3d%p_patch_2d(1)%alloc_cell_blocks)
-!    REAL(wp) :: av_wind      (nproma, n_zlev, patch_3d%p_patch_2d(1)%nblks_e)
-!
-!    ! Below is a set of variables and parameters for diffusion of tracer and velocity
-!    ! lambda_diff: relne in MPIOM (0.4), Lambda_D (0.6) in Marsland et al. (2003), same vor Lambda_v
-!    REAL(wp), PARAMETER :: lambda_diff       = 0.4_wp    !  eddy diffusion relaxation constant
-!    REAL(wp), PARAMETER :: lambda_visc       = 0.4_wp    !  eddy viscosity relaxation constant
-!    REAL(wp), PARAMETER :: z0_wind           = 40.0_wp   !  exponential decay of wind mixing with depth
-!    REAL(wp), PARAMETER :: v10m_ref          = 6.0_wp    !  wind mixing 10m reference windspeed
-!    REAL(wp), PARAMETER :: crd               = 5.0_wp    !  PP diffusivity tuning constant
-!    REAL(wp), PARAMETER :: crv               = 5.0_wp    !  PP viscosity tuning constant
-!
-!    REAL(wp) :: decay_wind_depth, wind_param, vdensgrad_inter, densgrad_k, densgrad_kp1
-!    REAL(wp) :: v10mexp_3, wma_pv, wma_pd
-!    REAL(wp) :: diffusion_weight, loc_eps
-!    REAL(wp) :: dv_old, dv_back, dv_rich
-!    REAL(wp) :: av_old, av_back, av_rich
-!    REAL(wp) :: onem1_lambda_d, onem1_lambda_v
-!    REAL(wp) :: grav_rho
-!    REAL(wp) :: mean_density_differ_edge, mean_richardson_e, fu10_e, conc_e
-!    REAL(wp) :: vdgfac_bot(n_zlev)
-!    !-------------------------------------------------------------------------
-!    TYPE(t_subset_range), POINTER :: edges_in_domain, all_cells!, cells_in_domain
-!    TYPE(t_patch), POINTER :: p_patch
-!
-!    !-------------------------------------------------------------------------
-!    p_patch         => patch_3d%p_patch_2d(1)
-!    edges_in_domain => p_patch%edges%in_domain
-!    !cells_in_domain => p_patch%cells%in_domain
-!    all_cells       => p_patch%cells%ALL
-!    vert_density_grad => ocean_state%p_diag%zgrad_rho
-!    levels = n_zlev
-!    !-------------------------------------------------------------------------
-!
-!    !-------------------------------------------------------------------------
-!    ! Attention: with use_constant_mixing=.true. there is no application of
-!    ! convective mixing parameters in case of instability
-!    ! max_vert_diff_veloc / max_vert_diff_trac
-!    ! control of convective and constant mixing should be independent
-!
-!    grav_rho          = grav/OceanReferenceDensity
-!
-!    onem1_lambda_d    = 1.0_wp-lambda_diff
-!    onem1_lambda_v    = 1.0_wp-lambda_visc
-!    dv_rich           = richardson_tracer
-!    av_rich           = richardson_veloc
-!    v10mexp_3         = 1.0_wp/v10m_ref**3
-!    wma_pd            = wma_diff * v10mexp_3   !  scaled wind-mixing amplitude for diffusion
-!    wma_pv            = wma_visc * v10mexp_3   !  scaled wind-mixing amplitude for viscosity
-!
-!    dv_wind(:,1:levels,:) = 0.0_wp
-!    av_wind(:,1:levels,:) = 0.0_wp
-!
-!    loc_eps = dbl_eps
-!
-!!ICON_OMP_PARALLEL PRIVATE(salinity)
-!    salinity(1:levels) = sal_ref
-!!ICON_OMP_DO PRIVATE(start_index, end_index, jc, levels, jk, pressure, rho_up, rho_down, &
-!!ICON_OMP vert_velocity_shear, tracer_index, diffusion_weight, decay_wind_depth, wind_param, &
-!!ICON_OMP jk_max, vdgfac_bot, vdensgrad_inter, dv_old, dv_back) ICON_OMP_DEFAULT_SCHEDULE
-!    DO blockNo = all_cells%start_block, all_cells%end_block
-!      CALL get_index_range(all_cells, blockNo, start_index, end_index)
-!      richardson_no    (:,:, blockNo) = 0.0_wp
-!      vert_density_grad(:,:, blockNo) = 0.0_wp
-!      DO jc = start_index, end_index
-!
-!        levels = patch_3d%p_patch_1d(1)%dolic_c(jc,blockNo)
-!        IF (levels < min_dolic) CYCLE
-!
-!        IF(no_tracer >= 2) THEN
-!            salinity(1:levels) = ocean_state%p_prog(nold(1))%tracer(jc,1:levels,blockNo,2)
-!        ENDIF
-!
-!        !--------------------------------------------------------
-!        ! calculate density gradient for stability detection for PP-scheme and convection parameterization:
-!        !  - pressure at interface between upper and lower layer
-!        !  - S and T taken from upper and lower level, i.e. 2 times calculation of density per layer
-!
-!        !  - old formulation without including z in reference interface level
-!        pressure(2:levels) = patch_3d%p_patch_1d(1)%zlev_i(2:levels) * OceanReferenceDensity * sitodbar
-!        rho_up(1:levels-1)  = calculate_density_onColumn(ocean_state%p_prog(nold(1))%tracer(jc,1:levels-1,blockNo,1), &
-!          & salinity(1:levels-1), pressure(2:levels), levels-1)
-!        rho_down(2:levels)  = calculate_density_onColumn(ocean_state%p_prog(nold(1))%tracer(jc,2:levels,blockNo,1), &
-!          & salinity(2:levels), pressure(2:levels), levels-1)
-!
-!        DO jk = 2, levels
-!          ! division by dz**2 is omitted in this calculation of velocity shear: shear = (d_vn)**2
-!          vert_velocity_shear = loc_eps + &
-!            & SUM((ocean_state%p_diag%p_vn(jc,jk-1,blockNo)%x - ocean_state%p_diag%p_vn(jc,jk,blockNo)%x)**2)
-!          ! d_rho/dz - full density gradient necessary for wind mixing, stability formula, mixed layer depth calculation
-!          vert_density_grad(jc,jk,blockNo) = (rho_down(jk) - rho_up(jk-1)) *  &
-!            & patch_3d%p_patch_1d(1)%inv_prism_center_dist_c(jc,jk,blockNo)
-!          ! Ri = g/OceanReferenceDensity * dz * d_rho/(d_vn)**2
-!          richardson_no(jc,jk,blockNo) = MAX(patch_3d%p_patch_1d(1)%prism_center_dist_c(jc,jk,blockNo) * grav_rho * &
-!            &                           (rho_down(jk) - rho_up(jk-1)) / vert_velocity_shear, 0.0_wp)
-!        END DO ! levels
-!
-!        IF (use_wind_mixing) THEN
-!
-!          ! wind-mixing at surface, eq. (15) of Marsland et al., 2003
-!
-!          ! reduced wind-mixing under sea ice, following MPIOM
-!          IF (use_reduced_mixing_under_ice) THEN
-!            dv_wind(jc,1,blockNo) = wma_pv * (1.0_wp - concsum(jc,blockNo)) * fu10(jc,blockNo)**3
-!          ELSE
-!            dv_wind(jc,1,blockNo) = wma_pv * (1.0_wp - concsum(jc,blockNo))**2 * fu10(jc,blockNo)**3
-!          ENDIF
-!
-!          ! exponential decay of wind-mixing, eq. (16) of Marsland et al., 2003
-!          DO jk = 2, levels
-!
-!            decay_wind_depth   = EXP(-patch_3d%p_patch_1d(1)%del_zlev_m(jk-1)/z0_wind)
-!
-!            ! lambda_wind: default changed to 0.05, with 0.03 omip-r2b4 aborted
-!            !   - in MPIOM it is 0.05, in Marsland et al. it was 0.03,
-!            !   - for strong winds it might be necessary to increase it
-!            wind_param         = lambda_wind * patch_3d%p_patch_1d(1)%inv_del_zlev_m(jk)
-!
-!            ! vertical interpolation of density gradient
-!            !  - at mid-depth jk the density gradients at interfaces from above (jk) and below (jk+1) are used
-!            !  - at bottom level the density gradient from below is zero, half density gradient is used
-!            jk_max             = MIN(jk+1,levels)
-!            vdgfac_bot(jk)     = 1.0_wp
-!            vdgfac_bot(levels) = 0.0_wp
-!            vdensgrad_inter  = 0.5_wp*(vert_density_grad(jc,jk,blockNo)+vdgfac_bot(jk)*vert_density_grad(jc,jk_max,blockNo))
-!
-!            dv_wind(jc,jk,blockNo) =  dv_wind(jc,jk-1,blockNo)*decay_wind_depth*wind_param / (wind_param + vdensgrad_inter)
-!
-!            ! cut unphysically negative wind induced mixing
-!            dv_wind(jc,jk,blockNo) =  MAX(dv_wind(jc,jk,blockNo),0.0_wp)
-!            ! cut overshoots more than convection maximum - must not be set to low values
-!          ! IF (max_vert_diff_trac .GT. params_oce%a_tracer_v_back(1)) &
-!          !   &  dv_wind(jc,jk,blockNo) =  MIN(dv_wind(jc,jk,blockNo),0.0_wp)
-!
-!          END DO
-!
-!        END IF  ! use_wind_mixing
-!
-!      ENDDO !  block index
-!
-!      DO tracer_index = 1, no_tracer
-!        DO jc = start_index, end_index
-!          levels = patch_3d%p_patch_1d(1)%dolic_c(jc,blockNo)
-!
-!          DO jk = 2, levels
-!
-!            ! calculate the richardson diffusion using the eddy diffusion relaxation term lambda_diff
-!            !  - a_tracer_v is relaxed to the last pp-value to avoid relaxing to convection value max_vert_diff_trac
-!
-!              dv_old  = params_oce%a_tracer_v(jc,jk,blockNo,tracer_index)
-!              dv_back = params_oce%a_tracer_v_back(tracer_index)
-!              params_oce%a_tracer_v(jc,jk,blockNo,tracer_index) = &
-!                &    onem1_lambda_d*MIN(dv_old, dv_rich + dv_wind(jc,jk,blockNo)) &
-!                &  + lambda_diff*(dv_rich/((1.0_wp + crd*richardson_no(jc,jk,blockNo))**3) + dv_back + dv_wind(jc,jk,blockNo))
-!
-!
-!         !  ! clalculate the richardson diffusion - old arithmetic
-!         !  IF (use_pp_scheme) THEN
-!         !    params_oce%a_tracer_v(jc,jk,blockNo,tracer_index) = &
-!         !      & params_oce%a_tracer_v_back(tracer_index) + &
-!         !      & dv_rich / ((1.0_wp + crd *                 &
-!         !      & richardson_no(jc,jk,blockNo))**3)
-!         !  ENDIF
-!
-!                ! #slo# ensure that pp is active for low values of max_vert_diff_trac
-!                dv_old = params_oce%a_tracer_v(jc,jk,blockNo,tracer_index)
-!                params_oce%a_tracer_v(jc,jk,blockNo,tracer_index) = MAX(  &
-!                  ! #slo# Attention: convection_InstabilityThreshold<0 in old formulation - used with reverted sign
-!                  &  max_vert_diff_trac * (-convection_InstabilityThreshold-vert_density_grad(jc,jk,blockNo)) /     &
-!                  &                       (-convection_InstabilityThreshold+ABS(vert_density_grad(jc,jk,blockNo))), dv_old)
-!
-!          ENDDO ! levels
-!        ENDDO !  block index
-!      ENDDO ! tracer_index
-!
-!    END DO ! blocks
-!!ICON_OMP_END_DO
-!
-!
-!    !--------------------------------------------
-!    ! Calculate params_oce%A_veloc_v:
-!    ! use mean values between the two cells; change to min, max if required
-!!ICON_OMP_DO PRIVATE(start_index, end_index, je, cell_1_idx, cell_1_block, cell_2_idx, cell_2_block, &
-!!ICON_OMP levels, jk,  mean_density_differ_edge, mean_richardson_e, decay_wind_depth, wind_param, &
-!!ICON_OMP jk_max, vdgfac_bot, densgrad_k, densgrad_kp1, vdensgrad_inter, av_old, av_back) ICON_OMP_DEFAULT_SCHEDULE
-!    DO blockNo = edges_in_domain%start_block, edges_in_domain%end_block
-!      CALL get_index_range(edges_in_domain, blockNo, start_index, end_index)
-!      DO je = start_index, end_index
-!
-!        levels = patch_3d%p_patch_1d(1)%dolic_e(je,blockNo)
-!        IF (levels < min_dolic) CYCLE
-!
-!        cell_1_idx = p_patch%edges%cell_idx(je,blockNo,1)
-!        cell_1_block = p_patch%edges%cell_blk(je,blockNo,1)
-!        cell_2_idx = p_patch%edges%cell_idx(je,blockNo,2)
-!        cell_2_block = p_patch%edges%cell_blk(je,blockNo,2)
-!
-!        IF (use_wind_mixing) THEN
-!
-!          ! TODO: the following expects equally sized cells
-!          ! TODO: think about boundary values on land
-!          fu10_e = 0.5_wp * (   fu10(cell_1_idx,cell_1_block) +    fu10(cell_2_idx,cell_2_block))
-!          !fu10_e = 10.0_wp
-!          conc_e = 0.5_wp * (concsum(cell_1_idx,cell_1_block) + concsum(cell_2_idx,cell_2_block))
-!
-!          ! wind-mixing at surface, eq. (15) of Marsland et al., 2003
-!
-!          ! reduced wind-mixing under sea ice, following MPIOM
-!          IF (use_reduced_mixing_under_ice) THEN
-!            av_wind(je,1,blockNo) = wma_pd * (1.0_wp - conc_e)    * fu10_e**3
-!          ELSE
-!            av_wind(je,1,blockNo) = wma_pd * (1.0_wp - conc_e)**2 * fu10_e**3
-!          ENDIF
-!
-!          ! exponential decay of wind-mixing, eq. (16) of Marsland et al., 2003, edges
-!          DO jk = 2, levels
-!            decay_wind_depth = EXP(-patch_3d%p_patch_1d(1)%del_zlev_m(jk-1)/z0_wind)
-!            wind_param       = lambda_wind * patch_3d%p_patch_1d(1)%inv_del_zlev_m(jk)
-!
-!            ! vertical interpolation of density gradient
-!            !  - at mid-depth jk the density gradients at interfaces from above (jk) and below (jk+1) are used
-!            !  - at bottom level the density gradient from below is zero, half density gradient is used
-!            jk_max             = MIN(jk+1,levels)
-!            vdgfac_bot(jk)     = 1.0_wp
-!            vdgfac_bot(levels) = 0.0_wp
-!     !      vdensgrad_inter    = 0.5_wp*(vert_density_grad(jc,jk,blockNo)+vdgfac_bot(jk)*vert_density_grad(jc,jk_max,blockNo))
-!            densgrad_k       = 0.5_wp * (vert_density_grad(cell_1_idx,jk,cell_1_block) + &
-!              & vert_density_grad(cell_2_idx,jk,cell_2_block))
-!            densgrad_kp1     = 0.5_wp*vdgfac_bot(jk) * (vert_density_grad(cell_1_idx,jk_max,cell_1_block) &
-!              & + vert_density_grad(cell_2_idx,jk_max,cell_2_block))
-!            vdensgrad_inter  = 0.5_wp*(densgrad_k + densgrad_kp1)
-!
-!            av_wind(je,jk,blockNo) =  av_wind(je,jk-1,blockNo)*decay_wind_depth*wind_param / (wind_param + vdensgrad_inter)
-!
-!            ! cut unphysically negative wind induced mixing
-!            av_wind(je,jk,blockNo) =  MAX(av_wind(je,jk,blockNo),0.0_wp)
-!            ! cut overshoots more than convection maximum - must not be set to low values
-!    !       IF (max_vert_diff_veloc .GT. params_oce%a_veloc_v_back) &
-!    !         &  av_wind(je,jk,blockNo) =  MIN(av_wind(je,jk,blockNo),max_vert_diff_veloc)
-!          END DO
-!
-!        END IF  ! use_wind_mixing
-!
-!        DO jk = 2, levels
-!
-!          ! Set to zero for land + boundary locations edges
-!!           IF (patch_3d%lsm_e(je,jk,blockNo) > sea) THEN
-!!             params_oce%a_veloc_v(je,jk,blockNo) = 0.0_wp
-!!           ELSE
-!
-!          ! TODO: the following expects equally sized cells
-!          ! compute quantities at edges
-!          mean_density_differ_edge = 0.5_wp * (vert_density_grad(cell_1_idx,jk,cell_1_block) &
-!            & + vert_density_grad(cell_2_idx,jk,cell_2_block))
-!          mean_richardson_e   = 0.5_wp * (richardson_no(cell_1_idx,jk,cell_1_block) + &
-!            & richardson_no(cell_2_idx,jk,cell_2_block))
-!
-!          ! calculate the richardson viscosity using the eddy viscosity relaxation term lambda_visc
-!          !  - a_veloc_v is relaxed to the last pp-value to avoid relaxing to convection value max_vert_diff_veloc
-!!           IF (use_pp_scheme) THEN
-!
-!            av_old  = params_oce%a_veloc_v(je,jk,blockNo)
-!            av_back = params_oce%a_veloc_v_back
-!            params_oce%a_veloc_v(je,jk,blockNo) = &
-!              &    onem1_lambda_v*MIN(av_old, av_rich + av_wind(je,jk,blockNo)) &
-!              &  + lambda_visc*(av_rich/((1.0_wp + crv*mean_richardson_e)**2) + av_back + av_wind(je,jk,blockNo))
-!!           ENDIF
-!
-!          ! turn on convection - no convection for velocity as in mpiom
-!!           IF (use_convection) THEN
-!! 
-!!             ! MPIOM style of convection in PP-scheme: viscosity
-!!             IF (use_mpiom_pp_form) THEN
-!!               ! #slo# ensure that pp is active for low values of max_vert_diff_trac
-!!               av_old = params_oce%a_veloc_v(je,jk,blockNo)
-!!               params_oce%a_veloc_v(je,jk,blockNo) = MAX(  &
-!!                 ! #slo# Attention: convection_InstabilityThreshold<0 in old formulation - used with reverted sign
-!!                 &  max_vert_diff_veloc * (-convection_InstabilityThreshold-mean_density_differ_edge) /     &
-!!                 &                       (-convection_InstabilityThreshold+ABS(mean_density_differ_edge)), av_old)
-!! 
-!!             ELSE ! do not use_mpiom_pp_form
-!! 
-!!               ! turn on convection
-!!               IF (mean_density_differ_edge <  convection_InstabilityThreshold) THEN
-!!                 ! #slo# ensure that pp is active for low values of max_vert_diff_trac
-!!                 !params_oce%a_veloc_v(je,jk,blockNo) = max_vert_diff_veloc
-!!                 params_oce%a_veloc_v(je,jk,blockNo) = MAX(max_vert_diff_veloc,params_oce%a_veloc_v(je,jk,blockNo))
-!!               ELSE
-!
-!!                 IF (mean_density_differ_edge < RichardsonDiffusion_threshold) THEN
-!!                   diffusion_weight =  &
-!!                     & (mean_density_differ_edge - convection_InstabilityThreshold) / &
-!!                     & (RichardsonDiffusion_threshold - convection_InstabilityThreshold)
-!! 
-!!                   ! richardson diffusion from above
-!!                   av_old = params_oce%a_veloc_v(je,jk,blockNo)
-!!                   params_oce%a_veloc_v(je,jk,blockNo) = &
-!!                     & max_vert_diff_veloc * (1.0_wp - diffusion_weight) + &
-!!                     & av_old * diffusion_weight
-!! 
-!!                 ENDIF  ! grad<RichThreshold
-!!               ENDIF ! grad<convThreshold
-!!             ENDIF ! use_mpiom_pp_form
-!!           ENDIF ! use_convection
-!
-!        END DO ! jk = 2, levels
-!      ENDDO ! je = start_index, end_index
-!    ENDDO ! blockNo = edges_in_domain%start_block, edges_in_domain%end_block
-!!ICON_OMP_END_DO NOWAIT
-!!ICON_OMP_END_PARALLEL
-!
-!    ! Sync the results, the A_tracer_v is only for checking
-!    ! DO tracer_index = 1, no_tracer
-!    !   CALL sync_patch_array(sync_c,p_patch,params_oce%a_tracer_v(:,:,:,tracer_index))
-!    ! END DO
-!    ! CALL sync_patch_array(sync_e,p_patch,params_oce%a_veloc_v(:,:,:))
-!
-!    !---------DEBUG DIAGNOSTICS-------------------------------------------
-!    idt_src=4  ! output print levels (1-5, fix)
-!    CALL dbg_print('UpdPar: p_vn%x(1)    ',ocean_state%p_diag%p_vn%x(1),str_module,idt_src,in_subset=p_patch%cells%owned)
-!  ! CALL dbg_print('UpdPar: p_vn%x(2)    ',ocean_state%p_diag%p_vn%x(2),str_module,idt_src,in_subset=p_patch%cells%owned)
-!    CALL dbg_print('UpdPar: windMix Diff ',dv_wind                     ,str_module,idt_src,in_subset=p_patch%cells%owned)
-!    CALL dbg_print('UpdPar: windMix Visc ',av_wind                     ,str_module,idt_src,in_subset=p_patch%edges%owned)
-!    CALL dbg_print('UpdPar: VertDensGrad ',vert_density_grad           ,str_module,idt_src,in_subset=p_patch%cells%owned)
-!    CALL dbg_print('UpdPar: Richardson No',richardson_no               ,str_module,idt_src,in_subset=p_patch%cells%owned)
-!    CALL dbg_print('UpdPar: windsp. fu10 ',fu10                        ,str_module,idt_src,in_subset=p_patch%cells%owned)
-!    idt_src=5  ! output print levels (1-5, fix)
-!    DO tracer_index = 1, no_tracer
-!      CALL dbg_print('UpdPar FinalTracerMixing'  ,params_oce%a_tracer_v(:,:,:,tracer_index), str_module,idt_src, &
-!        & in_subset=p_patch%cells%owned)
-!    ENDDO
-!    CALL dbg_print('UpdPar FinalVelocMixing'   ,params_oce%a_veloc_v     ,str_module,idt_src, &
-!      & in_subset=p_patch%edges%owned)
-!    !---------------------------------------------------------------------
-!
-!  END SUBROUTINE update_physics_parameters_MPIOM_PP_scheme
-!  !-------------------------------------------------------------------------
-=======
->>>>>>> 5e57132b
 
   !-------------------------------------------------------------------------
   !Subroutine computes the horizontal diffusive flux of an arbitrary tracer.
