!>
!! Provide an implementation of the ocean physics.
!!
!! Provide an implementation of the physical parameters and characteristics
!! for the hydrostatic ocean model.
!!
!! @author Stephan Lorenz, MPI
!! @author Peter Korn, MPI
!!
!! @par Revision History
!!  Original version by Peter Korn, MPI-M (2009)
!!  Modified by Stephan Lorenz,     MPI-M (2010-07)
!!    adapted to structures discussed in 2010-01.
!!
!! @par Copyright and License
!!
!! This code is subject to the DWD and MPI-M-Software-License-Agreement in
!! its most recent form.
!! Please see the file LICENSE in the root of the source tree for this code.
!! Where software is supplied by third parties, it is indicated in the
!! headers of the routines.
!!
!----------------------------
#include "omp_definitions.inc"
!----------------------------
MODULE mo_ocean_physics
  !-------------------------------------------------------------------------
  USE mo_kind,                ONLY: wp
  USE mo_ocean_nml,           ONLY: n_zlev, bottom_drag_coeff, k_veloc_h, k_veloc_v,        &
    & k_pot_temp_h, k_pot_temp_v, k_sal_h, k_sal_v, no_tracer,&
    & max_vert_diff_veloc, max_vert_diff_trac,                &
    & HorizontalViscosity_type, veloc_diffusion_order,        &
    & n_points_in_munk_layer,                                 &
    & HorizontalViscosityBackground_Biharmonic,               &
    & richardson_tracer, richardson_veloc,                    &
    & physics_parameters_type,                                &
    & physics_parameters_Constant_type,                       &
    & physics_parameters_ICON_PP_type,                        &
    & physics_parameters_ICON_PP_Edge_type,                   &
    & physics_parameters_ICON_PP_Edge_vnPredict_type,         &
    & physics_parameters_MPIOM_PP_type,                       &
    & use_wind_mixing,                                        &
    & HorizontalViscosity_SmoothIterations,                   &
    & convection_InstabilityThreshold,                        &
    & RichardsonDiffusion_threshold,                          &
    & use_convection_parameterization,                        &
    & lambda_wind, wma_diff, wma_visc,                        &
    & use_reduced_mixing_under_ice,                           &
    & k_tracer_dianeutral_parameter,                          &
    & k_tracer_isoneutral_parameter, k_tracer_GM_kappa_parameter,    &
    & GMRedi_configuration,GMRedi_combined,                   &
    & GM_only,Redi_only,                                      &
    & leith_closure, leith_closure_gamma,                     & 
    & veloc_diffusion_form, biharmonic_const,                 &
    & HorizontalViscosity_SpatialSmoothFactor,                &
    & VerticalViscosity_TimeWeight, OceanReferenceDensity,    &
    & HorizontalViscosity_ScaleWeight,                        &
    & tracer_TopWindMixing, WindMixingDecayDepth,             &
    & velocity_TopWindMixing
    
   !, l_convection, l_pp_scheme
  USE mo_parallel_config,     ONLY: nproma
  USE mo_model_domain,        ONLY: t_patch, t_patch_3d
  USE mo_impl_constants,      ONLY: success, max_char_length, min_dolic, sea
  USE mo_exception,           ONLY: message, message_text, finish
  USE mo_util_dbg_prnt,       ONLY: dbg_print, debug_print_MaxMinMean
  USE mo_ocean_types,         ONLY: t_hydro_ocean_state, t_onEdges_Pointer_3d_wp, t_onCells_HalfLevels_Pointer_wp, t_operator_coeff
  USE mo_ocean_state,         ONLY: oce_config
  USE mo_physical_constants,  ONLY: grav, sitodbar,sal_ref
  USE mo_math_constants,      ONLY: dbl_eps
  USE mo_dynamics_config,     ONLY: nold!, nnew
  USE mo_sea_ice_types,       ONLY: t_sfc_flx
  USE mo_run_config,          ONLY: dtime
  USE mo_linked_list,         ONLY: t_var_list
  USE mo_var_list,            ONLY: add_var,                  &
    & new_var_list,             &
    & delete_var_list,          &
    & default_var_list_settings,&
    & add_ref
  USE mo_var_metadata,        ONLY: groups
  USE mo_cf_convention
  USE mo_grib2,               ONLY: t_grib2_var, grib2_var
  USE mo_cdi,                 ONLY: datatype_pack16, datatype_flt32, filetype_nc2, &
    &                               GRID_UNSTRUCTURED
  USE mo_cdi_constants,       ONLY: grid_cell, grid_edge,            &
    & grid_unstructured_edge, grid_unstructured_cell, &
    & za_depth_below_sea, za_depth_below_sea_half
  USE mo_grid_subset,         ONLY: t_subset_range, get_index_range
  USE mo_sync,                ONLY: sync_c, sync_e, sync_v, sync_patch_array, global_max
  USE  mo_ocean_thermodyn,      ONLY: calculate_density_onColumn
  USE mo_ocean_math_operators,  ONLY: div_oce_3d
  USE mo_timer,               ONLY: ltimer, timer_start, timer_stop, timer_upd_phys, &
    & timer_extra10, timer_extra11
  USE mo_statistics,          ONLY: global_minmaxmean

  IMPLICIT NONE

  PRIVATE

  CHARACTER(LEN=*), PARAMETER :: this_mod_name = 'mo_ocean_physics'
  CHARACTER(LEN=12)           :: str_module    = 'ocePhysics  '  ! Output of module for 1 line debug
  INTEGER :: idt_src       = 1               ! Level of detail for 1 line debug

  ! Public interface
  PUBLIC :: t_ho_params

  !PUBLIC :: init_ho_physics
  PUBLIC :: construct_ho_params
  PUBLIC :: destruct_ho_params
  PUBLIC :: init_ho_params
  PUBLIC :: update_ho_params
  PUBLIC :: update_physics_parameters_ICON_PP_Edge_vnPredict_scheme
  PRIVATE :: calculate_leith_closure

  ! variables
  TYPE (t_var_list), PUBLIC :: ocean_params_list

  ! Parameters below appear directly in the ocean model/equation. They are eventually
  ! dynamically updated by using the "ocean-physics" structure. #slo# - not yet
  TYPE t_ho_params

    ! diffusion coefficients for horizontal velocity, temp. and salinity, dim=(nproma,n_zlev,nblks_e)
    REAL(wp),POINTER ::     &
      & k_veloc_h(:,:,:),  & ! coefficient of horizontal velocity diffusion
      & k_tracer_h(:,:,:,:)  ! coefficient of horizontal tracer diffusion
    TYPE(t_onEdges_Pointer_3d_wp),ALLOCATABLE :: tracer_h_ptr(:)

    ! diffusion coefficients for vertical velocity, temp. and salinity, dim=(nproma,n_zlev+1,nblks_e)
    REAL(wp),POINTER ::     &
      & a_veloc_v(:,:,:),  & ! coefficient of vertical velocity diffusion
      & a_tracer_v(:,:,:,:)  ! coefficient of vertical tracer diffusion
    TYPE(t_onCells_HalfLevels_Pointer_wp), ALLOCATABLE :: tracer_v_ptr(:)

    !constant background values of coefficients above
    REAL(wp) :: k_veloc_h_back, &! coefficient of horizontal velocity diffusion
      & a_veloc_v_back   ! coefficient of vertical velocity diffusion

    REAL(wp),ALLOCATABLE ::     &
      & k_tracer_h_back(:),    & ! coefficient of horizontal tracer diffusion dim=no_tracer
      & a_tracer_v_back(:)       ! coefficient of vertical tracer diffusion dim=no_tracer

    REAL(wp),POINTER ::     &
      & k_tracer_isoneutral(:,:,:),  & ! coefficient of isoneutral tracer diffusion diffusion at cells
      & k_tracer_dianeutral(:,:,:)  ! coefficient of dianeutral tracer diffusion
   REAL(wp),POINTER ::     &
      & k_tracer_GM_kappa(:,:,:) ! coefficient of Gent-McWilliams mesoscale eddyparametrizations
    REAL(wp) :: bottom_drag_coeff

  END TYPE t_ho_params

  TYPE(t_ho_params),PUBLIC,TARGET :: v_params
  
  REAL(wp), POINTER :: WindAmplitude_at10m(:,:)  ! can be single precision
  REAL(wp), POINTER :: SeaIceConcentration(:,:)
  REAL(wp), POINTER :: WindMixingDecay(:), WindMixingLevel(:)

CONTAINS

  !-------------------------------------------------------------------------
  !>
  !! Initialisation of ocean physics
  !!
  !! @par Revision History
  !! Initial release by Peter Korn, MPI-M (2010-07)
!<Optimize:inUse:initOnly>
  SUBROUTINE init_ho_params(  patch_3d, p_phys_param, fu10 )
    TYPE(t_patch_3d ),TARGET, INTENT(in) :: patch_3d
    TYPE (t_ho_params)                          :: p_phys_param
    REAL(wp), TARGET                     :: fu10   (:,:) ! t_atmos_for_ocean%fu10
 
    ! Local variables
    INTEGER :: i, i_no_trac
    INTEGER :: je, jb, jk
    INTEGER :: start_index, end_index
    REAL(wp) :: z_lower_bound_diff, C_MPIOM
    REAL(wp) :: z_largest_edge_length ,z_diff_multfac, z_diff_efdt_ratio
    REAL(wp) :: points_in_munk_layer
    REAL(wp) :: minmaxmean_length(3), reference_scale
    REAL(wp) :: minDualEdgeLength, minEdgeLength, meanDualEdgeLength, meanEdgeLength
    REAL(wp) :: maxDualEdgeLength, maxEdgeLength
    REAL(wp) :: minCellArea, meanCellArea, maxCellArea
    TYPE(t_subset_range), POINTER :: all_edges, owned_edges
    TYPE(t_patch), POINTER :: patch_2D
    REAL(wp):: length_scale, dual_length_scale
    !-----------------------------------------------------------------------
    patch_2D   => patch_3d%p_patch_2d(1)
    !-------------------------------------------------------------------------
    all_edges => patch_2D%edges%ALL
    owned_edges => patch_2D%edges%owned
    !-------------------------------------------------------------------------
    WindAmplitude_at10m => fu10
    !-------------------------------------------------------------------------
    points_in_munk_layer = REAL(n_points_in_munk_layer,wp)
    !Init from namelist
    p_phys_param%k_veloc_h_back = k_veloc_h
    p_phys_param%k_veloc_h      = k_veloc_h
    p_phys_param%a_veloc_v_back = k_veloc_v
    p_phys_param%a_veloc_v      = k_veloc_v

   IF(GMRedi_configuration==GMRedi_combined&
   &.OR.GMRedi_configuration==GM_only.OR.GMRedi_configuration==Redi_only)THEN

      p_phys_param%k_tracer_isoneutral = k_tracer_isoneutral_parameter
      p_phys_param%k_tracer_dianeutral = k_tracer_dianeutral_parameter

      p_phys_param%k_tracer_GM_kappa = k_tracer_GM_kappa_parameter
    ENDIF

    z_largest_edge_length = global_max(MAXVAL(patch_2D%edges%primal_edge_length))
    minmaxmean_length = global_minmaxmean(patch_2D%edges%dual_edge_length, owned_edges)
    minDualEdgeLength = minmaxmean_length(1)
    meanDualEdgeLength = minmaxmean_length(3)
    maxDualEdgeLength = minmaxmean_length(2)
    minmaxmean_length = global_minmaxmean(patch_2D%edges%primal_edge_length, owned_edges)
    minEdgeLength = minmaxmean_length(1)
    meanEdgeLength = minmaxmean_length(3)
    maxEdgeLength = minmaxmean_length(2)
    minmaxmean_length = global_minmaxmean(patch_2D%cells%area, patch_2D%cells%owned)
    minCellArea = minmaxmean_length(1)
    meanCellArea = minmaxmean_length(3)
    maxCellArea = minmaxmean_length(2)

    !Distinghuish between harmonic and biharmonic laplacian
    !Harmonic laplacian
    IF(veloc_diffusion_order==1)THEN
      p_phys_param%k_veloc_h_back = k_veloc_h
      p_phys_param%k_veloc_h      = k_veloc_h
      SELECT CASE(HorizontalViscosity_type)
      CASE(0)!no friction
        p_phys_param%k_veloc_h(:,:,:) = 0.0_wp

      CASE(1)!use uniform viscosity coefficient from namelist
        CALL calc_lower_bound_veloc_diff(  patch_2D, z_lower_bound_diff )
        IF(z_lower_bound_diff>p_phys_param%k_veloc_h_back)THEN
          ! SX9 cannot handle messages of that size -> split
          CALL message ('init_ho_params','WARNING: Specified diffusivity&
            & does not satisfy Munk criterion.')
          CALL message ('init_ho_params','WARNING: This may lead&
            & to stability problems for experiments with lateral boundaries')
        ENDIF

        p_phys_param%k_veloc_h(:,:,:) = p_phys_param%k_veloc_h_back
        !write(0,*)'lower bound of diffusivity:',z_lower_bound_diff
        WRITE(message_text,'(a,g25.16)') 'Lower bound of diffusivity:',z_lower_bound_diff
        CALL message ('init_ho_params', message_text)

      CASE(2)!calculate uniform viscosity coefficient, according to Munk criterion

        p_phys_param%k_veloc_h(:,:,:) = 3.82E-12_wp&
          & *(points_in_munk_layer*z_largest_edge_length)**3

      CASE(3)! calculate coefficients for each location based on MUNK layer
        DO jb = all_edges%start_block, all_edges%end_block
          CALL get_index_range(all_edges, jb, start_index, end_index)
          DO je = start_index, end_index
            !calculate lower bound for diffusivity
            !The factor cos(lat) is omitted here, because of equatorial reference (cf. Griffies, eq. (18.29))
            p_phys_param%k_veloc_h(je,:,jb) = 3.82E-12_wp&
              & *(points_in_munk_layer*patch_2D%edges%primal_edge_length(je,jb))**3
          END DO
        END DO

      CASE(4)!calculate coefficients based on Leith closure. Start value is the same as case(2)  

        p_phys_param%k_veloc_h(:,:,:) = 3.82E-12_wp&
          & *(points_in_munk_layer*z_largest_edge_length)**3      

      END SELECT
      CALL dbg_print('horzVelocDiff:',p_phys_param%k_veloc_h ,str_module,0,in_subset=owned_edges)
      
      
      !Biharmonic laplacian
    ELSEIF(veloc_diffusion_order==2)THEN
    
      p_phys_param%k_veloc_h_back = HorizontalViscosityBackground_Biharmonic
!       p_phys_param%k_veloc_h      = HorizontalViscosityBackground_Biharmonic
      SELECT CASE(HorizontalViscosity_type)

      CASE(1)
        p_phys_param%k_veloc_h(:,:,:) = p_phys_param%k_veloc_h_back

      CASE(2)  
        !The number that controls all that the "z_diff_efdt_ratio"
        !is different. Higher z_diff_efdt_ratio decreases the final
        !diffusion coefficient
        z_diff_efdt_ratio = 10000.0_wp * HorizontalViscosityBackground_Biharmonic
        z_diff_multfac = (1._wp/ (z_diff_efdt_ratio*64._wp))/3._wp
        DO jb = all_edges%start_block, all_edges%end_block
          CALL get_index_range(all_edges, jb, start_index, end_index)
          DO je = start_index, end_index
            p_phys_param%k_veloc_h(je,:,jb) = &
            & patch_2D%edges%area_edge(je,jb)*patch_2D%edges%area_edge(je,jb)*z_diff_multfac
          END DO
        END DO
        !          z_diff_multfac = 0.0045_wp*dtime/3600.0_wp
        !         DO jb = all_edges%start_block, all_edges%end_block
        !            CALL get_index_range(all_edges, jb, start_index, end_index)
        !            DO je = start_index, end_index
        !              p_phys_param%K_veloc_h(je,:,jb) = z_diff_multfac*&
        !              &maxval(patch_2D%edges%primal_edge_length)**4
        !            END DO
        !          END DO
      CASE(3)
        ! Simple scaling of the backgound diffusion by the dual edge length^4
        ! This is meant to be used with the non-uniform grids
        !This follows the MPI-OM convention
        C_MPIOM = biharmonic_const*dtime/3600.0_wp
        DO jb = all_edges%start_block, all_edges%end_block
          CALL get_index_range(all_edges, jb, start_index, end_index)
          DO je = start_index, end_index

            length_scale = &
            & sqrt(patch_2D%edges%primal_edge_length(je,jb) * patch_2D%edges%dual_edge_length(je,jb))         

            p_phys_param%k_veloc_h(je,:,jb)=C_MPIOM*length_scale**2
          END DO
        END DO

      CASE(4)!calculate coefficients based on Leith closure. Start value is the same as case(2).
      !This is just an initial value that will be overwritten as  soon as the velocities are different from zero.   

        p_phys_param%k_veloc_h(:,:,:) = 3.82E-12_wp&
          & *(points_in_munk_layer*z_largest_edge_length)**3
          
      CASE(5)
        ! Simple scaling of the constant diffusion
        DO jb = all_edges%start_block, all_edges%end_block
          CALL get_index_range(all_edges, jb, start_index, end_index)
          p_phys_param%k_veloc_h(:,:,jb) = 0.0_wp
          DO je = start_index, end_index
            
            dual_length_scale = patch_2D%edges%dual_edge_length(je,jb) / maxDualEdgeLength 
            length_scale = patch_2D%edges%primal_edge_length(je,jb) / maxEdgeLength 
                        
!             length_scale = 0.5_wp * (length_scale**2 + length_scale**3)
!            length_scale = SQRT(length_scale * dual_length_scale) * dual_length_scale
!            length_scale = length_scale**2
!            length_scale = length_scale**2 * (1.0_wp + length_scale) * 0.5_wp
            length_scale = length_scale**3
            
            DO jk = 1, patch_3d%p_patch_1d(1)%dolic_e(je, jb)
              p_phys_param%k_veloc_h(je,jk,jb) = &
                & p_phys_param%k_veloc_h_back * &
                & (1.0_wp - HorizontalViscosity_ScaleWeight &
                &  +  HorizontalViscosity_ScaleWeight * length_scale)
            END DO
              
          END DO
        END DO
        
      CASE(6)
        ! Simple scaling of the constant diffusion
        reference_scale = 4.0_wp / (3.0_wp * maxEdgeLength * maxCellArea)
        DO jb = all_edges%start_block, all_edges%end_block
          CALL get_index_range(all_edges, jb, start_index, end_index)
          p_phys_param%k_veloc_h(:,:,jb) = 0.0_wp
          DO je = start_index, end_index
            
            dual_length_scale = patch_2D%edges%dual_edge_length(je,jb) / maxDualEdgeLength 
            length_scale = &
              & patch_2D%edges%primal_edge_length(je,jb)**2 * patch_2D%edges%dual_edge_length(je,jb) &
              & * reference_scale
                                   
            DO jk = 1, patch_3d%p_patch_1d(1)%dolic_e(je, jb)
              p_phys_param%k_veloc_h(je,jk,jb) = &
                & p_phys_param%k_veloc_h_back * &
                & (1.0_wp - HorizontalViscosity_ScaleWeight &
                &  +  HorizontalViscosity_ScaleWeight * length_scale)
            END DO
              
          END DO
        END DO
        
      CASE DEFAULT
         CALL finish ('mo_ocean_physics:init_ho_params',  &
          & 'option not supported')

      END SELECT
      CALL dbg_print('horzVelocDiff:',p_phys_param%k_veloc_h ,str_module,0,in_subset=owned_edges)

    ENDIF

    DO i=1, HorizontalViscosity_SmoothIterations
 !      CALL smooth_lapl_diff( patch_2D, patch_3d, p_phys_param%k_veloc_h, HorizontalViscosity_SpatialSmoothFactor )
    ENDDO


    DO i=1,no_tracer

      IF(i==1)THEN!temperature
        p_phys_param%k_tracer_h_back(i) = k_pot_temp_h
        p_phys_param%a_tracer_v_back(i) = k_pot_temp_v

      ELSEIF(i==2)THEN!salinity
        p_phys_param%k_tracer_h_back(2) = k_sal_h
        p_phys_param%a_tracer_v_back(2) = k_sal_v
      ELSE

        CALL finish ('mo_ocean_physics:init_ho_params',  &
          & 'number of tracers exceeds number of background values')
      ENDIF
      p_phys_param%k_tracer_h(:,:,:,i) = p_phys_param%k_tracer_h_back(i)
      p_phys_param%a_tracer_v(:,:,:,i) = p_phys_param%a_tracer_v_back(i)
    END DO

    p_phys_param%bottom_drag_coeff = bottom_drag_coeff

    DO i_no_trac=1, no_tracer
      CALL sync_patch_array(sync_c,patch_2D,p_phys_param%k_tracer_h(:,:,:,i_no_trac))
    END DO
    CALL sync_patch_array(sync_e,patch_2D,p_phys_param%k_veloc_h(:,:,:))
    
    ! precalculate exponential wind mixing decay with depth
    DO jk=2,n_zlev
      WindMixingDecay(jk) = EXP(-patch_3d%p_patch_1d(1)%del_zlev_m(jk-1)/WindMixingDecayDepth)
      WindMixingLevel(jk) = lambda_wind * patch_3d%p_patch_1d(1)%inv_del_zlev_m(jk-1)
    ENDDO 

  END SUBROUTINE init_ho_params
  !-------------------------------------------------------------------------

  !-------------------------------------------------------------------------
  !>
  !! Calculation of a lower bound for horizontal velocity diffusion of laplacian type ! that is
  !! required to have N (default =1) points in Munk layer. The lower bound is calculated ! with
  !! respect to the equator.
  !! The code is based on  Griffies, Fundamentals of ocean climate modeling, sect 18, p. 413.  !
  !! The lower bound is given in units [m^2/s].
  !!
  !!
  !! @par Revision History
  !! Initial release by Peter Korn, MPI-M (2011-08)
  !
  !
  SUBROUTINE calc_lower_bound_veloc_diff(  patch_2D, lower_bound_diff )
    TYPE(t_patch), TARGET, INTENT(in)  :: patch_2D
    REAL(wp), INTENT(inout)              :: lower_bound_diff

    ! Local variables
    REAL(wp) :: points_in_munk_layer
    REAL(wp)            :: z_largest_edge_length
    !-------------------------------------------------------------------------
    TYPE(t_subset_range), POINTER :: edges_in_domain
    !-------------------------------------------------------------------------
    edges_in_domain => patch_2D%edges%in_domain

    ! Get the largest edge length globally
    z_largest_edge_length = global_max(MAXVAL(patch_2D%edges%primal_edge_length))

    !calculate lower bound for diffusivity: The factor cos(lat) is omitted here, because of
    !equatorial reference (cf. Griffies, eq.  (18.29))
    points_in_munk_layer = REAL(n_points_in_munk_layer,wp)
    lower_bound_diff = 3.82E-12_wp*(points_in_munk_layer*z_largest_edge_length)**3

  END SUBROUTINE calc_lower_bound_veloc_diff
  !-------------------------------------------------------------------------

  !-------------------------------------------------------------------------
  !! @par Revision History
  !! Initial release by Peter Korn, MPI-M (2011-08)
!<Optimize:inUse:initOnly>
  SUBROUTINE smooth_lapl_diff( patch_2D,patch_3d, k_h, smoothFactor )
    TYPE(t_patch), TARGET, INTENT(in)  :: patch_2D
    TYPE(t_patch_3d ),TARGET, INTENT(in)   :: patch_3d
    REAL(wp), INTENT(inout)    :: k_h(:,:,:)
    REAL(wp), INTENT(in)       ::smoothFactor
    ! Local variables
    INTEGER :: je,jv,jb,jk, jev, ile, ibe
    INTEGER :: il_v1,ib_v1, il_v2,ib_v2
    INTEGER :: start_index, end_index
    INTEGER :: i_startidx_v, i_endidx_v
    REAL(wp) :: z_k_ave_v(nproma,n_zlev,patch_2D%nblks_v)
    INTEGER  :: sea_edges_onLevel(n_zlev)
    !-------------------------------------------------------------------------
    TYPE(t_subset_range), POINTER ::all_edges, verts_in_domain
    !-------------------------------------------------------------------------
    all_edges => patch_2D%edges%all
    verts_in_domain => patch_2D%verts%in_domain

    z_k_ave_v(:,:,:) = 0.0_wp

    DO jb = verts_in_domain%start_block, verts_in_domain%end_block
      CALL get_index_range(verts_in_domain, jb, i_startidx_v, i_endidx_v)
      DO jv = i_startidx_v, i_endidx_v
        DO jev = 1, patch_2D%verts%num_edges(jv,jb)
          ile = patch_2D%verts%edge_idx(jv,jb,jev)
          ibe = patch_2D%verts%edge_blk(jv,jb,jev)
          sea_edges_onLevel(:) = 0
          !             write(0,*) jv,jb, patch_2D%verts%num_edges(jv,jb), ":", ile, ibe
          DO jk = 1, patch_3D%p_patch_1D(1)%dolic_e(ile,ibe)
            z_k_ave_v(jv,jk,jb)= z_k_ave_v(jv,jk,jb) + k_h(ile,jk,ibe)
            sea_edges_onLevel(jk) = sea_edges_onLevel(jk) + 1
          END DO
            
          !IF(patch_2D%verts%num_edges(jv,jb)== 5)THEN
          !  z_K_ave_v(jv,jk,jb)=80000_wp!°z_K_max
          !ENDIF
        END DO ! jev = 1, patch_2D%verts%num_edges(jv,jb)
        DO jk = 1, patch_3D%p_patch_1D(1)%dolic_e(ile,ibe)
          IF(sea_edges_onLevel(jk) /= 0) & !.and.i_edge_ctr== patch_2D%verts%num_edges(jv,jb))THEN
            & z_k_ave_v(jv,jk,jb) = z_k_ave_v(jv,jk,jb) / REAL(sea_edges_onLevel(jk),wp)
        ENDDO
      ENDDO
    END DO

    ! we do need to sync here
    CALL sync_patch_array(sync_v, patch_2D, z_k_ave_v)    
    
    
    DO jb = all_edges%start_block, all_edges%end_block
      CALL get_index_range(all_edges, jb, start_index, end_index)
      DO je = start_index, end_index

        il_v1 = patch_2D%edges%vertex_idx(je,jb,1)
        ib_v1 = patch_2D%edges%vertex_blk(je,jb,1)
        il_v2 = patch_2D%edges%vertex_idx(je,jb,2)
        ib_v2 = patch_2D%edges%vertex_blk(je,jb,2)

        DO jk = 1, patch_3D%p_patch_1D(1)%dolic_e(je,jb)
          
          k_h(je,jk,jb)= 0.5_wp * smoothFactor * (z_k_ave_v(il_v1,jk,ib_v1) + z_k_ave_v(il_v2,jk,ib_v2)) + &
            & (1.0_wp - smoothFactor) * k_h(je,jk,jb)
        END DO
      ENDDO
    END DO

    ! we do not need to sync edge coefficients
    ! CALL sync_patch_array(sync_e, patch_2D, k_h)   
    
    !---------Debug Diagnostics-------------------------------------------
    idt_src=0  ! output print levels - 0: print in any case
    CALL dbg_print('smoothed Laplac Diff.'     ,k_h                     ,str_module,idt_src, &
      & in_subset=patch_2D%edges%owned)
    !---------------------------------------------------------------------

  END SUBROUTINE smooth_lapl_diff
  !-------------------------------------------------------------------------

  !-------------------------------------------------------------------------
  !>
  !! Construction of arrays for ocean physics
  !!
  !! Construction of arrays for ocean physics ...
  !!
  !! @par Revision History
  !! Initial release by Peter Korn, MPI-M (2010-07)
  !
  !
!<Optimize:inUse:initOnly>
  SUBROUTINE construct_ho_params(patch_2D, params_oce, ocean_restart_list)

    TYPE(t_patch),      INTENT(IN)    :: patch_2D
    TYPE (t_ho_params), INTENT(INOUT) :: params_oce
    TYPE (t_var_list),  INTENT(INOUT) :: ocean_restart_list

    ! Local variables
    INTEGER :: ist, i,jtrc
    INTEGER :: alloc_cell_blocks, nblks_e

    CHARACTER(LEN=max_char_length), PARAMETER :: &
      & routine = this_mod_name//':construct_ho_physics'
    !-------------------------------------------------------------------------
    CALL message(TRIM(routine), 'construct hydro ocean physics')

    CALL new_var_list(ocean_params_list, 'ocean_params_list', patch_id=patch_2D%id)
    CALL default_var_list_settings( ocean_params_list, lrestart=.FALSE.,  model_type='oce' )

    ! determine size of arrays
    alloc_cell_blocks = patch_2D%alloc_cell_blocks
    nblks_e = patch_2D%nblks_e

    CALL add_var(ocean_params_list, 'K_veloc_h', params_oce%k_veloc_h , grid_unstructured_edge,&
      & za_depth_below_sea, &
      & t_cf_var('K_veloc_h', 'kg/kg', 'horizontal velocity diffusion', datatype_flt32),&
      & grib2_var(255, 255, 255, datatype_pack16, GRID_UNSTRUCTURED, grid_edge),&
      & ldims=(/nproma,n_zlev,nblks_e/),in_group=groups("oce_physics"))

    CALL add_var(ocean_params_list, 'A_veloc_v', params_oce%a_veloc_v , grid_unstructured_edge,&
      & za_depth_below_sea_half, &
      & t_cf_var('A_veloc_v', 'kg/kg', 'vertical velocity diffusion', datatype_flt32),&
<<<<<<< HEAD
      & grib2_var(255, 255, 255, datatype_pack16, GRID_UNSTRUCTURED, grid_edge),&
      & ldims=(/nproma,n_zlev+1,nblks_e/),in_group=groups("oce_physics","oce_essentials","oce_default"))
=======
      & grib2_var(255, 255, 255, datatype_pack16, grid_reference, grid_edge),&
      & ldims=(/nproma,n_zlev+1,nblks_e/),in_group=groups("oce_physics","oce_default"))
>>>>>>> c854312e


    !! Tracers
    IF ( no_tracer > 0 ) THEN
      CALL add_var(ocean_params_list, 'K_tracer_h', params_oce%k_tracer_h , &
        & grid_unstructured_edge, za_depth_below_sea, &
        & t_cf_var('K_tracer_h', '', '1:temperature 2:salinity', datatype_flt32),&
        & grib2_var(255, 255, 255, datatype_pack16, GRID_UNSTRUCTURED, grid_edge),&
        & ldims=(/nproma,n_zlev,nblks_e,no_tracer/), &
        & lcontainer=.TRUE., loutput=.FALSE., lrestart=.FALSE.)
      CALL add_var(ocean_params_list, 'A_tracer_v', params_oce%a_tracer_v , &
        & grid_unstructured_cell, za_depth_below_sea_half, &
        & t_cf_var('A_tracer_v', '', '1:temperature 2:salinity', datatype_flt32),&
        & grib2_var(255, 255, 255, datatype_pack16, GRID_UNSTRUCTURED, grid_cell),&
        & ldims=(/nproma,n_zlev+1,alloc_cell_blocks,no_tracer/), &
        & lcontainer=.TRUE., loutput=.FALSE., lrestart=.FALSE.)

      ! Reference to individual tracer, for I/O

      ALLOCATE(params_oce%tracer_h_ptr(no_tracer))
      ALLOCATE(params_oce%tracer_v_ptr(no_tracer))
      DO jtrc = 1,no_tracer
        CALL add_ref( ocean_params_list, 'K_tracer_h',&
          & 'K_tracer_h_'//TRIM(oce_config%tracer_names(jtrc)),     &
          & params_oce%tracer_h_ptr(jtrc)%p,                             &
          & grid_unstructured_edge, za_depth_below_sea,               &
          & t_cf_var('K_tracer_h_'//TRIM(oce_config%tracer_names(jtrc)), &
          & 'kg/kg', &
          & TRIM(oce_config%tracer_longnames(jtrc))//'(K_tracer_h_)', &
          & datatype_flt32), &
          & grib2_var(255, 255, 255, datatype_pack16, GRID_UNSTRUCTURED, grid_edge),&
          & ldims=(/nproma,n_zlev,nblks_e/),in_group=groups("oce_physics"))
        CALL add_ref( ocean_params_list, 'A_tracer_v',&
          & 'A_tracer_v_'//TRIM(oce_config%tracer_names(jtrc)),     &
          & params_oce%tracer_h_ptr(jtrc)%p,                             &
          & grid_unstructured_cell, za_depth_below_sea_half,            &
          & t_cf_var('A_tracer_v_'//TRIM(oce_config%tracer_names(jtrc)), &
          & 'kg/kg', &
          & TRIM(oce_config%tracer_longnames(jtrc))//'(A_tracer_v)', &
          & datatype_flt32), &
          & grib2_var(255, 255, 255, datatype_pack16, GRID_UNSTRUCTURED, grid_cell),&
          & ldims=(/nproma,n_zlev+1,alloc_cell_blocks/),in_group=groups("oce_physics"))

      END DO
      !TODO     use the following code, if add_var support 1d arrays:
      !TODO     CALL add_var(ocean_params_list, 'K_tracer_h_back', params_oce%K_tracer_h_back , &
      !TODO     &            GRID_UNSTRUCTURED_EDGE, ZA_SURFACE, &
      !TODO     &            t_cf_var('K_tracer_h_back', '', '1:temperature 2:salinity', DATATYPE_FLT32),&
      !TODO     &            grib2_var(255, 255, 255, DATATYPE_PACK16, GRID_UNSTRUCTURED, GRID_EDGE),&
      !TODO     &            ldims=(/ no_tracer /))
      !TODO     CALL add_var(ocean_params_list, 'A_tracer_v_back', params_oce%A_tracer_v_back , &
      !TODO     &            GRID_UNSTRUCTURED_CELL, ZA_SURFACE, &
      !TODO     &            t_cf_var('A_tracer_v_back', '', '1:temperature 2:salinity', DATATYPE_FLT32),&
      !TODO     &            grib2_var(255, 255, 255, DATATYPE_PACK16, GRID_UNSTRUCTURED, GRID_CELL),&
      !TODO     &            ldims=(/no_tracer/))
    ENDIF ! no_tracer > 0


    ALLOCATE(params_oce%k_tracer_h_back(no_tracer), stat=ist)
    IF (ist/=success) THEN
      CALL finish(TRIM(routine), 'allocation for horizontal background tracer diffusion failed')
    END IF

    ALLOCATE(params_oce%a_tracer_v_back(no_tracer), stat=ist)
    IF (ist/=success) THEN
      CALL finish(TRIM(routine), 'allocation for vertical tracer background diffusion failed')
    END IF

   IF(GMRedi_configuration==GMRedi_combined&
   &.OR.GMRedi_configuration==GM_only.OR.GMRedi_configuration==Redi_only)THEN


     CALL add_var(ocean_params_list, 'k_tracer_isoneutral', params_oce%k_tracer_isoneutral, &
        & grid_unstructured_cell, za_depth_below_sea, &
        & t_cf_var('k_tracer_isoneutral at edges', '', '1:temperature 2:salinity', datatype_flt32),&
        & grib2_var(255, 255, 255, datatype_pack16, GRID_UNSTRUCTURED, grid_cell),&
        & ldims=(/nproma,n_zlev,alloc_cell_blocks/), &
        & lcontainer=.TRUE., lrestart=.FALSE., loutput=.FALSE.)


      CALL add_var(ocean_params_list, 'k_tracer_dianeutral', params_oce%k_tracer_dianeutral, &
        & grid_unstructured_cell, za_depth_below_sea_half, &
        & t_cf_var('A_tracer_v', '', '1:temperature 2:salinity', datatype_flt32),&
        & grib2_var(255, 255, 255, datatype_pack16, GRID_UNSTRUCTURED, grid_cell),&
        & ldims=(/nproma,n_zlev,alloc_cell_blocks/), &
        & lcontainer=.TRUE., lrestart=.FALSE., loutput=.FALSE.)


     CALL add_var(ocean_params_list, 'k_tracer_GM_kappa', params_oce%k_tracer_GM_kappa, &
        & grid_unstructured_cell, za_depth_below_sea, &
        & t_cf_var('k_tracer_GM_kappa at cells', '', '1:temperature 2:salinity', datatype_flt32),&
        & grib2_var(255, 255, 255, datatype_pack16, GRID_UNSTRUCTURED, grid_cell),&
        & ldims=(/nproma,n_zlev,alloc_cell_blocks/), &
        & lcontainer=.TRUE., lrestart=.FALSE., loutput=.FALSE.)

    ENDIF


    DO i=1,no_tracer
      params_oce%k_tracer_h_back(i)  = 0.0_wp
      params_oce%a_tracer_v_back(i)  = 0.0_wp
    END DO

    ALLOCATE(WindMixingDecay(1:n_zlev+1), WindMixingLevel(1:n_zlev+1))
    
  END SUBROUTINE construct_ho_params
  !-------------------------------------------------------------------------

  !-------------------------------------------------------------------------
  !>
  !! Destruction of arrays for ocean physics
  !!
  !! @par Revision History
  !! Initial release by Peter Korn, MPI-M (2010-07)
  !
!<Optimize:inUse:initOnly>
  SUBROUTINE destruct_ho_params(params_oce)

    TYPE (t_ho_params), INTENT(inout) :: params_oce

    ! Local variables
    INTEGER :: ist
    CHARACTER(LEN=max_char_length), PARAMETER :: &
      & routine = this_mod_name//':destruct_ho_physics'
    !-------------------------------------------------------------------------
    CALL message(TRIM(routine), 'destruct hydro ocean physics')

    CALL delete_var_list(ocean_params_list)

    DEALLOCATE(params_oce%k_tracer_h_back, stat=ist)
    IF (ist/=success) THEN
      CALL finish(TRIM(routine), 'deallocation for horizontal tracer &
        & background iffusion failed')
    END IF

    DEALLOCATE(params_oce%a_tracer_v_back, stat=ist)
    IF (ist/=success) THEN
      CALL finish(TRIM(routine), 'deallocation for vertical background &
        & temperaure diffusion failed')
    END IF
    
    DEALLOCATE(WindMixingDecay, WindMixingLevel)
    
  END SUBROUTINE destruct_ho_params
  !-------------------------------------------------------------------------

  !-------------------------------------------------------------------------
  !>
  !! Update of ocean physics parameters
  !!
  !! Update of ocean physics: This routine is used used only if time-dependent
  !! changes of physical parametrizations.
  !! Currently vertical mixing coefficients for tracers and vertical diffusivity are updated.
  !! Dependent on the local Richardson number the diffusivity are calculated
  !! (Large & Gent JPO 29, (1999), 449-464).
  !! The formulation follows the MPI-OM implementation as described in Marsland et al. (Ocean
  !! Modelling 5, 2003).
  !! The notational convention is also taken from this paper( cf. eqs (14) and (19)).
  !! What is missing is the fractional ice cover (see eqs. (15-16)).
  !! Eq. (18) is the Redi part that is not implemented, yet
  !!
  !! @par Revision History
  !! Initial release by Peter Korn, MPI-M (2011-02)
!<Optimize:inUse:done>
  SUBROUTINE update_ho_params(patch_3d, ocean_state, fu10, concsum, params_oce,op_coeffs) !, calculate_density_func)

    TYPE(t_patch_3d ),TARGET, INTENT(in) :: patch_3d
    TYPE(t_hydro_ocean_state), TARGET    :: ocean_state
    REAL(wp), TARGET                     :: fu10   (:,:) ! t_atmos_for_ocean%fu10
    REAL(wp), TARGET                     :: concsum(:,:) ! t_sea_ice%concsum
    TYPE(t_ho_params), INTENT(inout)     :: params_oce
    TYPE(t_operator_coeff),INTENT(in)    :: op_coeffs

    INTEGER :: tracer_index
    !-------------------------------------------------------------------------
    IF (ltimer) CALL timer_start(timer_upd_phys)
!     WindAmplitude_at10m => fu10
    SeaIceConcentration => concsum
    
    SELECT CASE (physics_parameters_type)
    CASE (physics_parameters_Constant_type)
      !nothing to do!In sbr init_ho_params (see above)
      !tracer mixing coefficient params_oce%A_tracer_v(:,:,:, tracer_index) is already
      !initialzed with params_oce%A_tracer_v_back(tracer_index)
      !and velocity diffusion coefficient

      ! prepare independent logicals for PP and convection parametrizations - not yet activated
      ! IF (.NOT. (l_convection .AND. l_pp_scheme)) THEN
      IF (ltimer) CALL timer_stop(timer_upd_phys)
      RETURN

    CASE (physics_parameters_ICON_PP_type)
      CALL update_physics_parameters_ICON_PP_scheme(patch_3d, ocean_state, params_oce)

    CASE (physics_parameters_MPIOM_PP_type)
      CALL update_physics_parameters_MPIOM_PP_scheme(patch_3d, ocean_state, fu10, concsum, params_oce)

    CASE (physics_parameters_ICON_PP_Edge_type)
      CALL update_physics_parameters_ICON_PP_Edge_scheme(patch_3d, ocean_state, params_oce)
      
    CASE (physics_parameters_ICON_PP_Edge_vnPredict_type)
      CALL update_physics_parameters_ICON_PP_Tracer(patch_3d, ocean_state)
      ! the velovity friction will be calculated during dynamics
      
    CASE default
      CALL finish("update_ho_params", "unknown physics_parameters_type")
    END SELECT

    IF(HorizontalViscosity_type==4)THEN

     IF(veloc_diffusion_order==1)THEN!.AND.veloc_diffusion_form==1)THEN
        CALL calculate_leith_closure(patch_3d, ocean_state, params_oce, op_coeffs)
      ENDIF

      IF(veloc_diffusion_order==2)THEN!.AND.veloc_diffusion_form==2)THEN
        CALL calculate_leith_closure(patch_3d, ocean_state, params_oce, op_coeffs)
      ENDIF

    ENDIF

    !---------DEBUG DIAGNOSTICS-------------------------------------------
    !idt_src=4  ! output print levels (1-5, fix)
    !CALL dbg_print('UpdPar: p_vn%x(1)'         ,ocean_state%p_diag%p_vn%x(1)    ,str_module,idt_src, &
    !  & in_subset=patch_3d%p_patch_2d(1)%cells%owned)
    !CALL dbg_print('UpdPar: p_vn%x(2)'         ,ocean_state%p_diag%p_vn%x(2)    ,str_module,idt_src, &
    !  & in_subset=patch_3d%p_patch_2d(1)%cells%owned)
    idt_src=2  ! output print levels (1-5, fix)
    DO tracer_index = 1, no_tracer
      CALL dbg_print('UpdPar FinalTracerMixing'  ,params_oce%a_tracer_v(:,:,:,tracer_index), str_module,idt_src, &
        & in_subset=patch_3d%p_patch_2d(1)%cells%owned)
    ENDDO
    CALL dbg_print('UpdPar FinalVelocMixing'   ,params_oce%a_veloc_v     ,str_module,idt_src, &
      & in_subset=patch_3d%p_patch_2d(1)%edges%owned)
    !---------------------------------------------------------------------
    IF (ltimer) CALL timer_stop(timer_upd_phys)
  END SUBROUTINE update_ho_params
  !-------------------------------------------------------------------------


  !-------------------------------------------------------------------------
  !
  !>
  !! !  SUBROUTINE calculates the viscosity coefficients following the Leith closure.
  !! Implemented is the pure leith closure and a modified version of it. Both options
  !! are available for harmonic as well as for biharmonic diffusion.
  !!
  !! Liteature: Fox-Kemper, Menemenlis, Can Large Eddy Simulations improve Mesoscale Rich Ocean Models ?
  !!
  !! @par Revision History
  !! Developed  by  Peter Korn, MPI-M (2014).
  !!
  SUBROUTINE calculate_leith_closure(patch_3d, ocean_state, param, op_coeff)
    TYPE(t_patch_3d ),TARGET, INTENT(in)             :: patch_3d
    TYPE(t_hydro_ocean_state), TARGET                :: ocean_state
    TYPE(t_ho_params),                 INTENT(inout) :: param
    TYPE(t_operator_coeff),            INTENT(in)    :: op_coeff

    !Local variables
    REAL(wp) :: grad_vort_abs(nproma, n_zlev,patch_3D%p_patch_2d(1)%nblks_e)

    INTEGER :: jk, blockNo, je, jc,jb
    INTEGER :: start_cell_index, end_cell_index, cell_index
    INTEGER :: start_edge_index, end_edge_index
    INTEGER :: start_level, level,end_level 
    INTEGER :: vertex1_idx, vertex1_blk, vertex2_idx, vertex2_blk, vertex3_idx, vertex3_blk
    INTEGER :: cell1_idx, cell1_blk, cell2_idx, cell2_blk    
    INTEGER :: LEITH_EXPONENT
    TYPE(t_subset_range), POINTER :: cells_in_domain, edges_in_domain, all_cells
    TYPE(t_patch), POINTER :: patch_2D
    REAL(wp):: div_e(nproma, n_zlev,patch_3D%p_patch_2d(1)%nblks_e)
    REAL(wp):: div_c(nproma, n_zlev,patch_3D%p_patch_2d(1)%alloc_cell_blocks)    
    REAL(wp):: vort_c(nproma, n_zlev,patch_3D%p_patch_2d(1)%alloc_cell_blocks)
    REAL(wp):: vort_e(nproma, n_zlev,patch_3D%p_patch_2d(1)%nblks_e)    
    REAL(wp):: laplacian_vort(nproma, n_zlev,patch_3D%p_patch_2d(1)%alloc_cell_blocks)
    REAL(wp):: laplacian_div(nproma, n_zlev,patch_3D%p_patch_2d(1)%alloc_cell_blocks)
    REAL(wp):: length_scale(nproma, patch_3D%p_patch_2d(1)%nblks_e)
    REAL(wp)::  laplacian_vort_e, laplacian_div_e
    !REAL(wp):: size_grad_S_horz_vec(nproma, n_zlev,patch_3D%p_patch_2d(1)%alloc_cell_blocks)
    !-------------------------------------------------------------------------------
    patch_2D        => patch_3D%p_patch_2D(1) 
    all_cells       => patch_2D%cells%all
    cells_in_domain => patch_2D%cells%in_domain
    edges_in_domain => patch_2D%edges%in_domain

    start_level = 1

    grad_vort_abs(1:nproma, 1:n_zlev,1:patch_3D%p_patch_2d(1)%nblks_e)=0.0_wp
    length_scale (1:nproma, 1:patch_3D%p_patch_2d(1)%nblks_e)=0.0_wp
    div_e        (1:nproma, 1:n_zlev,1:patch_3D%p_patch_2d(1)%nblks_e)=0.0_wp
    div_c        (1:nproma, 1:n_zlev,1:patch_3D%p_patch_2d(1)%alloc_cell_blocks)=0.0_wp
    vort_e        (1:nproma, 1:n_zlev,1:patch_3D%p_patch_2d(1)%nblks_e)=0.0_wp    
    vort_c       (1:nproma, 1:n_zlev,1:patch_3D%p_patch_2d(1)%alloc_cell_blocks)=0.0_wp
    laplacian_vort(1:nproma, 1:n_zlev,1:patch_3D%p_patch_2d(1)%alloc_cell_blocks)=0.0_wp
    laplacian_div(1:nproma, 1:n_zlev,1:patch_3D%p_patch_2d(1)%alloc_cell_blocks)=0.0_wp
   !-------------------------------------------------------------------------------   


!ICON_OMP_PARALLEL_DO PRIVATE(start_edge_index,end_edge_index, je) ICON_OMP_DEFAULT_SCHEDULE
    DO blockNo = edges_in_domain%start_block, edges_in_domain%end_block
      CALL get_index_range(edges_in_domain, blockNo, start_edge_index, end_edge_index)
      DO je=start_edge_index, end_edge_index 

!         end_level = patch_3D%p_patch_1D(1)%dolic_e(je,blockNo)

!         DO level=start_level,end_level

          length_scale(je,blockNo) = &
            & sqrt(patch_2D%edges%primal_edge_length(je,blockNo) * patch_2D%edges%dual_edge_length(je,blockNo))

!         END DO    
      END DO
    END DO ! blocks
!ICON_OMP_END_PARALLEL_DO

   ! Note: this sync is not needed
   CALL sync_patch_array(sync_e, patch_2D, length_scale)    


   !leith closure for Laplacian(harmonic) viscosity
   IF(veloc_diffusion_order==1)THEN

     LEITH_EXPONENT=3


    !1) calculation of horizontal gradient of vertical vorticity
!ICON_OMP_PARALLEL_DO PRIVATE(start_edge_index,end_edge_index, je, level, vertex1_idx, &
!ICON_OMP vertex1_blk, vertex2_idx, vertex2_blk) ICON_OMP_DEFAULT_SCHEDULE
    DO blockNo = edges_in_domain%start_block, edges_in_domain%end_block
      CALL get_index_range(edges_in_domain, blockNo, start_edge_index, end_edge_index)
      DO je=start_edge_index, end_edge_index 

!         end_level = patch_3D%p_patch_1D(1)%dolic_e(je,blockNo)

        vertex1_idx = patch_2d%edges%vertex_idx(je,blockNo,1)
        vertex1_blk = patch_2d%edges%vertex_blk(je,blockNo,1)
        vertex2_idx = patch_2d%edges%vertex_idx(je,blockNo,2)
        vertex2_blk = patch_2d%edges%vertex_blk(je,blockNo,2)

        DO level=start_level, patch_3D%p_patch_1D(1)%dolic_e(je,blockNo) 

          grad_vort_abs(je,level,blockNo)= &
          &sqrt((ocean_state%p_diag%vort(vertex1_idx,level,vertex1_blk)-ocean_state%p_diag%vort(vertex2_idx,level,vertex2_blk)&
          &/patch_2D%edges%primal_edge_length(je,blockNo))**2)

        END DO    
      END DO
    END DO ! blocks
!ICON_OMP_END_PARALLEL_DO

   ! Note: is sync is not needed
   CALL sync_patch_array(sync_e, patch_2D, grad_vort_abs)   


    !1) calculation leith closure or modified leith_closure
    IF(leith_closure==1)THEN
      DO blockNo = edges_in_domain%start_block, edges_in_domain%end_block
        CALL get_index_range(edges_in_domain, blockNo, start_edge_index, end_edge_index)
        DO je=start_edge_index, end_edge_index   
          end_level = patch_3D%p_patch_1D(1)%dolic_e(je,blockNo)
          DO level=start_level,end_level     
            param%k_veloc_h(je,level,blockNo) = &
            &grad_vort_abs(je,level,blockNo) *(leith_closure_gamma* length_scale(je,blockNo))**LEITH_EXPONENT        
          END DO    
        END DO
      END DO ! blocks
    ELSEIF(leith_closure==2)THEN

      CALL div_oce_3d( ocean_state%p_diag%ptp_vn, patch_3D, op_coeff%div_coeff, div_c)

      DO blockNo = edges_in_domain%start_block, edges_in_domain%end_block
        CALL get_index_range(edges_in_domain, blockNo, start_edge_index, end_edge_index)
        DO je=start_edge_index, end_edge_index   
          end_level = patch_3D%p_patch_1D(1)%dolic_e(je,blockNo)

          cell1_idx = patch_2d%edges%cell_idx(je,blockNo,1)
          cell1_blk = patch_2d%edges%cell_blk(je,blockNo,1)
          cell2_idx = patch_2d%edges%cell_idx(je,blockNo,2)
          cell2_blk = patch_2d%edges%cell_blk(je,blockNo,2)

          DO level=start_level,end_level

            div_e(je,level,blockNo)&
            &=0.5_wp*(div_c(cell1_idx,level,cell1_blk) + div_c(cell2_idx,level,cell2_blk))

            param%k_veloc_h(je,level,blockNo) &
            &=(leith_closure_gamma*length_scale(je,blockNo))**LEITH_EXPONENT&
            & *sqrt(grad_vort_abs(je,level,blockNo)**2  + div_e(je,level,blockNo)**2)          
          END DO    
        END DO
      END DO ! blocks

    ENDIF

    !leith closure for Bi-Laplacian(biharmonic) viscosity    
   ELSEIF(veloc_diffusion_order==2)THEN     

     LEITH_EXPONENT=6

    !1) calculation of vertical vorticity at cell centers

!ICON_OMP_PARALLEL_DO PRIVATE(start_cell_index,end_cell_index, jc, level, vertex1_idx, &
!ICON_OMP vertex1_blk, vertex2_idx, vertex2_blk, vertex3_idx, vertex3_blk) ICON_OMP_DEFAULT_SCHEDULE
    DO blockNo = cells_in_domain%start_block, cells_in_domain%end_block
      CALL get_index_range(cells_in_domain, blockNo, start_cell_index, end_cell_index)
      DO jc=start_cell_index, end_cell_index 


        vertex1_idx = patch_2d%cells%vertex_idx(jc,blockNo,1)
        vertex1_blk = patch_2d%cells%vertex_blk(jc,blockNo,1)
        vertex2_idx = patch_2d%cells%vertex_idx(jc,blockNo,2)
        vertex2_blk = patch_2d%cells%vertex_blk(jc,blockNo,2)
        vertex3_idx = patch_2d%cells%vertex_idx(jc,blockNo,3)
        vertex3_blk = patch_2d%cells%vertex_blk(jc,blockNo,3)

        DO level=start_level, patch_3D%p_patch_1D(1)%dolic_c(jc,blockNo)

          vort_c(jc,level,blockNo) = &
            &  ocean_state%p_diag%vort(vertex1_idx,level,vertex1_blk) &
            &+ ocean_state%p_diag%vort(vertex2_idx,level,vertex2_blk) &
            &+ ocean_state%p_diag%vort(vertex3_idx,level,vertex3_blk)

        END DO    
      END DO
    END DO ! blocks
!ICON_OMP_END_PARALLEL_DO

   CALL sync_patch_array(sync_c, patch_2D, vort_c)

   !2) calculate laplacian of vertical velocity 
   CALL tracer_diffusion_horz_local(patch_3D, vort_c, ocean_state, vort_e)!,subset_range = edges_in_domain)   
   CALL div_oce_3d( vort_e, patch_3D, op_coeff%div_coeff, laplacian_vort)


   !3a) In case of pure Leith, we have all to calculate the coefficient       
   IF(leith_closure==1)THEN   
     !Now aggregate the final parameter
!ICON_OMP_PARALLEL_DO PRIVATE(start_edge_index,end_edge_index, je, level, cell1_idx, &
!ICON_OMP cell1_blk, cell2_idx, cell2_blk, laplacian_vort_e) ICON_OMP_DEFAULT_SCHEDULE
      DO blockNo = edges_in_domain%start_block, edges_in_domain%end_block
        CALL get_index_range(edges_in_domain, blockNo, start_edge_index, end_edge_index)
        DO je=start_edge_index, end_edge_index   
!           end_level = patch_3D%p_patch_1D(1)%dolic_e(je,blockNo)

          cell1_idx = patch_2d%edges%cell_idx(je,blockNo,1)
          cell1_blk = patch_2d%edges%cell_blk(je,blockNo,1)
          cell2_idx = patch_2d%edges%cell_idx(je,blockNo,2)
          cell2_blk = patch_2d%edges%cell_blk(je,blockNo,2)
          DO level=start_level, patch_3D%p_patch_1D(1)%dolic_e(je,blockNo)

            laplacian_vort_e&
            &=0.5_wp*(laplacian_vort(cell1_idx,level,cell1_blk) + laplacian_vort(cell2_idx,level,cell2_blk))
!             laplacian_vort_e = laplacian_vort_e*laplacian_vort_e

            !The leith viscosity coefficient
            param%k_veloc_h(je,level,blockNo) = &
              & ((leith_closure_gamma * length_scale(je,blockNo))**LEITH_EXPONENT) &
              & * sqrt(laplacian_vort_e * laplacian_vort_e)
          END DO    
        END DO
      END DO ! blocks
!ICON_OMP_END_PARALLEL_DO

!    DO level= start_level, 5!end_level-1  
!     write(*,*)'SIZES Leith-Viscosity',level,maxval(param%k_veloc_h(:,level,:)),&
!     & minval(param%k_veloc_h(:,level,:)), maxval(laplacian_vort(:,level,:)),minval(laplacian_vort(:,level,:)),&
!      &maxval(length_scale)**LEITH_EXPONENT,minval(length_scale)**LEITH_EXPONENT
!     END DO    

   !3b) In case of modified Leith, we need additionally the Laplacian of divergence    
   ELSEIF(leith_closure==2)THEN

     CALL div_oce_3d(ocean_state%p_diag%vn_time_weighted, patch_3D, op_coeff%div_coeff, div_c)
     !CALL div_oce_3d( ocean_state%p_diag%ptp_vn, patch_3D, op_coeff%div_coeff, div_c)

     !The next two calls calculate the laplacian of the divergence without any diffusion parameter    
     CALL tracer_diffusion_horz_local(patch_3D, div_c, ocean_state, div_e)!,subset_range = edges_in_domain)
     CALL div_oce_3d( div_e, patch_3D, op_coeff%div_coeff, laplacian_div)

     !Now aggregate the final parameter
!ICON_OMP_PARALLEL_DO PRIVATE(start_edge_index,end_edge_index, je, level, cell1_idx, &
!ICON_OMP cell1_blk, cell2_idx, cell2_blk, laplacian_div_e, laplacian_vort_e) ICON_OMP_DEFAULT_SCHEDULE
      DO blockNo = edges_in_domain%start_block, edges_in_domain%end_block
        CALL get_index_range(edges_in_domain, blockNo, start_edge_index, end_edge_index)
        DO je=start_edge_index, end_edge_index   
!           end_level = patch_3D%p_patch_1D(1)%dolic_e(je,blockNo)

          cell1_idx = patch_2d%edges%cell_idx(je,blockNo,1)
          cell1_blk = patch_2d%edges%cell_blk(je,blockNo,1)
          cell2_idx = patch_2d%edges%cell_idx(je,blockNo,2)
          cell2_blk = patch_2d%edges%cell_blk(je,blockNo,2)

          DO level=start_level,  patch_3D%p_patch_1D(1)%dolic_e(je,blockNo) 

            laplacian_div_e = &
              & 0.5_wp*(laplacian_div(cell1_idx,level,cell1_blk) + laplacian_div(cell2_idx,level,cell2_blk))
            laplacian_div_e = laplacian_div_e * laplacian_div_e

            laplacian_vort_e = &
              & 0.5_wp*(laplacian_vort(cell1_idx,level,cell1_blk) + laplacian_vort(cell2_idx,level,cell2_blk))
            laplacian_vort_e = laplacian_vort_e * laplacian_vort_e

            !The modified leith viscosity coefficient            
            param%k_veloc_h(je,level,blockNo) = &
              & ((leith_closure_gamma*length_scale(je,blockNo))**LEITH_EXPONENT) &
              & * sqrt(laplacian_vort_e+laplacian_div_e)          
          END DO    
        END DO
      END DO ! blocks
!ICON_OMP_END_PARALLEL_DO

!    DO level= start_level, 5!end_level-1  
!     write(*,*)'SIZES Leith-Viscosity',level,maxval(param%k_veloc_h(:,level,:)),&
!     & minval(param%k_veloc_h(:,level,:)), &
!     &maxval(laplacian_vort(:,level,:)),minval(laplacian_vort(:,level,:)),&
!     &maxval(laplacian_div(:,level,:)),minval(laplacian_div(:,level,:)),&    
!     &maxval(length_scale)**LEITH_EXPONENT,minval(length_scale)**LEITH_EXPONENT
!     END DO    

   ENDIF     
 ENDIF  

   !CALL sync_patch_array(sync_e, patch_2D, grad_vort_abs)
   !Note: this sync most probably is nor needed
   CALL sync_patch_array(sync_e, patch_2D, param%k_veloc_h)

!idt_src=1  ! output print level (1-5, fix)
!      CALL debug_print_MaxMinMean('after ocean_gmres: h-new', minmaxmean, str_module, idt_src)

!    !---------DEBUG DIAGNOSTICS-------------------------------------------
     idt_src=2  ! output print level (1-5, fix)
     CALL dbg_print('calculate_leith_closure: viscosity',param%k_veloc_h,&
    &str_module,idt_src, in_subset=edges_in_domain)      
!   !---------------------------------------------------------------------   

!    DO level= start_level, 5!end_level-1  
!    write(*,*)'Leith-Viscosity',level,maxval(param%k_veloc_h(:,level,:)),&
!    & minval(param%k_veloc_h(:,level,:))!, maxval(grad_vort_abs(:,level,:)),minval(grad_vort_abs(:,level,:))!,&
!    !&maxval(grad_vort_abs(:,level,:)),minval(grad_vort_abs(:,level,:))
!    END DO

  END SUBROUTINE calculate_leith_closure
  !-------------------------------------------------------------------------

  !-------------------------------------------------------------------------
  !>
  !! Update of ocean physics: This routine is used used only if time-dependent
  !! changes of physical parametrizations.
  !! Currently vertical mixing coefficients for tracers and vertical diffusivity are updated.
  !! Dependent on the local Richardson number the diffusivity are calculated
  !! (Large & Gent JPO 29, (1999), 449-464).
  !! The formulation follows the MPI-OM implementation as described in Marsland et al. (Ocean
  !! Modelling 5, 2003).
  !! The notational convention is also taken from this paper( cf. eqs (14) and (19)).
  !! What is missing is the fractional ice cover (see eqs. (15-16)).
  !! Eq. (18) is the Redi part that is not implemented, yet
  !!
  !! @par Revision History
  !! Initial release by Peter Korn, MPI-M (2011-02)
  !<Optimize:inUse:done>
  SUBROUTINE update_physics_parameters_ICON_PP_scheme(patch_3d, ocean_state, params_oce) !, calculate_density_func)

    TYPE(t_patch_3d ),TARGET, INTENT(in) :: patch_3d
    TYPE(t_hydro_ocean_state), TARGET :: ocean_state
    TYPE(t_ho_params), INTENT(inout)            :: params_oce

    ! Local variables
    INTEGER :: jc, jb, je,jk, tracer_index
    !INTEGER  :: ile1, ibe1,ile2, ibe2,ile3, ibe3
    INTEGER :: cell_1_idx, cell_1_block, cell_2_idx,cell_2_block
    INTEGER :: start_index, end_index
    INTEGER :: levels

    REAL(wp) :: z_rho_up(n_zlev), z_rho_down(n_zlev), density(n_zlev)
    REAL(wp) :: pressure(n_zlev), salinity(n_zlev)
    REAL(wp) :: z_shear_cell, z_av0
    REAL(wp) :: z_ri_cell               (nproma, n_zlev, patch_3d%p_patch_2d(1)%alloc_cell_blocks)
    REAL(wp), POINTER :: z_vert_density_grad_c(:,:,:)

    !Below is a set of variables and parameters for tracer and velocity
    REAL(wp), PARAMETER :: z_0               = 40.0_wp
    REAL(wp), PARAMETER :: z_c1_t            = 5.0_wp    !  PP diffusivity tuning constant
    REAL(wp), PARAMETER :: z_c1_v            = 5.0_wp    !  PP viscosity tuning constant
    REAL(wp), PARAMETER :: z_threshold       = 5.0E-8_wp
    REAL(wp) :: diffusion_weight
    REAL(wp) :: z_grav_rho, z_inv_OceanReferenceDensity
    REAL(wp) :: density_differ_edge, mean_z_r
    !-------------------------------------------------------------------------
    TYPE(t_subset_range), POINTER :: edges_in_domain, all_cells!, cells_in_domain
    TYPE(t_patch), POINTER :: patch_2D

    !-------------------------------------------------------------------------
    patch_2D         => patch_3d%p_patch_2d(1)
    edges_in_domain => patch_2D%edges%in_domain
    !cells_in_domain => patch_2D%cells%in_domain
    all_cells       => patch_2D%cells%ALL
    z_vert_density_grad_c => ocean_state%p_diag%zgrad_rho
    levels = n_zlev

    !-------------------------------------------------------------------------
    z_av0 = richardson_veloc
    z_grav_rho                   = grav/OceanReferenceDensity
    z_inv_OceanReferenceDensity                = 1.0_wp/OceanReferenceDensity
    !-------------------------------------------------------------------------
!     IF (ltimer) CALL timer_start(timer_extra10)

!ICON_OMP_PARALLEL PRIVATE(salinity)
    salinity(1:levels) = sal_ref
!ICON_OMP_DO PRIVATE(start_index, end_index, jc, levels, jk, pressure, z_rho_up, z_rho_down, &
!ICON_OMP z_shear_cell, tracer_index, diffusion_weight) ICON_OMP_DEFAULT_SCHEDULE
    DO jb = all_cells%start_block, all_cells%end_block
      CALL get_index_range(all_cells, jb, start_index, end_index)
      z_ri_cell(:,:, jb) = 0.0_wp
      z_vert_density_grad_c(:,:, jb) = 0.0_wp
      DO jc = start_index, end_index

        levels = patch_3d%p_patch_1d(1)%dolic_c(jc,jb)
        IF (levels < 2) CYCLE

        IF(no_tracer >= 2) THEN
            salinity(1:levels) = ocean_state%p_prog(nold(1))%tracer(jc,1:levels,jb,2)
        ENDIF

        !--------------------------------------------------------
        pressure(2:levels) = patch_3d%p_patch_1d(1)%depth_CellInterface(jc, 2:levels, jb) * OceanReferenceDensity * sitodbar
        z_rho_up(1:levels-1)  = calculate_density_onColumn(ocean_state%p_prog(nold(1))%tracer(jc,1:levels-1,jb,1), &
          & salinity(1:levels-1), pressure(2:levels), levels-1)
        z_rho_down(2:levels)  = calculate_density_onColumn(ocean_state%p_prog(nold(1))%tracer(jc,2:levels,jb,1), &
          & salinity(2:levels), pressure(2:levels), levels-1)

        DO jk = 2, levels
          z_shear_cell = dbl_eps + &
            & SUM((ocean_state%p_diag%p_vn(jc,jk-1,jb)%x - ocean_state%p_diag%p_vn(jc,jk,jb)%x)**2)
          z_vert_density_grad_c(jc,jk,jb) = (z_rho_down(jk) - z_rho_up(jk-1)) *  &
            & patch_3d%p_patch_1d(1)%inv_prism_center_dist_c(jc,jk,jb)
          z_ri_cell(jc, jk, jb) = MAX(patch_3d%p_patch_1d(1)%prism_center_dist_c(jc,jk,jb) * z_grav_rho * &
            & (z_rho_down(jk) - z_rho_up(jk-1)) / z_shear_cell, 0.0_wp) ! do not use z_vert_density_grad_c,
                                                                     ! this is canceled out in this formula
        END DO ! levels

      END DO ! index

      DO tracer_index = 1, no_tracer

        params_oce%a_tracer_v(start_index:end_index, 2:n_zlev, jb, tracer_index) =   &
          & MERGE(max_vert_diff_trac,                    & ! activate convection
          & params_oce%a_tracer_v_back(tracer_index) +   & ! calculate the richardson diffusion
          &   richardson_tracer / ((1.0_wp + z_c1_t *    &
          &   z_ri_cell(start_index:end_index, 2:n_zlev, jb))**3), &
          & z_vert_density_grad_c(start_index:end_index, 2:n_zlev,jb) < convection_InstabilityThreshold)

        DO jc = start_index, end_index
          levels = patch_3d%p_patch_1d(1)%dolic_c(jc,jb)
          DO jk = 2, levels

            IF (z_vert_density_grad_c(jc,jk,jb) < RichardsonDiffusion_threshold .AND. &
                z_vert_density_grad_c(jc,jk,jb) >= convection_InstabilityThreshold) THEN
              ! interpolate between convection and richardson diffusion
              diffusion_weight =  &
                & (z_vert_density_grad_c(jc,jk,jb) - convection_InstabilityThreshold) / &
                & (RichardsonDiffusion_threshold - convection_InstabilityThreshold)
              params_oce%a_tracer_v(jc,jk,jb,tracer_index) = &
                & max_vert_diff_trac * (1.0_wp - diffusion_weight) +&
                & diffusion_weight * params_oce%a_tracer_v(jc,jk,jb,tracer_index)
            ENDIF

          ENDDO ! levels
        ENDDO !  block index
      ENDDO ! tracer_index]

    END DO ! blocks
!ICON_OMP_END_DO

! !ICON_OMP_END_PARALLEL
!     IF (ltimer) CALL timer_stop(timer_extra10)
!     IF (ltimer) CALL timer_start(timer_extra11)
! !ICON_OMP_PARALLEL
    !--------------------------------------------
    ! Calculate params_oce%A_veloc_v:
    ! use mean values between the two cells; change to min, max if required
!ICON_OMP_DO PRIVATE(start_index, end_index, je, cell_1_idx, cell_1_block, cell_2_idx, cell_2_block, &
!ICON_OMP jk,  density_differ_edge, mean_z_r, diffusion_weight ) ICON_OMP_DEFAULT_SCHEDULE
    DO jb = edges_in_domain%start_block, edges_in_domain%end_block
      CALL get_index_range(edges_in_domain, jb, start_index, end_index)
      DO je = start_index, end_index

        cell_1_idx = patch_2D%edges%cell_idx(je,jb,1)
        cell_1_block = patch_2D%edges%cell_blk(je,jb,1)
        cell_2_idx = patch_2D%edges%cell_idx(je,jb,2)
        cell_2_block = patch_2D%edges%cell_blk(je,jb,2)

        DO jk = 2, patch_3d%p_patch_1d(1)%dolic_e(je, jb)
            ! TODO: the following expect equally sized cells
            ! compute density gradient at edges
!            density_differ_edge = 0.5_wp * &
!              & (z_vert_density_grad_c(cell_1_idx,jk,cell_1_block) + z_vert_density_grad_c(cell_2_idx,jk,cell_2_block))

            !! density gradient smaller then threshold ('semi-stable'): use background value
            ! note if density_differ_edge == z_threshold should be considered
!             IF     (density_differ_edge <  convection_InstabilityThreshold) THEN
!               ! turn on convection
!               params_oce%a_veloc_v(je,jk,jb) = max_vert_diff_veloc
!             ELSE
              ! richardson diffusion
              mean_z_r = 0.5_wp * (z_ri_cell(cell_1_idx,jk,cell_1_block) + z_ri_cell(cell_2_idx,jk,cell_2_block))
              params_oce%a_veloc_v(je,jk,jb) = &
                & params_oce%a_veloc_v_back +  &
                & z_av0 /                      &
                & ((1.0_wp + z_c1_v * mean_z_r)**2)

!               IF (density_differ_edge < RichardsonDiffusion_threshold) THEN
!                 diffusion_weight =  &
!                   & (density_differ_edge - convection_InstabilityThreshold) / &
!                   & (RichardsonDiffusion_threshold - convection_InstabilityThreshold)
! 
!                 params_oce%a_veloc_v(je,jk,jb) = &
!                   & max_vert_diff_veloc * (1.0_wp - diffusion_weight) + &
!                   & params_oce%a_veloc_v(je,jk,jb) * diffusion_weight
! 
!                ENDIF

!             ENDIF

        END DO ! jk = 2, levels
      ENDDO ! je = start_index, end_index
    ENDDO ! jb = edges_in_domain%start_block, edges_in_domain%end_block
!ICON_OMP_END_DO NOWAIT
!ICON_OMP_END_PARALLEL
!     IF (ltimer) CALL timer_stop(timer_extra11)

  END SUBROUTINE update_physics_parameters_ICON_PP_scheme
  !-------------------------------------------------------------------------

  !-------------------------------------------------------------------------
  !>
  !! As in the update_physics_parameters_ICON_PP_scheme, but
  !! velocity gradients for the vertical viscocity are clculated on edges
  !!
  !! @par Revision History
  !! Initial release by Leonidas Linardakis, MPI-M (2011-02)
  !<Optimize:inUse:done>
  SUBROUTINE update_physics_parameters_ICON_PP_Edge_scheme(patch_3d, ocean_state, params_oce) !, calculate_density_func)

    TYPE(t_patch_3d ),TARGET, INTENT(in) :: patch_3d
    TYPE(t_hydro_ocean_state), TARGET :: ocean_state
    TYPE(t_ho_params), INTENT(inout)            :: params_oce

    ! Local variables
    INTEGER :: jc, jb, je,jk, tracer_index
    !INTEGER  :: ile1, ibe1,ile2, ibe2,ile3, ibe3
    INTEGER :: cell_1_idx, cell_1_block, cell_2_idx,cell_2_block
    INTEGER :: start_index, end_index
    INTEGER :: levels

    REAL(wp) :: z_rho_up(n_zlev), z_rho_down(n_zlev), density(n_zlev)
    REAL(wp) :: pressure(n_zlev), salinity(n_zlev)
    REAL(wp) :: z_shear_cell
    REAL(wp) :: z_ri_cell               (nproma, n_zlev)
    REAL(wp), POINTER :: z_vert_density_grad_c(:,:,:)

    !Below is a set of variables and parameters for tracer and velocity
    REAL(wp), PARAMETER :: z_0               = 40.0_wp
    REAL(wp), PARAMETER :: z_c1_t            = 5.0_wp    !  PP diffusivity tuning constant
    REAL(wp), PARAMETER :: z_c1_v            = 5.0_wp    !  PP viscosity tuning constant
    REAL(wp), PARAMETER :: z_threshold       = 5.0E-8_wp
    REAL(wp) :: diffusion_weight
    REAL(wp) :: z_grav_rho, z_inv_OceanReferenceDensity
    REAL(wp) :: density_differ_edge, dz, richardson_edge, z_shear_edge
    !-------------------------------------------------------------------------
    TYPE(t_subset_range), POINTER :: edges_in_domain, all_cells!, cells_in_domain
    TYPE(t_patch), POINTER :: patch_2D

    !-------------------------------------------------------------------------
    patch_2D         => patch_3d%p_patch_2d(1)
    edges_in_domain => patch_2D%edges%in_domain
    !cells_in_domain => patch_2D%cells%in_domain
    all_cells       => patch_2D%cells%ALL
    z_vert_density_grad_c => ocean_state%p_diag%zgrad_rho
    levels = n_zlev

    !-------------------------------------------------------------------------
    z_grav_rho                   = grav/OceanReferenceDensity
    z_inv_OceanReferenceDensity                = 1.0_wp/OceanReferenceDensity
    !-------------------------------------------------------------------------
!     IF (ltimer) CALL timer_start(timer_extra10)

!ICON_OMP_PARALLEL PRIVATE(salinity)
    salinity(1:levels) = sal_ref
!ICON_OMP_DO PRIVATE(start_index, end_index, jc, levels, jk, pressure, z_rho_up, z_rho_down, &
!ICON_OMP z_shear_cell, z_ri_cell, tracer_index, diffusion_weight) ICON_OMP_DEFAULT_SCHEDULE
    DO jb = all_cells%start_block, all_cells%end_block
      CALL get_index_range(all_cells, jb, start_index, end_index)
      z_ri_cell(:,:) = 0.0_wp
      z_vert_density_grad_c(:,:, jb) = 0.0_wp
      DO jc = start_index, end_index

        levels = patch_3d%p_patch_1d(1)%dolic_c(jc,jb)
        IF (levels < 2) CYCLE

        IF(no_tracer >= 2) THEN
            salinity(1:levels) = ocean_state%p_prog(nold(1))%tracer(jc,1:levels,jb,2)
        ENDIF

        !--------------------------------------------------------
        pressure(2:levels) = patch_3d%p_patch_1d(1)%depth_CellInterface(jc, 2:levels, jb) * OceanReferenceDensity * sitodbar
        z_rho_up(1:levels-1)  = calculate_density_onColumn(ocean_state%p_prog(nold(1))%tracer(jc,1:levels-1,jb,1), &
          & salinity(1:levels-1), pressure(2:levels), levels-1)
        z_rho_down(2:levels)  = calculate_density_onColumn(ocean_state%p_prog(nold(1))%tracer(jc,2:levels,jb,1), &
          & salinity(2:levels), pressure(2:levels), levels-1)

        DO jk = 2, levels
          z_shear_cell = dbl_eps + &
            & SUM((ocean_state%p_diag%p_vn(jc,jk-1,jb)%x - ocean_state%p_diag%p_vn(jc,jk,jb)%x)**2)
          z_vert_density_grad_c(jc,jk,jb) = (z_rho_down(jk) - z_rho_up(jk-1)) *  &
            & patch_3d%p_patch_1d(1)%inv_prism_center_dist_c(jc,jk,jb)
          z_ri_cell(jc, jk) = MAX(patch_3d%p_patch_1d(1)%prism_center_dist_c(jc,jk,jb) * z_grav_rho * &
            & (z_rho_down(jk) - z_rho_up(jk-1)) / z_shear_cell, 0.0_wp) ! do not use z_vert_density_grad_c,
                                                                     ! this is canceled out in this formula
        END DO ! levels

      END DO ! index

      DO tracer_index = 1, no_tracer

        params_oce%a_tracer_v(start_index:end_index, 2:n_zlev, jb, tracer_index) =   &
          & MERGE(max_vert_diff_trac,                    & ! activate convection
          & params_oce%a_tracer_v_back(tracer_index) +   & ! calculate the richardson diffusion
          &   richardson_tracer / ((1.0_wp + z_c1_t *    &
          &   z_ri_cell(start_index:end_index, 2:n_zlev))**3), &
          & z_vert_density_grad_c(start_index:end_index, 2:n_zlev,jb) <= convection_InstabilityThreshold)

        DO jc = start_index, end_index
          levels = patch_3d%p_patch_1d(1)%dolic_c(jc,jb)
          DO jk = 2, levels

            IF (z_vert_density_grad_c(jc,jk,jb) < RichardsonDiffusion_threshold .AND. &
                z_vert_density_grad_c(jc,jk,jb) > convection_InstabilityThreshold) THEN
              ! interpolate between convection and richardson diffusion
              diffusion_weight =  &
                & (z_vert_density_grad_c(jc,jk,jb) - convection_InstabilityThreshold) / &
                & (RichardsonDiffusion_threshold - convection_InstabilityThreshold)
              params_oce%a_tracer_v(jc,jk,jb,tracer_index) = &
                & max_vert_diff_trac * (1.0_wp - diffusion_weight) +&
                & diffusion_weight * params_oce%a_tracer_v(jc,jk,jb,tracer_index)
            ENDIF

          ENDDO ! levels
        ENDDO !  block index
      ENDDO ! tracer_index]

    END DO ! blocks
!ICON_OMP_END_DO

! !ICON_OMP_END_PARALLEL
!     IF (ltimer) CALL timer_stop(timer_extra10)
!     IF (ltimer) CALL timer_start(timer_extra11)
! !ICON_OMP_PARALLEL
    !--------------------------------------------
    ! Calculate params_oce%A_veloc_v:
!ICON_OMP_DO PRIVATE(start_index, end_index, je, cell_1_idx, cell_1_block, cell_2_idx, cell_2_block, &
!ICON_OMP jk, dz, density_differ_edge, z_shear_edge, richardson_edge ) ICON_OMP_DEFAULT_SCHEDULE
    DO jb = edges_in_domain%start_block, edges_in_domain%end_block
      CALL get_index_range(edges_in_domain, jb, start_index, end_index)
      DO je = start_index, end_index

        cell_1_idx = patch_2D%edges%cell_idx(je,jb,1)
        cell_1_block = patch_2D%edges%cell_blk(je,jb,1)
        cell_2_idx = patch_2D%edges%cell_idx(je,jb,2)
        cell_2_block = patch_2D%edges%cell_blk(je,jb,2)

        DO jk = 2, patch_3d%p_patch_1d(1)%dolic_e(je, jb)
          ! TODO: the following expect equally sized cells
          ! compute density gradient at edges
          dz = 0.5_wp * (patch_3d%p_patch_1d(1)%prism_thick_e(je,jk-1,jb) + &
            &            patch_3d%p_patch_1d(1)%prism_thick_e(je,jk,jb))
          density_differ_edge = 0.5_wp * &
            & (z_vert_density_grad_c(cell_1_idx,jk,cell_1_block) +   &
            &  z_vert_density_grad_c(cell_2_idx,jk,cell_2_block))  * dz
          z_shear_edge = dbl_eps + &
            & (ocean_state%p_prog(nold(1))%vn(je,jk,  jb) - &
            &  ocean_state%p_prog(nold(1))%vn(je,jk-1,jb)   )**2

          richardson_edge = MAX(dz * z_grav_rho * density_differ_edge / z_shear_edge, 0.0_wp)
          
          params_oce%a_veloc_v(je,jk,jb) = &
            & params_oce%a_veloc_v_back * dz +  &
            & richardson_veloc /                      &
            & ((1.0_wp + z_c1_v * richardson_edge)**2)

        END DO ! jk = 2, levels
      ENDDO ! je = start_index, end_index
    ENDDO ! jb = edges_in_domain%start_block, edges_in_domain%end_block
!ICON_OMP_END_DO NOWAIT
!ICON_OMP_END_PARALLEL
!     IF (ltimer) CALL timer_stop(timer_extra11)

  END SUBROUTINE update_physics_parameters_ICON_PP_Edge_scheme
  !-------------------------------------------------------------------------


  !-------------------------------------------------------------------------

  !-------------------------------------------------------------------------
  !>
  !! As in the update_physics_parameters_ICON_PP_scheme, but
  !! velocity gradients for the vertical viscocity are clculated on edges
  !!
  !! @par Revision History
  !! Initial release by Leonidas Linardakis, MPI-M (2011-02)
  !<Optimize:inUse:done>
  SUBROUTINE update_physics_parameters_ICON_PP_Edge_vnPredict_scheme(patch_3d, &
    & blockNo, start_index, end_index, ocean_state, vn_predict) !, calculate_density_func)

    TYPE(t_patch_3d ),TARGET, INTENT(in) :: patch_3d
    INTEGER, INTENT(in) :: blockNo, start_index, end_index
    TYPE(t_hydro_ocean_state), TARGET :: ocean_state
    REAL(wp) :: vn_predict(:,:)

    ! Local variables
    INTEGER :: je,jk
    !INTEGER  :: ile1, ibe1,ile2, ibe2,ile3, ibe3
    INTEGER :: cell_1_idx, cell_1_block, cell_2_idx,cell_2_block
    INTEGER :: levels

    !Below is a set of variables and parameters for tracer and velocity
    REAL(wp), PARAMETER :: z_0               = 40.0_wp
    REAL(wp), PARAMETER :: z_c1_v            = 5.0_wp    !  PP viscosity tuning constant
    REAL(wp) :: diffusion_weight
    REAL(wp) :: z_grav_rho, z_inv_OceanReferenceDensity
    REAL(wp) :: density_differ_edge, dz, richardson_edge, z_shear_edge, vn_diff, new_velocity_friction
    !-------------------------------------------------------------------------
    REAL(wp), POINTER :: z_vert_density_grad_c(:,:,:)
    REAL(wp) :: wind_mixing(1:n_zlev+1)
    REAL(wp) :: z_vert_density_grad_e(1:n_zlev+1)
    TYPE(t_patch), POINTER :: patch_2D
    TYPE(t_ho_params), POINTER :: params_oce

    !-------------------------------------------------------------------------
    params_oce      => v_params
    patch_2D        => patch_3d%p_patch_2d(1)
    z_vert_density_grad_c => ocean_state%p_diag%zgrad_rho ! already calculated
    levels = n_zlev

    !-------------------------------------------------------------------------
    z_grav_rho                   = grav/OceanReferenceDensity
    z_inv_OceanReferenceDensity                = 1.0_wp/OceanReferenceDensity
    !-------------------------------------------------------------------------

    DO je = start_index, end_index

      cell_1_idx = patch_2D%edges%cell_idx(je,blockNo,1)
      cell_1_block = patch_2D%edges%cell_blk(je,blockNo,1)
      cell_2_idx = patch_2D%edges%cell_idx(je,blockNo,2)
      cell_2_block = patch_2D%edges%cell_blk(je,blockNo,2)
      
      DO jk = 2, patch_3d%p_patch_1d(1)%dolic_e(je, blockNo)
        z_vert_density_grad_e(jk) =  0.5_wp * &
          & (z_vert_density_grad_c(cell_1_idx,jk,cell_1_block) +   &
          &  z_vert_density_grad_c(cell_2_idx,jk,cell_2_block))
      ENDDO
      
      wind_mixing(:) = 0.0_wp
      IF (use_wind_mixing .AND. patch_3d%p_patch_1d(1)%dolic_e(je, blockNo) > 0) THEN
!         IF (cell_1_idx < 1 .or. cell_1_block < 1 .or. &
!           & cell_2_idx < 1 .or. cell_2_block < 1)     &
!           & CALL finish("ICON_PP_Edge_vnPredict wind mixing", "invalid cell pointers")
        ! wind-mixing: Marsland et al., 2003
        ! wind-mixing at surface, eq. (15) of Marsland et al., 2003
        wind_mixing(1) =           &
          & velocity_TopWindMixing &
          & *  (0.5_wp * &
          &    (WindAmplitude_at10m(cell_1_idx,cell_1_block) + WindAmplitude_at10m(cell_2_idx,cell_2_block)))**3 &
          & * (1.0_wp - 0.5_wp *       &
          &    (SeaIceConcentration(cell_1_idx,cell_1_block) + SeaIceConcentration(cell_2_idx,cell_2_block))) 

        ! exponential decay of wind-mixing, eq. (16) of Marsland et al., 2003
        DO jk = 2, patch_3d%p_patch_1d(1)%dolic_e(je, blockNo)
          wind_mixing(jk) =  wind_mixing(jk-1) * WindMixingDecay(jk) * &
            & WindMixingLevel(jk) / (WindMixingLevel(jk) + MAX(z_vert_density_grad_e(jk),0.0_wp)) 
          ! write(0,*) jk, wind_mixing(jk)
        END DO! levels

      END IF  ! use_wind_mixing

      DO jk = 2, patch_3d%p_patch_1d(1)%dolic_e(je, blockNo)
        ! TODO: the following expect equally sized cells
        ! compute density gradient at edges
        dz = 0.5_wp * (patch_3d%p_patch_1d(1)%prism_thick_e(je,jk-1,blockNo) + &
          &            patch_3d%p_patch_1d(1)%prism_thick_e(je,jk,blockNo))
        density_differ_edge = z_vert_density_grad_e(jk) * dz
        vn_diff = MAX( &
          & ABS(ocean_state%p_prog(nold(1))%vn(je,jk,  blockNo) - &
          &      ocean_state%p_prog(nold(1))%vn(je,jk-1,blockNo)), &
          & ABS(vn_predict(je,jk) - &
          &     vn_predict(je,jk-1)))

        z_shear_edge = dbl_eps + vn_diff**2

        richardson_edge = MAX(dz * z_grav_rho * density_differ_edge / z_shear_edge, 0.0_wp)
        
        new_velocity_friction = &
          & params_oce%a_veloc_v_back * dz +  &
          & richardson_veloc /                      &
          & ((1.0_wp + z_c1_v * richardson_edge)**2)
          
        params_oce%a_veloc_v(je,jk,blockNo) = &
          & VerticalViscosity_TimeWeight * MAX(params_oce%a_veloc_v(je,jk,blockNo), new_velocity_friction) + &
          & (1.0_wp - VerticalViscosity_TimeWeight) * new_velocity_friction + &
          & wind_mixing(jk)

      END DO ! jk = 2, levels
    ENDDO ! je = start_index, end_index

  END SUBROUTINE update_physics_parameters_ICON_PP_Edge_vnPredict_scheme
  !-------------------------------------------------------------------------

  !-------------------------------------------------------------------------
  !>
  !! As in the update_physics_parameters_ICON_PP_scheme, but
  !! velocity gradients for the vertical viscocity are calculated on edges
  !!
  !! @par Revision History
  !! Initial release by Leonidas Linardakis, MPI-M (2011-02)
  !<Optimize:inUse:done>
  SUBROUTINE update_physics_parameters_ICON_PP_Tracer(patch_3d, ocean_state) !, calculate_density_func)

    TYPE(t_patch_3d ),TARGET, INTENT(in) :: patch_3d
    TYPE(t_hydro_ocean_state), TARGET :: ocean_state

    ! Local variables
    INTEGER :: jc, jb, je,jk, tracer_index
    !INTEGER  :: ile1, ibe1,ile2, ibe2,ile3, ibe3
    INTEGER :: cell_1_idx, cell_1_block, cell_2_idx,cell_2_block
    INTEGER :: start_index, end_index
    INTEGER :: levels

    REAL(wp) :: z_rho_up(n_zlev), z_rho_down(n_zlev), density(n_zlev)
    REAL(wp) :: pressure(n_zlev), salinity(n_zlev)
    REAL(wp) :: z_shear_cell
    REAL(wp) :: z_ri_cell(nproma, n_zlev+1)
    REAL(wp) :: wind_mixing(nproma, n_zlev+1)
    REAL(wp), POINTER :: z_vert_density_grad_c(:,:,:)

    !Below is a set of variables and parameters for tracer and velocity
    REAL(wp), PARAMETER :: z_0               = 40.0_wp
    REAL(wp), PARAMETER :: z_c1_t            = 5.0_wp    !  PP diffusivity tuning constant
    REAL(wp), PARAMETER :: z_c1_v            = 5.0_wp    !  PP viscosity tuning constant
    REAL(wp), PARAMETER :: z_threshold       = 5.0E-8_wp
    REAL(wp) :: diffusion_weight
    REAL(wp) :: z_grav_rho, z_inv_OceanReferenceDensity
    REAL(wp) :: density_differ_edge, dz, richardson_edge, z_shear_edge
    !-------------------------------------------------------------------------
    TYPE(t_subset_range), POINTER :: edges_in_domain, all_cells!, cells_in_domain
    TYPE(t_patch), POINTER :: patch_2D
    TYPE(t_ho_params), POINTER  :: params_oce

    !-------------------------------------------------------------------------
    params_oce      => v_params
    patch_2D        => patch_3d%p_patch_2d(1)
    edges_in_domain => patch_2D%edges%in_domain
    !cells_in_domain => patch_2D%cells%in_domain
    all_cells       => patch_2D%cells%ALL
    z_vert_density_grad_c => ocean_state%p_diag%zgrad_rho
    levels = n_zlev

    !-------------------------------------------------------------------------
    z_grav_rho                   = grav/OceanReferenceDensity
    z_inv_OceanReferenceDensity                = 1.0_wp/OceanReferenceDensity
    !-------------------------------------------------------------------------
!     IF (ltimer) CALL timer_start(timer_extra10)

!ICON_OMP_PARALLEL PRIVATE(salinity)
    salinity(1:levels) = sal_ref
!ICON_OMP_DO PRIVATE(start_index, end_index, jc, levels, jk, pressure, z_rho_up, z_rho_down, &
!ICON_OMP z_shear_cell, z_ri_cell, tracer_index, diffusion_weight, wind_mixing) ICON_OMP_DEFAULT_SCHEDULE
    DO jb = all_cells%start_block, all_cells%end_block
      CALL get_index_range(all_cells, jb, start_index, end_index)
      z_ri_cell(:,:) = 0.0_wp
      z_vert_density_grad_c(:,:, jb) = 0.0_wp
      DO jc = start_index, end_index

        levels = patch_3d%p_patch_1d(1)%dolic_c(jc,jb)
        IF (levels < 2) CYCLE

        IF(no_tracer >= 2) THEN
            salinity(1:levels) = ocean_state%p_prog(nold(1))%tracer(jc,1:levels,jb,2)
        ENDIF

        !--------------------------------------------------------
        pressure(2:levels) = patch_3d%p_patch_1d(1)%depth_CellInterface(jc, 2:levels, jb) * OceanReferenceDensity * sitodbar
        z_rho_up(1:levels-1)  = calculate_density_onColumn(ocean_state%p_prog(nold(1))%tracer(jc,1:levels-1,jb,1), &
          & salinity(1:levels-1), pressure(2:levels), levels-1)
        z_rho_down(2:levels)  = calculate_density_onColumn(ocean_state%p_prog(nold(1))%tracer(jc,2:levels,jb,1), &
          & salinity(2:levels), pressure(2:levels), levels-1)

        DO jk = 2, levels
          z_shear_cell = dbl_eps + &
            & SUM((ocean_state%p_diag%p_vn(jc,jk-1,jb)%x - ocean_state%p_diag%p_vn(jc,jk,jb)%x)**2)
          z_vert_density_grad_c(jc,jk,jb) = (z_rho_down(jk) - z_rho_up(jk-1)) *  &
            & patch_3d%p_patch_1d(1)%inv_prism_center_dist_c(jc,jk,jb)
          z_ri_cell(jc, jk) = MAX(patch_3d%p_patch_1d(1)%prism_center_dist_c(jc,jk,jb) * z_grav_rho * &
            & (z_rho_down(jk) - z_rho_up(jk-1)) / z_shear_cell, 0.0_wp) ! do not use z_vert_density_grad_c,
                                                                        ! this is canceled out in this formula
        END DO ! levels

      END DO ! index
      !-----------------------------------------------------------
      wind_mixing(:,:) = 0.0_wp
      IF (use_wind_mixing) THEN
        DO jc = start_index, end_index

          levels = patch_3d%p_patch_1d(1)%dolic_c(jc,jb)
          ! wind-mixing: Marsland et al., 2003
          ! wind-mixing at surface, eq. (15) of Marsland et al., 2003
          wind_mixing(jc,1) = tracer_TopWindMixing  * WindAmplitude_at10m(jc,jb)**3 * &
            & (1.0_wp - SeaIceConcentration(jc,jb))

          ! exponential decay of wind-mixing, eq. (16) of Marsland et al., 2003
          DO jk = 2, levels
           wind_mixing(jc,jk) =  wind_mixing(jc,jk-1) * WindMixingDecay(jk) * &
             & WindMixingLevel(jk) / (WindMixingLevel(jk) + MAX(z_vert_density_grad_c(jc,jk,jb),0.0_wp))

          END DO! levels
          
        END DO ! index

      END IF  ! use_wind_mixing
      !-----------------------------------------------------------

      DO tracer_index = 1, no_tracer

        params_oce%a_tracer_v(start_index:end_index, 2:n_zlev, jb, tracer_index) =   &
          & MERGE(                                       &
          & max_vert_diff_trac,                          & ! activate convection
          & params_oce%a_tracer_v_back(tracer_index) +   & ! calculate the richardson diffusion
          &   richardson_tracer / ((1.0_wp + z_c1_t *    &
          &   z_ri_cell(start_index:end_index, 2:n_zlev))**3) + &
          &   wind_mixing(start_index:end_index, 2:n_zlev), &
          & z_vert_density_grad_c(start_index:end_index, 2:n_zlev,jb) <= convection_InstabilityThreshold)

        DO jc = start_index, end_index
          levels = patch_3d%p_patch_1d(1)%dolic_c(jc,jb)
          DO jk = 2, levels

            IF (z_vert_density_grad_c(jc,jk,jb) < RichardsonDiffusion_threshold .AND. &
                z_vert_density_grad_c(jc,jk,jb) > convection_InstabilityThreshold) THEN
              ! interpolate between convection and richardson diffusion
              diffusion_weight =  &
                & (z_vert_density_grad_c(jc,jk,jb) - convection_InstabilityThreshold) / &
                & (RichardsonDiffusion_threshold - convection_InstabilityThreshold)
              params_oce%a_tracer_v(jc,jk,jb,tracer_index) = &
                & max_vert_diff_trac * (1.0_wp - diffusion_weight) +&
                & diffusion_weight * params_oce%a_tracer_v(jc,jk,jb,tracer_index)
            ENDIF

          ENDDO ! levels
        ENDDO !  block index
      ENDDO ! tracer_index]

    END DO ! blocks
!ICON_OMP_END_DO NOWAIT
!ICON_OMP_END_PARALLEL

  END SUBROUTINE update_physics_parameters_ICON_PP_Tracer
  !-------------------------------------------------------------------------

  !-------------------------------------------------------------------------
  !>
  !! Update of ocean physics parameters
  !!
  !! Update of ocean physics: This routine is used used only if time-dependent
  !! changes of physical parametrizations.
  !! Currently vertical mixing coefficients for tracers and vertical diffusivity are updated.
  !! Dependent on the local Richardson number the diffusivity are calculated
  !! (Large & Gent JPO 29, (1999), 449-464).
  !! The formulation follows the MPI-OM implementation as described in Marsland et al. (Ocean
  !! Modelling 5, 2003).
  !! The notational convention is also taken from this paper( cf. eqs (14) and (19)).
  !! What is missing is the fractional ice cover (see eqs. (15-16)).
  !! Eq. (18) is the Redi part that is not implemented, yet
  !!
  !! @par Revision History
  !! Initial release by Peter Korn, MPI-M (2011-02)
!<Optimize:inUse>
  SUBROUTINE update_physics_parameters_MPIOM_PP_scheme(patch_3d, ocean_state, fu10, concsum, params_oce) !, calculate_density_func)

    TYPE(t_patch_3d ),TARGET, INTENT(in)  :: patch_3d
    TYPE(t_hydro_ocean_state), TARGET     :: ocean_state
    REAL(wp),          INTENT(in)         :: fu10   (nproma, patch_3d%p_patch_2d(1)%alloc_cell_blocks) ! t_atmos_for_ocean%fu10
    REAL(wp),          INTENT(in)         :: concsum(nproma, patch_3d%p_patch_2d(1)%alloc_cell_blocks) ! t_sea_ice%concsum
    TYPE(t_ho_params), INTENT(inout)      :: params_oce
!     INTERFACE !This contains the function version of the actual EOS as chosen in namelist
!       FUNCTION calculate_density_func(tpot, sal, press) result(rho)
!         USE mo_kind, ONLY: wp
!         REAL(wp), INTENT(in) :: tpot
!         REAL(wp), INTENT(in) :: sal
!         REAL(wp), INTENT(in) :: press
!         REAL(wp) :: rho
!       ENDFUNCTION calculate_density_func
!     END INTERFACE

    ! Local variables
    INTEGER :: jc, jb, je,jk, tracer_index
    !INTEGER  :: ile1, ibe1,ile2, ibe2,ile3, ibe3
    INTEGER :: cell_1_idx, cell_1_block, cell_2_idx,cell_2_block
    INTEGER :: start_index, end_index
    INTEGER :: levels, jk_max

    REAL(wp) :: rho_up(n_zlev), rho_down(n_zlev)
    REAL(wp) :: pressure(n_zlev), salinity(n_zlev)
    REAL(wp) :: vert_velocity_shear
    REAL(wp), POINTER :: vert_density_grad(:,:,:)

    ! Local 3dim variables
    REAL(wp) :: richardson_no(nproma, n_zlev, patch_3d%p_patch_2d(1)%alloc_cell_blocks)
    REAL(wp) :: dv_wind      (nproma, n_zlev, patch_3d%p_patch_2d(1)%alloc_cell_blocks)
    REAL(wp) :: av_wind      (nproma, n_zlev, patch_3d%p_patch_2d(1)%nblks_e)

    ! Below is a set of variables and parameters for diffusion of tracer and velocity
    ! lambda_diff: relne in MPIOM (0.4), Lambda_D (0.6) in Marsland et al. (2003), same vor Lambda_v
    REAL(wp), PARAMETER :: lambda_diff       = 0.4_wp    !  eddy diffusion relaxation constant
    REAL(wp), PARAMETER :: lambda_visc       = 0.4_wp    !  eddy viscosity relaxation constant
    REAL(wp), PARAMETER :: z0_wind           = 40.0_wp   !  exponential decay of wind mixing with depth
    REAL(wp), PARAMETER :: v10m_ref          = 6.0_wp    !  wind mixing 10m reference windspeed
    REAL(wp), PARAMETER :: crd               = 5.0_wp    !  PP diffusivity tuning constant
    REAL(wp), PARAMETER :: crv               = 5.0_wp    !  PP viscosity tuning constant

    REAL(wp) :: decay_wind_depth, wind_param, vdensgrad_inter, densgrad_k, densgrad_kp1
    REAL(wp) :: v10mexp_3, wma_pv, wma_pd
    REAL(wp) :: diffusion_weight, loc_eps
    REAL(wp) :: dv_old, dv_back, dv_rich
    REAL(wp) :: av_old, av_back, av_rich
    REAL(wp) :: onem1_lambda_d, onem1_lambda_v
    REAL(wp) :: grav_rho
    REAL(wp) :: mean_density_differ_edge, mean_richardson_e, fu10_e, conc_e
    REAL(wp) :: vdgfac_bot(n_zlev)
    !-------------------------------------------------------------------------
    TYPE(t_subset_range), POINTER :: edges_in_domain, all_cells!, cells_in_domain
    TYPE(t_patch), POINTER :: p_patch

    !-------------------------------------------------------------------------
    p_patch         => patch_3d%p_patch_2d(1)
    edges_in_domain => p_patch%edges%in_domain
    !cells_in_domain => p_patch%cells%in_domain
    all_cells       => p_patch%cells%ALL
    vert_density_grad => ocean_state%p_diag%zgrad_rho
    levels = n_zlev
    !-------------------------------------------------------------------------

    !-------------------------------------------------------------------------
    ! Attention: with use_constant_mixing=.true. there is no application of
    ! convective mixing parameters in case of instability
    ! max_vert_diff_veloc / max_vert_diff_trac
    ! control of convective and constant mixing should be independent

    grav_rho          = grav/OceanReferenceDensity

    onem1_lambda_d    = 1.0_wp-lambda_diff
    onem1_lambda_v    = 1.0_wp-lambda_visc
    dv_rich           = richardson_tracer
    av_rich           = richardson_veloc
    v10mexp_3         = 1.0_wp/v10m_ref**3
    wma_pd            = wma_diff * v10mexp_3   !  scaled wind-mixing amplitude for diffusion
    wma_pv            = wma_visc * v10mexp_3   !  scaled wind-mixing amplitude for viscosity

    dv_wind(:,1:levels,:) = 0.0_wp
    av_wind(:,1:levels,:) = 0.0_wp

    loc_eps = dbl_eps

!ICON_OMP_PARALLEL PRIVATE(salinity)
    salinity(1:levels) = sal_ref
!ICON_OMP_DO PRIVATE(start_index, end_index, jc, levels, jk, pressure, rho_up, rho_down, &
!ICON_OMP vert_velocity_shear, tracer_index, diffusion_weight, decay_wind_depth, wind_param, &
!ICON_OMP jk_max, vdgfac_bot, vdensgrad_inter, dv_old, dv_back) ICON_OMP_DEFAULT_SCHEDULE
    DO jb = all_cells%start_block, all_cells%end_block
      CALL get_index_range(all_cells, jb, start_index, end_index)
      richardson_no    (:,:, jb) = 0.0_wp
      vert_density_grad(:,:, jb) = 0.0_wp
      DO jc = start_index, end_index

        levels = patch_3d%p_patch_1d(1)%dolic_c(jc,jb)
        IF (levels < min_dolic) CYCLE

        IF(no_tracer >= 2) THEN
            salinity(1:levels) = ocean_state%p_prog(nold(1))%tracer(jc,1:levels,jb,2)
        ENDIF

        !--------------------------------------------------------
        ! calculate density gradient for stability detection for PP-scheme and convection parameterization:
        !  - pressure at interface between upper and lower layer
        !  - S and T taken from upper and lower level, i.e. 2 times calculation of density per layer

        !  - old formulation without including z in reference interface level
        pressure(2:levels) = patch_3d%p_patch_1d(1)%zlev_i(2:levels) * OceanReferenceDensity * sitodbar
        rho_up(1:levels-1)  = calculate_density_onColumn(ocean_state%p_prog(nold(1))%tracer(jc,1:levels-1,jb,1), &
          & salinity(1:levels-1), pressure(2:levels), levels-1)
        rho_down(2:levels)  = calculate_density_onColumn(ocean_state%p_prog(nold(1))%tracer(jc,2:levels,jb,1), &
          & salinity(2:levels), pressure(2:levels), levels-1)

        DO jk = 2, levels
          ! division by dz**2 is omitted in this calculation of velocity shear: shear = (d_vn)**2
          vert_velocity_shear = loc_eps + &
            & SUM((ocean_state%p_diag%p_vn(jc,jk-1,jb)%x - ocean_state%p_diag%p_vn(jc,jk,jb)%x)**2)
          ! d_rho/dz - full density gradient necessary for wind mixing, stability formula, mixed layer depth calculation
          vert_density_grad(jc,jk,jb) = (rho_down(jk) - rho_up(jk-1)) *  &
            & patch_3d%p_patch_1d(1)%inv_prism_center_dist_c(jc,jk,jb)
          ! Ri = g/OceanReferenceDensity * dz * d_rho/(d_vn)**2
          richardson_no(jc,jk,jb) = MAX(patch_3d%p_patch_1d(1)%prism_center_dist_c(jc,jk,jb) * grav_rho * &
            &                           (rho_down(jk) - rho_up(jk-1)) / vert_velocity_shear, 0.0_wp)
        END DO ! levels

        IF (use_wind_mixing) THEN

          ! wind-mixing at surface, eq. (15) of Marsland et al., 2003

          ! reduced wind-mixing under sea ice, following MPIOM
          IF (use_reduced_mixing_under_ice) THEN
            dv_wind(jc,1,jb) = wma_pv * (1.0_wp - concsum(jc,jb)) * fu10(jc,jb)**3
          ELSE
            dv_wind(jc,1,jb) = wma_pv * (1.0_wp - concsum(jc,jb))**2 * fu10(jc,jb)**3
          ENDIF

          ! exponential decay of wind-mixing, eq. (16) of Marsland et al., 2003
          DO jk = 2, levels

            decay_wind_depth   = EXP(-patch_3d%p_patch_1d(1)%del_zlev_m(jk-1)/z0_wind)

            ! lambda_wind: default changed to 0.05, with 0.03 omip-r2b4 aborted
            !   - in MPIOM it is 0.05, in Marsland et al. it was 0.03,
            !   - for strong winds it might be necessary to increase it
            wind_param         = lambda_wind * patch_3d%p_patch_1d(1)%inv_del_zlev_m(jk)

            ! vertical interpolation of density gradient
            !  - at mid-depth jk the density gradients at interfaces from above (jk) and below (jk+1) are used
            !  - at bottom level the density gradient from below is zero, half density gradient is used
            jk_max             = MIN(jk+1,levels)
            vdgfac_bot(jk)     = 1.0_wp
            vdgfac_bot(levels) = 0.0_wp
            vdensgrad_inter  = 0.5_wp*(vert_density_grad(jc,jk,jb)+vdgfac_bot(jk)*vert_density_grad(jc,jk_max,jb))

            dv_wind(jc,jk,jb) =  dv_wind(jc,jk-1,jb)*decay_wind_depth*wind_param / (wind_param + vdensgrad_inter)

            ! cut unphysically negative wind induced mixing
            dv_wind(jc,jk,jb) =  MAX(dv_wind(jc,jk,jb),0.0_wp)
            ! cut overshoots more than convection maximum - must not be set to low values
          ! IF (max_vert_diff_trac .GT. params_oce%a_tracer_v_back(1)) &
          !   &  dv_wind(jc,jk,jb) =  MIN(dv_wind(jc,jk,jb),0.0_wp)

          END DO

        END IF  ! use_wind_mixing

      ENDDO !  block index

      DO tracer_index = 1, no_tracer
        DO jc = start_index, end_index
          levels = patch_3d%p_patch_1d(1)%dolic_c(jc,jb)

          DO jk = 2, levels

            ! calculate the richardson diffusion using the eddy diffusion relaxation term lambda_diff
            !  - a_tracer_v is relaxed to the last pp-value to avoid relaxing to convection value max_vert_diff_trac

              dv_old  = params_oce%a_tracer_v(jc,jk,jb,tracer_index)
              dv_back = params_oce%a_tracer_v_back(tracer_index)
              params_oce%a_tracer_v(jc,jk,jb,tracer_index) = &
                &    onem1_lambda_d*MIN(dv_old, dv_rich + dv_wind(jc,jk,jb)) &
                &  + lambda_diff*(dv_rich/((1.0_wp + crd*richardson_no(jc,jk,jb))**3) + dv_back + dv_wind(jc,jk,jb))


         !  ! clalculate the richardson diffusion - old arithmetic
         !  IF (use_pp_scheme) THEN
         !    params_oce%a_tracer_v(jc,jk,jb,tracer_index) = &
         !      & params_oce%a_tracer_v_back(tracer_index) + &
         !      & dv_rich / ((1.0_wp + crd *                 &
         !      & richardson_no(jc,jk,jb))**3)
         !  ENDIF

                ! #slo# ensure that pp is active for low values of max_vert_diff_trac
                dv_old = params_oce%a_tracer_v(jc,jk,jb,tracer_index)
                params_oce%a_tracer_v(jc,jk,jb,tracer_index) = MAX(  &
                  ! #slo# Attention: convection_InstabilityThreshold<0 in old formulation - used with reverted sign
                  &  max_vert_diff_trac * (-convection_InstabilityThreshold-vert_density_grad(jc,jk,jb)) /     &
                  &                       (-convection_InstabilityThreshold+ABS(vert_density_grad(jc,jk,jb))), dv_old)

          ENDDO ! levels
        ENDDO !  block index
      ENDDO ! tracer_index

    END DO ! blocks
!ICON_OMP_END_DO


    !--------------------------------------------
    ! Calculate params_oce%A_veloc_v:
    ! use mean values between the two cells; change to min, max if required
!ICON_OMP_DO PRIVATE(start_index, end_index, je, cell_1_idx, cell_1_block, cell_2_idx, cell_2_block, &
!ICON_OMP levels, jk,  mean_density_differ_edge, mean_richardson_e, decay_wind_depth, wind_param, &
!ICON_OMP jk_max, vdgfac_bot, densgrad_k, densgrad_kp1, vdensgrad_inter, av_old, av_back) ICON_OMP_DEFAULT_SCHEDULE
    DO jb = edges_in_domain%start_block, edges_in_domain%end_block
      CALL get_index_range(edges_in_domain, jb, start_index, end_index)
      DO je = start_index, end_index

        levels = patch_3d%p_patch_1d(1)%dolic_e(je,jb)
        IF (levels < min_dolic) CYCLE

        cell_1_idx = p_patch%edges%cell_idx(je,jb,1)
        cell_1_block = p_patch%edges%cell_blk(je,jb,1)
        cell_2_idx = p_patch%edges%cell_idx(je,jb,2)
        cell_2_block = p_patch%edges%cell_blk(je,jb,2)

        IF (use_wind_mixing) THEN

          ! TODO: the following expects equally sized cells
          ! TODO: think about boundary values on land
          fu10_e = 0.5_wp * (   fu10(cell_1_idx,cell_1_block) +    fu10(cell_2_idx,cell_2_block))
          !fu10_e = 10.0_wp
          conc_e = 0.5_wp * (concsum(cell_1_idx,cell_1_block) + concsum(cell_2_idx,cell_2_block))

          ! wind-mixing at surface, eq. (15) of Marsland et al., 2003

          ! reduced wind-mixing under sea ice, following MPIOM
          IF (use_reduced_mixing_under_ice) THEN
            av_wind(je,1,jb) = wma_pd * (1.0_wp - conc_e)    * fu10_e**3
          ELSE
            av_wind(je,1,jb) = wma_pd * (1.0_wp - conc_e)**2 * fu10_e**3
          ENDIF

          ! exponential decay of wind-mixing, eq. (16) of Marsland et al., 2003, edges
          DO jk = 2, levels
            decay_wind_depth = EXP(-patch_3d%p_patch_1d(1)%del_zlev_m(jk-1)/z0_wind)
            wind_param       = lambda_wind * patch_3d%p_patch_1d(1)%inv_del_zlev_m(jk)

            ! vertical interpolation of density gradient
            !  - at mid-depth jk the density gradients at interfaces from above (jk) and below (jk+1) are used
            !  - at bottom level the density gradient from below is zero, half density gradient is used
            jk_max             = MIN(jk+1,levels)
            vdgfac_bot(jk)     = 1.0_wp
            vdgfac_bot(levels) = 0.0_wp
     !      vdensgrad_inter    = 0.5_wp*(vert_density_grad(jc,jk,jb)+vdgfac_bot(jk)*vert_density_grad(jc,jk_max,jb))
            densgrad_k       = 0.5_wp * (vert_density_grad(cell_1_idx,jk,cell_1_block) + &
              & vert_density_grad(cell_2_idx,jk,cell_2_block))
            densgrad_kp1     = 0.5_wp*vdgfac_bot(jk) * (vert_density_grad(cell_1_idx,jk_max,cell_1_block) &
              & + vert_density_grad(cell_2_idx,jk_max,cell_2_block))
            vdensgrad_inter  = 0.5_wp*(densgrad_k + densgrad_kp1)

            av_wind(je,jk,jb) =  av_wind(je,jk-1,jb)*decay_wind_depth*wind_param / (wind_param + vdensgrad_inter)

            ! cut unphysically negative wind induced mixing
            av_wind(je,jk,jb) =  MAX(av_wind(je,jk,jb),0.0_wp)
            ! cut overshoots more than convection maximum - must not be set to low values
    !       IF (max_vert_diff_veloc .GT. params_oce%a_veloc_v_back) &
    !         &  av_wind(je,jk,jb) =  MIN(av_wind(je,jk,jb),max_vert_diff_veloc)
          END DO

        END IF  ! use_wind_mixing

        DO jk = 2, levels

          ! Set to zero for land + boundary locations edges
!           IF (patch_3d%lsm_e(je,jk,jb) > sea) THEN
!             params_oce%a_veloc_v(je,jk,jb) = 0.0_wp
!           ELSE

          ! TODO: the following expects equally sized cells
          ! compute quantities at edges
          mean_density_differ_edge = 0.5_wp * (vert_density_grad(cell_1_idx,jk,cell_1_block) &
            & + vert_density_grad(cell_2_idx,jk,cell_2_block))
          mean_richardson_e   = 0.5_wp * (richardson_no(cell_1_idx,jk,cell_1_block) + &
            & richardson_no(cell_2_idx,jk,cell_2_block))

          ! calculate the richardson viscosity using the eddy viscosity relaxation term lambda_visc
          !  - a_veloc_v is relaxed to the last pp-value to avoid relaxing to convection value max_vert_diff_veloc
!           IF (use_pp_scheme) THEN

            av_old  = params_oce%a_veloc_v(je,jk,jb)
            av_back = params_oce%a_veloc_v_back
            params_oce%a_veloc_v(je,jk,jb) = &
              &    onem1_lambda_v*MIN(av_old, av_rich + av_wind(je,jk,jb)) &
              &  + lambda_visc*(av_rich/((1.0_wp + crv*mean_richardson_e)**2) + av_back + av_wind(je,jk,jb))
!           ENDIF

          ! turn on convection - no convection for velocity as in mpiom
!           IF (use_convection) THEN
! 
!             ! MPIOM style of convection in PP-scheme: viscosity
!             IF (use_mpiom_pp_form) THEN
!               ! #slo# ensure that pp is active for low values of max_vert_diff_trac
!               av_old = params_oce%a_veloc_v(je,jk,jb)
!               params_oce%a_veloc_v(je,jk,jb) = MAX(  &
!                 ! #slo# Attention: convection_InstabilityThreshold<0 in old formulation - used with reverted sign
!                 &  max_vert_diff_veloc * (-convection_InstabilityThreshold-mean_density_differ_edge) /     &
!                 &                       (-convection_InstabilityThreshold+ABS(mean_density_differ_edge)), av_old)
! 
!             ELSE ! do not use_mpiom_pp_form
! 
!               ! turn on convection
!               IF (mean_density_differ_edge <  convection_InstabilityThreshold) THEN
!                 ! #slo# ensure that pp is active for low values of max_vert_diff_trac
!                 !params_oce%a_veloc_v(je,jk,jb) = max_vert_diff_veloc
!                 params_oce%a_veloc_v(je,jk,jb) = MAX(max_vert_diff_veloc,params_oce%a_veloc_v(je,jk,jb))
!               ELSE

!                 IF (mean_density_differ_edge < RichardsonDiffusion_threshold) THEN
!                   diffusion_weight =  &
!                     & (mean_density_differ_edge - convection_InstabilityThreshold) / &
!                     & (RichardsonDiffusion_threshold - convection_InstabilityThreshold)
! 
!                   ! richardson diffusion from above
!                   av_old = params_oce%a_veloc_v(je,jk,jb)
!                   params_oce%a_veloc_v(je,jk,jb) = &
!                     & max_vert_diff_veloc * (1.0_wp - diffusion_weight) + &
!                     & av_old * diffusion_weight
! 
!                 ENDIF  ! grad<RichThreshold
!               ENDIF ! grad<convThreshold
!             ENDIF ! use_mpiom_pp_form
!           ENDIF ! use_convection

        END DO ! jk = 2, levels
      ENDDO ! je = start_index, end_index
    ENDDO ! jb = edges_in_domain%start_block, edges_in_domain%end_block
!ICON_OMP_END_DO NOWAIT
!ICON_OMP_END_PARALLEL

    ! Sync the results, the A_tracer_v is only for checking
    ! DO tracer_index = 1, no_tracer
    !   CALL sync_patch_array(sync_c,p_patch,params_oce%a_tracer_v(:,:,:,tracer_index))
    ! END DO
    ! CALL sync_patch_array(sync_e,p_patch,params_oce%a_veloc_v(:,:,:))

    !---------DEBUG DIAGNOSTICS-------------------------------------------
    idt_src=4  ! output print levels (1-5, fix)
    CALL dbg_print('UpdPar: p_vn%x(1)    ',ocean_state%p_diag%p_vn%x(1),str_module,idt_src,in_subset=p_patch%cells%owned)
  ! CALL dbg_print('UpdPar: p_vn%x(2)    ',ocean_state%p_diag%p_vn%x(2),str_module,idt_src,in_subset=p_patch%cells%owned)
    CALL dbg_print('UpdPar: windMix Diff ',dv_wind                     ,str_module,idt_src,in_subset=p_patch%cells%owned)
    CALL dbg_print('UpdPar: windMix Visc ',av_wind                     ,str_module,idt_src,in_subset=p_patch%edges%owned)
    CALL dbg_print('UpdPar: VertDensGrad ',vert_density_grad           ,str_module,idt_src,in_subset=p_patch%cells%owned)
    CALL dbg_print('UpdPar: Richardson No',richardson_no               ,str_module,idt_src,in_subset=p_patch%cells%owned)
    CALL dbg_print('UpdPar: windsp. fu10 ',fu10                        ,str_module,idt_src,in_subset=p_patch%cells%owned)
    idt_src=5  ! output print levels (1-5, fix)
    DO tracer_index = 1, no_tracer
      CALL dbg_print('UpdPar FinalTracerMixing'  ,params_oce%a_tracer_v(:,:,:,tracer_index), str_module,idt_src, &
        & in_subset=p_patch%cells%owned)
    ENDDO
    CALL dbg_print('UpdPar FinalVelocMixing'   ,params_oce%a_veloc_v     ,str_module,idt_src, &
      & in_subset=p_patch%edges%owned)
    !---------------------------------------------------------------------

  END SUBROUTINE update_physics_parameters_MPIOM_PP_scheme
  !-------------------------------------------------------------------------

  !-------------------------------------------------------------------------
  !Subroutine computes the horizontal diffusive flux of an arbitrary tracer.
   SUBROUTINE tracer_diffusion_horz_local(patch_3D, trac_in, p_os, diff_flx, k_t, subset_range)
    TYPE(t_patch_3d ),TARGET, INTENT(in)   :: patch_3D
    REAL(wp), INTENT(in)              :: trac_in(nproma,n_zlev,patch_3D%p_patch_2d(1)%alloc_cell_blocks)
    TYPE(t_hydro_ocean_state), TARGET :: p_os
    REAL(wp), INTENT(inout)           :: diff_flx(nproma,n_zlev,patch_3D%p_patch_2d(1)%nblks_e)
    REAL(wp), OPTIONAL                :: k_t(:,:,:) !mixing coefficient for tracer    
    TYPE(t_subset_range), TARGET, INTENT(in), OPTIONAL :: subset_range
    !
    !Local variables
    INTEGER :: level, blockNo, edge_index
    INTEGER :: il_c1, ib_c1, il_c2, ib_c2
    INTEGER :: start_edge_index, end_edge_index
    TYPE(t_subset_range), POINTER :: edges_in_domain
    TYPE(t_patch), POINTER :: patch_2D
    ! CHARACTER(len=max_char_length), PARAMETER :: &
    !        & routine = ('mo_ocediffusion:tracer_diffusion_horz')
    !-------------------------------------------------------------------------------
    patch_2D        => patch_3D%p_patch_2d(1)
    edges_in_domain => patch_2D%edges%in_domain
    !-------------------------------------------------------------------------------

  IF(PRESENT(k_t))THEN
!ICON_OMP_PARALLEL_DO PRIVATE(start_edge_index,end_edge_index, edge_index, level, &
!ICON_OMP il_c1, ib_c1, il_c2, ib_c2) ICON_OMP_DEFAULT_SCHEDULE
    DO blockNo = edges_in_domain%start_block, edges_in_domain%end_block
      CALL get_index_range(edges_in_domain, blockNo, start_edge_index, end_edge_index)
      diff_flx(:,:,blockNo) = 0.0_wp
      DO edge_index = start_edge_index, end_edge_index
        !Get indices of two adjacent triangles
        il_c1 = patch_2D%edges%cell_idx(edge_index,blockNo,1)
        ib_c1 = patch_2D%edges%cell_blk(edge_index,blockNo,1)
        il_c2 = patch_2D%edges%cell_idx(edge_index,blockNo,2)
        ib_c2 = patch_2D%edges%cell_blk(edge_index,blockNo,2)

        DO level=1,  patch_3D%p_patch_1d(1)%dolic_e(edge_index,blockNo)

          diff_flx(edge_index,level,blockNo) = &
            &   k_t(edge_index,level,blockNo) &
            & * patch_3D%p_patch_1d(1)%prism_thick_e(edge_index,level,blockNo)  &
            & * (trac_in(il_c2,level,ib_c2) - trac_in(il_c1,level,ib_c1))       &
            & * patch_2D%edges%inv_dual_edge_length(edge_index,blockNo)

        ENDDO

      ENDDO
    ENDDO
!ICON_OMP_END_PARALLEL_DO

    IF (PRESENT(subset_range)) THEN
      IF (.NOT. subset_range%is_in_domain) &
        & CALL sync_patch_array(sync_e, patch_2D, diff_flx)
    ENDIF    

  ELSEIF(.NOT.PRESENT(k_t))THEN  
!ICON_OMP_PARALLEL_DO PRIVATE(start_edge_index,end_edge_index, edge_index, level, &
!ICON_OMP il_c1, ib_c1, il_c2, ib_c2) ICON_OMP_DEFAULT_SCHEDULE
    DO blockNo = edges_in_domain%start_block, edges_in_domain%end_block
      CALL get_index_range(edges_in_domain, blockNo, start_edge_index, end_edge_index)
      diff_flx(:,:,blockNo) = 0.0_wp
      DO edge_index = start_edge_index, end_edge_index
        !Get indices of two adjacent triangles
        il_c1 = patch_2D%edges%cell_idx(edge_index,blockNo,1)
        ib_c1 = patch_2D%edges%cell_blk(edge_index,blockNo,1)
        il_c2 = patch_2D%edges%cell_idx(edge_index,blockNo,2)
        ib_c2 = patch_2D%edges%cell_blk(edge_index,blockNo,2)

        DO level=1,  patch_3D%p_patch_1d(1)%dolic_e(edge_index,blockNo)

          diff_flx(edge_index,level,blockNo) = &
            & patch_3D%p_patch_1d(1)%prism_thick_e(edge_index,level,blockNo)  &
            & * (trac_in(il_c2,level,ib_c2) - trac_in(il_c1,level,ib_c1))       &
            & * patch_2D%edges%inv_dual_edge_length(edge_index,blockNo)

        ENDDO

      ENDDO
    ENDDO
!ICON_OMP_END_PARALLEL_DO

    IF (PRESENT(subset_range)) THEN
      IF (.NOT. subset_range%is_in_domain) &
        & CALL sync_patch_array(sync_e, patch_2D, diff_flx)
    ENDIF 
  ENDIF  

  END SUBROUTINE tracer_diffusion_horz_local
  !-------------------------------------------------------------------------



END MODULE mo_ocean_physics<|MERGE_RESOLUTION|>--- conflicted
+++ resolved
@@ -578,13 +578,8 @@
     CALL add_var(ocean_params_list, 'A_veloc_v', params_oce%a_veloc_v , grid_unstructured_edge,&
       & za_depth_below_sea_half, &
       & t_cf_var('A_veloc_v', 'kg/kg', 'vertical velocity diffusion', datatype_flt32),&
-<<<<<<< HEAD
       & grib2_var(255, 255, 255, datatype_pack16, GRID_UNSTRUCTURED, grid_edge),&
-      & ldims=(/nproma,n_zlev+1,nblks_e/),in_group=groups("oce_physics","oce_essentials","oce_default"))
-=======
-      & grib2_var(255, 255, 255, datatype_pack16, grid_reference, grid_edge),&
       & ldims=(/nproma,n_zlev+1,nblks_e/),in_group=groups("oce_physics","oce_default"))
->>>>>>> c854312e
 
 
     !! Tracers
