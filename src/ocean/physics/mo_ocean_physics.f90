--- conflicted
+++ resolved
@@ -56,11 +56,7 @@
     & VerticalViscosity_TimeWeight, OceanReferenceDensity,    &
     & HorizontalViscosity_ScaleWeight,                        &
     & tracer_TopWindMixing, WindMixingDecayDepth,             &
-<<<<<<< HEAD
     & velocity_TopWindMixing, Salinity_ConvectionRestrict
-=======
-    & velocity_TopWindMixing, nbgcadv
->>>>>>> 95e98969
     
    !, l_convection, l_pp_scheme
   USE mo_parallel_config,     ONLY: nproma
@@ -510,206 +506,6 @@
   END SUBROUTINE smooth_lapl_diff
   !-------------------------------------------------------------------------
 
-<<<<<<< HEAD
-=======
-  !-------------------------------------------------------------------------
-  !>
-  !! Construction of arrays for ocean physics
-  !!
-  !! Construction of arrays for ocean physics ...
-  !!
-  !! @par Revision History
-  !! Initial release by Peter Korn, MPI-M (2010-07)
-  !
-  !
-!<Optimize:inUse:initOnly>
-  SUBROUTINE construct_ho_params(patch_2D, params_oce, ocean_restart_list)
-
-    TYPE(t_patch),      INTENT(IN)    :: patch_2D
-    TYPE (t_ho_params), INTENT(INOUT) :: params_oce
-    TYPE (t_var_list),  INTENT(INOUT) :: ocean_restart_list
-
-    ! Local variables
-    INTEGER :: ist, i,jtrc
-    INTEGER :: alloc_cell_blocks, nblks_e
-    INTEGER :: datatype_flt
-
-    CHARACTER(LEN=max_char_length), PARAMETER :: &
-      & routine = this_mod_name//':construct_ho_physics'
-
-    IF ( lnetcdf_flt64_output ) THEN
-      datatype_flt = DATATYPE_FLT64
-    ELSE
-      datatype_flt = DATATYPE_FLT32
-    ENDIF
-
-    !-------------------------------------------------------------------------
-    CALL message(TRIM(routine), 'construct hydro ocean physics')
-
-    CALL new_var_list(ocean_params_list, 'ocean_params_list', patch_id=patch_2D%id)
-    CALL default_var_list_settings( ocean_params_list, lrestart=.FALSE.,  model_type='oce' )
-
-    ! determine size of arrays
-    alloc_cell_blocks = patch_2D%alloc_cell_blocks
-    nblks_e = patch_2D%nblks_e
-
-    CALL add_var(ocean_params_list, 'K_veloc_h', params_oce%k_veloc_h , grid_unstructured_edge,&
-      & za_depth_below_sea, &
-      & t_cf_var('K_veloc_h', 'kg/kg', 'horizontal velocity diffusion', datatype_flt),&
-      & grib2_var(255, 255, 255, datatype_pack16, GRID_UNSTRUCTURED, grid_edge),&
-      & ldims=(/nproma,n_zlev,nblks_e/),in_group=groups("oce_physics"))
-
-    CALL add_var(ocean_params_list, 'A_veloc_v', params_oce%a_veloc_v , grid_unstructured_edge,&
-      & za_depth_below_sea_half, &
-      & t_cf_var('A_veloc_v', 'kg/kg', 'vertical velocity diffusion', datatype_flt),&
-      & grib2_var(255, 255, 255, datatype_pack16, GRID_UNSTRUCTURED, grid_edge),&
-      & ldims=(/nproma,n_zlev+1,nblks_e/),in_group=groups("oce_physics","oce_default"))
-
-
-    !! Tracers
-    IF ( no_tracer > 0 ) THEN
-      CALL add_var(ocean_params_list, 'K_tracer_h', params_oce%k_tracer_h , &
-        & grid_unstructured_edge, za_depth_below_sea, &
-        & t_cf_var('K_tracer_h', '', '1:temperature 2:salinity', datatype_flt),&
-        & grib2_var(255, 255, 255, datatype_pack16, GRID_UNSTRUCTURED, grid_edge),&
-        & ldims=(/nproma,n_zlev,nblks_e,no_tracer+nbgcadv/), &
-        & lcontainer=.TRUE., loutput=.FALSE., lrestart=.FALSE.)
-      CALL add_var(ocean_params_list, 'A_tracer_v', params_oce%a_tracer_v , &
-        & grid_unstructured_cell, za_depth_below_sea_half, &
-        & t_cf_var('A_tracer_v', '', '1:temperature 2:salinity', datatype_flt),&
-        & grib2_var(255, 255, 255, datatype_pack16, GRID_UNSTRUCTURED, grid_cell),&
-        & ldims=(/nproma,n_zlev+1,alloc_cell_blocks,no_tracer+nbgcadv/), &
-        & lcontainer=.TRUE., loutput=.FALSE., lrestart=.FALSE.)
-
-      ! Reference to individual tracer, for I/O
-
-      ALLOCATE(params_oce%tracer_h_ptr(no_tracer+nbgcadv))
-      ALLOCATE(params_oce%tracer_v_ptr(no_tracer+nbgcadv))
-      DO jtrc = 1,no_tracer+nbgcadv
-        CALL add_ref( ocean_params_list, 'K_tracer_h',&
-          & 'K_tracer_h_'//TRIM(oce_config%tracer_names(jtrc)),     &
-          & params_oce%tracer_h_ptr(jtrc)%p,                             &
-          & grid_unstructured_edge, za_depth_below_sea,               &
-          & t_cf_var('K_tracer_h_'//TRIM(oce_config%tracer_names(jtrc)), &
-          & 'kg/kg', &
-          & TRIM(oce_config%tracer_longnames(jtrc))//'(K_tracer_h_)', &
-          & datatype_flt), &
-          & grib2_var(255, 255, 255, datatype_pack16, GRID_UNSTRUCTURED, grid_edge),&
-          & ldims=(/nproma,n_zlev,nblks_e/),in_group=groups("oce_physics"))
-        CALL add_ref( ocean_params_list, 'A_tracer_v',&
-          & 'A_tracer_v_'//TRIM(oce_config%tracer_names(jtrc)),     &
-          & params_oce%tracer_h_ptr(jtrc)%p,                             &
-          & grid_unstructured_cell, za_depth_below_sea_half,            &
-          & t_cf_var('A_tracer_v_'//TRIM(oce_config%tracer_names(jtrc)), &
-          & 'kg/kg', &
-          & TRIM(oce_config%tracer_longnames(jtrc))//'(A_tracer_v)', &
-          & datatype_flt), &
-          & grib2_var(255, 255, 255, datatype_pack16, GRID_UNSTRUCTURED, grid_cell),&
-          & ldims=(/nproma,n_zlev+1,alloc_cell_blocks/),in_group=groups("oce_physics"))
-
-      END DO
-      !TODO     use the following code, if add_var support 1d arrays:
-      !TODO     CALL add_var(ocean_params_list, 'K_tracer_h_back', params_oce%K_tracer_h_back , &
-      !TODO     &            GRID_UNSTRUCTURED_EDGE, ZA_SURFACE, &
-      !TODO     &            t_cf_var('K_tracer_h_back', '', '1:temperature 2:salinity', datatype_flt),&
-      !TODO     &            grib2_var(255, 255, 255, DATATYPE_PACK16, GRID_UNSTRUCTURED, GRID_EDGE),&
-      !TODO     &            ldims=(/ no_tracer /))
-      !TODO     CALL add_var(ocean_params_list, 'A_tracer_v_back', params_oce%A_tracer_v_back , &
-      !TODO     &            GRID_UNSTRUCTURED_CELL, ZA_SURFACE, &
-      !TODO     &            t_cf_var('A_tracer_v_back', '', '1:temperature 2:salinity', datatype_flt),&
-      !TODO     &            grib2_var(255, 255, 255, DATATYPE_PACK16, GRID_UNSTRUCTURED, GRID_CELL),&
-      !TODO     &            ldims=(/no_tracer/))
-    ENDIF ! no_tracer > 0
-
-
-    ALLOCATE(params_oce%k_tracer_h_back(no_tracer+nbgcadv), stat=ist)
-    IF (ist/=success) THEN
-      CALL finish(TRIM(routine), 'allocation for horizontal background tracer diffusion failed')
-    END IF
-
-    ALLOCATE(params_oce%a_tracer_v_back(no_tracer+nbgcadv), stat=ist)
-    IF (ist/=success) THEN
-      CALL finish(TRIM(routine), 'allocation for vertical tracer background diffusion failed')
-    END IF
-
-   IF(GMRedi_configuration==GMRedi_combined&
-   &.OR.GMRedi_configuration==GM_only.OR.GMRedi_configuration==Redi_only)THEN
-
-
-     CALL add_var(ocean_params_list, 'k_tracer_isoneutral', params_oce%k_tracer_isoneutral, &
-        & grid_unstructured_cell, za_depth_below_sea, &
-        & t_cf_var('k_tracer_isoneutral at edges', '', '1:temperature 2:salinity', datatype_flt),&
-        & grib2_var(255, 255, 255, datatype_pack16, GRID_UNSTRUCTURED, grid_cell),&
-        & ldims=(/nproma,n_zlev,alloc_cell_blocks/), &
-        & lcontainer=.TRUE., lrestart=.FALSE., loutput=.FALSE.)
-
-
-      CALL add_var(ocean_params_list, 'k_tracer_dianeutral', params_oce%k_tracer_dianeutral, &
-        & grid_unstructured_cell, za_depth_below_sea_half, &
-        & t_cf_var('A_tracer_v', '', '1:temperature 2:salinity', datatype_flt),&
-        & grib2_var(255, 255, 255, datatype_pack16, GRID_UNSTRUCTURED, grid_cell),&
-        & ldims=(/nproma,n_zlev,alloc_cell_blocks/), &
-        & lcontainer=.TRUE., lrestart=.FALSE., loutput=.FALSE.)
-
-
-     CALL add_var(ocean_params_list, 'k_tracer_GM_kappa', params_oce%k_tracer_GM_kappa, &
-        & grid_unstructured_cell, za_depth_below_sea, &
-        & t_cf_var('k_tracer_GM_kappa at cells', '', '1:temperature 2:salinity', datatype_flt),&
-        & grib2_var(255, 255, 255, datatype_pack16, GRID_UNSTRUCTURED, grid_cell),&
-        & ldims=(/nproma,n_zlev,alloc_cell_blocks/), &
-        & lcontainer=.TRUE., lrestart=.FALSE., loutput=.FALSE.)
-
-    ENDIF
-
-
-    DO i=1,no_tracer+nbgcadv
-      params_oce%k_tracer_h_back(i)  = 0.0_wp
-      params_oce%a_tracer_v_back(i)  = 0.0_wp
-    END DO
-
-    ALLOCATE(WindMixingDecay(1:n_zlev+1), WindMixingLevel(1:n_zlev+1))
-    
-  END SUBROUTINE construct_ho_params
-  !-------------------------------------------------------------------------
-
-  !-------------------------------------------------------------------------
-  !>
-  !! Destruction of arrays for ocean physics
-  !!
-  !! @par Revision History
-  !! Initial release by Peter Korn, MPI-M (2010-07)
-  !
-!<Optimize:inUse:initOnly>
-  SUBROUTINE destruct_ho_params(params_oce)
-
-    TYPE (t_ho_params), INTENT(inout) :: params_oce
-
-    ! Local variables
-    INTEGER :: ist
-    CHARACTER(LEN=max_char_length), PARAMETER :: &
-      & routine = this_mod_name//':destruct_ho_physics'
-    !-------------------------------------------------------------------------
-    CALL message(TRIM(routine), 'destruct hydro ocean physics')
-
-    CALL delete_var_list(ocean_params_list)
-
-    DEALLOCATE(params_oce%k_tracer_h_back, stat=ist)
-    IF (ist/=success) THEN
-      CALL finish(TRIM(routine), 'deallocation for horizontal tracer &
-        & background iffusion failed')
-    END IF
-
-    DEALLOCATE(params_oce%a_tracer_v_back, stat=ist)
-    IF (ist/=success) THEN
-      CALL finish(TRIM(routine), 'deallocation for vertical background &
-        & temperaure diffusion failed')
-    END IF
-    
-    DEALLOCATE(WindMixingDecay, WindMixingLevel)
-    
-  END SUBROUTINE destruct_ho_params
-  !-------------------------------------------------------------------------
->>>>>>> 95e98969
 
   !-------------------------------------------------------------------------
   !>
@@ -1119,189 +915,7 @@
   !! !  SUBROUTINE calculates importan physical numbers: Richardson number, Buoancy frequency, baroclinic wave speed, Rossby radius.
   !!
   !! @par Revision History
-<<<<<<< HEAD
   !! Developed  by  Peter Korn, MPI-M (2016).
-=======
-  !! Initial release by Peter Korn, MPI-M (2011-02)
-  !<Optimize:inUse:done>
-  SUBROUTINE update_physics_parameters_ICON_PP_scheme(patch_3d, ocean_state, params_oce) !, calculate_density_func)
-
-    TYPE(t_patch_3d ),TARGET, INTENT(in) :: patch_3d
-    TYPE(t_hydro_ocean_state), TARGET :: ocean_state
-    TYPE(t_ho_params), INTENT(inout)            :: params_oce
-
-    ! Local variables
-    INTEGER :: jc, jb, je,jk, tracer_index
-    !INTEGER  :: ile1, ibe1,ile2, ibe2,ile3, ibe3
-    INTEGER :: cell_1_idx, cell_1_block, cell_2_idx,cell_2_block
-    INTEGER :: start_index, end_index
-    INTEGER :: levels
-
-    REAL(wp) :: z_rho_up(n_zlev), z_rho_down(n_zlev), density(n_zlev)
-    REAL(wp) :: pressure(n_zlev), salinity(n_zlev)
-    REAL(wp) :: z_shear_cell, z_av0
-    REAL(wp) :: z_ri_cell               (nproma, n_zlev, patch_3d%p_patch_2d(1)%alloc_cell_blocks)
-    REAL(wp), POINTER :: z_vert_density_grad_c(:,:,:)
-
-    !Below is a set of variables and parameters for tracer and velocity
-    REAL(wp), PARAMETER :: z_0               = 40.0_wp
-    REAL(wp), PARAMETER :: z_c1_t            = 5.0_wp    !  PP diffusivity tuning constant
-    REAL(wp), PARAMETER :: z_c1_v            = 5.0_wp    !  PP viscosity tuning constant
-    REAL(wp), PARAMETER :: z_threshold       = 5.0E-8_wp
-    REAL(wp) :: diffusion_weight
-    REAL(wp) :: z_grav_rho, z_inv_OceanReferenceDensity
-    REAL(wp) :: density_differ_edge, mean_z_r
-    !-------------------------------------------------------------------------
-    TYPE(t_subset_range), POINTER :: edges_in_domain, all_cells!, cells_in_domain
-    TYPE(t_patch), POINTER :: patch_2D
-
-    !-------------------------------------------------------------------------
-    patch_2D         => patch_3d%p_patch_2d(1)
-    edges_in_domain => patch_2D%edges%in_domain
-    !cells_in_domain => patch_2D%cells%in_domain
-    all_cells       => patch_2D%cells%ALL
-    z_vert_density_grad_c => ocean_state%p_diag%zgrad_rho
-    levels = n_zlev
-
-    !-------------------------------------------------------------------------
-    z_av0 = richardson_veloc
-    z_grav_rho                   = grav/OceanReferenceDensity
-    z_inv_OceanReferenceDensity                = 1.0_wp/OceanReferenceDensity
-    !-------------------------------------------------------------------------
-!     IF (ltimer) CALL timer_start(timer_extra10)
-
-!ICON_OMP_PARALLEL PRIVATE(salinity)
-    salinity(1:levels) = sal_ref
-!ICON_OMP_DO PRIVATE(start_index, end_index, jc, levels, jk, pressure, z_rho_up, z_rho_down, &
-!ICON_OMP z_shear_cell, tracer_index, diffusion_weight) ICON_OMP_DEFAULT_SCHEDULE
-    DO jb = all_cells%start_block, all_cells%end_block
-      CALL get_index_range(all_cells, jb, start_index, end_index)
-      z_ri_cell(:,:, jb) = 0.0_wp
-      z_vert_density_grad_c(:,:, jb) = 0.0_wp
-      DO jc = start_index, end_index
-
-        levels = patch_3d%p_patch_1d(1)%dolic_c(jc,jb)
-        IF (levels < 2) CYCLE
-
-        IF(no_tracer >= 2) THEN
-            salinity(1:levels) = ocean_state%p_prog(nold(1))%tracer(jc,1:levels,jb,2)
-        ENDIF
-
-        !--------------------------------------------------------
-        pressure(2:levels) = patch_3d%p_patch_1d(1)%depth_CellInterface(jc, 2:levels, jb) * OceanReferenceDensity * sitodbar
-        z_rho_up(1:levels-1)  = calculate_density_onColumn(ocean_state%p_prog(nold(1))%tracer(jc,1:levels-1,jb,1), &
-          & salinity(1:levels-1), pressure(2:levels), levels-1)
-        z_rho_down(2:levels)  = calculate_density_onColumn(ocean_state%p_prog(nold(1))%tracer(jc,2:levels,jb,1), &
-          & salinity(2:levels), pressure(2:levels), levels-1)
-
-        DO jk = 2, levels
-          z_shear_cell = dbl_eps + &
-            & SUM((ocean_state%p_diag%p_vn(jc,jk-1,jb)%x - ocean_state%p_diag%p_vn(jc,jk,jb)%x)**2)
-          z_vert_density_grad_c(jc,jk,jb) = (z_rho_down(jk) - z_rho_up(jk-1)) *  &
-            & patch_3d%p_patch_1d(1)%inv_prism_center_dist_c(jc,jk,jb)
-          z_ri_cell(jc, jk, jb) = MAX(patch_3d%p_patch_1d(1)%prism_center_dist_c(jc,jk,jb) * z_grav_rho * &
-            & (z_rho_down(jk) - z_rho_up(jk-1)) / z_shear_cell, 0.0_wp) ! do not use z_vert_density_grad_c,
-                                                                     ! this is canceled out in this formula
-        END DO ! levels
-
-      END DO ! index
-
-      DO tracer_index = 1, no_tracer+nbgcadv
-
-        params_oce%a_tracer_v(start_index:end_index, 2:n_zlev, jb, tracer_index) =   &
-          & MERGE(max_vert_diff_trac,                    & ! activate convection
-          & params_oce%a_tracer_v_back(tracer_index) +   & ! calculate the richardson diffusion
-          &   richardson_tracer / ((1.0_wp + z_c1_t *    &
-          &   z_ri_cell(start_index:end_index, 2:n_zlev, jb))**3), &
-          & z_vert_density_grad_c(start_index:end_index, 2:n_zlev,jb) < convection_InstabilityThreshold)
-
-        DO jc = start_index, end_index
-          levels = patch_3d%p_patch_1d(1)%dolic_c(jc,jb)
-          DO jk = 2, levels
-
-            IF (z_vert_density_grad_c(jc,jk,jb) < RichardsonDiffusion_threshold .AND. &
-                z_vert_density_grad_c(jc,jk,jb) >= convection_InstabilityThreshold) THEN
-              ! interpolate between convection and richardson diffusion
-              diffusion_weight =  &
-                & (z_vert_density_grad_c(jc,jk,jb) - convection_InstabilityThreshold) / &
-                & (RichardsonDiffusion_threshold - convection_InstabilityThreshold)
-              params_oce%a_tracer_v(jc,jk,jb,tracer_index) = &
-                & max_vert_diff_trac * (1.0_wp - diffusion_weight) +&
-                & diffusion_weight * params_oce%a_tracer_v(jc,jk,jb,tracer_index)
-            ENDIF
-
-          ENDDO ! levels
-        ENDDO !  block index
-      ENDDO ! tracer_index]
-
-    END DO ! blocks
-!ICON_OMP_END_DO
-
-! !ICON_OMP_END_PARALLEL
-!     IF (ltimer) CALL timer_stop(timer_extra10)
-!     IF (ltimer) CALL timer_start(timer_extra11)
-! !ICON_OMP_PARALLEL
-    !--------------------------------------------
-    ! Calculate params_oce%A_veloc_v:
-    ! use mean values between the two cells; change to min, max if required
-!ICON_OMP_DO PRIVATE(start_index, end_index, je, cell_1_idx, cell_1_block, cell_2_idx, cell_2_block, &
-!ICON_OMP jk,  density_differ_edge, mean_z_r, diffusion_weight ) ICON_OMP_DEFAULT_SCHEDULE
-    DO jb = edges_in_domain%start_block, edges_in_domain%end_block
-      CALL get_index_range(edges_in_domain, jb, start_index, end_index)
-      DO je = start_index, end_index
-
-        cell_1_idx = patch_2D%edges%cell_idx(je,jb,1)
-        cell_1_block = patch_2D%edges%cell_blk(je,jb,1)
-        cell_2_idx = patch_2D%edges%cell_idx(je,jb,2)
-        cell_2_block = patch_2D%edges%cell_blk(je,jb,2)
-
-        DO jk = 2, patch_3d%p_patch_1d(1)%dolic_e(je, jb)
-            ! TODO: the following expect equally sized cells
-            ! compute density gradient at edges
-!            density_differ_edge = 0.5_wp * &
-!              & (z_vert_density_grad_c(cell_1_idx,jk,cell_1_block) + z_vert_density_grad_c(cell_2_idx,jk,cell_2_block))
-
-            !! density gradient smaller then threshold ('semi-stable'): use background value
-            ! note if density_differ_edge == z_threshold should be considered
-!             IF     (density_differ_edge <  convection_InstabilityThreshold) THEN
-!               ! turn on convection
-!               params_oce%a_veloc_v(je,jk,jb) = max_vert_diff_veloc
-!             ELSE
-              ! richardson diffusion
-              mean_z_r = 0.5_wp * (z_ri_cell(cell_1_idx,jk,cell_1_block) + z_ri_cell(cell_2_idx,jk,cell_2_block))
-              params_oce%a_veloc_v(je,jk,jb) = &
-                & params_oce%a_veloc_v_back +  &
-                & z_av0 /                      &
-                & ((1.0_wp + z_c1_v * mean_z_r)**2)
-
-!               IF (density_differ_edge < RichardsonDiffusion_threshold) THEN
-!                 diffusion_weight =  &
-!                   & (density_differ_edge - convection_InstabilityThreshold) / &
-!                   & (RichardsonDiffusion_threshold - convection_InstabilityThreshold)
-! 
-!                 params_oce%a_veloc_v(je,jk,jb) = &
-!                   & max_vert_diff_veloc * (1.0_wp - diffusion_weight) + &
-!                   & params_oce%a_veloc_v(je,jk,jb) * diffusion_weight
-! 
-!                ENDIF
-
-!             ENDIF
-
-        END DO ! jk = 2, levels
-      ENDDO ! je = start_index, end_index
-    ENDDO ! jb = edges_in_domain%start_block, edges_in_domain%end_block
-!ICON_OMP_END_DO NOWAIT
-!ICON_OMP_END_PARALLEL
-!     IF (ltimer) CALL timer_stop(timer_extra11)
-
-  END SUBROUTINE update_physics_parameters_ICON_PP_scheme
-  !-------------------------------------------------------------------------
-
-  !-------------------------------------------------------------------------
-  !>
-  !! As in the update_physics_parameters_ICON_PP_scheme, but
-  !! velocity gradients for the vertical viscocity are clculated on edges
->>>>>>> 95e98969
   !!
 !<Optimize:inUse>
   SUBROUTINE calc_characteristic_physical_numbers(patch_3d, ocean_state)
@@ -1315,172 +929,9 @@
     !INTEGER :: start_edge_index, end_edge_index, je   
     TYPE(t_subset_range), POINTER :: cells_in_domain, all_cells
     TYPE(t_patch), POINTER :: patch_2D
-<<<<<<< HEAD
     REAL(wp) :: lambda
     REAL(wp) :: depth_scale, depth
     REAL(wp) :: Coriolis_abs,z_grav_rho
-=======
-
-    !-------------------------------------------------------------------------
-    patch_2D         => patch_3d%p_patch_2d(1)
-    edges_in_domain => patch_2D%edges%in_domain
-    !cells_in_domain => patch_2D%cells%in_domain
-    all_cells       => patch_2D%cells%ALL
-    z_vert_density_grad_c => ocean_state%p_diag%zgrad_rho
-    levels = n_zlev
-
-    !-------------------------------------------------------------------------
-    z_grav_rho                   = grav/OceanReferenceDensity
-    z_inv_OceanReferenceDensity                = 1.0_wp/OceanReferenceDensity
-    !-------------------------------------------------------------------------
-!     IF (ltimer) CALL timer_start(timer_extra10)
-
-!ICON_OMP_PARALLEL PRIVATE(salinity)
-    salinity(1:levels) = sal_ref
-!ICON_OMP_DO PRIVATE(start_index, end_index, jc, levels, jk, pressure, z_rho_up, z_rho_down, &
-!ICON_OMP z_shear_cell, z_ri_cell, tracer_index, diffusion_weight) ICON_OMP_DEFAULT_SCHEDULE
-    DO jb = all_cells%start_block, all_cells%end_block
-      CALL get_index_range(all_cells, jb, start_index, end_index)
-      z_ri_cell(:,:) = 0.0_wp
-      z_vert_density_grad_c(:,:, jb) = 0.0_wp
-      DO jc = start_index, end_index
-
-        levels = patch_3d%p_patch_1d(1)%dolic_c(jc,jb)
-        IF (levels < 2) CYCLE
-
-        IF(no_tracer >= 2) THEN
-            salinity(1:levels) = ocean_state%p_prog(nold(1))%tracer(jc,1:levels,jb,2)
-        ENDIF
-
-        !--------------------------------------------------------
-        pressure(2:levels) = patch_3d%p_patch_1d(1)%depth_CellInterface(jc, 2:levels, jb) * OceanReferenceDensity * sitodbar
-        z_rho_up(1:levels-1)  = calculate_density_onColumn(ocean_state%p_prog(nold(1))%tracer(jc,1:levels-1,jb,1), &
-          & salinity(1:levels-1), pressure(2:levels), levels-1)
-        z_rho_down(2:levels)  = calculate_density_onColumn(ocean_state%p_prog(nold(1))%tracer(jc,2:levels,jb,1), &
-          & salinity(2:levels), pressure(2:levels), levels-1)
-
-        DO jk = 2, levels
-          z_shear_cell = dbl_eps + &
-            & SUM((ocean_state%p_diag%p_vn(jc,jk-1,jb)%x - ocean_state%p_diag%p_vn(jc,jk,jb)%x)**2)
-          z_vert_density_grad_c(jc,jk,jb) = (z_rho_down(jk) - z_rho_up(jk-1)) *  &
-            & patch_3d%p_patch_1d(1)%inv_prism_center_dist_c(jc,jk,jb)
-          z_ri_cell(jc, jk) = MAX(patch_3d%p_patch_1d(1)%prism_center_dist_c(jc,jk,jb) * z_grav_rho * &
-            & (z_rho_down(jk) - z_rho_up(jk-1)) / z_shear_cell, 0.0_wp) ! do not use z_vert_density_grad_c,
-                                                                     ! this is canceled out in this formula
-        END DO ! levels
-
-      END DO ! index
-
-      DO tracer_index = 1, no_tracer+nbgcadv
-
-        params_oce%a_tracer_v(start_index:end_index, 2:n_zlev, jb, tracer_index) =   &
-          & MERGE(max_vert_diff_trac,                    & ! activate convection
-          & params_oce%a_tracer_v_back(tracer_index) +   & ! calculate the richardson diffusion
-          &   richardson_tracer / ((1.0_wp + z_c1_t *    &
-          &   z_ri_cell(start_index:end_index, 2:n_zlev))**3), &
-          & z_vert_density_grad_c(start_index:end_index, 2:n_zlev,jb) <= convection_InstabilityThreshold)
-
-        DO jc = start_index, end_index
-          levels = patch_3d%p_patch_1d(1)%dolic_c(jc,jb)
-          DO jk = 2, levels
-
-            IF (z_vert_density_grad_c(jc,jk,jb) < RichardsonDiffusion_threshold .AND. &
-                z_vert_density_grad_c(jc,jk,jb) > convection_InstabilityThreshold) THEN
-              ! interpolate between convection and richardson diffusion
-              diffusion_weight =  &
-                & (z_vert_density_grad_c(jc,jk,jb) - convection_InstabilityThreshold) / &
-                & (RichardsonDiffusion_threshold - convection_InstabilityThreshold)
-              params_oce%a_tracer_v(jc,jk,jb,tracer_index) = &
-                & max_vert_diff_trac * (1.0_wp - diffusion_weight) +&
-                & diffusion_weight * params_oce%a_tracer_v(jc,jk,jb,tracer_index)
-            ENDIF
-
-          ENDDO ! levels
-        ENDDO !  block index
-      ENDDO ! tracer_index]
-
-    END DO ! blocks
-!ICON_OMP_END_DO
-
-! !ICON_OMP_END_PARALLEL
-!     IF (ltimer) CALL timer_stop(timer_extra10)
-!     IF (ltimer) CALL timer_start(timer_extra11)
-! !ICON_OMP_PARALLEL
-    !--------------------------------------------
-    ! Calculate params_oce%A_veloc_v:
-!ICON_OMP_DO PRIVATE(start_index, end_index, je, cell_1_idx, cell_1_block, cell_2_idx, cell_2_block, &
-!ICON_OMP jk, dz, density_differ_edge, z_shear_edge, richardson_edge ) ICON_OMP_DEFAULT_SCHEDULE
-    DO jb = edges_in_domain%start_block, edges_in_domain%end_block
-      CALL get_index_range(edges_in_domain, jb, start_index, end_index)
-      DO je = start_index, end_index
-
-        cell_1_idx = patch_2D%edges%cell_idx(je,jb,1)
-        cell_1_block = patch_2D%edges%cell_blk(je,jb,1)
-        cell_2_idx = patch_2D%edges%cell_idx(je,jb,2)
-        cell_2_block = patch_2D%edges%cell_blk(je,jb,2)
-
-        DO jk = 2, patch_3d%p_patch_1d(1)%dolic_e(je, jb)
-          ! TODO: the following expect equally sized cells
-          ! compute density gradient at edges
-          dz = 0.5_wp * (patch_3d%p_patch_1d(1)%prism_thick_e(je,jk-1,jb) + &
-            &            patch_3d%p_patch_1d(1)%prism_thick_e(je,jk,jb))
-          density_differ_edge = 0.5_wp * &
-            & (z_vert_density_grad_c(cell_1_idx,jk,cell_1_block) +   &
-            &  z_vert_density_grad_c(cell_2_idx,jk,cell_2_block))  * dz
-          z_shear_edge = dbl_eps + &
-            & (ocean_state%p_prog(nold(1))%vn(je,jk,  jb) - &
-            &  ocean_state%p_prog(nold(1))%vn(je,jk-1,jb)   )**2
-
-          richardson_edge = MAX(dz * z_grav_rho * density_differ_edge / z_shear_edge, 0.0_wp)
-          
-          params_oce%a_veloc_v(je,jk,jb) = &
-            & params_oce%a_veloc_v_back * dz +  &
-            & richardson_veloc /                      &
-            & ((1.0_wp + z_c1_v * richardson_edge)**2)
-
-        END DO ! jk = 2, levels
-      ENDDO ! je = start_index, end_index
-    ENDDO ! jb = edges_in_domain%start_block, edges_in_domain%end_block
-!ICON_OMP_END_DO NOWAIT
-!ICON_OMP_END_PARALLEL
-!     IF (ltimer) CALL timer_stop(timer_extra11)
-
-  END SUBROUTINE update_physics_parameters_ICON_PP_Edge_scheme
-  !-------------------------------------------------------------------------
-
-
-  !-------------------------------------------------------------------------
-
-  !-------------------------------------------------------------------------
-  !>
-  !! As in the update_physics_parameters_ICON_PP_scheme, but
-  !! velocity gradients for the vertical viscocity are clculated on edges
-  !!
-  !! @par Revision History
-  !! Initial release by Leonidas Linardakis, MPI-M (2011-02)
-  !<Optimize:inUse:done>
-  SUBROUTINE update_physics_parameters_ICON_PP_Edge_vnPredict_scheme(patch_3d, &
-    & blockNo, start_index, end_index, ocean_state, vn_predict) !, calculate_density_func)
-
-    TYPE(t_patch_3d ),TARGET, INTENT(in) :: patch_3d
-    INTEGER, INTENT(in) :: blockNo, start_index, end_index
-    TYPE(t_hydro_ocean_state), TARGET :: ocean_state
-    REAL(wp) :: vn_predict(:,:)
-
-    ! Local variables
-    INTEGER :: je,jk
-    !INTEGER  :: ile1, ibe1,ile2, ibe2,ile3, ibe3
-    INTEGER :: cell_1_idx, cell_1_block, cell_2_idx,cell_2_block
-    INTEGER :: levels
-
-    !Below is a set of variables and parameters for tracer and velocity
-    REAL(wp), PARAMETER :: z_0               = 40.0_wp
-    REAL(wp), PARAMETER :: z_c1_v            = 5.0_wp    !  PP viscosity tuning constant
-    REAL(wp) :: diffusion_weight
-    REAL(wp) :: z_grav_rho, z_inv_OceanReferenceDensity
-    REAL(wp) :: density_differ_edge, dz, richardson_edge, z_shear_edge, vn_diff, new_velocity_friction
-    !-------------------------------------------------------------------------
->>>>>>> 95e98969
     REAL(wp), POINTER :: z_vert_density_grad_c(:,:,:)
     REAL(wp), PARAMETER :: beta_param=2.29E-11
     REAL(wp), PARAMETER :: latitude_threshold=5.0_wp
@@ -1546,295 +997,7 @@
         END DO ! levels
 
       END DO ! index
-<<<<<<< HEAD
     END DO
-=======
-      !-----------------------------------------------------------
-      wind_mixing(:,:) = 0.0_wp
-      IF (use_wind_mixing) THEN
-        DO jc = start_index, end_index
-
-          levels = patch_3d%p_patch_1d(1)%dolic_c(jc,jb)
-          ! wind-mixing: Marsland et al., 2003
-          ! wind-mixing at surface, eq. (15) of Marsland et al., 2003
-          wind_mixing(jc,1) = tracer_TopWindMixing  * WindAmplitude_at10m(jc,jb)**3 * &
-            & (1.0_wp - SeaIceConcentration(jc,jb))
-
-          ! exponential decay of wind-mixing, eq. (16) of Marsland et al., 2003
-          DO jk = 2, levels
-           wind_mixing(jc,jk) =  wind_mixing(jc,jk-1) * WindMixingDecay(jk) * &
-             & WindMixingLevel(jk) / (WindMixingLevel(jk) + MAX(z_vert_density_grad_c(jc,jk,jb),0.0_wp))
-
-          END DO! levels
-          
-        END DO ! index
-
-      END IF  ! use_wind_mixing
-      !-----------------------------------------------------------
-
-      DO tracer_index = 1, no_tracer+nbgcadv
-
-        params_oce%a_tracer_v(start_index:end_index, 2:n_zlev, jb, tracer_index) =   &
-          & MERGE(                                       &
-          & max_vert_diff_trac,                          & ! activate convection
-          & params_oce%a_tracer_v_back(tracer_index) +   & ! calculate the richardson diffusion
-          &   richardson_tracer / ((1.0_wp + z_c1_t *    &
-          &   z_ri_cell(start_index:end_index, 2:n_zlev))**3) + &
-          &   wind_mixing(start_index:end_index, 2:n_zlev), &
-          & z_vert_density_grad_c(start_index:end_index, 2:n_zlev,jb) <= convection_InstabilityThreshold)
-
-        DO jc = start_index, end_index
-          levels = patch_3d%p_patch_1d(1)%dolic_c(jc,jb)
-          DO jk = 2, levels
-
-            IF (z_vert_density_grad_c(jc,jk,jb) < RichardsonDiffusion_threshold .AND. &
-                z_vert_density_grad_c(jc,jk,jb) > convection_InstabilityThreshold) THEN
-              ! interpolate between convection and richardson diffusion
-              diffusion_weight =  &
-                & (z_vert_density_grad_c(jc,jk,jb) - convection_InstabilityThreshold) / &
-                & (RichardsonDiffusion_threshold - convection_InstabilityThreshold)
-              params_oce%a_tracer_v(jc,jk,jb,tracer_index) = &
-                & max_vert_diff_trac * (1.0_wp - diffusion_weight) +&
-                & diffusion_weight * params_oce%a_tracer_v(jc,jk,jb,tracer_index)
-            ENDIF
-
-          ENDDO ! levels
-        ENDDO !  block index
-      ENDDO ! tracer_index]
-
-    END DO ! blocks
-!ICON_OMP_END_DO NOWAIT
-!ICON_OMP_END_PARALLEL
-
-  END SUBROUTINE update_physics_parameters_ICON_PP_Tracer
-  !-------------------------------------------------------------------------
-
-  !-------------------------------------------------------------------------
-  !>
-  !! Update of ocean physics parameters
-  !!
-  !! Update of ocean physics: This routine is used used only if time-dependent
-  !! changes of physical parametrizations.
-  !! Currently vertical mixing coefficients for tracers and vertical diffusivity are updated.
-  !! Dependent on the local Richardson number the diffusivity are calculated
-  !! (Large & Gent JPO 29, (1999), 449-464).
-  !! The formulation follows the MPI-OM implementation as described in Marsland et al. (Ocean
-  !! Modelling 5, 2003).
-  !! The notational convention is also taken from this paper( cf. eqs (14) and (19)).
-  !! What is missing is the fractional ice cover (see eqs. (15-16)).
-  !! Eq. (18) is the Redi part that is not implemented, yet
-  !!
-  !! @par Revision History
-  !! Initial release by Peter Korn, MPI-M (2011-02)
-!<Optimize:inUse>
-  SUBROUTINE update_physics_parameters_MPIOM_PP_scheme(patch_3d, ocean_state, fu10, concsum, params_oce) !, calculate_density_func)
-
-    TYPE(t_patch_3d ),TARGET, INTENT(in)  :: patch_3d
-    TYPE(t_hydro_ocean_state), TARGET     :: ocean_state
-    REAL(wp),          INTENT(in)         :: fu10   (nproma, patch_3d%p_patch_2d(1)%alloc_cell_blocks) ! t_atmos_for_ocean%fu10
-    REAL(wp),          INTENT(in)         :: concsum(nproma, patch_3d%p_patch_2d(1)%alloc_cell_blocks) ! t_sea_ice%concsum
-    TYPE(t_ho_params), INTENT(inout)      :: params_oce
-!     INTERFACE !This contains the function version of the actual EOS as chosen in namelist
-!       FUNCTION calculate_density_func(tpot, sal, press) result(rho)
-!         USE mo_kind, ONLY: wp
-!         REAL(wp), INTENT(in) :: tpot
-!         REAL(wp), INTENT(in) :: sal
-!         REAL(wp), INTENT(in) :: press
-!         REAL(wp) :: rho
-!       ENDFUNCTION calculate_density_func
-!     END INTERFACE
-
-    ! Local variables
-    INTEGER :: jc, jb, je,jk, tracer_index
-    !INTEGER  :: ile1, ibe1,ile2, ibe2,ile3, ibe3
-    INTEGER :: cell_1_idx, cell_1_block, cell_2_idx,cell_2_block
-    INTEGER :: start_index, end_index
-    INTEGER :: levels, jk_max
-
-    REAL(wp) :: rho_up(n_zlev), rho_down(n_zlev)
-    REAL(wp) :: pressure(n_zlev), salinity(n_zlev)
-    REAL(wp) :: vert_velocity_shear
-    REAL(wp), POINTER :: vert_density_grad(:,:,:)
-
-    ! Local 3dim variables
-    REAL(wp) :: richardson_no(nproma, n_zlev, patch_3d%p_patch_2d(1)%alloc_cell_blocks)
-    REAL(wp) :: dv_wind      (nproma, n_zlev, patch_3d%p_patch_2d(1)%alloc_cell_blocks)
-    REAL(wp) :: av_wind      (nproma, n_zlev, patch_3d%p_patch_2d(1)%nblks_e)
-
-    ! Below is a set of variables and parameters for diffusion of tracer and velocity
-    ! lambda_diff: relne in MPIOM (0.4), Lambda_D (0.6) in Marsland et al. (2003), same vor Lambda_v
-    REAL(wp), PARAMETER :: lambda_diff       = 0.4_wp    !  eddy diffusion relaxation constant
-    REAL(wp), PARAMETER :: lambda_visc       = 0.4_wp    !  eddy viscosity relaxation constant
-    REAL(wp), PARAMETER :: z0_wind           = 40.0_wp   !  exponential decay of wind mixing with depth
-    REAL(wp), PARAMETER :: v10m_ref          = 6.0_wp    !  wind mixing 10m reference windspeed
-    REAL(wp), PARAMETER :: crd               = 5.0_wp    !  PP diffusivity tuning constant
-    REAL(wp), PARAMETER :: crv               = 5.0_wp    !  PP viscosity tuning constant
-
-    REAL(wp) :: decay_wind_depth, wind_param, vdensgrad_inter, densgrad_k, densgrad_kp1
-    REAL(wp) :: v10mexp_3, wma_pv, wma_pd
-    REAL(wp) :: diffusion_weight, loc_eps
-    REAL(wp) :: dv_old, dv_back, dv_rich
-    REAL(wp) :: av_old, av_back, av_rich
-    REAL(wp) :: onem1_lambda_d, onem1_lambda_v
-    REAL(wp) :: grav_rho
-    REAL(wp) :: mean_density_differ_edge, mean_richardson_e, fu10_e, conc_e
-    REAL(wp) :: vdgfac_bot(n_zlev)
-    !-------------------------------------------------------------------------
-    TYPE(t_subset_range), POINTER :: edges_in_domain, all_cells!, cells_in_domain
-    TYPE(t_patch), POINTER :: p_patch
-
-    !-------------------------------------------------------------------------
-    p_patch         => patch_3d%p_patch_2d(1)
-    edges_in_domain => p_patch%edges%in_domain
-    !cells_in_domain => p_patch%cells%in_domain
-    all_cells       => p_patch%cells%ALL
-    vert_density_grad => ocean_state%p_diag%zgrad_rho
-    levels = n_zlev
-    !-------------------------------------------------------------------------
-
-    !-------------------------------------------------------------------------
-    ! Attention: with use_constant_mixing=.true. there is no application of
-    ! convective mixing parameters in case of instability
-    ! max_vert_diff_veloc / max_vert_diff_trac
-    ! control of convective and constant mixing should be independent
-
-    grav_rho          = grav/OceanReferenceDensity
-
-    onem1_lambda_d    = 1.0_wp-lambda_diff
-    onem1_lambda_v    = 1.0_wp-lambda_visc
-    dv_rich           = richardson_tracer
-    av_rich           = richardson_veloc
-    v10mexp_3         = 1.0_wp/v10m_ref**3
-    wma_pd            = wma_diff * v10mexp_3   !  scaled wind-mixing amplitude for diffusion
-    wma_pv            = wma_visc * v10mexp_3   !  scaled wind-mixing amplitude for viscosity
-
-    dv_wind(:,1:levels,:) = 0.0_wp
-    av_wind(:,1:levels,:) = 0.0_wp
-
-    loc_eps = dbl_eps
-
-!ICON_OMP_PARALLEL PRIVATE(salinity)
-    salinity(1:levels) = sal_ref
-!ICON_OMP_DO PRIVATE(start_index, end_index, jc, levels, jk, pressure, rho_up, rho_down, &
-!ICON_OMP vert_velocity_shear, tracer_index, diffusion_weight, decay_wind_depth, wind_param, &
-!ICON_OMP jk_max, vdgfac_bot, vdensgrad_inter, dv_old, dv_back) ICON_OMP_DEFAULT_SCHEDULE
-    DO jb = all_cells%start_block, all_cells%end_block
-      CALL get_index_range(all_cells, jb, start_index, end_index)
-      richardson_no    (:,:, jb) = 0.0_wp
-      vert_density_grad(:,:, jb) = 0.0_wp
-      DO jc = start_index, end_index
-
-        levels = patch_3d%p_patch_1d(1)%dolic_c(jc,jb)
-        IF (levels < min_dolic) CYCLE
-
-        IF(no_tracer >= 2) THEN
-            salinity(1:levels) = ocean_state%p_prog(nold(1))%tracer(jc,1:levels,jb,2)
-        ENDIF
-
-        !--------------------------------------------------------
-        ! calculate density gradient for stability detection for PP-scheme and convection parameterization:
-        !  - pressure at interface between upper and lower layer
-        !  - S and T taken from upper and lower level, i.e. 2 times calculation of density per layer
-
-        !  - old formulation without including z in reference interface level
-        pressure(2:levels) = patch_3d%p_patch_1d(1)%zlev_i(2:levels) * OceanReferenceDensity * sitodbar
-        rho_up(1:levels-1)  = calculate_density_onColumn(ocean_state%p_prog(nold(1))%tracer(jc,1:levels-1,jb,1), &
-          & salinity(1:levels-1), pressure(2:levels), levels-1)
-        rho_down(2:levels)  = calculate_density_onColumn(ocean_state%p_prog(nold(1))%tracer(jc,2:levels,jb,1), &
-          & salinity(2:levels), pressure(2:levels), levels-1)
-
-        DO jk = 2, levels
-          ! division by dz**2 is omitted in this calculation of velocity shear: shear = (d_vn)**2
-          vert_velocity_shear = loc_eps + &
-            & SUM((ocean_state%p_diag%p_vn(jc,jk-1,jb)%x - ocean_state%p_diag%p_vn(jc,jk,jb)%x)**2)
-          ! d_rho/dz - full density gradient necessary for wind mixing, stability formula, mixed layer depth calculation
-          vert_density_grad(jc,jk,jb) = (rho_down(jk) - rho_up(jk-1)) *  &
-            & patch_3d%p_patch_1d(1)%inv_prism_center_dist_c(jc,jk,jb)
-          ! Ri = g/OceanReferenceDensity * dz * d_rho/(d_vn)**2
-          richardson_no(jc,jk,jb) = MAX(patch_3d%p_patch_1d(1)%prism_center_dist_c(jc,jk,jb) * grav_rho * &
-            &                           (rho_down(jk) - rho_up(jk-1)) / vert_velocity_shear, 0.0_wp)
-        END DO ! levels
-
-        IF (use_wind_mixing) THEN
-
-          ! wind-mixing at surface, eq. (15) of Marsland et al., 2003
-
-          ! reduced wind-mixing under sea ice, following MPIOM
-          IF (use_reduced_mixing_under_ice) THEN
-            dv_wind(jc,1,jb) = wma_pv * (1.0_wp - concsum(jc,jb)) * fu10(jc,jb)**3
-          ELSE
-            dv_wind(jc,1,jb) = wma_pv * (1.0_wp - concsum(jc,jb))**2 * fu10(jc,jb)**3
-          ENDIF
-
-          ! exponential decay of wind-mixing, eq. (16) of Marsland et al., 2003
-          DO jk = 2, levels
-
-            decay_wind_depth   = EXP(-patch_3d%p_patch_1d(1)%del_zlev_m(jk-1)/z0_wind)
-
-            ! lambda_wind: default changed to 0.05, with 0.03 omip-r2b4 aborted
-            !   - in MPIOM it is 0.05, in Marsland et al. it was 0.03,
-            !   - for strong winds it might be necessary to increase it
-            wind_param         = lambda_wind * patch_3d%p_patch_1d(1)%inv_del_zlev_m(jk)
-
-            ! vertical interpolation of density gradient
-            !  - at mid-depth jk the density gradients at interfaces from above (jk) and below (jk+1) are used
-            !  - at bottom level the density gradient from below is zero, half density gradient is used
-            jk_max             = MIN(jk+1,levels)
-            vdgfac_bot(jk)     = 1.0_wp
-            vdgfac_bot(levels) = 0.0_wp
-            vdensgrad_inter  = 0.5_wp*(vert_density_grad(jc,jk,jb)+vdgfac_bot(jk)*vert_density_grad(jc,jk_max,jb))
-
-            dv_wind(jc,jk,jb) =  dv_wind(jc,jk-1,jb)*decay_wind_depth*wind_param / (wind_param + vdensgrad_inter)
-
-            ! cut unphysically negative wind induced mixing
-            dv_wind(jc,jk,jb) =  MAX(dv_wind(jc,jk,jb),0.0_wp)
-            ! cut overshoots more than convection maximum - must not be set to low values
-          ! IF (max_vert_diff_trac .GT. params_oce%a_tracer_v_back(1)) &
-          !   &  dv_wind(jc,jk,jb) =  MIN(dv_wind(jc,jk,jb),0.0_wp)
-
-          END DO
-
-        END IF  ! use_wind_mixing
-
-      ENDDO !  block index
-
-      DO tracer_index = 1, no_tracer+nbgcadv
-        DO jc = start_index, end_index
-          levels = patch_3d%p_patch_1d(1)%dolic_c(jc,jb)
-
-          DO jk = 2, levels
-
-            ! calculate the richardson diffusion using the eddy diffusion relaxation term lambda_diff
-            !  - a_tracer_v is relaxed to the last pp-value to avoid relaxing to convection value max_vert_diff_trac
-
-              dv_old  = params_oce%a_tracer_v(jc,jk,jb,tracer_index)
-              dv_back = params_oce%a_tracer_v_back(tracer_index)
-              params_oce%a_tracer_v(jc,jk,jb,tracer_index) = &
-                &    onem1_lambda_d*MIN(dv_old, dv_rich + dv_wind(jc,jk,jb)) &
-                &  + lambda_diff*(dv_rich/((1.0_wp + crd*richardson_no(jc,jk,jb))**3) + dv_back + dv_wind(jc,jk,jb))
-
-
-         !  ! clalculate the richardson diffusion - old arithmetic
-         !  IF (use_pp_scheme) THEN
-         !    params_oce%a_tracer_v(jc,jk,jb,tracer_index) = &
-         !      & params_oce%a_tracer_v_back(tracer_index) + &
-         !      & dv_rich / ((1.0_wp + crd *                 &
-         !      & richardson_no(jc,jk,jb))**3)
-         !  ENDIF
-
-                ! #slo# ensure that pp is active for low values of max_vert_diff_trac
-                dv_old = params_oce%a_tracer_v(jc,jk,jb,tracer_index)
-                params_oce%a_tracer_v(jc,jk,jb,tracer_index) = MAX(  &
-                  ! #slo# Attention: convection_InstabilityThreshold<0 in old formulation - used with reverted sign
-                  &  max_vert_diff_trac * (-convection_InstabilityThreshold-vert_density_grad(jc,jk,jb)) /     &
-                  &                       (-convection_InstabilityThreshold+ABS(vert_density_grad(jc,jk,jb))), dv_old)
-
-          ENDDO ! levels
-        ENDDO !  block index
-      ENDDO ! tracer_index
-
-    END DO ! blocks
->>>>>>> 95e98969
 !ICON_OMP_END_DO
     
 
@@ -1900,26 +1063,6 @@
   END SUBROUTINE calc_characteristic_physical_numbers
   !-------------------------------------------------------------------------
 
-<<<<<<< HEAD
-=======
-    !---------DEBUG DIAGNOSTICS-------------------------------------------
-    idt_src=4  ! output print levels (1-5, fix)
-    CALL dbg_print('UpdPar: p_vn%x(1)    ',ocean_state%p_diag%p_vn%x(1),str_module,idt_src,in_subset=p_patch%cells%owned)
-  ! CALL dbg_print('UpdPar: p_vn%x(2)    ',ocean_state%p_diag%p_vn%x(2),str_module,idt_src,in_subset=p_patch%cells%owned)
-    CALL dbg_print('UpdPar: windMix Diff ',dv_wind                     ,str_module,idt_src,in_subset=p_patch%cells%owned)
-    CALL dbg_print('UpdPar: windMix Visc ',av_wind                     ,str_module,idt_src,in_subset=p_patch%edges%owned)
-    CALL dbg_print('UpdPar: VertDensGrad ',vert_density_grad           ,str_module,idt_src,in_subset=p_patch%cells%owned)
-    CALL dbg_print('UpdPar: Richardson No',richardson_no               ,str_module,idt_src,in_subset=p_patch%cells%owned)
-    CALL dbg_print('UpdPar: windsp. fu10 ',fu10                        ,str_module,idt_src,in_subset=p_patch%cells%owned)
-    idt_src=5  ! output print levels (1-5, fix)
-    DO tracer_index = 1, no_tracer+nbgcadv
-      CALL dbg_print('UpdPar FinalTracerMixing'  ,params_oce%a_tracer_v(:,:,:,tracer_index), str_module,idt_src, &
-        & in_subset=p_patch%cells%owned)
-    ENDDO
-    CALL dbg_print('UpdPar FinalVelocMixing'   ,params_oce%a_veloc_v     ,str_module,idt_src, &
-      & in_subset=p_patch%edges%owned)
-    !---------------------------------------------------------------------
->>>>>>> 95e98969
 
 !  !-------------------------------------------------------------------------
 !  !>
