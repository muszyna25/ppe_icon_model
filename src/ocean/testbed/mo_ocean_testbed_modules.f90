!>
!! Contains the main stepping method_name the 3-dim hydrostatic ocean model.
!!
!! @author Peter Korn, Stephan Lorenz, MPI
!!
!! @par Revision History
!!  Initial version by Stephan Lorenz (MPI-M), (2010-04).
!!   - renaming and adjustment of hydrostatic ocean model V1.0.3 to ocean domain and patch_oce
!!  Modification by Stephan Lorenz, MPI-M, 2010-10
!!   - new module mo_ocean_testbed_modules including updated reconstructions
!
!
!! @par Copyright and License
!!
!! This code is subject to the DWD and MPI-M-Software-License-Agreement in
!! its most recent form.
!! Please see the file LICENSE in the root of the source tree for this code.
!! Where software is supplied by third parties, it is indicated in the
!! headers of the routines.
!!
!!
MODULE mo_ocean_testbed_modules
  !-------------------------------------------------------------------------
  USE mo_kind,                   ONLY: wp
  USE mo_impl_constants,         ONLY: max_char_length
  USE mo_model_domain,           ONLY: t_patch, t_patch_3d,t_subset_range
  USE mo_grid_config,            ONLY: n_dom
  USE mo_ocean_nml,              ONLY: n_zlev, GMRedi_configuration, GMRedi_combined, Cartesian_Mixing, &
    & atmos_flux_analytical_type, no_tracer, surface_module, OceanReferenceDensity
  USE mo_sea_ice_nml,            ONLY: init_analytic_conc_param, t_heat_base
  USE mo_dynamics_config,        ONLY: nold, nnew
  USE mo_run_config,             ONLY: nsteps, dtime, output_mode, test_mode !, test_param
  USE mo_exception,              ONLY: message, message_text, finish
  USE mo_ext_data_types,         ONLY: t_external_data
  !USE mo_io_units,               ONLY: filename_max
  USE mo_timer,                  ONLY: timer_start, timer_stop, timer_total
  USE mo_ocean_ab_timestepping,  ONLY: &
!    solve_free_surface_eq_ab, &
!   & calc_vert_velocity,       &
    & update_time_indices
  USE mo_random_util,            ONLY: add_random_noise_global
  USE mo_ocean_types,            ONLY: t_hydro_ocean_state, t_operator_coeff, t_solvercoeff_singleprecision
  USE mo_hamocc_types,           ONLY: t_hamocc_state
<<<<<<< HEAD
  USE mo_io_restart,             ONLY: create_restart_file
  USE mo_io_restart_attributes,  ONLY: get_restart_attribute
=======
  USE mo_restart,                ONLY: t_RestartDescriptor, createRestartDescriptor, deleteRestartDescriptor
  USE mo_restart_attributes,     ONLY: t_RestartAttributeList, getAttributesForRestarting
>>>>>>> b687c520
  USE mo_io_config,              ONLY: n_checkpoints, write_last_restart
  USE mo_operator_ocean_coeff_3d,ONLY: t_operator_coeff! , update_diffusion_matrices
  USE mo_ocean_tracer,           ONLY: advect_ocean_tracers
  USE mo_ocean_bulk,             ONLY: update_surface_flux
  USE mo_ocean_surface,          ONLY: update_ocean_surface
  USE mo_ocean_surface_types,    ONLY: t_ocean_surface
  USE mo_sea_ice,                ONLY: salt_content_in_surface, energy_content_in_surface
  USE mo_sea_ice_types,          ONLY: t_sfc_flx, t_atmos_fluxes, t_atmos_for_ocean, &
    & t_sea_ice
  USE mo_physical_constants,     ONLY: rhoi, rhos, clw, alf, Tf
  USE mo_ocean_physics,          ONLY: t_ho_params
  USE mo_master_config,          ONLY: isRestart
  USE mo_ocean_GM_Redi,          ONLY: calc_neutralslope_coeff, calc_neutralslope_coeff_func_onColumn, &
  &                                    prepare_ocean_physics,calc_ocean_physics
  USE mo_ocean_diagnostics,      ONLY: calc_fast_oce_diagnostics, calc_psi
  USE mo_ocean_thermodyn,        ONLY: calc_potential_density, calculate_density
  USE mo_time_config,            ONLY: time_config
  USE mo_statistics
  USE mo_util_dbg_prnt,          ONLY: dbg_print
  USE mo_ocean_statistics
  USE mo_ocean_output
  USE mo_parallel_config,        ONLY: nproma
  USE mo_statistics
  USE mo_ocean_testbed_vertical_diffusion
  USE mo_ocean_math_operators
  USE mo_ocean_ab_timestepping
  USE mo_grid_subset,            ONLY: t_subset_range, get_index_range 
  USE mo_ocean_diffusion,        ONLY: tracer_diffusion_vertical_implicit,tracer_diffusion_horz
  USE mo_scalar_product,         ONLY: calc_scalar_product_veloc_3d
  USE mo_ocean_tracer_transport_horz, ONLY: diffuse_horz
  USE mo_hydro_ocean_run
  USE mo_ocean_physics

  USE mtime,                     ONLY: datetime, newDatetime, deallocateDatetime, datetimeToString, &
<<<<<<< HEAD
       &                               timedelta, newTimedelta, deallocateTimedelta, &
       &                               OPERATOR(+), ASSIGNMENT(=)
  USE mtime,                     ONLY: datetime, datetimeToString, deallocateDatetime,              &
=======
>>>>>>> b687c520
       &                               timedelta, newTimedelta, deallocateTimedelta,                &
       &                               MAX_DATETIME_STR_LEN, newDatetime,                           &
       &                               MAX_MTIME_ERROR_STR_LEN, no_error, mtime_strerror,           &
       &                               OPERATOR(-), OPERATOR(+), OPERATOR(>), OPERATOR(*),          &
       &                               ASSIGNMENT(=), OPERATOR(==), OPERATOR(>=), OPERATOR(/=),     &
       &                               event, eventGroup, newEvent,                                 &
       &                               addEventToEventGroup, isCurrentEventActive
  USE mo_event_manager,          ONLY: initEventManager, addEventGroup, getEventGroup, printEventGroup

  USE mo_hamocc_types,          ONLY: t_hamocc_state
  IMPLICIT NONE
  PRIVATE

  PUBLIC :: ocean_test_modules
  
  CHARACTER(len=12)           :: debug_string = 'testbedMod  '  ! Output of module for 1 line debug
  
  !-------------------------------------------------------------------------
CONTAINS

  !-------------------------------------------------------------------------
  !>
  SUBROUTINE ocean_test_modules( patch_3d, ocean_state,  external_data,  &
    & this_datetime, surface_fluxes, ocean_surface, physics_parameters,             &
    & oceans_atmosphere, oceans_atmosphere_fluxes, ocean_ice, operators_coefficients, &
    & solvercoeff_sp)

    TYPE(t_patch_3d ),TARGET, INTENT(inout)          :: patch_3d
    TYPE(t_hydro_ocean_state), TARGET, INTENT(inout) :: ocean_state(n_dom)
    TYPE(t_external_data), TARGET, INTENT(in)        :: external_data(n_dom)
    TYPE(datetime), POINTER                          :: this_datetime
    TYPE(t_sfc_flx)                                  :: surface_fluxes
    TYPE(t_ocean_surface)                            :: ocean_surface
    TYPE(t_ho_params)                                :: physics_parameters
    TYPE(t_atmos_for_ocean),  INTENT(inout)          :: oceans_atmosphere
    TYPE(t_atmos_fluxes ),    INTENT(inout)          :: oceans_atmosphere_fluxes
    TYPE(t_sea_ice),          INTENT(inout)          :: ocean_ice
    TYPE(t_operator_coeff),   INTENT(inout)          :: operators_coefficients
    TYPE(t_solvercoeff_singleprecision), INTENT(inout) :: solvercoeff_sp

    CHARACTER(LEN=*), PARAMETER ::  method_name = "ocean_test_modules"
    TYPE (t_hamocc_state)        :: hamocc_State

    SELECT CASE (test_mode)  !  1 - 99 test ocean modules
      CASE (1)
        CALL ocean_test_advection( patch_3d, ocean_state, &
          & this_datetime, surface_fluxes, physics_parameters,             &
          & ocean_ice,operators_coefficients)

      CASE (2)
        CALL test_tracer_diffusion_vertical_implicit( patch_3d, ocean_state, physics_parameters,  &
           & operators_coefficients)

      CASE (3)
        CALL test_velocity_diffusion_vert_implicit( patch_3d, ocean_state, physics_parameters,  &
           & operators_coefficients)

      CASE (4)
        CALL test_surface_flux( patch_3d, ocean_state,  &
          & this_datetime, surface_fluxes,             &
          & oceans_atmosphere, oceans_atmosphere_fluxes, ocean_ice, operators_coefficients)

      CASE (41)
        CALL test_surface_flux_slo( patch_3d, ocean_state,  &
          & this_datetime, surface_fluxes, ocean_surface,        &
          & oceans_atmosphere, oceans_atmosphere_fluxes, ocean_ice, operators_coefficients)

      CASE (5)
        CALL test_neutralcoeff( patch_3d, ocean_state)


      CASE (10)
        CALL ocean_test_GMRedi( patch_3d, ocean_state, &
          & this_datetime, surface_fluxes, physics_parameters,             &
          & ocean_ice,operators_coefficients)

      CASE (11) ! surface only processing to get quasi output fast
        CALL test_output( patch_3d, ocean_state,  &
          & this_datetime, surface_fluxes,             &
          & physics_parameters,                   &
          & oceans_atmosphere, oceans_atmosphere_fluxes, ocean_ice, hamocc_state,operators_coefficients)

      CASE (12) ! surface only processing to get quasi output fast
        CALL test_events( patch_3d, ocean_state,  &
          & external_data , &
          & this_datetime, &
          & surface_fluxes, &
          & ocean_surface,   &
          & physics_parameters, &
          & oceans_atmosphere, &
          & oceans_atmosphere_fluxes, &
          & ocean_ice, &
          & hamocc_state, &
          & operators_coefficients, &
          & solvercoeff_sp)

      CASE DEFAULT
        CALL finish(method_name, "Unknown test_mode")

    END SELECT



  END SUBROUTINE ocean_test_modules
  !-------------------------------------------------------------------------


  !-------------------------------------------------------------------------
  !>
  SUBROUTINE ocean_test_GMRedi( patch_3d, ocean_state, &
    & this_datetime, surface_fluxes, physics_parameters,             &
    & ocean_ice,operators_coefficients)
    
    TYPE(t_patch_3d ),TARGET, INTENT(inout)          :: patch_3d
    TYPE(t_hydro_ocean_state), TARGET, INTENT(inout) :: ocean_state(n_dom)
    TYPE(datetime), POINTER                          :: this_datetime
    TYPE(t_sfc_flx)                                  :: surface_fluxes
    TYPE (t_ho_params)                               :: physics_parameters
    TYPE (t_sea_ice),         INTENT(inout)          :: ocean_ice
    TYPE(t_operator_coeff),   INTENT(inout)          :: operators_coefficients
    
    ! local variables
    TYPE (t_hamocc_state)        :: hamocc_State
    INTEGER :: jstep, jg
    !LOGICAL                         :: l_outputtime
    CHARACTER(LEN=32)               :: datestring
    TYPE(t_patch), POINTER :: patch_2d
    INTEGER :: jstep0 ! start counter for time loop
    INTEGER :: tracer_index
    
    INTEGER :: jc,level,jb
    INTEGER :: start_cell_index, end_cell_index
    TYPE(t_subset_range), POINTER :: cells_in_domain, edges_in_domain
    REAL(wp) :: delta_t
    
    REAL(wp) :: z_diff_flux_h(nproma, n_zlev, patch_3d%p_patch_2d(1)%nblks_e)
    REAL(wp) :: div_diff_flux_horz(nproma,n_zlev, patch_3d%p_patch_2d(1)%alloc_cell_blocks)
    REAL(wp) :: div_diff_flx_vert(nproma, n_zlev,patch_3d%p_patch_2d(1)%alloc_cell_blocks)
    REAL(wp) :: trac_cart(nproma,n_zlev, patch_3d%p_patch_2d(1)%alloc_cell_blocks)
    REAL(wp) :: div_diff_flux_horz_cart(nproma,n_zlev, patch_3d%p_patch_2d(1)%alloc_cell_blocks)

    TYPE(timedelta), POINTER :: model_time_step => NULL()

    CHARACTER(LEN=max_char_length), PARAMETER :: &
      & method_name = 'mo_ocean_testbed_modules:ocean_test_advection'
    !------------------------------------------------------------------
    tracer_index=2!test is on salinity

    
    
    patch_2D      => patch_3d%p_patch_2d(1)
   
    cells_in_domain => patch_2D%cells%in_domain
    edges_in_domain => patch_2D%edges%in_domain
    delta_t = dtime

    z_diff_flux_h(1:nproma,1:n_zlev,1:patch_3d%p_patch_2d(1)%nblks_e)=0.0_wp
    div_diff_flux_horz(1:nproma,1:n_zlev,1:patch_2d%alloc_cell_blocks)=0.0_wp
    div_diff_flx_vert (1:nproma,1:n_zlev,1:patch_2d%alloc_cell_blocks)=0.0_wp 
    trac_cart(1:nproma,1:n_zlev, 1:patch_3d%p_patch_2d(1)%alloc_cell_blocks)=0.0_wp
    div_diff_flux_horz_cart(1:nproma,1:n_zlev, 1:patch_3d%p_patch_2d(1)%alloc_cell_blocks)=0.0_wp
    !---------------------------------------------------------------------   
    CALL datetimeToString(this_datetime, datestring)

    ! IF (ltimer) CALL timer_start(timer_total)
    CALL timer_start(timer_total)
        
    jstep0 = 0
    jg=1
    !------------------------------------------------------------------
    ! IF(.NOT.l_time_marching)THEN

      !IF(itestcase_oce==28)THEN
      DO jstep = (jstep0+1), (jstep0+nsteps)
      
        CALL datetimeToString(this_datetime, datestring)
        WRITE(message_text,'(a,i10,2a)') '  Begin of timestep =',jstep,'  datetime:  ', datestring
        CALL message (TRIM(method_name), message_text)
 
!          IF(jstep==1)THEN
!          ocean_state(jg)%p_diag%vn_time_weighted = ocean_state(jg)%p_prog(nold(1))%vn
!          ocean_state(jg)%p_prog(nnew(1))%vn = ocean_state(jg)%p_prog(nold(1))%vn
!          ocean_state(jg)%p_diag%w        =  0.0_wp!0.0833_wp!0.025_wp
!          ocean_state(jg)%p_diag%w(:,:,:) = -0.0833_wp!0.025_wp
!          ENDIF  
       CALL calc_scalar_product_veloc_3d( patch_3d,  &
        & ocean_state(n_dom)%p_prog(nold(1))%vn,     &
        & ocean_state(n_dom)%p_diag,                 &
        & operators_coefficients)
        
        IF(GMRedi_configuration/=Cartesian_Mixing)THEN    
          CALL prepare_ocean_physics(patch_3d, &
            & ocean_state(n_dom),    &
            & physics_parameters, &
            & operators_coefficients)
        ENDIF
        
!        DO tracer_index=1,2
        
          IF(GMRedi_configuration/=Cartesian_Mixing)THEN
        
            CALL calc_ocean_physics( patch_3d, &
                                   & ocean_state(n_dom),     &
                                   &  physics_parameters,    &
                                   &  operators_coefficients,&
                                   &  tracer_index)
            CALL div_oce_3d( ocean_state(n_dom)%p_diag%GMRedi_flux_horz(:,:,:,tracer_index),&
                     &   patch_3D, &
                     &   operators_coefficients%div_coeff, &
                     &   div_diff_flux_horz )
            !vertical div of GMRedi-flux
            CALL verticalDiv_scalar_onFullLevels( patch_3d, &
                                            & ocean_state(n_dom)%p_diag%GMRedi_flux_vert(:,:,:,tracer_index), &
                                            & div_diff_flx_vert)
                                   
         ELSE
          CALL tracer_diffusion_horz(patch_3D,&
                                   & ocean_state(n_dom)%p_prog(nold(1))%ocean_tracers(tracer_index)%concentration,&
                                   & ocean_state(n_dom), z_diff_flux_h, physics_parameters%k_tracer_h(:,:,:,tracer_index ))

            CALL div_oce_3d( z_diff_flux_h,&
                     &   patch_3D, &
                     &   operators_coefficients%div_coeff, &
                     &   div_diff_flux_horz_cart )
    
         ENDIF

         !cart
         DO jb = cells_in_domain%start_block, cells_in_domain%end_block
           CALL get_index_range(cells_in_domain, jb, start_cell_index, end_cell_index)
           DO jc = start_cell_index, end_cell_index

              DO level = 1, patch_3d%p_patch_1d(1)%dolic_c(jc,jb)
              ocean_state(n_dom)%p_prog(nnew(1))%ocean_tracers(tracer_index-1)%concentration(jc,level,jb) &
                & = ocean_state(n_dom)%p_prog(nold(1))%ocean_tracers(tracer_index-1)%concentration(jc,level,jb)-  &
                &  (delta_t /  patch_3D%p_patch_1D(1)%prism_thick_c(jc,level,jb))  &
                &    * ( - (div_diff_flux_horz_cart(jc,level,jb)))
! write(123,*)'details',level,  ocean_state(n_dom)%p_prog(nnew(1))%ocean_tracers(tracer_index)%concentration(jc,level,jb),&
! & ocean_state(n_dom)%p_prog(nold(1))%ocean_tracers(tracer_index)%concentration(jc,level,jb),&
! & div_diff_flux_horz(jc,level,jb)

           ENDDO
         END DO
       END DO


       !GM                               
       DO jb = cells_in_domain%start_block, cells_in_domain%end_block
         CALL get_index_range(cells_in_domain, jb, start_cell_index, end_cell_index)
         DO jc = start_cell_index, end_cell_index

           DO level = 1, patch_3d%p_patch_1d(1)%dolic_c(jc,jb)
             ocean_state(n_dom)%p_prog(nnew(1))%ocean_tracers(tracer_index)%concentration(jc,level,jb) &
                & = ocean_state(n_dom)%p_prog(nold(1))%ocean_tracers(tracer_index)%concentration(jc,level,jb)-  &
                &  (delta_t /  patch_3D%p_patch_1D(1)%prism_thick_c(jc,level,jb))  &
                &    * ( - (div_diff_flux_horz(jc,level,jb)-div_diff_flx_vert(jc,level,jb)))
!  write(123,*)'details',level,  ocean_state(n_dom)%p_prog(nnew(1))%ocean_tracers(tracer_index)%concentration(jc,level,jb),&
!  & ocean_state(n_dom)%p_prog(nold(1))%ocean_tracers(tracer_index)%concentration(jc,level,jb),&
!  & div_diff_flux_horz(jc,level,jb),div_diff_flx_vert(jc,level,jb),&
! &ocean_state(n_dom)%p_aux%slopes_squared(jc,level,jb),&
! &ocean_state(n_dom)%p_aux%taper_function_1(jc,level,jb),&
! &ocean_state(n_dom)%p_aux%taper_function_2(jc,level,jb)!,&

           ENDDO
         END DO
       END DO


      !cart    
      CALL tracer_diffusion_vertical_implicit(                         &
      & patch_3d,                                                      &
      & ocean_state(n_dom)%p_prog(nnew(1))%ocean_tracers(tracer_index-1),&
      & physics_parameters%a_tracer_v(:,:,:, tracer_index),            &
      & operators_coefficients)

          
      !GM    
      CALL tracer_diffusion_vertical_implicit(                         &
      & patch_3d,                                                      &
      & ocean_state(n_dom)%p_prog(nnew(1))%ocean_tracers(tracer_index),&
      & physics_parameters%a_tracer_v(:,:,:, tracer_index),            &
      & operators_coefficients)
      
      
      ocean_state(n_dom)%p_diag%rho=ocean_state(n_dom)%p_prog(nnew(1))%ocean_tracers(tracer_index-1)%concentration&
      &-ocean_state(n_dom)%p_prog(nnew(1))%ocean_tracers(tracer_index)%concentration
         
IF(tracer_index==2)THEN
DO level = 1, 5
write(0,*)'tracer:GM:Cart',&
& maxval( ocean_state(n_dom)%p_prog(nnew(1))%ocean_tracers(tracer_index)%concentration(:,level,:)),&
& minval( ocean_state(n_dom)%p_prog(nnew(1))%ocean_tracers(tracer_index)%concentration(:,level,:)),&
& maxval( ocean_state(n_dom)%p_prog(nnew(1))%ocean_tracers(tracer_index-1)%concentration(:,level,:)),&
& minval( ocean_state(n_dom)%p_prog(nnew(1))%ocean_tracers(tracer_index-1)%concentration(:,level,:)),&
& maxval( ocean_state(n_dom)%p_diag%rho(:,level,:)),&
& minval( ocean_state(n_dom)%p_diag%rho(:,level,:)),&
& maxval( div_diff_flux_horz(:,level,:)),&
& minval( div_diff_flux_horz(:,level,:))
END DO
ENDIF
      !END DO       

        ! One integration cycle finished on the lowest grid level (coarsest
        ! resolution). Set model time.

        model_time_step => newTimedelta('+', 0, 0, 0, 0, 0, NINT(dtime), 0)
        this_datetime = this_datetime + model_time_step
        CALL deallocateTimedelta(model_time_step)        
!        CALL add_time(dtime,0,0,0,this_datetime)
     
        ! update accumulated vars
        CALL update_ocean_statistics(ocean_state(1),     &
        & surface_fluxes,                                &
        & patch_2D%cells%owned,       &
        & patch_2D%edges%owned,       &
        & patch_2D%verts%owned,       &
        & n_zlev)
          
        CALL output_ocean( patch_3d, &
          & ocean_state,             &
          & this_datetime,                &
          & surface_fluxes,          &
          & ocean_ice,               &
          & hamocc_state,               &
          & jstep, jstep0)

        ! Shift time indices for the next loop
        ! this HAS to ge into the restart files, because the start with the following loop
        CALL update_time_indices(jg)
        ! update intermediate timestepping variables for the tracers
        ! velocity

      END DO
    ! ENDIF!(l_no_time_marching)THEN
    
    CALL timer_stop(timer_total)
    
  END SUBROUTINE ocean_test_GMRedi
  !-------------------------------------------------------------------------






  !-------------------------------------------------------------------------
  !>
  SUBROUTINE ocean_test_advection( patch_3d, ocean_state, &
    & this_datetime, surface_fluxes, physics_parameters,             &
    & ocean_ice,operators_coefficients)
    
    TYPE(t_patch_3d ),TARGET, INTENT(inout)          :: patch_3d
    TYPE(t_hydro_ocean_state), TARGET, INTENT(inout) :: ocean_state(n_dom)
    TYPE(datetime), POINTER                          :: this_datetime
    TYPE(t_sfc_flx)                                  :: surface_fluxes
    TYPE (t_ho_params)                               :: physics_parameters
    TYPE (t_sea_ice),         INTENT(inout)          :: ocean_ice
    TYPE(t_operator_coeff),   INTENT(inout)          :: operators_coefficients
    
    ! local variables
    TYPE (t_hamocc_state)        :: hamocc_State
    INTEGER :: jstep, jg
    !LOGICAL                         :: l_outputtime
    CHARACTER(LEN=32)               :: datestring
    TYPE(t_patch), POINTER :: patch_2d
    INTEGER :: jstep0 ! start counter for time loop

    TYPE(timedelta), POINTER :: model_time_step => NULL()
    
    !CHARACTER(LEN=filename_max)  :: outputfile, gridfile
    CHARACTER(LEN=max_char_length), PARAMETER :: &
      & method_name = 'mo_ocean_testbed_modules:ocean_test_advection'
    !------------------------------------------------------------------
    
    patch_2D      => patch_3d%p_patch_2d(1)
    CALL datetimeToString(this_datetime, datestring)

    ! IF (ltimer) CALL timer_start(timer_total)
    CALL timer_start(timer_total)

    jstep0 = 0
    !------------------------------------------------------------------
    ! IF(.NOT.l_time_marching)THEN

      !IF(itestcase_oce==28)THEN
      DO jstep = (jstep0+1), (jstep0+nsteps)
      
        CALL datetimeToString(this_datetime, datestring)
        WRITE(message_text,'(a,i10,2a)') '  Begin of timestep =',jstep,'  datetime:  ', datestring
        CALL message (TRIM(method_name), message_text)
 
!          IF(jstep==1)THEN
!          ocean_state(jg)%p_diag%vn_time_weighted = ocean_state(jg)%p_prog(nold(1))%vn
!          ocean_state(jg)%p_prog(nnew(1))%vn = ocean_state(jg)%p_prog(nold(1))%vn
!          ocean_state(jg)%p_diag%w        =  0.0_wp!0.0833_wp!0.025_wp
!          ocean_state(jg)%p_diag%w(:,:,:) = -0.0833_wp!0.025_wp
!          ENDIF

        !CALL calc_vert_velocity(patch_3d, ocean_state(jg),operators_coefficients)
        CALL advect_ocean_tracers( patch_3d, ocean_state(jg),  &
          & physics_parameters,surface_fluxes,&
          & operators_coefficients,&
          & jstep)
        ! One integration cycle finished on the lowest grid level (coarsest
        ! resolution). Set model time.
        model_time_step => newTimedelta('+', 0, 0, 0, 0, 0, NINT(dtime), 0)
        this_datetime = this_datetime + model_time_step
        CALL deallocateTimedelta(model_time_step) 
!        CALL add_time(dtime,0,0,0,this_datetime)
      
        ! update accumulated vars
        CALL update_ocean_statistics(ocean_state(1),&
        & surface_fluxes,                                &
        & patch_2D%cells%owned,       &
        & patch_2D%edges%owned,       &
        & patch_2D%verts%owned,       &
        & n_zlev)
          
        CALL output_ocean( patch_3d, &
          & ocean_state,             &
          & this_datetime,                &
          & surface_fluxes,          &
          & ocean_ice,               &
          & hamocc_state,               &
          & jstep, jstep0)

        ! Shift time indices for the next loop
        ! this HAS to ge into the restart files, because the start with the following loop
        CALL update_time_indices(jg)
        ! update intermediate timestepping variables for the tracers
        ! velocity
        ocean_state(jg)%p_aux%g_nm1 = ocean_state(jg)%p_aux%g_n
        ocean_state(jg)%p_aux%g_n   = 0.0_wp

      END DO
    ! ENDIF!(l_no_time_marching)THEN
    
    CALL timer_stop(timer_total)
    
  END SUBROUTINE ocean_test_advection
  !-------------------------------------------------------------------------

  !-------------------------------------------------------------------------
  !> surface only call, regular output, restart, checkpoints
  SUBROUTINE test_output( patch_3d, p_os,           &
    & this_datetime, surface_fluxes, physics_parameters, &
    & p_as, atmos_fluxes, p_ice, hamocc_state,operators_coefficients)
    
    TYPE(t_patch_3d ),TARGET, INTENT(inout)          :: patch_3d
    TYPE(t_hydro_ocean_state), TARGET, INTENT(inout) :: p_os(n_dom)
    TYPE(datetime), POINTER                          :: this_datetime
    TYPE(t_sfc_flx)                                  :: surface_fluxes
    TYPE (t_ho_params)                               :: physics_parameters
    TYPE(t_atmos_for_ocean),  INTENT(inout)          :: p_as
    TYPE(t_atmos_fluxes ),    INTENT(inout)          :: atmos_fluxes
    TYPE(t_sea_ice),          INTENT(inout)          :: p_ice
    TYPE(t_hamocc_state),          INTENT(inout)      ::hamocc_state
    TYPE(t_operator_coeff),   INTENT(inout)          :: operators_coefficients
    
    ! local variables
    INTEGER                       :: jstep
    INTEGER                       :: block, cell, cellStart,cellEnd
    TYPE(t_subset_range), POINTER :: subset
    !INTEGER                      :: ocean_statistics
    !LOGICAL                      :: l_outputtime
    CHARACTER(LEN=32)             :: datestring
    TYPE(t_patch), POINTER        :: patch_2d
    INTEGER                       :: jstep0,levels
    REAL(wp)                      :: delta_z
    LOGICAL                       :: lwrite_restart
<<<<<<< HEAD

    TYPE(timedelta), POINTER :: model_time_step => NULL()
    
    CHARACTER(LEN=max_char_length), PARAMETER :: &
      & method_name = 'mo_ocean_testbed_modules:test_output'
=======

    TYPE(timedelta), POINTER :: model_time_step => NULL()
    
    CLASS(t_RestartDescriptor), POINTER :: restartDescriptor
    CHARACTER(LEN=max_char_length), PARAMETER :: method_name = 'mo_ocean_testbed_modules:test_output'

>>>>>>> b687c520
    TYPE(datetime), POINTER                      :: current_date
    !------------------------------------------------------------------
    patch_2D      => patch_3d%p_patch_2d(1)

    levels = 40
    ! IF (ltimer) CALL timer_start(timer_total)
    CALL timer_start(timer_total)

    CALL datetimeToString(this_datetime, datestring)

    jstep0                                                               = 0
    !------------------------------------------------------------------
    ! write initial
    ! this is done 
      IF (output_mode%l_nml) THEN
        CALL write_initial_ocean_timestep(patch_3D,p_os(n_dom),surface_fluxes,p_ice,hamocc_state, operators_coefficients)
      ENDIF



    ! timeloop
    DO jstep = (jstep0+1), (jstep0+nsteps)
      CALL datetimeToString(this_datetime, datestring)
      WRITE(message_text,'(a,i10,2a)') '  Begin of timestep =',jstep,'  datetime:  ', datestring
      CALL message (TRIM(method_name), message_text)

      ! Set model time.
        model_time_step => newTimedelta('+', 0, 0, 0, 0, 0, NINT(dtime), 0)
        this_datetime = this_datetime + model_time_step
        CALL deallocateTimedelta(model_time_step) 
!      CALL add_time(dtime,0,0,0,this_datetime)


      !------------------------------------------------------------------------
      ! call surface model
      CALL update_surface_flux(patch_3D, p_os(n_dom), p_as, p_ice, atmos_fluxes, surface_fluxes, jstep, this_datetime, &
        &  operators_coefficients)

      !------------------------------------------------------------------------
      ! output: TODO not working for 3d prognostics

      ! add values to output field

      p_os(n_dom)%p_prog(nnew(1))%tracer = p_os(n_dom)%p_prog(nold(1))%tracer
      p_os(n_dom)%p_prog(nnew(1))%h      = p_os(n_dom)%p_prog(nold(1))%h
      p_os(n_dom)%p_diag%t               = p_os(n_dom)%p_prog(nold(1))%tracer(:,:,:,1)
      p_os(n_dom)%p_diag%s               = p_os(n_dom)%p_prog(nold(1))%tracer(:,:,:,2)
      p_os(n_dom)%p_diag%h               = p_os(n_dom)%p_prog(nold(1))%h
      ! add noise {{{     
      CALL add_random_noise_global(in_subset=patch_2D%cells%all, &
        &  in_var=p_os(n_dom)%p_acc%tracer(:,:,:,1), &
        & start_level=1,end_level=levels,noise_scale=10.0_wp,debug=.FALSE.)
      CALL add_random_noise_global(in_subset=patch_2D%cells%all, &
        &  in_var=p_os(n_dom)%p_acc%tracer(:,:,:,2), &
        & start_level=1,end_level=levels,noise_scale=10.0_wp,debug=.FALSE.)
      CALL add_random_noise_global(in_subset=patch_2D%cells%all, &
        &  in_var=p_os(n_dom)%p_acc%u(:,:,:), &
        & start_level=1,end_level=levels,noise_scale=10.0_wp,debug=.FALSE.)
      CALL add_random_noise_global(in_subset=patch_2D%cells%all, &
        &  in_var=p_os(n_dom)%p_acc%v(:,:,:), &
        & start_level=1,end_level=levels,noise_scale=10.0_wp,debug=.FALSE.)
      CALL add_random_noise_global(in_subset=patch_2D%cells%all, &
        &  in_var=p_os(n_dom)%p_acc%w(:,:,:), &
        & start_level=1,end_level=levels,noise_scale=10.0_wp,debug=.FALSE.)
                                                                                                
      IF (no_tracer>=1) THEN
        CALL calc_potential_density( patch_3d,                            &
          & p_os(n_dom)%p_prog(nold(1))%tracer,                       &
          & p_os(n_dom)%p_diag%rhopot )
          
        ! calculate diagnostic barotropic stream function
        CALL calc_psi (patch_3d, p_os(n_dom)%p_diag%u(:,:,:),         &
          & patch_3D%p_patch_1d(1)%prism_thick_c(:,:,:),                  &
          & p_os(n_dom)%p_diag%u_vint, this_datetime)
        CALL dbg_print('calc_psi: u_vint' ,p_os(n_dom)%p_diag%u_vint, debug_string, 3, in_subset=patch_2d%cells%owned)
      END IF
      ! update accumulated vars
      CALL update_ocean_statistics(p_os(1),&
        & surface_fluxes, &
        & patch_2d%cells%owned,&
        & patch_2d%edges%owned,&
        & patch_2d%verts%owned,&
        & n_zlev,p_phys_param=physics_parameters)
      CALL calc_fast_oce_diagnostics( patch_2d,      &
        & patch_3d%p_patch_1d(1)%dolic_c, &
        & patch_3d%p_patch_1d(1)%prism_thick_c, &
        & patch_3d%p_patch_1d(1)%zlev_m, &
        & p_os(n_dom)%p_diag)
      ! }}}
      CALL output_ocean( patch_3D,   &
        &                p_os(n_dom),&
        &                this_datetime,   &
        &                surface_fluxes,  &
        &                p_ice,      &
        &                hamocc_state,      &
        &                jstep, jstep0)

      CALL update_time_indices(n_dom)
      ! write a restart or checkpoint file
      lwrite_restart = (nsteps == INT(time_config%dt_restart/dtime))
      IF (MOD(jstep,n_checkpoints())==0 .OR. ((jstep==(jstep0+nsteps)) .AND. lwrite_restart)) THEN
<<<<<<< HEAD
#ifdef _MTIME_DEBUG
        ! *** TO BE DEFINED: current_date ***
        current_date => newDatetime("1970-01-01T00:00:00")
#endif
        CALL create_restart_file( patch = patch_2d,       &
          & current_date=this_datetime,      &
          & jstep=jstep,            &
          & model_type="oce",       &
          & opt_nice_class=1,       &
          & ocean_zlevels=n_zlev,                                         &
          & ocean_zheight_cellmiddle = patch_3d%p_patch_1d(1)%zlev_m(:),  &
          & ocean_zheight_cellinterfaces = patch_3d%p_patch_1d(1)%zlev_i(:))
#ifdef _MTIME_DEBUG
        CALL deallocateDatetime(current_date)
#endif
      END IF

=======

          CALL restartDescriptor%updatePatch(patch_2d, &
                                            &opt_nice_class=1, &
                                            &opt_ocean_zlevels=n_zlev, &
                                            &opt_ocean_zheight_cellmiddle = patch_3d%p_patch_1d(1)%zlev_m(:), &
                                            &opt_ocean_zheight_cellinterfaces = patch_3d%p_patch_1d(1)%zlev_i(:))
          CALL restartDescriptor%writeRestart(this_datetime, jstep)

        END IF
>>>>>>> b687c520
    END DO
    
    CALL timer_stop(timer_total)
  END SUBROUTINE test_output

  SUBROUTINE test_events( patch_3d, ocean_state, p_ext_data,  &
    & this_datetime, surface_fluxes, p_sfc, p_phys_param, &
    & p_as, p_atm_f, sea_ice, &
    & hamocc_state,operators_coefficients,solvercoeff_sp)
    
    TYPE(t_patch_3d ),TARGET, INTENT(inout)          :: patch_3d
    TYPE(t_hydro_ocean_state), TARGET, INTENT(inout) :: ocean_state(n_dom)
    TYPE(t_external_data), TARGET, INTENT(in)        :: p_ext_data(n_dom)
    TYPE(datetime), POINTER                          :: this_datetime
    TYPE(t_sfc_flx)                                  :: surface_fluxes
    TYPE(t_ocean_surface)                            :: p_sfc
    TYPE(t_ho_params)                                :: p_phys_param
    TYPE(t_atmos_for_ocean),  INTENT(inout)          :: p_as
    TYPE(t_atmos_fluxes ),    INTENT(inout)          :: p_atm_f
    TYPE(t_sea_ice),          INTENT(inout)          :: sea_ice
    TYPE(t_hamocc_state),     INTENT(inout)          :: hamocc_state
    TYPE(t_operator_coeff),   INTENT(inout)          :: operators_coefficients
    TYPE(t_solvercoeff_singleprecision), INTENT(inout) :: solvercoeff_sp
    
    ! local variables
    INTEGER :: jstep, jg, return_status
    !LOGICAL                         :: l_outputtime
    CHARACTER(LEN=32)               :: datestring
    TYPE(t_patch), POINTER :: patch_2d
    INTEGER :: jstep0 ! start counter for time loop
    REAL(wp) :: mean_height, old_mean_height
    REAL(wp) :: verticalMeanFlux(n_zlev+1)
    INTEGER :: level
    !CHARACTER(LEN=filename_max)  :: outputfile, gridfile
    CHARACTER(LEN=max_char_length), PARAMETER :: &
      & routine = 'mo_ocean_testbed_modules:test_output'

    TYPE(eventGroup), POINTER           :: checkpointEventGroup => NULL()
    TYPE(timedelta), POINTER            :: model_time_step => NULL()
    TYPE(datetime), POINTER             :: mtime_current   => NULL()
    TYPE(datetime), POINTER             :: eventRefDate    => NULL(), eventStartDate  => NULL(), eventEndDate    => NULL()
    TYPE(timedelta), POINTER            :: eventInterval   => NULL()
    TYPE(event), POINTER                :: checkpointEvent => NULL()
    TYPE(event), POINTER                :: restartEvent    => NULL()
    
    INTEGER                             :: checkpointEvents, ierr
    LOGICAL                             :: lwrite_checkpoint, lret

    CHARACTER(LEN=MAX_DATETIME_STR_LEN)   :: dstring
    CHARACTER(len=MAX_MTIME_ERROR_STR_LEN):: errstring
    
    TYPE(datetime), POINTER               :: current_date
    !------------------------------------------------------------------
    patch_2D      => patch_3d%p_patch_2d(1)

    IF (n_dom > 1 ) THEN
      CALL finish(TRIM(routine), ' N_DOM > 1 is not allowed')
    END IF
    jg = n_dom

    jstep0 = 0
    IF (isRestart()) THEN
      ! get start counter for time loop from restart file:
      CALL get_restart_attribute("jstep", jstep0)
    END IF
    IF (isRestart() .AND. mod(nold(jg),2) /=1 ) THEN
      ! swap the g_n and g_nm1
      CALL update_time_g_n(ocean_state(jg))
    ENDIF

    ! set events, group and the events

    CALL message('','')

    eventRefDate   => time_config%tc_exp_refdate
    eventStartDate => time_config%tc_exp_startdate
    eventEndDate   => time_config%tc_exp_stopdate

    ! use start/end setup from the restart
    IF (isRestart()) THEN
      eventRefDate   => time_config%tc_startdate
      eventStartDate => time_config%tc_startdate
      eventEndDate   => time_config%tc_stopdate
    ENDIF


    ! create an event manager, ie. a collection of different events
    CALL initEventManager(time_config%tc_exp_refdate)

    ! --- create an event group for checkpointing and restart
    checkpointEvents =  addEventGroup('checkpointEventGroup')
    checkpointEventGroup => getEventGroup(checkpointEvents)
    
    ! --- --- create checkpointing event
    eventInterval  => time_config%tc_dt_checkpoint
    checkpointEvent => newEvent('checkpoint', eventRefDate, eventStartDate, eventEndDate, eventInterval, errno=ierr)
    IF (ierr /= no_Error) THEN
       CALL mtime_strerror(ierr, errstring)
       CALL finish('perform_ho_timeloop', errstring)
    ENDIF
    lret = addEventToEventGroup(checkpointEvent, checkpointEventGroup)

    ! --- --- create restart event, ie. checkpoint + model stop
    eventInterval  => time_config%tc_dt_restart
    restartEvent => newEvent('restart', eventRefDate, eventStartDate, eventEndDate, eventInterval, errno=ierr)
    IF (ierr /= no_Error) THEN
       CALL mtime_strerror(ierr, errstring)
       CALL finish('perform_ho_timeloop', errstring)
    ENDIF
    lret = addEventToEventGroup(restartEvent, checkpointEventGroup)

    CALL printEventGroup(checkpointEvents)

    ! set time loop properties
    model_time_step => time_config%tc_dt_model

    mtime_current => this_datetime
    
    CALL message('','')
    CALL datetimeToString(mtime_current, dstring)
    WRITE(message_text,'(a,a)') 'Start date of this run: ', dstring
    CALL message('',message_text)
    CALL datetimeToString(time_config%tc_stopdate, dstring)
    WRITE(message_text,'(a,a)') 'Stop date of this run:  ', dstring
    CALL message('',message_text)
    CALL message('','')


    !------------------------------------------------------------------
    ! call the dynamical core: start the time loop
    !------------------------------------------------------------------
    CALL timer_start(timer_total)

    jstep = jstep0
    TIME_LOOP: DO 

      ! update model date and time mtime based
      mtime_current = mtime_current + model_time_step
      jstep = jstep + 1
      IF (mtime_current > time_config%tc_stopdate) then
#ifdef _MTIME_DEBUG
        ! consistency check: compare step counter to expected end step
        if (jstep /= (jstep0+nsteps)) then
           call finish(routine, 'Step counter does not match expected end step: '//int2string(jstep,'(i0)')&
               &//' /= '//int2string((jstep0+nsteps),'(i0)'))
        end if
#endif
        ! leave time loop
        EXIT TIME_LOOP
      END IF

      CALL datetimeToString(mtime_current, datestring)
      WRITE(message_text,'(a,i10,2a)') '  Begin of timestep =',jstep,'  datetime:  ', datestring
      CALL message (TRIM(routine), message_text)
            
      if (jstep == jstep0 ) &
        & CALL update_height_depdendent_variables( patch_3d, ocean_state(jg), p_ext_data(jg), operators_coefficients, &
        & solvercoeff_sp)
      
      if ( jstep == jstep0 ) CALL calc_scalar_product_veloc_3d( patch_3d,  &
        & ocean_state(jg)%p_prog(nold(1))%vn,         &
        & ocean_state(jg)%p_diag,                     &
        & operators_coefficients)
      
      !In case of a time-varying forcing:
      ! update_surface_flux or update_ocean_surface has changed p_prog(nold(1))%h, SST and SSS
      if (jstep == jstep0 ) then
        IF (surface_module == 1) THEN
          CALL update_surface_flux( patch_3d, ocean_state(jg), p_as, sea_ice, p_atm_f, surface_fluxes, &
            & jstep, mtime_current, operators_coefficients)
        ELSEIF (surface_module == 2) THEN
          CALL update_ocean_surface( patch_3d, ocean_state(jg), p_as, sea_ice, p_atm_f, surface_fluxes, p_sfc, &
            & jstep, mtime_current, operators_coefficients)
        ENDIF
      endif

    
      if (jstep == jstep0 ) then
        CALL update_height_depdendent_variables( patch_3d, ocean_state(jg), p_ext_data(jg), operators_coefficients, &
          & solvercoeff_sp)
      endif

      !---------------------------------------------------------------------

      if (jstep == jstep0 ) &
        & CALL update_ho_params(patch_3d, ocean_state(jg), p_as%fu10, sea_ice%concsum, p_phys_param, operators_coefficients)

      !------------------------------------------------------------------------
      ! solve for new free surface
      !CALL solve_free_surface_eq_ab (patch_3d, ocean_state(jg), p_ext_data(jg), &
      !  & surface_fluxes, p_phys_param, jstep, operators_coefficients, solvercoeff_sp, return_status)!, p_int(jg))
      !IF (return_status /= 0) THEN
      ! CALL output_ocean(              &
      !   & patch_3d=patch_3d,          &
      !   & ocean_state=ocean_state,    &
      !   & this_datetime=mtime_current, &
      !   & surface_fluxes=surface_fluxes, &
      !   & sea_ice=sea_ice,            &
      !   & hamocc=hamocc_state,        &
      !   & jstep=jstep, jstep0=jstep0, &
      !   & force_output=.true.)
      !  CALL finish(TRIM(routine), 'solve_free_surface_eq_ab  returned error')
      !ENDIF
      

      !------------------------------------------------------------------------
      ! Step 4: calculate final normal velocity from predicted horizontal
      ! velocity vn_pred and updated surface height
      !CALL calc_normal_velocity_ab(patch_3d, ocean_state(jg),&
      ! & operators_coefficients, solvercoeff_sp,  p_ext_data(jg), p_phys_param)

      !------------------------------------------------------------------------
      ! Step 5: calculate vertical velocity from continuity equation under
      ! incompressiblity condition in the non-shallow-water case
      !CALL calc_vert_velocity( patch_3d, ocean_state(jg),operators_coefficients)
      !------------------------------------------------------------------------

      !------------------------------------------------------------------------
      ! Step 6: transport tracers and diffuse them
      !IF (no_tracer>=1) THEN
      !  CALL advect_ocean_tracers( patch_3d, ocean_state(jg), p_phys_param,&
      !    & surface_fluxes,&
      !    & operators_coefficients,&
      !    & jstep)
      !ENDIF

      ! perform accumulation for special variables

      ! update accumulated vars

      CALL output_ocean( patch_3d, ocean_state, &
        &                mtime_current,              &
        &                surface_fluxes,             &
        &                sea_ice,                 &
        &                hamocc_state,            &
        &                jstep, jstep0)
      
  
      ! Shift time indices for the next loop
      ! this HAS to ge into the restart files, because the start with the following loop
      CALL update_time_indices(jg)
  
      ! update intermediate timestepping variables for the tracers
      CALL update_time_g_n(ocean_state(jg))

!       CALL message('','')
      ! trigger creation of a restart file ...
      lwrite_checkpoint = .FALSE.      
      IF ( &
           !   ... CASE A: if normal checkpoint cycle has been reached ...
           &       isCurrentEventActive(checkpointEvent, mtime_current)               &
           !          or restart cycle has been reached, i.e. checkpoint+model stop
           & .OR.  isCurrentEventActive(restartEvent, mtime_current)) THEN
        lwrite_checkpoint = .TRUE.
      ENDIF

      ! if this is the first timestep (it cannot occur), or output is disabled, do not write the restart
      IF ( (time_config%tc_startdate == mtime_current) .OR. output_mode%l_none ) THEN
        lwrite_checkpoint = .FALSE.
      ENDIF

!       CALL message('','')
      
      ! write a restart or checkpoint file
!      IF (MOD(jstep,n_checkpoints())==0) THEN
      IF (lwrite_checkpoint) THEN
        CALL create_restart_file( patch = patch_2d,       &
             & current_date=mtime_current, &
             & jstep=jstep,            &
             & model_type="oce",       &
             & opt_nice_class=1,       &
             & ocean_zlevels=n_zlev,                                         &
             & ocean_zheight_cellmiddle = patch_3d%p_patch_1d(1)%zlev_m(:),  &
             & ocean_zheight_cellinterfaces = patch_3d%p_patch_1d(1)%zlev_i(:))
      END IF


    ENDDO time_loop
    
    IF (write_last_restart .and. .not. lwrite_checkpoint) &
        & CALL create_restart_file( patch = patch_2d,       &
        & current_date=mtime_current, &
        & jstep=jstep-1,          &
        & model_type="oce",       &
        & opt_nice_class=1,       &
        & ocean_zlevels=n_zlev,                                         &
        & ocean_zheight_cellmiddle = patch_3d%p_patch_1d(1)%zlev_m(:),  &
        & ocean_zheight_cellinterfaces = patch_3d%p_patch_1d(1)%zlev_i(:))
  
    CALL timer_stop(timer_total)
  END SUBROUTINE test_events

  SUBROUTINE test_events( patch_3d, ocean_state, p_ext_data,  &
    & this_datetime, surface_fluxes, p_sfc, p_phys_param, &
    & p_as, p_atm_f, sea_ice, &
    & hamocc_state,operators_coefficients,solvercoeff_sp)
    
    TYPE(t_patch_3d ),TARGET, INTENT(inout)          :: patch_3d
    TYPE(t_hydro_ocean_state), TARGET, INTENT(inout) :: ocean_state(n_dom)
    TYPE(t_external_data), TARGET, INTENT(in)        :: p_ext_data(n_dom)
    TYPE(datetime), POINTER                          :: this_datetime
    TYPE(t_sfc_flx)                                  :: surface_fluxes
    TYPE(t_ocean_surface)                            :: p_sfc
    TYPE(t_ho_params)                                :: p_phys_param
    TYPE(t_atmos_for_ocean),  INTENT(inout)          :: p_as
    TYPE(t_atmos_fluxes ),    INTENT(inout)          :: p_atm_f
    TYPE(t_sea_ice),          INTENT(inout)          :: sea_ice
    TYPE(t_hamocc_state),     INTENT(inout)          :: hamocc_state
    TYPE(t_operator_coeff),   INTENT(inout)          :: operators_coefficients
    TYPE(t_solvercoeff_singleprecision), INTENT(inout) :: solvercoeff_sp
    
    ! local variables
    INTEGER :: jstep, jg, return_status
    !LOGICAL                         :: l_outputtime
    CHARACTER(LEN=32)               :: datestring
    TYPE(t_patch), POINTER :: patch_2d
    INTEGER :: jstep0 ! start counter for time loop
    REAL(wp) :: mean_height, old_mean_height
    REAL(wp) :: verticalMeanFlux(n_zlev+1)
    INTEGER :: level
    !CHARACTER(LEN=filename_max)  :: outputfile, gridfile
    CHARACTER(LEN=max_char_length), PARAMETER :: &
      & routine = 'mo_ocean_testbed_modules:test_output'

    TYPE(eventGroup), POINTER           :: checkpointEventGroup => NULL()
    TYPE(timedelta), POINTER            :: model_time_step => NULL()
    TYPE(datetime), POINTER             :: mtime_current   => NULL()
    TYPE(datetime), POINTER             :: eventRefDate    => NULL(), eventStartDate  => NULL(), eventEndDate    => NULL()
    TYPE(timedelta), POINTER            :: eventInterval   => NULL()
    TYPE(event), POINTER                :: checkpointEvent => NULL()
    TYPE(event), POINTER                :: restartEvent    => NULL()
    
    INTEGER                             :: checkpointEvents, ierr
    LOGICAL                             :: lwrite_checkpoint, lret

    CHARACTER(LEN=MAX_DATETIME_STR_LEN)   :: dstring
    CHARACTER(len=MAX_MTIME_ERROR_STR_LEN):: errstring

    CLASS(t_RestartDescriptor), POINTER :: restartDescriptor
    TYPE(t_RestartAttributeList), POINTER :: restartAttributes
    TYPE(datetime), POINTER               :: current_date
    !------------------------------------------------------------------
    patch_2D      => patch_3d%p_patch_2d(1)

    IF (n_dom > 1 ) THEN
      CALL finish(TRIM(routine), ' N_DOM > 1 is not allowed')
    END IF
    jg = n_dom

    jstep0 = 0
    restartAttributes => getAttributesForRestarting()
    IF (ASSOCIATED(restartAttributes)) THEN
      ! get start counter for time loop from restart file:
      jstep0 = restartAttributes%getInteger("jstep")
    END IF
    IF (isRestart() .AND. mod(nold(jg),2) /=1 ) THEN
      ! swap the g_n and g_nm1
      CALL update_time_g_n(ocean_state(jg))
    ENDIF

    ! set events, group and the events

    CALL message('','')

    eventRefDate   => time_config%tc_exp_refdate
    eventStartDate => time_config%tc_exp_startdate
    eventEndDate   => time_config%tc_exp_stopdate

    ! use start/end setup from the restart
    IF (isRestart()) THEN
      eventRefDate   => time_config%tc_startdate
      eventStartDate => time_config%tc_startdate
      eventEndDate   => time_config%tc_stopdate
    ENDIF


    ! create an event manager, ie. a collection of different events
    CALL initEventManager(time_config%tc_exp_refdate)

    ! --- create an event group for checkpointing and restart
    checkpointEvents =  addEventGroup('checkpointEventGroup')
    checkpointEventGroup => getEventGroup(checkpointEvents)
    
    ! --- --- create checkpointing event
    eventInterval  => time_config%tc_dt_checkpoint
    checkpointEvent => newEvent('checkpoint', eventRefDate, eventStartDate, eventEndDate, eventInterval, errno=ierr)
    IF (ierr /= no_Error) THEN
       CALL mtime_strerror(ierr, errstring)
       CALL finish('perform_ho_timeloop', errstring)
    ENDIF
    lret = addEventToEventGroup(checkpointEvent, checkpointEventGroup)

    ! --- --- create restart event, ie. checkpoint + model stop
    eventInterval  => time_config%tc_dt_restart
    restartEvent => newEvent('restart', eventRefDate, eventStartDate, eventEndDate, eventInterval, errno=ierr)
    IF (ierr /= no_Error) THEN
       CALL mtime_strerror(ierr, errstring)
       CALL finish('perform_ho_timeloop', errstring)
    ENDIF
    lret = addEventToEventGroup(restartEvent, checkpointEventGroup)

    CALL printEventGroup(checkpointEvents)

    ! set time loop properties
    model_time_step => time_config%tc_dt_model

    mtime_current => this_datetime
    
    CALL message('','')
    CALL datetimeToString(mtime_current, dstring)
    WRITE(message_text,'(a,a)') 'Start date of this run: ', dstring
    CALL message('',message_text)
    CALL datetimeToString(time_config%tc_stopdate, dstring)
    WRITE(message_text,'(a,a)') 'Stop date of this run:  ', dstring
    CALL message('',message_text)
    CALL message('','')


    !------------------------------------------------------------------
    ! call the dynamical core: start the time loop
    !------------------------------------------------------------------
    CALL timer_start(timer_total)

    restartDescriptor => createRestartDescriptor("oce")
    
    jstep = jstep0
    TIME_LOOP: DO 

      ! update model date and time mtime based
      mtime_current = mtime_current + model_time_step
      jstep = jstep + 1
      IF (mtime_current > time_config%tc_stopdate) then
#ifdef _MTIME_DEBUG
        ! consistency check: compare step counter to expected end step
        if (jstep /= (jstep0+nsteps)) then
           call finish(routine, 'Step counter does not match expected end step: '//int2string(jstep,'(i0)')&
               &//' /= '//int2string((jstep0+nsteps),'(i0)'))
        end if
#endif
        ! leave time loop
        EXIT TIME_LOOP
      END IF

      CALL datetimeToString(mtime_current, datestring)
      WRITE(message_text,'(a,i10,2a)') '  Begin of timestep =',jstep,'  datetime:  ', datestring
      CALL message (TRIM(routine), message_text)
            
      if (jstep == jstep0 ) &
        & CALL update_height_depdendent_variables( patch_3d, ocean_state(jg), p_ext_data(jg), operators_coefficients, &
        & solvercoeff_sp)
      
      if ( jstep == jstep0 ) CALL calc_scalar_product_veloc_3d( patch_3d,  &
        & ocean_state(jg)%p_prog(nold(1))%vn,         &
        & ocean_state(jg)%p_diag,                     &
        & operators_coefficients)
      
      !In case of a time-varying forcing:
      ! update_surface_flux or update_ocean_surface has changed p_prog(nold(1))%h, SST and SSS
      if (jstep == jstep0 ) then
        IF (surface_module == 1) THEN
          CALL update_surface_flux( patch_3d, ocean_state(jg), p_as, sea_ice, p_atm_f, surface_fluxes, &
            & jstep, mtime_current, operators_coefficients)
        ELSEIF (surface_module == 2) THEN
          CALL update_ocean_surface( patch_3d, ocean_state(jg), p_as, sea_ice, p_atm_f, surface_fluxes, p_sfc, &
            & jstep, mtime_current, operators_coefficients)
        ENDIF
      endif

    
      if (jstep == jstep0 ) then
        CALL update_height_depdendent_variables( patch_3d, ocean_state(jg), p_ext_data(jg), operators_coefficients, &
          & solvercoeff_sp)
      endif

      !---------------------------------------------------------------------

      if (jstep == jstep0 ) &
        & CALL update_ho_params(patch_3d, ocean_state(jg), p_as%fu10, sea_ice%concsum, p_phys_param, operators_coefficients)

      !------------------------------------------------------------------------
      ! solve for new free surface
      !CALL solve_free_surface_eq_ab (patch_3d, ocean_state(jg), p_ext_data(jg), &
      !  & surface_fluxes, p_phys_param, jstep, operators_coefficients, solvercoeff_sp, return_status)!, p_int(jg))
      !IF (return_status /= 0) THEN
      ! CALL output_ocean(              &
      !   & patch_3d=patch_3d,          &
      !   & ocean_state=ocean_state,    &
      !   & this_datetime=mtime_current, &
      !   & surface_fluxes=surface_fluxes, &
      !   & sea_ice=sea_ice,            &
      !   & hamocc=hamocc_state,        &
      !   & jstep=jstep, jstep0=jstep0, &
      !   & force_output=.true.)
      !  CALL finish(TRIM(routine), 'solve_free_surface_eq_ab  returned error')
      !ENDIF
      

      !------------------------------------------------------------------------
      ! Step 4: calculate final normal velocity from predicted horizontal
      ! velocity vn_pred and updated surface height
      !CALL calc_normal_velocity_ab(patch_3d, ocean_state(jg),&
      ! & operators_coefficients, solvercoeff_sp,  p_ext_data(jg), p_phys_param)

      !------------------------------------------------------------------------
      ! Step 5: calculate vertical velocity from continuity equation under
      ! incompressiblity condition in the non-shallow-water case
      !CALL calc_vert_velocity( patch_3d, ocean_state(jg),operators_coefficients)
      !------------------------------------------------------------------------

      !------------------------------------------------------------------------
      ! Step 6: transport tracers and diffuse them
      !IF (no_tracer>=1) THEN
      !  CALL advect_ocean_tracers( patch_3d, ocean_state(jg), p_phys_param,&
      !    & surface_fluxes,&
      !    & operators_coefficients,&
      !    & jstep)
      !ENDIF

      ! perform accumulation for special variables

      ! update accumulated vars

      CALL output_ocean( patch_3d, ocean_state, &
        &                mtime_current,              &
        &                surface_fluxes,             &
        &                sea_ice,                 &
        &                hamocc_state,            &
        &                jstep, jstep0)
      
  
      ! Shift time indices for the next loop
      ! this HAS to ge into the restart files, because the start with the following loop
      CALL update_time_indices(jg)
  
      ! update intermediate timestepping variables for the tracers
      CALL update_time_g_n(ocean_state(jg))

!       CALL message('','')
      ! trigger creation of a restart file ...
      lwrite_checkpoint = .FALSE.      
      IF ( &
           !   ... CASE A: if normal checkpoint cycle has been reached ...
           &       isCurrentEventActive(checkpointEvent, mtime_current)               &
           !          or restart cycle has been reached, i.e. checkpoint+model stop
           & .OR.  isCurrentEventActive(restartEvent, mtime_current)) THEN
        lwrite_checkpoint = .TRUE.
      ENDIF

      ! if this is the first timestep (it cannot occur), or output is disabled, do not write the restart
      IF ( (time_config%tc_startdate == mtime_current) .OR. output_mode%l_none ) THEN
        lwrite_checkpoint = .FALSE.
      ENDIF

!       CALL message('','')
      
      ! write a restart or checkpoint file
!      IF (MOD(jstep,n_checkpoints())==0) THEN
      IF (lwrite_checkpoint) THEN
          CALL restartDescriptor%updatePatch(patch_2d, &
               &                             opt_nice_class=1, &
               &                             opt_ocean_zlevels=n_zlev, &
               &                             opt_ocean_zheight_cellmiddle = patch_3d%p_patch_1d(1)%zlev_m(:), &
               &                             opt_ocean_zheight_cellinterfaces = patch_3d%p_patch_1d(1)%zlev_i(:))
          CALL restartDescriptor%writeRestart(mtime_current, jstep)
      END IF


    ENDDO time_loop
    
    IF (write_last_restart .and. .not. lwrite_checkpoint) THEN
      CALL restartDescriptor%updatePatch(patch_2d, &
           &                             opt_nice_class=1, &
           &                             opt_ocean_zlevels=n_zlev, &
           &                             opt_ocean_zheight_cellmiddle = patch_3d%p_patch_1d(1)%zlev_m(:), &
           &                             opt_ocean_zheight_cellinterfaces = patch_3d%p_patch_1d(1)%zlev_i(:))
      CALL restartDescriptor%writeRestart(mtime_current, jstep)
    END IF
  
    CALL timer_stop(timer_total)
  END SUBROUTINE test_events

  SUBROUTINE test_surface_flux( patch_3d, p_os, &
    & this_datetime, surface_fluxes,         &
    & p_as, atmos_fluxes, p_ice, operators_coefficients)
    
    TYPE(t_patch_3d ),TARGET, INTENT(inout)          :: patch_3d
    TYPE(t_hydro_ocean_state), TARGET, INTENT(inout) :: p_os(n_dom)
    TYPE(datetime), POINTER                          :: this_datetime
    TYPE(t_sfc_flx)                                  :: surface_fluxes
    TYPE(t_atmos_for_ocean),  INTENT(inout)          :: p_as
    TYPE(t_atmos_fluxes ),    INTENT(inout)          :: atmos_fluxes
    TYPE(t_sea_ice),          INTENT(inout)          :: p_ice
    TYPE(t_operator_coeff),   INTENT(inout)          :: operators_coefficients
    
    ! local variables
    TYPE (t_hamocc_state)        :: hamocc_State
    REAL(wp), DIMENSION(nproma,patch_3D%p_patch_2D(1)%alloc_cell_blocks) &
      &                                              :: draft, &
      &                                                 saltBefore, saltAfter, saltBudget, &
      &                                                 salinityBefore, salinityAfter, salinityBudget, &
      &                                                 zUnderIceBefore, zUnderIceAfter
    INTEGER :: jstep
    INTEGER :: block, cell, cellStart,cellEnd
    TYPE(t_subset_range), POINTER :: subset
    !INTEGER :: ocean_statistics
    !LOGICAL                         :: l_outputtime
    CHARACTER(LEN=32)               :: datestring
    TYPE(t_patch), POINTER :: patch_2d
    INTEGER :: jstep0,computation_type
    REAL(wp) :: delta_z

    TYPE(timedelta), POINTER :: model_time_step => NULL()
    
    CHARACTER(LEN=max_char_length), PARAMETER :: &
      & method_name = 'mo_ocean_testbed_modules:test_sea_ice'
    !------------------------------------------------------------------
    patch_2D      => patch_3d%p_patch_2d(1)

    ! IF (ltimer) CALL timer_start(timer_total)
    CALL timer_start(timer_total)

    CALL datetimeToString(this_datetime, datestring)

    jstep0                                                               = 0
    draft(1:nproma,1:patch_3D%p_patch_2D(1)%alloc_cell_blocks)           = 0.0_wp
    saltBefore(1:nproma,1:patch_3D%p_patch_2D(1)%alloc_cell_blocks)      = 0.0_wp
    saltAfter(1:nproma,1:patch_3D%p_patch_2D(1)%alloc_cell_blocks)       = 0.0_wp
    saltBudget(1:nproma,1:patch_3D%p_patch_2D(1)%alloc_cell_blocks)      = 0.0_wp
    salinityBefore(1:nproma,1:patch_3D%p_patch_2D(1)%alloc_cell_blocks)  = 0.0_wp
    salinityAfter(1:nproma,1:patch_3D%p_patch_2D(1)%alloc_cell_blocks)   = 0.0_wp
    salinityBudget(1:nproma,1:patch_3D%p_patch_2D(1)%alloc_cell_blocks)  = 0.0_wp
    zUnderIceBefore(1:nproma,1:patch_3D%p_patch_2D(1)%alloc_cell_blocks) = 0.0_wp
    zUnderIceAfter(1:nproma,1:patch_3D%p_patch_2D(1)%alloc_cell_blocks)  = 0.0_wp
    !------------------------------------------------------------------

    ! x-check if the saltbudget is correctly computed {{{
    ! p_os(n_dom)%p_prog(nold(1))%tracer(:,:,:,1) = 30.0_wp
    ! p_os(n_dom)%p_prog(nold(1))%tracer(:,1,:,2) = 30.0_wp
    ! p_os(n_dom)%p_prog(nold(1))%h(:,:) =  0.0_wp
    ! p_ice%hi(:,:,:) = 0.0_wp
    ! p_ice%conc(:,:,:) = 0.0_wp
    ! p_ice%concSum(:,:) = 0.0_wp
    ! }}}

    CALL dbg_print('TB sfcFlx: hi' ,p_ice%hi          ,debug_string, 4, in_subset=patch_2D%cells%owned)

    !  Overwrite init:
    ! p_ice%hs(:,1,:) = 0.0_wp

  ! draft(:,:)           = (rhos * p_ice%hs(:,1,:) + rhoi * p_ice%hi(:,1,:)) / OceanReferenceDensity
  ! p_ice%zUnderIce(:,:) = patch_3d%p_patch_1d(1)%prism_thick_flat_sfc_c(:,1,:) +  p_os(n_dom)%p_prog(nold(1))%h(:,:) &
  !   &                  - draft(:,:) * p_ice%conc(:,1,:)

    CALL dbg_print('sfcflx: draft    ' ,draft          ,debug_string, 4, in_subset=patch_2D%cells%owned)
    CALL dbg_print('sfcflx: zUnderIce' ,p_ice%zUnderIce,debug_string, 4, in_subset=patch_2D%cells%owned)

    !------------------------------------------------------------------
    ! write initial
    ! this is done 
!     IF (output_mode%l_nml) THEN
!       CALL write_initial_ocean_timestep(patch_3D,p_os(n_dom),surface_fluxes,p_ice)
!     ENDIF


    ! make sure, that h is zero at start
    !p_os(n_dom)%p_prog(nold(1))%h(:,:) = 0.0_wp  !  do not change h

    ! timeloop
    DO jstep = (jstep0+1), (jstep0+nsteps)
      CALL message('test_surface_flux','IceBudget === BEGIN TIMESTEP ======================================================&
        &==============================================')
    

      CALL datetimeToString(this_datetime, datestring)
      WRITE(message_text,'(a,i10,2a)') '  Begin of timestep =',jstep,'  datetime:  ', datestring
      CALL message (TRIM(method_name), message_text)

      ! Set model time.
      model_time_step => newTimedelta('+', 0, 0, 0, 0, 0, NINT(dtime), 0)
      this_datetime = this_datetime + model_time_step
      CALL deallocateTimedelta(model_time_step) 
!      CALL add_time(dtime,0,0,0,this_datetime)

      ! print out 3d salinity
      CALL dbg_print('IceBudget: saltinity BEFORE' ,&
        &            p_os(n_dom)%p_prog(nold(1))%tracer(:,:,:,2) ,&
        &            debug_string, 4, in_subset=patch_2D%cells%owned)
      CALL dbg_print('IceBudget: zUnderIce  BEFORE' ,&
        &             p_ice%zUnderIce(:,:),debug_string,4,in_subset=patch_2D%cells%owned)

      !------------------------------------------------------------------------
      ! computation_type = test_param
      computation_type = 5  ! #slo# merging ocean_sea-ice-thermodyn r208xx
      ! BEFOR : {{{
      zUnderIceBefore = p_ice%zUnderIce
      !salinity
      salinityBefore  = p_os(n_dom)%p_prog(nold(1))%tracer(:,1,:,2)
      ! salt
      saltBefore      = salt_content_in_surface(patch_2D, &
        &                                       patch_3d%p_patch_1d(1)%prism_thick_flat_sfc_c(:,1,:),&
        &                                       p_ice, p_os(n_dom),surface_fluxes,zUnderIceBefore,&
        &                                       computation_type=computation_type,info='BEFORE')
      ! liquid water height
      !}}}

      !------------------------------------------------------------------------
      ! call surface model
      CALL update_surface_flux(patch_3D, p_os(n_dom), p_as, p_ice, atmos_fluxes, surface_fluxes, jstep, this_datetime, &
        &  operators_coefficients)
      CALL dbg_print('IceBudget: saltinity  AFTER' ,&
        &             p_os(n_dom)%p_prog(nold(1))%tracer(:,1,:,2),debug_string,4,in_subset=patch_2D%cells%owned)

      ! simplified update of old temperature with surface forcing
      subset => patch_2D%cells%owned
      DO block = subset%start_block, subset%end_block
        CALL get_index_range(subset, block, cellStart, cellEnd)
        DO cell = cellStart, cellEnd
          IF (subset%vertical_levels(cell,block) < 1) CYCLE
          delta_z = patch_3D%p_patch_1D(1)%prism_thick_flat_sfc_c(cell,1,block)+p_os(n_dom)%p_prog(nold(1))%h(cell,block)
            p_os(n_dom)%p_prog(nold(1))%tracer(cell,1,block,1) = p_os(n_dom)%p_prog(nold(1))%tracer(cell,1,block,1) + &
              & (dtime/delta_z ) * surface_fluxes%topBoundCond_Temp_vdiff(cell,block)
        END DO
      END DO
      CALL dbg_print('sfcflx: trac_new ' ,p_os(n_dom)%p_prog(nold(1))%tracer(:,1,:,1),debug_string, 4, &
        &  in_subset=patch_3d%p_patch_2D(1)%cells%owned)

      !------------------------------------------------------------------------
      ! AFTER {{{
      zUnderIceAfter = p_ice%zUnderIce
      saltAfter      = salt_content_in_surface(patch_2D, patch_3d%p_patch_1d(1)%prism_thick_flat_sfc_c(:,1,:),&
        &                                      p_ice, p_os(n_dom),surface_fluxes,zUnderIceAfter,&
        &                                      computation_type=computation_type,info='AFTER')
      salinityAfter  = p_os(n_dom)%p_prog(nold(1))%tracer(:,1,:,2)
      !}}}

      ! print out 3d salinity
      CALL dbg_print('IceBudget: saltinity  AFTER' ,&
        &             p_os(n_dom)%p_prog(nold(1))%tracer(:,:,:,2),debug_string,4,in_subset=patch_2D%cells%owned)
      CALL dbg_print('IceBudget: FrshFlux_TotalSalt  AFTER' ,&
        &             surface_fluxes%FrshFlux_TotalSalt,debug_string,4,in_subset=patch_2D%cells%owned)
      CALL dbg_print('IceBudget: zUnderIce  AFTER' ,&
        &             p_ice%zUnderIce(:,:),debug_string,4,in_subset=patch_2D%cells%owned)
      CALL dbg_print('IceBudget: zUnderIce  DIFF ' ,&
        &             zUnderIceAfter(:,:) - zUnderIceBefore(:,:),debug_string,4,in_subset=patch_2D%cells%owned)

      ! compute budget
      saltBudget     = saltAfter - saltBefore        ! this discribes the saltbudget in kg, which has to be zero
      salinityBudget = salinityAfter - salinityBefore ! is not allowed to be changed by the sea ice model

      ! SALT-FRESHWATER-CHECK:
      ! (1) check if the FreshwaterFlux (created by the ice model only) is consistent with the zUnderIce variable:
      !     (11) apply the freshwater flux to the upper most cell
      !     (12) for that: switch off all external fresh water fluxes
      !     (12)           ignore snow, i.e. set hs:=0 (no possible snow-to-ice conversion)
      !     (13) check, if the new height correspondes with zUnderIce
      !     PROBLEM: h is based on liquid representatoin of ice, a fresh water flux
      !     PROBLEM: the total ich volume change is put into the
      !     FrshFlux_VolumeIce and this is applied to the h. This seems to be
      !     wrong, because the height does not change by ice groth and melt
      ! (2) check salt content
      !     (21) apply the saltinityFux to the uppermost cell
      !          with (a) constant thickness
      !               (b) zUnderIce
      !          and compute the total salt content in each grid cell: has to be constant over time

      !------------------------------------------------------------------------
      ! output: TODO not working for 3d prognostics

      ! add values to output field
      subset => patch_2D%cells%owned
      DO block = subset%start_block, subset%end_block
        CALL get_index_range(subset, block, cellStart, cellEnd)
        DO cell = cellStart, cellEnd
          IF (subset%vertical_levels(cell,block) < 1) CYCLE
          p_ice%budgets%salt_00(cell,block) = saltBudget(cell,block)
        ENDDO
      ENDDO

      p_os(n_dom)%p_prog(nnew(1))%tracer = p_os(n_dom)%p_prog(nold(1))%tracer
      p_os(n_dom)%p_prog(nnew(1))%h      = p_os(n_dom)%p_prog(nold(1))%h
      p_os(n_dom)%p_diag%t               = p_os(n_dom)%p_prog(nold(1))%tracer(:,:,:,1)
      p_os(n_dom)%p_diag%s               = p_os(n_dom)%p_prog(nold(1))%tracer(:,:,:,2)
      p_os(n_dom)%p_diag%h               = p_os(n_dom)%p_prog(nold(1))%h
      CALL output_ocean( patch_3D,   &
        &                p_os(n_dom),&
        &                this_datetime,   &
        &                surface_fluxes,  &
        &                p_ice,      &
        &                hamocc_state,      &
        &                jstep, jstep0)

      CALL update_time_indices(n_dom)

      CALL dbg_print('IceBudget: salt     diff',saltBudget ,debug_string, 4, in_subset=patch_2D%cells%owned)
      CALL dbg_print('IceBudget: salt    After',saltAfter ,debug_string, 4, in_subset=patch_2D%cells%owned)
      CALL dbg_print('IceBudget: salt   Before',saltBefore ,debug_string, 4, in_subset=patch_2D%cells%owned)
      CALL dbg_print('IceBudget: salinity diff',salinityBudget,debug_string,4,in_subset=patch_2D%cells%owned)
      CALL dbg_print('IceBudget: salt_00' ,p_ice%budgets%salt_00 ,debug_string, 4, in_subset=patch_2D%cells%owned)
    END DO
    
    CALL timer_stop(timer_total)
    
  END SUBROUTINE test_surface_flux
  !-------------------------------------------------------------------------


  !-------------------------------------------------------------------------
  !>
  SUBROUTINE test_surface_flux_slo( patch_3d, p_os, &
    & this_datetime, surface_fluxes, p_oce_sfc,        &
    & p_as, atmos_fluxes, p_ice, operators_coefficients)
    
    TYPE(t_patch_3d ),TARGET, INTENT(inout)          :: patch_3d
    TYPE(t_hydro_ocean_state), TARGET, INTENT(inout) :: p_os(n_dom)
    TYPE(datetime),           POINTER                :: this_datetime
    TYPE(t_sfc_flx),          INTENT(inout)          :: surface_fluxes
    TYPE(t_ocean_surface),    INTENT(inout)          :: p_oce_sfc
    TYPE(t_atmos_for_ocean),  INTENT(inout)          :: p_as
    TYPE(t_atmos_fluxes ),    INTENT(inout)          :: atmos_fluxes
    TYPE(t_sea_ice),          INTENT(inout)          :: p_ice
    TYPE(t_operator_coeff),   INTENT(inout)          :: operators_coefficients
    
    ! local variables
    TYPE (t_hamocc_state)        :: hamocc_State
    REAL(wp), DIMENSION(nproma,patch_3D%p_patch_2D(1)%alloc_cell_blocks) &
      &                           :: energyCheck, energyCh2, energySav, energyDiff, energyDits, &
      &                              sstCheck, hCheck, meltdraft, conc_old, sst_old, fwfcheck,  &
      &                              saltBefore, saltAfter, saltBudget
    REAL(wp), POINTER             :: sst(:,:), sss(:,:), flat(:,:)
    REAL(wp)                      :: delta_z, t_base, sst_flux, ice_conc
    INTEGER                       :: jstep, jstep0, jc, jb, jk, start_cell_index, end_cell_index
    INTEGER                       :: budget_type_salt, budget_type_energy
    CHARACTER(LEN=32)             :: datestring
    TYPE(t_patch),        POINTER :: patch_2d
    TYPE(t_subset_range), POINTER :: cells_in_domain

    TYPE(timedelta), POINTER :: model_time_step => NULL()
    
    CHARACTER(LEN=max_char_length), PARAMETER :: &
      & method_name = 'mo_ocean_testbed_modules:test_sea_ice'
    !------------------------------------------------------------------
    patch_2D        => patch_3d%p_patch_2d(1)
    cells_in_domain => patch_2D%cells%in_domain

    flat            => patch_3D%p_patch_1D(1)%prism_thick_flat_sfc_c(:,1,:)

    ! IF (ltimer) CALL timer_start(timer_total)
    CALL timer_start(timer_total)

    !t_base = Tf
    !t_base = -5.0_wp
    t_base = t_heat_base
    energyCheck(:,:) = 0.0_wp
    energySav  (:,:) = 0.0_wp
    energyDiff (:,:) = 0.0_wp
    energyDits (:,:) = 0.0_wp
    conc_old   (:,:) = 0.0_wp
    sst_old    (:,:) = 0.0_wp
    fwfcheck   (:,:) = 0.0_wp

    ! sst after init:
    sstCheck(:,:) = p_os(n_dom)%p_prog(nold(1))%tracer(:,1,:,1)

    ! constant thickness for check: initial h; hi, hs in water equivalent to be added to dz+h
  ! hCheck(:,:)    = flat(:,:) + p_os(n_dom)%p_prog(nold(1))%h(:,:) &
  !   &              + (p_ice%hi(:,1,:)*rhoi + p_ice%hs(:,1,:)*rhos) *p_ice%conc(:,1,:)/OceanReferenceDensity

    ! constant thickness for check: initial h, hi, hs in water equivalent are part of initial water height
  ! hCheck(:,:)    = flat(:,:) + p_os(n_dom)%p_prog(nold(1))%h(:,:)

    ! initialized thickness for check: zUnderIce; hi, hs in water equivalent to be subtracted from dz+h
    hCheck(:,:)    = flat(:,:) + p_os(n_dom)%p_prog(nold(1))%h(:,:) &
      &              - (p_ice%hi(:,1,:)*rhoi + p_ice%hs(:,1,:)*rhos)*p_ice%conc(:,1,:)/OceanReferenceDensity

    ! initial energyCh2 - same as energyCheck 
    ! meltdraft: energy content of ice and snow: ((Tf-t_base)*clw-alf) * draftave
  ! energyCh2 = energy_content_in_surface(patch_2d, flat(:,:), p_os(n_dom)%p_prog(nold(1))%h(:,:), &
  !   &         p_ice, sstCheck(:,:), computation_type=computation_type, info='INITIAL')
  ! draft(:,:)           = (rhos * p_ice%hs(:,1,:) + rhoi * p_ice%hi(:,1,:)) / OceanReferenceDensity
    meltdraft(:,:) = ((Tf-t_base)*clw - alf) * (p_ice%hi(:,1,:)*rhoi + p_ice%hs(:,1,:)*rhos)*p_ice%conc(:,1,:)
    energyCh2(:,:) = (sstCheck(:,:) - t_base) * hCheck(:,:)*OceanReferenceDensity*clw + meltdraft(:,:)

    CALL dbg_print('TB.SfcFlux: heightCH2 INI' ,hCheck         (:,:),debug_string, 2, in_subset=patch_2D%cells%owned)
    CALL dbg_print('TB.SfcFlux: energyCh2 INI' ,energyCh2      (:,:),debug_string, 2, in_subset=patch_2D%cells%owned)
    CALL dbg_print('TB.SfcFlux: meltdraft INI' ,meltdraft      (:,:),debug_string, 2, in_subset=patch_2D%cells%owned)

    !  test for draftave, calculated in ice_init
    hCheck(:,:)    = flat(:,:) + p_os(n_dom)%p_prog(nold(1))%h(:,:) - p_ice%draftave(:,:)
    CALL dbg_print('TB.SfcFlux: heightCH2 tst' ,hCheck         (:,:),debug_string, 4, in_subset=patch_2D%cells%owned)

    CALL datetimeToString(this_datetime, datestring)

    jstep0 = 0
    !------------------------------------------------------------------

    DO jstep = (jstep0+1), (jstep0+nsteps)

      ! update pointer every timestep due to changing nold
      sst             => p_os(n_dom)%p_prog(nold(1))%tracer(:,1,:,1)
      sss             => p_os(n_dom)%p_prog(nold(1))%tracer(:,1,:,2)

      ! p_os(n_dom)%p_prog(nold(1))%h(:,:) = 0.0_wp  !  do not change h

      CALL datetimeToString(this_datetime, datestring)
      WRITE(message_text,'(a,i10,2a)') '  Begin of timestep =',jstep,'  datetime:  ', datestring
      CALL message (TRIM(method_name), message_text)

      ! Set model time.
      model_time_step => newTimedelta('+', 0, 0, 0, 0, 0, NINT(dtime), 0)
      this_datetime = this_datetime + model_time_step
      CALL deallocateTimedelta(model_time_step) 
!      CALL add_time(dtime,0,0,0,this_datetime)

      budget_type_salt   = 5  ! #slo# merging ocean_sea-ice-thermodyn r208xx
      budget_type_energy = 0

      !---  energy  -----------------------------------------------------------
      energyCheck = energy_content_in_surface(patch_2d, flat(:,:), p_os(n_dom)%p_prog(nold(1))%h(:,:), &
        &             p_ice, sst(:,:), computation_type=budget_type_energy, info='BEFORE')

      energysav(:,:) = energyDiff(:,:)

      !---  salt    -----------------------------------------------------------
      saltBefore  = salt_content_in_surface(patch_2D, flat(:,:),p_ice, p_os(n_dom),surface_fluxes, &
        &            p_ice%zUnderIce,computation_type=budget_type_salt,info='BEFORE')

      !---------DEBUG DIAGNOSTICS-------------------------------------------
      CALL dbg_print('TB.SfcFlux: hi        BEF' ,p_ice%hi     (:,:,:),debug_string, 2, in_subset=patch_2D%cells%owned)
      CALL dbg_print('TB.SfcFlux: hs        BEF' ,p_ice%hs     (:,:,:),debug_string, 2, in_subset=patch_2D%cells%owned)
      CALL dbg_print('TB.SfcFlux: conc      BEF' ,p_ice%conc   (:,:,:),debug_string, 2, in_subset=patch_2D%cells%owned)
      CALL dbg_print('TB.SfcFlux: zUnderIce BEF' ,p_ice%zUnderIce(:,:),debug_string, 4, in_subset=patch_2D%cells%owned)
      CALL dbg_print('TB.SfcFlux: sst       BEF' ,sst            (:,:),debug_string, 4, in_subset=patch_2D%cells%owned)
      CALL dbg_print('TB.SfcFlux: energy    BEF' ,energyCheck    (:,:),debug_string, 4, in_subset=patch_2D%cells%owned)
      CALL dbg_print('TB.SfcFlux: sstCheck  BEF' ,sstCheck       (:,:),debug_string, 4, in_subset=patch_2D%cells%owned)
      CALL dbg_print('TB.SfcFlux: energyCh2 BEF' ,energyCh2      (:,:),debug_string, 4, in_subset=patch_2D%cells%owned)
      CALL dbg_print('TB.SfcFlux: energyDiffBEF' ,energyDiff     (:,:),debug_string, 4, in_subset=patch_2D%cells%owned)
      CALL dbg_print('TB.SfcFlux: trac_old  BEF' ,p_os(n_dom)%p_prog(nold(1))%tracer(:,1,:,1),debug_string, 5, &
        &  in_subset=patch_3d%p_patch_2D(1)%cells%owned)
      CALL dbg_print('TB.SfcFlux: sss       BEF' ,sss            (:,:),debug_string, 4, in_subset=patch_2D%cells%owned)
      CALL dbg_print('TB.SfcFlux: saltBefore   ' ,saltBefore     (:,:),debug_string, 2, in_subset=patch_2D%cells%owned)
      !---------------------------------------------------------------------

      conc_old(:,:) = p_ice%conc(:,1,:)
      sst_old (:,:) = sst(:,:)

      !-----------------------------------------------------------------------------------------------------------------
      ! call component
      IF (surface_module == 1) THEN
        CALL update_surface_flux(patch_3D, p_os(n_dom), p_as, p_ice, atmos_fluxes, surface_fluxes, jstep, this_datetime, &
          &  operators_coefficients)
      ELSEIF (surface_module == 2) THEN
        CALL update_ocean_surface(patch_3D, p_os(n_dom), p_as, p_ice, atmos_fluxes, surface_fluxes, p_oce_sfc, &
          &  jstep, this_datetime, operators_coefficients)
      ENDIF
      !-----------------------------------------------------------------------------------------------------------------

      !---  energy  -----------------------------------------------------------
      energyCheck = energy_content_in_surface(patch_2d, flat(:,:), p_os(n_dom)%p_prog(nold(1))%h(:,:), &
        &             p_ice, sst(:,:), computation_type=budget_type_energy, info='UpdFlux')

      !---------DEBUG DIAGNOSTICS-------------------------------------------
      CALL dbg_print('TB.SfcFlux: energy  UpdFl' ,energyCheck    (:,:),debug_string, 2, in_subset=patch_2D%cells%owned)
      CALL dbg_print('TB.SfcFlux: sst AFT UpdFl' ,sst            (:,:),debug_string, 2, in_subset=patch_2D%cells%owned)
      CALL dbg_print('TB.SfcFlux: trc AFT UpdFl' ,p_os(n_dom)%p_prog(nold(1))%tracer(:,1,:,1), &
        &  debug_string, 5, in_subset=patch_2D%cells%owned)
      CALL dbg_print('TB.SfcFlux: Flx AFT UpdFl' ,surface_fluxes%topBoundCond_Temp_vdiff(:,:), &
        &  debug_string, 5, in_subset=patch_2D%cells%owned)
      !---------------------------------------------------------------------

      ! simplified update of old temperature with surface forcing
    ! DO jb = cells_in_domain%start_block, cells_in_domain%end_block
    !   CALL get_index_range(cells_in_domain, jb, start_cell_index, end_cell_index)
    !   DO jc = start_cell_index, end_cell_index
    !     delta_z     = patch_3D%p_patch_1D(1)%prism_thick_flat_sfc_c(jc,1,jb)+p_os(n_dom)%p_prog(nold(1))%h(jc,jb)
    !     ! now correct delta_z: use zunderIce
    !     delta_z     = p_ice%zUnderIce(jc,jb)
    !     DO jk = 1, MIN(patch_3d%p_patch_1d(1)%dolic_c(jc,jb),1)  ! this at most should be 1
    !       p_os(n_dom)%p_prog(nold(1))%tracer(jc,jk,jb,1) = p_os(n_dom)%p_prog(nold(1))%tracer(jc,jk,jb,1) + &
    !         & (dtime/delta_z ) * surface_fluxes%topBoundCond_Temp_vdiff(jc,jb)
    !       sst(jc,jb) = sst(jc,jb) + (dtime/delta_z ) * surface_fluxes%topBoundCond_Temp_vdiff(jc,jb)
    !     END DO
    !   END DO
    ! END DO

      !---  energy  -----------------------------------------------------------
      energyCheck = energy_content_in_surface(patch_2d, flat(:,:), p_os(n_dom)%p_prog(nold(1))%h(:,:), &
        &             p_ice, sst(:,:), computation_type=budget_type_energy, info='UpdSST')

      ! check energy input via atmospheric fluxes into surface layer - all atmos_fluxes enter, no flux leaves
      DO jb = cells_in_domain%start_block, cells_in_domain%end_block
        CALL get_index_range(cells_in_domain, jb, start_cell_index, end_cell_index)
        DO jc = start_cell_index, end_cell_index
          DO jk = 1, MIN(patch_3d%p_patch_1d(1)%dolic_c(jc,jb),1)  ! this at most should be 1
  !         SELECT CASE (atmos_flux_analytical_type)
  !         CASE(101,103)
  !           IF (use_ice_concCh) ice_conc = conc_old(jc,jb)
              !  shortwave flux on ice and ocean - whole flux enters the system, no ice concentration matters
              sst_flux = atmos_fluxes%swnetw(jc,jb)+atmos_fluxes%lwnetw(jc,jb) &
                       + atmos_fluxes%latw  (jc,jb)+atmos_fluxes%sensw (jc,jb)
  !  old adjustments, not corrected
  !           IF ( atmos_fluxes%swnetw(jc,jb) == atmos_fluxes%swnet(jc,1,jb) ) THEN
  !             sst_flux = atmos_fluxes%swnetw(jc,jb)
  !             sst_flux = (p_ice%Qtop(jc,1,jb)+p_ice%Qbot(jc,1,jb))*ice_conc + (1.0_wp-ice_conc)*atmos_fluxes%swnetw(jc,jb)
  !           ENDIF
              !  shortwave flux on ice only (Qtop and Qbot calculated)
  !           IF ( atmos_fluxes%swnetw(jc,jb) == 0.0_wp ) THEN
  !             sst_flux = (p_ice%Qtop(jc,1,jb)+p_ice%Qbot(jc,1,jb))*ice_conc
  !           ENDIF
  !         CASE(102)
  !           ! constant initial ice concentration:
  !           ice_conc=init_analytic_conc_param
  !           ! with change in concentration - check with concentration at begin of timestep
  !     !     IF (use_ice_concCh) ice_conc = p_ice%conc(jc,1,jb)
  !           IF (use_ice_concCh) ice_conc = conc_old(jc,jb)
  !           sst_flux = p_ice%Qtop(jc,1,jb)*ice_conc
  !         END SELECT

            ! precipitation: add heat content minus latent heat of frozen rpreci to meltdraft 
            meltdraft(jc,jb) = meltdraft(jc,jb) + ((Tf-t_base)*clw - alf)*atmos_fluxes%rpreci(jc,jb)*dtime* &
              & conc_old(jc,jb)*OceanReferenceDensity

            ! heat: add energy due to fluxes, using old height
            sstCheck(jc,jb)  = sstCheck(jc,jb) + sst_flux*dtime/(clw*OceanReferenceDensity*hCheck(jc,jb))
            ! add energy due to additional water column: precip over open water + precip through ice (rprecw) with sst_old
            fwfcheck(jc,jb)  = p_as%FrshFlux_Precipitation(jc,jb)*(1.0_wp-conc_old(jc,jb))*dtime &
              &                + atmos_fluxes%rprecw(jc,jb)*dtime*conc_old(jc,jb)

            ! calculate theoretical energy for comparison
            !  - energy to check using SST/energy of previous timestep + energy from flux on SST
            !  - additonal freshwater flux yields old SST
            !  - additonal freshwater flux yields new original SST
            !  - when SST and zunderice are changed in one step, a tiny correction term due to meltwater entering
            !    at new SST and not at Tf should be considered here using delhice aus upper_ocean_TS:
            !    T_meltcorr = Delhice*rhoi/OceanReferenceDensity*conc*(sst-tf)*OceanReferenceDensity*clw
            energyCh2(jc,jb) = (sstCheck(jc,jb) - t_base) * hCheck(jc,jb)*OceanReferenceDensity*clw   &  ! new SST with old height
          !   &              + (sst_old (jc,jb) - t_base) * fwfcheck(jc,jb)*OceanReferenceDensity*clw &  ! old SST with added height
              &              + (sst     (jc,jb) - t_base) * fwfcheck(jc,jb)*OceanReferenceDensity*clw &  ! added height receives real SST
          !   &              + (sst     (jc,jb) - t_base) * Delhice*rhoi/OceanReferenceDensity*clw &  ! added height receives real SST
              &              + meltdraft(jc,jb)

            ! needs update of theoretical height and sst for next timestep:
            sstCheck(jc,jb)  = (sstCheck(jc,jb)*hCheck(jc,jb) + sst(jc,jb)*fwfCheck(jc,jb))/(hCheck(jc,jb)+fwfCheck(jc,jb))
            hCheck(jc,jb)    = hCheck(jc,jb) + fwfCheck(jc,jb)  !  update height

          END DO
        END DO
      END DO

      energyDiff(:,:) = energyCheck(:,:) - energyCh2(:,:)
      energyDits(:,:) = energyDiff(:,:)  - energySav(:,:)

      !---  salt    -----------------------------------------------------------
      saltAfter   = salt_content_in_surface(patch_2D, flat(:,:),p_ice, p_os(n_dom),surface_fluxes, &
        &            p_ice%zUnderIce,computation_type=budget_type_salt,info='AFTER')

      ! compute budget
      saltBudget     = saltAfter - saltBefore        ! this discribes the saltbudget in kg, which has to be zero

      !---------DEBUG DIAGNOSTICS-------------------------------------------
      CALL dbg_print('TB.SfcFlux: saltAfter    ' ,saltAfter      (:,:),debug_string, 2, in_subset=patch_2D%cells%owned)
      CALL dbg_print('TB.SfcFlux: saltBudget   ' ,saltBudget     (:,:),debug_string, 2, in_subset=patch_2D%cells%owned)
      CALL dbg_print('TB.SfcFlux: sss      uSST' ,sss            (:,:),debug_string, 2, in_subset=patch_2D%cells%owned)
      CALL dbg_print('TB.SfcFlux: sst      uSST' ,sst            (:,:),debug_string, 2, in_subset=patch_2D%cells%owned)
      CALL dbg_print('TB.SfcFlux: zUnderIc uSST' ,p_ice%zUnderIce(:,:),debug_string, 4, in_subset=patch_2D%cells%owned)
      CALL dbg_print('TB.SfcFlux: conc_old uSST' ,conc_old       (:,:),debug_string, 4, in_subset=patch_2D%cells%owned)
      CALL dbg_print('TB.SfcFlux: energy   uSST' ,energyCheck    (:,:),debug_string, 2, in_subset=patch_2D%cells%owned)
      CALL dbg_print('TB.SfcFlux: sstCheck uSST' ,sstCheck       (:,:),debug_string, 2, in_subset=patch_2D%cells%owned)
      CALL dbg_print('TB.SfcFlux: energyCh2uSST' ,energyCh2      (:,:),debug_string, 2, in_subset=patch_2D%cells%owned)
      CALL dbg_print('TB.SfcFlux: energyDifuSST' ,energyDiff     (:,:),debug_string, 2, in_subset=patch_2D%cells%owned)
      CALL dbg_print('TB.SfcFlux: heightCH2uSST' ,hCheck         (:,:),debug_string, 4, in_subset=patch_2D%cells%owned)
      CALL dbg_print('TB.SfcFlux: fwfcheck uSST' ,fwfcheck       (:,:),debug_string, 4, in_subset=patch_2D%cells%owned)
      CALL dbg_print('TB.SfcFlux: meltdraftuSST' ,meltdraft      (:,:),debug_string, 4, in_subset=patch_2D%cells%owned)
      CALL dbg_print('TB.SfcFlux: energySavuSST' ,energySav      (:,:),debug_string, 4, in_subset=patch_2D%cells%owned)
      CALL dbg_print('TB.SfcFlux: energyDitsSST' ,energyDits     (:,:),debug_string, 2, in_subset=patch_2D%cells%owned)
      CALL dbg_print('TB.SfcFlux: trac_old uSST' ,p_os(n_dom)%p_prog(nold(1))%tracer(:,1,:,1),debug_string, 5, &
        &  in_subset=patch_3d%p_patch_2D(1)%cells%owned)
      !---------------------------------------------------------------------

      ! hack for writing energy/salt budgets on ice%u/v:
   !  p_ice%u(:,:) = energyDits(:,:)
   !  p_ice%v(:,:) = saltBudget(:,:)
   !  CALL dbg_print('TB.SfcFlux: ice%u     END' ,p_ice%u(:,:),debug_string, 3, in_subset=patch_2D%cells%owned)
   !  CALL dbg_print('TB.SfcFlux: ice%v     END' ,p_ice%v(:,:),debug_string, 3, in_subset=patch_2D%cells%owned)

      p_os(n_dom)%p_prog(nnew(1))%tracer = p_os(n_dom)%p_prog(nold(1))%tracer
      p_os(n_dom)%p_prog(nnew(1))%h      = p_os(n_dom)%p_prog(nold(1))%h
      p_os(n_dom)%p_diag%t               = p_os(n_dom)%p_prog(nold(1))%tracer(:,:,:,1)
      p_os(n_dom)%p_diag%s               = p_os(n_dom)%p_prog(nold(1))%tracer(:,:,:,2)
      p_os(n_dom)%p_diag%h               = p_os(n_dom)%p_prog(nold(1))%h
      
      ! update accumulated vars
      CALL update_ocean_statistics(p_os(n_dom), &
        & surface_fluxes,                       &
        & patch_2D%cells%owned,                 &
        & patch_2D%edges%owned,                 &
        & patch_2D%verts%owned,                 &
        & n_zlev)

      CALL output_ocean( patch_3D,   &
        &                p_os(n_dom),&
        &                this_datetime,   &
        &                surface_fluxes,  &
        &                p_ice,      &
        &                hamocc_state,      &
        &                jstep, jstep0)

      CALL update_time_indices(n_dom)

    END DO

    CALL timer_stop(timer_total)
    
  END SUBROUTINE test_surface_flux_slo
  !-------------------------------------------------------------------------

  !-------------------------------------------------------------------------
  !>
  SUBROUTINE test_neutralcoeff( patch_3d, p_os)
    CHARACTER(LEN=*), PARAMETER ::  routine = "testbed: neutralcoeff"
    
    TYPE(t_patch_3d ),TARGET, INTENT(inout)          :: patch_3d
    TYPE(t_hydro_ocean_state), TARGET, INTENT(inout) :: p_os(n_dom)

    ! local variables
    REAL(wp):: t(n_zlev), s(n_zlev), p(n_zlev), co(n_zlev,2), aob
    REAL(wp):: alph(1:nproma,1:n_zlev,1:patch_3D%p_patch_2D(1)%alloc_cell_blocks)
    REAL(wp):: beta(1:nproma,1:n_zlev,1:patch_3D%p_patch_2D(1)%alloc_cell_blocks)
    TYPE (t_hamocc_state)        :: hamocc_State
    !INTEGER :: jk

    alph(:,:,:) = 0.0_wp
    beta(:,:,:) = 0.0_wp

    CALL calc_neutralslope_coeff( &
      &    patch_3d,              &
      &    p_os(n_dom)%p_prog(nold(1))%tracer(:,:,:,:), &
!       &    p_os(n_dom)%p_prog(nold(1))%h(:,:), &
      &    alph, beta)

    !  test values
    t = 10.0_wp
    s = 40.0_wp
    p = 4000.0_wp    !  4000 dbar = 400 bar
    co = calc_neutralslope_coeff_func_onColumn(t,s,p,n_zlev)
    aob = co(1,1)/co(1,2)

    WRITE(message_text,'(3(a,1pg18.8))') '  Parameter: alpha = ',co(1,1), ' beta = ',co(1,2), ' alpha/beta = ',aob
    CALL message (TRIM(routine), message_text)

  END SUBROUTINE test_neutralcoeff
  !-------------------------------------------------------------------------
  
END MODULE mo_ocean_testbed_modules<|MERGE_RESOLUTION|>--- conflicted
+++ resolved
@@ -41,13 +41,8 @@
   USE mo_random_util,            ONLY: add_random_noise_global
   USE mo_ocean_types,            ONLY: t_hydro_ocean_state, t_operator_coeff, t_solvercoeff_singleprecision
   USE mo_hamocc_types,           ONLY: t_hamocc_state
-<<<<<<< HEAD
-  USE mo_io_restart,             ONLY: create_restart_file
-  USE mo_io_restart_attributes,  ONLY: get_restart_attribute
-=======
   USE mo_restart,                ONLY: t_RestartDescriptor, createRestartDescriptor, deleteRestartDescriptor
   USE mo_restart_attributes,     ONLY: t_RestartAttributeList, getAttributesForRestarting
->>>>>>> b687c520
   USE mo_io_config,              ONLY: n_checkpoints, write_last_restart
   USE mo_operator_ocean_coeff_3d,ONLY: t_operator_coeff! , update_diffusion_matrices
   USE mo_ocean_tracer,           ONLY: advect_ocean_tracers
@@ -82,12 +77,6 @@
   USE mo_ocean_physics
 
   USE mtime,                     ONLY: datetime, newDatetime, deallocateDatetime, datetimeToString, &
-<<<<<<< HEAD
-       &                               timedelta, newTimedelta, deallocateTimedelta, &
-       &                               OPERATOR(+), ASSIGNMENT(=)
-  USE mtime,                     ONLY: datetime, datetimeToString, deallocateDatetime,              &
-=======
->>>>>>> b687c520
        &                               timedelta, newTimedelta, deallocateTimedelta,                &
        &                               MAX_DATETIME_STR_LEN, newDatetime,                           &
        &                               MAX_MTIME_ERROR_STR_LEN, no_error, mtime_strerror,           &
@@ -558,20 +547,12 @@
     INTEGER                       :: jstep0,levels
     REAL(wp)                      :: delta_z
     LOGICAL                       :: lwrite_restart
-<<<<<<< HEAD
-
-    TYPE(timedelta), POINTER :: model_time_step => NULL()
-    
-    CHARACTER(LEN=max_char_length), PARAMETER :: &
-      & method_name = 'mo_ocean_testbed_modules:test_output'
-=======
 
     TYPE(timedelta), POINTER :: model_time_step => NULL()
     
     CLASS(t_RestartDescriptor), POINTER :: restartDescriptor
     CHARACTER(LEN=max_char_length), PARAMETER :: method_name = 'mo_ocean_testbed_modules:test_output'
 
->>>>>>> b687c520
     TYPE(datetime), POINTER                      :: current_date
     !------------------------------------------------------------------
     patch_2D      => patch_3d%p_patch_2d(1)
@@ -590,7 +571,7 @@
         CALL write_initial_ocean_timestep(patch_3D,p_os(n_dom),surface_fluxes,p_ice,hamocc_state, operators_coefficients)
       ENDIF
 
-
+    restartDescriptor => createRestartDescriptor("oce")
 
     ! timeloop
     DO jstep = (jstep0+1), (jstep0+nsteps)
@@ -673,25 +654,6 @@
       ! write a restart or checkpoint file
       lwrite_restart = (nsteps == INT(time_config%dt_restart/dtime))
       IF (MOD(jstep,n_checkpoints())==0 .OR. ((jstep==(jstep0+nsteps)) .AND. lwrite_restart)) THEN
-<<<<<<< HEAD
-#ifdef _MTIME_DEBUG
-        ! *** TO BE DEFINED: current_date ***
-        current_date => newDatetime("1970-01-01T00:00:00")
-#endif
-        CALL create_restart_file( patch = patch_2d,       &
-          & current_date=this_datetime,      &
-          & jstep=jstep,            &
-          & model_type="oce",       &
-          & opt_nice_class=1,       &
-          & ocean_zlevels=n_zlev,                                         &
-          & ocean_zheight_cellmiddle = patch_3d%p_patch_1d(1)%zlev_m(:),  &
-          & ocean_zheight_cellinterfaces = patch_3d%p_patch_1d(1)%zlev_i(:))
-#ifdef _MTIME_DEBUG
-        CALL deallocateDatetime(current_date)
-#endif
-      END IF
-
-=======
 
           CALL restartDescriptor%updatePatch(patch_2d, &
                                             &opt_nice_class=1, &
@@ -701,298 +663,12 @@
           CALL restartDescriptor%writeRestart(this_datetime, jstep)
 
         END IF
->>>>>>> b687c520
     END DO
-    
+
+    CALL deleteRestartDescriptor(restartDescriptor)
+
     CALL timer_stop(timer_total)
   END SUBROUTINE test_output
-
-  SUBROUTINE test_events( patch_3d, ocean_state, p_ext_data,  &
-    & this_datetime, surface_fluxes, p_sfc, p_phys_param, &
-    & p_as, p_atm_f, sea_ice, &
-    & hamocc_state,operators_coefficients,solvercoeff_sp)
-    
-    TYPE(t_patch_3d ),TARGET, INTENT(inout)          :: patch_3d
-    TYPE(t_hydro_ocean_state), TARGET, INTENT(inout) :: ocean_state(n_dom)
-    TYPE(t_external_data), TARGET, INTENT(in)        :: p_ext_data(n_dom)
-    TYPE(datetime), POINTER                          :: this_datetime
-    TYPE(t_sfc_flx)                                  :: surface_fluxes
-    TYPE(t_ocean_surface)                            :: p_sfc
-    TYPE(t_ho_params)                                :: p_phys_param
-    TYPE(t_atmos_for_ocean),  INTENT(inout)          :: p_as
-    TYPE(t_atmos_fluxes ),    INTENT(inout)          :: p_atm_f
-    TYPE(t_sea_ice),          INTENT(inout)          :: sea_ice
-    TYPE(t_hamocc_state),     INTENT(inout)          :: hamocc_state
-    TYPE(t_operator_coeff),   INTENT(inout)          :: operators_coefficients
-    TYPE(t_solvercoeff_singleprecision), INTENT(inout) :: solvercoeff_sp
-    
-    ! local variables
-    INTEGER :: jstep, jg, return_status
-    !LOGICAL                         :: l_outputtime
-    CHARACTER(LEN=32)               :: datestring
-    TYPE(t_patch), POINTER :: patch_2d
-    INTEGER :: jstep0 ! start counter for time loop
-    REAL(wp) :: mean_height, old_mean_height
-    REAL(wp) :: verticalMeanFlux(n_zlev+1)
-    INTEGER :: level
-    !CHARACTER(LEN=filename_max)  :: outputfile, gridfile
-    CHARACTER(LEN=max_char_length), PARAMETER :: &
-      & routine = 'mo_ocean_testbed_modules:test_output'
-
-    TYPE(eventGroup), POINTER           :: checkpointEventGroup => NULL()
-    TYPE(timedelta), POINTER            :: model_time_step => NULL()
-    TYPE(datetime), POINTER             :: mtime_current   => NULL()
-    TYPE(datetime), POINTER             :: eventRefDate    => NULL(), eventStartDate  => NULL(), eventEndDate    => NULL()
-    TYPE(timedelta), POINTER            :: eventInterval   => NULL()
-    TYPE(event), POINTER                :: checkpointEvent => NULL()
-    TYPE(event), POINTER                :: restartEvent    => NULL()
-    
-    INTEGER                             :: checkpointEvents, ierr
-    LOGICAL                             :: lwrite_checkpoint, lret
-
-    CHARACTER(LEN=MAX_DATETIME_STR_LEN)   :: dstring
-    CHARACTER(len=MAX_MTIME_ERROR_STR_LEN):: errstring
-    
-    TYPE(datetime), POINTER               :: current_date
-    !------------------------------------------------------------------
-    patch_2D      => patch_3d%p_patch_2d(1)
-
-    IF (n_dom > 1 ) THEN
-      CALL finish(TRIM(routine), ' N_DOM > 1 is not allowed')
-    END IF
-    jg = n_dom
-
-    jstep0 = 0
-    IF (isRestart()) THEN
-      ! get start counter for time loop from restart file:
-      CALL get_restart_attribute("jstep", jstep0)
-    END IF
-    IF (isRestart() .AND. mod(nold(jg),2) /=1 ) THEN
-      ! swap the g_n and g_nm1
-      CALL update_time_g_n(ocean_state(jg))
-    ENDIF
-
-    ! set events, group and the events
-
-    CALL message('','')
-
-    eventRefDate   => time_config%tc_exp_refdate
-    eventStartDate => time_config%tc_exp_startdate
-    eventEndDate   => time_config%tc_exp_stopdate
-
-    ! use start/end setup from the restart
-    IF (isRestart()) THEN
-      eventRefDate   => time_config%tc_startdate
-      eventStartDate => time_config%tc_startdate
-      eventEndDate   => time_config%tc_stopdate
-    ENDIF
-
-
-    ! create an event manager, ie. a collection of different events
-    CALL initEventManager(time_config%tc_exp_refdate)
-
-    ! --- create an event group for checkpointing and restart
-    checkpointEvents =  addEventGroup('checkpointEventGroup')
-    checkpointEventGroup => getEventGroup(checkpointEvents)
-    
-    ! --- --- create checkpointing event
-    eventInterval  => time_config%tc_dt_checkpoint
-    checkpointEvent => newEvent('checkpoint', eventRefDate, eventStartDate, eventEndDate, eventInterval, errno=ierr)
-    IF (ierr /= no_Error) THEN
-       CALL mtime_strerror(ierr, errstring)
-       CALL finish('perform_ho_timeloop', errstring)
-    ENDIF
-    lret = addEventToEventGroup(checkpointEvent, checkpointEventGroup)
-
-    ! --- --- create restart event, ie. checkpoint + model stop
-    eventInterval  => time_config%tc_dt_restart
-    restartEvent => newEvent('restart', eventRefDate, eventStartDate, eventEndDate, eventInterval, errno=ierr)
-    IF (ierr /= no_Error) THEN
-       CALL mtime_strerror(ierr, errstring)
-       CALL finish('perform_ho_timeloop', errstring)
-    ENDIF
-    lret = addEventToEventGroup(restartEvent, checkpointEventGroup)
-
-    CALL printEventGroup(checkpointEvents)
-
-    ! set time loop properties
-    model_time_step => time_config%tc_dt_model
-
-    mtime_current => this_datetime
-    
-    CALL message('','')
-    CALL datetimeToString(mtime_current, dstring)
-    WRITE(message_text,'(a,a)') 'Start date of this run: ', dstring
-    CALL message('',message_text)
-    CALL datetimeToString(time_config%tc_stopdate, dstring)
-    WRITE(message_text,'(a,a)') 'Stop date of this run:  ', dstring
-    CALL message('',message_text)
-    CALL message('','')
-
-
-    !------------------------------------------------------------------
-    ! call the dynamical core: start the time loop
-    !------------------------------------------------------------------
-    CALL timer_start(timer_total)
-
-    jstep = jstep0
-    TIME_LOOP: DO 
-
-      ! update model date and time mtime based
-      mtime_current = mtime_current + model_time_step
-      jstep = jstep + 1
-      IF (mtime_current > time_config%tc_stopdate) then
-#ifdef _MTIME_DEBUG
-        ! consistency check: compare step counter to expected end step
-        if (jstep /= (jstep0+nsteps)) then
-           call finish(routine, 'Step counter does not match expected end step: '//int2string(jstep,'(i0)')&
-               &//' /= '//int2string((jstep0+nsteps),'(i0)'))
-        end if
-#endif
-        ! leave time loop
-        EXIT TIME_LOOP
-      END IF
-
-      CALL datetimeToString(mtime_current, datestring)
-      WRITE(message_text,'(a,i10,2a)') '  Begin of timestep =',jstep,'  datetime:  ', datestring
-      CALL message (TRIM(routine), message_text)
-            
-      if (jstep == jstep0 ) &
-        & CALL update_height_depdendent_variables( patch_3d, ocean_state(jg), p_ext_data(jg), operators_coefficients, &
-        & solvercoeff_sp)
-      
-      if ( jstep == jstep0 ) CALL calc_scalar_product_veloc_3d( patch_3d,  &
-        & ocean_state(jg)%p_prog(nold(1))%vn,         &
-        & ocean_state(jg)%p_diag,                     &
-        & operators_coefficients)
-      
-      !In case of a time-varying forcing:
-      ! update_surface_flux or update_ocean_surface has changed p_prog(nold(1))%h, SST and SSS
-      if (jstep == jstep0 ) then
-        IF (surface_module == 1) THEN
-          CALL update_surface_flux( patch_3d, ocean_state(jg), p_as, sea_ice, p_atm_f, surface_fluxes, &
-            & jstep, mtime_current, operators_coefficients)
-        ELSEIF (surface_module == 2) THEN
-          CALL update_ocean_surface( patch_3d, ocean_state(jg), p_as, sea_ice, p_atm_f, surface_fluxes, p_sfc, &
-            & jstep, mtime_current, operators_coefficients)
-        ENDIF
-      endif
-
-    
-      if (jstep == jstep0 ) then
-        CALL update_height_depdendent_variables( patch_3d, ocean_state(jg), p_ext_data(jg), operators_coefficients, &
-          & solvercoeff_sp)
-      endif
-
-      !---------------------------------------------------------------------
-
-      if (jstep == jstep0 ) &
-        & CALL update_ho_params(patch_3d, ocean_state(jg), p_as%fu10, sea_ice%concsum, p_phys_param, operators_coefficients)
-
-      !------------------------------------------------------------------------
-      ! solve for new free surface
-      !CALL solve_free_surface_eq_ab (patch_3d, ocean_state(jg), p_ext_data(jg), &
-      !  & surface_fluxes, p_phys_param, jstep, operators_coefficients, solvercoeff_sp, return_status)!, p_int(jg))
-      !IF (return_status /= 0) THEN
-      ! CALL output_ocean(              &
-      !   & patch_3d=patch_3d,          &
-      !   & ocean_state=ocean_state,    &
-      !   & this_datetime=mtime_current, &
-      !   & surface_fluxes=surface_fluxes, &
-      !   & sea_ice=sea_ice,            &
-      !   & hamocc=hamocc_state,        &
-      !   & jstep=jstep, jstep0=jstep0, &
-      !   & force_output=.true.)
-      !  CALL finish(TRIM(routine), 'solve_free_surface_eq_ab  returned error')
-      !ENDIF
-      
-
-      !------------------------------------------------------------------------
-      ! Step 4: calculate final normal velocity from predicted horizontal
-      ! velocity vn_pred and updated surface height
-      !CALL calc_normal_velocity_ab(patch_3d, ocean_state(jg),&
-      ! & operators_coefficients, solvercoeff_sp,  p_ext_data(jg), p_phys_param)
-
-      !------------------------------------------------------------------------
-      ! Step 5: calculate vertical velocity from continuity equation under
-      ! incompressiblity condition in the non-shallow-water case
-      !CALL calc_vert_velocity( patch_3d, ocean_state(jg),operators_coefficients)
-      !------------------------------------------------------------------------
-
-      !------------------------------------------------------------------------
-      ! Step 6: transport tracers and diffuse them
-      !IF (no_tracer>=1) THEN
-      !  CALL advect_ocean_tracers( patch_3d, ocean_state(jg), p_phys_param,&
-      !    & surface_fluxes,&
-      !    & operators_coefficients,&
-      !    & jstep)
-      !ENDIF
-
-      ! perform accumulation for special variables
-
-      ! update accumulated vars
-
-      CALL output_ocean( patch_3d, ocean_state, &
-        &                mtime_current,              &
-        &                surface_fluxes,             &
-        &                sea_ice,                 &
-        &                hamocc_state,            &
-        &                jstep, jstep0)
-      
-  
-      ! Shift time indices for the next loop
-      ! this HAS to ge into the restart files, because the start with the following loop
-      CALL update_time_indices(jg)
-  
-      ! update intermediate timestepping variables for the tracers
-      CALL update_time_g_n(ocean_state(jg))
-
-!       CALL message('','')
-      ! trigger creation of a restart file ...
-      lwrite_checkpoint = .FALSE.      
-      IF ( &
-           !   ... CASE A: if normal checkpoint cycle has been reached ...
-           &       isCurrentEventActive(checkpointEvent, mtime_current)               &
-           !          or restart cycle has been reached, i.e. checkpoint+model stop
-           & .OR.  isCurrentEventActive(restartEvent, mtime_current)) THEN
-        lwrite_checkpoint = .TRUE.
-      ENDIF
-
-      ! if this is the first timestep (it cannot occur), or output is disabled, do not write the restart
-      IF ( (time_config%tc_startdate == mtime_current) .OR. output_mode%l_none ) THEN
-        lwrite_checkpoint = .FALSE.
-      ENDIF
-
-!       CALL message('','')
-      
-      ! write a restart or checkpoint file
-!      IF (MOD(jstep,n_checkpoints())==0) THEN
-      IF (lwrite_checkpoint) THEN
-        CALL create_restart_file( patch = patch_2d,       &
-             & current_date=mtime_current, &
-             & jstep=jstep,            &
-             & model_type="oce",       &
-             & opt_nice_class=1,       &
-             & ocean_zlevels=n_zlev,                                         &
-             & ocean_zheight_cellmiddle = patch_3d%p_patch_1d(1)%zlev_m(:),  &
-             & ocean_zheight_cellinterfaces = patch_3d%p_patch_1d(1)%zlev_i(:))
-      END IF
-
-
-    ENDDO time_loop
-    
-    IF (write_last_restart .and. .not. lwrite_checkpoint) &
-        & CALL create_restart_file( patch = patch_2d,       &
-        & current_date=mtime_current, &
-        & jstep=jstep-1,          &
-        & model_type="oce",       &
-        & opt_nice_class=1,       &
-        & ocean_zlevels=n_zlev,                                         &
-        & ocean_zheight_cellmiddle = patch_3d%p_patch_1d(1)%zlev_m(:),  &
-        & ocean_zheight_cellinterfaces = patch_3d%p_patch_1d(1)%zlev_i(:))
-  
-    CALL timer_stop(timer_total)
-  END SUBROUTINE test_events
 
   SUBROUTINE test_events( patch_3d, ocean_state, p_ext_data,  &
     & this_datetime, surface_fluxes, p_sfc, p_phys_param, &
