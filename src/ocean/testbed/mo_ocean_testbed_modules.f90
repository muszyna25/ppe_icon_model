--- conflicted
+++ resolved
@@ -55,12 +55,7 @@
   USE mo_physical_constants,     ONLY: rhoi, rhos, clw, alf, Tf
   USE mo_ocean_physics_types,    ONLY: t_ho_params
   USE mo_master_config,          ONLY: isRestart
-<<<<<<< HEAD
-  USE mo_ocean_GM_Redi,          ONLY: calc_neutralslope_coeff, calc_neutralslope_coeff_onColumn, &
-  &                                    prepare_ocean_physics,calc_ocean_physics
-=======
   USE mo_ocean_GM_Redi,          ONLY: prepare_ocean_physics,calc_ocean_physics
->>>>>>> dd2cc748
   USE mo_ocean_diagnostics,      ONLY: calc_fast_oce_diagnostics, calc_psi
   USE mo_ocean_thermodyn,        ONLY: calc_potential_density, calculate_density,&
   &                                    calc_neutralslope_coeff_func_onColumn,calc_neutralslope_coeff_func_onColumn_UNESCO
@@ -77,11 +72,7 @@
   USE mo_grid_subset,            ONLY: t_subset_range, get_index_range 
   USE mo_ocean_diffusion,        ONLY: tracer_diffusion_vertical_implicit,tracer_diffusion_horz
   USE mo_scalar_product,         ONLY: calc_scalar_product_veloc_3d
-<<<<<<< HEAD
-  USE mo_ocean_tracer,           ONLY:advect_diffuse_tracer
-=======
   USE mo_ocean_tracer,           ONLY: advect_diffuse_tracer, advect_ocean_tracers
->>>>>>> dd2cc748
   USE mo_ocean_tracer_transport_horz, ONLY: diffuse_horz
   USE mo_hydro_ocean_run
   USE mo_ocean_physics
@@ -224,19 +215,12 @@
     REAL(wp) :: delta_t
     
     REAL(wp) :: z_diff_flux_h(nproma, n_zlev, patch_3d%p_patch_2d(1)%nblks_e)
-<<<<<<< HEAD
-    REAL(wp) :: div_diff_flux_horz(nproma,n_zlev, patch_3d%p_patch_2d(1)%alloc_cell_blocks)
-    REAL(wp) :: div_diff_flx_vert(nproma, n_zlev,patch_3d%p_patch_2d(1)%alloc_cell_blocks)
-    REAL(wp) :: trac_cart(nproma,n_zlev, patch_3d%p_patch_2d(1)%alloc_cell_blocks)
-    REAL(wp) :: div_diff_flux_horz_cart(nproma,n_zlev, patch_3d%p_patch_2d(1)%alloc_cell_blocks)
-=======
     !REAL(wp) :: div_diff_flux_horz(nproma,n_zlev, patch_3d%p_patch_2d(1)%alloc_cell_blocks)
     !REAL(wp) :: div_diff_flx_vert(nproma, n_zlev,patch_3d%p_patch_2d(1)%alloc_cell_blocks)
     REAL(wp) :: density_backup(nproma,n_zlev, patch_3d%p_patch_2d(1)%alloc_cell_blocks)
     !REAL(wp) :: div_diff_flux_horz_cart(nproma,n_zlev, patch_3d%p_patch_2d(1)%alloc_cell_blocks)
     REAL(wp),POINTER :: fu10   (:,:)
     REAL(wp), POINTER :: concsum(:,:)
->>>>>>> dd2cc748
 
     TYPE(timedelta), POINTER :: model_time_step => NULL()
 
@@ -274,12 +258,6 @@
       !IF(itestcase_oce==28)THEN
       DO jstep = (jstep0+1), (jstep0+nsteps)
       
-<<<<<<< HEAD
-        CALL datetimeToString(this_datetime, datestring)
-        WRITE(message_text,'(a,i10,2a)') '  Begin of timestep =',jstep,'  datetime:  ', datestring
-        CALL message (TRIM(method_name), message_text)
-        physics_parameters%a_tracer_v = Temperature_VerticalDiffusion_background 
-=======
 !        density_backup=ocean_state(n_dom)%p_diag%rho
 !        ocean_state(n_dom)%p_diag%rho_GM=density_backup
       
@@ -292,7 +270,6 @@
         WRITE(message_text,'(a,i10,2a)') '  Begin of timestep =',jstep,'  datetime:  ', datestring
         CALL message (TRIM(method_name), message_text)
 ! physics_parameters%a_tracer_v=k_pot_temp_v
->>>>>>> dd2cc748
 !          IF(jstep==1)THEN
 !          ocean_state(jg)%p_diag%vn_time_weighted = ocean_state(jg)%p_prog(nold(1))%vn
 !          ocean_state(jg)%p_prog(nnew(1))%vn = ocean_state(jg)%p_prog(nold(1))%vn
@@ -303,27 +280,6 @@
 !        & ocean_state(n_dom)%p_prog(nold(1))%vn,     &
 !        & ocean_state(n_dom)%p_diag,                 &
 !        & operators_coefficients)
-<<<<<<< HEAD
-IF(GMRedi_configuration/=Cartesian_Mixing)THEN 
-      CALL prepare_ocean_physics(patch_3d, &
-        & ocean_state(n_dom),    &
-        & physics_parameters, &
-        & operators_coefficients)
-ENDIF
-         CALL advect_diffuse_tracer( patch_3d, &
-           & ocean_state(n_dom)%p_prog(nold(1))%ocean_tracers(tracer_index),&
-           & ocean_state(n_dom),            &
-           & operators_coefficients,      &
-           & ocean_state(n_dom)%p_aux%bc_top_tracer(:,:,tracer_index),   &
-           & ocean_state(n_dom)%p_aux%bc_bot_tracer,   &
-           & physics_parameters,         &
-           & physics_parameters%TracerDiffusion_coeff(:,:,:,1),             &
-           & physics_parameters%a_tracer_v(:,:,:,1),             &
-           & ocean_state(n_dom)%p_prog(nnew(1))%ocean_tracers(tracer_index),&
-           & tracer_index)
-
-
-=======
 
 
 CALL advect_ocean_tracers(patch_3d, ocean_state(n_dom), physics_parameters, surface_fluxes, operators_coefficients,jstep)
@@ -347,7 +303,6 @@
 !           & tracer_index)
 !END DO
 
->>>>>>> dd2cc748
 !      CALL calculate_density( patch_3d,                         &
 !       & ocean_state(n_dom)%p_prog(nold(1))%tracer(:,:,:,1:no_tracer),&
 !       & ocean_state(n_dom)%p_diag%rho(:,:,:) )
@@ -484,22 +439,6 @@
         CALL update_time_indices(jg)
         ! update intermediate timestepping variables for the tracers
         ! velocity
-<<<<<<< HEAD
-IF(tracer_index==1)THEN
-DO level = 1, n_zlev
-write(0,*)'tracer:rho',&
-& maxval( ocean_state(n_dom)%p_prog(nold(1))%ocean_tracers(tracer_index)%concentration(:,level,:)),&
-& minval( ocean_state(n_dom)%p_prog(nold(1))%ocean_tracers(tracer_index)%concentration(:,level,:)),&
-!& maxval( ocean_state(n_dom)%p_prog(nnew(1))%ocean_tracers(tracer_index-1)%concentration(:,level,:)),&
-!& minval( ocean_state(n_dom)%p_prog(nnew(1))%ocean_tracers(tracer_index-1)%concentration(:,level,:)),&
-& maxval( ocean_state(n_dom)%p_diag%rho(:,level,:)),&
-& minval( ocean_state(n_dom)%p_diag%rho(:,level,:))!,&
-!& maxval( div_diff_flux_horz(:,level,:)),&
-!& minval( div_diff_flux_horz(:,level,:))
-
-END DO
-ENDIF
-=======
 !IF(tracer_index==1)THEN
 !DO level = 1, n_zlev
 !write(0,*)'tracer:rho',&
@@ -514,7 +453,6 @@
 !
 !END DO
 !ENDIF
->>>>>>> dd2cc748
 
       END DO
     ! ENDIF!(l_no_time_marching)THEN
@@ -1628,7 +1566,7 @@
     t = 10.0_wp
     s = 40.0_wp
     p = 4000.0_wp    !  4000 dbar = 400 bar
-    co = calc_neutralslope_coeff_onColumn(t,s,p,n_zlev)
+    co = calc_neutralslope_coeff_func_onColumn(t,s,p,n_zlev)
     aob = co(1,1)/co(1,2)
 
     WRITE(message_text,'(3(a,1pg18.8))') '  Parameter: alpha = ',co(1,1), ' beta = ',co(1,2), ' alpha/beta = ',aob
