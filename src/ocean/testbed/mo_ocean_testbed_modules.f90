--- conflicted
+++ resolved
@@ -1004,232 +1004,6 @@
     CALL timer_stop(timer_total)
   END SUBROUTINE test_events
 
-<<<<<<< HEAD
-  SUBROUTINE test_surface_flux( patch_3d, p_os, &
-    & this_datetime, p_oce_sfc,        &
-    & p_as, atmos_fluxes, p_ice, operators_coefficients)
-    
-    TYPE(t_patch_3d ),TARGET, INTENT(inout)          :: patch_3d
-    TYPE(t_hydro_ocean_state), TARGET, INTENT(inout) :: p_os(n_dom)
-    TYPE(datetime), POINTER                          :: this_datetime
-    TYPE(t_ocean_surface),    INTENT(inout)          :: p_oce_sfc
-    TYPE(t_atmos_for_ocean),  INTENT(inout)          :: p_as
-    TYPE(t_atmos_fluxes ),    INTENT(inout)          :: atmos_fluxes
-    TYPE(t_sea_ice),          INTENT(inout)          :: p_ice
-    TYPE(t_operator_coeff),   INTENT(inout)          :: operators_coefficients
-    
-    ! local variables
-    TYPE (t_hamocc_state)        :: hamocc_State
-    REAL(wp), DIMENSION(nproma,patch_3D%p_patch_2D(1)%alloc_cell_blocks) &
-      &                                              :: draft, &
-      &                                                 saltBefore, saltAfter, saltBudget, &
-      &                                                 salinityBefore, salinityAfter, salinityBudget, &
-      &                                                 zUnderIceBefore, zUnderIceAfter
-    INTEGER :: jstep
-    INTEGER :: block, cell, cellStart,cellEnd
-    TYPE(t_subset_range), POINTER :: subset
-    !INTEGER :: ocean_statistics
-    !LOGICAL                         :: l_outputtime
-    CHARACTER(LEN=32)               :: datestring
-    TYPE(t_patch), POINTER :: patch_2d
-    INTEGER :: jstep0,computation_type
-    REAL(wp) :: delta_z
-
-    TYPE(timedelta), POINTER :: model_time_step => NULL()
-    
-    CHARACTER(LEN=max_char_length), PARAMETER :: &
-      & method_name = 'mo_ocean_testbed_modules:test_surface_flux'
-    !------------------------------------------------------------------
-    patch_2D      => patch_3d%p_patch_2d(1)
-
-    ! IF (ltimer) CALL timer_start(timer_total)
-    CALL timer_start(timer_total)
-
-    CALL datetimeToString(this_datetime, datestring)
-
-    jstep0                                                               = 0
-    draft(1:nproma,1:patch_3D%p_patch_2D(1)%alloc_cell_blocks)           = 0.0_wp
-    saltBefore(1:nproma,1:patch_3D%p_patch_2D(1)%alloc_cell_blocks)      = 0.0_wp
-    saltAfter(1:nproma,1:patch_3D%p_patch_2D(1)%alloc_cell_blocks)       = 0.0_wp
-    saltBudget(1:nproma,1:patch_3D%p_patch_2D(1)%alloc_cell_blocks)      = 0.0_wp
-    salinityBefore(1:nproma,1:patch_3D%p_patch_2D(1)%alloc_cell_blocks)  = 0.0_wp
-    salinityAfter(1:nproma,1:patch_3D%p_patch_2D(1)%alloc_cell_blocks)   = 0.0_wp
-    salinityBudget(1:nproma,1:patch_3D%p_patch_2D(1)%alloc_cell_blocks)  = 0.0_wp
-    zUnderIceBefore(1:nproma,1:patch_3D%p_patch_2D(1)%alloc_cell_blocks) = 0.0_wp
-    zUnderIceAfter(1:nproma,1:patch_3D%p_patch_2D(1)%alloc_cell_blocks)  = 0.0_wp
-    !------------------------------------------------------------------
-
-    ! x-check if the saltbudget is correctly computed {{{
-    ! p_os(n_dom)%p_prog(nold(1))%tracer(:,:,:,1) = 30.0_wp
-    ! p_os(n_dom)%p_prog(nold(1))%tracer(:,1,:,2) = 30.0_wp
-    ! p_os(n_dom)%p_prog(nold(1))%h(:,:) =  0.0_wp
-    ! p_ice%hi(:,:,:) = 0.0_wp
-    ! p_ice%conc(:,:,:) = 0.0_wp
-    ! p_ice%concSum(:,:) = 0.0_wp
-    ! }}}
-
-    CALL dbg_print('TB sfcFlx: hi' ,p_ice%hi          ,debug_string, 4, in_subset=patch_2D%cells%owned)
-
-    !  Overwrite init:
-    ! p_ice%hs(:,1,:) = 0.0_wp
-
-  ! draft(:,:)           = (rhos * p_ice%hs(:,1,:) + rhoi * p_ice%hi(:,1,:)) / OceanReferenceDensity
-  ! p_ice%zUnderIce(:,:) = patch_3d%p_patch_1d(1)%prism_thick_flat_sfc_c(:,1,:) +  p_os(n_dom)%p_prog(nold(1))%h(:,:) &
-  !   &                  - draft(:,:) * p_ice%conc(:,1,:)
-
-    CALL dbg_print('sfcflx: draft    ' ,draft          ,debug_string, 4, in_subset=patch_2D%cells%owned)
-    CALL dbg_print('sfcflx: zUnderIce' ,p_ice%zUnderIce,debug_string, 4, in_subset=patch_2D%cells%owned)
-
-    !------------------------------------------------------------------
-    ! write initial
-    ! this is done 
-!     IF (output_mode%l_nml) THEN
-!       CALL write_initial_ocean_timestep(patch_3D,p_os(n_dom),p_oce_sfc,p_ice)
-!     ENDIF
-
-
-    ! make sure, that h is zero at start
-    !p_os(n_dom)%p_prog(nold(1))%h(:,:) = 0.0_wp  !  do not change h
-
-    ! timeloop
-    DO jstep = (jstep0+1), (jstep0+nsteps)
-      CALL message('test_surface_flux','IceBudget === BEGIN TIMESTEP ======================================================&
-        &==============================================')
-    
-
-      CALL datetimeToString(this_datetime, datestring)
-      WRITE(message_text,'(a,i10,2a)') '  Begin of timestep =',jstep,'  datetime:  ', datestring
-      CALL message (TRIM(method_name), message_text)
-
-      ! Set model time.
-      model_time_step => newTimedelta('+', 0, 0, 0, 0, 0, NINT(dtime), 0)
-      this_datetime = this_datetime + model_time_step
-      CALL deallocateTimedelta(model_time_step) 
-!      CALL add_time(dtime,0,0,0,this_datetime)
-
-      ! print out 3d salinity
-      CALL dbg_print('IceBudget: saltinity BEFORE' ,&
-        &            p_os(n_dom)%p_prog(nold(1))%tracer(:,:,:,2) ,&
-        &            debug_string, 4, in_subset=patch_2D%cells%owned)
-      CALL dbg_print('IceBudget: zUnderIce  BEFORE' ,&
-        &             p_ice%zUnderIce(:,:),debug_string,4,in_subset=patch_2D%cells%owned)
-
-      !------------------------------------------------------------------------
-      ! computation_type = test_param
-      computation_type = 5  ! #slo# merging ocean_sea-ice-thermodyn r208xx
-      ! BEFOR : {{{
-      zUnderIceBefore = p_ice%zUnderIce
-      !salinity
-      salinityBefore  = p_os(n_dom)%p_prog(nold(1))%tracer(:,1,:,2)
-      ! salt
-      saltBefore      = salt_content_in_surface(patch_2D, &
-        &                                       patch_3d%p_patch_1d(1)%prism_thick_flat_sfc_c(:,1,:),&
-        &                                       p_ice, p_os(n_dom),p_oce_sfc,zUnderIceBefore,&
-        &                                       computation_type=computation_type,info='BEFORE')
-      ! liquid water height
-      !}}}
-
-      !------------------------------------------------------------------------
-      ! call surface model
-      CALL update_surface_flux(patch_3D, p_os(n_dom), p_as, p_ice, atmos_fluxes, p_oce_sfc, &
-        &                       jstep, this_datetime, operators_coefficients)
-      CALL dbg_print('IceBudget: saltinity  AFTER' ,&
-        &             p_os(n_dom)%p_prog(nold(1))%tracer(:,1,:,2),debug_string,4,in_subset=patch_2D%cells%owned)
-
-      ! simplified update of old temperature with surface forcing
-      subset => patch_2D%cells%owned
-      DO block = subset%start_block, subset%end_block
-        CALL get_index_range(subset, block, cellStart, cellEnd)
-        DO cell = cellStart, cellEnd
-          IF (subset%vertical_levels(cell,block) < 1) CYCLE
-          delta_z = patch_3D%p_patch_1D(1)%prism_thick_flat_sfc_c(cell,1,block)+p_os(n_dom)%p_prog(nold(1))%h(cell,block)
-            p_os(n_dom)%p_prog(nold(1))%tracer(cell,1,block,1) = p_os(n_dom)%p_prog(nold(1))%tracer(cell,1,block,1) + &
-              & (dtime/delta_z ) * p_oce_sfc%TopBC_Temp_vdiff(cell,block)
-        END DO
-      END DO
-      CALL dbg_print('sfcflx: trac_new ' ,p_os(n_dom)%p_prog(nold(1))%tracer(:,1,:,1),debug_string, 4, &
-        &  in_subset=patch_3d%p_patch_2D(1)%cells%owned)
-
-      !------------------------------------------------------------------------
-      ! AFTER {{{
-      zUnderIceAfter = p_ice%zUnderIce
-      saltAfter      = salt_content_in_surface(patch_2D, patch_3d%p_patch_1d(1)%prism_thick_flat_sfc_c(:,1,:),&
-        &                                      p_ice, p_os(n_dom),p_oce_sfc,zUnderIceAfter,&
-        &                                      computation_type=computation_type,info='AFTER')
-      salinityAfter  = p_os(n_dom)%p_prog(nold(1))%tracer(:,1,:,2)
-      !}}}
-
-      ! print out 3d salinity
-      CALL dbg_print('IceBudget: saltinity  AFTER' ,&
-        &             p_os(n_dom)%p_prog(nold(1))%tracer(:,:,:,2),debug_string,4,in_subset=patch_2D%cells%owned)
-      CALL dbg_print('IceBudget: FrshFlux_TotalSalt  AFTER' ,&
-        &             p_oce_sfc%FrshFlux_TotalSalt,debug_string,4,in_subset=patch_2D%cells%owned)
-      CALL dbg_print('IceBudget: zUnderIce  AFTER' ,&
-        &             p_ice%zUnderIce(:,:),debug_string,4,in_subset=patch_2D%cells%owned)
-      CALL dbg_print('IceBudget: zUnderIce  DIFF ' ,&
-        &             zUnderIceAfter(:,:) - zUnderIceBefore(:,:),debug_string,4,in_subset=patch_2D%cells%owned)
-
-      ! compute budget
-      saltBudget     = saltAfter - saltBefore        ! this discribes the saltbudget in kg, which has to be zero
-      salinityBudget = salinityAfter - salinityBefore ! is not allowed to be changed by the sea ice model
-
-      ! SALT-FRESHWATER-CHECK:
-      ! (1) check if the FreshwaterFlux (created by the ice model only) is consistent with the zUnderIce variable:
-      !     (11) apply the freshwater flux to the upper most cell
-      !     (12) for that: switch off all external fresh water fluxes
-      !     (12)           ignore snow, i.e. set hs:=0 (no possible snow-to-ice conversion)
-      !     (13) check, if the new height correspondes with zUnderIce
-      !     PROBLEM: h is based on liquid representatoin of ice, a fresh water flux
-      !     PROBLEM: the total ich volume change is put into the
-      !     FrshFlux_VolumeIce and this is applied to the h. This seems to be
-      !     wrong, because the height does not change by ice groth and melt
-      ! (2) check salt content
-      !     (21) apply the saltinityFux to the uppermost cell
-      !          with (a) constant thickness
-      !               (b) zUnderIce
-      !          and compute the total salt content in each grid cell: has to be constant over time
-
-      !------------------------------------------------------------------------
-      ! output: TODO not working for 3d prognostics
-
-      ! add values to output field
-      subset => patch_2D%cells%owned
-      DO block = subset%start_block, subset%end_block
-        CALL get_index_range(subset, block, cellStart, cellEnd)
-        DO cell = cellStart, cellEnd
-          IF (subset%vertical_levels(cell,block) < 1) CYCLE
-          p_ice%budgets%salt_00(cell,block) = saltBudget(cell,block)
-        ENDDO
-      ENDDO
-
-      p_os(n_dom)%p_prog(nnew(1))%tracer = p_os(n_dom)%p_prog(nold(1))%tracer
-      p_os(n_dom)%p_prog(nnew(1))%h      = p_os(n_dom)%p_prog(nold(1))%h
-      p_os(n_dom)%p_diag%t               = p_os(n_dom)%p_prog(nold(1))%tracer(:,:,:,1)
-      p_os(n_dom)%p_diag%s               = p_os(n_dom)%p_prog(nold(1))%tracer(:,:,:,2)
-      p_os(n_dom)%p_diag%h               = p_os(n_dom)%p_prog(nold(1))%h
-      CALL output_ocean( patch_3D,   &
-        &                p_os(n_dom),&
-        &                this_datetime,   &
-        &                p_oce_sfc,  &
-        &                p_ice,      &
-        &                jstep, jstep0)
-
-      CALL update_time_indices(n_dom)
-
-      CALL dbg_print('IceBudget: salt     diff',saltBudget ,debug_string, 4, in_subset=patch_2D%cells%owned)
-      CALL dbg_print('IceBudget: salt    After',saltAfter ,debug_string, 4, in_subset=patch_2D%cells%owned)
-      CALL dbg_print('IceBudget: salt   Before',saltBefore ,debug_string, 4, in_subset=patch_2D%cells%owned)
-      CALL dbg_print('IceBudget: salinity diff',salinityBudget,debug_string,4,in_subset=patch_2D%cells%owned)
-      CALL dbg_print('IceBudget: salt_00' ,p_ice%budgets%salt_00 ,debug_string, 4, in_subset=patch_2D%cells%owned)
-    END DO
-    
-    CALL timer_stop(timer_total)
-    
-  END SUBROUTINE test_surface_flux
-  !-------------------------------------------------------------------------
-
-=======
->>>>>>> 4064652e
 
   !-------------------------------------------------------------------------
   !>
