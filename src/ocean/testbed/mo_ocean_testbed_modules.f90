--- conflicted
+++ resolved
@@ -631,17 +631,8 @@
     jg = n_dom
 
     jstep0 = 0
-<<<<<<< HEAD
       
     DO jstep = (jstep0+1), (jstep0+nsteps)
-=======
-    jg = 1
-    !------------------------------------------------------------------
-    ! IF(.NOT.l_time_marching)THEN
-
-      !IF(itestcase_oce==28)THEN
-      DO jstep = (jstep0+1), (jstep0+nsteps)
->>>>>>> b7654325
       
         CALL datetimeToString(this_datetime, datestring)
         WRITE(message_text,'(a,i10,2a)') '  Begin of timestep =',jstep,'  datetime:  ', datestring
