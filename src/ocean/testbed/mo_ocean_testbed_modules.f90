!>
!! Contains the main stepping method_name the 3-dim hydrostatic ocean model.
!!
!! @author Peter Korn, Stephan Lorenz, MPI
!!
!! @par Revision History
!!  Initial version by Stephan Lorenz (MPI-M), (2010-04).
!!   - renaming and adjustment of hydrostatic ocean model V1.0.3 to ocean domain and patch_oce
!!  Modification by Stephan Lorenz, MPI-M, 2010-10
!!   - new module mo_ocean_testbed_modules including updated reconstructions
!
!
!! @par Copyright and License
!!
!! This code is subject to the DWD and MPI-M-Software-License-Agreement in
!! its most recent form.
!! Please see the file LICENSE in the root of the source tree for this code.
!! Where software is supplied by third parties, it is indicated in the
!! headers of the routines.
!!
!!
MODULE mo_ocean_testbed_modules
  !-------------------------------------------------------------------------
  USE mo_kind,                   ONLY: wp
  USE mo_impl_constants,         ONLY: max_char_length
  USE mo_model_domain,           ONLY: t_patch, t_patch_3d,t_subset_range
  USE mo_grid_config,            ONLY: n_dom
  USE mo_ocean_nml,              ONLY: n_zlev, GMRedi_configuration, GMRedi_combined, Cartesian_Mixing, &
<<<<<<< HEAD
    & atmos_flux_analytical_type, no_tracer, surface_module, OceanReferenceDensity,k_pot_temp_v
=======
    & atmos_flux_analytical_type, no_tracer, surface_module, OceanReferenceDensity,Temperature_VerticalDiffusion_background 
>>>>>>> 5e57132b
  USE mo_sea_ice_nml,            ONLY: init_analytic_conc_param, t_heat_base
  USE mo_dynamics_config,        ONLY: nold, nnew
  USE mo_run_config,             ONLY: nsteps, dtime, output_mode, test_mode !, test_param
  USE mo_exception,              ONLY: message, message_text, finish
  USE mo_ext_data_types,         ONLY: t_external_data
  !USE mo_io_units,               ONLY: filename_max
  USE mo_timer,                  ONLY: timer_start, timer_stop, timer_total
  USE mo_ocean_ab_timestepping,  ONLY: &
!    solve_free_surface_eq_ab, &
!   & calc_vert_velocity,       &
    & update_time_indices
  USE mo_random_util,            ONLY: add_random_noise_global
  USE mo_ocean_types,            ONLY: t_hydro_ocean_state, t_operator_coeff, t_solvercoeff_singleprecision
  USE mo_hamocc_types,           ONLY: t_hamocc_state
  USE mo_restart,                ONLY: t_RestartDescriptor, createRestartDescriptor, deleteRestartDescriptor
  USE mo_restart_attributes,     ONLY: t_RestartAttributeList, getAttributesForRestarting
  USE mo_io_config,              ONLY: n_checkpoints, write_last_restart
  USE mo_operator_ocean_coeff_3d,ONLY: t_operator_coeff! , update_diffusion_matrices
  USE mo_ocean_tracer,           ONLY: advect_ocean_tracers
  USE mo_ocean_bulk,             ONLY: update_surface_flux
  USE mo_ocean_surface,          ONLY: update_ocean_surface
  USE mo_ocean_surface_types,    ONLY: t_ocean_surface
  USE mo_sea_ice,                ONLY: salt_content_in_surface, energy_content_in_surface
  USE mo_sea_ice_types,          ONLY: t_sfc_flx, t_atmos_fluxes, t_atmos_for_ocean, &
    & t_sea_ice
  USE mo_physical_constants,     ONLY: rhoi, rhos, clw, alf, Tf
<<<<<<< HEAD
  USE mo_master_config,          ONLY: isRestart
  USE mo_ocean_physics_types,    ONLY: t_ho_params
  USE mo_ocean_GM_Redi,          ONLY: prepare_ocean_physics,calc_ocean_physics
=======
  USE mo_ocean_physics_types,    ONLY: t_ho_params
  USE mo_master_config,          ONLY: isRestart
  USE mo_ocean_GM_Redi,          ONLY: calc_neutralslope_coeff, calc_neutralslope_coeff_onColumn, &
  &                                    prepare_ocean_physics,calc_ocean_physics
>>>>>>> 5e57132b
  USE mo_ocean_diagnostics,      ONLY: calc_fast_oce_diagnostics, calc_psi
  USE mo_ocean_thermodyn,        ONLY: calc_potential_density, calculate_density,&
  &                                    calc_neutralslope_coeff_func_onColumn,calc_neutralslope_coeff_func_onColumn_UNESCO
  USE mo_time_config,            ONLY: time_config
  USE mo_statistics
  USE mo_util_dbg_prnt,          ONLY: dbg_print
  USE mo_ocean_statistics
  USE mo_ocean_output
  USE mo_parallel_config,        ONLY: nproma
  USE mo_statistics
  USE mo_ocean_testbed_vertical_diffusion
  USE mo_ocean_math_operators
  USE mo_ocean_ab_timestepping
  USE mo_grid_subset,            ONLY: t_subset_range, get_index_range 
  USE mo_ocean_diffusion,        ONLY: tracer_diffusion_vertical_implicit,tracer_diffusion_horz
  USE mo_scalar_product,         ONLY: calc_scalar_product_veloc_3d
<<<<<<< HEAD
  USE mo_ocean_tracer,           ONLY: advect_diffuse_tracer, advect_ocean_tracers
=======
  USE mo_ocean_tracer,           ONLY:advect_diffuse_tracer
>>>>>>> 5e57132b
  USE mo_ocean_tracer_transport_horz, ONLY: diffuse_horz
  USE mo_hydro_ocean_run
  USE mo_ocean_physics

  USE mtime,                     ONLY: datetime, newDatetime, deallocateDatetime, datetimeToString, &
       &                               timedelta, newTimedelta, deallocateTimedelta,                &
       &                               MAX_DATETIME_STR_LEN, newDatetime,                           &
       &                               MAX_MTIME_ERROR_STR_LEN, no_error, mtime_strerror,           &
       &                               OPERATOR(-), OPERATOR(+), OPERATOR(>), OPERATOR(*),          &
       &                               ASSIGNMENT(=), OPERATOR(==), OPERATOR(>=), OPERATOR(/=),     &
       &                               event, eventGroup, newEvent,                                 &
       &                               addEventToEventGroup, isCurrentEventActive
  USE mo_event_manager,          ONLY: initEventManager, addEventGroup, getEventGroup, printEventGroup

  USE mo_hamocc_types,          ONLY: t_hamocc_state
  USE mo_ocean_physics,         ONLY: update_ho_params
  IMPLICIT NONE
  PRIVATE

  PUBLIC :: ocean_test_modules
  
  CHARACTER(len=12)           :: debug_string = 'testbedMod  '  ! Output of module for 1 line debug
  
  !-------------------------------------------------------------------------
CONTAINS

  !-------------------------------------------------------------------------
  !>
  SUBROUTINE ocean_test_modules( patch_3d, ocean_state,  external_data,  &
    & this_datetime, surface_fluxes, ocean_surface, physics_parameters,             &
    & oceans_atmosphere, oceans_atmosphere_fluxes, ocean_ice, operators_coefficients, &
    & solvercoeff_sp)

    TYPE(t_patch_3d ),TARGET, INTENT(inout)          :: patch_3d
    TYPE(t_hydro_ocean_state), TARGET, INTENT(inout) :: ocean_state(n_dom)
    TYPE(t_external_data), TARGET, INTENT(in)        :: external_data(n_dom)
    TYPE(datetime), POINTER                          :: this_datetime
    TYPE(t_sfc_flx)                                  :: surface_fluxes
    TYPE(t_ocean_surface)                            :: ocean_surface
    TYPE(t_ho_params)                                :: physics_parameters
    TYPE(t_atmos_for_ocean),  INTENT(inout)          :: oceans_atmosphere
    TYPE(t_atmos_fluxes ),    INTENT(inout)          :: oceans_atmosphere_fluxes
    TYPE(t_sea_ice),          INTENT(inout)          :: ocean_ice
    TYPE(t_operator_coeff),   INTENT(inout)          :: operators_coefficients
    TYPE(t_solvercoeff_singleprecision), INTENT(inout) :: solvercoeff_sp

    CHARACTER(LEN=*), PARAMETER ::  method_name = "ocean_test_modules"
    TYPE (t_hamocc_state)        :: hamocc_State

    SELECT CASE (test_mode)  !  1 - 99 test ocean modules
      CASE (1)
        CALL ocean_test_advection( patch_3d, ocean_state, &
          & this_datetime, surface_fluxes, physics_parameters,             &
          & ocean_ice,operators_coefficients)

      CASE (2)
        CALL test_tracer_diffusion_vertical_implicit( patch_3d, ocean_state, physics_parameters,  &
           & operators_coefficients)

      CASE (3)
        CALL test_velocity_diffusion_vert_implicit( patch_3d, ocean_state, physics_parameters,  &
           & operators_coefficients)

      CASE (4)
        CALL test_surface_flux( patch_3d, ocean_state,  &
          & this_datetime, surface_fluxes,             &
          & oceans_atmosphere, oceans_atmosphere_fluxes, ocean_ice, operators_coefficients)

      CASE (41)
        CALL test_surface_flux_slo( patch_3d, ocean_state,  &
          & this_datetime, surface_fluxes, ocean_surface,        &
          & oceans_atmosphere, oceans_atmosphere_fluxes, ocean_ice, operators_coefficients)

      CASE (5)
        CALL test_neutralcoeff( patch_3d, ocean_state)


      CASE (10)
        CALL ocean_test_GMRedi( patch_3d, ocean_state, &
          & this_datetime, surface_fluxes, physics_parameters,             &
          & ocean_ice,operators_coefficients)

      CASE (11) ! surface only processing to get quasi output fast
        CALL test_output( patch_3d, ocean_state,  &
          & this_datetime, surface_fluxes,             &
          & physics_parameters,                   &
          & oceans_atmosphere, oceans_atmosphere_fluxes, ocean_ice, hamocc_state,operators_coefficients)

      CASE (12) ! surface only processing to get quasi output fast
        CALL test_events( patch_3d, ocean_state,  &
          & external_data , &
          & this_datetime, &
          & surface_fluxes, &
          & ocean_surface,   &
          & physics_parameters, &
          & oceans_atmosphere, &
          & oceans_atmosphere_fluxes, &
          & ocean_ice, &
          & hamocc_state, &
          & operators_coefficients, &
          & solvercoeff_sp)

      CASE DEFAULT
        CALL finish(method_name, "Unknown test_mode")

    END SELECT



  END SUBROUTINE ocean_test_modules
  !-------------------------------------------------------------------------


  !-------------------------------------------------------------------------
  !>
  SUBROUTINE ocean_test_GMRedi( patch_3d, ocean_state, &
    & this_datetime, surface_fluxes, physics_parameters,             &
    & ocean_ice,operators_coefficients)
    
    TYPE(t_patch_3d ),TARGET, INTENT(inout)          :: patch_3d
    TYPE(t_hydro_ocean_state), TARGET, INTENT(inout) :: ocean_state(n_dom)
    TYPE(datetime), POINTER                          :: this_datetime
    TYPE(t_sfc_flx)                                  :: surface_fluxes
    TYPE (t_ho_params)                               :: physics_parameters
    TYPE (t_sea_ice),         INTENT(inout)          :: ocean_ice
    TYPE(t_operator_coeff),   INTENT(inout)          :: operators_coefficients
    
    ! local variables
    TYPE (t_hamocc_state)        :: hamocc_State
    INTEGER :: jstep, jg
    !LOGICAL                         :: l_outputtime
    CHARACTER(LEN=32)               :: datestring
    TYPE(t_patch), POINTER :: patch_2d
    INTEGER :: jstep0 ! start counter for time loop
    INTEGER :: tracer_index
    
    INTEGER :: jc,level,jb
    INTEGER :: start_cell_index, end_cell_index
    TYPE(t_subset_range), POINTER :: cells_in_domain, edges_in_domain
    REAL(wp) :: delta_t
    
    REAL(wp) :: z_diff_flux_h(nproma, n_zlev, patch_3d%p_patch_2d(1)%nblks_e)
    !REAL(wp) :: div_diff_flux_horz(nproma,n_zlev, patch_3d%p_patch_2d(1)%alloc_cell_blocks)
    !REAL(wp) :: div_diff_flx_vert(nproma, n_zlev,patch_3d%p_patch_2d(1)%alloc_cell_blocks)
    REAL(wp) :: density_backup(nproma,n_zlev, patch_3d%p_patch_2d(1)%alloc_cell_blocks)
    !REAL(wp) :: div_diff_flux_horz_cart(nproma,n_zlev, patch_3d%p_patch_2d(1)%alloc_cell_blocks)
    REAL(wp),POINTER :: fu10   (:,:)
    REAL(wp), POINTER :: concsum(:,:)

    TYPE(timedelta), POINTER :: model_time_step => NULL()

    CHARACTER(LEN=max_char_length), PARAMETER :: &
      & method_name = 'mo_ocean_testbed_modules:ocean_test_advection'
    !------------------------------------------------------------------
    tracer_index=1!test is on salinity

    
    
    patch_2D      => patch_3d%p_patch_2d(1)
   
    cells_in_domain => patch_2D%cells%in_domain
    edges_in_domain => patch_2D%edges%in_domain
    delta_t = dtime

    !z_diff_flux_h(1:nproma,1:n_zlev,1:patch_3d%p_patch_2d(1)%nblks_e)=0.0_wp
    !div_diff_flux_horz(1:nproma,1:n_zlev,1:patch_2d%alloc_cell_blocks)=0.0_wp
    !!div_diff_flx_vert (1:nproma,1:n_zlev,1:patch_2d%alloc_cell_blocks)=0.0_wp 
    !trac_cart(1:nproma,1:n_zlev, 1:patch_3d%p_patch_2d(1)%alloc_cell_blocks)=0.0_wp
    !div_diff_flux_horz_cart(1:nproma,1:n_zlev, 1:patch_3d%p_patch_2d(1)%alloc_cell_blocks)=0.0_wp
    !---------------------------------------------------------------------   
    CALL datetimeToString(this_datetime, datestring)

    ! IF (ltimer) CALL timer_start(timer_total)
    CALL timer_start(timer_total)
        
    jstep0 = 0
    jg=1
    density_backup=ocean_state(n_dom)%p_diag%rho
    ocean_state(n_dom)%p_diag%rho_GM=density_backup
    !------------------------------------------------------------------
    ! IF(.NOT.l_time_marching)THEN

      !IF(itestcase_oce==28)THEN
      DO jstep = (jstep0+1), (jstep0+nsteps)
      
!        density_backup=ocean_state(n_dom)%p_diag%rho
!        ocean_state(n_dom)%p_diag%rho_GM=density_backup
      
        CALL update_ho_params(patch_3d, ocean_state(n_dom), fu10, concsum, physics_parameters, operators_coefficients) 
!        ocean_state(n_dom)%p_diag%rho_GM=density_backup             
!        ocean_state(n_dom)%p_diag%rho   =density_backup             
! ocean_state(n_dom)%p_prog(nold(1))%ocean_tracers(1)%concentration=ocean_state(n_dom)%p_diag%rho_GM       
 
        CALL datetimeToString(this_datetime, datestring)
        WRITE(message_text,'(a,i10,2a)') '  Begin of timestep =',jstep,'  datetime:  ', datestring
        CALL message (TRIM(method_name), message_text)
<<<<<<< HEAD
! physics_parameters%a_tracer_v=k_pot_temp_v
=======
        physics_parameters%a_tracer_v = Temperature_VerticalDiffusion_background 
>>>>>>> 5e57132b
!          IF(jstep==1)THEN
!          ocean_state(jg)%p_diag%vn_time_weighted = ocean_state(jg)%p_prog(nold(1))%vn
!          ocean_state(jg)%p_prog(nnew(1))%vn = ocean_state(jg)%p_prog(nold(1))%vn
!          ocean_state(jg)%p_diag%w        =  0.0_wp!0.0833_wp!0.025_wp
!          ocean_state(jg)%p_diag%w(:,:,:) = -0.0833_wp!0.025_wp
!          ENDIF  
!       CALL calc_scalar_product_veloc_3d( patch_3d,  &
!        & ocean_state(n_dom)%p_prog(nold(1))%vn,     &
!        & ocean_state(n_dom)%p_diag,                 &
!        & operators_coefficients)
<<<<<<< HEAD


CALL advect_ocean_tracers(patch_3d, ocean_state(n_dom), physics_parameters, surface_fluxes, operators_coefficients,jstep)
!IF(GMRedi_configuration/=Cartesian_Mixing)THEN 
!      CALL prepare_ocean_physics(patch_3d, &
!        & ocean_state(n_dom),    &
!        & physics_parameters, &
!        & operators_coefficients)
!ENDIF
!DO tracer_index=1,no_tracer
!         CALL advect_diffuse_tracer( patch_3d, &
!           & ocean_state(n_dom)%p_prog(nold(1))%ocean_tracers(tracer_index),&
!           & ocean_state(n_dom),            &
!           & operators_coefficients,      &
!           & ocean_state(n_dom)%p_aux%bc_top_tracer(:,:,tracer_index),   &
!           & ocean_state(n_dom)%p_aux%bc_bot_tracer,   &
!           & physics_parameters,         &
!           & physics_parameters%k_tracer_h(:,:,:,1),             &
!           & physics_parameters%a_tracer_v(:,:,:,1),             &
!           & ocean_state(n_dom)%p_prog(nnew(1))%ocean_tracers(tracer_index),&
!           & tracer_index)
!END DO

=======
IF(GMRedi_configuration/=Cartesian_Mixing)THEN 
      CALL prepare_ocean_physics(patch_3d, &
        & ocean_state(n_dom),    &
        & physics_parameters, &
        & operators_coefficients)
ENDIF
         CALL advect_diffuse_tracer( patch_3d, &
           & ocean_state(n_dom)%p_prog(nold(1))%ocean_tracers(tracer_index),&
           & ocean_state(n_dom),            &
           & operators_coefficients,      &
           & ocean_state(n_dom)%p_aux%bc_top_tracer(:,:,tracer_index),   &
           & ocean_state(n_dom)%p_aux%bc_bot_tracer,   &
           & physics_parameters,         &
           & physics_parameters%TracerDiffusion_coeff(:,:,:,1),             &
           & physics_parameters%a_tracer_v(:,:,:,1),             &
           & ocean_state(n_dom)%p_prog(nnew(1))%ocean_tracers(tracer_index),&
           & tracer_index)


>>>>>>> 5e57132b
!      CALL calculate_density( patch_3d,                         &
!       & ocean_state(n_dom)%p_prog(nold(1))%tracer(:,:,:,1:no_tracer),&
!       & ocean_state(n_dom)%p_diag%rho(:,:,:) )




        
!        IF(GMRedi_configuration/=Cartesian_Mixing)THEN    
!          CALL prepare_ocean_physics(patch_3d, &
!            & ocean_state(n_dom),    &
!            & physics_parameters, &
!            & operators_coefficients)
!        ENDIF
!        
!!        DO tracer_index=1,2
!        
!          IF(GMRedi_configuration/=Cartesian_Mixing)THEN
!        
!            CALL calc_ocean_physics( patch_3d, &
!                                   & ocean_state(n_dom),     &
!                                   &  physics_parameters,    &
!                                   &  operators_coefficients,&
!                                   &  tracer_index)
!            CALL div_oce_3d( ocean_state(n_dom)%p_diag%GMRedi_flux_horz(:,:,:,tracer_index),&
!                     &   patch_3D, &
!                     &   operators_coefficients%div_coeff, &
!                     &   div_diff_flux_horz )
!            !vertical div of GMRedi-flux
!            CALL verticalDiv_scalar_onFullLevels( patch_3d, &
!                                            & ocean_state(n_dom)%p_diag%GMRedi_flux_vert(:,:,:,tracer_index), &
!                                            & div_diff_flx_vert)
!                                   
!         ELSE
!          CALL tracer_diffusion_horz(patch_3D,&
!                                   & ocean_state(n_dom)%p_prog(nold(1))%ocean_tracers(tracer_index)%concentration,&
!                                   & ocean_state(n_dom), z_diff_flux_h, physics_parameters%k_tracer_h(:,:,:,tracer_index ))
!
!            CALL div_oce_3d( z_diff_flux_h,&
!                     &   patch_3D, &
!                     &   operators_coefficients%div_coeff, &
!                     &   div_diff_flux_horz_cart )
!    
!         ENDIF
!
!         !cart
!         DO jb = cells_in_domain%start_block, cells_in_domain%end_block
!           CALL get_index_range(cells_in_domain, jb, start_cell_index, end_cell_index)
!           DO jc = start_cell_index, end_cell_index
!
!              DO level = 1, patch_3d%p_patch_1d(1)%dolic_c(jc,jb)
!              ocean_state(n_dom)%p_prog(nnew(1))%ocean_tracers(tracer_index-1)%concentration(jc,level,jb) &
!                & = ocean_state(n_dom)%p_prog(nold(1))%ocean_tracers(tracer_index-1)%concentration(jc,level,jb)-  &
!                &  (delta_t /  patch_3D%p_patch_1D(1)%prism_thick_c(jc,level,jb))  &
!                &    * ( - (div_diff_flux_horz_cart(jc,level,jb)))
!! write(123,*)'details',level,  ocean_state(n_dom)%p_prog(nnew(1))%ocean_tracers(tracer_index)%concentration(jc,level,jb),&
!! & ocean_state(n_dom)%p_prog(nold(1))%ocean_tracers(tracer_index)%concentration(jc,level,jb),&
!! & div_diff_flux_horz(jc,level,jb)
!
!           ENDDO
!         END DO
!       END DO
!
!
!       !GM                               
!       DO jb = cells_in_domain%start_block, cells_in_domain%end_block
!         CALL get_index_range(cells_in_domain, jb, start_cell_index, end_cell_index)
!         DO jc = start_cell_index, end_cell_index
!
!           DO level = 1, patch_3d%p_patch_1d(1)%dolic_c(jc,jb)
!             ocean_state(n_dom)%p_prog(nnew(1))%ocean_tracers(tracer_index)%concentration(jc,level,jb) &
!                & = ocean_state(n_dom)%p_prog(nold(1))%ocean_tracers(tracer_index)%concentration(jc,level,jb)-  &
!                &  (delta_t /  patch_3D%p_patch_1D(1)%prism_thick_c(jc,level,jb))  &
!                &    * ( - (div_diff_flux_horz(jc,level,jb)-div_diff_flx_vert(jc,level,jb)))
!!  write(123,*)'details',level,  ocean_state(n_dom)%p_prog(nnew(1))%ocean_tracers(tracer_index)%concentration(jc,level,jb),&
!!  & ocean_state(n_dom)%p_prog(nold(1))%ocean_tracers(tracer_index)%concentration(jc,level,jb),&
!!  & div_diff_flux_horz(jc,level,jb),div_diff_flx_vert(jc,level,jb),&
!! &ocean_state(n_dom)%p_aux%slopes_squared(jc,level,jb),&
!! &ocean_state(n_dom)%p_aux%taper_function_1(jc,level,jb),&
!! &ocean_state(n_dom)%p_aux%taper_function_2(jc,level,jb)!,&
!
!           ENDDO
!         END DO
!       END DO
!
!
!      !cart    
!      CALL tracer_diffusion_vertical_implicit(                         &
!      & patch_3d,                                                      &
!      & ocean_state(n_dom)%p_prog(nnew(1))%ocean_tracers(tracer_index-1),&
!      & physics_parameters%a_tracer_v(:,:,:, tracer_index),            &
!      & operators_coefficients)
!
!          
!      !GM    
!      CALL tracer_diffusion_vertical_implicit(                         &
!      & patch_3d,                                                      &
!      & ocean_state(n_dom)%p_prog(nnew(1))%ocean_tracers(tracer_index),&
!      & physics_parameters%a_tracer_v(:,:,:, tracer_index),            &
!      & operators_coefficients)
!      
!      
!      ocean_state(n_dom)%p_diag%rho=ocean_state(n_dom)%p_prog(nnew(1))%ocean_tracers(tracer_index-1)%concentration&
!      &-ocean_state(n_dom)%p_prog(nnew(1))%ocean_tracers(tracer_index)%concentration
!         
      !END DO       

        ! One integration cycle finished on the lowest grid level (coarsest
        ! resolution). Set model time.

        model_time_step => newTimedelta('+', 0, 0, 0, 0, 0, NINT(dtime), 0)
        this_datetime = this_datetime + model_time_step
        CALL deallocateTimedelta(model_time_step)        
!        CALL add_time(dtime,0,0,0,this_datetime)
     
        ! update accumulated vars
        CALL update_ocean_statistics(ocean_state(1),     &
        & surface_fluxes,                                &
        & patch_2D%cells%owned,       &
        & patch_2D%edges%owned,       &
        & patch_2D%verts%owned,       &
        & n_zlev)
          
        CALL output_ocean( patch_3d, &
          & ocean_state,             &
          & this_datetime,                &
          & surface_fluxes,          &
          & ocean_ice,               &
          & hamocc_state,               &
          & jstep, jstep0)

        ! Shift time indices for the next loop
        ! this HAS to ge into the restart files, because the start with the following loop
        CALL update_time_indices(jg)
        ! update intermediate timestepping variables for the tracers
        ! velocity
<<<<<<< HEAD
!IF(tracer_index==1)THEN
!DO level = 1, n_zlev
!write(0,*)'tracer:rho',&
!& maxval( ocean_state(n_dom)%p_prog(nold(1))%ocean_tracers(tracer_index)%concentration(:,level,:)),&
!& minval( ocean_state(n_dom)%p_prog(nold(1))%ocean_tracers(tracer_index)%concentration(:,level,:)),&
!!& maxval( ocean_state(n_dom)%p_prog(nnew(1))%ocean_tracers(tracer_index-1)%concentration(:,level,:)),&
!!& minval( ocean_state(n_dom)%p_prog(nnew(1))%ocean_tracers(tracer_index-1)%concentration(:,level,:)),&
!& maxval( ocean_state(n_dom)%p_diag%rho(:,level,:)),&
!& minval( ocean_state(n_dom)%p_diag%rho(:,level,:))!,&
!!& maxval( div_diff_flux_horz(:,level,:)),&
!!& minval( div_diff_flux_horz(:,level,:))
!
!END DO
!ENDIF
=======
IF(tracer_index==1)THEN
DO level = 1, n_zlev
write(0,*)'tracer:rho',&
& maxval( ocean_state(n_dom)%p_prog(nold(1))%ocean_tracers(tracer_index)%concentration(:,level,:)),&
& minval( ocean_state(n_dom)%p_prog(nold(1))%ocean_tracers(tracer_index)%concentration(:,level,:)),&
!& maxval( ocean_state(n_dom)%p_prog(nnew(1))%ocean_tracers(tracer_index-1)%concentration(:,level,:)),&
!& minval( ocean_state(n_dom)%p_prog(nnew(1))%ocean_tracers(tracer_index-1)%concentration(:,level,:)),&
& maxval( ocean_state(n_dom)%p_diag%rho(:,level,:)),&
& minval( ocean_state(n_dom)%p_diag%rho(:,level,:))!,&
!& maxval( div_diff_flux_horz(:,level,:)),&
!& minval( div_diff_flux_horz(:,level,:))

END DO
ENDIF
>>>>>>> 5e57132b

      END DO
    ! ENDIF!(l_no_time_marching)THEN
    
    CALL timer_stop(timer_total)
    
  END SUBROUTINE ocean_test_GMRedi
  !-------------------------------------------------------------------------






  !-------------------------------------------------------------------------
  !>
  SUBROUTINE ocean_test_advection( patch_3d, ocean_state, &
    & this_datetime, surface_fluxes, physics_parameters,             &
    & ocean_ice,operators_coefficients)
    
    TYPE(t_patch_3d ),TARGET, INTENT(inout)          :: patch_3d
    TYPE(t_hydro_ocean_state), TARGET, INTENT(inout) :: ocean_state(n_dom)
    TYPE(datetime), POINTER                          :: this_datetime
    TYPE(t_sfc_flx)                                  :: surface_fluxes
    TYPE (t_ho_params)                               :: physics_parameters
    TYPE (t_sea_ice),         INTENT(inout)          :: ocean_ice
    TYPE(t_operator_coeff),   INTENT(inout)          :: operators_coefficients
    
    ! local variables
    TYPE (t_hamocc_state)        :: hamocc_State
    INTEGER :: jstep, jg
    !LOGICAL                         :: l_outputtime
    CHARACTER(LEN=32)               :: datestring
    TYPE(t_patch), POINTER :: patch_2d
    INTEGER :: jstep0 ! start counter for time loop

    TYPE(timedelta), POINTER :: model_time_step => NULL()
    
    !CHARACTER(LEN=filename_max)  :: outputfile, gridfile
    CHARACTER(LEN=max_char_length), PARAMETER :: &
      & method_name = 'mo_ocean_testbed_modules:ocean_test_advection'
    !------------------------------------------------------------------
    
    patch_2D      => patch_3d%p_patch_2d(1)
    CALL datetimeToString(this_datetime, datestring)

    ! IF (ltimer) CALL timer_start(timer_total)
    CALL timer_start(timer_total)

    jstep0 = 0
    !------------------------------------------------------------------
    ! IF(.NOT.l_time_marching)THEN

      !IF(itestcase_oce==28)THEN
      DO jstep = (jstep0+1), (jstep0+nsteps)
      
        CALL datetimeToString(this_datetime, datestring)
        WRITE(message_text,'(a,i10,2a)') '  Begin of timestep =',jstep,'  datetime:  ', datestring
        CALL message (TRIM(method_name), message_text)
 
!          IF(jstep==1)THEN
!          ocean_state(jg)%p_diag%vn_time_weighted = ocean_state(jg)%p_prog(nold(1))%vn
!          ocean_state(jg)%p_prog(nnew(1))%vn = ocean_state(jg)%p_prog(nold(1))%vn
!          ocean_state(jg)%p_diag%w        =  0.0_wp!0.0833_wp!0.025_wp
!          ocean_state(jg)%p_diag%w(:,:,:) = -0.0833_wp!0.025_wp
!          ENDIF

        !CALL calc_vert_velocity(patch_3d, ocean_state(jg),operators_coefficients)
        CALL advect_ocean_tracers( patch_3d, ocean_state(jg),  &
          & physics_parameters,surface_fluxes,&
          & operators_coefficients,&
          & jstep)
        ! One integration cycle finished on the lowest grid level (coarsest
        ! resolution). Set model time.
        model_time_step => newTimedelta('+', 0, 0, 0, 0, 0, NINT(dtime), 0)
        this_datetime = this_datetime + model_time_step
        CALL deallocateTimedelta(model_time_step) 
!        CALL add_time(dtime,0,0,0,this_datetime)
      
        ! update accumulated vars
        CALL update_ocean_statistics(ocean_state(1),&
        & surface_fluxes,                                &
        & patch_2D%cells%owned,       &
        & patch_2D%edges%owned,       &
        & patch_2D%verts%owned,       &
        & n_zlev)
          
        CALL output_ocean( patch_3d, &
          & ocean_state,             &
          & this_datetime,                &
          & surface_fluxes,          &
          & ocean_ice,               &
          & hamocc_state,               &
          & jstep, jstep0)

        ! Shift time indices for the next loop
        ! this HAS to ge into the restart files, because the start with the following loop
        CALL update_time_indices(jg)
        ! update intermediate timestepping variables for the tracers
        ! velocity
        ocean_state(jg)%p_aux%g_nm1 = ocean_state(jg)%p_aux%g_n
        ocean_state(jg)%p_aux%g_n   = 0.0_wp

      END DO
    ! ENDIF!(l_no_time_marching)THEN
    
    CALL timer_stop(timer_total)
    
  END SUBROUTINE ocean_test_advection
  !-------------------------------------------------------------------------

  !-------------------------------------------------------------------------
  !> surface only call, regular output, restart, checkpoints
  SUBROUTINE test_output( patch_3d, p_os,           &
    & this_datetime, surface_fluxes, physics_parameters, &
    & p_as, atmos_fluxes, p_ice, hamocc_state,operators_coefficients)
    
    TYPE(t_patch_3d ),TARGET, INTENT(inout)          :: patch_3d
    TYPE(t_hydro_ocean_state), TARGET, INTENT(inout) :: p_os(n_dom)
    TYPE(datetime), POINTER                          :: this_datetime
    TYPE(t_sfc_flx)                                  :: surface_fluxes
    TYPE (t_ho_params)                               :: physics_parameters
    TYPE(t_atmos_for_ocean),  INTENT(inout)          :: p_as
    TYPE(t_atmos_fluxes ),    INTENT(inout)          :: atmos_fluxes
    TYPE(t_sea_ice),          INTENT(inout)          :: p_ice
    TYPE(t_hamocc_state),          INTENT(inout)      ::hamocc_state
    TYPE(t_operator_coeff),   INTENT(inout)          :: operators_coefficients
    
    ! local variables
    INTEGER                       :: jstep
    INTEGER                       :: block, cell, cellStart,cellEnd
    TYPE(t_subset_range), POINTER :: subset
    !INTEGER                      :: ocean_statistics
    !LOGICAL                      :: l_outputtime
    CHARACTER(LEN=32)             :: datestring
    TYPE(t_patch), POINTER        :: patch_2d
    INTEGER                       :: jstep0,levels
    REAL(wp)                      :: delta_z
    LOGICAL                       :: lwrite_restart

    TYPE(timedelta), POINTER :: model_time_step => NULL()
    
    CLASS(t_RestartDescriptor), POINTER :: restartDescriptor
    CHARACTER(LEN=max_char_length), PARAMETER :: method_name = 'mo_ocean_testbed_modules:test_output'

    TYPE(datetime), POINTER                      :: current_date
    !------------------------------------------------------------------
    patch_2D      => patch_3d%p_patch_2d(1)

    levels = 40
    ! IF (ltimer) CALL timer_start(timer_total)
    CALL timer_start(timer_total)

    CALL datetimeToString(this_datetime, datestring)

    jstep0                                                               = 0
    !------------------------------------------------------------------
    ! write initial
    ! this is done 
      IF (output_mode%l_nml) THEN
        CALL write_initial_ocean_timestep(patch_3D,p_os(n_dom),surface_fluxes,p_ice,hamocc_state, operators_coefficients)
      ENDIF

    restartDescriptor => createRestartDescriptor("oce")

    ! timeloop
    DO jstep = (jstep0+1), (jstep0+nsteps)
      CALL datetimeToString(this_datetime, datestring)
      WRITE(message_text,'(a,i10,2a)') '  Begin of timestep =',jstep,'  datetime:  ', datestring
      CALL message (TRIM(method_name), message_text)

      ! Set model time.
        model_time_step => newTimedelta('+', 0, 0, 0, 0, 0, NINT(dtime), 0)
        this_datetime = this_datetime + model_time_step
        CALL deallocateTimedelta(model_time_step) 
!      CALL add_time(dtime,0,0,0,this_datetime)


      !------------------------------------------------------------------------
      ! call surface model
      CALL update_surface_flux(patch_3D, p_os(n_dom), p_as, p_ice, atmos_fluxes, surface_fluxes, jstep, this_datetime, &
        &  operators_coefficients)

      !------------------------------------------------------------------------
      ! output: TODO not working for 3d prognostics

      ! add values to output field

      p_os(n_dom)%p_prog(nnew(1))%tracer = p_os(n_dom)%p_prog(nold(1))%tracer
      p_os(n_dom)%p_prog(nnew(1))%h      = p_os(n_dom)%p_prog(nold(1))%h
      p_os(n_dom)%p_diag%t               = p_os(n_dom)%p_prog(nold(1))%tracer(:,:,:,1)
      p_os(n_dom)%p_diag%s               = p_os(n_dom)%p_prog(nold(1))%tracer(:,:,:,2)
      p_os(n_dom)%p_diag%h               = p_os(n_dom)%p_prog(nold(1))%h
      ! add noise {{{     
      CALL add_random_noise_global(in_subset=patch_2D%cells%all, &
        &  in_var=p_os(n_dom)%p_acc%tracer(:,:,:,1), &
        & start_level=1,end_level=levels,noise_scale=10.0_wp,debug=.FALSE.)
      CALL add_random_noise_global(in_subset=patch_2D%cells%all, &
        &  in_var=p_os(n_dom)%p_acc%tracer(:,:,:,2), &
        & start_level=1,end_level=levels,noise_scale=10.0_wp,debug=.FALSE.)
      CALL add_random_noise_global(in_subset=patch_2D%cells%all, &
        &  in_var=p_os(n_dom)%p_acc%u(:,:,:), &
        & start_level=1,end_level=levels,noise_scale=10.0_wp,debug=.FALSE.)
      CALL add_random_noise_global(in_subset=patch_2D%cells%all, &
        &  in_var=p_os(n_dom)%p_acc%v(:,:,:), &
        & start_level=1,end_level=levels,noise_scale=10.0_wp,debug=.FALSE.)
      CALL add_random_noise_global(in_subset=patch_2D%cells%all, &
        &  in_var=p_os(n_dom)%p_acc%w(:,:,:), &
        & start_level=1,end_level=levels,noise_scale=10.0_wp,debug=.FALSE.)
                                                                                                
      IF (no_tracer>=1) THEN
        CALL calc_potential_density( patch_3d,                            &
          & p_os(n_dom)%p_prog(nold(1))%tracer,                       &
          & p_os(n_dom)%p_diag%rhopot )
          
        ! calculate diagnostic barotropic stream function
        CALL calc_psi (patch_3d, p_os(n_dom)%p_diag%u(:,:,:),         &
          & patch_3D%p_patch_1d(1)%prism_thick_c(:,:,:),                  &
          & p_os(n_dom)%p_diag%u_vint, this_datetime)
        CALL dbg_print('calc_psi: u_vint' ,p_os(n_dom)%p_diag%u_vint, debug_string, 3, in_subset=patch_2d%cells%owned)
      END IF
      ! update accumulated vars
      CALL update_ocean_statistics(p_os(1),&
        & surface_fluxes, &
        & patch_2d%cells%owned,&
        & patch_2d%edges%owned,&
        & patch_2d%verts%owned,&
        & n_zlev,p_phys_param=physics_parameters)
      CALL calc_fast_oce_diagnostics( patch_2d,      &
        & patch_3d%p_patch_1d(1)%dolic_c, &
        & patch_3d%p_patch_1d(1)%prism_thick_c, &
        & patch_3d%p_patch_1d(1)%zlev_m, &
        & p_os(n_dom)%p_diag)
      ! }}}
      CALL output_ocean( patch_3D,   &
        &                p_os(n_dom),&
        &                this_datetime,   &
        &                surface_fluxes,  &
        &                p_ice,      &
        &                hamocc_state,      &
        &                jstep, jstep0)

      CALL update_time_indices(n_dom)
      ! write a restart or checkpoint file
      lwrite_restart = (nsteps == INT(time_config%dt_restart/dtime))
      IF (MOD(jstep,n_checkpoints())==0 .OR. ((jstep==(jstep0+nsteps)) .AND. lwrite_restart)) THEN

          CALL restartDescriptor%updatePatch(patch_2d, &
                                            &opt_nice_class=1, &
                                            &opt_ocean_zlevels=n_zlev, &
                                            &opt_ocean_zheight_cellmiddle = patch_3d%p_patch_1d(1)%zlev_m(:), &
                                            &opt_ocean_zheight_cellinterfaces = patch_3d%p_patch_1d(1)%zlev_i(:))
          CALL restartDescriptor%writeRestart(this_datetime, jstep)

        END IF
    END DO

    CALL deleteRestartDescriptor(restartDescriptor)

    CALL timer_stop(timer_total)
  END SUBROUTINE test_output

  SUBROUTINE test_events( patch_3d, ocean_state, p_ext_data,  &
    & this_datetime, surface_fluxes, p_sfc, p_phys_param, &
    & p_as, p_atm_f, sea_ice, &
    & hamocc_state,operators_coefficients,solvercoeff_sp)
    
    TYPE(t_patch_3d ),TARGET, INTENT(inout)          :: patch_3d
    TYPE(t_hydro_ocean_state), TARGET, INTENT(inout) :: ocean_state(n_dom)
    TYPE(t_external_data), TARGET, INTENT(in)        :: p_ext_data(n_dom)
    TYPE(datetime), POINTER                          :: this_datetime
    TYPE(t_sfc_flx)                                  :: surface_fluxes
    TYPE(t_ocean_surface)                            :: p_sfc
    TYPE(t_ho_params)                                :: p_phys_param
    TYPE(t_atmos_for_ocean),  INTENT(inout)          :: p_as
    TYPE(t_atmos_fluxes ),    INTENT(inout)          :: p_atm_f
    TYPE(t_sea_ice),          INTENT(inout)          :: sea_ice
    TYPE(t_hamocc_state),     INTENT(inout)          :: hamocc_state
    TYPE(t_operator_coeff),   INTENT(inout)          :: operators_coefficients
    TYPE(t_solvercoeff_singleprecision), INTENT(inout) :: solvercoeff_sp
    
    ! local variables
    INTEGER :: jstep, jg, return_status
    !LOGICAL                         :: l_outputtime
    CHARACTER(LEN=32)               :: datestring
    TYPE(t_patch), POINTER :: patch_2d
    INTEGER :: jstep0 ! start counter for time loop
    REAL(wp) :: mean_height, old_mean_height
    REAL(wp) :: verticalMeanFlux(n_zlev+1)
    INTEGER :: level
    !CHARACTER(LEN=filename_max)  :: outputfile, gridfile
    CHARACTER(LEN=max_char_length), PARAMETER :: &
      & routine = 'mo_ocean_testbed_modules:test_output'

    TYPE(eventGroup), POINTER           :: checkpointEventGroup => NULL()
    TYPE(timedelta), POINTER            :: model_time_step => NULL()
    TYPE(datetime), POINTER             :: mtime_current   => NULL()
    TYPE(datetime), POINTER             :: eventRefDate    => NULL(), eventStartDate  => NULL(), eventEndDate    => NULL()
    TYPE(timedelta), POINTER            :: eventInterval   => NULL()
    TYPE(event), POINTER                :: checkpointEvent => NULL()
    TYPE(event), POINTER                :: restartEvent    => NULL()
    
    INTEGER                             :: checkpointEvents, ierr
    LOGICAL                             :: lwrite_checkpoint, lret

    CHARACTER(LEN=MAX_DATETIME_STR_LEN)   :: dstring
    CHARACTER(len=MAX_MTIME_ERROR_STR_LEN):: errstring

    CLASS(t_RestartDescriptor), POINTER :: restartDescriptor
    TYPE(t_RestartAttributeList), POINTER :: restartAttributes
    TYPE(datetime), POINTER               :: current_date
    !------------------------------------------------------------------
    patch_2D      => patch_3d%p_patch_2d(1)

    IF (n_dom > 1 ) THEN
      CALL finish(TRIM(routine), ' N_DOM > 1 is not allowed')
    END IF
    jg = n_dom

    jstep0 = 0
    restartAttributes => getAttributesForRestarting()
    IF (ASSOCIATED(restartAttributes)) THEN
      ! get start counter for time loop from restart file:
      jstep0 = restartAttributes%getInteger("jstep")
    END IF
    IF (isRestart() .AND. mod(nold(jg),2) /=1 ) THEN
      ! swap the g_n and g_nm1
      CALL update_time_g_n(ocean_state(jg))
    ENDIF

    ! set events, group and the events

    CALL message('','')

    eventRefDate   => time_config%tc_exp_refdate
    eventStartDate => time_config%tc_exp_startdate
    eventEndDate   => time_config%tc_exp_stopdate

    ! use start/end setup from the restart
    IF (isRestart()) THEN
      eventRefDate   => time_config%tc_startdate
      eventStartDate => time_config%tc_startdate
      eventEndDate   => time_config%tc_stopdate
    ENDIF


    ! create an event manager, ie. a collection of different events
    CALL initEventManager(time_config%tc_exp_refdate)

    ! --- create an event group for checkpointing and restart
    checkpointEvents =  addEventGroup('checkpointEventGroup')
    checkpointEventGroup => getEventGroup(checkpointEvents)
    
    ! --- --- create checkpointing event
    eventInterval  => time_config%tc_dt_checkpoint
    checkpointEvent => newEvent('checkpoint', eventRefDate, eventStartDate, eventEndDate, eventInterval, errno=ierr)
    IF (ierr /= no_Error) THEN
       CALL mtime_strerror(ierr, errstring)
       CALL finish('perform_ho_timeloop', errstring)
    ENDIF
    lret = addEventToEventGroup(checkpointEvent, checkpointEventGroup)

    ! --- --- create restart event, ie. checkpoint + model stop
    eventInterval  => time_config%tc_dt_restart
    restartEvent => newEvent('restart', eventRefDate, eventStartDate, eventEndDate, eventInterval, errno=ierr)
    IF (ierr /= no_Error) THEN
       CALL mtime_strerror(ierr, errstring)
       CALL finish('perform_ho_timeloop', errstring)
    ENDIF
    lret = addEventToEventGroup(restartEvent, checkpointEventGroup)

    CALL printEventGroup(checkpointEvents)

    ! set time loop properties
    model_time_step => time_config%tc_dt_model

    mtime_current => this_datetime
    
    CALL message('','')
    CALL datetimeToString(mtime_current, dstring)
    WRITE(message_text,'(a,a)') 'Start date of this run: ', dstring
    CALL message('',message_text)
    CALL datetimeToString(time_config%tc_stopdate, dstring)
    WRITE(message_text,'(a,a)') 'Stop date of this run:  ', dstring
    CALL message('',message_text)
    CALL message('','')


    !------------------------------------------------------------------
    ! call the dynamical core: start the time loop
    !------------------------------------------------------------------
    CALL timer_start(timer_total)

    restartDescriptor => createRestartDescriptor("oce")
    
    jstep = jstep0
    TIME_LOOP: DO 

      ! update model date and time mtime based
      mtime_current = mtime_current + model_time_step
      jstep = jstep + 1
      IF (mtime_current > time_config%tc_stopdate) then
#ifdef _MTIME_DEBUG
        ! consistency check: compare step counter to expected end step
        if (jstep /= (jstep0+nsteps)) then
           call finish(routine, 'Step counter does not match expected end step: '//int2string(jstep,'(i0)')&
               &//' /= '//int2string((jstep0+nsteps),'(i0)'))
        end if
#endif
        ! leave time loop
        EXIT TIME_LOOP
      END IF

      CALL datetimeToString(mtime_current, datestring)
      WRITE(message_text,'(a,i10,2a)') '  Begin of timestep =',jstep,'  datetime:  ', datestring
      CALL message (TRIM(routine), message_text)
            
      if (jstep == jstep0 ) &
        & CALL update_height_depdendent_variables( patch_3d, ocean_state(jg), p_ext_data(jg), operators_coefficients, &
        & solvercoeff_sp)
      
      if ( jstep == jstep0 ) CALL calc_scalar_product_veloc_3d( patch_3d,  &
        & ocean_state(jg)%p_prog(nold(1))%vn,         &
        & ocean_state(jg)%p_diag,                     &
        & operators_coefficients)
      
      !In case of a time-varying forcing:
      ! update_surface_flux or update_ocean_surface has changed p_prog(nold(1))%h, SST and SSS
      if (jstep == jstep0 ) then
        IF (surface_module == 1) THEN
          CALL update_surface_flux( patch_3d, ocean_state(jg), p_as, sea_ice, p_atm_f, surface_fluxes, &
            & jstep, mtime_current, operators_coefficients)
        ELSEIF (surface_module == 2) THEN
          CALL update_ocean_surface( patch_3d, ocean_state(jg), p_as, sea_ice, p_atm_f, surface_fluxes, p_sfc, &
            & jstep, mtime_current, operators_coefficients)
        ENDIF
      endif

    
      if (jstep == jstep0 ) then
        CALL update_height_depdendent_variables( patch_3d, ocean_state(jg), p_ext_data(jg), operators_coefficients, &
          & solvercoeff_sp)
      endif

      !---------------------------------------------------------------------

      if (jstep == jstep0 ) &
        & CALL update_ho_params(patch_3d, ocean_state(jg), p_as%fu10, sea_ice%concsum, p_phys_param, operators_coefficients)

      !------------------------------------------------------------------------
      ! solve for new free surface
      !CALL solve_free_surface_eq_ab (patch_3d, ocean_state(jg), p_ext_data(jg), &
      !  & surface_fluxes, p_phys_param, jstep, operators_coefficients, solvercoeff_sp, return_status)!, p_int(jg))
      !IF (return_status /= 0) THEN
      ! CALL output_ocean(              &
      !   & patch_3d=patch_3d,          &
      !   & ocean_state=ocean_state,    &
      !   & this_datetime=mtime_current, &
      !   & surface_fluxes=surface_fluxes, &
      !   & sea_ice=sea_ice,            &
      !   & hamocc=hamocc_state,        &
      !   & jstep=jstep, jstep0=jstep0, &
      !   & force_output=.true.)
      !  CALL finish(TRIM(routine), 'solve_free_surface_eq_ab  returned error')
      !ENDIF
      

      !------------------------------------------------------------------------
      ! Step 4: calculate final normal velocity from predicted horizontal
      ! velocity vn_pred and updated surface height
      !CALL calc_normal_velocity_ab(patch_3d, ocean_state(jg),&
      ! & operators_coefficients, solvercoeff_sp,  p_ext_data(jg), p_phys_param)

      !------------------------------------------------------------------------
      ! Step 5: calculate vertical velocity from continuity equation under
      ! incompressiblity condition in the non-shallow-water case
      !CALL calc_vert_velocity( patch_3d, ocean_state(jg),operators_coefficients)
      !------------------------------------------------------------------------

      !------------------------------------------------------------------------
      ! Step 6: transport tracers and diffuse them
      !IF (no_tracer>=1) THEN
      !  CALL advect_ocean_tracers( patch_3d, ocean_state(jg), p_phys_param,&
      !    & surface_fluxes,&
      !    & operators_coefficients,&
      !    & jstep)
      !ENDIF

      ! perform accumulation for special variables

      ! update accumulated vars

      CALL output_ocean( patch_3d, ocean_state, &
        &                mtime_current,              &
        &                surface_fluxes,             &
        &                sea_ice,                 &
        &                hamocc_state,            &
        &                jstep, jstep0)
      
  
      ! Shift time indices for the next loop
      ! this HAS to ge into the restart files, because the start with the following loop
      CALL update_time_indices(jg)
  
      ! update intermediate timestepping variables for the tracers
      CALL update_time_g_n(ocean_state(jg))

!       CALL message('','')
      ! trigger creation of a restart file ...
      lwrite_checkpoint = .FALSE.      
      IF ( &
           !   ... CASE A: if normal checkpoint cycle has been reached ...
           &       isCurrentEventActive(checkpointEvent, mtime_current)               &
           !          or restart cycle has been reached, i.e. checkpoint+model stop
           & .OR.  isCurrentEventActive(restartEvent, mtime_current)) THEN
        lwrite_checkpoint = .TRUE.
      ENDIF

      ! if this is the first timestep (it cannot occur), or output is disabled, do not write the restart
      IF ( (time_config%tc_startdate == mtime_current) .OR. output_mode%l_none ) THEN
        lwrite_checkpoint = .FALSE.
      ENDIF

!       CALL message('','')
      
      ! write a restart or checkpoint file
!      IF (MOD(jstep,n_checkpoints())==0) THEN
      IF (lwrite_checkpoint) THEN
          CALL restartDescriptor%updatePatch(patch_2d, &
               &                             opt_nice_class=1, &
               &                             opt_ocean_zlevels=n_zlev, &
               &                             opt_ocean_zheight_cellmiddle = patch_3d%p_patch_1d(1)%zlev_m(:), &
               &                             opt_ocean_zheight_cellinterfaces = patch_3d%p_patch_1d(1)%zlev_i(:))
          CALL restartDescriptor%writeRestart(mtime_current, jstep)
      END IF


    ENDDO time_loop
    
    IF (write_last_restart .and. .not. lwrite_checkpoint) THEN
      CALL restartDescriptor%updatePatch(patch_2d, &
           &                             opt_nice_class=1, &
           &                             opt_ocean_zlevels=n_zlev, &
           &                             opt_ocean_zheight_cellmiddle = patch_3d%p_patch_1d(1)%zlev_m(:), &
           &                             opt_ocean_zheight_cellinterfaces = patch_3d%p_patch_1d(1)%zlev_i(:))
      CALL restartDescriptor%writeRestart(mtime_current, jstep)
    END IF
  
    CALL timer_stop(timer_total)
  END SUBROUTINE test_events

  SUBROUTINE test_surface_flux( patch_3d, p_os, &
    & this_datetime, surface_fluxes,         &
    & p_as, atmos_fluxes, p_ice, operators_coefficients)
    
    TYPE(t_patch_3d ),TARGET, INTENT(inout)          :: patch_3d
    TYPE(t_hydro_ocean_state), TARGET, INTENT(inout) :: p_os(n_dom)
    TYPE(datetime), POINTER                          :: this_datetime
    TYPE(t_sfc_flx)                                  :: surface_fluxes
    TYPE(t_atmos_for_ocean),  INTENT(inout)          :: p_as
    TYPE(t_atmos_fluxes ),    INTENT(inout)          :: atmos_fluxes
    TYPE(t_sea_ice),          INTENT(inout)          :: p_ice
    TYPE(t_operator_coeff),   INTENT(inout)          :: operators_coefficients
    
    ! local variables
    TYPE (t_hamocc_state)        :: hamocc_State
    REAL(wp), DIMENSION(nproma,patch_3D%p_patch_2D(1)%alloc_cell_blocks) &
      &                                              :: draft, &
      &                                                 saltBefore, saltAfter, saltBudget, &
      &                                                 salinityBefore, salinityAfter, salinityBudget, &
      &                                                 zUnderIceBefore, zUnderIceAfter
    INTEGER :: jstep
    INTEGER :: block, cell, cellStart,cellEnd
    TYPE(t_subset_range), POINTER :: subset
    !INTEGER :: ocean_statistics
    !LOGICAL                         :: l_outputtime
    CHARACTER(LEN=32)               :: datestring
    TYPE(t_patch), POINTER :: patch_2d
    INTEGER :: jstep0,computation_type
    REAL(wp) :: delta_z

    TYPE(timedelta), POINTER :: model_time_step => NULL()
    
    CHARACTER(LEN=max_char_length), PARAMETER :: &
      & method_name = 'mo_ocean_testbed_modules:test_sea_ice'
    !------------------------------------------------------------------
    patch_2D      => patch_3d%p_patch_2d(1)

    ! IF (ltimer) CALL timer_start(timer_total)
    CALL timer_start(timer_total)

    CALL datetimeToString(this_datetime, datestring)

    jstep0                                                               = 0
    draft(1:nproma,1:patch_3D%p_patch_2D(1)%alloc_cell_blocks)           = 0.0_wp
    saltBefore(1:nproma,1:patch_3D%p_patch_2D(1)%alloc_cell_blocks)      = 0.0_wp
    saltAfter(1:nproma,1:patch_3D%p_patch_2D(1)%alloc_cell_blocks)       = 0.0_wp
    saltBudget(1:nproma,1:patch_3D%p_patch_2D(1)%alloc_cell_blocks)      = 0.0_wp
    salinityBefore(1:nproma,1:patch_3D%p_patch_2D(1)%alloc_cell_blocks)  = 0.0_wp
    salinityAfter(1:nproma,1:patch_3D%p_patch_2D(1)%alloc_cell_blocks)   = 0.0_wp
    salinityBudget(1:nproma,1:patch_3D%p_patch_2D(1)%alloc_cell_blocks)  = 0.0_wp
    zUnderIceBefore(1:nproma,1:patch_3D%p_patch_2D(1)%alloc_cell_blocks) = 0.0_wp
    zUnderIceAfter(1:nproma,1:patch_3D%p_patch_2D(1)%alloc_cell_blocks)  = 0.0_wp
    !------------------------------------------------------------------

    ! x-check if the saltbudget is correctly computed {{{
    ! p_os(n_dom)%p_prog(nold(1))%tracer(:,:,:,1) = 30.0_wp
    ! p_os(n_dom)%p_prog(nold(1))%tracer(:,1,:,2) = 30.0_wp
    ! p_os(n_dom)%p_prog(nold(1))%h(:,:) =  0.0_wp
    ! p_ice%hi(:,:,:) = 0.0_wp
    ! p_ice%conc(:,:,:) = 0.0_wp
    ! p_ice%concSum(:,:) = 0.0_wp
    ! }}}

    CALL dbg_print('TB sfcFlx: hi' ,p_ice%hi          ,debug_string, 4, in_subset=patch_2D%cells%owned)

    !  Overwrite init:
    ! p_ice%hs(:,1,:) = 0.0_wp

  ! draft(:,:)           = (rhos * p_ice%hs(:,1,:) + rhoi * p_ice%hi(:,1,:)) / OceanReferenceDensity
  ! p_ice%zUnderIce(:,:) = patch_3d%p_patch_1d(1)%prism_thick_flat_sfc_c(:,1,:) +  p_os(n_dom)%p_prog(nold(1))%h(:,:) &
  !   &                  - draft(:,:) * p_ice%conc(:,1,:)

    CALL dbg_print('sfcflx: draft    ' ,draft          ,debug_string, 4, in_subset=patch_2D%cells%owned)
    CALL dbg_print('sfcflx: zUnderIce' ,p_ice%zUnderIce,debug_string, 4, in_subset=patch_2D%cells%owned)

    !------------------------------------------------------------------
    ! write initial
    ! this is done 
!     IF (output_mode%l_nml) THEN
!       CALL write_initial_ocean_timestep(patch_3D,p_os(n_dom),surface_fluxes,p_ice)
!     ENDIF


    ! make sure, that h is zero at start
    !p_os(n_dom)%p_prog(nold(1))%h(:,:) = 0.0_wp  !  do not change h

    ! timeloop
    DO jstep = (jstep0+1), (jstep0+nsteps)
      CALL message('test_surface_flux','IceBudget === BEGIN TIMESTEP ======================================================&
        &==============================================')
    

      CALL datetimeToString(this_datetime, datestring)
      WRITE(message_text,'(a,i10,2a)') '  Begin of timestep =',jstep,'  datetime:  ', datestring
      CALL message (TRIM(method_name), message_text)

      ! Set model time.
      model_time_step => newTimedelta('+', 0, 0, 0, 0, 0, NINT(dtime), 0)
      this_datetime = this_datetime + model_time_step
      CALL deallocateTimedelta(model_time_step) 
!      CALL add_time(dtime,0,0,0,this_datetime)

      ! print out 3d salinity
      CALL dbg_print('IceBudget: saltinity BEFORE' ,&
        &            p_os(n_dom)%p_prog(nold(1))%tracer(:,:,:,2) ,&
        &            debug_string, 4, in_subset=patch_2D%cells%owned)
      CALL dbg_print('IceBudget: zUnderIce  BEFORE' ,&
        &             p_ice%zUnderIce(:,:),debug_string,4,in_subset=patch_2D%cells%owned)

      !------------------------------------------------------------------------
      ! computation_type = test_param
      computation_type = 5  ! #slo# merging ocean_sea-ice-thermodyn r208xx
      ! BEFOR : {{{
      zUnderIceBefore = p_ice%zUnderIce
      !salinity
      salinityBefore  = p_os(n_dom)%p_prog(nold(1))%tracer(:,1,:,2)
      ! salt
      saltBefore      = salt_content_in_surface(patch_2D, &
        &                                       patch_3d%p_patch_1d(1)%prism_thick_flat_sfc_c(:,1,:),&
        &                                       p_ice, p_os(n_dom),surface_fluxes,zUnderIceBefore,&
        &                                       computation_type=computation_type,info='BEFORE')
      ! liquid water height
      !}}}

      !------------------------------------------------------------------------
      ! call surface model
      CALL update_surface_flux(patch_3D, p_os(n_dom), p_as, p_ice, atmos_fluxes, surface_fluxes, jstep, this_datetime, &
        &  operators_coefficients)
      CALL dbg_print('IceBudget: saltinity  AFTER' ,&
        &             p_os(n_dom)%p_prog(nold(1))%tracer(:,1,:,2),debug_string,4,in_subset=patch_2D%cells%owned)

      ! simplified update of old temperature with surface forcing
      subset => patch_2D%cells%owned
      DO block = subset%start_block, subset%end_block
        CALL get_index_range(subset, block, cellStart, cellEnd)
        DO cell = cellStart, cellEnd
          IF (subset%vertical_levels(cell,block) < 1) CYCLE
          delta_z = patch_3D%p_patch_1D(1)%prism_thick_flat_sfc_c(cell,1,block)+p_os(n_dom)%p_prog(nold(1))%h(cell,block)
            p_os(n_dom)%p_prog(nold(1))%tracer(cell,1,block,1) = p_os(n_dom)%p_prog(nold(1))%tracer(cell,1,block,1) + &
              & (dtime/delta_z ) * surface_fluxes%topBoundCond_Temp_vdiff(cell,block)
        END DO
      END DO
      CALL dbg_print('sfcflx: trac_new ' ,p_os(n_dom)%p_prog(nold(1))%tracer(:,1,:,1),debug_string, 4, &
        &  in_subset=patch_3d%p_patch_2D(1)%cells%owned)

      !------------------------------------------------------------------------
      ! AFTER {{{
      zUnderIceAfter = p_ice%zUnderIce
      saltAfter      = salt_content_in_surface(patch_2D, patch_3d%p_patch_1d(1)%prism_thick_flat_sfc_c(:,1,:),&
        &                                      p_ice, p_os(n_dom),surface_fluxes,zUnderIceAfter,&
        &                                      computation_type=computation_type,info='AFTER')
      salinityAfter  = p_os(n_dom)%p_prog(nold(1))%tracer(:,1,:,2)
      !}}}

      ! print out 3d salinity
      CALL dbg_print('IceBudget: saltinity  AFTER' ,&
        &             p_os(n_dom)%p_prog(nold(1))%tracer(:,:,:,2),debug_string,4,in_subset=patch_2D%cells%owned)
      CALL dbg_print('IceBudget: FrshFlux_TotalSalt  AFTER' ,&
        &             surface_fluxes%FrshFlux_TotalSalt,debug_string,4,in_subset=patch_2D%cells%owned)
      CALL dbg_print('IceBudget: zUnderIce  AFTER' ,&
        &             p_ice%zUnderIce(:,:),debug_string,4,in_subset=patch_2D%cells%owned)
      CALL dbg_print('IceBudget: zUnderIce  DIFF ' ,&
        &             zUnderIceAfter(:,:) - zUnderIceBefore(:,:),debug_string,4,in_subset=patch_2D%cells%owned)

      ! compute budget
      saltBudget     = saltAfter - saltBefore        ! this discribes the saltbudget in kg, which has to be zero
      salinityBudget = salinityAfter - salinityBefore ! is not allowed to be changed by the sea ice model

      ! SALT-FRESHWATER-CHECK:
      ! (1) check if the FreshwaterFlux (created by the ice model only) is consistent with the zUnderIce variable:
      !     (11) apply the freshwater flux to the upper most cell
      !     (12) for that: switch off all external fresh water fluxes
      !     (12)           ignore snow, i.e. set hs:=0 (no possible snow-to-ice conversion)
      !     (13) check, if the new height correspondes with zUnderIce
      !     PROBLEM: h is based on liquid representatoin of ice, a fresh water flux
      !     PROBLEM: the total ich volume change is put into the
      !     FrshFlux_VolumeIce and this is applied to the h. This seems to be
      !     wrong, because the height does not change by ice groth and melt
      ! (2) check salt content
      !     (21) apply the saltinityFux to the uppermost cell
      !          with (a) constant thickness
      !               (b) zUnderIce
      !          and compute the total salt content in each grid cell: has to be constant over time

      !------------------------------------------------------------------------
      ! output: TODO not working for 3d prognostics

      ! add values to output field
      subset => patch_2D%cells%owned
      DO block = subset%start_block, subset%end_block
        CALL get_index_range(subset, block, cellStart, cellEnd)
        DO cell = cellStart, cellEnd
          IF (subset%vertical_levels(cell,block) < 1) CYCLE
          p_ice%budgets%salt_00(cell,block) = saltBudget(cell,block)
        ENDDO
      ENDDO

      p_os(n_dom)%p_prog(nnew(1))%tracer = p_os(n_dom)%p_prog(nold(1))%tracer
      p_os(n_dom)%p_prog(nnew(1))%h      = p_os(n_dom)%p_prog(nold(1))%h
      p_os(n_dom)%p_diag%t               = p_os(n_dom)%p_prog(nold(1))%tracer(:,:,:,1)
      p_os(n_dom)%p_diag%s               = p_os(n_dom)%p_prog(nold(1))%tracer(:,:,:,2)
      p_os(n_dom)%p_diag%h               = p_os(n_dom)%p_prog(nold(1))%h
      CALL output_ocean( patch_3D,   &
        &                p_os(n_dom),&
        &                this_datetime,   &
        &                surface_fluxes,  &
        &                p_ice,      &
        &                hamocc_state,      &
        &                jstep, jstep0)

      CALL update_time_indices(n_dom)

      CALL dbg_print('IceBudget: salt     diff',saltBudget ,debug_string, 4, in_subset=patch_2D%cells%owned)
      CALL dbg_print('IceBudget: salt    After',saltAfter ,debug_string, 4, in_subset=patch_2D%cells%owned)
      CALL dbg_print('IceBudget: salt   Before',saltBefore ,debug_string, 4, in_subset=patch_2D%cells%owned)
      CALL dbg_print('IceBudget: salinity diff',salinityBudget,debug_string,4,in_subset=patch_2D%cells%owned)
      CALL dbg_print('IceBudget: salt_00' ,p_ice%budgets%salt_00 ,debug_string, 4, in_subset=patch_2D%cells%owned)
    END DO
    
    CALL timer_stop(timer_total)
    
  END SUBROUTINE test_surface_flux
  !-------------------------------------------------------------------------


  !-------------------------------------------------------------------------
  !>
  SUBROUTINE test_surface_flux_slo( patch_3d, p_os, &
    & this_datetime, surface_fluxes, p_oce_sfc,        &
    & p_as, atmos_fluxes, p_ice, operators_coefficients)
    
    TYPE(t_patch_3d ),TARGET, INTENT(inout)          :: patch_3d
    TYPE(t_hydro_ocean_state), TARGET, INTENT(inout) :: p_os(n_dom)
    TYPE(datetime),           POINTER                :: this_datetime
    TYPE(t_sfc_flx),          INTENT(inout)          :: surface_fluxes
    TYPE(t_ocean_surface),    INTENT(inout)          :: p_oce_sfc
    TYPE(t_atmos_for_ocean),  INTENT(inout)          :: p_as
    TYPE(t_atmos_fluxes ),    INTENT(inout)          :: atmos_fluxes
    TYPE(t_sea_ice),          INTENT(inout)          :: p_ice
    TYPE(t_operator_coeff),   INTENT(inout)          :: operators_coefficients
    
    ! local variables
    TYPE (t_hamocc_state)        :: hamocc_State
    REAL(wp), DIMENSION(nproma,patch_3D%p_patch_2D(1)%alloc_cell_blocks) &
      &                           :: energyCheck, energyCh2, energySav, energyDiff, energyDits, &
      &                              sstCheck, hCheck, meltdraft, conc_old, sst_old, fwfcheck,  &
      &                              saltBefore, saltAfter, saltBudget
    REAL(wp), POINTER             :: sst(:,:), sss(:,:), flat(:,:)
    REAL(wp)                      :: delta_z, t_base, sst_flux, ice_conc
    INTEGER                       :: jstep, jstep0, jc, jb, jk, start_cell_index, end_cell_index
    INTEGER                       :: budget_type_salt, budget_type_energy
    CHARACTER(LEN=32)             :: datestring
    TYPE(t_patch),        POINTER :: patch_2d
    TYPE(t_subset_range), POINTER :: cells_in_domain

    TYPE(timedelta), POINTER :: model_time_step => NULL()
    
    CHARACTER(LEN=max_char_length), PARAMETER :: &
      & method_name = 'mo_ocean_testbed_modules:test_sea_ice'
    !------------------------------------------------------------------
    patch_2D        => patch_3d%p_patch_2d(1)
    cells_in_domain => patch_2D%cells%in_domain

    flat            => patch_3D%p_patch_1D(1)%prism_thick_flat_sfc_c(:,1,:)

    ! IF (ltimer) CALL timer_start(timer_total)
    CALL timer_start(timer_total)

    !t_base = Tf
    !t_base = -5.0_wp
    t_base = t_heat_base
    energyCheck(:,:) = 0.0_wp
    energySav  (:,:) = 0.0_wp
    energyDiff (:,:) = 0.0_wp
    energyDits (:,:) = 0.0_wp
    conc_old   (:,:) = 0.0_wp
    sst_old    (:,:) = 0.0_wp
    fwfcheck   (:,:) = 0.0_wp

    ! sst after init:
    sstCheck(:,:) = p_os(n_dom)%p_prog(nold(1))%tracer(:,1,:,1)

    ! constant thickness for check: initial h; hi, hs in water equivalent to be added to dz+h
  ! hCheck(:,:)    = flat(:,:) + p_os(n_dom)%p_prog(nold(1))%h(:,:) &
  !   &              + (p_ice%hi(:,1,:)*rhoi + p_ice%hs(:,1,:)*rhos) *p_ice%conc(:,1,:)/OceanReferenceDensity

    ! constant thickness for check: initial h, hi, hs in water equivalent are part of initial water height
  ! hCheck(:,:)    = flat(:,:) + p_os(n_dom)%p_prog(nold(1))%h(:,:)

    ! initialized thickness for check: zUnderIce; hi, hs in water equivalent to be subtracted from dz+h
    hCheck(:,:)    = flat(:,:) + p_os(n_dom)%p_prog(nold(1))%h(:,:) &
      &              - (p_ice%hi(:,1,:)*rhoi + p_ice%hs(:,1,:)*rhos)*p_ice%conc(:,1,:)/OceanReferenceDensity

    ! initial energyCh2 - same as energyCheck 
    ! meltdraft: energy content of ice and snow: ((Tf-t_base)*clw-alf) * draftave
  ! energyCh2 = energy_content_in_surface(patch_2d, flat(:,:), p_os(n_dom)%p_prog(nold(1))%h(:,:), &
  !   &         p_ice, sstCheck(:,:), computation_type=computation_type, info='INITIAL')
  ! draft(:,:)           = (rhos * p_ice%hs(:,1,:) + rhoi * p_ice%hi(:,1,:)) / OceanReferenceDensity
    meltdraft(:,:) = ((Tf-t_base)*clw - alf) * (p_ice%hi(:,1,:)*rhoi + p_ice%hs(:,1,:)*rhos)*p_ice%conc(:,1,:)
    energyCh2(:,:) = (sstCheck(:,:) - t_base) * hCheck(:,:)*OceanReferenceDensity*clw + meltdraft(:,:)

    CALL dbg_print('TB.SfcFlux: heightCH2 INI' ,hCheck         (:,:),debug_string, 2, in_subset=patch_2D%cells%owned)
    CALL dbg_print('TB.SfcFlux: energyCh2 INI' ,energyCh2      (:,:),debug_string, 2, in_subset=patch_2D%cells%owned)
    CALL dbg_print('TB.SfcFlux: meltdraft INI' ,meltdraft      (:,:),debug_string, 2, in_subset=patch_2D%cells%owned)

    !  test for draftave, calculated in ice_init
    hCheck(:,:)    = flat(:,:) + p_os(n_dom)%p_prog(nold(1))%h(:,:) - p_ice%draftave(:,:)
    CALL dbg_print('TB.SfcFlux: heightCH2 tst' ,hCheck         (:,:),debug_string, 4, in_subset=patch_2D%cells%owned)

    CALL datetimeToString(this_datetime, datestring)

    jstep0 = 0
    !------------------------------------------------------------------

    DO jstep = (jstep0+1), (jstep0+nsteps)

      ! update pointer every timestep due to changing nold
      sst             => p_os(n_dom)%p_prog(nold(1))%tracer(:,1,:,1)
      sss             => p_os(n_dom)%p_prog(nold(1))%tracer(:,1,:,2)

      ! p_os(n_dom)%p_prog(nold(1))%h(:,:) = 0.0_wp  !  do not change h

      CALL datetimeToString(this_datetime, datestring)
      WRITE(message_text,'(a,i10,2a)') '  Begin of timestep =',jstep,'  datetime:  ', datestring
      CALL message (TRIM(method_name), message_text)

      ! Set model time.
      model_time_step => newTimedelta('+', 0, 0, 0, 0, 0, NINT(dtime), 0)
      this_datetime = this_datetime + model_time_step
      CALL deallocateTimedelta(model_time_step) 
!      CALL add_time(dtime,0,0,0,this_datetime)

      budget_type_salt   = 5  ! #slo# merging ocean_sea-ice-thermodyn r208xx
      budget_type_energy = 0

      !---  energy  -----------------------------------------------------------
      energyCheck = energy_content_in_surface(patch_2d, flat(:,:), p_os(n_dom)%p_prog(nold(1))%h(:,:), &
        &             p_ice, sst(:,:), computation_type=budget_type_energy, info='BEFORE')

      energysav(:,:) = energyDiff(:,:)

      !---  salt    -----------------------------------------------------------
      saltBefore  = salt_content_in_surface(patch_2D, flat(:,:),p_ice, p_os(n_dom),surface_fluxes, &
        &            p_ice%zUnderIce,computation_type=budget_type_salt,info='BEFORE')

      !---------DEBUG DIAGNOSTICS-------------------------------------------
      CALL dbg_print('TB.SfcFlux: hi        BEF' ,p_ice%hi     (:,:,:),debug_string, 2, in_subset=patch_2D%cells%owned)
      CALL dbg_print('TB.SfcFlux: hs        BEF' ,p_ice%hs     (:,:,:),debug_string, 2, in_subset=patch_2D%cells%owned)
      CALL dbg_print('TB.SfcFlux: conc      BEF' ,p_ice%conc   (:,:,:),debug_string, 2, in_subset=patch_2D%cells%owned)
      CALL dbg_print('TB.SfcFlux: zUnderIce BEF' ,p_ice%zUnderIce(:,:),debug_string, 4, in_subset=patch_2D%cells%owned)
      CALL dbg_print('TB.SfcFlux: sst       BEF' ,sst            (:,:),debug_string, 4, in_subset=patch_2D%cells%owned)
      CALL dbg_print('TB.SfcFlux: energy    BEF' ,energyCheck    (:,:),debug_string, 4, in_subset=patch_2D%cells%owned)
      CALL dbg_print('TB.SfcFlux: sstCheck  BEF' ,sstCheck       (:,:),debug_string, 4, in_subset=patch_2D%cells%owned)
      CALL dbg_print('TB.SfcFlux: energyCh2 BEF' ,energyCh2      (:,:),debug_string, 4, in_subset=patch_2D%cells%owned)
      CALL dbg_print('TB.SfcFlux: energyDiffBEF' ,energyDiff     (:,:),debug_string, 4, in_subset=patch_2D%cells%owned)
      CALL dbg_print('TB.SfcFlux: trac_old  BEF' ,p_os(n_dom)%p_prog(nold(1))%tracer(:,1,:,1),debug_string, 5, &
        &  in_subset=patch_3d%p_patch_2D(1)%cells%owned)
      CALL dbg_print('TB.SfcFlux: sss       BEF' ,sss            (:,:),debug_string, 4, in_subset=patch_2D%cells%owned)
      CALL dbg_print('TB.SfcFlux: saltBefore   ' ,saltBefore     (:,:),debug_string, 2, in_subset=patch_2D%cells%owned)
      !---------------------------------------------------------------------

      conc_old(:,:) = p_ice%conc(:,1,:)
      sst_old (:,:) = sst(:,:)

      !-----------------------------------------------------------------------------------------------------------------
      ! call component
      IF (surface_module == 1) THEN
        CALL update_surface_flux(patch_3D, p_os(n_dom), p_as, p_ice, atmos_fluxes, surface_fluxes, jstep, this_datetime, &
          &  operators_coefficients)
      ELSEIF (surface_module == 2) THEN
        CALL update_ocean_surface(patch_3D, p_os(n_dom), p_as, p_ice, atmos_fluxes, surface_fluxes, p_oce_sfc, &
          &  jstep, this_datetime, operators_coefficients)
      ENDIF
      !-----------------------------------------------------------------------------------------------------------------

      !---  energy  -----------------------------------------------------------
      energyCheck = energy_content_in_surface(patch_2d, flat(:,:), p_os(n_dom)%p_prog(nold(1))%h(:,:), &
        &             p_ice, sst(:,:), computation_type=budget_type_energy, info='UpdFlux')

      !---------DEBUG DIAGNOSTICS-------------------------------------------
      CALL dbg_print('TB.SfcFlux: energy  UpdFl' ,energyCheck    (:,:),debug_string, 2, in_subset=patch_2D%cells%owned)
      CALL dbg_print('TB.SfcFlux: sst AFT UpdFl' ,sst            (:,:),debug_string, 2, in_subset=patch_2D%cells%owned)
      CALL dbg_print('TB.SfcFlux: trc AFT UpdFl' ,p_os(n_dom)%p_prog(nold(1))%tracer(:,1,:,1), &
        &  debug_string, 5, in_subset=patch_2D%cells%owned)
      CALL dbg_print('TB.SfcFlux: Flx AFT UpdFl' ,surface_fluxes%topBoundCond_Temp_vdiff(:,:), &
        &  debug_string, 5, in_subset=patch_2D%cells%owned)
      !---------------------------------------------------------------------

      ! simplified update of old temperature with surface forcing
    ! DO jb = cells_in_domain%start_block, cells_in_domain%end_block
    !   CALL get_index_range(cells_in_domain, jb, start_cell_index, end_cell_index)
    !   DO jc = start_cell_index, end_cell_index
    !     delta_z     = patch_3D%p_patch_1D(1)%prism_thick_flat_sfc_c(jc,1,jb)+p_os(n_dom)%p_prog(nold(1))%h(jc,jb)
    !     ! now correct delta_z: use zunderIce
    !     delta_z     = p_ice%zUnderIce(jc,jb)
    !     DO jk = 1, MIN(patch_3d%p_patch_1d(1)%dolic_c(jc,jb),1)  ! this at most should be 1
    !       p_os(n_dom)%p_prog(nold(1))%tracer(jc,jk,jb,1) = p_os(n_dom)%p_prog(nold(1))%tracer(jc,jk,jb,1) + &
    !         & (dtime/delta_z ) * surface_fluxes%topBoundCond_Temp_vdiff(jc,jb)
    !       sst(jc,jb) = sst(jc,jb) + (dtime/delta_z ) * surface_fluxes%topBoundCond_Temp_vdiff(jc,jb)
    !     END DO
    !   END DO
    ! END DO

      !---  energy  -----------------------------------------------------------
      energyCheck = energy_content_in_surface(patch_2d, flat(:,:), p_os(n_dom)%p_prog(nold(1))%h(:,:), &
        &             p_ice, sst(:,:), computation_type=budget_type_energy, info='UpdSST')

      ! check energy input via atmospheric fluxes into surface layer - all atmos_fluxes enter, no flux leaves
      DO jb = cells_in_domain%start_block, cells_in_domain%end_block
        CALL get_index_range(cells_in_domain, jb, start_cell_index, end_cell_index)
        DO jc = start_cell_index, end_cell_index
          DO jk = 1, MIN(patch_3d%p_patch_1d(1)%dolic_c(jc,jb),1)  ! this at most should be 1
  !         SELECT CASE (atmos_flux_analytical_type)
  !         CASE(101,103)
  !           IF (use_ice_concCh) ice_conc = conc_old(jc,jb)
              !  shortwave flux on ice and ocean - whole flux enters the system, no ice concentration matters
              sst_flux = atmos_fluxes%swnetw(jc,jb)+atmos_fluxes%lwnetw(jc,jb) &
                       + atmos_fluxes%latw  (jc,jb)+atmos_fluxes%sensw (jc,jb)
  !  old adjustments, not corrected
  !           IF ( atmos_fluxes%swnetw(jc,jb) == atmos_fluxes%swnet(jc,1,jb) ) THEN
  !             sst_flux = atmos_fluxes%swnetw(jc,jb)
  !             sst_flux = (p_ice%Qtop(jc,1,jb)+p_ice%Qbot(jc,1,jb))*ice_conc + (1.0_wp-ice_conc)*atmos_fluxes%swnetw(jc,jb)
  !           ENDIF
              !  shortwave flux on ice only (Qtop and Qbot calculated)
  !           IF ( atmos_fluxes%swnetw(jc,jb) == 0.0_wp ) THEN
  !             sst_flux = (p_ice%Qtop(jc,1,jb)+p_ice%Qbot(jc,1,jb))*ice_conc
  !           ENDIF
  !         CASE(102)
  !           ! constant initial ice concentration:
  !           ice_conc=init_analytic_conc_param
  !           ! with change in concentration - check with concentration at begin of timestep
  !     !     IF (use_ice_concCh) ice_conc = p_ice%conc(jc,1,jb)
  !           IF (use_ice_concCh) ice_conc = conc_old(jc,jb)
  !           sst_flux = p_ice%Qtop(jc,1,jb)*ice_conc
  !         END SELECT

            ! precipitation: add heat content minus latent heat of frozen rpreci to meltdraft 
            meltdraft(jc,jb) = meltdraft(jc,jb) + ((Tf-t_base)*clw - alf)*atmos_fluxes%rpreci(jc,jb)*dtime* &
              & conc_old(jc,jb)*OceanReferenceDensity

            ! heat: add energy due to fluxes, using old height
            sstCheck(jc,jb)  = sstCheck(jc,jb) + sst_flux*dtime/(clw*OceanReferenceDensity*hCheck(jc,jb))
            ! add energy due to additional water column: precip over open water + precip through ice (rprecw) with sst_old
            fwfcheck(jc,jb)  = p_as%FrshFlux_Precipitation(jc,jb)*(1.0_wp-conc_old(jc,jb))*dtime &
              &                + atmos_fluxes%rprecw(jc,jb)*dtime*conc_old(jc,jb)

            ! calculate theoretical energy for comparison
            !  - energy to check using SST/energy of previous timestep + energy from flux on SST
            !  - additonal freshwater flux yields old SST
            !  - additonal freshwater flux yields new original SST
            !  - when SST and zunderice are changed in one step, a tiny correction term due to meltwater entering
            !    at new SST and not at Tf should be considered here using delhice aus upper_ocean_TS:
            !    T_meltcorr = Delhice*rhoi/OceanReferenceDensity*conc*(sst-tf)*OceanReferenceDensity*clw
            energyCh2(jc,jb) = (sstCheck(jc,jb) - t_base) * hCheck(jc,jb)*OceanReferenceDensity*clw   &  ! new SST with old height
          !   &              + (sst_old (jc,jb) - t_base) * fwfcheck(jc,jb)*OceanReferenceDensity*clw &  ! old SST with added height
              &              + (sst     (jc,jb) - t_base) * fwfcheck(jc,jb)*OceanReferenceDensity*clw &  ! added height receives real SST
          !   &              + (sst     (jc,jb) - t_base) * Delhice*rhoi/OceanReferenceDensity*clw &  ! added height receives real SST
              &              + meltdraft(jc,jb)

            ! needs update of theoretical height and sst for next timestep:
            sstCheck(jc,jb)  = (sstCheck(jc,jb)*hCheck(jc,jb) + sst(jc,jb)*fwfCheck(jc,jb))/(hCheck(jc,jb)+fwfCheck(jc,jb))
            hCheck(jc,jb)    = hCheck(jc,jb) + fwfCheck(jc,jb)  !  update height

          END DO
        END DO
      END DO

      energyDiff(:,:) = energyCheck(:,:) - energyCh2(:,:)
      energyDits(:,:) = energyDiff(:,:)  - energySav(:,:)

      !---  salt    -----------------------------------------------------------
      saltAfter   = salt_content_in_surface(patch_2D, flat(:,:),p_ice, p_os(n_dom),surface_fluxes, &
        &            p_ice%zUnderIce,computation_type=budget_type_salt,info='AFTER')

      ! compute budget
      saltBudget     = saltAfter - saltBefore        ! this discribes the saltbudget in kg, which has to be zero

      !---------DEBUG DIAGNOSTICS-------------------------------------------
      CALL dbg_print('TB.SfcFlux: saltAfter    ' ,saltAfter      (:,:),debug_string, 2, in_subset=patch_2D%cells%owned)
      CALL dbg_print('TB.SfcFlux: saltBudget   ' ,saltBudget     (:,:),debug_string, 2, in_subset=patch_2D%cells%owned)
      CALL dbg_print('TB.SfcFlux: sss      uSST' ,sss            (:,:),debug_string, 2, in_subset=patch_2D%cells%owned)
      CALL dbg_print('TB.SfcFlux: sst      uSST' ,sst            (:,:),debug_string, 2, in_subset=patch_2D%cells%owned)
      CALL dbg_print('TB.SfcFlux: zUnderIc uSST' ,p_ice%zUnderIce(:,:),debug_string, 4, in_subset=patch_2D%cells%owned)
      CALL dbg_print('TB.SfcFlux: conc_old uSST' ,conc_old       (:,:),debug_string, 4, in_subset=patch_2D%cells%owned)
      CALL dbg_print('TB.SfcFlux: energy   uSST' ,energyCheck    (:,:),debug_string, 2, in_subset=patch_2D%cells%owned)
      CALL dbg_print('TB.SfcFlux: sstCheck uSST' ,sstCheck       (:,:),debug_string, 2, in_subset=patch_2D%cells%owned)
      CALL dbg_print('TB.SfcFlux: energyCh2uSST' ,energyCh2      (:,:),debug_string, 2, in_subset=patch_2D%cells%owned)
      CALL dbg_print('TB.SfcFlux: energyDifuSST' ,energyDiff     (:,:),debug_string, 2, in_subset=patch_2D%cells%owned)
      CALL dbg_print('TB.SfcFlux: heightCH2uSST' ,hCheck         (:,:),debug_string, 4, in_subset=patch_2D%cells%owned)
      CALL dbg_print('TB.SfcFlux: fwfcheck uSST' ,fwfcheck       (:,:),debug_string, 4, in_subset=patch_2D%cells%owned)
      CALL dbg_print('TB.SfcFlux: meltdraftuSST' ,meltdraft      (:,:),debug_string, 4, in_subset=patch_2D%cells%owned)
      CALL dbg_print('TB.SfcFlux: energySavuSST' ,energySav      (:,:),debug_string, 4, in_subset=patch_2D%cells%owned)
      CALL dbg_print('TB.SfcFlux: energyDitsSST' ,energyDits     (:,:),debug_string, 2, in_subset=patch_2D%cells%owned)
      CALL dbg_print('TB.SfcFlux: trac_old uSST' ,p_os(n_dom)%p_prog(nold(1))%tracer(:,1,:,1),debug_string, 5, &
        &  in_subset=patch_3d%p_patch_2D(1)%cells%owned)
      !---------------------------------------------------------------------

      ! hack for writing energy/salt budgets on ice%u/v:
   !  p_ice%u(:,:) = energyDits(:,:)
   !  p_ice%v(:,:) = saltBudget(:,:)
   !  CALL dbg_print('TB.SfcFlux: ice%u     END' ,p_ice%u(:,:),debug_string, 3, in_subset=patch_2D%cells%owned)
   !  CALL dbg_print('TB.SfcFlux: ice%v     END' ,p_ice%v(:,:),debug_string, 3, in_subset=patch_2D%cells%owned)

      p_os(n_dom)%p_prog(nnew(1))%tracer = p_os(n_dom)%p_prog(nold(1))%tracer
      p_os(n_dom)%p_prog(nnew(1))%h      = p_os(n_dom)%p_prog(nold(1))%h
      p_os(n_dom)%p_diag%t               = p_os(n_dom)%p_prog(nold(1))%tracer(:,:,:,1)
      p_os(n_dom)%p_diag%s               = p_os(n_dom)%p_prog(nold(1))%tracer(:,:,:,2)
      p_os(n_dom)%p_diag%h               = p_os(n_dom)%p_prog(nold(1))%h
      
      ! update accumulated vars
      CALL update_ocean_statistics(p_os(n_dom), &
        & surface_fluxes,                       &
        & patch_2D%cells%owned,                 &
        & patch_2D%edges%owned,                 &
        & patch_2D%verts%owned,                 &
        & n_zlev)

      CALL output_ocean( patch_3D,   &
        &                p_os(n_dom),&
        &                this_datetime,   &
        &                surface_fluxes,  &
        &                p_ice,      &
        &                hamocc_state,      &
        &                jstep, jstep0)

      CALL update_time_indices(n_dom)

    END DO

    CALL timer_stop(timer_total)
    
  END SUBROUTINE test_surface_flux_slo
  !-------------------------------------------------------------------------

  !-------------------------------------------------------------------------
  !>
  SUBROUTINE test_neutralcoeff( patch_3d, p_os)
    CHARACTER(LEN=*), PARAMETER ::  routine = "testbed: neutralcoeff"
    
    TYPE(t_patch_3d ),TARGET, INTENT(inout)          :: patch_3d
    TYPE(t_hydro_ocean_state), TARGET, INTENT(inout) :: p_os(n_dom)

    ! local variables
    REAL(wp):: t(n_zlev), s(n_zlev), p(n_zlev), co(n_zlev,2), aob
    REAL(wp):: alph(1:nproma,1:n_zlev,1:patch_3D%p_patch_2D(1)%alloc_cell_blocks)
    REAL(wp):: beta(1:nproma,1:n_zlev,1:patch_3D%p_patch_2D(1)%alloc_cell_blocks)
    TYPE (t_hamocc_state)        :: hamocc_State
    !INTEGER :: jk

    alph(:,:,:) = 0.0_wp
    beta(:,:,:) = 0.0_wp

!    CALL calc_neutralslope_coeff( &
!      &    patch_3d,              &
!      &    p_os(n_dom)%p_prog(nold(1))%tracer(:,:,:,:), &
!!       &    p_os(n_dom)%p_prog(nold(1))%h(:,:), &
!      &    alph, beta)

    !  test values
    t = 10.0_wp
    s = 40.0_wp
    p = 4000.0_wp    !  4000 dbar = 400 bar
    co = calc_neutralslope_coeff_onColumn(t,s,p,n_zlev)
    aob = co(1,1)/co(1,2)

    WRITE(message_text,'(3(a,1pg18.8))') '  Parameter: alpha = ',co(1,1), ' beta = ',co(1,2), ' alpha/beta = ',aob
    CALL message (TRIM(routine), message_text)

  END SUBROUTINE test_neutralcoeff
  !-------------------------------------------------------------------------
  
END MODULE mo_ocean_testbed_modules<|MERGE_RESOLUTION|>--- conflicted
+++ resolved
@@ -26,11 +26,7 @@
   USE mo_model_domain,           ONLY: t_patch, t_patch_3d,t_subset_range
   USE mo_grid_config,            ONLY: n_dom
   USE mo_ocean_nml,              ONLY: n_zlev, GMRedi_configuration, GMRedi_combined, Cartesian_Mixing, &
-<<<<<<< HEAD
-    & atmos_flux_analytical_type, no_tracer, surface_module, OceanReferenceDensity,k_pot_temp_v
-=======
     & atmos_flux_analytical_type, no_tracer, surface_module, OceanReferenceDensity,Temperature_VerticalDiffusion_background 
->>>>>>> 5e57132b
   USE mo_sea_ice_nml,            ONLY: init_analytic_conc_param, t_heat_base
   USE mo_dynamics_config,        ONLY: nold, nnew
   USE mo_run_config,             ONLY: nsteps, dtime, output_mode, test_mode !, test_param
@@ -57,16 +53,9 @@
   USE mo_sea_ice_types,          ONLY: t_sfc_flx, t_atmos_fluxes, t_atmos_for_ocean, &
     & t_sea_ice
   USE mo_physical_constants,     ONLY: rhoi, rhos, clw, alf, Tf
-<<<<<<< HEAD
-  USE mo_master_config,          ONLY: isRestart
-  USE mo_ocean_physics_types,    ONLY: t_ho_params
-  USE mo_ocean_GM_Redi,          ONLY: prepare_ocean_physics,calc_ocean_physics
-=======
   USE mo_ocean_physics_types,    ONLY: t_ho_params
   USE mo_master_config,          ONLY: isRestart
-  USE mo_ocean_GM_Redi,          ONLY: calc_neutralslope_coeff, calc_neutralslope_coeff_onColumn, &
-  &                                    prepare_ocean_physics,calc_ocean_physics
->>>>>>> 5e57132b
+  USE mo_ocean_GM_Redi,          ONLY: prepare_ocean_physics,calc_ocean_physics
   USE mo_ocean_diagnostics,      ONLY: calc_fast_oce_diagnostics, calc_psi
   USE mo_ocean_thermodyn,        ONLY: calc_potential_density, calculate_density,&
   &                                    calc_neutralslope_coeff_func_onColumn,calc_neutralslope_coeff_func_onColumn_UNESCO
@@ -83,11 +72,7 @@
   USE mo_grid_subset,            ONLY: t_subset_range, get_index_range 
   USE mo_ocean_diffusion,        ONLY: tracer_diffusion_vertical_implicit,tracer_diffusion_horz
   USE mo_scalar_product,         ONLY: calc_scalar_product_veloc_3d
-<<<<<<< HEAD
   USE mo_ocean_tracer,           ONLY: advect_diffuse_tracer, advect_ocean_tracers
-=======
-  USE mo_ocean_tracer,           ONLY:advect_diffuse_tracer
->>>>>>> 5e57132b
   USE mo_ocean_tracer_transport_horz, ONLY: diffuse_horz
   USE mo_hydro_ocean_run
   USE mo_ocean_physics
@@ -284,11 +269,7 @@
         CALL datetimeToString(this_datetime, datestring)
         WRITE(message_text,'(a,i10,2a)') '  Begin of timestep =',jstep,'  datetime:  ', datestring
         CALL message (TRIM(method_name), message_text)
-<<<<<<< HEAD
 ! physics_parameters%a_tracer_v=k_pot_temp_v
-=======
-        physics_parameters%a_tracer_v = Temperature_VerticalDiffusion_background 
->>>>>>> 5e57132b
 !          IF(jstep==1)THEN
 !          ocean_state(jg)%p_diag%vn_time_weighted = ocean_state(jg)%p_prog(nold(1))%vn
 !          ocean_state(jg)%p_prog(nnew(1))%vn = ocean_state(jg)%p_prog(nold(1))%vn
@@ -299,7 +280,6 @@
 !        & ocean_state(n_dom)%p_prog(nold(1))%vn,     &
 !        & ocean_state(n_dom)%p_diag,                 &
 !        & operators_coefficients)
-<<<<<<< HEAD
 
 
 CALL advect_ocean_tracers(patch_3d, ocean_state(n_dom), physics_parameters, surface_fluxes, operators_coefficients,jstep)
@@ -323,27 +303,6 @@
 !           & tracer_index)
 !END DO
 
-=======
-IF(GMRedi_configuration/=Cartesian_Mixing)THEN 
-      CALL prepare_ocean_physics(patch_3d, &
-        & ocean_state(n_dom),    &
-        & physics_parameters, &
-        & operators_coefficients)
-ENDIF
-         CALL advect_diffuse_tracer( patch_3d, &
-           & ocean_state(n_dom)%p_prog(nold(1))%ocean_tracers(tracer_index),&
-           & ocean_state(n_dom),            &
-           & operators_coefficients,      &
-           & ocean_state(n_dom)%p_aux%bc_top_tracer(:,:,tracer_index),   &
-           & ocean_state(n_dom)%p_aux%bc_bot_tracer,   &
-           & physics_parameters,         &
-           & physics_parameters%TracerDiffusion_coeff(:,:,:,1),             &
-           & physics_parameters%a_tracer_v(:,:,:,1),             &
-           & ocean_state(n_dom)%p_prog(nnew(1))%ocean_tracers(tracer_index),&
-           & tracer_index)
-
-
->>>>>>> 5e57132b
 !      CALL calculate_density( patch_3d,                         &
 !       & ocean_state(n_dom)%p_prog(nold(1))%tracer(:,:,:,1:no_tracer),&
 !       & ocean_state(n_dom)%p_diag%rho(:,:,:) )
@@ -480,7 +439,6 @@
         CALL update_time_indices(jg)
         ! update intermediate timestepping variables for the tracers
         ! velocity
-<<<<<<< HEAD
 !IF(tracer_index==1)THEN
 !DO level = 1, n_zlev
 !write(0,*)'tracer:rho',&
@@ -495,22 +453,6 @@
 !
 !END DO
 !ENDIF
-=======
-IF(tracer_index==1)THEN
-DO level = 1, n_zlev
-write(0,*)'tracer:rho',&
-& maxval( ocean_state(n_dom)%p_prog(nold(1))%ocean_tracers(tracer_index)%concentration(:,level,:)),&
-& minval( ocean_state(n_dom)%p_prog(nold(1))%ocean_tracers(tracer_index)%concentration(:,level,:)),&
-!& maxval( ocean_state(n_dom)%p_prog(nnew(1))%ocean_tracers(tracer_index-1)%concentration(:,level,:)),&
-!& minval( ocean_state(n_dom)%p_prog(nnew(1))%ocean_tracers(tracer_index-1)%concentration(:,level,:)),&
-& maxval( ocean_state(n_dom)%p_diag%rho(:,level,:)),&
-& minval( ocean_state(n_dom)%p_diag%rho(:,level,:))!,&
-!& maxval( div_diff_flux_horz(:,level,:)),&
-!& minval( div_diff_flux_horz(:,level,:))
-
-END DO
-ENDIF
->>>>>>> 5e57132b
 
       END DO
     ! ENDIF!(l_no_time_marching)THEN
