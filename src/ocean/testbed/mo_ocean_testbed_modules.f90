!>
!! Contains the main stepping method_name the 3-dim hydrostatic ocean model.
!!
!! @author Peter Korn, Stephan Lorenz, MPI
!!
!! @par Revision History
!!  Initial version by Stephan Lorenz (MPI-M), (2010-04).
!!   - renaming and adjustment of hydrostatic ocean model V1.0.3 to ocean domain and patch_oce
!!  Modification by Stephan Lorenz, MPI-M, 2010-10
!!   - new module mo_ocean_testbed_modules including updated reconstructions
!
!
!! @par Copyright and License
!!
!! This code is subject to the DWD and MPI-M-Software-License-Agreement in
!! its most recent form.
!! Please see the file LICENSE in the root of the source tree for this code.
!! Where software is supplied by third parties, it is indicated in the
!! headers of the routines.
!!
!!
MODULE mo_ocean_testbed_modules
  !-------------------------------------------------------------------------
  USE mo_kind,                   ONLY: wp
  USE mo_impl_constants,         ONLY: max_char_length
  USE mo_model_domain,           ONLY: t_patch, t_patch_3d,t_subset_range
  USE mo_grid_config,            ONLY: n_dom
  USE mo_ocean_nml,              ONLY: n_zlev, GMRedi_configuration, GMRedi_combined, Cartesian_Mixing, &
    & atmos_flux_analytical_type, no_tracer, surface_module, OceanReferenceDensity,k_pot_temp_v
  USE mo_sea_ice_nml,            ONLY: init_analytic_conc_param, t_heat_base
  USE mo_dynamics_config,        ONLY: nold, nnew
  USE mo_run_config,             ONLY: nsteps, dtime, output_mode, test_mode !, test_param
  USE mo_exception,              ONLY: message, message_text, finish
  USE mo_ext_data_types,         ONLY: t_external_data
  !USE mo_io_units,               ONLY: filename_max
  USE mo_timer,                  ONLY: timer_start, timer_stop, timer_total
  USE mo_ocean_ab_timestepping,  ONLY: &
!    solve_free_surface_eq_ab, &
!   & calc_vert_velocity,       &
    & update_time_indices
  USE mo_random_util,            ONLY: add_random_noise_global
  USE mo_ocean_types,            ONLY: t_hydro_ocean_state, t_operator_coeff, t_solvercoeff_singleprecision
  USE mo_hamocc_types,           ONLY: t_hamocc_state
  USE mo_restart,                ONLY: t_RestartDescriptor, createRestartDescriptor, deleteRestartDescriptor
  USE mo_restart_attributes,     ONLY: t_RestartAttributeList, getAttributesForRestarting
  USE mo_io_config,              ONLY: n_checkpoints, write_last_restart
  USE mo_operator_ocean_coeff_3d,ONLY: t_operator_coeff! , update_diffusion_matrices
  USE mo_ocean_tracer,           ONLY: advect_ocean_tracers
  USE mo_ocean_bulk,             ONLY: update_surface_flux
  USE mo_ocean_surface,          ONLY: update_ocean_surface
  USE mo_ocean_surface_types,    ONLY: t_ocean_surface
  USE mo_sea_ice,                ONLY: salt_content_in_surface, energy_content_in_surface
  USE mo_sea_ice_types,          ONLY: t_sfc_flx, t_atmos_fluxes, t_atmos_for_ocean, &
    & t_sea_ice
  USE mo_physical_constants,     ONLY: rhoi, rhos, clw, alf, Tf
<<<<<<< HEAD
  USE mo_ocean_physics_types,    ONLY: t_ho_params
  USE mo_ocean_GM_Redi,          ONLY: prepare_ocean_physics,calc_ocean_physics
=======
  USE mo_ocean_physics,          ONLY: t_ho_params
  USE mo_master_config,          ONLY: isRestart
  USE mo_ocean_GM_Redi,          ONLY: calc_neutralslope_coeff, calc_neutralslope_coeff_func_onColumn, &
  &                                    prepare_ocean_physics,calc_ocean_physics
>>>>>>> 5421b64d
  USE mo_ocean_diagnostics,      ONLY: calc_fast_oce_diagnostics, calc_psi
  USE mo_ocean_thermodyn,        ONLY: calc_potential_density, calculate_density,&
  &                                    calc_neutralslope_coeff_func_onColumn,calc_neutralslope_coeff_func_onColumn_UNESCO
  USE mo_time_config,            ONLY: time_config
  USE mo_statistics
  USE mo_util_dbg_prnt,          ONLY: dbg_print
  USE mo_ocean_statistics
  USE mo_ocean_output
  USE mo_parallel_config,        ONLY: nproma
  USE mo_statistics
  USE mo_ocean_testbed_vertical_diffusion
  USE mo_ocean_math_operators
  USE mo_ocean_ab_timestepping
  USE mo_grid_subset,            ONLY: t_subset_range, get_index_range 
  USE mo_ocean_diffusion,        ONLY: tracer_diffusion_vertical_implicit,tracer_diffusion_horz
  USE mo_scalar_product,         ONLY: calc_scalar_product_veloc_3d
  USE mo_ocean_tracer,           ONLY: advect_diffuse_tracer, advect_ocean_tracers
  USE mo_ocean_tracer_transport_horz, ONLY: diffuse_horz
  USE mo_hydro_ocean_run
  USE mo_ocean_physics

  USE mtime,                     ONLY: datetime, newDatetime, deallocateDatetime, datetimeToString, &
       &                               timedelta, newTimedelta, deallocateTimedelta,                &
       &                               MAX_DATETIME_STR_LEN, newDatetime,                           &
       &                               MAX_MTIME_ERROR_STR_LEN, no_error, mtime_strerror,           &
       &                               OPERATOR(-), OPERATOR(+), OPERATOR(>), OPERATOR(*),          &
       &                               ASSIGNMENT(=), OPERATOR(==), OPERATOR(>=), OPERATOR(/=),     &
       &                               event, eventGroup, newEvent,                                 &
       &                               addEventToEventGroup, isCurrentEventActive
  USE mo_event_manager,          ONLY: initEventManager, addEventGroup, getEventGroup, printEventGroup

  USE mo_hamocc_types,          ONLY: t_hamocc_state
  USE mo_ocean_physics,         ONLY: update_ho_params
  IMPLICIT NONE
  PRIVATE

  PUBLIC :: ocean_test_modules
  
  CHARACTER(len=12)           :: debug_string = 'testbedMod  '  ! Output of module for 1 line debug
  
  !-------------------------------------------------------------------------
CONTAINS

  !-------------------------------------------------------------------------
  !>
  SUBROUTINE ocean_test_modules( patch_3d, ocean_state,  external_data,  &
    & this_datetime, surface_fluxes, ocean_surface, physics_parameters,             &
    & oceans_atmosphere, oceans_atmosphere_fluxes, ocean_ice, operators_coefficients, &
    & solvercoeff_sp)

    TYPE(t_patch_3d ),TARGET, INTENT(inout)          :: patch_3d
    TYPE(t_hydro_ocean_state), TARGET, INTENT(inout) :: ocean_state(n_dom)
    TYPE(t_external_data), TARGET, INTENT(in)        :: external_data(n_dom)
    TYPE(datetime), POINTER                          :: this_datetime
    TYPE(t_sfc_flx)                                  :: surface_fluxes
    TYPE(t_ocean_surface)                            :: ocean_surface
    TYPE(t_ho_params)                                :: physics_parameters
    TYPE(t_atmos_for_ocean),  INTENT(inout)          :: oceans_atmosphere
    TYPE(t_atmos_fluxes ),    INTENT(inout)          :: oceans_atmosphere_fluxes
    TYPE(t_sea_ice),          INTENT(inout)          :: ocean_ice
    TYPE(t_operator_coeff),   INTENT(inout)          :: operators_coefficients
    TYPE(t_solvercoeff_singleprecision), INTENT(inout) :: solvercoeff_sp

    CHARACTER(LEN=*), PARAMETER ::  method_name = "ocean_test_modules"
    TYPE (t_hamocc_state)        :: hamocc_State

    SELECT CASE (test_mode)  !  1 - 99 test ocean modules
      CASE (1)
        CALL ocean_test_advection( patch_3d, ocean_state, &
          & this_datetime, surface_fluxes, physics_parameters,             &
          & ocean_ice,operators_coefficients)

      CASE (2)
        CALL test_tracer_diffusion_vertical_implicit( patch_3d, ocean_state, physics_parameters,  &
           & operators_coefficients)

      CASE (3)
        CALL test_velocity_diffusion_vert_implicit( patch_3d, ocean_state, physics_parameters,  &
           & operators_coefficients)

      CASE (4)
        CALL test_surface_flux( patch_3d, ocean_state,  &
          & this_datetime, surface_fluxes,             &
          & oceans_atmosphere, oceans_atmosphere_fluxes, ocean_ice, operators_coefficients)

      CASE (41)
        CALL test_surface_flux_slo( patch_3d, ocean_state,  &
          & this_datetime, surface_fluxes, ocean_surface,        &
          & oceans_atmosphere, oceans_atmosphere_fluxes, ocean_ice, operators_coefficients)

      CASE (5)
        CALL test_neutralcoeff( patch_3d, ocean_state)


      CASE (10)
        CALL ocean_test_GMRedi( patch_3d, ocean_state, &
          & this_datetime, surface_fluxes, physics_parameters,             &
          & ocean_ice,operators_coefficients)

      CASE (11) ! surface only processing to get quasi output fast
        CALL test_output( patch_3d, ocean_state,  &
          & this_datetime, surface_fluxes,             &
          & physics_parameters,                   &
          & oceans_atmosphere, oceans_atmosphere_fluxes, ocean_ice, hamocc_state,operators_coefficients)

      CASE (12) ! surface only processing to get quasi output fast
        CALL test_events( patch_3d, ocean_state,  &
          & external_data , &
          & this_datetime, &
          & surface_fluxes, &
          & ocean_surface,   &
          & physics_parameters, &
          & oceans_atmosphere, &
          & oceans_atmosphere_fluxes, &
          & ocean_ice, &
          & hamocc_state, &
          & operators_coefficients, &
          & solvercoeff_sp)

      CASE DEFAULT
        CALL finish(method_name, "Unknown test_mode")

    END SELECT



  END SUBROUTINE ocean_test_modules
  !-------------------------------------------------------------------------


  !-------------------------------------------------------------------------
  !>
  SUBROUTINE ocean_test_GMRedi( patch_3d, ocean_state, &
    & this_datetime, surface_fluxes, physics_parameters,             &
    & ocean_ice,operators_coefficients)
    
    TYPE(t_patch_3d ),TARGET, INTENT(inout)          :: patch_3d
    TYPE(t_hydro_ocean_state), TARGET, INTENT(inout) :: ocean_state(n_dom)
    TYPE(datetime), POINTER                          :: this_datetime
    TYPE(t_sfc_flx)                                  :: surface_fluxes
    TYPE (t_ho_params)                               :: physics_parameters
    TYPE (t_sea_ice),         INTENT(inout)          :: ocean_ice
    TYPE(t_operator_coeff),   INTENT(inout)          :: operators_coefficients
    
    ! local variables
    TYPE (t_hamocc_state)        :: hamocc_State
    INTEGER :: jstep, jg
    !LOGICAL                         :: l_outputtime
    CHARACTER(LEN=32)               :: datestring
    TYPE(t_patch), POINTER :: patch_2d
    INTEGER :: jstep0 ! start counter for time loop
    INTEGER :: tracer_index
    
    INTEGER :: jc,level,jb
    INTEGER :: start_cell_index, end_cell_index
    TYPE(t_subset_range), POINTER :: cells_in_domain, edges_in_domain
    REAL(wp) :: delta_t
    
    REAL(wp) :: z_diff_flux_h(nproma, n_zlev, patch_3d%p_patch_2d(1)%nblks_e)
<<<<<<< HEAD
    !REAL(wp) :: div_diff_flux_horz(nproma,n_zlev, patch_3d%p_patch_2d(1)%alloc_cell_blocks)
    !REAL(wp) :: div_diff_flx_vert(nproma, n_zlev,patch_3d%p_patch_2d(1)%alloc_cell_blocks)
    REAL(wp) :: density_backup(nproma,n_zlev, patch_3d%p_patch_2d(1)%alloc_cell_blocks)
    !REAL(wp) :: div_diff_flux_horz_cart(nproma,n_zlev, patch_3d%p_patch_2d(1)%alloc_cell_blocks)
    REAL(wp),POINTER :: fu10   (:,:)
    REAL(wp), POINTER :: concsum(:,:)    
=======
    REAL(wp) :: div_diff_flux_horz(nproma,n_zlev, patch_3d%p_patch_2d(1)%alloc_cell_blocks)
    REAL(wp) :: div_diff_flx_vert(nproma, n_zlev,patch_3d%p_patch_2d(1)%alloc_cell_blocks)
    REAL(wp) :: trac_cart(nproma,n_zlev, patch_3d%p_patch_2d(1)%alloc_cell_blocks)
    REAL(wp) :: div_diff_flux_horz_cart(nproma,n_zlev, patch_3d%p_patch_2d(1)%alloc_cell_blocks)

    TYPE(timedelta), POINTER :: model_time_step => NULL()

>>>>>>> 5421b64d
    CHARACTER(LEN=max_char_length), PARAMETER :: &
      & method_name = 'mo_ocean_testbed_modules:ocean_test_advection'
    !------------------------------------------------------------------
    tracer_index=1!test is on salinity

    
    
    patch_2D      => patch_3d%p_patch_2d(1)
   
    cells_in_domain => patch_2D%cells%in_domain
    edges_in_domain => patch_2D%edges%in_domain
    delta_t = dtime

    !z_diff_flux_h(1:nproma,1:n_zlev,1:patch_3d%p_patch_2d(1)%nblks_e)=0.0_wp
    !div_diff_flux_horz(1:nproma,1:n_zlev,1:patch_2d%alloc_cell_blocks)=0.0_wp
    !!div_diff_flx_vert (1:nproma,1:n_zlev,1:patch_2d%alloc_cell_blocks)=0.0_wp 
    !trac_cart(1:nproma,1:n_zlev, 1:patch_3d%p_patch_2d(1)%alloc_cell_blocks)=0.0_wp
    !div_diff_flux_horz_cart(1:nproma,1:n_zlev, 1:patch_3d%p_patch_2d(1)%alloc_cell_blocks)=0.0_wp
    !---------------------------------------------------------------------   
    CALL datetimeToString(this_datetime, datestring)

    ! IF (ltimer) CALL timer_start(timer_total)
    CALL timer_start(timer_total)
        
    jstep0 = 0
    jg=1
    density_backup=ocean_state(n_dom)%p_diag%rho
    ocean_state(n_dom)%p_diag%rho_GM=density_backup
    !------------------------------------------------------------------
    ! IF(.NOT.l_time_marching)THEN

      !IF(itestcase_oce==28)THEN
      DO jstep = (jstep0+1), (jstep0+nsteps)
      
<<<<<<< HEAD
!        density_backup=ocean_state(n_dom)%p_diag%rho
!        ocean_state(n_dom)%p_diag%rho_GM=density_backup
      
        CALL update_ho_params(patch_3d, ocean_state(n_dom), fu10, concsum, physics_parameters, operators_coefficients) 
!        ocean_state(n_dom)%p_diag%rho_GM=density_backup             
!        ocean_state(n_dom)%p_diag%rho   =density_backup             
! ocean_state(n_dom)%p_prog(nold(1))%ocean_tracers(1)%concentration=ocean_state(n_dom)%p_diag%rho_GM       
        CALL datetime_to_string(datestring, datetime)
=======
        CALL datetimeToString(this_datetime, datestring)
>>>>>>> 5421b64d
        WRITE(message_text,'(a,i10,2a)') '  Begin of timestep =',jstep,'  datetime:  ', datestring
        CALL message (TRIM(method_name), message_text)
! physics_parameters%a_tracer_v=k_pot_temp_v
!          IF(jstep==1)THEN
!          ocean_state(jg)%p_diag%vn_time_weighted = ocean_state(jg)%p_prog(nold(1))%vn
!          ocean_state(jg)%p_prog(nnew(1))%vn = ocean_state(jg)%p_prog(nold(1))%vn
!          ocean_state(jg)%p_diag%w        =  0.0_wp!0.0833_wp!0.025_wp
!          ocean_state(jg)%p_diag%w(:,:,:) = -0.0833_wp!0.025_wp
!          ENDIF  
!       CALL calc_scalar_product_veloc_3d( patch_3d,  &
!        & ocean_state(n_dom)%p_prog(nold(1))%vn,     &
!        & ocean_state(n_dom)%p_diag,                 &
!        & operators_coefficients)


CALL advect_ocean_tracers(patch_3d, ocean_state(n_dom), physics_parameters, surface_fluxes, operators_coefficients,jstep)
!IF(GMRedi_configuration/=Cartesian_Mixing)THEN 
!      CALL prepare_ocean_physics(patch_3d, &
!        & ocean_state(n_dom),    &
!        & physics_parameters, &
!        & operators_coefficients)
!ENDIF
!DO tracer_index=1,no_tracer
!         CALL advect_diffuse_tracer( patch_3d, &
!           & ocean_state(n_dom)%p_prog(nold(1))%ocean_tracers(tracer_index),&
!           & ocean_state(n_dom),            &
!           & operators_coefficients,      &
!           & ocean_state(n_dom)%p_aux%bc_top_tracer(:,:,tracer_index),   &
!           & ocean_state(n_dom)%p_aux%bc_bot_tracer,   &
!           & physics_parameters,         &
!           & physics_parameters%k_tracer_h(:,:,:,1),             &
!           & physics_parameters%a_tracer_v(:,:,:,1),             &
!           & ocean_state(n_dom)%p_prog(nnew(1))%ocean_tracers(tracer_index),&
!           & tracer_index)
!END DO

!      CALL calculate_density( patch_3d,                         &
!       & ocean_state(n_dom)%p_prog(nold(1))%tracer(:,:,:,1:no_tracer),&
!       & ocean_state(n_dom)%p_diag%rho(:,:,:) )




        
!        IF(GMRedi_configuration/=Cartesian_Mixing)THEN    
!          CALL prepare_ocean_physics(patch_3d, &
!            & ocean_state(n_dom),    &
!            & physics_parameters, &
!            & operators_coefficients)
!        ENDIF
!        
!!        DO tracer_index=1,2
!        
!          IF(GMRedi_configuration/=Cartesian_Mixing)THEN
!        
!            CALL calc_ocean_physics( patch_3d, &
!                                   & ocean_state(n_dom),     &
!                                   &  physics_parameters,    &
!                                   &  operators_coefficients,&
!                                   &  tracer_index)
!            CALL div_oce_3d( ocean_state(n_dom)%p_diag%GMRedi_flux_horz(:,:,:,tracer_index),&
!                     &   patch_3D, &
!                     &   operators_coefficients%div_coeff, &
!                     &   div_diff_flux_horz )
!            !vertical div of GMRedi-flux
!            CALL verticalDiv_scalar_onFullLevels( patch_3d, &
!                                            & ocean_state(n_dom)%p_diag%GMRedi_flux_vert(:,:,:,tracer_index), &
!                                            & div_diff_flx_vert)
!                                   
!         ELSE
!          CALL tracer_diffusion_horz(patch_3D,&
!                                   & ocean_state(n_dom)%p_prog(nold(1))%ocean_tracers(tracer_index)%concentration,&
!                                   & ocean_state(n_dom), z_diff_flux_h, physics_parameters%k_tracer_h(:,:,:,tracer_index ))
!
!            CALL div_oce_3d( z_diff_flux_h,&
!                     &   patch_3D, &
!                     &   operators_coefficients%div_coeff, &
!                     &   div_diff_flux_horz_cart )
!    
!         ENDIF
!
!         !cart
!         DO jb = cells_in_domain%start_block, cells_in_domain%end_block
!           CALL get_index_range(cells_in_domain, jb, start_cell_index, end_cell_index)
!           DO jc = start_cell_index, end_cell_index
!
!              DO level = 1, patch_3d%p_patch_1d(1)%dolic_c(jc,jb)
!              ocean_state(n_dom)%p_prog(nnew(1))%ocean_tracers(tracer_index-1)%concentration(jc,level,jb) &
!                & = ocean_state(n_dom)%p_prog(nold(1))%ocean_tracers(tracer_index-1)%concentration(jc,level,jb)-  &
!                &  (delta_t /  patch_3D%p_patch_1D(1)%prism_thick_c(jc,level,jb))  &
!                &    * ( - (div_diff_flux_horz_cart(jc,level,jb)))
!! write(123,*)'details',level,  ocean_state(n_dom)%p_prog(nnew(1))%ocean_tracers(tracer_index)%concentration(jc,level,jb),&
!! & ocean_state(n_dom)%p_prog(nold(1))%ocean_tracers(tracer_index)%concentration(jc,level,jb),&
!! & div_diff_flux_horz(jc,level,jb)
!
!           ENDDO
!         END DO
!       END DO
!
!
!       !GM                               
!       DO jb = cells_in_domain%start_block, cells_in_domain%end_block
!         CALL get_index_range(cells_in_domain, jb, start_cell_index, end_cell_index)
!         DO jc = start_cell_index, end_cell_index
!
!           DO level = 1, patch_3d%p_patch_1d(1)%dolic_c(jc,jb)
!             ocean_state(n_dom)%p_prog(nnew(1))%ocean_tracers(tracer_index)%concentration(jc,level,jb) &
!                & = ocean_state(n_dom)%p_prog(nold(1))%ocean_tracers(tracer_index)%concentration(jc,level,jb)-  &
!                &  (delta_t /  patch_3D%p_patch_1D(1)%prism_thick_c(jc,level,jb))  &
!                &    * ( - (div_diff_flux_horz(jc,level,jb)-div_diff_flx_vert(jc,level,jb)))
!!  write(123,*)'details',level,  ocean_state(n_dom)%p_prog(nnew(1))%ocean_tracers(tracer_index)%concentration(jc,level,jb),&
!!  & ocean_state(n_dom)%p_prog(nold(1))%ocean_tracers(tracer_index)%concentration(jc,level,jb),&
!!  & div_diff_flux_horz(jc,level,jb),div_diff_flx_vert(jc,level,jb),&
!! &ocean_state(n_dom)%p_aux%slopes_squared(jc,level,jb),&
!! &ocean_state(n_dom)%p_aux%taper_function_1(jc,level,jb),&
!! &ocean_state(n_dom)%p_aux%taper_function_2(jc,level,jb)!,&
!
!           ENDDO
!         END DO
!       END DO
!
!
!      !cart    
!      CALL tracer_diffusion_vertical_implicit(                         &
!      & patch_3d,                                                      &
!      & ocean_state(n_dom)%p_prog(nnew(1))%ocean_tracers(tracer_index-1),&
!      & physics_parameters%a_tracer_v(:,:,:, tracer_index),            &
!      & operators_coefficients)
!
!          
!      !GM    
!      CALL tracer_diffusion_vertical_implicit(                         &
!      & patch_3d,                                                      &
!      & ocean_state(n_dom)%p_prog(nnew(1))%ocean_tracers(tracer_index),&
!      & physics_parameters%a_tracer_v(:,:,:, tracer_index),            &
!      & operators_coefficients)
!      
!      
!      ocean_state(n_dom)%p_diag%rho=ocean_state(n_dom)%p_prog(nnew(1))%ocean_tracers(tracer_index-1)%concentration&
!      &-ocean_state(n_dom)%p_prog(nnew(1))%ocean_tracers(tracer_index)%concentration
!         
      !END DO       

        ! One integration cycle finished on the lowest grid level (coarsest
        ! resolution). Set model time.

        model_time_step => newTimedelta('+', 0, 0, 0, 0, 0, NINT(dtime), 0)
        this_datetime = this_datetime + model_time_step
        CALL deallocateTimedelta(model_time_step)        
!        CALL add_time(dtime,0,0,0,this_datetime)
     
        ! update accumulated vars
        CALL update_ocean_statistics(ocean_state(1),     &
        & surface_fluxes,                                &
        & patch_2D%cells%owned,       &
        & patch_2D%edges%owned,       &
        & patch_2D%verts%owned,       &
        & n_zlev)
          
        CALL output_ocean( patch_3d, &
          & ocean_state,             &
          & this_datetime,                &
          & surface_fluxes,          &
          & ocean_ice,               &
          & hamocc_state,               &
          & jstep, jstep0)

        ! Shift time indices for the next loop
        ! this HAS to ge into the restart files, because the start with the following loop
        CALL update_time_indices(jg)
        ! update intermediate timestepping variables for the tracers
        ! velocity
!IF(tracer_index==1)THEN
!DO level = 1, n_zlev
!write(0,*)'tracer:rho',&
!& maxval( ocean_state(n_dom)%p_prog(nold(1))%ocean_tracers(tracer_index)%concentration(:,level,:)),&
!& minval( ocean_state(n_dom)%p_prog(nold(1))%ocean_tracers(tracer_index)%concentration(:,level,:)),&
!!& maxval( ocean_state(n_dom)%p_prog(nnew(1))%ocean_tracers(tracer_index-1)%concentration(:,level,:)),&
!!& minval( ocean_state(n_dom)%p_prog(nnew(1))%ocean_tracers(tracer_index-1)%concentration(:,level,:)),&
!& maxval( ocean_state(n_dom)%p_diag%rho(:,level,:)),&
!& minval( ocean_state(n_dom)%p_diag%rho(:,level,:))!,&
!!& maxval( div_diff_flux_horz(:,level,:)),&
!!& minval( div_diff_flux_horz(:,level,:))
!
!END DO
!ENDIF

      END DO
    ! ENDIF!(l_no_time_marching)THEN
    
    CALL timer_stop(timer_total)
    
  END SUBROUTINE ocean_test_GMRedi
  !-------------------------------------------------------------------------






  !-------------------------------------------------------------------------
  !>
  SUBROUTINE ocean_test_advection( patch_3d, ocean_state, &
    & this_datetime, surface_fluxes, physics_parameters,             &
    & ocean_ice,operators_coefficients)
    
    TYPE(t_patch_3d ),TARGET, INTENT(inout)          :: patch_3d
    TYPE(t_hydro_ocean_state), TARGET, INTENT(inout) :: ocean_state(n_dom)
    TYPE(datetime), POINTER                          :: this_datetime
    TYPE(t_sfc_flx)                                  :: surface_fluxes
    TYPE (t_ho_params)                               :: physics_parameters
    TYPE (t_sea_ice),         INTENT(inout)          :: ocean_ice
    TYPE(t_operator_coeff),   INTENT(inout)          :: operators_coefficients
    
    ! local variables
    TYPE (t_hamocc_state)        :: hamocc_State
    INTEGER :: jstep, jg
    !LOGICAL                         :: l_outputtime
    CHARACTER(LEN=32)               :: datestring
    TYPE(t_patch), POINTER :: patch_2d
    INTEGER :: jstep0 ! start counter for time loop

    TYPE(timedelta), POINTER :: model_time_step => NULL()
    
    !CHARACTER(LEN=filename_max)  :: outputfile, gridfile
    CHARACTER(LEN=max_char_length), PARAMETER :: &
      & method_name = 'mo_ocean_testbed_modules:ocean_test_advection'
    !------------------------------------------------------------------
    
    patch_2D      => patch_3d%p_patch_2d(1)
    CALL datetimeToString(this_datetime, datestring)

    ! IF (ltimer) CALL timer_start(timer_total)
    CALL timer_start(timer_total)

    jstep0 = 0
    !------------------------------------------------------------------
    ! IF(.NOT.l_time_marching)THEN

      !IF(itestcase_oce==28)THEN
      DO jstep = (jstep0+1), (jstep0+nsteps)
      
        CALL datetimeToString(this_datetime, datestring)
        WRITE(message_text,'(a,i10,2a)') '  Begin of timestep =',jstep,'  datetime:  ', datestring
        CALL message (TRIM(method_name), message_text)
 
!          IF(jstep==1)THEN
!          ocean_state(jg)%p_diag%vn_time_weighted = ocean_state(jg)%p_prog(nold(1))%vn
!          ocean_state(jg)%p_prog(nnew(1))%vn = ocean_state(jg)%p_prog(nold(1))%vn
!          ocean_state(jg)%p_diag%w        =  0.0_wp!0.0833_wp!0.025_wp
!          ocean_state(jg)%p_diag%w(:,:,:) = -0.0833_wp!0.025_wp
!          ENDIF

        !CALL calc_vert_velocity(patch_3d, ocean_state(jg),operators_coefficients)
        CALL advect_ocean_tracers( patch_3d, ocean_state(jg),  &
          & physics_parameters,surface_fluxes,&
          & operators_coefficients,&
          & jstep)
        ! One integration cycle finished on the lowest grid level (coarsest
        ! resolution). Set model time.
        model_time_step => newTimedelta('+', 0, 0, 0, 0, 0, NINT(dtime), 0)
        this_datetime = this_datetime + model_time_step
        CALL deallocateTimedelta(model_time_step) 
!        CALL add_time(dtime,0,0,0,this_datetime)
      
        ! update accumulated vars
        CALL update_ocean_statistics(ocean_state(1),&
        & surface_fluxes,                                &
        & patch_2D%cells%owned,       &
        & patch_2D%edges%owned,       &
        & patch_2D%verts%owned,       &
        & n_zlev)
          
        CALL output_ocean( patch_3d, &
          & ocean_state,             &
          & this_datetime,                &
          & surface_fluxes,          &
          & ocean_ice,               &
          & hamocc_state,               &
          & jstep, jstep0)

        ! Shift time indices for the next loop
        ! this HAS to ge into the restart files, because the start with the following loop
        CALL update_time_indices(jg)
        ! update intermediate timestepping variables for the tracers
        ! velocity
        ocean_state(jg)%p_aux%g_nm1 = ocean_state(jg)%p_aux%g_n
        ocean_state(jg)%p_aux%g_n   = 0.0_wp

      END DO
    ! ENDIF!(l_no_time_marching)THEN
    
    CALL timer_stop(timer_total)
    
  END SUBROUTINE ocean_test_advection
  !-------------------------------------------------------------------------

  !-------------------------------------------------------------------------
  !> surface only call, regular output, restart, checkpoints
  SUBROUTINE test_output( patch_3d, p_os,           &
    & this_datetime, surface_fluxes, physics_parameters, &
    & p_as, atmos_fluxes, p_ice, hamocc_state,operators_coefficients)
    
    TYPE(t_patch_3d ),TARGET, INTENT(inout)          :: patch_3d
    TYPE(t_hydro_ocean_state), TARGET, INTENT(inout) :: p_os(n_dom)
    TYPE(datetime), POINTER                          :: this_datetime
    TYPE(t_sfc_flx)                                  :: surface_fluxes
    TYPE (t_ho_params)                               :: physics_parameters
    TYPE(t_atmos_for_ocean),  INTENT(inout)          :: p_as
    TYPE(t_atmos_fluxes ),    INTENT(inout)          :: atmos_fluxes
    TYPE(t_sea_ice),          INTENT(inout)          :: p_ice
    TYPE(t_hamocc_state),          INTENT(inout)      ::hamocc_state
    TYPE(t_operator_coeff),   INTENT(inout)          :: operators_coefficients
    
    ! local variables
    INTEGER                       :: jstep
    INTEGER                       :: block, cell, cellStart,cellEnd
    TYPE(t_subset_range), POINTER :: subset
    !INTEGER                      :: ocean_statistics
    !LOGICAL                      :: l_outputtime
    CHARACTER(LEN=32)             :: datestring
    TYPE(t_patch), POINTER        :: patch_2d
    INTEGER                       :: jstep0,levels
    REAL(wp)                      :: delta_z
    LOGICAL                       :: lwrite_restart

    TYPE(timedelta), POINTER :: model_time_step => NULL()
    
    CLASS(t_RestartDescriptor), POINTER :: restartDescriptor
    CHARACTER(LEN=max_char_length), PARAMETER :: method_name = 'mo_ocean_testbed_modules:test_output'

    TYPE(datetime), POINTER                      :: current_date
    !------------------------------------------------------------------
    patch_2D      => patch_3d%p_patch_2d(1)

    levels = 40
    ! IF (ltimer) CALL timer_start(timer_total)
    CALL timer_start(timer_total)

    CALL datetimeToString(this_datetime, datestring)

    jstep0                                                               = 0
    !------------------------------------------------------------------
    ! write initial
    ! this is done 
      IF (output_mode%l_nml) THEN
        CALL write_initial_ocean_timestep(patch_3D,p_os(n_dom),surface_fluxes,p_ice,hamocc_state, operators_coefficients)
      ENDIF

    restartDescriptor => createRestartDescriptor("oce")

    ! timeloop
    DO jstep = (jstep0+1), (jstep0+nsteps)
      CALL datetimeToString(this_datetime, datestring)
      WRITE(message_text,'(a,i10,2a)') '  Begin of timestep =',jstep,'  datetime:  ', datestring
      CALL message (TRIM(method_name), message_text)

      ! Set model time.
        model_time_step => newTimedelta('+', 0, 0, 0, 0, 0, NINT(dtime), 0)
        this_datetime = this_datetime + model_time_step
        CALL deallocateTimedelta(model_time_step) 
!      CALL add_time(dtime,0,0,0,this_datetime)


      !------------------------------------------------------------------------
      ! call surface model
      CALL update_surface_flux(patch_3D, p_os(n_dom), p_as, p_ice, atmos_fluxes, surface_fluxes, jstep, this_datetime, &
        &  operators_coefficients)

      !------------------------------------------------------------------------
      ! output: TODO not working for 3d prognostics

      ! add values to output field

      p_os(n_dom)%p_prog(nnew(1))%tracer = p_os(n_dom)%p_prog(nold(1))%tracer
      p_os(n_dom)%p_prog(nnew(1))%h      = p_os(n_dom)%p_prog(nold(1))%h
      p_os(n_dom)%p_diag%t               = p_os(n_dom)%p_prog(nold(1))%tracer(:,:,:,1)
      p_os(n_dom)%p_diag%s               = p_os(n_dom)%p_prog(nold(1))%tracer(:,:,:,2)
      p_os(n_dom)%p_diag%h               = p_os(n_dom)%p_prog(nold(1))%h
      ! add noise {{{     
      CALL add_random_noise_global(in_subset=patch_2D%cells%all, &
        &  in_var=p_os(n_dom)%p_acc%tracer(:,:,:,1), &
        & start_level=1,end_level=levels,noise_scale=10.0_wp,debug=.FALSE.)
      CALL add_random_noise_global(in_subset=patch_2D%cells%all, &
        &  in_var=p_os(n_dom)%p_acc%tracer(:,:,:,2), &
        & start_level=1,end_level=levels,noise_scale=10.0_wp,debug=.FALSE.)
      CALL add_random_noise_global(in_subset=patch_2D%cells%all, &
        &  in_var=p_os(n_dom)%p_acc%u(:,:,:), &
        & start_level=1,end_level=levels,noise_scale=10.0_wp,debug=.FALSE.)
      CALL add_random_noise_global(in_subset=patch_2D%cells%all, &
        &  in_var=p_os(n_dom)%p_acc%v(:,:,:), &
        & start_level=1,end_level=levels,noise_scale=10.0_wp,debug=.FALSE.)
      CALL add_random_noise_global(in_subset=patch_2D%cells%all, &
        &  in_var=p_os(n_dom)%p_acc%w(:,:,:), &
        & start_level=1,end_level=levels,noise_scale=10.0_wp,debug=.FALSE.)
                                                                                                
      IF (no_tracer>=1) THEN
        CALL calc_potential_density( patch_3d,                            &
          & p_os(n_dom)%p_prog(nold(1))%tracer,                       &
          & p_os(n_dom)%p_diag%rhopot )
          
        ! calculate diagnostic barotropic stream function
        CALL calc_psi (patch_3d, p_os(n_dom)%p_diag%u(:,:,:),         &
          & patch_3D%p_patch_1d(1)%prism_thick_c(:,:,:),                  &
          & p_os(n_dom)%p_diag%u_vint, this_datetime)
        CALL dbg_print('calc_psi: u_vint' ,p_os(n_dom)%p_diag%u_vint, debug_string, 3, in_subset=patch_2d%cells%owned)
      END IF
      ! update accumulated vars
      CALL update_ocean_statistics(p_os(1),&
        & surface_fluxes, &
        & patch_2d%cells%owned,&
        & patch_2d%edges%owned,&
        & patch_2d%verts%owned,&
        & n_zlev,p_phys_param=physics_parameters)
      CALL calc_fast_oce_diagnostics( patch_2d,      &
        & patch_3d%p_patch_1d(1)%dolic_c, &
        & patch_3d%p_patch_1d(1)%prism_thick_c, &
        & patch_3d%p_patch_1d(1)%zlev_m, &
        & p_os(n_dom)%p_diag)
      ! }}}
      CALL output_ocean( patch_3D,   &
        &                p_os(n_dom),&
        &                this_datetime,   &
        &                surface_fluxes,  &
        &                p_ice,      &
        &                hamocc_state,      &
        &                jstep, jstep0)

      CALL update_time_indices(n_dom)
      ! write a restart or checkpoint file
      lwrite_restart = (nsteps == INT(time_config%dt_restart/dtime))
      IF (MOD(jstep,n_checkpoints())==0 .OR. ((jstep==(jstep0+nsteps)) .AND. lwrite_restart)) THEN

          CALL restartDescriptor%updatePatch(patch_2d, &
                                            &opt_nice_class=1, &
                                            &opt_ocean_zlevels=n_zlev, &
                                            &opt_ocean_zheight_cellmiddle = patch_3d%p_patch_1d(1)%zlev_m(:), &
                                            &opt_ocean_zheight_cellinterfaces = patch_3d%p_patch_1d(1)%zlev_i(:))
          CALL restartDescriptor%writeRestart(this_datetime, jstep)

        END IF
    END DO

    CALL deleteRestartDescriptor(restartDescriptor)

    CALL timer_stop(timer_total)
  END SUBROUTINE test_output

  SUBROUTINE test_events( patch_3d, ocean_state, p_ext_data,  &
    & this_datetime, surface_fluxes, p_sfc, p_phys_param, &
    & p_as, p_atm_f, sea_ice, &
    & hamocc_state,operators_coefficients,solvercoeff_sp)
    
    TYPE(t_patch_3d ),TARGET, INTENT(inout)          :: patch_3d
    TYPE(t_hydro_ocean_state), TARGET, INTENT(inout) :: ocean_state(n_dom)
    TYPE(t_external_data), TARGET, INTENT(in)        :: p_ext_data(n_dom)
    TYPE(datetime), POINTER                          :: this_datetime
    TYPE(t_sfc_flx)                                  :: surface_fluxes
    TYPE(t_ocean_surface)                            :: p_sfc
    TYPE(t_ho_params)                                :: p_phys_param
    TYPE(t_atmos_for_ocean),  INTENT(inout)          :: p_as
    TYPE(t_atmos_fluxes ),    INTENT(inout)          :: p_atm_f
    TYPE(t_sea_ice),          INTENT(inout)          :: sea_ice
    TYPE(t_hamocc_state),     INTENT(inout)          :: hamocc_state
    TYPE(t_operator_coeff),   INTENT(inout)          :: operators_coefficients
    TYPE(t_solvercoeff_singleprecision), INTENT(inout) :: solvercoeff_sp
    
    ! local variables
    INTEGER :: jstep, jg, return_status
    !LOGICAL                         :: l_outputtime
    CHARACTER(LEN=32)               :: datestring
    TYPE(t_patch), POINTER :: patch_2d
    INTEGER :: jstep0 ! start counter for time loop
    REAL(wp) :: mean_height, old_mean_height
    REAL(wp) :: verticalMeanFlux(n_zlev+1)
    INTEGER :: level
    !CHARACTER(LEN=filename_max)  :: outputfile, gridfile
    CHARACTER(LEN=max_char_length), PARAMETER :: &
      & routine = 'mo_ocean_testbed_modules:test_output'

    TYPE(eventGroup), POINTER           :: checkpointEventGroup => NULL()
    TYPE(timedelta), POINTER            :: model_time_step => NULL()
    TYPE(datetime), POINTER             :: mtime_current   => NULL()
    TYPE(datetime), POINTER             :: eventRefDate    => NULL(), eventStartDate  => NULL(), eventEndDate    => NULL()
    TYPE(timedelta), POINTER            :: eventInterval   => NULL()
    TYPE(event), POINTER                :: checkpointEvent => NULL()
    TYPE(event), POINTER                :: restartEvent    => NULL()
    
    INTEGER                             :: checkpointEvents, ierr
    LOGICAL                             :: lwrite_checkpoint, lret

    CHARACTER(LEN=MAX_DATETIME_STR_LEN)   :: dstring
    CHARACTER(len=MAX_MTIME_ERROR_STR_LEN):: errstring

    CLASS(t_RestartDescriptor), POINTER :: restartDescriptor
    TYPE(t_RestartAttributeList), POINTER :: restartAttributes
    TYPE(datetime), POINTER               :: current_date
    !------------------------------------------------------------------
    patch_2D      => patch_3d%p_patch_2d(1)

    IF (n_dom > 1 ) THEN
      CALL finish(TRIM(routine), ' N_DOM > 1 is not allowed')
    END IF
    jg = n_dom

    jstep0 = 0
    restartAttributes => getAttributesForRestarting()
    IF (ASSOCIATED(restartAttributes)) THEN
      ! get start counter for time loop from restart file:
      jstep0 = restartAttributes%getInteger("jstep")
    END IF
    IF (isRestart() .AND. mod(nold(jg),2) /=1 ) THEN
      ! swap the g_n and g_nm1
      CALL update_time_g_n(ocean_state(jg))
    ENDIF

    ! set events, group and the events

    CALL message('','')

    eventRefDate   => time_config%tc_exp_refdate
    eventStartDate => time_config%tc_exp_startdate
    eventEndDate   => time_config%tc_exp_stopdate

    ! use start/end setup from the restart
    IF (isRestart()) THEN
      eventRefDate   => time_config%tc_startdate
      eventStartDate => time_config%tc_startdate
      eventEndDate   => time_config%tc_stopdate
    ENDIF


    ! create an event manager, ie. a collection of different events
    CALL initEventManager(time_config%tc_exp_refdate)

    ! --- create an event group for checkpointing and restart
    checkpointEvents =  addEventGroup('checkpointEventGroup')
    checkpointEventGroup => getEventGroup(checkpointEvents)
    
    ! --- --- create checkpointing event
    eventInterval  => time_config%tc_dt_checkpoint
    checkpointEvent => newEvent('checkpoint', eventRefDate, eventStartDate, eventEndDate, eventInterval, errno=ierr)
    IF (ierr /= no_Error) THEN
       CALL mtime_strerror(ierr, errstring)
       CALL finish('perform_ho_timeloop', errstring)
    ENDIF
    lret = addEventToEventGroup(checkpointEvent, checkpointEventGroup)

    ! --- --- create restart event, ie. checkpoint + model stop
    eventInterval  => time_config%tc_dt_restart
    restartEvent => newEvent('restart', eventRefDate, eventStartDate, eventEndDate, eventInterval, errno=ierr)
    IF (ierr /= no_Error) THEN
       CALL mtime_strerror(ierr, errstring)
       CALL finish('perform_ho_timeloop', errstring)
    ENDIF
    lret = addEventToEventGroup(restartEvent, checkpointEventGroup)

    CALL printEventGroup(checkpointEvents)

    ! set time loop properties
    model_time_step => time_config%tc_dt_model

    mtime_current => this_datetime
    
    CALL message('','')
    CALL datetimeToString(mtime_current, dstring)
    WRITE(message_text,'(a,a)') 'Start date of this run: ', dstring
    CALL message('',message_text)
    CALL datetimeToString(time_config%tc_stopdate, dstring)
    WRITE(message_text,'(a,a)') 'Stop date of this run:  ', dstring
    CALL message('',message_text)
    CALL message('','')


    !------------------------------------------------------------------
    ! call the dynamical core: start the time loop
    !------------------------------------------------------------------
    CALL timer_start(timer_total)

    restartDescriptor => createRestartDescriptor("oce")
    
    jstep = jstep0
    TIME_LOOP: DO 

      ! update model date and time mtime based
      mtime_current = mtime_current + model_time_step
      jstep = jstep + 1
      IF (mtime_current > time_config%tc_stopdate) then
#ifdef _MTIME_DEBUG
        ! consistency check: compare step counter to expected end step
        if (jstep /= (jstep0+nsteps)) then
           call finish(routine, 'Step counter does not match expected end step: '//int2string(jstep,'(i0)')&
               &//' /= '//int2string((jstep0+nsteps),'(i0)'))
        end if
#endif
        ! leave time loop
        EXIT TIME_LOOP
      END IF

      CALL datetimeToString(mtime_current, datestring)
      WRITE(message_text,'(a,i10,2a)') '  Begin of timestep =',jstep,'  datetime:  ', datestring
      CALL message (TRIM(routine), message_text)
            
      if (jstep == jstep0 ) &
        & CALL update_height_depdendent_variables( patch_3d, ocean_state(jg), p_ext_data(jg), operators_coefficients, &
        & solvercoeff_sp)
      
      if ( jstep == jstep0 ) CALL calc_scalar_product_veloc_3d( patch_3d,  &
        & ocean_state(jg)%p_prog(nold(1))%vn,         &
        & ocean_state(jg)%p_diag,                     &
        & operators_coefficients)
      
      !In case of a time-varying forcing:
      ! update_surface_flux or update_ocean_surface has changed p_prog(nold(1))%h, SST and SSS
      if (jstep == jstep0 ) then
        IF (surface_module == 1) THEN
          CALL update_surface_flux( patch_3d, ocean_state(jg), p_as, sea_ice, p_atm_f, surface_fluxes, &
            & jstep, mtime_current, operators_coefficients)
        ELSEIF (surface_module == 2) THEN
          CALL update_ocean_surface( patch_3d, ocean_state(jg), p_as, sea_ice, p_atm_f, surface_fluxes, p_sfc, &
            & jstep, mtime_current, operators_coefficients)
        ENDIF
      endif

    
      if (jstep == jstep0 ) then
        CALL update_height_depdendent_variables( patch_3d, ocean_state(jg), p_ext_data(jg), operators_coefficients, &
          & solvercoeff_sp)
      endif

      !---------------------------------------------------------------------

      if (jstep == jstep0 ) &
        & CALL update_ho_params(patch_3d, ocean_state(jg), p_as%fu10, sea_ice%concsum, p_phys_param, operators_coefficients)

      !------------------------------------------------------------------------
      ! solve for new free surface
      !CALL solve_free_surface_eq_ab (patch_3d, ocean_state(jg), p_ext_data(jg), &
      !  & surface_fluxes, p_phys_param, jstep, operators_coefficients, solvercoeff_sp, return_status)!, p_int(jg))
      !IF (return_status /= 0) THEN
      ! CALL output_ocean(              &
      !   & patch_3d=patch_3d,          &
      !   & ocean_state=ocean_state,    &
      !   & this_datetime=mtime_current, &
      !   & surface_fluxes=surface_fluxes, &
      !   & sea_ice=sea_ice,            &
      !   & hamocc=hamocc_state,        &
      !   & jstep=jstep, jstep0=jstep0, &
      !   & force_output=.true.)
      !  CALL finish(TRIM(routine), 'solve_free_surface_eq_ab  returned error')
      !ENDIF
      

      !------------------------------------------------------------------------
      ! Step 4: calculate final normal velocity from predicted horizontal
      ! velocity vn_pred and updated surface height
      !CALL calc_normal_velocity_ab(patch_3d, ocean_state(jg),&
      ! & operators_coefficients, solvercoeff_sp,  p_ext_data(jg), p_phys_param)

      !------------------------------------------------------------------------
      ! Step 5: calculate vertical velocity from continuity equation under
      ! incompressiblity condition in the non-shallow-water case
      !CALL calc_vert_velocity( patch_3d, ocean_state(jg),operators_coefficients)
      !------------------------------------------------------------------------

      !------------------------------------------------------------------------
      ! Step 6: transport tracers and diffuse them
      !IF (no_tracer>=1) THEN
      !  CALL advect_ocean_tracers( patch_3d, ocean_state(jg), p_phys_param,&
      !    & surface_fluxes,&
      !    & operators_coefficients,&
      !    & jstep)
      !ENDIF

      ! perform accumulation for special variables

      ! update accumulated vars

      CALL output_ocean( patch_3d, ocean_state, &
        &                mtime_current,              &
        &                surface_fluxes,             &
        &                sea_ice,                 &
        &                hamocc_state,            &
        &                jstep, jstep0)
      
  
      ! Shift time indices for the next loop
      ! this HAS to ge into the restart files, because the start with the following loop
      CALL update_time_indices(jg)
  
      ! update intermediate timestepping variables for the tracers
      CALL update_time_g_n(ocean_state(jg))

!       CALL message('','')
      ! trigger creation of a restart file ...
      lwrite_checkpoint = .FALSE.      
      IF ( &
           !   ... CASE A: if normal checkpoint cycle has been reached ...
           &       isCurrentEventActive(checkpointEvent, mtime_current)               &
           !          or restart cycle has been reached, i.e. checkpoint+model stop
           & .OR.  isCurrentEventActive(restartEvent, mtime_current)) THEN
        lwrite_checkpoint = .TRUE.
      ENDIF

      ! if this is the first timestep (it cannot occur), or output is disabled, do not write the restart
      IF ( (time_config%tc_startdate == mtime_current) .OR. output_mode%l_none ) THEN
        lwrite_checkpoint = .FALSE.
      ENDIF

!       CALL message('','')
      
      ! write a restart or checkpoint file
!      IF (MOD(jstep,n_checkpoints())==0) THEN
      IF (lwrite_checkpoint) THEN
          CALL restartDescriptor%updatePatch(patch_2d, &
               &                             opt_nice_class=1, &
               &                             opt_ocean_zlevels=n_zlev, &
               &                             opt_ocean_zheight_cellmiddle = patch_3d%p_patch_1d(1)%zlev_m(:), &
               &                             opt_ocean_zheight_cellinterfaces = patch_3d%p_patch_1d(1)%zlev_i(:))
          CALL restartDescriptor%writeRestart(mtime_current, jstep)
      END IF


    ENDDO time_loop
    
    IF (write_last_restart .and. .not. lwrite_checkpoint) THEN
      CALL restartDescriptor%updatePatch(patch_2d, &
           &                             opt_nice_class=1, &
           &                             opt_ocean_zlevels=n_zlev, &
           &                             opt_ocean_zheight_cellmiddle = patch_3d%p_patch_1d(1)%zlev_m(:), &
           &                             opt_ocean_zheight_cellinterfaces = patch_3d%p_patch_1d(1)%zlev_i(:))
      CALL restartDescriptor%writeRestart(mtime_current, jstep)
    END IF
  
    CALL timer_stop(timer_total)
  END SUBROUTINE test_events

  SUBROUTINE test_surface_flux( patch_3d, p_os, &
    & this_datetime, surface_fluxes,         &
    & p_as, atmos_fluxes, p_ice, operators_coefficients)
    
    TYPE(t_patch_3d ),TARGET, INTENT(inout)          :: patch_3d
    TYPE(t_hydro_ocean_state), TARGET, INTENT(inout) :: p_os(n_dom)
    TYPE(datetime), POINTER                          :: this_datetime
    TYPE(t_sfc_flx)                                  :: surface_fluxes
    TYPE(t_atmos_for_ocean),  INTENT(inout)          :: p_as
    TYPE(t_atmos_fluxes ),    INTENT(inout)          :: atmos_fluxes
    TYPE(t_sea_ice),          INTENT(inout)          :: p_ice
    TYPE(t_operator_coeff),   INTENT(inout)          :: operators_coefficients
    
    ! local variables
    TYPE (t_hamocc_state)        :: hamocc_State
    REAL(wp), DIMENSION(nproma,patch_3D%p_patch_2D(1)%alloc_cell_blocks) &
      &                                              :: draft, &
      &                                                 saltBefore, saltAfter, saltBudget, &
      &                                                 salinityBefore, salinityAfter, salinityBudget, &
      &                                                 zUnderIceBefore, zUnderIceAfter
    INTEGER :: jstep
    INTEGER :: block, cell, cellStart,cellEnd
    TYPE(t_subset_range), POINTER :: subset
    !INTEGER :: ocean_statistics
    !LOGICAL                         :: l_outputtime
    CHARACTER(LEN=32)               :: datestring
    TYPE(t_patch), POINTER :: patch_2d
    INTEGER :: jstep0,computation_type
    REAL(wp) :: delta_z

    TYPE(timedelta), POINTER :: model_time_step => NULL()
    
    CHARACTER(LEN=max_char_length), PARAMETER :: &
      & method_name = 'mo_ocean_testbed_modules:test_sea_ice'
    !------------------------------------------------------------------
    patch_2D      => patch_3d%p_patch_2d(1)

    ! IF (ltimer) CALL timer_start(timer_total)
    CALL timer_start(timer_total)

    CALL datetimeToString(this_datetime, datestring)

    jstep0                                                               = 0
    draft(1:nproma,1:patch_3D%p_patch_2D(1)%alloc_cell_blocks)           = 0.0_wp
    saltBefore(1:nproma,1:patch_3D%p_patch_2D(1)%alloc_cell_blocks)      = 0.0_wp
    saltAfter(1:nproma,1:patch_3D%p_patch_2D(1)%alloc_cell_blocks)       = 0.0_wp
    saltBudget(1:nproma,1:patch_3D%p_patch_2D(1)%alloc_cell_blocks)      = 0.0_wp
    salinityBefore(1:nproma,1:patch_3D%p_patch_2D(1)%alloc_cell_blocks)  = 0.0_wp
    salinityAfter(1:nproma,1:patch_3D%p_patch_2D(1)%alloc_cell_blocks)   = 0.0_wp
    salinityBudget(1:nproma,1:patch_3D%p_patch_2D(1)%alloc_cell_blocks)  = 0.0_wp
    zUnderIceBefore(1:nproma,1:patch_3D%p_patch_2D(1)%alloc_cell_blocks) = 0.0_wp
    zUnderIceAfter(1:nproma,1:patch_3D%p_patch_2D(1)%alloc_cell_blocks)  = 0.0_wp
    !------------------------------------------------------------------

    ! x-check if the saltbudget is correctly computed {{{
    ! p_os(n_dom)%p_prog(nold(1))%tracer(:,:,:,1) = 30.0_wp
    ! p_os(n_dom)%p_prog(nold(1))%tracer(:,1,:,2) = 30.0_wp
    ! p_os(n_dom)%p_prog(nold(1))%h(:,:) =  0.0_wp
    ! p_ice%hi(:,:,:) = 0.0_wp
    ! p_ice%conc(:,:,:) = 0.0_wp
    ! p_ice%concSum(:,:) = 0.0_wp
    ! }}}

    CALL dbg_print('TB sfcFlx: hi' ,p_ice%hi          ,debug_string, 4, in_subset=patch_2D%cells%owned)

    !  Overwrite init:
    ! p_ice%hs(:,1,:) = 0.0_wp

  ! draft(:,:)           = (rhos * p_ice%hs(:,1,:) + rhoi * p_ice%hi(:,1,:)) / OceanReferenceDensity
  ! p_ice%zUnderIce(:,:) = patch_3d%p_patch_1d(1)%prism_thick_flat_sfc_c(:,1,:) +  p_os(n_dom)%p_prog(nold(1))%h(:,:) &
  !   &                  - draft(:,:) * p_ice%conc(:,1,:)

    CALL dbg_print('sfcflx: draft    ' ,draft          ,debug_string, 4, in_subset=patch_2D%cells%owned)
    CALL dbg_print('sfcflx: zUnderIce' ,p_ice%zUnderIce,debug_string, 4, in_subset=patch_2D%cells%owned)

    !------------------------------------------------------------------
    ! write initial
    ! this is done 
!     IF (output_mode%l_nml) THEN
!       CALL write_initial_ocean_timestep(patch_3D,p_os(n_dom),surface_fluxes,p_ice)
!     ENDIF


    ! make sure, that h is zero at start
    !p_os(n_dom)%p_prog(nold(1))%h(:,:) = 0.0_wp  !  do not change h

    ! timeloop
    DO jstep = (jstep0+1), (jstep0+nsteps)
      CALL message('test_surface_flux','IceBudget === BEGIN TIMESTEP ======================================================&
        &==============================================')
    

      CALL datetimeToString(this_datetime, datestring)
      WRITE(message_text,'(a,i10,2a)') '  Begin of timestep =',jstep,'  datetime:  ', datestring
      CALL message (TRIM(method_name), message_text)

      ! Set model time.
      model_time_step => newTimedelta('+', 0, 0, 0, 0, 0, NINT(dtime), 0)
      this_datetime = this_datetime + model_time_step
      CALL deallocateTimedelta(model_time_step) 
!      CALL add_time(dtime,0,0,0,this_datetime)

      ! print out 3d salinity
      CALL dbg_print('IceBudget: saltinity BEFORE' ,&
        &            p_os(n_dom)%p_prog(nold(1))%tracer(:,:,:,2) ,&
        &            debug_string, 4, in_subset=patch_2D%cells%owned)
      CALL dbg_print('IceBudget: zUnderIce  BEFORE' ,&
        &             p_ice%zUnderIce(:,:),debug_string,4,in_subset=patch_2D%cells%owned)

      !------------------------------------------------------------------------
      ! computation_type = test_param
      computation_type = 5  ! #slo# merging ocean_sea-ice-thermodyn r208xx
      ! BEFOR : {{{
      zUnderIceBefore = p_ice%zUnderIce
      !salinity
      salinityBefore  = p_os(n_dom)%p_prog(nold(1))%tracer(:,1,:,2)
      ! salt
      saltBefore      = salt_content_in_surface(patch_2D, &
        &                                       patch_3d%p_patch_1d(1)%prism_thick_flat_sfc_c(:,1,:),&
        &                                       p_ice, p_os(n_dom),surface_fluxes,zUnderIceBefore,&
        &                                       computation_type=computation_type,info='BEFORE')
      ! liquid water height
      !}}}

      !------------------------------------------------------------------------
      ! call surface model
      CALL update_surface_flux(patch_3D, p_os(n_dom), p_as, p_ice, atmos_fluxes, surface_fluxes, jstep, this_datetime, &
        &  operators_coefficients)
      CALL dbg_print('IceBudget: saltinity  AFTER' ,&
        &             p_os(n_dom)%p_prog(nold(1))%tracer(:,1,:,2),debug_string,4,in_subset=patch_2D%cells%owned)

      ! simplified update of old temperature with surface forcing
      subset => patch_2D%cells%owned
      DO block = subset%start_block, subset%end_block
        CALL get_index_range(subset, block, cellStart, cellEnd)
        DO cell = cellStart, cellEnd
          IF (subset%vertical_levels(cell,block) < 1) CYCLE
          delta_z = patch_3D%p_patch_1D(1)%prism_thick_flat_sfc_c(cell,1,block)+p_os(n_dom)%p_prog(nold(1))%h(cell,block)
            p_os(n_dom)%p_prog(nold(1))%tracer(cell,1,block,1) = p_os(n_dom)%p_prog(nold(1))%tracer(cell,1,block,1) + &
              & (dtime/delta_z ) * surface_fluxes%topBoundCond_Temp_vdiff(cell,block)
        END DO
      END DO
      CALL dbg_print('sfcflx: trac_new ' ,p_os(n_dom)%p_prog(nold(1))%tracer(:,1,:,1),debug_string, 4, &
        &  in_subset=patch_3d%p_patch_2D(1)%cells%owned)

      !------------------------------------------------------------------------
      ! AFTER {{{
      zUnderIceAfter = p_ice%zUnderIce
      saltAfter      = salt_content_in_surface(patch_2D, patch_3d%p_patch_1d(1)%prism_thick_flat_sfc_c(:,1,:),&
        &                                      p_ice, p_os(n_dom),surface_fluxes,zUnderIceAfter,&
        &                                      computation_type=computation_type,info='AFTER')
      salinityAfter  = p_os(n_dom)%p_prog(nold(1))%tracer(:,1,:,2)
      !}}}

      ! print out 3d salinity
      CALL dbg_print('IceBudget: saltinity  AFTER' ,&
        &             p_os(n_dom)%p_prog(nold(1))%tracer(:,:,:,2),debug_string,4,in_subset=patch_2D%cells%owned)
      CALL dbg_print('IceBudget: FrshFlux_TotalSalt  AFTER' ,&
        &             surface_fluxes%FrshFlux_TotalSalt,debug_string,4,in_subset=patch_2D%cells%owned)
      CALL dbg_print('IceBudget: zUnderIce  AFTER' ,&
        &             p_ice%zUnderIce(:,:),debug_string,4,in_subset=patch_2D%cells%owned)
      CALL dbg_print('IceBudget: zUnderIce  DIFF ' ,&
        &             zUnderIceAfter(:,:) - zUnderIceBefore(:,:),debug_string,4,in_subset=patch_2D%cells%owned)

      ! compute budget
      saltBudget     = saltAfter - saltBefore        ! this discribes the saltbudget in kg, which has to be zero
      salinityBudget = salinityAfter - salinityBefore ! is not allowed to be changed by the sea ice model

      ! SALT-FRESHWATER-CHECK:
      ! (1) check if the FreshwaterFlux (created by the ice model only) is consistent with the zUnderIce variable:
      !     (11) apply the freshwater flux to the upper most cell
      !     (12) for that: switch off all external fresh water fluxes
      !     (12)           ignore snow, i.e. set hs:=0 (no possible snow-to-ice conversion)
      !     (13) check, if the new height correspondes with zUnderIce
      !     PROBLEM: h is based on liquid representatoin of ice, a fresh water flux
      !     PROBLEM: the total ich volume change is put into the
      !     FrshFlux_VolumeIce and this is applied to the h. This seems to be
      !     wrong, because the height does not change by ice groth and melt
      ! (2) check salt content
      !     (21) apply the saltinityFux to the uppermost cell
      !          with (a) constant thickness
      !               (b) zUnderIce
      !          and compute the total salt content in each grid cell: has to be constant over time

      !------------------------------------------------------------------------
      ! output: TODO not working for 3d prognostics

      ! add values to output field
      subset => patch_2D%cells%owned
      DO block = subset%start_block, subset%end_block
        CALL get_index_range(subset, block, cellStart, cellEnd)
        DO cell = cellStart, cellEnd
          IF (subset%vertical_levels(cell,block) < 1) CYCLE
          p_ice%budgets%salt_00(cell,block) = saltBudget(cell,block)
        ENDDO
      ENDDO

      p_os(n_dom)%p_prog(nnew(1))%tracer = p_os(n_dom)%p_prog(nold(1))%tracer
      p_os(n_dom)%p_prog(nnew(1))%h      = p_os(n_dom)%p_prog(nold(1))%h
      p_os(n_dom)%p_diag%t               = p_os(n_dom)%p_prog(nold(1))%tracer(:,:,:,1)
      p_os(n_dom)%p_diag%s               = p_os(n_dom)%p_prog(nold(1))%tracer(:,:,:,2)
      p_os(n_dom)%p_diag%h               = p_os(n_dom)%p_prog(nold(1))%h
      CALL output_ocean( patch_3D,   &
        &                p_os(n_dom),&
        &                this_datetime,   &
        &                surface_fluxes,  &
        &                p_ice,      &
        &                hamocc_state,      &
        &                jstep, jstep0)

      CALL update_time_indices(n_dom)

      CALL dbg_print('IceBudget: salt     diff',saltBudget ,debug_string, 4, in_subset=patch_2D%cells%owned)
      CALL dbg_print('IceBudget: salt    After',saltAfter ,debug_string, 4, in_subset=patch_2D%cells%owned)
      CALL dbg_print('IceBudget: salt   Before',saltBefore ,debug_string, 4, in_subset=patch_2D%cells%owned)
      CALL dbg_print('IceBudget: salinity diff',salinityBudget,debug_string,4,in_subset=patch_2D%cells%owned)
      CALL dbg_print('IceBudget: salt_00' ,p_ice%budgets%salt_00 ,debug_string, 4, in_subset=patch_2D%cells%owned)
    END DO
    
    CALL timer_stop(timer_total)
    
  END SUBROUTINE test_surface_flux
  !-------------------------------------------------------------------------


  !-------------------------------------------------------------------------
  !>
  SUBROUTINE test_surface_flux_slo( patch_3d, p_os, &
    & this_datetime, surface_fluxes, p_oce_sfc,        &
    & p_as, atmos_fluxes, p_ice, operators_coefficients)
    
    TYPE(t_patch_3d ),TARGET, INTENT(inout)          :: patch_3d
    TYPE(t_hydro_ocean_state), TARGET, INTENT(inout) :: p_os(n_dom)
    TYPE(datetime),           POINTER                :: this_datetime
    TYPE(t_sfc_flx),          INTENT(inout)          :: surface_fluxes
    TYPE(t_ocean_surface),    INTENT(inout)          :: p_oce_sfc
    TYPE(t_atmos_for_ocean),  INTENT(inout)          :: p_as
    TYPE(t_atmos_fluxes ),    INTENT(inout)          :: atmos_fluxes
    TYPE(t_sea_ice),          INTENT(inout)          :: p_ice
    TYPE(t_operator_coeff),   INTENT(inout)          :: operators_coefficients
    
    ! local variables
    TYPE (t_hamocc_state)        :: hamocc_State
    REAL(wp), DIMENSION(nproma,patch_3D%p_patch_2D(1)%alloc_cell_blocks) &
      &                           :: energyCheck, energyCh2, energySav, energyDiff, energyDits, &
      &                              sstCheck, hCheck, meltdraft, conc_old, sst_old, fwfcheck,  &
      &                              saltBefore, saltAfter, saltBudget
    REAL(wp), POINTER             :: sst(:,:), sss(:,:), flat(:,:)
    REAL(wp)                      :: delta_z, t_base, sst_flux, ice_conc
    INTEGER                       :: jstep, jstep0, jc, jb, jk, start_cell_index, end_cell_index
    INTEGER                       :: budget_type_salt, budget_type_energy
    CHARACTER(LEN=32)             :: datestring
    TYPE(t_patch),        POINTER :: patch_2d
    TYPE(t_subset_range), POINTER :: cells_in_domain

    TYPE(timedelta), POINTER :: model_time_step => NULL()
    
    CHARACTER(LEN=max_char_length), PARAMETER :: &
      & method_name = 'mo_ocean_testbed_modules:test_sea_ice'
    !------------------------------------------------------------------
    patch_2D        => patch_3d%p_patch_2d(1)
    cells_in_domain => patch_2D%cells%in_domain

    flat            => patch_3D%p_patch_1D(1)%prism_thick_flat_sfc_c(:,1,:)

    ! IF (ltimer) CALL timer_start(timer_total)
    CALL timer_start(timer_total)

    !t_base = Tf
    !t_base = -5.0_wp
    t_base = t_heat_base
    energyCheck(:,:) = 0.0_wp
    energySav  (:,:) = 0.0_wp
    energyDiff (:,:) = 0.0_wp
    energyDits (:,:) = 0.0_wp
    conc_old   (:,:) = 0.0_wp
    sst_old    (:,:) = 0.0_wp
    fwfcheck   (:,:) = 0.0_wp

    ! sst after init:
    sstCheck(:,:) = p_os(n_dom)%p_prog(nold(1))%tracer(:,1,:,1)

    ! constant thickness for check: initial h; hi, hs in water equivalent to be added to dz+h
  ! hCheck(:,:)    = flat(:,:) + p_os(n_dom)%p_prog(nold(1))%h(:,:) &
  !   &              + (p_ice%hi(:,1,:)*rhoi + p_ice%hs(:,1,:)*rhos) *p_ice%conc(:,1,:)/OceanReferenceDensity

    ! constant thickness for check: initial h, hi, hs in water equivalent are part of initial water height
  ! hCheck(:,:)    = flat(:,:) + p_os(n_dom)%p_prog(nold(1))%h(:,:)

    ! initialized thickness for check: zUnderIce; hi, hs in water equivalent to be subtracted from dz+h
    hCheck(:,:)    = flat(:,:) + p_os(n_dom)%p_prog(nold(1))%h(:,:) &
      &              - (p_ice%hi(:,1,:)*rhoi + p_ice%hs(:,1,:)*rhos)*p_ice%conc(:,1,:)/OceanReferenceDensity

    ! initial energyCh2 - same as energyCheck 
    ! meltdraft: energy content of ice and snow: ((Tf-t_base)*clw-alf) * draftave
  ! energyCh2 = energy_content_in_surface(patch_2d, flat(:,:), p_os(n_dom)%p_prog(nold(1))%h(:,:), &
  !   &         p_ice, sstCheck(:,:), computation_type=computation_type, info='INITIAL')
  ! draft(:,:)           = (rhos * p_ice%hs(:,1,:) + rhoi * p_ice%hi(:,1,:)) / OceanReferenceDensity
    meltdraft(:,:) = ((Tf-t_base)*clw - alf) * (p_ice%hi(:,1,:)*rhoi + p_ice%hs(:,1,:)*rhos)*p_ice%conc(:,1,:)
    energyCh2(:,:) = (sstCheck(:,:) - t_base) * hCheck(:,:)*OceanReferenceDensity*clw + meltdraft(:,:)

    CALL dbg_print('TB.SfcFlux: heightCH2 INI' ,hCheck         (:,:),debug_string, 2, in_subset=patch_2D%cells%owned)
    CALL dbg_print('TB.SfcFlux: energyCh2 INI' ,energyCh2      (:,:),debug_string, 2, in_subset=patch_2D%cells%owned)
    CALL dbg_print('TB.SfcFlux: meltdraft INI' ,meltdraft      (:,:),debug_string, 2, in_subset=patch_2D%cells%owned)

    !  test for draftave, calculated in ice_init
    hCheck(:,:)    = flat(:,:) + p_os(n_dom)%p_prog(nold(1))%h(:,:) - p_ice%draftave(:,:)
    CALL dbg_print('TB.SfcFlux: heightCH2 tst' ,hCheck         (:,:),debug_string, 4, in_subset=patch_2D%cells%owned)

    CALL datetimeToString(this_datetime, datestring)

    jstep0 = 0
    !------------------------------------------------------------------

    DO jstep = (jstep0+1), (jstep0+nsteps)

      ! update pointer every timestep due to changing nold
      sst             => p_os(n_dom)%p_prog(nold(1))%tracer(:,1,:,1)
      sss             => p_os(n_dom)%p_prog(nold(1))%tracer(:,1,:,2)

      ! p_os(n_dom)%p_prog(nold(1))%h(:,:) = 0.0_wp  !  do not change h

      CALL datetimeToString(this_datetime, datestring)
      WRITE(message_text,'(a,i10,2a)') '  Begin of timestep =',jstep,'  datetime:  ', datestring
      CALL message (TRIM(method_name), message_text)

      ! Set model time.
      model_time_step => newTimedelta('+', 0, 0, 0, 0, 0, NINT(dtime), 0)
      this_datetime = this_datetime + model_time_step
      CALL deallocateTimedelta(model_time_step) 
!      CALL add_time(dtime,0,0,0,this_datetime)

      budget_type_salt   = 5  ! #slo# merging ocean_sea-ice-thermodyn r208xx
      budget_type_energy = 0

      !---  energy  -----------------------------------------------------------
      energyCheck = energy_content_in_surface(patch_2d, flat(:,:), p_os(n_dom)%p_prog(nold(1))%h(:,:), &
        &             p_ice, sst(:,:), computation_type=budget_type_energy, info='BEFORE')

      energysav(:,:) = energyDiff(:,:)

      !---  salt    -----------------------------------------------------------
      saltBefore  = salt_content_in_surface(patch_2D, flat(:,:),p_ice, p_os(n_dom),surface_fluxes, &
        &            p_ice%zUnderIce,computation_type=budget_type_salt,info='BEFORE')

      !---------DEBUG DIAGNOSTICS-------------------------------------------
      CALL dbg_print('TB.SfcFlux: hi        BEF' ,p_ice%hi     (:,:,:),debug_string, 2, in_subset=patch_2D%cells%owned)
      CALL dbg_print('TB.SfcFlux: hs        BEF' ,p_ice%hs     (:,:,:),debug_string, 2, in_subset=patch_2D%cells%owned)
      CALL dbg_print('TB.SfcFlux: conc      BEF' ,p_ice%conc   (:,:,:),debug_string, 2, in_subset=patch_2D%cells%owned)
      CALL dbg_print('TB.SfcFlux: zUnderIce BEF' ,p_ice%zUnderIce(:,:),debug_string, 4, in_subset=patch_2D%cells%owned)
      CALL dbg_print('TB.SfcFlux: sst       BEF' ,sst            (:,:),debug_string, 4, in_subset=patch_2D%cells%owned)
      CALL dbg_print('TB.SfcFlux: energy    BEF' ,energyCheck    (:,:),debug_string, 4, in_subset=patch_2D%cells%owned)
      CALL dbg_print('TB.SfcFlux: sstCheck  BEF' ,sstCheck       (:,:),debug_string, 4, in_subset=patch_2D%cells%owned)
      CALL dbg_print('TB.SfcFlux: energyCh2 BEF' ,energyCh2      (:,:),debug_string, 4, in_subset=patch_2D%cells%owned)
      CALL dbg_print('TB.SfcFlux: energyDiffBEF' ,energyDiff     (:,:),debug_string, 4, in_subset=patch_2D%cells%owned)
      CALL dbg_print('TB.SfcFlux: trac_old  BEF' ,p_os(n_dom)%p_prog(nold(1))%tracer(:,1,:,1),debug_string, 5, &
        &  in_subset=patch_3d%p_patch_2D(1)%cells%owned)
      CALL dbg_print('TB.SfcFlux: sss       BEF' ,sss            (:,:),debug_string, 4, in_subset=patch_2D%cells%owned)
      CALL dbg_print('TB.SfcFlux: saltBefore   ' ,saltBefore     (:,:),debug_string, 2, in_subset=patch_2D%cells%owned)
      !---------------------------------------------------------------------

      conc_old(:,:) = p_ice%conc(:,1,:)
      sst_old (:,:) = sst(:,:)

      !-----------------------------------------------------------------------------------------------------------------
      ! call component
      IF (surface_module == 1) THEN
        CALL update_surface_flux(patch_3D, p_os(n_dom), p_as, p_ice, atmos_fluxes, surface_fluxes, jstep, this_datetime, &
          &  operators_coefficients)
      ELSEIF (surface_module == 2) THEN
        CALL update_ocean_surface(patch_3D, p_os(n_dom), p_as, p_ice, atmos_fluxes, surface_fluxes, p_oce_sfc, &
          &  jstep, this_datetime, operators_coefficients)
      ENDIF
      !-----------------------------------------------------------------------------------------------------------------

      !---  energy  -----------------------------------------------------------
      energyCheck = energy_content_in_surface(patch_2d, flat(:,:), p_os(n_dom)%p_prog(nold(1))%h(:,:), &
        &             p_ice, sst(:,:), computation_type=budget_type_energy, info='UpdFlux')

      !---------DEBUG DIAGNOSTICS-------------------------------------------
      CALL dbg_print('TB.SfcFlux: energy  UpdFl' ,energyCheck    (:,:),debug_string, 2, in_subset=patch_2D%cells%owned)
      CALL dbg_print('TB.SfcFlux: sst AFT UpdFl' ,sst            (:,:),debug_string, 2, in_subset=patch_2D%cells%owned)
      CALL dbg_print('TB.SfcFlux: trc AFT UpdFl' ,p_os(n_dom)%p_prog(nold(1))%tracer(:,1,:,1), &
        &  debug_string, 5, in_subset=patch_2D%cells%owned)
      CALL dbg_print('TB.SfcFlux: Flx AFT UpdFl' ,surface_fluxes%topBoundCond_Temp_vdiff(:,:), &
        &  debug_string, 5, in_subset=patch_2D%cells%owned)
      !---------------------------------------------------------------------

      ! simplified update of old temperature with surface forcing
    ! DO jb = cells_in_domain%start_block, cells_in_domain%end_block
    !   CALL get_index_range(cells_in_domain, jb, start_cell_index, end_cell_index)
    !   DO jc = start_cell_index, end_cell_index
    !     delta_z     = patch_3D%p_patch_1D(1)%prism_thick_flat_sfc_c(jc,1,jb)+p_os(n_dom)%p_prog(nold(1))%h(jc,jb)
    !     ! now correct delta_z: use zunderIce
    !     delta_z     = p_ice%zUnderIce(jc,jb)
    !     DO jk = 1, MIN(patch_3d%p_patch_1d(1)%dolic_c(jc,jb),1)  ! this at most should be 1
    !       p_os(n_dom)%p_prog(nold(1))%tracer(jc,jk,jb,1) = p_os(n_dom)%p_prog(nold(1))%tracer(jc,jk,jb,1) + &
    !         & (dtime/delta_z ) * surface_fluxes%topBoundCond_Temp_vdiff(jc,jb)
    !       sst(jc,jb) = sst(jc,jb) + (dtime/delta_z ) * surface_fluxes%topBoundCond_Temp_vdiff(jc,jb)
    !     END DO
    !   END DO
    ! END DO

      !---  energy  -----------------------------------------------------------
      energyCheck = energy_content_in_surface(patch_2d, flat(:,:), p_os(n_dom)%p_prog(nold(1))%h(:,:), &
        &             p_ice, sst(:,:), computation_type=budget_type_energy, info='UpdSST')

      ! check energy input via atmospheric fluxes into surface layer - all atmos_fluxes enter, no flux leaves
      DO jb = cells_in_domain%start_block, cells_in_domain%end_block
        CALL get_index_range(cells_in_domain, jb, start_cell_index, end_cell_index)
        DO jc = start_cell_index, end_cell_index
          DO jk = 1, MIN(patch_3d%p_patch_1d(1)%dolic_c(jc,jb),1)  ! this at most should be 1
  !         SELECT CASE (atmos_flux_analytical_type)
  !         CASE(101,103)
  !           IF (use_ice_concCh) ice_conc = conc_old(jc,jb)
              !  shortwave flux on ice and ocean - whole flux enters the system, no ice concentration matters
              sst_flux = atmos_fluxes%swnetw(jc,jb)+atmos_fluxes%lwnetw(jc,jb) &
                       + atmos_fluxes%latw  (jc,jb)+atmos_fluxes%sensw (jc,jb)
  !  old adjustments, not corrected
  !           IF ( atmos_fluxes%swnetw(jc,jb) == atmos_fluxes%swnet(jc,1,jb) ) THEN
  !             sst_flux = atmos_fluxes%swnetw(jc,jb)
  !             sst_flux = (p_ice%Qtop(jc,1,jb)+p_ice%Qbot(jc,1,jb))*ice_conc + (1.0_wp-ice_conc)*atmos_fluxes%swnetw(jc,jb)
  !           ENDIF
              !  shortwave flux on ice only (Qtop and Qbot calculated)
  !           IF ( atmos_fluxes%swnetw(jc,jb) == 0.0_wp ) THEN
  !             sst_flux = (p_ice%Qtop(jc,1,jb)+p_ice%Qbot(jc,1,jb))*ice_conc
  !           ENDIF
  !         CASE(102)
  !           ! constant initial ice concentration:
  !           ice_conc=init_analytic_conc_param
  !           ! with change in concentration - check with concentration at begin of timestep
  !     !     IF (use_ice_concCh) ice_conc = p_ice%conc(jc,1,jb)
  !           IF (use_ice_concCh) ice_conc = conc_old(jc,jb)
  !           sst_flux = p_ice%Qtop(jc,1,jb)*ice_conc
  !         END SELECT

            ! precipitation: add heat content minus latent heat of frozen rpreci to meltdraft 
            meltdraft(jc,jb) = meltdraft(jc,jb) + ((Tf-t_base)*clw - alf)*atmos_fluxes%rpreci(jc,jb)*dtime* &
              & conc_old(jc,jb)*OceanReferenceDensity

            ! heat: add energy due to fluxes, using old height
            sstCheck(jc,jb)  = sstCheck(jc,jb) + sst_flux*dtime/(clw*OceanReferenceDensity*hCheck(jc,jb))
            ! add energy due to additional water column: precip over open water + precip through ice (rprecw) with sst_old
            fwfcheck(jc,jb)  = p_as%FrshFlux_Precipitation(jc,jb)*(1.0_wp-conc_old(jc,jb))*dtime &
              &                + atmos_fluxes%rprecw(jc,jb)*dtime*conc_old(jc,jb)

            ! calculate theoretical energy for comparison
            !  - energy to check using SST/energy of previous timestep + energy from flux on SST
            !  - additonal freshwater flux yields old SST
            !  - additonal freshwater flux yields new original SST
            !  - when SST and zunderice are changed in one step, a tiny correction term due to meltwater entering
            !    at new SST and not at Tf should be considered here using delhice aus upper_ocean_TS:
            !    T_meltcorr = Delhice*rhoi/OceanReferenceDensity*conc*(sst-tf)*OceanReferenceDensity*clw
            energyCh2(jc,jb) = (sstCheck(jc,jb) - t_base) * hCheck(jc,jb)*OceanReferenceDensity*clw   &  ! new SST with old height
          !   &              + (sst_old (jc,jb) - t_base) * fwfcheck(jc,jb)*OceanReferenceDensity*clw &  ! old SST with added height
              &              + (sst     (jc,jb) - t_base) * fwfcheck(jc,jb)*OceanReferenceDensity*clw &  ! added height receives real SST
          !   &              + (sst     (jc,jb) - t_base) * Delhice*rhoi/OceanReferenceDensity*clw &  ! added height receives real SST
              &              + meltdraft(jc,jb)

            ! needs update of theoretical height and sst for next timestep:
            sstCheck(jc,jb)  = (sstCheck(jc,jb)*hCheck(jc,jb) + sst(jc,jb)*fwfCheck(jc,jb))/(hCheck(jc,jb)+fwfCheck(jc,jb))
            hCheck(jc,jb)    = hCheck(jc,jb) + fwfCheck(jc,jb)  !  update height

          END DO
        END DO
      END DO

      energyDiff(:,:) = energyCheck(:,:) - energyCh2(:,:)
      energyDits(:,:) = energyDiff(:,:)  - energySav(:,:)

      !---  salt    -----------------------------------------------------------
      saltAfter   = salt_content_in_surface(patch_2D, flat(:,:),p_ice, p_os(n_dom),surface_fluxes, &
        &            p_ice%zUnderIce,computation_type=budget_type_salt,info='AFTER')

      ! compute budget
      saltBudget     = saltAfter - saltBefore        ! this discribes the saltbudget in kg, which has to be zero

      !---------DEBUG DIAGNOSTICS-------------------------------------------
      CALL dbg_print('TB.SfcFlux: saltAfter    ' ,saltAfter      (:,:),debug_string, 2, in_subset=patch_2D%cells%owned)
      CALL dbg_print('TB.SfcFlux: saltBudget   ' ,saltBudget     (:,:),debug_string, 2, in_subset=patch_2D%cells%owned)
      CALL dbg_print('TB.SfcFlux: sss      uSST' ,sss            (:,:),debug_string, 2, in_subset=patch_2D%cells%owned)
      CALL dbg_print('TB.SfcFlux: sst      uSST' ,sst            (:,:),debug_string, 2, in_subset=patch_2D%cells%owned)
      CALL dbg_print('TB.SfcFlux: zUnderIc uSST' ,p_ice%zUnderIce(:,:),debug_string, 4, in_subset=patch_2D%cells%owned)
      CALL dbg_print('TB.SfcFlux: conc_old uSST' ,conc_old       (:,:),debug_string, 4, in_subset=patch_2D%cells%owned)
      CALL dbg_print('TB.SfcFlux: energy   uSST' ,energyCheck    (:,:),debug_string, 2, in_subset=patch_2D%cells%owned)
      CALL dbg_print('TB.SfcFlux: sstCheck uSST' ,sstCheck       (:,:),debug_string, 2, in_subset=patch_2D%cells%owned)
      CALL dbg_print('TB.SfcFlux: energyCh2uSST' ,energyCh2      (:,:),debug_string, 2, in_subset=patch_2D%cells%owned)
      CALL dbg_print('TB.SfcFlux: energyDifuSST' ,energyDiff     (:,:),debug_string, 2, in_subset=patch_2D%cells%owned)
      CALL dbg_print('TB.SfcFlux: heightCH2uSST' ,hCheck         (:,:),debug_string, 4, in_subset=patch_2D%cells%owned)
      CALL dbg_print('TB.SfcFlux: fwfcheck uSST' ,fwfcheck       (:,:),debug_string, 4, in_subset=patch_2D%cells%owned)
      CALL dbg_print('TB.SfcFlux: meltdraftuSST' ,meltdraft      (:,:),debug_string, 4, in_subset=patch_2D%cells%owned)
      CALL dbg_print('TB.SfcFlux: energySavuSST' ,energySav      (:,:),debug_string, 4, in_subset=patch_2D%cells%owned)
      CALL dbg_print('TB.SfcFlux: energyDitsSST' ,energyDits     (:,:),debug_string, 2, in_subset=patch_2D%cells%owned)
      CALL dbg_print('TB.SfcFlux: trac_old uSST' ,p_os(n_dom)%p_prog(nold(1))%tracer(:,1,:,1),debug_string, 5, &
        &  in_subset=patch_3d%p_patch_2D(1)%cells%owned)
      !---------------------------------------------------------------------

      ! hack for writing energy/salt budgets on ice%u/v:
   !  p_ice%u(:,:) = energyDits(:,:)
   !  p_ice%v(:,:) = saltBudget(:,:)
   !  CALL dbg_print('TB.SfcFlux: ice%u     END' ,p_ice%u(:,:),debug_string, 3, in_subset=patch_2D%cells%owned)
   !  CALL dbg_print('TB.SfcFlux: ice%v     END' ,p_ice%v(:,:),debug_string, 3, in_subset=patch_2D%cells%owned)

      p_os(n_dom)%p_prog(nnew(1))%tracer = p_os(n_dom)%p_prog(nold(1))%tracer
      p_os(n_dom)%p_prog(nnew(1))%h      = p_os(n_dom)%p_prog(nold(1))%h
      p_os(n_dom)%p_diag%t               = p_os(n_dom)%p_prog(nold(1))%tracer(:,:,:,1)
      p_os(n_dom)%p_diag%s               = p_os(n_dom)%p_prog(nold(1))%tracer(:,:,:,2)
      p_os(n_dom)%p_diag%h               = p_os(n_dom)%p_prog(nold(1))%h
      
      ! update accumulated vars
      CALL update_ocean_statistics(p_os(n_dom), &
        & surface_fluxes,                       &
        & patch_2D%cells%owned,                 &
        & patch_2D%edges%owned,                 &
        & patch_2D%verts%owned,                 &
        & n_zlev)

      CALL output_ocean( patch_3D,   &
        &                p_os(n_dom),&
        &                this_datetime,   &
        &                surface_fluxes,  &
        &                p_ice,      &
        &                hamocc_state,      &
        &                jstep, jstep0)

      CALL update_time_indices(n_dom)

    END DO

    CALL timer_stop(timer_total)
    
  END SUBROUTINE test_surface_flux_slo
  !-------------------------------------------------------------------------

  !-------------------------------------------------------------------------
  !>
  SUBROUTINE test_neutralcoeff( patch_3d, p_os)
    CHARACTER(LEN=*), PARAMETER ::  routine = "testbed: neutralcoeff"
    
    TYPE(t_patch_3d ),TARGET, INTENT(inout)          :: patch_3d
    TYPE(t_hydro_ocean_state), TARGET, INTENT(inout) :: p_os(n_dom)

    ! local variables
    REAL(wp):: t(n_zlev), s(n_zlev), p(n_zlev), co(n_zlev,2), aob
    REAL(wp):: alph(1:nproma,1:n_zlev,1:patch_3D%p_patch_2D(1)%alloc_cell_blocks)
    REAL(wp):: beta(1:nproma,1:n_zlev,1:patch_3D%p_patch_2D(1)%alloc_cell_blocks)
    TYPE (t_hamocc_state)        :: hamocc_State
    !INTEGER :: jk

    alph(:,:,:) = 0.0_wp
    beta(:,:,:) = 0.0_wp

!    CALL calc_neutralslope_coeff( &
!      &    patch_3d,              &
!      &    p_os(n_dom)%p_prog(nold(1))%tracer(:,:,:,:), &
!!       &    p_os(n_dom)%p_prog(nold(1))%h(:,:), &
!      &    alph, beta)

    !  test values
    t = 10.0_wp
    s = 40.0_wp
    p = 4000.0_wp    !  4000 dbar = 400 bar
    co = calc_neutralslope_coeff_func_onColumn(t,s,p,n_zlev)
    aob = co(1,1)/co(1,2)

    WRITE(message_text,'(3(a,1pg18.8))') '  Parameter: alpha = ',co(1,1), ' beta = ',co(1,2), ' alpha/beta = ',aob
    CALL message (TRIM(routine), message_text)

  END SUBROUTINE test_neutralcoeff
  !-------------------------------------------------------------------------
  
END MODULE mo_ocean_testbed_modules<|MERGE_RESOLUTION|>--- conflicted
+++ resolved
@@ -53,15 +53,9 @@
   USE mo_sea_ice_types,          ONLY: t_sfc_flx, t_atmos_fluxes, t_atmos_for_ocean, &
     & t_sea_ice
   USE mo_physical_constants,     ONLY: rhoi, rhos, clw, alf, Tf
-<<<<<<< HEAD
+  USE mo_master_config,          ONLY: isRestart
   USE mo_ocean_physics_types,    ONLY: t_ho_params
   USE mo_ocean_GM_Redi,          ONLY: prepare_ocean_physics,calc_ocean_physics
-=======
-  USE mo_ocean_physics,          ONLY: t_ho_params
-  USE mo_master_config,          ONLY: isRestart
-  USE mo_ocean_GM_Redi,          ONLY: calc_neutralslope_coeff, calc_neutralslope_coeff_func_onColumn, &
-  &                                    prepare_ocean_physics,calc_ocean_physics
->>>>>>> 5421b64d
   USE mo_ocean_diagnostics,      ONLY: calc_fast_oce_diagnostics, calc_psi
   USE mo_ocean_thermodyn,        ONLY: calc_potential_density, calculate_density,&
   &                                    calc_neutralslope_coeff_func_onColumn,calc_neutralslope_coeff_func_onColumn_UNESCO
@@ -221,22 +215,12 @@
     REAL(wp) :: delta_t
     
     REAL(wp) :: z_diff_flux_h(nproma, n_zlev, patch_3d%p_patch_2d(1)%nblks_e)
-<<<<<<< HEAD
     !REAL(wp) :: div_diff_flux_horz(nproma,n_zlev, patch_3d%p_patch_2d(1)%alloc_cell_blocks)
     !REAL(wp) :: div_diff_flx_vert(nproma, n_zlev,patch_3d%p_patch_2d(1)%alloc_cell_blocks)
     REAL(wp) :: density_backup(nproma,n_zlev, patch_3d%p_patch_2d(1)%alloc_cell_blocks)
     !REAL(wp) :: div_diff_flux_horz_cart(nproma,n_zlev, patch_3d%p_patch_2d(1)%alloc_cell_blocks)
     REAL(wp),POINTER :: fu10   (:,:)
     REAL(wp), POINTER :: concsum(:,:)    
-=======
-    REAL(wp) :: div_diff_flux_horz(nproma,n_zlev, patch_3d%p_patch_2d(1)%alloc_cell_blocks)
-    REAL(wp) :: div_diff_flx_vert(nproma, n_zlev,patch_3d%p_patch_2d(1)%alloc_cell_blocks)
-    REAL(wp) :: trac_cart(nproma,n_zlev, patch_3d%p_patch_2d(1)%alloc_cell_blocks)
-    REAL(wp) :: div_diff_flux_horz_cart(nproma,n_zlev, patch_3d%p_patch_2d(1)%alloc_cell_blocks)
-
-    TYPE(timedelta), POINTER :: model_time_step => NULL()
-
->>>>>>> 5421b64d
     CHARACTER(LEN=max_char_length), PARAMETER :: &
       & method_name = 'mo_ocean_testbed_modules:ocean_test_advection'
     !------------------------------------------------------------------
@@ -271,7 +255,6 @@
       !IF(itestcase_oce==28)THEN
       DO jstep = (jstep0+1), (jstep0+nsteps)
       
-<<<<<<< HEAD
 !        density_backup=ocean_state(n_dom)%p_diag%rho
 !        ocean_state(n_dom)%p_diag%rho_GM=density_backup
       
@@ -280,9 +263,6 @@
 !        ocean_state(n_dom)%p_diag%rho   =density_backup             
 ! ocean_state(n_dom)%p_prog(nold(1))%ocean_tracers(1)%concentration=ocean_state(n_dom)%p_diag%rho_GM       
         CALL datetime_to_string(datestring, datetime)
-=======
-        CALL datetimeToString(this_datetime, datestring)
->>>>>>> 5421b64d
         WRITE(message_text,'(a,i10,2a)') '  Begin of timestep =',jstep,'  datetime:  ', datestring
         CALL message (TRIM(method_name), message_text)
 ! physics_parameters%a_tracer_v=k_pot_temp_v
