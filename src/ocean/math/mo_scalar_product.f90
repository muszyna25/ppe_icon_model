!>
!!               The module <i>mo_scalar_product</i>
!! implements discrete scalar products which depend on the grid geometry only
!! are used to formulate the primitive equations in weak form.
!! The coefficients used for projections from triangular edges to cell centers
!! and vice versa are contained in the ocean part of the model domain and
!! are calculated in <i>mo_ocean_topo</i>.
!!
!! @par Revision History
!! Initial version  by Peter Korn and Stephan Lorenz,  MPI-M, Hamburg, October 2010
!! Modification by Stephan Lorenz, MPI-M, (2010-11-02)
!! - initial primal_flip_flop divided into basic parts of primal_map_e2c and c2e
!! Modification by Stephan Lorenz, MPI-M, (2010-11-16)
!! - implementation as primal_map_e2c, primal_map_e2c_no_edge_height, primal_map_c2e
!!
!! @par Copyright and License
!!
!! This code is subject to the DWD and MPI-M-Software-License-Agreement in
!! its most recent form.
!! Please see the file LICENSE in the root of the source tree for this code.
!! Where software is supplied by third parties, it is indicated in the
!! headers of the routines.
!!
!----------------------------
#include "omp_definitions.inc"
#include "icon_definitions.inc"
!----------------------------
MODULE mo_scalar_product
  !-------------------------------------------------------------------------
  !
  USE mo_kind,               ONLY: wp, sp
  USE mo_exception,          ONLY: finish
  USE mo_parallel_config,    ONLY: nproma
  USE mo_impl_constants,     ONLY: sea_boundary, sea, min_dolic
  USE mo_model_domain,       ONLY: t_patch, t_patch_3d
  USE mo_ocean_types,        ONLY: t_hydro_ocean_diag, t_solvercoeff_singleprecision
  USE mo_ocean_nml,          ONLY: n_zlev, iswm_oce, fast_performance_level,l_ANTICIPATED_VORTICITY,&
    & KineticEnergy_type, KineticEnergy_onPrimalGrid, KineticEnergy_onDualGrid, NoKineticEnergy
  USE mo_math_utilities,     ONLY: t_cartesian_coordinates
  USE mo_operator_ocean_coeff_3d, ONLY: t_operator_coeff, no_primal_edges, no_dual_edges, &
    & Get3DVectorTo2DLocal_array3D
  USE mo_ocean_math_operators,ONLY: rot_vertex_ocean_3d, map_edges2vert_3d
  USE mo_grid_subset,         ONLY: t_subset_range, get_index_range
  USE mo_sync,                ONLY: sync_e, sync_v,sync_patch_array,sync_c, sync_patch_array_mult!,  & sync_idx, global_max
  USE mo_util_dbg_prnt,       ONLY: dbg_print
  USE mo_timer,               ONLY: timers_level, timer_start, timer_stop, timer_extra25, timer_extra26, timer_extra27, &
    & timer_extra28, timer_extra29
  
  IMPLICIT NONE
  
  PRIVATE
 
  PUBLIC :: calc_scalar_product_veloc_3d
  PUBLIC :: nonlinear_coriolis_3d
  PUBLIC :: map_edges2vert_3d
  PUBLIC :: map_edges2cell_3d
  PUBLIC :: map_cell2edges_3d
  !PRIVATE :: map_edges2edges_viacell_3d
  PUBLIC :: map_edges2edges_viavert_3d
  PUBLIC :: map_edges2edges_viacell_3d_const_z
  PUBLIC :: map_edges2edges_viacell_2d_constZ_onTriangles_sp
  PUBLIC :: map_vec_prismtop2center_on_block
  PUBLIC :: map_scalar_prismtop2center
  PUBLIC :: map_scalar_center2prismtop
  PUBLIC :: map_edges2edges_viacell_2D_per_level
  PUBLIC :: map_edges2cell_with_height_3d
  PUBLIC :: map_scalar_prismtop2center_onBlock
  PUBLIC :: map_vector_center2prismtop_onBlock

<<<<<<< HEAD
=======
  
  PUBLIC :: map_scalar_center2prismtop_GM
  PUBLIC :: map_scalar_prismtop2center_GM
  PUBLIC :: map_vec_prismtop2center_on_block_GM
>>>>>>> dd2cc748
  
!   INTERFACE map_edges2edges_viacell_3d
!     MODULE PROCEDURE map_edges2edges_viacell_3d_1lev
!     MODULE PROCEDURE map_edges2edges_viacell_3d_mlev
!   END INTERFACE
  
  INTERFACE map_edges2edges_viacell_3d_const_z
    MODULE PROCEDURE map_edges2edges_viacell_2D_constZ
!     MODULE PROCEDURE map_edges2edges_viacell_2D_constZs
    MODULE PROCEDURE map_edges2edges_viacell_3d_mlev_const_z
    MODULE PROCEDURE map_edges2edges_viacell_3d_mlev_constZs
  END INTERFACE
  
  
  INTERFACE map_cell2edges_3d
    MODULE PROCEDURE map_cell2edges_3d_1level
    MODULE PROCEDURE map_cell2edges_3d_mlevels
  END INTERFACE
  
  INTERFACE map_edges2cell_3d    
    !MODULE PROCEDURE map_edges2cell_with_height_3d
    MODULE PROCEDURE map_edges2cell_no_height_3d    
  END INTERFACE
  CHARACTER(LEN=16)          :: module_name    = 'mo_scalarprod'  ! Output of module for 1 line debug
  INTEGER :: idt_src    = 1               ! Level of detail for 1 line debug  
CONTAINS
  
  !-------------------------------------------------------------------------
  !>
  !!
  !! @par Revision History
  !!  developed by Peter Korn, MPI-M (2010-11)
  !<Optimize:inUse>
  SUBROUTINE calc_scalar_product_veloc_3d( patch_3d, vn_e,&
    & p_diag, operators_coefficients)
    
    TYPE(t_patch_3d ),TARGET, INTENT(in)   :: patch_3d
    REAL(wp), INTENT(in)      :: vn_e(nproma,n_zlev,patch_3d%p_patch_2d(1)%nblks_e)
    TYPE(t_hydro_ocean_diag)  :: p_diag
    TYPE(t_operator_coeff)    :: operators_coefficients
    !Local variables
    INTEGER :: startLevel, endLevel
    INTEGER :: start_cell_index, end_cell_index
    INTEGER :: cell_index, blockNo, level
    INTEGER :: edge_idx, edge_blk, n
    INTEGER, DIMENSION(:,:,:), POINTER :: edge_of_cell_idx, edge_of_cell_blk
    REAL(wp) :: w1, w2, w3, w4, w
    TYPE(t_subset_range), POINTER :: all_cells ! , cells_in_domain
    TYPE(t_patch), POINTER :: patch_2d
    CHARACTER(*), PARAMETER :: method_name="calc_scalar_product_veloc_3d"
    !-----------------------------------------------------------------------
    patch_2d        => patch_3d%p_patch_2d(1)
    all_cells       => patch_2d%cells%all
    
    edge_of_cell_idx  => patch_2d%cells%edge_idx
    edge_of_cell_blk  => patch_2d%cells%edge_blk    
!     cells_in_domain => patch_2d%cells%in_domain
    !-----------------------------------------------------------------------
    startLevel = 1
    endLevel = n_zlev

    start_detail_timer(timer_extra25,5)
    CALL map_edges2vert_3d(patch_3d%p_patch_2d(1), vn_e, operators_coefficients%edge2vert_coeff_cc, &
      & p_diag%p_vn_dual)
    stop_detail_timer(timer_extra25,5)

    start_detail_timer(timer_extra26,5)
    !Step 1: Calculation of Pv in cartesian coordinates and of kinetic energy
    CALL map_edges2cell_3d(patch_3d, vn_e, operators_coefficients, p_diag%p_vn) !, subset_range=cells_in_domain)
    stop_detail_timer(timer_extra26,5)

    start_detail_timer(timer_extra27,5)
    CALL map_edges2edges_viacell_3d_const_z( patch_3D,       &
                                    & vn_e,                  &
                                    & operators_coefficients,&
                                    & p_diag%ptp_vn)    
    stop_detail_timer(timer_extra27,5)
    CALL sync_patch_array(sync_e, patch_2d, p_diag%ptp_vn)
   
    start_detail_timer(timer_extra28,5)
    !--------------------------------------------------------------
    !calculate kinetic energy
    ! First option is our default configuration
    SELECT CASE(KineticEnergy_type)
    CASE (NoKineticEnergy)
!ICON_OMP_PARALLEL_DO PRIVATE(start_cell_index,end_cell_index, cell_index, level) ICON_OMP_DEFAULT_SCHEDULE
      DO blockNo = all_cells%start_block, all_cells%end_block
        CALL get_index_range(all_cells, blockNo, start_cell_index, end_cell_index)

        DO cell_index =  start_cell_index, end_cell_index
          DO level = startLevel, patch_3d%p_patch_1d(1)%dolic_c(cell_index,blockNo)

            p_diag%kin(cell_index,level,blockNo) = 0.0_wp

          ENDDO
        ENDDO
      ENDDO
!ICON_OMP_END_PARALLEL_DO

    CASE (KineticEnergy_onDualGrid)
!ICON_OMP_PARALLEL_DO PRIVATE(start_cell_index,end_cell_index, cell_index, level) ICON_OMP_DEFAULT_SCHEDULE
      DO blockNo = all_cells%start_block, all_cells%end_block
        CALL get_index_range(all_cells, blockNo, start_cell_index, end_cell_index)

!         p_diag%kin(:,:,blockNo)=0.0_wp        
        DO cell_index =  start_cell_index, end_cell_index
          DO level = startLevel, patch_3d%p_patch_1d(1)%dolic_c(cell_index,blockNo)      

            p_diag%kin(cell_index,level,blockNo) = 0.5_wp * &
              & DOT_PRODUCT(p_diag%p_vn(cell_index,level,blockNo)%x, p_diag%p_vn(cell_index,level,blockNo)%x)
              
          ENDDO
        ENDDO
      ENDDO
!ICON_OMP_END_PARALLEL_DO

    CASE (KineticEnergy_onPrimalGrid)
      IF (no_primal_edges /= 3) THEN
!ICON_OMP_PARALLEL_DO PRIVATE(start_cell_index,end_cell_index, cell_index, level, n, &
!ICON_OMP edge_idx, edge_blk, w1, w2, w3, w4, w) ICON_OMP_DEFAULT_SCHEDULE
        DO blockNo = all_cells%start_block, all_cells%end_block
          CALL get_index_range(all_cells, blockNo, start_cell_index, end_cell_index)

          p_diag%kin(:,:,blockNo)=0.0_wp
          DO cell_index =  start_cell_index, end_cell_index
            w = 0.0_wp
            DO n=1,patch_2d%cells%max_connectivity
              edge_idx = edge_of_cell_idx(cell_index,blockNo,n)
              edge_blk = edge_of_cell_blk(cell_index,blockNo,n)
              IF (edge_idx > 0) THEN
                w1 = patch_2d%edges%area_edge(edge_idx, edge_blk)
                w  = w + w1
                DO level = startLevel, patch_3d%p_patch_1d(1)%dolic_c(cell_index,blockNo)
                  p_diag%kin(cell_index,level,blockNo) = p_diag%kin(cell_index,level,blockNo) + &
                    & vn_e(edge_idx, level, edge_blk)**2 * w1
                ENDDO
              ENDIF
            ENDDO

            DO level = startLevel, patch_3d%p_patch_1d(1)%dolic_c(cell_index,blockNo)
              p_diag%kin(cell_index,level,blockNo) = & ! this is doubled for some metaphysocal reason 0.5_wp * &
                (p_diag%kin(cell_index,level,blockNo) / w)! -   &
               ! ((p_diag%w(cell_index,level,blockNo)+p_diag%w(cell_index,level+1,blockNo))*0.5_wp)**2)
            END DO

          END DO
        END DO ! block
!ICON_OMP_END_PARALLEL_DO
!         CALL finish("calc_scalar_product_veloc_3d", "NONLINEAR_CORIOLIS_PRIMAL_GRID works only for triangles")
      ELSE
!ICON_OMP_PARALLEL_DO PRIVATE(start_cell_index,end_cell_index, cell_index, level, w1, w2, w3, w4, w) ICON_OMP_DEFAULT_SCHEDULE
        DO blockNo = all_cells%start_block, all_cells%end_block
          CALL get_index_range(all_cells, blockNo, start_cell_index, end_cell_index)

  !         p_diag%kin(:,:,blockNo)=0.0_wp

          DO cell_index =  start_cell_index, end_cell_index
            w1 =  patch_2d%edges%area_edge      &
              &      (edge_of_cell_idx(cell_index,blockNo,1),edge_of_cell_blk(cell_index,blockNo,1))
            w2 =  patch_2d%edges%area_edge      &
              &      (edge_of_cell_idx(cell_index,blockNo,2),edge_of_cell_blk(cell_index,blockNo,2))
            w3 =  patch_2d%edges%area_edge      &
              &      (edge_of_cell_idx(cell_index,blockNo,3),edge_of_cell_blk(cell_index,blockNo,3))
  !           w4 = 2.0_wp * patch_2d%cells%area(cell_index,blockNo)
            w = w1 + w2 + w3
            DO level = startLevel, patch_3d%p_patch_1d(1)%dolic_c(cell_index,blockNo)

              p_diag%kin(cell_index,level,blockNo)= (&!p_diag%kin(cell_index,level,blockNo)&
                & vn_e(edge_of_cell_idx(cell_index,blockNo,1),level,edge_of_cell_blk(cell_index,blockNo,1))**2 &
                !*p_diag%ptp_vn                         (edge_of_cell_idx(cell_index,blockNo,1),level,edge_of_cell_blk(cell_index,blockNo,1))&
                & *  w1 &
                &+&
                & vn_e(edge_of_cell_idx(cell_index,blockNo,2),level,edge_of_cell_blk(cell_index,blockNo,2))**2 &
                !&*p_diag%ptp_vn                         (edge_of_cell_idx(cell_index,blockNo,2),level,edge_of_cell_blk(cell_index,blockNo,2))&
                & * w2 &
                &+&
                & vn_e(edge_of_cell_idx(cell_index,blockNo,3),level,edge_of_cell_blk(cell_index,blockNo,3))**2 &
                ! &*p_diag%ptp_vn                         (edge_of_cell_idx(cell_index,blockNo,3),level,edge_of_cell_blk(cell_index,blockNo,3))&
                & * w3 &
                & ) / w

!               p_diag%kin(cell_index,level,blockNo) = & ! this is doubled for some metaphysocal reason 0.5_wp * &
!                 & (p_diag%kin(cell_index,level,blockNo) - &
!                 & ((p_diag%w(cell_index,level,blockNo)+p_diag%w(cell_index,level+1,blockNo))*0.5_wp)**2)

            END DO
          END DO
        END DO ! block
!ICON_OMP_END_PARALLEL_DO
      ENDIF

    CASE default
      CALL finish(method_name,"unknown KineticEnergy_type")

    END SELECT
          
    stop_detail_timer(timer_extra28,5)
!       CALL sync_patch_array(sync_c, patch_2d,p_diag%kin)
      
      !convert cartesian velocity vector p_diag%p_vn(cell_index,level,blockNo)%x to geographical coordinate system
      !for output, sea-ice and coupling
    start_detail_timer(timer_extra29,5)
    CALL Get3DVectorTo2DLocal_array3D(vector=p_diag%p_vn, &
      & position_local=patch_2d%cells%center, &
      & levels=patch_3d%p_patch_1d(1)%dolic_c, &
      & subset=all_cells,                      &
      & geometry_info=patch_2d%geometry_info, &
      & x=p_diag%u, y=p_diag%v)
    stop_detail_timer(timer_extra29,5)
 
!       DO cell_index =  start_cell_index, end_cell_index
!         DO level = startLevel, patch_3d%p_patch_1d(1)%dolic_c(cell_index,blockNo)
!           CALL Get3DVectorToPlanarLocal(p_diag%p_vn(cell_index,level,blockNo), &
!             & patch_2d%cells%center(cell_index,blockNo), patch_2d%geometry_info, &
!             & p_diag%u(cell_index,level,blockNo), p_diag%v(cell_index,level,blockNo) )
!         END DO
!       END DO
      
    !--------------------------------------------------------------    
    
    CALL dbg_print('veloc_3d: vn_e',                   vn_e,      module_name,3, &
          patch_2D%edges%owned )
    CALL dbg_print('veloc_3d: kin energy',             p_diag%kin,module_name,3, &
          patch_2D%cells%owned )
!     CALL dbg_print('veloc_3d: w', p_diag%w,module_name,1, &
!           patch_2D%cells%owned )
 
   CALL dbg_print('veloc_3d: East-West  :u',p_diag%u,  module_name,1, &
         patch_2D%cells%owned )
   CALL dbg_print('veloc_3d: North-South :v',p_diag%v, module_name,1, &
         patch_2D%cells%owned )

          
  END SUBROUTINE calc_scalar_product_veloc_3d
  !-------------------------------------------------------------------------
  
  !-------------------------------------------------------------------------
  !>
  !! Optimized version of the nonlinear_coriolis_3d
  !! Note: intel -o3 will produce very different results when using this version,
  !!  the model exhibits great sensitivity using the AtlanticBoxACC setup
  !! Note: vn should be zero on land edges, otherwise it will give wrong result.
  !!
  !!Option for Anticipated Vorticity added. Code for this option is mostly identical to
  !! code without this option, but optimization suggests a bit of code doubling. 
  !<Optimize:inUse>
  SUBROUTINE nonlinear_coriolis_3d_fast(patch_3d, vn, p_vn_dual, vort_v, &
    & operators_coefficients, vort_flux)
    TYPE(t_patch_3d ),TARGET,INTENT(in) :: patch_3d
    REAL(wp), INTENT(inout)                    :: vn(nproma,n_zlev,patch_3d%p_patch_2d(1)%nblks_e)
    TYPE(t_cartesian_coordinates), INTENT(inout)  :: p_vn_dual(nproma,n_zlev,patch_3d%p_patch_2d(1)%nblks_v)
    REAL(wp), INTENT(inout)                    :: vort_v   (nproma,n_zlev,patch_3d%p_patch_2d(1)%nblks_v)
    TYPE(t_operator_coeff),INTENT(in)          :: operators_coefficients
    REAL(wp), INTENT(inout)                    :: vort_flux(nproma,n_zlev,patch_3d%p_patch_2d(1)%nblks_e)
    
    !Local variables
    !TYPE(t_patch), POINTER         :: patch_2D
    INTEGER :: startLevel! , endLevel     ! vertical start and end level
    INTEGER :: je, level, blockNo
    INTEGER :: start_edge_index, end_edge_index
    INTEGER :: ictr, vertex_edge
    INTEGER :: vertex1_idx, vertex1_blk, vertex2_idx, vertex2_blk
    INTEGER ::  edgeOfVertex_index, edgeOfVertex_block
    REAL(wp):: this_vort_flux(n_zlev, 2) ! for each of the two vertices
    REAL(wp):: thick_edge(n_zlev,2), thick_vert(n_zlev,2)
    REAL(wp):: numOfEdges(n_zlev,2)
!     REAL(wp):: this_edge_length
    
    TYPE(t_subset_range), POINTER :: edges_in_domain
    TYPE(t_patch), POINTER :: patch_2d
    REAL(wp) :: vort_flux_old(nproma,n_zlev,patch_3d%p_patch_2d(1)%nblks_e)
    !-----------------------------------------------------------------------
    patch_2d   => patch_3d%p_patch_2d(1)
    edges_in_domain => patch_2d%edges%in_domain
    !-----------------------------------------------------------------------
    startLevel    = 1
    ! endLevel    = n_zlev
    
    CALL rot_vertex_ocean_3d( patch_3d, vn, p_vn_dual, operators_coefficients, vort_v)
    ! sync not needed here, but used for example for the Leith
    CALL sync_patch_array(SYNC_V, patch_2D, vort_v)

    IF(.NOT.l_ANTICIPATED_VORTICITY)THEN
!ICON_OMP_PARALLEL_DO PRIVATE(blockNo,level,je,start_edge_index,end_edge_index, this_vort_flux, &
!ICON_OMP  vertex1_idx, vertex1_blk, vertex2_idx, vertex2_blk,  &
!ICON_OMP vertex_edge, ictr, thick_vert, numOfEdges, edgeOfVertex_index, edgeOfVertex_block, &
!ICON_OMP thick_edge) ICON_OMP_DEFAULT_SCHEDULE
    DO blockNo = edges_in_domain%start_block, edges_in_domain%end_block
      CALL get_index_range(edges_in_domain, blockNo, start_edge_index, end_edge_index)
      
      ! vort_flux(:,:,blockNo) = 0.0_wp
      
      DO je =  start_edge_index, end_edge_index
        
        this_vort_flux(:,:) = 0.0_wp
        
        vertex1_idx = patch_2d%edges%vertex_idx(je,blockNo,1)
        vertex1_blk = patch_2d%edges%vertex_blk(je,blockNo,1)
        vertex2_idx = patch_2d%edges%vertex_idx(je,blockNo,2)
        vertex2_blk = patch_2d%edges%vertex_blk(je,blockNo,2)

!         this_edge_length  = patch_2d%edges%dual_edge_length(je,blockNo)
        ! vertex 1
        ictr = 0
        
!         thick_vert(1:n_zlev,1)=0.0_wp
!         thick_vert(1:n_zlev,2)=0.0_wp
        numOfEdges(1:n_zlev,1)=0.0_wp
        numOfEdges(1:n_zlev,2)=0.0_wp
        
        DO vertex_edge=1, patch_2d%verts%num_edges(vertex1_idx,vertex1_blk)

          ictr =ictr+1
          edgeOfVertex_index = patch_2d%verts%edge_idx(vertex1_idx,vertex1_blk,vertex_edge)
          edgeOfVertex_block = patch_2d%verts%edge_blk(vertex1_idx,vertex1_blk,vertex_edge)

          DO level = startLevel, MIN(patch_3d%p_patch_1d(1)%dolic_e(je,blockNo), &
            &                        patch_3d%p_patch_1d(1)%dolic_e(edgeOfVertex_index, edgeOfVertex_block))

            numOfEdges(level,1) = numOfEdges(level,1) + 1.0_wp
!             thick_edge(level,1) = patch_3D%p_patch_1d(1)%prism_thick_e(                  &
!               & edgeOfVertex_index, level, edgeOfVertex_block)

            ! This should be calculated in the calculate_thickness routine
!             thick_vert(level,1) = thick_vert(level,1)+thick_edge(level,1)
            
            this_vort_flux(level, 1) =  this_vort_flux(level, 1) +                        &
              & vn( edgeOfVertex_index, level, edgeOfVertex_block)                        &
              & * operators_coefficients%edge2edge_viavert_coeff(je,level,blockNo,ictr) !  &
!               & * thick_edge(level,1) !* &
!               & patch_2d%edges%inv_dual_edge_length(edgeOfVertex_index, edgeOfVertex_block) &
!               & * this_edge_length

          ENDDO

        END DO ! edges of this vertex
        
        ! vertex 2
        ictr = no_dual_edges
        DO vertex_edge=1, patch_2d%verts%num_edges(vertex2_idx,vertex2_blk)!no_dual_cell_edges

          ictr =ictr+1
          edgeOfVertex_index = patch_2d%verts%edge_idx(vertex2_idx,vertex2_blk,vertex_edge)
          edgeOfVertex_block = patch_2d%verts%edge_blk(vertex2_idx,vertex2_blk,vertex_edge)

          DO level = startLevel, MIN(patch_3d%p_patch_1d(1)%dolic_e(je,blockNo), &
            &                        patch_3d%p_patch_1d(1)%dolic_e(edgeOfVertex_index, edgeOfVertex_block))

            numOfEdges(level,2) = numOfEdges(level,2) + 1.0_wp
!             thick_edge(level,2) = patch_3D%p_patch_1d(1)%prism_thick_e(                  &
!               & edgeOfVertex_index, level, edgeOfVertex_block)
            
              
            ! This should be calculated in the calculate_thickness routine
!             thick_vert(level,2) = thick_vert(level,2)+thick_edge(level,2)
          
            this_vort_flux(level, 2) =  this_vort_flux(level, 2) +                        &
              & vn( edgeOfVertex_index, level, edgeOfVertex_block)                        &
              & * operators_coefficients%edge2edge_viavert_coeff(je,level,blockNo,ictr) !  &
!               & * thick_edge(level,2) !* &
!               & patch_2d%edges%inv_dual_edge_length(edgeOfVertex_index, edgeOfVertex_block) &
!               & * this_edge_length

          ENDDO
        END DO ! edges of this vertex
        
        DO level = startLevel, patch_3d%p_patch_1d(1)%dolic_e(je,blockNo)
          
          vort_flux(je,level,blockNo) =  &
            & this_vort_flux(level,1) &
            ! divide by the vertex thickness
!             &  * numOfEdges(level,1) / thick_vert(level,1)  &
            &  * (vort_v(vertex1_idx, level, vertex1_blk) + patch_2d%verts%f_v(vertex1_idx, vertex1_blk))  &
            & + this_vort_flux(level,2)  &
            ! divide by the vertex thickness
!             &  * numOfEdges(level,2) / thick_vert(level,2)  &
            &  * (vort_v(vertex2_idx, level, vertex2_blk) + patch_2d%verts%f_v(vertex2_idx, vertex2_blk))

        ENDDO
        
      END DO
      
    END DO ! blockNo = edges_inDomain%start_block, edges_inDomain%end_block
!ICON_OMP_END_PARALLEL_DO

  ELSEIF(l_ANTICIPATED_VORTICITY)THEN

    !This is only for debugging needed
    vort_flux_old(:,:,:)=0.0_wp

!ICON_OMP_PARALLEL_DO PRIVATE(blockNo,level,je,start_edge_index,end_edge_index, this_vort_flux, &
!ICON_OMP  vertex1_idx, vertex1_blk, vertex2_idx, vertex2_blk,  &
!ICON_OMP vertex_edge, ictr, thick_vert, numOfEdges, edgeOfVertex_index, edgeOfVertex_block, &
!ICON_OMP thick_edge) ICON_OMP_DEFAULT_SCHEDULE
    DO blockNo = edges_in_domain%start_block, edges_in_domain%end_block
      CALL get_index_range(edges_in_domain, blockNo, start_edge_index, end_edge_index)
      
      ! vort_flux(:,:,blockNo) = 0.0_wp
      
      DO je =  start_edge_index, end_edge_index
        
        this_vort_flux(:,:) = 0.0_wp
        
        vertex1_idx = patch_2d%edges%vertex_idx(je,blockNo,1)
        vertex1_blk = patch_2d%edges%vertex_blk(je,blockNo,1)
        vertex2_idx = patch_2d%edges%vertex_idx(je,blockNo,2)
        vertex2_blk = patch_2d%edges%vertex_blk(je,blockNo,2)

        ! vertex 1
        ictr = 0
        
        thick_vert(1:n_zlev,1)=0.0_wp
        thick_vert(1:n_zlev,2)=0.0_wp
        numOfEdges(1:n_zlev,1)=0.0_wp
        numOfEdges(1:n_zlev,2)=0.0_wp
        
        DO vertex_edge=1, patch_2d%verts%num_edges(vertex1_idx,vertex1_blk)

          ictr =ictr+1
          edgeOfVertex_index = patch_2d%verts%edge_idx(vertex1_idx,vertex1_blk,vertex_edge)
          edgeOfVertex_block = patch_2d%verts%edge_blk(vertex1_idx,vertex1_blk,vertex_edge)

          DO level = startLevel, MIN(patch_3d%p_patch_1d(1)%dolic_e(je,blockNo), &
            &                        patch_3d%p_patch_1d(1)%dolic_e(edgeOfVertex_index, edgeOfVertex_block))

            numOfEdges(level,1) = numOfEdges(level,1) + 1.0_wp
            thick_edge(level,1) = patch_3D%p_patch_1d(1)%prism_thick_e(                  &
              & edgeOfVertex_index, level, edgeOfVertex_block)

            ! This should be calculated in the calculate_thickness routine
            thick_vert(level,1) = thick_vert(level,1)+thick_edge(level,1)
            
            this_vort_flux(level, 1) =  this_vort_flux(level, 1) +                        &
              & vn( edgeOfVertex_index, level, edgeOfVertex_block)                        &
              & * operators_coefficients%edge2edge_viavert_coeff(je,level,blockNo,ictr)   &
              & * thick_edge(level,1)

          ENDDO

        END DO ! edges of this vertex
        
        ! vertex 2
        ictr = no_dual_edges
        DO vertex_edge=1, patch_2d%verts%num_edges(vertex2_idx,vertex2_blk)!no_dual_cell_edges

          ictr =ictr+1
          edgeOfVertex_index = patch_2d%verts%edge_idx(vertex2_idx,vertex2_blk,vertex_edge)
          edgeOfVertex_block = patch_2d%verts%edge_blk(vertex2_idx,vertex2_blk,vertex_edge)

          DO level = startLevel, MIN(patch_3d%p_patch_1d(1)%dolic_e(je,blockNo), &
            &                        patch_3d%p_patch_1d(1)%dolic_e(edgeOfVertex_index, edgeOfVertex_block))

            numOfEdges(level,2) = numOfEdges(level,2) + 1.0_wp
            thick_edge(level,2) = patch_3D%p_patch_1d(1)%prism_thick_e(                  &
              & edgeOfVertex_index, level, edgeOfVertex_block)
            
              
            ! This should be calculated in the calculate_thickness routine
            thick_vert(level,2) = thick_vert(level,2)+thick_edge(level,2)
          
            this_vort_flux(level, 2) =  this_vort_flux(level, 2) +                        &
              & vn( edgeOfVertex_index, level, edgeOfVertex_block)                        &
              & * operators_coefficients%edge2edge_viavert_coeff(je,level,blockNo,ictr)   &
              & * thick_edge(level,2)

          ENDDO
        END DO ! edges of this vertex
        
        DO level = startLevel, patch_3d%p_patch_1d(1)%dolic_e(je,blockNo)
          
          vort_flux(je,level,blockNo) =  &
            & this_vort_flux(level,1) &
            ! divide by the vertex thickness
            &  * numOfEdges(level,1) / thick_vert(level,1)  &
            &  * (vort_v(vertex1_idx, level, vertex1_blk) + patch_2d%verts%f_v(vertex1_idx, vertex1_blk))  &
            & + this_vort_flux(level,2)  &
            ! divide by the vertex thickness
            &  * numOfEdges(level,2) / thick_vert(level,2)  &
            &  * (vort_v(vertex2_idx, level, vertex2_blk) + patch_2d%verts%f_v(vertex2_idx, vertex2_blk))

          vort_flux_old(je,level,blockNo)=vort_flux(je,level,blockNo)

          vort_flux(je,level,blockNo) =  vort_flux(je,level,blockNo)-&
               &   (this_vort_flux(level,1) * numOfEdges(level,1) / thick_vert(level,1)  &
               & + this_vort_flux(level,2)  * numOfEdges(level,2) / thick_vert(level,2)) &
               & *0.5_wp*(vort_v(vertex2_idx, level, vertex2_blk)-vort_v(vertex1_idx, level, vertex1_blk))&
                &/patch_2d%edges%primal_edge_length(je,blockNo)
  
!write(123,*)'details',0.5_wp*(vort_v(vertex2_idx, level, vertex2_blk)-vort_v(vertex1_idx, level, vertex1_blk))&
!&/patch_2d%edges%primal_edge_length(je,blockNo),&
!&this_vort_flux(level,1) * numOfEdges(level,1) / thick_vert(level,1)  &
!& + this_vort_flux(level,2)  * numOfEdges(level,2) / thick_vert(level,2),&
!&(this_vort_flux(level,1) * numOfEdges(level,1) / thick_vert(level,1)  &
!              & + this_vort_flux(level,2)  * numOfEdges(level,2) / thick_vert(level,2)) &
!              & *0.5_wp*(vort_v(vertex2_idx, level, vertex2_blk)-vort_v(vertex1_idx, level, vertex1_blk))&
!              &/patch_2d%edges%primal_edge_length(je,blockNo)         
        ENDDO
        
      END DO
      
    END DO ! blockNo = edges_inDomain%start_block, edges_inDomain%end_block	
!ICON_OMP_END_PARALLEL_DO

  ENDIF


  END SUBROUTINE nonlinear_coriolis_3d_fast
  !-------------------------------------------------------------------------
  
  !-------------------------------------------------------------------------
  !>
  !! Note: vn must habve been synced before this routine
  !! the resulting vort_v is synced,
  !! vort_flux id calculated on edges in_domain
!<Optimize:inUse>
  SUBROUTINE nonlinear_coriolis_3d(patch_3d, vn, p_vn_dual, vort_v, &
    & operators_coefficients, vort_flux)
    TYPE(t_patch_3d ),TARGET,INTENT(in) :: patch_3d
    REAL(wp), INTENT(inout)                    :: vn(nproma,n_zlev,patch_3d%p_patch_2d(1)%nblks_e)
    TYPE(t_cartesian_coordinates), INTENT(inout)  :: p_vn_dual(nproma,n_zlev,patch_3d%p_patch_2d(1)%nblks_v)
    REAL(wp), INTENT(inout)                    :: vort_v   (nproma,n_zlev,patch_3d%p_patch_2d(1)%nblks_v)
    TYPE(t_operator_coeff),INTENT(in)          :: operators_coefficients
    REAL(wp), INTENT(inout)                    :: vort_flux(nproma,n_zlev,patch_3d%p_patch_2d(1)%nblks_e)
    
    !Local variables
    !TYPE(t_patch), POINTER         :: patch_2D
    INTEGER :: startLevel, endLevel     ! vertical start and end level
    INTEGER :: je, level, blockNo
    INTEGER :: il_e, ib_e
    INTEGER :: start_edge_index, end_edge_index
    INTEGER :: ictr, neighbor, vertex_edge
    INTEGER :: il_v, ib_v
    REAL(wp) :: vort_global, thick_edge, thick_vert
    REAL(wp) :: vort_flux_budget_perlevel(n_zlev), volume(n_zlev)
    REAL(wp) :: vort_flux_budget_perlevel_pos(n_zlev),vort_flux_budget_perlevel_neg(n_zlev)
    TYPE(t_subset_range), POINTER :: edges_in_domain
    TYPE(t_patch), POINTER :: patch_2d
    
    !-----------------------------------------------------------------------
      IF (fast_performance_level > 10) THEN
        CALL nonlinear_coriolis_3d_fast(patch_3d, vn, p_vn_dual, vort_v, &
                  & operators_coefficients, vort_flux)
        RETURN
      ENDIF
     
    !-----------------------------------------------------------------------
    patch_2d   => patch_3d%p_patch_2d(1)
    edges_in_domain => patch_2d%edges%in_domain
    !-----------------------------------------------------------------------
    startLevel    = 1
    endLevel    = n_zlev
    
    !vn=0.0_wp
    !vn(3,1:n_zlev,5)=1.0E14
    
    CALL rot_vertex_ocean_3d( patch_3d, vn, p_vn_dual, operators_coefficients, vort_v)
    ! sync not needed here, but used for example for the Leith
    CALL sync_patch_array(SYNC_V, patch_2D, vort_v)
    

    ! !$OMP PARALLEL
    ! !$OMP DO PRIVATE(blockNo,level,je,start_edge_index,end_edge_index)
    DO blockNo = edges_in_domain%start_block, edges_in_domain%end_block
      CALL get_index_range(edges_in_domain, blockNo, start_edge_index, end_edge_index)
      
      level_loop: DO level = startLevel, endLevel
        
        edge_idx_loop: DO je =  start_edge_index, end_edge_index
          
          IF (patch_3d%lsm_e(je,level,blockNo) == sea) THEN
            
            vort_flux(je,level,blockNo) = 0.0_wp
            
            DO neighbor=1,2
              IF(neighbor==1) ictr = 0
              IF(neighbor==2) ictr = no_dual_edges
              
              il_v = patch_2d%edges%vertex_idx(je,blockNo,neighbor)
              ib_v = patch_2d%edges%vertex_blk(je,blockNo,neighbor)
              
              vort_global = (vort_v(il_v,level,ib_v) + patch_2d%verts%f_v(il_v,ib_v))
              DO vertex_edge=1, patch_2d%verts%num_edges(il_v,ib_v)
                
                ictr =ictr+1
                
                il_e = patch_2d%verts%edge_idx(il_v,ib_v,vertex_edge)
                ib_e = patch_2d%verts%edge_blk(il_v,ib_v,vertex_edge)
                
!                 thick_edge = patch_3D%p_patch_1d(1)%prism_thick_e(il_e,level,ib_e)
                vort_flux(je,level,blockNo) =  vort_flux(je,level,blockNo)+vn(il_e,level,ib_e)*vort_global&
                  & *operators_coefficients%edge2edge_viavert_coeff(je,level,blockNo,ictr)!*(thick_edge/thick_vert)
              END DO
            END DO
          ELSE
            vort_flux(je,level,blockNo)= 0.0_wp
          ENDIF
        END DO edge_idx_loop
      END DO level_loop
    END DO ! blockNo = edges_inDomain%start_blockold, edges_inDomain%end_block
    ! !$OMP END DO NOWAIT
    ! !$OMP END PARALLEL
      
!     !Diagnostic of energetic neutrality
!     vort_flux_budget_perlevel(1:n_zlev)=0.0_wp
!     vort_flux_budget_perlevel_pos(1:n_zlev)=0.0_wp
!     vort_flux_budget_perlevel_neg(1:n_zlev)=0.0_wp    
!     ! !$OMP PARALLEL
!     ! !$OMP DO PRIVATE(blockNo,level,je,start_edge_index,end_edge_index)
!     DO blockNo = edges_in_domain%start_block, edges_in_domain%end_block
!       CALL get_index_range(edges_in_domain, blockNo, start_edge_index, end_edge_index)
!       DO level = startLevel, endLevel
!       volume(level)=0.0_wp
!         
!         DO je =  start_edge_index, end_edge_index
!           
!           IF (patch_3d%lsm_e(je,level,blockNo) == sea) THEN  
!           vort_flux_budget_perlevel(level)=vort_flux_budget_perlevel(level)&
!           &+vort_flux(je,level,blockNo)*vn(je,level,blockNo)&
!           &*patch_2D%edges%primal_edge_length(je,blockNo)*patch_2D%edges%dual_edge_length(je,blockNo)!&
!           !&*patch_3D%p_patch_1d(1)%prism_thick_e(je,level,blockNo)
!           
!           IF(vort_flux(je,level,blockNo)>0.0_wp)THEN
!            vort_flux_budget_perlevel_pos(1:n_zlev)= vort_flux_budget_perlevel_pos(1:n_zlev)&
!            &+vort_flux(je,level,blockNo)*vn(je,level,blockNo)&
!           &*patch_2D%edges%primal_edge_length(je,blockNo)*patch_2D%edges%dual_edge_length(je,blockNo)&
!           &*patch_3D%p_patch_1d(1)%prism_thick_e(je,level,blockNo)
!           ELSEIF(vort_flux(je,level,blockNo)<0.0_wp)THEN
!            vort_flux_budget_perlevel_neg(1:n_zlev)= vort_flux_budget_perlevel_neg(1:n_zlev)&
!            &+vort_flux(je,level,blockNo)*vn(je,level,blockNo)&
!           &*patch_2D%edges%primal_edge_length(je,blockNo)*patch_2D%edges%dual_edge_length(je,blockNo)&
!           &*patch_3D%p_patch_1d(1)%prism_thick_e(je,level,blockNo)
! 
!           ENDIF
!           volume(level)=volume(level)+patch_2D%edges%primal_edge_length(je,blockNo)*patch_2D%edges%dual_edge_length(je,blockNo)&
!           &*patch_3D%p_patch_1d(1)%prism_thick_e(je,level,blockNo)
!           ENDIF
!        END DO
!       END DO 
!     END DO ! blockNo = edges_inDomain%start_blockold, edges_inDomain%end_block
!     ! !$OMP END DO NOWAIT
!     ! !$OMP END PARALLEL    
!     
!     DO level = startLevel, endLevel
!     write(0,*)'global vorticity budget', level,&
!     &vort_flux_budget_perlevel(level)/volume(level),&
!     &vort_flux_budget_perlevel_pos(level)/volume(level),&
!     &vort_flux_budget_perlevel_neg(level)/volume(level)
!     write(0,*)'global vorticity budget pos+neg', level,&
!     &vort_flux_budget_perlevel_pos(level)/volume(level)+vort_flux_budget_perlevel_neg(level)/volume(level)
!     END DO
!     
!     stop
  END SUBROUTINE nonlinear_coriolis_3d
  !-------------------------------------------------------------------------
  
  
  !-----------------------------------------------------------------------
  ! map_edges2cell_without_height: This sbr is used for kinetic energy calculation
  !>
  !!
  !! @par Revision History
  !!  developed by Peter Korn, MPI-M (2010-11)
  !<Optimize:inUse>
  SUBROUTINE map_edges2cell_no_height_3d( patch_3d, vn_e, operators_coefficients, p_vn_c, opt_startLevel, &
    & opt_endLevel, subset_range)
    
    TYPE(t_patch_3d ),TARGET, INTENT(in)   :: patch_3d
    REAL(wp), INTENT(in)                       :: vn_e(:,:,:)    ! input (nproma,n_zlev,nblks_e)
    TYPE(t_operator_coeff), INTENT(in)         :: operators_coefficients
    TYPE(t_cartesian_coordinates)              :: p_vn_c(:,:,:)  ! output (nproma,n_zlev,alloc_cell_blocks)
    ! intent(inout) for nag compiler
    INTEGER, INTENT(in), OPTIONAL :: opt_startLevel,  opt_endLevel      ! optional vertical start level
    TYPE(t_subset_range), TARGET,  OPTIONAL :: subset_range
    !Local variables
    INTEGER :: startLevel, endLevel
    INTEGER :: start_cell_index, end_cell_index
    INTEGER :: il_e, ib_e
    INTEGER :: cell_index, blockNo, level, ie
    TYPE(t_subset_range), POINTER :: all_cells
    TYPE(t_patch), POINTER :: patch_2d
    !-----------------------------------------------------------------------
     IF (no_primal_edges == 3) THEN
       CALL map_edges2cell_no_height_3d_onTriangles( patch_3d, vn_e, operators_coefficients, p_vn_c, opt_startLevel, &
         & opt_endLevel, subset_range)
       RETURN
     ENDIF
    !-----------------------------------------------------------------------
    patch_2d   => patch_3d%p_patch_2d(1)
    !-----------------------------------------------------------------------
    IF ( PRESENT(subset_range) ) THEN
      all_cells => subset_range
    ELSE
      all_cells => patch_2d%cells%ALL
    ENDIF
    !-----------------------------------------------------------------------
    IF ( PRESENT(opt_startLevel) ) THEN
      startLevel = opt_startLevel
    ELSE
      startLevel = 1
    END IF
    IF ( PRESENT(opt_endLevel) ) THEN
      endLevel = opt_endLevel
    ELSE
      endLevel = n_zlev
    END IF
       
    !Calculation of Pv in cartesian coordinates
    DO blockNo = all_cells%start_block, all_cells%end_block
      CALL get_index_range(all_cells, blockNo, start_cell_index, end_cell_index)
      
      cell_idx_loop: DO cell_index =  start_cell_index, end_cell_index
 
        endLevel=patch_3D%p_patch_1D(1)%dolic_c(cell_index,blockNo)
        level_loop: DO level = startLevel, endLevel
           !calculate velocity reconstruction at cell center
          p_vn_c(cell_index,level,blockNo)%x = 0.0_wp
          
          DO ie=1, no_primal_edges
            il_e = patch_2d%cells%edge_idx(cell_index,blockNo,ie)
            ib_e = patch_2d%cells%edge_blk(cell_index,blockNo,ie)
            IF (il_e > 0) THEN
              p_vn_c(cell_index,level,blockNo)%x = p_vn_c(cell_index,level,blockNo)%x&
                & + operators_coefficients%edge2cell_coeff_cc(cell_index,level,blockNo,ie)%x&
                & * vn_e(il_e,level,ib_e)*patch_3d%p_patch_1d(1)%prism_thick_e(il_e,level,ib_e)
            ENDIF
          END DO
          
          p_vn_c(cell_index,level,blockNo)%x = p_vn_c(cell_index,level,blockNo)%x &
              & / (operators_coefficients%fixed_vol_norm(cell_index,level,blockNo) &
              &   *patch_3d%p_patch_1d(1)%prism_thick_c(cell_index,level,blockNo))

!           IF (abs(p_vn_c(cell_index,level,blockNo)%x(3)) > 0.5) THEN
!             write(0,*) "---------------------------"
!             write(0,*) blockNo, cell_index, " velocity at cell:", p_vn_c(cell_index,level,blockNo)%x
!             p_vn_c(cell_index,level,blockNo)%x = 0.0_wp
!             DO ie=1, no_primal_edges
!               il_e = patch_2d%cells%edge_idx(cell_index,blockNo,ie)
!               ib_e = patch_2d%cells%edge_blk(cell_index,blockNo,ie)
!               IF (il_e > 0) THEN
!                 write(0,*) ie, ":"
!                 write(0,*) " ", patch_2d%edges%cartesian_center(il_e,ib_e)%x
!                 write(0,*) " ", patch_2d%verts%cartesian( &
!                   patch_2d%edges%vertex_idx(il_e,ib_e,1), patch_2d%edges%vertex_blk(il_e,ib_e,1)) %x
!                 write(0,*) " ", patch_2d%verts%cartesian( &
!                   patch_2d%edges%vertex_idx(il_e,ib_e,2), patch_2d%edges%vertex_blk(il_e,ib_e,2)) %x
!                 write(0,*) " ", (patch_2d%verts%cartesian( &
!                   patch_2d%edges%vertex_idx(il_e,ib_e,2), patch_2d%edges%vertex_blk(il_e,ib_e,2))%x + &
!                   patch_2d%verts%cartesian( &
!                   patch_2d%edges%vertex_idx(il_e,ib_e,2), patch_2d%edges%vertex_blk(il_e,ib_e,2))%x) * 0.5_wp
! 
!                 write(0,*) " "
!                 write(0,*) " ", patch_2d%cells%cartesian_center(cell_index,blockNo)%x
!                 write(0,*) " ", patch_2d%edges%cartesian_center(il_e,ib_e)%x - &
!                   & patch_2d%cells%cartesian_center(cell_index,blockNo)%x
! 
!                 write(0,*) " "
!                 write(0,*) "   ", vn_e(il_e,level,ib_e)
! 
!                 p_vn_c(cell_index,level,blockNo)%x = p_vn_c(cell_index,level,blockNo)%x&
!                   & + operators_coefficients%edge2cell_coeff_cc(cell_index,level,blockNo,ie)%x&
!                   & * vn_e(il_e,level,ib_e)*patch_3d%p_patch_1d(1)%prism_thick_e(il_e,level,ib_e)
!                 write(0,*) "   velocity:", p_vn_c(cell_index,level,blockNo)%x
!               ENDIF
!             END DO
!           ENDIF

        END DO level_loop
      END DO  cell_idx_loop
      
    END DO ! blockNo = all_cells%start_block, all_cells%end_block

!     CALL dbg_print('x(1)', p_vn_c(:,:,:)%x(1), &
!       & module_name,  1, in_subset=patch_3d%p_patch_2d(1)%cells%owned)
!     CALL dbg_print('x(2)', p_vn_c(:,:,:)%x(2), &
!       & module_name,  1, in_subset=patch_3d%p_patch_2d(1)%cells%owned)
!     CALL dbg_print('x(3)', p_vn_c(:,:,:)%x(3), &
!       & module_name,  1, in_subset=patch_3d%p_patch_2d(1)%cells%owned)

  END SUBROUTINE map_edges2cell_no_height_3d
  !-----------------------------------------------------------------------------

  !-----------------------------------------------------------------------------
  !: This sbr is used for kinetic energy calculation
  SUBROUTINE map_edges2cell_no_height_3d_onTriangles( patch_3d, vn_e, operators_coefficients, p_vn_c, &
    & opt_startLevel, opt_endLevel, subset_range)

    TYPE(t_patch_3d ),TARGET, INTENT(in)   :: patch_3d
    REAL(wp), INTENT(in)                       :: vn_e(:,:,:)    ! input (nproma,n_zlev,nblks_e)
    TYPE(t_operator_coeff), INTENT(in)         :: operators_coefficients
    TYPE(t_cartesian_coordinates)              :: p_vn_c(:,:,:)  ! output (nproma,n_zlev,alloc_cell_blocks)
    ! intent(inout) for nag compiler
    INTEGER, INTENT(in), OPTIONAL :: opt_startLevel,  opt_endLevel      ! optional vertical start level
    TYPE(t_subset_range), TARGET,  OPTIONAL :: subset_range
    !Local variables
    INTEGER :: startLevel, endLevel
    INTEGER :: start_cell_index, end_cell_index
    INTEGER :: edge_1_index, edge_1_block, edge_2_index, edge_2_block, edge_3_index, edge_3_block
    INTEGER :: cell_index, blockNo, level
    TYPE(t_subset_range), POINTER :: all_cells
    TYPE(t_patch), POINTER :: patch_2d
    !-----------------------------------------------------------------------
    patch_2d   => patch_3d%p_patch_2d(1)
    !-----------------------------------------------------------------------
    IF ( PRESENT(subset_range) ) THEN
      all_cells => subset_range
    ELSE
      all_cells => patch_2d%cells%ALL
    ENDIF
    !-----------------------------------------------------------------------
    IF ( PRESENT(opt_startLevel) ) THEN
      startLevel = opt_startLevel
    ELSE
      startLevel = 1
    END IF
    IF ( PRESENT(opt_endLevel) ) THEN
      endLevel = opt_endLevel
    ELSE
      endLevel = n_zlev
    END IF

    !Calculation of Pv in cartesian coordinates
!ICON_OMP_PARALLEL_DO PRIVATE(start_cell_index,end_cell_index, cell_index, &
!ICON_OMP edge_1_index, edge_1_block, edge_2_index, edge_2_block, edge_3_index, edge_3_block,  &
!ICON_OMP level) ICON_OMP_DEFAULT_SCHEDULE
    DO blockNo = all_cells%start_block, all_cells%end_block
      CALL get_index_range(all_cells, blockNo, start_cell_index, end_cell_index)
      DO cell_index = start_cell_index, end_cell_index

        edge_1_index = patch_2d%cells%edge_idx(cell_index,blockNo,1)
        edge_1_block = patch_2d%cells%edge_blk(cell_index,blockNo,1)
        edge_2_index = patch_2d%cells%edge_idx(cell_index,blockNo,2)
        edge_2_block = patch_2d%cells%edge_blk(cell_index,blockNo,2)
        edge_3_index = patch_2d%cells%edge_idx(cell_index,blockNo,3)
        edge_3_block = patch_2d%cells%edge_blk(cell_index,blockNo,3)

        DO level = startLevel, MIN(patch_3D%p_patch_1D(1)%dolic_c(cell_index,blockNo), endLevel)
          p_vn_c(cell_index,level,blockNo)%x =                                            &
            & (  operators_coefficients%edge2cell_coeff_cc(cell_index,level,blockNo,1)%x  &
            &      * vn_e(edge_1_index,level,edge_1_block)                                &
            &*patch_3d%p_patch_1d(1)%prism_thick_e(edge_1_index,level,edge_1_block)       &
            &  + operators_coefficients%edge2cell_coeff_cc(cell_index,level,blockNo,2)%x  &
            &      * vn_e(edge_2_index,level,edge_2_block)                                &
            &*patch_3d%p_patch_1d(1)%prism_thick_e(edge_2_index,level,edge_2_block)       &            
            &  + operators_coefficients%edge2cell_coeff_cc(cell_index,level,blockNo,3)%x  &
            &       * vn_e(edge_3_index,level,edge_3_block)                               &
            &*patch_3d%p_patch_1d(1)%prism_thick_e(edge_3_index,level,edge_3_block))      &
            & / (operators_coefficients%fixed_vol_norm(cell_index,level,blockNo)          &
            &    * patch_3d%p_patch_1d(1)%prism_thick_c(cell_index,level,blockNo))
        END DO
          
      END DO

    END DO ! blockNo = all_cells%start_block, all_cells%end_block
!ICON_OMP_END_PARALLEL_DO

  END SUBROUTINE map_edges2cell_no_height_3d_onTriangles
  !-----------------------------------------------------------------------------

  !-----------------------------------------------------------------------
  ! map_edges2cell_with_height: This sbr is used by the GMRedi
  !>
  !!
  !! @par Revision History
  !!  developed by Peter Korn, MPI-M (2010-11)
  !<Optimize:inUse>
  SUBROUTINE map_edges2cell_with_height_3d( patch_3d, vn_e, operators_coefficients, p_vn_c, opt_startLevel, &
    & opt_endLevel, subset_range)
    
    TYPE(t_patch_3d ),TARGET, INTENT(in)   :: patch_3d
    REAL(wp), INTENT(in)                       :: vn_e(:,:,:)    ! input (nproma,n_zlev,nblks_e)
    TYPE(t_operator_coeff), INTENT(in)         :: operators_coefficients
    TYPE(t_cartesian_coordinates)              :: p_vn_c(:,:,:)  ! output (nproma,n_zlev,alloc_cell_blocks)
    ! intent(inout) for nag compiler
    INTEGER, INTENT(in), OPTIONAL :: opt_startLevel,  opt_endLevel      ! optional vertical start level
    TYPE(t_subset_range), TARGET,  OPTIONAL :: subset_range
    !Local variables
    INTEGER :: startLevel, endLevel
    INTEGER :: start_cell_index, end_cell_index
    INTEGER :: il_e, ib_e
    INTEGER :: cell_index, blockNo, level, ie
    TYPE(t_subset_range), POINTER :: all_cells
    TYPE(t_patch), POINTER :: patch_2d
    !-----------------------------------------------------------------------
     IF (patch_3D%p_patch_2D(1)%cells%max_connectivity == 3.and. fast_performance_level > 10) THEN
       CALL map_edges2cell_with_height_3d_onTriangles( patch_3d, vn_e, operators_coefficients, p_vn_c, opt_startLevel, &
         & opt_endLevel, subset_range)
       RETURN
     ENDIF
    !-----------------------------------------------------------------------
    patch_2d   => patch_3d%p_patch_2d(1)
    !-----------------------------------------------------------------------
    IF ( PRESENT(subset_range) ) THEN
      all_cells => subset_range
    ELSE
      all_cells => patch_2d%cells%ALL
    ENDIF
    !-----------------------------------------------------------------------
    IF ( PRESENT(opt_startLevel) ) THEN
      startLevel = opt_startLevel
    ELSE
      startLevel = 1
    END IF
    IF ( PRESENT(opt_endLevel) ) THEN
      endLevel = opt_endLevel
    ELSE
      endLevel = n_zlev
    END IF
       
    !Calculation of Pv in cartesian coordinates
    DO blockNo = all_cells%start_block, all_cells%end_block
      CALL get_index_range(all_cells, blockNo, start_cell_index, end_cell_index)
      
      cell_idx_loop: DO cell_index =  start_cell_index, end_cell_index
 
        endLevel=patch_3D%p_patch_1D(1)%dolic_c(cell_index,blockNo)
        level_loop: DO level = startLevel, endLevel
           !calculate velocity reconstruction at cell center
          p_vn_c(cell_index,level,blockNo)%x = 0.0_wp
          
          DO ie=1, patch_3D%p_patch_2D(1)%cells%max_connectivity!no_primal_edges
            il_e = patch_2d%cells%edge_idx(cell_index,blockNo,ie)
            ib_e = patch_2d%cells%edge_blk(cell_index,blockNo,ie)

            IF (il_e > 0) THEN
            p_vn_c(cell_index,level,blockNo)%x = p_vn_c(cell_index,level,blockNo)%x&
              & + operators_coefficients%edge2cell_coeff_cc(cell_index,level,blockNo,ie)%x&
              & * vn_e(il_e,level,ib_e)*(patch_3d%p_patch_1d(1)%prism_thick_e(il_e,level,ib_e))
            ENDIF  

          END DO
          
          p_vn_c(cell_index,level,blockNo)%x = p_vn_c(cell_index,level,blockNo)%x &
              & / operators_coefficients%fixed_vol_norm(cell_index,level,blockNo)



        END DO level_loop
      END DO  cell_idx_loop
      
    END DO ! blockNo = all_cells%start_block, all_cells%end_block
<<<<<<< HEAD

=======
! CALL dbg_print('thick_e', patch_3d%p_patch_1d(1)%prism_thick_e, &
!       & module_name,  1, in_subset=patch_3d%p_patch_2d(1)%edges%owned)
>>>>>>> dd2cc748
!     CALL dbg_print('x(1)', p_vn_c(:,:,:)%x(1), &
!       & module_name,  1, in_subset=patch_3d%p_patch_2d(1)%cells%owned)
!     CALL dbg_print('x(2)', p_vn_c(:,:,:)%x(2), &
!       & module_name,  1, in_subset=patch_3d%p_patch_2d(1)%cells%owned)
!     CALL dbg_print('x(3)', p_vn_c(:,:,:)%x(3), &
!       & module_name,  1, in_subset=patch_3d%p_patch_2d(1)%cells%owned)

  END SUBROUTINE map_edges2cell_with_height_3d
  !-----------------------------------------------------------------------------

  !-----------------------------------------------------------------------------
  !: This sbr is used by GMRedi
  SUBROUTINE map_edges2cell_with_height_3d_onTriangles( patch_3d, vn_e, operators_coefficients, p_vn_c, &
    & opt_startLevel, opt_endLevel, subset_range)

    TYPE(t_patch_3d ),TARGET, INTENT(in)   :: patch_3d
    REAL(wp), INTENT(in)                       :: vn_e(:,:,:)    ! input (nproma,n_zlev,nblks_e)
    TYPE(t_operator_coeff), INTENT(in)         :: operators_coefficients
    TYPE(t_cartesian_coordinates)              :: p_vn_c(:,:,:)  ! output (nproma,n_zlev,alloc_cell_blocks)
    ! intent(inout) for nag compiler
    INTEGER, INTENT(in), OPTIONAL :: opt_startLevel,  opt_endLevel      ! optional vertical start level
    TYPE(t_subset_range), TARGET,  OPTIONAL :: subset_range
    !Local variables
    INTEGER :: startLevel, endLevel
    INTEGER :: start_cell_index, end_cell_index
    INTEGER :: edge_1_index, edge_1_block, edge_2_index, edge_2_block, edge_3_index, edge_3_block
    INTEGER :: cell_index, blockNo, level
    TYPE(t_subset_range), POINTER :: all_cells
    TYPE(t_patch), POINTER :: patch_2d
    !-----------------------------------------------------------------------
    patch_2d   => patch_3d%p_patch_2d(1)
    !-----------------------------------------------------------------------
    IF ( PRESENT(subset_range) ) THEN
      all_cells => subset_range
    ELSE
      all_cells => patch_2d%cells%ALL
    ENDIF
    !-----------------------------------------------------------------------
    IF ( PRESENT(opt_startLevel) ) THEN
      startLevel = opt_startLevel
    ELSE
      startLevel = 1
    END IF
    IF ( PRESENT(opt_endLevel) ) THEN
      endLevel = opt_endLevel
    ELSE
      endLevel = n_zlev
    END IF

    !Calculation of Pv in cartesian coordinates
!ICON_OMP_PARALLEL_DO PRIVATE(start_cell_index,end_cell_index, cell_index, &
!ICON_OMP edge_1_index, edge_1_block, edge_2_index, edge_2_block, edge_3_index, edge_3_block,  &
!ICON_OMP level) ICON_OMP_DEFAULT_SCHEDULE
    DO blockNo = all_cells%start_block, all_cells%end_block
      CALL get_index_range(all_cells, blockNo, start_cell_index, end_cell_index)
      DO cell_index = start_cell_index, end_cell_index

        edge_1_index = patch_2d%cells%edge_idx(cell_index,blockNo,1)
        edge_1_block = patch_2d%cells%edge_blk(cell_index,blockNo,1)
        edge_2_index = patch_2d%cells%edge_idx(cell_index,blockNo,2)
        edge_2_block = patch_2d%cells%edge_blk(cell_index,blockNo,2)
        edge_3_index = patch_2d%cells%edge_idx(cell_index,blockNo,3)
        edge_3_block = patch_2d%cells%edge_blk(cell_index,blockNo,3)


        DO level = startLevel, MIN(patch_3D%p_patch_1D(1)%dolic_c(cell_index,blockNo), endLevel)
          p_vn_c(cell_index,level,blockNo)%x =                                            &
            & (  operators_coefficients%edge2cell_coeff_cc(cell_index,level,blockNo,1)%x  &
            &      * vn_e(edge_1_index,level,edge_1_block)                                &
            &*patch_3d%p_patch_1d(1)%prism_thick_e(edge_1_index,level,edge_1_block)       &
            &  + operators_coefficients%edge2cell_coeff_cc(cell_index,level,blockNo,2)%x  &
            &      * vn_e(edge_2_index,level,edge_2_block)                                &
            &*patch_3d%p_patch_1d(1)%prism_thick_e(edge_2_index,level,edge_2_block)       &            
            &  + operators_coefficients%edge2cell_coeff_cc(cell_index,level,blockNo,3)%x  &
            &       * vn_e(edge_3_index,level,edge_3_block)                               &
            &*patch_3d%p_patch_1d(1)%prism_thick_e(edge_3_index,level,edge_3_block))      &
            & / operators_coefficients%fixed_vol_norm(cell_index,level,blockNo)
            
        END DO
          
      END DO

    END DO ! blockNo = all_cells%start_block, all_cells%end_block
!ICON_OMP_END_PARALLEL_DO

  END SUBROUTINE map_edges2cell_with_height_3d_onTriangles
  !-----------------------------------------------------------------------------
    
  
  !-----------------------------------------------------------------------------
  !<Optimize:inUse>
  !This sbr is used in continuity equation for the calculation of vertical velocity, and
  !in setting up he right hand side for the free-surface equation.
  !With an additional (tracer)-scalar it is used optionally in tracer transport.
  !It has a 2d-version which is used in left-hand-side of free-surface equation.
  SUBROUTINE map_edges2edges_viacell_3d_mlev_const_z( patch_3d, vn_e, operators_coefficients, out_vn_e)
    
    TYPE(t_patch_3d ),TARGET, INTENT(in) :: patch_3d
    REAL(wp), INTENT(in)                 :: vn_e(nproma,n_zlev,patch_3d%p_patch_2d(1)%nblks_e)
    TYPE(t_operator_coeff), INTENT(in)   :: operators_coefficients
    REAL(wp), INTENT(inout)              :: out_vn_e(nproma,n_zlev,patch_3d%p_patch_2d(1)%nblks_e)
    !Local variables
    INTEGER :: startLevel, endLevel
    INTEGER :: start_edge_index, end_edge_index
    INTEGER :: il_e, ib_e, il_c, ib_c, ictr
    INTEGER :: je, blockNo, level, ie
    REAL(wp) :: scalar_cell
    REAL(wp) :: thick_edge, thick_cell, thick_frac
    TYPE(t_subset_range), POINTER :: edges_inDomain
    TYPE(t_patch), POINTER :: patch_2d
    !-----------------------------------------------------------------------
    patch_2d   => patch_3d%p_patch_2d(1)
    !-----------------------------------------------------------------------
    IF ( patch_2d%cells%max_connectivity == 3 .and. fast_performance_level > 10) THEN
      CALL map_edges2edges_viacell_3d_mlev_constZ_onTriangles( patch_3d, vn_e, operators_coefficients, out_vn_e)
      RETURN
    ENDIF
    !-----------------------------------------------------------------------
    edges_inDomain => patch_2d%edges%in_domain
    startLevel = 1
    endLevel = n_zlev
    
    DO blockNo = edges_inDomain%start_block, edges_inDomain%end_block
      CALL get_index_range(edges_inDomain, blockNo, start_edge_index, end_edge_index)
      
     out_vn_e(:,:,blockNo) = 0.0_wp
      
      level_loop_e: DO level = startLevel, endLevel
        edge_idx_loop: DO je =  start_edge_index, end_edge_index
          IF (patch_3d%lsm_e(je,level,blockNo) == sea) THEN
            out_vn_e(je,level,blockNo)= 0.0_wp
            
            ictr = 0
            il_c = patch_2d%edges%cell_idx(je,blockNo,1)
            ib_c = patch_2d%edges%cell_blk(je,blockNo,1)!thick_cell = patch_3D%p_patch_1D(1)%prism_thick_c(il_c,level,ib_c)
            
            DO ie=1, no_primal_edges
              ictr = ictr+1
              il_e = patch_2d%cells%edge_idx(il_c,ib_c,ie)
              ib_e = patch_2d%cells%edge_blk(il_c,ib_c,ie)
              IF (il_e > 0) THEN
                thick_edge = patch_3d%p_patch_1d(1)%prism_thick_e(il_e,level,ib_e)

                out_vn_e(je,level,blockNo) = out_vn_e(je,level,blockNo) &
                  & +vn_e(il_e,level,ib_e)*operators_coefficients%edge2edge_viacell_coeff(je,level,blockNo,ictr)&
                  & *thick_edge
              ENDIF
              
            END DO
            
            ictr = no_primal_edges
            il_c = patch_2d%edges%cell_idx(je,blockNo,2)
            ib_c = patch_2d%edges%cell_blk(je,blockNo,2)!thick_cell = patch_3D%p_patch_1D(1)%prism_thick_c(il_c,level,ib_c)
            
            DO ie=1, no_primal_edges
              ictr = ictr+1
              il_e = patch_2d%cells%edge_idx(il_c,ib_c,ie)
              ib_e = patch_2d%cells%edge_blk(il_c,ib_c,ie)
              IF (il_e > 0) THEN
                thick_edge = patch_3d%p_patch_1d(1)%prism_thick_e(il_e,level,ib_e)

                out_vn_e(je,level,blockNo) = out_vn_e(je,level,blockNo) &
                  & +vn_e(il_e,level,ib_e)*operators_coefficients%edge2edge_viacell_coeff(je,level,blockNo,ictr)&
                  & *thick_edge
              ENDIF
              
            END DO
          ENDIF
        END DO edge_idx_loop
      END DO level_loop_e
    END DO ! blockNo = edges_in_domain%start_block, edges_in_domain%end_block
    
  END SUBROUTINE map_edges2edges_viacell_3d_mlev_const_z
  !-----------------------------------------------------------------------------
  
  !-----------------------------------------------------------------------------
  ! the map_edges2edges_viacell_3d_mlev_constZ optimized for triangles
  !<Optimize:inUse>
  SUBROUTINE map_edges2edges_viacell_3d_mlev_constZ_onTriangles( patch_3d, vn_e, operators_coefficients, out_vn_e)

    TYPE(t_patch_3d ),TARGET, INTENT(in) :: patch_3d
    REAL(wp), INTENT(in)                 :: vn_e(nproma,n_zlev,patch_3d%p_patch_2d(1)%nblks_e)
    TYPE(t_operator_coeff), INTENT(in)   :: operators_coefficients
    REAL(wp), INTENT(inout)              :: out_vn_e(nproma,n_zlev,patch_3d%p_patch_2d(1)%nblks_e)
    !Local variables
    INTEGER :: startLevel, endLevel
    INTEGER :: start_edge_index, end_edge_index
    INTEGER :: je, blockNo, level

    INTEGER :: cell_1_index, cell_2_index, cell_1_block, cell_2_block
    INTEGER :: edge_11_index, edge_12_index, edge_13_index ! edges of cell_1
    INTEGER :: edge_11_block, edge_12_block, edge_13_block
    INTEGER :: edge_21_index, edge_22_index, edge_23_index ! edges of cell_2
    INTEGER :: edge_21_block, edge_22_block, edge_23_block

    REAL(wp), POINTER :: coeffs(:,:,:,:)
    REAL(wp) :: thick_edge, thick_cell, thick_frac
    TYPE(t_subset_range), POINTER :: edges_in_domain
    TYPE(t_patch), POINTER :: patch_2d
    !-----------------------------------------------------------------------
    IF (no_primal_edges /= 3) &
      & CALL finish ('map_edges2edges_viacell triangle version', 'no_primal_edges /= 3')

    !-----------------------------------------------------------------------
    patch_2d   => patch_3d%p_patch_2d(1)
    edges_in_domain => patch_2d%edges%in_domain
    startLevel = 1
    endLevel = n_zlev
    coeffs => operators_coefficients%edge2edge_viacell_coeff
    !-----------------------------------------------------------------------

!ICON_OMP_PARALLEL
!ICON_OMP_DO PRIVATE(start_edge_index, end_edge_index, je, cell_1_index, cell_1_block, &
!ICON_OMP   cell_2_index, cell_2_block, edge_11_index, edge_12_index, edge_13_index, &
!ICON_OMP  edge_11_block, edge_12_block, edge_13_block, edge_21_index, edge_22_index, &
!ICON_OMP  edge_23_index, edge_21_block, edge_22_block, edge_23_block, level)  ICON_OMP_DEFAULT_SCHEDULE
    DO blockNo = edges_in_domain%start_block, edges_in_domain%end_block
      CALL get_index_range(edges_in_domain, blockNo, start_edge_index, end_edge_index)
      out_vn_e(:, :, blockNo) = 0.0_wp
      DO je =  start_edge_index, end_edge_index

        IF (patch_3d%p_patch_1d(1)%dolic_e(je,blockNo) < 1) CYCLE

        cell_1_index = patch_2d%edges%cell_idx(je,blockNo,1)
        cell_1_block = patch_2d%edges%cell_blk(je,blockNo,1)
        cell_2_index = patch_2d%edges%cell_idx(je,blockNo,2)
        cell_2_block = patch_2d%edges%cell_blk(je,blockNo,2)

        edge_11_index = patch_2d%cells%edge_idx(cell_1_index, cell_1_block, 1)
        edge_12_index = patch_2d%cells%edge_idx(cell_1_index, cell_1_block, 2)
        edge_13_index = patch_2d%cells%edge_idx(cell_1_index, cell_1_block, 3)
        edge_11_block = patch_2d%cells%edge_blk(cell_1_index, cell_1_block, 1)
        edge_12_block = patch_2d%cells%edge_blk(cell_1_index, cell_1_block, 2)
        edge_13_block = patch_2d%cells%edge_blk(cell_1_index, cell_1_block, 3)

        edge_21_index = patch_2d%cells%edge_idx(cell_2_index, cell_2_block, 1)
        edge_22_index = patch_2d%cells%edge_idx(cell_2_index, cell_2_block, 2)
        edge_23_index = patch_2d%cells%edge_idx(cell_2_index, cell_2_block, 3)
        edge_21_block = patch_2d%cells%edge_blk(cell_2_index, cell_2_block, 1)
        edge_22_block = patch_2d%cells%edge_blk(cell_2_index, cell_2_block, 2)
        edge_23_block = patch_2d%cells%edge_blk(cell_2_index, cell_2_block, 3)

        ! levels
        DO level = startLevel, patch_3d%p_patch_1d(1)%dolic_e(je,blockNo)

          out_vn_e(je, level, blockNo) =  &
            & (  vn_e(edge_11_index, level, edge_11_block) * coeffs(je, level, blockNo, 1)               &
            & * patch_3d%p_patch_1d(1)%prism_thick_e(edge_11_index, level, edge_11_block)  +  &
            & vn_e(edge_12_index, level, edge_12_block) * coeffs(je, level, blockNo, 2)               &
            & * patch_3d%p_patch_1d(1)%prism_thick_e(edge_12_index, level, edge_12_block)  +  &
            & vn_e(edge_13_index, level, edge_13_block) * coeffs(je, level, blockNo, 3)               &
            & * patch_3d%p_patch_1d(1)%prism_thick_e(edge_13_index, level, edge_13_block)     &
            & )                               &
            & + &
            & (  vn_e(edge_21_index, level, edge_21_block) * coeffs(je, level, blockNo, 4)               &
            & * patch_3d%p_patch_1d(1)%prism_thick_e(edge_21_index, level, edge_21_block)  +  &
            & vn_e(edge_22_index, level, edge_22_block) * coeffs(je, level, blockNo, 5)               &
            & * patch_3d%p_patch_1d(1)%prism_thick_e(edge_22_index, level, edge_22_block)  +  &
            & vn_e(edge_23_index, level, edge_23_block) * coeffs(je, level, blockNo, 6)               &
            & * patch_3d%p_patch_1d(1)%prism_thick_e(edge_23_index, level, edge_23_block)     &
            & ) 

        END DO ! levels

      END DO

    END DO ! blockNo = edges_in_domain%start_block, edges_in_domain%end_block
!ICON_OMP_END_DO NOWAIT
!ICON_OMP_END_PARALLEL

  END SUBROUTINE map_edges2edges_viacell_3d_mlev_constZ_onTriangles
  !-----------------------------------------------------------------------------
 
 
  !-----------------------------------------------------------------------------
  !<Optimize:inUse>
  !Same sbr as above, now with an additional scalar (e.g. tracer). It is used optionally in tracer transport.
  SUBROUTINE map_edges2edges_viacell_3d_mlev_constZs( patch_3d, vn_e, operators_coefficients, out_vn_e, scalar)
    
    TYPE(t_patch_3d ),TARGET, INTENT(in) :: patch_3d
    REAL(wp), INTENT(in)                 :: vn_e(nproma,n_zlev,patch_3d%p_patch_2d(1)%nblks_e)
    TYPE(t_operator_coeff), INTENT(in)   :: operators_coefficients
    REAL(wp), INTENT(inout)              :: out_vn_e(nproma,n_zlev,patch_3d%p_patch_2d(1)%nblks_e)
    REAL(wp), INTENT(in)       :: scalar(nproma,n_zlev,patch_3d%p_patch_2d(1)%alloc_cell_blocks)
    !Local variables
    INTEGER :: startLevel, endLevel
    INTEGER :: start_edge_index, end_edge_index
    INTEGER :: il_e, ib_e, il_c, ib_c, ictr
    INTEGER :: je, blockNo, level, ie
    REAL(wp) :: scalar_cell
    REAL(wp) :: thick_edge, thick_cell, thick_frac
    TYPE(t_subset_range), POINTER :: edges_inDomain
    TYPE(t_patch), POINTER :: patch_2d
    
    !-----------------------------------------------------------------------
    patch_2d   => patch_3d%p_patch_2d(1)
    !-----------------------------------------------------------------------
    IF ( patch_2d%cells%max_connectivity == 3) THEN
      IF (fast_performance_level > 10 ) THEN
        CALL map_edges2edges_viacell_3d_mlev_constZs_onTriangles( patch_3d, vn_e, operators_coefficients, out_vn_e, scalar)
        RETURN
      ENDIF
    ENDIF
    
    !-----------------------------------------------------------------------
    edges_inDomain => patch_2d%edges%in_domain
    startLevel = 1
    endLevel = n_zlev
    
    DO blockNo = edges_inDomain%start_block, edges_inDomain%end_block
      CALL get_index_range(edges_inDomain, blockNo, start_edge_index, end_edge_index)
      
      out_vn_e(:,:,blockNo) = 0.0_wp
      
      level_loop_e2: DO level = startLevel, endLevel
        edge_idx_loop2: DO je =  start_edge_index, end_edge_index
          IF (patch_3d%lsm_e(je,level,blockNo) == sea) THEN
            out_vn_e(je,level,blockNo)= 0.0_wp
            
            ictr = 0
            il_c        = patch_2d%edges%cell_idx(je,blockNo,1)
            ib_c        = patch_2d%edges%cell_blk(je,blockNo,1)!thick_cell = patch_3D%p_patch_1D(1)%prism_thick_c(il_c,level,ib_c)
            scalar_cell = scalar(il_c,level,ib_c)
            
            DO ie=1, no_primal_edges
              ictr = ictr+1
              il_e = patch_2d%cells%edge_idx(il_c,ib_c,ie)
              ib_e = patch_2d%cells%edge_blk(il_c,ib_c,ie)
              thick_edge = patch_3d%p_patch_1d(1)%prism_thick_e(il_e,level,ib_e)
              
              out_vn_e(je,level,blockNo) = out_vn_e(je,level,blockNo) &
                & +vn_e(il_e,level,ib_e)*operators_coefficients%edge2edge_viacell_coeff(je,level,blockNo,ictr)&
                & *thick_edge*scalar_cell
              
            END DO
            
            ictr        = no_primal_edges
            il_c        = patch_2d%edges%cell_idx(je,blockNo,2)
            ib_c        = patch_2d%edges%cell_blk(je,blockNo,2)!thick_cell = patch_3D%p_patch_1D(1)%prism_thick_c(il_c,level,ib_c)
            scalar_cell = scalar(il_c,level,ib_c)
            
            DO ie=1, no_primal_edges
              ictr = ictr+1
              il_e = patch_2d%cells%edge_idx(il_c,ib_c,ie)
              ib_e = patch_2d%cells%edge_blk(il_c,ib_c,ie)
              thick_edge = patch_3d%p_patch_1d(1)%prism_thick_e(il_e,level,ib_e)
              
              out_vn_e(je,level,blockNo) = out_vn_e(je,level,blockNo) &
                & +vn_e(il_e,level,ib_e)*operators_coefficients%edge2edge_viacell_coeff(je,level,blockNo,ictr)&
                & *thick_edge*scalar_cell
              
            END DO
          ENDIF
        END DO edge_idx_loop2
      END DO level_loop_e2
    END DO ! blockNo = edges_in_domain%start_block, edges_in_domain%end_block
    
  END SUBROUTINE map_edges2edges_viacell_3d_mlev_constZs
  !-----------------------------------------------------------------------------
  
  !-----------------------------------------------------------------------------
  ! the map_edges2edges_viacell_3d_mlev_constZs optimized for triangles
  !<Optimize:inUse>
  SUBROUTINE map_edges2edges_viacell_3d_mlev_constZs_onTriangles( patch_3d, vn_e, operators_coefficients, out_vn_e,scalar)
    
    TYPE(t_patch_3d ),TARGET, INTENT(in) :: patch_3d
    REAL(wp), INTENT(in)                 :: vn_e(nproma,n_zlev,patch_3d%p_patch_2d(1)%nblks_e)
    TYPE(t_operator_coeff), INTENT(in)   :: operators_coefficients
    REAL(wp), INTENT(inout)              :: out_vn_e(nproma,n_zlev,patch_3d%p_patch_2d(1)%nblks_e)
    REAL(wp), INTENT(in)                 :: scalar(nproma,n_zlev,patch_3d%p_patch_2d(1)%alloc_cell_blocks)
    !Local variables
    INTEGER :: startLevel, endLevel
    TYPE(t_subset_range), POINTER :: edges_in_domain
    TYPE(t_patch), POINTER :: patch_2d
    REAL(wp), POINTER :: coeffs(:,:,:,:)

    ! omp private
    ! defined in a struct for omp clearness
    TYPE omp_local_private
    
      INTEGER :: start_edge_index, end_edge_index
      INTEGER :: cell_1_index, cell_2_index, cell_1_block, cell_2_block
      INTEGER :: edge_11_index, edge_12_index, edge_13_index ! edges of cell_1
      INTEGER :: edge_11_block, edge_12_block, edge_13_block
      INTEGER :: edge_21_index, edge_22_index, edge_23_index ! edges of cell_2
      INTEGER :: edge_21_block, edge_22_block, edge_23_block
      
    END TYPE omp_local_private
    
!     TYPE(omp_local_private) :: omp_this 
    INTEGER :: je, blockNo, level
    INTEGER :: start_edge_index, end_edge_index
    INTEGER :: cell_1_index, cell_2_index, cell_1_block, cell_2_block
    INTEGER :: edge_11_index, edge_12_index, edge_13_index ! edges of cell_1
    INTEGER :: edge_11_block, edge_12_block, edge_13_block
    INTEGER :: edge_21_index, edge_22_index, edge_23_index ! edges of cell_2
    INTEGER :: edge_21_block, edge_22_block, edge_23_block
   !-----------------------------------------------------------------------
    IF (no_primal_edges /= 3) &
      & CALL finish ('map_edges2edges_viacell triangle version', 'no_primal_edges /= 3')
    
    !-----------------------------------------------------------------------
    patch_2d   => patch_3d%p_patch_2d(1)
    edges_in_domain => patch_2d%edges%in_domain
    startLevel = 1
    endLevel = n_zlev
    coeffs => operators_coefficients%edge2edge_viacell_coeff
    !-----------------------------------------------------------------------
    
!ICON_OMP_PARALLEL_DO PRIVATE( je, level, start_edge_index, end_edge_index, &
!ICON_OMP cell_1_index, cell_2_index, cell_1_block, cell_2_block, &
!ICON_OMP edge_11_index, edge_12_index, edge_13_index, &
!ICON_OMP edge_21_index, edge_22_index, edge_23_index, &
!ICON_OMP edge_21_block, edge_22_block, edge_23_block) ICON_OMP_DEFAULT_SCHEDULE
    DO blockNo = edges_in_domain%start_block, edges_in_domain%end_block
      CALL get_index_range(edges_in_domain, blockNo, start_edge_index, end_edge_index)
      
      DO je =  start_edge_index, end_edge_index
        
        cell_1_index = patch_2d%edges%cell_idx(je,blockNo,1)
        cell_1_block = patch_2d%edges%cell_blk(je,blockNo,1)
        cell_2_index = patch_2d%edges%cell_idx(je,blockNo,2)
        cell_2_block = patch_2d%edges%cell_blk(je,blockNo,2)
        
        edge_11_index = patch_2d%cells%edge_idx(cell_1_index, cell_1_block, 1)
        edge_12_index = patch_2d%cells%edge_idx(cell_1_index, cell_1_block, 2)
        edge_13_index = patch_2d%cells%edge_idx(cell_1_index, cell_1_block, 3)
        edge_11_block = patch_2d%cells%edge_blk(cell_1_index, cell_1_block, 1)
        edge_12_block = patch_2d%cells%edge_blk(cell_1_index, cell_1_block, 2)
        edge_13_block = patch_2d%cells%edge_blk(cell_1_index, cell_1_block, 3)
        
        edge_21_index = patch_2d%cells%edge_idx(cell_2_index, cell_2_block, 1)
        edge_22_index = patch_2d%cells%edge_idx(cell_2_index, cell_2_block, 2)
        edge_23_index = patch_2d%cells%edge_idx(cell_2_index, cell_2_block, 3)
        edge_21_block = patch_2d%cells%edge_blk(cell_2_index, cell_2_block, 1)
        edge_22_block = patch_2d%cells%edge_blk(cell_2_index, cell_2_block, 2)
        edge_23_block = patch_2d%cells%edge_blk(cell_2_index, cell_2_block, 3)
                
        ! levels
        DO level = startLevel, patch_3d%p_patch_1d(1)%dolic_e(je,blockNo)
          
          out_vn_e(je, level, blockNo) =  &
            & (  vn_e(edge_11_index, level, edge_11_block) * coeffs(je, level, blockNo, 1)      &
            &    * patch_3d%p_patch_1d(1)%prism_thick_e(edge_11_index, level, edge_11_block)    &
            &  + vn_e(edge_12_index, level, edge_12_block) * coeffs(je, level, blockNo, 2)      &
            &    * patch_3d%p_patch_1d(1)%prism_thick_e(edge_12_index, level, edge_12_block)    &
            &  + vn_e(edge_13_index, level, edge_13_block) * coeffs(je, level, blockNo, 3)      &
            &    * patch_3d%p_patch_1d(1)%prism_thick_e(edge_13_index, level, edge_13_block)    &
            & ) * scalar(cell_1_index, level, cell_1_block)                                     &
            & + &
            & (  vn_e(edge_21_index, level, edge_21_block) * coeffs(je, level, blockNo, 4)           &
            &   * patch_3d%p_patch_1d(1)%prism_thick_e(edge_21_index, level, edge_21_block)  +  &
            &  vn_e(edge_22_index, level, edge_22_block) * coeffs(je, level, blockNo, 5)             &
            &  * patch_3d%p_patch_1d(1)%prism_thick_e(edge_22_index, level, edge_22_block)  +   &
            &  vn_e(edge_23_index, level, edge_23_block) * coeffs(je, level, blockNo, 6)             &
            & * patch_3d%p_patch_1d(1)%prism_thick_e(edge_23_index, level, edge_23_block)       &
            & ) * scalar(cell_2_index, level, cell_2_block)
          
        END DO !levels
        
      END DO
      
    END DO ! blockNo = edges_in_domain%start_block, edges_in_domain%end_block
!ICON_OMP_END_PARALLEL_DO
     
  END SUBROUTINE map_edges2edges_viacell_3d_mlev_constZs_onTriangles
  !-----------------------------------------------------------------------------
  


  
  !-----------------------------------------------------------------------------
!<Optimize:inUse>
  !This sbr is used in left-hand-side of free-surface equation for certain solver configurations.
  SUBROUTINE map_edges2edges_viacell_2D_constZ( patch_3d, vn_e, operators_coefficients, out_vn_e)!&   subset_range)
    
    TYPE(t_patch_3d ),TARGET, INTENT(in)       :: patch_3d
    REAL(wp), INTENT(in)                       :: vn_e(nproma,patch_3d%p_patch_2d(1)%nblks_e)
    TYPE(t_operator_coeff), INTENT(in)         :: operators_coefficients
    REAL(wp), INTENT(inout)                    :: out_vn_e(nproma,patch_3d%p_patch_2d(1)%nblks_e)
    !Local variables
    INTEGER :: startLevel, endLevel
    INTEGER :: start_edge_index, end_edge_index
    INTEGER :: il_e, ib_e, il_c, ib_c, ictr
    INTEGER :: je, blockNo, level, ie
    !REAL(wp) :: scalar_cell
    REAL(wp) :: thick_edge, thick_cell!, thick_frac
    TYPE(t_subset_range), POINTER :: edges_inDomain
    TYPE(t_patch), POINTER :: patch_2d
    
    patch_2d   => patch_3d%p_patch_2d(1)
    !-----------------------------------------------------------------------
    IF ( patch_2d%cells%max_connectivity == 3 .and. fast_performance_level > 10 ) THEN
      CALL map_edges2edges_viacell_2D_constZ_onTriangles( patch_3d, vn_e, operators_coefficients, out_vn_e )
      RETURN
    ENDIF
    !-----------------------------------------------------------------------
    
    edges_inDomain => patch_2d%edges%in_domain
    startLevel = 1
    endLevel = startLevel!n_zlev

    DO blockNo = edges_inDomain%start_block, edges_inDomain%end_block
      CALL get_index_range(edges_inDomain, blockNo, start_edge_index, end_edge_index)
      
      out_vn_e(:,blockNo) = 0.0_wp
!       
      edge_idx_loop: DO je =  start_edge_index, end_edge_index
        endLevel=patch_3d%p_patch_1d(1)%dolic_e(je,blockNo)
        level_loop_e: DO level = startLevel, endLevel
        
          IF (patch_3d%lsm_e(je,level,blockNo) == sea) THEN
            
            ictr = 0
            il_c = patch_2d%edges%cell_idx(je,blockNo,1)
            ib_c = patch_2d%edges%cell_blk(je,blockNo,1)
            !thick_cell = patch_3d%p_patch_1d(1)%prism_thick_c(il_c,level,ib_c)
            
            DO ie=1, no_primal_edges
              ictr = ictr+1
              il_e = patch_2d%cells%edge_idx(il_c,ib_c,ie)
              ib_e = patch_2d%cells%edge_blk(il_c,ib_c,ie)
              IF (il_e > 0) THEN
                thick_edge = patch_3d%p_patch_1d(1)%prism_thick_e(il_e,level,ib_e)

                out_vn_e(je,blockNo) = out_vn_e(je,blockNo) &
                  & +vn_e(il_e,ib_e)*operators_coefficients%edge2edge_viacell_coeff(je,level,blockNo,ictr)&
                  & *thick_edge
              ENDIF
              
            END DO
            
            ictr = no_primal_edges
            il_c = patch_2d%edges%cell_idx(je,blockNo,2)
            ib_c = patch_2d%edges%cell_blk(je,blockNo,2)
            !thick_cell = patch_3d%p_patch_1d(1)%prism_thick_c(il_c,level,ib_c)
            
            DO ie=1, no_primal_edges
              ictr = ictr+1
              il_e = patch_2d%cells%edge_idx(il_c,ib_c,ie)
              ib_e = patch_2d%cells%edge_blk(il_c,ib_c,ie)
              IF (il_e > 0) THEN
                thick_edge = patch_3d%p_patch_1d(1)%prism_thick_e(il_e,level,ib_e)

                out_vn_e(je,blockNo) = out_vn_e(je,blockNo) &
                  & +vn_e(il_e,ib_e)*operators_coefficients%edge2edge_viacell_coeff(je,level,blockNo,ictr)&
                  & *thick_edge
              ENDIF
              
            END DO
          ENDIF
        END DO  level_loop_e
      END DO edge_idx_loop
    END DO ! blockNo = edges_in_domain%start_block, edges_in_domain%end_block
    
  END SUBROUTINE map_edges2edges_viacell_2D_constZ
  !-------------------------------------------------------------------------
  
  !-----------------------------------------------------------------------------
  !<Optimize:inUse>
  SUBROUTINE map_edges2edges_viacell_2D_constZ_onTriangles( patch_3d, in_vn_e, operators_coefficients, out_vn_e )!&   subset_range)
    
    TYPE(t_patch_3d ),TARGET, INTENT(in)       :: patch_3d
    REAL(wp), INTENT(in)                       :: in_vn_e(nproma,patch_3d%p_patch_2d(1)%nblks_e)
    TYPE(t_operator_coeff), INTENT(in)         :: operators_coefficients
    REAL(wp), INTENT(inout)                    :: out_vn_e(nproma,patch_3d%p_patch_2d(1)%nblks_e)
    
    INTEGER :: cell_1_index, cell_2_index, cell_1_block, cell_2_block
    INTEGER :: edge_1_1_index, edge_1_2_index, edge_1_3_index
    INTEGER :: edge_2_1_index, edge_2_2_index, edge_2_3_index
    INTEGER :: edge_1_1_block, edge_1_2_block, edge_1_3_block
    INTEGER :: edge_2_1_block, edge_2_2_block, edge_2_3_block
    INTEGER :: je, blockNo, start_edge_index, end_edge_index, level
    
    REAL(wp), POINTER :: all_coeffs(:,:,:)
    
    TYPE(t_subset_range), POINTER :: edges_indomain
    TYPE(t_patch), POINTER :: patch_2d
    !-----------------------------------------------------------------------
!     IF (no_primal_edges /= 3) &
!       & CALL finish ('map_edges2edges_viacell triangle version', 'no_primal_edges /= 3')
    !-----------------------------------------------------------------------
    patch_2d   => patch_3d%p_patch_2d(1)
    edges_indomain    => patch_2d%edges%in_domain
    all_coeffs        => operators_coefficients%edge2edge_viacell_coeff_all
    
!ICON_OMP_PARALLEL_DO PRIVATE(start_edge_index, end_edge_index, je, level, cell_1_index, cell_1_block, &
!ICON_OMP  cell_2_index, cell_2_block, edge_1_1_index, edge_1_2_index, edge_1_3_index, &
!ICON_OMP  edge_1_1_block, edge_1_2_block, edge_1_3_block, edge_2_1_index, edge_2_2_index, &
!ICON_OMP  edge_2_3_index, edge_2_1_block, edge_2_2_block, edge_2_3_block)  ICON_OMP_DEFAULT_SCHEDULE
    DO blockNo = edges_indomain%start_block, edges_indomain%end_block
      CALL get_index_range(edges_indomain, blockNo, start_edge_index, end_edge_index)
      
      DO je = start_edge_index, end_edge_index
        
        out_vn_e(je,blockNo) = 0.0_wp
        
        DO level = 1, MIN(1,patch_3d%p_patch_1d(1)%dolic_e(je,blockNo))
!         IF (patch_3d%lsm_e(je,1,blockNo) == sea) THEN ! this if should be removed
          
          ! get the two cells of the edge
          cell_1_index = patch_2d%edges%cell_idx(je,blockNo,1)
          cell_1_block = patch_2d%edges%cell_blk(je,blockNo,1)
          cell_2_index = patch_2d%edges%cell_idx(je,blockNo,2)
          cell_2_block = patch_2d%edges%cell_blk(je,blockNo,2)
          
          ! get the six edges of the two cells
          edge_1_1_index = patch_2d%cells%edge_idx(cell_1_index, cell_1_block, 1)
          edge_1_2_index = patch_2d%cells%edge_idx(cell_1_index, cell_1_block, 2)
          edge_1_3_index = patch_2d%cells%edge_idx(cell_1_index, cell_1_block, 3)
          edge_2_1_index = patch_2d%cells%edge_idx(cell_2_index, cell_2_block, 1)
          edge_2_2_index = patch_2d%cells%edge_idx(cell_2_index, cell_2_block, 2)
          edge_2_3_index = patch_2d%cells%edge_idx(cell_2_index, cell_2_block, 3)
          edge_1_1_block = patch_2d%cells%edge_blk(cell_1_index, cell_1_block, 1)
          edge_1_2_block = patch_2d%cells%edge_blk(cell_1_index, cell_1_block, 2)
          edge_1_3_block = patch_2d%cells%edge_blk(cell_1_index, cell_1_block, 3)
          edge_2_1_block = patch_2d%cells%edge_blk(cell_2_index, cell_2_block, 1)
          edge_2_2_block = patch_2d%cells%edge_blk(cell_2_index, cell_2_block, 2)
          edge_2_3_block = patch_2d%cells%edge_blk(cell_2_index, cell_2_block, 3)
          
          out_vn_e(je,blockNo) = &
            & in_vn_e(edge_1_1_index, edge_1_1_block) * all_coeffs(1, je, blockNo) + &
            & in_vn_e(edge_1_2_index, edge_1_2_block) * all_coeffs(2, je, blockNo) + &
            & in_vn_e(edge_1_3_index, edge_1_3_block) * all_coeffs(3, je, blockNo) + &
            & in_vn_e(edge_2_1_index, edge_2_1_block) * all_coeffs(4, je, blockNo) + &
            & in_vn_e(edge_2_2_index, edge_2_2_block) * all_coeffs(5, je, blockNo) + &
            & in_vn_e(edge_2_3_index, edge_2_3_block) * all_coeffs(6, je, blockNo)
          
        END DO
      END DO
    END DO ! blockNo = edges_in_domain%start_block, edges_in_domain%end_block
!ICON_OMP_END_PARALLEL_DO

  END SUBROUTINE map_edges2edges_viacell_2D_constZ_onTriangles
  !-----------------------------------------------------------------------------
  
  !-----------------------------------------------------------------------------
  !<Optimize:inUse>
  SUBROUTINE map_edges2edges_viacell_2d_constZ_onTriangles_sp( patch_3d, in_vn_e, operators_coefficients, out_vn_e )!&   subset_range)

    TYPE(t_patch_3d ),TARGET, INTENT(in)       :: patch_3d
    REAL(sp), INTENT(in)                       :: in_vn_e(nproma,patch_3d%p_patch_2d(1)%nblks_e)
    TYPE(t_solvercoeff_singleprecision), INTENT(in)  :: operators_coefficients
    REAL(sp), INTENT(inout)                    :: out_vn_e(nproma,patch_3d%p_patch_2d(1)%nblks_e)

    INTEGER :: cell_1_index, cell_2_index, cell_1_block, cell_2_block
    INTEGER :: edge_1_1_index, edge_1_2_index, edge_1_3_index
    INTEGER :: edge_2_1_index, edge_2_2_index, edge_2_3_index
    INTEGER :: edge_1_1_block, edge_1_2_block, edge_1_3_block
    INTEGER :: edge_2_1_block, edge_2_2_block, edge_2_3_block
    INTEGER :: je, blockNo, start_edge_index, end_edge_index, level

    REAL(sp), POINTER :: all_coeffs(:,:,:)

    TYPE(t_subset_range), POINTER :: edges_indomain
    TYPE(t_patch), POINTER :: patch_2d
    !-----------------------------------------------------------------------
!     IF (no_primal_edges /= 3) &
!       & CALL finish ('map_edges2edges_viacell triangle version', 'no_primal_edges /= 3')
    !-----------------------------------------------------------------------
    patch_2d   => patch_3d%p_patch_2d(1)
    edges_indomain    => patch_2d%edges%in_domain
    all_coeffs        => operators_coefficients%edge2edge_viacell_coeff_all
    
!ICON_OMP_PARALLEL_DO PRIVATE(start_edge_index, end_edge_index, je, level, cell_1_index, cell_1_block, &
!ICON_OMP  cell_2_index, cell_2_block, edge_1_1_index, edge_1_2_index, edge_1_3_index, &
!ICON_OMP  edge_1_1_block, edge_1_2_block, edge_1_3_block, edge_2_1_index, edge_2_2_index, &
!ICON_OMP  edge_2_3_index, edge_2_1_block, edge_2_2_block, edge_2_3_block)  ICON_OMP_DEFAULT_SCHEDULE
    DO blockNo = edges_indomain%start_block, edges_indomain%end_block
      CALL get_index_range(edges_indomain, blockNo, start_edge_index, end_edge_index)

      DO je = start_edge_index, end_edge_index

        out_vn_e(je,blockNo) = 0.0_wp

        DO level = 1, MIN(1,patch_3d%p_patch_1d(1)%dolic_e(je,blockNo))

          ! get the two cells of the edge
          cell_1_index = patch_2d%edges%cell_idx(je,blockNo,1)
          cell_1_block = patch_2d%edges%cell_blk(je,blockNo,1)
          cell_2_index = patch_2d%edges%cell_idx(je,blockNo,2)
          cell_2_block = patch_2d%edges%cell_blk(je,blockNo,2)

          ! get the six edges of the two cells
          edge_1_1_index = patch_2d%cells%edge_idx(cell_1_index, cell_1_block, 1)
          edge_1_2_index = patch_2d%cells%edge_idx(cell_1_index, cell_1_block, 2)
          edge_1_3_index = patch_2d%cells%edge_idx(cell_1_index, cell_1_block, 3)
          edge_2_1_index = patch_2d%cells%edge_idx(cell_2_index, cell_2_block, 1)
          edge_2_2_index = patch_2d%cells%edge_idx(cell_2_index, cell_2_block, 2)
          edge_2_3_index = patch_2d%cells%edge_idx(cell_2_index, cell_2_block, 3)
          edge_1_1_block = patch_2d%cells%edge_blk(cell_1_index, cell_1_block, 1)
          edge_1_2_block = patch_2d%cells%edge_blk(cell_1_index, cell_1_block, 2)
          edge_1_3_block = patch_2d%cells%edge_blk(cell_1_index, cell_1_block, 3)
          edge_2_1_block = patch_2d%cells%edge_blk(cell_2_index, cell_2_block, 1)
          edge_2_2_block = patch_2d%cells%edge_blk(cell_2_index, cell_2_block, 2)
          edge_2_3_block = patch_2d%cells%edge_blk(cell_2_index, cell_2_block, 3)

          out_vn_e(je,blockNo) = &
            & in_vn_e(edge_1_1_index, edge_1_1_block) * all_coeffs(1, je, blockNo) + &
            & in_vn_e(edge_1_2_index, edge_1_2_block) * all_coeffs(2, je, blockNo) + &
            & in_vn_e(edge_1_3_index, edge_1_3_block) * all_coeffs(3, je, blockNo) + &
            & in_vn_e(edge_2_1_index, edge_2_1_block) * all_coeffs(4, je, blockNo) + &
            & in_vn_e(edge_2_2_index, edge_2_2_block) * all_coeffs(5, je, blockNo) + &
            & in_vn_e(edge_2_3_index, edge_2_3_block) * all_coeffs(6, je, blockNo)

        ENDDO
      END DO
    END DO ! blockNo = edges_in_domain%start_block, edges_in_domain%end_block
!ICON_OMP_END_PARALLEL_DO

  END SUBROUTINE map_edges2edges_viacell_2d_constZ_onTriangles_sp
  !----------------------------------------------------------------------------- 
  
  

  !-----------------------------------------------------------------------------
!<Optimize:inUse>
  !This sbr is used in left-hand-side of free-surface equation for certain solver configurations.
  SUBROUTINE map_edges2edges_viacell_2D_per_level( patch_3d, vn_e, operators_coefficients, out_vn_e, level)!&   subset_range)
    
    TYPE(t_patch_3d ),TARGET, INTENT(in)       :: patch_3d
    REAL(wp), INTENT(in)                       :: vn_e(nproma,patch_3d%p_patch_2d(1)%nblks_e)
    TYPE(t_operator_coeff), INTENT(in)         :: operators_coefficients
    REAL(wp), INTENT(inout)                    :: out_vn_e(nproma,patch_3d%p_patch_2d(1)%nblks_e)
    INTEGER, INTENT(IN)                        :: level
    !Local variables
    INTEGER :: start_edge_index, end_edge_index
    INTEGER :: il_e, ib_e, il_c, ib_c, ictr
    INTEGER :: je, blockNo, ie
    REAL(wp) :: thick_edge, thick_cell
    TYPE(t_subset_range), POINTER :: edges_inDomain
    TYPE(t_patch), POINTER :: patch_2d
    
    patch_2d   => patch_3d%p_patch_2d(1)
    !-----------------------------------------------------------------------
!     IF ( patch_2d%cells%max_connectivity == 3 .and. fast_performance_level > 10 ) THEN
!       CALL map_edges2edges_viacell_2D_per_level_onTriangles( patch_3d, vn_e, operators_coefficients, out_vn_e, level)!&   subset_range)
!       RETURN
!     ENDIF
    !-----------------------------------------------------------------------
    
    edges_inDomain => patch_2d%edges%in_domain
  
    DO blockNo = edges_inDomain%start_block, edges_inDomain%end_block
      CALL get_index_range(edges_inDomain, blockNo, start_edge_index, end_edge_index)
      
      out_vn_e(:,blockNo) = 0.0_wp

      edge_idx_loop: DO je =  start_edge_index, end_edge_index
        
          IF (patch_3d%lsm_e(je,level,blockNo) == sea) THEN
            
            ictr = 0
            il_c = patch_2d%edges%cell_idx(je,blockNo,1)
            ib_c = patch_2d%edges%cell_blk(je,blockNo,1)
            thick_cell = patch_3d%p_patch_1d(1)%prism_thick_c(il_c,level,ib_c)
            
            
            DO ie=1, no_primal_edges
              ictr = ictr+1
              il_e = patch_2d%cells%edge_idx(il_c,ib_c,ie)
              ib_e = patch_2d%cells%edge_blk(il_c,ib_c,ie)
              thick_edge = patch_3d%p_patch_1d(1)%prism_thick_e(il_e,level,ib_e)
              !IF(il_e==je.and.ib_e==blockNo)THEN
              out_vn_e(je,blockNo) = out_vn_e(je,blockNo) &
                & +vn_e(il_e,ib_e)*operators_coefficients%edge2edge_viacell_coeff(je,level,blockNo,ictr)&
                & *(thick_edge/thick_cell)
              !ENDIF
            END DO
            
            ictr = no_primal_edges
            il_c = patch_2d%edges%cell_idx(je,blockNo,2)
            ib_c = patch_2d%edges%cell_blk(je,blockNo,2)
            thick_cell = patch_3d%p_patch_1d(1)%prism_thick_c(il_c,level,ib_c)            
            
            DO ie=1, no_primal_edges
              ictr = ictr+1
              il_e = patch_2d%cells%edge_idx(il_c,ib_c,ie)
              ib_e = patch_2d%cells%edge_blk(il_c,ib_c,ie)
              thick_edge = patch_3d%p_patch_1d(1)%prism_thick_e(il_e,level,ib_e)
              !IF(il_e==je.and.ib_e==blockNo)THEN              
              out_vn_e(je,blockNo) = out_vn_e(je,blockNo) &
                & +vn_e(il_e,ib_e)*operators_coefficients%edge2edge_viacell_coeff(je,level,blockNo,ictr)&
                & *(thick_edge/thick_cell)
              !ENDIF
            END DO
          ENDIF
      END DO edge_idx_loop
    END DO ! blockNo = edges_in_domain%start_block, edges_in_domain%end_block
    
  END SUBROUTINE map_edges2edges_viacell_2D_per_level
  !-------------------------------------------------------------------------
  
  !-----------------------------------------------------------------------------
  !<Optimize:inUse>
  SUBROUTINE map_edges2edges_viacell_2D_per_level_onTriangles( patch_3d, in_vn_e, operators_coefficients, out_vn_e, level)!&   subset_range)
    
    TYPE(t_patch_3d ),TARGET, INTENT(in)       :: patch_3d
    REAL(wp), INTENT(in)                       :: in_vn_e(nproma,patch_3d%p_patch_2d(1)%nblks_e)
    TYPE(t_operator_coeff), INTENT(in)         :: operators_coefficients
    REAL(wp), INTENT(inout)                    :: out_vn_e(nproma,patch_3d%p_patch_2d(1)%nblks_e)
    INTEGER, INTENT(IN)                        :: level
    
    INTEGER :: cell_1_index, cell_2_index, cell_1_block, cell_2_block
    INTEGER :: edge_1_1_index, edge_1_2_index, edge_1_3_index
    INTEGER :: edge_2_1_index, edge_2_2_index, edge_2_3_index
    INTEGER :: edge_1_1_block, edge_1_2_block, edge_1_3_block
    INTEGER :: edge_2_1_block, edge_2_2_block, edge_2_3_block
    INTEGER :: je, blockNo, start_edge_index, end_edge_index
    
    REAL(wp), POINTER :: all_coeffs(:,:,:)
    TYPE(t_subset_range), POINTER :: edges_indomain
    TYPE(t_patch), POINTER :: patch_2d
    !-----------------------------------------------------------------------
    IF (no_primal_edges /= 3) &
      & CALL finish ('map_edges2edges_viacell triangle version', 'no_primal_edges /= 3')
    !-----------------------------------------------------------------------
    patch_2d   => patch_3d%p_patch_2d(1)
    edges_indomain    => patch_2d%edges%in_domain
    all_coeffs        => operators_coefficients%edge2edge_viacell_coeff_all
    
!ICON_OMP_PARALLEL_DO PRIVATE(start_edge_index, end_edge_index, je, cell_1_index, cell_1_block, &
!ICON_OMP   cell_2_index, cell_2_block, edge_1_1_index, edge_1_2_index, edge_1_3_index, &
!ICON_OMP  edge_1_1_block, edge_1_2_block, edge_1_3_block, edge_2_1_index, edge_2_2_index, &
!ICON_OMP  edge_2_3_index, edge_2_1_block, edge_2_2_block, edge_2_3_block)  ICON_OMP_DEFAULT_SCHEDULE
    DO blockNo = edges_indomain%start_block, edges_indomain%end_block
      CALL get_index_range(edges_indomain, blockNo, start_edge_index, end_edge_index)
      
      DO je = start_edge_index, end_edge_index
        
        out_vn_e(je,blockNo) = 0.0_wp
        
        IF (patch_3d%lsm_e(je,1,blockNo) == sea) THEN ! this if should be removed
          
          ! get the two cells of the edge
          cell_1_index = patch_2d%edges%cell_idx(je,blockNo,1)
          cell_1_block = patch_2d%edges%cell_blk(je,blockNo,1)
          cell_2_index = patch_2d%edges%cell_idx(je,blockNo,2)
          cell_2_block = patch_2d%edges%cell_blk(je,blockNo,2)
          
          ! get the six edges of the two cells
          edge_1_1_index = patch_2d%cells%edge_idx(cell_1_index, cell_1_block, 1)
          edge_1_2_index = patch_2d%cells%edge_idx(cell_1_index, cell_1_block, 2)
          edge_1_3_index = patch_2d%cells%edge_idx(cell_1_index, cell_1_block, 3)
          edge_2_1_index = patch_2d%cells%edge_idx(cell_2_index, cell_2_block, 1)
          edge_2_2_index = patch_2d%cells%edge_idx(cell_2_index, cell_2_block, 2)
          edge_2_3_index = patch_2d%cells%edge_idx(cell_2_index, cell_2_block, 3)
          edge_1_1_block = patch_2d%cells%edge_blk(cell_1_index, cell_1_block, 1)
          edge_1_2_block = patch_2d%cells%edge_blk(cell_1_index, cell_1_block, 2)
          edge_1_3_block = patch_2d%cells%edge_blk(cell_1_index, cell_1_block, 3)
          edge_2_1_block = patch_2d%cells%edge_blk(cell_2_index, cell_2_block, 1)
          edge_2_2_block = patch_2d%cells%edge_blk(cell_2_index, cell_2_block, 2)
          edge_2_3_block = patch_2d%cells%edge_blk(cell_2_index, cell_2_block, 3)
          !not that all_coeffs already includes the edge thickness
          out_vn_e(je,blockNo) = &
            & in_vn_e(edge_1_1_index, edge_1_1_block) * all_coeffs(1, je, blockNo)       &
            !&*(patch_3d%p_patch_1d(1)%prism_thick_e(edge_1_1_index,level, edge_1_1_block)& 
            & * patch_3d%p_patch_1d(1)%inv_prism_thick_c(cell_1_index,level,cell_1_block)     &
            &+ &
            & in_vn_e(edge_1_2_index, edge_1_2_block) * all_coeffs(2, je, blockNo)       &
            !&*(patch_3d%p_patch_1d(1)%prism_thick_e(edge_1_2_index,level, edge_1_2_block)&
            & * patch_3d%p_patch_1d(1)%inv_prism_thick_c(cell_1_index,level,cell_1_block)     &
            &+ &
            & in_vn_e(edge_1_3_index, edge_1_3_block) * all_coeffs(3, je, blockNo)       &
            !&*(patch_3d%p_patch_1d(1)%prism_thick_e(edge_1_3_index,level, edge_1_3_block)&
            & * patch_3d%p_patch_1d(1)%inv_prism_thick_c(cell_1_index,level,cell_1_block)     &
            &+ &
            & in_vn_e(edge_2_1_index, edge_2_1_block) * all_coeffs(4, je, blockNo)       &
            & * patch_3d%p_patch_1d(1)%inv_prism_thick_c(cell_2_index,level,cell_2_block)     &
            &+ &
            & in_vn_e(edge_2_2_index, edge_2_2_block) * all_coeffs(5, je, blockNo)       &
            !&*(patch_3d%p_patch_1d(1)%prism_thick_e(edge_2_2_index,level, edge_2_2_block)&
            & * patch_3d%p_patch_1d(1)%inv_prism_thick_c(cell_2_index,level,cell_2_block)     &
            &+ &
            & in_vn_e(edge_2_3_index, edge_2_3_block) * all_coeffs(6, je, blockNo)       &
            !&*(patch_3d%p_patch_1d(1)%prism_thick_e(edge_2_3_index,level, edge_2_3_block)&
            & * patch_3d%p_patch_1d(1)%inv_prism_thick_c(cell_2_index,level,cell_2_block)     
          
        ENDIF
      END DO
    END DO ! blockNo = edges_in_domain%start_block, edges_in_domain%end_block
!ICON_OMP_END_PARALLEL_DO

  END SUBROUTINE map_edges2edges_viacell_2D_per_level_onTriangles
  !-----------------------------------------------------------------------------
  
  !-----------------------------------------------------------------------------
  !<Optimize:inUse>
  SUBROUTINE map_edges2edges_viacell_2D_per_level_onTriangles_sp( patch_3d, in_vn_e, operators_coefficients, out_vn_e, level)!&   subset_range)
    
    TYPE(t_patch_3d ),TARGET, INTENT(in)       :: patch_3d
    REAL(sp), INTENT(in)                       :: in_vn_e(nproma,patch_3d%p_patch_2d(1)%nblks_e) 
    TYPE(t_solvercoeff_singleprecision), INTENT(in)  :: operators_coefficients
    REAL(sp), INTENT(inout)                    :: out_vn_e(nproma,patch_3d%p_patch_2d(1)%nblks_e)
    INTEGER, INTENT(IN)                        :: level
    
    INTEGER :: cell_1_index, cell_2_index, cell_1_block, cell_2_block
    INTEGER :: edge_1_1_index, edge_1_2_index, edge_1_3_index
    INTEGER :: edge_2_1_index, edge_2_2_index, edge_2_3_index
    INTEGER :: edge_1_1_block, edge_1_2_block, edge_1_3_block
    INTEGER :: edge_2_1_block, edge_2_2_block, edge_2_3_block
    INTEGER :: je, blockNo, start_edge_index, end_edge_index
    
    REAL(sp), POINTER :: all_coeffs(:,:,:)
    !REAL(wp) :: thick_edge, thick_cell
    TYPE(t_subset_range), POINTER :: edges_indomain
    TYPE(t_patch), POINTER :: patch_2d
    !-----------------------------------------------------------------------
    IF (no_primal_edges /= 3) &
      & CALL finish ('map_edges2edges_viacell triangle version', 'no_primal_edges /= 3')
    !-----------------------------------------------------------------------
    patch_2d   => patch_3d%p_patch_2d(1)
    edges_indomain    => patch_2d%edges%in_domain
    all_coeffs        => operators_coefficients%edge2edge_viacell_coeff_all
    
!ICON_OMP_PARALLEL_DO PRIVATE(start_edge_index, end_edge_index, je, cell_1_index, cell_1_block, &
!ICON_OMP   cell_2_index, cell_2_block, edge_1_1_index, edge_1_2_index, edge_1_3_index, &
!ICON_OMP  edge_1_1_block, edge_1_2_block, edge_1_3_block, edge_2_1_index, edge_2_2_index, &
!ICON_OMP  edge_2_3_index, edge_2_1_block, edge_2_2_block, edge_2_3_block)  ICON_OMP_DEFAULT_SCHEDULE
    DO blockNo = edges_indomain%start_block, edges_indomain%end_block
      CALL get_index_range(edges_indomain, blockNo, start_edge_index, end_edge_index)
      
      DO je = start_edge_index, end_edge_index
        
        out_vn_e(je,blockNo) = 0.0_wp
        
        IF (patch_3d%lsm_e(je,1,blockNo) == sea) THEN ! this if should be removed
          
          ! get the two cells of the edge
          cell_1_index = patch_2d%edges%cell_idx(je,blockNo,1)
          cell_1_block = patch_2d%edges%cell_blk(je,blockNo,1)
          cell_2_index = patch_2d%edges%cell_idx(je,blockNo,2)
          cell_2_block = patch_2d%edges%cell_blk(je,blockNo,2)
          
          ! get the six edges of the two cells
          edge_1_1_index = patch_2d%cells%edge_idx(cell_1_index, cell_1_block, 1)
          edge_1_2_index = patch_2d%cells%edge_idx(cell_1_index, cell_1_block, 2)
          edge_1_3_index = patch_2d%cells%edge_idx(cell_1_index, cell_1_block, 3)
          edge_2_1_index = patch_2d%cells%edge_idx(cell_2_index, cell_2_block, 1)
          edge_2_2_index = patch_2d%cells%edge_idx(cell_2_index, cell_2_block, 2)
          edge_2_3_index = patch_2d%cells%edge_idx(cell_2_index, cell_2_block, 3)
          edge_1_1_block = patch_2d%cells%edge_blk(cell_1_index, cell_1_block, 1)
          edge_1_2_block = patch_2d%cells%edge_blk(cell_1_index, cell_1_block, 2)
          edge_1_3_block = patch_2d%cells%edge_blk(cell_1_index, cell_1_block, 3)
          edge_2_1_block = patch_2d%cells%edge_blk(cell_2_index, cell_2_block, 1)
          edge_2_2_block = patch_2d%cells%edge_blk(cell_2_index, cell_2_block, 2)
          edge_2_3_block = patch_2d%cells%edge_blk(cell_2_index, cell_2_block, 3)
          !not that all_coeffs already includes the edge thickness
          out_vn_e(je,blockNo) = &
            & in_vn_e(edge_1_1_index, edge_1_1_block) * all_coeffs(1, je, blockNo)       &
            !&*(patch_3d%p_patch_1d(1)%prism_thick_e(edge_1_1_index,level, edge_1_1_block)& 
            &* (patch_3d%p_patch_1d(1)%inv_prism_thick_c(cell_1_index,level,cell_1_block))     &
            &+ &
            & in_vn_e(edge_1_2_index, edge_1_2_block) * all_coeffs(2, je, blockNo)       &
            !&*(patch_3d%p_patch_1d(1)%prism_thick_e(edge_1_2_index,level, edge_1_2_block)&
            & * (patch_3d%p_patch_1d(1)%inv_prism_thick_c(cell_1_index,level,cell_1_block))     &
            &+ &
            & in_vn_e(edge_1_3_index, edge_1_3_block) * all_coeffs(3, je, blockNo)       &
            !&*(patch_3d%p_patch_1d(1)%prism_thick_e(edge_1_3_index,level, edge_1_3_block)&
            & * (patch_3d%p_patch_1d(1)%inv_prism_thick_c(cell_1_index,level,cell_1_block))     &
            &+ &
            & in_vn_e(edge_2_1_index, edge_2_1_block) * all_coeffs(4, je, blockNo)       &
            & * (patch_3d%p_patch_1d(1)%inv_prism_thick_c(cell_2_index,level,cell_2_block))     &
            &+ &
            & in_vn_e(edge_2_2_index, edge_2_2_block) * all_coeffs(5, je, blockNo)       &
            !&*(patch_3d%p_patch_1d(1)%prism_thick_e(edge_2_2_index,level, edge_2_2_block)&
            &/(patch_3d%p_patch_1d(1)%inv_prism_thick_c(cell_2_index,level,cell_2_block))     &
            &+ &
            & in_vn_e(edge_2_3_index, edge_2_3_block) * all_coeffs(6, je, blockNo)       &
            !&*(patch_3d%p_patch_1d(1)%prism_thick_e(edge_2_3_index,level, edge_2_3_block)&
            & * (patch_3d%p_patch_1d(1)%inv_prism_thick_c(cell_2_index,level,cell_2_block))     
          
        ENDIF
      END DO
    END DO ! blockNo = edges_in_domain%start_block, edges_in_domain%end_block
!ICON_OMP_END_PARALLEL_DO

  END SUBROUTINE map_edges2edges_viacell_2D_per_level_onTriangles_sp
  !-----------------------------------------------------------------------------
  
  
  
  !-----------------------------------------------------------------------------
  SUBROUTINE map_edges2edges_viavert_3d(patch_3d, vn, p_vn_dual,operators_coefficients, vort_flux)
    TYPE(t_patch_3d ),TARGET,INTENT(in)        :: patch_3d
    REAL(wp), INTENT(inout)                    :: vn(nproma,n_zlev,patch_3d%p_patch_2d(1)%nblks_e)
    TYPE(t_cartesian_coordinates), INTENT(inout)  :: p_vn_dual(nproma,n_zlev,patch_3d%p_patch_2d(1)%nblks_v)
    TYPE(t_operator_coeff),INTENT(in)          :: operators_coefficients
    REAL(wp), INTENT(inout)                    :: vort_flux(nproma,n_zlev,patch_3d%p_patch_2d(1)%nblks_e)
    
    !Local variables
    INTEGER :: startLevel, endLevel     ! vertical start and end level
    INTEGER :: je, level, blockNo
    INTEGER :: il_e, ib_e
    INTEGER :: start_edge_index, end_edge_index
    INTEGER :: ictr, neighbor, vertex_edge
    INTEGER :: il_v, ib_v
    TYPE(t_subset_range), POINTER :: edges_inDomain
    TYPE(t_patch), POINTER :: patch_2d
    !-----------------------------------------------------------------------
    patch_2d   => patch_3d%p_patch_2d(1)
    edges_inDomain => patch_2d%edges%in_domain
    !-----------------------------------------------------------------------
    startLevel    = 1
    endLevel    = n_zlev
    
    DO blockNo = edges_inDomain%start_block, edges_inDomain%end_block
      CALL get_index_range(edges_inDomain, blockNo, start_edge_index, end_edge_index)
      
      level_loop: DO level = startLevel, endLevel

        vort_flux(:,:,blockNo) = 0.0_wp
        edge_idx_loop: DO je =  start_edge_index, end_edge_index
          
          IF (patch_3d%lsm_e(je,level,blockNo) == sea) THEN
            
            DO neighbor=1,2
              IF(neighbor==1) ictr = 0
              IF(neighbor==2) ictr = no_dual_edges
              
              il_v = patch_2d%edges%vertex_idx(je,blockNo,neighbor)
              ib_v = patch_2d%edges%vertex_blk(je,blockNo,neighbor)
              
              DO vertex_edge=1, patch_2d%verts%num_edges(il_v,ib_v)!no_dual_cell_edges
                
                ictr =ictr+1
                
                il_e = patch_2d%verts%edge_idx(il_v,ib_v,vertex_edge)
                ib_e = patch_2d%verts%edge_blk(il_v,ib_v,vertex_edge)
                
                vort_flux(je,level,blockNo) =  vort_flux(je,level,blockNo)+vn(il_e,level,ib_e)&
                  & *operators_coefficients%edge2edge_viavert_coeff(je,level,blockNo,ictr)
              END DO
            END DO
            
          ELSE
            vort_flux(je,level,blockNo)= 0.0_wp
          ENDIF ! (v_base%lsm_e(je,level,blockNo) <= sea_boundary)
        END DO edge_idx_loop
      END DO level_loop
    END DO ! blockNo = edges_inDomain%start_block, edges_inDomain%end_block
    
  END SUBROUTINE map_edges2edges_viavert_3d
  !-------------------------------------------------------------------------
  
  !-------------------------------------------------------------------------
  !>
  !! Discrete mapping of cell-based vectors to edges on the primal grid.
  !!
  !! @par Revision History
  !!  developed by Peter Korn, MPI-M (2010-11)
  !<Optimize:inUse>
  SUBROUTINE map_cell2edges_3d_mlevels( patch_3d, p_vn_c, ptp_vn, operators_coefficients,&
    & opt_startLevel, opt_endLevel, subset_range )
    
    TYPE(t_patch_3d ),TARGET, INTENT(in)   :: patch_3d
    TYPE(t_cartesian_coordinates), INTENT(in)  :: p_vn_c(:,:,:)    ! input vector (nproma,n_zlev,alloc_cell_blocks)
    REAL(wp), INTENT(inout)                      :: ptp_vn(:,:,:)    ! output vector (nproma,n_zlev,nblks_e)
    TYPE(t_operator_coeff)                     :: operators_coefficients
    INTEGER, INTENT(in), OPTIONAL :: opt_startLevel        ! optional vertical start level
    INTEGER, INTENT(in), OPTIONAL :: opt_endLevel        ! optional vertical end level
    TYPE(t_subset_range), TARGET, INTENT(in), OPTIONAL :: subset_range
    
    !Local variables
    INTEGER :: startLevel, endLevel
    INTEGER :: start_edge_index, end_edge_index
    INTEGER :: je, blockNo, level
    INTEGER :: cell_1_index,cell_1_block, cell_2_index,cell_2_block
    TYPE(t_subset_range), POINTER :: edges_in_domain
    TYPE(t_patch), POINTER :: patch_2d
    !-----------------------------------------------------------------------
    patch_2d   => patch_3d%p_patch_2d(1)
    !-----------------------------------------------------------------------
    edges_in_domain   => patch_2d%edges%in_domain
    
    
    ! check optional arguments
    IF ( PRESENT(opt_startLevel) ) THEN
      startLevel = opt_startLevel
    ELSE
      startLevel = 1
    END IF
    IF ( PRESENT(opt_endLevel) ) THEN
      endLevel = opt_endLevel
    ELSE
      endLevel = n_zlev
    END IF
    
    ! calculation of transposed P^TPv from Pv (incart coord)
!ICON_OMP_PARALLEL_DO PRIVATE(start_edge_index,end_edge_index,je, level,  &
!ICON_OMP cell_1_index, cell_1_block, cell_2_index, cell_2_block) ICON_OMP_DEFAULT_SCHEDULE
    DO blockNo = edges_in_domain%start_block, edges_in_domain%end_block
      CALL get_index_range(edges_in_domain, blockNo, start_edge_index, end_edge_index)
      
      ptp_vn(:,:,blockNo) = 0.0_wp
      
      DO je = start_edge_index, end_edge_index
        !Get indices of two adjacent triangles
        cell_1_index = patch_2d%edges%cell_idx(je,blockNo,1)
        cell_1_block = patch_2d%edges%cell_blk(je,blockNo,1)
        cell_2_index = patch_2d%edges%cell_idx(je,blockNo,2)
        cell_2_block = patch_2d%edges%cell_blk(je,blockNo,2)
        DO level = 1, patch_3d%p_patch_1d(1)%dolic_e(je,blockNo)
          
          ptp_vn(je,level,blockNo) =&
            & DOT_PRODUCT(p_vn_c(cell_1_index,level,cell_1_block)%x,&
            & operators_coefficients%edge2cell_coeff_cc_t(je,level,blockNo,1)%x)&
            & +DOT_PRODUCT(p_vn_c(cell_2_index,level,cell_2_block)%x,&
            & operators_coefficients%edge2cell_coeff_cc_t(je,level,blockNo,2)%x)
          
        END DO 
      END DO
      
    END DO ! blockNo = edges_in_domain%start_block, edges_in_domain%end_block
!ICON_OMP_END_PARALLEL_DO    

    ! sync the result if necessary
    IF (PRESENT(subset_range)) THEN
      IF (.NOT. subset_range%is_in_domain) &
        & CALL sync_patch_array(sync_e, patch_2d, ptp_vn)
    ENDIF
    
  END SUBROUTINE map_cell2edges_3d_mlevels
  !-----------------------------------------------------------------------------
  
  !-------------------------------------------------------------------------
  !>
  !! Discrete mapping of cell-based vectors to edges on the primal grid.
  !!
  !! @par Revision History
  !!  developed by Peter Korn, MPI-M (2010-11)
  !<Optimize:inUse:done>
  SUBROUTINE map_cell2edges_3d_1level( patch_3d, p_vn_c, ptp_vn,operators_coefficients, level, subset_range )
    
    TYPE(t_patch_3d ),TARGET, INTENT(in)   :: patch_3d
    TYPE(t_cartesian_coordinates), INTENT(in)  :: p_vn_c(:,:)    ! input vector (nproma,n_zlev,alloc_cell_blocks)
    REAL(wp), INTENT(inout)                      :: ptp_vn(:,:)    ! output vector (nproma,n_zlev,nblks_e)
    TYPE(t_operator_coeff)                     :: operators_coefficients
    INTEGER, INTENT(in) :: level          ! vertical level
    TYPE(t_subset_range), TARGET, INTENT(in), OPTIONAL :: subset_range
    
    !Local variables
    INTEGER :: start_edge_index, end_edge_index
    INTEGER :: je, blockNo
    INTEGER :: cell_1_index,cell_1_block, cell_2_index,cell_2_block
    TYPE(t_subset_range), POINTER :: edges_in_domain
    TYPE(t_patch), POINTER :: patch_2d
    !-----------------------------------------------------------------------
    patch_2d   => patch_3d%p_patch_2d(1)
    !-----------------------------------------------------------------------
    edges_in_domain   => patch_2d%edges%in_domain
    
    ! calculation of transposed P^TPv from Pv (incart coord)
!ICON_OMP_PARALLEL_DO PRIVATE(start_edge_index, end_edge_index, je, &
!ICON_OMP  cell_1_index,cell_1_block, cell_2_index,cell_2_block) ICON_OMP_DEFAULT_SCHEDULE
    DO blockNo = edges_in_domain%start_block, edges_in_domain%end_block
      ptp_vn(:,blockNo) = 0.0_wp
      CALL get_index_range(edges_in_domain, blockNo, start_edge_index, end_edge_index)
      DO je =  start_edge_index, end_edge_index
        
        IF (patch_3d%p_patch_1d(1)%dolic_e(je, blockNo) > 0) THEN
          !Get indices of two adjacent triangles
          cell_1_index = patch_2d%edges%cell_idx(je,blockNo,1)
          cell_1_block = patch_2d%edges%cell_blk(je,blockNo,1)
          cell_2_index = patch_2d%edges%cell_idx(je,blockNo,2)
          cell_2_block = patch_2d%edges%cell_blk(je,blockNo,2)
          ptp_vn(je,blockNo) = &
            & DOT_PRODUCT(p_vn_c(cell_1_index,cell_1_block)%x,               &
            & operators_coefficients%edge2cell_coeff_cc_t(je,level,blockNo,1)%x)  &
            & +DOT_PRODUCT(p_vn_c(cell_2_index,cell_2_block)%x,              &
            & operators_coefficients%edge2cell_coeff_cc_t(je,level,blockNo,2)%x)

        ENDIF
        
      END DO
    END DO ! blockNo = edges_in_domain%start_block, edges_in_domain%end_block
!ICON_OMP_END_PARALLEL_DO    
    ! sync the result if necessary
    IF (PRESENT(subset_range)) THEN
      IF (.NOT. subset_range%is_in_domain) &
        & CALL sync_patch_array(sync_e, patch_2d, ptp_vn)
    ENDIF
    
  END SUBROUTINE map_cell2edges_3d_1level
  !-------------------------------------------------------------------------

  !-------------------------------------------------------------------------
  !>
  !! !  SUBROUTINE maps for a fluid column a scalar value from the top/bottom of a 3D prism to the central level of the prism.
  !!
  !! @par Revision History
  !! Developed  by  Peter Korn, MPI-M (2014).
  !!
  SUBROUTINE map_vec_prismtop2center_on_block(patch_3d, vec_top, vec_center, &
    & blockNo, start_cell_index, end_cell_index)
    TYPE(t_patch_3d ),TARGET, INTENT(in)            :: patch_3d
    TYPE(t_cartesian_coordinates), INTENT(in)       :: vec_top(:,:) ! (nproma, n_zlev+1)
<<<<<<< HEAD
    INTEGER, INTENT(in)                               :: blockNo, start_cell_index, end_cell_index
    TYPE(t_cartesian_coordinates), INTENT(inout)    :: vec_center(:,:) ! (nproma, n_zlev) ! out
=======
    TYPE(t_cartesian_coordinates), INTENT(inout)    :: vec_center(:,:) ! (nproma, n_zlev) ! out
    INTEGER, INTENT(in)                             :: blockNo, start_cell_index, end_cell_index
>>>>>>> dd2cc748
    
    !Local variables
    INTEGER :: level, jc!,jb
    INTEGER :: start_level, end_level
    REAL(wp), POINTER :: prism_center_distance(:,:), prism_thick(:,:)
    !-------------------------------------------------------------------------------
    start_level = 1
!     vec_center(1:nproma,1:n_zlev,blockNo)%x(1)=0.0_wp
!     vec_center(1:nproma,1:n_zlev,blockNo)%x(2)=0.0_wp
!     vec_center(1:nproma,1:n_zlev,blockNo)%x(3)=0.0_wp
   !-------------------------------------------------------------------------------    
    ! these do not include the height
    prism_center_distance => patch_3D%p_patch_1D(1)%constantPrismCenters_Zdistance  (:,:,blockNo)
    prism_thick           => patch_3D%p_patch_1D(1)%prism_thick_flat_sfc_c(:,:,blockNo)

    DO jc = start_cell_index, end_cell_index
      end_level  = patch_3D%p_patch_1d(1)%dolic_c(jc,blockNo)
!       IF ( end_level >=min_dolic ) THEN
        DO level = start_level, end_level
          vec_center(jc,level)%x &
          & = (prism_center_distance(jc,level)   * vec_top(jc,level)%x    &
          & +  prism_center_distance(jc,level+1) * vec_top(jc,level+1)%x) &
          & / (2.0_wp*prism_thick(jc,level))
              
        END DO          

    END DO
!     CALL sync_patch_array(sync_c, patch_3D%p_patch_2D(1), vec_center(:,:,:)%x(1))
!     CALL sync_patch_array(sync_c, patch_3D%p_patch_2D(1), vec_center(:,:,:)%x(2))
!     CALL sync_patch_array(sync_c, patch_3D%p_patch_2D(1), vec_center(:,:,:)%x(3))
  END SUBROUTINE map_vec_prismtop2center_on_block
  !-------------------------------------------------------------------------

  !-------------------------------------------------------------------------
  !>
  !! !  SUBROUTINE maps for a fluid column a scalar value from the top/bottom of a 3D prism to the central level of the prism.
  !!
  !! @par Revision History
  !! Developed  by  Peter Korn, MPI-M (2014).
  !!
  SUBROUTINE map_scalar_prismtop2center(patch_3d, scalar_top, p_op_coeff,scalar_center)
    TYPE(t_patch_3d ),TARGET, INTENT(inout)          :: patch_3d
    REAL(wp)                                         :: scalar_top(nproma, n_zlev+1,patch_3D%p_patch_2d(1)%nblks_c)   
    TYPE(t_operator_coeff),INTENT(in)                :: p_op_coeff
    REAL(wp)                                         :: scalar_center(nproma, n_zlev,patch_3D%p_patch_2d(1)%nblks_c)       
    
    !Local variables
    INTEGER :: level, blockNo, jc!,jb
    INTEGER :: start_cell_index, end_cell_index!, cell_index
    !INTEGER :: start_edge_index, end_edge_index
    INTEGER :: start_level!, level
    TYPE(t_subset_range), POINTER :: cells_in_domain!, edges_in_domain
    TYPE(t_patch), POINTER :: patch_2D 
    REAL(wp), POINTER ::  prism_center_distance(:,:),prism_thick(:,:)
    ! INTEGER :: dolic
    !-------------------------------------------------------------------------------
    patch_2D        => patch_3D%p_patch_2D(1)
    cells_in_domain => patch_2D%cells%in_domain
    !edges_in_domain => patch_2D%edges%in_domain
    start_level = 1

   !-------------------------------------------------------------------------------  
!ICON_OMP_PARALLEL_DO PRIVATE(start_cell_index,end_cell_index, level,&
!ICON_OMP prism_center_distance,prism_thick, jc) ICON_OMP_DEFAULT_SCHEDULE  
    DO blockNo = cells_in_domain%start_block, cells_in_domain%end_block

      ! these do not include the height
      ! if they are used for the GM-Redi then we should re-consider if height is needed
      prism_center_distance => patch_3D%p_patch_1D(1)%constantPrismCenters_Zdistance  (:,:,blockNo)
      prism_thick => patch_3D%p_patch_1D(1)%prism_thick_flat_sfc_c(:,:,blockNo)

      CALL get_index_range(cells_in_domain, blockNo, start_cell_index, end_cell_index)
      DO jc = start_cell_index, end_cell_index

        DO level = start_level, patch_3D%p_patch_1d(1)%dolic_c(jc,blockNo)-1
          scalar_center(jc,level,blockNo) &
          & = (prism_center_distance(jc,level)   * scalar_top(jc,level,blockNo)    &
          & +  prism_center_distance(jc,level+1) * scalar_top(jc,level+1,blockNo)) &
          & / (2.0_wp*prism_thick(jc,level))
!write(123,*)'details',level,prism_center_distance(jc,level),&
!& scalar_top(jc,level,blockNo),&
!          &prism_center_distance(jc,level+1) , scalar_top(jc,level+1,blockNo),prism_thick(jc,level)              
        END DO

      END DO
    END DO
    
!ICON_OMP_END_PARALLEL_DO
   !CALL sync_patch_array(sync_c, patch_2D, scalar_center)
  END SUBROUTINE map_scalar_prismtop2center
  !-------------------------------------------------------------------------

  !-------------------------------------------------------------------------
  !>
  SUBROUTINE map_scalar_prismtop2center_onBlock(patch_3d, scalar_top, scalar_center, &
    & blockNo, start_cell_index, end_cell_index)
    TYPE(t_patch_3d ),TARGET                         :: patch_3d
    REAL(wp)                                         :: scalar_top(:,:) ! (nproma, n_zlev+1)
    REAL(wp)                                         :: scalar_center(:,:) !nproma, n_zlev)
    INTEGER, INTENT(in) :: blockNo, start_cell_index, end_cell_index

    !Local variables
    INTEGER :: level, jc!,jb
    REAL(wp), POINTER ::  prism_center_distance(:,:),prism_thick(:,:)

    !-------------------------------------------------------------------------------

    ! these do not include the height
    ! if they are used for the GM-Redi then we should re-consider if height is needed
    prism_center_distance => patch_3D%p_patch_1D(1)%constantPrismCenters_Zdistance  (:,:,blockNo)
    prism_thick => patch_3D%p_patch_1D(1)%prism_thick_flat_sfc_c(:,:,blockNo)

    DO jc = start_cell_index, end_cell_index
      DO level = 1, patch_3D%p_patch_1d(1)%dolic_c(jc,blockNo)
        scalar_center(jc,level) &
          & = (prism_center_distance(jc,level)   * scalar_top(jc,level)    &
          & +  prism_center_distance(jc,level+1) * scalar_top(jc,level+1)) &
          & / (2.0_wp*prism_thick(jc,level))

      END DO
    END DO

  END SUBROUTINE map_scalar_prismtop2center_onBlock
  !-------------------------------------------------------------------------

  !-------------------------------------------------------------------------
  !>
  !! !  SUBROUTINE maps within a fluid column a scalar value from the the central level of the prism to top/bottom of a 3D prism.
  !!
  !! @par Revision History
  !! Developed  by  Peter Korn, MPI-M (2014).
  !!
  SUBROUTINE map_scalar_center2prismtop(patch_3d, scalar_center, p_op_coeff,scalar_top)
    TYPE(t_patch_3d ),TARGET, INTENT(in   )          :: patch_3d
    REAL(wp), INTENT(in)                             :: scalar_center(:,:,:)   
    TYPE(t_operator_coeff),INTENT(in)                :: p_op_coeff
    REAL(wp), INTENT(out)                            :: scalar_top(:,:,:)       
    
    !Local variables
    INTEGER :: blockNo
    INTEGER :: start_cell_index, end_cell_index, cell_index
    !INTEGER :: start_edge_index, end_edge_index
    INTEGER :: start_level, level
    TYPE(t_subset_range), POINTER :: cells_in_domain!, edges_in_domain
    TYPE(t_patch), POINTER :: patch_2D 
    !REAL(wp), POINTER ::  prism_center_distance(:,:),prism_thick(:,:)
!     INTEGER :: dolic
    !-------------------------------------------------------------------------------
    patch_2D        => patch_3D%p_patch_2D(1)
    cells_in_domain => patch_2D%cells%in_domain
    !edges_in_domain => patch_2D%edges%in_domain
    start_level = 1

   !-------------------------------------------------------------------------------
!ICON_OMP_PARALLEL_DO PRIVATE(start_cell_index,end_cell_index, level)
!ICON_OMP_DEFAULT_SCHEDULE     
    DO blockNo = cells_in_domain%start_block, cells_in_domain%end_block
    
      scalar_top(:,:,blockNo) = 0.0_wp
      CALL get_index_range(cells_in_domain, blockNo, start_cell_index, end_cell_index)
      DO cell_index = start_cell_index, end_cell_index
        DO level = start_level, patch_3D%p_patch_1d(1)%dolic_c(cell_index,blockNo)-1
          scalar_top(cell_index,level+1,blockNo) &
          & = 0.5_wp*( scalar_center(cell_index,level,blockNo)    &
          & +          scalar_center(cell_index,level+1,blockNo))              
        END DO
      END DO
    END DO
!ICON_OMP_END_PARALLEL_DO

  END SUBROUTINE map_scalar_center2prismtop
  !-------------------------------------------------------------------------

<<<<<<< HEAD
=======




  !-------------------------------------------------------------------------
  !>
  !! !  SUBROUTINE maps for a fluid column a scalar value from the top/bottom of a 3D prism to the central level of the prism.
  !!
  !! @par Revision History
  !! Developed  by  Peter Korn, MPI-M (2014).
  !!
  SUBROUTINE map_vec_prismtop2center_on_block_GM(patch_3d, vec_top, vec_center, &
    & blockNo, start_cell_index, end_cell_index)
    TYPE(t_patch_3d ),TARGET, INTENT(in)             :: patch_3d
    TYPE(t_cartesian_coordinates), INTENT(in)        :: vec_top(nproma, n_zlev)
    TYPE(t_cartesian_coordinates), INTENT(inout)     :: vec_center(nproma, n_zlev) ! out
!     TYPE(t_operator_coeff), INTENT(in)               :: p_op_coeff
    INTEGER, INTENT(in)                              :: blockNo, start_cell_index, end_cell_index
    
    !Local variables
    INTEGER :: level, jc!,jb
    INTEGER :: start_level, end_level
    REAL(wp), POINTER :: prism_center_distance(:,:), prism_thick(:,:)
    !-------------------------------------------------------------------------------
    start_level = 1
!     vec_center(1:nproma,1:n_zlev,blockNo)%x(1)=0.0_wp
!     vec_center(1:nproma,1:n_zlev,blockNo)%x(2)=0.0_wp
!     vec_center(1:nproma,1:n_zlev,blockNo)%x(3)=0.0_wp
   !-------------------------------------------------------------------------------    
    ! these do not include the height
    !prism_center_distance => patch_3D%p_patch_1D(1)%constantPrismCenters_Zdistance  (:,:,blockNo)
    !prism_thick           => patch_3D%p_patch_1D(1)%prism_thick_flat_sfc_c(:,:,blockNo)

    DO jc = start_cell_index, end_cell_index
      end_level  = patch_3D%p_patch_1d(1)%dolic_c(jc,blockNo)

        DO level = start_level, end_level-1
          vec_center(jc,level)%x &
          & = 0.5_wp*( vec_top(jc,level)%x + vec_top(jc,level+1)%x) 
        END DO          

    END DO
!     CALL sync_patch_array(sync_c, patch_3D%p_patch_2D(1), vec_center(:,:,:)%x(1))
!     CALL sync_patch_array(sync_c, patch_3D%p_patch_2D(1), vec_center(:,:,:)%x(2))
!     CALL sync_patch_array(sync_c, patch_3D%p_patch_2D(1), vec_center(:,:,:)%x(3))
  END SUBROUTINE map_vec_prismtop2center_on_block_GM
  !-------------------------------------------------------------------------

  !-------------------------------------------------------------------------
  !>
  !! !  SUBROUTINE maps for a fluid column a scalar value from the top/bottom of a 3D prism to the central level of the prism.
  !!
  !! @par Revision History
  !! Developed  by  Peter Korn, MPI-M (2014).
  !!
  SUBROUTINE map_scalar_prismtop2center_GM(patch_3d, scalar_top, p_op_coeff, scalar_center)
    TYPE(t_patch_3d ),TARGET, INTENT(inout)          :: patch_3d
    REAL(wp)                                         :: scalar_top(nproma, n_zlev+1,patch_3D%p_patch_2d(1)%nblks_c)   
    TYPE(t_operator_coeff),INTENT(in)                :: p_op_coeff
    REAL(wp)                                         :: scalar_center(nproma, n_zlev,patch_3D%p_patch_2d(1)%nblks_c)       
    
    !Local variables
    INTEGER :: level, blockNo, jc!,jb
    INTEGER :: start_cell_index, end_cell_index!, cell_index
    !INTEGER :: start_edge_index, end_edge_index
    INTEGER :: start_level!, level
    TYPE(t_subset_range), POINTER :: cells_in_domain!, edges_in_domain
    TYPE(t_patch), POINTER :: patch_2D 
    !REAL(wp), POINTER ::  prism_center_distance(:,:),prism_thick(:,:)
    ! INTEGER :: dolic
    !-------------------------------------------------------------------------------
    patch_2D        => patch_3D%p_patch_2D(1)
    cells_in_domain => patch_2D%cells%in_domain
    !edges_in_domain => patch_2D%edges%in_domain
    start_level = 1

   !-------------------------------------------------------------------------------  
!ICON_OMP_PARALLEL_DO PRIVATE(start_cell_index,end_cell_index)
!ICON_OMP_DEFAULT_SCHEDULE  
    DO blockNo = cells_in_domain%start_block, cells_in_domain%end_block

      ! these do not include the height
      ! if they are used for the GM-Redi then we should re-consider if height is needed
      !prism_center_distance => patch_3D%p_patch_1D(1)%constantPrismCenters_Zdistance  (:,:,blockNo)
      !prism_thick => patch_3D%p_patch_1D(1)%prism_thick_flat_sfc_c(:,:,blockNo)

      CALL get_index_range(cells_in_domain, blockNo, start_cell_index, end_cell_index)
      DO jc = start_cell_index, end_cell_index

        DO level = start_level, patch_3D%p_patch_1d(1)%dolic_c(jc,blockNo)-1
          scalar_center(jc,level,blockNo) &
          & = 0.5_wp*( scalar_top(jc,level,blockNo) + scalar_top(jc,level+1,blockNo)) 

        END DO

      END DO
    END DO
    
!ICON_OMP_END_PARALLEL_DO
   !CALL sync_patch_array(sync_c, patch_2D, scalar_center)
  END SUBROUTINE map_scalar_prismtop2center_GM
  !------------------------------------------------------------------------
  

  !-------------------------------------------------------------------------
  !
  !>
  !! !  SUBROUTINE maps within a fluid column a scalar value from the the central level of the prism to top/bottom of a 3D prism.
  !!
  !! @par Revision History
  !! Developed  by  Peter Korn, MPI-M (2014).
  !!
  SUBROUTINE map_scalar_center2prismtop_GM(patch_3d, scalar_center, p_op_coeff, scalar_top)
    TYPE(t_patch_3d ),TARGET, INTENT(in   )          :: patch_3d
    REAL(wp), INTENT(inout)                          :: scalar_center(:,:,:)   
    TYPE(t_operator_coeff),INTENT(in)                :: p_op_coeff
    REAL(wp), INTENT(out)                            :: scalar_top(:,:,:)       
    
    !Local variables
    INTEGER :: blockNo
    INTEGER :: start_cell_index, end_cell_index, cell_index
    !INTEGER :: start_edge_index, end_edge_index
    INTEGER :: start_level, level
    TYPE(t_subset_range), POINTER :: cells_in_domain!, edges_in_domain
    TYPE(t_patch), POINTER :: patch_2D 
    REAL(wp), POINTER ::  prism_center_distance(:,:),prism_thick(:,:)
!     INTEGER :: dolic
    !-------------------------------------------------------------------------------
    patch_2D        => patch_3D%p_patch_2D(1)
    cells_in_domain => patch_2D%cells%in_domain
    !edges_in_domain => patch_2D%edges%in_domain
    start_level = 1

   !-------------------------------------------------------------------------------
!ICON_OMP_PARALLEL_DO PRIVATE(start_cell_index,end_cell_index, level,&
!ICON_OMP prism_center_distance,prism_thick) ICON_OMP_DEFAULT_SCHEDULE     
    DO blockNo = cells_in_domain%start_block, cells_in_domain%end_block
      prism_center_distance => patch_3D%p_patch_1D(1)%constantPrismCenters_Zdistance(:,:,blockNo)
      prism_thick => patch_3D%p_patch_1D(1)%prism_thick_flat_sfc_c(:,:,blockNo)
    
      scalar_top(:,:,blockNo) = 0.0_wp
      CALL get_index_range(cells_in_domain, blockNo, start_cell_index, end_cell_index)
      DO cell_index = start_cell_index, end_cell_index
!        DO level = start_level, patch_3D%p_patch_1d(1)%dolic_c(cell_index,blockNo)-1
!        scalar_center(cell_index,level,blockNo)=level
!        END DO      
      
        DO level = start_level, patch_3D%p_patch_1d(1)%dolic_c(cell_index,blockNo)-1
          scalar_top(cell_index,level+1,blockNo) &
          & = ( prism_thick(cell_index,level)  * scalar_center(cell_index,level,blockNo)      &
          & +   prism_thick(cell_index,level+1)* scalar_center(cell_index,level+1,blockNo))&
          & /(2.0_wp*prism_center_distance(cell_index,level))  
!write(123,*)'details',level, scalar_top(cell_index,level+1,blockNo),&
!&scalar_center(cell_index,level,blockNo),prism_thick(cell_index,level),&
!&scalar_center(cell_index,level+1,blockNo),prism_thick(cell_index,level+1),&
!!&(prism_thick(cell_index,level)+prism_thick(cell_index,level+1)),&
!2.0_wp*prism_center_distance(cell_index,level)                                    
        END DO
      END DO
    END DO
!ICON_OMP_END_PARALLEL_DO
!stop
  END SUBROUTINE map_scalar_center2prismtop_GM
  !-------------------------------------------------------------------------

>>>>>>> dd2cc748
  !-------------------------------------------------------------------------
  !>
  SUBROUTINE map_vector_center2prismtop_onBlock(patch_3d, vector_center, vector_top, &
    & blockNo, start_cell_index, end_cell_index)
    TYPE(t_patch_3d ),TARGET          :: patch_3d
    TYPE(t_cartesian_coordinates)     :: vector_center(:,:) ! (nproma, n_zlev,blockNo) ! out
    TYPE(t_cartesian_coordinates)     :: vector_top(:,:)
    INTEGER, INTENT(in) :: blockNo, start_cell_index, end_cell_index
    
    !Local variables
    INTEGER :: cell_index, level
    REAL(wp), POINTER ::  inv_prism_center_distance(:,:),prism_thick(:,:)

    !-------------------------------------------------------------------------------
    inv_prism_center_distance => patch_3D%p_patch_1D(1)%constantPrismCenters_invZdistance  (:,:,blockNo)
    prism_thick => patch_3D%p_patch_1D(1)%prism_thick_flat_sfc_c(:,:,blockNo)
    !-------------------------------------------------------------------------------
    vector_top(:,:)%x(1) = 0.0_wp
    vector_top(:,:)%x(2) = 0.0_wp
    vector_top(:,:)%x(3) = 0.0_wp
    DO cell_index = start_cell_index, end_cell_index
      ! the top moves only up-down
!       vector_top(cell_index,1)%x = vector_center(cell_index,1)%x !* 0.5_wp
      vector_top(cell_index,1)%x = 0.0_wp 

      DO level = 2, patch_3D%p_patch_1d(1)%dolic_c(cell_index,blockNo)
        vector_top(cell_index,level)%x = &
        & (  vector_center(cell_index,level-1)%x * prism_thick(cell_index,level-1)  &
        &  + vector_center(cell_index,level)%x   * prism_thick(cell_index,level))   &
        &  * 2.0_wp * inv_prism_center_distance(cell_index,level)
      END DO
    END DO

  END SUBROUTINE map_vector_center2prismtop_onBlock
  !-------------------------------------------------------------------------


  ! !   !-----------------------------------------------------------------------------
!   !-----------------------------------------------------------------------------
!   SUBROUTINE map_edges2edges_viacell_3d_mlev( patch_3d, vn_e, operators_coefficients, out_vn_e,scalar, &
!     & opt_startLevel, opt_endLevel, subset_range)
!     
!     TYPE(t_patch_3d ),TARGET, INTENT(in)       :: patch_3d
!     REAL(wp), INTENT(in)                       :: vn_e(nproma,n_zlev,patch_3d%p_patch_2d(1)%nblks_e)
!     TYPE(t_operator_coeff), INTENT(in)         :: operators_coefficients
!     REAL(wp), INTENT(inout)                    :: out_vn_e(nproma,n_zlev,patch_3d%p_patch_2d(1)%nblks_e)
!     REAL(wp), INTENT(in), OPTIONAL :: scalar(nproma,n_zlev,patch_3d%p_patch_2d(1)%alloc_cell_blocks)
!     INTEGER, INTENT(in), OPTIONAL :: opt_startLevel       ! optional vertical start level
!     INTEGER, INTENT(in), OPTIONAL :: opt_endLevel       ! optional vertical end level
!     TYPE(t_subset_range), TARGET,  OPTIONAL :: subset_range
!     !Local variables
!     INTEGER :: startLevel, endLevel
!     INTEGER :: start_edge_index, end_edge_index
!     INTEGER :: il_e, ib_e, il_c, ib_c, ictr!, neighbor
!     INTEGER :: je, blockNo, level, ie
!     REAL(wp) :: scalar_cell
!     REAL(wp) :: thick_edge, thick_cell, thick_frac
!     TYPE(t_subset_range), POINTER :: edges_inDomain
!     TYPE(t_patch), POINTER :: patch_2d
!     !-----------------------------------------------------------------------
!     patch_2d   => patch_3d%p_patch_2d(1)
!     !-----------------------------------------------------------------------
!     IF ( PRESENT(subset_range) ) THEN
!       edges_inDomain => subset_range
!     ELSE
!       edges_inDomain => patch_2d%edges%in_domain
!     ENDIF
!     !-----------------------------------------------------------------------
!     IF ( PRESENT(opt_startLevel) ) THEN
!       startLevel = opt_startLevel
!     ELSE
!       startLevel = 1
!     END IF
!     IF ( PRESENT(opt_endLevel) ) THEN
!       endLevel = opt_endLevel
!     ELSE
!       endLevel = n_zlev
!     END IF
!     
!     IF(.NOT.PRESENT(scalar))THEN
!       
!       DO blockNo = edges_inDomain%start_block, edges_inDomain%end_block
!         CALL get_index_range(edges_inDomain, blockNo, start_edge_index, end_edge_index)
!         out_vn_e(:,:,blockNo)= 0.0_wp
!         
!         level_loop_e: DO level = startLevel, endLevel
!           edge_idx_loop: DO je =  start_edge_index, end_edge_index
!             IF (patch_3d%lsm_e(je,level,blockNo) <= sea_boundary) THEN
!               ictr            = 0
!               !IF(patch_3D%lsm_e(je,level,blockNo) == sea)THEN
!               il_c = patch_2d%edges%cell_idx(je,blockNo,1)
!               ib_c = patch_2d%edges%cell_blk(je,blockNo,1)
!               thick_cell = patch_3d%p_patch_1d(1)%prism_thick_c(il_c,level,ib_c)
!               
!               DO ie=1, no_primal_edges
!                 ictr =ictr+1
!                 il_e = patch_2d%cells%edge_idx(il_c,ib_c,ie)
!                 ib_e = patch_2d%cells%edge_blk(il_c,ib_c,ie)
!                 
!                 thick_edge = patch_3d%p_patch_1d(1)%prism_thick_e(il_e,level,ib_e)
!                 thick_frac = thick_edge/thick_cell
!                 out_vn_e(je,level,blockNo) = out_vn_e(je,level,blockNo) &
!                   & +vn_e(il_e,level,ib_e)*(operators_coefficients%edge2edge_viacell_coeff(je,level,blockNo,ictr))*thick_frac
!                 
!               END DO
!               
!               ictr = no_primal_edges
!               il_c = patch_2d%edges%cell_idx(je,blockNo,2)
!               ib_c = patch_2d%edges%cell_blk(je,blockNo,2)
!               thick_cell = patch_3d%p_patch_1d(1)%prism_thick_c(il_c,level,ib_c)
!               
!               DO ie=1, no_primal_edges
!                 ictr =ictr+1
!                 il_e = patch_2d%cells%edge_idx(il_c,ib_c,ie)
!                 ib_e = patch_2d%cells%edge_blk(il_c,ib_c,ie)
!                 
!                 thick_edge = patch_3d%p_patch_1d(1)%prism_thick_e(il_e,level,ib_e)
!                 thick_frac = thick_edge/thick_cell
!                 out_vn_e(je,level,blockNo) = out_vn_e(je,level,blockNo) &
!                   & +vn_e(il_e,level,ib_e)*(operators_coefficients%edge2edge_viacell_coeff(je,level,blockNo,ictr))*thick_frac
!                 
!               END DO
!             ENDIF
!           END DO edge_idx_loop
!         END DO level_loop_e
!       END DO ! blockNo = edges_in_domain%start_block, edges_in_domain%end_block
!       
!     ELSEIF(PRESENT(scalar))THEN
!       
!       DO blockNo = edges_inDomain%start_block, edges_inDomain%end_block
!         CALL get_index_range(edges_inDomain, blockNo, start_edge_index, end_edge_index)
!         
!         level_loop_e2: DO level = startLevel, endLevel
!           edge_idx_loop2: DO je =  start_edge_index, end_edge_index
!             IF (patch_3d%lsm_e(je,level,blockNo) <= sea_boundary) THEN
!               ictr            = 0
!               out_vn_e(je,level,blockNo)= 0.0_wp
!               il_c        = patch_2d%edges%cell_idx(je,blockNo,1)
!               ib_c        = patch_2d%edges%cell_blk(je,blockNo,1)
!               scalar_cell = scalar(il_c,level,ib_c)
!               thick_cell  = patch_3d%p_patch_1d(1)%prism_thick_c(il_c,level,ib_c)
!               
!               DO ie=1, no_primal_edges
!                 ictr =ictr+1
!                 il_e = patch_2d%cells%edge_idx(il_c,ib_c,ie)
!                 ib_e = patch_2d%cells%edge_blk(il_c,ib_c,ie)
!                 thick_edge = patch_3d%p_patch_1d(1)%prism_thick_e(il_e,level,ib_e)
!                 thick_frac = thick_edge/thick_cell
!                 
!                 out_vn_e(je,level,blockNo) = out_vn_e(je,level,blockNo) &
!                   & +vn_e(il_e,level,ib_e)*scalar_cell   &
!                   & *(operators_coefficients%edge2edge_viacell_coeff(je,level,blockNo,ictr))*thick_frac
!               END DO
!               
!               
!               ictr        = no_primal_edges
!               il_c        = patch_2d%edges%cell_idx(je,blockNo,2)
!               ib_c        = patch_2d%edges%cell_blk(je,blockNo,2)
!               scalar_cell = scalar(il_c,level,ib_c)
!               thick_cell  = patch_3d%p_patch_1d(1)%prism_thick_c(il_c,level,ib_c)
!               
!               DO ie=1, no_primal_edges
!                 ictr =ictr+1
!                 il_e = patch_2d%cells%edge_idx(il_c,ib_c,ie)
!                 ib_e = patch_2d%cells%edge_blk(il_c,ib_c,ie)
!                 thick_edge = patch_3d%p_patch_1d(1)%prism_thick_e(il_e,level,ib_e)
!                 thick_frac = thick_edge/thick_cell
!                 
!                 out_vn_e(je,level,blockNo) = out_vn_e(je,level,blockNo) &
!                   & +vn_e(il_e,level,ib_e)*scalar_cell   &
!                   & *(operators_coefficients%edge2edge_viacell_coeff(je,level,blockNo,ictr))*thick_frac
!                 
!               END DO
!               
!             ENDIF
!           END DO edge_idx_loop2
!         END DO level_loop_e2
!       END DO ! blockNo = edges_in_domain%start_block, edges_in_domain%end_block
!     ENDIF
!     
!   END SUBROUTINE map_edges2edges_viacell_3d_mlev
!   !-----------------------------------------------------------------------------
!   
!   !-----------------------------------------------------------------------------
!   SUBROUTINE map_edges2edges_viacell_3d_1lev( patch_3d, vn_e, operators_coefficients, out_vn_e,scalar,scalar_e, level, &
!     & subset_range)
!     
!     TYPE(t_patch_3d ),TARGET, INTENT(in):: patch_3d
!     REAL(wp), INTENT(in)                       :: vn_e(nproma,patch_3d%p_patch_2d(1)%nblks_e)
!     TYPE(t_operator_coeff), INTENT(in)         :: operators_coefficients
!     REAL(wp), INTENT(inout)                    :: out_vn_e(nproma,patch_3d%p_patch_2d(1)%nblks_e)
!     REAL(wp), INTENT(in), OPTIONAL :: scalar(nproma,patch_3d%p_patch_2d(1)%alloc_cell_blocks)
!     REAL(wp), INTENT(in), OPTIONAL :: scalar_e(nproma,patch_3d%p_patch_2d(1)%nblks_e)
!     INTEGER, INTENT(in), OPTIONAL :: level       ! optional vertical start level
!     TYPE(t_subset_range), TARGET,  OPTIONAL :: subset_range
!     !Local variables
!     INTEGER :: startLevel, endLevel
!     INTEGER :: start_edge_index, end_edge_index
!     INTEGER :: il_e, ib_e, il_c, ib_c, ictr
!     INTEGER :: je, blockNo, ie, lev
!     REAL(wp) :: scalar_cell
!     TYPE(t_subset_range), POINTER :: edges_inDomain
!     TYPE(t_patch), POINTER :: patch_2d
!     !-----------------------------------------------------------------------
!     patch_2d   => patch_3d%p_patch_2d(1)
!     !-----------------------------------------------------------------------
!     IF ( PRESENT(subset_range) ) THEN
!       edges_inDomain => subset_range
!     ELSE
!       edges_inDomain => patch_2d%edges%in_domain
!     ENDIF
!     !--------------------------
!     IF ( PRESENT(level) ) THEN
!       lev = level
!     ELSE
!       lev = 1
!     END IF
!     
!     IF(.NOT.PRESENT(scalar))THEN
!       
!       DO blockNo = edges_inDomain%start_block, edges_inDomain%end_block
!         CALL get_index_range(edges_inDomain, blockNo, start_edge_index, end_edge_index)
!         
!         out_vn_e(:,blockNo) = 0.0_wp
!         edge_idx_loop: DO je =  start_edge_index, end_edge_index
!           IF (patch_3d%lsm_e(je,lev,blockNo) <= sea_boundary) THEN
!             ictr          = 0
!             il_c = patch_2d%edges%cell_idx(je,blockNo,1)
!             ib_c = patch_2d%edges%cell_blk(je,blockNo,1)
!             
!             !thick_cell = patch_3D%p_patch_1D(1)%prism_thick_c(il_c,1,ib_c)
!             DO ie=1, no_primal_edges
!               ictr =ictr+1
!               il_e = patch_2d%cells%edge_idx(il_c,ib_c,ie)
!               ib_e = patch_2d%cells%edge_blk(il_c,ib_c,ie)
!               !thick_edge=patch_3D%p_patch_1D(1)%prism_thick_e(il_e,1,ib_e)
!               !thick_frac=thick_edge/thick_cell
!               out_vn_e(je,blockNo) = out_vn_e(je,blockNo) &
!                 & +vn_e(il_e,ib_e)*(operators_coefficients%edge2edge_viacell_coeff(je,lev,blockNo,ictr))!*thick_frac
!               
!             END DO
!             
!             ictr = no_primal_edges
!             il_c = patch_2d%edges%cell_idx(je,blockNo,2)
!             ib_c = patch_2d%edges%cell_blk(je,blockNo,2)
!             
!             !thick_cell = patch_3D%p_patch_1D(1)%prism_thick_c(il_c,1,ib_c)
!             DO ie=1, no_primal_edges
!               ictr =ictr+1
!               il_e = patch_2d%cells%edge_idx(il_c,ib_c,ie)
!               ib_e = patch_2d%cells%edge_blk(il_c,ib_c,ie)
!               !thick_edge=patch_3D%p_patch_1D(1)%prism_thick_e(il_e,1,ib_e)
!               !thick_frac=thick_edge/thick_cell
!               out_vn_e(je,blockNo) = out_vn_e(je,blockNo) &
!                 & +vn_e(il_e,ib_e)*(operators_coefficients%edge2edge_viacell_coeff(je,lev,blockNo,ictr))!*thick_frac
!               
!             END DO
!             
!           ENDIF
!         END DO edge_idx_loop
!       END DO ! blockNo = edges_in_domain%start_block, edges_in_domain%end_block
!       
!     ELSEIF(PRESENT(scalar))THEN
!       
!       DO blockNo = edges_inDomain%start_block, edges_inDomain%end_block
!         CALL get_index_range(edges_inDomain, blockNo, start_edge_index, end_edge_index)
!         
!         edge_idx_loop2: DO je =  start_edge_index, end_edge_index
!           IF (patch_3d%lsm_e(je,lev,blockNo) <= sea_boundary) THEN
!             ictr = 0
!             out_vn_e(je,blockNo) = 0.0_wp
!             il_c        = patch_2d%edges%cell_idx(je,blockNo,1)
!             ib_c        = patch_2d%edges%cell_blk(je,blockNo,1)
!             scalar_cell = scalar(il_c,ib_c)
!             
!             DO ie=1, no_primal_edges
!               ictr =ictr+1
!               il_e = patch_2d%cells%edge_idx(il_c,ib_c,ie)
!               ib_e = patch_2d%cells%edge_blk(il_c,ib_c,ie)
!               
!               out_vn_e(je,blockNo) = out_vn_e(je,blockNo) &
!                 & +vn_e(il_e,ib_e)*scalar_cell &
!                 & *(operators_coefficients%edge2edge_viacell_coeff(je,lev,blockNo,ictr))!*thick_frac
!               
!             END DO
!             ictr        = no_primal_edges
!             il_c        = patch_2d%edges%cell_idx(je,blockNo,2)
!             ib_c        = patch_2d%edges%cell_blk(je,blockNo,2)
!             scalar_cell = scalar(il_c,ib_c)
!             !thick_cell  = patch_3D%p_patch_1D(1)%prism_thick_c(il_c,1,ib_c)
!             
!             DO ie=1, no_primal_edges
!               ictr =ictr+1
!               il_e = patch_2d%cells%edge_idx(il_c,ib_c,ie)
!               ib_e = patch_2d%cells%edge_blk(il_c,ib_c,ie)
!               
!               !thick_edge=patch_3D%p_patch_1D(1)%prism_thick_e(il_e,1,ib_e)
!               !thick_frac=thick_edge/thick_cell
!               out_vn_e(je,blockNo) = out_vn_e(je,blockNo) &
!                 & +vn_e(il_e,ib_e)*scalar_cell&
!                 & *(operators_coefficients%edge2edge_viacell_coeff(je,lev,blockNo,ictr))!*thick_frac
!               
!             END DO
!           ENDIF
!         END DO edge_idx_loop2
!       END DO
!     ENDIF
!   END SUBROUTINE map_edges2edges_viacell_3d_1lev
!   !-----------------------------------------------------------------------------
!   !-----------------------------------------------------------------------------
!   !>
!   !!
!   !! @par Revision History
!   !!  developed by Peter Korn, MPI-M (2010-11)
!   SUBROUTINE map_edges2cell_with_height_3d( patch_3d, vn_e, operators_coefficients, p_vn_c, h_e,&
!     & opt_startLevel, opt_endLevel, subset_range)
!     
!     TYPE(t_patch_3d ),TARGET, INTENT(in)   :: patch_3d
!     REAL(wp), INTENT(in)                       :: vn_e(:,:,:)    ! input (nproma,n_zlev,nblks_e)
!     ! 3D case: h_e is surface endLevelation at edges
!     TYPE(t_cartesian_coordinates),INTENT(inout):: p_vn_c(:,:,:)  ! outputput (nproma,n_zlev,alloc_cell_blocks)
!     REAL(wp), INTENT(in)                       :: h_e(:,:)       ! SW-case: h_e is thickness at edges
!     TYPE(t_operator_coeff)                     :: operators_coefficients
!     INTEGER, INTENT(in), OPTIONAL :: opt_startLevel       ! optional vertical start level
!     INTEGER, INTENT(in), OPTIONAL :: opt_endLevel       ! optional vertical end level
!     TYPE(t_subset_range), TARGET,  OPTIONAL :: subset_range
!     
!     !Local variables
!     !INTEGER, PARAMETER :: no_primal_edges = 3
!     INTEGER :: startLevel, endLevel
!     INTEGER :: start_cell_index, end_cell_index
!     INTEGER :: il_e, ib_e
!     INTEGER :: cell_index, blockNo, level, ie!,je
!     REAL(wp) :: z_weight
!     REAL(wp) :: z_thick_e
!     
!     TYPE(t_subset_range), POINTER :: all_cells
!     !CHARACTER(len=MAX_CHAR_LENGTH), PARAMETER :: &
!     !  & routine = ('mo_scalar_product:primal_map_e2c')
!     TYPE(t_patch), POINTER :: patch_2d
!     !-----------------------------------------------------------------------
!     patch_2d   => patch_3d%p_patch_2d(1)
!     !-----------------------------------------------------------------------
!     IF ( PRESENT(subset_range) ) THEN
!       all_cells => subset_range
!     ELSE
!       all_cells => patch_2d%cells%ALL
!     ENDIF
!     !-----------------------------------------------------------------------
!     IF ( PRESENT(opt_startLevel) ) THEN
!       startLevel = opt_startLevel
!     ELSE
!       startLevel = 1
!     END IF
!     IF ( PRESENT(opt_endLevel) ) THEN
!       endLevel = opt_endLevel
!     ELSE
!       endLevel = n_zlev
!     END IF
!     
!     IF ( iswm_oce == 1 ) THEN
!       
!       !Step 1: Calculation of Pv in cartesian coordinates and of kinetic energy
!       DO blockNo = all_cells%start_block, all_cells%end_block
!         CALL get_index_range(all_cells, blockNo, start_cell_index, end_cell_index)
!         level_loop_swm: DO level = startLevel, endLevel
!           cell_idx_loop_swm: DO cell_index =  start_cell_index, end_cell_index
!             !calculate velocity reconstruction at cell center
!             z_weight           = 0.0_wp
!             p_vn_c(cell_index,level,blockNo)%x = 0.0_wp
!             DO ie=1, no_primal_edges
!               
!               il_e = patch_2d%cells%edge_idx(cell_index,blockNo,ie)
!               ib_e = patch_2d%cells%edge_blk(cell_index,blockNo,ie)
!               
!               z_thick_e =patch_3d%p_patch_1d(1)%prism_thick_flat_sfc_e(il_e,level,ib_e)&
!                 & + h_e(il_e,ib_e)
!               z_weight = z_weight + operators_coefficients%variable_vol_norm(cell_index,level,blockNo,ie) * z_thick_e
!               
!               p_vn_c(cell_index,level,blockNo)%x = p_vn_c(cell_index,level,blockNo)%x&
!                 & + operators_coefficients%edge2cell_coeff_cc_dyn(cell_index,level,blockNo,ie)%x&
!                 & * vn_e(il_e,level,ib_e)* z_thick_e
!             END DO
!             IF( z_weight/=0.0_wp)THEN
!               p_vn_c(cell_index,level,blockNo)%x = p_vn_c(cell_index,level,blockNo)%x / z_weight
!             ELSE
!               p_vn_c(cell_index,level,blockNo)%x=0.0_wp
!             ENDIF
!           END DO cell_idx_loop_swm
!         END DO level_loop_swm
!       END DO ! blockNo = all_cells%start_block, all_cells%end_block
!       
!     ELSEIF( iswm_oce /= 1 ) THEN
!       
!       !Step 1: Calculation of Pv in cartesian coordinates
!       DO blockNo = all_cells%start_block, all_cells%end_block
!         CALL get_index_range(all_cells, blockNo, start_cell_index, end_cell_index)
!         
!         !We are dealing with the surface layer first
!         cell_idx_loop_top: DO cell_index =  start_cell_index, end_cell_index
!           z_weight             = 0.0_wp
!           p_vn_c(cell_index,startLevel,blockNo)%x = 0.0_wp
!           DO ie=1, no_primal_edges
!             
!             il_e = patch_2d%cells%edge_idx(cell_index,blockNo,ie)
!             ib_e = patch_2d%cells%edge_blk(cell_index,blockNo,ie)
!             
!             z_thick_e = patch_3d%p_patch_1d(1)%prism_thick_flat_sfc_e(il_e,startLevel,ib_e)&
!               & + h_e(il_e,ib_e)
!             z_weight = z_weight + operators_coefficients%variable_vol_norm(cell_index,startLevel,blockNo,ie) * z_thick_e
!             
!             p_vn_c(cell_index,startLevel,blockNo)%x = p_vn_c(cell_index,startLevel,blockNo)%x&
!               & + operators_coefficients%edge2cell_coeff_cc_dyn(cell_index,1,blockNo,ie)%x&
!               & * vn_e(il_e,startLevel,ib_e) * z_thick_e
!             
!           END DO
!           
!           IF(z_weight/=0.0_wp)THEN
!             p_vn_c(cell_index,startLevel,blockNo)%x = p_vn_c(cell_index,startLevel,blockNo)%x / z_weight
!           ELSE
!             p_vn_c(cell_index,startLevel,blockNo)%x=0.0_wp
!           ENDIF
!         END DO cell_idx_loop_top
!         
!         !Now we calculate at the levels below the surface
!         level_loop: DO level = startLevel+1, endLevel
!           cell_idx_loop: DO cell_index =  start_cell_index, end_cell_index
!             p_vn_c(cell_index,level,blockNo)%x = 0.0_wp
!             !z_weight = 0.0_wp
!             DO ie=1, no_primal_edges
!               
!               il_e = patch_2d%cells%edge_idx(cell_index,blockNo,ie)
!               ib_e = patch_2d%cells%edge_blk(cell_index,blockNo,ie)
!               p_vn_c(cell_index,level,blockNo)%x = p_vn_c(cell_index,level,blockNo)%x&
!                 & + operators_coefficients%edge2cell_coeff_cc(cell_index,level,blockNo,ie)%x&
!                 & * vn_e(il_e,level,ib_e)
!             END DO
!           END DO cell_idx_loop
!         END DO level_loop
!       END DO ! blockNo = all_cells%start_block, all_cells%end_block
!     ENDIF
!     
!     ! LL no sync required
!     
!   END SUBROUTINE map_edges2cell_with_height_3d
!   !----------------------------------------------------------------
  
  ! !   !-----------------------------------------------------------------------------
  ! !   !>
  ! !   !! Discrete mapping of cell-based vectors to edges on the primal grid.
  ! !   !!
  ! !   !!
  ! !   !! @par Revision History
  ! !   !!  developed by Peter Korn, MPI-M (2010-11)
  ! !   !!  mpi parallelized LL, result not synced
  ! !   SUBROUTINE map_cell2edges_2d( patch_3D, p_vn_c, ptp_vn, operators_coefficients)
  ! !
  ! !     TYPE(t_patch_3D ),TARGET, INTENT(IN):: patch_3D
  ! !     TYPE(t_cartesian_coordinates), INTENT(in)  :: p_vn_c(:,:)    ! input vector (nproma,n_zlev,alloc_cell_blocks)
  ! !     REAL(wp), INTENT(inout)                    :: ptp_vn(:,:)    ! output vector (nproma,n_zlev,nblks_e)
  ! !     TYPE(t_operator_coeff)                     :: operators_coefficients
  ! !
  ! !     !Local variables
  ! !     INTEGER :: start_edge_index, end_edge_index
  ! !     INTEGER :: cell_1_index, cell_1_block, cell_2_index, cell_2_block
  ! !     INTEGER :: je, blockNo
  ! !     TYPE(t_subset_range), POINTER :: edges_in_domain
  ! !     TYPE(t_patch), POINTER        :: patch_2D
  ! !     !-----------------------------------------------------------------------
  ! !     patch_2D   => patch_3D%p_patch_2D(1)
  ! !     !-----------------------------------------------------------------------
  ! !     !CALL message (TRIM(routine), 'start')
  ! !     edges_in_domain   => patch_2D%edges%in_domain
  ! !
  ! !     ! calculation of transposed P^TPv from Pv (incart coord)
  ! !     DO blockNo = edges_in_domain%start_block, edges_in_domain%end_block
  ! !       CALL get_index_range(edges_in_domain, blockNo, start_edge_index, end_edge_index)
  ! !
  ! !       edge_idx_loop: DO je =  start_edge_index, end_edge_index
  ! !
  ! !         IF(patch_3D%lsm_e(je,1,blockNo) <= sea_boundary)THEN
  ! !           !Get indices of two adjacent triangles
  ! !           cell_1_index = patch_2D%edges%cell_idx(je,blockNo,1)
  ! !           cell_1_block = patch_2D%edges%cell_blk(je,blockNo,1)
  ! !           cell_2_index = patch_2D%edges%cell_idx(je,blockNo,2)
  ! !           cell_2_block = patch_2D%edges%cell_blk(je,blockNo,2)
  ! !
  ! !           ptp_vn(je,blockNo) = &
  ! !             &  DOT_PRODUCT(p_vn_c(cell_1_index,cell_1_block)%x, operators_coefficients%edge2cell_coeff_cc_t(je,1,blockNo,1)%x)&
  ! !             & +DOT_PRODUCT(p_vn_c(cell_2_index,cell_2_block)%x, operators_coefficients%edge2cell_coeff_cc_t(je,1,blockNo,2)%x)
  ! !         ELSE
  ! !           ptp_vn(je,blockNo) = 0.0_wp
  ! !         ENDIF
  ! !
  ! !       END DO edge_idx_loop
  ! !     END DO ! blockNo = edges_in_domain%start_block, edges_in_domain%end_block
  ! !
  ! ! !     CALL sync_patch_array(SYNC_E, patch_2D, ptp_vn)
  ! !
  ! !   END SUBROUTINE map_cell2edges_2d
  !-----------------------------------------------------------------------------
  
  
  
END MODULE mo_scalar_product
<|MERGE_RESOLUTION|>--- conflicted
+++ resolved
@@ -67,13 +67,10 @@
   PUBLIC :: map_scalar_prismtop2center_onBlock
   PUBLIC :: map_vector_center2prismtop_onBlock
 
-<<<<<<< HEAD
-=======
   
   PUBLIC :: map_scalar_center2prismtop_GM
   PUBLIC :: map_scalar_prismtop2center_GM
   PUBLIC :: map_vec_prismtop2center_on_block_GM
->>>>>>> dd2cc748
   
 !   INTERFACE map_edges2edges_viacell_3d
 !     MODULE PROCEDURE map_edges2edges_viacell_3d_1lev
@@ -1014,12 +1011,8 @@
       END DO  cell_idx_loop
       
     END DO ! blockNo = all_cells%start_block, all_cells%end_block
-<<<<<<< HEAD
-
-=======
 ! CALL dbg_print('thick_e', patch_3d%p_patch_1d(1)%prism_thick_e, &
 !       & module_name,  1, in_subset=patch_3d%p_patch_2d(1)%edges%owned)
->>>>>>> dd2cc748
 !     CALL dbg_print('x(1)', p_vn_c(:,:,:)%x(1), &
 !       & module_name,  1, in_subset=patch_3d%p_patch_2d(1)%cells%owned)
 !     CALL dbg_print('x(2)', p_vn_c(:,:,:)%x(2), &
@@ -2217,13 +2210,8 @@
     & blockNo, start_cell_index, end_cell_index)
     TYPE(t_patch_3d ),TARGET, INTENT(in)            :: patch_3d
     TYPE(t_cartesian_coordinates), INTENT(in)       :: vec_top(:,:) ! (nproma, n_zlev+1)
-<<<<<<< HEAD
-    INTEGER, INTENT(in)                               :: blockNo, start_cell_index, end_cell_index
-    TYPE(t_cartesian_coordinates), INTENT(inout)    :: vec_center(:,:) ! (nproma, n_zlev) ! out
-=======
     TYPE(t_cartesian_coordinates), INTENT(inout)    :: vec_center(:,:) ! (nproma, n_zlev) ! out
     INTEGER, INTENT(in)                             :: blockNo, start_cell_index, end_cell_index
->>>>>>> dd2cc748
     
     !Local variables
     INTEGER :: level, jc!,jb
@@ -2397,8 +2385,6 @@
   END SUBROUTINE map_scalar_center2prismtop
   !-------------------------------------------------------------------------
 
-<<<<<<< HEAD
-=======
 
 
 
@@ -2564,7 +2550,6 @@
   END SUBROUTINE map_scalar_center2prismtop_GM
   !-------------------------------------------------------------------------
 
->>>>>>> dd2cc748
   !-------------------------------------------------------------------------
   !>
   SUBROUTINE map_vector_center2prismtop_onBlock(patch_3d, vector_center, vector_top, &
