--- conflicted
+++ resolved
@@ -64,16 +64,13 @@
   PUBLIC :: map_scalar_center2prismtop
   PUBLIC :: map_edges2edges_viacell_2D_per_level
   PUBLIC :: map_edges2cell_with_height_3d
-<<<<<<< HEAD
+  PUBLIC :: map_scalar_prismtop2center_onBlock
+  PUBLIC :: map_vector_center2prismtop_onBlock
+
   
   PUBLIC :: map_scalar_center2prismtop_GM
   PUBLIC :: map_scalar_prismtop2center_GM
   PUBLIC :: map_vec_prismtop2center_on_block_GM
-=======
-  PUBLIC :: map_scalar_prismtop2center_onBlock
-  PUBLIC :: map_vector_center2prismtop_onBlock
-
->>>>>>> 5e57132b
   
 !   INTERFACE map_edges2edges_viacell_3d
 !     MODULE PROCEDURE map_edges2edges_viacell_3d_1lev
@@ -1014,12 +1011,8 @@
       END DO  cell_idx_loop
       
     END DO ! blockNo = all_cells%start_block, all_cells%end_block
-<<<<<<< HEAD
 ! CALL dbg_print('thick_e', patch_3d%p_patch_1d(1)%prism_thick_e, &
 !       & module_name,  1, in_subset=patch_3d%p_patch_2d(1)%edges%owned)
-=======
-
->>>>>>> 5e57132b
 !     CALL dbg_print('x(1)', p_vn_c(:,:,:)%x(1), &
 !       & module_name,  1, in_subset=patch_3d%p_patch_2d(1)%cells%owned)
 !     CALL dbg_print('x(2)', p_vn_c(:,:,:)%x(2), &
@@ -2236,15 +2229,9 @@
 
     DO jc = start_cell_index, end_cell_index
       end_level  = patch_3D%p_patch_1d(1)%dolic_c(jc,blockNo)
-<<<<<<< HEAD
-
-        DO level = start_level, end_level-1
-          vec_center(jc,level,blockNo)%x &
-=======
 !       IF ( end_level >=min_dolic ) THEN
         DO level = start_level, end_level
           vec_center(jc,level)%x &
->>>>>>> 5e57132b
           & = (prism_center_distance(jc,level)   * vec_top(jc,level)%x    &
           & +  prism_center_distance(jc,level+1) * vec_top(jc,level+1)%x) &
           & / (2.0_wp*prism_thick(jc,level))
@@ -2398,7 +2385,6 @@
   END SUBROUTINE map_scalar_center2prismtop
   !-------------------------------------------------------------------------
 
-<<<<<<< HEAD
 
 
 
@@ -2564,9 +2550,6 @@
   END SUBROUTINE map_scalar_center2prismtop_GM
   !-------------------------------------------------------------------------
 
-
-! !   !-----------------------------------------------------------------------------
-=======
   !-------------------------------------------------------------------------
   !>
   SUBROUTINE map_vector_center2prismtop_onBlock(patch_3d, vector_center, vector_top, &
@@ -2605,7 +2588,6 @@
 
 
   ! !   !-----------------------------------------------------------------------------
->>>>>>> 5e57132b
 !   !-----------------------------------------------------------------------------
 !   SUBROUTINE map_edges2edges_viacell_3d_mlev( patch_3d, vn_e, operators_coefficients, out_vn_e,scalar, &
 !     & opt_startLevel, opt_endLevel, subset_range)
