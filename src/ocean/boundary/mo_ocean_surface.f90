!>
!! Provide an implementation of the ocean surface module.
!!
!! Provide an implementation of the parameters used for surface forcing
!! of the hydrostatic ocean model.
!!
!! @author Stephan Lorenz, MPI
!!
!! @par Revision History
!!  Original version by Peter Korn, MPI-M (2009)
!!  Restructured code by Stephan Lorenz, MPI-M: (2015-04)
!!
!! @par Copyright and License
!!
!! This code is subject to the DWD and MPI-M-Software-License-Agreement in
!! its most recent form.
!! Please see the file LICENSE in the root of the source tree for this code.
!! Where software is supplied by third parties, it is indicated in the
!! headers of the routines.
!!
MODULE mo_ocean_surface
!-------------------------------------------------------------------------
!
!    ProTeX FORTRAN source: Style 2
!    modified for ICON project, DWD/MPI-M 2007
!
!-------------------------------------------------------------------------
!
<<<<<<< HEAD
USE mo_kind,                ONLY: wp
USE mo_parallel_config,     ONLY: nproma
USE mo_run_config,          ONLY: dtime, ltimer
USE mo_sync,                ONLY: sync_c, sync_patch_array, global_sum_array
USE mo_timer,               ONLY: timer_start, timer_stop, timer_coupling
USE mo_io_units,            ONLY: filename_max
USE mo_mpi,                 ONLY: my_process_is_stdio, p_io, p_bcast, p_comm_work_test, p_comm_work
USE mo_parallel_config,     ONLY: p_test_run
USE mo_read_interface,      ONLY: openInputFile, closeFile, t_stream_id, &
  &                               onCells, read_2D_time, read_3D
USE mo_datetime,            ONLY: t_datetime
USE mo_time_config,         ONLY: time_config
USE mo_ext_data_types,      ONLY: t_external_data
USE mo_ocean_ext_data,      ONLY: ext_data
USE mo_grid_config,         ONLY: nroot
USE mo_ocean_nml,           ONLY: iforc_oce, forcing_timescale, relax_analytical_type,  &
  &                               no_tracer, n_zlev, basin_center_lat,                  &
  &                               basin_center_lon, basin_width_deg, basin_height_deg,  &
  &                               para_surfRelax_Temp, type_surfRelax_Temp,             &
  &                               para_surfRelax_Salt, type_surfRelax_Salt,             &
  &                               No_Forcing, Analytical_Forcing, OMIP_FluxFromFile,    &
  &                               Atmo_FluxFromFile, Coupled_FluxFromAtmo, Coupled_FluxFromFile, &
  &                               i_sea_ice, forcing_enable_freshwater, zero_freshwater_flux,    &
  &                               forcing_set_runoff_to_zero,           &
  &                               forcing_windstress_u_type,            &
  &                               forcing_windstress_v_type,            &
  &                               forcing_fluxes_type,                  &
  &                               atmos_flux_analytical_type, atmos_precip_const, &  ! atmos_evap_constant
  &                               atmos_SWnet_const, atmos_LWnet_const, atmos_lat_const, atmos_sens_const, &
  &                               atmos_SWnetw_const, atmos_LWnetw_const, atmos_latw_const, atmos_sensw_const, &
  &                               limit_elevation, l_relaxsal_ice, OceanReferenceDensity
USE mo_dynamics_config,     ONLY: nold
USE mo_model_domain,        ONLY: t_patch, t_patch_3D
USE mo_util_dbg_prnt,       ONLY: dbg_print
USE mo_dbg_nml,             ONLY: idbg_mxmn
USE mo_ocean_types,         ONLY: t_hydro_ocean_state
USE mo_exception,           ONLY: finish, message, message_text
USE mo_math_constants,      ONLY: pi, deg2rad, rad2deg
USE mo_physical_constants,  ONLY: als, alv, tmelt, tf, mu, clw, albedoW_sim, rhos, stbo, zemiss_def
USE mo_impl_constants,      ONLY: max_char_length, sea_boundary, MIN_DOLIC
USE mo_math_utilities,      ONLY: gvec2cvec, cvec2gvec
USE mo_grid_subset,         ONLY: t_subset_range, get_index_range
USE mo_sea_ice_types,       ONLY: t_sea_ice, t_sfc_flx, t_atmos_fluxes, t_atmos_for_ocean
!USE mo_ocean_surface_types, ONLY: t_ocean_surface_types
USE mo_operator_ocean_coeff_3d,ONLY: t_operator_coeff
USE mo_sea_ice,             ONLY: calc_bulk_flux_ice, calc_bulk_flux_oce, ice_slow, ice_fast
USE mo_sea_ice_refactor,    ONLY: ice_slow_slo
USE mo_sea_ice_nml,         ONLY: use_constant_tfreez, i_therm_slo

USE mo_ocean_coupling,      ONLY: couple_ocean_toatmo_fluxes

IMPLICIT NONE

! required for reading netcdf files
INCLUDE 'netcdf.inc'

PRIVATE

! Public interface
PUBLIC  :: update_ocean_surface

! private routines
PRIVATE :: update_flux_analytical
PRIVATE :: update_flux_fromFile
PRIVATE :: update_flux_from_atm_flx
PRIVATE :: update_relaxation_flux
PRIVATE :: update_surface_relaxation
PRIVATE :: read_forc_data_oce
PRIVATE :: balance_elevation

CHARACTER(len=12)           :: str_module    = 'oceanSurface'  ! Output of module for 1 line debug
INTEGER                     :: idt_src       = 1               ! Level of detail for 1 line debug
REAL(wp), PARAMETER         :: seconds_per_month = 2.592e6_wp  ! TODO: use real month length
=======
  USE mo_kind,                ONLY: wp
  USE mo_parallel_config,     ONLY: nproma
  USE mo_run_config,          ONLY: dtime
  USE mo_sync,                ONLY: global_sum_array
  USE mo_io_units,            ONLY: filename_max
  USE mo_mpi,                 ONLY: my_process_is_stdio, p_io, p_bcast, p_comm_work_test, p_comm_work
  USE mo_parallel_config,     ONLY: p_test_run
  USE mo_read_interface,      ONLY: openInputFile, closeFile, t_stream_id, &
    &                               onCells, read_2D_time  !, read_3D
  USE mo_var_list,            ONLY: add_var
  USE mo_ocean_state,         ONLY: ocean_default_list
  USE mo_cf_convention
  USE mo_grib2
  USE mo_cdi_constants
  USE mo_datetime,            ONLY: t_datetime
  USE mo_ext_data_types,      ONLY: t_external_data
  USE mo_ocean_ext_data,      ONLY: ext_data
  USE mo_ocean_nml,           ONLY: iforc_oce, forcing_timescale, relax_analytical_type,  &
    &                               no_tracer, basin_center_lat,                          &
    &                               basin_center_lon, basin_width_deg, basin_height_deg,  &
    &                               para_surfRelax_Temp, type_surfRelax_Temp,             &
    &                               para_surfRelax_Salt, type_surfRelax_Salt,             &
    &                               No_Forcing, Analytical_Forcing, OMIP_FluxFromFile,    &
    &                               Atmo_FluxFromFile, Coupled_FluxFromAtmo, Coupled_FluxFromFile, &
    &                               i_sea_ice, forcing_enable_freshwater, zero_freshwater_flux,    &
    &                               forcing_set_runoff_to_zero,           &
    &                               atmos_flux_analytical_type, atmos_precip_const, &  ! atmos_evap_constant
    &                               atmos_SWnet_const, atmos_LWnet_const, atmos_lat_const, atmos_sens_const, &
    &                               atmos_SWnetw_const, atmos_LWnetw_const, atmos_latw_const, atmos_sensw_const, &
    &                               limit_elevation, l_relaxsal_ice
  USE mo_dynamics_config,     ONLY: nold
  USE mo_model_domain,        ONLY: t_patch, t_patch_3D
  USE mo_util_dbg_prnt,       ONLY: dbg_print
  USE mo_dbg_nml,             ONLY: idbg_mxmn
  USE mo_ocean_types,         ONLY: t_hydro_ocean_state
  USE mo_exception,           ONLY: finish, message, message_text
  USE mo_math_constants,      ONLY: pi, deg2rad, rad2deg
  USE mo_physical_constants,  ONLY: rho_ref, alv, tmelt, tf, clw, albedoW_sim, stbo, zemiss_def
  USE mo_physical_constants,  ONLY: rd, cpd, fr_fac, alf  ! cd_ia, used for omip bulk formula
  USE mo_impl_constants,      ONLY: max_char_length, sea_boundary, MIN_DOLIC
  USE mo_math_utilities,      ONLY: gvec2cvec
  USE mo_grid_subset,         ONLY: t_subset_range, get_index_range
  USE mo_sea_ice_types,       ONLY: t_sea_ice, t_sfc_flx, t_atmos_fluxes, t_atmos_for_ocean
  USE mo_ocean_surface_types, ONLY: t_ocean_surface
  USE mo_operator_ocean_coeff_3d,ONLY: t_operator_coeff
  USE mo_sea_ice,             ONLY: ice_fast, ice_clean_up_dyn
  USE mo_sea_ice_refactor,    ONLY: ice_slow_slo
  USE mo_ice_fem_utils,       ONLY: fem_ice_wrap, ice_advection_vla, ice_ocean_stress !ice_advection
  USE mo_sea_ice_nml,         ONLY: use_calculated_ocean_stress, i_ice_dyn
  USE mo_ocean_coupling,      ONLY: couple_ocean_toatmo_fluxes

  IMPLICIT NONE
  
  ! required for reading netcdf files
  INCLUDE 'netcdf.inc'

  PRIVATE

  ! Public interface
  PUBLIC  :: construct_ocean_surface
  PUBLIC  :: update_ocean_surface

  ! private routines
  PRIVATE :: update_flux_analytical
  PRIVATE :: update_flux_fromFile
  PRIVATE :: update_surface_relaxation
  PRIVATE :: apply_surface_relaxation
  PRIVATE :: calc_omip_budgets_ice
  PRIVATE :: calc_omip_budgets_oce
  PRIVATE :: read_forc_data_oce
  PRIVATE :: balance_elevation

  CHARACTER(len=12)           :: str_module    = 'oceanSurface'  ! Output of module for 1 line debug
  INTEGER                     :: idt_src       = 1               ! Level of detail for 1 line debug
  REAL(wp), PARAMETER         :: seconds_per_month = 2.592e6_wp  ! TODO: use real month length
>>>>>>> 44d67614

CONTAINS

  !-------------------------------------------------------------------------
  !
  !> Constructor of ocean surface model, allocates all components and assigns zero.
  !!
  !! @par Revision History
  !! Initial release by Stephan Lorenz, MPI-M (2015-06).
  !
  SUBROUTINE construct_ocean_surface(p_patch_3D, p_oce_sfc)
    TYPE(t_patch_3D),             TARGET,INTENT(IN)    :: p_patch_3D
    TYPE (t_ocean_surface),              INTENT(INOUT) :: p_oce_sfc

    !Local variables
    !INTEGER i

    INTEGER :: alloc_cell_blocks
    CHARACTER(LEN=max_char_length), PARAMETER :: routine = 'mo_ocean_surface:construct_ocean_surface'

    TYPE(t_patch),POINTER    :: p_patch
    !-------------------------------------------------------------------------
    CALL message(TRIM(routine), 'start' )

    p_patch           => p_patch_3D%p_patch_2D(1)
    alloc_cell_blocks =  p_patch%alloc_cell_blocks
  ! nblks_e           =  p_patch%nblks_e

    CALL add_var(ocean_default_list, 'TopBC_WindStress_u', p_oce_sfc%TopBC_WindStress_u, &
      &        GRID_UNSTRUCTURED_CELL, ZA_SURFACE, &
      &        t_cf_var('TopBC_WindStress_u', 'Pa', 'Zonal Wind Stress', DATATYPE_FLT32),&
      &        t_grib2_var(255, 255, 255, DATATYPE_PACK16, GRID_REFERENCE, GRID_CELL),&
      &        ldims=(/nproma,alloc_cell_blocks/))
    CALL add_var(ocean_default_list, 'TopBC_WindStress_v', p_oce_sfc%TopBC_WindStress_v, &
      &        GRID_UNSTRUCTURED_CELL, ZA_SURFACE, &
      &        t_cf_var('TopBC_WindStress_v', 'Pa', 'Meridional Wind Stress', DATATYPE_FLT32),&
      &        t_grib2_var(255, 255, 255, DATATYPE_PACK16, GRID_REFERENCE, GRID_CELL),&
      &        ldims=(/nproma,alloc_cell_blocks/))
    CALL add_var(ocean_default_list, 'Wind_Speed_10m', p_oce_sfc%Wind_Speed_10m, &
      &        GRID_UNSTRUCTURED_CELL, ZA_SURFACE, &
      &        t_cf_var('Wind_Speed_10m', 'Pa', 'Wind Speed at 10m height', DATATYPE_FLT32),&
      &        t_grib2_var(255, 255, 255, DATATYPE_PACK16, GRID_REFERENCE, GRID_CELL),&
      &        ldims=(/nproma,alloc_cell_blocks/))

    CALL add_var(ocean_default_list, 'HeatFlux_Total', p_oce_sfc%HeatFlux_Total, &
      &        GRID_UNSTRUCTURED_CELL, ZA_SURFACE, &
      &        t_cf_var('HeatFlux_Total', 'W/m2', 'Total Heat Flux', DATATYPE_FLT32),&
      &        t_grib2_var(255, 255, 255, DATATYPE_PACK16, GRID_REFERENCE, GRID_CELL),&
      &        ldims=(/nproma,alloc_cell_blocks/))
    CALL add_var(ocean_default_list, 'HeatFlux_Shortwave', p_oce_sfc%HeatFlux_Shortwave, &
      &        GRID_UNSTRUCTURED_CELL, ZA_SURFACE, &
      &        t_cf_var('HeatFlux_Shortwave', 'W/m2', 'Shortwave Heat Flux', DATATYPE_FLT32),&
      &        t_grib2_var(255, 255, 255, DATATYPE_PACK16, GRID_REFERENCE, GRID_CELL),&
      &        ldims=(/nproma,alloc_cell_blocks/))

    CALL add_var(ocean_default_list, 'FrshFlux_VolumeTotal', p_oce_sfc%FrshFlux_VolumeTotal, &
      &        GRID_UNSTRUCTURED_CELL, ZA_SURFACE, &
      &        t_cf_var('FrshFlux_VolumeTotal', 'm/s', 'Freshwater Flux due to Volume Change', DATATYPE_FLT32), &
      &        t_grib2_var(255, 255, 255, DATATYPE_PACK16, GRID_REFERENCE, GRID_CELL),&
      &        ldims=(/nproma,alloc_cell_blocks/))

    CALL add_var(ocean_default_list, 'FrshFlux_TotalIce', p_oce_sfc%FrshFlux_TotalIce, &
      &        GRID_UNSTRUCTURED_CELL, ZA_SURFACE, &
      &        t_cf_var('FrshFlux_TotalIce', 'm/s', 'Freshwater Flux due to Sea Ice Change', DATATYPE_FLT32),&
      &        t_grib2_var(255, 255, 255, DATATYPE_PACK16, GRID_REFERENCE, GRID_CELL),&
      &        ldims=(/nproma,alloc_cell_blocks/))

    CALL add_var(ocean_default_list, 'SST', p_oce_sfc%SST, &
      &        GRID_UNSTRUCTURED_CELL, ZA_SURFACE, &
      &        t_cf_var('SST', 'C', 'Sea Surface Temperature', DATATYPE_FLT32),&
      &        t_grib2_var(255, 255, 255, DATATYPE_PACK16, GRID_REFERENCE, GRID_CELL),&
      &        ldims=(/nproma,alloc_cell_blocks/))

    CALL add_var(ocean_default_list, 'SSS', p_oce_sfc%SSS, &
      &        GRID_UNSTRUCTURED_CELL, ZA_SURFACE, &
      &        t_cf_var('SSS', 'C', 'Sea Surface Salinity', DATATYPE_FLT32),&
      &        t_grib2_var(255, 255, 255, DATATYPE_PACK16, GRID_REFERENCE, GRID_CELL),&
      &        ldims=(/nproma,alloc_cell_blocks/))

    CALL add_var(ocean_default_list,'SurfaceCellThicknessUnderIce', p_oce_sfc%cellThicknessUnderIce, &
      &          GRID_UNSTRUCTURED_CELL, ZA_SURFACE, &
      &          t_cf_var('SurfaceCellThicknessUnderIce', 'm', 'Cell Thickness at Surface under Ice', DATATYPE_FLT32),&
      &          t_grib2_var(255, 255, 255, DATATYPE_PACK16, GRID_REFERENCE, GRID_CELL),&
      &          ldims=(/nproma,alloc_cell_blocks/))

    CALL add_var(ocean_default_list, 'data_surfRelax_Temp', p_oce_sfc%data_surfRelax_Temp, &
      &          GRID_UNSTRUCTURED_CELL, ZA_SURFACE, &
      &          t_cf_var('data_surfRelax_Temp', 'C', 'Data to Relax Temperature to', DATATYPE_FLT32),&
      &          t_grib2_var(255, 255, 255, DATATYPE_PACK16, GRID_REFERENCE, GRID_CELL),&
      &          ldims=(/nproma,alloc_cell_blocks/), &
      &          lcontainer=.TRUE., lrestart=.FALSE., loutput=.FALSE.)

    CALL add_var(ocean_default_list, 'data_surfRelax_Salt', p_oce_sfc%data_surfRelax_Salt, &
      &          GRID_UNSTRUCTURED_CELL, ZA_SURFACE, &
      &          t_cf_var('data_surfRelax_Salt', 'psu', 'Data to Relax Salinity to', DATATYPE_FLT32),&
      &          t_grib2_var(255, 255, 255, DATATYPE_PACK16, GRID_REFERENCE, GRID_CELL),&
      &          ldims=(/nproma,alloc_cell_blocks/), &
      &          lcontainer=.TRUE., lrestart=.FALSE., loutput=.FALSE.)

    CALL message(TRIM(routine), 'end' )

  END SUBROUTINE construct_ocean_surface


  !-------------------------------------------------------------------------
  !
  !>
  !! Update ocean surface by applying flux forcing for hydrostatic ocean
  !!
  !!
  !! @par Revision History
  !! Initial release (mo_oce_bulk)  by Stephan Lorenz, MPI-M (2010-07)
  !! restructured code              by Stephan Lorenz, MPI-M (2015-04)
  !
!<Optimize_Used>
  SUBROUTINE update_ocean_surface(p_patch_3D, p_os, p_as, p_ice, atmos_fluxes, p_sfc_flx, p_oce_sfc, jstep, datetime, p_op_coeff)

    TYPE(t_patch_3D ),TARGET, INTENT(IN)        :: p_patch_3D
    TYPE(t_hydro_ocean_state)                   :: p_os
    TYPE(t_atmos_for_ocean)                     :: p_as
    TYPE(t_atmos_fluxes)                        :: atmos_fluxes
    TYPE(t_sea_ice)                             :: p_ice
    TYPE(t_sfc_flx)                             :: p_sfc_flx      !  to be replaced by p_oce_sfc
    TYPE(t_ocean_surface)                       :: p_oce_sfc      !  new forcing for ocean surface
    INTEGER, INTENT(IN)                         :: jstep
    TYPE(t_datetime), INTENT(INOUT)             :: datetime
    TYPE(t_operator_coeff),   INTENT(IN)        :: p_op_coeff
    !
    ! local variables
    CHARACTER(LEN=max_char_length), PARAMETER :: routine = 'mo_ocean_surface:update_ocean_surface'
    INTEGER               :: jc, jb, trac_no
    INTEGER               :: i_startidx_c, i_endidx_c
    REAL(wp)              :: dsec
    REAL(wp)              :: Tfw(nproma,p_patch_3D%p_patch_2D(1)%alloc_cell_blocks)
    REAL(wp)              :: sss_inter(nproma,p_patch_3D%p_patch_2D(1)%alloc_cell_blocks)
    REAL(wp)              :: zUnderIceOld(nproma,p_patch_3D%p_patch_2D(1)%alloc_cell_blocks)
    REAL(wp)              :: zUnderIceIni(nproma,p_patch_3D%p_patch_2D(1)%alloc_cell_blocks)
    REAL(wp)              :: zUnderIceArt(nproma,p_patch_3D%p_patch_2D(1)%alloc_cell_blocks)

    TYPE(t_patch), POINTER:: p_patch 
    TYPE(t_subset_range), POINTER :: all_cells

    !-----------------------------------------------------------------------
    p_patch         => p_patch_3D%p_patch_2D(1)
    all_cells       => p_patch%cells%all
    !-----------------------------------------------------------------------

    IF (no_tracer>=1) p_oce_sfc%sst => p_os%p_prog(nold(1))%tracer(:,1,:,1)
    IF (no_tracer>=2) p_oce_sfc%sss => p_os%p_prog(nold(1))%tracer(:,1,:,2)

    IF (iforc_oce == No_Forcing) RETURN  !  forcing for ocean not defined

    sss_inter(:,:)  = p_oce_sfc%sss(:,:)
    zUnderIceOld(:,:) = 0.0_wp
    zUnderIceIni(:,:) = 0.0_wp
    zUnderIceArt(:,:) = 0.0_wp

    !---------DEBUG DIAGNOSTICS-------------------------------------------
    CALL dbg_print('on entry: hi     ',p_ice%hi       ,str_module,3, in_subset=p_patch%cells%owned)
    CALL dbg_print('on entry: hs     ',p_ice%hs       ,str_module,3, in_subset=p_patch%cells%owned)
    CALL dbg_print('on entry: concSum',p_ice%concSum  ,str_module,3, in_subset=p_patch%cells%owned)
    CALL dbg_print('on entry: SST    ',p_oce_sfc%sst  ,str_module,3, in_subset=p_patch%cells%owned)
    CALL dbg_print('ocesfc%windStr-u ',p_oce_sfc%topBC_windStress_u,       str_module,3,in_subset=p_patch%cells%owned)
    CALL dbg_print('sfcflx%windStr-u ',p_sfc_flx%topBoundCond_windStress_u,str_module,3,in_subset=p_patch%cells%owned)
    !---------------------------------------------------------------------

    !  *****  *****  *****  *****  *****  *****  *****  *****  *****  *****  *****  *****
    !  (1) Apply relaxation to surface temperature and salinity
    !  *****  *****  *****  *****  *****  *****  *****  *****  *****  *****  *****  *****

    IF (type_surfRelax_Temp >= 1) THEN
      trac_no = 1   !  tracer no 1: temperature
      CALL update_surface_relaxation(p_patch_3D, p_os, p_ice, atmos_fluxes, trac_no)

      !  apply restoring to surface temperature directly
      CALL apply_surface_relaxation(p_patch_3D, p_os, atmos_fluxes, trac_no)

    END IF

    IF (type_surfRelax_Salt >= 1 .AND. no_tracer >1) THEN
      trac_no = 2   !  tracer no 2: salinity
      CALL update_surface_relaxation(p_patch_3D, p_os, p_ice, atmos_fluxes, trac_no)

      !  apply restoring to surface salinity directly
      CALL apply_surface_relaxation(p_patch_3D, p_os, atmos_fluxes, trac_no)

    ENDIF

    ! assign freeboard before sea ice model
    IF (i_sea_ice==0) THEN
      p_ice%zUnderIce(:,:) = (p_patch_3D%p_patch_1D(1)%prism_thick_flat_sfc_c(:,1,:)+p_os%p_prog(nold(1))%h(:,:))
      p_oce_sfc%cellThicknessUnderIce(:,:) = p_ice%zUnderIce(:,:)
    ENDIF

    ! freeboard used for thermal boundary condition (Eq.1)
    zUnderIceIni(:,:) = p_ice%zUnderIce(:,:)

    !  *****  *****  *****  *****  *****  *****  *****  *****  *****  *****  *****  *****
    !  (2) Receive surface fluxes for ocean forcing
    !  *****  *****  *****  *****  *****  *****  *****  *****  *****  *****  *****  *****

    !   fluxes from analytical / OMIP and bulk / coupling
    SELECT CASE (iforc_oce)

    CASE (Analytical_Forcing)        !  11

      !  Driving the ocean with analytically calculated fluxes
      CALL update_flux_analytical(p_patch_3D, p_os, atmos_fluxes)

      !  needed for old heat flux BC
      atmos_fluxes%HeatFlux_Total=atmos_fluxes%topBoundCond_Temp_vdiff

      ! provide dLWdt for ice_fast as for OMIP
      atmos_fluxes%dLWdT (:,:,:)  = -4._wp*zemiss_def*stbo*(p_ice%tsurf(:,:,:)-tmelt)**3

      ! provide constant water fluxes for special analytical cases
      IF (atmos_flux_analytical_type >= 101) THEN
        p_as%FrshFlux_Precipitation        (:,:) = atmos_precip_const
        atmos_fluxes%FrshFlux_Precipitation(:,:) = p_as%FrshFlux_Precipitation(:,:)
        atmos_fluxes%latw                  (:,:) = atmos_latw_const
      ENDIF

    CASE (OMIP_FluxFromFile)         !  12

      !  Driving the ocean with OMIP fluxes
      !   a) read OMIP data (read relaxation data)
      CALL update_flux_fromFile(p_patch_3D, p_as, jstep, datetime, p_op_coeff)

      !   b) calculate OMIP flux data

      ! bulk formula for heat flux are calculated globally using specific OMIP fluxes
      ! TODO: include calculation of icefree part of cells in calc_omip_budgets_ice

      CALL calc_omip_budgets_oce(p_patch, p_as, p_os, atmos_fluxes)

      ! pass parameters read from OMIP into budget calculation directly
      CALL calc_omip_budgets_ice(                            &
        &                        p_patch%cells%center(:,:)%lat,                  &  !  input parameter
        &                        p_as%tafo(:,:), p_as%ftdew(:,:)-tmelt,          &  !  input parameter
        &                        p_as%fu10(:,:), p_as%fclou(:,:), p_as%pao(:,:), &  !  input parameter
        &                        p_as%fswr(:,:), p_ice%kice, p_ice%Tsurf(:,:,:), &  !  input parameter
        &                        p_ice%hi(:,:,:),                                &  !  input parameter
        &                        atmos_fluxes%albvisdir(:,:,:),                  &  !  input parameter
        &                        atmos_fluxes%albvisdif(:,:,:),                  &  !  input parameter
        &                        atmos_fluxes%albnirdir(:,:,:),                  &  !  input parameter
        &                        atmos_fluxes%albnirdif(:,:,:),                  &  !  input parameter
        &                        atmos_fluxes%LWnet    (:,:,:),                  &  !  output parameter
        &                        atmos_fluxes%SWnet    (:,:,:),                  &  !  output parameter
        &                        atmos_fluxes%sens     (:,:,:),                  &  !  output parameter
        &                        atmos_fluxes%lat      (:,:,:),                  &  !  output parameter
        &                        atmos_fluxes%dLWdT    (:,:,:),                  &  !  output parameter
        &                        atmos_fluxes%dsensdT  (:,:,:),                  &  !  output parameter
        &                        atmos_fluxes%dlatdT   (:,:,:) )                    !  output parameter

      ! wind stress over ice is provided by OMIP data
      atmos_fluxes%stress_x(:,:) = p_as%topBoundCond_windStress_u(:,:)
      atmos_fluxes%stress_y(:,:) = p_as%topBoundCond_windStress_v(:,:)

      ! wind stress over water (stress_xw, stress_yw) is the same and read from OMIP, see calc_omip_budgets_oce

    CASE (Coupled_FluxFromAtmo)                                       !  14

      !  Driving the ocean in a coupled mode:
      !  atmospheric fluxes drive the ocean; fluxes are calculated by atmospheric model
      !  use atmospheric fluxes directly, i.e. no bulk formula as for OMIP are applied
      CALL couple_ocean_toatmo_fluxes(p_patch_3D, p_os, p_ice, atmos_fluxes, jstep, datetime)

    CASE DEFAULT

      CALL message(TRIM(routine), 'STOP: Ocean Forcing option not implemented' )
      CALL finish(TRIM(routine), 'CHOSEN FORCING OPTION DOES NOT EXIST - TERMINATE')

    END SELECT
<<<<<<< HEAD
    ! }}}

      IF (zero_freshwater_flux) THEN
        p_as%FrshFlux_Precipitation(:,:) = 0.0_wp
        p_as%FrshFlux_Runoff       (:,:) = 0.0_wp
      ENDIF

    !-----------------------------------------------------------------------
    !  (2) provide atmospheric feedback suitable for the surface model (incl. sea ice):
    !    analytic, apply bulk formula (OMIP), coupling rel. adjustments
    !----------------------------------------------------------------------- {{{
    ! #slo# 2014-05-02:  Comments on status
    !   - a clearly defined interface to the call of ice_fast and ice_slow is missing
    !   - different heat/freshwater/windstress fluxes are provided on p_as, atmos_fluxes, p_sfc_flx
    !     which are used at least partly for both, input and output to sea ice thermodynamics
    !   - for Analytical_Forcing we don't have any definition of necessary fluxes
    !     for calls  to bulk formula and/or to sea ice
    !   - for Coupled_FluxFromAtmo the fluxes are still included in sbrt couple_ocean_toatmo_fluxes
    !     and should be moved to here
    SELECT CASE (iforc_oce)

    CASE (Analytical_Forcing)        !  11

      IF (forcing_enable_freshwater) THEN

        !  provide constant water fluxes
        IF (atmos_flux_analytical_type >= 101) THEN
          p_as%FrshFlux_Precipitation        (:,:) = atmos_precip_const
          atmos_fluxes%FrshFlux_Precipitation(:,:) = p_as%FrshFlux_Precipitation(:,:)
    !     p_as%FrshFlux_Evaporation          (:,:) = atmos_evap_const
    !     atmos_fluxes%FrshFlux_Evaporation  (:,:) = p_as%FrshFlux_Evaporation  (:,:)
          atmos_fluxes%latw                  (:,:) = atmos_latw_const
        ENDIF

        ! hack for adjusting Tsurf before timestep 1:
        IF (atmos_flux_analytical_type == 102) p_ice%Tsurf(:,:,:) = 0.0_wp

        ! under sea ice evaporation is neglected, atmos_fluxes%latw is flux in the absence of sea ice
        ! TODO: evaporation of ice and snow must be implemented
        atmos_fluxes%FrshFlux_Evaporation(:,:) = atmos_fluxes%latw(:,:) / (alv*OceanReferenceDensity)
        atmos_fluxes%FrshFlux_Runoff(:,:)      = p_as%FrshFlux_Runoff(:,:)
        atmos_fluxes%FrshFlux_TotalOcean(:,:)  = p_patch_3d%wet_c(:,1,:)*( 1.0_wp-p_ice%concSum(:,:) ) * &
          &                                  ( p_as%FrshFlux_Precipitation(:,:) + atmos_fluxes%FrshFlux_Evaporation(:,:) )
        
        ! Precipitation on ice is snow when we're below the freezing point
        !  #slo# 2015-01: comments
        !  - full precipitation from atmosphere is used as rain or snowfall rprecw/rpreci for sea ice model
        !  - rprecw, rpreci are water equivalent over whole grid-area
        !  - TODO: omit rpreci/rprecw and use directly in sea ice: atmos_fluxes%FrshFlux_Precipitation/Evaporation/Snowfall
        WHERE ( ALL( p_ice%Tsurf(:,:,:) < 0._wp, 2 ) )
          atmos_fluxes%rpreci(:,:) = p_as%FrshFlux_Precipitation(:,:)
          atmos_fluxes%rprecw(:,:) = 0._wp
        ELSEWHERE
          atmos_fluxes%rpreci(:,:) = 0._wp
          atmos_fluxes%rprecw(:,:) = p_as%FrshFlux_Precipitation(:,:)
        ENDWHERE

      ENDIF

      ! not more yet - provide fluxes for call of sea ice model (e.g. oce_test_numeric)
      ! settings in init_ocean_forcing() - windstress and relaxation ONLY

    CASE (OMIP_FluxFromFile)         !  12

      ! put wind-stress into atmos_fluxes for later inport to p_sfc_flx, which where done in update_flux_fromFile
      atmos_fluxes%topBoundCond_windStress_u(:,:) = p_as%topBoundCond_windStress_u(:,:)
      atmos_fluxes%topBoundCond_windStress_v(:,:) = p_as%topBoundCond_windStress_v(:,:)

      ! assign wind-stress directly to p_sfc_flx in case of reading omip wind-stress only (no other fluxes)
      !  TODO: use_windstress_only should be set accordingly
      IF (forcing_windstress_u_type > 0 .AND. forcing_windstress_u_type < 101 ) &
        & p_sfc_flx%topBoundCond_windStress_u(:,:) = atmos_fluxes%topBoundCond_windStress_u(:,:)
      IF (forcing_windstress_v_type > 0 .AND. forcing_windstress_v_type < 101 ) &
        & p_sfc_flx%topBoundCond_windStress_v(:,:) = atmos_fluxes%topBoundCond_windStress_v(:,:)

      !IF (iforc_type == 2 .OR. iforc_type == 5) THEN                         !  OMIP or NCEP
      !IF (forcing_fluxes_type > 0 .AND. forcing_fluxes_type < 101 ) THEN      !  TODO: cleanup

      ! put things from the file into atmos_fluxes for later inport to p_sfc_flx, which where done in update_flux_fromFile
      atmos_fluxes%FrshFlux_Precipitation(:,:)    = p_as%FrshFlux_Precipitation(:,:)
      !atmos_fluxes%FrshFlux_Evaporation(:,:)      = p_as%FrshFlux_Evaporation(:,:)
      atmos_fluxes%FrshFlux_Runoff(:,:)           = p_as%FrshFlux_Runoff(:,:)
      atmos_fluxes%data_SurfRelax_Temp(:,:)       = p_as%data_SurfRelax_Temp(:,:)
      !atmos_fluxes%data_SurfRelax_Salt(:,:)      = p_as%data_SurfRelax_Salt(:,:)

      CALL dbg_print('UpdSfcBeg: SST',t_top,str_module, 3, in_subset=p_patch%cells%owned)
      CALL dbg_print('UpdSfcBeg:p_as%windStr-u',p_as%topBoundCond_windStress_u, str_module, 4, in_subset=p_patch%cells%owned)
      CALL dbg_print('UpdSfcBeg:atmflx%stress_xw',atmos_fluxes%stress_xw, str_module, 4, in_subset=p_patch%cells%owned)
      CALL dbg_print('UpdSfcBeg:atmflx%windStr-u',atmos_fluxes%topBoundCond_windStress_u, &
        &  str_module, 4, in_subset=p_patch%cells%owned)
      CALL dbg_print('UpdSfcBeg:sfcflx%windStr-u',p_sfc_flx%topBoundCond_windStress_u, &
        &  str_module, 4, in_subset=p_patch%cells%owned)

      ! bulk formula for heat flux are calculated globally using specific OMIP or NCEP fluxes
      CALL calc_bulk_flux_oce(p_patch, p_as, p_os , atmos_fluxes, datetime)

      ! #slo# 2014-04-30: identical results after this call for i_sea_ice=0
      IF (i_sea_ice >= 1) CALL calc_bulk_flux_ice(p_patch, p_as, p_ice, atmos_fluxes, datetime)

      ! evaporation results from latent heat flux, as provided by bulk formula using OMIP fluxes
      IF (forcing_enable_freshwater) THEN

        ! under sea ice evaporation is neglected, atmos_fluxes%latw is flux in the absence of sea ice
        ! TODO: evaporation of ice and snow must be implemented
        atmos_fluxes%FrshFlux_Evaporation(:,:) = atmos_fluxes%latw(:,:) / (alv*OceanReferenceDensity)
        atmos_fluxes%FrshFlux_Runoff(:,:)      = p_as%FrshFlux_Runoff(:,:)
        atmos_fluxes%FrshFlux_TotalOcean(:,:)  = p_patch_3d%wet_c(:,1,:)*( 1.0_wp-p_ice%concSum(:,:) ) * &
          &                                  ( p_as%FrshFlux_Precipitation(:,:) + atmos_fluxes%FrshFlux_Evaporation(:,:) )
        
        ! Precipitation on ice is snow when we're below the freezing point
        ! TODO: use 10 m temperature, not Tsurf - Also, do this in calc_bulk_flux_oce and calc_bulk_flux_ice
        !  #slo# 2015-01: comments
        !  - full precipitation from atmosphere is used as rain or snowfall rprecw/rpreci for sea ice model
        !  - rprecw, rpreci are water equivalent over whole grid-area
        WHERE ( ALL( p_ice%Tsurf(:,:,:) < 0._wp, 2 ) )
          atmos_fluxes%rpreci(:,:) = p_as%FrshFlux_Precipitation(:,:)
          atmos_fluxes%rprecw(:,:) = 0._wp
        ELSEWHERE
          atmos_fluxes%rpreci(:,:) = 0._wp
          atmos_fluxes%rprecw(:,:) = p_as%FrshFlux_Precipitation(:,:)
        ENDWHERE

        ! TODO:
        !  - specify evaporation over snow/ice/water differently
        !    currently, evaporation is considered over open water only

      ENDIF

      IF (zero_freshwater_flux) THEN
        ! since latw<>0. we must set evap and TotalOcean again to zero:
        atmos_fluxes%FrshFlux_Evaporation(:,:) = 0.0_wp
        atmos_fluxes%FrshFlux_TotalOcean(:,:)  = 0.0_wp
      ENDIF

    CASE (Coupled_FluxFromAtmo)      !  14

      ! atmos_fluxes is dircetly used in the coupling
        atmos_fluxes%SWnetw (:,:)   = atmos_fluxes%HeatFlux_ShortWave(:,:)
        atmos_fluxes%LWnetw (:,:)   = atmos_fluxes%HeatFlux_LongWave (:,:)
        atmos_fluxes%sensw  (:,:)   = atmos_fluxes%HeatFlux_Sensible (:,:)
        atmos_fluxes%latw   (:,:)   = atmos_fluxes%HeatFlux_Latent   (:,:)

      IF (zero_freshwater_flux) THEN
        atmos_fluxes%FrshFlux_Precipitation(:,:) = 0.0_wp
        atmos_fluxes%FrshFlux_SnowFall     (:,:) = 0.0_wp
        atmos_fluxes%FrshFlux_Evaporation  (:,:) = 0.0_wp
        atmos_fluxes%FrshFlux_Runoff       (:,:) = 0.0_wp
      ENDIF
     
      ! Precipitation on ice is snow when we're below the freezing point
        WHERE ( ALL( p_ice%Tsurf(:,:,:) < 0._wp, 2 ) )
          atmos_fluxes%rpreci(:,:) = atmos_fluxes%FrshFlux_SnowFall(:,:)
          atmos_fluxes%rprecw(:,:) = atmos_fluxes%FrshFlux_Precipitation(:,:)
        ELSEWHERE
          atmos_fluxes%rpreci(:,:) = 0._wp
          atmos_fluxes%rprecw(:,:) = atmos_fluxes%FrshFlux_Precipitation(:,:) + atmos_fluxes%FrshFlux_SnowFall(:,:)
        ENDWHERE
      ! END IF  !  sea ice

    END SELECT
    ! }}}
=======
>>>>>>> 44d67614

    !---------DEBUG DIAGNOSTICS-------------------------------------------
    idt_src=3  ! output print level (1-5, fix)
    CALL dbg_print('bef.fast: Tsurf  ',        p_ice%tsurf          ,str_module,idt_src, in_subset=p_patch%cells%owned)
    CALL dbg_print('bef.fast:atmflx%LWnetIce', atmos_fluxes%LWnet   ,str_module,idt_src, in_subset=p_patch%cells%owned)
    CALL dbg_print('bef.fast:atmflx%SensIce',  atmos_fluxes%sens    ,str_module,idt_src, in_subset=p_patch%cells%owned)
    CALL dbg_print('bef.fast:atmflx%LatentIce',atmos_fluxes%lat     ,str_module,idt_src, in_subset=p_patch%cells%owned)
    CALL dbg_print('bef.fast:atmflx%dsensdT'  ,atmos_fluxes%dsensdT ,str_module,idt_src, in_subset=p_patch%cells%owned)
    CALL dbg_print('bef.fast:atmflx%dlatdT'   ,atmos_fluxes%dlatdT  ,str_module,idt_src, in_subset=p_patch%cells%owned)
    CALL dbg_print('bef.fast:atmflx%dLWdT'    ,atmos_fluxes%dLWdt   ,str_module,idt_src, in_subset=p_patch%cells%owned)
    CALL dbg_print('bef.fast:stress_x'        ,atmos_fluxes%stress_x,str_module,idt_src, in_subset=p_patch%cells%owned)
    !---------------------------------------------------------------------

    !  *****  *****  *****  *****  *****  *****  *****  *****  *****  *****  *****  *****
    !  (3) Calculate fast sea ice thermodynamics
    !  *****  *****  *****  *****  *****  *****  *****  *****  *****  *****  *****  *****

    !  for analytical and OMIP/bulk calculated fluxes only
    !  in coupled case ice_fast is called within atmosphere model
    IF (iforc_oce == Analytical_Forcing .OR. iforc_oce == OMIP_FluxFromFile)  THEN  !  11 or 12

      IF (i_sea_ice >0 ) THEN

      ! Calculate the sea surface freezing temperature
      !  2015-06: array used in ice_fast, set to constant Tf
      !  if Tfw is variable it should be included in ice-variables and initialized in ice_init
      Tfw(:,:) = Tf

        DO jb = all_cells%start_block, all_cells%end_block
          CALL get_index_range(all_cells, jb, i_startidx_c, i_endidx_c)
          CALL ice_fast(i_startidx_c, i_endidx_c, nproma, p_ice%kice, dtime, &
            &   p_ice% Tsurf(:,:,jb),   &          !  intent(inout)
            &   p_ice% T1   (:,:,jb),   &          !  intent(out)   dummy for zerolayer model
            &   p_ice% T2   (:,:,jb),   &          !  intent(out)   dummy for zerolayer model
            &   p_ice% hi   (:,:,jb),   &          !  intent(in)
            &   p_ice% hs   (:,:,jb),   &          !  intent(in)
            &   p_ice% Qtop (:,:,jb),   &          !  intent(out)
            &   p_ice% Qbot (:,:,jb),   &          !  intent(out)
            &   atmos_fluxes%SWnet  (:,:,jb),   &  !  following: intent(in)
            &   atmos_fluxes%lat(:,:,jb) + atmos_fluxes%sens(:,:,jb) + atmos_fluxes%LWnet(:,:,jb),   & 
            &   atmos_fluxes%dlatdT(:,:,jb) + atmos_fluxes%dsensdT(:,:,jb) + atmos_fluxes%dLWdT(:,:,jb),   & 
            &   Tfw         (:,  jb),   &
            &   atmos_fluxes%albvisdir(:,:,jb), &  !  albedos: intent(out)
            &   atmos_fluxes%albvisdif(:,:,jb), &
            &   atmos_fluxes%albnirdir(:,:,jb), &
            &   atmos_fluxes%albnirdif(:,:,jb), &
            &   doy=datetime%yeaday)
        ENDDO
       
        ! Unique albedo for analytical and OMIP cases (i_ice_albedo=1)
        !  the near infrared and diffuse albedos may be used for calculation of tsurf
        atmos_fluxes%albvisdirw = albedoW_sim
        atmos_fluxes%albvisdifw = albedoW_sim
        atmos_fluxes%albnirdirw = albedoW_sim
        atmos_fluxes%albnirdifw = albedoW_sim
       
        ! provide constant heat fluxes for special analytical cases
        IF (atmos_flux_analytical_type == 102) THEN
          p_ice%Qtop(:,1,:) = atmos_SWnet_const
          p_ice%Qbot(:,1,:) = 0.0_wp
        ENDIF
        IF (atmos_flux_analytical_type == 103) THEN
          p_ice%Qtop(:,1,:) = 0.0_wp
          p_ice%Qbot(:,1,:) = atmos_sens_const
        ENDIF

      ENDIF  !  sea ice

    ENDIF  !  analytical & OMIP

    !---------DEBUG DIAGNOSTICS-------------------------------------------
    CALL dbg_print('aft.fast: Tsurf  ',p_ice%tsurf    ,str_module,3, in_subset=p_patch%cells%owned)
    CALL dbg_print('aft.fast: Qtop   ',p_ice%Qtop     ,str_module,3, in_subset=p_patch%cells%owned)
    CALL dbg_print('aft.fast: Qbot   ',p_ice%Qbot     ,str_module,3, in_subset=p_patch%cells%owned)
    CALL dbg_print('aft.fast: dLWdT  ',atmos_fluxes%dLWdT,     str_module,3, in_subset=p_patch%cells%owned)
    CALL dbg_print('aft.fast: albvdir',atmos_fluxes%albvisdir ,str_module,3, in_subset=p_patch%cells%owned)
    !---------------------------------------------------------------------

    !  *****  *****  *****  *****  *****  *****  *****  *****  *****  *****  *****  *****
    !  (4a) Provide fluxes for slow sea ice thermodynamics
    !  *****  *****  *****  *****  *****  *****  *****  *****  *****  *****  *****  *****

    IF (iforc_oce == OMIP_FluxFromFile) THEN

      ! provide evaporation from latent heat flux for OMIP case
      ! under sea ice evaporation is neglected, atmos_fluxes%latw is flux in the absence of sea ice
      atmos_fluxes%FrshFlux_Evaporation(:,:) = atmos_fluxes%latw(:,:) / (alv*rho_ref)

      !  copy variables into atmos_fluxes
      atmos_fluxes%FrshFlux_Runoff(:,:)      = p_as%FrshFlux_Runoff(:,:)
    
      ! Precipitation on ice is snow when tsurf is below the freezing point
      !  - no snowfall from OMIP data
      !  - rprecw, rpreci are water equivalent over whole grid-area
      WHERE ( ALL( p_ice%Tsurf(:,:,:) < 0._wp, 2 ) )
        atmos_fluxes%rpreci(:,:) = p_as%FrshFlux_Precipitation(:,:)
        atmos_fluxes%rprecw(:,:) = 0._wp
      ELSEWHERE
        atmos_fluxes%rpreci(:,:) = 0._wp
        atmos_fluxes%rprecw(:,:) = p_as%FrshFlux_Precipitation(:,:)
      ENDWHERE

    ELSEIF (iforc_oce == Coupled_FluxFromAtmo)  THEN

      ! these 4 fluxes over open ocean are used in sea ice thermodynamics
      atmos_fluxes%SWnetw (:,:)   = atmos_fluxes%HeatFlux_ShortWave(:,:)
      atmos_fluxes%LWnetw (:,:)   = atmos_fluxes%HeatFlux_LongWave (:,:)
      atmos_fluxes%sensw  (:,:)   = atmos_fluxes%HeatFlux_Sensible (:,:)
      atmos_fluxes%latw   (:,:)   = atmos_fluxes%HeatFlux_Latent   (:,:)
     
      ! Precipitation on ice is snow when we're below the freezing point
      WHERE ( ALL( p_ice%Tsurf(:,:,:) < 0._wp, 2 ) )
        atmos_fluxes%rpreci(:,:) = atmos_fluxes%FrshFlux_SnowFall(:,:)
        atmos_fluxes%rprecw(:,:) = atmos_fluxes%FrshFlux_Precipitation(:,:)
      ELSEWHERE
        atmos_fluxes%rpreci(:,:) = 0._wp
        atmos_fluxes%rprecw(:,:) = atmos_fluxes%FrshFlux_Precipitation(:,:) + atmos_fluxes%FrshFlux_SnowFall(:,:)
      ENDWHERE

    ENDIF  ! iforc_oce

    ! evaporation and runoff not used in sea ice but in VolumeTotal, evaporation used for TotalOcean only
    !  - does it need old concSum before ice_slow?
    atmos_fluxes%FrshFlux_TotalOcean(:,:) = p_patch_3d%wet_c(:,1,:)*( 1.0_wp-p_ice%concSum(:,:) ) * &
      &                                    (p_as%FrshFlux_Precipitation(:,:) + atmos_fluxes%FrshFlux_Evaporation(:,:))

    IF (zero_freshwater_flux) THEN
      ! since latw<>0. we must set evap and TotalOcean again to zero:
      atmos_fluxes%FrshFlux_Evaporation  (:,:) = 0.0_wp
      atmos_fluxes%FrshFlux_TotalOcean   (:,:) = 0.0_wp
      atmos_fluxes%FrshFlux_Precipitation(:,:) = 0.0_wp
      atmos_fluxes%FrshFlux_SnowFall     (:,:) = 0.0_wp
      atmos_fluxes%FrshFlux_Evaporation  (:,:) = 0.0_wp
      atmos_fluxes%FrshFlux_Runoff       (:,:) = 0.0_wp
    ENDIF

    !---------DEBUG DIAGNOSTICS-------------------------------------------
    CALL dbg_print('aftAtmFB: Precipitation', atmos_fluxes%FrshFlux_Precipitation,str_module, 3, in_subset=p_patch%cells%owned)
    CALL dbg_print('aftAtmFB: Evaporation'  , atmos_fluxes%FrshFlux_Evaporation  ,str_module, 3, in_subset=p_patch%cells%owned)
    CALL dbg_print('aftAtmFB: SnowFall'     , atmos_fluxes%FrshFlux_SnowFall     ,str_module, 3, in_subset=p_patch%cells%owned)
    CALL dbg_print('aftAtmFB: Runoff'       , atmos_fluxes%FrshFlux_Runoff       ,str_module, 3, in_subset=p_patch%cells%owned)
    CALL dbg_print('aftAtmFB: TotalOcean'   , atmos_fluxes%FrshFlux_TotalOcean   ,str_module, 3, in_subset=p_patch%cells%owned)
    CALL dbg_print('aftAtmFB: rprecw'       , atmos_fluxes%rprecw                ,str_module, 3, in_subset=p_patch%cells%owned)
    CALL dbg_print('aftAtmFB: rpreci'       , atmos_fluxes%rpreci                ,str_module, 3, in_subset=p_patch%cells%owned)
    !---------------------------------------------------------------------

    !  *****  *****  *****  *****  *****  *****  *****  *****  *****  *****  *****  *****
    !  (4b) Call sea ice dynamics
    !  *****  *****  *****  *****  *****  *****  *****  *****  *****  *****  *****  *****

    ! ocean stress calculated independent of ice dynamics
    CALL ice_ocean_stress( p_patch, atmos_fluxes, p_ice, p_os )

    CALL dbg_print('bef.icedyn: hi   ',p_ice%hi,       str_module, 3, in_subset=p_patch%cells%owned)
    CALL dbg_print('bef.icedyn: hs   ',p_ice%hs,       str_module, 3, in_subset=p_patch%cells%owned)
    CALL dbg_print('bef.icedyn: Conc.',p_ice%conc     ,str_module, 3, in_subset=p_patch%cells%owned)

    IF ( i_ice_dyn >= 1 ) THEN
      ! AWI FEM model wrapper
      CALL fem_ice_wrap ( p_patch_3D, p_ice, p_os, atmos_fluxes, p_op_coeff )
!      CALL ice_advection( p_patch_3D, p_op_coeff, p_ice ) ! messy advection routine, bugs fixed; renamed as ice_advection_vla
      CALL ice_advection_vla( p_patch_3D, p_op_coeff, p_ice )

      ! the original clean up routine has been split into two: ice_clean_up_dyn, ice_clean_up_thd
      ! here we fix possible overshoots in conc afther the advection step
      CALL ice_clean_up_dyn( p_patch_3D, p_ice )

    ELSE
      p_ice%u = 0._wp
      p_ice%v = 0._wp
    ENDIF

    !  *****  *****  *****  *****  *****  *****  *****  *****  *****  *****  *****  *****
    !  (4c) Call slow sea ice thermodynamics
    !  *****  *****  *****  *****  *****  *****  *****  *****  *****  *****  *****  *****

    !---------DEBUG DIAGNOSTICS-------------------------------------------
    CALL dbg_print('bef.slow: hi     ',p_ice%hi       ,str_module,4, in_subset=p_patch%cells%owned)
    CALL dbg_print('bef.slow: Tsurf  ',p_ice%tsurf    ,str_module,4, in_subset=p_patch%cells%owned)
    CALL dbg_print('bef.slow: SST    ',p_os%p_prog(nold(1))%tracer(:,1,:,1), str_module, 4, in_subset=p_patch%cells%owned)
    !---------------------------------------------------------------------

    IF (i_sea_ice >= 1) THEN

      ! call to refactored ice thermodynamics
      CALL ice_slow_slo(p_patch_3D, p_os, p_ice, atmos_fluxes, p_op_coeff)

      ! ice_clean_up_thd routine is called inside ice_slow_slo
      ! it fixes undershoots in concentation;
      ! limits sea ice thickness to seaice_limit of surface layer depth after changes due to the thermodynamic growth/melt;
      ! calculates the new freeboard (used below at step (6))

    ELSE   !  no sea ice
     
      ! apply wind stress to forcing variable since no ice_ocean_stress routine is called
      atmos_fluxes%topBoundCond_windStress_u(:,:) = atmos_fluxes%stress_xw(:,:)
      atmos_fluxes%topBoundCond_windStress_v(:,:) = atmos_fluxes%stress_yw(:,:)

      ! apply net surface heat flux in W/m2 for OMIP case, since these fluxes are calculated in calc_omip_budgets_oce
      IF (iforc_oce == OMIP_FluxFromFile) THEN
        WHERE (p_patch_3D%lsm_c(:,1,:) <= sea_boundary)
          atmos_fluxes%HeatFlux_ShortWave(:,:) = atmos_fluxes%SWnetw(:,:) ! net SW radiation flux over water
          atmos_fluxes%HeatFlux_LongWave (:,:) = atmos_fluxes%LWnetw(:,:) ! net LW radiation flux over water
          atmos_fluxes%HeatFlux_Sensible (:,:) = atmos_fluxes%sensw (:,:) ! Sensible heat flux over water
          atmos_fluxes%HeatFlux_Latent   (:,:) = atmos_fluxes%latw  (:,:) ! Latent heat flux over water
        ELSEWHERE
          atmos_fluxes%HeatFlux_ShortWave(:,:) = 0.0_wp
          atmos_fluxes%HeatFlux_LongWave (:,:) = 0.0_wp
          atmos_fluxes%HeatFlux_Sensible (:,:) = 0.0_wp
          atmos_fluxes%HeatFlux_Latent   (:,:) = 0.0_wp
        ENDWHERE
      ENDIF  ! OMIP case
     
      ! sum of ocean heat fluxes for ocean boundary condition without ice, generally aggregated in ice thermodynamics
      atmos_fluxes%HeatFlux_Total(:,:) = atmos_fluxes%HeatFlux_ShortWave(:,:) + atmos_fluxes%HeatFlux_LongWave(:,:) &
        &                              + atmos_fluxes%HeatFlux_Sensible(:,:)  + atmos_fluxes%HeatFlux_Latent(:,:)
     
      ! for the setup without sea ice the SST is set to freezing temperature Tf
      WHERE (p_oce_sfc%SST(:,:) .LT. Tf)
        p_oce_sfc%SST(:,:) = Tf
      ENDWHERE

    ENDIF  !  sea ice

    ! provide total salinity forcing flux for diagnostics only - salt_content_in_surface
    atmos_fluxes%FrshFlux_TotalSalt(:,:) = atmos_fluxes%FrshFlux_Runoff(:,:)     &
      &                                  + atmos_fluxes%FrshFlux_TotalIce(:,:)   &
      &                                  + atmos_fluxes%FrshFlux_TotalOcean(:,:)

    !---------DEBUG DIAGNOSTICS-------------------------------------------
    CALL dbg_print('aft.slow: hi     ',   p_ice%hi       ,str_module,                    4, in_subset=p_patch%cells%owned)
    CALL dbg_print('aft.slow: concSum',   p_ice%concSum  ,str_module,                    4, in_subset=p_patch%cells%owned)
    CALL dbg_print('aft.slow: TotalSalt', atmos_fluxes%FrshFlux_TotalSalt,   str_module, 4, in_subset=p_patch%cells%owned)
    CALL dbg_print('aft.slow: TotalOcean',atmos_fluxes%FrshFlux_TotalOcean,  str_module, 3, in_subset=p_patch%cells%owned)
    CALL dbg_print('aft.slow: TotalHeat', atmos_fluxes%HeatFlux_Total,       str_module, 3, in_subset=p_patch%cells%owned)
    CALL dbg_print('aft.slow: tracer1',p_os%p_prog(nold(1))%tracer(:,1,:,1), str_module, 4, in_subset=p_patch%cells%owned)
    CALL dbg_print('aft.slow: sfc%SST',   p_oce_sfc%SST,                     str_module, 3, in_subset=p_patch%cells%owned)
    !---------------------------------------------------------------------

    !  *****  *****  *****  *****  *****  *****  *****  *****  *****  *****  *****  *****
    !  (5) Set wind stress boundary condition
    !  *****  *****  *****  *****  *****  *****  *****  *****  *****  *****  *****  *****

    ! windstress
    p_sfc_flx%topBoundCond_windStress_u(:,:) = atmos_fluxes%topBoundCond_windStress_u(:,:)
    p_sfc_flx%topBoundCond_windStress_v(:,:) = atmos_fluxes%topBoundCond_windStress_v(:,:)

    ! After final updating of zonal and merdional components (from file, bulk formula, or coupling)
    ! cartesian coordinates are calculated
    DO jb = all_cells%start_block, all_cells%end_block
      CALL get_index_range(all_cells, jb, i_startidx_c, i_endidx_c)
      DO jc = i_startidx_c, i_endidx_c
        IF(p_patch_3D%lsm_c(jc,1,jb) <= sea_boundary)THEN
          CALL gvec2cvec(  p_sfc_flx%topBoundCond_windStress_u(jc,jb),&
                         & p_sfc_flx%topBoundCond_windStress_v(jc,jb),&
                         & p_patch%cells%center(jc,jb)%lon,&
                         & p_patch%cells%center(jc,jb)%lat,&
                         & p_sfc_flx%topBoundCond_windStress_cc(jc,jb)%x(1),&
                         & p_sfc_flx%topBoundCond_windStress_cc(jc,jb)%x(2),&
                         & p_sfc_flx%topBoundCond_windStress_cc(jc,jb)%x(3))
        ELSE
          p_sfc_flx%topBoundCond_windStress_u(jc,jb)         = 0.0_wp
          p_sfc_flx%topBoundCond_windStress_v(jc,jb)         = 0.0_wp
          p_sfc_flx%topBoundCond_windStress_cc(jc,jb)%x      = 0.0_wp
        ENDIF
      END DO
    END DO

    !---------DEBUG DIAGNOSTICS-------------------------------------------
    CALL dbg_print('UpdSfc: aft.Bulk/Ice: hi' , p_ice%hi                 , str_module, 2, in_subset=p_patch%cells%owned)
    CALL dbg_print('UpdSfc: aft.Bulk/Ice: hs' , p_ice%hs                 , str_module, 2, in_subset=p_patch%cells%owned)
    CALL dbg_print('UpdSfc: aft.Bulk/Ice:conc', p_ice%conc               , str_module, 2, in_subset=p_patch%cells%owned)
    CALL dbg_print('sfc_flx: windStress_u',p_sfc_flx%topBoundCond_windStress_u, str_module, 2, in_subset=p_patch%cells%owned)
    CALL dbg_print('sfc_flx: windStress_v',p_sfc_flx%topBoundCond_windStress_v, str_module, 3, in_subset=p_patch%cells%owned)
    CALL dbg_print('sfc_flx: windStress_cc1',p_sfc_flx%topBoundCond_windStress_cc%x(1), &
      &             str_module,3, in_subset=p_patch%cells%owned)
    !---------------------------------------------------------------------

 !  ! Prepare windstress boundary condition
 !  !  - on new surface type - not yet, since p_oce_sfc argument must be passed through some routines
 !  !  - needs allocation of cartesian coordinate variable
 !  p_oce_sfc%TopBC_windStress_u(:,:) = atmos_fluxes%topBoundCond_windStress_u(:,:)
 !  p_oce_sfc%TopBC_windStress_v(:,:) = atmos_fluxes%topBoundCond_windStress_v(:,:)

 !  !
 !  ! After final updating of zonal and merdional components (from file, bulk formula, or coupling)
 !  ! cartesian coordinates are calculated
 !  !
 !  DO jb = all_cells%start_block, all_cells%end_block
 !    CALL get_index_range(all_cells, jb, i_startidx_c, i_endidx_c)
 !    DO jc = i_startidx_c, i_endidx_c
 !      IF(p_patch_3D%lsm_c(jc,1,jb) <= sea_boundary)THEN
 !        CALL gvec2cvec(  p_oce_sfc%TopBC_windStress_u(jc,jb),&
 !                       & p_oce_sfc%TopBC_windStress_v(jc,jb),&
 !                       & p_patch%cells%center(jc,jb)%lon,&
 !                       & p_patch%cells%center(jc,jb)%lat,&
 !                       & p_oce_sfc%TopBC_windStress_cc(jc,jb)%x(1),&
 !                       & p_oce_sfc%TopBC_windStress_cc(jc,jb)%x(2),&
 !                       & p_oce_sfc%TopBC_windStress_cc(jc,jb)%x(3))
 !      ENDIF
 !    END DO
 !  END DO


    !  *****  *****  *****  *****  *****  *****  *****  *****  *****  *****  *****  *****
    !  (6) Apply Thermodynamic Equations for Thermal and Haline Boundary Conditions
    !  *****  *****  *****  *****  *****  *****  *****  *****  *****  *****  *****  *****

    !!  Provide total ocean forcing:
    !    - total heat fluxes are aggregated for ice/ocean in ice thermodynamics
    p_oce_sfc%HeatFlux_Total(:,:)       = atmos_fluxes%HeatFlux_Total(:,:)
    !    - shortwave heat flux for calculation of penetration depth
    p_oce_sfc%HeatFlux_Shortwave(:,:)   = atmos_fluxes%HeatFlux_Shortwave(:,:)
    !    - total internal salt flux atmos_fluxes%FrshFlux_TotalIce is calculated in sea ice model
    p_oce_sfc%FrshFlux_TotalIce(:,:)    = atmos_fluxes%FrshFlux_TotalIce(:,:)
    !    - total freshwater volume forcing
    p_oce_sfc%FrshFlux_VolumeTotal(:,:) = atmos_fluxes%FrshFlux_Runoff    (:,:) &
      &                                 + atmos_fluxes%FrshFlux_VolumeIce (:,:) &
      &                                 + atmos_fluxes%FrshFlux_TotalOcean(:,:) &
      &                                 + atmos_fluxes%FrshFlux_Relax     (:,:)

    !  ******  (Thermodynamic Eq. 1)  ******
    ! Apply net surface heat flux to ocean surface (new p_oce_flx%SST)
    IF (no_tracer > 0) THEN
<<<<<<< HEAD
      ! not necessary anymore!
      !IF (type_surfRelax_Temp == -1 .OR. i_sea_ice >= 1 .OR. i_apply_surface_hflux == 1) THEN

        ! Heat flux boundary condition for diffusion
        !   D = d/dz(K_v*dT/dz)  where
        ! Boundary condition at surface (upper bound of D at center of first layer)
        !   is calculated from net surface heat flux Q_surf [W/m2]
        !   which is calculated by the atmosphere (coupled) or read from flux file (see above)
        !   Q_surf = Rho*Cp*Q_T  with density Rho and Cp specific heat capacity
        !   K_v*dT/dz(surf) = Q_T = Q_surf/Rho/Cp  [K*m/s]
        ! discretized:
        !   top_bc_tracer = topBoundCond_Temp_vdiff = HeatFlux_Total / (OceanReferenceDensity*clw)

        ! #slo# 2015-01-22 - not used for forcing anymore
        !p_sfc_flx%topBoundCond_Temp_vdiff(:,:) = p_sfc_flx%HeatFlux_Total(:,:) / (OceanReferenceDensity*clw)
        p_sfc_flx%topBoundCond_Temp_vdiff(:,:) = 0.0_wp

        !---------DEBUG DIAGNOSTICS-------------------------------------------
        CALL dbg_print('UpdSfc: HeatFlxTotal[W/m2]',p_sfc_flx%HeatFlux_Total         ,str_module,2,in_subset=p_patch%cells%owned)
        CALL dbg_print('UpdSfc: topBC_T_vd[K*m/s]', p_sfc_flx%topBoundCond_Temp_vdiff,str_module,4,in_subset=p_patch%cells%owned)
        !---------------------------------------------------------------------

        ! #slo# 2015-01: sst-change in surface module after sea-ice thermodynamics using HeatFlux_Total and old zUnderIce
        DO jb = all_cells%start_block, all_cells%end_block
          CALL get_index_range(all_cells, jb, i_startidx_c, i_endidx_c)
          DO jc = i_startidx_c, i_endidx_c
            IF (p_patch_3D%lsm_c(jc,1,jb) <= sea_boundary) THEN
      !       sst(jc,jb) = p_os%p_prog(nold(1))%tracer(jc,1,jb,1)
      !       sst(jc,jb) = sst(jc,jb) + p_sfc_flx%HeatFlux_Total(jc,jb)*dtime/(clw*OceanReferenceDensity*zUnderIceIni(jc,jb))
              ! set new sst; HeatFlux_Total to zero
      !       p_os%p_prog(nold(1))%tracer(jc,1,jb,1) = sst(jc,jb)
              t_top(jc,jb) = t_top(jc,jb) + p_sfc_flx%HeatFlux_Total(jc,jb)*dtime/(clw*OceanReferenceDensity*zUnderIceIni(jc,jb))
              atmos_fluxes%HeatFlux_Total(jc,jb)     = 0.0_wp
            ENDIF
          ENDDO
        ENDDO

      !END IF
    END IF
=======
>>>>>>> 44d67614

      ! total heat flux calculated in sea ice module
      p_oce_sfc%HeatFlux_Total(:,:) = atmos_fluxes%HeatFlux_Total(:,:)

      ! sst-change in surface module after sea-ice thermodynamics using HeatFlux_Total and old freeboard zUnderIceIni
      DO jb = all_cells%start_block, all_cells%end_block
        CALL get_index_range(all_cells, jb, i_startidx_c, i_endidx_c)
        DO jc = i_startidx_c, i_endidx_c
          IF (p_patch_3D%lsm_c(jc,1,jb) <= sea_boundary) THEN
            p_oce_sfc%sst(jc,jb) = p_oce_sfc%sst(jc,jb) + &
              &                    p_oce_sfc%HeatFlux_Total(jc,jb)*dtime/(clw*rho_ref*zUnderIceIni(jc,jb))
          ENDIF
        ENDDO
      ENDDO

    END IF
    
    ! apply volume flux to surface elevation
    !  - add to h_old before explicit term
    !  - change in salt concentration applied here
    !    i.e. for salinity relaxation only, no volume flux is applied
    DO jb = all_cells%start_block, all_cells%end_block
      CALL get_index_range(all_cells, jb, i_startidx_c, i_endidx_c)
      
      DO jc = i_startidx_c, i_endidx_c
        IF (p_patch_3D%p_patch_1D(1)%dolic_c(jc,jb) > 0) THEN

          !******  (Thermodynamic Eq. 2)  ******
          !! Calculate the new freeboard caused by changes in ice thermodynamics
          !!  zUnderIce = z_surf + h_old - (z_draft - z_snowfall)
          !!  - new zUnderIce is calculated in thermodynamics in routine ice_clean_up_thd

          !******  (Thermodynamic Eq. 3)  ******
          !! First, calculate internal salinity change caused by melting of snow and melt or growth of ice:
          !!   SSS_new * zUnderIce = SSS_old * zUnderIceArt
          !!   artificial freeboard zUnderIceArt is used for internal Salinity change only:
          !!   - melt/growth of ice and snow to ice conversion imply a reduced water flux compared to saltfree water
          !!   - reduced water flux is calculated in FrshFlux_TotalIce by the term  (1-Sice/SSS)
          !!   - respective zUnderIceArt for calculating salt change is derived from these fluxes
          !!     which are calculated in sea ice thermodynamics (upper_ocean_TS)
          !    - for i_sea_ice=0 it is FrshFlux_TotalIce=0 and no change here
          zUnderIceArt(jc,jb)= p_ice%zUnderIce(jc,jb) - p_oce_sfc%FrshFlux_TotalIce(jc,jb)*dtime
          sss_inter(jc,jb)   = p_oce_sfc%sss(jc,jb) * zUnderIceArt(jc,jb) / p_ice%zUnderIce(jc,jb)

          !******  (Thermodynamic Eq. 4)  ******
          !! Next, calculate salinity change caused by rain and runoff without snowfall by adding their freshwater to zUnderIce
          zUnderIceOld(jc,jb)    = p_ice%zUnderIce(jc,jb)
          p_ice%zUnderIce(jc,jb) = zUnderIceOld(jc,jb) + p_oce_sfc%FrshFlux_VolumeTotal(jc,jb) * dtime
          p_oce_sfc%SSS(jc,jb)   = sss_inter(jc,jb) * zUnderIceOld(jc,jb) / p_ice%zUnderIce(jc,jb)

          !******  (Thermodynamic Eq. 5)  ******
          !! Finally, let sea-level rise from rain plus snow fall on ice
          p_os%p_prog(nold(1))%h(jc,jb) = p_os%p_prog(nold(1))%h(jc,jb)               &
            &                           + p_oce_sfc%FrshFlux_VolumeTotal(jc,jb)*dtime &
            &                           + p_ice%totalsnowfall(jc,jb)
         
          !! #slo# 2015-01: test update zunderice
          p_ice%zUnderIce(jc,jb) = p_patch_3D%p_patch_1D(1)%prism_thick_flat_sfc_c(jc,1,jb) + p_os%p_prog(nold(1))%h(jc,jb) &
            &                    - p_ice%draftave(jc,jb)

        ENDIF  !  dolic>0
      END DO
    END DO
         
    !! #slo# 2015-06: set correct cell thickness under ice
    p_oce_sfc%cellThicknessUnderIce   (:,:) = p_ice%zUnderIce(:,:)
    atmos_fluxes%cellThicknessUnderIce(:,:) = p_ice%zUnderIce(:,:)  ! for diagnosis only
      
    !---------DEBUG DIAGNOSTICS-------------------------------------------
    CALL dbg_print('UpdSfc: oce_sfc%HFTot ', p_oce_sfc%HeatFlux_Total,       str_module, 2, in_subset=p_patch%cells%owned)
    CALL dbg_print('UpdSfc: oce_sfc%VolTot', p_oce_sfc%FrshFlux_VolumeTotal, str_module, 3, in_subset=p_patch%cells%owned)
    CALL dbg_print('UpdSfc: oce_sfc%TotIce', p_oce_sfc%FrshFlux_TotalIce,    str_module, 3, in_subset=p_patch%cells%owned)
    CALL dbg_print('UpdSfc: zUnderIceIni',   zUnderIceIni,                   str_module, 3, in_subset=p_patch%cells%owned)
    CALL dbg_print('UpdSfc: zUnderIceArt',   zUnderIceArt,                   str_module, 3, in_subset=p_patch%cells%owned)
    CALL dbg_print('UpdSfc: zUnderIceOld',   zUnderIceOld,                   str_module, 3, in_subset=p_patch%cells%owned)
    CALL dbg_print('UpdSfc: zUnderIce   ',   p_ice%zUnderIce,                str_module, 2, in_subset=p_patch%cells%owned)
    CALL dbg_print('UpdSfc: sss_inter   ',   sss_inter,                      str_module, 3, in_subset=p_patch%cells%owned)
    CALL dbg_print('UpdSfcEND: oce_sfc%SST ',p_oce_sfc%SST,                  str_module, 2, in_subset=p_patch%cells%owned)
    CALL dbg_print('UpdSfcEND: oce_sfc%SSS ',p_oce_sfc%SSS,                  str_module, 2, in_subset=p_patch%cells%owned)
    CALL dbg_print('UpdSfcEnd: h-old+fwfVol',p_os%p_prog(nold(1))%h,         str_module, 2, in_subset=p_patch%cells%owned)
    !---------------------------------------------------------------------

    
    ! apply volume flux correction: 
    !  - sea level is balanced to zero over ocean surface
    !  - correction applied daily
    !  calculate time
    dsec  = datetime%daysec        ! real seconds since begin of day
    IF (limit_elevation .AND. dsec < dtime) THEN
      CALL balance_elevation(p_patch_3D, p_os%p_prog(nold(1))%h)
      !---------DEBUG DIAGNOSTICS-------------------------------------------
      CALL dbg_print('UpdSfc: h-old+BalElev',p_os%p_prog(nold(1))%h  ,str_module, 1, in_subset=p_patch%cells%owned)
      !---------------------------------------------------------------------
    END IF

  END SUBROUTINE update_ocean_surface

  !-------------------------------------------------------------------------
  !
  !>
  !! Update surface flux forcing from file
  !!
  !! Provides surface forcing fluxes for ocean model from file.
  !!  Reads OMIP/NCEP fluxes via netcdf for bulk formula
  !!
  !! @par Revision History
  !! Initial release by Stephan Lorenz, MPI-M (2010/2014)
  !
  SUBROUTINE update_flux_fromFile(p_patch_3D, p_as, jstep, datetime, p_op_coeff)

    TYPE(t_patch_3D ),TARGET, INTENT(IN)        :: p_patch_3D
    TYPE(t_atmos_for_ocean)                     :: p_as
    INTEGER, INTENT(IN)                         :: jstep
    TYPE(t_datetime), INTENT(INOUT)             :: datetime
    TYPE(t_operator_coeff),   INTENT(IN)        :: p_op_coeff
    !
    ! local variables
    CHARACTER(LEN=max_char_length), PARAMETER :: routine = 'mo_ocean_bulk:update_flux_fromFile'
    INTEGER  :: jmon, jdmon, jmon1, jmon2, ylen, yday
    REAL(wp) :: rday1, rday2
    REAL(wp) ::  z_c2(nproma,p_patch_3D%p_patch_2D(1)%alloc_cell_blocks)

    TYPE(t_patch), POINTER:: p_patch 
    !TYPE(t_subset_range), POINTER :: all_cells

    !-----------------------------------------------------------------------
    p_patch   => p_patch_3D%p_patch_2D(1)
    !-------------------------------------------------------------------------

    !all_cells       => p_patch%cells%all

    !  calculate day and month
    jmon  = datetime%month         ! integer current month
    jdmon = datetime%day           ! integer day in month
    yday  = datetime%yeaday        ! integer current day in year
    ylen  = datetime%yealen        ! integer days in year (365 or 366)
   !dsec  = datetime%daysec        ! real seconds since begin of day
   !ytim  = datetime%yeatim        ! real time since begin of year

    !
    ! use annual forcing-data:
    !
    IF (forcing_timescale == 1)  THEN

      jmon1=1
      jmon2=1
      rday1=0.5_wp
      rday2=0.5_wp

    !
    ! interpolate monthly forcing-data daily:
    !
    ELSE IF (forcing_timescale == 12)  THEN

      jmon1=jmon-1
      jmon2=jmon
      rday1=REAL(15-jdmon,wp)/30.0_wp
      rday2=REAL(15+jdmon,wp)/30.0_wp
      IF (jdmon > 15)  THEN
        jmon1=jmon
        jmon2=jmon+1
        rday1=REAL(45-jdmon,wp)/30.0_wp
        rday2=REAL(jdmon-15,wp)/30.0_wp
      END IF

      IF (jmon1 ==  0) jmon1=12
      IF (jmon1 == 13) jmon1=1
      IF (jmon2 ==  0) jmon2=12
      IF (jmon2 == 13) jmon2=1

    !
    ! apply daily forcing-data directly:
    !
    ELSE

      ! - now daily data sets are read in mo_ext_data
      ! - use rday1, rday2, jmon1 = jmon2 = yday for controling correct day in year
      ! - no interpolation applied, 
      jmon1 = yday
      jmon2 = jmon1
      rday1 = 1.0_wp
      rday2 = 0.0_wp

      ! Leap year: read Feb, 28 twice since only 365 data-sets are available
      IF (ylen == 366) then
        IF (yday>59) jmon1=yday-1
        jmon2=jmon1
      ENDIF

    END IF

    !
    ! OMIP data read in mo_ext_data into variable ext_data
    !
<<<<<<< HEAD
    ! IF (iforc_type >= 1)  THEN
    IF (forcing_windstress_u_type > 0 .AND. forcing_windstress_u_type < 101 ) THEN ! file based forcing

      ! provide OMIP fluxes for wind stress forcing
      ! 1:  wind_u(:,:)   !  'stress_x': zonal wind stress       [Pa]
      ! 2:  wind_v(:,:)   !  'stress_y': meridional wind stress  [Pa]

      ! ext_data has rank n_dom due to grid refinement in the atmosphere but not in the ocean
      p_as%topBoundCond_windStress_u(:,:) = rday1*ext_data(1)%oce%flux_forc_mon_c(:,jmon1,:,1) + &
        &                                        rday2*ext_data(1)%oce%flux_forc_mon_c(:,jmon2,:,1)

     ! Wind stress boundary condition for vertical diffusion D:
     !   D = d/dz(K_v*du/dz)  where
     ! Boundary condition at surface (upper bound of D at center of first layer)
     !   derived from wind-stress boundary condition Tau (in Pascal Pa=N/m2) read from OMIP data (or elsewhere)
     !   K_v*du/dz(surf) = F_D = Tau/Rho [ m2/s2 ]
     ! discretized:
     !   top_bc_u_c = topBoundCond_windStress_u / OceanReferenceDensity
     !
     ! This is equivalent to an additonal forcing term F_u in the velocity equation, i.e. outside
     ! the vertical diffusion, following MITGCM:
     !   F_u = F_D/dz = Tau / (Rho*dz)  [ m/s2 ]

     ! The devision by OceanReferenceDensity is done in top_bound_cond_horz_veloc (z_scale)
=======
>>>>>>> 44d67614

    ! file based wind forcing:
    ! provide OMIP fluxes for wind stress forcing
    ! data set 1:  wind_u(:,:)   !  'stress_x': zonal wind stress       [Pa]
    ! data set 2:  wind_v(:,:)   !  'stress_y': meridional wind stress  [Pa]
    !  - forcing_windstress_u_type and v_type not used anymore
    !  - full OMIP data read if iforc_oce=OMIP_FluxFromFile (=11)

    ! ext_data has rank n_dom due to grid refinement in the atmosphere but not in the ocean
    !IF (forcing_windstress_u_type == 1)
    p_as%topBoundCond_windStress_u(:,:) = rday1*ext_data(1)%oce%flux_forc_mon_c(:,jmon1,:,1) + &
      &                                   rday2*ext_data(1)%oce%flux_forc_mon_c(:,jmon2,:,1)

    !IF (forcing_windstress_v_type == 1) THEN
    p_as%topBoundCond_windStress_v(:,:) = rday1*ext_data(1)%oce%flux_forc_mon_c(:,jmon1,:,2) + &
      &                                   rday2*ext_data(1)%oce%flux_forc_mon_c(:,jmon2,:,2)


    !-------------------------------------------------------------------------
    ! provide OMIP fluxes for sea ice (interface to ocean)
    ! data set 4:  tafo(:,:),   &  ! 2 m air temperature                              [C]
    ! data set 5:  ftdew(:,:),  &  ! 2 m dew-point temperature                        [K]
    ! data set 6:  fu10(:,:) ,  &  ! 10 m wind speed                                  [m/s]
    ! data set 7:  fclou(:,:),  &  ! Fractional cloud cover
    ! data set 8:  pao(:,:),    &  ! Surface atmospheric pressure                     [hPa]
    ! data set 9:  fswr(:,:),   &  ! Incoming surface solar radiation                 [W/m]
    ! data set 10:  precip(:,:), &  ! precipitation rate                              [m/s]
    ! data set 11:  evap  (:,:), &  ! evaporation   rate                              [m/s]
    ! data set 12:  runoff(:,:)     ! river runoff  rate                              [m/s]
    ! data set 13: u(:,:),      &  ! 10m zonal wind speed                             [m/s]
    ! data set 14: v(:,:),      &  ! 10m meridional wind speed                        [m/s]

    !IF (iforc_type == 2 .OR. iforc_type == 5) THEN
    !IF (forcing_fluxes_type > 0 .AND. forcing_fluxes_type < 101 ) THEN
    !  - forcing_fluxes_type = 1 not used anymore,
    !  - full OMIP data read if iforc_oce=OMIP_FluxFromFile (=11)

    p_as%tafo(:,:)  = rday1*ext_data(1)%oce%flux_forc_mon_c(:,jmon1,:,4) + &
      &               rday2*ext_data(1)%oce%flux_forc_mon_c(:,jmon2,:,4)
    !  - change units to deg C, subtract tmelt (0 deg C, 273.15)
    p_as%tafo(:,:)  = p_as%tafo(:,:) - tmelt
    p_as%ftdew(:,:) = rday1*ext_data(1)%oce%flux_forc_mon_c(:,jmon1,:,5) + &
      &               rday2*ext_data(1)%oce%flux_forc_mon_c(:,jmon2,:,5)
    p_as%fu10(:,:)  = rday1*ext_data(1)%oce%flux_forc_mon_c(:,jmon1,:,6) + &
      &               rday2*ext_data(1)%oce%flux_forc_mon_c(:,jmon2,:,6)
    p_as%fclou(:,:) = rday1*ext_data(1)%oce%flux_forc_mon_c(:,jmon1,:,7) + &
      &               rday2*ext_data(1)%oce%flux_forc_mon_c(:,jmon2,:,7)
    p_as%pao(:,:)   = rday1*ext_data(1)%oce%flux_forc_mon_c(:,jmon1,:,8) + &
      &               rday2*ext_data(1)%oce%flux_forc_mon_c(:,jmon2,:,8)
    !  don't - change units to mb/hPa
    !p_as%pao(:,:)   = p_as%pao(:,:) !* 0.01
    p_as%fswr(:,:)  = rday1*ext_data(1)%oce%flux_forc_mon_c(:,jmon1,:,9) + &
      &               rday2*ext_data(1)%oce%flux_forc_mon_c(:,jmon2,:,9)
    p_as%u(:,:)     = rday1*ext_data(1)%oce%flux_forc_mon_c(:,jmon1,:,13) + &
      &               rday2*ext_data(1)%oce%flux_forc_mon_c(:,jmon2,:,13)
    p_as%v(:,:)     = rday1*ext_data(1)%oce%flux_forc_mon_c(:,jmon1,:,14) + &
      &               rday2*ext_data(1)%oce%flux_forc_mon_c(:,jmon2,:,14)

    ! provide precipitation, evaporation, runoff flux data for freshwater forcing of ocean 
    !  - not changed via bulk formula, stored in surface flux data
    !  - Attention: as in MPIOM evaporation is calculated from latent heat flux (which is depentent on current SST)
    !               therefore not applied here
    p_as%FrshFlux_Precipitation(:,:) = rday1*ext_data(1)%oce%flux_forc_mon_c(:,jmon1,:,10) + &
      &                                     rday2*ext_data(1)%oce%flux_forc_mon_c(:,jmon2,:,10)
    !p_as%FrshFlux_Evaporation  (:,:) = rday1*ext_data(1)%oce%flux_forc_mon_c(:,jmon1,:,11) + &
    !  &                                     rday2*ext_data(1)%oce%flux_forc_mon_c(:,jmon2,:,11)
    IF (forcing_set_runoff_to_zero) THEN
      p_as%FrshFlux_Runoff(:,:) = 0.0_wp
    ELSE
      p_as%FrshFlux_Runoff(:,:) = rday1*ext_data(1)%oce%flux_forc_mon_c(:,jmon1,:,12) + &
        &                              rday2*ext_data(1)%oce%flux_forc_mon_c(:,jmon2,:,12)
    ENDIF

 !  ! for test only - introduced temporarily
 !  p_as%tafo(:,:)  = 292.9_wp
 !  !  - change units to deg C, subtract tmelt (0 deg C, 273.15)
 !  p_as%tafo(:,:)  = p_as%tafo(:,:) - 273.15
 !  p_as%ftdew(:,:) = 289.877
 !  p_as%fu10(:,:)  = 7.84831
 !  p_as%fclou(:,:) = 0.897972
 !  p_as%fswr(:,:)  = 289.489
 !  p_as%u(:,:)     = 0.0_wp
 !  p_as%v(:,:)     = 0.0_wp
 !  p_as%topBoundCond_windStress_u(:,:) = 0.0_wp
 !  p_as%topBoundCond_windStress_v(:,:) = 0.0_wp
 !  p_as%FrshFlux_Precipitation(:,:) = 1.04634e-8
 !  p_as%FrshFlux_Runoff(:,:) = 0.0_wp
 !  p_as%pao(:,:)   = 101300.0_wp

    !---------DEBUG DIAGNOSTICS-------------------------------------------
    z_c2(:,:)=ext_data(1)%oce%flux_forc_mon_c(:,jmon1,:,4)
    CALL dbg_print('FlxFil: Ext data4-ta/mon1' ,z_c2        ,str_module,3, in_subset=p_patch%cells%owned)
    z_c2(:,:)=ext_data(1)%oce%flux_forc_mon_c(:,jmon2,:,4)
    CALL dbg_print('FlxFil: Ext data4-ta/mon2' ,z_c2        ,str_module,3, in_subset=p_patch%cells%owned)
    CALL dbg_print('FlxFil: p_as%tafo'         ,p_as%tafo   ,str_module,3, in_subset=p_patch%cells%owned)
    CALL dbg_print('FlxFil: p_as%windStr-u',p_as%topBoundCond_windStress_u, str_module,3,in_subset=p_patch%cells%owned)
    CALL dbg_print('FlxFil: p_as%windStr-v',p_as%topBoundCond_windStress_v, str_module,4,in_subset=p_patch%cells%owned)
    CALL dbg_print('FlxFil: Precipitation' ,p_as%FrshFlux_Precipitation,str_module,3,in_subset=p_patch%cells%owned)
    CALL dbg_print('FlxFil: Runoff'        ,p_as%FrshFlux_Runoff       ,str_module,3,in_subset=p_patch%cells%owned)
    !---------------------------------------------------------------------

    IF (type_surfRelax_Temp == 2)  THEN

      !-------------------------------------------------------------------------
      ! Apply temperature relaxation data (record 3) from stationary forcing
      !  - change units to deg C, subtract tmelt (0 deg C, 273.15)
      !  - this is not done for type_surfRelax_Temp=3, since init-data is in Celsius

       p_as%data_surfRelax_Temp(:,:) = &
         &  rday1*(ext_data(1)%oce%flux_forc_mon_c(:,jmon1,:,3)-tmelt) + &
         &  rday2*(ext_data(1)%oce%flux_forc_mon_c(:,jmon2,:,3)-tmelt)

    END IF

    IF (type_surfRelax_Salt == 2 .AND. no_tracer >1) THEN

      !-------------------------------------------------------------------------
      ! Apply salinity relaxation data (record ??) from stationary forcing
      CALL finish(TRIM(ROUTINE),' type_surfRelax_Salt=2 (reading from flux file) not yet implemented')

    END IF

    !---------DEBUG DIAGNOSTICS-------------------------------------------
    idt_src=3  ! output print level (1-5, fix)
    IF (idbg_mxmn >= idt_src) THEN
      WRITE(message_text,'(a,i6,2(a,i4),2(a,f12.8))') 'FLUX time interpolation: jt=',jstep, &
        &  ' mon1=',jmon1,' mon2=',jmon2,' day1=',rday1,' day2=',rday2
      CALL message (' ', message_text)
    END IF
    z_c2(:,:)=ext_data(1)%oce%flux_forc_mon_c(:,jmon1,:,1)
    CALL dbg_print('FlxFil: Ext data1-u/mon1'  ,z_c2 ,str_module,idt_src, in_subset=p_patch%cells%owned)
    z_c2(:,:)=ext_data(1)%oce%flux_forc_mon_c(:,jmon2,:,1)
    CALL dbg_print('FlxFil: Ext data1-u/mon2'  ,z_c2 ,str_module,idt_src, in_subset=p_patch%cells%owned)
    z_c2(:,:)=ext_data(1)%oce%flux_forc_mon_c(:,jmon1,:,2)
    CALL dbg_print('FlxFil: Ext data2-v/mon1'  ,z_c2 ,str_module,idt_src, in_subset=p_patch%cells%owned)
    z_c2(:,:)=ext_data(1)%oce%flux_forc_mon_c(:,jmon2,:,2)
    CALL dbg_print('FlxFil: Ext data2-v/mon2'  ,z_c2 ,str_module,idt_src, in_subset=p_patch%cells%owned)
    z_c2(:,:)=ext_data(1)%oce%flux_forc_mon_c(:,jmon1,:,3)
    CALL dbg_print('FlxFil: Ext data3-t/mon1'  ,z_c2 ,str_module,idt_src, in_subset=p_patch%cells%owned)
    z_c2(:,:)=ext_data(1)%oce%flux_forc_mon_c(:,jmon2,:,3)
    CALL dbg_print('FlxFil: Ext data3-t/mon2'  ,z_c2 ,str_module,idt_src, in_subset=p_patch%cells%owned)
    !---------------------------------------------------------------------

  END SUBROUTINE update_flux_fromFile

  !-------------------------------------------------------------------------
  !
<<<<<<< HEAD
  !> Calculates the temperature (and salinity) relaxation term for vertical diffusion boundary condition
  !!  
  !!
  !! @par Revision History
  !! Initial release by Stephan Lorenz, MPI-M (2014)
  !!  old formulation to apply heat flux relaxation alternatively to other heat fluxes (2011)
  !
  SUBROUTINE update_relaxation_flux(p_patch_3D, p_as, p_os, p_ice, atmos_fluxes, tracer_no)

    TYPE(t_patch_3D ),TARGET, INTENT(IN)        :: p_patch_3D
    TYPE(t_atmos_for_ocean),      INTENT(IN)    :: p_as
    TYPE(t_hydro_ocean_state),    INTENT(IN)    :: p_os
    TYPE (t_sea_ice),             INTENT (IN)   :: p_ice
    TYPE(t_atmos_fluxes)                        :: atmos_fluxes
    INTEGER,                       INTENT(IN)   :: tracer_no       !  no of tracer: 1=temperature, 2=salinity

    !Local variables 
    INTEGER :: jc, jb
    INTEGER :: i_startidx_c, i_endidx_c
    REAL(wp) :: z_tmin, z_relax, z_topBCSalt_old
    REAL(wp) :: z_c        (nproma,p_patch_3D%p_patch_2D(1)%alloc_cell_blocks)
    TYPE(t_patch), POINTER :: p_patch
    REAL(wp),      POINTER :: t_top(:,:), s_top(:,:)
    TYPE(t_subset_range), POINTER :: all_cells
    !-----------------------------------------------------------------------  
    p_patch         => p_patch_3D%p_patch_2D(1)
    !-------------------------------------------------------------------------

    all_cells => p_patch%cells%all

    t_top =>p_os%p_prog(nold(1))%tracer(:,1,:,1)
    s_top =>p_os%p_prog(nold(1))%tracer(:,1,:,2)


    IF (tracer_no == 1) THEN  ! temperature relaxation

      !  - set minimum temperature to tf (-1.9 deg C) for simple temp-relax
      !  - set to zero on land points
    
      !z_tmin = -1.0_wp
      z_tmin = tf  !  -1.9 deg C
    
      ! LL: this is not the proper check in this point, should be removed - #SLO#: after restructuring
      DO jb = all_cells%start_block, all_cells%end_block
        CALL get_index_range(all_cells, jb, i_startidx_c, i_endidx_c)
        DO jc = i_startidx_c, i_endidx_c
          IF (p_patch_3D%lsm_c(jc,1,jb) <= sea_boundary) THEN
            atmos_fluxes%data_surfRelax_Temp(jc,jb) &
              & = max(atmos_fluxes%data_surfRelax_Temp(jc,jb), z_tmin)
          ELSE
            atmos_fluxes%data_surfRelax_Temp(jc,jb) = 0.0_wp
          END IF
        END DO
      END DO
    
      ! Temperature relaxation activated as boundary condition in vertical Diffusion D:
      !   D = d/dz(K_v*dT/dz)  where
      ! Boundary condition at surface (upper bound of D at center of first layer)
      !   is relaxation to temperature (tau = relaxation constant [1/s] ):
      !   K_v*dT/dz(surf) = Q_T = -dz/tau*(T-T*) [ K*m/s ]
      ! discretized: temperature-relaxation-data T* = T_data = data_surfRelax_Temp
      !   top_bc_tracer = topBoundCond_Temp_vdiff = -(del_zlev_m+h) / relax_param[s] * (tracer - data_surfRelax_Temp)
      !
      ! This is equivalent to an additonal forcing term in the tracer equation, i.e. outside
      ! the vertical diffusion, following MITGCM:
      !    F_T  = Q_T/dz = -1/tau * (T-T*) [ K/s ]
      ! when using the sign convention
      !   dT/dt = Operators + F_T
      ! i.e. F_T <0 for  T-T* >0 (i.e. decreasing temperature if it is warmer than relaxation data) 
      ! 
      ! Extended boundary condition (relaxation term plus heat flux) IS NOT YET IMPLEMENTED HERE
    
      ! EFFECTIVE RESTORING PARAMETER: 1.0_wp/(para_surfRelax_Temp*seconds_per_month)
    
      DO jb = all_cells%start_block, all_cells%end_block
        CALL get_index_range(all_cells, jb, i_startidx_c, i_endidx_c)
        DO jc = i_startidx_c, i_endidx_c
    
          IF ( p_patch_3D%lsm_c(jc,1,jb) <= sea_boundary ) THEN
            z_relax = (p_patch_3D%p_patch_1D(1)%prism_thick_flat_sfc_c(jc,1,jb) + p_os%p_prog(nold(1))%h(jc,jb)) / &
              &       (para_surfRelax_Temp*seconds_per_month)
            atmos_fluxes%topBoundCond_Temp_vdiff(jc,jb) = -z_relax*(t_top(jc,jb)-atmos_fluxes%data_surfRelax_Temp(jc,jb))
          ELSE
            atmos_fluxes%topBoundCond_Temp_vdiff(jc,jb) = 0.0_wp
          ENDIF
    
        END DO
      END DO

      !---------DEBUG DIAGNOSTICS-------------------------------------------
      idt_src=2  ! output print level (1-5, fix)
      CALL dbg_print('UpdRlx: T-relax: T*'       ,atmos_fluxes%data_surfRelax_Temp(:,:), &
        & str_module,idt_src, in_subset=p_patch%cells%owned)
      z_c(:,:) = atmos_fluxes%data_surfRelax_Temp(:,:)-t_top(:,:)
      CALL dbg_print('UpdRlx: T-relax: T*-T'     ,z_c, str_module,idt_src, in_subset=p_patch%cells%owned)
      CALL dbg_print('UpdRlx: T-relax: T [K*m/s]',atmos_fluxes%topBoundCond_Temp_vdiff(:,:), &
        & str_module,idt_src, in_subset=p_patch%cells%owned)
      !---------------------------------------------------------------------

      ! Heat flux diagnosed for all ocean only relaxation cases
      ! TODO: discriminate hflx and hfrelax

      ! Heat flux diagnosed for relaxation cases, see above
      !   Q_surf = Rho*Cp*Q_T  [W/m2]  with density Rho and Cp specific heat capacity
      ! where
      !   Q_T = K_v*dT/dz(surf) = Q_surf/Rho/Cp  [K*m/s]

      atmos_fluxes%HeatFlux_Total(:,:) = atmos_fluxes%topBoundCond_Temp_vdiff(:,:) * OceanReferenceDensity * clw

      !---------DEBUG DIAGNOSTICS-------------------------------------------
      idt_src=1  ! output print level (1-5, fix)
      CALL dbg_print('UpdSfc:T-relax-hflx [W/m2]',atmos_fluxes%HeatFlux_Total,str_module,idt_src, in_subset=p_patch%cells%owned)
      !---------------------------------------------------------------------

    ELSE IF (tracer_no == 2) THEN  ! salinity relaxation

      ! Salinity relaxation activated as boundary condition in vertical Diffusion D:
      !   D = d/dz(K_v*dS/dz)  where
      ! Boundary condition at surface (upper bound of D at center of first layer)
      !   is relaxation to salinity (tau = relaxation constant [1/s] ):
      !   K_v*dS/dz(surf) = Q_S = -dz/tau*(S-S*) [ psu*m/s ]
      ! discretized: salinity-relaxation-data S* = S_data = data_surfRelax_Salt
      !   top_bc_tracer = topBoundCond_Salt_vdiff = -(del_zlev_m+h) / relax_param[s] * (tracer - data_surfRelax_Salt)
      !
      ! This is equivalent to an additonal forcing term in the tracer equation, i.e. outside
      ! the vertical diffusion, following MITGCM:
      !    F_S  = Q_S/dz = -1/tau * (S-S*) [ psu/s ]
      ! when using the sign convention
      !   dS/dt = Operators + F_S
      ! i.e. F_S <0 for  S-S* >0 (i.e. decreasing salinity if it is saltier than relaxation data) 
      ! note that the freshwater flux is opposite in sign to F_S, see below,
      ! i.e. fwf >0 for  S-S* >0 (i.e. increasing freshwater flux to decrease the salinity)

      DO jb = all_cells%start_block, all_cells%end_block
        CALL get_index_range(all_cells, jb, i_startidx_c, i_endidx_c)
        DO jc = i_startidx_c, i_endidx_c
          IF ( p_patch_3D%lsm_c(jc,1,jb) <= sea_boundary ) THEN

            !z_relax = p_patch_3D%p_patch_1D(1)%prism_thick_flat_sfc_c(jc,1,jb)&
            !          &/(para_surfRelax_Temp*seconds_per_month)
            z_relax = (p_patch_3D%p_patch_1D(1)%prism_thick_flat_sfc_c(jc,1,jb)+p_os%p_prog(nold(1))%h(jc,jb)) / &
              &       (para_surfRelax_Salt*seconds_per_month)
            ! 
            ! If sea ice is present (and l_relaxsal_ice), salinity relaxation is proportional to open water,
            !   under sea ice, no relaxation is applied, according to the procedure in MPIOM
            IF (l_relaxsal_ice .AND. i_sea_ice >=1) z_relax = (1.0_wp-p_ice%concsum(jc,jb))*z_relax

            z_topBCSalt_old              = atmos_fluxes%topBoundCond_Salt_vdiff(jc,jb)
            atmos_fluxes%topBoundCond_Salt_vdiff(jc,jb) = atmos_fluxes%topBoundCond_Salt_vdiff(jc,jb) &
              &                              -z_relax*(s_top(jc,jb)-atmos_fluxes%data_surfRelax_Salt(jc,jb))

            ! Diagnosed freshwater flux due to relaxation [m/s]
            ! this flux is applied as volume forcing in surface equation in fill_rhs4surface_eq_ab
            atmos_fluxes%FrshFlux_Relax(jc,jb) = (z_topBCSalt_old-atmos_fluxes%topBoundCond_Salt_vdiff(jc,jb)) / s_top(jc,jb)

          ELSE
            atmos_fluxes%topBoundCond_Salt_vdiff(jc,jb) = 0.0_wp
            atmos_fluxes%FrshFlux_Relax(jc,jb)  = 0.0_wp
          ENDIF
        END DO
      END DO

      !---------DEBUG DIAGNOSTICS-------------------------------------------
      idt_src=2  ! output print level (1-5, fix)
      CALL dbg_print('UpdRlx: FrshFluxRelax[m/s]',atmos_fluxes%FrshFlux_Relax  ,str_module,idt_src, in_subset=p_patch%cells%owned)
      idt_src=3  ! output print level (1-5, fix)
      z_c(:,:) = atmos_fluxes%data_surfRelax_Salt(:,:)
      CALL dbg_print('UpdRlx: S-relax: S*'       ,z_c                     ,str_module,idt_src, in_subset=p_patch%cells%owned)
      z_c(:,:) = atmos_fluxes%data_surfRelax_Salt(:,:)-s_top(:,:)
      CALL dbg_print('UpdRlx: S-relax: S*-S'     ,z_c                     ,str_module,idt_src, in_subset=p_patch%cells%owned)
      z_c(:,:) = atmos_fluxes%topBoundCond_Salt_vdiff(:,:)
      CALL dbg_print('UpdRlx: S-relax:S[psu*m/s]',z_c                     ,str_module,idt_src, in_subset=p_patch%cells%owned)
      !---------------------------------------------------------------------

    END IF  ! tracer_no

  END SUBROUTINE update_relaxation_flux

  !-------------------------------------------------------------------------
  !
=======
>>>>>>> 44d67614
  !> Calculates surface temperature and salinity tracer relaxation
  !!   relaxation terms for tracer equation and surface fluxes are calculated
  !!   in addition to other surface tracer fluxes 
  !!   surface tracer restoring is applied either in apply_surface_relaxation
  !!   or in adding surface relaxation fluxes to total forcing fluxes
  !!
  !! @par Revision History
  !! Initial release by Stephan Lorenz, MPI-M (2014)
  !
  SUBROUTINE update_surface_relaxation(p_patch_3D, p_os, p_ice, atmos_fluxes, tracer_no)

    TYPE (t_patch_3D ),    TARGET, INTENT(IN) :: p_patch_3D
    TYPE (t_hydro_ocean_state), INTENT(INOUT) :: p_os
    TYPE (t_sea_ice),              INTENT(IN) :: p_ice
    TYPE (t_atmos_fluxes)                     :: atmos_fluxes
    INTEGER,                       INTENT(IN) :: tracer_no       !  no of tracer: 1=temperature, 2=salinity

    !Local variables 
    INTEGER                       :: jc, jb
    INTEGER                       :: i_startidx_c, i_endidx_c
    REAL(wp)                      :: relax_strength, thick
    TYPE(t_patch), POINTER        :: p_patch
    REAL(wp),      POINTER        :: t_top(:,:), s_top(:,:)
    TYPE(t_subset_range), POINTER :: all_cells

    !-----------------------------------------------------------------------  
    p_patch   => p_patch_3D%p_patch_2D(1)
    all_cells => p_patch%cells%all
    !-------------------------------------------------------------------------

    t_top => p_os%p_prog(nold(1))%tracer(:,1,:,1)


    IF (tracer_no == 1) THEN  ! surface temperature relaxation
      !
      ! Temperature relaxation activated as additonal forcing term in the tracer equation
      ! implemented as simple time-dependent relaxation (time needed to restore tracer completely back to T*)
      !    F_T  = Q_T/dz = -1/tau * (T-T*) [ K/s ]  (where Q_T is boundary condition for vertical diffusion in [K*m/s])
      ! when using the sign convention
      !   dT/dt = Operators + F_T
      ! i.e. F_T <0 for  T-T* >0 (i.e. decreasing temperature T if T is warmer than relaxation data T*) 
    
      ! EFFECTIVE RESTORING PARAMETER: 1.0_wp/(para_surfRelax_Temp*seconds_per_month)
    
      DO jb = all_cells%start_block, all_cells%end_block
        CALL get_index_range(all_cells, jb, i_startidx_c, i_endidx_c)
        DO jc = i_startidx_c, i_endidx_c
          IF ( p_patch_3D%lsm_c(jc,1,jb) <= sea_boundary ) THEN

            !relax_strength = (p_patch_3D%p_patch_1D(1)%prism_thick_flat_sfc_c(jc,1,jb) + p_os%p_prog(nold(1))%h(jc,jb)) / &
            !  &       (para_surfRelax_Temp*seconds_per_month)
!           atmos_fluxes%topBoundCond_Temp_vdiff(jc,jb) = -relax_strength*(t_top(jc,jb)-atmos_fluxes%data_surfRelax_Temp(jc,jb))
            relax_strength = 1.0_wp / (para_surfRelax_Temp*seconds_per_month)

            ! calculate additional temperature restoring rate F_T due to relaxation [K/s]
            atmos_fluxes%TempFlux_Relax(jc,jb) = -relax_strength*(t_top(jc,jb)-atmos_fluxes%data_surfRelax_Temp(jc,jb))

            ! Diagnosed heat flux Q_surf due to relaxation
            !  Q_surf = F_T*dz * (rho*Cp) = -dz/tau*(T-T*) * (rho*Cp)  [W/m2]
            !  HeatFlux_Relax = thick * TempFlux_Relax * (OceanReferenceDensity*clw)
            ! this heat flux is negative if relaxation flux is negative, i.e. heat is released if temperature decreases
            ! this flux is for diagnosis only and not added to tracer forcing

            thick = (p_patch_3D%p_patch_1D(1)%prism_thick_flat_sfc_c(jc,1,jb)+p_os%p_prog(nold(1))%h(jc,jb))
            atmos_fluxes%HeatFlux_Relax(jc,jb) = atmos_fluxes%TempFlux_Relax(jc,jb) * thick * OceanReferenceDensity*clw

          ENDIF
    
        END DO
      END DO

      !---------DEBUG DIAGNOSTICS-------------------------------------------
      CALL dbg_print('UpdSfcRlx:HeatFlx_Rlx[W/m2]',atmos_fluxes%HeatFlux_Relax     ,str_module,2, in_subset=p_patch%cells%owned)
      CALL dbg_print('UpdSfcRlx: T* to relax to'  ,atmos_fluxes%data_surfRelax_Temp,str_module,4, in_subset=p_patch%cells%owned)
      CALL dbg_print('UpdSfcRlx: 1/tau*(T*-T)'    ,atmos_fluxes%TempFlux_Relax     ,str_module,3, in_subset=p_patch%cells%owned)
      !---------------------------------------------------------------------

    ELSE IF (tracer_no == 2) THEN  ! surface salinity relaxation
      !
      ! Salinity relaxation activated as additonal forcing term in the tracer equation
      ! implemented as simple time-dependent relaxation (time needed to restore tracer completely back to S*)
      !    F_S  = -1/tau * (S-S*) [ psu/s ]
      ! when using the sign convention
      !   dS/dt = Operators + F_S
      ! i.e. F_S <0 for  S-S* >0 (i.e. decreasing salinity S if S is saltier than relaxation data S*)
      ! note that the freshwater flux is opposite in sign to F_S, see below,
      ! i.e. fwf >0 for  S-S* >0 (i.e. increasing freshwater flux to decrease salinity)

      s_top => p_os%p_prog(nold(1))%tracer(:,1,:,2)

      DO jb = all_cells%start_block, all_cells%end_block
        CALL get_index_range(all_cells, jb, i_startidx_c, i_endidx_c)
        DO jc = i_startidx_c, i_endidx_c
          IF ( p_patch_3D%lsm_c(jc,1,jb) <= sea_boundary ) THEN

            relax_strength = 1.0_wp / (para_surfRelax_Salt*seconds_per_month)
            ! 
            ! If sea ice is present (and l_relaxsal_ice), salinity relaxation is proportional to open water,
            !   under sea ice, no relaxation is applied, according to the procedure in MPIOM
            IF (l_relaxsal_ice .AND. i_sea_ice >=1) relax_strength = (1.0_wp-p_ice%concsum(jc,jb))*relax_strength

            ! calculate additional salt restoring rate F_S due to relaxation [psu/s]
            atmos_fluxes%SaltFlux_Relax(jc,jb) = -relax_strength*(s_top(jc,jb)-atmos_fluxes%data_surfRelax_Salt(jc,jb))

            ! Diagnosed freshwater flux due to relaxation (equivalent to heat flux Q)
            !  Fw_S = F_S*dz/S = dz/tau * (S-S*)/S  [m/s]
            ! this flux is applied as volume forcing in surface equation in fill_rhs4surface_eq_ab
            thick = (p_patch_3D%p_patch_1D(1)%prism_thick_flat_sfc_c(jc,1,jb)+p_os%p_prog(nold(1))%h(jc,jb))
            atmos_fluxes%FrshFlux_Relax(jc,jb) = -atmos_fluxes%SaltFlux_Relax(jc,jb) * thick / s_top(jc,jb)

          ENDIF
        END DO
      END DO

      !---------DEBUG DIAGNOSTICS-------------------------------------------
      CALL dbg_print('UpdSfcRlx:FrshFlxRelax[m/s]',atmos_fluxes%FrshFlux_Relax     ,str_module,2, in_subset=p_patch%cells%owned)
      CALL dbg_print('UpdSfcRlx: S* to relax to'  ,atmos_fluxes%data_surfRelax_Salt,str_module,4, in_subset=p_patch%cells%owned)
      CALL dbg_print('UpdSfcRlx: 1/tau*(S*-S)'    ,atmos_fluxes%SaltFlux_Relax     ,str_module,3, in_subset=p_patch%cells%owned)
      !---------------------------------------------------------------------

    END IF  ! tracer_no

  END SUBROUTINE update_surface_relaxation

  !-------------------------------------------------------------------------
  !
  !> Calculates surface temperature and salinity tracer relaxation
  !!   relaxation terms for tracer equation and surface fluxes are calculated
  !!   in addition to other surface tracer fluxes 
  !!   surface tracer restoring is applied either in apply_surface_relaxation
  !!   or in adding surface relaxation fluxes to total forcing fluxes
  !!
  !! @par Revision History
  !! Initial release by Stephan Lorenz, MPI-M (2014)
  !
  SUBROUTINE apply_surface_relaxation(p_patch_3D, p_os, atmos_fluxes, tracer_no)

    TYPE (t_patch_3D ),    TARGET, INTENT(IN)    :: p_patch_3D
    TYPE (t_hydro_ocean_state),    INTENT(INOUT) :: p_os
    TYPE (t_atmos_fluxes), INTENT(IN)            :: atmos_fluxes
    INTEGER,                      INTENT(IN)     :: tracer_no       !  no of tracer: 1=temperature, 2=salinity

    !Local variables 
    INTEGER :: jc, jb
    INTEGER :: i_startidx_c, i_endidx_c
    REAL(wp) :: t_top_old  (nproma,p_patch_3D%p_patch_2D(1)%alloc_cell_blocks)
    REAL(wp) :: s_top_old  (nproma,p_patch_3D%p_patch_2D(1)%alloc_cell_blocks)
    TYPE(t_patch), POINTER :: p_patch
    REAL(wp),      POINTER :: t_top(:,:), s_top(:,:)
    TYPE(t_subset_range), POINTER :: all_cells
    !-----------------------------------------------------------------------  
    p_patch         => p_patch_3D%p_patch_2D(1)
    !-------------------------------------------------------------------------

    all_cells => p_patch%cells%all

    t_top =>p_os%p_prog(nold(1))%tracer(:,1,:,1)
    t_top_old(:,:) = t_top(:,:)


    ! add relaxation term to temperature tracer
    IF (tracer_no == 1) THEN
    
      DO jb = all_cells%start_block, all_cells%end_block
        CALL get_index_range(all_cells, jb, i_startidx_c, i_endidx_c)
        DO jc = i_startidx_c, i_endidx_c
    
          IF ( p_patch_3D%lsm_c(jc,1,jb) <= sea_boundary ) THEN
            t_top_old(jc,jb) = t_top(jc,jb)
            t_top(jc,jb)     = t_top_old(jc,jb) + atmos_fluxes%TempFlux_Relax(jc,jb)*dtime
          ENDIF
    
        END DO
      END DO

      !---------DEBUG DIAGNOSTICS-------------------------------------------
      CALL dbg_print('AppTrcRlx: TempFluxRelax'  , atmos_fluxes%TempFlux_Relax, str_module, 3, in_subset=p_patch%cells%owned)
      CALL dbg_print('AppTrcRlx: Old Temperature', t_top_old                  , str_module, 3, in_subset=p_patch%cells%owned)
      CALL dbg_print('AppTrcRlx: New Temperature', t_top                      , str_module, 2, in_subset=p_patch%cells%owned)
      !---------------------------------------------------------------------

    ! add relaxation term to salinity tracer
    ELSE IF (tracer_no == 2) THEN

      s_top =>p_os%p_prog(nold(1))%tracer(:,1,:,2)
      s_top_old(:,:) = s_top(:,:)

      DO jb = all_cells%start_block, all_cells%end_block
        CALL get_index_range(all_cells, jb, i_startidx_c, i_endidx_c)
        DO jc = i_startidx_c, i_endidx_c
          IF ( p_patch_3D%lsm_c(jc,1,jb) <= sea_boundary ) THEN
            s_top(jc,jb)     = s_top_old(jc,jb) + atmos_fluxes%SaltFlux_Relax(jc,jb)*dtime
          ENDIF
        END DO
      END DO

      !---------DEBUG DIAGNOSTICS-------------------------------------------
      CALL dbg_print('AppTrcRlx: SaltFluxRelax', atmos_fluxes%SaltFlux_Relax, str_module, 3, in_subset=p_patch%cells%owned)
      CALL dbg_print('AppTrcRlx: Old Salt'     , s_top_old                  , str_module, 3, in_subset=p_patch%cells%owned)
      CALL dbg_print('AppTrcRlx: New Salt'     , s_top                      , str_module, 2, in_subset=p_patch%cells%owned)
      !---------------------------------------------------------------------

    END IF  ! tracer_no

  END SUBROUTINE apply_surface_relaxation

  !-------------------------------------------------------------------------
  !
  !>
  !! Update surface flux forcing for hydrostatic ocean
  !!
  !!
  !! @par Revision History
  !! Initial release by Stephan Lorenz, MPI-M (2010-07)
  !
!<Optimize_Used>
  SUBROUTINE update_flux_analytical(p_patch_3D, p_os, atmos_fluxes)

    TYPE(t_patch_3D ),TARGET, INTENT(IN)    :: p_patch_3D
    TYPE(t_hydro_ocean_state), INTENT(IN)   :: p_os
    TYPE(t_atmos_fluxes)                    :: atmos_fluxes
    !
    ! local variables
    INTEGER :: jc, jb
    INTEGER :: i_startidx_c, i_endidx_c
    !INTEGER :: i_startblk_c, i_endblk_c, i_startidx_c, i_endidx_c
    !INTEGER :: rl_start_c, rl_end_c

    REAL(wp) :: z_lat, z_lon, z_lat_deg
    REAL(wp) :: z_T_init(nproma,p_patch_3D%p_patch_2D(1)%alloc_cell_blocks)
    REAL(wp) :: z_perlat, z_perlon, z_permax, z_perwid, z_relax, z_dst
    INTEGER  :: z_dolic
    REAL(wp) :: z_temp_max  !, z_temp_min, z_temp_incr
    CHARACTER(LEN=max_char_length), PARAMETER :: routine = 'mo_ocean_bulk:update_flux_analytical'
    !-------------------------------------------------------------------------
    TYPE(t_subset_range), POINTER :: all_cells
    TYPE(t_patch), POINTER :: p_patch
    !-----------------------------------------------------------------------  
    p_patch         => p_patch_3D%p_patch_2D(1)
    !-------------------------------------------------------------------------
    all_cells => p_patch%cells%all

    ! atmosphere fluxes for analytical testcased similar to mo_ocean_initial_conditions:
    SELECT CASE (atmos_flux_analytical_type)

    CASE(0)  !  all fluxes are unchanged, zero as default
      CONTINUE

    CASE(101,102,103)  !  constant fluxes for test of sea-ice processes
      ! set LW/SW/sensible/latent heat fluxes over ice to constant
      atmos_fluxes%SWnet(:,1,:) = atmos_SWnet_const
      atmos_fluxes%LWnet(:,1,:) = atmos_LWnet_const
      atmos_fluxes%sens (:,1,:) = atmos_sens_const
      atmos_fluxes%lat  (:,1,:) = atmos_lat_const
      ! set LW/SW/sensible/latent heat fluxes over water to constant
      atmos_fluxes%SWnetw(:,:)  = atmos_SWnetw_const
      atmos_fluxes%LWnetw(:,:)  = atmos_LWnetw_const
      atmos_fluxes%sensw(:,:)   = atmos_sensw_const
      atmos_fluxes%latw(:,:)    = atmos_lat_const

    CASE default

      CALL finish(routine, "unknown atmos_flux_analytical_type")

    END SELECT

    SELECT CASE (relax_analytical_type)

    CASE(30,32,27)

     IF(no_tracer>=1.AND.type_surfRelax_Temp/=0)THEN

       DO jb = all_cells%start_block, all_cells%end_block
         CALL get_index_range(all_cells, jb, i_startidx_c, i_endidx_c)
         DO jc = i_startidx_c, i_endidx_c

           IF(p_patch_3D%lsm_c(jc,1,jb)<=sea_boundary)THEN

             z_T_init(jc,jb) = 20.0_wp- p_patch_3D%p_patch_1D(1)%zlev_m(1)*15.0_wp/4000.0_wp

             z_lat    = p_patch%cells%center(jc,jb)%lat
             z_lon    = p_patch%cells%center(jc,jb)%lon

             ! Add temperature perturbation at new values
             z_perlat = basin_center_lat + 0.1_wp*basin_height_deg
             z_perlon = basin_center_lon + 0.1_wp*basin_width_deg
             z_permax = 0.1_wp
             z_perwid = 10.0_wp

             z_relax  = para_surfRelax_Temp/(30.0_wp*24.0_wp*3600.0_wp)

             z_dolic  = p_patch_3D%p_patch_1D(1)%dolic_c(jc,jb)
             IF (z_dolic > MIN_DOLIC) THEN

               z_dst = sqrt((z_lat-z_perlat*deg2rad)**2+(z_lon-z_perlon*deg2rad)**2)

               IF(z_dst <= 5.0_wp*deg2rad)THEN
                 z_T_init = z_T_init &
                 &        + z_permax*exp(-(z_dst/(z_perwid*deg2rad))**2) &
                 &        * sin(pi*p_patch_3D%p_patch_1D(1)%zlev_m(1)/4000.0_wp)
               ENDIF
               ! up to here z_init is identically initialized than temperature

               !add local cold perturbation 
               IF(z_dst <= 10.5_wp*deg2rad)THEN
                 z_T_init(jc,jb) = z_T_init(jc,jb) - exp(-(z_dst/(z_perwid*deg2rad))**2)
               ENDIF

               atmos_fluxes%data_surfRelax_Temp(jc,jb)     = z_T_init(jc,jb)

               atmos_fluxes%topBoundCond_Temp_vdiff(jc,jb) = z_relax * &          
                 &  ( atmos_fluxes%data_surfRelax_Temp(jc,jb)-p_os%p_prog(nold(1))%tracer(jc,1,jb,1) )

             END IF
           ELSE
             atmos_fluxes%topBoundCond_windStress_cc(jc,jb)%x(:) = 0.0_wp
!            atmos_fluxes%topBoundCond_windStress_u(jc,jb)       = 0.0_wp
!            atmos_fluxes%topBoundCond_windStress_v(jc,jb)       = 0.0_wp
           ENDIF 
       END DO
      END DO

    ENDIF

    CASE (33)
      IF(type_surfRelax_Temp>=1)THEN
        z_relax = para_surfRelax_Temp/(30.0_wp*24.0_wp*3600.0_wp)

        atmos_fluxes%topBoundCond_Temp_vdiff(:,:) = z_relax*( atmos_fluxes%data_surfRelax_Temp(:,:) &
          &                                               -p_os%p_prog(nold(1))%tracer(:,1,:,1) )

      END IF

    CASE(51)

      IF(type_surfRelax_Temp>=1)THEN

        z_relax = para_surfRelax_Temp/(30.0_wp*24.0_wp*3600.0_wp)

        z_temp_max  = 30.5_wp
      ! z_temp_min  = 0.5_wp
      ! z_temp_incr = (z_temp_max-z_temp_min)/(n_zlev-1.0_wp)

      !Add horizontal variation
      DO jb = all_cells%start_block, all_cells%end_block
        CALL get_index_range(all_cells, jb, i_startidx_c, i_endidx_c)
        DO jc = i_startidx_c, i_endidx_c
          z_lat = p_patch%cells%center(jc,jb)%lat
          z_lat_deg = z_lat*rad2deg

            IF ( p_patch_3D%lsm_c(jc,1,jb) <= sea_boundary ) THEN

              z_temp_max     =0.01_wp*(z_lat_deg-basin_center_lat)*(z_lat_deg-basin_center_lat)
              z_T_init(jc,jb)=30.5_wp

              z_T_init(jc,jb)&
              &=z_T_init(jc,jb)*exp(-z_temp_max/basin_height_deg)
            ELSE
              z_T_init(jc,jb)=0.0_wp
            ENDIF
        END DO
      END DO
      atmos_fluxes%data_surfRelax_Temp(:,:)=z_T_init(:,:)

      atmos_fluxes%topBoundCond_Temp_vdiff(:,:) = z_relax*( atmos_fluxes%data_surfRelax_Temp(:,:) &
        &                                               -p_os%p_prog(nold(1))%tracer(:,1,:,1) )

      END IF

    END SELECT

  END SUBROUTINE update_flux_analytical

  !-------------------------------------------------------------------------
  !
  !> Forcing_from_bulk equals sbr "Budget" in MPIOM.
  !! Sets the atmospheric fluxes over *SEA ICE ONLY* for the update of the ice
  !! temperature and ice growth rates for OMIP forcing
  !! @par Revision History
  !! Initial release by Peter Korn, MPI-M (2011-07). Originally code written by
  !! Dirk Notz, following MPIOM. Code transfered to ICON.
  !! Einar Olason, split calc_atm_fluxes_from_bulk into calc_bulk_flux_ice and calc_bulk_flux_oce
  !! so that the ocean model can be run without the ice model, but with OMIP fluxes.
  !!
  !! Rewritten by Stephan Lorenz, MPI-M (2015-06).
  !!  Using interface with parameters in order to call budget routine independent of ocean model

  SUBROUTINE calc_omip_budgets_ice(geolat, tafoC, ftdewC, fu10, fclou, pao, fswr,                &
    &                              kice, tice, hice, albvisdir, albvisdif, albnirdir, albnirdif, &
    &                              LWnetIce, SWnetIce, sensIce, latentIce,                       &
    &                              dLWdTIce, dsensdTIce, dlatdTIce)                              

 !  INPUT variables for OMIP via parameter:
    REAL(wp), INTENT(in)    :: geolat(:,:)      ! latitude                             [rad]
    REAL(wp), INTENT(in)    :: tafoC(:,:)       ! 2 m air temperature in Celsius       [C]
    REAL(wp), INTENT(in)    :: ftdewC(:,:)      ! 2 m dew point temperature in Celsius [C]
    REAL(wp), INTENT(in)    :: fu10(:,:)        ! 10 m wind speed                      [m/s]
    REAL(wp), INTENT(in)    :: fclou(:,:)       ! Fractional cloud cover               [frac]
    REAL(wp), INTENT(in)    :: pao(:,:)         ! Surface atmospheric pressure         [hPa]
    REAL(wp), INTENT(in)    :: fswr(:,:)        ! Incoming surface solar radiation     [W/m2]
    INTEGER,  INTENT(in)    :: kice             ! number of ice classes (currently 1)
    REAL(wp), INTENT(in)    :: tice(:,:,:)      ! surface ice temperature per class    [C]
    REAL(wp), INTENT(in)    :: hice(:,:,:)      ! ice thickness per class              [m]
    REAL(wp), INTENT(in)    :: albvisdir(:,:,:) ! direct ice albedo per class
    REAL(wp), INTENT(in)    :: albvisdif(:,:,:) ! diffuse ice albedo per class
    REAL(wp), INTENT(in)    :: albnirdir(:,:,:) ! direct near infrared ice albedo per class
    REAL(wp), INTENT(in)    :: albnirdif(:,:,:) ! diffuse near infrared ice albedo per class

 !  OUTPUT variables for sea ice model via parameter (inout since icefree part is not touched)
    REAL(wp), INTENT(inout) :: LWnetIce (:,:,:) ! net longwave heat flux over ice      [W/m2]
    REAL(wp), INTENT(inout) :: SWnetIce (:,:,:) ! net shortwave heat flux over ice     [W/m2]
    REAL(wp), INTENT(inout) :: sensIce  (:,:,:) ! sensible heat flux over ice          [W/m2]
    REAL(wp), INTENT(inout) :: latentIce(:,:,:) ! latent heat flux over ice            [W/m2]
    REAL(wp), INTENT(inout) :: dLWdTIce (:,:,:) ! derivitave of LWnetIce w.r.t temperature
    REAL(wp), INTENT(inout) :: dsensdTIce(:,:,:)! derivitave of sensIce w.r.t temperature
    REAL(wp), INTENT(inout) :: dlatdTIce(:,:,:) ! derivitave of latentIce w.r.t temperature

 !  Local variables
 !  REAL(wp), DIMENSION (nproma,p_patch%alloc_cell_blocks) :: &
    REAL(wp), DIMENSION (SIZE(tafoC,1), SIZE(tafoC,2)) ::  &
      & Tsurf,          &  ! Surface temperature in Celsius                  [C]
      & tafoK,          &  ! Air temperature at 2 m in Kelvin                [K]
      & fu10lim,        &  ! wind speed at 10 m height in range 2.5...32     [m/s]
      & esta,           &  ! water vapor pressure at 2 m height              [Pa]
      & esti,           &  ! water vapor pressure at ice surface             [Pa]
      & sphumida,       &  ! Specific humididty at 2 m height
      & sphumidi,       &  ! Specific humididty at ice surface
      & rhoair,         &  ! air density                                     [kg/m^3]
      & dragl0,         &  ! part of dragl
      & dragl1,         &  ! part of dragl
      & dragl,          &  ! Drag coefficient for latent   heat flux
      & drags,          &  ! Drag coefficient for sensible heat flux (=0.95 dragl)
      & fakts,          &  ! Effect of cloudiness on LW radiation
      & humi,           &  ! Effect of air humidity on LW radiation
      & fa, fi,         &  ! Enhancment factor for vapor pressure
      & dsphumididesti, &  ! Derivative of sphumidi w.r.t. esti
      & destidT,        &  ! Derivative of esti w.r.t. T
      & dfdT               ! Derivative of f w.r.t. T
 !    & wspeed             ! Wind speed                                      [m/s]

    INTEGER :: i
    REAL(wp) :: aw,bw,cw,dw,ai,bi,ci,di,AAw,BBw,CCw,AAi,BBi,CCi,alpha,beta
    REAL(wp) :: fvisdir, fvisdif, fnirdir, fnirdif, local_rad2deg

    tafoK(:,:)  = tafoC(:,:) + tmelt  ! Change units of tafo  to Kelvin

    ! set to zero for NAG
    sphumida(:,:)  = 0.0_wp
    fa      (:,:)  = 0.0_wp
    esta    (:,:)  = 0.0_wp
    rhoair  (:,:)  = 0.0_wp

    !-----------------------------------------------------------------------
    ! Compute water vapor pressure and specific humididty in 2m height (esta)
    ! and at water surface (estw) according to "Buck Research Manual (1996)
    ! (see manuals for instruments at http://www.buck-research.com/);
    ! updated from Buck, A. L., New equations for computing vapor pressure and
    ! enhancement factor, J. Appl. Meteorol., 20, 1527-1532, 1981"
    !-----------------------------------------------------------------------
    ! #slo# 2015-03: the comment above is now valid 
    ! the values for ice are not changed in Buck (1996) in comparison to Buck (1981)

    ! the following commented values are from Buck (1981)
    ! aw=611.21_wp; bw=18.729_wp; cw=257.87_wp; dw=227.3_wp

    ! here are the updated values for open water according to Buck (1996)
    ai=611.15_wp; bi=23.036_wp; ci=279.82_wp; di=333.7_wp
    aw=611.21_wp; bw=18.678_wp; cw=257.14_wp; dw=234.5_wp

    AAw=7.2e-4_wp; BBw=3.20e-6_wp; CCw=5.9e-10_wp
    AAi=2.2e-4_wp; BBi=3.83e-6_wp; CCi=6.4e-10_wp

    alpha=0.62197_wp; beta=0.37803_wp

    ! #slo# correction: pressure in enhancement formula is in mb (hPa) according to Buck 1981 and 1996
    fa(:,:)        = 1.0_wp+AAw+pao*0.01_wp*(BBw+CCw*ftdewC**2)
    esta(:,:)      = fa * aw*EXP((bw-ftdewC/dw)*ftdewC/(ftdewC+cw))
    sphumida(:,:)  = alpha * esta/(pao-beta*esta)

    !-----------------------------------------------------------------------
    !  Compute longwave radiation according to
    !         Berliand, M. E., and T. G. Berliand, 1952: Determining the net
    !         long-wave radiation of the Earth with consideration of the effect
    !         of cloudiness. Izv. Akad. Nauk SSSR, Ser. Geofiz., 1, 6478.
    !         cited by: Budyko, Climate and Life, 1974.
    !         Note that for humi, esta is given in [mmHg] in the original
    !         publication. Therefore, 0.05*sqrt(esta/100) is used rather than
    !         0.058*sqrt(esta)
    !  This is the formula used in MPI-OM when using the QLOBERL preprocessing option (currently
    !  the default usage).
    !-----------------------------------------------------------------------

    ! Berliand & Berliand ('52) calculate only LWnet
    humi    = 0.39_wp - 0.05_wp*SQRT(esta/100._wp)

    ! icon-identical calculation of rad2deg
    local_rad2deg = 180.0_wp / 3.14159265358979323846264338327950288_wp
    fakts   =  1.0_wp - ( 0.5_wp + 0.4_wp/90._wp &
      &         *MIN(ABS(local_rad2deg*geolat(:,:)),60._wp) ) * fclou(:,:)**2
  !   &         *MIN(ABS(rad2deg*p_patch%cells%center(:,:)%lat),60._wp) ) * fclou(:,:)**2

    !-----------------------------------------------------------------------
    !  Calculate bulk equations according to
    !      Kara, B. A., P. A. Rochford, and H. E. Hurlburt, 2002:
    !      Air-Sea Flux Estimates And The 19971998 Enso Event,  Bound.-Lay.
    !      Met., 103(3), 439-458, doi: 10.1023/A:1014945408605.
    !-----------------------------------------------------------------------

    ! with nag there is floating invalid operation on rest of last nproma-block only due to pao=nan
    ! rhoair(:,:) = pao(:,:) / (rd*tafoK(:,:)*(1.0_wp+0.61_wp*sphumida(:,:)) ) !  error with nag
    WHERE (pao(:,:)>0.0_wp) rhoair(:,:) = pao(:,:) / (rd*tafoK(:,:)*(1.0_wp+0.61_wp*sphumida(:,:)) )

    fu10lim(:,:)    = MAX (2.5_wp, MIN(32.5_wp,fu10(:,:)) )
    dragl1(:,:)     = 1e-3_wp*(-0.0154_wp + 0.5698_wp/fu10lim(:,:) &
      &               - 0.6743_wp/(fu10lim(:,:) * fu10lim(:,:)))
    dragl0(:,:)     = 1e-3_wp*(0.8195_wp+0.0506_wp*fu10lim(:,:) &
      &               - 0.0009_wp*fu10lim(:,:)*fu10lim(:,:))

    ! Fractions of SWin in each band (from cice)
    fvisdir=0.28_wp; fvisdif=0.24_wp; fnirdir=0.31_wp; fnirdif=0.17_wp
    Tsurf(:,:) = 0.0_wp ! For debug output

    ! Over sea ice area only
    !  TODO: in case of no ice model, ice variables cannot be used here
    !  ice classes: currently one class (kice=1) is used, therefore formulation can be simplified to 2-dim variables as in mpiom
    DO i = 1, kice
      WHERE (hice(:,i,:)>0._wp)
        
        !  albedo model: atmos_fluxes%albvisdir, albvisdif, albnirdir, albnirdif
        !   - all 4 albedos are the same (i_ice_albedo = 1), they are calculated in ice_fast and should be stored in p_ice
        SWnetIce(:,i,:)  = ( 1._wp-albvisdir(:,i,:) )*fvisdir*fswr(:,:) +   &
          &                ( 1._wp-albvisdif(:,i,:) )*fvisdif*fswr(:,:) +   &
          &                ( 1._wp-albnirdir(:,i,:) )*fnirdir*fswr(:,:) +   &
          &                ( 1._wp-albnirdif(:,i,:) )*fnirdif*fswr(:,:)
      ! Tsurf(:,:)       = p_ice%Tsurf(:,i,:)
        Tsurf(:,:)       = tice(:,i,:)
        ! pressure in enhancement formula is in mb (hPa) according to Buck 1981 and 1996
        fi(:,:)          = 1.0_wp+AAi+pao(:,:)*0.01_wp*(BBi+CCi*Tsurf(:,:) **2)
        esti(:,:)        = fi(:,:)*ai*EXP((bi-Tsurf(:,:) /di)*Tsurf(:,:) /(Tsurf(:,:) +ci))
        sphumidi(:,:)    = alpha*esti(:,:)/(pao(:,:)-beta*esti(:,:))
        ! This may not be the best drag parametrisation to use over ice
        dragl(:,:)       = dragl0(:,:) + dragl1(:,:) * (Tsurf(:,:)-tafoC(:,:))
        ! A reasonableee maximum and minimum is needed for dragl in case there's a large difference
        ! between the 2-m and surface temperatures.
        dragl(:,:)       = MAX(0.5e-3_wp, MIN(3.0e-3_wp,dragl(:,:)))
        drags(:,:)       = 0.95_wp * dragl(:,:)

        LWnetIce(:,i,:)  = -fakts(:,:) * humi(:,:) * zemiss_def*stbo * tafoK(:,:)**4 &
           &               -4._wp*zemiss_def*stbo*tafoK(:,:)**3 * (Tsurf(:,:) - tafoC(:,:))
        ! same form as MPIOM:
        !atmos_fluxes%LWnet (:,i,:)  = - (fakts(:,:) * humi(:,:) * zemiss_def*stbo * tafoK(:,:)**4 &
        !  &         + 4._wp*zemiss_def*stbo*tafoK(:,:)**3 * (Tsurf(:,:) - p_as%tafo(:,:)))
        dLWdTIce(:,i,:)  = -4._wp*zemiss_def*stbo*tafoK(:,:)**3
        sensIce(:,i,:)   = drags(:,:) * rhoair(:,:)*cpd*fu10(:,:) * fr_fac * (tafoC(:,:) -Tsurf(:,:))
        latentIce(:,i,:) = dragl(:,:) * rhoair(:,:)* alf *fu10(:,:) * fr_fac &
          &                   * (sphumida(:,:)-sphumidi(:,:))

        dsensdTIce(:,i,:)   = 0.95_wp*cpd*rhoair(:,:)*fu10(:,:)&
          &                   *(dragl0(:,:) - 2.0_wp*dragl(:,:))
        dsphumididesti(:,:) = alpha/(pao(:,:)-beta*esti(:,:)) &
          &                   * (1.0_wp + beta*esti(:,:)/(pao(:,:)-beta*esti(:,:)))
        destidT(:,:)        = (bi*ci*di-Tsurf(:,:)*(2.0_wp*ci+Tsurf(:,:)))&
          &                   /(di*(ci+Tsurf(:,:))**2) * esti(:,:)
        dfdT(:,:)           = 2.0_wp*CCi*BBi*Tsurf(:,:)
        dlatdTIce(:,i,:)    = alf*rhoair(:,:)*fu10(:,:)* &
          &                  ( (sphumida(:,:)-sphumidi(:,:))*dragl1(:,:) &
          &                    - dragl(:,:)*dsphumididesti(:,:)*(fi(:,:)*destidT(:,:) &
          &                    + esti(:,:)*dfdT(:,:)) )
      ENDWHERE
    ENDDO

  ! IF (use_calculated_ocean_stress) THEN
  !   !-----------------------------------------------------------------------
  !   !  Calculate wind stress over ice covered part
  !   !  TODO: should be moved to ice_ocean_stress
  !   !-----------------------------------------------------------------------
  !   WHERE (hice(:,i,:)>0._wp)
  !     wspeed(:,:) = SQRT( p_as%u**2 + p_as%v**2 )
  !     atmos_fluxes%stress_x(:,:) = Cd_ia*rhoair(:,:)*wspeed(:,:)*p_as%u(:,:)
  !     atmos_fluxes%stress_y(:,:) = Cd_ia*rhoair(:,:)*wspeed(:,:)*p_as%v(:,:)
  !   ENDWHERE
  ! ELSE
  !   ! use wind stress provided by OMIP data
  !   atmos_fluxes%stress_x(:,:) = p_as%topBoundCond_windStress_u(:,:)
  !   atmos_fluxes%stress_y(:,:) = p_as%topBoundCond_windStress_v(:,:)
  ! ENDIF

  END SUBROUTINE calc_omip_budgets_ice

  !-------------------------------------------------------------------------
  !
  !> Forcing_from_bulk equals sbr "Budget_omip" in MPIOM.
  !! Sets the atmospheric fluxes for the update of
  !! temperature of *OPEN WATER* for OMIP forcing.
  !! @par Revision History
  !! Initial release by Stephan Lorenz, MPI-M (2012-08). Originally code written by
  !! Dirk Notz, following MPIOM. Code transfered to ICON.
   
  SUBROUTINE calc_omip_budgets_oce(p_patch, p_as, p_os, atmos_fluxes)
    TYPE(t_patch),            INTENT(IN), TARGET    :: p_patch
    TYPE(t_atmos_for_ocean),  INTENT(IN)    :: p_as
    TYPE(t_hydro_ocean_state),INTENT(IN)    :: p_os
    TYPE(t_atmos_fluxes),     INTENT(INOUT) :: atmos_fluxes

 !  INPUT variables:
 !  p_as%tafo(:,:),      : 2 m air temperature                              [C]
 !  p_as%ftdew(:,:),     : 2 m dew-point temperature                        [K]
 !  p_as%fu10(:,:) ,     : 10 m wind speed                                  [m/s]
 !  p_as%fclou(:,:),     : Fractional cloud cover
 !  p_as%pao(:,:),       : Surface atmospheric pressure                     [hPa]
 !  p_as%fswr(:,:),      : Incoming surface solar radiation                 [W/m]
 !  p_os%tracer(:,1,:,1) : SST
 !  atmos_fluxes%albvisdirw, albvisdifw, albnirdirw, albnirdifw
 !
 !  OUTPUT variables:  atmos_fluxes - heat fluxes and wind stress over open ocean
 !  atmos_fluxes%LWnetw  : long wave
 !  atmos_fluxes%SWnetw  : long wave
 !  atmos_fluxes%sensw   : sensible
 !  atmos_fluxes%latw    : latent
 !  atmos_fluxes%stress_xw
 !  atmos_fluxes%stress_yw

 !  Local variables
    REAL(wp), DIMENSION (nproma,p_patch%alloc_cell_blocks) ::           &
      & Tsurf,          &  ! Surface temperature                             [C]
      & tafoK,          &  ! Air temperature at 2 m in Kelvin                [K]
      & fu10lim,        &  ! wind speed at 10 m height in range 2.5...32     [m/s]
      & esta,           &  ! water vapor pressure at 2 m height              [Pa]
      & estw,           &  ! water vapor pressure at water surface           [Pa]
      & sphumida,       &  ! Specific humididty at 2 m height
      & sphumidw,       &  ! Specific humididty at water surface
      & ftdewC,         &  ! Dew point temperature in Celsius                [C]
      & rhoair,         &  ! air density                                     [kg/m^3]
      & dragl0,         &  ! part of dragl
      & dragl1,         &  ! part of dragl
      & dragl,          &  ! Drag coefficient for latent   heat flux
      & drags,          &  ! Drag coefficient for sensible heat flux (=0.95 dragl)
      & fakts,          &  ! Effect of cloudiness on LW radiation
      & humi,           &  ! Effect of air humidity on LW radiation
      & fa, fw,         &  ! Enhancment factor for vapor pressure
      & wspeed,         &  ! Wind speed                                      [m/s]
      & C_ao               ! Drag coefficient for atm-ocean stress           [m/s]

    INTEGER :: jb, jc, i_startidx_c, i_endidx_c
    REAL(wp) :: aw,bw,cw,dw,AAw,BBw,CCw,alpha,beta
    REAL(wp) :: fvisdir, fvisdif, fnirdir, fnirdif

    TYPE(t_subset_range), POINTER :: all_cells

    Tsurf(:,:)  = p_os%p_prog(nold(1))%tracer(:,1,:,1)  ! set surface temp = mixed layer temp
    tafoK(:,:)  = p_as%tafo(:,:)  + tmelt               ! Change units of tafo  to Kelvin
    ftdewC(:,:) = p_as%ftdew(:,:) - tmelt               ! Change units of ftdew to Celsius

    ! subset range pointer
    all_cells => p_patch%cells%all

    !-----------------------------------------------------------------------
    ! Compute water vapor pressure and specific humididty in 2m height (esta)
    ! and at water surface (estw) according to "Buck Research Manual (1996)
    ! (see manuals for instruments at http://www.buck-research.com/);
    ! updated from Buck, A. L., New equations for computing vapor pressure and
    ! enhancement factor, J. Appl. Meteorol., 20, 1527-1532, 1981"
    !-----------------------------------------------------------------------
    AAw   = 7.2e-4_wp;  BBw  = 3.20e-6_wp; CCw = 5.9e-10_wp
    alpha = 0.62197_wp; beta = 0.37803_wp
    ! #slo# 2015-03: the comment above is now valid - the following commented values are from Buck (1981)
    ! aw    = 611.21_wp; bw    = 18.729_wp;  cw  = 257.87_wp; dw = 227.3_wp
    ! these are the updated values according to Buck (1996)
    aw    = 611.21_wp; bw    = 18.678_wp;  cw  = 257.14_wp; dw = 234.5_wp

    ! #slo# correction: pressure in enhancement formula is in mb (hPa) according to Buck 1981 and 1996
   !fa(:,:)   = 1.0_wp+AAw+p_as%pao(:,:)*(BBw+CCw*ftdewC(:,:)**2)
    fa(:,:)   = 1.0_wp+AAw+p_as%pao(:,:)*0.01_wp*(BBw+CCw*ftdewC(:,:)**2)
    esta(:,:) = fa(:,:) * aw*EXP((bw-ftdewC(:,:)/dw)*ftdewC(:,:)/(ftdewC(:,:)+cw))
   !esta(:,:) =           aw*EXP((bw-ftdewC(:,:)/dw)*ftdewC(:,:)/(ftdewC(:,:)+cw))
   !fw(:,:)   = 1.0_wp+AAw+p_as%pao(:,:)*(BBw+CCw*Tsurf(:,:) **2)
    fw(:,:)   = 1.0_wp+AAw+p_as%pao(:,:)*0.01_wp*(BBw+CCw*Tsurf(:,:) **2)
   !estw(:,:) = fw(:,:) *aw*EXP((bw-Tsurf(:,:) /dw)*Tsurf(:,:) /(Tsurf(:,:) +cw))
    ! For a given surface salinity we should multiply estw with  1 - 0.000537*S
    ! #slo# correction according to MPIOM: lowering of saturation vapor pressure over saline water
    !       is taken constant to 0.9815
    estw(:,:) = 0.9815_wp*fw(:,:)*aw*EXP((bw-Tsurf(:,:) /dw)*Tsurf(:,:) /(Tsurf(:,:) +cw))

    sphumida(:,:)  = alpha * esta(:,:)/(p_as%pao(:,:)-beta*esta(:,:))
    sphumidw(:,:)  = alpha * estw(:,:)/(p_as%pao(:,:)-beta*estw(:,:))

    !-----------------------------------------------------------------------
    !  Compute longwave radiation according to
    !         Berliand, M. E., and T. G. Berliand, 1952: Determining the net
    !         long-wave radiation of the Earth with consideration of the effect
    !         of cloudiness. Izv. Akad. Nauk SSSR, Ser. Geofiz., 1, 6478.
    !         cited by: Budyko, Climate and Life, 1974.
    !         Note that for humi, esta is given in [mmHg] in the original
    !         publication. Therefore, 0.05*sqrt(esta/100) is used rather than
    !         0.058*sqrt(esta)
    !  This is the formula used in MPI-OM when using the QLOBERL preprocessing option (currently
    !  the default usage).
    !-----------------------------------------------------------------------

    humi(:,:)    = 0.39_wp - 0.05_wp*SQRT(esta(:,:)/100._wp)
    fakts(:,:)   =  1.0_wp - ( 0.5_wp + 0.4_wp/90._wp &
      &         *MIN(ABS(rad2deg*p_patch%cells%center(:,:)%lat),60._wp) ) * p_as%fclou(:,:)**2
    ! Berliand & Berliand ('52) calculate only LWnetw

    ! #eoo# 2012-12-14: another bugfix
    ! #slo# #hha# 2012-12-13: bugfix, corrected form
    atmos_fluxes%LWnetw(:,:) = - fakts(:,:) * humi(:,:) * zemiss_def*stbo * tafoK(:,:)**4  &
      &                - 4._wp*zemiss_def*stbo*tafoK(:,:)**3 * (Tsurf(:,:) - p_as%tafo(:,:))
    ! same form as MPIOM:
    !atmos_fluxes%LWnetw(:,:) = - (fakts(:,:) * humi(:,:) * zemiss_def*stbo * tafoK(:,:)**4  &
    !  &         + 4._wp*zemiss_def*stbo*tafoK(:,:)**3 * (Tsurf(:,:) - p_as%tafo(:,:)))
    ! bug
    !atmos_fluxes%LWnetw(:,:) = fakts(:,:) * humi(:,:) * zemiss_def*stbo * tafoK(:,:)**4  &
    !  &         - 4._wp*zemiss_def*stbo*tafoK(:,:)**3 * (Tsurf(:,:) - p_as%tafo(:,:))

    ! Fractions of SWin in each band (from cice)
    fvisdir=0.28_wp; fvisdif=0.24_wp; fnirdir=0.31_wp; fnirdif=0.17_wp
    atmos_fluxes%SWnetw(:,:) = ( 1._wp-atmos_fluxes%albvisdirw(:,:) )*fvisdir*p_as%fswr(:,:) +   &
      &                ( 1._wp-atmos_fluxes%albvisdifw(:,:) )*fvisdif*p_as%fswr(:,:) +   &
      &                ( 1._wp-atmos_fluxes%albnirdirw(:,:) )*fnirdir*p_as%fswr(:,:) +   &
      &                ( 1._wp-atmos_fluxes%albnirdifw(:,:) )*fnirdif*p_as%fswr(:,:)

    !-----------------------------------------------------------------------
    !  Calculate bulk equations according to
    !      Kara, B. A., P. A. Rochford, and H. E. Hurlburt, 2002:
    !      Air-Sea Flux Estimates And The 19971998 Enso Event,  Bound.-Lay.
    !      Met., 103(3), 439-458, doi: 10.1023/A:1014945408605.
    !-----------------------------------------------------------------------

    rhoair(:,:) = 0._wp
    DO jb = all_cells%start_block, all_cells%end_block
      CALL get_index_range(all_cells, jb, i_startidx_c, i_endidx_c)
      DO jc = i_startidx_c,i_endidx_c

        rhoair(jc,jb) = p_as%pao(jc,jb)                &
          &            /(rd*tafoK(jc,jb)*(1.0_wp+0.61_wp*sphumida(jc,jb)) )

      END DO
    END DO

    fu10lim(:,:)    = MAX (2.5_wp, MIN(32.5_wp,p_as%fu10(:,:)) )
    dragl1(:,:)     = 1e-3_wp*(-0.0154_wp + 0.5698_wp/fu10lim(:,:) &
      &               - 0.6743_wp/(fu10lim(:,:) * fu10lim(:,:)))
    dragl0(:,:)     = 1e-3_wp*(0.8195_wp+0.0506_wp*fu10lim(:,:) &
      &               - 0.0009_wp*fu10lim(:,:)*fu10lim(:,:))
    dragl(:,:)      = dragl0(:,:) + dragl1(:,:) * (Tsurf(:,:)-p_as%tafo(:,:))
    ! A reasonable maximum and minimum is needed for dragl in case there's a large difference
    ! between the 2-m and surface temperatures.
    dragl(:,:)      = MAX(0.5e-3_wp, MIN(3.0e-3_wp,dragl(:,:)))
    drags(:,:)      = 0.95_wp * dragl(:,:)
    atmos_fluxes%sensw(:,:) = drags(:,:)*rhoair(:,:)*cpd*p_as%fu10(:,:) * fr_fac &
      &               * (p_as%tafo(:,:) -Tsurf(:,:))
    atmos_fluxes%latw(:,:)  = dragl(:,:)*rhoair(:,:)*alv*p_as%fu10(:,:) * fr_fac &
      &               * (sphumida(:,:)-sphumidw(:,:))

    IF (use_calculated_ocean_stress) THEN
      !-----------------------------------------------------------------------
      !  Calculate oceanic wind stress according to:
      !   Gill (Atmosphere-Ocean Dynamics, 1982, Academic Press) (see also Smith, 1980, J. Phys
      !   Oceanogr., 10, 709-726)
      !-----------------------------------------------------------------------

      wspeed(:,:) = SQRT( p_as%u**2 + p_as%v**2 )
      C_ao(:,:)   = MIN( 2._wp, MAX(1.1_wp, 0.61_wp+0.063_wp*wspeed ) )*1e-3_wp
      atmos_fluxes%stress_xw(:,:) = C_ao(:,:)*rhoair*wspeed(:,:)*p_as%u(:,:)
      atmos_fluxes%stress_yw(:,:) = C_ao(:,:)*rhoair*wspeed(:,:)*p_as%v(:,:)
    ELSE
      ! use wind stress provided by OMIP data
      atmos_fluxes%stress_xw(:,:) = p_as%topBoundCond_windStress_u(:,:)
      atmos_fluxes%stress_yw(:,:) = p_as%topBoundCond_windStress_v(:,:)
    ENDIF

    !---------DEBUG DIAGNOSTICS-------------------------------------------
    idt_src=4  ! output print level (1-5          , fix)
    CALL dbg_print('omipBudOce:tafoK'              , tafoK                 , str_module, idt_src, in_subset=p_patch%cells%owned)
    CALL dbg_print('omipBudOce:tafo'               , p_as%tafo             , str_module, idt_src, in_subset=p_patch%cells%owned)
    CALL dbg_print('omipBudOce:ftdew'              , p_as%ftdew            , str_module, idt_src, in_subset=p_patch%cells%owned)
    CALL dbg_print('omipBudOce:ftdewC'             , ftdewC                , str_module, idt_src, in_subset=p_patch%cells%owned)
    CALL dbg_print('omipBudOce:pao'                , p_as%pao              , str_module, idt_src, in_subset=p_patch%cells%owned)
    CALL dbg_print('omipBudOce:fa'                 , fa                    , str_module, idt_src, in_subset=p_patch%cells%owned)
    CALL dbg_print('omipBudOce:fw'                 , fw                    , str_module, idt_src, in_subset=p_patch%cells%owned)
    CALL dbg_print('omipBudOce:esta'               , esta                  , str_module, idt_src, in_subset=p_patch%cells%owned)
    CALL dbg_print('omipBudOce:estw'               , estw                  , str_module, idt_src, in_subset=p_patch%cells%owned)
    CALL dbg_print('omipBudOce:sphumida'           , sphumida              , str_module, idt_src, in_subset=p_patch%cells%owned)
    CALL dbg_print('omipBudOce:sphumidw'           , sphumidw              , str_module, idt_src, in_subset=p_patch%cells%owned)
    CALL dbg_print('omipBudOce:rhoair'             , rhoair                , str_module, idt_src, in_subset=p_patch%cells%owned)
    CALL dbg_print('omipBudOce:dragl'              , dragl                 , str_module, idt_src, in_subset=p_patch%cells%owned)
    CALL dbg_print('omipBudOce:drags'              , drags                 , str_module, idt_src, in_subset=p_patch%cells%owned)
    CALL dbg_print('omipBudOce:fu10'               , p_as%fu10             , str_module, idt_src, in_subset=p_patch%cells%owned)
    CALL dbg_print('omipBudOce:fu10lim'            , fu10lim               , str_module, idt_src, in_subset=p_patch%cells%owned)
    CALL dbg_print('omipBudOce:stress_xw'          , atmos_fluxes%stress_xw, str_module, idt_src, in_subset=p_patch%cells%owned)
    CALL dbg_print('omipBudOce:stress_yw'          , atmos_fluxes%stress_yw, str_module, idt_src, in_subset=p_patch%cells%owned)
    CALL dbg_print('omipBudOce:p_as%windStr-u',p_as%topBoundCond_windStress_u,str_module,idt_src, in_subset=p_patch%cells%owned)
    idt_src=3  ! output print level (1-5          , fix)
    CALL dbg_print('omipBudOce:Tsurf ocean'        , Tsurf                 , str_module, idt_src, in_subset=p_patch%cells%owned)
    CALL dbg_print('omipBudOce:atmflx%LWnetw'      , atmos_fluxes%LWnetw   , str_module, idt_src, in_subset=p_patch%cells%owned)
    CALL dbg_print('omipBudOce:atmflx%sensw'       , atmos_fluxes%sensw    , str_module, idt_src, in_subset=p_patch%cells%owned)
    CALL dbg_print('omipBudOce:atmflx%latw'        , atmos_fluxes%latw     , str_module, idt_src, in_subset=p_patch%cells%owned)
    !---------------------------------------------------------------------

  END SUBROUTINE calc_omip_budgets_oce

  !-------------------------------------------------------------------------
  !>
  !! Balance sea level to zero over global ocean
  !!
  !! Balance sea level to zero over global ocean
  !! This routine uses parts of mo_ocean_diagnostics
  !!
  !! @par Revision History
  !! Initial revision by Stephan Lorenz, MPI (2013-04)
  !!
  !!
  SUBROUTINE balance_elevation (p_patch_3D, h_old)

    TYPE(t_patch_3D ),TARGET, INTENT(IN)    :: p_patch_3D
    REAL(wp), INTENT(INOUT)                 :: h_old(1:nproma,1:p_patch_3D%p_patch_2D(1)%alloc_cell_blocks)

    TYPE(t_patch), POINTER                  :: p_patch
    TYPE(t_subset_range), POINTER           :: all_cells

    INTEGER  :: i_startidx_c, i_endidx_c
    INTEGER  :: jc, jb
    REAL(wp) :: ocean_are, glob_slev, corr_slev

    p_patch         => p_patch_3D%p_patch_2D(1)
    all_cells       => p_patch%cells%all
 
    ! parallelize correctly
    ocean_are = p_patch_3D%p_patch_1D(1)%ocean_area(1)
    glob_slev = global_sum_array(p_patch%cells%area(:,:)*h_old(:,:)*p_patch_3D%wet_halo_zero_c(:,1,:))
    corr_slev = glob_slev/ocean_are

    idt_src=2
    IF ((my_process_is_stdio()) .AND. (idbg_mxmn >= idt_src)) &
      & write(0,*)' BALANCE_ELEVATION(Dom): ocean_are, glob_slev, corr_slev =',ocean_are, glob_slev, glob_slev/ocean_are

    DO jb = all_cells%start_block, all_cells%end_block
      CALL get_index_range(all_cells, jb, i_startidx_c, i_endidx_c)
      DO jc =  i_startidx_c, i_endidx_c
        IF ( p_patch_3D%lsm_c(jc,1,jb) <= sea_boundary ) THEN
          ! subtract or scale?
          h_old(jc,jb) = h_old(jc,jb) - corr_slev
          !h_old(jc,jb) = h_old(jc,jb) * (1.0_wp - corr_slev)
          !h_old(jc,jb) = h_old(jc,jb) - h_old(jc,jb)*corr_slev
        END IF
      END DO
    END DO

  END SUBROUTINE balance_elevation
 
 
  !-------------------------------------------------------------------------
  !>
  !! Read ocean forcing data from netcdf
  !!
  !! Read ocean forcing data for NCEP or other forcing
  !! This routine reads annual data sets of length forcing_timescale
  !!
  !! @par Revision History
  !! Initial revision by Stephan Lorenz, MPI (2012-02-17)
  !!
  !!
  SUBROUTINE read_forc_data_oce (p_patch, ext_data, no_set)

    TYPE(t_patch), INTENT(IN)            :: p_patch
    TYPE(t_external_data), INTENT(INOUT) :: ext_data(:)
    INTEGER,       INTENT(IN)            :: no_set          !  no of set in file to be read

    CHARACTER(len=max_char_length), PARAMETER :: &
      routine = 'mo_ocean_bulk:read_forc_data_oce'

    CHARACTER(filename_max) :: ncep_file   !< file name for reading in

    LOGICAL :: l_exist
    INTEGER :: jg, no_cells, no_tst, jtime, jt !, jc, jb
    INTEGER :: ncid, dimid,mpi_comm
    TYPE(t_stream_id) :: stream_id
    INTEGER :: i_start(2),i_count(2), jcells

    REAL(wp):: z_flux(nproma,p_patch%alloc_cell_blocks,forcing_timescale)  ! set length is forcing_timescale, 3rd dimension
    REAL(wp):: z_c   (nproma,forcing_timescale,p_patch%alloc_cell_blocks)  ! 2nd dimension is forcing_timescale
    !TYPE (t_keyword_list), POINTER :: keywords => NULL()

    !-------------------------------------------------------------------------

    !  READ NCEP FORCING

    !-------------------------------------------------------------------------

    !CALL message (TRIM(routine), 'start')

    IF (iforc_oce == OMIP_FluxFromFile) THEN

    !DO jg = 1,n_dom
      jg = 1

      ! i_lev       = p_patch%level
      ! WRITE (ncep_file,'(a,i0,a,i2.2,a)') 'iconR',nroot,'B',i_lev, '-flux.nc'
      ncep_file='ocean-flux.nc'

      !ncep_file=TRIM('/pool/data/ICON/external/iconR2B04-flux.nc')

      IF(my_process_is_stdio()) THEN
        !
        CALL message( TRIM(routine),'Ocean NCEP forcing flux file is: '//TRIM(ncep_file) )
        INQUIRE (FILE=ncep_file, EXIST=l_exist)
        IF (.NOT.l_exist) THEN
          CALL finish(TRIM(routine),'NCEP forcing flux file is not found.')
        ENDIF

        !
        ! open file
        !
        CALL nf(nf_open(TRIM(ncep_file), NF_NOWRITE, ncid))
        !CALL message( TRIM(routine),'Ocean NCEP flux file opened for read' )

        !
        ! get and check number of cells in ncep data
        !
        CALL nf(nf_inq_dimid(ncid, 'ncells', dimid))
        CALL nf(nf_inq_dimlen(ncid, dimid, no_cells))

        IF(p_patch%n_patch_cells_g /= no_cells) THEN
          CALL finish(TRIM(ROUTINE),&
          & 'Number of patch cells and cells in NCEP flux file do not match.')
        ENDIF

        !
        ! get number of timesteps
        !
        CALL nf(nf_inq_dimid(ncid, 'time', dimid))
        CALL nf(nf_inq_dimlen(ncid, dimid, no_tst))
        !
        ! check - s.b.

      ENDIF

      IF(my_process_is_stdio()) CALL nf(nf_close(ncid))
      stream_id = openInputFile(ncep_file, p_patch)

      IF(p_test_run) THEN
        mpi_comm = p_comm_work_test
      ELSE
        mpi_comm = p_comm_work
      ENDIF
      CALL p_bcast(no_tst, p_io, mpi_comm)

      !-------------------------------------------------------
      !
      ! Read 12 monthly NCEP data sets for triangle centers using 4-dim routine
      !
      !-------------------------------------------------------

      jcells = p_patch%n_patch_cells  !  global dimension
      jtime  = forcing_timescale              !  time period to read (not yet)


      ! provide NCEP fluxes for sea ice (interface to ocean)
      ! 1:  'stress_x': zonal wind stress       [Pa]
      ! 2:  'stress_y': meridional wind stress  [Pa]
      ! 3:  'SST"     : sea surface temperature [K]

      ! zonal wind stress
      !write(0,*) ' ncep set 1: dimensions:',p_patch%n_patch_cells_g, p_patch%n_patch_cells, &
      ! &  forcing_timescale, nproma, p_patch%nblks_c
      !CALL read_3D(stream_id, onCells, 'stress_x', z_flx2(:,:,:))
      !write(0,*) ' READ_FORC, READ 1: first data sets: stress-x, block=5, index=1,5:'
      !do jt=1,jtime
      !  write(0,*) 'jt=',jt,' val:',(z_flx2(jc,jt,5),jc=1,5)
      !enddo

      ! start-pointer and length of pointer for reading data:
      ! start: first set (1,1); second year (1,jtime+1)
      i_start(1) = 1
      i_start(2) = jtime*(no_set-1) + 1  ! position pointer to set no_set
      i_count(1) = jcells                ! length of pointer, dim 1 of z_dummy_array
      i_count(2) = jtime                 ! length of pointer, dim 2 of z_dummy_array

      idt_src=2  ! output print level (1-5, fix)
      IF (idbg_mxmn >= idt_src) THEN
        !
        WRITE(message_text,'(A,I6,A)')  'Ocean NCEP flux file contains',no_tst,' data sets'
        CALL message( TRIM(routine), TRIM(message_text) )

        WRITE(message_text,'(4(A,I4))')  'NCEP data set: length = ',jtime, &
          &   '; no. of set =',no_set,                                     &
          &   '; pos. of ptr =', i_start(2)
        CALL message( TRIM(routine), TRIM(message_text) )
      END IF

      CALL read_2D_time(stream_id, onCells, 'stress_x', &
        &               fill_array=z_flux(:,:,:), start_timestep=i_start(2), &
        &               end_timestep=i_count(2) + i_start(2))
      DO jt = 1, jtime
        ext_data(jg)%oce%flux_forc_mon_c(:,jt,:,1) = z_flux(:,:,jt)
      END DO

      ! meridional wind stress
      CALL read_2D_time(stream_id, onCells, 'stress_y', &
        &               fill_array=z_flux(:,:,:), start_timestep=i_start(2), &
        &               end_timestep=i_count(2) + i_start(2))
      DO jt = 1, jtime
        ext_data(jg)%oce%flux_forc_mon_c(:,jt,:,2) = z_flux(:,:,jt)
      END DO

      ! SST
      CALL read_2D_time(stream_id, onCells, 'SST', &
        &               fill_array=z_flux(:,:,:), start_timestep=i_start(2), &
        &               end_timestep=i_count(2) + i_start(2))
      DO jt = 1, jtime
        ext_data(jg)%oce%flux_forc_mon_c(:,jt,:,3) = z_flux(:,:,jt)
      END DO

 !    ! Read complete NCEP data sets for focing ocean model (iforc_type=5)
 !    ! 4:  tafo(:,:),   &  ! 2 m air temperature                              [C]
 !    ! 5:  ftdew(:,:),  &  ! 2 m dew-point temperature                        [K]
 !    ! 6:  fu10(:,:) ,  &  ! 10 m wind speed                                  [m/s]
 !    ! 7:  fclou(:,:),  &  ! Fractional cloud cover
 !    ! 8:  pao(:,:),    &  ! Surface atmospheric pressure                     [hPa]
 !    ! 9:  fswr(:,:),   &  ! Incoming surface solar radiation                 [W/m]

      ! 2m-temperature
      CALL read_2D_time(stream_id, onCells, 'temp_2m', &
        &               fill_array=z_flux(:,:,:), start_timestep=i_start(2), &
        &               end_timestep=i_count(2) + i_start(2))
      DO jt = 1, jtime
        ext_data(jg)%oce%flux_forc_mon_c(:,jt,:,4) = z_flux(:,:,jt)
      END DO

      ! 2m dewpoint temperature
      CALL read_2D_time(stream_id, onCells, 'dpt_temp_2m', &
        &               fill_array=z_flux(:,:,:), start_timestep=i_start(2), &
        &               end_timestep=i_count(2) + i_start(2))
      DO jt = 1, jtime
        ext_data(jg)%oce%flux_forc_mon_c(:,jt,:,5) = z_flux(:,:,jt)
      END DO

      ! Scalar wind
      CALL read_2D_time(stream_id, onCells, 'scalar_wind', &
        &               fill_array=z_flux(:,:,:), start_timestep=i_start(2), &
        &               end_timestep=i_count(2) + i_start(2))
      DO jt = 1, jtime
        ext_data(jg)%oce%flux_forc_mon_c(:,jt,:,6) = z_flux(:,:,jt)
      END DO

      ! cloud cover
      CALL read_2D_time(stream_id, onCells, 'cloud', &
        &               fill_array=z_flux(:,:,:), start_timestep=i_start(2), &
        &               end_timestep=i_count(2) + i_start(2))
      DO jt = 1, jtime
        ext_data(jg)%oce%flux_forc_mon_c(:,jt,:,7) = z_flux(:,:,jt)
      END DO

      ! sea level pressure
      CALL read_2D_time(stream_id, onCells, 'pressure', &
        &               fill_array=z_flux(:,:,:), start_timestep=i_start(2), &
        &               end_timestep=i_count(2) + i_start(2))
      DO jt = 1, jtime
        ext_data(jg)%oce%flux_forc_mon_c(:,jt,:,8) = z_flux(:,:,jt)
      END DO

      ! total solar radiation
      CALL read_2D_time(stream_id, onCells, 'tot_solar', &
        &               fill_array=z_flux(:,:,:), start_timestep=i_start(2), &
        &               end_timestep=i_count(2) + i_start(2))
      DO jt = 1, jtime
        ext_data(jg)%oce%flux_forc_mon_c(:,jt,:,9) = z_flux(:,:,jt)
      END DO

      ! precipitation
  !   CALL read_2D_time(stream_id, onCells, 'precip', &
  !     &               fill_array=z_flux(:,:,:), start_timestep=i_start(2), &
  !     &               end_timestep=i_count(2) + i_start(2))
  !   DO jt = 1, jtime
  !     ext_data(jg)%oce%flux_forc_mon_c(:,jt,:,10) = z_flux(:,:,jt)
  !   END DO

      ! evaporation or downward surface LW flux
  !   CALL read_2D_time(stream_id, onCells, 'evap', &
  !     &               fill_array=z_flux(:,:,:), start_timestep=i_start(2), &
  !     &               end_timestep=i_count(2) + i_start(2))
  !   DO jt = 1, jtime
  !     ext_data(jg)%oce%flux_forc_mon_c(:,jt,:,11) = z_flux(:,:,jt)
  !   END DO
  !   CALL read_2D_time(stream_id, onCells, 'dlwrf', &
  !     &               fill_array=z_flux(:,:,:), start_timestep=i_start(2), &
  !     &               end_timestep=i_count(2) + i_start(2))
  !   DO jt = 1, jtime
  !     ext_data(jg)%oce%flux_forc_mon_c(:,jt,:,11) = z_flux(:,:,jt)
  !   END DO

      ! runoff
  !   CALL read_2D_time(stream_id, onCells, 'runoff', &
  !     &               fill_array=z_flux(:,:,:), start_timestep=i_start(2), &
  !     &               end_timestep=i_count(2) + i_start(2))
  !   DO jt = 1, jtime
  !     ext_data(jg)%oce%flux_forc_mon_c(:,jt,:,12) = z_flux(:,:,jt)
  !   END DO


      !
      ! close file
      !
      CALL closeFile(stream_id)

    !ENDDO

      !---------DEBUG DIAGNOSTICS-------------------------------------------
      idt_src=3  ! output print level (1-5, fix)
      z_c(:,:,:) = ext_data(jg)%oce%flux_forc_mon_c(:,:,:,1)
      CALL dbg_print('ReadFc: NCEP: stress-x'    ,z_c         ,str_module,idt_src, in_subset=p_patch%cells%owned)
      z_c(:,:,:) = ext_data(jg)%oce%flux_forc_mon_c(:,:,:,2)
      CALL dbg_print('ReadFc: NCEP: stress-y'    ,z_c         ,str_module,idt_src, in_subset=p_patch%cells%owned)
      z_c(:,:,:) = ext_data(jg)%oce%flux_forc_mon_c(:,:,:,3)
      CALL dbg_print('ReadFc: NCEP: SST'         ,z_c         ,str_module,idt_src, in_subset=p_patch%cells%owned)
      idt_src=4  ! output print level (1-5, fix)
      z_c(:,:,:) = ext_data(jg)%oce%flux_forc_mon_c(:,:,:,4)
      CALL dbg_print('ReadFc: NCEP: temp_2m'     ,z_c         ,str_module,idt_src, in_subset=p_patch%cells%owned)
      z_c(:,:,:) = ext_data(jg)%oce%flux_forc_mon_c(:,:,:,5)
      CALL dbg_print('ReadFc: NCEP: dpt_temp_2m' ,z_c         ,str_module,idt_src, in_subset=p_patch%cells%owned)
      z_c(:,:,:) = ext_data(jg)%oce%flux_forc_mon_c(:,:,:,6)
      CALL dbg_print('ReadFc: NCEP: scalar_wind' ,z_c         ,str_module,idt_src, in_subset=p_patch%cells%owned)
      z_c(:,:,:) = ext_data(jg)%oce%flux_forc_mon_c(:,:,:,7)
      CALL dbg_print('ReadFc: NCEP: cloudiness'  ,z_c         ,str_module,idt_src, in_subset=p_patch%cells%owned)
      z_c(:,:,:) = ext_data(jg)%oce%flux_forc_mon_c(:,:,:,8)
      CALL dbg_print('ReadFc: NCEP: pressure'    ,z_c         ,str_module,idt_src, in_subset=p_patch%cells%owned)
      z_c(:,:,:) = ext_data(jg)%oce%flux_forc_mon_c(:,:,:,9)
      CALL dbg_print('ReadFc: NCEP: total solar' ,z_c         ,str_module,idt_src, in_subset=p_patch%cells%owned)
    ! z_c(:,:,:) = ext_data(jg)%oce%flux_forc_mon_c(:,:,:,10)
    ! CALL dbg_print('ReadFc: NCEP: precip.'     ,z_c         ,str_module,idt_src, in_subset=p_patch%cells%owned)
    ! z_c(:,:,:) = ext_data(jg)%oce%flux_forc_mon_c(:,:,:,11)
    ! CALL dbg_print('ReadFc: NCEP: evaporation' ,z_c         ,str_module,idt_src, in_subset=p_patch%cells%owned)
    ! z_c(:,:,:) = ext_data(jg)%oce%flux_forc_mon_c(:,:,:,12)
    ! CALL dbg_print('ReadFc: NCEP: runoff'      ,z_c         ,str_module,idt_src, in_subset=p_patch%cells%owned)
      !---------------------------------------------------------------------

      idt_src=2  ! output print level (1-5, fix)
      IF (idbg_mxmn >= idt_src) &
        & CALL message( TRIM(routine),'Ocean NCEP fluxes for external data read' )

    END IF ! iforc_oce=OMIP_FluxFromFile

  END SUBROUTINE read_forc_data_oce
  !-------------------------------------------------------------------------

  !-------------------------------------------------------------------------
  SUBROUTINE nf(status)

    INTEGER, INTENT(in) :: status

    IF (status /= nf_noerr) THEN
      CALL finish('mo_ocean_bulk netCDF error', nf_strerror(status))
    ENDIF

  END SUBROUTINE nf
  !-------------------------------------------------------------------------

END MODULE mo_ocean_surface<|MERGE_RESOLUTION|>--- conflicted
+++ resolved
@@ -26,81 +26,6 @@
 !
 !-------------------------------------------------------------------------
 !
-<<<<<<< HEAD
-USE mo_kind,                ONLY: wp
-USE mo_parallel_config,     ONLY: nproma
-USE mo_run_config,          ONLY: dtime, ltimer
-USE mo_sync,                ONLY: sync_c, sync_patch_array, global_sum_array
-USE mo_timer,               ONLY: timer_start, timer_stop, timer_coupling
-USE mo_io_units,            ONLY: filename_max
-USE mo_mpi,                 ONLY: my_process_is_stdio, p_io, p_bcast, p_comm_work_test, p_comm_work
-USE mo_parallel_config,     ONLY: p_test_run
-USE mo_read_interface,      ONLY: openInputFile, closeFile, t_stream_id, &
-  &                               onCells, read_2D_time, read_3D
-USE mo_datetime,            ONLY: t_datetime
-USE mo_time_config,         ONLY: time_config
-USE mo_ext_data_types,      ONLY: t_external_data
-USE mo_ocean_ext_data,      ONLY: ext_data
-USE mo_grid_config,         ONLY: nroot
-USE mo_ocean_nml,           ONLY: iforc_oce, forcing_timescale, relax_analytical_type,  &
-  &                               no_tracer, n_zlev, basin_center_lat,                  &
-  &                               basin_center_lon, basin_width_deg, basin_height_deg,  &
-  &                               para_surfRelax_Temp, type_surfRelax_Temp,             &
-  &                               para_surfRelax_Salt, type_surfRelax_Salt,             &
-  &                               No_Forcing, Analytical_Forcing, OMIP_FluxFromFile,    &
-  &                               Atmo_FluxFromFile, Coupled_FluxFromAtmo, Coupled_FluxFromFile, &
-  &                               i_sea_ice, forcing_enable_freshwater, zero_freshwater_flux,    &
-  &                               forcing_set_runoff_to_zero,           &
-  &                               forcing_windstress_u_type,            &
-  &                               forcing_windstress_v_type,            &
-  &                               forcing_fluxes_type,                  &
-  &                               atmos_flux_analytical_type, atmos_precip_const, &  ! atmos_evap_constant
-  &                               atmos_SWnet_const, atmos_LWnet_const, atmos_lat_const, atmos_sens_const, &
-  &                               atmos_SWnetw_const, atmos_LWnetw_const, atmos_latw_const, atmos_sensw_const, &
-  &                               limit_elevation, l_relaxsal_ice, OceanReferenceDensity
-USE mo_dynamics_config,     ONLY: nold
-USE mo_model_domain,        ONLY: t_patch, t_patch_3D
-USE mo_util_dbg_prnt,       ONLY: dbg_print
-USE mo_dbg_nml,             ONLY: idbg_mxmn
-USE mo_ocean_types,         ONLY: t_hydro_ocean_state
-USE mo_exception,           ONLY: finish, message, message_text
-USE mo_math_constants,      ONLY: pi, deg2rad, rad2deg
-USE mo_physical_constants,  ONLY: als, alv, tmelt, tf, mu, clw, albedoW_sim, rhos, stbo, zemiss_def
-USE mo_impl_constants,      ONLY: max_char_length, sea_boundary, MIN_DOLIC
-USE mo_math_utilities,      ONLY: gvec2cvec, cvec2gvec
-USE mo_grid_subset,         ONLY: t_subset_range, get_index_range
-USE mo_sea_ice_types,       ONLY: t_sea_ice, t_sfc_flx, t_atmos_fluxes, t_atmos_for_ocean
-!USE mo_ocean_surface_types, ONLY: t_ocean_surface_types
-USE mo_operator_ocean_coeff_3d,ONLY: t_operator_coeff
-USE mo_sea_ice,             ONLY: calc_bulk_flux_ice, calc_bulk_flux_oce, ice_slow, ice_fast
-USE mo_sea_ice_refactor,    ONLY: ice_slow_slo
-USE mo_sea_ice_nml,         ONLY: use_constant_tfreez, i_therm_slo
-
-USE mo_ocean_coupling,      ONLY: couple_ocean_toatmo_fluxes
-
-IMPLICIT NONE
-
-! required for reading netcdf files
-INCLUDE 'netcdf.inc'
-
-PRIVATE
-
-! Public interface
-PUBLIC  :: update_ocean_surface
-
-! private routines
-PRIVATE :: update_flux_analytical
-PRIVATE :: update_flux_fromFile
-PRIVATE :: update_flux_from_atm_flx
-PRIVATE :: update_relaxation_flux
-PRIVATE :: update_surface_relaxation
-PRIVATE :: read_forc_data_oce
-PRIVATE :: balance_elevation
-
-CHARACTER(len=12)           :: str_module    = 'oceanSurface'  ! Output of module for 1 line debug
-INTEGER                     :: idt_src       = 1               ! Level of detail for 1 line debug
-REAL(wp), PARAMETER         :: seconds_per_month = 2.592e6_wp  ! TODO: use real month length
-=======
   USE mo_kind,                ONLY: wp
   USE mo_parallel_config,     ONLY: nproma
   USE mo_run_config,          ONLY: dtime
@@ -130,7 +55,7 @@
     &                               atmos_flux_analytical_type, atmos_precip_const, &  ! atmos_evap_constant
     &                               atmos_SWnet_const, atmos_LWnet_const, atmos_lat_const, atmos_sens_const, &
     &                               atmos_SWnetw_const, atmos_LWnetw_const, atmos_latw_const, atmos_sensw_const, &
-    &                               limit_elevation, l_relaxsal_ice
+    &                               limit_elevation, l_relaxsal_ice, OceanReferenceDensity
   USE mo_dynamics_config,     ONLY: nold
   USE mo_model_domain,        ONLY: t_patch, t_patch_3D
   USE mo_util_dbg_prnt,       ONLY: dbg_print
@@ -176,7 +101,6 @@
   CHARACTER(len=12)           :: str_module    = 'oceanSurface'  ! Output of module for 1 line debug
   INTEGER                     :: idt_src       = 1               ! Level of detail for 1 line debug
   REAL(wp), PARAMETER         :: seconds_per_month = 2.592e6_wp  ! TODO: use real month length
->>>>>>> 44d67614
 
 CONTAINS
 
@@ -208,71 +132,71 @@
     CALL add_var(ocean_default_list, 'TopBC_WindStress_u', p_oce_sfc%TopBC_WindStress_u, &
       &        GRID_UNSTRUCTURED_CELL, ZA_SURFACE, &
       &        t_cf_var('TopBC_WindStress_u', 'Pa', 'Zonal Wind Stress', DATATYPE_FLT32),&
-      &        t_grib2_var(255, 255, 255, DATATYPE_PACK16, GRID_REFERENCE, GRID_CELL),&
+      &        grib2_var(255, 255, 255, DATATYPE_PACK16, GRID_REFERENCE, GRID_CELL),&
       &        ldims=(/nproma,alloc_cell_blocks/))
     CALL add_var(ocean_default_list, 'TopBC_WindStress_v', p_oce_sfc%TopBC_WindStress_v, &
       &        GRID_UNSTRUCTURED_CELL, ZA_SURFACE, &
       &        t_cf_var('TopBC_WindStress_v', 'Pa', 'Meridional Wind Stress', DATATYPE_FLT32),&
-      &        t_grib2_var(255, 255, 255, DATATYPE_PACK16, GRID_REFERENCE, GRID_CELL),&
+      &        grib2_var(255, 255, 255, DATATYPE_PACK16, GRID_REFERENCE, GRID_CELL),&
       &        ldims=(/nproma,alloc_cell_blocks/))
     CALL add_var(ocean_default_list, 'Wind_Speed_10m', p_oce_sfc%Wind_Speed_10m, &
       &        GRID_UNSTRUCTURED_CELL, ZA_SURFACE, &
       &        t_cf_var('Wind_Speed_10m', 'Pa', 'Wind Speed at 10m height', DATATYPE_FLT32),&
-      &        t_grib2_var(255, 255, 255, DATATYPE_PACK16, GRID_REFERENCE, GRID_CELL),&
+      &        grib2_var(255, 255, 255, DATATYPE_PACK16, GRID_REFERENCE, GRID_CELL),&
       &        ldims=(/nproma,alloc_cell_blocks/))
 
     CALL add_var(ocean_default_list, 'HeatFlux_Total', p_oce_sfc%HeatFlux_Total, &
       &        GRID_UNSTRUCTURED_CELL, ZA_SURFACE, &
       &        t_cf_var('HeatFlux_Total', 'W/m2', 'Total Heat Flux', DATATYPE_FLT32),&
-      &        t_grib2_var(255, 255, 255, DATATYPE_PACK16, GRID_REFERENCE, GRID_CELL),&
+      &        grib2_var(255, 255, 255, DATATYPE_PACK16, GRID_REFERENCE, GRID_CELL),&
       &        ldims=(/nproma,alloc_cell_blocks/))
     CALL add_var(ocean_default_list, 'HeatFlux_Shortwave', p_oce_sfc%HeatFlux_Shortwave, &
       &        GRID_UNSTRUCTURED_CELL, ZA_SURFACE, &
       &        t_cf_var('HeatFlux_Shortwave', 'W/m2', 'Shortwave Heat Flux', DATATYPE_FLT32),&
-      &        t_grib2_var(255, 255, 255, DATATYPE_PACK16, GRID_REFERENCE, GRID_CELL),&
+      &        grib2_var(255, 255, 255, DATATYPE_PACK16, GRID_REFERENCE, GRID_CELL),&
       &        ldims=(/nproma,alloc_cell_blocks/))
 
     CALL add_var(ocean_default_list, 'FrshFlux_VolumeTotal', p_oce_sfc%FrshFlux_VolumeTotal, &
       &        GRID_UNSTRUCTURED_CELL, ZA_SURFACE, &
       &        t_cf_var('FrshFlux_VolumeTotal', 'm/s', 'Freshwater Flux due to Volume Change', DATATYPE_FLT32), &
-      &        t_grib2_var(255, 255, 255, DATATYPE_PACK16, GRID_REFERENCE, GRID_CELL),&
+      &        grib2_var(255, 255, 255, DATATYPE_PACK16, GRID_REFERENCE, GRID_CELL),&
       &        ldims=(/nproma,alloc_cell_blocks/))
 
     CALL add_var(ocean_default_list, 'FrshFlux_TotalIce', p_oce_sfc%FrshFlux_TotalIce, &
       &        GRID_UNSTRUCTURED_CELL, ZA_SURFACE, &
       &        t_cf_var('FrshFlux_TotalIce', 'm/s', 'Freshwater Flux due to Sea Ice Change', DATATYPE_FLT32),&
-      &        t_grib2_var(255, 255, 255, DATATYPE_PACK16, GRID_REFERENCE, GRID_CELL),&
+      &        grib2_var(255, 255, 255, DATATYPE_PACK16, GRID_REFERENCE, GRID_CELL),&
       &        ldims=(/nproma,alloc_cell_blocks/))
 
     CALL add_var(ocean_default_list, 'SST', p_oce_sfc%SST, &
       &        GRID_UNSTRUCTURED_CELL, ZA_SURFACE, &
       &        t_cf_var('SST', 'C', 'Sea Surface Temperature', DATATYPE_FLT32),&
-      &        t_grib2_var(255, 255, 255, DATATYPE_PACK16, GRID_REFERENCE, GRID_CELL),&
+      &        grib2_var(255, 255, 255, DATATYPE_PACK16, GRID_REFERENCE, GRID_CELL),&
       &        ldims=(/nproma,alloc_cell_blocks/))
 
     CALL add_var(ocean_default_list, 'SSS', p_oce_sfc%SSS, &
       &        GRID_UNSTRUCTURED_CELL, ZA_SURFACE, &
       &        t_cf_var('SSS', 'C', 'Sea Surface Salinity', DATATYPE_FLT32),&
-      &        t_grib2_var(255, 255, 255, DATATYPE_PACK16, GRID_REFERENCE, GRID_CELL),&
+      &        grib2_var(255, 255, 255, DATATYPE_PACK16, GRID_REFERENCE, GRID_CELL),&
       &        ldims=(/nproma,alloc_cell_blocks/))
 
     CALL add_var(ocean_default_list,'SurfaceCellThicknessUnderIce', p_oce_sfc%cellThicknessUnderIce, &
       &          GRID_UNSTRUCTURED_CELL, ZA_SURFACE, &
       &          t_cf_var('SurfaceCellThicknessUnderIce', 'm', 'Cell Thickness at Surface under Ice', DATATYPE_FLT32),&
-      &          t_grib2_var(255, 255, 255, DATATYPE_PACK16, GRID_REFERENCE, GRID_CELL),&
+      &          grib2_var(255, 255, 255, DATATYPE_PACK16, GRID_REFERENCE, GRID_CELL),&
       &          ldims=(/nproma,alloc_cell_blocks/))
 
     CALL add_var(ocean_default_list, 'data_surfRelax_Temp', p_oce_sfc%data_surfRelax_Temp, &
       &          GRID_UNSTRUCTURED_CELL, ZA_SURFACE, &
       &          t_cf_var('data_surfRelax_Temp', 'C', 'Data to Relax Temperature to', DATATYPE_FLT32),&
-      &          t_grib2_var(255, 255, 255, DATATYPE_PACK16, GRID_REFERENCE, GRID_CELL),&
+      &          grib2_var(255, 255, 255, DATATYPE_PACK16, GRID_REFERENCE, GRID_CELL),&
       &          ldims=(/nproma,alloc_cell_blocks/), &
       &          lcontainer=.TRUE., lrestart=.FALSE., loutput=.FALSE.)
 
     CALL add_var(ocean_default_list, 'data_surfRelax_Salt', p_oce_sfc%data_surfRelax_Salt, &
       &          GRID_UNSTRUCTURED_CELL, ZA_SURFACE, &
       &          t_cf_var('data_surfRelax_Salt', 'psu', 'Data to Relax Salinity to', DATATYPE_FLT32),&
-      &          t_grib2_var(255, 255, 255, DATATYPE_PACK16, GRID_REFERENCE, GRID_CELL),&
+      &          grib2_var(255, 255, 255, DATATYPE_PACK16, GRID_REFERENCE, GRID_CELL),&
       &          ldims=(/nproma,alloc_cell_blocks/), &
       &          lcontainer=.TRUE., lrestart=.FALSE., loutput=.FALSE.)
 
@@ -450,170 +374,6 @@
       CALL finish(TRIM(routine), 'CHOSEN FORCING OPTION DOES NOT EXIST - TERMINATE')
 
     END SELECT
-<<<<<<< HEAD
-    ! }}}
-
-      IF (zero_freshwater_flux) THEN
-        p_as%FrshFlux_Precipitation(:,:) = 0.0_wp
-        p_as%FrshFlux_Runoff       (:,:) = 0.0_wp
-      ENDIF
-
-    !-----------------------------------------------------------------------
-    !  (2) provide atmospheric feedback suitable for the surface model (incl. sea ice):
-    !    analytic, apply bulk formula (OMIP), coupling rel. adjustments
-    !----------------------------------------------------------------------- {{{
-    ! #slo# 2014-05-02:  Comments on status
-    !   - a clearly defined interface to the call of ice_fast and ice_slow is missing
-    !   - different heat/freshwater/windstress fluxes are provided on p_as, atmos_fluxes, p_sfc_flx
-    !     which are used at least partly for both, input and output to sea ice thermodynamics
-    !   - for Analytical_Forcing we don't have any definition of necessary fluxes
-    !     for calls  to bulk formula and/or to sea ice
-    !   - for Coupled_FluxFromAtmo the fluxes are still included in sbrt couple_ocean_toatmo_fluxes
-    !     and should be moved to here
-    SELECT CASE (iforc_oce)
-
-    CASE (Analytical_Forcing)        !  11
-
-      IF (forcing_enable_freshwater) THEN
-
-        !  provide constant water fluxes
-        IF (atmos_flux_analytical_type >= 101) THEN
-          p_as%FrshFlux_Precipitation        (:,:) = atmos_precip_const
-          atmos_fluxes%FrshFlux_Precipitation(:,:) = p_as%FrshFlux_Precipitation(:,:)
-    !     p_as%FrshFlux_Evaporation          (:,:) = atmos_evap_const
-    !     atmos_fluxes%FrshFlux_Evaporation  (:,:) = p_as%FrshFlux_Evaporation  (:,:)
-          atmos_fluxes%latw                  (:,:) = atmos_latw_const
-        ENDIF
-
-        ! hack for adjusting Tsurf before timestep 1:
-        IF (atmos_flux_analytical_type == 102) p_ice%Tsurf(:,:,:) = 0.0_wp
-
-        ! under sea ice evaporation is neglected, atmos_fluxes%latw is flux in the absence of sea ice
-        ! TODO: evaporation of ice and snow must be implemented
-        atmos_fluxes%FrshFlux_Evaporation(:,:) = atmos_fluxes%latw(:,:) / (alv*OceanReferenceDensity)
-        atmos_fluxes%FrshFlux_Runoff(:,:)      = p_as%FrshFlux_Runoff(:,:)
-        atmos_fluxes%FrshFlux_TotalOcean(:,:)  = p_patch_3d%wet_c(:,1,:)*( 1.0_wp-p_ice%concSum(:,:) ) * &
-          &                                  ( p_as%FrshFlux_Precipitation(:,:) + atmos_fluxes%FrshFlux_Evaporation(:,:) )
-        
-        ! Precipitation on ice is snow when we're below the freezing point
-        !  #slo# 2015-01: comments
-        !  - full precipitation from atmosphere is used as rain or snowfall rprecw/rpreci for sea ice model
-        !  - rprecw, rpreci are water equivalent over whole grid-area
-        !  - TODO: omit rpreci/rprecw and use directly in sea ice: atmos_fluxes%FrshFlux_Precipitation/Evaporation/Snowfall
-        WHERE ( ALL( p_ice%Tsurf(:,:,:) < 0._wp, 2 ) )
-          atmos_fluxes%rpreci(:,:) = p_as%FrshFlux_Precipitation(:,:)
-          atmos_fluxes%rprecw(:,:) = 0._wp
-        ELSEWHERE
-          atmos_fluxes%rpreci(:,:) = 0._wp
-          atmos_fluxes%rprecw(:,:) = p_as%FrshFlux_Precipitation(:,:)
-        ENDWHERE
-
-      ENDIF
-
-      ! not more yet - provide fluxes for call of sea ice model (e.g. oce_test_numeric)
-      ! settings in init_ocean_forcing() - windstress and relaxation ONLY
-
-    CASE (OMIP_FluxFromFile)         !  12
-
-      ! put wind-stress into atmos_fluxes for later inport to p_sfc_flx, which where done in update_flux_fromFile
-      atmos_fluxes%topBoundCond_windStress_u(:,:) = p_as%topBoundCond_windStress_u(:,:)
-      atmos_fluxes%topBoundCond_windStress_v(:,:) = p_as%topBoundCond_windStress_v(:,:)
-
-      ! assign wind-stress directly to p_sfc_flx in case of reading omip wind-stress only (no other fluxes)
-      !  TODO: use_windstress_only should be set accordingly
-      IF (forcing_windstress_u_type > 0 .AND. forcing_windstress_u_type < 101 ) &
-        & p_sfc_flx%topBoundCond_windStress_u(:,:) = atmos_fluxes%topBoundCond_windStress_u(:,:)
-      IF (forcing_windstress_v_type > 0 .AND. forcing_windstress_v_type < 101 ) &
-        & p_sfc_flx%topBoundCond_windStress_v(:,:) = atmos_fluxes%topBoundCond_windStress_v(:,:)
-
-      !IF (iforc_type == 2 .OR. iforc_type == 5) THEN                         !  OMIP or NCEP
-      !IF (forcing_fluxes_type > 0 .AND. forcing_fluxes_type < 101 ) THEN      !  TODO: cleanup
-
-      ! put things from the file into atmos_fluxes for later inport to p_sfc_flx, which where done in update_flux_fromFile
-      atmos_fluxes%FrshFlux_Precipitation(:,:)    = p_as%FrshFlux_Precipitation(:,:)
-      !atmos_fluxes%FrshFlux_Evaporation(:,:)      = p_as%FrshFlux_Evaporation(:,:)
-      atmos_fluxes%FrshFlux_Runoff(:,:)           = p_as%FrshFlux_Runoff(:,:)
-      atmos_fluxes%data_SurfRelax_Temp(:,:)       = p_as%data_SurfRelax_Temp(:,:)
-      !atmos_fluxes%data_SurfRelax_Salt(:,:)      = p_as%data_SurfRelax_Salt(:,:)
-
-      CALL dbg_print('UpdSfcBeg: SST',t_top,str_module, 3, in_subset=p_patch%cells%owned)
-      CALL dbg_print('UpdSfcBeg:p_as%windStr-u',p_as%topBoundCond_windStress_u, str_module, 4, in_subset=p_patch%cells%owned)
-      CALL dbg_print('UpdSfcBeg:atmflx%stress_xw',atmos_fluxes%stress_xw, str_module, 4, in_subset=p_patch%cells%owned)
-      CALL dbg_print('UpdSfcBeg:atmflx%windStr-u',atmos_fluxes%topBoundCond_windStress_u, &
-        &  str_module, 4, in_subset=p_patch%cells%owned)
-      CALL dbg_print('UpdSfcBeg:sfcflx%windStr-u',p_sfc_flx%topBoundCond_windStress_u, &
-        &  str_module, 4, in_subset=p_patch%cells%owned)
-
-      ! bulk formula for heat flux are calculated globally using specific OMIP or NCEP fluxes
-      CALL calc_bulk_flux_oce(p_patch, p_as, p_os , atmos_fluxes, datetime)
-
-      ! #slo# 2014-04-30: identical results after this call for i_sea_ice=0
-      IF (i_sea_ice >= 1) CALL calc_bulk_flux_ice(p_patch, p_as, p_ice, atmos_fluxes, datetime)
-
-      ! evaporation results from latent heat flux, as provided by bulk formula using OMIP fluxes
-      IF (forcing_enable_freshwater) THEN
-
-        ! under sea ice evaporation is neglected, atmos_fluxes%latw is flux in the absence of sea ice
-        ! TODO: evaporation of ice and snow must be implemented
-        atmos_fluxes%FrshFlux_Evaporation(:,:) = atmos_fluxes%latw(:,:) / (alv*OceanReferenceDensity)
-        atmos_fluxes%FrshFlux_Runoff(:,:)      = p_as%FrshFlux_Runoff(:,:)
-        atmos_fluxes%FrshFlux_TotalOcean(:,:)  = p_patch_3d%wet_c(:,1,:)*( 1.0_wp-p_ice%concSum(:,:) ) * &
-          &                                  ( p_as%FrshFlux_Precipitation(:,:) + atmos_fluxes%FrshFlux_Evaporation(:,:) )
-        
-        ! Precipitation on ice is snow when we're below the freezing point
-        ! TODO: use 10 m temperature, not Tsurf - Also, do this in calc_bulk_flux_oce and calc_bulk_flux_ice
-        !  #slo# 2015-01: comments
-        !  - full precipitation from atmosphere is used as rain or snowfall rprecw/rpreci for sea ice model
-        !  - rprecw, rpreci are water equivalent over whole grid-area
-        WHERE ( ALL( p_ice%Tsurf(:,:,:) < 0._wp, 2 ) )
-          atmos_fluxes%rpreci(:,:) = p_as%FrshFlux_Precipitation(:,:)
-          atmos_fluxes%rprecw(:,:) = 0._wp
-        ELSEWHERE
-          atmos_fluxes%rpreci(:,:) = 0._wp
-          atmos_fluxes%rprecw(:,:) = p_as%FrshFlux_Precipitation(:,:)
-        ENDWHERE
-
-        ! TODO:
-        !  - specify evaporation over snow/ice/water differently
-        !    currently, evaporation is considered over open water only
-
-      ENDIF
-
-      IF (zero_freshwater_flux) THEN
-        ! since latw<>0. we must set evap and TotalOcean again to zero:
-        atmos_fluxes%FrshFlux_Evaporation(:,:) = 0.0_wp
-        atmos_fluxes%FrshFlux_TotalOcean(:,:)  = 0.0_wp
-      ENDIF
-
-    CASE (Coupled_FluxFromAtmo)      !  14
-
-      ! atmos_fluxes is dircetly used in the coupling
-        atmos_fluxes%SWnetw (:,:)   = atmos_fluxes%HeatFlux_ShortWave(:,:)
-        atmos_fluxes%LWnetw (:,:)   = atmos_fluxes%HeatFlux_LongWave (:,:)
-        atmos_fluxes%sensw  (:,:)   = atmos_fluxes%HeatFlux_Sensible (:,:)
-        atmos_fluxes%latw   (:,:)   = atmos_fluxes%HeatFlux_Latent   (:,:)
-
-      IF (zero_freshwater_flux) THEN
-        atmos_fluxes%FrshFlux_Precipitation(:,:) = 0.0_wp
-        atmos_fluxes%FrshFlux_SnowFall     (:,:) = 0.0_wp
-        atmos_fluxes%FrshFlux_Evaporation  (:,:) = 0.0_wp
-        atmos_fluxes%FrshFlux_Runoff       (:,:) = 0.0_wp
-      ENDIF
-     
-      ! Precipitation on ice is snow when we're below the freezing point
-        WHERE ( ALL( p_ice%Tsurf(:,:,:) < 0._wp, 2 ) )
-          atmos_fluxes%rpreci(:,:) = atmos_fluxes%FrshFlux_SnowFall(:,:)
-          atmos_fluxes%rprecw(:,:) = atmos_fluxes%FrshFlux_Precipitation(:,:)
-        ELSEWHERE
-          atmos_fluxes%rpreci(:,:) = 0._wp
-          atmos_fluxes%rprecw(:,:) = atmos_fluxes%FrshFlux_Precipitation(:,:) + atmos_fluxes%FrshFlux_SnowFall(:,:)
-        ENDWHERE
-      ! END IF  !  sea ice
-
-    END SELECT
-    ! }}}
-=======
->>>>>>> 44d67614
 
     !---------DEBUG DIAGNOSTICS-------------------------------------------
     idt_src=3  ! output print level (1-5, fix)
@@ -938,48 +698,6 @@
     !  ******  (Thermodynamic Eq. 1)  ******
     ! Apply net surface heat flux to ocean surface (new p_oce_flx%SST)
     IF (no_tracer > 0) THEN
-<<<<<<< HEAD
-      ! not necessary anymore!
-      !IF (type_surfRelax_Temp == -1 .OR. i_sea_ice >= 1 .OR. i_apply_surface_hflux == 1) THEN
-
-        ! Heat flux boundary condition for diffusion
-        !   D = d/dz(K_v*dT/dz)  where
-        ! Boundary condition at surface (upper bound of D at center of first layer)
-        !   is calculated from net surface heat flux Q_surf [W/m2]
-        !   which is calculated by the atmosphere (coupled) or read from flux file (see above)
-        !   Q_surf = Rho*Cp*Q_T  with density Rho and Cp specific heat capacity
-        !   K_v*dT/dz(surf) = Q_T = Q_surf/Rho/Cp  [K*m/s]
-        ! discretized:
-        !   top_bc_tracer = topBoundCond_Temp_vdiff = HeatFlux_Total / (OceanReferenceDensity*clw)
-
-        ! #slo# 2015-01-22 - not used for forcing anymore
-        !p_sfc_flx%topBoundCond_Temp_vdiff(:,:) = p_sfc_flx%HeatFlux_Total(:,:) / (OceanReferenceDensity*clw)
-        p_sfc_flx%topBoundCond_Temp_vdiff(:,:) = 0.0_wp
-
-        !---------DEBUG DIAGNOSTICS-------------------------------------------
-        CALL dbg_print('UpdSfc: HeatFlxTotal[W/m2]',p_sfc_flx%HeatFlux_Total         ,str_module,2,in_subset=p_patch%cells%owned)
-        CALL dbg_print('UpdSfc: topBC_T_vd[K*m/s]', p_sfc_flx%topBoundCond_Temp_vdiff,str_module,4,in_subset=p_patch%cells%owned)
-        !---------------------------------------------------------------------
-
-        ! #slo# 2015-01: sst-change in surface module after sea-ice thermodynamics using HeatFlux_Total and old zUnderIce
-        DO jb = all_cells%start_block, all_cells%end_block
-          CALL get_index_range(all_cells, jb, i_startidx_c, i_endidx_c)
-          DO jc = i_startidx_c, i_endidx_c
-            IF (p_patch_3D%lsm_c(jc,1,jb) <= sea_boundary) THEN
-      !       sst(jc,jb) = p_os%p_prog(nold(1))%tracer(jc,1,jb,1)
-      !       sst(jc,jb) = sst(jc,jb) + p_sfc_flx%HeatFlux_Total(jc,jb)*dtime/(clw*OceanReferenceDensity*zUnderIceIni(jc,jb))
-              ! set new sst; HeatFlux_Total to zero
-      !       p_os%p_prog(nold(1))%tracer(jc,1,jb,1) = sst(jc,jb)
-              t_top(jc,jb) = t_top(jc,jb) + p_sfc_flx%HeatFlux_Total(jc,jb)*dtime/(clw*OceanReferenceDensity*zUnderIceIni(jc,jb))
-              atmos_fluxes%HeatFlux_Total(jc,jb)     = 0.0_wp
-            ENDIF
-          ENDDO
-        ENDDO
-
-      !END IF
-    END IF
-=======
->>>>>>> 44d67614
 
       ! total heat flux calculated in sea ice module
       p_oce_sfc%HeatFlux_Total(:,:) = atmos_fluxes%HeatFlux_Total(:,:)
@@ -1174,33 +892,6 @@
     !
     ! OMIP data read in mo_ext_data into variable ext_data
     !
-<<<<<<< HEAD
-    ! IF (iforc_type >= 1)  THEN
-    IF (forcing_windstress_u_type > 0 .AND. forcing_windstress_u_type < 101 ) THEN ! file based forcing
-
-      ! provide OMIP fluxes for wind stress forcing
-      ! 1:  wind_u(:,:)   !  'stress_x': zonal wind stress       [Pa]
-      ! 2:  wind_v(:,:)   !  'stress_y': meridional wind stress  [Pa]
-
-      ! ext_data has rank n_dom due to grid refinement in the atmosphere but not in the ocean
-      p_as%topBoundCond_windStress_u(:,:) = rday1*ext_data(1)%oce%flux_forc_mon_c(:,jmon1,:,1) + &
-        &                                        rday2*ext_data(1)%oce%flux_forc_mon_c(:,jmon2,:,1)
-
-     ! Wind stress boundary condition for vertical diffusion D:
-     !   D = d/dz(K_v*du/dz)  where
-     ! Boundary condition at surface (upper bound of D at center of first layer)
-     !   derived from wind-stress boundary condition Tau (in Pascal Pa=N/m2) read from OMIP data (or elsewhere)
-     !   K_v*du/dz(surf) = F_D = Tau/Rho [ m2/s2 ]
-     ! discretized:
-     !   top_bc_u_c = topBoundCond_windStress_u / OceanReferenceDensity
-     !
-     ! This is equivalent to an additonal forcing term F_u in the velocity equation, i.e. outside
-     ! the vertical diffusion, following MITGCM:
-     !   F_u = F_D/dz = Tau / (Rho*dz)  [ m/s2 ]
-
-     ! The devision by OceanReferenceDensity is done in top_bound_cond_horz_veloc (z_scale)
-=======
->>>>>>> 44d67614
 
     ! file based wind forcing:
     ! provide OMIP fluxes for wind stress forcing
@@ -1348,189 +1039,6 @@
 
   !-------------------------------------------------------------------------
   !
-<<<<<<< HEAD
-  !> Calculates the temperature (and salinity) relaxation term for vertical diffusion boundary condition
-  !!  
-  !!
-  !! @par Revision History
-  !! Initial release by Stephan Lorenz, MPI-M (2014)
-  !!  old formulation to apply heat flux relaxation alternatively to other heat fluxes (2011)
-  !
-  SUBROUTINE update_relaxation_flux(p_patch_3D, p_as, p_os, p_ice, atmos_fluxes, tracer_no)
-
-    TYPE(t_patch_3D ),TARGET, INTENT(IN)        :: p_patch_3D
-    TYPE(t_atmos_for_ocean),      INTENT(IN)    :: p_as
-    TYPE(t_hydro_ocean_state),    INTENT(IN)    :: p_os
-    TYPE (t_sea_ice),             INTENT (IN)   :: p_ice
-    TYPE(t_atmos_fluxes)                        :: atmos_fluxes
-    INTEGER,                       INTENT(IN)   :: tracer_no       !  no of tracer: 1=temperature, 2=salinity
-
-    !Local variables 
-    INTEGER :: jc, jb
-    INTEGER :: i_startidx_c, i_endidx_c
-    REAL(wp) :: z_tmin, z_relax, z_topBCSalt_old
-    REAL(wp) :: z_c        (nproma,p_patch_3D%p_patch_2D(1)%alloc_cell_blocks)
-    TYPE(t_patch), POINTER :: p_patch
-    REAL(wp),      POINTER :: t_top(:,:), s_top(:,:)
-    TYPE(t_subset_range), POINTER :: all_cells
-    !-----------------------------------------------------------------------  
-    p_patch         => p_patch_3D%p_patch_2D(1)
-    !-------------------------------------------------------------------------
-
-    all_cells => p_patch%cells%all
-
-    t_top =>p_os%p_prog(nold(1))%tracer(:,1,:,1)
-    s_top =>p_os%p_prog(nold(1))%tracer(:,1,:,2)
-
-
-    IF (tracer_no == 1) THEN  ! temperature relaxation
-
-      !  - set minimum temperature to tf (-1.9 deg C) for simple temp-relax
-      !  - set to zero on land points
-    
-      !z_tmin = -1.0_wp
-      z_tmin = tf  !  -1.9 deg C
-    
-      ! LL: this is not the proper check in this point, should be removed - #SLO#: after restructuring
-      DO jb = all_cells%start_block, all_cells%end_block
-        CALL get_index_range(all_cells, jb, i_startidx_c, i_endidx_c)
-        DO jc = i_startidx_c, i_endidx_c
-          IF (p_patch_3D%lsm_c(jc,1,jb) <= sea_boundary) THEN
-            atmos_fluxes%data_surfRelax_Temp(jc,jb) &
-              & = max(atmos_fluxes%data_surfRelax_Temp(jc,jb), z_tmin)
-          ELSE
-            atmos_fluxes%data_surfRelax_Temp(jc,jb) = 0.0_wp
-          END IF
-        END DO
-      END DO
-    
-      ! Temperature relaxation activated as boundary condition in vertical Diffusion D:
-      !   D = d/dz(K_v*dT/dz)  where
-      ! Boundary condition at surface (upper bound of D at center of first layer)
-      !   is relaxation to temperature (tau = relaxation constant [1/s] ):
-      !   K_v*dT/dz(surf) = Q_T = -dz/tau*(T-T*) [ K*m/s ]
-      ! discretized: temperature-relaxation-data T* = T_data = data_surfRelax_Temp
-      !   top_bc_tracer = topBoundCond_Temp_vdiff = -(del_zlev_m+h) / relax_param[s] * (tracer - data_surfRelax_Temp)
-      !
-      ! This is equivalent to an additonal forcing term in the tracer equation, i.e. outside
-      ! the vertical diffusion, following MITGCM:
-      !    F_T  = Q_T/dz = -1/tau * (T-T*) [ K/s ]
-      ! when using the sign convention
-      !   dT/dt = Operators + F_T
-      ! i.e. F_T <0 for  T-T* >0 (i.e. decreasing temperature if it is warmer than relaxation data) 
-      ! 
-      ! Extended boundary condition (relaxation term plus heat flux) IS NOT YET IMPLEMENTED HERE
-    
-      ! EFFECTIVE RESTORING PARAMETER: 1.0_wp/(para_surfRelax_Temp*seconds_per_month)
-    
-      DO jb = all_cells%start_block, all_cells%end_block
-        CALL get_index_range(all_cells, jb, i_startidx_c, i_endidx_c)
-        DO jc = i_startidx_c, i_endidx_c
-    
-          IF ( p_patch_3D%lsm_c(jc,1,jb) <= sea_boundary ) THEN
-            z_relax = (p_patch_3D%p_patch_1D(1)%prism_thick_flat_sfc_c(jc,1,jb) + p_os%p_prog(nold(1))%h(jc,jb)) / &
-              &       (para_surfRelax_Temp*seconds_per_month)
-            atmos_fluxes%topBoundCond_Temp_vdiff(jc,jb) = -z_relax*(t_top(jc,jb)-atmos_fluxes%data_surfRelax_Temp(jc,jb))
-          ELSE
-            atmos_fluxes%topBoundCond_Temp_vdiff(jc,jb) = 0.0_wp
-          ENDIF
-    
-        END DO
-      END DO
-
-      !---------DEBUG DIAGNOSTICS-------------------------------------------
-      idt_src=2  ! output print level (1-5, fix)
-      CALL dbg_print('UpdRlx: T-relax: T*'       ,atmos_fluxes%data_surfRelax_Temp(:,:), &
-        & str_module,idt_src, in_subset=p_patch%cells%owned)
-      z_c(:,:) = atmos_fluxes%data_surfRelax_Temp(:,:)-t_top(:,:)
-      CALL dbg_print('UpdRlx: T-relax: T*-T'     ,z_c, str_module,idt_src, in_subset=p_patch%cells%owned)
-      CALL dbg_print('UpdRlx: T-relax: T [K*m/s]',atmos_fluxes%topBoundCond_Temp_vdiff(:,:), &
-        & str_module,idt_src, in_subset=p_patch%cells%owned)
-      !---------------------------------------------------------------------
-
-      ! Heat flux diagnosed for all ocean only relaxation cases
-      ! TODO: discriminate hflx and hfrelax
-
-      ! Heat flux diagnosed for relaxation cases, see above
-      !   Q_surf = Rho*Cp*Q_T  [W/m2]  with density Rho and Cp specific heat capacity
-      ! where
-      !   Q_T = K_v*dT/dz(surf) = Q_surf/Rho/Cp  [K*m/s]
-
-      atmos_fluxes%HeatFlux_Total(:,:) = atmos_fluxes%topBoundCond_Temp_vdiff(:,:) * OceanReferenceDensity * clw
-
-      !---------DEBUG DIAGNOSTICS-------------------------------------------
-      idt_src=1  ! output print level (1-5, fix)
-      CALL dbg_print('UpdSfc:T-relax-hflx [W/m2]',atmos_fluxes%HeatFlux_Total,str_module,idt_src, in_subset=p_patch%cells%owned)
-      !---------------------------------------------------------------------
-
-    ELSE IF (tracer_no == 2) THEN  ! salinity relaxation
-
-      ! Salinity relaxation activated as boundary condition in vertical Diffusion D:
-      !   D = d/dz(K_v*dS/dz)  where
-      ! Boundary condition at surface (upper bound of D at center of first layer)
-      !   is relaxation to salinity (tau = relaxation constant [1/s] ):
-      !   K_v*dS/dz(surf) = Q_S = -dz/tau*(S-S*) [ psu*m/s ]
-      ! discretized: salinity-relaxation-data S* = S_data = data_surfRelax_Salt
-      !   top_bc_tracer = topBoundCond_Salt_vdiff = -(del_zlev_m+h) / relax_param[s] * (tracer - data_surfRelax_Salt)
-      !
-      ! This is equivalent to an additonal forcing term in the tracer equation, i.e. outside
-      ! the vertical diffusion, following MITGCM:
-      !    F_S  = Q_S/dz = -1/tau * (S-S*) [ psu/s ]
-      ! when using the sign convention
-      !   dS/dt = Operators + F_S
-      ! i.e. F_S <0 for  S-S* >0 (i.e. decreasing salinity if it is saltier than relaxation data) 
-      ! note that the freshwater flux is opposite in sign to F_S, see below,
-      ! i.e. fwf >0 for  S-S* >0 (i.e. increasing freshwater flux to decrease the salinity)
-
-      DO jb = all_cells%start_block, all_cells%end_block
-        CALL get_index_range(all_cells, jb, i_startidx_c, i_endidx_c)
-        DO jc = i_startidx_c, i_endidx_c
-          IF ( p_patch_3D%lsm_c(jc,1,jb) <= sea_boundary ) THEN
-
-            !z_relax = p_patch_3D%p_patch_1D(1)%prism_thick_flat_sfc_c(jc,1,jb)&
-            !          &/(para_surfRelax_Temp*seconds_per_month)
-            z_relax = (p_patch_3D%p_patch_1D(1)%prism_thick_flat_sfc_c(jc,1,jb)+p_os%p_prog(nold(1))%h(jc,jb)) / &
-              &       (para_surfRelax_Salt*seconds_per_month)
-            ! 
-            ! If sea ice is present (and l_relaxsal_ice), salinity relaxation is proportional to open water,
-            !   under sea ice, no relaxation is applied, according to the procedure in MPIOM
-            IF (l_relaxsal_ice .AND. i_sea_ice >=1) z_relax = (1.0_wp-p_ice%concsum(jc,jb))*z_relax
-
-            z_topBCSalt_old              = atmos_fluxes%topBoundCond_Salt_vdiff(jc,jb)
-            atmos_fluxes%topBoundCond_Salt_vdiff(jc,jb) = atmos_fluxes%topBoundCond_Salt_vdiff(jc,jb) &
-              &                              -z_relax*(s_top(jc,jb)-atmos_fluxes%data_surfRelax_Salt(jc,jb))
-
-            ! Diagnosed freshwater flux due to relaxation [m/s]
-            ! this flux is applied as volume forcing in surface equation in fill_rhs4surface_eq_ab
-            atmos_fluxes%FrshFlux_Relax(jc,jb) = (z_topBCSalt_old-atmos_fluxes%topBoundCond_Salt_vdiff(jc,jb)) / s_top(jc,jb)
-
-          ELSE
-            atmos_fluxes%topBoundCond_Salt_vdiff(jc,jb) = 0.0_wp
-            atmos_fluxes%FrshFlux_Relax(jc,jb)  = 0.0_wp
-          ENDIF
-        END DO
-      END DO
-
-      !---------DEBUG DIAGNOSTICS-------------------------------------------
-      idt_src=2  ! output print level (1-5, fix)
-      CALL dbg_print('UpdRlx: FrshFluxRelax[m/s]',atmos_fluxes%FrshFlux_Relax  ,str_module,idt_src, in_subset=p_patch%cells%owned)
-      idt_src=3  ! output print level (1-5, fix)
-      z_c(:,:) = atmos_fluxes%data_surfRelax_Salt(:,:)
-      CALL dbg_print('UpdRlx: S-relax: S*'       ,z_c                     ,str_module,idt_src, in_subset=p_patch%cells%owned)
-      z_c(:,:) = atmos_fluxes%data_surfRelax_Salt(:,:)-s_top(:,:)
-      CALL dbg_print('UpdRlx: S-relax: S*-S'     ,z_c                     ,str_module,idt_src, in_subset=p_patch%cells%owned)
-      z_c(:,:) = atmos_fluxes%topBoundCond_Salt_vdiff(:,:)
-      CALL dbg_print('UpdRlx: S-relax:S[psu*m/s]',z_c                     ,str_module,idt_src, in_subset=p_patch%cells%owned)
-      !---------------------------------------------------------------------
-
-    END IF  ! tracer_no
-
-  END SUBROUTINE update_relaxation_flux
-
-  !-------------------------------------------------------------------------
-  !
-=======
->>>>>>> 44d67614
   !> Calculates surface temperature and salinity tracer relaxation
   !!   relaxation terms for tracer equation and surface fluxes are calculated
   !!   in addition to other surface tracer fluxes 
