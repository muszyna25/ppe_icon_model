--- conflicted
+++ resolved
@@ -696,20 +696,11 @@
           p_ice%zUnderIce(jc,jb) = p_patch_3D%p_patch_1D(1)%prism_thick_flat_sfc_c(jc,1,jb) + p_os%p_prog(nold(1))%h(jc,jb) &
             &                    - p_ice%draftave(jc,jb)
     
-<<<<<<< HEAD
- 
-          if(lhamocc.and. (p_os%p_prog(nold(1))%h(jc,jb)+ p_patch_3D%p_patch_1D(1)%prism_thick_c(jc,1,jb)) > 0._wp)then 
-          DO i_bgc_tra = no_tracer+1, no_tracer+nbgctra
-           ! for HAMOCC tracer dilution
-             p_os%p_prog(nold(1))%tracer(jc,1,jb,i_bgc_tra)  = p_os%p_prog(nold(1))%tracer(jc,1,jb,i_bgc_tra) &
-           &        * h_old_test/(p_os%p_prog(nold(1))%h(jc,jb) + p_patch_3D%p_patch_1D(1)%prism_thick_c(jc,1,jb))
-=======
           if(lhamocc.and.p_patch_3D%p_patch_1D(1)%prism_thick_c(jc,1,jb)>0.5)then 
           DO i_bgc_tra = no_tracer+1, no_tracer+nbgctra
            ! for HAMOCC tracer dilution
              p_os%p_prog(nold(1))%tracer(jc,1,jb,i_bgc_tra)  = p_os%p_prog(nold(1))%tracer(jc,1,jb,i_bgc_tra) &
            &        * zUnderIceIni(jc,jb) / p_ice%zUnderIce(jc,jb)
->>>>>>> 9fbb8651
           ENDDO
           endif
 
