--- conflicted
+++ resolved
@@ -519,19 +519,11 @@
 
       ! copy flux for use in TotalOcean, since analytical/omip use p_as:
       !p_as%FrshFlux_Precipitation      = atmos_fluxes%FrshFlux_Precipitation
-<<<<<<< HEAD
 
       ! total water flux (runoff added elsewhere) on ice-free ocean water, snowfall is included as water
       atmos_fluxes%FrshFlux_TotalOcean(:,:) = p_patch_3d%wet_c(:,1,:)*( 1.0_wp-p_ice%concSum(:,:) ) * &
         &  (atmos_fluxes%FrshFlux_Precipitation(:,:) + atmos_fluxes%FrshFlux_Evaporation(:,:))
 
-=======
-
-      ! total water flux (runoff added elsewhere) on ice-free ocean water, snowfall is included as water
-      atmos_fluxes%FrshFlux_TotalOcean(:,:) = p_patch_3d%wet_c(:,1,:)*( 1.0_wp-p_ice%concSum(:,:) ) * &
-        &  (atmos_fluxes%FrshFlux_Precipitation(:,:) + atmos_fluxes%FrshFlux_Evaporation(:,:))
-
->>>>>>> 31f75bda
     ENDIF  ! iforc_oce
 
     IF (zero_freshwater_flux) THEN
