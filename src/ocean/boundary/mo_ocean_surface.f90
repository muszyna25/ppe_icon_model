--- conflicted
+++ resolved
@@ -79,11 +79,7 @@
   USE mo_sea_ice_refactor,    ONLY: ice_slow_slo
   USE mo_ice_fem_utils,       ONLY: fem_ice_wrap, ice_advection_vla, ice_ocean_stress !ice_advection
   USE mo_sea_ice_nml,         ONLY: use_calculated_ocean_stress, i_ice_dyn
-<<<<<<< HEAD
-  USE mo_ocean_coupling,      ONLY: couple_ocean_toatmo_fluxes
   USE mo_timer,               ONLY: timers_level, timer_start, timer_stop, timer_extra40
-=======
->>>>>>> 5de3b05a
 
   IMPLICIT NONE
   
