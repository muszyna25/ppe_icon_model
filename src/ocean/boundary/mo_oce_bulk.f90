--- conflicted
+++ resolved
@@ -130,7 +130,6 @@
     INTEGER               :: i_startidx_c, i_endidx_c
     REAL(wp)              :: dsec, z_smax
     REAL(wp)              :: Tfw(nproma,p_patch_3D%p_patch_2D(1)%alloc_cell_blocks)
-    REAL(wp)               :: h_new
     REAL(wp), POINTER     :: t_top(:,:), s_top(:,:)
 
     TYPE(t_patch), POINTER:: p_patch 
@@ -307,16 +306,6 @@
         !  - specify evaporation over snow/ice/water differently
         !    currently, evaporation is considered over open water only
       ENDIF
-      !TODOram
-      IF (.FALSE.) THEN
-        !TODO ram: not _real_ freshwater
-        atmos_fluxes%FrshFlux_Precipitation(:,:) = 0.0_wp
-        atmos_fluxes%FrshFlux_Evaporation(:,:) = 0.0_wp
-        atmos_fluxes%FrshFlux_Runoff(:,:)      = 0.0_wp
-        atmos_fluxes%FrshFlux_TotalOcean(:,:)  = 0.0_wp
-        atmos_fluxes%rpreci(:,:) = 0.0_wp
-        atmos_fluxes%rprecw(:,:) = 0.0_wp
-      END IF
 
       IF ( no_tracer >= 2 ) THEN
         Tfw(:,:) = -mu*s_top(:,:)
@@ -554,7 +543,7 @@
   p_sfc_flx%TempFlux_Relax          (:,:) = atmos_fluxes%TempFlux_Relax(:,:)
   p_sfc_flx%SaltFlux_Relax          (:,:) = atmos_fluxes%SaltFlux_Relax(:,:)
   p_sfc_flx%topBoundCond_Temp_vdiff (:,:) = atmos_fluxes%topBoundCond_Temp_vdiff(:,:)
-!   p_sfc_flx%topBoundCond_Salt_vdiff (:,:) = atmos_fluxes%topBoundCond_Salt_vdiff(:,:)
+  p_sfc_flx%topBoundCond_Salt_vdiff (:,:) = atmos_fluxes%topBoundCond_Salt_vdiff(:,:)
   ! changes to the liquid water column by the ice model
   p_sfc_flx%cellThicknessUnderIce         => atmos_fluxes%cellThicknessUnderIce
 
@@ -700,32 +689,20 @@
     ! Vertical diffusion term for salinity Q_S in tracer equation and freshwater forcing W_s is
     !   Q_S = K_v*dS/dz(surf) = -W_s*S(nold)  [psu*m/s]
 
-!    IF (forcing_enable_freshwater) THEN
-!
-!       p_sfc_flx%topBoundCond_Salt_vdiff(:,:) = p_sfc_flx%topBoundCond_Salt_vdiff(:,:) &
-!         &                                    - p_sfc_flx%FrshFlux_TotalSalt(:,:)*s_top(:,:)*p_patch_3d%wet_c(:,1,:)
-! 
-!       !---------DEBUG DIAGNOSTICS-------------------------------------------
-!       CALL dbg_print('UpdSfc: topBC_S_vd[psu*m/s]', p_sfc_flx%topBoundCond_Salt_vdiff,str_module,3, &
-!         &  in_subset=p_patch%cells%owned)
-!       !---------------------------------------------------------------------
-!
-!    ENDIF
+    IF (forcing_enable_freshwater) THEN
+
+      p_sfc_flx%topBoundCond_Salt_vdiff(:,:) = p_sfc_flx%topBoundCond_Salt_vdiff(:,:) &
+        &                                    - p_sfc_flx%FrshFlux_TotalSalt(:,:)*s_top(:,:)*p_patch_3d%wet_c(:,1,:)
+
+      !---------DEBUG DIAGNOSTICS-------------------------------------------
+      CALL dbg_print('UpdSfc: topBC_S_vd[psu*m/s]', p_sfc_flx%topBoundCond_Salt_vdiff,str_module,3, &
+        &  in_subset=p_patch%cells%owned)
+      !---------------------------------------------------------------------
+
+    ENDIF
 
     ! Sum of freshwater volume flux F = P - E + R + F_relax in [m/s] (independent of l_forc_frehsw)
     !  - add diagnosed freshwater flux due to relaxation to volume forcing term
-<<<<<<< HEAD
-!     IF (no_tracer >1) THEN
-!       p_sfc_flx%FrshFlux_VolumeTotal(:,:) = p_sfc_flx%FrshFlux_Runoff(:,:) &
-!         &                                 + p_sfc_flx%FrshFlux_VolumeIce(:,:) &
-!         &                                 + p_sfc_flx%FrshFlux_TotalOcean(:,:) &
-!         &                                 + p_sfc_flx%FrshFlux_Relax(:,:)
-! 
-!       !---------DEBUG DIAGNOSTICS-------------------------------------------
-!       CALL dbg_print('UpdSfc:VolumeTotal[m/s]',p_sfc_flx%FrshFlux_VolumeTotal,str_module,1, in_subset=p_patch%cells%owned)
-!       !---------------------------------------------------------------------
-!     END IF
-=======
     IF (no_tracer >1) THEN
       p_sfc_flx%FrshFlux_VolumeTotal(:,:) = p_sfc_flx%FrshFlux_Runoff(:,:) &
         &                                 + p_sfc_flx%FrshFlux_VolumeIce(:,:) &
@@ -736,45 +713,21 @@
       CALL dbg_print('UpdSfc:VolumeTotal[m/s]',p_sfc_flx%FrshFlux_VolumeTotal,str_module,2, in_subset=p_patch%cells%owned)
       !---------------------------------------------------------------------
     END IF
->>>>>>> 8c71ca31
     
     ! apply additional volume flux to surface elevation
     !  - add to h_old before explicit term
     !  - no change in salt concentration
     !  - volume flux is considered for forcing_enable_freshwater=true only
     !    i.e. for salinity relaxation only, no volume flux is applied
-    IF (forcing_enable_freshwater .and. no_tracer > 1) THEN
-      ! CALL dbg_print('UpdSfc bef: s_top ', s_top  ,str_module, 1, in_subset=p_patch%cells%owned)
+    IF (forcing_enable_freshwater) THEN
       DO jb = all_cells%start_block, all_cells%end_block
         CALL get_index_range(all_cells, jb, i_startidx_c, i_endidx_c)
-        
         DO jc = i_startidx_c, i_endidx_c
-          IF (p_patch_3D%p_patch_1D(1)%dolic_c(jc,jb) > 0) THEN
-          
-            p_sfc_flx%FrshFlux_VolumeTotal(jc,jb) = p_sfc_flx%FrshFlux_Runoff(jc,jb) &
-              &                                 + p_sfc_flx%FrshFlux_VolumeIce(jc,jb) &
-              &                                 + p_sfc_flx%FrshFlux_TotalOcean(jc,jb) &
-              &                                 + p_sfc_flx%FrshFlux_Relax(jc,jb)
-              
-            h_new = p_os%p_prog(nold(1))%h(jc,jb) + p_sfc_flx%FrshFlux_VolumeTotal(jc,jb) * dtime
-            
-            s_top(jc,jb) = (s_top(jc,jb)  &
-               & * (p_patch_3D%p_patch_1d(1)%prism_thick_flat_sfc_c(jc,1,jb) + p_os%p_prog(nold(1))%h(jc,jb))) &
-               & / (p_patch_3D%p_patch_1d(1)%prism_thick_flat_sfc_c(jc,1,jb) + h_new)
-            
-            p_os%p_prog(nold(1))%h(jc,jb) = h_new
-            
-          ENDIF
+          p_os%p_prog(nold(1))%h(jc,jb) = p_os%p_prog(nold(1))%h(jc,jb) + p_sfc_flx%FrshFlux_VolumeTotal(jc,jb)*dtime
         END DO
-        
-      END DO
-      
+      END DO
       !---------DEBUG DIAGNOSTICS-------------------------------------------
       CALL dbg_print('UpdSfc: h-old+fwfVol ',p_os%p_prog(nold(1))%h  ,str_module, 2, in_subset=p_patch%cells%owned)
-<<<<<<< HEAD
-      ! CALL dbg_print('UpdSfc: s_top ', s_top  ,str_module, 1, in_subset=p_patch%cells%owned)
-=======
->>>>>>> 8c71ca31
       !---------------------------------------------------------------------
     END IF
     
@@ -1218,7 +1171,7 @@
       atmos_fluxes%HeatFlux_Total(:,:) = atmos_fluxes%topBoundCond_Temp_vdiff(:,:) * rho_ref * clw
 
       !---------DEBUG DIAGNOSTICS-------------------------------------------
-      idt_src=2  ! output print level (1-5, fix)
+      idt_src=1  ! output print level (1-5, fix)
       CALL dbg_print('UpdSfc:T-relax-hflx [W/m2]',atmos_fluxes%HeatFlux_Total,str_module,idt_src, in_subset=p_patch%cells%owned)
       !---------------------------------------------------------------------
 
@@ -1582,10 +1535,10 @@
         !     multiplication with S1 (tracer(2)) is missing
         !   - has to be checked and merged with salinity boundary condition in update_surface_flux
         !
-!         p_sfc_flx%topBoundCond_Salt_vdiff(jc,jb) =                         &
-!           & (p_patch_3D%p_patch_1D(1)%del_zlev_m(1)+z_Q_freshwater(jc,jb)) &
-!           & /p_patch_3D%p_patch_1D(1)%del_zlev_m(1)                        &  !  * tracer(jc,1,jb,2)
-!           & +z_relax*(p_os%p_prog(nold(1))%tracer(jc,1,jb,2)-p_sfc_flx%data_surfRelax_Salt(jc,jb))
+        p_sfc_flx%topBoundCond_Salt_vdiff(jc,jb) =                         &
+          & (p_patch_3D%p_patch_1D(1)%del_zlev_m(1)+z_Q_freshwater(jc,jb)) &
+          & /p_patch_3D%p_patch_1D(1)%del_zlev_m(1)                        &  !  * tracer(jc,1,jb,2)
+          & +z_relax*(p_os%p_prog(nold(1))%tracer(jc,1,jb,2)-p_sfc_flx%data_surfRelax_Salt(jc,jb))
 
 
         !calculate wind stress    
