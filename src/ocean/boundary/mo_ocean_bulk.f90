!>
!! Provide an implementation of the ocean forcing.
!!
!! Provide an implementation of the parameters used for surface forcing
!! of the hydrostatic ocean model.
!!
!! @author Peter Korn, MPI
!! @author Stephan Lorenz, MPI
!!
!! @par Revision History
!!  Original version by Peter Korn, MPI-M (2009)
!!  Modification by Stephan Lorenz, MPI-M:
!!   - renaming and adjustment to ocean domain and patch_oce (2010-06)
!!   - for parallel ocean: 3-dim ocean grid in v_base        (2011-07)
!!   - adding OMIP fluxes for sea ice                        (2011-09)
!!   - restructuring code                                    (2014-03)
!!
!! @par Copyright and License
!!
!! This code is subject to the DWD and MPI-M-Software-License-Agreement in
!! its most recent form.
!! Please see the file LICENSE in the root of the source tree for this code.
!! Where software is supplied by third parties, it is indicated in the
!! headers of the routines.
!!
MODULE mo_ocean_bulk
!-------------------------------------------------------------------------
!
!    ProTeX FORTRAN source: Style 2
!    modified for ICON project, DWD/MPI-M 2007
!
!-------------------------------------------------------------------------
!
USE mo_kind,                ONLY: wp
USE mo_parallel_config,     ONLY: nproma
USE mo_run_config,          ONLY: dtime, ltimer
USE mo_sync,                ONLY: sync_c, sync_patch_array, global_sum_array
USE mo_timer,               ONLY: timer_start, timer_stop, timer_coupling
USE mo_io_units,            ONLY: filename_max
USE mo_mpi,                 ONLY: my_process_is_stdio, p_io, p_bcast, p_comm_work_test, p_comm_work
USE mo_parallel_config,     ONLY: p_test_run
USE mo_read_interface,      ONLY: openInputFile, closeFile, t_stream_id, &
  &                               onCells, read_2D_time, read_3D
USE mo_datetime,            ONLY: t_datetime
USE mo_time_config,         ONLY: time_config
USE mo_ext_data_types,      ONLY: t_external_data
USE mo_ocean_ext_data,      ONLY: ext_data
USE mo_grid_config,         ONLY: nroot
USE mo_ocean_nml,           ONLY: iforc_oce, forcing_timescale, relax_analytical_type,  &
  &                               no_tracer, n_zlev, basin_center_lat,                  &
  &                               basin_center_lon, basin_width_deg, basin_height_deg,  &
  &                               para_surfRelax_Temp, type_surfRelax_Temp,             &
  &                               para_surfRelax_Salt, type_surfRelax_Salt,             &
  &                               No_Forcing, Analytical_Forcing, OMIP_FluxFromFile,    &
  &                               Atmo_FluxFromFile, Coupled_FluxFromAtmo, Coupled_FluxFromFile, &
  &                               i_sea_ice, forcing_enable_freshwater, zero_freshwater_flux,    &
  &                               forcing_set_runoff_to_zero,           &
  &                               forcing_windstress_u_type,            &
  &                               forcing_windstress_v_type,            &
  &                               forcing_fluxes_type,                  &
  &                               atmos_flux_analytical_type, atmos_precip_const, &  ! atmos_evap_constant
  &                               atmos_SWnet_const, atmos_LWnet_const, atmos_lat_const, atmos_sens_const, &
  &                               atmos_SWnetw_const, atmos_LWnetw_const, atmos_latw_const, atmos_sensw_const, &
  &                               limit_elevation, l_relaxsal_ice, initial_temperature_type, &
  & relax_width, forcing_HeatFlux_amplitude, forcing_HeatFlux_base, OceanReferenceDensity

USE mo_dynamics_config,     ONLY: nold
USE mo_model_domain,        ONLY: t_patch, t_patch_3D
USE mo_util_dbg_prnt,       ONLY: dbg_print
USE mo_dbg_nml,             ONLY: idbg_mxmn
USE mo_ocean_types,         ONLY: t_hydro_ocean_state
USE mo_exception,           ONLY: finish, message, message_text
USE mo_math_constants,      ONLY: pi, deg2rad, rad2deg
USE mo_physical_constants,  ONLY: als, alv, tmelt, tf, mu, clw, albedoW_sim, rhos, stbo, zemiss_def
USE mo_impl_constants,      ONLY: max_char_length, sea_boundary, MIN_DOLIC
USE mo_math_utilities,      ONLY: gvec2cvec
USE mo_grid_subset,         ONLY: t_subset_range, get_index_range
USE mo_sea_ice_types,       ONLY: t_sea_ice, t_sfc_flx, t_atmos_fluxes, t_atmos_for_ocean
USE mo_operator_ocean_coeff_3d,ONLY: t_operator_coeff
USE mo_sea_ice,             ONLY: calc_bulk_flux_ice, calc_bulk_flux_oce, ice_slow, ice_fast
USE mo_sea_ice_refactor,    ONLY: ice_slow_slo
USE mo_sea_ice_nml,         ONLY: use_constant_tfreez, i_therm_slo

USE mo_ocean_coupling,      ONLY: couple_ocean_toatmo_fluxes

IMPLICIT NONE

! required for reading netcdf files
INCLUDE 'netcdf.inc'

PRIVATE

! Public interface
PUBLIC  :: update_surface_flux
PUBLIC  :: apply_surface_relaxation

! private routines
PRIVATE :: update_flux_analytical
PRIVATE :: update_flux_fromFile
PRIVATE :: update_flux_from_atm_flx
PRIVATE :: update_relaxation_flux
PRIVATE :: update_surface_relaxation
PRIVATE :: read_forc_data_oce
PRIVATE :: balance_elevation

CHARACTER(len=12)           :: str_module    = 'oceBulk     '  ! Output of module for 1 line debug
INTEGER                     :: idt_src       = 1               ! Level of detail for 1 line debug
REAL(wp), PARAMETER         :: seconds_per_month = 2.592e6_wp  ! TODO: use real month length

CONTAINS

  !-------------------------------------------------------------------------
  !
  !>
  !! Update surface flux forcing for hydrostatic ocean
  !!
  !!
  !! @par Revision History
  !! Initial release by Stephan Lorenz, MPI-M (2010-07)
  !
!<Optimize_Used>
  SUBROUTINE update_surface_flux(p_patch_3D, p_os, p_as, p_ice, atmos_fluxes, p_sfc_flx, jstep, datetime, p_op_coeff)

    TYPE(t_patch_3D ),TARGET, INTENT(IN)        :: p_patch_3D
    TYPE(t_hydro_ocean_state)                   :: p_os
    TYPE(t_atmos_for_ocean)                     :: p_as
    TYPE(t_atmos_fluxes)                        :: atmos_fluxes
    TYPE(t_sea_ice)                             :: p_ice
    TYPE(t_sfc_flx)                             :: p_sfc_flx
    INTEGER, INTENT(IN)                         :: jstep
    TYPE(t_datetime), INTENT(INOUT)             :: datetime
    TYPE(t_operator_coeff),   INTENT(IN)        :: p_op_coeff
    !
    ! local variables
    CHARACTER(LEN=max_char_length), PARAMETER :: routine = 'mo_ocean_bulk:update_surface_flux'
    INTEGER               :: jc, jb, trac_no
    INTEGER               :: start_cell_index, end_cell_index
    REAL(wp)              :: dsec, z_smax
    REAL(wp)              :: Tfw(nproma,p_patch_3D%p_patch_2D(1)%alloc_cell_blocks)
    REAL(wp)              :: s_top_inter(nproma,p_patch_3D%p_patch_2D(1)%alloc_cell_blocks)
    REAL(wp)              :: zUnderIceOld(nproma,p_patch_3D%p_patch_2D(1)%alloc_cell_blocks)
    REAL(wp)              :: zUnderIceIni(nproma,p_patch_3D%p_patch_2D(1)%alloc_cell_blocks)
    REAL(wp)              :: zUnderIcetst(nproma,p_patch_3D%p_patch_2D(1)%alloc_cell_blocks)
    REAL(wp)              :: zUnderIcetsx(nproma,p_patch_3D%p_patch_2D(1)%alloc_cell_blocks)
    REAL(wp), POINTER     :: t_top(:,:), s_top(:,:)

    TYPE(t_patch), POINTER:: p_patch 
    TYPE(t_subset_range), POINTER :: all_cells, cells_in_domain

    IF (iforc_oce == No_Forcing) RETURN
    !-----------------------------------------------------------------------
    p_patch         => p_patch_3D%p_patch_2D(1)
    all_cells       => p_patch%cells%all
    cells_in_domain => p_patch%cells%in_domain
    !-----------------------------------------------------------------------
    s_top => NULL()
    IF (no_tracer>=1) t_top => p_os%p_prog(nold(1))%tracer(:,1,:,1)
    IF (no_tracer>=2) THEN 
      s_top => p_os%p_prog(nold(1))%tracer(:,1,:,2)
      s_top_inter(:,:)  = s_top(:,:)
    ELSE
      s_top_inter(:,:)  = 0.0_wp
    ENDIF
    zUnderIceOld(:,:) = 0.0_wp
    zUnderIceIni(:,:) = 0.0_wp
    zUnderIcetst(:,:) = 0.0_wp
    zUnderIcetsx(:,:) = 0.0_wp
    !-------------------------------------------------------------------------
    ! Set surface boundary conditions to zero
    !  #slo# 2014-05-08 to set heat flux to zero is not compatible with old update_relaxation_flux(1)
    atmos_fluxes%topBoundCond_Temp_vdiff(:,:)                  = 0.0_wp
    If (no_tracer>1) atmos_fluxes%topBoundCond_Salt_vdiff(:,:) = 0.0_wp

    !-----------------------------------------------------------------------
    !  (1) get surface fluxes from outside: analytic, file, coupling
    !-----------------------------------------------------------------------
    !-----------------------------------------------------------------------
    ! Calculate relaxation fluxes to surface boundary condition
    !  - diagnosed heat and freshwater fluxes are added to total fluxes
    !  - relaxation is independent of other fluxes
    IF (type_surfRelax_Temp >= 1) THEN
      trac_no = 1   !  tracer no 1: temperature
      CALL update_surface_relaxation(p_patch_3D, p_os, p_ice, atmos_fluxes, trac_no)


      !  apply restoring to temperature directly
      !  #slo# 2014-05-09 - use new parameter for applying tracer or flux relaxation
      CALL apply_surface_relaxation(p_patch_3D, p_os, atmos_fluxes, trac_no)

      ! #slo# 2014-05-09: activate relaxation through adding diagnosed heat flux to boundary condition:
      ! this is alternative to call apply_surface_relaxation(1) above: 
      !  - not yet implemented because HeatFlux_Total is not yet correct before call ice
      ! atmos_fluxes%HeatFlux_Total(:,:) = atmos_fluxes%HeatFlux_Total(:,:) + atmos_fluxes%HeatFlux_Relax(:,:)

      ! #slo# 2014-05-08: old formulation, was not active in OMIP or coupled
      !CALL update_relaxation_flux(p_patch_3D, p_as, p_os, p_ice, atmos_fluxes, trac_no)

    END IF

    IF (type_surfRelax_Salt >= 1 .AND. no_tracer >1) THEN
      trac_no = 2   !  tracer no 2: salinity
      CALL update_surface_relaxation(p_patch_3D, p_os, p_ice, atmos_fluxes, trac_no)

      !  apply restoring to temperature directly
      !  #slo# 2014-05-09 - use new parameter for applying tracer or flux relaxation
      CALL apply_surface_relaxation(p_patch_3D, p_os, atmos_fluxes, trac_no)

      ! #slo# 2014-05-09: activate relaxation through adding diagnosed freshwater flux to boundary condition:
      ! this is alternative to call apply_surface_relaxation(2) above: 
      !  - not yet implemented because FrshFlux_Total is not yet correct before call ice
      !  - but it is activated for height equation below
      ! atmos_fluxes%FrshFlux_TotalSalt(:,:)  = atmos_fluxes%FrshFlux_TotalSalt(:,:) +  atmos_fluxes%FrshFlux_Relax(:,:) 

    ENDIF

    ! Calculate the sea surface freezing temperature
    !  #slo# 2014-11: this should be done in init and before and after changing SSS by sea-ice, only!

    IF ( no_tracer < 2 .OR. use_constant_tfreez ) THEN
      Tfw(:,:) = Tf
    ELSE
      Tfw(:,:) = -mu*s_top(:,:)
    ENDIF

    ! first CASE: read in fluxes (analytic, input file, coupling) ! {{{
    SELECT CASE (iforc_oce)

    CASE (No_Forcing)                !  10

      ! CALL message(TRIM(routine), 'No  forcing applied' )
      CONTINUE

    CASE (Analytical_Forcing)        !  11

      !  Driving the ocean with analytically calculated fluxes
      CALL update_flux_analytical(p_patch_3D, p_os, atmos_fluxes)
      
      !Assign the result of the sbr update_flux_analytical to the 
      !total heat flux, otherwise the calculated flux is not taken into account !
      atmos_fluxes%HeatFlux_Total=atmos_fluxes%topBoundCond_Temp_vdiff
      
    CASE (OMIP_FluxFromFile)         !  12

      !  Driving the ocean with OMIP (no NCEP activated anymore):
      !   1) read OMIP data (read relaxation data, type_surfRelax_Temp=2)
      CALL update_flux_fromFile(p_patch_3D, p_as, jstep, datetime, p_op_coeff)

    CASE (Atmo_FluxFromFile)                                          !  13

      ! 1) Read field data from file
      ! 2) CALL calc_atm_fluxes_from_bulk (p_patch, p_as, p_os, p_ice, atmos_fluxes)
      ! 3) CALL update_flux_from_atm_flx(p_patch, p_as, p_os, p_ice, atmos_fluxes, p_sfc_flx)

      CALL message(TRIM(routine), 'STOP: Ocean Forcing option 13 not implemented yet' )
      CALL finish(TRIM(routine), 'CHOSEN FORCING OPTION NOT SUPPORTED - TERMINATE')

    CASE (Coupled_FluxFromAtmo)                                       !  14

      !  Driving the ocean in a coupled mode:
      !  atmospheric fluxes drive the ocean; fluxes are calculated by atmospheric model
      !  use atmospheric fluxes directly, i.e. avoid call to "calc_atm_fluxes_from_bulk"
      !  and do a direct assignment of atmospheric state to surface fluxes.
      !
      CALL couple_ocean_toatmo_fluxes(p_patch_3D, p_os, p_ice, atmos_fluxes, jstep, datetime)

    CASE (Coupled_FluxFromFile)                                       !  15
      !1) bulk formula to atmospheric state and proceed as above, the only distinction
      !   to OMIP is that atmospheric info is coming from model rather than file

      CALL message(TRIM(routine), 'STOP: Ocean Forcing option 15 not implemented yet' )
      CALL finish(TRIM(routine), 'CHOSEN FORCING OPTION NOT SUPPORTED - TERMINATE')

    CASE DEFAULT

      CALL message(TRIM(routine), 'STOP: Ocean Forcing option not implemented' )
      CALL finish(TRIM(routine), 'CHOSEN FORCING OPTION DOES NOT EXIST - TERMINATE')

    END SELECT
    ! }}}

      IF (zero_freshwater_flux) THEN
        p_as%FrshFlux_Precipitation(:,:) = 0.0_wp
        p_as%FrshFlux_Runoff       (:,:) = 0.0_wp
      ENDIF

    !-----------------------------------------------------------------------
    !  (2) provide atmospheric feedback suitable for the surface model (incl. sea ice):
    !    analytic, apply bulk formula (OMIP), coupling rel. adjustments
    !----------------------------------------------------------------------- {{{
    ! #slo# 2014-05-02:  Comments on status
    !   - a clearly defined interface to the call of ice_fast and ice_slow is missing
    !   - different heat/freshwater/windstress fluxes are provided on p_as, atmos_fluxes, p_sfc_flx
    !     which are used at least partly for both, input and output to sea ice thermodynamics
    !   - for Analytical_Forcing we don't have any definition of necessary fluxes
    !     for calls  to bulk formula and/or to sea ice
    !   - for Coupled_FluxFromAtmo the fluxes are still included in sbrt couple_ocean_toatmo_fluxes
    !     and should be moved to here
    SELECT CASE (iforc_oce)

    CASE (Analytical_Forcing)        !  11

      IF (forcing_enable_freshwater) THEN

        !  provide constant water fluxes
        IF (atmos_flux_analytical_type >= 101) THEN
          p_as%FrshFlux_Precipitation        (:,:) = atmos_precip_const
          atmos_fluxes%FrshFlux_Precipitation(:,:) = p_as%FrshFlux_Precipitation(:,:)
    !     p_as%FrshFlux_Evaporation          (:,:) = atmos_evap_const
    !     atmos_fluxes%FrshFlux_Evaporation  (:,:) = p_as%FrshFlux_Evaporation  (:,:)
          atmos_fluxes%latw                  (:,:) = atmos_latw_const
        ENDIF

        ! hack for adjusting Tsurf before timestep 1:
        IF (atmos_flux_analytical_type == 102) p_ice%Tsurf(:,:,:) = 0.0_wp

        ! under sea ice evaporation is neglected, atmos_fluxes%latw is flux in the absence of sea ice
        ! TODO: evaporation of ice and snow must be implemented
        atmos_fluxes%FrshFlux_Evaporation(:,:) = atmos_fluxes%latw(:,:) / (alv*OceanReferenceDensity)
        atmos_fluxes%FrshFlux_Runoff(:,:)      = p_as%FrshFlux_Runoff(:,:)
        atmos_fluxes%FrshFlux_TotalOcean(:,:)  = p_patch_3d%wet_c(:,1,:)*( 1.0_wp-p_ice%concSum(:,:) ) * &
          &                                  ( p_as%FrshFlux_Precipitation(:,:) + atmos_fluxes%FrshFlux_Evaporation(:,:) )
        
        ! Precipitation on ice is snow when we're below the freezing point
        !  #slo# 2015-01: comments
        !  - full precipitation from atmosphere is used as rain or snowfall rprecw/rpreci for sea ice model
        !  - rprecw, rpreci are water equivalent over whole grid-area
        !  - TODO: omit rpreci/rprecw and use directly in sea ice: atmos_fluxes%FrshFlux_Precipitation/Evaporation/Snowfall
        WHERE ( ALL( p_ice%Tsurf(:,:,:) < 0._wp, 2 ) )
          atmos_fluxes%rpreci(:,:) = p_as%FrshFlux_Precipitation(:,:)
          atmos_fluxes%rprecw(:,:) = 0._wp
        ELSEWHERE
          atmos_fluxes%rpreci(:,:) = 0._wp
          atmos_fluxes%rprecw(:,:) = p_as%FrshFlux_Precipitation(:,:)
        ENDWHERE

      ENDIF

      ! not more yet - provide fluxes for call of sea ice model (e.g. oce_test_numeric)
      ! settings in init_ocean_forcing() - windstress and relaxation ONLY

    CASE (OMIP_FluxFromFile)         !  12

      ! put wind-stress into atmos_fluxes for later inport to p_sfc_flx, which where done in update_flux_fromFile
      atmos_fluxes%topBoundCond_windStress_u(:,:) = p_as%topBoundCond_windStress_u(:,:)
      atmos_fluxes%topBoundCond_windStress_v(:,:) = p_as%topBoundCond_windStress_v(:,:)

      ! assign wind-stress directly to p_sfc_flx in case of reading omip wind-stress only (no other fluxes)
      !  TODO: use_windstress_only should be set accordingly
      IF (forcing_windstress_u_type > 0 .AND. forcing_windstress_u_type < 101 ) &
        & p_sfc_flx%topBoundCond_windStress_u(:,:) = atmos_fluxes%topBoundCond_windStress_u(:,:)
      IF (forcing_windstress_v_type > 0 .AND. forcing_windstress_v_type < 101 ) &
        & p_sfc_flx%topBoundCond_windStress_v(:,:) = atmos_fluxes%topBoundCond_windStress_v(:,:)

      !IF (iforc_type == 2 .OR. iforc_type == 5) THEN                         !  OMIP or NCEP
      !IF (forcing_fluxes_type > 0 .AND. forcing_fluxes_type < 101 ) THEN      !  TODO: cleanup

      ! put things from the file into atmos_fluxes for later inport to p_sfc_flx, which where done in update_flux_fromFile
      atmos_fluxes%FrshFlux_Precipitation(:,:)    = p_as%FrshFlux_Precipitation(:,:)
      !atmos_fluxes%FrshFlux_Evaporation(:,:)      = p_as%FrshFlux_Evaporation(:,:)
      atmos_fluxes%FrshFlux_Runoff(:,:)           = p_as%FrshFlux_Runoff(:,:)
      atmos_fluxes%data_SurfRelax_Temp(:,:)       = p_as%data_SurfRelax_Temp(:,:)
      !atmos_fluxes%data_SurfRelax_Salt(:,:)      = p_as%data_SurfRelax_Salt(:,:)

      CALL dbg_print('UpdSfcBeg: SST',t_top,str_module, 3, in_subset=p_patch%cells%owned)
      CALL dbg_print('UpdSfcBeg:p_as%windStr-u',p_as%topBoundCond_windStress_u, str_module, 4, in_subset=p_patch%cells%owned)
      CALL dbg_print('UpdSfcBeg:atmflx%stress_xw',atmos_fluxes%stress_xw, str_module, 4, in_subset=p_patch%cells%owned)
      CALL dbg_print('UpdSfcBeg:atmflx%windStr-u',atmos_fluxes%topBoundCond_windStress_u, &
        &  str_module, 4, in_subset=p_patch%cells%owned)
      CALL dbg_print('UpdSfcBeg:sfcflx%windStr-u',p_sfc_flx%topBoundCond_windStress_u, &
        &  str_module, 4, in_subset=p_patch%cells%owned)

      ! bulk formula for heat flux are calculated globally using specific OMIP or NCEP fluxes
      CALL calc_bulk_flux_oce(p_patch, p_as, p_os , atmos_fluxes, datetime)

      ! #slo# 2014-04-30: identical results after this call for i_sea_ice=0
      IF (i_sea_ice >= 1) CALL calc_bulk_flux_ice(p_patch, p_as, p_ice, atmos_fluxes, datetime)

      ! evaporation results from latent heat flux, as provided by bulk formula using OMIP fluxes
      IF (forcing_enable_freshwater) THEN

        ! under sea ice evaporation is neglected, atmos_fluxes%latw is flux in the absence of sea ice
        ! TODO: evaporation of ice and snow must be implemented
        atmos_fluxes%FrshFlux_Evaporation(:,:) = atmos_fluxes%latw(:,:) / (alv*OceanReferenceDensity)
        atmos_fluxes%FrshFlux_Runoff(:,:)      = p_as%FrshFlux_Runoff(:,:)
        atmos_fluxes%FrshFlux_TotalOcean(:,:)  = p_patch_3d%wet_c(:,1,:)*( 1.0_wp-p_ice%concSum(:,:) ) * &
          &                                  ( p_as%FrshFlux_Precipitation(:,:) + atmos_fluxes%FrshFlux_Evaporation(:,:) )
        
        ! Precipitation on ice is snow when we're below the freezing point
        ! TODO: use 10 m temperature, not Tsurf - Also, do this in calc_bulk_flux_oce and calc_bulk_flux_ice
        !  #slo# 2015-01: comments
        !  - full precipitation from atmosphere is used as rain or snowfall rprecw/rpreci for sea ice model
        !  - rprecw, rpreci are water equivalent over whole grid-area
        WHERE ( ALL( p_ice%Tsurf(:,:,:) < 0._wp, 2 ) )
          atmos_fluxes%rpreci(:,:) = p_as%FrshFlux_Precipitation(:,:)
          atmos_fluxes%rprecw(:,:) = 0._wp
        ELSEWHERE
          atmos_fluxes%rpreci(:,:) = 0._wp
          atmos_fluxes%rprecw(:,:) = p_as%FrshFlux_Precipitation(:,:)
        ENDWHERE

        ! TODO:
        !  - specify evaporation over snow/ice/water differently
        !    currently, evaporation is considered over open water only

      ENDIF

      IF (zero_freshwater_flux) THEN
        ! since latw<>0. we must set evap and TotalOcean again to zero:
        atmos_fluxes%FrshFlux_Evaporation(:,:) = 0.0_wp
        atmos_fluxes%FrshFlux_TotalOcean(:,:)  = 0.0_wp
      ENDIF

    CASE (Coupled_FluxFromAtmo)      !  14

      ! atmos_fluxes is dircetly used in the coupling
        atmos_fluxes%SWnetw (:,:)   = atmos_fluxes%HeatFlux_ShortWave(:,:)
        atmos_fluxes%LWnetw (:,:)   = atmos_fluxes%HeatFlux_LongWave (:,:)
        atmos_fluxes%sensw  (:,:)   = atmos_fluxes%HeatFlux_Sensible (:,:)
        atmos_fluxes%latw   (:,:)   = atmos_fluxes%HeatFlux_Latent   (:,:)

      IF (zero_freshwater_flux) THEN
        atmos_fluxes%FrshFlux_Precipitation(:,:) = 0.0_wp
        atmos_fluxes%FrshFlux_SnowFall     (:,:) = 0.0_wp
        atmos_fluxes%FrshFlux_Evaporation  (:,:) = 0.0_wp
        atmos_fluxes%FrshFlux_Runoff       (:,:) = 0.0_wp
      ENDIF
     
      ! Precipitation on ice is snow when we're below the freezing point
        WHERE ( ALL( p_ice%Tsurf(:,:,:) < 0._wp, 2 ) )
          atmos_fluxes%rpreci(:,:) = atmos_fluxes%FrshFlux_SnowFall(:,:)
          atmos_fluxes%rprecw(:,:) = atmos_fluxes%FrshFlux_Precipitation(:,:)
        ELSEWHERE
          atmos_fluxes%rpreci(:,:) = 0._wp
          atmos_fluxes%rprecw(:,:) = atmos_fluxes%FrshFlux_Precipitation(:,:) + atmos_fluxes%FrshFlux_SnowFall(:,:)
        ENDWHERE
      ! END IF  !  sea ice

    END SELECT
    ! }}}

    !---------DEBUG DIAGNOSTICS-------------------------------------------
    CALL dbg_print('aftAtmFB: Precipitation', atmos_fluxes%FrshFlux_Precipitation,str_module, 3, in_subset=p_patch%cells%owned)
    CALL dbg_print('aftAtmFB: Evaporation'  , atmos_fluxes%FrshFlux_Evaporation  ,str_module, 3, in_subset=p_patch%cells%owned)
    CALL dbg_print('aftAtmFB: Runoff'       , atmos_fluxes%FrshFlux_Runoff       ,str_module, 3, in_subset=p_patch%cells%owned)
    CALL dbg_print('aftAtmFB: TotalOcean'   , atmos_fluxes%FrshFlux_TotalOcean   ,str_module, 3, in_subset=p_patch%cells%owned)
    CALL dbg_print('aftAtmFB: rprecw'       , atmos_fluxes%rprecw                ,str_module, 4, in_subset=p_patch%cells%owned)
    CALL dbg_print('aftAtmFB: rpreci'       , atmos_fluxes%rpreci                ,str_module, 4, in_subset=p_patch%cells%owned)
    !---------------------------------------------------------------------

    !-----------------------------------------------------------------------
    !  (3) call surface model: sea ice
    !-----------------------------------------------------------------------

    IF (i_sea_ice==0) THEN
      p_ice%zUnderIce(:,:) = (p_patch_3D%p_patch_1D(1)%prism_thick_flat_sfc_c(:,1,:)+p_os%p_prog(nold(1))%h(:,:))
    ENDIF
    zUnderIceIni(:,:) = p_ice%zUnderIce(:,:)

    SELECT CASE (iforc_oce)

    CASE (Analytical_Forcing)        !  11
      !========================================================================
      ! CALL SEA ICE ONLY {{{
      IF (i_sea_ice >= 1) THEN

        ! provide dLWdt
        atmos_fluxes%dLWdT (:,:,:)  = -4._wp*zemiss_def*stbo*(p_ice%tsurf(:,:,:)-tmelt)**3

        !---------DEBUG DIAGNOSTICS-------------------------------------------
        CALL dbg_print('AnlFor: bef.fast: hi     ',p_ice%hi       ,str_module,3, in_subset=p_patch%cells%owned)
        CALL dbg_print('AnlFor: bef.fast: hs     ',p_ice%hs       ,str_module,3, in_subset=p_patch%cells%owned)
        CALL dbg_print('AnlFor: bef.fast: conc   ',p_ice%conc     ,str_module,3, in_subset=p_patch%cells%owned)
        CALL dbg_print('AnlFor: bef.fast: concSum',p_ice%concSum  ,str_module,4, in_subset=p_patch%cells%owned)
        CALL dbg_print('AnlFor: bef.fast: T1     ',p_ice%t1       ,str_module,4, in_subset=p_patch%cells%owned)
        CALL dbg_print('AnlFor: bef.fast: T2     ',p_ice%t2       ,str_module,4, in_subset=p_patch%cells%owned)
        CALL dbg_print('AnlFor: bef.fast: Tsurf  ',p_ice%tsurf    ,str_module,3, in_subset=p_patch%cells%owned)
        CALL dbg_print('AnlFor: bef.fast: Qtop   ',p_ice%Qtop     ,str_module,4, in_subset=p_patch%cells%owned)
        CALL dbg_print('AnlFor: bef.fast: Qbot   ',p_ice%Qbot     ,str_module,4, in_subset=p_patch%cells%owned)
        CALL dbg_print('AnlFor: bef.fast: dLWdT  ',atmos_fluxes%dLWdT,     str_module,4, in_subset=p_patch%cells%owned)
        CALL dbg_print('AnlFor: bef.fast: albvdir',atmos_fluxes%albvisdir ,str_module,4, in_subset=p_patch%cells%owned)
        CALL dbg_print('AnlFor: bef.fast: SST    ',p_os%p_prog(nold(1))%tracer(:,1,:,1), &
          &                                         str_module, 4, in_subset=p_patch%cells%owned)
        !---------------------------------------------------------------------

        DO jb = all_cells%start_block, all_cells%end_block
          CALL get_index_range(all_cells, jb, start_cell_index, end_cell_index)
          CALL ice_fast(start_cell_index, end_cell_index, nproma, p_ice%kice, dtime, &
            &   p_ice% Tsurf(:,:,jb),   &
            &   p_ice% T1   (:,:,jb),   &
            &   p_ice% T2   (:,:,jb),   &
            &   p_ice% hi   (:,:,jb),   &
            &   p_ice% hs   (:,:,jb),   &
            &   p_ice% Qtop (:,:,jb),   &
            &   p_ice% Qbot (:,:,jb),   & 
            &   atmos_fluxes%SWnet  (:,:,jb),   &
            &   atmos_fluxes%lat(:,:,jb) + atmos_fluxes%sens(:,:,jb) + atmos_fluxes%LWnet(:,:,jb),   & 
            &   atmos_fluxes%dlatdT(:,:,jb) + atmos_fluxes%dsensdT(:,:,jb) + atmos_fluxes%dLWdT(:,:,jb),   & 
            &   Tfw         (:,  jb),   &
            &   atmos_fluxes%albvisdir(:,:,jb), &
            &   atmos_fluxes%albvisdif(:,:,jb), &
            &   atmos_fluxes%albnirdir(:,:,jb), &
            &   atmos_fluxes%albnirdif(:,:,jb), &
            &   doy=datetime%yeaday)
        ENDDO

        IF (atmos_flux_analytical_type == 102) THEN
          p_ice%Qtop(:,1,:) = atmos_SWnet_const
          p_ice%Qbot(:,1,:) = 0.0_wp
        ENDIF

        IF (atmos_flux_analytical_type == 103) THEN
          p_ice%Qtop(:,1,:) = 0.0_wp
          p_ice%Qbot(:,1,:) = atmos_sens_const
        ENDIF

        !---------DEBUG DIAGNOSTICS-------------------------------------------
        CALL dbg_print('AnlFor: bef.slow: hi     ',p_ice%hi       ,str_module,4, in_subset=p_patch%cells%owned)
        CALL dbg_print('AnlFor: bef.slow: hs     ',p_ice%hs       ,str_module,4, in_subset=p_patch%cells%owned)
        CALL dbg_print('AnlFor: bef.slow: conc   ',p_ice%conc     ,str_module,4, in_subset=p_patch%cells%owned)
        CALL dbg_print('AnlFor: bef.slow: concSum',p_ice%concSum  ,str_module,4, in_subset=p_patch%cells%owned)
        CALL dbg_print('AnlFor: bef.slow: T1     ',p_ice%t1       ,str_module,4, in_subset=p_patch%cells%owned)
        CALL dbg_print('AnlFor: bef.slow: T2     ',p_ice%t2       ,str_module,4, in_subset=p_patch%cells%owned)
        CALL dbg_print('AnlFor: bef.slow: Tsurf  ',p_ice%tsurf    ,str_module,4, in_subset=p_patch%cells%owned)
        CALL dbg_print('AnlFor: bef.slow: Qtop   ',p_ice%Qtop     ,str_module,4, in_subset=p_patch%cells%owned)
        CALL dbg_print('AnlFor: bef.slow: Qbot   ',p_ice%Qbot     ,str_module,4, in_subset=p_patch%cells%owned)
        CALL dbg_print('AnlFor: bef.slow: albvdir',atmos_fluxes%albvisdir ,str_module,4, in_subset=p_patch%cells%owned)
        CALL dbg_print('AnlFor: bef.slow: SST    ',p_os%p_prog(nold(1))%tracer(:,1,:,1), &
          &                                         str_module, 4, in_subset=p_patch%cells%owned)
        !---------------------------------------------------------------------

        IF (i_therm_slo==0) CALL ice_slow    (p_patch_3D, p_os, p_ice, atmos_fluxes, p_op_coeff)
        IF (i_therm_slo==1) CALL ice_slow_slo(p_patch_3D, p_os, p_ice, atmos_fluxes, p_op_coeff)

        ! provide total salinity forcing flux
        !IF ( forcing_enable_freshwater .AND. (iforc_type == 2 .OR. iforc_type == 5) ) THEN
        !IF ( forcing_enable_freshwater .AND. (forcing_fluxes_type > 0 .AND. forcing_fluxes_type < 101 ) ) THEN
        IF ( forcing_enable_freshwater) THEN

          atmos_fluxes%FrshFlux_TotalSalt(:,:) = atmos_fluxes%FrshFlux_Runoff(:,:) &
            &                          + atmos_fluxes%FrshFlux_TotalIce(:,:) &
            &                          + atmos_fluxes%FrshFlux_TotalOcean(:,:)

        ENDIF

        !---------DEBUG DIAGNOSTICS-------------------------------------------
        CALL dbg_print('AnlFor: aft.slow: hi     ',p_ice%hi       ,str_module,4, in_subset=p_patch%cells%owned)
        CALL dbg_print('AnlFor: aft.slow: conc   ',p_ice%conc     ,str_module,4, in_subset=p_patch%cells%owned)
        CALL dbg_print('AnlFor: aft.slow: concSum',p_ice%concSum  ,str_module,4, in_subset=p_patch%cells%owned)
        CALL dbg_print('AnlFor: aft.slow: T1     ',p_ice%t1       ,str_module,4, in_subset=p_patch%cells%owned)
        CALL dbg_print('AnlFor: aft.slow: T2     ',p_ice%t2       ,str_module,4, in_subset=p_patch%cells%owned)
        CALL dbg_print('AnlFor: aft.slow: Tsurf  ',p_ice%tsurf    ,str_module,4, in_subset=p_patch%cells%owned)
        CALL dbg_print('AnlFor: aft.slow: Qtop   ',p_ice%Qtop     ,str_module,4, in_subset=p_patch%cells%owned)
        CALL dbg_print('AnlFor: aft.slow: Qbot   ',p_ice%Qbot     ,str_module,4, in_subset=p_patch%cells%owned)
        CALL dbg_print('AnlFor: aft.slow: dLWdT  ',atmos_fluxes%dLWdT,     str_module,4, in_subset=p_patch%cells%owned)
        CALL dbg_print('AnlFor: aft.slow: sens   ',atmos_fluxes%sens      ,str_module,4, in_subset=p_patch%cells%owned)
        CALL dbg_print('AnlFor: aft.slow: albvdir',atmos_fluxes%albvisdir ,str_module,4, in_subset=p_patch%cells%owned)
        CALL dbg_print('AnlFor: aft.slow: SST    ',p_os%p_prog(nold(1))%tracer(:,1,:,1), &
          &                                         str_module, 4, in_subset=p_patch%cells%owned)
        !---------------------------------------------------------------------
      ENDIF
      ! }}}

    CASE (OMIP_FluxFromFile)         !  12

      IF (forcing_fluxes_type > 0 .AND. forcing_fluxes_type < 101 ) THEN      !  TODO: cleanup

        IF (i_sea_ice >= 1) THEN

          !---------DEBUG DIAGNOSTICS-------------------------------------------
          CALL dbg_print('FlxFil: bef.fast: hi     ',p_ice%hi       ,str_module,4, in_subset=p_patch%cells%owned)
          CALL dbg_print('FlxFil: bef.fast: hs     ',p_ice%hs       ,str_module,4, in_subset=p_patch%cells%owned)
          CALL dbg_print('FlxFil: bef.fast: conc   ',p_ice%conc     ,str_module,4, in_subset=p_patch%cells%owned)
          CALL dbg_print('FlxFil: bef.fast: concSum',p_ice%concSum  ,str_module,4, in_subset=p_patch%cells%owned)
          CALL dbg_print('FlxFil: bef.fast: T1     ',p_ice%t1       ,str_module,4, in_subset=p_patch%cells%owned)
          CALL dbg_print('FlxFil: bef.fast: T2     ',p_ice%t2       ,str_module,4, in_subset=p_patch%cells%owned)
          CALL dbg_print('FlxFil: bef.fast: Tsurf  ',p_ice%tsurf    ,str_module,4, in_subset=p_patch%cells%owned)
          CALL dbg_print('FlxFil: bef.fast: Qtop   ',p_ice%Qtop     ,str_module,4, in_subset=p_patch%cells%owned)
          CALL dbg_print('FlxFil: bef.fast: Qbot   ',p_ice%Qbot     ,str_module,4, in_subset=p_patch%cells%owned)
          CALL dbg_print('FlxFil: bef.fast: dLWdT  ',atmos_fluxes%dLWdT,     str_module,4, in_subset=p_patch%cells%owned)
          CALL dbg_print('FlxFil: bef.fast: albvdir',atmos_fluxes%albvisdir ,str_module,4, in_subset=p_patch%cells%owned)
          CALL dbg_print('FlxFil: bef.fast: SST    ',p_os%p_prog(nold(1))%tracer(:,1,:,1), &
            &                                         str_module, 4, in_subset=p_patch%cells%owned)
          !---------------------------------------------------------------------

          DO jb = all_cells%start_block, all_cells%end_block
            CALL get_index_range(all_cells, jb, start_cell_index, end_cell_index)
            CALL ice_fast(start_cell_index, end_cell_index, nproma, p_ice%kice, dtime, &
              &   p_ice% Tsurf(:,:,jb),   &
              &   p_ice% T1   (:,:,jb),   &
              &   p_ice% T2   (:,:,jb),   &
              &   p_ice% hi   (:,:,jb),   &
              &   p_ice% hs   (:,:,jb),   &
              &   p_ice% Qtop (:,:,jb),   &
              &   p_ice% Qbot (:,:,jb),   & 
              &   atmos_fluxes%SWnet  (:,:,jb),   &
              &   atmos_fluxes%lat(:,:,jb) + atmos_fluxes%sens(:,:,jb) + atmos_fluxes%LWnet(:,:,jb),   & 
              &   atmos_fluxes%dlatdT(:,:,jb) + atmos_fluxes%dsensdT(:,:,jb) + atmos_fluxes%dLWdT(:,:,jb),   & 
              &   Tfw         (:,  jb),   &
              &   atmos_fluxes%albvisdir(:,:,jb), &
              &   atmos_fluxes%albvisdif(:,:,jb), &
              &   atmos_fluxes%albnirdir(:,:,jb), &
              &   atmos_fluxes%albnirdif(:,:,jb), &
              &   doy=datetime%yeaday)
          ENDDO

          ! Ocean albedo model
          atmos_fluxes%albvisdirw = albedoW_sim
          atmos_fluxes%albvisdifw = albedoW_sim
          atmos_fluxes%albnirdirw = albedoW_sim
          atmos_fluxes%albnirdifw = albedoW_sim

          ! #slo# 2012-12:
          ! sum of flux from sea ice to the ocean is stored in p_sfc_flx%HeatFlux_Total
          ! diagnosis of 4 parts is stored in p_sfc_flx%HeatFlux_ShortWave/LongWave/Sensible/Latent
          ! this diagnosis is done in mo_sea_ice:upper_ocean_TS
          ! #slo# 2014-05: this should be moved to here, after call to sea ice
          ! 
          ! under ice the conductive heat flux is not yet stored specifically
          ! the sum HeatFlux_Total is aggregated and stored accordingly which cannot be done here

          !---------DEBUG DIAGNOSTICS-------------------------------------------
          CALL dbg_print('FlxFil: bef.slow: hi     ',p_ice%hi       ,str_module,4, in_subset=p_patch%cells%owned)
          CALL dbg_print('FlxFil: bef.slow: conc   ',p_ice%conc     ,str_module,4, in_subset=p_patch%cells%owned)
          CALL dbg_print('FlxFil: bef.slow: concSum',p_ice%concSum  ,str_module,4, in_subset=p_patch%cells%owned)
          CALL dbg_print('FlxFil: bef.slow: T1     ',p_ice%t1       ,str_module,4, in_subset=p_patch%cells%owned)
          CALL dbg_print('FlxFil: bef.slow: T2     ',p_ice%t2       ,str_module,4, in_subset=p_patch%cells%owned)
          CALL dbg_print('FlxFil: bef.slow: Tsurf  ',p_ice%tsurf    ,str_module,4, in_subset=p_patch%cells%owned)
          CALL dbg_print('FlxFil: bef.slow: Qtop   ',p_ice%Qtop     ,str_module,4, in_subset=p_patch%cells%owned)
          CALL dbg_print('FlxFil: bef.slow: Qbot   ',p_ice%Qbot     ,str_module,4, in_subset=p_patch%cells%owned)
          CALL dbg_print('FlxFil: bef.slow: albvdir',atmos_fluxes%albvisdir ,str_module,4, in_subset=p_patch%cells%owned)
          CALL dbg_print('FlxFil: bef.slow: SST    ',p_os%p_prog(nold(1))%tracer(:,1,:,1), &
            &                                         str_module, 4, in_subset=p_patch%cells%owned)
          !---------------------------------------------------------------------

          IF (i_therm_slo==0) CALL ice_slow    (p_patch_3D, p_os, p_ice, atmos_fluxes, p_op_coeff)
          IF (i_therm_slo==1) CALL ice_slow_slo(p_patch_3D, p_os, p_ice, atmos_fluxes, p_op_coeff)

          ! provide total salinity forcing flux
          !IF ( forcing_enable_freshwater .AND. (iforc_type == 2 .OR. iforc_type == 5) ) THEN
          !IF ( forcing_enable_freshwater .AND. (forcing_fluxes_type > 0 .AND. forcing_fluxes_type < 101 ) ) THEN
          IF ( forcing_enable_freshwater) THEN

            atmos_fluxes%FrshFlux_TotalSalt(:,:) = atmos_fluxes%FrshFlux_Runoff(:,:) &
              &                          + atmos_fluxes%FrshFlux_TotalIce(:,:) &
              &                          + atmos_fluxes%FrshFlux_TotalOcean(:,:)

          ENDIF

          !---------DEBUG DIAGNOSTICS-------------------------------------------
          CALL dbg_print('FlxFil: aft.slow: hi     ',p_ice%hi       ,str_module,4, in_subset=p_patch%cells%owned)
          CALL dbg_print('FlxFil: aft.slow: conc   ',p_ice%conc     ,str_module,4, in_subset=p_patch%cells%owned)
          CALL dbg_print('FlxFil: aft.slow: concSum',p_ice%concSum  ,str_module,4, in_subset=p_patch%cells%owned)
          CALL dbg_print('FlxFil: aft.slow: T1     ',p_ice%t1       ,str_module,4, in_subset=p_patch%cells%owned)
          CALL dbg_print('FlxFil: aft.slow: T2     ',p_ice%t2       ,str_module,4, in_subset=p_patch%cells%owned)
          CALL dbg_print('FlxFil: aft.slow: Tsurf  ',p_ice%tsurf    ,str_module,4, in_subset=p_patch%cells%owned)
          CALL dbg_print('FlxFil: aft.slow: Qtop   ',p_ice%Qtop     ,str_module,4, in_subset=p_patch%cells%owned)
          CALL dbg_print('FlxFil: aft.slow: Qbot   ',p_ice%Qbot     ,str_module,4, in_subset=p_patch%cells%owned)
          CALL dbg_print('FlxFil: aft.slow: albvdir',atmos_fluxes%albvisdir ,str_module,4, in_subset=p_patch%cells%owned)
          CALL dbg_print('FlxFil: aft.slow: SST    ',p_os%p_prog(nold(1))%tracer(:,1,:,1), &
            &                                         str_module, 4, in_subset=p_patch%cells%owned)
          !---------------------------------------------------------------------
         
        ELSE   !  no sea ice
         
          !  - apply wind stress to forcing variable since no ice_ocean_stress routine is called
          atmos_fluxes%topBoundCond_windStress_u(:,:) = atmos_fluxes%stress_xw(:,:)
          atmos_fluxes%topBoundCond_windStress_v(:,:) = atmos_fluxes%stress_yw(:,:)
         
          !  - no temperature relaxation
          type_surfRelax_Temp = 0   !  hack - for OMIP-type only

          !  - apply net surface heat flux in W/m2
          DO jb = all_cells%start_block, all_cells%end_block
            CALL get_index_range(all_cells, jb, start_cell_index, end_cell_index)
            DO jc = start_cell_index, end_cell_index
         
              IF (p_patch_3D%lsm_c(jc,1,jb) <= sea_boundary) THEN
                atmos_fluxes%HeatFlux_ShortWave(jc,jb) = atmos_fluxes%SWnetw(jc,jb) ! net SW radiation flux over water
                atmos_fluxes%HeatFlux_LongWave (jc,jb) = atmos_fluxes%LWnetw(jc,jb) ! net LW radiation flux over water
                atmos_fluxes%HeatFlux_Sensible (jc,jb) = atmos_fluxes%sensw (jc,jb) ! Sensible heat flux over water
                atmos_fluxes%HeatFlux_Latent   (jc,jb) = atmos_fluxes%latw  (jc,jb) ! Latent heat flux over water
              ELSE
                atmos_fluxes%HeatFlux_ShortWave(jc,jb) = 0.0_wp
                atmos_fluxes%HeatFlux_LongWave (jc,jb) = 0.0_wp
                atmos_fluxes%HeatFlux_Sensible (jc,jb) = 0.0_wp
                atmos_fluxes%HeatFlux_Latent   (jc,jb) = 0.0_wp
              END IF
         
            ENDDO
          ENDDO
         
          ! for the setup with bulk and without sea ice the threshold for temperature is set to constant Tf
          ! #slo# 2014-11: TODO: solve energy conservation here!
          WHERE (t_top(:,:) .LT. Tf)
            t_top(:,:) = Tf
          ENDWHERE
         
          ! sum of fluxes for ocean boundary condition
          atmos_fluxes%HeatFlux_Total(:,:) = atmos_fluxes%HeatFlux_ShortWave(:,:) + atmos_fluxes%HeatFlux_LongWave(:,:) &
            &                      + atmos_fluxes%HeatFlux_Sensible(:,:)  + atmos_fluxes%HeatFlux_Latent(:,:)

        ENDIF  !  sea ice

      ENDIF  !  fluxes_type=1 (>0 & <101)

    CASE (Coupled_FluxFromAtmo)      !  14
      ! call of sea ice model
      IF (i_sea_ice >= 1) THEN
   
        ! ice_fast is called from the atmosphere
        IF (i_therm_slo==0) CALL ice_slow    (p_patch_3D, p_os, p_ice, atmos_fluxes, p_op_coeff)
        IF (i_therm_slo==1) CALL ice_slow_slo(p_patch_3D, p_os, p_ice, atmos_fluxes, p_op_coeff)
        
        ! Sum of freshwater flux (for salt) over open ocean F = P - E + Snow (no runoff yet included??)
        atmos_fluxes%FrshFlux_TotalOcean(:,:) = p_patch_3d%wet_c(:,1,:)*( 1.0_wp-p_ice%concSum(:,:) ) * &
          &                                  (atmos_fluxes%FrshFlux_Precipitation(:,:) +                &
          &                                   atmos_fluxes%FrshFlux_Evaporation(:,:) +                  &
          &                                   atmos_fluxes%FrshFlux_SnowFall(:,:))
        atmos_fluxes%FrshFlux_TotalSalt(:,:)  =  atmos_fluxes%FrshFlux_TotalOcean(:,:) + atmos_fluxes%FrshFlux_TotalIce(:,:)
        ! sum of flux from sea ice to the ocean is stored in p_sfc_flx%HeatFlux_Total
        !  done in mo_sea_ice:upper_ocean_TS

      ELSE

        !  apply wind stress to forcing variable since no ice_ocean_stress routine is called
        atmos_fluxes%topBoundCond_windStress_u(:,:) = atmos_fluxes%stress_xw(:,:)
        atmos_fluxes%topBoundCond_windStress_v(:,:) = atmos_fluxes%stress_yw(:,:)

        ! #slo# 2014-11: no sea ice - no concSum defined?
        atmos_fluxes%FrshFlux_TotalOcean(:,:) = p_patch_3d%wet_c(:,1,:)*( 1.0_wp-p_ice%concSum(:,:) ) * &
          &                                 (atmos_fluxes%FrshFlux_Precipitation(:,:) +                 &
          &                                  atmos_fluxes%FrshFlux_Evaporation(:,:) +                   &
          &                                  atmos_fluxes%FrshFlux_SnowFall(:,:))
        atmos_fluxes%FrshFlux_TotalSalt(:,:)  = atmos_fluxes%FrshFlux_TotalOcean(:,:)

      ENDIF

    END SELECT

    !---------DEBUG DIAGNOSTICS-------------------------------------------
    CALL dbg_print('UpdSfc: aft.Bulk/Ice: hi' , p_ice%hi                 , str_module, 2, in_subset=p_patch%cells%owned)
    CALL dbg_print('UpdSfc: aft.Bulk/Ice: hs' , p_ice%hs                 , str_module, 2, in_subset=p_patch%cells%owned)
    CALL dbg_print('UpdSfc: aft.Bulk/Ice:conc', p_ice%conc               , str_module, 2, in_subset=p_patch%cells%owned)
    CALL dbg_print('UpdSfc: aFLx SW-flux'     , atmos_fluxes%HeatFlux_ShortWave    , str_module, 3, in_subset=p_patch%cells%owned)
    CALL dbg_print('UpdSfc: aFLx LW-flux'     , atmos_fluxes%HeatFlux_LongWave     , str_module, 3, in_subset=p_patch%cells%owned)
    CALL dbg_print('UpdSfc: aFLx Sens.  HF'   , atmos_fluxes%HeatFlux_Sensible     , str_module, 3, in_subset=p_patch%cells%owned)
    CALL dbg_print('UpdSfc: aFLx Latent HF'   , atmos_fluxes%HeatFlux_Latent       , str_module, 3, in_subset=p_patch%cells%owned)
    CALL dbg_print('UpdSfc: aFLx Total  HF'   , atmos_fluxes%HeatFlux_Total        , str_module, 3, in_subset=p_patch%cells%owned)
    CALL dbg_print('UpdSfc: Precipitation'    , atmos_fluxes%FrshFlux_Precipitation, str_module, 3, in_subset=p_patch%cells%owned)
    CALL dbg_print('UpdSfc: SnowFall'         , atmos_fluxes%FrshFlux_SnowFall     , str_module, 3, in_subset=p_patch%cells%owned)
    CALL dbg_print('UpdSfc: aFLx Evaporation' , atmos_fluxes%FrshFlux_Evaporation  , str_module, 3, in_subset=p_patch%cells%owned)
    CALL dbg_print('UpdSfc: aFlx TotalSalt'   , atmos_fluxes%FrshFlux_TotalSalt    , str_module, 3, in_subset=p_patch%cells%owned)
    CALL dbg_print('UpdSfc: aFlx TotalIce'    , atmos_fluxes%FrshFlux_TotalIce     , str_module, 3, in_subset=p_patch%cells%owned)
    CALL dbg_print('UpdSfc: aFlx TotalOcean'  , atmos_fluxes%FrshFlux_TotalOcean   , str_module, 3, in_subset=p_patch%cells%owned)
    !---------------------------------------------------------------------

    !-----------------------------------------------------------------------
    !  define the ocean top boundary conditions {{{
    !  (4) set resulting forcing fluxes for ocean using interface variables from sea ice/coupling/analytical:
    !    p_sfc_flx%HeatFlux_Total(:,:)       = p_ice_interface%heatOceI(:,:) + p_ice_interface%heatOceW(:,:) 
    !    p_sfc_flx%topBoundCond_windStress_u = p_ice_interface%windStress_u  !  modified in ice_slow
    !-----------------------------------------------------------------------
    ! fresh water
    p_sfc_flx%FrshFlux_Precipitation(:,:) = atmos_fluxes%FrshFlux_Precipitation(:,:)
    p_sfc_flx%FrshFlux_Evaporation(:,:)   = atmos_fluxes%FrshFlux_Evaporation(:,:)
    p_sfc_flx%FrshFlux_SnowFall(:,:)      = atmos_fluxes%FrshFlux_SnowFall(:,:)
    p_sfc_flx%FrshFlux_Runoff(:,:)        = atmos_fluxes%FrshFlux_Runoff(:,:)
    p_sfc_flx%FrshFlux_TotalSalt(:,:)     = atmos_fluxes%FrshFlux_TotalSalt(:,:)
    p_sfc_flx%FrshFlux_TotalIce(:,:)      = atmos_fluxes%FrshFlux_TotalIce(:,:)
    p_sfc_flx%FrshFlux_TotalOcean(:,:)    = atmos_fluxes%FrshFlux_TotalOcean(:,:)
    p_sfc_flx%FrshFlux_VolumeIce(:,:)     = atmos_fluxes%FrshFlux_VolumeIce(:,:)
  ! atmos_fluxes%FrshFlux_VolumeTotal - disassociated pointer
  ! p_sfc_flx%FrshFlux_VolumeTotal(:,:)   = atmos_fluxes%FrshFlux_VolumeTotal(:,:)
    ! Heat fluxes
    p_sfc_flx%HeatFlux_ShortWave(:,:)     = atmos_fluxes%HeatFlux_ShortWave(:,:)
    p_sfc_flx%HeatFlux_LongWave (:,:)     = atmos_fluxes%HeatFlux_LongWave (:,:)
    p_sfc_flx%HeatFlux_Sensible (:,:)     = atmos_fluxes%HeatFlux_Sensible (:,:)
    p_sfc_flx%HeatFlux_Latent   (:,:)     = atmos_fluxes%HeatFlux_Latent   (:,:)
    p_sfc_flx%HeatFlux_Total    (:,:)     = atmos_fluxes%HeatFlux_Total    (:,:)
    ! windstress
    p_sfc_flx%topBoundCond_windStress_u(:,:) = atmos_fluxes%topBoundCond_windStress_u(:,:)
    p_sfc_flx%topBoundCond_windStress_v(:,:) = atmos_fluxes%topBoundCond_windStress_v(:,:)
    ! surface relaxation
    p_sfc_flx%data_surfRelax_Temp(:,:)      = atmos_fluxes%data_surfRelax_Temp(:,:)
    p_sfc_flx%data_surfRelax_Salt(:,:)      = atmos_fluxes%data_surfRelax_Salt(:,:)
    p_sfc_flx%HeatFlux_Relax          (:,:) = atmos_fluxes%HeatFlux_Relax(:,:)
    p_sfc_flx%FrshFlux_Relax          (:,:) = atmos_fluxes%FrshFlux_Relax(:,:)
    p_sfc_flx%TempFlux_Relax          (:,:) = atmos_fluxes%TempFlux_Relax(:,:)
    p_sfc_flx%SaltFlux_Relax          (:,:) = atmos_fluxes%SaltFlux_Relax(:,:)
    p_sfc_flx%topBoundCond_Temp_vdiff (:,:) = atmos_fluxes%topBoundCond_Temp_vdiff(:,:)
  ! p_sfc_flx%topBoundCond_Salt_vdiff (:,:) = atmos_fluxes%topBoundCond_Salt_vdiff(:,:)
    ! changes to the liquid water column by the ice model
    p_sfc_flx%cellThicknessUnderIce         => atmos_fluxes%cellThicknessUnderIce
  
    !---------DEBUG DIAGNOSTICS-------------------------------------------
    CALL dbg_print('TopBC : windStr-u'    , p_sfc_flx%topBoundCond_windStress_u, str_module, 2, in_subset=p_patch%cells%owned)
    CALL dbg_print('TopBC : windStr-v'    , p_sfc_flx%topBoundCond_windStress_v, str_module, 3, in_subset=p_patch%cells%owned)   
    CALL dbg_print('TopBC : topBoundCond_Temp_vdiff', p_sfc_flx%topBoundCond_Temp_vdiff, str_module,&
    & 2, in_subset=p_patch%cells%owned)    
    CALL dbg_print('TopBC : HF_ShortWave' , p_sfc_flx%HeatFlux_ShortWave       , str_module, 3, in_subset=p_patch%cells%owned)
    CALL dbg_print('TopBC : HF_LongWave'  , p_sfc_flx%HeatFlux_LongWave        , str_module, 3, in_subset=p_patch%cells%owned)
    CALL dbg_print('TopBC : HF_Sensible'  , p_sfc_flx%HeatFlux_Sensible        , str_module, 3, in_subset=p_patch%cells%owned)
    CALL dbg_print('TopBC : HF_Latent'    , p_sfc_flx%HeatFlux_Latent          , str_module, 3, in_subset=p_patch%cells%owned)
    CALL dbg_print('TopBC : HF_Total'     , p_sfc_flx%HeatFlux_Total           , str_module, 2, in_subset=p_patch%cells%owned)
    CALL dbg_print('TopBC : Precipitation', p_sfc_flx%FrshFlux_Precipitation   , str_module, 3, in_subset=p_patch%cells%owned)
    CALL dbg_print('TopBC : SnowFall'     , p_sfc_flx%FrshFlux_SnowFall        , str_module, 3, in_subset=p_patch%cells%owned)
    CALL dbg_print('TopBC : Evaporation'  , p_sfc_flx%FrshFlux_Evaporation     , str_module, 3, in_subset=p_patch%cells%owned)
    CALL dbg_print('TopBC : Runoff'       , p_sfc_flx%FrshFlux_Runoff          , str_module, 3, in_subset=p_patch%cells%owned)
    CALL dbg_print('TopBC : TotalSalt'    , p_sfc_flx%FrshFlux_TotalSalt       , str_module, 3, in_subset=p_patch%cells%owned)
    CALL dbg_print('TopBC : TotalOcean'   , p_sfc_flx%FrshFlux_TotalOcean      , str_module, 3, in_subset=p_patch%cells%owned)
    CALL dbg_print('TopBC : TotalIce'     , p_sfc_flx%FrshFlux_TotalIce        , str_module, 3, in_subset=p_patch%cells%owned)
    CALL dbg_print('TopBC : VolumeIce'    , p_sfc_flx%FrshFlux_VolumeIce       , str_module, 3, in_subset=p_patch%cells%owned)
    CALL dbg_print('TopBC : VolumeTotal'  , p_sfc_flx%FrshFlux_VolumeTotal     , str_module, 3, in_subset=p_patch%cells%owned)
    CALL dbg_print('TopBC : cellThUnIce'  , p_sfc_flx%cellThicknessUnderIce    , str_module, 3, in_subset=p_patch%cells%owned)
    !---------------------------------------------------------------------

    !
    ! After final updating of zonal and merdional components (from file, bulk formula, or coupling)
    ! cartesian coordinates are calculated
    !
    IF (iforc_oce > NO_FORCING) THEN
      DO jb = all_cells%start_block, all_cells%end_block
        CALL get_index_range(all_cells, jb, start_cell_index, end_cell_index)
        DO jc = start_cell_index, end_cell_index
          IF(p_patch_3D%lsm_c(jc,1,jb) <= sea_boundary)THEN
            CALL gvec2cvec(  p_sfc_flx%topBoundCond_windStress_u(jc,jb),&
                           & p_sfc_flx%topBoundCond_windStress_v(jc,jb),&
                           & p_patch%cells%center(jc,jb)%lon,&
                           & p_patch%cells%center(jc,jb)%lat,&
                           & p_sfc_flx%topBoundCond_windStress_cc(jc,jb)%x(1),&
                           & p_sfc_flx%topBoundCond_windStress_cc(jc,jb)%x(2),&
                           & p_sfc_flx%topBoundCond_windStress_cc(jc,jb)%x(3))
          ELSE
            p_sfc_flx%topBoundCond_windStress_u(jc,jb)         = 0.0_wp
            p_sfc_flx%topBoundCond_windStress_v(jc,jb)         = 0.0_wp
            p_sfc_flx%topBoundCond_windStress_cc(jc,jb)%x      = 0.0_wp
          ENDIF
        END DO
      END DO

      !---------DEBUG DIAGNOSTICS-------------------------------------------
      CALL dbg_print('UpdSfc: windStr-cc%x(1)',p_sfc_flx%topBoundCond_windStress_cc%x(1), str_module, 3, &
        &  in_subset=p_patch%cells%owned)
      CALL dbg_print('UpdSfc: windStr-cc%x(2)' ,p_sfc_flx%topBoundCond_windStress_cc%x(2), str_module, 3, &
        &  in_subset=p_patch%cells%owned)
      !---------------------------------------------------------------------

    END IF

    !-------------------------------------------------------------------------
    ! Apply net surface heat flux to boundary condition
    IF (no_tracer > 0) THEN
      ! not necessary anymore!
      !IF (type_surfRelax_Temp == -1 .OR. i_sea_ice >= 1 .OR. i_apply_surface_hflux == 1) THEN

        ! Heat flux boundary condition for diffusion
        !   D = d/dz(K_v*dT/dz)  where
        ! Boundary condition at surface (upper bound of D at center of first layer)
        !   is calculated from net surface heat flux Q_surf [W/m2]
        !   which is calculated by the atmosphere (coupled) or read from flux file (see above)
        !   Q_surf = Rho*Cp*Q_T  with density Rho and Cp specific heat capacity
        !   K_v*dT/dz(surf) = Q_T = Q_surf/Rho/Cp  [K*m/s]
        ! discretized:
        !   top_bc_tracer = topBoundCond_Temp_vdiff = HeatFlux_Total / (OceanReferenceDensity*clw)

        ! #slo# 2015-01-22 - not used for forcing anymore
        !p_sfc_flx%topBoundCond_Temp_vdiff(:,:) = p_sfc_flx%HeatFlux_Total(:,:) / (OceanReferenceDensity*clw)
        p_sfc_flx%topBoundCond_Temp_vdiff(:,:) = 0.0_wp

        !---------DEBUG DIAGNOSTICS-------------------------------------------
        CALL dbg_print('UpdSfc: HeatFlxTotal[W/m2]',p_sfc_flx%HeatFlux_Total         ,str_module,2,in_subset=p_patch%cells%owned)
<<<<<<< HEAD
        CALL dbg_print('UpdSfc: topBC_T_vd[K*m/s]', p_sfc_flx%topBoundCond_Temp_vdiff,str_module,2,in_subset=p_patch%cells%owned)
=======
        CALL dbg_print('UpdSfc: topBC_T_vd[K*m/s]', p_sfc_flx%topBoundCond_Temp_vdiff,str_module,3,in_subset=p_patch%cells%owned)
>>>>>>> 44d67614
        !---------------------------------------------------------------------

        ! #slo# 2015-01: sst-change in surface module after sea-ice thermodynamics using HeatFlux_Total and old zUnderIce
        DO jb = all_cells%start_block, all_cells%end_block
          CALL get_index_range(all_cells, jb, start_cell_index, end_cell_index)
          DO jc = start_cell_index, end_cell_index
            IF (p_patch_3D%lsm_c(jc,1,jb) <= sea_boundary) THEN
      !       sst(jc,jb) = p_os%p_prog(nold(1))%tracer(jc,1,jb,1)
      !       sst(jc,jb) = sst(jc,jb) + p_sfc_flx%HeatFlux_Total(jc,jb)*dtime/(clw*OceanReferenceDensity*zUnderIceIni(jc,jb))
              ! set new sst; HeatFlux_Total to zero
      !       p_os%p_prog(nold(1))%tracer(jc,1,jb,1) = sst(jc,jb)
              t_top(jc,jb) = t_top(jc,jb) + p_sfc_flx%HeatFlux_Total(jc,jb)*dtime/(clw*OceanReferenceDensity*zUnderIceIni(jc,jb))
              atmos_fluxes%HeatFlux_Total(jc,jb)     = 0.0_wp
            ENDIF
          ENDDO
        ENDDO

      !END IF
    END IF

    ! old relaxation formulation
    !IF (type_surfRelax_Salt >= 1 .AND. no_tracer >1) &
    !  & CALL update_relaxation_flux(p_patch_3D, p_as, p_os, p_ice, atmos_fluxes, 2)

    !-------------------------------------------------------------------------
    ! Apply freshwater forcing to surface boundary condition, independent of salinity relaxation

    ! Freshwater forcing activated as boundary condition in vertical Diffusion D, see above
    ! Vertical diffusion term for salinity Q_S in tracer equation and freshwater forcing W_s is
    !   Q_S = K_v*dS/dz(surf) = -W_s*S(nold)  [psu*m/s]

!    IF (forcing_enable_freshwater) THEN
!
!       p_sfc_flx%topBoundCond_Salt_vdiff(:,:) = p_sfc_flx%topBoundCond_Salt_vdiff(:,:) &
!         &                                    - p_sfc_flx%FrshFlux_TotalSalt(:,:)*s_top(:,:)*p_patch_3d%wet_c(:,1,:)
! 
!       !---------DEBUG DIAGNOSTICS-------------------------------------------
!       CALL dbg_print('UpdSfc: topBC_S_vd[psu*m/s]', p_sfc_flx%topBoundCond_Salt_vdiff,str_module,3, &
!         &  in_subset=p_patch%cells%owned)
!       !---------------------------------------------------------------------
!
!    ENDIF

    ! Sum of freshwater volume flux F = P - E + R + F_relax in [m/s] (independent of l_forc_frehsw)
    !  - add diagnosed freshwater flux due to relaxation to volume forcing term
!     IF (no_tracer >1) THEN
!       p_sfc_flx%FrshFlux_VolumeTotal(:,:) = p_sfc_flx%FrshFlux_Runoff(:,:) &
!         &                                 + p_sfc_flx%FrshFlux_VolumeIce(:,:) &
!         &                                 + p_sfc_flx%FrshFlux_TotalOcean(:,:) &
!         &                                 + p_sfc_flx%FrshFlux_Relax(:,:)
! 
!       !---------DEBUG DIAGNOSTICS-------------------------------------------
!       CALL dbg_print('UpdSfc:VolumeTotal[m/s]',p_sfc_flx%FrshFlux_VolumeTotal,str_module,1, in_subset=p_patch%cells%owned)
!       !---------------------------------------------------------------------
!     END IF
    
    ! apply additional volume flux to surface elevation
    !  - add to h_old before explicit term
    !  - change in salt concentration applied here
    !  - volume and salt flux are calculated here for forcing_enable_freshwater=true only
    !    i.e. for salinity relaxation only, no volume flux is applied
    IF (forcing_enable_freshwater .and. no_tracer > 1) THEN
      DO jb = all_cells%start_block, all_cells%end_block
        CALL get_index_range(all_cells, jb, start_cell_index, end_cell_index)
        
        DO jc = start_cell_index, end_cell_index
          IF (p_patch_3D%p_patch_1D(1)%dolic_c(jc,jb) > 0) THEN
          
            p_sfc_flx%FrshFlux_VolumeTotal(jc,jb) = p_sfc_flx%FrshFlux_Runoff(jc,jb) &
              &                                 + p_sfc_flx%FrshFlux_VolumeIce(jc,jb) &
              &                                 + p_sfc_flx%FrshFlux_TotalOcean(jc,jb) &
              &                                 + p_sfc_flx%FrshFlux_Relax(jc,jb)

            !! First, calculate salinity change caused by melting of snow and melt or growth of ice:
            !!   S_new * zUnderIce = S_old * zUnderIcetst
            !!   zUnderIcetst is used for Salinity change only:
            !!   - melt/growth of ice and snow to ice conversion imply a reduced water flux compared to saltfree water
            !!   - reduced water flux is calculated in FrshFlux_TotalIce by the term  (1-Sice/SSS)
            !!   - respective zUnderIcetst for calculating salt change is derived from this flux
            s_top_inter(jc,jb) = s_top(jc,jb) * &
             &                   (p_ice%zUnderIce(jc,jb) - p_sfc_flx%FrshFlux_TotalIce(jc,jb)*dtime)/p_ice%zUnderIce(jc,jb)
            zUnderIcetst(jc,jb)= p_ice%zUnderIce(jc,jb) - p_sfc_flx%FrshFlux_TotalIce(jc,jb)*dtime
            
            !! Next, calculate salinity change caused by rain and runoff without snowfall by adding their freshwater to zUnderIce
            zUnderIceOld(jc,jb)    = p_ice%zUnderIce(jc,jb)
            p_ice%zUnderIce(jc,jb) = zUnderIceOld(jc,jb) + p_sfc_flx%FrshFlux_VolumeTotal(jc,jb) * dtime
            s_top(jc,jb)           = s_top_inter(jc,jb) * zUnderIceOld(jc,jb) / p_ice%zUnderIce(jc,jb)

            !! Finally, let sea-level rise from rain plus snow fall on ice
            p_os%p_prog(nold(1))%h(jc,jb) = p_os%p_prog(nold(1))%h(jc,jb)               + &
              &                             p_sfc_flx%FrshFlux_VolumeTotal(jc,jb)*dtime + &
              &                             p_ice%totalsnowfall(jc,jb)

            ! merge from r20079 - not necessary?
         !  p_os%p_prog(nold(1))%h(jc,jb) = &
         !    & MERGE(p_os%p_prog(nold(1))%h(jc,jb) +                &
         !    &       p_sfc_flx%frshflux_volumetotal(jc,jb) *dtime + &
         !    &       p_ice%totalsnowfall(jc,jb),                    &
         !    &       p_os%p_prog(nold(1))%h(jc,jb) +                &
         !    &       p_sfc_flx%frshflux_volumetotal(jc,jb) *dtime,  &
         !    &       1 == i_sea_ice)
           
            !! #slo# 2015-01: test update zunderice
            zUnderIcetsx(jc,jb)    = p_ice%zUnderIce(jc,jb)
            p_ice%zUnderIce(jc,jb) = p_patch_3D%p_patch_1D(1)%prism_thick_flat_sfc_c(jc,1,jb) + p_os%p_prog(nold(1))%h(jc,jb) &
              &                      - p_ice%draftave(jc,jb)

          ENDIF
        END DO
        
      END DO

    END IF
      
    !---------DEBUG DIAGNOSTICS-------------------------------------------
    CALL dbg_print('UpdSfcEnd: VolumeTotal' ,p_sfc_flx%FrshFlux_VolumeTotal, str_module, 3, in_subset=p_patch%cells%owned)
    CALL dbg_print('UpdSfcEnd: TotalIce'    ,p_sfc_flx%FrshFlux_TotalIce   , str_module, 3, in_subset=p_patch%cells%owned)
    CALL dbg_print('UpdSfcEnd: zUnderIceIni',zUnderIceIni,                   str_module, 3, in_subset=p_patch%cells%owned)
    CALL dbg_print('UpdSfcEnd: zUnderIceTst',zUnderIceTst,                   str_module, 3, in_subset=p_patch%cells%owned)
    CALL dbg_print('UpdSfcEnd: zUnderIceOld',zUnderIceOld,                   str_module, 3, in_subset=p_patch%cells%owned)
    CALL dbg_print('UpdSfcEnd: zUnderIcetsx',zUnderIcetsx,                   str_module, 3, in_subset=p_patch%cells%owned)
    CALL dbg_print('UpdSfcEnd: zUnderIce  ' ,p_ice%zUnderIce,                str_module, 3, in_subset=p_patch%cells%owned)
    CALL dbg_print('UpdSfcEnd: s_top_inter' ,s_top_inter,                    str_module, 3, in_subset=p_patch%cells%owned)
    IF (no_tracer>=2) &
      & CALL dbg_print('UpdSfcEnd: SSS'         ,s_top,                          str_module, 2, in_subset=p_patch%cells%owned)
    CALL dbg_print('UpdSfcEnd: SST'         ,t_top,                          str_module, 2, in_subset=p_patch%cells%owned)
    CALL dbg_print('UpdSfcEnd: h-old+fwfVol',p_os%p_prog(nold(1))%h,         str_module, 2, in_subset=p_patch%cells%owned)
    !---------------------------------------------------------------------
    
    ! apply volume flux correction: 
    !  - sea level is balanced to zero over ocean surface
    !  - correction applied daily
    !  calculate time
    dsec  = datetime%daysec        ! real seconds since begin of day
    IF (limit_elevation .AND. dsec < dtime) THEN
      CALL balance_elevation(p_patch_3D, p_os%p_prog(nold(1))%h)
      !---------DEBUG DIAGNOSTICS-------------------------------------------
      CALL dbg_print('UpdSfc: h-old+BalElev',p_os%p_prog(nold(1))%h  ,str_module, 1, in_subset=p_patch%cells%owned)
      !---------------------------------------------------------------------
    END IF

  END SUBROUTINE update_surface_flux

  !-------------------------------------------------------------------------
  !
  !>
  !! Update surface flux forcing from file
  !!
  !! Provides surface forcing fluxes for ocean model from file.
  !!  Reads OMIP/NCEP fluxes via netcdf for bulk formula
  !!
  !! @par Revision History
  !! Initial release by Stephan Lorenz, MPI-M (2010/2014)
  !
  SUBROUTINE update_flux_fromFile(p_patch_3D, p_as, jstep, datetime, p_op_coeff)

    TYPE(t_patch_3D ),TARGET, INTENT(IN)        :: p_patch_3D
    TYPE(t_atmos_for_ocean)                     :: p_as
    INTEGER, INTENT(IN)                         :: jstep
    TYPE(t_datetime), INTENT(INOUT)             :: datetime
    TYPE(t_operator_coeff),   INTENT(IN)        :: p_op_coeff
    !
    ! local variables
    CHARACTER(LEN=max_char_length), PARAMETER :: routine = 'mo_ocean_bulk:update_flux_fromFile'
    INTEGER  :: jmon, jdmon, jmon1, jmon2, ylen, yday
    INTEGER  :: iniyear, curyear, offset
    INTEGER  :: no_set
    REAL(wp) :: rday1, rday2, dtm1, dsec
    REAL(wp) ::  z_c2(nproma,p_patch_3D%p_patch_2D(1)%alloc_cell_blocks)

    TYPE(t_patch), POINTER:: p_patch 
    TYPE(t_subset_range), POINTER :: all_cells, cells_in_domain

    !-----------------------------------------------------------------------
    p_patch   => p_patch_3D%p_patch_2D(1)
    !-------------------------------------------------------------------------

    all_cells       => p_patch%cells%all
    cells_in_domain => p_patch%cells%in_domain

    !  calculate day and month
    jmon  = datetime%month         ! integer current month
    jdmon = datetime%day           ! integer day in month
    yday  = datetime%yeaday        ! integer current day in year
    ylen  = datetime%yealen        ! integer days in year (365 or 366)
    dsec  = datetime%daysec        ! real seconds since begin of day
   !ytim  = datetime%yeatim        ! real time since begin of year

    !-------------------------------------------------------------------------
    ! Applying annual forcing read from file in mo_ext_data:
    !  - stepping daily in monthly data (preliminary solution)

    !jdmon = mod(jdays+1,30)-1     ! no of days in month

    ! To Do: use fraction of month for interpolation
    !frcmon= datetime%monfrc       ! fraction of month
    !rday1 = frcmon+0.5_wp
    !rday2 = 1.0_wp-rday1
    !IF (rday1 > 1.0_wp)  THEN
    !  rday2=rday1
    !  rday1=1.0_wp-rday1
    !END IF

    !njday = int(86400._wp/dtime)  ! no of timesteps per day

    ! iforc_type: read time varying OMIP or NCEP flux forcing from file:
         ! 1: read wind stress (records 1, 2) and temperature (record 3)
         ! 2: read full OMIP dataset for bulk formula in mo_ocean_bulk (12 records)
         ! 3: as 1; read surface heat (record 4) and freshwater flux (record 5) add.
         ! 4: as 1; read 4 parts of heat flux, precip/evap flux additionally
         ! 5: read full NCEP datasets; read monthly mean data of consecutive years

    ! Read forcing file in chunks of one year length fixed
    !  - #slo# 2012-02-17: first quick solution for reading NCEP data
    !  - ext_data has rank n_dom due to grid refinement in the atmosphere but not in the ocean

    ! Check if file should be read:
    !   - for iforc_type=5 only - NCEP type forcing
    !   - read annual data at Jan, 1st: seconds of year are less than a timestep
    !   - or at begin of each run (must not be first of january)
    !IF (iforc_type == 5) THEN
    IF (forcing_windstress_u_type == 5 .AND. forcing_windstress_v_type == 5 .AND. forcing_fluxes_type == 5) THEN
      dtm1 = dtime - 1.0_wp

      IF ( (jmon == 1 .AND. jdmon == 1 .AND. dsec < dtm1) .OR. (jstep == 1) ) THEN

        ! use initial date to define correct set (year) of reading NCEP data
        !  - with offset=0 always the first year of NCEP data is used
        iniyear = time_config%ini_datetime%year
        !curyear = time_config%cur_datetime%year  ! not updated each timestep
        curyear = datetime%year
        offset = 0
        no_set = offset + curyear-iniyear + 1 

        idt_src=2  ! output print level (1-5, fix)
     !  IF (idbg_mxmn >= idt_src) THEN
     !    WRITE(message_text,'(a,i2,a,i2,a,e15.5))') 'Read NCEP data: month=', &
     !      &  jmon,' day=',jdmon,' seconds=',dsec
     !    CALL message(TRIM(routine), message_text) 
        WRITE(message_text,'(a,3i5)') 'Read NCEP data: init. year, current year, no. of set:', &
          &                            iniyear, curyear, no_set
        CALL message(TRIM(routine), message_text) 
     !  END IF

        CALL read_forc_data_oce(p_patch, ext_data, no_set)

      END IF

    END IF

    !
    ! use annual forcing-data:
    !
    IF (forcing_timescale == 1)  THEN

      jmon1=1
      jmon2=1
      rday1=0.5_wp
      rday2=0.5_wp

    !
    ! interpolate monthly forcing-data daily:
    !
    ELSE IF (forcing_timescale == 12)  THEN

      jmon1=jmon-1
      jmon2=jmon
      rday1=REAL(15-jdmon,wp)/30.0_wp
      rday2=REAL(15+jdmon,wp)/30.0_wp
      IF (jdmon > 15)  THEN
        jmon1=jmon
        jmon2=jmon+1
        rday1=REAL(45-jdmon,wp)/30.0_wp
        rday2=REAL(jdmon-15,wp)/30.0_wp
      END IF

      IF (jmon1 ==  0) jmon1=12
      IF (jmon1 == 13) jmon1=1
      IF (jmon2 ==  0) jmon2=12
      IF (jmon2 == 13) jmon2=1

    !
    ! apply daily forcing-data directly:
    !
    ELSE

      ! - now daily data sets are read in mo_ext_data
      ! - use rday1, rday2, jmon1 = jmon2 = yday for controling correct day in year
      ! - no interpolation applied, 
      jmon1 = yday
      jmon2 = jmon1
      rday1 = 1.0_wp
      rday2 = 0.0_wp

      ! Leap year: read Feb, 28 twice since only 365 data-sets are available
      IF (ylen == 366) then
        IF (yday>59) jmon1=yday-1
        jmon2=jmon1
      ENDIF

    END IF

    !
    ! OMIP data read in mo_ext_data into variable ext_data
    !
    ! IF (iforc_type >= 1)  THEN
    IF (forcing_windstress_u_type > 0 .AND. forcing_windstress_u_type < 101 ) THEN ! file based forcing

      ! provide OMIP fluxes for wind stress forcing
      ! 1:  wind_u(:,:)   !  'stress_x': zonal wind stress       [Pa]
      ! 2:  wind_v(:,:)   !  'stress_y': meridional wind stress  [Pa]

      ! ext_data has rank n_dom due to grid refinement in the atmosphere but not in the ocean
      p_as%topBoundCond_windStress_u(:,:) = rday1*ext_data(1)%oce%flux_forc_mon_c(:,jmon1,:,1) + &
        &                                        rday2*ext_data(1)%oce%flux_forc_mon_c(:,jmon2,:,1)

     ! Wind stress boundary condition for vertical diffusion D:
     !   D = d/dz(K_v*du/dz)  where
     ! Boundary condition at surface (upper bound of D at center of first layer)
     !   derived from wind-stress boundary condition Tau (in Pascal Pa=N/m2) read from OMIP data (or elsewhere)
     !   K_v*du/dz(surf) = F_D = Tau/Rho [ m2/s2 ]
     ! discretized:
     !   top_bc_u_c = topBoundCond_windStress_u / OceanReferenceDensity
     !
     ! This is equivalent to an additonal forcing term F_u in the velocity equation, i.e. outside
     ! the vertical diffusion, following MITGCM:
     !   F_u = F_D/dz = Tau / (Rho*dz)  [ m/s2 ]

     ! The devision by OceanReferenceDensity is done in top_bound_cond_horz_veloc (z_scale)

    END IF

    IF (forcing_windstress_v_type > 0 .AND. forcing_windstress_v_type < 101 ) THEN
      p_as%topBoundCond_windStress_v(:,:) = rday1*ext_data(1)%oce%flux_forc_mon_c(:,jmon1,:,2) + &
        &                                        rday2*ext_data(1)%oce%flux_forc_mon_c(:,jmon2,:,2)
    END IF

    !IF (iforc_type == 2 .OR. iforc_type == 5) THEN
    IF (forcing_fluxes_type > 0 .AND. forcing_fluxes_type < 101 ) THEN

      !-------------------------------------------------------------------------
      ! provide OMIP fluxes for sea ice (interface to ocean)
      ! 4:  tafo(:,:),   &  ! 2 m air temperature                              [C]
      ! 5:  ftdew(:,:),  &  ! 2 m dew-point temperature                        [K]
      ! 6:  fu10(:,:) ,  &  ! 10 m wind speed                                  [m/s]
      ! 7:  fclou(:,:),  &  ! Fractional cloud cover
      ! 8:  pao(:,:),    &  ! Surface atmospheric pressure                     [hPa]
      ! 9:  fswr(:,:),   &  ! Incoming surface solar radiation                 [W/m]
      ! 10:  precip(:,:), &  ! precipitation rate                              [m/s]
      ! 11:  evap  (:,:), &  ! evaporation   rate                              [m/s]
      ! 12:  runoff(:,:)     ! river runoff  rate                              [m/s]
      ! 13: u(:,:),      &  ! 10m zonal wind speed                             [m/s]
      ! 14: v(:,:),      &  ! 10m meridional wind speed                        [m/s]

      p_as%tafo(:,:)  = rday1*ext_data(1)%oce%flux_forc_mon_c(:,jmon1,:,4) + &
        &               rday2*ext_data(1)%oce%flux_forc_mon_c(:,jmon2,:,4)
      !  - change units to deg C, subtract tmelt (0 deg C, 273.15)
      p_as%tafo(:,:)  = p_as%tafo(:,:) - tmelt
      p_as%ftdew(:,:) = rday1*ext_data(1)%oce%flux_forc_mon_c(:,jmon1,:,5) + &
        &               rday2*ext_data(1)%oce%flux_forc_mon_c(:,jmon2,:,5)
      p_as%fu10(:,:)  = rday1*ext_data(1)%oce%flux_forc_mon_c(:,jmon1,:,6) + &
        &               rday2*ext_data(1)%oce%flux_forc_mon_c(:,jmon2,:,6)
      p_as%fclou(:,:) = rday1*ext_data(1)%oce%flux_forc_mon_c(:,jmon1,:,7) + &
        &               rday2*ext_data(1)%oce%flux_forc_mon_c(:,jmon2,:,7)
      p_as%pao(:,:)   = rday1*ext_data(1)%oce%flux_forc_mon_c(:,jmon1,:,8) + &
        &               rday2*ext_data(1)%oce%flux_forc_mon_c(:,jmon2,:,8)
      !  don't - change units to mb/hPa
      !p_as%pao(:,:)   = p_as%pao(:,:) !* 0.01
      p_as%fswr(:,:)  = rday1*ext_data(1)%oce%flux_forc_mon_c(:,jmon1,:,9) + &
        &               rday2*ext_data(1)%oce%flux_forc_mon_c(:,jmon2,:,9)
      p_as%u(:,:)     = rday1*ext_data(1)%oce%flux_forc_mon_c(:,jmon1,:,13) + &
        &               rday2*ext_data(1)%oce%flux_forc_mon_c(:,jmon2,:,13)
      p_as%v(:,:)     = rday1*ext_data(1)%oce%flux_forc_mon_c(:,jmon1,:,14) + &
        &               rday2*ext_data(1)%oce%flux_forc_mon_c(:,jmon2,:,14)

      ! provide precipitation, evaporation, runoff flux data for freshwater forcing of ocean 
      !  - not changed via bulk formula, stored in surface flux data
      !  - Attention: as in MPIOM evaporation is calculated from latent heat flux (which is depentent on current SST)
      !               therefore not applied here
      p_as%FrshFlux_Precipitation(:,:) = rday1*ext_data(1)%oce%flux_forc_mon_c(:,jmon1,:,10) + &
        &                                     rday2*ext_data(1)%oce%flux_forc_mon_c(:,jmon2,:,10)
      !p_as%FrshFlux_Evaporation  (:,:) = rday1*ext_data(1)%oce%flux_forc_mon_c(:,jmon1,:,11) + &
      !  &                                     rday2*ext_data(1)%oce%flux_forc_mon_c(:,jmon2,:,11)
      IF (forcing_set_runoff_to_zero) THEN
        p_as%FrshFlux_Runoff(:,:) = 0.0_wp
      ELSE
        p_as%FrshFlux_Runoff(:,:) = rday1*ext_data(1)%oce%flux_forc_mon_c(:,jmon1,:,12) + &
          &                              rday2*ext_data(1)%oce%flux_forc_mon_c(:,jmon2,:,12)
      ENDIF

 !    ! for test only - introduced temporarily
 !    p_as%tafo(:,:)  = 292.9_wp
 !    !  - change units to deg C, subtract tmelt (0 deg C, 273.15)
 !    p_as%tafo(:,:)  = p_as%tafo(:,:) - 273.15
 !    p_as%ftdew(:,:) = 289.877
 !    p_as%fu10(:,:)  = 7.84831
 !    p_as%fclou(:,:) = 0.897972
 !    p_as%fswr(:,:)  = 289.489
 !    p_as%u(:,:)     = 0.0_wp
 !    p_as%v(:,:)     = 0.0_wp
 !    p_as%topBoundCond_windStress_u(:,:) = 0.0_wp
 !    p_as%topBoundCond_windStress_v(:,:) = 0.0_wp
 !    p_as%FrshFlux_Precipitation(:,:) = 1.04634e-8
 !    p_as%FrshFlux_Runoff(:,:) = 0.0_wp
 !    p_as%pao(:,:)   = 101300.0_wp

      !---------DEBUG DIAGNOSTICS-------------------------------------------
      z_c2(:,:)=ext_data(1)%oce%flux_forc_mon_c(:,jmon1,:,4)
      CALL dbg_print('FlxFil: Ext data4-ta/mon1' ,z_c2        ,str_module,3, in_subset=p_patch%cells%owned)
      z_c2(:,:)=ext_data(1)%oce%flux_forc_mon_c(:,jmon2,:,4)
      CALL dbg_print('FlxFil: Ext data4-ta/mon2' ,z_c2        ,str_module,3, in_subset=p_patch%cells%owned)
      CALL dbg_print('FlxFil: p_as%tafo'         ,p_as%tafo   ,str_module,3, in_subset=p_patch%cells%owned)
      CALL dbg_print('FlxFil: p_as%windStr-u',p_as%topBoundCond_windStress_u, str_module,3,in_subset=p_patch%cells%owned)
      CALL dbg_print('FlxFil: p_as%windStr-v',p_as%topBoundCond_windStress_v, str_module,4,in_subset=p_patch%cells%owned)

      IF (forcing_enable_freshwater) THEN
        CALL dbg_print('FlxFil: Precipitation',p_as%FrshFlux_Precipitation,str_module,3,in_subset=p_patch%cells%owned)
        CALL dbg_print('FlxFil: Runoff'       ,p_as%FrshFlux_Runoff       ,str_module,3,in_subset=p_patch%cells%owned)
      ENDIF
      !---------------------------------------------------------------------

    END IF  !  iforc_type=2 or 5

    IF (type_surfRelax_Temp == 2)  THEN

      !-------------------------------------------------------------------------
      ! Apply temperature relaxation data (record 3) from stationary forcing
      !  - change units to deg C, subtract tmelt (0 deg C, 273.15)
      !  - this is not done for type_surfRelax_Temp=3, since init-data is in Celsius

       p_as%data_surfRelax_Temp(:,:) = &
         &  rday1*(ext_data(1)%oce%flux_forc_mon_c(:,jmon1,:,3)-tmelt) + &
         &  rday2*(ext_data(1)%oce%flux_forc_mon_c(:,jmon2,:,3)-tmelt)

    END IF

    IF (type_surfRelax_Salt == 2 .AND. no_tracer >1) THEN

      !-------------------------------------------------------------------------
      ! Apply salinity relaxation data (record ??) from stationary forcing

    !  p_as%data_surfRelax_Salt(:,:) = &
    !    &  rday1*(ext_data(1)%oce%flux_forc_mon_c(:,jmon1,:,x)-tmelt) + &
    !    &  rday2*(ext_data(1)%oce%flux_forc_mon_c(:,jmon2,:,x)-tmelt)
      CALL finish(TRIM(ROUTINE),' type_surfRelax_Salt=2 (reading from flux file) not yet implemented')

    END IF

    !---------DEBUG DIAGNOSTICS-------------------------------------------
    idt_src=3  ! output print level (1-5, fix)
    IF (idbg_mxmn >= idt_src) THEN
      WRITE(message_text,'(a,i6,2(a,i4),2(a,f12.8))') 'FLUX time interpolation: jt=',jstep, &
        &  ' mon1=',jmon1,' mon2=',jmon2,' day1=',rday1,' day2=',rday2
      CALL message (' ', message_text)
    END IF
    z_c2(:,:)=ext_data(1)%oce%flux_forc_mon_c(:,jmon1,:,1)
    CALL dbg_print('FlxFil: Ext data1-u/mon1'  ,z_c2 ,str_module,idt_src, in_subset=p_patch%cells%owned)
    z_c2(:,:)=ext_data(1)%oce%flux_forc_mon_c(:,jmon2,:,1)
    CALL dbg_print('FlxFil: Ext data1-u/mon2'  ,z_c2 ,str_module,idt_src, in_subset=p_patch%cells%owned)
    z_c2(:,:)=ext_data(1)%oce%flux_forc_mon_c(:,jmon1,:,2)
    CALL dbg_print('FlxFil: Ext data2-v/mon1'  ,z_c2 ,str_module,idt_src, in_subset=p_patch%cells%owned)
    z_c2(:,:)=ext_data(1)%oce%flux_forc_mon_c(:,jmon2,:,2)
    CALL dbg_print('FlxFil: Ext data2-v/mon2'  ,z_c2 ,str_module,idt_src, in_subset=p_patch%cells%owned)
    z_c2(:,:)=ext_data(1)%oce%flux_forc_mon_c(:,jmon1,:,3)
    CALL dbg_print('FlxFil: Ext data3-t/mon1'  ,z_c2 ,str_module,idt_src, in_subset=p_patch%cells%owned)
    z_c2(:,:)=ext_data(1)%oce%flux_forc_mon_c(:,jmon2,:,3)
    CALL dbg_print('FlxFil: Ext data3-t/mon2'  ,z_c2 ,str_module,idt_src, in_subset=p_patch%cells%owned)
    !---------------------------------------------------------------------

  END SUBROUTINE update_flux_fromFile

  !-------------------------------------------------------------------------
  !
  !> Calculates the temperature (and salinity) relaxation term for vertical diffusion boundary condition
  !!  
  !!
  !! @par Revision History
  !! Initial release by Stephan Lorenz, MPI-M (2014)
  !!  old formulation to apply heat flux relaxation alternatively to other heat fluxes (2011)
  !
  SUBROUTINE update_relaxation_flux(p_patch_3D, p_as, p_os, p_ice, atmos_fluxes, tracer_no)

    TYPE(t_patch_3D ),TARGET, INTENT(IN)        :: p_patch_3D
    TYPE(t_atmos_for_ocean),      INTENT(IN)    :: p_as
    TYPE(t_hydro_ocean_state),    INTENT(IN)    :: p_os
    TYPE (t_sea_ice),             INTENT (IN)   :: p_ice
    TYPE(t_atmos_fluxes)                        :: atmos_fluxes
    INTEGER,                       INTENT(IN)   :: tracer_no       !  no of tracer: 1=temperature, 2=salinity

    !Local variables 
    INTEGER :: jc, jb
    INTEGER :: start_cell_index, end_cell_index
    REAL(wp) :: z_tmin, z_relax, z_topBCSalt_old
    REAL(wp) :: z_c        (nproma,p_patch_3D%p_patch_2D(1)%alloc_cell_blocks)
    TYPE(t_patch), POINTER :: p_patch
    REAL(wp),      POINTER :: t_top(:,:), s_top(:,:)
    TYPE(t_subset_range), POINTER :: all_cells
    !-----------------------------------------------------------------------  
    p_patch         => p_patch_3D%p_patch_2D(1)
    !-------------------------------------------------------------------------

    all_cells => p_patch%cells%all

    t_top =>p_os%p_prog(nold(1))%tracer(:,1,:,1)
    s_top =>p_os%p_prog(nold(1))%tracer(:,1,:,2)


    IF (tracer_no == 1) THEN  ! temperature relaxation

      !  - set minimum temperature to tf (-1.9 deg C) for simple temp-relax
      !  - set to zero on land points
    
      !z_tmin = -1.0_wp
      z_tmin = tf  !  -1.9 deg C
    
      ! LL: this is not the proper check in this point, should be removed - #SLO#: after restructuring
      DO jb = all_cells%start_block, all_cells%end_block
        CALL get_index_range(all_cells, jb, start_cell_index, end_cell_index)
        DO jc = start_cell_index, end_cell_index
          IF (p_patch_3D%lsm_c(jc,1,jb) <= sea_boundary) THEN
            atmos_fluxes%data_surfRelax_Temp(jc,jb) &
              & = max(atmos_fluxes%data_surfRelax_Temp(jc,jb), z_tmin)
          ELSE
            atmos_fluxes%data_surfRelax_Temp(jc,jb) = 0.0_wp
          END IF
        END DO
      END DO
    
      ! Temperature relaxation activated as boundary condition in vertical Diffusion D:
      !   D = d/dz(K_v*dT/dz)  where
      ! Boundary condition at surface (upper bound of D at center of first layer)
      !   is relaxation to temperature (tau = relaxation constant [1/s] ):
      !   K_v*dT/dz(surf) = Q_T = -dz/tau*(T-T*) [ K*m/s ]
      ! discretized: temperature-relaxation-data T* = T_data = data_surfRelax_Temp
      !   top_bc_tracer = topBoundCond_Temp_vdiff = -(del_zlev_m+h) / relax_param[s] * (tracer - data_surfRelax_Temp)
      !
      ! This is equivalent to an additonal forcing term in the tracer equation, i.e. outside
      ! the vertical diffusion, following MITGCM:
      !    F_T  = Q_T/dz = -1/tau * (T-T*) [ K/s ]
      ! when using the sign convention
      !   dT/dt = Operators + F_T
      ! i.e. F_T <0 for  T-T* >0 (i.e. decreasing temperature if it is warmer than relaxation data) 
      ! 
      ! Extended boundary condition (relaxation term plus heat flux) IS NOT YET IMPLEMENTED HERE
    
      ! EFFECTIVE RESTORING PARAMETER: 1.0_wp/(para_surfRelax_Temp*seconds_per_month)
    
      DO jb = all_cells%start_block, all_cells%end_block
        CALL get_index_range(all_cells, jb, start_cell_index, end_cell_index)
        DO jc = start_cell_index, end_cell_index
    
          IF ( p_patch_3D%lsm_c(jc,1,jb) <= sea_boundary ) THEN
            z_relax = (p_patch_3D%p_patch_1D(1)%prism_thick_flat_sfc_c(jc,1,jb) + p_os%p_prog(nold(1))%h(jc,jb)) / &
              &       (para_surfRelax_Temp*seconds_per_month)
            atmos_fluxes%topBoundCond_Temp_vdiff(jc,jb) = -z_relax*(t_top(jc,jb)-atmos_fluxes%data_surfRelax_Temp(jc,jb))
          ELSE
            atmos_fluxes%topBoundCond_Temp_vdiff(jc,jb) = 0.0_wp
          ENDIF
    
        END DO
      END DO

      !---------DEBUG DIAGNOSTICS-------------------------------------------
      idt_src=2  ! output print level (1-5, fix)
      CALL dbg_print('UpdRlx: T-relax: T*'       ,atmos_fluxes%data_surfRelax_Temp(:,:), &
        & str_module,idt_src, in_subset=p_patch%cells%owned)
      z_c(:,:) = atmos_fluxes%data_surfRelax_Temp(:,:)-t_top(:,:)
      CALL dbg_print('UpdRlx: T-relax: T*-T'     ,z_c, str_module,idt_src, in_subset=p_patch%cells%owned)
      CALL dbg_print('UpdRlx: T-relax: T [K*m/s]',atmos_fluxes%topBoundCond_Temp_vdiff(:,:), &
        & str_module,idt_src, in_subset=p_patch%cells%owned)
      !---------------------------------------------------------------------

      ! Heat flux diagnosed for all ocean only relaxation cases
      ! TODO: discriminate hflx and hfrelax

      ! Heat flux diagnosed for relaxation cases, see above
      !   Q_surf = Rho*Cp*Q_T  [W/m2]  with density Rho and Cp specific heat capacity
      ! where
      !   Q_T = K_v*dT/dz(surf) = Q_surf/Rho/Cp  [K*m/s]

      atmos_fluxes%HeatFlux_Total(:,:) = atmos_fluxes%topBoundCond_Temp_vdiff(:,:) * OceanReferenceDensity * clw

      !---------DEBUG DIAGNOSTICS-------------------------------------------
      idt_src=1  ! output print level (1-5, fix)
      CALL dbg_print('UpdSfc:T-relax-hflx [W/m2]',atmos_fluxes%HeatFlux_Total,str_module,idt_src, in_subset=p_patch%cells%owned)
      !---------------------------------------------------------------------

    ELSE IF (tracer_no == 2) THEN  ! salinity relaxation

      ! Salinity relaxation activated as boundary condition in vertical Diffusion D:
      !   D = d/dz(K_v*dS/dz)  where
      ! Boundary condition at surface (upper bound of D at center of first layer)
      !   is relaxation to salinity (tau = relaxation constant [1/s] ):
      !   K_v*dS/dz(surf) = Q_S = -dz/tau*(S-S*) [ psu*m/s ]
      ! discretized: salinity-relaxation-data S* = S_data = data_surfRelax_Salt
      !   top_bc_tracer = topBoundCond_Salt_vdiff = -(del_zlev_m+h) / relax_param[s] * (tracer - data_surfRelax_Salt)
      !
      ! This is equivalent to an additonal forcing term in the tracer equation, i.e. outside
      ! the vertical diffusion, following MITGCM:
      !    F_S  = Q_S/dz = -1/tau * (S-S*) [ psu/s ]
      ! when using the sign convention
      !   dS/dt = Operators + F_S
      ! i.e. F_S <0 for  S-S* >0 (i.e. decreasing salinity if it is saltier than relaxation data) 
      ! note that the freshwater flux is opposite in sign to F_S, see below,
      ! i.e. fwf >0 for  S-S* >0 (i.e. increasing freshwater flux to decrease the salinity)

      DO jb = all_cells%start_block, all_cells%end_block
        CALL get_index_range(all_cells, jb, start_cell_index, end_cell_index)
        DO jc = start_cell_index, end_cell_index
          IF ( p_patch_3D%lsm_c(jc,1,jb) <= sea_boundary ) THEN

            !z_relax = p_patch_3D%p_patch_1D(1)%prism_thick_flat_sfc_c(jc,1,jb)&
            !          &/(para_surfRelax_Temp*seconds_per_month)
            z_relax = (p_patch_3D%p_patch_1D(1)%prism_thick_flat_sfc_c(jc,1,jb)+p_os%p_prog(nold(1))%h(jc,jb)) / &
              &       (para_surfRelax_Salt*seconds_per_month)
            ! 
            ! If sea ice is present (and l_relaxsal_ice), salinity relaxation is proportional to open water,
            !   under sea ice, no relaxation is applied, according to the procedure in MPIOM
            IF (l_relaxsal_ice .AND. i_sea_ice >=1) z_relax = (1.0_wp-p_ice%concsum(jc,jb))*z_relax

            z_topBCSalt_old              = atmos_fluxes%topBoundCond_Salt_vdiff(jc,jb)
            atmos_fluxes%topBoundCond_Salt_vdiff(jc,jb) = atmos_fluxes%topBoundCond_Salt_vdiff(jc,jb) &
              &                              -z_relax*(s_top(jc,jb)-atmos_fluxes%data_surfRelax_Salt(jc,jb))

            ! Diagnosed freshwater flux due to relaxation [m/s]
            ! this flux is applied as volume forcing in surface equation in fill_rhs4surface_eq_ab
            atmos_fluxes%FrshFlux_Relax(jc,jb) = (z_topBCSalt_old-atmos_fluxes%topBoundCond_Salt_vdiff(jc,jb)) / s_top(jc,jb)

          ELSE
            atmos_fluxes%topBoundCond_Salt_vdiff(jc,jb) = 0.0_wp
            atmos_fluxes%FrshFlux_Relax(jc,jb)  = 0.0_wp
          ENDIF
        END DO
      END DO

      !---------DEBUG DIAGNOSTICS-------------------------------------------
      idt_src=2  ! output print level (1-5, fix)
      CALL dbg_print('UpdRlx: FrshFluxRelax[m/s]',atmos_fluxes%FrshFlux_Relax  ,str_module,idt_src, in_subset=p_patch%cells%owned)
      idt_src=3  ! output print level (1-5, fix)
      z_c(:,:) = atmos_fluxes%data_surfRelax_Salt(:,:)
      CALL dbg_print('UpdRlx: S-relax: S*'       ,z_c                     ,str_module,idt_src, in_subset=p_patch%cells%owned)
      z_c(:,:) = atmos_fluxes%data_surfRelax_Salt(:,:)-s_top(:,:)
      CALL dbg_print('UpdRlx: S-relax: S*-S'     ,z_c                     ,str_module,idt_src, in_subset=p_patch%cells%owned)
      z_c(:,:) = atmos_fluxes%topBoundCond_Salt_vdiff(:,:)
      CALL dbg_print('UpdRlx: S-relax:S[psu*m/s]',z_c                     ,str_module,idt_src, in_subset=p_patch%cells%owned)
      !---------------------------------------------------------------------

    END IF  ! tracer_no

  END SUBROUTINE update_relaxation_flux

  !-------------------------------------------------------------------------
  !
  !> Calculates surface temperature and salinity tracer relaxation
  !!   relaxation terms for tracer equation and surface fluxes are calculated
  !!   in addition to other surface tracer fluxes 
  !!   surface tracer restoring is applied either in apply_surface_relaxation
  !!   or in adding surface relaxation fluxes to total forcing fluxes
  !!
  !! @par Revision History
  !! Initial release by Stephan Lorenz, MPI-M (2014)
  !
  SUBROUTINE update_surface_relaxation(p_patch_3D, p_os, p_ice, atmos_fluxes, tracer_no)

    TYPE (t_patch_3D ),    TARGET, INTENT(IN) :: p_patch_3D
    TYPE (t_hydro_ocean_state), INTENT(INOUT) :: p_os
    TYPE (t_sea_ice),              INTENT(IN) :: p_ice
    TYPE (t_atmos_fluxes)                     :: atmos_fluxes
    INTEGER,                       INTENT(IN) :: tracer_no       !  no of tracer: 1=temperature, 2=salinity

    !Local variables 
    INTEGER                       :: jc, jb
    INTEGER                       :: start_cell_index, end_cell_index
    REAL(wp)                      :: relax_strength, thick
    TYPE(t_patch), POINTER        :: p_patch
    REAL(wp),      POINTER        :: t_top(:,:), s_top(:,:)
    TYPE(t_subset_range), POINTER :: all_cells
    REAL(wp) :: lat_deg, lon_deg, width
    REAL(wp) :: temperature_difference, basin_northBoundary, basin_southBoundary, lat_diff    
    !-----------------------------------------------------------------------  
    p_patch   => p_patch_3D%p_patch_2D(1)
    all_cells => p_patch%cells%all
    !-------------------------------------------------------------------------

    t_top => p_os%p_prog(nold(1))%tracer(:,1,:,1)

    IF (tracer_no == 1) THEN  ! surface temperature relaxation
      !
      ! Temperature relaxation activated as additonal forcing term in the tracer equation
      ! implemented as simple time-dependent relaxation (time needed to restore tracer completely back to T*)
      !    F_T  = Q_T/dz = -1/tau * (T-T*) [ K/s ]  (where Q_T is boundary condition for vertical diffusion in [K*m/s])
      ! when using the sign convention
      !   dT/dt = Operators + F_T
      ! i.e. F_T <0 for  T-T* >0 (i.e. decreasing temperature T if T is warmer than relaxation data T*) 
    
      ! EFFECTIVE RESTORING PARAMETER: 1.0_wp/(para_surfRelax_Temp*seconds_per_month)
    
      DO jb = all_cells%start_block, all_cells%end_block
        CALL get_index_range(all_cells, jb, start_cell_index, end_cell_index)
        DO jc = start_cell_index, end_cell_index
          IF ( p_patch_3D%lsm_c(jc,1,jb) <= sea_boundary ) THEN

            !relax_strength = (p_patch_3D%p_patch_1D(1)%prism_thick_flat_sfc_c(jc,1,jb) + p_os%p_prog(nold(1))%h(jc,jb)) / &
            !  &       (para_surfRelax_Temp*seconds_per_month)
!           atmos_fluxes%topBoundCond_Temp_vdiff(jc,jb) = -relax_strength*(t_top(jc,jb)-atmos_fluxes%data_surfRelax_Temp(jc,jb))
            relax_strength = 1.0_wp / (para_surfRelax_Temp*seconds_per_month)

            ! calculate additional temperature restoring rate F_T due to relaxation [K/s]
            atmos_fluxes%TempFlux_Relax(jc,jb) = -relax_strength*(t_top(jc,jb)-atmos_fluxes%data_surfRelax_Temp(jc,jb))

            ! Diagnosed heat flux Q_surf due to relaxation
            !  Q_surf = F_T*dz * (rho*Cp) = -dz/tau*(T-T*) * (rho*Cp)  [W/m2]
            !  HeatFlux_Relax = thick * TempFlux_Relax * (OceanReferenceDensity*clw)
            ! this heat flux is negative if relaxation flux is negative, i.e. heat is released if temperature decreases
            ! this flux is for diagnosis only and not added to tracer forcing

            thick = (p_patch_3D%p_patch_1D(1)%prism_thick_flat_sfc_c(jc,1,jb)+p_os%p_prog(nold(1))%h(jc,jb))
            atmos_fluxes%HeatFlux_Relax(jc,jb) = atmos_fluxes%TempFlux_Relax(jc,jb) * thick * OceanReferenceDensity*clw

          ENDIF
    
        END DO
      END DO
      IF( initial_temperature_type==203)THEN
        width=10.0_wp  
        relax_strength = 1.0_wp / (para_surfRelax_Temp*seconds_per_month)    
        
        
        DO jb = all_cells%start_block, all_cells%end_block
          CALL get_index_range(all_cells, jb, start_cell_index, end_cell_index)
          DO jc = start_cell_index, end_cell_index
            IF ( p_patch_3D%lsm_c(jc,1,jb) <= sea_boundary ) THEN

              lat_deg = p_patch%cells%center(jc,jb)%lat*rad2deg
              lon_deg = p_patch%cells%center(jc,jb)%lon*rad2deg


              !upper channel boudary
              IF(      lat_deg>= basin_center_lat+ 0.5_wp*basin_height_deg-width&
                 &.AND.lat_deg<= basin_center_lat+ 0.5_wp*basin_height_deg)THEN   

               !calculate additional temperature restoring rate F_T due to relaxation [K/s]
               atmos_fluxes%TempFlux_Relax(jc,jb) = -relax_strength*(t_top(jc,jb)-atmos_fluxes%data_surfRelax_Temp(jc,jb))

              thick = (p_patch_3D%p_patch_1D(1)%prism_thick_flat_sfc_c(jc,1,jb)+p_os%p_prog(nold(1))%h(jc,jb))
              atmos_fluxes%HeatFlux_Relax(jc,jb) = atmos_fluxes%TempFlux_Relax(jc,jb) * thick * OceanReferenceDensity*clw
              !lower channel boudary
              ELSEIF(  lat_deg>= basin_center_lat- 0.5_wp*basin_height_deg&
                 &.AND.lat_deg<= basin_center_lat- 0.5_wp*basin_height_deg+width)THEN 
                !calculate additional temperature restoring rate F_T due to relaxation [K/s]
                atmos_fluxes%TempFlux_Relax(jc,jb) = -relax_strength*(t_top(jc,jb)-atmos_fluxes%data_surfRelax_Temp(jc,jb))

                thick = (p_patch_3D%p_patch_1D(1)%prism_thick_flat_sfc_c(jc,1,jb)+p_os%p_prog(nold(1))%h(jc,jb))
               atmos_fluxes%HeatFlux_Relax(jc,jb) = atmos_fluxes%TempFlux_Relax(jc,jb) * thick * OceanReferenceDensity*clw

              ELSE!channel interior
                atmos_fluxes%HeatFlux_Relax(jc,jb)=0.0_wp		
              ENDIF	

            ENDIF
          END DO
        END DO
  
      ELSEIF( initial_temperature_type==216.or.initial_temperature_type==214)THEN
        width=20.0_wp
        
        DO jb = all_cells%start_block, all_cells%end_block
          CALL get_index_range(all_cells, jb, start_cell_index, end_cell_index)
          DO jc = start_cell_index, end_cell_index
            IF ( p_patch_3D%lsm_c(jc,1,jb) <= sea_boundary ) THEN
  
              lat_deg = p_patch%cells%center(jc,jb)%lat*rad2deg
              lon_deg = p_patch%cells%center(jc,jb)%lon*rad2deg
              relax_strength = 1.0_wp / (para_surfRelax_Temp*seconds_per_month)

              !upper channel boudary
              IF(      lat_deg>= basin_center_lat-width&
                 &.AND.lat_deg<= basin_center_lat+ width)THEN   

                !calculate additional temperature restoring rate F_T due to relaxation [K/s]
                atmos_fluxes%TempFlux_Relax(jc,jb) = -relax_strength*(t_top(jc,jb)-atmos_fluxes%data_surfRelax_Temp(jc,jb))

                thick = (p_patch_3D%p_patch_1D(1)%prism_thick_flat_sfc_c(jc,1,jb)+p_os%p_prog(nold(1))%h(jc,jb))
                atmos_fluxes%HeatFlux_Relax(jc,jb) = atmos_fluxes%TempFlux_Relax(jc,jb) * thick * OceanReferenceDensity*clw
              ELSE!channel interior		  
                atmos_fluxes%HeatFlux_Relax(jc,jb)=0.0_wp
                
              ENDIF

            ENDIF
          END DO
        END DO
    ENDIF  

   !---------DEBUG DIAGNOSTICS-------------------------------------------
      CALL dbg_print('UpdSfcRlx:HeatFlx_Rlx[W/m2]',atmos_fluxes%HeatFlux_Relax     ,str_module,2, in_subset=p_patch%cells%owned)
      CALL dbg_print('UpdSfcRlx: T* to relax to'  ,atmos_fluxes%data_surfRelax_Temp,str_module,2, in_subset=p_patch%cells%owned)
      CALL dbg_print('UpdSfcRlx: 1/tau*(T*-T)'    ,atmos_fluxes%TempFlux_Relax     ,str_module,2, in_subset=p_patch%cells%owned)
      !---------------------------------------------------------------------
  
    ELSE IF (tracer_no == 2) THEN  ! surface salinity relaxation
      !
      ! Salinity relaxation activated as additonal forcing term in the tracer equation
      ! implemented as simple time-dependent relaxation (time needed to restore tracer completely back to S*)
      !    F_S  = -1/tau * (S-S*) [ psu/s ]
      ! when using the sign convention
      !   dS/dt = Operators + F_S
      ! i.e. F_S <0 for  S-S* >0 (i.e. decreasing salinity S if S is saltier than relaxation data S*)
      ! note that the freshwater flux is opposite in sign to F_S, see below,
      ! i.e. fwf >0 for  S-S* >0 (i.e. increasing freshwater flux to decrease salinity)

      s_top => p_os%p_prog(nold(1))%tracer(:,1,:,2)

      DO jb = all_cells%start_block, all_cells%end_block
        CALL get_index_range(all_cells, jb, start_cell_index, end_cell_index)
        DO jc = start_cell_index, end_cell_index
          IF ( p_patch_3D%lsm_c(jc,1,jb) <= sea_boundary ) THEN

            relax_strength = 1.0_wp / (para_surfRelax_Salt*seconds_per_month)
            ! 
            ! If sea ice is present (and l_relaxsal_ice), salinity relaxation is proportional to open water,
            !   under sea ice, no relaxation is applied, according to the procedure in MPIOM
            IF (l_relaxsal_ice .AND. i_sea_ice >=1) relax_strength = (1.0_wp-p_ice%concsum(jc,jb))*relax_strength

            ! calculate additional salt restoring rate F_S due to relaxation [psu/s]
            atmos_fluxes%SaltFlux_Relax(jc,jb) = -relax_strength*(s_top(jc,jb)-atmos_fluxes%data_surfRelax_Salt(jc,jb))

            ! Diagnosed freshwater flux due to relaxation (equivalent to heat flux Q)
            !  Fw_S = F_S*dz/S = dz/tau * (S-S*)/S  [m/s]
            ! this flux is applied as volume forcing in surface equation in fill_rhs4surface_eq_ab
            thick = (p_patch_3D%p_patch_1D(1)%prism_thick_flat_sfc_c(jc,1,jb)+p_os%p_prog(nold(1))%h(jc,jb))
            atmos_fluxes%FrshFlux_Relax(jc,jb) = -atmos_fluxes%SaltFlux_Relax(jc,jb) * thick / s_top(jc,jb)

          ENDIF
        END DO
      END DO

      !---------DEBUG DIAGNOSTICS-------------------------------------------
      CALL dbg_print('UpdSfcRlx:FrshFlxRelax[m/s]',atmos_fluxes%FrshFlux_Relax     ,str_module,2, in_subset=p_patch%cells%owned)
      CALL dbg_print('UpdSfcRlx: S* to relax to'  ,atmos_fluxes%data_surfRelax_Salt,str_module,4, in_subset=p_patch%cells%owned)
      CALL dbg_print('UpdSfcRlx: 1/tau*(S*-S)'    ,atmos_fluxes%SaltFlux_Relax     ,str_module,3, in_subset=p_patch%cells%owned)
      !---------------------------------------------------------------------

    END IF  ! tracer_no

  END SUBROUTINE update_surface_relaxation

  !-------------------------------------------------------------------------
  !
  !> Calculates surface temperature and salinity tracer relaxation
  !!   relaxation terms for tracer equation and surface fluxes are calculated
  !!   in addition to other surface tracer fluxes 
  !!   surface tracer restoring is applied either in apply_surface_relaxation
  !!   or in adding surface relaxation fluxes to total forcing fluxes
  !!
  !! @par Revision History
  !! Initial release by Stephan Lorenz, MPI-M (2014)
  !
  SUBROUTINE apply_surface_relaxation(p_patch_3D, p_os, atmos_fluxes, tracer_no)

    TYPE (t_patch_3D ),    TARGET, INTENT(IN)    :: p_patch_3D
    TYPE (t_hydro_ocean_state),    INTENT(INOUT) :: p_os
    TYPE (t_atmos_fluxes), INTENT(IN)            :: atmos_fluxes
    INTEGER,                      INTENT(IN)     :: tracer_no       !  no of tracer: 1=temperature, 2=salinity

    !Local variables 
    INTEGER :: jc, jb
    INTEGER :: start_cell_index, end_cell_index
    REAL(wp) :: relax_strength, thick
    REAL(wp) :: t_top_old  (nproma,p_patch_3D%p_patch_2D(1)%alloc_cell_blocks)
    REAL(wp) :: s_top_old  (nproma,p_patch_3D%p_patch_2D(1)%alloc_cell_blocks)
    TYPE(t_patch), POINTER :: p_patch
    REAL(wp),      POINTER :: t_top(:,:), s_top(:,:)
    TYPE(t_subset_range), POINTER :: all_cells
    !-----------------------------------------------------------------------  
    p_patch         => p_patch_3D%p_patch_2D(1)
    !-------------------------------------------------------------------------

    all_cells => p_patch%cells%all

    t_top =>p_os%p_prog(nold(1))%tracer(:,1,:,1)
    t_top_old(:,:) = t_top(:,:)


    ! add relaxation term to temperature tracer
    IF (tracer_no == 1) THEN
    
      DO jb = all_cells%start_block, all_cells%end_block
        CALL get_index_range(all_cells, jb, start_cell_index, end_cell_index)
        DO jc = start_cell_index, end_cell_index
    
          IF ( p_patch_3D%lsm_c(jc,1,jb) <= sea_boundary ) THEN
            t_top_old(jc,jb) = t_top(jc,jb)
            t_top(jc,jb)     = t_top_old(jc,jb) + atmos_fluxes%TempFlux_Relax(jc,jb)*dtime
          ENDIF
    
        END DO
      END DO

      !---------DEBUG DIAGNOSTICS-------------------------------------------
      CALL dbg_print('AppTrcRlx: TempFluxRelax'  , atmos_fluxes%TempFlux_Relax, str_module, 3, in_subset=p_patch%cells%owned)
      CALL dbg_print('AppTrcRlx: Old Temperature', t_top_old                  , str_module, 3, in_subset=p_patch%cells%owned)
      CALL dbg_print('AppTrcRlx: New Temperature', t_top                      , str_module, 2, in_subset=p_patch%cells%owned)
      !---------------------------------------------------------------------

    ! add relaxation term to salinity tracer
    ELSE IF (tracer_no == 2) THEN

      s_top =>p_os%p_prog(nold(1))%tracer(:,1,:,2)
      s_top_old(:,:) = s_top(:,:)

      DO jb = all_cells%start_block, all_cells%end_block
        CALL get_index_range(all_cells, jb, start_cell_index, end_cell_index)
        DO jc = start_cell_index, end_cell_index
          IF ( p_patch_3D%lsm_c(jc,1,jb) <= sea_boundary ) THEN
            s_top(jc,jb)     = s_top_old(jc,jb) + atmos_fluxes%SaltFlux_Relax(jc,jb)*dtime
          ENDIF
        END DO
      END DO

      !---------DEBUG DIAGNOSTICS-------------------------------------------
      CALL dbg_print('AppTrcRlx: SaltFluxRelax', atmos_fluxes%SaltFlux_Relax, str_module, 3, in_subset=p_patch%cells%owned)
      CALL dbg_print('AppTrcRlx: Old Salt'     , s_top_old                  , str_module, 3, in_subset=p_patch%cells%owned)
      CALL dbg_print('AppTrcRlx: New Salt'     , s_top                      , str_module, 2, in_subset=p_patch%cells%owned)
      !---------------------------------------------------------------------

    END IF  ! tracer_no

  END SUBROUTINE apply_surface_relaxation

  !-------------------------------------------------------------------------
  !
  !> Takes thermal calc_atm_fluxes_from_bulk to calculate surface fluxes for ocean forcing:
  !!  heat, freshwater and momentum.
  !!  not active or tested yet (2012/08)
  !!
  !! @par Revision History
  !! Initial release by Peter Korn, MPI-M (2011). Originally written by D. Notz.
  !
  SUBROUTINE update_flux_from_atm_flx(p_patch_3D, p_as, p_os, p_ice, atmos_fluxes, p_sfc_flx)

    TYPE(t_patch_3D ),TARGET, INTENT(IN)        :: p_patch_3D
    TYPE(t_atmos_for_ocean),      INTENT(IN)    :: p_as
    TYPE(t_hydro_ocean_state),    INTENT(IN)    :: p_os
    TYPE (t_sea_ice),             INTENT (IN)   :: p_ice
    TYPE (t_atmos_fluxes),        INTENT (INOUT):: atmos_fluxes
    TYPE(t_sfc_flx)                             :: p_sfc_flx

    !Local variables 
    REAL(wp) :: z_rho_w = 1.22_wp  !near surface air density [kg/m^3] cf. Large/Yeager, sect 4.1, p.17
    REAL(wp) :: z_C_d0, z_C_d1, z_C_d
    REAL(wp) :: z_norm, z_v, z_relax

    INTEGER :: jc, jb, i
    INTEGER :: start_cell_index, end_cell_index
    REAL(wp):: z_evap        (nproma,p_patch_3D%p_patch_2D(1)%alloc_cell_blocks)
    REAL(wp):: z_Q_freshwater(nproma,p_patch_3D%p_patch_2D(1)%alloc_cell_blocks)
    CHARACTER(LEN=max_char_length), PARAMETER :: routine = 'mo_ocean_bulk:update_flux_from_atm_flx'
    TYPE(t_patch), POINTER :: p_patch
    TYPE(t_subset_range), POINTER :: all_cells
    !-----------------------------------------------------------------------  
    p_patch         => p_patch_3D%p_patch_2D(1)
    !-------------------------------------------------------------------------
    CALL message(TRIM(routine), 'start' )

    all_cells => p_patch%cells%all

    !Relaxation parameter from namelist for salinity.
    z_relax = para_surfRelax_Temp/(30.0_wp*24.0_wp*3600.0_wp)

    DO jb = all_cells%start_block, all_cells%end_block
      CALL get_index_range(all_cells, jb, start_cell_index, end_cell_index)
      DO jc = start_cell_index, end_cell_index
        DO i = 1, p_ice%kice
          !surface heat forcing as sum of sensible, latent, longwave and shortwave heat fluxes
          IF (p_ice% hi(jc,jb,i) > 0._wp)THEN

            p_sfc_flx%HeatFlux_Total(jc,jb)              &
              & =  atmos_fluxes%sens(jc,jb,i) + atmos_fluxes%lat(jc,jb,i)& ! Sensible + latent heat flux at ice surface
              & +  atmos_fluxes%LWnet(jc,jb,i)                   & ! net LW radiation flux over ice surface
              & +  atmos_fluxes%bot(jc,jb,i)                       ! Ocean heat flux at ice bottom 
                                                           ! liquid/solid  precipitation rate
            !                                                are zero

            !This prepares freshwater flux calculation below; eq. (64) in Marsland et al.
            z_evap(jc,jb) = atmos_fluxes%lat(jc,jb,i)/(als*z_rho_w)

          ELSE

            p_sfc_flx%HeatFlux_Total(jc,jb)            &
            & =  atmos_fluxes%sensw(jc,jb) + atmos_fluxes%latw(jc,jb)  & ! Sensible + latent heat flux over water
            & +  atmos_fluxes%LWnetw(jc,jb)                    & ! net LW radiation flux over water
            & +  atmos_fluxes%SWnetw(jc,jb)                      ! net SW radiation flux ove water
                                                         ! liquid/solid  precipitation rate are zero

           !This prepares freshwater flux calculation below; eq. (64) in Marsland et al.
            z_evap(jc,jb) = atmos_fluxes%latw(jc,jb)/(alv*z_rho_w)
          ENDIF
        END DO

        !calculate surface freshwater flux       
        !following MPI-OM as described in Marsland et al, formula (63)-(65)

        !calculate evaporation from latent heat flux and latent heat of vaporisation
        !This is (63) in Marsland et al.
        !+River runoff +glacial meltwater
        z_Q_freshwater(jc,jb) = (atmos_fluxes%rpreci(jc,jb) + atmos_fluxes%rprecw(jc,jb)) -  z_evap(jc,jb)  

        !Now the freshwater flux calculation is finished; this is (65) in Marsland et al.
        !Relaxation of top layer salinity to observed salinity
        !
        !  Attention, check consistency in the model:
        !   - salinity relaxation is here in addition to the formulation at the end of update_surface_flux
        !   - also, according to (65) of Marsland, there is a bug below:
        !     multiplication with S1 (tracer(2)) is missing
        !   - has to be checked and merged with salinity boundary condition in update_surface_flux
        !
!         p_sfc_flx%topBoundCond_Salt_vdiff(jc,jb) =                         &
!           & (p_patch_3D%p_patch_1D(1)%del_zlev_m(1)+z_Q_freshwater(jc,jb)) &
!           & /p_patch_3D%p_patch_1D(1)%del_zlev_m(1)                        &  !  * tracer(jc,1,jb,2)
!           & +z_relax*(p_os%p_prog(nold(1))%tracer(jc,1,jb,2)-p_sfc_flx%data_surfRelax_Salt(jc,jb))


        !calculate wind stress    
        z_norm = sqrt(p_as%u(jc,jb)*p_as%u(jc,jb)+p_as%v(jc,jb)*p_as%v(jc,jb))

        !calculate drag coefficient for wind following 
        ! Kara, Rochford, Hurlburt, Air-Sea Flux Estimates And the 1997-1998 Enso Event
        ! Boundary-Layer Meteorology, 103, 439-458 (2002)
        !
        z_v = MAX(2.5_wp, MIN(p_as%fu10(jc,jb),32.5_wp))

        z_C_d0 = 1.0E-3_wp*(0.692_wp+0.071_wp*z_v-0.00070_wp*z_norm)
        z_C_d1 = 1.0E-3_wp*(0.083_wp-0.0054_wp*z_v-0.000093_wp*z_norm)
        z_C_d  = z_C_d0 + z_C_d1*(p_as%tafo(jc,jb)-p_os%p_prog(nold(1))%tracer(jc,1,jb,1))

        !write(*,*)'final wind stress coeff',z_C_d
        p_sfc_flx%topBoundCond_windStress_u(jc,jb) = z_rho_w*z_C_d*z_norm &
          &  *(p_as%u(jc,jb)- p_os%p_diag%u(jc,1,jb))

        p_sfc_flx%topBoundCond_windStress_v(jc,jb) = z_rho_w*z_C_d*z_norm &
          &  *(p_as%v(jc,jb) - p_os%p_diag%v(jc,1,jb))
   
      END DO
    END DO

    IF (type_surfRelax_Temp==1) THEN

       p_sfc_flx%topBoundCond_Temp_vdiff(:,:)=  z_relax * &
         &                                      (p_sfc_flx%data_surfRelax_Temp(:,:)-p_os%p_prog(nold(1))%tracer(:,1,:,1))

    ENDIF

  END SUBROUTINE update_flux_from_atm_flx
  !-------------------------------------------------------------------------
  !
  !>
  !! Update surface flux forcing for hydrostatic ocean
  !!
  !!
  !! @par Revision History
  !! Initial release by Stephan Lorenz, MPI-M (2010-07)
  !
!<Optimize_Used>
  SUBROUTINE update_flux_analytical(p_patch_3D, p_os, atmos_fluxes)

    TYPE(t_patch_3D ),TARGET, INTENT(IN)    :: p_patch_3D
    TYPE(t_hydro_ocean_state), INTENT(IN)   :: p_os
    TYPE(t_atmos_fluxes)                    :: atmos_fluxes
    !
    ! local variables
    INTEGER :: jc, jb
    INTEGER :: start_cell_index, end_cell_index
    !INTEGER :: i_startblk_c, i_endblk_c, start_cell_index, end_cell_index
    !INTEGER :: rl_start_c, rl_end_c

    REAL(wp) :: z_lat, z_lon, z_lat_deg
    REAL(wp) :: y_length               !basin extension in y direction in degrees
    REAL(wp) :: z_T_init(nproma,p_patch_3D%p_patch_2D(1)%alloc_cell_blocks)
    REAL(wp) :: z_perlat, z_perlon, z_permax, z_perwid, z_relax, z_dst
    INTEGER  :: z_dolic
    REAL(wp) :: z_temp_max, z_temp_min, z_temp_incr
    REAL(wp) :: center, length, zonal_waveno,amplitude
    REAL(wp) :: no_flux_length, south_bound, max_flux_y

    CHARACTER(LEN=max_char_length), PARAMETER :: routine = 'mo_ocean_bulk:update_flux_analytical'
    !-------------------------------------------------------------------------
    TYPE(t_subset_range), POINTER :: all_cells
    TYPE(t_patch), POINTER :: p_patch
    !-----------------------------------------------------------------------  
    p_patch         => p_patch_3D%p_patch_2D(1)
    !-------------------------------------------------------------------------
    all_cells => p_patch%cells%all

    ! atmosphere fluxes for analytical testcased similar to mo_ocean_initial_conditions:
    SELECT CASE (atmos_flux_analytical_type)

    CASE(0)  !  all fluxes are unchanged, zero as default
      CONTINUE

    CASE(101,102,103)  !  constant fluxes for test of sea-ice processes
      ! set LW/SW/sensible/latent heat fluxes over ice to constant
      atmos_fluxes%SWnet(:,1,:) = atmos_SWnet_const
      atmos_fluxes%LWnet(:,1,:) = atmos_LWnet_const
      atmos_fluxes%sens (:,1,:) = atmos_sens_const
      atmos_fluxes%lat  (:,1,:) = atmos_lat_const
      ! set LW/SW/sensible/latent heat fluxes over water to constant
      atmos_fluxes%SWnetw(:,:)  = atmos_SWnetw_const
      atmos_fluxes%LWnetw(:,:)  = atmos_LWnetw_const
      atmos_fluxes%sensw(:,:)   = atmos_sensw_const
      atmos_fluxes%latw(:,:)    = atmos_lat_const
  
  
      CASE(200) 

        IF(no_tracer>=1.AND.type_surfRelax_Temp==0)THEN

          center = basin_center_lat * deg2rad
          length = basin_height_deg * deg2rad
          zonal_waveno = 2.0_wp
          amplitude    =10.0_wp

          DO jb = all_cells%start_block, all_cells%end_block
            CALL get_index_range(all_cells, jb, start_cell_index, end_cell_index)
            DO jc = start_cell_index, end_cell_index

              IF(p_patch_3D%lsm_c(jc,1,jb)<=sea_boundary)THEN

                z_lat    = p_patch%cells%center(jc,jb)%lat
                z_lon    = p_patch%cells%center(jc,jb)%lon
  
                atmos_fluxes%data_surfRelax_Temp(jc,jb) =0.0_wp

                atmos_fluxes%topBoundCond_Temp_vdiff(jc,jb) &
                &= amplitude * COS(zonal_waveno*pi*(z_lat-center)/length)
                
                !IF(z_lat<= center-0.5_wp*length)atmos_fluxes%topBoundCond_Temp_vdiff(jc,jb)=0.0_wp
                !IF(z_lat>= center+0.0_wp*length)atmos_fluxes%topBoundCond_Temp_vdiff(jc,jb)=10.0_wp
                !IF(z_lat>= center+0.75_wp*length)atmos_fluxes%topBoundCond_Temp_vdiff(jc,jb)=&
                !& -10.0_wp!amplitude * (COS(zonal_waveno*pi*(z_lat-center)/length))  
              ENDIF 
            END DO
          END DO
        ENDIF

      CASE(201) ! Abernathey 2011

        IF(no_tracer>=1.AND.type_surfRelax_Temp==0)THEN

          no_flux_length = 3.0_wp * relax_width * deg2rad
          south_bound = (basin_center_lat - 0.5_wp * basin_height_deg) * deg2rad
          length      = basin_height_deg * deg2rad
          max_flux_y  = length - no_flux_length
          zonal_waveno =  2.5_wp
          amplitude    = forcing_HeatFlux_amplitude

          DO jb = all_cells%start_block, all_cells%end_block
            CALL get_index_range(all_cells, jb, start_cell_index, end_cell_index)
            DO jc = start_cell_index, end_cell_index
              atmos_fluxes%data_surfRelax_Temp(jc,jb)     = 0.0_wp
              atmos_fluxes%topBoundCond_Temp_vdiff(jc,jb) = 0.0_wp
              
              z_lat = p_patch%cells%center(jc,jb)%lat - south_bound
              
              IF(p_patch_3D%lsm_c(jc,1,jb) <= sea_boundary .AND. z_lat < max_flux_y) THEN

                atmos_fluxes%topBoundCond_Temp_vdiff(jc,jb) = &
                  & - amplitude * COS(zonal_waveno * pi * z_lat/max_flux_y) &
                  & + forcing_HeatFlux_base

              ENDIF
            END DO
          END DO
        ENDIF
        
      CASE default

        CALL finish(routine, "unknown atmos_flux_analytical_type")

    END SELECT

    SELECT CASE (relax_analytical_type)

    CASE(27,30,32)

     IF(no_tracer>=1.AND.type_surfRelax_Temp/=0)THEN

       y_length = basin_height_deg * deg2rad
       DO jb = all_cells%start_block, all_cells%end_block
         CALL get_index_range(all_cells, jb, start_cell_index, end_cell_index)
         DO jc = start_cell_index, end_cell_index

           IF(p_patch_3D%lsm_c(jc,1,jb)<=sea_boundary)THEN

             z_T_init(jc,jb) = 20.0_wp- p_patch_3D%p_patch_1D(1)%zlev_m(1)*15.0_wp/4000.0_wp

             z_lat    = p_patch%cells%center(jc,jb)%lat
             z_lon    = p_patch%cells%center(jc,jb)%lon

             ! Add temperature perturbation at new values
             z_perlat = basin_center_lat + 0.1_wp*basin_height_deg
             z_perlon = basin_center_lon + 0.1_wp*basin_width_deg
             z_permax = 0.1_wp
             z_perwid = 10.0_wp

             z_relax  = para_surfRelax_Temp/(30.0_wp*24.0_wp*3600.0_wp)

             z_dolic  = p_patch_3D%p_patch_1D(1)%dolic_c(jc,jb)
             IF (z_dolic > MIN_DOLIC) THEN

               z_dst = sqrt((z_lat-z_perlat*deg2rad)**2+(z_lon-z_perlon*deg2rad)**2)

               IF(z_dst <= 5.0_wp*deg2rad)THEN
                 z_T_init = z_T_init &
                 &        + z_permax*exp(-(z_dst/(z_perwid*deg2rad))**2) &
                 &        * sin(pi*p_patch_3D%p_patch_1D(1)%zlev_m(1)/4000.0_wp)
               ENDIF
               ! up to here z_init is identically initialized than temperature

               !add local cold perturbation 
               IF(z_dst <= 10.5_wp*deg2rad)THEN
                 z_T_init(jc,jb) = z_T_init(jc,jb) - exp(-(z_dst/(z_perwid*deg2rad))**2)
               ENDIF

               atmos_fluxes%data_surfRelax_Temp(jc,jb)     = z_T_init(jc,jb)

               atmos_fluxes%topBoundCond_Temp_vdiff(jc,jb) = z_relax * &          
                 &  ( atmos_fluxes%data_surfRelax_Temp(jc,jb)-p_os%p_prog(nold(1))%tracer(jc,1,jb,1) )

             END IF
           ELSE
             atmos_fluxes%topBoundCond_windStress_cc(jc,jb)%x(:) = 0.0_wp
!            atmos_fluxes%topBoundCond_windStress_u(jc,jb)       = 0.0_wp
!            atmos_fluxes%topBoundCond_windStress_v(jc,jb)       = 0.0_wp
           ENDIF 
       END DO
      END DO

    ENDIF

    CASE (33)
      IF(type_surfRelax_Temp>=1)THEN
        z_relax = para_surfRelax_Temp/(30.0_wp*24.0_wp*3600.0_wp)

        atmos_fluxes%topBoundCond_Temp_vdiff(:,:) = z_relax*( atmos_fluxes%data_surfRelax_Temp(:,:) &
          &                                               -p_os%p_prog(nold(1))%tracer(:,1,:,1) )

      END IF
	  
    CASE(51)

      IF(type_surfRelax_Temp>=1)THEN

        z_relax = para_surfRelax_Temp/(30.0_wp*24.0_wp*3600.0_wp)

        z_temp_max  = 30.5_wp
        z_temp_min  = 0.5_wp
        z_temp_incr = (z_temp_max-z_temp_min)/(n_zlev-1.0_wp)

      !Add horizontal variation
      DO jb = all_cells%start_block, all_cells%end_block
        CALL get_index_range(all_cells, jb, start_cell_index, end_cell_index)
        DO jc = start_cell_index, end_cell_index
          z_lat = p_patch%cells%center(jc,jb)%lat
          z_lat_deg = z_lat*rad2deg

            IF ( p_patch_3D%lsm_c(jc,1,jb) <= sea_boundary ) THEN

              z_temp_max     =0.01_wp*(z_lat_deg-basin_center_lat)*(z_lat_deg-basin_center_lat)
              z_T_init(jc,jb)=30.5_wp

              z_T_init(jc,jb)&
              &=z_T_init(jc,jb)*exp(-z_temp_max/basin_height_deg)
            ELSE
              z_T_init(jc,jb)=0.0_wp
            ENDIF
        END DO
      END DO
      atmos_fluxes%data_surfRelax_Temp(:,:)=z_T_init(:,:)

      atmos_fluxes%topBoundCond_Temp_vdiff(:,:) = z_relax*( atmos_fluxes%data_surfRelax_Temp(:,:) &
        &                                               -p_os%p_prog(nold(1))%tracer(:,1,:,1) )

      END IF

    END SELECT

  END SUBROUTINE update_flux_analytical

  !-------------------------------------------------------------------------
  !>
  !! Balance sea level to zero over global ocean
  !!
  !! Balance sea level to zero over global ocean
  !! This routine uses parts of mo_ocean_diagnostics
  !!
  !! @par Revision History
  !! Initial revision by Stephan Lorenz, MPI (2013-04)
  !!
  !!
  SUBROUTINE balance_elevation (p_patch_3D, h_old)

    TYPE(t_patch_3D ),TARGET, INTENT(IN)    :: p_patch_3D
    REAL(wp), INTENT(INOUT)                 :: h_old(1:nproma,1:p_patch_3D%p_patch_2D(1)%alloc_cell_blocks)

    TYPE(t_patch), POINTER                  :: p_patch
    TYPE(t_subset_range), POINTER           :: all_cells

    INTEGER  :: start_cell_index, end_cell_index
    INTEGER  :: jc, jb
    REAL(wp) :: ocean_are, glob_slev, corr_slev

    p_patch         => p_patch_3D%p_patch_2D(1)
    all_cells       => p_patch%cells%all
 
    ! parallelize correctly
    ocean_are = p_patch_3D%p_patch_1D(1)%ocean_area(1)
    glob_slev = global_sum_array(p_patch%cells%area(:,:)*h_old(:,:)*p_patch_3D%wet_halo_zero_c(:,1,:))
    corr_slev = glob_slev/ocean_are

    idt_src=2
    IF ((my_process_is_stdio()) .AND. (idbg_mxmn >= idt_src)) &
      & write(0,*)' BALANCE_ELEVATION(Dom): ocean_are, glob_slev, corr_slev =',ocean_are, glob_slev, glob_slev/ocean_are

    DO jb = all_cells%start_block, all_cells%end_block
      CALL get_index_range(all_cells, jb, start_cell_index, end_cell_index)
      DO jc =  start_cell_index, end_cell_index
        IF ( p_patch_3D%lsm_c(jc,1,jb) <= sea_boundary ) THEN
          ! subtract or scale?
          h_old(jc,jb) = h_old(jc,jb) - corr_slev
          !h_old(jc,jb) = h_old(jc,jb) * (1.0_wp - corr_slev)
          !h_old(jc,jb) = h_old(jc,jb) - h_old(jc,jb)*corr_slev
        END IF
      END DO
    END DO

  END SUBROUTINE balance_elevation
 
 
  !-------------------------------------------------------------------------
  !>
  !! Read ocean forcing data from netcdf
  !!
  !! Read ocean forcing data for NCEP or other forcing
  !! This routine reads annual data sets of length forcing_timescale
  !!
  !! @par Revision History
  !! Initial revision by Stephan Lorenz, MPI (2012-02-17)
  !!
  !!
  SUBROUTINE read_forc_data_oce (p_patch, ext_data, no_set)

    TYPE(t_patch), INTENT(IN)            :: p_patch
    TYPE(t_external_data), INTENT(INOUT) :: ext_data(:)
    INTEGER,       INTENT(IN)            :: no_set          !  no of set in file to be read

    CHARACTER(len=max_char_length), PARAMETER :: &
      routine = 'mo_ocean_bulk:read_forc_data_oce'

    CHARACTER(filename_max) :: ncep_file   !< file name for reading in

    LOGICAL :: l_exist
    INTEGER :: jg, i_lev, no_cells, no_tst, jtime, jt !, jc, jb
    INTEGER :: ncid, dimid,mpi_comm
    TYPE(t_stream_id) :: stream_id
    INTEGER :: i_start(2),i_count(2), jcells

    REAL(wp):: z_flux(nproma,p_patch%alloc_cell_blocks,forcing_timescale)  ! set length is forcing_timescale, 3rd dimension
    REAL(wp):: z_c   (nproma,forcing_timescale,p_patch%alloc_cell_blocks)  ! 2nd dimension is forcing_timescale
    !TYPE (t_keyword_list), POINTER :: keywords => NULL()

    !-------------------------------------------------------------------------

    !  READ NCEP FORCING

    !-------------------------------------------------------------------------

    !CALL message (TRIM(routine), 'start')

    IF (iforc_oce == OMIP_FluxFromFile) THEN

    !DO jg = 1,n_dom
      jg = 1

      i_lev       = p_patch%level

      ! WRITE (ncep_file,'(a,i0,a,i2.2,a)') 'iconR',nroot,'B',i_lev, '-flux.nc'
      ncep_file='ocean-flux.nc'

      !ncep_file=TRIM('/pool/data/ICON/external/iconR2B04-flux.nc')

      IF(my_process_is_stdio()) THEN
        !
        CALL message( TRIM(routine),'Ocean NCEP forcing flux file is: '//TRIM(ncep_file) )
        INQUIRE (FILE=ncep_file, EXIST=l_exist)
        IF (.NOT.l_exist) THEN
          CALL finish(TRIM(routine),'NCEP forcing flux file is not found.')
        ENDIF

        !
        ! open file
        !
        CALL nf(nf_open(TRIM(ncep_file), NF_NOWRITE, ncid))
        !CALL message( TRIM(routine),'Ocean NCEP flux file opened for read' )

        !
        ! get and check number of cells in ncep data
        !
        CALL nf(nf_inq_dimid(ncid, 'ncells', dimid))
        CALL nf(nf_inq_dimlen(ncid, dimid, no_cells))

        IF(p_patch%n_patch_cells_g /= no_cells) THEN
          CALL finish(TRIM(ROUTINE),&
          & 'Number of patch cells and cells in NCEP flux file do not match.')
        ENDIF

        !
        ! get number of timesteps
        !
        CALL nf(nf_inq_dimid(ncid, 'time', dimid))
        CALL nf(nf_inq_dimlen(ncid, dimid, no_tst))
        !
        ! check - s.b.

      ENDIF

      IF(my_process_is_stdio()) CALL nf(nf_close(ncid))
      stream_id = openInputFile(ncep_file, p_patch)

      IF(p_test_run) THEN
        mpi_comm = p_comm_work_test
      ELSE
        mpi_comm = p_comm_work
      ENDIF
      CALL p_bcast(no_tst, p_io, mpi_comm)

      !-------------------------------------------------------
      !
      ! Read 12 monthly NCEP data sets for triangle centers using 4-dim routine
      !
      !-------------------------------------------------------

      jcells = p_patch%n_patch_cells  !  global dimension
      jtime  = forcing_timescale              !  time period to read (not yet)


      ! provide NCEP fluxes for sea ice (interface to ocean)
      ! 1:  'stress_x': zonal wind stress       [Pa]
      ! 2:  'stress_y': meridional wind stress  [Pa]
      ! 3:  'SST"     : sea surface temperature [K]

      ! zonal wind stress
      !write(0,*) ' ncep set 1: dimensions:',p_patch%n_patch_cells_g, p_patch%n_patch_cells, &
      ! &  forcing_timescale, nproma, p_patch%nblks_c
      !CALL read_3D(stream_id, onCells, 'stress_x', z_flx2(:,:,:))
      !write(0,*) ' READ_FORC, READ 1: first data sets: stress-x, block=5, index=1,5:'
      !do jt=1,jtime
      !  write(0,*) 'jt=',jt,' val:',(z_flx2(jc,jt,5),jc=1,5)
      !enddo

      ! start-pointer and length of pointer for reading data:
      ! start: first set (1,1); second year (1,jtime+1)
      i_start(1) = 1
      i_start(2) = jtime*(no_set-1) + 1  ! position pointer to set no_set
      i_count(1) = jcells                ! length of pointer, dim 1 of z_dummy_array
      i_count(2) = jtime                 ! length of pointer, dim 2 of z_dummy_array

      idt_src=2  ! output print level (1-5, fix)
      IF (idbg_mxmn >= idt_src) THEN
        !
        WRITE(message_text,'(A,I6,A)')  'Ocean NCEP flux file contains',no_tst,' data sets'
        CALL message( TRIM(routine), TRIM(message_text) )

        WRITE(message_text,'(4(A,I4))')  'NCEP data set: length = ',jtime, &
          &   '; no. of set =',no_set,                                     &
          &   '; pos. of ptr =', i_start(2)
        CALL message( TRIM(routine), TRIM(message_text) )
      END IF

      CALL read_2D_time(stream_id, onCells, 'stress_x', &
        &               fill_array=z_flux(:,:,:), start_timestep=i_start(2), &
        &               end_timestep=i_count(2) + i_start(2))
      DO jt = 1, jtime
        ext_data(jg)%oce%flux_forc_mon_c(:,jt,:,1) = z_flux(:,:,jt)
      END DO

      ! meridional wind stress
      CALL read_2D_time(stream_id, onCells, 'stress_y', &
        &               fill_array=z_flux(:,:,:), start_timestep=i_start(2), &
        &               end_timestep=i_count(2) + i_start(2))
      DO jt = 1, jtime
        ext_data(jg)%oce%flux_forc_mon_c(:,jt,:,2) = z_flux(:,:,jt)
      END DO

      ! SST
      CALL read_2D_time(stream_id, onCells, 'SST', &
        &               fill_array=z_flux(:,:,:), start_timestep=i_start(2), &
        &               end_timestep=i_count(2) + i_start(2))
      DO jt = 1, jtime
        ext_data(jg)%oce%flux_forc_mon_c(:,jt,:,3) = z_flux(:,:,jt)
      END DO

 !    ! Read complete NCEP data sets for focing ocean model (iforc_type=5)
 !    ! 4:  tafo(:,:),   &  ! 2 m air temperature                              [C]
 !    ! 5:  ftdew(:,:),  &  ! 2 m dew-point temperature                        [K]
 !    ! 6:  fu10(:,:) ,  &  ! 10 m wind speed                                  [m/s]
 !    ! 7:  fclou(:,:),  &  ! Fractional cloud cover
 !    ! 8:  pao(:,:),    &  ! Surface atmospheric pressure                     [hPa]
 !    ! 9:  fswr(:,:),   &  ! Incoming surface solar radiation                 [W/m]

      ! 2m-temperature
      CALL read_2D_time(stream_id, onCells, 'temp_2m', &
        &               fill_array=z_flux(:,:,:), start_timestep=i_start(2), &
        &               end_timestep=i_count(2) + i_start(2))
      DO jt = 1, jtime
        ext_data(jg)%oce%flux_forc_mon_c(:,jt,:,4) = z_flux(:,:,jt)
      END DO

      ! 2m dewpoint temperature
      CALL read_2D_time(stream_id, onCells, 'dpt_temp_2m', &
        &               fill_array=z_flux(:,:,:), start_timestep=i_start(2), &
        &               end_timestep=i_count(2) + i_start(2))
      DO jt = 1, jtime
        ext_data(jg)%oce%flux_forc_mon_c(:,jt,:,5) = z_flux(:,:,jt)
      END DO

      ! Scalar wind
      CALL read_2D_time(stream_id, onCells, 'scalar_wind', &
        &               fill_array=z_flux(:,:,:), start_timestep=i_start(2), &
        &               end_timestep=i_count(2) + i_start(2))
      DO jt = 1, jtime
        ext_data(jg)%oce%flux_forc_mon_c(:,jt,:,6) = z_flux(:,:,jt)
      END DO

      ! cloud cover
      CALL read_2D_time(stream_id, onCells, 'cloud', &
        &               fill_array=z_flux(:,:,:), start_timestep=i_start(2), &
        &               end_timestep=i_count(2) + i_start(2))
      DO jt = 1, jtime
        ext_data(jg)%oce%flux_forc_mon_c(:,jt,:,7) = z_flux(:,:,jt)
      END DO

      ! sea level pressure
      CALL read_2D_time(stream_id, onCells, 'pressure', &
        &               fill_array=z_flux(:,:,:), start_timestep=i_start(2), &
        &               end_timestep=i_count(2) + i_start(2))
      DO jt = 1, jtime
        ext_data(jg)%oce%flux_forc_mon_c(:,jt,:,8) = z_flux(:,:,jt)
      END DO

      ! total solar radiation
      CALL read_2D_time(stream_id, onCells, 'tot_solar', &
        &               fill_array=z_flux(:,:,:), start_timestep=i_start(2), &
        &               end_timestep=i_count(2) + i_start(2))
      DO jt = 1, jtime
        ext_data(jg)%oce%flux_forc_mon_c(:,jt,:,9) = z_flux(:,:,jt)
      END DO

      ! precipitation
  !   CALL read_2D_time(stream_id, onCells, 'precip', &
  !     &               fill_array=z_flux(:,:,:), start_timestep=i_start(2), &
  !     &               end_timestep=i_count(2) + i_start(2))
  !   DO jt = 1, jtime
  !     ext_data(jg)%oce%flux_forc_mon_c(:,jt,:,10) = z_flux(:,:,jt)
  !   END DO

      ! evaporation or downward surface LW flux
  !   CALL read_2D_time(stream_id, onCells, 'evap', &
  !     &               fill_array=z_flux(:,:,:), start_timestep=i_start(2), &
  !     &               end_timestep=i_count(2) + i_start(2))
  !   DO jt = 1, jtime
  !     ext_data(jg)%oce%flux_forc_mon_c(:,jt,:,11) = z_flux(:,:,jt)
  !   END DO
  !   CALL read_2D_time(stream_id, onCells, 'dlwrf', &
  !     &               fill_array=z_flux(:,:,:), start_timestep=i_start(2), &
  !     &               end_timestep=i_count(2) + i_start(2))
  !   DO jt = 1, jtime
  !     ext_data(jg)%oce%flux_forc_mon_c(:,jt,:,11) = z_flux(:,:,jt)
  !   END DO

      ! runoff
  !   CALL read_2D_time(stream_id, onCells, 'runoff', &
  !     &               fill_array=z_flux(:,:,:), start_timestep=i_start(2), &
  !     &               end_timestep=i_count(2) + i_start(2))
  !   DO jt = 1, jtime
  !     ext_data(jg)%oce%flux_forc_mon_c(:,jt,:,12) = z_flux(:,:,jt)
  !   END DO


      !
      ! close file
      !
      CALL closeFile(stream_id)

    !ENDDO

      !---------DEBUG DIAGNOSTICS-------------------------------------------
      idt_src=3  ! output print level (1-5, fix)
      z_c(:,:,:) = ext_data(jg)%oce%flux_forc_mon_c(:,:,:,1)
      CALL dbg_print('ReadFc: NCEP: stress-x'    ,z_c         ,str_module,idt_src, in_subset=p_patch%cells%owned)
      z_c(:,:,:) = ext_data(jg)%oce%flux_forc_mon_c(:,:,:,2)
      CALL dbg_print('ReadFc: NCEP: stress-y'    ,z_c         ,str_module,idt_src, in_subset=p_patch%cells%owned)
      z_c(:,:,:) = ext_data(jg)%oce%flux_forc_mon_c(:,:,:,3)
      CALL dbg_print('ReadFc: NCEP: SST'         ,z_c         ,str_module,idt_src, in_subset=p_patch%cells%owned)
      idt_src=4  ! output print level (1-5, fix)
      z_c(:,:,:) = ext_data(jg)%oce%flux_forc_mon_c(:,:,:,4)
      CALL dbg_print('ReadFc: NCEP: temp_2m'     ,z_c         ,str_module,idt_src, in_subset=p_patch%cells%owned)
      z_c(:,:,:) = ext_data(jg)%oce%flux_forc_mon_c(:,:,:,5)
      CALL dbg_print('ReadFc: NCEP: dpt_temp_2m' ,z_c         ,str_module,idt_src, in_subset=p_patch%cells%owned)
      z_c(:,:,:) = ext_data(jg)%oce%flux_forc_mon_c(:,:,:,6)
      CALL dbg_print('ReadFc: NCEP: scalar_wind' ,z_c         ,str_module,idt_src, in_subset=p_patch%cells%owned)
      z_c(:,:,:) = ext_data(jg)%oce%flux_forc_mon_c(:,:,:,7)
      CALL dbg_print('ReadFc: NCEP: cloudiness'  ,z_c         ,str_module,idt_src, in_subset=p_patch%cells%owned)
      z_c(:,:,:) = ext_data(jg)%oce%flux_forc_mon_c(:,:,:,8)
      CALL dbg_print('ReadFc: NCEP: pressure'    ,z_c         ,str_module,idt_src, in_subset=p_patch%cells%owned)
      z_c(:,:,:) = ext_data(jg)%oce%flux_forc_mon_c(:,:,:,9)
      CALL dbg_print('ReadFc: NCEP: total solar' ,z_c         ,str_module,idt_src, in_subset=p_patch%cells%owned)
    ! z_c(:,:,:) = ext_data(jg)%oce%flux_forc_mon_c(:,:,:,10)
    ! CALL dbg_print('ReadFc: NCEP: precip.'     ,z_c         ,str_module,idt_src, in_subset=p_patch%cells%owned)
    ! z_c(:,:,:) = ext_data(jg)%oce%flux_forc_mon_c(:,:,:,11)
    ! CALL dbg_print('ReadFc: NCEP: evaporation' ,z_c         ,str_module,idt_src, in_subset=p_patch%cells%owned)
    ! z_c(:,:,:) = ext_data(jg)%oce%flux_forc_mon_c(:,:,:,12)
    ! CALL dbg_print('ReadFc: NCEP: runoff'      ,z_c         ,str_module,idt_src, in_subset=p_patch%cells%owned)
      !---------------------------------------------------------------------

      idt_src=2  ! output print level (1-5, fix)
      IF (idbg_mxmn >= idt_src) &
        & CALL message( TRIM(routine),'Ocean NCEP fluxes for external data read' )

    END IF ! iforc_oce=OMIP_FluxFromFile

  END SUBROUTINE read_forc_data_oce
  !-------------------------------------------------------------------------

  !-------------------------------------------------------------------------
  SUBROUTINE nf(status)

    INTEGER, INTENT(in) :: status

    IF (status /= nf_noerr) THEN
      CALL finish('mo_ocean_bulk netCDF error', nf_strerror(status))
    ENDIF

  END SUBROUTINE nf
  !-------------------------------------------------------------------------

END MODULE mo_ocean_bulk<|MERGE_RESOLUTION|>--- conflicted
+++ resolved
@@ -869,11 +869,7 @@
 
         !---------DEBUG DIAGNOSTICS-------------------------------------------
         CALL dbg_print('UpdSfc: HeatFlxTotal[W/m2]',p_sfc_flx%HeatFlux_Total         ,str_module,2,in_subset=p_patch%cells%owned)
-<<<<<<< HEAD
-        CALL dbg_print('UpdSfc: topBC_T_vd[K*m/s]', p_sfc_flx%topBoundCond_Temp_vdiff,str_module,2,in_subset=p_patch%cells%owned)
-=======
         CALL dbg_print('UpdSfc: topBC_T_vd[K*m/s]', p_sfc_flx%topBoundCond_Temp_vdiff,str_module,3,in_subset=p_patch%cells%owned)
->>>>>>> 44d67614
         !---------------------------------------------------------------------
 
         ! #slo# 2015-01: sst-change in surface module after sea-ice thermodynamics using HeatFlux_Total and old zUnderIce
